--- conflicted
+++ resolved
@@ -16,20 +16,13 @@
 #include "Marshallers.h"
 #include "clang/AST/ASTTypeTraits.h"
 #include "clang/ASTMatchers/ASTMatchers.h"
-<<<<<<< HEAD
-=======
 #include "clang/ASTMatchers/Dynamic/Diagnostics.h"
 #include "clang/ASTMatchers/Dynamic/VariantValue.h"
 #include "llvm/ADT/Optional.h"
->>>>>>> b2b84690
 #include "llvm/ADT/STLExtras.h"
 #include "llvm/ADT/StringMap.h"
 #include "llvm/ADT/StringRef.h"
 #include "llvm/Support/ManagedStatic.h"
-<<<<<<< HEAD
-#include <set>
-#include <utility>
-=======
 #include "llvm/Support/raw_ostream.h"
 #include <cassert>
 #include <iterator>
@@ -38,7 +31,6 @@
 #include <string>
 #include <utility>
 #include <vector>
->>>>>>> b2b84690
 
 using namespace clang::ast_type_traits;
 
@@ -49,14 +41,9 @@
 namespace {
 
 using internal::MatcherDescriptor;
-<<<<<<< HEAD
-
-typedef llvm::StringMap<std::unique_ptr<const MatcherDescriptor>> ConstructorMap;
-=======
 
 using ConstructorMap = llvm::StringMap<std::unique_ptr<const MatcherDescriptor>>;
 
->>>>>>> b2b84690
 class RegistryMaps {
 public:
   RegistryMaps();
@@ -71,11 +58,8 @@
   ConstructorMap Constructors;
 };
 
-<<<<<<< HEAD
-=======
 } // namespace
 
->>>>>>> b2b84690
 void RegistryMaps::registerMatcher(
     StringRef MatcherName, std::unique_ptr<MatcherDescriptor> Callback) {
   assert(Constructors.find(MatcherName) == Constructors.end());
@@ -104,15 +88,9 @@
         MATCHER_OVERLOAD_ENTRY(name, 0),                                       \
         MATCHER_OVERLOAD_ENTRY(name, 1)};                                      \
     REGISTER_MATCHER_OVERLOAD(name);                                           \
-<<<<<<< HEAD
-  } while (0)
-
-/// \brief Generate a registry map with all the known matchers.
-=======
   } while (false)
 
 /// Generate a registry map with all the known matchers.
->>>>>>> b2b84690
 RegistryMaps::RegistryMaps() {
   // TODO: Here is the list of the missing matchers, grouped by reason.
   //
@@ -159,10 +137,7 @@
   REGISTER_MATCHER(autoreleasePoolStmt)
   REGISTER_MATCHER(binaryOperator);
   REGISTER_MATCHER(binaryConditionalOperator);
-<<<<<<< HEAD
-=======
   REGISTER_MATCHER(blockDecl);
->>>>>>> b2b84690
   REGISTER_MATCHER(blockPointerType);
   REGISTER_MATCHER(booleanType);
   REGISTER_MATCHER(breakStmt);
@@ -237,10 +212,7 @@
   REGISTER_MATCHER(forEachArgumentWithParam);
   REGISTER_MATCHER(forEachConstructorInitializer);
   REGISTER_MATCHER(forEachDescendant);
-<<<<<<< HEAD
-=======
   REGISTER_MATCHER(forEachOverridden);
->>>>>>> b2b84690
   REGISTER_MATCHER(forEachSwitchCase);
   REGISTER_MATCHER(forField);
   REGISTER_MATCHER(forFunction);
@@ -264,10 +236,7 @@
   REGISTER_MATCHER(hasAnyUsingShadowDecl);
   REGISTER_MATCHER(hasArgument);
   REGISTER_MATCHER(hasArgumentOfType);
-<<<<<<< HEAD
-=======
   REGISTER_MATCHER(hasArraySize);
->>>>>>> b2b84690
   REGISTER_MATCHER(hasAttr);
   REGISTER_MATCHER(hasAutomaticStorageDuration);
   REGISTER_MATCHER(hasBase);
@@ -314,19 +283,13 @@
   REGISTER_MATCHER(hasParent);
   REGISTER_MATCHER(hasQualifier);
   REGISTER_MATCHER(hasRangeInit);
-<<<<<<< HEAD
-=======
   REGISTER_MATCHER(hasReceiver);
->>>>>>> b2b84690
   REGISTER_MATCHER(hasReceiverType);
   REGISTER_MATCHER(hasReplacementType);
   REGISTER_MATCHER(hasReturnValue);
   REGISTER_MATCHER(hasRHS);
   REGISTER_MATCHER(hasSelector);
-<<<<<<< HEAD
-=======
   REGISTER_MATCHER(hasAnySelector);
->>>>>>> b2b84690
   REGISTER_MATCHER(hasSingleDecl);
   REGISTER_MATCHER(hasSize);
   REGISTER_MATCHER(hasSizeExpr);
@@ -337,10 +300,7 @@
   REGISTER_MATCHER(hasTemplateArgument);
   REGISTER_MATCHER(hasThen);
   REGISTER_MATCHER(hasThreadStorageDuration);
-<<<<<<< HEAD
-=======
   REGISTER_MATCHER(hasTrailingReturn);
->>>>>>> b2b84690
   REGISTER_MATCHER(hasTrueExpression);
   REGISTER_MATCHER(hasTypeLoc);
   REGISTER_MATCHER(hasUnaryOperand);
@@ -364,13 +324,9 @@
   REGISTER_MATCHER(isAnonymous);
   REGISTER_MATCHER(isAnyCharacter);
   REGISTER_MATCHER(isAnyPointer);
-<<<<<<< HEAD
-  REGISTER_MATCHER(isArrow);
-=======
   REGISTER_MATCHER(isArray);
   REGISTER_MATCHER(isArrow);
   REGISTER_MATCHER(isAssignmentOperator);
->>>>>>> b2b84690
   REGISTER_MATCHER(isBaseInitializer);
   REGISTER_MATCHER(isBitField);
   REGISTER_MATCHER(isCatchAll);
@@ -394,10 +350,7 @@
   REGISTER_MATCHER(isImplicit);
   REGISTER_MATCHER(isExpansionInFileMatching);
   REGISTER_MATCHER(isExpansionInMainFile);
-<<<<<<< HEAD
-=======
   REGISTER_MATCHER(isInstanceMessage);
->>>>>>> b2b84690
   REGISTER_MATCHER(isInstantiated);
   REGISTER_MATCHER(isExpansionInSystemHeader);
   REGISTER_MATCHER(isInteger);
@@ -408,20 +361,14 @@
   REGISTER_MATCHER(isMemberInitializer);
   REGISTER_MATCHER(isMoveAssignmentOperator);
   REGISTER_MATCHER(isMoveConstructor);
-<<<<<<< HEAD
-=======
   REGISTER_MATCHER(isNoReturn);
->>>>>>> b2b84690
   REGISTER_MATCHER(isNoThrow);
   REGISTER_MATCHER(isOverride);
   REGISTER_MATCHER(isPrivate);
   REGISTER_MATCHER(isProtected);
   REGISTER_MATCHER(isPublic);
   REGISTER_MATCHER(isPure);
-<<<<<<< HEAD
-=======
   REGISTER_MATCHER(isScoped);
->>>>>>> b2b84690
   REGISTER_MATCHER(isSignedInteger);
   REGISTER_MATCHER(isStaticStorageClass);
   REGISTER_MATCHER(isStruct);
@@ -436,10 +383,7 @@
   REGISTER_MATCHER(labelDecl);
   REGISTER_MATCHER(labelStmt);
   REGISTER_MATCHER(lambdaExpr);
-<<<<<<< HEAD
-=======
   REGISTER_MATCHER(linkageSpecDecl);
->>>>>>> b2b84690
   REGISTER_MATCHER(lValueReferenceType);
   REGISTER_MATCHER(matchesName);
   REGISTER_MATCHER(matchesSelector);
@@ -457,15 +401,11 @@
   REGISTER_MATCHER(nullStmt);
   REGISTER_MATCHER(numSelectorArgs);
   REGISTER_MATCHER(ofClass);
-<<<<<<< HEAD
-  REGISTER_MATCHER(objcCategoryDecl);
-=======
   REGISTER_MATCHER(objcCatchStmt);
   REGISTER_MATCHER(objcCategoryDecl);
   REGISTER_MATCHER(objcCategoryImplDecl);
   REGISTER_MATCHER(objcFinallyStmt);
   REGISTER_MATCHER(objcImplementationDecl);
->>>>>>> b2b84690
   REGISTER_MATCHER(objcInterfaceDecl);
   REGISTER_MATCHER(objcIvarDecl);
   REGISTER_MATCHER(objcMessageExpr);
@@ -473,11 +413,8 @@
   REGISTER_MATCHER(objcObjectPointerType);
   REGISTER_MATCHER(objcPropertyDecl);
   REGISTER_MATCHER(objcProtocolDecl);
-<<<<<<< HEAD
-=======
   REGISTER_MATCHER(objcThrowStmt);
   REGISTER_MATCHER(objcTryStmt);
->>>>>>> b2b84690
   REGISTER_MATCHER(on);
   REGISTER_MATCHER(onImplicitObjectArgument);
   REGISTER_MATCHER(opaqueValueExpr);
@@ -548,9 +485,6 @@
   REGISTER_MATCHER(withInitializer);
 }
 
-<<<<<<< HEAD
-RegistryMaps::~RegistryMaps() {}
-=======
 RegistryMaps::~RegistryMaps() = default;
 
 static llvm::ManagedStatic<RegistryMaps> RegistryData;
@@ -578,7 +512,6 @@
   }
   return OS;
 }
->>>>>>> b2b84690
 
 std::vector<ArgKind> Registry::getAcceptedCompletionTypes(
     ArrayRef<std::pair<MatcherCtor, unsigned>> Context) {
@@ -610,67 +543,6 @@
   return std::vector<ArgKind>(TypeSet.begin(), TypeSet.end());
 }
 
-<<<<<<< HEAD
-// static
-llvm::Optional<MatcherCtor> Registry::lookupMatcherCtor(StringRef MatcherName) {
-  auto it = RegistryData->constructors().find(MatcherName);
-  return it == RegistryData->constructors().end()
-             ? llvm::Optional<MatcherCtor>()
-             : it->second.get();
-}
-
-namespace {
-
-llvm::raw_ostream &operator<<(llvm::raw_ostream &OS,
-                              const std::set<ASTNodeKind> &KS) {
-  unsigned Count = 0;
-  for (std::set<ASTNodeKind>::const_iterator I = KS.begin(), E = KS.end();
-       I != E; ++I) {
-    if (I != KS.begin())
-      OS << "|";
-    if (Count++ == 3) {
-      OS << "...";
-      break;
-    }
-    OS << *I;
-  }
-  return OS;
-}
-
-}  // namespace
-
-std::vector<ArgKind> Registry::getAcceptedCompletionTypes(
-    ArrayRef<std::pair<MatcherCtor, unsigned>> Context) {
-  ASTNodeKind InitialTypes[] = {
-      ASTNodeKind::getFromNodeKind<Decl>(),
-      ASTNodeKind::getFromNodeKind<QualType>(),
-      ASTNodeKind::getFromNodeKind<Type>(),
-      ASTNodeKind::getFromNodeKind<Stmt>(),
-      ASTNodeKind::getFromNodeKind<NestedNameSpecifier>(),
-      ASTNodeKind::getFromNodeKind<NestedNameSpecifierLoc>(),
-      ASTNodeKind::getFromNodeKind<TypeLoc>()};
-
-  // Starting with the above seed of acceptable top-level matcher types, compute
-  // the acceptable type set for the argument indicated by each context element.
-  std::set<ArgKind> TypeSet(std::begin(InitialTypes), std::end(InitialTypes));
-  for (const auto &CtxEntry : Context) {
-    MatcherCtor Ctor = CtxEntry.first;
-    unsigned ArgNumber = CtxEntry.second;
-    std::vector<ArgKind> NextTypeSet;
-    for (const ArgKind &Kind : TypeSet) {
-      if (Kind.getArgKind() == Kind.AK_Matcher &&
-          Ctor->isConvertibleTo(Kind.getMatcherKind()) &&
-          (Ctor->isVariadic() || ArgNumber < Ctor->getNumArgs()))
-        Ctor->getArgKinds(Kind.getMatcherKind(), ArgNumber, NextTypeSet);
-    }
-    TypeSet.clear();
-    TypeSet.insert(NextTypeSet.begin(), NextTypeSet.end());
-  }
-  return std::vector<ArgKind>(TypeSet.begin(), TypeSet.end());
-}
-
-=======
->>>>>>> b2b84690
 std::vector<MatcherCompletion>
 Registry::getMatcherCompletions(ArrayRef<ArgKind> AcceptedTypes) {
   std::vector<MatcherCompletion> Completions;
@@ -748,10 +620,8 @@
   }
 
   return Completions;
-<<<<<<< HEAD
-}
-
-// static
+}
+
 VariantMatcher Registry::constructMatcher(MatcherCtor Ctor,
                                           SourceRange NameRange,
                                           ArrayRef<ParserValue> Args,
@@ -759,18 +629,6 @@
   return Ctor->create(NameRange, Args, Error);
 }
 
-// static
-=======
-}
-
-VariantMatcher Registry::constructMatcher(MatcherCtor Ctor,
-                                          SourceRange NameRange,
-                                          ArrayRef<ParserValue> Args,
-                                          Diagnostics *Error) {
-  return Ctor->create(NameRange, Args, Error);
-}
-
->>>>>>> b2b84690
 VariantMatcher Registry::constructBoundMatcher(MatcherCtor Ctor,
                                                SourceRange NameRange,
                                                StringRef BindID,
