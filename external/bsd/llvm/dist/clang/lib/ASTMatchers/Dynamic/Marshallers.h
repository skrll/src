<<<<<<< HEAD
//===--- Marshallers.h - Generic matcher function marshallers ---*- C++ -*-===//
=======
//===- Marshallers.h - Generic matcher function marshallers -----*- C++ -*-===//
>>>>>>> b2b84690
//
//                     The LLVM Compiler Infrastructure
//
// This file is distributed under the University of Illinois Open Source
// License. See LICENSE.TXT for details.
//
//===----------------------------------------------------------------------===//
//
/// \file
/// Functions templates and classes to wrap matcher construct functions.
///
/// A collection of template function and classes that provide a generic
/// marshalling layer on top of matcher construct functions.
/// These are used by the registry to export all marshaller constructors with
/// the same generic interface.
//
//===----------------------------------------------------------------------===//

#ifndef LLVM_CLANG_LIB_ASTMATCHERS_DYNAMIC_MARSHALLERS_H
#define LLVM_CLANG_LIB_ASTMATCHERS_DYNAMIC_MARSHALLERS_H

<<<<<<< HEAD
#include "clang/ASTMatchers/ASTMatchers.h"
=======
#include "clang/AST/ASTTypeTraits.h"
#include "clang/AST/OperationKinds.h"
#include "clang/ASTMatchers/ASTMatchersInternal.h"
>>>>>>> b2b84690
#include "clang/ASTMatchers/Dynamic/Diagnostics.h"
#include "clang/ASTMatchers/Dynamic/VariantValue.h"
#include "clang/Basic/AttrKinds.h"
#include "clang/Basic/LLVM.h"
#include "llvm/ADT/ArrayRef.h"
#include "llvm/ADT/None.h"
#include "llvm/ADT/STLExtras.h"
<<<<<<< HEAD
#include <string>
=======
#include "llvm/ADT/StringRef.h"
#include "llvm/ADT/StringSwitch.h"
#include "llvm/ADT/Twine.h"
#include <cassert>
#include <cstddef>
#include <iterator>
#include <limits>
#include <memory>
#include <string>
#include <utility>
#include <vector>
>>>>>>> b2b84690

namespace clang {
namespace ast_matchers {
namespace dynamic {
namespace internal {

/// Helper template class to just from argument type to the right is/get
///   functions in VariantValue.
/// Used to verify and extract the matcher arguments below.
template <class T> struct ArgTypeTraits;
template <class T> struct ArgTypeTraits<const T &> : public ArgTypeTraits<T> {
};

template <> struct ArgTypeTraits<std::string> {
  static bool is(const VariantValue &Value) { return Value.isString(); }

  static const std::string &get(const VariantValue &Value) {
    return Value.getString();
  }
<<<<<<< HEAD
=======

>>>>>>> b2b84690
  static ArgKind getKind() {
    return ArgKind(ArgKind::AK_String);
  }
};

template <>
struct ArgTypeTraits<StringRef> : public ArgTypeTraits<std::string> {
};

<<<<<<< HEAD
template <class T> struct ArgTypeTraits<ast_matchers::internal::Matcher<T> > {
=======
template <class T> struct ArgTypeTraits<ast_matchers::internal::Matcher<T>> {
>>>>>>> b2b84690
  static bool is(const VariantValue &Value) {
    return Value.isMatcher() && Value.getMatcher().hasTypedMatcher<T>();
  }

  static ast_matchers::internal::Matcher<T> get(const VariantValue &Value) {
    return Value.getMatcher().getTypedMatcher<T>();
  }
<<<<<<< HEAD
=======

>>>>>>> b2b84690
  static ArgKind getKind() {
    return ArgKind(ast_type_traits::ASTNodeKind::getFromNodeKind<T>());
  }
};

template <> struct ArgTypeTraits<bool> {
  static bool is(const VariantValue &Value) { return Value.isBoolean(); }
<<<<<<< HEAD
  static bool get(const VariantValue &Value) {
    return Value.getBoolean();
  }
=======

  static bool get(const VariantValue &Value) {
    return Value.getBoolean();
  }

>>>>>>> b2b84690
  static ArgKind getKind() {
    return ArgKind(ArgKind::AK_Boolean);
  }
};

template <> struct ArgTypeTraits<double> {
  static bool is(const VariantValue &Value) { return Value.isDouble(); }
<<<<<<< HEAD
  static double get(const VariantValue &Value) {
    return Value.getDouble();
  }
=======

  static double get(const VariantValue &Value) {
    return Value.getDouble();
  }

>>>>>>> b2b84690
  static ArgKind getKind() {
    return ArgKind(ArgKind::AK_Double);
  }
};

template <> struct ArgTypeTraits<unsigned> {
  static bool is(const VariantValue &Value) { return Value.isUnsigned(); }

  static unsigned get(const VariantValue &Value) {
    return Value.getUnsigned();
  }
<<<<<<< HEAD
  static ArgKind getKind() {
    return ArgKind(ArgKind::AK_Unsigned);
  }
};

template <> struct ArgTypeTraits<attr::Kind> {
private:
  static attr::Kind getAttrKind(llvm::StringRef AttrKind) {
    return llvm::StringSwitch<attr::Kind>(AttrKind)
#define ATTR(X) .Case("attr::" #X, attr:: X)
#include "clang/Basic/AttrList.inc"
        .Default(attr::Kind(-1));
  }
public:
  static bool is(const VariantValue &Value) {
    return Value.isString() &&
        getAttrKind(Value.getString()) != attr::Kind(-1);
  }
  static attr::Kind get(const VariantValue &Value) {
    return getAttrKind(Value.getString());
  }
  static ArgKind getKind() {
    return ArgKind(ArgKind::AK_String);
  }
};

template <> struct ArgTypeTraits<clang::CastKind> {
private:
  static clang::CastKind getCastKind(llvm::StringRef AttrKind) {
    return llvm::StringSwitch<clang::CastKind>(AttrKind)
#define CAST_OPERATION(Name) .Case( #Name, CK_##Name)
#include "clang/AST/OperationKinds.def"
        .Default(CK_Invalid);
=======

  static ArgKind getKind() {
    return ArgKind(ArgKind::AK_Unsigned);
  }
};

template <> struct ArgTypeTraits<attr::Kind> {
private:
  static Optional<attr::Kind> getAttrKind(llvm::StringRef AttrKind) {
    return llvm::StringSwitch<Optional<attr::Kind>>(AttrKind)
#define ATTR(X) .Case("attr::" #X, attr:: X)
#include "clang/Basic/AttrList.inc"
        .Default(llvm::None);
  }

public:
  static bool is(const VariantValue &Value) {
    return Value.isString() && getAttrKind(Value.getString());
  }

  static attr::Kind get(const VariantValue &Value) {
    return *getAttrKind(Value.getString());
  }

  static ArgKind getKind() {
    return ArgKind(ArgKind::AK_String);
  }
};

template <> struct ArgTypeTraits<CastKind> {
private:
  static Optional<CastKind> getCastKind(llvm::StringRef AttrKind) {
    return llvm::StringSwitch<Optional<CastKind>>(AttrKind)
#define CAST_OPERATION(Name) .Case( #Name, CK_##Name)
#include "clang/AST/OperationKinds.def"
        .Default(llvm::None);
>>>>>>> b2b84690
  }

public:
  static bool is(const VariantValue &Value) {
<<<<<<< HEAD
    return Value.isString() &&  
        getCastKind(Value.getString()) != CK_Invalid;
  }
  static clang::CastKind get(const VariantValue &Value) {
    return getCastKind(Value.getString());
  }
=======
    return Value.isString() && getCastKind(Value.getString());
  }

  static CastKind get(const VariantValue &Value) {
    return *getCastKind(Value.getString());
  }

>>>>>>> b2b84690
  static ArgKind getKind() {
    return ArgKind(ArgKind::AK_String);
  }
};

<<<<<<< HEAD
/// \brief Matcher descriptor interface.
=======
/// Matcher descriptor interface.
>>>>>>> b2b84690
///
/// Provides a \c create() method that constructs the matcher from the provided
/// arguments, and various other methods for type introspection.
class MatcherDescriptor {
public:
<<<<<<< HEAD
  virtual ~MatcherDescriptor() {}
=======
  virtual ~MatcherDescriptor() = default;

>>>>>>> b2b84690
  virtual VariantMatcher create(SourceRange NameRange,
                                ArrayRef<ParserValue> Args,
                                Diagnostics *Error) const = 0;

  /// Returns whether the matcher is variadic. Variadic matchers can take any
  /// number of arguments, but they must be of the same type.
  virtual bool isVariadic() const = 0;

  /// Returns the number of arguments accepted by the matcher if not variadic.
  virtual unsigned getNumArgs() const = 0;

  /// Given that the matcher is being converted to type \p ThisKind, append the
  /// set of argument types accepted for argument \p ArgNo to \p ArgKinds.
  // FIXME: We should provide the ability to constrain the output of this
  // function based on the types of other matcher arguments.
  virtual void getArgKinds(ast_type_traits::ASTNodeKind ThisKind, unsigned ArgNo,
                           std::vector<ArgKind> &ArgKinds) const = 0;

  /// Returns whether this matcher is convertible to the given type.  If it is
  /// so convertible, store in *Specificity a value corresponding to the
  /// "specificity" of the converted matcher to the given context, and in
  /// *LeastDerivedKind the least derived matcher kind which would result in the
  /// same matcher overload.  Zero specificity indicates that this conversion
  /// would produce a trivial matcher that will either always or never match.
  /// Such matchers are excluded from code completion results.
  virtual bool isConvertibleTo(
      ast_type_traits::ASTNodeKind Kind, unsigned *Specificity = nullptr,
      ast_type_traits::ASTNodeKind *LeastDerivedKind = nullptr) const = 0;

  /// Returns whether the matcher will, given a matcher of any type T, yield a
  /// matcher of type T.
  virtual bool isPolymorphic() const { return false; }
};

inline bool isRetKindConvertibleTo(
    ArrayRef<ast_type_traits::ASTNodeKind> RetKinds,
    ast_type_traits::ASTNodeKind Kind, unsigned *Specificity,
    ast_type_traits::ASTNodeKind *LeastDerivedKind) {
  for (const ast_type_traits::ASTNodeKind &NodeKind : RetKinds) {
    if (ArgKind(NodeKind).isConvertibleTo(Kind, Specificity)) {
      if (LeastDerivedKind)
        *LeastDerivedKind = NodeKind;
      return true;
    }
  }
  return false;
}

<<<<<<< HEAD
/// \brief Simple callback implementation. Marshaller and function are provided.
=======
/// Simple callback implementation. Marshaller and function are provided.
>>>>>>> b2b84690
///
/// This class wraps a function of arbitrary signature and a marshaller
/// function into a MatcherDescriptor.
/// The marshaller is in charge of taking the VariantValue arguments, checking
/// their types, unpacking them and calling the underlying function.
class FixedArgCountMatcherDescriptor : public MatcherDescriptor {
public:
<<<<<<< HEAD
  typedef VariantMatcher (*MarshallerType)(void (*Func)(),
                                           StringRef MatcherName,
                                           SourceRange NameRange,
                                           ArrayRef<ParserValue> Args,
                                           Diagnostics *Error);
=======
  using MarshallerType = VariantMatcher (*)(void (*Func)(),
                                            StringRef MatcherName,
                                            SourceRange NameRange,
                                            ArrayRef<ParserValue> Args,
                                            Diagnostics *Error);
>>>>>>> b2b84690

  /// \param Marshaller Function to unpack the arguments and call \c Func
  /// \param Func Matcher construct function. This is the function that
  ///   compile-time matcher expressions would use to create the matcher.
  /// \param RetKinds The list of matcher types to which the matcher is
  ///   convertible.
  /// \param ArgKinds The types of the arguments this matcher takes.
  FixedArgCountMatcherDescriptor(
      MarshallerType Marshaller, void (*Func)(), StringRef MatcherName,
      ArrayRef<ast_type_traits::ASTNodeKind> RetKinds,
      ArrayRef<ArgKind> ArgKinds)
      : Marshaller(Marshaller), Func(Func), MatcherName(MatcherName),
        RetKinds(RetKinds.begin(), RetKinds.end()),
        ArgKinds(ArgKinds.begin(), ArgKinds.end()) {}

  VariantMatcher create(SourceRange NameRange,
                        ArrayRef<ParserValue> Args,
                        Diagnostics *Error) const override {
    return Marshaller(Func, MatcherName, NameRange, Args, Error);
  }

  bool isVariadic() const override { return false; }
  unsigned getNumArgs() const override { return ArgKinds.size(); }
<<<<<<< HEAD
  void getArgKinds(ast_type_traits::ASTNodeKind ThisKind, unsigned ArgNo,
                   std::vector<ArgKind> &Kinds) const override {
    Kinds.push_back(ArgKinds[ArgNo]);
  }
  bool isConvertibleTo(
      ast_type_traits::ASTNodeKind Kind, unsigned *Specificity,
      ast_type_traits::ASTNodeKind *LeastDerivedKind) const override {
    return isRetKindConvertibleTo(RetKinds, Kind, Specificity,
                                  LeastDerivedKind);
  }

private:
  const MarshallerType Marshaller;
  void (* const Func)();
  const std::string MatcherName;
  const std::vector<ast_type_traits::ASTNodeKind> RetKinds;
  const std::vector<ArgKind> ArgKinds;
};

/// \brief Helper methods to extract and merge all possible typed matchers
/// out of the polymorphic object.
template <class PolyMatcher>
static void mergePolyMatchers(const PolyMatcher &Poly,
                              std::vector<DynTypedMatcher> &Out,
                              ast_matchers::internal::EmptyTypeList) {}

template <class PolyMatcher, class TypeList>
static void mergePolyMatchers(const PolyMatcher &Poly,
                              std::vector<DynTypedMatcher> &Out, TypeList) {
  Out.push_back(ast_matchers::internal::Matcher<typename TypeList::head>(Poly));
  mergePolyMatchers(Poly, Out, typename TypeList::tail());
}

/// \brief Convert the return values of the functions into a VariantMatcher.
///
/// There are 2 cases right now: The return value is a Matcher<T> or is a
/// polymorphic matcher. For the former, we just construct the VariantMatcher.
/// For the latter, we instantiate all the possible Matcher<T> of the poly
/// matcher.
static VariantMatcher outvalueToVariantMatcher(const DynTypedMatcher &Matcher) {
  return VariantMatcher::SingleMatcher(Matcher);
}

template <typename T>
static VariantMatcher outvalueToVariantMatcher(const T &PolyMatcher,
                                               typename T::ReturnTypes * =
                                                   nullptr) {
  std::vector<DynTypedMatcher> Matchers;
  mergePolyMatchers(PolyMatcher, Matchers, typename T::ReturnTypes());
  VariantMatcher Out = VariantMatcher::PolymorphicMatcher(std::move(Matchers));
  return Out;
}

template <typename T>
inline void buildReturnTypeVectorFromTypeList(
    std::vector<ast_type_traits::ASTNodeKind> &RetTypes) {
  RetTypes.push_back(
      ast_type_traits::ASTNodeKind::getFromNodeKind<typename T::head>());
  buildReturnTypeVectorFromTypeList<typename T::tail>(RetTypes);
}

template <>
inline void
buildReturnTypeVectorFromTypeList<ast_matchers::internal::EmptyTypeList>(
    std::vector<ast_type_traits::ASTNodeKind> &RetTypes) {}

template <typename T>
struct BuildReturnTypeVector {
  static void build(std::vector<ast_type_traits::ASTNodeKind> &RetTypes) {
    buildReturnTypeVectorFromTypeList<typename T::ReturnTypes>(RetTypes);
  }
};

template <typename T>
struct BuildReturnTypeVector<ast_matchers::internal::Matcher<T> > {
  static void build(std::vector<ast_type_traits::ASTNodeKind> &RetTypes) {
    RetTypes.push_back(ast_type_traits::ASTNodeKind::getFromNodeKind<T>());
  }
};

template <typename T>
struct BuildReturnTypeVector<ast_matchers::internal::BindableMatcher<T> > {
  static void build(std::vector<ast_type_traits::ASTNodeKind> &RetTypes) {
    RetTypes.push_back(ast_type_traits::ASTNodeKind::getFromNodeKind<T>());
  }
};

/// \brief Variadic marshaller function.
template <typename ResultT, typename ArgT,
          ResultT (*Func)(ArrayRef<const ArgT *>)>
VariantMatcher
variadicMatcherDescriptor(StringRef MatcherName, SourceRange NameRange,
                          ArrayRef<ParserValue> Args, Diagnostics *Error) {
  ArgT **InnerArgs = new ArgT *[Args.size()]();

  bool HasError = false;
  for (size_t i = 0, e = Args.size(); i != e; ++i) {
    typedef ArgTypeTraits<ArgT> ArgTraits;
    const ParserValue &Arg = Args[i];
    const VariantValue &Value = Arg.Value;
    if (!ArgTraits::is(Value)) {
      Error->addError(Arg.Range, Error->ET_RegistryWrongArgType)
          << (i + 1) << ArgTraits::getKind().asString() << Value.getTypeAsString();
      HasError = true;
      break;
    }
    InnerArgs[i] = new ArgT(ArgTraits::get(Value));
  }

  VariantMatcher Out;
  if (!HasError) {
    Out = outvalueToVariantMatcher(Func(llvm::makeArrayRef(InnerArgs,
                                                           Args.size())));
  }

  for (size_t i = 0, e = Args.size(); i != e; ++i) {
    delete InnerArgs[i];
  }
  delete[] InnerArgs;
  return Out;
}

/// \brief Matcher descriptor for variadic functions.
///
/// This class simply wraps a VariadicFunction with the right signature to export
/// it as a MatcherDescriptor.
/// This allows us to have one implementation of the interface for as many free
/// functions as we want, reducing the number of symbols and size of the
/// object file.
class VariadicFuncMatcherDescriptor : public MatcherDescriptor {
public:
  typedef VariantMatcher (*RunFunc)(StringRef MatcherName,
                                    SourceRange NameRange,
                                    ArrayRef<ParserValue> Args,
                                    Diagnostics *Error);

  template <typename ResultT, typename ArgT,
            ResultT (*F)(ArrayRef<const ArgT *>)>
  VariadicFuncMatcherDescriptor(
      ast_matchers::internal::VariadicFunction<ResultT, ArgT, F> Func,
      StringRef MatcherName)
      : Func(&variadicMatcherDescriptor<ResultT, ArgT, F>),
        MatcherName(MatcherName.str()),
        ArgsKind(ArgTypeTraits<ArgT>::getKind()) {
    BuildReturnTypeVector<ResultT>::build(RetKinds);
  }

  VariantMatcher create(SourceRange NameRange,
                        ArrayRef<ParserValue> Args,
                        Diagnostics *Error) const override {
    return Func(MatcherName, NameRange, Args, Error);
=======

  void getArgKinds(ast_type_traits::ASTNodeKind ThisKind, unsigned ArgNo,
                   std::vector<ArgKind> &Kinds) const override {
    Kinds.push_back(ArgKinds[ArgNo]);
  }

  bool isConvertibleTo(
      ast_type_traits::ASTNodeKind Kind, unsigned *Specificity,
      ast_type_traits::ASTNodeKind *LeastDerivedKind) const override {
    return isRetKindConvertibleTo(RetKinds, Kind, Specificity,
                                  LeastDerivedKind);
>>>>>>> b2b84690
  }

  bool isVariadic() const override { return true; }
  unsigned getNumArgs() const override { return 0; }
  void getArgKinds(ast_type_traits::ASTNodeKind ThisKind, unsigned ArgNo,
                   std::vector<ArgKind> &Kinds) const override {
    Kinds.push_back(ArgsKind);
  }
  bool isConvertibleTo(
      ast_type_traits::ASTNodeKind Kind, unsigned *Specificity,
      ast_type_traits::ASTNodeKind *LeastDerivedKind) const override {
    return isRetKindConvertibleTo(RetKinds, Kind, Specificity,
                                  LeastDerivedKind);
  }

private:
  const MarshallerType Marshaller;
  void (* const Func)();
  const std::string MatcherName;
<<<<<<< HEAD
  std::vector<ast_type_traits::ASTNodeKind> RetKinds;
  const ArgKind ArgsKind;
};

/// \brief Return CK_Trivial when appropriate for VariadicDynCastAllOfMatchers.
class DynCastAllOfMatcherDescriptor : public VariadicFuncMatcherDescriptor {
public:
  template <typename BaseT, typename DerivedT>
  DynCastAllOfMatcherDescriptor(
      ast_matchers::internal::VariadicDynCastAllOfMatcher<BaseT, DerivedT> Func,
      StringRef MatcherName)
      : VariadicFuncMatcherDescriptor(Func, MatcherName),
        DerivedKind(ast_type_traits::ASTNodeKind::getFromNodeKind<DerivedT>()) {
  }

  bool
  isConvertibleTo(ast_type_traits::ASTNodeKind Kind, unsigned *Specificity,
                ast_type_traits::ASTNodeKind *LeastDerivedKind) const override {
    // If Kind is not a base of DerivedKind, either DerivedKind is a base of
    // Kind (in which case the match will always succeed) or Kind and
    // DerivedKind are unrelated (in which case it will always fail), so set
    // Specificity to 0.
    if (VariadicFuncMatcherDescriptor::isConvertibleTo(Kind, Specificity,
                                                 LeastDerivedKind)) {
      if (Kind.isSame(DerivedKind) || !Kind.isBaseOf(DerivedKind)) {
        if (Specificity)
          *Specificity = 0;
      }
      return true;
    } else {
      return false;
    }
  }

private:
  const ast_type_traits::ASTNodeKind DerivedKind;
};

/// \brief Helper macros to check the arguments on all marshaller functions.
#define CHECK_ARG_COUNT(count)                                                 \
  if (Args.size() != count) {                                                  \
    Error->addError(NameRange, Error->ET_RegistryWrongArgCount)                \
        << count << Args.size();                                               \
    return VariantMatcher();                                                   \
  }

#define CHECK_ARG_TYPE(index, type)                                            \
  if (!ArgTypeTraits<type>::is(Args[index].Value)) {                           \
    Error->addError(Args[index].Range, Error->ET_RegistryWrongArgType)         \
        << (index + 1) << ArgTypeTraits<type>::getKind().asString()            \
        << Args[index].Value.getTypeAsString();                                \
    return VariantMatcher();                                                   \
  }

/// \brief 0-arg marshaller function.
template <typename ReturnType>
static VariantMatcher matcherMarshall0(void (*Func)(), StringRef MatcherName,
                                       SourceRange NameRange,
                                       ArrayRef<ParserValue> Args,
                                       Diagnostics *Error) {
  typedef ReturnType (*FuncType)();
  CHECK_ARG_COUNT(0);
  return outvalueToVariantMatcher(reinterpret_cast<FuncType>(Func)());
}

/// \brief 1-arg marshaller function.
template <typename ReturnType, typename ArgType1>
static VariantMatcher matcherMarshall1(void (*Func)(), StringRef MatcherName,
                                       SourceRange NameRange,
                                       ArrayRef<ParserValue> Args,
                                       Diagnostics *Error) {
  typedef ReturnType (*FuncType)(ArgType1);
  CHECK_ARG_COUNT(1);
  CHECK_ARG_TYPE(0, ArgType1);
  return outvalueToVariantMatcher(reinterpret_cast<FuncType>(Func)(
      ArgTypeTraits<ArgType1>::get(Args[0].Value)));
}

/// \brief 2-arg marshaller function.
template <typename ReturnType, typename ArgType1, typename ArgType2>
static VariantMatcher matcherMarshall2(void (*Func)(), StringRef MatcherName,
                                       SourceRange NameRange,
                                       ArrayRef<ParserValue> Args,
                                       Diagnostics *Error) {
  typedef ReturnType (*FuncType)(ArgType1, ArgType2);
  CHECK_ARG_COUNT(2);
  CHECK_ARG_TYPE(0, ArgType1);
  CHECK_ARG_TYPE(1, ArgType2);
  return outvalueToVariantMatcher(reinterpret_cast<FuncType>(Func)(
      ArgTypeTraits<ArgType1>::get(Args[0].Value),
      ArgTypeTraits<ArgType2>::get(Args[1].Value)));
}
=======
  const std::vector<ast_type_traits::ASTNodeKind> RetKinds;
  const std::vector<ArgKind> ArgKinds;
};

/// Helper methods to extract and merge all possible typed matchers
/// out of the polymorphic object.
template <class PolyMatcher>
static void mergePolyMatchers(const PolyMatcher &Poly,
                              std::vector<DynTypedMatcher> &Out,
                              ast_matchers::internal::EmptyTypeList) {}

template <class PolyMatcher, class TypeList>
static void mergePolyMatchers(const PolyMatcher &Poly,
                              std::vector<DynTypedMatcher> &Out, TypeList) {
  Out.push_back(ast_matchers::internal::Matcher<typename TypeList::head>(Poly));
  mergePolyMatchers(Poly, Out, typename TypeList::tail());
}

/// Convert the return values of the functions into a VariantMatcher.
///
/// There are 2 cases right now: The return value is a Matcher<T> or is a
/// polymorphic matcher. For the former, we just construct the VariantMatcher.
/// For the latter, we instantiate all the possible Matcher<T> of the poly
/// matcher.
static VariantMatcher outvalueToVariantMatcher(const DynTypedMatcher &Matcher) {
  return VariantMatcher::SingleMatcher(Matcher);
}

template <typename T>
static VariantMatcher outvalueToVariantMatcher(const T &PolyMatcher,
                                               typename T::ReturnTypes * =
                                                   nullptr) {
  std::vector<DynTypedMatcher> Matchers;
  mergePolyMatchers(PolyMatcher, Matchers, typename T::ReturnTypes());
  VariantMatcher Out = VariantMatcher::PolymorphicMatcher(std::move(Matchers));
  return Out;
}

template <typename T>
inline void buildReturnTypeVectorFromTypeList(
    std::vector<ast_type_traits::ASTNodeKind> &RetTypes) {
  RetTypes.push_back(
      ast_type_traits::ASTNodeKind::getFromNodeKind<typename T::head>());
  buildReturnTypeVectorFromTypeList<typename T::tail>(RetTypes);
}

template <>
inline void
buildReturnTypeVectorFromTypeList<ast_matchers::internal::EmptyTypeList>(
    std::vector<ast_type_traits::ASTNodeKind> &RetTypes) {}

template <typename T>
struct BuildReturnTypeVector {
  static void build(std::vector<ast_type_traits::ASTNodeKind> &RetTypes) {
    buildReturnTypeVectorFromTypeList<typename T::ReturnTypes>(RetTypes);
  }
};
>>>>>>> b2b84690

template <typename T>
struct BuildReturnTypeVector<ast_matchers::internal::Matcher<T>> {
  static void build(std::vector<ast_type_traits::ASTNodeKind> &RetTypes) {
    RetTypes.push_back(ast_type_traits::ASTNodeKind::getFromNodeKind<T>());
  }
};

<<<<<<< HEAD
/// \brief Helper class used to collect all the possible overloads of an
=======
template <typename T>
struct BuildReturnTypeVector<ast_matchers::internal::BindableMatcher<T>> {
  static void build(std::vector<ast_type_traits::ASTNodeKind> &RetTypes) {
    RetTypes.push_back(ast_type_traits::ASTNodeKind::getFromNodeKind<T>());
  }
};

/// Variadic marshaller function.
template <typename ResultT, typename ArgT,
          ResultT (*Func)(ArrayRef<const ArgT *>)>
VariantMatcher
variadicMatcherDescriptor(StringRef MatcherName, SourceRange NameRange,
                          ArrayRef<ParserValue> Args, Diagnostics *Error) {
  ArgT **InnerArgs = new ArgT *[Args.size()]();

  bool HasError = false;
  for (size_t i = 0, e = Args.size(); i != e; ++i) {
    using ArgTraits = ArgTypeTraits<ArgT>;

    const ParserValue &Arg = Args[i];
    const VariantValue &Value = Arg.Value;
    if (!ArgTraits::is(Value)) {
      Error->addError(Arg.Range, Error->ET_RegistryWrongArgType)
          << (i + 1) << ArgTraits::getKind().asString() << Value.getTypeAsString();
      HasError = true;
      break;
    }
    InnerArgs[i] = new ArgT(ArgTraits::get(Value));
  }

  VariantMatcher Out;
  if (!HasError) {
    Out = outvalueToVariantMatcher(Func(llvm::makeArrayRef(InnerArgs,
                                                           Args.size())));
  }

  for (size_t i = 0, e = Args.size(); i != e; ++i) {
    delete InnerArgs[i];
  }
  delete[] InnerArgs;
  return Out;
}

/// Matcher descriptor for variadic functions.
///
/// This class simply wraps a VariadicFunction with the right signature to export
/// it as a MatcherDescriptor.
/// This allows us to have one implementation of the interface for as many free
/// functions as we want, reducing the number of symbols and size of the
/// object file.
class VariadicFuncMatcherDescriptor : public MatcherDescriptor {
public:
  using RunFunc = VariantMatcher (*)(StringRef MatcherName,
                                     SourceRange NameRange,
                                     ArrayRef<ParserValue> Args,
                                     Diagnostics *Error);

  template <typename ResultT, typename ArgT,
            ResultT (*F)(ArrayRef<const ArgT *>)>
  VariadicFuncMatcherDescriptor(
      ast_matchers::internal::VariadicFunction<ResultT, ArgT, F> Func,
      StringRef MatcherName)
      : Func(&variadicMatcherDescriptor<ResultT, ArgT, F>),
        MatcherName(MatcherName.str()),
        ArgsKind(ArgTypeTraits<ArgT>::getKind()) {
    BuildReturnTypeVector<ResultT>::build(RetKinds);
  }

  VariantMatcher create(SourceRange NameRange,
                        ArrayRef<ParserValue> Args,
                        Diagnostics *Error) const override {
    return Func(MatcherName, NameRange, Args, Error);
  }

  bool isVariadic() const override { return true; }
  unsigned getNumArgs() const override { return 0; }

  void getArgKinds(ast_type_traits::ASTNodeKind ThisKind, unsigned ArgNo,
                   std::vector<ArgKind> &Kinds) const override {
    Kinds.push_back(ArgsKind);
  }

  bool isConvertibleTo(
      ast_type_traits::ASTNodeKind Kind, unsigned *Specificity,
      ast_type_traits::ASTNodeKind *LeastDerivedKind) const override {
    return isRetKindConvertibleTo(RetKinds, Kind, Specificity,
                                  LeastDerivedKind);
  }

private:
  const RunFunc Func;
  const std::string MatcherName;
  std::vector<ast_type_traits::ASTNodeKind> RetKinds;
  const ArgKind ArgsKind;
};

/// Return CK_Trivial when appropriate for VariadicDynCastAllOfMatchers.
class DynCastAllOfMatcherDescriptor : public VariadicFuncMatcherDescriptor {
public:
  template <typename BaseT, typename DerivedT>
  DynCastAllOfMatcherDescriptor(
      ast_matchers::internal::VariadicDynCastAllOfMatcher<BaseT, DerivedT> Func,
      StringRef MatcherName)
      : VariadicFuncMatcherDescriptor(Func, MatcherName),
        DerivedKind(ast_type_traits::ASTNodeKind::getFromNodeKind<DerivedT>()) {
  }

  bool
  isConvertibleTo(ast_type_traits::ASTNodeKind Kind, unsigned *Specificity,
                ast_type_traits::ASTNodeKind *LeastDerivedKind) const override {
    // If Kind is not a base of DerivedKind, either DerivedKind is a base of
    // Kind (in which case the match will always succeed) or Kind and
    // DerivedKind are unrelated (in which case it will always fail), so set
    // Specificity to 0.
    if (VariadicFuncMatcherDescriptor::isConvertibleTo(Kind, Specificity,
                                                 LeastDerivedKind)) {
      if (Kind.isSame(DerivedKind) || !Kind.isBaseOf(DerivedKind)) {
        if (Specificity)
          *Specificity = 0;
      }
      return true;
    } else {
      return false;
    }
  }

private:
  const ast_type_traits::ASTNodeKind DerivedKind;
};

/// Helper macros to check the arguments on all marshaller functions.
#define CHECK_ARG_COUNT(count)                                                 \
  if (Args.size() != count) {                                                  \
    Error->addError(NameRange, Error->ET_RegistryWrongArgCount)                \
        << count << Args.size();                                               \
    return VariantMatcher();                                                   \
  }

#define CHECK_ARG_TYPE(index, type)                                            \
  if (!ArgTypeTraits<type>::is(Args[index].Value)) {                           \
    Error->addError(Args[index].Range, Error->ET_RegistryWrongArgType)         \
        << (index + 1) << ArgTypeTraits<type>::getKind().asString()            \
        << Args[index].Value.getTypeAsString();                                \
    return VariantMatcher();                                                   \
  }

/// 0-arg marshaller function.
template <typename ReturnType>
static VariantMatcher matcherMarshall0(void (*Func)(), StringRef MatcherName,
                                       SourceRange NameRange,
                                       ArrayRef<ParserValue> Args,
                                       Diagnostics *Error) {
  using FuncType = ReturnType (*)();
  CHECK_ARG_COUNT(0);
  return outvalueToVariantMatcher(reinterpret_cast<FuncType>(Func)());
}

/// 1-arg marshaller function.
template <typename ReturnType, typename ArgType1>
static VariantMatcher matcherMarshall1(void (*Func)(), StringRef MatcherName,
                                       SourceRange NameRange,
                                       ArrayRef<ParserValue> Args,
                                       Diagnostics *Error) {
  using FuncType = ReturnType (*)(ArgType1);
  CHECK_ARG_COUNT(1);
  CHECK_ARG_TYPE(0, ArgType1);
  return outvalueToVariantMatcher(reinterpret_cast<FuncType>(Func)(
      ArgTypeTraits<ArgType1>::get(Args[0].Value)));
}

/// 2-arg marshaller function.
template <typename ReturnType, typename ArgType1, typename ArgType2>
static VariantMatcher matcherMarshall2(void (*Func)(), StringRef MatcherName,
                                       SourceRange NameRange,
                                       ArrayRef<ParserValue> Args,
                                       Diagnostics *Error) {
  using FuncType = ReturnType (*)(ArgType1, ArgType2);
  CHECK_ARG_COUNT(2);
  CHECK_ARG_TYPE(0, ArgType1);
  CHECK_ARG_TYPE(1, ArgType2);
  return outvalueToVariantMatcher(reinterpret_cast<FuncType>(Func)(
      ArgTypeTraits<ArgType1>::get(Args[0].Value),
      ArgTypeTraits<ArgType2>::get(Args[1].Value)));
}

#undef CHECK_ARG_COUNT
#undef CHECK_ARG_TYPE

/// Helper class used to collect all the possible overloads of an
>>>>>>> b2b84690
///   argument adaptative matcher function.
template <template <typename ToArg, typename FromArg> class ArgumentAdapterT,
          typename FromTypes, typename ToTypes>
class AdaptativeOverloadCollector {
public:
  AdaptativeOverloadCollector(
      StringRef Name, std::vector<std::unique_ptr<MatcherDescriptor>> &Out)
      : Name(Name), Out(Out) {
    collect(FromTypes());
  }

private:
  using AdaptativeFunc = ast_matchers::internal::ArgumentAdaptingMatcherFunc<
      ArgumentAdapterT, FromTypes, ToTypes>;

  /// End case for the recursion
  static void collect(ast_matchers::internal::EmptyTypeList) {}

  /// Recursive case. Get the overload for the head of the list, and
  ///   recurse to the tail.
  template <typename FromTypeList>
  inline void collect(FromTypeList);

  StringRef Name;
  std::vector<std::unique_ptr<MatcherDescriptor>> &Out;
};

<<<<<<< HEAD
/// \brief MatcherDescriptor that wraps multiple "overloads" of the same
=======
/// MatcherDescriptor that wraps multiple "overloads" of the same
>>>>>>> b2b84690
///   matcher.
///
/// It will try every overload and generate appropriate errors for when none or
/// more than one overloads match the arguments.
class OverloadedMatcherDescriptor : public MatcherDescriptor {
public:
  OverloadedMatcherDescriptor(
      MutableArrayRef<std::unique_ptr<MatcherDescriptor>> Callbacks)
      : Overloads(std::make_move_iterator(Callbacks.begin()),
                  std::make_move_iterator(Callbacks.end())) {}

<<<<<<< HEAD
  ~OverloadedMatcherDescriptor() override {}
=======
  ~OverloadedMatcherDescriptor() override = default;
>>>>>>> b2b84690

  VariantMatcher create(SourceRange NameRange,
                        ArrayRef<ParserValue> Args,
                        Diagnostics *Error) const override {
    std::vector<VariantMatcher> Constructed;
    Diagnostics::OverloadContext Ctx(Error);
    for (const auto &O : Overloads) {
      VariantMatcher SubMatcher = O->create(NameRange, Args, Error);
      if (!SubMatcher.isNull()) {
        Constructed.push_back(SubMatcher);
      }
    }

    if (Constructed.empty()) return VariantMatcher(); // No overload matched.
    // We ignore the errors if any matcher succeeded.
    Ctx.revertErrors();
    if (Constructed.size() > 1) {
      // More than one constructed. It is ambiguous.
      Error->addError(NameRange, Error->ET_RegistryAmbiguousOverload);
      return VariantMatcher();
    }
    return Constructed[0];
  }

  bool isVariadic() const override {
    bool Overload0Variadic = Overloads[0]->isVariadic();
#ifndef NDEBUG
    for (const auto &O : Overloads) {
      assert(Overload0Variadic == O->isVariadic());
    }
#endif
    return Overload0Variadic;
  }

  unsigned getNumArgs() const override {
    unsigned Overload0NumArgs = Overloads[0]->getNumArgs();
#ifndef NDEBUG
    for (const auto &O : Overloads) {
      assert(Overload0NumArgs == O->getNumArgs());
    }
#endif
    return Overload0NumArgs;
  }

  void getArgKinds(ast_type_traits::ASTNodeKind ThisKind, unsigned ArgNo,
                   std::vector<ArgKind> &Kinds) const override {
    for (const auto &O : Overloads) {
      if (O->isConvertibleTo(ThisKind))
        O->getArgKinds(ThisKind, ArgNo, Kinds);
    }
  }

  bool isConvertibleTo(
      ast_type_traits::ASTNodeKind Kind, unsigned *Specificity,
      ast_type_traits::ASTNodeKind *LeastDerivedKind) const override {
    for (const auto &O : Overloads) {
      if (O->isConvertibleTo(Kind, Specificity, LeastDerivedKind))
        return true;
    }
    return false;
  }

private:
  std::vector<std::unique_ptr<MatcherDescriptor>> Overloads;
};

<<<<<<< HEAD
/// \brief Variadic operator marshaller function.
class VariadicOperatorMatcherDescriptor : public MatcherDescriptor {
public:
  typedef DynTypedMatcher::VariadicOperator VarOp;
=======
/// Variadic operator marshaller function.
class VariadicOperatorMatcherDescriptor : public MatcherDescriptor {
public:
  using VarOp = DynTypedMatcher::VariadicOperator;

>>>>>>> b2b84690
  VariadicOperatorMatcherDescriptor(unsigned MinCount, unsigned MaxCount,
                                    VarOp Op, StringRef MatcherName)
      : MinCount(MinCount), MaxCount(MaxCount), Op(Op),
        MatcherName(MatcherName) {}

  VariantMatcher create(SourceRange NameRange,
                        ArrayRef<ParserValue> Args,
                        Diagnostics *Error) const override {
    if (Args.size() < MinCount || MaxCount < Args.size()) {
      const std::string MaxStr =
<<<<<<< HEAD
          (MaxCount == UINT_MAX ? "" : Twine(MaxCount)).str();
=======
          (MaxCount == std::numeric_limits<unsigned>::max() ? ""
                                                            : Twine(MaxCount))
              .str();
>>>>>>> b2b84690
      Error->addError(NameRange, Error->ET_RegistryWrongArgCount)
          << ("(" + Twine(MinCount) + ", " + MaxStr + ")") << Args.size();
      return VariantMatcher();
    }

    std::vector<VariantMatcher> InnerArgs;
    for (size_t i = 0, e = Args.size(); i != e; ++i) {
      const ParserValue &Arg = Args[i];
      const VariantValue &Value = Arg.Value;
      if (!Value.isMatcher()) {
        Error->addError(Arg.Range, Error->ET_RegistryWrongArgType)
            << (i + 1) << "Matcher<>" << Value.getTypeAsString();
        return VariantMatcher();
      }
      InnerArgs.push_back(Value.getMatcher());
    }
    return VariantMatcher::VariadicOperatorMatcher(Op, std::move(InnerArgs));
<<<<<<< HEAD
  }

  bool isVariadic() const override { return true; }
  unsigned getNumArgs() const override { return 0; }
  void getArgKinds(ast_type_traits::ASTNodeKind ThisKind, unsigned ArgNo,
                   std::vector<ArgKind> &Kinds) const override {
    Kinds.push_back(ThisKind);
  }
  bool isConvertibleTo(ast_type_traits::ASTNodeKind Kind, unsigned *Specificity,
                       ast_type_traits::ASTNodeKind *LeastDerivedKind) const override {
    if (Specificity)
      *Specificity = 1;
    if (LeastDerivedKind)
      *LeastDerivedKind = Kind;
    return true;
  }
=======
  }

  bool isVariadic() const override { return true; }
  unsigned getNumArgs() const override { return 0; }

  void getArgKinds(ast_type_traits::ASTNodeKind ThisKind, unsigned ArgNo,
                   std::vector<ArgKind> &Kinds) const override {
    Kinds.push_back(ThisKind);
  }

  bool isConvertibleTo(ast_type_traits::ASTNodeKind Kind, unsigned *Specificity,
                       ast_type_traits::ASTNodeKind *LeastDerivedKind) const override {
    if (Specificity)
      *Specificity = 1;
    if (LeastDerivedKind)
      *LeastDerivedKind = Kind;
    return true;
  }

>>>>>>> b2b84690
  bool isPolymorphic() const override { return true; }

private:
  const unsigned MinCount;
  const unsigned MaxCount;
  const VarOp Op;
  const StringRef MatcherName;
};

/// Helper functions to select the appropriate marshaller functions.
/// They detect the number of arguments, arguments types and return type.

/// 0-arg overload
template <typename ReturnType>
std::unique_ptr<MatcherDescriptor>
makeMatcherAutoMarshall(ReturnType (*Func)(), StringRef MatcherName) {
  std::vector<ast_type_traits::ASTNodeKind> RetTypes;
  BuildReturnTypeVector<ReturnType>::build(RetTypes);
  return llvm::make_unique<FixedArgCountMatcherDescriptor>(
      matcherMarshall0<ReturnType>, reinterpret_cast<void (*)()>(Func),
      MatcherName, RetTypes, None);
}

/// 1-arg overload
template <typename ReturnType, typename ArgType1>
std::unique_ptr<MatcherDescriptor>
makeMatcherAutoMarshall(ReturnType (*Func)(ArgType1), StringRef MatcherName) {
  std::vector<ast_type_traits::ASTNodeKind> RetTypes;
  BuildReturnTypeVector<ReturnType>::build(RetTypes);
  ArgKind AK = ArgTypeTraits<ArgType1>::getKind();
  return llvm::make_unique<FixedArgCountMatcherDescriptor>(
      matcherMarshall1<ReturnType, ArgType1>,
      reinterpret_cast<void (*)()>(Func), MatcherName, RetTypes, AK);
}

/// 2-arg overload
template <typename ReturnType, typename ArgType1, typename ArgType2>
std::unique_ptr<MatcherDescriptor>
makeMatcherAutoMarshall(ReturnType (*Func)(ArgType1, ArgType2),
                        StringRef MatcherName) {
  std::vector<ast_type_traits::ASTNodeKind> RetTypes;
  BuildReturnTypeVector<ReturnType>::build(RetTypes);
  ArgKind AKs[] = { ArgTypeTraits<ArgType1>::getKind(),
                    ArgTypeTraits<ArgType2>::getKind() };
  return llvm::make_unique<FixedArgCountMatcherDescriptor>(
      matcherMarshall2<ReturnType, ArgType1, ArgType2>,
      reinterpret_cast<void (*)()>(Func), MatcherName, RetTypes, AKs);
}

/// Variadic overload.
template <typename ResultT, typename ArgT,
          ResultT (*Func)(ArrayRef<const ArgT *>)>
std::unique_ptr<MatcherDescriptor> makeMatcherAutoMarshall(
    ast_matchers::internal::VariadicFunction<ResultT, ArgT, Func> VarFunc,
    StringRef MatcherName) {
  return llvm::make_unique<VariadicFuncMatcherDescriptor>(VarFunc, MatcherName);
<<<<<<< HEAD
}

/// \brief Overload for VariadicDynCastAllOfMatchers.
///
/// Not strictly necessary, but DynCastAllOfMatcherDescriptor gives us better
/// completion results for that type of matcher.
template <typename BaseT, typename DerivedT>
std::unique_ptr<MatcherDescriptor> makeMatcherAutoMarshall(
    ast_matchers::internal::VariadicDynCastAllOfMatcher<BaseT, DerivedT>
        VarFunc,
    StringRef MatcherName) {
  return llvm::make_unique<DynCastAllOfMatcherDescriptor>(VarFunc, MatcherName);
=======
>>>>>>> b2b84690
}

/// Overload for VariadicDynCastAllOfMatchers.
///
/// Not strictly necessary, but DynCastAllOfMatcherDescriptor gives us better
/// completion results for that type of matcher.
template <typename BaseT, typename DerivedT>
std::unique_ptr<MatcherDescriptor> makeMatcherAutoMarshall(
    ast_matchers::internal::VariadicDynCastAllOfMatcher<BaseT, DerivedT>
        VarFunc,
    StringRef MatcherName) {
  return llvm::make_unique<DynCastAllOfMatcherDescriptor>(VarFunc, MatcherName);
}

/// Argument adaptative overload.
template <template <typename ToArg, typename FromArg> class ArgumentAdapterT,
          typename FromTypes, typename ToTypes>
std::unique_ptr<MatcherDescriptor> makeMatcherAutoMarshall(
    ast_matchers::internal::ArgumentAdaptingMatcherFunc<ArgumentAdapterT,
                                                        FromTypes, ToTypes>,
    StringRef MatcherName) {
  std::vector<std::unique_ptr<MatcherDescriptor>> Overloads;
  AdaptativeOverloadCollector<ArgumentAdapterT, FromTypes, ToTypes>(MatcherName,
                                                                    Overloads);
  return llvm::make_unique<OverloadedMatcherDescriptor>(Overloads);
}

template <template <typename ToArg, typename FromArg> class ArgumentAdapterT,
          typename FromTypes, typename ToTypes>
template <typename FromTypeList>
inline void AdaptativeOverloadCollector<ArgumentAdapterT, FromTypes,
                                        ToTypes>::collect(FromTypeList) {
  Out.push_back(makeMatcherAutoMarshall(
      &AdaptativeFunc::template create<typename FromTypeList::head>, Name));
  collect(typename FromTypeList::tail());
}

<<<<<<< HEAD
/// \brief Variadic operator overload.
=======
/// Variadic operator overload.
>>>>>>> b2b84690
template <unsigned MinCount, unsigned MaxCount>
std::unique_ptr<MatcherDescriptor> makeMatcherAutoMarshall(
    ast_matchers::internal::VariadicOperatorMatcherFunc<MinCount, MaxCount>
        Func,
    StringRef MatcherName) {
  return llvm::make_unique<VariadicOperatorMatcherDescriptor>(
      MinCount, MaxCount, Func.Op, MatcherName);
}

} // namespace internal
} // namespace dynamic
} // namespace ast_matchers
} // namespace clang

#endif // LLVM_CLANG_AST_MATCHERS_DYNAMIC_MARSHALLERS_H<|MERGE_RESOLUTION|>--- conflicted
+++ resolved
@@ -1,8 +1,4 @@
-<<<<<<< HEAD
-//===--- Marshallers.h - Generic matcher function marshallers ---*- C++ -*-===//
-=======
 //===- Marshallers.h - Generic matcher function marshallers -----*- C++ -*-===//
->>>>>>> b2b84690
 //
 //                     The LLVM Compiler Infrastructure
 //
@@ -24,13 +20,9 @@
 #ifndef LLVM_CLANG_LIB_ASTMATCHERS_DYNAMIC_MARSHALLERS_H
 #define LLVM_CLANG_LIB_ASTMATCHERS_DYNAMIC_MARSHALLERS_H
 
-<<<<<<< HEAD
-#include "clang/ASTMatchers/ASTMatchers.h"
-=======
 #include "clang/AST/ASTTypeTraits.h"
 #include "clang/AST/OperationKinds.h"
 #include "clang/ASTMatchers/ASTMatchersInternal.h"
->>>>>>> b2b84690
 #include "clang/ASTMatchers/Dynamic/Diagnostics.h"
 #include "clang/ASTMatchers/Dynamic/VariantValue.h"
 #include "clang/Basic/AttrKinds.h"
@@ -38,9 +30,6 @@
 #include "llvm/ADT/ArrayRef.h"
 #include "llvm/ADT/None.h"
 #include "llvm/ADT/STLExtras.h"
-<<<<<<< HEAD
-#include <string>
-=======
 #include "llvm/ADT/StringRef.h"
 #include "llvm/ADT/StringSwitch.h"
 #include "llvm/ADT/Twine.h"
@@ -52,7 +41,6 @@
 #include <string>
 #include <utility>
 #include <vector>
->>>>>>> b2b84690
 
 namespace clang {
 namespace ast_matchers {
@@ -72,10 +60,7 @@
   static const std::string &get(const VariantValue &Value) {
     return Value.getString();
   }
-<<<<<<< HEAD
-=======
-
->>>>>>> b2b84690
+
   static ArgKind getKind() {
     return ArgKind(ArgKind::AK_String);
   }
@@ -85,11 +70,7 @@
 struct ArgTypeTraits<StringRef> : public ArgTypeTraits<std::string> {
 };
 
-<<<<<<< HEAD
-template <class T> struct ArgTypeTraits<ast_matchers::internal::Matcher<T> > {
-=======
 template <class T> struct ArgTypeTraits<ast_matchers::internal::Matcher<T>> {
->>>>>>> b2b84690
   static bool is(const VariantValue &Value) {
     return Value.isMatcher() && Value.getMatcher().hasTypedMatcher<T>();
   }
@@ -97,10 +78,7 @@
   static ast_matchers::internal::Matcher<T> get(const VariantValue &Value) {
     return Value.getMatcher().getTypedMatcher<T>();
   }
-<<<<<<< HEAD
-=======
-
->>>>>>> b2b84690
+
   static ArgKind getKind() {
     return ArgKind(ast_type_traits::ASTNodeKind::getFromNodeKind<T>());
   }
@@ -108,17 +86,11 @@
 
 template <> struct ArgTypeTraits<bool> {
   static bool is(const VariantValue &Value) { return Value.isBoolean(); }
-<<<<<<< HEAD
+
   static bool get(const VariantValue &Value) {
     return Value.getBoolean();
   }
-=======
-
-  static bool get(const VariantValue &Value) {
-    return Value.getBoolean();
-  }
-
->>>>>>> b2b84690
+
   static ArgKind getKind() {
     return ArgKind(ArgKind::AK_Boolean);
   }
@@ -126,17 +98,11 @@
 
 template <> struct ArgTypeTraits<double> {
   static bool is(const VariantValue &Value) { return Value.isDouble(); }
-<<<<<<< HEAD
+
   static double get(const VariantValue &Value) {
     return Value.getDouble();
   }
-=======
-
-  static double get(const VariantValue &Value) {
-    return Value.getDouble();
-  }
-
->>>>>>> b2b84690
+
   static ArgKind getKind() {
     return ArgKind(ArgKind::AK_Double);
   }
@@ -148,41 +114,6 @@
   static unsigned get(const VariantValue &Value) {
     return Value.getUnsigned();
   }
-<<<<<<< HEAD
-  static ArgKind getKind() {
-    return ArgKind(ArgKind::AK_Unsigned);
-  }
-};
-
-template <> struct ArgTypeTraits<attr::Kind> {
-private:
-  static attr::Kind getAttrKind(llvm::StringRef AttrKind) {
-    return llvm::StringSwitch<attr::Kind>(AttrKind)
-#define ATTR(X) .Case("attr::" #X, attr:: X)
-#include "clang/Basic/AttrList.inc"
-        .Default(attr::Kind(-1));
-  }
-public:
-  static bool is(const VariantValue &Value) {
-    return Value.isString() &&
-        getAttrKind(Value.getString()) != attr::Kind(-1);
-  }
-  static attr::Kind get(const VariantValue &Value) {
-    return getAttrKind(Value.getString());
-  }
-  static ArgKind getKind() {
-    return ArgKind(ArgKind::AK_String);
-  }
-};
-
-template <> struct ArgTypeTraits<clang::CastKind> {
-private:
-  static clang::CastKind getCastKind(llvm::StringRef AttrKind) {
-    return llvm::StringSwitch<clang::CastKind>(AttrKind)
-#define CAST_OPERATION(Name) .Case( #Name, CK_##Name)
-#include "clang/AST/OperationKinds.def"
-        .Default(CK_Invalid);
-=======
 
   static ArgKind getKind() {
     return ArgKind(ArgKind::AK_Unsigned);
@@ -219,19 +150,10 @@
 #define CAST_OPERATION(Name) .Case( #Name, CK_##Name)
 #include "clang/AST/OperationKinds.def"
         .Default(llvm::None);
->>>>>>> b2b84690
   }
 
 public:
   static bool is(const VariantValue &Value) {
-<<<<<<< HEAD
-    return Value.isString() &&  
-        getCastKind(Value.getString()) != CK_Invalid;
-  }
-  static clang::CastKind get(const VariantValue &Value) {
-    return getCastKind(Value.getString());
-  }
-=======
     return Value.isString() && getCastKind(Value.getString());
   }
 
@@ -239,28 +161,19 @@
     return *getCastKind(Value.getString());
   }
 
->>>>>>> b2b84690
   static ArgKind getKind() {
     return ArgKind(ArgKind::AK_String);
   }
 };
 
-<<<<<<< HEAD
-/// \brief Matcher descriptor interface.
-=======
 /// Matcher descriptor interface.
->>>>>>> b2b84690
 ///
 /// Provides a \c create() method that constructs the matcher from the provided
 /// arguments, and various other methods for type introspection.
 class MatcherDescriptor {
 public:
-<<<<<<< HEAD
-  virtual ~MatcherDescriptor() {}
-=======
   virtual ~MatcherDescriptor() = default;
 
->>>>>>> b2b84690
   virtual VariantMatcher create(SourceRange NameRange,
                                 ArrayRef<ParserValue> Args,
                                 Diagnostics *Error) const = 0;
@@ -309,11 +222,7 @@
   return false;
 }
 
-<<<<<<< HEAD
-/// \brief Simple callback implementation. Marshaller and function are provided.
-=======
 /// Simple callback implementation. Marshaller and function are provided.
->>>>>>> b2b84690
 ///
 /// This class wraps a function of arbitrary signature and a marshaller
 /// function into a MatcherDescriptor.
@@ -321,19 +230,11 @@
 /// their types, unpacking them and calling the underlying function.
 class FixedArgCountMatcherDescriptor : public MatcherDescriptor {
 public:
-<<<<<<< HEAD
-  typedef VariantMatcher (*MarshallerType)(void (*Func)(),
-                                           StringRef MatcherName,
-                                           SourceRange NameRange,
-                                           ArrayRef<ParserValue> Args,
-                                           Diagnostics *Error);
-=======
   using MarshallerType = VariantMatcher (*)(void (*Func)(),
                                             StringRef MatcherName,
                                             SourceRange NameRange,
                                             ArrayRef<ParserValue> Args,
                                             Diagnostics *Error);
->>>>>>> b2b84690
 
   /// \param Marshaller Function to unpack the arguments and call \c Func
   /// \param Func Matcher construct function. This is the function that
@@ -357,11 +258,12 @@
 
   bool isVariadic() const override { return false; }
   unsigned getNumArgs() const override { return ArgKinds.size(); }
-<<<<<<< HEAD
+
   void getArgKinds(ast_type_traits::ASTNodeKind ThisKind, unsigned ArgNo,
                    std::vector<ArgKind> &Kinds) const override {
     Kinds.push_back(ArgKinds[ArgNo]);
   }
+
   bool isConvertibleTo(
       ast_type_traits::ASTNodeKind Kind, unsigned *Specificity,
       ast_type_traits::ASTNodeKind *LeastDerivedKind) const override {
@@ -377,7 +279,7 @@
   const std::vector<ArgKind> ArgKinds;
 };
 
-/// \brief Helper methods to extract and merge all possible typed matchers
+/// Helper methods to extract and merge all possible typed matchers
 /// out of the polymorphic object.
 template <class PolyMatcher>
 static void mergePolyMatchers(const PolyMatcher &Poly,
@@ -391,7 +293,7 @@
   mergePolyMatchers(Poly, Out, typename TypeList::tail());
 }
 
-/// \brief Convert the return values of the functions into a VariantMatcher.
+/// Convert the return values of the functions into a VariantMatcher.
 ///
 /// There are 2 cases right now: The return value is a Matcher<T> or is a
 /// polymorphic matcher. For the former, we just construct the VariantMatcher.
@@ -432,20 +334,20 @@
 };
 
 template <typename T>
-struct BuildReturnTypeVector<ast_matchers::internal::Matcher<T> > {
+struct BuildReturnTypeVector<ast_matchers::internal::Matcher<T>> {
   static void build(std::vector<ast_type_traits::ASTNodeKind> &RetTypes) {
     RetTypes.push_back(ast_type_traits::ASTNodeKind::getFromNodeKind<T>());
   }
 };
 
 template <typename T>
-struct BuildReturnTypeVector<ast_matchers::internal::BindableMatcher<T> > {
+struct BuildReturnTypeVector<ast_matchers::internal::BindableMatcher<T>> {
   static void build(std::vector<ast_type_traits::ASTNodeKind> &RetTypes) {
     RetTypes.push_back(ast_type_traits::ASTNodeKind::getFromNodeKind<T>());
   }
 };
 
-/// \brief Variadic marshaller function.
+/// Variadic marshaller function.
 template <typename ResultT, typename ArgT,
           ResultT (*Func)(ArrayRef<const ArgT *>)>
 VariantMatcher
@@ -455,7 +357,8 @@
 
   bool HasError = false;
   for (size_t i = 0, e = Args.size(); i != e; ++i) {
-    typedef ArgTypeTraits<ArgT> ArgTraits;
+    using ArgTraits = ArgTypeTraits<ArgT>;
+
     const ParserValue &Arg = Args[i];
     const VariantValue &Value = Arg.Value;
     if (!ArgTraits::is(Value)) {
@@ -480,7 +383,7 @@
   return Out;
 }
 
-/// \brief Matcher descriptor for variadic functions.
+/// Matcher descriptor for variadic functions.
 ///
 /// This class simply wraps a VariadicFunction with the right signature to export
 /// it as a MatcherDescriptor.
@@ -489,10 +392,10 @@
 /// object file.
 class VariadicFuncMatcherDescriptor : public MatcherDescriptor {
 public:
-  typedef VariantMatcher (*RunFunc)(StringRef MatcherName,
-                                    SourceRange NameRange,
-                                    ArrayRef<ParserValue> Args,
-                                    Diagnostics *Error);
+  using RunFunc = VariantMatcher (*)(StringRef MatcherName,
+                                     SourceRange NameRange,
+                                     ArrayRef<ParserValue> Args,
+                                     Diagnostics *Error);
 
   template <typename ResultT, typename ArgT,
             ResultT (*F)(ArrayRef<const ArgT *>)>
@@ -509,11 +412,14 @@
                         ArrayRef<ParserValue> Args,
                         Diagnostics *Error) const override {
     return Func(MatcherName, NameRange, Args, Error);
-=======
+  }
+
+  bool isVariadic() const override { return true; }
+  unsigned getNumArgs() const override { return 0; }
 
   void getArgKinds(ast_type_traits::ASTNodeKind ThisKind, unsigned ArgNo,
                    std::vector<ArgKind> &Kinds) const override {
-    Kinds.push_back(ArgKinds[ArgNo]);
+    Kinds.push_back(ArgsKind);
   }
 
   bool isConvertibleTo(
@@ -521,32 +427,16 @@
       ast_type_traits::ASTNodeKind *LeastDerivedKind) const override {
     return isRetKindConvertibleTo(RetKinds, Kind, Specificity,
                                   LeastDerivedKind);
->>>>>>> b2b84690
-  }
-
-  bool isVariadic() const override { return true; }
-  unsigned getNumArgs() const override { return 0; }
-  void getArgKinds(ast_type_traits::ASTNodeKind ThisKind, unsigned ArgNo,
-                   std::vector<ArgKind> &Kinds) const override {
-    Kinds.push_back(ArgsKind);
-  }
-  bool isConvertibleTo(
-      ast_type_traits::ASTNodeKind Kind, unsigned *Specificity,
-      ast_type_traits::ASTNodeKind *LeastDerivedKind) const override {
-    return isRetKindConvertibleTo(RetKinds, Kind, Specificity,
-                                  LeastDerivedKind);
   }
 
 private:
-  const MarshallerType Marshaller;
-  void (* const Func)();
+  const RunFunc Func;
   const std::string MatcherName;
-<<<<<<< HEAD
   std::vector<ast_type_traits::ASTNodeKind> RetKinds;
   const ArgKind ArgsKind;
 };
 
-/// \brief Return CK_Trivial when appropriate for VariadicDynCastAllOfMatchers.
+/// Return CK_Trivial when appropriate for VariadicDynCastAllOfMatchers.
 class DynCastAllOfMatcherDescriptor : public VariadicFuncMatcherDescriptor {
 public:
   template <typename BaseT, typename DerivedT>
@@ -580,260 +470,6 @@
   const ast_type_traits::ASTNodeKind DerivedKind;
 };
 
-/// \brief Helper macros to check the arguments on all marshaller functions.
-#define CHECK_ARG_COUNT(count)                                                 \
-  if (Args.size() != count) {                                                  \
-    Error->addError(NameRange, Error->ET_RegistryWrongArgCount)                \
-        << count << Args.size();                                               \
-    return VariantMatcher();                                                   \
-  }
-
-#define CHECK_ARG_TYPE(index, type)                                            \
-  if (!ArgTypeTraits<type>::is(Args[index].Value)) {                           \
-    Error->addError(Args[index].Range, Error->ET_RegistryWrongArgType)         \
-        << (index + 1) << ArgTypeTraits<type>::getKind().asString()            \
-        << Args[index].Value.getTypeAsString();                                \
-    return VariantMatcher();                                                   \
-  }
-
-/// \brief 0-arg marshaller function.
-template <typename ReturnType>
-static VariantMatcher matcherMarshall0(void (*Func)(), StringRef MatcherName,
-                                       SourceRange NameRange,
-                                       ArrayRef<ParserValue> Args,
-                                       Diagnostics *Error) {
-  typedef ReturnType (*FuncType)();
-  CHECK_ARG_COUNT(0);
-  return outvalueToVariantMatcher(reinterpret_cast<FuncType>(Func)());
-}
-
-/// \brief 1-arg marshaller function.
-template <typename ReturnType, typename ArgType1>
-static VariantMatcher matcherMarshall1(void (*Func)(), StringRef MatcherName,
-                                       SourceRange NameRange,
-                                       ArrayRef<ParserValue> Args,
-                                       Diagnostics *Error) {
-  typedef ReturnType (*FuncType)(ArgType1);
-  CHECK_ARG_COUNT(1);
-  CHECK_ARG_TYPE(0, ArgType1);
-  return outvalueToVariantMatcher(reinterpret_cast<FuncType>(Func)(
-      ArgTypeTraits<ArgType1>::get(Args[0].Value)));
-}
-
-/// \brief 2-arg marshaller function.
-template <typename ReturnType, typename ArgType1, typename ArgType2>
-static VariantMatcher matcherMarshall2(void (*Func)(), StringRef MatcherName,
-                                       SourceRange NameRange,
-                                       ArrayRef<ParserValue> Args,
-                                       Diagnostics *Error) {
-  typedef ReturnType (*FuncType)(ArgType1, ArgType2);
-  CHECK_ARG_COUNT(2);
-  CHECK_ARG_TYPE(0, ArgType1);
-  CHECK_ARG_TYPE(1, ArgType2);
-  return outvalueToVariantMatcher(reinterpret_cast<FuncType>(Func)(
-      ArgTypeTraits<ArgType1>::get(Args[0].Value),
-      ArgTypeTraits<ArgType2>::get(Args[1].Value)));
-}
-=======
-  const std::vector<ast_type_traits::ASTNodeKind> RetKinds;
-  const std::vector<ArgKind> ArgKinds;
-};
-
-/// Helper methods to extract and merge all possible typed matchers
-/// out of the polymorphic object.
-template <class PolyMatcher>
-static void mergePolyMatchers(const PolyMatcher &Poly,
-                              std::vector<DynTypedMatcher> &Out,
-                              ast_matchers::internal::EmptyTypeList) {}
-
-template <class PolyMatcher, class TypeList>
-static void mergePolyMatchers(const PolyMatcher &Poly,
-                              std::vector<DynTypedMatcher> &Out, TypeList) {
-  Out.push_back(ast_matchers::internal::Matcher<typename TypeList::head>(Poly));
-  mergePolyMatchers(Poly, Out, typename TypeList::tail());
-}
-
-/// Convert the return values of the functions into a VariantMatcher.
-///
-/// There are 2 cases right now: The return value is a Matcher<T> or is a
-/// polymorphic matcher. For the former, we just construct the VariantMatcher.
-/// For the latter, we instantiate all the possible Matcher<T> of the poly
-/// matcher.
-static VariantMatcher outvalueToVariantMatcher(const DynTypedMatcher &Matcher) {
-  return VariantMatcher::SingleMatcher(Matcher);
-}
-
-template <typename T>
-static VariantMatcher outvalueToVariantMatcher(const T &PolyMatcher,
-                                               typename T::ReturnTypes * =
-                                                   nullptr) {
-  std::vector<DynTypedMatcher> Matchers;
-  mergePolyMatchers(PolyMatcher, Matchers, typename T::ReturnTypes());
-  VariantMatcher Out = VariantMatcher::PolymorphicMatcher(std::move(Matchers));
-  return Out;
-}
-
-template <typename T>
-inline void buildReturnTypeVectorFromTypeList(
-    std::vector<ast_type_traits::ASTNodeKind> &RetTypes) {
-  RetTypes.push_back(
-      ast_type_traits::ASTNodeKind::getFromNodeKind<typename T::head>());
-  buildReturnTypeVectorFromTypeList<typename T::tail>(RetTypes);
-}
-
-template <>
-inline void
-buildReturnTypeVectorFromTypeList<ast_matchers::internal::EmptyTypeList>(
-    std::vector<ast_type_traits::ASTNodeKind> &RetTypes) {}
-
-template <typename T>
-struct BuildReturnTypeVector {
-  static void build(std::vector<ast_type_traits::ASTNodeKind> &RetTypes) {
-    buildReturnTypeVectorFromTypeList<typename T::ReturnTypes>(RetTypes);
-  }
-};
->>>>>>> b2b84690
-
-template <typename T>
-struct BuildReturnTypeVector<ast_matchers::internal::Matcher<T>> {
-  static void build(std::vector<ast_type_traits::ASTNodeKind> &RetTypes) {
-    RetTypes.push_back(ast_type_traits::ASTNodeKind::getFromNodeKind<T>());
-  }
-};
-
-<<<<<<< HEAD
-/// \brief Helper class used to collect all the possible overloads of an
-=======
-template <typename T>
-struct BuildReturnTypeVector<ast_matchers::internal::BindableMatcher<T>> {
-  static void build(std::vector<ast_type_traits::ASTNodeKind> &RetTypes) {
-    RetTypes.push_back(ast_type_traits::ASTNodeKind::getFromNodeKind<T>());
-  }
-};
-
-/// Variadic marshaller function.
-template <typename ResultT, typename ArgT,
-          ResultT (*Func)(ArrayRef<const ArgT *>)>
-VariantMatcher
-variadicMatcherDescriptor(StringRef MatcherName, SourceRange NameRange,
-                          ArrayRef<ParserValue> Args, Diagnostics *Error) {
-  ArgT **InnerArgs = new ArgT *[Args.size()]();
-
-  bool HasError = false;
-  for (size_t i = 0, e = Args.size(); i != e; ++i) {
-    using ArgTraits = ArgTypeTraits<ArgT>;
-
-    const ParserValue &Arg = Args[i];
-    const VariantValue &Value = Arg.Value;
-    if (!ArgTraits::is(Value)) {
-      Error->addError(Arg.Range, Error->ET_RegistryWrongArgType)
-          << (i + 1) << ArgTraits::getKind().asString() << Value.getTypeAsString();
-      HasError = true;
-      break;
-    }
-    InnerArgs[i] = new ArgT(ArgTraits::get(Value));
-  }
-
-  VariantMatcher Out;
-  if (!HasError) {
-    Out = outvalueToVariantMatcher(Func(llvm::makeArrayRef(InnerArgs,
-                                                           Args.size())));
-  }
-
-  for (size_t i = 0, e = Args.size(); i != e; ++i) {
-    delete InnerArgs[i];
-  }
-  delete[] InnerArgs;
-  return Out;
-}
-
-/// Matcher descriptor for variadic functions.
-///
-/// This class simply wraps a VariadicFunction with the right signature to export
-/// it as a MatcherDescriptor.
-/// This allows us to have one implementation of the interface for as many free
-/// functions as we want, reducing the number of symbols and size of the
-/// object file.
-class VariadicFuncMatcherDescriptor : public MatcherDescriptor {
-public:
-  using RunFunc = VariantMatcher (*)(StringRef MatcherName,
-                                     SourceRange NameRange,
-                                     ArrayRef<ParserValue> Args,
-                                     Diagnostics *Error);
-
-  template <typename ResultT, typename ArgT,
-            ResultT (*F)(ArrayRef<const ArgT *>)>
-  VariadicFuncMatcherDescriptor(
-      ast_matchers::internal::VariadicFunction<ResultT, ArgT, F> Func,
-      StringRef MatcherName)
-      : Func(&variadicMatcherDescriptor<ResultT, ArgT, F>),
-        MatcherName(MatcherName.str()),
-        ArgsKind(ArgTypeTraits<ArgT>::getKind()) {
-    BuildReturnTypeVector<ResultT>::build(RetKinds);
-  }
-
-  VariantMatcher create(SourceRange NameRange,
-                        ArrayRef<ParserValue> Args,
-                        Diagnostics *Error) const override {
-    return Func(MatcherName, NameRange, Args, Error);
-  }
-
-  bool isVariadic() const override { return true; }
-  unsigned getNumArgs() const override { return 0; }
-
-  void getArgKinds(ast_type_traits::ASTNodeKind ThisKind, unsigned ArgNo,
-                   std::vector<ArgKind> &Kinds) const override {
-    Kinds.push_back(ArgsKind);
-  }
-
-  bool isConvertibleTo(
-      ast_type_traits::ASTNodeKind Kind, unsigned *Specificity,
-      ast_type_traits::ASTNodeKind *LeastDerivedKind) const override {
-    return isRetKindConvertibleTo(RetKinds, Kind, Specificity,
-                                  LeastDerivedKind);
-  }
-
-private:
-  const RunFunc Func;
-  const std::string MatcherName;
-  std::vector<ast_type_traits::ASTNodeKind> RetKinds;
-  const ArgKind ArgsKind;
-};
-
-/// Return CK_Trivial when appropriate for VariadicDynCastAllOfMatchers.
-class DynCastAllOfMatcherDescriptor : public VariadicFuncMatcherDescriptor {
-public:
-  template <typename BaseT, typename DerivedT>
-  DynCastAllOfMatcherDescriptor(
-      ast_matchers::internal::VariadicDynCastAllOfMatcher<BaseT, DerivedT> Func,
-      StringRef MatcherName)
-      : VariadicFuncMatcherDescriptor(Func, MatcherName),
-        DerivedKind(ast_type_traits::ASTNodeKind::getFromNodeKind<DerivedT>()) {
-  }
-
-  bool
-  isConvertibleTo(ast_type_traits::ASTNodeKind Kind, unsigned *Specificity,
-                ast_type_traits::ASTNodeKind *LeastDerivedKind) const override {
-    // If Kind is not a base of DerivedKind, either DerivedKind is a base of
-    // Kind (in which case the match will always succeed) or Kind and
-    // DerivedKind are unrelated (in which case it will always fail), so set
-    // Specificity to 0.
-    if (VariadicFuncMatcherDescriptor::isConvertibleTo(Kind, Specificity,
-                                                 LeastDerivedKind)) {
-      if (Kind.isSame(DerivedKind) || !Kind.isBaseOf(DerivedKind)) {
-        if (Specificity)
-          *Specificity = 0;
-      }
-      return true;
-    } else {
-      return false;
-    }
-  }
-
-private:
-  const ast_type_traits::ASTNodeKind DerivedKind;
-};
-
 /// Helper macros to check the arguments on all marshaller functions.
 #define CHECK_ARG_COUNT(count)                                                 \
   if (Args.size() != count) {                                                  \
@@ -893,7 +529,6 @@
 #undef CHECK_ARG_TYPE
 
 /// Helper class used to collect all the possible overloads of an
->>>>>>> b2b84690
 ///   argument adaptative matcher function.
 template <template <typename ToArg, typename FromArg> class ArgumentAdapterT,
           typename FromTypes, typename ToTypes>
@@ -921,11 +556,7 @@
   std::vector<std::unique_ptr<MatcherDescriptor>> &Out;
 };
 
-<<<<<<< HEAD
-/// \brief MatcherDescriptor that wraps multiple "overloads" of the same
-=======
 /// MatcherDescriptor that wraps multiple "overloads" of the same
->>>>>>> b2b84690
 ///   matcher.
 ///
 /// It will try every overload and generate appropriate errors for when none or
@@ -937,11 +568,7 @@
       : Overloads(std::make_move_iterator(Callbacks.begin()),
                   std::make_move_iterator(Callbacks.end())) {}
 
-<<<<<<< HEAD
-  ~OverloadedMatcherDescriptor() override {}
-=======
   ~OverloadedMatcherDescriptor() override = default;
->>>>>>> b2b84690
 
   VariantMatcher create(SourceRange NameRange,
                         ArrayRef<ParserValue> Args,
@@ -1008,18 +635,11 @@
   std::vector<std::unique_ptr<MatcherDescriptor>> Overloads;
 };
 
-<<<<<<< HEAD
-/// \brief Variadic operator marshaller function.
-class VariadicOperatorMatcherDescriptor : public MatcherDescriptor {
-public:
-  typedef DynTypedMatcher::VariadicOperator VarOp;
-=======
 /// Variadic operator marshaller function.
 class VariadicOperatorMatcherDescriptor : public MatcherDescriptor {
 public:
   using VarOp = DynTypedMatcher::VariadicOperator;
 
->>>>>>> b2b84690
   VariadicOperatorMatcherDescriptor(unsigned MinCount, unsigned MaxCount,
                                     VarOp Op, StringRef MatcherName)
       : MinCount(MinCount), MaxCount(MaxCount), Op(Op),
@@ -1030,13 +650,9 @@
                         Diagnostics *Error) const override {
     if (Args.size() < MinCount || MaxCount < Args.size()) {
       const std::string MaxStr =
-<<<<<<< HEAD
-          (MaxCount == UINT_MAX ? "" : Twine(MaxCount)).str();
-=======
           (MaxCount == std::numeric_limits<unsigned>::max() ? ""
                                                             : Twine(MaxCount))
               .str();
->>>>>>> b2b84690
       Error->addError(NameRange, Error->ET_RegistryWrongArgCount)
           << ("(" + Twine(MinCount) + ", " + MaxStr + ")") << Args.size();
       return VariantMatcher();
@@ -1054,15 +670,16 @@
       InnerArgs.push_back(Value.getMatcher());
     }
     return VariantMatcher::VariadicOperatorMatcher(Op, std::move(InnerArgs));
-<<<<<<< HEAD
   }
 
   bool isVariadic() const override { return true; }
   unsigned getNumArgs() const override { return 0; }
+
   void getArgKinds(ast_type_traits::ASTNodeKind ThisKind, unsigned ArgNo,
                    std::vector<ArgKind> &Kinds) const override {
     Kinds.push_back(ThisKind);
   }
+
   bool isConvertibleTo(ast_type_traits::ASTNodeKind Kind, unsigned *Specificity,
                        ast_type_traits::ASTNodeKind *LeastDerivedKind) const override {
     if (Specificity)
@@ -1071,27 +688,7 @@
       *LeastDerivedKind = Kind;
     return true;
   }
-=======
-  }
-
-  bool isVariadic() const override { return true; }
-  unsigned getNumArgs() const override { return 0; }
-
-  void getArgKinds(ast_type_traits::ASTNodeKind ThisKind, unsigned ArgNo,
-                   std::vector<ArgKind> &Kinds) const override {
-    Kinds.push_back(ThisKind);
-  }
-
-  bool isConvertibleTo(ast_type_traits::ASTNodeKind Kind, unsigned *Specificity,
-                       ast_type_traits::ASTNodeKind *LeastDerivedKind) const override {
-    if (Specificity)
-      *Specificity = 1;
-    if (LeastDerivedKind)
-      *LeastDerivedKind = Kind;
-    return true;
-  }
-
->>>>>>> b2b84690
+
   bool isPolymorphic() const override { return true; }
 
 private:
@@ -1148,21 +745,6 @@
     ast_matchers::internal::VariadicFunction<ResultT, ArgT, Func> VarFunc,
     StringRef MatcherName) {
   return llvm::make_unique<VariadicFuncMatcherDescriptor>(VarFunc, MatcherName);
-<<<<<<< HEAD
-}
-
-/// \brief Overload for VariadicDynCastAllOfMatchers.
-///
-/// Not strictly necessary, but DynCastAllOfMatcherDescriptor gives us better
-/// completion results for that type of matcher.
-template <typename BaseT, typename DerivedT>
-std::unique_ptr<MatcherDescriptor> makeMatcherAutoMarshall(
-    ast_matchers::internal::VariadicDynCastAllOfMatcher<BaseT, DerivedT>
-        VarFunc,
-    StringRef MatcherName) {
-  return llvm::make_unique<DynCastAllOfMatcherDescriptor>(VarFunc, MatcherName);
-=======
->>>>>>> b2b84690
 }
 
 /// Overload for VariadicDynCastAllOfMatchers.
@@ -1200,11 +782,7 @@
   collect(typename FromTypeList::tail());
 }
 
-<<<<<<< HEAD
-/// \brief Variadic operator overload.
-=======
 /// Variadic operator overload.
->>>>>>> b2b84690
 template <unsigned MinCount, unsigned MaxCount>
 std::unique_ptr<MatcherDescriptor> makeMatcherAutoMarshall(
     ast_matchers::internal::VariadicOperatorMatcherFunc<MinCount, MaxCount>
