--- conflicted
+++ resolved
@@ -151,28 +151,16 @@
       Queue = nullptr;
 
     ScopedIncrement ScopedDepth(&CurrentDepth);
-<<<<<<< HEAD
-    const Stmt *StmtToTraverse = StmtNode;
-    if (Traversal ==
-        ASTMatchFinder::TK_IgnoreImplicitCastsAndParentheses) {
-      const Expr *ExprNode = dyn_cast_or_null<Expr>(StmtNode);
-      if (ExprNode) {
-=======
     Stmt *StmtToTraverse = StmtNode;
     if (Traversal == ASTMatchFinder::TK_IgnoreImplicitCastsAndParentheses) {
       if (Expr *ExprNode = dyn_cast_or_null<Expr>(StmtNode))
->>>>>>> b2b84690
         StmtToTraverse = ExprNode->IgnoreParenImpCasts();
     }
-<<<<<<< HEAD
-    return (StmtToTraverse == nullptr) || traverse(*StmtToTraverse);
-=======
     if (!StmtToTraverse)
       return true;
     if (!match(*StmtToTraverse))
       return false;
     return VisitorBase::TraverseStmt(StmtToTraverse, Queue);
->>>>>>> b2b84690
   }
   // We assume that the QualType and the contained type are on the same
   // hierarchy level. Thus, we try to match either of them.
@@ -523,11 +511,7 @@
     TimeBucketRegion() : Bucket(nullptr) {}
     ~TimeBucketRegion() { setBucket(nullptr); }
 
-<<<<<<< HEAD
-    /// \brief Start timing for \p NewBucket.
-=======
     /// Start timing for \p NewBucket.
->>>>>>> b2b84690
     ///
     /// If there was a bucket already set, it will finish the timing for that
     /// other bucket.
@@ -550,11 +534,7 @@
     llvm::TimeRecord *Bucket;
   };
 
-<<<<<<< HEAD
-  /// \brief Runs all the \p Matchers on \p Node.
-=======
   /// Runs all the \p Matchers on \p Node.
->>>>>>> b2b84690
   ///
   /// Used by \c matchDispatch() below.
   template <typename T, typename MC>
@@ -610,11 +590,7 @@
   }
 
   /// @{
-<<<<<<< HEAD
-  /// \brief Overloads to pair the different node types to their matchers.
-=======
   /// Overloads to pair the different node types to their matchers.
->>>>>>> b2b84690
   void matchDispatch(const Decl *Node) {
     return matchWithFilter(ast_type_traits::DynTypedNode::create(*Node));
   }
@@ -763,14 +739,10 @@
                             BoundNodesTreeBuilder *Builder) {
     const Type *const CanonicalType =
       ActiveASTContext->getCanonicalType(TypeNode);
-<<<<<<< HEAD
-    for (const TypedefNameDecl *Alias : TypeAliases.lookup(CanonicalType)) {
-=======
     auto Aliases = TypeAliases.find(CanonicalType);
     if (Aliases == TypeAliases.end())
       return false;
     for (const TypedefNameDecl *Alias : Aliases->second) {
->>>>>>> b2b84690
       BoundNodesTreeBuilder Result(*Builder);
       if (Matcher.matches(*Alias, this, &Result)) {
         *Builder = std::move(Result);
@@ -780,22 +752,14 @@
     return false;
   }
 
-<<<<<<< HEAD
-  /// \brief Bucket to record map.
-=======
   /// Bucket to record map.
->>>>>>> b2b84690
   ///
   /// Used to get the appropriate bucket for each matcher.
   llvm::StringMap<llvm::TimeRecord> TimeByBucket;
 
   const MatchFinder::MatchersByType *Matchers;
 
-<<<<<<< HEAD
-  /// \brief Filtered list of matcher indices for each matcher kind.
-=======
   /// Filtered list of matcher indices for each matcher kind.
->>>>>>> b2b84690
   ///
   /// \c Decl and \c Stmt toplevel matchers usually apply to a specific node
   /// kind (and derived kinds) so it is a waste to try every matcher on every
@@ -882,11 +846,7 @@
   return RecursiveASTVisitor<MatchASTVisitor>::TraverseDecl(DeclNode);
 }
 
-<<<<<<< HEAD
-bool MatchASTVisitor::TraverseStmt(Stmt *StmtNode) {
-=======
 bool MatchASTVisitor::TraverseStmt(Stmt *StmtNode, DataRecursionQueue *Queue) {
->>>>>>> b2b84690
   if (!StmtNode) {
     return true;
   }
