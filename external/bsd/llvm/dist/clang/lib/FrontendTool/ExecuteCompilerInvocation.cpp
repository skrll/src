--- conflicted
+++ resolved
@@ -32,11 +32,8 @@
 using namespace clang;
 using namespace llvm::opt;
 
-<<<<<<< HEAD
-=======
 namespace clang {
 
->>>>>>> b2b84690
 static std::unique_ptr<FrontendAction>
 CreateFrontendBaseAction(CompilerInstance &CI) {
   using namespace clang::frontend;
@@ -48,11 +45,8 @@
   case ASTDump:                return llvm::make_unique<ASTDumpAction>();
   case ASTPrint:               return llvm::make_unique<ASTPrintAction>();
   case ASTView:                return llvm::make_unique<ASTViewAction>();
-<<<<<<< HEAD
-=======
   case DumpCompilerOptions:
     return llvm::make_unique<DumpCompilerOptionsAction>();
->>>>>>> b2b84690
   case DumpRawTokens:          return llvm::make_unique<DumpRawTokensAction>();
   case DumpTokens:             return llvm::make_unique<DumpTokensAction>();
   case EmitAssembly:           return llvm::make_unique<EmitAssemblyAction>();
@@ -73,10 +67,7 @@
   case ParseSyntaxOnly:        return llvm::make_unique<SyntaxOnlyAction>();
   case ModuleFileInfo:         return llvm::make_unique<DumpModuleInfoAction>();
   case VerifyPCH:              return llvm::make_unique<VerifyPCHAction>();
-<<<<<<< HEAD
-=======
   case TemplightDump:          return llvm::make_unique<TemplightDumpAction>();
->>>>>>> b2b84690
 
   case PluginAction: {
     for (FrontendPluginRegistry::iterator it =
@@ -108,30 +99,18 @@
 
   case RewriteMacros:          return llvm::make_unique<RewriteMacrosAction>();
   case RewriteTest:            return llvm::make_unique<RewriteTestAction>();
-<<<<<<< HEAD
-#ifdef CLANG_ENABLE_OBJC_REWRITER
-=======
 #if CLANG_ENABLE_OBJC_REWRITER
->>>>>>> b2b84690
   case RewriteObjC:            return llvm::make_unique<RewriteObjCAction>();
 #else
   case RewriteObjC:            Action = "RewriteObjC"; break;
 #endif
-<<<<<<< HEAD
-#ifdef CLANG_ENABLE_ARCMT
-=======
 #if CLANG_ENABLE_ARCMT
->>>>>>> b2b84690
   case MigrateSource:
     return llvm::make_unique<arcmt::MigrateSourceAction>();
 #else
   case MigrateSource:          Action = "MigrateSource"; break;
 #endif
-<<<<<<< HEAD
-#ifdef CLANG_ENABLE_STATIC_ANALYZER
-=======
 #if CLANG_ENABLE_STATIC_ANALYZER
->>>>>>> b2b84690
   case RunAnalysis:            return llvm::make_unique<ento::AnalysisAction>();
 #else
   case RunAnalysis:            Action = "RunAnalysis"; break;
@@ -139,13 +118,8 @@
   case RunPreprocessorOnly:    return llvm::make_unique<PreprocessOnlyAction>();
   }
 
-<<<<<<< HEAD
-#if !defined(CLANG_ENABLE_ARCMT) || !defined(CLANG_ENABLE_STATIC_ANALYZER) \
-  || !defined(CLANG_ENABLE_OBJC_REWRITER)
-=======
 #if !CLANG_ENABLE_ARCMT || !CLANG_ENABLE_STATIC_ANALYZER \
   || !CLANG_ENABLE_OBJC_REWRITER
->>>>>>> b2b84690
   CI.getDiagnostics().Report(diag::err_fe_action_not_available) << Action;
   return 0;
 #else
@@ -153,11 +127,7 @@
 #endif
 }
 
-<<<<<<< HEAD
-static std::unique_ptr<FrontendAction>
-=======
 std::unique_ptr<FrontendAction>
->>>>>>> b2b84690
 CreateFrontendAction(CompilerInstance &CI) {
   // Create the underlying action.
   std::unique_ptr<FrontendAction> Act = CreateFrontendBaseAction(CI);
@@ -170,11 +140,7 @@
     Act = llvm::make_unique<FixItRecompile>(std::move(Act));
   }
   
-<<<<<<< HEAD
-#ifdef CLANG_ENABLE_ARCMT
-=======
 #if CLANG_ENABLE_ARCMT
->>>>>>> b2b84690
   if (CI.getFrontendOpts().ProgramAction != frontend::MigrateSource &&
       CI.getFrontendOpts().ProgramAction != frontend::GeneratePCH) {
     // Potentially wrap the base FE action in an ARC Migrate Tool action.
