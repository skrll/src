--- conflicted
+++ resolved
@@ -37,12 +37,8 @@
 
 using namespace clang;
 
-<<<<<<< HEAD
-ExternalPreprocessingRecordSource::~ExternalPreprocessingRecordSource() { }
-=======
 ExternalPreprocessingRecordSource::~ExternalPreprocessingRecordSource() =
     default;
->>>>>>> b2b84690
 
 InclusionDirective::InclusionDirective(PreprocessingRecord &PPRec,
                                        InclusionKind Kind, StringRef FileName,
@@ -56,14 +52,7 @@
   this->FileName = StringRef(Memory, FileName.size());
 }
 
-<<<<<<< HEAD
-PreprocessingRecord::PreprocessingRecord(SourceManager &SM)
-  : SourceMgr(SM),
-    ExternalSource(nullptr) {
-}
-=======
 PreprocessingRecord::PreprocessingRecord(SourceManager &SM) : SourceMgr(SM) {}
->>>>>>> b2b84690
 
 /// Returns a pair of [Begin, End) iterators of preprocessed entities
 /// that source range \p Range encompasses.
@@ -444,15 +433,10 @@
                       MacroNameTok.getLocation());
 }
 
-<<<<<<< HEAD
-void PreprocessingRecord::SourceRangeSkipped(SourceRange Range) {
-  SkippedRanges.push_back(Range);
-=======
 void PreprocessingRecord::SourceRangeSkipped(SourceRange Range,
                                              SourceLocation EndifLoc) {
   assert(Range.isValid());
   SkippedRanges.emplace_back(Range.getBegin(), EndifLoc);
->>>>>>> b2b84690
 }
 
 void PreprocessingRecord::MacroExpands(const Token &Id,
