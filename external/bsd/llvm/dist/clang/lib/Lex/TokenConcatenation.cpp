--- conflicted
+++ resolved
@@ -99,12 +99,6 @@
     TokenInfo[tok::utf32_char_constant ] |= aci_custom;
   }
 
-<<<<<<< HEAD
-  // These tokens have custom code in C++1z mode.
-  if (PP.getLangOpts().CPlusPlus1z)
-    TokenInfo[tok::utf8_char_constant] |= aci_custom;
-
-=======
   // These tokens have custom code in C++17 mode.
   if (PP.getLangOpts().CPlusPlus17)
     TokenInfo[tok::utf8_char_constant] |= aci_custom;
@@ -113,7 +107,6 @@
   if (PP.getLangOpts().CPlusPlus2a)
     TokenInfo[tok::lessequal ] |= aci_custom_firstchar;
 
->>>>>>> b2b84690
   // These tokens change behavior if followed by an '='.
   TokenInfo[tok::amp         ] |= aci_avoid_equal;           // &=
   TokenInfo[tok::plus        ] |= aci_avoid_equal;           // +=
