--- conflicted
+++ resolved
@@ -545,16 +545,11 @@
   isHalf = false;
   isFloat = false;
   isImaginary = false;
-<<<<<<< HEAD
-  isFloat128 = false;
-  MicrosoftInteger = 0;
-=======
   isFloat16 = false;
   isFloat128 = false;
   MicrosoftInteger = 0;
   isFract = false;
   isAccum = false;
->>>>>>> b2b84690
   hadError = false;
 
   if (*s == '0') { // parse radix
@@ -592,13 +587,6 @@
   // we break out of the loop.
   for (; s != ThisTokEnd; ++s) {
     switch (*s) {
-<<<<<<< HEAD
-    case 'h':      // FP Suffix for "half".
-    case 'H':
-      // OpenCL Extension v1.2 s9.5 - h or H suffix for half type.
-      if (!PP.getLangOpts().Half) break;
-      if (!isFPConstant) break;  // Error for integer constant.
-=======
     case 'R':
     case 'r':
       if (isFract || isAccum) break;
@@ -614,7 +602,6 @@
       // OpenCL Extension v1.2 s9.5 - h or H suffix for half type.
       if (!(PP.getLangOpts().Half || PP.getLangOpts().FixedPoint)) break;
       if (isIntegerLiteral()) break;  // Error for integer constant.
->>>>>>> b2b84690
       if (isHalf || isFloat || isLong) break; // HH, FH, LH invalid.
       isHalf = true;
       continue;  // Success.
@@ -623,8 +610,6 @@
       if (!isFPConstant) break;  // Error for integer constant.
       if (isHalf || isFloat || isLong || isFloat128)
         break; // HF, FF, LF, QF invalid.
-<<<<<<< HEAD
-=======
 
       if (s + 2 < ThisTokEnd && s[1] == '1' && s[2] == '6') {
           s += 2; // success, eat up 2 characters.
@@ -632,7 +617,6 @@
           continue;
       }
 
->>>>>>> b2b84690
       isFloat = true;
       continue;  // Success.
     case 'q':    // FP Suffix for "__float128"
@@ -703,12 +687,6 @@
           break;
         }
       }
-<<<<<<< HEAD
-      // "i", "if", and "il" are user-defined suffixes in C++1y.
-      if (*s == 'i' && PP.getLangOpts().CPlusPlus14)
-        break;
-=======
->>>>>>> b2b84690
       // fall through.
     case 'j':
     case 'J':
@@ -720,21 +698,6 @@
     break;
   }
 
-<<<<<<< HEAD
-  if (s != ThisTokEnd) {
-    // FIXME: Don't bother expanding UCNs if !tok.hasUCN().
-    expandUCNs(UDSuffixBuf, StringRef(SuffixBegin, ThisTokEnd - SuffixBegin));
-    if (isValidUDSuffix(PP.getLangOpts(), UDSuffixBuf)) {
-      // Any suffix pieces we might have parsed are actually part of the
-      // ud-suffix.
-      isLong = false;
-      isUnsigned = false;
-      isLongLong = false;
-      isFloat = false;
-      isHalf = false;
-      isImaginary = false;
-      MicrosoftInteger = 0;
-=======
   // "i", "if", and "il" are user-defined suffixes in C++1y.
   if (s != ThisTokEnd || isImaginary) {
     // FIXME: Don't bother expanding UCNs if !tok.hasUCN().
@@ -755,18 +718,11 @@
         isFract = false;
         isAccum = false;
       }
->>>>>>> b2b84690
 
       saw_ud_suffix = true;
       return;
     }
 
-<<<<<<< HEAD
-    // Report an error if there are any.
-    PP.Diag(PP.AdvanceToTokenCharacter(TokLoc, SuffixBegin - ThisTokBegin),
-            diag::err_invalid_suffix_constant)
-      << StringRef(SuffixBegin, ThisTokEnd-SuffixBegin) << isFPConstant;
-=======
     if (s != ThisTokEnd) {
       // Report an error if there are any.
       PP.Diag(PP.AdvanceToTokenCharacter(TokLoc, SuffixBegin - ThisTokBegin),
@@ -793,16 +749,10 @@
   if (isHexDigit(*s) && *s != 'e' && *s != 'E') {
     PP.Diag(PP.AdvanceToTokenCharacter(TokLoc, s-ThisTokBegin),
             diag::err_invalid_digit) << StringRef(s, 1) << (radix == 8 ? 1 : 0);
->>>>>>> b2b84690
     hadError = true;
     return;
   }
 
-<<<<<<< HEAD
-  if (isImaginary) {
-    PP.Diag(PP.AdvanceToTokenCharacter(TokLoc, SuffixBegin - ThisTokBegin),
-            diag::ext_imaginary_constant);
-=======
   if (*s == '.') {
     checkSeparator(TokLoc, s, CSK_AfterDigits);
     s++;
@@ -828,50 +778,6 @@
                 diag::err_exponent_has_no_digits);
         hadError = true;
       }
-      return;
-    }
->>>>>>> b2b84690
-  }
-}
-
-/// ParseDecimalOrOctalCommon - This method is called for decimal or octal
-/// numbers. It issues an error for illegal digits, and handles floating point
-/// parsing. If it detects a floating point number, the radix is set to 10.
-void NumericLiteralParser::ParseDecimalOrOctalCommon(SourceLocation TokLoc){
-  assert((radix == 8 || radix == 10) && "Unexpected radix");
-
-  // If we have a hex digit other than 'e' (which denotes a FP exponent) then
-  // the code is using an incorrect base.
-  if (isHexDigit(*s) && *s != 'e' && *s != 'E') {
-    PP.Diag(PP.AdvanceToTokenCharacter(TokLoc, s-ThisTokBegin),
-            diag::err_invalid_digit) << StringRef(s, 1) << (radix == 8 ? 1 : 0);
-    hadError = true;
-    return;
-  }
-
-  if (*s == '.') {
-    checkSeparator(TokLoc, s, CSK_AfterDigits);
-    s++;
-    radix = 10;
-    saw_period = true;
-    checkSeparator(TokLoc, s, CSK_BeforeDigits);
-    s = SkipDigits(s); // Skip suffix.
-  }
-  if (*s == 'e' || *s == 'E') { // exponent
-    checkSeparator(TokLoc, s, CSK_AfterDigits);
-    const char *Exponent = s;
-    s++;
-    radix = 10;
-    saw_exponent = true;
-    if (*s == '+' || *s == '-')  s++; // sign
-    const char *first_non_digit = SkipDigits(s);
-    if (containsDigits(s, first_non_digit)) {
-      checkSeparator(TokLoc, s, CSK_BeforeDigits);
-      s = first_non_digit;
-    } else {
-      PP.Diag(PP.AdvanceToTokenCharacter(TokLoc, Exponent-ThisTokBegin),
-              diag::err_exponent_has_no_digits);
-      hadError = true;
       return;
     }
   }
@@ -970,17 +876,11 @@
       if (s != ThisTokEnd && (*s == '+' || *s == '-'))  s++; // sign
       const char *first_non_digit = SkipDigits(s);
       if (!containsDigits(s, first_non_digit)) {
-<<<<<<< HEAD
-        PP.Diag(PP.AdvanceToTokenCharacter(TokLoc, Exponent-ThisTokBegin),
-                diag::err_exponent_has_no_digits);
-        hadError = true;
-=======
         if (!hadError) {
           PP.Diag(PP.AdvanceToTokenCharacter(TokLoc, Exponent-ThisTokBegin),
                   diag::err_exponent_has_no_digits);
           hadError = true;
         }
->>>>>>> b2b84690
         return;
       }
       checkSeparator(TokLoc, s, CSK_BeforeDigits);
@@ -990,13 +890,8 @@
         PP.Diag(TokLoc, PP.getLangOpts().CPlusPlus
                             ? diag::ext_hex_literal_invalid
                             : diag::ext_hex_constant_invalid);
-<<<<<<< HEAD
-      else if (PP.getLangOpts().CPlusPlus1z)
-        PP.Diag(TokLoc, diag::warn_cxx1z_hex_literal);
-=======
       else if (PP.getLangOpts().CPlusPlus17)
         PP.Diag(TokLoc, diag::warn_cxx17_hex_literal);
->>>>>>> b2b84690
     } else if (saw_period) {
       PP.Diag(PP.AdvanceToTokenCharacter(TokLoc, s - ThisTokBegin),
               diag::err_hex_constant_requires)
@@ -1146,8 +1041,6 @@
   return Result.convertFromString(Str, APFloat::rmNearestTiesToEven);
 }
 
-<<<<<<< HEAD
-=======
 static inline bool IsExponentPart(char c) {
   return c == 'p' || c == 'P' || c == 'e' || c == 'E';
 }
@@ -1268,7 +1161,6 @@
   return IntOverflowOccurred || ExpOverflowOccurred;
 }
 
->>>>>>> b2b84690
 /// \verbatim
 ///       user-defined-character-literal: [C++11 lex.ext]
 ///         character-literal ud-suffix
