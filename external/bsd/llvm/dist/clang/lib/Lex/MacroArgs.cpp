--- conflicted
+++ resolved
@@ -44,16 +44,6 @@
       // Otherwise, use the best fit.
       ClosestMatch = (*Entry)->NumUnexpArgTokens;
     }
-<<<<<<< HEAD
-
-  MacroArgs *Result;
-  if (!ResultEnt) {
-    // Allocate memory for a MacroArgs object with the lexer tokens at the end.
-    Result = (MacroArgs *)malloc(sizeof(MacroArgs) +
-                                 UnexpArgTokens.size() * sizeof(Token));
-    // Construct the MacroArgs object.
-    new (Result)
-=======
   }
   MacroArgs *Result;
   if (!ResultEnt) {
@@ -61,7 +51,6 @@
     // and construct the MacroArgs object.
     Result = new (
         llvm::safe_malloc(totalSizeToAlloc<Token>(UnexpArgTokens.size())))
->>>>>>> b2b84690
         MacroArgs(UnexpArgTokens.size(), VarargsElided, MI->getNumParams());
   } else {
     Result = *ResultEnt;
@@ -175,16 +164,6 @@
 
 /// getPreExpArgument - Return the pre-expanded form of the specified
 /// argument.
-<<<<<<< HEAD
-const std::vector<Token> &
-MacroArgs::getPreExpArgument(unsigned Arg, const MacroInfo *MI, 
-                             Preprocessor &PP) {
-  assert(Arg < MI->getNumParams() && "Invalid argument number!");
-
-  // If we have already computed this, return it.
-  if (PreExpArgTokens.size() < MI->getNumParams())
-    PreExpArgTokens.resize(MI->getNumParams());
-=======
 const std::vector<Token> &MacroArgs::getPreExpArgument(unsigned Arg,
                                                        Preprocessor &PP) {
   assert(Arg < getNumMacroArguments() && "Invalid argument number!");
@@ -192,7 +171,6 @@
   // If we have already computed this, return it.
   if (PreExpArgTokens.size() < getNumMacroArguments())
     PreExpArgTokens.resize(getNumMacroArguments());
->>>>>>> b2b84690
   
   std::vector<Token> &Result = PreExpArgTokens[Arg];
   if (!Result.empty()) return Result;
