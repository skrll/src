--- conflicted
+++ resolved
@@ -28,14 +28,11 @@
 #include "clang/Lex/Preprocessor.h"
 #include "clang/Basic/FileManager.h"
 #include "clang/Basic/FileSystemStatCache.h"
-<<<<<<< HEAD
-=======
 #include "clang/Basic/IdentifierTable.h"
 #include "clang/Basic/LLVM.h"
 #include "clang/Basic/LangOptions.h"
 #include "clang/Basic/Module.h"
 #include "clang/Basic/SourceLocation.h"
->>>>>>> b2b84690
 #include "clang/Basic/SourceManager.h"
 #include "clang/Basic/TargetInfo.h"
 #include "clang/Lex/CodeCompletionHandler.h"
@@ -47,24 +44,17 @@
 #include "clang/Lex/MacroArgs.h"
 #include "clang/Lex/MacroInfo.h"
 #include "clang/Lex/ModuleLoader.h"
-<<<<<<< HEAD
-=======
 #include "clang/Lex/PTHLexer.h"
->>>>>>> b2b84690
 #include "clang/Lex/PTHManager.h"
 #include "clang/Lex/Pragma.h"
 #include "clang/Lex/PreprocessingRecord.h"
 #include "clang/Lex/PreprocessorLexer.h"
 #include "clang/Lex/PreprocessorOptions.h"
 #include "clang/Lex/ScratchBuffer.h"
-<<<<<<< HEAD
-#include "llvm/ADT/APInt.h"
-=======
 #include "clang/Lex/Token.h"
 #include "clang/Lex/TokenLexer.h"
 #include "llvm/ADT/APInt.h"
 #include "llvm/ADT/ArrayRef.h"
->>>>>>> b2b84690
 #include "llvm/ADT/DenseMap.h"
 #include "llvm/ADT/SmallString.h"
 #include "llvm/ADT/SmallVector.h"
@@ -85,52 +75,15 @@
 using namespace clang;
 
 LLVM_INSTANTIATE_REGISTRY(PragmaHandlerRegistry)
-<<<<<<< HEAD
-
-//===----------------------------------------------------------------------===//
-ExternalPreprocessorSource::~ExternalPreprocessorSource() { }
-
-=======
 
 ExternalPreprocessorSource::~ExternalPreprocessorSource() = default;
 
->>>>>>> b2b84690
 Preprocessor::Preprocessor(std::shared_ptr<PreprocessorOptions> PPOpts,
                            DiagnosticsEngine &diags, LangOptions &opts,
                            SourceManager &SM, MemoryBufferCache &PCMCache,
                            HeaderSearch &Headers, ModuleLoader &TheModuleLoader,
                            IdentifierInfoLookup *IILookup, bool OwnsHeaders,
                            TranslationUnitKind TUKind)
-<<<<<<< HEAD
-    : PPOpts(std::move(PPOpts)), Diags(&diags), LangOpts(opts), Target(nullptr),
-      AuxTarget(nullptr), FileMgr(Headers.getFileMgr()), SourceMgr(SM),
-      PCMCache(PCMCache), ScratchBuf(new ScratchBuffer(SourceMgr)),
-      HeaderInfo(Headers), TheModuleLoader(TheModuleLoader),
-      ExternalSource(nullptr), Identifiers(opts, IILookup),
-      PragmaHandlers(new PragmaNamespace(StringRef())),
-      IncrementalProcessing(false), TUKind(TUKind), CodeComplete(nullptr),
-      CodeCompletionFile(nullptr), CodeCompletionOffset(0),
-      LastTokenWasAt(false), ModuleImportExpectsIdentifier(false),
-      CodeCompletionReached(false), CodeCompletionII(nullptr),
-      MainFileDir(nullptr), SkipMainFilePreamble(0, true), CurPPLexer(nullptr),
-      CurDirLookup(nullptr), CurLexerKind(CLK_Lexer),
-      CurLexerSubmodule(nullptr), Callbacks(nullptr),
-      CurSubmoduleState(&NullSubmoduleState), MacroArgCache(nullptr),
-      Record(nullptr), MIChainHead(nullptr) {
-  OwnsHeaderSearch = OwnsHeaders;
-  
-  CounterValue = 0; // __COUNTER__ starts at 0.
-  
-  // Clear stats.
-  NumDirectives = NumDefined = NumUndefined = NumPragma = 0;
-  NumIf = NumElse = NumEndif = 0;
-  NumEnteredSourceFiles = 0;
-  NumMacroExpanded = NumFnMacroExpanded = NumBuiltinMacroExpanded = 0;
-  NumFastMacroExpanded = NumTokenPaste = NumFastTokenPaste = 0;
-  MaxIncludeStackDepth = 0;
-  NumSkipped = 0;
-  
-=======
     : PPOpts(std::move(PPOpts)), Diags(&diags), LangOpts(opts),
       FileMgr(Headers.getFileMgr()), SourceMgr(SM), PCMCache(PCMCache),
       ScratchBuf(new ScratchBuffer(SourceMgr)), HeaderInfo(Headers),
@@ -143,7 +96,6 @@
       CurSubmoduleState(&NullSubmoduleState) {
   OwnsHeaderSearch = OwnsHeaders;
   
->>>>>>> b2b84690
   // Default to discarding comments.
   KeepComments = false;
   KeepMacroComments = false;
@@ -197,14 +149,11 @@
     Ident_AbnormalTermination = nullptr;
   }
 
-<<<<<<< HEAD
-=======
   // If using a PCH with a through header, start skipping tokens.
   if (!this->PPOpts->PCHThroughHeader.empty() &&
       !this->PPOpts->ImplicitPCHInclude.empty())
     SkippingUntilPCHThroughHeader = true;
 
->>>>>>> b2b84690
   if (this->PPOpts->GeneratePreamble)
     PreambleConditionalStack.startRecording();
 }
@@ -251,24 +200,6 @@
 
   // Populate the identifier table with info about keywords for the current language.
   Identifiers.AddKeywords(LangOpts);
-}
-
-void Preprocessor::InitializeForModelFile() {
-  NumEnteredSourceFiles = 0;
-
-  // Reset pragmas
-  PragmaHandlersBackup = std::move(PragmaHandlers);
-  PragmaHandlers = llvm::make_unique<PragmaNamespace>(StringRef());
-  RegisterBuiltinPragmas();
-
-  // Reset PredefinesFileID
-  PredefinesFileID = FileID();
-}
-
-void Preprocessor::FinalizeForModelFile() {
-  NumEnteredSourceFiles = 1;
-
-  PragmaHandlers = std::move(PragmaHandlersBackup);
 }
 
 void Preprocessor::InitializeForModelFile() {
@@ -499,16 +430,9 @@
   CodeCompletionFile = File;
   CodeCompletionOffset = Position - Buffer->getBufferStart();
 
-<<<<<<< HEAD
-  std::unique_ptr<MemoryBuffer> NewBuffer =
-      MemoryBuffer::getNewUninitMemBuffer(Buffer->getBufferSize() + 1,
-                                          Buffer->getBufferIdentifier());
-  char *NewBuf = const_cast<char*>(NewBuffer->getBufferStart());
-=======
   auto NewBuffer = llvm::WritableMemoryBuffer::getNewUninitMemBuffer(
       Buffer->getBufferSize() + 1, Buffer->getBufferIdentifier());
   char *NewBuf = NewBuffer->getBufferStart();
->>>>>>> b2b84690
   char *NewPos = std::copy(Buffer->getBufferStart(), Position, NewBuf);
   *NewPos = '\0';
   std::copy(Position, Buffer->getBufferEnd(), NewPos+1);
@@ -632,19 +556,6 @@
 
   // Start parsing the predefines.
   EnterSourceFile(FID, nullptr, SourceLocation());
-<<<<<<< HEAD
-}
-
-void Preprocessor::replayPreambleConditionalStack() {
-  // Restore the conditional stack from the preamble, if there is one.
-  if (PreambleConditionalStack.isReplaying()) {
-    assert(CurPPLexer &&
-           "CurPPLexer is null when calling replayPreambleConditionalStack.");
-    CurPPLexer->setConditionalLevels(PreambleConditionalStack.getStack());
-    PreambleConditionalStack.doneReplaying();
-  }
-}
-=======
 
   if (!PPOpts->PCHThroughHeader.empty()) {
     // Lookup and save the FileID for the through header. If it isn't found
@@ -663,15 +574,12 @@
     setPCHThroughHeaderFileID(
         SourceMgr.createFileID(File, SourceLocation(), SrcMgr::C_User));
   }
->>>>>>> b2b84690
 
   // Skip tokens from the Predefines and if needed the main file.
   if (usingPCHWithThroughHeader() && SkippingUntilPCHThroughHeader)
     SkipTokensUntilPCHThroughHeader();
 }
 
-<<<<<<< HEAD
-=======
 void Preprocessor::setPCHThroughHeaderFileID(FileID FID) {
   assert(PCHThroughHeaderFileID.isInvalid() &&
          "PCHThroughHeaderFileID already set!");
@@ -739,7 +647,6 @@
     Callbacks->EndOfMainFile();
 }
 
->>>>>>> b2b84690
 //===----------------------------------------------------------------------===//
 // Lexer Event Handling.
 //===----------------------------------------------------------------------===//
@@ -773,11 +680,7 @@
   Identifier.setIdentifierInfo(II);
   if (getLangOpts().MSVCCompat && II->isCPlusPlusOperatorKeyword() &&
       getSourceManager().isInSystemHeader(Identifier.getLocation()))
-<<<<<<< HEAD
-    Identifier.setKind(clang::tok::identifier);
-=======
     Identifier.setKind(tok::identifier);
->>>>>>> b2b84690
   else
     Identifier.setKind(II->getTokenID());
 
@@ -813,11 +716,7 @@
     Diag(Identifier,it->second) << Identifier.getIdentifierInfo();
 }
 
-<<<<<<< HEAD
-/// \brief Returns a diagnostic message kind for reporting a future keyword as
-=======
 /// Returns a diagnostic message kind for reporting a future keyword as
->>>>>>> b2b84690
 /// appropriate for the identifier and specified language.
 static diag::kind getFutureCompatDiagKind(const IdentifierInfo &II,
                                           const LangOptions &LangOpts) {
@@ -827,11 +726,8 @@
     return llvm::StringSwitch<diag::kind>(II.getName())
 #define CXX11_KEYWORD(NAME, FLAGS)                                             \
         .Case(#NAME, diag::warn_cxx11_keyword)
-<<<<<<< HEAD
-=======
 #define CXX2A_KEYWORD(NAME, FLAGS)                                             \
         .Case(#NAME, diag::warn_cxx2a_keyword)
->>>>>>> b2b84690
 #include "clang/Basic/TokenKinds.def"
         ;
 
@@ -969,10 +865,6 @@
     }
   } while (!ReturnedToken);
 
-<<<<<<< HEAD
-  if (Result.is(tok::code_completion))
-    setCodeCompletionIdentifierInfo(Result.getIdentifierInfo());
-=======
   if (Result.is(tok::code_completion) && Result.getIdentifierInfo()) {
     // Remember the identifier before code completion token.
     setCodeCompletionIdentifierInfo(Result.getIdentifierInfo());
@@ -980,16 +872,11 @@
     // identifiers and completion tokens.
     Result.setIdentifierInfo(nullptr);
   }
->>>>>>> b2b84690
 
   LastTokenWasAt = Result.is(tok::at);
 }
 
-<<<<<<< HEAD
-/// \brief Lex a token following the 'import' contextual keyword.
-=======
 /// Lex a token following the 'import' contextual keyword.
->>>>>>> b2b84690
 ///
 void Preprocessor::LexAfterModuleImport(Token &Result) {
   // Figure out what kind of lexer we actually have.
