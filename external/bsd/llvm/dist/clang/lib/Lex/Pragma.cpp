--- conflicted
+++ resolved
@@ -16,12 +16,9 @@
 #include "clang/Basic/Diagnostic.h"
 #include "clang/Basic/FileManager.h"
 #include "clang/Basic/IdentifierTable.h"
-<<<<<<< HEAD
-=======
 #include "clang/Basic/LLVM.h"
 #include "clang/Basic/LangOptions.h"
 #include "clang/Basic/Module.h"
->>>>>>> b2b84690
 #include "clang/Basic/SourceLocation.h"
 #include "clang/Basic/SourceManager.h"
 #include "clang/Basic/TokenKinds.h"
@@ -30,10 +27,7 @@
 #include "clang/Lex/Lexer.h"
 #include "clang/Lex/LiteralSupport.h"
 #include "clang/Lex/MacroInfo.h"
-<<<<<<< HEAD
-=======
 #include "clang/Lex/ModuleLoader.h"
->>>>>>> b2b84690
 #include "clang/Lex/PPCallbacks.h"
 #include "clang/Lex/Preprocessor.h"
 #include "clang/Lex/PreprocessorLexer.h"
@@ -42,11 +36,6 @@
 #include "clang/Lex/TokenLexer.h"
 #include "llvm/ADT/ArrayRef.h"
 #include "llvm/ADT/DenseMap.h"
-<<<<<<< HEAD
-#include "llvm/ADT/SmallString.h"
-#include "llvm/ADT/SmallVector.h"
-=======
->>>>>>> b2b84690
 #include "llvm/ADT/STLExtras.h"
 #include "llvm/ADT/SmallString.h"
 #include "llvm/ADT/SmallVector.h"
@@ -57,17 +46,11 @@
 #include "llvm/Support/ErrorHandling.h"
 #include <algorithm>
 #include <cassert>
-<<<<<<< HEAD
-#include <cstdint>
-#include <limits>
-#include <string>
-=======
 #include <cstddef>
 #include <cstdint>
 #include <limits>
 #include <string>
 #include <utility>
->>>>>>> b2b84690
 #include <vector>
 
 using namespace clang;
@@ -165,11 +148,7 @@
 
 namespace {
 
-<<<<<<< HEAD
-/// \brief Helper class for \see Preprocessor::Handle_Pragma.
-=======
 /// Helper class for \see Preprocessor::Handle_Pragma.
->>>>>>> b2b84690
 class LexingFor_PragmaRAII {
   Preprocessor &PP;
   bool InMacroArgPreExpansion;
@@ -214,11 +193,7 @@
   }
 };
 
-<<<<<<< HEAD
-} // end anonymous namespace
-=======
 } // namespace
->>>>>>> b2b84690
 
 /// Handle_Pragma - Read a _Pragma directive, slice it up, process it, then
 /// return the first token after the directive.  The _Pragma token has just
@@ -436,10 +411,6 @@
 }
 
 /// HandlePragmaPoison - Handle \#pragma GCC poison.  PoisonTok is the 'poison'.
-<<<<<<< HEAD
-///
-=======
->>>>>>> b2b84690
 void Preprocessor::HandlePragmaPoison() {
   Token Tok;
 
@@ -993,10 +964,7 @@
 /// PragmaOnceHandler - "\#pragma once" marks the file as atomically included.
 struct PragmaOnceHandler : public PragmaHandler {
   PragmaOnceHandler() : PragmaHandler("once") {}
-<<<<<<< HEAD
-=======
-
->>>>>>> b2b84690
+
   void HandlePragma(Preprocessor &PP, PragmaIntroducerKind Introducer,
                     Token &OnceTok) override {
     PP.CheckEndOfDirective("pragma once");
@@ -1085,8 +1053,6 @@
         PP.Diag(Identifier, diag::warn_pragma_debug_missing_argument)
             << II->getName();
       }
-<<<<<<< HEAD
-=======
     } else if (II->isStr("diag_mapping")) {
       Token DiagName;
       PP.LexUnexpandedToken(DiagName);
@@ -1101,7 +1067,6 @@
         PP.Diag(DiagName, diag::warn_pragma_debug_missing_argument)
             << II->getName();
       }
->>>>>>> b2b84690
     } else if (II->isStr("llvm_fatal_error")) {
       llvm::report_fatal_error("#pragma clang __debug llvm_fatal_error");
     } else if (II->isStr("llvm_unreachable")) {
@@ -1176,13 +1141,8 @@
   const char *Namespace;
 
 public:
-<<<<<<< HEAD
-  explicit PragmaDiagnosticHandler(const char *NS) :
-    PragmaHandler("diagnostic"), Namespace(NS) {}
-=======
   explicit PragmaDiagnosticHandler(const char *NS)
       : PragmaHandler("diagnostic"), Namespace(NS) {}
->>>>>>> b2b84690
 
   void HandlePragma(Preprocessor &PP, PragmaIntroducerKind Introducer,
                     Token &DiagToken) override {
@@ -1386,10 +1346,7 @@
 /// PragmaIncludeAliasHandler - "\#pragma include_alias("...")".
 struct PragmaIncludeAliasHandler : public PragmaHandler {
   PragmaIncludeAliasHandler() : PragmaHandler("include_alias") {}
-<<<<<<< HEAD
-=======
-
->>>>>>> b2b84690
+
   void HandlePragma(Preprocessor &PP, PragmaIntroducerKind Introducer,
                     Token &IncludeAliasTok) override {
     PP.HandlePragmaIncludeAlias(IncludeAliasTok);
@@ -1514,7 +1471,6 @@
                             tok::annot_module_include, Imported);
     if (auto *CB = PP.getPPCallbacks())
       CB->moduleImport(ImportLoc, ModuleName, Imported);
-<<<<<<< HEAD
   }
 };
 
@@ -1656,186 +1612,6 @@
   void HandlePragma(Preprocessor &PP, PragmaIntroducerKind Introducer,
                     Token &PopMacroTok) override {
     PP.HandlePragmaPopMacro(PopMacroTok);
-=======
-  }
-};
-
-/// Handle the clang \#pragma module begin extension. The syntax is:
-/// \code
-///   #pragma clang module begin some.module.name
-///   ...
-///   #pragma clang module end
-/// \endcode
-struct PragmaModuleBeginHandler : public PragmaHandler {
-  PragmaModuleBeginHandler() : PragmaHandler("begin") {}
-
-  void HandlePragma(Preprocessor &PP, PragmaIntroducerKind Introducer,
-                    Token &Tok) override {
-    SourceLocation BeginLoc = Tok.getLocation();
-
-    // Read the module name.
-    llvm::SmallVector<std::pair<IdentifierInfo *, SourceLocation>, 8>
-        ModuleName;
-    if (LexModuleName(PP, Tok, ModuleName))
-      return;
-
-    if (Tok.isNot(tok::eod))
-      PP.Diag(Tok, diag::ext_pp_extra_tokens_at_eol) << "pragma";
-
-    // We can only enter submodules of the current module.
-    StringRef Current = PP.getLangOpts().CurrentModule;
-    if (ModuleName.front().first->getName() != Current) {
-      PP.Diag(ModuleName.front().second, diag::err_pp_module_begin_wrong_module)
-        << ModuleName.front().first << (ModuleName.size() > 1)
-        << Current.empty() << Current;
-      return;
-    }
-
-    // Find the module we're entering. We require that a module map for it
-    // be loaded or implicitly loadable.
-    // FIXME: We could create the submodule here. We'd need to know whether
-    // it's supposed to be explicit, but not much else.
-    Module *M = PP.getHeaderSearchInfo().lookupModule(Current);
-    if (!M) {
-      PP.Diag(ModuleName.front().second,
-              diag::err_pp_module_begin_no_module_map) << Current;
-      return;
-    }
-    for (unsigned I = 1; I != ModuleName.size(); ++I) {
-      auto *NewM = M->findSubmodule(ModuleName[I].first->getName());
-      if (!NewM) {
-        PP.Diag(ModuleName[I].second, diag::err_pp_module_begin_no_submodule)
-          << M->getFullModuleName() << ModuleName[I].first;
-        return;
-      }
-      M = NewM;
-    }
-
-    // If the module isn't available, it doesn't make sense to enter it.
-    if (Preprocessor::checkModuleIsAvailable(
-            PP.getLangOpts(), PP.getTargetInfo(), PP.getDiagnostics(), M)) {
-      PP.Diag(BeginLoc, diag::note_pp_module_begin_here)
-        << M->getTopLevelModuleName();
-      return;
-    }
-
-    // Enter the scope of the submodule.
-    PP.EnterSubmodule(M, BeginLoc, /*ForPragma*/true);
-    PP.EnterAnnotationToken(SourceRange(BeginLoc, ModuleName.back().second),
-                            tok::annot_module_begin, M);
-  }
-};
-
-/// Handle the clang \#pragma module end extension.
-struct PragmaModuleEndHandler : public PragmaHandler {
-  PragmaModuleEndHandler() : PragmaHandler("end") {}
-
-  void HandlePragma(Preprocessor &PP, PragmaIntroducerKind Introducer,
-                    Token &Tok) override {
-    SourceLocation Loc = Tok.getLocation();
-
-    PP.LexUnexpandedToken(Tok);
-    if (Tok.isNot(tok::eod))
-      PP.Diag(Tok, diag::ext_pp_extra_tokens_at_eol) << "pragma";
-
-    Module *M = PP.LeaveSubmodule(/*ForPragma*/true);
-    if (M)
-      PP.EnterAnnotationToken(SourceRange(Loc), tok::annot_module_end, M);
-    else
-      PP.Diag(Loc, diag::err_pp_module_end_without_module_begin);
->>>>>>> b2b84690
-  }
-};
-
-/// Handle the clang \#pragma module build extension.
-struct PragmaModuleBuildHandler : public PragmaHandler {
-  PragmaModuleBuildHandler() : PragmaHandler("build") {}
-
-<<<<<<< HEAD
-/// PragmaSTDC_FENV_ACCESSHandler - "\#pragma STDC FENV_ACCESS ...".
-struct PragmaSTDC_FENV_ACCESSHandler : public PragmaHandler {
-  PragmaSTDC_FENV_ACCESSHandler() : PragmaHandler("FENV_ACCESS") {}
-
-  void HandlePragma(Preprocessor &PP, PragmaIntroducerKind Introducer,
-                    Token &Tok) override {
-    tok::OnOffSwitch OOS;
-    if (PP.LexOnOffSwitch(OOS))
-     return;
-    if (OOS == tok::OOS_ON)
-      PP.Diag(Tok, diag::warn_stdc_fenv_access_not_supported);
-  }
-};
-
-/// PragmaSTDC_CX_LIMITED_RANGEHandler - "\#pragma STDC CX_LIMITED_RANGE ...".
-struct PragmaSTDC_CX_LIMITED_RANGEHandler : public PragmaHandler {
-  PragmaSTDC_CX_LIMITED_RANGEHandler()
-    : PragmaHandler("CX_LIMITED_RANGE") {}
-
-  void HandlePragma(Preprocessor &PP, PragmaIntroducerKind Introducer,
-                    Token &Tok) override {
-    tok::OnOffSwitch OOS;
-    PP.LexOnOffSwitch(OOS);
-  }
-};
-
-/// PragmaSTDC_UnknownHandler - "\#pragma STDC ...".
-struct PragmaSTDC_UnknownHandler : public PragmaHandler {
-  PragmaSTDC_UnknownHandler() {}
-
-  void HandlePragma(Preprocessor &PP, PragmaIntroducerKind Introducer,
-                    Token &UnknownTok) override {
-    // C99 6.10.6p2, unknown forms are not allowed.
-    PP.Diag(UnknownTok, diag::ext_stdc_pragma_ignored);
-=======
-  void HandlePragma(Preprocessor &PP, PragmaIntroducerKind Introducer,
-                    Token &Tok) override {
-    PP.HandlePragmaModuleBuild(Tok);
-  }
-};
-
-/// Handle the clang \#pragma module load extension.
-struct PragmaModuleLoadHandler : public PragmaHandler {
-  PragmaModuleLoadHandler() : PragmaHandler("load") {}
-
-  void HandlePragma(Preprocessor &PP, PragmaIntroducerKind Introducer,
-                    Token &Tok) override {
-    SourceLocation Loc = Tok.getLocation();
-
-    // Read the module name.
-    llvm::SmallVector<std::pair<IdentifierInfo *, SourceLocation>, 8>
-        ModuleName;
-    if (LexModuleName(PP, Tok, ModuleName))
-      return;
-
-    if (Tok.isNot(tok::eod))
-      PP.Diag(Tok, diag::ext_pp_extra_tokens_at_eol) << "pragma";
-
-    // Load the module, don't make it visible.
-    PP.getModuleLoader().loadModule(Loc, ModuleName, Module::Hidden,
-                                    /*IsIncludeDirective=*/false);
-  }
-};
-
-/// PragmaPushMacroHandler - "\#pragma push_macro" saves the value of the
-/// macro on the top of the stack.
-struct PragmaPushMacroHandler : public PragmaHandler {
-  PragmaPushMacroHandler() : PragmaHandler("push_macro") {}
-
-  void HandlePragma(Preprocessor &PP, PragmaIntroducerKind Introducer,
-                    Token &PushMacroTok) override {
-    PP.HandlePragmaPushMacro(PushMacroTok);
-  }
-};
-
-/// PragmaPopMacroHandler - "\#pragma pop_macro" sets the value of the
-/// macro to the value on the top of the stack.
-struct PragmaPopMacroHandler : public PragmaHandler {
-  PragmaPopMacroHandler() : PragmaHandler("pop_macro") {}
-
-  void HandlePragma(Preprocessor &PP, PragmaIntroducerKind Introducer,
-                    Token &PopMacroTok) override {
-    PP.HandlePragmaPopMacro(PopMacroTok);
->>>>>>> b2b84690
   }
 };
 
@@ -1928,10 +1704,7 @@
 
     // The start location we want after processing this.
     SourceLocation NewLoc;
-<<<<<<< HEAD
-=======
     PPCallbacks *Callbacks = PP.getPPCallbacks();
->>>>>>> b2b84690
 
     if (IsBegin) {
       // Complain about attempts to re-enter an audit.
@@ -1940,11 +1713,8 @@
         PP.Diag(BeginLoc, diag::note_pragma_entered_here);
       }
       NewLoc = Loc;
-<<<<<<< HEAD
-=======
       if (Callbacks)
         Callbacks->PragmaAssumeNonNullBegin(NewLoc);
->>>>>>> b2b84690
     } else {
       // Complain about attempts to leave an audit that doesn't exist.
       if (!BeginLoc.isValid()) {
@@ -1952,22 +1722,15 @@
         return;
       }
       NewLoc = SourceLocation();
-<<<<<<< HEAD
-=======
       if (Callbacks)
         Callbacks->PragmaAssumeNonNullEnd(NewLoc);
->>>>>>> b2b84690
     }
 
     PP.setPragmaAssumeNonNullLoc(NewLoc);
   }
 };
 
-<<<<<<< HEAD
-/// \brief Handle "\#pragma region [...]"
-=======
 /// Handle "\#pragma region [...]"
->>>>>>> b2b84690
 ///
 /// The syntax is
 /// \code
@@ -1990,11 +1753,7 @@
   }
 };
 
-<<<<<<< HEAD
-} // end anonymous namespace
-=======
 } // namespace
->>>>>>> b2b84690
 
 /// RegisterBuiltinPragmas - Install the standard preprocessor pragmas:
 /// \#pragma GCC poison/system_header/dependency and \#pragma once.
@@ -2031,17 +1790,10 @@
   ModuleHandler->AddPragma(new PragmaModuleEndHandler());
   ModuleHandler->AddPragma(new PragmaModuleBuildHandler());
   ModuleHandler->AddPragma(new PragmaModuleLoadHandler());
-<<<<<<< HEAD
-
-  AddPragmaHandler("STDC", new PragmaSTDC_FENV_ACCESSHandler());
-  AddPragmaHandler("STDC", new PragmaSTDC_CX_LIMITED_RANGEHandler());
-  AddPragmaHandler("STDC", new PragmaSTDC_UnknownHandler());
-=======
     
   // Add region pragmas.
   AddPragmaHandler(new PragmaRegionHandler("region"));
   AddPragmaHandler(new PragmaRegionHandler("endregion"));
->>>>>>> b2b84690
 
   // MS extensions.
   if (LangOpts.MicrosoftExt) {
@@ -2065,20 +1817,4 @@
   // in Preprocessor::RegisterBuiltinPragmas().
   AddPragmaHandler("GCC", new EmptyPragmaHandler());
   AddPragmaHandler("clang", new EmptyPragmaHandler());
-<<<<<<< HEAD
-  if (PragmaHandler *NS = PragmaHandlers->FindHandler("STDC")) {
-    // Preprocessor::RegisterBuiltinPragmas() already registers
-    // PragmaSTDC_UnknownHandler as the empty handler, so remove it first,
-    // otherwise there will be an assert about a duplicate handler.
-    PragmaNamespace *STDCNamespace = NS->getIfNamespace();
-    assert(STDCNamespace &&
-           "Invalid namespace, registered as a regular pragma handler!");
-    if (PragmaHandler *Existing = STDCNamespace->FindHandler("", false)) {
-      RemovePragmaHandler("STDC", Existing);
-      delete Existing;
-    }
-  }
-  AddPragmaHandler("STDC", new EmptyPragmaHandler());
-=======
->>>>>>> b2b84690
 }