//===- IdentifierTable.cpp - Hash table for identifier lookup -------------===//
//
//                     The LLVM Compiler Infrastructure
//
// This file is distributed under the University of Illinois Open Source
// License. See LICENSE.TXT for details.
//
//===----------------------------------------------------------------------===//
//
// This file implements the IdentifierInfo, IdentifierVisitor, and
// IdentifierTable interfaces.
//
//===----------------------------------------------------------------------===//

#include "clang/Basic/CharInfo.h"
#include "clang/Basic/IdentifierTable.h"
<<<<<<< HEAD
#include "clang/Basic/LangOptions.h"
#include "clang/Basic/OperatorKinds.h"
#include "clang/Basic/Specifiers.h"
#include "llvm/ADT/DenseMap.h"
#include "llvm/ADT/FoldingSet.h"
#include "llvm/ADT/SmallString.h"
=======
#include "clang/Basic/CharInfo.h"
#include "clang/Basic/LangOptions.h"
#include "clang/Basic/OperatorKinds.h"
#include "clang/Basic/Specifiers.h"
#include "clang/Basic/TokenKinds.h"
#include "llvm/ADT/DenseMapInfo.h"
#include "llvm/ADT/FoldingSet.h"
#include "llvm/ADT/SmallString.h"
#include "llvm/ADT/StringMap.h"
#include "llvm/ADT/StringRef.h"
#include "llvm/Support/Allocator.h"
>>>>>>> b2b84690
#include "llvm/Support/ErrorHandling.h"
#include "llvm/Support/raw_ostream.h"
#include <cassert>
#include <cstdio>
#include <cstring>
#include <string>

using namespace clang;

//===----------------------------------------------------------------------===//
// IdentifierInfo Implementation
//===----------------------------------------------------------------------===//

IdentifierInfo::IdentifierInfo() {
  TokenID = tok::identifier;
  ObjCOrBuiltinID = 0;
  HasMacro = false;
  HadMacro = false;
  IsExtension = false;
  IsFutureCompatKeyword = false;
  IsPoisoned = false;
  IsCPPOperatorKeyword = false;
  NeedsHandleIdentifier = false;
  IsFromAST = false;
  ChangedAfterLoad = false;
  FEChangedAfterLoad = false;
  RevertedTokenID = false;
  OutOfDate = false;
  IsModulesImport = false;
<<<<<<< HEAD
  FETokenInfo = nullptr;
  Entry = nullptr;
=======
>>>>>>> b2b84690
}

//===----------------------------------------------------------------------===//
// IdentifierTable Implementation
//===----------------------------------------------------------------------===//

IdentifierIterator::~IdentifierIterator() = default;

IdentifierInfoLookup::~IdentifierInfoLookup() = default;

namespace {
<<<<<<< HEAD
  /// \brief A simple identifier lookup iterator that represents an
  /// empty sequence of identifiers.
  class EmptyLookupIterator : public IdentifierIterator
  {
  public:
    StringRef Next() override { return StringRef(); }
  };
}
=======

/// A simple identifier lookup iterator that represents an
/// empty sequence of identifiers.
class EmptyLookupIterator : public IdentifierIterator
{
public:
  StringRef Next() override { return StringRef(); }
};

} // namespace
>>>>>>> b2b84690

IdentifierIterator *IdentifierInfoLookup::getIdentifiers() {
  return new EmptyLookupIterator();
}

<<<<<<< HEAD
=======
IdentifierTable::IdentifierTable(IdentifierInfoLookup *ExternalLookup)
    : HashTable(8192), // Start with space for 8K identifiers.
      ExternalLookup(ExternalLookup) {}

>>>>>>> b2b84690
IdentifierTable::IdentifierTable(const LangOptions &LangOpts,
                                 IdentifierInfoLookup *ExternalLookup)
    : IdentifierTable(ExternalLookup) {
  // Populate the identifier table with info about keywords for the current
  // language.
  AddKeywords(LangOpts);
}

//===----------------------------------------------------------------------===//
// Language Keyword Implementation
//===----------------------------------------------------------------------===//

// Constants for TokenKinds.def
namespace {

  enum {
    KEYC99 = 0x1,
    KEYCXX = 0x2,
    KEYCXX11 = 0x4,
    KEYGNU = 0x8,
    KEYMS = 0x10,
    BOOLSUPPORT = 0x20,
    KEYALTIVEC = 0x40,
    KEYNOCXX = 0x80,
    KEYBORLAND = 0x100,
    KEYOPENCLC = 0x200,
    KEYC11 = 0x400,
    KEYARC = 0x800,
    KEYNOMS18 = 0x01000,
    KEYNOOPENCL = 0x02000,
    WCHARSUPPORT = 0x04000,
    HALFSUPPORT = 0x08000,
<<<<<<< HEAD
    KEYCONCEPTS = 0x10000,
    KEYOBJC2    = 0x20000,
    KEYZVECTOR  = 0x40000,
    KEYCOROUTINES = 0x80000,
    KEYMODULES = 0x100000,
    KEYALL = (0x1fffff & ~KEYNOMS18 &
              ~KEYNOOPENCL) // KEYNOMS18 and KEYNOOPENCL are used to exclude.
  };

  /// \brief How a keyword is treated in the selected standard.
  enum KeywordStatus {
    KS_Disabled,    // Disabled
    KS_Extension,   // Is an extension
    KS_Enabled,     // Enabled
    KS_Future       // Is a keyword in future standard
  };
}

/// \brief Translates flags as specified in TokenKinds.def into keyword status
=======
    CHAR8SUPPORT = 0x10000,
    KEYCONCEPTS = 0x20000,
    KEYOBJC2    = 0x40000,
    KEYZVECTOR  = 0x80000,
    KEYCOROUTINES = 0x100000,
    KEYMODULES = 0x200000,
    KEYCXX2A = 0x400000,
    KEYOPENCLCXX = 0x800000,
    KEYALLCXX = KEYCXX | KEYCXX11 | KEYCXX2A,
    KEYALL = (0xffffff & ~KEYNOMS18 &
              ~KEYNOOPENCL) // KEYNOMS18 and KEYNOOPENCL are used to exclude.
  };

  /// How a keyword is treated in the selected standard.
  enum KeywordStatus {
    KS_Disabled,    // Disabled
    KS_Extension,   // Is an extension
    KS_Enabled,     // Enabled
    KS_Future       // Is a keyword in future standard
  };

} // namespace

/// Translates flags as specified in TokenKinds.def into keyword status
>>>>>>> b2b84690
/// in the given language standard.
static KeywordStatus getKeywordStatus(const LangOptions &LangOpts,
                                      unsigned Flags) {
  if (Flags == KEYALL) return KS_Enabled;
  if (LangOpts.CPlusPlus && (Flags & KEYCXX)) return KS_Enabled;
  if (LangOpts.CPlusPlus11 && (Flags & KEYCXX11)) return KS_Enabled;
<<<<<<< HEAD
=======
  if (LangOpts.CPlusPlus2a && (Flags & KEYCXX2A)) return KS_Enabled;
>>>>>>> b2b84690
  if (LangOpts.C99 && (Flags & KEYC99)) return KS_Enabled;
  if (LangOpts.GNUKeywords && (Flags & KEYGNU)) return KS_Extension;
  if (LangOpts.MicrosoftExt && (Flags & KEYMS)) return KS_Extension;
  if (LangOpts.Borland && (Flags & KEYBORLAND)) return KS_Extension;
  if (LangOpts.Bool && (Flags & BOOLSUPPORT)) return KS_Enabled;
  if (LangOpts.Half && (Flags & HALFSUPPORT)) return KS_Enabled;
  if (LangOpts.WChar && (Flags & WCHARSUPPORT)) return KS_Enabled;
<<<<<<< HEAD
  if (LangOpts.AltiVec && (Flags & KEYALTIVEC)) return KS_Enabled;
  if (LangOpts.OpenCL && (Flags & KEYOPENCL)) return KS_Enabled;
=======
  if (LangOpts.Char8 && (Flags & CHAR8SUPPORT)) return KS_Enabled;
  if (LangOpts.AltiVec && (Flags & KEYALTIVEC)) return KS_Enabled;
  if (LangOpts.OpenCL && !LangOpts.OpenCLCPlusPlus && (Flags & KEYOPENCLC))
    return KS_Enabled;
  if (LangOpts.OpenCLCPlusPlus && (Flags & KEYOPENCLCXX)) return KS_Enabled;
>>>>>>> b2b84690
  if (!LangOpts.CPlusPlus && (Flags & KEYNOCXX)) return KS_Enabled;
  if (LangOpts.C11 && (Flags & KEYC11)) return KS_Enabled;
  // We treat bridge casts as objective-C keywords so we can warn on them
  // in non-arc mode.
  if (LangOpts.ObjC2 && (Flags & KEYARC)) return KS_Enabled;
  if (LangOpts.ObjC2 && (Flags & KEYOBJC2)) return KS_Enabled;
  if (LangOpts.ConceptsTS && (Flags & KEYCONCEPTS)) return KS_Enabled;
  if (LangOpts.CoroutinesTS && (Flags & KEYCOROUTINES)) return KS_Enabled;
  if (LangOpts.ModulesTS && (Flags & KEYMODULES)) return KS_Enabled;
<<<<<<< HEAD
  if (LangOpts.CPlusPlus && (Flags & KEYCXX11)) return KS_Future;
=======
  if (LangOpts.CPlusPlus && (Flags & KEYALLCXX)) return KS_Future;
>>>>>>> b2b84690
  return KS_Disabled;
}

/// AddKeyword - This method is used to associate a token ID with specific
/// identifiers because they are language keywords.  This causes the lexer to
/// automatically map matching identifiers to specialized token codes.
static void AddKeyword(StringRef Keyword,
                       tok::TokenKind TokenCode, unsigned Flags,
                       const LangOptions &LangOpts, IdentifierTable &Table) {
  KeywordStatus AddResult = getKeywordStatus(LangOpts, Flags);

  // Don't add this keyword under MSVCCompat.
  if (LangOpts.MSVCCompat && (Flags & KEYNOMS18) &&
      !LangOpts.isCompatibleWithMSVC(LangOptions::MSVC2015))
    return;

  // Don't add this keyword under OpenCL.
  if (LangOpts.OpenCL && (Flags & KEYNOOPENCL))
    return;

  // Don't add this keyword if disabled in this language.
  if (AddResult == KS_Disabled) return;

  IdentifierInfo &Info =
      Table.get(Keyword, AddResult == KS_Future ? tok::identifier : TokenCode);
  Info.setIsExtensionToken(AddResult == KS_Extension);
  Info.setIsFutureCompatKeyword(AddResult == KS_Future);
}

/// AddCXXOperatorKeyword - Register a C++ operator keyword alternative
/// representations.
static void AddCXXOperatorKeyword(StringRef Keyword,
                                  tok::TokenKind TokenCode,
                                  IdentifierTable &Table) {
  IdentifierInfo &Info = Table.get(Keyword, TokenCode);
  Info.setIsCPlusPlusOperatorKeyword();
}

/// AddObjCKeyword - Register an Objective-C \@keyword like "class" "selector"
/// or "property".
static void AddObjCKeyword(StringRef Name,
                           tok::ObjCKeywordKind ObjCID,
                           IdentifierTable &Table) {
  Table.get(Name).setObjCKeywordID(ObjCID);
}

/// AddKeywords - Add all keywords to the symbol table.
///
void IdentifierTable::AddKeywords(const LangOptions &LangOpts) {
  // Add keywords and tokens for the current language.
#define KEYWORD(NAME, FLAGS) \
  AddKeyword(StringRef(#NAME), tok::kw_ ## NAME,  \
             FLAGS, LangOpts, *this);
#define ALIAS(NAME, TOK, FLAGS) \
  AddKeyword(StringRef(NAME), tok::kw_ ## TOK,  \
             FLAGS, LangOpts, *this);
#define CXX_KEYWORD_OPERATOR(NAME, ALIAS) \
  if (LangOpts.CXXOperatorNames)          \
    AddCXXOperatorKeyword(StringRef(#NAME), tok::ALIAS, *this);
#define OBJC1_AT_KEYWORD(NAME) \
  if (LangOpts.ObjC1)          \
    AddObjCKeyword(StringRef(#NAME), tok::objc_##NAME, *this);
#define OBJC2_AT_KEYWORD(NAME) \
  if (LangOpts.ObjC2)          \
    AddObjCKeyword(StringRef(#NAME), tok::objc_##NAME, *this);
#define TESTING_KEYWORD(NAME, FLAGS)
#include "clang/Basic/TokenKinds.def"

  if (LangOpts.ParseUnknownAnytype)
    AddKeyword("__unknown_anytype", tok::kw___unknown_anytype, KEYALL,
               LangOpts, *this);

  if (LangOpts.DeclSpecKeyword)
    AddKeyword("__declspec", tok::kw___declspec, KEYALL, LangOpts, *this);
<<<<<<< HEAD
}

/// \brief Checks if the specified token kind represents a keyword in the
=======

  // Add the '_experimental_modules_import' contextual keyword.
  get("import").setModulesImport(true);
}

/// Checks if the specified token kind represents a keyword in the
>>>>>>> b2b84690
/// specified language.
/// \returns Status of the keyword in the language.
static KeywordStatus getTokenKwStatus(const LangOptions &LangOpts,
                                      tok::TokenKind K) {
  switch (K) {
#define KEYWORD(NAME, FLAGS) \
  case tok::kw_##NAME: return getKeywordStatus(LangOpts, FLAGS);
#include "clang/Basic/TokenKinds.def"
  default: return KS_Disabled;
  }
}

<<<<<<< HEAD
/// \brief Returns true if the identifier represents a keyword in the
=======
/// Returns true if the identifier represents a keyword in the
>>>>>>> b2b84690
/// specified language.
bool IdentifierInfo::isKeyword(const LangOptions &LangOpts) const {
  switch (getTokenKwStatus(LangOpts, getTokenID())) {
  case KS_Enabled:
  case KS_Extension:
    return true;
  default:
    return false;
  }
}

<<<<<<< HEAD
/// \brief Returns true if the identifier represents a C++ keyword in the
=======
/// Returns true if the identifier represents a C++ keyword in the
>>>>>>> b2b84690
/// specified language.
bool IdentifierInfo::isCPlusPlusKeyword(const LangOptions &LangOpts) const {
  if (!LangOpts.CPlusPlus || !isKeyword(LangOpts))
    return false;
  // This is a C++ keyword if this identifier is not a keyword when checked
  // using LangOptions without C++ support.
  LangOptions LangOptsNoCPP = LangOpts;
  LangOptsNoCPP.CPlusPlus = false;
  LangOptsNoCPP.CPlusPlus11 = false;
<<<<<<< HEAD
=======
  LangOptsNoCPP.CPlusPlus2a = false;
>>>>>>> b2b84690
  return !isKeyword(LangOptsNoCPP);
}

tok::PPKeywordKind IdentifierInfo::getPPKeywordID() const {
  // We use a perfect hash function here involving the length of the keyword,
  // the first and third character.  For preprocessor ID's there are no
  // collisions (if there were, the switch below would complain about duplicate
  // case values).  Note that this depends on 'if' being null terminated.

#define HASH(LEN, FIRST, THIRD) \
  (LEN << 5) + (((FIRST-'a') + (THIRD-'a')) & 31)
#define CASE(LEN, FIRST, THIRD, NAME) \
  case HASH(LEN, FIRST, THIRD): \
    return memcmp(Name, #NAME, LEN) ? tok::pp_not_keyword : tok::pp_ ## NAME

  unsigned Len = getLength();
  if (Len < 2) return tok::pp_not_keyword;
  const char *Name = getNameStart();
  switch (HASH(Len, Name[0], Name[2])) {
  default: return tok::pp_not_keyword;
  CASE( 2, 'i', '\0', if);
  CASE( 4, 'e', 'i', elif);
  CASE( 4, 'e', 's', else);
  CASE( 4, 'l', 'n', line);
  CASE( 4, 's', 'c', sccs);
  CASE( 5, 'e', 'd', endif);
  CASE( 5, 'e', 'r', error);
  CASE( 5, 'i', 'e', ident);
  CASE( 5, 'i', 'd', ifdef);
  CASE( 5, 'u', 'd', undef);

  CASE( 6, 'a', 's', assert);
  CASE( 6, 'd', 'f', define);
  CASE( 6, 'i', 'n', ifndef);
  CASE( 6, 'i', 'p', import);
  CASE( 6, 'p', 'a', pragma);
      
  CASE( 7, 'd', 'f', defined);
  CASE( 7, 'i', 'c', include);
  CASE( 7, 'w', 'r', warning);

  CASE( 8, 'u', 'a', unassert);
  CASE(12, 'i', 'c', include_next);

  CASE(14, '_', 'p', __public_macro);
      
  CASE(15, '_', 'p', __private_macro);

  CASE(16, '_', 'i', __include_macros);
#undef CASE
#undef HASH
  }
}

//===----------------------------------------------------------------------===//
// Stats Implementation
//===----------------------------------------------------------------------===//

/// PrintStats - Print statistics about how well the identifier table is doing
/// at hashing identifiers.
void IdentifierTable::PrintStats() const {
  unsigned NumBuckets = HashTable.getNumBuckets();
  unsigned NumIdentifiers = HashTable.getNumItems();
  unsigned NumEmptyBuckets = NumBuckets-NumIdentifiers;
  unsigned AverageIdentifierSize = 0;
  unsigned MaxIdentifierLength = 0;

  // TODO: Figure out maximum times an identifier had to probe for -stats.
  for (llvm::StringMap<IdentifierInfo*, llvm::BumpPtrAllocator>::const_iterator
       I = HashTable.begin(), E = HashTable.end(); I != E; ++I) {
    unsigned IdLen = I->getKeyLength();
    AverageIdentifierSize += IdLen;
    if (MaxIdentifierLength < IdLen)
      MaxIdentifierLength = IdLen;
  }

  fprintf(stderr, "\n*** Identifier Table Stats:\n");
  fprintf(stderr, "# Identifiers:   %d\n", NumIdentifiers);
  fprintf(stderr, "# Empty Buckets: %d\n", NumEmptyBuckets);
  fprintf(stderr, "Hash density (#identifiers per bucket): %f\n",
          NumIdentifiers/(double)NumBuckets);
  fprintf(stderr, "Ave identifier length: %f\n",
          (AverageIdentifierSize/(double)NumIdentifiers));
  fprintf(stderr, "Max identifier length: %d\n", MaxIdentifierLength);

  // Compute statistics about the memory allocated for identifiers.
  HashTable.getAllocator().PrintStats();
}

//===----------------------------------------------------------------------===//
// SelectorTable Implementation
//===----------------------------------------------------------------------===//

unsigned llvm::DenseMapInfo<clang::Selector>::getHashValue(clang::Selector S) {
  return DenseMapInfo<void*>::getHashValue(S.getAsOpaquePtr());
}

namespace clang {

/// MultiKeywordSelector - One of these variable length records is kept for each
/// selector containing more than one keyword. We use a folding set
/// to unique aggregate names (keyword selectors in ObjC parlance). Access to
/// this class is provided strictly through Selector.
class MultiKeywordSelector
  : public DeclarationNameExtra, public llvm::FoldingSetNode {
  MultiKeywordSelector(unsigned nKeys) {
    ExtraKindOrNumArgs = NUM_EXTRA_KINDS + nKeys;
  }

public:
  // Constructor for keyword selectors.
  MultiKeywordSelector(unsigned nKeys, IdentifierInfo **IIV) {
    assert((nKeys > 1) && "not a multi-keyword selector");
    ExtraKindOrNumArgs = NUM_EXTRA_KINDS + nKeys;

    // Fill in the trailing keyword array.
    IdentifierInfo **KeyInfo = reinterpret_cast<IdentifierInfo **>(this+1);
    for (unsigned i = 0; i != nKeys; ++i)
      KeyInfo[i] = IIV[i];
  }

  // getName - Derive the full selector name and return it.
  std::string getName() const;

  unsigned getNumArgs() const { return ExtraKindOrNumArgs - NUM_EXTRA_KINDS; }

  using keyword_iterator = IdentifierInfo *const *;

  keyword_iterator keyword_begin() const {
    return reinterpret_cast<keyword_iterator>(this+1);
  }

  keyword_iterator keyword_end() const {
    return keyword_begin()+getNumArgs();
  }

  IdentifierInfo *getIdentifierInfoForSlot(unsigned i) const {
    assert(i < getNumArgs() && "getIdentifierInfoForSlot(): illegal index");
    return keyword_begin()[i];
  }

  static void Profile(llvm::FoldingSetNodeID &ID,
                      keyword_iterator ArgTys, unsigned NumArgs) {
    ID.AddInteger(NumArgs);
    for (unsigned i = 0; i != NumArgs; ++i)
      ID.AddPointer(ArgTys[i]);
  }

  void Profile(llvm::FoldingSetNodeID &ID) {
    Profile(ID, keyword_begin(), getNumArgs());
  }
};

} // namespace clang.

unsigned Selector::getNumArgs() const {
  unsigned IIF = getIdentifierInfoFlag();
  if (IIF <= ZeroArg)
    return 0;
  if (IIF == OneArg)
    return 1;
  // We point to a MultiKeywordSelector.
  MultiKeywordSelector *SI = getMultiKeywordSelector();
  return SI->getNumArgs();
}

IdentifierInfo *Selector::getIdentifierInfoForSlot(unsigned argIndex) const {
  if (getIdentifierInfoFlag() < MultiArg) {
    assert(argIndex == 0 && "illegal keyword index");
    return getAsIdentifierInfo();
  }

  // We point to a MultiKeywordSelector.
  MultiKeywordSelector *SI = getMultiKeywordSelector();
  return SI->getIdentifierInfoForSlot(argIndex);
}

StringRef Selector::getNameForSlot(unsigned int argIndex) const {
  IdentifierInfo *II = getIdentifierInfoForSlot(argIndex);
  return II? II->getName() : StringRef();
}

std::string MultiKeywordSelector::getName() const {
  SmallString<256> Str;
  llvm::raw_svector_ostream OS(Str);
  for (keyword_iterator I = keyword_begin(), E = keyword_end(); I != E; ++I) {
    if (*I)
      OS << (*I)->getName();
    OS << ':';
  }

  return OS.str();
}

std::string Selector::getAsString() const {
  if (InfoPtr == 0)
    return "<null selector>";

  if (getIdentifierInfoFlag() < MultiArg) {
    IdentifierInfo *II = getAsIdentifierInfo();

    if (getNumArgs() == 0) {
      assert(II && "If the number of arguments is 0 then II is guaranteed to "
                   "not be null.");
      return II->getName();
    }

    if (!II)
      return ":";

    return II->getName().str() + ":";
  }

  // We have a multiple keyword selector.
  return getMultiKeywordSelector()->getName();
}

void Selector::print(llvm::raw_ostream &OS) const {
  OS << getAsString();
}

<<<<<<< HEAD
=======
LLVM_DUMP_METHOD void Selector::dump() const { print(llvm::errs()); }

>>>>>>> b2b84690
/// Interpreting the given string using the normal CamelCase
/// conventions, determine whether the given string starts with the
/// given "word", which is assumed to end in a lowercase letter.
static bool startsWithWord(StringRef name, StringRef word) {
  if (name.size() < word.size()) return false;
  return ((name.size() == word.size() || !isLowercase(name[word.size()])) &&
          name.startswith(word));
}

ObjCMethodFamily Selector::getMethodFamilyImpl(Selector sel) {
  IdentifierInfo *first = sel.getIdentifierInfoForSlot(0);
  if (!first) return OMF_None;

  StringRef name = first->getName();
  if (sel.isUnarySelector()) {
    if (name == "autorelease") return OMF_autorelease;
    if (name == "dealloc") return OMF_dealloc;
    if (name == "finalize") return OMF_finalize;
    if (name == "release") return OMF_release;
    if (name == "retain") return OMF_retain;
    if (name == "retainCount") return OMF_retainCount;
    if (name == "self") return OMF_self;
    if (name == "initialize") return OMF_initialize;
  }

  if (name == "performSelector" || name == "performSelectorInBackground" ||
      name == "performSelectorOnMainThread")
    return OMF_performSelector;

  // The other method families may begin with a prefix of underscores.
  while (!name.empty() && name.front() == '_')
    name = name.substr(1);

  if (name.empty()) return OMF_None;
  switch (name.front()) {
  case 'a':
    if (startsWithWord(name, "alloc")) return OMF_alloc;
    break;
  case 'c':
    if (startsWithWord(name, "copy")) return OMF_copy;
    break;
  case 'i':
    if (startsWithWord(name, "init")) return OMF_init;
    break;
  case 'm':
    if (startsWithWord(name, "mutableCopy")) return OMF_mutableCopy;
    break;
  case 'n':
    if (startsWithWord(name, "new")) return OMF_new;
    break;
  default:
    break;
  }

  return OMF_None;
}

ObjCInstanceTypeFamily Selector::getInstTypeMethodFamily(Selector sel) {
  IdentifierInfo *first = sel.getIdentifierInfoForSlot(0);
  if (!first) return OIT_None;
  
  StringRef name = first->getName();
  
  if (name.empty()) return OIT_None;
  switch (name.front()) {
    case 'a':
      if (startsWithWord(name, "array")) return OIT_Array;
      break;
    case 'd':
      if (startsWithWord(name, "default")) return OIT_ReturnsSelf;
      if (startsWithWord(name, "dictionary")) return OIT_Dictionary;
      break;
    case 's':
      if (startsWithWord(name, "shared")) return OIT_ReturnsSelf;
      if (startsWithWord(name, "standard")) return OIT_Singleton;
      break;
    case 'i':
      if (startsWithWord(name, "init")) return OIT_Init;
    default:
      break;
  }
  return OIT_None;
}

ObjCStringFormatFamily Selector::getStringFormatFamilyImpl(Selector sel) {
  IdentifierInfo *first = sel.getIdentifierInfoForSlot(0);
  if (!first) return SFF_None;
  
  StringRef name = first->getName();
  
  switch (name.front()) {
    case 'a':
      if (name == "appendFormat") return SFF_NSString;
      break;
      
    case 'i':
      if (name == "initWithFormat") return SFF_NSString;
      break;
      
    case 'l':
      if (name == "localizedStringWithFormat") return SFF_NSString;
      break;
      
    case 's':
      if (name == "stringByAppendingFormat" ||
          name == "stringWithFormat") return SFF_NSString;
      break;
  }
  return SFF_None;
}

namespace {

struct SelectorTableImpl {
  llvm::FoldingSet<MultiKeywordSelector> Table;
  llvm::BumpPtrAllocator Allocator;
};

} // namespace

static SelectorTableImpl &getSelectorTableImpl(void *P) {
  return *static_cast<SelectorTableImpl*>(P);
}

SmallString<64>
SelectorTable::constructSetterName(StringRef Name) {
  SmallString<64> SetterName("set");
  SetterName += Name;
  SetterName[3] = toUppercase(SetterName[3]);
  return SetterName;
}

Selector
SelectorTable::constructSetterSelector(IdentifierTable &Idents,
                                       SelectorTable &SelTable,
                                       const IdentifierInfo *Name) {
  IdentifierInfo *SetterName =
    &Idents.get(constructSetterName(Name->getName()));
  return SelTable.getUnarySelector(SetterName);
}

std::string SelectorTable::getPropertyNameFromSetterSelector(Selector Sel) {
  StringRef Name = Sel.getNameForSlot(0);
  assert(Name.startswith("set") && "invalid setter name");
  return (Twine(toLowercase(Name[3])) + Name.drop_front(4)).str();
}

size_t SelectorTable::getTotalMemory() const {
  SelectorTableImpl &SelTabImpl = getSelectorTableImpl(Impl);
  return SelTabImpl.Allocator.getTotalMemory();
}

Selector SelectorTable::getSelector(unsigned nKeys, IdentifierInfo **IIV) {
  if (nKeys < 2)
    return Selector(IIV[0], nKeys);

  SelectorTableImpl &SelTabImpl = getSelectorTableImpl(Impl);

  // Unique selector, to guarantee there is one per name.
  llvm::FoldingSetNodeID ID;
  MultiKeywordSelector::Profile(ID, IIV, nKeys);

  void *InsertPos = nullptr;
  if (MultiKeywordSelector *SI =
        SelTabImpl.Table.FindNodeOrInsertPos(ID, InsertPos))
    return Selector(SI);

  // MultiKeywordSelector objects are not allocated with new because they have a
  // variable size array (for parameter types) at the end of them.
  unsigned Size = sizeof(MultiKeywordSelector) + nKeys*sizeof(IdentifierInfo *);
  MultiKeywordSelector *SI =
      (MultiKeywordSelector *)SelTabImpl.Allocator.Allocate(
          Size, alignof(MultiKeywordSelector));
  new (SI) MultiKeywordSelector(nKeys, IIV);
  SelTabImpl.Table.InsertNode(SI, InsertPos);
  return Selector(SI);
}

SelectorTable::SelectorTable() {
  Impl = new SelectorTableImpl();
}

SelectorTable::~SelectorTable() {
  delete &getSelectorTableImpl(Impl);
}

const char *clang::getOperatorSpelling(OverloadedOperatorKind Operator) {
  switch (Operator) {
  case OO_None:
  case NUM_OVERLOADED_OPERATORS:
    return nullptr;

#define OVERLOADED_OPERATOR(Name,Spelling,Token,Unary,Binary,MemberOnly) \
  case OO_##Name: return Spelling;
#include "clang/Basic/OperatorKinds.def"
  }

  llvm_unreachable("Invalid OverloadedOperatorKind!");
}

StringRef clang::getNullabilitySpelling(NullabilityKind kind,
                                        bool isContextSensitive) {
  switch (kind) {
  case NullabilityKind::NonNull:
    return isContextSensitive ? "nonnull" : "_Nonnull";

  case NullabilityKind::Nullable:
    return isContextSensitive ? "nullable" : "_Nullable";

  case NullabilityKind::Unspecified:
    return isContextSensitive ? "null_unspecified" : "_Null_unspecified";
  }
  llvm_unreachable("Unknown nullability kind.");
}<|MERGE_RESOLUTION|>--- conflicted
+++ resolved
@@ -12,16 +12,7 @@
 //
 //===----------------------------------------------------------------------===//
 
-#include "clang/Basic/CharInfo.h"
 #include "clang/Basic/IdentifierTable.h"
-<<<<<<< HEAD
-#include "clang/Basic/LangOptions.h"
-#include "clang/Basic/OperatorKinds.h"
-#include "clang/Basic/Specifiers.h"
-#include "llvm/ADT/DenseMap.h"
-#include "llvm/ADT/FoldingSet.h"
-#include "llvm/ADT/SmallString.h"
-=======
 #include "clang/Basic/CharInfo.h"
 #include "clang/Basic/LangOptions.h"
 #include "clang/Basic/OperatorKinds.h"
@@ -33,7 +24,6 @@
 #include "llvm/ADT/StringMap.h"
 #include "llvm/ADT/StringRef.h"
 #include "llvm/Support/Allocator.h"
->>>>>>> b2b84690
 #include "llvm/Support/ErrorHandling.h"
 #include "llvm/Support/raw_ostream.h"
 #include <cassert>
@@ -63,11 +53,6 @@
   RevertedTokenID = false;
   OutOfDate = false;
   IsModulesImport = false;
-<<<<<<< HEAD
-  FETokenInfo = nullptr;
-  Entry = nullptr;
-=======
->>>>>>> b2b84690
 }
 
 //===----------------------------------------------------------------------===//
@@ -79,16 +64,6 @@
 IdentifierInfoLookup::~IdentifierInfoLookup() = default;
 
 namespace {
-<<<<<<< HEAD
-  /// \brief A simple identifier lookup iterator that represents an
-  /// empty sequence of identifiers.
-  class EmptyLookupIterator : public IdentifierIterator
-  {
-  public:
-    StringRef Next() override { return StringRef(); }
-  };
-}
-=======
 
 /// A simple identifier lookup iterator that represents an
 /// empty sequence of identifiers.
@@ -99,19 +74,15 @@
 };
 
 } // namespace
->>>>>>> b2b84690
 
 IdentifierIterator *IdentifierInfoLookup::getIdentifiers() {
   return new EmptyLookupIterator();
 }
 
-<<<<<<< HEAD
-=======
 IdentifierTable::IdentifierTable(IdentifierInfoLookup *ExternalLookup)
     : HashTable(8192), // Start with space for 8K identifiers.
       ExternalLookup(ExternalLookup) {}
 
->>>>>>> b2b84690
 IdentifierTable::IdentifierTable(const LangOptions &LangOpts,
                                  IdentifierInfoLookup *ExternalLookup)
     : IdentifierTable(ExternalLookup) {
@@ -144,27 +115,6 @@
     KEYNOOPENCL = 0x02000,
     WCHARSUPPORT = 0x04000,
     HALFSUPPORT = 0x08000,
-<<<<<<< HEAD
-    KEYCONCEPTS = 0x10000,
-    KEYOBJC2    = 0x20000,
-    KEYZVECTOR  = 0x40000,
-    KEYCOROUTINES = 0x80000,
-    KEYMODULES = 0x100000,
-    KEYALL = (0x1fffff & ~KEYNOMS18 &
-              ~KEYNOOPENCL) // KEYNOMS18 and KEYNOOPENCL are used to exclude.
-  };
-
-  /// \brief How a keyword is treated in the selected standard.
-  enum KeywordStatus {
-    KS_Disabled,    // Disabled
-    KS_Extension,   // Is an extension
-    KS_Enabled,     // Enabled
-    KS_Future       // Is a keyword in future standard
-  };
-}
-
-/// \brief Translates flags as specified in TokenKinds.def into keyword status
-=======
     CHAR8SUPPORT = 0x10000,
     KEYCONCEPTS = 0x20000,
     KEYOBJC2    = 0x40000,
@@ -189,17 +139,13 @@
 } // namespace
 
 /// Translates flags as specified in TokenKinds.def into keyword status
->>>>>>> b2b84690
 /// in the given language standard.
 static KeywordStatus getKeywordStatus(const LangOptions &LangOpts,
                                       unsigned Flags) {
   if (Flags == KEYALL) return KS_Enabled;
   if (LangOpts.CPlusPlus && (Flags & KEYCXX)) return KS_Enabled;
   if (LangOpts.CPlusPlus11 && (Flags & KEYCXX11)) return KS_Enabled;
-<<<<<<< HEAD
-=======
   if (LangOpts.CPlusPlus2a && (Flags & KEYCXX2A)) return KS_Enabled;
->>>>>>> b2b84690
   if (LangOpts.C99 && (Flags & KEYC99)) return KS_Enabled;
   if (LangOpts.GNUKeywords && (Flags & KEYGNU)) return KS_Extension;
   if (LangOpts.MicrosoftExt && (Flags & KEYMS)) return KS_Extension;
@@ -207,16 +153,11 @@
   if (LangOpts.Bool && (Flags & BOOLSUPPORT)) return KS_Enabled;
   if (LangOpts.Half && (Flags & HALFSUPPORT)) return KS_Enabled;
   if (LangOpts.WChar && (Flags & WCHARSUPPORT)) return KS_Enabled;
-<<<<<<< HEAD
-  if (LangOpts.AltiVec && (Flags & KEYALTIVEC)) return KS_Enabled;
-  if (LangOpts.OpenCL && (Flags & KEYOPENCL)) return KS_Enabled;
-=======
   if (LangOpts.Char8 && (Flags & CHAR8SUPPORT)) return KS_Enabled;
   if (LangOpts.AltiVec && (Flags & KEYALTIVEC)) return KS_Enabled;
   if (LangOpts.OpenCL && !LangOpts.OpenCLCPlusPlus && (Flags & KEYOPENCLC))
     return KS_Enabled;
   if (LangOpts.OpenCLCPlusPlus && (Flags & KEYOPENCLCXX)) return KS_Enabled;
->>>>>>> b2b84690
   if (!LangOpts.CPlusPlus && (Flags & KEYNOCXX)) return KS_Enabled;
   if (LangOpts.C11 && (Flags & KEYC11)) return KS_Enabled;
   // We treat bridge casts as objective-C keywords so we can warn on them
@@ -226,11 +167,7 @@
   if (LangOpts.ConceptsTS && (Flags & KEYCONCEPTS)) return KS_Enabled;
   if (LangOpts.CoroutinesTS && (Flags & KEYCOROUTINES)) return KS_Enabled;
   if (LangOpts.ModulesTS && (Flags & KEYMODULES)) return KS_Enabled;
-<<<<<<< HEAD
-  if (LangOpts.CPlusPlus && (Flags & KEYCXX11)) return KS_Future;
-=======
   if (LangOpts.CPlusPlus && (Flags & KEYALLCXX)) return KS_Future;
->>>>>>> b2b84690
   return KS_Disabled;
 }
 
@@ -305,18 +242,12 @@
 
   if (LangOpts.DeclSpecKeyword)
     AddKeyword("__declspec", tok::kw___declspec, KEYALL, LangOpts, *this);
-<<<<<<< HEAD
-}
-
-/// \brief Checks if the specified token kind represents a keyword in the
-=======
 
   // Add the '_experimental_modules_import' contextual keyword.
   get("import").setModulesImport(true);
 }
 
 /// Checks if the specified token kind represents a keyword in the
->>>>>>> b2b84690
 /// specified language.
 /// \returns Status of the keyword in the language.
 static KeywordStatus getTokenKwStatus(const LangOptions &LangOpts,
@@ -329,11 +260,7 @@
   }
 }
 
-<<<<<<< HEAD
-/// \brief Returns true if the identifier represents a keyword in the
-=======
 /// Returns true if the identifier represents a keyword in the
->>>>>>> b2b84690
 /// specified language.
 bool IdentifierInfo::isKeyword(const LangOptions &LangOpts) const {
   switch (getTokenKwStatus(LangOpts, getTokenID())) {
@@ -345,11 +272,7 @@
   }
 }
 
-<<<<<<< HEAD
-/// \brief Returns true if the identifier represents a C++ keyword in the
-=======
 /// Returns true if the identifier represents a C++ keyword in the
->>>>>>> b2b84690
 /// specified language.
 bool IdentifierInfo::isCPlusPlusKeyword(const LangOptions &LangOpts) const {
   if (!LangOpts.CPlusPlus || !isKeyword(LangOpts))
@@ -359,10 +282,7 @@
   LangOptions LangOptsNoCPP = LangOpts;
   LangOptsNoCPP.CPlusPlus = false;
   LangOptsNoCPP.CPlusPlus11 = false;
-<<<<<<< HEAD
-=======
   LangOptsNoCPP.CPlusPlus2a = false;
->>>>>>> b2b84690
   return !isKeyword(LangOptsNoCPP);
 }
 
@@ -584,11 +504,8 @@
   OS << getAsString();
 }
 
-<<<<<<< HEAD
-=======
 LLVM_DUMP_METHOD void Selector::dump() const { print(llvm::errs()); }
 
->>>>>>> b2b84690
 /// Interpreting the given string using the normal CamelCase
 /// conventions, determine whether the given string starts with the
 /// given "word", which is assumed to end in a lowercase letter.
