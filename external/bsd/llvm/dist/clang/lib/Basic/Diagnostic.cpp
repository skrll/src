//===- Diagnostic.cpp - C Language Family Diagnostic Handling -------------===//
//
//                     The LLVM Compiler Infrastructure
//
// This file is distributed under the University of Illinois Open Source
// License. See LICENSE.TXT for details.
//
//===----------------------------------------------------------------------===//
//
//  This file implements the Diagnostic-related interfaces.
//
//===----------------------------------------------------------------------===//

#include "clang/Basic/Diagnostic.h"
#include "clang/Basic/CharInfo.h"
#include "clang/Basic/DiagnosticError.h"
#include "clang/Basic/DiagnosticIDs.h"
#include "clang/Basic/DiagnosticOptions.h"
#include "clang/Basic/IdentifierTable.h"
#include "clang/Basic/PartialDiagnostic.h"
<<<<<<< HEAD
#include "clang/Basic/SourceManager.h"
=======
#include "clang/Basic/SourceLocation.h"
#include "clang/Basic/SourceManager.h"
#include "clang/Basic/Specifiers.h"
#include "clang/Basic/TokenKinds.h"
>>>>>>> b2b84690
#include "llvm/ADT/SmallString.h"
#include "llvm/ADT/SmallVector.h"
#include "llvm/ADT/StringExtras.h"
#include "llvm/ADT/StringRef.h"
#include "llvm/Support/CrashRecoveryContext.h"
#include "llvm/Support/Locale.h"
#include "llvm/Support/raw_ostream.h"
#include <algorithm>
#include <cassert>
#include <cstddef>
#include <cstdint>
#include <cstring>
#include <limits>
#include <string>
#include <utility>
#include <vector>

using namespace clang;

const DiagnosticBuilder &clang::operator<<(const DiagnosticBuilder &DB,
                                           DiagNullabilityKind nullability) {
  StringRef string;
  switch (nullability.first) {
  case NullabilityKind::NonNull:
    string = nullability.second ? "'nonnull'" : "'_Nonnull'";
    break;

  case NullabilityKind::Nullable:
    string = nullability.second ? "'nullable'" : "'_Nullable'";
    break;

  case NullabilityKind::Unspecified:
    string = nullability.second ? "'null_unspecified'" : "'_Null_unspecified'";
    break;
  }

  DB.AddString(string);
  return DB;
}

static void DummyArgToStringFn(DiagnosticsEngine::ArgumentKind AK, intptr_t QT,
                            StringRef Modifier, StringRef Argument,
                            ArrayRef<DiagnosticsEngine::ArgumentValue> PrevArgs,
                            SmallVectorImpl<char> &Output,
                            void *Cookie,
                            ArrayRef<intptr_t> QualTypeVals) {
  StringRef Str = "<can't format argument>";
  Output.append(Str.begin(), Str.end());
}

<<<<<<< HEAD
DiagnosticsEngine::DiagnosticsEngine(IntrusiveRefCntPtr<DiagnosticIDs> diags,
                                     DiagnosticOptions *DiagOpts,
                                     DiagnosticConsumer *client,
                                     bool ShouldOwnClient)
    : Diags(std::move(diags)), DiagOpts(DiagOpts), Client(nullptr),
      SourceMgr(nullptr) {
  setClient(client, ShouldOwnClient);
  ArgToStringFn = DummyArgToStringFn;
  ArgToStringCookie = nullptr;

  AllExtensionsSilenced = 0;
  SuppressAfterFatalError = true;
  SuppressAllDiagnostics = false;
  ElideType = true;
  PrintTemplateTree = false;
  ShowColors = false;
  ShowOverloads = Ovl_All;

  ErrorLimit = 0;
  TemplateBacktraceLimit = 0;
  ConstexprBacktraceLimit = 0;
=======
DiagnosticsEngine::DiagnosticsEngine(
    IntrusiveRefCntPtr<DiagnosticIDs> diags,
    IntrusiveRefCntPtr<DiagnosticOptions> DiagOpts, DiagnosticConsumer *client,
    bool ShouldOwnClient)
    : Diags(std::move(diags)), DiagOpts(std::move(DiagOpts)) {
  setClient(client, ShouldOwnClient);
  ArgToStringFn = DummyArgToStringFn;
>>>>>>> b2b84690

  Reset();
}

DiagnosticsEngine::~DiagnosticsEngine() {
  // If we own the diagnostic client, destroy it first so that it can access the
  // engine from its destructor.
  setClient(nullptr);
}

void DiagnosticsEngine::setClient(DiagnosticConsumer *client,
                                  bool ShouldOwnClient) {
  Owner.reset(ShouldOwnClient ? client : nullptr);
  Client = client;
}

void DiagnosticsEngine::pushMappings(SourceLocation Loc) {
  DiagStateOnPushStack.push_back(GetCurDiagState());
}

bool DiagnosticsEngine::popMappings(SourceLocation Loc) {
  if (DiagStateOnPushStack.empty())
    return false;

  if (DiagStateOnPushStack.back() != GetCurDiagState()) {
    // State changed at some point between push/pop.
    PushDiagStatePoint(DiagStateOnPushStack.back(), Loc);
  }
  DiagStateOnPushStack.pop_back();
  return true;
}

void DiagnosticsEngine::Reset() {
  ErrorOccurred = false;
  UncompilableErrorOccurred = false;
  FatalErrorOccurred = false;
  UnrecoverableErrorOccurred = false;
  
  NumWarnings = 0;
  NumErrors = 0;
  TrapNumErrorsOccurred = 0;
  TrapNumUnrecoverableErrorsOccurred = 0;
  
  CurDiagID = std::numeric_limits<unsigned>::max();
  LastDiagLevel = DiagnosticIDs::Ignored;
  DelayedDiagID = 0;

  // Clear state related to #pragma diagnostic.
  DiagStates.clear();
  DiagStatesByLoc.clear();
  DiagStateOnPushStack.clear();

  // Create a DiagState and DiagStatePoint representing diagnostic changes
  // through command-line.
  DiagStates.emplace_back();
  DiagStatesByLoc.appendFirst(&DiagStates.back());
}

void DiagnosticsEngine::SetDelayedDiagnostic(unsigned DiagID, StringRef Arg1,
                                             StringRef Arg2) {
  if (DelayedDiagID)
    return;

  DelayedDiagID = DiagID;
  DelayedDiagArg1 = Arg1.str();
  DelayedDiagArg2 = Arg2.str();
}

void DiagnosticsEngine::ReportDelayed() {
  unsigned ID = DelayedDiagID;
  DelayedDiagID = 0;
  Report(ID) << DelayedDiagArg1 << DelayedDiagArg2;
<<<<<<< HEAD
}

void DiagnosticsEngine::DiagStateMap::appendFirst(
                                             DiagState *State) {
  assert(Files.empty() && "not first");
  FirstDiagState = CurDiagState = State;
  CurDiagStateLoc = SourceLocation();
}

void DiagnosticsEngine::DiagStateMap::append(SourceManager &SrcMgr,
                                             SourceLocation Loc,
                                             DiagState *State) {
  CurDiagState = State;
  CurDiagStateLoc = Loc;

  std::pair<FileID, unsigned> Decomp = SrcMgr.getDecomposedLoc(Loc);
  unsigned Offset = Decomp.second;
  for (File *F = getFile(SrcMgr, Decomp.first); F;
       Offset = F->ParentOffset, F = F->Parent) {
    F->HasLocalTransitions = true;
    auto &Last = F->StateTransitions.back();
    assert(Last.Offset <= Offset && "state transitions added out of order");

    if (Last.Offset == Offset) {
      if (Last.State == State)
        break;
      Last.State = State;
      continue;
    }

    F->StateTransitions.push_back({State, Offset});
  }
}

DiagnosticsEngine::DiagState *
DiagnosticsEngine::DiagStateMap::lookup(SourceManager &SrcMgr,
                                        SourceLocation Loc) const {
  // Common case: we have not seen any diagnostic pragmas.
  if (Files.empty())
    return FirstDiagState;

  std::pair<FileID, unsigned> Decomp = SrcMgr.getDecomposedLoc(Loc);
  const File *F = getFile(SrcMgr, Decomp.first);
  return F->lookup(Decomp.second);
}

DiagnosticsEngine::DiagState *
DiagnosticsEngine::DiagStateMap::File::lookup(unsigned Offset) const {
  auto OnePastIt = std::upper_bound(
      StateTransitions.begin(), StateTransitions.end(), Offset,
      [](unsigned Offset, const DiagStatePoint &P) {
        return Offset < P.Offset;
      });
  assert(OnePastIt != StateTransitions.begin() && "missing initial state");
  return OnePastIt[-1].State;
}

DiagnosticsEngine::DiagStateMap::File *
DiagnosticsEngine::DiagStateMap::getFile(SourceManager &SrcMgr,
                                         FileID ID) const {
  // Get or insert the File for this ID.
  auto Range = Files.equal_range(ID);
  if (Range.first != Range.second)
    return &Range.first->second;
  auto &F = Files.insert(Range.first, std::make_pair(ID, File()))->second;

  // We created a new File; look up the diagnostic state at the start of it and
  // initialize it.
  if (ID.isValid()) {
    std::pair<FileID, unsigned> Decomp = SrcMgr.getDecomposedIncludedLoc(ID);
    F.Parent = getFile(SrcMgr, Decomp.first);
    F.ParentOffset = Decomp.second;
    F.StateTransitions.push_back({F.Parent->lookup(Decomp.second), 0});
  } else {
    // This is the (imaginary) root file into which we pretend all top-level
    // files are included; it descends from the initial state.
    //
    // FIXME: This doesn't guarantee that we use the same ordering as
    // isBeforeInTranslationUnit in the cases where someone invented another
    // top-level file and added diagnostic pragmas to it. See the code at the
    // end of isBeforeInTranslationUnit for the quirks it deals with.
    F.StateTransitions.push_back({FirstDiagState, 0});
  }
  return &F;
}

void DiagnosticsEngine::PushDiagStatePoint(DiagState *State,
                                           SourceLocation Loc) {
  assert(Loc.isValid() && "Adding invalid loc point");
  DiagStatesByLoc.append(*SourceMgr, Loc, State);
}

void DiagnosticsEngine::setSeverity(diag::kind Diag, diag::Severity Map,
                                    SourceLocation L) {
  assert(Diag < diag::DIAG_UPPER_LIMIT &&
         "Can only map builtin diagnostics");
  assert((Diags->isBuiltinWarningOrExtension(Diag) ||
          (Map == diag::Severity::Fatal || Map == diag::Severity::Error)) &&
         "Cannot map errors into warnings!");
  assert((L.isInvalid() || SourceMgr) && "No SourceMgr for valid location");

  // Don't allow a mapping to a warning override an error/fatal mapping.
  bool WasUpgradedFromWarning = false;
  if (Map == diag::Severity::Warning) {
    DiagnosticMapping &Info = GetCurDiagState()->getOrAddMapping(Diag);
    if (Info.getSeverity() == diag::Severity::Error ||
        Info.getSeverity() == diag::Severity::Fatal) {
      Map = Info.getSeverity();
      WasUpgradedFromWarning = true;
    }
  }
  DiagnosticMapping Mapping = makeUserMapping(Map, L);
  Mapping.setUpgradedFromWarning(WasUpgradedFromWarning);

  // Common case; setting all the diagnostics of a group in one place.
  if ((L.isInvalid() || L == DiagStatesByLoc.getCurDiagStateLoc()) &&
      DiagStatesByLoc.getCurDiagState()) {
    // FIXME: This is theoretically wrong: if the current state is shared with
    // some other location (via push/pop) we will change the state for that
    // other location as well. This cannot currently happen, as we can't update
    // the diagnostic state at the same location at which we pop.
    DiagStatesByLoc.getCurDiagState()->setMapping(Diag, Mapping);
    return;
  }

=======
}

void DiagnosticsEngine::DiagStateMap::appendFirst(DiagState *State) {
  assert(Files.empty() && "not first");
  FirstDiagState = CurDiagState = State;
  CurDiagStateLoc = SourceLocation();
}

void DiagnosticsEngine::DiagStateMap::append(SourceManager &SrcMgr,
                                             SourceLocation Loc,
                                             DiagState *State) {
  CurDiagState = State;
  CurDiagStateLoc = Loc;

  std::pair<FileID, unsigned> Decomp = SrcMgr.getDecomposedLoc(Loc);
  unsigned Offset = Decomp.second;
  for (File *F = getFile(SrcMgr, Decomp.first); F;
       Offset = F->ParentOffset, F = F->Parent) {
    F->HasLocalTransitions = true;
    auto &Last = F->StateTransitions.back();
    assert(Last.Offset <= Offset && "state transitions added out of order");

    if (Last.Offset == Offset) {
      if (Last.State == State)
        break;
      Last.State = State;
      continue;
    }

    F->StateTransitions.push_back({State, Offset});
  }
}

DiagnosticsEngine::DiagState *
DiagnosticsEngine::DiagStateMap::lookup(SourceManager &SrcMgr,
                                        SourceLocation Loc) const {
  // Common case: we have not seen any diagnostic pragmas.
  if (Files.empty())
    return FirstDiagState;

  std::pair<FileID, unsigned> Decomp = SrcMgr.getDecomposedLoc(Loc);
  const File *F = getFile(SrcMgr, Decomp.first);
  return F->lookup(Decomp.second);
}

DiagnosticsEngine::DiagState *
DiagnosticsEngine::DiagStateMap::File::lookup(unsigned Offset) const {
  auto OnePastIt = std::upper_bound(
      StateTransitions.begin(), StateTransitions.end(), Offset,
      [](unsigned Offset, const DiagStatePoint &P) {
        return Offset < P.Offset;
      });
  assert(OnePastIt != StateTransitions.begin() && "missing initial state");
  return OnePastIt[-1].State;
}

DiagnosticsEngine::DiagStateMap::File *
DiagnosticsEngine::DiagStateMap::getFile(SourceManager &SrcMgr,
                                         FileID ID) const {
  // Get or insert the File for this ID.
  auto Range = Files.equal_range(ID);
  if (Range.first != Range.second)
    return &Range.first->second;
  auto &F = Files.insert(Range.first, std::make_pair(ID, File()))->second;

  // We created a new File; look up the diagnostic state at the start of it and
  // initialize it.
  if (ID.isValid()) {
    std::pair<FileID, unsigned> Decomp = SrcMgr.getDecomposedIncludedLoc(ID);
    F.Parent = getFile(SrcMgr, Decomp.first);
    F.ParentOffset = Decomp.second;
    F.StateTransitions.push_back({F.Parent->lookup(Decomp.second), 0});
  } else {
    // This is the (imaginary) root file into which we pretend all top-level
    // files are included; it descends from the initial state.
    //
    // FIXME: This doesn't guarantee that we use the same ordering as
    // isBeforeInTranslationUnit in the cases where someone invented another
    // top-level file and added diagnostic pragmas to it. See the code at the
    // end of isBeforeInTranslationUnit for the quirks it deals with.
    F.StateTransitions.push_back({FirstDiagState, 0});
  }
  return &F;
}

void DiagnosticsEngine::DiagStateMap::dump(SourceManager &SrcMgr,
                                           StringRef DiagName) const {
  llvm::errs() << "diagnostic state at ";
  CurDiagStateLoc.dump(SrcMgr);
  llvm::errs() << ": " << CurDiagState << "\n";

  for (auto &F : Files) {
    FileID ID = F.first;
    File &File = F.second;

    bool PrintedOuterHeading = false;
    auto PrintOuterHeading = [&] {
      if (PrintedOuterHeading) return;
      PrintedOuterHeading = true;

      llvm::errs() << "File " << &File << " <FileID " << ID.getHashValue()
                   << ">: " << SrcMgr.getBuffer(ID)->getBufferIdentifier();
      if (F.second.Parent) {
        std::pair<FileID, unsigned> Decomp =
            SrcMgr.getDecomposedIncludedLoc(ID);
        assert(File.ParentOffset == Decomp.second);
        llvm::errs() << " parent " << File.Parent << " <FileID "
                     << Decomp.first.getHashValue() << "> ";
        SrcMgr.getLocForStartOfFile(Decomp.first)
              .getLocWithOffset(Decomp.second)
              .dump(SrcMgr);
      }
      if (File.HasLocalTransitions)
        llvm::errs() << " has_local_transitions";
      llvm::errs() << "\n";
    };

    if (DiagName.empty())
      PrintOuterHeading();

    for (DiagStatePoint &Transition : File.StateTransitions) {
      bool PrintedInnerHeading = false;
      auto PrintInnerHeading = [&] {
        if (PrintedInnerHeading) return;
        PrintedInnerHeading = true;

        PrintOuterHeading();
        llvm::errs() << "  ";
        SrcMgr.getLocForStartOfFile(ID)
              .getLocWithOffset(Transition.Offset)
              .dump(SrcMgr);
        llvm::errs() << ": state " << Transition.State << ":\n";
      };

      if (DiagName.empty())
        PrintInnerHeading();

      for (auto &Mapping : *Transition.State) {
        StringRef Option =
            DiagnosticIDs::getWarningOptionForDiag(Mapping.first);
        if (!DiagName.empty() && DiagName != Option)
          continue;

        PrintInnerHeading();
        llvm::errs() << "    ";
        if (Option.empty())
          llvm::errs() << "<unknown " << Mapping.first << ">";
        else
          llvm::errs() << Option;
        llvm::errs() << ": ";

        switch (Mapping.second.getSeverity()) {
        case diag::Severity::Ignored: llvm::errs() << "ignored"; break;
        case diag::Severity::Remark: llvm::errs() << "remark"; break;
        case diag::Severity::Warning: llvm::errs() << "warning"; break;
        case diag::Severity::Error: llvm::errs() << "error"; break;
        case diag::Severity::Fatal: llvm::errs() << "fatal"; break;
        }

        if (!Mapping.second.isUser())
          llvm::errs() << " default";
        if (Mapping.second.isPragma())
          llvm::errs() << " pragma";
        if (Mapping.second.hasNoWarningAsError())
          llvm::errs() << " no-error";
        if (Mapping.second.hasNoErrorAsFatal())
          llvm::errs() << " no-fatal";
        if (Mapping.second.wasUpgradedFromWarning())
          llvm::errs() << " overruled";
        llvm::errs() << "\n";
      }
    }
  }
}

void DiagnosticsEngine::PushDiagStatePoint(DiagState *State,
                                           SourceLocation Loc) {
  assert(Loc.isValid() && "Adding invalid loc point");
  DiagStatesByLoc.append(*SourceMgr, Loc, State);
}

void DiagnosticsEngine::setSeverity(diag::kind Diag, diag::Severity Map,
                                    SourceLocation L) {
  assert(Diag < diag::DIAG_UPPER_LIMIT &&
         "Can only map builtin diagnostics");
  assert((Diags->isBuiltinWarningOrExtension(Diag) ||
          (Map == diag::Severity::Fatal || Map == diag::Severity::Error)) &&
         "Cannot map errors into warnings!");
  assert((L.isInvalid() || SourceMgr) && "No SourceMgr for valid location");

  // Don't allow a mapping to a warning override an error/fatal mapping.
  bool WasUpgradedFromWarning = false;
  if (Map == diag::Severity::Warning) {
    DiagnosticMapping &Info = GetCurDiagState()->getOrAddMapping(Diag);
    if (Info.getSeverity() == diag::Severity::Error ||
        Info.getSeverity() == diag::Severity::Fatal) {
      Map = Info.getSeverity();
      WasUpgradedFromWarning = true;
    }
  }
  DiagnosticMapping Mapping = makeUserMapping(Map, L);
  Mapping.setUpgradedFromWarning(WasUpgradedFromWarning);

  // Common case; setting all the diagnostics of a group in one place.
  if ((L.isInvalid() || L == DiagStatesByLoc.getCurDiagStateLoc()) &&
      DiagStatesByLoc.getCurDiagState()) {
    // FIXME: This is theoretically wrong: if the current state is shared with
    // some other location (via push/pop) we will change the state for that
    // other location as well. This cannot currently happen, as we can't update
    // the diagnostic state at the same location at which we pop.
    DiagStatesByLoc.getCurDiagState()->setMapping(Diag, Mapping);
    return;
  }

>>>>>>> b2b84690
  // A diagnostic pragma occurred, create a new DiagState initialized with
  // the current one and a new DiagStatePoint to record at which location
  // the new state became active.
  DiagStates.push_back(*GetCurDiagState());
  DiagStates.back().setMapping(Diag, Mapping);
  PushDiagStatePoint(&DiagStates.back(), L);
}

bool DiagnosticsEngine::setSeverityForGroup(diag::Flavor Flavor,
                                            StringRef Group, diag::Severity Map,
                                            SourceLocation Loc) {
  // Get the diagnostics in this group.
  SmallVector<diag::kind, 256> GroupDiags;
  if (Diags->getDiagnosticsInGroup(Flavor, Group, GroupDiags))
    return true;

  // Set the mapping.
  for (diag::kind Diag : GroupDiags)
    setSeverity(Diag, Map, Loc);

  return false;
}

bool DiagnosticsEngine::setDiagnosticGroupWarningAsError(StringRef Group,
                                                         bool Enabled) {
  // If we are enabling this feature, just set the diagnostic mappings to map to
  // errors.
  if (Enabled)
    return setSeverityForGroup(diag::Flavor::WarningOrError, Group,
                               diag::Severity::Error);

  // Otherwise, we want to set the diagnostic mapping's "no Werror" bit, and
  // potentially downgrade anything already mapped to be a warning.

  // Get the diagnostics in this group.
  SmallVector<diag::kind, 8> GroupDiags;
  if (Diags->getDiagnosticsInGroup(diag::Flavor::WarningOrError, Group,
                                   GroupDiags))
    return true;

  // Perform the mapping change.
  for (diag::kind Diag : GroupDiags) {
    DiagnosticMapping &Info = GetCurDiagState()->getOrAddMapping(Diag);

    if (Info.getSeverity() == diag::Severity::Error ||
        Info.getSeverity() == diag::Severity::Fatal)
      Info.setSeverity(diag::Severity::Warning);

    Info.setNoWarningAsError(true);
  }

  return false;
}

bool DiagnosticsEngine::setDiagnosticGroupErrorAsFatal(StringRef Group,
                                                       bool Enabled) {
  // If we are enabling this feature, just set the diagnostic mappings to map to
  // fatal errors.
  if (Enabled)
    return setSeverityForGroup(diag::Flavor::WarningOrError, Group,
                               diag::Severity::Fatal);

  // Otherwise, we want to set the diagnostic mapping's "no Wfatal-errors" bit,
  // and potentially downgrade anything already mapped to be a fatal error.

  // Get the diagnostics in this group.
  SmallVector<diag::kind, 8> GroupDiags;
  if (Diags->getDiagnosticsInGroup(diag::Flavor::WarningOrError, Group,
                                   GroupDiags))
    return true;

  // Perform the mapping change.
  for (diag::kind Diag : GroupDiags) {
    DiagnosticMapping &Info = GetCurDiagState()->getOrAddMapping(Diag);

    if (Info.getSeverity() == diag::Severity::Fatal)
      Info.setSeverity(diag::Severity::Error);

    Info.setNoErrorAsFatal(true);
  }

  return false;
}

void DiagnosticsEngine::setSeverityForAll(diag::Flavor Flavor,
                                          diag::Severity Map,
                                          SourceLocation Loc) {
  // Get all the diagnostics.
<<<<<<< HEAD
  SmallVector<diag::kind, 64> AllDiags;
  Diags->getAllDiagnostics(Flavor, AllDiags);
=======
  std::vector<diag::kind> AllDiags;
  DiagnosticIDs::getAllDiagnostics(Flavor, AllDiags);
>>>>>>> b2b84690

  // Set the mapping.
  for (diag::kind Diag : AllDiags)
    if (Diags->isBuiltinWarningOrExtension(Diag))
      setSeverity(Diag, Map, Loc);
}

void DiagnosticsEngine::Report(const StoredDiagnostic &storedDiag) {
  assert(CurDiagID == std::numeric_limits<unsigned>::max() &&
         "Multiple diagnostics in flight at once!");

  CurDiagLoc = storedDiag.getLocation();
  CurDiagID = storedDiag.getID();
  NumDiagArgs = 0;

  DiagRanges.clear();
  DiagRanges.append(storedDiag.range_begin(), storedDiag.range_end());

  DiagFixItHints.clear();
  DiagFixItHints.append(storedDiag.fixit_begin(), storedDiag.fixit_end());

  assert(Client && "DiagnosticConsumer not set!");
  Level DiagLevel = storedDiag.getLevel();
  Diagnostic Info(this, storedDiag.getMessage());
  Client->HandleDiagnostic(DiagLevel, Info);
  if (Client->IncludeInDiagnosticCounts()) {
    if (DiagLevel == DiagnosticsEngine::Warning)
      ++NumWarnings;
  }

  CurDiagID = std::numeric_limits<unsigned>::max();
}

bool DiagnosticsEngine::EmitCurrentDiagnostic(bool Force) {
  assert(getClient() && "DiagnosticClient not set!");

  bool Emitted;
  if (Force) {
    Diagnostic Info(this);

    // Figure out the diagnostic level of this message.
    DiagnosticIDs::Level DiagLevel
      = Diags->getDiagnosticLevel(Info.getID(), Info.getLocation(), *this);

    Emitted = (DiagLevel != DiagnosticIDs::Ignored);
    if (Emitted) {
      // Emit the diagnostic regardless of suppression level.
      Diags->EmitDiag(*this, DiagLevel);
    }
  } else {
    // Process the diagnostic, sending the accumulated information to the
    // DiagnosticConsumer.
    Emitted = ProcessDiag();
  }

  // Clear out the current diagnostic object.
  Clear();

  // If there was a delayed diagnostic, emit it now.
  if (!Force && DelayedDiagID)
    ReportDelayed();

  return Emitted;
}

DiagnosticConsumer::~DiagnosticConsumer() = default;

void DiagnosticConsumer::HandleDiagnostic(DiagnosticsEngine::Level DiagLevel,
                                        const Diagnostic &Info) {
  if (!IncludeInDiagnosticCounts())
    return;

  if (DiagLevel == DiagnosticsEngine::Warning)
    ++NumWarnings;
  else if (DiagLevel >= DiagnosticsEngine::Error)
    ++NumErrors;
}

/// ModifierIs - Return true if the specified modifier matches specified string.
template <std::size_t StrLen>
static bool ModifierIs(const char *Modifier, unsigned ModifierLen,
                       const char (&Str)[StrLen]) {
  return StrLen-1 == ModifierLen && memcmp(Modifier, Str, StrLen-1) == 0;
}

/// ScanForward - Scans forward, looking for the given character, skipping
/// nested clauses and escaped characters.
static const char *ScanFormat(const char *I, const char *E, char Target) {
  unsigned Depth = 0;

  for ( ; I != E; ++I) {
    if (Depth == 0 && *I == Target) return I;
    if (Depth != 0 && *I == '}') Depth--;

    if (*I == '%') {
      I++;
      if (I == E) break;

      // Escaped characters get implicitly skipped here.

      // Format specifier.
      if (!isDigit(*I) && !isPunctuation(*I)) {
        for (I++; I != E && !isDigit(*I) && *I != '{'; I++) ;
        if (I == E) break;
        if (*I == '{')
          Depth++;
      }
    }
  }
  return E;
}

/// HandleSelectModifier - Handle the integer 'select' modifier.  This is used
/// like this:  %select{foo|bar|baz}2.  This means that the integer argument
/// "%2" has a value from 0-2.  If the value is 0, the diagnostic prints 'foo'.
/// If the value is 1, it prints 'bar'.  If it has the value 2, it prints 'baz'.
/// This is very useful for certain classes of variant diagnostics.
static void HandleSelectModifier(const Diagnostic &DInfo, unsigned ValNo,
                                 const char *Argument, unsigned ArgumentLen,
                                 SmallVectorImpl<char> &OutStr) {
  const char *ArgumentEnd = Argument+ArgumentLen;

  // Skip over 'ValNo' |'s.
  while (ValNo) {
    const char *NextVal = ScanFormat(Argument, ArgumentEnd, '|');
    assert(NextVal != ArgumentEnd && "Value for integer select modifier was"
           " larger than the number of options in the diagnostic string!");
    Argument = NextVal+1;  // Skip this string.
    --ValNo;
  }

  // Get the end of the value.  This is either the } or the |.
  const char *EndPtr = ScanFormat(Argument, ArgumentEnd, '|');

  // Recursively format the result of the select clause into the output string.
  DInfo.FormatDiagnostic(Argument, EndPtr, OutStr);
}

/// HandleIntegerSModifier - Handle the integer 's' modifier.  This adds the
/// letter 's' to the string if the value is not 1.  This is used in cases like
/// this:  "you idiot, you have %4 parameter%s4!".
static void HandleIntegerSModifier(unsigned ValNo,
                                   SmallVectorImpl<char> &OutStr) {
  if (ValNo != 1)
    OutStr.push_back('s');
}

/// HandleOrdinalModifier - Handle the integer 'ord' modifier.  This
/// prints the ordinal form of the given integer, with 1 corresponding
/// to the first ordinal.  Currently this is hard-coded to use the
/// English form.
static void HandleOrdinalModifier(unsigned ValNo,
                                  SmallVectorImpl<char> &OutStr) {
  assert(ValNo != 0 && "ValNo must be strictly positive!");

  llvm::raw_svector_ostream Out(OutStr);

  // We could use text forms for the first N ordinals, but the numeric
  // forms are actually nicer in diagnostics because they stand out.
  Out << ValNo << llvm::getOrdinalSuffix(ValNo);
}

/// PluralNumber - Parse an unsigned integer and advance Start.
static unsigned PluralNumber(const char *&Start, const char *End) {
  // Programming 101: Parse a decimal number :-)
  unsigned Val = 0;
  while (Start != End && *Start >= '0' && *Start <= '9') {
    Val *= 10;
    Val += *Start - '0';
    ++Start;
  }
  return Val;
}

/// TestPluralRange - Test if Val is in the parsed range. Modifies Start.
static bool TestPluralRange(unsigned Val, const char *&Start, const char *End) {
  if (*Start != '[') {
    unsigned Ref = PluralNumber(Start, End);
    return Ref == Val;
  }

  ++Start;
  unsigned Low = PluralNumber(Start, End);
  assert(*Start == ',' && "Bad plural expression syntax: expected ,");
  ++Start;
  unsigned High = PluralNumber(Start, End);
  assert(*Start == ']' && "Bad plural expression syntax: expected )");
  ++Start;
  return Low <= Val && Val <= High;
}

/// EvalPluralExpr - Actual expression evaluator for HandlePluralModifier.
static bool EvalPluralExpr(unsigned ValNo, const char *Start, const char *End) {
  // Empty condition?
  if (*Start == ':')
    return true;

  while (true) {
    char C = *Start;
    if (C == '%') {
      // Modulo expression
      ++Start;
      unsigned Arg = PluralNumber(Start, End);
      assert(*Start == '=' && "Bad plural expression syntax: expected =");
      ++Start;
      unsigned ValMod = ValNo % Arg;
      if (TestPluralRange(ValMod, Start, End))
        return true;
    } else {
      assert((C == '[' || (C >= '0' && C <= '9')) &&
             "Bad plural expression syntax: unexpected character");
      // Range expression
      if (TestPluralRange(ValNo, Start, End))
        return true;
    }

    // Scan for next or-expr part.
    Start = std::find(Start, End, ',');
    if (Start == End)
      break;
    ++Start;
  }
  return false;
}

/// HandlePluralModifier - Handle the integer 'plural' modifier. This is used
/// for complex plural forms, or in languages where all plurals are complex.
/// The syntax is: %plural{cond1:form1|cond2:form2|:form3}, where condn are
/// conditions that are tested in order, the form corresponding to the first
/// that applies being emitted. The empty condition is always true, making the
/// last form a default case.
/// Conditions are simple boolean expressions, where n is the number argument.
/// Here are the rules.
/// condition  := expression | empty
/// empty      :=                             -> always true
/// expression := numeric [',' expression]    -> logical or
/// numeric    := range                       -> true if n in range
///             | '%' number '=' range        -> true if n % number in range
/// range      := number
///             | '[' number ',' number ']'   -> ranges are inclusive both ends
///
/// Here are some examples from the GNU gettext manual written in this form:
/// English:
/// {1:form0|:form1}
/// Latvian:
/// {0:form2|%100=11,%10=0,%10=[2,9]:form1|:form0}
/// Gaeilge:
/// {1:form0|2:form1|:form2}
/// Romanian:
/// {1:form0|0,%100=[1,19]:form1|:form2}
/// Lithuanian:
/// {%10=0,%100=[10,19]:form2|%10=1:form0|:form1}
/// Russian (requires repeated form):
/// {%100=[11,14]:form2|%10=1:form0|%10=[2,4]:form1|:form2}
/// Slovak
/// {1:form0|[2,4]:form1|:form2}
/// Polish (requires repeated form):
/// {1:form0|%100=[10,20]:form2|%10=[2,4]:form1|:form2}
static void HandlePluralModifier(const Diagnostic &DInfo, unsigned ValNo,
                                 const char *Argument, unsigned ArgumentLen,
                                 SmallVectorImpl<char> &OutStr) {
  const char *ArgumentEnd = Argument + ArgumentLen;
  while (true) {
    assert(Argument < ArgumentEnd && "Plural expression didn't match.");
    const char *ExprEnd = Argument;
    while (*ExprEnd != ':') {
      assert(ExprEnd != ArgumentEnd && "Plural missing expression end");
      ++ExprEnd;
    }
    if (EvalPluralExpr(ValNo, Argument, ExprEnd)) {
      Argument = ExprEnd + 1;
      ExprEnd = ScanFormat(Argument, ArgumentEnd, '|');

      // Recursively format the result of the plural clause into the
      // output string.
      DInfo.FormatDiagnostic(Argument, ExprEnd, OutStr);
      return;
    }
    Argument = ScanFormat(Argument, ArgumentEnd - 1, '|') + 1;
  }
}

<<<<<<< HEAD
/// \brief Returns the friendly description for a token kind that will appear
=======
/// Returns the friendly description for a token kind that will appear
>>>>>>> b2b84690
/// without quotes in diagnostic messages. These strings may be translatable in
/// future.
static const char *getTokenDescForDiagnostic(tok::TokenKind Kind) {
  switch (Kind) {
  case tok::identifier:
    return "identifier";
  default:
    return nullptr;
  }
}

/// FormatDiagnostic - Format this diagnostic into a string, substituting the
/// formal arguments into the %0 slots.  The result is appended onto the Str
/// array.
void Diagnostic::
FormatDiagnostic(SmallVectorImpl<char> &OutStr) const {
  if (!StoredDiagMessage.empty()) {
    OutStr.append(StoredDiagMessage.begin(), StoredDiagMessage.end());
    return;
  }

  StringRef Diag = 
    getDiags()->getDiagnosticIDs()->getDescription(getID());

  FormatDiagnostic(Diag.begin(), Diag.end(), OutStr);
}

void Diagnostic::
FormatDiagnostic(const char *DiagStr, const char *DiagEnd,
                 SmallVectorImpl<char> &OutStr) const {
  // When the diagnostic string is only "%0", the entire string is being given
  // by an outside source.  Remove unprintable characters from this string
  // and skip all the other string processing.
  if (DiagEnd - DiagStr == 2 &&
      StringRef(DiagStr, DiagEnd - DiagStr).equals("%0") &&
      getArgKind(0) == DiagnosticsEngine::ak_std_string) {
    const std::string &S = getArgStdStr(0);
    for (char c : S) {
      if (llvm::sys::locale::isPrint(c) || c == '\t') {
        OutStr.push_back(c);
      }
    }
    return;
  }

  // When the diagnostic string is only "%0", the entire string is being given
  // by an outside source.  Remove unprintable characters from this string
  // and skip all the other string processing.
  if (DiagEnd - DiagStr == 2 &&
      StringRef(DiagStr, DiagEnd - DiagStr).equals("%0") &&
      getArgKind(0) == DiagnosticsEngine::ak_std_string) {
    const std::string &S = getArgStdStr(0);
    for (char c : S) {
      if (llvm::sys::locale::isPrint(c) || c == '\t') {
        OutStr.push_back(c);
      }
    }
    return;
  }

  /// FormattedArgs - Keep track of all of the arguments formatted by
  /// ConvertArgToString and pass them into subsequent calls to
  /// ConvertArgToString, allowing the implementation to avoid redundancies in
  /// obvious cases.
  SmallVector<DiagnosticsEngine::ArgumentValue, 8> FormattedArgs;

  /// QualTypeVals - Pass a vector of arrays so that QualType names can be
  /// compared to see if more information is needed to be printed.
  SmallVector<intptr_t, 2> QualTypeVals;
  SmallVector<char, 64> Tree;

  for (unsigned i = 0, e = getNumArgs(); i < e; ++i)
    if (getArgKind(i) == DiagnosticsEngine::ak_qualtype)
      QualTypeVals.push_back(getRawArg(i));

  while (DiagStr != DiagEnd) {
    if (DiagStr[0] != '%') {
      // Append non-%0 substrings to Str if we have one.
      const char *StrEnd = std::find(DiagStr, DiagEnd, '%');
      OutStr.append(DiagStr, StrEnd);
      DiagStr = StrEnd;
      continue;
    } else if (isPunctuation(DiagStr[1])) {
      OutStr.push_back(DiagStr[1]);  // %% -> %.
      DiagStr += 2;
      continue;
    }

    // Skip the %.
    ++DiagStr;

    // This must be a placeholder for a diagnostic argument.  The format for a
    // placeholder is one of "%0", "%modifier0", or "%modifier{arguments}0".
    // The digit is a number from 0-9 indicating which argument this comes from.
    // The modifier is a string of digits from the set [-a-z]+, arguments is a
    // brace enclosed string.
    const char *Modifier = nullptr, *Argument = nullptr;
    unsigned ModifierLen = 0, ArgumentLen = 0;

    // Check to see if we have a modifier.  If so eat it.
    if (!isDigit(DiagStr[0])) {
      Modifier = DiagStr;
      while (DiagStr[0] == '-' ||
             (DiagStr[0] >= 'a' && DiagStr[0] <= 'z'))
        ++DiagStr;
      ModifierLen = DiagStr-Modifier;

      // If we have an argument, get it next.
      if (DiagStr[0] == '{') {
        ++DiagStr; // Skip {.
        Argument = DiagStr;

        DiagStr = ScanFormat(DiagStr, DiagEnd, '}');
        assert(DiagStr != DiagEnd && "Mismatched {}'s in diagnostic string!");
        ArgumentLen = DiagStr-Argument;
        ++DiagStr;  // Skip }.
      }
    }

    assert(isDigit(*DiagStr) && "Invalid format for argument in diagnostic");
    unsigned ArgNo = *DiagStr++ - '0';

    // Only used for type diffing.
    unsigned ArgNo2 = ArgNo;

    DiagnosticsEngine::ArgumentKind Kind = getArgKind(ArgNo);
    if (ModifierIs(Modifier, ModifierLen, "diff")) {
      assert(*DiagStr == ',' && isDigit(*(DiagStr + 1)) &&
             "Invalid format for diff modifier");
      ++DiagStr;  // Comma.
      ArgNo2 = *DiagStr++ - '0';
      DiagnosticsEngine::ArgumentKind Kind2 = getArgKind(ArgNo2);
      if (Kind == DiagnosticsEngine::ak_qualtype &&
          Kind2 == DiagnosticsEngine::ak_qualtype)
        Kind = DiagnosticsEngine::ak_qualtype_pair;
      else {
        // %diff only supports QualTypes.  For other kinds of arguments,
        // use the default printing.  For example, if the modifier is:
        //   "%diff{compare $ to $|other text}1,2"
        // treat it as:
        //   "compare %1 to %2"
        const char *ArgumentEnd = Argument + ArgumentLen;
        const char *Pipe = ScanFormat(Argument, ArgumentEnd, '|');
        assert(ScanFormat(Pipe + 1, ArgumentEnd, '|') == ArgumentEnd &&
               "Found too many '|'s in a %diff modifier!");
        const char *FirstDollar = ScanFormat(Argument, Pipe, '$');
        const char *SecondDollar = ScanFormat(FirstDollar + 1, Pipe, '$');
        const char ArgStr1[] = { '%', static_cast<char>('0' + ArgNo) };
        const char ArgStr2[] = { '%', static_cast<char>('0' + ArgNo2) };
        FormatDiagnostic(Argument, FirstDollar, OutStr);
        FormatDiagnostic(ArgStr1, ArgStr1 + 2, OutStr);
        FormatDiagnostic(FirstDollar + 1, SecondDollar, OutStr);
        FormatDiagnostic(ArgStr2, ArgStr2 + 2, OutStr);
        FormatDiagnostic(SecondDollar + 1, Pipe, OutStr);
        continue;
      }
    }
    
    switch (Kind) {
    // ---- STRINGS ----
    case DiagnosticsEngine::ak_std_string: {
      const std::string &S = getArgStdStr(ArgNo);
      assert(ModifierLen == 0 && "No modifiers for strings yet");
      OutStr.append(S.begin(), S.end());
      break;
    }
    case DiagnosticsEngine::ak_c_string: {
      const char *S = getArgCStr(ArgNo);
      assert(ModifierLen == 0 && "No modifiers for strings yet");

      // Don't crash if get passed a null pointer by accident.
      if (!S)
        S = "(null)";

      OutStr.append(S, S + strlen(S));
      break;
    }
    // ---- INTEGERS ----
    case DiagnosticsEngine::ak_sint: {
      int Val = getArgSInt(ArgNo);

      if (ModifierIs(Modifier, ModifierLen, "select")) {
        HandleSelectModifier(*this, (unsigned)Val, Argument, ArgumentLen,
                             OutStr);
      } else if (ModifierIs(Modifier, ModifierLen, "s")) {
        HandleIntegerSModifier(Val, OutStr);
      } else if (ModifierIs(Modifier, ModifierLen, "plural")) {
        HandlePluralModifier(*this, (unsigned)Val, Argument, ArgumentLen,
                             OutStr);
      } else if (ModifierIs(Modifier, ModifierLen, "ordinal")) {
        HandleOrdinalModifier((unsigned)Val, OutStr);
      } else {
        assert(ModifierLen == 0 && "Unknown integer modifier");
        llvm::raw_svector_ostream(OutStr) << Val;
      }
      break;
    }
    case DiagnosticsEngine::ak_uint: {
      unsigned Val = getArgUInt(ArgNo);

      if (ModifierIs(Modifier, ModifierLen, "select")) {
        HandleSelectModifier(*this, Val, Argument, ArgumentLen, OutStr);
      } else if (ModifierIs(Modifier, ModifierLen, "s")) {
        HandleIntegerSModifier(Val, OutStr);
      } else if (ModifierIs(Modifier, ModifierLen, "plural")) {
        HandlePluralModifier(*this, (unsigned)Val, Argument, ArgumentLen,
                             OutStr);
      } else if (ModifierIs(Modifier, ModifierLen, "ordinal")) {
        HandleOrdinalModifier(Val, OutStr);
      } else {
        assert(ModifierLen == 0 && "Unknown integer modifier");
        llvm::raw_svector_ostream(OutStr) << Val;
      }
      break;
    }
    // ---- TOKEN SPELLINGS ----
    case DiagnosticsEngine::ak_tokenkind: {
      tok::TokenKind Kind = static_cast<tok::TokenKind>(getRawArg(ArgNo));
      assert(ModifierLen == 0 && "No modifiers for token kinds yet");

      llvm::raw_svector_ostream Out(OutStr);
      if (const char *S = tok::getPunctuatorSpelling(Kind))
        // Quoted token spelling for punctuators.
        Out << '\'' << S << '\'';
      else if (const char *S = tok::getKeywordSpelling(Kind))
        // Unquoted token spelling for keywords.
        Out << S;
      else if (const char *S = getTokenDescForDiagnostic(Kind))
        // Unquoted translatable token name.
        Out << S;
      else if (const char *S = tok::getTokenName(Kind))
        // Debug name, shouldn't appear in user-facing diagnostics.
        Out << '<' << S << '>';
      else
        Out << "(null)";
      break;
    }
    // ---- NAMES and TYPES ----
    case DiagnosticsEngine::ak_identifierinfo: {
      const IdentifierInfo *II = getArgIdentifier(ArgNo);
      assert(ModifierLen == 0 && "No modifiers for strings yet");

      // Don't crash if get passed a null pointer by accident.
      if (!II) {
        const char *S = "(null)";
        OutStr.append(S, S + strlen(S));
        continue;
      }

      llvm::raw_svector_ostream(OutStr) << '\'' << II->getName() << '\'';
      break;
    }
    case DiagnosticsEngine::ak_qualtype:
    case DiagnosticsEngine::ak_declarationname:
    case DiagnosticsEngine::ak_nameddecl:
    case DiagnosticsEngine::ak_nestednamespec:
    case DiagnosticsEngine::ak_declcontext:
    case DiagnosticsEngine::ak_attr:
      getDiags()->ConvertArgToString(Kind, getRawArg(ArgNo),
                                     StringRef(Modifier, ModifierLen),
                                     StringRef(Argument, ArgumentLen),
                                     FormattedArgs,
                                     OutStr, QualTypeVals);
      break;
    case DiagnosticsEngine::ak_qualtype_pair: {
      // Create a struct with all the info needed for printing.
      TemplateDiffTypes TDT;
      TDT.FromType = getRawArg(ArgNo);
      TDT.ToType = getRawArg(ArgNo2);
      TDT.ElideType = getDiags()->ElideType;
      TDT.ShowColors = getDiags()->ShowColors;
      TDT.TemplateDiffUsed = false;
      intptr_t val = reinterpret_cast<intptr_t>(&TDT);

      const char *ArgumentEnd = Argument + ArgumentLen;
      const char *Pipe = ScanFormat(Argument, ArgumentEnd, '|');

      // Print the tree.  If this diagnostic already has a tree, skip the
      // second tree.
      if (getDiags()->PrintTemplateTree && Tree.empty()) {
        TDT.PrintFromType = true;
        TDT.PrintTree = true;
        getDiags()->ConvertArgToString(Kind, val,
                                       StringRef(Modifier, ModifierLen),
                                       StringRef(Argument, ArgumentLen),
                                       FormattedArgs,
                                       Tree, QualTypeVals);
        // If there is no tree information, fall back to regular printing.
        if (!Tree.empty()) {
          FormatDiagnostic(Pipe + 1, ArgumentEnd, OutStr);
          break;
        }
      }

      // Non-tree printing, also the fall-back when tree printing fails.
      // The fall-back is triggered when the types compared are not templates.
      const char *FirstDollar = ScanFormat(Argument, ArgumentEnd, '$');
      const char *SecondDollar = ScanFormat(FirstDollar + 1, ArgumentEnd, '$');

      // Append before text
      FormatDiagnostic(Argument, FirstDollar, OutStr);

      // Append first type
      TDT.PrintTree = false;
      TDT.PrintFromType = true;
      getDiags()->ConvertArgToString(Kind, val,
                                     StringRef(Modifier, ModifierLen),
                                     StringRef(Argument, ArgumentLen),
                                     FormattedArgs,
                                     OutStr, QualTypeVals);
      if (!TDT.TemplateDiffUsed)
        FormattedArgs.push_back(std::make_pair(DiagnosticsEngine::ak_qualtype,
                                               TDT.FromType));

      // Append middle text
      FormatDiagnostic(FirstDollar + 1, SecondDollar, OutStr);

      // Append second type
      TDT.PrintFromType = false;
      getDiags()->ConvertArgToString(Kind, val,
                                     StringRef(Modifier, ModifierLen),
                                     StringRef(Argument, ArgumentLen),
                                     FormattedArgs,
                                     OutStr, QualTypeVals);
      if (!TDT.TemplateDiffUsed)
        FormattedArgs.push_back(std::make_pair(DiagnosticsEngine::ak_qualtype,
                                               TDT.ToType));

      // Append end text
      FormatDiagnostic(SecondDollar + 1, Pipe, OutStr);
      break;
    }
    }
    
    // Remember this argument info for subsequent formatting operations.  Turn
    // std::strings into a null terminated string to make it be the same case as
    // all the other ones.
    if (Kind == DiagnosticsEngine::ak_qualtype_pair)
      continue;
    else if (Kind != DiagnosticsEngine::ak_std_string)
      FormattedArgs.push_back(std::make_pair(Kind, getRawArg(ArgNo)));
    else
      FormattedArgs.push_back(std::make_pair(DiagnosticsEngine::ak_c_string,
                                        (intptr_t)getArgStdStr(ArgNo).c_str()));
  }

  // Append the type tree to the end of the diagnostics.
  OutStr.append(Tree.begin(), Tree.end());
}

StoredDiagnostic::StoredDiagnostic(DiagnosticsEngine::Level Level, unsigned ID,
                                   StringRef Message)
    : ID(ID), Level(Level), Message(Message) {}

StoredDiagnostic::StoredDiagnostic(DiagnosticsEngine::Level Level, 
                                   const Diagnostic &Info)
    : ID(Info.getID()), Level(Level) {
  assert((Info.getLocation().isInvalid() || Info.hasSourceManager()) &&
       "Valid source location without setting a source manager for diagnostic");
  if (Info.getLocation().isValid())
    Loc = FullSourceLoc(Info.getLocation(), Info.getSourceManager());
  SmallString<64> Message;
  Info.FormatDiagnostic(Message);
  this->Message.assign(Message.begin(), Message.end());
  this->Ranges.assign(Info.getRanges().begin(), Info.getRanges().end());
  this->FixIts.assign(Info.getFixItHints().begin(), Info.getFixItHints().end());
}

StoredDiagnostic::StoredDiagnostic(DiagnosticsEngine::Level Level, unsigned ID,
                                   StringRef Message, FullSourceLoc Loc,
                                   ArrayRef<CharSourceRange> Ranges,
                                   ArrayRef<FixItHint> FixIts)
    : ID(ID), Level(Level), Loc(Loc), Message(Message),
      Ranges(Ranges.begin(), Ranges.end()), FixIts(FixIts.begin(), FixIts.end())
{
}

/// IncludeInDiagnosticCounts - This method (whose default implementation
///  returns true) indicates whether the diagnostics handled by this
///  DiagnosticConsumer should be included in the number of diagnostics
///  reported by DiagnosticsEngine.
bool DiagnosticConsumer::IncludeInDiagnosticCounts() const { return true; }

void IgnoringDiagConsumer::anchor() {}

ForwardingDiagnosticConsumer::~ForwardingDiagnosticConsumer() = default;

void ForwardingDiagnosticConsumer::HandleDiagnostic(
       DiagnosticsEngine::Level DiagLevel,
       const Diagnostic &Info) {
  Target.HandleDiagnostic(DiagLevel, Info);
}

void ForwardingDiagnosticConsumer::clear() {
  DiagnosticConsumer::clear();
  Target.clear();
}

bool ForwardingDiagnosticConsumer::IncludeInDiagnosticCounts() const {
  return Target.IncludeInDiagnosticCounts();
}

PartialDiagnostic::StorageAllocator::StorageAllocator() {
  for (unsigned I = 0; I != NumCached; ++I)
    FreeList[I] = Cached + I;
  NumFreeListEntries = NumCached;
}

PartialDiagnostic::StorageAllocator::~StorageAllocator() {
  // Don't assert if we are in a CrashRecovery context, as this invariant may
  // be invalidated during a crash.
  assert((NumFreeListEntries == NumCached ||
          llvm::CrashRecoveryContext::isRecoveringFromCrash()) &&
         "A partial is on the lam");
<<<<<<< HEAD
}
=======
}

char DiagnosticError::ID;
>>>>>>> b2b84690
<|MERGE_RESOLUTION|>--- conflicted
+++ resolved
@@ -18,14 +18,10 @@
 #include "clang/Basic/DiagnosticOptions.h"
 #include "clang/Basic/IdentifierTable.h"
 #include "clang/Basic/PartialDiagnostic.h"
-<<<<<<< HEAD
-#include "clang/Basic/SourceManager.h"
-=======
 #include "clang/Basic/SourceLocation.h"
 #include "clang/Basic/SourceManager.h"
 #include "clang/Basic/Specifiers.h"
 #include "clang/Basic/TokenKinds.h"
->>>>>>> b2b84690
 #include "llvm/ADT/SmallString.h"
 #include "llvm/ADT/SmallVector.h"
 #include "llvm/ADT/StringExtras.h"
@@ -76,29 +72,6 @@
   Output.append(Str.begin(), Str.end());
 }
 
-<<<<<<< HEAD
-DiagnosticsEngine::DiagnosticsEngine(IntrusiveRefCntPtr<DiagnosticIDs> diags,
-                                     DiagnosticOptions *DiagOpts,
-                                     DiagnosticConsumer *client,
-                                     bool ShouldOwnClient)
-    : Diags(std::move(diags)), DiagOpts(DiagOpts), Client(nullptr),
-      SourceMgr(nullptr) {
-  setClient(client, ShouldOwnClient);
-  ArgToStringFn = DummyArgToStringFn;
-  ArgToStringCookie = nullptr;
-
-  AllExtensionsSilenced = 0;
-  SuppressAfterFatalError = true;
-  SuppressAllDiagnostics = false;
-  ElideType = true;
-  PrintTemplateTree = false;
-  ShowColors = false;
-  ShowOverloads = Ovl_All;
-
-  ErrorLimit = 0;
-  TemplateBacktraceLimit = 0;
-  ConstexprBacktraceLimit = 0;
-=======
 DiagnosticsEngine::DiagnosticsEngine(
     IntrusiveRefCntPtr<DiagnosticIDs> diags,
     IntrusiveRefCntPtr<DiagnosticOptions> DiagOpts, DiagnosticConsumer *client,
@@ -106,7 +79,6 @@
     : Diags(std::move(diags)), DiagOpts(std::move(DiagOpts)) {
   setClient(client, ShouldOwnClient);
   ArgToStringFn = DummyArgToStringFn;
->>>>>>> b2b84690
 
   Reset();
 }
@@ -179,11 +151,9 @@
   unsigned ID = DelayedDiagID;
   DelayedDiagID = 0;
   Report(ID) << DelayedDiagArg1 << DelayedDiagArg2;
-<<<<<<< HEAD
-}
-
-void DiagnosticsEngine::DiagStateMap::appendFirst(
-                                             DiagState *State) {
+}
+
+void DiagnosticsEngine::DiagStateMap::appendFirst(DiagState *State) {
   assert(Files.empty() && "not first");
   FirstDiagState = CurDiagState = State;
   CurDiagStateLoc = SourceLocation();
@@ -266,131 +236,6 @@
   return &F;
 }
 
-void DiagnosticsEngine::PushDiagStatePoint(DiagState *State,
-                                           SourceLocation Loc) {
-  assert(Loc.isValid() && "Adding invalid loc point");
-  DiagStatesByLoc.append(*SourceMgr, Loc, State);
-}
-
-void DiagnosticsEngine::setSeverity(diag::kind Diag, diag::Severity Map,
-                                    SourceLocation L) {
-  assert(Diag < diag::DIAG_UPPER_LIMIT &&
-         "Can only map builtin diagnostics");
-  assert((Diags->isBuiltinWarningOrExtension(Diag) ||
-          (Map == diag::Severity::Fatal || Map == diag::Severity::Error)) &&
-         "Cannot map errors into warnings!");
-  assert((L.isInvalid() || SourceMgr) && "No SourceMgr for valid location");
-
-  // Don't allow a mapping to a warning override an error/fatal mapping.
-  bool WasUpgradedFromWarning = false;
-  if (Map == diag::Severity::Warning) {
-    DiagnosticMapping &Info = GetCurDiagState()->getOrAddMapping(Diag);
-    if (Info.getSeverity() == diag::Severity::Error ||
-        Info.getSeverity() == diag::Severity::Fatal) {
-      Map = Info.getSeverity();
-      WasUpgradedFromWarning = true;
-    }
-  }
-  DiagnosticMapping Mapping = makeUserMapping(Map, L);
-  Mapping.setUpgradedFromWarning(WasUpgradedFromWarning);
-
-  // Common case; setting all the diagnostics of a group in one place.
-  if ((L.isInvalid() || L == DiagStatesByLoc.getCurDiagStateLoc()) &&
-      DiagStatesByLoc.getCurDiagState()) {
-    // FIXME: This is theoretically wrong: if the current state is shared with
-    // some other location (via push/pop) we will change the state for that
-    // other location as well. This cannot currently happen, as we can't update
-    // the diagnostic state at the same location at which we pop.
-    DiagStatesByLoc.getCurDiagState()->setMapping(Diag, Mapping);
-    return;
-  }
-
-=======
-}
-
-void DiagnosticsEngine::DiagStateMap::appendFirst(DiagState *State) {
-  assert(Files.empty() && "not first");
-  FirstDiagState = CurDiagState = State;
-  CurDiagStateLoc = SourceLocation();
-}
-
-void DiagnosticsEngine::DiagStateMap::append(SourceManager &SrcMgr,
-                                             SourceLocation Loc,
-                                             DiagState *State) {
-  CurDiagState = State;
-  CurDiagStateLoc = Loc;
-
-  std::pair<FileID, unsigned> Decomp = SrcMgr.getDecomposedLoc(Loc);
-  unsigned Offset = Decomp.second;
-  for (File *F = getFile(SrcMgr, Decomp.first); F;
-       Offset = F->ParentOffset, F = F->Parent) {
-    F->HasLocalTransitions = true;
-    auto &Last = F->StateTransitions.back();
-    assert(Last.Offset <= Offset && "state transitions added out of order");
-
-    if (Last.Offset == Offset) {
-      if (Last.State == State)
-        break;
-      Last.State = State;
-      continue;
-    }
-
-    F->StateTransitions.push_back({State, Offset});
-  }
-}
-
-DiagnosticsEngine::DiagState *
-DiagnosticsEngine::DiagStateMap::lookup(SourceManager &SrcMgr,
-                                        SourceLocation Loc) const {
-  // Common case: we have not seen any diagnostic pragmas.
-  if (Files.empty())
-    return FirstDiagState;
-
-  std::pair<FileID, unsigned> Decomp = SrcMgr.getDecomposedLoc(Loc);
-  const File *F = getFile(SrcMgr, Decomp.first);
-  return F->lookup(Decomp.second);
-}
-
-DiagnosticsEngine::DiagState *
-DiagnosticsEngine::DiagStateMap::File::lookup(unsigned Offset) const {
-  auto OnePastIt = std::upper_bound(
-      StateTransitions.begin(), StateTransitions.end(), Offset,
-      [](unsigned Offset, const DiagStatePoint &P) {
-        return Offset < P.Offset;
-      });
-  assert(OnePastIt != StateTransitions.begin() && "missing initial state");
-  return OnePastIt[-1].State;
-}
-
-DiagnosticsEngine::DiagStateMap::File *
-DiagnosticsEngine::DiagStateMap::getFile(SourceManager &SrcMgr,
-                                         FileID ID) const {
-  // Get or insert the File for this ID.
-  auto Range = Files.equal_range(ID);
-  if (Range.first != Range.second)
-    return &Range.first->second;
-  auto &F = Files.insert(Range.first, std::make_pair(ID, File()))->second;
-
-  // We created a new File; look up the diagnostic state at the start of it and
-  // initialize it.
-  if (ID.isValid()) {
-    std::pair<FileID, unsigned> Decomp = SrcMgr.getDecomposedIncludedLoc(ID);
-    F.Parent = getFile(SrcMgr, Decomp.first);
-    F.ParentOffset = Decomp.second;
-    F.StateTransitions.push_back({F.Parent->lookup(Decomp.second), 0});
-  } else {
-    // This is the (imaginary) root file into which we pretend all top-level
-    // files are included; it descends from the initial state.
-    //
-    // FIXME: This doesn't guarantee that we use the same ordering as
-    // isBeforeInTranslationUnit in the cases where someone invented another
-    // top-level file and added diagnostic pragmas to it. See the code at the
-    // end of isBeforeInTranslationUnit for the quirks it deals with.
-    F.StateTransitions.push_back({FirstDiagState, 0});
-  }
-  return &F;
-}
-
 void DiagnosticsEngine::DiagStateMap::dump(SourceManager &SrcMgr,
                                            StringRef DiagName) const {
   llvm::errs() << "diagnostic state at ";
@@ -520,7 +365,6 @@
     return;
   }
 
->>>>>>> b2b84690
   // A diagnostic pragma occurred, create a new DiagState initialized with
   // the current one and a new DiagStatePoint to record at which location
   // the new state became active.
@@ -609,13 +453,8 @@
                                           diag::Severity Map,
                                           SourceLocation Loc) {
   // Get all the diagnostics.
-<<<<<<< HEAD
-  SmallVector<diag::kind, 64> AllDiags;
-  Diags->getAllDiagnostics(Flavor, AllDiags);
-=======
   std::vector<diag::kind> AllDiags;
   DiagnosticIDs::getAllDiagnostics(Flavor, AllDiags);
->>>>>>> b2b84690
 
   // Set the mapping.
   for (diag::kind Diag : AllDiags)
@@ -898,11 +737,7 @@
   }
 }
 
-<<<<<<< HEAD
-/// \brief Returns the friendly description for a token kind that will appear
-=======
 /// Returns the friendly description for a token kind that will appear
->>>>>>> b2b84690
 /// without quotes in diagnostic messages. These strings may be translatable in
 /// future.
 static const char *getTokenDescForDiagnostic(tok::TokenKind Kind) {
@@ -933,21 +768,6 @@
 void Diagnostic::
 FormatDiagnostic(const char *DiagStr, const char *DiagEnd,
                  SmallVectorImpl<char> &OutStr) const {
-  // When the diagnostic string is only "%0", the entire string is being given
-  // by an outside source.  Remove unprintable characters from this string
-  // and skip all the other string processing.
-  if (DiagEnd - DiagStr == 2 &&
-      StringRef(DiagStr, DiagEnd - DiagStr).equals("%0") &&
-      getArgKind(0) == DiagnosticsEngine::ak_std_string) {
-    const std::string &S = getArgStdStr(0);
-    for (char c : S) {
-      if (llvm::sys::locale::isPrint(c) || c == '\t') {
-        OutStr.push_back(c);
-      }
-    }
-    return;
-  }
-
   // When the diagnostic string is only "%0", the entire string is being given
   // by an outside source.  Remove unprintable characters from this string
   // and skip all the other string processing.
@@ -1317,10 +1137,6 @@
   assert((NumFreeListEntries == NumCached ||
           llvm::CrashRecoveryContext::isRecoveringFromCrash()) &&
          "A partial is on the lam");
-<<<<<<< HEAD
-}
-=======
-}
-
-char DiagnosticError::ID;
->>>>>>> b2b84690
+}
+
+char DiagnosticError::ID;