--- conflicted
+++ resolved
@@ -37,16 +37,6 @@
 
 Module::Module(StringRef Name, SourceLocation DefinitionLoc, Module *Parent,
                bool IsFramework, bool IsExplicit, unsigned VisibilityID)
-<<<<<<< HEAD
-    : Name(Name), DefinitionLoc(DefinitionLoc), Parent(Parent), Directory(),
-      Umbrella(), ASTFile(nullptr), VisibilityID(VisibilityID),
-      IsMissingRequirement(false), HasIncompatibleModuleFile(false),
-      IsAvailable(true), IsFromModuleFile(false), IsFramework(IsFramework),
-      IsExplicit(IsExplicit), IsSystem(false), IsExternC(false),
-      IsInferred(false), InferSubmodules(false), InferExplicitSubmodules(false),
-      InferExportWildcard(false), ConfigMacrosExhaustive(false),
-      NoUndeclaredIncludes(false), NameVisibility(Hidden) {
-=======
     : Name(Name), DefinitionLoc(DefinitionLoc), Parent(Parent),
       VisibilityID(VisibilityID), IsMissingRequirement(false),
       HasIncompatibleModuleFile(false), IsAvailable(true),
@@ -56,7 +46,6 @@
       InferExportWildcard(false), ConfigMacrosExhaustive(false),
       NoUndeclaredIncludes(false), ModuleMapIsPrivate(false),
       NameVisibility(Hidden) {
->>>>>>> b2b84690
   if (Parent) {
     if (!Parent->isAvailable())
       IsAvailable = false;
@@ -66,11 +55,8 @@
       IsExternC = true;
     if (Parent->NoUndeclaredIncludes)
       NoUndeclaredIncludes = true;
-<<<<<<< HEAD
-=======
     if (Parent->ModuleMapIsPrivate)
       ModuleMapIsPrivate = true;
->>>>>>> b2b84690
     IsMissingRequirement = Parent->IsMissingRequirement;
     
     Parent->SubModuleIndex[Name] = Parent->SubModules.size();
@@ -95,14 +81,11 @@
                         .Case("coroutines", LangOpts.CoroutinesTS)
                         .Case("cplusplus", LangOpts.CPlusPlus)
                         .Case("cplusplus11", LangOpts.CPlusPlus11)
-<<<<<<< HEAD
-=======
                         .Case("cplusplus14", LangOpts.CPlusPlus14)
                         .Case("cplusplus17", LangOpts.CPlusPlus17)
                         .Case("c99", LangOpts.C99)
                         .Case("c11", LangOpts.C11)
                         .Case("c17", LangOpts.C17)
->>>>>>> b2b84690
                         .Case("freestanding", LangOpts.Freestanding)
                         .Case("gnuinlineasm", LangOpts.GNUAsm)
                         .Case("objc", LangOpts.ObjC1)
@@ -120,12 +103,8 @@
 
 bool Module::isAvailable(const LangOptions &LangOpts, const TargetInfo &Target,
                          Requirement &Req,
-<<<<<<< HEAD
-                         UnresolvedHeaderDirective &MissingHeader) const {
-=======
                          UnresolvedHeaderDirective &MissingHeader,
                          Module *&ShadowingModule) const {
->>>>>>> b2b84690
   if (IsAvailable)
     return true;
 
@@ -174,10 +153,7 @@
     const std::pair<std::string, SourceLocation> &IdComponent) {
   return IdComponent.first;
 }
-<<<<<<< HEAD
-=======
-
->>>>>>> b2b84690
+
 static StringRef getModuleNameFromComponent(StringRef R) { return R; }
 
 template<typename InputIter>
@@ -488,14 +464,11 @@
     }
   }
 
-<<<<<<< HEAD
-=======
   if (!ExportAsModule.empty()) {
     OS.indent(Indent + 2);
     OS << "export_as" << ExportAsModule << "\n";
   }
   
->>>>>>> b2b84690
   for (submodule_const_iterator MI = submodule_begin(), MIEnd = submodule_end();
        MI != MIEnd; ++MI)
     // Print inferred subframework modules so that we don't need to re-infer
