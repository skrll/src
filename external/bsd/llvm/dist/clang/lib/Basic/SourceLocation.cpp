//===- SourceLocation.cpp - Compact identifier for Source Files -----------===//
//
//                     The LLVM Compiler Infrastructure
//
// This file is distributed under the University of Illinois Open Source
// License. See LICENSE.TXT for details.
//
//===----------------------------------------------------------------------===//
//
//  This file defines accessor methods for the FullSourceLoc class.
//
//===----------------------------------------------------------------------===//

#include "clang/Basic/SourceLocation.h"
#include "clang/Basic/LLVM.h"
#include "clang/Basic/PrettyStackTrace.h"
#include "clang/Basic/SourceManager.h"
<<<<<<< HEAD
=======
#include "llvm/ADT/StringRef.h"
#include "llvm/Support/Compiler.h"
#include "llvm/Support/MemoryBuffer.h"
>>>>>>> b2b84690
#include "llvm/Support/raw_ostream.h"
#include <cassert>
#include <string>
#include <utility>

using namespace clang;

//===----------------------------------------------------------------------===//
// PrettyStackTraceLoc
//===----------------------------------------------------------------------===//

void PrettyStackTraceLoc::print(raw_ostream &OS) const {
  if (Loc.isValid()) {
    Loc.print(OS, SM);
    OS << ": ";
  }
  OS << Message << '\n';
}

//===----------------------------------------------------------------------===//
// SourceLocation
//===----------------------------------------------------------------------===//

void SourceLocation::print(raw_ostream &OS, const SourceManager &SM)const{
  if (!isValid()) {
    OS << "<invalid loc>";
    return;
  }

  if (isFileID()) {
    PresumedLoc PLoc = SM.getPresumedLoc(*this);
    
    if (PLoc.isInvalid()) {
      OS << "<invalid>";
      return;
    }
    // The macro expansion and spelling pos is identical for file locs.
    OS << PLoc.getFilename() << ':' << PLoc.getLine()
       << ':' << PLoc.getColumn();
    return;
  }

  SM.getExpansionLoc(*this).print(OS, SM);

  OS << " <Spelling=";
  SM.getSpellingLoc(*this).print(OS, SM);
  OS << '>';
}

LLVM_DUMP_METHOD std::string
SourceLocation::printToString(const SourceManager &SM) const {
  std::string S;
  llvm::raw_string_ostream OS(S);
  print(OS, SM);
  return OS.str();
}

LLVM_DUMP_METHOD void SourceLocation::dump(const SourceManager &SM) const {
  print(llvm::errs(), SM);
}

//===----------------------------------------------------------------------===//
// FullSourceLoc
//===----------------------------------------------------------------------===//

FileID FullSourceLoc::getFileID() const {
  assert(isValid());
  return SrcMgr->getFileID(*this);
}

FullSourceLoc FullSourceLoc::getExpansionLoc() const {
  assert(isValid());
  return FullSourceLoc(SrcMgr->getExpansionLoc(*this), *SrcMgr);
}

FullSourceLoc FullSourceLoc::getSpellingLoc() const {
  assert(isValid());
  return FullSourceLoc(SrcMgr->getSpellingLoc(*this), *SrcMgr);
}

FullSourceLoc FullSourceLoc::getFileLoc() const {
  assert(isValid());
  return FullSourceLoc(SrcMgr->getFileLoc(*this), *SrcMgr);
}

<<<<<<< HEAD
std::pair<FullSourceLoc, FullSourceLoc>
FullSourceLoc::getImmediateExpansionRange() const {
  assert(isValid());
  std::pair<SourceLocation, SourceLocation> Range =
      SrcMgr->getImmediateExpansionRange(*this);
  return std::make_pair(FullSourceLoc(Range.first, *SrcMgr),
                        FullSourceLoc(Range.second, *SrcMgr));
}

=======
>>>>>>> b2b84690
PresumedLoc FullSourceLoc::getPresumedLoc(bool UseLineDirectives) const {
  if (!isValid())
    return PresumedLoc();

  return SrcMgr->getPresumedLoc(*this, UseLineDirectives);
}

bool FullSourceLoc::isMacroArgExpansion(FullSourceLoc *StartLoc) const {
  assert(isValid());
  return SrcMgr->isMacroArgExpansion(*this, StartLoc);
}

FullSourceLoc FullSourceLoc::getImmediateMacroCallerLoc() const {
  assert(isValid());
  return FullSourceLoc(SrcMgr->getImmediateMacroCallerLoc(*this), *SrcMgr);
}

std::pair<FullSourceLoc, StringRef> FullSourceLoc::getModuleImportLoc() const {
  if (!isValid())
    return std::make_pair(FullSourceLoc(), StringRef());

  std::pair<SourceLocation, StringRef> ImportLoc =
      SrcMgr->getModuleImportLoc(*this);
  return std::make_pair(FullSourceLoc(ImportLoc.first, *SrcMgr),
                        ImportLoc.second);
}

unsigned FullSourceLoc::getFileOffset() const {
  assert(isValid());
  return SrcMgr->getFileOffset(*this);
}

unsigned FullSourceLoc::getLineNumber(bool *Invalid) const {
  assert(isValid());
  return SrcMgr->getLineNumber(getFileID(), getFileOffset(), Invalid);
}

unsigned FullSourceLoc::getColumnNumber(bool *Invalid) const {
  assert(isValid());
  return SrcMgr->getColumnNumber(getFileID(), getFileOffset(), Invalid);
}

<<<<<<< HEAD
std::pair<FullSourceLoc, FullSourceLoc>
FullSourceLoc::getExpansionRange() const {
  assert(isValid());
  std::pair<SourceLocation, SourceLocation> Range =
      SrcMgr->getExpansionRange(*this);
  return std::make_pair(FullSourceLoc(Range.first, *SrcMgr),
                        FullSourceLoc(Range.second, *SrcMgr));
}

=======
>>>>>>> b2b84690
const FileEntry *FullSourceLoc::getFileEntry() const {
  assert(isValid());
  return SrcMgr->getFileEntryForID(getFileID());
}

unsigned FullSourceLoc::getExpansionLineNumber(bool *Invalid) const {
  assert(isValid());
  return SrcMgr->getExpansionLineNumber(*this, Invalid);
}

unsigned FullSourceLoc::getExpansionColumnNumber(bool *Invalid) const {
  assert(isValid());
  return SrcMgr->getExpansionColumnNumber(*this, Invalid);
}

unsigned FullSourceLoc::getSpellingLineNumber(bool *Invalid) const {
  assert(isValid());
  return SrcMgr->getSpellingLineNumber(*this, Invalid);
}

unsigned FullSourceLoc::getSpellingColumnNumber(bool *Invalid) const {
  assert(isValid());
  return SrcMgr->getSpellingColumnNumber(*this, Invalid);
}

bool FullSourceLoc::isInSystemHeader() const {
  assert(isValid());
  return SrcMgr->isInSystemHeader(*this);
}

bool FullSourceLoc::isBeforeInTranslationUnitThan(SourceLocation Loc) const {
  assert(isValid());
  return SrcMgr->isBeforeInTranslationUnit(*this, Loc);
}

LLVM_DUMP_METHOD void FullSourceLoc::dump() const {
  SourceLocation::dump(*SrcMgr);
}

const char *FullSourceLoc::getCharacterData(bool *Invalid) const {
  assert(isValid());
  return SrcMgr->getCharacterData(*this, Invalid);
}

StringRef FullSourceLoc::getBufferData(bool *Invalid) const {
  assert(isValid());
  return SrcMgr->getBuffer(SrcMgr->getFileID(*this), Invalid)->getBuffer();
}

std::pair<FileID, unsigned> FullSourceLoc::getDecomposedLoc() const {
  return SrcMgr->getDecomposedLoc(*this);
}<|MERGE_RESOLUTION|>--- conflicted
+++ resolved
@@ -15,12 +15,9 @@
 #include "clang/Basic/LLVM.h"
 #include "clang/Basic/PrettyStackTrace.h"
 #include "clang/Basic/SourceManager.h"
-<<<<<<< HEAD
-=======
 #include "llvm/ADT/StringRef.h"
 #include "llvm/Support/Compiler.h"
 #include "llvm/Support/MemoryBuffer.h"
->>>>>>> b2b84690
 #include "llvm/Support/raw_ostream.h"
 #include <cassert>
 #include <string>
@@ -106,18 +103,6 @@
   return FullSourceLoc(SrcMgr->getFileLoc(*this), *SrcMgr);
 }
 
-<<<<<<< HEAD
-std::pair<FullSourceLoc, FullSourceLoc>
-FullSourceLoc::getImmediateExpansionRange() const {
-  assert(isValid());
-  std::pair<SourceLocation, SourceLocation> Range =
-      SrcMgr->getImmediateExpansionRange(*this);
-  return std::make_pair(FullSourceLoc(Range.first, *SrcMgr),
-                        FullSourceLoc(Range.second, *SrcMgr));
-}
-
-=======
->>>>>>> b2b84690
 PresumedLoc FullSourceLoc::getPresumedLoc(bool UseLineDirectives) const {
   if (!isValid())
     return PresumedLoc();
@@ -160,18 +145,6 @@
   return SrcMgr->getColumnNumber(getFileID(), getFileOffset(), Invalid);
 }
 
-<<<<<<< HEAD
-std::pair<FullSourceLoc, FullSourceLoc>
-FullSourceLoc::getExpansionRange() const {
-  assert(isValid());
-  std::pair<SourceLocation, SourceLocation> Range =
-      SrcMgr->getExpansionRange(*this);
-  return std::make_pair(FullSourceLoc(Range.first, *SrcMgr),
-                        FullSourceLoc(Range.second, *SrcMgr));
-}
-
-=======
->>>>>>> b2b84690
 const FileEntry *FullSourceLoc::getFileEntry() const {
   assert(isValid());
   return SrcMgr->getFileEntryForID(getFileID());
