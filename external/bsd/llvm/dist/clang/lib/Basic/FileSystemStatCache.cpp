//===- FileSystemStatCache.cpp - Caching for 'stat' calls -----------------===//
//
//                     The LLVM Compiler Infrastructure
//
// This file is distributed under the University of Illinois Open Source
// License. See LICENSE.TXT for details.
//
//===----------------------------------------------------------------------===//
//
//  This file defines the FileSystemStatCache interface.
//
//===----------------------------------------------------------------------===//

#include "clang/Basic/FileSystemStatCache.h"
#include "clang/Basic/VirtualFileSystem.h"
<<<<<<< HEAD
=======
#include "llvm/Support/Chrono.h"
#include "llvm/Support/ErrorOr.h"
>>>>>>> b2b84690
#include "llvm/Support/Path.h"
#include <utility>

using namespace clang;

<<<<<<< HEAD
void FileSystemStatCache::anchor() { }
=======
void FileSystemStatCache::anchor() {}
>>>>>>> b2b84690

static void copyStatusToFileData(const vfs::Status &Status,
                                 FileData &Data) {
  Data.Name = Status.getName();
  Data.Size = Status.getSize();
  Data.ModTime = llvm::sys::toTimeT(Status.getLastModificationTime());
  Data.UniqueID = Status.getUniqueID();
  Data.IsDirectory = Status.isDirectory();
  Data.IsNamedPipe = Status.getType() == llvm::sys::fs::file_type::fifo_file;
  Data.InPCH = false;
  Data.IsVFSMapped = Status.IsVFSMapped;
}

/// FileSystemStatCache::get - Get the 'stat' information for the specified
/// path, using the cache to accelerate it if possible.  This returns true if
/// the path does not exist or false if it exists.
///
/// If isFile is true, then this lookup should only return success for files
/// (not directories).  If it is false this lookup should only return
/// success for directories (not files).  On a successful file lookup, the
/// implementation can optionally fill in FileDescriptor with a valid
/// descriptor and the client guarantees that it will close it.
bool FileSystemStatCache::get(StringRef Path, FileData &Data, bool isFile,
                              std::unique_ptr<vfs::File> *F,
                              FileSystemStatCache *Cache, vfs::FileSystem &FS) {
  LookupResult R;
  bool isForDir = !isFile;

  // If we have a cache, use it to resolve the stat query.
  if (Cache)
    R = Cache->getStat(Path, Data, isFile, F, FS);
  else if (isForDir || !F) {
    // If this is a directory or a file descriptor is not needed and we have
    // no cache, just go to the file system.
    llvm::ErrorOr<vfs::Status> Status = FS.status(Path);
    if (!Status) {
      R = CacheMissing;
    } else {
      R = CacheExists;
      copyStatusToFileData(*Status, Data);
    }
  } else {
    // Otherwise, we have to go to the filesystem.  We can always just use
    // 'stat' here, but (for files) the client is asking whether the file exists
    // because it wants to turn around and *open* it.  It is more efficient to
    // do "open+fstat" on success than it is to do "stat+open".
    //
    // Because of this, check to see if the file exists with 'open'.  If the
    // open succeeds, use fstat to get the stat info.
    auto OwnedFile = FS.openFileForRead(Path);

    if (!OwnedFile) {
      // If the open fails, our "stat" fails.
      R = CacheMissing;
    } else {
      // Otherwise, the open succeeded.  Do an fstat to get the information
      // about the file.  We'll end up returning the open file descriptor to the
      // client to do what they please with it.
      llvm::ErrorOr<vfs::Status> Status = (*OwnedFile)->status();
      if (Status) {
        R = CacheExists;
        copyStatusToFileData(*Status, Data);
        *F = std::move(*OwnedFile);
      } else {
        // fstat rarely fails.  If it does, claim the initial open didn't
        // succeed.
        R = CacheMissing;
        *F = nullptr;
      }
    }
  }

  // If the path doesn't exist, return failure.
  if (R == CacheMissing) return true;
  
  // If the path exists, make sure that its "directoryness" matches the clients
  // demands.
  if (Data.IsDirectory != isForDir) {
    // If not, close the file if opened.
    if (F)
      *F = nullptr;
    
    return true;
  }
  
  return false;
}

MemorizeStatCalls::LookupResult
MemorizeStatCalls::getStat(StringRef Path, FileData &Data, bool isFile,
                           std::unique_ptr<vfs::File> *F, vfs::FileSystem &FS) {
  LookupResult Result = statChained(Path, Data, isFile, F, FS);

  // Do not cache failed stats, it is easy to construct common inconsistent
  // situations if we do, and they are not important for PCH performance (which
  // currently only needs the stats to construct the initial FileManager
  // entries).
  if (Result == CacheMissing)
    return Result;
  
  // Cache file 'stat' results and directories with absolutely paths.
  if (!Data.IsDirectory || llvm::sys::path::is_absolute(Path))
    StatCalls[Path] = Data;

  return Result;
}<|MERGE_RESOLUTION|>--- conflicted
+++ resolved
@@ -13,21 +13,14 @@
 
 #include "clang/Basic/FileSystemStatCache.h"
 #include "clang/Basic/VirtualFileSystem.h"
-<<<<<<< HEAD
-=======
 #include "llvm/Support/Chrono.h"
 #include "llvm/Support/ErrorOr.h"
->>>>>>> b2b84690
 #include "llvm/Support/Path.h"
 #include <utility>
 
 using namespace clang;
 
-<<<<<<< HEAD
-void FileSystemStatCache::anchor() { }
-=======
 void FileSystemStatCache::anchor() {}
->>>>>>> b2b84690
 
 static void copyStatusToFileData(const vfs::Status &Status,
                                  FileData &Data) {
