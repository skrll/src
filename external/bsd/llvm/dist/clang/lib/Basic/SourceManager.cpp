//===- SourceManager.cpp - Track and cache source files -------------------===//
//
//                     The LLVM Compiler Infrastructure
//
// This file is distributed under the University of Illinois Open Source
// License. See LICENSE.TXT for details.
//
//===----------------------------------------------------------------------===//
//
//  This file implements the SourceManager interface.
//
//===----------------------------------------------------------------------===//

#include "clang/Basic/SourceManager.h"
#include "clang/Basic/Diagnostic.h"
#include "clang/Basic/FileManager.h"
#include "clang/Basic/LLVM.h"
#include "clang/Basic/SourceLocation.h"
#include "clang/Basic/SourceManagerInternals.h"
#include "llvm/ADT/DenseMap.h"
#include "llvm/ADT/Optional.h"
#include "llvm/ADT/None.h"
#include "llvm/ADT/STLExtras.h"
#include "llvm/ADT/SmallVector.h"
#include "llvm/ADT/StringSwitch.h"
#include "llvm/ADT/StringRef.h"
#include "llvm/Support/Allocator.h"
#include "llvm/Support/Capacity.h"
#include "llvm/Support/Compiler.h"
#include "llvm/Support/ErrorHandling.h"
#include "llvm/Support/FileSystem.h"
#include "llvm/Support/MathExtras.h"
#include "llvm/Support/MemoryBuffer.h"
#include "llvm/Support/Path.h"
#include "llvm/Support/raw_ostream.h"
#include <algorithm>
<<<<<<< HEAD
#include <cstring>
=======
#include <cassert>
#include <cstddef>
#include <cstdint>
#include <memory>
#include <tuple>
#include <utility>
#include <vector>
>>>>>>> b2b84690

using namespace clang;
using namespace SrcMgr;
using llvm::MemoryBuffer;

//===----------------------------------------------------------------------===//
// SourceManager Helper Classes
//===----------------------------------------------------------------------===//

ContentCache::~ContentCache() {
  if (shouldFreeBuffer())
    delete Buffer.getPointer();
}

/// getSizeBytesMapped - Returns the number of bytes actually mapped for this
/// ContentCache. This can be 0 if the MemBuffer was not actually expanded.
unsigned ContentCache::getSizeBytesMapped() const {
  return Buffer.getPointer() ? Buffer.getPointer()->getBufferSize() : 0;
}

/// Returns the kind of memory used to back the memory buffer for
/// this content cache.  This is used for performance analysis.
llvm::MemoryBuffer::BufferKind ContentCache::getMemoryBufferKind() const {
  assert(Buffer.getPointer());

  // Should be unreachable, but keep for sanity.
  if (!Buffer.getPointer())
    return llvm::MemoryBuffer::MemoryBuffer_Malloc;

  llvm::MemoryBuffer *buf = Buffer.getPointer();
  return buf->getBufferKind();
}

/// getSize - Returns the size of the content encapsulated by this ContentCache.
///  This can be the size of the source file or the size of an arbitrary
///  scratch buffer.  If the ContentCache encapsulates a source file, that
///  file is not lazily brought in from disk to satisfy this query.
unsigned ContentCache::getSize() const {
  return Buffer.getPointer() ? (unsigned) Buffer.getPointer()->getBufferSize()
                             : (unsigned) ContentsEntry->getSize();
}

void ContentCache::replaceBuffer(llvm::MemoryBuffer *B, bool DoNotFree) {
  if (B && B == Buffer.getPointer()) {
    assert(0 && "Replacing with the same buffer");
    Buffer.setInt(DoNotFree? DoNotFreeFlag : 0);
    return;
  }

  if (shouldFreeBuffer())
    delete Buffer.getPointer();
  Buffer.setPointer(B);
  Buffer.setInt((B && DoNotFree) ? DoNotFreeFlag : 0);
}

llvm::MemoryBuffer *ContentCache::getBuffer(DiagnosticsEngine &Diag,
                                            const SourceManager &SM,
                                            SourceLocation Loc,
                                            bool *Invalid) const {
  // Lazily create the Buffer for ContentCaches that wrap files.  If we already
  // computed it, just return what we have.
  if (Buffer.getPointer() || !ContentsEntry) {
    if (Invalid)
      *Invalid = isBufferInvalid();
    
    return Buffer.getPointer();
  }    

  bool isVolatile = SM.userFilesAreVolatile() && !IsSystemFile;
  auto BufferOrError =
      SM.getFileManager().getBufferForFile(ContentsEntry, isVolatile);

  // If we were unable to open the file, then we are in an inconsistent
  // situation where the content cache referenced a file which no longer
  // exists. Most likely, we were using a stat cache with an invalid entry but
  // the file could also have been removed during processing. Since we can't
  // really deal with this situation, just create an empty buffer.
  //
  // FIXME: This is definitely not ideal, but our immediate clients can't
  // currently handle returning a null entry here. Ideally we should detect
  // that we are in an inconsistent situation and error out as quickly as
  // possible.
  if (!BufferOrError) {
    StringRef FillStr("<<<MISSING SOURCE FILE>>>\n");
<<<<<<< HEAD
    Buffer.setPointer(MemoryBuffer::getNewUninitMemBuffer(
                          ContentsEntry->getSize(), "<invalid>").release());
    char *Ptr = const_cast<char*>(Buffer.getPointer()->getBufferStart());
=======
    auto BackupBuffer = llvm::WritableMemoryBuffer::getNewUninitMemBuffer(
        ContentsEntry->getSize(), "<invalid>");
    char *Ptr = BackupBuffer->getBufferStart();
>>>>>>> b2b84690
    for (unsigned i = 0, e = ContentsEntry->getSize(); i != e; ++i)
      Ptr[i] = FillStr[i % FillStr.size()];
    Buffer.setPointer(BackupBuffer.release());

    if (Diag.isDiagnosticInFlight())
      Diag.SetDelayedDiagnostic(diag::err_cannot_open_file,
                                ContentsEntry->getName(),
                                BufferOrError.getError().message());
    else
      Diag.Report(Loc, diag::err_cannot_open_file)
          << ContentsEntry->getName() << BufferOrError.getError().message();

    Buffer.setInt(Buffer.getInt() | InvalidFlag);
    
    if (Invalid) *Invalid = true;
    return Buffer.getPointer();
  }

  Buffer.setPointer(BufferOrError->release());

  // Check that the file's size is the same as in the file entry (which may
  // have come from a stat cache).
  if (getRawBuffer()->getBufferSize() != (size_t)ContentsEntry->getSize()) {
    if (Diag.isDiagnosticInFlight())
      Diag.SetDelayedDiagnostic(diag::err_file_modified,
                                ContentsEntry->getName());
    else
      Diag.Report(Loc, diag::err_file_modified)
        << ContentsEntry->getName();

    Buffer.setInt(Buffer.getInt() | InvalidFlag);
    if (Invalid) *Invalid = true;
    return Buffer.getPointer();
  }

  // If the buffer is valid, check to see if it has a UTF Byte Order Mark
  // (BOM).  We only support UTF-8 with and without a BOM right now.  See
  // http://en.wikipedia.org/wiki/Byte_order_mark for more information.
  StringRef BufStr = Buffer.getPointer()->getBuffer();
  const char *InvalidBOM = llvm::StringSwitch<const char *>(BufStr)
    .StartsWith("\xFE\xFF", "UTF-16 (BE)")
    .StartsWith("\xFF\xFE", "UTF-16 (LE)")
    .StartsWith(llvm::StringLiteral::withInnerNUL("\x00\x00\xFE\xFF"),
                                                  "UTF-32 (BE)")
    .StartsWith(llvm::StringLiteral::withInnerNUL("\xFF\xFE\x00\x00"),
                                                  "UTF-32 (LE)")
    .StartsWith("\x2B\x2F\x76", "UTF-7")
    .StartsWith("\xF7\x64\x4C", "UTF-1")
    .StartsWith("\xDD\x73\x66\x73", "UTF-EBCDIC")
    .StartsWith("\x0E\xFE\xFF", "SDSU")
    .StartsWith("\xFB\xEE\x28", "BOCU-1")
    .StartsWith("\x84\x31\x95\x33", "GB-18030")
    .Default(nullptr);

  if (InvalidBOM) {
    Diag.Report(Loc, diag::err_unsupported_bom)
      << InvalidBOM << ContentsEntry->getName();
    Buffer.setInt(Buffer.getInt() | InvalidFlag);
  }
  
  if (Invalid)
    *Invalid = isBufferInvalid();
  
  return Buffer.getPointer();
}

unsigned LineTableInfo::getLineTableFilenameID(StringRef Name) {
  auto IterBool =
      FilenameIDs.insert(std::make_pair(Name, FilenamesByID.size()));
  if (IterBool.second)
    FilenamesByID.push_back(&*IterBool.first);
  return IterBool.first->second;
}

/// Add a line note to the line table that indicates that there is a \#line or
/// GNU line marker at the specified FID/Offset location which changes the
/// presumed location to LineNo/FilenameID. If EntryExit is 0, then this doesn't
/// change the presumed \#include stack.  If it is 1, this is a file entry, if
/// it is 2 then this is a file exit. FileKind specifies whether this is a
/// system header or extern C system header.
void LineTableInfo::AddLineNote(FileID FID, unsigned Offset, unsigned LineNo,
                                int FilenameID, unsigned EntryExit,
                                SrcMgr::CharacteristicKind FileKind) {
  std::vector<LineEntry> &Entries = LineEntries[FID];

  // An unspecified FilenameID means use the last filename if available, or the
  // main source file otherwise.
  if (FilenameID == -1 && !Entries.empty())
    FilenameID = Entries.back().FilenameID;

  assert((Entries.empty() || Entries.back().FileOffset < Offset) &&
         "Adding line entries out of order!");

  unsigned IncludeOffset = 0;
  if (EntryExit == 0) {  // No #include stack change.
    IncludeOffset = Entries.empty() ? 0 : Entries.back().IncludeOffset;
  } else if (EntryExit == 1) {
    IncludeOffset = Offset-1;
  } else if (EntryExit == 2) {
    assert(!Entries.empty() && Entries.back().IncludeOffset &&
       "PPDirectives should have caught case when popping empty include stack");

    // Get the include loc of the last entries' include loc as our include loc.
    IncludeOffset = 0;
    if (const LineEntry *PrevEntry =
          FindNearestLineEntry(FID, Entries.back().IncludeOffset))
      IncludeOffset = PrevEntry->IncludeOffset;
  }

  Entries.push_back(LineEntry::get(Offset, LineNo, FilenameID, FileKind,
                                   IncludeOffset));
}

/// FindNearestLineEntry - Find the line entry nearest to FID that is before
/// it.  If there is no line entry before Offset in FID, return null.
const LineEntry *LineTableInfo::FindNearestLineEntry(FileID FID,
                                                     unsigned Offset) {
  const std::vector<LineEntry> &Entries = LineEntries[FID];
  assert(!Entries.empty() && "No #line entries for this FID after all!");

  // It is very common for the query to be after the last #line, check this
  // first.
  if (Entries.back().FileOffset <= Offset)
    return &Entries.back();

  // Do a binary search to find the maximal element that is still before Offset.
  std::vector<LineEntry>::const_iterator I =
    std::upper_bound(Entries.begin(), Entries.end(), Offset);
  if (I == Entries.begin()) return nullptr;
  return &*--I;
}

/// Add a new line entry that has already been encoded into
/// the internal representation of the line table.
void LineTableInfo::AddEntry(FileID FID,
                             const std::vector<LineEntry> &Entries) {
  LineEntries[FID] = Entries;
}

/// getLineTableFilenameID - Return the uniqued ID for the specified filename.
unsigned SourceManager::getLineTableFilenameID(StringRef Name) {
  return getLineTable().getLineTableFilenameID(Name);
}

/// AddLineNote - Add a line note to the line table for the FileID and offset
/// specified by Loc.  If FilenameID is -1, it is considered to be
/// unspecified.
void SourceManager::AddLineNote(SourceLocation Loc, unsigned LineNo,
                                int FilenameID, bool IsFileEntry,
                                bool IsFileExit,
                                SrcMgr::CharacteristicKind FileKind) {
  std::pair<FileID, unsigned> LocInfo = getDecomposedExpansionLoc(Loc);

  bool Invalid = false;
  const SLocEntry &Entry = getSLocEntry(LocInfo.first, &Invalid);
  if (!Entry.isFile() || Invalid)
    return;

  const SrcMgr::FileInfo &FileInfo = Entry.getFile();

  // Remember that this file has #line directives now if it doesn't already.
  const_cast<SrcMgr::FileInfo&>(FileInfo).setHasLineDirectives();

  (void) getLineTable();

  unsigned EntryExit = 0;
  if (IsFileEntry)
    EntryExit = 1;
  else if (IsFileExit)
    EntryExit = 2;

  LineTable->AddLineNote(LocInfo.first, LocInfo.second, LineNo, FilenameID,
                         EntryExit, FileKind);
}

LineTableInfo &SourceManager::getLineTable() {
  if (!LineTable)
    LineTable = new LineTableInfo();
  return *LineTable;
}

//===----------------------------------------------------------------------===//
// Private 'Create' methods.
//===----------------------------------------------------------------------===//

SourceManager::SourceManager(DiagnosticsEngine &Diag, FileManager &FileMgr,
                             bool UserFilesAreVolatile)
<<<<<<< HEAD
  : Diag(Diag), FileMgr(FileMgr), OverridenFilesKeepOriginalName(true),
    UserFilesAreVolatile(UserFilesAreVolatile), FilesAreTransient(false),
    ExternalSLocEntries(nullptr), LineTable(nullptr), NumLinearScans(0),
    NumBinaryProbes(0) {
=======
  : Diag(Diag), FileMgr(FileMgr), UserFilesAreVolatile(UserFilesAreVolatile) {
>>>>>>> b2b84690
  clearIDTables();
  Diag.setSourceManager(this);
}

SourceManager::~SourceManager() {
  delete LineTable;

  // Delete FileEntry objects corresponding to content caches.  Since the actual
  // content cache objects are bump pointer allocated, we just have to run the
  // dtors, but we call the deallocate method for completeness.
  for (unsigned i = 0, e = MemBufferInfos.size(); i != e; ++i) {
    if (MemBufferInfos[i]) {
      MemBufferInfos[i]->~ContentCache();
      ContentCacheAlloc.Deallocate(MemBufferInfos[i]);
    }
  }
  for (llvm::DenseMap<const FileEntry*, SrcMgr::ContentCache*>::iterator
       I = FileInfos.begin(), E = FileInfos.end(); I != E; ++I) {
    if (I->second) {
      I->second->~ContentCache();
      ContentCacheAlloc.Deallocate(I->second);
    }
  }
}

void SourceManager::clearIDTables() {
  MainFileID = FileID();
  LocalSLocEntryTable.clear();
  LoadedSLocEntryTable.clear();
  SLocEntryLoaded.clear();
  LastLineNoFileIDQuery = FileID();
  LastLineNoContentCache = nullptr;
  LastFileIDLookup = FileID();

  if (LineTable)
    LineTable->clear();

  // Use up FileID #0 as an invalid expansion.
  NextLocalOffset = 0;
  CurrentLoadedOffset = MaxLoadedOffset;
  createExpansionLoc(SourceLocation(), SourceLocation(), SourceLocation(), 1);
}

void SourceManager::initializeForReplay(const SourceManager &Old) {
  assert(MainFileID.isInvalid() && "expected uninitialized SourceManager");

  auto CloneContentCache = [&](const ContentCache *Cache) -> ContentCache * {
    auto *Clone = new (ContentCacheAlloc.Allocate<ContentCache>()) ContentCache;
    Clone->OrigEntry = Cache->OrigEntry;
    Clone->ContentsEntry = Cache->ContentsEntry;
    Clone->BufferOverridden = Cache->BufferOverridden;
    Clone->IsSystemFile = Cache->IsSystemFile;
    Clone->IsTransient = Cache->IsTransient;
    Clone->replaceBuffer(Cache->getRawBuffer(), /*DoNotFree*/true);
    return Clone;
  };

  // Ensure all SLocEntries are loaded from the external source.
  for (unsigned I = 0, N = Old.LoadedSLocEntryTable.size(); I != N; ++I)
    if (!Old.SLocEntryLoaded[I])
      Old.loadSLocEntry(I, nullptr);

  // Inherit any content cache data from the old source manager.
  for (auto &FileInfo : Old.FileInfos) {
    SrcMgr::ContentCache *&Slot = FileInfos[FileInfo.first];
    if (Slot)
      continue;
    Slot = CloneContentCache(FileInfo.second);
  }
}

void SourceManager::initializeForReplay(const SourceManager &Old) {
  assert(MainFileID.isInvalid() && "expected uninitialized SourceManager");

  auto CloneContentCache = [&](const ContentCache *Cache) -> ContentCache * {
    auto *Clone = new (ContentCacheAlloc.Allocate<ContentCache>()) ContentCache;
    Clone->OrigEntry = Cache->OrigEntry;
    Clone->ContentsEntry = Cache->ContentsEntry;
    Clone->BufferOverridden = Cache->BufferOverridden;
    Clone->IsSystemFile = Cache->IsSystemFile;
    Clone->IsTransient = Cache->IsTransient;
    Clone->replaceBuffer(Cache->getRawBuffer(), /*DoNotFree*/true);
    return Clone;
  };

  // Ensure all SLocEntries are loaded from the external source.
  for (unsigned I = 0, N = Old.LoadedSLocEntryTable.size(); I != N; ++I)
    if (!Old.SLocEntryLoaded[I])
      Old.loadSLocEntry(I, nullptr);

  // Inherit any content cache data from the old source manager.
  for (auto &FileInfo : Old.FileInfos) {
    SrcMgr::ContentCache *&Slot = FileInfos[FileInfo.first];
    if (Slot)
      continue;
    Slot = CloneContentCache(FileInfo.second);
  }
}

/// getOrCreateContentCache - Create or return a cached ContentCache for the
/// specified file.
const ContentCache *
SourceManager::getOrCreateContentCache(const FileEntry *FileEnt,
                                       bool isSystemFile) {
  assert(FileEnt && "Didn't specify a file entry to use?");

  // Do we already have information about this file?
  ContentCache *&Entry = FileInfos[FileEnt];
  if (Entry) return Entry;

  // Nope, create a new Cache entry.
  Entry = ContentCacheAlloc.Allocate<ContentCache>();

  if (OverriddenFilesInfo) {
    // If the file contents are overridden with contents from another file,
    // pass that file to ContentCache.
    llvm::DenseMap<const FileEntry *, const FileEntry *>::iterator
        overI = OverriddenFilesInfo->OverriddenFiles.find(FileEnt);
    if (overI == OverriddenFilesInfo->OverriddenFiles.end())
      new (Entry) ContentCache(FileEnt);
    else
      new (Entry) ContentCache(OverridenFilesKeepOriginalName ? FileEnt
                                                              : overI->second,
                               overI->second);
  } else {
    new (Entry) ContentCache(FileEnt);
  }

  Entry->IsSystemFile = isSystemFile;
  Entry->IsTransient = FilesAreTransient;

  return Entry;
}

<<<<<<< HEAD

/// createMemBufferContentCache - Create a new ContentCache for the specified
///  memory buffer.  This does no caching.
const ContentCache *SourceManager::createMemBufferContentCache(
    std::unique_ptr<llvm::MemoryBuffer> Buffer) {
=======
/// Create a new ContentCache for the specified memory buffer.
/// This does no caching.
const ContentCache *
SourceManager::createMemBufferContentCache(llvm::MemoryBuffer *Buffer,
                                           bool DoNotFree) {
>>>>>>> b2b84690
  // Add a new ContentCache to the MemBufferInfos list and return it.
  ContentCache *Entry = ContentCacheAlloc.Allocate<ContentCache>();
  new (Entry) ContentCache();
  MemBufferInfos.push_back(Entry);
<<<<<<< HEAD
  Entry->setBuffer(std::move(Buffer));
=======
  Entry->replaceBuffer(Buffer, DoNotFree);
>>>>>>> b2b84690
  return Entry;
}

const SrcMgr::SLocEntry &SourceManager::loadSLocEntry(unsigned Index,
                                                      bool *Invalid) const {
  assert(!SLocEntryLoaded[Index]);
  if (ExternalSLocEntries->ReadSLocEntry(-(static_cast<int>(Index) + 2))) {
    if (Invalid)
      *Invalid = true;
    // If the file of the SLocEntry changed we could still have loaded it.
    if (!SLocEntryLoaded[Index]) {
      // Try to recover; create a SLocEntry so the rest of clang can handle it.
      LoadedSLocEntryTable[Index] = SLocEntry::get(0,
                                 FileInfo::get(SourceLocation(),
                                               getFakeContentCacheForRecovery(),
                                               SrcMgr::C_User));
    }
  }

  return LoadedSLocEntryTable[Index];
}

std::pair<int, unsigned>
SourceManager::AllocateLoadedSLocEntries(unsigned NumSLocEntries,
                                         unsigned TotalSize) {
  assert(ExternalSLocEntries && "Don't have an external sloc source");
  // Make sure we're not about to run out of source locations.
  if (CurrentLoadedOffset - TotalSize < NextLocalOffset)
    return std::make_pair(0, 0);
  LoadedSLocEntryTable.resize(LoadedSLocEntryTable.size() + NumSLocEntries);
  SLocEntryLoaded.resize(LoadedSLocEntryTable.size());
  CurrentLoadedOffset -= TotalSize;
  int ID = LoadedSLocEntryTable.size();
  return std::make_pair(-ID - 1, CurrentLoadedOffset);
}

/// As part of recovering from missing or changed content, produce a
/// fake, non-empty buffer.
llvm::MemoryBuffer *SourceManager::getFakeBufferForRecovery() const {
  if (!FakeBufferForRecovery)
    FakeBufferForRecovery =
        llvm::MemoryBuffer::getMemBuffer("<<<INVALID BUFFER>>");

  return FakeBufferForRecovery.get();
}

/// As part of recovering from missing or changed content, produce a
/// fake content cache.
const SrcMgr::ContentCache *
SourceManager::getFakeContentCacheForRecovery() const {
  if (!FakeContentCacheForRecovery) {
    FakeContentCacheForRecovery = llvm::make_unique<SrcMgr::ContentCache>();
    FakeContentCacheForRecovery->replaceBuffer(getFakeBufferForRecovery(),
                                               /*DoNotFree=*/true);
  }
  return FakeContentCacheForRecovery.get();
}

/// Returns the previous in-order FileID or an invalid FileID if there
/// is no previous one.
FileID SourceManager::getPreviousFileID(FileID FID) const {
  if (FID.isInvalid())
    return FileID();

  int ID = FID.ID;
  if (ID == -1)
    return FileID();

  if (ID > 0) {
    if (ID-1 == 0)
      return FileID();
  } else if (unsigned(-(ID-1) - 2) >= LoadedSLocEntryTable.size()) {
    return FileID();
  }

  return FileID::get(ID-1);
}

/// Returns the next in-order FileID or an invalid FileID if there is
/// no next one.
FileID SourceManager::getNextFileID(FileID FID) const {
  if (FID.isInvalid())
    return FileID();

  int ID = FID.ID;
  if (ID > 0) {
    if (unsigned(ID+1) >= local_sloc_entry_size())
      return FileID();
  } else if (ID+1 >= -1) {
    return FileID();
  }

  return FileID::get(ID+1);
}

//===----------------------------------------------------------------------===//
// Methods to create new FileID's and macro expansions.
//===----------------------------------------------------------------------===//

/// createFileID - Create a new FileID for the specified ContentCache and
/// include position.  This works regardless of whether the ContentCache
/// corresponds to a file or some other input source.
FileID SourceManager::createFileID(const ContentCache *File,
                                   SourceLocation IncludePos,
                                   SrcMgr::CharacteristicKind FileCharacter,
                                   int LoadedID, unsigned LoadedOffset) {
  if (LoadedID < 0) {
    assert(LoadedID != -1 && "Loading sentinel FileID");
    unsigned Index = unsigned(-LoadedID) - 2;
    assert(Index < LoadedSLocEntryTable.size() && "FileID out of range");
    assert(!SLocEntryLoaded[Index] && "FileID already loaded");
    LoadedSLocEntryTable[Index] = SLocEntry::get(LoadedOffset,
        FileInfo::get(IncludePos, File, FileCharacter));
    SLocEntryLoaded[Index] = true;
    return FileID::get(LoadedID);
  }
  LocalSLocEntryTable.push_back(SLocEntry::get(NextLocalOffset,
                                               FileInfo::get(IncludePos, File,
                                                             FileCharacter)));
  unsigned FileSize = File->getSize();
  assert(NextLocalOffset + FileSize + 1 > NextLocalOffset &&
         NextLocalOffset + FileSize + 1 <= CurrentLoadedOffset &&
         "Ran out of source locations!");
  // We do a +1 here because we want a SourceLocation that means "the end of the
  // file", e.g. for the "no newline at the end of the file" diagnostic.
  NextLocalOffset += FileSize + 1;

  // Set LastFileIDLookup to the newly created file.  The next getFileID call is
  // almost guaranteed to be from that file.
  FileID FID = FileID::get(LocalSLocEntryTable.size()-1);
  return LastFileIDLookup = FID;
}

SourceLocation
SourceManager::createMacroArgExpansionLoc(SourceLocation SpellingLoc,
                                          SourceLocation ExpansionLoc,
                                          unsigned TokLength) {
  ExpansionInfo Info = ExpansionInfo::createForMacroArg(SpellingLoc,
                                                        ExpansionLoc);
  return createExpansionLocImpl(Info, TokLength);
}

SourceLocation
SourceManager::createExpansionLoc(SourceLocation SpellingLoc,
                                  SourceLocation ExpansionLocStart,
                                  SourceLocation ExpansionLocEnd,
                                  unsigned TokLength,
                                  bool ExpansionIsTokenRange,
                                  int LoadedID,
                                  unsigned LoadedOffset) {
  ExpansionInfo Info = ExpansionInfo::create(
      SpellingLoc, ExpansionLocStart, ExpansionLocEnd, ExpansionIsTokenRange);
  return createExpansionLocImpl(Info, TokLength, LoadedID, LoadedOffset);
}

SourceLocation SourceManager::createTokenSplitLoc(SourceLocation Spelling,
                                                  SourceLocation TokenStart,
                                                  SourceLocation TokenEnd) {
  assert(getFileID(TokenStart) == getFileID(TokenEnd) &&
         "token spans multiple files");
  return createExpansionLocImpl(
      ExpansionInfo::createForTokenSplit(Spelling, TokenStart, TokenEnd),
      TokenEnd.getOffset() - TokenStart.getOffset());
}

SourceLocation
SourceManager::createExpansionLocImpl(const ExpansionInfo &Info,
                                      unsigned TokLength,
                                      int LoadedID,
                                      unsigned LoadedOffset) {
  if (LoadedID < 0) {
    assert(LoadedID != -1 && "Loading sentinel FileID");
    unsigned Index = unsigned(-LoadedID) - 2;
    assert(Index < LoadedSLocEntryTable.size() && "FileID out of range");
    assert(!SLocEntryLoaded[Index] && "FileID already loaded");
    LoadedSLocEntryTable[Index] = SLocEntry::get(LoadedOffset, Info);
    SLocEntryLoaded[Index] = true;
    return SourceLocation::getMacroLoc(LoadedOffset);
  }
  LocalSLocEntryTable.push_back(SLocEntry::get(NextLocalOffset, Info));
  assert(NextLocalOffset + TokLength + 1 > NextLocalOffset &&
         NextLocalOffset + TokLength + 1 <= CurrentLoadedOffset &&
         "Ran out of source locations!");
  // See createFileID for that +1.
  NextLocalOffset += TokLength + 1;
  return SourceLocation::getMacroLoc(NextLocalOffset - (TokLength + 1));
}

llvm::MemoryBuffer *SourceManager::getMemoryBufferForFile(const FileEntry *File,
                                                          bool *Invalid) {
  const SrcMgr::ContentCache *IR = getOrCreateContentCache(File);
  assert(IR && "getOrCreateContentCache() cannot return NULL");
  return IR->getBuffer(Diag, *this, SourceLocation(), Invalid);
}

void SourceManager::overrideFileContents(const FileEntry *SourceFile,
                                         llvm::MemoryBuffer *Buffer,
                                         bool DoNotFree) {
  const SrcMgr::ContentCache *IR = getOrCreateContentCache(SourceFile);
  assert(IR && "getOrCreateContentCache() cannot return NULL");

  const_cast<SrcMgr::ContentCache *>(IR)->replaceBuffer(Buffer, DoNotFree);
  const_cast<SrcMgr::ContentCache *>(IR)->BufferOverridden = true;

  getOverriddenFilesInfo().OverriddenFilesWithBuffer.insert(SourceFile);
}

void SourceManager::overrideFileContents(const FileEntry *SourceFile,
                                         const FileEntry *NewFile) {
  assert(SourceFile->getSize() == NewFile->getSize() &&
         "Different sizes, use the FileManager to create a virtual file with "
         "the correct size");
  assert(FileInfos.count(SourceFile) == 0 &&
         "This function should be called at the initialization stage, before "
         "any parsing occurs.");
  getOverriddenFilesInfo().OverriddenFiles[SourceFile] = NewFile;
}

void SourceManager::disableFileContentsOverride(const FileEntry *File) {
  if (!isFileOverridden(File))
    return;

  const SrcMgr::ContentCache *IR = getOrCreateContentCache(File);
  const_cast<SrcMgr::ContentCache *>(IR)->replaceBuffer(nullptr);
  const_cast<SrcMgr::ContentCache *>(IR)->ContentsEntry = IR->OrigEntry;

  assert(OverriddenFilesInfo);
  OverriddenFilesInfo->OverriddenFiles.erase(File);
  OverriddenFilesInfo->OverriddenFilesWithBuffer.erase(File);
}

void SourceManager::setFileIsTransient(const FileEntry *File) {
  const SrcMgr::ContentCache *CC = getOrCreateContentCache(File);
  const_cast<SrcMgr::ContentCache *>(CC)->IsTransient = true;
}

StringRef SourceManager::getBufferData(FileID FID, bool *Invalid) const {
  bool MyInvalid = false;
  const SLocEntry &SLoc = getSLocEntry(FID, &MyInvalid);
  if (!SLoc.isFile() || MyInvalid) {
    if (Invalid) 
      *Invalid = true;
    return "<<<<<INVALID SOURCE LOCATION>>>>>";
  }

  llvm::MemoryBuffer *Buf = SLoc.getFile().getContentCache()->getBuffer(
      Diag, *this, SourceLocation(), &MyInvalid);
  if (Invalid)
    *Invalid = MyInvalid;

  if (MyInvalid)
    return "<<<<<INVALID SOURCE LOCATION>>>>>";
  
  return Buf->getBuffer();
}

//===----------------------------------------------------------------------===//
// SourceLocation manipulation methods.
//===----------------------------------------------------------------------===//

/// Return the FileID for a SourceLocation.
///
/// This is the cache-miss path of getFileID. Not as hot as that function, but
/// still very important. It is responsible for finding the entry in the
/// SLocEntry tables that contains the specified location.
FileID SourceManager::getFileIDSlow(unsigned SLocOffset) const {
  if (!SLocOffset)
    return FileID::get(0);

  // Now it is time to search for the correct file. See where the SLocOffset
  // sits in the global view and consult local or loaded buffers for it.
  if (SLocOffset < NextLocalOffset)
    return getFileIDLocal(SLocOffset);
  return getFileIDLoaded(SLocOffset);
}

/// Return the FileID for a SourceLocation with a low offset.
///
/// This function knows that the SourceLocation is in a local buffer, not a
/// loaded one.
FileID SourceManager::getFileIDLocal(unsigned SLocOffset) const {
  assert(SLocOffset < NextLocalOffset && "Bad function choice");

  // After the first and second level caches, I see two common sorts of
  // behavior: 1) a lot of searched FileID's are "near" the cached file
  // location or are "near" the cached expansion location. 2) others are just
  // completely random and may be a very long way away.
  //
  // To handle this, we do a linear search for up to 8 steps to catch #1 quickly
  // then we fall back to a less cache efficient, but more scalable, binary
  // search to find the location.

  // See if this is near the file point - worst case we start scanning from the
  // most newly created FileID.
  const SrcMgr::SLocEntry *I;

  if (LastFileIDLookup.ID < 0 ||
      LocalSLocEntryTable[LastFileIDLookup.ID].getOffset() < SLocOffset) {
    // Neither loc prunes our search.
    I = LocalSLocEntryTable.end();
  } else {
    // Perhaps it is near the file point.
    I = LocalSLocEntryTable.begin()+LastFileIDLookup.ID;
  }

  // Find the FileID that contains this.  "I" is an iterator that points to a
  // FileID whose offset is known to be larger than SLocOffset.
  unsigned NumProbes = 0;
  while (true) {
    --I;
    if (I->getOffset() <= SLocOffset) {
      FileID Res = FileID::get(int(I - LocalSLocEntryTable.begin()));

      // If this isn't an expansion, remember it.  We have good locality across
      // FileID lookups.
      if (!I->isExpansion())
        LastFileIDLookup = Res;
      NumLinearScans += NumProbes+1;
      return Res;
    }
    if (++NumProbes == 8)
      break;
  }

  // Convert "I" back into an index.  We know that it is an entry whose index is
  // larger than the offset we are looking for.
  unsigned GreaterIndex = I - LocalSLocEntryTable.begin();
  // LessIndex - This is the lower bound of the range that we're searching.
  // We know that the offset corresponding to the FileID is is less than
  // SLocOffset.
  unsigned LessIndex = 0;
  NumProbes = 0;
  while (true) {
    bool Invalid = false;
    unsigned MiddleIndex = (GreaterIndex-LessIndex)/2+LessIndex;
    unsigned MidOffset = getLocalSLocEntry(MiddleIndex, &Invalid).getOffset();
    if (Invalid)
      return FileID::get(0);
    
    ++NumProbes;

    // If the offset of the midpoint is too large, chop the high side of the
    // range to the midpoint.
    if (MidOffset > SLocOffset) {
      GreaterIndex = MiddleIndex;
      continue;
    }

    // If the middle index contains the value, succeed and return.
    // FIXME: This could be made faster by using a function that's aware of
    // being in the local area.
    if (isOffsetInFileID(FileID::get(MiddleIndex), SLocOffset)) {
      FileID Res = FileID::get(MiddleIndex);

      // If this isn't a macro expansion, remember it.  We have good locality
      // across FileID lookups.
      if (!LocalSLocEntryTable[MiddleIndex].isExpansion())
        LastFileIDLookup = Res;
      NumBinaryProbes += NumProbes;
      return Res;
    }

    // Otherwise, move the low-side up to the middle index.
    LessIndex = MiddleIndex;
  }
}

/// Return the FileID for a SourceLocation with a high offset.
///
/// This function knows that the SourceLocation is in a loaded buffer, not a
/// local one.
FileID SourceManager::getFileIDLoaded(unsigned SLocOffset) const {
  // Sanity checking, otherwise a bug may lead to hanging in release build.
  if (SLocOffset < CurrentLoadedOffset) {
    assert(0 && "Invalid SLocOffset or bad function choice");
    return FileID();
  }

  // Essentially the same as the local case, but the loaded array is sorted
  // in the other direction.

  // First do a linear scan from the last lookup position, if possible.
  unsigned I;
  int LastID = LastFileIDLookup.ID;
  if (LastID >= 0 || getLoadedSLocEntryByID(LastID).getOffset() < SLocOffset)
    I = 0;
  else
    I = (-LastID - 2) + 1;

  unsigned NumProbes;
  for (NumProbes = 0; NumProbes < 8; ++NumProbes, ++I) {
    // Make sure the entry is loaded!
    const SrcMgr::SLocEntry &E = getLoadedSLocEntry(I);
    if (E.getOffset() <= SLocOffset) {
      FileID Res = FileID::get(-int(I) - 2);

      if (!E.isExpansion())
        LastFileIDLookup = Res;
      NumLinearScans += NumProbes + 1;
      return Res;
    }
  }

  // Linear scan failed. Do the binary search. Note the reverse sorting of the
  // table: GreaterIndex is the one where the offset is greater, which is
  // actually a lower index!
  unsigned GreaterIndex = I;
  unsigned LessIndex = LoadedSLocEntryTable.size();
  NumProbes = 0;
  while (true) {
    ++NumProbes;
    unsigned MiddleIndex = (LessIndex - GreaterIndex) / 2 + GreaterIndex;
    const SrcMgr::SLocEntry &E = getLoadedSLocEntry(MiddleIndex);
    if (E.getOffset() == 0)
      return FileID(); // invalid entry.

    ++NumProbes;

    if (E.getOffset() > SLocOffset) {
      // Sanity checking, otherwise a bug may lead to hanging in release build.
      if (GreaterIndex == MiddleIndex) {
        assert(0 && "binary search missed the entry");
        return FileID();
      }
      GreaterIndex = MiddleIndex;
      continue;
    }

    if (isOffsetInFileID(FileID::get(-int(MiddleIndex) - 2), SLocOffset)) {
      FileID Res = FileID::get(-int(MiddleIndex) - 2);
      if (!E.isExpansion())
        LastFileIDLookup = Res;
      NumBinaryProbes += NumProbes;
      return Res;
    }

    // Sanity checking, otherwise a bug may lead to hanging in release build.
    if (LessIndex == MiddleIndex) {
      assert(0 && "binary search missed the entry");
      return FileID();
    }
    LessIndex = MiddleIndex;
  }
}

SourceLocation SourceManager::
getExpansionLocSlowCase(SourceLocation Loc) const {
  do {
    // Note: If Loc indicates an offset into a token that came from a macro
    // expansion (e.g. the 5th character of the token) we do not want to add
    // this offset when going to the expansion location.  The expansion
    // location is the macro invocation, which the offset has nothing to do
    // with.  This is unlike when we get the spelling loc, because the offset
    // directly correspond to the token whose spelling we're inspecting.
    Loc = getSLocEntry(getFileID(Loc)).getExpansion().getExpansionLocStart();
  } while (!Loc.isFileID());

  return Loc;
}

SourceLocation SourceManager::getSpellingLocSlowCase(SourceLocation Loc) const {
  do {
    std::pair<FileID, unsigned> LocInfo = getDecomposedLoc(Loc);
    Loc = getSLocEntry(LocInfo.first).getExpansion().getSpellingLoc();
    Loc = Loc.getLocWithOffset(LocInfo.second);
  } while (!Loc.isFileID());
  return Loc;
}

SourceLocation SourceManager::getFileLocSlowCase(SourceLocation Loc) const {
  do {
    if (isMacroArgExpansion(Loc))
      Loc = getImmediateSpellingLoc(Loc);
    else
      Loc = getImmediateExpansionRange(Loc).getBegin();
  } while (!Loc.isFileID());
  return Loc;
}


std::pair<FileID, unsigned>
SourceManager::getDecomposedExpansionLocSlowCase(
                                             const SrcMgr::SLocEntry *E) const {
  // If this is an expansion record, walk through all the expansion points.
  FileID FID;
  SourceLocation Loc;
  unsigned Offset;
  do {
    Loc = E->getExpansion().getExpansionLocStart();

    FID = getFileID(Loc);
    E = &getSLocEntry(FID);
    Offset = Loc.getOffset()-E->getOffset();
  } while (!Loc.isFileID());

  return std::make_pair(FID, Offset);
}

std::pair<FileID, unsigned>
SourceManager::getDecomposedSpellingLocSlowCase(const SrcMgr::SLocEntry *E,
                                                unsigned Offset) const {
  // If this is an expansion record, walk through all the expansion points.
  FileID FID;
  SourceLocation Loc;
  do {
    Loc = E->getExpansion().getSpellingLoc();
    Loc = Loc.getLocWithOffset(Offset);

    FID = getFileID(Loc);
    E = &getSLocEntry(FID);
    Offset = Loc.getOffset()-E->getOffset();
  } while (!Loc.isFileID());

  return std::make_pair(FID, Offset);
}

/// getImmediateSpellingLoc - Given a SourceLocation object, return the
/// spelling location referenced by the ID.  This is the first level down
/// towards the place where the characters that make up the lexed token can be
/// found.  This should not generally be used by clients.
SourceLocation SourceManager::getImmediateSpellingLoc(SourceLocation Loc) const{
  if (Loc.isFileID()) return Loc;
  std::pair<FileID, unsigned> LocInfo = getDecomposedLoc(Loc);
  Loc = getSLocEntry(LocInfo.first).getExpansion().getSpellingLoc();
  return Loc.getLocWithOffset(LocInfo.second);
}

/// getImmediateExpansionRange - Loc is required to be an expansion location.
/// Return the start/end of the expansion information.
CharSourceRange
SourceManager::getImmediateExpansionRange(SourceLocation Loc) const {
  assert(Loc.isMacroID() && "Not a macro expansion loc!");
  const ExpansionInfo &Expansion = getSLocEntry(getFileID(Loc)).getExpansion();
  return Expansion.getExpansionLocRange();
}

SourceLocation SourceManager::getTopMacroCallerLoc(SourceLocation Loc) const {
  while (isMacroArgExpansion(Loc))
    Loc = getImmediateSpellingLoc(Loc);
  return Loc;
}

/// getExpansionRange - Given a SourceLocation object, return the range of
/// tokens covered by the expansion in the ultimate file.
CharSourceRange SourceManager::getExpansionRange(SourceLocation Loc) const {
  if (Loc.isFileID())
    return CharSourceRange(SourceRange(Loc, Loc), true);

  CharSourceRange Res = getImmediateExpansionRange(Loc);

  // Fully resolve the start and end locations to their ultimate expansion
  // points.
  while (!Res.getBegin().isFileID())
    Res.setBegin(getImmediateExpansionRange(Res.getBegin()).getBegin());
  while (!Res.getEnd().isFileID()) {
    CharSourceRange EndRange = getImmediateExpansionRange(Res.getEnd());
    Res.setEnd(EndRange.getEnd());
    Res.setTokenRange(EndRange.isTokenRange());
  }
  return Res;
}

bool SourceManager::isMacroArgExpansion(SourceLocation Loc,
                                        SourceLocation *StartLoc) const {
  if (!Loc.isMacroID()) return false;

  FileID FID = getFileID(Loc);
  const SrcMgr::ExpansionInfo &Expansion = getSLocEntry(FID).getExpansion();
  if (!Expansion.isMacroArgExpansion()) return false;

  if (StartLoc)
    *StartLoc = Expansion.getExpansionLocStart();
  return true;
}

bool SourceManager::isMacroBodyExpansion(SourceLocation Loc) const {
  if (!Loc.isMacroID()) return false;

  FileID FID = getFileID(Loc);
  const SrcMgr::ExpansionInfo &Expansion = getSLocEntry(FID).getExpansion();
  return Expansion.isMacroBodyExpansion();
}

bool SourceManager::isAtStartOfImmediateMacroExpansion(SourceLocation Loc,
                                             SourceLocation *MacroBegin) const {
  assert(Loc.isValid() && Loc.isMacroID() && "Expected a valid macro loc");

  std::pair<FileID, unsigned> DecompLoc = getDecomposedLoc(Loc);
  if (DecompLoc.second > 0)
    return false; // Does not point at the start of expansion range.

  bool Invalid = false;
  const SrcMgr::ExpansionInfo &ExpInfo =
      getSLocEntry(DecompLoc.first, &Invalid).getExpansion();
  if (Invalid)
    return false;
  SourceLocation ExpLoc = ExpInfo.getExpansionLocStart();

  if (ExpInfo.isMacroArgExpansion()) {
    // For macro argument expansions, check if the previous FileID is part of
    // the same argument expansion, in which case this Loc is not at the
    // beginning of the expansion.
    FileID PrevFID = getPreviousFileID(DecompLoc.first);
    if (!PrevFID.isInvalid()) {
      const SrcMgr::SLocEntry &PrevEntry = getSLocEntry(PrevFID, &Invalid);
      if (Invalid)
        return false;
      if (PrevEntry.isExpansion() &&
          PrevEntry.getExpansion().getExpansionLocStart() == ExpLoc)
        return false;
    }
  }

  if (MacroBegin)
    *MacroBegin = ExpLoc;
  return true;
}

bool SourceManager::isAtEndOfImmediateMacroExpansion(SourceLocation Loc,
                                               SourceLocation *MacroEnd) const {
  assert(Loc.isValid() && Loc.isMacroID() && "Expected a valid macro loc");

  FileID FID = getFileID(Loc);
  SourceLocation NextLoc = Loc.getLocWithOffset(1);
  if (isInFileID(NextLoc, FID))
    return false; // Does not point at the end of expansion range.

  bool Invalid = false;
  const SrcMgr::ExpansionInfo &ExpInfo =
      getSLocEntry(FID, &Invalid).getExpansion();
  if (Invalid)
    return false;

  if (ExpInfo.isMacroArgExpansion()) {
    // For macro argument expansions, check if the next FileID is part of the
    // same argument expansion, in which case this Loc is not at the end of the
    // expansion.
    FileID NextFID = getNextFileID(FID);
    if (!NextFID.isInvalid()) {
      const SrcMgr::SLocEntry &NextEntry = getSLocEntry(NextFID, &Invalid);
      if (Invalid)
        return false;
      if (NextEntry.isExpansion() &&
          NextEntry.getExpansion().getExpansionLocStart() ==
              ExpInfo.getExpansionLocStart())
        return false;
    }
  }

  if (MacroEnd)
    *MacroEnd = ExpInfo.getExpansionLocEnd();
  return true;
}

//===----------------------------------------------------------------------===//
// Queries about the code at a SourceLocation.
//===----------------------------------------------------------------------===//

/// getCharacterData - Return a pointer to the start of the specified location
/// in the appropriate MemoryBuffer.
const char *SourceManager::getCharacterData(SourceLocation SL,
                                            bool *Invalid) const {
  // Note that this is a hot function in the getSpelling() path, which is
  // heavily used by -E mode.
  std::pair<FileID, unsigned> LocInfo = getDecomposedSpellingLoc(SL);

  // Note that calling 'getBuffer()' may lazily page in a source file.
  bool CharDataInvalid = false;
  const SLocEntry &Entry = getSLocEntry(LocInfo.first, &CharDataInvalid);
  if (CharDataInvalid || !Entry.isFile()) {
    if (Invalid)
      *Invalid = true;
    
    return "<<<<INVALID BUFFER>>>>";
  }
  llvm::MemoryBuffer *Buffer = Entry.getFile().getContentCache()->getBuffer(
      Diag, *this, SourceLocation(), &CharDataInvalid);
  if (Invalid)
    *Invalid = CharDataInvalid;
  return Buffer->getBufferStart() + (CharDataInvalid? 0 : LocInfo.second);
}

/// getColumnNumber - Return the column # for the specified file position.
/// this is significantly cheaper to compute than the line number.
unsigned SourceManager::getColumnNumber(FileID FID, unsigned FilePos,
                                        bool *Invalid) const {
  bool MyInvalid = false;
  llvm::MemoryBuffer *MemBuf = getBuffer(FID, &MyInvalid);
  if (Invalid)
    *Invalid = MyInvalid;

  if (MyInvalid)
    return 1;

  // It is okay to request a position just past the end of the buffer.
  if (FilePos > MemBuf->getBufferSize()) {
    if (Invalid)
      *Invalid = true;
    return 1;
  }

  const char *Buf = MemBuf->getBufferStart();
  // See if we just calculated the line number for this FilePos and can use
  // that to lookup the start of the line instead of searching for it.
  if (LastLineNoFileIDQuery == FID &&
      LastLineNoContentCache->SourceLineCache != nullptr &&
      LastLineNoResult < LastLineNoContentCache->NumLines) {
    unsigned *SourceLineCache = LastLineNoContentCache->SourceLineCache;
    unsigned LineStart = SourceLineCache[LastLineNoResult - 1];
    unsigned LineEnd = SourceLineCache[LastLineNoResult];
    if (FilePos >= LineStart && FilePos < LineEnd) {
      // LineEnd is the LineStart of the next line.
      // A line ends with separator LF or CR+LF on Windows.
      // FilePos might point to the last separator,
      // but we need a column number at most 1 + the last column.
      if (FilePos + 1 == LineEnd && FilePos > LineStart) {
        if (Buf[FilePos - 1] == '\r' || Buf[FilePos - 1] == '\n')
          --FilePos;
      }
      return FilePos - LineStart + 1;
    }
  }

  unsigned LineStart = FilePos;
  while (LineStart && Buf[LineStart-1] != '\n' && Buf[LineStart-1] != '\r')
    --LineStart;
  return FilePos-LineStart+1;
}

// isInvalid - Return the result of calling loc.isInvalid(), and
// if Invalid is not null, set its value to same.
template<typename LocType>
static bool isInvalid(LocType Loc, bool *Invalid) {
  bool MyInvalid = Loc.isInvalid();
  if (Invalid)
    *Invalid = MyInvalid;
  return MyInvalid;
}

unsigned SourceManager::getSpellingColumnNumber(SourceLocation Loc,
                                                bool *Invalid) const {
  if (isInvalid(Loc, Invalid)) return 0;
  std::pair<FileID, unsigned> LocInfo = getDecomposedSpellingLoc(Loc);
  return getColumnNumber(LocInfo.first, LocInfo.second, Invalid);
}

unsigned SourceManager::getExpansionColumnNumber(SourceLocation Loc,
                                                 bool *Invalid) const {
  if (isInvalid(Loc, Invalid)) return 0;
  std::pair<FileID, unsigned> LocInfo = getDecomposedExpansionLoc(Loc);
  return getColumnNumber(LocInfo.first, LocInfo.second, Invalid);
}

unsigned SourceManager::getPresumedColumnNumber(SourceLocation Loc,
                                                bool *Invalid) const {
  PresumedLoc PLoc = getPresumedLoc(Loc);
  if (isInvalid(PLoc, Invalid)) return 0;
  return PLoc.getColumn();
}

#ifdef __SSE2__
#include <emmintrin.h>
#endif

static LLVM_ATTRIBUTE_NOINLINE void
ComputeLineNumbers(DiagnosticsEngine &Diag, ContentCache *FI,
                   llvm::BumpPtrAllocator &Alloc,
                   const SourceManager &SM, bool &Invalid);
static void ComputeLineNumbers(DiagnosticsEngine &Diag, ContentCache *FI,
                               llvm::BumpPtrAllocator &Alloc,
                               const SourceManager &SM, bool &Invalid) {
  // Note that calling 'getBuffer()' may lazily page in the file.
  MemoryBuffer *Buffer = FI->getBuffer(Diag, SM, SourceLocation(), &Invalid);
  if (Invalid)
    return;

  // Find the file offsets of all of the *physical* source lines.  This does
  // not look at trigraphs, escaped newlines, or anything else tricky.
  SmallVector<unsigned, 256> LineOffsets;

  // Line #1 starts at char 0.
  LineOffsets.push_back(0);

  const unsigned char *Buf = (const unsigned char *)Buffer->getBufferStart();
  const unsigned char *End = (const unsigned char *)Buffer->getBufferEnd();
  unsigned Offs = 0;
  while (true) {
    // Skip over the contents of the line.
    const unsigned char *NextBuf = (const unsigned char *)Buf;

#ifdef __SSE2__
    // Try to skip to the next newline using SSE instructions. This is very
    // performance sensitive for programs with lots of diagnostics and in -E
    // mode.
    __m128i CRs = _mm_set1_epi8('\r');
    __m128i LFs = _mm_set1_epi8('\n');

    // First fix up the alignment to 16 bytes.
    while (((uintptr_t)NextBuf & 0xF) != 0) {
      if (*NextBuf == '\n' || *NextBuf == '\r' || *NextBuf == '\0')
        goto FoundSpecialChar;
      ++NextBuf;
    }

    // Scan 16 byte chunks for '\r' and '\n'. Ignore '\0'.
    while (NextBuf+16 <= End) {
      const __m128i Chunk = *(const __m128i*)NextBuf;
      __m128i Cmp = _mm_or_si128(_mm_cmpeq_epi8(Chunk, CRs),
                                 _mm_cmpeq_epi8(Chunk, LFs));
      unsigned Mask = _mm_movemask_epi8(Cmp);

      // If we found a newline, adjust the pointer and jump to the handling code.
      if (Mask != 0) {
        NextBuf += llvm::countTrailingZeros(Mask);
        goto FoundSpecialChar;
      }
      NextBuf += 16;
    }
#endif

    while (*NextBuf != '\n' && *NextBuf != '\r' && *NextBuf != '\0')
      ++NextBuf;

#ifdef __SSE2__
FoundSpecialChar:
#endif
    Offs += NextBuf-Buf;
    Buf = NextBuf;

    if (Buf[0] == '\n' || Buf[0] == '\r') {
      // If this is \n\r or \r\n, skip both characters.
      if ((Buf[1] == '\n' || Buf[1] == '\r') && Buf[0] != Buf[1]) {
        ++Offs;
        ++Buf;
      }
      ++Offs;
      ++Buf;
      LineOffsets.push_back(Offs);
    } else {
      // Otherwise, this is a null.  If end of file, exit.
      if (Buf == End) break;
      // Otherwise, skip the null.
      ++Offs;
      ++Buf;
    }
  }

  // Copy the offsets into the FileInfo structure.
  FI->NumLines = LineOffsets.size();
  FI->SourceLineCache = Alloc.Allocate<unsigned>(LineOffsets.size());
  std::copy(LineOffsets.begin(), LineOffsets.end(), FI->SourceLineCache);
}

/// getLineNumber - Given a SourceLocation, return the spelling line number
/// for the position indicated.  This requires building and caching a table of
/// line offsets for the MemoryBuffer, so this is not cheap: use only when
/// about to emit a diagnostic.
unsigned SourceManager::getLineNumber(FileID FID, unsigned FilePos, 
                                      bool *Invalid) const {
  if (FID.isInvalid()) {
    if (Invalid)
      *Invalid = true;
    return 1;
  }

  ContentCache *Content;
  if (LastLineNoFileIDQuery == FID)
    Content = LastLineNoContentCache;
  else {
    bool MyInvalid = false;
    const SLocEntry &Entry = getSLocEntry(FID, &MyInvalid);
    if (MyInvalid || !Entry.isFile()) {
      if (Invalid)
        *Invalid = true;
      return 1;
    }
    
    Content = const_cast<ContentCache*>(Entry.getFile().getContentCache());
  }
  
  // If this is the first use of line information for this buffer, compute the
  /// SourceLineCache for it on demand.
  if (!Content->SourceLineCache) {
    bool MyInvalid = false;
    ComputeLineNumbers(Diag, Content, ContentCacheAlloc, *this, MyInvalid);
    if (Invalid)
      *Invalid = MyInvalid;
    if (MyInvalid)
      return 1;
  } else if (Invalid)
    *Invalid = false;

  // Okay, we know we have a line number table.  Do a binary search to find the
  // line number that this character position lands on.
  unsigned *SourceLineCache = Content->SourceLineCache;
  unsigned *SourceLineCacheStart = SourceLineCache;
  unsigned *SourceLineCacheEnd = SourceLineCache + Content->NumLines;

  unsigned QueriedFilePos = FilePos+1;

  // FIXME: I would like to be convinced that this code is worth being as
  // complicated as it is, binary search isn't that slow.
  //
  // If it is worth being optimized, then in my opinion it could be more
  // performant, simpler, and more obviously correct by just "galloping" outward
  // from the queried file position. In fact, this could be incorporated into a
  // generic algorithm such as lower_bound_with_hint.
  //
  // If someone gives me a test case where this matters, and I will do it! - DWD

  // If the previous query was to the same file, we know both the file pos from
  // that query and the line number returned.  This allows us to narrow the
  // search space from the entire file to something near the match.
  if (LastLineNoFileIDQuery == FID) {
    if (QueriedFilePos >= LastLineNoFilePos) {
      // FIXME: Potential overflow?
      SourceLineCache = SourceLineCache+LastLineNoResult-1;

      // The query is likely to be nearby the previous one.  Here we check to
      // see if it is within 5, 10 or 20 lines.  It can be far away in cases
      // where big comment blocks and vertical whitespace eat up lines but
      // contribute no tokens.
      if (SourceLineCache+5 < SourceLineCacheEnd) {
        if (SourceLineCache[5] > QueriedFilePos)
          SourceLineCacheEnd = SourceLineCache+5;
        else if (SourceLineCache+10 < SourceLineCacheEnd) {
          if (SourceLineCache[10] > QueriedFilePos)
            SourceLineCacheEnd = SourceLineCache+10;
          else if (SourceLineCache+20 < SourceLineCacheEnd) {
            if (SourceLineCache[20] > QueriedFilePos)
              SourceLineCacheEnd = SourceLineCache+20;
          }
        }
      }
    } else {
      if (LastLineNoResult < Content->NumLines)
        SourceLineCacheEnd = SourceLineCache+LastLineNoResult+1;
    }
  }

  unsigned *Pos
    = std::lower_bound(SourceLineCache, SourceLineCacheEnd, QueriedFilePos);
  unsigned LineNo = Pos-SourceLineCacheStart;

  LastLineNoFileIDQuery = FID;
  LastLineNoContentCache = Content;
  LastLineNoFilePos = QueriedFilePos;
  LastLineNoResult = LineNo;
  return LineNo;
}

unsigned SourceManager::getSpellingLineNumber(SourceLocation Loc, 
                                              bool *Invalid) const {
  if (isInvalid(Loc, Invalid)) return 0;
  std::pair<FileID, unsigned> LocInfo = getDecomposedSpellingLoc(Loc);
  return getLineNumber(LocInfo.first, LocInfo.second);
}
unsigned SourceManager::getExpansionLineNumber(SourceLocation Loc,
                                               bool *Invalid) const {
  if (isInvalid(Loc, Invalid)) return 0;
  std::pair<FileID, unsigned> LocInfo = getDecomposedExpansionLoc(Loc);
  return getLineNumber(LocInfo.first, LocInfo.second);
}
unsigned SourceManager::getPresumedLineNumber(SourceLocation Loc,
                                              bool *Invalid) const {
  PresumedLoc PLoc = getPresumedLoc(Loc);
  if (isInvalid(PLoc, Invalid)) return 0;
  return PLoc.getLine();
}

/// getFileCharacteristic - return the file characteristic of the specified
/// source location, indicating whether this is a normal file, a system
/// header, or an "implicit extern C" system header.
///
/// This state can be modified with flags on GNU linemarker directives like:
///   # 4 "foo.h" 3
/// which changes all source locations in the current file after that to be
/// considered to be from a system header.
SrcMgr::CharacteristicKind
SourceManager::getFileCharacteristic(SourceLocation Loc) const {
  assert(Loc.isValid() && "Can't get file characteristic of invalid loc!");
  std::pair<FileID, unsigned> LocInfo = getDecomposedExpansionLoc(Loc);
  bool Invalid = false;
  const SLocEntry &SEntry = getSLocEntry(LocInfo.first, &Invalid);
  if (Invalid || !SEntry.isFile())
    return C_User;
  
  const SrcMgr::FileInfo &FI = SEntry.getFile();

  // If there are no #line directives in this file, just return the whole-file
  // state.
  if (!FI.hasLineDirectives())
    return FI.getFileCharacteristic();

  assert(LineTable && "Can't have linetable entries without a LineTable!");
  // See if there is a #line directive before the location.
  const LineEntry *Entry =
    LineTable->FindNearestLineEntry(LocInfo.first, LocInfo.second);

  // If this is before the first line marker, use the file characteristic.
  if (!Entry)
    return FI.getFileCharacteristic();

  return Entry->FileKind;
}

/// Return the filename or buffer identifier of the buffer the location is in.
/// Note that this name does not respect \#line directives.  Use getPresumedLoc
/// for normal clients.
StringRef SourceManager::getBufferName(SourceLocation Loc,
                                       bool *Invalid) const {
  if (isInvalid(Loc, Invalid)) return "<invalid loc>";

  return getBuffer(getFileID(Loc), Invalid)->getBufferIdentifier();
}

/// getPresumedLoc - This method returns the "presumed" location of a
/// SourceLocation specifies.  A "presumed location" can be modified by \#line
/// or GNU line marker directives.  This provides a view on the data that a
/// user should see in diagnostics, for example.
///
/// Note that a presumed location is always given as the expansion point of an
/// expansion location, not at the spelling location.
PresumedLoc SourceManager::getPresumedLoc(SourceLocation Loc,
                                          bool UseLineDirectives) const {
  if (Loc.isInvalid()) return PresumedLoc();

  // Presumed locations are always for expansion points.
  std::pair<FileID, unsigned> LocInfo = getDecomposedExpansionLoc(Loc);

  bool Invalid = false;
  const SLocEntry &Entry = getSLocEntry(LocInfo.first, &Invalid);
  if (Invalid || !Entry.isFile())
    return PresumedLoc();
  
  const SrcMgr::FileInfo &FI = Entry.getFile();
  const SrcMgr::ContentCache *C = FI.getContentCache();

  // To get the source name, first consult the FileEntry (if one exists)
  // before the MemBuffer as this will avoid unnecessarily paging in the
  // MemBuffer.
  StringRef Filename;
  if (C->OrigEntry)
    Filename = C->OrigEntry->getName();
  else
    Filename = C->getBuffer(Diag, *this)->getBufferIdentifier();

  unsigned LineNo = getLineNumber(LocInfo.first, LocInfo.second, &Invalid);
  if (Invalid)
    return PresumedLoc();
  unsigned ColNo  = getColumnNumber(LocInfo.first, LocInfo.second, &Invalid);
  if (Invalid)
    return PresumedLoc();
  
  SourceLocation IncludeLoc = FI.getIncludeLoc();

  // If we have #line directives in this file, update and overwrite the physical
  // location info if appropriate.
  if (UseLineDirectives && FI.hasLineDirectives()) {
    assert(LineTable && "Can't have linetable entries without a LineTable!");
    // See if there is a #line directive before this.  If so, get it.
    if (const LineEntry *Entry =
          LineTable->FindNearestLineEntry(LocInfo.first, LocInfo.second)) {
      // If the LineEntry indicates a filename, use it.
      if (Entry->FilenameID != -1)
        Filename = LineTable->getFilename(Entry->FilenameID);

      // Use the line number specified by the LineEntry.  This line number may
      // be multiple lines down from the line entry.  Add the difference in
      // physical line numbers from the query point and the line marker to the
      // total.
      unsigned MarkerLineNo = getLineNumber(LocInfo.first, Entry->FileOffset);
      LineNo = Entry->LineNo + (LineNo-MarkerLineNo-1);

      // Note that column numbers are not molested by line markers.

      // Handle virtual #include manipulation.
      if (Entry->IncludeOffset) {
        IncludeLoc = getLocForStartOfFile(LocInfo.first);
        IncludeLoc = IncludeLoc.getLocWithOffset(Entry->IncludeOffset);
      }
    }
  }

  return PresumedLoc(Filename.data(), LineNo, ColNo, IncludeLoc);
}

/// Returns whether the PresumedLoc for a given SourceLocation is
/// in the main file.
///
/// This computes the "presumed" location for a SourceLocation, then checks
/// whether it came from a file other than the main file. This is different
/// from isWrittenInMainFile() because it takes line marker directives into
/// account.
bool SourceManager::isInMainFile(SourceLocation Loc) const {
  if (Loc.isInvalid()) return false;

  // Presumed locations are always for expansion points.
  std::pair<FileID, unsigned> LocInfo = getDecomposedExpansionLoc(Loc);

  bool Invalid = false;
  const SLocEntry &Entry = getSLocEntry(LocInfo.first, &Invalid);
  if (Invalid || !Entry.isFile())
    return false;

  const SrcMgr::FileInfo &FI = Entry.getFile();

  // Check if there is a line directive for this location.
  if (FI.hasLineDirectives())
    if (const LineEntry *Entry =
            LineTable->FindNearestLineEntry(LocInfo.first, LocInfo.second))
      if (Entry->IncludeOffset)
        return false;

  return FI.getIncludeLoc().isInvalid();
}

<<<<<<< HEAD
/// \brief The size of the SLocEntry that \p FID represents.
=======
/// The size of the SLocEntry that \p FID represents.
>>>>>>> b2b84690
unsigned SourceManager::getFileIDSize(FileID FID) const {
  bool Invalid = false;
  const SrcMgr::SLocEntry &Entry = getSLocEntry(FID, &Invalid);
  if (Invalid)
    return 0;

  int ID = FID.ID;
  unsigned NextOffset;
  if ((ID > 0 && unsigned(ID+1) == local_sloc_entry_size()))
    NextOffset = getNextLocalOffset();
  else if (ID+1 == -1)
    NextOffset = MaxLoadedOffset;
  else
    NextOffset = getSLocEntry(FileID::get(ID+1)).getOffset();

  return NextOffset - Entry.getOffset() - 1;
}

//===----------------------------------------------------------------------===//
// Other miscellaneous methods.
//===----------------------------------------------------------------------===//

/// Retrieve the inode for the given file entry, if possible.
///
/// This routine involves a system call, and therefore should only be used
/// in non-performance-critical code.
static Optional<llvm::sys::fs::UniqueID>
getActualFileUID(const FileEntry *File) {
  if (!File)
    return None;

  llvm::sys::fs::UniqueID ID;
  if (llvm::sys::fs::getUniqueID(File->getName(), ID))
    return None;

  return ID;
}

/// Get the source location for the given file:line:col triplet.
///
/// If the source file is included multiple times, the source location will
/// be based upon an arbitrary inclusion.
SourceLocation SourceManager::translateFileLineCol(const FileEntry *SourceFile,
                                                  unsigned Line,
                                                  unsigned Col) const {
  assert(SourceFile && "Null source file!");
  assert(Line && Col && "Line and column should start from 1!");

  FileID FirstFID = translateFile(SourceFile);
  return translateLineCol(FirstFID, Line, Col);
}

/// Get the FileID for the given file.
///
/// If the source file is included multiple times, the FileID will be the
/// first inclusion.
FileID SourceManager::translateFile(const FileEntry *SourceFile) const {
  assert(SourceFile && "Null source file!");

  // Find the first file ID that corresponds to the given file.
  FileID FirstFID;

  // First, check the main file ID, since it is common to look for a
  // location in the main file.
  Optional<llvm::sys::fs::UniqueID> SourceFileUID;
  Optional<StringRef> SourceFileName;
  if (MainFileID.isValid()) {
    bool Invalid = false;
    const SLocEntry &MainSLoc = getSLocEntry(MainFileID, &Invalid);
    if (Invalid)
      return FileID();
    
    if (MainSLoc.isFile()) {
      const ContentCache *MainContentCache
        = MainSLoc.getFile().getContentCache();
      if (!MainContentCache) {
        // Can't do anything
      } else if (MainContentCache->OrigEntry == SourceFile) {
        FirstFID = MainFileID;
      } else {
        // Fall back: check whether we have the same base name and inode
        // as the main file.
        const FileEntry *MainFile = MainContentCache->OrigEntry;
        SourceFileName = llvm::sys::path::filename(SourceFile->getName());
        if (*SourceFileName == llvm::sys::path::filename(MainFile->getName())) {
          SourceFileUID = getActualFileUID(SourceFile);
          if (SourceFileUID) {
            if (Optional<llvm::sys::fs::UniqueID> MainFileUID =
                    getActualFileUID(MainFile)) {
              if (*SourceFileUID == *MainFileUID) {
                FirstFID = MainFileID;
                SourceFile = MainFile;
              }
            }
          }
        }
      }
    }
  }

  if (FirstFID.isInvalid()) {
    // The location we're looking for isn't in the main file; look
    // through all of the local source locations.
    for (unsigned I = 0, N = local_sloc_entry_size(); I != N; ++I) {
      bool Invalid = false;
      const SLocEntry &SLoc = getLocalSLocEntry(I, &Invalid);
      if (Invalid)
        return FileID();
      
      if (SLoc.isFile() && 
          SLoc.getFile().getContentCache() &&
          SLoc.getFile().getContentCache()->OrigEntry == SourceFile) {
        FirstFID = FileID::get(I);
        break;
      }
    }
    // If that still didn't help, try the modules.
    if (FirstFID.isInvalid()) {
      for (unsigned I = 0, N = loaded_sloc_entry_size(); I != N; ++I) {
        const SLocEntry &SLoc = getLoadedSLocEntry(I);
        if (SLoc.isFile() && 
            SLoc.getFile().getContentCache() &&
            SLoc.getFile().getContentCache()->OrigEntry == SourceFile) {
          FirstFID = FileID::get(-int(I) - 2);
          break;
        }
      }
    }
  }

  // If we haven't found what we want yet, try again, but this time stat()
  // each of the files in case the files have changed since we originally 
  // parsed the file.
  if (FirstFID.isInvalid() &&
      (SourceFileName ||
       (SourceFileName = llvm::sys::path::filename(SourceFile->getName()))) &&
      (SourceFileUID || (SourceFileUID = getActualFileUID(SourceFile)))) {
    bool Invalid = false;
    for (unsigned I = 0, N = local_sloc_entry_size(); I != N; ++I) {
      FileID IFileID;
      IFileID.ID = I;
      const SLocEntry &SLoc = getSLocEntry(IFileID, &Invalid);
      if (Invalid)
        return FileID();
      
      if (SLoc.isFile()) { 
        const ContentCache *FileContentCache 
          = SLoc.getFile().getContentCache();
        const FileEntry *Entry = FileContentCache ? FileContentCache->OrigEntry
                                                  : nullptr;
        if (Entry && 
            *SourceFileName == llvm::sys::path::filename(Entry->getName())) {
          if (Optional<llvm::sys::fs::UniqueID> EntryUID =
                  getActualFileUID(Entry)) {
            if (*SourceFileUID == *EntryUID) {
              FirstFID = FileID::get(I);
              SourceFile = Entry;
              break;
            }
          }
        }
      }
    }      
  }
  
  (void) SourceFile;
  return FirstFID;
}

/// Get the source location in \arg FID for the given line:col.
/// Returns null location if \arg FID is not a file SLocEntry.
SourceLocation SourceManager::translateLineCol(FileID FID,
                                               unsigned Line,
                                               unsigned Col) const {
  // Lines are used as a one-based index into a zero-based array. This assert
  // checks for possible buffer underruns.
  assert(Line && Col && "Line and column should start from 1!");

  if (FID.isInvalid())
    return SourceLocation();

  bool Invalid = false;
  const SLocEntry &Entry = getSLocEntry(FID, &Invalid);
  if (Invalid)
    return SourceLocation();

  if (!Entry.isFile())
    return SourceLocation();

  SourceLocation FileLoc = SourceLocation::getFileLoc(Entry.getOffset());

  if (Line == 1 && Col == 1)
    return FileLoc;

  ContentCache *Content
    = const_cast<ContentCache *>(Entry.getFile().getContentCache());
  if (!Content)
    return SourceLocation();

  // If this is the first use of line information for this buffer, compute the
  // SourceLineCache for it on demand.
  if (!Content->SourceLineCache) {
    bool MyInvalid = false;
    ComputeLineNumbers(Diag, Content, ContentCacheAlloc, *this, MyInvalid);
    if (MyInvalid)
      return SourceLocation();
  }

  if (Line > Content->NumLines) {
    unsigned Size = Content->getBuffer(Diag, *this)->getBufferSize();
    if (Size > 0)
      --Size;
    return FileLoc.getLocWithOffset(Size);
  }

  llvm::MemoryBuffer *Buffer = Content->getBuffer(Diag, *this);
  unsigned FilePos = Content->SourceLineCache[Line - 1];
  const char *Buf = Buffer->getBufferStart() + FilePos;
  unsigned BufLength = Buffer->getBufferSize() - FilePos;
  if (BufLength == 0)
    return FileLoc.getLocWithOffset(FilePos);

  unsigned i = 0;

  // Check that the given column is valid.
  while (i < BufLength-1 && i < Col-1 && Buf[i] != '\n' && Buf[i] != '\r')
    ++i;
  return FileLoc.getLocWithOffset(FilePos + i);
}

/// Compute a map of macro argument chunks to their expanded source
/// location. Chunks that are not part of a macro argument will map to an
/// invalid source location. e.g. if a file contains one macro argument at
/// offset 100 with length 10, this is how the map will be formed:
///     0   -> SourceLocation()
///     100 -> Expanded macro arg location
///     110 -> SourceLocation()
void SourceManager::computeMacroArgsCache(MacroArgsMap &MacroArgsCache,
                                          FileID FID) const {
  assert(FID.isValid());

  // Initially no macro argument chunk is present.
  MacroArgsCache.insert(std::make_pair(0, SourceLocation()));

  int ID = FID.ID;
  while (true) {
    ++ID;
    // Stop if there are no more FileIDs to check.
    if (ID > 0) {
      if (unsigned(ID) >= local_sloc_entry_size())
        return;
    } else if (ID == -1) {
      return;
    }

    bool Invalid = false;
    const SrcMgr::SLocEntry &Entry = getSLocEntryByID(ID, &Invalid);
    if (Invalid)
      return;
    if (Entry.isFile()) {
      SourceLocation IncludeLoc = Entry.getFile().getIncludeLoc();
      if (IncludeLoc.isInvalid())
        continue;
      if (!isInFileID(IncludeLoc, FID))
        return; // No more files/macros that may be "contained" in this file.

      // Skip the files/macros of the #include'd file, we only care about macros
      // that lexed macro arguments from our file.
      if (Entry.getFile().NumCreatedFIDs)
        ID += Entry.getFile().NumCreatedFIDs - 1/*because of next ++ID*/;
      continue;
    }

    const ExpansionInfo &ExpInfo = Entry.getExpansion();

    if (ExpInfo.getExpansionLocStart().isFileID()) {
      if (!isInFileID(ExpInfo.getExpansionLocStart(), FID))
        return; // No more files/macros that may be "contained" in this file.
    }

    if (!ExpInfo.isMacroArgExpansion())
      continue;

    associateFileChunkWithMacroArgExp(MacroArgsCache, FID,
                                 ExpInfo.getSpellingLoc(),
                                 SourceLocation::getMacroLoc(Entry.getOffset()),
                                 getFileIDSize(FileID::get(ID)));
  }
}

void SourceManager::associateFileChunkWithMacroArgExp(
                                         MacroArgsMap &MacroArgsCache,
                                         FileID FID,
                                         SourceLocation SpellLoc,
                                         SourceLocation ExpansionLoc,
                                         unsigned ExpansionLength) const {
  if (!SpellLoc.isFileID()) {
    unsigned SpellBeginOffs = SpellLoc.getOffset();
    unsigned SpellEndOffs = SpellBeginOffs + ExpansionLength;

    // The spelling range for this macro argument expansion can span multiple
    // consecutive FileID entries. Go through each entry contained in the
    // spelling range and if one is itself a macro argument expansion, recurse
    // and associate the file chunk that it represents.

    FileID SpellFID; // Current FileID in the spelling range.
    unsigned SpellRelativeOffs;
    std::tie(SpellFID, SpellRelativeOffs) = getDecomposedLoc(SpellLoc);
<<<<<<< HEAD
    while (1) {
=======
    while (true) {
>>>>>>> b2b84690
      const SLocEntry &Entry = getSLocEntry(SpellFID);
      unsigned SpellFIDBeginOffs = Entry.getOffset();
      unsigned SpellFIDSize = getFileIDSize(SpellFID);
      unsigned SpellFIDEndOffs = SpellFIDBeginOffs + SpellFIDSize;
      const ExpansionInfo &Info = Entry.getExpansion();
      if (Info.isMacroArgExpansion()) {
        unsigned CurrSpellLength;
        if (SpellFIDEndOffs < SpellEndOffs)
          CurrSpellLength = SpellFIDSize - SpellRelativeOffs;
        else
          CurrSpellLength = ExpansionLength;
        associateFileChunkWithMacroArgExp(MacroArgsCache, FID,
                      Info.getSpellingLoc().getLocWithOffset(SpellRelativeOffs),
                      ExpansionLoc, CurrSpellLength);
      }

      if (SpellFIDEndOffs >= SpellEndOffs)
        return; // we covered all FileID entries in the spelling range.

      // Move to the next FileID entry in the spelling range.
      unsigned advance = SpellFIDSize - SpellRelativeOffs + 1;
      ExpansionLoc = ExpansionLoc.getLocWithOffset(advance);
      ExpansionLength -= advance;
      ++SpellFID.ID;
      SpellRelativeOffs = 0;
    }
  }

  assert(SpellLoc.isFileID());

  unsigned BeginOffs;
  if (!isInFileID(SpellLoc, FID, &BeginOffs))
    return;

  unsigned EndOffs = BeginOffs + ExpansionLength;

  // Add a new chunk for this macro argument. A previous macro argument chunk
  // may have been lexed again, so e.g. if the map is
  //     0   -> SourceLocation()
  //     100 -> Expanded loc #1
  //     110 -> SourceLocation()
  // and we found a new macro FileID that lexed from offset 105 with length 3,
  // the new map will be:
  //     0   -> SourceLocation()
  //     100 -> Expanded loc #1
  //     105 -> Expanded loc #2
  //     108 -> Expanded loc #1
  //     110 -> SourceLocation()
  //
  // Since re-lexed macro chunks will always be the same size or less of
  // previous chunks, we only need to find where the ending of the new macro
  // chunk is mapped to and update the map with new begin/end mappings.

  MacroArgsMap::iterator I = MacroArgsCache.upper_bound(EndOffs);
  --I;
  SourceLocation EndOffsMappedLoc = I->second;
  MacroArgsCache[BeginOffs] = ExpansionLoc;
  MacroArgsCache[EndOffs] = EndOffsMappedLoc;
}

/// If \arg Loc points inside a function macro argument, the returned
/// location will be the macro location in which the argument was expanded.
/// If a macro argument is used multiple times, the expanded location will
/// be at the first expansion of the argument.
/// e.g.
///   MY_MACRO(foo);
///             ^
/// Passing a file location pointing at 'foo', will yield a macro location
/// where 'foo' was expanded into.
SourceLocation
SourceManager::getMacroArgExpandedLocation(SourceLocation Loc) const {
  if (Loc.isInvalid() || !Loc.isFileID())
    return Loc;

  FileID FID;
  unsigned Offset;
  std::tie(FID, Offset) = getDecomposedLoc(Loc);
  if (FID.isInvalid())
    return Loc;

  std::unique_ptr<MacroArgsMap> &MacroArgsCache = MacroArgsCacheMap[FID];
  if (!MacroArgsCache) {
    MacroArgsCache = llvm::make_unique<MacroArgsMap>();
    computeMacroArgsCache(*MacroArgsCache, FID);
  }

  assert(!MacroArgsCache->empty());
  MacroArgsMap::iterator I = MacroArgsCache->upper_bound(Offset);
  --I;
  
  unsigned MacroArgBeginOffs = I->first;
  SourceLocation MacroArgExpandedLoc = I->second;
  if (MacroArgExpandedLoc.isValid())
    return MacroArgExpandedLoc.getLocWithOffset(Offset - MacroArgBeginOffs);

  return Loc;
}

std::pair<FileID, unsigned>
SourceManager::getDecomposedIncludedLoc(FileID FID) const {
  if (FID.isInvalid())
    return std::make_pair(FileID(), 0);

  // Uses IncludedLocMap to retrieve/cache the decomposed loc.

  using DecompTy = std::pair<FileID, unsigned>;
  using MapTy = llvm::DenseMap<FileID, DecompTy>;
  std::pair<MapTy::iterator, bool>
    InsertOp = IncludedLocMap.insert(std::make_pair(FID, DecompTy()));
  DecompTy &DecompLoc = InsertOp.first->second;
  if (!InsertOp.second)
    return DecompLoc; // already in map.

  SourceLocation UpperLoc;
  bool Invalid = false;
  const SrcMgr::SLocEntry &Entry = getSLocEntry(FID, &Invalid);
  if (!Invalid) {
    if (Entry.isExpansion())
      UpperLoc = Entry.getExpansion().getExpansionLocStart();
    else
      UpperLoc = Entry.getFile().getIncludeLoc();
  }

  if (UpperLoc.isValid())
    DecompLoc = getDecomposedLoc(UpperLoc);

  return DecompLoc;
}

/// Given a decomposed source location, move it up the include/expansion stack
/// to the parent source location.  If this is possible, return the decomposed
/// version of the parent in Loc and return false.  If Loc is the top-level
/// entry, return true and don't modify it.
static bool MoveUpIncludeHierarchy(std::pair<FileID, unsigned> &Loc,
                                   const SourceManager &SM) {
  std::pair<FileID, unsigned> UpperLoc = SM.getDecomposedIncludedLoc(Loc.first);
  if (UpperLoc.first.isInvalid())
    return true; // We reached the top.

  Loc = UpperLoc;
  return false;
}

/// Return the cache entry for comparing the given file IDs
/// for isBeforeInTranslationUnit.
InBeforeInTUCacheEntry &SourceManager::getInBeforeInTUCache(FileID LFID,
                                                            FileID RFID) const {
  // This is a magic number for limiting the cache size.  It was experimentally
  // derived from a small Objective-C project (where the cache filled
  // out to ~250 items).  We can make it larger if necessary.
  enum { MagicCacheSize = 300 };
  IsBeforeInTUCacheKey Key(LFID, RFID);

  // If the cache size isn't too large, do a lookup and if necessary default
  // construct an entry.  We can then return it to the caller for direct
  // use.  When they update the value, the cache will get automatically
  // updated as well.
  if (IBTUCache.size() < MagicCacheSize)
    return IBTUCache[Key];

  // Otherwise, do a lookup that will not construct a new value.
  InBeforeInTUCache::iterator I = IBTUCache.find(Key);
  if (I != IBTUCache.end())
    return I->second;

  // Fall back to the overflow value.
  return IBTUCacheOverflow;
}

/// Determines the order of 2 source locations in the translation unit.
///
/// \returns true if LHS source location comes before RHS, false otherwise.
bool SourceManager::isBeforeInTranslationUnit(SourceLocation LHS,
                                              SourceLocation RHS) const {
  assert(LHS.isValid() && RHS.isValid() && "Passed invalid source location!");
  if (LHS == RHS)
    return false;

  std::pair<FileID, unsigned> LOffs = getDecomposedLoc(LHS);
  std::pair<FileID, unsigned> ROffs = getDecomposedLoc(RHS);

  // getDecomposedLoc may have failed to return a valid FileID because, e.g. it
  // is a serialized one referring to a file that was removed after we loaded
  // the PCH.
  if (LOffs.first.isInvalid() || ROffs.first.isInvalid())
    return LOffs.first.isInvalid() && !ROffs.first.isInvalid();

  std::pair<bool, bool> InSameTU = isInTheSameTranslationUnit(LOffs, ROffs);
  if (InSameTU.first)
    return InSameTU.second;

  // If we arrived here, the location is either in a built-ins buffer or
  // associated with global inline asm. PR5662 and PR22576 are examples.

  StringRef LB = getBuffer(LOffs.first)->getBufferIdentifier();
  StringRef RB = getBuffer(ROffs.first)->getBufferIdentifier();
  bool LIsBuiltins = LB == "<built-in>";
  bool RIsBuiltins = RB == "<built-in>";
  // Sort built-in before non-built-in.
  if (LIsBuiltins || RIsBuiltins) {
    if (LIsBuiltins != RIsBuiltins)
      return LIsBuiltins;
    // Both are in built-in buffers, but from different files. We just claim that
    // lower IDs come first.
    return LOffs.first < ROffs.first;
  }
  bool LIsAsm = LB == "<inline asm>";
  bool RIsAsm = RB == "<inline asm>";
  // Sort assembler after built-ins, but before the rest.
  if (LIsAsm || RIsAsm) {
    if (LIsAsm != RIsAsm)
      return RIsAsm;
    assert(LOffs.first == ROffs.first);
    return false;
  }
  bool LIsScratch = LB == "<scratch space>";
  bool RIsScratch = RB == "<scratch space>";
  // Sort scratch after inline asm, but before the rest.
  if (LIsScratch || RIsScratch) {
    if (LIsScratch != RIsScratch)
      return LIsScratch;
    return LOffs.second < ROffs.second;
  }
  llvm_unreachable("Unsortable locations found");
}

std::pair<bool, bool> SourceManager::isInTheSameTranslationUnit(
    std::pair<FileID, unsigned> &LOffs,
    std::pair<FileID, unsigned> &ROffs) const {
  // If the source locations are in the same file, just compare offsets.
  if (LOffs.first == ROffs.first)
    return std::make_pair(true, LOffs.second < ROffs.second);

  // If we are comparing a source location with multiple locations in the same
  // file, we get a big win by caching the result.
  InBeforeInTUCacheEntry &IsBeforeInTUCache =
    getInBeforeInTUCache(LOffs.first, ROffs.first);

  // If we are comparing a source location with multiple locations in the same
  // file, we get a big win by caching the result.
  if (IsBeforeInTUCache.isCacheValid(LOffs.first, ROffs.first))
    return std::make_pair(
        true, IsBeforeInTUCache.getCachedResult(LOffs.second, ROffs.second));

  // Okay, we missed in the cache, start updating the cache for this query.
  IsBeforeInTUCache.setQueryFIDs(LOffs.first, ROffs.first,
                          /*isLFIDBeforeRFID=*/LOffs.first.ID < ROffs.first.ID);

  // We need to find the common ancestor. The only way of doing this is to
  // build the complete include chain for one and then walking up the chain
  // of the other looking for a match.
  // We use a map from FileID to Offset to store the chain. Easier than writing
  // a custom set hash info that only depends on the first part of a pair.
  using LocSet = llvm::SmallDenseMap<FileID, unsigned, 16>;
  LocSet LChain;
  do {
    LChain.insert(LOffs);
    // We catch the case where LOffs is in a file included by ROffs and
    // quit early. The other way round unfortunately remains suboptimal.
  } while (LOffs.first != ROffs.first && !MoveUpIncludeHierarchy(LOffs, *this));
  LocSet::iterator I;
  while((I = LChain.find(ROffs.first)) == LChain.end()) {
    if (MoveUpIncludeHierarchy(ROffs, *this))
      break; // Met at topmost file.
  }
  if (I != LChain.end())
    LOffs = *I;

  // If we exited because we found a nearest common ancestor, compare the
  // locations within the common file and cache them.
  if (LOffs.first == ROffs.first) {
    IsBeforeInTUCache.setCommonLoc(LOffs.first, LOffs.second, ROffs.second);
    return std::make_pair(
        true, IsBeforeInTUCache.getCachedResult(LOffs.second, ROffs.second));
  }
  // Clear the lookup cache, it depends on a common location.
  IsBeforeInTUCache.clear();
  return std::make_pair(false, false);
}

void SourceManager::PrintStats() const {
  llvm::errs() << "\n*** Source Manager Stats:\n";
  llvm::errs() << FileInfos.size() << " files mapped, " << MemBufferInfos.size()
               << " mem buffers mapped.\n";
  llvm::errs() << LocalSLocEntryTable.size() << " local SLocEntry's allocated ("
               << llvm::capacity_in_bytes(LocalSLocEntryTable)
               << " bytes of capacity), "
               << NextLocalOffset << "B of Sloc address space used.\n";
  llvm::errs() << LoadedSLocEntryTable.size()
               << " loaded SLocEntries allocated, "
               << MaxLoadedOffset - CurrentLoadedOffset
               << "B of Sloc address space used.\n";
  
  unsigned NumLineNumsComputed = 0;
  unsigned NumFileBytesMapped = 0;
  for (fileinfo_iterator I = fileinfo_begin(), E = fileinfo_end(); I != E; ++I){
    NumLineNumsComputed += I->second->SourceLineCache != nullptr;
    NumFileBytesMapped  += I->second->getSizeBytesMapped();
  }
  unsigned NumMacroArgsComputed = MacroArgsCacheMap.size();

  llvm::errs() << NumFileBytesMapped << " bytes of files mapped, "
               << NumLineNumsComputed << " files with line #'s computed, "
               << NumMacroArgsComputed << " files with macro args computed.\n";
  llvm::errs() << "FileID scans: " << NumLinearScans << " linear, "
               << NumBinaryProbes << " binary.\n";
}

LLVM_DUMP_METHOD void SourceManager::dump() const {
  llvm::raw_ostream &out = llvm::errs();

  auto DumpSLocEntry = [&](int ID, const SrcMgr::SLocEntry &Entry,
                           llvm::Optional<unsigned> NextStart) {
    out << "SLocEntry <FileID " << ID << "> " << (Entry.isFile() ? "file" : "expansion")
        << " <SourceLocation " << Entry.getOffset() << ":";
    if (NextStart)
      out << *NextStart << ">\n";
    else
      out << "???\?>\n";
    if (Entry.isFile()) {
      auto &FI = Entry.getFile();
      if (FI.NumCreatedFIDs)
        out << "  covers <FileID " << ID << ":" << int(ID + FI.NumCreatedFIDs)
            << ">\n";
      if (FI.getIncludeLoc().isValid())
        out << "  included from " << FI.getIncludeLoc().getOffset() << "\n";
      if (auto *CC = FI.getContentCache()) {
        out << "  for " << (CC->OrigEntry ? CC->OrigEntry->getName() : "<none>")
            << "\n";
        if (CC->BufferOverridden)
          out << "  contents overridden\n";
        if (CC->ContentsEntry != CC->OrigEntry) {
          out << "  contents from "
              << (CC->ContentsEntry ? CC->ContentsEntry->getName() : "<none>")
              << "\n";
        }
      }
    } else {
      auto &EI = Entry.getExpansion();
      out << "  spelling from " << EI.getSpellingLoc().getOffset() << "\n";
      out << "  macro " << (EI.isMacroArgExpansion() ? "arg" : "body")
          << " range <" << EI.getExpansionLocStart().getOffset() << ":"
          << EI.getExpansionLocEnd().getOffset() << ">\n";
    }
  };

  // Dump local SLocEntries.
  for (unsigned ID = 0, NumIDs = LocalSLocEntryTable.size(); ID != NumIDs; ++ID) {
    DumpSLocEntry(ID, LocalSLocEntryTable[ID],
                  ID == NumIDs - 1 ? NextLocalOffset
                                   : LocalSLocEntryTable[ID + 1].getOffset());
  }
  // Dump loaded SLocEntries.
  llvm::Optional<unsigned> NextStart;
  for (unsigned Index = 0; Index != LoadedSLocEntryTable.size(); ++Index) {
    int ID = -(int)Index - 2;
    if (SLocEntryLoaded[Index]) {
      DumpSLocEntry(ID, LoadedSLocEntryTable[Index], NextStart);
      NextStart = LoadedSLocEntryTable[Index].getOffset();
    } else {
      NextStart = None;
    }
  }
}

<<<<<<< HEAD
ExternalSLocEntrySource::~ExternalSLocEntrySource() { }
=======
ExternalSLocEntrySource::~ExternalSLocEntrySource() = default;
>>>>>>> b2b84690

/// Return the amount of memory used by memory buffers, breaking down
/// by heap-backed versus mmap'ed memory.
SourceManager::MemoryBufferSizes SourceManager::getMemoryBufferSizes() const {
  size_t malloc_bytes = 0;
  size_t mmap_bytes = 0;
  
  for (unsigned i = 0, e = MemBufferInfos.size(); i != e; ++i)
    if (size_t sized_mapped = MemBufferInfos[i]->getSizeBytesMapped())
      switch (MemBufferInfos[i]->getMemoryBufferKind()) {
        case llvm::MemoryBuffer::MemoryBuffer_MMap:
          mmap_bytes += sized_mapped;
          break;
        case llvm::MemoryBuffer::MemoryBuffer_Malloc:
          malloc_bytes += sized_mapped;
          break;
      }
  
  return MemoryBufferSizes(malloc_bytes, mmap_bytes);
}

size_t SourceManager::getDataStructureSizes() const {
  size_t size = llvm::capacity_in_bytes(MemBufferInfos)
    + llvm::capacity_in_bytes(LocalSLocEntryTable)
    + llvm::capacity_in_bytes(LoadedSLocEntryTable)
    + llvm::capacity_in_bytes(SLocEntryLoaded)
    + llvm::capacity_in_bytes(FileInfos);
  
  if (OverriddenFilesInfo)
    size += llvm::capacity_in_bytes(OverriddenFilesInfo->OverriddenFiles);

  return size;
}

SourceManagerForFile::SourceManagerForFile(StringRef FileName,
                                           StringRef Content) {
  // This is referenced by `FileMgr` and will be released by `FileMgr` when it
  // is deleted.
  IntrusiveRefCntPtr<vfs::InMemoryFileSystem> InMemoryFileSystem(
      new vfs::InMemoryFileSystem);
  InMemoryFileSystem->addFile(
      FileName, 0,
      llvm::MemoryBuffer::getMemBuffer(Content, FileName,
                                       /*RequiresNullTerminator=*/false));
  // This is passed to `SM` as reference, so the pointer has to be referenced
  // in `Environment` so that `FileMgr` can out-live this function scope.
  FileMgr =
      llvm::make_unique<FileManager>(FileSystemOptions(), InMemoryFileSystem);
  // This is passed to `SM` as reference, so the pointer has to be referenced
  // by `Environment` due to the same reason above.
  Diagnostics = llvm::make_unique<DiagnosticsEngine>(
      IntrusiveRefCntPtr<DiagnosticIDs>(new DiagnosticIDs),
      new DiagnosticOptions);
  SourceMgr = llvm::make_unique<SourceManager>(*Diagnostics, *FileMgr);
  FileID ID = SourceMgr->createFileID(FileMgr->getFile(FileName),
                                      SourceLocation(), clang::SrcMgr::C_User);
  assert(ID.isValid());
  SourceMgr->setMainFileID(ID);
}<|MERGE_RESOLUTION|>--- conflicted
+++ resolved
@@ -34,9 +34,6 @@
 #include "llvm/Support/Path.h"
 #include "llvm/Support/raw_ostream.h"
 #include <algorithm>
-<<<<<<< HEAD
-#include <cstring>
-=======
 #include <cassert>
 #include <cstddef>
 #include <cstdint>
@@ -44,7 +41,6 @@
 #include <tuple>
 #include <utility>
 #include <vector>
->>>>>>> b2b84690
 
 using namespace clang;
 using namespace SrcMgr;
@@ -129,15 +125,9 @@
   // possible.
   if (!BufferOrError) {
     StringRef FillStr("<<<MISSING SOURCE FILE>>>\n");
-<<<<<<< HEAD
-    Buffer.setPointer(MemoryBuffer::getNewUninitMemBuffer(
-                          ContentsEntry->getSize(), "<invalid>").release());
-    char *Ptr = const_cast<char*>(Buffer.getPointer()->getBufferStart());
-=======
     auto BackupBuffer = llvm::WritableMemoryBuffer::getNewUninitMemBuffer(
         ContentsEntry->getSize(), "<invalid>");
     char *Ptr = BackupBuffer->getBufferStart();
->>>>>>> b2b84690
     for (unsigned i = 0, e = ContentsEntry->getSize(); i != e; ++i)
       Ptr[i] = FillStr[i % FillStr.size()];
     Buffer.setPointer(BackupBuffer.release());
@@ -325,14 +315,7 @@
 
 SourceManager::SourceManager(DiagnosticsEngine &Diag, FileManager &FileMgr,
                              bool UserFilesAreVolatile)
-<<<<<<< HEAD
-  : Diag(Diag), FileMgr(FileMgr), OverridenFilesKeepOriginalName(true),
-    UserFilesAreVolatile(UserFilesAreVolatile), FilesAreTransient(false),
-    ExternalSLocEntries(nullptr), LineTable(nullptr), NumLinearScans(0),
-    NumBinaryProbes(0) {
-=======
   : Diag(Diag), FileMgr(FileMgr), UserFilesAreVolatile(UserFilesAreVolatile) {
->>>>>>> b2b84690
   clearIDTables();
   Diag.setSourceManager(this);
 }
@@ -374,34 +357,6 @@
   NextLocalOffset = 0;
   CurrentLoadedOffset = MaxLoadedOffset;
   createExpansionLoc(SourceLocation(), SourceLocation(), SourceLocation(), 1);
-}
-
-void SourceManager::initializeForReplay(const SourceManager &Old) {
-  assert(MainFileID.isInvalid() && "expected uninitialized SourceManager");
-
-  auto CloneContentCache = [&](const ContentCache *Cache) -> ContentCache * {
-    auto *Clone = new (ContentCacheAlloc.Allocate<ContentCache>()) ContentCache;
-    Clone->OrigEntry = Cache->OrigEntry;
-    Clone->ContentsEntry = Cache->ContentsEntry;
-    Clone->BufferOverridden = Cache->BufferOverridden;
-    Clone->IsSystemFile = Cache->IsSystemFile;
-    Clone->IsTransient = Cache->IsTransient;
-    Clone->replaceBuffer(Cache->getRawBuffer(), /*DoNotFree*/true);
-    return Clone;
-  };
-
-  // Ensure all SLocEntries are loaded from the external source.
-  for (unsigned I = 0, N = Old.LoadedSLocEntryTable.size(); I != N; ++I)
-    if (!Old.SLocEntryLoaded[I])
-      Old.loadSLocEntry(I, nullptr);
-
-  // Inherit any content cache data from the old source manager.
-  for (auto &FileInfo : Old.FileInfos) {
-    SrcMgr::ContentCache *&Slot = FileInfos[FileInfo.first];
-    if (Slot)
-      continue;
-    Slot = CloneContentCache(FileInfo.second);
-  }
 }
 
 void SourceManager::initializeForReplay(const SourceManager &Old) {
@@ -467,28 +422,16 @@
   return Entry;
 }
 
-<<<<<<< HEAD
-
-/// createMemBufferContentCache - Create a new ContentCache for the specified
-///  memory buffer.  This does no caching.
-const ContentCache *SourceManager::createMemBufferContentCache(
-    std::unique_ptr<llvm::MemoryBuffer> Buffer) {
-=======
 /// Create a new ContentCache for the specified memory buffer.
 /// This does no caching.
 const ContentCache *
 SourceManager::createMemBufferContentCache(llvm::MemoryBuffer *Buffer,
                                            bool DoNotFree) {
->>>>>>> b2b84690
   // Add a new ContentCache to the MemBufferInfos list and return it.
   ContentCache *Entry = ContentCacheAlloc.Allocate<ContentCache>();
   new (Entry) ContentCache();
   MemBufferInfos.push_back(Entry);
-<<<<<<< HEAD
-  Entry->setBuffer(std::move(Buffer));
-=======
   Entry->replaceBuffer(Buffer, DoNotFree);
->>>>>>> b2b84690
   return Entry;
 }
 
@@ -1606,11 +1549,7 @@
   return FI.getIncludeLoc().isInvalid();
 }
 
-<<<<<<< HEAD
-/// \brief The size of the SLocEntry that \p FID represents.
-=======
 /// The size of the SLocEntry that \p FID represents.
->>>>>>> b2b84690
 unsigned SourceManager::getFileIDSize(FileID FID) const {
   bool Invalid = false;
   const SrcMgr::SLocEntry &Entry = getSLocEntry(FID, &Invalid);
@@ -1919,11 +1858,7 @@
     FileID SpellFID; // Current FileID in the spelling range.
     unsigned SpellRelativeOffs;
     std::tie(SpellFID, SpellRelativeOffs) = getDecomposedLoc(SpellLoc);
-<<<<<<< HEAD
-    while (1) {
-=======
     while (true) {
->>>>>>> b2b84690
       const SLocEntry &Entry = getSLocEntry(SpellFID);
       unsigned SpellFIDBeginOffs = Entry.getOffset();
       unsigned SpellFIDSize = getFileIDSize(SpellFID);
@@ -2289,11 +2224,7 @@
   }
 }
 
-<<<<<<< HEAD
-ExternalSLocEntrySource::~ExternalSLocEntrySource() { }
-=======
 ExternalSLocEntrySource::~ExternalSLocEntrySource() = default;
->>>>>>> b2b84690
 
 /// Return the amount of memory used by memory buffers, breaking down
 /// by heap-backed versus mmap'ed memory.
