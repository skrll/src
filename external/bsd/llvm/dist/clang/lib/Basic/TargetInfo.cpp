//===--- TargetInfo.cpp - Information about Target machine ----------------===//
//
//                     The LLVM Compiler Infrastructure
//
// This file is distributed under the University of Illinois Open Source
// License. See LICENSE.TXT for details.
//
//===----------------------------------------------------------------------===//
//
//  This file implements the TargetInfo and TargetInfoImpl interfaces.
//
//===----------------------------------------------------------------------===//

#include "clang/Basic/TargetInfo.h"
#include "clang/Basic/AddressSpaces.h"
#include "clang/Basic/CharInfo.h"
#include "clang/Basic/Diagnostic.h"
#include "clang/Basic/LangOptions.h"
#include "llvm/ADT/APFloat.h"
#include "llvm/ADT/STLExtras.h"
#include "llvm/Support/ErrorHandling.h"
#include "llvm/Support/TargetParser.h"
#include <cstdlib>
using namespace clang;

static const LangASMap DefaultAddrSpaceMap = {0};

// TargetInfo Constructor.
TargetInfo::TargetInfo(const llvm::Triple &T) : TargetOpts(), Triple(T) {
  // Set defaults.  Defaults are set for a 32-bit RISC platform, like PPC or
  // SPARC.  These should be overridden by concrete targets as needed.
  BigEndian = !T.isLittleEndian();
  TLSSupported = true;
  VLASupported = true;
  NoAsmVariants = false;
<<<<<<< HEAD
=======
  HasLegalHalfType = false;
>>>>>>> b2b84690
  HasFloat128 = false;
  PointerWidth = PointerAlign = 32;
  BoolWidth = BoolAlign = 8;
  IntWidth = IntAlign = 32;
  LongWidth = LongAlign = 32;
  LongLongWidth = LongLongAlign = 64;

  // Fixed point default bit widths
  ShortAccumWidth = ShortAccumAlign = 16;
  AccumWidth = AccumAlign = 32;
  LongAccumWidth = LongAccumAlign = 64;
  ShortFractWidth = ShortFractAlign = 8;
  FractWidth = FractAlign = 16;
  LongFractWidth = LongFractAlign = 32;

  // Fixed point default integral and fractional bit sizes
  // We give the _Accum 1 fewer fractional bits than their corresponding _Fract
  // types by default to have the same number of fractional bits between _Accum
  // and _Fract types.
  PaddingOnUnsignedFixedPoint = false;
  ShortAccumScale = 7;
  AccumScale = 15;
  LongAccumScale = 31;

  SuitableAlign = 64;
  DefaultAlignForAttributeAligned = 128;
  MinGlobalAlign = 0;
  // From the glibc documentation, on GNU systems, malloc guarantees 16-byte
  // alignment on 64-bit systems and 8-byte alignment on 32-bit systems. See
  // https://www.gnu.org/software/libc/manual/html_node/Malloc-Examples.html
<<<<<<< HEAD
  if (T.isGNUEnvironment())
=======
  if (T.isGNUEnvironment() || T.isWindowsMSVCEnvironment())
>>>>>>> b2b84690
    NewAlign = Triple.isArch64Bit() ? 128 : Triple.isArch32Bit() ? 64 : 0;
  else
    NewAlign = 0; // Infer from basic type alignment.
  HalfWidth = 16;
  HalfAlign = 16;
  FloatWidth = 32;
  FloatAlign = 32;
  DoubleWidth = 64;
  DoubleAlign = 64;
  LongDoubleWidth = 64;
  LongDoubleAlign = 64;
  Float128Align = 128;
  LargeArrayMinWidth = 0;
  LargeArrayAlign = 0;
  MaxAtomicPromoteWidth = MaxAtomicInlineWidth = 0;
  MaxVectorAlign = 0;
  MaxTLSAlign = 0;
  SimdDefaultAlign = 0;
  SizeType = UnsignedLong;
  PtrDiffType = SignedLong;
  IntMaxType = SignedLongLong;
  IntPtrType = SignedLong;
  WCharType = SignedInt;
  WIntType = SignedInt;
  Char16Type = UnsignedShort;
  Char32Type = UnsignedInt;
  Int64Type = SignedLongLong;
  SigAtomicType = SignedInt;
  ProcessIDType = SignedInt;
  UseSignedCharForObjCBool = true;
  UseBitFieldTypeAlignment = true;
  UseZeroLengthBitfieldAlignment = false;
  UseExplicitBitFieldAlignment = true;
  ZeroLengthBitfieldBoundary = 0;
  HalfFormat = &llvm::APFloat::IEEEhalf();
  FloatFormat = &llvm::APFloat::IEEEsingle();
  DoubleFormat = &llvm::APFloat::IEEEdouble();
  LongDoubleFormat = &llvm::APFloat::IEEEdouble();
  Float128Format = &llvm::APFloat::IEEEquad();
  MCountName = "mcount";
  RegParmMax = 0;
  SSERegParmMax = 0;
  HasAlignMac68kSupport = false;
  HasBuiltinMSVaList = false;
  IsRenderScriptTarget = false;

  // Default to no types using fpret.
  RealTypeUsesObjCFPRet = 0;

  // Default to not using fp2ret for __Complex long double
  ComplexLongDoubleUsesFP2Ret = false;

  // Set the C++ ABI based on the triple.
  TheCXXABI.set(Triple.isKnownWindowsMSVCEnvironment()
                    ? TargetCXXABI::Microsoft
                    : TargetCXXABI::GenericItanium);

  // Default to an empty address space map.
  AddrSpaceMap = &DefaultAddrSpaceMap;
  UseAddrSpaceMapMangling = false;

  // Default to an unknown platform name.
  PlatformName = "unknown";
  PlatformMinVersion = VersionTuple();
}

// Out of line virtual dtor for TargetInfo.
TargetInfo::~TargetInfo() {}

bool
TargetInfo::checkCFProtectionBranchSupported(DiagnosticsEngine &Diags) const {
  Diags.Report(diag::err_opt_not_valid_on_target) << "cf-protection=branch";
  return false;
}

bool
TargetInfo::checkCFProtectionReturnSupported(DiagnosticsEngine &Diags) const {
  Diags.Report(diag::err_opt_not_valid_on_target) << "cf-protection=return";
  return false;
}

/// getTypeName - Return the user string for the specified integer type enum.
/// For example, SignedShort -> "short".
const char *TargetInfo::getTypeName(IntType T) {
  switch (T) {
  default: llvm_unreachable("not an integer!");
  case SignedChar:       return "signed char";
  case UnsignedChar:     return "unsigned char";
  case SignedShort:      return "short";
  case UnsignedShort:    return "unsigned short";
  case SignedInt:        return "int";
  case UnsignedInt:      return "unsigned int";
  case SignedLong:       return "long int";
  case UnsignedLong:     return "long unsigned int";
  case SignedLongLong:   return "long long int";
  case UnsignedLongLong: return "long long unsigned int";
  }
}

/// getTypeConstantSuffix - Return the constant suffix for the specified
/// integer type enum. For example, SignedLong -> "L".
const char *TargetInfo::getTypeConstantSuffix(IntType T) const {
  switch (T) {
  default: llvm_unreachable("not an integer!");
  case SignedChar:
  case SignedShort:
  case SignedInt:        return "";
  case SignedLong:       return "L";
  case SignedLongLong:   return "LL";
  case UnsignedChar:
    if (getCharWidth() < getIntWidth())
      return "";
    LLVM_FALLTHROUGH;
  case UnsignedShort:
    if (getShortWidth() < getIntWidth())
      return "";
    LLVM_FALLTHROUGH;
  case UnsignedInt:      return "U";
  case UnsignedLong:     return "UL";
  case UnsignedLongLong: return "ULL";
  }
}

/// getTypeFormatModifier - Return the printf format modifier for the
/// specified integer type enum. For example, SignedLong -> "l".

const char *TargetInfo::getTypeFormatModifier(IntType T) {
  switch (T) {
  default: llvm_unreachable("not an integer!");
  case SignedChar:
  case UnsignedChar:     return "hh";
  case SignedShort:
  case UnsignedShort:    return "h";
  case SignedInt:
  case UnsignedInt:      return "";
  case SignedLong:
  case UnsignedLong:     return "l";
  case SignedLongLong:
  case UnsignedLongLong: return "ll";
  }
}

/// getTypeWidth - Return the width (in bits) of the specified integer type
/// enum. For example, SignedInt -> getIntWidth().
unsigned TargetInfo::getTypeWidth(IntType T) const {
  switch (T) {
  default: llvm_unreachable("not an integer!");
  case SignedChar:
  case UnsignedChar:     return getCharWidth();
  case SignedShort:
  case UnsignedShort:    return getShortWidth();
  case SignedInt:
  case UnsignedInt:      return getIntWidth();
  case SignedLong:
  case UnsignedLong:     return getLongWidth();
  case SignedLongLong:
  case UnsignedLongLong: return getLongLongWidth();
  };
}

TargetInfo::IntType TargetInfo::getIntTypeByWidth(
    unsigned BitWidth, bool IsSigned) const {
  if (getCharWidth() == BitWidth)
    return IsSigned ? SignedChar : UnsignedChar;
  if (getShortWidth() == BitWidth)
    return IsSigned ? SignedShort : UnsignedShort;
  if (getIntWidth() == BitWidth)
    return IsSigned ? SignedInt : UnsignedInt;
  if (getLongWidth() == BitWidth)
    return IsSigned ? SignedLong : UnsignedLong;
  if (getLongLongWidth() == BitWidth)
    return IsSigned ? SignedLongLong : UnsignedLongLong;
  return NoInt;
}

TargetInfo::IntType TargetInfo::getLeastIntTypeByWidth(unsigned BitWidth,
                                                       bool IsSigned) const {
  if (getCharWidth() >= BitWidth)
    return IsSigned ? SignedChar : UnsignedChar;
  if (getShortWidth() >= BitWidth)
    return IsSigned ? SignedShort : UnsignedShort;
  if (getIntWidth() >= BitWidth)
    return IsSigned ? SignedInt : UnsignedInt;
  if (getLongWidth() >= BitWidth)
    return IsSigned ? SignedLong : UnsignedLong;
  if (getLongLongWidth() >= BitWidth)
    return IsSigned ? SignedLongLong : UnsignedLongLong;
  return NoInt;
}

TargetInfo::RealType TargetInfo::getRealTypeByWidth(unsigned BitWidth) const {
  if (getFloatWidth() == BitWidth)
    return Float;
  if (getDoubleWidth() == BitWidth)
    return Double;

  switch (BitWidth) {
  case 96:
    if (&getLongDoubleFormat() == &llvm::APFloat::x87DoubleExtended())
      return LongDouble;
    break;
  case 128:
    if (&getLongDoubleFormat() == &llvm::APFloat::PPCDoubleDouble() ||
        &getLongDoubleFormat() == &llvm::APFloat::IEEEquad())
      return LongDouble;
    if (hasFloat128Type())
      return Float128;
    break;
  }

  return NoFloat;
}

/// getTypeAlign - Return the alignment (in bits) of the specified integer type
/// enum. For example, SignedInt -> getIntAlign().
unsigned TargetInfo::getTypeAlign(IntType T) const {
  switch (T) {
  default: llvm_unreachable("not an integer!");
  case SignedChar:
  case UnsignedChar:     return getCharAlign();
  case SignedShort:
  case UnsignedShort:    return getShortAlign();
  case SignedInt:
  case UnsignedInt:      return getIntAlign();
  case SignedLong:
  case UnsignedLong:     return getLongAlign();
  case SignedLongLong:
  case UnsignedLongLong: return getLongLongAlign();
  };
}

/// isTypeSigned - Return whether an integer types is signed. Returns true if
/// the type is signed; false otherwise.
bool TargetInfo::isTypeSigned(IntType T) {
  switch (T) {
  default: llvm_unreachable("not an integer!");
  case SignedChar:
  case SignedShort:
  case SignedInt:
  case SignedLong:
  case SignedLongLong:
    return true;
  case UnsignedChar:
  case UnsignedShort:
  case UnsignedInt:
  case UnsignedLong:
  case UnsignedLongLong:
    return false;
  };
}

/// adjust - Set forced language options.
/// Apply changes to the target information with respect to certain
/// language options which change the target configuration and adjust
/// the language based on the target options where applicable.
void TargetInfo::adjust(LangOptions &Opts) {
  if (Opts.NoBitFieldTypeAlign)
    UseBitFieldTypeAlignment = false;
<<<<<<< HEAD
  if (Opts.ShortWChar)
    WCharType = UnsignedShort;
=======

  switch (Opts.WCharSize) {
  default: llvm_unreachable("invalid wchar_t width");
  case 0: break;
  case 1: WCharType = Opts.WCharIsSigned ? SignedChar : UnsignedChar; break;
  case 2: WCharType = Opts.WCharIsSigned ? SignedShort : UnsignedShort; break;
  case 4: WCharType = Opts.WCharIsSigned ? SignedInt : UnsignedInt; break;
  }

>>>>>>> b2b84690
  if (Opts.AlignDouble) {
    DoubleAlign = LongLongAlign = 64;
    LongDoubleAlign = 64;
  }

  if (Opts.OpenCL) {
    // OpenCL C requires specific widths for types, irrespective of
    // what these normally are for the target.
    // We also define long long and long double here, although the
    // OpenCL standard only mentions these as "reserved".
    IntWidth = IntAlign = 32;
    LongWidth = LongAlign = 64;
    LongLongWidth = LongLongAlign = 128;
    HalfWidth = HalfAlign = 16;
    FloatWidth = FloatAlign = 32;

    // Embedded 32-bit targets (OpenCL EP) might have double C type
    // defined as float. Let's not override this as it might lead
    // to generating illegal code that uses 64bit doubles.
    if (DoubleWidth != FloatWidth) {
      DoubleWidth = DoubleAlign = 64;
      DoubleFormat = &llvm::APFloat::IEEEdouble();
    }
    LongDoubleWidth = LongDoubleAlign = 128;

    unsigned MaxPointerWidth = getMaxPointerWidth();
    assert(MaxPointerWidth == 32 || MaxPointerWidth == 64);
    bool Is32BitArch = MaxPointerWidth == 32;
    SizeType = Is32BitArch ? UnsignedInt : UnsignedLong;
    PtrDiffType = Is32BitArch ? SignedInt : SignedLong;
    IntPtrType = Is32BitArch ? SignedInt : SignedLong;

    IntMaxType = SignedLongLong;
    Int64Type = SignedLong;

    HalfFormat = &llvm::APFloat::IEEEhalf();
    FloatFormat = &llvm::APFloat::IEEEsingle();
    LongDoubleFormat = &llvm::APFloat::IEEEquad();
  }

  if (Opts.NewAlignOverride)
    NewAlign = Opts.NewAlignOverride * getCharWidth();
<<<<<<< HEAD
=======

  // Each unsigned fixed point type has the same number of fractional bits as
  // its corresponding signed type.
  PaddingOnUnsignedFixedPoint |= Opts.PaddingOnUnsignedFixedPoint;
  CheckFixedPointBits();
>>>>>>> b2b84690
}

bool TargetInfo::initFeatureMap(
    llvm::StringMap<bool> &Features, DiagnosticsEngine &Diags, StringRef CPU,
    const std::vector<std::string> &FeatureVec) const {
  for (const auto &F : FeatureVec) {
    StringRef Name = F;
    // Apply the feature via the target.
    bool Enabled = Name[0] == '+';
    setFeatureEnabled(Features, Name.substr(1), Enabled);
<<<<<<< HEAD
=======
  }
  return true;
}

TargetInfo::CallingConvKind
TargetInfo::getCallingConvKind(bool ClangABICompat4) const {
  if (getCXXABI() != TargetCXXABI::Microsoft &&
      (ClangABICompat4 || getTriple().getOS() == llvm::Triple::PS4))
    return CCK_ClangABI4OrPS4;
  return CCK_Default;
}

LangAS TargetInfo::getOpenCLTypeAddrSpace(OpenCLTypeKind TK) const {
  switch (TK) {
  case OCLTK_Image:
  case OCLTK_Pipe:
    return LangAS::opencl_global;

  case OCLTK_Sampler:
    return LangAS::opencl_constant;

  default:
    return LangAS::Default;
>>>>>>> b2b84690
  }
  return true;
}

//===----------------------------------------------------------------------===//


static StringRef removeGCCRegisterPrefix(StringRef Name) {
  if (Name[0] == '%' || Name[0] == '#')
    Name = Name.substr(1);

  return Name;
}

/// isValidClobber - Returns whether the passed in string is
/// a valid clobber in an inline asm statement. This is used by
/// Sema.
bool TargetInfo::isValidClobber(StringRef Name) const {
  return (isValidGCCRegisterName(Name) ||
          Name == "memory" || Name == "cc");
}

/// isValidGCCRegisterName - Returns whether the passed in string
/// is a valid register name according to GCC. This is used by Sema for
/// inline asm statements.
bool TargetInfo::isValidGCCRegisterName(StringRef Name) const {
  if (Name.empty())
    return false;

  // Get rid of any register prefix.
  Name = removeGCCRegisterPrefix(Name);
  if (Name.empty())
    return false;

  ArrayRef<const char *> Names = getGCCRegNames();

  // If we have a number it maps to an entry in the register name array.
  if (isDigit(Name[0])) {
    unsigned n;
    if (!Name.getAsInteger(0, n))
      return n < Names.size();
  }

  // Check register names.
  if (std::find(Names.begin(), Names.end(), Name) != Names.end())
    return true;

  // Check any additional names that we have.
  for (const AddlRegName &ARN : getGCCAddlRegNames())
    for (const char *AN : ARN.Names) {
      if (!AN)
        break;
      // Make sure the register that the additional name is for is within
      // the bounds of the register names from above.
      if (AN == Name && ARN.RegNum < Names.size())
        return true;
    }

  // Now check aliases.
  for (const GCCRegAlias &GRA : getGCCRegAliases())
    for (const char *A : GRA.Aliases) {
      if (!A)
        break;
      if (A == Name)
        return true;
    }

  return false;
}

StringRef TargetInfo::getNormalizedGCCRegisterName(StringRef Name,
                                                   bool ReturnCanonical) const {
  assert(isValidGCCRegisterName(Name) && "Invalid register passed in");

  // Get rid of any register prefix.
  Name = removeGCCRegisterPrefix(Name);

  ArrayRef<const char *> Names = getGCCRegNames();

  // First, check if we have a number.
  if (isDigit(Name[0])) {
    unsigned n;
    if (!Name.getAsInteger(0, n)) {
      assert(n < Names.size() && "Out of bounds register number!");
      return Names[n];
    }
  }

  // Check any additional names that we have.
  for (const AddlRegName &ARN : getGCCAddlRegNames())
    for (const char *AN : ARN.Names) {
      if (!AN)
        break;
      // Make sure the register that the additional name is for is within
      // the bounds of the register names from above.
      if (AN == Name && ARN.RegNum < Names.size())
        return ReturnCanonical ? Names[ARN.RegNum] : Name;
    }

  // Now check aliases.
  for (const GCCRegAlias &RA : getGCCRegAliases())
    for (const char *A : RA.Aliases) {
      if (!A)
        break;
      if (A == Name)
        return RA.Register;
    }

  return Name;
}

bool TargetInfo::validateOutputConstraint(ConstraintInfo &Info) const {
  const char *Name = Info.getConstraintStr().c_str();
  // An output constraint must start with '=' or '+'
  if (*Name != '=' && *Name != '+')
    return false;

  if (*Name == '+')
    Info.setIsReadWrite();

  Name++;
  while (*Name) {
    switch (*Name) {
    default:
      if (!validateAsmConstraint(Name, Info)) {
        // FIXME: We temporarily return false
        // so we can add more constraints as we hit it.
        // Eventually, an unknown constraint should just be treated as 'g'.
        return false;
      }
      break;
    case '&': // early clobber.
      Info.setEarlyClobber();
      break;
    case '%': // commutative.
      // FIXME: Check that there is a another register after this one.
      break;
    case 'r': // general register.
      Info.setAllowsRegister();
      break;
    case 'm': // memory operand.
    case 'o': // offsetable memory operand.
    case 'V': // non-offsetable memory operand.
    case '<': // autodecrement memory operand.
    case '>': // autoincrement memory operand.
      Info.setAllowsMemory();
      break;
    case 'g': // general register, memory operand or immediate integer.
    case 'X': // any operand.
      Info.setAllowsRegister();
      Info.setAllowsMemory();
      break;
    case ',': // multiple alternative constraint.  Pass it.
      // Handle additional optional '=' or '+' modifiers.
      if (Name[1] == '=' || Name[1] == '+')
        Name++;
      break;
    case '#': // Ignore as constraint.
      while (Name[1] && Name[1] != ',')
        Name++;
      break;
    case '?': // Disparage slightly code.
    case '!': // Disparage severely.
    case '*': // Ignore for choosing register preferences.
    case 'i': // Ignore i,n,E,F as output constraints (match from the other
              // chars)
    case 'n':
    case 'E':
    case 'F':
      break;  // Pass them.
    }

    Name++;
  }

  // Early clobber with a read-write constraint which doesn't permit registers
  // is invalid.
  if (Info.earlyClobber() && Info.isReadWrite() && !Info.allowsRegister())
    return false;

  // If a constraint allows neither memory nor register operands it contains
  // only modifiers. Reject it.
  return Info.allowsMemory() || Info.allowsRegister();
}

bool TargetInfo::resolveSymbolicName(const char *&Name,
                                     ArrayRef<ConstraintInfo> OutputConstraints,
                                     unsigned &Index) const {
  assert(*Name == '[' && "Symbolic name did not start with '['");
  Name++;
  const char *Start = Name;
  while (*Name && *Name != ']')
    Name++;

  if (!*Name) {
    // Missing ']'
    return false;
  }

  std::string SymbolicName(Start, Name - Start);

  for (Index = 0; Index != OutputConstraints.size(); ++Index)
    if (SymbolicName == OutputConstraints[Index].getName())
      return true;

  return false;
}

bool TargetInfo::validateInputConstraint(
                              MutableArrayRef<ConstraintInfo> OutputConstraints,
                              ConstraintInfo &Info) const {
  const char *Name = Info.ConstraintStr.c_str();

  if (!*Name)
    return false;

  while (*Name) {
    switch (*Name) {
    default:
      // Check if we have a matching constraint
      if (*Name >= '0' && *Name <= '9') {
        const char *DigitStart = Name;
        while (Name[1] >= '0' && Name[1] <= '9')
          Name++;
        const char *DigitEnd = Name;
        unsigned i;
        if (StringRef(DigitStart, DigitEnd - DigitStart + 1)
                .getAsInteger(10, i))
          return false;

        // Check if matching constraint is out of bounds.
        if (i >= OutputConstraints.size()) return false;

        // A number must refer to an output only operand.
        if (OutputConstraints[i].isReadWrite())
          return false;

        // If the constraint is already tied, it must be tied to the
        // same operand referenced to by the number.
        if (Info.hasTiedOperand() && Info.getTiedOperand() != i)
          return false;

        // The constraint should have the same info as the respective
        // output constraint.
        Info.setTiedOperand(i, OutputConstraints[i]);
      } else if (!validateAsmConstraint(Name, Info)) {
        // FIXME: This error return is in place temporarily so we can
        // add more constraints as we hit it.  Eventually, an unknown
        // constraint should just be treated as 'g'.
        return false;
      }
      break;
    case '[': {
      unsigned Index = 0;
      if (!resolveSymbolicName(Name, OutputConstraints, Index))
        return false;

      // If the constraint is already tied, it must be tied to the
      // same operand referenced to by the number.
      if (Info.hasTiedOperand() && Info.getTiedOperand() != Index)
        return false;

      // A number must refer to an output only operand.
      if (OutputConstraints[Index].isReadWrite())
        return false;

      Info.setTiedOperand(Index, OutputConstraints[Index]);
      break;
    }
    case '%': // commutative
      // FIXME: Fail if % is used with the last operand.
      break;
    case 'i': // immediate integer.
    case 'n': // immediate integer with a known value.
      break;
    case 'I':  // Various constant constraints with target-specific meanings.
    case 'J':
    case 'K':
    case 'L':
    case 'M':
    case 'N':
    case 'O':
    case 'P':
      if (!validateAsmConstraint(Name, Info))
        return false;
      break;
    case 'r': // general register.
      Info.setAllowsRegister();
      break;
    case 'm': // memory operand.
    case 'o': // offsettable memory operand.
    case 'V': // non-offsettable memory operand.
    case '<': // autodecrement memory operand.
    case '>': // autoincrement memory operand.
      Info.setAllowsMemory();
      break;
    case 'g': // general register, memory operand or immediate integer.
    case 'X': // any operand.
      Info.setAllowsRegister();
      Info.setAllowsMemory();
      break;
    case 'E': // immediate floating point.
    case 'F': // immediate floating point.
    case 'p': // address operand.
      break;
    case ',': // multiple alternative constraint.  Ignore comma.
      break;
    case '#': // Ignore as constraint.
      while (Name[1] && Name[1] != ',')
        Name++;
      break;
    case '?': // Disparage slightly code.
    case '!': // Disparage severely.
    case '*': // Ignore for choosing register preferences.
      break;  // Pass them.
    }

    Name++;
  }

  return true;
<<<<<<< HEAD
=======
}

void TargetInfo::CheckFixedPointBits() const {
  // Check that the number of fractional and integral bits (and maybe sign) can
  // fit into the bits given for a fixed point type.
  assert(ShortAccumScale + getShortAccumIBits() + 1 <= ShortAccumWidth);
  assert(AccumScale + getAccumIBits() + 1 <= AccumWidth);
  assert(LongAccumScale + getLongAccumIBits() + 1 <= LongAccumWidth);
  assert(getUnsignedShortAccumScale() + getUnsignedShortAccumIBits() <=
         ShortAccumWidth);
  assert(getUnsignedAccumScale() + getUnsignedAccumIBits() <= AccumWidth);
  assert(getUnsignedLongAccumScale() + getUnsignedLongAccumIBits() <=
         LongAccumWidth);

  assert(getShortFractScale() + 1 <= ShortFractWidth);
  assert(getFractScale() + 1 <= FractWidth);
  assert(getLongFractScale() + 1 <= LongFractWidth);
  assert(getUnsignedShortFractScale() <= ShortFractWidth);
  assert(getUnsignedFractScale() <= FractWidth);
  assert(getUnsignedLongFractScale() <= LongFractWidth);

  // Each unsigned fract type has either the same number of fractional bits
  // as, or one more fractional bit than, its corresponding signed fract type.
  assert(getShortFractScale() == getUnsignedShortFractScale() ||
         getShortFractScale() == getUnsignedShortFractScale() - 1);
  assert(getFractScale() == getUnsignedFractScale() ||
         getFractScale() == getUnsignedFractScale() - 1);
  assert(getLongFractScale() == getUnsignedLongFractScale() ||
         getLongFractScale() == getUnsignedLongFractScale() - 1);

  // When arranged in order of increasing rank (see 6.3.1.3a), the number of
  // fractional bits is nondecreasing for each of the following sets of
  // fixed-point types:
  // - signed fract types
  // - unsigned fract types
  // - signed accum types
  // - unsigned accum types.
  assert(getLongFractScale() >= getFractScale() &&
         getFractScale() >= getShortFractScale());
  assert(getUnsignedLongFractScale() >= getUnsignedFractScale() &&
         getUnsignedFractScale() >= getUnsignedShortFractScale());
  assert(LongAccumScale >= AccumScale && AccumScale >= ShortAccumScale);
  assert(getUnsignedLongAccumScale() >= getUnsignedAccumScale() &&
         getUnsignedAccumScale() >= getUnsignedShortAccumScale());

  // When arranged in order of increasing rank (see 6.3.1.3a), the number of
  // integral bits is nondecreasing for each of the following sets of
  // fixed-point types:
  // - signed accum types
  // - unsigned accum types
  assert(getLongAccumIBits() >= getAccumIBits() &&
         getAccumIBits() >= getShortAccumIBits());
  assert(getUnsignedLongAccumIBits() >= getUnsignedAccumIBits() &&
         getUnsignedAccumIBits() >= getUnsignedShortAccumIBits());

  // Each signed accum type has at least as many integral bits as its
  // corresponding unsigned accum type.
  assert(getShortAccumIBits() >= getUnsignedShortAccumIBits());
  assert(getAccumIBits() >= getUnsignedAccumIBits());
  assert(getLongAccumIBits() >= getUnsignedLongAccumIBits());
>>>>>>> b2b84690
}<|MERGE_RESOLUTION|>--- conflicted
+++ resolved
@@ -33,10 +33,7 @@
   TLSSupported = true;
   VLASupported = true;
   NoAsmVariants = false;
-<<<<<<< HEAD
-=======
   HasLegalHalfType = false;
->>>>>>> b2b84690
   HasFloat128 = false;
   PointerWidth = PointerAlign = 32;
   BoolWidth = BoolAlign = 8;
@@ -67,11 +64,7 @@
   // From the glibc documentation, on GNU systems, malloc guarantees 16-byte
   // alignment on 64-bit systems and 8-byte alignment on 32-bit systems. See
   // https://www.gnu.org/software/libc/manual/html_node/Malloc-Examples.html
-<<<<<<< HEAD
-  if (T.isGNUEnvironment())
-=======
   if (T.isGNUEnvironment() || T.isWindowsMSVCEnvironment())
->>>>>>> b2b84690
     NewAlign = Triple.isArch64Bit() ? 128 : Triple.isArch32Bit() ? 64 : 0;
   else
     NewAlign = 0; // Infer from basic type alignment.
@@ -330,10 +323,6 @@
 void TargetInfo::adjust(LangOptions &Opts) {
   if (Opts.NoBitFieldTypeAlign)
     UseBitFieldTypeAlignment = false;
-<<<<<<< HEAD
-  if (Opts.ShortWChar)
-    WCharType = UnsignedShort;
-=======
 
   switch (Opts.WCharSize) {
   default: llvm_unreachable("invalid wchar_t width");
@@ -343,7 +332,6 @@
   case 4: WCharType = Opts.WCharIsSigned ? SignedInt : UnsignedInt; break;
   }
 
->>>>>>> b2b84690
   if (Opts.AlignDouble) {
     DoubleAlign = LongLongAlign = 64;
     LongDoubleAlign = 64;
@@ -386,14 +374,11 @@
 
   if (Opts.NewAlignOverride)
     NewAlign = Opts.NewAlignOverride * getCharWidth();
-<<<<<<< HEAD
-=======
 
   // Each unsigned fixed point type has the same number of fractional bits as
   // its corresponding signed type.
   PaddingOnUnsignedFixedPoint |= Opts.PaddingOnUnsignedFixedPoint;
   CheckFixedPointBits();
->>>>>>> b2b84690
 }
 
 bool TargetInfo::initFeatureMap(
@@ -404,8 +389,6 @@
     // Apply the feature via the target.
     bool Enabled = Name[0] == '+';
     setFeatureEnabled(Features, Name.substr(1), Enabled);
-<<<<<<< HEAD
-=======
   }
   return true;
 }
@@ -429,9 +412,7 @@
 
   default:
     return LangAS::Default;
->>>>>>> b2b84690
-  }
-  return true;
+  }
 }
 
 //===----------------------------------------------------------------------===//
@@ -751,8 +732,6 @@
   }
 
   return true;
-<<<<<<< HEAD
-=======
 }
 
 void TargetInfo::CheckFixedPointBits() const {
@@ -813,5 +792,4 @@
   assert(getShortAccumIBits() >= getUnsignedShortAccumIBits());
   assert(getAccumIBits() >= getUnsignedAccumIBits());
   assert(getLongAccumIBits() >= getUnsignedLongAccumIBits());
->>>>>>> b2b84690
 }