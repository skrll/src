//===--- Builtins.cpp - Builtin function implementation -------------------===//
//
//                     The LLVM Compiler Infrastructure
//
// This file is distributed under the University of Illinois Open Source
// License. See LICENSE.TXT for details.
//
//===----------------------------------------------------------------------===//
//
//  This file implements various things for builtin functions.
//
//===----------------------------------------------------------------------===//

#include "clang/Basic/Builtins.h"
#include "clang/Basic/IdentifierTable.h"
#include "clang/Basic/LangOptions.h"
#include "clang/Basic/TargetInfo.h"
#include "llvm/ADT/StringRef.h"
using namespace clang;

static const Builtin::Info BuiltinInfo[] = {
  { "not a builtin function", nullptr, nullptr, nullptr, ALL_LANGUAGES,nullptr},
#define BUILTIN(ID, TYPE, ATTRS)                                               \
  { #ID, TYPE, ATTRS, nullptr, ALL_LANGUAGES, nullptr },
#define LANGBUILTIN(ID, TYPE, ATTRS, LANGS)                                    \
  { #ID, TYPE, ATTRS, nullptr, LANGS, nullptr },
#define LIBBUILTIN(ID, TYPE, ATTRS, HEADER, LANGS)                             \
  { #ID, TYPE, ATTRS, HEADER, LANGS, nullptr },
#include "clang/Basic/Builtins.def"
};

const Builtin::Info &Builtin::Context::getRecord(unsigned ID) const {
  if (ID < Builtin::FirstTSBuiltin)
    return BuiltinInfo[ID];
  assert(((ID - Builtin::FirstTSBuiltin) <
          (TSRecords.size() + AuxTSRecords.size())) &&
         "Invalid builtin ID!");
  if (isAuxBuiltinID(ID))
    return AuxTSRecords[getAuxBuiltinID(ID) - Builtin::FirstTSBuiltin];
  return TSRecords[ID - Builtin::FirstTSBuiltin];
}

void Builtin::Context::InitializeTarget(const TargetInfo &Target,
                                        const TargetInfo *AuxTarget) {
  assert(TSRecords.empty() && "Already initialized target?");
  TSRecords = Target.getTargetBuiltins();
  if (AuxTarget)
    AuxTSRecords = AuxTarget->getTargetBuiltins();
}

bool Builtin::Context::isBuiltinFunc(const char *Name) {
  StringRef FuncName(Name);
  for (unsigned i = Builtin::NotBuiltin + 1; i != Builtin::FirstTSBuiltin; ++i)
    if (FuncName.equals(BuiltinInfo[i].Name))
      return strchr(BuiltinInfo[i].Attributes, 'f') != nullptr;

  return false;
}

bool Builtin::Context::builtinIsSupported(const Builtin::Info &BuiltinInfo,
                                          const LangOptions &LangOpts) {
  bool BuiltinsUnsupported =
      (LangOpts.NoBuiltin || LangOpts.isNoBuiltinFunc(BuiltinInfo.Name)) &&
      strchr(BuiltinInfo.Attributes, 'f');
  bool MathBuiltinsUnsupported =
    LangOpts.NoMathBuiltin && BuiltinInfo.HeaderName &&
    llvm::StringRef(BuiltinInfo.HeaderName).equals("math.h");
  bool GnuModeUnsupported = !LangOpts.GNUMode && (BuiltinInfo.Langs & GNU_LANG);
  bool MSModeUnsupported =
      !LangOpts.MicrosoftExt && (BuiltinInfo.Langs & MS_LANG);
  bool ObjCUnsupported = !LangOpts.ObjC1 && BuiltinInfo.Langs == OBJC_LANG;
<<<<<<< HEAD
  bool OclCUnsupported = LangOpts.OpenCLVersion != 200 &&
                         BuiltinInfo.Langs == OCLC20_LANG;
  return !BuiltinsUnsupported && !MathBuiltinsUnsupported && !OclCUnsupported &&
=======
  bool OclC1Unsupported = (LangOpts.OpenCLVersion / 100) != 1 &&
                          (BuiltinInfo.Langs & ALL_OCLC_LANGUAGES ) ==  OCLC1X_LANG;
  bool OclC2Unsupported = LangOpts.OpenCLVersion != 200 &&
                          (BuiltinInfo.Langs & ALL_OCLC_LANGUAGES) == OCLC20_LANG;
  bool OclCUnsupported = !LangOpts.OpenCL &&
                         (BuiltinInfo.Langs & ALL_OCLC_LANGUAGES);
  bool OpenMPUnsupported = !LangOpts.OpenMP && BuiltinInfo.Langs == OMP_LANG;
  return !BuiltinsUnsupported && !MathBuiltinsUnsupported && !OclCUnsupported &&
         !OclC1Unsupported && !OclC2Unsupported && !OpenMPUnsupported &&
>>>>>>> b2b84690
         !GnuModeUnsupported && !MSModeUnsupported && !ObjCUnsupported;
}

/// initializeBuiltins - Mark the identifiers for all the builtins with their
/// appropriate builtin ID # and mark any non-portable builtin identifiers as
/// such.
void Builtin::Context::initializeBuiltins(IdentifierTable &Table,
                                          const LangOptions& LangOpts) {
  // Step #1: mark all target-independent builtins with their ID's.
  for (unsigned i = Builtin::NotBuiltin+1; i != Builtin::FirstTSBuiltin; ++i)
    if (builtinIsSupported(BuiltinInfo[i], LangOpts)) {
      Table.get(BuiltinInfo[i].Name).setBuiltinID(i);
    }

  // Step #2: Register target-specific builtins.
  for (unsigned i = 0, e = TSRecords.size(); i != e; ++i)
    if (builtinIsSupported(TSRecords[i], LangOpts))
      Table.get(TSRecords[i].Name).setBuiltinID(i + Builtin::FirstTSBuiltin);

  // Step #3: Register target-specific builtins for AuxTarget.
  for (unsigned i = 0, e = AuxTSRecords.size(); i != e; ++i)
    Table.get(AuxTSRecords[i].Name)
        .setBuiltinID(i + Builtin::FirstTSBuiltin + TSRecords.size());
}

void Builtin::Context::forgetBuiltin(unsigned ID, IdentifierTable &Table) {
  Table.get(getRecord(ID).Name).setBuiltinID(0);
}

<<<<<<< HEAD
bool Builtin::Context::isLike(unsigned ID, unsigned &FormatIdx,
                              bool &HasVAListArg, const char *Fmt) const {
  assert(Fmt && "Not passed a format string");
  assert(::strlen(Fmt) == 2 &&
         "Format string needs to be two characters long");
  assert(::toupper(Fmt[0]) == Fmt[1] &&
         "Format string is not in the form \"xX\"");

=======
unsigned Builtin::Context::getRequiredVectorWidth(unsigned ID) const {
  const char *WidthPos = ::strchr(getRecord(ID).Attributes, 'V');
  if (!WidthPos)
    return 0;

  ++WidthPos;
  assert(*WidthPos == ':' &&
         "Vector width specifier must be followed by a ':'");
  ++WidthPos;

  char *EndPos;
  unsigned Width = ::strtol(WidthPos, &EndPos, 10);
  assert(*EndPos == ':' && "Vector width specific must end with a ':'");
  return Width;
}

bool Builtin::Context::isLike(unsigned ID, unsigned &FormatIdx,
                              bool &HasVAListArg, const char *Fmt) const {
  assert(Fmt && "Not passed a format string");
  assert(::strlen(Fmt) == 2 &&
         "Format string needs to be two characters long");
  assert(::toupper(Fmt[0]) == Fmt[1] &&
         "Format string is not in the form \"xX\"");

>>>>>>> b2b84690
  const char *Like = ::strpbrk(getRecord(ID).Attributes, Fmt);
  if (!Like)
    return false;

  HasVAListArg = (*Like == Fmt[1]);

  ++Like;
  assert(*Like == ':' && "Format specifier must be followed by a ':'");
  ++Like;

  assert(::strchr(Like, ':') && "Format specifier must end with a ':'");
  FormatIdx = ::strtol(Like, nullptr, 10);
  return true;
}

bool Builtin::Context::isPrintfLike(unsigned ID, unsigned &FormatIdx,
                                    bool &HasVAListArg) {
  return isLike(ID, FormatIdx, HasVAListArg, "pP");
<<<<<<< HEAD
}

bool Builtin::Context::isScanfLike(unsigned ID, unsigned &FormatIdx,
                                   bool &HasVAListArg) {
  return isLike(ID, FormatIdx, HasVAListArg, "sS");
=======
}

bool Builtin::Context::isScanfLike(unsigned ID, unsigned &FormatIdx,
                                   bool &HasVAListArg) {
  return isLike(ID, FormatIdx, HasVAListArg, "sS");
}

bool Builtin::Context::canBeRedeclared(unsigned ID) const {
  return ID == Builtin::NotBuiltin ||
         ID == Builtin::BI__va_start ||
         (!hasReferenceArgsOrResult(ID) &&
          !hasCustomTypechecking(ID));
>>>>>>> b2b84690
}<|MERGE_RESOLUTION|>--- conflicted
+++ resolved
@@ -69,11 +69,6 @@
   bool MSModeUnsupported =
       !LangOpts.MicrosoftExt && (BuiltinInfo.Langs & MS_LANG);
   bool ObjCUnsupported = !LangOpts.ObjC1 && BuiltinInfo.Langs == OBJC_LANG;
-<<<<<<< HEAD
-  bool OclCUnsupported = LangOpts.OpenCLVersion != 200 &&
-                         BuiltinInfo.Langs == OCLC20_LANG;
-  return !BuiltinsUnsupported && !MathBuiltinsUnsupported && !OclCUnsupported &&
-=======
   bool OclC1Unsupported = (LangOpts.OpenCLVersion / 100) != 1 &&
                           (BuiltinInfo.Langs & ALL_OCLC_LANGUAGES ) ==  OCLC1X_LANG;
   bool OclC2Unsupported = LangOpts.OpenCLVersion != 200 &&
@@ -83,7 +78,6 @@
   bool OpenMPUnsupported = !LangOpts.OpenMP && BuiltinInfo.Langs == OMP_LANG;
   return !BuiltinsUnsupported && !MathBuiltinsUnsupported && !OclCUnsupported &&
          !OclC1Unsupported && !OclC2Unsupported && !OpenMPUnsupported &&
->>>>>>> b2b84690
          !GnuModeUnsupported && !MSModeUnsupported && !ObjCUnsupported;
 }
 
@@ -113,16 +107,6 @@
   Table.get(getRecord(ID).Name).setBuiltinID(0);
 }
 
-<<<<<<< HEAD
-bool Builtin::Context::isLike(unsigned ID, unsigned &FormatIdx,
-                              bool &HasVAListArg, const char *Fmt) const {
-  assert(Fmt && "Not passed a format string");
-  assert(::strlen(Fmt) == 2 &&
-         "Format string needs to be two characters long");
-  assert(::toupper(Fmt[0]) == Fmt[1] &&
-         "Format string is not in the form \"xX\"");
-
-=======
 unsigned Builtin::Context::getRequiredVectorWidth(unsigned ID) const {
   const char *WidthPos = ::strchr(getRecord(ID).Attributes, 'V');
   if (!WidthPos)
@@ -147,7 +131,6 @@
   assert(::toupper(Fmt[0]) == Fmt[1] &&
          "Format string is not in the form \"xX\"");
 
->>>>>>> b2b84690
   const char *Like = ::strpbrk(getRecord(ID).Attributes, Fmt);
   if (!Like)
     return false;
@@ -166,13 +149,6 @@
 bool Builtin::Context::isPrintfLike(unsigned ID, unsigned &FormatIdx,
                                     bool &HasVAListArg) {
   return isLike(ID, FormatIdx, HasVAListArg, "pP");
-<<<<<<< HEAD
-}
-
-bool Builtin::Context::isScanfLike(unsigned ID, unsigned &FormatIdx,
-                                   bool &HasVAListArg) {
-  return isLike(ID, FormatIdx, HasVAListArg, "sS");
-=======
 }
 
 bool Builtin::Context::isScanfLike(unsigned ID, unsigned &FormatIdx,
@@ -185,5 +161,4 @@
          ID == Builtin::BI__va_start ||
          (!hasReferenceArgsOrResult(ID) &&
           !hasCustomTypechecking(ID));
->>>>>>> b2b84690
 }