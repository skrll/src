--- conflicted
+++ resolved
@@ -179,11 +179,7 @@
 
 bool hasSideEffects(Expr *E, ASTContext &Ctx);
 bool isGlobalVar(Expr *E);
-<<<<<<< HEAD
-/// \brief Returns "nil" or "0" if 'nil' macro is not actually defined.
-=======
 /// Returns "nil" or "0" if 'nil' macro is not actually defined.
->>>>>>> b2b84690
 StringRef getNilString(MigrationPass &Pass);
 
 template <typename BODY_TRANS>
