--- conflicted
+++ resolved
@@ -283,12 +283,7 @@
     SourceManager &SM = Pass.Ctx.getSourceManager();
     SourceLocation Loc = E->getExprLoc();
     assert(Loc.isMacroID());
-<<<<<<< HEAD
-    SourceLocation MacroBegin, MacroEnd;
-    std::tie(MacroBegin, MacroEnd) = SM.getImmediateExpansionRange(Loc);
-=======
     CharSourceRange MacroRange = SM.getImmediateExpansionRange(Loc);
->>>>>>> b2b84690
     SourceRange SubRange = E->getSubExpr()->IgnoreParenImpCasts()->getSourceRange();
     SourceLocation InnerBegin = SM.getImmediateMacroCallerLoc(SubRange.getBegin());
     SourceLocation InnerEnd = SM.getImmediateMacroCallerLoc(SubRange.getEnd());
