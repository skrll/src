--- conflicted
+++ resolved
@@ -14,15 +14,11 @@
 #include "clang/Analysis/Analyses/UninitializedValues.h"
 #include "clang/AST/Attr.h"
 #include "clang/AST/Decl.h"
-<<<<<<< HEAD
-#include "clang/AST/DeclCXX.h"
-=======
 #include "clang/AST/DeclBase.h"
 #include "clang/AST/Expr.h"
 #include "clang/AST/OperationKinds.h"
 #include "clang/AST/Stmt.h"
 #include "clang/AST/StmtObjC.h"
->>>>>>> b2b84690
 #include "clang/AST/StmtVisitor.h"
 #include "clang/AST/Type.h"
 #include "clang/Analysis/Analyses/PostOrderCFGView.h"
@@ -271,14 +267,8 @@
     B = *PO_I;
     ++PO_I;
   }
-<<<<<<< HEAD
-  else {
-    return nullptr;
-  }
-=======
   else
     return nullptr;
->>>>>>> b2b84690
 
   assert(enqueuedBlocks[B->getBlockID()] == true);
   enqueuedBlocks[B->getBlockID()] = false;
@@ -395,53 +385,31 @@
 void ClassifyRefs::classify(const Expr *E, Class C) {
   // The result of a ?: could also be an lvalue.
   E = E->IgnoreParens();
-<<<<<<< HEAD
-  if (const ConditionalOperator *CO = dyn_cast<ConditionalOperator>(E)) {
-=======
   if (const auto *CO = dyn_cast<ConditionalOperator>(E)) {
->>>>>>> b2b84690
     classify(CO->getTrueExpr(), C);
     classify(CO->getFalseExpr(), C);
     return;
   }
 
-<<<<<<< HEAD
-  if (const BinaryConditionalOperator *BCO =
-          dyn_cast<BinaryConditionalOperator>(E)) {
-=======
   if (const auto *BCO = dyn_cast<BinaryConditionalOperator>(E)) {
->>>>>>> b2b84690
     classify(BCO->getFalseExpr(), C);
     return;
   }
 
-<<<<<<< HEAD
-  if (const OpaqueValueExpr *OVE = dyn_cast<OpaqueValueExpr>(E)) {
-=======
   if (const auto *OVE = dyn_cast<OpaqueValueExpr>(E)) {
->>>>>>> b2b84690
     classify(OVE->getSourceExpr(), C);
     return;
   }
 
-<<<<<<< HEAD
-  if (const MemberExpr *ME = dyn_cast<MemberExpr>(E)) {
-    if (VarDecl *VD = dyn_cast<VarDecl>(ME->getMemberDecl())) {
-=======
   if (const auto *ME = dyn_cast<MemberExpr>(E)) {
     if (const auto *VD = dyn_cast<VarDecl>(ME->getMemberDecl())) {
->>>>>>> b2b84690
       if (!VD->isStaticDataMember())
         classify(ME->getBase(), C);
     }
     return;
   }
 
-<<<<<<< HEAD
-  if (const BinaryOperator *BO = dyn_cast<BinaryOperator>(E)) {
-=======
   if (const auto *BO = dyn_cast<BinaryOperator>(E)) {
->>>>>>> b2b84690
     switch (BO->getOpcode()) {
     case BO_PtrMemD:
     case BO_PtrMemI:
@@ -462,11 +430,7 @@
 
 void ClassifyRefs::VisitDeclStmt(DeclStmt *DS) {
   for (auto *DI : DS->decls()) {
-<<<<<<< HEAD
-    VarDecl *VD = dyn_cast<VarDecl>(DI);
-=======
     auto *VD = dyn_cast<VarDecl>(DI);
->>>>>>> b2b84690
     if (VD && isTrackedVar(VD))
       if (const DeclRefExpr *DRE = getSelfInitExpr(VD))
         Classification[DRE] = SelfInit;
@@ -498,24 +462,11 @@
 
 void ClassifyRefs::VisitCallExpr(CallExpr *CE) {
   // Classify arguments to std::move as used.
-<<<<<<< HEAD
-  if (CE->getNumArgs() == 1) {
-    if (FunctionDecl *FD = CE->getDirectCallee()) {
-      if (FD->isInStdNamespace() && FD->getIdentifier() &&
-          FD->getIdentifier()->isStr("move")) {
-        // RecordTypes are handled in SemaDeclCXX.cpp.
-        if (!CE->getArg(0)->getType()->isRecordType())
-          classify(CE->getArg(0), Use);
-        return;
-      }
-    }
-=======
   if (CE->isCallToStdMove()) {
     // RecordTypes are handled in SemaDeclCXX.cpp.
     if (!CE->getArg(0)->getType()->isRecordType())
       classify(CE->getArg(0), Use);
     return;
->>>>>>> b2b84690
   }
 
   // If a value is passed by const pointer or by const reference to a function,
@@ -528,11 +479,7 @@
         classify((*I), Ignore);
     } else if (isPointerToConst((*I)->getType())) {
       const Expr *Ex = stripCasts(DC->getParentASTContext(), *I);
-<<<<<<< HEAD
-      const UnaryOperator *UO = dyn_cast<UnaryOperator>(Ex);
-=======
       const auto *UO = dyn_cast<UnaryOperator>(Ex);
->>>>>>> b2b84690
       if (UO && UO->getOpcode() == UO_AddrOf)
         Ex = UO->getSubExpr();
       classify(Ex, Ignore);
@@ -824,11 +771,7 @@
 
 void TransferFunctions::VisitDeclStmt(DeclStmt *DS) {
   for (auto *DI : DS->decls()) {
-<<<<<<< HEAD
-    VarDecl *VD = dyn_cast<VarDecl>(DI);
-=======
     auto *VD = dyn_cast<VarDecl>(DI);
->>>>>>> b2b84690
     if (VD && isTrackedVar(VD)) {
       if (getSelfInitExpr(VD)) {
         // If the initializer consists solely of a reference to itself, we
@@ -909,15 +852,6 @@
 /// variable.  It is mainly used to prune out work during the final
 /// reporting pass.
 struct PruneBlocksHandler : public UninitVariablesHandler {
-<<<<<<< HEAD
-  PruneBlocksHandler(unsigned numBlocks)
-    : hadUse(numBlocks, false), hadAnyUse(false),
-      currentBlock(0) {}
-
-  ~PruneBlocksHandler() override {}
-
-=======
->>>>>>> b2b84690
   /// Records if a CFGBlock had a potential use of an uninitialized variable.
   llvm::BitVector hadUse;
 
@@ -929,11 +863,8 @@
 
   PruneBlocksHandler(unsigned numBlocks) : hadUse(numBlocks, false) {}
 
-<<<<<<< HEAD
-=======
   ~PruneBlocksHandler() override = default;
 
->>>>>>> b2b84690
   void handleUseOfUninitVariable(const VarDecl *vd,
                                  const UninitUse &use) override {
     hadUse[currentBlock] = true;
