//== PrintfFormatString.cpp - Analysis of printf format strings --*- C++ -*-==//
//
//                     The LLVM Compiler Infrastructure
//
// This file is distributed under the University of Illinois Open Source
// License. See LICENSE.TXT for details.
//
//===----------------------------------------------------------------------===//
//
// Handling of format string in printf and friends.  The structure of format
// strings for fprintf() are described in C99 7.19.6.1.
//
//===----------------------------------------------------------------------===//

#include "clang/Analysis/Analyses/FormatString.h"
#include "clang/Analysis/Analyses/OSLog.h"
#include "FormatStringParsing.h"
#include "clang/Basic/TargetInfo.h"

using clang::analyze_format_string::ArgType;
using clang::analyze_format_string::FormatStringHandler;
using clang::analyze_format_string::LengthModifier;
using clang::analyze_format_string::OptionalAmount;
using clang::analyze_format_string::ConversionSpecifier;
using clang::analyze_printf::PrintfSpecifier;

using namespace clang;

typedef clang::analyze_format_string::SpecifierResult<PrintfSpecifier>
        PrintfSpecifierResult;

//===----------------------------------------------------------------------===//
// Methods for parsing format strings.
//===----------------------------------------------------------------------===//

using analyze_format_string::ParseNonPositionAmount;

static bool ParsePrecision(FormatStringHandler &H, PrintfSpecifier &FS,
                           const char *Start, const char *&Beg, const char *E,
                           unsigned *argIndex) {
  if (argIndex) {
    FS.setPrecision(ParseNonPositionAmount(Beg, E, *argIndex));
  } else {
    const OptionalAmount Amt = ParsePositionAmount(H, Start, Beg, E,
                                           analyze_format_string::PrecisionPos);
    if (Amt.isInvalid())
      return true;
    FS.setPrecision(Amt);
  }
  return false;
}

static bool ParseObjCFlags(FormatStringHandler &H, PrintfSpecifier &FS,
                           const char *FlagBeg, const char *E, bool Warn) {
   StringRef Flag(FlagBeg, E - FlagBeg);
   // Currently there is only one flag.
   if (Flag == "tt") {
     FS.setHasObjCTechnicalTerm(FlagBeg);
     return false;
   }
   // Handle either the case of no flag or an invalid flag.
   if (Warn) {
     if (Flag == "")
       H.HandleEmptyObjCModifierFlag(FlagBeg, E  - FlagBeg);
     else
       H.HandleInvalidObjCModifierFlag(FlagBeg, E  - FlagBeg);
   }
   return true;
}

static PrintfSpecifierResult ParsePrintfSpecifier(FormatStringHandler &H,
                                                  const char *&Beg,
                                                  const char *E,
                                                  unsigned &argIndex,
                                                  const LangOptions &LO,
                                                  const TargetInfo &Target,
                                                  bool Warn,
                                                  bool isFreeBSDKPrintf) {

  using namespace clang::analyze_format_string;
  using namespace clang::analyze_printf;

  const char *I = Beg;
  const char *Start = nullptr;
  UpdateOnReturn <const char*> UpdateBeg(Beg, I);

  // Look for a '%' character that indicates the start of a format specifier.
  for ( ; I != E ; ++I) {
    char c = *I;
    if (c == '\0') {
      // Detect spurious null characters, which are likely errors.
      H.HandleNullChar(I);
      return true;
    }
    if (c == '%') {
      Start = I++;  // Record the start of the format specifier.
      break;
    }
  }

  // No format specifier found?
  if (!Start)
    return false;

  if (I == E) {
    // No more characters left?
    if (Warn)
      H.HandleIncompleteSpecifier(Start, E - Start);
    return true;
  }

  PrintfSpecifier FS;
  if (ParseArgPosition(H, FS, Start, I, E))
    return true;

  if (I == E) {
    // No more characters left?
    if (Warn)
      H.HandleIncompleteSpecifier(Start, E - Start);
    return true;
  }

<<<<<<< HEAD
  const char *OSLogVisibilityFlagsStart = nullptr,
             *OSLogVisibilityFlagsEnd = nullptr;
  if (*I == '{') {
    OSLogVisibilityFlagsStart = I++;
    // Find the end of the modifier.
    while (I != E && *I != '}') {
      I++;
    }
    if (I == E) {
      if (Warn)
        H.HandleIncompleteSpecifier(Start, E - Start);
      return true;
    }
    assert(*I == '}');
    OSLogVisibilityFlagsEnd = I++;

    // Just see if 'private' or 'public' is the first word. os_log itself will
    // do any further parsing.
    const char *P = OSLogVisibilityFlagsStart + 1;
    while (P < OSLogVisibilityFlagsEnd && isspace(*P))
      P++;
    const char *WordStart = P;
    while (P < OSLogVisibilityFlagsEnd && (isalnum(*P) || *P == '_'))
      P++;
    const char *WordEnd = P;
    StringRef Word(WordStart, WordEnd - WordStart);
    if (Word == "private") {
      FS.setIsPrivate(WordStart);
    } else if (Word == "public") {
      FS.setIsPublic(WordStart);
=======
  if (*I == '{') {
    ++I;
    unsigned char PrivacyFlags = 0;
    StringRef MatchedStr;

    do {
      StringRef Str(I, E - I);
      std::string Match = "^[\t\n\v\f\r ]*(private|public)[\t\n\v\f\r ]*(,|})";
      llvm::Regex R(Match);
      SmallVector<StringRef, 2> Matches;

      if (R.match(Str, &Matches)) {
        MatchedStr = Matches[1];
        I += Matches[0].size();

        // Set the privacy flag if the privacy annotation in the
        // comma-delimited segment is at least as strict as the privacy
        // annotations in previous comma-delimited segments.
        if (MatchedStr.equals("private"))
          PrivacyFlags = clang::analyze_os_log::OSLogBufferItem::IsPrivate;
        else if (PrivacyFlags == 0 && MatchedStr.equals("public"))
          PrivacyFlags = clang::analyze_os_log::OSLogBufferItem::IsPublic;
      } else {
        size_t CommaOrBracePos =
            Str.find_if([](char c) { return c == ',' || c == '}'; });

        if (CommaOrBracePos == StringRef::npos) {
          // Neither a comma nor the closing brace was found.
          if (Warn)
            H.HandleIncompleteSpecifier(Start, E - Start);
          return true;
        }

        I += CommaOrBracePos + 1;
      }
      // Continue until the closing brace is found.
    } while (*(I - 1) == ',');

    // Set the privacy flag.
    switch (PrivacyFlags) {
    case 0:
      break;
    case clang::analyze_os_log::OSLogBufferItem::IsPrivate:
      FS.setIsPrivate(MatchedStr.data());
      break;
    case clang::analyze_os_log::OSLogBufferItem::IsPublic:
      FS.setIsPublic(MatchedStr.data());
      break;
    default:
      llvm_unreachable("Unexpected privacy flag value");
>>>>>>> b2b84690
    }
  }

  // Look for flags (if any).
  bool hasMore = true;
  for ( ; I != E; ++I) {
    switch (*I) {
      default: hasMore = false; break;
      case '\'':
        // FIXME: POSIX specific.  Always accept?
        FS.setHasThousandsGrouping(I);
        break;
      case '-': FS.setIsLeftJustified(I); break;
      case '+': FS.setHasPlusPrefix(I); break;
      case ' ': FS.setHasSpacePrefix(I); break;
      case '#': FS.setHasAlternativeForm(I); break;
      case '0': FS.setHasLeadingZeros(I); break;
    }
    if (!hasMore)
      break;
  }

  if (I == E) {
    // No more characters left?
    if (Warn)
      H.HandleIncompleteSpecifier(Start, E - Start);
    return true;
  }

  // Look for the field width (if any).
  if (ParseFieldWidth(H, FS, Start, I, E,
                      FS.usesPositionalArg() ? nullptr : &argIndex))
    return true;

  if (I == E) {
    // No more characters left?
    if (Warn)
      H.HandleIncompleteSpecifier(Start, E - Start);
    return true;
  }

  // Look for the precision (if any).
  if (*I == '.') {
    ++I;
    if (I == E) {
      if (Warn)
        H.HandleIncompleteSpecifier(Start, E - Start);
      return true;
    }

    if (ParsePrecision(H, FS, Start, I, E,
                       FS.usesPositionalArg() ? nullptr : &argIndex))
      return true;

    if (I == E) {
      // No more characters left?
      if (Warn)
        H.HandleIncompleteSpecifier(Start, E - Start);
      return true;
    }
  }

  // Look for the length modifier.
  if (ParseLengthModifier(FS, I, E, LO) && I == E) {
    // No more characters left?
    if (Warn)
      H.HandleIncompleteSpecifier(Start, E - Start);
    return true;
  }

  // Look for the Objective-C modifier flags, if any.
  // We parse these here, even if they don't apply to
  // the conversion specifier, and then emit an error
  // later if the conversion specifier isn't '@'.  This
  // enables better recovery, and we don't know if
  // these flags are applicable until later.
  const char *ObjCModifierFlagsStart = nullptr,
             *ObjCModifierFlagsEnd = nullptr;
  if (*I == '[') {
    ObjCModifierFlagsStart = I;
    ++I;
    auto flagStart = I;
    for (;; ++I) {
      ObjCModifierFlagsEnd = I;
      if (I == E) {
        if (Warn)
          H.HandleIncompleteSpecifier(Start, E - Start);
        return true;
      }
      // Did we find the closing ']'?
      if (*I == ']') {
        if (ParseObjCFlags(H, FS, flagStart, I, Warn))
          return true;
        ++I;
        break;
      }
      // There are no separators defined yet for multiple
      // Objective-C modifier flags.  When those are
      // defined, this is the place to check.
    }
  }

  if (*I == '\0') {
    // Detect spurious null characters, which are likely errors.
    H.HandleNullChar(I);
    return true;
  }

  // Finally, look for the conversion specifier.
  const char *conversionPosition = I++;
  ConversionSpecifier::Kind k = ConversionSpecifier::InvalidSpecifier;
  switch (*conversionPosition) {
    default:
      break;
    // C99: 7.19.6.1 (section 8).
    case '%': k = ConversionSpecifier::PercentArg;   break;
    case 'A': k = ConversionSpecifier::AArg; break;
    case 'E': k = ConversionSpecifier::EArg; break;
    case 'F': k = ConversionSpecifier::FArg; break;
    case 'G': k = ConversionSpecifier::GArg; break;
    case 'X': k = ConversionSpecifier::XArg; break;
    case 'a': k = ConversionSpecifier::aArg; break;
    case 'c': k = ConversionSpecifier::cArg; break;
    case 'd': k = ConversionSpecifier::dArg; break;
    case 'e': k = ConversionSpecifier::eArg; break;
    case 'f': k = ConversionSpecifier::fArg; break;
    case 'g': k = ConversionSpecifier::gArg; break;
    case 'i': k = ConversionSpecifier::iArg; break;
    case 'n': k = ConversionSpecifier::nArg; break;
    case 'o': k = ConversionSpecifier::oArg; break;
    case 'p': k = ConversionSpecifier::pArg; break;
    case 's': k = ConversionSpecifier::sArg; break;
    case 'u': k = ConversionSpecifier::uArg; break;
    case 'x': k = ConversionSpecifier::xArg; break;
    // POSIX specific.
    case 'C': k = ConversionSpecifier::CArg; break;
    case 'S': k = ConversionSpecifier::SArg; break;
    // Apple extension for os_log
    case 'P':
      k = ConversionSpecifier::PArg;
      break;
    // Objective-C.
    case '@': k = ConversionSpecifier::ObjCObjArg; break;
    // Glibc specific.
    case 'm': k = ConversionSpecifier::PrintErrno; break;
    // FreeBSD kernel specific.
    case 'b':
      if (isFreeBSDKPrintf)
        k = ConversionSpecifier::FreeBSDbArg; // int followed by char *
      break;
    case 'r':
      if (isFreeBSDKPrintf)
        k = ConversionSpecifier::FreeBSDrArg; // int
      break;
    case 'y':
      if (isFreeBSDKPrintf)
        k = ConversionSpecifier::FreeBSDyArg; // int
      break;
    // Apple-specific.
    case 'D':
      if (isFreeBSDKPrintf)
        k = ConversionSpecifier::FreeBSDDArg; // void * followed by char *
      else if (Target.getTriple().isOSDarwin())
        k = ConversionSpecifier::DArg;
      break;
    case 'O':
      if (Target.getTriple().isOSDarwin())
        k = ConversionSpecifier::OArg;
      break;
    case 'U':
      if (Target.getTriple().isOSDarwin())
        k = ConversionSpecifier::UArg;
      break;
    // MS specific.
    case 'Z':
      if (Target.getTriple().isOSMSVCRT())
        k = ConversionSpecifier::ZArg;
  }
  
  // Check to see if we used the Objective-C modifier flags with
  // a conversion specifier other than '@'.
  if (k != ConversionSpecifier::ObjCObjArg &&
      k != ConversionSpecifier::InvalidSpecifier &&
      ObjCModifierFlagsStart) {
    H.HandleObjCFlagsWithNonObjCConversion(ObjCModifierFlagsStart,
                                           ObjCModifierFlagsEnd + 1,
                                           conversionPosition);
    return true;
  }

  PrintfConversionSpecifier CS(conversionPosition, k);
  FS.setConversionSpecifier(CS);
  if (CS.consumesDataArgument() && !FS.usesPositionalArg())
    FS.setArgIndex(argIndex++);
  // FreeBSD kernel specific.
  if (k == ConversionSpecifier::FreeBSDbArg ||
      k == ConversionSpecifier::FreeBSDDArg)
    argIndex++;

  if (k == ConversionSpecifier::InvalidSpecifier) {
    unsigned Len = I - Start;
    if (ParseUTF8InvalidSpecifier(Start, E, Len)) {
      CS.setEndScanList(Start + Len);
      FS.setConversionSpecifier(CS);
    }
    // Assume the conversion takes one argument.
    return !H.HandleInvalidPrintfConversionSpecifier(FS, Start, Len);
  }
  return PrintfSpecifierResult(Start, FS);
}

bool clang::analyze_format_string::ParsePrintfString(FormatStringHandler &H,
                                                     const char *I,
                                                     const char *E,
                                                     const LangOptions &LO,
                                                     const TargetInfo &Target,
                                                     bool isFreeBSDKPrintf) {

  unsigned argIndex = 0;

  // Keep looking for a format specifier until we have exhausted the string.
  while (I != E) {
    const PrintfSpecifierResult &FSR = ParsePrintfSpecifier(H, I, E, argIndex,
                                                            LO, Target, true,
                                                            isFreeBSDKPrintf);
    // Did a fail-stop error of any kind occur when parsing the specifier?
    // If so, don't do any more processing.
    if (FSR.shouldStop())
      return true;
    // Did we exhaust the string or encounter an error that
    // we can recover from?
    if (!FSR.hasValue())
      continue;
    // We have a format specifier.  Pass it to the callback.
    if (!H.HandlePrintfSpecifier(FSR.getValue(), FSR.getStart(),
                                 I - FSR.getStart()))
      return true;
  }
  assert(I == E && "Format string not exhausted");
  return false;
}

bool clang::analyze_format_string::ParseFormatStringHasSArg(const char *I,
                                                            const char *E,
                                                            const LangOptions &LO,
                                                            const TargetInfo &Target) {
  
  unsigned argIndex = 0;
  
  // Keep looking for a %s format specifier until we have exhausted the string.
  FormatStringHandler H;
  while (I != E) {
    const PrintfSpecifierResult &FSR = ParsePrintfSpecifier(H, I, E, argIndex,
                                                            LO, Target, false,
                                                            false);
    // Did a fail-stop error of any kind occur when parsing the specifier?
    // If so, don't do any more processing.
    if (FSR.shouldStop())
      return false;
    // Did we exhaust the string or encounter an error that
    // we can recover from?
    if (!FSR.hasValue())
      continue;
    const analyze_printf::PrintfSpecifier &FS = FSR.getValue();
    // Return true if this a %s format specifier.
    if (FS.getConversionSpecifier().getKind() == ConversionSpecifier::Kind::sArg)
      return true;
  }
  return false;
}

//===----------------------------------------------------------------------===//
// Methods on PrintfSpecifier.
//===----------------------------------------------------------------------===//

ArgType PrintfSpecifier::getArgType(ASTContext &Ctx,
                                    bool IsObjCLiteral) const {
  const PrintfConversionSpecifier &CS = getConversionSpecifier();

  if (!CS.consumesDataArgument())
    return ArgType::Invalid();

  if (CS.getKind() == ConversionSpecifier::cArg)
    switch (LM.getKind()) {
      case LengthModifier::None:
        return Ctx.IntTy;
      case LengthModifier::AsLong:
      case LengthModifier::AsWide:
        return ArgType(ArgType::WIntTy, "wint_t");
      case LengthModifier::AsShort:
        if (Ctx.getTargetInfo().getTriple().isOSMSVCRT())
          return Ctx.IntTy;
        LLVM_FALLTHROUGH;
      default:
        return ArgType::Invalid();
    }

  if (CS.isIntArg())
    switch (LM.getKind()) {
      case LengthModifier::AsLongDouble:
        // GNU extension.
        return Ctx.LongLongTy;
      case LengthModifier::None:
        return Ctx.IntTy;
      case LengthModifier::AsInt32:
        return ArgType(Ctx.IntTy, "__int32");
      case LengthModifier::AsChar: return ArgType::AnyCharTy;
      case LengthModifier::AsShort: return Ctx.ShortTy;
      case LengthModifier::AsLong: return Ctx.LongTy;
      case LengthModifier::AsLongLong:
      case LengthModifier::AsQuad:
        return Ctx.LongLongTy;
      case LengthModifier::AsInt64:
        return ArgType(Ctx.LongLongTy, "__int64");
      case LengthModifier::AsIntMax:
        return ArgType(Ctx.getIntMaxType(), "intmax_t");
      case LengthModifier::AsSizeT:
<<<<<<< HEAD
        return ArgType(Ctx.getSignedSizeType(), "ssize_t");
=======
        return ArgType::makeSizeT(ArgType(Ctx.getSignedSizeType(), "ssize_t"));
>>>>>>> b2b84690
      case LengthModifier::AsInt3264:
        return Ctx.getTargetInfo().getTriple().isArch64Bit()
                   ? ArgType(Ctx.LongLongTy, "__int64")
                   : ArgType(Ctx.IntTy, "__int32");
      case LengthModifier::AsPtrDiff:
        return ArgType::makePtrdiffT(
            ArgType(Ctx.getPointerDiffType(), "ptrdiff_t"));
      case LengthModifier::AsAllocate:
      case LengthModifier::AsMAllocate:
      case LengthModifier::AsWide:
        return ArgType::Invalid();
    }

  if (CS.isUIntArg())
    switch (LM.getKind()) {
      case LengthModifier::AsLongDouble:
        // GNU extension.
        return Ctx.UnsignedLongLongTy;
      case LengthModifier::None:
        return Ctx.UnsignedIntTy;
      case LengthModifier::AsInt32:
        return ArgType(Ctx.UnsignedIntTy, "unsigned __int32");
      case LengthModifier::AsChar: return Ctx.UnsignedCharTy;
      case LengthModifier::AsShort: return Ctx.UnsignedShortTy;
      case LengthModifier::AsLong: return Ctx.UnsignedLongTy;
      case LengthModifier::AsLongLong:
      case LengthModifier::AsQuad:
        return Ctx.UnsignedLongLongTy;
      case LengthModifier::AsInt64:
        return ArgType(Ctx.UnsignedLongLongTy, "unsigned __int64");
      case LengthModifier::AsIntMax:
        return ArgType(Ctx.getUIntMaxType(), "uintmax_t");
      case LengthModifier::AsSizeT:
        return ArgType::makeSizeT(ArgType(Ctx.getSizeType(), "size_t"));
      case LengthModifier::AsInt3264:
        return Ctx.getTargetInfo().getTriple().isArch64Bit()
                   ? ArgType(Ctx.UnsignedLongLongTy, "unsigned __int64")
                   : ArgType(Ctx.UnsignedIntTy, "unsigned __int32");
      case LengthModifier::AsPtrDiff:
        return ArgType::makePtrdiffT(
            ArgType(Ctx.getUnsignedPointerDiffType(), "unsigned ptrdiff_t"));
      case LengthModifier::AsAllocate:
      case LengthModifier::AsMAllocate:
      case LengthModifier::AsWide:
        return ArgType::Invalid();
    }

  if (CS.isDoubleArg()) {
    if (LM.getKind() == LengthModifier::AsLongDouble)
      return Ctx.LongDoubleTy;
    return Ctx.DoubleTy;
  }

  if (CS.getKind() == ConversionSpecifier::nArg) {
    switch (LM.getKind()) {
      case LengthModifier::None:
        return ArgType::PtrTo(Ctx.IntTy);
      case LengthModifier::AsChar:
        return ArgType::PtrTo(Ctx.SignedCharTy);
      case LengthModifier::AsShort:
        return ArgType::PtrTo(Ctx.ShortTy);
      case LengthModifier::AsLong:
        return ArgType::PtrTo(Ctx.LongTy);
      case LengthModifier::AsLongLong:
      case LengthModifier::AsQuad:
        return ArgType::PtrTo(Ctx.LongLongTy);
      case LengthModifier::AsIntMax:
        return ArgType::PtrTo(ArgType(Ctx.getIntMaxType(), "intmax_t"));
      case LengthModifier::AsSizeT:
        return ArgType::PtrTo(ArgType(Ctx.getSignedSizeType(), "ssize_t"));
      case LengthModifier::AsPtrDiff:
        return ArgType::PtrTo(ArgType(Ctx.getPointerDiffType(), "ptrdiff_t"));
      case LengthModifier::AsLongDouble:
        return ArgType(); // FIXME: Is this a known extension?
      case LengthModifier::AsAllocate:
      case LengthModifier::AsMAllocate:
      case LengthModifier::AsInt32:
      case LengthModifier::AsInt3264:
      case LengthModifier::AsInt64:
      case LengthModifier::AsWide:
        return ArgType::Invalid();
    }
  }

  switch (CS.getKind()) {
    case ConversionSpecifier::sArg:
      if (LM.getKind() == LengthModifier::AsWideChar) {
        if (IsObjCLiteral)
          return ArgType(Ctx.getPointerType(Ctx.UnsignedShortTy.withConst()),
                         "const unichar *");
        return ArgType(ArgType::WCStrTy, "wchar_t *");
      }
      if (LM.getKind() == LengthModifier::AsWide)
        return ArgType(ArgType::WCStrTy, "wchar_t *");
      return ArgType::CStrTy;
    case ConversionSpecifier::SArg:
      if (IsObjCLiteral)
        return ArgType(Ctx.getPointerType(Ctx.UnsignedShortTy.withConst()),
                       "const unichar *");
      if (Ctx.getTargetInfo().getTriple().isOSMSVCRT() &&
          LM.getKind() == LengthModifier::AsShort)
        return ArgType::CStrTy;
      return ArgType(ArgType::WCStrTy, "wchar_t *");
    case ConversionSpecifier::CArg:
      if (IsObjCLiteral)
        return ArgType(Ctx.UnsignedShortTy, "unichar");
      if (Ctx.getTargetInfo().getTriple().isOSMSVCRT() &&
          LM.getKind() == LengthModifier::AsShort)
        return Ctx.IntTy;
      return ArgType(Ctx.WideCharTy, "wchar_t");
    case ConversionSpecifier::pArg:
    case ConversionSpecifier::PArg:
      return ArgType::CPointerTy;
    case ConversionSpecifier::ObjCObjArg:
      return ArgType::ObjCPointerTy;
    default:
      break;
  }

  // FIXME: Handle other cases.
  return ArgType();
}

bool PrintfSpecifier::fixType(QualType QT, const LangOptions &LangOpt,
                              ASTContext &Ctx, bool IsObjCLiteral) {
  // %n is different from other conversion specifiers; don't try to fix it.
  if (CS.getKind() == ConversionSpecifier::nArg)
    return false;

  // Handle Objective-C objects first. Note that while the '%@' specifier will
  // not warn for structure pointer or void pointer arguments (because that's
  // how CoreFoundation objects are implemented), we only show a fixit for '%@'
  // if we know it's an object (block, id, class, or __attribute__((NSObject))).
  if (QT->isObjCRetainableType()) {
    if (!IsObjCLiteral)
      return false;

    CS.setKind(ConversionSpecifier::ObjCObjArg);

    // Disable irrelevant flags
    HasThousandsGrouping = false;
    HasPlusPrefix = false;
    HasSpacePrefix = false;
    HasAlternativeForm = false;
    HasLeadingZeroes = false;
    Precision.setHowSpecified(OptionalAmount::NotSpecified);
    LM.setKind(LengthModifier::None);

    return true;
  }

  // Handle strings next (char *, wchar_t *)
  if (QT->isPointerType() && (QT->getPointeeType()->isAnyCharacterType())) {
    CS.setKind(ConversionSpecifier::sArg);

    // Disable irrelevant flags
    HasAlternativeForm = 0;
    HasLeadingZeroes = 0;

    // Set the long length modifier for wide characters
    if (QT->getPointeeType()->isWideCharType())
      LM.setKind(LengthModifier::AsWideChar);
    else
      LM.setKind(LengthModifier::None);

    return true;
  }

  // If it's an enum, get its underlying type.
  if (const EnumType *ETy = QT->getAs<EnumType>())
    QT = ETy->getDecl()->getIntegerType();

  // We can only work with builtin types.
  const BuiltinType *BT = QT->getAs<BuiltinType>();
  if (!BT)
    return false;

  // Set length modifier
  switch (BT->getKind()) {
  case BuiltinType::Bool:
  case BuiltinType::WChar_U:
  case BuiltinType::WChar_S:
  case BuiltinType::Char8: // FIXME: Treat like 'char'?
  case BuiltinType::Char16:
  case BuiltinType::Char32:
  case BuiltinType::UInt128:
  case BuiltinType::Int128:
  case BuiltinType::Half:
<<<<<<< HEAD
  case BuiltinType::Float128:
=======
  case BuiltinType::Float16:
  case BuiltinType::Float128:
  case BuiltinType::ShortAccum:
  case BuiltinType::Accum:
  case BuiltinType::LongAccum:
  case BuiltinType::UShortAccum:
  case BuiltinType::UAccum:
  case BuiltinType::ULongAccum:
  case BuiltinType::ShortFract:
  case BuiltinType::Fract:
  case BuiltinType::LongFract:
  case BuiltinType::UShortFract:
  case BuiltinType::UFract:
  case BuiltinType::ULongFract:
  case BuiltinType::SatShortAccum:
  case BuiltinType::SatAccum:
  case BuiltinType::SatLongAccum:
  case BuiltinType::SatUShortAccum:
  case BuiltinType::SatUAccum:
  case BuiltinType::SatULongAccum:
  case BuiltinType::SatShortFract:
  case BuiltinType::SatFract:
  case BuiltinType::SatLongFract:
  case BuiltinType::SatUShortFract:
  case BuiltinType::SatUFract:
  case BuiltinType::SatULongFract:
>>>>>>> b2b84690
    // Various types which are non-trivial to correct.
    return false;

#define IMAGE_TYPE(ImgType, Id, SingletonId, Access, Suffix) \
  case BuiltinType::Id:
#include "clang/Basic/OpenCLImageTypes.def"
#define SIGNED_TYPE(Id, SingletonId)
#define UNSIGNED_TYPE(Id, SingletonId)
#define FLOATING_TYPE(Id, SingletonId)
#define BUILTIN_TYPE(Id, SingletonId) \
  case BuiltinType::Id:
#include "clang/AST/BuiltinTypes.def"
    // Misc other stuff which doesn't make sense here.
    return false;

  case BuiltinType::UInt:
  case BuiltinType::Int:
  case BuiltinType::Float:
  case BuiltinType::Double:
    LM.setKind(LengthModifier::None);
    break;

  case BuiltinType::Char_U:
  case BuiltinType::UChar:
  case BuiltinType::Char_S:
  case BuiltinType::SChar:
    LM.setKind(LengthModifier::AsChar);
    break;

  case BuiltinType::Short:
  case BuiltinType::UShort:
    LM.setKind(LengthModifier::AsShort);
    break;

  case BuiltinType::Long:
  case BuiltinType::ULong:
    LM.setKind(LengthModifier::AsLong);
    break;

  case BuiltinType::LongLong:
  case BuiltinType::ULongLong:
    LM.setKind(LengthModifier::AsLongLong);
    break;

  case BuiltinType::LongDouble:
    LM.setKind(LengthModifier::AsLongDouble);
    break;
  }

  // Handle size_t, ptrdiff_t, etc. that have dedicated length modifiers in C99.
  if (isa<TypedefType>(QT) && (LangOpt.C99 || LangOpt.CPlusPlus11))
    namedTypeToLengthModifier(QT, LM);

  // If fixing the length modifier was enough, we might be done.
  if (hasValidLengthModifier(Ctx.getTargetInfo())) {
    // If we're going to offer a fix anyway, make sure the sign matches.
    switch (CS.getKind()) {
    case ConversionSpecifier::uArg:
    case ConversionSpecifier::UArg:
      if (QT->isSignedIntegerType())
        CS.setKind(clang::analyze_format_string::ConversionSpecifier::dArg);
      break;
    case ConversionSpecifier::dArg:
    case ConversionSpecifier::DArg:
    case ConversionSpecifier::iArg:
      if (QT->isUnsignedIntegerType() && !HasPlusPrefix)
        CS.setKind(clang::analyze_format_string::ConversionSpecifier::uArg);
      break;
    default:
      // Other specifiers do not have signed/unsigned variants.
      break;
    }

    const analyze_printf::ArgType &ATR = getArgType(Ctx, IsObjCLiteral);
    if (ATR.isValid() && ATR.matchesType(Ctx, QT))
      return true;
  }

  // Set conversion specifier and disable any flags which do not apply to it.
  // Let typedefs to char fall through to int, as %c is silly for uint8_t.
  if (!isa<TypedefType>(QT) && QT->isCharType()) {
    CS.setKind(ConversionSpecifier::cArg);
    LM.setKind(LengthModifier::None);
    Precision.setHowSpecified(OptionalAmount::NotSpecified);
    HasAlternativeForm = 0;
    HasLeadingZeroes = 0;
    HasPlusPrefix = 0;
  }
  // Test for Floating type first as LongDouble can pass isUnsignedIntegerType
  else if (QT->isRealFloatingType()) {
    CS.setKind(ConversionSpecifier::fArg);
  }
  else if (QT->isSignedIntegerType()) {
    CS.setKind(ConversionSpecifier::dArg);
    HasAlternativeForm = 0;
  }
  else if (QT->isUnsignedIntegerType()) {
    CS.setKind(ConversionSpecifier::uArg);
    HasAlternativeForm = 0;
    HasPlusPrefix = 0;
  } else {
    llvm_unreachable("Unexpected type");
  }

  return true;
}

void PrintfSpecifier::toString(raw_ostream &os) const {
  // Whilst some features have no defined order, we are using the order
  // appearing in the C99 standard (ISO/IEC 9899:1999 (E) 7.19.6.1)
  os << "%";

  // Positional args
  if (usesPositionalArg()) {
    os << getPositionalArgIndex() << "$";
  }

  // Conversion flags
  if (IsLeftJustified)    os << "-";
  if (HasPlusPrefix)      os << "+";
  if (HasSpacePrefix)     os << " ";
  if (HasAlternativeForm) os << "#";
  if (HasLeadingZeroes)   os << "0";

  // Minimum field width
  FieldWidth.toString(os);
  // Precision
  Precision.toString(os);
  // Length modifier
  os << LM.toString();
  // Conversion specifier
  os << CS.toString();
}

bool PrintfSpecifier::hasValidPlusPrefix() const {
  if (!HasPlusPrefix)
    return true;

  // The plus prefix only makes sense for signed conversions
  switch (CS.getKind()) {
  case ConversionSpecifier::dArg:
  case ConversionSpecifier::DArg:
  case ConversionSpecifier::iArg:
  case ConversionSpecifier::fArg:
  case ConversionSpecifier::FArg:
  case ConversionSpecifier::eArg:
  case ConversionSpecifier::EArg:
  case ConversionSpecifier::gArg:
  case ConversionSpecifier::GArg:
  case ConversionSpecifier::aArg:
  case ConversionSpecifier::AArg:
  case ConversionSpecifier::FreeBSDrArg:
  case ConversionSpecifier::FreeBSDyArg:
    return true;

  default:
    return false;
  }
}

bool PrintfSpecifier::hasValidAlternativeForm() const {
  if (!HasAlternativeForm)
    return true;

  // Alternate form flag only valid with the oxXaAeEfFgG conversions
  switch (CS.getKind()) {
  case ConversionSpecifier::oArg:
  case ConversionSpecifier::OArg:
  case ConversionSpecifier::xArg:
  case ConversionSpecifier::XArg:
  case ConversionSpecifier::aArg:
  case ConversionSpecifier::AArg:
  case ConversionSpecifier::eArg:
  case ConversionSpecifier::EArg:
  case ConversionSpecifier::fArg:
  case ConversionSpecifier::FArg:
  case ConversionSpecifier::gArg:
  case ConversionSpecifier::GArg:
  case ConversionSpecifier::FreeBSDrArg:
  case ConversionSpecifier::FreeBSDyArg:
    return true;

  default:
    return false;
  }
}

bool PrintfSpecifier::hasValidLeadingZeros() const {
  if (!HasLeadingZeroes)
    return true;

  // Leading zeroes flag only valid with the diouxXaAeEfFgG conversions
  switch (CS.getKind()) {
  case ConversionSpecifier::dArg:
  case ConversionSpecifier::DArg:
  case ConversionSpecifier::iArg:
  case ConversionSpecifier::oArg:
  case ConversionSpecifier::OArg:
  case ConversionSpecifier::uArg:
  case ConversionSpecifier::UArg:
  case ConversionSpecifier::xArg:
  case ConversionSpecifier::XArg:
  case ConversionSpecifier::aArg:
  case ConversionSpecifier::AArg:
  case ConversionSpecifier::eArg:
  case ConversionSpecifier::EArg:
  case ConversionSpecifier::fArg:
  case ConversionSpecifier::FArg:
  case ConversionSpecifier::gArg:
  case ConversionSpecifier::GArg:
  case ConversionSpecifier::FreeBSDrArg:
  case ConversionSpecifier::FreeBSDyArg:
    return true;

  default:
    return false;
  }
}

bool PrintfSpecifier::hasValidSpacePrefix() const {
  if (!HasSpacePrefix)
    return true;

  // The space prefix only makes sense for signed conversions
  switch (CS.getKind()) {
  case ConversionSpecifier::dArg:
  case ConversionSpecifier::DArg:
  case ConversionSpecifier::iArg:
  case ConversionSpecifier::fArg:
  case ConversionSpecifier::FArg:
  case ConversionSpecifier::eArg:
  case ConversionSpecifier::EArg:
  case ConversionSpecifier::gArg:
  case ConversionSpecifier::GArg:
  case ConversionSpecifier::aArg:
  case ConversionSpecifier::AArg:
  case ConversionSpecifier::FreeBSDrArg:
  case ConversionSpecifier::FreeBSDyArg:
    return true;

  default:
    return false;
  }
}

bool PrintfSpecifier::hasValidLeftJustified() const {
  if (!IsLeftJustified)
    return true;

  // The left justified flag is valid for all conversions except n
  switch (CS.getKind()) {
  case ConversionSpecifier::nArg:
    return false;

  default:
    return true;
  }
}

bool PrintfSpecifier::hasValidThousandsGroupingPrefix() const {
  if (!HasThousandsGrouping)
    return true;

  switch (CS.getKind()) {
    case ConversionSpecifier::dArg:
    case ConversionSpecifier::DArg:
    case ConversionSpecifier::iArg:
    case ConversionSpecifier::uArg:
    case ConversionSpecifier::UArg:
    case ConversionSpecifier::fArg:
    case ConversionSpecifier::FArg:
    case ConversionSpecifier::gArg:
    case ConversionSpecifier::GArg:
      return true;
    default:
      return false;
  }
}

bool PrintfSpecifier::hasValidPrecision() const {
  if (Precision.getHowSpecified() == OptionalAmount::NotSpecified)
    return true;

  // Precision is only valid with the diouxXaAeEfFgGsP conversions
  switch (CS.getKind()) {
  case ConversionSpecifier::dArg:
  case ConversionSpecifier::DArg:
  case ConversionSpecifier::iArg:
  case ConversionSpecifier::oArg:
  case ConversionSpecifier::OArg:
  case ConversionSpecifier::uArg:
  case ConversionSpecifier::UArg:
  case ConversionSpecifier::xArg:
  case ConversionSpecifier::XArg:
  case ConversionSpecifier::aArg:
  case ConversionSpecifier::AArg:
  case ConversionSpecifier::eArg:
  case ConversionSpecifier::EArg:
  case ConversionSpecifier::fArg:
  case ConversionSpecifier::FArg:
  case ConversionSpecifier::gArg:
  case ConversionSpecifier::GArg:
  case ConversionSpecifier::sArg:
  case ConversionSpecifier::FreeBSDrArg:
  case ConversionSpecifier::FreeBSDyArg:
  case ConversionSpecifier::PArg:
    return true;

  default:
    return false;
  }
}
bool PrintfSpecifier::hasValidFieldWidth() const {
  if (FieldWidth.getHowSpecified() == OptionalAmount::NotSpecified)
      return true;

  // The field width is valid for all conversions except n
  switch (CS.getKind()) {
  case ConversionSpecifier::nArg:
    return false;

  default:
    return true;
  }
}<|MERGE_RESOLUTION|>--- conflicted
+++ resolved
@@ -120,38 +120,6 @@
     return true;
   }
 
-<<<<<<< HEAD
-  const char *OSLogVisibilityFlagsStart = nullptr,
-             *OSLogVisibilityFlagsEnd = nullptr;
-  if (*I == '{') {
-    OSLogVisibilityFlagsStart = I++;
-    // Find the end of the modifier.
-    while (I != E && *I != '}') {
-      I++;
-    }
-    if (I == E) {
-      if (Warn)
-        H.HandleIncompleteSpecifier(Start, E - Start);
-      return true;
-    }
-    assert(*I == '}');
-    OSLogVisibilityFlagsEnd = I++;
-
-    // Just see if 'private' or 'public' is the first word. os_log itself will
-    // do any further parsing.
-    const char *P = OSLogVisibilityFlagsStart + 1;
-    while (P < OSLogVisibilityFlagsEnd && isspace(*P))
-      P++;
-    const char *WordStart = P;
-    while (P < OSLogVisibilityFlagsEnd && (isalnum(*P) || *P == '_'))
-      P++;
-    const char *WordEnd = P;
-    StringRef Word(WordStart, WordEnd - WordStart);
-    if (Word == "private") {
-      FS.setIsPrivate(WordStart);
-    } else if (Word == "public") {
-      FS.setIsPublic(WordStart);
-=======
   if (*I == '{') {
     ++I;
     unsigned char PrivacyFlags = 0;
@@ -202,7 +170,6 @@
       break;
     default:
       llvm_unreachable("Unexpected privacy flag value");
->>>>>>> b2b84690
     }
   }
 
@@ -520,11 +487,7 @@
       case LengthModifier::AsIntMax:
         return ArgType(Ctx.getIntMaxType(), "intmax_t");
       case LengthModifier::AsSizeT:
-<<<<<<< HEAD
-        return ArgType(Ctx.getSignedSizeType(), "ssize_t");
-=======
         return ArgType::makeSizeT(ArgType(Ctx.getSignedSizeType(), "ssize_t"));
->>>>>>> b2b84690
       case LengthModifier::AsInt3264:
         return Ctx.getTargetInfo().getTriple().isArch64Bit()
                    ? ArgType(Ctx.LongLongTy, "__int64")
@@ -713,9 +676,6 @@
   case BuiltinType::UInt128:
   case BuiltinType::Int128:
   case BuiltinType::Half:
-<<<<<<< HEAD
-  case BuiltinType::Float128:
-=======
   case BuiltinType::Float16:
   case BuiltinType::Float128:
   case BuiltinType::ShortAccum:
@@ -742,7 +702,6 @@
   case BuiltinType::SatUShortFract:
   case BuiltinType::SatUFract:
   case BuiltinType::SatULongFract:
->>>>>>> b2b84690
     // Various types which are non-trivial to correct.
     return false;
 
