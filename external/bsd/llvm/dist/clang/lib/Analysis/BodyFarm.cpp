//== BodyFarm.cpp  - Factory for conjuring up fake bodies ----------*- C++ -*-//
//
//                     The LLVM Compiler Infrastructure
//
// This file is distributed under the University of Illinois Open Source
// License. See LICENSE.TXT for details.
//
//===----------------------------------------------------------------------===//
//
// BodyFarm is a factory for creating faux implementations for functions/methods
// for analysis purposes.
//
//===----------------------------------------------------------------------===//

#include "clang/Analysis/BodyFarm.h"
#include "clang/AST/ASTContext.h"
#include "clang/AST/CXXInheritance.h"
#include "clang/AST/Decl.h"
#include "clang/AST/Expr.h"
#include "clang/AST/ExprCXX.h"
#include "clang/AST/ExprObjC.h"
<<<<<<< HEAD
#include "clang/Analysis/CodeInjector.h"
=======
#include "clang/AST/NestedNameSpecifier.h"
#include "clang/Analysis/CodeInjector.h"
#include "clang/Basic/OperatorKinds.h"
>>>>>>> b2b84690
#include "llvm/ADT/StringSwitch.h"
#include "llvm/Support/Debug.h"

#define DEBUG_TYPE "body-farm"

using namespace clang;

//===----------------------------------------------------------------------===//
// Helper creation functions for constructing faux ASTs.
//===----------------------------------------------------------------------===//

static bool isDispatchBlock(QualType Ty) {
  // Is it a block pointer?
  const BlockPointerType *BPT = Ty->getAs<BlockPointerType>();
  if (!BPT)
    return false;

  // Check if the block pointer type takes no arguments and
  // returns void.
  const FunctionProtoType *FT =
  BPT->getPointeeType()->getAs<FunctionProtoType>();
  return FT && FT->getReturnType()->isVoidType() && FT->getNumParams() == 0;
}

namespace {
class ASTMaker {
public:
  ASTMaker(ASTContext &C) : C(C) {}
  
  /// Create a new BinaryOperator representing a simple assignment.
  BinaryOperator *makeAssignment(const Expr *LHS, const Expr *RHS, QualType Ty);
  
  /// Create a new BinaryOperator representing a comparison.
  BinaryOperator *makeComparison(const Expr *LHS, const Expr *RHS,
                                 BinaryOperator::Opcode Op);
  
  /// Create a new compound stmt using the provided statements.
  CompoundStmt *makeCompound(ArrayRef<Stmt*>);
  
  /// Create a new DeclRefExpr for the referenced variable.
  DeclRefExpr *makeDeclRefExpr(const VarDecl *D,
                               bool RefersToEnclosingVariableOrCapture = false);
  
  /// Create a new UnaryOperator representing a dereference.
  UnaryOperator *makeDereference(const Expr *Arg, QualType Ty);
  
  /// Create an implicit cast for an integer conversion.
  Expr *makeIntegralCast(const Expr *Arg, QualType Ty);
  
  /// Create an implicit cast to a builtin boolean type.
  ImplicitCastExpr *makeIntegralCastToBoolean(const Expr *Arg);
  
  /// Create an implicit cast for lvalue-to-rvaluate conversions.
  ImplicitCastExpr *makeLvalueToRvalue(const Expr *Arg, QualType Ty);
  
  /// Make RValue out of variable declaration, creating a temporary
  /// DeclRefExpr in the process.
  ImplicitCastExpr *
  makeLvalueToRvalue(const VarDecl *Decl,
                     bool RefersToEnclosingVariableOrCapture = false);

  /// Create an implicit cast of the given type.
  ImplicitCastExpr *makeImplicitCast(const Expr *Arg, QualType Ty,
                                     CastKind CK = CK_LValueToRValue);

  /// Create an Objective-C bool literal.
  ObjCBoolLiteralExpr *makeObjCBool(bool Val);

  /// Create an Objective-C ivar reference.
  ObjCIvarRefExpr *makeObjCIvarRef(const Expr *Base, const ObjCIvarDecl *IVar);
  
  /// Create a Return statement.
  ReturnStmt *makeReturn(const Expr *RetVal);
  
  /// Create an integer literal expression of the given type.
  IntegerLiteral *makeIntegerLiteral(uint64_t Value, QualType Ty);

  /// Create a member expression.
  MemberExpr *makeMemberExpression(Expr *base, ValueDecl *MemberDecl,
                                   bool IsArrow = false,
                                   ExprValueKind ValueKind = VK_LValue);

  /// Returns a *first* member field of a record declaration with a given name.
  /// \return an nullptr if no member with such a name exists.
  ValueDecl *findMemberField(const RecordDecl *RD, StringRef Name);

private:
  ASTContext &C;
};
}

BinaryOperator *ASTMaker::makeAssignment(const Expr *LHS, const Expr *RHS,
                                         QualType Ty) {
 return new (C) BinaryOperator(const_cast<Expr*>(LHS), const_cast<Expr*>(RHS),
                               BO_Assign, Ty, VK_RValue,
                               OK_Ordinary, SourceLocation(), FPOptions());
}

BinaryOperator *ASTMaker::makeComparison(const Expr *LHS, const Expr *RHS,
                                         BinaryOperator::Opcode Op) {
  assert(BinaryOperator::isLogicalOp(Op) ||
         BinaryOperator::isComparisonOp(Op));
  return new (C) BinaryOperator(const_cast<Expr*>(LHS),
                                const_cast<Expr*>(RHS),
                                Op,
                                C.getLogicalOperationType(),
                                VK_RValue,
                                OK_Ordinary, SourceLocation(), FPOptions());
}

CompoundStmt *ASTMaker::makeCompound(ArrayRef<Stmt *> Stmts) {
  return CompoundStmt::Create(C, Stmts, SourceLocation(), SourceLocation());
}

<<<<<<< HEAD
DeclRefExpr *ASTMaker::makeDeclRefExpr(const VarDecl *D) {
  DeclRefExpr *DR =
    DeclRefExpr::Create(/* Ctx = */ C,
                        /* QualifierLoc = */ NestedNameSpecifierLoc(),
                        /* TemplateKWLoc = */ SourceLocation(),
                        /* D = */ const_cast<VarDecl*>(D),
                        /* RefersToEnclosingVariableOrCapture = */ false,
                        /* NameLoc = */ SourceLocation(),
                        /* T = */ D->getType(),
                        /* VK = */ VK_LValue);
=======
DeclRefExpr *ASTMaker::makeDeclRefExpr(
    const VarDecl *D,
    bool RefersToEnclosingVariableOrCapture) {
  QualType Type = D->getType().getNonReferenceType();

  DeclRefExpr *DR = DeclRefExpr::Create(
      C, NestedNameSpecifierLoc(), SourceLocation(), const_cast<VarDecl *>(D),
      RefersToEnclosingVariableOrCapture, SourceLocation(), Type, VK_LValue);
>>>>>>> b2b84690
  return DR;
}

UnaryOperator *ASTMaker::makeDereference(const Expr *Arg, QualType Ty) {
  return new (C) UnaryOperator(const_cast<Expr*>(Arg), UO_Deref, Ty,
                               VK_LValue, OK_Ordinary, SourceLocation(),
                              /*CanOverflow*/ false);
}

ImplicitCastExpr *ASTMaker::makeLvalueToRvalue(const Expr *Arg, QualType Ty) {
<<<<<<< HEAD
  return ImplicitCastExpr::Create(C, Ty, CK_LValueToRValue,
                                  const_cast<Expr*>(Arg), nullptr, VK_RValue);
=======
  return makeImplicitCast(Arg, Ty, CK_LValueToRValue);
}

ImplicitCastExpr *
ASTMaker::makeLvalueToRvalue(const VarDecl *Arg,
                             bool RefersToEnclosingVariableOrCapture) {
  QualType Type = Arg->getType().getNonReferenceType();
  return makeLvalueToRvalue(makeDeclRefExpr(Arg,
                                            RefersToEnclosingVariableOrCapture),
                            Type);
}

ImplicitCastExpr *ASTMaker::makeImplicitCast(const Expr *Arg, QualType Ty,
                                             CastKind CK) {
  return ImplicitCastExpr::Create(C, Ty,
                                  /* CastKind=*/ CK,
                                  /* Expr=*/ const_cast<Expr *>(Arg),
                                  /* CXXCastPath=*/ nullptr,
                                  /* ExprValueKind=*/ VK_RValue);
>>>>>>> b2b84690
}

Expr *ASTMaker::makeIntegralCast(const Expr *Arg, QualType Ty) {
  if (Arg->getType() == Ty)
    return const_cast<Expr*>(Arg);

  return ImplicitCastExpr::Create(C, Ty, CK_IntegralCast,
                                  const_cast<Expr*>(Arg), nullptr, VK_RValue);
}

ImplicitCastExpr *ASTMaker::makeIntegralCastToBoolean(const Expr *Arg) {
  return ImplicitCastExpr::Create(C, C.BoolTy, CK_IntegralToBoolean,
                                  const_cast<Expr*>(Arg), nullptr, VK_RValue);
}

ObjCBoolLiteralExpr *ASTMaker::makeObjCBool(bool Val) {
  QualType Ty = C.getBOOLDecl() ? C.getBOOLType() : C.ObjCBuiltinBoolTy;
  return new (C) ObjCBoolLiteralExpr(Val, Ty, SourceLocation());
}

ObjCIvarRefExpr *ASTMaker::makeObjCIvarRef(const Expr *Base,
                                           const ObjCIvarDecl *IVar) {
  return new (C) ObjCIvarRefExpr(const_cast<ObjCIvarDecl*>(IVar),
                                 IVar->getType(), SourceLocation(),
                                 SourceLocation(), const_cast<Expr*>(Base),
                                 /*arrow=*/true, /*free=*/false);
}


ReturnStmt *ASTMaker::makeReturn(const Expr *RetVal) {
  return new (C) ReturnStmt(SourceLocation(), const_cast<Expr*>(RetVal),
                            nullptr);
<<<<<<< HEAD
=======
}

IntegerLiteral *ASTMaker::makeIntegerLiteral(uint64_t Value, QualType Ty) {
  llvm::APInt APValue = llvm::APInt(C.getTypeSize(Ty), Value);
  return IntegerLiteral::Create(C, APValue, Ty, SourceLocation());
}

MemberExpr *ASTMaker::makeMemberExpression(Expr *base, ValueDecl *MemberDecl,
                                           bool IsArrow,
                                           ExprValueKind ValueKind) {

  DeclAccessPair FoundDecl = DeclAccessPair::make(MemberDecl, AS_public);
  return MemberExpr::Create(
      C, base, IsArrow, SourceLocation(), NestedNameSpecifierLoc(),
      SourceLocation(), MemberDecl, FoundDecl,
      DeclarationNameInfo(MemberDecl->getDeclName(), SourceLocation()),
      /* TemplateArgumentListInfo=*/ nullptr, MemberDecl->getType(), ValueKind,
      OK_Ordinary);
}

ValueDecl *ASTMaker::findMemberField(const RecordDecl *RD, StringRef Name) {

  CXXBasePaths Paths(
      /* FindAmbiguities=*/false,
      /* RecordPaths=*/false,
      /* DetectVirtual=*/ false);
  const IdentifierInfo &II = C.Idents.get(Name);
  DeclarationName DeclName = C.DeclarationNames.getIdentifier(&II);

  DeclContextLookupResult Decls = RD->lookup(DeclName);
  for (NamedDecl *FoundDecl : Decls)
    if (!FoundDecl->getDeclContext()->isFunctionOrMethod())
      return cast<ValueDecl>(FoundDecl);

  return nullptr;
>>>>>>> b2b84690
}

//===----------------------------------------------------------------------===//
// Creation functions for faux ASTs.
//===----------------------------------------------------------------------===//

typedef Stmt *(*FunctionFarmer)(ASTContext &C, const FunctionDecl *D);

static CallExpr *create_call_once_funcptr_call(ASTContext &C, ASTMaker M,
                                               const ParmVarDecl *Callback,
                                               ArrayRef<Expr *> CallArgs) {

  QualType Ty = Callback->getType();
  DeclRefExpr *Call = M.makeDeclRefExpr(Callback);
  Expr *SubExpr;
  if (Ty->isRValueReferenceType()) {
    SubExpr = M.makeImplicitCast(
        Call, Ty.getNonReferenceType(), CK_LValueToRValue);
  } else if (Ty->isLValueReferenceType() &&
             Call->getType()->isFunctionType()) {
    Ty = C.getPointerType(Ty.getNonReferenceType());
    SubExpr = M.makeImplicitCast(Call, Ty, CK_FunctionToPointerDecay);
  } else if (Ty->isLValueReferenceType()
             && Call->getType()->isPointerType()
             && Call->getType()->getPointeeType()->isFunctionType()){
    SubExpr = Call;
  } else {
    llvm_unreachable("Unexpected state");
  }

  return new (C)
      CallExpr(C, SubExpr, CallArgs, C.VoidTy, VK_RValue, SourceLocation());
}

static CallExpr *create_call_once_lambda_call(ASTContext &C, ASTMaker M,
                                              const ParmVarDecl *Callback,
                                              CXXRecordDecl *CallbackDecl,
                                              ArrayRef<Expr *> CallArgs) {
  assert(CallbackDecl != nullptr);
  assert(CallbackDecl->isLambda());
  FunctionDecl *callOperatorDecl = CallbackDecl->getLambdaCallOperator();
  assert(callOperatorDecl != nullptr);

  DeclRefExpr *callOperatorDeclRef =
      DeclRefExpr::Create(/* Ctx =*/ C,
                          /* QualifierLoc =*/ NestedNameSpecifierLoc(),
                          /* TemplateKWLoc =*/ SourceLocation(),
                          const_cast<FunctionDecl *>(callOperatorDecl),
                          /* RefersToEnclosingVariableOrCapture=*/ false,
                          /* NameLoc =*/ SourceLocation(),
                          /* T =*/ callOperatorDecl->getType(),
                          /* VK =*/ VK_LValue);

  return new (C)
      CXXOperatorCallExpr(/*AstContext=*/C, OO_Call, callOperatorDeclRef,
                          /*args=*/CallArgs,
                          /*QualType=*/C.VoidTy,
                          /*ExprValueType=*/VK_RValue,
                          /*SourceLocation=*/SourceLocation(), FPOptions());
}

/// Create a fake body for std::call_once.
/// Emulates the following function body:
///
/// \code
/// typedef struct once_flag_s {
///   unsigned long __state = 0;
/// } once_flag;
/// template<class Callable>
/// void call_once(once_flag& o, Callable func) {
///   if (!o.__state) {
///     func();
///   }
///   o.__state = 1;
/// }
/// \endcode
static Stmt *create_call_once(ASTContext &C, const FunctionDecl *D) {
  LLVM_DEBUG(llvm::dbgs() << "Generating body for call_once\n");

  // We need at least two parameters.
  if (D->param_size() < 2)
    return nullptr;

  ASTMaker M(C);

  const ParmVarDecl *Flag = D->getParamDecl(0);
  const ParmVarDecl *Callback = D->getParamDecl(1);

  if (!Callback->getType()->isReferenceType()) {
    llvm::dbgs() << "libcxx03 std::call_once implementation, skipping.\n";
    return nullptr;
  }
  if (!Flag->getType()->isReferenceType()) {
    llvm::dbgs() << "unknown std::call_once implementation, skipping.\n";
    return nullptr;
  }

  QualType CallbackType = Callback->getType().getNonReferenceType();

  // Nullable pointer, non-null iff function is a CXXRecordDecl.
  CXXRecordDecl *CallbackRecordDecl = CallbackType->getAsCXXRecordDecl();
  QualType FlagType = Flag->getType().getNonReferenceType();
  auto *FlagRecordDecl = dyn_cast_or_null<RecordDecl>(FlagType->getAsTagDecl());

  if (!FlagRecordDecl) {
    LLVM_DEBUG(llvm::dbgs() << "Flag field is not a record: "
                            << "unknown std::call_once implementation, "
                            << "ignoring the call.\n");
    return nullptr;
  }

  // We initially assume libc++ implementation of call_once,
  // where the once_flag struct has a field `__state_`.
  ValueDecl *FlagFieldDecl = M.findMemberField(FlagRecordDecl, "__state_");

  // Otherwise, try libstdc++ implementation, with a field
  // `_M_once`
  if (!FlagFieldDecl) {
    FlagFieldDecl = M.findMemberField(FlagRecordDecl, "_M_once");
  }

  if (!FlagFieldDecl) {
    LLVM_DEBUG(llvm::dbgs() << "No field _M_once or __state_ found on "
                            << "std::once_flag struct: unknown std::call_once "
                            << "implementation, ignoring the call.");
    return nullptr;
  }

  bool isLambdaCall = CallbackRecordDecl && CallbackRecordDecl->isLambda();
  if (CallbackRecordDecl && !isLambdaCall) {
    LLVM_DEBUG(llvm::dbgs()
               << "Not supported: synthesizing body for functors when "
               << "body farming std::call_once, ignoring the call.");
    return nullptr;
  }

  SmallVector<Expr *, 5> CallArgs;
  const FunctionProtoType *CallbackFunctionType;
  if (isLambdaCall) {

    // Lambda requires callback itself inserted as a first parameter.
    CallArgs.push_back(
        M.makeDeclRefExpr(Callback,
                          /* RefersToEnclosingVariableOrCapture=*/ true));
    CallbackFunctionType = CallbackRecordDecl->getLambdaCallOperator()
                               ->getType()
                               ->getAs<FunctionProtoType>();
  } else if (!CallbackType->getPointeeType().isNull()) {
    CallbackFunctionType =
        CallbackType->getPointeeType()->getAs<FunctionProtoType>();
  } else {
    CallbackFunctionType = CallbackType->getAs<FunctionProtoType>();
  }

  if (!CallbackFunctionType)
    return nullptr;

  // First two arguments are used for the flag and for the callback.
  if (D->getNumParams() != CallbackFunctionType->getNumParams() + 2) {
    LLVM_DEBUG(llvm::dbgs() << "Types of params of the callback do not match "
                            << "params passed to std::call_once, "
                            << "ignoring the call\n");
    return nullptr;
  }

  // All arguments past first two ones are passed to the callback,
  // and we turn lvalues into rvalues if the argument is not passed by
  // reference.
  for (unsigned int ParamIdx = 2; ParamIdx < D->getNumParams(); ParamIdx++) {
    const ParmVarDecl *PDecl = D->getParamDecl(ParamIdx);
    if (PDecl &&
        CallbackFunctionType->getParamType(ParamIdx - 2)
                .getNonReferenceType()
                .getCanonicalType() !=
            PDecl->getType().getNonReferenceType().getCanonicalType()) {
      LLVM_DEBUG(llvm::dbgs() << "Types of params of the callback do not match "
                              << "params passed to std::call_once, "
                              << "ignoring the call\n");
      return nullptr;
    }
    Expr *ParamExpr = M.makeDeclRefExpr(PDecl);
    if (!CallbackFunctionType->getParamType(ParamIdx - 2)->isReferenceType()) {
      QualType PTy = PDecl->getType().getNonReferenceType();
      ParamExpr = M.makeLvalueToRvalue(ParamExpr, PTy);
    }
    CallArgs.push_back(ParamExpr);
  }

  CallExpr *CallbackCall;
  if (isLambdaCall) {

    CallbackCall = create_call_once_lambda_call(C, M, Callback,
                                                CallbackRecordDecl, CallArgs);
  } else {

    // Function pointer case.
    CallbackCall = create_call_once_funcptr_call(C, M, Callback, CallArgs);
  }

  DeclRefExpr *FlagDecl =
      M.makeDeclRefExpr(Flag,
                        /* RefersToEnclosingVariableOrCapture=*/true);


  MemberExpr *Deref = M.makeMemberExpression(FlagDecl, FlagFieldDecl);
  assert(Deref->isLValue());
  QualType DerefType = Deref->getType();

  // Negation predicate.
  UnaryOperator *FlagCheck = new (C) UnaryOperator(
      /* input=*/
      M.makeImplicitCast(M.makeLvalueToRvalue(Deref, DerefType), DerefType,
                         CK_IntegralToBoolean),
      /* opc=*/ UO_LNot,
      /* QualType=*/ C.IntTy,
      /* ExprValueKind=*/ VK_RValue,
      /* ExprObjectKind=*/ OK_Ordinary, SourceLocation(),
      /* CanOverflow*/ false);

  // Create assignment.
  BinaryOperator *FlagAssignment = M.makeAssignment(
      Deref, M.makeIntegralCast(M.makeIntegerLiteral(1, C.IntTy), DerefType),
      DerefType);

  IfStmt *Out = new (C)
      IfStmt(C, SourceLocation(),
             /* IsConstexpr=*/ false,
             /* init=*/ nullptr,
             /* var=*/ nullptr,
             /* cond=*/ FlagCheck,
             /* then=*/ M.makeCompound({CallbackCall, FlagAssignment}));

  return Out;
}

/// Create a fake body for dispatch_once.
static Stmt *create_dispatch_once(ASTContext &C, const FunctionDecl *D) {
  // Check if we have at least two parameters.
  if (D->param_size() != 2)
    return nullptr;

  // Check if the first parameter is a pointer to integer type.
  const ParmVarDecl *Predicate = D->getParamDecl(0);
  QualType PredicateQPtrTy = Predicate->getType();
  const PointerType *PredicatePtrTy = PredicateQPtrTy->getAs<PointerType>();
  if (!PredicatePtrTy)
    return nullptr;
  QualType PredicateTy = PredicatePtrTy->getPointeeType();
  if (!PredicateTy->isIntegerType())
    return nullptr;

  // Check if the second parameter is the proper block type.
  const ParmVarDecl *Block = D->getParamDecl(1);
  QualType Ty = Block->getType();
  if (!isDispatchBlock(Ty))
    return nullptr;

  // Everything checks out.  Create a fakse body that checks the predicate,
  // sets it, and calls the block.  Basically, an AST dump of:
  //
  // void dispatch_once(dispatch_once_t *predicate, dispatch_block_t block) {
  //  if (*predicate != ~0l) {
  //    *predicate = ~0l;
  //    block();
  //  }
  // }
  
  ASTMaker M(C);
  
  // (1) Create the call.
  CallExpr *CE = new (C) CallExpr(
      /*ASTContext=*/C,
      /*StmtClass=*/M.makeLvalueToRvalue(/*Expr=*/Block),
      /*args=*/None,
      /*QualType=*/C.VoidTy,
      /*ExprValueType=*/VK_RValue,
      /*SourceLocation=*/SourceLocation());

  // (2) Create the assignment to the predicate.
  Expr *DoneValue =
      new (C) UnaryOperator(M.makeIntegerLiteral(0, C.LongTy), UO_Not, C.LongTy,
                            VK_RValue, OK_Ordinary, SourceLocation(),
                            /*CanOverflow*/false);

  BinaryOperator *B =
    M.makeAssignment(
       M.makeDereference(
          M.makeLvalueToRvalue(
            M.makeDeclRefExpr(Predicate), PredicateQPtrTy),
            PredicateTy),
       M.makeIntegralCast(DoneValue, PredicateTy),
       PredicateTy);
  
  // (3) Create the compound statement.
  Stmt *Stmts[] = { B, CE };
  CompoundStmt *CS = M.makeCompound(Stmts);
  
  // (4) Create the 'if' condition.
  ImplicitCastExpr *LValToRval =
    M.makeLvalueToRvalue(
      M.makeDereference(
        M.makeLvalueToRvalue(
          M.makeDeclRefExpr(Predicate),
          PredicateQPtrTy),
        PredicateTy),
    PredicateTy);

  Expr *GuardCondition = M.makeComparison(LValToRval, DoneValue, BO_NE);
  // (5) Create the 'if' statement.
<<<<<<< HEAD
  IfStmt *If = new (C) IfStmt(C, SourceLocation(), false, nullptr, nullptr,
                              UO, CS);
=======
  IfStmt *If = new (C) IfStmt(C, SourceLocation(),
                              /* IsConstexpr=*/ false,
                              /* init=*/ nullptr,
                              /* var=*/ nullptr,
                              /* cond=*/ GuardCondition,
                              /* then=*/ CS);
>>>>>>> b2b84690
  return If;
}

/// Create a fake body for dispatch_sync.
static Stmt *create_dispatch_sync(ASTContext &C, const FunctionDecl *D) {
  // Check if we have at least two parameters.
  if (D->param_size() != 2)
    return nullptr;

  // Check if the second parameter is a block.
  const ParmVarDecl *PV = D->getParamDecl(1);
  QualType Ty = PV->getType();
  if (!isDispatchBlock(Ty))
    return nullptr;

  // Everything checks out.  Create a fake body that just calls the block.
  // This is basically just an AST dump of:
  //
  // void dispatch_sync(dispatch_queue_t queue, void (^block)(void)) {
  //   block();
  // }
  //  
  ASTMaker M(C);
  DeclRefExpr *DR = M.makeDeclRefExpr(PV);
  ImplicitCastExpr *ICE = M.makeLvalueToRvalue(DR, Ty);
  CallExpr *CE = new (C) CallExpr(C, ICE, None, C.VoidTy, VK_RValue,
                                  SourceLocation());
  return CE;
}

static Stmt *create_OSAtomicCompareAndSwap(ASTContext &C, const FunctionDecl *D)
{
  // There are exactly 3 arguments.
  if (D->param_size() != 3)
    return nullptr;

  // Signature:
  // _Bool OSAtomicCompareAndSwapPtr(void *__oldValue,
  //                                 void *__newValue,
  //                                 void * volatile *__theValue)
  // Generate body:
  //   if (oldValue == *theValue) {
  //    *theValue = newValue;
  //    return YES;
  //   }
  //   else return NO;

  QualType ResultTy = D->getReturnType();
  bool isBoolean = ResultTy->isBooleanType();
  if (!isBoolean && !ResultTy->isIntegralType(C))
    return nullptr;

  const ParmVarDecl *OldValue = D->getParamDecl(0);
  QualType OldValueTy = OldValue->getType();

  const ParmVarDecl *NewValue = D->getParamDecl(1);
  QualType NewValueTy = NewValue->getType();
  
  assert(OldValueTy == NewValueTy);
  
  const ParmVarDecl *TheValue = D->getParamDecl(2);
  QualType TheValueTy = TheValue->getType();
  const PointerType *PT = TheValueTy->getAs<PointerType>();
  if (!PT)
    return nullptr;
  QualType PointeeTy = PT->getPointeeType();
  
  ASTMaker M(C);
  // Construct the comparison.
  Expr *Comparison =
    M.makeComparison(
      M.makeLvalueToRvalue(M.makeDeclRefExpr(OldValue), OldValueTy),
      M.makeLvalueToRvalue(
        M.makeDereference(
          M.makeLvalueToRvalue(M.makeDeclRefExpr(TheValue), TheValueTy),
          PointeeTy),
        PointeeTy),
      BO_EQ);

  // Construct the body of the IfStmt.
  Stmt *Stmts[2];
  Stmts[0] =
    M.makeAssignment(
      M.makeDereference(
        M.makeLvalueToRvalue(M.makeDeclRefExpr(TheValue), TheValueTy),
        PointeeTy),
      M.makeLvalueToRvalue(M.makeDeclRefExpr(NewValue), NewValueTy),
      NewValueTy);
  
  Expr *BoolVal = M.makeObjCBool(true);
  Expr *RetVal = isBoolean ? M.makeIntegralCastToBoolean(BoolVal)
                           : M.makeIntegralCast(BoolVal, ResultTy);
  Stmts[1] = M.makeReturn(RetVal);
  CompoundStmt *Body = M.makeCompound(Stmts);
  
  // Construct the else clause.
  BoolVal = M.makeObjCBool(false);
  RetVal = isBoolean ? M.makeIntegralCastToBoolean(BoolVal)
                     : M.makeIntegralCast(BoolVal, ResultTy);
  Stmt *Else = M.makeReturn(RetVal);
  
  /// Construct the If.
  Stmt *If = new (C) IfStmt(C, SourceLocation(), false, nullptr, nullptr,
                            Comparison, Body, SourceLocation(), Else);

  return If;  
}

Stmt *BodyFarm::getBody(const FunctionDecl *D) {
  D = D->getCanonicalDecl();
  
  Optional<Stmt *> &Val = Bodies[D];
  if (Val.hasValue())
    return Val.getValue();

  Val = nullptr;

  if (D->getIdentifier() == nullptr)
    return nullptr;

  StringRef Name = D->getName();
  if (Name.empty())
    return nullptr;

  FunctionFarmer FF;

  if (Name.startswith("OSAtomicCompareAndSwap") ||
      Name.startswith("objc_atomicCompareAndSwap")) {
    FF = create_OSAtomicCompareAndSwap;
  } else if (Name == "call_once" && D->getDeclContext()->isStdNamespace()) {
    FF = create_call_once;
  } else {
    FF = llvm::StringSwitch<FunctionFarmer>(Name)
          .Case("dispatch_sync", create_dispatch_sync)
          .Case("dispatch_once", create_dispatch_once)
          .Default(nullptr);
  }
  
  if (FF) { Val = FF(C, D); }
  else if (Injector) { Val = Injector->getBody(D); }
<<<<<<< HEAD
  return Val.getValue();
}

static const ObjCIvarDecl *findBackingIvar(const ObjCPropertyDecl *Prop) {
  const ObjCIvarDecl *IVar = Prop->getPropertyIvarDecl();

  if (IVar)
    return IVar;

  // When a readonly property is shadowed in a class extensions with a
  // a readwrite property, the instance variable belongs to the shadowing
  // property rather than the shadowed property. If there is no instance
  // variable on a readonly property, check to see whether the property is
  // shadowed and if so try to get the instance variable from shadowing
  // property.
  if (!Prop->isReadOnly())
    return nullptr;

  auto *Container = cast<ObjCContainerDecl>(Prop->getDeclContext());
  const ObjCInterfaceDecl *PrimaryInterface = nullptr;
  if (auto *InterfaceDecl = dyn_cast<ObjCInterfaceDecl>(Container)) {
    PrimaryInterface = InterfaceDecl;
  } else if (auto *CategoryDecl = dyn_cast<ObjCCategoryDecl>(Container)) {
    PrimaryInterface = CategoryDecl->getClassInterface();
  } else if (auto *ImplDecl = dyn_cast<ObjCImplDecl>(Container)) {
    PrimaryInterface = ImplDecl->getClassInterface();
  } else {
    return nullptr;
  }

  // FindPropertyVisibleInPrimaryClass() looks first in class extensions, so it
  // is guaranteed to find the shadowing property, if it exists, rather than
  // the shadowed property.
  auto *ShadowingProp = PrimaryInterface->FindPropertyVisibleInPrimaryClass(
      Prop->getIdentifier(), Prop->getQueryKind());
  if (ShadowingProp && ShadowingProp != Prop) {
    IVar = ShadowingProp->getPropertyIvarDecl();
  }

  return IVar;
}

static Stmt *createObjCPropertyGetter(ASTContext &Ctx,
                                      const ObjCPropertyDecl *Prop) {
  // First, find the backing ivar.
  const ObjCIvarDecl *IVar = findBackingIvar(Prop);
  if (!IVar)
    return nullptr;

  // Ignore weak variables, which have special behavior.
  if (Prop->getPropertyAttributes() & ObjCPropertyDecl::OBJC_PR_weak)
    return nullptr;

  // Look to see if Sema has synthesized a body for us. This happens in
  // Objective-C++ because the return value may be a C++ class type with a
  // non-trivial copy constructor. We can only do this if we can find the
  // @synthesize for this property, though (or if we know it's been auto-
  // synthesized).
  const ObjCImplementationDecl *ImplDecl =
    IVar->getContainingInterface()->getImplementation();
  if (ImplDecl) {
    for (const auto *I : ImplDecl->property_impls()) {
      if (I->getPropertyDecl() != Prop)
        continue;

      if (I->getGetterCXXConstructor()) {
        ASTMaker M(Ctx);
        return M.makeReturn(I->getGetterCXXConstructor());
      }
    }
  }

  // Sanity check that the property is the same type as the ivar, or a
  // reference to it, and that it is either an object pointer or trivially
  // copyable.
  if (!Ctx.hasSameUnqualifiedType(IVar->getType(),
                                  Prop->getType().getNonReferenceType()))
    return nullptr;
  if (!IVar->getType()->isObjCLifetimeType() &&
      !IVar->getType().isTriviallyCopyableType(Ctx))
    return nullptr;

  // Generate our body:
  //   return self->_ivar;
  ASTMaker M(Ctx);

  const VarDecl *selfVar = Prop->getGetterMethodDecl()->getSelfDecl();
  if (!selfVar)
    return nullptr;

  Expr *loadedIVar =
    M.makeObjCIvarRef(
      M.makeLvalueToRvalue(
        M.makeDeclRefExpr(selfVar),
        selfVar->getType()),
      IVar);

  if (!Prop->getType()->isReferenceType())
    loadedIVar = M.makeLvalueToRvalue(loadedIVar, IVar->getType());

  return M.makeReturn(loadedIVar);
}

Stmt *BodyFarm::getBody(const ObjCMethodDecl *D) {
  // We currently only know how to synthesize property accessors.
  if (!D->isPropertyAccessor())
    return nullptr;

  D = D->getCanonicalDecl();

  Optional<Stmt *> &Val = Bodies[D];
  if (Val.hasValue())
    return Val.getValue();
  Val = nullptr;

  const ObjCPropertyDecl *Prop = D->findPropertyDecl();
  if (!Prop)
    return nullptr;

  // For now, we only synthesize getters.
  // Synthesizing setters would cause false negatives in the
  // RetainCountChecker because the method body would bind the parameter
  // to an instance variable, causing it to escape. This would prevent
  // warning in the following common scenario:
  //
  //  id foo = [[NSObject alloc] init];
  //  self.foo = foo; // We should warn that foo leaks here.
  //
  if (D->param_size() != 0)
    return nullptr;

  Val = createObjCPropertyGetter(C, Prop);

=======
>>>>>>> b2b84690
  return Val.getValue();
}

static const ObjCIvarDecl *findBackingIvar(const ObjCPropertyDecl *Prop) {
  const ObjCIvarDecl *IVar = Prop->getPropertyIvarDecl();

  if (IVar)
    return IVar;

  // When a readonly property is shadowed in a class extensions with a
  // a readwrite property, the instance variable belongs to the shadowing
  // property rather than the shadowed property. If there is no instance
  // variable on a readonly property, check to see whether the property is
  // shadowed and if so try to get the instance variable from shadowing
  // property.
  if (!Prop->isReadOnly())
    return nullptr;

  auto *Container = cast<ObjCContainerDecl>(Prop->getDeclContext());
  const ObjCInterfaceDecl *PrimaryInterface = nullptr;
  if (auto *InterfaceDecl = dyn_cast<ObjCInterfaceDecl>(Container)) {
    PrimaryInterface = InterfaceDecl;
  } else if (auto *CategoryDecl = dyn_cast<ObjCCategoryDecl>(Container)) {
    PrimaryInterface = CategoryDecl->getClassInterface();
  } else if (auto *ImplDecl = dyn_cast<ObjCImplDecl>(Container)) {
    PrimaryInterface = ImplDecl->getClassInterface();
  } else {
    return nullptr;
  }

  // FindPropertyVisibleInPrimaryClass() looks first in class extensions, so it
  // is guaranteed to find the shadowing property, if it exists, rather than
  // the shadowed property.
  auto *ShadowingProp = PrimaryInterface->FindPropertyVisibleInPrimaryClass(
      Prop->getIdentifier(), Prop->getQueryKind());
  if (ShadowingProp && ShadowingProp != Prop) {
    IVar = ShadowingProp->getPropertyIvarDecl();
  }

  return IVar;
}

static Stmt *createObjCPropertyGetter(ASTContext &Ctx,
                                      const ObjCPropertyDecl *Prop) {
  // First, find the backing ivar.
  const ObjCIvarDecl *IVar = findBackingIvar(Prop);
  if (!IVar)
    return nullptr;

  // Ignore weak variables, which have special behavior.
  if (Prop->getPropertyAttributes() & ObjCPropertyDecl::OBJC_PR_weak)
    return nullptr;

  // Look to see if Sema has synthesized a body for us. This happens in
  // Objective-C++ because the return value may be a C++ class type with a
  // non-trivial copy constructor. We can only do this if we can find the
  // @synthesize for this property, though (or if we know it's been auto-
  // synthesized).
  const ObjCImplementationDecl *ImplDecl =
    IVar->getContainingInterface()->getImplementation();
  if (ImplDecl) {
    for (const auto *I : ImplDecl->property_impls()) {
      if (I->getPropertyDecl() != Prop)
        continue;

      if (I->getGetterCXXConstructor()) {
        ASTMaker M(Ctx);
        return M.makeReturn(I->getGetterCXXConstructor());
      }
    }
  }

  // Sanity check that the property is the same type as the ivar, or a
  // reference to it, and that it is either an object pointer or trivially
  // copyable.
  if (!Ctx.hasSameUnqualifiedType(IVar->getType(),
                                  Prop->getType().getNonReferenceType()))
    return nullptr;
  if (!IVar->getType()->isObjCLifetimeType() &&
      !IVar->getType().isTriviallyCopyableType(Ctx))
    return nullptr;

  // Generate our body:
  //   return self->_ivar;
  ASTMaker M(Ctx);

  const VarDecl *selfVar = Prop->getGetterMethodDecl()->getSelfDecl();
  if (!selfVar)
    return nullptr;

  Expr *loadedIVar =
    M.makeObjCIvarRef(
      M.makeLvalueToRvalue(
        M.makeDeclRefExpr(selfVar),
        selfVar->getType()),
      IVar);

  if (!Prop->getType()->isReferenceType())
    loadedIVar = M.makeLvalueToRvalue(loadedIVar, IVar->getType());

  return M.makeReturn(loadedIVar);
}

Stmt *BodyFarm::getBody(const ObjCMethodDecl *D) {
  // We currently only know how to synthesize property accessors.
  if (!D->isPropertyAccessor())
    return nullptr;

  D = D->getCanonicalDecl();

  Optional<Stmt *> &Val = Bodies[D];
  if (Val.hasValue())
    return Val.getValue();
  Val = nullptr;

  const ObjCPropertyDecl *Prop = D->findPropertyDecl();
  if (!Prop)
    return nullptr;

  // For now, we only synthesize getters.
  // Synthesizing setters would cause false negatives in the
  // RetainCountChecker because the method body would bind the parameter
  // to an instance variable, causing it to escape. This would prevent
  // warning in the following common scenario:
  //
  //  id foo = [[NSObject alloc] init];
  //  self.foo = foo; // We should warn that foo leaks here.
  //
  if (D->param_size() != 0)
    return nullptr;

  Val = createObjCPropertyGetter(C, Prop);

  return Val.getValue();
}<|MERGE_RESOLUTION|>--- conflicted
+++ resolved
@@ -19,13 +19,9 @@
 #include "clang/AST/Expr.h"
 #include "clang/AST/ExprCXX.h"
 #include "clang/AST/ExprObjC.h"
-<<<<<<< HEAD
-#include "clang/Analysis/CodeInjector.h"
-=======
 #include "clang/AST/NestedNameSpecifier.h"
 #include "clang/Analysis/CodeInjector.h"
 #include "clang/Basic/OperatorKinds.h"
->>>>>>> b2b84690
 #include "llvm/ADT/StringSwitch.h"
 #include "llvm/Support/Debug.h"
 
@@ -140,18 +136,6 @@
   return CompoundStmt::Create(C, Stmts, SourceLocation(), SourceLocation());
 }
 
-<<<<<<< HEAD
-DeclRefExpr *ASTMaker::makeDeclRefExpr(const VarDecl *D) {
-  DeclRefExpr *DR =
-    DeclRefExpr::Create(/* Ctx = */ C,
-                        /* QualifierLoc = */ NestedNameSpecifierLoc(),
-                        /* TemplateKWLoc = */ SourceLocation(),
-                        /* D = */ const_cast<VarDecl*>(D),
-                        /* RefersToEnclosingVariableOrCapture = */ false,
-                        /* NameLoc = */ SourceLocation(),
-                        /* T = */ D->getType(),
-                        /* VK = */ VK_LValue);
-=======
 DeclRefExpr *ASTMaker::makeDeclRefExpr(
     const VarDecl *D,
     bool RefersToEnclosingVariableOrCapture) {
@@ -160,7 +144,6 @@
   DeclRefExpr *DR = DeclRefExpr::Create(
       C, NestedNameSpecifierLoc(), SourceLocation(), const_cast<VarDecl *>(D),
       RefersToEnclosingVariableOrCapture, SourceLocation(), Type, VK_LValue);
->>>>>>> b2b84690
   return DR;
 }
 
@@ -171,10 +154,6 @@
 }
 
 ImplicitCastExpr *ASTMaker::makeLvalueToRvalue(const Expr *Arg, QualType Ty) {
-<<<<<<< HEAD
-  return ImplicitCastExpr::Create(C, Ty, CK_LValueToRValue,
-                                  const_cast<Expr*>(Arg), nullptr, VK_RValue);
-=======
   return makeImplicitCast(Arg, Ty, CK_LValueToRValue);
 }
 
@@ -194,7 +173,6 @@
                                   /* Expr=*/ const_cast<Expr *>(Arg),
                                   /* CXXCastPath=*/ nullptr,
                                   /* ExprValueKind=*/ VK_RValue);
->>>>>>> b2b84690
 }
 
 Expr *ASTMaker::makeIntegralCast(const Expr *Arg, QualType Ty) {
@@ -227,8 +205,6 @@
 ReturnStmt *ASTMaker::makeReturn(const Expr *RetVal) {
   return new (C) ReturnStmt(SourceLocation(), const_cast<Expr*>(RetVal),
                             nullptr);
-<<<<<<< HEAD
-=======
 }
 
 IntegerLiteral *ASTMaker::makeIntegerLiteral(uint64_t Value, QualType Ty) {
@@ -264,7 +240,6 @@
       return cast<ValueDecl>(FoundDecl);
 
   return nullptr;
->>>>>>> b2b84690
 }
 
 //===----------------------------------------------------------------------===//
@@ -574,17 +549,12 @@
 
   Expr *GuardCondition = M.makeComparison(LValToRval, DoneValue, BO_NE);
   // (5) Create the 'if' statement.
-<<<<<<< HEAD
-  IfStmt *If = new (C) IfStmt(C, SourceLocation(), false, nullptr, nullptr,
-                              UO, CS);
-=======
   IfStmt *If = new (C) IfStmt(C, SourceLocation(),
                               /* IsConstexpr=*/ false,
                               /* init=*/ nullptr,
                               /* var=*/ nullptr,
                               /* cond=*/ GuardCondition,
                               /* then=*/ CS);
->>>>>>> b2b84690
   return If;
 }
 
@@ -725,7 +695,6 @@
   
   if (FF) { Val = FF(C, D); }
   else if (Injector) { Val = Injector->getBody(D); }
-<<<<<<< HEAD
   return Val.getValue();
 }
 
@@ -859,140 +828,5 @@
 
   Val = createObjCPropertyGetter(C, Prop);
 
-=======
->>>>>>> b2b84690
-  return Val.getValue();
-}
-
-static const ObjCIvarDecl *findBackingIvar(const ObjCPropertyDecl *Prop) {
-  const ObjCIvarDecl *IVar = Prop->getPropertyIvarDecl();
-
-  if (IVar)
-    return IVar;
-
-  // When a readonly property is shadowed in a class extensions with a
-  // a readwrite property, the instance variable belongs to the shadowing
-  // property rather than the shadowed property. If there is no instance
-  // variable on a readonly property, check to see whether the property is
-  // shadowed and if so try to get the instance variable from shadowing
-  // property.
-  if (!Prop->isReadOnly())
-    return nullptr;
-
-  auto *Container = cast<ObjCContainerDecl>(Prop->getDeclContext());
-  const ObjCInterfaceDecl *PrimaryInterface = nullptr;
-  if (auto *InterfaceDecl = dyn_cast<ObjCInterfaceDecl>(Container)) {
-    PrimaryInterface = InterfaceDecl;
-  } else if (auto *CategoryDecl = dyn_cast<ObjCCategoryDecl>(Container)) {
-    PrimaryInterface = CategoryDecl->getClassInterface();
-  } else if (auto *ImplDecl = dyn_cast<ObjCImplDecl>(Container)) {
-    PrimaryInterface = ImplDecl->getClassInterface();
-  } else {
-    return nullptr;
-  }
-
-  // FindPropertyVisibleInPrimaryClass() looks first in class extensions, so it
-  // is guaranteed to find the shadowing property, if it exists, rather than
-  // the shadowed property.
-  auto *ShadowingProp = PrimaryInterface->FindPropertyVisibleInPrimaryClass(
-      Prop->getIdentifier(), Prop->getQueryKind());
-  if (ShadowingProp && ShadowingProp != Prop) {
-    IVar = ShadowingProp->getPropertyIvarDecl();
-  }
-
-  return IVar;
-}
-
-static Stmt *createObjCPropertyGetter(ASTContext &Ctx,
-                                      const ObjCPropertyDecl *Prop) {
-  // First, find the backing ivar.
-  const ObjCIvarDecl *IVar = findBackingIvar(Prop);
-  if (!IVar)
-    return nullptr;
-
-  // Ignore weak variables, which have special behavior.
-  if (Prop->getPropertyAttributes() & ObjCPropertyDecl::OBJC_PR_weak)
-    return nullptr;
-
-  // Look to see if Sema has synthesized a body for us. This happens in
-  // Objective-C++ because the return value may be a C++ class type with a
-  // non-trivial copy constructor. We can only do this if we can find the
-  // @synthesize for this property, though (or if we know it's been auto-
-  // synthesized).
-  const ObjCImplementationDecl *ImplDecl =
-    IVar->getContainingInterface()->getImplementation();
-  if (ImplDecl) {
-    for (const auto *I : ImplDecl->property_impls()) {
-      if (I->getPropertyDecl() != Prop)
-        continue;
-
-      if (I->getGetterCXXConstructor()) {
-        ASTMaker M(Ctx);
-        return M.makeReturn(I->getGetterCXXConstructor());
-      }
-    }
-  }
-
-  // Sanity check that the property is the same type as the ivar, or a
-  // reference to it, and that it is either an object pointer or trivially
-  // copyable.
-  if (!Ctx.hasSameUnqualifiedType(IVar->getType(),
-                                  Prop->getType().getNonReferenceType()))
-    return nullptr;
-  if (!IVar->getType()->isObjCLifetimeType() &&
-      !IVar->getType().isTriviallyCopyableType(Ctx))
-    return nullptr;
-
-  // Generate our body:
-  //   return self->_ivar;
-  ASTMaker M(Ctx);
-
-  const VarDecl *selfVar = Prop->getGetterMethodDecl()->getSelfDecl();
-  if (!selfVar)
-    return nullptr;
-
-  Expr *loadedIVar =
-    M.makeObjCIvarRef(
-      M.makeLvalueToRvalue(
-        M.makeDeclRefExpr(selfVar),
-        selfVar->getType()),
-      IVar);
-
-  if (!Prop->getType()->isReferenceType())
-    loadedIVar = M.makeLvalueToRvalue(loadedIVar, IVar->getType());
-
-  return M.makeReturn(loadedIVar);
-}
-
-Stmt *BodyFarm::getBody(const ObjCMethodDecl *D) {
-  // We currently only know how to synthesize property accessors.
-  if (!D->isPropertyAccessor())
-    return nullptr;
-
-  D = D->getCanonicalDecl();
-
-  Optional<Stmt *> &Val = Bodies[D];
-  if (Val.hasValue())
-    return Val.getValue();
-  Val = nullptr;
-
-  const ObjCPropertyDecl *Prop = D->findPropertyDecl();
-  if (!Prop)
-    return nullptr;
-
-  // For now, we only synthesize getters.
-  // Synthesizing setters would cause false negatives in the
-  // RetainCountChecker because the method body would bind the parameter
-  // to an instance variable, causing it to escape. This would prevent
-  // warning in the following common scenario:
-  //
-  //  id foo = [[NSObject alloc] init];
-  //  self.foo = foo; // We should warn that foo leaks here.
-  //
-  if (D->param_size() != 0)
-    return nullptr;
-
-  Val = createObjCPropertyGetter(C, Prop);
-
   return Val.getValue();
 }