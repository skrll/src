//===- CallGraph.cpp - AST-based Call graph -------------------------------===//
//
//                     The LLVM Compiler Infrastructure
//
// This file is distributed under the University of Illinois Open Source
// License. See LICENSE.TXT for details.
//
//===----------------------------------------------------------------------===//
//
//  This file defines the AST-based CallGraph.
//
//===----------------------------------------------------------------------===//
<<<<<<< HEAD
=======

>>>>>>> b2b84690
#include "clang/Analysis/CallGraph.h"
#include "clang/AST/Decl.h"
#include "clang/AST/DeclBase.h"
#include "clang/AST/DeclObjC.h"
#include "clang/AST/Expr.h"
#include "clang/AST/ExprObjC.h"
#include "clang/AST/Stmt.h"
#include "clang/AST/StmtVisitor.h"
#include "clang/Basic/IdentifierTable.h"
#include "clang/Basic/LLVM.h"
#include "llvm/ADT/PostOrderIterator.h"
#include "llvm/ADT/STLExtras.h"
#include "llvm/ADT/Statistic.h"
#include "llvm/Support/Casting.h"
#include "llvm/Support/Compiler.h"
#include "llvm/Support/DOTGraphTraits.h"
#include "llvm/Support/GraphWriter.h"
#include "llvm/Support/raw_ostream.h"
#include <cassert>
#include <memory>
#include <string>

using namespace clang;

#define DEBUG_TYPE "CallGraph"

STATISTIC(NumObjCCallEdges, "Number of Objective-C method call edges");
STATISTIC(NumBlockCallEdges, "Number of block call edges");

namespace {

/// A helper class, which walks the AST and locates all the call sites in the
/// given function body.
class CGBuilder : public StmtVisitor<CGBuilder> {
  CallGraph *G;
  CallGraphNode *CallerNode;

public:
  CGBuilder(CallGraph *g, CallGraphNode *N) : G(g), CallerNode(N) {}

  void VisitStmt(Stmt *S) { VisitChildren(S); }

  Decl *getDeclFromCall(CallExpr *CE) {
    if (FunctionDecl *CalleeDecl = CE->getDirectCallee())
      return CalleeDecl;

    // Simple detection of a call through a block.
    Expr *CEE = CE->getCallee()->IgnoreParenImpCasts();
    if (BlockExpr *Block = dyn_cast<BlockExpr>(CEE)) {
      NumBlockCallEdges++;
      return Block->getBlockDecl();
    }

    return nullptr;
  }

  void addCalledDecl(Decl *D) {
    if (G->includeInGraph(D)) {
      CallGraphNode *CalleeNode = G->getOrInsertNode(D);
      CallerNode->addCallee(CalleeNode);
    }
  }

  void VisitCallExpr(CallExpr *CE) {
    if (Decl *D = getDeclFromCall(CE))
      addCalledDecl(D);
    VisitChildren(CE);
  }

  // Adds may-call edges for the ObjC message sends.
  void VisitObjCMessageExpr(ObjCMessageExpr *ME) {
    if (ObjCInterfaceDecl *IDecl = ME->getReceiverInterface()) {
      Selector Sel = ME->getSelector();
      
      // Find the callee definition within the same translation unit.
      Decl *D = nullptr;
      if (ME->isInstanceMessage())
        D = IDecl->lookupPrivateMethod(Sel);
      else
        D = IDecl->lookupPrivateClassMethod(Sel);
      if (D) {
        addCalledDecl(D);
        NumObjCCallEdges++;
      }
    }
  }

  void VisitChildren(Stmt *S) {
    for (Stmt *SubStmt : S->children())
      if (SubStmt)
        this->Visit(SubStmt);
  }
};

} // namespace

void CallGraph::addNodesForBlocks(DeclContext *D) {
  if (BlockDecl *BD = dyn_cast<BlockDecl>(D))
    addNodeForDecl(BD, true);

  for (auto *I : D->decls())
    if (auto *DC = dyn_cast<DeclContext>(I))
      addNodesForBlocks(DC);
}

CallGraph::CallGraph() {
  Root = getOrInsertNode(nullptr);
}

<<<<<<< HEAD
CallGraph::~CallGraph() {}
=======
CallGraph::~CallGraph() = default;
>>>>>>> b2b84690

bool CallGraph::includeInGraph(const Decl *D) {
  assert(D);
  if (!D->hasBody())
    return false;

  if (const FunctionDecl *FD = dyn_cast<FunctionDecl>(D)) {
    // We skip function template definitions, as their semantics is
    // only determined when they are instantiated.
    if (FD->isDependentContext())
      return false;

    IdentifierInfo *II = FD->getIdentifier();
    if (II && II->getName().startswith("__inline"))
      return false;
  }

  return true;
}

void CallGraph::addNodeForDecl(Decl* D, bool IsGlobal) {
  assert(D);

  // Allocate a new node, mark it as root, and process it's calls.
  CallGraphNode *Node = getOrInsertNode(D);

  // Process all the calls by this function as well.
  CGBuilder builder(this, Node);
  if (Stmt *Body = D->getBody())
    builder.Visit(Body);
}

CallGraphNode *CallGraph::getNode(const Decl *F) const {
  FunctionMapTy::const_iterator I = FunctionMap.find(F);
  if (I == FunctionMap.end()) return nullptr;
  return I->second.get();
}

CallGraphNode *CallGraph::getOrInsertNode(Decl *F) {
  if (F && !isa<ObjCMethodDecl>(F))
    F = F->getCanonicalDecl();

  std::unique_ptr<CallGraphNode> &Node = FunctionMap[F];
  if (Node)
    return Node.get();

  Node = llvm::make_unique<CallGraphNode>(F);
  // Make Root node a parent of all functions to make sure all are reachable.
  if (F)
    Root->addCallee(Node.get());
  return Node.get();
}

void CallGraph::print(raw_ostream &OS) const {
  OS << " --- Call graph Dump --- \n";

  // We are going to print the graph in reverse post order, partially, to make
  // sure the output is deterministic.
  llvm::ReversePostOrderTraversal<const CallGraph *> RPOT(this);
  for (llvm::ReversePostOrderTraversal<const CallGraph *>::rpo_iterator
         I = RPOT.begin(), E = RPOT.end(); I != E; ++I) {
    const CallGraphNode *N = *I;

    OS << "  Function: ";
    if (N == Root)
      OS << "< root >";
    else
      N->print(OS);

    OS << " calls: ";
    for (CallGraphNode::const_iterator CI = N->begin(),
                                       CE = N->end(); CI != CE; ++CI) {
      assert(*CI != Root && "No one can call the root node.");
      (*CI)->print(OS);
      OS << " ";
    }
    OS << '\n';
  }
  OS.flush();
}

LLVM_DUMP_METHOD void CallGraph::dump() const {
  print(llvm::errs());
}

void CallGraph::viewGraph() const {
  llvm::ViewGraph(this, "CallGraph");
}

void CallGraphNode::print(raw_ostream &os) const {
  if (const NamedDecl *ND = dyn_cast_or_null<NamedDecl>(FD))
      return ND->printName(os);
  os << "< >";
}

LLVM_DUMP_METHOD void CallGraphNode::dump() const {
  print(llvm::errs());
}

namespace llvm {

template <>
struct DOTGraphTraits<const CallGraph*> : public DefaultDOTGraphTraits {
  DOTGraphTraits (bool isSimple = false) : DefaultDOTGraphTraits(isSimple) {}

  static std::string getNodeLabel(const CallGraphNode *Node,
                                  const CallGraph *CG) {
    if (CG->getRoot() == Node) {
      return "< root >";
    }
    if (const NamedDecl *ND = dyn_cast_or_null<NamedDecl>(Node->getDecl()))
      return ND->getNameAsString();
    else
      return "< >";
  }
};

} // namespace llvm<|MERGE_RESOLUTION|>--- conflicted
+++ resolved
@@ -10,10 +10,7 @@
 //  This file defines the AST-based CallGraph.
 //
 //===----------------------------------------------------------------------===//
-<<<<<<< HEAD
-=======
-
->>>>>>> b2b84690
+
 #include "clang/Analysis/CallGraph.h"
 #include "clang/AST/Decl.h"
 #include "clang/AST/DeclBase.h"
@@ -123,11 +120,7 @@
   Root = getOrInsertNode(nullptr);
 }
 
-<<<<<<< HEAD
-CallGraph::~CallGraph() {}
-=======
 CallGraph::~CallGraph() = default;
->>>>>>> b2b84690
 
 bool CallGraph::includeInGraph(const Decl *D) {
   assert(D);
