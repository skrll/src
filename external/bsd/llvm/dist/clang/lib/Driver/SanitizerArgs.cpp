--- conflicted
+++ resolved
@@ -18,10 +18,7 @@
 #include "llvm/Support/FileSystem.h"
 #include "llvm/Support/Path.h"
 #include "llvm/Support/SpecialCaseList.h"
-<<<<<<< HEAD
-=======
 #include "llvm/Support/TargetParser.h"
->>>>>>> b2b84690
 #include <memory>
 
 using namespace clang;
@@ -33,14 +30,6 @@
   NeedsUbsanRt = Undefined | Integer | Nullability | CFI,
   NeedsUbsanCxxRt = Vptr | CFI,
   NotAllowedWithTrap = Vptr,
-<<<<<<< HEAD
-  RequiresPIE = DataFlow,
-  NeedsUnwindTables = Address | Thread | Memory | DataFlow,
-  SupportsCoverage = Address | KernelAddress | Memory | Leak | Undefined |
-                     Integer | Nullability | DataFlow | Fuzzer,
-  RecoverableByDefault = Undefined | Integer | Nullability,
-  Unrecoverable = Unreachable | Return,
-=======
   NotAllowedWithMinimalRuntime = Vptr,
   RequiresPIE = DataFlow | HWAddress | Scudo,
   NeedsUnwindTables = Address | HWAddress | Thread | Memory | DataFlow,
@@ -50,19 +39,14 @@
   RecoverableByDefault = Undefined | Integer | Nullability,
   Unrecoverable = Unreachable | Return,
   AlwaysRecoverable = KernelAddress | KernelHWAddress,
->>>>>>> b2b84690
   LegacyFsanitizeRecoverMask = Undefined | Integer,
   NeedsLTO = CFI,
   TrappingSupported = (Undefined & ~Vptr) | UnsignedIntegerOverflow |
                       Nullability | LocalBounds | CFI,
   TrappingDefault = CFI,
-<<<<<<< HEAD
-  CFIClasses = CFIVCall | CFINVCall | CFIDerivedCast | CFIUnrelatedCast,
-=======
   CFIClasses =
       CFIVCall | CFINVCall | CFIMFCall | CFIDerivedCast | CFIUnrelatedCast,
   CompatibleWithMinimalRuntime = TrappingSupported | Scudo,
->>>>>>> b2b84690
 };
 
 enum CoverageFeature {
@@ -77,15 +61,10 @@
   Coverage8bitCounters = 1 << 8,  // Deprecated.
   CoverageTracePC = 1 << 9,
   CoverageTracePCGuard = 1 << 10,
-<<<<<<< HEAD
-  CoverageInline8bitCounters = 1 << 12,
-  CoverageNoPrune = 1 << 11,
-=======
   CoverageNoPrune = 1 << 11,
   CoverageInline8bitCounters = 1 << 12,
   CoveragePCTable = 1 << 13,
   CoverageStackDepth = 1 << 14,
->>>>>>> b2b84690
 };
 
 /// Parse a -fsanitize= or -fno-sanitize= argument's values, diagnosing any
@@ -116,29 +95,6 @@
 /// Sanitizers set.
 static std::string toString(const clang::SanitizerSet &Sanitizers);
 
-<<<<<<< HEAD
-static bool getDefaultBlacklist(const Driver &D, SanitizerMask Kinds,
-                                std::string &BLPath) {
-  const char *BlacklistFile = nullptr;
-  if (Kinds & Address)
-    BlacklistFile = "asan_blacklist.txt";
-  else if (Kinds & Memory)
-    BlacklistFile = "msan_blacklist.txt";
-  else if (Kinds & Thread)
-    BlacklistFile = "tsan_blacklist.txt";
-  else if (Kinds & DataFlow)
-    BlacklistFile = "dfsan_abilist.txt";
-  else if (Kinds & CFI)
-    BlacklistFile = "cfi_blacklist.txt";
-
-  if (BlacklistFile) {
-    clang::SmallString<64> Path(D.ResourceDir);
-    llvm::sys::path::append(Path, BlacklistFile);
-    BLPath = Path.str();
-    return true;
-  }
-  return false;
-=======
 static void addDefaultBlacklists(const Driver &D, SanitizerMask Kinds,
                                  std::vector<std::string> &BlacklistFiles) {
   struct Blacklist {
@@ -165,7 +121,6 @@
       // should fail.
       D.Diag(clang::diag::err_drv_no_such_file) << Path;
   }
->>>>>>> b2b84690
 }
 
 /// Sets group bits for every group that has at least one representative already
@@ -220,30 +175,6 @@
   TrappingKinds |= TrappingDefault & ~TrapRemove;
 
   return TrappingKinds;
-<<<<<<< HEAD
-}
-
-bool SanitizerArgs::needsUbsanRt() const {
-  return ((Sanitizers.Mask & NeedsUbsanRt & ~TrapSanitizers.Mask) ||
-          CoverageFeatures) &&
-         !Sanitizers.has(Address) && !Sanitizers.has(Memory) &&
-         !Sanitizers.has(Thread) && !Sanitizers.has(DataFlow) && 
-         !Sanitizers.has(Leak) && !CfiCrossDso;
-}
-
-bool SanitizerArgs::needsCfiRt() const {
-  return !(Sanitizers.Mask & CFI & ~TrapSanitizers.Mask) && CfiCrossDso;
-}
-
-bool SanitizerArgs::needsCfiDiagRt() const {
-  return (Sanitizers.Mask & CFI & ~TrapSanitizers.Mask) && CfiCrossDso;
-}
-
-bool SanitizerArgs::requiresPIE() const {
-  return NeedPIE || (Sanitizers.Mask & RequiresPIE);
-}
-
-=======
 }
 
 bool SanitizerArgs::needsUbsanRt() const {
@@ -271,7 +202,6 @@
   return NeedPIE || (Sanitizers.Mask & RequiresPIE);
 }
 
->>>>>>> b2b84690
 bool SanitizerArgs::needsUnwindTables() const {
   return Sanitizers.Mask & NeedsUnwindTables;
 }
@@ -290,26 +220,20 @@
                                      // Used to deduplicate diagnostics.
   SanitizerMask Kinds = 0;
   const SanitizerMask Supported = setGroupBits(TC.getSupportedSanitizers());
-<<<<<<< HEAD
-=======
 
   CfiCrossDso = Args.hasFlag(options::OPT_fsanitize_cfi_cross_dso,
                              options::OPT_fno_sanitize_cfi_cross_dso, false);
 
->>>>>>> b2b84690
   ToolChain::RTTIMode RTTIMode = TC.getRTTIMode();
 
   const Driver &D = TC.getDriver();
   SanitizerMask TrappingKinds = parseSanitizeTrapArgs(D, Args);
   SanitizerMask InvalidTrappingKinds = TrappingKinds & NotAllowedWithTrap;
 
-<<<<<<< HEAD
-=======
   MinimalRuntime =
       Args.hasFlag(options::OPT_fsanitize_minimal_runtime,
                    options::OPT_fno_sanitize_minimal_runtime, MinimalRuntime);
 
->>>>>>> b2b84690
   // The object size sanitizer should not be enabled at -O0.
   Arg *OptLevel = Args.getLastArg(options::OPT_O_Group);
   bool RemoveObjectSizeAtO0 =
@@ -347,8 +271,6 @@
         DiagnosedKinds |= KindsToDiagnose;
       }
       Add &= ~InvalidTrappingKinds;
-<<<<<<< HEAD
-=======
 
       if (MinimalRuntime) {
         if (SanitizerMask KindsToDiagnose =
@@ -379,7 +301,6 @@
         DiagnosedKinds |= CFIMFCall;
       }
 
->>>>>>> b2b84690
       if (SanitizerMask KindsToDiagnose = Add & ~Supported & ~DiagnosedKinds) {
         std::string Desc = describeSanitizeArg(*I, KindsToDiagnose);
         D.Diag(diag::err_drv_unsupported_opt_for_target)
@@ -391,21 +312,6 @@
       // Test for -fno-rtti + explicit -fsanitizer=vptr before expanding groups
       // so we don't error out if -fno-rtti and -fsanitize=undefined were
       // passed.
-<<<<<<< HEAD
-      if (Add & Vptr &&
-          (RTTIMode == ToolChain::RM_DisabledImplicitly ||
-           RTTIMode == ToolChain::RM_DisabledExplicitly)) {
-        if (RTTIMode == ToolChain::RM_DisabledImplicitly)
-          // Warn about not having rtti enabled if the vptr sanitizer is
-          // explicitly enabled
-          D.Diag(diag::warn_drv_disabling_vptr_no_rtti_default);
-        else {
-          const llvm::opt::Arg *NoRTTIArg = TC.getRTTIArg();
-          assert(NoRTTIArg &&
-                 "RTTI disabled explicitly but we have no argument!");
-          D.Diag(diag::err_drv_argument_not_allowed_with)
-              << "-fsanitize=vptr" << NoRTTIArg->getAsString(Args);
-=======
       if ((Add & Vptr) && (RTTIMode == ToolChain::RM_Disabled)) {
         if (const llvm::opt::Arg *NoRTTIArg = TC.getRTTIArg()) {
           assert(NoRTTIArg->getOption().matches(options::OPT_fno_rtti) &&
@@ -418,7 +324,6 @@
           // The vptr sanitizer requires RTTI, but RTTI is disabled (by 
           // default). Warn that the vptr sanitizer is being disabled.
           D.Diag(diag::warn_drv_disabling_vptr_no_rtti_default);
->>>>>>> b2b84690
         }
 
         // Take out the Vptr sanitizer from the enabled sanitizers
@@ -431,13 +336,6 @@
       // Silently discard any unsupported sanitizers implicitly enabled through
       // group expansion.
       Add &= ~InvalidTrappingKinds;
-<<<<<<< HEAD
-      Add &= Supported;
-
-      // Enable coverage if the fuzzing flag is set.
-      if (Add & Fuzzer)
-        CoverageFeatures |= CoverageTracePCGuard | CoverageIndirCall | CoverageTraceCmp;
-=======
       if (MinimalRuntime) {
         Add &= ~NotAllowedWithMinimalRuntime;
       }
@@ -456,7 +354,6 @@
         if (TC.getTriple().isOSLinux())
           CoverageFeatures |= CoverageStackDepth;
       }
->>>>>>> b2b84690
 
       Kinds |= Add;
     } else if (Arg->getOption().matches(options::OPT_fno_sanitize_EQ)) {
@@ -466,16 +363,6 @@
     }
   }
 
-<<<<<<< HEAD
-  // Enable toolchain specific default sanitizers if not explicitly disabled.
-  Kinds |= TC.getDefaultSanitizers() & ~AllRemove;
-
-  // We disable the vptr sanitizer if it was enabled by group expansion but RTTI
-  // is disabled.
-  if ((Kinds & Vptr) &&
-      (RTTIMode == ToolChain::RM_DisabledImplicitly ||
-       RTTIMode == ToolChain::RM_DisabledExplicitly)) {
-=======
   std::pair<SanitizerMask, SanitizerMask> IncompatibleGroups[] = {
       std::make_pair(Address, Thread | Memory),
       std::make_pair(Thread, Memory),
@@ -511,7 +398,6 @@
   // We disable the vptr sanitizer if it was enabled by group expansion but RTTI
   // is disabled.
   if ((Kinds & Vptr) && (RTTIMode == ToolChain::RM_Disabled)) {
->>>>>>> b2b84690
     Kinds &= ~Vptr;
   }
 
@@ -521,8 +407,6 @@
         << lastArgumentForMask(D, Args, Kinds & NeedsLTO) << "-flto";
   }
 
-<<<<<<< HEAD
-=======
   if ((Kinds & ShadowCallStack) &&
       TC.getTriple().getArch() == llvm::Triple::aarch64 &&
       !llvm::AArch64::isX18ReservedByDefault(TC.getTriple()) &&
@@ -532,7 +416,6 @@
         << "-ffixed-x18";
   }
 
->>>>>>> b2b84690
   // Report error if there are non-trapping sanitizers that require
   // c++abi-specific  parts of UBSan runtime, and they are not provided by the
   // toolchain. We don't have a good way to check the latter, so we just
@@ -553,21 +436,6 @@
   }
 
   // Warn about incompatible groups of sanitizers.
-<<<<<<< HEAD
-  std::pair<SanitizerMask, SanitizerMask> IncompatibleGroups[] = {
-      std::make_pair(Address, Thread), std::make_pair(Address, Memory),
-      std::make_pair(Thread, Memory), std::make_pair(Leak, Thread),
-      std::make_pair(Leak, Memory), std::make_pair(KernelAddress, Address),
-      std::make_pair(KernelAddress, Leak),
-      std::make_pair(KernelAddress, Thread),
-      std::make_pair(KernelAddress, Memory),
-      std::make_pair(Efficiency, Address),
-      std::make_pair(Efficiency, Leak),
-      std::make_pair(Efficiency, Thread),
-      std::make_pair(Efficiency, Memory),
-      std::make_pair(Efficiency, KernelAddress)};
-=======
->>>>>>> b2b84690
   for (auto G : IncompatibleGroups) {
     SanitizerMask Group = G.first;
     if (Kinds & Group) {
@@ -585,14 +453,9 @@
   // default in ASan?
 
   // Parse -f(no-)?sanitize-recover flags.
-<<<<<<< HEAD
-  SanitizerMask RecoverableKinds = RecoverableByDefault;
-  SanitizerMask DiagnosedUnrecoverableKinds = 0;
-=======
   SanitizerMask RecoverableKinds = RecoverableByDefault | AlwaysRecoverable;
   SanitizerMask DiagnosedUnrecoverableKinds = 0;
   SanitizerMask DiagnosedAlwaysRecoverableKinds = 0;
->>>>>>> b2b84690
   for (const auto *Arg : Args) {
     const char *DeprecatedReplacement = nullptr;
     if (Arg->getOption().matches(options::OPT_fsanitize_recover)) {
@@ -620,9 +483,6 @@
       RecoverableKinds |= expandSanitizerGroups(Add);
       Arg->claim();
     } else if (Arg->getOption().matches(options::OPT_fno_sanitize_recover_EQ)) {
-<<<<<<< HEAD
-      RecoverableKinds &= ~expandSanitizerGroups(parseArgValues(D, Arg, true));
-=======
       SanitizerMask Remove = parseArgValues(D, Arg, true);
       // Report error if user explicitly tries to disable recovery from
       // always recoverable sanitizer.
@@ -635,7 +495,6 @@
         DiagnosedAlwaysRecoverableKinds |= KindsToDiagnose;
       }
       RecoverableKinds &= ~expandSanitizerGroups(Remove);
->>>>>>> b2b84690
       Arg->claim();
     }
     if (DeprecatedReplacement) {
@@ -647,22 +506,11 @@
   RecoverableKinds &= ~Unrecoverable;
 
   TrappingKinds &= Kinds;
-<<<<<<< HEAD
-
-  // Setup blacklist files.
-  // Add default blacklist from resource directory.
-  {
-    std::string BLPath;
-    if (getDefaultBlacklist(D, Kinds, BLPath) && llvm::sys::fs::exists(BLPath))
-      BlacklistFiles.push_back(BLPath);
-  }
-=======
   RecoverableKinds &= ~TrappingKinds;
 
   // Setup blacklist files.
   // Add default blacklist from resource directory.
   addDefaultBlacklists(D, Kinds, BlacklistFiles);
->>>>>>> b2b84690
   // Parse -f(no-)sanitize-blacklist options.
   for (const auto *Arg : Args) {
     if (Arg->getOption().matches(options::OPT_fsanitize_blacklist)) {
@@ -671,10 +519,9 @@
       if (llvm::sys::fs::exists(BLPath)) {
         BlacklistFiles.push_back(BLPath);
         ExtraDeps.push_back(BLPath);
-<<<<<<< HEAD
-      } else
+      } else {
         D.Diag(clang::diag::err_drv_no_such_file) << BLPath;
-
+      }
     } else if (Arg->getOption().matches(options::OPT_fno_sanitize_blacklist)) {
       Arg->claim();
       BlacklistFiles.clear();
@@ -707,21 +554,16 @@
             MsanTrackOrigins > 2) {
           D.Diag(clang::diag::err_drv_invalid_value) << A->getAsString(Args) << S;
         }
-=======
-      } else {
-        D.Diag(clang::diag::err_drv_no_such_file) << BLPath;
->>>>>>> b2b84690
-      }
-    } else if (Arg->getOption().matches(options::OPT_fno_sanitize_blacklist)) {
-      Arg->claim();
-      BlacklistFiles.clear();
-      ExtraDeps.clear();
-    }
-<<<<<<< HEAD
+      }
+    }
     MsanUseAfterDtor =
-        Args.hasArg(options::OPT_fsanitize_memory_use_after_dtor);
+        Args.hasFlag(options::OPT_fsanitize_memory_use_after_dtor,
+                     options::OPT_fno_sanitize_memory_use_after_dtor,
+                     MsanUseAfterDtor);
     NeedPIE |= !(TC.getTriple().isOSLinux() &&
                  TC.getTriple().getArch() == llvm::Triple::x86_64);
+  } else {
+    MsanUseAfterDtor = false;
   }
 
   if (AllAddedKinds & Thread) {
@@ -737,15 +579,35 @@
   }
 
   if (AllAddedKinds & CFI) {
-    CfiCrossDso = Args.hasFlag(options::OPT_fsanitize_cfi_cross_dso,
-                               options::OPT_fno_sanitize_cfi_cross_dso, false);
     // Without PIE, external function address may resolve to a PLT record, which
     // can not be verified by the target module.
     NeedPIE |= CfiCrossDso;
+    CfiICallGeneralizePointers =
+        Args.hasArg(options::OPT_fsanitize_cfi_icall_generalize_pointers);
+
+    if (CfiCrossDso && CfiICallGeneralizePointers)
+      D.Diag(diag::err_drv_argument_not_allowed_with)
+          << "-fsanitize-cfi-cross-dso"
+          << "-fsanitize-cfi-icall-generalize-pointers";
   }
 
   Stats = Args.hasFlag(options::OPT_fsanitize_stats,
                        options::OPT_fno_sanitize_stats, false);
+
+  if (MinimalRuntime) {
+    SanitizerMask IncompatibleMask =
+        Kinds & ~setGroupBits(CompatibleWithMinimalRuntime);
+    if (IncompatibleMask)
+      D.Diag(clang::diag::err_drv_argument_not_allowed_with)
+          << "-fsanitize-minimal-runtime"
+          << lastArgumentForMask(D, Args, IncompatibleMask);
+
+    SanitizerMask NonTrappingCfi = Kinds & CFI & ~TrappingKinds;
+    if (NonTrappingCfi)
+      D.Diag(clang::diag::err_drv_argument_only_allowed_with)
+          << "fsanitize-minimal-runtime"
+          << "fsanitize-trap=cfi";
+  }
 
   // Parse -f(no-)?sanitize-coverage flags if coverage is supported by the
   // enabled sanitizers.
@@ -767,7 +629,7 @@
 
       // Disable coverage and not claim the flags if there is at least one
       // non-supporting sanitizer.
-      if (!(AllAddedKinds & ~setGroupBits(SupportsCoverage))) {
+      if (!(AllAddedKinds & ~AllRemove & ~setGroupBits(SupportsCoverage))) {
         Arg->claim();
       } else {
         CoverageFeatures = 0;
@@ -802,23 +664,34 @@
         << "-fsanitize-coverage=trace-pc-guard";
 
   int InsertionPointTypes = CoverageFunc | CoverageBB | CoverageEdge;
+  int InstrumentationTypes =
+      CoverageTracePC | CoverageTracePCGuard | CoverageInline8bitCounters;
   if ((CoverageFeatures & InsertionPointTypes) &&
-      !(CoverageFeatures &(CoverageTracePC | CoverageTracePCGuard))) {
+      !(CoverageFeatures & InstrumentationTypes)) {
     D.Diag(clang::diag::warn_drv_deprecated_arg)
         << "-fsanitize-coverage=[func|bb|edge]"
         << "-fsanitize-coverage=[func|bb|edge],[trace-pc-guard|trace-pc]";
   }
 
   // trace-pc w/o func/bb/edge implies edge.
-  if ((CoverageFeatures &
-       (CoverageTracePC | CoverageTracePCGuard | CoverageInline8bitCounters)) &&
-      !(CoverageFeatures & InsertionPointTypes))
-    CoverageFeatures |= CoverageEdge;
+  if (!(CoverageFeatures & InsertionPointTypes)) {
+    if (CoverageFeatures &
+        (CoverageTracePC | CoverageTracePCGuard | CoverageInline8bitCounters))
+      CoverageFeatures |= CoverageEdge;
+
+    if (CoverageFeatures & CoverageStackDepth)
+      CoverageFeatures |= CoverageFunc;
+  }
+
+  SharedRuntime =
+      Args.hasFlag(options::OPT_shared_libsan, options::OPT_static_libsan,
+                   TC.getTriple().isAndroid() || TC.getTriple().isOSFuchsia() ||
+                       TC.getTriple().isOSDarwin());
+
+  ImplicitCfiRuntime = TC.getTriple().isAndroid();
 
   if (AllAddedKinds & Address) {
-    AsanSharedRuntime =
-        Args.hasArg(options::OPT_shared_libasan) || TC.getTriple().isAndroid();
-    NeedPIE |= TC.getTriple().isAndroid();
+    NeedPIE |= TC.getTriple().isOSFuchsia();
     if (Arg *A =
             Args.getLastArg(options::OPT_fsanitize_address_field_padding)) {
         StringRef S = A->getValue();
@@ -848,224 +721,21 @@
         options::OPT_fsanitize_address_use_after_scope,
         options::OPT_fno_sanitize_address_use_after_scope, AsanUseAfterScope);
 
-=======
-  }
-  // Validate blacklists format.
-  {
-    std::string BLError;
-    std::unique_ptr<llvm::SpecialCaseList> SCL(
-        llvm::SpecialCaseList::create(BlacklistFiles, BLError));
-    if (!SCL.get())
-      D.Diag(clang::diag::err_drv_malformed_sanitizer_blacklist) << BLError;
-  }
-
-  // Parse -f[no-]sanitize-memory-track-origins[=level] options.
-  if (AllAddedKinds & Memory) {
-    if (Arg *A =
-            Args.getLastArg(options::OPT_fsanitize_memory_track_origins_EQ,
-                            options::OPT_fsanitize_memory_track_origins,
-                            options::OPT_fno_sanitize_memory_track_origins)) {
-      if (A->getOption().matches(options::OPT_fsanitize_memory_track_origins)) {
-        MsanTrackOrigins = 2;
-      } else if (A->getOption().matches(
-                     options::OPT_fno_sanitize_memory_track_origins)) {
-        MsanTrackOrigins = 0;
-      } else {
-        StringRef S = A->getValue();
-        if (S.getAsInteger(0, MsanTrackOrigins) || MsanTrackOrigins < 0 ||
-            MsanTrackOrigins > 2) {
-          D.Diag(clang::diag::err_drv_invalid_value) << A->getAsString(Args) << S;
-        }
-      }
-    }
-    MsanUseAfterDtor =
-        Args.hasFlag(options::OPT_fsanitize_memory_use_after_dtor,
-                     options::OPT_fno_sanitize_memory_use_after_dtor,
-                     MsanUseAfterDtor);
-    NeedPIE |= !(TC.getTriple().isOSLinux() &&
-                 TC.getTriple().getArch() == llvm::Triple::x86_64);
-  } else {
-    MsanUseAfterDtor = false;
-  }
-
-  if (AllAddedKinds & Thread) {
-    TsanMemoryAccess = Args.hasFlag(options::OPT_fsanitize_thread_memory_access,
-                                    options::OPT_fno_sanitize_thread_memory_access,
-                                    TsanMemoryAccess);
-    TsanFuncEntryExit = Args.hasFlag(options::OPT_fsanitize_thread_func_entry_exit,
-                                     options::OPT_fno_sanitize_thread_func_entry_exit,
-                                     TsanFuncEntryExit);
-    TsanAtomics = Args.hasFlag(options::OPT_fsanitize_thread_atomics,
-                               options::OPT_fno_sanitize_thread_atomics,
-                               TsanAtomics);
-  }
-
-  if (AllAddedKinds & CFI) {
-    // Without PIE, external function address may resolve to a PLT record, which
-    // can not be verified by the target module.
-    NeedPIE |= CfiCrossDso;
-    CfiICallGeneralizePointers =
-        Args.hasArg(options::OPT_fsanitize_cfi_icall_generalize_pointers);
-
-    if (CfiCrossDso && CfiICallGeneralizePointers)
-      D.Diag(diag::err_drv_argument_not_allowed_with)
-          << "-fsanitize-cfi-cross-dso"
-          << "-fsanitize-cfi-icall-generalize-pointers";
-  }
-
-  Stats = Args.hasFlag(options::OPT_fsanitize_stats,
-                       options::OPT_fno_sanitize_stats, false);
-
-  if (MinimalRuntime) {
-    SanitizerMask IncompatibleMask =
-        Kinds & ~setGroupBits(CompatibleWithMinimalRuntime);
-    if (IncompatibleMask)
-      D.Diag(clang::diag::err_drv_argument_not_allowed_with)
-          << "-fsanitize-minimal-runtime"
-          << lastArgumentForMask(D, Args, IncompatibleMask);
-
-    SanitizerMask NonTrappingCfi = Kinds & CFI & ~TrappingKinds;
-    if (NonTrappingCfi)
-      D.Diag(clang::diag::err_drv_argument_only_allowed_with)
-          << "fsanitize-minimal-runtime"
-          << "fsanitize-trap=cfi";
-  }
-
-  // Parse -f(no-)?sanitize-coverage flags if coverage is supported by the
-  // enabled sanitizers.
-  for (const auto *Arg : Args) {
-    if (Arg->getOption().matches(options::OPT_fsanitize_coverage)) {
-      int LegacySanitizeCoverage;
-      if (Arg->getNumValues() == 1 &&
-          !StringRef(Arg->getValue(0))
-               .getAsInteger(0, LegacySanitizeCoverage)) {
-        CoverageFeatures = 0;
-        Arg->claim();
-        if (LegacySanitizeCoverage != 0) {
-          D.Diag(diag::warn_drv_deprecated_arg)
-              << Arg->getAsString(Args) << "-fsanitize-coverage=trace-pc-guard";
-        }
-        continue;
-      }
-      CoverageFeatures |= parseCoverageFeatures(D, Arg);
-
-      // Disable coverage and not claim the flags if there is at least one
-      // non-supporting sanitizer.
-      if (!(AllAddedKinds & ~AllRemove & ~setGroupBits(SupportsCoverage))) {
-        Arg->claim();
-      } else {
-        CoverageFeatures = 0;
-      }
-    } else if (Arg->getOption().matches(options::OPT_fno_sanitize_coverage)) {
-      Arg->claim();
-      CoverageFeatures &= ~parseCoverageFeatures(D, Arg);
-    }
-  }
-  // Choose at most one coverage type: function, bb, or edge.
-  if ((CoverageFeatures & CoverageFunc) && (CoverageFeatures & CoverageBB))
-    D.Diag(clang::diag::err_drv_argument_not_allowed_with)
-        << "-fsanitize-coverage=func"
-        << "-fsanitize-coverage=bb";
-  if ((CoverageFeatures & CoverageFunc) && (CoverageFeatures & CoverageEdge))
-    D.Diag(clang::diag::err_drv_argument_not_allowed_with)
-        << "-fsanitize-coverage=func"
-        << "-fsanitize-coverage=edge";
-  if ((CoverageFeatures & CoverageBB) && (CoverageFeatures & CoverageEdge))
-    D.Diag(clang::diag::err_drv_argument_not_allowed_with)
-        << "-fsanitize-coverage=bb"
-        << "-fsanitize-coverage=edge";
-  // Basic block tracing and 8-bit counters require some type of coverage
-  // enabled.
-  if (CoverageFeatures & CoverageTraceBB)
-    D.Diag(clang::diag::warn_drv_deprecated_arg)
-        << "-fsanitize-coverage=trace-bb"
-        << "-fsanitize-coverage=trace-pc-guard";
-  if (CoverageFeatures & Coverage8bitCounters)
-    D.Diag(clang::diag::warn_drv_deprecated_arg)
-        << "-fsanitize-coverage=8bit-counters"
-        << "-fsanitize-coverage=trace-pc-guard";
-
-  int InsertionPointTypes = CoverageFunc | CoverageBB | CoverageEdge;
-  int InstrumentationTypes =
-      CoverageTracePC | CoverageTracePCGuard | CoverageInline8bitCounters;
-  if ((CoverageFeatures & InsertionPointTypes) &&
-      !(CoverageFeatures & InstrumentationTypes)) {
-    D.Diag(clang::diag::warn_drv_deprecated_arg)
-        << "-fsanitize-coverage=[func|bb|edge]"
-        << "-fsanitize-coverage=[func|bb|edge],[trace-pc-guard|trace-pc]";
-  }
-
-  // trace-pc w/o func/bb/edge implies edge.
-  if (!(CoverageFeatures & InsertionPointTypes)) {
-    if (CoverageFeatures &
-        (CoverageTracePC | CoverageTracePCGuard | CoverageInline8bitCounters))
-      CoverageFeatures |= CoverageEdge;
-
-    if (CoverageFeatures & CoverageStackDepth)
-      CoverageFeatures |= CoverageFunc;
-  }
-
-  SharedRuntime =
-      Args.hasFlag(options::OPT_shared_libsan, options::OPT_static_libsan,
-                   TC.getTriple().isAndroid() || TC.getTriple().isOSFuchsia() ||
-                       TC.getTriple().isOSDarwin());
-
-  ImplicitCfiRuntime = TC.getTriple().isAndroid();
-
-  if (AllAddedKinds & Address) {
-    NeedPIE |= TC.getTriple().isOSFuchsia();
-    if (Arg *A =
-            Args.getLastArg(options::OPT_fsanitize_address_field_padding)) {
-        StringRef S = A->getValue();
-        // Legal values are 0 and 1, 2, but in future we may add more levels.
-        if (S.getAsInteger(0, AsanFieldPadding) || AsanFieldPadding < 0 ||
-            AsanFieldPadding > 2) {
-          D.Diag(clang::diag::err_drv_invalid_value) << A->getAsString(Args) << S;
-        }
-    }
-
-    if (Arg *WindowsDebugRTArg =
-            Args.getLastArg(options::OPT__SLASH_MTd, options::OPT__SLASH_MT,
-                            options::OPT__SLASH_MDd, options::OPT__SLASH_MD,
-                            options::OPT__SLASH_LDd, options::OPT__SLASH_LD)) {
-      switch (WindowsDebugRTArg->getOption().getID()) {
-      case options::OPT__SLASH_MTd:
-      case options::OPT__SLASH_MDd:
-      case options::OPT__SLASH_LDd:
-        D.Diag(clang::diag::err_drv_argument_not_allowed_with)
-            << WindowsDebugRTArg->getAsString(Args)
-            << lastArgumentForMask(D, Args, Address);
-        D.Diag(clang::diag::note_drv_address_sanitizer_debug_runtime);
-      }
-    }
-
-    AsanUseAfterScope = Args.hasFlag(
-        options::OPT_fsanitize_address_use_after_scope,
-        options::OPT_fno_sanitize_address_use_after_scope, AsanUseAfterScope);
-
->>>>>>> b2b84690
     // As a workaround for a bug in gold 2.26 and earlier, dead stripping of
     // globals in ASan is disabled by default on ELF targets.
     // See https://sourceware.org/bugzilla/show_bug.cgi?id=19002
     AsanGlobalsDeadStripping =
-<<<<<<< HEAD
-        !TC.getTriple().isOSBinFormatELF() ||
-=======
         !TC.getTriple().isOSBinFormatELF() || TC.getTriple().isOSFuchsia() ||
->>>>>>> b2b84690
         Args.hasArg(options::OPT_fsanitize_address_globals_dead_stripping);
   } else {
     AsanUseAfterScope = false;
   }
 
-<<<<<<< HEAD
-=======
   if (AllAddedKinds & SafeStack) {
     // SafeStack runtime is built into the system on Fuchsia.
     SafeStackRuntime = !TC.getTriple().isOSFuchsia();
   }
 
->>>>>>> b2b84690
   // Parse -link-cxx-sanitizer flag.
   LinkCXXRuntimes =
       Args.hasArg(options::OPT_fsanitize_link_cxx_runtime) || D.CCCIsCXX();
@@ -1074,11 +744,8 @@
   Sanitizers.Mask |= Kinds;
   RecoverableSanitizers.Mask |= RecoverableKinds;
   TrapSanitizers.Mask |= TrappingKinds;
-<<<<<<< HEAD
-=======
   assert(!(RecoverableKinds & TrappingKinds) &&
          "Overlap between recoverable and trapping sanitizers");
->>>>>>> b2b84690
 }
 
 static std::string toString(const clang::SanitizerSet &Sanitizers) {
@@ -1132,13 +799,9 @@
     std::make_pair(CoverageTracePC, "-fsanitize-coverage-trace-pc"),
     std::make_pair(CoverageTracePCGuard, "-fsanitize-coverage-trace-pc-guard"),
     std::make_pair(CoverageInline8bitCounters, "-fsanitize-coverage-inline-8bit-counters"),
-<<<<<<< HEAD
-    std::make_pair(CoverageNoPrune, "-fsanitize-coverage-no-prune")};
-=======
     std::make_pair(CoveragePCTable, "-fsanitize-coverage-pc-table"),
     std::make_pair(CoverageNoPrune, "-fsanitize-coverage-no-prune"),
     std::make_pair(CoverageStackDepth, "-fsanitize-coverage-stack-depth")};
->>>>>>> b2b84690
   for (auto F : CoverageFlags) {
     if (CoverageFeatures & F.first)
       CmdArgs.push_back(F.second);
@@ -1191,11 +854,7 @@
 
   if (MsanTrackOrigins)
     CmdArgs.push_back(Args.MakeArgString("-fsanitize-memory-track-origins=" +
-<<<<<<< HEAD
-                                         llvm::utostr(MsanTrackOrigins)));
-=======
                                          Twine(MsanTrackOrigins)));
->>>>>>> b2b84690
 
   if (MsanUseAfterDtor)
     CmdArgs.push_back("-fsanitize-memory-use-after-dtor");
@@ -1219,14 +878,6 @@
   if (CfiCrossDso)
     CmdArgs.push_back("-fsanitize-cfi-cross-dso");
 
-<<<<<<< HEAD
-  if (Stats)
-    CmdArgs.push_back("-fsanitize-stats");
-
-  if (AsanFieldPadding)
-    CmdArgs.push_back(Args.MakeArgString("-fsanitize-address-field-padding=" +
-                                         llvm::utostr(AsanFieldPadding)));
-=======
   if (CfiICallGeneralizePointers)
     CmdArgs.push_back("-fsanitize-cfi-icall-generalize-pointers");
 
@@ -1239,7 +890,6 @@
   if (AsanFieldPadding)
     CmdArgs.push_back(Args.MakeArgString("-fsanitize-address-field-padding=" +
                                          Twine(AsanFieldPadding)));
->>>>>>> b2b84690
 
   if (AsanUseAfterScope)
     CmdArgs.push_back("-fsanitize-address-use-after-scope");
@@ -1249,11 +899,7 @@
 
   // MSan: Workaround for PR16386.
   // ASan: This is mainly to help LSan with cases such as
-<<<<<<< HEAD
-  // https://code.google.com/p/address-sanitizer/issues/detail?id=373
-=======
   // https://github.com/google/sanitizers/issues/373
->>>>>>> b2b84690
   // We can't make this conditional on -fsanitize=leak, as that flag shouldn't
   // affect compilation.
   if (Sanitizers.has(Memory) || Sanitizers.has(Address))
@@ -1323,11 +969,8 @@
         .Case("trace-pc-guard", CoverageTracePCGuard)
         .Case("no-prune", CoverageNoPrune)
         .Case("inline-8bit-counters", CoverageInline8bitCounters)
-<<<<<<< HEAD
-=======
         .Case("pc-table", CoveragePCTable)
         .Case("stack-depth", CoverageStackDepth)
->>>>>>> b2b84690
         .Default(0);
     if (F == 0)
       D.Diag(clang::diag::err_drv_unsupported_option_argument)
