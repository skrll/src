//===- Job.cpp - Command to Execute ---------------------------------------===//
//
//                     The LLVM Compiler Infrastructure
//
// This file is distributed under the University of Illinois Open Source
// License. See LICENSE.TXT for details.
//
//===----------------------------------------------------------------------===//

#include "clang/Driver/Job.h"
#include "InputInfo.h"
<<<<<<< HEAD
=======
#include "clang/Basic/LLVM.h"
>>>>>>> b2b84690
#include "clang/Driver/Driver.h"
#include "clang/Driver/DriverDiagnostic.h"
#include "clang/Driver/Tool.h"
#include "clang/Driver/ToolChain.h"
#include "llvm/ADT/ArrayRef.h"
<<<<<<< HEAD
#include "llvm/ADT/STLExtras.h"
#include "llvm/ADT/SmallString.h"
=======
#include "llvm/ADT/SmallString.h"
#include "llvm/ADT/SmallVector.h"
>>>>>>> b2b84690
#include "llvm/ADT/StringRef.h"
#include "llvm/ADT/StringSet.h"
#include "llvm/ADT/StringSwitch.h"
#include "llvm/Support/FileSystem.h"
#include "llvm/Support/Path.h"
#include "llvm/Support/Program.h"
#include "llvm/Support/raw_ostream.h"
#include <algorithm>
#include <cassert>
<<<<<<< HEAD
using namespace clang::driver;
using llvm::raw_ostream;
using llvm::StringRef;
using llvm::ArrayRef;

=======
#include <cstddef>
#include <string>
#include <system_error>
#include <utility>

using namespace clang;
using namespace driver;

>>>>>>> b2b84690
Command::Command(const Action &Source, const Tool &Creator,
                 const char *Executable, const ArgStringList &Arguments,
                 ArrayRef<InputInfo> Inputs)
    : Source(Source), Creator(Creator), Executable(Executable),
<<<<<<< HEAD
      Arguments(Arguments), ResponseFile(nullptr) {
=======
      Arguments(Arguments) {
>>>>>>> b2b84690
  for (const auto &II : Inputs)
    if (II.isFilename())
      InputFilenames.push_back(II.getFilename());
}

<<<<<<< HEAD
/// @brief Check if the compiler flag in question should be skipped when
=======
/// Check if the compiler flag in question should be skipped when
>>>>>>> b2b84690
/// emitting a reproducer. Also track how many arguments it has and if the
/// option is some kind of include path.
static bool skipArgs(const char *Flag, bool HaveCrashVFS, int &SkipNum,
                     bool &IsInclude) {
  SkipNum = 2;
  // These flags are all of the form -Flag <Arg> and are treated as two
  // arguments.  Therefore, we need to skip the flag and the next argument.
  bool ShouldSkip = llvm::StringSwitch<bool>(Flag)
    .Cases("-MF", "-MT", "-MQ", "-serialize-diagnostic-file", true)
    .Cases("-o", "-dependency-file", true)
    .Cases("-fdebug-compilation-dir", "-diagnostic-log-file", true)
    .Cases("-dwarf-debug-flags", "-ivfsoverlay", true)
    .Default(false);
  if (ShouldSkip)
    return true;

  // Some include flags shouldn't be skipped if we have a crash VFS
  IsInclude = llvm::StringSwitch<bool>(Flag)
    .Cases("-include", "-header-include-file", true)
    .Cases("-idirafter", "-internal-isystem", "-iwithprefix", true)
    .Cases("-internal-externc-isystem", "-iprefix", true)
    .Cases("-iwithprefixbefore", "-isystem", "-iquote", true)
    .Cases("-isysroot", "-I", "-F", "-resource-dir", true)
    .Cases("-iframework", "-include-pch", true)
    .Default(false);
  if (IsInclude)
<<<<<<< HEAD
    return HaveCrashVFS ? false : true;
=======
    return !HaveCrashVFS;
>>>>>>> b2b84690

  // The remaining flags are treated as a single argument.

  // These flags are all of the form -Flag and have no second argument.
  ShouldSkip = llvm::StringSwitch<bool>(Flag)
    .Cases("-M", "-MM", "-MG", "-MP", "-MD", true)
    .Case("-MMD", true)
    .Default(false);

  // Match found.
  SkipNum = 1;
  if (ShouldSkip)
    return true;

  // These flags are treated as a single argument (e.g., -F<Dir>).
  StringRef FlagRef(Flag);
  IsInclude = FlagRef.startswith("-F") || FlagRef.startswith("-I");
  if (IsInclude)
<<<<<<< HEAD
    return HaveCrashVFS ? false : true;
=======
    return !HaveCrashVFS;
>>>>>>> b2b84690
  if (FlagRef.startswith("-fmodules-cache-path="))
    return true;

  SkipNum = 0;
  return false;
}

void Command::printArg(raw_ostream &OS, StringRef Arg, bool Quote) {
  const bool Escape = Arg.find_first_of("\"\\$") != StringRef::npos;

  if (!Quote && !Escape) {
    OS << Arg;
    return;
  }

  // Quote and escape. This isn't really complete, but good enough.
  OS << '"';
<<<<<<< HEAD
  for (const char c : Arg) {
=======
  for (const auto c : Arg) {
>>>>>>> b2b84690
    if (c == '"' || c == '\\' || c == '$')
      OS << '\\';
    OS << c;
  }
  OS << '"';
}

void Command::writeResponseFile(raw_ostream &OS) const {
  // In a file list, we only write the set of inputs to the response file
  if (Creator.getResponseFilesSupport() == Tool::RF_FileList) {
<<<<<<< HEAD
    for (const char *Arg : InputFileList) {
=======
    for (const auto *Arg : InputFileList) {
>>>>>>> b2b84690
      OS << Arg << '\n';
    }
    return;
  }

  // In regular response files, we send all arguments to the response file.
  // Wrapping all arguments in double quotes ensures that both Unix tools and
  // Windows tools understand the response file.
<<<<<<< HEAD
  for (const char *Arg : Arguments) {
=======
  for (const auto *Arg : Arguments) {
>>>>>>> b2b84690
    OS << '"';

    for (; *Arg != '\0'; Arg++) {
      if (*Arg == '\"' || *Arg == '\\') {
        OS << '\\';
      }
      OS << *Arg;
    }

    OS << "\" ";
  }
}

void Command::buildArgvForResponseFile(
    llvm::SmallVectorImpl<const char *> &Out) const {
  // When not a file list, all arguments are sent to the response file.
  // This leaves us to set the argv to a single parameter, requesting the tool
  // to read the response file.
  if (Creator.getResponseFilesSupport() != Tool::RF_FileList) {
    Out.push_back(Executable);
    Out.push_back(ResponseFileFlag.c_str());
    return;
  }

  llvm::StringSet<> Inputs;
<<<<<<< HEAD
  for (const char *InputName : InputFileList)
=======
  for (const auto *InputName : InputFileList)
>>>>>>> b2b84690
    Inputs.insert(InputName);
  Out.push_back(Executable);
  // In a file list, build args vector ignoring parameters that will go in the
  // response file (elements of the InputFileList vector)
  bool FirstInput = true;
<<<<<<< HEAD
  for (const char *Arg : Arguments) {
=======
  for (const auto *Arg : Arguments) {
>>>>>>> b2b84690
    if (Inputs.count(Arg) == 0) {
      Out.push_back(Arg);
    } else if (FirstInput) {
      FirstInput = false;
      Out.push_back(Creator.getResponseFileFlag());
      Out.push_back(ResponseFile);
    }
  }
}

<<<<<<< HEAD
/// @brief Rewrite relative include-like flag paths to absolute ones.
=======
/// Rewrite relative include-like flag paths to absolute ones.
>>>>>>> b2b84690
static void
rewriteIncludes(const llvm::ArrayRef<const char *> &Args, size_t Idx,
                size_t NumArgs,
                llvm::SmallVectorImpl<llvm::SmallString<128>> &IncFlags) {
  using namespace llvm;
  using namespace sys;
<<<<<<< HEAD
=======

>>>>>>> b2b84690
  auto getAbsPath = [](StringRef InInc, SmallVectorImpl<char> &OutInc) -> bool {
    if (path::is_absolute(InInc)) // Nothing to do here...
      return false;
    std::error_code EC = fs::current_path(OutInc);
    if (EC)
      return false;
    path::append(OutInc, InInc);
    return true;
  };

  SmallString<128> NewInc;
  if (NumArgs == 1) {
    StringRef FlagRef(Args[Idx + NumArgs - 1]);
    assert((FlagRef.startswith("-F") || FlagRef.startswith("-I")) &&
            "Expecting -I or -F");
    StringRef Inc = FlagRef.slice(2, StringRef::npos);
    if (getAbsPath(Inc, NewInc)) {
      SmallString<128> NewArg(FlagRef.slice(0, 2));
      NewArg += NewInc;
      IncFlags.push_back(std::move(NewArg));
    }
    return;
  }

  assert(NumArgs == 2 && "Not expecting more than two arguments");
  StringRef Inc(Args[Idx + NumArgs - 1]);
  if (!getAbsPath(Inc, NewInc))
    return;
  IncFlags.push_back(SmallString<128>(Args[Idx]));
  IncFlags.push_back(std::move(NewInc));
}

void Command::Print(raw_ostream &OS, const char *Terminator, bool Quote,
                    CrashReportInfo *CrashInfo) const {
  // Always quote the exe.
  OS << ' ';
  printArg(OS, Executable, /*Quote=*/true);

<<<<<<< HEAD
  llvm::ArrayRef<const char *> Args = Arguments;
  llvm::SmallVector<const char *, 128> ArgsRespFile;
=======
  ArrayRef<const char *> Args = Arguments;
  SmallVector<const char *, 128> ArgsRespFile;
>>>>>>> b2b84690
  if (ResponseFile != nullptr) {
    buildArgvForResponseFile(ArgsRespFile);
    Args = ArrayRef<const char *>(ArgsRespFile).slice(1); // no executable name
  }

  bool HaveCrashVFS = CrashInfo && !CrashInfo->VFSPath.empty();
  for (size_t i = 0, e = Args.size(); i < e; ++i) {
    const char *const Arg = Args[i];

    if (CrashInfo) {
      int NumArgs = 0;
      bool IsInclude = false;
      if (skipArgs(Arg, HaveCrashVFS, NumArgs, IsInclude)) {
        i += NumArgs - 1;
        continue;
      }

      // Relative includes need to be expanded to absolute paths.
      if (HaveCrashVFS && IsInclude) {
        SmallVector<SmallString<128>, 2> NewIncFlags;
        rewriteIncludes(Args, i, NumArgs, NewIncFlags);
        if (!NewIncFlags.empty()) {
          for (auto &F : NewIncFlags) {
            OS << ' ';
            printArg(OS, F.c_str(), Quote);
          }
          i += NumArgs - 1;
          continue;
        }
      }

      auto Found = std::find_if(InputFilenames.begin(), InputFilenames.end(),
                                [&Arg](StringRef IF) { return IF == Arg; });
      if (Found != InputFilenames.end() &&
          (i == 0 || StringRef(Args[i - 1]) != "-main-file-name")) {
        // Replace the input file name with the crashinfo's file name.
        OS << ' ';
        StringRef ShortName = llvm::sys::path::filename(CrashInfo->Filename);
        printArg(OS, ShortName.str(), Quote);
        continue;
      }
    }

    OS << ' ';
    printArg(OS, Arg, Quote);
  }

  if (CrashInfo && HaveCrashVFS) {
    OS << ' ';
    printArg(OS, "-ivfsoverlay", Quote);
    OS << ' ';
    printArg(OS, CrashInfo->VFSPath.str(), Quote);

    // The leftover modules from the crash are stored in
    //  <name>.cache/vfs/modules
    // Leave it untouched for pcm inspection and provide a clean/empty dir
    // path to contain the future generated module cache:
    //  <name>.cache/vfs/repro-modules
    SmallString<128> RelModCacheDir = llvm::sys::path::parent_path(
        llvm::sys::path::parent_path(CrashInfo->VFSPath));
    llvm::sys::path::append(RelModCacheDir, "repro-modules");

    std::string ModCachePath = "-fmodules-cache-path=";
    ModCachePath.append(RelModCacheDir.c_str());

    OS << ' ';
    printArg(OS, ModCachePath, Quote);
  }

  if (ResponseFile != nullptr) {
    OS << "\n Arguments passed via response file:\n";
    writeResponseFile(OS);
    // Avoiding duplicated newline terminator, since FileLists are
    // newline-separated.
    if (Creator.getResponseFilesSupport() != Tool::RF_FileList)
      OS << "\n";
    OS << " (end of response file)";
  }

  OS << Terminator;
}

void Command::setResponseFile(const char *FileName) {
  ResponseFile = FileName;
  ResponseFileFlag = Creator.getResponseFileFlag();
  ResponseFileFlag += FileName;
}

void Command::setEnvironment(llvm::ArrayRef<const char *> NewEnvironment) {
  Environment.reserve(NewEnvironment.size() + 1);
  Environment.assign(NewEnvironment.begin(), NewEnvironment.end());
  Environment.push_back(nullptr);
}

<<<<<<< HEAD
int Command::Execute(const StringRef **Redirects, std::string *ErrMsg,
                     bool *ExecutionFailed) const {
  SmallVector<const char*, 128> Argv;

  const char **Envp;
  if (Environment.empty()) {
    Envp = nullptr;
  } else {
    assert(Environment.back() == nullptr &&
           "Environment vector should be null-terminated by now");
    Envp = const_cast<const char **>(Environment.data());
=======
int Command::Execute(ArrayRef<llvm::Optional<StringRef>> Redirects,
                     std::string *ErrMsg, bool *ExecutionFailed) const {
  SmallVector<const char*, 128> Argv;

  Optional<ArrayRef<StringRef>> Env;
  std::vector<StringRef> ArgvVectorStorage;
  if (!Environment.empty()) {
    assert(Environment.back() == nullptr &&
           "Environment vector should be null-terminated by now");
    ArgvVectorStorage = llvm::toStringRefArray(Environment.data());
    Env = makeArrayRef(ArgvVectorStorage);
>>>>>>> b2b84690
  }

  if (ResponseFile == nullptr) {
    Argv.push_back(Executable);
    Argv.append(Arguments.begin(), Arguments.end());
    Argv.push_back(nullptr);

<<<<<<< HEAD
    return llvm::sys::ExecuteAndWait(
        Executable, Argv.data(), Envp, Redirects, /*secondsToWait*/ 0,
=======
    auto Args = llvm::toStringRefArray(Argv.data());
    return llvm::sys::ExecuteAndWait(
        Executable, Args, Env, Redirects, /*secondsToWait*/ 0,
>>>>>>> b2b84690
        /*memoryLimit*/ 0, ErrMsg, ExecutionFailed);
  }

  // We need to put arguments in a response file (command is too large)
  // Open stream to store the response file contents
  std::string RespContents;
  llvm::raw_string_ostream SS(RespContents);

  // Write file contents and build the Argv vector
  writeResponseFile(SS);
  buildArgvForResponseFile(Argv);
  Argv.push_back(nullptr);
  SS.flush();

  // Save the response file in the appropriate encoding
  if (std::error_code EC = writeFileWithEncoding(
          ResponseFile, RespContents, Creator.getResponseFileEncoding())) {
    if (ErrMsg)
      *ErrMsg = EC.message();
    if (ExecutionFailed)
      *ExecutionFailed = true;
    return -1;
  }

<<<<<<< HEAD
  return llvm::sys::ExecuteAndWait(Executable, Argv.data(), Envp, Redirects,
=======
  auto Args = llvm::toStringRefArray(Argv.data());
  return llvm::sys::ExecuteAndWait(Executable, Args, Env, Redirects,
>>>>>>> b2b84690
                                   /*secondsToWait*/ 0,
                                   /*memoryLimit*/ 0, ErrMsg, ExecutionFailed);
}

FallbackCommand::FallbackCommand(const Action &Source_, const Tool &Creator_,
                                 const char *Executable_,
                                 const ArgStringList &Arguments_,
                                 ArrayRef<InputInfo> Inputs,
                                 std::unique_ptr<Command> Fallback_)
    : Command(Source_, Creator_, Executable_, Arguments_, Inputs),
      Fallback(std::move(Fallback_)) {}

void FallbackCommand::Print(raw_ostream &OS, const char *Terminator,
                            bool Quote, CrashReportInfo *CrashInfo) const {
  Command::Print(OS, "", Quote, CrashInfo);
  OS << " ||";
  Fallback->Print(OS, Terminator, Quote, CrashInfo);
}

static bool ShouldFallback(int ExitCode) {
  // FIXME: We really just want to fall back for internal errors, such
  // as when some symbol cannot be mangled, when we should be able to
  // parse something but can't, etc.
  return ExitCode != 0;
}

int FallbackCommand::Execute(ArrayRef<llvm::Optional<StringRef>> Redirects,
                             std::string *ErrMsg, bool *ExecutionFailed) const {
  int PrimaryStatus = Command::Execute(Redirects, ErrMsg, ExecutionFailed);
  if (!ShouldFallback(PrimaryStatus))
    return PrimaryStatus;

  // Clear ExecutionFailed and ErrMsg before falling back.
  if (ErrMsg)
    ErrMsg->clear();
  if (ExecutionFailed)
    *ExecutionFailed = false;

  const Driver &D = getCreator().getToolChain().getDriver();
  D.Diag(diag::warn_drv_invoking_fallback) << Fallback->getExecutable();

  int SecondaryStatus = Fallback->Execute(Redirects, ErrMsg, ExecutionFailed);
  return SecondaryStatus;
}

ForceSuccessCommand::ForceSuccessCommand(const Action &Source_,
                                         const Tool &Creator_,
                                         const char *Executable_,
                                         const ArgStringList &Arguments_,
                                         ArrayRef<InputInfo> Inputs)
    : Command(Source_, Creator_, Executable_, Arguments_, Inputs) {}

void ForceSuccessCommand::Print(raw_ostream &OS, const char *Terminator,
                            bool Quote, CrashReportInfo *CrashInfo) const {
  Command::Print(OS, "", Quote, CrashInfo);
  OS << " || (exit 0)" << Terminator;
}

<<<<<<< HEAD
int ForceSuccessCommand::Execute(const StringRef **Redirects,
=======
int ForceSuccessCommand::Execute(ArrayRef<llvm::Optional<StringRef>> Redirects,
>>>>>>> b2b84690
                                 std::string *ErrMsg,
                                 bool *ExecutionFailed) const {
  int Status = Command::Execute(Redirects, ErrMsg, ExecutionFailed);
  (void)Status;
  if (ExecutionFailed)
    *ExecutionFailed = false;
  return 0;
}

void JobList::Print(raw_ostream &OS, const char *Terminator, bool Quote,
                    CrashReportInfo *CrashInfo) const {
  for (const auto &Job : *this)
    Job.Print(OS, Terminator, Quote, CrashInfo);
}

void JobList::clear() { Jobs.clear(); }<|MERGE_RESOLUTION|>--- conflicted
+++ resolved
@@ -9,22 +9,14 @@
 
 #include "clang/Driver/Job.h"
 #include "InputInfo.h"
-<<<<<<< HEAD
-=======
 #include "clang/Basic/LLVM.h"
->>>>>>> b2b84690
 #include "clang/Driver/Driver.h"
 #include "clang/Driver/DriverDiagnostic.h"
 #include "clang/Driver/Tool.h"
 #include "clang/Driver/ToolChain.h"
 #include "llvm/ADT/ArrayRef.h"
-<<<<<<< HEAD
-#include "llvm/ADT/STLExtras.h"
-#include "llvm/ADT/SmallString.h"
-=======
 #include "llvm/ADT/SmallString.h"
 #include "llvm/ADT/SmallVector.h"
->>>>>>> b2b84690
 #include "llvm/ADT/StringRef.h"
 #include "llvm/ADT/StringSet.h"
 #include "llvm/ADT/StringSwitch.h"
@@ -34,13 +26,6 @@
 #include "llvm/Support/raw_ostream.h"
 #include <algorithm>
 #include <cassert>
-<<<<<<< HEAD
-using namespace clang::driver;
-using llvm::raw_ostream;
-using llvm::StringRef;
-using llvm::ArrayRef;
-
-=======
 #include <cstddef>
 #include <string>
 #include <system_error>
@@ -49,26 +34,17 @@
 using namespace clang;
 using namespace driver;
 
->>>>>>> b2b84690
 Command::Command(const Action &Source, const Tool &Creator,
                  const char *Executable, const ArgStringList &Arguments,
                  ArrayRef<InputInfo> Inputs)
     : Source(Source), Creator(Creator), Executable(Executable),
-<<<<<<< HEAD
-      Arguments(Arguments), ResponseFile(nullptr) {
-=======
       Arguments(Arguments) {
->>>>>>> b2b84690
   for (const auto &II : Inputs)
     if (II.isFilename())
       InputFilenames.push_back(II.getFilename());
 }
 
-<<<<<<< HEAD
-/// @brief Check if the compiler flag in question should be skipped when
-=======
 /// Check if the compiler flag in question should be skipped when
->>>>>>> b2b84690
 /// emitting a reproducer. Also track how many arguments it has and if the
 /// option is some kind of include path.
 static bool skipArgs(const char *Flag, bool HaveCrashVFS, int &SkipNum,
@@ -95,11 +71,7 @@
     .Cases("-iframework", "-include-pch", true)
     .Default(false);
   if (IsInclude)
-<<<<<<< HEAD
-    return HaveCrashVFS ? false : true;
-=======
     return !HaveCrashVFS;
->>>>>>> b2b84690
 
   // The remaining flags are treated as a single argument.
 
@@ -118,11 +90,7 @@
   StringRef FlagRef(Flag);
   IsInclude = FlagRef.startswith("-F") || FlagRef.startswith("-I");
   if (IsInclude)
-<<<<<<< HEAD
-    return HaveCrashVFS ? false : true;
-=======
     return !HaveCrashVFS;
->>>>>>> b2b84690
   if (FlagRef.startswith("-fmodules-cache-path="))
     return true;
 
@@ -140,11 +108,7 @@
 
   // Quote and escape. This isn't really complete, but good enough.
   OS << '"';
-<<<<<<< HEAD
-  for (const char c : Arg) {
-=======
   for (const auto c : Arg) {
->>>>>>> b2b84690
     if (c == '"' || c == '\\' || c == '$')
       OS << '\\';
     OS << c;
@@ -155,11 +119,7 @@
 void Command::writeResponseFile(raw_ostream &OS) const {
   // In a file list, we only write the set of inputs to the response file
   if (Creator.getResponseFilesSupport() == Tool::RF_FileList) {
-<<<<<<< HEAD
-    for (const char *Arg : InputFileList) {
-=======
     for (const auto *Arg : InputFileList) {
->>>>>>> b2b84690
       OS << Arg << '\n';
     }
     return;
@@ -168,11 +128,7 @@
   // In regular response files, we send all arguments to the response file.
   // Wrapping all arguments in double quotes ensures that both Unix tools and
   // Windows tools understand the response file.
-<<<<<<< HEAD
-  for (const char *Arg : Arguments) {
-=======
   for (const auto *Arg : Arguments) {
->>>>>>> b2b84690
     OS << '"';
 
     for (; *Arg != '\0'; Arg++) {
@@ -198,21 +154,13 @@
   }
 
   llvm::StringSet<> Inputs;
-<<<<<<< HEAD
-  for (const char *InputName : InputFileList)
-=======
   for (const auto *InputName : InputFileList)
->>>>>>> b2b84690
     Inputs.insert(InputName);
   Out.push_back(Executable);
   // In a file list, build args vector ignoring parameters that will go in the
   // response file (elements of the InputFileList vector)
   bool FirstInput = true;
-<<<<<<< HEAD
-  for (const char *Arg : Arguments) {
-=======
   for (const auto *Arg : Arguments) {
->>>>>>> b2b84690
     if (Inputs.count(Arg) == 0) {
       Out.push_back(Arg);
     } else if (FirstInput) {
@@ -223,21 +171,14 @@
   }
 }
 
-<<<<<<< HEAD
-/// @brief Rewrite relative include-like flag paths to absolute ones.
-=======
 /// Rewrite relative include-like flag paths to absolute ones.
->>>>>>> b2b84690
 static void
 rewriteIncludes(const llvm::ArrayRef<const char *> &Args, size_t Idx,
                 size_t NumArgs,
                 llvm::SmallVectorImpl<llvm::SmallString<128>> &IncFlags) {
   using namespace llvm;
   using namespace sys;
-<<<<<<< HEAD
-=======
-
->>>>>>> b2b84690
+
   auto getAbsPath = [](StringRef InInc, SmallVectorImpl<char> &OutInc) -> bool {
     if (path::is_absolute(InInc)) // Nothing to do here...
       return false;
@@ -276,13 +217,8 @@
   OS << ' ';
   printArg(OS, Executable, /*Quote=*/true);
 
-<<<<<<< HEAD
-  llvm::ArrayRef<const char *> Args = Arguments;
-  llvm::SmallVector<const char *, 128> ArgsRespFile;
-=======
   ArrayRef<const char *> Args = Arguments;
   SmallVector<const char *, 128> ArgsRespFile;
->>>>>>> b2b84690
   if (ResponseFile != nullptr) {
     buildArgvForResponseFile(ArgsRespFile);
     Args = ArrayRef<const char *>(ArgsRespFile).slice(1); // no executable name
@@ -377,19 +313,6 @@
   Environment.push_back(nullptr);
 }
 
-<<<<<<< HEAD
-int Command::Execute(const StringRef **Redirects, std::string *ErrMsg,
-                     bool *ExecutionFailed) const {
-  SmallVector<const char*, 128> Argv;
-
-  const char **Envp;
-  if (Environment.empty()) {
-    Envp = nullptr;
-  } else {
-    assert(Environment.back() == nullptr &&
-           "Environment vector should be null-terminated by now");
-    Envp = const_cast<const char **>(Environment.data());
-=======
 int Command::Execute(ArrayRef<llvm::Optional<StringRef>> Redirects,
                      std::string *ErrMsg, bool *ExecutionFailed) const {
   SmallVector<const char*, 128> Argv;
@@ -401,7 +324,6 @@
            "Environment vector should be null-terminated by now");
     ArgvVectorStorage = llvm::toStringRefArray(Environment.data());
     Env = makeArrayRef(ArgvVectorStorage);
->>>>>>> b2b84690
   }
 
   if (ResponseFile == nullptr) {
@@ -409,14 +331,9 @@
     Argv.append(Arguments.begin(), Arguments.end());
     Argv.push_back(nullptr);
 
-<<<<<<< HEAD
-    return llvm::sys::ExecuteAndWait(
-        Executable, Argv.data(), Envp, Redirects, /*secondsToWait*/ 0,
-=======
     auto Args = llvm::toStringRefArray(Argv.data());
     return llvm::sys::ExecuteAndWait(
         Executable, Args, Env, Redirects, /*secondsToWait*/ 0,
->>>>>>> b2b84690
         /*memoryLimit*/ 0, ErrMsg, ExecutionFailed);
   }
 
@@ -441,12 +358,8 @@
     return -1;
   }
 
-<<<<<<< HEAD
-  return llvm::sys::ExecuteAndWait(Executable, Argv.data(), Envp, Redirects,
-=======
   auto Args = llvm::toStringRefArray(Argv.data());
   return llvm::sys::ExecuteAndWait(Executable, Args, Env, Redirects,
->>>>>>> b2b84690
                                    /*secondsToWait*/ 0,
                                    /*memoryLimit*/ 0, ErrMsg, ExecutionFailed);
 }
@@ -505,11 +418,7 @@
   OS << " || (exit 0)" << Terminator;
 }
 
-<<<<<<< HEAD
-int ForceSuccessCommand::Execute(const StringRef **Redirects,
-=======
 int ForceSuccessCommand::Execute(ArrayRef<llvm::Optional<StringRef>> Redirects,
->>>>>>> b2b84690
                                  std::string *ErrMsg,
                                  bool *ExecutionFailed) const {
   int Status = Command::Execute(Redirects, ErrMsg, ExecutionFailed);
