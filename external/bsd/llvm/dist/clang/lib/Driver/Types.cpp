//===--- Types.cpp - Driver input & temporary type information ------------===//
//
//                     The LLVM Compiler Infrastructure
//
// This file is distributed under the University of Illinois Open Source
// License. See LICENSE.TXT for details.
//
//===----------------------------------------------------------------------===//

#include "clang/Driver/Types.h"
#include "llvm/ADT/STLExtras.h"
#include "llvm/ADT/StringSwitch.h"
#include <cassert>
#include <string.h>

using namespace clang::driver;
using namespace clang::driver::types;

struct TypeInfo {
  const char *Name;
  const char *Flags;
  const char *TempSuffix;
  ID PreprocessedType;
};

static const TypeInfo TypeInfos[] = {
#define TYPE(NAME, ID, PP_TYPE, TEMP_SUFFIX, FLAGS) \
  { NAME, FLAGS, TEMP_SUFFIX, TY_##PP_TYPE, },
#include "clang/Driver/Types.def"
#undef TYPE
};
static const unsigned numTypes = llvm::array_lengthof(TypeInfos);

static const TypeInfo &getInfo(unsigned id) {
  assert(id > 0 && id - 1 < numTypes && "Invalid Type ID.");
  return TypeInfos[id - 1];
}

const char *types::getTypeName(ID Id) {
  return getInfo(Id).Name;
}

types::ID types::getPreprocessedType(ID Id) {
  return getInfo(Id).PreprocessedType;
}

types::ID types::getPrecompiledType(ID Id) {
  if (strchr(getInfo(Id).Flags, 'm'))
    return TY_ModuleFile;
  if (onlyPrecompileType(Id))
    return TY_PCH;
  return TY_INVALID;
}

const char *types::getTypeTempSuffix(ID Id, bool CLMode) {
  if (CLMode) {
    switch (Id) {
    case TY_Object:
    case TY_LTO_BC:
      return "obj";
    case TY_Image:
      return "exe";
    case TY_PP_Asm:
      return "asm";
    default:
      break;
    }
  }
  return getInfo(Id).TempSuffix;
}

bool types::onlyAssembleType(ID Id) {
  return strchr(getInfo(Id).Flags, 'a');
}

bool types::onlyPrecompileType(ID Id) {
  return strchr(getInfo(Id).Flags, 'p');
}

bool types::canTypeBeUserSpecified(ID Id) {
  return strchr(getInfo(Id).Flags, 'u');
}

bool types::appendSuffixForType(ID Id) {
  return strchr(getInfo(Id).Flags, 'A');
}

bool types::canLipoType(ID Id) {
  return (Id == TY_Nothing ||
          Id == TY_Image ||
          Id == TY_Object ||
          Id == TY_LTO_BC);
}

bool types::isAcceptedByClang(ID Id) {
  switch (Id) {
  default:
    return false;

  case TY_Asm:
  case TY_C: case TY_PP_C:
  case TY_CL:
  case TY_CUDA: case TY_PP_CUDA:
  case TY_CUDA_DEVICE:
<<<<<<< HEAD
=======
  case TY_HIP:
  case TY_PP_HIP:
  case TY_HIP_DEVICE:
>>>>>>> b2b84690
  case TY_ObjC: case TY_PP_ObjC: case TY_PP_ObjC_Alias:
  case TY_CXX: case TY_PP_CXX:
  case TY_ObjCXX: case TY_PP_ObjCXX: case TY_PP_ObjCXX_Alias:
  case TY_CHeader: case TY_PP_CHeader:
  case TY_CLHeader:
  case TY_ObjCHeader: case TY_PP_ObjCHeader:
  case TY_CXXHeader: case TY_PP_CXXHeader:
  case TY_ObjCXXHeader: case TY_PP_ObjCXXHeader:
  case TY_CXXModule: case TY_PP_CXXModule:
  case TY_AST: case TY_ModuleFile:
  case TY_LLVM_IR: case TY_LLVM_BC:
    return true;
  }
}

bool types::isObjC(ID Id) {
  switch (Id) {
  default:
    return false;

  case TY_ObjC: case TY_PP_ObjC: case TY_PP_ObjC_Alias:
  case TY_ObjCXX: case TY_PP_ObjCXX:
  case TY_ObjCHeader: case TY_PP_ObjCHeader:
  case TY_ObjCXXHeader: case TY_PP_ObjCXXHeader: case TY_PP_ObjCXX_Alias:
    return true;
  }
}

bool types::isCXX(ID Id) {
  switch (Id) {
  default:
    return false;

  case TY_CXX: case TY_PP_CXX:
  case TY_ObjCXX: case TY_PP_ObjCXX: case TY_PP_ObjCXX_Alias:
  case TY_CXXHeader: case TY_PP_CXXHeader:
  case TY_ObjCXXHeader: case TY_PP_ObjCXXHeader:
  case TY_CXXModule: case TY_PP_CXXModule:
  case TY_CUDA: case TY_PP_CUDA: case TY_CUDA_DEVICE:
<<<<<<< HEAD
=======
  case TY_HIP:
  case TY_PP_HIP:
  case TY_HIP_DEVICE:
>>>>>>> b2b84690
    return true;
  }
}

bool types::isLLVMIR(ID Id) {
  switch (Id) {
  default:
    return false;

  case TY_LLVM_IR:
  case TY_LLVM_BC:
  case TY_LTO_IR:
  case TY_LTO_BC:
    return true;
  }
}

bool types::isCuda(ID Id) {
  switch (Id) {
  default:
    return false;

  case TY_CUDA:
  case TY_PP_CUDA:
  case TY_CUDA_DEVICE:
    return true;
  }
}

<<<<<<< HEAD
=======
bool types::isHIP(ID Id) {
  switch (Id) {
  default:
    return false;

  case TY_HIP:
  case TY_PP_HIP:
  case TY_HIP_DEVICE:
    return true;
  }
}

>>>>>>> b2b84690
bool types::isSrcFile(ID Id) {
  return Id != TY_Object && getPreprocessedType(Id) != TY_INVALID;
}

types::ID types::lookupTypeForExtension(llvm::StringRef Ext) {
  return llvm::StringSwitch<types::ID>(Ext)
           .Case("c", TY_C)
           .Case("C", TY_CXX)
           .Case("F", TY_Fortran)
           .Case("f", TY_PP_Fortran)
           .Case("h", TY_CHeader)
           .Case("H", TY_CXXHeader)
           .Case("i", TY_PP_C)
           .Case("m", TY_ObjC)
           .Case("M", TY_ObjCXX)
           .Case("o", TY_Object)
           .Case("S", TY_Asm)
           .Case("s", TY_PP_Asm)
           .Case("bc", TY_LLVM_BC)
           .Case("cc", TY_CXX)
           .Case("CC", TY_CXX)
           .Case("cl", TY_CL)
           .Case("cp", TY_CXX)
           .Case("cu", TY_CUDA)
           .Case("hh", TY_CXXHeader)
           .Case("ii", TY_PP_CXX)
           .Case("ll", TY_LLVM_IR)
           .Case("mi", TY_PP_ObjC)
           .Case("mm", TY_ObjCXX)
           .Case("rs", TY_RenderScript)
           .Case("adb", TY_Ada)
           .Case("ads", TY_Ada)
           .Case("asm", TY_PP_Asm)
           .Case("ast", TY_AST)
           .Case("ccm", TY_CXXModule)
           .Case("cpp", TY_CXX)
           .Case("CPP", TY_CXX)
           .Case("c++", TY_CXX)
           .Case("C++", TY_CXX)
           .Case("cui", TY_PP_CUDA)
           .Case("cxx", TY_CXX)
           .Case("CXX", TY_CXX)
           .Case("F90", TY_Fortran)
           .Case("f90", TY_PP_Fortran)
           .Case("F95", TY_Fortran)
           .Case("f95", TY_PP_Fortran)
           .Case("for", TY_PP_Fortran)
           .Case("FOR", TY_PP_Fortran)
           .Case("fpp", TY_Fortran)
           .Case("FPP", TY_Fortran)
           .Case("gch", TY_PCH)
<<<<<<< HEAD
=======
           .Case("hip", TY_HIP)
>>>>>>> b2b84690
           .Case("hpp", TY_CXXHeader)
           .Case("iim", TY_PP_CXXModule)
           .Case("lib", TY_Object)
           .Case("mii", TY_PP_ObjCXX)
           .Case("obj", TY_Object)
           .Case("pch", TY_PCH)
           .Case("pcm", TY_ModuleFile)
           .Case("c++m", TY_CXXModule)
           .Case("cppm", TY_CXXModule)
           .Case("cxxm", TY_CXXModule)
           .Default(TY_INVALID);
}

types::ID types::lookupTypeForTypeSpecifier(const char *Name) {
  for (unsigned i=0; i<numTypes; ++i) {
    types::ID Id = (types::ID) (i + 1);
    if (canTypeBeUserSpecified(Id) &&
        strcmp(Name, getInfo(Id).Name) == 0)
      return Id;
  }

  return TY_INVALID;
}

// FIXME: Why don't we just put this list in the defs file, eh.
void types::getCompilationPhases(ID Id, llvm::SmallVectorImpl<phases::ID> &P) {
  if (Id != TY_Object) {
    if (getPreprocessedType(Id) != TY_INVALID) {
      P.push_back(phases::Preprocess);
    }

    if (getPrecompiledType(Id) != TY_INVALID) {
      P.push_back(phases::Precompile);
    }

    if (!onlyPrecompileType(Id)) {
      if (!onlyAssembleType(Id)) {
        P.push_back(phases::Compile);
        P.push_back(phases::Backend);
      }
      P.push_back(phases::Assemble);
    }
  }

  if (!onlyPrecompileType(Id)) {
    P.push_back(phases::Link);
  }
  assert(0 < P.size() && "Not enough phases in list");
  assert(P.size() <= phases::MaxNumberOfPhases && "Too many phases in list");
}

ID types::lookupCXXTypeForCType(ID Id) {
  switch (Id) {
  default:
    return Id;

  case types::TY_C:
    return types::TY_CXX;
  case types::TY_PP_C:
    return types::TY_PP_CXX;
  case types::TY_CHeader:
    return types::TY_CXXHeader;
  case types::TY_PP_CHeader:
    return types::TY_PP_CXXHeader;
  }
}

ID types::lookupHeaderTypeForSourceType(ID Id) {
  switch (Id) {
  default:
    return Id;

  case types::TY_C:
    return types::TY_CHeader;
  case types::TY_CXX:
    return types::TY_CXXHeader;
  case types::TY_ObjC:
    return types::TY_ObjCHeader;
  case types::TY_ObjCXX:
    return types::TY_ObjCXXHeader;
  case types::TY_CL:
    return types::TY_CLHeader;
  }
}<|MERGE_RESOLUTION|>--- conflicted
+++ resolved
@@ -102,12 +102,9 @@
   case TY_CL:
   case TY_CUDA: case TY_PP_CUDA:
   case TY_CUDA_DEVICE:
-<<<<<<< HEAD
-=======
   case TY_HIP:
   case TY_PP_HIP:
   case TY_HIP_DEVICE:
->>>>>>> b2b84690
   case TY_ObjC: case TY_PP_ObjC: case TY_PP_ObjC_Alias:
   case TY_CXX: case TY_PP_CXX:
   case TY_ObjCXX: case TY_PP_ObjCXX: case TY_PP_ObjCXX_Alias:
@@ -147,12 +144,9 @@
   case TY_ObjCXXHeader: case TY_PP_ObjCXXHeader:
   case TY_CXXModule: case TY_PP_CXXModule:
   case TY_CUDA: case TY_PP_CUDA: case TY_CUDA_DEVICE:
-<<<<<<< HEAD
-=======
   case TY_HIP:
   case TY_PP_HIP:
   case TY_HIP_DEVICE:
->>>>>>> b2b84690
     return true;
   }
 }
@@ -182,8 +176,6 @@
   }
 }
 
-<<<<<<< HEAD
-=======
 bool types::isHIP(ID Id) {
   switch (Id) {
   default:
@@ -196,7 +188,6 @@
   }
 }
 
->>>>>>> b2b84690
 bool types::isSrcFile(ID Id) {
   return Id != TY_Object && getPreprocessedType(Id) != TY_INVALID;
 }
@@ -248,10 +239,7 @@
            .Case("fpp", TY_Fortran)
            .Case("FPP", TY_Fortran)
            .Case("gch", TY_PCH)
-<<<<<<< HEAD
-=======
            .Case("hip", TY_HIP)
->>>>>>> b2b84690
            .Case("hpp", TY_CXXHeader)
            .Case("iim", TY_PP_CXXModule)
            .Case("lib", TY_Object)
