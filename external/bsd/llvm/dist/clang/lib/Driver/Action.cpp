--- conflicted
+++ resolved
@@ -8,11 +8,7 @@
 //===----------------------------------------------------------------------===//
 
 #include "clang/Driver/Action.h"
-#include "clang/Driver/ToolChain.h"
-#include "llvm/ADT/StringRef.h"
-#include "llvm/ADT/StringSwitch.h"
 #include "llvm/Support/ErrorHandling.h"
-#include "llvm/Support/Regex.h"
 #include <cassert>
 #include <string>
 
@@ -20,11 +16,7 @@
 using namespace driver;
 using namespace llvm::opt;
 
-<<<<<<< HEAD
-Action::~Action() {}
-=======
 Action::~Action() = default;
->>>>>>> b2b84690
 
 const char *Action::getClassName(ActionClass AC) {
   switch (AC) {
@@ -104,23 +96,13 @@
     return "device-cuda";
   case OFK_OpenMP:
     return "device-openmp";
-<<<<<<< HEAD
-=======
   case OFK_HIP:
     return "device-hip";
->>>>>>> b2b84690
 
     // TODO: Add other programming models here.
   }
 
   if (!ActiveOffloadKindMask)
-<<<<<<< HEAD
-    return "";
-
-  std::string Res("host");
-  if (ActiveOffloadKindMask & OFK_Cuda)
-    Res += "-cuda";
-=======
     return {};
 
   std::string Res("host");
@@ -131,7 +113,6 @@
     Res += "-cuda";
   if (ActiveOffloadKindMask & OFK_HIP)
     Res += "-hip";
->>>>>>> b2b84690
   if (ActiveOffloadKindMask & OFK_OpenMP)
     Res += "-openmp";
 
@@ -144,19 +125,11 @@
 /// for each offloading kind.
 std::string
 Action::GetOffloadingFileNamePrefix(OffloadKind Kind,
-<<<<<<< HEAD
-                                    llvm::StringRef NormalizedTriple,
-                                    bool CreatePrefixForHost) {
-  // Don't generate prefix for host actions unless required.
-  if (!CreatePrefixForHost && (Kind == OFK_None || Kind == OFK_Host))
-    return "";
-=======
                                     StringRef NormalizedTriple,
                                     bool CreatePrefixForHost) {
   // Don't generate prefix for host actions unless required.
   if (!CreatePrefixForHost && (Kind == OFK_None || Kind == OFK_Host))
     return {};
->>>>>>> b2b84690
 
   std::string Res("-");
   Res += GetOffloadKindName(Kind);
@@ -167,11 +140,7 @@
 
 /// Return a string with the offload kind name. If that is not defined, we
 /// assume 'host'.
-<<<<<<< HEAD
-llvm::StringRef Action::GetOffloadKindName(OffloadKind Kind) {
-=======
 StringRef Action::GetOffloadKindName(OffloadKind Kind) {
->>>>>>> b2b84690
   switch (Kind) {
   case OFK_None:
   case OFK_Host:
@@ -180,11 +149,8 @@
     return "cuda";
   case OFK_OpenMP:
     return "openmp";
-<<<<<<< HEAD
-=======
   case OFK_HIP:
     return "hip";
->>>>>>> b2b84690
 
     // TODO: Add other programming models here.
   }
@@ -199,11 +165,7 @@
 
 void BindArchAction::anchor() {}
 
-<<<<<<< HEAD
-BindArchAction::BindArchAction(Action *Input, llvm::StringRef ArchName)
-=======
 BindArchAction::BindArchAction(Action *Input, StringRef ArchName)
->>>>>>> b2b84690
     : Action(BindArchClass, Input), ArchName(ArchName) {}
 
 void OffloadAction::anchor() {}
