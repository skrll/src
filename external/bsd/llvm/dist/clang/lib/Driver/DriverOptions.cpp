--- conflicted
+++ resolved
@@ -41,9 +41,6 @@
 }
 
 std::unique_ptr<OptTable> clang::driver::createDriverOptTable() {
-<<<<<<< HEAD
-  return llvm::make_unique<DriverOptTable>();
-=======
   auto Result = llvm::make_unique<DriverOptTable>();
   // Options.inc is included in DriverOptions.cpp, and calls OptTable's
   // addValues function.
@@ -53,5 +50,4 @@
 #include "clang/Driver/Options.inc"
 #undef OPTTABLE_ARG_INIT
   return std::move(Result);
->>>>>>> b2b84690
 }