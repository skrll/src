//===- Stmt.cpp - Statement AST Node Implementation -----------------------===//
//
//                     The LLVM Compiler Infrastructure
//
// This file is distributed under the University of Illinois Open Source
// License. See LICENSE.TXT for details.
//
//===----------------------------------------------------------------------===//
//
// This file implements the Stmt class and statement subclasses.
//
//===----------------------------------------------------------------------===//

#include "clang/AST/Stmt.h"
#include "clang/AST/ASTContext.h"
#include "clang/AST/ASTDiagnostic.h"
#include "clang/AST/Decl.h"
#include "clang/AST/DeclGroup.h"
#include "clang/AST/Expr.h"
#include "clang/AST/ExprCXX.h"
#include "clang/AST/ExprObjC.h"
#include "clang/AST/ExprOpenMP.h"
<<<<<<< HEAD
#include "clang/AST/Stmt.h"
=======
>>>>>>> b2b84690
#include "clang/AST/StmtCXX.h"
#include "clang/AST/StmtObjC.h"
#include "clang/AST/StmtOpenMP.h"
#include "clang/AST/Type.h"
#include "clang/Basic/CharInfo.h"
#include "clang/Basic/LLVM.h"
#include "clang/Basic/SourceLocation.h"
#include "clang/Basic/TargetInfo.h"
#include "clang/Lex/Token.h"
#include "llvm/ADT/SmallVector.h"
#include "llvm/ADT/StringExtras.h"
#include "llvm/ADT/StringRef.h"
#include "llvm/Support/Casting.h"
#include "llvm/Support/Compiler.h"
#include "llvm/Support/ErrorHandling.h"
#include "llvm/Support/MathExtras.h"
#include "llvm/Support/raw_ostream.h"
#include <algorithm>
#include <cassert>
#include <cstring>
#include <string>
#include <utility>

using namespace clang;

static struct StmtClassNameTable {
  const char *Name;
  unsigned Counter;
  unsigned Size;
} StmtClassInfo[Stmt::lastStmtConstant+1];

static StmtClassNameTable &getStmtInfoTableEntry(Stmt::StmtClass E) {
  static bool Initialized = false;
  if (Initialized)
    return StmtClassInfo[E];

  // Initialize the table on the first use.
  Initialized = true;
#define ABSTRACT_STMT(STMT)
#define STMT(CLASS, PARENT) \
  StmtClassInfo[(unsigned)Stmt::CLASS##Class].Name = #CLASS;    \
  StmtClassInfo[(unsigned)Stmt::CLASS##Class].Size = sizeof(CLASS);
#include "clang/AST/StmtNodes.inc"

  return StmtClassInfo[E];
}

void *Stmt::operator new(size_t bytes, const ASTContext& C,
                         unsigned alignment) {
  return ::operator new(bytes, C, alignment);
}

const char *Stmt::getStmtClassName() const {
  return getStmtInfoTableEntry((StmtClass) StmtBits.sClass).Name;
}

void Stmt::PrintStats() {
  // Ensure the table is primed.
  getStmtInfoTableEntry(Stmt::NullStmtClass);

  unsigned sum = 0;
  llvm::errs() << "\n*** Stmt/Expr Stats:\n";
  for (int i = 0; i != Stmt::lastStmtConstant+1; i++) {
    if (StmtClassInfo[i].Name == nullptr) continue;
    sum += StmtClassInfo[i].Counter;
  }
  llvm::errs() << "  " << sum << " stmts/exprs total.\n";
  sum = 0;
  for (int i = 0; i != Stmt::lastStmtConstant+1; i++) {
    if (StmtClassInfo[i].Name == nullptr) continue;
    if (StmtClassInfo[i].Counter == 0) continue;
    llvm::errs() << "    " << StmtClassInfo[i].Counter << " "
                 << StmtClassInfo[i].Name << ", " << StmtClassInfo[i].Size
                 << " each (" << StmtClassInfo[i].Counter*StmtClassInfo[i].Size
                 << " bytes)\n";
    sum += StmtClassInfo[i].Counter*StmtClassInfo[i].Size;
  }

  llvm::errs() << "Total bytes = " << sum << "\n";
}

void Stmt::addStmtClass(StmtClass s) {
  ++getStmtInfoTableEntry(s).Counter;
}

bool Stmt::StatisticsEnabled = false;
void Stmt::EnableStatistics() {
  StatisticsEnabled = true;
}

Stmt *Stmt::IgnoreImplicit() {
  Stmt *s = this;

  if (auto *ewc = dyn_cast<ExprWithCleanups>(s))
    s = ewc->getSubExpr();

  if (auto *mte = dyn_cast<MaterializeTemporaryExpr>(s))
    s = mte->GetTemporaryExpr();

  if (auto *bte = dyn_cast<CXXBindTemporaryExpr>(s))
    s = bte->getSubExpr();

  while (auto *ice = dyn_cast<ImplicitCastExpr>(s))
    s = ice->getSubExpr();

  return s;
}

<<<<<<< HEAD
/// \brief Skip no-op (attributed, compound) container stmts and skip captured
=======
/// Skip no-op (attributed, compound) container stmts and skip captured
>>>>>>> b2b84690
/// stmt at the top, if \a IgnoreCaptured is true.
Stmt *Stmt::IgnoreContainers(bool IgnoreCaptured) {
  Stmt *S = this;
  if (IgnoreCaptured)
    if (auto CapS = dyn_cast_or_null<CapturedStmt>(S))
      S = CapS->getCapturedStmt();
  while (true) {
    if (auto AS = dyn_cast_or_null<AttributedStmt>(S))
      S = AS->getSubStmt();
    else if (auto CS = dyn_cast_or_null<CompoundStmt>(S)) {
      if (CS->size() != 1)
        break;
      S = CS->body_back();
    } else
      break;
  }
  return S;
}

<<<<<<< HEAD
/// \brief Strip off all label-like statements.
=======
/// Strip off all label-like statements.
>>>>>>> b2b84690
///
/// This will strip off label statements, case statements, attributed
/// statements and default statements recursively.
const Stmt *Stmt::stripLabelLikeStatements() const {
  const Stmt *S = this;
  while (true) {
    if (const auto *LS = dyn_cast<LabelStmt>(S))
      S = LS->getSubStmt();
    else if (const auto *SC = dyn_cast<SwitchCase>(S))
      S = SC->getSubStmt();
    else if (const auto *AS = dyn_cast<AttributedStmt>(S))
      S = AS->getSubStmt();
    else
      return S;
  }
}

namespace {

  struct good {};
  struct bad {};

  // These silly little functions have to be static inline to suppress
  // unused warnings, and they have to be defined to suppress other
  // warnings.
  static good is_good(good) { return good(); }

  typedef Stmt::child_range children_t();
  template <class T> good implements_children(children_t T::*) {
    return good();
  }
  LLVM_ATTRIBUTE_UNUSED
  static bad implements_children(children_t Stmt::*) {
    return bad();
  }

  typedef SourceLocation getLocStart_t() const;
  template <class T> good implements_getLocStart(getLocStart_t T::*) {
    return good();
  }
  LLVM_ATTRIBUTE_UNUSED
  static bad implements_getLocStart(getLocStart_t Stmt::*) {
    return bad();
  }

  typedef SourceLocation getLocEnd_t() const;
  template <class T> good implements_getLocEnd(getLocEnd_t T::*) {
    return good();
  }
  LLVM_ATTRIBUTE_UNUSED
  static bad implements_getLocEnd(getLocEnd_t Stmt::*) {
    return bad();
  }

#define ASSERT_IMPLEMENTS_children(type) \
  (void) is_good(implements_children(&type::children))
#define ASSERT_IMPLEMENTS_getLocStart(type) \
  (void) is_good(implements_getLocStart(&type::getLocStart))
#define ASSERT_IMPLEMENTS_getLocEnd(type) \
  (void) is_good(implements_getLocEnd(&type::getLocEnd))

} // namespace

/// Check whether the various Stmt classes implement their member
/// functions.
LLVM_ATTRIBUTE_UNUSED
static inline void check_implementations() {
#define ABSTRACT_STMT(type)
#define STMT(type, base) \
  ASSERT_IMPLEMENTS_children(type); \
  ASSERT_IMPLEMENTS_getLocStart(type); \
  ASSERT_IMPLEMENTS_getLocEnd(type);
#include "clang/AST/StmtNodes.inc"
}

Stmt::child_range Stmt::children() {
  switch (getStmtClass()) {
  case Stmt::NoStmtClass: llvm_unreachable("statement without class");
#define ABSTRACT_STMT(type)
#define STMT(type, base) \
  case Stmt::type##Class: \
    return static_cast<type*>(this)->children();
#include "clang/AST/StmtNodes.inc"
  }
  llvm_unreachable("unknown statement kind!");
}

// Amusing macro metaprogramming hack: check whether a class provides
// a more specific implementation of getSourceRange.
//
// See also Expr.cpp:getExprLoc().
namespace {

  /// This implementation is used when a class provides a custom
  /// implementation of getSourceRange.
  template <class S, class T>
  SourceRange getSourceRangeImpl(const Stmt *stmt,
                                 SourceRange (T::*v)() const) {
    return static_cast<const S*>(stmt)->getSourceRange();
  }

  /// This implementation is used when a class doesn't provide a custom
  /// implementation of getSourceRange.  Overload resolution should pick it over
  /// the implementation above because it's more specialized according to
  /// function template partial ordering.
  template <class S>
  SourceRange getSourceRangeImpl(const Stmt *stmt,
                                 SourceRange (Stmt::*v)() const) {
    return SourceRange(static_cast<const S*>(stmt)->getLocStart(),
                       static_cast<const S*>(stmt)->getLocEnd());
  }

} // namespace

SourceRange Stmt::getSourceRange() const {
  switch (getStmtClass()) {
  case Stmt::NoStmtClass: llvm_unreachable("statement without class");
#define ABSTRACT_STMT(type)
#define STMT(type, base) \
  case Stmt::type##Class: \
    return getSourceRangeImpl<type>(this, &type::getSourceRange);
#include "clang/AST/StmtNodes.inc"
  }
  llvm_unreachable("unknown statement kind!");
}

SourceLocation Stmt::getLocStart() const {
//  llvm::errs() << "getLocStart() for " << getStmtClassName() << "\n";
  switch (getStmtClass()) {
  case Stmt::NoStmtClass: llvm_unreachable("statement without class");
#define ABSTRACT_STMT(type)
#define STMT(type, base) \
  case Stmt::type##Class: \
    return static_cast<const type*>(this)->getLocStart();
#include "clang/AST/StmtNodes.inc"
  }
  llvm_unreachable("unknown statement kind");
}

SourceLocation Stmt::getLocEnd() const {
  switch (getStmtClass()) {
  case Stmt::NoStmtClass: llvm_unreachable("statement without class");
#define ABSTRACT_STMT(type)
#define STMT(type, base) \
  case Stmt::type##Class: \
    return static_cast<const type*>(this)->getLocEnd();
#include "clang/AST/StmtNodes.inc"
  }
  llvm_unreachable("unknown statement kind");
}

<<<<<<< HEAD
CompoundStmt::CompoundStmt(const ASTContext &C, ArrayRef<Stmt*> Stmts,
                           SourceLocation LB, SourceLocation RB)
  : Stmt(CompoundStmtClass), LBraceLoc(LB), RBraceLoc(RB) {
=======
CompoundStmt::CompoundStmt(ArrayRef<Stmt *> Stmts, SourceLocation LB,
                           SourceLocation RB)
    : Stmt(CompoundStmtClass), LBraceLoc(LB), RBraceLoc(RB) {
>>>>>>> b2b84690
  CompoundStmtBits.NumStmts = Stmts.size();
  setStmts(Stmts);
}

void CompoundStmt::setStmts(ArrayRef<Stmt *> Stmts) {
  assert(CompoundStmtBits.NumStmts == Stmts.size() &&
         "NumStmts doesn't fit in bits of CompoundStmtBits.NumStmts!");

<<<<<<< HEAD
  if (Stmts.size() == 0) {
    Body = nullptr;
    return;
  }

  Body = new (C) Stmt*[Stmts.size()];
  std::copy(Stmts.begin(), Stmts.end(), Body);
}

void CompoundStmt::setStmts(const ASTContext &C, ArrayRef<Stmt *> Stmts) {
  if (Body)
    C.Deallocate(Body);
  CompoundStmtBits.NumStmts = Stmts.size();
  assert(CompoundStmtBits.NumStmts == Stmts.size() &&
         "NumStmts doesn't fit in bits of CompoundStmtBits.NumStmts!");

  Body = new (C) Stmt*[Stmts.size()];
  std::copy(Stmts.begin(), Stmts.end(), Body);
=======
  std::copy(Stmts.begin(), Stmts.end(), body_begin());
}

CompoundStmt *CompoundStmt::Create(const ASTContext &C, ArrayRef<Stmt *> Stmts,
                                   SourceLocation LB, SourceLocation RB) {
  void *Mem =
      C.Allocate(totalSizeToAlloc<Stmt *>(Stmts.size()), alignof(CompoundStmt));
  return new (Mem) CompoundStmt(Stmts, LB, RB);
}

CompoundStmt *CompoundStmt::CreateEmpty(const ASTContext &C,
                                        unsigned NumStmts) {
  void *Mem =
      C.Allocate(totalSizeToAlloc<Stmt *>(NumStmts), alignof(CompoundStmt));
  CompoundStmt *New = new (Mem) CompoundStmt(EmptyShell());
  New->CompoundStmtBits.NumStmts = NumStmts;
  return New;
>>>>>>> b2b84690
}

const char *LabelStmt::getName() const {
  return getDecl()->getIdentifier()->getNameStart();
}

AttributedStmt *AttributedStmt::Create(const ASTContext &C, SourceLocation Loc,
                                       ArrayRef<const Attr*> Attrs,
                                       Stmt *SubStmt) {
  assert(!Attrs.empty() && "Attrs should not be empty");
<<<<<<< HEAD
  void *Mem = C.Allocate(sizeof(AttributedStmt) + sizeof(Attr *) * Attrs.size(),
=======
  void *Mem = C.Allocate(totalSizeToAlloc<const Attr *>(Attrs.size()),
>>>>>>> b2b84690
                         alignof(AttributedStmt));
  return new (Mem) AttributedStmt(Loc, Attrs, SubStmt);
}

AttributedStmt *AttributedStmt::CreateEmpty(const ASTContext &C,
                                            unsigned NumAttrs) {
  assert(NumAttrs > 0 && "NumAttrs should be greater than zero");
<<<<<<< HEAD
  void *Mem = C.Allocate(sizeof(AttributedStmt) + sizeof(Attr *) * NumAttrs,
=======
  void *Mem = C.Allocate(totalSizeToAlloc<const Attr *>(NumAttrs),
>>>>>>> b2b84690
                         alignof(AttributedStmt));
  return new (Mem) AttributedStmt(EmptyShell(), NumAttrs);
}

std::string AsmStmt::generateAsmString(const ASTContext &C) const {
  if (const auto *gccAsmStmt = dyn_cast<GCCAsmStmt>(this))
    return gccAsmStmt->generateAsmString(C);
  if (const auto *msAsmStmt = dyn_cast<MSAsmStmt>(this))
    return msAsmStmt->generateAsmString(C);
  llvm_unreachable("unknown asm statement kind!");
}

StringRef AsmStmt::getOutputConstraint(unsigned i) const {
  if (const auto *gccAsmStmt = dyn_cast<GCCAsmStmt>(this))
    return gccAsmStmt->getOutputConstraint(i);
  if (const auto *msAsmStmt = dyn_cast<MSAsmStmt>(this))
    return msAsmStmt->getOutputConstraint(i);
  llvm_unreachable("unknown asm statement kind!");
}

const Expr *AsmStmt::getOutputExpr(unsigned i) const {
  if (const auto *gccAsmStmt = dyn_cast<GCCAsmStmt>(this))
    return gccAsmStmt->getOutputExpr(i);
  if (const auto *msAsmStmt = dyn_cast<MSAsmStmt>(this))
    return msAsmStmt->getOutputExpr(i);
  llvm_unreachable("unknown asm statement kind!");
}

StringRef AsmStmt::getInputConstraint(unsigned i) const {
  if (const auto *gccAsmStmt = dyn_cast<GCCAsmStmt>(this))
    return gccAsmStmt->getInputConstraint(i);
  if (const auto *msAsmStmt = dyn_cast<MSAsmStmt>(this))
    return msAsmStmt->getInputConstraint(i);
  llvm_unreachable("unknown asm statement kind!");
}

const Expr *AsmStmt::getInputExpr(unsigned i) const {
  if (const auto *gccAsmStmt = dyn_cast<GCCAsmStmt>(this))
    return gccAsmStmt->getInputExpr(i);
  if (const auto *msAsmStmt = dyn_cast<MSAsmStmt>(this))
    return msAsmStmt->getInputExpr(i);
  llvm_unreachable("unknown asm statement kind!");
}

StringRef AsmStmt::getClobber(unsigned i) const {
  if (const auto *gccAsmStmt = dyn_cast<GCCAsmStmt>(this))
    return gccAsmStmt->getClobber(i);
  if (const auto *msAsmStmt = dyn_cast<MSAsmStmt>(this))
    return msAsmStmt->getClobber(i);
  llvm_unreachable("unknown asm statement kind!");
}

/// getNumPlusOperands - Return the number of output operands that have a "+"
/// constraint.
unsigned AsmStmt::getNumPlusOperands() const {
  unsigned Res = 0;
  for (unsigned i = 0, e = getNumOutputs(); i != e; ++i)
    if (isOutputPlusConstraint(i))
      ++Res;
  return Res;
}

char GCCAsmStmt::AsmStringPiece::getModifier() const {
  assert(isOperand() && "Only Operands can have modifiers.");
  return isLetter(Str[0]) ? Str[0] : '\0';
}

StringRef GCCAsmStmt::getClobber(unsigned i) const {
  return getClobberStringLiteral(i)->getString();
}

Expr *GCCAsmStmt::getOutputExpr(unsigned i) {
  return cast<Expr>(Exprs[i]);
}

/// getOutputConstraint - Return the constraint string for the specified
/// output operand.  All output constraints are known to be non-empty (either
/// '=' or '+').
StringRef GCCAsmStmt::getOutputConstraint(unsigned i) const {
  return getOutputConstraintLiteral(i)->getString();
}

Expr *GCCAsmStmt::getInputExpr(unsigned i) {
  return cast<Expr>(Exprs[i + NumOutputs]);
}

void GCCAsmStmt::setInputExpr(unsigned i, Expr *E) {
  Exprs[i + NumOutputs] = E;
}

/// getInputConstraint - Return the specified input constraint.  Unlike output
/// constraints, these can be empty.
StringRef GCCAsmStmt::getInputConstraint(unsigned i) const {
  return getInputConstraintLiteral(i)->getString();
}

void GCCAsmStmt::setOutputsAndInputsAndClobbers(const ASTContext &C,
                                                IdentifierInfo **Names,
                                                StringLiteral **Constraints,
                                                Stmt **Exprs,
                                                unsigned NumOutputs,
                                                unsigned NumInputs,
                                                StringLiteral **Clobbers,
                                                unsigned NumClobbers) {
  this->NumOutputs = NumOutputs;
  this->NumInputs = NumInputs;
  this->NumClobbers = NumClobbers;

  unsigned NumExprs = NumOutputs + NumInputs;

  C.Deallocate(this->Names);
  this->Names = new (C) IdentifierInfo*[NumExprs];
  std::copy(Names, Names + NumExprs, this->Names);

  C.Deallocate(this->Exprs);
  this->Exprs = new (C) Stmt*[NumExprs];
  std::copy(Exprs, Exprs + NumExprs, this->Exprs);

  C.Deallocate(this->Constraints);
  this->Constraints = new (C) StringLiteral*[NumExprs];
  std::copy(Constraints, Constraints + NumExprs, this->Constraints);

  C.Deallocate(this->Clobbers);
  this->Clobbers = new (C) StringLiteral*[NumClobbers];
  std::copy(Clobbers, Clobbers + NumClobbers, this->Clobbers);
}

/// getNamedOperand - Given a symbolic operand reference like %[foo],
/// translate this into a numeric value needed to reference the same operand.
/// This returns -1 if the operand name is invalid.
int GCCAsmStmt::getNamedOperand(StringRef SymbolicName) const {
  unsigned NumPlusOperands = 0;

  // Check if this is an output operand.
  for (unsigned i = 0, e = getNumOutputs(); i != e; ++i) {
    if (getOutputName(i) == SymbolicName)
      return i;
  }

  for (unsigned i = 0, e = getNumInputs(); i != e; ++i)
    if (getInputName(i) == SymbolicName)
      return getNumOutputs() + NumPlusOperands + i;

  // Not found.
  return -1;
}

/// AnalyzeAsmString - Analyze the asm string of the current asm, decomposing
/// it into pieces.  If the asm string is erroneous, emit errors and return
/// true, otherwise return false.
unsigned GCCAsmStmt::AnalyzeAsmString(SmallVectorImpl<AsmStringPiece>&Pieces,
                                const ASTContext &C, unsigned &DiagOffs) const {
  StringRef Str = getAsmString()->getString();
  const char *StrStart = Str.begin();
  const char *StrEnd = Str.end();
  const char *CurPtr = StrStart;

  // "Simple" inline asms have no constraints or operands, just convert the asm
  // string to escape $'s.
  if (isSimple()) {
    std::string Result;
    for (; CurPtr != StrEnd; ++CurPtr) {
      switch (*CurPtr) {
      case '$':
        Result += "$$";
        break;
      default:
        Result += *CurPtr;
        break;
      }
    }
    Pieces.push_back(AsmStringPiece(Result));
    return 0;
  }

  // CurStringPiece - The current string that we are building up as we scan the
  // asm string.
  std::string CurStringPiece;

  bool HasVariants = !C.getTargetInfo().hasNoAsmVariants();

  unsigned LastAsmStringToken = 0;
  unsigned LastAsmStringOffset = 0;

<<<<<<< HEAD
  while (1) {
=======
  while (true) {
>>>>>>> b2b84690
    // Done with the string?
    if (CurPtr == StrEnd) {
      if (!CurStringPiece.empty())
        Pieces.push_back(AsmStringPiece(CurStringPiece));
      return 0;
    }

    char CurChar = *CurPtr++;
    switch (CurChar) {
    case '$': CurStringPiece += "$$"; continue;
    case '{': CurStringPiece += (HasVariants ? "$(" : "{"); continue;
    case '|': CurStringPiece += (HasVariants ? "$|" : "|"); continue;
    case '}': CurStringPiece += (HasVariants ? "$)" : "}"); continue;
    case '%':
      break;
    default:
      CurStringPiece += CurChar;
      continue;
    }

    // Escaped "%" character in asm string.
    if (CurPtr == StrEnd) {
      // % at end of string is invalid (no escape).
      DiagOffs = CurPtr-StrStart-1;
      return diag::err_asm_invalid_escape;
    }
    // Handle escaped char and continue looping over the asm string.
    char EscapedChar = *CurPtr++;
    switch (EscapedChar) {
    default:
      break;
    case '%': // %% -> %
    case '{': // %{ -> {
    case '}': // %} -> }
      CurStringPiece += EscapedChar;
      continue;
    case '=': // %= -> Generate a unique ID.
      CurStringPiece += "${:uid}";
      continue;
    }

    // Otherwise, we have an operand.  If we have accumulated a string so far,
    // add it to the Pieces list.
    if (!CurStringPiece.empty()) {
      Pieces.push_back(AsmStringPiece(CurStringPiece));
      CurStringPiece.clear();
    }

    // Handle operands that have asmSymbolicName (e.g., %x[foo]) and those that
    // don't (e.g., %x4). 'x' following the '%' is the constraint modifier.

    const char *Begin = CurPtr - 1; // Points to the character following '%'.
    const char *Percent = Begin - 1; // Points to '%'.

    if (isLetter(EscapedChar)) {
      if (CurPtr == StrEnd) { // Premature end.
        DiagOffs = CurPtr-StrStart-1;
        return diag::err_asm_invalid_escape;
      }
      EscapedChar = *CurPtr++;
    }

    const TargetInfo &TI = C.getTargetInfo();
    const SourceManager &SM = C.getSourceManager();
    const LangOptions &LO = C.getLangOpts();

    // Handle operands that don't have asmSymbolicName (e.g., %x4).
    if (isDigit(EscapedChar)) {
      // %n - Assembler operand n
      unsigned N = 0;

      --CurPtr;
      while (CurPtr != StrEnd && isDigit(*CurPtr))
        N = N*10 + ((*CurPtr++)-'0');

      unsigned NumOperands =
        getNumOutputs() + getNumPlusOperands() + getNumInputs();
      if (N >= NumOperands) {
        DiagOffs = CurPtr-StrStart-1;
        return diag::err_asm_invalid_operand_number;
      }

      // Str contains "x4" (Operand without the leading %).
      std::string Str(Begin, CurPtr - Begin);

      // (BeginLoc, EndLoc) represents the range of the operand we are currently
      // processing. Unlike Str, the range includes the leading '%'.
      SourceLocation BeginLoc = getAsmString()->getLocationOfByte(
          Percent - StrStart, SM, LO, TI, &LastAsmStringToken,
          &LastAsmStringOffset);
      SourceLocation EndLoc = getAsmString()->getLocationOfByte(
          CurPtr - StrStart, SM, LO, TI, &LastAsmStringToken,
          &LastAsmStringOffset);

      Pieces.emplace_back(N, std::move(Str), BeginLoc, EndLoc);
      continue;
    }

    // Handle operands that have asmSymbolicName (e.g., %x[foo]).
    if (EscapedChar == '[') {
      DiagOffs = CurPtr-StrStart-1;

      // Find the ']'.
      const char *NameEnd = (const char*)memchr(CurPtr, ']', StrEnd-CurPtr);
      if (NameEnd == nullptr)
        return diag::err_asm_unterminated_symbolic_operand_name;
      if (NameEnd == CurPtr)
        return diag::err_asm_empty_symbolic_operand_name;

      StringRef SymbolicName(CurPtr, NameEnd - CurPtr);

      int N = getNamedOperand(SymbolicName);
      if (N == -1) {
        // Verify that an operand with that name exists.
        DiagOffs = CurPtr-StrStart;
        return diag::err_asm_unknown_symbolic_operand_name;
      }

      // Str contains "x[foo]" (Operand without the leading %).
      std::string Str(Begin, NameEnd + 1 - Begin);

      // (BeginLoc, EndLoc) represents the range of the operand we are currently
      // processing. Unlike Str, the range includes the leading '%'.
      SourceLocation BeginLoc = getAsmString()->getLocationOfByte(
          Percent - StrStart, SM, LO, TI, &LastAsmStringToken,
          &LastAsmStringOffset);
      SourceLocation EndLoc = getAsmString()->getLocationOfByte(
          NameEnd + 1 - StrStart, SM, LO, TI, &LastAsmStringToken,
          &LastAsmStringOffset);

      Pieces.emplace_back(N, std::move(Str), BeginLoc, EndLoc);

      CurPtr = NameEnd+1;
      continue;
    }

    DiagOffs = CurPtr-StrStart-1;
    return diag::err_asm_invalid_escape;
  }
}

/// Assemble final IR asm string (GCC-style).
std::string GCCAsmStmt::generateAsmString(const ASTContext &C) const {
  // Analyze the asm string to decompose it into its pieces.  We know that Sema
  // has already done this, so it is guaranteed to be successful.
  SmallVector<GCCAsmStmt::AsmStringPiece, 4> Pieces;
  unsigned DiagOffs;
  AnalyzeAsmString(Pieces, C, DiagOffs);

  std::string AsmString;
  for (const auto &Piece : Pieces) {
    if (Piece.isString())
      AsmString += Piece.getString();
    else if (Piece.getModifier() == '\0')
      AsmString += '$' + llvm::utostr(Piece.getOperandNo());
    else
      AsmString += "${" + llvm::utostr(Piece.getOperandNo()) + ':' +
                   Piece.getModifier() + '}';
  }
  return AsmString;
}

/// Assemble final IR asm string (MS-style).
std::string MSAsmStmt::generateAsmString(const ASTContext &C) const {
  // FIXME: This needs to be translated into the IR string representation.
  return AsmStr;
}

Expr *MSAsmStmt::getOutputExpr(unsigned i) {
  return cast<Expr>(Exprs[i]);
}

Expr *MSAsmStmt::getInputExpr(unsigned i) {
  return cast<Expr>(Exprs[i + NumOutputs]);
}

void MSAsmStmt::setInputExpr(unsigned i, Expr *E) {
  Exprs[i + NumOutputs] = E;
}

//===----------------------------------------------------------------------===//
// Constructors
//===----------------------------------------------------------------------===//

GCCAsmStmt::GCCAsmStmt(const ASTContext &C, SourceLocation asmloc,
                       bool issimple, bool isvolatile, unsigned numoutputs,
                       unsigned numinputs, IdentifierInfo **names,
                       StringLiteral **constraints, Expr **exprs,
                       StringLiteral *asmstr, unsigned numclobbers,
                       StringLiteral **clobbers, SourceLocation rparenloc)
    : AsmStmt(GCCAsmStmtClass, asmloc, issimple, isvolatile, numoutputs,
              numinputs, numclobbers), RParenLoc(rparenloc), AsmStr(asmstr) {
  unsigned NumExprs = NumOutputs + NumInputs;

  Names = new (C) IdentifierInfo*[NumExprs];
  std::copy(names, names + NumExprs, Names);

  Exprs = new (C) Stmt*[NumExprs];
  std::copy(exprs, exprs + NumExprs, Exprs);

  Constraints = new (C) StringLiteral*[NumExprs];
  std::copy(constraints, constraints + NumExprs, Constraints);

  Clobbers = new (C) StringLiteral*[NumClobbers];
  std::copy(clobbers, clobbers + NumClobbers, Clobbers);
}

MSAsmStmt::MSAsmStmt(const ASTContext &C, SourceLocation asmloc,
                     SourceLocation lbraceloc, bool issimple, bool isvolatile,
                     ArrayRef<Token> asmtoks, unsigned numoutputs,
                     unsigned numinputs,
                     ArrayRef<StringRef> constraints, ArrayRef<Expr*> exprs,
                     StringRef asmstr, ArrayRef<StringRef> clobbers,
                     SourceLocation endloc)
    : AsmStmt(MSAsmStmtClass, asmloc, issimple, isvolatile, numoutputs,
              numinputs, clobbers.size()), LBraceLoc(lbraceloc),
              EndLoc(endloc), NumAsmToks(asmtoks.size()) {
  initialize(C, asmstr, asmtoks, constraints, exprs, clobbers);
}

static StringRef copyIntoContext(const ASTContext &C, StringRef str) {
  return str.copy(C);
}

void MSAsmStmt::initialize(const ASTContext &C, StringRef asmstr,
                           ArrayRef<Token> asmtoks,
                           ArrayRef<StringRef> constraints,
                           ArrayRef<Expr*> exprs,
                           ArrayRef<StringRef> clobbers) {
  assert(NumAsmToks == asmtoks.size());
  assert(NumClobbers == clobbers.size());

  assert(exprs.size() == NumOutputs + NumInputs);
  assert(exprs.size() == constraints.size());

  AsmStr = copyIntoContext(C, asmstr);

  Exprs = new (C) Stmt*[exprs.size()];
  std::copy(exprs.begin(), exprs.end(), Exprs);

  AsmToks = new (C) Token[asmtoks.size()];
  std::copy(asmtoks.begin(), asmtoks.end(), AsmToks);

  Constraints = new (C) StringRef[exprs.size()];
  std::transform(constraints.begin(), constraints.end(), Constraints,
                 [&](StringRef Constraint) {
                   return copyIntoContext(C, Constraint);
                 });

  Clobbers = new (C) StringRef[NumClobbers];
  // FIXME: Avoid the allocation/copy if at all possible.
  std::transform(clobbers.begin(), clobbers.end(), Clobbers,
                 [&](StringRef Clobber) {
                   return copyIntoContext(C, Clobber);
                 });
}

IfStmt::IfStmt(const ASTContext &C, SourceLocation IL, bool IsConstexpr,
               Stmt *init, VarDecl *var, Expr *cond, Stmt *then,
               SourceLocation EL, Stmt *elsev)
    : Stmt(IfStmtClass), IfLoc(IL), ElseLoc(EL) {
  setConstexpr(IsConstexpr);
  setConditionVariable(C, var);
  SubExprs[INIT] = init;
  SubExprs[COND] = cond;
  SubExprs[THEN] = then;
  SubExprs[ELSE] = elsev;
}

VarDecl *IfStmt::getConditionVariable() const {
  if (!SubExprs[VAR])
    return nullptr;

  auto *DS = cast<DeclStmt>(SubExprs[VAR]);
  return cast<VarDecl>(DS->getSingleDecl());
}

void IfStmt::setConditionVariable(const ASTContext &C, VarDecl *V) {
  if (!V) {
    SubExprs[VAR] = nullptr;
    return;
  }

  SourceRange VarRange = V->getSourceRange();
  SubExprs[VAR] = new (C) DeclStmt(DeclGroupRef(V), VarRange.getBegin(),
                                   VarRange.getEnd());
}

bool IfStmt::isObjCAvailabilityCheck() const {
  return isa<ObjCAvailabilityCheckExpr>(SubExprs[COND]);
}

ForStmt::ForStmt(const ASTContext &C, Stmt *Init, Expr *Cond, VarDecl *condVar,
                 Expr *Inc, Stmt *Body, SourceLocation FL, SourceLocation LP,
                 SourceLocation RP)
  : Stmt(ForStmtClass), ForLoc(FL), LParenLoc(LP), RParenLoc(RP)
{
  SubExprs[INIT] = Init;
  setConditionVariable(C, condVar);
  SubExprs[COND] = Cond;
  SubExprs[INC] = Inc;
  SubExprs[BODY] = Body;
}

VarDecl *ForStmt::getConditionVariable() const {
  if (!SubExprs[CONDVAR])
    return nullptr;

  auto *DS = cast<DeclStmt>(SubExprs[CONDVAR]);
  return cast<VarDecl>(DS->getSingleDecl());
}

void ForStmt::setConditionVariable(const ASTContext &C, VarDecl *V) {
  if (!V) {
    SubExprs[CONDVAR] = nullptr;
    return;
  }

  SourceRange VarRange = V->getSourceRange();
  SubExprs[CONDVAR] = new (C) DeclStmt(DeclGroupRef(V), VarRange.getBegin(),
                                       VarRange.getEnd());
}

SwitchStmt::SwitchStmt(const ASTContext &C, Stmt *init, VarDecl *Var,
                       Expr *cond)
    : Stmt(SwitchStmtClass), FirstCase(nullptr, false) {
  setConditionVariable(C, Var);
  SubExprs[INIT] = init;
  SubExprs[COND] = cond;
  SubExprs[BODY] = nullptr;
}

VarDecl *SwitchStmt::getConditionVariable() const {
  if (!SubExprs[VAR])
    return nullptr;

  auto *DS = cast<DeclStmt>(SubExprs[VAR]);
  return cast<VarDecl>(DS->getSingleDecl());
}

void SwitchStmt::setConditionVariable(const ASTContext &C, VarDecl *V) {
  if (!V) {
    SubExprs[VAR] = nullptr;
    return;
  }

  SourceRange VarRange = V->getSourceRange();
  SubExprs[VAR] = new (C) DeclStmt(DeclGroupRef(V), VarRange.getBegin(),
                                   VarRange.getEnd());
}

Stmt *SwitchCase::getSubStmt() {
  if (isa<CaseStmt>(this))
    return cast<CaseStmt>(this)->getSubStmt();
  return cast<DefaultStmt>(this)->getSubStmt();
}

WhileStmt::WhileStmt(const ASTContext &C, VarDecl *Var, Expr *cond, Stmt *body,
                     SourceLocation WL)
  : Stmt(WhileStmtClass) {
  setConditionVariable(C, Var);
  SubExprs[COND] = cond;
  SubExprs[BODY] = body;
  WhileLoc = WL;
}

VarDecl *WhileStmt::getConditionVariable() const {
  if (!SubExprs[VAR])
    return nullptr;

  auto *DS = cast<DeclStmt>(SubExprs[VAR]);
  return cast<VarDecl>(DS->getSingleDecl());
}

void WhileStmt::setConditionVariable(const ASTContext &C, VarDecl *V) {
  if (!V) {
    SubExprs[VAR] = nullptr;
    return;
  }

  SourceRange VarRange = V->getSourceRange();
  SubExprs[VAR] = new (C) DeclStmt(DeclGroupRef(V), VarRange.getBegin(),
                                   VarRange.getEnd());
}

// IndirectGotoStmt
LabelDecl *IndirectGotoStmt::getConstantTarget() {
  if (auto *E = dyn_cast<AddrLabelExpr>(getTarget()->IgnoreParenImpCasts()))
    return E->getLabel();
  return nullptr;
}

// ReturnStmt
const Expr* ReturnStmt::getRetValue() const {
  return cast_or_null<Expr>(RetExpr);
}
Expr* ReturnStmt::getRetValue() {
  return cast_or_null<Expr>(RetExpr);
}

SEHTryStmt::SEHTryStmt(bool IsCXXTry, SourceLocation TryLoc, Stmt *TryBlock,
                       Stmt *Handler)
    : Stmt(SEHTryStmtClass), IsCXXTry(IsCXXTry), TryLoc(TryLoc) {
  Children[TRY]     = TryBlock;
  Children[HANDLER] = Handler;
}

SEHTryStmt* SEHTryStmt::Create(const ASTContext &C, bool IsCXXTry,
                               SourceLocation TryLoc, Stmt *TryBlock,
                               Stmt *Handler) {
  return new(C) SEHTryStmt(IsCXXTry,TryLoc,TryBlock,Handler);
}

SEHExceptStmt* SEHTryStmt::getExceptHandler() const {
  return dyn_cast<SEHExceptStmt>(getHandler());
}

SEHFinallyStmt* SEHTryStmt::getFinallyHandler() const {
  return dyn_cast<SEHFinallyStmt>(getHandler());
}

SEHExceptStmt::SEHExceptStmt(SourceLocation Loc, Expr *FilterExpr, Stmt *Block)
    : Stmt(SEHExceptStmtClass), Loc(Loc) {
  Children[FILTER_EXPR] = FilterExpr;
  Children[BLOCK]       = Block;
}

SEHExceptStmt* SEHExceptStmt::Create(const ASTContext &C, SourceLocation Loc,
                                     Expr *FilterExpr, Stmt *Block) {
  return new(C) SEHExceptStmt(Loc,FilterExpr,Block);
}

SEHFinallyStmt::SEHFinallyStmt(SourceLocation Loc, Stmt *Block)
    : Stmt(SEHFinallyStmtClass), Loc(Loc), Block(Block) {}

SEHFinallyStmt* SEHFinallyStmt::Create(const ASTContext &C, SourceLocation Loc,
                                       Stmt *Block) {
  return new(C)SEHFinallyStmt(Loc,Block);
}

CapturedStmt::Capture::Capture(SourceLocation Loc, VariableCaptureKind Kind,
                               VarDecl *Var)
    : VarAndKind(Var, Kind), Loc(Loc) {
  switch (Kind) {
  case VCK_This:
    assert(!Var && "'this' capture cannot have a variable!");
    break;
  case VCK_ByRef:
    assert(Var && "capturing by reference must have a variable!");
    break;
  case VCK_ByCopy:
    assert(Var && "capturing by copy must have a variable!");
    assert(
        (Var->getType()->isScalarType() || (Var->getType()->isReferenceType() &&
                                            Var->getType()
                                                ->castAs<ReferenceType>()
                                                ->getPointeeType()
                                                ->isScalarType())) &&
        "captures by copy are expected to have a scalar type!");
    break;
  case VCK_VLAType:
    assert(!Var &&
           "Variable-length array type capture cannot have a variable!");
    break;
  }
}

CapturedStmt::VariableCaptureKind
CapturedStmt::Capture::getCaptureKind() const {
  return VarAndKind.getInt();
}

VarDecl *CapturedStmt::Capture::getCapturedVar() const {
  assert((capturesVariable() || capturesVariableByCopy()) &&
         "No variable available for 'this' or VAT capture");
  return VarAndKind.getPointer();
}

CapturedStmt::Capture *CapturedStmt::getStoredCaptures() const {
  unsigned Size = sizeof(CapturedStmt) + sizeof(Stmt *) * (NumCaptures + 1);

  // Offset of the first Capture object.
  unsigned FirstCaptureOffset = llvm::alignTo(Size, alignof(Capture));

  return reinterpret_cast<Capture *>(
      reinterpret_cast<char *>(const_cast<CapturedStmt *>(this))
      + FirstCaptureOffset);
}

CapturedStmt::CapturedStmt(Stmt *S, CapturedRegionKind Kind,
                           ArrayRef<Capture> Captures,
                           ArrayRef<Expr *> CaptureInits,
                           CapturedDecl *CD,
                           RecordDecl *RD)
  : Stmt(CapturedStmtClass), NumCaptures(Captures.size()),
    CapDeclAndKind(CD, Kind), TheRecordDecl(RD) {
  assert( S && "null captured statement");
  assert(CD && "null captured declaration for captured statement");
  assert(RD && "null record declaration for captured statement");

  // Copy initialization expressions.
  Stmt **Stored = getStoredStmts();
  for (unsigned I = 0, N = NumCaptures; I != N; ++I)
    *Stored++ = CaptureInits[I];

  // Copy the statement being captured.
  *Stored = S;

  // Copy all Capture objects.
  Capture *Buffer = getStoredCaptures();
  std::copy(Captures.begin(), Captures.end(), Buffer);
}

CapturedStmt::CapturedStmt(EmptyShell Empty, unsigned NumCaptures)
  : Stmt(CapturedStmtClass, Empty), NumCaptures(NumCaptures),
<<<<<<< HEAD
    CapDeclAndKind(nullptr, CR_Default), TheRecordDecl(nullptr) {
=======
    CapDeclAndKind(nullptr, CR_Default) {
>>>>>>> b2b84690
  getStoredStmts()[NumCaptures] = nullptr;
}

CapturedStmt *CapturedStmt::Create(const ASTContext &Context, Stmt *S,
                                   CapturedRegionKind Kind,
                                   ArrayRef<Capture> Captures,
                                   ArrayRef<Expr *> CaptureInits,
                                   CapturedDecl *CD,
                                   RecordDecl *RD) {
  // The layout is
  //
  // -----------------------------------------------------------
  // | CapturedStmt, Init, ..., Init, S, Capture, ..., Capture |
  // ----------------^-------------------^----------------------
  //                 getStoredStmts()    getStoredCaptures()
  //
  // where S is the statement being captured.
  //
  assert(CaptureInits.size() == Captures.size() && "wrong number of arguments");

  unsigned Size = sizeof(CapturedStmt) + sizeof(Stmt *) * (Captures.size() + 1);
  if (!Captures.empty()) {
    // Realign for the following Capture array.
    Size = llvm::alignTo(Size, alignof(Capture));
    Size += sizeof(Capture) * Captures.size();
  }

  void *Mem = Context.Allocate(Size);
  return new (Mem) CapturedStmt(S, Kind, Captures, CaptureInits, CD, RD);
}

CapturedStmt *CapturedStmt::CreateDeserialized(const ASTContext &Context,
                                               unsigned NumCaptures) {
  unsigned Size = sizeof(CapturedStmt) + sizeof(Stmt *) * (NumCaptures + 1);
  if (NumCaptures > 0) {
    // Realign for the following Capture array.
    Size = llvm::alignTo(Size, alignof(Capture));
    Size += sizeof(Capture) * NumCaptures;
  }

  void *Mem = Context.Allocate(Size);
  return new (Mem) CapturedStmt(EmptyShell(), NumCaptures);
}

Stmt::child_range CapturedStmt::children() {
  // Children are captured field initializers.
  return child_range(getStoredStmts(), getStoredStmts() + NumCaptures);
}

CapturedDecl *CapturedStmt::getCapturedDecl() {
  return CapDeclAndKind.getPointer();
}
<<<<<<< HEAD
=======

>>>>>>> b2b84690
const CapturedDecl *CapturedStmt::getCapturedDecl() const {
  return CapDeclAndKind.getPointer();
}

<<<<<<< HEAD
/// \brief Set the outlined function declaration.
=======
/// Set the outlined function declaration.
>>>>>>> b2b84690
void CapturedStmt::setCapturedDecl(CapturedDecl *D) {
  assert(D && "null CapturedDecl");
  CapDeclAndKind.setPointer(D);
}

<<<<<<< HEAD
/// \brief Retrieve the captured region kind.
=======
/// Retrieve the captured region kind.
>>>>>>> b2b84690
CapturedRegionKind CapturedStmt::getCapturedRegionKind() const {
  return CapDeclAndKind.getInt();
}

<<<<<<< HEAD
/// \brief Set the captured region kind.
=======
/// Set the captured region kind.
>>>>>>> b2b84690
void CapturedStmt::setCapturedRegionKind(CapturedRegionKind Kind) {
  CapDeclAndKind.setInt(Kind);
}

bool CapturedStmt::capturesVariable(const VarDecl *Var) const {
  for (const auto &I : captures()) {
    if (!I.capturesVariable() && !I.capturesVariableByCopy())
      continue;
<<<<<<< HEAD

    // This does not handle variable redeclarations. This should be
    // extended to capture variables with redeclarations, for example
    // a thread-private variable in OpenMP.
    if (I.getCapturedVar() == Var)
=======
    if (I.getCapturedVar()->getCanonicalDecl() == Var->getCanonicalDecl())
>>>>>>> b2b84690
      return true;
  }

  return false;
}<|MERGE_RESOLUTION|>--- conflicted
+++ resolved
@@ -20,10 +20,6 @@
 #include "clang/AST/ExprCXX.h"
 #include "clang/AST/ExprObjC.h"
 #include "clang/AST/ExprOpenMP.h"
-<<<<<<< HEAD
-#include "clang/AST/Stmt.h"
-=======
->>>>>>> b2b84690
 #include "clang/AST/StmtCXX.h"
 #include "clang/AST/StmtObjC.h"
 #include "clang/AST/StmtOpenMP.h"
@@ -132,11 +128,7 @@
   return s;
 }
 
-<<<<<<< HEAD
-/// \brief Skip no-op (attributed, compound) container stmts and skip captured
-=======
 /// Skip no-op (attributed, compound) container stmts and skip captured
->>>>>>> b2b84690
 /// stmt at the top, if \a IgnoreCaptured is true.
 Stmt *Stmt::IgnoreContainers(bool IgnoreCaptured) {
   Stmt *S = this;
@@ -156,11 +148,7 @@
   return S;
 }
 
-<<<<<<< HEAD
-/// \brief Strip off all label-like statements.
-=======
 /// Strip off all label-like statements.
->>>>>>> b2b84690
 ///
 /// This will strip off label statements, case statements, attributed
 /// statements and default statements recursively.
@@ -312,15 +300,9 @@
   llvm_unreachable("unknown statement kind");
 }
 
-<<<<<<< HEAD
-CompoundStmt::CompoundStmt(const ASTContext &C, ArrayRef<Stmt*> Stmts,
-                           SourceLocation LB, SourceLocation RB)
-  : Stmt(CompoundStmtClass), LBraceLoc(LB), RBraceLoc(RB) {
-=======
 CompoundStmt::CompoundStmt(ArrayRef<Stmt *> Stmts, SourceLocation LB,
                            SourceLocation RB)
     : Stmt(CompoundStmtClass), LBraceLoc(LB), RBraceLoc(RB) {
->>>>>>> b2b84690
   CompoundStmtBits.NumStmts = Stmts.size();
   setStmts(Stmts);
 }
@@ -329,26 +311,6 @@
   assert(CompoundStmtBits.NumStmts == Stmts.size() &&
          "NumStmts doesn't fit in bits of CompoundStmtBits.NumStmts!");
 
-<<<<<<< HEAD
-  if (Stmts.size() == 0) {
-    Body = nullptr;
-    return;
-  }
-
-  Body = new (C) Stmt*[Stmts.size()];
-  std::copy(Stmts.begin(), Stmts.end(), Body);
-}
-
-void CompoundStmt::setStmts(const ASTContext &C, ArrayRef<Stmt *> Stmts) {
-  if (Body)
-    C.Deallocate(Body);
-  CompoundStmtBits.NumStmts = Stmts.size();
-  assert(CompoundStmtBits.NumStmts == Stmts.size() &&
-         "NumStmts doesn't fit in bits of CompoundStmtBits.NumStmts!");
-
-  Body = new (C) Stmt*[Stmts.size()];
-  std::copy(Stmts.begin(), Stmts.end(), Body);
-=======
   std::copy(Stmts.begin(), Stmts.end(), body_begin());
 }
 
@@ -366,7 +328,6 @@
   CompoundStmt *New = new (Mem) CompoundStmt(EmptyShell());
   New->CompoundStmtBits.NumStmts = NumStmts;
   return New;
->>>>>>> b2b84690
 }
 
 const char *LabelStmt::getName() const {
@@ -377,11 +338,7 @@
                                        ArrayRef<const Attr*> Attrs,
                                        Stmt *SubStmt) {
   assert(!Attrs.empty() && "Attrs should not be empty");
-<<<<<<< HEAD
-  void *Mem = C.Allocate(sizeof(AttributedStmt) + sizeof(Attr *) * Attrs.size(),
-=======
   void *Mem = C.Allocate(totalSizeToAlloc<const Attr *>(Attrs.size()),
->>>>>>> b2b84690
                          alignof(AttributedStmt));
   return new (Mem) AttributedStmt(Loc, Attrs, SubStmt);
 }
@@ -389,11 +346,7 @@
 AttributedStmt *AttributedStmt::CreateEmpty(const ASTContext &C,
                                             unsigned NumAttrs) {
   assert(NumAttrs > 0 && "NumAttrs should be greater than zero");
-<<<<<<< HEAD
-  void *Mem = C.Allocate(sizeof(AttributedStmt) + sizeof(Attr *) * NumAttrs,
-=======
   void *Mem = C.Allocate(totalSizeToAlloc<const Attr *>(NumAttrs),
->>>>>>> b2b84690
                          alignof(AttributedStmt));
   return new (Mem) AttributedStmt(EmptyShell(), NumAttrs);
 }
@@ -578,11 +531,7 @@
   unsigned LastAsmStringToken = 0;
   unsigned LastAsmStringOffset = 0;
 
-<<<<<<< HEAD
-  while (1) {
-=======
   while (true) {
->>>>>>> b2b84690
     // Done with the string?
     if (CurPtr == StrEnd) {
       if (!CurStringPiece.empty())
@@ -1098,11 +1047,7 @@
 
 CapturedStmt::CapturedStmt(EmptyShell Empty, unsigned NumCaptures)
   : Stmt(CapturedStmtClass, Empty), NumCaptures(NumCaptures),
-<<<<<<< HEAD
-    CapDeclAndKind(nullptr, CR_Default), TheRecordDecl(nullptr) {
-=======
     CapDeclAndKind(nullptr, CR_Default) {
->>>>>>> b2b84690
   getStoredStmts()[NumCaptures] = nullptr;
 }
 
@@ -1155,38 +1100,23 @@
 CapturedDecl *CapturedStmt::getCapturedDecl() {
   return CapDeclAndKind.getPointer();
 }
-<<<<<<< HEAD
-=======
-
->>>>>>> b2b84690
+
 const CapturedDecl *CapturedStmt::getCapturedDecl() const {
   return CapDeclAndKind.getPointer();
 }
 
-<<<<<<< HEAD
-/// \brief Set the outlined function declaration.
-=======
 /// Set the outlined function declaration.
->>>>>>> b2b84690
 void CapturedStmt::setCapturedDecl(CapturedDecl *D) {
   assert(D && "null CapturedDecl");
   CapDeclAndKind.setPointer(D);
 }
 
-<<<<<<< HEAD
-/// \brief Retrieve the captured region kind.
-=======
 /// Retrieve the captured region kind.
->>>>>>> b2b84690
 CapturedRegionKind CapturedStmt::getCapturedRegionKind() const {
   return CapDeclAndKind.getInt();
 }
 
-<<<<<<< HEAD
-/// \brief Set the captured region kind.
-=======
 /// Set the captured region kind.
->>>>>>> b2b84690
 void CapturedStmt::setCapturedRegionKind(CapturedRegionKind Kind) {
   CapDeclAndKind.setInt(Kind);
 }
@@ -1195,15 +1125,7 @@
   for (const auto &I : captures()) {
     if (!I.capturesVariable() && !I.capturesVariableByCopy())
       continue;
-<<<<<<< HEAD
-
-    // This does not handle variable redeclarations. This should be
-    // extended to capture variables with redeclarations, for example
-    // a thread-private variable in OpenMP.
-    if (I.getCapturedVar() == Var)
-=======
     if (I.getCapturedVar()->getCanonicalDecl() == Var->getCanonicalDecl())
->>>>>>> b2b84690
       return true;
   }
 
