//===--- VTableBuilder.cpp - C++ vtable layout builder --------------------===//
//
//                     The LLVM Compiler Infrastructure
//
// This file is distributed under the University of Illinois Open Source
// License. See LICENSE.TXT for details.
//
//===----------------------------------------------------------------------===//
//
// This contains code dealing with generation of the layout of virtual tables.
//
//===----------------------------------------------------------------------===//

#include "clang/AST/VTableBuilder.h"
#include "clang/AST/ASTContext.h"
#include "clang/AST/ASTDiagnostic.h"
#include "clang/AST/CXXInheritance.h"
#include "clang/AST/RecordLayout.h"
#include "clang/Basic/TargetInfo.h"
#include "llvm/ADT/SetOperations.h"
#include "llvm/ADT/SmallPtrSet.h"
#include "llvm/Support/Format.h"
#include "llvm/Support/raw_ostream.h"
#include <algorithm>
#include <cstdio>

using namespace clang;

#define DUMP_OVERRIDERS 0

namespace {

/// BaseOffset - Represents an offset from a derived class to a direct or
/// indirect base class.
struct BaseOffset {
  /// DerivedClass - The derived class.
  const CXXRecordDecl *DerivedClass;
  
  /// VirtualBase - If the path from the derived class to the base class
  /// involves virtual base classes, this holds the declaration of the last
  /// virtual base in this path (i.e. closest to the base class).
  const CXXRecordDecl *VirtualBase;

  /// NonVirtualOffset - The offset from the derived class to the base class.
  /// (Or the offset from the virtual base class to the base class, if the 
  /// path from the derived class to the base class involves a virtual base
  /// class.
  CharUnits NonVirtualOffset;

  BaseOffset() : DerivedClass(nullptr), VirtualBase(nullptr),
                 NonVirtualOffset(CharUnits::Zero()) { }
  BaseOffset(const CXXRecordDecl *DerivedClass,
             const CXXRecordDecl *VirtualBase, CharUnits NonVirtualOffset)
    : DerivedClass(DerivedClass), VirtualBase(VirtualBase), 
    NonVirtualOffset(NonVirtualOffset) { }

  bool isEmpty() const { return NonVirtualOffset.isZero() && !VirtualBase; }
};

/// FinalOverriders - Contains the final overrider member functions for all
/// member functions in the base subobjects of a class.
class FinalOverriders {
public:
  /// OverriderInfo - Information about a final overrider.
  struct OverriderInfo {
    /// Method - The method decl of the overrider.
    const CXXMethodDecl *Method;

    /// VirtualBase - The virtual base class subobject of this overrider.
    /// Note that this records the closest derived virtual base class subobject.
    const CXXRecordDecl *VirtualBase;

    /// Offset - the base offset of the overrider's parent in the layout class.
    CharUnits Offset;

    OverriderInfo() : Method(nullptr), VirtualBase(nullptr),
                      Offset(CharUnits::Zero()) { }
  };

private:
  /// MostDerivedClass - The most derived class for which the final overriders
  /// are stored.
  const CXXRecordDecl *MostDerivedClass;
  
  /// MostDerivedClassOffset - If we're building final overriders for a 
  /// construction vtable, this holds the offset from the layout class to the
  /// most derived class.
  const CharUnits MostDerivedClassOffset;

  /// LayoutClass - The class we're using for layout information. Will be 
  /// different than the most derived class if the final overriders are for a
  /// construction vtable.  
  const CXXRecordDecl *LayoutClass;  

  ASTContext &Context;
  
  /// MostDerivedClassLayout - the AST record layout of the most derived class.
  const ASTRecordLayout &MostDerivedClassLayout;

  /// MethodBaseOffsetPairTy - Uniquely identifies a member function
  /// in a base subobject.
  typedef std::pair<const CXXMethodDecl *, CharUnits> MethodBaseOffsetPairTy;

  typedef llvm::DenseMap<MethodBaseOffsetPairTy,
                         OverriderInfo> OverridersMapTy;
  
  /// OverridersMap - The final overriders for all virtual member functions of 
  /// all the base subobjects of the most derived class.
  OverridersMapTy OverridersMap;
  
  /// SubobjectsToOffsetsMapTy - A mapping from a base subobject (represented
  /// as a record decl and a subobject number) and its offsets in the most
  /// derived class as well as the layout class.
  typedef llvm::DenseMap<std::pair<const CXXRecordDecl *, unsigned>, 
                         CharUnits> SubobjectOffsetMapTy;

  typedef llvm::DenseMap<const CXXRecordDecl *, unsigned> SubobjectCountMapTy;
  
  /// ComputeBaseOffsets - Compute the offsets for all base subobjects of the
  /// given base.
  void ComputeBaseOffsets(BaseSubobject Base, bool IsVirtual,
                          CharUnits OffsetInLayoutClass,
                          SubobjectOffsetMapTy &SubobjectOffsets,
                          SubobjectOffsetMapTy &SubobjectLayoutClassOffsets,
                          SubobjectCountMapTy &SubobjectCounts);

  typedef llvm::SmallPtrSet<const CXXRecordDecl *, 4> VisitedVirtualBasesSetTy;
  
  /// dump - dump the final overriders for a base subobject, and all its direct
  /// and indirect base subobjects.
  void dump(raw_ostream &Out, BaseSubobject Base,
            VisitedVirtualBasesSetTy& VisitedVirtualBases);
  
public:
  FinalOverriders(const CXXRecordDecl *MostDerivedClass,
                  CharUnits MostDerivedClassOffset,
                  const CXXRecordDecl *LayoutClass);

  /// getOverrider - Get the final overrider for the given method declaration in
  /// the subobject with the given base offset. 
  OverriderInfo getOverrider(const CXXMethodDecl *MD, 
                             CharUnits BaseOffset) const {
    assert(OverridersMap.count(std::make_pair(MD, BaseOffset)) && 
           "Did not find overrider!");
    
    return OverridersMap.lookup(std::make_pair(MD, BaseOffset));
  }
  
  /// dump - dump the final overriders.
  void dump() {
    VisitedVirtualBasesSetTy VisitedVirtualBases;
    dump(llvm::errs(), BaseSubobject(MostDerivedClass, CharUnits::Zero()), 
         VisitedVirtualBases);
  }
  
};

FinalOverriders::FinalOverriders(const CXXRecordDecl *MostDerivedClass,
                                 CharUnits MostDerivedClassOffset,
                                 const CXXRecordDecl *LayoutClass)
  : MostDerivedClass(MostDerivedClass), 
  MostDerivedClassOffset(MostDerivedClassOffset), LayoutClass(LayoutClass),
  Context(MostDerivedClass->getASTContext()),
  MostDerivedClassLayout(Context.getASTRecordLayout(MostDerivedClass)) {

  // Compute base offsets.
  SubobjectOffsetMapTy SubobjectOffsets;
  SubobjectOffsetMapTy SubobjectLayoutClassOffsets;
  SubobjectCountMapTy SubobjectCounts;
  ComputeBaseOffsets(BaseSubobject(MostDerivedClass, CharUnits::Zero()), 
                     /*IsVirtual=*/false,
                     MostDerivedClassOffset, 
                     SubobjectOffsets, SubobjectLayoutClassOffsets, 
                     SubobjectCounts);

  // Get the final overriders.
  CXXFinalOverriderMap FinalOverriders;
  MostDerivedClass->getFinalOverriders(FinalOverriders);

  for (const auto &Overrider : FinalOverriders) {
    const CXXMethodDecl *MD = Overrider.first;
    const OverridingMethods &Methods = Overrider.second;

    for (const auto &M : Methods) {
      unsigned SubobjectNumber = M.first;
      assert(SubobjectOffsets.count(std::make_pair(MD->getParent(), 
                                                   SubobjectNumber)) &&
             "Did not find subobject offset!");
      
      CharUnits BaseOffset = SubobjectOffsets[std::make_pair(MD->getParent(),
                                                            SubobjectNumber)];

      assert(M.second.size() == 1 && "Final overrider is not unique!");
      const UniqueVirtualMethod &Method = M.second.front();

      const CXXRecordDecl *OverriderRD = Method.Method->getParent();
      assert(SubobjectLayoutClassOffsets.count(
             std::make_pair(OverriderRD, Method.Subobject))
             && "Did not find subobject offset!");
      CharUnits OverriderOffset =
        SubobjectLayoutClassOffsets[std::make_pair(OverriderRD, 
                                                   Method.Subobject)];

      OverriderInfo& Overrider = OverridersMap[std::make_pair(MD, BaseOffset)];
      assert(!Overrider.Method && "Overrider should not exist yet!");
      
      Overrider.Offset = OverriderOffset;
      Overrider.Method = Method.Method;
      Overrider.VirtualBase = Method.InVirtualSubobject;
    }
  }

#if DUMP_OVERRIDERS
  // And dump them (for now).
  dump();
#endif
}

static BaseOffset ComputeBaseOffset(const ASTContext &Context,
                                    const CXXRecordDecl *DerivedRD,
                                    const CXXBasePath &Path) {
  CharUnits NonVirtualOffset = CharUnits::Zero();

  unsigned NonVirtualStart = 0;
  const CXXRecordDecl *VirtualBase = nullptr;

  // First, look for the virtual base class.
  for (int I = Path.size(), E = 0; I != E; --I) {
    const CXXBasePathElement &Element = Path[I - 1];

    if (Element.Base->isVirtual()) {
      NonVirtualStart = I;
      QualType VBaseType = Element.Base->getType();
      VirtualBase = VBaseType->getAsCXXRecordDecl();
      break;
    }
  }
  
  // Now compute the non-virtual offset.
  for (unsigned I = NonVirtualStart, E = Path.size(); I != E; ++I) {
    const CXXBasePathElement &Element = Path[I];
    
    // Check the base class offset.
    const ASTRecordLayout &Layout = Context.getASTRecordLayout(Element.Class);

    const CXXRecordDecl *Base = Element.Base->getType()->getAsCXXRecordDecl();

    NonVirtualOffset += Layout.getBaseClassOffset(Base);
  }
  
  // FIXME: This should probably use CharUnits or something. Maybe we should
  // even change the base offsets in ASTRecordLayout to be specified in 
  // CharUnits.
  return BaseOffset(DerivedRD, VirtualBase, NonVirtualOffset);
  
}

static BaseOffset ComputeBaseOffset(const ASTContext &Context,
                                    const CXXRecordDecl *BaseRD,
                                    const CXXRecordDecl *DerivedRD) {
  CXXBasePaths Paths(/*FindAmbiguities=*/false,
                     /*RecordPaths=*/true, /*DetectVirtual=*/false);

  if (!DerivedRD->isDerivedFrom(BaseRD, Paths))
    llvm_unreachable("Class must be derived from the passed in base class!");

  return ComputeBaseOffset(Context, DerivedRD, Paths.front());
}

static BaseOffset
ComputeReturnAdjustmentBaseOffset(ASTContext &Context, 
                                  const CXXMethodDecl *DerivedMD,
                                  const CXXMethodDecl *BaseMD) {
  const FunctionType *BaseFT = BaseMD->getType()->getAs<FunctionType>();
  const FunctionType *DerivedFT = DerivedMD->getType()->getAs<FunctionType>();
  
  // Canonicalize the return types.
  CanQualType CanDerivedReturnType =
      Context.getCanonicalType(DerivedFT->getReturnType());
  CanQualType CanBaseReturnType =
      Context.getCanonicalType(BaseFT->getReturnType());

  assert(CanDerivedReturnType->getTypeClass() == 
         CanBaseReturnType->getTypeClass() && 
         "Types must have same type class!");
  
  if (CanDerivedReturnType == CanBaseReturnType) {
    // No adjustment needed.
    return BaseOffset();
  }
  
  if (isa<ReferenceType>(CanDerivedReturnType)) {
    CanDerivedReturnType = 
      CanDerivedReturnType->getAs<ReferenceType>()->getPointeeType();
    CanBaseReturnType = 
      CanBaseReturnType->getAs<ReferenceType>()->getPointeeType();
  } else if (isa<PointerType>(CanDerivedReturnType)) {
    CanDerivedReturnType = 
      CanDerivedReturnType->getAs<PointerType>()->getPointeeType();
    CanBaseReturnType = 
      CanBaseReturnType->getAs<PointerType>()->getPointeeType();
  } else {
    llvm_unreachable("Unexpected return type!");
  }
  
  // We need to compare unqualified types here; consider
  //   const T *Base::foo();
  //   T *Derived::foo();
  if (CanDerivedReturnType.getUnqualifiedType() == 
      CanBaseReturnType.getUnqualifiedType()) {
    // No adjustment needed.
    return BaseOffset();
  }
  
  const CXXRecordDecl *DerivedRD = 
    cast<CXXRecordDecl>(cast<RecordType>(CanDerivedReturnType)->getDecl());
  
  const CXXRecordDecl *BaseRD = 
    cast<CXXRecordDecl>(cast<RecordType>(CanBaseReturnType)->getDecl());

  return ComputeBaseOffset(Context, BaseRD, DerivedRD);
}

void 
FinalOverriders::ComputeBaseOffsets(BaseSubobject Base, bool IsVirtual,
                              CharUnits OffsetInLayoutClass,
                              SubobjectOffsetMapTy &SubobjectOffsets,
                              SubobjectOffsetMapTy &SubobjectLayoutClassOffsets,
                              SubobjectCountMapTy &SubobjectCounts) {
  const CXXRecordDecl *RD = Base.getBase();
  
  unsigned SubobjectNumber = 0;
  if (!IsVirtual)
    SubobjectNumber = ++SubobjectCounts[RD];

  // Set up the subobject to offset mapping.
  assert(!SubobjectOffsets.count(std::make_pair(RD, SubobjectNumber))
         && "Subobject offset already exists!");
  assert(!SubobjectLayoutClassOffsets.count(std::make_pair(RD, SubobjectNumber)) 
         && "Subobject offset already exists!");

  SubobjectOffsets[std::make_pair(RD, SubobjectNumber)] = Base.getBaseOffset();
  SubobjectLayoutClassOffsets[std::make_pair(RD, SubobjectNumber)] =
    OffsetInLayoutClass;
  
  // Traverse our bases.
  for (const auto &B : RD->bases()) {
    const CXXRecordDecl *BaseDecl = B.getType()->getAsCXXRecordDecl();

    CharUnits BaseOffset;
    CharUnits BaseOffsetInLayoutClass;
    if (B.isVirtual()) {
      // Check if we've visited this virtual base before.
      if (SubobjectOffsets.count(std::make_pair(BaseDecl, 0)))
        continue;

      const ASTRecordLayout &LayoutClassLayout =
        Context.getASTRecordLayout(LayoutClass);

      BaseOffset = MostDerivedClassLayout.getVBaseClassOffset(BaseDecl);
      BaseOffsetInLayoutClass = 
        LayoutClassLayout.getVBaseClassOffset(BaseDecl);
    } else {
      const ASTRecordLayout &Layout = Context.getASTRecordLayout(RD);
      CharUnits Offset = Layout.getBaseClassOffset(BaseDecl);
    
      BaseOffset = Base.getBaseOffset() + Offset;
      BaseOffsetInLayoutClass = OffsetInLayoutClass + Offset;
    }

    ComputeBaseOffsets(BaseSubobject(BaseDecl, BaseOffset), 
                       B.isVirtual(), BaseOffsetInLayoutClass, 
                       SubobjectOffsets, SubobjectLayoutClassOffsets, 
                       SubobjectCounts);
  }
}

void FinalOverriders::dump(raw_ostream &Out, BaseSubobject Base,
                           VisitedVirtualBasesSetTy &VisitedVirtualBases) {
  const CXXRecordDecl *RD = Base.getBase();
  const ASTRecordLayout &Layout = Context.getASTRecordLayout(RD);

  for (const auto &B : RD->bases()) {
    const CXXRecordDecl *BaseDecl = B.getType()->getAsCXXRecordDecl();
    
    // Ignore bases that don't have any virtual member functions.
    if (!BaseDecl->isPolymorphic())
      continue;

    CharUnits BaseOffset;
    if (B.isVirtual()) {
      if (!VisitedVirtualBases.insert(BaseDecl).second) {
        // We've visited this base before.
        continue;
      }
      
      BaseOffset = MostDerivedClassLayout.getVBaseClassOffset(BaseDecl);
    } else {
      BaseOffset = Layout.getBaseClassOffset(BaseDecl) + Base.getBaseOffset();
    }

    dump(Out, BaseSubobject(BaseDecl, BaseOffset), VisitedVirtualBases);
  }

  Out << "Final overriders for (";
  RD->printQualifiedName(Out);
  Out << ", ";
  Out << Base.getBaseOffset().getQuantity() << ")\n";

  // Now dump the overriders for this base subobject.
  for (const auto *MD : RD->methods()) {
    if (!MD->isVirtual())
      continue;
    MD = MD->getCanonicalDecl();

    OverriderInfo Overrider = getOverrider(MD, Base.getBaseOffset());

    Out << "  ";
    MD->printQualifiedName(Out);
    Out << " - (";
    Overrider.Method->printQualifiedName(Out);
    Out << ", " << Overrider.Offset.getQuantity() << ')';

    BaseOffset Offset;
    if (!Overrider.Method->isPure())
      Offset = ComputeReturnAdjustmentBaseOffset(Context, Overrider.Method, MD);

    if (!Offset.isEmpty()) {
      Out << " [ret-adj: ";
      if (Offset.VirtualBase) {
        Offset.VirtualBase->printQualifiedName(Out);
        Out << " vbase, ";
      }
             
      Out << Offset.NonVirtualOffset.getQuantity() << " nv]";
    }
    
    Out << "\n";
  }  
}

/// VCallOffsetMap - Keeps track of vcall offsets when building a vtable.
struct VCallOffsetMap {
  
  typedef std::pair<const CXXMethodDecl *, CharUnits> MethodAndOffsetPairTy;
  
  /// Offsets - Keeps track of methods and their offsets.
  // FIXME: This should be a real map and not a vector.
  SmallVector<MethodAndOffsetPairTy, 16> Offsets;

  /// MethodsCanShareVCallOffset - Returns whether two virtual member functions
  /// can share the same vcall offset.
  static bool MethodsCanShareVCallOffset(const CXXMethodDecl *LHS,
                                         const CXXMethodDecl *RHS);

public:
  /// AddVCallOffset - Adds a vcall offset to the map. Returns true if the
  /// add was successful, or false if there was already a member function with
  /// the same signature in the map.
  bool AddVCallOffset(const CXXMethodDecl *MD, CharUnits OffsetOffset);
  
  /// getVCallOffsetOffset - Returns the vcall offset offset (relative to the
  /// vtable address point) for the given virtual member function.
  CharUnits getVCallOffsetOffset(const CXXMethodDecl *MD);
  
  // empty - Return whether the offset map is empty or not.
  bool empty() const { return Offsets.empty(); }
};

static bool HasSameVirtualSignature(const CXXMethodDecl *LHS,
                                    const CXXMethodDecl *RHS) {
  const FunctionProtoType *LT =
    cast<FunctionProtoType>(LHS->getType().getCanonicalType());
  const FunctionProtoType *RT =
    cast<FunctionProtoType>(RHS->getType().getCanonicalType());

  // Fast-path matches in the canonical types.
  if (LT == RT) return true;

  // Force the signatures to match.  We can't rely on the overrides
  // list here because there isn't necessarily an inheritance
  // relationship between the two methods.
  if (LT->getTypeQuals() != RT->getTypeQuals())
    return false;
  return LT->getParamTypes() == RT->getParamTypes();
}

bool VCallOffsetMap::MethodsCanShareVCallOffset(const CXXMethodDecl *LHS,
                                                const CXXMethodDecl *RHS) {
  assert(LHS->isVirtual() && "LHS must be virtual!");
  assert(RHS->isVirtual() && "LHS must be virtual!");
  
  // A destructor can share a vcall offset with another destructor.
  if (isa<CXXDestructorDecl>(LHS))
    return isa<CXXDestructorDecl>(RHS);

  // FIXME: We need to check more things here.
  
  // The methods must have the same name.
  DeclarationName LHSName = LHS->getDeclName();
  DeclarationName RHSName = RHS->getDeclName();
  if (LHSName != RHSName)
    return false;

  // And the same signatures.
  return HasSameVirtualSignature(LHS, RHS);
}

bool VCallOffsetMap::AddVCallOffset(const CXXMethodDecl *MD, 
                                    CharUnits OffsetOffset) {
  // Check if we can reuse an offset.
  for (const auto &OffsetPair : Offsets) {
    if (MethodsCanShareVCallOffset(OffsetPair.first, MD))
      return false;
  }
  
  // Add the offset.
  Offsets.push_back(MethodAndOffsetPairTy(MD, OffsetOffset));
  return true;
}

CharUnits VCallOffsetMap::getVCallOffsetOffset(const CXXMethodDecl *MD) {
  // Look for an offset.
  for (const auto &OffsetPair : Offsets) {
    if (MethodsCanShareVCallOffset(OffsetPair.first, MD))
      return OffsetPair.second;
  }
  
  llvm_unreachable("Should always find a vcall offset offset!");
}

/// VCallAndVBaseOffsetBuilder - Class for building vcall and vbase offsets.
class VCallAndVBaseOffsetBuilder {
public:
  typedef llvm::DenseMap<const CXXRecordDecl *, CharUnits> 
    VBaseOffsetOffsetsMapTy;

private:
  /// MostDerivedClass - The most derived class for which we're building vcall
  /// and vbase offsets.
  const CXXRecordDecl *MostDerivedClass;
  
  /// LayoutClass - The class we're using for layout information. Will be 
  /// different than the most derived class if we're building a construction
  /// vtable.
  const CXXRecordDecl *LayoutClass;
  
  /// Context - The ASTContext which we will use for layout information.
  ASTContext &Context;

  /// Components - vcall and vbase offset components
  typedef SmallVector<VTableComponent, 64> VTableComponentVectorTy;
  VTableComponentVectorTy Components;
  
  /// VisitedVirtualBases - Visited virtual bases.
  llvm::SmallPtrSet<const CXXRecordDecl *, 4> VisitedVirtualBases;
  
  /// VCallOffsets - Keeps track of vcall offsets.
  VCallOffsetMap VCallOffsets;


  /// VBaseOffsetOffsets - Contains the offsets of the virtual base offsets,
  /// relative to the address point.
  VBaseOffsetOffsetsMapTy VBaseOffsetOffsets;
  
  /// FinalOverriders - The final overriders of the most derived class.
  /// (Can be null when we're not building a vtable of the most derived class).
  const FinalOverriders *Overriders;

  /// AddVCallAndVBaseOffsets - Add vcall offsets and vbase offsets for the
  /// given base subobject.
  void AddVCallAndVBaseOffsets(BaseSubobject Base, bool BaseIsVirtual,
                               CharUnits RealBaseOffset);
  
  /// AddVCallOffsets - Add vcall offsets for the given base subobject.
  void AddVCallOffsets(BaseSubobject Base, CharUnits VBaseOffset);
  
  /// AddVBaseOffsets - Add vbase offsets for the given class.
  void AddVBaseOffsets(const CXXRecordDecl *Base, 
                       CharUnits OffsetInLayoutClass);
  
  /// getCurrentOffsetOffset - Get the current vcall or vbase offset offset in
  /// chars, relative to the vtable address point.
  CharUnits getCurrentOffsetOffset() const;
  
public:
  VCallAndVBaseOffsetBuilder(const CXXRecordDecl *MostDerivedClass,
                             const CXXRecordDecl *LayoutClass,
                             const FinalOverriders *Overriders,
                             BaseSubobject Base, bool BaseIsVirtual,
                             CharUnits OffsetInLayoutClass)
    : MostDerivedClass(MostDerivedClass), LayoutClass(LayoutClass), 
    Context(MostDerivedClass->getASTContext()), Overriders(Overriders) {
      
    // Add vcall and vbase offsets.
    AddVCallAndVBaseOffsets(Base, BaseIsVirtual, OffsetInLayoutClass);
  }
  
  /// Methods for iterating over the components.
  typedef VTableComponentVectorTy::const_reverse_iterator const_iterator;
  const_iterator components_begin() const { return Components.rbegin(); }
  const_iterator components_end() const { return Components.rend(); }
  
  const VCallOffsetMap &getVCallOffsets() const { return VCallOffsets; }
  const VBaseOffsetOffsetsMapTy &getVBaseOffsetOffsets() const {
    return VBaseOffsetOffsets;
  }
};
  
void 
VCallAndVBaseOffsetBuilder::AddVCallAndVBaseOffsets(BaseSubobject Base,
                                                    bool BaseIsVirtual,
                                                    CharUnits RealBaseOffset) {
  const ASTRecordLayout &Layout = Context.getASTRecordLayout(Base.getBase());
  
  // Itanium C++ ABI 2.5.2:
  //   ..in classes sharing a virtual table with a primary base class, the vcall
  //   and vbase offsets added by the derived class all come before the vcall
  //   and vbase offsets required by the base class, so that the latter may be
  //   laid out as required by the base class without regard to additions from
  //   the derived class(es).

  // (Since we're emitting the vcall and vbase offsets in reverse order, we'll
  // emit them for the primary base first).
  if (const CXXRecordDecl *PrimaryBase = Layout.getPrimaryBase()) {
    bool PrimaryBaseIsVirtual = Layout.isPrimaryBaseVirtual();

    CharUnits PrimaryBaseOffset;
    
    // Get the base offset of the primary base.
    if (PrimaryBaseIsVirtual) {
      assert(Layout.getVBaseClassOffset(PrimaryBase).isZero() &&
             "Primary vbase should have a zero offset!");
      
      const ASTRecordLayout &MostDerivedClassLayout =
        Context.getASTRecordLayout(MostDerivedClass);
      
      PrimaryBaseOffset = 
        MostDerivedClassLayout.getVBaseClassOffset(PrimaryBase);
    } else {
      assert(Layout.getBaseClassOffset(PrimaryBase).isZero() &&
             "Primary base should have a zero offset!");

      PrimaryBaseOffset = Base.getBaseOffset();
    }

    AddVCallAndVBaseOffsets(
      BaseSubobject(PrimaryBase,PrimaryBaseOffset),
      PrimaryBaseIsVirtual, RealBaseOffset);
  }

  AddVBaseOffsets(Base.getBase(), RealBaseOffset);

  // We only want to add vcall offsets for virtual bases.
  if (BaseIsVirtual)
    AddVCallOffsets(Base, RealBaseOffset);
}

CharUnits VCallAndVBaseOffsetBuilder::getCurrentOffsetOffset() const {
  // OffsetIndex is the index of this vcall or vbase offset, relative to the 
  // vtable address point. (We subtract 3 to account for the information just
  // above the address point, the RTTI info, the offset to top, and the
  // vcall offset itself).
  int64_t OffsetIndex = -(int64_t)(3 + Components.size());
    
  CharUnits PointerWidth = 
    Context.toCharUnitsFromBits(Context.getTargetInfo().getPointerWidth(0));
  CharUnits OffsetOffset = PointerWidth * OffsetIndex;
  return OffsetOffset;
}

void VCallAndVBaseOffsetBuilder::AddVCallOffsets(BaseSubobject Base, 
                                                 CharUnits VBaseOffset) {
  const CXXRecordDecl *RD = Base.getBase();
  const ASTRecordLayout &Layout = Context.getASTRecordLayout(RD);

  const CXXRecordDecl *PrimaryBase = Layout.getPrimaryBase();

  // Handle the primary base first.
  // We only want to add vcall offsets if the base is non-virtual; a virtual
  // primary base will have its vcall and vbase offsets emitted already.
  if (PrimaryBase && !Layout.isPrimaryBaseVirtual()) {
    // Get the base offset of the primary base.
    assert(Layout.getBaseClassOffset(PrimaryBase).isZero() &&
           "Primary base should have a zero offset!");

    AddVCallOffsets(BaseSubobject(PrimaryBase, Base.getBaseOffset()),
                    VBaseOffset);
  }
  
  // Add the vcall offsets.
  for (const auto *MD : RD->methods()) {
    if (!MD->isVirtual())
      continue;
    MD = MD->getCanonicalDecl();

    CharUnits OffsetOffset = getCurrentOffsetOffset();
    
    // Don't add a vcall offset if we already have one for this member function
    // signature.
    if (!VCallOffsets.AddVCallOffset(MD, OffsetOffset))
      continue;

    CharUnits Offset = CharUnits::Zero();

    if (Overriders) {
      // Get the final overrider.
      FinalOverriders::OverriderInfo Overrider = 
        Overriders->getOverrider(MD, Base.getBaseOffset());
      
      /// The vcall offset is the offset from the virtual base to the object 
      /// where the function was overridden.
      Offset = Overrider.Offset - VBaseOffset;
    }
    
    Components.push_back(
      VTableComponent::MakeVCallOffset(Offset));
  }

  // And iterate over all non-virtual bases (ignoring the primary base).
  for (const auto &B : RD->bases()) {  
    if (B.isVirtual())
      continue;

    const CXXRecordDecl *BaseDecl = B.getType()->getAsCXXRecordDecl();
    if (BaseDecl == PrimaryBase)
      continue;

    // Get the base offset of this base.
    CharUnits BaseOffset = Base.getBaseOffset() + 
      Layout.getBaseClassOffset(BaseDecl);
    
    AddVCallOffsets(BaseSubobject(BaseDecl, BaseOffset), 
                    VBaseOffset);
  }
}

void 
VCallAndVBaseOffsetBuilder::AddVBaseOffsets(const CXXRecordDecl *RD,
                                            CharUnits OffsetInLayoutClass) {
  const ASTRecordLayout &LayoutClassLayout = 
    Context.getASTRecordLayout(LayoutClass);

  // Add vbase offsets.
  for (const auto &B : RD->bases()) {
    const CXXRecordDecl *BaseDecl = B.getType()->getAsCXXRecordDecl();

    // Check if this is a virtual base that we haven't visited before.
    if (B.isVirtual() && VisitedVirtualBases.insert(BaseDecl).second) {
      CharUnits Offset = 
        LayoutClassLayout.getVBaseClassOffset(BaseDecl) - OffsetInLayoutClass;

      // Add the vbase offset offset.
      assert(!VBaseOffsetOffsets.count(BaseDecl) &&
             "vbase offset offset already exists!");

      CharUnits VBaseOffsetOffset = getCurrentOffsetOffset();
      VBaseOffsetOffsets.insert(
          std::make_pair(BaseDecl, VBaseOffsetOffset));

      Components.push_back(
          VTableComponent::MakeVBaseOffset(Offset));
    }

    // Check the base class looking for more vbase offsets.
    AddVBaseOffsets(BaseDecl, OffsetInLayoutClass);
  }
}

/// ItaniumVTableBuilder - Class for building vtable layout information.
class ItaniumVTableBuilder {
public:
  /// PrimaryBasesSetVectorTy - A set vector of direct and indirect 
  /// primary bases.
  typedef llvm::SmallSetVector<const CXXRecordDecl *, 8> 
    PrimaryBasesSetVectorTy;
  
  typedef llvm::DenseMap<const CXXRecordDecl *, CharUnits> 
    VBaseOffsetOffsetsMapTy;

  typedef VTableLayout::AddressPointsMapTy AddressPointsMapTy;

  typedef llvm::DenseMap<GlobalDecl, int64_t> MethodVTableIndicesTy;

private:
  /// VTables - Global vtable information.
  ItaniumVTableContext &VTables;
  
  /// MostDerivedClass - The most derived class for which we're building this
  /// vtable.
  const CXXRecordDecl *MostDerivedClass;

  /// MostDerivedClassOffset - If we're building a construction vtable, this
  /// holds the offset from the layout class to the most derived class.
  const CharUnits MostDerivedClassOffset;
  
  /// MostDerivedClassIsVirtual - Whether the most derived class is a virtual 
  /// base. (This only makes sense when building a construction vtable).
  bool MostDerivedClassIsVirtual;
  
  /// LayoutClass - The class we're using for layout information. Will be 
  /// different than the most derived class if we're building a construction
  /// vtable.
  const CXXRecordDecl *LayoutClass;
  
  /// Context - The ASTContext which we will use for layout information.
  ASTContext &Context;
  
  /// FinalOverriders - The final overriders of the most derived class.
  const FinalOverriders Overriders;

  /// VCallOffsetsForVBases - Keeps track of vcall offsets for the virtual
  /// bases in this vtable.
  llvm::DenseMap<const CXXRecordDecl *, VCallOffsetMap> VCallOffsetsForVBases;

  /// VBaseOffsetOffsets - Contains the offsets of the virtual base offsets for
  /// the most derived class.
  VBaseOffsetOffsetsMapTy VBaseOffsetOffsets;

  /// Components - The components of the vtable being built.
  SmallVector<VTableComponent, 64> Components;

  /// AddressPoints - Address points for the vtable being built.
  AddressPointsMapTy AddressPoints;

  /// MethodInfo - Contains information about a method in a vtable.
  /// (Used for computing 'this' pointer adjustment thunks.
  struct MethodInfo {
    /// BaseOffset - The base offset of this method.
    const CharUnits BaseOffset;
    
    /// BaseOffsetInLayoutClass - The base offset in the layout class of this
    /// method.
    const CharUnits BaseOffsetInLayoutClass;
    
    /// VTableIndex - The index in the vtable that this method has.
    /// (For destructors, this is the index of the complete destructor).
    const uint64_t VTableIndex;
    
    MethodInfo(CharUnits BaseOffset, CharUnits BaseOffsetInLayoutClass, 
               uint64_t VTableIndex)
      : BaseOffset(BaseOffset), 
      BaseOffsetInLayoutClass(BaseOffsetInLayoutClass),
      VTableIndex(VTableIndex) { }
    
    MethodInfo() 
      : BaseOffset(CharUnits::Zero()), 
      BaseOffsetInLayoutClass(CharUnits::Zero()), 
      VTableIndex(0) { }
  };
  
  typedef llvm::DenseMap<const CXXMethodDecl *, MethodInfo> MethodInfoMapTy;
  
  /// MethodInfoMap - The information for all methods in the vtable we're
  /// currently building.
  MethodInfoMapTy MethodInfoMap;

  /// MethodVTableIndices - Contains the index (relative to the vtable address
  /// point) where the function pointer for a virtual function is stored.
  MethodVTableIndicesTy MethodVTableIndices;

  typedef llvm::DenseMap<uint64_t, ThunkInfo> VTableThunksMapTy;
  
  /// VTableThunks - The thunks by vtable index in the vtable currently being 
  /// built.
  VTableThunksMapTy VTableThunks;

  typedef SmallVector<ThunkInfo, 1> ThunkInfoVectorTy;
  typedef llvm::DenseMap<const CXXMethodDecl *, ThunkInfoVectorTy> ThunksMapTy;
  
  /// Thunks - A map that contains all the thunks needed for all methods in the
  /// most derived class for which the vtable is currently being built.
  ThunksMapTy Thunks;
  
  /// AddThunk - Add a thunk for the given method.
  void AddThunk(const CXXMethodDecl *MD, const ThunkInfo &Thunk);
  
  /// ComputeThisAdjustments - Compute the 'this' pointer adjustments for the
  /// part of the vtable we're currently building.
  void ComputeThisAdjustments();
  
  typedef llvm::SmallPtrSet<const CXXRecordDecl *, 4> VisitedVirtualBasesSetTy;

  /// PrimaryVirtualBases - All known virtual bases who are a primary base of
  /// some other base.
  VisitedVirtualBasesSetTy PrimaryVirtualBases;

  /// ComputeReturnAdjustment - Compute the return adjustment given a return
  /// adjustment base offset.
  ReturnAdjustment ComputeReturnAdjustment(BaseOffset Offset);
  
  /// ComputeThisAdjustmentBaseOffset - Compute the base offset for adjusting
  /// the 'this' pointer from the base subobject to the derived subobject.
  BaseOffset ComputeThisAdjustmentBaseOffset(BaseSubobject Base,
                                             BaseSubobject Derived) const;

  /// ComputeThisAdjustment - Compute the 'this' pointer adjustment for the
  /// given virtual member function, its offset in the layout class and its
  /// final overrider.
  ThisAdjustment 
  ComputeThisAdjustment(const CXXMethodDecl *MD, 
                        CharUnits BaseOffsetInLayoutClass,
                        FinalOverriders::OverriderInfo Overrider);

  /// AddMethod - Add a single virtual member function to the vtable
  /// components vector.
  void AddMethod(const CXXMethodDecl *MD, ReturnAdjustment ReturnAdjustment);

  /// IsOverriderUsed - Returns whether the overrider will ever be used in this
  /// part of the vtable. 
  ///
  /// Itanium C++ ABI 2.5.2:
  ///
  ///   struct A { virtual void f(); };
  ///   struct B : virtual public A { int i; };
  ///   struct C : virtual public A { int j; };
  ///   struct D : public B, public C {};
  ///
  ///   When B and C are declared, A is a primary base in each case, so although
  ///   vcall offsets are allocated in the A-in-B and A-in-C vtables, no this
  ///   adjustment is required and no thunk is generated. However, inside D
  ///   objects, A is no longer a primary base of C, so if we allowed calls to
  ///   C::f() to use the copy of A's vtable in the C subobject, we would need
  ///   to adjust this from C* to B::A*, which would require a third-party 
  ///   thunk. Since we require that a call to C::f() first convert to A*, 
  ///   C-in-D's copy of A's vtable is never referenced, so this is not 
  ///   necessary.
  bool IsOverriderUsed(const CXXMethodDecl *Overrider,
                       CharUnits BaseOffsetInLayoutClass,
                       const CXXRecordDecl *FirstBaseInPrimaryBaseChain,
                       CharUnits FirstBaseOffsetInLayoutClass) const;

  
  /// AddMethods - Add the methods of this base subobject and all its
  /// primary bases to the vtable components vector.
  void AddMethods(BaseSubobject Base, CharUnits BaseOffsetInLayoutClass,
                  const CXXRecordDecl *FirstBaseInPrimaryBaseChain,
                  CharUnits FirstBaseOffsetInLayoutClass,
                  PrimaryBasesSetVectorTy &PrimaryBases);

  // LayoutVTable - Layout the vtable for the given base class, including its
  // secondary vtables and any vtables for virtual bases.
  void LayoutVTable();

  /// LayoutPrimaryAndSecondaryVTables - Layout the primary vtable for the
  /// given base subobject, as well as all its secondary vtables.
  ///
  /// \param BaseIsMorallyVirtual whether the base subobject is a virtual base
  /// or a direct or indirect base of a virtual base.
  ///
  /// \param BaseIsVirtualInLayoutClass - Whether the base subobject is virtual
  /// in the layout class. 
  void LayoutPrimaryAndSecondaryVTables(BaseSubobject Base,
                                        bool BaseIsMorallyVirtual,
                                        bool BaseIsVirtualInLayoutClass,
                                        CharUnits OffsetInLayoutClass);
  
  /// LayoutSecondaryVTables - Layout the secondary vtables for the given base
  /// subobject.
  ///
  /// \param BaseIsMorallyVirtual whether the base subobject is a virtual base
  /// or a direct or indirect base of a virtual base.
  void LayoutSecondaryVTables(BaseSubobject Base, bool BaseIsMorallyVirtual,
                              CharUnits OffsetInLayoutClass);

  /// DeterminePrimaryVirtualBases - Determine the primary virtual bases in this
  /// class hierarchy.
  void DeterminePrimaryVirtualBases(const CXXRecordDecl *RD, 
                                    CharUnits OffsetInLayoutClass,
                                    VisitedVirtualBasesSetTy &VBases);

  /// LayoutVTablesForVirtualBases - Layout vtables for all virtual bases of the
  /// given base (excluding any primary bases).
  void LayoutVTablesForVirtualBases(const CXXRecordDecl *RD, 
                                    VisitedVirtualBasesSetTy &VBases);

  /// isBuildingConstructionVTable - Return whether this vtable builder is
  /// building a construction vtable.
  bool isBuildingConstructorVTable() const { 
    return MostDerivedClass != LayoutClass;
  }

public:
  /// Component indices of the first component of each of the vtables in the
  /// vtable group.
  SmallVector<size_t, 4> VTableIndices;

  ItaniumVTableBuilder(ItaniumVTableContext &VTables,
                       const CXXRecordDecl *MostDerivedClass,
                       CharUnits MostDerivedClassOffset,
                       bool MostDerivedClassIsVirtual,
                       const CXXRecordDecl *LayoutClass)
      : VTables(VTables), MostDerivedClass(MostDerivedClass),
        MostDerivedClassOffset(MostDerivedClassOffset),
        MostDerivedClassIsVirtual(MostDerivedClassIsVirtual),
        LayoutClass(LayoutClass), Context(MostDerivedClass->getASTContext()),
        Overriders(MostDerivedClass, MostDerivedClassOffset, LayoutClass) {
    assert(!Context.getTargetInfo().getCXXABI().isMicrosoft());

    LayoutVTable();

    if (Context.getLangOpts().DumpVTableLayouts)
      dumpLayout(llvm::outs());
  }

  uint64_t getNumThunks() const {
    return Thunks.size();
  }

  ThunksMapTy::const_iterator thunks_begin() const {
    return Thunks.begin();
  }

  ThunksMapTy::const_iterator thunks_end() const {
    return Thunks.end();
  }

  const VBaseOffsetOffsetsMapTy &getVBaseOffsetOffsets() const {
    return VBaseOffsetOffsets;
  }

  const AddressPointsMapTy &getAddressPoints() const {
    return AddressPoints;
  }

  MethodVTableIndicesTy::const_iterator vtable_indices_begin() const {
    return MethodVTableIndices.begin();
  }

  MethodVTableIndicesTy::const_iterator vtable_indices_end() const {
    return MethodVTableIndices.end();
  }

  ArrayRef<VTableComponent> vtable_components() const { return Components; }

  AddressPointsMapTy::const_iterator address_points_begin() const {
    return AddressPoints.begin();
  }

  AddressPointsMapTy::const_iterator address_points_end() const {
    return AddressPoints.end();
  }

  VTableThunksMapTy::const_iterator vtable_thunks_begin() const {
    return VTableThunks.begin();
  }

  VTableThunksMapTy::const_iterator vtable_thunks_end() const {
    return VTableThunks.end();
  }

  /// dumpLayout - Dump the vtable layout.
  void dumpLayout(raw_ostream&);
};

void ItaniumVTableBuilder::AddThunk(const CXXMethodDecl *MD,
                                    const ThunkInfo &Thunk) {
  assert(!isBuildingConstructorVTable() && 
         "Can't add thunks for construction vtable");

  SmallVectorImpl<ThunkInfo> &ThunksVector = Thunks[MD];

  // Check if we have this thunk already.
  if (std::find(ThunksVector.begin(), ThunksVector.end(), Thunk) != 
      ThunksVector.end())
    return;
  
  ThunksVector.push_back(Thunk);
}

typedef llvm::SmallPtrSet<const CXXMethodDecl *, 8> OverriddenMethodsSetTy;

/// Visit all the methods overridden by the given method recursively,
/// in a depth-first pre-order. The Visitor's visitor method returns a bool
/// indicating whether to continue the recursion for the given overridden
/// method (i.e. returning false stops the iteration).
template <class VisitorTy>
static void
visitAllOverriddenMethods(const CXXMethodDecl *MD, VisitorTy &Visitor) {
  assert(MD->isVirtual() && "Method is not virtual!");

<<<<<<< HEAD
  for (CXXMethodDecl::method_iterator I = MD->begin_overridden_methods(),
       E = MD->end_overridden_methods(); I != E; ++I) {
    const CXXMethodDecl *OverriddenMD = *I;
=======
  for (const CXXMethodDecl *OverriddenMD : MD->overridden_methods()) {
>>>>>>> b2b84690
    if (!Visitor(OverriddenMD))
      continue;
    visitAllOverriddenMethods(OverriddenMD, Visitor);
  }
}

/// ComputeAllOverriddenMethods - Given a method decl, will return a set of all
/// the overridden methods that the function decl overrides.
static void
ComputeAllOverriddenMethods(const CXXMethodDecl *MD,
                            OverriddenMethodsSetTy& OverriddenMethods) {
  auto OverriddenMethodsCollector = [&](const CXXMethodDecl *MD) {
    // Don't recurse on this method if we've already collected it.
    return OverriddenMethods.insert(MD).second;
  };
  visitAllOverriddenMethods(MD, OverriddenMethodsCollector);
}

void ItaniumVTableBuilder::ComputeThisAdjustments() {
  // Now go through the method info map and see if any of the methods need
  // 'this' pointer adjustments.
  for (const auto &MI : MethodInfoMap) {
    const CXXMethodDecl *MD = MI.first;
    const MethodInfo &MethodInfo = MI.second;

    // Ignore adjustments for unused function pointers.
    uint64_t VTableIndex = MethodInfo.VTableIndex;
    if (Components[VTableIndex].getKind() == 
        VTableComponent::CK_UnusedFunctionPointer)
      continue;
    
    // Get the final overrider for this method.
    FinalOverriders::OverriderInfo Overrider =
      Overriders.getOverrider(MD, MethodInfo.BaseOffset);
    
    // Check if we need an adjustment at all.
    if (MethodInfo.BaseOffsetInLayoutClass == Overrider.Offset) {
      // When a return thunk is needed by a derived class that overrides a
      // virtual base, gcc uses a virtual 'this' adjustment as well. 
      // While the thunk itself might be needed by vtables in subclasses or
      // in construction vtables, there doesn't seem to be a reason for using
      // the thunk in this vtable. Still, we do so to match gcc.
      if (VTableThunks.lookup(VTableIndex).Return.isEmpty())
        continue;
    }

    ThisAdjustment ThisAdjustment =
      ComputeThisAdjustment(MD, MethodInfo.BaseOffsetInLayoutClass, Overrider);

    if (ThisAdjustment.isEmpty())
      continue;

    // Add it.
    VTableThunks[VTableIndex].This = ThisAdjustment;

    if (isa<CXXDestructorDecl>(MD)) {
      // Add an adjustment for the deleting destructor as well.
      VTableThunks[VTableIndex + 1].This = ThisAdjustment;
    }
  }

  /// Clear the method info map.
  MethodInfoMap.clear();
  
  if (isBuildingConstructorVTable()) {
    // We don't need to store thunk information for construction vtables.
    return;
  }

  for (const auto &TI : VTableThunks) {
    const VTableComponent &Component = Components[TI.first];
    const ThunkInfo &Thunk = TI.second;
    const CXXMethodDecl *MD;
    
    switch (Component.getKind()) {
    default:
      llvm_unreachable("Unexpected vtable component kind!");
    case VTableComponent::CK_FunctionPointer:
      MD = Component.getFunctionDecl();
      break;
    case VTableComponent::CK_CompleteDtorPointer:
      MD = Component.getDestructorDecl();
      break;
    case VTableComponent::CK_DeletingDtorPointer:
      // We've already added the thunk when we saw the complete dtor pointer.
      continue;
    }

    if (MD->getParent() == MostDerivedClass)
      AddThunk(MD, Thunk);
  }
}

ReturnAdjustment
ItaniumVTableBuilder::ComputeReturnAdjustment(BaseOffset Offset) {
  ReturnAdjustment Adjustment;
  
  if (!Offset.isEmpty()) {
    if (Offset.VirtualBase) {
      // Get the virtual base offset offset.
      if (Offset.DerivedClass == MostDerivedClass) {
        // We can get the offset offset directly from our map.
        Adjustment.Virtual.Itanium.VBaseOffsetOffset =
          VBaseOffsetOffsets.lookup(Offset.VirtualBase).getQuantity();
      } else {
        Adjustment.Virtual.Itanium.VBaseOffsetOffset =
          VTables.getVirtualBaseOffsetOffset(Offset.DerivedClass,
                                             Offset.VirtualBase).getQuantity();
      }
    }

    Adjustment.NonVirtual = Offset.NonVirtualOffset.getQuantity();
  }
  
  return Adjustment;
}

BaseOffset ItaniumVTableBuilder::ComputeThisAdjustmentBaseOffset(
    BaseSubobject Base, BaseSubobject Derived) const {
  const CXXRecordDecl *BaseRD = Base.getBase();
  const CXXRecordDecl *DerivedRD = Derived.getBase();
  
  CXXBasePaths Paths(/*FindAmbiguities=*/true,
                     /*RecordPaths=*/true, /*DetectVirtual=*/true);

  if (!DerivedRD->isDerivedFrom(BaseRD, Paths))
    llvm_unreachable("Class must be derived from the passed in base class!");

  // We have to go through all the paths, and see which one leads us to the
  // right base subobject.
  for (const CXXBasePath &Path : Paths) {
    BaseOffset Offset = ComputeBaseOffset(Context, DerivedRD, Path);

    CharUnits OffsetToBaseSubobject = Offset.NonVirtualOffset;
    
    if (Offset.VirtualBase) {
      // If we have a virtual base class, the non-virtual offset is relative
      // to the virtual base class offset.
      const ASTRecordLayout &LayoutClassLayout =
        Context.getASTRecordLayout(LayoutClass);
      
      /// Get the virtual base offset, relative to the most derived class 
      /// layout.
      OffsetToBaseSubobject += 
        LayoutClassLayout.getVBaseClassOffset(Offset.VirtualBase);
    } else {
      // Otherwise, the non-virtual offset is relative to the derived class 
      // offset.
      OffsetToBaseSubobject += Derived.getBaseOffset();
    }
    
    // Check if this path gives us the right base subobject.
    if (OffsetToBaseSubobject == Base.getBaseOffset()) {
      // Since we're going from the base class _to_ the derived class, we'll
      // invert the non-virtual offset here.
      Offset.NonVirtualOffset = -Offset.NonVirtualOffset;
      return Offset;
    }      
  }
  
  return BaseOffset();
}

ThisAdjustment ItaniumVTableBuilder::ComputeThisAdjustment(
    const CXXMethodDecl *MD, CharUnits BaseOffsetInLayoutClass,
    FinalOverriders::OverriderInfo Overrider) {
  // Ignore adjustments for pure virtual member functions.
  if (Overrider.Method->isPure())
    return ThisAdjustment();
  
  BaseSubobject OverriddenBaseSubobject(MD->getParent(), 
                                        BaseOffsetInLayoutClass);
  
  BaseSubobject OverriderBaseSubobject(Overrider.Method->getParent(),
                                       Overrider.Offset);
  
  // Compute the adjustment offset.
  BaseOffset Offset = ComputeThisAdjustmentBaseOffset(OverriddenBaseSubobject,
                                                      OverriderBaseSubobject);
  if (Offset.isEmpty())
    return ThisAdjustment();

  ThisAdjustment Adjustment;
  
  if (Offset.VirtualBase) {
    // Get the vcall offset map for this virtual base.
    VCallOffsetMap &VCallOffsets = VCallOffsetsForVBases[Offset.VirtualBase];

    if (VCallOffsets.empty()) {
      // We don't have vcall offsets for this virtual base, go ahead and
      // build them.
      VCallAndVBaseOffsetBuilder Builder(MostDerivedClass, MostDerivedClass,
                                         /*FinalOverriders=*/nullptr,
                                         BaseSubobject(Offset.VirtualBase,
                                                       CharUnits::Zero()),
                                         /*BaseIsVirtual=*/true,
                                         /*OffsetInLayoutClass=*/
                                             CharUnits::Zero());
        
      VCallOffsets = Builder.getVCallOffsets();
    }
      
    Adjustment.Virtual.Itanium.VCallOffsetOffset =
      VCallOffsets.getVCallOffsetOffset(MD).getQuantity();
  }

  // Set the non-virtual part of the adjustment.
  Adjustment.NonVirtual = Offset.NonVirtualOffset.getQuantity();
  
  return Adjustment;
}

void ItaniumVTableBuilder::AddMethod(const CXXMethodDecl *MD,
                                     ReturnAdjustment ReturnAdjustment) {
  if (const CXXDestructorDecl *DD = dyn_cast<CXXDestructorDecl>(MD)) {
    assert(ReturnAdjustment.isEmpty() && 
           "Destructor can't have return adjustment!");

    // Add both the complete destructor and the deleting destructor.
    Components.push_back(VTableComponent::MakeCompleteDtor(DD));
    Components.push_back(VTableComponent::MakeDeletingDtor(DD));
  } else {
    // Add the return adjustment if necessary.
    if (!ReturnAdjustment.isEmpty())
      VTableThunks[Components.size()].Return = ReturnAdjustment;

    // Add the function.
    Components.push_back(VTableComponent::MakeFunction(MD));
  }
}

/// OverridesIndirectMethodInBase - Return whether the given member function
/// overrides any methods in the set of given bases. 
/// Unlike OverridesMethodInBase, this checks "overriders of overriders".
/// For example, if we have:
///
/// struct A { virtual void f(); }
/// struct B : A { virtual void f(); }
/// struct C : B { virtual void f(); }
///
/// OverridesIndirectMethodInBase will return true if given C::f as the method 
/// and { A } as the set of bases.
static bool OverridesIndirectMethodInBases(
    const CXXMethodDecl *MD,
    ItaniumVTableBuilder::PrimaryBasesSetVectorTy &Bases) {
  if (Bases.count(MD->getParent()))
    return true;

  for (const CXXMethodDecl *OverriddenMD : MD->overridden_methods()) {
    // Check "indirect overriders".
    if (OverridesIndirectMethodInBases(OverriddenMD, Bases))
      return true;
  }
   
  return false;
}

bool ItaniumVTableBuilder::IsOverriderUsed(
    const CXXMethodDecl *Overrider, CharUnits BaseOffsetInLayoutClass,
    const CXXRecordDecl *FirstBaseInPrimaryBaseChain,
    CharUnits FirstBaseOffsetInLayoutClass) const {
  // If the base and the first base in the primary base chain have the same
  // offsets, then this overrider will be used.
  if (BaseOffsetInLayoutClass == FirstBaseOffsetInLayoutClass)
   return true;

  // We know now that Base (or a direct or indirect base of it) is a primary
  // base in part of the class hierarchy, but not a primary base in the most 
  // derived class.
  
  // If the overrider is the first base in the primary base chain, we know
  // that the overrider will be used.
  if (Overrider->getParent() == FirstBaseInPrimaryBaseChain)
    return true;

  ItaniumVTableBuilder::PrimaryBasesSetVectorTy PrimaryBases;

  const CXXRecordDecl *RD = FirstBaseInPrimaryBaseChain;
  PrimaryBases.insert(RD);

  // Now traverse the base chain, starting with the first base, until we find
  // the base that is no longer a primary base.
  while (true) {
    const ASTRecordLayout &Layout = Context.getASTRecordLayout(RD);
    const CXXRecordDecl *PrimaryBase = Layout.getPrimaryBase();
    
    if (!PrimaryBase)
      break;
    
    if (Layout.isPrimaryBaseVirtual()) {
      assert(Layout.getVBaseClassOffset(PrimaryBase).isZero() &&
             "Primary base should always be at offset 0!");

      const ASTRecordLayout &LayoutClassLayout =
        Context.getASTRecordLayout(LayoutClass);

      // Now check if this is the primary base that is not a primary base in the
      // most derived class.
      if (LayoutClassLayout.getVBaseClassOffset(PrimaryBase) !=
          FirstBaseOffsetInLayoutClass) {
        // We found it, stop walking the chain.
        break;
      }
    } else {
      assert(Layout.getBaseClassOffset(PrimaryBase).isZero() &&
             "Primary base should always be at offset 0!");
    }
    
    if (!PrimaryBases.insert(PrimaryBase))
      llvm_unreachable("Found a duplicate primary base!");

    RD = PrimaryBase;
  }
  
  // If the final overrider is an override of one of the primary bases,
  // then we know that it will be used.
  return OverridesIndirectMethodInBases(Overrider, PrimaryBases);
}

typedef llvm::SmallSetVector<const CXXRecordDecl *, 8> BasesSetVectorTy;

/// FindNearestOverriddenMethod - Given a method, returns the overridden method
/// from the nearest base. Returns null if no method was found.
/// The Bases are expected to be sorted in a base-to-derived order.
static const CXXMethodDecl *
FindNearestOverriddenMethod(const CXXMethodDecl *MD,
                            BasesSetVectorTy &Bases) {
  OverriddenMethodsSetTy OverriddenMethods;
  ComputeAllOverriddenMethods(MD, OverriddenMethods);

  for (const CXXRecordDecl *PrimaryBase :
       llvm::make_range(Bases.rbegin(), Bases.rend())) {
    // Now check the overridden methods.
    for (const CXXMethodDecl *OverriddenMD : OverriddenMethods) {
      // We found our overridden method.
      if (OverriddenMD->getParent() == PrimaryBase)
        return OverriddenMD;
    }
  }

  return nullptr;
}

void ItaniumVTableBuilder::AddMethods(
    BaseSubobject Base, CharUnits BaseOffsetInLayoutClass,
    const CXXRecordDecl *FirstBaseInPrimaryBaseChain,
    CharUnits FirstBaseOffsetInLayoutClass,
    PrimaryBasesSetVectorTy &PrimaryBases) {
  // Itanium C++ ABI 2.5.2:
  //   The order of the virtual function pointers in a virtual table is the
  //   order of declaration of the corresponding member functions in the class.
  //
  //   There is an entry for any virtual function declared in a class,
  //   whether it is a new function or overrides a base class function,
  //   unless it overrides a function from the primary base, and conversion
  //   between their return types does not require an adjustment.

  const CXXRecordDecl *RD = Base.getBase();
  const ASTRecordLayout &Layout = Context.getASTRecordLayout(RD);

  if (const CXXRecordDecl *PrimaryBase = Layout.getPrimaryBase()) {
    CharUnits PrimaryBaseOffset;
    CharUnits PrimaryBaseOffsetInLayoutClass;
    if (Layout.isPrimaryBaseVirtual()) {
      assert(Layout.getVBaseClassOffset(PrimaryBase).isZero() &&
             "Primary vbase should have a zero offset!");
      
      const ASTRecordLayout &MostDerivedClassLayout =
        Context.getASTRecordLayout(MostDerivedClass);
      
      PrimaryBaseOffset = 
        MostDerivedClassLayout.getVBaseClassOffset(PrimaryBase);
      
      const ASTRecordLayout &LayoutClassLayout =
        Context.getASTRecordLayout(LayoutClass);

      PrimaryBaseOffsetInLayoutClass =
        LayoutClassLayout.getVBaseClassOffset(PrimaryBase);
    } else {
      assert(Layout.getBaseClassOffset(PrimaryBase).isZero() &&
             "Primary base should have a zero offset!");

      PrimaryBaseOffset = Base.getBaseOffset();
      PrimaryBaseOffsetInLayoutClass = BaseOffsetInLayoutClass;
    }

    AddMethods(BaseSubobject(PrimaryBase, PrimaryBaseOffset),
               PrimaryBaseOffsetInLayoutClass, FirstBaseInPrimaryBaseChain, 
               FirstBaseOffsetInLayoutClass, PrimaryBases);
    
    if (!PrimaryBases.insert(PrimaryBase))
      llvm_unreachable("Found a duplicate primary base!");
  }

  const CXXDestructorDecl *ImplicitVirtualDtor = nullptr;

  typedef llvm::SmallVector<const CXXMethodDecl *, 8> NewVirtualFunctionsTy;
  NewVirtualFunctionsTy NewVirtualFunctions;

  // Now go through all virtual member functions and add them.
  for (const auto *MD : RD->methods()) {
    if (!MD->isVirtual())
      continue;
    MD = MD->getCanonicalDecl();

    // Get the final overrider.
    FinalOverriders::OverriderInfo Overrider = 
      Overriders.getOverrider(MD, Base.getBaseOffset());

    // Check if this virtual member function overrides a method in a primary
    // base. If this is the case, and the return type doesn't require adjustment
    // then we can just use the member function from the primary base.
    if (const CXXMethodDecl *OverriddenMD = 
          FindNearestOverriddenMethod(MD, PrimaryBases)) {
      if (ComputeReturnAdjustmentBaseOffset(Context, MD, 
                                            OverriddenMD).isEmpty()) {
        // Replace the method info of the overridden method with our own
        // method.
        assert(MethodInfoMap.count(OverriddenMD) && 
               "Did not find the overridden method!");
        MethodInfo &OverriddenMethodInfo = MethodInfoMap[OverriddenMD];
        
        MethodInfo MethodInfo(Base.getBaseOffset(), BaseOffsetInLayoutClass,
                              OverriddenMethodInfo.VTableIndex);

        assert(!MethodInfoMap.count(MD) &&
               "Should not have method info for this method yet!");
        
        MethodInfoMap.insert(std::make_pair(MD, MethodInfo));
        MethodInfoMap.erase(OverriddenMD);
        
        // If the overridden method exists in a virtual base class or a direct
        // or indirect base class of a virtual base class, we need to emit a
        // thunk if we ever have a class hierarchy where the base class is not
        // a primary base in the complete object.
        if (!isBuildingConstructorVTable() && OverriddenMD != MD) {
          // Compute the this adjustment.
          ThisAdjustment ThisAdjustment =
            ComputeThisAdjustment(OverriddenMD, BaseOffsetInLayoutClass,
                                  Overrider);

          if (ThisAdjustment.Virtual.Itanium.VCallOffsetOffset &&
              Overrider.Method->getParent() == MostDerivedClass) {

            // There's no return adjustment from OverriddenMD and MD,
            // but that doesn't mean there isn't one between MD and
            // the final overrider.
            BaseOffset ReturnAdjustmentOffset =
              ComputeReturnAdjustmentBaseOffset(Context, Overrider.Method, MD);
            ReturnAdjustment ReturnAdjustment = 
              ComputeReturnAdjustment(ReturnAdjustmentOffset);

            // This is a virtual thunk for the most derived class, add it.
            AddThunk(Overrider.Method, 
                     ThunkInfo(ThisAdjustment, ReturnAdjustment));
          }
        }

        continue;
      }
    }

    if (const CXXDestructorDecl *DD = dyn_cast<CXXDestructorDecl>(MD)) {
      if (MD->isImplicit()) {
        // Itanium C++ ABI 2.5.2:
        //   If a class has an implicitly-defined virtual destructor,
        //   its entries come after the declared virtual function pointers.

        assert(!ImplicitVirtualDtor &&
               "Did already see an implicit virtual dtor!");
        ImplicitVirtualDtor = DD;
        continue;
      }
    }

    NewVirtualFunctions.push_back(MD);
  }

  if (ImplicitVirtualDtor)
    NewVirtualFunctions.push_back(ImplicitVirtualDtor);

  for (const CXXMethodDecl *MD : NewVirtualFunctions) {
    // Get the final overrider.
    FinalOverriders::OverriderInfo Overrider =
      Overriders.getOverrider(MD, Base.getBaseOffset());

    // Insert the method info for this method.
    MethodInfo MethodInfo(Base.getBaseOffset(), BaseOffsetInLayoutClass,
                          Components.size());

    assert(!MethodInfoMap.count(MD) &&
           "Should not have method info for this method yet!");
    MethodInfoMap.insert(std::make_pair(MD, MethodInfo));

    // Check if this overrider is going to be used.
    const CXXMethodDecl *OverriderMD = Overrider.Method;
    if (!IsOverriderUsed(OverriderMD, BaseOffsetInLayoutClass,
                         FirstBaseInPrimaryBaseChain, 
                         FirstBaseOffsetInLayoutClass)) {
      Components.push_back(VTableComponent::MakeUnusedFunction(OverriderMD));
      continue;
    }

    // Check if this overrider needs a return adjustment.
    // We don't want to do this for pure virtual member functions.
    BaseOffset ReturnAdjustmentOffset;
    if (!OverriderMD->isPure()) {
      ReturnAdjustmentOffset = 
        ComputeReturnAdjustmentBaseOffset(Context, OverriderMD, MD);
    }

    ReturnAdjustment ReturnAdjustment = 
      ComputeReturnAdjustment(ReturnAdjustmentOffset);
    
    AddMethod(Overrider.Method, ReturnAdjustment);
  }
}

void ItaniumVTableBuilder::LayoutVTable() {
  LayoutPrimaryAndSecondaryVTables(BaseSubobject(MostDerivedClass,
                                                 CharUnits::Zero()),
                                   /*BaseIsMorallyVirtual=*/false,
                                   MostDerivedClassIsVirtual,
                                   MostDerivedClassOffset);
  
  VisitedVirtualBasesSetTy VBases;
  
  // Determine the primary virtual bases.
  DeterminePrimaryVirtualBases(MostDerivedClass, MostDerivedClassOffset, 
                               VBases);
  VBases.clear();
  
  LayoutVTablesForVirtualBases(MostDerivedClass, VBases);

  // -fapple-kext adds an extra entry at end of vtbl.
  bool IsAppleKext = Context.getLangOpts().AppleKext;
  if (IsAppleKext)
    Components.push_back(VTableComponent::MakeVCallOffset(CharUnits::Zero()));
}

void ItaniumVTableBuilder::LayoutPrimaryAndSecondaryVTables(
    BaseSubobject Base, bool BaseIsMorallyVirtual,
    bool BaseIsVirtualInLayoutClass, CharUnits OffsetInLayoutClass) {
  assert(Base.getBase()->isDynamicClass() && "class does not have a vtable!");

  unsigned VTableIndex = Components.size();
  VTableIndices.push_back(VTableIndex);

  // Add vcall and vbase offsets for this vtable.
  VCallAndVBaseOffsetBuilder Builder(MostDerivedClass, LayoutClass, &Overriders,
                                     Base, BaseIsVirtualInLayoutClass, 
                                     OffsetInLayoutClass);
  Components.append(Builder.components_begin(), Builder.components_end());
  
  // Check if we need to add these vcall offsets.
  if (BaseIsVirtualInLayoutClass && !Builder.getVCallOffsets().empty()) {
    VCallOffsetMap &VCallOffsets = VCallOffsetsForVBases[Base.getBase()];
    
    if (VCallOffsets.empty())
      VCallOffsets = Builder.getVCallOffsets();
  }

  // If we're laying out the most derived class we want to keep track of the
  // virtual base class offset offsets.
  if (Base.getBase() == MostDerivedClass)
    VBaseOffsetOffsets = Builder.getVBaseOffsetOffsets();

  // Add the offset to top.
  CharUnits OffsetToTop = MostDerivedClassOffset - OffsetInLayoutClass;
  Components.push_back(VTableComponent::MakeOffsetToTop(OffsetToTop));

  // Next, add the RTTI.
  Components.push_back(VTableComponent::MakeRTTI(MostDerivedClass));

  uint64_t AddressPoint = Components.size();

  // Now go through all virtual member functions and add them.
  PrimaryBasesSetVectorTy PrimaryBases;
  AddMethods(Base, OffsetInLayoutClass,
             Base.getBase(), OffsetInLayoutClass, 
             PrimaryBases);

  const CXXRecordDecl *RD = Base.getBase();
  if (RD == MostDerivedClass) {
    assert(MethodVTableIndices.empty());
    for (const auto &I : MethodInfoMap) {
      const CXXMethodDecl *MD = I.first;
      const MethodInfo &MI = I.second;
      if (const CXXDestructorDecl *DD = dyn_cast<CXXDestructorDecl>(MD)) {
        MethodVTableIndices[GlobalDecl(DD, Dtor_Complete)]
            = MI.VTableIndex - AddressPoint;
        MethodVTableIndices[GlobalDecl(DD, Dtor_Deleting)]
            = MI.VTableIndex + 1 - AddressPoint;
      } else {
        MethodVTableIndices[MD] = MI.VTableIndex - AddressPoint;
      }
    }
  }

  // Compute 'this' pointer adjustments.
  ComputeThisAdjustments();

  // Add all address points.
  while (true) {
    AddressPoints.insert(
        std::make_pair(BaseSubobject(RD, OffsetInLayoutClass),
                       VTableLayout::AddressPointLocation{
                           unsigned(VTableIndices.size() - 1),
                           unsigned(AddressPoint - VTableIndex)}));

    const ASTRecordLayout &Layout = Context.getASTRecordLayout(RD);
    const CXXRecordDecl *PrimaryBase = Layout.getPrimaryBase();
    
    if (!PrimaryBase)
      break;
    
    if (Layout.isPrimaryBaseVirtual()) {
      // Check if this virtual primary base is a primary base in the layout
      // class. If it's not, we don't want to add it.
      const ASTRecordLayout &LayoutClassLayout =
        Context.getASTRecordLayout(LayoutClass);

      if (LayoutClassLayout.getVBaseClassOffset(PrimaryBase) !=
          OffsetInLayoutClass) {
        // We don't want to add this class (or any of its primary bases).
        break;
      }
    }

    RD = PrimaryBase;
  }

  // Layout secondary vtables.
  LayoutSecondaryVTables(Base, BaseIsMorallyVirtual, OffsetInLayoutClass);
}

void
ItaniumVTableBuilder::LayoutSecondaryVTables(BaseSubobject Base,
                                             bool BaseIsMorallyVirtual,
                                             CharUnits OffsetInLayoutClass) {
  // Itanium C++ ABI 2.5.2:
  //   Following the primary virtual table of a derived class are secondary 
  //   virtual tables for each of its proper base classes, except any primary
  //   base(s) with which it shares its primary virtual table.

  const CXXRecordDecl *RD = Base.getBase();
  const ASTRecordLayout &Layout = Context.getASTRecordLayout(RD);
  const CXXRecordDecl *PrimaryBase = Layout.getPrimaryBase();
  
  for (const auto &B : RD->bases()) {
    // Ignore virtual bases, we'll emit them later.
    if (B.isVirtual())
      continue;
    
    const CXXRecordDecl *BaseDecl = B.getType()->getAsCXXRecordDecl();

    // Ignore bases that don't have a vtable.
    if (!BaseDecl->isDynamicClass())
      continue;

    if (isBuildingConstructorVTable()) {
      // Itanium C++ ABI 2.6.4:
      //   Some of the base class subobjects may not need construction virtual
      //   tables, which will therefore not be present in the construction
      //   virtual table group, even though the subobject virtual tables are
      //   present in the main virtual table group for the complete object.
      if (!BaseIsMorallyVirtual && !BaseDecl->getNumVBases())
        continue;
    }

    // Get the base offset of this base.
    CharUnits RelativeBaseOffset = Layout.getBaseClassOffset(BaseDecl);
    CharUnits BaseOffset = Base.getBaseOffset() + RelativeBaseOffset;
    
    CharUnits BaseOffsetInLayoutClass = 
      OffsetInLayoutClass + RelativeBaseOffset;
    
    // Don't emit a secondary vtable for a primary base. We might however want 
    // to emit secondary vtables for other bases of this base.
    if (BaseDecl == PrimaryBase) {
      LayoutSecondaryVTables(BaseSubobject(BaseDecl, BaseOffset),
                             BaseIsMorallyVirtual, BaseOffsetInLayoutClass);
      continue;
    }

    // Layout the primary vtable (and any secondary vtables) for this base.
    LayoutPrimaryAndSecondaryVTables(
      BaseSubobject(BaseDecl, BaseOffset),
      BaseIsMorallyVirtual,
      /*BaseIsVirtualInLayoutClass=*/false,
      BaseOffsetInLayoutClass);
  }
}

void ItaniumVTableBuilder::DeterminePrimaryVirtualBases(
    const CXXRecordDecl *RD, CharUnits OffsetInLayoutClass,
    VisitedVirtualBasesSetTy &VBases) {
  const ASTRecordLayout &Layout = Context.getASTRecordLayout(RD);
  
  // Check if this base has a primary base.
  if (const CXXRecordDecl *PrimaryBase = Layout.getPrimaryBase()) {

    // Check if it's virtual.
    if (Layout.isPrimaryBaseVirtual()) {
      bool IsPrimaryVirtualBase = true;

      if (isBuildingConstructorVTable()) {
        // Check if the base is actually a primary base in the class we use for
        // layout.
        const ASTRecordLayout &LayoutClassLayout =
          Context.getASTRecordLayout(LayoutClass);

        CharUnits PrimaryBaseOffsetInLayoutClass =
          LayoutClassLayout.getVBaseClassOffset(PrimaryBase);
        
        // We know that the base is not a primary base in the layout class if 
        // the base offsets are different.
        if (PrimaryBaseOffsetInLayoutClass != OffsetInLayoutClass)
          IsPrimaryVirtualBase = false;
      }
        
      if (IsPrimaryVirtualBase)
        PrimaryVirtualBases.insert(PrimaryBase);
    }
  }

  // Traverse bases, looking for more primary virtual bases.
  for (const auto &B : RD->bases()) {
    const CXXRecordDecl *BaseDecl = B.getType()->getAsCXXRecordDecl();

    CharUnits BaseOffsetInLayoutClass;
    
    if (B.isVirtual()) {
      if (!VBases.insert(BaseDecl).second)
        continue;
      
      const ASTRecordLayout &LayoutClassLayout =
        Context.getASTRecordLayout(LayoutClass);

      BaseOffsetInLayoutClass = 
        LayoutClassLayout.getVBaseClassOffset(BaseDecl);
    } else {
      BaseOffsetInLayoutClass = 
        OffsetInLayoutClass + Layout.getBaseClassOffset(BaseDecl);
    }

    DeterminePrimaryVirtualBases(BaseDecl, BaseOffsetInLayoutClass, VBases);
  }
}

void ItaniumVTableBuilder::LayoutVTablesForVirtualBases(
    const CXXRecordDecl *RD, VisitedVirtualBasesSetTy &VBases) {
  // Itanium C++ ABI 2.5.2:
  //   Then come the virtual base virtual tables, also in inheritance graph
  //   order, and again excluding primary bases (which share virtual tables with
  //   the classes for which they are primary).
  for (const auto &B : RD->bases()) {
    const CXXRecordDecl *BaseDecl = B.getType()->getAsCXXRecordDecl();

    // Check if this base needs a vtable. (If it's virtual, not a primary base
    // of some other class, and we haven't visited it before).
    if (B.isVirtual() && BaseDecl->isDynamicClass() &&
        !PrimaryVirtualBases.count(BaseDecl) &&
        VBases.insert(BaseDecl).second) {
      const ASTRecordLayout &MostDerivedClassLayout =
        Context.getASTRecordLayout(MostDerivedClass);
      CharUnits BaseOffset = 
        MostDerivedClassLayout.getVBaseClassOffset(BaseDecl);
      
      const ASTRecordLayout &LayoutClassLayout =
        Context.getASTRecordLayout(LayoutClass);
      CharUnits BaseOffsetInLayoutClass = 
        LayoutClassLayout.getVBaseClassOffset(BaseDecl);

      LayoutPrimaryAndSecondaryVTables(
        BaseSubobject(BaseDecl, BaseOffset),
        /*BaseIsMorallyVirtual=*/true,
        /*BaseIsVirtualInLayoutClass=*/true,
        BaseOffsetInLayoutClass);
    }
    
    // We only need to check the base for virtual base vtables if it actually
    // has virtual bases.
    if (BaseDecl->getNumVBases())
      LayoutVTablesForVirtualBases(BaseDecl, VBases);
  }
}

/// dumpLayout - Dump the vtable layout.
void ItaniumVTableBuilder::dumpLayout(raw_ostream &Out) {
  // FIXME: write more tests that actually use the dumpLayout output to prevent
  // ItaniumVTableBuilder regressions.

  if (isBuildingConstructorVTable()) {
    Out << "Construction vtable for ('";
    MostDerivedClass->printQualifiedName(Out);
    Out << "', ";
    Out << MostDerivedClassOffset.getQuantity() << ") in '";
    LayoutClass->printQualifiedName(Out);
  } else {
    Out << "Vtable for '";
    MostDerivedClass->printQualifiedName(Out);
  }
  Out << "' (" << Components.size() << " entries).\n";

  // Iterate through the address points and insert them into a new map where
  // they are keyed by the index and not the base object.
  // Since an address point can be shared by multiple subobjects, we use an
  // STL multimap.
  std::multimap<uint64_t, BaseSubobject> AddressPointsByIndex;
  for (const auto &AP : AddressPoints) {
    const BaseSubobject &Base = AP.first;
    uint64_t Index =
        VTableIndices[AP.second.VTableIndex] + AP.second.AddressPointIndex;

    AddressPointsByIndex.insert(std::make_pair(Index, Base));
  }
  
  for (unsigned I = 0, E = Components.size(); I != E; ++I) {
    uint64_t Index = I;

    Out << llvm::format("%4d | ", I);

    const VTableComponent &Component = Components[I];

    // Dump the component.
    switch (Component.getKind()) {

    case VTableComponent::CK_VCallOffset:
      Out << "vcall_offset ("
          << Component.getVCallOffset().getQuantity() 
          << ")";
      break;

    case VTableComponent::CK_VBaseOffset:
      Out << "vbase_offset ("
          << Component.getVBaseOffset().getQuantity()
          << ")";
      break;

    case VTableComponent::CK_OffsetToTop:
      Out << "offset_to_top ("
          << Component.getOffsetToTop().getQuantity()
          << ")";
      break;
    
    case VTableComponent::CK_RTTI:
      Component.getRTTIDecl()->printQualifiedName(Out);
      Out << " RTTI";
      break;
    
    case VTableComponent::CK_FunctionPointer: {
      const CXXMethodDecl *MD = Component.getFunctionDecl();

      std::string Str = 
        PredefinedExpr::ComputeName(PredefinedExpr::PrettyFunctionNoVirtual, 
                                    MD);
      Out << Str;
      if (MD->isPure())
        Out << " [pure]";

      if (MD->isDeleted())
        Out << " [deleted]";

      ThunkInfo Thunk = VTableThunks.lookup(I);
      if (!Thunk.isEmpty()) {
        // If this function pointer has a return adjustment, dump it.
        if (!Thunk.Return.isEmpty()) {
          Out << "\n       [return adjustment: ";
          Out << Thunk.Return.NonVirtual << " non-virtual";
          
          if (Thunk.Return.Virtual.Itanium.VBaseOffsetOffset) {
            Out << ", " << Thunk.Return.Virtual.Itanium.VBaseOffsetOffset;
            Out << " vbase offset offset";
          }

          Out << ']';
        }

        // If this function pointer has a 'this' pointer adjustment, dump it.
        if (!Thunk.This.isEmpty()) {
          Out << "\n       [this adjustment: ";
          Out << Thunk.This.NonVirtual << " non-virtual";
          
          if (Thunk.This.Virtual.Itanium.VCallOffsetOffset) {
            Out << ", " << Thunk.This.Virtual.Itanium.VCallOffsetOffset;
            Out << " vcall offset offset";
          }

          Out << ']';
        }          
      }

      break;
    }

    case VTableComponent::CK_CompleteDtorPointer: 
    case VTableComponent::CK_DeletingDtorPointer: {
      bool IsComplete = 
        Component.getKind() == VTableComponent::CK_CompleteDtorPointer;
      
      const CXXDestructorDecl *DD = Component.getDestructorDecl();
      
      DD->printQualifiedName(Out);
      if (IsComplete)
        Out << "() [complete]";
      else
        Out << "() [deleting]";

      if (DD->isPure())
        Out << " [pure]";

      ThunkInfo Thunk = VTableThunks.lookup(I);
      if (!Thunk.isEmpty()) {
        // If this destructor has a 'this' pointer adjustment, dump it.
        if (!Thunk.This.isEmpty()) {
          Out << "\n       [this adjustment: ";
          Out << Thunk.This.NonVirtual << " non-virtual";
          
          if (Thunk.This.Virtual.Itanium.VCallOffsetOffset) {
            Out << ", " << Thunk.This.Virtual.Itanium.VCallOffsetOffset;
            Out << " vcall offset offset";
          }
          
          Out << ']';
        }          
      }        

      break;
    }

    case VTableComponent::CK_UnusedFunctionPointer: {
      const CXXMethodDecl *MD = Component.getUnusedFunctionDecl();

      std::string Str = 
        PredefinedExpr::ComputeName(PredefinedExpr::PrettyFunctionNoVirtual, 
                                    MD);
      Out << "[unused] " << Str;
      if (MD->isPure())
        Out << " [pure]";
    }

    }

    Out << '\n';
    
    // Dump the next address point.
    uint64_t NextIndex = Index + 1;
    if (AddressPointsByIndex.count(NextIndex)) {
      if (AddressPointsByIndex.count(NextIndex) == 1) {
        const BaseSubobject &Base = 
          AddressPointsByIndex.find(NextIndex)->second;
        
        Out << "       -- (";
        Base.getBase()->printQualifiedName(Out);
        Out << ", " << Base.getBaseOffset().getQuantity();
        Out << ") vtable address --\n";
      } else {
        CharUnits BaseOffset =
          AddressPointsByIndex.lower_bound(NextIndex)->second.getBaseOffset();
        
        // We store the class names in a set to get a stable order.
        std::set<std::string> ClassNames;
        for (const auto &I :
             llvm::make_range(AddressPointsByIndex.equal_range(NextIndex))) {
          assert(I.second.getBaseOffset() == BaseOffset &&
                 "Invalid base offset!");
          const CXXRecordDecl *RD = I.second.getBase();
          ClassNames.insert(RD->getQualifiedNameAsString());
        }

        for (const std::string &Name : ClassNames) {
          Out << "       -- (" << Name;
          Out << ", " << BaseOffset.getQuantity() << ") vtable address --\n";
        }
      }
    }
  }

  Out << '\n';
  
  if (isBuildingConstructorVTable())
    return;
  
  if (MostDerivedClass->getNumVBases()) {
    // We store the virtual base class names and their offsets in a map to get
    // a stable order.

    std::map<std::string, CharUnits> ClassNamesAndOffsets;
    for (const auto &I : VBaseOffsetOffsets) {
      std::string ClassName = I.first->getQualifiedNameAsString();
      CharUnits OffsetOffset = I.second;
      ClassNamesAndOffsets.insert(std::make_pair(ClassName, OffsetOffset));
    }
    
    Out << "Virtual base offset offsets for '";
    MostDerivedClass->printQualifiedName(Out);
    Out << "' (";
    Out << ClassNamesAndOffsets.size();
    Out << (ClassNamesAndOffsets.size() == 1 ? " entry" : " entries") << ").\n";

    for (const auto &I : ClassNamesAndOffsets)
      Out << "   " << I.first << " | " << I.second.getQuantity() << '\n';

    Out << "\n";
  }
  
  if (!Thunks.empty()) {
    // We store the method names in a map to get a stable order.
    std::map<std::string, const CXXMethodDecl *> MethodNamesAndDecls;

    for (const auto &I : Thunks) {
      const CXXMethodDecl *MD = I.first;
      std::string MethodName = 
        PredefinedExpr::ComputeName(PredefinedExpr::PrettyFunctionNoVirtual,
                                    MD);
      
      MethodNamesAndDecls.insert(std::make_pair(MethodName, MD));
    }

    for (const auto &I : MethodNamesAndDecls) {
      const std::string &MethodName = I.first;
      const CXXMethodDecl *MD = I.second;

      ThunkInfoVectorTy ThunksVector = Thunks[MD];
<<<<<<< HEAD
      std::sort(ThunksVector.begin(), ThunksVector.end(),
                [](const ThunkInfo &LHS, const ThunkInfo &RHS) {
=======
      llvm::sort(ThunksVector.begin(), ThunksVector.end(),
                 [](const ThunkInfo &LHS, const ThunkInfo &RHS) {
>>>>>>> b2b84690
        assert(LHS.Method == nullptr && RHS.Method == nullptr);
        return std::tie(LHS.This, LHS.Return) < std::tie(RHS.This, RHS.Return);
      });

      Out << "Thunks for '" << MethodName << "' (" << ThunksVector.size();
      Out << (ThunksVector.size() == 1 ? " entry" : " entries") << ").\n";
      
      for (unsigned I = 0, E = ThunksVector.size(); I != E; ++I) {
        const ThunkInfo &Thunk = ThunksVector[I];

        Out << llvm::format("%4d | ", I);
        
        // If this function pointer has a return pointer adjustment, dump it.
        if (!Thunk.Return.isEmpty()) {
          Out << "return adjustment: " << Thunk.Return.NonVirtual;
          Out << " non-virtual";
          if (Thunk.Return.Virtual.Itanium.VBaseOffsetOffset) {
            Out << ", " << Thunk.Return.Virtual.Itanium.VBaseOffsetOffset;
            Out << " vbase offset offset";
          }

          if (!Thunk.This.isEmpty())
            Out << "\n       ";
        }

        // If this function pointer has a 'this' pointer adjustment, dump it.
        if (!Thunk.This.isEmpty()) {
          Out << "this adjustment: ";
          Out << Thunk.This.NonVirtual << " non-virtual";
          
          if (Thunk.This.Virtual.Itanium.VCallOffsetOffset) {
            Out << ", " << Thunk.This.Virtual.Itanium.VCallOffsetOffset;
            Out << " vcall offset offset";
          }
        }
        
        Out << '\n';
      }
      
      Out << '\n';
    }
  }

  // Compute the vtable indices for all the member functions.
  // Store them in a map keyed by the index so we'll get a sorted table.
  std::map<uint64_t, std::string> IndicesMap;

  for (const auto *MD : MostDerivedClass->methods()) {
    // We only want virtual member functions.
    if (!MD->isVirtual())
      continue;
    MD = MD->getCanonicalDecl();

    std::string MethodName =
      PredefinedExpr::ComputeName(PredefinedExpr::PrettyFunctionNoVirtual,
                                  MD);

    if (const CXXDestructorDecl *DD = dyn_cast<CXXDestructorDecl>(MD)) {
      GlobalDecl GD(DD, Dtor_Complete);
      assert(MethodVTableIndices.count(GD));
      uint64_t VTableIndex = MethodVTableIndices[GD];
      IndicesMap[VTableIndex] = MethodName + " [complete]";
      IndicesMap[VTableIndex + 1] = MethodName + " [deleting]";
    } else {
      assert(MethodVTableIndices.count(MD));
      IndicesMap[MethodVTableIndices[MD]] = MethodName;
    }
  }

  // Print the vtable indices for all the member functions.
  if (!IndicesMap.empty()) {
    Out << "VTable indices for '";
    MostDerivedClass->printQualifiedName(Out);
    Out << "' (" << IndicesMap.size() << " entries).\n";

    for (const auto &I : IndicesMap) {
      uint64_t VTableIndex = I.first;
      const std::string &MethodName = I.second;

      Out << llvm::format("%4" PRIu64 " | ", VTableIndex) << MethodName
          << '\n';
    }
  }

  Out << '\n';
}
}

VTableLayout::VTableLayout(ArrayRef<size_t> VTableIndices,
                           ArrayRef<VTableComponent> VTableComponents,
                           ArrayRef<VTableThunkTy> VTableThunks,
                           const AddressPointsMapTy &AddressPoints)
    : VTableComponents(VTableComponents), VTableThunks(VTableThunks),
      AddressPoints(AddressPoints) {
  if (VTableIndices.size() <= 1)
    assert(VTableIndices.size() == 1 && VTableIndices[0] == 0);
  else
    this->VTableIndices = OwningArrayRef<size_t>(VTableIndices);

<<<<<<< HEAD
  std::sort(this->VTableThunks.begin(), this->VTableThunks.end(),
            [](const VTableLayout::VTableThunkTy &LHS,
               const VTableLayout::VTableThunkTy &RHS) {
=======
  llvm::sort(this->VTableThunks.begin(), this->VTableThunks.end(),
             [](const VTableLayout::VTableThunkTy &LHS,
                const VTableLayout::VTableThunkTy &RHS) {
>>>>>>> b2b84690
              assert((LHS.first != RHS.first || LHS.second == RHS.second) &&
                     "Different thunks should have unique indices!");
              return LHS.first < RHS.first;
            });
}

VTableLayout::~VTableLayout() { }

ItaniumVTableContext::ItaniumVTableContext(ASTContext &Context)
    : VTableContextBase(/*MS=*/false) {}

ItaniumVTableContext::~ItaniumVTableContext() {}

uint64_t ItaniumVTableContext::getMethodVTableIndex(GlobalDecl GD) {
  GD = GD.getCanonicalDecl();
  MethodVTableIndicesTy::iterator I = MethodVTableIndices.find(GD);
  if (I != MethodVTableIndices.end())
    return I->second;
  
  const CXXRecordDecl *RD = cast<CXXMethodDecl>(GD.getDecl())->getParent();

  computeVTableRelatedInformation(RD);

  I = MethodVTableIndices.find(GD);
  assert(I != MethodVTableIndices.end() && "Did not find index!");
  return I->second;
}

CharUnits
ItaniumVTableContext::getVirtualBaseOffsetOffset(const CXXRecordDecl *RD,
                                                 const CXXRecordDecl *VBase) {
  ClassPairTy ClassPair(RD, VBase);
  
  VirtualBaseClassOffsetOffsetsMapTy::iterator I = 
    VirtualBaseClassOffsetOffsets.find(ClassPair);
  if (I != VirtualBaseClassOffsetOffsets.end())
    return I->second;

  VCallAndVBaseOffsetBuilder Builder(RD, RD, /*FinalOverriders=*/nullptr,
                                     BaseSubobject(RD, CharUnits::Zero()),
                                     /*BaseIsVirtual=*/false,
                                     /*OffsetInLayoutClass=*/CharUnits::Zero());

  for (const auto &I : Builder.getVBaseOffsetOffsets()) {
    // Insert all types.
    ClassPairTy ClassPair(RD, I.first);

    VirtualBaseClassOffsetOffsets.insert(std::make_pair(ClassPair, I.second));
  }
  
  I = VirtualBaseClassOffsetOffsets.find(ClassPair);
  assert(I != VirtualBaseClassOffsetOffsets.end() && "Did not find index!");
  
  return I->second;
}

static std::unique_ptr<VTableLayout>
CreateVTableLayout(const ItaniumVTableBuilder &Builder) {
  SmallVector<VTableLayout::VTableThunkTy, 1>
    VTableThunks(Builder.vtable_thunks_begin(), Builder.vtable_thunks_end());

  return llvm::make_unique<VTableLayout>(
      Builder.VTableIndices, Builder.vtable_components(), VTableThunks,
      Builder.getAddressPoints());
}

void
ItaniumVTableContext::computeVTableRelatedInformation(const CXXRecordDecl *RD) {
  std::unique_ptr<const VTableLayout> &Entry = VTableLayouts[RD];

  // Check if we've computed this information before.
  if (Entry)
    return;

  ItaniumVTableBuilder Builder(*this, RD, CharUnits::Zero(),
                               /*MostDerivedClassIsVirtual=*/0, RD);
  Entry = CreateVTableLayout(Builder);

  MethodVTableIndices.insert(Builder.vtable_indices_begin(),
                             Builder.vtable_indices_end());

  // Add the known thunks.
  Thunks.insert(Builder.thunks_begin(), Builder.thunks_end());

  // If we don't have the vbase information for this class, insert it.
  // getVirtualBaseOffsetOffset will compute it separately without computing
  // the rest of the vtable related information.
  if (!RD->getNumVBases())
    return;
  
  const CXXRecordDecl *VBase =
    RD->vbases_begin()->getType()->getAsCXXRecordDecl();
  
  if (VirtualBaseClassOffsetOffsets.count(std::make_pair(RD, VBase)))
    return;

  for (const auto &I : Builder.getVBaseOffsetOffsets()) {
    // Insert all types.
    ClassPairTy ClassPair(RD, I.first);

    VirtualBaseClassOffsetOffsets.insert(std::make_pair(ClassPair, I.second));
  }
}

std::unique_ptr<VTableLayout>
ItaniumVTableContext::createConstructionVTableLayout(
    const CXXRecordDecl *MostDerivedClass, CharUnits MostDerivedClassOffset,
    bool MostDerivedClassIsVirtual, const CXXRecordDecl *LayoutClass) {
  ItaniumVTableBuilder Builder(*this, MostDerivedClass, MostDerivedClassOffset,
                               MostDerivedClassIsVirtual, LayoutClass);
  return CreateVTableLayout(Builder);
}

namespace {

// Vtables in the Microsoft ABI are different from the Itanium ABI.
//
// The main differences are:
//  1. Separate vftable and vbtable.
//
//  2. Each subobject with a vfptr gets its own vftable rather than an address
//     point in a single vtable shared between all the subobjects.
//     Each vftable is represented by a separate section and virtual calls
//     must be done using the vftable which has a slot for the function to be
//     called.
//
//  3. Virtual method definitions expect their 'this' parameter to point to the
//     first vfptr whose table provides a compatible overridden method.  In many
//     cases, this permits the original vf-table entry to directly call
//     the method instead of passing through a thunk.
//     See example before VFTableBuilder::ComputeThisOffset below.
//
//     A compatible overridden method is one which does not have a non-trivial
//     covariant-return adjustment.
//
//     The first vfptr is the one with the lowest offset in the complete-object
//     layout of the defining class, and the method definition will subtract
//     that constant offset from the parameter value to get the real 'this'
//     value.  Therefore, if the offset isn't really constant (e.g. if a virtual
//     function defined in a virtual base is overridden in a more derived
//     virtual base and these bases have a reverse order in the complete
//     object), the vf-table may require a this-adjustment thunk.
//
//  4. vftables do not contain new entries for overrides that merely require
//     this-adjustment.  Together with #3, this keeps vf-tables smaller and
//     eliminates the need for this-adjustment thunks in many cases, at the cost
//     of often requiring redundant work to adjust the "this" pointer.
//
//  5. Instead of VTT and constructor vtables, vbtables and vtordisps are used.
//     Vtordisps are emitted into the class layout if a class has
//      a) a user-defined ctor/dtor
//     and
//      b) a method overriding a method in a virtual base.
//
//  To get a better understanding of this code,
//  you might want to see examples in test/CodeGenCXX/microsoft-abi-vtables-*.cpp

class VFTableBuilder {
public:
  typedef llvm::DenseMap<GlobalDecl, MethodVFTableLocation>
    MethodVFTableLocationsTy;

  typedef llvm::iterator_range<MethodVFTableLocationsTy::const_iterator>
    method_locations_range;

private:
  /// VTables - Global vtable information.
  MicrosoftVTableContext &VTables;

  /// Context - The ASTContext which we will use for layout information.
  ASTContext &Context;

  /// MostDerivedClass - The most derived class for which we're building this
  /// vtable.
  const CXXRecordDecl *MostDerivedClass;

  const ASTRecordLayout &MostDerivedClassLayout;

  const VPtrInfo &WhichVFPtr;

  /// FinalOverriders - The final overriders of the most derived class.
  const FinalOverriders Overriders;

  /// Components - The components of the vftable being built.
  SmallVector<VTableComponent, 64> Components;

  MethodVFTableLocationsTy MethodVFTableLocations;

<<<<<<< HEAD
  /// \brief Does this class have an RTTI component?
=======
  /// Does this class have an RTTI component?
>>>>>>> b2b84690
  bool HasRTTIComponent = false;

  /// MethodInfo - Contains information about a method in a vtable.
  /// (Used for computing 'this' pointer adjustment thunks.
  struct MethodInfo {
    /// VBTableIndex - The nonzero index in the vbtable that
    /// this method's base has, or zero.
    const uint64_t VBTableIndex;

    /// VFTableIndex - The index in the vftable that this method has.
    const uint64_t VFTableIndex;

    /// Shadowed - Indicates if this vftable slot is shadowed by
    /// a slot for a covariant-return override. If so, it shouldn't be printed
    /// or used for vcalls in the most derived class.
    bool Shadowed;

    /// UsesExtraSlot - Indicates if this vftable slot was created because
    /// any of the overridden slots required a return adjusting thunk.
    bool UsesExtraSlot;

    MethodInfo(uint64_t VBTableIndex, uint64_t VFTableIndex,
               bool UsesExtraSlot = false)
        : VBTableIndex(VBTableIndex), VFTableIndex(VFTableIndex),
          Shadowed(false), UsesExtraSlot(UsesExtraSlot) {}

    MethodInfo()
        : VBTableIndex(0), VFTableIndex(0), Shadowed(false),
          UsesExtraSlot(false) {}
  };

  typedef llvm::DenseMap<const CXXMethodDecl *, MethodInfo> MethodInfoMapTy;

  /// MethodInfoMap - The information for all methods in the vftable we're
  /// currently building.
  MethodInfoMapTy MethodInfoMap;

  typedef llvm::DenseMap<uint64_t, ThunkInfo> VTableThunksMapTy;

  /// VTableThunks - The thunks by vftable index in the vftable currently being
  /// built.
  VTableThunksMapTy VTableThunks;

  typedef SmallVector<ThunkInfo, 1> ThunkInfoVectorTy;
  typedef llvm::DenseMap<const CXXMethodDecl *, ThunkInfoVectorTy> ThunksMapTy;

  /// Thunks - A map that contains all the thunks needed for all methods in the
  /// most derived class for which the vftable is currently being built.
  ThunksMapTy Thunks;

  /// AddThunk - Add a thunk for the given method.
  void AddThunk(const CXXMethodDecl *MD, const ThunkInfo &Thunk) {
    SmallVector<ThunkInfo, 1> &ThunksVector = Thunks[MD];

    // Check if we have this thunk already.
    if (std::find(ThunksVector.begin(), ThunksVector.end(), Thunk) !=
        ThunksVector.end())
      return;

    ThunksVector.push_back(Thunk);
  }

  /// ComputeThisOffset - Returns the 'this' argument offset for the given
  /// method, relative to the beginning of the MostDerivedClass.
  CharUnits ComputeThisOffset(FinalOverriders::OverriderInfo Overrider);

  void CalculateVtordispAdjustment(FinalOverriders::OverriderInfo Overrider,
                                   CharUnits ThisOffset, ThisAdjustment &TA);

  /// AddMethod - Add a single virtual member function to the vftable
  /// components vector.
  void AddMethod(const CXXMethodDecl *MD, ThunkInfo TI) {
    if (!TI.isEmpty()) {
      VTableThunks[Components.size()] = TI;
      AddThunk(MD, TI);
    }
    if (const CXXDestructorDecl *DD = dyn_cast<CXXDestructorDecl>(MD)) {
      assert(TI.Return.isEmpty() &&
             "Destructor can't have return adjustment!");
      Components.push_back(VTableComponent::MakeDeletingDtor(DD));
    } else {
      Components.push_back(VTableComponent::MakeFunction(MD));
    }
  }

  /// AddMethods - Add the methods of this base subobject and the relevant
  /// subbases to the vftable we're currently laying out.
  void AddMethods(BaseSubobject Base, unsigned BaseDepth,
                  const CXXRecordDecl *LastVBase,
                  BasesSetVectorTy &VisitedBases);

  void LayoutVFTable() {
    // RTTI data goes before all other entries.
    if (HasRTTIComponent)
      Components.push_back(VTableComponent::MakeRTTI(MostDerivedClass));

    BasesSetVectorTy VisitedBases;
    AddMethods(BaseSubobject(MostDerivedClass, CharUnits::Zero()), 0, nullptr,
               VisitedBases);
    assert((HasRTTIComponent ? Components.size() - 1 : Components.size()) &&
           "vftable can't be empty");

    assert(MethodVFTableLocations.empty());
    for (const auto &I : MethodInfoMap) {
      const CXXMethodDecl *MD = I.first;
      const MethodInfo &MI = I.second;
<<<<<<< HEAD
=======
      assert(MD == MD->getCanonicalDecl());

>>>>>>> b2b84690
      // Skip the methods that the MostDerivedClass didn't override
      // and the entries shadowed by return adjusting thunks.
      if (MD->getParent() != MostDerivedClass || MI.Shadowed)
        continue;
      MethodVFTableLocation Loc(MI.VBTableIndex, WhichVFPtr.getVBaseWithVPtr(),
                                WhichVFPtr.NonVirtualOffset, MI.VFTableIndex);
      if (const CXXDestructorDecl *DD = dyn_cast<CXXDestructorDecl>(MD)) {
        MethodVFTableLocations[GlobalDecl(DD, Dtor_Deleting)] = Loc;
      } else {
        MethodVFTableLocations[MD] = Loc;
      }
    }
  }

public:
  VFTableBuilder(MicrosoftVTableContext &VTables,
                 const CXXRecordDecl *MostDerivedClass, const VPtrInfo &Which)
      : VTables(VTables),
        Context(MostDerivedClass->getASTContext()),
        MostDerivedClass(MostDerivedClass),
        MostDerivedClassLayout(Context.getASTRecordLayout(MostDerivedClass)),
        WhichVFPtr(Which),
        Overriders(MostDerivedClass, CharUnits(), MostDerivedClass) {
    // Provide the RTTI component if RTTIData is enabled. If the vftable would
    // be available externally, we should not provide the RTTI componenent. It
    // is currently impossible to get available externally vftables with either
    // dllimport or extern template instantiations, but eventually we may add a
    // flag to support additional devirtualization that needs this.
    if (Context.getLangOpts().RTTIData)
      HasRTTIComponent = true;

    LayoutVFTable();

    if (Context.getLangOpts().DumpVTableLayouts)
      dumpLayout(llvm::outs());
  }

  uint64_t getNumThunks() const { return Thunks.size(); }

  ThunksMapTy::const_iterator thunks_begin() const { return Thunks.begin(); }

  ThunksMapTy::const_iterator thunks_end() const { return Thunks.end(); }

  method_locations_range vtable_locations() const {
    return method_locations_range(MethodVFTableLocations.begin(),
                                  MethodVFTableLocations.end());
  }

  ArrayRef<VTableComponent> vtable_components() const { return Components; }

  VTableThunksMapTy::const_iterator vtable_thunks_begin() const {
    return VTableThunks.begin();
  }

  VTableThunksMapTy::const_iterator vtable_thunks_end() const {
    return VTableThunks.end();
  }

  void dumpLayout(raw_ostream &);
};

} // end namespace

// Let's study one class hierarchy as an example:
//   struct A {
//     virtual void f();
//     int x;
//   };
//
//   struct B : virtual A {
//     virtual void f();
//   };
//
// Record layouts:
//   struct A:
//   0 |   (A vftable pointer)
//   4 |   int x
//
//   struct B:
//   0 |   (B vbtable pointer)
//   4 |   struct A (virtual base)
//   4 |     (A vftable pointer)
//   8 |     int x
//
// Let's assume we have a pointer to the A part of an object of dynamic type B:
//   B b;
//   A *a = (A*)&b;
//   a->f();
//
// In this hierarchy, f() belongs to the vftable of A, so B::f() expects
// "this" parameter to point at the A subobject, which is B+4.
// In the B::f() prologue, it adjusts "this" back to B by subtracting 4,
// performed as a *static* adjustment.
//
// Interesting thing happens when we alter the relative placement of A and B
// subobjects in a class:
//   struct C : virtual B { };
//
//   C c;
//   A *a = (A*)&c;
//   a->f();
//
// Respective record layout is:
//   0 |   (C vbtable pointer)
//   4 |   struct A (virtual base)
//   4 |     (A vftable pointer)
//   8 |     int x
//  12 |   struct B (virtual base)
//  12 |     (B vbtable pointer)
//
// The final overrider of f() in class C is still B::f(), so B+4 should be
// passed as "this" to that code.  However, "a" points at B-8, so the respective
// vftable entry should hold a thunk that adds 12 to the "this" argument before
// performing a tail call to B::f().
//
// With this example in mind, we can now calculate the 'this' argument offset
// for the given method, relative to the beginning of the MostDerivedClass.
CharUnits
VFTableBuilder::ComputeThisOffset(FinalOverriders::OverriderInfo Overrider) {
  BasesSetVectorTy Bases;

  {
    // Find the set of least derived bases that define the given method.
    OverriddenMethodsSetTy VisitedOverriddenMethods;
    auto InitialOverriddenDefinitionCollector = [&](
        const CXXMethodDecl *OverriddenMD) {
      if (OverriddenMD->size_overridden_methods() == 0)
        Bases.insert(OverriddenMD->getParent());
      // Don't recurse on this method if we've already collected it.
      return VisitedOverriddenMethods.insert(OverriddenMD).second;
    };
    visitAllOverriddenMethods(Overrider.Method,
                              InitialOverriddenDefinitionCollector);
  }

  // If there are no overrides then 'this' is located
  // in the base that defines the method.
  if (Bases.size() == 0)
    return Overrider.Offset;

  CXXBasePaths Paths;
  Overrider.Method->getParent()->lookupInBases(
      [&Bases](const CXXBaseSpecifier *Specifier, CXXBasePath &) {
        return Bases.count(Specifier->getType()->getAsCXXRecordDecl());
      },
      Paths);

  // This will hold the smallest this offset among overridees of MD.
  // This implies that an offset of a non-virtual base will dominate an offset
  // of a virtual base to potentially reduce the number of thunks required
  // in the derived classes that inherit this method.
  CharUnits Ret;
  bool First = true;

  const ASTRecordLayout &OverriderRDLayout =
      Context.getASTRecordLayout(Overrider.Method->getParent());
  for (const CXXBasePath &Path : Paths) {
    CharUnits ThisOffset = Overrider.Offset;
    CharUnits LastVBaseOffset;

    // For each path from the overrider to the parents of the overridden
    // methods, traverse the path, calculating the this offset in the most
    // derived class.
    for (const CXXBasePathElement &Element : Path) {
      QualType CurTy = Element.Base->getType();
      const CXXRecordDecl *PrevRD = Element.Class,
                          *CurRD = CurTy->getAsCXXRecordDecl();
      const ASTRecordLayout &Layout = Context.getASTRecordLayout(PrevRD);

      if (Element.Base->isVirtual()) {
        // The interesting things begin when you have virtual inheritance.
        // The final overrider will use a static adjustment equal to the offset
        // of the vbase in the final overrider class.
        // For example, if the final overrider is in a vbase B of the most
        // derived class and it overrides a method of the B's own vbase A,
        // it uses A* as "this".  In its prologue, it can cast A* to B* with
        // a static offset.  This offset is used regardless of the actual
        // offset of A from B in the most derived class, requiring an
        // this-adjusting thunk in the vftable if A and B are laid out
        // differently in the most derived class.
        LastVBaseOffset = ThisOffset =
            Overrider.Offset + OverriderRDLayout.getVBaseClassOffset(CurRD);
      } else {
        ThisOffset += Layout.getBaseClassOffset(CurRD);
      }
    }

    if (isa<CXXDestructorDecl>(Overrider.Method)) {
      if (LastVBaseOffset.isZero()) {
        // If a "Base" class has at least one non-virtual base with a virtual
        // destructor, the "Base" virtual destructor will take the address
        // of the "Base" subobject as the "this" argument.
        ThisOffset = Overrider.Offset;
      } else {
        // A virtual destructor of a virtual base takes the address of the
        // virtual base subobject as the "this" argument.
        ThisOffset = LastVBaseOffset;
      }
    }

    if (Ret > ThisOffset || First) {
      First = false;
      Ret = ThisOffset;
    }
  }

  assert(!First && "Method not found in the given subobject?");
  return Ret;
}

// Things are getting even more complex when the "this" adjustment has to
// use a dynamic offset instead of a static one, or even two dynamic offsets.
// This is sometimes required when a virtual call happens in the middle of
// a non-most-derived class construction or destruction.
//
// Let's take a look at the following example:
//   struct A {
//     virtual void f();
//   };
//
//   void foo(A *a) { a->f(); }  // Knows nothing about siblings of A.
//
//   struct B : virtual A {
//     virtual void f();
//     B() {
//       foo(this);
//     }
//   };
//
//   struct C : virtual B {
//     virtual void f();
//   };
//
// Record layouts for these classes are:
//   struct A
//   0 |   (A vftable pointer)
//
//   struct B
//   0 |   (B vbtable pointer)
//   4 |   (vtordisp for vbase A)
//   8 |   struct A (virtual base)
//   8 |     (A vftable pointer)
//
//   struct C
//   0 |   (C vbtable pointer)
//   4 |   (vtordisp for vbase A)
//   8 |   struct A (virtual base)  // A precedes B!
//   8 |     (A vftable pointer)
//  12 |   struct B (virtual base)
//  12 |     (B vbtable pointer)
//
// When one creates an object of type C, the C constructor:
// - initializes all the vbptrs, then
// - calls the A subobject constructor
//   (initializes A's vfptr with an address of A vftable), then
// - calls the B subobject constructor
//   (initializes A's vfptr with an address of B vftable and vtordisp for A),
//   that in turn calls foo(), then
// - initializes A's vfptr with an address of C vftable and zeroes out the
//   vtordisp
//   FIXME: if a structor knows it belongs to MDC, why doesn't it use a vftable
//   without vtordisp thunks?
//   FIXME: how are vtordisp handled in the presence of nooverride/final?
//
// When foo() is called, an object with a layout of class C has a vftable
// referencing B::f() that assumes a B layout, so the "this" adjustments are
// incorrect, unless an extra adjustment is done.  This adjustment is called
// "vtordisp adjustment".  Vtordisp basically holds the difference between the
// actual location of a vbase in the layout class and the location assumed by
// the vftable of the class being constructed/destructed.  Vtordisp is only
// needed if "this" escapes a
// structor (or we can't prove otherwise).
// [i.e. vtordisp is a dynamic adjustment for a static adjustment, which is an
// estimation of a dynamic adjustment]
//
// foo() gets a pointer to the A vbase and doesn't know anything about B or C,
// so it just passes that pointer as "this" in a virtual call.
// If there was no vtordisp, that would just dispatch to B::f().
// However, B::f() assumes B+8 is passed as "this",
// yet the pointer foo() passes along is B-4 (i.e. C+8).
// An extra adjustment is needed, so we emit a thunk into the B vftable.
// This vtordisp thunk subtracts the value of vtordisp
// from the "this" argument (-12) before making a tailcall to B::f().
//
// Let's consider an even more complex example:
//   struct D : virtual B, virtual C {
//     D() {
//       foo(this);
//     }
//   };
//
//   struct D
//   0 |   (D vbtable pointer)
//   4 |   (vtordisp for vbase A)
//   8 |   struct A (virtual base)  // A precedes both B and C!
//   8 |     (A vftable pointer)
//  12 |   struct B (virtual base)  // B precedes C!
//  12 |     (B vbtable pointer)
//  16 |   struct C (virtual base)
//  16 |     (C vbtable pointer)
//
// When D::D() calls foo(), we find ourselves in a thunk that should tailcall
// to C::f(), which assumes C+8 as its "this" parameter.  This time, foo()
// passes along A, which is C-8.  The A vtordisp holds
//   "D.vbptr[index_of_A] - offset_of_A_in_D"
// and we statically know offset_of_A_in_D, so can get a pointer to D.
// When we know it, we can make an extra vbtable lookup to locate the C vbase
// and one extra static adjustment to calculate the expected value of C+8.
void VFTableBuilder::CalculateVtordispAdjustment(
    FinalOverriders::OverriderInfo Overrider, CharUnits ThisOffset,
    ThisAdjustment &TA) {
  const ASTRecordLayout::VBaseOffsetsMapTy &VBaseMap =
      MostDerivedClassLayout.getVBaseOffsetsMap();
  const ASTRecordLayout::VBaseOffsetsMapTy::const_iterator &VBaseMapEntry =
      VBaseMap.find(WhichVFPtr.getVBaseWithVPtr());
  assert(VBaseMapEntry != VBaseMap.end());

  // If there's no vtordisp or the final overrider is defined in the same vbase
  // as the initial declaration, we don't need any vtordisp adjustment.
  if (!VBaseMapEntry->second.hasVtorDisp() ||
      Overrider.VirtualBase == WhichVFPtr.getVBaseWithVPtr())
    return;

  // OK, now we know we need to use a vtordisp thunk.
  // The implicit vtordisp field is located right before the vbase.
  CharUnits OffsetOfVBaseWithVFPtr = VBaseMapEntry->second.VBaseOffset;
  TA.Virtual.Microsoft.VtordispOffset =
      (OffsetOfVBaseWithVFPtr - WhichVFPtr.FullOffsetInMDC).getQuantity() - 4;

  // A simple vtordisp thunk will suffice if the final overrider is defined
  // in either the most derived class or its non-virtual base.
  if (Overrider.Method->getParent() == MostDerivedClass ||
      !Overrider.VirtualBase)
    return;

  // Otherwise, we need to do use the dynamic offset of the final overrider
  // in order to get "this" adjustment right.
  TA.Virtual.Microsoft.VBPtrOffset =
      (OffsetOfVBaseWithVFPtr + WhichVFPtr.NonVirtualOffset -
       MostDerivedClassLayout.getVBPtrOffset()).getQuantity();
  TA.Virtual.Microsoft.VBOffsetOffset =
      Context.getTypeSizeInChars(Context.IntTy).getQuantity() *
      VTables.getVBTableIndex(MostDerivedClass, Overrider.VirtualBase);

  TA.NonVirtual = (ThisOffset - Overrider.Offset).getQuantity();
}

static void GroupNewVirtualOverloads(
    const CXXRecordDecl *RD,
    SmallVector<const CXXMethodDecl *, 10> &VirtualMethods) {
  // Put the virtual methods into VirtualMethods in the proper order:
  // 1) Group overloads by declaration name. New groups are added to the
  //    vftable in the order of their first declarations in this class
  //    (including overrides, non-virtual methods and any other named decl that
  //    might be nested within the class).
  // 2) In each group, new overloads appear in the reverse order of declaration.
  typedef SmallVector<const CXXMethodDecl *, 1> MethodGroup;
  SmallVector<MethodGroup, 10> Groups;
  typedef llvm::DenseMap<DeclarationName, unsigned> VisitedGroupIndicesTy;
  VisitedGroupIndicesTy VisitedGroupIndices;
  for (const auto *D : RD->decls()) {
    const auto *ND = dyn_cast<NamedDecl>(D);
    if (!ND)
      continue;
    VisitedGroupIndicesTy::iterator J;
    bool Inserted;
    std::tie(J, Inserted) = VisitedGroupIndices.insert(
        std::make_pair(ND->getDeclName(), Groups.size()));
    if (Inserted)
      Groups.push_back(MethodGroup());
    if (const auto *MD = dyn_cast<CXXMethodDecl>(ND))
      if (MD->isVirtual())
        Groups[J->second].push_back(MD->getCanonicalDecl());
  }

  for (const MethodGroup &Group : Groups)
    VirtualMethods.append(Group.rbegin(), Group.rend());
}

static bool isDirectVBase(const CXXRecordDecl *Base, const CXXRecordDecl *RD) {
  for (const auto &B : RD->bases()) {
    if (B.isVirtual() && B.getType()->getAsCXXRecordDecl() == Base)
      return true;
  }
  return false;
}

void VFTableBuilder::AddMethods(BaseSubobject Base, unsigned BaseDepth,
                                const CXXRecordDecl *LastVBase,
                                BasesSetVectorTy &VisitedBases) {
  const CXXRecordDecl *RD = Base.getBase();
  if (!RD->isPolymorphic())
    return;

  const ASTRecordLayout &Layout = Context.getASTRecordLayout(RD);

  // See if this class expands a vftable of the base we look at, which is either
  // the one defined by the vfptr base path or the primary base of the current
  // class.
  const CXXRecordDecl *NextBase = nullptr, *NextLastVBase = LastVBase;
  CharUnits NextBaseOffset;
  if (BaseDepth < WhichVFPtr.PathToIntroducingObject.size()) {
    NextBase = WhichVFPtr.PathToIntroducingObject[BaseDepth];
    if (isDirectVBase(NextBase, RD)) {
      NextLastVBase = NextBase;
      NextBaseOffset = MostDerivedClassLayout.getVBaseClassOffset(NextBase);
    } else {
      NextBaseOffset =
          Base.getBaseOffset() + Layout.getBaseClassOffset(NextBase);
    }
  } else if (const CXXRecordDecl *PrimaryBase = Layout.getPrimaryBase()) {
    assert(!Layout.isPrimaryBaseVirtual() &&
           "No primary virtual bases in this ABI");
    NextBase = PrimaryBase;
    NextBaseOffset = Base.getBaseOffset();
  }

  if (NextBase) {
    AddMethods(BaseSubobject(NextBase, NextBaseOffset), BaseDepth + 1,
               NextLastVBase, VisitedBases);
    if (!VisitedBases.insert(NextBase))
      llvm_unreachable("Found a duplicate primary base!");
  }

  SmallVector<const CXXMethodDecl*, 10> VirtualMethods;
  // Put virtual methods in the proper order.
  GroupNewVirtualOverloads(RD, VirtualMethods);

  // Now go through all virtual member functions and add them to the current
  // vftable. This is done by
  //  - replacing overridden methods in their existing slots, as long as they
  //    don't require return adjustment; calculating This adjustment if needed.
  //  - adding new slots for methods of the current base not present in any
  //    sub-bases;
  //  - adding new slots for methods that require Return adjustment.
  // We keep track of the methods visited in the sub-bases in MethodInfoMap.
  for (const CXXMethodDecl *MD : VirtualMethods) {
    FinalOverriders::OverriderInfo FinalOverrider =
        Overriders.getOverrider(MD, Base.getBaseOffset());
    const CXXMethodDecl *FinalOverriderMD = FinalOverrider.Method;
    const CXXMethodDecl *OverriddenMD =
        FindNearestOverriddenMethod(MD, VisitedBases);
<<<<<<< HEAD

    ThisAdjustment ThisAdjustmentOffset;
    bool ReturnAdjustingThunk = false, ForceReturnAdjustmentMangling = false;
    CharUnits ThisOffset = ComputeThisOffset(FinalOverrider);
    ThisAdjustmentOffset.NonVirtual =
        (ThisOffset - WhichVFPtr.FullOffsetInMDC).getQuantity();
    if ((OverriddenMD || FinalOverriderMD != MD) &&
        WhichVFPtr.getVBaseWithVPtr())
      CalculateVtordispAdjustment(FinalOverrider, ThisOffset,
                                  ThisAdjustmentOffset);

=======

    ThisAdjustment ThisAdjustmentOffset;
    bool ReturnAdjustingThunk = false, ForceReturnAdjustmentMangling = false;
    CharUnits ThisOffset = ComputeThisOffset(FinalOverrider);
    ThisAdjustmentOffset.NonVirtual =
        (ThisOffset - WhichVFPtr.FullOffsetInMDC).getQuantity();
    if ((OverriddenMD || FinalOverriderMD != MD) &&
        WhichVFPtr.getVBaseWithVPtr())
      CalculateVtordispAdjustment(FinalOverrider, ThisOffset,
                                  ThisAdjustmentOffset);

    unsigned VBIndex =
        LastVBase ? VTables.getVBTableIndex(MostDerivedClass, LastVBase) : 0;

>>>>>>> b2b84690
    if (OverriddenMD) {
      // If MD overrides anything in this vftable, we need to update the
      // entries.
      MethodInfoMapTy::iterator OverriddenMDIterator =
          MethodInfoMap.find(OverriddenMD);

      // If the overridden method went to a different vftable, skip it.
      if (OverriddenMDIterator == MethodInfoMap.end())
        continue;

      MethodInfo &OverriddenMethodInfo = OverriddenMDIterator->second;

<<<<<<< HEAD
      // Let's check if the overrider requires any return adjustments.
      // We must create a new slot if the MD's return type is not trivially
      // convertible to the OverriddenMD's one.
      // Once a chain of method overrides adds a return adjusting vftable slot,
      // all subsequent overrides will also use an extra method slot.
      ReturnAdjustingThunk = !ComputeReturnAdjustmentBaseOffset(
                                  Context, MD, OverriddenMD).isEmpty() ||
                             OverriddenMethodInfo.UsesExtraSlot;

=======
      VBIndex = OverriddenMethodInfo.VBTableIndex;

      // Let's check if the overrider requires any return adjustments.
      // We must create a new slot if the MD's return type is not trivially
      // convertible to the OverriddenMD's one.
      // Once a chain of method overrides adds a return adjusting vftable slot,
      // all subsequent overrides will also use an extra method slot.
      ReturnAdjustingThunk = !ComputeReturnAdjustmentBaseOffset(
                                  Context, MD, OverriddenMD).isEmpty() ||
                             OverriddenMethodInfo.UsesExtraSlot;

>>>>>>> b2b84690
      if (!ReturnAdjustingThunk) {
        // No return adjustment needed - just replace the overridden method info
        // with the current info.
        MethodInfo MI(VBIndex, OverriddenMethodInfo.VFTableIndex);
        MethodInfoMap.erase(OverriddenMDIterator);

        assert(!MethodInfoMap.count(MD) &&
               "Should not have method info for this method yet!");
        MethodInfoMap.insert(std::make_pair(MD, MI));
        continue;
      }

      // In case we need a return adjustment, we'll add a new slot for
<<<<<<< HEAD
      // the overrider. Mark the overriden method as shadowed by the new slot.
=======
      // the overrider. Mark the overridden method as shadowed by the new slot.
>>>>>>> b2b84690
      OverriddenMethodInfo.Shadowed = true;

      // Force a special name mangling for a return-adjusting thunk
      // unless the method is the final overrider without this adjustment.
      ForceReturnAdjustmentMangling =
          !(MD == FinalOverriderMD && ThisAdjustmentOffset.isEmpty());
    } else if (Base.getBaseOffset() != WhichVFPtr.FullOffsetInMDC ||
               MD->size_overridden_methods()) {
      // Skip methods that don't belong to the vftable of the current class,
      // e.g. each method that wasn't seen in any of the visited sub-bases
      // but overrides multiple methods of other sub-bases.
      continue;
    }

    // If we got here, MD is a method not seen in any of the sub-bases or
    // it requires return adjustment. Insert the method info for this method.
<<<<<<< HEAD
    unsigned VBIndex =
        LastVBase ? VTables.getVBTableIndex(MostDerivedClass, LastVBase) : 0;
=======
>>>>>>> b2b84690
    MethodInfo MI(VBIndex,
                  HasRTTIComponent ? Components.size() - 1 : Components.size(),
                  ReturnAdjustingThunk);

    assert(!MethodInfoMap.count(MD) &&
           "Should not have method info for this method yet!");
    MethodInfoMap.insert(std::make_pair(MD, MI));

    // Check if this overrider needs a return adjustment.
    // We don't want to do this for pure virtual member functions.
    BaseOffset ReturnAdjustmentOffset;
    ReturnAdjustment ReturnAdjustment;
    if (!FinalOverriderMD->isPure()) {
      ReturnAdjustmentOffset =
          ComputeReturnAdjustmentBaseOffset(Context, FinalOverriderMD, MD);
    }
    if (!ReturnAdjustmentOffset.isEmpty()) {
      ForceReturnAdjustmentMangling = true;
      ReturnAdjustment.NonVirtual =
          ReturnAdjustmentOffset.NonVirtualOffset.getQuantity();
      if (ReturnAdjustmentOffset.VirtualBase) {
        const ASTRecordLayout &DerivedLayout =
            Context.getASTRecordLayout(ReturnAdjustmentOffset.DerivedClass);
        ReturnAdjustment.Virtual.Microsoft.VBPtrOffset =
            DerivedLayout.getVBPtrOffset().getQuantity();
        ReturnAdjustment.Virtual.Microsoft.VBIndex =
            VTables.getVBTableIndex(ReturnAdjustmentOffset.DerivedClass,
                                    ReturnAdjustmentOffset.VirtualBase);
      }
    }

    AddMethod(FinalOverriderMD,
              ThunkInfo(ThisAdjustmentOffset, ReturnAdjustment,
                        ForceReturnAdjustmentMangling ? MD : nullptr));
  }
}

static void PrintBasePath(const VPtrInfo::BasePath &Path, raw_ostream &Out) {
  for (const CXXRecordDecl *Elem :
       llvm::make_range(Path.rbegin(), Path.rend())) {
    Out << "'";
    Elem->printQualifiedName(Out);
    Out << "' in ";
  }
}

static void dumpMicrosoftThunkAdjustment(const ThunkInfo &TI, raw_ostream &Out,
                                         bool ContinueFirstLine) {
  const ReturnAdjustment &R = TI.Return;
  bool Multiline = false;
  const char *LinePrefix = "\n       ";
  if (!R.isEmpty() || TI.Method) {
    if (!ContinueFirstLine)
      Out << LinePrefix;
    Out << "[return adjustment (to type '"
        << TI.Method->getReturnType().getCanonicalType().getAsString()
        << "'): ";
    if (R.Virtual.Microsoft.VBPtrOffset)
      Out << "vbptr at offset " << R.Virtual.Microsoft.VBPtrOffset << ", ";
    if (R.Virtual.Microsoft.VBIndex)
      Out << "vbase #" << R.Virtual.Microsoft.VBIndex << ", ";
    Out << R.NonVirtual << " non-virtual]";
    Multiline = true;
  }

  const ThisAdjustment &T = TI.This;
  if (!T.isEmpty()) {
    if (Multiline || !ContinueFirstLine)
      Out << LinePrefix;
    Out << "[this adjustment: ";
    if (!TI.This.Virtual.isEmpty()) {
      assert(T.Virtual.Microsoft.VtordispOffset < 0);
      Out << "vtordisp at " << T.Virtual.Microsoft.VtordispOffset << ", ";
      if (T.Virtual.Microsoft.VBPtrOffset) {
        Out << "vbptr at " << T.Virtual.Microsoft.VBPtrOffset
            << " to the left,";
        assert(T.Virtual.Microsoft.VBOffsetOffset > 0);
        Out << LinePrefix << " vboffset at "
            << T.Virtual.Microsoft.VBOffsetOffset << " in the vbtable, ";
      }
    }
    Out << T.NonVirtual << " non-virtual]";
  }
}

void VFTableBuilder::dumpLayout(raw_ostream &Out) {
  Out << "VFTable for ";
  PrintBasePath(WhichVFPtr.PathToIntroducingObject, Out);
  Out << "'";
  MostDerivedClass->printQualifiedName(Out);
  Out << "' (" << Components.size()
      << (Components.size() == 1 ? " entry" : " entries") << ").\n";

  for (unsigned I = 0, E = Components.size(); I != E; ++I) {
    Out << llvm::format("%4d | ", I);

    const VTableComponent &Component = Components[I];

    // Dump the component.
    switch (Component.getKind()) {
    case VTableComponent::CK_RTTI:
      Component.getRTTIDecl()->printQualifiedName(Out);
      Out << " RTTI";
      break;

    case VTableComponent::CK_FunctionPointer: {
      const CXXMethodDecl *MD = Component.getFunctionDecl();

      // FIXME: Figure out how to print the real thunk type, since they can
      // differ in the return type.
      std::string Str = PredefinedExpr::ComputeName(
          PredefinedExpr::PrettyFunctionNoVirtual, MD);
      Out << Str;
      if (MD->isPure())
        Out << " [pure]";

      if (MD->isDeleted())
        Out << " [deleted]";

      ThunkInfo Thunk = VTableThunks.lookup(I);
      if (!Thunk.isEmpty())
        dumpMicrosoftThunkAdjustment(Thunk, Out, /*ContinueFirstLine=*/false);

      break;
    }

    case VTableComponent::CK_DeletingDtorPointer: {
      const CXXDestructorDecl *DD = Component.getDestructorDecl();

      DD->printQualifiedName(Out);
      Out << "() [scalar deleting]";

      if (DD->isPure())
        Out << " [pure]";

      ThunkInfo Thunk = VTableThunks.lookup(I);
      if (!Thunk.isEmpty()) {
        assert(Thunk.Return.isEmpty() &&
               "No return adjustment needed for destructors!");
        dumpMicrosoftThunkAdjustment(Thunk, Out, /*ContinueFirstLine=*/false);
      }

      break;
    }

    default:
      DiagnosticsEngine &Diags = Context.getDiagnostics();
      unsigned DiagID = Diags.getCustomDiagID(
          DiagnosticsEngine::Error,
          "Unexpected vftable component type %0 for component number %1");
      Diags.Report(MostDerivedClass->getLocation(), DiagID)
          << I << Component.getKind();
    }

    Out << '\n';
  }

  Out << '\n';

  if (!Thunks.empty()) {
    // We store the method names in a map to get a stable order.
    std::map<std::string, const CXXMethodDecl *> MethodNamesAndDecls;

    for (const auto &I : Thunks) {
      const CXXMethodDecl *MD = I.first;
      std::string MethodName = PredefinedExpr::ComputeName(
          PredefinedExpr::PrettyFunctionNoVirtual, MD);

      MethodNamesAndDecls.insert(std::make_pair(MethodName, MD));
    }

    for (const auto &MethodNameAndDecl : MethodNamesAndDecls) {
      const std::string &MethodName = MethodNameAndDecl.first;
      const CXXMethodDecl *MD = MethodNameAndDecl.second;

      ThunkInfoVectorTy ThunksVector = Thunks[MD];
      std::stable_sort(ThunksVector.begin(), ThunksVector.end(),
                       [](const ThunkInfo &LHS, const ThunkInfo &RHS) {
        // Keep different thunks with the same adjustments in the order they
        // were put into the vector.
        return std::tie(LHS.This, LHS.Return) < std::tie(RHS.This, RHS.Return);
      });

      Out << "Thunks for '" << MethodName << "' (" << ThunksVector.size();
      Out << (ThunksVector.size() == 1 ? " entry" : " entries") << ").\n";

      for (unsigned I = 0, E = ThunksVector.size(); I != E; ++I) {
        const ThunkInfo &Thunk = ThunksVector[I];

        Out << llvm::format("%4d | ", I);
        dumpMicrosoftThunkAdjustment(Thunk, Out, /*ContinueFirstLine=*/true);
        Out << '\n';
      }

      Out << '\n';
    }
  }

  Out.flush();
}

static bool setsIntersect(const llvm::SmallPtrSet<const CXXRecordDecl *, 4> &A,
                          ArrayRef<const CXXRecordDecl *> B) {
  for (const CXXRecordDecl *Decl : B) {
    if (A.count(Decl))
      return true;
  }
  return false;
}

static bool rebucketPaths(VPtrInfoVector &Paths);

/// Produces MSVC-compatible vbtable data.  The symbols produced by this
/// algorithm match those produced by MSVC 2012 and newer, which is different
/// from MSVC 2010.
///
/// MSVC 2012 appears to minimize the vbtable names using the following
/// algorithm.  First, walk the class hierarchy in the usual order, depth first,
/// left to right, to find all of the subobjects which contain a vbptr field.
/// Visiting each class node yields a list of inheritance paths to vbptrs.  Each
/// record with a vbptr creates an initially empty path.
///
/// To combine paths from child nodes, the paths are compared to check for
/// ambiguity.  Paths are "ambiguous" if multiple paths have the same set of
/// components in the same order.  Each group of ambiguous paths is extended by
/// appending the class of the base from which it came.  If the current class
/// node produced an ambiguous path, its path is extended with the current class.
/// After extending paths, MSVC again checks for ambiguity, and extends any
/// ambiguous path which wasn't already extended.  Because each node yields an
/// unambiguous set of paths, MSVC doesn't need to extend any path more than once
/// to produce an unambiguous set of paths.
///
/// TODO: Presumably vftables use the same algorithm.
void MicrosoftVTableContext::computeVTablePaths(bool ForVBTables,
                                                const CXXRecordDecl *RD,
                                                VPtrInfoVector &Paths) {
  assert(Paths.empty());
  const ASTRecordLayout &Layout = Context.getASTRecordLayout(RD);

  // Base case: this subobject has its own vptr.
  if (ForVBTables ? Layout.hasOwnVBPtr() : Layout.hasOwnVFPtr())
    Paths.push_back(llvm::make_unique<VPtrInfo>(RD));

  // Recursive case: get all the vbtables from our bases and remove anything
  // that shares a virtual base.
  llvm::SmallPtrSet<const CXXRecordDecl*, 4> VBasesSeen;
  for (const auto &B : RD->bases()) {
    const CXXRecordDecl *Base = B.getType()->getAsCXXRecordDecl();
    if (B.isVirtual() && VBasesSeen.count(Base))
      continue;
<<<<<<< HEAD

    if (!Base->isDynamicClass())
      continue;

=======

    if (!Base->isDynamicClass())
      continue;

>>>>>>> b2b84690
    const VPtrInfoVector &BasePaths =
        ForVBTables ? enumerateVBTables(Base) : getVFPtrOffsets(Base);

    for (const std::unique_ptr<VPtrInfo> &BaseInfo : BasePaths) {
      // Don't include the path if it goes through a virtual base that we've
      // already included.
      if (setsIntersect(VBasesSeen, BaseInfo->ContainingVBases))
        continue;

      // Copy the path and adjust it as necessary.
      auto P = llvm::make_unique<VPtrInfo>(*BaseInfo);

      // We mangle Base into the path if the path would've been ambiguous and it
      // wasn't already extended with Base.
      if (P->MangledPath.empty() || P->MangledPath.back() != Base)
        P->NextBaseToMangle = Base;

      // Keep track of which vtable the derived class is going to extend with
      // new methods or bases.  We append to either the vftable of our primary
      // base, or the first non-virtual base that has a vbtable.
      if (P->ObjectWithVPtr == Base &&
          Base == (ForVBTables ? Layout.getBaseSharingVBPtr()
                               : Layout.getPrimaryBase()))
        P->ObjectWithVPtr = RD;

      // Keep track of the full adjustment from the MDC to this vtable.  The
      // adjustment is captured by an optional vbase and a non-virtual offset.
      if (B.isVirtual())
        P->ContainingVBases.push_back(Base);
      else if (P->ContainingVBases.empty())
        P->NonVirtualOffset += Layout.getBaseClassOffset(Base);

      // Update the full offset in the MDC.
      P->FullOffsetInMDC = P->NonVirtualOffset;
      if (const CXXRecordDecl *VB = P->getVBaseWithVPtr())
        P->FullOffsetInMDC += Layout.getVBaseClassOffset(VB);

      Paths.push_back(std::move(P));
    }

    if (B.isVirtual())
      VBasesSeen.insert(Base);

    // After visiting any direct base, we've transitively visited all of its
    // morally virtual bases.
    for (const auto &VB : Base->vbases())
      VBasesSeen.insert(VB.getType()->getAsCXXRecordDecl());
  }

  // Sort the paths into buckets, and if any of them are ambiguous, extend all
  // paths in ambiguous buckets.
  bool Changed = true;
  while (Changed)
    Changed = rebucketPaths(Paths);
}

static bool extendPath(VPtrInfo &P) {
  if (P.NextBaseToMangle) {
    P.MangledPath.push_back(P.NextBaseToMangle);
    P.NextBaseToMangle = nullptr;// Prevent the path from being extended twice.
    return true;
  }
  return false;
}

static bool rebucketPaths(VPtrInfoVector &Paths) {
  // What we're essentially doing here is bucketing together ambiguous paths.
  // Any bucket with more than one path in it gets extended by NextBase, which
  // is usually the direct base of the inherited the vbptr.  This code uses a
  // sorted vector to implement a multiset to form the buckets.  Note that the
  // ordering is based on pointers, but it doesn't change our output order.  The
  // current algorithm is designed to match MSVC 2012's names.
  llvm::SmallVector<std::reference_wrapper<VPtrInfo>, 2> PathsSorted;
  PathsSorted.reserve(Paths.size());
  for (auto& P : Paths)
    PathsSorted.push_back(*P);
<<<<<<< HEAD
  std::sort(PathsSorted.begin(), PathsSorted.end(),
            [](const VPtrInfo &LHS, const VPtrInfo &RHS) {
=======
  llvm::sort(PathsSorted.begin(), PathsSorted.end(),
             [](const VPtrInfo &LHS, const VPtrInfo &RHS) {
>>>>>>> b2b84690
    return LHS.MangledPath < RHS.MangledPath;
  });
  bool Changed = false;
  for (size_t I = 0, E = PathsSorted.size(); I != E;) {
    // Scan forward to find the end of the bucket.
    size_t BucketStart = I;
    do {
      ++I;
    } while (I != E &&
             PathsSorted[BucketStart].get().MangledPath ==
                 PathsSorted[I].get().MangledPath);

    // If this bucket has multiple paths, extend them all.
    if (I - BucketStart > 1) {
      for (size_t II = BucketStart; II != I; ++II)
        Changed |= extendPath(PathsSorted[II]);
      assert(Changed && "no paths were extended to fix ambiguity");
    }
  }
  return Changed;
}

MicrosoftVTableContext::~MicrosoftVTableContext() {}

namespace {
typedef llvm::SetVector<BaseSubobject, std::vector<BaseSubobject>,
                        llvm::DenseSet<BaseSubobject>> FullPathTy;
}

// This recursive function finds all paths from a subobject centered at
// (RD, Offset) to the subobject located at IntroducingObject.
static void findPathsToSubobject(ASTContext &Context,
                                 const ASTRecordLayout &MostDerivedLayout,
                                 const CXXRecordDecl *RD, CharUnits Offset,
                                 BaseSubobject IntroducingObject,
                                 FullPathTy &FullPath,
                                 std::list<FullPathTy> &Paths) {
  if (BaseSubobject(RD, Offset) == IntroducingObject) {
    Paths.push_back(FullPath);
    return;
  }

  const ASTRecordLayout &Layout = Context.getASTRecordLayout(RD);

  for (const CXXBaseSpecifier &BS : RD->bases()) {
    const CXXRecordDecl *Base = BS.getType()->getAsCXXRecordDecl();
    CharUnits NewOffset = BS.isVirtual()
                              ? MostDerivedLayout.getVBaseClassOffset(Base)
                              : Offset + Layout.getBaseClassOffset(Base);
    FullPath.insert(BaseSubobject(Base, NewOffset));
    findPathsToSubobject(Context, MostDerivedLayout, Base, NewOffset,
                         IntroducingObject, FullPath, Paths);
    FullPath.pop_back();
  }
}

// Return the paths which are not subsets of other paths.
static void removeRedundantPaths(std::list<FullPathTy> &FullPaths) {
  FullPaths.remove_if([&](const FullPathTy &SpecificPath) {
    for (const FullPathTy &OtherPath : FullPaths) {
      if (&SpecificPath == &OtherPath)
        continue;
      if (std::all_of(SpecificPath.begin(), SpecificPath.end(),
                      [&](const BaseSubobject &BSO) {
                        return OtherPath.count(BSO) != 0;
                      })) {
        return true;
      }
    }
    return false;
  });
}
<<<<<<< HEAD

static CharUnits getOffsetOfFullPath(ASTContext &Context,
                                     const CXXRecordDecl *RD,
                                     const FullPathTy &FullPath) {
  const ASTRecordLayout &MostDerivedLayout =
      Context.getASTRecordLayout(RD);
  CharUnits Offset = CharUnits::fromQuantity(-1);
  for (const BaseSubobject &BSO : FullPath) {
    const CXXRecordDecl *Base = BSO.getBase();
    // The first entry in the path is always the most derived record, skip it.
    if (Base == RD) {
      assert(Offset.getQuantity() == -1);
      Offset = CharUnits::Zero();
      continue;
    }
    assert(Offset.getQuantity() != -1);
    const ASTRecordLayout &Layout = Context.getASTRecordLayout(RD);
    // While we know which base has to be traversed, we don't know if that base
    // was a virtual base.
    const CXXBaseSpecifier *BaseBS = std::find_if(
        RD->bases_begin(), RD->bases_end(), [&](const CXXBaseSpecifier &BS) {
          return BS.getType()->getAsCXXRecordDecl() == Base;
        });
    Offset = BaseBS->isVirtual() ? MostDerivedLayout.getVBaseClassOffset(Base)
                                 : Offset + Layout.getBaseClassOffset(Base);
    RD = Base;
  }
  return Offset;
}

=======

static CharUnits getOffsetOfFullPath(ASTContext &Context,
                                     const CXXRecordDecl *RD,
                                     const FullPathTy &FullPath) {
  const ASTRecordLayout &MostDerivedLayout =
      Context.getASTRecordLayout(RD);
  CharUnits Offset = CharUnits::fromQuantity(-1);
  for (const BaseSubobject &BSO : FullPath) {
    const CXXRecordDecl *Base = BSO.getBase();
    // The first entry in the path is always the most derived record, skip it.
    if (Base == RD) {
      assert(Offset.getQuantity() == -1);
      Offset = CharUnits::Zero();
      continue;
    }
    assert(Offset.getQuantity() != -1);
    const ASTRecordLayout &Layout = Context.getASTRecordLayout(RD);
    // While we know which base has to be traversed, we don't know if that base
    // was a virtual base.
    const CXXBaseSpecifier *BaseBS = std::find_if(
        RD->bases_begin(), RD->bases_end(), [&](const CXXBaseSpecifier &BS) {
          return BS.getType()->getAsCXXRecordDecl() == Base;
        });
    Offset = BaseBS->isVirtual() ? MostDerivedLayout.getVBaseClassOffset(Base)
                                 : Offset + Layout.getBaseClassOffset(Base);
    RD = Base;
  }
  return Offset;
}

>>>>>>> b2b84690
// We want to select the path which introduces the most covariant overrides.  If
// two paths introduce overrides which the other path doesn't contain, issue a
// diagnostic.
static const FullPathTy *selectBestPath(ASTContext &Context,
                                        const CXXRecordDecl *RD,
                                        const VPtrInfo &Info,
                                        std::list<FullPathTy> &FullPaths) {
  // Handle some easy cases first.
  if (FullPaths.empty())
    return nullptr;
  if (FullPaths.size() == 1)
    return &FullPaths.front();

  const FullPathTy *BestPath = nullptr;
  typedef std::set<const CXXMethodDecl *> OverriderSetTy;
  OverriderSetTy LastOverrides;
  for (const FullPathTy &SpecificPath : FullPaths) {
    assert(!SpecificPath.empty());
    OverriderSetTy CurrentOverrides;
    const CXXRecordDecl *TopLevelRD = SpecificPath.begin()->getBase();
    // Find the distance from the start of the path to the subobject with the
    // VPtr.
    CharUnits BaseOffset =
        getOffsetOfFullPath(Context, TopLevelRD, SpecificPath);
    FinalOverriders Overriders(TopLevelRD, CharUnits::Zero(), TopLevelRD);
    for (const CXXMethodDecl *MD : Info.IntroducingObject->methods()) {
      if (!MD->isVirtual())
        continue;
      FinalOverriders::OverriderInfo OI =
          Overriders.getOverrider(MD->getCanonicalDecl(), BaseOffset);
      const CXXMethodDecl *OverridingMethod = OI.Method;
      // Only overriders which have a return adjustment introduce problematic
      // thunks.
      if (ComputeReturnAdjustmentBaseOffset(Context, OverridingMethod, MD)
              .isEmpty())
        continue;
      // It's possible that the overrider isn't in this path.  If so, skip it
      // because this path didn't introduce it.
      const CXXRecordDecl *OverridingParent = OverridingMethod->getParent();
      if (std::none_of(SpecificPath.begin(), SpecificPath.end(),
                       [&](const BaseSubobject &BSO) {
                         return BSO.getBase() == OverridingParent;
                       }))
        continue;
      CurrentOverrides.insert(OverridingMethod);
    }
    OverriderSetTy NewOverrides =
        llvm::set_difference(CurrentOverrides, LastOverrides);
    if (NewOverrides.empty())
      continue;
    OverriderSetTy MissingOverrides =
        llvm::set_difference(LastOverrides, CurrentOverrides);
    if (MissingOverrides.empty()) {
      // This path is a strict improvement over the last path, let's use it.
      BestPath = &SpecificPath;
      std::swap(CurrentOverrides, LastOverrides);
    } else {
      // This path introduces an overrider with a conflicting covariant thunk.
      DiagnosticsEngine &Diags = Context.getDiagnostics();
      const CXXMethodDecl *CovariantMD = *NewOverrides.begin();
      const CXXMethodDecl *ConflictMD = *MissingOverrides.begin();
      Diags.Report(RD->getLocation(), diag::err_vftable_ambiguous_component)
          << RD;
      Diags.Report(CovariantMD->getLocation(), diag::note_covariant_thunk)
          << CovariantMD;
      Diags.Report(ConflictMD->getLocation(), diag::note_covariant_thunk)
          << ConflictMD;
    }
  }
  // Go with the path that introduced the most covariant overrides.  If there is
  // no such path, pick the first path.
  return BestPath ? BestPath : &FullPaths.front();
}

static void computeFullPathsForVFTables(ASTContext &Context,
                                        const CXXRecordDecl *RD,
                                        VPtrInfoVector &Paths) {
  const ASTRecordLayout &MostDerivedLayout = Context.getASTRecordLayout(RD);
  FullPathTy FullPath;
  std::list<FullPathTy> FullPaths;
  for (const std::unique_ptr<VPtrInfo>& Info : Paths) {
    findPathsToSubobject(
        Context, MostDerivedLayout, RD, CharUnits::Zero(),
        BaseSubobject(Info->IntroducingObject, Info->FullOffsetInMDC), FullPath,
        FullPaths);
    FullPath.clear();
    removeRedundantPaths(FullPaths);
    Info->PathToIntroducingObject.clear();
    if (const FullPathTy *BestPath =
            selectBestPath(Context, RD, *Info, FullPaths))
      for (const BaseSubobject &BSO : *BestPath)
        Info->PathToIntroducingObject.push_back(BSO.getBase());
    FullPaths.clear();
  }
}

static bool vfptrIsEarlierInMDC(const ASTRecordLayout &Layout,
                                const MethodVFTableLocation &LHS,
                                const MethodVFTableLocation &RHS) {
  CharUnits L = LHS.VFPtrOffset;
  CharUnits R = RHS.VFPtrOffset;
  if (LHS.VBase)
    L += Layout.getVBaseClassOffset(LHS.VBase);
  if (RHS.VBase)
    R += Layout.getVBaseClassOffset(RHS.VBase);
  return L < R;
}

void MicrosoftVTableContext::computeVTableRelatedInformation(
    const CXXRecordDecl *RD) {
  assert(RD->isDynamicClass());

  // Check if we've computed this information before.
  if (VFPtrLocations.count(RD))
    return;

  const VTableLayout::AddressPointsMapTy EmptyAddressPointsMap;

  {
<<<<<<< HEAD
    VPtrInfoVector VFPtrs;
    computeVTablePaths(/*ForVBTables=*/false, RD, VFPtrs);
    computeFullPathsForVFTables(Context, RD, VFPtrs);
=======
    auto VFPtrs = llvm::make_unique<VPtrInfoVector>();
    computeVTablePaths(/*ForVBTables=*/false, RD, *VFPtrs);
    computeFullPathsForVFTables(Context, RD, *VFPtrs);
>>>>>>> b2b84690
    VFPtrLocations[RD] = std::move(VFPtrs);
  }

  MethodVFTableLocationsTy NewMethodLocations;
<<<<<<< HEAD
  for (const std::unique_ptr<VPtrInfo> &VFPtr : VFPtrLocations[RD]) {
=======
  for (const std::unique_ptr<VPtrInfo> &VFPtr : *VFPtrLocations[RD]) {
>>>>>>> b2b84690
    VFTableBuilder Builder(*this, RD, *VFPtr);

    VFTableIdTy id(RD, VFPtr->FullOffsetInMDC);
    assert(VFTableLayouts.count(id) == 0);
    SmallVector<VTableLayout::VTableThunkTy, 1> VTableThunks(
        Builder.vtable_thunks_begin(), Builder.vtable_thunks_end());
    VFTableLayouts[id] = llvm::make_unique<VTableLayout>(
        ArrayRef<size_t>{0}, Builder.vtable_components(), VTableThunks,
        EmptyAddressPointsMap);
    Thunks.insert(Builder.thunks_begin(), Builder.thunks_end());

<<<<<<< HEAD
    for (const auto &Loc : Builder.vtable_locations()) {
      GlobalDecl GD = Loc.first;
      MethodVFTableLocation NewLoc = Loc.second;
      auto M = NewMethodLocations.find(GD);
      if (M == NewMethodLocations.end() || NewLoc < M->second)
        NewMethodLocations[GD] = NewLoc;
=======
    const ASTRecordLayout &Layout = Context.getASTRecordLayout(RD);
    for (const auto &Loc : Builder.vtable_locations()) {
      auto Insert = NewMethodLocations.insert(Loc);
      if (!Insert.second) {
        const MethodVFTableLocation &NewLoc = Loc.second;
        MethodVFTableLocation &OldLoc = Insert.first->second;
        if (vfptrIsEarlierInMDC(Layout, NewLoc, OldLoc))
          OldLoc = NewLoc;
      }
>>>>>>> b2b84690
    }
  }

  MethodVFTableLocations.insert(NewMethodLocations.begin(),
                                NewMethodLocations.end());
  if (Context.getLangOpts().DumpVTableLayouts)
    dumpMethodLocations(RD, NewMethodLocations, llvm::outs());
}

void MicrosoftVTableContext::dumpMethodLocations(
    const CXXRecordDecl *RD, const MethodVFTableLocationsTy &NewMethods,
    raw_ostream &Out) {
  // Compute the vtable indices for all the member functions.
  // Store them in a map keyed by the location so we'll get a sorted table.
  std::map<MethodVFTableLocation, std::string> IndicesMap;
  bool HasNonzeroOffset = false;

  for (const auto &I : NewMethods) {
    const CXXMethodDecl *MD = cast<const CXXMethodDecl>(I.first.getDecl());
    assert(MD->isVirtual());

    std::string MethodName = PredefinedExpr::ComputeName(
        PredefinedExpr::PrettyFunctionNoVirtual, MD);

    if (isa<CXXDestructorDecl>(MD)) {
      IndicesMap[I.second] = MethodName + " [scalar deleting]";
    } else {
      IndicesMap[I.second] = MethodName;
    }

    if (!I.second.VFPtrOffset.isZero() || I.second.VBTableIndex != 0)
      HasNonzeroOffset = true;
  }

  // Print the vtable indices for all the member functions.
  if (!IndicesMap.empty()) {
    Out << "VFTable indices for ";
    Out << "'";
    RD->printQualifiedName(Out);
    Out << "' (" << IndicesMap.size()
        << (IndicesMap.size() == 1 ? " entry" : " entries") << ").\n";

    CharUnits LastVFPtrOffset = CharUnits::fromQuantity(-1);
    uint64_t LastVBIndex = 0;
    for (const auto &I : IndicesMap) {
      CharUnits VFPtrOffset = I.first.VFPtrOffset;
      uint64_t VBIndex = I.first.VBTableIndex;
      if (HasNonzeroOffset &&
          (VFPtrOffset != LastVFPtrOffset || VBIndex != LastVBIndex)) {
        assert(VBIndex > LastVBIndex || VFPtrOffset > LastVFPtrOffset);
        Out << " -- accessible via ";
        if (VBIndex)
          Out << "vbtable index " << VBIndex << ", ";
        Out << "vfptr at offset " << VFPtrOffset.getQuantity() << " --\n";
        LastVFPtrOffset = VFPtrOffset;
        LastVBIndex = VBIndex;
      }

      uint64_t VTableIndex = I.first.Index;
      const std::string &MethodName = I.second;
      Out << llvm::format("%4" PRIu64 " | ", VTableIndex) << MethodName << '\n';
    }
    Out << '\n';
  }

  Out.flush();
}

const VirtualBaseInfo &MicrosoftVTableContext::computeVBTableRelatedInformation(
    const CXXRecordDecl *RD) {
  VirtualBaseInfo *VBI;

  {
    // Get or create a VBI for RD.  Don't hold a reference to the DenseMap cell,
    // as it may be modified and rehashed under us.
    std::unique_ptr<VirtualBaseInfo> &Entry = VBaseInfo[RD];
    if (Entry)
      return *Entry;
    Entry = llvm::make_unique<VirtualBaseInfo>();
    VBI = Entry.get();
  }

  computeVTablePaths(/*ForVBTables=*/true, RD, VBI->VBPtrPaths);

  // First, see if the Derived class shared the vbptr with a non-virtual base.
  const ASTRecordLayout &Layout = Context.getASTRecordLayout(RD);
  if (const CXXRecordDecl *VBPtrBase = Layout.getBaseSharingVBPtr()) {
    // If the Derived class shares the vbptr with a non-virtual base, the shared
    // virtual bases come first so that the layout is the same.
    const VirtualBaseInfo &BaseInfo =
        computeVBTableRelatedInformation(VBPtrBase);
    VBI->VBTableIndices.insert(BaseInfo.VBTableIndices.begin(),
                               BaseInfo.VBTableIndices.end());
  }

  // New vbases are added to the end of the vbtable.
  // Skip the self entry and vbases visited in the non-virtual base, if any.
  unsigned VBTableIndex = 1 + VBI->VBTableIndices.size();
  for (const auto &VB : RD->vbases()) {
    const CXXRecordDecl *CurVBase = VB.getType()->getAsCXXRecordDecl();
    if (!VBI->VBTableIndices.count(CurVBase))
      VBI->VBTableIndices[CurVBase] = VBTableIndex++;
  }

  return *VBI;
}

unsigned MicrosoftVTableContext::getVBTableIndex(const CXXRecordDecl *Derived,
                                                 const CXXRecordDecl *VBase) {
  const VirtualBaseInfo &VBInfo = computeVBTableRelatedInformation(Derived);
  assert(VBInfo.VBTableIndices.count(VBase));
  return VBInfo.VBTableIndices.find(VBase)->second;
<<<<<<< HEAD
}

const VPtrInfoVector &
MicrosoftVTableContext::enumerateVBTables(const CXXRecordDecl *RD) {
  return computeVBTableRelatedInformation(RD).VBPtrPaths;
}

const VPtrInfoVector &
=======
}

const VPtrInfoVector &
MicrosoftVTableContext::enumerateVBTables(const CXXRecordDecl *RD) {
  return computeVBTableRelatedInformation(RD).VBPtrPaths;
}

const VPtrInfoVector &
>>>>>>> b2b84690
MicrosoftVTableContext::getVFPtrOffsets(const CXXRecordDecl *RD) {
  computeVTableRelatedInformation(RD);

  assert(VFPtrLocations.count(RD) && "Couldn't find vfptr locations");
  return *VFPtrLocations[RD];
}

const VTableLayout &
MicrosoftVTableContext::getVFTableLayout(const CXXRecordDecl *RD,
                                         CharUnits VFPtrOffset) {
  computeVTableRelatedInformation(RD);

  VFTableIdTy id(RD, VFPtrOffset);
  assert(VFTableLayouts.count(id) && "Couldn't find a VFTable at this offset");
  return *VFTableLayouts[id];
}

MethodVFTableLocation
MicrosoftVTableContext::getMethodVFTableLocation(GlobalDecl GD) {
  assert(cast<CXXMethodDecl>(GD.getDecl())->isVirtual() &&
         "Only use this method for virtual methods or dtors");
  if (isa<CXXDestructorDecl>(GD.getDecl()))
    assert(GD.getDtorType() == Dtor_Deleting);

  GD = GD.getCanonicalDecl();

  MethodVFTableLocationsTy::iterator I = MethodVFTableLocations.find(GD);
  if (I != MethodVFTableLocations.end())
    return I->second;

  const CXXRecordDecl *RD = cast<CXXMethodDecl>(GD.getDecl())->getParent();

  computeVTableRelatedInformation(RD);

  I = MethodVFTableLocations.find(GD);
  assert(I != MethodVFTableLocations.end() && "Did not find index!");
  return I->second;
}<|MERGE_RESOLUTION|>--- conflicted
+++ resolved
@@ -1079,13 +1079,7 @@
 visitAllOverriddenMethods(const CXXMethodDecl *MD, VisitorTy &Visitor) {
   assert(MD->isVirtual() && "Method is not virtual!");
 
-<<<<<<< HEAD
-  for (CXXMethodDecl::method_iterator I = MD->begin_overridden_methods(),
-       E = MD->end_overridden_methods(); I != E; ++I) {
-    const CXXMethodDecl *OverriddenMD = *I;
-=======
   for (const CXXMethodDecl *OverriddenMD : MD->overridden_methods()) {
->>>>>>> b2b84690
     if (!Visitor(OverriddenMD))
       continue;
     visitAllOverriddenMethods(OverriddenMD, Visitor);
@@ -2111,13 +2105,8 @@
       const CXXMethodDecl *MD = I.second;
 
       ThunkInfoVectorTy ThunksVector = Thunks[MD];
-<<<<<<< HEAD
-      std::sort(ThunksVector.begin(), ThunksVector.end(),
-                [](const ThunkInfo &LHS, const ThunkInfo &RHS) {
-=======
       llvm::sort(ThunksVector.begin(), ThunksVector.end(),
                  [](const ThunkInfo &LHS, const ThunkInfo &RHS) {
->>>>>>> b2b84690
         assert(LHS.Method == nullptr && RHS.Method == nullptr);
         return std::tie(LHS.This, LHS.Return) < std::tie(RHS.This, RHS.Return);
       });
@@ -2217,15 +2206,9 @@
   else
     this->VTableIndices = OwningArrayRef<size_t>(VTableIndices);
 
-<<<<<<< HEAD
-  std::sort(this->VTableThunks.begin(), this->VTableThunks.end(),
-            [](const VTableLayout::VTableThunkTy &LHS,
-               const VTableLayout::VTableThunkTy &RHS) {
-=======
   llvm::sort(this->VTableThunks.begin(), this->VTableThunks.end(),
              [](const VTableLayout::VTableThunkTy &LHS,
                 const VTableLayout::VTableThunkTy &RHS) {
->>>>>>> b2b84690
               assert((LHS.first != RHS.first || LHS.second == RHS.second) &&
                      "Different thunks should have unique indices!");
               return LHS.first < RHS.first;
@@ -2414,11 +2397,7 @@
 
   MethodVFTableLocationsTy MethodVFTableLocations;
 
-<<<<<<< HEAD
-  /// \brief Does this class have an RTTI component?
-=======
   /// Does this class have an RTTI component?
->>>>>>> b2b84690
   bool HasRTTIComponent = false;
 
   /// MethodInfo - Contains information about a method in a vtable.
@@ -2525,11 +2504,8 @@
     for (const auto &I : MethodInfoMap) {
       const CXXMethodDecl *MD = I.first;
       const MethodInfo &MI = I.second;
-<<<<<<< HEAD
-=======
       assert(MD == MD->getCanonicalDecl());
 
->>>>>>> b2b84690
       // Skip the methods that the MostDerivedClass didn't override
       // and the entries shadowed by return adjusting thunks.
       if (MD->getParent() != MostDerivedClass || MI.Shadowed)
@@ -2972,7 +2948,6 @@
     const CXXMethodDecl *FinalOverriderMD = FinalOverrider.Method;
     const CXXMethodDecl *OverriddenMD =
         FindNearestOverriddenMethod(MD, VisitedBases);
-<<<<<<< HEAD
 
     ThisAdjustment ThisAdjustmentOffset;
     bool ReturnAdjustingThunk = false, ForceReturnAdjustmentMangling = false;
@@ -2984,22 +2959,9 @@
       CalculateVtordispAdjustment(FinalOverrider, ThisOffset,
                                   ThisAdjustmentOffset);
 
-=======
-
-    ThisAdjustment ThisAdjustmentOffset;
-    bool ReturnAdjustingThunk = false, ForceReturnAdjustmentMangling = false;
-    CharUnits ThisOffset = ComputeThisOffset(FinalOverrider);
-    ThisAdjustmentOffset.NonVirtual =
-        (ThisOffset - WhichVFPtr.FullOffsetInMDC).getQuantity();
-    if ((OverriddenMD || FinalOverriderMD != MD) &&
-        WhichVFPtr.getVBaseWithVPtr())
-      CalculateVtordispAdjustment(FinalOverrider, ThisOffset,
-                                  ThisAdjustmentOffset);
-
     unsigned VBIndex =
         LastVBase ? VTables.getVBTableIndex(MostDerivedClass, LastVBase) : 0;
 
->>>>>>> b2b84690
     if (OverriddenMD) {
       // If MD overrides anything in this vftable, we need to update the
       // entries.
@@ -3012,7 +2974,8 @@
 
       MethodInfo &OverriddenMethodInfo = OverriddenMDIterator->second;
 
-<<<<<<< HEAD
+      VBIndex = OverriddenMethodInfo.VBTableIndex;
+
       // Let's check if the overrider requires any return adjustments.
       // We must create a new slot if the MD's return type is not trivially
       // convertible to the OverriddenMD's one.
@@ -3022,19 +2985,6 @@
                                   Context, MD, OverriddenMD).isEmpty() ||
                              OverriddenMethodInfo.UsesExtraSlot;
 
-=======
-      VBIndex = OverriddenMethodInfo.VBTableIndex;
-
-      // Let's check if the overrider requires any return adjustments.
-      // We must create a new slot if the MD's return type is not trivially
-      // convertible to the OverriddenMD's one.
-      // Once a chain of method overrides adds a return adjusting vftable slot,
-      // all subsequent overrides will also use an extra method slot.
-      ReturnAdjustingThunk = !ComputeReturnAdjustmentBaseOffset(
-                                  Context, MD, OverriddenMD).isEmpty() ||
-                             OverriddenMethodInfo.UsesExtraSlot;
-
->>>>>>> b2b84690
       if (!ReturnAdjustingThunk) {
         // No return adjustment needed - just replace the overridden method info
         // with the current info.
@@ -3048,11 +2998,7 @@
       }
 
       // In case we need a return adjustment, we'll add a new slot for
-<<<<<<< HEAD
-      // the overrider. Mark the overriden method as shadowed by the new slot.
-=======
       // the overrider. Mark the overridden method as shadowed by the new slot.
->>>>>>> b2b84690
       OverriddenMethodInfo.Shadowed = true;
 
       // Force a special name mangling for a return-adjusting thunk
@@ -3069,11 +3015,6 @@
 
     // If we got here, MD is a method not seen in any of the sub-bases or
     // it requires return adjustment. Insert the method info for this method.
-<<<<<<< HEAD
-    unsigned VBIndex =
-        LastVBase ? VTables.getVBTableIndex(MostDerivedClass, LastVBase) : 0;
-=======
->>>>>>> b2b84690
     MethodInfo MI(VBIndex,
                   HasRTTIComponent ? Components.size() - 1 : Components.size(),
                   ReturnAdjustingThunk);
@@ -3324,17 +3265,10 @@
     const CXXRecordDecl *Base = B.getType()->getAsCXXRecordDecl();
     if (B.isVirtual() && VBasesSeen.count(Base))
       continue;
-<<<<<<< HEAD
 
     if (!Base->isDynamicClass())
       continue;
 
-=======
-
-    if (!Base->isDynamicClass())
-      continue;
-
->>>>>>> b2b84690
     const VPtrInfoVector &BasePaths =
         ForVBTables ? enumerateVBTables(Base) : getVFPtrOffsets(Base);
 
@@ -3411,13 +3345,8 @@
   PathsSorted.reserve(Paths.size());
   for (auto& P : Paths)
     PathsSorted.push_back(*P);
-<<<<<<< HEAD
-  std::sort(PathsSorted.begin(), PathsSorted.end(),
-            [](const VPtrInfo &LHS, const VPtrInfo &RHS) {
-=======
   llvm::sort(PathsSorted.begin(), PathsSorted.end(),
              [](const VPtrInfo &LHS, const VPtrInfo &RHS) {
->>>>>>> b2b84690
     return LHS.MangledPath < RHS.MangledPath;
   });
   bool Changed = false;
@@ -3490,7 +3419,6 @@
     return false;
   });
 }
-<<<<<<< HEAD
 
 static CharUnits getOffsetOfFullPath(ASTContext &Context,
                                      const CXXRecordDecl *RD,
@@ -3521,38 +3449,6 @@
   return Offset;
 }
 
-=======
-
-static CharUnits getOffsetOfFullPath(ASTContext &Context,
-                                     const CXXRecordDecl *RD,
-                                     const FullPathTy &FullPath) {
-  const ASTRecordLayout &MostDerivedLayout =
-      Context.getASTRecordLayout(RD);
-  CharUnits Offset = CharUnits::fromQuantity(-1);
-  for (const BaseSubobject &BSO : FullPath) {
-    const CXXRecordDecl *Base = BSO.getBase();
-    // The first entry in the path is always the most derived record, skip it.
-    if (Base == RD) {
-      assert(Offset.getQuantity() == -1);
-      Offset = CharUnits::Zero();
-      continue;
-    }
-    assert(Offset.getQuantity() != -1);
-    const ASTRecordLayout &Layout = Context.getASTRecordLayout(RD);
-    // While we know which base has to be traversed, we don't know if that base
-    // was a virtual base.
-    const CXXBaseSpecifier *BaseBS = std::find_if(
-        RD->bases_begin(), RD->bases_end(), [&](const CXXBaseSpecifier &BS) {
-          return BS.getType()->getAsCXXRecordDecl() == Base;
-        });
-    Offset = BaseBS->isVirtual() ? MostDerivedLayout.getVBaseClassOffset(Base)
-                                 : Offset + Layout.getBaseClassOffset(Base);
-    RD = Base;
-  }
-  return Offset;
-}
-
->>>>>>> b2b84690
 // We want to select the path which introduces the most covariant overrides.  If
 // two paths introduce overrides which the other path doesn't contain, issue a
 // diagnostic.
@@ -3672,24 +3568,14 @@
   const VTableLayout::AddressPointsMapTy EmptyAddressPointsMap;
 
   {
-<<<<<<< HEAD
-    VPtrInfoVector VFPtrs;
-    computeVTablePaths(/*ForVBTables=*/false, RD, VFPtrs);
-    computeFullPathsForVFTables(Context, RD, VFPtrs);
-=======
     auto VFPtrs = llvm::make_unique<VPtrInfoVector>();
     computeVTablePaths(/*ForVBTables=*/false, RD, *VFPtrs);
     computeFullPathsForVFTables(Context, RD, *VFPtrs);
->>>>>>> b2b84690
     VFPtrLocations[RD] = std::move(VFPtrs);
   }
 
   MethodVFTableLocationsTy NewMethodLocations;
-<<<<<<< HEAD
-  for (const std::unique_ptr<VPtrInfo> &VFPtr : VFPtrLocations[RD]) {
-=======
   for (const std::unique_ptr<VPtrInfo> &VFPtr : *VFPtrLocations[RD]) {
->>>>>>> b2b84690
     VFTableBuilder Builder(*this, RD, *VFPtr);
 
     VFTableIdTy id(RD, VFPtr->FullOffsetInMDC);
@@ -3701,14 +3587,6 @@
         EmptyAddressPointsMap);
     Thunks.insert(Builder.thunks_begin(), Builder.thunks_end());
 
-<<<<<<< HEAD
-    for (const auto &Loc : Builder.vtable_locations()) {
-      GlobalDecl GD = Loc.first;
-      MethodVFTableLocation NewLoc = Loc.second;
-      auto M = NewMethodLocations.find(GD);
-      if (M == NewMethodLocations.end() || NewLoc < M->second)
-        NewMethodLocations[GD] = NewLoc;
-=======
     const ASTRecordLayout &Layout = Context.getASTRecordLayout(RD);
     for (const auto &Loc : Builder.vtable_locations()) {
       auto Insert = NewMethodLocations.insert(Loc);
@@ -3718,7 +3596,6 @@
         if (vfptrIsEarlierInMDC(Layout, NewLoc, OldLoc))
           OldLoc = NewLoc;
       }
->>>>>>> b2b84690
     }
   }
 
@@ -3831,7 +3708,6 @@
   const VirtualBaseInfo &VBInfo = computeVBTableRelatedInformation(Derived);
   assert(VBInfo.VBTableIndices.count(VBase));
   return VBInfo.VBTableIndices.find(VBase)->second;
-<<<<<<< HEAD
 }
 
 const VPtrInfoVector &
@@ -3840,16 +3716,6 @@
 }
 
 const VPtrInfoVector &
-=======
-}
-
-const VPtrInfoVector &
-MicrosoftVTableContext::enumerateVBTables(const CXXRecordDecl *RD) {
-  return computeVBTableRelatedInformation(RD).VBPtrPaths;
-}
-
-const VPtrInfoVector &
->>>>>>> b2b84690
 MicrosoftVTableContext::getVFPtrOffsets(const CXXRecordDecl *RD) {
   computeVTableRelatedInformation(RD);
 
