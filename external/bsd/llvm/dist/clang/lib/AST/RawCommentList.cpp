//===--- RawCommentList.cpp - Processing raw comments -----------*- C++ -*-===//
//
//                     The LLVM Compiler Infrastructure
//
// This file is distributed under the University of Illinois Open Source
// License. See LICENSE.TXT for details.
//
//===----------------------------------------------------------------------===//

#include "clang/AST/RawCommentList.h"
#include "clang/AST/ASTContext.h"
#include "clang/AST/Comment.h"
#include "clang/AST/CommentBriefParser.h"
#include "clang/AST/CommentCommandTraits.h"
#include "clang/AST/CommentLexer.h"
#include "clang/AST/CommentParser.h"
#include "clang/AST/CommentSema.h"
#include "clang/Basic/CharInfo.h"
#include "llvm/ADT/STLExtras.h"

using namespace clang;

namespace {
/// Get comment kind and bool describing if it is a trailing comment.
std::pair<RawComment::CommentKind, bool> getCommentKind(StringRef Comment,
                                                        bool ParseAllComments) {
  const size_t MinCommentLength = ParseAllComments ? 2 : 3;
  if ((Comment.size() < MinCommentLength) || Comment[0] != '/')
    return std::make_pair(RawComment::RCK_Invalid, false);

  RawComment::CommentKind K;
  if (Comment[1] == '/') {
    if (Comment.size() < 3)
      return std::make_pair(RawComment::RCK_OrdinaryBCPL, false);

    if (Comment[2] == '/')
      K = RawComment::RCK_BCPLSlash;
    else if (Comment[2] == '!')
      K = RawComment::RCK_BCPLExcl;
    else
      return std::make_pair(RawComment::RCK_OrdinaryBCPL, false);
  } else {
    assert(Comment.size() >= 4);

    // Comment lexer does not understand escapes in comment markers, so pretend
    // that this is not a comment.
    if (Comment[1] != '*' ||
        Comment[Comment.size() - 2] != '*' ||
        Comment[Comment.size() - 1] != '/')
      return std::make_pair(RawComment::RCK_Invalid, false);

    if (Comment[2] == '*')
      K = RawComment::RCK_JavaDoc;
    else if (Comment[2] == '!')
      K = RawComment::RCK_Qt;
    else
      return std::make_pair(RawComment::RCK_OrdinaryC, false);
  }
  const bool TrailingComment = (Comment.size() > 3) && (Comment[3] == '<');
  return std::make_pair(K, TrailingComment);
}

bool mergedCommentIsTrailingComment(StringRef Comment) {
  return (Comment.size() > 3) && (Comment[3] == '<');
}

/// Returns true if R1 and R2 both have valid locations that start on the same
/// column.
bool commentsStartOnSameColumn(const SourceManager &SM, const RawComment &R1,
                               const RawComment &R2) {
  SourceLocation L1 = R1.getLocStart();
  SourceLocation L2 = R2.getLocStart();
  bool Invalid = false;
  unsigned C1 = SM.getPresumedColumnNumber(L1, &Invalid);
  if (!Invalid) {
    unsigned C2 = SM.getPresumedColumnNumber(L2, &Invalid);
    return !Invalid && (C1 == C2);
  }
  return false;
}
} // unnamed namespace

<<<<<<< HEAD
/// \brief Determines whether there is only whitespace in `Buffer` between `P`
=======
/// Determines whether there is only whitespace in `Buffer` between `P`
>>>>>>> b2b84690
/// and the previous line.
/// \param Buffer The buffer to search in.
/// \param P The offset from the beginning of `Buffer` to start from.
/// \return true if all of the characters in `Buffer` ranging from the closest
/// line-ending character before `P` (or the beginning of `Buffer`) to `P - 1`
/// are whitespace.
static bool onlyWhitespaceOnLineBefore(const char *Buffer, unsigned P) {
  // Search backwards until we see linefeed or carriage return.
  for (unsigned I = P; I != 0; --I) {
    char C = Buffer[I - 1];
    if (isVerticalWhitespace(C))
      return true;
    if (!isHorizontalWhitespace(C))
      return false;
  }
  // We hit the beginning of the buffer.
  return true;
}

/// Returns whether `K` is an ordinary comment kind.
static bool isOrdinaryKind(RawComment::CommentKind K) {
  return (K == RawComment::RCK_OrdinaryBCPL) ||
         (K == RawComment::RCK_OrdinaryC);
}

RawComment::RawComment(const SourceManager &SourceMgr, SourceRange SR,
                       const CommentOptions &CommentOpts, bool Merged) :
    Range(SR), RawTextValid(false), BriefTextValid(false),
<<<<<<< HEAD
    IsAttached(false), IsTrailingComment(false), IsAlmostTrailingComment(false),
    ParseAllComments(ParseAllComments) {
=======
    IsAttached(false), IsTrailingComment(false),
    IsAlmostTrailingComment(false) {
>>>>>>> b2b84690
  // Extract raw comment text, if possible.
  if (SR.getBegin() == SR.getEnd() || getRawText(SourceMgr).empty()) {
    Kind = RCK_Invalid;
    return;
  }

  // Guess comment kind.
<<<<<<< HEAD
  std::pair<CommentKind, bool> K = getCommentKind(RawText, ParseAllComments);

  // Guess whether an ordinary comment is trailing.
  if (ParseAllComments && isOrdinaryKind(K.first)) {
=======
  std::pair<CommentKind, bool> K =
      getCommentKind(RawText, CommentOpts.ParseAllComments);

  // Guess whether an ordinary comment is trailing.
  if (CommentOpts.ParseAllComments && isOrdinaryKind(K.first)) {
>>>>>>> b2b84690
    FileID BeginFileID;
    unsigned BeginOffset;
    std::tie(BeginFileID, BeginOffset) =
        SourceMgr.getDecomposedLoc(Range.getBegin());
    if (BeginOffset != 0) {
      bool Invalid = false;
      const char *Buffer =
          SourceMgr.getBufferData(BeginFileID, &Invalid).data();
      IsTrailingComment |=
          (!Invalid && !onlyWhitespaceOnLineBefore(Buffer, BeginOffset));
    }
  }

  if (!Merged) {
    Kind = K.first;
    IsTrailingComment |= K.second;

    IsAlmostTrailingComment = RawText.startswith("//<") ||
                                 RawText.startswith("/*<");
  } else {
    Kind = RCK_Merged;
    IsTrailingComment =
        IsTrailingComment || mergedCommentIsTrailingComment(RawText);
  }
}

StringRef RawComment::getRawTextSlow(const SourceManager &SourceMgr) const {
  FileID BeginFileID;
  FileID EndFileID;
  unsigned BeginOffset;
  unsigned EndOffset;

  std::tie(BeginFileID, BeginOffset) =
      SourceMgr.getDecomposedLoc(Range.getBegin());
  std::tie(EndFileID, EndOffset) = SourceMgr.getDecomposedLoc(Range.getEnd());

  const unsigned Length = EndOffset - BeginOffset;
  if (Length < 2)
    return StringRef();

  // The comment can't begin in one file and end in another.
  assert(BeginFileID == EndFileID);

  bool Invalid = false;
  const char *BufferStart = SourceMgr.getBufferData(BeginFileID,
                                                    &Invalid).data();
  if (Invalid)
    return StringRef();

  return StringRef(BufferStart + BeginOffset, Length);
}

const char *RawComment::extractBriefText(const ASTContext &Context) const {
  // Lazily initialize RawText using the accessor before using it.
  (void)getRawText(Context.getSourceManager());

  // Since we will be copying the resulting text, all allocations made during
  // parsing are garbage after resulting string is formed.  Thus we can use
  // a separate allocator for all temporary stuff.
  llvm::BumpPtrAllocator Allocator;

  comments::Lexer L(Allocator, Context.getDiagnostics(),
                    Context.getCommentCommandTraits(),
                    Range.getBegin(),
                    RawText.begin(), RawText.end());
  comments::BriefParser P(L, Context.getCommentCommandTraits());

  const std::string Result = P.Parse();
  const unsigned BriefTextLength = Result.size();
  char *BriefTextPtr = new (Context) char[BriefTextLength + 1];
  memcpy(BriefTextPtr, Result.c_str(), BriefTextLength + 1);
  BriefText = BriefTextPtr;
  BriefTextValid = true;

  return BriefTextPtr;
}

comments::FullComment *RawComment::parse(const ASTContext &Context,
                                         const Preprocessor *PP,
                                         const Decl *D) const {
  // Lazily initialize RawText using the accessor before using it.
  (void)getRawText(Context.getSourceManager());

  comments::Lexer L(Context.getAllocator(), Context.getDiagnostics(),
                    Context.getCommentCommandTraits(),
                    getSourceRange().getBegin(),
                    RawText.begin(), RawText.end());
  comments::Sema S(Context.getAllocator(), Context.getSourceManager(),
                   Context.getDiagnostics(),
                   Context.getCommentCommandTraits(),
                   PP);
  S.setDecl(D);
  comments::Parser P(L, S, Context.getAllocator(), Context.getSourceManager(),
                     Context.getDiagnostics(),
                     Context.getCommentCommandTraits());

  return P.parseFullComment();
}

static bool onlyWhitespaceBetween(SourceManager &SM,
                                  SourceLocation Loc1, SourceLocation Loc2,
                                  unsigned MaxNewlinesAllowed) {
  std::pair<FileID, unsigned> Loc1Info = SM.getDecomposedLoc(Loc1);
  std::pair<FileID, unsigned> Loc2Info = SM.getDecomposedLoc(Loc2);

  // Question does not make sense if locations are in different files.
  if (Loc1Info.first != Loc2Info.first)
    return false;

  bool Invalid = false;
  const char *Buffer = SM.getBufferData(Loc1Info.first, &Invalid).data();
  if (Invalid)
    return false;

  unsigned NumNewlines = 0;
  assert(Loc1Info.second <= Loc2Info.second && "Loc1 after Loc2!");
  // Look for non-whitespace characters and remember any newlines seen.
  for (unsigned I = Loc1Info.second; I != Loc2Info.second; ++I) {
    switch (Buffer[I]) {
    default:
      return false;
    case ' ':
    case '\t':
    case '\f':
    case '\v':
      break;
    case '\r':
    case '\n':
      ++NumNewlines;

      // Check if we have found more than the maximum allowed number of
      // newlines.
      if (NumNewlines > MaxNewlinesAllowed)
        return false;

      // Collapse \r\n and \n\r into a single newline.
      if (I + 1 != Loc2Info.second &&
          (Buffer[I + 1] == '\n' || Buffer[I + 1] == '\r') &&
          Buffer[I] != Buffer[I + 1])
        ++I;
      break;
    }
  }

  return true;
}

void RawCommentList::addComment(const RawComment &RC,
                                const CommentOptions &CommentOpts,
                                llvm::BumpPtrAllocator &Allocator) {
  if (RC.isInvalid())
    return;

  // Check if the comments are not in source order.
  while (!Comments.empty() &&
         !SourceMgr.isBeforeInTranslationUnit(Comments.back()->getLocStart(),
                                              RC.getLocStart())) {
    // If they are, just pop a few last comments that don't fit.
    // This happens if an \#include directive contains comments.
    Comments.pop_back();
  }

  // Ordinary comments are not interesting for us.
  if (RC.isOrdinary() && !CommentOpts.ParseAllComments)
    return;

  // If this is the first Doxygen comment, save it (because there isn't
  // anything to merge it with).
  if (Comments.empty()) {
    Comments.push_back(new (Allocator) RawComment(RC));
    return;
  }

  const RawComment &C1 = *Comments.back();
  const RawComment &C2 = RC;

  // Merge comments only if there is only whitespace between them.
  // Can't merge trailing and non-trailing comments unless the second is
  // non-trailing ordinary in the same column, as in the case:
  //   int x; // documents x
  //          // more text
  // versus:
  //   int x; // documents x
  //   int y; // documents y
  // or:
  //   int x; // documents x
  //   // documents y
  //   int y;
  // Merge comments if they are on same or consecutive lines.
  if ((C1.isTrailingComment() == C2.isTrailingComment() ||
       (C1.isTrailingComment() && !C2.isTrailingComment() &&
        isOrdinaryKind(C2.getKind()) &&
        commentsStartOnSameColumn(SourceMgr, C1, C2))) &&
      onlyWhitespaceBetween(SourceMgr, C1.getLocEnd(), C2.getLocStart(),
                            /*MaxNewlinesAllowed=*/1)) {
    SourceRange MergedRange(C1.getLocStart(), C2.getLocEnd());
    *Comments.back() = RawComment(SourceMgr, MergedRange, CommentOpts, true);
  } else {
    Comments.push_back(new (Allocator) RawComment(RC));
  }
}

void RawCommentList::addDeserializedComments(ArrayRef<RawComment *> DeserializedComments) {
  std::vector<RawComment *> MergedComments;
  MergedComments.reserve(Comments.size() + DeserializedComments.size());

  std::merge(Comments.begin(), Comments.end(),
             DeserializedComments.begin(), DeserializedComments.end(),
             std::back_inserter(MergedComments),
             BeforeThanCompare<RawComment>(SourceMgr));
  std::swap(Comments, MergedComments);
<<<<<<< HEAD
=======
}

std::string RawComment::getFormattedText(const SourceManager &SourceMgr,
                                         DiagnosticsEngine &Diags) const {
  llvm::StringRef CommentText = getRawText(SourceMgr);
  if (CommentText.empty())
    return "";

  llvm::BumpPtrAllocator Allocator;
  // We do not parse any commands, so CommentOptions are ignored by
  // comments::Lexer. Therefore, we just use default-constructed options.
  CommentOptions DefOpts;
  comments::CommandTraits EmptyTraits(Allocator, DefOpts);
  comments::Lexer L(Allocator, Diags, EmptyTraits, getSourceRange().getBegin(),
                    CommentText.begin(), CommentText.end(),
                    /*ParseCommands=*/false);

  std::string Result;
  // A column number of the first non-whitespace token in the comment text.
  // We skip whitespace up to this column, but keep the whitespace after this
  // column. IndentColumn is calculated when lexing the first line and reused
  // for the rest of lines.
  unsigned IndentColumn = 0;

  // Processes one line of the comment and adds it to the result.
  // Handles skipping the indent at the start of the line.
  // Returns false when eof is reached and true otherwise.
  auto LexLine = [&](bool IsFirstLine) -> bool {
    comments::Token Tok;
    // Lex the first token on the line. We handle it separately, because we to
    // fix up its indentation.
    L.lex(Tok);
    if (Tok.is(comments::tok::eof))
      return false;
    if (Tok.is(comments::tok::newline)) {
      Result += "\n";
      return true;
    }
    llvm::StringRef TokText = L.getSpelling(Tok, SourceMgr);
    bool LocInvalid = false;
    unsigned TokColumn =
        SourceMgr.getSpellingColumnNumber(Tok.getLocation(), &LocInvalid);
    assert(!LocInvalid && "getFormattedText for invalid location");

    // Amount of leading whitespace in TokText.
    size_t WhitespaceLen = TokText.find_first_not_of(" \t");
    if (WhitespaceLen == StringRef::npos)
      WhitespaceLen = TokText.size();
    // Remember the amount of whitespace we skipped in the first line to remove
    // indent up to that column in the following lines.
    if (IsFirstLine)
      IndentColumn = TokColumn + WhitespaceLen;

    // Amount of leading whitespace we actually want to skip.
    // For the first line we skip all the whitespace.
    // For the rest of the lines, we skip whitespace up to IndentColumn.
    unsigned SkipLen =
        IsFirstLine
            ? WhitespaceLen
            : std::min<size_t>(
                  WhitespaceLen,
                  std::max<int>(static_cast<int>(IndentColumn) - TokColumn, 0));
    llvm::StringRef Trimmed = TokText.drop_front(SkipLen);
    Result += Trimmed;
    // Lex all tokens in the rest of the line.
    for (L.lex(Tok); Tok.isNot(comments::tok::eof); L.lex(Tok)) {
      if (Tok.is(comments::tok::newline)) {
        Result += "\n";
        return true;
      }
      Result += L.getSpelling(Tok, SourceMgr);
    }
    // We've reached the end of file token.
    return false;
  };

  auto DropTrailingNewLines = [](std::string &Str) {
    while (Str.back() == '\n')
      Str.pop_back();
  };

  // Proces first line separately to remember indent for the following lines.
  if (!LexLine(/*IsFirstLine=*/true)) {
    DropTrailingNewLines(Result);
    return Result;
  }
  // Process the rest of the lines.
  while (LexLine(/*IsFirstLine=*/false))
    ;
  DropTrailingNewLines(Result);
  return Result;
>>>>>>> b2b84690
}<|MERGE_RESOLUTION|>--- conflicted
+++ resolved
@@ -80,11 +80,7 @@
 }
 } // unnamed namespace
 
-<<<<<<< HEAD
-/// \brief Determines whether there is only whitespace in `Buffer` between `P`
-=======
 /// Determines whether there is only whitespace in `Buffer` between `P`
->>>>>>> b2b84690
 /// and the previous line.
 /// \param Buffer The buffer to search in.
 /// \param P The offset from the beginning of `Buffer` to start from.
@@ -113,13 +109,8 @@
 RawComment::RawComment(const SourceManager &SourceMgr, SourceRange SR,
                        const CommentOptions &CommentOpts, bool Merged) :
     Range(SR), RawTextValid(false), BriefTextValid(false),
-<<<<<<< HEAD
-    IsAttached(false), IsTrailingComment(false), IsAlmostTrailingComment(false),
-    ParseAllComments(ParseAllComments) {
-=======
     IsAttached(false), IsTrailingComment(false),
     IsAlmostTrailingComment(false) {
->>>>>>> b2b84690
   // Extract raw comment text, if possible.
   if (SR.getBegin() == SR.getEnd() || getRawText(SourceMgr).empty()) {
     Kind = RCK_Invalid;
@@ -127,18 +118,11 @@
   }
 
   // Guess comment kind.
-<<<<<<< HEAD
-  std::pair<CommentKind, bool> K = getCommentKind(RawText, ParseAllComments);
-
-  // Guess whether an ordinary comment is trailing.
-  if (ParseAllComments && isOrdinaryKind(K.first)) {
-=======
   std::pair<CommentKind, bool> K =
       getCommentKind(RawText, CommentOpts.ParseAllComments);
 
   // Guess whether an ordinary comment is trailing.
   if (CommentOpts.ParseAllComments && isOrdinaryKind(K.first)) {
->>>>>>> b2b84690
     FileID BeginFileID;
     unsigned BeginOffset;
     std::tie(BeginFileID, BeginOffset) =
@@ -350,8 +334,6 @@
              std::back_inserter(MergedComments),
              BeforeThanCompare<RawComment>(SourceMgr));
   std::swap(Comments, MergedComments);
-<<<<<<< HEAD
-=======
 }
 
 std::string RawComment::getFormattedText(const SourceManager &SourceMgr,
@@ -443,5 +425,4 @@
     ;
   DropTrailingNewLines(Result);
   return Result;
->>>>>>> b2b84690
 }