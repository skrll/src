//===--- ASTDumper.cpp - Dumping implementation for ASTs ------------------===//
//
//                     The LLVM Compiler Infrastructure
//
// This file is distributed under the University of Illinois Open Source
// License. See LICENSE.TXT for details.
//
//===----------------------------------------------------------------------===//
//
// This file implements the AST dump methods, which dump out the
// AST in a form that exposes type details and other fields.
//
//===----------------------------------------------------------------------===//

#include "clang/AST/ASTContext.h"
#include "clang/AST/Attr.h"
#include "clang/AST/CommentVisitor.h"
#include "clang/AST/DeclCXX.h"
#include "clang/AST/DeclLookups.h"
#include "clang/AST/DeclObjC.h"
#include "clang/AST/DeclOpenMP.h"
#include "clang/AST/DeclVisitor.h"
#include "clang/AST/LocInfoType.h"
#include "clang/AST/StmtVisitor.h"
#include "clang/AST/TypeVisitor.h"
#include "clang/Basic/Builtins.h"
#include "clang/Basic/Module.h"
#include "clang/Basic/SourceManager.h"
#include "llvm/Support/raw_ostream.h"
using namespace clang;
using namespace clang::comments;

//===----------------------------------------------------------------------===//
// ASTDumper Visitor
//===----------------------------------------------------------------------===//

namespace  {
  // Colors used for various parts of the AST dump
  // Do not use bold yellow for any text.  It is hard to read on white screens.

  struct TerminalColor {
    raw_ostream::Colors Color;
    bool Bold;
  };

  // Red           - CastColor
  // Green         - TypeColor
  // Bold Green    - DeclKindNameColor, UndeserializedColor
  // Yellow        - AddressColor, LocationColor
  // Blue          - CommentColor, NullColor, IndentColor
  // Bold Blue     - AttrColor
  // Bold Magenta  - StmtColor
  // Cyan          - ValueKindColor, ObjectKindColor
  // Bold Cyan     - ValueColor, DeclNameColor

  // Decl kind names (VarDecl, FunctionDecl, etc)
  static const TerminalColor DeclKindNameColor = { raw_ostream::GREEN, true };
  // Attr names (CleanupAttr, GuardedByAttr, etc)
  static const TerminalColor AttrColor = { raw_ostream::BLUE, true };
  // Statement names (DeclStmt, ImplicitCastExpr, etc)
  static const TerminalColor StmtColor = { raw_ostream::MAGENTA, true };
  // Comment names (FullComment, ParagraphComment, TextComment, etc)
  static const TerminalColor CommentColor = { raw_ostream::BLUE, false };

  // Type names (int, float, etc, plus user defined types)
  static const TerminalColor TypeColor = { raw_ostream::GREEN, false };

  // Pointer address
  static const TerminalColor AddressColor = { raw_ostream::YELLOW, false };
  // Source locations
  static const TerminalColor LocationColor = { raw_ostream::YELLOW, false };

  // lvalue/xvalue
  static const TerminalColor ValueKindColor = { raw_ostream::CYAN, false };
  // bitfield/objcproperty/objcsubscript/vectorcomponent
  static const TerminalColor ObjectKindColor = { raw_ostream::CYAN, false };

  // Null statements
  static const TerminalColor NullColor = { raw_ostream::BLUE, false };

  // Undeserialized entities
  static const TerminalColor UndeserializedColor = { raw_ostream::GREEN, true };

  // CastKind from CastExpr's
  static const TerminalColor CastColor = { raw_ostream::RED, false };

  // Value of the statement
  static const TerminalColor ValueColor = { raw_ostream::CYAN, true };
  // Decl names
  static const TerminalColor DeclNameColor = { raw_ostream::CYAN, true };

  // Indents ( `, -. | )
  static const TerminalColor IndentColor = { raw_ostream::BLUE, false };

  class ASTDumper
      : public ConstDeclVisitor<ASTDumper>, public ConstStmtVisitor<ASTDumper>,
        public ConstCommentVisitor<ASTDumper>, public TypeVisitor<ASTDumper> {
    raw_ostream &OS;
    const CommandTraits *Traits;
    const SourceManager *SM;

<<<<<<< HEAD
=======
    /// The policy to use for printing; can be defaulted.
    PrintingPolicy PrintPolicy;

>>>>>>> b2b84690
    /// Pending[i] is an action to dump an entity at level i.
    llvm::SmallVector<std::function<void(bool isLastChild)>, 32> Pending;

    /// Indicates whether we should trigger deserialization of nodes that had
    /// not already been loaded.
    bool Deserialize = false;
<<<<<<< HEAD

    /// Indicates whether we're at the top level.
    bool TopLevel = true;

    /// Indicates if we're handling the first child after entering a new depth.
    bool FirstChild = true;

=======

    /// Indicates whether we're at the top level.
    bool TopLevel = true;

    /// Indicates if we're handling the first child after entering a new depth.
    bool FirstChild = true;

>>>>>>> b2b84690
    /// Prefix for currently-being-dumped entity.
    std::string Prefix;

    /// Keep track of the last location we print out so that we can
    /// print out deltas from then on out.
    const char *LastLocFilename = "";
    unsigned LastLocLine = ~0U;

    /// The \c FullComment parent of the comment being dumped.
    const FullComment *FC = nullptr;

    bool ShowColors;

    /// Dump a child of the current node.
    template<typename Fn> void dumpChild(Fn doDumpChild) {
      // If we're at the top level, there's nothing interesting to do; just
      // run the dumper.
      if (TopLevel) {
        TopLevel = false;
        doDumpChild();
        while (!Pending.empty()) {
          Pending.back()(true);
          Pending.pop_back();
        }
        Prefix.clear();
        OS << "\n";
        TopLevel = true;
        return;
      }

      const FullComment *OrigFC = FC;
      auto dumpWithIndent = [this, doDumpChild, OrigFC](bool isLastChild) {
        // Print out the appropriate tree structure and work out the prefix for
        // children of this node. For instance:
        //
        //   A        Prefix = ""
        //   |-B      Prefix = "| "
        //   | `-C    Prefix = "|   "
        //   `-D      Prefix = "  "
        //     |-E    Prefix = "  | "
        //     `-F    Prefix = "    "
        //   G        Prefix = ""
        //
        // Note that the first level gets no prefix.
        {
          OS << '\n';
          ColorScope Color(*this, IndentColor);
          OS << Prefix << (isLastChild ? '`' : '|') << '-';
          this->Prefix.push_back(isLastChild ? ' ' : '|');
          this->Prefix.push_back(' ');
        }

        FirstChild = true;
        unsigned Depth = Pending.size();

        FC = OrigFC;
        doDumpChild();

        // If any children are left, they're the last at their nesting level.
        // Dump those ones out now.
        while (Depth < Pending.size()) {
          Pending.back()(true);
          this->Pending.pop_back();
        }

        // Restore the old prefix.
        this->Prefix.resize(Prefix.size() - 2);
      };

      if (FirstChild) {
        Pending.push_back(std::move(dumpWithIndent));
      } else {
        Pending.back()(false);
        Pending.back() = std::move(dumpWithIndent);
      }
      FirstChild = false;
    }

    class ColorScope {
      ASTDumper &Dumper;
    public:
      ColorScope(ASTDumper &Dumper, TerminalColor Color)
        : Dumper(Dumper) {
        if (Dumper.ShowColors)
          Dumper.OS.changeColor(Color.Color, Color.Bold);
      }
      ~ColorScope() {
        if (Dumper.ShowColors)
          Dumper.OS.resetColor();
      }
    };

  public:
    ASTDumper(raw_ostream &OS, const CommandTraits *Traits,
              const SourceManager *SM)
<<<<<<< HEAD
      : OS(OS), Traits(Traits), SM(SM),
        ShowColors(SM && SM->getDiagnostics().getShowColors()) { }

    ASTDumper(raw_ostream &OS, const CommandTraits *Traits,
              const SourceManager *SM, bool ShowColors)
      : OS(OS), Traits(Traits), SM(SM), ShowColors(ShowColors) {}
=======
        : ASTDumper(OS, Traits, SM,
                    SM && SM->getDiagnostics().getShowColors()) {}

    ASTDumper(raw_ostream &OS, const CommandTraits *Traits,
              const SourceManager *SM, bool ShowColors)
        : ASTDumper(OS, Traits, SM, ShowColors, LangOptions()) {}
    ASTDumper(raw_ostream &OS, const CommandTraits *Traits,
              const SourceManager *SM, bool ShowColors,
              const PrintingPolicy &PrintPolicy)
        : OS(OS), Traits(Traits), SM(SM), PrintPolicy(PrintPolicy),
          ShowColors(ShowColors) {}
>>>>>>> b2b84690

    void setDeserialize(bool D) { Deserialize = D; }

    void dumpDecl(const Decl *D);
    void dumpStmt(const Stmt *S);
    void dumpFullComment(const FullComment *C);

    // Utilities
    void dumpPointer(const void *Ptr);
    void dumpSourceRange(SourceRange R);
    void dumpLocation(SourceLocation Loc);
    void dumpBareType(QualType T, bool Desugar = true);
    void dumpType(QualType T);
    void dumpTypeAsChild(QualType T);
    void dumpTypeAsChild(const Type *T);
    void dumpBareDeclRef(const Decl *Node);
    void dumpDeclRef(const Decl *Node, const char *Label = nullptr);
    void dumpName(const NamedDecl *D);
    bool hasNodes(const DeclContext *DC);
    void dumpDeclContext(const DeclContext *DC);
    void dumpLookups(const DeclContext *DC, bool DumpDecls);
    void dumpAttr(const Attr *A);

    // C++ Utilities
    void dumpAccessSpecifier(AccessSpecifier AS);
    void dumpCXXCtorInitializer(const CXXCtorInitializer *Init);
    void dumpTemplateParameters(const TemplateParameterList *TPL);
    void dumpTemplateArgumentListInfo(const TemplateArgumentListInfo &TALI);
    void dumpTemplateArgumentLoc(const TemplateArgumentLoc &A);
    void dumpTemplateArgumentList(const TemplateArgumentList &TAL);
    void dumpTemplateArgument(const TemplateArgument &A,
                              SourceRange R = SourceRange());

    // Objective-C utilities.
    void dumpObjCTypeParamList(const ObjCTypeParamList *typeParams);

    // Types
    void VisitComplexType(const ComplexType *T) {
      dumpTypeAsChild(T->getElementType());
    }
    void VisitPointerType(const PointerType *T) {
      dumpTypeAsChild(T->getPointeeType());
    }
    void VisitBlockPointerType(const BlockPointerType *T) {
      dumpTypeAsChild(T->getPointeeType());
    }
    void VisitReferenceType(const ReferenceType *T) {
      dumpTypeAsChild(T->getPointeeType());
    }
    void VisitRValueReferenceType(const ReferenceType *T) {
      if (T->isSpelledAsLValue())
        OS << " written as lvalue reference";
      VisitReferenceType(T);
    }
    void VisitMemberPointerType(const MemberPointerType *T) {
      dumpTypeAsChild(T->getClass());
      dumpTypeAsChild(T->getPointeeType());
    }
    void VisitArrayType(const ArrayType *T) {
      switch (T->getSizeModifier()) {
        case ArrayType::Normal: break;
        case ArrayType::Static: OS << " static"; break;
        case ArrayType::Star: OS << " *"; break;
      }
      OS << " " << T->getIndexTypeQualifiers().getAsString();
      dumpTypeAsChild(T->getElementType());
    }
    void VisitConstantArrayType(const ConstantArrayType *T) {
      OS << " " << T->getSize();
      VisitArrayType(T);
    }
    void VisitVariableArrayType(const VariableArrayType *T) {
      OS << " ";
      dumpSourceRange(T->getBracketsRange());
      VisitArrayType(T);
      dumpStmt(T->getSizeExpr());
    }
    void VisitDependentSizedArrayType(const DependentSizedArrayType *T) {
      VisitArrayType(T);
      OS << " ";
      dumpSourceRange(T->getBracketsRange());
      dumpStmt(T->getSizeExpr());
    }
    void VisitDependentSizedExtVectorType(
        const DependentSizedExtVectorType *T) {
      OS << " ";
      dumpLocation(T->getAttributeLoc());
      dumpTypeAsChild(T->getElementType());
      dumpStmt(T->getSizeExpr());
    }
    void VisitVectorType(const VectorType *T) {
      switch (T->getVectorKind()) {
        case VectorType::GenericVector: break;
        case VectorType::AltiVecVector: OS << " altivec"; break;
        case VectorType::AltiVecPixel: OS << " altivec pixel"; break;
        case VectorType::AltiVecBool: OS << " altivec bool"; break;
        case VectorType::NeonVector: OS << " neon"; break;
        case VectorType::NeonPolyVector: OS << " neon poly"; break;
      }
      OS << " " << T->getNumElements();
      dumpTypeAsChild(T->getElementType());
    }
    void VisitFunctionType(const FunctionType *T) {
      auto EI = T->getExtInfo();
      if (EI.getNoReturn()) OS << " noreturn";
      if (EI.getProducesResult()) OS << " produces_result";
      if (EI.getHasRegParm()) OS << " regparm " << EI.getRegParm();
      OS << " " << FunctionType::getNameForCallConv(EI.getCC());
      dumpTypeAsChild(T->getReturnType());
    }
    void VisitFunctionProtoType(const FunctionProtoType *T) {
      auto EPI = T->getExtProtoInfo();
      if (EPI.HasTrailingReturn) OS << " trailing_return";
      if (T->isConst()) OS << " const";
      if (T->isVolatile()) OS << " volatile";
      if (T->isRestrict()) OS << " restrict";
      switch (EPI.RefQualifier) {
        case RQ_None: break;
        case RQ_LValue: OS << " &"; break;
        case RQ_RValue: OS << " &&"; break;
      }
      // FIXME: Exception specification.
      // FIXME: Consumed parameters.
      VisitFunctionType(T);
      for (QualType PT : T->getParamTypes())
        dumpTypeAsChild(PT);
      if (EPI.Variadic)
        dumpChild([=] { OS << "..."; });
    }
    void VisitUnresolvedUsingType(const UnresolvedUsingType *T) {
      dumpDeclRef(T->getDecl());
    }
    void VisitTypedefType(const TypedefType *T) {
      dumpDeclRef(T->getDecl());
    }
    void VisitTypeOfExprType(const TypeOfExprType *T) {
      dumpStmt(T->getUnderlyingExpr());
    }
    void VisitDecltypeType(const DecltypeType *T) {
      dumpStmt(T->getUnderlyingExpr());
    }
    void VisitUnaryTransformType(const UnaryTransformType *T) {
      switch (T->getUTTKind()) {
      case UnaryTransformType::EnumUnderlyingType:
        OS << " underlying_type";
        break;
      }
      dumpTypeAsChild(T->getBaseType());
    }
    void VisitTagType(const TagType *T) {
      dumpDeclRef(T->getDecl());
    }
    void VisitAttributedType(const AttributedType *T) {
      // FIXME: AttrKind
      dumpTypeAsChild(T->getModifiedType());
    }
    void VisitTemplateTypeParmType(const TemplateTypeParmType *T) {
      OS << " depth " << T->getDepth() << " index " << T->getIndex();
      if (T->isParameterPack()) OS << " pack";
      dumpDeclRef(T->getDecl());
    }
    void VisitSubstTemplateTypeParmType(const SubstTemplateTypeParmType *T) {
      dumpTypeAsChild(T->getReplacedParameter());
    }
    void VisitSubstTemplateTypeParmPackType(
        const SubstTemplateTypeParmPackType *T) {
      dumpTypeAsChild(T->getReplacedParameter());
      dumpTemplateArgument(T->getArgumentPack());
    }
    void VisitAutoType(const AutoType *T) {
      if (T->isDecltypeAuto()) OS << " decltype(auto)";
      if (!T->isDeduced())
        OS << " undeduced";
    }
    void VisitTemplateSpecializationType(const TemplateSpecializationType *T) {
      if (T->isTypeAlias()) OS << " alias";
      OS << " "; T->getTemplateName().dump(OS);
      for (auto &Arg : *T)
        dumpTemplateArgument(Arg);
      if (T->isTypeAlias())
        dumpTypeAsChild(T->getAliasedType());
    }
    void VisitInjectedClassNameType(const InjectedClassNameType *T) {
      dumpDeclRef(T->getDecl());
    }
    void VisitObjCInterfaceType(const ObjCInterfaceType *T) {
      dumpDeclRef(T->getDecl());
    }
    void VisitObjCObjectPointerType(const ObjCObjectPointerType *T) {
      dumpTypeAsChild(T->getPointeeType());
    }
    void VisitAtomicType(const AtomicType *T) {
      dumpTypeAsChild(T->getValueType());
    }
    void VisitPipeType(const PipeType *T) {
      dumpTypeAsChild(T->getElementType());
    }
    void VisitAdjustedType(const AdjustedType *T) {
      dumpTypeAsChild(T->getOriginalType());
    }
    void VisitPackExpansionType(const PackExpansionType *T) {
      if (auto N = T->getNumExpansions()) OS << " expansions " << *N;
      if (!T->isSugared())
        dumpTypeAsChild(T->getPattern());
    }
    // FIXME: ElaboratedType, DependentNameType,
    // DependentTemplateSpecializationType, ObjCObjectType

    // Decls
    void VisitLabelDecl(const LabelDecl *D);
    void VisitTypedefDecl(const TypedefDecl *D);
    void VisitEnumDecl(const EnumDecl *D);
    void VisitRecordDecl(const RecordDecl *D);
    void VisitEnumConstantDecl(const EnumConstantDecl *D);
    void VisitIndirectFieldDecl(const IndirectFieldDecl *D);
    void VisitFunctionDecl(const FunctionDecl *D);
    void VisitFieldDecl(const FieldDecl *D);
    void VisitVarDecl(const VarDecl *D);
    void VisitDecompositionDecl(const DecompositionDecl *D);
    void VisitBindingDecl(const BindingDecl *D);
    void VisitFileScopeAsmDecl(const FileScopeAsmDecl *D);
    void VisitImportDecl(const ImportDecl *D);
    void VisitPragmaCommentDecl(const PragmaCommentDecl *D);
    void VisitPragmaDetectMismatchDecl(const PragmaDetectMismatchDecl *D);
    void VisitCapturedDecl(const CapturedDecl *D);

    // OpenMP decls
    void VisitOMPThreadPrivateDecl(const OMPThreadPrivateDecl *D);
    void VisitOMPDeclareReductionDecl(const OMPDeclareReductionDecl *D);
    void VisitOMPCapturedExprDecl(const OMPCapturedExprDecl *D);

    // C++ Decls
    void VisitNamespaceDecl(const NamespaceDecl *D);
    void VisitUsingDirectiveDecl(const UsingDirectiveDecl *D);
    void VisitNamespaceAliasDecl(const NamespaceAliasDecl *D);
    void VisitTypeAliasDecl(const TypeAliasDecl *D);
    void VisitTypeAliasTemplateDecl(const TypeAliasTemplateDecl *D);
    void VisitCXXRecordDecl(const CXXRecordDecl *D);
    void VisitStaticAssertDecl(const StaticAssertDecl *D);
    template<typename SpecializationDecl>
    void VisitTemplateDeclSpecialization(const SpecializationDecl *D,
                                         bool DumpExplicitInst,
                                         bool DumpRefOnly);
    template<typename TemplateDecl>
    void VisitTemplateDecl(const TemplateDecl *D, bool DumpExplicitInst);
    void VisitFunctionTemplateDecl(const FunctionTemplateDecl *D);
    void VisitClassTemplateDecl(const ClassTemplateDecl *D);
    void VisitClassTemplateSpecializationDecl(
        const ClassTemplateSpecializationDecl *D);
    void VisitClassTemplatePartialSpecializationDecl(
        const ClassTemplatePartialSpecializationDecl *D);
    void VisitClassScopeFunctionSpecializationDecl(
        const ClassScopeFunctionSpecializationDecl *D);
    void VisitBuiltinTemplateDecl(const BuiltinTemplateDecl *D);
    void VisitVarTemplateDecl(const VarTemplateDecl *D);
    void VisitVarTemplateSpecializationDecl(
        const VarTemplateSpecializationDecl *D);
    void VisitVarTemplatePartialSpecializationDecl(
        const VarTemplatePartialSpecializationDecl *D);
    void VisitTemplateTypeParmDecl(const TemplateTypeParmDecl *D);
    void VisitNonTypeTemplateParmDecl(const NonTypeTemplateParmDecl *D);
    void VisitTemplateTemplateParmDecl(const TemplateTemplateParmDecl *D);
    void VisitUsingDecl(const UsingDecl *D);
    void VisitUnresolvedUsingTypenameDecl(const UnresolvedUsingTypenameDecl *D);
    void VisitUnresolvedUsingValueDecl(const UnresolvedUsingValueDecl *D);
    void VisitUsingShadowDecl(const UsingShadowDecl *D);
    void VisitConstructorUsingShadowDecl(const ConstructorUsingShadowDecl *D);
    void VisitLinkageSpecDecl(const LinkageSpecDecl *D);
    void VisitAccessSpecDecl(const AccessSpecDecl *D);
    void VisitFriendDecl(const FriendDecl *D);

    // ObjC Decls
    void VisitObjCIvarDecl(const ObjCIvarDecl *D);
    void VisitObjCMethodDecl(const ObjCMethodDecl *D);
    void VisitObjCTypeParamDecl(const ObjCTypeParamDecl *D);
    void VisitObjCCategoryDecl(const ObjCCategoryDecl *D);
    void VisitObjCCategoryImplDecl(const ObjCCategoryImplDecl *D);
    void VisitObjCProtocolDecl(const ObjCProtocolDecl *D);
    void VisitObjCInterfaceDecl(const ObjCInterfaceDecl *D);
    void VisitObjCImplementationDecl(const ObjCImplementationDecl *D);
    void VisitObjCCompatibleAliasDecl(const ObjCCompatibleAliasDecl *D);
    void VisitObjCPropertyDecl(const ObjCPropertyDecl *D);
    void VisitObjCPropertyImplDecl(const ObjCPropertyImplDecl *D);
    void VisitBlockDecl(const BlockDecl *D);

    // Stmts.
    void VisitStmt(const Stmt *Node);
    void VisitDeclStmt(const DeclStmt *Node);
    void VisitAttributedStmt(const AttributedStmt *Node);
    void VisitLabelStmt(const LabelStmt *Node);
    void VisitGotoStmt(const GotoStmt *Node);
    void VisitCXXCatchStmt(const CXXCatchStmt *Node);
    void VisitCapturedStmt(const CapturedStmt *Node);

    // OpenMP
    void VisitOMPExecutableDirective(const OMPExecutableDirective *Node);

    // Exprs
    void VisitExpr(const Expr *Node);
    void VisitCastExpr(const CastExpr *Node);
    void VisitDeclRefExpr(const DeclRefExpr *Node);
    void VisitPredefinedExpr(const PredefinedExpr *Node);
    void VisitCharacterLiteral(const CharacterLiteral *Node);
    void VisitIntegerLiteral(const IntegerLiteral *Node);
    void VisitFixedPointLiteral(const FixedPointLiteral *Node);
    void VisitFloatingLiteral(const FloatingLiteral *Node);
    void VisitStringLiteral(const StringLiteral *Str);
    void VisitInitListExpr(const InitListExpr *ILE);
    void VisitArrayInitLoopExpr(const ArrayInitLoopExpr *ILE);
    void VisitArrayInitIndexExpr(const ArrayInitIndexExpr *ILE);
    void VisitUnaryOperator(const UnaryOperator *Node);
    void VisitUnaryExprOrTypeTraitExpr(const UnaryExprOrTypeTraitExpr *Node);
    void VisitMemberExpr(const MemberExpr *Node);
    void VisitExtVectorElementExpr(const ExtVectorElementExpr *Node);
    void VisitBinaryOperator(const BinaryOperator *Node);
    void VisitCompoundAssignOperator(const CompoundAssignOperator *Node);
    void VisitAddrLabelExpr(const AddrLabelExpr *Node);
    void VisitBlockExpr(const BlockExpr *Node);
    void VisitOpaqueValueExpr(const OpaqueValueExpr *Node);
    void VisitGenericSelectionExpr(const GenericSelectionExpr *E);

    // C++
    void VisitCXXNamedCastExpr(const CXXNamedCastExpr *Node);
    void VisitCXXBoolLiteralExpr(const CXXBoolLiteralExpr *Node);
    void VisitCXXThisExpr(const CXXThisExpr *Node);
    void VisitCXXFunctionalCastExpr(const CXXFunctionalCastExpr *Node);
    void VisitCXXUnresolvedConstructExpr(const CXXUnresolvedConstructExpr *Node);
    void VisitCXXConstructExpr(const CXXConstructExpr *Node);
    void VisitCXXBindTemporaryExpr(const CXXBindTemporaryExpr *Node);
    void VisitCXXNewExpr(const CXXNewExpr *Node);
    void VisitCXXDeleteExpr(const CXXDeleteExpr *Node);
    void VisitMaterializeTemporaryExpr(const MaterializeTemporaryExpr *Node);
    void VisitExprWithCleanups(const ExprWithCleanups *Node);
    void VisitUnresolvedLookupExpr(const UnresolvedLookupExpr *Node);
    void dumpCXXTemporary(const CXXTemporary *Temporary);
    void VisitLambdaExpr(const LambdaExpr *Node) {
      VisitExpr(Node);
      dumpDecl(Node->getLambdaClass());
    }
    void VisitSizeOfPackExpr(const SizeOfPackExpr *Node);
    void
    VisitCXXDependentScopeMemberExpr(const CXXDependentScopeMemberExpr *Node);

    // ObjC
    void VisitObjCAtCatchStmt(const ObjCAtCatchStmt *Node);
    void VisitObjCEncodeExpr(const ObjCEncodeExpr *Node);
    void VisitObjCMessageExpr(const ObjCMessageExpr *Node);
    void VisitObjCBoxedExpr(const ObjCBoxedExpr *Node);
    void VisitObjCSelectorExpr(const ObjCSelectorExpr *Node);
    void VisitObjCProtocolExpr(const ObjCProtocolExpr *Node);
    void VisitObjCPropertyRefExpr(const ObjCPropertyRefExpr *Node);
    void VisitObjCSubscriptRefExpr(const ObjCSubscriptRefExpr *Node);
    void VisitObjCIvarRefExpr(const ObjCIvarRefExpr *Node);
    void VisitObjCBoolLiteralExpr(const ObjCBoolLiteralExpr *Node);

    // Comments.
    const char *getCommandName(unsigned CommandID);
    void dumpComment(const Comment *C);

    // Inline comments.
    void visitTextComment(const TextComment *C);
    void visitInlineCommandComment(const InlineCommandComment *C);
    void visitHTMLStartTagComment(const HTMLStartTagComment *C);
    void visitHTMLEndTagComment(const HTMLEndTagComment *C);

    // Block comments.
    void visitBlockCommandComment(const BlockCommandComment *C);
    void visitParamCommandComment(const ParamCommandComment *C);
    void visitTParamCommandComment(const TParamCommandComment *C);
    void visitVerbatimBlockComment(const VerbatimBlockComment *C);
    void visitVerbatimBlockLineComment(const VerbatimBlockLineComment *C);
    void visitVerbatimLineComment(const VerbatimLineComment *C);
  };
}

//===----------------------------------------------------------------------===//
//  Utilities
//===----------------------------------------------------------------------===//

void ASTDumper::dumpPointer(const void *Ptr) {
  ColorScope Color(*this, AddressColor);
  OS << ' ' << Ptr;
}

void ASTDumper::dumpLocation(SourceLocation Loc) {
  if (!SM)
    return;

  ColorScope Color(*this, LocationColor);
  SourceLocation SpellingLoc = SM->getSpellingLoc(Loc);

  // The general format we print out is filename:line:col, but we drop pieces
  // that haven't changed since the last loc printed.
  PresumedLoc PLoc = SM->getPresumedLoc(SpellingLoc);

  if (PLoc.isInvalid()) {
    OS << "<invalid sloc>";
    return;
  }

  if (strcmp(PLoc.getFilename(), LastLocFilename) != 0) {
    OS << PLoc.getFilename() << ':' << PLoc.getLine()
       << ':' << PLoc.getColumn();
    LastLocFilename = PLoc.getFilename();
    LastLocLine = PLoc.getLine();
  } else if (PLoc.getLine() != LastLocLine) {
    OS << "line" << ':' << PLoc.getLine()
       << ':' << PLoc.getColumn();
    LastLocLine = PLoc.getLine();
  } else {
    OS << "col" << ':' << PLoc.getColumn();
  }
}

void ASTDumper::dumpSourceRange(SourceRange R) {
  // Can't translate locations if a SourceManager isn't available.
  if (!SM)
    return;

  OS << " <";
  dumpLocation(R.getBegin());
  if (R.getBegin() != R.getEnd()) {
    OS << ", ";
    dumpLocation(R.getEnd());
  }
  OS << ">";

  // <t2.c:123:421[blah], t2.c:412:321>

}

void ASTDumper::dumpBareType(QualType T, bool Desugar) {
  ColorScope Color(*this, TypeColor);

  SplitQualType T_split = T.split();
  OS << "'" << QualType::getAsString(T_split, PrintPolicy) << "'";

  if (Desugar && !T.isNull()) {
    // If the type is sugared, also dump a (shallow) desugared type.
    SplitQualType D_split = T.getSplitDesugaredType();
    if (T_split != D_split)
      OS << ":'" << QualType::getAsString(D_split, PrintPolicy) << "'";
  }
}

void ASTDumper::dumpType(QualType T) {
  OS << ' ';
  dumpBareType(T);
}

void ASTDumper::dumpTypeAsChild(QualType T) {
  SplitQualType SQT = T.split();
  if (!SQT.Quals.hasQualifiers())
    return dumpTypeAsChild(SQT.Ty);

  dumpChild([=] {
    OS << "QualType";
    dumpPointer(T.getAsOpaquePtr());
    OS << " ";
    dumpBareType(T, false);
    OS << " " << T.split().Quals.getAsString();
    dumpTypeAsChild(T.split().Ty);
  });
}

void ASTDumper::dumpTypeAsChild(const Type *T) {
  dumpChild([=] {
    if (!T) {
      ColorScope Color(*this, NullColor);
      OS << "<<<NULL>>>";
      return;
    }
    if (const LocInfoType *LIT = llvm::dyn_cast<LocInfoType>(T)) {
      {
        ColorScope Color(*this, TypeColor);
        OS << "LocInfo Type";
      }
      dumpPointer(T);
      dumpTypeAsChild(LIT->getTypeSourceInfo()->getType());
      return;
    }

    {
      ColorScope Color(*this, TypeColor);
      OS << T->getTypeClassName() << "Type";
    }
    dumpPointer(T);
    OS << " ";
    dumpBareType(QualType(T, 0), false);

    QualType SingleStepDesugar =
        T->getLocallyUnqualifiedSingleStepDesugaredType();
    if (SingleStepDesugar != QualType(T, 0))
      OS << " sugar";
    if (T->isDependentType())
      OS << " dependent";
    else if (T->isInstantiationDependentType())
      OS << " instantiation_dependent";
    if (T->isVariablyModifiedType())
      OS << " variably_modified";
    if (T->containsUnexpandedParameterPack())
      OS << " contains_unexpanded_pack";
    if (T->isFromAST())
      OS << " imported";

    TypeVisitor<ASTDumper>::Visit(T);

    if (SingleStepDesugar != QualType(T, 0))
      dumpTypeAsChild(SingleStepDesugar);
  });
}

void ASTDumper::dumpBareDeclRef(const Decl *D) {
  if (!D) {
    ColorScope Color(*this, NullColor);
    OS << "<<<NULL>>>";
    return;
  }

  {
    ColorScope Color(*this, DeclKindNameColor);
    OS << D->getDeclKindName();
  }
  dumpPointer(D);

  if (const NamedDecl *ND = dyn_cast<NamedDecl>(D)) {
    ColorScope Color(*this, DeclNameColor);
    OS << " '" << ND->getDeclName() << '\'';
  }

  if (const ValueDecl *VD = dyn_cast<ValueDecl>(D))
    dumpType(VD->getType());
}

void ASTDumper::dumpDeclRef(const Decl *D, const char *Label) {
  if (!D)
    return;

  dumpChild([=]{
    if (Label)
      OS << Label << ' ';
    dumpBareDeclRef(D);
  });
}

void ASTDumper::dumpName(const NamedDecl *ND) {
  if (ND->getDeclName()) {
    ColorScope Color(*this, DeclNameColor);
    OS << ' ' << ND->getNameAsString();
  }
}

bool ASTDumper::hasNodes(const DeclContext *DC) {
  if (!DC)
    return false;

  return DC->hasExternalLexicalStorage() ||
         (Deserialize ? DC->decls_begin() != DC->decls_end()
                      : DC->noload_decls_begin() != DC->noload_decls_end());
}

void ASTDumper::dumpDeclContext(const DeclContext *DC) {
  if (!DC)
    return;

  for (auto *D : (Deserialize ? DC->decls() : DC->noload_decls()))
    dumpDecl(D);

  if (DC->hasExternalLexicalStorage()) {
    dumpChild([=]{
      ColorScope Color(*this, UndeserializedColor);
      OS << "<undeserialized declarations>";
    });
  }
}

void ASTDumper::dumpLookups(const DeclContext *DC, bool DumpDecls) {
  dumpChild([=] {
    OS << "StoredDeclsMap ";
    dumpBareDeclRef(cast<Decl>(DC));

    const DeclContext *Primary = DC->getPrimaryContext();
    if (Primary != DC) {
      OS << " primary";
      dumpPointer(cast<Decl>(Primary));
    }

    bool HasUndeserializedLookups = Primary->hasExternalVisibleStorage();

<<<<<<< HEAD
    for (auto I = Deserialize ? Primary->lookups_begin()
                              : Primary->noload_lookups_begin(),
              E = Deserialize ? Primary->lookups_end()
                              : Primary->noload_lookups_end();
         I != E; ++I) {
=======
    auto Range = Deserialize
                     ? Primary->lookups()
                     : Primary->noload_lookups(/*PreserveInternalState=*/true);
    for (auto I = Range.begin(), E = Range.end(); I != E; ++I) {
>>>>>>> b2b84690
      DeclarationName Name = I.getLookupName();
      DeclContextLookupResult R = *I;

      dumpChild([=] {
        OS << "DeclarationName ";
        {
          ColorScope Color(*this, DeclNameColor);
          OS << '\'' << Name << '\'';
        }

        for (DeclContextLookupResult::iterator RI = R.begin(), RE = R.end();
             RI != RE; ++RI) {
          dumpChild([=] {
            dumpBareDeclRef(*RI);

            if ((*RI)->isHidden())
              OS << " hidden";

            // If requested, dump the redecl chain for this lookup.
            if (DumpDecls) {
              // Dump earliest decl first.
              std::function<void(Decl *)> DumpWithPrev = [&](Decl *D) {
                if (Decl *Prev = D->getPreviousDecl())
                  DumpWithPrev(Prev);
                dumpDecl(D);
              };
              DumpWithPrev(*RI);
            }
          });
        }
      });
    }

    if (HasUndeserializedLookups) {
      dumpChild([=] {
        ColorScope Color(*this, UndeserializedColor);
        OS << "<undeserialized lookups>";
      });
    }
  });
}

void ASTDumper::dumpAttr(const Attr *A) {
  dumpChild([=] {
    {
      ColorScope Color(*this, AttrColor);

      switch (A->getKind()) {
#define ATTR(X) case attr::X: OS << #X; break;
#include "clang/Basic/AttrList.inc"
      }
      OS << "Attr";
    }
    dumpPointer(A);
    dumpSourceRange(A->getRange());
    if (A->isInherited())
      OS << " Inherited";
    if (A->isImplicit())
      OS << " Implicit";
#include "clang/AST/AttrDump.inc"
  });
}

static void dumpPreviousDeclImpl(raw_ostream &OS, ...) {}

template<typename T>
static void dumpPreviousDeclImpl(raw_ostream &OS, const Mergeable<T> *D) {
  const T *First = D->getFirstDecl();
  if (First != D)
    OS << " first " << First;
}

template<typename T>
static void dumpPreviousDeclImpl(raw_ostream &OS, const Redeclarable<T> *D) {
  const T *Prev = D->getPreviousDecl();
  if (Prev)
    OS << " prev " << Prev;
}

/// Dump the previous declaration in the redeclaration chain for a declaration,
/// if any.
static void dumpPreviousDecl(raw_ostream &OS, const Decl *D) {
  switch (D->getKind()) {
#define DECL(DERIVED, BASE) \
  case Decl::DERIVED: \
    return dumpPreviousDeclImpl(OS, cast<DERIVED##Decl>(D));
#define ABSTRACT_DECL(DECL)
#include "clang/AST/DeclNodes.inc"
  }
  llvm_unreachable("Decl that isn't part of DeclNodes.inc!");
}

//===----------------------------------------------------------------------===//
//  C++ Utilities
//===----------------------------------------------------------------------===//

void ASTDumper::dumpAccessSpecifier(AccessSpecifier AS) {
  switch (AS) {
  case AS_none:
    break;
  case AS_public:
    OS << "public";
    break;
  case AS_protected:
    OS << "protected";
    break;
  case AS_private:
    OS << "private";
    break;
  }
}

void ASTDumper::dumpCXXCtorInitializer(const CXXCtorInitializer *Init) {
  dumpChild([=] {
    OS << "CXXCtorInitializer";
    if (Init->isAnyMemberInitializer()) {
      OS << ' ';
      dumpBareDeclRef(Init->getAnyMember());
    } else if (Init->isBaseInitializer()) {
      dumpType(QualType(Init->getBaseClass(), 0));
    } else if (Init->isDelegatingInitializer()) {
      dumpType(Init->getTypeSourceInfo()->getType());
    } else {
      llvm_unreachable("Unknown initializer type");
    }
    dumpStmt(Init->getInit());
  });
}

void ASTDumper::dumpTemplateParameters(const TemplateParameterList *TPL) {
  if (!TPL)
    return;

  for (TemplateParameterList::const_iterator I = TPL->begin(), E = TPL->end();
       I != E; ++I)
    dumpDecl(*I);
}

void ASTDumper::dumpTemplateArgumentListInfo(
    const TemplateArgumentListInfo &TALI) {
  for (unsigned i = 0, e = TALI.size(); i < e; ++i)
    dumpTemplateArgumentLoc(TALI[i]);
}

void ASTDumper::dumpTemplateArgumentLoc(const TemplateArgumentLoc &A) {
  dumpTemplateArgument(A.getArgument(), A.getSourceRange());
}

void ASTDumper::dumpTemplateArgumentList(const TemplateArgumentList &TAL) {
  for (unsigned i = 0, e = TAL.size(); i < e; ++i)
    dumpTemplateArgument(TAL[i]);
}

void ASTDumper::dumpTemplateArgument(const TemplateArgument &A, SourceRange R) {
  dumpChild([=] {
    OS << "TemplateArgument";
    if (R.isValid())
      dumpSourceRange(R);

    switch (A.getKind()) {
    case TemplateArgument::Null:
      OS << " null";
      break;
    case TemplateArgument::Type:
      OS << " type";
      dumpType(A.getAsType());
      break;
    case TemplateArgument::Declaration:
      OS << " decl";
      dumpDeclRef(A.getAsDecl());
      break;
    case TemplateArgument::NullPtr:
      OS << " nullptr";
      break;
    case TemplateArgument::Integral:
      OS << " integral " << A.getAsIntegral();
      break;
    case TemplateArgument::Template:
      OS << " template ";
      A.getAsTemplate().dump(OS);
      break;
    case TemplateArgument::TemplateExpansion:
      OS << " template expansion";
      A.getAsTemplateOrTemplatePattern().dump(OS);
      break;
    case TemplateArgument::Expression:
      OS << " expr";
      dumpStmt(A.getAsExpr());
      break;
    case TemplateArgument::Pack:
      OS << " pack";
      for (TemplateArgument::pack_iterator I = A.pack_begin(), E = A.pack_end();
           I != E; ++I)
        dumpTemplateArgument(*I);
      break;
    }
  });
}

//===----------------------------------------------------------------------===//
//  Objective-C Utilities
//===----------------------------------------------------------------------===//
void ASTDumper::dumpObjCTypeParamList(const ObjCTypeParamList *typeParams) {
  if (!typeParams)
    return;

  for (auto typeParam : *typeParams) {
    dumpDecl(typeParam);
  }
}

//===----------------------------------------------------------------------===//
//  Decl dumping methods.
//===----------------------------------------------------------------------===//

void ASTDumper::dumpDecl(const Decl *D) {
  dumpChild([=] {
    if (!D) {
      ColorScope Color(*this, NullColor);
      OS << "<<<NULL>>>";
      return;
    }

    {
      ColorScope Color(*this, DeclKindNameColor);
      OS << D->getDeclKindName() << "Decl";
    }
    dumpPointer(D);
    if (D->getLexicalDeclContext() != D->getDeclContext())
      OS << " parent " << cast<Decl>(D->getDeclContext());
    dumpPreviousDecl(OS, D);
    dumpSourceRange(D->getSourceRange());
    OS << ' ';
    dumpLocation(D->getLocation());
    if (D->isFromASTFile())
      OS << " imported";
    if (Module *M = D->getOwningModule())
      OS << " in " << M->getFullModuleName();
    if (auto *ND = dyn_cast<NamedDecl>(D))
      for (Module *M : D->getASTContext().getModulesWithMergedDefinition(
               const_cast<NamedDecl *>(ND)))
        dumpChild([=] { OS << "also in " << M->getFullModuleName(); });
    if (const NamedDecl *ND = dyn_cast<NamedDecl>(D))
      if (ND->isHidden())
        OS << " hidden";
    if (D->isImplicit())
      OS << " implicit";
    if (D->isUsed())
      OS << " used";
    else if (D->isThisDeclarationReferenced())
      OS << " referenced";
    if (D->isInvalidDecl())
      OS << " invalid";
    if (const FunctionDecl *FD = dyn_cast<FunctionDecl>(D))
      if (FD->isConstexpr())
        OS << " constexpr";


    ConstDeclVisitor<ASTDumper>::Visit(D);

    for (Decl::attr_iterator I = D->attr_begin(), E = D->attr_end(); I != E;
         ++I)
      dumpAttr(*I);

    if (const FullComment *Comment =
            D->getASTContext().getLocalCommentForDeclUncached(D))
      dumpFullComment(Comment);

    // Decls within functions are visited by the body.
    if (!isa<FunctionDecl>(*D) && !isa<ObjCMethodDecl>(*D) &&
        hasNodes(dyn_cast<DeclContext>(D)))
      dumpDeclContext(cast<DeclContext>(D));
  });
}

void ASTDumper::VisitLabelDecl(const LabelDecl *D) {
  dumpName(D);
}

void ASTDumper::VisitTypedefDecl(const TypedefDecl *D) {
  dumpName(D);
  dumpType(D->getUnderlyingType());
  if (D->isModulePrivate())
    OS << " __module_private__";
  dumpTypeAsChild(D->getUnderlyingType());
}

void ASTDumper::VisitEnumDecl(const EnumDecl *D) {
  if (D->isScoped()) {
    if (D->isScopedUsingClassTag())
      OS << " class";
    else
      OS << " struct";
  }
  dumpName(D);
  if (D->isModulePrivate())
    OS << " __module_private__";
  if (D->isFixed())
    dumpType(D->getIntegerType());
}

void ASTDumper::VisitRecordDecl(const RecordDecl *D) {
  OS << ' ' << D->getKindName();
  dumpName(D);
  if (D->isModulePrivate())
    OS << " __module_private__";
  if (D->isCompleteDefinition())
    OS << " definition";
}

void ASTDumper::VisitEnumConstantDecl(const EnumConstantDecl *D) {
  dumpName(D);
  dumpType(D->getType());
  if (const Expr *Init = D->getInitExpr())
    dumpStmt(Init);
}

void ASTDumper::VisitIndirectFieldDecl(const IndirectFieldDecl *D) {
  dumpName(D);
  dumpType(D->getType());

  for (auto *Child : D->chain())
    dumpDeclRef(Child);
}

void ASTDumper::VisitFunctionDecl(const FunctionDecl *D) {
  dumpName(D);
  dumpType(D->getType());

  StorageClass SC = D->getStorageClass();
  if (SC != SC_None)
    OS << ' ' << VarDecl::getStorageClassSpecifierString(SC);
  if (D->isInlineSpecified())
    OS << " inline";
  if (D->isVirtualAsWritten())
    OS << " virtual";
  if (D->isModulePrivate())
    OS << " __module_private__";

  if (D->isPure())
    OS << " pure";
  if (D->isDefaulted()) {
    OS << " default";
    if (D->isDeleted())
      OS << "_delete";
  }
  if (D->isDeletedAsWritten())
    OS << " delete";
  if (D->isTrivial())
    OS << " trivial";

  if (const FunctionProtoType *FPT = D->getType()->getAs<FunctionProtoType>()) {
    FunctionProtoType::ExtProtoInfo EPI = FPT->getExtProtoInfo();
    switch (EPI.ExceptionSpec.Type) {
    default: break;
    case EST_Unevaluated:
      OS << " noexcept-unevaluated " << EPI.ExceptionSpec.SourceDecl;
      break;
    case EST_Uninstantiated:
      OS << " noexcept-uninstantiated " << EPI.ExceptionSpec.SourceTemplate;
      break;
    }
  }

  if (const FunctionTemplateSpecializationInfo *FTSI =
          D->getTemplateSpecializationInfo())
    dumpTemplateArgumentList(*FTSI->TemplateArguments);

  if (!D->param_begin() && D->getNumParams())
    dumpChild([=] { OS << "<<NULL params x " << D->getNumParams() << ">>"; });
  else
    for (const ParmVarDecl *Parameter : D->parameters())
      dumpDecl(Parameter);

  if (const CXXConstructorDecl *C = dyn_cast<CXXConstructorDecl>(D))
    for (CXXConstructorDecl::init_const_iterator I = C->init_begin(),
                                                 E = C->init_end();
         I != E; ++I)
      dumpCXXCtorInitializer(*I);
<<<<<<< HEAD

  if (const CXXMethodDecl *MD = dyn_cast<CXXMethodDecl>(D))
    if (MD->size_overridden_methods() != 0) {
      auto dumpOverride =
        [=](const CXXMethodDecl *D) {
          SplitQualType T_split = D->getType().split();
          OS << D << " " << D->getParent()->getName() << "::"
             << D->getNameAsString() << " '" << QualType::getAsString(T_split) << "'";
        };

      dumpChild([=] {
        auto FirstOverrideItr = MD->begin_overridden_methods();
        OS << "Overrides: [ ";
        dumpOverride(*FirstOverrideItr);
        for (const auto *Override :
               llvm::make_range(FirstOverrideItr + 1,
                                MD->end_overridden_methods()))
          dumpOverride(Override);
        OS << " ]";
      });
    }

=======

  if (const CXXMethodDecl *MD = dyn_cast<CXXMethodDecl>(D)) {
    if (MD->size_overridden_methods() != 0) {
      auto dumpOverride = [=](const CXXMethodDecl *D) {
        SplitQualType T_split = D->getType().split();
        OS << D << " " << D->getParent()->getName()
           << "::" << D->getNameAsString() << " '"
           << QualType::getAsString(T_split, PrintPolicy) << "'";
      };

      dumpChild([=] {
        auto Overrides = MD->overridden_methods();
        OS << "Overrides: [ ";
        dumpOverride(*Overrides.begin());
        for (const auto *Override :
             llvm::make_range(Overrides.begin() + 1, Overrides.end())) {
          OS << ", ";
          dumpOverride(Override);
        }
        OS << " ]";
      });
    }
  }

>>>>>>> b2b84690
  if (D->doesThisDeclarationHaveABody())
    dumpStmt(D->getBody());
}

void ASTDumper::VisitFieldDecl(const FieldDecl *D) {
  dumpName(D);
  dumpType(D->getType());
  if (D->isMutable())
    OS << " mutable";
  if (D->isModulePrivate())
    OS << " __module_private__";

  if (D->isBitField())
    dumpStmt(D->getBitWidth());
  if (Expr *Init = D->getInClassInitializer())
    dumpStmt(Init);
}

void ASTDumper::VisitVarDecl(const VarDecl *D) {
  dumpName(D);
  dumpType(D->getType());
  StorageClass SC = D->getStorageClass();
  if (SC != SC_None)
    OS << ' ' << VarDecl::getStorageClassSpecifierString(SC);
  switch (D->getTLSKind()) {
  case VarDecl::TLS_None: break;
  case VarDecl::TLS_Static: OS << " tls"; break;
  case VarDecl::TLS_Dynamic: OS << " tls_dynamic"; break;
  }
  if (D->isModulePrivate())
    OS << " __module_private__";
  if (D->isNRVOVariable())
    OS << " nrvo";
  if (D->isInline())
    OS << " inline";
  if (D->isConstexpr())
    OS << " constexpr";
  if (D->hasInit()) {
    switch (D->getInitStyle()) {
    case VarDecl::CInit: OS << " cinit"; break;
    case VarDecl::CallInit: OS << " callinit"; break;
    case VarDecl::ListInit: OS << " listinit"; break;
    }
    dumpStmt(D->getInit());
  }
}

void ASTDumper::VisitDecompositionDecl(const DecompositionDecl *D) {
  VisitVarDecl(D);
  for (auto *B : D->bindings())
    dumpDecl(B);
}

void ASTDumper::VisitBindingDecl(const BindingDecl *D) {
  dumpName(D);
  dumpType(D->getType());
  if (auto *E = D->getBinding())
    dumpStmt(E);
}

void ASTDumper::VisitFileScopeAsmDecl(const FileScopeAsmDecl *D) {
  dumpStmt(D->getAsmString());
}

void ASTDumper::VisitImportDecl(const ImportDecl *D) {
  OS << ' ' << D->getImportedModule()->getFullModuleName();
}

void ASTDumper::VisitPragmaCommentDecl(const PragmaCommentDecl *D) {
  OS << ' ';
  switch (D->getCommentKind()) {
  case PCK_Unknown:  llvm_unreachable("unexpected pragma comment kind");
  case PCK_Compiler: OS << "compiler"; break;
  case PCK_ExeStr:   OS << "exestr"; break;
  case PCK_Lib:      OS << "lib"; break;
  case PCK_Linker:   OS << "linker"; break;
  case PCK_User:     OS << "user"; break;
  }
  StringRef Arg = D->getArg();
  if (!Arg.empty())
    OS << " \"" << Arg << "\"";
}

void ASTDumper::VisitPragmaDetectMismatchDecl(
    const PragmaDetectMismatchDecl *D) {
  OS << " \"" << D->getName() << "\" \"" << D->getValue() << "\"";
}

void ASTDumper::VisitCapturedDecl(const CapturedDecl *D) {
  dumpStmt(D->getBody());
}

//===----------------------------------------------------------------------===//
// OpenMP Declarations
//===----------------------------------------------------------------------===//

void ASTDumper::VisitOMPThreadPrivateDecl(const OMPThreadPrivateDecl *D) {
  for (auto *E : D->varlists())
    dumpStmt(E);
}

void ASTDumper::VisitOMPDeclareReductionDecl(const OMPDeclareReductionDecl *D) {
  dumpName(D);
  dumpType(D->getType());
  OS << " combiner";
  dumpStmt(D->getCombiner());
  if (auto *Initializer = D->getInitializer()) {
    OS << " initializer";
<<<<<<< HEAD
=======
    switch (D->getInitializerKind()) {
    case OMPDeclareReductionDecl::DirectInit:
      OS << " omp_priv = ";
      break;
    case OMPDeclareReductionDecl::CopyInit:
      OS << " omp_priv ()";
      break;
    case OMPDeclareReductionDecl::CallInit:
      break;
    }
>>>>>>> b2b84690
    dumpStmt(Initializer);
  }
}

void ASTDumper::VisitOMPCapturedExprDecl(const OMPCapturedExprDecl *D) {
  dumpName(D);
  dumpType(D->getType());
  dumpStmt(D->getInit());
}

//===----------------------------------------------------------------------===//
// C++ Declarations
//===----------------------------------------------------------------------===//

void ASTDumper::VisitNamespaceDecl(const NamespaceDecl *D) {
  dumpName(D);
  if (D->isInline())
    OS << " inline";
  if (!D->isOriginalNamespace())
    dumpDeclRef(D->getOriginalNamespace(), "original");
}

void ASTDumper::VisitUsingDirectiveDecl(const UsingDirectiveDecl *D) {
  OS << ' ';
  dumpBareDeclRef(D->getNominatedNamespace());
}

void ASTDumper::VisitNamespaceAliasDecl(const NamespaceAliasDecl *D) {
  dumpName(D);
  dumpDeclRef(D->getAliasedNamespace());
}

void ASTDumper::VisitTypeAliasDecl(const TypeAliasDecl *D) {
  dumpName(D);
  dumpType(D->getUnderlyingType());
  dumpTypeAsChild(D->getUnderlyingType());
}

void ASTDumper::VisitTypeAliasTemplateDecl(const TypeAliasTemplateDecl *D) {
  dumpName(D);
  dumpTemplateParameters(D->getTemplateParameters());
  dumpDecl(D->getTemplatedDecl());
}

void ASTDumper::VisitCXXRecordDecl(const CXXRecordDecl *D) {
  VisitRecordDecl(D);
  if (!D->isCompleteDefinition())
    return;

<<<<<<< HEAD
=======
  dumpChild([=] {
    {
      ColorScope Color(*this, DeclKindNameColor);
      OS << "DefinitionData";
    }
#define FLAG(fn, name) if (D->fn()) OS << " " #name;
    FLAG(isParsingBaseSpecifiers, parsing_base_specifiers);

    FLAG(isGenericLambda, generic);
    FLAG(isLambda, lambda);

    FLAG(canPassInRegisters, pass_in_registers);
    FLAG(isEmpty, empty);
    FLAG(isAggregate, aggregate);
    FLAG(isStandardLayout, standard_layout);
    FLAG(isTriviallyCopyable, trivially_copyable);
    FLAG(isPOD, pod);
    FLAG(isTrivial, trivial);
    FLAG(isPolymorphic, polymorphic);
    FLAG(isAbstract, abstract);
    FLAG(isLiteral, literal);

    FLAG(hasUserDeclaredConstructor, has_user_declared_ctor);
    FLAG(hasConstexprNonCopyMoveConstructor, has_constexpr_non_copy_move_ctor);
    FLAG(hasMutableFields, has_mutable_fields);
    FLAG(hasVariantMembers, has_variant_members);
    FLAG(allowConstDefaultInit, can_const_default_init);

    dumpChild([=] {
      {
        ColorScope Color(*this, DeclKindNameColor);
        OS << "DefaultConstructor";
      }
      FLAG(hasDefaultConstructor, exists);
      FLAG(hasTrivialDefaultConstructor, trivial);
      FLAG(hasNonTrivialDefaultConstructor, non_trivial);
      FLAG(hasUserProvidedDefaultConstructor, user_provided);
      FLAG(hasConstexprDefaultConstructor, constexpr);
      FLAG(needsImplicitDefaultConstructor, needs_implicit);
      FLAG(defaultedDefaultConstructorIsConstexpr, defaulted_is_constexpr);
    });

    dumpChild([=] {
      {
        ColorScope Color(*this, DeclKindNameColor);
        OS << "CopyConstructor";
      }
      FLAG(hasSimpleCopyConstructor, simple);
      FLAG(hasTrivialCopyConstructor, trivial);
      FLAG(hasNonTrivialCopyConstructor, non_trivial);
      FLAG(hasUserDeclaredCopyConstructor, user_declared);
      FLAG(hasCopyConstructorWithConstParam, has_const_param);
      FLAG(needsImplicitCopyConstructor, needs_implicit);
      FLAG(needsOverloadResolutionForCopyConstructor,
           needs_overload_resolution);
      if (!D->needsOverloadResolutionForCopyConstructor())
        FLAG(defaultedCopyConstructorIsDeleted, defaulted_is_deleted);
      FLAG(implicitCopyConstructorHasConstParam, implicit_has_const_param);
    });

    dumpChild([=] {
      {
        ColorScope Color(*this, DeclKindNameColor);
        OS << "MoveConstructor";
      }
      FLAG(hasMoveConstructor, exists);
      FLAG(hasSimpleMoveConstructor, simple);
      FLAG(hasTrivialMoveConstructor, trivial);
      FLAG(hasNonTrivialMoveConstructor, non_trivial);
      FLAG(hasUserDeclaredMoveConstructor, user_declared);
      FLAG(needsImplicitMoveConstructor, needs_implicit);
      FLAG(needsOverloadResolutionForMoveConstructor,
           needs_overload_resolution);
      if (!D->needsOverloadResolutionForMoveConstructor())
        FLAG(defaultedMoveConstructorIsDeleted, defaulted_is_deleted);
    });

    dumpChild([=] {
      {
        ColorScope Color(*this, DeclKindNameColor);
        OS << "CopyAssignment";
      }
      FLAG(hasTrivialCopyAssignment, trivial);
      FLAG(hasNonTrivialCopyAssignment, non_trivial);
      FLAG(hasCopyAssignmentWithConstParam, has_const_param);
      FLAG(hasUserDeclaredCopyAssignment, user_declared);
      FLAG(needsImplicitCopyAssignment, needs_implicit);
      FLAG(needsOverloadResolutionForCopyAssignment, needs_overload_resolution);
      FLAG(implicitCopyAssignmentHasConstParam, implicit_has_const_param);
    });

    dumpChild([=] {
      {
        ColorScope Color(*this, DeclKindNameColor);
        OS << "MoveAssignment";
      }
      FLAG(hasMoveAssignment, exists);
      FLAG(hasSimpleMoveAssignment, simple);
      FLAG(hasTrivialMoveAssignment, trivial);
      FLAG(hasNonTrivialMoveAssignment, non_trivial);
      FLAG(hasUserDeclaredMoveAssignment, user_declared);
      FLAG(needsImplicitMoveAssignment, needs_implicit);
      FLAG(needsOverloadResolutionForMoveAssignment, needs_overload_resolution);
    });

    dumpChild([=] {
      {
        ColorScope Color(*this, DeclKindNameColor);
        OS << "Destructor";
      }
      FLAG(hasSimpleDestructor, simple);
      FLAG(hasIrrelevantDestructor, irrelevant);
      FLAG(hasTrivialDestructor, trivial);
      FLAG(hasNonTrivialDestructor, non_trivial);
      FLAG(hasUserDeclaredDestructor, user_declared);
      FLAG(needsImplicitDestructor, needs_implicit);
      FLAG(needsOverloadResolutionForDestructor, needs_overload_resolution);
      if (!D->needsOverloadResolutionForDestructor())
        FLAG(defaultedDestructorIsDeleted, defaulted_is_deleted);
    });
  });

>>>>>>> b2b84690
  for (const auto &I : D->bases()) {
    dumpChild([=] {
      if (I.isVirtual())
        OS << "virtual ";
      dumpAccessSpecifier(I.getAccessSpecifier());
      dumpType(I.getType());
      if (I.isPackExpansion())
        OS << "...";
    });
  }
}

void ASTDumper::VisitStaticAssertDecl(const StaticAssertDecl *D) {
  dumpStmt(D->getAssertExpr());
  dumpStmt(D->getMessage());
}

template<typename SpecializationDecl>
void ASTDumper::VisitTemplateDeclSpecialization(const SpecializationDecl *D,
                                                bool DumpExplicitInst,
                                                bool DumpRefOnly) {
  bool DumpedAny = false;
  for (auto *RedeclWithBadType : D->redecls()) {
    // FIXME: The redecls() range sometimes has elements of a less-specific
    // type. (In particular, ClassTemplateSpecializationDecl::redecls() gives
    // us TagDecls, and should give CXXRecordDecls).
    auto *Redecl = dyn_cast<SpecializationDecl>(RedeclWithBadType);
    if (!Redecl) {
      // Found the injected-class-name for a class template. This will be dumped
      // as part of its surrounding class so we don't need to dump it here.
      assert(isa<CXXRecordDecl>(RedeclWithBadType) &&
             "expected an injected-class-name");
      continue;
    }

    switch (Redecl->getTemplateSpecializationKind()) {
    case TSK_ExplicitInstantiationDeclaration:
    case TSK_ExplicitInstantiationDefinition:
      if (!DumpExplicitInst)
        break;
<<<<<<< HEAD
      // Fall through.
=======
      LLVM_FALLTHROUGH;
>>>>>>> b2b84690
    case TSK_Undeclared:
    case TSK_ImplicitInstantiation:
      if (DumpRefOnly)
        dumpDeclRef(Redecl);
      else
        dumpDecl(Redecl);
      DumpedAny = true;
      break;
    case TSK_ExplicitSpecialization:
      break;
    }
  }

  // Ensure we dump at least one decl for each specialization.
  if (!DumpedAny)
    dumpDeclRef(D);
}

template<typename TemplateDecl>
void ASTDumper::VisitTemplateDecl(const TemplateDecl *D,
                                  bool DumpExplicitInst) {
  dumpName(D);
  dumpTemplateParameters(D->getTemplateParameters());

  dumpDecl(D->getTemplatedDecl());

  for (auto *Child : D->specializations())
    VisitTemplateDeclSpecialization(Child, DumpExplicitInst,
                                    !D->isCanonicalDecl());
}

void ASTDumper::VisitFunctionTemplateDecl(const FunctionTemplateDecl *D) {
  // FIXME: We don't add a declaration of a function template specialization
  // to its context when it's explicitly instantiated, so dump explicit
  // instantiations when we dump the template itself.
  VisitTemplateDecl(D, true);
}

void ASTDumper::VisitClassTemplateDecl(const ClassTemplateDecl *D) {
  VisitTemplateDecl(D, false);
}

void ASTDumper::VisitClassTemplateSpecializationDecl(
    const ClassTemplateSpecializationDecl *D) {
  VisitCXXRecordDecl(D);
  dumpTemplateArgumentList(D->getTemplateArgs());
}

void ASTDumper::VisitClassTemplatePartialSpecializationDecl(
    const ClassTemplatePartialSpecializationDecl *D) {
  VisitClassTemplateSpecializationDecl(D);
  dumpTemplateParameters(D->getTemplateParameters());
}

void ASTDumper::VisitClassScopeFunctionSpecializationDecl(
    const ClassScopeFunctionSpecializationDecl *D) {
  dumpDecl(D->getSpecialization());
  if (D->hasExplicitTemplateArgs())
    dumpTemplateArgumentListInfo(D->templateArgs());
}

void ASTDumper::VisitVarTemplateDecl(const VarTemplateDecl *D) {
  VisitTemplateDecl(D, false);
}

void ASTDumper::VisitBuiltinTemplateDecl(const BuiltinTemplateDecl *D) {
  dumpName(D);
  dumpTemplateParameters(D->getTemplateParameters());
}

void ASTDumper::VisitVarTemplateSpecializationDecl(
    const VarTemplateSpecializationDecl *D) {
  dumpTemplateArgumentList(D->getTemplateArgs());
  VisitVarDecl(D);
}

void ASTDumper::VisitVarTemplatePartialSpecializationDecl(
    const VarTemplatePartialSpecializationDecl *D) {
  dumpTemplateParameters(D->getTemplateParameters());
  VisitVarTemplateSpecializationDecl(D);
}

void ASTDumper::VisitTemplateTypeParmDecl(const TemplateTypeParmDecl *D) {
  if (D->wasDeclaredWithTypename())
    OS << " typename";
  else
    OS << " class";
  OS << " depth " << D->getDepth() << " index " << D->getIndex();
  if (D->isParameterPack())
    OS << " ...";
  dumpName(D);
  if (D->hasDefaultArgument())
    dumpTemplateArgument(D->getDefaultArgument());
}

void ASTDumper::VisitNonTypeTemplateParmDecl(const NonTypeTemplateParmDecl *D) {
  dumpType(D->getType());
  OS << " depth " << D->getDepth() << " index " << D->getIndex();
  if (D->isParameterPack())
    OS << " ...";
  dumpName(D);
  if (D->hasDefaultArgument())
    dumpTemplateArgument(D->getDefaultArgument());
}

void ASTDumper::VisitTemplateTemplateParmDecl(
    const TemplateTemplateParmDecl *D) {
  OS << " depth " << D->getDepth() << " index " << D->getIndex();
  if (D->isParameterPack())
    OS << " ...";
  dumpName(D);
  dumpTemplateParameters(D->getTemplateParameters());
  if (D->hasDefaultArgument())
    dumpTemplateArgumentLoc(D->getDefaultArgument());
}

void ASTDumper::VisitUsingDecl(const UsingDecl *D) {
  OS << ' ';
  if (D->getQualifier())
    D->getQualifier()->print(OS, D->getASTContext().getPrintingPolicy());
  OS << D->getNameAsString();
}

void ASTDumper::VisitUnresolvedUsingTypenameDecl(
    const UnresolvedUsingTypenameDecl *D) {
  OS << ' ';
  if (D->getQualifier())
    D->getQualifier()->print(OS, D->getASTContext().getPrintingPolicy());
  OS << D->getNameAsString();
}

void ASTDumper::VisitUnresolvedUsingValueDecl(const UnresolvedUsingValueDecl *D) {
  OS << ' ';
  if (D->getQualifier())
    D->getQualifier()->print(OS, D->getASTContext().getPrintingPolicy());
  OS << D->getNameAsString();
  dumpType(D->getType());
}

void ASTDumper::VisitUsingShadowDecl(const UsingShadowDecl *D) {
  OS << ' ';
  dumpBareDeclRef(D->getTargetDecl());
  if (auto *TD = dyn_cast<TypeDecl>(D->getUnderlyingDecl()))
    dumpTypeAsChild(TD->getTypeForDecl());
}

void ASTDumper::VisitConstructorUsingShadowDecl(
    const ConstructorUsingShadowDecl *D) {
  if (D->constructsVirtualBase())
    OS << " virtual";

  dumpChild([=] {
    OS << "target ";
    dumpBareDeclRef(D->getTargetDecl());
  });

  dumpChild([=] {
    OS << "nominated ";
    dumpBareDeclRef(D->getNominatedBaseClass());
    OS << ' ';
    dumpBareDeclRef(D->getNominatedBaseClassShadowDecl());
  });

  dumpChild([=] {
    OS << "constructed ";
    dumpBareDeclRef(D->getConstructedBaseClass());
    OS << ' ';
    dumpBareDeclRef(D->getConstructedBaseClassShadowDecl());
  });
}

void ASTDumper::VisitLinkageSpecDecl(const LinkageSpecDecl *D) {
  switch (D->getLanguage()) {
  case LinkageSpecDecl::lang_c: OS << " C"; break;
  case LinkageSpecDecl::lang_cxx: OS << " C++"; break;
  }
}

void ASTDumper::VisitAccessSpecDecl(const AccessSpecDecl *D) {
  OS << ' ';
  dumpAccessSpecifier(D->getAccess());
}

void ASTDumper::VisitFriendDecl(const FriendDecl *D) {
  if (TypeSourceInfo *T = D->getFriendType())
    dumpType(T->getType());
  else
    dumpDecl(D->getFriendDecl());
}

//===----------------------------------------------------------------------===//
// Obj-C Declarations
//===----------------------------------------------------------------------===//

void ASTDumper::VisitObjCIvarDecl(const ObjCIvarDecl *D) {
  dumpName(D);
  dumpType(D->getType());
  if (D->getSynthesize())
    OS << " synthesize";

  switch (D->getAccessControl()) {
  case ObjCIvarDecl::None:
    OS << " none";
    break;
  case ObjCIvarDecl::Private:
    OS << " private";
    break;
  case ObjCIvarDecl::Protected:
    OS << " protected";
    break;
  case ObjCIvarDecl::Public:
    OS << " public";
    break;
  case ObjCIvarDecl::Package:
    OS << " package";
    break;
  }
}

void ASTDumper::VisitObjCMethodDecl(const ObjCMethodDecl *D) {
  if (D->isInstanceMethod())
    OS << " -";
  else
    OS << " +";
  dumpName(D);
  dumpType(D->getReturnType());

  if (D->isThisDeclarationADefinition()) {
    dumpDeclContext(D);
  } else {
    for (const ParmVarDecl *Parameter : D->parameters())
      dumpDecl(Parameter);
  }

  if (D->isVariadic())
    dumpChild([=] { OS << "..."; });

  if (D->hasBody())
    dumpStmt(D->getBody());
}

void ASTDumper::VisitObjCTypeParamDecl(const ObjCTypeParamDecl *D) {
  dumpName(D);
  switch (D->getVariance()) {
  case ObjCTypeParamVariance::Invariant:
    break;

  case ObjCTypeParamVariance::Covariant:
    OS << " covariant";
    break;

  case ObjCTypeParamVariance::Contravariant:
    OS << " contravariant";
    break;
  }

  if (D->hasExplicitBound())
    OS << " bounded";
  dumpType(D->getUnderlyingType());
}

void ASTDumper::VisitObjCCategoryDecl(const ObjCCategoryDecl *D) {
  dumpName(D);
  dumpDeclRef(D->getClassInterface());
  dumpObjCTypeParamList(D->getTypeParamList());
  dumpDeclRef(D->getImplementation());
  for (ObjCCategoryDecl::protocol_iterator I = D->protocol_begin(),
                                           E = D->protocol_end();
       I != E; ++I)
    dumpDeclRef(*I);
}

void ASTDumper::VisitObjCCategoryImplDecl(const ObjCCategoryImplDecl *D) {
  dumpName(D);
  dumpDeclRef(D->getClassInterface());
  dumpDeclRef(D->getCategoryDecl());
}

void ASTDumper::VisitObjCProtocolDecl(const ObjCProtocolDecl *D) {
  dumpName(D);

  for (auto *Child : D->protocols())
    dumpDeclRef(Child);
}

void ASTDumper::VisitObjCInterfaceDecl(const ObjCInterfaceDecl *D) {
  dumpName(D);
  dumpObjCTypeParamList(D->getTypeParamListAsWritten());
  dumpDeclRef(D->getSuperClass(), "super");

  dumpDeclRef(D->getImplementation());
  for (auto *Child : D->protocols())
    dumpDeclRef(Child);
}

void ASTDumper::VisitObjCImplementationDecl(const ObjCImplementationDecl *D) {
  dumpName(D);
  dumpDeclRef(D->getSuperClass(), "super");
  dumpDeclRef(D->getClassInterface());
  for (ObjCImplementationDecl::init_const_iterator I = D->init_begin(),
                                                   E = D->init_end();
       I != E; ++I)
    dumpCXXCtorInitializer(*I);
}

void ASTDumper::VisitObjCCompatibleAliasDecl(const ObjCCompatibleAliasDecl *D) {
  dumpName(D);
  dumpDeclRef(D->getClassInterface());
}

void ASTDumper::VisitObjCPropertyDecl(const ObjCPropertyDecl *D) {
  dumpName(D);
  dumpType(D->getType());

  if (D->getPropertyImplementation() == ObjCPropertyDecl::Required)
    OS << " required";
  else if (D->getPropertyImplementation() == ObjCPropertyDecl::Optional)
    OS << " optional";

  ObjCPropertyDecl::PropertyAttributeKind Attrs = D->getPropertyAttributes();
  if (Attrs != ObjCPropertyDecl::OBJC_PR_noattr) {
    if (Attrs & ObjCPropertyDecl::OBJC_PR_readonly)
      OS << " readonly";
    if (Attrs & ObjCPropertyDecl::OBJC_PR_assign)
      OS << " assign";
    if (Attrs & ObjCPropertyDecl::OBJC_PR_readwrite)
      OS << " readwrite";
    if (Attrs & ObjCPropertyDecl::OBJC_PR_retain)
      OS << " retain";
    if (Attrs & ObjCPropertyDecl::OBJC_PR_copy)
      OS << " copy";
    if (Attrs & ObjCPropertyDecl::OBJC_PR_nonatomic)
      OS << " nonatomic";
    if (Attrs & ObjCPropertyDecl::OBJC_PR_atomic)
      OS << " atomic";
    if (Attrs & ObjCPropertyDecl::OBJC_PR_weak)
      OS << " weak";
    if (Attrs & ObjCPropertyDecl::OBJC_PR_strong)
      OS << " strong";
    if (Attrs & ObjCPropertyDecl::OBJC_PR_unsafe_unretained)
      OS << " unsafe_unretained";
    if (Attrs & ObjCPropertyDecl::OBJC_PR_class)
      OS << " class";
    if (Attrs & ObjCPropertyDecl::OBJC_PR_getter)
      dumpDeclRef(D->getGetterMethodDecl(), "getter");
    if (Attrs & ObjCPropertyDecl::OBJC_PR_setter)
      dumpDeclRef(D->getSetterMethodDecl(), "setter");
  }
}

void ASTDumper::VisitObjCPropertyImplDecl(const ObjCPropertyImplDecl *D) {
  dumpName(D->getPropertyDecl());
  if (D->getPropertyImplementation() == ObjCPropertyImplDecl::Synthesize)
    OS << " synthesize";
  else
    OS << " dynamic";
  dumpDeclRef(D->getPropertyDecl());
  dumpDeclRef(D->getPropertyIvarDecl());
}

void ASTDumper::VisitBlockDecl(const BlockDecl *D) {
  for (auto I : D->parameters())
    dumpDecl(I);

  if (D->isVariadic())
    dumpChild([=]{ OS << "..."; });

  if (D->capturesCXXThis())
    dumpChild([=]{ OS << "capture this"; });

  for (const auto &I : D->captures()) {
    dumpChild([=] {
      OS << "capture";
      if (I.isByRef())
        OS << " byref";
      if (I.isNested())
        OS << " nested";
      if (I.getVariable()) {
        OS << ' ';
        dumpBareDeclRef(I.getVariable());
      }
      if (I.hasCopyExpr())
        dumpStmt(I.getCopyExpr());
    });
  }
  dumpStmt(D->getBody());
}

//===----------------------------------------------------------------------===//
//  Stmt dumping methods.
//===----------------------------------------------------------------------===//

void ASTDumper::dumpStmt(const Stmt *S) {
  dumpChild([=] {
    if (!S) {
      ColorScope Color(*this, NullColor);
      OS << "<<<NULL>>>";
      return;
    }

<<<<<<< HEAD
=======
    // Some statements have custom mechanisms for dumping their children.
>>>>>>> b2b84690
    if (const DeclStmt *DS = dyn_cast<DeclStmt>(S)) {
      VisitDeclStmt(DS);
      return;
    }
<<<<<<< HEAD
=======
    if (const GenericSelectionExpr *GSE = dyn_cast<GenericSelectionExpr>(S)) {
      VisitGenericSelectionExpr(GSE);
      return;
    }
>>>>>>> b2b84690

    ConstStmtVisitor<ASTDumper>::Visit(S);

    for (const Stmt *SubStmt : S->children())
      dumpStmt(SubStmt);
  });
}

void ASTDumper::VisitStmt(const Stmt *Node) {
  {   
    ColorScope Color(*this, StmtColor);
    OS << Node->getStmtClassName();
  }
  dumpPointer(Node);
  dumpSourceRange(Node->getSourceRange());
}

void ASTDumper::VisitDeclStmt(const DeclStmt *Node) {
  VisitStmt(Node);
  for (DeclStmt::const_decl_iterator I = Node->decl_begin(),
                                     E = Node->decl_end();
       I != E; ++I)
    dumpDecl(*I);
}

void ASTDumper::VisitAttributedStmt(const AttributedStmt *Node) {
  VisitStmt(Node);
  for (ArrayRef<const Attr *>::iterator I = Node->getAttrs().begin(),
                                        E = Node->getAttrs().end();
       I != E; ++I)
    dumpAttr(*I);
}

void ASTDumper::VisitLabelStmt(const LabelStmt *Node) {
  VisitStmt(Node);
  OS << " '" << Node->getName() << "'";
}

void ASTDumper::VisitGotoStmt(const GotoStmt *Node) {
  VisitStmt(Node);
  OS << " '" << Node->getLabel()->getName() << "'";
  dumpPointer(Node->getLabel());
}

void ASTDumper::VisitCXXCatchStmt(const CXXCatchStmt *Node) {
  VisitStmt(Node);
  dumpDecl(Node->getExceptionDecl());
}

void ASTDumper::VisitCapturedStmt(const CapturedStmt *Node) {
  VisitStmt(Node);
  dumpDecl(Node->getCapturedDecl());
}

//===----------------------------------------------------------------------===//
//  OpenMP dumping methods.
//===----------------------------------------------------------------------===//

void ASTDumper::VisitOMPExecutableDirective(
    const OMPExecutableDirective *Node) {
  VisitStmt(Node);
  for (auto *C : Node->clauses()) {
    dumpChild([=] {
      if (!C) {
        ColorScope Color(*this, NullColor);
        OS << "<<<NULL>>> OMPClause";
        return;
      }
      {
        ColorScope Color(*this, AttrColor);
        StringRef ClauseName(getOpenMPClauseName(C->getClauseKind()));
        OS << "OMP" << ClauseName.substr(/*Start=*/0, /*N=*/1).upper()
           << ClauseName.drop_front() << "Clause";
      }
      dumpPointer(C);
      dumpSourceRange(SourceRange(C->getLocStart(), C->getLocEnd()));
      if (C->isImplicit())
        OS << " <implicit>";
      for (auto *S : C->children())
        dumpStmt(S);
    });
  }
}

//===----------------------------------------------------------------------===//
//  Expr dumping methods.
//===----------------------------------------------------------------------===//

void ASTDumper::VisitExpr(const Expr *Node) {
  VisitStmt(Node);
  dumpType(Node->getType());

  {
    ColorScope Color(*this, ValueKindColor);
    switch (Node->getValueKind()) {
    case VK_RValue:
      break;
    case VK_LValue:
      OS << " lvalue";
      break;
    case VK_XValue:
      OS << " xvalue";
      break;
    }
  }

  {
    ColorScope Color(*this, ObjectKindColor);
    switch (Node->getObjectKind()) {
    case OK_Ordinary:
      break;
    case OK_BitField:
      OS << " bitfield";
      break;
    case OK_ObjCProperty:
      OS << " objcproperty";
      break;
    case OK_ObjCSubscript:
      OS << " objcsubscript";
      break;
    case OK_VectorComponent:
      OS << " vectorcomponent";
      break;
    }
  }
}

static void dumpBasePath(raw_ostream &OS, const CastExpr *Node) {
  if (Node->path_empty())
    return;

  OS << " (";
  bool First = true;
  for (CastExpr::path_const_iterator I = Node->path_begin(),
                                     E = Node->path_end();
       I != E; ++I) {
    const CXXBaseSpecifier *Base = *I;
    if (!First)
      OS << " -> ";

    const CXXRecordDecl *RD =
    cast<CXXRecordDecl>(Base->getType()->getAs<RecordType>()->getDecl());

    if (Base->isVirtual())
      OS << "virtual ";
    OS << RD->getName();
    First = false;
  }

  OS << ')';
}

void ASTDumper::VisitCastExpr(const CastExpr *Node) {
  VisitExpr(Node);
  OS << " <";
  {
    ColorScope Color(*this, CastColor);
    OS << Node->getCastKindName();
  }
  dumpBasePath(OS, Node);
  OS << ">";
}

void ASTDumper::VisitDeclRefExpr(const DeclRefExpr *Node) {
  VisitExpr(Node);

  OS << " ";
  dumpBareDeclRef(Node->getDecl());
  if (Node->getDecl() != Node->getFoundDecl()) {
    OS << " (";
    dumpBareDeclRef(Node->getFoundDecl());
    OS << ")";
  }
}

void ASTDumper::VisitUnresolvedLookupExpr(const UnresolvedLookupExpr *Node) {
  VisitExpr(Node);
  OS << " (";
  if (!Node->requiresADL())
    OS << "no ";
  OS << "ADL) = '" << Node->getName() << '\'';

  UnresolvedLookupExpr::decls_iterator
    I = Node->decls_begin(), E = Node->decls_end();
  if (I == E)
    OS << " empty";
  for (; I != E; ++I)
    dumpPointer(*I);
}

void ASTDumper::VisitObjCIvarRefExpr(const ObjCIvarRefExpr *Node) {
  VisitExpr(Node);

  {
    ColorScope Color(*this, DeclKindNameColor);
    OS << " " << Node->getDecl()->getDeclKindName() << "Decl";
  }
  OS << "='" << *Node->getDecl() << "'";
  dumpPointer(Node->getDecl());
  if (Node->isFreeIvar())
    OS << " isFreeIvar";
}

void ASTDumper::VisitPredefinedExpr(const PredefinedExpr *Node) {
  VisitExpr(Node);
  OS << " " << PredefinedExpr::getIdentTypeName(Node->getIdentType());
}

void ASTDumper::VisitCharacterLiteral(const CharacterLiteral *Node) {
  VisitExpr(Node);
  ColorScope Color(*this, ValueColor);
  OS << " " << Node->getValue();
}

void ASTDumper::VisitIntegerLiteral(const IntegerLiteral *Node) {
  VisitExpr(Node);

  bool isSigned = Node->getType()->isSignedIntegerType();
  ColorScope Color(*this, ValueColor);
  OS << " " << Node->getValue().toString(10, isSigned);
}

void ASTDumper::VisitFixedPointLiteral(const FixedPointLiteral *Node) {
  VisitExpr(Node);

  ColorScope Color(*this, ValueColor);
  OS << " " << Node->getValueAsString(/*Radix=*/10);
}

void ASTDumper::VisitFloatingLiteral(const FloatingLiteral *Node) {
  VisitExpr(Node);
  ColorScope Color(*this, ValueColor);
  OS << " " << Node->getValueAsApproximateDouble();
}

void ASTDumper::VisitStringLiteral(const StringLiteral *Str) {
  VisitExpr(Str);
  ColorScope Color(*this, ValueColor);
  OS << " ";
  Str->outputString(OS);
}

void ASTDumper::VisitInitListExpr(const InitListExpr *ILE) {
  VisitExpr(ILE);
  if (auto *Filler = ILE->getArrayFiller()) {
    dumpChild([=] {
      OS << "array filler";
      dumpStmt(Filler);
    });
  }
  if (auto *Field = ILE->getInitializedFieldInUnion()) {
    OS << " field ";
    dumpBareDeclRef(Field);
  }
}

void ASTDumper::VisitArrayInitLoopExpr(const ArrayInitLoopExpr *E) {
  VisitExpr(E);
}

void ASTDumper::VisitArrayInitIndexExpr(const ArrayInitIndexExpr *E) {
  VisitExpr(E);
}

void ASTDumper::VisitUnaryOperator(const UnaryOperator *Node) {
  VisitExpr(Node);
  OS << " " << (Node->isPostfix() ? "postfix" : "prefix")
     << " '" << UnaryOperator::getOpcodeStr(Node->getOpcode()) << "'";
  if (!Node->canOverflow())
    OS << " cannot overflow";
}

void ASTDumper::VisitUnaryExprOrTypeTraitExpr(
    const UnaryExprOrTypeTraitExpr *Node) {
  VisitExpr(Node);
  switch(Node->getKind()) {
  case UETT_SizeOf:
    OS << " sizeof";
    break;
  case UETT_AlignOf:
    OS << " alignof";
    break;
  case UETT_VecStep:
    OS << " vec_step";
    break;
  case UETT_OpenMPRequiredSimdAlign:
    OS << " __builtin_omp_required_simd_align";
    break;
  }
  if (Node->isArgumentType())
    dumpType(Node->getArgumentType());
}

void ASTDumper::VisitMemberExpr(const MemberExpr *Node) {
  VisitExpr(Node);
  OS << " " << (Node->isArrow() ? "->" : ".") << *Node->getMemberDecl();
  dumpPointer(Node->getMemberDecl());
}

void ASTDumper::VisitExtVectorElementExpr(const ExtVectorElementExpr *Node) {
  VisitExpr(Node);
  OS << " " << Node->getAccessor().getNameStart();
}

void ASTDumper::VisitBinaryOperator(const BinaryOperator *Node) {
  VisitExpr(Node);
  OS << " '" << BinaryOperator::getOpcodeStr(Node->getOpcode()) << "'";
}

void ASTDumper::VisitCompoundAssignOperator(
    const CompoundAssignOperator *Node) {
  VisitExpr(Node);
  OS << " '" << BinaryOperator::getOpcodeStr(Node->getOpcode())
     << "' ComputeLHSTy=";
  dumpBareType(Node->getComputationLHSType());
  OS << " ComputeResultTy=";
  dumpBareType(Node->getComputationResultType());
}

void ASTDumper::VisitBlockExpr(const BlockExpr *Node) {
  VisitExpr(Node);
  dumpDecl(Node->getBlockDecl());
}

void ASTDumper::VisitOpaqueValueExpr(const OpaqueValueExpr *Node) {
  VisitExpr(Node);

  if (Expr *Source = Node->getSourceExpr())
    dumpStmt(Source);
<<<<<<< HEAD
=======
}

void ASTDumper::VisitGenericSelectionExpr(const GenericSelectionExpr *E) {
  VisitExpr(E);
  if (E->isResultDependent())
    OS << " result_dependent";
  dumpStmt(E->getControllingExpr());
  dumpTypeAsChild(E->getControllingExpr()->getType()); // FIXME: remove

  for (unsigned I = 0, N = E->getNumAssocs(); I != N; ++I) {
    dumpChild([=] {
      if (const TypeSourceInfo *TSI = E->getAssocTypeSourceInfo(I)) {
        OS << "case ";
        dumpType(TSI->getType());
      } else {
        OS << "default";
      }

      if (!E->isResultDependent() && E->getResultIndex() == I)
        OS << " selected";

      if (const TypeSourceInfo *TSI = E->getAssocTypeSourceInfo(I))
        dumpTypeAsChild(TSI->getType());
      dumpStmt(E->getAssocExpr(I));
    });
  }
>>>>>>> b2b84690
}

// GNU extensions.

void ASTDumper::VisitAddrLabelExpr(const AddrLabelExpr *Node) {
  VisitExpr(Node);
  OS << " " << Node->getLabel()->getName();
  dumpPointer(Node->getLabel());
}

//===----------------------------------------------------------------------===//
// C++ Expressions
//===----------------------------------------------------------------------===//

void ASTDumper::VisitCXXNamedCastExpr(const CXXNamedCastExpr *Node) {
  VisitExpr(Node);
  OS << " " << Node->getCastName()
     << "<" << Node->getTypeAsWritten().getAsString() << ">"
     << " <" << Node->getCastKindName();
  dumpBasePath(OS, Node);
  OS << ">";
}

void ASTDumper::VisitCXXBoolLiteralExpr(const CXXBoolLiteralExpr *Node) {
  VisitExpr(Node);
  OS << " " << (Node->getValue() ? "true" : "false");
}

void ASTDumper::VisitCXXThisExpr(const CXXThisExpr *Node) {
  VisitExpr(Node);
  OS << " this";
}

void ASTDumper::VisitCXXFunctionalCastExpr(const CXXFunctionalCastExpr *Node) {
  VisitExpr(Node);
  OS << " functional cast to " << Node->getTypeAsWritten().getAsString()
     << " <" << Node->getCastKindName() << ">";
}

void ASTDumper::VisitCXXUnresolvedConstructExpr(
    const CXXUnresolvedConstructExpr *Node) {
  VisitExpr(Node);
  dumpType(Node->getTypeAsWritten());
  if (Node->isListInitialization())
    OS << " list";
}

void ASTDumper::VisitCXXConstructExpr(const CXXConstructExpr *Node) {
  VisitExpr(Node);
  CXXConstructorDecl *Ctor = Node->getConstructor();
  dumpType(Ctor->getType());
  if (Node->isElidable())
    OS << " elidable";
  if (Node->isListInitialization())
    OS << " list";
  if (Node->isStdInitListInitialization())
    OS << " std::initializer_list";
  if (Node->requiresZeroInitialization())
    OS << " zeroing";
}

void ASTDumper::VisitCXXBindTemporaryExpr(const CXXBindTemporaryExpr *Node) {
  VisitExpr(Node);
  OS << " ";
  dumpCXXTemporary(Node->getTemporary());
}

void ASTDumper::VisitCXXNewExpr(const CXXNewExpr *Node) {
  VisitExpr(Node);
  if (Node->isGlobalNew())
    OS << " global";
  if (Node->isArray())
    OS << " array";
  if (Node->getOperatorNew()) {
    OS << ' ';
    dumpBareDeclRef(Node->getOperatorNew());
  }
  // We could dump the deallocation function used in case of error, but it's
  // usually not that interesting.
}

void ASTDumper::VisitCXXDeleteExpr(const CXXDeleteExpr *Node) {
  VisitExpr(Node);
  if (Node->isGlobalDelete())
    OS << " global";
  if (Node->isArrayForm())
    OS << " array";
  if (Node->getOperatorDelete()) {
    OS << ' ';
    dumpBareDeclRef(Node->getOperatorDelete());
  }
}

void
ASTDumper::VisitMaterializeTemporaryExpr(const MaterializeTemporaryExpr *Node) {
  VisitExpr(Node);
  if (const ValueDecl *VD = Node->getExtendingDecl()) {
    OS << " extended by ";
    dumpBareDeclRef(VD);
  }
}

void ASTDumper::VisitExprWithCleanups(const ExprWithCleanups *Node) {
  VisitExpr(Node);
  for (unsigned i = 0, e = Node->getNumObjects(); i != e; ++i)
    dumpDeclRef(Node->getObject(i), "cleanup");
}

void ASTDumper::dumpCXXTemporary(const CXXTemporary *Temporary) {
  OS << "(CXXTemporary";
  dumpPointer(Temporary);
  OS << ")";
}

void ASTDumper::VisitSizeOfPackExpr(const SizeOfPackExpr *Node) {
  VisitExpr(Node);
  dumpPointer(Node->getPack());
  dumpName(Node->getPack());
  if (Node->isPartiallySubstituted())
    for (const auto &A : Node->getPartialArguments())
      dumpTemplateArgument(A);
}

void ASTDumper::VisitCXXDependentScopeMemberExpr(
    const CXXDependentScopeMemberExpr *Node) {
  VisitExpr(Node);
  OS << " " << (Node->isArrow() ? "->" : ".") << Node->getMember();
}

//===----------------------------------------------------------------------===//
// Obj-C Expressions
//===----------------------------------------------------------------------===//

void ASTDumper::VisitObjCMessageExpr(const ObjCMessageExpr *Node) {
  VisitExpr(Node);
  OS << " selector=";
  Node->getSelector().print(OS);
  switch (Node->getReceiverKind()) {
  case ObjCMessageExpr::Instance:
    break;

  case ObjCMessageExpr::Class:
    OS << " class=";
    dumpBareType(Node->getClassReceiver());
    break;

  case ObjCMessageExpr::SuperInstance:
    OS << " super (instance)";
    break;

  case ObjCMessageExpr::SuperClass:
    OS << " super (class)";
    break;
  }
}

void ASTDumper::VisitObjCBoxedExpr(const ObjCBoxedExpr *Node) {
  VisitExpr(Node);
  if (auto *BoxingMethod = Node->getBoxingMethod()) {
    OS << " selector=";
    BoxingMethod->getSelector().print(OS);
  }
}

void ASTDumper::VisitObjCAtCatchStmt(const ObjCAtCatchStmt *Node) {
  VisitStmt(Node);
  if (const VarDecl *CatchParam = Node->getCatchParamDecl())
    dumpDecl(CatchParam);
  else
    OS << " catch all";
}

void ASTDumper::VisitObjCEncodeExpr(const ObjCEncodeExpr *Node) {
  VisitExpr(Node);
  dumpType(Node->getEncodedType());
}

void ASTDumper::VisitObjCSelectorExpr(const ObjCSelectorExpr *Node) {
  VisitExpr(Node);

  OS << " ";
  Node->getSelector().print(OS);
}

void ASTDumper::VisitObjCProtocolExpr(const ObjCProtocolExpr *Node) {
  VisitExpr(Node);

  OS << ' ' << *Node->getProtocol();
}

void ASTDumper::VisitObjCPropertyRefExpr(const ObjCPropertyRefExpr *Node) {
  VisitExpr(Node);
  if (Node->isImplicitProperty()) {
    OS << " Kind=MethodRef Getter=\"";
    if (Node->getImplicitPropertyGetter())
      Node->getImplicitPropertyGetter()->getSelector().print(OS);
    else
      OS << "(null)";

    OS << "\" Setter=\"";
    if (ObjCMethodDecl *Setter = Node->getImplicitPropertySetter())
      Setter->getSelector().print(OS);
    else
      OS << "(null)";
    OS << "\"";
  } else {
    OS << " Kind=PropertyRef Property=\"" << *Node->getExplicitProperty() <<'"';
  }

  if (Node->isSuperReceiver())
    OS << " super";

  OS << " Messaging=";
  if (Node->isMessagingGetter() && Node->isMessagingSetter())
    OS << "Getter&Setter";
  else if (Node->isMessagingGetter())
    OS << "Getter";
  else if (Node->isMessagingSetter())
    OS << "Setter";
}

void ASTDumper::VisitObjCSubscriptRefExpr(const ObjCSubscriptRefExpr *Node) {
  VisitExpr(Node);
  if (Node->isArraySubscriptRefExpr())
    OS << " Kind=ArraySubscript GetterForArray=\"";
  else
    OS << " Kind=DictionarySubscript GetterForDictionary=\"";
  if (Node->getAtIndexMethodDecl())
    Node->getAtIndexMethodDecl()->getSelector().print(OS);
  else
    OS << "(null)";

  if (Node->isArraySubscriptRefExpr())
    OS << "\" SetterForArray=\"";
  else
    OS << "\" SetterForDictionary=\"";
  if (Node->setAtIndexMethodDecl())
    Node->setAtIndexMethodDecl()->getSelector().print(OS);
  else
    OS << "(null)";
}

void ASTDumper::VisitObjCBoolLiteralExpr(const ObjCBoolLiteralExpr *Node) {
  VisitExpr(Node);
  OS << " " << (Node->getValue() ? "__objc_yes" : "__objc_no");
}

//===----------------------------------------------------------------------===//
// Comments
//===----------------------------------------------------------------------===//

const char *ASTDumper::getCommandName(unsigned CommandID) {
  if (Traits)
    return Traits->getCommandInfo(CommandID)->Name;
  const CommandInfo *Info = CommandTraits::getBuiltinCommandInfo(CommandID);
  if (Info)
    return Info->Name;
  return "<not a builtin command>";
}

void ASTDumper::dumpFullComment(const FullComment *C) {
  if (!C)
    return;

  FC = C;
  dumpComment(C);
  FC = nullptr;
}

void ASTDumper::dumpComment(const Comment *C) {
  dumpChild([=] {
    if (!C) {
      ColorScope Color(*this, NullColor);
      OS << "<<<NULL>>>";
      return;
    }

    {
      ColorScope Color(*this, CommentColor);
      OS << C->getCommentKindName();
    }
    dumpPointer(C);
    dumpSourceRange(C->getSourceRange());
    ConstCommentVisitor<ASTDumper>::visit(C);
    for (Comment::child_iterator I = C->child_begin(), E = C->child_end();
         I != E; ++I)
      dumpComment(*I);
  });
}

void ASTDumper::visitTextComment(const TextComment *C) {
  OS << " Text=\"" << C->getText() << "\"";
}

void ASTDumper::visitInlineCommandComment(const InlineCommandComment *C) {
  OS << " Name=\"" << getCommandName(C->getCommandID()) << "\"";
  switch (C->getRenderKind()) {
  case InlineCommandComment::RenderNormal:
    OS << " RenderNormal";
    break;
  case InlineCommandComment::RenderBold:
    OS << " RenderBold";
    break;
  case InlineCommandComment::RenderMonospaced:
    OS << " RenderMonospaced";
    break;
  case InlineCommandComment::RenderEmphasized:
    OS << " RenderEmphasized";
    break;
  }

  for (unsigned i = 0, e = C->getNumArgs(); i != e; ++i)
    OS << " Arg[" << i << "]=\"" << C->getArgText(i) << "\"";
}

void ASTDumper::visitHTMLStartTagComment(const HTMLStartTagComment *C) {
  OS << " Name=\"" << C->getTagName() << "\"";
  if (C->getNumAttrs() != 0) {
    OS << " Attrs: ";
    for (unsigned i = 0, e = C->getNumAttrs(); i != e; ++i) {
      const HTMLStartTagComment::Attribute &Attr = C->getAttr(i);
      OS << " \"" << Attr.Name << "=\"" << Attr.Value << "\"";
    }
  }
  if (C->isSelfClosing())
    OS << " SelfClosing";
}

void ASTDumper::visitHTMLEndTagComment(const HTMLEndTagComment *C) {
  OS << " Name=\"" << C->getTagName() << "\"";
}

void ASTDumper::visitBlockCommandComment(const BlockCommandComment *C) {
  OS << " Name=\"" << getCommandName(C->getCommandID()) << "\"";
  for (unsigned i = 0, e = C->getNumArgs(); i != e; ++i)
    OS << " Arg[" << i << "]=\"" << C->getArgText(i) << "\"";
}

void ASTDumper::visitParamCommandComment(const ParamCommandComment *C) {
  OS << " " << ParamCommandComment::getDirectionAsString(C->getDirection());

  if (C->isDirectionExplicit())
    OS << " explicitly";
  else
    OS << " implicitly";

  if (C->hasParamName()) {
    if (C->isParamIndexValid())
      OS << " Param=\"" << C->getParamName(FC) << "\"";
    else
      OS << " Param=\"" << C->getParamNameAsWritten() << "\"";
  }

  if (C->isParamIndexValid() && !C->isVarArgParam())
    OS << " ParamIndex=" << C->getParamIndex();
}

void ASTDumper::visitTParamCommandComment(const TParamCommandComment *C) {
  if (C->hasParamName()) {
    if (C->isPositionValid())
      OS << " Param=\"" << C->getParamName(FC) << "\"";
    else
      OS << " Param=\"" << C->getParamNameAsWritten() << "\"";
  }

  if (C->isPositionValid()) {
    OS << " Position=<";
    for (unsigned i = 0, e = C->getDepth(); i != e; ++i) {
      OS << C->getIndex(i);
      if (i != e - 1)
        OS << ", ";
    }
    OS << ">";
  }
}

void ASTDumper::visitVerbatimBlockComment(const VerbatimBlockComment *C) {
  OS << " Name=\"" << getCommandName(C->getCommandID()) << "\""
        " CloseName=\"" << C->getCloseName() << "\"";
}

void ASTDumper::visitVerbatimBlockLineComment(
    const VerbatimBlockLineComment *C) {
  OS << " Text=\"" << C->getText() << "\"";
}

void ASTDumper::visitVerbatimLineComment(const VerbatimLineComment *C) {
  OS << " Text=\"" << C->getText() << "\"";
}

//===----------------------------------------------------------------------===//
// Type method implementations
//===----------------------------------------------------------------------===//

void QualType::dump(const char *msg) const {
  if (msg)
    llvm::errs() << msg << ": ";
  dump();
<<<<<<< HEAD
}

LLVM_DUMP_METHOD void QualType::dump() const { dump(llvm::errs()); }

LLVM_DUMP_METHOD void QualType::dump(llvm::raw_ostream &OS) const {
  ASTDumper Dumper(OS, nullptr, nullptr);
  Dumper.dumpTypeAsChild(*this);
}

=======
}

LLVM_DUMP_METHOD void QualType::dump() const { dump(llvm::errs()); }

LLVM_DUMP_METHOD void QualType::dump(llvm::raw_ostream &OS) const {
  ASTDumper Dumper(OS, nullptr, nullptr);
  Dumper.dumpTypeAsChild(*this);
}

>>>>>>> b2b84690
LLVM_DUMP_METHOD void Type::dump() const { dump(llvm::errs()); }

LLVM_DUMP_METHOD void Type::dump(llvm::raw_ostream &OS) const {
  QualType(this, 0).dump(OS);
}

//===----------------------------------------------------------------------===//
// Decl method implementations
//===----------------------------------------------------------------------===//

LLVM_DUMP_METHOD void Decl::dump() const { dump(llvm::errs()); }

LLVM_DUMP_METHOD void Decl::dump(raw_ostream &OS, bool Deserialize) const {
<<<<<<< HEAD
  ASTDumper P(OS, &getASTContext().getCommentCommandTraits(),
              &getASTContext().getSourceManager());
=======
  const ASTContext &Ctx = getASTContext();
  const SourceManager &SM = Ctx.getSourceManager();
  ASTDumper P(OS, &Ctx.getCommentCommandTraits(), &SM,
              SM.getDiagnostics().getShowColors(), Ctx.getPrintingPolicy());
>>>>>>> b2b84690
  P.setDeserialize(Deserialize);
  P.dumpDecl(this);
}

LLVM_DUMP_METHOD void Decl::dumpColor() const {
<<<<<<< HEAD
  ASTDumper P(llvm::errs(), &getASTContext().getCommentCommandTraits(),
              &getASTContext().getSourceManager(), /*ShowColors*/true);
=======
  const ASTContext &Ctx = getASTContext();
  ASTDumper P(llvm::errs(), &Ctx.getCommentCommandTraits(),
              &Ctx.getSourceManager(), /*ShowColors*/ true,
              Ctx.getPrintingPolicy());
>>>>>>> b2b84690
  P.dumpDecl(this);
}

LLVM_DUMP_METHOD void DeclContext::dumpLookups() const {
  dumpLookups(llvm::errs());
}

LLVM_DUMP_METHOD void DeclContext::dumpLookups(raw_ostream &OS,
                                               bool DumpDecls,
                                               bool Deserialize) const {
  const DeclContext *DC = this;
  while (!DC->isTranslationUnit())
    DC = DC->getParent();
  ASTContext &Ctx = cast<TranslationUnitDecl>(DC)->getASTContext();
<<<<<<< HEAD
  ASTDumper P(OS, &Ctx.getCommentCommandTraits(), &Ctx.getSourceManager());
=======
  const SourceManager &SM = Ctx.getSourceManager();
  ASTDumper P(OS, &Ctx.getCommentCommandTraits(), &Ctx.getSourceManager(),
              SM.getDiagnostics().getShowColors(), Ctx.getPrintingPolicy());
>>>>>>> b2b84690
  P.setDeserialize(Deserialize);
  P.dumpLookups(this, DumpDecls);
}

//===----------------------------------------------------------------------===//
// Stmt method implementations
//===----------------------------------------------------------------------===//

LLVM_DUMP_METHOD void Stmt::dump(SourceManager &SM) const {
  dump(llvm::errs(), SM);
}

LLVM_DUMP_METHOD void Stmt::dump(raw_ostream &OS, SourceManager &SM) const {
  ASTDumper P(OS, nullptr, &SM);
  P.dumpStmt(this);
}

LLVM_DUMP_METHOD void Stmt::dump(raw_ostream &OS) const {
  ASTDumper P(OS, nullptr, nullptr);
  P.dumpStmt(this);
}

LLVM_DUMP_METHOD void Stmt::dump() const {
  ASTDumper P(llvm::errs(), nullptr, nullptr);
  P.dumpStmt(this);
}

LLVM_DUMP_METHOD void Stmt::dumpColor() const {
  ASTDumper P(llvm::errs(), nullptr, nullptr, /*ShowColors*/true);
  P.dumpStmt(this);
}

//===----------------------------------------------------------------------===//
// Comment method implementations
//===----------------------------------------------------------------------===//

LLVM_DUMP_METHOD void Comment::dump() const {
  dump(llvm::errs(), nullptr, nullptr);
}

LLVM_DUMP_METHOD void Comment::dump(const ASTContext &Context) const {
  dump(llvm::errs(), &Context.getCommentCommandTraits(),
       &Context.getSourceManager());
}

void Comment::dump(raw_ostream &OS, const CommandTraits *Traits,
                   const SourceManager *SM) const {
  const FullComment *FC = dyn_cast<FullComment>(this);
  ASTDumper D(OS, Traits, SM);
  D.dumpFullComment(FC);
}

LLVM_DUMP_METHOD void Comment::dumpColor() const {
  const FullComment *FC = dyn_cast<FullComment>(this);
  ASTDumper D(llvm::errs(), nullptr, nullptr, /*ShowColors*/true);
  D.dumpFullComment(FC);
}<|MERGE_RESOLUTION|>--- conflicted
+++ resolved
@@ -99,19 +99,15 @@
     const CommandTraits *Traits;
     const SourceManager *SM;
 
-<<<<<<< HEAD
-=======
     /// The policy to use for printing; can be defaulted.
     PrintingPolicy PrintPolicy;
 
->>>>>>> b2b84690
     /// Pending[i] is an action to dump an entity at level i.
     llvm::SmallVector<std::function<void(bool isLastChild)>, 32> Pending;
 
     /// Indicates whether we should trigger deserialization of nodes that had
     /// not already been loaded.
     bool Deserialize = false;
-<<<<<<< HEAD
 
     /// Indicates whether we're at the top level.
     bool TopLevel = true;
@@ -119,15 +115,6 @@
     /// Indicates if we're handling the first child after entering a new depth.
     bool FirstChild = true;
 
-=======
-
-    /// Indicates whether we're at the top level.
-    bool TopLevel = true;
-
-    /// Indicates if we're handling the first child after entering a new depth.
-    bool FirstChild = true;
-
->>>>>>> b2b84690
     /// Prefix for currently-being-dumped entity.
     std::string Prefix;
 
@@ -223,14 +210,6 @@
   public:
     ASTDumper(raw_ostream &OS, const CommandTraits *Traits,
               const SourceManager *SM)
-<<<<<<< HEAD
-      : OS(OS), Traits(Traits), SM(SM),
-        ShowColors(SM && SM->getDiagnostics().getShowColors()) { }
-
-    ASTDumper(raw_ostream &OS, const CommandTraits *Traits,
-              const SourceManager *SM, bool ShowColors)
-      : OS(OS), Traits(Traits), SM(SM), ShowColors(ShowColors) {}
-=======
         : ASTDumper(OS, Traits, SM,
                     SM && SM->getDiagnostics().getShowColors()) {}
 
@@ -242,7 +221,6 @@
               const PrintingPolicy &PrintPolicy)
         : OS(OS), Traits(Traits), SM(SM), PrintPolicy(PrintPolicy),
           ShowColors(ShowColors) {}
->>>>>>> b2b84690
 
     void setDeserialize(bool D) { Deserialize = D; }
 
@@ -832,18 +810,10 @@
 
     bool HasUndeserializedLookups = Primary->hasExternalVisibleStorage();
 
-<<<<<<< HEAD
-    for (auto I = Deserialize ? Primary->lookups_begin()
-                              : Primary->noload_lookups_begin(),
-              E = Deserialize ? Primary->lookups_end()
-                              : Primary->noload_lookups_end();
-         I != E; ++I) {
-=======
     auto Range = Deserialize
                      ? Primary->lookups()
                      : Primary->noload_lookups(/*PreserveInternalState=*/true);
     for (auto I = Range.begin(), E = Range.end(); I != E; ++I) {
->>>>>>> b2b84690
       DeclarationName Name = I.getLookupName();
       DeclContextLookupResult R = *I;
 
@@ -1223,30 +1193,6 @@
                                                  E = C->init_end();
          I != E; ++I)
       dumpCXXCtorInitializer(*I);
-<<<<<<< HEAD
-
-  if (const CXXMethodDecl *MD = dyn_cast<CXXMethodDecl>(D))
-    if (MD->size_overridden_methods() != 0) {
-      auto dumpOverride =
-        [=](const CXXMethodDecl *D) {
-          SplitQualType T_split = D->getType().split();
-          OS << D << " " << D->getParent()->getName() << "::"
-             << D->getNameAsString() << " '" << QualType::getAsString(T_split) << "'";
-        };
-
-      dumpChild([=] {
-        auto FirstOverrideItr = MD->begin_overridden_methods();
-        OS << "Overrides: [ ";
-        dumpOverride(*FirstOverrideItr);
-        for (const auto *Override :
-               llvm::make_range(FirstOverrideItr + 1,
-                                MD->end_overridden_methods()))
-          dumpOverride(Override);
-        OS << " ]";
-      });
-    }
-
-=======
 
   if (const CXXMethodDecl *MD = dyn_cast<CXXMethodDecl>(D)) {
     if (MD->size_overridden_methods() != 0) {
@@ -1271,7 +1217,6 @@
     }
   }
 
->>>>>>> b2b84690
   if (D->doesThisDeclarationHaveABody())
     dumpStmt(D->getBody());
 }
@@ -1380,8 +1325,6 @@
   dumpStmt(D->getCombiner());
   if (auto *Initializer = D->getInitializer()) {
     OS << " initializer";
-<<<<<<< HEAD
-=======
     switch (D->getInitializerKind()) {
     case OMPDeclareReductionDecl::DirectInit:
       OS << " omp_priv = ";
@@ -1392,7 +1335,6 @@
     case OMPDeclareReductionDecl::CallInit:
       break;
     }
->>>>>>> b2b84690
     dumpStmt(Initializer);
   }
 }
@@ -1442,8 +1384,6 @@
   if (!D->isCompleteDefinition())
     return;
 
-<<<<<<< HEAD
-=======
   dumpChild([=] {
     {
       ColorScope Color(*this, DeclKindNameColor);
@@ -1566,7 +1506,6 @@
     });
   });
 
->>>>>>> b2b84690
   for (const auto &I : D->bases()) {
     dumpChild([=] {
       if (I.isVirtual())
@@ -1607,11 +1546,7 @@
     case TSK_ExplicitInstantiationDefinition:
       if (!DumpExplicitInst)
         break;
-<<<<<<< HEAD
-      // Fall through.
-=======
       LLVM_FALLTHROUGH;
->>>>>>> b2b84690
     case TSK_Undeclared:
     case TSK_ImplicitInstantiation:
       if (DumpRefOnly)
@@ -2012,21 +1947,15 @@
       return;
     }
 
-<<<<<<< HEAD
-=======
     // Some statements have custom mechanisms for dumping their children.
->>>>>>> b2b84690
     if (const DeclStmt *DS = dyn_cast<DeclStmt>(S)) {
       VisitDeclStmt(DS);
       return;
     }
-<<<<<<< HEAD
-=======
     if (const GenericSelectionExpr *GSE = dyn_cast<GenericSelectionExpr>(S)) {
       VisitGenericSelectionExpr(GSE);
       return;
     }
->>>>>>> b2b84690
 
     ConstStmtVisitor<ASTDumper>::Visit(S);
 
@@ -2356,8 +2285,6 @@
 
   if (Expr *Source = Node->getSourceExpr())
     dumpStmt(Source);
-<<<<<<< HEAD
-=======
 }
 
 void ASTDumper::VisitGenericSelectionExpr(const GenericSelectionExpr *E) {
@@ -2384,7 +2311,6 @@
       dumpStmt(E->getAssocExpr(I));
     });
   }
->>>>>>> b2b84690
 }
 
 // GNU extensions.
@@ -2783,7 +2709,6 @@
   if (msg)
     llvm::errs() << msg << ": ";
   dump();
-<<<<<<< HEAD
 }
 
 LLVM_DUMP_METHOD void QualType::dump() const { dump(llvm::errs()); }
@@ -2793,17 +2718,6 @@
   Dumper.dumpTypeAsChild(*this);
 }
 
-=======
-}
-
-LLVM_DUMP_METHOD void QualType::dump() const { dump(llvm::errs()); }
-
-LLVM_DUMP_METHOD void QualType::dump(llvm::raw_ostream &OS) const {
-  ASTDumper Dumper(OS, nullptr, nullptr);
-  Dumper.dumpTypeAsChild(*this);
-}
-
->>>>>>> b2b84690
 LLVM_DUMP_METHOD void Type::dump() const { dump(llvm::errs()); }
 
 LLVM_DUMP_METHOD void Type::dump(llvm::raw_ostream &OS) const {
@@ -2817,29 +2731,19 @@
 LLVM_DUMP_METHOD void Decl::dump() const { dump(llvm::errs()); }
 
 LLVM_DUMP_METHOD void Decl::dump(raw_ostream &OS, bool Deserialize) const {
-<<<<<<< HEAD
-  ASTDumper P(OS, &getASTContext().getCommentCommandTraits(),
-              &getASTContext().getSourceManager());
-=======
   const ASTContext &Ctx = getASTContext();
   const SourceManager &SM = Ctx.getSourceManager();
   ASTDumper P(OS, &Ctx.getCommentCommandTraits(), &SM,
               SM.getDiagnostics().getShowColors(), Ctx.getPrintingPolicy());
->>>>>>> b2b84690
   P.setDeserialize(Deserialize);
   P.dumpDecl(this);
 }
 
 LLVM_DUMP_METHOD void Decl::dumpColor() const {
-<<<<<<< HEAD
-  ASTDumper P(llvm::errs(), &getASTContext().getCommentCommandTraits(),
-              &getASTContext().getSourceManager(), /*ShowColors*/true);
-=======
   const ASTContext &Ctx = getASTContext();
   ASTDumper P(llvm::errs(), &Ctx.getCommentCommandTraits(),
               &Ctx.getSourceManager(), /*ShowColors*/ true,
               Ctx.getPrintingPolicy());
->>>>>>> b2b84690
   P.dumpDecl(this);
 }
 
@@ -2854,13 +2758,9 @@
   while (!DC->isTranslationUnit())
     DC = DC->getParent();
   ASTContext &Ctx = cast<TranslationUnitDecl>(DC)->getASTContext();
-<<<<<<< HEAD
-  ASTDumper P(OS, &Ctx.getCommentCommandTraits(), &Ctx.getSourceManager());
-=======
   const SourceManager &SM = Ctx.getSourceManager();
   ASTDumper P(OS, &Ctx.getCommentCommandTraits(), &Ctx.getSourceManager(),
               SM.getDiagnostics().getShowColors(), Ctx.getPrintingPolicy());
->>>>>>> b2b84690
   P.setDeserialize(Deserialize);
   P.dumpLookups(this, DumpDecls);
 }
