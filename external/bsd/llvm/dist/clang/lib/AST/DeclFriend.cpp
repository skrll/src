--- conflicted
+++ resolved
@@ -57,13 +57,8 @@
   std::size_t Extra =
       FriendDecl::additionalSizeToAlloc<TemplateParameterList *>(
           FriendTypeTPLists.size());
-<<<<<<< HEAD
-  FriendDecl *FD = new (C, DC, Extra) FriendDecl(DC, L, Friend, FriendL,
-                                                 FriendTypeTPLists);
-=======
   auto *FD = new (C, DC, Extra) FriendDecl(DC, L, Friend, FriendL,
                                            FriendTypeTPLists);
->>>>>>> b2b84690
   cast<CXXRecordDecl>(DC)->pushFriendDecl(FD);
   return FD;
 }
