//===- DeclGroup.cpp - Classes for representing groups of Decls -----------===//
//
//                     The LLVM Compiler Infrastructure
//
// This file is distributed under the University of Illinois Open Source
// License. See LICENSE.TXT for details.
//
//===----------------------------------------------------------------------===//
//
//  This file defines the DeclGroup and DeclGroupRef classes.
//
//===----------------------------------------------------------------------===//

#include "clang/AST/DeclGroup.h"
#include "clang/AST/ASTContext.h"
<<<<<<< HEAD
#include "clang/AST/Decl.h"
=======
#include <cassert>
#include <memory>

>>>>>>> b2b84690
using namespace clang;

DeclGroup* DeclGroup::Create(ASTContext &C, Decl **Decls, unsigned NumDecls) {
  assert(NumDecls > 1 && "Invalid DeclGroup");
  unsigned Size = totalSizeToAlloc<Decl *>(NumDecls);
  void *Mem = C.Allocate(Size, alignof(DeclGroup));
  new (Mem) DeclGroup(NumDecls, Decls);
  return static_cast<DeclGroup*>(Mem);
}

DeclGroup::DeclGroup(unsigned numdecls, Decl** decls) : NumDecls(numdecls) {
  assert(numdecls > 0);
  assert(decls);
  std::uninitialized_copy(decls, decls + numdecls,
                          getTrailingObjects<Decl *>());
}<|MERGE_RESOLUTION|>--- conflicted
+++ resolved
@@ -13,13 +13,9 @@
 
 #include "clang/AST/DeclGroup.h"
 #include "clang/AST/ASTContext.h"
-<<<<<<< HEAD
-#include "clang/AST/Decl.h"
-=======
 #include <cassert>
 #include <memory>
 
->>>>>>> b2b84690
 using namespace clang;
 
 DeclGroup* DeclGroup::Create(ASTContext &C, Decl **Decls, unsigned NumDecls) {
