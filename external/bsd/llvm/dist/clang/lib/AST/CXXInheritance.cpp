//===- CXXInheritance.cpp - C++ Inheritance -------------------------------===//
//
//                     The LLVM Compiler Infrastructure
//
// This file is distributed under the University of Illinois Open Source
// License. See LICENSE.TXT for details.
//
//===----------------------------------------------------------------------===//
//
// This file provides routines that help analyzing C++ inheritance hierarchies.
//
//===----------------------------------------------------------------------===//

#include "clang/AST/CXXInheritance.h"
#include "clang/AST/ASTContext.h"
#include "clang/AST/Decl.h"
#include "clang/AST/DeclBase.h"
#include "clang/AST/DeclCXX.h"
#include "clang/AST/DeclTemplate.h"
#include "clang/AST/RecordLayout.h"
#include "clang/AST/TemplateName.h"
#include "clang/AST/Type.h"
#include "clang/Basic/LLVM.h"
#include "llvm/ADT/DenseMap.h"
#include "llvm/ADT/STLExtras.h"
#include "llvm/ADT/SetVector.h"
#include "llvm/ADT/SmallVector.h"
#include "llvm/ADT/iterator_range.h"
#include "llvm/Support/Casting.h"
#include <algorithm>
<<<<<<< HEAD
=======
#include <utility>
#include <cassert>
#include <vector>
>>>>>>> b2b84690

using namespace clang;

/// Computes the set of declarations referenced by these base
/// paths.
void CXXBasePaths::ComputeDeclsFound() {
  assert(NumDeclsFound == 0 && !DeclsFound &&
         "Already computed the set of declarations");

  llvm::SetVector<NamedDecl *, SmallVector<NamedDecl *, 8>> Decls;
  for (paths_iterator Path = begin(), PathEnd = end(); Path != PathEnd; ++Path)
    Decls.insert(Path->Decls.front());

  NumDeclsFound = Decls.size();
  DeclsFound = llvm::make_unique<NamedDecl *[]>(NumDeclsFound);
  std::copy(Decls.begin(), Decls.end(), DeclsFound.get());
}

CXXBasePaths::decl_range CXXBasePaths::found_decls() {
  if (NumDeclsFound == 0)
    ComputeDeclsFound();

  return decl_range(decl_iterator(DeclsFound.get()),
                    decl_iterator(DeclsFound.get() + NumDeclsFound));
}

/// isAmbiguous - Determines whether the set of paths provided is
/// ambiguous, i.e., there are two or more paths that refer to
/// different base class subobjects of the same type. BaseType must be
/// an unqualified, canonical class type.
bool CXXBasePaths::isAmbiguous(CanQualType BaseType) {
  BaseType = BaseType.getUnqualifiedType();
  std::pair<bool, unsigned>& Subobjects = ClassSubobjects[BaseType];
  return Subobjects.second + (Subobjects.first? 1 : 0) > 1;
}

/// clear - Clear out all prior path information.
void CXXBasePaths::clear() {
  Paths.clear();
  ClassSubobjects.clear();
  VisitedDependentRecords.clear();
  ScratchPath.clear();
  DetectedVirtual = nullptr;
}

/// Swaps the contents of this CXXBasePaths structure with the
/// contents of Other.
void CXXBasePaths::swap(CXXBasePaths &Other) {
  std::swap(Origin, Other.Origin);
  Paths.swap(Other.Paths);
  ClassSubobjects.swap(Other.ClassSubobjects);
  VisitedDependentRecords.swap(Other.VisitedDependentRecords);
  std::swap(FindAmbiguities, Other.FindAmbiguities);
  std::swap(RecordPaths, Other.RecordPaths);
  std::swap(DetectVirtual, Other.DetectVirtual);
  std::swap(DetectedVirtual, Other.DetectedVirtual);
}

bool CXXRecordDecl::isDerivedFrom(const CXXRecordDecl *Base) const {
  CXXBasePaths Paths(/*FindAmbiguities=*/false, /*RecordPaths=*/false,
                     /*DetectVirtual=*/false);
  return isDerivedFrom(Base, Paths);
}

bool CXXRecordDecl::isDerivedFrom(const CXXRecordDecl *Base,
                                  CXXBasePaths &Paths) const {
  if (getCanonicalDecl() == Base->getCanonicalDecl())
    return false;
  
  Paths.setOrigin(const_cast<CXXRecordDecl*>(this));

  const CXXRecordDecl *BaseDecl = Base->getCanonicalDecl();
  // FIXME: Capturing 'this' is a workaround for name lookup bugs in GCC 4.7.
  return lookupInBases(
      [BaseDecl](const CXXBaseSpecifier *Specifier, CXXBasePath &Path) {
        return FindBaseClass(Specifier, Path, BaseDecl);
      },
      Paths);
}

bool CXXRecordDecl::isVirtuallyDerivedFrom(const CXXRecordDecl *Base) const {
  if (!getNumVBases())
    return false;

  CXXBasePaths Paths(/*FindAmbiguities=*/false, /*RecordPaths=*/false,
                     /*DetectVirtual=*/false);

  if (getCanonicalDecl() == Base->getCanonicalDecl())
    return false;
  
  Paths.setOrigin(const_cast<CXXRecordDecl*>(this));

  const CXXRecordDecl *BaseDecl = Base->getCanonicalDecl();
  // FIXME: Capturing 'this' is a workaround for name lookup bugs in GCC 4.7.
  return lookupInBases(
      [BaseDecl](const CXXBaseSpecifier *Specifier, CXXBasePath &Path) {
        return FindVirtualBaseClass(Specifier, Path, BaseDecl);
      },
      Paths);
}

bool CXXRecordDecl::isProvablyNotDerivedFrom(const CXXRecordDecl *Base) const {
  const CXXRecordDecl *TargetDecl = Base->getCanonicalDecl();
  return forallBases([TargetDecl](const CXXRecordDecl *Base) {
    return Base->getCanonicalDecl() != TargetDecl;
  });
}

bool
CXXRecordDecl::isCurrentInstantiation(const DeclContext *CurContext) const {
  assert(isDependentContext());

  for (; !CurContext->isFileContext(); CurContext = CurContext->getParent())
    if (CurContext->Equals(this))
      return true;

  return false;
}

bool CXXRecordDecl::forallBases(ForallBasesCallback BaseMatches,
                                bool AllowShortCircuit) const {
  SmallVector<const CXXRecordDecl*, 8> Queue;

  const CXXRecordDecl *Record = this;
  bool AllMatches = true;
  while (true) {
    for (const auto &I : Record->bases()) {
      const RecordType *Ty = I.getType()->getAs<RecordType>();
      if (!Ty) {
        if (AllowShortCircuit) return false;
        AllMatches = false;
        continue;
      }

      CXXRecordDecl *Base = 
            cast_or_null<CXXRecordDecl>(Ty->getDecl()->getDefinition());
      if (!Base ||
          (Base->isDependentContext() &&
           !Base->isCurrentInstantiation(Record))) {
        if (AllowShortCircuit) return false;
        AllMatches = false;
        continue;
      }
      
      Queue.push_back(Base);
      if (!BaseMatches(Base)) {
        if (AllowShortCircuit) return false;
        AllMatches = false;
        continue;
      }
    }

    if (Queue.empty())
      break;
    Record = Queue.pop_back_val(); // not actually a queue.
  }

  return AllMatches;
}

bool CXXBasePaths::lookupInBases(ASTContext &Context,
                                 const CXXRecordDecl *Record,
                                 CXXRecordDecl::BaseMatchesCallback BaseMatches,
                                 bool LookupInDependent) {
  bool FoundPath = false;

  // The access of the path down to this record.
  AccessSpecifier AccessToHere = ScratchPath.Access;
  bool IsFirstStep = ScratchPath.empty();

  for (const auto &BaseSpec : Record->bases()) {
    // Find the record of the base class subobjects for this type.
    QualType BaseType =
        Context.getCanonicalType(BaseSpec.getType()).getUnqualifiedType();

    // C++ [temp.dep]p3:
    //   In the definition of a class template or a member of a class template,
    //   if a base class of the class template depends on a template-parameter,
    //   the base class scope is not examined during unqualified name lookup 
    //   either at the point of definition of the class template or member or 
    //   during an instantiation of the class tem- plate or member.
    if (!LookupInDependent && BaseType->isDependentType())
      continue;
    
    // Determine whether we need to visit this base class at all,
    // updating the count of subobjects appropriately.
    std::pair<bool, unsigned>& Subobjects = ClassSubobjects[BaseType];
    bool VisitBase = true;
    bool SetVirtual = false;
    if (BaseSpec.isVirtual()) {
      VisitBase = !Subobjects.first;
      Subobjects.first = true;
      if (isDetectingVirtual() && DetectedVirtual == nullptr) {
        // If this is the first virtual we find, remember it. If it turns out
        // there is no base path here, we'll reset it later.
        DetectedVirtual = BaseType->getAs<RecordType>();
        SetVirtual = true;
      }
    } else
      ++Subobjects.second;
    
    if (isRecordingPaths()) {
      // Add this base specifier to the current path.
      CXXBasePathElement Element;
      Element.Base = &BaseSpec;
      Element.Class = Record;
      if (BaseSpec.isVirtual())
        Element.SubobjectNumber = 0;
      else
        Element.SubobjectNumber = Subobjects.second;
      ScratchPath.push_back(Element);

      // Calculate the "top-down" access to this base class.
      // The spec actually describes this bottom-up, but top-down is
      // equivalent because the definition works out as follows:
      // 1. Write down the access along each step in the inheritance
      //    chain, followed by the access of the decl itself.
      //    For example, in
      //      class A { public: int foo; };
      //      class B : protected A {};
      //      class C : public B {};
      //      class D : private C {};
      //    we would write:
      //      private public protected public
      // 2. If 'private' appears anywhere except far-left, access is denied.
      // 3. Otherwise, overall access is determined by the most restrictive
      //    access in the sequence.
      if (IsFirstStep)
        ScratchPath.Access = BaseSpec.getAccessSpecifier();
      else
        ScratchPath.Access = CXXRecordDecl::MergeAccess(AccessToHere, 
                                                 BaseSpec.getAccessSpecifier());
    }
    
    // Track whether there's a path involving this specific base.
    bool FoundPathThroughBase = false;
    
    if (BaseMatches(&BaseSpec, ScratchPath)) {
      // We've found a path that terminates at this base.
      FoundPath = FoundPathThroughBase = true;
      if (isRecordingPaths()) {
        // We have a path. Make a copy of it before moving on.
        Paths.push_back(ScratchPath);
      } else if (!isFindingAmbiguities()) {
        // We found a path and we don't care about ambiguities;
        // return immediately.
        return FoundPath;
      }
    } else if (VisitBase) {
      CXXRecordDecl *BaseRecord;
      if (LookupInDependent) {
        BaseRecord = nullptr;
        const TemplateSpecializationType *TST =
            BaseSpec.getType()->getAs<TemplateSpecializationType>();
        if (!TST) {
          if (auto *RT = BaseSpec.getType()->getAs<RecordType>())
            BaseRecord = cast<CXXRecordDecl>(RT->getDecl());
        } else {
          TemplateName TN = TST->getTemplateName();
          if (auto *TD =
                  dyn_cast_or_null<ClassTemplateDecl>(TN.getAsTemplateDecl()))
            BaseRecord = TD->getTemplatedDecl();
        }
        if (BaseRecord) {
          if (!BaseRecord->hasDefinition() ||
              VisitedDependentRecords.count(BaseRecord)) {
            BaseRecord = nullptr;
          } else {
            VisitedDependentRecords.insert(BaseRecord);
          }
        }
      } else {
        BaseRecord = cast<CXXRecordDecl>(
            BaseSpec.getType()->castAs<RecordType>()->getDecl());
      }
      if (BaseRecord &&
          lookupInBases(Context, BaseRecord, BaseMatches, LookupInDependent)) {
        // C++ [class.member.lookup]p2:
        //   A member name f in one sub-object B hides a member name f in
        //   a sub-object A if A is a base class sub-object of B. Any
        //   declarations that are so hidden are eliminated from
        //   consideration.
        
        // There is a path to a base class that meets the criteria. If we're 
        // not collecting paths or finding ambiguities, we're done.
        FoundPath = FoundPathThroughBase = true;
        if (!isFindingAmbiguities())
          return FoundPath;
      }
    }
    
    // Pop this base specifier off the current path (if we're
    // collecting paths).
    if (isRecordingPaths()) {
      ScratchPath.pop_back();
    }

    // If we set a virtual earlier, and this isn't a path, forget it again.
    if (SetVirtual && !FoundPathThroughBase) {
      DetectedVirtual = nullptr;
    }
  }

  // Reset the scratch path access.
  ScratchPath.Access = AccessToHere;
  
  return FoundPath;
}

bool CXXRecordDecl::lookupInBases(BaseMatchesCallback BaseMatches,
                                  CXXBasePaths &Paths,
                                  bool LookupInDependent) const {
  // If we didn't find anything, report that.
  if (!Paths.lookupInBases(getASTContext(), this, BaseMatches,
                           LookupInDependent))
    return false;

  // If we're not recording paths or we won't ever find ambiguities,
  // we're done.
  if (!Paths.isRecordingPaths() || !Paths.isFindingAmbiguities())
    return true;
  
  // C++ [class.member.lookup]p6:
  //   When virtual base classes are used, a hidden declaration can be
  //   reached along a path through the sub-object lattice that does
  //   not pass through the hiding declaration. This is not an
  //   ambiguity. The identical use with nonvirtual base classes is an
  //   ambiguity; in that case there is no unique instance of the name
  //   that hides all the others.
  //
  // FIXME: This is an O(N^2) algorithm, but DPG doesn't see an easy
  // way to make it any faster.
  Paths.Paths.remove_if([&Paths](const CXXBasePath &Path) {
    for (const CXXBasePathElement &PE : Path) {
      if (!PE.Base->isVirtual())
        continue;

      CXXRecordDecl *VBase = nullptr;
      if (const RecordType *Record = PE.Base->getType()->getAs<RecordType>())
        VBase = cast<CXXRecordDecl>(Record->getDecl());
      if (!VBase)
        break;

      // The declaration(s) we found along this path were found in a
      // subobject of a virtual base. Check whether this virtual
      // base is a subobject of any other path; if so, then the
      // declaration in this path are hidden by that patch.
      for (const CXXBasePath &HidingP : Paths) {
        CXXRecordDecl *HidingClass = nullptr;
        if (const RecordType *Record =
                HidingP.back().Base->getType()->getAs<RecordType>())
          HidingClass = cast<CXXRecordDecl>(Record->getDecl());
        if (!HidingClass)
          break;

        if (HidingClass->isVirtuallyDerivedFrom(VBase))
          return true;
      }
    }
    return false;
  });

  return true;
}

bool CXXRecordDecl::FindBaseClass(const CXXBaseSpecifier *Specifier, 
                                  CXXBasePath &Path,
                                  const CXXRecordDecl *BaseRecord) {
  assert(BaseRecord->getCanonicalDecl() == BaseRecord &&
         "User data for FindBaseClass is not canonical!");
  return Specifier->getType()->castAs<RecordType>()->getDecl()
            ->getCanonicalDecl() == BaseRecord;
}

bool CXXRecordDecl::FindVirtualBaseClass(const CXXBaseSpecifier *Specifier, 
                                         CXXBasePath &Path,
                                         const CXXRecordDecl *BaseRecord) {
  assert(BaseRecord->getCanonicalDecl() == BaseRecord &&
         "User data for FindBaseClass is not canonical!");
  return Specifier->isVirtual() &&
         Specifier->getType()->castAs<RecordType>()->getDecl()
            ->getCanonicalDecl() == BaseRecord;
}

bool CXXRecordDecl::FindTagMember(const CXXBaseSpecifier *Specifier, 
                                  CXXBasePath &Path,
                                  DeclarationName Name) {
  RecordDecl *BaseRecord =
    Specifier->getType()->castAs<RecordType>()->getDecl();

  for (Path.Decls = BaseRecord->lookup(Name);
       !Path.Decls.empty();
       Path.Decls = Path.Decls.slice(1)) {
    if (Path.Decls.front()->isInIdentifierNamespace(IDNS_Tag))
      return true;
  }

  return false;
}

static bool findOrdinaryMember(RecordDecl *BaseRecord, CXXBasePath &Path,
                               DeclarationName Name) {
<<<<<<< HEAD
  const unsigned IDNS = clang::Decl::IDNS_Ordinary | clang::Decl::IDNS_Tag |
                        clang::Decl::IDNS_Member;
=======
  const unsigned IDNS = Decl::IDNS_Ordinary | Decl::IDNS_Tag |
                        Decl::IDNS_Member;
>>>>>>> b2b84690
  for (Path.Decls = BaseRecord->lookup(Name);
       !Path.Decls.empty();
       Path.Decls = Path.Decls.slice(1)) {
    if (Path.Decls.front()->isInIdentifierNamespace(IDNS))
      return true;
  }

  return false;
}

bool CXXRecordDecl::FindOrdinaryMember(const CXXBaseSpecifier *Specifier,
                                       CXXBasePath &Path,
                                       DeclarationName Name) {
  RecordDecl *BaseRecord =
      Specifier->getType()->castAs<RecordType>()->getDecl();
  return findOrdinaryMember(BaseRecord, Path, Name);
}

bool CXXRecordDecl::FindOrdinaryMemberInDependentClasses(
    const CXXBaseSpecifier *Specifier, CXXBasePath &Path,
    DeclarationName Name) {
  const TemplateSpecializationType *TST =
      Specifier->getType()->getAs<TemplateSpecializationType>();
  if (!TST) {
    auto *RT = Specifier->getType()->getAs<RecordType>();
    if (!RT)
      return false;
    return findOrdinaryMember(RT->getDecl(), Path, Name);
  }
  TemplateName TN = TST->getTemplateName();
  const auto *TD = dyn_cast_or_null<ClassTemplateDecl>(TN.getAsTemplateDecl());
  if (!TD)
    return false;
  CXXRecordDecl *RD = TD->getTemplatedDecl();
  if (!RD)
    return false;
  return findOrdinaryMember(RD, Path, Name);
}

bool CXXRecordDecl::FindOMPReductionMember(const CXXBaseSpecifier *Specifier,
                                           CXXBasePath &Path,
                                           DeclarationName Name) {
  RecordDecl *BaseRecord =
      Specifier->getType()->castAs<RecordType>()->getDecl();

  for (Path.Decls = BaseRecord->lookup(Name); !Path.Decls.empty();
       Path.Decls = Path.Decls.slice(1)) {
    if (Path.Decls.front()->isInIdentifierNamespace(IDNS_OMPReduction))
      return true;
  }

  return false;
}

bool CXXRecordDecl::
FindNestedNameSpecifierMember(const CXXBaseSpecifier *Specifier, 
                              CXXBasePath &Path,
                              DeclarationName Name) {
  RecordDecl *BaseRecord =
    Specifier->getType()->castAs<RecordType>()->getDecl();
  
  for (Path.Decls = BaseRecord->lookup(Name);
       !Path.Decls.empty();
       Path.Decls = Path.Decls.slice(1)) {
    // FIXME: Refactor the "is it a nested-name-specifier?" check
    if (isa<TypedefNameDecl>(Path.Decls.front()) ||
        Path.Decls.front()->isInIdentifierNamespace(IDNS_Tag))
      return true;
  }
  
  return false;
}

std::vector<const NamedDecl *> CXXRecordDecl::lookupDependentName(
    const DeclarationName &Name,
    llvm::function_ref<bool(const NamedDecl *ND)> Filter) {
  std::vector<const NamedDecl *> Results;
  // Lookup in the class.
  DeclContext::lookup_result DirectResult = lookup(Name);
  if (!DirectResult.empty()) {
    for (const NamedDecl *ND : DirectResult) {
      if (Filter(ND))
        Results.push_back(ND);
    }
    return Results;
  }
  // Perform lookup into our base classes.
  CXXBasePaths Paths;
  Paths.setOrigin(this);
  if (!lookupInBases(
          [&](const CXXBaseSpecifier *Specifier, CXXBasePath &Path) {
            return CXXRecordDecl::FindOrdinaryMemberInDependentClasses(
                Specifier, Path, Name);
          },
          Paths, /*LookupInDependent=*/true))
    return Results;
  for (const NamedDecl *ND : Paths.front().Decls) {
    if (Filter(ND))
      Results.push_back(ND);
  }
  return Results;
}

void OverridingMethods::add(unsigned OverriddenSubobject, 
                            UniqueVirtualMethod Overriding) {
  SmallVectorImpl<UniqueVirtualMethod> &SubobjectOverrides
    = Overrides[OverriddenSubobject];
  if (std::find(SubobjectOverrides.begin(), SubobjectOverrides.end(), 
                Overriding) == SubobjectOverrides.end())
    SubobjectOverrides.push_back(Overriding);
}

void OverridingMethods::add(const OverridingMethods &Other) {
  for (const_iterator I = Other.begin(), IE = Other.end(); I != IE; ++I) {
    for (overriding_const_iterator M = I->second.begin(), 
                                MEnd = I->second.end();
         M != MEnd; 
         ++M)
      add(I->first, *M);
  }
}

void OverridingMethods::replaceAll(UniqueVirtualMethod Overriding) {
  for (iterator I = begin(), IEnd = end(); I != IEnd; ++I) {
    I->second.clear();
    I->second.push_back(Overriding);
  }
}

namespace {

class FinalOverriderCollector {
  /// The number of subobjects of a given class type that
  /// occur within the class hierarchy.
  llvm::DenseMap<const CXXRecordDecl *, unsigned> SubobjectCount;

  /// Overriders for each virtual base subobject.
  llvm::DenseMap<const CXXRecordDecl *, CXXFinalOverriderMap *> VirtualOverriders;

  CXXFinalOverriderMap FinalOverriders;

public:
  ~FinalOverriderCollector();

  void Collect(const CXXRecordDecl *RD, bool VirtualBase,
               const CXXRecordDecl *InVirtualSubobject,
               CXXFinalOverriderMap &Overriders);
};

} // namespace

void FinalOverriderCollector::Collect(const CXXRecordDecl *RD, 
                                      bool VirtualBase,
                                      const CXXRecordDecl *InVirtualSubobject,
                                      CXXFinalOverriderMap &Overriders) {
  unsigned SubobjectNumber = 0;
  if (!VirtualBase)
    SubobjectNumber
      = ++SubobjectCount[cast<CXXRecordDecl>(RD->getCanonicalDecl())];

  for (const auto &Base : RD->bases()) {
    if (const RecordType *RT = Base.getType()->getAs<RecordType>()) {
      const CXXRecordDecl *BaseDecl = cast<CXXRecordDecl>(RT->getDecl());
      if (!BaseDecl->isPolymorphic())
        continue;

      if (Overriders.empty() && !Base.isVirtual()) {
        // There are no other overriders of virtual member functions,
        // so let the base class fill in our overriders for us.
        Collect(BaseDecl, false, InVirtualSubobject, Overriders);
        continue;
      }

      // Collect all of the overridders from the base class subobject
      // and merge them into the set of overridders for this class.
      // For virtual base classes, populate or use the cached virtual
      // overrides so that we do not walk the virtual base class (and
      // its base classes) more than once.
      CXXFinalOverriderMap ComputedBaseOverriders;
      CXXFinalOverriderMap *BaseOverriders = &ComputedBaseOverriders;
      if (Base.isVirtual()) {
        CXXFinalOverriderMap *&MyVirtualOverriders = VirtualOverriders[BaseDecl];
        BaseOverriders = MyVirtualOverriders;
        if (!MyVirtualOverriders) {
          MyVirtualOverriders = new CXXFinalOverriderMap;

          // Collect may cause VirtualOverriders to reallocate, invalidating the
          // MyVirtualOverriders reference. Set BaseOverriders to the right
          // value now.
          BaseOverriders = MyVirtualOverriders;

          Collect(BaseDecl, true, BaseDecl, *MyVirtualOverriders);
        }
      } else
        Collect(BaseDecl, false, InVirtualSubobject, ComputedBaseOverriders);

      // Merge the overriders from this base class into our own set of
      // overriders.
      for (CXXFinalOverriderMap::iterator OM = BaseOverriders->begin(), 
                               OMEnd = BaseOverriders->end();
           OM != OMEnd;
           ++OM) {
        const CXXMethodDecl *CanonOM = OM->first->getCanonicalDecl();
        Overriders[CanonOM].add(OM->second);
      }
    }
  }

  for (auto *M : RD->methods()) {
    // We only care about virtual methods.
    if (!M->isVirtual())
      continue;

    CXXMethodDecl *CanonM = M->getCanonicalDecl();
    using OverriddenMethodsRange =
        llvm::iterator_range<CXXMethodDecl::method_iterator>;
    OverriddenMethodsRange OverriddenMethods = CanonM->overridden_methods();

    if (OverriddenMethods.begin() == OverriddenMethods.end()) {
      // This is a new virtual function that does not override any
      // other virtual function. Add it to the map of virtual
      // functions for which we are tracking overridders. 

      // C++ [class.virtual]p2:
      //   For convenience we say that any virtual function overrides itself.
      Overriders[CanonM].add(SubobjectNumber,
                             UniqueVirtualMethod(CanonM, SubobjectNumber,
                                                 InVirtualSubobject));
      continue;
    }

    // This virtual method overrides other virtual methods, so it does
    // not add any new slots into the set of overriders. Instead, we
    // replace entries in the set of overriders with the new
    // overrider. To do so, we dig down to the original virtual
    // functions using data recursion and update all of the methods it
    // overrides.
<<<<<<< HEAD
    typedef llvm::iterator_range<CXXMethodDecl::method_iterator>
        OverriddenMethods;
    SmallVector<OverriddenMethods, 4> Stack;
    Stack.push_back(llvm::make_range(CanonM->begin_overridden_methods(),
                                     CanonM->end_overridden_methods()));
=======
    SmallVector<OverriddenMethodsRange, 4> Stack(1, OverriddenMethods);
>>>>>>> b2b84690
    while (!Stack.empty()) {
      for (const CXXMethodDecl *OM : Stack.pop_back_val()) {
        const CXXMethodDecl *CanonOM = OM->getCanonicalDecl();

        // C++ [class.virtual]p2:
        //   A virtual member function C::vf of a class object S is
        //   a final overrider unless the most derived class (1.8)
        //   of which S is a base class subobject (if any) declares
        //   or inherits another member function that overrides vf.
        //
        // Treating this object like the most derived class, we
        // replace any overrides from base classes with this
        // overriding virtual function.
        Overriders[CanonOM].replaceAll(
                               UniqueVirtualMethod(CanonM, SubobjectNumber,
                                                   InVirtualSubobject));

        auto OverriddenMethods = CanonOM->overridden_methods();
        if (OverriddenMethods.begin() == OverriddenMethods.end())
          continue;

        // Continue recursion to the methods that this virtual method
        // overrides.
<<<<<<< HEAD
        Stack.push_back(llvm::make_range(CanonOM->begin_overridden_methods(),
                                         CanonOM->end_overridden_methods()));
=======
        Stack.push_back(OverriddenMethods);
>>>>>>> b2b84690
      }
    }

    // C++ [class.virtual]p2:
    //   For convenience we say that any virtual function overrides itself.
    Overriders[CanonM].add(SubobjectNumber,
                           UniqueVirtualMethod(CanonM, SubobjectNumber,
                                               InVirtualSubobject));
  }
}

FinalOverriderCollector::~FinalOverriderCollector() {
  for (llvm::DenseMap<const CXXRecordDecl *, CXXFinalOverriderMap *>::iterator
         VO = VirtualOverriders.begin(), VOEnd = VirtualOverriders.end();
       VO != VOEnd; 
       ++VO)
    delete VO->second;
}

void 
CXXRecordDecl::getFinalOverriders(CXXFinalOverriderMap &FinalOverriders) const {
  FinalOverriderCollector Collector;
  Collector.Collect(this, false, nullptr, FinalOverriders);

  // Weed out any final overriders that come from virtual base class
  // subobjects that were hidden by other subobjects along any path.
  // This is the final-overrider variant of C++ [class.member.lookup]p10.
  for (auto &OM : FinalOverriders) {
    for (auto &SO : OM.second) {
      SmallVectorImpl<UniqueVirtualMethod> &Overriding = SO.second;
      if (Overriding.size() < 2)
        continue;

      auto IsHidden = [&Overriding](const UniqueVirtualMethod &M) {
        if (!M.InVirtualSubobject)
          return false;

        // We have an overriding method in a virtual base class
        // subobject (or non-virtual base class subobject thereof);
        // determine whether there exists an other overriding method
        // in a base class subobject that hides the virtual base class
        // subobject.
        for (const UniqueVirtualMethod &OP : Overriding)
          if (&M != &OP &&
              OP.Method->getParent()->isVirtuallyDerivedFrom(
                  M.InVirtualSubobject))
            return true;
        return false;
      };

      Overriding.erase(
          std::remove_if(Overriding.begin(), Overriding.end(), IsHidden),
          Overriding.end());
    }
  }
}

static void 
AddIndirectPrimaryBases(const CXXRecordDecl *RD, ASTContext &Context,
                        CXXIndirectPrimaryBaseSet& Bases) {
  // If the record has a virtual primary base class, add it to our set.
  const ASTRecordLayout &Layout = Context.getASTRecordLayout(RD);
  if (Layout.isPrimaryBaseVirtual())
    Bases.insert(Layout.getPrimaryBase());

  for (const auto &I : RD->bases()) {
    assert(!I.getType()->isDependentType() &&
           "Cannot get indirect primary bases for class with dependent bases.");

    const CXXRecordDecl *BaseDecl =
      cast<CXXRecordDecl>(I.getType()->castAs<RecordType>()->getDecl());

    // Only bases with virtual bases participate in computing the
    // indirect primary virtual base classes.
    if (BaseDecl->getNumVBases())
      AddIndirectPrimaryBases(BaseDecl, Context, Bases);
  }

}

void 
CXXRecordDecl::getIndirectPrimaryBases(CXXIndirectPrimaryBaseSet& Bases) const {
  ASTContext &Context = getASTContext();

  if (!getNumVBases())
    return;

  for (const auto &I : bases()) {
    assert(!I.getType()->isDependentType() &&
           "Cannot get indirect primary bases for class with dependent bases.");

    const CXXRecordDecl *BaseDecl =
      cast<CXXRecordDecl>(I.getType()->castAs<RecordType>()->getDecl());

    // Only bases with virtual bases participate in computing the
    // indirect primary virtual base classes.
    if (BaseDecl->getNumVBases())
      AddIndirectPrimaryBases(BaseDecl, Context, Bases);
  }
}<|MERGE_RESOLUTION|>--- conflicted
+++ resolved
@@ -28,12 +28,9 @@
 #include "llvm/ADT/iterator_range.h"
 #include "llvm/Support/Casting.h"
 #include <algorithm>
-<<<<<<< HEAD
-=======
 #include <utility>
 #include <cassert>
 #include <vector>
->>>>>>> b2b84690
 
 using namespace clang;
 
@@ -436,13 +433,8 @@
 
 static bool findOrdinaryMember(RecordDecl *BaseRecord, CXXBasePath &Path,
                                DeclarationName Name) {
-<<<<<<< HEAD
-  const unsigned IDNS = clang::Decl::IDNS_Ordinary | clang::Decl::IDNS_Tag |
-                        clang::Decl::IDNS_Member;
-=======
   const unsigned IDNS = Decl::IDNS_Ordinary | Decl::IDNS_Tag |
                         Decl::IDNS_Member;
->>>>>>> b2b84690
   for (Path.Decls = BaseRecord->lookup(Name);
        !Path.Decls.empty();
        Path.Decls = Path.Decls.slice(1)) {
@@ -680,15 +672,7 @@
     // overrider. To do so, we dig down to the original virtual
     // functions using data recursion and update all of the methods it
     // overrides.
-<<<<<<< HEAD
-    typedef llvm::iterator_range<CXXMethodDecl::method_iterator>
-        OverriddenMethods;
-    SmallVector<OverriddenMethods, 4> Stack;
-    Stack.push_back(llvm::make_range(CanonM->begin_overridden_methods(),
-                                     CanonM->end_overridden_methods()));
-=======
     SmallVector<OverriddenMethodsRange, 4> Stack(1, OverriddenMethods);
->>>>>>> b2b84690
     while (!Stack.empty()) {
       for (const CXXMethodDecl *OM : Stack.pop_back_val()) {
         const CXXMethodDecl *CanonOM = OM->getCanonicalDecl();
@@ -712,12 +696,7 @@
 
         // Continue recursion to the methods that this virtual method
         // overrides.
-<<<<<<< HEAD
-        Stack.push_back(llvm::make_range(CanonOM->begin_overridden_methods(),
-                                         CanonOM->end_overridden_methods()));
-=======
         Stack.push_back(OverriddenMethods);
->>>>>>> b2b84690
       }
     }
 
