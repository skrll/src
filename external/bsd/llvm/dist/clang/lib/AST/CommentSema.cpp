//===--- CommentSema.cpp - Doxygen comment semantic analysis --------------===//
//
//                     The LLVM Compiler Infrastructure
//
// This file is distributed under the University of Illinois Open Source
// License. See LICENSE.TXT for details.
//
//===----------------------------------------------------------------------===//

#include "clang/AST/CommentSema.h"
#include "clang/AST/Attr.h"
#include "clang/AST/CommentCommandTraits.h"
#include "clang/AST/CommentDiagnostic.h"
#include "clang/AST/Decl.h"
#include "clang/AST/DeclTemplate.h"
#include "clang/Basic/SourceManager.h"
#include "clang/Lex/Preprocessor.h"
#include "llvm/ADT/SmallString.h"
#include "llvm/ADT/StringSwitch.h"

namespace clang {
namespace comments {

namespace {
#include "clang/AST/CommentHTMLTagsProperties.inc"
} // end anonymous namespace

Sema::Sema(llvm::BumpPtrAllocator &Allocator, const SourceManager &SourceMgr,
           DiagnosticsEngine &Diags, CommandTraits &Traits,
           const Preprocessor *PP) :
    Allocator(Allocator), SourceMgr(SourceMgr), Diags(Diags), Traits(Traits),
    PP(PP), ThisDeclInfo(nullptr), BriefCommand(nullptr),
    HeaderfileCommand(nullptr) {
}

void Sema::setDecl(const Decl *D) {
  if (!D)
    return;

  ThisDeclInfo = new (Allocator) DeclInfo;
  ThisDeclInfo->CommentDecl = D;
  ThisDeclInfo->IsFilled = false;
}

ParagraphComment *Sema::actOnParagraphComment(
                              ArrayRef<InlineContentComment *> Content) {
  return new (Allocator) ParagraphComment(Content);
}

BlockCommandComment *Sema::actOnBlockCommandStart(
                                      SourceLocation LocBegin,
                                      SourceLocation LocEnd,
                                      unsigned CommandID,
                                      CommandMarkerKind CommandMarker) {
  BlockCommandComment *BC = new (Allocator) BlockCommandComment(LocBegin, LocEnd,
                                                                CommandID,
                                                                CommandMarker);
  checkContainerDecl(BC);
  return BC;
}

void Sema::actOnBlockCommandArgs(BlockCommandComment *Command,
                                 ArrayRef<BlockCommandComment::Argument> Args) {
  Command->setArgs(Args);
}

void Sema::actOnBlockCommandFinish(BlockCommandComment *Command,
                                   ParagraphComment *Paragraph) {
  Command->setParagraph(Paragraph);
  checkBlockCommandEmptyParagraph(Command);
  checkBlockCommandDuplicate(Command);
  if (ThisDeclInfo) {
    // These checks only make sense if the comment is attached to a
    // declaration.
    checkReturnsCommand(Command);
    checkDeprecatedCommand(Command);
  }
}

ParamCommandComment *Sema::actOnParamCommandStart(
                                      SourceLocation LocBegin,
                                      SourceLocation LocEnd,
                                      unsigned CommandID,
                                      CommandMarkerKind CommandMarker) {
  ParamCommandComment *Command =
      new (Allocator) ParamCommandComment(LocBegin, LocEnd, CommandID,
                                          CommandMarker);

  if (!isFunctionDecl() && !isFunctionOrBlockPointerVarLikeDecl())
    Diag(Command->getLocation(),
         diag::warn_doc_param_not_attached_to_a_function_decl)
      << CommandMarker
      << Command->getCommandNameRange(Traits);

  return Command;
}

void Sema::checkFunctionDeclVerbatimLine(const BlockCommandComment *Comment) {
  const CommandInfo *Info = Traits.getCommandInfo(Comment->getCommandID());
  if (!Info->IsFunctionDeclarationCommand)
    return;

  unsigned DiagSelect;
  switch (Comment->getCommandID()) {
    case CommandTraits::KCI_function:
      DiagSelect = (!isAnyFunctionDecl() && !isFunctionTemplateDecl())? 1 : 0;
      break;
    case CommandTraits::KCI_functiongroup:
      DiagSelect = (!isAnyFunctionDecl() && !isFunctionTemplateDecl())? 2 : 0;
      break;
    case CommandTraits::KCI_method:
      DiagSelect = !isObjCMethodDecl() ? 3 : 0;
      break;
    case CommandTraits::KCI_methodgroup:
      DiagSelect = !isObjCMethodDecl() ? 4 : 0;
      break;
    case CommandTraits::KCI_callback:
      DiagSelect = !isFunctionPointerVarDecl() ? 5 : 0;
      break;
    default:
      DiagSelect = 0;
      break;
  }
  if (DiagSelect)
    Diag(Comment->getLocation(), diag::warn_doc_function_method_decl_mismatch)
    << Comment->getCommandMarker()
    << (DiagSelect-1) << (DiagSelect-1)
    << Comment->getSourceRange();
}

void Sema::checkContainerDeclVerbatimLine(const BlockCommandComment *Comment) {
  const CommandInfo *Info = Traits.getCommandInfo(Comment->getCommandID());
  if (!Info->IsRecordLikeDeclarationCommand)
    return;
  unsigned DiagSelect;
  switch (Comment->getCommandID()) {
    case CommandTraits::KCI_class:
      DiagSelect = (!isClassOrStructDecl() && !isClassTemplateDecl()) ? 1 : 0;
      // Allow @class command on @interface declarations.
      // FIXME. Currently, \class and @class are indistinguishable. So,
      // \class is also allowed on an @interface declaration
      if (DiagSelect && Comment->getCommandMarker() && isObjCInterfaceDecl())
        DiagSelect = 0;
      break;
    case CommandTraits::KCI_interface:
      DiagSelect = !isObjCInterfaceDecl() ? 2 : 0;
      break;
    case CommandTraits::KCI_protocol:
      DiagSelect = !isObjCProtocolDecl() ? 3 : 0;
      break;
    case CommandTraits::KCI_struct:
      DiagSelect = !isClassOrStructDecl() ? 4 : 0;
      break;
    case CommandTraits::KCI_union:
      DiagSelect = !isUnionDecl() ? 5 : 0;
      break;
    default:
      DiagSelect = 0;
      break;
  }
  if (DiagSelect)
    Diag(Comment->getLocation(), diag::warn_doc_api_container_decl_mismatch)
    << Comment->getCommandMarker()
    << (DiagSelect-1) << (DiagSelect-1)
    << Comment->getSourceRange();
}

void Sema::checkContainerDecl(const BlockCommandComment *Comment) {
  const CommandInfo *Info = Traits.getCommandInfo(Comment->getCommandID());
  if (!Info->IsRecordLikeDetailCommand || isRecordLikeDecl())
    return;
  unsigned DiagSelect;
  switch (Comment->getCommandID()) {
    case CommandTraits::KCI_classdesign:
      DiagSelect = 1;
      break;
    case CommandTraits::KCI_coclass:
      DiagSelect = 2;
      break;
    case CommandTraits::KCI_dependency:
      DiagSelect = 3;
      break;
    case CommandTraits::KCI_helper:
      DiagSelect = 4;
      break;
    case CommandTraits::KCI_helperclass:
      DiagSelect = 5;
      break;
    case CommandTraits::KCI_helps:
      DiagSelect = 6;
      break;
    case CommandTraits::KCI_instancesize:
      DiagSelect = 7;
      break;
    case CommandTraits::KCI_ownership:
      DiagSelect = 8;
      break;
    case CommandTraits::KCI_performance:
      DiagSelect = 9;
      break;
    case CommandTraits::KCI_security:
      DiagSelect = 10;
      break;
    case CommandTraits::KCI_superclass:
      DiagSelect = 11;
      break;
    default:
      DiagSelect = 0;
      break;
  }
  if (DiagSelect)
    Diag(Comment->getLocation(), diag::warn_doc_container_decl_mismatch)
    << Comment->getCommandMarker()
    << (DiagSelect-1)
    << Comment->getSourceRange();
}

/// Turn a string into the corresponding PassDirection or -1 if it's not
/// valid.
static int getParamPassDirection(StringRef Arg) {
  return llvm::StringSwitch<int>(Arg)
      .Case("[in]", ParamCommandComment::In)
      .Case("[out]", ParamCommandComment::Out)
      .Cases("[in,out]", "[out,in]", ParamCommandComment::InOut)
      .Default(-1);
}

void Sema::actOnParamCommandDirectionArg(ParamCommandComment *Command,
                                         SourceLocation ArgLocBegin,
                                         SourceLocation ArgLocEnd,
                                         StringRef Arg) {
  std::string ArgLower = Arg.lower();
  int Direction = getParamPassDirection(ArgLower);

  if (Direction == -1) {
    // Try again with whitespace removed.
    ArgLower.erase(
        std::remove_if(ArgLower.begin(), ArgLower.end(), clang::isWhitespace),
        ArgLower.end());
    Direction = getParamPassDirection(ArgLower);

    SourceRange ArgRange(ArgLocBegin, ArgLocEnd);
    if (Direction != -1) {
      const char *FixedName = ParamCommandComment::getDirectionAsString(
          (ParamCommandComment::PassDirection)Direction);
      Diag(ArgLocBegin, diag::warn_doc_param_spaces_in_direction)
          << ArgRange << FixItHint::CreateReplacement(ArgRange, FixedName);
    } else {
      Diag(ArgLocBegin, diag::warn_doc_param_invalid_direction) << ArgRange;
      Direction = ParamCommandComment::In; // Sane fall back.
    }
  }
  Command->setDirection((ParamCommandComment::PassDirection)Direction,
                        /*Explicit=*/true);
}

void Sema::actOnParamCommandParamNameArg(ParamCommandComment *Command,
                                         SourceLocation ArgLocBegin,
                                         SourceLocation ArgLocEnd,
                                         StringRef Arg) {
  // Parser will not feed us more arguments than needed.
  assert(Command->getNumArgs() == 0);

  if (!Command->isDirectionExplicit()) {
    // User didn't provide a direction argument.
    Command->setDirection(ParamCommandComment::In, /* Explicit = */ false);
  }
  typedef BlockCommandComment::Argument Argument;
  Argument *A = new (Allocator) Argument(SourceRange(ArgLocBegin,
                                                     ArgLocEnd),
                                         Arg);
  Command->setArgs(llvm::makeArrayRef(A, 1));
}

void Sema::actOnParamCommandFinish(ParamCommandComment *Command,
                                   ParagraphComment *Paragraph) {
  Command->setParagraph(Paragraph);
  checkBlockCommandEmptyParagraph(Command);
}

TParamCommandComment *Sema::actOnTParamCommandStart(
                                      SourceLocation LocBegin,
                                      SourceLocation LocEnd,
                                      unsigned CommandID,
                                      CommandMarkerKind CommandMarker) {
  TParamCommandComment *Command =
      new (Allocator) TParamCommandComment(LocBegin, LocEnd, CommandID,
                                           CommandMarker);

  if (!isTemplateOrSpecialization())
    Diag(Command->getLocation(),
         diag::warn_doc_tparam_not_attached_to_a_template_decl)
      << CommandMarker
      << Command->getCommandNameRange(Traits);

  return Command;
}

void Sema::actOnTParamCommandParamNameArg(TParamCommandComment *Command,
                                          SourceLocation ArgLocBegin,
                                          SourceLocation ArgLocEnd,
                                          StringRef Arg) {
  // Parser will not feed us more arguments than needed.
  assert(Command->getNumArgs() == 0);

  typedef BlockCommandComment::Argument Argument;
  Argument *A = new (Allocator) Argument(SourceRange(ArgLocBegin,
                                                     ArgLocEnd),
                                         Arg);
  Command->setArgs(llvm::makeArrayRef(A, 1));

  if (!isTemplateOrSpecialization()) {
    // We already warned that this \\tparam is not attached to a template decl.
    return;
  }

  const TemplateParameterList *TemplateParameters =
      ThisDeclInfo->TemplateParameters;
  SmallVector<unsigned, 2> Position;
  if (resolveTParamReference(Arg, TemplateParameters, &Position)) {
    Command->setPosition(copyArray(llvm::makeArrayRef(Position)));
    TParamCommandComment *&PrevCommand = TemplateParameterDocs[Arg];
    if (PrevCommand) {
      SourceRange ArgRange(ArgLocBegin, ArgLocEnd);
      Diag(ArgLocBegin, diag::warn_doc_tparam_duplicate)
        << Arg << ArgRange;
      Diag(PrevCommand->getLocation(), diag::note_doc_tparam_previous)
        << PrevCommand->getParamNameRange();
    }
    PrevCommand = Command;
    return;
  }

  SourceRange ArgRange(ArgLocBegin, ArgLocEnd);
  Diag(ArgLocBegin, diag::warn_doc_tparam_not_found)
    << Arg << ArgRange;

  if (!TemplateParameters || TemplateParameters->size() == 0)
    return;

  StringRef CorrectedName;
  if (TemplateParameters->size() == 1) {
    const NamedDecl *Param = TemplateParameters->getParam(0);
    const IdentifierInfo *II = Param->getIdentifier();
    if (II)
      CorrectedName = II->getName();
  } else {
    CorrectedName = correctTypoInTParamReference(Arg, TemplateParameters);
  }

  if (!CorrectedName.empty()) {
    Diag(ArgLocBegin, diag::note_doc_tparam_name_suggestion)
      << CorrectedName
      << FixItHint::CreateReplacement(ArgRange, CorrectedName);
  }
}

void Sema::actOnTParamCommandFinish(TParamCommandComment *Command,
                                    ParagraphComment *Paragraph) {
  Command->setParagraph(Paragraph);
  checkBlockCommandEmptyParagraph(Command);
}

InlineCommandComment *Sema::actOnInlineCommand(SourceLocation CommandLocBegin,
                                               SourceLocation CommandLocEnd,
                                               unsigned CommandID) {
  ArrayRef<InlineCommandComment::Argument> Args;
  StringRef CommandName = Traits.getCommandInfo(CommandID)->Name;
  return new (Allocator) InlineCommandComment(
                                  CommandLocBegin,
                                  CommandLocEnd,
                                  CommandID,
                                  getInlineCommandRenderKind(CommandName),
                                  Args);
}

InlineCommandComment *Sema::actOnInlineCommand(SourceLocation CommandLocBegin,
                                               SourceLocation CommandLocEnd,
                                               unsigned CommandID,
                                               SourceLocation ArgLocBegin,
                                               SourceLocation ArgLocEnd,
                                               StringRef Arg) {
  typedef InlineCommandComment::Argument Argument;
  Argument *A = new (Allocator) Argument(SourceRange(ArgLocBegin,
                                                     ArgLocEnd),
                                         Arg);
  StringRef CommandName = Traits.getCommandInfo(CommandID)->Name;

  return new (Allocator) InlineCommandComment(
                                  CommandLocBegin,
                                  CommandLocEnd,
                                  CommandID,
                                  getInlineCommandRenderKind(CommandName),
                                  llvm::makeArrayRef(A, 1));
}

InlineContentComment *Sema::actOnUnknownCommand(SourceLocation LocBegin,
                                                SourceLocation LocEnd,
                                                StringRef CommandName) {
  unsigned CommandID = Traits.registerUnknownCommand(CommandName)->getID();
  return actOnUnknownCommand(LocBegin, LocEnd, CommandID);
}

InlineContentComment *Sema::actOnUnknownCommand(SourceLocation LocBegin,
                                                SourceLocation LocEnd,
                                                unsigned CommandID) {
  ArrayRef<InlineCommandComment::Argument> Args;
  return new (Allocator) InlineCommandComment(
                                  LocBegin, LocEnd, CommandID,
                                  InlineCommandComment::RenderNormal,
                                  Args);
}

TextComment *Sema::actOnText(SourceLocation LocBegin,
                             SourceLocation LocEnd,
                             StringRef Text) {
  return new (Allocator) TextComment(LocBegin, LocEnd, Text);
}

VerbatimBlockComment *Sema::actOnVerbatimBlockStart(SourceLocation Loc,
                                                    unsigned CommandID) {
  StringRef CommandName = Traits.getCommandInfo(CommandID)->Name;
  return new (Allocator) VerbatimBlockComment(
                                  Loc,
                                  Loc.getLocWithOffset(1 + CommandName.size()),
                                  CommandID);
}

VerbatimBlockLineComment *Sema::actOnVerbatimBlockLine(SourceLocation Loc,
                                                       StringRef Text) {
  return new (Allocator) VerbatimBlockLineComment(Loc, Text);
}

void Sema::actOnVerbatimBlockFinish(
                            VerbatimBlockComment *Block,
                            SourceLocation CloseNameLocBegin,
                            StringRef CloseName,
                            ArrayRef<VerbatimBlockLineComment *> Lines) {
  Block->setCloseName(CloseName, CloseNameLocBegin);
  Block->setLines(Lines);
}

VerbatimLineComment *Sema::actOnVerbatimLine(SourceLocation LocBegin,
                                             unsigned CommandID,
                                             SourceLocation TextBegin,
                                             StringRef Text) {
  VerbatimLineComment *VL = new (Allocator) VerbatimLineComment(
                              LocBegin,
                              TextBegin.getLocWithOffset(Text.size()),
                              CommandID,
                              TextBegin,
                              Text);
  checkFunctionDeclVerbatimLine(VL);
  checkContainerDeclVerbatimLine(VL);
  return VL;
}

HTMLStartTagComment *Sema::actOnHTMLStartTagStart(SourceLocation LocBegin,
                                                  StringRef TagName) {
  return new (Allocator) HTMLStartTagComment(LocBegin, TagName);
}

void Sema::actOnHTMLStartTagFinish(
                              HTMLStartTagComment *Tag,
                              ArrayRef<HTMLStartTagComment::Attribute> Attrs,
                              SourceLocation GreaterLoc,
                              bool IsSelfClosing) {
  Tag->setAttrs(Attrs);
  Tag->setGreaterLoc(GreaterLoc);
  if (IsSelfClosing)
    Tag->setSelfClosing();
  else if (!isHTMLEndTagForbidden(Tag->getTagName()))
    HTMLOpenTags.push_back(Tag);
}

HTMLEndTagComment *Sema::actOnHTMLEndTag(SourceLocation LocBegin,
                                         SourceLocation LocEnd,
                                         StringRef TagName) {
  HTMLEndTagComment *HET =
      new (Allocator) HTMLEndTagComment(LocBegin, LocEnd, TagName);
  if (isHTMLEndTagForbidden(TagName)) {
    Diag(HET->getLocation(), diag::warn_doc_html_end_forbidden)
      << TagName << HET->getSourceRange();
    HET->setIsMalformed();
    return HET;
  }

  bool FoundOpen = false;
  for (SmallVectorImpl<HTMLStartTagComment *>::const_reverse_iterator
       I = HTMLOpenTags.rbegin(), E = HTMLOpenTags.rend();
       I != E; ++I) {
    if ((*I)->getTagName() == TagName) {
      FoundOpen = true;
      break;
    }
  }
  if (!FoundOpen) {
    Diag(HET->getLocation(), diag::warn_doc_html_end_unbalanced)
      << HET->getSourceRange();
    HET->setIsMalformed();
    return HET;
  }

  while (!HTMLOpenTags.empty()) {
    HTMLStartTagComment *HST = HTMLOpenTags.pop_back_val();
    StringRef LastNotClosedTagName = HST->getTagName();
    if (LastNotClosedTagName == TagName) {
      // If the start tag is malformed, end tag is malformed as well.
      if (HST->isMalformed())
        HET->setIsMalformed();
      break;
    }

    if (isHTMLEndTagOptional(LastNotClosedTagName))
      continue;

    bool OpenLineInvalid;
    const unsigned OpenLine = SourceMgr.getPresumedLineNumber(
                                                HST->getLocation(),
                                                &OpenLineInvalid);
    bool CloseLineInvalid;
    const unsigned CloseLine = SourceMgr.getPresumedLineNumber(
                                                HET->getLocation(),
                                                &CloseLineInvalid);

    if (OpenLineInvalid || CloseLineInvalid || OpenLine == CloseLine) {
      Diag(HST->getLocation(), diag::warn_doc_html_start_end_mismatch)
        << HST->getTagName() << HET->getTagName()
        << HST->getSourceRange() << HET->getSourceRange();
      HST->setIsMalformed();
    } else {
      Diag(HST->getLocation(), diag::warn_doc_html_start_end_mismatch)
        << HST->getTagName() << HET->getTagName()
        << HST->getSourceRange();
      Diag(HET->getLocation(), diag::note_doc_html_end_tag)
        << HET->getSourceRange();
      HST->setIsMalformed();
    }
  }

  return HET;
}

FullComment *Sema::actOnFullComment(
                              ArrayRef<BlockContentComment *> Blocks) {
  FullComment *FC = new (Allocator) FullComment(Blocks, ThisDeclInfo);
  resolveParamCommandIndexes(FC);

  // Complain about HTML tags that are not closed.
  while (!HTMLOpenTags.empty()) {
    HTMLStartTagComment *HST = HTMLOpenTags.pop_back_val();
    if (isHTMLEndTagOptional(HST->getTagName()))
      continue;

    Diag(HST->getLocation(), diag::warn_doc_html_missing_end_tag)
      << HST->getTagName() << HST->getSourceRange();
    HST->setIsMalformed();
  }

  return FC;
}

void Sema::checkBlockCommandEmptyParagraph(BlockCommandComment *Command) {
  if (Traits.getCommandInfo(Command->getCommandID())->IsEmptyParagraphAllowed)
    return;

  ParagraphComment *Paragraph = Command->getParagraph();
  if (Paragraph->isWhitespace()) {
    SourceLocation DiagLoc;
    if (Command->getNumArgs() > 0)
      DiagLoc = Command->getArgRange(Command->getNumArgs() - 1).getEnd();
    if (!DiagLoc.isValid())
      DiagLoc = Command->getCommandNameRange(Traits).getEnd();
    Diag(DiagLoc, diag::warn_doc_block_command_empty_paragraph)
      << Command->getCommandMarker()
      << Command->getCommandName(Traits)
      << Command->getSourceRange();
  }
}

void Sema::checkReturnsCommand(const BlockCommandComment *Command) {
  if (!Traits.getCommandInfo(Command->getCommandID())->IsReturnsCommand)
    return;

  assert(ThisDeclInfo && "should not call this check on a bare comment");

  // We allow the return command for all @properties because it can be used
  // to document the value that the property getter returns.
  if (isObjCPropertyDecl())
    return;
  if (isFunctionDecl() || isFunctionOrBlockPointerVarLikeDecl()) {
    if (ThisDeclInfo->ReturnType->isVoidType()) {
      unsigned DiagKind;
      switch (ThisDeclInfo->CommentDecl->getKind()) {
      default:
        if (ThisDeclInfo->IsObjCMethod)
          DiagKind = 3;
        else
          DiagKind = 0;
        break;
      case Decl::CXXConstructor:
        DiagKind = 1;
        break;
      case Decl::CXXDestructor:
        DiagKind = 2;
        break;
      }
      Diag(Command->getLocation(),
           diag::warn_doc_returns_attached_to_a_void_function)
        << Command->getCommandMarker()
        << Command->getCommandName(Traits)
        << DiagKind
        << Command->getSourceRange();
    }
    return;
  }

  Diag(Command->getLocation(),
       diag::warn_doc_returns_not_attached_to_a_function_decl)
    << Command->getCommandMarker()
    << Command->getCommandName(Traits)
    << Command->getSourceRange();
}

void Sema::checkBlockCommandDuplicate(const BlockCommandComment *Command) {
  const CommandInfo *Info = Traits.getCommandInfo(Command->getCommandID());
  const BlockCommandComment *PrevCommand = nullptr;
  if (Info->IsBriefCommand) {
    if (!BriefCommand) {
      BriefCommand = Command;
      return;
    }
    PrevCommand = BriefCommand;
  } else if (Info->IsHeaderfileCommand) {
    if (!HeaderfileCommand) {
      HeaderfileCommand = Command;
      return;
    }
    PrevCommand = HeaderfileCommand;
  } else {
    // We don't want to check this command for duplicates.
    return;
  }
  StringRef CommandName = Command->getCommandName(Traits);
  StringRef PrevCommandName = PrevCommand->getCommandName(Traits);
  Diag(Command->getLocation(), diag::warn_doc_block_command_duplicate)
      << Command->getCommandMarker()
      << CommandName
      << Command->getSourceRange();
  if (CommandName == PrevCommandName)
    Diag(PrevCommand->getLocation(), diag::note_doc_block_command_previous)
        << PrevCommand->getCommandMarker()
        << PrevCommandName
        << PrevCommand->getSourceRange();
  else
    Diag(PrevCommand->getLocation(),
         diag::note_doc_block_command_previous_alias)
        << PrevCommand->getCommandMarker()
        << PrevCommandName
        << CommandName;
}

void Sema::checkDeprecatedCommand(const BlockCommandComment *Command) {
  if (!Traits.getCommandInfo(Command->getCommandID())->IsDeprecatedCommand)
    return;

  assert(ThisDeclInfo && "should not call this check on a bare comment");

  const Decl *D = ThisDeclInfo->CommentDecl;
  if (!D)
    return;

  if (D->hasAttr<DeprecatedAttr>() ||
      D->hasAttr<AvailabilityAttr>() ||
      D->hasAttr<UnavailableAttr>())
    return;

  Diag(Command->getLocation(),
       diag::warn_doc_deprecated_not_sync)
    << Command->getSourceRange();

  // Try to emit a fixit with a deprecation attribute.
  if (const FunctionDecl *FD = dyn_cast<FunctionDecl>(D)) {
    // Don't emit a Fix-It for non-member function definitions.  GCC does not
    // accept attributes on them.
    const DeclContext *Ctx = FD->getDeclContext();
    if ((!Ctx || !Ctx->isRecord()) &&
        FD->doesThisDeclarationHaveABody())
      return;

    StringRef AttributeSpelling = "__attribute__((deprecated))";
    if (PP) {
      TokenValue Tokens[] = {
        tok::kw___attribute, tok::l_paren, tok::l_paren,
        PP->getIdentifierInfo("deprecated"),
        tok::r_paren, tok::r_paren
      };
      StringRef MacroName = PP->getLastMacroWithSpelling(FD->getLocation(),
                                                         Tokens);
      if (!MacroName.empty())
        AttributeSpelling = MacroName;
    }

    SmallString<64> TextToInsert(" ");
    TextToInsert += AttributeSpelling;
    Diag(FD->getLocEnd(),
         diag::note_add_deprecation_attr)
      << FixItHint::CreateInsertion(FD->getLocEnd().getLocWithOffset(1),
                                    TextToInsert);
  }
}

void Sema::resolveParamCommandIndexes(const FullComment *FC) {
  if (!isFunctionDecl()) {
    // We already warned that \\param commands are not attached to a function
    // decl.
    return;
  }

  SmallVector<ParamCommandComment *, 8> UnresolvedParamCommands;

  // Comment AST nodes that correspond to \c ParamVars for which we have
  // found a \\param command or NULL if no documentation was found so far.
  SmallVector<ParamCommandComment *, 8> ParamVarDocs;

  ArrayRef<const ParmVarDecl *> ParamVars = getParamVars();
  ParamVarDocs.resize(ParamVars.size(), nullptr);

  // First pass over all \\param commands: resolve all parameter names.
  for (Comment::child_iterator I = FC->child_begin(), E = FC->child_end();
       I != E; ++I) {
    ParamCommandComment *PCC = dyn_cast<ParamCommandComment>(*I);
    if (!PCC || !PCC->hasParamName())
      continue;
    StringRef ParamName = PCC->getParamNameAsWritten();

    // Check that referenced parameter name is in the function decl.
    const unsigned ResolvedParamIndex = resolveParmVarReference(ParamName,
                                                                ParamVars);
    if (ResolvedParamIndex == ParamCommandComment::VarArgParamIndex) {
      PCC->setIsVarArgParam();
      continue;
    }
    if (ResolvedParamIndex == ParamCommandComment::InvalidParamIndex) {
      UnresolvedParamCommands.push_back(PCC);
      continue;
    }
    PCC->setParamIndex(ResolvedParamIndex);
    if (ParamVarDocs[ResolvedParamIndex]) {
      SourceRange ArgRange = PCC->getParamNameRange();
      Diag(ArgRange.getBegin(), diag::warn_doc_param_duplicate)
        << ParamName << ArgRange;
      ParamCommandComment *PrevCommand = ParamVarDocs[ResolvedParamIndex];
      Diag(PrevCommand->getLocation(), diag::note_doc_param_previous)
        << PrevCommand->getParamNameRange();
    }
    ParamVarDocs[ResolvedParamIndex] = PCC;
  }

  // Find parameter declarations that have no corresponding \\param.
  SmallVector<const ParmVarDecl *, 8> OrphanedParamDecls;
  for (unsigned i = 0, e = ParamVarDocs.size(); i != e; ++i) {
    if (!ParamVarDocs[i])
      OrphanedParamDecls.push_back(ParamVars[i]);
  }

  // Second pass over unresolved \\param commands: do typo correction.
  // Suggest corrections from a set of parameter declarations that have no
  // corresponding \\param.
  for (unsigned i = 0, e = UnresolvedParamCommands.size(); i != e; ++i) {
    const ParamCommandComment *PCC = UnresolvedParamCommands[i];

    SourceRange ArgRange = PCC->getParamNameRange();
    StringRef ParamName = PCC->getParamNameAsWritten();
    Diag(ArgRange.getBegin(), diag::warn_doc_param_not_found)
      << ParamName << ArgRange;

    // All parameters documented -- can't suggest a correction.
    if (OrphanedParamDecls.size() == 0)
      continue;

    unsigned CorrectedParamIndex = ParamCommandComment::InvalidParamIndex;
    if (OrphanedParamDecls.size() == 1) {
      // If one parameter is not documented then that parameter is the only
      // possible suggestion.
      CorrectedParamIndex = 0;
    } else {
      // Do typo correction.
      CorrectedParamIndex = correctTypoInParmVarReference(ParamName,
                                                          OrphanedParamDecls);
    }
    if (CorrectedParamIndex != ParamCommandComment::InvalidParamIndex) {
      const ParmVarDecl *CorrectedPVD = OrphanedParamDecls[CorrectedParamIndex];
      if (const IdentifierInfo *CorrectedII = CorrectedPVD->getIdentifier())
        Diag(ArgRange.getBegin(), diag::note_doc_param_name_suggestion)
          << CorrectedII->getName()
          << FixItHint::CreateReplacement(ArgRange, CorrectedII->getName());
    }
  }
}

bool Sema::isFunctionDecl() {
  if (!ThisDeclInfo)
    return false;
  if (!ThisDeclInfo->IsFilled)
    inspectThisDecl();
  return ThisDeclInfo->getKind() == DeclInfo::FunctionKind;
}

bool Sema::isAnyFunctionDecl() {
  return isFunctionDecl() && ThisDeclInfo->CurrentDecl &&
         isa<FunctionDecl>(ThisDeclInfo->CurrentDecl);
}

bool Sema::isFunctionOrMethodVariadic() {
<<<<<<< HEAD
  if (!isAnyFunctionDecl() && !isObjCMethodDecl() && !isFunctionTemplateDecl())
=======
  if (!isFunctionDecl() || !ThisDeclInfo->CurrentDecl)
>>>>>>> b2b84690
    return false;
  if (const FunctionDecl *FD =
        dyn_cast<FunctionDecl>(ThisDeclInfo->CurrentDecl))
    return FD->isVariadic();
  if (const FunctionTemplateDecl *FTD =
        dyn_cast<FunctionTemplateDecl>(ThisDeclInfo->CurrentDecl))
    return FTD->getTemplatedDecl()->isVariadic();
  if (const ObjCMethodDecl *MD =
        dyn_cast<ObjCMethodDecl>(ThisDeclInfo->CurrentDecl))
    return MD->isVariadic();
  if (const TypedefNameDecl *TD =
          dyn_cast<TypedefNameDecl>(ThisDeclInfo->CurrentDecl)) {
    QualType Type = TD->getUnderlyingType();
    if (Type->isFunctionPointerType() || Type->isBlockPointerType())
      Type = Type->getPointeeType();
    if (const auto *FT = Type->getAs<FunctionProtoType>())
      return FT->isVariadic();
  }
  return false;
}

bool Sema::isObjCMethodDecl() {
  return isFunctionDecl() && ThisDeclInfo->CurrentDecl &&
         isa<ObjCMethodDecl>(ThisDeclInfo->CurrentDecl);
}

bool Sema::isFunctionPointerVarDecl() {
  if (!ThisDeclInfo)
    return false;
  if (!ThisDeclInfo->IsFilled)
    inspectThisDecl();
  if (ThisDeclInfo->getKind() == DeclInfo::VariableKind) {
    if (const VarDecl *VD = dyn_cast_or_null<VarDecl>(ThisDeclInfo->CurrentDecl)) {
      QualType QT = VD->getType();
      return QT->isFunctionPointerType();
    }
  }
  return false;
}

bool Sema::isFunctionOrBlockPointerVarLikeDecl() {
  if (!ThisDeclInfo)
    return false;
  if (!ThisDeclInfo->IsFilled)
    inspectThisDecl();
  if (ThisDeclInfo->getKind() != DeclInfo::VariableKind ||
      !ThisDeclInfo->CurrentDecl)
    return false;
  QualType QT;
  if (const auto *VD = dyn_cast<DeclaratorDecl>(ThisDeclInfo->CurrentDecl))
    QT = VD->getType();
  else if (const auto *PD =
               dyn_cast<ObjCPropertyDecl>(ThisDeclInfo->CurrentDecl))
    QT = PD->getType();
  else
    return false;
  // We would like to warn about the 'returns'/'param' commands for
  // variables that don't directly specify the function type, so type aliases
  // can be ignored.
  if (QT->getAs<TypedefType>())
    return false;
  return QT->isFunctionPointerType() || QT->isBlockPointerType();
}

bool Sema::isObjCPropertyDecl() {
  if (!ThisDeclInfo)
    return false;
  if (!ThisDeclInfo->IsFilled)
    inspectThisDecl();
  return ThisDeclInfo->CurrentDecl->getKind() == Decl::ObjCProperty;
}

bool Sema::isTemplateOrSpecialization() {
  if (!ThisDeclInfo)
    return false;
  if (!ThisDeclInfo->IsFilled)
    inspectThisDecl();
  return ThisDeclInfo->getTemplateKind() != DeclInfo::NotTemplate;
}

bool Sema::isRecordLikeDecl() {
  if (!ThisDeclInfo)
    return false;
  if (!ThisDeclInfo->IsFilled)
    inspectThisDecl();
  return isUnionDecl() || isClassOrStructDecl() || isObjCInterfaceDecl() ||
         isObjCProtocolDecl();
}

bool Sema::isUnionDecl() {
  if (!ThisDeclInfo)
    return false;
  if (!ThisDeclInfo->IsFilled)
    inspectThisDecl();
  if (const RecordDecl *RD =
        dyn_cast_or_null<RecordDecl>(ThisDeclInfo->CurrentDecl))
    return RD->isUnion();
  return false;
}

bool Sema::isClassOrStructDecl() {
  if (!ThisDeclInfo)
    return false;
  if (!ThisDeclInfo->IsFilled)
    inspectThisDecl();
  return ThisDeclInfo->CurrentDecl &&
         isa<RecordDecl>(ThisDeclInfo->CurrentDecl) &&
         !isUnionDecl();
}

bool Sema::isClassTemplateDecl() {
  if (!ThisDeclInfo)
    return false;
  if (!ThisDeclInfo->IsFilled)
    inspectThisDecl();
  return ThisDeclInfo->CurrentDecl &&
          (isa<ClassTemplateDecl>(ThisDeclInfo->CurrentDecl));
}

bool Sema::isFunctionTemplateDecl() {
  if (!ThisDeclInfo)
    return false;
  if (!ThisDeclInfo->IsFilled)
    inspectThisDecl();
  return ThisDeclInfo->CurrentDecl &&
         (isa<FunctionTemplateDecl>(ThisDeclInfo->CurrentDecl));
}

bool Sema::isObjCInterfaceDecl() {
  if (!ThisDeclInfo)
    return false;
  if (!ThisDeclInfo->IsFilled)
    inspectThisDecl();
  return ThisDeclInfo->CurrentDecl &&
         isa<ObjCInterfaceDecl>(ThisDeclInfo->CurrentDecl);
}

bool Sema::isObjCProtocolDecl() {
  if (!ThisDeclInfo)
    return false;
  if (!ThisDeclInfo->IsFilled)
    inspectThisDecl();
  return ThisDeclInfo->CurrentDecl &&
         isa<ObjCProtocolDecl>(ThisDeclInfo->CurrentDecl);
}

ArrayRef<const ParmVarDecl *> Sema::getParamVars() {
  if (!ThisDeclInfo->IsFilled)
    inspectThisDecl();
  return ThisDeclInfo->ParamVars;
}

void Sema::inspectThisDecl() {
  ThisDeclInfo->fill();
}

unsigned Sema::resolveParmVarReference(StringRef Name,
                                       ArrayRef<const ParmVarDecl *> ParamVars) {
  for (unsigned i = 0, e = ParamVars.size(); i != e; ++i) {
    const IdentifierInfo *II = ParamVars[i]->getIdentifier();
    if (II && II->getName() == Name)
      return i;
  }
  if (Name == "..." && isFunctionOrMethodVariadic())
    return ParamCommandComment::VarArgParamIndex;
  return ParamCommandComment::InvalidParamIndex;
}

namespace {
class SimpleTypoCorrector {
  const NamedDecl *BestDecl;

  StringRef Typo;
  const unsigned MaxEditDistance;

  unsigned BestEditDistance;
  unsigned BestIndex;
  unsigned NextIndex;

public:
  explicit SimpleTypoCorrector(StringRef Typo)
      : BestDecl(nullptr), Typo(Typo), MaxEditDistance((Typo.size() + 2) / 3),
        BestEditDistance(MaxEditDistance + 1), BestIndex(0), NextIndex(0) {}

  void addDecl(const NamedDecl *ND);

  const NamedDecl *getBestDecl() const {
    if (BestEditDistance > MaxEditDistance)
      return nullptr;

    return BestDecl;
  }

  unsigned getBestDeclIndex() const {
    assert(getBestDecl());
    return BestIndex;
  }
};

void SimpleTypoCorrector::addDecl(const NamedDecl *ND) {
  unsigned CurrIndex = NextIndex++;

  const IdentifierInfo *II = ND->getIdentifier();
  if (!II)
    return;

  StringRef Name = II->getName();
  unsigned MinPossibleEditDistance = abs((int)Name.size() - (int)Typo.size());
  if (MinPossibleEditDistance > 0 &&
      Typo.size() / MinPossibleEditDistance < 3)
    return;

  unsigned EditDistance = Typo.edit_distance(Name, true, MaxEditDistance);
  if (EditDistance < BestEditDistance) {
    BestEditDistance = EditDistance;
    BestDecl = ND;
    BestIndex = CurrIndex;
  }
}
} // end anonymous namespace

unsigned Sema::correctTypoInParmVarReference(
                                    StringRef Typo,
                                    ArrayRef<const ParmVarDecl *> ParamVars) {
  SimpleTypoCorrector Corrector(Typo);
  for (unsigned i = 0, e = ParamVars.size(); i != e; ++i)
    Corrector.addDecl(ParamVars[i]);
  if (Corrector.getBestDecl())
    return Corrector.getBestDeclIndex();
  else
    return ParamCommandComment::InvalidParamIndex;
}

namespace {
bool ResolveTParamReferenceHelper(
                            StringRef Name,
                            const TemplateParameterList *TemplateParameters,
                            SmallVectorImpl<unsigned> *Position) {
  for (unsigned i = 0, e = TemplateParameters->size(); i != e; ++i) {
    const NamedDecl *Param = TemplateParameters->getParam(i);
    const IdentifierInfo *II = Param->getIdentifier();
    if (II && II->getName() == Name) {
      Position->push_back(i);
      return true;
    }

    if (const TemplateTemplateParmDecl *TTP =
            dyn_cast<TemplateTemplateParmDecl>(Param)) {
      Position->push_back(i);
      if (ResolveTParamReferenceHelper(Name, TTP->getTemplateParameters(),
                                       Position))
        return true;
      Position->pop_back();
    }
  }
  return false;
}
} // end anonymous namespace

bool Sema::resolveTParamReference(
                            StringRef Name,
                            const TemplateParameterList *TemplateParameters,
                            SmallVectorImpl<unsigned> *Position) {
  Position->clear();
  if (!TemplateParameters)
    return false;

  return ResolveTParamReferenceHelper(Name, TemplateParameters, Position);
}

namespace {
void CorrectTypoInTParamReferenceHelper(
                            const TemplateParameterList *TemplateParameters,
                            SimpleTypoCorrector &Corrector) {
  for (unsigned i = 0, e = TemplateParameters->size(); i != e; ++i) {
    const NamedDecl *Param = TemplateParameters->getParam(i);
    Corrector.addDecl(Param);

    if (const TemplateTemplateParmDecl *TTP =
            dyn_cast<TemplateTemplateParmDecl>(Param))
      CorrectTypoInTParamReferenceHelper(TTP->getTemplateParameters(),
                                         Corrector);
  }
}
} // end anonymous namespace

StringRef Sema::correctTypoInTParamReference(
                            StringRef Typo,
                            const TemplateParameterList *TemplateParameters) {
  SimpleTypoCorrector Corrector(Typo);
  CorrectTypoInTParamReferenceHelper(TemplateParameters, Corrector);
  if (const NamedDecl *ND = Corrector.getBestDecl()) {
    const IdentifierInfo *II = ND->getIdentifier();
    assert(II && "SimpleTypoCorrector should not return this decl");
    return II->getName();
  }
  return StringRef();
}

InlineCommandComment::RenderKind
Sema::getInlineCommandRenderKind(StringRef Name) const {
  assert(Traits.getCommandInfo(Name)->IsInlineCommand);

  return llvm::StringSwitch<InlineCommandComment::RenderKind>(Name)
      .Case("b", InlineCommandComment::RenderBold)
      .Cases("c", "p", InlineCommandComment::RenderMonospaced)
      .Cases("a", "e", "em", InlineCommandComment::RenderEmphasized)
      .Default(InlineCommandComment::RenderNormal);
}

} // end namespace comments
} // end namespace clang<|MERGE_RESOLUTION|>--- conflicted
+++ resolved
@@ -813,11 +813,7 @@
 }
 
 bool Sema::isFunctionOrMethodVariadic() {
-<<<<<<< HEAD
-  if (!isAnyFunctionDecl() && !isObjCMethodDecl() && !isFunctionTemplateDecl())
-=======
   if (!isFunctionDecl() || !ThisDeclInfo->CurrentDecl)
->>>>>>> b2b84690
     return false;
   if (const FunctionDecl *FD =
         dyn_cast<FunctionDecl>(ThisDeclInfo->CurrentDecl))
