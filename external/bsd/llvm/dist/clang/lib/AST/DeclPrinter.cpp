--- conflicted
+++ resolved
@@ -39,15 +39,6 @@
     void Print(AccessSpecifier AS);
     void PrintConstructorInitializers(CXXConstructorDecl *CDecl,
                                       std::string &Proto);
-
-    /// Print an Objective-C method type in parentheses.
-    ///
-    /// \param Quals The Objective-C declaration qualifiers.
-    /// \param T The type to print.
-    void PrintObjCMethodType(ASTContext &Ctx, Decl::ObjCDeclQualifier Quals, 
-                             QualType T);
-
-    void PrintObjCTypeParams(ObjCTypeParamList *Params);
 
     /// Print an Objective-C method type in parentheses.
     ///
@@ -151,11 +142,8 @@
       BaseType = RTy->getPointeeType();
     else if (const AutoType *ATy = BaseType->getAs<AutoType>())
       BaseType = ATy->getDeducedType();
-<<<<<<< HEAD
-=======
     else if (const ParenType *PTy = BaseType->getAs<ParenType>())
       BaseType = PTy->desugar();
->>>>>>> b2b84690
     else
       // This must be a syntax error.
       break;
@@ -224,8 +212,6 @@
   if (Policy.PolishForDeclaration)
     return;
 
-<<<<<<< HEAD
-=======
   if (D->hasAttrs()) {
     AttrVec &Attrs = D->getAttrs();
     for (auto *A : Attrs) {
@@ -248,35 +234,6 @@
   if (Policy.PolishForDeclaration)
     return;
 
->>>>>>> b2b84690
-  if (D->hasAttrs()) {
-    AttrVec &Attrs = D->getAttrs();
-    for (auto *A : Attrs) {
-      switch (A->getKind()) {
-#define ATTR(X)
-#define PRAGMA_SPELLING_ATTR(X) case attr::X:
-#include "clang/Basic/AttrList.inc"
-<<<<<<< HEAD
-        break;
-      default:
-        A->printPretty(Out, Policy);
-=======
-        A->printPretty(Out, Policy);
-        Indent();
-        break;
-      default:
->>>>>>> b2b84690
-        break;
-      }
-    }
-  }
-}
-
-<<<<<<< HEAD
-void DeclPrinter::prettyPrintPragmas(Decl *D) {
-  if (Policy.PolishForDeclaration)
-    return;
-
   if (D->hasAttrs()) {
     AttrVec &Attrs = D->getAttrs();
     for (auto *A : Attrs) {
@@ -294,8 +251,6 @@
   }
 }
 
-=======
->>>>>>> b2b84690
 void DeclPrinter::printDeclType(QualType T, StringRef DeclName, bool Pack) {
   // Normally, a PackExpansionType is written as T[3]... (for instance, as a
   // template argument), but if it is the type of a declaration, the ellipsis
@@ -553,13 +508,10 @@
       Out << " struct";
   }
 
-<<<<<<< HEAD
-=======
   prettyPrintAttributes(D);
 
   Out << ' ' << *D;
 
->>>>>>> b2b84690
   if (D->isFixed() && D->getASTContext().getLangOpts().CPlusPlus11)
     Out << " : " << D->getIntegerType().stream(Policy);
 
@@ -592,11 +544,7 @@
   prettyPrintAttributes(D);
   if (Expr *Init = D->getInitExpr()) {
     Out << " = ";
-<<<<<<< HEAD
-    Init->printPretty(Out, nullptr, Policy, Indentation);
-=======
     Init->printPretty(Out, nullptr, Policy, Indentation, &Context);
->>>>>>> b2b84690
   }
 }
 
@@ -639,15 +587,6 @@
   PrintingPolicy SubPolicy(Policy);
   SubPolicy.SuppressSpecifiers = false;
   std::string Proto;
-<<<<<<< HEAD
-  if (!Policy.SuppressScope) {
-    if (const NestedNameSpecifier *NS = D->getQualifier()) {
-      llvm::raw_string_ostream OS(Proto);
-      NS->print(OS, Policy);
-    }
-  }
-  Proto += D->getNameInfo().getAsString();
-=======
 
   if (Policy.FullyQualifiedName) {
     Proto += D->getQualifiedNameAsString();
@@ -661,16 +600,11 @@
     Proto += D->getNameInfo().getAsString();
   }
 
->>>>>>> b2b84690
   if (GuideDecl)
     Proto = GuideDecl->getDeducedTemplate()->getDeclName().getAsString();
   if (const TemplateArgumentList *TArgs = D->getTemplateSpecializationArgs()) {
     llvm::raw_string_ostream POut(Proto);
-<<<<<<< HEAD
-    DeclPrinter TArgPrinter(POut, SubPolicy, Indentation);
-=======
     DeclPrinter TArgPrinter(POut, SubPolicy, Context, Indentation);
->>>>>>> b2b84690
     TArgPrinter.printTemplateArguments(*TArgs);
   }
 
@@ -754,72 +688,8 @@
     }
 
     if (CDecl) {
-<<<<<<< HEAD
-      bool HasInitializerList = false;
-      for (const auto *BMInitializer : CDecl->inits()) {
-        if (BMInitializer->isInClassMemberInitializer())
-          continue;
-
-        if (!HasInitializerList) {
-          Proto += " : ";
-          Out << Proto;
-          Proto.clear();
-          HasInitializerList = true;
-        } else
-          Out << ", ";
-
-        if (BMInitializer->isAnyMemberInitializer()) {
-          FieldDecl *FD = BMInitializer->getAnyMember();
-          Out << *FD;
-        } else {
-          Out << QualType(BMInitializer->getBaseClass(), 0).getAsString(Policy);
-        }
-        
-        Out << "(";
-        if (!BMInitializer->getInit()) {
-          // Nothing to print
-        } else {
-          Expr *Init = BMInitializer->getInit();
-          if (ExprWithCleanups *Tmp = dyn_cast<ExprWithCleanups>(Init))
-            Init = Tmp->getSubExpr();
-          
-          Init = Init->IgnoreParens();
-
-          Expr *SimpleInit = nullptr;
-          Expr **Args = nullptr;
-          unsigned NumArgs = 0;
-          if (ParenListExpr *ParenList = dyn_cast<ParenListExpr>(Init)) {
-            Args = ParenList->getExprs();
-            NumArgs = ParenList->getNumExprs();
-          } else if (CXXConstructExpr *Construct
-                                        = dyn_cast<CXXConstructExpr>(Init)) {
-            Args = Construct->getArgs();
-            NumArgs = Construct->getNumArgs();
-          } else
-            SimpleInit = Init;
-          
-          if (SimpleInit)
-            SimpleInit->printPretty(Out, nullptr, Policy, Indentation);
-          else {
-            for (unsigned I = 0; I != NumArgs; ++I) {
-              assert(Args[I] != nullptr && "Expected non-null Expr");
-              if (isa<CXXDefaultArgExpr>(Args[I]))
-                break;
-              
-              if (I)
-                Out << ", ";
-              Args[I]->printPretty(Out, nullptr, Policy, Indentation);
-            }
-          }
-        }
-        Out << ")";
-        if (BMInitializer->isPackExpansion())
-          Out << "...";
-      }
-=======
       if (!Policy.TerseOutput)
         PrintConstructorInitializers(CDecl, Proto);
->>>>>>> b2b84690
     } else if (!ConversionDecl && !isa<CXXDestructorDecl>(D)) {
       if (FT && FT->hasTrailingReturn()) {
         if (!GuideDecl)
@@ -849,11 +719,7 @@
         // This is a K&R function definition, so we need to print the
         // parameters.
         Out << '\n';
-<<<<<<< HEAD
-        DeclPrinter ParamPrinter(Out, SubPolicy, Indentation);
-=======
         DeclPrinter ParamPrinter(Out, SubPolicy, Context, Indentation);
->>>>>>> b2b84690
         Indentation += Policy.Indentation;
         for (unsigned i = 0, e = D->getNumParams(); i != e; ++i) {
           Indent();
@@ -867,11 +733,7 @@
       if (D->getBody())
         D->getBody()->printPretty(Out, nullptr, SubPolicy, Indentation);
     } else {
-<<<<<<< HEAD
-      if (isa<CXXConstructorDecl>(*D))
-=======
       if (!Policy.TerseOutput && isa<CXXConstructorDecl>(*D))
->>>>>>> b2b84690
         Out << " {}";
     }
   }
@@ -1262,7 +1124,6 @@
       }
   }
 }
-<<<<<<< HEAD
 
 void DeclPrinter::VisitClassTemplateSpecializationDecl(
                                            ClassTemplateSpecializationDecl *D) {
@@ -1270,15 +1131,6 @@
   VisitCXXRecordDecl(D);
 }
 
-=======
-
-void DeclPrinter::VisitClassTemplateSpecializationDecl(
-                                           ClassTemplateSpecializationDecl *D) {
-  Out << "template<> ";
-  VisitCXXRecordDecl(D);
-}
-
->>>>>>> b2b84690
 void DeclPrinter::VisitClassTemplatePartialSpecializationDecl(
                                     ClassTemplatePartialSpecializationDecl *D) {
   printTemplateParameters(D->getTemplateParameters());
@@ -1713,9 +1565,6 @@
     Out << ")";
     if (auto *Init = D->getInitializer()) {
       Out << " initializer(";
-<<<<<<< HEAD
-      Init->printPretty(Out, nullptr, Policy, 0);
-=======
       switch (D->getInitializerKind()) {
       case OMPDeclareReductionDecl::DirectInit:
         Out << "omp_priv(";
@@ -1729,7 +1578,6 @@
       Init->printPretty(Out, nullptr, Policy, 0);
       if (D->getInitializerKind() == OMPDeclareReductionDecl::DirectInit)
         Out << ")";
->>>>>>> b2b84690
       Out << ")";
     }
   }
