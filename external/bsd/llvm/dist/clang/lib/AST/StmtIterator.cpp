--- conflicted
+++ resolved
@@ -98,20 +98,12 @@
 }
 
 StmtIteratorBase::StmtIteratorBase(Decl** dgi, Decl** dge)
-<<<<<<< HEAD
-  : DGI(dgi), RawVAPtr(DeclGroupMode), DGE(dge) {
-=======
     : DGI(dgi), RawVAPtr(DeclGroupMode), DGE(dge) {
->>>>>>> b2b84690
   NextDecl(false);
 }
 
 StmtIteratorBase::StmtIteratorBase(const VariableArrayType* t)
-<<<<<<< HEAD
-  : DGI(nullptr), RawVAPtr(SizeOfTypeVAMode) {
-=======
     : DGI(nullptr), RawVAPtr(SizeOfTypeVAMode) {
->>>>>>> b2b84690
   RawVAPtr |= reinterpret_cast<uintptr_t>(t);
 }
 
