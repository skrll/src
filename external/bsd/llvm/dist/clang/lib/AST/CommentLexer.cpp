--- conflicted
+++ resolved
@@ -392,31 +392,6 @@
       TokenPtr = skipCommandName(TokenPtr, CommentEnd);
       unsigned Length = TokenPtr - (BufferPtr + 1);
 
-<<<<<<< HEAD
-        StringRef CommandName(BufferPtr + 1, Length);
-
-        const CommandInfo *Info = Traits.getCommandInfoOrNULL(CommandName);
-        if (!Info) {
-          if ((Info = Traits.getTypoCorrectCommandInfo(CommandName))) {
-            StringRef CorrectedName = Info->Name;
-            SourceLocation Loc = getSourceLocation(BufferPtr);
-            SourceLocation EndLoc = getSourceLocation(TokenPtr);
-            SourceRange FullRange = SourceRange(Loc, EndLoc);
-            SourceRange CommandRange(Loc.getLocWithOffset(1), EndLoc);
-            Diag(Loc, diag::warn_correct_comment_command_name)
-              << FullRange << CommandName << CorrectedName
-              << FixItHint::CreateReplacement(CommandRange, CorrectedName);
-          } else {
-            formTokenWithChars(T, TokenPtr, tok::unknown_command);
-            T.setUnknownCommandName(CommandName);
-            Diag(T.getLocation(), diag::warn_unknown_comment_command_name)
-                << SourceRange(T.getLocation(), T.getEndLocation());
-            return;
-          }
-        }
-        if (Info->IsVerbatimBlockCommand) {
-          setupAndLexVerbatimBlock(T, TokenPtr, *BufferPtr, Info);
-=======
       // Hardcoded support for lexing LaTeX formula commands
       // \f$ \f[ \f] \f{ \f} as a single command.
       if (Length == 1 && TokenPtr[-1] == 'f' && TokenPtr != CommentEnd) {
@@ -445,33 +420,15 @@
           T.setUnknownCommandName(CommandName);
           Diag(T.getLocation(), diag::warn_unknown_comment_command_name)
               << SourceRange(T.getLocation(), T.getEndLocation());
->>>>>>> b2b84690
           return;
         }
       }
       if (Info->IsVerbatimBlockCommand) {
         setupAndLexVerbatimBlock(T, TokenPtr, *BufferPtr, Info);
         return;
-<<<<<<< HEAD
-
-      case '<': {
-        TokenPtr++;
-        if (TokenPtr == CommentEnd) {
-          formTextToken(T, TokenPtr);
-          return;
-        }
-        const char C = *TokenPtr;
-        if (isHTMLIdentifierStartingCharacter(C))
-          setupAndLexHTMLStartTag(T);
-        else if (C == '/')
-          setupAndLexHTMLEndTag(T);
-        else
-          formTextToken(T, TokenPtr);
-=======
       }
       if (Info->IsVerbatimLineCommand) {
         setupAndLexVerbatimLine(T, TokenPtr, Info);
->>>>>>> b2b84690
         return;
       }
       formTokenWithChars(T, TokenPtr, CommandKind);
