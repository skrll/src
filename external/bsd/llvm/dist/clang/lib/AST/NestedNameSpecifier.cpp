//===- NestedNameSpecifier.cpp - C++ nested name specifiers ---------------===//
//
//                     The LLVM Compiler Infrastructure
//
// This file is distributed under the University of Illinois Open Source
// License. See LICENSE.TXT for details.
//
//===----------------------------------------------------------------------===//
//
//  This file defines the NestedNameSpecifier class, which represents
//  a C++ nested-name-specifier.
//
//===----------------------------------------------------------------------===//

#include "clang/AST/NestedNameSpecifier.h"
#include "clang/AST/ASTContext.h"
#include "clang/AST/Decl.h"
#include "clang/AST/DeclCXX.h"
#include "clang/AST/PrettyPrinter.h"
#include "clang/AST/TemplateName.h"
#include "clang/AST/Type.h"
#include "clang/AST/TypeLoc.h"
#include "clang/Basic/LLVM.h"
#include "clang/Basic/LangOptions.h"
#include "clang/Basic/SourceLocation.h"
#include "llvm/ADT/FoldingSet.h"
#include "llvm/ADT/SmallVector.h"
#include "llvm/Support/Casting.h"
#include "llvm/Support/Compiler.h"
#include "llvm/Support/ErrorHandling.h"
#include "llvm/Support/raw_ostream.h"
#include <algorithm>
#include <cassert>
#include <cstdlib>
#include <cstring>

using namespace clang;

NestedNameSpecifier *
NestedNameSpecifier::FindOrInsert(const ASTContext &Context,
                                  const NestedNameSpecifier &Mockup) {
  llvm::FoldingSetNodeID ID;
  Mockup.Profile(ID);

  void *InsertPos = nullptr;
  NestedNameSpecifier *NNS
    = Context.NestedNameSpecifiers.FindNodeOrInsertPos(ID, InsertPos);
  if (!NNS) {
    NNS =
        new (Context, alignof(NestedNameSpecifier)) NestedNameSpecifier(Mockup);
    Context.NestedNameSpecifiers.InsertNode(NNS, InsertPos);
  }

  return NNS;
}

NestedNameSpecifier *
NestedNameSpecifier::Create(const ASTContext &Context,
                            NestedNameSpecifier *Prefix, IdentifierInfo *II) {
  assert(II && "Identifier cannot be NULL");
  assert((!Prefix || Prefix->isDependent()) && "Prefix must be dependent");

  NestedNameSpecifier Mockup;
  Mockup.Prefix.setPointer(Prefix);
  Mockup.Prefix.setInt(StoredIdentifier);
  Mockup.Specifier = II;
  return FindOrInsert(Context, Mockup);
}

NestedNameSpecifier *
NestedNameSpecifier::Create(const ASTContext &Context,
                            NestedNameSpecifier *Prefix,
                            const NamespaceDecl *NS) {
  assert(NS && "Namespace cannot be NULL");
  assert((!Prefix ||
          (Prefix->getAsType() == nullptr &&
           Prefix->getAsIdentifier() == nullptr)) &&
         "Broken nested name specifier");
  NestedNameSpecifier Mockup;
  Mockup.Prefix.setPointer(Prefix);
  Mockup.Prefix.setInt(StoredDecl);
  Mockup.Specifier = const_cast<NamespaceDecl *>(NS);
  return FindOrInsert(Context, Mockup);
}

NestedNameSpecifier *
NestedNameSpecifier::Create(const ASTContext &Context,
                            NestedNameSpecifier *Prefix, 
                            NamespaceAliasDecl *Alias) {
  assert(Alias && "Namespace alias cannot be NULL");
  assert((!Prefix ||
          (Prefix->getAsType() == nullptr &&
           Prefix->getAsIdentifier() == nullptr)) &&
         "Broken nested name specifier");
  NestedNameSpecifier Mockup;
  Mockup.Prefix.setPointer(Prefix);
  Mockup.Prefix.setInt(StoredDecl);
  Mockup.Specifier = Alias;
  return FindOrInsert(Context, Mockup);
}

NestedNameSpecifier *
NestedNameSpecifier::Create(const ASTContext &Context,
                            NestedNameSpecifier *Prefix,
                            bool Template, const Type *T) {
  assert(T && "Type cannot be NULL");
  NestedNameSpecifier Mockup;
  Mockup.Prefix.setPointer(Prefix);
  Mockup.Prefix.setInt(Template? StoredTypeSpecWithTemplate : StoredTypeSpec);
  Mockup.Specifier = const_cast<Type*>(T);
  return FindOrInsert(Context, Mockup);
}

NestedNameSpecifier *
NestedNameSpecifier::Create(const ASTContext &Context, IdentifierInfo *II) {
  assert(II && "Identifier cannot be NULL");
  NestedNameSpecifier Mockup;
  Mockup.Prefix.setPointer(nullptr);
  Mockup.Prefix.setInt(StoredIdentifier);
  Mockup.Specifier = II;
  return FindOrInsert(Context, Mockup);
}

NestedNameSpecifier *
NestedNameSpecifier::GlobalSpecifier(const ASTContext &Context) {
  if (!Context.GlobalNestedNameSpecifier)
    Context.GlobalNestedNameSpecifier =
        new (Context, alignof(NestedNameSpecifier)) NestedNameSpecifier();
  return Context.GlobalNestedNameSpecifier;
}

NestedNameSpecifier *
NestedNameSpecifier::SuperSpecifier(const ASTContext &Context,
                                    CXXRecordDecl *RD) {
  NestedNameSpecifier Mockup;
  Mockup.Prefix.setPointer(nullptr);
  Mockup.Prefix.setInt(StoredDecl);
  Mockup.Specifier = RD;
  return FindOrInsert(Context, Mockup);
}

NestedNameSpecifier::SpecifierKind NestedNameSpecifier::getKind() const {
  if (!Specifier)
    return Global;

  switch (Prefix.getInt()) {
  case StoredIdentifier:
    return Identifier;

  case StoredDecl: {
    NamedDecl *ND = static_cast<NamedDecl *>(Specifier);
    if (isa<CXXRecordDecl>(ND))
      return Super;
    return isa<NamespaceDecl>(ND) ? Namespace : NamespaceAlias;
  }

  case StoredTypeSpec:
    return TypeSpec;

  case StoredTypeSpecWithTemplate:
    return TypeSpecWithTemplate;
  }

  llvm_unreachable("Invalid NNS Kind!");
}

<<<<<<< HEAD
/// \brief Retrieve the namespace stored in this nested name specifier.
=======
/// Retrieve the namespace stored in this nested name specifier.
>>>>>>> b2b84690
NamespaceDecl *NestedNameSpecifier::getAsNamespace() const {
  if (Prefix.getInt() == StoredDecl)
    return dyn_cast<NamespaceDecl>(static_cast<NamedDecl *>(Specifier));

  return nullptr;
}

<<<<<<< HEAD
/// \brief Retrieve the namespace alias stored in this nested name specifier.
=======
/// Retrieve the namespace alias stored in this nested name specifier.
>>>>>>> b2b84690
NamespaceAliasDecl *NestedNameSpecifier::getAsNamespaceAlias() const {
  if (Prefix.getInt() == StoredDecl)
    return dyn_cast<NamespaceAliasDecl>(static_cast<NamedDecl *>(Specifier));

  return nullptr;
}

<<<<<<< HEAD
/// \brief Retrieve the record declaration stored in this nested name specifier.
=======
/// Retrieve the record declaration stored in this nested name specifier.
>>>>>>> b2b84690
CXXRecordDecl *NestedNameSpecifier::getAsRecordDecl() const {
  switch (Prefix.getInt()) {
  case StoredIdentifier:
    return nullptr;

  case StoredDecl:
    return dyn_cast<CXXRecordDecl>(static_cast<NamedDecl *>(Specifier));
<<<<<<< HEAD

  case StoredTypeSpec:
  case StoredTypeSpecWithTemplate:
    return getAsType()->getAsCXXRecordDecl();
  }

  llvm_unreachable("Invalid NNS Kind!");
}
=======
>>>>>>> b2b84690

  case StoredTypeSpec:
  case StoredTypeSpecWithTemplate:
    return getAsType()->getAsCXXRecordDecl();
  }

  llvm_unreachable("Invalid NNS Kind!");
}

/// Whether this nested name specifier refers to a dependent
/// type or not.
bool NestedNameSpecifier::isDependent() const {
  switch (getKind()) {
  case Identifier:
    // Identifier specifiers always represent dependent types
    return true;

  case Namespace:
  case NamespaceAlias:
  case Global:
    return false;

  case Super: {
    CXXRecordDecl *RD = static_cast<CXXRecordDecl *>(Specifier);
    for (const auto &Base : RD->bases())
      if (Base.getType()->isDependentType())
        return true;

    return false;
  }

  case TypeSpec:
  case TypeSpecWithTemplate:
    return getAsType()->isDependentType();
  }

  llvm_unreachable("Invalid NNS Kind!");
}

/// Whether this nested name specifier refers to a dependent
/// type or not.
bool NestedNameSpecifier::isInstantiationDependent() const {
  switch (getKind()) {
  case Identifier:
    // Identifier specifiers always represent dependent types
    return true;
    
  case Namespace:
  case NamespaceAlias:
  case Global:
  case Super:
    return false;

  case TypeSpec:
  case TypeSpecWithTemplate:
    return getAsType()->isInstantiationDependentType();
  }

  llvm_unreachable("Invalid NNS Kind!");
}

bool NestedNameSpecifier::containsUnexpandedParameterPack() const {
  switch (getKind()) {
  case Identifier:
    return getPrefix() && getPrefix()->containsUnexpandedParameterPack();

  case Namespace:
  case NamespaceAlias:
  case Global:
  case Super:
    return false;

  case TypeSpec:
  case TypeSpecWithTemplate:
    return getAsType()->containsUnexpandedParameterPack();
  }

  llvm_unreachable("Invalid NNS Kind!");
}

/// Print this nested name specifier to the given output
/// stream.
void
NestedNameSpecifier::print(raw_ostream &OS,
                           const PrintingPolicy &Policy) const {
  if (getPrefix())
    getPrefix()->print(OS, Policy);

  switch (getKind()) {
  case Identifier:
    OS << getAsIdentifier()->getName();
    break;

  case Namespace:
    if (getAsNamespace()->isAnonymousNamespace())
      return;
      
    OS << getAsNamespace()->getName();
    break;

  case NamespaceAlias:
    OS << getAsNamespaceAlias()->getName();
    break;

  case Global:
    break;

  case Super:
    OS << "__super";
    break;

  case TypeSpecWithTemplate:
    OS << "template ";
    // Fall through to print the type.
    LLVM_FALLTHROUGH;

  case TypeSpec: {
    const Type *T = getAsType();

    PrintingPolicy InnerPolicy(Policy);
    InnerPolicy.SuppressScope = true;

    // Nested-name-specifiers are intended to contain minimally-qualified
    // types. An actual ElaboratedType will not occur, since we'll store
    // just the type that is referred to in the nested-name-specifier (e.g.,
    // a TypedefType, TagType, etc.). However, when we are dealing with
    // dependent template-id types (e.g., Outer<T>::template Inner<U>),
    // the type requires its own nested-name-specifier for uniqueness, so we
    // suppress that nested-name-specifier during printing.
    assert(!isa<ElaboratedType>(T) &&
           "Elaborated type in nested-name-specifier");
    if (const TemplateSpecializationType *SpecType
          = dyn_cast<TemplateSpecializationType>(T)) {
      // Print the template name without its corresponding
      // nested-name-specifier.
      SpecType->getTemplateName().print(OS, InnerPolicy, true);

      // Print the template argument list.
<<<<<<< HEAD
      TemplateSpecializationType::PrintTemplateArgumentList(
          OS, SpecType->template_arguments(), InnerPolicy);
=======
      printTemplateArgumentList(OS, SpecType->template_arguments(),
                                InnerPolicy);
>>>>>>> b2b84690
    } else {
      // Print the type normally
      QualType(T, 0).print(OS, InnerPolicy);
    }
    break;
  }
  }

  OS << "::";
}

void NestedNameSpecifier::dump(const LangOptions &LO) const {
  print(llvm::errs(), PrintingPolicy(LO));
}

LLVM_DUMP_METHOD void NestedNameSpecifier::dump() const {
  LangOptions LO;
  print(llvm::errs(), PrintingPolicy(LO));
}

unsigned 
NestedNameSpecifierLoc::getLocalDataLength(NestedNameSpecifier *Qualifier) {
  assert(Qualifier && "Expected a non-NULL qualifier");

  // Location of the trailing '::'.
  unsigned Length = sizeof(unsigned);

  switch (Qualifier->getKind()) {
  case NestedNameSpecifier::Global:
    // Nothing more to add.
    break;

  case NestedNameSpecifier::Identifier:
  case NestedNameSpecifier::Namespace:
  case NestedNameSpecifier::NamespaceAlias:
  case NestedNameSpecifier::Super:
    // The location of the identifier or namespace name.
    Length += sizeof(unsigned);
    break;

  case NestedNameSpecifier::TypeSpecWithTemplate:
  case NestedNameSpecifier::TypeSpec:
    // The "void*" that points at the TypeLoc data.
    // Note: the 'template' keyword is part of the TypeLoc.
    Length += sizeof(void *);
    break;
  }

  return Length;
}

unsigned 
NestedNameSpecifierLoc::getDataLength(NestedNameSpecifier *Qualifier) {
  unsigned Length = 0;
  for (; Qualifier; Qualifier = Qualifier->getPrefix())
    Length += getLocalDataLength(Qualifier);
  return Length;
}

/// Load a (possibly unaligned) source location from a given address
/// and offset.
static SourceLocation LoadSourceLocation(void *Data, unsigned Offset) {
  unsigned Raw;
  memcpy(&Raw, static_cast<char *>(Data) + Offset, sizeof(unsigned));
  return SourceLocation::getFromRawEncoding(Raw);
}
  
/// Load a (possibly unaligned) pointer from a given address and
/// offset.
static void *LoadPointer(void *Data, unsigned Offset) {
  void *Result;
  memcpy(&Result, static_cast<char *>(Data) + Offset, sizeof(void*));
  return Result;
}

SourceRange NestedNameSpecifierLoc::getSourceRange() const {
  if (!Qualifier)
    return SourceRange();
  
  NestedNameSpecifierLoc First = *this;
  while (NestedNameSpecifierLoc Prefix = First.getPrefix())
    First = Prefix;
  
  return SourceRange(First.getLocalSourceRange().getBegin(), 
                     getLocalSourceRange().getEnd());
}

SourceRange NestedNameSpecifierLoc::getLocalSourceRange() const {
  if (!Qualifier)
    return SourceRange();
  
  unsigned Offset = getDataLength(Qualifier->getPrefix());
  switch (Qualifier->getKind()) {
  case NestedNameSpecifier::Global:
    return LoadSourceLocation(Data, Offset);

  case NestedNameSpecifier::Identifier:
  case NestedNameSpecifier::Namespace:
  case NestedNameSpecifier::NamespaceAlias:
  case NestedNameSpecifier::Super:
    return SourceRange(LoadSourceLocation(Data, Offset),
                       LoadSourceLocation(Data, Offset + sizeof(unsigned)));

  case NestedNameSpecifier::TypeSpecWithTemplate:
  case NestedNameSpecifier::TypeSpec: {
    // The "void*" that points at the TypeLoc data.
    // Note: the 'template' keyword is part of the TypeLoc.
    void *TypeData = LoadPointer(Data, Offset);
    TypeLoc TL(Qualifier->getAsType(), TypeData);
    return SourceRange(TL.getBeginLoc(),
                       LoadSourceLocation(Data, Offset + sizeof(void*)));
  }
  }

  llvm_unreachable("Invalid NNS Kind!");
}

TypeLoc NestedNameSpecifierLoc::getTypeLoc() const {
  assert((Qualifier->getKind() == NestedNameSpecifier::TypeSpec ||
          Qualifier->getKind() == NestedNameSpecifier::TypeSpecWithTemplate) &&
         "Nested-name-specifier location is not a type");

  // The "void*" that points at the TypeLoc data.
  unsigned Offset = getDataLength(Qualifier->getPrefix());
  void *TypeData = LoadPointer(Data, Offset);
  return TypeLoc(Qualifier->getAsType(), TypeData);
}

static void Append(char *Start, char *End, char *&Buffer, unsigned &BufferSize,
              unsigned &BufferCapacity) {
<<<<<<< HEAD
    if (Start == End)
      return;

    if (BufferSize + (End - Start) > BufferCapacity) {
      // Reallocate the buffer.
      unsigned NewCapacity = std::max(
          (unsigned)(BufferCapacity ? BufferCapacity * 2 : sizeof(void *) * 2),
          (unsigned)(BufferSize + (End - Start)));
      char *NewBuffer = static_cast<char *>(malloc(NewCapacity));
      if (BufferCapacity) {
        memcpy(NewBuffer, Buffer, BufferSize);
        free(Buffer);
      }
      Buffer = NewBuffer;
      BufferCapacity = NewCapacity;
=======
  if (Start == End)
    return;

  if (BufferSize + (End - Start) > BufferCapacity) {
    // Reallocate the buffer.
    unsigned NewCapacity = std::max(
        (unsigned)(BufferCapacity ? BufferCapacity * 2 : sizeof(void *) * 2),
        (unsigned)(BufferSize + (End - Start)));
    char *NewBuffer = static_cast<char *>(llvm::safe_malloc(NewCapacity));
    if (BufferCapacity) {
      memcpy(NewBuffer, Buffer, BufferSize);
      free(Buffer);
>>>>>>> b2b84690
    }
    Buffer = NewBuffer;
    BufferCapacity = NewCapacity;
  }

  memcpy(Buffer + BufferSize, Start, End - Start);
  BufferSize += End-Start;
}
  
/// Save a source location to the given buffer.
static void SaveSourceLocation(SourceLocation Loc, char *&Buffer,
                               unsigned &BufferSize, unsigned &BufferCapacity) {
  unsigned Raw = Loc.getRawEncoding();
  Append(reinterpret_cast<char *>(&Raw),
         reinterpret_cast<char *>(&Raw) + sizeof(unsigned),
         Buffer, BufferSize, BufferCapacity);
}
  
/// Save a pointer to the given buffer.
static void SavePointer(void *Ptr, char *&Buffer, unsigned &BufferSize,
                        unsigned &BufferCapacity) {
  Append(reinterpret_cast<char *>(&Ptr),
         reinterpret_cast<char *>(&Ptr) + sizeof(void *),
         Buffer, BufferSize, BufferCapacity);
}

NestedNameSpecifierLocBuilder::
NestedNameSpecifierLocBuilder(const NestedNameSpecifierLocBuilder &Other) 
<<<<<<< HEAD
  : Representation(Other.Representation), Buffer(nullptr),
    BufferSize(0), BufferCapacity(0)
{
=======
    : Representation(Other.Representation) {
>>>>>>> b2b84690
  if (!Other.Buffer)
    return;
  
  if (Other.BufferCapacity == 0) {
    // Shallow copy is okay.
    Buffer = Other.Buffer;
    BufferSize = Other.BufferSize;
    return;
  }
  
  // Deep copy
  Append(Other.Buffer, Other.Buffer + Other.BufferSize, Buffer, BufferSize,
         BufferCapacity);
}

NestedNameSpecifierLocBuilder &
NestedNameSpecifierLocBuilder::
operator=(const NestedNameSpecifierLocBuilder &Other) {
  Representation = Other.Representation;
  
  if (Buffer && Other.Buffer && BufferCapacity >= Other.BufferSize) {
    // Re-use our storage.
    BufferSize = Other.BufferSize;
    memcpy(Buffer, Other.Buffer, BufferSize);
    return *this;
  }
  
  // Free our storage, if we have any.
  if (BufferCapacity) {
    free(Buffer);
    BufferCapacity = 0;
  }
  
  if (!Other.Buffer) {
    // Empty.
    Buffer = nullptr;
    BufferSize = 0;
    return *this;
  }
  
  if (Other.BufferCapacity == 0) {
    // Shallow copy is okay.
    Buffer = Other.Buffer;
    BufferSize = Other.BufferSize;
    return *this;
  }
  
  // Deep copy.
  Append(Other.Buffer, Other.Buffer + Other.BufferSize, Buffer, BufferSize,
         BufferCapacity);
  return *this;
}

void NestedNameSpecifierLocBuilder::Extend(ASTContext &Context, 
                                           SourceLocation TemplateKWLoc, 
                                           TypeLoc TL, 
                                           SourceLocation ColonColonLoc) {
  Representation = NestedNameSpecifier::Create(Context, Representation, 
                                               TemplateKWLoc.isValid(), 
                                               TL.getTypePtr());
  
  // Push source-location info into the buffer.
  SavePointer(TL.getOpaqueData(), Buffer, BufferSize, BufferCapacity);
  SaveSourceLocation(ColonColonLoc, Buffer, BufferSize, BufferCapacity);
}

void NestedNameSpecifierLocBuilder::Extend(ASTContext &Context, 
                                           IdentifierInfo *Identifier,
                                           SourceLocation IdentifierLoc, 
                                           SourceLocation ColonColonLoc) {
  Representation = NestedNameSpecifier::Create(Context, Representation, 
                                               Identifier);
  
  // Push source-location info into the buffer.
  SaveSourceLocation(IdentifierLoc, Buffer, BufferSize, BufferCapacity);
  SaveSourceLocation(ColonColonLoc, Buffer, BufferSize, BufferCapacity);
}

void NestedNameSpecifierLocBuilder::Extend(ASTContext &Context, 
                                           NamespaceDecl *Namespace,
                                           SourceLocation NamespaceLoc, 
                                           SourceLocation ColonColonLoc) {
  Representation = NestedNameSpecifier::Create(Context, Representation, 
                                               Namespace);
  
  // Push source-location info into the buffer.
  SaveSourceLocation(NamespaceLoc, Buffer, BufferSize, BufferCapacity);
  SaveSourceLocation(ColonColonLoc, Buffer, BufferSize, BufferCapacity);
}

void NestedNameSpecifierLocBuilder::Extend(ASTContext &Context,
                                           NamespaceAliasDecl *Alias,
                                           SourceLocation AliasLoc, 
                                           SourceLocation ColonColonLoc) {
  Representation = NestedNameSpecifier::Create(Context, Representation, Alias);
  
  // Push source-location info into the buffer.
  SaveSourceLocation(AliasLoc, Buffer, BufferSize, BufferCapacity);
  SaveSourceLocation(ColonColonLoc, Buffer, BufferSize, BufferCapacity);
}

void NestedNameSpecifierLocBuilder::MakeGlobal(ASTContext &Context, 
                                               SourceLocation ColonColonLoc) {
  assert(!Representation && "Already have a nested-name-specifier!?");
  Representation = NestedNameSpecifier::GlobalSpecifier(Context);
  
  // Push source-location info into the buffer.
  SaveSourceLocation(ColonColonLoc, Buffer, BufferSize, BufferCapacity);
}

void NestedNameSpecifierLocBuilder::MakeSuper(ASTContext &Context,
                                              CXXRecordDecl *RD,
                                              SourceLocation SuperLoc,
                                              SourceLocation ColonColonLoc) {
  Representation = NestedNameSpecifier::SuperSpecifier(Context, RD);

  // Push source-location info into the buffer.
  SaveSourceLocation(SuperLoc, Buffer, BufferSize, BufferCapacity);
  SaveSourceLocation(ColonColonLoc, Buffer, BufferSize, BufferCapacity);
}

void NestedNameSpecifierLocBuilder::MakeTrivial(ASTContext &Context, 
                                                NestedNameSpecifier *Qualifier, 
                                                SourceRange R) {
  Representation = Qualifier;
  
  // Construct bogus (but well-formed) source information for the 
  // nested-name-specifier.
  BufferSize = 0;
  SmallVector<NestedNameSpecifier *, 4> Stack;
  for (NestedNameSpecifier *NNS = Qualifier; NNS; NNS = NNS->getPrefix())
    Stack.push_back(NNS);
  while (!Stack.empty()) {
    NestedNameSpecifier *NNS = Stack.pop_back_val();
    switch (NNS->getKind()) {
      case NestedNameSpecifier::Identifier:
      case NestedNameSpecifier::Namespace:
      case NestedNameSpecifier::NamespaceAlias:
        SaveSourceLocation(R.getBegin(), Buffer, BufferSize, BufferCapacity);
        break;
        
      case NestedNameSpecifier::TypeSpec:
      case NestedNameSpecifier::TypeSpecWithTemplate: {
        TypeSourceInfo *TSInfo
        = Context.getTrivialTypeSourceInfo(QualType(NNS->getAsType(), 0),
                                           R.getBegin());
        SavePointer(TSInfo->getTypeLoc().getOpaqueData(), Buffer, BufferSize, 
                    BufferCapacity);
        break;
      }
        
      case NestedNameSpecifier::Global:
      case NestedNameSpecifier::Super:
        break;
    }
    
    // Save the location of the '::'.
    SaveSourceLocation(Stack.empty()? R.getEnd() : R.getBegin(), 
                       Buffer, BufferSize, BufferCapacity);
  }
}

void NestedNameSpecifierLocBuilder::Adopt(NestedNameSpecifierLoc Other) {
  if (BufferCapacity)
    free(Buffer);

  if (!Other) {
    Representation = nullptr;
    BufferSize = 0;
    return;
  }
  
  // Rather than copying the data (which is wasteful), "adopt" the 
  // pointer (which points into the ASTContext) but set the capacity to zero to
  // indicate that we don't own it.
  Representation = Other.getNestedNameSpecifier();
  Buffer = static_cast<char *>(Other.getOpaqueData());
  BufferSize = Other.getDataLength();
  BufferCapacity = 0;
}

NestedNameSpecifierLoc 
NestedNameSpecifierLocBuilder::getWithLocInContext(ASTContext &Context) const {
  if (!Representation)
    return NestedNameSpecifierLoc();
  
  // If we adopted our data pointer from elsewhere in the AST context, there's
  // no need to copy the memory.
  if (BufferCapacity == 0)
    return NestedNameSpecifierLoc(Representation, Buffer);
  
  // FIXME: After copying the source-location information, should we free
  // our (temporary) buffer and adopt the ASTContext-allocated memory?
  // Doing so would optimize repeated calls to getWithLocInContext().
  void *Mem = Context.Allocate(BufferSize, alignof(void *));
  memcpy(Mem, Buffer, BufferSize);
  return NestedNameSpecifierLoc(Representation, Mem);
}<|MERGE_RESOLUTION|>--- conflicted
+++ resolved
@@ -164,11 +164,7 @@
   llvm_unreachable("Invalid NNS Kind!");
 }
 
-<<<<<<< HEAD
-/// \brief Retrieve the namespace stored in this nested name specifier.
-=======
 /// Retrieve the namespace stored in this nested name specifier.
->>>>>>> b2b84690
 NamespaceDecl *NestedNameSpecifier::getAsNamespace() const {
   if (Prefix.getInt() == StoredDecl)
     return dyn_cast<NamespaceDecl>(static_cast<NamedDecl *>(Specifier));
@@ -176,11 +172,7 @@
   return nullptr;
 }
 
-<<<<<<< HEAD
-/// \brief Retrieve the namespace alias stored in this nested name specifier.
-=======
 /// Retrieve the namespace alias stored in this nested name specifier.
->>>>>>> b2b84690
 NamespaceAliasDecl *NestedNameSpecifier::getAsNamespaceAlias() const {
   if (Prefix.getInt() == StoredDecl)
     return dyn_cast<NamespaceAliasDecl>(static_cast<NamedDecl *>(Specifier));
@@ -188,11 +180,7 @@
   return nullptr;
 }
 
-<<<<<<< HEAD
-/// \brief Retrieve the record declaration stored in this nested name specifier.
-=======
 /// Retrieve the record declaration stored in this nested name specifier.
->>>>>>> b2b84690
 CXXRecordDecl *NestedNameSpecifier::getAsRecordDecl() const {
   switch (Prefix.getInt()) {
   case StoredIdentifier:
@@ -200,17 +188,6 @@
 
   case StoredDecl:
     return dyn_cast<CXXRecordDecl>(static_cast<NamedDecl *>(Specifier));
-<<<<<<< HEAD
-
-  case StoredTypeSpec:
-  case StoredTypeSpecWithTemplate:
-    return getAsType()->getAsCXXRecordDecl();
-  }
-
-  llvm_unreachable("Invalid NNS Kind!");
-}
-=======
->>>>>>> b2b84690
 
   case StoredTypeSpec:
   case StoredTypeSpecWithTemplate:
@@ -349,13 +326,8 @@
       SpecType->getTemplateName().print(OS, InnerPolicy, true);
 
       // Print the template argument list.
-<<<<<<< HEAD
-      TemplateSpecializationType::PrintTemplateArgumentList(
-          OS, SpecType->template_arguments(), InnerPolicy);
-=======
       printTemplateArgumentList(OS, SpecType->template_arguments(),
                                 InnerPolicy);
->>>>>>> b2b84690
     } else {
       // Print the type normally
       QualType(T, 0).print(OS, InnerPolicy);
@@ -486,23 +458,6 @@
 
 static void Append(char *Start, char *End, char *&Buffer, unsigned &BufferSize,
               unsigned &BufferCapacity) {
-<<<<<<< HEAD
-    if (Start == End)
-      return;
-
-    if (BufferSize + (End - Start) > BufferCapacity) {
-      // Reallocate the buffer.
-      unsigned NewCapacity = std::max(
-          (unsigned)(BufferCapacity ? BufferCapacity * 2 : sizeof(void *) * 2),
-          (unsigned)(BufferSize + (End - Start)));
-      char *NewBuffer = static_cast<char *>(malloc(NewCapacity));
-      if (BufferCapacity) {
-        memcpy(NewBuffer, Buffer, BufferSize);
-        free(Buffer);
-      }
-      Buffer = NewBuffer;
-      BufferCapacity = NewCapacity;
-=======
   if (Start == End)
     return;
 
@@ -515,7 +470,6 @@
     if (BufferCapacity) {
       memcpy(NewBuffer, Buffer, BufferSize);
       free(Buffer);
->>>>>>> b2b84690
     }
     Buffer = NewBuffer;
     BufferCapacity = NewCapacity;
@@ -544,13 +498,7 @@
 
 NestedNameSpecifierLocBuilder::
 NestedNameSpecifierLocBuilder(const NestedNameSpecifierLocBuilder &Other) 
-<<<<<<< HEAD
-  : Representation(Other.Representation), Buffer(nullptr),
-    BufferSize(0), BufferCapacity(0)
-{
-=======
     : Representation(Other.Representation) {
->>>>>>> b2b84690
   if (!Other.Buffer)
     return;
   
