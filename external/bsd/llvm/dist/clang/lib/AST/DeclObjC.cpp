--- conflicted
+++ resolved
@@ -99,10 +99,6 @@
   // - (int) class_method;
   // + (float) class_method;
   // @end
-<<<<<<< HEAD
-  //
-=======
->>>>>>> b2b84690
   lookup_result R = lookup(Sel);
   for (lookup_iterator Meth = R.begin(), MethEnd = R.end();
        Meth != MethEnd; ++Meth) {
@@ -113,11 +109,7 @@
   return nullptr;
 }
 
-<<<<<<< HEAD
-/// \brief This routine returns 'true' if a user declared setter method was
-=======
 /// This routine returns 'true' if a user declared setter method was
->>>>>>> b2b84690
 /// found in the class, its protocols, its super classes or categories.
 /// It also returns 'true' if one of its categories has declared a 'readwrite'
 /// property.  This is because, user must provide a setter method for the
@@ -167,11 +159,7 @@
       OSC = OSC->getSuperClass();
     }
   }
-<<<<<<< HEAD
-  if (const ObjCProtocolDecl *PD = dyn_cast<ObjCProtocolDecl>(this))
-=======
   if (const auto *PD = dyn_cast<ObjCProtocolDecl>(this))
->>>>>>> b2b84690
     for (const auto *PI : PD->protocols())
       if (PI->HasUserDeclaredSetterMethod(Property))
         return true;
@@ -188,7 +176,6 @@
     if (const ObjCProtocolDecl *Def = Proto->getDefinition())
       if (Def->isHidden())
         return nullptr;
-<<<<<<< HEAD
   }
 
   // If context is class, then lookup property in its visible extensions.
@@ -201,29 +188,11 @@
         return PD;
   }
 
-=======
-  }
-
-  // If context is class, then lookup property in its visible extensions.
-  // This comes before property is looked up in primary class.
-  if (auto *IDecl = dyn_cast<ObjCInterfaceDecl>(DC)) {
-    for (const auto *Ext : IDecl->visible_extensions())
-      if (ObjCPropertyDecl *PD = ObjCPropertyDecl::findPropertyDecl(Ext,
-                                                       propertyID,
-                                                       queryKind))
-        return PD;
-  }
-
->>>>>>> b2b84690
   DeclContext::lookup_result R = DC->lookup(propertyID);
   ObjCPropertyDecl *classProp = nullptr;
   for (DeclContext::lookup_iterator I = R.begin(), E = R.end(); I != E;
        ++I)
-<<<<<<< HEAD
-    if (ObjCPropertyDecl *PD = dyn_cast<ObjCPropertyDecl>(*I)) {
-=======
     if (auto *PD = dyn_cast<ObjCPropertyDecl>(*I)) {
->>>>>>> b2b84690
       // If queryKind is unknown, we return the instance property if one
       // exists; otherwise we return the class property.
       if ((queryKind == ObjCPropertyQueryKind::OBJC_PR_query_unknown &&
@@ -285,11 +254,7 @@
     default:
       break;
     case Decl::ObjCProtocol: {
-<<<<<<< HEAD
-      const ObjCProtocolDecl *PID = cast<ObjCProtocolDecl>(this);
-=======
       const auto *PID = cast<ObjCProtocolDecl>(this);
->>>>>>> b2b84690
       for (const auto *I : PID->protocols())
         if (ObjCPropertyDecl *P = I->FindPropertyDeclaration(PropertyId,
                                                              QueryKind))
@@ -297,11 +262,7 @@
       break;
     }
     case Decl::ObjCInterface: {
-<<<<<<< HEAD
-      const ObjCInterfaceDecl *OID = cast<ObjCInterfaceDecl>(this);
-=======
       const auto *OID = cast<ObjCInterfaceDecl>(this);
->>>>>>> b2b84690
       // Look through categories (but not extensions; they were handled above).
       for (const auto *Cat : OID->visible_categories()) {
         if (!Cat->IsClassExtension())
@@ -364,62 +325,6 @@
     return;
   // Set the declaration context of each of the type parameters.
   for (auto *typeParam : *TypeParamList)
-    typeParam->setDeclContext(this);
-}
-
-ObjCInterfaceDecl *ObjCInterfaceDecl::getSuperClass() const {
-  // FIXME: Should make sure no callers ever do this.
-  if (!hasDefinition())
-    return nullptr;
-    
-  if (data().ExternallyCompleted)
-    LoadExternalDefinition();
-
-  if (const ObjCObjectType *superType = getSuperClassType()) {
-    if (ObjCInterfaceDecl *superDecl = superType->getInterface()) {
-      if (ObjCInterfaceDecl *superDef = superDecl->getDefinition())
-        return superDef;
-
-      return superDecl;
-    }
-  }
-
-  return nullptr;
-}
-
-SourceLocation ObjCInterfaceDecl::getSuperClassLoc() const {
-  if (TypeSourceInfo *superTInfo = getSuperClassTInfo())
-    return superTInfo->getTypeLoc().getLocStart();
-  
-  return SourceLocation();
-}
-
-ObjCTypeParamList *ObjCInterfaceDecl::getTypeParamList() const {
-  // If this particular declaration has a type parameter list, return it.
-  if (ObjCTypeParamList *written = getTypeParamListAsWritten())
-    return written;
-
-  // If there is a definition, return its type parameter list.
-  if (const ObjCInterfaceDecl *def = getDefinition())
-    return def->getTypeParamListAsWritten();
-
-  // Otherwise, look at previous declarations to determine whether any
-  // of them has a type parameter list, skipping over those
-  // declarations that do not.
-  for (auto decl = getMostRecentDecl(); decl; decl = decl->getPreviousDecl()) {
-    if (ObjCTypeParamList *written = decl->getTypeParamListAsWritten())
-      return written;
-  }
-
-  return nullptr;
-}
-
-void ObjCInterfaceDecl::setTypeParamList(ObjCTypeParamList *TPL) {
-  TypeParamList = TPL;
-  if (!TPL)
-    return;
-  // Set the declaration context of each of the type parameters.
-  for (auto typeParam : *TypeParamList)
     typeParam->setDeclContext(this);
 }
 
@@ -598,11 +503,7 @@
     return true;
   case DefinitionData::IDI_NotInherited:
     return false;
-<<<<<<< HEAD
-  case DefinitionData::IDI_Unknown: {
-=======
   case DefinitionData::IDI_Unknown:
->>>>>>> b2b84690
     // If the class introduced initializers we conservatively assume that we
     // don't know if any of them is a designated initializer to avoid possible
     // misleading warnings.
@@ -624,10 +525,6 @@
     return data().InheritedDesignatedInitializers ==
         DefinitionData::IDI_Inherited;
   }
-<<<<<<< HEAD
-  }
-=======
->>>>>>> b2b84690
 
   llvm_unreachable("unexpected InheritedDesignatedInitializers value");
 }
@@ -708,11 +605,7 @@
   allocateDefinitionData();
 
   // Update all of the declarations with a pointer to the definition.
-<<<<<<< HEAD
-  for (auto RD : redecls()) {
-=======
   for (auto *RD : redecls()) {
->>>>>>> b2b84690
     if (RD != this)
       RD->Data = Data;
   }
@@ -818,14 +711,8 @@
         // Didn't find one yet - look through protocols.
         const ObjCList<ObjCProtocolDecl> &Protocols =
           Cat->getReferencedProtocols();
-<<<<<<< HEAD
-        for (ObjCList<ObjCProtocolDecl>::iterator I = Protocols.begin(),
-             E = Protocols.end(); I != E; ++I)
-          if ((MethodDecl = (*I)->lookupMethod(Sel, isInstance)))
-=======
         for (auto *Protocol : Protocols)
           if ((MethodDecl = Protocol->lookupMethod(Sel, isInstance)))
->>>>>>> b2b84690
             if (C != Cat || !MethodDecl->isImplicit())
               return MethodDecl;
       }
@@ -1283,21 +1170,12 @@
       return;
     }
 
-<<<<<<< HEAD
-  if (const ObjCProtocolDecl *Protocol = dyn_cast<ObjCProtocolDecl>(Container)){
-=======
   if (const auto *Protocol = dyn_cast<ObjCProtocolDecl>(Container)){
->>>>>>> b2b84690
     for (const auto *P : Protocol->protocols())
       CollectOverriddenMethodsRecurse(P, Method, Methods, MovedToSuper);
   }
 
-<<<<<<< HEAD
-  if (const ObjCInterfaceDecl *
-        Interface = dyn_cast<ObjCInterfaceDecl>(Container)) {
-=======
   if (const auto *Interface = dyn_cast<ObjCInterfaceDecl>(Container)) {
->>>>>>> b2b84690
     for (const auto *P : Interface->protocols())
       CollectOverriddenMethodsRecurse(P, Method, Methods, MovedToSuper);
 
@@ -1382,11 +1260,7 @@
     return nullptr;
 
   if (isPropertyAccessor()) {
-<<<<<<< HEAD
-    const ObjCContainerDecl *Container = cast<ObjCContainerDecl>(getParent());
-=======
     const auto *Container = cast<ObjCContainerDecl>(getParent());
->>>>>>> b2b84690
     bool IsGetter = (NumArgs == 0);
     bool IsInstance = isInstanceMethod();
 
@@ -1416,7 +1290,6 @@
     // Look in the container we were given.
     if (const auto *Found = findMatchingProperty(Container))
       return Found;
-<<<<<<< HEAD
 
     // If we're in a category or extension, look in the main class.
     const ObjCInterfaceDecl *ClassDecl = nullptr;
@@ -1429,20 +1302,6 @@
       ClassDecl = dyn_cast<ObjCInterfaceDecl>(Container);
     }
 
-=======
-
-    // If we're in a category or extension, look in the main class.
-    const ObjCInterfaceDecl *ClassDecl = nullptr;
-    if (const auto *Category = dyn_cast<ObjCCategoryDecl>(Container)) {
-      ClassDecl = Category->getClassInterface();
-      if (const auto *Found = findMatchingProperty(ClassDecl))
-        return Found;
-    } else {
-      // Determine whether the container is a class.
-      ClassDecl = dyn_cast<ObjCInterfaceDecl>(Container);
-    }
-
->>>>>>> b2b84690
     // If we have a class, check its visible extensions.
     if (ClassDecl) {
       for (const auto *Ext : ClassDecl->visible_extensions()) {
@@ -1459,11 +1318,8 @@
 
   if (!CheckOverrides)
     return nullptr;
-<<<<<<< HEAD
-=======
 
   using OverridesTy = SmallVector<const ObjCMethodDecl *, 8>;
->>>>>>> b2b84690
 
   OverridesTy Overrides;
   getOverriddenMethods(Overrides);
@@ -1514,68 +1370,6 @@
                        getTypeSourceInfo()->getTypeLoc().getEndLoc());
   }
 
-<<<<<<< HEAD
-  return nullptr;
-}
-
-//===----------------------------------------------------------------------===//
-// ObjCTypeParamDecl
-//===----------------------------------------------------------------------===//
-
-void ObjCTypeParamDecl::anchor() { }
-
-ObjCTypeParamDecl *ObjCTypeParamDecl::Create(ASTContext &ctx, DeclContext *dc,
-                                             ObjCTypeParamVariance variance,
-                                             SourceLocation varianceLoc,
-                                             unsigned index,
-                                             SourceLocation nameLoc,
-                                             IdentifierInfo *name,
-                                             SourceLocation colonLoc,
-                                             TypeSourceInfo *boundInfo) {
-  auto *TPDecl =
-    new (ctx, dc) ObjCTypeParamDecl(ctx, dc, variance, varianceLoc, index,
-                                    nameLoc, name, colonLoc, boundInfo);
-  QualType TPType = ctx.getObjCTypeParamType(TPDecl, {});
-  TPDecl->setTypeForDecl(TPType.getTypePtr());
-  return TPDecl;
-}
-
-ObjCTypeParamDecl *ObjCTypeParamDecl::CreateDeserialized(ASTContext &ctx,
-                                                         unsigned ID) {
-  return new (ctx, ID) ObjCTypeParamDecl(ctx, nullptr,
-                                         ObjCTypeParamVariance::Invariant,
-                                         SourceLocation(), 0, SourceLocation(),
-                                         nullptr, SourceLocation(), nullptr);
-}
-
-SourceRange ObjCTypeParamDecl::getSourceRange() const {
-  SourceLocation startLoc = VarianceLoc;
-  if (startLoc.isInvalid())
-    startLoc = getLocation();
-
-  if (hasExplicitBound()) {
-    return SourceRange(startLoc,
-                       getTypeSourceInfo()->getTypeLoc().getEndLoc());
-  }
-
-  return SourceRange(startLoc);
-}
-
-//===----------------------------------------------------------------------===//
-// ObjCTypeParamList
-//===----------------------------------------------------------------------===//
-ObjCTypeParamList::ObjCTypeParamList(SourceLocation lAngleLoc,
-                                     ArrayRef<ObjCTypeParamDecl *> typeParams,
-                                     SourceLocation rAngleLoc)
-  : NumParams(typeParams.size())
-{
-  Brackets.Begin = lAngleLoc.getRawEncoding();
-  Brackets.End = rAngleLoc.getRawEncoding();
-  std::copy(typeParams.begin(), typeParams.end(), begin());
-}
-
-
-=======
   return SourceRange(startLoc);
 }
 
@@ -1591,7 +1385,6 @@
   std::copy(typeParams.begin(), typeParams.end(), begin());
 }
 
->>>>>>> b2b84690
 ObjCTypeParamList *ObjCTypeParamList::create(
                      ASTContext &ctx,
                      SourceLocation lAngleLoc,
@@ -1622,11 +1415,7 @@
                                              ObjCInterfaceDecl *PrevDecl,
                                              SourceLocation ClassLoc,
                                              bool isInternal){
-<<<<<<< HEAD
-  ObjCInterfaceDecl *Result = new (C, DC)
-=======
   auto *Result = new (C, DC)
->>>>>>> b2b84690
       ObjCInterfaceDecl(C, DC, atLoc, Id, typeParamList, ClassLoc, PrevDecl,
                         isInternal);
   Result->Data.setInt(!C.getLangOpts().Modules);
@@ -1636,18 +1425,9 @@
 
 ObjCInterfaceDecl *ObjCInterfaceDecl::CreateDeserialized(const ASTContext &C,
                                                          unsigned ID) {
-<<<<<<< HEAD
-  ObjCInterfaceDecl *Result = new (C, ID) ObjCInterfaceDecl(C, nullptr,
-                                                            SourceLocation(),
-                                                            nullptr,
-                                                            nullptr,
-                                                            SourceLocation(),
-                                                            nullptr, false);
-=======
   auto *Result = new (C, ID)
       ObjCInterfaceDecl(C, nullptr, SourceLocation(), nullptr, nullptr,
                         SourceLocation(), nullptr, false);
->>>>>>> b2b84690
   Result->Data.setInt(!C.getLangOpts().Modules);
   return Result;
 }
@@ -1659,12 +1439,7 @@
                                      ObjCInterfaceDecl *PrevDecl,
                                      bool IsInternal)
     : ObjCContainerDecl(ObjCInterface, DC, Id, CLoc, AtLoc),
-<<<<<<< HEAD
-      redeclarable_base(C), TypeForDecl(nullptr), TypeParamList(nullptr),
-      Data() {
-=======
       redeclarable_base(C) {
->>>>>>> b2b84690
   setPreviousDecl(PrevDecl);
   
   // Copy the 'data' pointer over.
@@ -1710,11 +1485,7 @@
 
 StringRef
 ObjCInterfaceDecl::getObjCRuntimeNameAsString() const {
-<<<<<<< HEAD
-  if (ObjCRuntimeNameAttr *ObjCRTName = getAttr<ObjCRuntimeNameAttr>())
-=======
   if (const auto *ObjCRTName = getAttr<ObjCRuntimeNameAttr>())
->>>>>>> b2b84690
     return ObjCRTName->getMetadataName();
 
   return getName();
@@ -2030,11 +1801,7 @@
                                    SourceLocation atStartLoc,
                                    ObjCProtocolDecl *PrevDecl)
     : ObjCContainerDecl(ObjCProtocol, DC, Id, nameLoc, atStartLoc),
-<<<<<<< HEAD
-      redeclarable_base(C), Data() {
-=======
       redeclarable_base(C) {
->>>>>>> b2b84690
   setPreviousDecl(PrevDecl);
   if (PrevDecl)
     Data = PrevDecl->Data;
@@ -2045,11 +1812,7 @@
                                            SourceLocation nameLoc,
                                            SourceLocation atStartLoc,
                                            ObjCProtocolDecl *PrevDecl) {
-<<<<<<< HEAD
-  ObjCProtocolDecl *Result =
-=======
   auto *Result =
->>>>>>> b2b84690
       new (C, DC) ObjCProtocolDecl(C, DC, Id, nameLoc, atStartLoc, PrevDecl);
   Result->Data.setInt(!C.getLangOpts().Modules);
   return Result;
@@ -2108,11 +1871,7 @@
   allocateDefinitionData();
   
   // Update all of the declarations with a pointer to the definition.
-<<<<<<< HEAD
-  for (auto RD : redecls())
-=======
   for (auto *RD : redecls())
->>>>>>> b2b84690
     RD->Data = this->Data;
 }
 
@@ -2154,11 +1913,7 @@
 
 StringRef
 ObjCProtocolDecl::getObjCRuntimeNameAsString() const {
-<<<<<<< HEAD
-  if (ObjCRuntimeNameAttr *ObjCRTName = getAttr<ObjCRuntimeNameAttr>())
-=======
   if (const auto *ObjCRTName = getAttr<ObjCRuntimeNameAttr>())
->>>>>>> b2b84690
     return ObjCRTName->getMetadataName();
 
   return getName();
@@ -2183,21 +1938,6 @@
   setTypeParamList(typeParamList);
 }
 
-ObjCCategoryDecl::ObjCCategoryDecl(DeclContext *DC, SourceLocation AtLoc,
-                                   SourceLocation ClassNameLoc, 
-                                   SourceLocation CategoryNameLoc,
-                                   IdentifierInfo *Id, ObjCInterfaceDecl *IDecl,
-                                   ObjCTypeParamList *typeParamList,
-                                   SourceLocation IvarLBraceLoc,
-                                   SourceLocation IvarRBraceLoc)
-  : ObjCContainerDecl(ObjCCategory, DC, Id, ClassNameLoc, AtLoc),
-    ClassInterface(IDecl), TypeParamList(nullptr),
-    NextClassCategory(nullptr), CategoryNameLoc(CategoryNameLoc),
-    IvarLBraceLoc(IvarLBraceLoc), IvarRBraceLoc(IvarRBraceLoc) 
-{
-  setTypeParamList(typeParamList);
-}
-
 ObjCCategoryDecl *ObjCCategoryDecl::Create(ASTContext &C, DeclContext *DC,
                                            SourceLocation AtLoc,
                                            SourceLocation ClassNameLoc,
@@ -2207,11 +1947,7 @@
                                            ObjCTypeParamList *typeParamList,
                                            SourceLocation IvarLBraceLoc,
                                            SourceLocation IvarRBraceLoc) {
-<<<<<<< HEAD
-  ObjCCategoryDecl *CatDecl =
-=======
   auto *CatDecl =
->>>>>>> b2b84690
       new (C, DC) ObjCCategoryDecl(DC, AtLoc, ClassNameLoc, CategoryNameLoc, Id,
                                    IDecl, typeParamList, IvarLBraceLoc,
                                    IvarRBraceLoc);
@@ -2249,16 +1985,9 @@
   if (!TPL)
     return;
   // Set the declaration context of each of the type parameters.
-<<<<<<< HEAD
-  for (auto typeParam : *TypeParamList)
-    typeParam->setDeclContext(this);
-}
-
-=======
   for (auto *typeParam : *TypeParamList)
     typeParam->setDeclContext(this);
 }
->>>>>>> b2b84690
 
 //===----------------------------------------------------------------------===//
 // ObjCCategoryImplDecl
