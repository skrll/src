//===--- NSAPI.cpp - NSFoundation APIs ------------------------------------===//
//
//                     The LLVM Compiler Infrastructure
//
// This file is distributed under the University of Illinois Open Source
// License. See LICENSE.TXT for details.
//
//===----------------------------------------------------------------------===//

#include "clang/AST/NSAPI.h"
#include "clang/AST/ASTContext.h"
#include "clang/AST/DeclObjC.h"
#include "clang/AST/Expr.h"
#include "llvm/ADT/StringSwitch.h"

using namespace clang;

NSAPI::NSAPI(ASTContext &ctx)
  : Ctx(ctx), ClassIds(), BOOLId(nullptr), NSIntegerId(nullptr),
    NSUIntegerId(nullptr), NSASCIIStringEncodingId(nullptr),
    NSUTF8StringEncodingId(nullptr) {}

IdentifierInfo *NSAPI::getNSClassId(NSClassIdKindKind K) const {
  static const char *ClassName[NumClassIds] = {
    "NSObject",
    "NSString",
    "NSArray",
    "NSMutableArray",
    "NSDictionary",
    "NSMutableDictionary",
    "NSNumber",
    "NSMutableSet",
    "NSMutableOrderedSet",
    "NSValue"
  };

  if (!ClassIds[K])
    return (ClassIds[K] = &Ctx.Idents.get(ClassName[K]));

  return ClassIds[K];
}

Selector NSAPI::getNSStringSelector(NSStringMethodKind MK) const {
  if (NSStringSelectors[MK].isNull()) {
    Selector Sel;
    switch (MK) {
    case NSStr_stringWithString:
      Sel = Ctx.Selectors.getUnarySelector(&Ctx.Idents.get("stringWithString"));
      break;
    case NSStr_stringWithUTF8String:
      Sel = Ctx.Selectors.getUnarySelector(
                                       &Ctx.Idents.get("stringWithUTF8String"));
      break;
    case NSStr_initWithUTF8String:
      Sel = Ctx.Selectors.getUnarySelector(
                                       &Ctx.Idents.get("initWithUTF8String"));
      break;
    case NSStr_stringWithCStringEncoding: {
      IdentifierInfo *KeyIdents[] = {
        &Ctx.Idents.get("stringWithCString"),
        &Ctx.Idents.get("encoding")
      };
      Sel = Ctx.Selectors.getSelector(2, KeyIdents);
      break;
    }
    case NSStr_stringWithCString:
      Sel= Ctx.Selectors.getUnarySelector(&Ctx.Idents.get("stringWithCString"));
      break;
    case NSStr_initWithString:
      Sel = Ctx.Selectors.getUnarySelector(&Ctx.Idents.get("initWithString"));
      break;
    }
    return (NSStringSelectors[MK] = Sel);
  }

  return NSStringSelectors[MK];
}

Optional<NSAPI::NSStringMethodKind>
NSAPI::getNSStringMethodKind(Selector Sel) const {
  for (unsigned i = 0; i != NumNSStringMethods; ++i) {
    NSStringMethodKind MK = NSStringMethodKind(i);
    if (Sel == getNSStringSelector(MK))
      return MK;
  }

  return None;
}

Selector NSAPI::getNSArraySelector(NSArrayMethodKind MK) const {
  if (NSArraySelectors[MK].isNull()) {
    Selector Sel;
    switch (MK) {
    case NSArr_array:
      Sel = Ctx.Selectors.getNullarySelector(&Ctx.Idents.get("array"));
      break;
    case NSArr_arrayWithArray:
      Sel = Ctx.Selectors.getUnarySelector(&Ctx.Idents.get("arrayWithArray"));
      break;
    case NSArr_arrayWithObject:
      Sel = Ctx.Selectors.getUnarySelector(&Ctx.Idents.get("arrayWithObject"));
      break;
    case NSArr_arrayWithObjects:
      Sel = Ctx.Selectors.getUnarySelector(&Ctx.Idents.get("arrayWithObjects"));
      break;
    case NSArr_arrayWithObjectsCount: {
      IdentifierInfo *KeyIdents[] = {
        &Ctx.Idents.get("arrayWithObjects"),
        &Ctx.Idents.get("count")
      };
      Sel = Ctx.Selectors.getSelector(2, KeyIdents);
      break;
    }
    case NSArr_initWithArray:
      Sel = Ctx.Selectors.getUnarySelector(&Ctx.Idents.get("initWithArray"));
      break;
    case NSArr_initWithObjects:
      Sel = Ctx.Selectors.getUnarySelector(&Ctx.Idents.get("initWithObjects"));
      break;
    case NSArr_objectAtIndex:
      Sel = Ctx.Selectors.getUnarySelector(&Ctx.Idents.get("objectAtIndex"));
      break;
    case NSMutableArr_replaceObjectAtIndex: {
      IdentifierInfo *KeyIdents[] = {
        &Ctx.Idents.get("replaceObjectAtIndex"),
        &Ctx.Idents.get("withObject")
      };
      Sel = Ctx.Selectors.getSelector(2, KeyIdents);
      break;
    }
    case NSMutableArr_addObject:
      Sel = Ctx.Selectors.getUnarySelector(&Ctx.Idents.get("addObject"));
      break;
    case NSMutableArr_insertObjectAtIndex: {
      IdentifierInfo *KeyIdents[] = {
        &Ctx.Idents.get("insertObject"),
        &Ctx.Idents.get("atIndex")
      };
      Sel = Ctx.Selectors.getSelector(2, KeyIdents);
      break;
    }
    case NSMutableArr_setObjectAtIndexedSubscript: {
      IdentifierInfo *KeyIdents[] = {
        &Ctx.Idents.get("setObject"),
        &Ctx.Idents.get("atIndexedSubscript")
      };
      Sel = Ctx.Selectors.getSelector(2, KeyIdents);
      break;
    }
    }
    return (NSArraySelectors[MK] = Sel);
  }

  return NSArraySelectors[MK];
}

Optional<NSAPI::NSArrayMethodKind> NSAPI::getNSArrayMethodKind(Selector Sel) {
  for (unsigned i = 0; i != NumNSArrayMethods; ++i) {
    NSArrayMethodKind MK = NSArrayMethodKind(i);
    if (Sel == getNSArraySelector(MK))
      return MK;
  }

  return None;
}

Selector NSAPI::getNSDictionarySelector(
                                       NSDictionaryMethodKind MK) const {
  if (NSDictionarySelectors[MK].isNull()) {
    Selector Sel;
    switch (MK) {
    case NSDict_dictionary:
      Sel = Ctx.Selectors.getNullarySelector(&Ctx.Idents.get("dictionary"));
      break;
    case NSDict_dictionaryWithDictionary:
      Sel = Ctx.Selectors.getUnarySelector(
                                   &Ctx.Idents.get("dictionaryWithDictionary"));
      break;
    case NSDict_dictionaryWithObjectForKey: {
      IdentifierInfo *KeyIdents[] = {
        &Ctx.Idents.get("dictionaryWithObject"),
        &Ctx.Idents.get("forKey")
      };
      Sel = Ctx.Selectors.getSelector(2, KeyIdents);
      break;
    }
    case NSDict_dictionaryWithObjectsForKeys: {
      IdentifierInfo *KeyIdents[] = {
        &Ctx.Idents.get("dictionaryWithObjects"),
        &Ctx.Idents.get("forKeys")
      };
      Sel = Ctx.Selectors.getSelector(2, KeyIdents);
      break;
    }
    case NSDict_dictionaryWithObjectsForKeysCount: {
      IdentifierInfo *KeyIdents[] = {
        &Ctx.Idents.get("dictionaryWithObjects"),
        &Ctx.Idents.get("forKeys"),
        &Ctx.Idents.get("count")
      };
      Sel = Ctx.Selectors.getSelector(3, KeyIdents);
      break;
    }
    case NSDict_dictionaryWithObjectsAndKeys:
      Sel = Ctx.Selectors.getUnarySelector(
                               &Ctx.Idents.get("dictionaryWithObjectsAndKeys"));
      break;
    case NSDict_initWithDictionary:
      Sel = Ctx.Selectors.getUnarySelector(
                                         &Ctx.Idents.get("initWithDictionary"));
      break;
    case NSDict_initWithObjectsAndKeys:
      Sel = Ctx.Selectors.getUnarySelector(
                                     &Ctx.Idents.get("initWithObjectsAndKeys"));
      break;
    case NSDict_initWithObjectsForKeys: {
      IdentifierInfo *KeyIdents[] = {
        &Ctx.Idents.get("initWithObjects"),
        &Ctx.Idents.get("forKeys")
      };
      Sel = Ctx.Selectors.getSelector(2, KeyIdents);
      break;
    }
    case NSDict_objectForKey:
      Sel = Ctx.Selectors.getUnarySelector(&Ctx.Idents.get("objectForKey"));
      break;
    case NSMutableDict_setObjectForKey: {
      IdentifierInfo *KeyIdents[] = {
        &Ctx.Idents.get("setObject"),
        &Ctx.Idents.get("forKey")
      };
      Sel = Ctx.Selectors.getSelector(2, KeyIdents);
      break;
    }
    case NSMutableDict_setObjectForKeyedSubscript: {
      IdentifierInfo *KeyIdents[] = {
        &Ctx.Idents.get("setObject"),
        &Ctx.Idents.get("forKeyedSubscript")
      };
      Sel = Ctx.Selectors.getSelector(2, KeyIdents);
      break;
    }
    case NSMutableDict_setValueForKey: {
      IdentifierInfo *KeyIdents[] = {
        &Ctx.Idents.get("setValue"),
        &Ctx.Idents.get("forKey")
      };
      Sel = Ctx.Selectors.getSelector(2, KeyIdents);
      break;
    }
    }
    return (NSDictionarySelectors[MK] = Sel);
  }

  return NSDictionarySelectors[MK];
}

Optional<NSAPI::NSDictionaryMethodKind>
NSAPI::getNSDictionaryMethodKind(Selector Sel) {
  for (unsigned i = 0; i != NumNSDictionaryMethods; ++i) {
    NSDictionaryMethodKind MK = NSDictionaryMethodKind(i);
    if (Sel == getNSDictionarySelector(MK))
      return MK;
  }

  return None;
}

Selector NSAPI::getNSSetSelector(NSSetMethodKind MK) const {
  if (NSSetSelectors[MK].isNull()) {
    Selector Sel;
    switch (MK) {
    case NSMutableSet_addObject:
      Sel = Ctx.Selectors.getUnarySelector(&Ctx.Idents.get("addObject"));
      break;
    case NSOrderedSet_insertObjectAtIndex: {
      IdentifierInfo *KeyIdents[] = {
        &Ctx.Idents.get("insertObject"),
        &Ctx.Idents.get("atIndex")
      };
      Sel = Ctx.Selectors.getSelector(2, KeyIdents);
      break;
    }
    case NSOrderedSet_setObjectAtIndex: {
      IdentifierInfo *KeyIdents[] = {
        &Ctx.Idents.get("setObject"),
        &Ctx.Idents.get("atIndex")
      };
      Sel = Ctx.Selectors.getSelector(2, KeyIdents);
      break;
    }
    case NSOrderedSet_setObjectAtIndexedSubscript: {
      IdentifierInfo *KeyIdents[] = {
        &Ctx.Idents.get("setObject"),
        &Ctx.Idents.get("atIndexedSubscript")
      };
      Sel = Ctx.Selectors.getSelector(2, KeyIdents);
      break;
    }
    case NSOrderedSet_replaceObjectAtIndexWithObject: {
      IdentifierInfo *KeyIdents[] = {
        &Ctx.Idents.get("replaceObjectAtIndex"),
        &Ctx.Idents.get("withObject")
      };
      Sel = Ctx.Selectors.getSelector(2, KeyIdents);
      break;
    }
    }
    return (NSSetSelectors[MK] = Sel);
  }

  return NSSetSelectors[MK];
}

Optional<NSAPI::NSSetMethodKind>
NSAPI::getNSSetMethodKind(Selector Sel) {
  for (unsigned i = 0; i != NumNSSetMethods; ++i) {
    NSSetMethodKind MK = NSSetMethodKind(i);
    if (Sel == getNSSetSelector(MK))
      return MK;
  }

  return None;
}

Selector NSAPI::getNSNumberLiteralSelector(NSNumberLiteralMethodKind MK,
                                           bool Instance) const {
  static const char *ClassSelectorName[NumNSNumberLiteralMethods] = {
    "numberWithChar",
    "numberWithUnsignedChar",
    "numberWithShort",
    "numberWithUnsignedShort",
    "numberWithInt",
    "numberWithUnsignedInt",
    "numberWithLong",
    "numberWithUnsignedLong",
    "numberWithLongLong",
    "numberWithUnsignedLongLong",
    "numberWithFloat",
    "numberWithDouble",
    "numberWithBool",
    "numberWithInteger",
    "numberWithUnsignedInteger"
  };
  static const char *InstanceSelectorName[NumNSNumberLiteralMethods] = {
    "initWithChar",
    "initWithUnsignedChar",
    "initWithShort",
    "initWithUnsignedShort",
    "initWithInt",
    "initWithUnsignedInt",
    "initWithLong",
    "initWithUnsignedLong",
    "initWithLongLong",
    "initWithUnsignedLongLong",
    "initWithFloat",
    "initWithDouble",
    "initWithBool",
    "initWithInteger",
    "initWithUnsignedInteger"
  };

  Selector *Sels;
  const char **Names;
  if (Instance) {
    Sels = NSNumberInstanceSelectors;
    Names = InstanceSelectorName;
  } else {
    Sels = NSNumberClassSelectors;
    Names = ClassSelectorName;
  }

  if (Sels[MK].isNull())
    Sels[MK] = Ctx.Selectors.getUnarySelector(&Ctx.Idents.get(Names[MK]));
  return Sels[MK];
}

Optional<NSAPI::NSNumberLiteralMethodKind>
NSAPI::getNSNumberLiteralMethodKind(Selector Sel) const {
  for (unsigned i = 0; i != NumNSNumberLiteralMethods; ++i) {
    NSNumberLiteralMethodKind MK = NSNumberLiteralMethodKind(i);
    if (isNSNumberLiteralSelector(MK, Sel))
      return MK;
  }

  return None;
}

Optional<NSAPI::NSNumberLiteralMethodKind>
NSAPI::getNSNumberFactoryMethodKind(QualType T) const {
  const BuiltinType *BT = T->getAs<BuiltinType>();
  if (!BT)
    return None;

  const TypedefType *TDT = T->getAs<TypedefType>();
  if (TDT) {
    QualType TDTTy = QualType(TDT, 0);
    if (isObjCBOOLType(TDTTy))
      return NSAPI::NSNumberWithBool;
    if (isObjCNSIntegerType(TDTTy))
      return NSAPI::NSNumberWithInteger;
    if (isObjCNSUIntegerType(TDTTy))
      return NSAPI::NSNumberWithUnsignedInteger;
  }

  switch (BT->getKind()) {
  case BuiltinType::Char_S:
  case BuiltinType::SChar:
    return NSAPI::NSNumberWithChar;
  case BuiltinType::Char_U:
  case BuiltinType::UChar:
    return NSAPI::NSNumberWithUnsignedChar;
  case BuiltinType::Short:
    return NSAPI::NSNumberWithShort;
  case BuiltinType::UShort:
    return NSAPI::NSNumberWithUnsignedShort;
  case BuiltinType::Int:
    return NSAPI::NSNumberWithInt;
  case BuiltinType::UInt:
    return NSAPI::NSNumberWithUnsignedInt;
  case BuiltinType::Long:
    return NSAPI::NSNumberWithLong;
  case BuiltinType::ULong:
    return NSAPI::NSNumberWithUnsignedLong;
  case BuiltinType::LongLong:
    return NSAPI::NSNumberWithLongLong;
  case BuiltinType::ULongLong:
    return NSAPI::NSNumberWithUnsignedLongLong;
  case BuiltinType::Float:
    return NSAPI::NSNumberWithFloat;
  case BuiltinType::Double:
    return NSAPI::NSNumberWithDouble;
  case BuiltinType::Bool:
    return NSAPI::NSNumberWithBool;
    
  case BuiltinType::Void:
  case BuiltinType::WChar_U:
  case BuiltinType::WChar_S:
  case BuiltinType::Char8:
  case BuiltinType::Char16:
  case BuiltinType::Char32:
  case BuiltinType::Int128:
  case BuiltinType::LongDouble:
  case BuiltinType::ShortAccum:
  case BuiltinType::Accum:
  case BuiltinType::LongAccum:
  case BuiltinType::UShortAccum:
  case BuiltinType::UAccum:
  case BuiltinType::ULongAccum:
  case BuiltinType::ShortFract:
  case BuiltinType::Fract:
  case BuiltinType::LongFract:
  case BuiltinType::UShortFract:
  case BuiltinType::UFract:
  case BuiltinType::ULongFract:
  case BuiltinType::SatShortAccum:
  case BuiltinType::SatAccum:
  case BuiltinType::SatLongAccum:
  case BuiltinType::SatUShortAccum:
  case BuiltinType::SatUAccum:
  case BuiltinType::SatULongAccum:
  case BuiltinType::SatShortFract:
  case BuiltinType::SatFract:
  case BuiltinType::SatLongFract:
  case BuiltinType::SatUShortFract:
  case BuiltinType::SatUFract:
  case BuiltinType::SatULongFract:
  case BuiltinType::UInt128:
<<<<<<< HEAD
=======
  case BuiltinType::Float16:
>>>>>>> b2b84690
  case BuiltinType::Float128:
  case BuiltinType::NullPtr:
  case BuiltinType::ObjCClass:
  case BuiltinType::ObjCId:
  case BuiltinType::ObjCSel:
#define IMAGE_TYPE(ImgType, Id, SingletonId, Access, Suffix) \
  case BuiltinType::Id:
#include "clang/Basic/OpenCLImageTypes.def"
  case BuiltinType::OCLSampler:
  case BuiltinType::OCLEvent:
  case BuiltinType::OCLClkEvent:
  case BuiltinType::OCLQueue:
  case BuiltinType::OCLReserveID:
  case BuiltinType::BoundMember:
  case BuiltinType::Dependent:
  case BuiltinType::Overload:
  case BuiltinType::UnknownAny:
  case BuiltinType::ARCUnbridgedCast:
  case BuiltinType::Half:
  case BuiltinType::PseudoObject:
  case BuiltinType::BuiltinFn:
  case BuiltinType::OMPArraySection:
    break;
  }
  
  return None;
}

/// Returns true if \param T is a typedef of "BOOL" in objective-c.
bool NSAPI::isObjCBOOLType(QualType T) const {
  return isObjCTypedef(T, "BOOL", BOOLId);
}
/// Returns true if \param T is a typedef of "NSInteger" in objective-c.
bool NSAPI::isObjCNSIntegerType(QualType T) const {
  return isObjCTypedef(T, "NSInteger", NSIntegerId);
}
/// Returns true if \param T is a typedef of "NSUInteger" in objective-c.
bool NSAPI::isObjCNSUIntegerType(QualType T) const {
  return isObjCTypedef(T, "NSUInteger", NSUIntegerId);
}

StringRef NSAPI::GetNSIntegralKind(QualType T) const {
  if (!Ctx.getLangOpts().ObjC1 || T.isNull())
    return StringRef();
  
  while (const TypedefType *TDT = T->getAs<TypedefType>()) {
    StringRef NSIntegralResust =
      llvm::StringSwitch<StringRef>(
        TDT->getDecl()->getDeclName().getAsIdentifierInfo()->getName())
    .Case("int8_t", "int8_t")
    .Case("int16_t", "int16_t")
    .Case("int32_t", "int32_t")
    .Case("NSInteger", "NSInteger")
    .Case("int64_t", "int64_t")
    .Case("uint8_t", "uint8_t")
    .Case("uint16_t", "uint16_t")
    .Case("uint32_t", "uint32_t")
    .Case("NSUInteger", "NSUInteger")
    .Case("uint64_t", "uint64_t")
    .Default(StringRef());
    if (!NSIntegralResust.empty())
      return NSIntegralResust;
    T = TDT->desugar();
  }
  return StringRef();
}

bool NSAPI::isMacroDefined(StringRef Id) const {
  // FIXME: Check whether the relevant module macros are visible.
  return Ctx.Idents.get(Id).hasMacroDefinition();
}

bool NSAPI::isSubclassOfNSClass(ObjCInterfaceDecl *InterfaceDecl,
                                NSClassIdKindKind NSClassKind) const {
  if (!InterfaceDecl) {
    return false;
  }

  IdentifierInfo *NSClassID = getNSClassId(NSClassKind);

  bool IsSubclass = false;
  do {
    IsSubclass = NSClassID == InterfaceDecl->getIdentifier();

    if (IsSubclass) {
      break;
    }
  } while ((InterfaceDecl = InterfaceDecl->getSuperClass()));

  return IsSubclass;
}

bool NSAPI::isObjCTypedef(QualType T,
                          StringRef name, IdentifierInfo *&II) const {
  if (!Ctx.getLangOpts().ObjC1)
    return false;
  if (T.isNull())
    return false;

  if (!II)
    II = &Ctx.Idents.get(name);

  while (const TypedefType *TDT = T->getAs<TypedefType>()) {
    if (TDT->getDecl()->getDeclName().getAsIdentifierInfo() == II)
      return true;
    T = TDT->desugar();
  }

  return false;
}

bool NSAPI::isObjCEnumerator(const Expr *E,
                             StringRef name, IdentifierInfo *&II) const {
  if (!Ctx.getLangOpts().ObjC1)
    return false;
  if (!E)
    return false;

  if (!II)
    II = &Ctx.Idents.get(name);

  if (const DeclRefExpr *DRE = dyn_cast<DeclRefExpr>(E->IgnoreParenImpCasts()))
    if (const EnumConstantDecl *
          EnumD = dyn_cast_or_null<EnumConstantDecl>(DRE->getDecl()))
      return EnumD->getIdentifier() == II;

  return false;
}

Selector NSAPI::getOrInitSelector(ArrayRef<StringRef> Ids,
                                  Selector &Sel) const {
  if (Sel.isNull()) {
    SmallVector<IdentifierInfo *, 4> Idents;
    for (ArrayRef<StringRef>::const_iterator
           I = Ids.begin(), E = Ids.end(); I != E; ++I)
      Idents.push_back(&Ctx.Idents.get(*I));
    Sel = Ctx.Selectors.getSelector(Idents.size(), Idents.data());
  }
  return Sel;
}<|MERGE_RESOLUTION|>--- conflicted
+++ resolved
@@ -466,10 +466,7 @@
   case BuiltinType::SatUFract:
   case BuiltinType::SatULongFract:
   case BuiltinType::UInt128:
-<<<<<<< HEAD
-=======
   case BuiltinType::Float16:
->>>>>>> b2b84690
   case BuiltinType::Float128:
   case BuiltinType::NullPtr:
   case BuiltinType::ObjCClass:
