//===- DeclCXX.cpp - C++ Declaration AST Node Implementation --------------===//
//
//                     The LLVM Compiler Infrastructure
//
// This file is distributed under the University of Illinois Open Source
// License. See LICENSE.TXT for details.
//
//===----------------------------------------------------------------------===//
//
// This file implements the C++ related Decl classes.
//
//===----------------------------------------------------------------------===//

#include "clang/AST/DeclCXX.h"
#include "clang/AST/ASTContext.h"
#include "clang/AST/ASTLambda.h"
#include "clang/AST/ASTMutationListener.h"
#include "clang/AST/ASTUnresolvedSet.h"
#include "clang/AST/CXXInheritance.h"
#include "clang/AST/DeclBase.h"
#include "clang/AST/DeclTemplate.h"
#include "clang/AST/DeclarationName.h"
#include "clang/AST/Expr.h"
#include "clang/AST/ExprCXX.h"
<<<<<<< HEAD
#include "clang/AST/ODRHash.h"
=======
#include "clang/AST/LambdaCapture.h"
#include "clang/AST/NestedNameSpecifier.h"
#include "clang/AST/ODRHash.h"
#include "clang/AST/Type.h"
>>>>>>> b2b84690
#include "clang/AST/TypeLoc.h"
#include "clang/AST/UnresolvedSet.h"
#include "clang/Basic/Diagnostic.h"
#include "clang/Basic/IdentifierTable.h"
#include "clang/Basic/LLVM.h"
#include "clang/Basic/LangOptions.h"
#include "clang/Basic/OperatorKinds.h"
#include "clang/Basic/PartialDiagnostic.h"
#include "clang/Basic/SourceLocation.h"
#include "clang/Basic/Specifiers.h"
#include "llvm/ADT/None.h"
#include "llvm/ADT/SmallPtrSet.h"
#include "llvm/ADT/SmallVector.h"
#include "llvm/ADT/iterator_range.h"
#include "llvm/Support/Casting.h"
#include "llvm/Support/ErrorHandling.h"
#include "llvm/Support/raw_ostream.h"
#include <algorithm>
#include <cassert>
#include <cstddef>
#include <cstdint>

using namespace clang;

//===----------------------------------------------------------------------===//
// Decl Allocation/Deallocation Method Implementations
//===----------------------------------------------------------------------===//

void AccessSpecDecl::anchor() {}

AccessSpecDecl *AccessSpecDecl::CreateDeserialized(ASTContext &C, unsigned ID) {
  return new (C, ID) AccessSpecDecl(EmptyShell());
}

void LazyASTUnresolvedSet::getFromExternalSource(ASTContext &C) const {
  ExternalASTSource *Source = C.getExternalSource();
  assert(Impl.Decls.isLazy() && "getFromExternalSource for non-lazy set");
  assert(Source && "getFromExternalSource with no external source");

  for (ASTUnresolvedSet::iterator I = Impl.begin(); I != Impl.end(); ++I)
    I.setDecl(cast<NamedDecl>(Source->GetExternalDecl(
        reinterpret_cast<uintptr_t>(I.getDecl()) >> 2)));
  Impl.Decls.setLazy(false);
}

CXXRecordDecl::DefinitionData::DefinitionData(CXXRecordDecl *D)
    : UserDeclaredConstructor(false), UserDeclaredSpecialMembers(0),
      Aggregate(true), PlainOldData(true), Empty(true), Polymorphic(false),
<<<<<<< HEAD
      Abstract(false), IsStandardLayout(true), HasNoNonEmptyBases(true),
=======
      Abstract(false), IsStandardLayout(true), IsCXX11StandardLayout(true),
      HasBasesWithFields(false), HasBasesWithNonStaticDataMembers(false),
>>>>>>> b2b84690
      HasPrivateFields(false), HasProtectedFields(false),
      HasPublicFields(false), HasMutableFields(false), HasVariantMembers(false),
      HasOnlyCMembers(true), HasInClassInitializer(false),
      HasUninitializedReferenceMember(false), HasUninitializedFields(false),
      HasInheritedConstructor(false), HasInheritedAssignment(false),
      NeedOverloadResolutionForCopyConstructor(false),
      NeedOverloadResolutionForMoveConstructor(false),
      NeedOverloadResolutionForMoveAssignment(false),
      NeedOverloadResolutionForDestructor(false),
      DefaultedCopyConstructorIsDeleted(false),
      DefaultedMoveConstructorIsDeleted(false),
      DefaultedMoveAssignmentIsDeleted(false),
      DefaultedDestructorIsDeleted(false), HasTrivialSpecialMembers(SMF_All),
<<<<<<< HEAD
      DeclaredNonTrivialSpecialMembers(0), HasIrrelevantDestructor(true),
      HasConstexprNonCopyMoveConstructor(false),
      HasDefaultedDefaultConstructor(false),
      CanPassInRegisters(true),
=======
      HasTrivialSpecialMembersForCall(SMF_All),
      DeclaredNonTrivialSpecialMembers(0),
      DeclaredNonTrivialSpecialMembersForCall(0), HasIrrelevantDestructor(true),
      HasConstexprNonCopyMoveConstructor(false),
      HasDefaultedDefaultConstructor(false),
>>>>>>> b2b84690
      DefaultedDefaultConstructorIsConstexpr(true),
      HasConstexprDefaultConstructor(false),
      HasNonLiteralTypeFieldsOrBases(false), ComputedVisibleConversions(false),
      UserProvidedDefaultConstructor(false), DeclaredSpecialMembers(0),
      ImplicitCopyConstructorCanHaveConstParamForVBase(true),
      ImplicitCopyConstructorCanHaveConstParamForNonVBase(true),
      ImplicitCopyAssignmentHasConstParam(true),
      HasDeclaredCopyConstructorWithConstParam(false),
      HasDeclaredCopyAssignmentWithConstParam(false), IsLambda(false),
<<<<<<< HEAD
      IsParsingBaseSpecifiers(false), HasODRHash(false), ODRHash(0),
      NumBases(0), NumVBases(0), Bases(), VBases(), Definition(D),
      FirstFriend() {}
=======
      IsParsingBaseSpecifiers(false), HasODRHash(false), Definition(D) {}
>>>>>>> b2b84690

CXXBaseSpecifier *CXXRecordDecl::DefinitionData::getBasesSlowCase() const {
  return Bases.get(Definition->getASTContext().getExternalSource());
}

CXXBaseSpecifier *CXXRecordDecl::DefinitionData::getVBasesSlowCase() const {
  return VBases.get(Definition->getASTContext().getExternalSource());
}

CXXRecordDecl::CXXRecordDecl(Kind K, TagKind TK, const ASTContext &C,
                             DeclContext *DC, SourceLocation StartLoc,
                             SourceLocation IdLoc, IdentifierInfo *Id,
                             CXXRecordDecl *PrevDecl)
    : RecordDecl(K, TK, C, DC, StartLoc, IdLoc, Id, PrevDecl),
      DefinitionData(PrevDecl ? PrevDecl->DefinitionData
<<<<<<< HEAD
                              : nullptr),
      TemplateOrInstantiation() {}
=======
                              : nullptr) {}
>>>>>>> b2b84690

CXXRecordDecl *CXXRecordDecl::Create(const ASTContext &C, TagKind TK,
                                     DeclContext *DC, SourceLocation StartLoc,
                                     SourceLocation IdLoc, IdentifierInfo *Id,
                                     CXXRecordDecl *PrevDecl,
                                     bool DelayTypeCreation) {
<<<<<<< HEAD
  CXXRecordDecl *R = new (C, DC) CXXRecordDecl(CXXRecord, TK, C, DC, StartLoc,
                                               IdLoc, Id, PrevDecl);
=======
  auto *R = new (C, DC) CXXRecordDecl(CXXRecord, TK, C, DC, StartLoc, IdLoc, Id,
                                      PrevDecl);
>>>>>>> b2b84690
  R->MayHaveOutOfDateDef = C.getLangOpts().Modules;

  // FIXME: DelayTypeCreation seems like such a hack
  if (!DelayTypeCreation)
    C.getTypeDeclType(R, PrevDecl);
  return R;
}

CXXRecordDecl *
CXXRecordDecl::CreateLambda(const ASTContext &C, DeclContext *DC,
                            TypeSourceInfo *Info, SourceLocation Loc,
                            bool Dependent, bool IsGeneric,
                            LambdaCaptureDefault CaptureDefault) {
<<<<<<< HEAD
  CXXRecordDecl *R =
      new (C, DC) CXXRecordDecl(CXXRecord, TTK_Class, C, DC, Loc, Loc,
                                nullptr, nullptr);
=======
  auto *R = new (C, DC) CXXRecordDecl(CXXRecord, TTK_Class, C, DC, Loc, Loc,
                                      nullptr, nullptr);
>>>>>>> b2b84690
  R->IsBeingDefined = true;
  R->DefinitionData =
      new (C) struct LambdaDefinitionData(R, Info, Dependent, IsGeneric,
                                          CaptureDefault);
  R->MayHaveOutOfDateDef = false;
  R->setImplicit(true);
  C.getTypeDeclType(R, /*PrevDecl=*/nullptr);
  return R;
}

CXXRecordDecl *
CXXRecordDecl::CreateDeserialized(const ASTContext &C, unsigned ID) {
<<<<<<< HEAD
  CXXRecordDecl *R = new (C, ID) CXXRecordDecl(
=======
  auto *R = new (C, ID) CXXRecordDecl(
>>>>>>> b2b84690
      CXXRecord, TTK_Struct, C, nullptr, SourceLocation(), SourceLocation(),
      nullptr, nullptr);
  R->MayHaveOutOfDateDef = false;
  return R;
}

/// Determine whether a class has a repeated base class. This is intended for
/// use when determining if a class is standard-layout, so makes no attempt to
/// handle virtual bases.
static bool hasRepeatedBaseClass(const CXXRecordDecl *StartRD) {
  llvm::SmallPtrSet<const CXXRecordDecl*, 8> SeenBaseTypes;
  SmallVector<const CXXRecordDecl*, 8> WorkList = {StartRD};
  while (!WorkList.empty()) {
    const CXXRecordDecl *RD = WorkList.pop_back_val();
    for (const CXXBaseSpecifier &BaseSpec : RD->bases()) {
      if (const CXXRecordDecl *B = BaseSpec.getType()->getAsCXXRecordDecl()) {
        if (!SeenBaseTypes.insert(B).second)
          return true;
        WorkList.push_back(B);
      }
    }
  }
  return false;
}

void
CXXRecordDecl::setBases(CXXBaseSpecifier const * const *Bases,
                        unsigned NumBases) {
  ASTContext &C = getASTContext();

  if (!data().Bases.isOffset() && data().NumBases > 0)
    C.Deallocate(data().getBases());

  if (NumBases) {
<<<<<<< HEAD
    if (!C.getLangOpts().CPlusPlus1z) {
=======
    if (!C.getLangOpts().CPlusPlus17) {
>>>>>>> b2b84690
      // C++ [dcl.init.aggr]p1:
      //   An aggregate is [...] a class with [...] no base classes [...].
      data().Aggregate = false;
    }

    // C++ [class]p4:
    //   A POD-struct is an aggregate class...
    data().PlainOldData = false;
  }

  // The set of seen virtual base types.
  llvm::SmallPtrSet<CanQualType, 8> SeenVBaseTypes;
  
  // The virtual bases of this class.
  SmallVector<const CXXBaseSpecifier *, 8> VBases;

  data().Bases = new(C) CXXBaseSpecifier [NumBases];
  data().NumBases = NumBases;
  for (unsigned i = 0; i < NumBases; ++i) {
    data().getBases()[i] = *Bases[i];
    // Keep track of inherited vbases for this base class.
    const CXXBaseSpecifier *Base = Bases[i];
    QualType BaseType = Base->getType();
    // Skip dependent types; we can't do any checking on them now.
    if (BaseType->isDependentType())
      continue;
    auto *BaseClassDecl =
        cast<CXXRecordDecl>(BaseType->getAs<RecordType>()->getDecl());

<<<<<<< HEAD
    if (!BaseClassDecl->isEmpty()) {
      if (!data().Empty) {
        // C++0x [class]p7:
        //   A standard-layout class is a class that:
        //    [...]
        //    -- either has no non-static data members in the most derived
        //       class and at most one base class with non-static data members,
        //       or has no base classes with non-static data members, and
        // If this is the second non-empty base, then neither of these two
        // clauses can be true.
=======
    // C++2a [class]p7:
    //   A standard-layout class is a class that:
    //    [...]
    //    -- has all non-static data members and bit-fields in the class and
    //       its base classes first declared in the same class
    if (BaseClassDecl->data().HasBasesWithFields ||
        !BaseClassDecl->field_empty()) {
      if (data().HasBasesWithFields)
        // Two bases have members or bit-fields: not standard-layout.
>>>>>>> b2b84690
        data().IsStandardLayout = false;
      data().HasBasesWithFields = true;
    }

    // C++11 [class]p7:
    //   A standard-layout class is a class that:
    //     -- [...] has [...] at most one base class with non-static data
    //        members
    if (BaseClassDecl->data().HasBasesWithNonStaticDataMembers ||
        BaseClassDecl->hasDirectFields()) {
      if (data().HasBasesWithNonStaticDataMembers)
        data().IsCXX11StandardLayout = false;
      data().HasBasesWithNonStaticDataMembers = true;
    }

<<<<<<< HEAD
=======
    if (!BaseClassDecl->isEmpty()) {
>>>>>>> b2b84690
      // C++14 [meta.unary.prop]p4:
      //   T is a class type [...] with [...] no base class B for which
      //   is_empty<B>::value is false.
      data().Empty = false;
    }
<<<<<<< HEAD
    
=======

>>>>>>> b2b84690
    // C++1z [dcl.init.agg]p1:
    //   An aggregate is a class with [...] no private or protected base classes
    if (Base->getAccessSpecifier() != AS_public)
      data().Aggregate = false;

    // C++ [class.virtual]p1:
    //   A class that declares or inherits a virtual function is called a 
    //   polymorphic class.
    if (BaseClassDecl->isPolymorphic()) {
      data().Polymorphic = true;

      //   An aggregate is a class with [...] no virtual functions.
      data().Aggregate = false;
    }

    // C++0x [class]p7:
    //   A standard-layout class is a class that: [...]
    //    -- has no non-standard-layout base classes
    if (!BaseClassDecl->isStandardLayout())
      data().IsStandardLayout = false;
    if (!BaseClassDecl->isCXX11StandardLayout())
      data().IsCXX11StandardLayout = false;

    // Record if this base is the first non-literal field or base.
    if (!hasNonLiteralTypeFieldsOrBases() && !BaseType->isLiteralType(C))
      data().HasNonLiteralTypeFieldsOrBases = true;
    
    // Now go through all virtual bases of this base and add them.
    for (const auto &VBase : BaseClassDecl->vbases()) {
      // Add this base if it's not already in the list.
      if (SeenVBaseTypes.insert(C.getCanonicalType(VBase.getType())).second) {
        VBases.push_back(&VBase);

        // C++11 [class.copy]p8:
        //   The implicitly-declared copy constructor for a class X will have
        //   the form 'X::X(const X&)' if each [...] virtual base class B of X
        //   has a copy constructor whose first parameter is of type
        //   'const B&' or 'const volatile B&' [...]
        if (CXXRecordDecl *VBaseDecl = VBase.getType()->getAsCXXRecordDecl())
          if (!VBaseDecl->hasCopyConstructorWithConstParam())
            data().ImplicitCopyConstructorCanHaveConstParamForVBase = false;

        // C++1z [dcl.init.agg]p1:
        //   An aggregate is a class with [...] no virtual base classes
        data().Aggregate = false;
      }
    }

    if (Base->isVirtual()) {
      // Add this base if it's not already in the list.
      if (SeenVBaseTypes.insert(C.getCanonicalType(BaseType)).second)
        VBases.push_back(Base);

      // C++14 [meta.unary.prop] is_empty:
      //   T is a class type, but not a union type, with ... no virtual base
      //   classes
      data().Empty = false;

      // C++1z [dcl.init.agg]p1:
      //   An aggregate is a class with [...] no virtual base classes
      data().Aggregate = false;

      // C++11 [class.ctor]p5, C++11 [class.copy]p12, C++11 [class.copy]p25:
      //   A [default constructor, copy/move constructor, or copy/move assignment
      //   operator for a class X] is trivial [...] if:
      //    -- class X has [...] no virtual base classes
      data().HasTrivialSpecialMembers &= SMF_Destructor;
      data().HasTrivialSpecialMembersForCall &= SMF_Destructor;

      // C++0x [class]p7:
      //   A standard-layout class is a class that: [...]
      //    -- has [...] no virtual base classes
      data().IsStandardLayout = false;
      data().IsCXX11StandardLayout = false;

      // C++11 [dcl.constexpr]p4:
      //   In the definition of a constexpr constructor [...]
      //    -- the class shall not have any virtual base classes
      data().DefaultedDefaultConstructorIsConstexpr = false;

      // C++1z [class.copy]p8:
      //   The implicitly-declared copy constructor for a class X will have
      //   the form 'X::X(const X&)' if each potentially constructed subobject
      //   has a copy constructor whose first parameter is of type
      //   'const B&' or 'const volatile B&' [...]
      if (!BaseClassDecl->hasCopyConstructorWithConstParam())
        data().ImplicitCopyConstructorCanHaveConstParamForVBase = false;
    } else {
      // C++ [class.ctor]p5:
      //   A default constructor is trivial [...] if:
      //    -- all the direct base classes of its class have trivial default
      //       constructors.
      if (!BaseClassDecl->hasTrivialDefaultConstructor())
        data().HasTrivialSpecialMembers &= ~SMF_DefaultConstructor;

      // C++0x [class.copy]p13:
      //   A copy/move constructor for class X is trivial if [...]
      //    [...]
      //    -- the constructor selected to copy/move each direct base class
      //       subobject is trivial, and
      if (!BaseClassDecl->hasTrivialCopyConstructor())
        data().HasTrivialSpecialMembers &= ~SMF_CopyConstructor;

      if (!BaseClassDecl->hasTrivialCopyConstructorForCall())
        data().HasTrivialSpecialMembersForCall &= ~SMF_CopyConstructor;

      // If the base class doesn't have a simple move constructor, we'll eagerly
      // declare it and perform overload resolution to determine which function
      // it actually calls. If it does have a simple move constructor, this
      // check is correct.
      if (!BaseClassDecl->hasTrivialMoveConstructor())
        data().HasTrivialSpecialMembers &= ~SMF_MoveConstructor;

      if (!BaseClassDecl->hasTrivialMoveConstructorForCall())
        data().HasTrivialSpecialMembersForCall &= ~SMF_MoveConstructor;

      // C++0x [class.copy]p27:
      //   A copy/move assignment operator for class X is trivial if [...]
      //    [...]
      //    -- the assignment operator selected to copy/move each direct base
      //       class subobject is trivial, and
      if (!BaseClassDecl->hasTrivialCopyAssignment())
        data().HasTrivialSpecialMembers &= ~SMF_CopyAssignment;
      // If the base class doesn't have a simple move assignment, we'll eagerly
      // declare it and perform overload resolution to determine which function
      // it actually calls. If it does have a simple move assignment, this
      // check is correct.
      if (!BaseClassDecl->hasTrivialMoveAssignment())
        data().HasTrivialSpecialMembers &= ~SMF_MoveAssignment;

      // C++11 [class.ctor]p6:
      //   If that user-written default constructor would satisfy the
      //   requirements of a constexpr constructor, the implicitly-defined
      //   default constructor is constexpr.
      if (!BaseClassDecl->hasConstexprDefaultConstructor())
        data().DefaultedDefaultConstructorIsConstexpr = false;

      // C++1z [class.copy]p8:
      //   The implicitly-declared copy constructor for a class X will have
      //   the form 'X::X(const X&)' if each potentially constructed subobject
      //   has a copy constructor whose first parameter is of type
      //   'const B&' or 'const volatile B&' [...]
      if (!BaseClassDecl->hasCopyConstructorWithConstParam())
        data().ImplicitCopyConstructorCanHaveConstParamForNonVBase = false;
    }

    // C++ [class.ctor]p3:
    //   A destructor is trivial if all the direct base classes of its class
    //   have trivial destructors.
    if (!BaseClassDecl->hasTrivialDestructor())
      data().HasTrivialSpecialMembers &= ~SMF_Destructor;

    if (!BaseClassDecl->hasTrivialDestructorForCall())
      data().HasTrivialSpecialMembersForCall &= ~SMF_Destructor;

    if (!BaseClassDecl->hasIrrelevantDestructor())
      data().HasIrrelevantDestructor = false;

    // C++11 [class.copy]p18:
    //   The implicitly-declared copy assignment oeprator for a class X will
    //   have the form 'X& X::operator=(const X&)' if each direct base class B
    //   of X has a copy assignment operator whose parameter is of type 'const
    //   B&', 'const volatile B&', or 'B' [...]
    if (!BaseClassDecl->hasCopyAssignmentWithConstParam())
      data().ImplicitCopyAssignmentHasConstParam = false;

    // A class has an Objective-C object member if... or any of its bases
    // has an Objective-C object member.
    if (BaseClassDecl->hasObjectMember())
      setHasObjectMember(true);
    
    if (BaseClassDecl->hasVolatileMember())
      setHasVolatileMember(true);

    if (BaseClassDecl->getArgPassingRestrictions() ==
        RecordDecl::APK_CanNeverPassInRegs)
      setArgPassingRestrictions(RecordDecl::APK_CanNeverPassInRegs);

    // Keep track of the presence of mutable fields.
    if (BaseClassDecl->hasMutableFields()) {
      data().HasMutableFields = true;
      data().NeedOverloadResolutionForCopyConstructor = true;
    }

    if (BaseClassDecl->hasUninitializedReferenceMember())
      data().HasUninitializedReferenceMember = true;

    if (!BaseClassDecl->allowConstDefaultInit())
      data().HasUninitializedFields = true;

    addedClassSubobject(BaseClassDecl);
  }

  // C++2a [class]p7:
  //   A class S is a standard-layout class if it:
  //     -- has at most one base class subobject of any given type
  //
  // Note that we only need to check this for classes with more than one base
  // class. If there's only one base class, and it's standard layout, then
  // we know there are no repeated base classes.
  if (data().IsStandardLayout && NumBases > 1 && hasRepeatedBaseClass(this))
    data().IsStandardLayout = false;
  
  if (VBases.empty()) {
    data().IsParsingBaseSpecifiers = false;
    return;
  }

  // Create base specifier for any direct or indirect virtual bases.
  data().VBases = new (C) CXXBaseSpecifier[VBases.size()];
  data().NumVBases = VBases.size();
  for (int I = 0, E = VBases.size(); I != E; ++I) {
    QualType Type = VBases[I]->getType();
    if (!Type->isDependentType())
      addedClassSubobject(Type->getAsCXXRecordDecl());
    data().getVBases()[I] = *VBases[I];
  }

  data().IsParsingBaseSpecifiers = false;
}

unsigned CXXRecordDecl::getODRHash() const {
  assert(hasDefinition() && "ODRHash only for records with definitions");

  // Previously calculated hash is stored in DefinitionData.
  if (DefinitionData->HasODRHash)
    return DefinitionData->ODRHash;

  // Only calculate hash on first call of getODRHash per record.
  ODRHash Hash;
  Hash.AddCXXRecordDecl(getDefinition());
  DefinitionData->HasODRHash = true;
  DefinitionData->ODRHash = Hash.CalculateHash();

  return DefinitionData->ODRHash;
}


void CXXRecordDecl::addedClassSubobject(CXXRecordDecl *Subobj) {
  // C++11 [class.copy]p11:
  //   A defaulted copy/move constructor for a class X is defined as
  //   deleted if X has:
  //    -- a direct or virtual base class B that cannot be copied/moved [...]
  //    -- a non-static data member of class type M (or array thereof)
  //       that cannot be copied or moved [...]
  if (!Subobj->hasSimpleCopyConstructor())
    data().NeedOverloadResolutionForCopyConstructor = true;
  if (!Subobj->hasSimpleMoveConstructor())
    data().NeedOverloadResolutionForMoveConstructor = true;

  // C++11 [class.copy]p23:
  //   A defaulted copy/move assignment operator for a class X is defined as
  //   deleted if X has:
  //    -- a direct or virtual base class B that cannot be copied/moved [...]
  //    -- a non-static data member of class type M (or array thereof)
  //        that cannot be copied or moved [...]
  if (!Subobj->hasSimpleMoveAssignment())
    data().NeedOverloadResolutionForMoveAssignment = true;

  // C++11 [class.ctor]p5, C++11 [class.copy]p11, C++11 [class.dtor]p5:
  //   A defaulted [ctor or dtor] for a class X is defined as
  //   deleted if X has:
  //    -- any direct or virtual base class [...] has a type with a destructor
  //       that is deleted or inaccessible from the defaulted [ctor or dtor].
  //    -- any non-static data member has a type with a destructor
  //       that is deleted or inaccessible from the defaulted [ctor or dtor].
  if (!Subobj->hasSimpleDestructor()) {
    data().NeedOverloadResolutionForCopyConstructor = true;
    data().NeedOverloadResolutionForMoveConstructor = true;
    data().NeedOverloadResolutionForDestructor = true;
  }
}

bool CXXRecordDecl::hasAnyDependentBases() const {
  if (!isDependentContext())
    return false;

  return !forallBases([](const CXXRecordDecl *) { return true; });
}

bool CXXRecordDecl::isTriviallyCopyable() const {
  // C++0x [class]p5:
  //   A trivially copyable class is a class that:
  //   -- has no non-trivial copy constructors,
  if (hasNonTrivialCopyConstructor()) return false;
  //   -- has no non-trivial move constructors,
  if (hasNonTrivialMoveConstructor()) return false;
  //   -- has no non-trivial copy assignment operators,
  if (hasNonTrivialCopyAssignment()) return false;
  //   -- has no non-trivial move assignment operators, and
  if (hasNonTrivialMoveAssignment()) return false;
  //   -- has a trivial destructor.
  if (!hasTrivialDestructor()) return false;

  return true;
}

void CXXRecordDecl::markedVirtualFunctionPure() {
  // C++ [class.abstract]p2: 
  //   A class is abstract if it has at least one pure virtual function.
  data().Abstract = true;
}

bool CXXRecordDecl::hasSubobjectAtOffsetZeroOfEmptyBaseType(
    ASTContext &Ctx, const CXXRecordDecl *XFirst) {
  if (!getNumBases())
    return false;

  llvm::SmallPtrSet<const CXXRecordDecl*, 8> Bases;
  llvm::SmallPtrSet<const CXXRecordDecl*, 8> M;
  SmallVector<const CXXRecordDecl*, 8> WorkList;

  // Visit a type that we have determined is an element of M(S).
  auto Visit = [&](const CXXRecordDecl *RD) -> bool {
    RD = RD->getCanonicalDecl();

    // C++2a [class]p8:
    //   A class S is a standard-layout class if it [...] has no element of the
    //   set M(S) of types as a base class.
    //
    // If we find a subobject of an empty type, it might also be a base class,
    // so we'll need to walk the base classes to check.
    if (!RD->data().HasBasesWithFields) {
      // Walk the bases the first time, stopping if we find the type. Build a
      // set of them so we don't need to walk them again.
      if (Bases.empty()) {
        bool RDIsBase = !forallBases([&](const CXXRecordDecl *Base) -> bool {
          Base = Base->getCanonicalDecl();
          if (RD == Base)
            return false;
          Bases.insert(Base);
          return true;
        });
        if (RDIsBase)
          return true;
      } else {
        if (Bases.count(RD))
          return true;
      }
    }

    if (M.insert(RD).second)
      WorkList.push_back(RD);
    return false;
  };

  if (Visit(XFirst))
    return true;

  while (!WorkList.empty()) {
    const CXXRecordDecl *X = WorkList.pop_back_val();

    // FIXME: We don't check the bases of X. That matches the standard, but
    // that sure looks like a wording bug.

    //   -- If X is a non-union class type with a non-static data member
    //      [recurse to] the first non-static data member of X
    //   -- If X is a union type, [recurse to union members]
    for (auto *FD : X->fields()) {
      // FIXME: Should we really care about the type of the first non-static
      // data member of a non-union if there are preceding unnamed bit-fields?
      if (FD->isUnnamedBitfield())
        continue;

      //   -- If X is n array type, [visit the element type]
      QualType T = Ctx.getBaseElementType(FD->getType());
      if (auto *RD = T->getAsCXXRecordDecl())
        if (Visit(RD))
          return true;

      if (!X->isUnion())
        break;
    }
  }

  return false;
}

void CXXRecordDecl::addedMember(Decl *D) {
  if (!D->isImplicit() &&
      !isa<FieldDecl>(D) &&
      !isa<IndirectFieldDecl>(D) &&
      (!isa<TagDecl>(D) || cast<TagDecl>(D)->getTagKind() == TTK_Class ||
        cast<TagDecl>(D)->getTagKind() == TTK_Interface))
    data().HasOnlyCMembers = false;

  // Ignore friends and invalid declarations.
  if (D->getFriendObjectKind() || D->isInvalidDecl())
    return;
  
  auto *FunTmpl = dyn_cast<FunctionTemplateDecl>(D);
  if (FunTmpl)
    D = FunTmpl->getTemplatedDecl();

  // FIXME: Pass NamedDecl* to addedMember?
  Decl *DUnderlying = D;
  if (auto *ND = dyn_cast<NamedDecl>(DUnderlying)) {
    DUnderlying = ND->getUnderlyingDecl();
<<<<<<< HEAD
    if (FunctionTemplateDecl *UnderlyingFunTmpl =
            dyn_cast<FunctionTemplateDecl>(DUnderlying))
=======
    if (auto *UnderlyingFunTmpl = dyn_cast<FunctionTemplateDecl>(DUnderlying))
>>>>>>> b2b84690
      DUnderlying = UnderlyingFunTmpl->getTemplatedDecl();
  }
  
  if (const auto *Method = dyn_cast<CXXMethodDecl>(D)) {
    if (Method->isVirtual()) {
      // C++ [dcl.init.aggr]p1:
      //   An aggregate is an array or a class with [...] no virtual functions.
      data().Aggregate = false;
      
      // C++ [class]p4:
      //   A POD-struct is an aggregate class...
      data().PlainOldData = false;
      
      // C++14 [meta.unary.prop]p4:
      //   T is a class type [...] with [...] no virtual member functions...
      data().Empty = false;

      // C++ [class.virtual]p1:
      //   A class that declares or inherits a virtual function is called a 
      //   polymorphic class.
      data().Polymorphic = true;

      // C++11 [class.ctor]p5, C++11 [class.copy]p12, C++11 [class.copy]p25:
      //   A [default constructor, copy/move constructor, or copy/move
      //   assignment operator for a class X] is trivial [...] if:
      //    -- class X has no virtual functions [...]
      data().HasTrivialSpecialMembers &= SMF_Destructor;
      data().HasTrivialSpecialMembersForCall &= SMF_Destructor;

      // C++0x [class]p7:
      //   A standard-layout class is a class that: [...]
      //    -- has no virtual functions
      data().IsStandardLayout = false;
      data().IsCXX11StandardLayout = false;
    }
  }

  // Notify the listener if an implicit member was added after the definition
  // was completed.
  if (!isBeingDefined() && D->isImplicit())
    if (ASTMutationListener *L = getASTMutationListener())
      L->AddedCXXImplicitMember(data().Definition, D);

  // The kind of special member this declaration is, if any.
  unsigned SMKind = 0;

  // Handle constructors.
  if (const auto *Constructor = dyn_cast<CXXConstructorDecl>(D)) {
    if (!Constructor->isImplicit()) {
      // Note that we have a user-declared constructor.
      data().UserDeclaredConstructor = true;

      // C++ [class]p4:
      //   A POD-struct is an aggregate class [...]
      // Since the POD bit is meant to be C++03 POD-ness, clear it even if the
      // type is technically an aggregate in C++0x since it wouldn't be in 03.
      data().PlainOldData = false;
    }

    if (Constructor->isDefaultConstructor()) {
      SMKind |= SMF_DefaultConstructor;

      if (Constructor->isUserProvided())
        data().UserProvidedDefaultConstructor = true;
      if (Constructor->isConstexpr())
        data().HasConstexprDefaultConstructor = true;
      if (Constructor->isDefaulted())
        data().HasDefaultedDefaultConstructor = true;
    }

    if (!FunTmpl) {
      unsigned Quals;
      if (Constructor->isCopyConstructor(Quals)) {
        SMKind |= SMF_CopyConstructor;

        if (Quals & Qualifiers::Const)
          data().HasDeclaredCopyConstructorWithConstParam = true;
      } else if (Constructor->isMoveConstructor())
        SMKind |= SMF_MoveConstructor;
    }

    // C++11 [dcl.init.aggr]p1: DR1518
    //   An aggregate is an array or a class with no user-provided, explicit, or
    //   inherited constructors
    if (Constructor->isUserProvided() || Constructor->isExplicit())
      data().Aggregate = false;
  }

  // Handle constructors, including those inherited from base classes.
<<<<<<< HEAD
  if (CXXConstructorDecl *Constructor =
          dyn_cast<CXXConstructorDecl>(DUnderlying)) {
=======
  if (const auto *Constructor = dyn_cast<CXXConstructorDecl>(DUnderlying)) {
>>>>>>> b2b84690
    // Record if we see any constexpr constructors which are neither copy
    // nor move constructors.
    // C++1z [basic.types]p10:
    //   [...] has at least one constexpr constructor or constructor template
    //   (possibly inherited from a base class) that is not a copy or move
    //   constructor [...]
    if (Constructor->isConstexpr() && !Constructor->isCopyOrMoveConstructor())
      data().HasConstexprNonCopyMoveConstructor = true;
  }

  // Handle destructors.
  if (const auto *DD = dyn_cast<CXXDestructorDecl>(D)) {
    SMKind |= SMF_Destructor;

    if (DD->isUserProvided())
      data().HasIrrelevantDestructor = false;
    // If the destructor is explicitly defaulted and not trivial or not public
    // or if the destructor is deleted, we clear HasIrrelevantDestructor in
    // finishedDefaultedOrDeletedMember.

    // C++11 [class.dtor]p5:
    //   A destructor is trivial if [...] the destructor is not virtual.
    if (DD->isVirtual()) {
      data().HasTrivialSpecialMembers &= ~SMF_Destructor;
      data().HasTrivialSpecialMembersForCall &= ~SMF_Destructor;
    }
  }

  // Handle member functions.
  if (const auto *Method = dyn_cast<CXXMethodDecl>(D)) {
    if (Method->isCopyAssignmentOperator()) {
      SMKind |= SMF_CopyAssignment;

      const auto *ParamTy =
          Method->getParamDecl(0)->getType()->getAs<ReferenceType>();
      if (!ParamTy || ParamTy->getPointeeType().isConstQualified())
        data().HasDeclaredCopyAssignmentWithConstParam = true;
    }

    if (Method->isMoveAssignmentOperator())
      SMKind |= SMF_MoveAssignment;

    // Keep the list of conversion functions up-to-date.
    if (auto *Conversion = dyn_cast<CXXConversionDecl>(D)) {
      // FIXME: We use the 'unsafe' accessor for the access specifier here,
      // because Sema may not have set it yet. That's really just a misdesign
      // in Sema. However, LLDB *will* have set the access specifier correctly,
      // and adds declarations after the class is technically completed,
      // so completeDefinition()'s overriding of the access specifiers doesn't
      // work.
      AccessSpecifier AS = Conversion->getAccessUnsafe();

      if (Conversion->getPrimaryTemplate()) {
        // We don't record specializations.
      } else {
        ASTContext &Ctx = getASTContext();
        ASTUnresolvedSet &Conversions = data().Conversions.get(Ctx);
        NamedDecl *Primary =
            FunTmpl ? cast<NamedDecl>(FunTmpl) : cast<NamedDecl>(Conversion);
        if (Primary->getPreviousDecl())
          Conversions.replace(cast<NamedDecl>(Primary->getPreviousDecl()),
                              Primary, AS);
        else
          Conversions.addDecl(Ctx, Primary, AS);
      }
    }

    if (SMKind) {
      // If this is the first declaration of a special member, we no longer have
      // an implicit trivial special member.
      data().HasTrivialSpecialMembers &=
          data().DeclaredSpecialMembers | ~SMKind;
      data().HasTrivialSpecialMembersForCall &=
          data().DeclaredSpecialMembers | ~SMKind;

      if (!Method->isImplicit() && !Method->isUserProvided()) {
        // This method is user-declared but not user-provided. We can't work out
        // whether it's trivial yet (not until we get to the end of the class).
        // We'll handle this method in finishedDefaultedOrDeletedMember.
      } else if (Method->isTrivial()) {
        data().HasTrivialSpecialMembers |= SMKind;
        data().HasTrivialSpecialMembersForCall |= SMKind;
      } else if (Method->isTrivialForCall()) {
        data().HasTrivialSpecialMembersForCall |= SMKind;
        data().DeclaredNonTrivialSpecialMembers |= SMKind;
      } else {
        data().DeclaredNonTrivialSpecialMembers |= SMKind;
        // If this is a user-provided function, do not set
        // DeclaredNonTrivialSpecialMembersForCall here since we don't know
        // yet whether the method would be considered non-trivial for the
        // purpose of calls (attribute "trivial_abi" can be dropped from the
        // class later, which can change the special method's triviality).
        if (!Method->isUserProvided())
          data().DeclaredNonTrivialSpecialMembersForCall |= SMKind;
      }

      // Note when we have declared a declared special member, and suppress the
      // implicit declaration of this special member.
      data().DeclaredSpecialMembers |= SMKind;

      if (!Method->isImplicit()) {
        data().UserDeclaredSpecialMembers |= SMKind;

        // C++03 [class]p4:
        //   A POD-struct is an aggregate class that has [...] no user-defined
        //   copy assignment operator and no user-defined destructor.
        //
        // Since the POD bit is meant to be C++03 POD-ness, and in C++03,
        // aggregates could not have any constructors, clear it even for an
        // explicitly defaulted or deleted constructor.
        // type is technically an aggregate in C++0x since it wouldn't be in 03.
        //
        // Also, a user-declared move assignment operator makes a class non-POD.
        // This is an extension in C++03.
        data().PlainOldData = false;
      }
    }

    return;
  }

  // Handle non-static data members.
  if (const auto *Field = dyn_cast<FieldDecl>(D)) {
    ASTContext &Context = getASTContext();

    // C++2a [class]p7:
    //   A standard-layout class is a class that:
    //    [...]
    //    -- has all non-static data members and bit-fields in the class and
    //       its base classes first declared in the same class
    if (data().HasBasesWithFields)
      data().IsStandardLayout = false;

    // C++ [class.bit]p2:
    //   A declaration for a bit-field that omits the identifier declares an 
    //   unnamed bit-field. Unnamed bit-fields are not members and cannot be 
    //   initialized.
    if (Field->isUnnamedBitfield()) {
      // C++ [meta.unary.prop]p4: [LWG2358]
      //   T is a class type [...] with [...] no unnamed bit-fields of non-zero
      //   length
      if (data().Empty && !Field->isZeroLengthBitField(Context) &&
          Context.getLangOpts().getClangABICompat() >
              LangOptions::ClangABI::Ver6)
        data().Empty = false;
      return;
    }
    
    // C++11 [class]p7:
    //   A standard-layout class is a class that:
    //    -- either has no non-static data members in the most derived class
    //       [...] or has no base classes with non-static data members
    if (data().HasBasesWithNonStaticDataMembers)
      data().IsCXX11StandardLayout = false;

    // C++ [dcl.init.aggr]p1:
    //   An aggregate is an array or a class (clause 9) with [...] no
    //   private or protected non-static data members (clause 11).
    //
    // A POD must be an aggregate.    
    if (D->getAccess() == AS_private || D->getAccess() == AS_protected) {
      data().Aggregate = false;
      data().PlainOldData = false;
    }

    // Track whether this is the first field. We use this when checking
    // whether the class is standard-layout below.
    bool IsFirstField = !data().HasPrivateFields &&
                        !data().HasProtectedFields && !data().HasPublicFields;

    // C++0x [class]p7:
    //   A standard-layout class is a class that:
    //    [...]
    //    -- has the same access control for all non-static data members,
    switch (D->getAccess()) {
    case AS_private:    data().HasPrivateFields = true;   break;
    case AS_protected:  data().HasProtectedFields = true; break;
    case AS_public:     data().HasPublicFields = true;    break;
    case AS_none:       llvm_unreachable("Invalid access specifier");
    };
    if ((data().HasPrivateFields + data().HasProtectedFields +
         data().HasPublicFields) > 1) {
      data().IsStandardLayout = false;
      data().IsCXX11StandardLayout = false;
    }

    // Keep track of the presence of mutable fields.
    if (Field->isMutable()) {
      data().HasMutableFields = true;
      data().NeedOverloadResolutionForCopyConstructor = true;
    }

    // C++11 [class.union]p8, DR1460:
    //   If X is a union, a non-static data member of X that is not an anonymous
    //   union is a variant member of X.
    if (isUnion() && !Field->isAnonymousStructOrUnion())
      data().HasVariantMembers = true;

    // C++0x [class]p9:
    //   A POD struct is a class that is both a trivial class and a 
    //   standard-layout class, and has no non-static data members of type 
    //   non-POD struct, non-POD union (or array of such types).
    //
    // Automatic Reference Counting: the presence of a member of Objective-C pointer type
    // that does not explicitly have no lifetime makes the class a non-POD.
<<<<<<< HEAD
    ASTContext &Context = getASTContext();
=======
>>>>>>> b2b84690
    QualType T = Context.getBaseElementType(Field->getType());
    if (T->isObjCRetainableType() || T.isObjCGCStrong()) {
      if (T.hasNonTrivialObjCLifetime()) {
        // Objective-C Automatic Reference Counting:
        //   If a class has a non-static data member of Objective-C pointer
        //   type (or array thereof), it is a non-POD type and its
        //   default constructor (if any), copy constructor, move constructor,
        //   copy assignment operator, move assignment operator, and destructor are
        //   non-trivial.
        setHasObjectMember(true);
        struct DefinitionData &Data = data();
        Data.PlainOldData = false;
        Data.HasTrivialSpecialMembers = 0;
<<<<<<< HEAD
=======

        // __strong or __weak fields do not make special functions non-trivial
        // for the purpose of calls.
        Qualifiers::ObjCLifetime LT = T.getQualifiers().getObjCLifetime();
        if (LT != Qualifiers::OCL_Strong && LT != Qualifiers::OCL_Weak)
          data().HasTrivialSpecialMembersForCall = 0;

        // Structs with __weak fields should never be passed directly.
        if (LT == Qualifiers::OCL_Weak)
          setArgPassingRestrictions(RecordDecl::APK_CanNeverPassInRegs);

>>>>>>> b2b84690
        Data.HasIrrelevantDestructor = false;
      } else if (!Context.getLangOpts().ObjCAutoRefCount) {
        setHasObjectMember(true);
      }
    } else if (!T.isCXX98PODType(Context))
      data().PlainOldData = false;
    
    if (T->isReferenceType()) {
      if (!Field->hasInClassInitializer())
        data().HasUninitializedReferenceMember = true;

      // C++0x [class]p7:
      //   A standard-layout class is a class that:
      //    -- has no non-static data members of type [...] reference,
      data().IsStandardLayout = false;
<<<<<<< HEAD
=======
      data().IsCXX11StandardLayout = false;
>>>>>>> b2b84690

      // C++1z [class.copy.ctor]p10:
      //   A defaulted copy constructor for a class X is defined as deleted if X has:
      //    -- a non-static data member of rvalue reference type
      if (T->isRValueReferenceType())
        data().DefaultedCopyConstructorIsDeleted = true;
    }

    if (!Field->hasInClassInitializer() && !Field->isMutable()) {
      if (CXXRecordDecl *FieldType = T->getAsCXXRecordDecl()) {
        if (FieldType->hasDefinition() && !FieldType->allowConstDefaultInit())
          data().HasUninitializedFields = true;
      } else {
        data().HasUninitializedFields = true;
      }
    }

    // Record if this field is the first non-literal or volatile field or base.
    if (!T->isLiteralType(Context) || T.isVolatileQualified())
      data().HasNonLiteralTypeFieldsOrBases = true;

    if (Field->hasInClassInitializer() ||
        (Field->isAnonymousStructOrUnion() &&
         Field->getType()->getAsCXXRecordDecl()->hasInClassInitializer())) {
      data().HasInClassInitializer = true;

      // C++11 [class]p5:
      //   A default constructor is trivial if [...] no non-static data member
      //   of its class has a brace-or-equal-initializer.
      data().HasTrivialSpecialMembers &= ~SMF_DefaultConstructor;

      // C++11 [dcl.init.aggr]p1:
      //   An aggregate is a [...] class with [...] no
      //   brace-or-equal-initializers for non-static data members.
      //
      // This rule was removed in C++14.
      if (!getASTContext().getLangOpts().CPlusPlus14)
        data().Aggregate = false;

      // C++11 [class]p10:
      //   A POD struct is [...] a trivial class.
      data().PlainOldData = false;
    }

    // C++11 [class.copy]p23:
    //   A defaulted copy/move assignment operator for a class X is defined
    //   as deleted if X has:
    //    -- a non-static data member of reference type
    if (T->isReferenceType())
      data().DefaultedMoveAssignmentIsDeleted = true;

    if (const auto *RecordTy = T->getAs<RecordType>()) {
      auto *FieldRec = cast<CXXRecordDecl>(RecordTy->getDecl());
      if (FieldRec->getDefinition()) {
        addedClassSubobject(FieldRec);

        // We may need to perform overload resolution to determine whether a
        // field can be moved if it's const or volatile qualified.
        if (T.getCVRQualifiers() & (Qualifiers::Const | Qualifiers::Volatile)) {
          // We need to care about 'const' for the copy constructor because an
          // implicit copy constructor might be declared with a non-const
          // parameter.
          data().NeedOverloadResolutionForCopyConstructor = true;
          data().NeedOverloadResolutionForMoveConstructor = true;
          data().NeedOverloadResolutionForMoveAssignment = true;
        }

        // C++11 [class.ctor]p5, C++11 [class.copy]p11:
        //   A defaulted [special member] for a class X is defined as
        //   deleted if:
        //    -- X is a union-like class that has a variant member with a
        //       non-trivial [corresponding special member]
        if (isUnion()) {
          if (FieldRec->hasNonTrivialCopyConstructor())
            data().DefaultedCopyConstructorIsDeleted = true;
          if (FieldRec->hasNonTrivialMoveConstructor())
            data().DefaultedMoveConstructorIsDeleted = true;
          if (FieldRec->hasNonTrivialMoveAssignment())
            data().DefaultedMoveAssignmentIsDeleted = true;
          if (FieldRec->hasNonTrivialDestructor())
            data().DefaultedDestructorIsDeleted = true;
        }

        // For an anonymous union member, our overload resolution will perform
        // overload resolution for its members.
        if (Field->isAnonymousStructOrUnion()) {
          data().NeedOverloadResolutionForCopyConstructor |=
              FieldRec->data().NeedOverloadResolutionForCopyConstructor;
          data().NeedOverloadResolutionForMoveConstructor |=
              FieldRec->data().NeedOverloadResolutionForMoveConstructor;
          data().NeedOverloadResolutionForMoveAssignment |=
              FieldRec->data().NeedOverloadResolutionForMoveAssignment;
          data().NeedOverloadResolutionForDestructor |=
              FieldRec->data().NeedOverloadResolutionForDestructor;
        }

        // C++0x [class.ctor]p5:
        //   A default constructor is trivial [...] if:
        //    -- for all the non-static data members of its class that are of
        //       class type (or array thereof), each such class has a trivial
        //       default constructor.
        if (!FieldRec->hasTrivialDefaultConstructor())
          data().HasTrivialSpecialMembers &= ~SMF_DefaultConstructor;

        // C++0x [class.copy]p13:
        //   A copy/move constructor for class X is trivial if [...]
        //    [...]
        //    -- for each non-static data member of X that is of class type (or
        //       an array thereof), the constructor selected to copy/move that
        //       member is trivial;
        if (!FieldRec->hasTrivialCopyConstructor())
          data().HasTrivialSpecialMembers &= ~SMF_CopyConstructor;

        if (!FieldRec->hasTrivialCopyConstructorForCall())
          data().HasTrivialSpecialMembersForCall &= ~SMF_CopyConstructor;

        // If the field doesn't have a simple move constructor, we'll eagerly
        // declare the move constructor for this class and we'll decide whether
        // it's trivial then.
        if (!FieldRec->hasTrivialMoveConstructor())
          data().HasTrivialSpecialMembers &= ~SMF_MoveConstructor;

        if (!FieldRec->hasTrivialMoveConstructorForCall())
          data().HasTrivialSpecialMembersForCall &= ~SMF_MoveConstructor;

        // C++0x [class.copy]p27:
        //   A copy/move assignment operator for class X is trivial if [...]
        //    [...]
        //    -- for each non-static data member of X that is of class type (or
        //       an array thereof), the assignment operator selected to
        //       copy/move that member is trivial;
        if (!FieldRec->hasTrivialCopyAssignment())
          data().HasTrivialSpecialMembers &= ~SMF_CopyAssignment;
        // If the field doesn't have a simple move assignment, we'll eagerly
        // declare the move assignment for this class and we'll decide whether
        // it's trivial then.
        if (!FieldRec->hasTrivialMoveAssignment())
          data().HasTrivialSpecialMembers &= ~SMF_MoveAssignment;

        if (!FieldRec->hasTrivialDestructor())
          data().HasTrivialSpecialMembers &= ~SMF_Destructor;
        if (!FieldRec->hasTrivialDestructorForCall())
          data().HasTrivialSpecialMembersForCall &= ~SMF_Destructor;
        if (!FieldRec->hasIrrelevantDestructor())
          data().HasIrrelevantDestructor = false;
        if (FieldRec->hasObjectMember())
          setHasObjectMember(true);
        if (FieldRec->hasVolatileMember())
          setHasVolatileMember(true);
        if (FieldRec->getArgPassingRestrictions() ==
            RecordDecl::APK_CanNeverPassInRegs)
          setArgPassingRestrictions(RecordDecl::APK_CanNeverPassInRegs);

        // C++0x [class]p7:
        //   A standard-layout class is a class that:
        //    -- has no non-static data members of type non-standard-layout
        //       class (or array of such types) [...]
        if (!FieldRec->isStandardLayout())
          data().IsStandardLayout = false;
        if (!FieldRec->isCXX11StandardLayout())
          data().IsCXX11StandardLayout = false;

        // C++2a [class]p7:
        //   A standard-layout class is a class that:
        //    [...]
        //    -- has no element of the set M(S) of types as a base class.
        if (data().IsStandardLayout && (isUnion() || IsFirstField) &&
            hasSubobjectAtOffsetZeroOfEmptyBaseType(Context, FieldRec))
          data().IsStandardLayout = false;

        // C++11 [class]p7:
        //   A standard-layout class is a class that:
        //    -- has no base classes of the same type as the first non-static
<<<<<<< HEAD
        //       data member.
        // We don't want to expend bits in the state of the record decl
        // tracking whether this is the first non-static data member so we
        // cheat a bit and use some of the existing state: the empty bit.
        // Virtual bases and virtual methods make a class non-empty, but they
        // also make it non-standard-layout so we needn't check here.
        // A non-empty base class may leave the class standard-layout, but not
        // if we have arrived here, and have at least one non-static data
        // member. If IsStandardLayout remains true, then the first non-static
        // data member must come through here with Empty still true, and Empty
        // will subsequently be set to false below.
        if (data().IsStandardLayout && data().Empty) {
          for (const auto &BI : bases()) {
            if (Context.hasSameUnqualifiedType(BI.getType(), T)) {
              data().IsStandardLayout = false;
=======
        //       data member
        if (data().IsCXX11StandardLayout && IsFirstField) {
          // FIXME: We should check all base classes here, not just direct
          // base classes.
          for (const auto &BI : bases()) {
            if (Context.hasSameUnqualifiedType(BI.getType(), T)) {
              data().IsCXX11StandardLayout = false;
>>>>>>> b2b84690
              break;
            }
          }
        }

        // Keep track of the presence of mutable fields.
        if (FieldRec->hasMutableFields()) {
          data().HasMutableFields = true;
          data().NeedOverloadResolutionForCopyConstructor = true;
        }

        // C++11 [class.copy]p13:
        //   If the implicitly-defined constructor would satisfy the
        //   requirements of a constexpr constructor, the implicitly-defined
        //   constructor is constexpr.
        // C++11 [dcl.constexpr]p4:
        //    -- every constructor involved in initializing non-static data
        //       members [...] shall be a constexpr constructor
        if (!Field->hasInClassInitializer() &&
            !FieldRec->hasConstexprDefaultConstructor() && !isUnion())
          // The standard requires any in-class initializer to be a constant
          // expression. We consider this to be a defect.
          data().DefaultedDefaultConstructorIsConstexpr = false;

        // C++11 [class.copy]p8:
        //   The implicitly-declared copy constructor for a class X will have
        //   the form 'X::X(const X&)' if each potentially constructed subobject
        //   of a class type M (or array thereof) has a copy constructor whose
        //   first parameter is of type 'const M&' or 'const volatile M&'.
        if (!FieldRec->hasCopyConstructorWithConstParam())
          data().ImplicitCopyConstructorCanHaveConstParamForNonVBase = false;

        // C++11 [class.copy]p18:
        //   The implicitly-declared copy assignment oeprator for a class X will
        //   have the form 'X& X::operator=(const X&)' if [...] for all the
        //   non-static data members of X that are of a class type M (or array
        //   thereof), each such class type has a copy assignment operator whose
        //   parameter is of type 'const M&', 'const volatile M&' or 'M'.
        if (!FieldRec->hasCopyAssignmentWithConstParam())
          data().ImplicitCopyAssignmentHasConstParam = false;

        if (FieldRec->hasUninitializedReferenceMember() &&
            !Field->hasInClassInitializer())
          data().HasUninitializedReferenceMember = true;

        // C++11 [class.union]p8, DR1460:
        //   a non-static data member of an anonymous union that is a member of
        //   X is also a variant member of X.
        if (FieldRec->hasVariantMembers() &&
            Field->isAnonymousStructOrUnion())
          data().HasVariantMembers = true;
      }
    } else {
      // Base element type of field is a non-class type.
      if (!T->isLiteralType(Context) ||
          (!Field->hasInClassInitializer() && !isUnion()))
        data().DefaultedDefaultConstructorIsConstexpr = false;

      // C++11 [class.copy]p23:
      //   A defaulted copy/move assignment operator for a class X is defined
      //   as deleted if X has:
      //    -- a non-static data member of const non-class type (or array
      //       thereof)
      if (T.isConstQualified())
        data().DefaultedMoveAssignmentIsDeleted = true;
    }

<<<<<<< HEAD
    // C++0x [class]p7:
    //   A standard-layout class is a class that:
    //    [...]
    //    -- either has no non-static data members in the most derived
    //       class and at most one base class with non-static data members,
    //       or has no base classes with non-static data members, and
    // At this point we know that we have a non-static data member, so the last
    // clause holds.
    if (!data().HasNoNonEmptyBases)
      data().IsStandardLayout = false;

    // C++14 [meta.unary.prop]p4:
    //   T is a class type [...] with [...] no non-static data members other
    //   than bit-fields of length 0...
    if (data().Empty) {
      if (!Field->isBitField() ||
          (!Field->getBitWidth()->isTypeDependent() &&
           !Field->getBitWidth()->isValueDependent() &&
           Field->getBitWidthValue(Context) != 0))
        data().Empty = false;
    }
=======
    // C++14 [meta.unary.prop]p4:
    //   T is a class type [...] with [...] no non-static data members
    data().Empty = false;
>>>>>>> b2b84690
  }
  
  // Handle using declarations of conversion functions.
  if (auto *Shadow = dyn_cast<UsingShadowDecl>(D)) {
    if (Shadow->getDeclName().getNameKind()
          == DeclarationName::CXXConversionFunctionName) {
      ASTContext &Ctx = getASTContext();
      data().Conversions.get(Ctx).addDecl(Ctx, Shadow, Shadow->getAccess());
    }
  }

<<<<<<< HEAD
  if (UsingDecl *Using = dyn_cast<UsingDecl>(D)) {
=======
  if (const auto *Using = dyn_cast<UsingDecl>(D)) {
>>>>>>> b2b84690
    if (Using->getDeclName().getNameKind() ==
        DeclarationName::CXXConstructorName) {
      data().HasInheritedConstructor = true;
      // C++1z [dcl.init.aggr]p1:
      //  An aggregate is [...] a class [...] with no inherited constructors
      data().Aggregate = false;
    }

    if (Using->getDeclName().getCXXOverloadedOperator() == OO_Equal)
      data().HasInheritedAssignment = true;
  }
}

void CXXRecordDecl::finishedDefaultedOrDeletedMember(CXXMethodDecl *D) {
  assert(!D->isImplicit() && !D->isUserProvided());

  // The kind of special member this declaration is, if any.
  unsigned SMKind = 0;

  if (const auto *Constructor = dyn_cast<CXXConstructorDecl>(D)) {
    if (Constructor->isDefaultConstructor()) {
      SMKind |= SMF_DefaultConstructor;
      if (Constructor->isConstexpr())
        data().HasConstexprDefaultConstructor = true;
    }
    if (Constructor->isCopyConstructor())
      SMKind |= SMF_CopyConstructor;
    else if (Constructor->isMoveConstructor())
      SMKind |= SMF_MoveConstructor;
    else if (Constructor->isConstexpr())
      // We may now know that the constructor is constexpr.
      data().HasConstexprNonCopyMoveConstructor = true;
  } else if (isa<CXXDestructorDecl>(D)) {
    SMKind |= SMF_Destructor;
    if (!D->isTrivial() || D->getAccess() != AS_public || D->isDeleted())
      data().HasIrrelevantDestructor = false;
  } else if (D->isCopyAssignmentOperator())
    SMKind |= SMF_CopyAssignment;
  else if (D->isMoveAssignmentOperator())
    SMKind |= SMF_MoveAssignment;

  // Update which trivial / non-trivial special members we have.
  // addedMember will have skipped this step for this member.
  if (D->isTrivial())
    data().HasTrivialSpecialMembers |= SMKind;
  else
    data().DeclaredNonTrivialSpecialMembers |= SMKind;
}

void CXXRecordDecl::setTrivialForCallFlags(CXXMethodDecl *D) {
  unsigned SMKind = 0;

  if (const auto *Constructor = dyn_cast<CXXConstructorDecl>(D)) {
    if (Constructor->isCopyConstructor())
      SMKind = SMF_CopyConstructor;
    else if (Constructor->isMoveConstructor())
      SMKind = SMF_MoveConstructor;
  } else if (isa<CXXDestructorDecl>(D))
    SMKind = SMF_Destructor;

  if (D->isTrivialForCall())
    data().HasTrivialSpecialMembersForCall |= SMKind;
  else
    data().DeclaredNonTrivialSpecialMembersForCall |= SMKind;
}

bool CXXRecordDecl::isCLike() const {
  if (getTagKind() == TTK_Class || getTagKind() == TTK_Interface ||
      !TemplateOrInstantiation.isNull())
    return false;
  if (!hasDefinition())
    return true;

  return isPOD() && data().HasOnlyCMembers;
}
 
bool CXXRecordDecl::isGenericLambda() const { 
  if (!isLambda()) return false;
  return getLambdaData().IsGenericLambda;
}

CXXMethodDecl* CXXRecordDecl::getLambdaCallOperator() const {
  if (!isLambda()) return nullptr;
  DeclarationName Name = 
    getASTContext().DeclarationNames.getCXXOperatorName(OO_Call);
  DeclContext::lookup_result Calls = lookup(Name);

  assert(!Calls.empty() && "Missing lambda call operator!");
  assert(Calls.size() == 1 && "More than one lambda call operator!"); 
   
  NamedDecl *CallOp = Calls.front();
  if (const auto *CallOpTmpl = dyn_cast<FunctionTemplateDecl>(CallOp))
    return cast<CXXMethodDecl>(CallOpTmpl->getTemplatedDecl());
  
  return cast<CXXMethodDecl>(CallOp);
}

CXXMethodDecl* CXXRecordDecl::getLambdaStaticInvoker() const {
  if (!isLambda()) return nullptr;
  DeclarationName Name = 
    &getASTContext().Idents.get(getLambdaStaticInvokerName());
  DeclContext::lookup_result Invoker = lookup(Name);
  if (Invoker.empty()) return nullptr;
  assert(Invoker.size() == 1 && "More than one static invoker operator!");  
  NamedDecl *InvokerFun = Invoker.front();
  if (const auto *InvokerTemplate = dyn_cast<FunctionTemplateDecl>(InvokerFun))
    return cast<CXXMethodDecl>(InvokerTemplate->getTemplatedDecl());
  
  return cast<CXXMethodDecl>(InvokerFun); 
}

void CXXRecordDecl::getCaptureFields(
       llvm::DenseMap<const VarDecl *, FieldDecl *> &Captures,
       FieldDecl *&ThisCapture) const {
  Captures.clear();
  ThisCapture = nullptr;

  LambdaDefinitionData &Lambda = getLambdaData();
  RecordDecl::field_iterator Field = field_begin();
  for (const LambdaCapture *C = Lambda.Captures, *CEnd = C + Lambda.NumCaptures;
       C != CEnd; ++C, ++Field) {
    if (C->capturesThis())
      ThisCapture = *Field;
    else if (C->capturesVariable())
      Captures[C->getCapturedVar()] = *Field;
  }
  assert(Field == field_end());
}

TemplateParameterList * 
CXXRecordDecl::getGenericLambdaTemplateParameterList() const {
  if (!isLambda()) return nullptr;
  CXXMethodDecl *CallOp = getLambdaCallOperator();     
  if (FunctionTemplateDecl *Tmpl = CallOp->getDescribedFunctionTemplate())
    return Tmpl->getTemplateParameters();
  return nullptr;
}

Decl *CXXRecordDecl::getLambdaContextDecl() const {
  assert(isLambda() && "Not a lambda closure type!");
  ExternalASTSource *Source = getParentASTContext().getExternalSource();
  return getLambdaData().ContextDecl.get(Source);
}

static CanQualType GetConversionType(ASTContext &Context, NamedDecl *Conv) {
  QualType T =
      cast<CXXConversionDecl>(Conv->getUnderlyingDecl()->getAsFunction())
          ->getConversionType();
  return Context.getCanonicalType(T);
}

/// Collect the visible conversions of a base class.
///
/// \param Record a base class of the class we're considering
/// \param InVirtual whether this base class is a virtual base (or a base
///   of a virtual base)
/// \param Access the access along the inheritance path to this base
/// \param ParentHiddenTypes the conversions provided by the inheritors
///   of this base
/// \param Output the set to which to add conversions from non-virtual bases
/// \param VOutput the set to which to add conversions from virtual bases
/// \param HiddenVBaseCs the set of conversions which were hidden in a
///   virtual base along some inheritance path
static void CollectVisibleConversions(ASTContext &Context,
                                      CXXRecordDecl *Record,
                                      bool InVirtual,
                                      AccessSpecifier Access,
                  const llvm::SmallPtrSet<CanQualType, 8> &ParentHiddenTypes,
                                      ASTUnresolvedSet &Output,
                                      UnresolvedSetImpl &VOutput,
                           llvm::SmallPtrSet<NamedDecl*, 8> &HiddenVBaseCs) {
  // The set of types which have conversions in this class or its
  // subclasses.  As an optimization, we don't copy the derived set
  // unless it might change.
  const llvm::SmallPtrSet<CanQualType, 8> *HiddenTypes = &ParentHiddenTypes;
  llvm::SmallPtrSet<CanQualType, 8> HiddenTypesBuffer;

  // Collect the direct conversions and figure out which conversions
  // will be hidden in the subclasses.
  CXXRecordDecl::conversion_iterator ConvI = Record->conversion_begin();
  CXXRecordDecl::conversion_iterator ConvE = Record->conversion_end();
  if (ConvI != ConvE) {
    HiddenTypesBuffer = ParentHiddenTypes;
    HiddenTypes = &HiddenTypesBuffer;

    for (CXXRecordDecl::conversion_iterator I = ConvI; I != ConvE; ++I) {
      CanQualType ConvType(GetConversionType(Context, I.getDecl()));
      bool Hidden = ParentHiddenTypes.count(ConvType);
      if (!Hidden)
        HiddenTypesBuffer.insert(ConvType);

      // If this conversion is hidden and we're in a virtual base,
      // remember that it's hidden along some inheritance path.
      if (Hidden && InVirtual)
        HiddenVBaseCs.insert(cast<NamedDecl>(I.getDecl()->getCanonicalDecl()));

      // If this conversion isn't hidden, add it to the appropriate output.
      else if (!Hidden) {
        AccessSpecifier IAccess
          = CXXRecordDecl::MergeAccess(Access, I.getAccess());

        if (InVirtual)
          VOutput.addDecl(I.getDecl(), IAccess);
        else
          Output.addDecl(Context, I.getDecl(), IAccess);
      }
    }
  }

  // Collect information recursively from any base classes.
  for (const auto &I : Record->bases()) {
    const RecordType *RT = I.getType()->getAs<RecordType>();
    if (!RT) continue;

    AccessSpecifier BaseAccess
      = CXXRecordDecl::MergeAccess(Access, I.getAccessSpecifier());
    bool BaseInVirtual = InVirtual || I.isVirtual();

    auto *Base = cast<CXXRecordDecl>(RT->getDecl());
    CollectVisibleConversions(Context, Base, BaseInVirtual, BaseAccess,
                              *HiddenTypes, Output, VOutput, HiddenVBaseCs);
  }
}

/// Collect the visible conversions of a class.
///
/// This would be extremely straightforward if it weren't for virtual
/// bases.  It might be worth special-casing that, really.
static void CollectVisibleConversions(ASTContext &Context,
                                      CXXRecordDecl *Record,
                                      ASTUnresolvedSet &Output) {
  // The collection of all conversions in virtual bases that we've
  // found.  These will be added to the output as long as they don't
  // appear in the hidden-conversions set.
  UnresolvedSet<8> VBaseCs;
  
  // The set of conversions in virtual bases that we've determined to
  // be hidden.
  llvm::SmallPtrSet<NamedDecl*, 8> HiddenVBaseCs;

  // The set of types hidden by classes derived from this one.
  llvm::SmallPtrSet<CanQualType, 8> HiddenTypes;

  // Go ahead and collect the direct conversions and add them to the
  // hidden-types set.
  CXXRecordDecl::conversion_iterator ConvI = Record->conversion_begin();
  CXXRecordDecl::conversion_iterator ConvE = Record->conversion_end();
  Output.append(Context, ConvI, ConvE);
  for (; ConvI != ConvE; ++ConvI)
    HiddenTypes.insert(GetConversionType(Context, ConvI.getDecl()));

  // Recursively collect conversions from base classes.
  for (const auto &I : Record->bases()) {
    const RecordType *RT = I.getType()->getAs<RecordType>();
    if (!RT) continue;

    CollectVisibleConversions(Context, cast<CXXRecordDecl>(RT->getDecl()),
                              I.isVirtual(), I.getAccessSpecifier(),
                              HiddenTypes, Output, VBaseCs, HiddenVBaseCs);
  }

  // Add any unhidden conversions provided by virtual bases.
  for (UnresolvedSetIterator I = VBaseCs.begin(), E = VBaseCs.end();
         I != E; ++I) {
    if (!HiddenVBaseCs.count(cast<NamedDecl>(I.getDecl()->getCanonicalDecl())))
      Output.addDecl(Context, I.getDecl(), I.getAccess());
  }
}

/// getVisibleConversionFunctions - get all conversion functions visible
/// in current class; including conversion function templates.
llvm::iterator_range<CXXRecordDecl::conversion_iterator>
CXXRecordDecl::getVisibleConversionFunctions() {
  ASTContext &Ctx = getASTContext();

  ASTUnresolvedSet *Set;
  if (bases_begin() == bases_end()) {
    // If root class, all conversions are visible.
    Set = &data().Conversions.get(Ctx);
  } else {
    Set = &data().VisibleConversions.get(Ctx);
    // If visible conversion list is not evaluated, evaluate it.
    if (!data().ComputedVisibleConversions) {
      CollectVisibleConversions(Ctx, this, *Set);
      data().ComputedVisibleConversions = true;
    }
  }
  return llvm::make_range(Set->begin(), Set->end());
}

void CXXRecordDecl::removeConversion(const NamedDecl *ConvDecl) {
  // This operation is O(N) but extremely rare.  Sema only uses it to
  // remove UsingShadowDecls in a class that were followed by a direct
  // declaration, e.g.:
  //   class A : B {
  //     using B::operator int;
  //     operator int();
  //   };
  // This is uncommon by itself and even more uncommon in conjunction
  // with sufficiently large numbers of directly-declared conversions
  // that asymptotic behavior matters.

  ASTUnresolvedSet &Convs = data().Conversions.get(getASTContext());
  for (unsigned I = 0, E = Convs.size(); I != E; ++I) {
    if (Convs[I].getDecl() == ConvDecl) {
      Convs.erase(I);
      assert(std::find(Convs.begin(), Convs.end(), ConvDecl) == Convs.end()
             && "conversion was found multiple times in unresolved set");
      return;
    }
  }

  llvm_unreachable("conversion not found in set!");
}

CXXRecordDecl *CXXRecordDecl::getInstantiatedFromMemberClass() const {
  if (MemberSpecializationInfo *MSInfo = getMemberSpecializationInfo())
    return cast<CXXRecordDecl>(MSInfo->getInstantiatedFrom());

  return nullptr;
}

MemberSpecializationInfo *CXXRecordDecl::getMemberSpecializationInfo() const {
  return TemplateOrInstantiation.dyn_cast<MemberSpecializationInfo *>();
}

void 
CXXRecordDecl::setInstantiationOfMemberClass(CXXRecordDecl *RD,
                                             TemplateSpecializationKind TSK) {
  assert(TemplateOrInstantiation.isNull() && 
         "Previous template or instantiation?");
  assert(!isa<ClassTemplatePartialSpecializationDecl>(this));
  TemplateOrInstantiation 
    = new (getASTContext()) MemberSpecializationInfo(RD, TSK);
}

ClassTemplateDecl *CXXRecordDecl::getDescribedClassTemplate() const {
  return TemplateOrInstantiation.dyn_cast<ClassTemplateDecl *>();
}

void CXXRecordDecl::setDescribedClassTemplate(ClassTemplateDecl *Template) {
  TemplateOrInstantiation = Template;
}

TemplateSpecializationKind CXXRecordDecl::getTemplateSpecializationKind() const{
  if (const auto *Spec = dyn_cast<ClassTemplateSpecializationDecl>(this))
    return Spec->getSpecializationKind();
  
  if (MemberSpecializationInfo *MSInfo = getMemberSpecializationInfo())
    return MSInfo->getTemplateSpecializationKind();
  
  return TSK_Undeclared;
}

void 
CXXRecordDecl::setTemplateSpecializationKind(TemplateSpecializationKind TSK) {
  if (auto *Spec = dyn_cast<ClassTemplateSpecializationDecl>(this)) {
    Spec->setSpecializationKind(TSK);
    return;
  }
  
  if (MemberSpecializationInfo *MSInfo = getMemberSpecializationInfo()) {
    MSInfo->setTemplateSpecializationKind(TSK);
    return;
  }
  
  llvm_unreachable("Not a class template or member class specialization");
}

const CXXRecordDecl *CXXRecordDecl::getTemplateInstantiationPattern() const {
  auto GetDefinitionOrSelf =
      [](const CXXRecordDecl *D) -> const CXXRecordDecl * {
    if (auto *Def = D->getDefinition())
      return Def;
    return D;
  };

  // If it's a class template specialization, find the template or partial
  // specialization from which it was instantiated.
  if (auto *TD = dyn_cast<ClassTemplateSpecializationDecl>(this)) {
    auto From = TD->getInstantiatedFrom();
    if (auto *CTD = From.dyn_cast<ClassTemplateDecl *>()) {
      while (auto *NewCTD = CTD->getInstantiatedFromMemberTemplate()) {
        if (NewCTD->isMemberSpecialization())
          break;
        CTD = NewCTD;
      }
      return GetDefinitionOrSelf(CTD->getTemplatedDecl());
    }
    if (auto *CTPSD =
            From.dyn_cast<ClassTemplatePartialSpecializationDecl *>()) {
      while (auto *NewCTPSD = CTPSD->getInstantiatedFromMember()) {
        if (NewCTPSD->isMemberSpecialization())
          break;
        CTPSD = NewCTPSD;
      }
      return GetDefinitionOrSelf(CTPSD);
    }
  }

  if (MemberSpecializationInfo *MSInfo = getMemberSpecializationInfo()) {
    if (isTemplateInstantiation(MSInfo->getTemplateSpecializationKind())) {
      const CXXRecordDecl *RD = this;
      while (auto *NewRD = RD->getInstantiatedFromMemberClass())
        RD = NewRD;
      return GetDefinitionOrSelf(RD);
    }
  }

  assert(!isTemplateInstantiation(this->getTemplateSpecializationKind()) &&
         "couldn't find pattern for class template instantiation");
  return nullptr;
}

CXXDestructorDecl *CXXRecordDecl::getDestructor() const {
  ASTContext &Context = getASTContext();
  QualType ClassType = Context.getTypeDeclType(this);

  DeclarationName Name
    = Context.DeclarationNames.getCXXDestructorName(
                                          Context.getCanonicalType(ClassType));

  DeclContext::lookup_result R = lookup(Name);
<<<<<<< HEAD

  return R.empty() ? nullptr : dyn_cast<CXXDestructorDecl>(R.front());
}

bool CXXRecordDecl::isAnyDestructorNoReturn() const {
  // Destructor is noreturn.
  if (const CXXDestructorDecl *Destructor = getDestructor())
    if (Destructor->isNoReturn())
      return true;

  // Check base classes destructor for noreturn.
  for (const auto &Base : bases())
    if (const CXXRecordDecl *RD = Base.getType()->getAsCXXRecordDecl())
      if (RD->isAnyDestructorNoReturn())
        return true;

  // Check fields for noreturn.
  for (const auto *Field : fields())
    if (const CXXRecordDecl *RD =
            Field->getType()->getBaseElementTypeUnsafe()->getAsCXXRecordDecl())
      if (RD->isAnyDestructorNoReturn())
        return true;

  // All destructors are not noreturn.
  return false;
=======

  return R.empty() ? nullptr : dyn_cast<CXXDestructorDecl>(R.front());
}

bool CXXRecordDecl::isAnyDestructorNoReturn() const {
  // Destructor is noreturn.
  if (const CXXDestructorDecl *Destructor = getDestructor())
    if (Destructor->isNoReturn())
      return true;

  // Check base classes destructor for noreturn.
  for (const auto &Base : bases())
    if (const CXXRecordDecl *RD = Base.getType()->getAsCXXRecordDecl())
      if (RD->isAnyDestructorNoReturn())
        return true;

  // Check fields for noreturn.
  for (const auto *Field : fields())
    if (const CXXRecordDecl *RD =
            Field->getType()->getBaseElementTypeUnsafe()->getAsCXXRecordDecl())
      if (RD->isAnyDestructorNoReturn())
        return true;

  // All destructors are not noreturn.
  return false;
}

static bool isDeclContextInNamespace(const DeclContext *DC) {
  while (!DC->isTranslationUnit()) {
    if (DC->isNamespace())
      return true;
    DC = DC->getParent();
  }
  return false;
}

bool CXXRecordDecl::isInterfaceLike() const {
  assert(hasDefinition() && "checking for interface-like without a definition");
  // All __interfaces are inheritently interface-like.
  if (isInterface())
    return true;

  // Interface-like types cannot have a user declared constructor, destructor,
  // friends, VBases, conversion functions, or fields.  Additionally, lambdas
  // cannot be interface types.
  if (isLambda() || hasUserDeclaredConstructor() ||
      hasUserDeclaredDestructor() || !field_empty() || hasFriends() ||
      getNumVBases() > 0 || conversion_end() - conversion_begin() > 0)
    return false;

  // No interface-like type can have a method with a definition.
  for (const auto *const Method : methods())
    if (Method->isDefined() && !Method->isImplicit())
      return false;

  // Check "Special" types.
  const auto *Uuid = getAttr<UuidAttr>();
  // MS SDK declares IUnknown/IDispatch both in the root of a TU, or in an
  // extern C++ block directly in the TU.  These are only valid if in one
  // of these two situations.
  if (Uuid && isStruct() && !getDeclContext()->isExternCContext() &&
      !isDeclContextInNamespace(getDeclContext()) &&
      ((getName() == "IUnknown" &&
        Uuid->getGuid() == "00000000-0000-0000-C000-000000000046") ||
       (getName() == "IDispatch" &&
        Uuid->getGuid() == "00020400-0000-0000-C000-000000000046"))) {
    if (getNumBases() > 0)
      return false;
    return true;
  }

  // FIXME: Any access specifiers is supposed to make this no longer interface
  // like.

  // If this isn't a 'special' type, it must have a single interface-like base.
  if (getNumBases() != 1)
    return false;

  const auto BaseSpec = *bases_begin();
  if (BaseSpec.isVirtual() || BaseSpec.getAccessSpecifier() != AS_public)
    return false;
  const auto *Base = BaseSpec.getType()->getAsCXXRecordDecl();
  if (Base->isInterface() || !Base->isInterfaceLike())
    return false;
  return true;
>>>>>>> b2b84690
}

void CXXRecordDecl::completeDefinition() {
  completeDefinition(nullptr);
}

void CXXRecordDecl::completeDefinition(CXXFinalOverriderMap *FinalOverriders) {
  RecordDecl::completeDefinition();

  // If the class may be abstract (but hasn't been marked as such), check for
  // any pure final overriders.
  if (mayBeAbstract()) {
    CXXFinalOverriderMap MyFinalOverriders;
    if (!FinalOverriders) {
      getFinalOverriders(MyFinalOverriders);
      FinalOverriders = &MyFinalOverriders;
    }
    
    bool Done = false;
    for (CXXFinalOverriderMap::iterator M = FinalOverriders->begin(), 
                                     MEnd = FinalOverriders->end();
         M != MEnd && !Done; ++M) {
      for (OverridingMethods::iterator SO = M->second.begin(), 
                                    SOEnd = M->second.end();
           SO != SOEnd && !Done; ++SO) {
        assert(SO->second.size() > 0 && 
               "All virtual functions have overriding virtual functions");
        
        // C++ [class.abstract]p4:
        //   A class is abstract if it contains or inherits at least one
        //   pure virtual function for which the final overrider is pure
        //   virtual.
        if (SO->second.front().Method->isPure()) {
          data().Abstract = true;
          Done = true;
          break;
        }
      }
    }
  }
  
  // Set access bits correctly on the directly-declared conversions.
  for (conversion_iterator I = conversion_begin(), E = conversion_end();
       I != E; ++I)
    I.setAccess((*I)->getAccess());
}

bool CXXRecordDecl::mayBeAbstract() const {
  if (data().Abstract || isInvalidDecl() || !data().Polymorphic ||
      isDependentContext())
    return false;
  
  for (const auto &B : bases()) {
<<<<<<< HEAD
    CXXRecordDecl *BaseDecl 
      = cast<CXXRecordDecl>(B.getType()->getAs<RecordType>()->getDecl());
=======
    const auto *BaseDecl =
        cast<CXXRecordDecl>(B.getType()->getAs<RecordType>()->getDecl());
>>>>>>> b2b84690
    if (BaseDecl->isAbstract())
      return true;
  }
  
  return false;
}

<<<<<<< HEAD
void CXXDeductionGuideDecl::anchor() { }
=======
void CXXDeductionGuideDecl::anchor() {}
>>>>>>> b2b84690

CXXDeductionGuideDecl *CXXDeductionGuideDecl::Create(
    ASTContext &C, DeclContext *DC, SourceLocation StartLoc, bool IsExplicit,
    const DeclarationNameInfo &NameInfo, QualType T, TypeSourceInfo *TInfo,
    SourceLocation EndLocation) {
  return new (C, DC) CXXDeductionGuideDecl(C, DC, StartLoc, IsExplicit,
                                           NameInfo, T, TInfo, EndLocation);
}

CXXDeductionGuideDecl *CXXDeductionGuideDecl::CreateDeserialized(ASTContext &C,
                                                                 unsigned ID) {
  return new (C, ID) CXXDeductionGuideDecl(C, nullptr, SourceLocation(), false,
                                           DeclarationNameInfo(), QualType(),
                                           nullptr, SourceLocation());
}

<<<<<<< HEAD
void CXXMethodDecl::anchor() { }
=======
void CXXMethodDecl::anchor() {}
>>>>>>> b2b84690

bool CXXMethodDecl::isStatic() const {
  const CXXMethodDecl *MD = getCanonicalDecl();

  if (MD->getStorageClass() == SC_Static)
    return true;

  OverloadedOperatorKind OOK = getDeclName().getCXXOverloadedOperator();
  return isStaticOverloadedOperator(OOK);
}

static bool recursivelyOverrides(const CXXMethodDecl *DerivedMD,
                                 const CXXMethodDecl *BaseMD) {
  for (const CXXMethodDecl *MD : DerivedMD->overridden_methods()) {
    if (MD->getCanonicalDecl() == BaseMD->getCanonicalDecl())
      return true;
    if (recursivelyOverrides(MD, BaseMD))
      return true;
  }
  return false;
}

CXXMethodDecl *
CXXMethodDecl::getCorrespondingMethodInClass(const CXXRecordDecl *RD,
                                             bool MayBeBase) {
  if (this->getParent()->getCanonicalDecl() == RD->getCanonicalDecl())
    return this;

  // Lookup doesn't work for destructors, so handle them separately.
  if (isa<CXXDestructorDecl>(this)) {
    CXXMethodDecl *MD = RD->getDestructor();
    if (MD) {
      if (recursivelyOverrides(MD, this))
        return MD;
      if (MayBeBase && recursivelyOverrides(this, MD))
        return MD;
    }
    return nullptr;
  }

  for (auto *ND : RD->lookup(getDeclName())) {
<<<<<<< HEAD
    CXXMethodDecl *MD = dyn_cast<CXXMethodDecl>(ND);
=======
    auto *MD = dyn_cast<CXXMethodDecl>(ND);
>>>>>>> b2b84690
    if (!MD)
      continue;
    if (recursivelyOverrides(MD, this))
      return MD;
    if (MayBeBase && recursivelyOverrides(this, MD))
      return MD;
  }

  for (const auto &I : RD->bases()) {
    const RecordType *RT = I.getType()->getAs<RecordType>();
    if (!RT)
      continue;
    const auto *Base = cast<CXXRecordDecl>(RT->getDecl());
    CXXMethodDecl *T = this->getCorrespondingMethodInClass(Base);
    if (T)
      return T;
  }

  return nullptr;
}

CXXMethodDecl *
CXXMethodDecl::Create(ASTContext &C, CXXRecordDecl *RD,
                      SourceLocation StartLoc,
                      const DeclarationNameInfo &NameInfo,
                      QualType T, TypeSourceInfo *TInfo,
                      StorageClass SC, bool isInline,
                      bool isConstexpr, SourceLocation EndLocation) {
  return new (C, RD) CXXMethodDecl(CXXMethod, C, RD, StartLoc, NameInfo,
                                   T, TInfo, SC, isInline, isConstexpr,
                                   EndLocation);
}

CXXMethodDecl *CXXMethodDecl::CreateDeserialized(ASTContext &C, unsigned ID) {
  return new (C, ID) CXXMethodDecl(CXXMethod, C, nullptr, SourceLocation(),
                                   DeclarationNameInfo(), QualType(), nullptr,
                                   SC_None, false, false, SourceLocation());
}

CXXMethodDecl *CXXMethodDecl::getDevirtualizedMethod(const Expr *Base,
                                                     bool IsAppleKext) {
  assert(isVirtual() && "this method is expected to be virtual");

  // When building with -fapple-kext, all calls must go through the vtable since
  // the kernel linker can do runtime patching of vtables.
  if (IsAppleKext)
    return nullptr;

  // If the member function is marked 'final', we know that it can't be
  // overridden and can therefore devirtualize it unless it's pure virtual.
  if (hasAttr<FinalAttr>())
    return isPure() ? nullptr : this;

  // If Base is unknown, we cannot devirtualize.
  if (!Base)
    return nullptr;

  // If the base expression (after skipping derived-to-base conversions) is a
  // class prvalue, then we can devirtualize.
  Base = Base->getBestDynamicClassTypeExpr();
  if (Base->isRValue() && Base->getType()->isRecordType())
    return this;

  // If we don't even know what we would call, we can't devirtualize.
  const CXXRecordDecl *BestDynamicDecl = Base->getBestDynamicClassType();
  if (!BestDynamicDecl)
    return nullptr;

  // There may be a method corresponding to MD in a derived class.
  CXXMethodDecl *DevirtualizedMethod =
      getCorrespondingMethodInClass(BestDynamicDecl);

  // If that method is pure virtual, we can't devirtualize. If this code is
  // reached, the result would be UB, not a direct call to the derived class
  // function, and we can't assume the derived class function is defined.
  if (DevirtualizedMethod->isPure())
    return nullptr;

  // If that method is marked final, we can devirtualize it.
  if (DevirtualizedMethod->hasAttr<FinalAttr>())
    return DevirtualizedMethod;

  // Similarly, if the class itself is marked 'final' it can't be overridden
  // and we can therefore devirtualize the member function call.
  if (BestDynamicDecl->hasAttr<FinalAttr>())
    return DevirtualizedMethod;

<<<<<<< HEAD
  if (const DeclRefExpr *DRE = dyn_cast<DeclRefExpr>(Base)) {
    if (const VarDecl *VD = dyn_cast<VarDecl>(DRE->getDecl()))
=======
  if (const auto *DRE = dyn_cast<DeclRefExpr>(Base)) {
    if (const auto *VD = dyn_cast<VarDecl>(DRE->getDecl()))
>>>>>>> b2b84690
      if (VD->getType()->isRecordType())
        // This is a record decl. We know the type and can devirtualize it.
        return DevirtualizedMethod;

    return nullptr;
  }

  // We can devirtualize calls on an object accessed by a class member access
  // expression, since by C++11 [basic.life]p6 we know that it can't refer to
  // a derived class object constructed in the same location.
<<<<<<< HEAD
  if (const MemberExpr *ME = dyn_cast<MemberExpr>(Base))
    if (const ValueDecl *VD = dyn_cast<ValueDecl>(ME->getMemberDecl()))
      return VD->getType()->isRecordType() ? DevirtualizedMethod : nullptr;
=======
  if (const auto *ME = dyn_cast<MemberExpr>(Base)) {
    const ValueDecl *VD = ME->getMemberDecl();
    return VD->getType()->isRecordType() ? DevirtualizedMethod : nullptr;
  }
>>>>>>> b2b84690

  // Likewise for calls on an object accessed by a (non-reference) pointer to
  // member access.
  if (auto *BO = dyn_cast<BinaryOperator>(Base)) {
    if (BO->isPtrMemOp()) {
      auto *MPT = BO->getRHS()->getType()->castAs<MemberPointerType>();
      if (MPT->getPointeeType()->isRecordType())
        return DevirtualizedMethod;
    }
  }

  // We can't devirtualize the call.
  return nullptr;
}

bool CXXMethodDecl::isUsualDeallocationFunction() const {
  if (getOverloadedOperator() != OO_Delete &&
      getOverloadedOperator() != OO_Array_Delete)
    return false;

  // C++ [basic.stc.dynamic.deallocation]p2:
  //   A template instance is never a usual deallocation function,
  //   regardless of its signature.
  if (getPrimaryTemplate())
    return false;

  // C++ [basic.stc.dynamic.deallocation]p2:
  //   If a class T has a member deallocation function named operator delete 
  //   with exactly one parameter, then that function is a usual (non-placement)
  //   deallocation function. [...]
  if (getNumParams() == 1)
    return true;
  unsigned UsualParams = 1;

<<<<<<< HEAD
=======
  // C++ P0722:
  //   A destroying operator delete is a usual deallocation function if
  //   removing the std::destroying_delete_t parameter and changing the
  //   first parameter type from T* to void* results in the signature of
  //   a usual deallocation function.
  if (isDestroyingOperatorDelete())
    ++UsualParams;

>>>>>>> b2b84690
  // C++ <=14 [basic.stc.dynamic.deallocation]p2:
  //   [...] If class T does not declare such an operator delete but does 
  //   declare a member deallocation function named operator delete with 
  //   exactly two parameters, the second of which has type std::size_t (18.1),
  //   then this function is a usual deallocation function.
  //
  // C++17 says a usual deallocation function is one with the signature
  //   (void* [, size_t] [, std::align_val_t] [, ...])
  // and all such functions are usual deallocation functions. It's not clear
  // that allowing varargs functions was intentional.
  ASTContext &Context = getASTContext();
  if (UsualParams < getNumParams() &&
      Context.hasSameUnqualifiedType(getParamDecl(UsualParams)->getType(),
                                     Context.getSizeType()))
    ++UsualParams;

  if (UsualParams < getNumParams() &&
      getParamDecl(UsualParams)->getType()->isAlignValT())
    ++UsualParams;

  if (UsualParams != getNumParams())
    return false;

  // In C++17 onwards, all potential usual deallocation functions are actual
  // usual deallocation functions.
  if (Context.getLangOpts().AlignedAllocation)
    return true;
                 
  // This function is a usual deallocation function if there are no 
  // single-parameter deallocation functions of the same kind.
  DeclContext::lookup_result R = getDeclContext()->lookup(getDeclName());
  for (DeclContext::lookup_result::iterator I = R.begin(), E = R.end();
       I != E; ++I) {
    if (const auto *FD = dyn_cast<FunctionDecl>(*I))
      if (FD->getNumParams() == 1)
        return false;
  }
  
  return true;
}

bool CXXMethodDecl::isCopyAssignmentOperator() const {
  // C++0x [class.copy]p17:
  //  A user-declared copy assignment operator X::operator= is a non-static 
  //  non-template member function of class X with exactly one parameter of 
  //  type X, X&, const X&, volatile X& or const volatile X&.
  if (/*operator=*/getOverloadedOperator() != OO_Equal ||
      /*non-static*/ isStatic() || 
      /*non-template*/getPrimaryTemplate() || getDescribedFunctionTemplate() ||
      getNumParams() != 1)
    return false;
      
  QualType ParamType = getParamDecl(0)->getType();
  if (const auto *Ref = ParamType->getAs<LValueReferenceType>())
    ParamType = Ref->getPointeeType();
  
  ASTContext &Context = getASTContext();
  QualType ClassType
    = Context.getCanonicalType(Context.getTypeDeclType(getParent()));
  return Context.hasSameUnqualifiedType(ClassType, ParamType);
}

bool CXXMethodDecl::isMoveAssignmentOperator() const {
  // C++0x [class.copy]p19:
  //  A user-declared move assignment operator X::operator= is a non-static
  //  non-template member function of class X with exactly one parameter of type
  //  X&&, const X&&, volatile X&&, or const volatile X&&.
  if (getOverloadedOperator() != OO_Equal || isStatic() ||
      getPrimaryTemplate() || getDescribedFunctionTemplate() ||
      getNumParams() != 1)
    return false;

  QualType ParamType = getParamDecl(0)->getType();
  if (!isa<RValueReferenceType>(ParamType))
    return false;
  ParamType = ParamType->getPointeeType();

  ASTContext &Context = getASTContext();
  QualType ClassType
    = Context.getCanonicalType(Context.getTypeDeclType(getParent()));
  return Context.hasSameUnqualifiedType(ClassType, ParamType);
}

void CXXMethodDecl::addOverriddenMethod(const CXXMethodDecl *MD) {
  assert(MD->isCanonicalDecl() && "Method is not canonical!");
  assert(!MD->getParent()->isDependentContext() &&
         "Can't add an overridden method to a class template!");
  assert(MD->isVirtual() && "Method is not virtual!");

  getASTContext().addOverriddenMethod(this, MD);
}

CXXMethodDecl::method_iterator CXXMethodDecl::begin_overridden_methods() const {
  if (isa<CXXConstructorDecl>(this)) return nullptr;
  return getASTContext().overridden_methods_begin(this);
}

CXXMethodDecl::method_iterator CXXMethodDecl::end_overridden_methods() const {
  if (isa<CXXConstructorDecl>(this)) return nullptr;
  return getASTContext().overridden_methods_end(this);
}

unsigned CXXMethodDecl::size_overridden_methods() const {
  if (isa<CXXConstructorDecl>(this)) return 0;
  return getASTContext().overridden_methods_size(this);
}

CXXMethodDecl::overridden_method_range
CXXMethodDecl::overridden_methods() const {
  if (isa<CXXConstructorDecl>(this))
    return overridden_method_range(nullptr, nullptr);
  return getASTContext().overridden_methods(this);
}

QualType CXXMethodDecl::getThisType(ASTContext &C) const {
  // C++ 9.3.2p1: The type of this in a member function of a class X is X*.
  // If the member function is declared const, the type of this is const X*,
  // if the member function is declared volatile, the type of this is
  // volatile X*, and if the member function is declared const volatile,
  // the type of this is const volatile X*.

  assert(isInstance() && "No 'this' for static methods!");

  QualType ClassTy = C.getTypeDeclType(getParent());
  ClassTy = C.getQualifiedType(ClassTy,
                               Qualifiers::fromCVRUMask(getTypeQualifiers()));
  return C.getPointerType(ClassTy);
}

bool CXXMethodDecl::hasInlineBody() const {
  // If this function is a template instantiation, look at the template from 
  // which it was instantiated.
  const FunctionDecl *CheckFn = getTemplateInstantiationPattern();
  if (!CheckFn)
    CheckFn = this;

  const FunctionDecl *fn;
  return CheckFn->isDefined(fn) && !fn->isOutOfLine() &&
         (fn->doesThisDeclarationHaveABody() || fn->willHaveBody());
}

bool CXXMethodDecl::isLambdaStaticInvoker() const {
  const CXXRecordDecl *P = getParent();
  if (P->isLambda()) {
    if (const CXXMethodDecl *StaticInvoker = P->getLambdaStaticInvoker()) {
      if (StaticInvoker == this) return true;
      if (P->isGenericLambda() && this->isFunctionTemplateSpecialization())
        return StaticInvoker == this->getPrimaryTemplate()->getTemplatedDecl();
    }
  }
  return false;
}

CXXCtorInitializer::CXXCtorInitializer(ASTContext &Context,
                                       TypeSourceInfo *TInfo, bool IsVirtual,
                                       SourceLocation L, Expr *Init,
                                       SourceLocation R,
                                       SourceLocation EllipsisLoc)
<<<<<<< HEAD
  : Initializee(TInfo), MemberOrEllipsisLocation(EllipsisLoc), Init(Init), 
    LParenLoc(L), RParenLoc(R), IsDelegating(false), IsVirtual(IsVirtual), 
    IsWritten(false), SourceOrder(0)
{
}
=======
    : Initializee(TInfo), MemberOrEllipsisLocation(EllipsisLoc), Init(Init),
      LParenLoc(L), RParenLoc(R), IsDelegating(false), IsVirtual(IsVirtual),
      IsWritten(false), SourceOrder(0) {}
>>>>>>> b2b84690

CXXCtorInitializer::CXXCtorInitializer(ASTContext &Context,
                                       FieldDecl *Member,
                                       SourceLocation MemberLoc,
                                       SourceLocation L, Expr *Init,
                                       SourceLocation R)
<<<<<<< HEAD
  : Initializee(Member), MemberOrEllipsisLocation(MemberLoc), Init(Init),
    LParenLoc(L), RParenLoc(R), IsDelegating(false), IsVirtual(false),
    IsWritten(false), SourceOrder(0)
{
}
=======
    : Initializee(Member), MemberOrEllipsisLocation(MemberLoc), Init(Init),
      LParenLoc(L), RParenLoc(R), IsDelegating(false), IsVirtual(false),
      IsWritten(false), SourceOrder(0) {}
>>>>>>> b2b84690

CXXCtorInitializer::CXXCtorInitializer(ASTContext &Context,
                                       IndirectFieldDecl *Member,
                                       SourceLocation MemberLoc,
                                       SourceLocation L, Expr *Init,
                                       SourceLocation R)
<<<<<<< HEAD
  : Initializee(Member), MemberOrEllipsisLocation(MemberLoc), Init(Init),
    LParenLoc(L), RParenLoc(R), IsDelegating(false), IsVirtual(false),
    IsWritten(false), SourceOrder(0)
{
}
=======
    : Initializee(Member), MemberOrEllipsisLocation(MemberLoc), Init(Init),
      LParenLoc(L), RParenLoc(R), IsDelegating(false), IsVirtual(false),
      IsWritten(false), SourceOrder(0) {}
>>>>>>> b2b84690

CXXCtorInitializer::CXXCtorInitializer(ASTContext &Context,
                                       TypeSourceInfo *TInfo,
                                       SourceLocation L, Expr *Init, 
                                       SourceLocation R)
<<<<<<< HEAD
  : Initializee(TInfo), MemberOrEllipsisLocation(), Init(Init),
    LParenLoc(L), RParenLoc(R), IsDelegating(true), IsVirtual(false),
    IsWritten(false), SourceOrder(0)
{
}
=======
    : Initializee(TInfo), Init(Init), LParenLoc(L), RParenLoc(R),
      IsDelegating(true), IsVirtual(false), IsWritten(false), SourceOrder(0) {}
>>>>>>> b2b84690

TypeLoc CXXCtorInitializer::getBaseClassLoc() const {
  if (isBaseInitializer())
    return Initializee.get<TypeSourceInfo*>()->getTypeLoc();
  else
    return {};
}

const Type *CXXCtorInitializer::getBaseClass() const {
  if (isBaseInitializer())
    return Initializee.get<TypeSourceInfo*>()->getType().getTypePtr();
  else
    return nullptr;
}

SourceLocation CXXCtorInitializer::getSourceLocation() const {
  if (isInClassMemberInitializer())
    return getAnyMember()->getLocation();
  
  if (isAnyMemberInitializer())
    return getMemberLocation();

<<<<<<< HEAD
  if (TypeSourceInfo *TSInfo = Initializee.get<TypeSourceInfo*>())
=======
  if (const auto *TSInfo = Initializee.get<TypeSourceInfo *>())
>>>>>>> b2b84690
    return TSInfo->getTypeLoc().getLocalSourceRange().getBegin();
  
  return {};
}

SourceRange CXXCtorInitializer::getSourceRange() const {
  if (isInClassMemberInitializer()) {
    FieldDecl *D = getAnyMember();
    if (Expr *I = D->getInClassInitializer())
      return I->getSourceRange();
    return {};
  }

  return SourceRange(getSourceLocation(), getRParenLoc());
}

void CXXConstructorDecl::anchor() {}

CXXConstructorDecl *CXXConstructorDecl::CreateDeserialized(ASTContext &C,
                                                           unsigned ID,
                                                           bool Inherited) {
  unsigned Extra = additionalSizeToAlloc<InheritedConstructor>(Inherited);
  auto *Result = new (C, ID, Extra) CXXConstructorDecl(
      C, nullptr, SourceLocation(), DeclarationNameInfo(), QualType(), nullptr,
      false, false, false, false, InheritedConstructor());
  Result->IsInheritingConstructor = Inherited;
  return Result;
}

CXXConstructorDecl *
CXXConstructorDecl::Create(ASTContext &C, CXXRecordDecl *RD,
                           SourceLocation StartLoc,
                           const DeclarationNameInfo &NameInfo,
                           QualType T, TypeSourceInfo *TInfo,
                           bool isExplicit, bool isInline,
                           bool isImplicitlyDeclared, bool isConstexpr,
                           InheritedConstructor Inherited) {
  assert(NameInfo.getName().getNameKind()
         == DeclarationName::CXXConstructorName &&
         "Name must refer to a constructor");
  unsigned Extra =
      additionalSizeToAlloc<InheritedConstructor>(Inherited ? 1 : 0);
  return new (C, RD, Extra) CXXConstructorDecl(
      C, RD, StartLoc, NameInfo, T, TInfo, isExplicit, isInline,
      isImplicitlyDeclared, isConstexpr, Inherited);
}

CXXConstructorDecl::init_const_iterator CXXConstructorDecl::init_begin() const {
  return CtorInitializers.get(getASTContext().getExternalSource());
}

CXXConstructorDecl *CXXConstructorDecl::getTargetConstructor() const {
  assert(isDelegatingConstructor() && "Not a delegating constructor!");
  Expr *E = (*init_begin())->getInit()->IgnoreImplicit();
  if (const auto *Construct = dyn_cast<CXXConstructExpr>(E))
    return Construct->getConstructor();

  return nullptr;
}

bool CXXConstructorDecl::isDefaultConstructor() const {
  // C++ [class.ctor]p5:
  //   A default constructor for a class X is a constructor of class
  //   X that can be called without an argument.
  return (getNumParams() == 0) ||
         (getNumParams() > 0 && getParamDecl(0)->hasDefaultArg());
}

bool
CXXConstructorDecl::isCopyConstructor(unsigned &TypeQuals) const {
  return isCopyOrMoveConstructor(TypeQuals) &&
         getParamDecl(0)->getType()->isLValueReferenceType();
}

bool CXXConstructorDecl::isMoveConstructor(unsigned &TypeQuals) const {
  return isCopyOrMoveConstructor(TypeQuals) &&
    getParamDecl(0)->getType()->isRValueReferenceType();
}

/// Determine whether this is a copy or move constructor.
bool CXXConstructorDecl::isCopyOrMoveConstructor(unsigned &TypeQuals) const {
  // C++ [class.copy]p2:
  //   A non-template constructor for class X is a copy constructor
  //   if its first parameter is of type X&, const X&, volatile X& or
  //   const volatile X&, and either there are no other parameters
  //   or else all other parameters have default arguments (8.3.6).
  // C++0x [class.copy]p3:
  //   A non-template constructor for class X is a move constructor if its
  //   first parameter is of type X&&, const X&&, volatile X&&, or 
  //   const volatile X&&, and either there are no other parameters or else 
  //   all other parameters have default arguments.
  if ((getNumParams() < 1) ||
      (getNumParams() > 1 && !getParamDecl(1)->hasDefaultArg()) ||
      (getPrimaryTemplate() != nullptr) ||
      (getDescribedFunctionTemplate() != nullptr))
    return false;
  
  const ParmVarDecl *Param = getParamDecl(0);
  
  // Do we have a reference type? 
  const auto *ParamRefType = Param->getType()->getAs<ReferenceType>();
  if (!ParamRefType)
    return false;
  
  // Is it a reference to our class type?
  ASTContext &Context = getASTContext();
  
  CanQualType PointeeType
    = Context.getCanonicalType(ParamRefType->getPointeeType());
  CanQualType ClassTy 
    = Context.getCanonicalType(Context.getTagDeclType(getParent()));
  if (PointeeType.getUnqualifiedType() != ClassTy)
    return false;
  
  // FIXME: other qualifiers?
  
  // We have a copy or move constructor.
  TypeQuals = PointeeType.getCVRQualifiers();
  return true;  
}

bool CXXConstructorDecl::isConvertingConstructor(bool AllowExplicit) const {
  // C++ [class.conv.ctor]p1:
  //   A constructor declared without the function-specifier explicit
  //   that can be called with a single parameter specifies a
  //   conversion from the type of its first parameter to the type of
  //   its class. Such a constructor is called a converting
  //   constructor.
  if (isExplicit() && !AllowExplicit)
    return false;

  return (getNumParams() == 0 &&
          getType()->getAs<FunctionProtoType>()->isVariadic()) ||
         (getNumParams() == 1) ||
         (getNumParams() > 1 &&
          (getParamDecl(1)->hasDefaultArg() ||
           getParamDecl(1)->isParameterPack()));
}

bool CXXConstructorDecl::isSpecializationCopyingObject() const {
  if ((getNumParams() < 1) ||
      (getNumParams() > 1 && !getParamDecl(1)->hasDefaultArg()) ||
      (getDescribedFunctionTemplate() != nullptr))
    return false;

  const ParmVarDecl *Param = getParamDecl(0);

  ASTContext &Context = getASTContext();
  CanQualType ParamType = Context.getCanonicalType(Param->getType());
  
  // Is it the same as our class type?
  CanQualType ClassTy 
    = Context.getCanonicalType(Context.getTagDeclType(getParent()));
  if (ParamType.getUnqualifiedType() != ClassTy)
    return false;
  
  return true;  
}

<<<<<<< HEAD
void CXXDestructorDecl::anchor() { }
=======
void CXXDestructorDecl::anchor() {}
>>>>>>> b2b84690

CXXDestructorDecl *
CXXDestructorDecl::CreateDeserialized(ASTContext &C, unsigned ID) {
  return new (C, ID)
      CXXDestructorDecl(C, nullptr, SourceLocation(), DeclarationNameInfo(),
                        QualType(), nullptr, false, false);
}

CXXDestructorDecl *
CXXDestructorDecl::Create(ASTContext &C, CXXRecordDecl *RD,
                          SourceLocation StartLoc,
                          const DeclarationNameInfo &NameInfo,
                          QualType T, TypeSourceInfo *TInfo,
                          bool isInline, bool isImplicitlyDeclared) {
  assert(NameInfo.getName().getNameKind()
         == DeclarationName::CXXDestructorName &&
         "Name must refer to a destructor");
  return new (C, RD) CXXDestructorDecl(C, RD, StartLoc, NameInfo, T, TInfo,
                                       isInline, isImplicitlyDeclared);
<<<<<<< HEAD
}

void CXXDestructorDecl::setOperatorDelete(FunctionDecl *OD) {
  auto *First = cast<CXXDestructorDecl>(getFirstDecl());
  if (OD && !First->OperatorDelete) {
    First->OperatorDelete = OD;
    if (auto *L = getASTMutationListener())
      L->ResolvedOperatorDelete(First, OD);
  }
=======
>>>>>>> b2b84690
}

void CXXDestructorDecl::setOperatorDelete(FunctionDecl *OD, Expr *ThisArg) {
  auto *First = cast<CXXDestructorDecl>(getFirstDecl());
  if (OD && !First->OperatorDelete) {
    First->OperatorDelete = OD;
    First->OperatorDeleteThisArg = ThisArg;
    if (auto *L = getASTMutationListener())
      L->ResolvedOperatorDelete(First, OD, ThisArg);
  }
}

void CXXConversionDecl::anchor() {}

CXXConversionDecl *
CXXConversionDecl::CreateDeserialized(ASTContext &C, unsigned ID) {
  return new (C, ID) CXXConversionDecl(C, nullptr, SourceLocation(),
                                       DeclarationNameInfo(), QualType(),
                                       nullptr, false, false, false,
                                       SourceLocation());
}

CXXConversionDecl *
CXXConversionDecl::Create(ASTContext &C, CXXRecordDecl *RD,
                          SourceLocation StartLoc,
                          const DeclarationNameInfo &NameInfo,
                          QualType T, TypeSourceInfo *TInfo,
                          bool isInline, bool isExplicit,
                          bool isConstexpr, SourceLocation EndLocation) {
  assert(NameInfo.getName().getNameKind()
         == DeclarationName::CXXConversionFunctionName &&
         "Name must refer to a conversion function");
  return new (C, RD) CXXConversionDecl(C, RD, StartLoc, NameInfo, T, TInfo,
                                       isInline, isExplicit, isConstexpr,
                                       EndLocation);
}

bool CXXConversionDecl::isLambdaToBlockPointerConversion() const {
  return isImplicit() && getParent()->isLambda() &&
         getConversionType()->isBlockPointerType();
}

void LinkageSpecDecl::anchor() {}

LinkageSpecDecl *LinkageSpecDecl::Create(ASTContext &C,
                                         DeclContext *DC,
                                         SourceLocation ExternLoc,
                                         SourceLocation LangLoc,
                                         LanguageIDs Lang,
                                         bool HasBraces) {
  return new (C, DC) LinkageSpecDecl(DC, ExternLoc, LangLoc, Lang, HasBraces);
}

LinkageSpecDecl *LinkageSpecDecl::CreateDeserialized(ASTContext &C,
                                                     unsigned ID) {
  return new (C, ID) LinkageSpecDecl(nullptr, SourceLocation(),
                                     SourceLocation(), lang_c, false);
}

void UsingDirectiveDecl::anchor() {}

UsingDirectiveDecl *UsingDirectiveDecl::Create(ASTContext &C, DeclContext *DC,
                                               SourceLocation L,
                                               SourceLocation NamespaceLoc,
                                           NestedNameSpecifierLoc QualifierLoc,
                                               SourceLocation IdentLoc,
                                               NamedDecl *Used,
                                               DeclContext *CommonAncestor) {
  if (auto *NS = dyn_cast_or_null<NamespaceDecl>(Used))
    Used = NS->getOriginalNamespace();
  return new (C, DC) UsingDirectiveDecl(DC, L, NamespaceLoc, QualifierLoc,
                                        IdentLoc, Used, CommonAncestor);
}

UsingDirectiveDecl *UsingDirectiveDecl::CreateDeserialized(ASTContext &C,
                                                           unsigned ID) {
  return new (C, ID) UsingDirectiveDecl(nullptr, SourceLocation(),
                                        SourceLocation(),
                                        NestedNameSpecifierLoc(),
                                        SourceLocation(), nullptr, nullptr);
}

NamespaceDecl *UsingDirectiveDecl::getNominatedNamespace() {
  if (auto *NA = dyn_cast_or_null<NamespaceAliasDecl>(NominatedNamespace))
    return NA->getNamespace();
  return cast_or_null<NamespaceDecl>(NominatedNamespace);
}

NamespaceDecl::NamespaceDecl(ASTContext &C, DeclContext *DC, bool Inline,
                             SourceLocation StartLoc, SourceLocation IdLoc,
                             IdentifierInfo *Id, NamespaceDecl *PrevDecl)
    : NamedDecl(Namespace, DC, IdLoc, Id), DeclContext(Namespace),
<<<<<<< HEAD
      redeclarable_base(C), LocStart(StartLoc), RBraceLoc(),
=======
      redeclarable_base(C), LocStart(StartLoc),
>>>>>>> b2b84690
      AnonOrFirstNamespaceAndInline(nullptr, Inline) {
  setPreviousDecl(PrevDecl);

  if (PrevDecl)
    AnonOrFirstNamespaceAndInline.setPointer(PrevDecl->getOriginalNamespace());
}

NamespaceDecl *NamespaceDecl::Create(ASTContext &C, DeclContext *DC,
                                     bool Inline, SourceLocation StartLoc,
                                     SourceLocation IdLoc, IdentifierInfo *Id,
                                     NamespaceDecl *PrevDecl) {
  return new (C, DC) NamespaceDecl(C, DC, Inline, StartLoc, IdLoc, Id,
                                   PrevDecl);
}

NamespaceDecl *NamespaceDecl::CreateDeserialized(ASTContext &C, unsigned ID) {
  return new (C, ID) NamespaceDecl(C, nullptr, false, SourceLocation(),
                                   SourceLocation(), nullptr, nullptr);
}

NamespaceDecl *NamespaceDecl::getOriginalNamespace() {
  if (isFirstDecl())
    return this;

  return AnonOrFirstNamespaceAndInline.getPointer();
}

const NamespaceDecl *NamespaceDecl::getOriginalNamespace() const {
  if (isFirstDecl())
    return this;

  return AnonOrFirstNamespaceAndInline.getPointer();
}

bool NamespaceDecl::isOriginalNamespace() const { return isFirstDecl(); }

NamespaceDecl *NamespaceDecl::getNextRedeclarationImpl() {
  return getNextRedeclaration();
<<<<<<< HEAD
}
NamespaceDecl *NamespaceDecl::getPreviousDeclImpl() {
  return getPreviousDecl();
}
NamespaceDecl *NamespaceDecl::getMostRecentDeclImpl() {
  return getMostRecentDecl();
=======
>>>>>>> b2b84690
}

NamespaceDecl *NamespaceDecl::getPreviousDeclImpl() {
  return getPreviousDecl();
}

NamespaceDecl *NamespaceDecl::getMostRecentDeclImpl() {
  return getMostRecentDecl();
}

void NamespaceAliasDecl::anchor() {}

NamespaceAliasDecl *NamespaceAliasDecl::getNextRedeclarationImpl() {
  return getNextRedeclaration();
}

NamespaceAliasDecl *NamespaceAliasDecl::getPreviousDeclImpl() {
  return getPreviousDecl();
}

NamespaceAliasDecl *NamespaceAliasDecl::getMostRecentDeclImpl() {
  return getMostRecentDecl();
}

NamespaceAliasDecl *NamespaceAliasDecl::getNextRedeclarationImpl() {
  return getNextRedeclaration();
}
NamespaceAliasDecl *NamespaceAliasDecl::getPreviousDeclImpl() {
  return getPreviousDecl();
}
NamespaceAliasDecl *NamespaceAliasDecl::getMostRecentDeclImpl() {
  return getMostRecentDecl();
}

NamespaceAliasDecl *NamespaceAliasDecl::Create(ASTContext &C, DeclContext *DC,
                                               SourceLocation UsingLoc,
                                               SourceLocation AliasLoc,
                                               IdentifierInfo *Alias,
                                           NestedNameSpecifierLoc QualifierLoc,
                                               SourceLocation IdentLoc,
                                               NamedDecl *Namespace) {
  // FIXME: Preserve the aliased namespace as written.
<<<<<<< HEAD
  if (NamespaceDecl *NS = dyn_cast_or_null<NamespaceDecl>(Namespace))
=======
  if (auto *NS = dyn_cast_or_null<NamespaceDecl>(Namespace))
>>>>>>> b2b84690
    Namespace = NS->getOriginalNamespace();
  return new (C, DC) NamespaceAliasDecl(C, DC, UsingLoc, AliasLoc, Alias,
                                        QualifierLoc, IdentLoc, Namespace);
}

NamespaceAliasDecl *
NamespaceAliasDecl::CreateDeserialized(ASTContext &C, unsigned ID) {
  return new (C, ID) NamespaceAliasDecl(C, nullptr, SourceLocation(),
                                        SourceLocation(), nullptr,
                                        NestedNameSpecifierLoc(),
                                        SourceLocation(), nullptr);
}

void UsingShadowDecl::anchor() {}

UsingShadowDecl::UsingShadowDecl(Kind K, ASTContext &C, DeclContext *DC,
                                 SourceLocation Loc, UsingDecl *Using,
                                 NamedDecl *Target)
    : NamedDecl(K, DC, Loc, Using ? Using->getDeclName() : DeclarationName()),
      redeclarable_base(C), UsingOrNextShadow(cast<NamedDecl>(Using)) {
  if (Target)
    setTargetDecl(Target);
  setImplicit();
}

UsingShadowDecl::UsingShadowDecl(Kind K, ASTContext &C, EmptyShell Empty)
    : NamedDecl(K, nullptr, SourceLocation(), DeclarationName()),
      redeclarable_base(C) {}

UsingShadowDecl::UsingShadowDecl(Kind K, ASTContext &C, DeclContext *DC,
                                 SourceLocation Loc, UsingDecl *Using,
                                 NamedDecl *Target)
    : NamedDecl(K, DC, Loc, Using ? Using->getDeclName() : DeclarationName()),
      redeclarable_base(C), Underlying(Target),
      UsingOrNextShadow(cast<NamedDecl>(Using)) {
  if (Target)
    IdentifierNamespace = Target->getIdentifierNamespace();
  setImplicit();
}

UsingShadowDecl::UsingShadowDecl(Kind K, ASTContext &C, EmptyShell Empty)
    : NamedDecl(K, nullptr, SourceLocation(), DeclarationName()),
      redeclarable_base(C), Underlying(), UsingOrNextShadow() {}

UsingShadowDecl *
UsingShadowDecl::CreateDeserialized(ASTContext &C, unsigned ID) {
  return new (C, ID) UsingShadowDecl(UsingShadow, C, EmptyShell());
}

UsingDecl *UsingShadowDecl::getUsingDecl() const {
  const UsingShadowDecl *Shadow = this;
  while (const auto *NextShadow =
             dyn_cast<UsingShadowDecl>(Shadow->UsingOrNextShadow))
    Shadow = NextShadow;
  return cast<UsingDecl>(Shadow->UsingOrNextShadow);
}

<<<<<<< HEAD
void ConstructorUsingShadowDecl::anchor() { }
=======
void ConstructorUsingShadowDecl::anchor() {}
>>>>>>> b2b84690

ConstructorUsingShadowDecl *
ConstructorUsingShadowDecl::Create(ASTContext &C, DeclContext *DC,
                                   SourceLocation Loc, UsingDecl *Using,
                                   NamedDecl *Target, bool IsVirtual) {
  return new (C, DC) ConstructorUsingShadowDecl(C, DC, Loc, Using, Target,
                                                IsVirtual);
}

ConstructorUsingShadowDecl *
ConstructorUsingShadowDecl::CreateDeserialized(ASTContext &C, unsigned ID) {
  return new (C, ID) ConstructorUsingShadowDecl(C, EmptyShell());
}

CXXRecordDecl *ConstructorUsingShadowDecl::getNominatedBaseClass() const {
  return getUsingDecl()->getQualifier()->getAsRecordDecl();
}

<<<<<<< HEAD
void UsingDecl::anchor() { }
=======
void UsingDecl::anchor() {}
>>>>>>> b2b84690

void UsingDecl::addShadowDecl(UsingShadowDecl *S) {
  assert(std::find(shadow_begin(), shadow_end(), S) == shadow_end() &&
         "declaration already in set");
  assert(S->getUsingDecl() == this);

  if (FirstUsingShadow.getPointer())
    S->UsingOrNextShadow = FirstUsingShadow.getPointer();
  FirstUsingShadow.setPointer(S);
}

void UsingDecl::removeShadowDecl(UsingShadowDecl *S) {
  assert(std::find(shadow_begin(), shadow_end(), S) != shadow_end() &&
         "declaration not in set");
  assert(S->getUsingDecl() == this);

  // Remove S from the shadow decl chain. This is O(n) but hopefully rare.

  if (FirstUsingShadow.getPointer() == S) {
    FirstUsingShadow.setPointer(
      dyn_cast<UsingShadowDecl>(S->UsingOrNextShadow));
    S->UsingOrNextShadow = this;
    return;
  }

  UsingShadowDecl *Prev = FirstUsingShadow.getPointer();
  while (Prev->UsingOrNextShadow != S)
    Prev = cast<UsingShadowDecl>(Prev->UsingOrNextShadow);
  Prev->UsingOrNextShadow = S->UsingOrNextShadow;
  S->UsingOrNextShadow = this;
}

UsingDecl *UsingDecl::Create(ASTContext &C, DeclContext *DC, SourceLocation UL,
                             NestedNameSpecifierLoc QualifierLoc,
                             const DeclarationNameInfo &NameInfo,
                             bool HasTypename) {
  return new (C, DC) UsingDecl(DC, UL, QualifierLoc, NameInfo, HasTypename);
}

UsingDecl *UsingDecl::CreateDeserialized(ASTContext &C, unsigned ID) {
  return new (C, ID) UsingDecl(nullptr, SourceLocation(),
                               NestedNameSpecifierLoc(), DeclarationNameInfo(),
                               false);
}

SourceRange UsingDecl::getSourceRange() const {
  SourceLocation Begin = isAccessDeclaration()
    ? getQualifierLoc().getBeginLoc() : UsingLocation;
  return SourceRange(Begin, getNameInfo().getEndLoc());
}

<<<<<<< HEAD
void UsingPackDecl::anchor() { }
=======
void UsingPackDecl::anchor() {}
>>>>>>> b2b84690

UsingPackDecl *UsingPackDecl::Create(ASTContext &C, DeclContext *DC,
                                     NamedDecl *InstantiatedFrom,
                                     ArrayRef<NamedDecl *> UsingDecls) {
  size_t Extra = additionalSizeToAlloc<NamedDecl *>(UsingDecls.size());
  return new (C, DC, Extra) UsingPackDecl(DC, InstantiatedFrom, UsingDecls);
}

UsingPackDecl *UsingPackDecl::CreateDeserialized(ASTContext &C, unsigned ID,
                                                 unsigned NumExpansions) {
  size_t Extra = additionalSizeToAlloc<NamedDecl *>(NumExpansions);
  auto *Result = new (C, ID, Extra) UsingPackDecl(nullptr, nullptr, None);
  Result->NumExpansions = NumExpansions;
  auto *Trail = Result->getTrailingObjects<NamedDecl *>();
  for (unsigned I = 0; I != NumExpansions; ++I)
    new (Trail + I) NamedDecl*(nullptr);
  return Result;
}

<<<<<<< HEAD
void UnresolvedUsingValueDecl::anchor() { }
=======
void UnresolvedUsingValueDecl::anchor() {}
>>>>>>> b2b84690

UnresolvedUsingValueDecl *
UnresolvedUsingValueDecl::Create(ASTContext &C, DeclContext *DC,
                                 SourceLocation UsingLoc,
                                 NestedNameSpecifierLoc QualifierLoc,
                                 const DeclarationNameInfo &NameInfo,
                                 SourceLocation EllipsisLoc) {
  return new (C, DC) UnresolvedUsingValueDecl(DC, C.DependentTy, UsingLoc,
                                              QualifierLoc, NameInfo,
                                              EllipsisLoc);
}

UnresolvedUsingValueDecl *
UnresolvedUsingValueDecl::CreateDeserialized(ASTContext &C, unsigned ID) {
  return new (C, ID) UnresolvedUsingValueDecl(nullptr, QualType(),
                                              SourceLocation(),
                                              NestedNameSpecifierLoc(),
                                              DeclarationNameInfo(),
                                              SourceLocation());
}

SourceRange UnresolvedUsingValueDecl::getSourceRange() const {
  SourceLocation Begin = isAccessDeclaration()
    ? getQualifierLoc().getBeginLoc() : UsingLocation;
  return SourceRange(Begin, getNameInfo().getEndLoc());
}

void UnresolvedUsingTypenameDecl::anchor() {}

UnresolvedUsingTypenameDecl *
UnresolvedUsingTypenameDecl::Create(ASTContext &C, DeclContext *DC,
                                    SourceLocation UsingLoc,
                                    SourceLocation TypenameLoc,
                                    NestedNameSpecifierLoc QualifierLoc,
                                    SourceLocation TargetNameLoc,
                                    DeclarationName TargetName,
                                    SourceLocation EllipsisLoc) {
  return new (C, DC) UnresolvedUsingTypenameDecl(
      DC, UsingLoc, TypenameLoc, QualifierLoc, TargetNameLoc,
      TargetName.getAsIdentifierInfo(), EllipsisLoc);
}

UnresolvedUsingTypenameDecl *
UnresolvedUsingTypenameDecl::CreateDeserialized(ASTContext &C, unsigned ID) {
  return new (C, ID) UnresolvedUsingTypenameDecl(
      nullptr, SourceLocation(), SourceLocation(), NestedNameSpecifierLoc(),
      SourceLocation(), nullptr, SourceLocation());
}

void StaticAssertDecl::anchor() {}

StaticAssertDecl *StaticAssertDecl::Create(ASTContext &C, DeclContext *DC,
                                           SourceLocation StaticAssertLoc,
                                           Expr *AssertExpr,
                                           StringLiteral *Message,
                                           SourceLocation RParenLoc,
                                           bool Failed) {
  return new (C, DC) StaticAssertDecl(DC, StaticAssertLoc, AssertExpr, Message,
                                      RParenLoc, Failed);
}

StaticAssertDecl *StaticAssertDecl::CreateDeserialized(ASTContext &C,
                                                       unsigned ID) {
  return new (C, ID) StaticAssertDecl(nullptr, SourceLocation(), nullptr,
                                      nullptr, SourceLocation(), false);
}

void BindingDecl::anchor() {}

BindingDecl *BindingDecl::Create(ASTContext &C, DeclContext *DC,
                                 SourceLocation IdLoc, IdentifierInfo *Id) {
  return new (C, DC) BindingDecl(DC, IdLoc, Id);
}

BindingDecl *BindingDecl::CreateDeserialized(ASTContext &C, unsigned ID) {
  return new (C, ID) BindingDecl(nullptr, SourceLocation(), nullptr);
}

VarDecl *BindingDecl::getHoldingVar() const {
  Expr *B = getBinding();
  if (!B)
    return nullptr;
  auto *DRE = dyn_cast<DeclRefExpr>(B->IgnoreImplicit());
  if (!DRE)
    return nullptr;

  auto *VD = dyn_cast<VarDecl>(DRE->getDecl());
  assert(VD->isImplicit() && "holding var for binding decl not implicit");
  return VD;
}

void DecompositionDecl::anchor() {}

DecompositionDecl *DecompositionDecl::Create(ASTContext &C, DeclContext *DC,
                                             SourceLocation StartLoc,
                                             SourceLocation LSquareLoc,
                                             QualType T, TypeSourceInfo *TInfo,
                                             StorageClass SC,
                                             ArrayRef<BindingDecl *> Bindings) {
  size_t Extra = additionalSizeToAlloc<BindingDecl *>(Bindings.size());
  return new (C, DC, Extra)
      DecompositionDecl(C, DC, StartLoc, LSquareLoc, T, TInfo, SC, Bindings);
}

DecompositionDecl *DecompositionDecl::CreateDeserialized(ASTContext &C,
                                                         unsigned ID,
                                                         unsigned NumBindings) {
  size_t Extra = additionalSizeToAlloc<BindingDecl *>(NumBindings);
  auto *Result = new (C, ID, Extra)
      DecompositionDecl(C, nullptr, SourceLocation(), SourceLocation(),
                        QualType(), nullptr, StorageClass(), None);
  // Set up and clean out the bindings array.
  Result->NumBindings = NumBindings;
  auto *Trail = Result->getTrailingObjects<BindingDecl *>();
  for (unsigned I = 0; I != NumBindings; ++I)
    new (Trail + I) BindingDecl*(nullptr);
  return Result;
}

void DecompositionDecl::printName(llvm::raw_ostream &os) const {
  os << '[';
  bool Comma = false;
<<<<<<< HEAD
  for (auto *B : bindings()) {
=======
  for (const auto *B : bindings()) {
>>>>>>> b2b84690
    if (Comma)
      os << ", ";
    B->printName(os);
    Comma = true;
  }
  os << ']';
}

MSPropertyDecl *MSPropertyDecl::Create(ASTContext &C, DeclContext *DC,
                                       SourceLocation L, DeclarationName N,
                                       QualType T, TypeSourceInfo *TInfo,
                                       SourceLocation StartL,
                                       IdentifierInfo *Getter,
                                       IdentifierInfo *Setter) {
  return new (C, DC) MSPropertyDecl(DC, L, N, T, TInfo, StartL, Getter, Setter);
}

MSPropertyDecl *MSPropertyDecl::CreateDeserialized(ASTContext &C,
                                                   unsigned ID) {
  return new (C, ID) MSPropertyDecl(nullptr, SourceLocation(),
                                    DeclarationName(), QualType(), nullptr,
                                    SourceLocation(), nullptr, nullptr);
}

static const char *getAccessName(AccessSpecifier AS) {
  switch (AS) {
    case AS_none:
      llvm_unreachable("Invalid access specifier!");
    case AS_public:
      return "public";
    case AS_private:
      return "private";
    case AS_protected:
      return "protected";
  }
  llvm_unreachable("Invalid access specifier!");
}

const DiagnosticBuilder &clang::operator<<(const DiagnosticBuilder &DB,
                                           AccessSpecifier AS) {
  return DB << getAccessName(AS);
}

const PartialDiagnostic &clang::operator<<(const PartialDiagnostic &DB,
                                           AccessSpecifier AS) {
  return DB << getAccessName(AS);
}<|MERGE_RESOLUTION|>--- conflicted
+++ resolved
@@ -22,14 +22,10 @@
 #include "clang/AST/DeclarationName.h"
 #include "clang/AST/Expr.h"
 #include "clang/AST/ExprCXX.h"
-<<<<<<< HEAD
-#include "clang/AST/ODRHash.h"
-=======
 #include "clang/AST/LambdaCapture.h"
 #include "clang/AST/NestedNameSpecifier.h"
 #include "clang/AST/ODRHash.h"
 #include "clang/AST/Type.h"
->>>>>>> b2b84690
 #include "clang/AST/TypeLoc.h"
 #include "clang/AST/UnresolvedSet.h"
 #include "clang/Basic/Diagnostic.h"
@@ -78,12 +74,8 @@
 CXXRecordDecl::DefinitionData::DefinitionData(CXXRecordDecl *D)
     : UserDeclaredConstructor(false), UserDeclaredSpecialMembers(0),
       Aggregate(true), PlainOldData(true), Empty(true), Polymorphic(false),
-<<<<<<< HEAD
-      Abstract(false), IsStandardLayout(true), HasNoNonEmptyBases(true),
-=======
       Abstract(false), IsStandardLayout(true), IsCXX11StandardLayout(true),
       HasBasesWithFields(false), HasBasesWithNonStaticDataMembers(false),
->>>>>>> b2b84690
       HasPrivateFields(false), HasProtectedFields(false),
       HasPublicFields(false), HasMutableFields(false), HasVariantMembers(false),
       HasOnlyCMembers(true), HasInClassInitializer(false),
@@ -97,18 +89,11 @@
       DefaultedMoveConstructorIsDeleted(false),
       DefaultedMoveAssignmentIsDeleted(false),
       DefaultedDestructorIsDeleted(false), HasTrivialSpecialMembers(SMF_All),
-<<<<<<< HEAD
-      DeclaredNonTrivialSpecialMembers(0), HasIrrelevantDestructor(true),
-      HasConstexprNonCopyMoveConstructor(false),
-      HasDefaultedDefaultConstructor(false),
-      CanPassInRegisters(true),
-=======
       HasTrivialSpecialMembersForCall(SMF_All),
       DeclaredNonTrivialSpecialMembers(0),
       DeclaredNonTrivialSpecialMembersForCall(0), HasIrrelevantDestructor(true),
       HasConstexprNonCopyMoveConstructor(false),
       HasDefaultedDefaultConstructor(false),
->>>>>>> b2b84690
       DefaultedDefaultConstructorIsConstexpr(true),
       HasConstexprDefaultConstructor(false),
       HasNonLiteralTypeFieldsOrBases(false), ComputedVisibleConversions(false),
@@ -118,13 +103,7 @@
       ImplicitCopyAssignmentHasConstParam(true),
       HasDeclaredCopyConstructorWithConstParam(false),
       HasDeclaredCopyAssignmentWithConstParam(false), IsLambda(false),
-<<<<<<< HEAD
-      IsParsingBaseSpecifiers(false), HasODRHash(false), ODRHash(0),
-      NumBases(0), NumVBases(0), Bases(), VBases(), Definition(D),
-      FirstFriend() {}
-=======
       IsParsingBaseSpecifiers(false), HasODRHash(false), Definition(D) {}
->>>>>>> b2b84690
 
 CXXBaseSpecifier *CXXRecordDecl::DefinitionData::getBasesSlowCase() const {
   return Bases.get(Definition->getASTContext().getExternalSource());
@@ -140,25 +119,15 @@
                              CXXRecordDecl *PrevDecl)
     : RecordDecl(K, TK, C, DC, StartLoc, IdLoc, Id, PrevDecl),
       DefinitionData(PrevDecl ? PrevDecl->DefinitionData
-<<<<<<< HEAD
-                              : nullptr),
-      TemplateOrInstantiation() {}
-=======
                               : nullptr) {}
->>>>>>> b2b84690
 
 CXXRecordDecl *CXXRecordDecl::Create(const ASTContext &C, TagKind TK,
                                      DeclContext *DC, SourceLocation StartLoc,
                                      SourceLocation IdLoc, IdentifierInfo *Id,
                                      CXXRecordDecl *PrevDecl,
                                      bool DelayTypeCreation) {
-<<<<<<< HEAD
-  CXXRecordDecl *R = new (C, DC) CXXRecordDecl(CXXRecord, TK, C, DC, StartLoc,
-                                               IdLoc, Id, PrevDecl);
-=======
   auto *R = new (C, DC) CXXRecordDecl(CXXRecord, TK, C, DC, StartLoc, IdLoc, Id,
                                       PrevDecl);
->>>>>>> b2b84690
   R->MayHaveOutOfDateDef = C.getLangOpts().Modules;
 
   // FIXME: DelayTypeCreation seems like such a hack
@@ -172,14 +141,8 @@
                             TypeSourceInfo *Info, SourceLocation Loc,
                             bool Dependent, bool IsGeneric,
                             LambdaCaptureDefault CaptureDefault) {
-<<<<<<< HEAD
-  CXXRecordDecl *R =
-      new (C, DC) CXXRecordDecl(CXXRecord, TTK_Class, C, DC, Loc, Loc,
-                                nullptr, nullptr);
-=======
   auto *R = new (C, DC) CXXRecordDecl(CXXRecord, TTK_Class, C, DC, Loc, Loc,
                                       nullptr, nullptr);
->>>>>>> b2b84690
   R->IsBeingDefined = true;
   R->DefinitionData =
       new (C) struct LambdaDefinitionData(R, Info, Dependent, IsGeneric,
@@ -192,11 +155,7 @@
 
 CXXRecordDecl *
 CXXRecordDecl::CreateDeserialized(const ASTContext &C, unsigned ID) {
-<<<<<<< HEAD
-  CXXRecordDecl *R = new (C, ID) CXXRecordDecl(
-=======
   auto *R = new (C, ID) CXXRecordDecl(
->>>>>>> b2b84690
       CXXRecord, TTK_Struct, C, nullptr, SourceLocation(), SourceLocation(),
       nullptr, nullptr);
   R->MayHaveOutOfDateDef = false;
@@ -231,11 +190,7 @@
     C.Deallocate(data().getBases());
 
   if (NumBases) {
-<<<<<<< HEAD
-    if (!C.getLangOpts().CPlusPlus1z) {
-=======
     if (!C.getLangOpts().CPlusPlus17) {
->>>>>>> b2b84690
       // C++ [dcl.init.aggr]p1:
       //   An aggregate is [...] a class with [...] no base classes [...].
       data().Aggregate = false;
@@ -265,18 +220,6 @@
     auto *BaseClassDecl =
         cast<CXXRecordDecl>(BaseType->getAs<RecordType>()->getDecl());
 
-<<<<<<< HEAD
-    if (!BaseClassDecl->isEmpty()) {
-      if (!data().Empty) {
-        // C++0x [class]p7:
-        //   A standard-layout class is a class that:
-        //    [...]
-        //    -- either has no non-static data members in the most derived
-        //       class and at most one base class with non-static data members,
-        //       or has no base classes with non-static data members, and
-        // If this is the second non-empty base, then neither of these two
-        // clauses can be true.
-=======
     // C++2a [class]p7:
     //   A standard-layout class is a class that:
     //    [...]
@@ -286,7 +229,6 @@
         !BaseClassDecl->field_empty()) {
       if (data().HasBasesWithFields)
         // Two bases have members or bit-fields: not standard-layout.
->>>>>>> b2b84690
         data().IsStandardLayout = false;
       data().HasBasesWithFields = true;
     }
@@ -302,20 +244,13 @@
       data().HasBasesWithNonStaticDataMembers = true;
     }
 
-<<<<<<< HEAD
-=======
     if (!BaseClassDecl->isEmpty()) {
->>>>>>> b2b84690
       // C++14 [meta.unary.prop]p4:
       //   T is a class type [...] with [...] no base class B for which
       //   is_empty<B>::value is false.
       data().Empty = false;
     }
-<<<<<<< HEAD
-    
-=======
-
->>>>>>> b2b84690
+
     // C++1z [dcl.init.agg]p1:
     //   An aggregate is a class with [...] no private or protected base classes
     if (Base->getAccessSpecifier() != AS_public)
@@ -552,7 +487,6 @@
 
   return DefinitionData->ODRHash;
 }
-
 
 void CXXRecordDecl::addedClassSubobject(CXXRecordDecl *Subobj) {
   // C++11 [class.copy]p11:
@@ -714,12 +648,7 @@
   Decl *DUnderlying = D;
   if (auto *ND = dyn_cast<NamedDecl>(DUnderlying)) {
     DUnderlying = ND->getUnderlyingDecl();
-<<<<<<< HEAD
-    if (FunctionTemplateDecl *UnderlyingFunTmpl =
-            dyn_cast<FunctionTemplateDecl>(DUnderlying))
-=======
     if (auto *UnderlyingFunTmpl = dyn_cast<FunctionTemplateDecl>(DUnderlying))
->>>>>>> b2b84690
       DUnderlying = UnderlyingFunTmpl->getTemplatedDecl();
   }
   
@@ -809,12 +738,7 @@
   }
 
   // Handle constructors, including those inherited from base classes.
-<<<<<<< HEAD
-  if (CXXConstructorDecl *Constructor =
-          dyn_cast<CXXConstructorDecl>(DUnderlying)) {
-=======
   if (const auto *Constructor = dyn_cast<CXXConstructorDecl>(DUnderlying)) {
->>>>>>> b2b84690
     // Record if we see any constexpr constructors which are neither copy
     // nor move constructors.
     // C++1z [basic.types]p10:
@@ -1020,10 +944,6 @@
     //
     // Automatic Reference Counting: the presence of a member of Objective-C pointer type
     // that does not explicitly have no lifetime makes the class a non-POD.
-<<<<<<< HEAD
-    ASTContext &Context = getASTContext();
-=======
->>>>>>> b2b84690
     QualType T = Context.getBaseElementType(Field->getType());
     if (T->isObjCRetainableType() || T.isObjCGCStrong()) {
       if (T.hasNonTrivialObjCLifetime()) {
@@ -1037,8 +957,6 @@
         struct DefinitionData &Data = data();
         Data.PlainOldData = false;
         Data.HasTrivialSpecialMembers = 0;
-<<<<<<< HEAD
-=======
 
         // __strong or __weak fields do not make special functions non-trivial
         // for the purpose of calls.
@@ -1050,7 +968,6 @@
         if (LT == Qualifiers::OCL_Weak)
           setArgPassingRestrictions(RecordDecl::APK_CanNeverPassInRegs);
 
->>>>>>> b2b84690
         Data.HasIrrelevantDestructor = false;
       } else if (!Context.getLangOpts().ObjCAutoRefCount) {
         setHasObjectMember(true);
@@ -1066,10 +983,7 @@
       //   A standard-layout class is a class that:
       //    -- has no non-static data members of type [...] reference,
       data().IsStandardLayout = false;
-<<<<<<< HEAD
-=======
       data().IsCXX11StandardLayout = false;
->>>>>>> b2b84690
 
       // C++1z [class.copy.ctor]p10:
       //   A defaulted copy constructor for a class X is defined as deleted if X has:
@@ -1243,23 +1157,6 @@
         // C++11 [class]p7:
         //   A standard-layout class is a class that:
         //    -- has no base classes of the same type as the first non-static
-<<<<<<< HEAD
-        //       data member.
-        // We don't want to expend bits in the state of the record decl
-        // tracking whether this is the first non-static data member so we
-        // cheat a bit and use some of the existing state: the empty bit.
-        // Virtual bases and virtual methods make a class non-empty, but they
-        // also make it non-standard-layout so we needn't check here.
-        // A non-empty base class may leave the class standard-layout, but not
-        // if we have arrived here, and have at least one non-static data
-        // member. If IsStandardLayout remains true, then the first non-static
-        // data member must come through here with Empty still true, and Empty
-        // will subsequently be set to false below.
-        if (data().IsStandardLayout && data().Empty) {
-          for (const auto &BI : bases()) {
-            if (Context.hasSameUnqualifiedType(BI.getType(), T)) {
-              data().IsStandardLayout = false;
-=======
         //       data member
         if (data().IsCXX11StandardLayout && IsFirstField) {
           // FIXME: We should check all base classes here, not just direct
@@ -1267,7 +1164,6 @@
           for (const auto &BI : bases()) {
             if (Context.hasSameUnqualifiedType(BI.getType(), T)) {
               data().IsCXX11StandardLayout = false;
->>>>>>> b2b84690
               break;
             }
           }
@@ -1335,33 +1231,9 @@
         data().DefaultedMoveAssignmentIsDeleted = true;
     }
 
-<<<<<<< HEAD
-    // C++0x [class]p7:
-    //   A standard-layout class is a class that:
-    //    [...]
-    //    -- either has no non-static data members in the most derived
-    //       class and at most one base class with non-static data members,
-    //       or has no base classes with non-static data members, and
-    // At this point we know that we have a non-static data member, so the last
-    // clause holds.
-    if (!data().HasNoNonEmptyBases)
-      data().IsStandardLayout = false;
-
-    // C++14 [meta.unary.prop]p4:
-    //   T is a class type [...] with [...] no non-static data members other
-    //   than bit-fields of length 0...
-    if (data().Empty) {
-      if (!Field->isBitField() ||
-          (!Field->getBitWidth()->isTypeDependent() &&
-           !Field->getBitWidth()->isValueDependent() &&
-           Field->getBitWidthValue(Context) != 0))
-        data().Empty = false;
-    }
-=======
     // C++14 [meta.unary.prop]p4:
     //   T is a class type [...] with [...] no non-static data members
     data().Empty = false;
->>>>>>> b2b84690
   }
   
   // Handle using declarations of conversion functions.
@@ -1373,11 +1245,7 @@
     }
   }
 
-<<<<<<< HEAD
-  if (UsingDecl *Using = dyn_cast<UsingDecl>(D)) {
-=======
   if (const auto *Using = dyn_cast<UsingDecl>(D)) {
->>>>>>> b2b84690
     if (Using->getDeclName().getNameKind() ==
         DeclarationName::CXXConstructorName) {
       data().HasInheritedConstructor = true;
@@ -1801,33 +1669,6 @@
                                           Context.getCanonicalType(ClassType));
 
   DeclContext::lookup_result R = lookup(Name);
-<<<<<<< HEAD
-
-  return R.empty() ? nullptr : dyn_cast<CXXDestructorDecl>(R.front());
-}
-
-bool CXXRecordDecl::isAnyDestructorNoReturn() const {
-  // Destructor is noreturn.
-  if (const CXXDestructorDecl *Destructor = getDestructor())
-    if (Destructor->isNoReturn())
-      return true;
-
-  // Check base classes destructor for noreturn.
-  for (const auto &Base : bases())
-    if (const CXXRecordDecl *RD = Base.getType()->getAsCXXRecordDecl())
-      if (RD->isAnyDestructorNoReturn())
-        return true;
-
-  // Check fields for noreturn.
-  for (const auto *Field : fields())
-    if (const CXXRecordDecl *RD =
-            Field->getType()->getBaseElementTypeUnsafe()->getAsCXXRecordDecl())
-      if (RD->isAnyDestructorNoReturn())
-        return true;
-
-  // All destructors are not noreturn.
-  return false;
-=======
 
   return R.empty() ? nullptr : dyn_cast<CXXDestructorDecl>(R.front());
 }
@@ -1913,7 +1754,6 @@
   if (Base->isInterface() || !Base->isInterfaceLike())
     return false;
   return true;
->>>>>>> b2b84690
 }
 
 void CXXRecordDecl::completeDefinition() {
@@ -1967,13 +1807,8 @@
     return false;
   
   for (const auto &B : bases()) {
-<<<<<<< HEAD
-    CXXRecordDecl *BaseDecl 
-      = cast<CXXRecordDecl>(B.getType()->getAs<RecordType>()->getDecl());
-=======
     const auto *BaseDecl =
         cast<CXXRecordDecl>(B.getType()->getAs<RecordType>()->getDecl());
->>>>>>> b2b84690
     if (BaseDecl->isAbstract())
       return true;
   }
@@ -1981,11 +1816,7 @@
   return false;
 }
 
-<<<<<<< HEAD
-void CXXDeductionGuideDecl::anchor() { }
-=======
 void CXXDeductionGuideDecl::anchor() {}
->>>>>>> b2b84690
 
 CXXDeductionGuideDecl *CXXDeductionGuideDecl::Create(
     ASTContext &C, DeclContext *DC, SourceLocation StartLoc, bool IsExplicit,
@@ -2002,11 +1833,7 @@
                                            nullptr, SourceLocation());
 }
 
-<<<<<<< HEAD
-void CXXMethodDecl::anchor() { }
-=======
 void CXXMethodDecl::anchor() {}
->>>>>>> b2b84690
 
 bool CXXMethodDecl::isStatic() const {
   const CXXMethodDecl *MD = getCanonicalDecl();
@@ -2048,11 +1875,7 @@
   }
 
   for (auto *ND : RD->lookup(getDeclName())) {
-<<<<<<< HEAD
-    CXXMethodDecl *MD = dyn_cast<CXXMethodDecl>(ND);
-=======
     auto *MD = dyn_cast<CXXMethodDecl>(ND);
->>>>>>> b2b84690
     if (!MD)
       continue;
     if (recursivelyOverrides(MD, this))
@@ -2140,13 +1963,8 @@
   if (BestDynamicDecl->hasAttr<FinalAttr>())
     return DevirtualizedMethod;
 
-<<<<<<< HEAD
-  if (const DeclRefExpr *DRE = dyn_cast<DeclRefExpr>(Base)) {
-    if (const VarDecl *VD = dyn_cast<VarDecl>(DRE->getDecl()))
-=======
   if (const auto *DRE = dyn_cast<DeclRefExpr>(Base)) {
     if (const auto *VD = dyn_cast<VarDecl>(DRE->getDecl()))
->>>>>>> b2b84690
       if (VD->getType()->isRecordType())
         // This is a record decl. We know the type and can devirtualize it.
         return DevirtualizedMethod;
@@ -2157,16 +1975,10 @@
   // We can devirtualize calls on an object accessed by a class member access
   // expression, since by C++11 [basic.life]p6 we know that it can't refer to
   // a derived class object constructed in the same location.
-<<<<<<< HEAD
-  if (const MemberExpr *ME = dyn_cast<MemberExpr>(Base))
-    if (const ValueDecl *VD = dyn_cast<ValueDecl>(ME->getMemberDecl()))
-      return VD->getType()->isRecordType() ? DevirtualizedMethod : nullptr;
-=======
   if (const auto *ME = dyn_cast<MemberExpr>(Base)) {
     const ValueDecl *VD = ME->getMemberDecl();
     return VD->getType()->isRecordType() ? DevirtualizedMethod : nullptr;
   }
->>>>>>> b2b84690
 
   // Likewise for calls on an object accessed by a (non-reference) pointer to
   // member access.
@@ -2201,8 +2013,6 @@
     return true;
   unsigned UsualParams = 1;
 
-<<<<<<< HEAD
-=======
   // C++ P0722:
   //   A destroying operator delete is a usual deallocation function if
   //   removing the std::destroying_delete_t parameter and changing the
@@ -2211,7 +2021,6 @@
   if (isDestroyingOperatorDelete())
     ++UsualParams;
 
->>>>>>> b2b84690
   // C++ <=14 [basic.stc.dynamic.deallocation]p2:
   //   [...] If class T does not declare such an operator delete but does 
   //   declare a member deallocation function named operator delete with 
@@ -2370,66 +2179,34 @@
                                        SourceLocation L, Expr *Init,
                                        SourceLocation R,
                                        SourceLocation EllipsisLoc)
-<<<<<<< HEAD
-  : Initializee(TInfo), MemberOrEllipsisLocation(EllipsisLoc), Init(Init), 
-    LParenLoc(L), RParenLoc(R), IsDelegating(false), IsVirtual(IsVirtual), 
-    IsWritten(false), SourceOrder(0)
-{
-}
-=======
     : Initializee(TInfo), MemberOrEllipsisLocation(EllipsisLoc), Init(Init),
       LParenLoc(L), RParenLoc(R), IsDelegating(false), IsVirtual(IsVirtual),
       IsWritten(false), SourceOrder(0) {}
->>>>>>> b2b84690
 
 CXXCtorInitializer::CXXCtorInitializer(ASTContext &Context,
                                        FieldDecl *Member,
                                        SourceLocation MemberLoc,
                                        SourceLocation L, Expr *Init,
                                        SourceLocation R)
-<<<<<<< HEAD
-  : Initializee(Member), MemberOrEllipsisLocation(MemberLoc), Init(Init),
-    LParenLoc(L), RParenLoc(R), IsDelegating(false), IsVirtual(false),
-    IsWritten(false), SourceOrder(0)
-{
-}
-=======
     : Initializee(Member), MemberOrEllipsisLocation(MemberLoc), Init(Init),
       LParenLoc(L), RParenLoc(R), IsDelegating(false), IsVirtual(false),
       IsWritten(false), SourceOrder(0) {}
->>>>>>> b2b84690
 
 CXXCtorInitializer::CXXCtorInitializer(ASTContext &Context,
                                        IndirectFieldDecl *Member,
                                        SourceLocation MemberLoc,
                                        SourceLocation L, Expr *Init,
                                        SourceLocation R)
-<<<<<<< HEAD
-  : Initializee(Member), MemberOrEllipsisLocation(MemberLoc), Init(Init),
-    LParenLoc(L), RParenLoc(R), IsDelegating(false), IsVirtual(false),
-    IsWritten(false), SourceOrder(0)
-{
-}
-=======
     : Initializee(Member), MemberOrEllipsisLocation(MemberLoc), Init(Init),
       LParenLoc(L), RParenLoc(R), IsDelegating(false), IsVirtual(false),
       IsWritten(false), SourceOrder(0) {}
->>>>>>> b2b84690
 
 CXXCtorInitializer::CXXCtorInitializer(ASTContext &Context,
                                        TypeSourceInfo *TInfo,
                                        SourceLocation L, Expr *Init, 
                                        SourceLocation R)
-<<<<<<< HEAD
-  : Initializee(TInfo), MemberOrEllipsisLocation(), Init(Init),
-    LParenLoc(L), RParenLoc(R), IsDelegating(true), IsVirtual(false),
-    IsWritten(false), SourceOrder(0)
-{
-}
-=======
     : Initializee(TInfo), Init(Init), LParenLoc(L), RParenLoc(R),
       IsDelegating(true), IsVirtual(false), IsWritten(false), SourceOrder(0) {}
->>>>>>> b2b84690
 
 TypeLoc CXXCtorInitializer::getBaseClassLoc() const {
   if (isBaseInitializer())
@@ -2452,11 +2229,7 @@
   if (isAnyMemberInitializer())
     return getMemberLocation();
 
-<<<<<<< HEAD
-  if (TypeSourceInfo *TSInfo = Initializee.get<TypeSourceInfo*>())
-=======
   if (const auto *TSInfo = Initializee.get<TypeSourceInfo *>())
->>>>>>> b2b84690
     return TSInfo->getTypeLoc().getLocalSourceRange().getBegin();
   
   return {};
@@ -2616,11 +2389,7 @@
   return true;  
 }
 
-<<<<<<< HEAD
-void CXXDestructorDecl::anchor() { }
-=======
 void CXXDestructorDecl::anchor() {}
->>>>>>> b2b84690
 
 CXXDestructorDecl *
 CXXDestructorDecl::CreateDeserialized(ASTContext &C, unsigned ID) {
@@ -2640,18 +2409,6 @@
          "Name must refer to a destructor");
   return new (C, RD) CXXDestructorDecl(C, RD, StartLoc, NameInfo, T, TInfo,
                                        isInline, isImplicitlyDeclared);
-<<<<<<< HEAD
-}
-
-void CXXDestructorDecl::setOperatorDelete(FunctionDecl *OD) {
-  auto *First = cast<CXXDestructorDecl>(getFirstDecl());
-  if (OD && !First->OperatorDelete) {
-    First->OperatorDelete = OD;
-    if (auto *L = getASTMutationListener())
-      L->ResolvedOperatorDelete(First, OD);
-  }
-=======
->>>>>>> b2b84690
 }
 
 void CXXDestructorDecl::setOperatorDelete(FunctionDecl *OD, Expr *ThisArg) {
@@ -2744,11 +2501,7 @@
                              SourceLocation StartLoc, SourceLocation IdLoc,
                              IdentifierInfo *Id, NamespaceDecl *PrevDecl)
     : NamedDecl(Namespace, DC, IdLoc, Id), DeclContext(Namespace),
-<<<<<<< HEAD
-      redeclarable_base(C), LocStart(StartLoc), RBraceLoc(),
-=======
       redeclarable_base(C), LocStart(StartLoc),
->>>>>>> b2b84690
       AnonOrFirstNamespaceAndInline(nullptr, Inline) {
   setPreviousDecl(PrevDecl);
 
@@ -2787,23 +2540,14 @@
 
 NamespaceDecl *NamespaceDecl::getNextRedeclarationImpl() {
   return getNextRedeclaration();
-<<<<<<< HEAD
-}
+}
+
 NamespaceDecl *NamespaceDecl::getPreviousDeclImpl() {
   return getPreviousDecl();
 }
+
 NamespaceDecl *NamespaceDecl::getMostRecentDeclImpl() {
   return getMostRecentDecl();
-=======
->>>>>>> b2b84690
-}
-
-NamespaceDecl *NamespaceDecl::getPreviousDeclImpl() {
-  return getPreviousDecl();
-}
-
-NamespaceDecl *NamespaceDecl::getMostRecentDeclImpl() {
-  return getMostRecentDecl();
 }
 
 void NamespaceAliasDecl::anchor() {}
@@ -2816,16 +2560,6 @@
   return getPreviousDecl();
 }
 
-NamespaceAliasDecl *NamespaceAliasDecl::getMostRecentDeclImpl() {
-  return getMostRecentDecl();
-}
-
-NamespaceAliasDecl *NamespaceAliasDecl::getNextRedeclarationImpl() {
-  return getNextRedeclaration();
-}
-NamespaceAliasDecl *NamespaceAliasDecl::getPreviousDeclImpl() {
-  return getPreviousDecl();
-}
 NamespaceAliasDecl *NamespaceAliasDecl::getMostRecentDeclImpl() {
   return getMostRecentDecl();
 }
@@ -2838,11 +2572,7 @@
                                                SourceLocation IdentLoc,
                                                NamedDecl *Namespace) {
   // FIXME: Preserve the aliased namespace as written.
-<<<<<<< HEAD
-  if (NamespaceDecl *NS = dyn_cast_or_null<NamespaceDecl>(Namespace))
-=======
   if (auto *NS = dyn_cast_or_null<NamespaceDecl>(Namespace))
->>>>>>> b2b84690
     Namespace = NS->getOriginalNamespace();
   return new (C, DC) NamespaceAliasDecl(C, DC, UsingLoc, AliasLoc, Alias,
                                         QualifierLoc, IdentLoc, Namespace);
@@ -2872,21 +2602,6 @@
     : NamedDecl(K, nullptr, SourceLocation(), DeclarationName()),
       redeclarable_base(C) {}
 
-UsingShadowDecl::UsingShadowDecl(Kind K, ASTContext &C, DeclContext *DC,
-                                 SourceLocation Loc, UsingDecl *Using,
-                                 NamedDecl *Target)
-    : NamedDecl(K, DC, Loc, Using ? Using->getDeclName() : DeclarationName()),
-      redeclarable_base(C), Underlying(Target),
-      UsingOrNextShadow(cast<NamedDecl>(Using)) {
-  if (Target)
-    IdentifierNamespace = Target->getIdentifierNamespace();
-  setImplicit();
-}
-
-UsingShadowDecl::UsingShadowDecl(Kind K, ASTContext &C, EmptyShell Empty)
-    : NamedDecl(K, nullptr, SourceLocation(), DeclarationName()),
-      redeclarable_base(C), Underlying(), UsingOrNextShadow() {}
-
 UsingShadowDecl *
 UsingShadowDecl::CreateDeserialized(ASTContext &C, unsigned ID) {
   return new (C, ID) UsingShadowDecl(UsingShadow, C, EmptyShell());
@@ -2900,11 +2615,7 @@
   return cast<UsingDecl>(Shadow->UsingOrNextShadow);
 }
 
-<<<<<<< HEAD
-void ConstructorUsingShadowDecl::anchor() { }
-=======
 void ConstructorUsingShadowDecl::anchor() {}
->>>>>>> b2b84690
 
 ConstructorUsingShadowDecl *
 ConstructorUsingShadowDecl::Create(ASTContext &C, DeclContext *DC,
@@ -2923,11 +2634,7 @@
   return getUsingDecl()->getQualifier()->getAsRecordDecl();
 }
 
-<<<<<<< HEAD
-void UsingDecl::anchor() { }
-=======
 void UsingDecl::anchor() {}
->>>>>>> b2b84690
 
 void UsingDecl::addShadowDecl(UsingShadowDecl *S) {
   assert(std::find(shadow_begin(), shadow_end(), S) == shadow_end() &&
@@ -2979,11 +2686,7 @@
   return SourceRange(Begin, getNameInfo().getEndLoc());
 }
 
-<<<<<<< HEAD
-void UsingPackDecl::anchor() { }
-=======
 void UsingPackDecl::anchor() {}
->>>>>>> b2b84690
 
 UsingPackDecl *UsingPackDecl::Create(ASTContext &C, DeclContext *DC,
                                      NamedDecl *InstantiatedFrom,
@@ -3003,11 +2706,7 @@
   return Result;
 }
 
-<<<<<<< HEAD
-void UnresolvedUsingValueDecl::anchor() { }
-=======
 void UnresolvedUsingValueDecl::anchor() {}
->>>>>>> b2b84690
 
 UnresolvedUsingValueDecl *
 UnresolvedUsingValueDecl::Create(ASTContext &C, DeclContext *DC,
@@ -3130,11 +2829,7 @@
 void DecompositionDecl::printName(llvm::raw_ostream &os) const {
   os << '[';
   bool Comma = false;
-<<<<<<< HEAD
-  for (auto *B : bindings()) {
-=======
   for (const auto *B : bindings()) {
->>>>>>> b2b84690
     if (Comma)
       os << ", ";
     B->printName(os);
