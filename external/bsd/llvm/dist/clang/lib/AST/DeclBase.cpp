//===- DeclBase.cpp - Declaration AST Node Implementation -----------------===//
//
//                     The LLVM Compiler Infrastructure
//
// This file is distributed under the University of Illinois Open Source
// License. See LICENSE.TXT for details.
//
//===----------------------------------------------------------------------===//
//
// This file implements the Decl and DeclContext classes.
//
//===----------------------------------------------------------------------===//

#include "clang/AST/DeclBase.h"
#include "clang/AST/ASTContext.h"
#include "clang/AST/ASTMutationListener.h"
#include "clang/AST/Attr.h"
#include "clang/AST/AttrIterator.h"
#include "clang/AST/Decl.h"
#include "clang/AST/DeclCXX.h"
#include "clang/AST/DeclContextInternals.h"
#include "clang/AST/DeclFriend.h"
#include "clang/AST/DeclObjC.h"
#include "clang/AST/DeclOpenMP.h"
#include "clang/AST/DeclTemplate.h"
#include "clang/AST/DependentDiagnostic.h"
#include "clang/AST/ExternalASTSource.h"
#include "clang/AST/Stmt.h"
#include "clang/AST/Type.h"
#include "clang/Basic/IdentifierTable.h"
#include "clang/Basic/LLVM.h"
#include "clang/Basic/LangOptions.h"
#include "clang/Basic/ObjCRuntime.h"
#include "clang/Basic/PartialDiagnostic.h"
#include "clang/Basic/SourceLocation.h"
#include "clang/Basic/TargetInfo.h"
<<<<<<< HEAD
=======
#include "llvm/ADT/ArrayRef.h"
#include "llvm/ADT/PointerIntPair.h"
#include "llvm/ADT/SmallVector.h"
#include "llvm/ADT/StringRef.h"
#include "llvm/Support/Casting.h"
#include "llvm/Support/ErrorHandling.h"
#include "llvm/Support/MathExtras.h"
#include "llvm/Support/VersionTuple.h"
>>>>>>> b2b84690
#include "llvm/Support/raw_ostream.h"
#include <algorithm>
#include <cassert>
#include <cstddef>
#include <string>
#include <tuple>
#include <utility>

using namespace clang;

//===----------------------------------------------------------------------===//
//  Statistics
//===----------------------------------------------------------------------===//

#define DECL(DERIVED, BASE) static int n##DERIVED##s = 0;
#define ABSTRACT_DECL(DECL)
#include "clang/AST/DeclNodes.inc"

void Decl::updateOutOfDate(IdentifierInfo &II) const {
  getASTContext().getExternalSource()->updateOutOfDateIdentifier(II);
}

#define DECL(DERIVED, BASE)                                                    \
  static_assert(alignof(Decl) >= alignof(DERIVED##Decl),                       \
                "Alignment sufficient after objects prepended to " #DERIVED);
#define ABSTRACT_DECL(DECL)
#include "clang/AST/DeclNodes.inc"

void *Decl::operator new(std::size_t Size, const ASTContext &Context,
                         unsigned ID, std::size_t Extra) {
  // Allocate an extra 8 bytes worth of storage, which ensures that the
  // resulting pointer will still be 8-byte aligned.
  static_assert(sizeof(unsigned) * 2 >= alignof(Decl),
                "Decl won't be misaligned");
  void *Start = Context.Allocate(Size + Extra + 8);
  void *Result = (char*)Start + 8;

  unsigned *PrefixPtr = (unsigned *)Result - 2;

  // Zero out the first 4 bytes; this is used to store the owning module ID.
  PrefixPtr[0] = 0;

  // Store the global declaration ID in the second 4 bytes.
  PrefixPtr[1] = ID;

  return Result;
}

void *Decl::operator new(std::size_t Size, const ASTContext &Ctx,
                         DeclContext *Parent, std::size_t Extra) {
  assert(!Parent || &Parent->getParentASTContext() == &Ctx);
  // With local visibility enabled, we track the owning module even for local
<<<<<<< HEAD
  // declarations.
  if (Ctx.getLangOpts().trackLocalOwningModule()) {
=======
  // declarations. We create the TU decl early and may not yet know what the
  // LangOpts are, so conservatively allocate the storage.
  if (Ctx.getLangOpts().trackLocalOwningModule() || !Parent) {
>>>>>>> b2b84690
    // Ensure required alignment of the resulting object by adding extra
    // padding at the start if required.
    size_t ExtraAlign =
        llvm::OffsetToAlignment(sizeof(Module *), alignof(Decl));
<<<<<<< HEAD
    char *Buffer = reinterpret_cast<char *>(
=======
    auto *Buffer = reinterpret_cast<char *>(
>>>>>>> b2b84690
        ::operator new(ExtraAlign + sizeof(Module *) + Size + Extra, Ctx));
    Buffer += ExtraAlign;
    auto *ParentModule =
        Parent ? cast<Decl>(Parent)->getOwningModule() : nullptr;
    return new (Buffer) Module*(ParentModule) + 1;
  }
  return ::operator new(Size + Extra, Ctx);
}

Module *Decl::getOwningModuleSlow() const {
  assert(isFromASTFile() && "Not from AST file?");
  return getASTContext().getExternalSource()->getModule(getOwningModuleID());
}

bool Decl::hasLocalOwningModuleStorage() const {
  return getASTContext().getLangOpts().trackLocalOwningModule();
}

const char *Decl::getDeclKindName() const {
  switch (DeclKind) {
  default: llvm_unreachable("Declaration not in DeclNodes.inc!");
#define DECL(DERIVED, BASE) case DERIVED: return #DERIVED;
#define ABSTRACT_DECL(DECL)
#include "clang/AST/DeclNodes.inc"
  }
}

void Decl::setInvalidDecl(bool Invalid) {
  InvalidDecl = Invalid;
  assert(!isa<TagDecl>(this) || !cast<TagDecl>(this)->isCompleteDefinition());
  if (!Invalid) {
    return;
  }

  if (!isa<ParmVarDecl>(this)) {
    // Defensive maneuver for ill-formed code: we're likely not to make it to
    // a point where we set the access specifier, so default it to "public"
    // to avoid triggering asserts elsewhere in the front end. 
    setAccess(AS_public);
  }

  // Marking a DecompositionDecl as invalid implies all the child BindingDecl's
  // are invalid too.
<<<<<<< HEAD
  if (DecompositionDecl *DD = dyn_cast<DecompositionDecl>(this)) {
    for (BindingDecl *Binding : DD->bindings()) {
=======
  if (auto *DD = dyn_cast<DecompositionDecl>(this)) {
    for (auto *Binding : DD->bindings()) {
>>>>>>> b2b84690
      Binding->setInvalidDecl();
    }
  }
}

const char *DeclContext::getDeclKindName() const {
  switch (DeclKind) {
  default: llvm_unreachable("Declaration context not in DeclNodes.inc!");
#define DECL(DERIVED, BASE) case Decl::DERIVED: return #DERIVED;
#define ABSTRACT_DECL(DECL)
#include "clang/AST/DeclNodes.inc"
  }
}

bool Decl::StatisticsEnabled = false;
void Decl::EnableStatistics() {
  StatisticsEnabled = true;
}

void Decl::PrintStats() {
  llvm::errs() << "\n*** Decl Stats:\n";

  int totalDecls = 0;
#define DECL(DERIVED, BASE) totalDecls += n##DERIVED##s;
#define ABSTRACT_DECL(DECL)
#include "clang/AST/DeclNodes.inc"
  llvm::errs() << "  " << totalDecls << " decls total.\n";

  int totalBytes = 0;
#define DECL(DERIVED, BASE)                                             \
  if (n##DERIVED##s > 0) {                                              \
    totalBytes += (int)(n##DERIVED##s * sizeof(DERIVED##Decl));         \
    llvm::errs() << "    " << n##DERIVED##s << " " #DERIVED " decls, "  \
                 << sizeof(DERIVED##Decl) << " each ("                  \
                 << n##DERIVED##s * sizeof(DERIVED##Decl)               \
                 << " bytes)\n";                                        \
  }
#define ABSTRACT_DECL(DECL)
#include "clang/AST/DeclNodes.inc"

  llvm::errs() << "Total bytes = " << totalBytes << "\n";
}

void Decl::add(Kind k) {
  switch (k) {
#define DECL(DERIVED, BASE) case DERIVED: ++n##DERIVED##s; break;
#define ABSTRACT_DECL(DECL)
#include "clang/AST/DeclNodes.inc"
  }
}

bool Decl::isTemplateParameterPack() const {
  if (const auto *TTP = dyn_cast<TemplateTypeParmDecl>(this))
    return TTP->isParameterPack();
  if (const auto *NTTP = dyn_cast<NonTypeTemplateParmDecl>(this))
    return NTTP->isParameterPack();
  if (const auto *TTP = dyn_cast<TemplateTemplateParmDecl>(this))
    return TTP->isParameterPack();
  return false;
}

bool Decl::isParameterPack() const {
  if (const auto *Parm = dyn_cast<ParmVarDecl>(this))
    return Parm->isParameterPack();
  
  return isTemplateParameterPack();
}

FunctionDecl *Decl::getAsFunction() {
<<<<<<< HEAD
  if (FunctionDecl *FD = dyn_cast<FunctionDecl>(this))
    return FD;
  if (const FunctionTemplateDecl *FTD = dyn_cast<FunctionTemplateDecl>(this))
=======
  if (auto *FD = dyn_cast<FunctionDecl>(this))
    return FD;
  if (const auto *FTD = dyn_cast<FunctionTemplateDecl>(this))
>>>>>>> b2b84690
    return FTD->getTemplatedDecl();
  return nullptr;
}

bool Decl::isTemplateDecl() const {
  return isa<TemplateDecl>(this);
}

TemplateDecl *Decl::getDescribedTemplate() const {
  if (auto *FD = dyn_cast<FunctionDecl>(this))
    return FD->getDescribedFunctionTemplate();
  else if (auto *RD = dyn_cast<CXXRecordDecl>(this))
    return RD->getDescribedClassTemplate();
  else if (auto *VD = dyn_cast<VarDecl>(this))
    return VD->getDescribedVarTemplate();
<<<<<<< HEAD
=======
  else if (auto *AD = dyn_cast<TypeAliasDecl>(this))
    return AD->getDescribedAliasTemplate();
>>>>>>> b2b84690

  return nullptr;
}

<<<<<<< HEAD
=======
bool Decl::isTemplated() const {
  // A declaration is dependent if it is a template or a template pattern, or
  // is within (lexcially for a friend, semantically otherwise) a dependent
  // context.
  // FIXME: Should local extern declarations be treated like friends?
  if (auto *AsDC = dyn_cast<DeclContext>(this))
    return AsDC->isDependentContext();
  auto *DC = getFriendObjectKind() ? getLexicalDeclContext() : getDeclContext();
  return DC->isDependentContext() || isTemplateDecl() || getDescribedTemplate();
}

>>>>>>> b2b84690
const DeclContext *Decl::getParentFunctionOrMethod() const {
  for (const DeclContext *DC = getDeclContext();
       DC && !DC->isTranslationUnit() && !DC->isNamespace(); 
       DC = DC->getParent())
    if (DC->isFunctionOrMethod())
      return DC;

  return nullptr;
}

//===----------------------------------------------------------------------===//
// PrettyStackTraceDecl Implementation
//===----------------------------------------------------------------------===//

void PrettyStackTraceDecl::print(raw_ostream &OS) const {
  SourceLocation TheLoc = Loc;
  if (TheLoc.isInvalid() && TheDecl)
    TheLoc = TheDecl->getLocation();

  if (TheLoc.isValid()) {
    TheLoc.print(OS, SM);
    OS << ": ";
  }

  OS << Message;

  if (const auto *DN = dyn_cast_or_null<NamedDecl>(TheDecl)) {
    OS << " '";
    DN->printQualifiedName(OS);
    OS << '\'';
  }
  OS << '\n';
}

//===----------------------------------------------------------------------===//
// Decl Implementation
//===----------------------------------------------------------------------===//

// Out-of-line virtual method providing a home for Decl.
Decl::~Decl() = default;

void Decl::setDeclContext(DeclContext *DC) {
  DeclCtx = DC;
}

void Decl::setLexicalDeclContext(DeclContext *DC) {
  if (DC == getLexicalDeclContext())
    return;

  if (isInSemaDC()) {
    setDeclContextsImpl(getDeclContext(), DC, getASTContext());
  } else {
    getMultipleDC()->LexicalDC = DC;
  }

  // FIXME: We shouldn't be changing the lexical context of declarations
  // imported from AST files.
  if (!isFromASTFile()) {
    setModuleOwnershipKind(getModuleOwnershipKindForChildOf(DC));
    if (hasOwningModule())
      setLocalOwningModule(cast<Decl>(DC)->getOwningModule());
  }

  assert(
      (getModuleOwnershipKind() != ModuleOwnershipKind::VisibleWhenImported ||
       getOwningModule()) &&
      "hidden declaration has no owning module");
}

void Decl::setDeclContextsImpl(DeclContext *SemaDC, DeclContext *LexicalDC,
                               ASTContext &Ctx) {
  if (SemaDC == LexicalDC) {
    DeclCtx = SemaDC;
  } else {
    auto *MDC = new (Ctx) Decl::MultipleDC();
    MDC->SemanticDC = SemaDC;
    MDC->LexicalDC = LexicalDC;
    DeclCtx = MDC;
  }
}

bool Decl::isLexicallyWithinFunctionOrMethod() const {
  const DeclContext *LDC = getLexicalDeclContext();
  while (true) {
    if (LDC->isFunctionOrMethod())
      return true;
    if (!isa<TagDecl>(LDC))
      return false;
    LDC = LDC->getLexicalParent();
  }
  return false;
}

bool Decl::isInAnonymousNamespace() const {
  for (const DeclContext *DC = getDeclContext(); DC; DC = DC->getParent()) {
    if (const auto *ND = dyn_cast<NamespaceDecl>(DC))
      if (ND->isAnonymousNamespace())
        return true;
  }

  return false;
}

bool Decl::isInStdNamespace() const {
  return getDeclContext()->isStdNamespace();
}

TranslationUnitDecl *Decl::getTranslationUnitDecl() {
  if (auto *TUD = dyn_cast<TranslationUnitDecl>(this))
    return TUD;

  DeclContext *DC = getDeclContext();
  assert(DC && "This decl is not contained in a translation unit!");

  while (!DC->isTranslationUnit()) {
    DC = DC->getParent();
    assert(DC && "This decl is not contained in a translation unit!");
  }

  return cast<TranslationUnitDecl>(DC);
}

ASTContext &Decl::getASTContext() const {
  return getTranslationUnitDecl()->getASTContext();
}

ASTMutationListener *Decl::getASTMutationListener() const {
  return getASTContext().getASTMutationListener();
}

unsigned Decl::getMaxAlignment() const {
  if (!hasAttrs())
    return 0;

  unsigned Align = 0;
  const AttrVec &V = getAttrs();
  ASTContext &Ctx = getASTContext();
  specific_attr_iterator<AlignedAttr> I(V.begin()), E(V.end());
  for (; I != E; ++I)
    Align = std::max(Align, I->getAlignment(Ctx));
  return Align;
}

bool Decl::isUsed(bool CheckUsedAttr) const {
  const Decl *CanonD = getCanonicalDecl();
  if (CanonD->Used)
    return true;

  // Check for used attribute.
  // Ask the most recent decl, since attributes accumulate in the redecl chain.
  if (CheckUsedAttr && getMostRecentDecl()->hasAttr<UsedAttr>())
    return true;

  // The information may have not been deserialized yet. Force deserialization
  // to complete the needed information.
  return getMostRecentDecl()->getCanonicalDecl()->Used;
}

void Decl::markUsed(ASTContext &C) {
  if (isUsed(false))
    return;

  if (C.getASTMutationListener())
    C.getASTMutationListener()->DeclarationMarkedUsed(this);

  setIsUsed();
}

bool Decl::isReferenced() const { 
  if (Referenced)
    return true;

  // Check redeclarations.
<<<<<<< HEAD
  for (auto I : redecls())
=======
  for (const auto *I : redecls())
>>>>>>> b2b84690
    if (I->Referenced)
      return true;

  return false; 
}

bool Decl::isExported() const {
  if (isModulePrivate())
    return false;
  // Namespaces are always exported.
  if (isa<TranslationUnitDecl>(this) || isa<NamespaceDecl>(this))
    return true;
  // Otherwise, this is a strictly lexical check.
  for (auto *DC = getLexicalDeclContext(); DC; DC = DC->getLexicalParent()) {
    if (cast<Decl>(DC)->isModulePrivate())
      return false;
    if (isa<ExportDecl>(DC))
      return true;
  }
  return false;
}

ExternalSourceSymbolAttr *Decl::getExternalSourceSymbolAttr() const {
  const Decl *Definition = nullptr;
<<<<<<< HEAD
  if (auto ID = dyn_cast<ObjCInterfaceDecl>(this)) {
    Definition = ID->getDefinition();
  } else if (auto PD = dyn_cast<ObjCProtocolDecl>(this)) {
    Definition = PD->getDefinition();
  } else if (auto TD = dyn_cast<TagDecl>(this)) {
=======
  if (auto *ID = dyn_cast<ObjCInterfaceDecl>(this)) {
    Definition = ID->getDefinition();
  } else if (auto *PD = dyn_cast<ObjCProtocolDecl>(this)) {
    Definition = PD->getDefinition();
  } else if (auto *TD = dyn_cast<TagDecl>(this)) {
>>>>>>> b2b84690
    Definition = TD->getDefinition();
  }
  if (!Definition)
    Definition = this;

  if (auto *attr = Definition->getAttr<ExternalSourceSymbolAttr>())
    return attr;
  if (auto *dcd = dyn_cast<Decl>(getDeclContext())) {
    return dcd->getAttr<ExternalSourceSymbolAttr>();
  }

  return nullptr;
}

bool Decl::hasDefiningAttr() const {
  return hasAttr<AliasAttr>() || hasAttr<IFuncAttr>();
}

const Attr *Decl::getDefiningAttr() const {
<<<<<<< HEAD
  if (AliasAttr *AA = getAttr<AliasAttr>())
    return AA;
  if (IFuncAttr *IFA = getAttr<IFuncAttr>())
=======
  if (auto *AA = getAttr<AliasAttr>())
    return AA;
  if (auto *IFA = getAttr<IFuncAttr>())
>>>>>>> b2b84690
    return IFA;
  return nullptr;
}

static StringRef getRealizedPlatform(const AvailabilityAttr *A,
                                     const ASTContext &Context) {
  // Check if this is an App Extension "platform", and if so chop off
  // the suffix for matching with the actual platform.
  StringRef RealizedPlatform = A->getPlatform()->getName();
  if (!Context.getLangOpts().AppExt)
    return RealizedPlatform;
  size_t suffix = RealizedPlatform.rfind("_app_extension");
  if (suffix != StringRef::npos)
    return RealizedPlatform.slice(0, suffix);
  return RealizedPlatform;
}

<<<<<<< HEAD
/// \brief Determine the availability of the given declaration based on
=======
/// Determine the availability of the given declaration based on
>>>>>>> b2b84690
/// the target platform.
///
/// When it returns an availability result other than \c AR_Available,
/// if the \p Message parameter is non-NULL, it will be set to a
/// string describing why the entity is unavailable.
///
/// FIXME: Make these strings localizable, since they end up in
/// diagnostics.
static AvailabilityResult CheckAvailability(ASTContext &Context,
                                            const AvailabilityAttr *A,
                                            std::string *Message,
                                            VersionTuple EnclosingVersion) {
  if (EnclosingVersion.empty())
    EnclosingVersion = Context.getTargetInfo().getPlatformMinVersion();

  if (EnclosingVersion.empty())
    return AR_Available;

  StringRef ActualPlatform = A->getPlatform()->getName();
  StringRef TargetPlatform = Context.getTargetInfo().getPlatformName();

  // Match the platform name.
  if (getRealizedPlatform(A, Context) != TargetPlatform)
    return AR_Available;

  StringRef PrettyPlatformName
    = AvailabilityAttr::getPrettyPlatformName(ActualPlatform);

  if (PrettyPlatformName.empty())
    PrettyPlatformName = ActualPlatform;

  std::string HintMessage;
  if (!A->getMessage().empty()) {
    HintMessage = " - ";
    HintMessage += A->getMessage();
  }
  
  // Make sure that this declaration has not been marked 'unavailable'.
  if (A->getUnavailable()) {
    if (Message) {
      Message->clear();
      llvm::raw_string_ostream Out(*Message);
      Out << "not available on " << PrettyPlatformName 
          << HintMessage;
    }

    return AR_Unavailable;
  }

  // Make sure that this declaration has already been introduced.
  if (!A->getIntroduced().empty() && 
      EnclosingVersion < A->getIntroduced()) {
    if (Message) {
      Message->clear();
      llvm::raw_string_ostream Out(*Message);
      VersionTuple VTI(A->getIntroduced());
<<<<<<< HEAD
      VTI.UseDotAsSeparator();
=======
>>>>>>> b2b84690
      Out << "introduced in " << PrettyPlatformName << ' ' 
          << VTI << HintMessage;
    }

    return A->getStrict() ? AR_Unavailable : AR_NotYetIntroduced;
  }

  // Make sure that this declaration hasn't been obsoleted.
  if (!A->getObsoleted().empty() && EnclosingVersion >= A->getObsoleted()) {
    if (Message) {
      Message->clear();
      llvm::raw_string_ostream Out(*Message);
      VersionTuple VTO(A->getObsoleted());
<<<<<<< HEAD
      VTO.UseDotAsSeparator();
=======
>>>>>>> b2b84690
      Out << "obsoleted in " << PrettyPlatformName << ' ' 
          << VTO << HintMessage;
    }
    
    return AR_Unavailable;
  }

  // Make sure that this declaration hasn't been deprecated.
  if (!A->getDeprecated().empty() && EnclosingVersion >= A->getDeprecated()) {
    if (Message) {
      Message->clear();
      llvm::raw_string_ostream Out(*Message);
      VersionTuple VTD(A->getDeprecated());
<<<<<<< HEAD
      VTD.UseDotAsSeparator();
=======
>>>>>>> b2b84690
      Out << "first deprecated in " << PrettyPlatformName << ' '
          << VTD << HintMessage;
    }
    
    return AR_Deprecated;
  }

  return AR_Available;
}

AvailabilityResult Decl::getAvailability(std::string *Message,
<<<<<<< HEAD
                                         VersionTuple EnclosingVersion) const {
  if (auto *FTD = dyn_cast<FunctionTemplateDecl>(this))
    return FTD->getTemplatedDecl()->getAvailability(Message, EnclosingVersion);
=======
                                         VersionTuple EnclosingVersion,
                                         StringRef *RealizedPlatform) const {
  if (auto *FTD = dyn_cast<FunctionTemplateDecl>(this))
    return FTD->getTemplatedDecl()->getAvailability(Message, EnclosingVersion,
                                                    RealizedPlatform);
>>>>>>> b2b84690

  AvailabilityResult Result = AR_Available;
  std::string ResultMessage;

  for (const auto *A : attrs()) {
    if (const auto *Deprecated = dyn_cast<DeprecatedAttr>(A)) {
      if (Result >= AR_Deprecated)
        continue;

      if (Message)
        ResultMessage = Deprecated->getMessage();

      Result = AR_Deprecated;
      continue;
    }

    if (const auto *Unavailable = dyn_cast<UnavailableAttr>(A)) {
      if (Message)
        *Message = Unavailable->getMessage();
      return AR_Unavailable;
    }

    if (const auto *Availability = dyn_cast<AvailabilityAttr>(A)) {
      AvailabilityResult AR = CheckAvailability(getASTContext(), Availability,
                                                Message, EnclosingVersion);

      if (AR == AR_Unavailable) {
        if (RealizedPlatform)
          *RealizedPlatform = Availability->getPlatform()->getName();
        return AR_Unavailable;
      }

      if (AR > Result) {
        Result = AR;
        if (Message)
          ResultMessage.swap(*Message);
      }
      continue;
    }
  }

  if (Message)
    Message->swap(ResultMessage);
  return Result;
}

VersionTuple Decl::getVersionIntroduced() const {
  const ASTContext &Context = getASTContext();
  StringRef TargetPlatform = Context.getTargetInfo().getPlatformName();
  for (const auto *A : attrs()) {
    if (const auto *Availability = dyn_cast<AvailabilityAttr>(A)) {
      if (getRealizedPlatform(Availability, Context) != TargetPlatform)
        continue;
      if (!Availability->getIntroduced().empty())
        return Availability->getIntroduced();
    }
  }
<<<<<<< HEAD
  return VersionTuple();
=======
  return {};
>>>>>>> b2b84690
}

bool Decl::canBeWeakImported(bool &IsDefinition) const {
  IsDefinition = false;

  // Variables, if they aren't definitions.
  if (const auto *Var = dyn_cast<VarDecl>(this)) {
    if (Var->isThisDeclarationADefinition()) {
      IsDefinition = true;
      return false;
    }
    return true;

  // Functions, if they aren't definitions.
  } else if (const auto *FD = dyn_cast<FunctionDecl>(this)) {
    if (FD->hasBody()) {
      IsDefinition = true;
      return false;
    }
    return true;

  // Objective-C classes, if this is the non-fragile runtime.
  } else if (isa<ObjCInterfaceDecl>(this) &&
             getASTContext().getLangOpts().ObjCRuntime.hasWeakClassImport()) {
    return true;

  // Nothing else.
  } else {
    return false;
  }
}

bool Decl::isWeakImported() const {
  bool IsDefinition;
  if (!canBeWeakImported(IsDefinition))
    return false;

  for (const auto *A : attrs()) {
    if (isa<WeakImportAttr>(A))
      return true;

    if (const auto *Availability = dyn_cast<AvailabilityAttr>(A)) {
      if (CheckAvailability(getASTContext(), Availability, nullptr,
                            VersionTuple()) == AR_NotYetIntroduced)
        return true;
    }
  }

  return false;
}

unsigned Decl::getIdentifierNamespaceForKind(Kind DeclKind) {
  switch (DeclKind) {
    case Function:
    case CXXDeductionGuide:
    case CXXMethod:
    case CXXConstructor:
    case ConstructorUsingShadow:
    case CXXDestructor:
    case CXXConversion:
    case EnumConstant:
    case Var:
    case Binding:
    case ImplicitParam:
    case ParmVar:
    case ObjCMethod:
    case ObjCProperty:
    case MSProperty:
      return IDNS_Ordinary;
    case Label:
      return IDNS_Label;
    case IndirectField:
      return IDNS_Ordinary | IDNS_Member;

<<<<<<< HEAD
    case NonTypeTemplateParm:
      // Non-type template parameters are not found by lookups that ignore
      // non-types, but they are found by redeclaration lookups for tag types,
      // so we include them in the tag namespace.
=======
    case Binding:
    case NonTypeTemplateParm:
    case VarTemplate:
      // These (C++-only) declarations are found by redeclaration lookup for
      // tag types, so we include them in the tag namespace.
>>>>>>> b2b84690
      return IDNS_Ordinary | IDNS_Tag;

    case ObjCCompatibleAlias:
    case ObjCInterface:
      return IDNS_Ordinary | IDNS_Type;

    case Typedef:
    case TypeAlias:
<<<<<<< HEAD
    case TypeAliasTemplate:
=======
>>>>>>> b2b84690
    case TemplateTypeParm:
    case ObjCTypeParam:
      return IDNS_Ordinary | IDNS_Type;

    case UnresolvedUsingTypename:
      return IDNS_Ordinary | IDNS_Type | IDNS_Using;

    case UsingShadow:
      return 0; // we'll actually overwrite this later

    case UnresolvedUsingValue:
      return IDNS_Ordinary | IDNS_Using;

    case Using:
    case UsingPack:
      return IDNS_Using;

    case ObjCProtocol:
      return IDNS_ObjCProtocol;

    case Field:
    case ObjCAtDefsField:
    case ObjCIvar:
      return IDNS_Member;

    case Record:
    case CXXRecord:
    case Enum:
      return IDNS_Tag | IDNS_Type;

    case Namespace:
    case NamespaceAlias:
      return IDNS_Namespace;

    case FunctionTemplate:
      return IDNS_Ordinary;

    case ClassTemplate:
    case TemplateTemplateParm:
    case TypeAliasTemplate:
      return IDNS_Ordinary | IDNS_Tag | IDNS_Type;

    case OMPDeclareReduction:
      return IDNS_OMPReduction;

    // Never have names.
    case Friend:
    case FriendTemplate:
    case AccessSpec:
    case LinkageSpec:
    case Export:
    case FileScopeAsm:
    case StaticAssert:
    case ObjCPropertyImpl:
    case PragmaComment:
    case PragmaDetectMismatch:
    case Block:
    case Captured:
    case TranslationUnit:
    case ExternCContext:
    case Decomposition:

    case UsingDirective:
    case BuiltinTemplate:
    case ClassTemplateSpecialization:
    case ClassTemplatePartialSpecialization:
    case ClassScopeFunctionSpecialization:
    case VarTemplateSpecialization:
    case VarTemplatePartialSpecialization:
    case ObjCImplementation:
    case ObjCCategory:
    case ObjCCategoryImpl:
    case Import:
    case OMPThreadPrivate:
    case OMPCapturedExpr:
    case Empty:
      // Never looked up by name.
      return 0;
  }

  llvm_unreachable("Invalid DeclKind!");
}

void Decl::setAttrsImpl(const AttrVec &attrs, ASTContext &Ctx) {
  assert(!HasAttrs && "Decl already contains attrs.");

  AttrVec &AttrBlank = Ctx.getDeclAttrs(this);
  assert(AttrBlank.empty() && "HasAttrs was wrong?");

  AttrBlank = attrs;
  HasAttrs = true;
}

void Decl::dropAttrs() {
  if (!HasAttrs) return;

  HasAttrs = false;
  getASTContext().eraseDeclAttrs(this);
}

const AttrVec &Decl::getAttrs() const {
  assert(HasAttrs && "No attrs to get!");
  return getASTContext().getDeclAttrs(this);
}

Decl *Decl::castFromDeclContext (const DeclContext *D) {
  Decl::Kind DK = D->getDeclKind();
  switch(DK) {
#define DECL(NAME, BASE)
#define DECL_CONTEXT(NAME) \
    case Decl::NAME:       \
      return static_cast<NAME##Decl *>(const_cast<DeclContext *>(D));
#define DECL_CONTEXT_BASE(NAME)
#include "clang/AST/DeclNodes.inc"
    default:
#define DECL(NAME, BASE)
#define DECL_CONTEXT_BASE(NAME)                  \
      if (DK >= first##NAME && DK <= last##NAME) \
        return static_cast<NAME##Decl *>(const_cast<DeclContext *>(D));
#include "clang/AST/DeclNodes.inc"
      llvm_unreachable("a decl that inherits DeclContext isn't handled");
  }
}

DeclContext *Decl::castToDeclContext(const Decl *D) {
  Decl::Kind DK = D->getKind();
  switch(DK) {
#define DECL(NAME, BASE)
#define DECL_CONTEXT(NAME) \
    case Decl::NAME:       \
      return static_cast<NAME##Decl *>(const_cast<Decl *>(D));
#define DECL_CONTEXT_BASE(NAME)
#include "clang/AST/DeclNodes.inc"
    default:
#define DECL(NAME, BASE)
#define DECL_CONTEXT_BASE(NAME)                                   \
      if (DK >= first##NAME && DK <= last##NAME)                  \
        return static_cast<NAME##Decl *>(const_cast<Decl *>(D));
#include "clang/AST/DeclNodes.inc"
      llvm_unreachable("a decl that inherits DeclContext isn't handled");
  }
}

SourceLocation Decl::getBodyRBrace() const {
  // Special handling of FunctionDecl to avoid de-serializing the body from PCH.
  // FunctionDecl stores EndRangeLoc for this purpose.
  if (const auto *FD = dyn_cast<FunctionDecl>(this)) {
    const FunctionDecl *Definition;
    if (FD->hasBody(Definition))
      return Definition->getSourceRange().getEnd();
    return {};
  }

  if (Stmt *Body = getBody())
    return Body->getSourceRange().getEnd();

  return {};
}

bool Decl::AccessDeclContextSanity() const {
#ifndef NDEBUG
  // Suppress this check if any of the following hold:
  // 1. this is the translation unit (and thus has no parent)
  // 2. this is a template parameter (and thus doesn't belong to its context)
  // 3. this is a non-type template parameter
  // 4. the context is not a record
  // 5. it's invalid
  // 6. it's a C++0x static_assert.
  // 7. it's a block literal declaration
  if (isa<TranslationUnitDecl>(this) ||
      isa<TemplateTypeParmDecl>(this) ||
      isa<NonTypeTemplateParmDecl>(this) ||
      !isa<CXXRecordDecl>(getDeclContext()) ||
      isInvalidDecl() ||
      isa<StaticAssertDecl>(this) ||
      isa<BlockDecl>(this) ||
      // FIXME: a ParmVarDecl can have ClassTemplateSpecialization
      // as DeclContext (?).
      isa<ParmVarDecl>(this) ||
      // FIXME: a ClassTemplateSpecialization or CXXRecordDecl can have
      // AS_none as access specifier.
      isa<CXXRecordDecl>(this) ||
      isa<ClassScopeFunctionSpecializationDecl>(this))
    return true;

  assert(Access != AS_none &&
         "Access specifier is AS_none inside a record decl");
#endif
  return true;
}

static Decl::Kind getKind(const Decl *D) { return D->getKind(); }
static Decl::Kind getKind(const DeclContext *DC) { return DC->getDeclKind(); }

const FunctionType *Decl::getFunctionType(bool BlocksToo) const {
  QualType Ty;
<<<<<<< HEAD
  if (const ValueDecl *D = dyn_cast<ValueDecl>(this))
    Ty = D->getType();
  else if (const TypedefNameDecl *D = dyn_cast<TypedefNameDecl>(this))
=======
  if (const auto *D = dyn_cast<ValueDecl>(this))
    Ty = D->getType();
  else if (const auto *D = dyn_cast<TypedefNameDecl>(this))
>>>>>>> b2b84690
    Ty = D->getUnderlyingType();
  else
    return nullptr;

  if (Ty->isFunctionPointerType())
    Ty = Ty->getAs<PointerType>()->getPointeeType();
  else if (BlocksToo && Ty->isBlockPointerType())
    Ty = Ty->getAs<BlockPointerType>()->getPointeeType();

  return Ty->getAs<FunctionType>();
}

<<<<<<< HEAD

=======
>>>>>>> b2b84690
/// Starting at a given context (a Decl or DeclContext), look for a
/// code context that is not a closure (a lambda, block, etc.).
template <class T> static Decl *getNonClosureContext(T *D) {
  if (getKind(D) == Decl::CXXMethod) {
    auto *MD = cast<CXXMethodDecl>(D);
    if (MD->getOverloadedOperator() == OO_Call &&
        MD->getParent()->isLambda())
      return getNonClosureContext(MD->getParent()->getParent());
    return MD;
  } else if (auto *FD = dyn_cast<FunctionDecl>(D))
    return FD;
  else if (auto *MD = dyn_cast<ObjCMethodDecl>(D))
    return MD;
  else if (auto *BD = dyn_cast<BlockDecl>(D))
    return getNonClosureContext(BD->getParent());
  else if (auto *CD = dyn_cast<CapturedDecl>(D))
    return getNonClosureContext(CD->getParent());
<<<<<<< HEAD
  } else {
    return nullptr;
  }
=======
  else
    return nullptr;
>>>>>>> b2b84690
}

Decl *Decl::getNonClosureContext() {
  return ::getNonClosureContext(this);
}

Decl *DeclContext::getNonClosureAncestor() {
  return ::getNonClosureContext(this);
}

//===----------------------------------------------------------------------===//
// DeclContext Implementation
//===----------------------------------------------------------------------===//

bool DeclContext::classof(const Decl *D) {
  switch (D->getKind()) {
#define DECL(NAME, BASE)
#define DECL_CONTEXT(NAME) case Decl::NAME:
#define DECL_CONTEXT_BASE(NAME)
#include "clang/AST/DeclNodes.inc"
      return true;
    default:
#define DECL(NAME, BASE)
#define DECL_CONTEXT_BASE(NAME)                 \
      if (D->getKind() >= Decl::first##NAME &&  \
          D->getKind() <= Decl::last##NAME)     \
        return true;
#include "clang/AST/DeclNodes.inc"
      return false;
  }
}

DeclContext::~DeclContext() = default;

/// Find the parent context of this context that will be
/// used for unqualified name lookup.
///
/// Generally, the parent lookup context is the semantic context. However, for
/// a friend function the parent lookup context is the lexical context, which
/// is the class in which the friend is declared.
DeclContext *DeclContext::getLookupParent() {
  // FIXME: Find a better way to identify friends
  if (isa<FunctionDecl>(this))
    if (getParent()->getRedeclContext()->isFileContext() &&
        getLexicalParent()->getRedeclContext()->isRecord())
      return getLexicalParent();
  
  return getParent();
}

bool DeclContext::isInlineNamespace() const {
  return isNamespace() &&
         cast<NamespaceDecl>(this)->isInline();
}

bool DeclContext::isStdNamespace() const {
  if (!isNamespace())
    return false;

<<<<<<< HEAD
  const NamespaceDecl *ND = cast<NamespaceDecl>(this);
=======
  const auto *ND = cast<NamespaceDecl>(this);
>>>>>>> b2b84690
  if (ND->isInline()) {
    return ND->getParent()->isStdNamespace();
  }

  if (!getParent()->getRedeclContext()->isTranslationUnit())
    return false;

  const IdentifierInfo *II = ND->getIdentifier();
  return II && II->isStr("std");
}

bool DeclContext::isDependentContext() const {
  if (isFileContext())
    return false;

  if (isa<ClassTemplatePartialSpecializationDecl>(this))
    return true;

  if (const auto *Record = dyn_cast<CXXRecordDecl>(this)) {
    if (Record->getDescribedClassTemplate())
      return true;
    
    if (Record->isDependentLambda())
      return true;
  }
  
  if (const auto *Function = dyn_cast<FunctionDecl>(this)) {
    if (Function->getDescribedFunctionTemplate())
      return true;

    // Friend function declarations are dependent if their *lexical*
    // context is dependent.
    if (cast<Decl>(this)->getFriendObjectKind())
      return getLexicalParent()->isDependentContext();
  }

  // FIXME: A variable template is a dependent context, but is not a
  // DeclContext. A context within it (such as a lambda-expression)
  // should be considered dependent.

  return getParent() && getParent()->isDependentContext();
}

bool DeclContext::isTransparentContext() const {
  if (DeclKind == Decl::Enum)
    return !cast<EnumDecl>(this)->isScoped();
  else if (DeclKind == Decl::LinkageSpec || DeclKind == Decl::Export)
    return true;

  return false;
}

static bool isLinkageSpecContext(const DeclContext *DC,
                                 LinkageSpecDecl::LanguageIDs ID) {
  while (DC->getDeclKind() != Decl::TranslationUnit) {
    if (DC->getDeclKind() == Decl::LinkageSpec)
      return cast<LinkageSpecDecl>(DC)->getLanguage() == ID;
    DC = DC->getLexicalParent();
  }
  return false;
}

bool DeclContext::isExternCContext() const {
  return isLinkageSpecContext(this, LinkageSpecDecl::lang_c);
}

const LinkageSpecDecl *DeclContext::getExternCContext() const {
  const DeclContext *DC = this;
  while (DC->getDeclKind() != Decl::TranslationUnit) {
    if (DC->getDeclKind() == Decl::LinkageSpec &&
        cast<LinkageSpecDecl>(DC)->getLanguage() == LinkageSpecDecl::lang_c)
      return cast<LinkageSpecDecl>(DC);
    DC = DC->getLexicalParent();
  }
  return nullptr;
}

const LinkageSpecDecl *DeclContext::getExternCContext() const {
  const DeclContext *DC = this;
  while (DC->getDeclKind() != Decl::TranslationUnit) {
    if (DC->getDeclKind() == Decl::LinkageSpec &&
        cast<LinkageSpecDecl>(DC)->getLanguage() ==
            clang::LinkageSpecDecl::lang_c)
      return cast<LinkageSpecDecl>(DC);
    DC = DC->getLexicalParent();
  }
  return nullptr;
}

bool DeclContext::isExternCXXContext() const {
  return isLinkageSpecContext(this, LinkageSpecDecl::lang_cxx);
}

bool DeclContext::Encloses(const DeclContext *DC) const {
  if (getPrimaryContext() != this)
    return getPrimaryContext()->Encloses(DC);

  for (; DC; DC = DC->getParent())
    if (DC->getPrimaryContext() == this)
      return true;
  return false;
}

DeclContext *DeclContext::getPrimaryContext() {
  switch (DeclKind) {
  case Decl::TranslationUnit:
  case Decl::ExternCContext:
  case Decl::LinkageSpec:
  case Decl::Export:
  case Decl::Block:
  case Decl::Captured:
  case Decl::OMPDeclareReduction:
    // There is only one DeclContext for these entities.
    return this;

  case Decl::Namespace:
    // The original namespace is our primary context.
    return static_cast<NamespaceDecl *>(this)->getOriginalNamespace();

  case Decl::ObjCMethod:
    return this;

  case Decl::ObjCInterface:
    if (auto *Def = cast<ObjCInterfaceDecl>(this)->getDefinition())
      return Def;
    return this;
      
  case Decl::ObjCProtocol:
    if (auto *Def = cast<ObjCProtocolDecl>(this)->getDefinition())
      return Def;
    return this;
      
  case Decl::ObjCCategory:
    return this;

  case Decl::ObjCImplementation:
  case Decl::ObjCCategoryImpl:
    return this;

  default:
    if (DeclKind >= Decl::firstTag && DeclKind <= Decl::lastTag) {
      // If this is a tag type that has a definition or is currently
      // being defined, that definition is our primary context.
<<<<<<< HEAD
      TagDecl *Tag = cast<TagDecl>(this);
=======
      auto *Tag = cast<TagDecl>(this);
>>>>>>> b2b84690

      if (TagDecl *Def = Tag->getDefinition())
        return Def;

<<<<<<< HEAD
      if (const TagType *TagTy = dyn_cast<TagType>(Tag->getTypeForDecl())) {
=======
      if (const auto *TagTy = dyn_cast<TagType>(Tag->getTypeForDecl())) {
>>>>>>> b2b84690
        // Note, TagType::getDecl returns the (partial) definition one exists.
        TagDecl *PossiblePartialDef = TagTy->getDecl();
        if (PossiblePartialDef->isBeingDefined())
          return PossiblePartialDef;
      } else {
        assert(isa<InjectedClassNameType>(Tag->getTypeForDecl()));
      }

      return Tag;
    }

    assert(DeclKind >= Decl::firstFunction && DeclKind <= Decl::lastFunction &&
          "Unknown DeclContext kind");
    return this;
  }
}

void 
DeclContext::collectAllContexts(SmallVectorImpl<DeclContext *> &Contexts){
  Contexts.clear();
  
  if (DeclKind != Decl::Namespace) {
    Contexts.push_back(this);
    return;
  }
  
  auto *Self = static_cast<NamespaceDecl *>(this);
  for (NamespaceDecl *N = Self->getMostRecentDecl(); N;
       N = N->getPreviousDecl())
    Contexts.push_back(N);
  
  std::reverse(Contexts.begin(), Contexts.end());
}

std::pair<Decl *, Decl *>
DeclContext::BuildDeclChain(ArrayRef<Decl *> Decls,
                            bool FieldsAlreadyLoaded) {
  // Build up a chain of declarations via the Decl::NextInContextAndBits field.
  Decl *FirstNewDecl = nullptr;
  Decl *PrevDecl = nullptr;
<<<<<<< HEAD
  for (unsigned I = 0, N = Decls.size(); I != N; ++I) {
    if (FieldsAlreadyLoaded && isa<FieldDecl>(Decls[I]))
=======
  for (auto *D : Decls) {
    if (FieldsAlreadyLoaded && isa<FieldDecl>(D))
>>>>>>> b2b84690
      continue;

    if (PrevDecl)
      PrevDecl->NextInContextAndBits.setPointer(D);
    else
      FirstNewDecl = D;

    PrevDecl = D;
  }

  return std::make_pair(FirstNewDecl, PrevDecl);
}

/// We have just acquired external visible storage, and we already have
/// built a lookup map. For every name in the map, pull in the new names from
/// the external storage.
void DeclContext::reconcileExternalVisibleStorage() const {
  assert(NeedToReconcileExternalVisibleStorage && LookupPtr);
  NeedToReconcileExternalVisibleStorage = false;

  for (auto &Lookup : *LookupPtr)
    Lookup.second.setHasExternalDecls();
}

/// Load the declarations within this lexical storage from an
/// external source.
/// \return \c true if any declarations were added.
bool
DeclContext::LoadLexicalDeclsFromExternalStorage() const {
  ExternalASTSource *Source = getParentASTContext().getExternalSource();
  assert(hasExternalLexicalStorage() && Source && "No external storage?");

  // Notify that we have a DeclContext that is initializing.
  ExternalASTSource::Deserializing ADeclContext(Source);

  // Load the external declarations, if any.
  SmallVector<Decl*, 64> Decls;
  ExternalLexicalStorage = false;
  Source->FindExternalLexicalDecls(this, Decls);

  if (Decls.empty())
    return false;

  // We may have already loaded just the fields of this record, in which case
  // we need to ignore them.
  bool FieldsAlreadyLoaded = false;
  if (const auto *RD = dyn_cast<RecordDecl>(this))
    FieldsAlreadyLoaded = RD->LoadedFieldsFromExternalStorage;
  
  // Splice the newly-read declarations into the beginning of the list
  // of declarations.
  Decl *ExternalFirst, *ExternalLast;
  std::tie(ExternalFirst, ExternalLast) =
      BuildDeclChain(Decls, FieldsAlreadyLoaded);
  ExternalLast->NextInContextAndBits.setPointer(FirstDecl);
  FirstDecl = ExternalFirst;
  if (!LastDecl)
    LastDecl = ExternalLast;
  return true;
}

DeclContext::lookup_result
ExternalASTSource::SetNoExternalVisibleDeclsForName(const DeclContext *DC,
                                                    DeclarationName Name) {
  ASTContext &Context = DC->getParentASTContext();
  StoredDeclsMap *Map;
  if (!(Map = DC->LookupPtr))
    Map = DC->CreateStoredDeclsMap(Context);
  if (DC->NeedToReconcileExternalVisibleStorage)
    DC->reconcileExternalVisibleStorage();

  (*Map)[Name].removeExternalDecls();

  return DeclContext::lookup_result();
}

DeclContext::lookup_result
ExternalASTSource::SetExternalVisibleDeclsForName(const DeclContext *DC,
                                                  DeclarationName Name,
                                                  ArrayRef<NamedDecl*> Decls) {
  ASTContext &Context = DC->getParentASTContext();
  StoredDeclsMap *Map;
  if (!(Map = DC->LookupPtr))
    Map = DC->CreateStoredDeclsMap(Context);
  if (DC->NeedToReconcileExternalVisibleStorage)
    DC->reconcileExternalVisibleStorage();

  StoredDeclsList &List = (*Map)[Name];

  // Clear out any old external visible declarations, to avoid quadratic
  // performance in the redeclaration checks below.
  List.removeExternalDecls();

  if (!List.isNull()) {
    // We have both existing declarations and new declarations for this name.
    // Some of the declarations may simply replace existing ones. Handle those
    // first.
    llvm::SmallVector<unsigned, 8> Skip;
    for (unsigned I = 0, N = Decls.size(); I != N; ++I)
      if (List.HandleRedeclaration(Decls[I], /*IsKnownNewer*/false))
        Skip.push_back(I);
    Skip.push_back(Decls.size());

    // Add in any new declarations.
    unsigned SkipPos = 0;
    for (unsigned I = 0, N = Decls.size(); I != N; ++I) {
      if (I == Skip[SkipPos])
        ++SkipPos;
      else
        List.AddSubsequentDecl(Decls[I]);
    }
  } else {
    // Convert the array to a StoredDeclsList.
    for (auto *D : Decls) {
      if (List.isNull())
        List.setOnlyValue(D);
      else
        List.AddSubsequentDecl(D);
    }
  }

  return List.getLookupResult();
}

DeclContext::decl_iterator DeclContext::decls_begin() const {
  if (hasExternalLexicalStorage())
    LoadLexicalDeclsFromExternalStorage();
  return decl_iterator(FirstDecl);
}

bool DeclContext::decls_empty() const {
  if (hasExternalLexicalStorage())
    LoadLexicalDeclsFromExternalStorage();

  return !FirstDecl;
}

bool DeclContext::containsDecl(Decl *D) const {
  return (D->getLexicalDeclContext() == this &&
          (D->NextInContextAndBits.getPointer() || D == LastDecl));
}

bool DeclContext::containsDeclAndLoad(Decl *D) const {
  if (hasExternalLexicalStorage())
    LoadLexicalDeclsFromExternalStorage();
  return containsDecl(D);
}

/// shouldBeHidden - Determine whether a declaration which was declared
/// within its semantic context should be invisible to qualified name lookup.
static bool shouldBeHidden(NamedDecl *D) {
  // Skip unnamed declarations.
  if (!D->getDeclName())
    return true;

  // Skip entities that can't be found by name lookup into a particular
  // context.
  if ((D->getIdentifierNamespace() == 0 && !isa<UsingDirectiveDecl>(D)) ||
      D->isTemplateParameter())
    return true;

  // Skip template specializations.
  // FIXME: This feels like a hack. Should DeclarationName support
  // template-ids, or is there a better way to keep specializations
  // from being visible?
  if (isa<ClassTemplateSpecializationDecl>(D))
    return true;
  if (auto *FD = dyn_cast<FunctionDecl>(D))
    if (FD->isFunctionTemplateSpecialization())
      return true;

  return false;
}

void DeclContext::removeDecl(Decl *D) {
  assert(D->getLexicalDeclContext() == this &&
         "decl being removed from non-lexical context");
  assert((D->NextInContextAndBits.getPointer() || D == LastDecl) &&
         "decl is not in decls list");

  // Remove D from the decl chain.  This is O(n) but hopefully rare.
  if (D == FirstDecl) {
    if (D == LastDecl)
      FirstDecl = LastDecl = nullptr;
    else
      FirstDecl = D->NextInContextAndBits.getPointer();
  } else {
    for (Decl *I = FirstDecl; true; I = I->NextInContextAndBits.getPointer()) {
      assert(I && "decl not found in linked list");
      if (I->NextInContextAndBits.getPointer() == D) {
        I->NextInContextAndBits.setPointer(D->NextInContextAndBits.getPointer());
        if (D == LastDecl) LastDecl = I;
        break;
      }
    }
  }

  // Mark that D is no longer in the decl chain.
  D->NextInContextAndBits.setPointer(nullptr);

  // Remove D from the lookup table if necessary.
  if (isa<NamedDecl>(D)) {
    auto *ND = cast<NamedDecl>(D);

<<<<<<< HEAD
=======
    // Do not try to remove the declaration if that is invisible to qualified
    // lookup.  E.g. template specializations are skipped.
    if (shouldBeHidden(ND))
      return;

    // Remove only decls that have a name
    if (!ND->getDeclName())
      return;

>>>>>>> b2b84690
    auto *DC = D->getDeclContext();
    do {
      StoredDeclsMap *Map = DC->getPrimaryContext()->LookupPtr;
      if (Map) {
        StoredDeclsMap::iterator Pos = Map->find(ND->getDeclName());
        assert(Pos != Map->end() && "no lookup entry for decl");
        if (Pos->second.getAsVector() || Pos->second.getAsDecl() == ND)
          Pos->second.remove(ND);
      }
    } while (DC->isTransparentContext() && (DC = DC->getParent()));
  }
}

void DeclContext::addHiddenDecl(Decl *D) {
  assert(D->getLexicalDeclContext() == this &&
         "Decl inserted into wrong lexical context");
  assert(!D->getNextDeclInContext() && D != LastDecl &&
         "Decl already inserted into a DeclContext");

  if (FirstDecl) {
    LastDecl->NextInContextAndBits.setPointer(D);
    LastDecl = D;
  } else {
    FirstDecl = LastDecl = D;
  }

  // Notify a C++ record declaration that we've added a member, so it can
  // update its class-specific state.
<<<<<<< HEAD
  if (CXXRecordDecl *Record = dyn_cast<CXXRecordDecl>(this))
=======
  if (auto *Record = dyn_cast<CXXRecordDecl>(this))
>>>>>>> b2b84690
    Record->addedMember(D);

  // If this is a newly-created (not de-serialized) import declaration, wire
  // it in to the list of local import declarations.
  if (!D->isFromASTFile()) {
    if (auto *Import = dyn_cast<ImportDecl>(D))
      D->getASTContext().addedLocalImportDecl(Import);
  }
}

void DeclContext::addDecl(Decl *D) {
  addHiddenDecl(D);

  if (auto *ND = dyn_cast<NamedDecl>(D))
    ND->getDeclContext()->getPrimaryContext()->
        makeDeclVisibleInContextWithFlags(ND, false, true);
}

void DeclContext::addDeclInternal(Decl *D) {
  addHiddenDecl(D);

  if (auto *ND = dyn_cast<NamedDecl>(D))
    ND->getDeclContext()->getPrimaryContext()->
        makeDeclVisibleInContextWithFlags(ND, true, true);
}

/// buildLookup - Build the lookup data structure with all of the
/// declarations in this DeclContext (and any other contexts linked
/// to it or transparent contexts nested within it) and return it.
///
/// Note that the produced map may miss out declarations from an
/// external source. If it does, those entries will be marked with
/// the 'hasExternalDecls' flag.
StoredDeclsMap *DeclContext::buildLookup() {
  assert(this == getPrimaryContext() && "buildLookup called on non-primary DC");

  if (!HasLazyLocalLexicalLookups && !HasLazyExternalLexicalLookups)
    return LookupPtr;

  SmallVector<DeclContext *, 2> Contexts;
  collectAllContexts(Contexts);

  if (HasLazyExternalLexicalLookups) {
    HasLazyExternalLexicalLookups = false;
    for (auto *DC : Contexts) {
      if (DC->hasExternalLexicalStorage())
        HasLazyLocalLexicalLookups |=
            DC->LoadLexicalDeclsFromExternalStorage();
    }

    if (!HasLazyLocalLexicalLookups)
      return LookupPtr;
  }

  for (auto *DC : Contexts)
    buildLookupImpl(DC, hasExternalVisibleStorage());

  // We no longer have any lazy decls.
  HasLazyLocalLexicalLookups = false;
  return LookupPtr;
}

/// buildLookupImpl - Build part of the lookup data structure for the
/// declarations contained within DCtx, which will either be this
/// DeclContext, a DeclContext linked to it, or a transparent context
/// nested within it.
void DeclContext::buildLookupImpl(DeclContext *DCtx, bool Internal) {
<<<<<<< HEAD
  for (Decl *D : DCtx->noload_decls()) {
=======
  for (auto *D : DCtx->noload_decls()) {
>>>>>>> b2b84690
    // Insert this declaration into the lookup structure, but only if
    // it's semantically within its decl context. Any other decls which
    // should be found in this context are added eagerly.
    //
    // If it's from an AST file, don't add it now. It'll get handled by
    // FindExternalVisibleDeclsByName if needed. Exception: if we're not
    // in C++, we do not track external visible decls for the TU, so in
    // that case we need to collect them all here.
    if (auto *ND = dyn_cast<NamedDecl>(D))
      if (ND->getDeclContext() == DCtx && !shouldBeHidden(ND) &&
          (!ND->isFromASTFile() ||
           (isTranslationUnit() &&
            !getParentASTContext().getLangOpts().CPlusPlus)))
        makeDeclVisibleInContextImpl(ND, Internal);

    // If this declaration is itself a transparent declaration context
    // or inline namespace, add the members of this declaration of that
    // context (recursively).
    if (auto *InnerCtx = dyn_cast<DeclContext>(D))
      if (InnerCtx->isTransparentContext() || InnerCtx->isInlineNamespace())
        buildLookupImpl(InnerCtx, Internal);
  }
}

NamedDecl *const DeclContextLookupResult::SingleElementDummyList = nullptr;

DeclContext::lookup_result
DeclContext::lookup(DeclarationName Name) const {
  assert(DeclKind != Decl::LinkageSpec && DeclKind != Decl::Export &&
         "should not perform lookups into transparent contexts");

  const DeclContext *PrimaryContext = getPrimaryContext();
  if (PrimaryContext != this)
    return PrimaryContext->lookup(Name);

  // If we have an external source, ensure that any later redeclarations of this
  // context have been loaded, since they may add names to the result of this
  // lookup (or add external visible storage).
  ExternalASTSource *Source = getParentASTContext().getExternalSource();
  if (Source)
    (void)cast<Decl>(this)->getMostRecentDecl();

  if (hasExternalVisibleStorage()) {
    assert(Source && "external visible storage but no external source?");

    if (NeedToReconcileExternalVisibleStorage)
      reconcileExternalVisibleStorage();

    StoredDeclsMap *Map = LookupPtr;

    if (HasLazyLocalLexicalLookups || HasLazyExternalLexicalLookups)
      // FIXME: Make buildLookup const?
      Map = const_cast<DeclContext*>(this)->buildLookup();

    if (!Map)
      Map = CreateStoredDeclsMap(getParentASTContext());

    // If we have a lookup result with no external decls, we are done.
    std::pair<StoredDeclsMap::iterator, bool> R =
        Map->insert(std::make_pair(Name, StoredDeclsList()));
    if (!R.second && !R.first->second.hasExternalDecls())
      return R.first->second.getLookupResult();

    if (Source->FindExternalVisibleDeclsByName(this, Name) || !R.second) {
      if (StoredDeclsMap *Map = LookupPtr) {
        StoredDeclsMap::iterator I = Map->find(Name);
        if (I != Map->end())
          return I->second.getLookupResult();
      }
    }

<<<<<<< HEAD
    return lookup_result();
=======
    return {};
>>>>>>> b2b84690
  }

  StoredDeclsMap *Map = LookupPtr;
  if (HasLazyLocalLexicalLookups || HasLazyExternalLexicalLookups)
    Map = const_cast<DeclContext*>(this)->buildLookup();

  if (!Map)
<<<<<<< HEAD
    return lookup_result();

  StoredDeclsMap::iterator I = Map->find(Name);
  if (I == Map->end())
    return lookup_result();
=======
    return {};

  StoredDeclsMap::iterator I = Map->find(Name);
  if (I == Map->end())
    return {};
>>>>>>> b2b84690

  return I->second.getLookupResult();
}

DeclContext::lookup_result
DeclContext::noload_lookup(DeclarationName Name) {
  assert(DeclKind != Decl::LinkageSpec && DeclKind != Decl::Export &&
         "should not perform lookups into transparent contexts");

  DeclContext *PrimaryContext = getPrimaryContext();
  if (PrimaryContext != this)
    return PrimaryContext->noload_lookup(Name);

<<<<<<< HEAD
  // If we have any lazy lexical declarations not in our lookup map, add them
  // now. Don't import any external declarations, not even if we know we have
  // some missing from the external visible lookups.
  if (HasLazyLocalLexicalLookups) {
    SmallVector<DeclContext *, 2> Contexts;
    collectAllContexts(Contexts);
    for (unsigned I = 0, N = Contexts.size(); I != N; ++I)
      buildLookupImpl(Contexts[I], hasExternalVisibleStorage());
    HasLazyLocalLexicalLookups = false;
  }

  StoredDeclsMap *Map = LookupPtr;
  if (!Map)
    return lookup_result();
=======
  loadLazyLocalLexicalLookups();
  StoredDeclsMap *Map = LookupPtr;
  if (!Map)
    return {};
>>>>>>> b2b84690

  StoredDeclsMap::iterator I = Map->find(Name);
  return I != Map->end() ? I->second.getLookupResult()
                         : lookup_result();
<<<<<<< HEAD
=======
}

// If we have any lazy lexical declarations not in our lookup map, add them
// now. Don't import any external declarations, not even if we know we have
// some missing from the external visible lookups.
void DeclContext::loadLazyLocalLexicalLookups() {
  if (HasLazyLocalLexicalLookups) {
    SmallVector<DeclContext *, 2> Contexts;
    collectAllContexts(Contexts);
    for (auto *Context : Contexts)
      buildLookupImpl(Context, hasExternalVisibleStorage());
    HasLazyLocalLexicalLookups = false;
  }
>>>>>>> b2b84690
}

void DeclContext::localUncachedLookup(DeclarationName Name,
                                      SmallVectorImpl<NamedDecl *> &Results) {
  Results.clear();
  
  // If there's no external storage, just perform a normal lookup and copy
  // the results.
  if (!hasExternalVisibleStorage() && !hasExternalLexicalStorage() && Name) {
    lookup_result LookupResults = lookup(Name);
    Results.insert(Results.end(), LookupResults.begin(), LookupResults.end());
    return;
  }

  // If we have a lookup table, check there first. Maybe we'll get lucky.
  // FIXME: Should we be checking these flags on the primary context?
  if (Name && !HasLazyLocalLexicalLookups && !HasLazyExternalLexicalLookups) {
    if (StoredDeclsMap *Map = LookupPtr) {
      StoredDeclsMap::iterator Pos = Map->find(Name);
      if (Pos != Map->end()) {
        Results.insert(Results.end(),
                       Pos->second.getLookupResult().begin(),
                       Pos->second.getLookupResult().end());
        return;
      }
    }
  }

  // Slow case: grovel through the declarations in our chain looking for 
  // matches.
  // FIXME: If we have lazy external declarations, this will not find them!
  // FIXME: Should we CollectAllContexts and walk them all here?
  for (Decl *D = FirstDecl; D; D = D->getNextDeclInContext()) {
    if (auto *ND = dyn_cast<NamedDecl>(D))
      if (ND->getDeclName() == Name)
        Results.push_back(ND);
  }
}

DeclContext *DeclContext::getRedeclContext() {
  DeclContext *Ctx = this;
  // Skip through transparent contexts.
  while (Ctx->isTransparentContext())
    Ctx = Ctx->getParent();
  return Ctx;
}

DeclContext *DeclContext::getEnclosingNamespaceContext() {
  DeclContext *Ctx = this;
  // Skip through non-namespace, non-translation-unit contexts.
  while (!Ctx->isFileContext())
    Ctx = Ctx->getParent();
  return Ctx->getPrimaryContext();
}

RecordDecl *DeclContext::getOuterLexicalRecordContext() {
  // Loop until we find a non-record context.
  RecordDecl *OutermostRD = nullptr;
  DeclContext *DC = this;
  while (DC->isRecord()) {
    OutermostRD = cast<RecordDecl>(DC);
    DC = DC->getLexicalParent();
  }
  return OutermostRD;
}

bool DeclContext::InEnclosingNamespaceSetOf(const DeclContext *O) const {
  // For non-file contexts, this is equivalent to Equals.
  if (!isFileContext())
    return O->Equals(this);

  do {
    if (O->Equals(this))
      return true;

    const auto *NS = dyn_cast<NamespaceDecl>(O);
    if (!NS || !NS->isInline())
      break;
    O = NS->getParent();
  } while (O);

  return false;
}

void DeclContext::makeDeclVisibleInContext(NamedDecl *D) {
  DeclContext *PrimaryDC = this->getPrimaryContext();
  DeclContext *DeclDC = D->getDeclContext()->getPrimaryContext();
  // If the decl is being added outside of its semantic decl context, we
  // need to ensure that we eagerly build the lookup information for it.
  PrimaryDC->makeDeclVisibleInContextWithFlags(D, false, PrimaryDC == DeclDC);
}

void DeclContext::makeDeclVisibleInContextWithFlags(NamedDecl *D, bool Internal,
                                                    bool Recoverable) {
  assert(this == getPrimaryContext() && "expected a primary DC");

  if (!isLookupContext()) {
    if (isTransparentContext())
      getParent()->getPrimaryContext()
        ->makeDeclVisibleInContextWithFlags(D, Internal, Recoverable);
    return;
  }

  // Skip declarations which should be invisible to name lookup.
  if (shouldBeHidden(D))
    return;

  // If we already have a lookup data structure, perform the insertion into
  // it. If we might have externally-stored decls with this name, look them
  // up and perform the insertion. If this decl was declared outside its
  // semantic context, buildLookup won't add it, so add it now.
  //
  // FIXME: As a performance hack, don't add such decls into the translation
  // unit unless we're in C++, since qualified lookup into the TU is never
  // performed.
  if (LookupPtr || hasExternalVisibleStorage() ||
      ((!Recoverable || D->getDeclContext() != D->getLexicalDeclContext()) &&
       (getParentASTContext().getLangOpts().CPlusPlus ||
        !isTranslationUnit()))) {
    // If we have lazily omitted any decls, they might have the same name as
    // the decl which we are adding, so build a full lookup table before adding
    // this decl.
    buildLookup();
    makeDeclVisibleInContextImpl(D, Internal);
  } else {
    HasLazyLocalLexicalLookups = true;
  }

  // If we are a transparent context or inline namespace, insert into our
  // parent context, too. This operation is recursive.
  if (isTransparentContext() || isInlineNamespace())
    getParent()->getPrimaryContext()->
        makeDeclVisibleInContextWithFlags(D, Internal, Recoverable);

  auto *DCAsDecl = cast<Decl>(this);
  // Notify that a decl was made visible unless we are a Tag being defined.
  if (!(isa<TagDecl>(DCAsDecl) && cast<TagDecl>(DCAsDecl)->isBeingDefined()))
    if (ASTMutationListener *L = DCAsDecl->getASTMutationListener())
      L->AddedVisibleDecl(this, D);
}

void DeclContext::makeDeclVisibleInContextImpl(NamedDecl *D, bool Internal) {
  // Find or create the stored declaration map.
  StoredDeclsMap *Map = LookupPtr;
  if (!Map) {
    ASTContext *C = &getParentASTContext();
    Map = CreateStoredDeclsMap(*C);
  }

  // If there is an external AST source, load any declarations it knows about
  // with this declaration's name.
  // If the lookup table contains an entry about this name it means that we
  // have already checked the external source.
  if (!Internal)
    if (ExternalASTSource *Source = getParentASTContext().getExternalSource())
      if (hasExternalVisibleStorage() &&
          Map->find(D->getDeclName()) == Map->end())
        Source->FindExternalVisibleDeclsByName(this, D->getDeclName());

  // Insert this declaration into the map.
  StoredDeclsList &DeclNameEntries = (*Map)[D->getDeclName()];

  if (Internal) {
    // If this is being added as part of loading an external declaration,
    // this may not be the only external declaration with this name.
    // In this case, we never try to replace an existing declaration; we'll
    // handle that when we finalize the list of declarations for this name.
    DeclNameEntries.setHasExternalDecls();
    DeclNameEntries.AddSubsequentDecl(D);
    return;
  }

  if (DeclNameEntries.isNull()) {
    DeclNameEntries.setOnlyValue(D);
    return;
  }

  if (DeclNameEntries.HandleRedeclaration(D, /*IsKnownNewer*/!Internal)) {
    // This declaration has replaced an existing one for which
    // declarationReplaces returns true.
    return;
  }

  // Put this declaration into the appropriate slot.
  DeclNameEntries.AddSubsequentDecl(D);
}

UsingDirectiveDecl *DeclContext::udir_iterator::operator*() const {
  return cast<UsingDirectiveDecl>(*I);
}

/// Returns iterator range [First, Last) of UsingDirectiveDecls stored within
/// this context.
DeclContext::udir_range DeclContext::using_directives() const {
  // FIXME: Use something more efficient than normal lookup for using
  // directives. In C++, using directives are looked up more than anything else.
  lookup_result Result = lookup(UsingDirectiveDecl::getName());
  return udir_range(Result.begin(), Result.end());
}

//===----------------------------------------------------------------------===//
// Creation and Destruction of StoredDeclsMaps.                               //
//===----------------------------------------------------------------------===//

StoredDeclsMap *DeclContext::CreateStoredDeclsMap(ASTContext &C) const {
  assert(!LookupPtr && "context already has a decls map");
  assert(getPrimaryContext() == this &&
         "creating decls map on non-primary context");

  StoredDeclsMap *M;
  bool Dependent = isDependentContext();
  if (Dependent)
    M = new DependentStoredDeclsMap();
  else
    M = new StoredDeclsMap();
  M->Previous = C.LastSDM;
  C.LastSDM = llvm::PointerIntPair<StoredDeclsMap*,1>(M, Dependent);
  LookupPtr = M;
  return M;
}

void ASTContext::ReleaseDeclContextMaps() {
  // It's okay to delete DependentStoredDeclsMaps via a StoredDeclsMap
  // pointer because the subclass doesn't add anything that needs to
  // be deleted.
  StoredDeclsMap::DestroyAll(LastSDM.getPointer(), LastSDM.getInt());
}

void StoredDeclsMap::DestroyAll(StoredDeclsMap *Map, bool Dependent) {
  while (Map) {
    // Advance the iteration before we invalidate memory.
    llvm::PointerIntPair<StoredDeclsMap*,1> Next = Map->Previous;

    if (Dependent)
      delete static_cast<DependentStoredDeclsMap*>(Map);
    else
      delete Map;

    Map = Next.getPointer();
    Dependent = Next.getInt();
  }
}

DependentDiagnostic *DependentDiagnostic::Create(ASTContext &C,
                                                 DeclContext *Parent,
                                           const PartialDiagnostic &PDiag) {
  assert(Parent->isDependentContext()
         && "cannot iterate dependent diagnostics of non-dependent context");
  Parent = Parent->getPrimaryContext();
  if (!Parent->LookupPtr)
    Parent->CreateStoredDeclsMap(C);

<<<<<<< HEAD
  DependentStoredDeclsMap *Map =
      static_cast<DependentStoredDeclsMap *>(Parent->LookupPtr);
=======
  auto *Map = static_cast<DependentStoredDeclsMap *>(Parent->LookupPtr);
>>>>>>> b2b84690

  // Allocate the copy of the PartialDiagnostic via the ASTContext's
  // BumpPtrAllocator, rather than the ASTContext itself.
  PartialDiagnostic::Storage *DiagStorage = nullptr;
  if (PDiag.hasStorage())
    DiagStorage = new (C) PartialDiagnostic::Storage;
  
  auto *DD = new (C) DependentDiagnostic(PDiag, DiagStorage);

  // TODO: Maybe we shouldn't reverse the order during insertion.
  DD->NextDiagnostic = Map->FirstDiagnostic;
  Map->FirstDiagnostic = DD;

  return DD;
}<|MERGE_RESOLUTION|>--- conflicted
+++ resolved
@@ -34,8 +34,6 @@
 #include "clang/Basic/PartialDiagnostic.h"
 #include "clang/Basic/SourceLocation.h"
 #include "clang/Basic/TargetInfo.h"
-<<<<<<< HEAD
-=======
 #include "llvm/ADT/ArrayRef.h"
 #include "llvm/ADT/PointerIntPair.h"
 #include "llvm/ADT/SmallVector.h"
@@ -44,7 +42,6 @@
 #include "llvm/Support/ErrorHandling.h"
 #include "llvm/Support/MathExtras.h"
 #include "llvm/Support/VersionTuple.h"
->>>>>>> b2b84690
 #include "llvm/Support/raw_ostream.h"
 #include <algorithm>
 #include <cassert>
@@ -97,23 +94,14 @@
                          DeclContext *Parent, std::size_t Extra) {
   assert(!Parent || &Parent->getParentASTContext() == &Ctx);
   // With local visibility enabled, we track the owning module even for local
-<<<<<<< HEAD
-  // declarations.
-  if (Ctx.getLangOpts().trackLocalOwningModule()) {
-=======
   // declarations. We create the TU decl early and may not yet know what the
   // LangOpts are, so conservatively allocate the storage.
   if (Ctx.getLangOpts().trackLocalOwningModule() || !Parent) {
->>>>>>> b2b84690
     // Ensure required alignment of the resulting object by adding extra
     // padding at the start if required.
     size_t ExtraAlign =
         llvm::OffsetToAlignment(sizeof(Module *), alignof(Decl));
-<<<<<<< HEAD
-    char *Buffer = reinterpret_cast<char *>(
-=======
     auto *Buffer = reinterpret_cast<char *>(
->>>>>>> b2b84690
         ::operator new(ExtraAlign + sizeof(Module *) + Size + Extra, Ctx));
     Buffer += ExtraAlign;
     auto *ParentModule =
@@ -157,13 +145,8 @@
 
   // Marking a DecompositionDecl as invalid implies all the child BindingDecl's
   // are invalid too.
-<<<<<<< HEAD
-  if (DecompositionDecl *DD = dyn_cast<DecompositionDecl>(this)) {
-    for (BindingDecl *Binding : DD->bindings()) {
-=======
   if (auto *DD = dyn_cast<DecompositionDecl>(this)) {
     for (auto *Binding : DD->bindings()) {
->>>>>>> b2b84690
       Binding->setInvalidDecl();
     }
   }
@@ -233,15 +216,9 @@
 }
 
 FunctionDecl *Decl::getAsFunction() {
-<<<<<<< HEAD
-  if (FunctionDecl *FD = dyn_cast<FunctionDecl>(this))
-    return FD;
-  if (const FunctionTemplateDecl *FTD = dyn_cast<FunctionTemplateDecl>(this))
-=======
   if (auto *FD = dyn_cast<FunctionDecl>(this))
     return FD;
   if (const auto *FTD = dyn_cast<FunctionTemplateDecl>(this))
->>>>>>> b2b84690
     return FTD->getTemplatedDecl();
   return nullptr;
 }
@@ -257,17 +234,12 @@
     return RD->getDescribedClassTemplate();
   else if (auto *VD = dyn_cast<VarDecl>(this))
     return VD->getDescribedVarTemplate();
-<<<<<<< HEAD
-=======
   else if (auto *AD = dyn_cast<TypeAliasDecl>(this))
     return AD->getDescribedAliasTemplate();
->>>>>>> b2b84690
 
   return nullptr;
 }
 
-<<<<<<< HEAD
-=======
 bool Decl::isTemplated() const {
   // A declaration is dependent if it is a template or a template pattern, or
   // is within (lexcially for a friend, semantically otherwise) a dependent
@@ -279,7 +251,6 @@
   return DC->isDependentContext() || isTemplateDecl() || getDescribedTemplate();
 }
 
->>>>>>> b2b84690
 const DeclContext *Decl::getParentFunctionOrMethod() const {
   for (const DeclContext *DC = getDeclContext();
        DC && !DC->isTranslationUnit() && !DC->isNamespace(); 
@@ -453,11 +424,7 @@
     return true;
 
   // Check redeclarations.
-<<<<<<< HEAD
-  for (auto I : redecls())
-=======
   for (const auto *I : redecls())
->>>>>>> b2b84690
     if (I->Referenced)
       return true;
 
@@ -482,19 +449,11 @@
 
 ExternalSourceSymbolAttr *Decl::getExternalSourceSymbolAttr() const {
   const Decl *Definition = nullptr;
-<<<<<<< HEAD
-  if (auto ID = dyn_cast<ObjCInterfaceDecl>(this)) {
-    Definition = ID->getDefinition();
-  } else if (auto PD = dyn_cast<ObjCProtocolDecl>(this)) {
-    Definition = PD->getDefinition();
-  } else if (auto TD = dyn_cast<TagDecl>(this)) {
-=======
   if (auto *ID = dyn_cast<ObjCInterfaceDecl>(this)) {
     Definition = ID->getDefinition();
   } else if (auto *PD = dyn_cast<ObjCProtocolDecl>(this)) {
     Definition = PD->getDefinition();
   } else if (auto *TD = dyn_cast<TagDecl>(this)) {
->>>>>>> b2b84690
     Definition = TD->getDefinition();
   }
   if (!Definition)
@@ -514,15 +473,9 @@
 }
 
 const Attr *Decl::getDefiningAttr() const {
-<<<<<<< HEAD
-  if (AliasAttr *AA = getAttr<AliasAttr>())
-    return AA;
-  if (IFuncAttr *IFA = getAttr<IFuncAttr>())
-=======
   if (auto *AA = getAttr<AliasAttr>())
     return AA;
   if (auto *IFA = getAttr<IFuncAttr>())
->>>>>>> b2b84690
     return IFA;
   return nullptr;
 }
@@ -540,11 +493,7 @@
   return RealizedPlatform;
 }
 
-<<<<<<< HEAD
-/// \brief Determine the availability of the given declaration based on
-=======
 /// Determine the availability of the given declaration based on
->>>>>>> b2b84690
 /// the target platform.
 ///
 /// When it returns an availability result other than \c AR_Available,
@@ -601,10 +550,6 @@
       Message->clear();
       llvm::raw_string_ostream Out(*Message);
       VersionTuple VTI(A->getIntroduced());
-<<<<<<< HEAD
-      VTI.UseDotAsSeparator();
-=======
->>>>>>> b2b84690
       Out << "introduced in " << PrettyPlatformName << ' ' 
           << VTI << HintMessage;
     }
@@ -618,10 +563,6 @@
       Message->clear();
       llvm::raw_string_ostream Out(*Message);
       VersionTuple VTO(A->getObsoleted());
-<<<<<<< HEAD
-      VTO.UseDotAsSeparator();
-=======
->>>>>>> b2b84690
       Out << "obsoleted in " << PrettyPlatformName << ' ' 
           << VTO << HintMessage;
     }
@@ -635,10 +576,6 @@
       Message->clear();
       llvm::raw_string_ostream Out(*Message);
       VersionTuple VTD(A->getDeprecated());
-<<<<<<< HEAD
-      VTD.UseDotAsSeparator();
-=======
->>>>>>> b2b84690
       Out << "first deprecated in " << PrettyPlatformName << ' '
           << VTD << HintMessage;
     }
@@ -650,17 +587,11 @@
 }
 
 AvailabilityResult Decl::getAvailability(std::string *Message,
-<<<<<<< HEAD
-                                         VersionTuple EnclosingVersion) const {
-  if (auto *FTD = dyn_cast<FunctionTemplateDecl>(this))
-    return FTD->getTemplatedDecl()->getAvailability(Message, EnclosingVersion);
-=======
                                          VersionTuple EnclosingVersion,
                                          StringRef *RealizedPlatform) const {
   if (auto *FTD = dyn_cast<FunctionTemplateDecl>(this))
     return FTD->getTemplatedDecl()->getAvailability(Message, EnclosingVersion,
                                                     RealizedPlatform);
->>>>>>> b2b84690
 
   AvailabilityResult Result = AR_Available;
   std::string ResultMessage;
@@ -718,11 +649,7 @@
         return Availability->getIntroduced();
     }
   }
-<<<<<<< HEAD
-  return VersionTuple();
-=======
   return {};
->>>>>>> b2b84690
 }
 
 bool Decl::canBeWeakImported(bool &IsDefinition) const {
@@ -785,7 +712,6 @@
     case CXXConversion:
     case EnumConstant:
     case Var:
-    case Binding:
     case ImplicitParam:
     case ParmVar:
     case ObjCMethod:
@@ -797,18 +723,11 @@
     case IndirectField:
       return IDNS_Ordinary | IDNS_Member;
 
-<<<<<<< HEAD
-    case NonTypeTemplateParm:
-      // Non-type template parameters are not found by lookups that ignore
-      // non-types, but they are found by redeclaration lookups for tag types,
-      // so we include them in the tag namespace.
-=======
     case Binding:
     case NonTypeTemplateParm:
     case VarTemplate:
       // These (C++-only) declarations are found by redeclaration lookup for
       // tag types, so we include them in the tag namespace.
->>>>>>> b2b84690
       return IDNS_Ordinary | IDNS_Tag;
 
     case ObjCCompatibleAlias:
@@ -817,10 +736,6 @@
 
     case Typedef:
     case TypeAlias:
-<<<<<<< HEAD
-    case TypeAliasTemplate:
-=======
->>>>>>> b2b84690
     case TemplateTypeParm:
     case ObjCTypeParam:
       return IDNS_Ordinary | IDNS_Type;
@@ -1017,15 +932,9 @@
 
 const FunctionType *Decl::getFunctionType(bool BlocksToo) const {
   QualType Ty;
-<<<<<<< HEAD
-  if (const ValueDecl *D = dyn_cast<ValueDecl>(this))
-    Ty = D->getType();
-  else if (const TypedefNameDecl *D = dyn_cast<TypedefNameDecl>(this))
-=======
   if (const auto *D = dyn_cast<ValueDecl>(this))
     Ty = D->getType();
   else if (const auto *D = dyn_cast<TypedefNameDecl>(this))
->>>>>>> b2b84690
     Ty = D->getUnderlyingType();
   else
     return nullptr;
@@ -1038,10 +947,6 @@
   return Ty->getAs<FunctionType>();
 }
 
-<<<<<<< HEAD
-
-=======
->>>>>>> b2b84690
 /// Starting at a given context (a Decl or DeclContext), look for a
 /// code context that is not a closure (a lambda, block, etc.).
 template <class T> static Decl *getNonClosureContext(T *D) {
@@ -1059,14 +964,8 @@
     return getNonClosureContext(BD->getParent());
   else if (auto *CD = dyn_cast<CapturedDecl>(D))
     return getNonClosureContext(CD->getParent());
-<<<<<<< HEAD
-  } else {
-    return nullptr;
-  }
-=======
   else
     return nullptr;
->>>>>>> b2b84690
 }
 
 Decl *Decl::getNonClosureContext() {
@@ -1126,11 +1025,7 @@
   if (!isNamespace())
     return false;
 
-<<<<<<< HEAD
-  const NamespaceDecl *ND = cast<NamespaceDecl>(this);
-=======
   const auto *ND = cast<NamespaceDecl>(this);
->>>>>>> b2b84690
   if (ND->isInline()) {
     return ND->getParent()->isStdNamespace();
   }
@@ -1202,18 +1097,6 @@
   while (DC->getDeclKind() != Decl::TranslationUnit) {
     if (DC->getDeclKind() == Decl::LinkageSpec &&
         cast<LinkageSpecDecl>(DC)->getLanguage() == LinkageSpecDecl::lang_c)
-      return cast<LinkageSpecDecl>(DC);
-    DC = DC->getLexicalParent();
-  }
-  return nullptr;
-}
-
-const LinkageSpecDecl *DeclContext::getExternCContext() const {
-  const DeclContext *DC = this;
-  while (DC->getDeclKind() != Decl::TranslationUnit) {
-    if (DC->getDeclKind() == Decl::LinkageSpec &&
-        cast<LinkageSpecDecl>(DC)->getLanguage() ==
-            clang::LinkageSpecDecl::lang_c)
       return cast<LinkageSpecDecl>(DC);
     DC = DC->getLexicalParent();
   }
@@ -1274,20 +1157,12 @@
     if (DeclKind >= Decl::firstTag && DeclKind <= Decl::lastTag) {
       // If this is a tag type that has a definition or is currently
       // being defined, that definition is our primary context.
-<<<<<<< HEAD
-      TagDecl *Tag = cast<TagDecl>(this);
-=======
       auto *Tag = cast<TagDecl>(this);
->>>>>>> b2b84690
 
       if (TagDecl *Def = Tag->getDefinition())
         return Def;
 
-<<<<<<< HEAD
-      if (const TagType *TagTy = dyn_cast<TagType>(Tag->getTypeForDecl())) {
-=======
       if (const auto *TagTy = dyn_cast<TagType>(Tag->getTypeForDecl())) {
->>>>>>> b2b84690
         // Note, TagType::getDecl returns the (partial) definition one exists.
         TagDecl *PossiblePartialDef = TagTy->getDecl();
         if (PossiblePartialDef->isBeingDefined())
@@ -1328,13 +1203,8 @@
   // Build up a chain of declarations via the Decl::NextInContextAndBits field.
   Decl *FirstNewDecl = nullptr;
   Decl *PrevDecl = nullptr;
-<<<<<<< HEAD
-  for (unsigned I = 0, N = Decls.size(); I != N; ++I) {
-    if (FieldsAlreadyLoaded && isa<FieldDecl>(Decls[I]))
-=======
   for (auto *D : Decls) {
     if (FieldsAlreadyLoaded && isa<FieldDecl>(D))
->>>>>>> b2b84690
       continue;
 
     if (PrevDecl)
@@ -1539,8 +1409,6 @@
   if (isa<NamedDecl>(D)) {
     auto *ND = cast<NamedDecl>(D);
 
-<<<<<<< HEAD
-=======
     // Do not try to remove the declaration if that is invisible to qualified
     // lookup.  E.g. template specializations are skipped.
     if (shouldBeHidden(ND))
@@ -1550,7 +1418,6 @@
     if (!ND->getDeclName())
       return;
 
->>>>>>> b2b84690
     auto *DC = D->getDeclContext();
     do {
       StoredDeclsMap *Map = DC->getPrimaryContext()->LookupPtr;
@@ -1579,11 +1446,7 @@
 
   // Notify a C++ record declaration that we've added a member, so it can
   // update its class-specific state.
-<<<<<<< HEAD
-  if (CXXRecordDecl *Record = dyn_cast<CXXRecordDecl>(this))
-=======
   if (auto *Record = dyn_cast<CXXRecordDecl>(this))
->>>>>>> b2b84690
     Record->addedMember(D);
 
   // If this is a newly-created (not de-serialized) import declaration, wire
@@ -1651,11 +1514,7 @@
 /// DeclContext, a DeclContext linked to it, or a transparent context
 /// nested within it.
 void DeclContext::buildLookupImpl(DeclContext *DCtx, bool Internal) {
-<<<<<<< HEAD
-  for (Decl *D : DCtx->noload_decls()) {
-=======
   for (auto *D : DCtx->noload_decls()) {
->>>>>>> b2b84690
     // Insert this declaration into the lookup structure, but only if
     // it's semantically within its decl context. Any other decls which
     // should be found in this context are added eagerly.
@@ -1727,11 +1586,7 @@
       }
     }
 
-<<<<<<< HEAD
-    return lookup_result();
-=======
     return {};
->>>>>>> b2b84690
   }
 
   StoredDeclsMap *Map = LookupPtr;
@@ -1739,19 +1594,11 @@
     Map = const_cast<DeclContext*>(this)->buildLookup();
 
   if (!Map)
-<<<<<<< HEAD
-    return lookup_result();
-
-  StoredDeclsMap::iterator I = Map->find(Name);
-  if (I == Map->end())
-    return lookup_result();
-=======
     return {};
 
   StoredDeclsMap::iterator I = Map->find(Name);
   if (I == Map->end())
     return {};
->>>>>>> b2b84690
 
   return I->second.getLookupResult();
 }
@@ -1765,33 +1612,14 @@
   if (PrimaryContext != this)
     return PrimaryContext->noload_lookup(Name);
 
-<<<<<<< HEAD
-  // If we have any lazy lexical declarations not in our lookup map, add them
-  // now. Don't import any external declarations, not even if we know we have
-  // some missing from the external visible lookups.
-  if (HasLazyLocalLexicalLookups) {
-    SmallVector<DeclContext *, 2> Contexts;
-    collectAllContexts(Contexts);
-    for (unsigned I = 0, N = Contexts.size(); I != N; ++I)
-      buildLookupImpl(Contexts[I], hasExternalVisibleStorage());
-    HasLazyLocalLexicalLookups = false;
-  }
-
-  StoredDeclsMap *Map = LookupPtr;
-  if (!Map)
-    return lookup_result();
-=======
   loadLazyLocalLexicalLookups();
   StoredDeclsMap *Map = LookupPtr;
   if (!Map)
     return {};
->>>>>>> b2b84690
 
   StoredDeclsMap::iterator I = Map->find(Name);
   return I != Map->end() ? I->second.getLookupResult()
                          : lookup_result();
-<<<<<<< HEAD
-=======
 }
 
 // If we have any lazy lexical declarations not in our lookup map, add them
@@ -1805,7 +1633,6 @@
       buildLookupImpl(Context, hasExternalVisibleStorage());
     HasLazyLocalLexicalLookups = false;
   }
->>>>>>> b2b84690
 }
 
 void DeclContext::localUncachedLookup(DeclarationName Name,
@@ -2058,12 +1885,7 @@
   if (!Parent->LookupPtr)
     Parent->CreateStoredDeclsMap(C);
 
-<<<<<<< HEAD
-  DependentStoredDeclsMap *Map =
-      static_cast<DependentStoredDeclsMap *>(Parent->LookupPtr);
-=======
   auto *Map = static_cast<DependentStoredDeclsMap *>(Parent->LookupPtr);
->>>>>>> b2b84690
 
   // Allocate the copy of the PartialDiagnostic via the ASTContext's
   // BumpPtrAllocator, rather than the ASTContext itself.
