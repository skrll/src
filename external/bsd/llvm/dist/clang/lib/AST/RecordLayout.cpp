--- conflicted
+++ resolved
@@ -34,11 +34,7 @@
                                  CharUnits datasize,
                                  ArrayRef<uint64_t> fieldoffsets)
     : Size(size), DataSize(datasize), Alignment(alignment),
-<<<<<<< HEAD
-      RequiredAlignment(requiredAlignment), CXXInfo(nullptr) {
-=======
       RequiredAlignment(requiredAlignment) {
->>>>>>> b2b84690
   FieldOffsets.append(Ctx, fieldoffsets.begin(), fieldoffsets.end());
 }
 
@@ -78,10 +74,6 @@
   CXXInfo->BaseSharingVBPtr = BaseSharingVBPtr;
   CXXInfo->EndsWithZeroSizedObject = EndsWithZeroSizedObject;
   CXXInfo->LeadsWithZeroSizedBase = LeadsWithZeroSizedBase;
-<<<<<<< HEAD
-
-=======
->>>>>>> b2b84690
 
 #ifndef NDEBUG
     if (const CXXRecordDecl *PrimaryBase = getPrimaryBase()) {
