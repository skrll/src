//===------- ItaniumCXXABI.cpp - AST support for the Itanium C++ ABI ------===//
//
//                     The LLVM Compiler Infrastructure
//
// This file is distributed under the University of Illinois Open Source
// License. See LICENSE.TXT for details.
//
//===----------------------------------------------------------------------===//
//
// This provides C++ AST support targeting the Itanium C++ ABI, which is
// documented at:
//  http://www.codesourcery.com/public/cxx-abi/abi.html
//  http://www.codesourcery.com/public/cxx-abi/abi-eh.html
//
// It also supports the closely-related ARM C++ ABI, documented at:
// http://infocenter.arm.com/help/topic/com.arm.doc.ihi0041c/IHI0041C_cppabi.pdf
//
//===----------------------------------------------------------------------===//

#include "CXXABI.h"
#include "clang/AST/ASTContext.h"
#include "clang/AST/DeclCXX.h"
#include "clang/AST/MangleNumberingContext.h"
#include "clang/AST/RecordLayout.h"
#include "clang/AST/Type.h"
#include "clang/Basic/TargetInfo.h"
#include "llvm/ADT/iterator.h"

using namespace clang;

namespace {

/// According to Itanium C++ ABI 5.1.2:
/// the name of an anonymous union is considered to be
/// the name of the first named data member found by a pre-order,
/// depth-first, declaration-order walk of the data members of
/// the anonymous union.
/// If there is no such data member (i.e., if all of the data members
/// in the union are unnamed), then there is no way for a program to
/// refer to the anonymous union, and there is therefore no need to mangle its name.
///
/// Returns the name of anonymous union VarDecl or nullptr if it is not found.
static const IdentifierInfo *findAnonymousUnionVarDeclName(const VarDecl& VD) {
  const RecordType *RT = VD.getType()->getAs<RecordType>();
  assert(RT && "type of VarDecl is expected to be RecordType.");
  assert(RT->getDecl()->isUnion() && "RecordType is expected to be a union.");
  if (const FieldDecl *FD = RT->getDecl()->findFirstNamedDataMember()) {
    return FD->getIdentifier();
  }

  return nullptr;
}

<<<<<<< HEAD
/// \brief Keeps track of the mangled names of lambda expressions and block
=======
/// The name of a decomposition declaration.
struct DecompositionDeclName {
  using BindingArray = ArrayRef<const BindingDecl*>;

  /// Representative example of a set of bindings with these names.
  BindingArray Bindings;

  /// Iterators over the sequence of identifiers in the name.
  struct Iterator
      : llvm::iterator_adaptor_base<Iterator, BindingArray::const_iterator,
                                    std::random_access_iterator_tag,
                                    const IdentifierInfo *> {
    Iterator(BindingArray::const_iterator It) : iterator_adaptor_base(It) {}
    const IdentifierInfo *operator*() const {
      return (*this->I)->getIdentifier();
    }
  };
  Iterator begin() const { return Iterator(Bindings.begin()); }
  Iterator end() const { return Iterator(Bindings.end()); }
};
}

namespace llvm {
template<>
struct DenseMapInfo<DecompositionDeclName> {
  using ArrayInfo = llvm::DenseMapInfo<ArrayRef<const BindingDecl*>>;
  using IdentInfo = llvm::DenseMapInfo<const IdentifierInfo*>;
  static DecompositionDeclName getEmptyKey() {
    return {ArrayInfo::getEmptyKey()};
  }
  static DecompositionDeclName getTombstoneKey() {
    return {ArrayInfo::getTombstoneKey()};
  }
  static unsigned getHashValue(DecompositionDeclName Key) {
    assert(!isEqual(Key, getEmptyKey()) && !isEqual(Key, getTombstoneKey()));
    return llvm::hash_combine_range(Key.begin(), Key.end());
  }
  static bool isEqual(DecompositionDeclName LHS, DecompositionDeclName RHS) {
    if (ArrayInfo::isEqual(LHS.Bindings, ArrayInfo::getEmptyKey()))
      return ArrayInfo::isEqual(RHS.Bindings, ArrayInfo::getEmptyKey());
    if (ArrayInfo::isEqual(LHS.Bindings, ArrayInfo::getTombstoneKey()))
      return ArrayInfo::isEqual(RHS.Bindings, ArrayInfo::getTombstoneKey());
    return LHS.Bindings.size() == RHS.Bindings.size() &&
           std::equal(LHS.begin(), LHS.end(), RHS.begin());
  }
};
}

namespace {

/// Keeps track of the mangled names of lambda expressions and block
>>>>>>> b2b84690
/// literals within a particular context.
class ItaniumNumberingContext : public MangleNumberingContext {
  llvm::DenseMap<const Type *, unsigned> ManglingNumbers;
  llvm::DenseMap<const IdentifierInfo *, unsigned> VarManglingNumbers;
  llvm::DenseMap<const IdentifierInfo *, unsigned> TagManglingNumbers;
<<<<<<< HEAD
=======
  llvm::DenseMap<DecompositionDeclName, unsigned>
      DecompsitionDeclManglingNumbers;
>>>>>>> b2b84690

public:
  unsigned getManglingNumber(const CXXMethodDecl *CallOperator) override {
    const FunctionProtoType *Proto =
        CallOperator->getType()->getAs<FunctionProtoType>();
    ASTContext &Context = CallOperator->getASTContext();

    FunctionProtoType::ExtProtoInfo EPI;
    EPI.Variadic = Proto->isVariadic();
    QualType Key =
        Context.getFunctionType(Context.VoidTy, Proto->getParamTypes(), EPI);
    Key = Context.getCanonicalType(Key);
    return ++ManglingNumbers[Key->castAs<FunctionProtoType>()];
  }

  unsigned getManglingNumber(const BlockDecl *BD) override {
    const Type *Ty = nullptr;
    return ++ManglingNumbers[Ty];
  }

  unsigned getStaticLocalNumber(const VarDecl *VD) override {
    return 0;
  }

  /// Variable decls are numbered by identifier.
  unsigned getManglingNumber(const VarDecl *VD, unsigned) override {
<<<<<<< HEAD
    const IdentifierInfo *Identifier = VD->getIdentifier();
    if (!Identifier) {
      // VarDecl without an identifier represents an anonymous union declaration.
=======
    if (auto *DD = dyn_cast<DecompositionDecl>(VD)) {
      DecompositionDeclName Name{DD->bindings()};
      return ++DecompsitionDeclManglingNumbers[Name];
    }

    const IdentifierInfo *Identifier = VD->getIdentifier();
    if (!Identifier) {
      // VarDecl without an identifier represents an anonymous union
      // declaration.
>>>>>>> b2b84690
      Identifier = findAnonymousUnionVarDeclName(*VD);
    }
    return ++VarManglingNumbers[Identifier];
  }

  unsigned getManglingNumber(const TagDecl *TD, unsigned) override {
    return ++TagManglingNumbers[TD->getIdentifier()];
  }
};

class ItaniumCXXABI : public CXXABI {
protected:
  ASTContext &Context;
public:
  ItaniumCXXABI(ASTContext &Ctx) : Context(Ctx) { }

<<<<<<< HEAD
  std::pair<uint64_t, unsigned>
  getMemberPointerWidthAndAlign(const MemberPointerType *MPT) const override {
    const TargetInfo &Target = Context.getTargetInfo();
    TargetInfo::IntType PtrDiff = Target.getPtrDiffType(0);
    uint64_t Width = Target.getTypeWidth(PtrDiff);
    unsigned Align = Target.getTypeAlign(PtrDiff);
    if (MPT->isMemberFunctionPointer())
      Width = 2 * Width;
    return std::make_pair(Width, Align);
=======
  MemberPointerInfo
  getMemberPointerInfo(const MemberPointerType *MPT) const override {
    const TargetInfo &Target = Context.getTargetInfo();
    TargetInfo::IntType PtrDiff = Target.getPtrDiffType(0);
    MemberPointerInfo MPI;
    MPI.Width = Target.getTypeWidth(PtrDiff);
    MPI.Align = Target.getTypeAlign(PtrDiff);
    MPI.HasPadding = false;
    if (MPT->isMemberFunctionPointer())
      MPI.Width *= 2;
    return MPI;
>>>>>>> b2b84690
  }

  CallingConv getDefaultMethodCallConv(bool isVariadic) const override {
    const llvm::Triple &T = Context.getTargetInfo().getTriple();
    if (!isVariadic && T.isWindowsGNUEnvironment() &&
        T.getArch() == llvm::Triple::x86)
      return CC_X86ThisCall;
    return CC_C;
  }

  // We cheat and just check that the class has a vtable pointer, and that it's
  // only big enough to have a vtable pointer and nothing more (or less).
  bool isNearlyEmpty(const CXXRecordDecl *RD) const override {

    // Check that the class has a vtable pointer.
    if (!RD->isDynamicClass())
      return false;

    const ASTRecordLayout &Layout = Context.getASTRecordLayout(RD);
    CharUnits PointerSize = 
      Context.toCharUnitsFromBits(Context.getTargetInfo().getPointerWidth(0));
    return Layout.getNonVirtualSize() == PointerSize;
  }

  const CXXConstructorDecl *
  getCopyConstructorForExceptionObject(CXXRecordDecl *RD) override {
    return nullptr;
  }

  void addCopyConstructorForExceptionObject(CXXRecordDecl *RD,
                                            CXXConstructorDecl *CD) override {}

  void addTypedefNameForUnnamedTagDecl(TagDecl *TD,
                                       TypedefNameDecl *DD) override {}

  TypedefNameDecl *getTypedefNameForUnnamedTagDecl(const TagDecl *TD) override {
    return nullptr;
  }

  void addDeclaratorForUnnamedTagDecl(TagDecl *TD,
                                      DeclaratorDecl *DD) override {}

  DeclaratorDecl *getDeclaratorForUnnamedTagDecl(const TagDecl *TD) override {
    return nullptr;
  }

  std::unique_ptr<MangleNumberingContext>
  createMangleNumberingContext() const override {
    return llvm::make_unique<ItaniumNumberingContext>();
  }
};
}

CXXABI *clang::CreateItaniumCXXABI(ASTContext &Ctx) {
  return new ItaniumCXXABI(Ctx);
}<|MERGE_RESOLUTION|>--- conflicted
+++ resolved
@@ -51,9 +51,6 @@
   return nullptr;
 }
 
-<<<<<<< HEAD
-/// \brief Keeps track of the mangled names of lambda expressions and block
-=======
 /// The name of a decomposition declaration.
 struct DecompositionDeclName {
   using BindingArray = ArrayRef<const BindingDecl*>;
@@ -105,17 +102,13 @@
 namespace {
 
 /// Keeps track of the mangled names of lambda expressions and block
->>>>>>> b2b84690
 /// literals within a particular context.
 class ItaniumNumberingContext : public MangleNumberingContext {
   llvm::DenseMap<const Type *, unsigned> ManglingNumbers;
   llvm::DenseMap<const IdentifierInfo *, unsigned> VarManglingNumbers;
   llvm::DenseMap<const IdentifierInfo *, unsigned> TagManglingNumbers;
-<<<<<<< HEAD
-=======
   llvm::DenseMap<DecompositionDeclName, unsigned>
       DecompsitionDeclManglingNumbers;
->>>>>>> b2b84690
 
 public:
   unsigned getManglingNumber(const CXXMethodDecl *CallOperator) override {
@@ -142,11 +135,6 @@
 
   /// Variable decls are numbered by identifier.
   unsigned getManglingNumber(const VarDecl *VD, unsigned) override {
-<<<<<<< HEAD
-    const IdentifierInfo *Identifier = VD->getIdentifier();
-    if (!Identifier) {
-      // VarDecl without an identifier represents an anonymous union declaration.
-=======
     if (auto *DD = dyn_cast<DecompositionDecl>(VD)) {
       DecompositionDeclName Name{DD->bindings()};
       return ++DecompsitionDeclManglingNumbers[Name];
@@ -156,7 +144,6 @@
     if (!Identifier) {
       // VarDecl without an identifier represents an anonymous union
       // declaration.
->>>>>>> b2b84690
       Identifier = findAnonymousUnionVarDeclName(*VD);
     }
     return ++VarManglingNumbers[Identifier];
@@ -173,17 +160,6 @@
 public:
   ItaniumCXXABI(ASTContext &Ctx) : Context(Ctx) { }
 
-<<<<<<< HEAD
-  std::pair<uint64_t, unsigned>
-  getMemberPointerWidthAndAlign(const MemberPointerType *MPT) const override {
-    const TargetInfo &Target = Context.getTargetInfo();
-    TargetInfo::IntType PtrDiff = Target.getPtrDiffType(0);
-    uint64_t Width = Target.getTypeWidth(PtrDiff);
-    unsigned Align = Target.getTypeAlign(PtrDiff);
-    if (MPT->isMemberFunctionPointer())
-      Width = 2 * Width;
-    return std::make_pair(Width, Align);
-=======
   MemberPointerInfo
   getMemberPointerInfo(const MemberPointerType *MPT) const override {
     const TargetInfo &Target = Context.getTargetInfo();
@@ -195,7 +171,6 @@
     if (MPT->isMemberFunctionPointer())
       MPI.Width *= 2;
     return MPI;
->>>>>>> b2b84690
   }
 
   CallingConv getDefaultMethodCallConv(bool isVariadic) const override {
