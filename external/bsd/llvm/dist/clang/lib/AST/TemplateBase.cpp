//===- TemplateBase.cpp - Common template AST class implementation --------===//
//
//                     The LLVM Compiler Infrastructure
//
// This file is distributed under the University of Illinois Open Source
// License. See LICENSE.TXT for details.
//
//===----------------------------------------------------------------------===//
//
// This file implements common classes used throughout C++ template
// representations.
//
//===----------------------------------------------------------------------===//

#include "clang/AST/TemplateBase.h"
#include "clang/AST/ASTContext.h"
#include "clang/AST/Decl.h"
#include "clang/AST/DeclBase.h"
#include "clang/AST/DeclTemplate.h"
#include "clang/AST/Expr.h"
#include "clang/AST/ExprCXX.h"
#include "clang/AST/PrettyPrinter.h"
#include "clang/AST/TemplateName.h"
#include "clang/AST/Type.h"
#include "clang/AST/TypeLoc.h"
#include "clang/Basic/Diagnostic.h"
#include "clang/Basic/LLVM.h"
#include "clang/Basic/LangOptions.h"
#include "clang/Basic/SourceLocation.h"
#include "llvm/ADT/APSInt.h"
#include "llvm/ADT/FoldingSet.h"
#include "llvm/ADT/None.h"
#include "llvm/ADT/SmallString.h"
#include "llvm/ADT/StringRef.h"
#include "llvm/Support/Casting.h"
#include "llvm/Support/Compiler.h"
#include "llvm/Support/ErrorHandling.h"
#include "llvm/Support/raw_ostream.h"
#include <cassert>
#include <cstddef>
#include <cstdint>
#include <cstring>

using namespace clang;

/// Print a template integral argument value.
///
/// \param TemplArg the TemplateArgument instance to print.
///
/// \param Out the raw_ostream instance to use for printing.
///
/// \param Policy the printing policy for EnumConstantDecl printing.
static void printIntegral(const TemplateArgument &TemplArg,
                          raw_ostream &Out, const PrintingPolicy& Policy) {
<<<<<<< HEAD
  const ::clang::Type *T = TemplArg.getIntegralType().getTypePtr();
=======
  const Type *T = TemplArg.getIntegralType().getTypePtr();
>>>>>>> b2b84690
  const llvm::APSInt &Val = TemplArg.getAsIntegral();

  if (const EnumType *ET = T->getAs<EnumType>()) {
    for (const EnumConstantDecl* ECD : ET->getDecl()->enumerators()) {
      // In Sema::CheckTemplateArugment, enum template arguments value are
      // extended to the size of the integer underlying the enum type.  This
      // may create a size difference between the enum value and template
      // argument value, requiring isSameValue here instead of operator==.
      if (llvm::APSInt::isSameValue(ECD->getInitVal(), Val)) {
        ECD->printQualifiedName(Out, Policy);
        return;
      }
    }
  }

  if (T->isBooleanType() && !Policy.MSVCFormatting) {
    Out << (Val.getBoolValue() ? "true" : "false");
  } else if (T->isCharType()) {
    const char Ch = Val.getZExtValue();
    Out << ((Ch == '\'') ? "'\\" : "'");
    Out.write_escaped(StringRef(&Ch, 1), /*UseHexEscapes=*/ true);
    Out << "'";
  } else {
    Out << Val;
  }
}

//===----------------------------------------------------------------------===//
// TemplateArgument Implementation
//===----------------------------------------------------------------------===//

TemplateArgument::TemplateArgument(ASTContext &Ctx, const llvm::APSInt &Value,
                                   QualType Type) {
  Integer.Kind = Integral;
  // Copy the APSInt value into our decomposed form.
  Integer.BitWidth = Value.getBitWidth();
  Integer.IsUnsigned = Value.isUnsigned();
  // If the value is large, we have to get additional memory from the ASTContext
  unsigned NumWords = Value.getNumWords();
  if (NumWords > 1) {
    void *Mem = Ctx.Allocate(NumWords * sizeof(uint64_t));
    std::memcpy(Mem, Value.getRawData(), NumWords * sizeof(uint64_t));
    Integer.pVal = static_cast<uint64_t *>(Mem);
  } else {
    Integer.VAL = Value.getZExtValue();
  }

  Integer.Type = Type.getAsOpaquePtr();
}

TemplateArgument
TemplateArgument::CreatePackCopy(ASTContext &Context,
                                 ArrayRef<TemplateArgument> Args) {
  if (Args.empty())
    return getEmptyPack();

  return TemplateArgument(Args.copy(Context));
}

bool TemplateArgument::isDependent() const {
  switch (getKind()) {
  case Null:
    llvm_unreachable("Should not have a NULL template argument");

  case Type:
    return getAsType()->isDependentType() ||
           isa<PackExpansionType>(getAsType());

  case Template:
    return getAsTemplate().isDependent();

  case TemplateExpansion:
    return true;

  case Declaration:
    if (DeclContext *DC = dyn_cast<DeclContext>(getAsDecl()))
      return DC->isDependentContext();
    return getAsDecl()->getDeclContext()->isDependentContext();

  case NullPtr:
    return false;

  case Integral:
    // Never dependent
    return false;

  case Expression:
    return (getAsExpr()->isTypeDependent() || getAsExpr()->isValueDependent() ||
            isa<PackExpansionExpr>(getAsExpr()));

  case Pack:
    for (const auto &P : pack_elements())
      if (P.isDependent())
        return true;
    return false;
  }

  llvm_unreachable("Invalid TemplateArgument Kind!");
}

bool TemplateArgument::isInstantiationDependent() const {
  switch (getKind()) {
  case Null:
    llvm_unreachable("Should not have a NULL template argument");
    
  case Type:
    return getAsType()->isInstantiationDependentType();
    
  case Template:
    return getAsTemplate().isInstantiationDependent();
    
  case TemplateExpansion:
    return true;
    
  case Declaration:
    if (DeclContext *DC = dyn_cast<DeclContext>(getAsDecl()))
      return DC->isDependentContext();
    return getAsDecl()->getDeclContext()->isDependentContext();

  case NullPtr:
    return false;
      
  case Integral:
    // Never dependent
    return false;
    
  case Expression:
    return getAsExpr()->isInstantiationDependent();
    
  case Pack:
    for (const auto &P : pack_elements())
      if (P.isInstantiationDependent())
        return true;
    return false;
  }

  llvm_unreachable("Invalid TemplateArgument Kind!");
}

bool TemplateArgument::isPackExpansion() const {
  switch (getKind()) {
  case Null:
  case Declaration:
  case Integral:
  case Pack:    
  case Template:
  case NullPtr:
    return false;
      
  case TemplateExpansion:
    return true;
      
  case Type:
    return isa<PackExpansionType>(getAsType());
          
  case Expression:
    return isa<PackExpansionExpr>(getAsExpr());
  }

  llvm_unreachable("Invalid TemplateArgument Kind!");
}

bool TemplateArgument::containsUnexpandedParameterPack() const {
  switch (getKind()) {
  case Null:
  case Declaration:
  case Integral:
  case TemplateExpansion:
  case NullPtr:
    break;

  case Type:
    if (getAsType()->containsUnexpandedParameterPack())
      return true;
    break;

  case Template:
    if (getAsTemplate().containsUnexpandedParameterPack())
      return true;
    break;
        
  case Expression:
    if (getAsExpr()->containsUnexpandedParameterPack())
      return true;
    break;

  case Pack:
    for (const auto &P : pack_elements())
      if (P.containsUnexpandedParameterPack())
        return true;

    break;
  }

  return false;
}

Optional<unsigned> TemplateArgument::getNumTemplateExpansions() const {
  assert(getKind() == TemplateExpansion);
  if (TemplateArg.NumExpansions)
    return TemplateArg.NumExpansions - 1;
  
  return None; 
}

QualType TemplateArgument::getNonTypeTemplateArgumentType() const {
  switch (getKind()) {
  case TemplateArgument::Null:
  case TemplateArgument::Type:
  case TemplateArgument::Template:
  case TemplateArgument::TemplateExpansion:
  case TemplateArgument::Pack:
    return QualType();

  case TemplateArgument::Integral:
    return getIntegralType();

  case TemplateArgument::Expression:
    return getAsExpr()->getType();

  case TemplateArgument::Declaration:
    return getParamTypeForDecl();

  case TemplateArgument::NullPtr:
    return getNullPtrType();
  }

  llvm_unreachable("Invalid TemplateArgument Kind!");
}

void TemplateArgument::Profile(llvm::FoldingSetNodeID &ID,
                               const ASTContext &Context) const {
  ID.AddInteger(getKind());
  switch (getKind()) {
  case Null:
    break;

  case Type:
    getAsType().Profile(ID);
    break;

  case NullPtr:
    getNullPtrType().Profile(ID);
    break;

  case Declaration:
    ID.AddPointer(getAsDecl()? getAsDecl()->getCanonicalDecl() : nullptr);
    break;

  case Template:
  case TemplateExpansion: {
    TemplateName Template = getAsTemplateOrTemplatePattern();
    if (TemplateTemplateParmDecl *TTP
          = dyn_cast_or_null<TemplateTemplateParmDecl>(
                                                Template.getAsTemplateDecl())) {
      ID.AddBoolean(true);
      ID.AddInteger(TTP->getDepth());
      ID.AddInteger(TTP->getPosition());
      ID.AddBoolean(TTP->isParameterPack());
    } else {
      ID.AddBoolean(false);
      ID.AddPointer(Context.getCanonicalTemplateName(Template)
                                                          .getAsVoidPointer());
    }
    break;
  }
      
  case Integral:
    getAsIntegral().Profile(ID);
    getIntegralType().Profile(ID);
    break;

  case Expression:
    getAsExpr()->Profile(ID, Context, true);
    break;

  case Pack:
    ID.AddInteger(Args.NumArgs);
    for (unsigned I = 0; I != Args.NumArgs; ++I)
      Args.Args[I].Profile(ID, Context);
  }
}

bool TemplateArgument::structurallyEquals(const TemplateArgument &Other) const {
  if (getKind() != Other.getKind()) return false;

  switch (getKind()) {
  case Null:
  case Type:
  case Expression:      
  case Template:
  case TemplateExpansion:
  case NullPtr:
    return TypeOrValue.V == Other.TypeOrValue.V;

  case Declaration:
    return getAsDecl() == Other.getAsDecl();

  case Integral:
    return getIntegralType() == Other.getIntegralType() &&
           getAsIntegral() == Other.getAsIntegral();

  case Pack:
    if (Args.NumArgs != Other.Args.NumArgs) return false;
    for (unsigned I = 0, E = Args.NumArgs; I != E; ++I)
      if (!Args.Args[I].structurallyEquals(Other.Args.Args[I]))
        return false;
    return true;
  }

  llvm_unreachable("Invalid TemplateArgument Kind!");
}

TemplateArgument TemplateArgument::getPackExpansionPattern() const {
  assert(isPackExpansion());
  
  switch (getKind()) {
  case Type:
    return getAsType()->getAs<PackExpansionType>()->getPattern();
    
  case Expression:
    return cast<PackExpansionExpr>(getAsExpr())->getPattern();
    
  case TemplateExpansion:
    return TemplateArgument(getAsTemplateOrTemplatePattern());

  case Declaration:
  case Integral:
  case Pack:
  case Null:
  case Template:
  case NullPtr:
    return TemplateArgument();
  }

  llvm_unreachable("Invalid TemplateArgument Kind!");
}

void TemplateArgument::print(const PrintingPolicy &Policy, 
                             raw_ostream &Out) const {
  switch (getKind()) {
  case Null:
    Out << "(no value)";
    break;
    
  case Type: {
    PrintingPolicy SubPolicy(Policy);
    SubPolicy.SuppressStrongLifetime = true;
    getAsType().print(Out, SubPolicy);
    break;
  }
    
  case Declaration: {
    NamedDecl *ND = getAsDecl();
    Out << '&';
    if (ND->getDeclName()) {
      // FIXME: distinguish between pointer and reference args?
      ND->printQualifiedName(Out);
    } else {
      Out << "(anonymous)";
    }
    break;
  }

  case NullPtr:
    Out << "nullptr";
    break;

  case Template:
    getAsTemplate().print(Out, Policy);
    break;

  case TemplateExpansion:
    getAsTemplateOrTemplatePattern().print(Out, Policy);
    Out << "...";
    break;
      
<<<<<<< HEAD
  case Integral: {
=======
  case Integral:
>>>>>>> b2b84690
    printIntegral(*this, Out, Policy);
    break;
    
  case Expression:
    getAsExpr()->printPretty(Out, nullptr, Policy);
    break;
    
  case Pack:
    Out << "<";
    bool First = true;
    for (const auto &P : pack_elements()) {
      if (First)
        First = false;
      else
        Out << ", ";
      
      P.print(Policy, Out);
    }
    Out << ">";
    break;        
  }
}

void TemplateArgument::dump(raw_ostream &Out) const {
  LangOptions LO; // FIXME! see also TemplateName::dump().
  LO.CPlusPlus = true;
  LO.Bool = true;
  print(PrintingPolicy(LO), Out);
}

LLVM_DUMP_METHOD void TemplateArgument::dump() const { dump(llvm::errs()); }

//===----------------------------------------------------------------------===//
// TemplateArgumentLoc Implementation
//===----------------------------------------------------------------------===//

SourceRange TemplateArgumentLoc::getSourceRange() const {
  switch (Argument.getKind()) {
  case TemplateArgument::Expression:
    return getSourceExpression()->getSourceRange();

  case TemplateArgument::Declaration:
    return getSourceDeclExpression()->getSourceRange();

  case TemplateArgument::NullPtr:
    return getSourceNullPtrExpression()->getSourceRange();

  case TemplateArgument::Type:
    if (TypeSourceInfo *TSI = getTypeSourceInfo())
      return TSI->getTypeLoc().getSourceRange();
    else
      return SourceRange();

  case TemplateArgument::Template:
    if (getTemplateQualifierLoc())
      return SourceRange(getTemplateQualifierLoc().getBeginLoc(), 
                         getTemplateNameLoc());
    return SourceRange(getTemplateNameLoc());

  case TemplateArgument::TemplateExpansion:
    if (getTemplateQualifierLoc())
      return SourceRange(getTemplateQualifierLoc().getBeginLoc(), 
                         getTemplateEllipsisLoc());
    return SourceRange(getTemplateNameLoc(), getTemplateEllipsisLoc());

  case TemplateArgument::Integral:
    return getSourceIntegralExpression()->getSourceRange();

  case TemplateArgument::Pack:
  case TemplateArgument::Null:
    return SourceRange();
  }

  llvm_unreachable("Invalid TemplateArgument Kind!");
}

const DiagnosticBuilder &clang::operator<<(const DiagnosticBuilder &DB,
                                           const TemplateArgument &Arg) {
  switch (Arg.getKind()) {
  case TemplateArgument::Null:
    // This is bad, but not as bad as crashing because of argument
    // count mismatches.
    return DB << "(null template argument)";
      
  case TemplateArgument::Type:
    return DB << Arg.getAsType();
      
  case TemplateArgument::Declaration:
    return DB << Arg.getAsDecl();

  case TemplateArgument::NullPtr:
    return DB << "nullptr";
      
  case TemplateArgument::Integral:
    return DB << Arg.getAsIntegral().toString(10);
      
  case TemplateArgument::Template:
    return DB << Arg.getAsTemplate();

  case TemplateArgument::TemplateExpansion:
    return DB << Arg.getAsTemplateOrTemplatePattern() << "...";

  case TemplateArgument::Expression: {
    // This shouldn't actually ever happen, so it's okay that we're
    // regurgitating an expression here.
    // FIXME: We're guessing at LangOptions!
    SmallString<32> Str;
    llvm::raw_svector_ostream OS(Str);
    LangOptions LangOpts;
    LangOpts.CPlusPlus = true;
    PrintingPolicy Policy(LangOpts);
    Arg.getAsExpr()->printPretty(OS, nullptr, Policy);
    return DB << OS.str();
  }
      
  case TemplateArgument::Pack: {
    // FIXME: We're guessing at LangOptions!
    SmallString<32> Str;
    llvm::raw_svector_ostream OS(Str);
    LangOptions LangOpts;
    LangOpts.CPlusPlus = true;
    PrintingPolicy Policy(LangOpts);
    Arg.print(Policy, OS);
    return DB << OS.str();
  }
  }

  llvm_unreachable("Invalid TemplateArgument Kind!");
}

const ASTTemplateArgumentListInfo *
ASTTemplateArgumentListInfo::Create(ASTContext &C,
                                    const TemplateArgumentListInfo &List) {
  std::size_t size = totalSizeToAlloc<TemplateArgumentLoc>(List.size());
  void *Mem = C.Allocate(size, alignof(ASTTemplateArgumentListInfo));
  return new (Mem) ASTTemplateArgumentListInfo(List);
}

ASTTemplateArgumentListInfo::ASTTemplateArgumentListInfo(
    const TemplateArgumentListInfo &Info) {
  LAngleLoc = Info.getLAngleLoc();
  RAngleLoc = Info.getRAngleLoc();
  NumTemplateArgs = Info.size();

  TemplateArgumentLoc *ArgBuffer = getTrailingObjects<TemplateArgumentLoc>();
  for (unsigned i = 0; i != NumTemplateArgs; ++i)
    new (&ArgBuffer[i]) TemplateArgumentLoc(Info[i]);
}

void ASTTemplateKWAndArgsInfo::initializeFrom(
    SourceLocation TemplateKWLoc, const TemplateArgumentListInfo &Info,
    TemplateArgumentLoc *OutArgArray) {
  this->TemplateKWLoc = TemplateKWLoc;
  LAngleLoc = Info.getLAngleLoc();
  RAngleLoc = Info.getRAngleLoc();
  NumTemplateArgs = Info.size();

  for (unsigned i = 0; i != NumTemplateArgs; ++i)
    new (&OutArgArray[i]) TemplateArgumentLoc(Info[i]);
}

void ASTTemplateKWAndArgsInfo::initializeFrom(SourceLocation TemplateKWLoc) {
  assert(TemplateKWLoc.isValid());
  LAngleLoc = SourceLocation();
  RAngleLoc = SourceLocation();
  this->TemplateKWLoc = TemplateKWLoc;
  NumTemplateArgs = 0;
}

void ASTTemplateKWAndArgsInfo::initializeFrom(
    SourceLocation TemplateKWLoc, const TemplateArgumentListInfo &Info,
    TemplateArgumentLoc *OutArgArray, bool &Dependent,
    bool &InstantiationDependent, bool &ContainsUnexpandedParameterPack) {
  this->TemplateKWLoc = TemplateKWLoc;
  LAngleLoc = Info.getLAngleLoc();
  RAngleLoc = Info.getRAngleLoc();
  NumTemplateArgs = Info.size();

  for (unsigned i = 0; i != NumTemplateArgs; ++i) {
    Dependent = Dependent || Info[i].getArgument().isDependent();
    InstantiationDependent = InstantiationDependent ||
                             Info[i].getArgument().isInstantiationDependent();
    ContainsUnexpandedParameterPack =
        ContainsUnexpandedParameterPack ||
        Info[i].getArgument().containsUnexpandedParameterPack();

    new (&OutArgArray[i]) TemplateArgumentLoc(Info[i]);
  }
}

void ASTTemplateKWAndArgsInfo::copyInto(const TemplateArgumentLoc *ArgArray,
                                        TemplateArgumentListInfo &Info) const {
  Info.setLAngleLoc(LAngleLoc);
  Info.setRAngleLoc(RAngleLoc);
  for (unsigned I = 0; I != NumTemplateArgs; ++I)
    Info.addArgument(ArgArray[I]);
}<|MERGE_RESOLUTION|>--- conflicted
+++ resolved
@@ -52,11 +52,7 @@
 /// \param Policy the printing policy for EnumConstantDecl printing.
 static void printIntegral(const TemplateArgument &TemplArg,
                           raw_ostream &Out, const PrintingPolicy& Policy) {
-<<<<<<< HEAD
-  const ::clang::Type *T = TemplArg.getIntegralType().getTypePtr();
-=======
   const Type *T = TemplArg.getIntegralType().getTypePtr();
->>>>>>> b2b84690
   const llvm::APSInt &Val = TemplArg.getAsIntegral();
 
   if (const EnumType *ET = T->getAs<EnumType>()) {
@@ -434,11 +430,7 @@
     Out << "...";
     break;
       
-<<<<<<< HEAD
-  case Integral: {
-=======
-  case Integral:
->>>>>>> b2b84690
+  case Integral:
     printIntegral(*this, Out, Policy);
     break;
     
