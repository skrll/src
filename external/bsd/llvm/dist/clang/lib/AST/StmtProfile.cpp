--- conflicted
+++ resolved
@@ -51,16 +51,8 @@
     /// statement.
     virtual void VisitType(QualType T) = 0;
 
-<<<<<<< HEAD
-    /// \brief Visit a name that occurs within an expression or statement.
-    virtual void VisitName(DeclarationName Name) = 0;
-
-    /// \brief Visit identifiers that are not in Decl's or Type's.
-    virtual void VisitIdentifierInfo(IdentifierInfo *II) = 0;
-=======
     /// Visit a name that occurs within an expression or statement.
     virtual void VisitName(DeclarationName Name, bool TreatAsDecl = false) = 0;
->>>>>>> b2b84690
 
     /// Visit identifiers that are not in Decl's or Type's.
     virtual void VisitIdentifierInfo(IdentifierInfo *II) = 0;
@@ -90,13 +82,10 @@
                              const ASTContext &Context, bool Canonical)
         : StmtProfiler(ID, Canonical), Context(Context) {}
   private:
-<<<<<<< HEAD
-=======
     void HandleStmtClass(Stmt::StmtClass SC) override {
       ID.AddInteger(SC);
     }
 
->>>>>>> b2b84690
     void VisitDecl(const Decl *D) override {
       ID.AddInteger(D ? D->getKind() : 0);
 
@@ -151,11 +140,7 @@
       ID.AddPointer(T.getAsOpaquePtr());
     }
 
-<<<<<<< HEAD
-    void VisitName(DeclarationName Name) override {
-=======
     void VisitName(DeclarationName Name, bool /*TreatAsDecl*/) override {
->>>>>>> b2b84690
       ID.AddPointer(Name.getAsOpaquePtr());
     }
 
@@ -184,8 +169,6 @@
         : StmtProfiler(ID, false), Hash(Hash) {}
 
   private:
-<<<<<<< HEAD
-=======
     void HandleStmtClass(Stmt::StmtClass SC) override {
       if (SC == Stmt::UnresolvedLookupExprClass) {
         // Pretend that the name looked up is a Decl due to how templates
@@ -196,21 +179,16 @@
       }
     }
 
->>>>>>> b2b84690
     void VisitType(QualType T) override {
       Hash.AddQualType(T);
     }
 
-<<<<<<< HEAD
-    void VisitName(DeclarationName Name) override {
-=======
     void VisitName(DeclarationName Name, bool TreatAsDecl) override {
       if (TreatAsDecl) {
         // A Decl can be null, so each Decl is preceded by a boolean to
         // store its nullness.  Add a boolean here to match.
         ID.AddBoolean(true);
       }
->>>>>>> b2b84690
       Hash.AddDeclarationName(Name);
     }
     void VisitIdentifierInfo(IdentifierInfo *II) override {
@@ -239,13 +217,9 @@
 
 void StmtProfiler::VisitStmt(const Stmt *S) {
   assert(S && "Requires non-null Stmt pointer");
-<<<<<<< HEAD
-  ID.AddInteger(S->getStmtClass());
-=======
 
   HandleStmtClass(S->getStmtClass());
 
->>>>>>> b2b84690
   for (const Stmt *SubStmt : S->children()) {
     if (SubStmt)
       Visit(SubStmt);
@@ -540,7 +514,6 @@
     if (E)
       Profiler->VisitStmt(E);
   }
-<<<<<<< HEAD
 }
 void
 OMPClauseProfiler::VisitOMPFirstprivateClause(const OMPFirstprivateClause *C) {
@@ -558,25 +531,6 @@
 void
 OMPClauseProfiler::VisitOMPLastprivateClause(const OMPLastprivateClause *C) {
   VisitOMPClauseList(C);
-=======
-}
-void
-OMPClauseProfiler::VisitOMPFirstprivateClause(const OMPFirstprivateClause *C) {
-  VisitOMPClauseList(C);
-  VistOMPClauseWithPreInit(C);
-  for (auto *E : C->private_copies()) {
-    if (E)
-      Profiler->VisitStmt(E);
-  }
-  for (auto *E : C->inits()) {
-    if (E)
-      Profiler->VisitStmt(E);
-  }
-}
-void
-OMPClauseProfiler::VisitOMPLastprivateClause(const OMPLastprivateClause *C) {
-  VisitOMPClauseList(C);
->>>>>>> b2b84690
   VistOMPClauseWithPostUpdate(C);
   for (auto *E : C->source_exprs()) {
     if (E)
@@ -642,8 +596,6 @@
       Profiler->VisitStmt(E);
   }
 }
-<<<<<<< HEAD
-=======
 void OMPClauseProfiler::VisitOMPInReductionClause(
     const OMPInReductionClause *C) {
   Profiler->VisitNestedNameSpecifier(
@@ -672,7 +624,6 @@
       Profiler->VisitStmt(E);
   }
 }
->>>>>>> b2b84690
 void OMPClauseProfiler::VisitOMPLinearClause(const OMPLinearClause *C) {
   VisitOMPClauseList(C);
   VistOMPClauseWithPostUpdate(C);
@@ -874,11 +825,8 @@
 
 void StmtProfiler::VisitOMPTaskgroupDirective(const OMPTaskgroupDirective *S) {
   VisitOMPExecutableDirective(S);
-<<<<<<< HEAD
-=======
   if (const Expr *E = S->getReductionRef())
     VisitStmt(E);
->>>>>>> b2b84690
 }
 
 void StmtProfiler::VisitOMPFlushDirective(const OMPFlushDirective *S) {
@@ -1057,15 +1005,12 @@
   VisitExpr(S);
   S->getValue().Profile(ID);
   ID.AddInteger(S->getType()->castAs<BuiltinType>()->getKind());
-<<<<<<< HEAD
-=======
 }
 
 void StmtProfiler::VisitFixedPointLiteral(const FixedPointLiteral *S) {
   VisitExpr(S);
   S->getValue().Profile(ID);
   ID.AddInteger(S->getType()->castAs<BuiltinType>()->getKind());
->>>>>>> b2b84690
 }
 
 void StmtProfiler::VisitCharacterLiteral(const CharacterLiteral *S) {
@@ -1509,11 +1454,7 @@
   llvm_unreachable("Invalid overloaded operator expression");
 }
 
-<<<<<<< HEAD
-#if defined(_MSC_VER)
-=======
 #if defined(_MSC_VER) && !defined(__clang__)
->>>>>>> b2b84690
 #if _MSC_VER == 1911
 // Work around https://developercommunity.visualstudio.com/content/problem/84002/clang-cl-when-built-with-vc-2017-crashes-cause-vc.html
 // MSVC 2017 update 3 miscompiles this function, and a clang built with it
@@ -1554,11 +1495,7 @@
   ID.AddInteger(S->getOperator());
 }
 
-<<<<<<< HEAD
-#if defined(_MSC_VER)
-=======
 #if defined(_MSC_VER) && !defined(__clang__)
->>>>>>> b2b84690
 #if _MSC_VER == 1911
 #pragma optimize("", on)
 #endif
