//===--- DeclOpenMP.cpp - Declaration OpenMP AST Node Implementation ------===//
//
//                     The LLVM Compiler Infrastructure
//
// This file is distributed under the University of Illinois Open Source
// License. See LICENSE.TXT for details.
//
//===----------------------------------------------------------------------===//
/// \file
<<<<<<< HEAD
/// \brief This file implements OMPThreadPrivateDecl, OMPCapturedExprDecl
=======
/// This file implements OMPThreadPrivateDecl, OMPCapturedExprDecl
>>>>>>> b2b84690
/// classes.
///
//===----------------------------------------------------------------------===//

#include "clang/AST/ASTContext.h"
#include "clang/AST/Decl.h"
#include "clang/AST/DeclBase.h"
#include "clang/AST/DeclOpenMP.h"
#include "clang/AST/Expr.h"

using namespace clang;

//===----------------------------------------------------------------------===//
// OMPThreadPrivateDecl Implementation.
//===----------------------------------------------------------------------===//

void OMPThreadPrivateDecl::anchor() { }

OMPThreadPrivateDecl *OMPThreadPrivateDecl::Create(ASTContext &C,
                                                   DeclContext *DC,
                                                   SourceLocation L,
                                                   ArrayRef<Expr *> VL) {
  OMPThreadPrivateDecl *D =
      new (C, DC, additionalSizeToAlloc<Expr *>(VL.size()))
          OMPThreadPrivateDecl(OMPThreadPrivate, DC, L);
  D->NumVars = VL.size();
  D->setVars(VL);
  return D;
}

OMPThreadPrivateDecl *OMPThreadPrivateDecl::CreateDeserialized(ASTContext &C,
                                                               unsigned ID,
                                                               unsigned N) {
  OMPThreadPrivateDecl *D = new (C, ID, additionalSizeToAlloc<Expr *>(N))
      OMPThreadPrivateDecl(OMPThreadPrivate, nullptr, SourceLocation());
  D->NumVars = N;
  return D;
}

void OMPThreadPrivateDecl::setVars(ArrayRef<Expr *> VL) {
  assert(VL.size() == NumVars &&
         "Number of variables is not the same as the preallocated buffer");
  std::uninitialized_copy(VL.begin(), VL.end(), getTrailingObjects<Expr *>());
}

//===----------------------------------------------------------------------===//
// OMPDeclareReductionDecl Implementation.
//===----------------------------------------------------------------------===//

void OMPDeclareReductionDecl::anchor() {}

OMPDeclareReductionDecl *OMPDeclareReductionDecl::Create(
    ASTContext &C, DeclContext *DC, SourceLocation L, DeclarationName Name,
    QualType T, OMPDeclareReductionDecl *PrevDeclInScope) {
  return new (C, DC) OMPDeclareReductionDecl(OMPDeclareReduction, DC, L, Name,
                                             T, PrevDeclInScope);
}

OMPDeclareReductionDecl *
OMPDeclareReductionDecl::CreateDeserialized(ASTContext &C, unsigned ID) {
  return new (C, ID) OMPDeclareReductionDecl(
      OMPDeclareReduction, /*DC=*/nullptr, SourceLocation(), DeclarationName(),
      QualType(), /*PrevDeclInScope=*/nullptr);
}

OMPDeclareReductionDecl *OMPDeclareReductionDecl::getPrevDeclInScope() {
  return cast_or_null<OMPDeclareReductionDecl>(
      PrevDeclInScope.get(getASTContext().getExternalSource()));
}
const OMPDeclareReductionDecl *
OMPDeclareReductionDecl::getPrevDeclInScope() const {
  return cast_or_null<OMPDeclareReductionDecl>(
      PrevDeclInScope.get(getASTContext().getExternalSource()));
}

//===----------------------------------------------------------------------===//
// OMPCapturedExprDecl Implementation.
//===----------------------------------------------------------------------===//

void OMPCapturedExprDecl::anchor() {}

OMPCapturedExprDecl *OMPCapturedExprDecl::Create(ASTContext &C, DeclContext *DC,
                                                 IdentifierInfo *Id, QualType T,
                                                 SourceLocation StartLoc) {
<<<<<<< HEAD
  return new (C, DC) OMPCapturedExprDecl(C, DC, Id, T, StartLoc);
=======
  return new (C, DC) OMPCapturedExprDecl(
      C, DC, Id, T, C.getTrivialTypeSourceInfo(T), StartLoc);
>>>>>>> b2b84690
}

OMPCapturedExprDecl *OMPCapturedExprDecl::CreateDeserialized(ASTContext &C,
                                                             unsigned ID) {
<<<<<<< HEAD
  return new (C, ID)
      OMPCapturedExprDecl(C, nullptr, nullptr, QualType(), SourceLocation());
=======
  return new (C, ID) OMPCapturedExprDecl(C, nullptr, nullptr, QualType(),
                                         /*TInfo=*/nullptr, SourceLocation());
>>>>>>> b2b84690
}

SourceRange OMPCapturedExprDecl::getSourceRange() const {
  assert(hasInit());
  return SourceRange(getInit()->getLocStart(), getInit()->getLocEnd());
}<|MERGE_RESOLUTION|>--- conflicted
+++ resolved
@@ -7,11 +7,7 @@
 //
 //===----------------------------------------------------------------------===//
 /// \file
-<<<<<<< HEAD
-/// \brief This file implements OMPThreadPrivateDecl, OMPCapturedExprDecl
-=======
 /// This file implements OMPThreadPrivateDecl, OMPCapturedExprDecl
->>>>>>> b2b84690
 /// classes.
 ///
 //===----------------------------------------------------------------------===//
@@ -96,23 +92,14 @@
 OMPCapturedExprDecl *OMPCapturedExprDecl::Create(ASTContext &C, DeclContext *DC,
                                                  IdentifierInfo *Id, QualType T,
                                                  SourceLocation StartLoc) {
-<<<<<<< HEAD
-  return new (C, DC) OMPCapturedExprDecl(C, DC, Id, T, StartLoc);
-=======
   return new (C, DC) OMPCapturedExprDecl(
       C, DC, Id, T, C.getTrivialTypeSourceInfo(T), StartLoc);
->>>>>>> b2b84690
 }
 
 OMPCapturedExprDecl *OMPCapturedExprDecl::CreateDeserialized(ASTContext &C,
                                                              unsigned ID) {
-<<<<<<< HEAD
-  return new (C, ID)
-      OMPCapturedExprDecl(C, nullptr, nullptr, QualType(), SourceLocation());
-=======
   return new (C, ID) OMPCapturedExprDecl(C, nullptr, nullptr, QualType(),
                                          /*TInfo=*/nullptr, SourceLocation());
->>>>>>> b2b84690
 }
 
 SourceRange OMPCapturedExprDecl::getSourceRange() const {
