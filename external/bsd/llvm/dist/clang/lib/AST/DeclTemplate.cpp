--- conflicted
+++ resolved
@@ -23,10 +23,6 @@
 #include "clang/AST/Type.h"
 #include "clang/AST/TypeLoc.h"
 #include "clang/Basic/Builtins.h"
-<<<<<<< HEAD
-#include "clang/Basic/IdentifierTable.h"
-#include "llvm/ADT/STLExtras.h"
-=======
 #include "clang/Basic/LLVM.h"
 #include "clang/Basic/SourceLocation.h"
 #include "llvm/ADT/ArrayRef.h"
@@ -39,7 +35,6 @@
 #include <algorithm>
 #include <cassert>
 #include <cstdint>
->>>>>>> b2b84690
 #include <memory>
 #include <utility>
 
@@ -54,15 +49,9 @@
                                              ArrayRef<NamedDecl *> Params,
                                              SourceLocation RAngleLoc,
                                              Expr *RequiresClause)
-<<<<<<< HEAD
-  : TemplateLoc(TemplateLoc), LAngleLoc(LAngleLoc), RAngleLoc(RAngleLoc),
-    NumParams(Params.size()), ContainsUnexpandedParameterPack(false),
-    HasRequiresClause(static_cast<bool>(RequiresClause)) {
-=======
     : TemplateLoc(TemplateLoc), LAngleLoc(LAngleLoc), RAngleLoc(RAngleLoc),
       NumParams(Params.size()), ContainsUnexpandedParameterPack(false),
       HasRequiresClause(static_cast<bool>(RequiresClause)) {
->>>>>>> b2b84690
   for (unsigned Idx = 0; Idx < NumParams; ++Idx) {
     NamedDecl *P = Params[Idx];
     begin()[Idx] = P;
@@ -143,29 +132,18 @@
   for (NamedDecl *P : *Params) {
     P->setDeclContext(Owner);
 
-<<<<<<< HEAD
-    if (auto *TTP = dyn_cast<TemplateTemplateParmDecl>(P))
-=======
     if (const auto *TTP = dyn_cast<TemplateTemplateParmDecl>(P))
->>>>>>> b2b84690
       AdoptTemplateParameterList(TTP->getTemplateParameters(), Owner);
   }
 }
 
 namespace clang {
-<<<<<<< HEAD
+
 void *allocateDefaultArgStorageChain(const ASTContext &C) {
   return new (C) char[sizeof(void*) * 2];
 }
-}
-=======
-
-void *allocateDefaultArgStorageChain(const ASTContext &C) {
-  return new (C) char[sizeof(void*) * 2];
-}
 
 } // namespace clang
->>>>>>> b2b84690
 
 //===----------------------------------------------------------------------===//
 // RedeclarableTemplateDecl Implementation
@@ -203,8 +181,6 @@
   return Common;
 }
 
-<<<<<<< HEAD
-=======
 void RedeclarableTemplateDecl::loadLazySpecializationsImpl() const {
   // Grab the most recent declaration to ensure we've loaded any lazy
   // redeclarations of this template.
@@ -218,22 +194,15 @@
   }
 }
 
->>>>>>> b2b84690
 template<class EntryType>
 typename RedeclarableTemplateDecl::SpecEntryTraits<EntryType>::DeclType *
 RedeclarableTemplateDecl::findSpecializationImpl(
     llvm::FoldingSetVector<EntryType> &Specs, ArrayRef<TemplateArgument> Args,
     void *&InsertPos) {
-<<<<<<< HEAD
-  typedef SpecEntryTraits<EntryType> SETraits;
-  llvm::FoldingSetNodeID ID;
-  EntryType::Profile(ID,Args, getASTContext());
-=======
   using SETraits = SpecEntryTraits<EntryType>;
 
   llvm::FoldingSetNodeID ID;
   EntryType::Profile(ID, Args, getASTContext());
->>>>>>> b2b84690
   EntryType *Entry = Specs.FindNodeOrInsertPos(ID, InsertPos);
   return Entry ? SETraits::getDecl(Entry)->getMostRecentDecl() : nullptr;
 }
@@ -242,12 +211,8 @@
 void RedeclarableTemplateDecl::addSpecializationImpl(
     llvm::FoldingSetVector<EntryType> &Specializations, EntryType *Entry,
     void *InsertPos) {
-<<<<<<< HEAD
-  typedef SpecEntryTraits<EntryType> SETraits;
-=======
   using SETraits = SpecEntryTraits<EntryType>;
 
->>>>>>> b2b84690
   if (InsertPos) {
 #ifndef NDEBUG
     void *CorrectInsertPos;
@@ -292,32 +257,13 @@
 
 RedeclarableTemplateDecl::CommonBase *
 FunctionTemplateDecl::newCommon(ASTContext &C) const {
-<<<<<<< HEAD
-  Common *CommonPtr = new (C) Common;
-=======
   auto *CommonPtr = new (C) Common;
->>>>>>> b2b84690
   C.addDestruction(CommonPtr);
   return CommonPtr;
 }
 
 void FunctionTemplateDecl::LoadLazySpecializations() const {
-<<<<<<< HEAD
-  // Grab the most recent declaration to ensure we've loaded any lazy
-  // redeclarations of this template.
-  //
-  // FIXME: Avoid walking the entire redeclaration chain here.
-  Common *CommonPtr = getMostRecentDecl()->getCommonPtr();
-  if (CommonPtr->LazySpecializations) {
-    ASTContext &Context = getASTContext();
-    uint32_t *Specs = CommonPtr->LazySpecializations;
-    CommonPtr->LazySpecializations = nullptr;
-    for (uint32_t I = 0, N = *Specs++; I != N; ++I)
-      (void)Context.getExternalSource()->GetExternalDecl(Specs[I]);
-  }
-=======
   loadLazySpecializationsImpl();
->>>>>>> b2b84690
 }
 
 llvm::FoldingSetVector<FunctionTemplateSpecializationInfo> &
@@ -371,13 +317,8 @@
     return new (C, DC) ClassTemplateDecl(C, DC, L, Name, Params, Decl);
   }
 
-<<<<<<< HEAD
-  ConstrainedTemplateDeclInfo *const CTDI = new (C) ConstrainedTemplateDeclInfo;
-  ClassTemplateDecl *const New =
-=======
   auto *const CTDI = new (C) ConstrainedTemplateDeclInfo;
   auto *const New =
->>>>>>> b2b84690
       new (C, DC) ClassTemplateDecl(CTDI, C, DC, L, Name, Params, Decl);
   New->setAssociatedConstraints(AssociatedConstraints);
   return New;
@@ -390,22 +331,7 @@
 }
 
 void ClassTemplateDecl::LoadLazySpecializations() const {
-<<<<<<< HEAD
-  // Grab the most recent declaration to ensure we've loaded any lazy
-  // redeclarations of this template.
-  //
-  // FIXME: Avoid walking the entire redeclaration chain here.
-  Common *CommonPtr = getMostRecentDecl()->getCommonPtr();
-  if (CommonPtr->LazySpecializations) {
-    ASTContext &Context = getASTContext();
-    uint32_t *Specs = CommonPtr->LazySpecializations;
-    CommonPtr->LazySpecializations = nullptr;
-    for (uint32_t I = 0, N = *Specs++; I != N; ++I)
-      (void)Context.getExternalSource()->GetExternalDecl(Specs[I]);
-  }
-=======
   loadLazySpecializationsImpl();
->>>>>>> b2b84690
 }
 
 llvm::FoldingSetVector<ClassTemplateSpecializationDecl> &
@@ -422,11 +348,7 @@
 
 RedeclarableTemplateDecl::CommonBase *
 ClassTemplateDecl::newCommon(ASTContext &C) const {
-<<<<<<< HEAD
-  Common *CommonPtr = new (C) Common;
-=======
   auto *CommonPtr = new (C) Common;
->>>>>>> b2b84690
   C.addDestruction(CommonPtr);
   return CommonPtr;
 }
@@ -530,13 +452,8 @@
                              SourceLocation KeyLoc, SourceLocation NameLoc,
                              unsigned D, unsigned P, IdentifierInfo *Id,
                              bool Typename, bool ParameterPack) {
-<<<<<<< HEAD
-  TemplateTypeParmDecl *TTPDecl =
-    new (C, DC) TemplateTypeParmDecl(DC, KeyLoc, NameLoc, Id, Typename);
-=======
   auto *TTPDecl =
       new (C, DC) TemplateTypeParmDecl(DC, KeyLoc, NameLoc, Id, Typename);
->>>>>>> b2b84690
   QualType TTPType = C.getTemplateTypeParmType(D, P, ParameterPack, TTPDecl);
   TTPDecl->setTypeForDecl(TTPType.getTypePtr());
   return TTPDecl;
@@ -770,17 +687,9 @@
                                 ClassTemplateDecl *SpecializedTemplate,
                                 ArrayRef<TemplateArgument> Args,
                                 ClassTemplateSpecializationDecl *PrevDecl)
-<<<<<<< HEAD
-  : CXXRecordDecl(DK, TK, Context, DC, StartLoc, IdLoc,
-                  SpecializedTemplate->getIdentifier(),
-                  PrevDecl),
-    SpecializedTemplate(SpecializedTemplate),
-    ExplicitInfo(nullptr),
-=======
     : CXXRecordDecl(DK, TK, Context, DC, StartLoc, IdLoc,
                     SpecializedTemplate->getIdentifier(), PrevDecl),
     SpecializedTemplate(SpecializedTemplate),
->>>>>>> b2b84690
     TemplateArgs(TemplateArgumentList::CreateCopy(Context, Args)),
     SpecializationKind(TSK_Undeclared) {
 }
@@ -789,11 +698,7 @@
                                                                  Kind DK)
     : CXXRecordDecl(DK, TTK_Struct, C, nullptr, SourceLocation(),
                     SourceLocation(), nullptr, nullptr),
-<<<<<<< HEAD
-      ExplicitInfo(nullptr), SpecializationKind(TSK_Undeclared) {}
-=======
       SpecializationKind(TSK_Undeclared) {}
->>>>>>> b2b84690
 
 ClassTemplateSpecializationDecl *
 ClassTemplateSpecializationDecl::Create(ASTContext &Context, TagKind TK,
@@ -803,11 +708,7 @@
                                         ClassTemplateDecl *SpecializedTemplate,
                                         ArrayRef<TemplateArgument> Args,
                                    ClassTemplateSpecializationDecl *PrevDecl) {
-<<<<<<< HEAD
-  ClassTemplateSpecializationDecl *Result =
-=======
   auto *Result =
->>>>>>> b2b84690
       new (Context, DC) ClassTemplateSpecializationDecl(
           Context, ClassTemplateSpecialization, TK, DC, StartLoc, IdLoc,
           SpecializedTemplate, Args, PrevDecl);
@@ -820,11 +721,7 @@
 ClassTemplateSpecializationDecl *
 ClassTemplateSpecializationDecl::CreateDeserialized(ASTContext &C,
                                                     unsigned ID) {
-<<<<<<< HEAD
-  ClassTemplateSpecializationDecl *Result =
-=======
   auto *Result =
->>>>>>> b2b84690
     new (C, ID) ClassTemplateSpecializationDecl(C, ClassTemplateSpecialization);
   Result->MayHaveOutOfDateDef = false;
   return Result;
@@ -834,17 +731,6 @@
     raw_ostream &OS, const PrintingPolicy &Policy, bool Qualified) const {
   NamedDecl::getNameForDiagnostic(OS, Policy, Qualified);
 
-<<<<<<< HEAD
-  auto *PS = dyn_cast<ClassTemplatePartialSpecializationDecl>(this);
-  if (const ASTTemplateArgumentListInfo *ArgsAsWritten =
-          PS ? PS->getTemplateArgsAsWritten() : nullptr) {
-    TemplateSpecializationType::PrintTemplateArgumentList(
-        OS, ArgsAsWritten->arguments(), Policy);
-  } else {
-    const TemplateArgumentList &TemplateArgs = getTemplateArgs();
-    TemplateSpecializationType::PrintTemplateArgumentList(
-        OS, TemplateArgs.asArray(), Policy);
-=======
   const auto *PS = dyn_cast<ClassTemplatePartialSpecializationDecl>(this);
   if (const ASTTemplateArgumentListInfo *ArgsAsWritten =
           PS ? PS->getTemplateArgsAsWritten() : nullptr) {
@@ -852,7 +738,6 @@
   } else {
     const TemplateArgumentList &TemplateArgs = getTemplateArgs();
     printTemplateArgumentList(OS, TemplateArgs.asArray(), Policy);
->>>>>>> b2b84690
   }
 }
 
@@ -918,23 +803,12 @@
                                        ArrayRef<TemplateArgument> Args,
                                const ASTTemplateArgumentListInfo *ArgInfos,
                                ClassTemplatePartialSpecializationDecl *PrevDecl)
-<<<<<<< HEAD
-  : ClassTemplateSpecializationDecl(Context,
-                                    ClassTemplatePartialSpecialization,
-                                    TK, DC, StartLoc, IdLoc,
-                                    SpecializedTemplate,
-                                    Args, PrevDecl),
-    TemplateParams(Params), ArgsAsWritten(ArgInfos),
-    InstantiatedFromMember(nullptr, false)
-{
-=======
     : ClassTemplateSpecializationDecl(Context,
                                       ClassTemplatePartialSpecialization,
                                       TK, DC, StartLoc, IdLoc,
                                       SpecializedTemplate, Args, PrevDecl),
       TemplateParams(Params), ArgsAsWritten(ArgInfos),
       InstantiatedFromMember(nullptr, false) {
->>>>>>> b2b84690
   AdoptTemplateParameterList(Params, this);
 }
 
@@ -951,11 +825,7 @@
   const ASTTemplateArgumentListInfo *ASTArgInfos =
     ASTTemplateArgumentListInfo::Create(Context, ArgInfos);
 
-<<<<<<< HEAD
-  ClassTemplatePartialSpecializationDecl *Result = new (Context, DC)
-=======
   auto *Result = new (Context, DC)
->>>>>>> b2b84690
       ClassTemplatePartialSpecializationDecl(Context, TK, DC, StartLoc, IdLoc,
                                              Params, SpecializedTemplate, Args,
                                              ASTArgInfos, PrevDecl);
@@ -969,12 +839,7 @@
 ClassTemplatePartialSpecializationDecl *
 ClassTemplatePartialSpecializationDecl::CreateDeserialized(ASTContext &C,
                                                            unsigned ID) {
-<<<<<<< HEAD
-  ClassTemplatePartialSpecializationDecl *Result =
-      new (C, ID) ClassTemplatePartialSpecializationDecl(C);
-=======
   auto *Result = new (C, ID) ClassTemplatePartialSpecializationDecl(C);
->>>>>>> b2b84690
   Result->MayHaveOutOfDateDef = false;
   return Result;
 }
@@ -983,11 +848,7 @@
 // FriendTemplateDecl Implementation
 //===----------------------------------------------------------------------===//
 
-<<<<<<< HEAD
-void FriendTemplateDecl::anchor() { }
-=======
 void FriendTemplateDecl::anchor() {}
->>>>>>> b2b84690
 
 FriendTemplateDecl *
 FriendTemplateDecl::Create(ASTContext &Context, DeclContext *DC,
@@ -1024,11 +885,7 @@
 
 RedeclarableTemplateDecl::CommonBase *
 TypeAliasTemplateDecl::newCommon(ASTContext &C) const {
-<<<<<<< HEAD
-  Common *CommonPtr = new (C) Common;
-=======
   auto *CommonPtr = new (C) Common;
->>>>>>> b2b84690
   C.addDestruction(CommonPtr);
   return CommonPtr;
 }
@@ -1073,26 +930,8 @@
                                      DeclarationName(), nullptr, nullptr);
 }
 
-<<<<<<< HEAD
-// TODO: Unify across class, function and variable templates?
-//       May require moving this and Common to RedeclarableTemplateDecl.
-void VarTemplateDecl::LoadLazySpecializations() const {
-  // Grab the most recent declaration to ensure we've loaded any lazy
-  // redeclarations of this template.
-  //
-  // FIXME: Avoid walking the entire redeclaration chain here.
-  Common *CommonPtr = getMostRecentDecl()->getCommonPtr();
-  if (CommonPtr->LazySpecializations) {
-    ASTContext &Context = getASTContext();
-    uint32_t *Specs = CommonPtr->LazySpecializations;
-    CommonPtr->LazySpecializations = nullptr;
-    for (uint32_t I = 0, N = *Specs++; I != N; ++I)
-      (void)Context.getExternalSource()->GetExternalDecl(Specs[I]);
-  }
-=======
 void VarTemplateDecl::LoadLazySpecializations() const {
   loadLazySpecializationsImpl();
->>>>>>> b2b84690
 }
 
 llvm::FoldingSetVector<VarTemplateSpecializationDecl> &
@@ -1109,11 +948,7 @@
 
 RedeclarableTemplateDecl::CommonBase *
 VarTemplateDecl::newCommon(ASTContext &C) const {
-<<<<<<< HEAD
-  Common *CommonPtr = new (C) Common;
-=======
   auto *CommonPtr = new (C) Common;
->>>>>>> b2b84690
   C.addDestruction(CommonPtr);
   return CommonPtr;
 }
@@ -1182,25 +1017,15 @@
     TypeSourceInfo *TInfo, StorageClass S, ArrayRef<TemplateArgument> Args)
     : VarDecl(DK, Context, DC, StartLoc, IdLoc,
               SpecializedTemplate->getIdentifier(), T, TInfo, S),
-<<<<<<< HEAD
-      SpecializedTemplate(SpecializedTemplate), ExplicitInfo(nullptr),
-      TemplateArgs(TemplateArgumentList::CreateCopy(Context, Args)),
-      SpecializationKind(TSK_Undeclared) {}
-=======
       SpecializedTemplate(SpecializedTemplate),
       TemplateArgs(TemplateArgumentList::CreateCopy(Context, Args)),
       SpecializationKind(TSK_Undeclared), IsCompleteDefinition(false) {}
->>>>>>> b2b84690
 
 VarTemplateSpecializationDecl::VarTemplateSpecializationDecl(Kind DK,
                                                              ASTContext &C)
     : VarDecl(DK, C, nullptr, SourceLocation(), SourceLocation(), nullptr,
               QualType(), nullptr, SC_None),
-<<<<<<< HEAD
-      ExplicitInfo(nullptr), SpecializationKind(TSK_Undeclared) {}
-=======
       SpecializationKind(TSK_Undeclared), IsCompleteDefinition(false) {}
->>>>>>> b2b84690
 
 VarTemplateSpecializationDecl *VarTemplateSpecializationDecl::Create(
     ASTContext &Context, DeclContext *DC, SourceLocation StartLoc,
@@ -1221,17 +1046,6 @@
     raw_ostream &OS, const PrintingPolicy &Policy, bool Qualified) const {
   NamedDecl::getNameForDiagnostic(OS, Policy, Qualified);
 
-<<<<<<< HEAD
-  auto *PS = dyn_cast<VarTemplatePartialSpecializationDecl>(this);
-  if (const ASTTemplateArgumentListInfo *ArgsAsWritten =
-          PS ? PS->getTemplateArgsAsWritten() : nullptr) {
-    TemplateSpecializationType::PrintTemplateArgumentList(
-        OS, ArgsAsWritten->arguments(), Policy);
-  } else {
-    const TemplateArgumentList &TemplateArgs = getTemplateArgs();
-    TemplateSpecializationType::PrintTemplateArgumentList(
-        OS, TemplateArgs.asArray(), Policy);
-=======
   const auto *PS = dyn_cast<VarTemplatePartialSpecializationDecl>(this);
   if (const ASTTemplateArgumentListInfo *ArgsAsWritten =
           PS ? PS->getTemplateArgsAsWritten() : nullptr) {
@@ -1239,7 +1053,6 @@
   } else {
     const TemplateArgumentList &TemplateArgs = getTemplateArgs();
     printTemplateArgumentList(OS, TemplateArgs.asArray(), Policy);
->>>>>>> b2b84690
   }
 }
 
@@ -1289,11 +1102,7 @@
   const ASTTemplateArgumentListInfo *ASTArgInfos
     = ASTTemplateArgumentListInfo::Create(Context, ArgInfos);
 
-<<<<<<< HEAD
-  VarTemplatePartialSpecializationDecl *Result =
-=======
   auto *Result =
->>>>>>> b2b84690
       new (Context, DC) VarTemplatePartialSpecializationDecl(
           Context, DC, StartLoc, IdLoc, Params, SpecializedTemplate, T, TInfo,
           S, Args, ASTArgInfos);
