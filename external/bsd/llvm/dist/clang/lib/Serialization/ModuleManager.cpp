--- conflicted
+++ resolved
@@ -11,28 +11,16 @@
 //  modules for the ASTReader.
 //
 //===----------------------------------------------------------------------===//
-<<<<<<< HEAD
-#include "clang/Serialization/ModuleManager.h"
-#include "clang/Basic/MemoryBufferCache.h"
-=======
 
 #include "clang/Serialization/ModuleManager.h"
 #include "clang/Basic/FileManager.h"
 #include "clang/Basic/LLVM.h"
 #include "clang/Basic/MemoryBufferCache.h"
 #include "clang/Basic/VirtualFileSystem.h"
->>>>>>> b2b84690
 #include "clang/Frontend/PCHContainerOperations.h"
 #include "clang/Lex/HeaderSearch.h"
 #include "clang/Lex/ModuleMap.h"
 #include "clang/Serialization/GlobalModuleIndex.h"
-<<<<<<< HEAD
-#include "llvm/Support/MemoryBuffer.h"
-#include "llvm/Support/Path.h"
-#include <system_error>
-
-#ifndef NDEBUG
-=======
 #include "clang/Serialization/Module.h"
 #include "llvm/ADT/STLExtras.h"
 #include "llvm/ADT/SetVector.h"
@@ -43,7 +31,6 @@
 #include "llvm/Support/Chrono.h"
 #include "llvm/Support/DOTGraphTraits.h"
 #include "llvm/Support/ErrorOr.h"
->>>>>>> b2b84690
 #include "llvm/Support/GraphWriter.h"
 #include "llvm/Support/MemoryBuffer.h"
 #include <algorithm>
@@ -55,19 +42,13 @@
 using namespace clang;
 using namespace serialization;
 
-<<<<<<< HEAD
-ModuleFile *ModuleManager::lookup(StringRef Name) const {
-=======
 ModuleFile *ModuleManager::lookupByFileName(StringRef Name) const {
->>>>>>> b2b84690
   const FileEntry *Entry = FileMgr.getFile(Name, /*openFile=*/false,
                                            /*cacheFailure=*/false);
   if (Entry)
     return lookup(Entry);
 
   return nullptr;
-<<<<<<< HEAD
-=======
 }
 
 ModuleFile *ModuleManager::lookupByModuleName(StringRef Name) const {
@@ -76,7 +57,6 @@
       return lookup(File);
 
   return nullptr;
->>>>>>> b2b84690
 }
 
 ModuleFile *ModuleManager::lookup(const FileEntry *File) const {
@@ -242,10 +222,6 @@
   if (First == Last)
     return;
 
-<<<<<<< HEAD
-
-=======
->>>>>>> b2b84690
   // Explicitly clear VisitOrder since we might not notice it is stale.
   VisitOrder.clear();
 
@@ -304,10 +280,6 @@
 void
 ModuleManager::addInMemoryBuffer(StringRef FileName,
                                  std::unique_ptr<llvm::MemoryBuffer> Buffer) {
-<<<<<<< HEAD
-
-=======
->>>>>>> b2b84690
   const FileEntry *Entry =
       FileMgr.getVirtualFile(FileName, Buffer->getBufferSize(), 0);
   InMemoryBuffers[Entry] = std::move(Buffer);
@@ -354,16 +326,10 @@
 }
 
 ModuleManager::ModuleManager(FileManager &FileMgr, MemoryBufferCache &PCMCache,
-<<<<<<< HEAD
-                             const PCHContainerReader &PCHContainerRdr)
-    : FileMgr(FileMgr), PCMCache(&PCMCache), PCHContainerRdr(PCHContainerRdr),
-      GlobalIndex(), FirstVisitState(nullptr) {}
-=======
                              const PCHContainerReader &PCHContainerRdr,
                              const HeaderSearch& HeaderSearchInfo)
     : FileMgr(FileMgr), PCMCache(&PCMCache), PCHContainerRdr(PCHContainerRdr),
       HeaderSearchInfo(HeaderSearchInfo) {}
->>>>>>> b2b84690
 
 ModuleManager::~ModuleManager() { delete FirstVisitState; }
 
@@ -500,15 +466,9 @@
 
   template<>
   struct GraphTraits<ModuleManager> {
-<<<<<<< HEAD
-    typedef ModuleFile *NodeRef;
-    typedef llvm::SetVector<ModuleFile *>::const_iterator ChildIteratorType;
-    typedef pointer_iterator<ModuleManager::ModuleConstIterator> nodes_iterator;
-=======
     using NodeRef = ModuleFile *;
     using ChildIteratorType = llvm::SetVector<ModuleFile *>::const_iterator;
     using nodes_iterator = pointer_iterator<ModuleManager::ModuleConstIterator>;
->>>>>>> b2b84690
 
     static ChildIteratorType child_begin(NodeRef Node) {
       return Node->Imports.begin();
