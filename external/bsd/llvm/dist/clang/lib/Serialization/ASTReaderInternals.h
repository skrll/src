//===- ASTReaderInternals.h - AST Reader Internals --------------*- C++ -*-===//
//
//                     The LLVM Compiler Infrastructure
//
// This file is distributed under the University of Illinois Open Source
// License. See LICENSE.TXT for details.
//
//===----------------------------------------------------------------------===//
//
//  This file provides internal definitions used in the AST reader.
//
//===----------------------------------------------------------------------===//
<<<<<<< HEAD
#ifndef LLVM_CLANG_LIB_SERIALIZATION_ASTREADERINTERNALS_H
#define LLVM_CLANG_LIB_SERIALIZATION_ASTREADERINTERNALS_H

#include "MultiOnDiskHashTable.h"
#include "clang/AST/DeclarationName.h"
#include "clang/Serialization/ASTBitCodes.h"
#include "llvm/ADT/DenseSet.h"
#include "llvm/Support/Endian.h"
#include "llvm/Support/OnDiskHashTable.h"
=======

#ifndef LLVM_CLANG_LIB_SERIALIZATION_ASTREADERINTERNALS_H
#define LLVM_CLANG_LIB_SERIALIZATION_ASTREADERINTERNALS_H

#include "MultiOnDiskHashTable.h"
#include "clang/AST/DeclarationName.h"
#include "clang/Basic/LLVM.h"
#include "clang/Serialization/ASTBitCodes.h"
#include "llvm/ADT/DenseSet.h"
#include "llvm/ADT/SmallVector.h"
#include "llvm/ADT/StringRef.h"
#include "llvm/Support/OnDiskHashTable.h"
#include <ctime>
>>>>>>> b2b84690
#include <utility>

namespace clang {

class ASTReader;
class FileEntry;
struct HeaderFileInfo;
class HeaderSearch;
class IdentifierTable;
class ObjCMethodDecl;
  
namespace serialization {

class ModuleFile;

namespace reader {

/// Class that performs name lookup into a DeclContext stored
/// in an AST file.
class ASTDeclContextNameLookupTrait {
  ASTReader &Reader;
  ModuleFile &F;
  
public:
  // Maximum number of lookup tables we allow before condensing the tables.
  static const int MaxTables = 4;

  /// The lookup result is a list of global declaration IDs.
<<<<<<< HEAD
  typedef llvm::SmallVector<DeclID, 4> data_type;
=======
  using data_type = SmallVector<DeclID, 4>;

>>>>>>> b2b84690
  struct data_type_builder {
    data_type &Data;
    llvm::DenseSet<DeclID> Found;

    data_type_builder(data_type &D) : Data(D) {}
<<<<<<< HEAD
=======

>>>>>>> b2b84690
    void insert(DeclID ID) {
      // Just use a linear scan unless we have more than a few IDs.
      if (Found.empty() && !Data.empty()) {
        if (Data.size() <= 4) {
          for (auto I : Found)
            if (I == ID)
              return;
          Data.push_back(ID);
          return;
        }

        // Switch to tracking found IDs in the set.
        Found.insert(Data.begin(), Data.end());
      }

      if (Found.insert(ID).second)
        Data.push_back(ID);
    }
  };
<<<<<<< HEAD
  typedef unsigned hash_value_type;
  typedef unsigned offset_type;
  typedef ModuleFile *file_type;

  typedef DeclarationName external_key_type;
  typedef DeclarationNameKey internal_key_type;
=======
  using hash_value_type = unsigned;
  using offset_type = unsigned;
  using file_type = ModuleFile *;

  using external_key_type = DeclarationName;
  using internal_key_type = DeclarationNameKey;
>>>>>>> b2b84690

  explicit ASTDeclContextNameLookupTrait(ASTReader &Reader, ModuleFile &F)
      : Reader(Reader), F(F) {}

  static bool EqualKey(const internal_key_type &a, const internal_key_type &b) {
    return a == b;
<<<<<<< HEAD
  }

  static hash_value_type ComputeHash(const internal_key_type &Key) {
    return Key.getHash();
  }
=======
  }

  static hash_value_type ComputeHash(const internal_key_type &Key) {
    return Key.getHash();
  }

>>>>>>> b2b84690
  static internal_key_type GetInternalKey(const external_key_type &Name) {
    return Name;
  }

  static std::pair<unsigned, unsigned>
  ReadKeyDataLength(const unsigned char *&d);

  internal_key_type ReadKey(const unsigned char *d, unsigned);

  void ReadDataInto(internal_key_type, const unsigned char *d,
                    unsigned DataLen, data_type_builder &Val);

  static void MergeDataInto(const data_type &From, data_type_builder &To) {
    To.Data.reserve(To.Data.size() + From.size());
    for (DeclID ID : From)
      To.insert(ID);
  }

  file_type ReadFileRef(const unsigned char *&d);
};

struct DeclContextLookupTable {
  MultiOnDiskHashTable<ASTDeclContextNameLookupTrait> Table;
};

/// Base class for the trait describing the on-disk hash table for the
/// identifiers in an AST file.
///
/// This class is not useful by itself; rather, it provides common
/// functionality for accessing the on-disk hash table of identifiers
/// in an AST file. Different subclasses customize that functionality
/// based on what information they are interested in. Those subclasses
/// must provide the \c data_type type and the ReadData operation, only.
class ASTIdentifierLookupTraitBase {
public:
<<<<<<< HEAD
  typedef StringRef external_key_type;
  typedef StringRef internal_key_type;
  typedef unsigned hash_value_type;
  typedef unsigned offset_type;
=======
  using external_key_type = StringRef;
  using internal_key_type = StringRef;
  using hash_value_type = unsigned;
  using offset_type = unsigned;
>>>>>>> b2b84690

  static bool EqualKey(const internal_key_type& a, const internal_key_type& b) {
    return a == b;
  }

  static hash_value_type ComputeHash(const internal_key_type& a);
 
  static std::pair<unsigned, unsigned>
  ReadKeyDataLength(const unsigned char*& d);

  // This hopefully will just get inlined and removed by the optimizer.
  static const internal_key_type&
  GetInternalKey(const external_key_type& x) { return x; }
  
  // This hopefully will just get inlined and removed by the optimizer.
  static const external_key_type&
  GetExternalKey(const internal_key_type& x) { return x; }

  static internal_key_type ReadKey(const unsigned char* d, unsigned n); 
};

/// Class that performs lookup for an identifier stored in an AST file.
class ASTIdentifierLookupTrait : public ASTIdentifierLookupTraitBase {
  ASTReader &Reader;
  ModuleFile &F;
  
  // If we know the IdentifierInfo in advance, it is here and we will
  // not build a new one. Used when deserializing information about an
  // identifier that was constructed before the AST file was read.
  IdentifierInfo *KnownII;
  
public:
<<<<<<< HEAD
  typedef IdentifierInfo * data_type;

  ASTIdentifierLookupTrait(ASTReader &Reader, ModuleFile &F,
                           IdentifierInfo *II = nullptr)
    : Reader(Reader), F(F), KnownII(II) { }
=======
  using data_type = IdentifierInfo *;

  ASTIdentifierLookupTrait(ASTReader &Reader, ModuleFile &F,
                           IdentifierInfo *II = nullptr)
      : Reader(Reader), F(F), KnownII(II) {}
>>>>>>> b2b84690

  data_type ReadData(const internal_key_type& k,
                     const unsigned char* d,
                     unsigned DataLen);
  
  IdentID ReadIdentifierID(const unsigned char *d);

  ASTReader &getReader() const { return Reader; }
};
  
/// The on-disk hash table used to contain information about
/// all of the identifiers in the program.
<<<<<<< HEAD
typedef llvm::OnDiskIterableChainedHashTable<ASTIdentifierLookupTrait>
  ASTIdentifierLookupTable;
=======
using ASTIdentifierLookupTable =
    llvm::OnDiskIterableChainedHashTable<ASTIdentifierLookupTrait>;
>>>>>>> b2b84690

/// Class that performs lookup for a selector's entries in the global
/// method pool stored in an AST file.
class ASTSelectorLookupTrait {
  ASTReader &Reader;
  ModuleFile &F;
  
public:
  struct data_type {
    SelectorID ID;
    unsigned InstanceBits;
    unsigned FactoryBits;
    bool InstanceHasMoreThanOneDecl;
    bool FactoryHasMoreThanOneDecl;
    SmallVector<ObjCMethodDecl *, 2> Instance;
    SmallVector<ObjCMethodDecl *, 2> Factory;
  };
  
<<<<<<< HEAD
  typedef Selector external_key_type;
  typedef external_key_type internal_key_type;
  typedef unsigned hash_value_type;
  typedef unsigned offset_type;
=======
  using external_key_type = Selector;
  using internal_key_type = external_key_type;
  using hash_value_type = unsigned;
  using offset_type = unsigned;
>>>>>>> b2b84690
  
  ASTSelectorLookupTrait(ASTReader &Reader, ModuleFile &F)
      : Reader(Reader), F(F) {}
  
  static bool EqualKey(const internal_key_type& a,
                       const internal_key_type& b) {
    return a == b;
  }
  
  static hash_value_type ComputeHash(Selector Sel);
  
  static const internal_key_type&
  GetInternalKey(const external_key_type& x) { return x; }
  
  static std::pair<unsigned, unsigned>
  ReadKeyDataLength(const unsigned char*& d);
  
  internal_key_type ReadKey(const unsigned char* d, unsigned);
  data_type ReadData(Selector, const unsigned char* d, unsigned DataLen);
};
  
<<<<<<< HEAD
/// \brief The on-disk hash table used for the global method pool.
typedef llvm::OnDiskChainedHashTable<ASTSelectorLookupTrait>
  ASTSelectorLookupTable;
=======
/// The on-disk hash table used for the global method pool.
using ASTSelectorLookupTable =
    llvm::OnDiskChainedHashTable<ASTSelectorLookupTrait>;
>>>>>>> b2b84690
  
/// Trait class used to search the on-disk hash table containing all of
/// the header search information.
///
/// The on-disk hash table contains a mapping from each header path to 
/// information about that header (how many times it has been included, its
/// controlling macro, etc.). Note that we actually hash based on the size
/// and mtime, and support "deep" comparisons of file names based on current
/// inode numbers, so that the search can cope with non-normalized path names
/// and symlinks.
class HeaderFileInfoTrait {
  ASTReader &Reader;
  ModuleFile &M;
  HeaderSearch *HS;
  const char *FrameworkStrings;

public:
  using external_key_type = const FileEntry *;

  struct internal_key_type {
    off_t Size;
    time_t ModTime;
    StringRef Filename;
    bool Imported;
  };

  using internal_key_ref = const internal_key_type &;
  
<<<<<<< HEAD
  typedef HeaderFileInfo data_type;
  typedef unsigned hash_value_type;
  typedef unsigned offset_type;
=======
  using data_type = HeaderFileInfo;
  using hash_value_type = unsigned;
  using offset_type = unsigned;
>>>>>>> b2b84690
  
  HeaderFileInfoTrait(ASTReader &Reader, ModuleFile &M, HeaderSearch *HS,
                      const char *FrameworkStrings)
      : Reader(Reader), M(M), HS(HS), FrameworkStrings(FrameworkStrings) {}
  
  static hash_value_type ComputeHash(internal_key_ref ikey);
  internal_key_type GetInternalKey(const FileEntry *FE);
  bool EqualKey(internal_key_ref a, internal_key_ref b);
  
  static std::pair<unsigned, unsigned>
  ReadKeyDataLength(const unsigned char*& d);
  
  static internal_key_type ReadKey(const unsigned char *d, unsigned);
  
  data_type ReadData(internal_key_ref,const unsigned char *d, unsigned DataLen);
};

<<<<<<< HEAD
/// \brief The on-disk hash table used for known header files.
typedef llvm::OnDiskChainedHashTable<HeaderFileInfoTrait>
  HeaderFileInfoLookupTable;
=======
/// The on-disk hash table used for known header files.
using HeaderFileInfoLookupTable =
    llvm::OnDiskChainedHashTable<HeaderFileInfoTrait>;
>>>>>>> b2b84690
  
} // namespace reader

} // namespace serialization

} // namespace clang

#endif // LLVM_CLANG_LIB_SERIALIZATION_ASTREADERINTERNALS_H<|MERGE_RESOLUTION|>--- conflicted
+++ resolved
@@ -10,17 +10,6 @@
 //  This file provides internal definitions used in the AST reader.
 //
 //===----------------------------------------------------------------------===//
-<<<<<<< HEAD
-#ifndef LLVM_CLANG_LIB_SERIALIZATION_ASTREADERINTERNALS_H
-#define LLVM_CLANG_LIB_SERIALIZATION_ASTREADERINTERNALS_H
-
-#include "MultiOnDiskHashTable.h"
-#include "clang/AST/DeclarationName.h"
-#include "clang/Serialization/ASTBitCodes.h"
-#include "llvm/ADT/DenseSet.h"
-#include "llvm/Support/Endian.h"
-#include "llvm/Support/OnDiskHashTable.h"
-=======
 
 #ifndef LLVM_CLANG_LIB_SERIALIZATION_ASTREADERINTERNALS_H
 #define LLVM_CLANG_LIB_SERIALIZATION_ASTREADERINTERNALS_H
@@ -34,7 +23,6 @@
 #include "llvm/ADT/StringRef.h"
 #include "llvm/Support/OnDiskHashTable.h"
 #include <ctime>
->>>>>>> b2b84690
 #include <utility>
 
 namespace clang {
@@ -63,21 +51,14 @@
   static const int MaxTables = 4;
 
   /// The lookup result is a list of global declaration IDs.
-<<<<<<< HEAD
-  typedef llvm::SmallVector<DeclID, 4> data_type;
-=======
   using data_type = SmallVector<DeclID, 4>;
 
->>>>>>> b2b84690
   struct data_type_builder {
     data_type &Data;
     llvm::DenseSet<DeclID> Found;
 
     data_type_builder(data_type &D) : Data(D) {}
-<<<<<<< HEAD
-=======
-
->>>>>>> b2b84690
+
     void insert(DeclID ID) {
       // Just use a linear scan unless we have more than a few IDs.
       if (Found.empty() && !Data.empty()) {
@@ -97,41 +78,24 @@
         Data.push_back(ID);
     }
   };
-<<<<<<< HEAD
-  typedef unsigned hash_value_type;
-  typedef unsigned offset_type;
-  typedef ModuleFile *file_type;
-
-  typedef DeclarationName external_key_type;
-  typedef DeclarationNameKey internal_key_type;
-=======
   using hash_value_type = unsigned;
   using offset_type = unsigned;
   using file_type = ModuleFile *;
 
   using external_key_type = DeclarationName;
   using internal_key_type = DeclarationNameKey;
->>>>>>> b2b84690
 
   explicit ASTDeclContextNameLookupTrait(ASTReader &Reader, ModuleFile &F)
       : Reader(Reader), F(F) {}
 
   static bool EqualKey(const internal_key_type &a, const internal_key_type &b) {
     return a == b;
-<<<<<<< HEAD
   }
 
   static hash_value_type ComputeHash(const internal_key_type &Key) {
     return Key.getHash();
   }
-=======
-  }
-
-  static hash_value_type ComputeHash(const internal_key_type &Key) {
-    return Key.getHash();
-  }
-
->>>>>>> b2b84690
+
   static internal_key_type GetInternalKey(const external_key_type &Name) {
     return Name;
   }
@@ -167,17 +131,10 @@
 /// must provide the \c data_type type and the ReadData operation, only.
 class ASTIdentifierLookupTraitBase {
 public:
-<<<<<<< HEAD
-  typedef StringRef external_key_type;
-  typedef StringRef internal_key_type;
-  typedef unsigned hash_value_type;
-  typedef unsigned offset_type;
-=======
   using external_key_type = StringRef;
   using internal_key_type = StringRef;
   using hash_value_type = unsigned;
   using offset_type = unsigned;
->>>>>>> b2b84690
 
   static bool EqualKey(const internal_key_type& a, const internal_key_type& b) {
     return a == b;
@@ -210,19 +167,11 @@
   IdentifierInfo *KnownII;
   
 public:
-<<<<<<< HEAD
-  typedef IdentifierInfo * data_type;
-
-  ASTIdentifierLookupTrait(ASTReader &Reader, ModuleFile &F,
-                           IdentifierInfo *II = nullptr)
-    : Reader(Reader), F(F), KnownII(II) { }
-=======
   using data_type = IdentifierInfo *;
 
   ASTIdentifierLookupTrait(ASTReader &Reader, ModuleFile &F,
                            IdentifierInfo *II = nullptr)
       : Reader(Reader), F(F), KnownII(II) {}
->>>>>>> b2b84690
 
   data_type ReadData(const internal_key_type& k,
                      const unsigned char* d,
@@ -235,13 +184,8 @@
   
 /// The on-disk hash table used to contain information about
 /// all of the identifiers in the program.
-<<<<<<< HEAD
-typedef llvm::OnDiskIterableChainedHashTable<ASTIdentifierLookupTrait>
-  ASTIdentifierLookupTable;
-=======
 using ASTIdentifierLookupTable =
     llvm::OnDiskIterableChainedHashTable<ASTIdentifierLookupTrait>;
->>>>>>> b2b84690
 
 /// Class that performs lookup for a selector's entries in the global
 /// method pool stored in an AST file.
@@ -260,17 +204,10 @@
     SmallVector<ObjCMethodDecl *, 2> Factory;
   };
   
-<<<<<<< HEAD
-  typedef Selector external_key_type;
-  typedef external_key_type internal_key_type;
-  typedef unsigned hash_value_type;
-  typedef unsigned offset_type;
-=======
   using external_key_type = Selector;
   using internal_key_type = external_key_type;
   using hash_value_type = unsigned;
   using offset_type = unsigned;
->>>>>>> b2b84690
   
   ASTSelectorLookupTrait(ASTReader &Reader, ModuleFile &F)
       : Reader(Reader), F(F) {}
@@ -292,15 +229,9 @@
   data_type ReadData(Selector, const unsigned char* d, unsigned DataLen);
 };
   
-<<<<<<< HEAD
-/// \brief The on-disk hash table used for the global method pool.
-typedef llvm::OnDiskChainedHashTable<ASTSelectorLookupTrait>
-  ASTSelectorLookupTable;
-=======
 /// The on-disk hash table used for the global method pool.
 using ASTSelectorLookupTable =
     llvm::OnDiskChainedHashTable<ASTSelectorLookupTrait>;
->>>>>>> b2b84690
   
 /// Trait class used to search the on-disk hash table containing all of
 /// the header search information.
@@ -329,15 +260,9 @@
 
   using internal_key_ref = const internal_key_type &;
   
-<<<<<<< HEAD
-  typedef HeaderFileInfo data_type;
-  typedef unsigned hash_value_type;
-  typedef unsigned offset_type;
-=======
   using data_type = HeaderFileInfo;
   using hash_value_type = unsigned;
   using offset_type = unsigned;
->>>>>>> b2b84690
   
   HeaderFileInfoTrait(ASTReader &Reader, ModuleFile &M, HeaderSearch *HS,
                       const char *FrameworkStrings)
@@ -355,15 +280,9 @@
   data_type ReadData(internal_key_ref,const unsigned char *d, unsigned DataLen);
 };
 
-<<<<<<< HEAD
-/// \brief The on-disk hash table used for known header files.
-typedef llvm::OnDiskChainedHashTable<HeaderFileInfoTrait>
-  HeaderFileInfoLookupTable;
-=======
 /// The on-disk hash table used for known header files.
 using HeaderFileInfoLookupTable =
     llvm::OnDiskChainedHashTable<HeaderFileInfoTrait>;
->>>>>>> b2b84690
   
 } // namespace reader
 
