//===- MultiplexConsumer.cpp - AST Consumer for PCH Generation --*- C++ -*-===//
//
//                     The LLVM Compiler Infrastructure
//
// This file is distributed under the University of Illinois Open Source
// License. See LICENSE.TXT for details.
//
//===----------------------------------------------------------------------===//
//
//  This file defines the MultiplexConsumer class. It also declares and defines
//  MultiplexASTDeserializationListener and  MultiplexASTMutationListener, which
//  are implementation details of MultiplexConsumer.
//
//===----------------------------------------------------------------------===//

#include "clang/Frontend/MultiplexConsumer.h"
#include "clang/AST/ASTMutationListener.h"
#include "clang/AST/DeclGroup.h"

using namespace clang;

namespace clang {

<<<<<<< HEAD
// This ASTDeserializationListener forwards its notifications to a set of
// child listeners.
class MultiplexASTDeserializationListener
    : public ASTDeserializationListener {
public:
  // Does NOT take ownership of the elements in L.
  MultiplexASTDeserializationListener(
      const std::vector<ASTDeserializationListener*>& L);
  void ReaderInitialized(ASTReader *Reader) override;
  void IdentifierRead(serialization::IdentID ID,
                      IdentifierInfo *II) override;
  void MacroRead(serialization::MacroID ID, MacroInfo *MI) override;
  void TypeRead(serialization::TypeIdx Idx, QualType T) override;
  void DeclRead(serialization::DeclID ID, const Decl *D) override;
  void SelectorRead(serialization::SelectorID iD, Selector Sel) override;
  void MacroDefinitionRead(serialization::PreprocessedEntityID,
                           MacroDefinitionRecord *MD) override;
  void ModuleRead(serialization::SubmoduleID ID, Module *Mod) override;

private:
  std::vector<ASTDeserializationListener *> Listeners;
};

=======
>>>>>>> b2b84690
MultiplexASTDeserializationListener::MultiplexASTDeserializationListener(
      const std::vector<ASTDeserializationListener*>& L)
    : Listeners(L) {
}

void MultiplexASTDeserializationListener::ReaderInitialized(
    ASTReader *Reader) {
  for (size_t i = 0, e = Listeners.size(); i != e; ++i)
    Listeners[i]->ReaderInitialized(Reader);
}

void MultiplexASTDeserializationListener::IdentifierRead(
    serialization::IdentID ID, IdentifierInfo *II) {
  for (size_t i = 0, e = Listeners.size(); i != e; ++i)
    Listeners[i]->IdentifierRead(ID, II);
}

void MultiplexASTDeserializationListener::MacroRead(
    serialization::MacroID ID, MacroInfo *MI) {
  for (auto &Listener : Listeners)
    Listener->MacroRead(ID, MI);
}

void MultiplexASTDeserializationListener::TypeRead(
    serialization::TypeIdx Idx, QualType T) {
  for (size_t i = 0, e = Listeners.size(); i != e; ++i)
    Listeners[i]->TypeRead(Idx, T);
}

void MultiplexASTDeserializationListener::DeclRead(
    serialization::DeclID ID, const Decl *D) {
  for (size_t i = 0, e = Listeners.size(); i != e; ++i)
    Listeners[i]->DeclRead(ID, D);
}

void MultiplexASTDeserializationListener::SelectorRead(
    serialization::SelectorID ID, Selector Sel) {
  for (size_t i = 0, e = Listeners.size(); i != e; ++i)
    Listeners[i]->SelectorRead(ID, Sel);
}

void MultiplexASTDeserializationListener::MacroDefinitionRead(
    serialization::PreprocessedEntityID ID, MacroDefinitionRecord *MD) {
  for (size_t i = 0, e = Listeners.size(); i != e; ++i)
    Listeners[i]->MacroDefinitionRead(ID, MD);
}

void MultiplexASTDeserializationListener::ModuleRead(
    serialization::SubmoduleID ID, Module *Mod) {
  for (auto &Listener : Listeners)
    Listener->ModuleRead(ID, Mod);
}

// This ASTMutationListener forwards its notifications to a set of
// child listeners.
class MultiplexASTMutationListener : public ASTMutationListener {
public:
  // Does NOT take ownership of the elements in L.
  MultiplexASTMutationListener(ArrayRef<ASTMutationListener*> L);
  void CompletedTagDefinition(const TagDecl *D) override;
  void AddedVisibleDecl(const DeclContext *DC, const Decl *D) override;
  void AddedCXXImplicitMember(const CXXRecordDecl *RD, const Decl *D) override;
  void AddedCXXTemplateSpecialization(const ClassTemplateDecl *TD,
                            const ClassTemplateSpecializationDecl *D) override;
  void AddedCXXTemplateSpecialization(const VarTemplateDecl *TD,
                               const VarTemplateSpecializationDecl *D) override;
  void AddedCXXTemplateSpecialization(const FunctionTemplateDecl *TD,
                                      const FunctionDecl *D) override;
  void ResolvedExceptionSpec(const FunctionDecl *FD) override;
  void DeducedReturnType(const FunctionDecl *FD, QualType ReturnType) override;
  void ResolvedOperatorDelete(const CXXDestructorDecl *DD,
<<<<<<< HEAD
                              const FunctionDecl *Delete) override;
  void CompletedImplicitDefinition(const FunctionDecl *D) override;
  void StaticDataMemberInstantiated(const VarDecl *D) override;
=======
                              const FunctionDecl *Delete,
                              Expr *ThisArg) override;
  void CompletedImplicitDefinition(const FunctionDecl *D) override;
  void InstantiationRequested(const ValueDecl *D) override;
  void VariableDefinitionInstantiated(const VarDecl *D) override;
  void FunctionDefinitionInstantiated(const FunctionDecl *D) override;
>>>>>>> b2b84690
  void DefaultArgumentInstantiated(const ParmVarDecl *D) override;
  void DefaultMemberInitializerInstantiated(const FieldDecl *D) override;
  void AddedObjCCategoryToInterface(const ObjCCategoryDecl *CatD,
                                    const ObjCInterfaceDecl *IFD) override;
<<<<<<< HEAD
  void FunctionDefinitionInstantiated(const FunctionDecl *D) override;
=======
>>>>>>> b2b84690
  void DeclarationMarkedUsed(const Decl *D) override;
  void DeclarationMarkedOpenMPThreadPrivate(const Decl *D) override;
  void DeclarationMarkedOpenMPDeclareTarget(const Decl *D,
                                            const Attr *Attr) override;
  void RedefinedHiddenDefinition(const NamedDecl *D, Module *M) override;
  void AddedAttributeToRecord(const Attr *Attr, 
                              const RecordDecl *Record) override;

private:
  std::vector<ASTMutationListener*> Listeners;
};

MultiplexASTMutationListener::MultiplexASTMutationListener(
    ArrayRef<ASTMutationListener*> L)
    : Listeners(L.begin(), L.end()) {
}

void MultiplexASTMutationListener::CompletedTagDefinition(const TagDecl *D) {
  for (size_t i = 0, e = Listeners.size(); i != e; ++i)
    Listeners[i]->CompletedTagDefinition(D);
}

void MultiplexASTMutationListener::AddedVisibleDecl(
    const DeclContext *DC, const Decl *D) {
  for (size_t i = 0, e = Listeners.size(); i != e; ++i)
    Listeners[i]->AddedVisibleDecl(DC, D);
}

void MultiplexASTMutationListener::AddedCXXImplicitMember(
    const CXXRecordDecl *RD, const Decl *D) {
  for (size_t i = 0, e = Listeners.size(); i != e; ++i)
    Listeners[i]->AddedCXXImplicitMember(RD, D);
}
void MultiplexASTMutationListener::AddedCXXTemplateSpecialization(
    const ClassTemplateDecl *TD, const ClassTemplateSpecializationDecl *D) {
  for (size_t i = 0, e = Listeners.size(); i != e; ++i)
    Listeners[i]->AddedCXXTemplateSpecialization(TD, D);
}
void MultiplexASTMutationListener::AddedCXXTemplateSpecialization(
    const VarTemplateDecl *TD, const VarTemplateSpecializationDecl *D) {
  for (size_t i = 0, e = Listeners.size(); i != e; ++i)
    Listeners[i]->AddedCXXTemplateSpecialization(TD, D);
}
void MultiplexASTMutationListener::AddedCXXTemplateSpecialization(
    const FunctionTemplateDecl *TD, const FunctionDecl *D) {
  for (size_t i = 0, e = Listeners.size(); i != e; ++i)
    Listeners[i]->AddedCXXTemplateSpecialization(TD, D);
}
void MultiplexASTMutationListener::ResolvedExceptionSpec(
    const FunctionDecl *FD) {
  for (auto &Listener : Listeners)
    Listener->ResolvedExceptionSpec(FD);
}
void MultiplexASTMutationListener::DeducedReturnType(const FunctionDecl *FD,
                                                     QualType ReturnType) {
  for (size_t i = 0, e = Listeners.size(); i != e; ++i)
    Listeners[i]->DeducedReturnType(FD, ReturnType);
}
void MultiplexASTMutationListener::ResolvedOperatorDelete(
<<<<<<< HEAD
    const CXXDestructorDecl *DD, const FunctionDecl *Delete) {
  for (auto *L : Listeners)
    L->ResolvedOperatorDelete(DD, Delete);
=======
    const CXXDestructorDecl *DD, const FunctionDecl *Delete, Expr *ThisArg) {
  for (auto *L : Listeners)
    L->ResolvedOperatorDelete(DD, Delete, ThisArg);
>>>>>>> b2b84690
}
void MultiplexASTMutationListener::CompletedImplicitDefinition(
                                                        const FunctionDecl *D) {
  for (size_t i = 0, e = Listeners.size(); i != e; ++i)
    Listeners[i]->CompletedImplicitDefinition(D);
}
void MultiplexASTMutationListener::InstantiationRequested(const ValueDecl *D) {
  for (size_t i = 0, e = Listeners.size(); i != e; ++i)
    Listeners[i]->InstantiationRequested(D);
}
void MultiplexASTMutationListener::VariableDefinitionInstantiated(
    const VarDecl *D) {
  for (size_t i = 0, e = Listeners.size(); i != e; ++i)
    Listeners[i]->VariableDefinitionInstantiated(D);
}
void MultiplexASTMutationListener::FunctionDefinitionInstantiated(
    const FunctionDecl *D) {
  for (auto &Listener : Listeners)
    Listener->FunctionDefinitionInstantiated(D);
}
void MultiplexASTMutationListener::DefaultArgumentInstantiated(
                                                         const ParmVarDecl *D) {
  for (size_t i = 0, e = Listeners.size(); i != e; ++i)
    Listeners[i]->DefaultArgumentInstantiated(D);
}
void MultiplexASTMutationListener::DefaultMemberInitializerInstantiated(
                                                           const FieldDecl *D) {
  for (size_t i = 0, e = Listeners.size(); i != e; ++i)
    Listeners[i]->DefaultMemberInitializerInstantiated(D);
}
void MultiplexASTMutationListener::DefaultArgumentInstantiated(
                                                         const ParmVarDecl *D) {
  for (size_t i = 0, e = Listeners.size(); i != e; ++i)
    Listeners[i]->DefaultArgumentInstantiated(D);
}
void MultiplexASTMutationListener::DefaultMemberInitializerInstantiated(
                                                           const FieldDecl *D) {
  for (size_t i = 0, e = Listeners.size(); i != e; ++i)
    Listeners[i]->DefaultMemberInitializerInstantiated(D);
}
void MultiplexASTMutationListener::AddedObjCCategoryToInterface(
                                                 const ObjCCategoryDecl *CatD,
                                                 const ObjCInterfaceDecl *IFD) {
  for (size_t i = 0, e = Listeners.size(); i != e; ++i)
    Listeners[i]->AddedObjCCategoryToInterface(CatD, IFD);
}
<<<<<<< HEAD
void MultiplexASTMutationListener::FunctionDefinitionInstantiated(
    const FunctionDecl *D) {
  for (auto &Listener : Listeners)
    Listener->FunctionDefinitionInstantiated(D);
}
=======
>>>>>>> b2b84690
void MultiplexASTMutationListener::DeclarationMarkedUsed(const Decl *D) {
  for (size_t i = 0, e = Listeners.size(); i != e; ++i)
    Listeners[i]->DeclarationMarkedUsed(D);
}
void MultiplexASTMutationListener::DeclarationMarkedOpenMPThreadPrivate(
    const Decl *D) {
  for (size_t i = 0, e = Listeners.size(); i != e; ++i)
    Listeners[i]->DeclarationMarkedOpenMPThreadPrivate(D);
}
void MultiplexASTMutationListener::DeclarationMarkedOpenMPDeclareTarget(
    const Decl *D, const Attr *Attr) {
  for (auto *L : Listeners)
    L->DeclarationMarkedOpenMPDeclareTarget(D, Attr);
}
void MultiplexASTMutationListener::RedefinedHiddenDefinition(const NamedDecl *D,
                                                             Module *M) {
  for (auto *L : Listeners)
    L->RedefinedHiddenDefinition(D, M);
}
  
void MultiplexASTMutationListener::AddedAttributeToRecord(
                                                    const Attr *Attr, 
                                                    const RecordDecl *Record) {
  for (auto *L : Listeners)
    L->AddedAttributeToRecord(Attr, Record);
}

}  // end namespace clang

MultiplexConsumer::MultiplexConsumer(
    std::vector<std::unique_ptr<ASTConsumer>> C)
    : Consumers(std::move(C)), MutationListener(), DeserializationListener() {
  // Collect the mutation listeners and deserialization listeners of all
  // children, and create a multiplex listener each if so.
  std::vector<ASTMutationListener*> mutationListeners;
  std::vector<ASTDeserializationListener*> serializationListeners;
  for (auto &Consumer : Consumers) {
    if (auto *mutationListener = Consumer->GetASTMutationListener())
      mutationListeners.push_back(mutationListener);
    if (auto *serializationListener = Consumer->GetASTDeserializationListener())
      serializationListeners.push_back(serializationListener);
  }
  if (!mutationListeners.empty()) {
    MutationListener =
        llvm::make_unique<MultiplexASTMutationListener>(mutationListeners);
  }
  if (!serializationListeners.empty()) {
    DeserializationListener =
        llvm::make_unique<MultiplexASTDeserializationListener>(
            serializationListeners);
  }
}

MultiplexConsumer::~MultiplexConsumer() {}

void MultiplexConsumer::Initialize(ASTContext &Context) {
  for (auto &Consumer : Consumers)
    Consumer->Initialize(Context);
}

bool MultiplexConsumer::HandleTopLevelDecl(DeclGroupRef D) {
  bool Continue = true;
  for (auto &Consumer : Consumers)
    Continue = Continue && Consumer->HandleTopLevelDecl(D);
  return Continue;
}

void MultiplexConsumer::HandleInlineFunctionDefinition(FunctionDecl *D) {
  for (auto &Consumer : Consumers)
    Consumer->HandleInlineFunctionDefinition(D);
}

void MultiplexConsumer::HandleCXXStaticMemberVarInstantiation(VarDecl *VD) {
  for (auto &Consumer : Consumers)
    Consumer->HandleCXXStaticMemberVarInstantiation(VD);
}

void MultiplexConsumer::HandleInterestingDecl(DeclGroupRef D) {
  for (auto &Consumer : Consumers)
    Consumer->HandleInterestingDecl(D);
}

void MultiplexConsumer::HandleTranslationUnit(ASTContext &Ctx) {
  for (auto &Consumer : Consumers)
    Consumer->HandleTranslationUnit(Ctx);
}

void MultiplexConsumer::HandleTagDeclDefinition(TagDecl *D) {
  for (auto &Consumer : Consumers)
    Consumer->HandleTagDeclDefinition(D);
}

void MultiplexConsumer::HandleTagDeclRequiredDefinition(const TagDecl *D) {
  for (auto &Consumer : Consumers)
    Consumer->HandleTagDeclRequiredDefinition(D);
}

void MultiplexConsumer::HandleCXXImplicitFunctionInstantiation(FunctionDecl *D){
  for (auto &Consumer : Consumers)
    Consumer->HandleCXXImplicitFunctionInstantiation(D);
}

void MultiplexConsumer::HandleTopLevelDeclInObjCContainer(DeclGroupRef D) {
  for (auto &Consumer : Consumers)
    Consumer->HandleTopLevelDeclInObjCContainer(D);
}

void MultiplexConsumer::HandleImplicitImportDecl(ImportDecl *D) {
  for (auto &Consumer : Consumers)
    Consumer->HandleImplicitImportDecl(D);
}

void MultiplexConsumer::CompleteTentativeDefinition(VarDecl *D) {
  for (auto &Consumer : Consumers)
    Consumer->CompleteTentativeDefinition(D);
}

void MultiplexConsumer::AssignInheritanceModel(CXXRecordDecl *RD) {
  for (auto &Consumer : Consumers)
    Consumer->AssignInheritanceModel(RD);
}

void MultiplexConsumer::HandleVTable(CXXRecordDecl *RD) {
  for (auto &Consumer : Consumers)
    Consumer->HandleVTable(RD);
}

ASTMutationListener *MultiplexConsumer::GetASTMutationListener() {
  return MutationListener.get();
}

ASTDeserializationListener *MultiplexConsumer::GetASTDeserializationListener() {
  return DeserializationListener.get();
}

void MultiplexConsumer::PrintStats() {
  for (auto &Consumer : Consumers)
    Consumer->PrintStats();
}

bool MultiplexConsumer::shouldSkipFunctionBody(Decl *D) {
  bool Skip = true;
  for (auto &Consumer : Consumers)
    Skip = Skip && Consumer->shouldSkipFunctionBody(D);
  return Skip;
}

void MultiplexConsumer::InitializeSema(Sema &S) {
  for (auto &Consumer : Consumers)
    if (SemaConsumer *SC = dyn_cast<SemaConsumer>(Consumer.get()))
      SC->InitializeSema(S);
}

void MultiplexConsumer::ForgetSema() {
  for (auto &Consumer : Consumers)
    if (SemaConsumer *SC = dyn_cast<SemaConsumer>(Consumer.get()))
      SC->ForgetSema();
}<|MERGE_RESOLUTION|>--- conflicted
+++ resolved
@@ -21,32 +21,6 @@
 
 namespace clang {
 
-<<<<<<< HEAD
-// This ASTDeserializationListener forwards its notifications to a set of
-// child listeners.
-class MultiplexASTDeserializationListener
-    : public ASTDeserializationListener {
-public:
-  // Does NOT take ownership of the elements in L.
-  MultiplexASTDeserializationListener(
-      const std::vector<ASTDeserializationListener*>& L);
-  void ReaderInitialized(ASTReader *Reader) override;
-  void IdentifierRead(serialization::IdentID ID,
-                      IdentifierInfo *II) override;
-  void MacroRead(serialization::MacroID ID, MacroInfo *MI) override;
-  void TypeRead(serialization::TypeIdx Idx, QualType T) override;
-  void DeclRead(serialization::DeclID ID, const Decl *D) override;
-  void SelectorRead(serialization::SelectorID iD, Selector Sel) override;
-  void MacroDefinitionRead(serialization::PreprocessedEntityID,
-                           MacroDefinitionRecord *MD) override;
-  void ModuleRead(serialization::SubmoduleID ID, Module *Mod) override;
-
-private:
-  std::vector<ASTDeserializationListener *> Listeners;
-};
-
-=======
->>>>>>> b2b84690
 MultiplexASTDeserializationListener::MultiplexASTDeserializationListener(
       const std::vector<ASTDeserializationListener*>& L)
     : Listeners(L) {
@@ -118,26 +92,16 @@
   void ResolvedExceptionSpec(const FunctionDecl *FD) override;
   void DeducedReturnType(const FunctionDecl *FD, QualType ReturnType) override;
   void ResolvedOperatorDelete(const CXXDestructorDecl *DD,
-<<<<<<< HEAD
-                              const FunctionDecl *Delete) override;
-  void CompletedImplicitDefinition(const FunctionDecl *D) override;
-  void StaticDataMemberInstantiated(const VarDecl *D) override;
-=======
                               const FunctionDecl *Delete,
                               Expr *ThisArg) override;
   void CompletedImplicitDefinition(const FunctionDecl *D) override;
   void InstantiationRequested(const ValueDecl *D) override;
   void VariableDefinitionInstantiated(const VarDecl *D) override;
   void FunctionDefinitionInstantiated(const FunctionDecl *D) override;
->>>>>>> b2b84690
   void DefaultArgumentInstantiated(const ParmVarDecl *D) override;
   void DefaultMemberInitializerInstantiated(const FieldDecl *D) override;
   void AddedObjCCategoryToInterface(const ObjCCategoryDecl *CatD,
                                     const ObjCInterfaceDecl *IFD) override;
-<<<<<<< HEAD
-  void FunctionDefinitionInstantiated(const FunctionDecl *D) override;
-=======
->>>>>>> b2b84690
   void DeclarationMarkedUsed(const Decl *D) override;
   void DeclarationMarkedOpenMPThreadPrivate(const Decl *D) override;
   void DeclarationMarkedOpenMPDeclareTarget(const Decl *D,
@@ -197,15 +161,9 @@
     Listeners[i]->DeducedReturnType(FD, ReturnType);
 }
 void MultiplexASTMutationListener::ResolvedOperatorDelete(
-<<<<<<< HEAD
-    const CXXDestructorDecl *DD, const FunctionDecl *Delete) {
-  for (auto *L : Listeners)
-    L->ResolvedOperatorDelete(DD, Delete);
-=======
     const CXXDestructorDecl *DD, const FunctionDecl *Delete, Expr *ThisArg) {
   for (auto *L : Listeners)
     L->ResolvedOperatorDelete(DD, Delete, ThisArg);
->>>>>>> b2b84690
 }
 void MultiplexASTMutationListener::CompletedImplicitDefinition(
                                                         const FunctionDecl *D) {
@@ -236,30 +194,12 @@
   for (size_t i = 0, e = Listeners.size(); i != e; ++i)
     Listeners[i]->DefaultMemberInitializerInstantiated(D);
 }
-void MultiplexASTMutationListener::DefaultArgumentInstantiated(
-                                                         const ParmVarDecl *D) {
-  for (size_t i = 0, e = Listeners.size(); i != e; ++i)
-    Listeners[i]->DefaultArgumentInstantiated(D);
-}
-void MultiplexASTMutationListener::DefaultMemberInitializerInstantiated(
-                                                           const FieldDecl *D) {
-  for (size_t i = 0, e = Listeners.size(); i != e; ++i)
-    Listeners[i]->DefaultMemberInitializerInstantiated(D);
-}
 void MultiplexASTMutationListener::AddedObjCCategoryToInterface(
                                                  const ObjCCategoryDecl *CatD,
                                                  const ObjCInterfaceDecl *IFD) {
   for (size_t i = 0, e = Listeners.size(); i != e; ++i)
     Listeners[i]->AddedObjCCategoryToInterface(CatD, IFD);
 }
-<<<<<<< HEAD
-void MultiplexASTMutationListener::FunctionDefinitionInstantiated(
-    const FunctionDecl *D) {
-  for (auto &Listener : Listeners)
-    Listener->FunctionDefinitionInstantiated(D);
-}
-=======
->>>>>>> b2b84690
 void MultiplexASTMutationListener::DeclarationMarkedUsed(const Decl *D) {
   for (size_t i = 0, e = Listeners.size(); i != e; ++i)
     Listeners[i]->DeclarationMarkedUsed(D);
