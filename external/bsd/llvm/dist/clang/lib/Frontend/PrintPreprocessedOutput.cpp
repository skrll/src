--- conflicted
+++ resolved
@@ -130,12 +130,8 @@
                           StringRef FileName, bool IsAngled,
                           CharSourceRange FilenameRange, const FileEntry *File,
                           StringRef SearchPath, StringRef RelativePath,
-<<<<<<< HEAD
-                          const Module *Imported) override;
-=======
                           const Module *Imported,
                           SrcMgr::CharacteristicKind FileType) override;
->>>>>>> b2b84690
   void Ident(SourceLocation Loc, StringRef str) override;
   void PragmaMessage(SourceLocation Loc, StringRef Namespace,
                      PragmaMessageKind Kind, StringRef Str) override;
@@ -148,11 +144,8 @@
                      ArrayRef<int> Ids) override;
   void PragmaWarningPush(SourceLocation Loc, int Level) override;
   void PragmaWarningPop(SourceLocation Loc) override;
-<<<<<<< HEAD
-=======
   void PragmaAssumeNonNullBegin(SourceLocation Loc) override;
   void PragmaAssumeNonNullEnd(SourceLocation Loc) override;
->>>>>>> b2b84690
 
   bool HandleFirstTokOnLine(Token &Tok);
 
@@ -328,17 +321,6 @@
   }
 }
 
-<<<<<<< HEAD
-void PrintPPOutputPPCallbacks::InclusionDirective(SourceLocation HashLoc,
-                                                  const Token &IncludeTok,
-                                                  StringRef FileName,
-                                                  bool IsAngled,
-                                                  CharSourceRange FilenameRange,
-                                                  const FileEntry *File,
-                                                  StringRef SearchPath,
-                                                  StringRef RelativePath,
-                                                  const Module *Imported) {
-=======
 void PrintPPOutputPPCallbacks::InclusionDirective(
     SourceLocation HashLoc,
     const Token &IncludeTok,
@@ -350,7 +332,6 @@
     StringRef RelativePath,
     const Module *Imported,
     SrcMgr::CharacteristicKind FileType) {
->>>>>>> b2b84690
   // In -dI mode, dump #include directives prior to dumping their content or
   // interpretation.
   if (DumpIncludeDirectives) {
@@ -363,7 +344,6 @@
        << " /* clang -E -dI */";
     setEmittedDirectiveOnThisLine();
     startNewLineIfNeeded();
-<<<<<<< HEAD
   }
 
   // When preprocessing, turn implicit imports into module import pragmas.
@@ -397,56 +377,7 @@
       llvm_unreachable("unknown include directive kind");
       break;
     }
-=======
->>>>>>> b2b84690
-  }
-
-  // When preprocessing, turn implicit imports into module import pragmas.
-  if (Imported) {
-    switch (IncludeTok.getIdentifierInfo()->getPPKeywordID()) {
-    case tok::pp_include:
-    case tok::pp_import:
-    case tok::pp_include_next:
-      startNewLineIfNeeded();
-      MoveToLine(HashLoc);
-      OS << "#pragma clang module import " << Imported->getFullModuleName(true)
-         << " /* clang -E: implicit import for "
-         << "#" << PP.getSpelling(IncludeTok) << " "
-         << (IsAngled ? '<' : '"') << FileName << (IsAngled ? '>' : '"')
-         << " */";
-      // Since we want a newline after the pragma, but not a #<line>, start a
-      // new line immediately.
-      EmittedTokensOnThisLine = true;
-      startNewLineIfNeeded();
-      break;
-
-    case tok::pp___include_macros:
-      // #__include_macros has no effect on a user of a preprocessed source
-      // file; the only effect is on preprocessing.
-      //
-      // FIXME: That's not *quite* true: it causes the module in question to
-      // be loaded, which can affect downstream diagnostics.
-      break;
-
-    default:
-      llvm_unreachable("unknown include directive kind");
-      break;
-    }
-  }
-}
-
-/// Handle entering the scope of a module during a module compilation.
-void PrintPPOutputPPCallbacks::BeginModule(const Module *M) {
-  startNewLineIfNeeded();
-  OS << "#pragma clang module begin " << M->getFullModuleName(true);
-  setEmittedDirectiveOnThisLine();
-}
-
-/// Handle leaving the scope of a module during a module compilation.
-void PrintPPOutputPPCallbacks::EndModule(const Module *M) {
-  startNewLineIfNeeded();
-  OS << "#pragma clang module end /*" << M->getFullModuleName(true) << "*/";
-  setEmittedDirectiveOnThisLine();
+  }
 }
 
 /// Handle entering the scope of a module during a module compilation.
