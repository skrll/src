//===--- HeaderIncludes.cpp - Generate Header Includes --------------------===//
//
//                     The LLVM Compiler Infrastructure
//
// This file is distributed under the University of Illinois Open Source
// License. See LICENSE.TXT for details.
//
//===----------------------------------------------------------------------===//

#include "clang/Frontend/DependencyOutputOptions.h"
#include "clang/Frontend/Utils.h"
#include "clang/Basic/SourceManager.h"
#include "clang/Frontend/FrontendDiagnostic.h"
#include "clang/Lex/Preprocessor.h"
#include "llvm/ADT/SmallString.h"
#include "llvm/Support/raw_ostream.h"
using namespace clang;

namespace {
class HeaderIncludesCallback : public PPCallbacks {
  SourceManager &SM;
  raw_ostream *OutputFile;
  const DependencyOutputOptions &DepOpts;
  unsigned CurrentIncludeDepth;
  bool HasProcessedPredefines;
  bool OwnsOutputFile;
  bool ShowAllHeaders;
  bool ShowDepth;
  bool MSStyle;

public:
  HeaderIncludesCallback(const Preprocessor *PP, bool ShowAllHeaders_,
                         raw_ostream *OutputFile_,
                         const DependencyOutputOptions &DepOpts,
                         bool OwnsOutputFile_, bool ShowDepth_, bool MSStyle_)
      : SM(PP->getSourceManager()), OutputFile(OutputFile_), DepOpts(DepOpts),
        CurrentIncludeDepth(0), HasProcessedPredefines(false),
        OwnsOutputFile(OwnsOutputFile_), ShowAllHeaders(ShowAllHeaders_),
        ShowDepth(ShowDepth_), MSStyle(MSStyle_) {}

  ~HeaderIncludesCallback() override {
    if (OwnsOutputFile)
      delete OutputFile;
  }

  void FileChanged(SourceLocation Loc, FileChangeReason Reason,
                   SrcMgr::CharacteristicKind FileType,
                   FileID PrevFID) override;
};
}

static void PrintHeaderInfo(raw_ostream *OutputFile, StringRef Filename,
                            bool ShowDepth, unsigned CurrentIncludeDepth,
                            bool MSStyle) {
  // Write to a temporary string to avoid unnecessary flushing on errs().
  SmallString<512> Pathname(Filename);
  if (!MSStyle)
    Lexer::Stringify(Pathname);

  SmallString<256> Msg;
  if (MSStyle)
    Msg += "Note: including file:";

  if (ShowDepth) {
    // The main source file is at depth 1, so skip one dot.
    for (unsigned i = 1; i != CurrentIncludeDepth; ++i)
      Msg += MSStyle ? ' ' : '.';

    if (!MSStyle)
      Msg += ' ';
  }
  Msg += Pathname;
  Msg += '\n';

  *OutputFile << Msg;
  OutputFile->flush();
}

void clang::AttachHeaderIncludeGen(Preprocessor &PP,
                                   const DependencyOutputOptions &DepOpts,
                                   bool ShowAllHeaders, StringRef OutputPath,
                                   bool ShowDepth, bool MSStyle) {
<<<<<<< HEAD
  raw_ostream *OutputFile = MSStyle ? &llvm::outs() : &llvm::errs();
=======
  raw_ostream *OutputFile = &llvm::errs();
>>>>>>> b2b84690
  bool OwnsOutputFile = false;

  // Choose output stream, when printing in cl.exe /showIncludes style.
  if (MSStyle) {
    switch (DepOpts.ShowIncludesDest) {
    default:
      llvm_unreachable("Invalid destination for /showIncludes output!");
    case ShowIncludesDestination::Stderr:
      OutputFile = &llvm::errs();
      break;
    case ShowIncludesDestination::Stdout:
      OutputFile = &llvm::outs();
      break;
    }
  }

  // Open the output file, if used.
  if (!OutputPath.empty()) {
    std::error_code EC;
    llvm::raw_fd_ostream *OS = new llvm::raw_fd_ostream(
        OutputPath.str(), EC, llvm::sys::fs::F_Append | llvm::sys::fs::F_Text);
    if (EC) {
      PP.getDiagnostics().Report(clang::diag::warn_fe_cc_print_header_failure)
          << EC.message();
      delete OS;
    } else {
      OS->SetUnbuffered();
      OutputFile = OS;
      OwnsOutputFile = true;
    }
  }

  // Print header info for extra headers, pretending they were discovered by
  // the regular preprocessor. The primary use case is to support proper
  // generation of Make / Ninja file dependencies for implicit includes, such
  // as sanitizer blacklists. It's only important for cl.exe compatibility,
  // the GNU way to generate rules is -M / -MM / -MD / -MMD.
  for (const auto &Header : DepOpts.ExtraDeps)
    PrintHeaderInfo(OutputFile, Header, ShowDepth, 2, MSStyle);
  PP.addPPCallbacks(llvm::make_unique<HeaderIncludesCallback>(
      &PP, ShowAllHeaders, OutputFile, DepOpts, OwnsOutputFile, ShowDepth,
      MSStyle));
}

void HeaderIncludesCallback::FileChanged(SourceLocation Loc,
                                         FileChangeReason Reason,
                                       SrcMgr::CharacteristicKind NewFileType,
                                       FileID PrevFID) {
  // Unless we are exiting a #include, make sure to skip ahead to the line the
  // #include directive was at.
  PresumedLoc UserLoc = SM.getPresumedLoc(Loc);
  if (UserLoc.isInvalid())
    return;

  // Adjust the current include depth.
  if (Reason == PPCallbacks::EnterFile) {
    ++CurrentIncludeDepth;
  } else if (Reason == PPCallbacks::ExitFile) {
    if (CurrentIncludeDepth)
      --CurrentIncludeDepth;

    // We track when we are done with the predefines by watching for the first
    // place where we drop back to a nesting depth of 1.
    if (CurrentIncludeDepth == 1 && !HasProcessedPredefines) {
      if (!DepOpts.ShowIncludesPretendHeader.empty()) {
        PrintHeaderInfo(OutputFile, DepOpts.ShowIncludesPretendHeader,
                        ShowDepth, 2, MSStyle);
      }
      HasProcessedPredefines = true;
    }

    return;
  } else
    return;

  // Show the header if we are (a) past the predefines, or (b) showing all
  // headers and in the predefines at a depth past the initial file and command
  // line buffers.
  bool ShowHeader = (HasProcessedPredefines ||
                     (ShowAllHeaders && CurrentIncludeDepth > 2));
  unsigned IncludeDepth = CurrentIncludeDepth;
  if (!HasProcessedPredefines)
    --IncludeDepth; // Ignore indent from <built-in>.
  else if (!DepOpts.ShowIncludesPretendHeader.empty())
    ++IncludeDepth; // Pretend inclusion by ShowIncludesPretendHeader.

  // Dump the header include information we are past the predefines buffer or
  // are showing all headers and this isn't the magic implicit <command line>
  // header.
  // FIXME: Identify headers in a more robust way than comparing their name to
  // "<command line>" and "<built-in>" in a bunch of places.
  if (ShowHeader && Reason == PPCallbacks::EnterFile &&
      UserLoc.getFilename() != StringRef("<command line>")) {
    PrintHeaderInfo(OutputFile, UserLoc.getFilename(), ShowDepth, IncludeDepth,
                    MSStyle);
  }
}<|MERGE_RESOLUTION|>--- conflicted
+++ resolved
@@ -80,11 +80,7 @@
                                    const DependencyOutputOptions &DepOpts,
                                    bool ShowAllHeaders, StringRef OutputPath,
                                    bool ShowDepth, bool MSStyle) {
-<<<<<<< HEAD
-  raw_ostream *OutputFile = MSStyle ? &llvm::outs() : &llvm::errs();
-=======
   raw_ostream *OutputFile = &llvm::errs();
->>>>>>> b2b84690
   bool OwnsOutputFile = false;
 
   // Choose output stream, when printing in cl.exe /showIncludes style.
