//===--- DependencyFile.cpp - Generate dependency file --------------------===//
//
//                     The LLVM Compiler Infrastructure
//
// This file is distributed under the University of Illinois Open Source
// License. See LICENSE.TXT for details.
//
//===----------------------------------------------------------------------===//
//
// This code generates dependency files.
//
//===----------------------------------------------------------------------===//

#include "clang/Frontend/Utils.h"
#include "clang/Basic/FileManager.h"
#include "clang/Basic/SourceManager.h"
#include "clang/Frontend/DependencyOutputOptions.h"
#include "clang/Frontend/FrontendDiagnostic.h"
#include "clang/Lex/DirectoryLookup.h"
#include "clang/Lex/LexDiagnostic.h"
#include "clang/Lex/ModuleMap.h"
#include "clang/Lex/PPCallbacks.h"
#include "clang/Lex/Preprocessor.h"
#include "clang/Serialization/ASTReader.h"
#include "llvm/ADT/StringSet.h"
#include "llvm/ADT/StringSwitch.h"
#include "llvm/Support/FileSystem.h"
#include "llvm/Support/Path.h"
#include "llvm/Support/raw_ostream.h"

using namespace clang;

namespace {
struct DepCollectorPPCallbacks : public PPCallbacks {
  DependencyCollector &DepCollector;
  SourceManager &SM;
  DepCollectorPPCallbacks(DependencyCollector &L, SourceManager &SM)
      : DepCollector(L), SM(SM) { }

  void FileChanged(SourceLocation Loc, FileChangeReason Reason,
                   SrcMgr::CharacteristicKind FileType,
                   FileID PrevFID) override {
    if (Reason != PPCallbacks::EnterFile)
      return;

    // Dependency generation really does want to go all the way to the
    // file entry for a source location to find out what is depended on.
    // We do not want #line markers to affect dependency generation!
    const FileEntry *FE =
        SM.getFileEntryForID(SM.getFileID(SM.getExpansionLoc(Loc)));
    if (!FE)
      return;

    StringRef Filename =
        llvm::sys::path::remove_leading_dotslash(FE->getName());

    DepCollector.maybeAddDependency(Filename, /*FromModule*/false,
                                    isSystem(FileType),
                                    /*IsModuleFile*/false, /*IsMissing*/false);
  }

  void InclusionDirective(SourceLocation HashLoc, const Token &IncludeTok,
                          StringRef FileName, bool IsAngled,
                          CharSourceRange FilenameRange, const FileEntry *File,
                          StringRef SearchPath, StringRef RelativePath,
<<<<<<< HEAD
                          const Module *Imported) override {
=======
                          const Module *Imported,
                          SrcMgr::CharacteristicKind FileType) override {
>>>>>>> b2b84690
    if (!File)
      DepCollector.maybeAddDependency(FileName, /*FromModule*/false,
                                     /*IsSystem*/false, /*IsModuleFile*/false,
                                     /*IsMissing*/true);
    // Files that actually exist are handled by FileChanged.
  }

  void EndOfMainFile() override {
    DepCollector.finishedMainFile();
  }
};

struct DepCollectorMMCallbacks : public ModuleMapCallbacks {
  DependencyCollector &DepCollector;
  DepCollectorMMCallbacks(DependencyCollector &DC) : DepCollector(DC) {}

  void moduleMapFileRead(SourceLocation Loc, const FileEntry &Entry,
                         bool IsSystem) override {
    StringRef Filename = Entry.getName();
    DepCollector.maybeAddDependency(Filename, /*FromModule*/false,
                                    /*IsSystem*/IsSystem,
                                    /*IsModuleFile*/false,
                                    /*IsMissing*/false);
  }
};

struct DepCollectorASTListener : public ASTReaderListener {
  DependencyCollector &DepCollector;
  DepCollectorASTListener(DependencyCollector &L) : DepCollector(L) { }
  bool needsInputFileVisitation() override { return true; }
  bool needsSystemInputFileVisitation() override {
    return DepCollector.needSystemDependencies();
  }
  void visitModuleFile(StringRef Filename,
                       serialization::ModuleKind Kind) override {
    DepCollector.maybeAddDependency(Filename, /*FromModule*/true,
                                   /*IsSystem*/false, /*IsModuleFile*/true,
                                   /*IsMissing*/false);
  }
  bool visitInputFile(StringRef Filename, bool IsSystem,
                      bool IsOverridden, bool IsExplicitModule) override {
    if (IsOverridden || IsExplicitModule)
      return true;

    DepCollector.maybeAddDependency(Filename, /*FromModule*/true, IsSystem,
                                   /*IsModuleFile*/false, /*IsMissing*/false);
    return true;
  }
};
} // end anonymous namespace

void DependencyCollector::maybeAddDependency(StringRef Filename, bool FromModule,
                                            bool IsSystem, bool IsModuleFile,
                                            bool IsMissing) {
  if (Seen.insert(Filename).second &&
      sawDependency(Filename, FromModule, IsSystem, IsModuleFile, IsMissing))
    Dependencies.push_back(Filename);
}

static bool isSpecialFilename(StringRef Filename) {
  return llvm::StringSwitch<bool>(Filename)
      .Case("<built-in>", true)
      .Case("<stdin>", true)
      .Default(false);
}

bool DependencyCollector::sawDependency(StringRef Filename, bool FromModule,
                                       bool IsSystem, bool IsModuleFile,
                                       bool IsMissing) {
  return !isSpecialFilename(Filename) &&
         (needSystemDependencies() || !IsSystem);
}

DependencyCollector::~DependencyCollector() { }
void DependencyCollector::attachToPreprocessor(Preprocessor &PP) {
  PP.addPPCallbacks(
      llvm::make_unique<DepCollectorPPCallbacks>(*this, PP.getSourceManager()));
  PP.getHeaderSearchInfo().getModuleMap().addModuleMapCallbacks(
      llvm::make_unique<DepCollectorMMCallbacks>(*this));
}
void DependencyCollector::attachToASTReader(ASTReader &R) {
  R.addListener(llvm::make_unique<DepCollectorASTListener>(*this));
}

namespace {
/// Private implementation for DependencyFileGenerator
class DFGImpl : public PPCallbacks {
  std::vector<std::string> Files;
  llvm::StringSet<> FilesSet;
  const Preprocessor *PP;
  std::string OutputFile;
  std::vector<std::string> Targets;
  bool IncludeSystemHeaders;
  bool PhonyTarget;
  bool AddMissingHeaderDeps;
  bool SeenMissingHeader;
  bool IncludeModuleFiles;
  DependencyOutputFormat OutputFormat;
<<<<<<< HEAD
=======
  unsigned InputFileIndex;
>>>>>>> b2b84690

private:
  bool FileMatchesDepCriteria(const char *Filename,
                              SrcMgr::CharacteristicKind FileType);
  void OutputDependencyFile();

public:
  DFGImpl(const Preprocessor *_PP, const DependencyOutputOptions &Opts)
    : PP(_PP), OutputFile(Opts.OutputFile), Targets(Opts.Targets),
      IncludeSystemHeaders(Opts.IncludeSystemHeaders),
      PhonyTarget(Opts.UsePhonyTargets),
      AddMissingHeaderDeps(Opts.AddMissingHeaderDeps),
      SeenMissingHeader(false),
      IncludeModuleFiles(Opts.IncludeModuleFiles),
<<<<<<< HEAD
      OutputFormat(Opts.OutputFormat) {
    for (const auto &ExtraDep : Opts.ExtraDeps) {
      AddFilename(ExtraDep);
=======
      OutputFormat(Opts.OutputFormat),
      InputFileIndex(0) {
    for (const auto &ExtraDep : Opts.ExtraDeps) {
      if (AddFilename(ExtraDep))
        ++InputFileIndex;
>>>>>>> b2b84690
    }
  }

  void FileChanged(SourceLocation Loc, FileChangeReason Reason,
                   SrcMgr::CharacteristicKind FileType,
                   FileID PrevFID) override;
<<<<<<< HEAD
=======

  void FileSkipped(const FileEntry &SkippedFile, const Token &FilenameTok,
                   SrcMgr::CharacteristicKind FileType) override;

>>>>>>> b2b84690
  void InclusionDirective(SourceLocation HashLoc, const Token &IncludeTok,
                          StringRef FileName, bool IsAngled,
                          CharSourceRange FilenameRange, const FileEntry *File,
                          StringRef SearchPath, StringRef RelativePath,
<<<<<<< HEAD
                          const Module *Imported) override;
=======
                          const Module *Imported,
                          SrcMgr::CharacteristicKind FileType) override;
>>>>>>> b2b84690

  void EndOfMainFile() override {
    OutputDependencyFile();
  }

<<<<<<< HEAD
  void AddFilename(StringRef Filename);
=======
  bool AddFilename(StringRef Filename);
>>>>>>> b2b84690
  bool includeSystemHeaders() const { return IncludeSystemHeaders; }
  bool includeModuleFiles() const { return IncludeModuleFiles; }
};

class DFGMMCallback : public ModuleMapCallbacks {
  DFGImpl &Parent;
public:
  DFGMMCallback(DFGImpl &Parent) : Parent(Parent) {}
  void moduleMapFileRead(SourceLocation Loc, const FileEntry &Entry,
                         bool IsSystem) override {
    if (!IsSystem || Parent.includeSystemHeaders())
      Parent.AddFilename(Entry.getName());
  }
};

class DFGASTReaderListener : public ASTReaderListener {
  DFGImpl &Parent;
public:
  DFGASTReaderListener(DFGImpl &Parent)
  : Parent(Parent) { }
  bool needsInputFileVisitation() override { return true; }
  bool needsSystemInputFileVisitation() override {
    return Parent.includeSystemHeaders();
  }
  void visitModuleFile(StringRef Filename,
                       serialization::ModuleKind Kind) override;
  bool visitInputFile(StringRef Filename, bool isSystem,
                      bool isOverridden, bool isExplicitModule) override;
};
}

DependencyFileGenerator::DependencyFileGenerator(void *Impl)
: Impl(Impl) { }

DependencyFileGenerator *DependencyFileGenerator::CreateAndAttachToPreprocessor(
    clang::Preprocessor &PP, const clang::DependencyOutputOptions &Opts) {

  if (Opts.Targets.empty()) {
    PP.getDiagnostics().Report(diag::err_fe_dependency_file_requires_MT);
    return nullptr;
  }

  // Disable the "file not found" diagnostic if the -MG option was given.
  if (Opts.AddMissingHeaderDeps)
    PP.SetSuppressIncludeNotFoundError(true);

  DFGImpl *Callback = new DFGImpl(&PP, Opts);
  PP.addPPCallbacks(std::unique_ptr<PPCallbacks>(Callback));
  PP.getHeaderSearchInfo().getModuleMap().addModuleMapCallbacks(
      llvm::make_unique<DFGMMCallback>(*Callback));
  return new DependencyFileGenerator(Callback);
}

void DependencyFileGenerator::AttachToASTReader(ASTReader &R) {
  DFGImpl *I = reinterpret_cast<DFGImpl *>(Impl);
  assert(I && "missing implementation");
  R.addListener(llvm::make_unique<DFGASTReaderListener>(*I));
}

/// FileMatchesDepCriteria - Determine whether the given Filename should be
/// considered as a dependency.
bool DFGImpl::FileMatchesDepCriteria(const char *Filename,
                                     SrcMgr::CharacteristicKind FileType) {
  if (isSpecialFilename(Filename))
    return false;

  if (IncludeSystemHeaders)
    return true;

  return !isSystem(FileType);
}

void DFGImpl::FileChanged(SourceLocation Loc,
                          FileChangeReason Reason,
                          SrcMgr::CharacteristicKind FileType,
                          FileID PrevFID) {
  if (Reason != PPCallbacks::EnterFile)
    return;

  // Dependency generation really does want to go all the way to the
  // file entry for a source location to find out what is depended on.
  // We do not want #line markers to affect dependency generation!
  SourceManager &SM = PP->getSourceManager();

  const FileEntry *FE =
    SM.getFileEntryForID(SM.getFileID(SM.getExpansionLoc(Loc)));
  if (!FE) return;

  StringRef Filename = FE->getName();
  if (!FileMatchesDepCriteria(Filename.data(), FileType))
    return;

  AddFilename(llvm::sys::path::remove_leading_dotslash(Filename));
}

<<<<<<< HEAD
=======
void DFGImpl::FileSkipped(const FileEntry &SkippedFile,
                          const Token &FilenameTok,
                          SrcMgr::CharacteristicKind FileType) {
  StringRef Filename = SkippedFile.getName();
  if (!FileMatchesDepCriteria(Filename.data(), FileType))
    return;

  AddFilename(llvm::sys::path::remove_leading_dotslash(Filename));
}

>>>>>>> b2b84690
void DFGImpl::InclusionDirective(SourceLocation HashLoc,
                                 const Token &IncludeTok,
                                 StringRef FileName,
                                 bool IsAngled,
                                 CharSourceRange FilenameRange,
                                 const FileEntry *File,
                                 StringRef SearchPath,
                                 StringRef RelativePath,
<<<<<<< HEAD
                                 const Module *Imported) {
=======
                                 const Module *Imported, 
                                 SrcMgr::CharacteristicKind FileType) {
>>>>>>> b2b84690
  if (!File) {
    if (AddMissingHeaderDeps)
      AddFilename(FileName);
    else
      SeenMissingHeader = true;
  }
}

<<<<<<< HEAD
void DFGImpl::AddFilename(StringRef Filename) {
  if (FilesSet.insert(Filename).second)
=======
bool DFGImpl::AddFilename(StringRef Filename) {
  if (FilesSet.insert(Filename).second) {
>>>>>>> b2b84690
    Files.push_back(Filename);
    return true;
  }
  return false;
}

/// Print the filename, with escaping or quoting that accommodates the three
/// most likely tools that use dependency files: GNU Make, BSD Make, and
/// NMake/Jom.
///
/// BSD Make is the simplest case: It does no escaping at all.  This means
/// characters that are normally delimiters, i.e. space and # (the comment
/// character) simply aren't supported in filenames.
///
/// GNU Make does allow space and # in filenames, but to avoid being treated
/// as a delimiter or comment, these must be escaped with a backslash. Because
/// backslash is itself the escape character, if a backslash appears in a
/// filename, it should be escaped as well.  (As a special case, $ is escaped
/// as $$, which is the normal Make way to handle the $ character.)
/// For compatibility with BSD Make and historical practice, if GNU Make
/// un-escapes characters in a filename but doesn't find a match, it will
/// retry with the unmodified original string.
///
/// GCC tries to accommodate both Make formats by escaping any space or #
/// characters in the original filename, but not escaping backslashes.  The
/// apparent intent is so that filenames with backslashes will be handled
/// correctly by BSD Make, and by GNU Make in its fallback mode of using the
/// unmodified original string; filenames with # or space characters aren't
/// supported by BSD Make at all, but will be handled correctly by GNU Make
/// due to the escaping.
///
/// A corner case that GCC gets only partly right is when the original filename
/// has a backslash immediately followed by space or #.  GNU Make would expect
/// this backslash to be escaped; however GCC escapes the original backslash
/// only when followed by space, not #.  It will therefore take a dependency
/// from a directive such as
///     #include "a\ b\#c.h"
/// and emit it as
///     a\\\ b\\#c.h
/// which GNU Make will interpret as
///     a\ b\
/// followed by a comment. Failing to find this file, it will fall back to the
/// original string, which probably doesn't exist either; in any case it won't
/// find
///     a\ b\#c.h
/// which is the actual filename specified by the include directive.
///
/// Clang does what GCC does, rather than what GNU Make expects.
///
/// NMake/Jom has a different set of scary characters, but wraps filespecs in
/// double-quotes to avoid misinterpreting them; see
/// https://msdn.microsoft.com/en-us/library/dd9y37ha.aspx for NMake info,
/// https://msdn.microsoft.com/en-us/library/windows/desktop/aa365247(v=vs.85).aspx
/// for Windows file-naming info.
static void PrintFilename(raw_ostream &OS, StringRef Filename,
                          DependencyOutputFormat OutputFormat) {
  if (OutputFormat == DependencyOutputFormat::NMake) {
    // Add quotes if needed. These are the characters listed as "special" to
    // NMake, that are legal in a Windows filespec, and that could cause
    // misinterpretation of the dependency string.
    if (Filename.find_first_of(" #${}^!") != StringRef::npos)
      OS << '\"' << Filename << '\"';
    else
      OS << Filename;
    return;
  }
  assert(OutputFormat == DependencyOutputFormat::Make);
  for (unsigned i = 0, e = Filename.size(); i != e; ++i) {
    if (Filename[i] == '#') // Handle '#' the broken gcc way.
<<<<<<< HEAD
      OS << '\\';
    else if (Filename[i] == ' ') { // Handle space correctly.
      OS << '\\';
=======
      OS << '\\';
    else if (Filename[i] == ' ') { // Handle space correctly.
      OS << '\\';
>>>>>>> b2b84690
      unsigned j = i;
      while (j > 0 && Filename[--j] == '\\')
        OS << '\\';
    } else if (Filename[i] == '$') // $ is escaped by $$.
      OS << '$';
    OS << Filename[i];
  }
}

void DFGImpl::OutputDependencyFile() {
  if (SeenMissingHeader) {
    llvm::sys::fs::remove(OutputFile);
    return;
  }

  std::error_code EC;
  llvm::raw_fd_ostream OS(OutputFile, EC, llvm::sys::fs::F_Text);
  if (EC) {
    PP->getDiagnostics().Report(diag::err_fe_error_opening) << OutputFile
                                                            << EC.message();
    return;
  }

  // Write out the dependency targets, trying to avoid overly long
  // lines when possible. We try our best to emit exactly the same
  // dependency file as GCC (4.2), assuming the included files are the
  // same.
  const unsigned MaxColumns = 75;
  unsigned Columns = 0;

  for (StringRef Target : Targets) {
    unsigned N = Target.size();
    if (Columns == 0) {
      Columns += N;
    } else if (Columns + N + 2 > MaxColumns) {
      Columns = N + 2;
      OS << " \\\n  ";
    } else {
      Columns += N + 1;
      OS << ' ';
    }
    // Targets already quoted as needed.
    OS << Target;
  }

  OS << ':';
  Columns += 1;

  // Now add each dependency in the order it was seen, but avoiding
  // duplicates.
  for (StringRef File : Files) {
    // Start a new line if this would exceed the column limit. Make
    // sure to leave space for a trailing " \" in case we need to
    // break the line on the next iteration.
    unsigned N = File.size();
    if (Columns + (N + 1) + 2 > MaxColumns) {
      OS << " \\\n ";
      Columns = 2;
    }
    OS << ' ';
    PrintFilename(OS, File, OutputFormat);
    Columns += N + 1;
  }
  OS << '\n';

  // Create phony targets if requested.
  if (PhonyTarget && !Files.empty()) {
<<<<<<< HEAD
    // Skip the first entry, this is always the input file itself.
    for (auto I = Files.begin() + 1, E = Files.end(); I != E; ++I) {
=======
    unsigned Index = 0;
    for (auto I = Files.begin(), E = Files.end(); I != E; ++I) {
      if (Index++ == InputFileIndex)
        continue;
>>>>>>> b2b84690
      OS << '\n';
      PrintFilename(OS, *I, OutputFormat);
      OS << ":\n";
    }
  }
}

bool DFGASTReaderListener::visitInputFile(llvm::StringRef Filename,
                                          bool IsSystem, bool IsOverridden,
                                          bool IsExplicitModule) {
  assert(!IsSystem || needsSystemInputFileVisitation());
  if (IsOverridden || IsExplicitModule)
    return true;

  Parent.AddFilename(Filename);
  return true;
}

void DFGASTReaderListener::visitModuleFile(llvm::StringRef Filename,
                                           serialization::ModuleKind Kind) {
  if (Parent.includeModuleFiles())
    Parent.AddFilename(Filename);
}<|MERGE_RESOLUTION|>--- conflicted
+++ resolved
@@ -63,12 +63,8 @@
                           StringRef FileName, bool IsAngled,
                           CharSourceRange FilenameRange, const FileEntry *File,
                           StringRef SearchPath, StringRef RelativePath,
-<<<<<<< HEAD
-                          const Module *Imported) override {
-=======
                           const Module *Imported,
                           SrcMgr::CharacteristicKind FileType) override {
->>>>>>> b2b84690
     if (!File)
       DepCollector.maybeAddDependency(FileName, /*FromModule*/false,
                                      /*IsSystem*/false, /*IsModuleFile*/false,
@@ -167,10 +163,7 @@
   bool SeenMissingHeader;
   bool IncludeModuleFiles;
   DependencyOutputFormat OutputFormat;
-<<<<<<< HEAD
-=======
   unsigned InputFileIndex;
->>>>>>> b2b84690
 
 private:
   bool FileMatchesDepCriteria(const char *Filename,
@@ -185,50 +178,33 @@
       AddMissingHeaderDeps(Opts.AddMissingHeaderDeps),
       SeenMissingHeader(false),
       IncludeModuleFiles(Opts.IncludeModuleFiles),
-<<<<<<< HEAD
-      OutputFormat(Opts.OutputFormat) {
-    for (const auto &ExtraDep : Opts.ExtraDeps) {
-      AddFilename(ExtraDep);
-=======
       OutputFormat(Opts.OutputFormat),
       InputFileIndex(0) {
     for (const auto &ExtraDep : Opts.ExtraDeps) {
       if (AddFilename(ExtraDep))
         ++InputFileIndex;
->>>>>>> b2b84690
     }
   }
 
   void FileChanged(SourceLocation Loc, FileChangeReason Reason,
                    SrcMgr::CharacteristicKind FileType,
                    FileID PrevFID) override;
-<<<<<<< HEAD
-=======
 
   void FileSkipped(const FileEntry &SkippedFile, const Token &FilenameTok,
                    SrcMgr::CharacteristicKind FileType) override;
 
->>>>>>> b2b84690
   void InclusionDirective(SourceLocation HashLoc, const Token &IncludeTok,
                           StringRef FileName, bool IsAngled,
                           CharSourceRange FilenameRange, const FileEntry *File,
                           StringRef SearchPath, StringRef RelativePath,
-<<<<<<< HEAD
-                          const Module *Imported) override;
-=======
                           const Module *Imported,
                           SrcMgr::CharacteristicKind FileType) override;
->>>>>>> b2b84690
 
   void EndOfMainFile() override {
     OutputDependencyFile();
   }
 
-<<<<<<< HEAD
-  void AddFilename(StringRef Filename);
-=======
   bool AddFilename(StringRef Filename);
->>>>>>> b2b84690
   bool includeSystemHeaders() const { return IncludeSystemHeaders; }
   bool includeModuleFiles() const { return IncludeModuleFiles; }
 };
@@ -324,8 +300,6 @@
   AddFilename(llvm::sys::path::remove_leading_dotslash(Filename));
 }
 
-<<<<<<< HEAD
-=======
 void DFGImpl::FileSkipped(const FileEntry &SkippedFile,
                           const Token &FilenameTok,
                           SrcMgr::CharacteristicKind FileType) {
@@ -336,7 +310,6 @@
   AddFilename(llvm::sys::path::remove_leading_dotslash(Filename));
 }
 
->>>>>>> b2b84690
 void DFGImpl::InclusionDirective(SourceLocation HashLoc,
                                  const Token &IncludeTok,
                                  StringRef FileName,
@@ -345,12 +318,8 @@
                                  const FileEntry *File,
                                  StringRef SearchPath,
                                  StringRef RelativePath,
-<<<<<<< HEAD
-                                 const Module *Imported) {
-=======
                                  const Module *Imported, 
                                  SrcMgr::CharacteristicKind FileType) {
->>>>>>> b2b84690
   if (!File) {
     if (AddMissingHeaderDeps)
       AddFilename(FileName);
@@ -359,13 +328,8 @@
   }
 }
 
-<<<<<<< HEAD
-void DFGImpl::AddFilename(StringRef Filename) {
-  if (FilesSet.insert(Filename).second)
-=======
 bool DFGImpl::AddFilename(StringRef Filename) {
   if (FilesSet.insert(Filename).second) {
->>>>>>> b2b84690
     Files.push_back(Filename);
     return true;
   }
@@ -435,15 +399,9 @@
   assert(OutputFormat == DependencyOutputFormat::Make);
   for (unsigned i = 0, e = Filename.size(); i != e; ++i) {
     if (Filename[i] == '#') // Handle '#' the broken gcc way.
-<<<<<<< HEAD
       OS << '\\';
     else if (Filename[i] == ' ') { // Handle space correctly.
       OS << '\\';
-=======
-      OS << '\\';
-    else if (Filename[i] == ' ') { // Handle space correctly.
-      OS << '\\';
->>>>>>> b2b84690
       unsigned j = i;
       while (j > 0 && Filename[--j] == '\\')
         OS << '\\';
@@ -511,15 +469,10 @@
 
   // Create phony targets if requested.
   if (PhonyTarget && !Files.empty()) {
-<<<<<<< HEAD
-    // Skip the first entry, this is always the input file itself.
-    for (auto I = Files.begin() + 1, E = Files.end(); I != E; ++I) {
-=======
     unsigned Index = 0;
     for (auto I = Files.begin(), E = Files.end(); I != E; ++I) {
       if (Index++ == InputFileIndex)
         continue;
->>>>>>> b2b84690
       OS << '\n';
       PrintFilename(OS, *I, OutputFormat);
       OS << ":\n";
