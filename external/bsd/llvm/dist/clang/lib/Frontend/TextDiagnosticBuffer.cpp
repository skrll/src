--- conflicted
+++ resolved
@@ -32,14 +32,6 @@
   default: llvm_unreachable(
                          "Diagnostic not handled during diagnostic buffering!");
   case DiagnosticsEngine::Note:
-<<<<<<< HEAD
-    Notes.emplace_back(Info.getLocation(), Buf.str());
-    break;
-  case DiagnosticsEngine::Warning:
-    Warnings.emplace_back(Info.getLocation(), Buf.str());
-    break;
-  case DiagnosticsEngine::Remark:
-=======
     All.emplace_back(Level, Notes.size());
     Notes.emplace_back(Info.getLocation(), Buf.str());
     break;
@@ -49,37 +41,17 @@
     break;
   case DiagnosticsEngine::Remark:
     All.emplace_back(Level, Remarks.size());
->>>>>>> b2b84690
     Remarks.emplace_back(Info.getLocation(), Buf.str());
     break;
   case DiagnosticsEngine::Error:
   case DiagnosticsEngine::Fatal:
-<<<<<<< HEAD
-=======
     All.emplace_back(Level, Errors.size());
->>>>>>> b2b84690
     Errors.emplace_back(Info.getLocation(), Buf.str());
     break;
   }
 }
 
 void TextDiagnosticBuffer::FlushDiagnostics(DiagnosticsEngine &Diags) const {
-<<<<<<< HEAD
-  // FIXME: Flush the diagnostics in order.
-  for (const_iterator it = err_begin(), ie = err_end(); it != ie; ++it)
-    Diags.Report(Diags.getCustomDiagID(DiagnosticsEngine::Error, "%0"))
-        << it->second;
-  for (const_iterator it = warn_begin(), ie = warn_end(); it != ie; ++it)
-    Diags.Report(Diags.getCustomDiagID(DiagnosticsEngine::Warning, "%0"))
-        << it->second;
-  for (const_iterator it = remark_begin(), ie = remark_end(); it != ie; ++it)
-    Diags.Report(Diags.getCustomDiagID(DiagnosticsEngine::Remark, "%0"))
-        << it->second;
-  for (const_iterator it = note_begin(), ie = note_end(); it != ie; ++it)
-    Diags.Report(Diags.getCustomDiagID(DiagnosticsEngine::Note, "%0"))
-        << it->second;
-}
-=======
   for (const auto &I : All) {
     auto Diag = Diags.Report(Diags.getCustomDiagID(I.first, "%0"));
     switch (I.first) {
@@ -100,5 +72,4 @@
       break;
     }
   }
-}
->>>>>>> b2b84690
+}