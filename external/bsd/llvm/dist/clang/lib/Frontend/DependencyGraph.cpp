--- conflicted
+++ resolved
@@ -50,12 +50,8 @@
                           StringRef FileName, bool IsAngled,
                           CharSourceRange FilenameRange, const FileEntry *File,
                           StringRef SearchPath, StringRef RelativePath,
-<<<<<<< HEAD
-                          const Module *Imported) override;
-=======
                           const Module *Imported,
                           SrcMgr::CharacteristicKind FileType) override;
->>>>>>> b2b84690
 
   void EndOfMainFile() override {
     OutputGraphFile();
