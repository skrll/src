//===- ExprEngineCXX.cpp - ExprEngine support for C++ -----------*- C++ -*-===//
//
//                     The LLVM Compiler Infrastructure
//
// This file is distributed under the University of Illinois Open Source
// License. See LICENSE.TXT for details.
//
//===----------------------------------------------------------------------===//
//
//  This file defines the C++ expression evaluation engine.
//
//===----------------------------------------------------------------------===//

#include "clang/StaticAnalyzer/Core/PathSensitive/ExprEngine.h"
#include "clang/Analysis/ConstructionContext.h"
#include "clang/AST/DeclCXX.h"
#include "clang/AST/StmtCXX.h"
#include "clang/AST/ParentMap.h"
#include "clang/Basic/PrettyStackTrace.h"
#include "clang/StaticAnalyzer/Core/CheckerManager.h"
#include "clang/StaticAnalyzer/Core/PathSensitive/AnalysisManager.h"
#include "clang/StaticAnalyzer/Core/PathSensitive/CallEvent.h"

using namespace clang;
using namespace ento;

void ExprEngine::CreateCXXTemporaryObject(const MaterializeTemporaryExpr *ME,
                                          ExplodedNode *Pred,
                                          ExplodedNodeSet &Dst) {
  StmtNodeBuilder Bldr(Pred, Dst, *currBldrCtx);
  const Expr *tempExpr = ME->GetTemporaryExpr()->IgnoreParens();
  ProgramStateRef state = Pred->getState();
  const LocationContext *LCtx = Pred->getLocationContext();

  state = createTemporaryRegionIfNeeded(state, LCtx, tempExpr, ME);
  Bldr.generateNode(ME, Pred, state);
}

// FIXME: This is the sort of code that should eventually live in a Core
// checker rather than as a special case in ExprEngine.
void ExprEngine::performTrivialCopy(NodeBuilder &Bldr, ExplodedNode *Pred,
                                    const CallEvent &Call) {
  SVal ThisVal;
  bool AlwaysReturnsLValue;
  const CXXRecordDecl *ThisRD = nullptr;
  if (const CXXConstructorCall *Ctor = dyn_cast<CXXConstructorCall>(&Call)) {
    assert(Ctor->getDecl()->isTrivial());
    assert(Ctor->getDecl()->isCopyOrMoveConstructor());
    ThisVal = Ctor->getCXXThisVal();
    ThisRD = Ctor->getDecl()->getParent();
    AlwaysReturnsLValue = false;
  } else {
    assert(cast<CXXMethodDecl>(Call.getDecl())->isTrivial());
    assert(cast<CXXMethodDecl>(Call.getDecl())->getOverloadedOperator() ==
           OO_Equal);
    ThisVal = cast<CXXInstanceCall>(Call).getCXXThisVal();
    ThisRD = cast<CXXMethodDecl>(Call.getDecl())->getParent();
    AlwaysReturnsLValue = true;
  }

  assert(ThisRD);
  if (ThisRD->isEmpty()) {
    // Do nothing for empty classes. Otherwise it'd retrieve an UnknownVal
    // and bind it and RegionStore would think that the actual value
    // in this region at this offset is unknown.
    return;
  }

  const LocationContext *LCtx = Pred->getLocationContext();

  ExplodedNodeSet Dst;
  Bldr.takeNodes(Pred);

  SVal V = Call.getArgSVal(0);

  // If the value being copied is not unknown, load from its location to get
  // an aggregate rvalue.
  if (Optional<Loc> L = V.getAs<Loc>())
    V = Pred->getState()->getSVal(*L);
  else
    assert(V.isUnknownOrUndef());

  const Expr *CallExpr = Call.getOriginExpr();
  evalBind(Dst, CallExpr, Pred, ThisVal, V, true);

  PostStmt PS(CallExpr, LCtx);
  for (ExplodedNodeSet::iterator I = Dst.begin(), E = Dst.end();
       I != E; ++I) {
    ProgramStateRef State = (*I)->getState();
    if (AlwaysReturnsLValue)
      State = State->BindExpr(CallExpr, LCtx, ThisVal);
    else
      State = bindReturnValue(Call, LCtx, State);
    Bldr.generateNode(PS, State, *I);
  }
}


<<<<<<< HEAD
/// Returns a region representing the first element of a (possibly
/// multi-dimensional) array.
///
/// On return, \p Ty will be set to the base type of the array.
///
/// If the type is not an array type at all, the original value is returned.
static SVal makeZeroElementRegion(ProgramStateRef State, SVal LValue,
                                  QualType &Ty) {
=======
SVal ExprEngine::makeZeroElementRegion(ProgramStateRef State, SVal LValue,
                                       QualType &Ty, bool &IsArray) {
>>>>>>> b2b84690
  SValBuilder &SVB = State->getStateManager().getSValBuilder();
  ASTContext &Ctx = SVB.getContext();

  while (const ArrayType *AT = Ctx.getAsArrayType(Ty)) {
    Ty = AT->getElementType();
    LValue = State->getLValue(Ty, SVB.makeZeroArrayIndex(), LValue);
    IsArray = true;
  }

  return LValue;
}

<<<<<<< HEAD

const MemRegion *
ExprEngine::getRegionForConstructedObject(const CXXConstructExpr *CE,
                                          ExplodedNode *Pred) {
  const LocationContext *LCtx = Pred->getLocationContext();
  ProgramStateRef State = Pred->getState();

  // See if we're constructing an existing region by looking at the next
  // element in the CFG.

  if (auto Elem = findElementDirectlyInitializedByCurrentConstructor()) {
    if (Optional<CFGStmt> StmtElem = Elem->getAs<CFGStmt>()) {
      auto *DS = cast<DeclStmt>(StmtElem->getStmt());
      if (const auto *Var = dyn_cast<VarDecl>(DS->getSingleDecl())) {
        if (Var->getInit() && Var->getInit()->IgnoreImplicit() == CE) {
          SVal LValue = State->getLValue(Var, LCtx);
          QualType Ty = Var->getType();
          LValue = makeZeroElementRegion(State, LValue, Ty);
          return LValue.getAsRegion();
        }
      }
    } else if (Optional<CFGInitializer> InitElem = Elem->getAs<CFGInitializer>()) {
      const CXXCtorInitializer *Init = InitElem->getInitializer();
      assert(Init->isAnyMemberInitializer());
      const CXXMethodDecl *CurCtor = cast<CXXMethodDecl>(LCtx->getDecl());
      Loc ThisPtr =
      getSValBuilder().getCXXThis(CurCtor, LCtx->getCurrentStackFrame());
=======
std::pair<ProgramStateRef, SVal> ExprEngine::prepareForObjectConstruction(
    const Expr *E, ProgramStateRef State, const LocationContext *LCtx,
    const ConstructionContext *CC, EvalCallOptions &CallOpts) {
  MemRegionManager &MRMgr = getSValBuilder().getRegionManager();

  // See if we're constructing an existing region by looking at the
  // current construction context.
  if (CC) {
    switch (CC->getKind()) {
    case ConstructionContext::CXX17ElidedCopyVariableKind:
    case ConstructionContext::SimpleVariableKind: {
      const auto *DSCC = cast<VariableConstructionContext>(CC);
      const auto *DS = DSCC->getDeclStmt();
      const auto *Var = cast<VarDecl>(DS->getSingleDecl());
      SVal LValue = State->getLValue(Var, LCtx);
      QualType Ty = Var->getType();
      LValue =
          makeZeroElementRegion(State, LValue, Ty, CallOpts.IsArrayCtorOrDtor);
      State =
          addObjectUnderConstruction(State, DSCC->getDeclStmt(), LCtx, LValue);
      return std::make_pair(State, LValue);
    }
    case ConstructionContext::CXX17ElidedCopyConstructorInitializerKind:
    case ConstructionContext::SimpleConstructorInitializerKind: {
      const auto *ICC = cast<ConstructorInitializerConstructionContext>(CC);
      const auto *Init = ICC->getCXXCtorInitializer();
      assert(Init->isAnyMemberInitializer());
      const CXXMethodDecl *CurCtor = cast<CXXMethodDecl>(LCtx->getDecl());
      Loc ThisPtr =
      getSValBuilder().getCXXThis(CurCtor, LCtx->getStackFrame());
>>>>>>> b2b84690
      SVal ThisVal = State->getSVal(ThisPtr);

      const ValueDecl *Field;
      SVal FieldVal;
      if (Init->isIndirectMemberInitializer()) {
        Field = Init->getIndirectMember();
        FieldVal = State->getLValue(Init->getIndirectMember(), ThisVal);
      } else {
        Field = Init->getMember();
        FieldVal = State->getLValue(Init->getMember(), ThisVal);
      }

      QualType Ty = Field->getType();
<<<<<<< HEAD
      FieldVal = makeZeroElementRegion(State, FieldVal, Ty);
      return FieldVal.getAsRegion();
    }

    // FIXME: This will eventually need to handle new-expressions as well.
    // Don't forget to update the pre-constructor initialization code in
    // ExprEngine::VisitCXXConstructExpr.
  }
  // If we couldn't find an existing region to construct into, assume we're
  // constructing a temporary.
  MemRegionManager &MRMgr = getSValBuilder().getRegionManager();
  return MRMgr.getCXXTempObjectRegion(CE, LCtx);
}

/// Returns true if the initializer for \Elem can be a direct
/// constructor.
static bool canHaveDirectConstructor(CFGElement Elem){
  // DeclStmts and CXXCtorInitializers for fields can be directly constructed.

  if (Optional<CFGStmt> StmtElem = Elem.getAs<CFGStmt>()) {
    if (isa<DeclStmt>(StmtElem->getStmt())) {
      return true;
    }
  }

  if (Elem.getKind() == CFGElement::Initializer) {
    return true;
  }

  return false;
}

Optional<CFGElement>
ExprEngine::findElementDirectlyInitializedByCurrentConstructor() {
  const NodeBuilderContext &CurrBldrCtx = getBuilderContext();
  // See if we're constructing an existing region by looking at the next
  // element in the CFG.
  const CFGBlock *B = CurrBldrCtx.getBlock();
  assert(isa<CXXConstructExpr>(((*B)[currStmtIdx]).castAs<CFGStmt>().getStmt()));
  unsigned int NextStmtIdx = currStmtIdx + 1;
  if (NextStmtIdx >= B->size())
    return None;

  CFGElement Next = (*B)[NextStmtIdx];

  // Is this a destructor? If so, we might be in the middle of an assignment
  // to a local or member: look ahead one more element to see what we find.
  while (Next.getAs<CFGImplicitDtor>() && NextStmtIdx + 1 < B->size()) {
    ++NextStmtIdx;
    Next = (*B)[NextStmtIdx];
  }

  if (canHaveDirectConstructor(Next))
    return Next;

  return None;
}

const CXXConstructExpr *
ExprEngine::findDirectConstructorForCurrentCFGElement() {
  // Go backward in the CFG to see if the previous element (ignoring
  // destructors) was a CXXConstructExpr. If so, that constructor
  // was constructed directly into an existing region.
  // This process is essentially the inverse of that performed in
  // findElementDirectlyInitializedByCurrentConstructor().
  if (currStmtIdx == 0)
    return nullptr;

  const CFGBlock *B = getBuilderContext().getBlock();
  assert(canHaveDirectConstructor((*B)[currStmtIdx]));

  unsigned int PreviousStmtIdx = currStmtIdx - 1;
  CFGElement Previous = (*B)[PreviousStmtIdx];

  while (Previous.getAs<CFGImplicitDtor>() && PreviousStmtIdx > 0) {
    --PreviousStmtIdx;
    Previous = (*B)[PreviousStmtIdx];
  }

  if (Optional<CFGStmt> PrevStmtElem = Previous.getAs<CFGStmt>()) {
    if (auto *CtorExpr = dyn_cast<CXXConstructExpr>(PrevStmtElem->getStmt())) {
      return CtorExpr;
    }
  }

  return nullptr;
=======
      FieldVal = makeZeroElementRegion(State, FieldVal, Ty,
                                       CallOpts.IsArrayCtorOrDtor);
      State = addObjectUnderConstruction(State, Init, LCtx, FieldVal);
      return std::make_pair(State, FieldVal);
    }
    case ConstructionContext::NewAllocatedObjectKind: {
      if (AMgr.getAnalyzerOptions().mayInlineCXXAllocator()) {
        const auto *NECC = cast<NewAllocatedObjectConstructionContext>(CC);
        const auto *NE = NECC->getCXXNewExpr();
        SVal V = *getObjectUnderConstruction(State, NE, LCtx);
        if (const SubRegion *MR =
                dyn_cast_or_null<SubRegion>(V.getAsRegion())) {
          if (NE->isArray()) {
            // TODO: In fact, we need to call the constructor for every
            // allocated element, not just the first one!
            CallOpts.IsArrayCtorOrDtor = true;
            return std::make_pair(
                State, loc::MemRegionVal(getStoreManager().GetElementZeroRegion(
                           MR, NE->getType()->getPointeeType())));
          }
          return std::make_pair(State, V);
        }
        // TODO: Detect when the allocator returns a null pointer.
        // Constructor shall not be called in this case.
      }
      break;
    }
    case ConstructionContext::SimpleReturnedValueKind:
    case ConstructionContext::CXX17ElidedCopyReturnedValueKind: {
      // The temporary is to be managed by the parent stack frame.
      // So build it in the parent stack frame if we're not in the
      // top frame of the analysis.
      const StackFrameContext *SFC = LCtx->getStackFrame();
      if (const LocationContext *CallerLCtx = SFC->getParent()) {
        auto RTC = (*SFC->getCallSiteBlock())[SFC->getIndex()]
                       .getAs<CFGCXXRecordTypedCall>();
        if (!RTC) {
          // We were unable to find the correct construction context for the
          // call in the parent stack frame. This is equivalent to not being
          // able to find construction context at all.
          break;
        }
        return prepareForObjectConstruction(
            cast<Expr>(SFC->getCallSite()), State, CallerLCtx,
            RTC->getConstructionContext(), CallOpts);
      } else {
        // We are on the top frame of the analysis.
        // TODO: What exactly happens when we are? Does the temporary object
        // live long enough in the region store in this case? Would checkers
        // think that this object immediately goes out of scope?
        CallOpts.IsTemporaryCtorOrDtor = true;
        SVal V = loc::MemRegionVal(MRMgr.getCXXTempObjectRegion(E, LCtx));
        return std::make_pair(State, V);
      }
      llvm_unreachable("Unhandled return value construction context!");
    }
    case ConstructionContext::ElidedTemporaryObjectKind: {
      assert(AMgr.getAnalyzerOptions().shouldElideConstructors());
      const auto *TCC = cast<ElidedTemporaryObjectConstructionContext>(CC);
      const CXXBindTemporaryExpr *BTE = TCC->getCXXBindTemporaryExpr();
      const MaterializeTemporaryExpr *MTE = TCC->getMaterializedTemporaryExpr();
      const CXXConstructExpr *CE = TCC->getConstructorAfterElision();

      // Support pre-C++17 copy elision. We'll have the elidable copy
      // constructor in the AST and in the CFG, but we'll skip it
      // and construct directly into the final object. This call
      // also sets the CallOpts flags for us.
      SVal V;
      std::tie(State, V) = prepareForObjectConstruction(
          CE, State, LCtx, TCC->getConstructionContextAfterElision(), CallOpts);

      // Remember that we've elided the constructor.
      State = addObjectUnderConstruction(State, CE, LCtx, V);

      // Remember that we've elided the destructor.
      if (BTE)
        State = elideDestructor(State, BTE, LCtx);

      // Instead of materialization, shamelessly return
      // the final object destination.
      if (MTE)
        State = addObjectUnderConstruction(State, MTE, LCtx, V);

      return std::make_pair(State, V);
    }
    case ConstructionContext::SimpleTemporaryObjectKind: {
      const auto *TCC = cast<SimpleTemporaryObjectConstructionContext>(CC);
      const CXXBindTemporaryExpr *BTE = TCC->getCXXBindTemporaryExpr();
      const MaterializeTemporaryExpr *MTE = TCC->getMaterializedTemporaryExpr();
      SVal V = UnknownVal();

      if (MTE) {
        if (const ValueDecl *VD = MTE->getExtendingDecl()) {
          assert(MTE->getStorageDuration() != SD_FullExpression);
          if (!VD->getType()->isReferenceType()) {
            // We're lifetime-extended by a surrounding aggregate.
            // Automatic destructors aren't quite working in this case
            // on the CFG side. We should warn the caller about that.
            // FIXME: Is there a better way to retrieve this information from
            // the MaterializeTemporaryExpr?
            CallOpts.IsTemporaryLifetimeExtendedViaAggregate = true;
          }
        }

        if (MTE->getStorageDuration() == SD_Static ||
            MTE->getStorageDuration() == SD_Thread)
          V = loc::MemRegionVal(MRMgr.getCXXStaticTempObjectRegion(E));
      }

      if (V.isUnknown())
        V = loc::MemRegionVal(MRMgr.getCXXTempObjectRegion(E, LCtx));

      if (BTE)
        State = addObjectUnderConstruction(State, BTE, LCtx, V);

      if (MTE)
        State = addObjectUnderConstruction(State, MTE, LCtx, V);

      CallOpts.IsTemporaryCtorOrDtor = true;
      return std::make_pair(State, V);
    }
    }
  }
  // If we couldn't find an existing region to construct into, assume we're
  // constructing a temporary. Notify the caller of our failure.
  CallOpts.IsCtorOrDtorWithImproperlyModeledTargetRegion = true;
  return std::make_pair(
      State, loc::MemRegionVal(MRMgr.getCXXTempObjectRegion(E, LCtx)));
>>>>>>> b2b84690
}

void ExprEngine::VisitCXXConstructExpr(const CXXConstructExpr *CE,
                                       ExplodedNode *Pred,
                                       ExplodedNodeSet &destNodes) {
  const LocationContext *LCtx = Pred->getLocationContext();
  ProgramStateRef State = Pred->getState();

<<<<<<< HEAD
  const MemRegion *Target = nullptr;
=======
  SVal Target = UnknownVal();

  if (Optional<SVal> ElidedTarget =
          getObjectUnderConstruction(State, CE, LCtx)) {
    // We've previously modeled an elidable constructor by pretending that it in
    // fact constructs into the correct target. This constructor can therefore
    // be skipped.
    Target = *ElidedTarget;
    StmtNodeBuilder Bldr(Pred, destNodes, *currBldrCtx);
    State = finishObjectConstruction(State, CE, LCtx);
    if (auto L = Target.getAs<Loc>())
      State = State->BindExpr(CE, LCtx, State->getSVal(*L, CE->getType()));
    Bldr.generateNode(CE, Pred, State);
    return;
  }
>>>>>>> b2b84690

  // FIXME: Handle arrays, which run the same constructor for every element.
  // For now, we just run the first constructor (which should still invalidate
  // the entire array).

  EvalCallOptions CallOpts;
  auto C = getCurrentCFGElement().getAs<CFGConstructor>();
  assert(C || getCurrentCFGElement().getAs<CFGStmt>());
  const ConstructionContext *CC = C ? C->getConstructionContext() : nullptr;

  switch (CE->getConstructionKind()) {
  case CXXConstructExpr::CK_Complete: {
<<<<<<< HEAD
    Target = getRegionForConstructedObject(CE, Pred);
=======
    std::tie(State, Target) =
        prepareForObjectConstruction(CE, State, LCtx, CC, CallOpts);
>>>>>>> b2b84690
    break;
  }
  case CXXConstructExpr::CK_VirtualBase:
    // Make sure we are not calling virtual base class initializers twice.
    // Only the most-derived object should initialize virtual base classes.
    if (const Stmt *Outer = LCtx->getStackFrame()->getCallSite()) {
      const CXXConstructExpr *OuterCtor = dyn_cast<CXXConstructExpr>(Outer);
      if (OuterCtor) {
        switch (OuterCtor->getConstructionKind()) {
        case CXXConstructExpr::CK_NonVirtualBase:
        case CXXConstructExpr::CK_VirtualBase:
          // Bail out!
          destNodes.Add(Pred);
          return;
        case CXXConstructExpr::CK_Complete:
        case CXXConstructExpr::CK_Delegating:
          break;
        }
      }
    }
    // FALLTHROUGH
  case CXXConstructExpr::CK_NonVirtualBase:
    // In C++17, classes with non-virtual bases may be aggregates, so they would
    // be initialized as aggregates without a constructor call, so we may have
    // a base class constructed directly into an initializer list without
    // having the derived-class constructor call on the previous stack frame.
    // Initializer lists may be nested into more initializer lists that
    // correspond to surrounding aggregate initializations.
    // FIXME: For now this code essentially bails out. We need to find the
    // correct target region and set it.
    // FIXME: Instead of relying on the ParentMap, we should have the
    // trigger-statement (InitListExpr in this case) passed down from CFG or
    // otherwise always available during construction.
    if (dyn_cast_or_null<InitListExpr>(LCtx->getParentMap().getParent(CE))) {
      MemRegionManager &MRMgr = getSValBuilder().getRegionManager();
      Target = loc::MemRegionVal(MRMgr.getCXXTempObjectRegion(CE, LCtx));
      CallOpts.IsCtorOrDtorWithImproperlyModeledTargetRegion = true;
      break;
    }
    // FALLTHROUGH
  case CXXConstructExpr::CK_Delegating: {
    const CXXMethodDecl *CurCtor = cast<CXXMethodDecl>(LCtx->getDecl());
    Loc ThisPtr = getSValBuilder().getCXXThis(CurCtor,
                                              LCtx->getStackFrame());
    SVal ThisVal = State->getSVal(ThisPtr);

    if (CE->getConstructionKind() == CXXConstructExpr::CK_Delegating) {
      Target = ThisVal;
    } else {
      // Cast to the base type.
      bool IsVirtual =
        (CE->getConstructionKind() == CXXConstructExpr::CK_VirtualBase);
      SVal BaseVal = getStoreManager().evalDerivedToBase(ThisVal, CE->getType(),
                                                         IsVirtual);
      Target = BaseVal;
    }
    break;
  }
  }

  if (State != Pred->getState()) {
    static SimpleProgramPointTag T("ExprEngine",
                                   "Prepare for object construction");
    ExplodedNodeSet DstPrepare;
    StmtNodeBuilder BldrPrepare(Pred, DstPrepare, *currBldrCtx);
    BldrPrepare.generateNode(CE, Pred, State, &T, ProgramPoint::PreStmtKind);
    assert(DstPrepare.size() <= 1);
    if (DstPrepare.size() == 0)
      return;
    Pred = *BldrPrepare.begin();
  }

  CallEventManager &CEMgr = getStateManager().getCallEventManager();
  CallEventRef<CXXConstructorCall> Call =
    CEMgr.getCXXConstructorCall(CE, Target.getAsRegion(), State, LCtx);

  ExplodedNodeSet DstPreVisit;
  getCheckerManager().runCheckersForPreStmt(DstPreVisit, Pred, CE, *this);

  // FIXME: Is it possible and/or useful to do this before PreStmt?
  ExplodedNodeSet PreInitialized;
  {
    StmtNodeBuilder Bldr(DstPreVisit, PreInitialized, *currBldrCtx);
    for (ExplodedNodeSet::iterator I = DstPreVisit.begin(),
                                   E = DstPreVisit.end();
         I != E; ++I) {
      ProgramStateRef State = (*I)->getState();
      if (CE->requiresZeroInitialization()) {
        // FIXME: Once we properly handle constructors in new-expressions, we'll
        // need to invalidate the region before setting a default value, to make
        // sure there aren't any lingering bindings around. This probably needs
        // to happen regardless of whether or not the object is zero-initialized
        // to handle random fields of a placement-initialized object picking up
        // old bindings. We might only want to do it when we need to, though.
        // FIXME: This isn't actually correct for arrays -- we need to zero-
        // initialize the entire array, not just the first element -- but our
        // handling of arrays everywhere else is weak as well, so this shouldn't
        // actually make things worse. Placement new makes this tricky as well,
        // since it's then possible to be initializing one part of a multi-
        // dimensional array.
<<<<<<< HEAD
        State = State->bindDefault(loc::MemRegionVal(Target), ZeroVal, LCtx);
        Bldr.generateNode(CE, *I, State, /*tag=*/nullptr,
                          ProgramPoint::PreStmtKind);
=======
        State = State->bindDefaultZero(Target, LCtx);
>>>>>>> b2b84690
      }

      Bldr.generateNode(CE, *I, State, /*tag=*/nullptr,
                        ProgramPoint::PreStmtKind);
    }
  }

  ExplodedNodeSet DstPreCall;
  getCheckerManager().runCheckersForPreCall(DstPreCall, PreInitialized,
                                            *Call, *this);

  ExplodedNodeSet DstEvaluated;
  StmtNodeBuilder Bldr(DstPreCall, DstEvaluated, *currBldrCtx);

  if (CE->getConstructor()->isTrivial() &&
      CE->getConstructor()->isCopyOrMoveConstructor() &&
      !CallOpts.IsArrayCtorOrDtor) {
    // FIXME: Handle other kinds of trivial constructors as well.
    for (ExplodedNodeSet::iterator I = DstPreCall.begin(), E = DstPreCall.end();
         I != E; ++I)
      performTrivialCopy(Bldr, *I, *Call);

  } else {
    for (ExplodedNodeSet::iterator I = DstPreCall.begin(), E = DstPreCall.end();
         I != E; ++I)
      defaultEvalCall(Bldr, *I, *Call, CallOpts);
  }

  // If the CFG was constructed without elements for temporary destructors
  // and the just-called constructor created a temporary object then
  // stop exploration if the temporary object has a noreturn constructor.
  // This can lose coverage because the destructor, if it were present
  // in the CFG, would be called at the end of the full expression or
  // later (for life-time extended temporaries) -- but avoids infeasible
  // paths when no-return temporary destructors are used for assertions.
  const AnalysisDeclContext *ADC = LCtx->getAnalysisDeclContext();
  if (!ADC->getCFGBuildOptions().AddTemporaryDtors) {
    const MemRegion *Target = Call->getCXXThisVal().getAsRegion();
    if (Target && isa<CXXTempObjectRegion>(Target) &&
        Call->getDecl()->getParent()->isAnyDestructorNoReturn()) {

      // If we've inlined the constructor, then DstEvaluated would be empty.
      // In this case we still want a sink, which could be implemented
      // in processCallExit. But we don't have that implemented at the moment,
      // so if you hit this assertion, see if you can avoid inlining
      // the respective constructor when analyzer-config cfg-temporary-dtors
      // is set to false.
      // Otherwise there's nothing wrong with inlining such constructor.
      assert(!DstEvaluated.empty() &&
             "We should not have inlined this constructor!");

      for (ExplodedNode *N : DstEvaluated) {
        Bldr.generateSink(CE, N, N->getState());
      }

      // There is no need to run the PostCall and PostStmt checker
      // callbacks because we just generated sinks on all nodes in th
      // frontier.
      return;
    }
  }

  // If the CFG was contructed without elements for temporary destructors
  // and the just-called constructor created a temporary object then
  // stop exploration if the temporary object has a noreturn constructor.
  // This can lose coverage because the destructor, if it were present
  // in the CFG, would be called at the end of the full expression or
  // later (for life-time extended temporaries) -- but avoids infeasible
  // paths when no-return temporary destructors are used for assertions.
  const AnalysisDeclContext *ADC = LCtx->getAnalysisDeclContext();
  if (!ADC->getCFGBuildOptions().AddTemporaryDtors) {
      const MemRegion *Target = Call->getCXXThisVal().getAsRegion();
      if (Target && isa<CXXTempObjectRegion>(Target) &&
          Call->getDecl()->getParent()->isAnyDestructorNoReturn()) {

      for (ExplodedNode *N : DstEvaluated) {
        Bldr.generateSink(CE, N, N->getState());
      }

      // There is no need to run the PostCall and PostStmtchecker
      // callbacks because we just generated sinks on all nodes in th
      // frontier.
      return;
    }
 }

  ExplodedNodeSet DstPostCall;
  getCheckerManager().runCheckersForPostCall(DstPostCall, DstEvaluated,
                                             *Call, *this);
  getCheckerManager().runCheckersForPostStmt(destNodes, DstPostCall, CE, *this);
}

void ExprEngine::VisitCXXDestructor(QualType ObjectType,
                                    const MemRegion *Dest,
                                    const Stmt *S,
                                    bool IsBaseDtor,
                                    ExplodedNode *Pred,
<<<<<<< HEAD
                                    ExplodedNodeSet &Dst) {
=======
                                    ExplodedNodeSet &Dst,
                                    const EvalCallOptions &CallOpts) {
>>>>>>> b2b84690
  const LocationContext *LCtx = Pred->getLocationContext();
  ProgramStateRef State = Pred->getState();

  const CXXRecordDecl *RecordDecl = ObjectType->getAsCXXRecordDecl();
  assert(RecordDecl && "Only CXXRecordDecls should have destructors");
  const CXXDestructorDecl *DtorDecl = RecordDecl->getDestructor();

  CallEventManager &CEMgr = getStateManager().getCallEventManager();
  CallEventRef<CXXDestructorCall> Call =
    CEMgr.getCXXDestructorCall(DtorDecl, S, Dest, IsBaseDtor, State, LCtx);

  PrettyStackTraceLoc CrashInfo(getContext().getSourceManager(),
                                Call->getSourceRange().getBegin(),
                                "Error evaluating destructor");

  ExplodedNodeSet DstPreCall;
  getCheckerManager().runCheckersForPreCall(DstPreCall, Pred,
                                            *Call, *this);

  ExplodedNodeSet DstInvalidated;
  StmtNodeBuilder Bldr(DstPreCall, DstInvalidated, *currBldrCtx);
  for (ExplodedNodeSet::iterator I = DstPreCall.begin(), E = DstPreCall.end();
       I != E; ++I)
    defaultEvalCall(Bldr, *I, *Call, CallOpts);

  ExplodedNodeSet DstPostCall;
  getCheckerManager().runCheckersForPostCall(Dst, DstInvalidated,
                                             *Call, *this);
}

void ExprEngine::VisitCXXNewAllocatorCall(const CXXNewExpr *CNE,
                                          ExplodedNode *Pred,
                                          ExplodedNodeSet &Dst) {
  ProgramStateRef State = Pred->getState();
  const LocationContext *LCtx = Pred->getLocationContext();
  PrettyStackTraceLoc CrashInfo(getContext().getSourceManager(),
                                CNE->getStartLoc(),
                                "Error evaluating New Allocator Call");
  CallEventManager &CEMgr = getStateManager().getCallEventManager();
  CallEventRef<CXXAllocatorCall> Call =
    CEMgr.getCXXAllocatorCall(CNE, State, LCtx);

  ExplodedNodeSet DstPreCall;
  getCheckerManager().runCheckersForPreCall(DstPreCall, Pred,
                                            *Call, *this);

<<<<<<< HEAD
  ExplodedNodeSet DstInvalidated;
  StmtNodeBuilder Bldr(DstPreCall, DstInvalidated, *currBldrCtx);
  for (ExplodedNodeSet::iterator I = DstPreCall.begin(), E = DstPreCall.end();
       I != E; ++I)
    defaultEvalCall(Bldr, *I, *Call);
  getCheckerManager().runCheckersForPostCall(Dst, DstInvalidated,
                                             *Call, *this);
}

=======
  ExplodedNodeSet DstPostCall;
  StmtNodeBuilder CallBldr(DstPreCall, DstPostCall, *currBldrCtx);
  for (auto I : DstPreCall) {
    // FIXME: Provide evalCall for checkers?
    defaultEvalCall(CallBldr, I, *Call);
  }
  // If the call is inlined, DstPostCall will be empty and we bail out now.

  // Store return value of operator new() for future use, until the actual
  // CXXNewExpr gets processed.
  ExplodedNodeSet DstPostValue;
  StmtNodeBuilder ValueBldr(DstPostCall, DstPostValue, *currBldrCtx);
  for (auto I : DstPostCall) {
    // FIXME: Because CNE serves as the "call site" for the allocator (due to
    // lack of a better expression in the AST), the conjured return value symbol
    // is going to be of the same type (C++ object pointer type). Technically
    // this is not correct because the operator new's prototype always says that
    // it returns a 'void *'. So we should change the type of the symbol,
    // and then evaluate the cast over the symbolic pointer from 'void *' to
    // the object pointer type. But without changing the symbol's type it
    // is breaking too much to evaluate the no-op symbolic cast over it, so we
    // skip it for now.
    ProgramStateRef State = I->getState();
    SVal RetVal = State->getSVal(CNE, LCtx);

    // If this allocation function is not declared as non-throwing, failures
    // /must/ be signalled by exceptions, and thus the return value will never
    // be NULL. -fno-exceptions does not influence this semantics.
    // FIXME: GCC has a -fcheck-new option, which forces it to consider the case
    // where new can return NULL. If we end up supporting that option, we can
    // consider adding a check for it here.
    // C++11 [basic.stc.dynamic.allocation]p3.
    if (const FunctionDecl *FD = CNE->getOperatorNew()) {
      QualType Ty = FD->getType();
      if (const auto *ProtoType = Ty->getAs<FunctionProtoType>())
        if (!ProtoType->isNothrow())
          State = State->assume(RetVal.castAs<DefinedOrUnknownSVal>(), true);
    }

    ValueBldr.generateNode(
        CNE, I, addObjectUnderConstruction(State, CNE, LCtx, RetVal));
  }

  ExplodedNodeSet DstPostPostCallCallback;
  getCheckerManager().runCheckersForPostCall(DstPostPostCallCallback,
                                             DstPostValue, *Call, *this);
  for (auto I : DstPostPostCallCallback) {
    getCheckerManager().runCheckersForNewAllocator(
        CNE, *getObjectUnderConstruction(I->getState(), CNE, LCtx), Dst, I,
        *this);
  }
}
>>>>>>> b2b84690

void ExprEngine::VisitCXXNewExpr(const CXXNewExpr *CNE, ExplodedNode *Pred,
                                   ExplodedNodeSet &Dst) {
  // FIXME: Much of this should eventually migrate to CXXAllocatorCall.
  // Also, we need to decide how allocators actually work -- they're not
  // really part of the CXXNewExpr because they happen BEFORE the
  // CXXConstructExpr subexpression. See PR12014 for some discussion.

  unsigned blockCount = currBldrCtx->blockCount();
  const LocationContext *LCtx = Pred->getLocationContext();
  SVal symVal = UnknownVal();
  FunctionDecl *FD = CNE->getOperatorNew();

  bool IsStandardGlobalOpNewFunction =
      FD->isReplaceableGlobalAllocationFunction();

  ProgramStateRef State = Pred->getState();

  // Retrieve the stored operator new() return value.
  if (AMgr.getAnalyzerOptions().mayInlineCXXAllocator()) {
    symVal = *getObjectUnderConstruction(State, CNE, LCtx);
    State = finishObjectConstruction(State, CNE, LCtx);
  }

  // We assume all standard global 'operator new' functions allocate memory in
  // heap. We realize this is an approximation that might not correctly model
  // a custom global allocator.
<<<<<<< HEAD
  if (IsStandardGlobalOpNewFunction)
    symVal = svalBuilder.getConjuredHeapSymbolVal(CNE, LCtx, blockCount);
  else
    symVal = svalBuilder.conjureSymbolVal(nullptr, CNE, LCtx, CNE->getType(),
                                          blockCount);
=======
  if (symVal.isUnknown()) {
    if (IsStandardGlobalOpNewFunction)
      symVal = svalBuilder.getConjuredHeapSymbolVal(CNE, LCtx, blockCount);
    else
      symVal = svalBuilder.conjureSymbolVal(nullptr, CNE, LCtx, CNE->getType(),
                                            blockCount);
  }
>>>>>>> b2b84690

  CallEventManager &CEMgr = getStateManager().getCallEventManager();
  CallEventRef<CXXAllocatorCall> Call =
    CEMgr.getCXXAllocatorCall(CNE, State, LCtx);

  if (!AMgr.getAnalyzerOptions().mayInlineCXXAllocator()) {
    // Invalidate placement args.
    // FIXME: Once we figure out how we want allocators to work,
    // we should be using the usual pre-/(default-)eval-/post-call checks here.
    State = Call->invalidateRegions(blockCount);
    if (!State)
      return;

    // If this allocation function is not declared as non-throwing, failures
    // /must/ be signalled by exceptions, and thus the return value will never
    // be NULL. -fno-exceptions does not influence this semantics.
    // FIXME: GCC has a -fcheck-new option, which forces it to consider the case
    // where new can return NULL. If we end up supporting that option, we can
    // consider adding a check for it here.
    // C++11 [basic.stc.dynamic.allocation]p3.
    if (FD) {
      QualType Ty = FD->getType();
      if (const auto *ProtoType = Ty->getAs<FunctionProtoType>())
        if (!ProtoType->isNothrow())
          if (auto dSymVal = symVal.getAs<DefinedOrUnknownSVal>())
            State = State->assume(*dSymVal, true);
    }
  }

  StmtNodeBuilder Bldr(Pred, Dst, *currBldrCtx);

  SVal Result = symVal;

  if (CNE->isArray()) {
    // FIXME: allocating an array requires simulating the constructors.
    // For now, just return a symbolicated region.
<<<<<<< HEAD
    const SubRegion *NewReg =
        symVal.castAs<loc::MemRegionVal>().getRegionAs<SubRegion>();
    QualType ObjTy = CNE->getType()->getAs<PointerType>()->getPointeeType();
    const ElementRegion *EleReg =
      getStoreManager().GetElementZeroRegion(NewReg, ObjTy);
    State = State->BindExpr(CNE, Pred->getLocationContext(),
                            loc::MemRegionVal(EleReg));
=======
    if (const SubRegion *NewReg =
            dyn_cast_or_null<SubRegion>(symVal.getAsRegion())) {
      QualType ObjTy = CNE->getType()->getAs<PointerType>()->getPointeeType();
      const ElementRegion *EleReg =
          getStoreManager().GetElementZeroRegion(NewReg, ObjTy);
      Result = loc::MemRegionVal(EleReg);
    }
    State = State->BindExpr(CNE, Pred->getLocationContext(), Result);
>>>>>>> b2b84690
    Bldr.generateNode(CNE, Pred, State);
    return;
  }

  // FIXME: Once we have proper support for CXXConstructExprs inside
  // CXXNewExpr, we need to make sure that the constructed object is not
  // immediately invalidated here. (The placement call should happen before
  // the constructor call anyway.)
  if (FD && FD->isReservedGlobalPlacementOperator()) {
    // Non-array placement new should always return the placement location.
    SVal PlacementLoc = State->getSVal(CNE->getPlacementArg(0), LCtx);
    Result = svalBuilder.evalCast(PlacementLoc, CNE->getType(),
                                  CNE->getPlacementArg(0)->getType());
  }

  // Bind the address of the object, then check to see if we cached out.
  State = State->BindExpr(CNE, LCtx, Result);
  ExplodedNode *NewN = Bldr.generateNode(CNE, Pred, State);
  if (!NewN)
    return;

  // If the type is not a record, we won't have a CXXConstructExpr as an
  // initializer. Copy the value over.
  if (const Expr *Init = CNE->getInitializer()) {
    if (!isa<CXXConstructExpr>(Init)) {
      assert(Bldr.getResults().size() == 1);
      Bldr.takeNodes(NewN);
      evalBind(Dst, CNE, NewN, Result, State->getSVal(Init, LCtx),
               /*FirstInit=*/IsStandardGlobalOpNewFunction);
    }
  }
}

void ExprEngine::VisitCXXDeleteExpr(const CXXDeleteExpr *CDE,
                                    ExplodedNode *Pred, ExplodedNodeSet &Dst) {
  StmtNodeBuilder Bldr(Pred, Dst, *currBldrCtx);
  ProgramStateRef state = Pred->getState();
  Bldr.generateNode(CDE, Pred, state);
}

void ExprEngine::VisitCXXCatchStmt(const CXXCatchStmt *CS,
                                   ExplodedNode *Pred,
                                   ExplodedNodeSet &Dst) {
  const VarDecl *VD = CS->getExceptionDecl();
  if (!VD) {
    Dst.Add(Pred);
    return;
  }

  const LocationContext *LCtx = Pred->getLocationContext();
  SVal V = svalBuilder.conjureSymbolVal(CS, LCtx, VD->getType(),
                                        currBldrCtx->blockCount());
  ProgramStateRef state = Pred->getState();
  state = state->bindLoc(state->getLValue(VD, LCtx), V, LCtx);

  StmtNodeBuilder Bldr(Pred, Dst, *currBldrCtx);
  Bldr.generateNode(CS, Pred, state);
}

void ExprEngine::VisitCXXThisExpr(const CXXThisExpr *TE, ExplodedNode *Pred,
                                    ExplodedNodeSet &Dst) {
  StmtNodeBuilder Bldr(Pred, Dst, *currBldrCtx);

  // Get the this object region from StoreManager.
  const LocationContext *LCtx = Pred->getLocationContext();
  const MemRegion *R =
    svalBuilder.getRegionManager().getCXXThisRegion(
                                  getContext().getCanonicalType(TE->getType()),
                                                    LCtx);

  ProgramStateRef state = Pred->getState();
  SVal V = state->getSVal(loc::MemRegionVal(R));
  Bldr.generateNode(TE, Pred, state->BindExpr(TE, LCtx, V));
}

void ExprEngine::VisitLambdaExpr(const LambdaExpr *LE, ExplodedNode *Pred,
                                 ExplodedNodeSet &Dst) {
  const LocationContext *LocCtxt = Pred->getLocationContext();

  // Get the region of the lambda itself.
  const MemRegion *R = svalBuilder.getRegionManager().getCXXTempObjectRegion(
      LE, LocCtxt);
  SVal V = loc::MemRegionVal(R);

  ProgramStateRef State = Pred->getState();

  // If we created a new MemRegion for the lambda, we should explicitly bind
  // the captures.
  CXXRecordDecl::field_iterator CurField = LE->getLambdaClass()->field_begin();
  for (LambdaExpr::const_capture_init_iterator i = LE->capture_init_begin(),
                                               e = LE->capture_init_end();
       i != e; ++i, ++CurField) {
    FieldDecl *FieldForCapture = *CurField;
    SVal FieldLoc = State->getLValue(FieldForCapture, V);

    SVal InitVal;
    if (!FieldForCapture->hasCapturedVLAType()) {
      Expr *InitExpr = *i;
      assert(InitExpr && "Capture missing initialization expression");
      InitVal = State->getSVal(InitExpr, LocCtxt);
    } else {
      // The field stores the length of a captured variable-length array.
      // These captures don't have initialization expressions; instead we
      // get the length from the VLAType size expression.
      Expr *SizeExpr = FieldForCapture->getCapturedVLAType()->getSizeExpr();
      InitVal = State->getSVal(SizeExpr, LocCtxt);
    }

    State = State->bindLoc(FieldLoc, InitVal, LocCtxt);
  }

  // Decay the Loc into an RValue, because there might be a
  // MaterializeTemporaryExpr node above this one which expects the bound value
  // to be an RValue.
  SVal LambdaRVal = State->getSVal(R);

  ExplodedNodeSet Tmp;
  StmtNodeBuilder Bldr(Pred, Tmp, *currBldrCtx);
  // FIXME: is this the right program point kind?
  Bldr.generateNode(LE, Pred,
                    State->BindExpr(LE, LocCtxt, LambdaRVal),
                    nullptr, ProgramPoint::PostLValueKind);

  // FIXME: Move all post/pre visits to ::Visit().
  getCheckerManager().runCheckersForPostStmt(Dst, Tmp, LE, *this);
}<|MERGE_RESOLUTION|>--- conflicted
+++ resolved
@@ -96,19 +96,8 @@
 }
 
 
-<<<<<<< HEAD
-/// Returns a region representing the first element of a (possibly
-/// multi-dimensional) array.
-///
-/// On return, \p Ty will be set to the base type of the array.
-///
-/// If the type is not an array type at all, the original value is returned.
-static SVal makeZeroElementRegion(ProgramStateRef State, SVal LValue,
-                                  QualType &Ty) {
-=======
 SVal ExprEngine::makeZeroElementRegion(ProgramStateRef State, SVal LValue,
                                        QualType &Ty, bool &IsArray) {
->>>>>>> b2b84690
   SValBuilder &SVB = State->getStateManager().getSValBuilder();
   ASTContext &Ctx = SVB.getContext();
 
@@ -121,35 +110,6 @@
   return LValue;
 }
 
-<<<<<<< HEAD
-
-const MemRegion *
-ExprEngine::getRegionForConstructedObject(const CXXConstructExpr *CE,
-                                          ExplodedNode *Pred) {
-  const LocationContext *LCtx = Pred->getLocationContext();
-  ProgramStateRef State = Pred->getState();
-
-  // See if we're constructing an existing region by looking at the next
-  // element in the CFG.
-
-  if (auto Elem = findElementDirectlyInitializedByCurrentConstructor()) {
-    if (Optional<CFGStmt> StmtElem = Elem->getAs<CFGStmt>()) {
-      auto *DS = cast<DeclStmt>(StmtElem->getStmt());
-      if (const auto *Var = dyn_cast<VarDecl>(DS->getSingleDecl())) {
-        if (Var->getInit() && Var->getInit()->IgnoreImplicit() == CE) {
-          SVal LValue = State->getLValue(Var, LCtx);
-          QualType Ty = Var->getType();
-          LValue = makeZeroElementRegion(State, LValue, Ty);
-          return LValue.getAsRegion();
-        }
-      }
-    } else if (Optional<CFGInitializer> InitElem = Elem->getAs<CFGInitializer>()) {
-      const CXXCtorInitializer *Init = InitElem->getInitializer();
-      assert(Init->isAnyMemberInitializer());
-      const CXXMethodDecl *CurCtor = cast<CXXMethodDecl>(LCtx->getDecl());
-      Loc ThisPtr =
-      getSValBuilder().getCXXThis(CurCtor, LCtx->getCurrentStackFrame());
-=======
 std::pair<ProgramStateRef, SVal> ExprEngine::prepareForObjectConstruction(
     const Expr *E, ProgramStateRef State, const LocationContext *LCtx,
     const ConstructionContext *CC, EvalCallOptions &CallOpts) {
@@ -180,7 +140,6 @@
       const CXXMethodDecl *CurCtor = cast<CXXMethodDecl>(LCtx->getDecl());
       Loc ThisPtr =
       getSValBuilder().getCXXThis(CurCtor, LCtx->getStackFrame());
->>>>>>> b2b84690
       SVal ThisVal = State->getSVal(ThisPtr);
 
       const ValueDecl *Field;
@@ -194,94 +153,6 @@
       }
 
       QualType Ty = Field->getType();
-<<<<<<< HEAD
-      FieldVal = makeZeroElementRegion(State, FieldVal, Ty);
-      return FieldVal.getAsRegion();
-    }
-
-    // FIXME: This will eventually need to handle new-expressions as well.
-    // Don't forget to update the pre-constructor initialization code in
-    // ExprEngine::VisitCXXConstructExpr.
-  }
-  // If we couldn't find an existing region to construct into, assume we're
-  // constructing a temporary.
-  MemRegionManager &MRMgr = getSValBuilder().getRegionManager();
-  return MRMgr.getCXXTempObjectRegion(CE, LCtx);
-}
-
-/// Returns true if the initializer for \Elem can be a direct
-/// constructor.
-static bool canHaveDirectConstructor(CFGElement Elem){
-  // DeclStmts and CXXCtorInitializers for fields can be directly constructed.
-
-  if (Optional<CFGStmt> StmtElem = Elem.getAs<CFGStmt>()) {
-    if (isa<DeclStmt>(StmtElem->getStmt())) {
-      return true;
-    }
-  }
-
-  if (Elem.getKind() == CFGElement::Initializer) {
-    return true;
-  }
-
-  return false;
-}
-
-Optional<CFGElement>
-ExprEngine::findElementDirectlyInitializedByCurrentConstructor() {
-  const NodeBuilderContext &CurrBldrCtx = getBuilderContext();
-  // See if we're constructing an existing region by looking at the next
-  // element in the CFG.
-  const CFGBlock *B = CurrBldrCtx.getBlock();
-  assert(isa<CXXConstructExpr>(((*B)[currStmtIdx]).castAs<CFGStmt>().getStmt()));
-  unsigned int NextStmtIdx = currStmtIdx + 1;
-  if (NextStmtIdx >= B->size())
-    return None;
-
-  CFGElement Next = (*B)[NextStmtIdx];
-
-  // Is this a destructor? If so, we might be in the middle of an assignment
-  // to a local or member: look ahead one more element to see what we find.
-  while (Next.getAs<CFGImplicitDtor>() && NextStmtIdx + 1 < B->size()) {
-    ++NextStmtIdx;
-    Next = (*B)[NextStmtIdx];
-  }
-
-  if (canHaveDirectConstructor(Next))
-    return Next;
-
-  return None;
-}
-
-const CXXConstructExpr *
-ExprEngine::findDirectConstructorForCurrentCFGElement() {
-  // Go backward in the CFG to see if the previous element (ignoring
-  // destructors) was a CXXConstructExpr. If so, that constructor
-  // was constructed directly into an existing region.
-  // This process is essentially the inverse of that performed in
-  // findElementDirectlyInitializedByCurrentConstructor().
-  if (currStmtIdx == 0)
-    return nullptr;
-
-  const CFGBlock *B = getBuilderContext().getBlock();
-  assert(canHaveDirectConstructor((*B)[currStmtIdx]));
-
-  unsigned int PreviousStmtIdx = currStmtIdx - 1;
-  CFGElement Previous = (*B)[PreviousStmtIdx];
-
-  while (Previous.getAs<CFGImplicitDtor>() && PreviousStmtIdx > 0) {
-    --PreviousStmtIdx;
-    Previous = (*B)[PreviousStmtIdx];
-  }
-
-  if (Optional<CFGStmt> PrevStmtElem = Previous.getAs<CFGStmt>()) {
-    if (auto *CtorExpr = dyn_cast<CXXConstructExpr>(PrevStmtElem->getStmt())) {
-      return CtorExpr;
-    }
-  }
-
-  return nullptr;
-=======
       FieldVal = makeZeroElementRegion(State, FieldVal, Ty,
                                        CallOpts.IsArrayCtorOrDtor);
       State = addObjectUnderConstruction(State, Init, LCtx, FieldVal);
@@ -410,7 +281,6 @@
   CallOpts.IsCtorOrDtorWithImproperlyModeledTargetRegion = true;
   return std::make_pair(
       State, loc::MemRegionVal(MRMgr.getCXXTempObjectRegion(E, LCtx)));
->>>>>>> b2b84690
 }
 
 void ExprEngine::VisitCXXConstructExpr(const CXXConstructExpr *CE,
@@ -419,9 +289,6 @@
   const LocationContext *LCtx = Pred->getLocationContext();
   ProgramStateRef State = Pred->getState();
 
-<<<<<<< HEAD
-  const MemRegion *Target = nullptr;
-=======
   SVal Target = UnknownVal();
 
   if (Optional<SVal> ElidedTarget =
@@ -437,7 +304,6 @@
     Bldr.generateNode(CE, Pred, State);
     return;
   }
->>>>>>> b2b84690
 
   // FIXME: Handle arrays, which run the same constructor for every element.
   // For now, we just run the first constructor (which should still invalidate
@@ -450,12 +316,8 @@
 
   switch (CE->getConstructionKind()) {
   case CXXConstructExpr::CK_Complete: {
-<<<<<<< HEAD
-    Target = getRegionForConstructedObject(CE, Pred);
-=======
     std::tie(State, Target) =
         prepareForObjectConstruction(CE, State, LCtx, CC, CallOpts);
->>>>>>> b2b84690
     break;
   }
   case CXXConstructExpr::CK_VirtualBase:
@@ -556,13 +418,7 @@
         // actually make things worse. Placement new makes this tricky as well,
         // since it's then possible to be initializing one part of a multi-
         // dimensional array.
-<<<<<<< HEAD
-        State = State->bindDefault(loc::MemRegionVal(Target), ZeroVal, LCtx);
-        Bldr.generateNode(CE, *I, State, /*tag=*/nullptr,
-                          ProgramPoint::PreStmtKind);
-=======
         State = State->bindDefaultZero(Target, LCtx);
->>>>>>> b2b84690
       }
 
       Bldr.generateNode(CE, *I, State, /*tag=*/nullptr,
@@ -625,30 +481,6 @@
     }
   }
 
-  // If the CFG was contructed without elements for temporary destructors
-  // and the just-called constructor created a temporary object then
-  // stop exploration if the temporary object has a noreturn constructor.
-  // This can lose coverage because the destructor, if it were present
-  // in the CFG, would be called at the end of the full expression or
-  // later (for life-time extended temporaries) -- but avoids infeasible
-  // paths when no-return temporary destructors are used for assertions.
-  const AnalysisDeclContext *ADC = LCtx->getAnalysisDeclContext();
-  if (!ADC->getCFGBuildOptions().AddTemporaryDtors) {
-      const MemRegion *Target = Call->getCXXThisVal().getAsRegion();
-      if (Target && isa<CXXTempObjectRegion>(Target) &&
-          Call->getDecl()->getParent()->isAnyDestructorNoReturn()) {
-
-      for (ExplodedNode *N : DstEvaluated) {
-        Bldr.generateSink(CE, N, N->getState());
-      }
-
-      // There is no need to run the PostCall and PostStmtchecker
-      // callbacks because we just generated sinks on all nodes in th
-      // frontier.
-      return;
-    }
- }
-
   ExplodedNodeSet DstPostCall;
   getCheckerManager().runCheckersForPostCall(DstPostCall, DstEvaluated,
                                              *Call, *this);
@@ -660,12 +492,8 @@
                                     const Stmt *S,
                                     bool IsBaseDtor,
                                     ExplodedNode *Pred,
-<<<<<<< HEAD
-                                    ExplodedNodeSet &Dst) {
-=======
                                     ExplodedNodeSet &Dst,
                                     const EvalCallOptions &CallOpts) {
->>>>>>> b2b84690
   const LocationContext *LCtx = Pred->getLocationContext();
   ProgramStateRef State = Pred->getState();
 
@@ -712,17 +540,6 @@
   getCheckerManager().runCheckersForPreCall(DstPreCall, Pred,
                                             *Call, *this);
 
-<<<<<<< HEAD
-  ExplodedNodeSet DstInvalidated;
-  StmtNodeBuilder Bldr(DstPreCall, DstInvalidated, *currBldrCtx);
-  for (ExplodedNodeSet::iterator I = DstPreCall.begin(), E = DstPreCall.end();
-       I != E; ++I)
-    defaultEvalCall(Bldr, *I, *Call);
-  getCheckerManager().runCheckersForPostCall(Dst, DstInvalidated,
-                                             *Call, *this);
-}
-
-=======
   ExplodedNodeSet DstPostCall;
   StmtNodeBuilder CallBldr(DstPreCall, DstPostCall, *currBldrCtx);
   for (auto I : DstPreCall) {
@@ -775,7 +592,6 @@
         *this);
   }
 }
->>>>>>> b2b84690
 
 void ExprEngine::VisitCXXNewExpr(const CXXNewExpr *CNE, ExplodedNode *Pred,
                                    ExplodedNodeSet &Dst) {
@@ -803,13 +619,6 @@
   // We assume all standard global 'operator new' functions allocate memory in
   // heap. We realize this is an approximation that might not correctly model
   // a custom global allocator.
-<<<<<<< HEAD
-  if (IsStandardGlobalOpNewFunction)
-    symVal = svalBuilder.getConjuredHeapSymbolVal(CNE, LCtx, blockCount);
-  else
-    symVal = svalBuilder.conjureSymbolVal(nullptr, CNE, LCtx, CNE->getType(),
-                                          blockCount);
-=======
   if (symVal.isUnknown()) {
     if (IsStandardGlobalOpNewFunction)
       symVal = svalBuilder.getConjuredHeapSymbolVal(CNE, LCtx, blockCount);
@@ -817,7 +626,6 @@
       symVal = svalBuilder.conjureSymbolVal(nullptr, CNE, LCtx, CNE->getType(),
                                             blockCount);
   }
->>>>>>> b2b84690
 
   CallEventManager &CEMgr = getStateManager().getCallEventManager();
   CallEventRef<CXXAllocatorCall> Call =
@@ -854,15 +662,6 @@
   if (CNE->isArray()) {
     // FIXME: allocating an array requires simulating the constructors.
     // For now, just return a symbolicated region.
-<<<<<<< HEAD
-    const SubRegion *NewReg =
-        symVal.castAs<loc::MemRegionVal>().getRegionAs<SubRegion>();
-    QualType ObjTy = CNE->getType()->getAs<PointerType>()->getPointeeType();
-    const ElementRegion *EleReg =
-      getStoreManager().GetElementZeroRegion(NewReg, ObjTy);
-    State = State->BindExpr(CNE, Pred->getLocationContext(),
-                            loc::MemRegionVal(EleReg));
-=======
     if (const SubRegion *NewReg =
             dyn_cast_or_null<SubRegion>(symVal.getAsRegion())) {
       QualType ObjTy = CNE->getType()->getAs<PointerType>()->getPointeeType();
@@ -871,7 +670,6 @@
       Result = loc::MemRegionVal(EleReg);
     }
     State = State->BindExpr(CNE, Pred->getLocationContext(), Result);
->>>>>>> b2b84690
     Bldr.generateNode(CNE, Pred, State);
     return;
   }
