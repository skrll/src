--- conflicted
+++ resolved
@@ -230,17 +230,6 @@
                           /* Default = */ false);
 }
 
-bool AnalyzerOptions::includeImplicitDtorsInCFG() {
-  return getBooleanOption(IncludeImplicitDtorsInCFG,
-                          "cfg-implicit-dtors",
-                          /* Default = */ true);
-}
-
-bool AnalyzerOptions::includeLifetimeInCFG() {
-  return getBooleanOption(IncludeLifetimeInCFG, "cfg-lifetime",
-                          /* Default = */ false);
-}
-
 bool AnalyzerOptions::mayInlineCXXStandardLibrary() {
   return getBooleanOption(InlineCXXStandardLibrary,
                           "c++-stdlib-inlining",
@@ -256,11 +245,7 @@
 bool AnalyzerOptions::mayInlineCXXAllocator() {
   return getBooleanOption(InlineCXXAllocator,
                           "c++-allocator-inlining",
-<<<<<<< HEAD
-                          /*Default=*/false);
-=======
                           /*Default=*/true);
->>>>>>> b2b84690
 }
 
 bool AnalyzerOptions::mayInlineCXXContainerMethods() {
@@ -309,15 +294,12 @@
   return getBooleanOption(SuppressFromCXXStandardLibrary,
                           "suppress-c++-stdlib",
                           /* Default = */ true);
-<<<<<<< HEAD
-=======
 }
 
 bool AnalyzerOptions::shouldCrosscheckWithZ3() {
   return getBooleanOption(CrosscheckWithZ3,
                           "crosscheck-with-z3",
                           /* Default = */ false);
->>>>>>> b2b84690
 }
 
 bool AnalyzerOptions::shouldReportIssuesInMainSourceFile() {
@@ -333,8 +315,6 @@
                           /* Default = */ false);
 }
 
-<<<<<<< HEAD
-=======
 bool AnalyzerOptions::shouldSerializeStats() {
   return getBooleanOption(SerializeStats,
                           "serialize-stats",
@@ -347,7 +327,6 @@
                           /* Default = */ true);
 }
 
->>>>>>> b2b84690
 int AnalyzerOptions::getOptionAsInteger(StringRef Name, int DefaultVal,
                                         const CheckerBase *C,
                                         bool SearchInParents) {
@@ -471,22 +450,17 @@
   return WidenLoops.getValue();
 }
 
-<<<<<<< HEAD
-=======
 bool AnalyzerOptions::shouldUnrollLoops() {
   if (!UnrollLoops.hasValue())
     UnrollLoops = getBooleanOption("unroll-loops", /*Default=*/false);
   return UnrollLoops.getValue();
 }
 
->>>>>>> b2b84690
 bool AnalyzerOptions::shouldDisplayNotesAsEvents() {
   if (!DisplayNotesAsEvents.hasValue())
     DisplayNotesAsEvents =
         getBooleanOption("notes-as-events", /*Default=*/false);
   return DisplayNotesAsEvents.getValue();
-<<<<<<< HEAD
-=======
 }
 
 bool AnalyzerOptions::shouldAggressivelySimplifyRelationalComparison() {
@@ -518,5 +492,4 @@
   if (!CTUIndexName.hasValue())
     CTUIndexName = getOptionAsString("ctu-index-name", "externalFnMap.txt");
   return CTUIndexName.getValue();
->>>>>>> b2b84690
 }