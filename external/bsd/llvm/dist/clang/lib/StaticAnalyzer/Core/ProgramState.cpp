--- conflicted
+++ resolved
@@ -126,11 +126,6 @@
   return newState;
 }
 
-<<<<<<< HEAD
-ProgramStateRef ProgramState::bindDefault(SVal loc,
-                                          SVal V,
-                                          const LocationContext *LCtx) const {
-=======
 ProgramStateRef
 ProgramState::bindDefaultInitial(SVal loc, SVal V,
                                  const LocationContext *LCtx) const {
@@ -145,20 +140,13 @@
 
 ProgramStateRef
 ProgramState::bindDefaultZero(SVal loc, const LocationContext *LCtx) const {
->>>>>>> b2b84690
   ProgramStateManager &Mgr = getStateManager();
   const MemRegion *R = loc.castAs<loc::MemRegionVal>().getRegion();
   const StoreRef &newStore = Mgr.StoreMgr->BindDefaultZero(getStore(), R);
   ProgramStateRef new_state = makeWithStore(newStore);
-<<<<<<< HEAD
-  return Mgr.getOwningEngine() ?
-           Mgr.getOwningEngine()->processRegionChange(new_state, R, LCtx) :
-           new_state;
-=======
   return Mgr.getOwningEngine()
              ? Mgr.getOwningEngine()->processRegionChange(new_state, R, LCtx)
              : new_state;
->>>>>>> b2b84690
 }
 
 typedef ArrayRef<const MemRegion *> RegionList;
@@ -821,12 +809,7 @@
           // complete. For example, this would not currently identify
           // overlapping fields in a union as tainted. To identify this we can
           // check for overlapping/nested byte offsets.
-<<<<<<< HEAD
-          if (Kind == I.second &&
-              (R == I.first || R->isSubRegionOf(I.first)))
-=======
           if (Kind == I.second && R->isSubRegionOf(I.first))
->>>>>>> b2b84690
             return true;
         }
       }
