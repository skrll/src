--- conflicted
+++ resolved
@@ -19,10 +19,7 @@
 #include "clang/AST/DeclTemplate.h"
 #include "clang/AST/Expr.h"
 #include "clang/AST/ExprCXX.h"
-<<<<<<< HEAD
-=======
 #include "clang/AST/OperationKinds.h"
->>>>>>> b2b84690
 #include "clang/AST/ParentMap.h"
 #include "clang/AST/Stmt.h"
 #include "clang/AST/Type.h"
@@ -58,17 +55,10 @@
 using namespace ento;
 
 bool PathDiagnosticMacroPiece::containsEvent() const {
-<<<<<<< HEAD
-  for (auto &P : subPieces) {
-    if (isa<PathDiagnosticEventPiece>(*P))
-      return true;
-    if (auto *MP = dyn_cast<PathDiagnosticMacroPiece>(P.get()))
-=======
   for (const auto &P : subPieces) {
     if (isa<PathDiagnosticEventPiece>(*P))
       return true;
     if (const auto *MP = dyn_cast<PathDiagnosticMacroPiece>(P.get()))
->>>>>>> b2b84690
       if (MP->containsEvent())
         return true;
   }
@@ -89,14 +79,6 @@
 PathDiagnosticPiece::PathDiagnosticPiece(Kind k, DisplayHint hint)
     : kind(k), Hint(hint) {}
 
-<<<<<<< HEAD
-PathDiagnosticPiece::~PathDiagnosticPiece() {}
-PathDiagnosticEventPiece::~PathDiagnosticEventPiece() {}
-PathDiagnosticCallPiece::~PathDiagnosticCallPiece() {}
-PathDiagnosticControlFlowPiece::~PathDiagnosticControlFlowPiece() {}
-PathDiagnosticMacroPiece::~PathDiagnosticMacroPiece() {}
-PathDiagnosticNotePiece::~PathDiagnosticNotePiece() {}
-=======
 PathDiagnosticPiece::~PathDiagnosticPiece() = default;
 
 PathDiagnosticEventPiece::~PathDiagnosticEventPiece() = default;
@@ -108,7 +90,6 @@
 PathDiagnosticMacroPiece::~PathDiagnosticMacroPiece() = default;
 
 PathDiagnosticNotePiece::~PathDiagnosticNotePiece() = default;
->>>>>>> b2b84690
 
 void PathPieces::flattenTo(PathPieces &Primary, PathPieces &Current,
                            bool ShouldFlattenMacros) const {
@@ -145,24 +126,6 @@
   }
 }
 
-<<<<<<< HEAD
-PathDiagnostic::~PathDiagnostic() {}
-
-PathDiagnostic::PathDiagnostic(StringRef CheckName, const Decl *declWithIssue,
-                               StringRef bugtype, StringRef verboseDesc,
-                               StringRef shortDesc, StringRef category,
-                               PathDiagnosticLocation LocationToUnique,
-                               const Decl *DeclToUnique)
-  : CheckName(CheckName),
-    DeclWithIssue(declWithIssue),
-    BugType(StripTrailingDots(bugtype)),
-    VerboseDesc(StripTrailingDots(verboseDesc)),
-    ShortDesc(StripTrailingDots(shortDesc)),
-    Category(StripTrailingDots(category)),
-    UniqueingLoc(LocationToUnique),
-    UniqueingDecl(DeclToUnique),
-    path(pathImpl) {}
-=======
 PathDiagnostic::~PathDiagnostic() = default;
 
 PathDiagnostic::PathDiagnostic(
@@ -177,7 +140,6 @@
       Category(StripTrailingDots(category)), UniqueingLoc(LocationToUnique),
       UniqueingDecl(DeclToUnique), ExecutedLines(std::move(ExecutedLines)),
       path(pathImpl) {}
->>>>>>> b2b84690
 
 static PathDiagnosticCallPiece *
 getFirstStackedCallToHeaderFile(PathDiagnosticCallPiece *CP,
@@ -201,12 +163,7 @@
 
   // Check if the last piece in the callee path is a call to a function outside
   // of the main file.
-<<<<<<< HEAD
-  if (PathDiagnosticCallPiece *CPInner =
-          dyn_cast<PathDiagnosticCallPiece>(Path.back().get())) {
-=======
   if (auto *CPInner = dyn_cast<PathDiagnosticCallPiece>(Path.back().get()))
->>>>>>> b2b84690
     return getFirstStackedCallToHeaderFile(CPInner, SMgr);
 
   // Otherwise, the last piece is in the main file.
@@ -283,14 +240,8 @@
     while (!WorkList.empty()) {
       const PathPieces &path = *WorkList.pop_back_val();
 
-<<<<<<< HEAD
-      for (PathPieces::const_iterator I = path.begin(), E = path.end(); I != E;
-           ++I) {
-        const PathDiagnosticPiece *piece = I->get();
-=======
       for (const auto &I : path) {
         const PathDiagnosticPiece *piece = I.get();
->>>>>>> b2b84690
         FullSourceLoc L = piece->getLocation().asLocation().getExpansionLoc();
 
         if (FID.isInvalid()) {
@@ -302,35 +253,20 @@
 
         // Check the source ranges.
         ArrayRef<SourceRange> Ranges = piece->getRanges();
-<<<<<<< HEAD
-        for (ArrayRef<SourceRange>::iterator I = Ranges.begin(),
-                                             E = Ranges.end(); I != E; ++I) {
-          SourceLocation L = SMgr.getExpansionLoc(I->getBegin());
-=======
         for (const auto &I : Ranges) {
           SourceLocation L = SMgr.getExpansionLoc(I.getBegin());
->>>>>>> b2b84690
           if (!L.isFileID() || SMgr.getFileID(L) != FID) {
             llvm::errs() << warning.str();
             return;
           }
-<<<<<<< HEAD
-          L = SMgr.getExpansionLoc(I->getEnd());
-=======
           L = SMgr.getExpansionLoc(I.getEnd());
->>>>>>> b2b84690
           if (!L.isFileID() || SMgr.getFileID(L) != FID) {
             llvm::errs() << warning.str();
             return;
           }
         }
 
-<<<<<<< HEAD
-        if (const PathDiagnosticCallPiece *call =
-            dyn_cast<PathDiagnosticCallPiece>(piece)) {
-=======
         if (const auto *call = dyn_cast<PathDiagnosticCallPiece>(piece))
->>>>>>> b2b84690
           WorkList.push_back(&call->path);
         else if (const auto *macro = dyn_cast<PathDiagnosticMacroPiece>(piece))
           WorkList.push_back(&macro->subPieces);
@@ -550,10 +486,6 @@
   // Delete the flushed diagnostics.
   for (const auto D : BatchDiags)
     delete D;
-<<<<<<< HEAD
-  }
-=======
->>>>>>> b2b84690
 
   // Clear out the FoldingSet.
   Diags.clear();
@@ -677,11 +609,6 @@
       return PathDiagnosticLocation::createEnd(CallerBody, SM, CallerCtx);
     return PathDiagnosticLocation::create(CallerInfo->getDecl(), SM);
   }
-<<<<<<< HEAD
-  case CFGElement::TemporaryDtor:
-  case CFGElement::NewAllocator:
-  case CFGElement::LifetimeEnds:
-=======
   case CFGElement::NewAllocator: {
     const CFGNewAllocator &Alloc = Source.castAs<CFGNewAllocator>();
     return PathDiagnosticLocation(Alloc.getAllocatorExpr(), SM, CallerCtx);
@@ -696,7 +623,6 @@
   }
   case CFGElement::ScopeBegin:
   case CFGElement::ScopeEnd:
->>>>>>> b2b84690
     llvm_unreachable("not yet implemented!");
   case CFGElement::LifetimeEnds:
   case CFGElement::LoopExit:
@@ -743,10 +669,6 @@
   return PathDiagnosticLocation(CO->getColonLoc(), SM, SingleLocK);
 }
 
-<<<<<<< HEAD
-
-=======
->>>>>>> b2b84690
 PathDiagnosticLocation
 PathDiagnosticLocation::createMemberLoc(const MemberExpr *ME,
                                         const SourceManager &SM) {
@@ -1077,11 +999,7 @@
   // non-autosynthesized callbacks.
   // Unless set here, the IsCalleeAnAutosynthesizedPropertyAccessor flag
   // defaults to false.
-<<<<<<< HEAD
-  if (const ObjCMethodDecl *MD = dyn_cast<ObjCMethodDecl>(Callee))
-=======
   if (const auto *MD = dyn_cast<ObjCMethodDecl>(Callee))
->>>>>>> b2b84690
     IsCalleeAnAutosynthesizedPropertyAccessor = (
         MD->isPropertyAccessor() &&
         CalleeCtx->getAnalysisDeclContext()->isBodyAutosynthesized());
@@ -1163,10 +1081,6 @@
 
       Out << "constructor";
       describeClass(Out, MD->getParent(), " for ");
-<<<<<<< HEAD
-
-=======
->>>>>>> b2b84690
     } else if (isa<CXXDestructorDecl>(MD)) {
       if (!MD->isUserProvided()) {
         Out << "destructor";
@@ -1229,11 +1143,7 @@
     return nullptr;
   if (Callee->isImplicit() || !Callee->hasBody())
     return nullptr;
-<<<<<<< HEAD
-  if (const CXXMethodDecl *MD = dyn_cast<CXXMethodDecl>(Callee))
-=======
   if (const auto *MD = dyn_cast<CXXMethodDecl>(Callee))
->>>>>>> b2b84690
     if (MD->isDefaulted())
       return nullptr;
 
@@ -1273,17 +1183,9 @@
 }
 
 static void compute_path_size(const PathPieces &pieces, unsigned &size) {
-<<<<<<< HEAD
-  for (PathPieces::const_iterator it = pieces.begin(),
-                                  et = pieces.end(); it != et; ++it) {
-    const PathDiagnosticPiece *piece = it->get();
-    if (const PathDiagnosticCallPiece *cp =
-        dyn_cast<PathDiagnosticCallPiece>(piece)) {
-=======
   for (const auto &I : pieces) {
     const PathDiagnosticPiece *piece = I.get();
     if (const auto *cp = dyn_cast<PathDiagnosticCallPiece>(piece))
->>>>>>> b2b84690
       compute_path_size(cp->path, size);
     else
       ++size;
@@ -1312,30 +1214,16 @@
   // FIXME: Add profiling support for code hints.
   ID.AddInteger((unsigned) getDisplayHint());
   ArrayRef<SourceRange> Ranges = getRanges();
-<<<<<<< HEAD
-  for (ArrayRef<SourceRange>::iterator I = Ranges.begin(), E = Ranges.end();
-                                        I != E; ++I) {
-    ID.AddInteger(I->getBegin().getRawEncoding());
-    ID.AddInteger(I->getEnd().getRawEncoding());
-=======
   for (const auto &I : Ranges) {
     ID.AddInteger(I.getBegin().getRawEncoding());
     ID.AddInteger(I.getEnd().getRawEncoding());
->>>>>>> b2b84690
   }
 }
 
 void PathDiagnosticCallPiece::Profile(llvm::FoldingSetNodeID &ID) const {
   PathDiagnosticPiece::Profile(ID);
-<<<<<<< HEAD
-  for (PathPieces::const_iterator it = path.begin(),
-       et = path.end(); it != et; ++it) {
-    ID.Add(**it);
-  }
-=======
   for (const auto &I : path)
     ID.Add(*I);
->>>>>>> b2b84690
 }
 
 void PathDiagnosticSpotPiece::Profile(llvm::FoldingSetNodeID &ID) const {
@@ -1353,10 +1241,6 @@
   PathDiagnosticSpotPiece::Profile(ID);
   for (const auto &I : subPieces)
     ID.Add(*I);
-}
-
-void PathDiagnosticNotePiece::Profile(llvm::FoldingSetNodeID &ID) const {
-  PathDiagnosticSpotPiece::Profile(ID);
 }
 
 void PathDiagnosticNotePiece::Profile(llvm::FoldingSetNodeID &ID) const {
