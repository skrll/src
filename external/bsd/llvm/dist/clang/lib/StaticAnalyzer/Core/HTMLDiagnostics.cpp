--- conflicted
+++ resolved
@@ -11,10 +11,6 @@
 //
 //===----------------------------------------------------------------------===//
 
-<<<<<<< HEAD
-#include "clang/AST/ASTContext.h"
-=======
->>>>>>> b2b84690
 #include "clang/AST/Decl.h"
 #include "clang/AST/DeclBase.h"
 #include "clang/AST/Stmt.h"
@@ -29,12 +25,6 @@
 #include "clang/Rewrite/Core/Rewriter.h"
 #include "clang/StaticAnalyzer/Core/AnalyzerOptions.h"
 #include "clang/StaticAnalyzer/Core/BugReporter/PathDiagnostic.h"
-<<<<<<< HEAD
-#include "clang/StaticAnalyzer/Core/CheckerManager.h"
-#include "clang/StaticAnalyzer/Core/IssueHash.h"
-#include "clang/StaticAnalyzer/Core/PathDiagnosticConsumers.h"
-#include "llvm/Support/Errc.h"
-=======
 #include "clang/StaticAnalyzer/Core/IssueHash.h"
 #include "clang/StaticAnalyzer/Core/PathDiagnosticConsumers.h"
 #include "llvm/ADT/ArrayRef.h"
@@ -44,14 +34,10 @@
 #include "llvm/Support/Casting.h"
 #include "llvm/Support/Errc.h"
 #include "llvm/Support/ErrorHandling.h"
->>>>>>> b2b84690
 #include "llvm/Support/FileSystem.h"
 #include "llvm/Support/MemoryBuffer.h"
 #include "llvm/Support/Path.h"
 #include "llvm/Support/raw_ostream.h"
-<<<<<<< HEAD
-#include <sstream>
-=======
 #include <algorithm>
 #include <cassert>
 #include <map>
@@ -62,7 +48,6 @@
 #include <system_error>
 #include <utility>
 #include <vector>
->>>>>>> b2b84690
 
 using namespace clang;
 using namespace ento;
@@ -79,10 +64,6 @@
   bool noDir = false;
   const Preprocessor &PP;
   AnalyzerOptions &AnalyzerOpts;
-<<<<<<< HEAD
-public:
-  HTMLDiagnostics(AnalyzerOptions &AnalyzerOpts, const std::string& prefix, const Preprocessor &pp);
-=======
   const bool SupportsCrossFileDiagnostics;
 
 public:
@@ -92,7 +73,6 @@
                   bool supportsMultipleFiles)
       : Directory(prefix), PP(pp), AnalyzerOpts(AnalyzerOpts),
         SupportsCrossFileDiagnostics(supportsMultipleFiles) {}
->>>>>>> b2b84690
 
   ~HTMLDiagnostics() override { FlushDiagnostics(nullptr); }
 
@@ -126,13 +106,6 @@
                            const SourceManager& SMgr, const PathPieces& path,
                            const char *declName);
 
-<<<<<<< HEAD
-HTMLDiagnostics::HTMLDiagnostics(AnalyzerOptions &AnalyzerOpts,
-                                 const std::string& prefix,
-                                 const Preprocessor &pp)
-    : Directory(prefix), createdDir(false), noDir(false), PP(pp), AnalyzerOpts(AnalyzerOpts) {
-}
-=======
   // Add HTML header/footers to file specified by FID
   void FinalizeHTML(const PathDiagnostic& D, Rewriter &R,
                     const SourceManager& SMgr, const PathPieces& path,
@@ -151,15 +124,11 @@
 };
 
 } // namespace
->>>>>>> b2b84690
 
 void ento::createHTMLDiagnosticConsumer(AnalyzerOptions &AnalyzerOpts,
                                         PathDiagnosticConsumers &C,
                                         const std::string& prefix,
                                         const Preprocessor &PP) {
-<<<<<<< HEAD
-  C.push_back(new HTMLDiagnostics(AnalyzerOpts, prefix, PP));
-=======
   C.push_back(new HTMLDiagnostics(AnalyzerOpts, prefix, PP, true));
 }
 
@@ -168,7 +137,6 @@
                                                   const std::string& prefix,
                                                   const Preprocessor &PP) {
   C.push_back(new HTMLDiagnostics(AnalyzerOpts, prefix, PP, false));
->>>>>>> b2b84690
 }
 
 //===----------------------------------------------------------------------===//
@@ -184,10 +152,6 @@
 
 void HTMLDiagnostics::ReportDiag(const PathDiagnostic& D,
                                  FilesMade *filesMade) {
-<<<<<<< HEAD
-
-=======
->>>>>>> b2b84690
   // Create the HTML directory if it is missing.
   if (!createdDir) {
     createdDir = true;
@@ -205,39 +169,24 @@
   // First flatten out the entire path to make it easier to use.
   PathPieces path = D.path.flatten(/*ShouldFlattenMacros=*/false);
 
-<<<<<<< HEAD
-  // The path as already been prechecked that all parts of the path are
-  // from the same file and that it is non-empty.
-  const SourceManager &SMgr = path.front()->getLocation().getManager();
-  assert(!path.empty());
-  FileID FID =
-    path.front()->getLocation().asLocation().getExpansionLoc().getFileID();
-  assert(FID.isValid());
-=======
   // The path as already been prechecked that the path is non-empty.
   assert(!path.empty());
   const SourceManager &SMgr = path.front()->getLocation().getManager();
->>>>>>> b2b84690
 
   // Create a new rewriter to generate HTML.
   Rewriter R(const_cast<SourceManager&>(SMgr), PP.getLangOpts());
 
-<<<<<<< HEAD
-=======
   // The file for the first path element is considered the main report file, it
   // will usually be equivalent to SMgr.getMainFileID(); however, it might be a
   // header when -analyzer-opt-analyze-headers is used.
   FileID ReportFile = path.front()->getLocation().asLocation().getExpansionLoc().getFileID();
 
->>>>>>> b2b84690
   // Get the function/method name
   SmallString<128> declName("unknown");
   int offsetDecl = 0;
   if (const Decl *DeclWithIssue = D.getDeclWithIssue()) {
-<<<<<<< HEAD
-      if (const NamedDecl *ND = dyn_cast<NamedDecl>(DeclWithIssue)) {
+      if (const auto *ND = dyn_cast<NamedDecl>(DeclWithIssue))
           declName = ND->getDeclName().getAsString();
-      }
 
       if (const Stmt *Body = DeclWithIssue->getBody()) {
           // Retrieve the relative position of the declaration which will be used
@@ -250,50 +199,10 @@
       }
   }
 
-  // Process the path.
-  // Maintain the counts of extra note pieces separately.
-  unsigned TotalPieces = path.size();
-  unsigned TotalNotePieces =
-      std::count_if(path.begin(), path.end(),
-                    [](const std::shared_ptr<PathDiagnosticPiece> &p) {
-                      return isa<PathDiagnosticNotePiece>(*p);
-                    });
-
-  unsigned TotalRegularPieces = TotalPieces - TotalNotePieces;
-  unsigned NumRegularPieces = TotalRegularPieces;
-  unsigned NumNotePieces = TotalNotePieces;
-
-  for (auto I = path.rbegin(), E = path.rend(); I != E; ++I) {
-    if (isa<PathDiagnosticNotePiece>(I->get())) {
-      // This adds diagnostic bubbles, but not navigation.
-      // Navigation through note pieces would be added later,
-      // as a separate pass through the piece list.
-      HandlePiece(R, FID, **I, NumNotePieces, TotalNotePieces);
-      --NumNotePieces;
-    } else {
-      HandlePiece(R, FID, **I, NumRegularPieces, TotalRegularPieces);
-      --NumRegularPieces;
-    }
-=======
-      if (const auto *ND = dyn_cast<NamedDecl>(DeclWithIssue))
-          declName = ND->getDeclName().getAsString();
-
-      if (const Stmt *Body = DeclWithIssue->getBody()) {
-          // Retrieve the relative position of the declaration which will be used
-          // for the file name
-          FullSourceLoc L(
-              SMgr.getExpansionLoc(path.back()->getLocation().asLocation()),
-              SMgr);
-          FullSourceLoc FunL(SMgr.getExpansionLoc(Body->getLocStart()), SMgr);
-          offsetDecl = L.getExpansionLineNumber() - FunL.getExpansionLineNumber();
-      }
-  }
-
   std::string report = GenerateHTML(D, R, SMgr, path, declName.c_str());
   if (report.empty()) {
     llvm::errs() << "warning: no diagnostics generated for main file.\n";
     return;
->>>>>>> b2b84690
   }
 
   // Create a path for the target HTML file.
@@ -547,8 +456,6 @@
 
   int LineNumber = path.back()->getLocation().asLocation().getExpansionLineNumber();
   int ColumnNumber = path.back()->getLocation().asLocation().getExpansionColumnNumber();
-<<<<<<< HEAD
-=======
 
   R.InsertTextBefore(SMgr.getLocForStartOfFile(FID), showHelpJavascript());
 
@@ -558,7 +465,6 @@
   // Checkbox and javascript for filtering the output to the counterexample.
   R.InsertTextBefore(SMgr.getLocForStartOfFile(FID),
                      showRelevantLinesJavascript(D, path));
->>>>>>> b2b84690
 
   // Add the name of the file as an <h1> tag.
   {
@@ -697,58 +603,10 @@
   if (event.defaultPrevented) {
     return;
   }
-<<<<<<< HEAD
-
-  // Create a path for the target HTML file.
-  int FD;
-  SmallString<128> Model, ResultPath;
-
-  if (!AnalyzerOpts.shouldWriteStableReportFilename()) {
-      llvm::sys::path::append(Model, Directory, "report-%%%%%%.html");
-      if (std::error_code EC =
-          llvm::sys::fs::make_absolute(Model)) {
-          llvm::errs() << "warning: could not make '" << Model
-                       << "' absolute: " << EC.message() << '\n';
-        return;
-      }
-      if (std::error_code EC =
-          llvm::sys::fs::createUniqueFile(Model, FD, ResultPath)) {
-          llvm::errs() << "warning: could not create file in '" << Directory
-                       << "': " << EC.message() << '\n';
-          return;
-      }
-
-  } else {
-      int i = 1;
-      std::error_code EC;
-      do {
-          // Find a filename which is not already used
-          std::stringstream filename;
-          Model = "";
-          filename << "report-"
-                   << llvm::sys::path::filename(Entry->getName()).str()
-                   << "-" << declName.c_str()
-                   << "-" << offsetDecl
-                   << "-" << i << ".html";
-          llvm::sys::path::append(Model, Directory,
-                                  filename.str());
-          EC = llvm::sys::fs::openFileForWrite(Model,
-                                               FD,
-                                               llvm::sys::fs::F_RW |
-                                               llvm::sys::fs::F_Excl);
-          if (EC && EC != llvm::errc::file_exists) {
-              llvm::errs() << "warning: could not create file '" << Model
-                           << "': " << EC.message() << '\n';
-              return;
-          }
-          i++;
-      } while (EC);
-=======
   if (event.key == "?") {
     toggleHelp();
   } else {
     return;
->>>>>>> b2b84690
   }
   event.preventDefault();
 });
@@ -1027,27 +885,13 @@
 unsigned HTMLDiagnostics::ProcessMacroPiece(raw_ostream &os,
                                             const PathDiagnosticMacroPiece& P,
                                             unsigned num) {
-<<<<<<< HEAD
-
-  for (PathPieces::const_iterator I = P.subPieces.begin(), E=P.subPieces.end();
-        I!=E; ++I) {
-
-    if (const PathDiagnosticMacroPiece *MP =
-            dyn_cast<PathDiagnosticMacroPiece>(I->get())) {
-=======
   for (const auto &subPiece : P.subPieces) {
     if (const auto *MP = dyn_cast<PathDiagnosticMacroPiece>(subPiece.get())) {
->>>>>>> b2b84690
       num = ProcessMacroPiece(os, *MP, num);
       continue;
     }
 
-<<<<<<< HEAD
-    if (PathDiagnosticEventPiece *EP =
-            dyn_cast<PathDiagnosticEventPiece>(I->get())) {
-=======
     if (const auto *EP = dyn_cast<PathDiagnosticEventPiece>(subPiece.get())) {
->>>>>>> b2b84690
       os << "<div class=\"msg msgEvent\" style=\"width:94%; "
             "margin-left:5px\">"
             "<table class=\"msgT\"><tr>"
