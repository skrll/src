//===- MemRegion.cpp - Abstract memory regions for static analysis --------===//
//
//                     The LLVM Compiler Infrastructure
//
// This file is distributed under the University of Illinois Open Source
// License. See LICENSE.TXT for details.
//
//===----------------------------------------------------------------------===//
//
//  This file defines MemRegion and its subclasses.  MemRegion defines a
//  partially-typed abstraction of memory useful for path-sensitive dataflow
//  analyses.
//
//===----------------------------------------------------------------------===//

#include "clang/StaticAnalyzer/Core/PathSensitive/MemRegion.h"
#include "clang/AST/ASTContext.h"
#include "clang/AST/Attr.h"
#include "clang/AST/CharUnits.h"
#include "clang/AST/Decl.h"
#include "clang/AST/DeclCXX.h"
#include "clang/AST/DeclObjC.h"
#include "clang/AST/Expr.h"
#include "clang/AST/PrettyPrinter.h"
#include "clang/AST/RecordLayout.h"
#include "clang/AST/Type.h"
#include "clang/Analysis/AnalysisDeclContext.h"
#include "clang/Analysis/Support/BumpVector.h"
#include "clang/Basic/IdentifierTable.h"
#include "clang/Basic/LLVM.h"
#include "clang/Basic/SourceManager.h"
#include "clang/StaticAnalyzer/Core/PathSensitive/SValBuilder.h"
#include "clang/StaticAnalyzer/Core/PathSensitive/SVals.h"
#include "clang/StaticAnalyzer/Core/PathSensitive/SymbolManager.h"
#include "llvm/ADT/APInt.h"
#include "llvm/ADT/FoldingSet.h"
#include "llvm/ADT/Optional.h"
#include "llvm/ADT/PointerUnion.h"
#include "llvm/ADT/SmallString.h"
#include "llvm/ADT/StringRef.h"
#include "llvm/ADT/Twine.h"
#include "llvm/Support/Allocator.h"
#include "llvm/Support/Casting.h"
#include "llvm/Support/CheckedArithmetic.h"
#include "llvm/Support/Compiler.h"
#include "llvm/Support/Debug.h"
#include "llvm/Support/ErrorHandling.h"
#include "llvm/Support/raw_ostream.h"
#include <cassert>
#include <cstdint>
#include <functional>
#include <iterator>
#include <string>
#include <tuple>
#include <utility>

using namespace clang;
using namespace ento;

#define DEBUG_TYPE "MemRegion"

//===----------------------------------------------------------------------===//
// MemRegion Construction.
//===----------------------------------------------------------------------===//

template <typename RegionTy, typename SuperTy, typename Arg1Ty>
RegionTy* MemRegionManager::getSubRegion(const Arg1Ty arg1,
                                         const SuperTy *superRegion) {
<<<<<<< HEAD
  llvm::FoldingSetNodeID ID;
  RegionTy::ProfileRegion(ID, arg1, superRegion);
=======
  llvm::FoldingSetNodeID ID;
  RegionTy::ProfileRegion(ID, arg1, superRegion);
  void *InsertPos;
  auto *R = cast_or_null<RegionTy>(Regions.FindNodeOrInsertPos(ID, InsertPos));

  if (!R) {
    R = A.Allocate<RegionTy>();
    new (R) RegionTy(arg1, superRegion);
    Regions.InsertNode(R, InsertPos);
  }

  return R;
}

template <typename RegionTy, typename SuperTy, typename Arg1Ty, typename Arg2Ty>
RegionTy* MemRegionManager::getSubRegion(const Arg1Ty arg1, const Arg2Ty arg2,
                                         const SuperTy *superRegion) {
  llvm::FoldingSetNodeID ID;
  RegionTy::ProfileRegion(ID, arg1, arg2, superRegion);
>>>>>>> b2b84690
  void *InsertPos;
  auto *R = cast_or_null<RegionTy>(Regions.FindNodeOrInsertPos(ID, InsertPos));

  if (!R) {
    R = A.Allocate<RegionTy>();
<<<<<<< HEAD
    new (R) RegionTy(arg1, superRegion);
=======
    new (R) RegionTy(arg1, arg2, superRegion);
>>>>>>> b2b84690
    Regions.InsertNode(R, InsertPos);
  }

  return R;
}

<<<<<<< HEAD
template <typename RegionTy, typename SuperTy, typename Arg1Ty, typename Arg2Ty>
RegionTy* MemRegionManager::getSubRegion(const Arg1Ty arg1, const Arg2Ty arg2,
                                         const SuperTy *superRegion) {
  llvm::FoldingSetNodeID ID;
  RegionTy::ProfileRegion(ID, arg1, arg2, superRegion);
=======
template <typename RegionTy, typename SuperTy,
          typename Arg1Ty, typename Arg2Ty, typename Arg3Ty>
RegionTy* MemRegionManager::getSubRegion(const Arg1Ty arg1, const Arg2Ty arg2,
                                         const Arg3Ty arg3,
                                         const SuperTy *superRegion) {
  llvm::FoldingSetNodeID ID;
  RegionTy::ProfileRegion(ID, arg1, arg2, arg3, superRegion);
>>>>>>> b2b84690
  void *InsertPos;
  auto *R = cast_or_null<RegionTy>(Regions.FindNodeOrInsertPos(ID, InsertPos));

  if (!R) {
    R = A.Allocate<RegionTy>();
<<<<<<< HEAD
    new (R) RegionTy(arg1, arg2, superRegion);
    Regions.InsertNode(R, InsertPos);
  }

  return R;
}

template <typename RegionTy, typename SuperTy,
          typename Arg1Ty, typename Arg2Ty, typename Arg3Ty>
RegionTy* MemRegionManager::getSubRegion(const Arg1Ty arg1, const Arg2Ty arg2,
                                         const Arg3Ty arg3,
                                         const SuperTy *superRegion) {
  llvm::FoldingSetNodeID ID;
  RegionTy::ProfileRegion(ID, arg1, arg2, arg3, superRegion);
  void *InsertPos;
  RegionTy* R = cast_or_null<RegionTy>(Regions.FindNodeOrInsertPos(ID,
                                                                   InsertPos));

  if (!R) {
    R = A.Allocate<RegionTy>();
=======
>>>>>>> b2b84690
    new (R) RegionTy(arg1, arg2, arg3, superRegion);
    Regions.InsertNode(R, InsertPos);
  }

  return R;
}

//===----------------------------------------------------------------------===//
// Object destruction.
//===----------------------------------------------------------------------===//

MemRegion::~MemRegion() = default;

// All regions and their data are BumpPtrAllocated.  No need to call their
// destructors.
MemRegionManager::~MemRegionManager() = default;

//===----------------------------------------------------------------------===//
// Basic methods.
//===----------------------------------------------------------------------===//

bool SubRegion::isSubRegionOf(const MemRegion* R) const {
<<<<<<< HEAD
  const MemRegion* r = getSuperRegion();
  while (r != nullptr) {
=======
  const MemRegion* r = this;
  do {
>>>>>>> b2b84690
    if (r == R)
      return true;
    if (const auto *sr = dyn_cast<SubRegion>(r))
      r = sr->getSuperRegion();
    else
      break;
  } while (r != nullptr);
  return false;
}

MemRegionManager* SubRegion::getMemRegionManager() const {
  const SubRegion* r = this;
  do {
    const MemRegion *superRegion = r->getSuperRegion();
    if (const auto *sr = dyn_cast<SubRegion>(superRegion)) {
      r = sr;
      continue;
    }
    return superRegion->getMemRegionManager();
  } while (true);
}

const StackFrameContext *VarRegion::getStackFrame() const {
<<<<<<< HEAD
  const StackSpaceRegion *SSR = dyn_cast<StackSpaceRegion>(getMemorySpace());
=======
  const auto *SSR = dyn_cast<StackSpaceRegion>(getMemorySpace());
>>>>>>> b2b84690
  return SSR ? SSR->getStackFrame() : nullptr;
}

//===----------------------------------------------------------------------===//
// Region extents.
//===----------------------------------------------------------------------===//

DefinedOrUnknownSVal TypedValueRegion::getExtent(SValBuilder &svalBuilder) const {
  ASTContext &Ctx = svalBuilder.getContext();
  QualType T = getDesugaredValueType(Ctx);

  if (isa<VariableArrayType>(T))
    return nonloc::SymbolVal(svalBuilder.getSymbolManager().getExtentSymbol(this));
  if (T->isIncompleteType())
    return UnknownVal();

  CharUnits size = Ctx.getTypeSizeInChars(T);
  QualType sizeTy = svalBuilder.getArrayIndexType();
  return svalBuilder.makeIntVal(size.getQuantity(), sizeTy);
}

DefinedOrUnknownSVal FieldRegion::getExtent(SValBuilder &svalBuilder) const {
  // Force callers to deal with bitfields explicitly.
  if (getDecl()->isBitField())
    return UnknownVal();

  DefinedOrUnknownSVal Extent = DeclRegion::getExtent(svalBuilder);

  // A zero-length array at the end of a struct often stands for dynamically-
  // allocated extra memory.
  if (Extent.isZeroConstant()) {
    QualType T = getDesugaredValueType(svalBuilder.getContext());

    if (isa<ConstantArrayType>(T))
      return UnknownVal();
  }

  return Extent;
}

DefinedOrUnknownSVal AllocaRegion::getExtent(SValBuilder &svalBuilder) const {
  return nonloc::SymbolVal(svalBuilder.getSymbolManager().getExtentSymbol(this));
}

DefinedOrUnknownSVal SymbolicRegion::getExtent(SValBuilder &svalBuilder) const {
  return nonloc::SymbolVal(svalBuilder.getSymbolManager().getExtentSymbol(this));
}

DefinedOrUnknownSVal StringRegion::getExtent(SValBuilder &svalBuilder) const {
  return svalBuilder.makeIntVal(getStringLiteral()->getByteLength()+1,
                                svalBuilder.getArrayIndexType());
}

ObjCIvarRegion::ObjCIvarRegion(const ObjCIvarDecl *ivd, const SubRegion *sReg)
    : DeclRegion(ivd, sReg, ObjCIvarRegionKind) {}

const ObjCIvarDecl *ObjCIvarRegion::getDecl() const {
  return cast<ObjCIvarDecl>(D);
}

QualType ObjCIvarRegion::getValueType() const {
  return getDecl()->getType();
}

QualType CXXBaseObjectRegion::getValueType() const {
  return QualType(getDecl()->getTypeForDecl(), 0);
}

//===----------------------------------------------------------------------===//
// FoldingSet profiling.
//===----------------------------------------------------------------------===//

void MemSpaceRegion::Profile(llvm::FoldingSetNodeID &ID) const {
  ID.AddInteger(static_cast<unsigned>(getKind()));
}

void StackSpaceRegion::Profile(llvm::FoldingSetNodeID &ID) const {
  ID.AddInteger(static_cast<unsigned>(getKind()));
  ID.AddPointer(getStackFrame());
}

void StaticGlobalSpaceRegion::Profile(llvm::FoldingSetNodeID &ID) const {
  ID.AddInteger(static_cast<unsigned>(getKind()));
  ID.AddPointer(getCodeRegion());
}

<<<<<<< HEAD
void StringRegion::ProfileRegion(llvm::FoldingSetNodeID& ID,
                                 const StringLiteral* Str,
                                 const MemRegion* superRegion) {
=======
void StringRegion::ProfileRegion(llvm::FoldingSetNodeID &ID,
                                 const StringLiteral *Str,
                                 const MemRegion *superRegion) {
>>>>>>> b2b84690
  ID.AddInteger(static_cast<unsigned>(StringRegionKind));
  ID.AddPointer(Str);
  ID.AddPointer(superRegion);
}

<<<<<<< HEAD
void ObjCStringRegion::ProfileRegion(llvm::FoldingSetNodeID& ID,
                                     const ObjCStringLiteral* Str,
                                     const MemRegion* superRegion) {
=======
void ObjCStringRegion::ProfileRegion(llvm::FoldingSetNodeID &ID,
                                     const ObjCStringLiteral *Str,
                                     const MemRegion *superRegion) {
>>>>>>> b2b84690
  ID.AddInteger(static_cast<unsigned>(ObjCStringRegionKind));
  ID.AddPointer(Str);
  ID.AddPointer(superRegion);
}

void AllocaRegion::ProfileRegion(llvm::FoldingSetNodeID& ID,
                                 const Expr *Ex, unsigned cnt,
                                 const MemRegion *superRegion) {
  ID.AddInteger(static_cast<unsigned>(AllocaRegionKind));
  ID.AddPointer(Ex);
  ID.AddInteger(cnt);
  ID.AddPointer(superRegion);
}

void AllocaRegion::Profile(llvm::FoldingSetNodeID& ID) const {
  ProfileRegion(ID, Ex, Cnt, superRegion);
}

void CompoundLiteralRegion::Profile(llvm::FoldingSetNodeID& ID) const {
  CompoundLiteralRegion::ProfileRegion(ID, CL, superRegion);
}

void CompoundLiteralRegion::ProfileRegion(llvm::FoldingSetNodeID& ID,
                                          const CompoundLiteralExpr *CL,
                                          const MemRegion* superRegion) {
  ID.AddInteger(static_cast<unsigned>(CompoundLiteralRegionKind));
  ID.AddPointer(CL);
  ID.AddPointer(superRegion);
}

void CXXThisRegion::ProfileRegion(llvm::FoldingSetNodeID &ID,
                                  const PointerType *PT,
                                  const MemRegion *sRegion) {
  ID.AddInteger(static_cast<unsigned>(CXXThisRegionKind));
  ID.AddPointer(PT);
  ID.AddPointer(sRegion);
}

void CXXThisRegion::Profile(llvm::FoldingSetNodeID &ID) const {
  CXXThisRegion::ProfileRegion(ID, ThisPointerTy, superRegion);
}

void ObjCIvarRegion::ProfileRegion(llvm::FoldingSetNodeID& ID,
                                   const ObjCIvarDecl *ivd,
                                   const MemRegion* superRegion) {
  DeclRegion::ProfileRegion(ID, ivd, superRegion, ObjCIvarRegionKind);
}

void DeclRegion::ProfileRegion(llvm::FoldingSetNodeID& ID, const Decl *D,
                               const MemRegion* superRegion, Kind k) {
  ID.AddInteger(static_cast<unsigned>(k));
  ID.AddPointer(D);
  ID.AddPointer(superRegion);
}

void DeclRegion::Profile(llvm::FoldingSetNodeID& ID) const {
  DeclRegion::ProfileRegion(ID, D, superRegion, getKind());
}

void VarRegion::Profile(llvm::FoldingSetNodeID &ID) const {
  VarRegion::ProfileRegion(ID, getDecl(), superRegion);
}

void SymbolicRegion::ProfileRegion(llvm::FoldingSetNodeID& ID, SymbolRef sym,
                                   const MemRegion *sreg) {
  ID.AddInteger(static_cast<unsigned>(MemRegion::SymbolicRegionKind));
  ID.Add(sym);
  ID.AddPointer(sreg);
}

void SymbolicRegion::Profile(llvm::FoldingSetNodeID& ID) const {
  SymbolicRegion::ProfileRegion(ID, sym, getSuperRegion());
}

void ElementRegion::ProfileRegion(llvm::FoldingSetNodeID& ID,
                                  QualType ElementType, SVal Idx,
                                  const MemRegion* superRegion) {
  ID.AddInteger(MemRegion::ElementRegionKind);
  ID.Add(ElementType);
  ID.AddPointer(superRegion);
  Idx.Profile(ID);
}

void ElementRegion::Profile(llvm::FoldingSetNodeID& ID) const {
  ElementRegion::ProfileRegion(ID, ElementType, Index, superRegion);
}

void FunctionCodeRegion::ProfileRegion(llvm::FoldingSetNodeID& ID,
                                       const NamedDecl *FD,
                                       const MemRegion*) {
  ID.AddInteger(MemRegion::FunctionCodeRegionKind);
  ID.AddPointer(FD);
}

void FunctionCodeRegion::Profile(llvm::FoldingSetNodeID& ID) const {
  FunctionCodeRegion::ProfileRegion(ID, FD, superRegion);
}

void BlockCodeRegion::ProfileRegion(llvm::FoldingSetNodeID& ID,
                                    const BlockDecl *BD, CanQualType,
                                    const AnalysisDeclContext *AC,
                                    const MemRegion*) {
  ID.AddInteger(MemRegion::BlockCodeRegionKind);
  ID.AddPointer(BD);
}

void BlockCodeRegion::Profile(llvm::FoldingSetNodeID& ID) const {
  BlockCodeRegion::ProfileRegion(ID, BD, locTy, AC, superRegion);
}

void BlockDataRegion::ProfileRegion(llvm::FoldingSetNodeID& ID,
                                    const BlockCodeRegion *BC,
                                    const LocationContext *LC,
                                    unsigned BlkCount,
                                    const MemRegion *sReg) {
  ID.AddInteger(MemRegion::BlockDataRegionKind);
  ID.AddPointer(BC);
  ID.AddPointer(LC);
  ID.AddInteger(BlkCount);
  ID.AddPointer(sReg);
}

void BlockDataRegion::Profile(llvm::FoldingSetNodeID& ID) const {
  BlockDataRegion::ProfileRegion(ID, BC, LC, BlockCount, getSuperRegion());
}

void CXXTempObjectRegion::ProfileRegion(llvm::FoldingSetNodeID &ID,
                                        Expr const *Ex,
                                        const MemRegion *sReg) {
  ID.AddPointer(Ex);
  ID.AddPointer(sReg);
}

void CXXTempObjectRegion::Profile(llvm::FoldingSetNodeID &ID) const {
  ProfileRegion(ID, Ex, getSuperRegion());
}

void CXXBaseObjectRegion::ProfileRegion(llvm::FoldingSetNodeID &ID,
                                        const CXXRecordDecl *RD,
                                        bool IsVirtual,
                                        const MemRegion *SReg) {
  ID.AddPointer(RD);
  ID.AddBoolean(IsVirtual);
  ID.AddPointer(SReg);
}

void CXXBaseObjectRegion::Profile(llvm::FoldingSetNodeID &ID) const {
  ProfileRegion(ID, getDecl(), isVirtual(), superRegion);
}

//===----------------------------------------------------------------------===//
// Region anchors.
//===----------------------------------------------------------------------===//

<<<<<<< HEAD
void GlobalsSpaceRegion::anchor() { }
void NonStaticGlobalSpaceRegion::anchor() { }
void StackSpaceRegion::anchor() { }
void TypedRegion::anchor() { }
void TypedValueRegion::anchor() { }
void CodeTextRegion::anchor() { }
void SubRegion::anchor() { }
=======
void GlobalsSpaceRegion::anchor() {}

void NonStaticGlobalSpaceRegion::anchor() {}

void StackSpaceRegion::anchor() {}

void TypedRegion::anchor() {}

void TypedValueRegion::anchor() {}

void CodeTextRegion::anchor() {}

void SubRegion::anchor() {}
>>>>>>> b2b84690

//===----------------------------------------------------------------------===//
// Region pretty-printing.
//===----------------------------------------------------------------------===//

LLVM_DUMP_METHOD void MemRegion::dump() const {
  dumpToStream(llvm::errs());
}

std::string MemRegion::getString() const {
  std::string s;
  llvm::raw_string_ostream os(s);
  dumpToStream(os);
  return os.str();
}

void MemRegion::dumpToStream(raw_ostream &os) const {
  os << "<Unknown Region>";
}

void AllocaRegion::dumpToStream(raw_ostream &os) const {
<<<<<<< HEAD
  os << "alloca{" << static_cast<const void*>(Ex) << ',' << Cnt << '}';
=======
  os << "alloca{" << static_cast<const void *>(Ex) << ',' << Cnt << '}';
>>>>>>> b2b84690
}

void FunctionCodeRegion::dumpToStream(raw_ostream &os) const {
  os << "code{" << getDecl()->getDeclName().getAsString() << '}';
}

void BlockCodeRegion::dumpToStream(raw_ostream &os) const {
<<<<<<< HEAD
  os << "block_code{" << static_cast<const void*>(this) << '}';
=======
  os << "block_code{" << static_cast<const void *>(this) << '}';
>>>>>>> b2b84690
}

void BlockDataRegion::dumpToStream(raw_ostream &os) const {
  os << "block_data{" << BC;
  os << "; ";
  for (BlockDataRegion::referenced_vars_iterator
         I = referenced_vars_begin(),
         E = referenced_vars_end(); I != E; ++I)
    os << "(" << I.getCapturedRegion() << "<-" <<
                 I.getOriginalRegion() << ") ";
  os << '}';
}

void CompoundLiteralRegion::dumpToStream(raw_ostream &os) const {
  // FIXME: More elaborate pretty-printing.
<<<<<<< HEAD
  os << "{ " << static_cast<const void*>(CL) <<  " }";
=======
  os << "{ " << static_cast<const void *>(CL) <<  " }";
>>>>>>> b2b84690
}

void CXXTempObjectRegion::dumpToStream(raw_ostream &os) const {
  os << "temp_object{" << getValueType().getAsString() << ','
<<<<<<< HEAD
     << static_cast<const void*>(Ex) << '}';
=======
     << static_cast<const void *>(Ex) << '}';
>>>>>>> b2b84690
}

void CXXBaseObjectRegion::dumpToStream(raw_ostream &os) const {
  os << "base{" << superRegion << ',' << getDecl()->getName() << '}';
}

void CXXThisRegion::dumpToStream(raw_ostream &os) const {
  os << "this";
}

void ElementRegion::dumpToStream(raw_ostream &os) const {
  os << "element{" << superRegion << ','
     << Index << ',' << getElementType().getAsString() << '}';
}

void FieldRegion::dumpToStream(raw_ostream &os) const {
  os << superRegion << "->" << *getDecl();
}

void ObjCIvarRegion::dumpToStream(raw_ostream &os) const {
  os << "ivar{" << superRegion << ',' << *getDecl() << '}';
}

void StringRegion::dumpToStream(raw_ostream &os) const {
  assert(Str != nullptr && "Expecting non-null StringLiteral");
  Str->printPretty(os, nullptr, PrintingPolicy(getContext().getLangOpts()));
}

void ObjCStringRegion::dumpToStream(raw_ostream &os) const {
  assert(Str != nullptr && "Expecting non-null ObjCStringLiteral");
  Str->printPretty(os, nullptr, PrintingPolicy(getContext().getLangOpts()));
}

void SymbolicRegion::dumpToStream(raw_ostream &os) const {
  if (isa<HeapSpaceRegion>(getSuperRegion()))
    os << "Heap";
  os << "SymRegion{" << sym << '}';
}

void VarRegion::dumpToStream(raw_ostream &os) const {
  const auto *VD = cast<VarDecl>(D);
  if (const IdentifierInfo *ID = VD->getIdentifier())
    os << ID->getName();
  else
    os << "VarRegion{" << static_cast<const void *>(this) << '}';
}

LLVM_DUMP_METHOD void RegionRawOffset::dump() const {
  dumpToStream(llvm::errs());
}

void RegionRawOffset::dumpToStream(raw_ostream &os) const {
  os << "raw_offset{" << getRegion() << ',' << getOffset().getQuantity() << '}';
}

void CodeSpaceRegion::dumpToStream(raw_ostream &os) const {
  os << "CodeSpaceRegion";
}

void StaticGlobalSpaceRegion::dumpToStream(raw_ostream &os) const {
  os << "StaticGlobalsMemSpace{" << CR << '}';
}

void GlobalInternalSpaceRegion::dumpToStream(raw_ostream &os) const {
  os << "GlobalInternalSpaceRegion";
}

void GlobalSystemSpaceRegion::dumpToStream(raw_ostream &os) const {
  os << "GlobalSystemSpaceRegion";
}

void GlobalImmutableSpaceRegion::dumpToStream(raw_ostream &os) const {
  os << "GlobalImmutableSpaceRegion";
}

void HeapSpaceRegion::dumpToStream(raw_ostream &os) const {
  os << "HeapSpaceRegion";
}

void UnknownSpaceRegion::dumpToStream(raw_ostream &os) const {
  os << "UnknownSpaceRegion";
}

void StackArgumentsSpaceRegion::dumpToStream(raw_ostream &os) const {
  os << "StackArgumentsSpaceRegion";
}

void StackLocalsSpaceRegion::dumpToStream(raw_ostream &os) const {
  os << "StackLocalsSpaceRegion";
}

bool MemRegion::canPrintPretty() const {
  return canPrintPrettyAsExpr();
}

bool MemRegion::canPrintPrettyAsExpr() const {
  return false;
}

void MemRegion::printPretty(raw_ostream &os) const {
  assert(canPrintPretty() && "This region cannot be printed pretty.");
  os << "'";
  printPrettyAsExpr(os);
  os << "'";
}

void MemRegion::printPrettyAsExpr(raw_ostream &os) const {
  llvm_unreachable("This region cannot be printed pretty.");
}

bool VarRegion::canPrintPrettyAsExpr() const {
  return true;
}

void VarRegion::printPrettyAsExpr(raw_ostream &os) const {
  os << getDecl()->getName();
}

bool ObjCIvarRegion::canPrintPrettyAsExpr() const {
  return true;
}

void ObjCIvarRegion::printPrettyAsExpr(raw_ostream &os) const {
  os << getDecl()->getName();
}

bool FieldRegion::canPrintPretty() const {
  return true;
}

bool FieldRegion::canPrintPrettyAsExpr() const {
  return superRegion->canPrintPrettyAsExpr();
}

void FieldRegion::printPrettyAsExpr(raw_ostream &os) const {
  assert(canPrintPrettyAsExpr());
  superRegion->printPrettyAsExpr(os);
  os << "." << getDecl()->getName();
}

void FieldRegion::printPretty(raw_ostream &os) const {
  if (canPrintPrettyAsExpr()) {
    os << "\'";
    printPrettyAsExpr(os);
    os << "'";
  } else {
    os << "field " << "\'" << getDecl()->getName() << "'";
  }
}

bool CXXBaseObjectRegion::canPrintPrettyAsExpr() const {
  return superRegion->canPrintPrettyAsExpr();
}

void CXXBaseObjectRegion::printPrettyAsExpr(raw_ostream &os) const {
  superRegion->printPrettyAsExpr(os);
}

std::string MemRegion::getDescriptiveName(bool UseQuotes) const {
  std::string VariableName;
  std::string ArrayIndices;
  const MemRegion *R = this;
  SmallString<50> buf;
  llvm::raw_svector_ostream os(buf);

  // Obtain array indices to add them to the variable name.
  const ElementRegion *ER = nullptr;
  while ((ER = R->getAs<ElementRegion>())) {
    // Index is a ConcreteInt.
    if (auto CI = ER->getIndex().getAs<nonloc::ConcreteInt>()) {
      llvm::SmallString<2> Idx;
      CI->getValue().toString(Idx);
      ArrayIndices = (llvm::Twine("[") + Idx.str() + "]" + ArrayIndices).str();
    }
    // If not a ConcreteInt, try to obtain the variable
    // name by calling 'getDescriptiveName' recursively.
    else {
      std::string Idx = ER->getDescriptiveName(false);
      if (!Idx.empty()) {
        ArrayIndices = (llvm::Twine("[") + Idx + "]" + ArrayIndices).str();
      }
    }
    R = ER->getSuperRegion();
  }

  // Get variable name.
  if (R && R->canPrintPrettyAsExpr()) {
    R->printPrettyAsExpr(os);
<<<<<<< HEAD
    if (UseQuotes) {
      return (llvm::Twine("'") + os.str() + ArrayIndices + "'").str();
    } else {
      return (llvm::Twine(os.str()) + ArrayIndices).str();
    }
=======
    if (UseQuotes)
      return (llvm::Twine("'") + os.str() + ArrayIndices + "'").str();
    else
      return (llvm::Twine(os.str()) + ArrayIndices).str();
>>>>>>> b2b84690
  }

  return VariableName;
}

SourceRange MemRegion::sourceRange() const {
<<<<<<< HEAD
  const VarRegion *const VR = dyn_cast<VarRegion>(this->getBaseRegion());
  const FieldRegion *const FR = dyn_cast<FieldRegion>(this);
=======
  const auto *const VR = dyn_cast<VarRegion>(this->getBaseRegion());
  const auto *const FR = dyn_cast<FieldRegion>(this);
>>>>>>> b2b84690

  // Check for more specific regions first.
  // FieldRegion
  if (FR) {
    return FR->getDecl()->getSourceRange();
  }
  // VarRegion
  else if (VR) {
    return VR->getDecl()->getSourceRange();
  }
  // Return invalid source range (can be checked by client).
<<<<<<< HEAD
  else {
    return SourceRange{};
  }
=======
  else
    return {};
>>>>>>> b2b84690
}

//===----------------------------------------------------------------------===//
// MemRegionManager methods.
//===----------------------------------------------------------------------===//

template <typename REG>
const REG *MemRegionManager::LazyAllocate(REG*& region) {
  if (!region) {
    region = A.Allocate<REG>();
    new (region) REG(this);
  }

  return region;
}

template <typename REG, typename ARG>
const REG *MemRegionManager::LazyAllocate(REG*& region, ARG a) {
  if (!region) {
    region = A.Allocate<REG>();
    new (region) REG(this, a);
  }

  return region;
}

const StackLocalsSpaceRegion*
MemRegionManager::getStackLocalsRegion(const StackFrameContext *STC) {
  assert(STC);
  StackLocalsSpaceRegion *&R = StackLocalsSpaceRegions[STC];

  if (R)
    return R;

  R = A.Allocate<StackLocalsSpaceRegion>();
  new (R) StackLocalsSpaceRegion(this, STC);
  return R;
}

const StackArgumentsSpaceRegion *
MemRegionManager::getStackArgumentsRegion(const StackFrameContext *STC) {
  assert(STC);
  StackArgumentsSpaceRegion *&R = StackArgumentsSpaceRegions[STC];

  if (R)
    return R;

  R = A.Allocate<StackArgumentsSpaceRegion>();
  new (R) StackArgumentsSpaceRegion(this, STC);
  return R;
}

const GlobalsSpaceRegion
*MemRegionManager::getGlobalsRegion(MemRegion::Kind K,
                                    const CodeTextRegion *CR) {
  if (!CR) {
    if (K == MemRegion::GlobalSystemSpaceRegionKind)
      return LazyAllocate(SystemGlobals);
    if (K == MemRegion::GlobalImmutableSpaceRegionKind)
      return LazyAllocate(ImmutableGlobals);
    assert(K == MemRegion::GlobalInternalSpaceRegionKind);
    return LazyAllocate(InternalGlobals);
  }

  assert(K == MemRegion::StaticGlobalSpaceRegionKind);
  StaticGlobalSpaceRegion *&R = StaticsGlobalSpaceRegions[CR];
  if (R)
    return R;

  R = A.Allocate<StaticGlobalSpaceRegion>();
  new (R) StaticGlobalSpaceRegion(this, CR);
  return R;
}

const HeapSpaceRegion *MemRegionManager::getHeapRegion() {
  return LazyAllocate(heap);
}

const UnknownSpaceRegion *MemRegionManager::getUnknownRegion() {
  return LazyAllocate(unknown);
}

const CodeSpaceRegion *MemRegionManager::getCodeRegion() {
  return LazyAllocate(code);
}

//===----------------------------------------------------------------------===//
// Constructing regions.
//===----------------------------------------------------------------------===//
<<<<<<< HEAD
const StringRegion* MemRegionManager::getStringRegion(const StringLiteral* Str){
=======

const StringRegion *MemRegionManager::getStringRegion(const StringLiteral *Str){
>>>>>>> b2b84690
  return getSubRegion<StringRegion>(
      Str, cast<GlobalInternalSpaceRegion>(getGlobalsRegion()));
}

const ObjCStringRegion *
<<<<<<< HEAD
MemRegionManager::getObjCStringRegion(const ObjCStringLiteral* Str){
=======
MemRegionManager::getObjCStringRegion(const ObjCStringLiteral *Str){
>>>>>>> b2b84690
  return getSubRegion<ObjCStringRegion>(
      Str, cast<GlobalInternalSpaceRegion>(getGlobalsRegion()));
}

/// Look through a chain of LocationContexts to either find the
/// StackFrameContext that matches a DeclContext, or find a VarRegion
/// for a variable captured by a block.
static llvm::PointerUnion<const StackFrameContext *, const VarRegion *>
getStackOrCaptureRegionForDeclContext(const LocationContext *LC,
                                      const DeclContext *DC,
                                      const VarDecl *VD) {
  while (LC) {
    if (const auto *SFC = dyn_cast<StackFrameContext>(LC)) {
      if (cast<DeclContext>(SFC->getDecl()) == DC)
        return SFC;
    }
    if (const auto *BC = dyn_cast<BlockInvocationContext>(LC)) {
      const auto *BR =
          static_cast<const BlockDataRegion *>(BC->getContextData());
      // FIXME: This can be made more efficient.
      for (BlockDataRegion::referenced_vars_iterator
           I = BR->referenced_vars_begin(),
           E = BR->referenced_vars_end(); I != E; ++I) {
        const VarRegion *VR = I.getOriginalRegion();
        if (VR->getDecl() == VD)
          return cast<VarRegion>(I.getCapturedRegion());
      }
    }

    LC = LC->getParent();
  }
  return (const StackFrameContext *)nullptr;
}

const VarRegion* MemRegionManager::getVarRegion(const VarDecl *D,
                                                const LocationContext *LC) {
  const MemRegion *sReg = nullptr;

  if (D->hasGlobalStorage() && !D->isStaticLocal()) {

    // First handle the globals defined in system headers.
    if (C.getSourceManager().isInSystemHeader(D->getLocation())) {
      // Whitelist the system globals which often DO GET modified, assume the
      // rest are immutable.
      if (D->getName().find("errno") != StringRef::npos)
        sReg = getGlobalsRegion(MemRegion::GlobalSystemSpaceRegionKind);
      else
        sReg = getGlobalsRegion(MemRegion::GlobalImmutableSpaceRegionKind);

    // Treat other globals as GlobalInternal unless they are constants.
    } else {
      QualType GQT = D->getType();
      const Type *GT = GQT.getTypePtrOrNull();
      // TODO: We could walk the complex types here and see if everything is
      // constified.
      if (GT && GQT.isConstQualified() && GT->isArithmeticType())
        sReg = getGlobalsRegion(MemRegion::GlobalImmutableSpaceRegionKind);
      else
        sReg = getGlobalsRegion();
    }

  // Finally handle static locals.
  } else {
    // FIXME: Once we implement scope handling, we will need to properly lookup
    // 'D' to the proper LocationContext.
    const DeclContext *DC = D->getDeclContext();
    llvm::PointerUnion<const StackFrameContext *, const VarRegion *> V =
      getStackOrCaptureRegionForDeclContext(LC, DC, D);

    if (V.is<const VarRegion*>())
      return V.get<const VarRegion*>();
<<<<<<< HEAD

    const StackFrameContext *STC = V.get<const StackFrameContext*>();

=======

    const auto *STC = V.get<const StackFrameContext *>();

>>>>>>> b2b84690
    if (!STC) {
      // FIXME: Assign a more sensible memory space to static locals
      // we see from within blocks that we analyze as top-level declarations.
      sReg = getUnknownRegion();
    } else {
      if (D->hasLocalStorage()) {
        sReg = isa<ParmVarDecl>(D) || isa<ImplicitParamDecl>(D)
               ? static_cast<const MemRegion*>(getStackArgumentsRegion(STC))
               : static_cast<const MemRegion*>(getStackLocalsRegion(STC));
      }
      else {
        assert(D->isStaticLocal());
        const Decl *STCD = STC->getDecl();
        if (isa<FunctionDecl>(STCD) || isa<ObjCMethodDecl>(STCD))
          sReg = getGlobalsRegion(MemRegion::StaticGlobalSpaceRegionKind,
                                  getFunctionCodeRegion(cast<NamedDecl>(STCD)));
<<<<<<< HEAD
        else if (const BlockDecl *BD = dyn_cast<BlockDecl>(STCD)) {
=======
        else if (const auto *BD = dyn_cast<BlockDecl>(STCD)) {
>>>>>>> b2b84690
          // FIXME: The fallback type here is totally bogus -- though it should
          // never be queried, it will prevent uniquing with the real
          // BlockCodeRegion. Ideally we'd fix the AST so that we always had a
          // signature.
          QualType T;
          if (const TypeSourceInfo *TSI = BD->getSignatureAsWritten())
            T = TSI->getType();
          if (T.isNull())
            T = getContext().VoidTy;
          if (!T->getAs<FunctionType>())
            T = getContext().getFunctionNoProtoType(T);
          T = getContext().getBlockPointerType(T);

          const BlockCodeRegion *BTR =
            getBlockCodeRegion(BD, C.getCanonicalType(T),
                               STC->getAnalysisDeclContext());
          sReg = getGlobalsRegion(MemRegion::StaticGlobalSpaceRegionKind,
                                  BTR);
        }
        else {
          sReg = getGlobalsRegion();
        }
      }
    }
  }

  return getSubRegion<VarRegion>(D, sReg);
}

const VarRegion *MemRegionManager::getVarRegion(const VarDecl *D,
                                                const MemRegion *superR) {
  return getSubRegion<VarRegion>(D, superR);
}

const BlockDataRegion *
MemRegionManager::getBlockDataRegion(const BlockCodeRegion *BC,
                                     const LocationContext *LC,
                                     unsigned blockCount) {
  const MemSpaceRegion *sReg = nullptr;
  const BlockDecl *BD = BC->getDecl();
  if (!BD->hasCaptures()) {
    // This handles 'static' blocks.
    sReg = getGlobalsRegion(MemRegion::GlobalImmutableSpaceRegionKind);
  }
  else {
    if (LC) {
      // FIXME: Once we implement scope handling, we want the parent region
      // to be the scope.
      const StackFrameContext *STC = LC->getStackFrame();
      assert(STC);
      sReg = getStackLocalsRegion(STC);
    }
    else {
      // We allow 'LC' to be NULL for cases where want BlockDataRegions
      // without context-sensitivity.
      sReg = getUnknownRegion();
    }
  }

  return getSubRegion<BlockDataRegion>(BC, LC, blockCount, sReg);
}

const CXXTempObjectRegion *
MemRegionManager::getCXXStaticTempObjectRegion(const Expr *Ex) {
  return getSubRegion<CXXTempObjectRegion>(
      Ex, getGlobalsRegion(MemRegion::GlobalInternalSpaceRegionKind, nullptr));
}

const CompoundLiteralRegion*
MemRegionManager::getCompoundLiteralRegion(const CompoundLiteralExpr *CL,
                                           const LocationContext *LC) {
  const MemSpaceRegion *sReg = nullptr;

  if (CL->isFileScope())
    sReg = getGlobalsRegion();
  else {
    const StackFrameContext *STC = LC->getStackFrame();
    assert(STC);
    sReg = getStackLocalsRegion(STC);
  }

  return getSubRegion<CompoundLiteralRegion>(CL, sReg);
}

const ElementRegion*
MemRegionManager::getElementRegion(QualType elementType, NonLoc Idx,
                                   const SubRegion* superRegion,
                                   ASTContext &Ctx){
  QualType T = Ctx.getCanonicalType(elementType).getUnqualifiedType();

  llvm::FoldingSetNodeID ID;
  ElementRegion::ProfileRegion(ID, T, Idx, superRegion);

  void *InsertPos;
  MemRegion* data = Regions.FindNodeOrInsertPos(ID, InsertPos);
  auto *R = cast_or_null<ElementRegion>(data);

  if (!R) {
    R = A.Allocate<ElementRegion>();
    new (R) ElementRegion(T, Idx, superRegion);
    Regions.InsertNode(R, InsertPos);
  }

  return R;
}

const FunctionCodeRegion *
MemRegionManager::getFunctionCodeRegion(const NamedDecl *FD) {
  return getSubRegion<FunctionCodeRegion>(FD, getCodeRegion());
}

const BlockCodeRegion *
MemRegionManager::getBlockCodeRegion(const BlockDecl *BD, CanQualType locTy,
                                     AnalysisDeclContext *AC) {
  return getSubRegion<BlockCodeRegion>(BD, locTy, AC, getCodeRegion());
}

/// getSymbolicRegion - Retrieve or create a "symbolic" memory region.
const SymbolicRegion *MemRegionManager::getSymbolicRegion(SymbolRef sym) {
  return getSubRegion<SymbolicRegion>(sym, getUnknownRegion());
}

const SymbolicRegion *MemRegionManager::getSymbolicHeapRegion(SymbolRef Sym) {
  return getSubRegion<SymbolicRegion>(Sym, getHeapRegion());
}

const FieldRegion*
MemRegionManager::getFieldRegion(const FieldDecl *d,
                                 const SubRegion* superRegion){
  return getSubRegion<FieldRegion>(d, superRegion);
}

const ObjCIvarRegion*
MemRegionManager::getObjCIvarRegion(const ObjCIvarDecl *d,
                                    const SubRegion* superRegion) {
  return getSubRegion<ObjCIvarRegion>(d, superRegion);
}

const CXXTempObjectRegion*
MemRegionManager::getCXXTempObjectRegion(Expr const *E,
                                         LocationContext const *LC) {
  const StackFrameContext *SFC = LC->getStackFrame();
  assert(SFC);
  return getSubRegion<CXXTempObjectRegion>(E, getStackLocalsRegion(SFC));
}

/// Checks whether \p BaseClass is a valid virtual or direct non-virtual base
/// class of the type of \p Super.
static bool isValidBaseClass(const CXXRecordDecl *BaseClass,
                             const TypedValueRegion *Super,
                             bool IsVirtual) {
  BaseClass = BaseClass->getCanonicalDecl();

  const CXXRecordDecl *Class = Super->getValueType()->getAsCXXRecordDecl();
  if (!Class)
    return true;

  if (IsVirtual)
    return Class->isVirtuallyDerivedFrom(BaseClass);

  for (const auto &I : Class->bases()) {
    if (I.getType()->getAsCXXRecordDecl()->getCanonicalDecl() == BaseClass)
      return true;
  }

  return false;
}

const CXXBaseObjectRegion *
MemRegionManager::getCXXBaseObjectRegion(const CXXRecordDecl *RD,
                                         const SubRegion *Super,
                                         bool IsVirtual) {
  if (isa<TypedValueRegion>(Super)) {
    assert(isValidBaseClass(RD, dyn_cast<TypedValueRegion>(Super), IsVirtual));
    (void)&isValidBaseClass;

    if (IsVirtual) {
      // Virtual base regions should not be layered, since the layout rules
      // are different.
<<<<<<< HEAD
      while (const CXXBaseObjectRegion *Base =
               dyn_cast<CXXBaseObjectRegion>(Super)) {
        Super = cast<SubRegion>(Base->getSuperRegion());
      }
=======
      while (const auto *Base = dyn_cast<CXXBaseObjectRegion>(Super))
        Super = cast<SubRegion>(Base->getSuperRegion());
>>>>>>> b2b84690
      assert(Super && !isa<MemSpaceRegion>(Super));
    }
  }

  return getSubRegion<CXXBaseObjectRegion>(RD, IsVirtual, Super);
}

const CXXThisRegion*
MemRegionManager::getCXXThisRegion(QualType thisPointerTy,
                                   const LocationContext *LC) {
<<<<<<< HEAD
  const PointerType *PT = thisPointerTy->getAs<PointerType>();
=======
  const auto *PT = thisPointerTy->getAs<PointerType>();
>>>>>>> b2b84690
  assert(PT);
  // Inside the body of the operator() of a lambda a this expr might refer to an
  // object in one of the parent location contexts.
  const auto *D = dyn_cast<CXXMethodDecl>(LC->getDecl());
  // FIXME: when operator() of lambda is analyzed as a top level function and
  // 'this' refers to a this to the enclosing scope, there is no right region to
  // return.
  while (!LC->inTopFrame() &&
         (!D || D->isStatic() ||
          PT != D->getThisType(getContext())->getAs<PointerType>())) {
    LC = LC->getParent();
    D = dyn_cast<CXXMethodDecl>(LC->getDecl());
  }
<<<<<<< HEAD
  const StackFrameContext *STC = LC->getCurrentStackFrame();
=======
  const StackFrameContext *STC = LC->getStackFrame();
>>>>>>> b2b84690
  assert(STC);
  return getSubRegion<CXXThisRegion>(PT, getStackArgumentsRegion(STC));
}

const AllocaRegion*
MemRegionManager::getAllocaRegion(const Expr *E, unsigned cnt,
                                  const LocationContext *LC) {
  const StackFrameContext *STC = LC->getStackFrame();
  assert(STC);
  return getSubRegion<AllocaRegion>(E, cnt, getStackLocalsRegion(STC));
}

const MemSpaceRegion *MemRegion::getMemorySpace() const {
  const MemRegion *R = this;
  const auto *SR = dyn_cast<SubRegion>(this);

  while (SR) {
    R = SR->getSuperRegion();
    SR = dyn_cast<SubRegion>(R);
  }

  return dyn_cast<MemSpaceRegion>(R);
}

bool MemRegion::hasStackStorage() const {
  return isa<StackSpaceRegion>(getMemorySpace());
}

bool MemRegion::hasStackNonParametersStorage() const {
  return isa<StackLocalsSpaceRegion>(getMemorySpace());
}

bool MemRegion::hasStackParametersStorage() const {
  return isa<StackArgumentsSpaceRegion>(getMemorySpace());
}

bool MemRegion::hasGlobalsOrParametersStorage() const {
  const MemSpaceRegion *MS = getMemorySpace();
  return isa<StackArgumentsSpaceRegion>(MS) ||
         isa<GlobalsSpaceRegion>(MS);
}

// getBaseRegion strips away all elements and fields, and get the base region
// of them.
const MemRegion *MemRegion::getBaseRegion() const {
  const MemRegion *R = this;
  while (true) {
    switch (R->getKind()) {
      case MemRegion::ElementRegionKind:
      case MemRegion::FieldRegionKind:
      case MemRegion::ObjCIvarRegionKind:
      case MemRegion::CXXBaseObjectRegionKind:
        R = cast<SubRegion>(R)->getSuperRegion();
        continue;
      default:
        break;
    }
    break;
  }
  return R;
}

bool MemRegion::isSubRegionOf(const MemRegion *R) const {
  return false;
}

//===----------------------------------------------------------------------===//
// View handling.
//===----------------------------------------------------------------------===//

const MemRegion *MemRegion::StripCasts(bool StripBaseCasts) const {
  const MemRegion *R = this;
  while (true) {
    switch (R->getKind()) {
    case ElementRegionKind: {
      const auto *ER = cast<ElementRegion>(R);
      if (!ER->getIndex().isZeroConstant())
        return R;
      R = ER->getSuperRegion();
      break;
    }
    case CXXBaseObjectRegionKind:
      if (!StripBaseCasts)
        return R;
      R = cast<CXXBaseObjectRegion>(R)->getSuperRegion();
      break;
    default:
      return R;
    }
  }
}

const SymbolicRegion *MemRegion::getSymbolicBase() const {
  const auto *SubR = dyn_cast<SubRegion>(this);

  while (SubR) {
    if (const auto *SymR = dyn_cast<SymbolicRegion>(SubR))
      return SymR;
    SubR = dyn_cast<SubRegion>(SubR->getSuperRegion());
  }
  return nullptr;
}

RegionRawOffset ElementRegion::getAsArrayOffset() const {
  int64_t offset = 0;
  const ElementRegion *ER = this;
  const MemRegion *superR = nullptr;
  ASTContext &C = getContext();

  // FIXME: Handle multi-dimensional arrays.

  while (ER) {
    superR = ER->getSuperRegion();

    // FIXME: generalize to symbolic offsets.
    SVal index = ER->getIndex();
    if (auto CI = index.getAs<nonloc::ConcreteInt>()) {
      // Update the offset.
      int64_t i = CI->getValue().getSExtValue();

      if (i != 0) {
        QualType elemType = ER->getElementType();

        // If we are pointing to an incomplete type, go no further.
        if (elemType->isIncompleteType()) {
          superR = ER;
          break;
        }

        int64_t size = C.getTypeSizeInChars(elemType).getQuantity();
        if (auto NewOffset = llvm::checkedMulAdd(i, size, offset)) {
          offset = *NewOffset;
        } else {
          LLVM_DEBUG(llvm::dbgs() << "MemRegion::getAsArrayOffset: "
                                  << "offset overflowing, returning unknown\n");

          return nullptr;
        }
      }

      // Go to the next ElementRegion (if any).
      ER = dyn_cast<ElementRegion>(superR);
      continue;
    }

    return nullptr;
  }

  assert(superR && "super region cannot be NULL");
  return RegionRawOffset(superR, CharUnits::fromQuantity(offset));
}

/// Returns true if \p Base is an immediate base class of \p Child
static bool isImmediateBase(const CXXRecordDecl *Child,
                            const CXXRecordDecl *Base) {
  assert(Child && "Child must not be null");
  // Note that we do NOT canonicalize the base class here, because
  // ASTRecordLayout doesn't either. If that leads us down the wrong path,
  // so be it; at least we won't crash.
  for (const auto &I : Child->bases()) {
    if (I.getType()->getAsCXXRecordDecl() == Base)
      return true;
  }

  return false;
}

<<<<<<< HEAD
RegionOffset MemRegion::getAsOffset() const {
  const MemRegion *R = this;
=======
static RegionOffset calculateOffset(const MemRegion *R) {
>>>>>>> b2b84690
  const MemRegion *SymbolicOffsetBase = nullptr;
  int64_t Offset = 0;

  while (true) {
    switch (R->getKind()) {
<<<<<<< HEAD
    case CodeSpaceRegionKind:
    case StackLocalsSpaceRegionKind:
    case StackArgumentsSpaceRegionKind:
    case HeapSpaceRegionKind:
    case UnknownSpaceRegionKind:
    case StaticGlobalSpaceRegionKind:
    case GlobalInternalSpaceRegionKind:
    case GlobalSystemSpaceRegionKind:
    case GlobalImmutableSpaceRegionKind:
=======
    case MemRegion::CodeSpaceRegionKind:
    case MemRegion::StackLocalsSpaceRegionKind:
    case MemRegion::StackArgumentsSpaceRegionKind:
    case MemRegion::HeapSpaceRegionKind:
    case MemRegion::UnknownSpaceRegionKind:
    case MemRegion::StaticGlobalSpaceRegionKind:
    case MemRegion::GlobalInternalSpaceRegionKind:
    case MemRegion::GlobalSystemSpaceRegionKind:
    case MemRegion::GlobalImmutableSpaceRegionKind:
>>>>>>> b2b84690
      // Stores can bind directly to a region space to set a default value.
      assert(Offset == 0 && !SymbolicOffsetBase);
      goto Finish;

<<<<<<< HEAD
    case FunctionCodeRegionKind:
    case BlockCodeRegionKind:
    case BlockDataRegionKind:
=======
    case MemRegion::FunctionCodeRegionKind:
    case MemRegion::BlockCodeRegionKind:
    case MemRegion::BlockDataRegionKind:
>>>>>>> b2b84690
      // These will never have bindings, but may end up having values requested
      // if the user does some strange casting.
      if (Offset != 0)
        SymbolicOffsetBase = R;
      goto Finish;

    case MemRegion::SymbolicRegionKind:
    case MemRegion::AllocaRegionKind:
    case MemRegion::CompoundLiteralRegionKind:
    case MemRegion::CXXThisRegionKind:
    case MemRegion::StringRegionKind:
    case MemRegion::ObjCStringRegionKind:
    case MemRegion::VarRegionKind:
    case MemRegion::CXXTempObjectRegionKind:
      // Usual base regions.
      goto Finish;

    case MemRegion::ObjCIvarRegionKind:
      // This is a little strange, but it's a compromise between
      // ObjCIvarRegions having unknown compile-time offsets (when using the
      // non-fragile runtime) and yet still being distinct, non-overlapping
      // regions. Thus we treat them as "like" base regions for the purposes
      // of computing offsets.
      goto Finish;

    case MemRegion::CXXBaseObjectRegionKind: {
      const auto *BOR = cast<CXXBaseObjectRegion>(R);
      R = BOR->getSuperRegion();

      QualType Ty;
      bool RootIsSymbolic = false;
      if (const auto *TVR = dyn_cast<TypedValueRegion>(R)) {
        Ty = TVR->getDesugaredValueType(R->getContext());
      } else if (const auto *SR = dyn_cast<SymbolicRegion>(R)) {
        // If our base region is symbolic, we don't know what type it really is.
        // Pretend the type of the symbol is the true dynamic type.
        // (This will at least be self-consistent for the life of the symbol.)
        Ty = SR->getSymbol()->getType()->getPointeeType();
        RootIsSymbolic = true;
      }

      const CXXRecordDecl *Child = Ty->getAsCXXRecordDecl();
      if (!Child) {
        // We cannot compute the offset of the base class.
        SymbolicOffsetBase = R;
      } else {
        if (RootIsSymbolic) {
          // Base layers on symbolic regions may not be type-correct.
          // Double-check the inheritance here, and revert to a symbolic offset
          // if it's invalid (e.g. due to a reinterpret_cast).
          if (BOR->isVirtual()) {
            if (!Child->isVirtuallyDerivedFrom(BOR->getDecl()))
              SymbolicOffsetBase = R;
          } else {
            if (!isImmediateBase(Child, BOR->getDecl()))
              SymbolicOffsetBase = R;
          }
        }
      }

      // Don't bother calculating precise offsets if we already have a
      // symbolic offset somewhere in the chain.
      if (SymbolicOffsetBase)
        continue;

      CharUnits BaseOffset;
      const ASTRecordLayout &Layout = R->getContext().getASTRecordLayout(Child);
      if (BOR->isVirtual())
        BaseOffset = Layout.getVBaseClassOffset(BOR->getDecl());
      else
        BaseOffset = Layout.getBaseClassOffset(BOR->getDecl());

      // The base offset is in chars, not in bits.
      Offset += BaseOffset.getQuantity() * R->getContext().getCharWidth();
      break;
    }
    case MemRegion::ElementRegionKind: {
      const auto *ER = cast<ElementRegion>(R);
      R = ER->getSuperRegion();

      QualType EleTy = ER->getValueType();
      if (EleTy->isIncompleteType()) {
        // We cannot compute the offset of the base class.
        SymbolicOffsetBase = R;
        continue;
      }

      SVal Index = ER->getIndex();
      if (Optional<nonloc::ConcreteInt> CI =
              Index.getAs<nonloc::ConcreteInt>()) {
        // Don't bother calculating precise offsets if we already have a
        // symbolic offset somewhere in the chain.
        if (SymbolicOffsetBase)
          continue;

        int64_t i = CI->getValue().getSExtValue();
        // This type size is in bits.
        Offset += i * R->getContext().getTypeSize(EleTy);
      } else {
        // We cannot compute offset for non-concrete index.
        SymbolicOffsetBase = R;
      }
      break;
    }
    case MemRegion::FieldRegionKind: {
      const auto *FR = cast<FieldRegion>(R);
      R = FR->getSuperRegion();

      const RecordDecl *RD = FR->getDecl()->getParent();
      if (RD->isUnion() || !RD->isCompleteDefinition()) {
        // We cannot compute offset for incomplete type.
        // For unions, we could treat everything as offset 0, but we'd rather
        // treat each field as a symbolic offset so they aren't stored on top
        // of each other, since we depend on things in typed regions actually
        // matching their types.
        SymbolicOffsetBase = R;
      }

      // Don't bother calculating precise offsets if we already have a
      // symbolic offset somewhere in the chain.
      if (SymbolicOffsetBase)
        continue;

      // Get the field number.
      unsigned idx = 0;
      for (RecordDecl::field_iterator FI = RD->field_begin(),
             FE = RD->field_end(); FI != FE; ++FI, ++idx) {
        if (FR->getDecl() == *FI)
          break;
      }
<<<<<<< HEAD
      const ASTRecordLayout &Layout = getContext().getASTRecordLayout(RD);
=======
      const ASTRecordLayout &Layout = R->getContext().getASTRecordLayout(RD);
>>>>>>> b2b84690
      // This is offset in bits.
      Offset += Layout.getFieldOffset(idx);
      break;
    }
    }
  }

 Finish:
  if (SymbolicOffsetBase)
    return RegionOffset(SymbolicOffsetBase, RegionOffset::Symbolic);
  return RegionOffset(R, Offset);
}

RegionOffset MemRegion::getAsOffset() const {
  if (!cachedOffset)
    cachedOffset = calculateOffset(this);
  return *cachedOffset;
}

//===----------------------------------------------------------------------===//
// BlockDataRegion
//===----------------------------------------------------------------------===//

std::pair<const VarRegion *, const VarRegion *>
BlockDataRegion::getCaptureRegions(const VarDecl *VD) {
  MemRegionManager &MemMgr = *getMemRegionManager();
  const VarRegion *VR = nullptr;
  const VarRegion *OriginalVR = nullptr;

  if (!VD->hasAttr<BlocksAttr>() && VD->hasLocalStorage()) {
    VR = MemMgr.getVarRegion(VD, this);
    OriginalVR = MemMgr.getVarRegion(VD, LC);
  }
  else {
    if (LC) {
      VR = MemMgr.getVarRegion(VD, LC);
      OriginalVR = VR;
    }
    else {
      VR = MemMgr.getVarRegion(VD, MemMgr.getUnknownRegion());
      OriginalVR = MemMgr.getVarRegion(VD, LC);
    }
  }
  return std::make_pair(VR, OriginalVR);
}

void BlockDataRegion::LazyInitializeReferencedVars() {
  if (ReferencedVars)
    return;

  AnalysisDeclContext *AC = getCodeRegion()->getAnalysisDeclContext();
  const auto &ReferencedBlockVars = AC->getReferencedBlockVars(BC->getDecl());
  auto NumBlockVars =
      std::distance(ReferencedBlockVars.begin(), ReferencedBlockVars.end());

  if (NumBlockVars == 0) {
    ReferencedVars = (void*) 0x1;
    return;
  }

  MemRegionManager &MemMgr = *getMemRegionManager();
  llvm::BumpPtrAllocator &A = MemMgr.getAllocator();
  BumpVectorContext BC(A);

<<<<<<< HEAD
  typedef BumpVector<const MemRegion*> VarVec;
  VarVec *BV = A.Allocate<VarVec>();
  new (BV) VarVec(BC, NumBlockVars);
  VarVec *BVOriginal = A.Allocate<VarVec>();
  new (BVOriginal) VarVec(BC, NumBlockVars);

  for (const VarDecl *VD : ReferencedBlockVars) {
=======
  using VarVec = BumpVector<const MemRegion *>;

  auto *BV = A.Allocate<VarVec>();
  new (BV) VarVec(BC, NumBlockVars);
  auto *BVOriginal = A.Allocate<VarVec>();
  new (BVOriginal) VarVec(BC, NumBlockVars);

  for (const auto *VD : ReferencedBlockVars) {
>>>>>>> b2b84690
    const VarRegion *VR = nullptr;
    const VarRegion *OriginalVR = nullptr;
    std::tie(VR, OriginalVR) = getCaptureRegions(VD);
    assert(VR);
    assert(OriginalVR);
    BV->push_back(VR, BC);
    BVOriginal->push_back(OriginalVR, BC);
  }

  ReferencedVars = BV;
  OriginalVars = BVOriginal;
}

BlockDataRegion::referenced_vars_iterator
BlockDataRegion::referenced_vars_begin() const {
  const_cast<BlockDataRegion*>(this)->LazyInitializeReferencedVars();

  auto *Vec = static_cast<BumpVector<const MemRegion *> *>(ReferencedVars);

  if (Vec == (void*) 0x1)
    return BlockDataRegion::referenced_vars_iterator(nullptr, nullptr);

<<<<<<< HEAD
  BumpVector<const MemRegion*> *VecOriginal =
    static_cast<BumpVector<const MemRegion*>*>(OriginalVars);
=======
  auto *VecOriginal =
      static_cast<BumpVector<const MemRegion *> *>(OriginalVars);
>>>>>>> b2b84690

  return BlockDataRegion::referenced_vars_iterator(Vec->begin(),
                                                   VecOriginal->begin());
}

BlockDataRegion::referenced_vars_iterator
BlockDataRegion::referenced_vars_end() const {
  const_cast<BlockDataRegion*>(this)->LazyInitializeReferencedVars();

  auto *Vec = static_cast<BumpVector<const MemRegion *> *>(ReferencedVars);

  if (Vec == (void*) 0x1)
    return BlockDataRegion::referenced_vars_iterator(nullptr, nullptr);

<<<<<<< HEAD
  BumpVector<const MemRegion*> *VecOriginal =
    static_cast<BumpVector<const MemRegion*>*>(OriginalVars);
=======
  auto *VecOriginal =
      static_cast<BumpVector<const MemRegion *> *>(OriginalVars);
>>>>>>> b2b84690

  return BlockDataRegion::referenced_vars_iterator(Vec->end(),
                                                   VecOriginal->end());
}

const VarRegion *BlockDataRegion::getOriginalRegion(const VarRegion *R) const {
  for (referenced_vars_iterator I = referenced_vars_begin(),
                                E = referenced_vars_end();
       I != E; ++I) {
    if (I.getCapturedRegion() == R)
      return I.getOriginalRegion();
  }
  return nullptr;
}

//===----------------------------------------------------------------------===//
// RegionAndSymbolInvalidationTraits
//===----------------------------------------------------------------------===//

void RegionAndSymbolInvalidationTraits::setTrait(SymbolRef Sym,
                                                 InvalidationKinds IK) {
  SymTraitsMap[Sym] |= IK;
}

void RegionAndSymbolInvalidationTraits::setTrait(const MemRegion *MR,
                                                 InvalidationKinds IK) {
  assert(MR);
  if (const auto *SR = dyn_cast<SymbolicRegion>(MR))
    setTrait(SR->getSymbol(), IK);
  else
    MRTraitsMap[MR] |= IK;
}

bool RegionAndSymbolInvalidationTraits::hasTrait(SymbolRef Sym,
                                                 InvalidationKinds IK) const {
  const_symbol_iterator I = SymTraitsMap.find(Sym);
  if (I != SymTraitsMap.end())
    return I->second & IK;

  return false;
}

bool RegionAndSymbolInvalidationTraits::hasTrait(const MemRegion *MR,
                                                 InvalidationKinds IK) const {
  if (!MR)
    return false;

  if (const auto *SR = dyn_cast<SymbolicRegion>(MR))
    return hasTrait(SR->getSymbol(), IK);

  const_region_iterator I = MRTraitsMap.find(MR);
  if (I != MRTraitsMap.end())
    return I->second & IK;

  return false;
}<|MERGE_RESOLUTION|>--- conflicted
+++ resolved
@@ -66,10 +66,6 @@
 template <typename RegionTy, typename SuperTy, typename Arg1Ty>
 RegionTy* MemRegionManager::getSubRegion(const Arg1Ty arg1,
                                          const SuperTy *superRegion) {
-<<<<<<< HEAD
-  llvm::FoldingSetNodeID ID;
-  RegionTy::ProfileRegion(ID, arg1, superRegion);
-=======
   llvm::FoldingSetNodeID ID;
   RegionTy::ProfileRegion(ID, arg1, superRegion);
   void *InsertPos;
@@ -89,44 +85,11 @@
                                          const SuperTy *superRegion) {
   llvm::FoldingSetNodeID ID;
   RegionTy::ProfileRegion(ID, arg1, arg2, superRegion);
->>>>>>> b2b84690
   void *InsertPos;
   auto *R = cast_or_null<RegionTy>(Regions.FindNodeOrInsertPos(ID, InsertPos));
 
   if (!R) {
     R = A.Allocate<RegionTy>();
-<<<<<<< HEAD
-    new (R) RegionTy(arg1, superRegion);
-=======
-    new (R) RegionTy(arg1, arg2, superRegion);
->>>>>>> b2b84690
-    Regions.InsertNode(R, InsertPos);
-  }
-
-  return R;
-}
-
-<<<<<<< HEAD
-template <typename RegionTy, typename SuperTy, typename Arg1Ty, typename Arg2Ty>
-RegionTy* MemRegionManager::getSubRegion(const Arg1Ty arg1, const Arg2Ty arg2,
-                                         const SuperTy *superRegion) {
-  llvm::FoldingSetNodeID ID;
-  RegionTy::ProfileRegion(ID, arg1, arg2, superRegion);
-=======
-template <typename RegionTy, typename SuperTy,
-          typename Arg1Ty, typename Arg2Ty, typename Arg3Ty>
-RegionTy* MemRegionManager::getSubRegion(const Arg1Ty arg1, const Arg2Ty arg2,
-                                         const Arg3Ty arg3,
-                                         const SuperTy *superRegion) {
-  llvm::FoldingSetNodeID ID;
-  RegionTy::ProfileRegion(ID, arg1, arg2, arg3, superRegion);
->>>>>>> b2b84690
-  void *InsertPos;
-  auto *R = cast_or_null<RegionTy>(Regions.FindNodeOrInsertPos(ID, InsertPos));
-
-  if (!R) {
-    R = A.Allocate<RegionTy>();
-<<<<<<< HEAD
     new (R) RegionTy(arg1, arg2, superRegion);
     Regions.InsertNode(R, InsertPos);
   }
@@ -142,13 +105,10 @@
   llvm::FoldingSetNodeID ID;
   RegionTy::ProfileRegion(ID, arg1, arg2, arg3, superRegion);
   void *InsertPos;
-  RegionTy* R = cast_or_null<RegionTy>(Regions.FindNodeOrInsertPos(ID,
-                                                                   InsertPos));
+  auto *R = cast_or_null<RegionTy>(Regions.FindNodeOrInsertPos(ID, InsertPos));
 
   if (!R) {
     R = A.Allocate<RegionTy>();
-=======
->>>>>>> b2b84690
     new (R) RegionTy(arg1, arg2, arg3, superRegion);
     Regions.InsertNode(R, InsertPos);
   }
@@ -171,13 +131,8 @@
 //===----------------------------------------------------------------------===//
 
 bool SubRegion::isSubRegionOf(const MemRegion* R) const {
-<<<<<<< HEAD
-  const MemRegion* r = getSuperRegion();
-  while (r != nullptr) {
-=======
   const MemRegion* r = this;
   do {
->>>>>>> b2b84690
     if (r == R)
       return true;
     if (const auto *sr = dyn_cast<SubRegion>(r))
@@ -201,11 +156,7 @@
 }
 
 const StackFrameContext *VarRegion::getStackFrame() const {
-<<<<<<< HEAD
-  const StackSpaceRegion *SSR = dyn_cast<StackSpaceRegion>(getMemorySpace());
-=======
   const auto *SSR = dyn_cast<StackSpaceRegion>(getMemorySpace());
->>>>>>> b2b84690
   return SSR ? SSR->getStackFrame() : nullptr;
 }
 
@@ -292,29 +243,17 @@
   ID.AddPointer(getCodeRegion());
 }
 
-<<<<<<< HEAD
-void StringRegion::ProfileRegion(llvm::FoldingSetNodeID& ID,
-                                 const StringLiteral* Str,
-                                 const MemRegion* superRegion) {
-=======
 void StringRegion::ProfileRegion(llvm::FoldingSetNodeID &ID,
                                  const StringLiteral *Str,
                                  const MemRegion *superRegion) {
->>>>>>> b2b84690
   ID.AddInteger(static_cast<unsigned>(StringRegionKind));
   ID.AddPointer(Str);
   ID.AddPointer(superRegion);
 }
 
-<<<<<<< HEAD
-void ObjCStringRegion::ProfileRegion(llvm::FoldingSetNodeID& ID,
-                                     const ObjCStringLiteral* Str,
-                                     const MemRegion* superRegion) {
-=======
 void ObjCStringRegion::ProfileRegion(llvm::FoldingSetNodeID &ID,
                                      const ObjCStringLiteral *Str,
                                      const MemRegion *superRegion) {
->>>>>>> b2b84690
   ID.AddInteger(static_cast<unsigned>(ObjCStringRegionKind));
   ID.AddPointer(Str);
   ID.AddPointer(superRegion);
@@ -469,15 +408,6 @@
 // Region anchors.
 //===----------------------------------------------------------------------===//
 
-<<<<<<< HEAD
-void GlobalsSpaceRegion::anchor() { }
-void NonStaticGlobalSpaceRegion::anchor() { }
-void StackSpaceRegion::anchor() { }
-void TypedRegion::anchor() { }
-void TypedValueRegion::anchor() { }
-void CodeTextRegion::anchor() { }
-void SubRegion::anchor() { }
-=======
 void GlobalsSpaceRegion::anchor() {}
 
 void NonStaticGlobalSpaceRegion::anchor() {}
@@ -491,7 +421,6 @@
 void CodeTextRegion::anchor() {}
 
 void SubRegion::anchor() {}
->>>>>>> b2b84690
 
 //===----------------------------------------------------------------------===//
 // Region pretty-printing.
@@ -513,11 +442,7 @@
 }
 
 void AllocaRegion::dumpToStream(raw_ostream &os) const {
-<<<<<<< HEAD
-  os << "alloca{" << static_cast<const void*>(Ex) << ',' << Cnt << '}';
-=======
   os << "alloca{" << static_cast<const void *>(Ex) << ',' << Cnt << '}';
->>>>>>> b2b84690
 }
 
 void FunctionCodeRegion::dumpToStream(raw_ostream &os) const {
@@ -525,11 +450,7 @@
 }
 
 void BlockCodeRegion::dumpToStream(raw_ostream &os) const {
-<<<<<<< HEAD
-  os << "block_code{" << static_cast<const void*>(this) << '}';
-=======
   os << "block_code{" << static_cast<const void *>(this) << '}';
->>>>>>> b2b84690
 }
 
 void BlockDataRegion::dumpToStream(raw_ostream &os) const {
@@ -545,20 +466,12 @@
 
 void CompoundLiteralRegion::dumpToStream(raw_ostream &os) const {
   // FIXME: More elaborate pretty-printing.
-<<<<<<< HEAD
-  os << "{ " << static_cast<const void*>(CL) <<  " }";
-=======
   os << "{ " << static_cast<const void *>(CL) <<  " }";
->>>>>>> b2b84690
 }
 
 void CXXTempObjectRegion::dumpToStream(raw_ostream &os) const {
   os << "temp_object{" << getValueType().getAsString() << ','
-<<<<<<< HEAD
-     << static_cast<const void*>(Ex) << '}';
-=======
      << static_cast<const void *>(Ex) << '}';
->>>>>>> b2b84690
 }
 
 void CXXBaseObjectRegion::dumpToStream(raw_ostream &os) const {
@@ -747,31 +660,18 @@
   // Get variable name.
   if (R && R->canPrintPrettyAsExpr()) {
     R->printPrettyAsExpr(os);
-<<<<<<< HEAD
-    if (UseQuotes) {
-      return (llvm::Twine("'") + os.str() + ArrayIndices + "'").str();
-    } else {
-      return (llvm::Twine(os.str()) + ArrayIndices).str();
-    }
-=======
     if (UseQuotes)
       return (llvm::Twine("'") + os.str() + ArrayIndices + "'").str();
     else
       return (llvm::Twine(os.str()) + ArrayIndices).str();
->>>>>>> b2b84690
   }
 
   return VariableName;
 }
 
 SourceRange MemRegion::sourceRange() const {
-<<<<<<< HEAD
-  const VarRegion *const VR = dyn_cast<VarRegion>(this->getBaseRegion());
-  const FieldRegion *const FR = dyn_cast<FieldRegion>(this);
-=======
   const auto *const VR = dyn_cast<VarRegion>(this->getBaseRegion());
   const auto *const FR = dyn_cast<FieldRegion>(this);
->>>>>>> b2b84690
 
   // Check for more specific regions first.
   // FieldRegion
@@ -783,14 +683,8 @@
     return VR->getDecl()->getSourceRange();
   }
   // Return invalid source range (can be checked by client).
-<<<<<<< HEAD
-  else {
-    return SourceRange{};
-  }
-=======
   else
     return {};
->>>>>>> b2b84690
 }
 
 //===----------------------------------------------------------------------===//
@@ -880,22 +774,14 @@
 //===----------------------------------------------------------------------===//
 // Constructing regions.
 //===----------------------------------------------------------------------===//
-<<<<<<< HEAD
-const StringRegion* MemRegionManager::getStringRegion(const StringLiteral* Str){
-=======
 
 const StringRegion *MemRegionManager::getStringRegion(const StringLiteral *Str){
->>>>>>> b2b84690
   return getSubRegion<StringRegion>(
       Str, cast<GlobalInternalSpaceRegion>(getGlobalsRegion()));
 }
 
 const ObjCStringRegion *
-<<<<<<< HEAD
-MemRegionManager::getObjCStringRegion(const ObjCStringLiteral* Str){
-=======
 MemRegionManager::getObjCStringRegion(const ObjCStringLiteral *Str){
->>>>>>> b2b84690
   return getSubRegion<ObjCStringRegion>(
       Str, cast<GlobalInternalSpaceRegion>(getGlobalsRegion()));
 }
@@ -967,15 +853,9 @@
 
     if (V.is<const VarRegion*>())
       return V.get<const VarRegion*>();
-<<<<<<< HEAD
-
-    const StackFrameContext *STC = V.get<const StackFrameContext*>();
-
-=======
 
     const auto *STC = V.get<const StackFrameContext *>();
 
->>>>>>> b2b84690
     if (!STC) {
       // FIXME: Assign a more sensible memory space to static locals
       // we see from within blocks that we analyze as top-level declarations.
@@ -992,11 +872,7 @@
         if (isa<FunctionDecl>(STCD) || isa<ObjCMethodDecl>(STCD))
           sReg = getGlobalsRegion(MemRegion::StaticGlobalSpaceRegionKind,
                                   getFunctionCodeRegion(cast<NamedDecl>(STCD)));
-<<<<<<< HEAD
-        else if (const BlockDecl *BD = dyn_cast<BlockDecl>(STCD)) {
-=======
         else if (const auto *BD = dyn_cast<BlockDecl>(STCD)) {
->>>>>>> b2b84690
           // FIXME: The fallback type here is totally bogus -- though it should
           // never be queried, it will prevent uniquing with the real
           // BlockCodeRegion. Ideally we'd fix the AST so that we always had a
@@ -1176,15 +1052,8 @@
     if (IsVirtual) {
       // Virtual base regions should not be layered, since the layout rules
       // are different.
-<<<<<<< HEAD
-      while (const CXXBaseObjectRegion *Base =
-               dyn_cast<CXXBaseObjectRegion>(Super)) {
-        Super = cast<SubRegion>(Base->getSuperRegion());
-      }
-=======
       while (const auto *Base = dyn_cast<CXXBaseObjectRegion>(Super))
         Super = cast<SubRegion>(Base->getSuperRegion());
->>>>>>> b2b84690
       assert(Super && !isa<MemSpaceRegion>(Super));
     }
   }
@@ -1195,11 +1064,7 @@
 const CXXThisRegion*
 MemRegionManager::getCXXThisRegion(QualType thisPointerTy,
                                    const LocationContext *LC) {
-<<<<<<< HEAD
-  const PointerType *PT = thisPointerTy->getAs<PointerType>();
-=======
   const auto *PT = thisPointerTy->getAs<PointerType>();
->>>>>>> b2b84690
   assert(PT);
   // Inside the body of the operator() of a lambda a this expr might refer to an
   // object in one of the parent location contexts.
@@ -1213,11 +1078,7 @@
     LC = LC->getParent();
     D = dyn_cast<CXXMethodDecl>(LC->getDecl());
   }
-<<<<<<< HEAD
-  const StackFrameContext *STC = LC->getCurrentStackFrame();
-=======
   const StackFrameContext *STC = LC->getStackFrame();
->>>>>>> b2b84690
   assert(STC);
   return getSubRegion<CXXThisRegion>(PT, getStackArgumentsRegion(STC));
 }
@@ -1385,28 +1246,12 @@
   return false;
 }
 
-<<<<<<< HEAD
-RegionOffset MemRegion::getAsOffset() const {
-  const MemRegion *R = this;
-=======
 static RegionOffset calculateOffset(const MemRegion *R) {
->>>>>>> b2b84690
   const MemRegion *SymbolicOffsetBase = nullptr;
   int64_t Offset = 0;
 
   while (true) {
     switch (R->getKind()) {
-<<<<<<< HEAD
-    case CodeSpaceRegionKind:
-    case StackLocalsSpaceRegionKind:
-    case StackArgumentsSpaceRegionKind:
-    case HeapSpaceRegionKind:
-    case UnknownSpaceRegionKind:
-    case StaticGlobalSpaceRegionKind:
-    case GlobalInternalSpaceRegionKind:
-    case GlobalSystemSpaceRegionKind:
-    case GlobalImmutableSpaceRegionKind:
-=======
     case MemRegion::CodeSpaceRegionKind:
     case MemRegion::StackLocalsSpaceRegionKind:
     case MemRegion::StackArgumentsSpaceRegionKind:
@@ -1416,20 +1261,13 @@
     case MemRegion::GlobalInternalSpaceRegionKind:
     case MemRegion::GlobalSystemSpaceRegionKind:
     case MemRegion::GlobalImmutableSpaceRegionKind:
->>>>>>> b2b84690
       // Stores can bind directly to a region space to set a default value.
       assert(Offset == 0 && !SymbolicOffsetBase);
       goto Finish;
 
-<<<<<<< HEAD
-    case FunctionCodeRegionKind:
-    case BlockCodeRegionKind:
-    case BlockDataRegionKind:
-=======
     case MemRegion::FunctionCodeRegionKind:
     case MemRegion::BlockCodeRegionKind:
     case MemRegion::BlockDataRegionKind:
->>>>>>> b2b84690
       // These will never have bindings, but may end up having values requested
       // if the user does some strange casting.
       if (Offset != 0)
@@ -1560,11 +1398,7 @@
         if (FR->getDecl() == *FI)
           break;
       }
-<<<<<<< HEAD
-      const ASTRecordLayout &Layout = getContext().getASTRecordLayout(RD);
-=======
       const ASTRecordLayout &Layout = R->getContext().getASTRecordLayout(RD);
->>>>>>> b2b84690
       // This is offset in bits.
       Offset += Layout.getFieldOffset(idx);
       break;
@@ -1629,15 +1463,6 @@
   llvm::BumpPtrAllocator &A = MemMgr.getAllocator();
   BumpVectorContext BC(A);
 
-<<<<<<< HEAD
-  typedef BumpVector<const MemRegion*> VarVec;
-  VarVec *BV = A.Allocate<VarVec>();
-  new (BV) VarVec(BC, NumBlockVars);
-  VarVec *BVOriginal = A.Allocate<VarVec>();
-  new (BVOriginal) VarVec(BC, NumBlockVars);
-
-  for (const VarDecl *VD : ReferencedBlockVars) {
-=======
   using VarVec = BumpVector<const MemRegion *>;
 
   auto *BV = A.Allocate<VarVec>();
@@ -1646,7 +1471,6 @@
   new (BVOriginal) VarVec(BC, NumBlockVars);
 
   for (const auto *VD : ReferencedBlockVars) {
->>>>>>> b2b84690
     const VarRegion *VR = nullptr;
     const VarRegion *OriginalVR = nullptr;
     std::tie(VR, OriginalVR) = getCaptureRegions(VD);
@@ -1669,13 +1493,8 @@
   if (Vec == (void*) 0x1)
     return BlockDataRegion::referenced_vars_iterator(nullptr, nullptr);
 
-<<<<<<< HEAD
-  BumpVector<const MemRegion*> *VecOriginal =
-    static_cast<BumpVector<const MemRegion*>*>(OriginalVars);
-=======
   auto *VecOriginal =
       static_cast<BumpVector<const MemRegion *> *>(OriginalVars);
->>>>>>> b2b84690
 
   return BlockDataRegion::referenced_vars_iterator(Vec->begin(),
                                                    VecOriginal->begin());
@@ -1690,13 +1509,8 @@
   if (Vec == (void*) 0x1)
     return BlockDataRegion::referenced_vars_iterator(nullptr, nullptr);
 
-<<<<<<< HEAD
-  BumpVector<const MemRegion*> *VecOriginal =
-    static_cast<BumpVector<const MemRegion*>*>(OriginalVars);
-=======
   auto *VecOriginal =
       static_cast<BumpVector<const MemRegion *> *>(OriginalVars);
->>>>>>> b2b84690
 
   return BlockDataRegion::referenced_vars_iterator(Vec->end(),
                                                    VecOriginal->end());
