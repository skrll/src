--- conflicted
+++ resolved
@@ -118,12 +118,7 @@
   SVal collectionV = state->getSVal(collection, Pred->getLocationContext());
 
   SVal elementV;
-<<<<<<< HEAD
-
-  if (const DeclStmt *DS = dyn_cast<DeclStmt>(elem)) {
-=======
   if (const auto *DS = dyn_cast<DeclStmt>(elem)) {
->>>>>>> b2b84690
     const VarDecl *elemD = cast<VarDecl>(DS->getSingleDecl());
     assert(elemD->getInit() == nullptr);
     elementV = state->getLValue(elemD, Pred->getLocationContext());
@@ -131,55 +126,14 @@
     elementV = state->getSVal(elem, Pred->getLocationContext());
   }
 
-<<<<<<< HEAD
-=======
   bool isContainerNull = state->isNull(collectionV).isConstrainedTrue();
 
->>>>>>> b2b84690
   ExplodedNodeSet dstLocation;
   evalLocation(dstLocation, S, elem, Pred, state, elementV, nullptr, false);
 
   ExplodedNodeSet Tmp;
   StmtNodeBuilder Bldr(Pred, Tmp, *currBldrCtx);
 
-<<<<<<< HEAD
-  for (ExplodedNodeSet::iterator NI = dstLocation.begin(),
-       NE = dstLocation.end(); NI!=NE; ++NI) {
-    Pred = *NI;
-    ProgramStateRef state = Pred->getState();
-    const LocationContext *LCtx = Pred->getLocationContext();
-
-    // Handle the case where the container still has elements.
-    SVal TrueV = svalBuilder.makeTruthVal(1);
-    ProgramStateRef hasElems = state->BindExpr(S, LCtx, TrueV);
-
-    // Handle the case where the container has no elements.
-    SVal FalseV = svalBuilder.makeTruthVal(0);
-    ProgramStateRef noElems = state->BindExpr(S, LCtx, FalseV);
-
-    if (Optional<loc::MemRegionVal> MV = elementV.getAs<loc::MemRegionVal>())
-      if (const TypedValueRegion *R =
-          dyn_cast<TypedValueRegion>(MV->getRegion())) {
-        // FIXME: The proper thing to do is to really iterate over the
-        //  container.  We will do this with dispatch logic to the store.
-        //  For now, just 'conjure' up a symbolic value.
-        QualType T = R->getValueType();
-        assert(Loc::isLocType(T));
-        SymbolRef Sym = SymMgr.conjureSymbol(elem, LCtx, T,
-                                             currBldrCtx->blockCount());
-        SVal V = svalBuilder.makeLoc(Sym);
-        hasElems = hasElems->bindLoc(elementV, V, LCtx);
-
-        // Bind the location to 'nil' on the false branch.
-        SVal nilV = svalBuilder.makeIntVal(0, T);
-        noElems = noElems->bindLoc(elementV, nilV, LCtx);
-      }
-
-    // Create the new nodes.
-    Bldr.generateNode(S, Pred, hasElems);
-    Bldr.generateNode(S, Pred, noElems);
-  }
-=======
   if (!isContainerNull)
     populateObjCForDestinationSet(dstLocation, svalBuilder, S, elem, elementV,
                                   SymMgr, currBldrCtx, Bldr,
@@ -188,7 +142,6 @@
   populateObjCForDestinationSet(dstLocation, svalBuilder, S, elem, elementV,
                                 SymMgr, currBldrCtx, Bldr,
                                 /*hasElements=*/false);
->>>>>>> b2b84690
 
   // Finally, run any custom checkers.
   // FIXME: Eventually all pre- and post-checks should live in VisitStmt.
