--- conflicted
+++ resolved
@@ -116,20 +116,12 @@
 }
 
 DefinedOrUnknownSVal
-<<<<<<< HEAD
-SValBuilder::getRegionValueSymbolVal(const TypedValueRegion* region) {
-=======
 SValBuilder::getRegionValueSymbolVal(const TypedValueRegion *region) {
->>>>>>> b2b84690
   QualType T = region->getValueType();
 
   if (T->isNullPtrType())
     return makeZeroVal(T);
-<<<<<<< HEAD
-  
-=======
-
->>>>>>> b2b84690
+
   if (!SymbolManager::canSymbolicate(T))
     return UnknownVal();
 
@@ -245,17 +237,10 @@
   return nonloc::SymbolVal(sym);
 }
 
-<<<<<<< HEAD
-DefinedSVal SValBuilder::getMemberPointer(const DeclaratorDecl* DD) {
-  assert(!DD || isa<CXXMethodDecl>(DD) || isa<FieldDecl>(DD));
-
-  if (auto *MD = dyn_cast_or_null<CXXMethodDecl>(DD)) {
-=======
 DefinedSVal SValBuilder::getMemberPointer(const DeclaratorDecl *DD) {
   assert(!DD || isa<CXXMethodDecl>(DD) || isa<FieldDecl>(DD));
 
   if (const auto *MD = dyn_cast_or_null<CXXMethodDecl>(DD)) {
->>>>>>> b2b84690
     // Sema treats pointers to static member functions as have function pointer
     // type, so return a function pointer for the method.
     // We don't need to play a similar trick for static member fields
@@ -332,11 +317,7 @@
     return makeBoolVal(cast<CXXBoolLiteralExpr>(E));
 
   case Stmt::TypeTraitExprClass: {
-<<<<<<< HEAD
-    const TypeTraitExpr *TE = cast<TypeTraitExpr>(E);
-=======
     const auto *TE = cast<TypeTraitExpr>(E);
->>>>>>> b2b84690
     return makeTruthVal(TE->getValue(), TE->getType());
   }
 
@@ -355,20 +336,13 @@
   case Stmt::CXXReinterpretCastExprClass:
   case Stmt::CXXStaticCastExprClass:
   case Stmt::ImplicitCastExprClass: {
-<<<<<<< HEAD
-    const CastExpr *CE = cast<CastExpr>(E);
-=======
     const auto *CE = cast<CastExpr>(E);
->>>>>>> b2b84690
     switch (CE->getCastKind()) {
     default:
       break;
     case CK_ArrayToPointerDecay:
-<<<<<<< HEAD
-=======
     case CK_IntegralToPointer:
     case CK_NoOp:
->>>>>>> b2b84690
     case CK_BitCast: {
       const Expr *SE = CE->getSubExpr();
       Optional<SVal> Val = getConstantVal(SE);
@@ -405,12 +379,6 @@
                                    BinaryOperator::Opcode Op,
                                    NonLoc LHS, NonLoc RHS,
                                    QualType ResultTy) {
-<<<<<<< HEAD
-  if (!State->isTainted(RHS) && !State->isTainted(LHS))
-    return UnknownVal();
-
-=======
->>>>>>> b2b84690
   const SymExpr *symLHS = LHS.getAsSymExpr();
   const SymExpr *symRHS = RHS.getAsSymExpr();
 
@@ -480,11 +448,7 @@
 DefinedOrUnknownSVal SValBuilder::evalEQ(ProgramStateRef state,
                                          DefinedOrUnknownSVal lhs,
                                          DefinedOrUnknownSVal rhs) {
-<<<<<<< HEAD
-  return evalBinOp(state, BO_EQ, lhs, rhs, getConditionType())
-=======
   return evalEQ(state, static_cast<SVal>(lhs), static_cast<SVal>(rhs))
->>>>>>> b2b84690
       .castAs<DefinedOrUnknownSVal>();
 }
 
@@ -526,10 +490,6 @@
 // of the original value is known to be greater than the max of the target type.
 SVal SValBuilder::evalIntegralCast(ProgramStateRef state, SVal val,
                                    QualType castTy, QualType originalTy) {
-<<<<<<< HEAD
-
-=======
->>>>>>> b2b84690
   // No truncations if target type is big enough.
   if (getContext().getTypeSize(castTy) >= getContext().getTypeSize(originalTy))
     return evalCast(val, castTy, originalTy);
