--- conflicted
+++ resolved
@@ -12,10 +12,6 @@
 //
 //===----------------------------------------------------------------------===//
 
-<<<<<<< HEAD
-#include "RangedConstraintManager.h"
-=======
->>>>>>> b2b84690
 #include "clang/StaticAnalyzer/Core/PathSensitive/APSIntType.h"
 #include "clang/StaticAnalyzer/Core/PathSensitive/ProgramState.h"
 #include "clang/StaticAnalyzer/Core/PathSensitive/ProgramStateTrait.h"
@@ -27,123 +23,6 @@
 using namespace clang;
 using namespace ento;
 
-<<<<<<< HEAD
-/// A Range represents the closed range [from, to].  The caller must
-/// guarantee that from <= to.  Note that Range is immutable, so as not
-/// to subvert RangeSet's immutability.
-namespace {
-class Range : public std::pair<const llvm::APSInt *, const llvm::APSInt *> {
-public:
-  Range(const llvm::APSInt &from, const llvm::APSInt &to)
-      : std::pair<const llvm::APSInt *, const llvm::APSInt *>(&from, &to) {
-    assert(from <= to);
-  }
-  bool Includes(const llvm::APSInt &v) const {
-    return *first <= v && v <= *second;
-  }
-  const llvm::APSInt &From() const { return *first; }
-  const llvm::APSInt &To() const { return *second; }
-  const llvm::APSInt *getConcreteValue() const {
-    return &From() == &To() ? &From() : nullptr;
-  }
-
-  void Profile(llvm::FoldingSetNodeID &ID) const {
-    ID.AddPointer(&From());
-    ID.AddPointer(&To());
-  }
-};
-
-class RangeTrait : public llvm::ImutContainerInfo<Range> {
-public:
-  // When comparing if one Range is less than another, we should compare
-  // the actual APSInt values instead of their pointers.  This keeps the order
-  // consistent (instead of comparing by pointer values) and can potentially
-  // be used to speed up some of the operations in RangeSet.
-  static inline bool isLess(key_type_ref lhs, key_type_ref rhs) {
-    return *lhs.first < *rhs.first ||
-           (!(*rhs.first < *lhs.first) && *lhs.second < *rhs.second);
-  }
-};
-
-/// RangeSet contains a set of ranges. If the set is empty, then
-///  there the value of a symbol is overly constrained and there are no
-///  possible values for that symbol.
-class RangeSet {
-  typedef llvm::ImmutableSet<Range, RangeTrait> PrimRangeSet;
-  PrimRangeSet ranges; // no need to make const, since it is an
-                       // ImmutableSet - this allows default operator=
-                       // to work.
-public:
-  typedef PrimRangeSet::Factory Factory;
-  typedef PrimRangeSet::iterator iterator;
-
-  RangeSet(PrimRangeSet RS) : ranges(RS) {}
-
-  /// Create a new set with all ranges of this set and RS.
-  /// Possible intersections are not checked here.
-  RangeSet addRange(Factory &F, const RangeSet &RS) {
-    PrimRangeSet Ranges(RS.ranges);
-    for (const auto &range : ranges)
-      Ranges = F.add(Ranges, range);
-    return RangeSet(Ranges);
-  }
-
-  iterator begin() const { return ranges.begin(); }
-  iterator end() const { return ranges.end(); }
-
-  bool isEmpty() const { return ranges.isEmpty(); }
-
-  /// Construct a new RangeSet representing '{ [from, to] }'.
-  RangeSet(Factory &F, const llvm::APSInt &from, const llvm::APSInt &to)
-      : ranges(F.add(F.getEmptySet(), Range(from, to))) {}
-
-  /// Profile - Generates a hash profile of this RangeSet for use
-  ///  by FoldingSet.
-  void Profile(llvm::FoldingSetNodeID &ID) const { ranges.Profile(ID); }
-
-  /// getConcreteValue - If a symbol is contrained to equal a specific integer
-  ///  constant then this method returns that value.  Otherwise, it returns
-  ///  NULL.
-  const llvm::APSInt *getConcreteValue() const {
-    return ranges.isSingleton() ? ranges.begin()->getConcreteValue() : nullptr;
-  }
-
-private:
-  void IntersectInRange(BasicValueFactory &BV, Factory &F,
-                        const llvm::APSInt &Lower, const llvm::APSInt &Upper,
-                        PrimRangeSet &newRanges, PrimRangeSet::iterator &i,
-                        PrimRangeSet::iterator &e) const {
-    // There are six cases for each range R in the set:
-    //   1. R is entirely before the intersection range.
-    //   2. R is entirely after the intersection range.
-    //   3. R contains the entire intersection range.
-    //   4. R starts before the intersection range and ends in the middle.
-    //   5. R starts in the middle of the intersection range and ends after it.
-    //   6. R is entirely contained in the intersection range.
-    // These correspond to each of the conditions below.
-    for (/* i = begin(), e = end() */; i != e; ++i) {
-      if (i->To() < Lower) {
-        continue;
-      }
-      if (i->From() > Upper) {
-        break;
-      }
-
-      if (i->Includes(Lower)) {
-        if (i->Includes(Upper)) {
-          newRanges =
-              F.add(newRanges, Range(BV.getValue(Lower), BV.getValue(Upper)));
-          break;
-        } else
-          newRanges = F.add(newRanges, Range(BV.getValue(Lower), i->To()));
-      } else {
-        if (i->Includes(Upper)) {
-          newRanges = F.add(newRanges, Range(i->From(), BV.getValue(Upper)));
-          break;
-        } else
-          newRanges = F.add(newRanges, *i);
-      }
-=======
 void RangeSet::IntersectInRange(BasicValueFactory &BV, Factory &F,
                       const llvm::APSInt &Lower, const llvm::APSInt &Upper,
                       PrimRangeSet &newRanges, PrimRangeSet::iterator &i,
@@ -177,7 +56,6 @@
         break;
       } else
         newRanges = F.add(newRanges, *i);
->>>>>>> b2b84690
     }
   }
 }
@@ -201,30 +79,6 @@
   case APSIntType::RTR_Below:
     switch (UpperTest) {
     case APSIntType::RTR_Below:
-<<<<<<< HEAD
-      switch (UpperTest) {
-      case APSIntType::RTR_Below:
-        // The entire range is outside the symbol's set of possible values.
-        // If this is a conventionally-ordered range, the state is infeasible.
-        if (Lower <= Upper)
-          return false;
-
-        // However, if the range wraps around, it spans all possible values.
-        Lower = Type.getMinValue();
-        Upper = Type.getMaxValue();
-        break;
-      case APSIntType::RTR_Within:
-        // The range starts below what's possible but ends within it. Pin.
-        Lower = Type.getMinValue();
-        Type.apply(Upper);
-        break;
-      case APSIntType::RTR_Above:
-        // The range spans all possible values for the symbol. Pin.
-        Lower = Type.getMinValue();
-        Upper = Type.getMaxValue();
-        break;
-      }
-=======
       // The entire range is outside the symbol's set of possible values.
       // If this is a conventionally-ordered range, the state is infeasible.
       if (Lower <= Upper)
@@ -233,7 +87,6 @@
       // However, if the range wraps around, it spans all possible values.
       Lower = Type.getMinValue();
       Upper = Type.getMaxValue();
->>>>>>> b2b84690
       break;
     case APSIntType::RTR_Within:
       // The range starts below what's possible but ends within it. Pin.
@@ -241,28 +94,6 @@
       Type.apply(Upper);
       break;
     case APSIntType::RTR_Above:
-<<<<<<< HEAD
-      switch (UpperTest) {
-      case APSIntType::RTR_Below:
-        // The range wraps but is outside the symbol's set of possible values.
-        return false;
-      case APSIntType::RTR_Within:
-        // The range starts above what's possible but ends within it (wrap).
-        Lower = Type.getMinValue();
-        Type.apply(Upper);
-        break;
-      case APSIntType::RTR_Above:
-        // The entire range is outside the symbol's set of possible values.
-        // If this is a conventionally-ordered range, the state is infeasible.
-        if (Lower <= Upper)
-          return false;
-
-        // However, if the range wraps around, it spans all possible values.
-        Lower = Type.getMinValue();
-        Upper = Type.getMaxValue();
-        break;
-      }
-=======
       // The range spans all possible values for the symbol. Pin.
       Lower = Type.getMinValue();
       Upper = Type.getMaxValue();
@@ -285,7 +116,6 @@
       // The range starts within what's possible but ends above it. Pin.
       Type.apply(Lower);
       Upper = Type.getMaxValue();
->>>>>>> b2b84690
       break;
     }
     break;
@@ -313,36 +143,8 @@
     break;
   }
 
-<<<<<<< HEAD
-public:
-  // Returns a set containing the values in the receiving set, intersected with
-  // the closed range [Lower, Upper]. Unlike the Range type, this range uses
-  // modular arithmetic, corresponding to the common treatment of C integer
-  // overflow. Thus, if the Lower bound is greater than the Upper bound, the
-  // range is taken to wrap around. This is equivalent to taking the
-  // intersection with the two ranges [Min, Upper] and [Lower, Max],
-  // or, alternatively, /removing/ all integers between Upper and Lower.
-  RangeSet Intersect(BasicValueFactory &BV, Factory &F, llvm::APSInt Lower,
-                     llvm::APSInt Upper) const {
-    if (!pin(Lower, Upper))
-      return F.getEmptySet();
-
-    PrimRangeSet newRanges = F.getEmptySet();
-
-    PrimRangeSet::iterator i = begin(), e = end();
-    if (Lower <= Upper)
-      IntersectInRange(BV, F, Lower, Upper, newRanges, i, e);
-    else {
-      // The order of the next two statements is important!
-      // IntersectInRange() does not reset the iteration state for i and e.
-      // Therefore, the lower range most be handled first.
-      IntersectInRange(BV, F, BV.getMinValue(Upper), Upper, newRanges, i, e);
-      IntersectInRange(BV, F, Lower, BV.getMaxValue(Lower), newRanges, i, e);
-    }
-=======
   return true;
 }
->>>>>>> b2b84690
 
 // Returns a set containing the values in the receiving set, intersected with
 // the closed range [Lower, Upper]. Unlike the Range type, this range uses
@@ -435,7 +237,6 @@
 
   const llvm::APSInt *getSymVal(ProgramStateRef State,
                                 SymbolRef Sym) const override;
-<<<<<<< HEAD
 
   ProgramStateRef removeDeadBindings(ProgramStateRef State,
                                      SymbolReaper &SymReaper) override;
@@ -471,43 +272,6 @@
                               const llvm::APSInt &V,
                               const llvm::APSInt &Adjustment) override;
 
-=======
-
-  ProgramStateRef removeDeadBindings(ProgramStateRef State,
-                                     SymbolReaper &SymReaper) override;
-
-  void print(ProgramStateRef State, raw_ostream &Out, const char *nl,
-             const char *sep) override;
-
-  //===------------------------------------------------------------------===//
-  // Implementation for interface from RangedConstraintManager.
-  //===------------------------------------------------------------------===//
-
-  ProgramStateRef assumeSymNE(ProgramStateRef State, SymbolRef Sym,
-                              const llvm::APSInt &V,
-                              const llvm::APSInt &Adjustment) override;
-
-  ProgramStateRef assumeSymEQ(ProgramStateRef State, SymbolRef Sym,
-                              const llvm::APSInt &V,
-                              const llvm::APSInt &Adjustment) override;
-
-  ProgramStateRef assumeSymLT(ProgramStateRef State, SymbolRef Sym,
-                              const llvm::APSInt &V,
-                              const llvm::APSInt &Adjustment) override;
-
-  ProgramStateRef assumeSymGT(ProgramStateRef State, SymbolRef Sym,
-                              const llvm::APSInt &V,
-                              const llvm::APSInt &Adjustment) override;
-
-  ProgramStateRef assumeSymLE(ProgramStateRef State, SymbolRef Sym,
-                              const llvm::APSInt &V,
-                              const llvm::APSInt &Adjustment) override;
-
-  ProgramStateRef assumeSymGE(ProgramStateRef State, SymbolRef Sym,
-                              const llvm::APSInt &V,
-                              const llvm::APSInt &Adjustment) override;
-
->>>>>>> b2b84690
   ProgramStateRef assumeSymWithinInclusiveRange(
       ProgramStateRef State, SymbolRef Sym, const llvm::APSInt &From,
       const llvm::APSInt &To, const llvm::APSInt &Adjustment) override;
@@ -520,11 +284,8 @@
   RangeSet::Factory F;
 
   RangeSet getRange(ProgramStateRef State, SymbolRef Sym);
-<<<<<<< HEAD
-=======
   const RangeSet* getRangeForMinusSymbol(ProgramStateRef State,
                                          SymbolRef Sym);
->>>>>>> b2b84690
 
   RangeSet getSymLTRange(ProgramStateRef St, SymbolRef Sym,
                          const llvm::APSInt &Int,
@@ -535,20 +296,13 @@
   RangeSet getSymLERange(ProgramStateRef St, SymbolRef Sym,
                          const llvm::APSInt &Int,
                          const llvm::APSInt &Adjustment);
-<<<<<<< HEAD
-  RangeSet getSymLERange(const RangeSet &RS, const llvm::APSInt &Int,
-=======
   RangeSet getSymLERange(llvm::function_ref<RangeSet()> RS,
                          const llvm::APSInt &Int,
->>>>>>> b2b84690
                          const llvm::APSInt &Adjustment);
   RangeSet getSymGERange(ProgramStateRef St, SymbolRef Sym,
                          const llvm::APSInt &Int,
                          const llvm::APSInt &Adjustment);
-<<<<<<< HEAD
-=======
-
->>>>>>> b2b84690
+
 };
 
 } // end anonymous namespace
@@ -585,13 +339,9 @@
     }
 
     if (const SymSymExpr *SSE = dyn_cast<SymSymExpr>(SE)) {
-<<<<<<< HEAD
-      if (BinaryOperator::isComparisonOp(SSE->getOpcode())) {
-=======
       // FIXME: Handle <=> here.
       if (BinaryOperator::isEqualityOp(SSE->getOpcode()) ||
           BinaryOperator::isRelationalOp(SSE->getOpcode())) {
->>>>>>> b2b84690
         // We handle Loc <> Loc comparisons, but not (yet) NonLoc <> NonLoc.
         if (Loc::isLocType(SSE->getLHS()->getType())) {
           assert(Loc::isLocType(SSE->getRHS()->getType()));
@@ -656,8 +406,6 @@
   return Changed ? State->set<ConstraintRange>(CR) : State;
 }
 
-<<<<<<< HEAD
-=======
 /// Return a range set subtracting zero from \p Domain.
 static RangeSet assumeNonZero(
     BasicValueFactory &BV,
@@ -705,7 +453,6 @@
   return Input;
 }
 
->>>>>>> b2b84690
 RangeSet RangeConstraintManager::getRange(ProgramStateRef State,
                                           SymbolRef Sym) {
   if (ConstraintRangeTy::data_type *V = State->get<ConstraintRange>(Sym))
@@ -720,22 +467,10 @@
 
   // Lazily generate a new RangeSet representing all possible values for the
   // given symbol type.
-<<<<<<< HEAD
-  BasicValueFactory &BV = getBasicVals();
-=======
->>>>>>> b2b84690
   QualType T = Sym->getType();
 
   RangeSet Result(F, BV.getMinValue(T), BV.getMaxValue(T));
 
-<<<<<<< HEAD
-  // Special case: references are known to be non-zero.
-  if (T->isReferenceType()) {
-    APSIntType IntType = BV.getAPSIntType(T);
-    Result = Result.Intersect(BV, F, ++IntType.getZeroValue(),
-                              --IntType.getZeroValue());
-  }
-=======
   // References are known to be non-zero.
   if (T->isReferenceType())
     return assumeNonZero(BV, F, Sym, Result);
@@ -743,7 +478,6 @@
   // Known constraints on ranges of bitwise expressions.
   if (const SymIntExpr* SIE = dyn_cast<SymIntExpr>(Sym))
     return applyBitwiseConstraints(BV, F, Result, SIE);
->>>>>>> b2b84690
 
   return Result;
 }
@@ -929,16 +663,10 @@
   return New.isEmpty() ? nullptr : St->set<ConstraintRange>(Sym, New);
 }
 
-<<<<<<< HEAD
-RangeSet RangeConstraintManager::getSymLERange(const RangeSet &RS,
-                                               const llvm::APSInt &Int,
-                                               const llvm::APSInt &Adjustment) {
-=======
 RangeSet RangeConstraintManager::getSymLERange(
       llvm::function_ref<RangeSet()> RS,
       const llvm::APSInt &Int,
       const llvm::APSInt &Adjustment) {
->>>>>>> b2b84690
   // Before we do any real work, see if the value can even show up.
   APSIntType AdjustmentType(Adjustment);
   switch (AdjustmentType.testInRange(Int, true)) {
@@ -947,58 +675,19 @@
   case APSIntType::RTR_Within:
     break;
   case APSIntType::RTR_Above:
-<<<<<<< HEAD
-    return RS;
-=======
     return RS();
->>>>>>> b2b84690
   }
 
   // Special case for Int == Max. This is always feasible.
   llvm::APSInt ComparisonVal = AdjustmentType.convert(Int);
   llvm::APSInt Max = AdjustmentType.getMaxValue();
   if (ComparisonVal == Max)
-<<<<<<< HEAD
-    return RS;
+    return RS();
 
   llvm::APSInt Min = AdjustmentType.getMinValue();
   llvm::APSInt Lower = Min - Adjustment;
   llvm::APSInt Upper = ComparisonVal - Adjustment;
 
-  return RS.Intersect(getBasicVals(), F, Lower, Upper);
-}
-
-RangeSet RangeConstraintManager::getSymLERange(ProgramStateRef St,
-                                               SymbolRef Sym,
-                                               const llvm::APSInt &Int,
-                                               const llvm::APSInt &Adjustment) {
-  // Before we do any real work, see if the value can even show up.
-  APSIntType AdjustmentType(Adjustment);
-  switch (AdjustmentType.testInRange(Int, true)) {
-  case APSIntType::RTR_Below:
-    return F.getEmptySet();
-  case APSIntType::RTR_Within:
-    break;
-  case APSIntType::RTR_Above:
-    return getRange(St, Sym);
-  }
-
-  // Special case for Int == Max. This is always feasible.
-  llvm::APSInt ComparisonVal = AdjustmentType.convert(Int);
-  llvm::APSInt Max = AdjustmentType.getMaxValue();
-  if (ComparisonVal == Max)
-    return getRange(St, Sym);
-=======
-    return RS();
->>>>>>> b2b84690
-
-  llvm::APSInt Min = AdjustmentType.getMinValue();
-  llvm::APSInt Lower = Min - Adjustment;
-  llvm::APSInt Upper = ComparisonVal - Adjustment;
-
-<<<<<<< HEAD
-  return getRange(St, Sym).Intersect(getBasicVals(), F, Lower, Upper);
-=======
   return RS().Intersect(getBasicVals(), F, Lower, Upper);
 }
 
@@ -1007,7 +696,6 @@
                                                const llvm::APSInt &Int,
                                                const llvm::APSInt &Adjustment) {
   return getSymLERange([&] { return getRange(St, Sym); }, Int, Adjustment);
->>>>>>> b2b84690
 }
 
 ProgramStateRef
@@ -1024,13 +712,8 @@
   RangeSet New = getSymGERange(State, Sym, From, Adjustment);
   if (New.isEmpty())
     return nullptr;
-<<<<<<< HEAD
-  New = getSymLERange(New, To, Adjustment);
-  return New.isEmpty() ? nullptr : State->set<ConstraintRange>(Sym, New);
-=======
   RangeSet Out = getSymLERange([&] { return New; }, To, Adjustment);
   return Out.isEmpty() ? nullptr : State->set<ConstraintRange>(Sym, Out);
->>>>>>> b2b84690
 }
 
 ProgramStateRef RangeConstraintManager::assumeSymOutsideInclusiveRange(
