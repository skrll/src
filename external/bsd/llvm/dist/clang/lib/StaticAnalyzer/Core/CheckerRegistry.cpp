--- conflicted
+++ resolved
@@ -9,18 +9,12 @@
 
 #include "clang/StaticAnalyzer/Core/CheckerRegistry.h"
 #include "clang/Basic/Diagnostic.h"
-<<<<<<< HEAD
-#include "clang/Frontend/FrontendDiagnostic.h"
-#include "clang/StaticAnalyzer/Core/CheckerOptInfo.h"
-#include "clang/StaticAnalyzer/Core/AnalyzerOptions.h"
-=======
 #include "clang/Basic/LLVM.h"
 #include "clang/Frontend/FrontendDiagnostic.h"
 #include "clang/StaticAnalyzer/Core/CheckerManager.h"
 #include "clang/StaticAnalyzer/Core/CheckerOptInfo.h"
 #include "clang/StaticAnalyzer/Core/AnalyzerOptions.h"
 #include "llvm/ADT/STLExtras.h"
->>>>>>> b2b84690
 #include "llvm/ADT/SetVector.h"
 #include "llvm/ADT/StringMap.h"
 #include "llvm/ADT/StringRef.h"
@@ -64,12 +58,7 @@
   // Use a binary search to find the possible start of the package.
   CheckerRegistry::CheckerInfo packageInfo(nullptr, opt.getName(), "");
   auto end = checkers.cend();
-<<<<<<< HEAD
-  CheckerRegistry::CheckerInfoList::const_iterator i =
-    std::lower_bound(checkers.cbegin(), end, packageInfo, checkerNameLT);
-=======
   auto i = std::lower_bound(checkers.cbegin(), end, packageInfo, checkerNameLT);
->>>>>>> b2b84690
 
   // If we didn't even find a possible package, give up.
   if (i == end)
@@ -91,11 +80,7 @@
     size = packageSize->getValue();
 
   // Step through all the checkers in the package.
-<<<<<<< HEAD
-  for (auto checkEnd = i+size; i != checkEnd; ++i) {
-=======
   for (auto checkEnd = i+size; i != checkEnd; ++i)
->>>>>>> b2b84690
     if (opt.isEnabled())
       collected.insert(&*i);
     else
@@ -126,12 +111,6 @@
     collectCheckers(Checkers, Packages, i, enabledCheckers);
 
   // Initialize the CheckerManager with all enabled checkers.
-<<<<<<< HEAD
-  for (CheckerInfoSet::iterator
-         i = enabledCheckers.begin(), e = enabledCheckers.end(); i != e; ++i) {
-    checkerMgr.setCurrentCheckName(CheckName((*i)->FullName));
-    (*i)->Initialize(checkerMgr);
-=======
   for (const auto *i :enabledCheckers) {
     checkerMgr.setCurrentCheckName(CheckName(i->FullName));
     i->Initialize(checkerMgr);
@@ -156,29 +135,6 @@
     }
     if (!hasChecker)
       diags.Report(diag::err_unknown_analyzer_checker) << checkerName;
->>>>>>> b2b84690
-  }
-}
-
-void CheckerRegistry::validateCheckerOptions(const AnalyzerOptions &opts,
-                                             DiagnosticsEngine &diags) const {
-  for (auto &config : opts.Config) {
-    size_t pos = config.getKey().find(':');
-    if (pos == StringRef::npos)
-      continue;
-
-    bool hasChecker = false;
-    StringRef checkerName = config.getKey().substr(0, pos);
-    for (auto &checker : Checkers) {
-      if (checker.FullName.startswith(checkerName) &&
-          (checker.FullName.size() == pos || checker.FullName[pos] == '.')) {
-        hasChecker = true;
-        break;
-      }
-    }
-    if (!hasChecker) {
-      diags.Report(diag::err_unknown_analyzer_checker) << checkerName;
-    }
   }
 }
 
@@ -222,23 +178,6 @@
 
 void CheckerRegistry::printList(
     raw_ostream &out, SmallVectorImpl<CheckerOptInfo> &opts) const {
-<<<<<<< HEAD
-  std::sort(Checkers.begin(), Checkers.end(), checkerNameLT);
-
-  // Collect checkers enabled by the options.
-  CheckerInfoSet enabledCheckers;
-  for (SmallVectorImpl<CheckerOptInfo>::iterator i = opts.begin(),
-                                                       e = opts.end();
-       i != e; ++i) {
-    collectCheckers(Checkers, Packages, *i, enabledCheckers);
-  }
-
-  for (CheckerInfoSet::const_iterator i = enabledCheckers.begin(),
-                                      e = enabledCheckers.end();
-       i != e; ++i) {
-    out << (*i)->FullName << '\n';
-  }
-=======
   llvm::sort(Checkers.begin(), Checkers.end(), checkerNameLT);
 
   // Collect checkers enabled by the options.
@@ -248,5 +187,4 @@
 
   for (const auto *i : enabledCheckers)
     out << i->FullName << '\n';
->>>>>>> b2b84690
 }