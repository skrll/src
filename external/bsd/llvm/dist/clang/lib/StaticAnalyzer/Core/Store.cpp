//===- Store.cpp - Interface for maps from Locations to Values ------------===//
//
//                     The LLVM Compiler Infrastructure
//
// This file is distributed under the University of Illinois Open Source
// License. See LICENSE.TXT for details.
//
//===----------------------------------------------------------------------===//
//
//  This file defined the types Store and StoreManager.
//
//===----------------------------------------------------------------------===//

#include "clang/StaticAnalyzer/Core/PathSensitive/Store.h"
#include "clang/AST/ASTContext.h"
#include "clang/AST/CXXInheritance.h"
#include "clang/AST/CharUnits.h"
#include "clang/AST/Decl.h"
#include "clang/AST/DeclCXX.h"
#include "clang/AST/DeclObjC.h"
#include "clang/AST/Expr.h"
#include "clang/AST/Type.h"
#include "clang/Basic/LLVM.h"
#include "clang/StaticAnalyzer/Core/PathSensitive/BasicValueFactory.h"
#include "clang/StaticAnalyzer/Core/PathSensitive/CallEvent.h"
#include "clang/StaticAnalyzer/Core/PathSensitive/MemRegion.h"
#include "clang/StaticAnalyzer/Core/PathSensitive/ProgramState.h"
#include "clang/StaticAnalyzer/Core/PathSensitive/SValBuilder.h"
#include "clang/StaticAnalyzer/Core/PathSensitive/SVals.h"
#include "clang/StaticAnalyzer/Core/PathSensitive/StoreRef.h"
#include "clang/StaticAnalyzer/Core/PathSensitive/SymExpr.h"
#include "llvm/ADT/APSInt.h"
#include "llvm/ADT/Optional.h"
#include "llvm/ADT/SmallVector.h"
#include "llvm/Support/Casting.h"
#include "llvm/Support/ErrorHandling.h"
#include <cassert>
#include <cstdint>

using namespace clang;
using namespace ento;

StoreManager::StoreManager(ProgramStateManager &stateMgr)
    : svalBuilder(stateMgr.getSValBuilder()), StateMgr(stateMgr),
      MRMgr(svalBuilder.getRegionManager()), Ctx(stateMgr.getContext()) {}

StoreRef StoreManager::enterStackFrame(Store OldStore,
                                       const CallEvent &Call,
                                       const StackFrameContext *LCtx) {
  StoreRef Store = StoreRef(OldStore, *this);

  SmallVector<CallEvent::FrameBindingTy, 16> InitialBindings;
  Call.getInitialStackFrameContents(LCtx, InitialBindings);

  for (const auto &I : InitialBindings)
    Store = Bind(Store.getStore(), I.first, I.second);

  return Store;
}

const ElementRegion *StoreManager::MakeElementRegion(const SubRegion *Base,
                                                     QualType EleTy,
                                                     uint64_t index) {
  NonLoc idx = svalBuilder.makeArrayIndex(index);
  return MRMgr.getElementRegion(EleTy, idx, Base, svalBuilder.getContext());
}

<<<<<<< HEAD
StoreRef StoreManager::BindDefault(Store store, const MemRegion *R, SVal V) {
  return StoreRef(store, *this);
}

=======
>>>>>>> b2b84690
const ElementRegion *StoreManager::GetElementZeroRegion(const SubRegion *R,
                                                        QualType T) {
  NonLoc idx = svalBuilder.makeZeroArrayIndex();
  assert(!T.isNull());
  return MRMgr.getElementRegion(T, idx, R, Ctx);
}

const MemRegion *StoreManager::castRegion(const MemRegion *R, QualType CastToTy) {
  ASTContext &Ctx = StateMgr.getContext();

  // Handle casts to Objective-C objects.
  if (CastToTy->isObjCObjectPointerType())
    return R->StripCasts();

  if (CastToTy->isBlockPointerType()) {
    // FIXME: We may need different solutions, depending on the symbol
    // involved.  Blocks can be casted to/from 'id', as they can be treated
    // as Objective-C objects.  This could possibly be handled by enhancing
    // our reasoning of downcasts of symbolic objects.
    if (isa<CodeTextRegion>(R) || isa<SymbolicRegion>(R))
      return R;

    // We don't know what to make of it.  Return a NULL region, which
    // will be interpretted as UnknownVal.
    return nullptr;
  }

  // Now assume we are casting from pointer to pointer. Other cases should
  // already be handled.
  QualType PointeeTy = CastToTy->getPointeeType();
  QualType CanonPointeeTy = Ctx.getCanonicalType(PointeeTy);

  // Handle casts to void*.  We just pass the region through.
  if (CanonPointeeTy.getLocalUnqualifiedType() == Ctx.VoidTy)
    return R;

  // Handle casts from compatible types.
  if (R->isBoundable())
    if (const auto *TR = dyn_cast<TypedValueRegion>(R)) {
      QualType ObjTy = Ctx.getCanonicalType(TR->getValueType());
      if (CanonPointeeTy == ObjTy)
        return R;
    }

  // Process region cast according to the kind of the region being cast.
  switch (R->getKind()) {
    case MemRegion::CXXThisRegionKind:
    case MemRegion::CodeSpaceRegionKind:
    case MemRegion::StackLocalsSpaceRegionKind:
    case MemRegion::StackArgumentsSpaceRegionKind:
    case MemRegion::HeapSpaceRegionKind:
    case MemRegion::UnknownSpaceRegionKind:
    case MemRegion::StaticGlobalSpaceRegionKind:
    case MemRegion::GlobalInternalSpaceRegionKind:
    case MemRegion::GlobalSystemSpaceRegionKind:
    case MemRegion::GlobalImmutableSpaceRegionKind: {
      llvm_unreachable("Invalid region cast");
    }

    case MemRegion::FunctionCodeRegionKind:
    case MemRegion::BlockCodeRegionKind:
    case MemRegion::BlockDataRegionKind:
    case MemRegion::StringRegionKind:
      // FIXME: Need to handle arbitrary downcasts.
    case MemRegion::SymbolicRegionKind:
    case MemRegion::AllocaRegionKind:
    case MemRegion::CompoundLiteralRegionKind:
    case MemRegion::FieldRegionKind:
    case MemRegion::ObjCIvarRegionKind:
    case MemRegion::ObjCStringRegionKind:
    case MemRegion::VarRegionKind:
    case MemRegion::CXXTempObjectRegionKind:
    case MemRegion::CXXBaseObjectRegionKind:
      return MakeElementRegion(cast<SubRegion>(R), PointeeTy);

    case MemRegion::ElementRegionKind: {
      // If we are casting from an ElementRegion to another type, the
      // algorithm is as follows:
      //
      // (1) Compute the "raw offset" of the ElementRegion from the
      //     base region.  This is done by calling 'getAsRawOffset()'.
      //
      // (2a) If we get a 'RegionRawOffset' after calling
      //      'getAsRawOffset()', determine if the absolute offset
      //      can be exactly divided into chunks of the size of the
      //      casted-pointee type.  If so, create a new ElementRegion with
      //      the pointee-cast type as the new ElementType and the index
      //      being the offset divded by the chunk size.  If not, create
      //      a new ElementRegion at offset 0 off the raw offset region.
      //
      // (2b) If we don't a get a 'RegionRawOffset' after calling
      //      'getAsRawOffset()', it means that we are at offset 0.
      //
      // FIXME: Handle symbolic raw offsets.

      const ElementRegion *elementR = cast<ElementRegion>(R);
      const RegionRawOffset &rawOff = elementR->getAsArrayOffset();
      const MemRegion *baseR = rawOff.getRegion();

      // If we cannot compute a raw offset, throw up our hands and return
      // a NULL MemRegion*.
      if (!baseR)
        return nullptr;

      CharUnits off = rawOff.getOffset();

      if (off.isZero()) {
        // Edge case: we are at 0 bytes off the beginning of baseR.  We
        // check to see if type we are casting to is the same as the base
        // region.  If so, just return the base region.
        if (const auto *TR = dyn_cast<TypedValueRegion>(baseR)) {
          QualType ObjTy = Ctx.getCanonicalType(TR->getValueType());
          QualType CanonPointeeTy = Ctx.getCanonicalType(PointeeTy);
          if (CanonPointeeTy == ObjTy)
            return baseR;
        }

        // Otherwise, create a new ElementRegion at offset 0.
        return MakeElementRegion(cast<SubRegion>(baseR), PointeeTy);
      }

      // We have a non-zero offset from the base region.  We want to determine
      // if the offset can be evenly divided by sizeof(PointeeTy).  If so,
      // we create an ElementRegion whose index is that value.  Otherwise, we
      // create two ElementRegions, one that reflects a raw offset and the other
      // that reflects the cast.

      // Compute the index for the new ElementRegion.
      int64_t newIndex = 0;
      const MemRegion *newSuperR = nullptr;

      // We can only compute sizeof(PointeeTy) if it is a complete type.
      if (!PointeeTy->isIncompleteType()) {
        // Compute the size in **bytes**.
        CharUnits pointeeTySize = Ctx.getTypeSizeInChars(PointeeTy);
        if (!pointeeTySize.isZero()) {
          // Is the offset a multiple of the size?  If so, we can layer the
          // ElementRegion (with elementType == PointeeTy) directly on top of
          // the base region.
          if (off % pointeeTySize == 0) {
            newIndex = off / pointeeTySize;
            newSuperR = baseR;
          }
        }
      }

      if (!newSuperR) {
        // Create an intermediate ElementRegion to represent the raw byte.
        // This will be the super region of the final ElementRegion.
        newSuperR = MakeElementRegion(cast<SubRegion>(baseR), Ctx.CharTy,
                                      off.getQuantity());
      }

      return MakeElementRegion(cast<SubRegion>(newSuperR), PointeeTy, newIndex);
    }
  }

  llvm_unreachable("unreachable");
}

static bool regionMatchesCXXRecordType(SVal V, QualType Ty) {
  const MemRegion *MR = V.getAsRegion();
  if (!MR)
    return true;

  const auto *TVR = dyn_cast<TypedValueRegion>(MR);
  if (!TVR)
    return true;

  const CXXRecordDecl *RD = TVR->getValueType()->getAsCXXRecordDecl();
  if (!RD)
    return true;

  const CXXRecordDecl *Expected = Ty->getPointeeCXXRecordDecl();
  if (!Expected)
    Expected = Ty->getAsCXXRecordDecl();

  return Expected->getCanonicalDecl() == RD->getCanonicalDecl();
}

SVal StoreManager::evalDerivedToBase(SVal Derived, const CastExpr *Cast) {
  // Sanity check to avoid doing the wrong thing in the face of
  // reinterpret_cast.
  if (!regionMatchesCXXRecordType(Derived, Cast->getSubExpr()->getType()))
    return UnknownVal();

  // Walk through the cast path to create nested CXXBaseRegions.
  SVal Result = Derived;
  for (CastExpr::path_const_iterator I = Cast->path_begin(),
                                     E = Cast->path_end();
       I != E; ++I) {
    Result = evalDerivedToBase(Result, (*I)->getType(), (*I)->isVirtual());
  }
  return Result;
}

SVal StoreManager::evalDerivedToBase(SVal Derived, const CXXBasePath &Path) {
  // Walk through the path to create nested CXXBaseRegions.
  SVal Result = Derived;
  for (const auto &I : Path)
    Result = evalDerivedToBase(Result, I.Base->getType(),
                               I.Base->isVirtual());
  return Result;
}

SVal StoreManager::evalDerivedToBase(SVal Derived, QualType BaseType,
                                     bool IsVirtual) {
  Optional<loc::MemRegionVal> DerivedRegVal =
      Derived.getAs<loc::MemRegionVal>();
  if (!DerivedRegVal)
    return Derived;

  const CXXRecordDecl *BaseDecl = BaseType->getPointeeCXXRecordDecl();
  if (!BaseDecl)
    BaseDecl = BaseType->getAsCXXRecordDecl();
  assert(BaseDecl && "not a C++ object?");

  const MemRegion *BaseReg = MRMgr.getCXXBaseObjectRegion(
      BaseDecl, cast<SubRegion>(DerivedRegVal->getRegion()), IsVirtual);

  return loc::MemRegionVal(BaseReg);
}

/// Returns the static type of the given region, if it represents a C++ class
/// object.
///
/// This handles both fully-typed regions, where the dynamic type is known, and
/// symbolic regions, where the dynamic type is merely bounded (and even then,
/// only ostensibly!), but does not take advantage of any dynamic type info.
static const CXXRecordDecl *getCXXRecordType(const MemRegion *MR) {
  if (const auto *TVR = dyn_cast<TypedValueRegion>(MR))
    return TVR->getValueType()->getAsCXXRecordDecl();
  if (const auto *SR = dyn_cast<SymbolicRegion>(MR))
    return SR->getSymbol()->getType()->getPointeeCXXRecordDecl();
  return nullptr;
}

SVal StoreManager::attemptDownCast(SVal Base, QualType TargetType,
                                   bool &Failed) {
  Failed = false;

  const MemRegion *MR = Base.getAsRegion();
  if (!MR)
    return UnknownVal();

  // Assume the derived class is a pointer or a reference to a CXX record.
  TargetType = TargetType->getPointeeType();
  assert(!TargetType.isNull());
  const CXXRecordDecl *TargetClass = TargetType->getAsCXXRecordDecl();
  if (!TargetClass && !TargetType->isVoidType())
    return UnknownVal();

  // Drill down the CXXBaseObject chains, which represent upcasts (casts from
  // derived to base).
  while (const CXXRecordDecl *MRClass = getCXXRecordType(MR)) {
    // If found the derived class, the cast succeeds.
    if (MRClass == TargetClass)
      return loc::MemRegionVal(MR);

    // We skip over incomplete types. They must be the result of an earlier
    // reinterpret_cast, as one can only dynamic_cast between types in the same
    // class hierarchy.
    if (!TargetType->isVoidType() && MRClass->hasDefinition()) {
      // Static upcasts are marked as DerivedToBase casts by Sema, so this will
      // only happen when multiple or virtual inheritance is involved.
      CXXBasePaths Paths(/*FindAmbiguities=*/false, /*RecordPaths=*/true,
                         /*DetectVirtual=*/false);
      if (MRClass->isDerivedFrom(TargetClass, Paths))
        return evalDerivedToBase(loc::MemRegionVal(MR), Paths.front());
    }

    if (const auto *BaseR = dyn_cast<CXXBaseObjectRegion>(MR)) {
      // Drill down the chain to get the derived classes.
      MR = BaseR->getSuperRegion();
      continue;
    }

    // If this is a cast to void*, return the region.
    if (TargetType->isVoidType())
      return loc::MemRegionVal(MR);

    // Strange use of reinterpret_cast can give us paths we don't reason
    // about well, by putting in ElementRegions where we'd expect
    // CXXBaseObjectRegions. If it's a valid reinterpret_cast (i.e. if the
    // derived class has a zero offset from the base class), then it's safe
    // to strip the cast; if it's invalid, -Wreinterpret-base-class should
    // catch it. In the interest of performance, the analyzer will silently
    // do the wrong thing in the invalid case (because offsets for subregions
    // will be wrong).
    const MemRegion *Uncasted = MR->StripCasts(/*IncludeBaseCasts=*/false);
    if (Uncasted == MR) {
      // We reached the bottom of the hierarchy and did not find the derived
      // class. We must be casting the base to derived, so the cast should
      // fail.
      break;
    }

    MR = Uncasted;
  }

  // We failed if the region we ended up with has perfect type info.
  Failed = isa<TypedValueRegion>(MR);
  return UnknownVal();
}

/// CastRetrievedVal - Used by subclasses of StoreManager to implement
///  implicit casts that arise from loads from regions that are reinterpreted
///  as another region.
SVal StoreManager::CastRetrievedVal(SVal V, const TypedValueRegion *R,
<<<<<<< HEAD
                                    QualType castTy, bool performTestOnly) {

  if (castTy.isNull() || V.isUnknownOrUndef())
    return V;

  ASTContext &Ctx = svalBuilder.getContext();

  if (performTestOnly) {
    // Automatically translate references to pointers.
    QualType T = R->getValueType();
    if (const ReferenceType *RT = T->getAs<ReferenceType>())
      T = Ctx.getPointerType(RT->getPointeeType());

    assert(svalBuilder.getContext().hasSameUnqualifiedType(castTy, T));
    return V;
  }
=======
                                    QualType castTy) {
  if (castTy.isNull() || V.isUnknownOrUndef())
    return V;

  // When retrieving symbolic pointer and expecting a non-void pointer,
  // wrap them into element regions of the expected type if necessary.
  // SValBuilder::dispatchCast() doesn't do that, but it is necessary to
  // make sure that the retrieved value makes sense, because there's no other
  // cast in the AST that would tell us to cast it to the correct pointer type.
  // We might need to do that for non-void pointers as well.
  // FIXME: We really need a single good function to perform casts for us
  // correctly every time we need it.
  if (castTy->isPointerType() && !castTy->isVoidPointerType())
    if (const auto *SR = dyn_cast_or_null<SymbolicRegion>(V.getAsRegion()))
      if (SR->getSymbol()->getType().getCanonicalType() !=
          castTy.getCanonicalType())
        return loc::MemRegionVal(castRegion(SR, castTy));
>>>>>>> b2b84690

  return svalBuilder.dispatchCast(V, castTy);
}

SVal StoreManager::getLValueFieldOrIvar(const Decl *D, SVal Base) {
  if (Base.isUnknownOrUndef())
    return Base;

  Loc BaseL = Base.castAs<Loc>();
  const SubRegion* BaseR = nullptr;

  switch (BaseL.getSubKind()) {
  case loc::MemRegionValKind:
    BaseR = cast<SubRegion>(BaseL.castAs<loc::MemRegionVal>().getRegion());
    break;

  case loc::GotoLabelKind:
    // These are anormal cases. Flag an undefined value.
    return UndefinedVal();

  case loc::ConcreteIntKind:
    // While these seem funny, this can happen through casts.
    // FIXME: What we should return is the field offset, not base. For example,
    //  add the field offset to the integer value.  That way things
    //  like this work properly:  &(((struct foo *) 0xa)->f)
    //  However, that's not easy to fix without reducing our abilities
    //  to catch null pointer dereference. Eg., ((struct foo *)0x0)->f = 7
    //  is a null dereference even though we're dereferencing offset of f
    //  rather than null. Coming up with an approach that computes offsets
    //  over null pointers properly while still being able to catch null
    //  dereferences might be worth it.
    return Base;

  default:
    llvm_unreachable("Unhandled Base.");
  }

  // NOTE: We must have this check first because ObjCIvarDecl is a subclass
  // of FieldDecl.
  if (const auto *ID = dyn_cast<ObjCIvarDecl>(D))
    return loc::MemRegionVal(MRMgr.getObjCIvarRegion(ID, BaseR));

  return loc::MemRegionVal(MRMgr.getFieldRegion(cast<FieldDecl>(D), BaseR));
}

SVal StoreManager::getLValueIvar(const ObjCIvarDecl *decl, SVal base) {
  return getLValueFieldOrIvar(decl, base);
}

SVal StoreManager::getLValueElement(QualType elementType, NonLoc Offset,
                                    SVal Base) {
  // If the base is an unknown or undefined value, just return it back.
  // FIXME: For absolute pointer addresses, we just return that value back as
  //  well, although in reality we should return the offset added to that
  //  value. See also the similar FIXME in getLValueFieldOrIvar().
  if (Base.isUnknownOrUndef() || Base.getAs<loc::ConcreteInt>())
    return Base;
<<<<<<< HEAD

=======
  
  if (Base.getAs<loc::GotoLabel>())
    return UnknownVal();
  
>>>>>>> b2b84690
  const SubRegion *BaseRegion =
      Base.castAs<loc::MemRegionVal>().getRegionAs<SubRegion>();

  // Pointer of any type can be cast and used as array base.
  const auto *ElemR = dyn_cast<ElementRegion>(BaseRegion);

  // Convert the offset to the appropriate size and signedness.
  Offset = svalBuilder.convertToArrayIndex(Offset).castAs<NonLoc>();

  if (!ElemR) {
    // If the base region is not an ElementRegion, create one.
    // This can happen in the following example:
    //
    //   char *p = __builtin_alloc(10);
    //   p[1] = 8;
    //
    //  Observe that 'p' binds to an AllocaRegion.
    return loc::MemRegionVal(MRMgr.getElementRegion(elementType, Offset,
                                                    BaseRegion, Ctx));
  }

  SVal BaseIdx = ElemR->getIndex();

  if (!BaseIdx.getAs<nonloc::ConcreteInt>())
    return UnknownVal();

  const llvm::APSInt &BaseIdxI =
      BaseIdx.castAs<nonloc::ConcreteInt>().getValue();

  // Only allow non-integer offsets if the base region has no offset itself.
  // FIXME: This is a somewhat arbitrary restriction. We should be using
  // SValBuilder here to add the two offsets without checking their types.
  if (!Offset.getAs<nonloc::ConcreteInt>()) {
    if (isa<ElementRegion>(BaseRegion->StripCasts()))
      return UnknownVal();

    return loc::MemRegionVal(MRMgr.getElementRegion(
        elementType, Offset, cast<SubRegion>(ElemR->getSuperRegion()), Ctx));
  }

  const llvm::APSInt& OffI = Offset.castAs<nonloc::ConcreteInt>().getValue();
  assert(BaseIdxI.isSigned());

  // Compute the new index.
  nonloc::ConcreteInt NewIdx(svalBuilder.getBasicValueFactory().getValue(BaseIdxI +
                                                                    OffI));

  // Construct the new ElementRegion.
  const SubRegion *ArrayR = cast<SubRegion>(ElemR->getSuperRegion());
  return loc::MemRegionVal(MRMgr.getElementRegion(elementType, NewIdx, ArrayR,
                                                  Ctx));
}

StoreManager::BindingsHandler::~BindingsHandler() = default;

bool StoreManager::FindUniqueBinding::HandleBinding(StoreManager& SMgr,
                                                    Store store,
                                                    const MemRegion* R,
                                                    SVal val) {
  SymbolRef SymV = val.getAsLocSymbol();
  if (!SymV || SymV != Sym)
    return true;

  if (Binding) {
    First = false;
    return false;
  }
  else
    Binding = R;

  return true;
}<|MERGE_RESOLUTION|>--- conflicted
+++ resolved
@@ -65,13 +65,6 @@
   return MRMgr.getElementRegion(EleTy, idx, Base, svalBuilder.getContext());
 }
 
-<<<<<<< HEAD
-StoreRef StoreManager::BindDefault(Store store, const MemRegion *R, SVal V) {
-  return StoreRef(store, *this);
-}
-
-=======
->>>>>>> b2b84690
 const ElementRegion *StoreManager::GetElementZeroRegion(const SubRegion *R,
                                                         QualType T) {
   NonLoc idx = svalBuilder.makeZeroArrayIndex();
@@ -381,24 +374,6 @@
 ///  implicit casts that arise from loads from regions that are reinterpreted
 ///  as another region.
 SVal StoreManager::CastRetrievedVal(SVal V, const TypedValueRegion *R,
-<<<<<<< HEAD
-                                    QualType castTy, bool performTestOnly) {
-
-  if (castTy.isNull() || V.isUnknownOrUndef())
-    return V;
-
-  ASTContext &Ctx = svalBuilder.getContext();
-
-  if (performTestOnly) {
-    // Automatically translate references to pointers.
-    QualType T = R->getValueType();
-    if (const ReferenceType *RT = T->getAs<ReferenceType>())
-      T = Ctx.getPointerType(RT->getPointeeType());
-
-    assert(svalBuilder.getContext().hasSameUnqualifiedType(castTy, T));
-    return V;
-  }
-=======
                                     QualType castTy) {
   if (castTy.isNull() || V.isUnknownOrUndef())
     return V;
@@ -416,7 +391,6 @@
       if (SR->getSymbol()->getType().getCanonicalType() !=
           castTy.getCanonicalType())
         return loc::MemRegionVal(castRegion(SR, castTy));
->>>>>>> b2b84690
 
   return svalBuilder.dispatchCast(V, castTy);
 }
@@ -474,14 +448,10 @@
   //  value. See also the similar FIXME in getLValueFieldOrIvar().
   if (Base.isUnknownOrUndef() || Base.getAs<loc::ConcreteInt>())
     return Base;
-<<<<<<< HEAD
-
-=======
   
   if (Base.getAs<loc::GotoLabel>())
     return UnknownVal();
   
->>>>>>> b2b84690
   const SubRegion *BaseRegion =
       Base.castAs<loc::MemRegionVal>().getRegionAs<SubRegion>();
 
