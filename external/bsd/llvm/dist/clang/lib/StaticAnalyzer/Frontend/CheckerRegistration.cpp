//===--- CheckerRegistration.cpp - Registration for the Analyzer Checkers -===//
//
//                     The LLVM Compiler Infrastructure
//
// This file is distributed under the University of Illinois Open Source
// License. See LICENSE.TXT for details.
//
//===----------------------------------------------------------------------===//
//
// Defines the registration function for the analyzer checkers.
//
//===----------------------------------------------------------------------===//

#include "clang/StaticAnalyzer/Frontend/CheckerRegistration.h"
#include "clang/Basic/Diagnostic.h"
#include "clang/Frontend/FrontendDiagnostic.h"
#include "clang/StaticAnalyzer/Checkers/ClangCheckers.h"
#include "clang/StaticAnalyzer/Core/AnalyzerOptions.h"
#include "clang/StaticAnalyzer/Core/CheckerManager.h"
#include "clang/StaticAnalyzer/Core/CheckerOptInfo.h"
#include "clang/StaticAnalyzer/Core/CheckerRegistry.h"
#include "clang/StaticAnalyzer/Frontend/FrontendActions.h"
#include "llvm/ADT/SmallVector.h"
#include "llvm/Support/DynamicLibrary.h"
#include "llvm/Support/Path.h"
#include "llvm/Support/raw_ostream.h"
#include <memory>

using namespace clang;
using namespace ento;
using llvm::sys::DynamicLibrary;

namespace {
class ClangCheckerRegistry : public CheckerRegistry {
  typedef void (*RegisterCheckersFn)(CheckerRegistry &);

  static bool isCompatibleAPIVersion(const char *versionString);
  static void warnIncompatible(DiagnosticsEngine *diags, StringRef pluginPath,
                               const char *pluginAPIVersion);

public:
  ClangCheckerRegistry(ArrayRef<std::string> plugins,
                       DiagnosticsEngine *diags = nullptr);
};

} // end anonymous namespace

ClangCheckerRegistry::ClangCheckerRegistry(ArrayRef<std::string> plugins,
                                           DiagnosticsEngine *diags) {
  registerBuiltinCheckers(*this);

  for (ArrayRef<std::string>::iterator i = plugins.begin(), e = plugins.end();
       i != e; ++i) {
    // Get access to the plugin.
    std::string err;
    DynamicLibrary lib = DynamicLibrary::getPermanentLibrary(i->c_str(), &err);
    if (!lib.isValid()) {
      diags->Report(diag::err_fe_unable_to_load_plugin) << *i << err;
      continue;
    }

    // See if it's compatible with this build of clang.
    const char *pluginAPIVersion =
      (const char *) lib.getAddressOfSymbol("clang_analyzerAPIVersionString");
    if (!isCompatibleAPIVersion(pluginAPIVersion)) {
      warnIncompatible(diags, *i, pluginAPIVersion);
      continue;
    }

    // Register its checkers.
    RegisterCheckersFn registerPluginCheckers =
      (RegisterCheckersFn) (intptr_t) lib.getAddressOfSymbol(
                                                      "clang_registerCheckers");
    if (registerPluginCheckers)
      registerPluginCheckers(*this);
  }
}

bool ClangCheckerRegistry::isCompatibleAPIVersion(const char *versionString) {
  // If the version string is null, it's not an analyzer plugin.
  if (!versionString)
    return false;

  // For now, none of the static analyzer API is considered stable.
  // Versions must match exactly.
  return strcmp(versionString, CLANG_ANALYZER_API_VERSION_STRING) == 0;
}

void ClangCheckerRegistry::warnIncompatible(DiagnosticsEngine *diags,
                                            StringRef pluginPath,
                                            const char *pluginAPIVersion) {
  if (!diags)
    return;
  if (!pluginAPIVersion)
    return;

  diags->Report(diag::warn_incompatible_analyzer_plugin_api)
      << llvm::sys::path::filename(pluginPath);
  diags->Report(diag::note_incompatible_analyzer_plugin_api)
      << CLANG_ANALYZER_API_VERSION_STRING
      << pluginAPIVersion;
}

static SmallVector<CheckerOptInfo, 8>
getCheckerOptList(const AnalyzerOptions &opts) {
  SmallVector<CheckerOptInfo, 8> checkerOpts;
  for (unsigned i = 0, e = opts.CheckersControlList.size(); i != e; ++i) {
    const std::pair<std::string, bool> &opt = opts.CheckersControlList[i];
    checkerOpts.push_back(CheckerOptInfo(opt.first, opt.second));
  }
  return checkerOpts;
}

<<<<<<< HEAD
std::unique_ptr<CheckerManager>
ento::createCheckerManager(AnalyzerOptions &opts, const LangOptions &langOpts,
                           ArrayRef<std::string> plugins,
                           DiagnosticsEngine &diags) {
=======
std::unique_ptr<CheckerManager> ento::createCheckerManager(
    AnalyzerOptions &opts, const LangOptions &langOpts,
    ArrayRef<std::string> plugins,
    ArrayRef<std::function<void(CheckerRegistry &)>> checkerRegistrationFns,
    DiagnosticsEngine &diags) {
>>>>>>> b2b84690
  std::unique_ptr<CheckerManager> checkerMgr(
      new CheckerManager(langOpts, opts));

  SmallVector<CheckerOptInfo, 8> checkerOpts = getCheckerOptList(opts);

  ClangCheckerRegistry allCheckers(plugins, &diags);

  for (const auto &Fn : checkerRegistrationFns)
    Fn(allCheckers);

  allCheckers.initializeManager(*checkerMgr, checkerOpts);
  allCheckers.validateCheckerOptions(opts, diags);
  checkerMgr->finishedCheckerRegistration();

  for (unsigned i = 0, e = checkerOpts.size(); i != e; ++i) {
    if (checkerOpts[i].isUnclaimed()) {
      diags.Report(diag::err_unknown_analyzer_checker)
          << checkerOpts[i].getName();
      diags.Report(diag::note_suggest_disabling_all_checkers);
    }

  }

  return checkerMgr;
}

void ento::printCheckerHelp(raw_ostream &out, ArrayRef<std::string> plugins) {
  out << "OVERVIEW: Clang Static Analyzer Checkers List\n\n";
  out << "USAGE: -analyzer-checker <CHECKER or PACKAGE,...>\n\n";

  ClangCheckerRegistry(plugins).printHelp(out);
}

void ento::printEnabledCheckerList(raw_ostream &out,
                                   ArrayRef<std::string> plugins,
                                   const AnalyzerOptions &opts) {
  out << "OVERVIEW: Clang Static Analyzer Enabled Checkers List\n\n";

  SmallVector<CheckerOptInfo, 8> checkerOpts = getCheckerOptList(opts);
  ClangCheckerRegistry(plugins).printList(out, checkerOpts);
}<|MERGE_RESOLUTION|>--- conflicted
+++ resolved
@@ -111,18 +111,11 @@
   return checkerOpts;
 }
 
-<<<<<<< HEAD
-std::unique_ptr<CheckerManager>
-ento::createCheckerManager(AnalyzerOptions &opts, const LangOptions &langOpts,
-                           ArrayRef<std::string> plugins,
-                           DiagnosticsEngine &diags) {
-=======
 std::unique_ptr<CheckerManager> ento::createCheckerManager(
     AnalyzerOptions &opts, const LangOptions &langOpts,
     ArrayRef<std::string> plugins,
     ArrayRef<std::function<void(CheckerRegistry &)>> checkerRegistrationFns,
     DiagnosticsEngine &diags) {
->>>>>>> b2b84690
   std::unique_ptr<CheckerManager> checkerMgr(
       new CheckerManager(langOpts, opts));
 
