--- conflicted
+++ resolved
@@ -43,11 +43,7 @@
 
   case Builtin::BI__builtin_assume: {
     assert (CE->arg_begin() != CE->arg_end());
-<<<<<<< HEAD
-    SVal ArgSVal = state->getSVal(CE->getArg(0), LCtx);
-=======
     SVal ArgSVal = C.getSVal(CE->getArg(0));
->>>>>>> b2b84690
     if (ArgSVal.isUndef())
       return true; // Return true to model purity.
 
