//===--- CallAndMessageChecker.cpp ------------------------------*- C++ -*--==//
//
//                     The LLVM Compiler Infrastructure
//
// This file is distributed under the University of Illinois Open Source
// License. See LICENSE.TXT for details.
//
//===----------------------------------------------------------------------===//
//
// This defines CallAndMessageChecker, a builtin checker that checks for various
// errors of call and objc message expressions.
//
//===----------------------------------------------------------------------===//

#include "ClangSACheckers.h"
#include "clang/AST/ParentMap.h"
#include "clang/Basic/TargetInfo.h"
#include "clang/StaticAnalyzer/Core/BugReporter/BugType.h"
#include "clang/StaticAnalyzer/Core/Checker.h"
#include "clang/StaticAnalyzer/Core/CheckerManager.h"
#include "clang/StaticAnalyzer/Core/PathSensitive/CallEvent.h"
#include "clang/StaticAnalyzer/Core/PathSensitive/CheckerContext.h"
#include "llvm/ADT/SmallString.h"
#include "llvm/ADT/StringExtras.h"
#include "llvm/Support/raw_ostream.h"

using namespace clang;
using namespace ento;

namespace {

struct ChecksFilter {
  DefaultBool Check_CallAndMessageUnInitRefArg;
  DefaultBool Check_CallAndMessageChecker;

  CheckName CheckName_CallAndMessageUnInitRefArg;
  CheckName CheckName_CallAndMessageChecker;
};

class CallAndMessageChecker
  : public Checker< check::PreStmt<CallExpr>,
                    check::PreStmt<CXXDeleteExpr>,
                    check::PreObjCMessage,
                    check::ObjCMessageNil,
                    check::PreCall > {
  mutable std::unique_ptr<BugType> BT_call_null;
  mutable std::unique_ptr<BugType> BT_call_undef;
  mutable std::unique_ptr<BugType> BT_cxx_call_null;
  mutable std::unique_ptr<BugType> BT_cxx_call_undef;
  mutable std::unique_ptr<BugType> BT_call_arg;
  mutable std::unique_ptr<BugType> BT_cxx_delete_undef;
  mutable std::unique_ptr<BugType> BT_msg_undef;
  mutable std::unique_ptr<BugType> BT_objc_prop_undef;
  mutable std::unique_ptr<BugType> BT_objc_subscript_undef;
  mutable std::unique_ptr<BugType> BT_msg_arg;
  mutable std::unique_ptr<BugType> BT_msg_ret;
  mutable std::unique_ptr<BugType> BT_call_few_args;

public:
  ChecksFilter Filter;

  void checkPreStmt(const CallExpr *CE, CheckerContext &C) const;
  void checkPreStmt(const CXXDeleteExpr *DE, CheckerContext &C) const;
  void checkPreObjCMessage(const ObjCMethodCall &msg, CheckerContext &C) const;

  /// Fill in the return value that results from messaging nil based on the
  /// return type and architecture and diagnose if the return value will be
  /// garbage.
  void checkObjCMessageNil(const ObjCMethodCall &msg, CheckerContext &C) const;

  void checkPreCall(const CallEvent &Call, CheckerContext &C) const;

private:
  bool PreVisitProcessArg(CheckerContext &C, SVal V, SourceRange ArgRange,
                          const Expr *ArgEx, int ArgumentNumber,
                          bool CheckUninitFields, const CallEvent &Call,
                          std::unique_ptr<BugType> &BT,
                          const ParmVarDecl *ParamDecl) const;

  static void emitBadCall(BugType *BT, CheckerContext &C, const Expr *BadE);
  void emitNilReceiverBug(CheckerContext &C, const ObjCMethodCall &msg,
                          ExplodedNode *N) const;

  void HandleNilReceiver(CheckerContext &C,
                         ProgramStateRef state,
                         const ObjCMethodCall &msg) const;

  void LazyInit_BT(const char *desc, std::unique_ptr<BugType> &BT) const {
    if (!BT)
      BT.reset(new BuiltinBug(this, desc));
  }
  bool uninitRefOrPointer(CheckerContext &C, const SVal &V,
                          SourceRange ArgRange, const Expr *ArgEx,
                          std::unique_ptr<BugType> &BT,
                          const ParmVarDecl *ParamDecl, const char *BD,
                          int ArgumentNumber) const;
};
} // end anonymous namespace

void CallAndMessageChecker::emitBadCall(BugType *BT, CheckerContext &C,
                                        const Expr *BadE) {
  ExplodedNode *N = C.generateErrorNode();
  if (!N)
    return;

  auto R = llvm::make_unique<BugReport>(*BT, BT->getName(), N);
  if (BadE) {
    R->addRange(BadE->getSourceRange());
    if (BadE->isGLValue())
      BadE = bugreporter::getDerefExpr(BadE);
    bugreporter::trackNullOrUndefValue(N, BadE, *R);
  }
  C.emitReport(std::move(R));
}

static void describeUninitializedArgumentInCall(const CallEvent &Call,
                                                int ArgumentNumber,
                                                llvm::raw_svector_ostream &Os) {
  switch (Call.getKind()) {
  case CE_ObjCMessage: {
    const ObjCMethodCall &Msg = cast<ObjCMethodCall>(Call);
    switch (Msg.getMessageKind()) {
    case OCM_Message:
      Os << (ArgumentNumber + 1) << llvm::getOrdinalSuffix(ArgumentNumber + 1)
         << " argument in message expression is an uninitialized value";
      return;
    case OCM_PropertyAccess:
      assert(Msg.isSetter() && "Getters have no args");
      Os << "Argument for property setter is an uninitialized value";
      return;
    case OCM_Subscript:
      if (Msg.isSetter() && (ArgumentNumber == 0))
        Os << "Argument for subscript setter is an uninitialized value";
      else
        Os << "Subscript index is an uninitialized value";
      return;
    }
    llvm_unreachable("Unknown message kind.");
  }
  case CE_Block:
    Os << (ArgumentNumber + 1) << llvm::getOrdinalSuffix(ArgumentNumber + 1)
       << " block call argument is an uninitialized value";
    return;
  default:
    Os << (ArgumentNumber + 1) << llvm::getOrdinalSuffix(ArgumentNumber + 1)
       << " function call argument is an uninitialized value";
    return;
  }
}

bool CallAndMessageChecker::uninitRefOrPointer(
    CheckerContext &C, const SVal &V, SourceRange ArgRange, const Expr *ArgEx,
    std::unique_ptr<BugType> &BT, const ParmVarDecl *ParamDecl, const char *BD,
    int ArgumentNumber) const {
  if (!Filter.Check_CallAndMessageUnInitRefArg)
    return false;

  // No parameter declaration available, i.e. variadic function argument.
  if(!ParamDecl)
    return false;

  // If parameter is declared as pointer to const in function declaration,
  // then check if corresponding argument in function call is
  // pointing to undefined symbol value (uninitialized memory).
  SmallString<200> Buf;
  llvm::raw_svector_ostream Os(Buf);

  if (ParamDecl->getType()->isPointerType()) {
    Os << (ArgumentNumber + 1) << llvm::getOrdinalSuffix(ArgumentNumber + 1)
       << " function call argument is a pointer to uninitialized value";
  } else if (ParamDecl->getType()->isReferenceType()) {
    Os << (ArgumentNumber + 1) << llvm::getOrdinalSuffix(ArgumentNumber + 1)
       << " function call argument is an uninitialized value";
  } else
    return false;

  if(!ParamDecl->getType()->getPointeeType().isConstQualified())
    return false;

  if (const MemRegion *SValMemRegion = V.getAsRegion()) {
    const ProgramStateRef State = C.getState();
<<<<<<< HEAD
    const SVal PSV = State->getSVal(SValMemRegion);
=======
    const SVal PSV = State->getSVal(SValMemRegion, C.getASTContext().CharTy);
>>>>>>> b2b84690
    if (PSV.isUndef()) {
      if (ExplodedNode *N = C.generateErrorNode()) {
        LazyInit_BT(BD, BT);
        auto R = llvm::make_unique<BugReport>(*BT, Os.str(), N);
        R->addRange(ArgRange);
        if (ArgEx) {
          bugreporter::trackNullOrUndefValue(N, ArgEx, *R);
        }
        C.emitReport(std::move(R));
      }
      return true;
    }
  }
  return false;
}

bool CallAndMessageChecker::PreVisitProcessArg(CheckerContext &C,
                                               SVal V,
                                               SourceRange ArgRange,
                                               const Expr *ArgEx,
                                               int ArgumentNumber,
                                               bool CheckUninitFields,
                                               const CallEvent &Call,
                                               std::unique_ptr<BugType> &BT,
                                               const ParmVarDecl *ParamDecl
                                               ) const {
  const char *BD = "Uninitialized argument value";

  if (uninitRefOrPointer(C, V, ArgRange, ArgEx, BT, ParamDecl, BD,
                         ArgumentNumber))
    return true;

  if (V.isUndef()) {
    if (ExplodedNode *N = C.generateErrorNode()) {
      LazyInit_BT(BD, BT);
      // Generate a report for this bug.
      SmallString<200> Buf;
      llvm::raw_svector_ostream Os(Buf);
      describeUninitializedArgumentInCall(Call, ArgumentNumber, Os);
      auto R = llvm::make_unique<BugReport>(*BT, Os.str(), N);

      R->addRange(ArgRange);
      if (ArgEx)
        bugreporter::trackNullOrUndefValue(N, ArgEx, *R);
      C.emitReport(std::move(R));
    }
    return true;
  }

  if (!CheckUninitFields)
    return false;

  if (Optional<nonloc::LazyCompoundVal> LV =
          V.getAs<nonloc::LazyCompoundVal>()) {

    class FindUninitializedField {
    public:
      SmallVector<const FieldDecl *, 10> FieldChain;
    private:
      StoreManager &StoreMgr;
      MemRegionManager &MrMgr;
      Store store;
    public:
      FindUninitializedField(StoreManager &storeMgr,
                             MemRegionManager &mrMgr, Store s)
      : StoreMgr(storeMgr), MrMgr(mrMgr), store(s) {}

      bool Find(const TypedValueRegion *R) {
        QualType T = R->getValueType();
        if (const RecordType *RT = T->getAsStructureType()) {
          const RecordDecl *RD = RT->getDecl()->getDefinition();
          assert(RD && "Referred record has no definition");
          for (const auto *I : RD->fields()) {
            const FieldRegion *FR = MrMgr.getFieldRegion(I, R);
            FieldChain.push_back(I);
            T = I->getType();
            if (T->getAsStructureType()) {
              if (Find(FR))
                return true;
            }
            else {
              const SVal &V = StoreMgr.getBinding(store, loc::MemRegionVal(FR));
              if (V.isUndef())
                return true;
            }
            FieldChain.pop_back();
          }
        }

        return false;
      }
    };

    const LazyCompoundValData *D = LV->getCVData();
    FindUninitializedField F(C.getState()->getStateManager().getStoreManager(),
                             C.getSValBuilder().getRegionManager(),
                             D->getStore());

    if (F.Find(D->getRegion())) {
      if (ExplodedNode *N = C.generateErrorNode()) {
        LazyInit_BT(BD, BT);
        SmallString<512> Str;
        llvm::raw_svector_ostream os(Str);
        os << "Passed-by-value struct argument contains uninitialized data";

        if (F.FieldChain.size() == 1)
          os << " (e.g., field: '" << *F.FieldChain[0] << "')";
        else {
          os << " (e.g., via the field chain: '";
          bool first = true;
          for (SmallVectorImpl<const FieldDecl *>::iterator
               DI = F.FieldChain.begin(), DE = F.FieldChain.end(); DI!=DE;++DI){
            if (first)
              first = false;
            else
              os << '.';
            os << **DI;
          }
          os << "')";
        }

        // Generate a report for this bug.
        auto R = llvm::make_unique<BugReport>(*BT, os.str(), N);
        R->addRange(ArgRange);

        // FIXME: enhance track back for uninitialized value for arbitrary
        // memregions
        C.emitReport(std::move(R));
      }
      return true;
    }
  }

  return false;
}

void CallAndMessageChecker::checkPreStmt(const CallExpr *CE,
                                         CheckerContext &C) const{

  const Expr *Callee = CE->getCallee()->IgnoreParens();
  ProgramStateRef State = C.getState();
  const LocationContext *LCtx = C.getLocationContext();
  SVal L = State->getSVal(Callee, LCtx);

  if (L.isUndef()) {
    if (!BT_call_undef)
      BT_call_undef.reset(new BuiltinBug(
          this, "Called function pointer is an uninitialized pointer value"));
    emitBadCall(BT_call_undef.get(), C, Callee);
    return;
  }

  ProgramStateRef StNonNull, StNull;
  std::tie(StNonNull, StNull) = State->assume(L.castAs<DefinedOrUnknownSVal>());

  if (StNull && !StNonNull) {
    if (!BT_call_null)
      BT_call_null.reset(new BuiltinBug(
          this, "Called function pointer is null (null dereference)"));
    emitBadCall(BT_call_null.get(), C, Callee);
    return;
  }

  C.addTransition(StNonNull);
}

void CallAndMessageChecker::checkPreStmt(const CXXDeleteExpr *DE,
                                         CheckerContext &C) const {

  SVal Arg = C.getSVal(DE->getArgument());
  if (Arg.isUndef()) {
    StringRef Desc;
    ExplodedNode *N = C.generateErrorNode();
    if (!N)
      return;
    if (!BT_cxx_delete_undef)
      BT_cxx_delete_undef.reset(
          new BuiltinBug(this, "Uninitialized argument value"));
    if (DE->isArrayFormAsWritten())
      Desc = "Argument to 'delete[]' is uninitialized";
    else
      Desc = "Argument to 'delete' is uninitialized";
    BugType *BT = BT_cxx_delete_undef.get();
    auto R = llvm::make_unique<BugReport>(*BT, Desc, N);
    bugreporter::trackNullOrUndefValue(N, DE, *R);
    C.emitReport(std::move(R));
    return;
  }
}

void CallAndMessageChecker::checkPreCall(const CallEvent &Call,
                                         CheckerContext &C) const {
  ProgramStateRef State = C.getState();

  // If this is a call to a C++ method, check if the callee is null or
  // undefined.
  if (const CXXInstanceCall *CC = dyn_cast<CXXInstanceCall>(&Call)) {
    SVal V = CC->getCXXThisVal();
    if (V.isUndef()) {
      if (!BT_cxx_call_undef)
        BT_cxx_call_undef.reset(
            new BuiltinBug(this, "Called C++ object pointer is uninitialized"));
      emitBadCall(BT_cxx_call_undef.get(), C, CC->getCXXThisExpr());
      return;
    }

    ProgramStateRef StNonNull, StNull;
    std::tie(StNonNull, StNull) =
        State->assume(V.castAs<DefinedOrUnknownSVal>());

    if (StNull && !StNonNull) {
      if (!BT_cxx_call_null)
        BT_cxx_call_null.reset(
            new BuiltinBug(this, "Called C++ object pointer is null"));
      emitBadCall(BT_cxx_call_null.get(), C, CC->getCXXThisExpr());
      return;
    }

    State = StNonNull;
  }

  const Decl *D = Call.getDecl();
  if (D && (isa<FunctionDecl>(D) || isa<BlockDecl>(D))) {
    // If we have a function or block declaration, we can make sure we pass
    // enough parameters.
    unsigned Params = Call.parameters().size();
    if (Call.getNumArgs() < Params) {
      ExplodedNode *N = C.generateErrorNode();
      if (!N)
        return;

      LazyInit_BT("Function call with too few arguments", BT_call_few_args);

      SmallString<512> Str;
      llvm::raw_svector_ostream os(Str);
      if (isa<FunctionDecl>(D)) {
        os << "Function ";
      } else {
        assert(isa<BlockDecl>(D));
        os << "Block ";
      }
      os << "taking " << Params << " argument"
         << (Params == 1 ? "" : "s") << " is called with fewer ("
         << Call.getNumArgs() << ")";

      C.emitReport(
          llvm::make_unique<BugReport>(*BT_call_few_args, os.str(), N));
    }
  }

  // Don't check for uninitialized field values in arguments if the
  // caller has a body that is available and we have the chance to inline it.
  // This is a hack, but is a reasonable compromise betweens sometimes warning
  // and sometimes not depending on if we decide to inline a function.
  const bool checkUninitFields =
    !(C.getAnalysisManager().shouldInlineCall() && (D && D->getBody()));

  std::unique_ptr<BugType> *BT;
  if (isa<ObjCMethodCall>(Call))
    BT = &BT_msg_arg;
  else
    BT = &BT_call_arg;

  const FunctionDecl *FD = dyn_cast_or_null<FunctionDecl>(D);
  for (unsigned i = 0, e = Call.getNumArgs(); i != e; ++i) {
    const ParmVarDecl *ParamDecl = nullptr;
    if(FD && i < FD->getNumParams())
      ParamDecl = FD->getParamDecl(i);
    if (PreVisitProcessArg(C, Call.getArgSVal(i), Call.getArgSourceRange(i),
                           Call.getArgExpr(i), i,
                           checkUninitFields, Call, *BT, ParamDecl))
      return;
  }

  // If we make it here, record our assumptions about the callee.
  C.addTransition(State);
}

void CallAndMessageChecker::checkPreObjCMessage(const ObjCMethodCall &msg,
                                                CheckerContext &C) const {
  SVal recVal = msg.getReceiverSVal();
  if (recVal.isUndef()) {
    if (ExplodedNode *N = C.generateErrorNode()) {
      BugType *BT = nullptr;
      switch (msg.getMessageKind()) {
      case OCM_Message:
        if (!BT_msg_undef)
          BT_msg_undef.reset(new BuiltinBug(this,
                                            "Receiver in message expression "
                                            "is an uninitialized value"));
        BT = BT_msg_undef.get();
        break;
      case OCM_PropertyAccess:
        if (!BT_objc_prop_undef)
          BT_objc_prop_undef.reset(new BuiltinBug(
              this, "Property access on an uninitialized object pointer"));
        BT = BT_objc_prop_undef.get();
        break;
      case OCM_Subscript:
        if (!BT_objc_subscript_undef)
          BT_objc_subscript_undef.reset(new BuiltinBug(
              this, "Subscript access on an uninitialized object pointer"));
        BT = BT_objc_subscript_undef.get();
        break;
      }
      assert(BT && "Unknown message kind.");

      auto R = llvm::make_unique<BugReport>(*BT, BT->getName(), N);
      const ObjCMessageExpr *ME = msg.getOriginExpr();
      R->addRange(ME->getReceiverRange());

      // FIXME: getTrackNullOrUndefValueVisitor can't handle "super" yet.
      if (const Expr *ReceiverE = ME->getInstanceReceiver())
        bugreporter::trackNullOrUndefValue(N, ReceiverE, *R);
      C.emitReport(std::move(R));
    }
    return;
  }
}

void CallAndMessageChecker::checkObjCMessageNil(const ObjCMethodCall &msg,
                                                CheckerContext &C) const {
  HandleNilReceiver(C, C.getState(), msg);
}

void CallAndMessageChecker::emitNilReceiverBug(CheckerContext &C,
                                               const ObjCMethodCall &msg,
                                               ExplodedNode *N) const {

  if (!BT_msg_ret)
    BT_msg_ret.reset(
        new BuiltinBug(this, "Receiver in message expression is 'nil'"));

  const ObjCMessageExpr *ME = msg.getOriginExpr();

  QualType ResTy = msg.getResultType();

  SmallString<200> buf;
  llvm::raw_svector_ostream os(buf);
  os << "The receiver of message '";
  ME->getSelector().print(os);
  os << "' is nil";
  if (ResTy->isReferenceType()) {
    os << ", which results in forming a null reference";
  } else {
    os << " and returns a value of type '";
    msg.getResultType().print(os, C.getLangOpts());
    os << "' that will be garbage";
  }

  auto report = llvm::make_unique<BugReport>(*BT_msg_ret, os.str(), N);
  report->addRange(ME->getReceiverRange());
  // FIXME: This won't track "self" in messages to super.
  if (const Expr *receiver = ME->getInstanceReceiver()) {
    bugreporter::trackNullOrUndefValue(N, receiver, *report);
  }
  C.emitReport(std::move(report));
}

static bool supportsNilWithFloatRet(const llvm::Triple &triple) {
  return (triple.getVendor() == llvm::Triple::Apple &&
          (triple.isiOS() || triple.isWatchOS() ||
           !triple.isMacOSXVersionLT(10,5)));
}

void CallAndMessageChecker::HandleNilReceiver(CheckerContext &C,
                                              ProgramStateRef state,
                                              const ObjCMethodCall &Msg) const {
  ASTContext &Ctx = C.getASTContext();
  static CheckerProgramPointTag Tag(this, "NilReceiver");

  // Check the return type of the message expression.  A message to nil will
  // return different values depending on the return type and the architecture.
  QualType RetTy = Msg.getResultType();
  CanQualType CanRetTy = Ctx.getCanonicalType(RetTy);
  const LocationContext *LCtx = C.getLocationContext();

  if (CanRetTy->isStructureOrClassType()) {
    // Structure returns are safe since the compiler zeroes them out.
    SVal V = C.getSValBuilder().makeZeroVal(RetTy);
    C.addTransition(state->BindExpr(Msg.getOriginExpr(), LCtx, V), &Tag);
    return;
  }

  // Other cases: check if sizeof(return type) > sizeof(void*)
  if (CanRetTy != Ctx.VoidTy && C.getLocationContext()->getParentMap()
                                  .isConsumedExpr(Msg.getOriginExpr())) {
    // Compute: sizeof(void *) and sizeof(return type)
    const uint64_t voidPtrSize = Ctx.getTypeSize(Ctx.VoidPtrTy);
    const uint64_t returnTypeSize = Ctx.getTypeSize(CanRetTy);

    if (CanRetTy.getTypePtr()->isReferenceType()||
        (voidPtrSize < returnTypeSize &&
         !(supportsNilWithFloatRet(Ctx.getTargetInfo().getTriple()) &&
           (Ctx.FloatTy == CanRetTy ||
            Ctx.DoubleTy == CanRetTy ||
            Ctx.LongDoubleTy == CanRetTy ||
            Ctx.LongLongTy == CanRetTy ||
            Ctx.UnsignedLongLongTy == CanRetTy)))) {
      if (ExplodedNode *N = C.generateErrorNode(state, &Tag))
        emitNilReceiverBug(C, Msg, N);
      return;
    }

    // Handle the safe cases where the return value is 0 if the
    // receiver is nil.
    //
    // FIXME: For now take the conservative approach that we only
    // return null values if we *know* that the receiver is nil.
    // This is because we can have surprises like:
    //
    //   ... = [[NSScreens screens] objectAtIndex:0];
    //
    // What can happen is that [... screens] could return nil, but
    // it most likely isn't nil.  We should assume the semantics
    // of this case unless we have *a lot* more knowledge.
    //
    SVal V = C.getSValBuilder().makeZeroVal(RetTy);
    C.addTransition(state->BindExpr(Msg.getOriginExpr(), LCtx, V), &Tag);
    return;
  }

  C.addTransition(state);
}

#define REGISTER_CHECKER(name)                                                 \
  void ento::register##name(CheckerManager &mgr) {                             \
    CallAndMessageChecker *Checker =                                           \
        mgr.registerChecker<CallAndMessageChecker>();                          \
    Checker->Filter.Check_##name = true;                                       \
    Checker->Filter.CheckName_##name = mgr.getCurrentCheckName();              \
  }

REGISTER_CHECKER(CallAndMessageUnInitRefArg)
REGISTER_CHECKER(CallAndMessageChecker)<|MERGE_RESOLUTION|>--- conflicted
+++ resolved
@@ -179,11 +179,7 @@
 
   if (const MemRegion *SValMemRegion = V.getAsRegion()) {
     const ProgramStateRef State = C.getState();
-<<<<<<< HEAD
-    const SVal PSV = State->getSVal(SValMemRegion);
-=======
     const SVal PSV = State->getSVal(SValMemRegion, C.getASTContext().CharTy);
->>>>>>> b2b84690
     if (PSV.isUndef()) {
       if (ExplodedNode *N = C.generateErrorNode()) {
         LazyInit_BT(BD, BT);
