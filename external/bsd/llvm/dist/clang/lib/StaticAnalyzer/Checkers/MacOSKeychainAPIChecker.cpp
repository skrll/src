//==--- MacOSKeychainAPIChecker.cpp ------------------------------*- C++ -*-==//
//
//                     The LLVM Compiler Infrastructure
//
// This file is distributed under the University of Illinois Open Source
// License. See LICENSE.TXT for details.
//
//===----------------------------------------------------------------------===//
// This checker flags misuses of KeyChainAPI. In particular, the password data
// allocated/returned by SecKeychainItemCopyContent,
// SecKeychainFindGenericPassword, SecKeychainFindInternetPassword functions has
// to be freed using a call to SecKeychainItemFreeContent.
//===----------------------------------------------------------------------===//

#include "ClangSACheckers.h"
#include "clang/StaticAnalyzer/Core/BugReporter/BugType.h"
#include "clang/StaticAnalyzer/Core/Checker.h"
#include "clang/StaticAnalyzer/Core/CheckerManager.h"
#include "clang/StaticAnalyzer/Core/PathSensitive/CheckerContext.h"
#include "clang/StaticAnalyzer/Core/PathSensitive/ProgramState.h"
#include "clang/StaticAnalyzer/Core/PathSensitive/ProgramStateTrait.h"
#include "llvm/ADT/SmallString.h"
#include "llvm/Support/raw_ostream.h"

using namespace clang;
using namespace ento;

namespace {
class MacOSKeychainAPIChecker : public Checker<check::PreStmt<CallExpr>,
                                               check::PostStmt<CallExpr>,
                                               check::DeadSymbols,
                                               eval::Assume> {
  mutable std::unique_ptr<BugType> BT;

public:
  /// AllocationState is a part of the checker specific state together with the
  /// MemRegion corresponding to the allocated data.
  struct AllocationState {
    /// The index of the allocator function.
    unsigned int AllocatorIdx;
    SymbolRef Region;

    AllocationState(const Expr *E, unsigned int Idx, SymbolRef R) :
      AllocatorIdx(Idx),
      Region(R) {}

    bool operator==(const AllocationState &X) const {
      return (AllocatorIdx == X.AllocatorIdx &&
              Region == X.Region);
    }

    void Profile(llvm::FoldingSetNodeID &ID) const {
      ID.AddInteger(AllocatorIdx);
      ID.AddPointer(Region);
    }
  };

  void checkPreStmt(const CallExpr *S, CheckerContext &C) const;
  void checkPostStmt(const CallExpr *S, CheckerContext &C) const;
  void checkDeadSymbols(SymbolReaper &SR, CheckerContext &C) const;
  ProgramStateRef evalAssume(ProgramStateRef state, SVal Cond,
                             bool Assumption) const;
  void printState(raw_ostream &Out, ProgramStateRef State,
                  const char *NL, const char *Sep) const;

private:
  typedef std::pair<SymbolRef, const AllocationState*> AllocationPair;
  typedef SmallVector<AllocationPair, 2> AllocationPairVec;

  enum APIKind {
    /// Denotes functions tracked by this checker.
    ValidAPI = 0,
    /// The functions commonly/mistakenly used in place of the given API.
    ErrorAPI = 1,
    /// The functions which may allocate the data. These are tracked to reduce
    /// the false alarm rate.
    PossibleAPI = 2
  };
  /// Stores the information about the allocator and deallocator functions -
  /// these are the functions the checker is tracking.
  struct ADFunctionInfo {
    const char* Name;
    unsigned int Param;
    unsigned int DeallocatorIdx;
    APIKind Kind;
  };
  static const unsigned InvalidIdx = 100000;
  static const unsigned FunctionsToTrackSize = 8;
  static const ADFunctionInfo FunctionsToTrack[FunctionsToTrackSize];
  /// The value, which represents no error return value for allocator functions.
  static const unsigned NoErr = 0;

  /// Given the function name, returns the index of the allocator/deallocator
  /// function.
  static unsigned getTrackedFunctionIndex(StringRef Name, bool IsAllocator);

  inline void initBugType() const {
    if (!BT)
      BT.reset(new BugType(this, "Improper use of SecKeychain API",
                           "API Misuse (Apple)"));
  }

  void generateDeallocatorMismatchReport(const AllocationPair &AP,
                                         const Expr *ArgExpr,
                                         CheckerContext &C) const;

  /// Find the allocation site for Sym on the path leading to the node N.
  const ExplodedNode *getAllocationNode(const ExplodedNode *N, SymbolRef Sym,
                                        CheckerContext &C) const;

  std::unique_ptr<BugReport> generateAllocatedDataNotReleasedReport(
      const AllocationPair &AP, ExplodedNode *N, CheckerContext &C) const;

  /// Mark an AllocationPair interesting for diagnostic reporting.
  void markInteresting(BugReport *R, const AllocationPair &AP) const {
    R->markInteresting(AP.first);
    R->markInteresting(AP.second->Region);
  }

  /// The bug visitor which allows us to print extra diagnostics along the
  /// BugReport path. For example, showing the allocation site of the leaked
  /// region.
  class SecKeychainBugVisitor : public BugReporterVisitor {
  protected:
    // The allocated region symbol tracked by the main analysis.
    SymbolRef Sym;

  public:
    SecKeychainBugVisitor(SymbolRef S) : Sym(S) {}

    void Profile(llvm::FoldingSetNodeID &ID) const override {
      static int X = 0;
      ID.AddPointer(&X);
      ID.AddPointer(Sym);
    }

    std::shared_ptr<PathDiagnosticPiece> VisitNode(const ExplodedNode *N,
                                                   const ExplodedNode *PrevN,
                                                   BugReporterContext &BRC,
                                                   BugReport &BR) override;
  };
};
}

/// ProgramState traits to store the currently allocated (and not yet freed)
/// symbols. This is a map from the allocated content symbol to the
/// corresponding AllocationState.
REGISTER_MAP_WITH_PROGRAMSTATE(AllocatedData,
                               SymbolRef,
                               MacOSKeychainAPIChecker::AllocationState)

static bool isEnclosingFunctionParam(const Expr *E) {
  E = E->IgnoreParenCasts();
  if (const DeclRefExpr *DRE = dyn_cast<DeclRefExpr>(E)) {
    const ValueDecl *VD = DRE->getDecl();
    if (isa<ImplicitParamDecl>(VD) || isa<ParmVarDecl>(VD))
      return true;
  }
  return false;
}

const MacOSKeychainAPIChecker::ADFunctionInfo
  MacOSKeychainAPIChecker::FunctionsToTrack[FunctionsToTrackSize] = {
    {"SecKeychainItemCopyContent", 4, 3, ValidAPI},                       // 0
    {"SecKeychainFindGenericPassword", 6, 3, ValidAPI},                   // 1
    {"SecKeychainFindInternetPassword", 13, 3, ValidAPI},                 // 2
    {"SecKeychainItemFreeContent", 1, InvalidIdx, ValidAPI},              // 3
    {"SecKeychainItemCopyAttributesAndData", 5, 5, ValidAPI},             // 4
    {"SecKeychainItemFreeAttributesAndData", 1, InvalidIdx, ValidAPI},    // 5
    {"free", 0, InvalidIdx, ErrorAPI},                                    // 6
    {"CFStringCreateWithBytesNoCopy", 1, InvalidIdx, PossibleAPI},        // 7
};

unsigned MacOSKeychainAPIChecker::getTrackedFunctionIndex(StringRef Name,
                                                          bool IsAllocator) {
  for (unsigned I = 0; I < FunctionsToTrackSize; ++I) {
    ADFunctionInfo FI = FunctionsToTrack[I];
    if (FI.Name != Name)
      continue;
    // Make sure the function is of the right type (allocator vs deallocator).
    if (IsAllocator && (FI.DeallocatorIdx == InvalidIdx))
      return InvalidIdx;
    if (!IsAllocator && (FI.DeallocatorIdx != InvalidIdx))
      return InvalidIdx;

    return I;
  }
  // The function is not tracked.
  return InvalidIdx;
}

static bool isBadDeallocationArgument(const MemRegion *Arg) {
  if (!Arg)
    return false;
  return isa<AllocaRegion>(Arg) || isa<BlockDataRegion>(Arg) ||
         isa<TypedRegion>(Arg);
}

/// Given the address expression, retrieve the value it's pointing to. Assume
/// that value is itself an address, and return the corresponding symbol.
static SymbolRef getAsPointeeSymbol(const Expr *Expr,
                                    CheckerContext &C) {
  ProgramStateRef State = C.getState();
  SVal ArgV = C.getSVal(Expr);

  if (Optional<loc::MemRegionVal> X = ArgV.getAs<loc::MemRegionVal>()) {
    StoreManager& SM = C.getStoreManager();
    SymbolRef sym = SM.getBinding(State->getStore(), *X).getAsLocSymbol();
    if (sym)
      return sym;
  }
  return nullptr;
}

// Report deallocator mismatch. Remove the region from tracking - reporting a
// missing free error after this one is redundant.
void MacOSKeychainAPIChecker::
  generateDeallocatorMismatchReport(const AllocationPair &AP,
                                    const Expr *ArgExpr,
                                    CheckerContext &C) const {
  ProgramStateRef State = C.getState();
  State = State->remove<AllocatedData>(AP.first);
  ExplodedNode *N = C.generateNonFatalErrorNode(State);

  if (!N)
    return;
  initBugType();
  SmallString<80> sbuf;
  llvm::raw_svector_ostream os(sbuf);
  unsigned int PDeallocIdx =
               FunctionsToTrack[AP.second->AllocatorIdx].DeallocatorIdx;

  os << "Deallocator doesn't match the allocator: '"
     << FunctionsToTrack[PDeallocIdx].Name << "' should be used.";
  auto Report = llvm::make_unique<BugReport>(*BT, os.str(), N);
  Report->addVisitor(llvm::make_unique<SecKeychainBugVisitor>(AP.first));
  Report->addRange(ArgExpr->getSourceRange());
  markInteresting(Report.get(), AP);
  C.emitReport(std::move(Report));
}

void MacOSKeychainAPIChecker::checkPreStmt(const CallExpr *CE,
                                           CheckerContext &C) const {
  unsigned idx = InvalidIdx;
  ProgramStateRef State = C.getState();

  const FunctionDecl *FD = C.getCalleeDecl(CE);
  if (!FD || FD->getKind() != Decl::Function)
    return;

  StringRef funName = C.getCalleeName(FD);
  if (funName.empty())
    return;

  // If it is a call to an allocator function, it could be a double allocation.
  idx = getTrackedFunctionIndex(funName, true);
  if (idx != InvalidIdx) {
    unsigned paramIdx = FunctionsToTrack[idx].Param;
    if (CE->getNumArgs() <= paramIdx)
      return;

    const Expr *ArgExpr = CE->getArg(paramIdx);
    if (SymbolRef V = getAsPointeeSymbol(ArgExpr, C))
      if (const AllocationState *AS = State->get<AllocatedData>(V)) {
        // Remove the value from the state. The new symbol will be added for
        // tracking when the second allocator is processed in checkPostStmt().
        State = State->remove<AllocatedData>(V);
        ExplodedNode *N = C.generateNonFatalErrorNode(State);
        if (!N)
          return;
        initBugType();
        SmallString<128> sbuf;
        llvm::raw_svector_ostream os(sbuf);
        unsigned int DIdx = FunctionsToTrack[AS->AllocatorIdx].DeallocatorIdx;
        os << "Allocated data should be released before another call to "
            << "the allocator: missing a call to '"
            << FunctionsToTrack[DIdx].Name
            << "'.";
        auto Report = llvm::make_unique<BugReport>(*BT, os.str(), N);
        Report->addVisitor(llvm::make_unique<SecKeychainBugVisitor>(V));
        Report->addRange(ArgExpr->getSourceRange());
        Report->markInteresting(AS->Region);
        C.emitReport(std::move(Report));
      }
    return;
  }

  // Is it a call to one of deallocator functions?
  idx = getTrackedFunctionIndex(funName, false);
  if (idx == InvalidIdx)
    return;

  unsigned paramIdx = FunctionsToTrack[idx].Param;
  if (CE->getNumArgs() <= paramIdx)
    return;

  // Check the argument to the deallocator.
  const Expr *ArgExpr = CE->getArg(paramIdx);
<<<<<<< HEAD
  SVal ArgSVal = State->getSVal(ArgExpr, C.getLocationContext());
=======
  SVal ArgSVal = C.getSVal(ArgExpr);
>>>>>>> b2b84690

  // Undef is reported by another checker.
  if (ArgSVal.isUndef())
    return;

  SymbolRef ArgSM = ArgSVal.getAsLocSymbol();

  // If the argument is coming from the heap, globals, or unknown, do not
  // report it.
  bool RegionArgIsBad = false;
  if (!ArgSM) {
    if (!isBadDeallocationArgument(ArgSVal.getAsRegion()))
      return;
    RegionArgIsBad = true;
  }

  // Is the argument to the call being tracked?
  const AllocationState *AS = State->get<AllocatedData>(ArgSM);
  if (!AS)
    return;

  // TODO: We might want to report double free here.
  // (that would involve tracking all the freed symbols in the checker state).
  if (RegionArgIsBad) {
    // It is possible that this is a false positive - the argument might
    // have entered as an enclosing function parameter.
    if (isEnclosingFunctionParam(ArgExpr))
      return;

    ExplodedNode *N = C.generateNonFatalErrorNode(State);
    if (!N)
      return;
    initBugType();
    auto Report = llvm::make_unique<BugReport>(
        *BT, "Trying to free data which has not been allocated.", N);
    Report->addRange(ArgExpr->getSourceRange());
    if (AS)
      Report->markInteresting(AS->Region);
    C.emitReport(std::move(Report));
    return;
  }

  // Process functions which might deallocate.
  if (FunctionsToTrack[idx].Kind == PossibleAPI) {

    if (funName == "CFStringCreateWithBytesNoCopy") {
      const Expr *DeallocatorExpr = CE->getArg(5)->IgnoreParenCasts();
      // NULL ~ default deallocator, so warn.
      if (DeallocatorExpr->isNullPointerConstant(C.getASTContext(),
          Expr::NPC_ValueDependentIsNotNull)) {
        const AllocationPair AP = std::make_pair(ArgSM, AS);
        generateDeallocatorMismatchReport(AP, ArgExpr, C);
        return;
      }
      // One of the default allocators, so warn.
      if (const DeclRefExpr *DE = dyn_cast<DeclRefExpr>(DeallocatorExpr)) {
        StringRef DeallocatorName = DE->getFoundDecl()->getName();
        if (DeallocatorName == "kCFAllocatorDefault" ||
            DeallocatorName == "kCFAllocatorSystemDefault" ||
            DeallocatorName == "kCFAllocatorMalloc") {
          const AllocationPair AP = std::make_pair(ArgSM, AS);
          generateDeallocatorMismatchReport(AP, ArgExpr, C);
          return;
        }
        // If kCFAllocatorNull, which does not deallocate, we still have to
        // find the deallocator.
        if (DE->getFoundDecl()->getName() == "kCFAllocatorNull")
          return;
      }
      // In all other cases, assume the user supplied a correct deallocator
      // that will free memory so stop tracking.
      State = State->remove<AllocatedData>(ArgSM);
      C.addTransition(State);
      return;
    }

    llvm_unreachable("We know of no other possible APIs.");
  }

  // The call is deallocating a value we previously allocated, so remove it
  // from the next state.
  State = State->remove<AllocatedData>(ArgSM);

  // Check if the proper deallocator is used.
  unsigned int PDeallocIdx = FunctionsToTrack[AS->AllocatorIdx].DeallocatorIdx;
  if (PDeallocIdx != idx || (FunctionsToTrack[idx].Kind == ErrorAPI)) {
    const AllocationPair AP = std::make_pair(ArgSM, AS);
    generateDeallocatorMismatchReport(AP, ArgExpr, C);
    return;
  }

  C.addTransition(State);
}

void MacOSKeychainAPIChecker::checkPostStmt(const CallExpr *CE,
                                            CheckerContext &C) const {
  ProgramStateRef State = C.getState();
  const FunctionDecl *FD = C.getCalleeDecl(CE);
  if (!FD || FD->getKind() != Decl::Function)
    return;

  StringRef funName = C.getCalleeName(FD);

  // If a value has been allocated, add it to the set for tracking.
  unsigned idx = getTrackedFunctionIndex(funName, true);
  if (idx == InvalidIdx)
    return;

  const Expr *ArgExpr = CE->getArg(FunctionsToTrack[idx].Param);
  // If the argument entered as an enclosing function parameter, skip it to
  // avoid false positives.
  if (isEnclosingFunctionParam(ArgExpr) &&
      C.getLocationContext()->getParent() == nullptr)
    return;

  if (SymbolRef V = getAsPointeeSymbol(ArgExpr, C)) {
    // If the argument points to something that's not a symbolic region, it
    // can be:
    //  - unknown (cannot reason about it)
    //  - undefined (already reported by other checker)
    //  - constant (null - should not be tracked,
    //              other constant will generate a compiler warning)
    //  - goto (should be reported by other checker)

    // The call return value symbol should stay alive for as long as the
    // allocated value symbol, since our diagnostics depend on the value
    // returned by the call. Ex: Data should only be freed if noErr was
    // returned during allocation.)
    SymbolRef RetStatusSymbol = C.getSVal(CE).getAsSymbol();
    C.getSymbolManager().addSymbolDependency(V, RetStatusSymbol);

    // Track the allocated value in the checker state.
    State = State->set<AllocatedData>(V, AllocationState(ArgExpr, idx,
                                                         RetStatusSymbol));
    assert(State);
    C.addTransition(State);
  }
}

// TODO: This logic is the same as in Malloc checker.
const ExplodedNode *
MacOSKeychainAPIChecker::getAllocationNode(const ExplodedNode *N,
                                           SymbolRef Sym,
                                           CheckerContext &C) const {
  const LocationContext *LeakContext = N->getLocationContext();
  // Walk the ExplodedGraph backwards and find the first node that referred to
  // the tracked symbol.
  const ExplodedNode *AllocNode = N;

  while (N) {
    if (!N->getState()->get<AllocatedData>(Sym))
      break;
    // Allocation node, is the last node in the current or parent context in
    // which the symbol was tracked.
    const LocationContext *NContext = N->getLocationContext();
    if (NContext == LeakContext ||
        NContext->isParentOf(LeakContext))
      AllocNode = N;
    N = N->pred_empty() ? nullptr : *(N->pred_begin());
  }

  return AllocNode;
}

std::unique_ptr<BugReport>
MacOSKeychainAPIChecker::generateAllocatedDataNotReleasedReport(
    const AllocationPair &AP, ExplodedNode *N, CheckerContext &C) const {
  const ADFunctionInfo &FI = FunctionsToTrack[AP.second->AllocatorIdx];
  initBugType();
  SmallString<70> sbuf;
  llvm::raw_svector_ostream os(sbuf);
  os << "Allocated data is not released: missing a call to '"
      << FunctionsToTrack[FI.DeallocatorIdx].Name << "'.";

  // Most bug reports are cached at the location where they occurred.
  // With leaks, we want to unique them by the location where they were
  // allocated, and only report a single path.
  PathDiagnosticLocation LocUsedForUniqueing;
  const ExplodedNode *AllocNode = getAllocationNode(N, AP.first, C);
  const Stmt *AllocStmt = PathDiagnosticLocation::getStmt(AllocNode);

  if (AllocStmt)
    LocUsedForUniqueing = PathDiagnosticLocation::createBegin(AllocStmt,
                                              C.getSourceManager(),
                                              AllocNode->getLocationContext());

  auto Report =
      llvm::make_unique<BugReport>(*BT, os.str(), N, LocUsedForUniqueing,
                                  AllocNode->getLocationContext()->getDecl());

  Report->addVisitor(llvm::make_unique<SecKeychainBugVisitor>(AP.first));
  markInteresting(Report.get(), AP);
  return Report;
}

/// If the return symbol is assumed to be error, remove the allocated info
/// from consideration.
ProgramStateRef MacOSKeychainAPIChecker::evalAssume(ProgramStateRef State,
                                                    SVal Cond,
                                                    bool Assumption) const {
  AllocatedDataTy AMap = State->get<AllocatedData>();
  if (AMap.isEmpty())
    return State;

  auto *CondBSE = dyn_cast_or_null<BinarySymExpr>(Cond.getAsSymExpr());
  if (!CondBSE)
    return State;
  BinaryOperator::Opcode OpCode = CondBSE->getOpcode();
  if (OpCode != BO_EQ && OpCode != BO_NE)
    return State;

  // Match for a restricted set of patterns for cmparison of error codes.
  // Note, the comparisons of type '0 == st' are transformed into SymIntExpr.
  SymbolRef ReturnSymbol = nullptr;
  if (auto *SIE = dyn_cast<SymIntExpr>(CondBSE)) {
    const llvm::APInt &RHS = SIE->getRHS();
    bool ErrorIsReturned = (OpCode == BO_EQ && RHS != NoErr) ||
                           (OpCode == BO_NE && RHS == NoErr);
    if (!Assumption)
      ErrorIsReturned = !ErrorIsReturned;
    if (ErrorIsReturned)
      ReturnSymbol = SIE->getLHS();
  }

  if (ReturnSymbol)
    for (auto I = AMap.begin(), E = AMap.end(); I != E; ++I) {
      if (ReturnSymbol == I->second.Region)
        State = State->remove<AllocatedData>(I->first);
    }

  return State;
}

void MacOSKeychainAPIChecker::checkDeadSymbols(SymbolReaper &SR,
                                               CheckerContext &C) const {
  ProgramStateRef State = C.getState();
  AllocatedDataTy AMap = State->get<AllocatedData>();
  if (AMap.isEmpty())
    return;

  bool Changed = false;
  AllocationPairVec Errors;
  for (auto I = AMap.begin(), E = AMap.end(); I != E; ++I) {
    if (!SR.isDead(I->first))
      continue;

    Changed = true;
    State = State->remove<AllocatedData>(I->first);
    // If the allocated symbol is null do not report.
    ConstraintManager &CMgr = State->getConstraintManager();
    ConditionTruthVal AllocFailed = CMgr.isNull(State, I.getKey());
    if (AllocFailed.isConstrainedTrue())
      continue;
    Errors.push_back(std::make_pair(I->first, &I->second));
  }
  if (!Changed) {
    // Generate the new, cleaned up state.
    C.addTransition(State);
    return;
  }

  static CheckerProgramPointTag Tag(this, "DeadSymbolsLeak");
  ExplodedNode *N = C.generateNonFatalErrorNode(C.getState(), &Tag);
  if (!N)
    return;

  // Generate the error reports.
  for (const auto &P : Errors)
    C.emitReport(generateAllocatedDataNotReleasedReport(P, N, C));

  // Generate the new, cleaned up state.
  C.addTransition(State, N);
}

std::shared_ptr<PathDiagnosticPiece>
MacOSKeychainAPIChecker::SecKeychainBugVisitor::VisitNode(
    const ExplodedNode *N, const ExplodedNode *PrevN, BugReporterContext &BRC,
    BugReport &BR) {
  const AllocationState *AS = N->getState()->get<AllocatedData>(Sym);
  if (!AS)
    return nullptr;
  const AllocationState *ASPrev = PrevN->getState()->get<AllocatedData>(Sym);
  if (ASPrev)
    return nullptr;

  // (!ASPrev && AS) ~ We started tracking symbol in node N, it must be the
  // allocation site.
  const CallExpr *CE =
      cast<CallExpr>(N->getLocation().castAs<StmtPoint>().getStmt());
  const FunctionDecl *funDecl = CE->getDirectCallee();
  assert(funDecl && "We do not support indirect function calls as of now.");
  StringRef funName = funDecl->getName();

  // Get the expression of the corresponding argument.
  unsigned Idx = getTrackedFunctionIndex(funName, true);
  assert(Idx != InvalidIdx && "This should be a call to an allocator.");
  const Expr *ArgExpr = CE->getArg(FunctionsToTrack[Idx].Param);
  PathDiagnosticLocation Pos(ArgExpr, BRC.getSourceManager(),
                             N->getLocationContext());
  return std::make_shared<PathDiagnosticEventPiece>(Pos,
                                                    "Data is allocated here.");
}

void MacOSKeychainAPIChecker::printState(raw_ostream &Out,
                                         ProgramStateRef State,
                                         const char *NL,
                                         const char *Sep) const {

  AllocatedDataTy AMap = State->get<AllocatedData>();

  if (!AMap.isEmpty()) {
    Out << Sep << "KeychainAPIChecker :" << NL;
    for (auto I = AMap.begin(), E = AMap.end(); I != E; ++I) {
      I.getKey()->dumpToStream(Out);
    }
  }
}


void ento::registerMacOSKeychainAPIChecker(CheckerManager &mgr) {
  mgr.registerChecker<MacOSKeychainAPIChecker>();
}<|MERGE_RESOLUTION|>--- conflicted
+++ resolved
@@ -296,11 +296,7 @@
 
   // Check the argument to the deallocator.
   const Expr *ArgExpr = CE->getArg(paramIdx);
-<<<<<<< HEAD
-  SVal ArgSVal = State->getSVal(ArgExpr, C.getLocationContext());
-=======
   SVal ArgSVal = C.getSVal(ArgExpr);
->>>>>>> b2b84690
 
   // Undef is reported by another checker.
   if (ArgSVal.isUndef())
