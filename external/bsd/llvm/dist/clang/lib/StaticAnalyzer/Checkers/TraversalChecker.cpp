//== TraversalChecker.cpp -------------------------------------- -*- C++ -*--=//
//
//                     The LLVM Compiler Infrastructure
//
// This file is distributed under the University of Illinois Open Source
// License. See LICENSE.TXT for details.
//
//===----------------------------------------------------------------------===//
//
// These checkers print various aspects of the ExprEngine's traversal of the CFG
// as it builds the ExplodedGraph.
//
//===----------------------------------------------------------------------===//
#include "ClangSACheckers.h"
#include "clang/AST/ParentMap.h"
#include "clang/AST/StmtObjC.h"
#include "clang/StaticAnalyzer/Core/Checker.h"
#include "clang/StaticAnalyzer/Core/CheckerManager.h"
#include "clang/StaticAnalyzer/Core/PathSensitive/CallEvent.h"
#include "clang/StaticAnalyzer/Core/PathSensitive/CheckerContext.h"
#include "llvm/Support/raw_ostream.h"

using namespace clang;
using namespace ento;

namespace {
class TraversalDumper : public Checker< check::BranchCondition,
                                        check::BeginFunction,
                                        check::EndFunction > {
public:
  void checkBranchCondition(const Stmt *Condition, CheckerContext &C) const;
  void checkBeginFunction(CheckerContext &C) const;
<<<<<<< HEAD
  void checkEndFunction(CheckerContext &C) const;
=======
  void checkEndFunction(const ReturnStmt *RS, CheckerContext &C) const;
>>>>>>> b2b84690
};
}

void TraversalDumper::checkBranchCondition(const Stmt *Condition,
                                           CheckerContext &C) const {
  // Special-case Objective-C's for-in loop, which uses the entire loop as its
  // condition. We just print the collection expression.
  const Stmt *Parent = dyn_cast<ObjCForCollectionStmt>(Condition);
  if (!Parent) {
    const ParentMap &Parents = C.getLocationContext()->getParentMap();
    Parent = Parents.getParent(Condition);
  }

  // It is mildly evil to print directly to llvm::outs() rather than emitting
  // warnings, but this ensures things do not get filtered out by the rest of
  // the static analyzer machinery.
  SourceLocation Loc = Parent->getLocStart();
  llvm::outs() << C.getSourceManager().getSpellingLineNumber(Loc) << " "
               << Parent->getStmtClassName() << "\n";
}

void TraversalDumper::checkBeginFunction(CheckerContext &C) const {
  llvm::outs() << "--BEGIN FUNCTION--\n";
}

<<<<<<< HEAD
void TraversalDumper::checkEndFunction(CheckerContext &C) const {
=======
void TraversalDumper::checkEndFunction(const ReturnStmt *RS,
                                       CheckerContext &C) const {
>>>>>>> b2b84690
  llvm::outs() << "--END FUNCTION--\n";
}

void ento::registerTraversalDumper(CheckerManager &mgr) {
  mgr.registerChecker<TraversalDumper>();
}

//------------------------------------------------------------------------------

namespace {
class CallDumper : public Checker< check::PreCall,
                                   check::PostCall > {
public:
  void checkPreCall(const CallEvent &Call, CheckerContext &C) const;
  void checkPostCall(const CallEvent &Call, CheckerContext &C) const;
};
}

void CallDumper::checkPreCall(const CallEvent &Call, CheckerContext &C) const {
  unsigned Indentation = 0;
  for (const LocationContext *LC = C.getLocationContext()->getParent();
       LC != nullptr; LC = LC->getParent())
    ++Indentation;

  // It is mildly evil to print directly to llvm::outs() rather than emitting
  // warnings, but this ensures things do not get filtered out by the rest of
  // the static analyzer machinery.
  llvm::outs().indent(Indentation);
  Call.dump(llvm::outs());
}

void CallDumper::checkPostCall(const CallEvent &Call, CheckerContext &C) const {
  const Expr *CallE = Call.getOriginExpr();
  if (!CallE)
    return;

  unsigned Indentation = 0;
  for (const LocationContext *LC = C.getLocationContext()->getParent();
       LC != nullptr; LC = LC->getParent())
    ++Indentation;

  // It is mildly evil to print directly to llvm::outs() rather than emitting
  // warnings, but this ensures things do not get filtered out by the rest of
  // the static analyzer machinery.
  llvm::outs().indent(Indentation);
  if (Call.getResultType()->isVoidType())
    llvm::outs() << "Returning void\n";
  else
    llvm::outs() << "Returning " << C.getSVal(CallE) << "\n";
}

void ento::registerCallDumper(CheckerManager &mgr) {
  mgr.registerChecker<CallDumper>();
}<|MERGE_RESOLUTION|>--- conflicted
+++ resolved
@@ -30,11 +30,7 @@
 public:
   void checkBranchCondition(const Stmt *Condition, CheckerContext &C) const;
   void checkBeginFunction(CheckerContext &C) const;
-<<<<<<< HEAD
-  void checkEndFunction(CheckerContext &C) const;
-=======
   void checkEndFunction(const ReturnStmt *RS, CheckerContext &C) const;
->>>>>>> b2b84690
 };
 }
 
@@ -60,12 +56,8 @@
   llvm::outs() << "--BEGIN FUNCTION--\n";
 }
 
-<<<<<<< HEAD
-void TraversalDumper::checkEndFunction(CheckerContext &C) const {
-=======
 void TraversalDumper::checkEndFunction(const ReturnStmt *RS,
                                        CheckerContext &C) const {
->>>>>>> b2b84690
   llvm::outs() << "--END FUNCTION--\n";
 }
 
