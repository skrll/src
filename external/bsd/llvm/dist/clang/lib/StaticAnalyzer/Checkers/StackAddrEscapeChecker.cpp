//=== StackAddrEscapeChecker.cpp ----------------------------------*- C++ -*--//
//
//                     The LLVM Compiler Infrastructure
//
// This file is distributed under the University of Illinois Open Source
// License. See LICENSE.TXT for details.
//
//===----------------------------------------------------------------------===//
//
// This file defines stack address leak checker, which checks if an invalid
// stack address is stored into a global or heap location. See CERT DCL30-C.
//
//===----------------------------------------------------------------------===//

#include "ClangSACheckers.h"
#include "clang/AST/ExprCXX.h"
#include "clang/Basic/SourceManager.h"
#include "clang/StaticAnalyzer/Core/BugReporter/BugType.h"
#include "clang/StaticAnalyzer/Core/Checker.h"
#include "clang/StaticAnalyzer/Core/CheckerManager.h"
#include "clang/StaticAnalyzer/Core/PathSensitive/CallEvent.h"
#include "clang/StaticAnalyzer/Core/PathSensitive/CheckerContext.h"
#include "clang/StaticAnalyzer/Core/PathSensitive/ProgramState.h"
#include "llvm/ADT/SmallString.h"
#include "llvm/Support/raw_ostream.h"
using namespace clang;
using namespace ento;

namespace {
<<<<<<< HEAD
class StackAddrEscapeChecker : public Checker< check::PreStmt<ReturnStmt>,
                                               check::EndFunction > {
  mutable std::unique_ptr<BuiltinBug> BT_stackleak;
  mutable std::unique_ptr<BuiltinBug> BT_returnstack;
=======
class StackAddrEscapeChecker
    : public Checker<check::PreCall, check::PreStmt<ReturnStmt>,
                     check::EndFunction> {
  mutable IdentifierInfo *dispatch_semaphore_tII;
  mutable std::unique_ptr<BuiltinBug> BT_stackleak;
  mutable std::unique_ptr<BuiltinBug> BT_returnstack;
  mutable std::unique_ptr<BuiltinBug> BT_capturedstackasync;
  mutable std::unique_ptr<BuiltinBug> BT_capturedstackret;
>>>>>>> b2b84690

public:
  enum CheckKind {
    CK_StackAddrEscapeChecker,
    CK_StackAddrAsyncEscapeChecker,
    CK_NumCheckKinds
  };

  DefaultBool ChecksEnabled[CK_NumCheckKinds];

  void checkPreCall(const CallEvent &Call, CheckerContext &C) const;
  void checkPreStmt(const ReturnStmt *RS, CheckerContext &C) const;
  void checkEndFunction(const ReturnStmt *RS, CheckerContext &Ctx) const;

private:
  void checkReturnedBlockCaptures(const BlockDataRegion &B,
                                  CheckerContext &C) const;
  void checkAsyncExecutedBlockCaptures(const BlockDataRegion &B,
                                       CheckerContext &C) const;
  void EmitStackError(CheckerContext &C, const MemRegion *R,
                      const Expr *RetE) const;
  bool isSemaphoreCaptured(const BlockDecl &B) const;
  static SourceRange genName(raw_ostream &os, const MemRegion *R,
                             ASTContext &Ctx);
  static SmallVector<const MemRegion *, 4>
  getCapturedStackRegions(const BlockDataRegion &B, CheckerContext &C);
  static bool isArcManagedBlock(const MemRegion *R, CheckerContext &C);
  static bool isNotInCurrentFrame(const MemRegion *R, CheckerContext &C);
};
} // namespace

SourceRange StackAddrEscapeChecker::genName(raw_ostream &os, const MemRegion *R,
                                            ASTContext &Ctx) {
  // Get the base region, stripping away fields and elements.
  R = R->getBaseRegion();
  SourceManager &SM = Ctx.getSourceManager();
  SourceRange range;
  os << "Address of ";

  // Check if the region is a compound literal.
<<<<<<< HEAD
  if (const CompoundLiteralRegion* CR = dyn_cast<CompoundLiteralRegion>(R)) {
    const CompoundLiteralExpr *CL = CR->getLiteralExpr();
    os << "stack memory associated with a compound literal "
          "declared on line "
        << SM.getExpansionLineNumber(CL->getLocStart())
        << " returned to caller";
=======
  if (const auto *CR = dyn_cast<CompoundLiteralRegion>(R)) {
    const CompoundLiteralExpr *CL = CR->getLiteralExpr();
    os << "stack memory associated with a compound literal "
          "declared on line "
       << SM.getExpansionLineNumber(CL->getLocStart()) << " returned to caller";
>>>>>>> b2b84690
    range = CL->getSourceRange();
  } else if (const auto *AR = dyn_cast<AllocaRegion>(R)) {
    const Expr *ARE = AR->getExpr();
    SourceLocation L = ARE->getLocStart();
    range = ARE->getSourceRange();
    os << "stack memory allocated by call to alloca() on line "
       << SM.getExpansionLineNumber(L);
  } else if (const auto *BR = dyn_cast<BlockDataRegion>(R)) {
    const BlockDecl *BD = BR->getCodeRegion()->getDecl();
    SourceLocation L = BD->getLocStart();
    range = BD->getSourceRange();
    os << "stack-allocated block declared on line "
       << SM.getExpansionLineNumber(L);
  } else if (const auto *VR = dyn_cast<VarRegion>(R)) {
    os << "stack memory associated with local variable '" << VR->getString()
       << '\'';
    range = VR->getDecl()->getSourceRange();
  } else if (const auto *TOR = dyn_cast<CXXTempObjectRegion>(R)) {
    QualType Ty = TOR->getValueType().getLocalUnqualifiedType();
    os << "stack memory associated with temporary object of type '";
    Ty.print(os, Ctx.getPrintingPolicy());
    os << "'";
    range = TOR->getExpr()->getSourceRange();
  } else {
    llvm_unreachable("Invalid region in ReturnStackAddressChecker.");
  }

  return range;
}

<<<<<<< HEAD
void StackAddrEscapeChecker::EmitStackError(CheckerContext &C, const MemRegion *R,
                                          const Expr *RetE) const {
  ExplodedNode *N = C.generateErrorNode();
=======
bool StackAddrEscapeChecker::isArcManagedBlock(const MemRegion *R,
                                               CheckerContext &C) {
  assert(R && "MemRegion should not be null");
  return C.getASTContext().getLangOpts().ObjCAutoRefCount &&
         isa<BlockDataRegion>(R);
}
>>>>>>> b2b84690

bool StackAddrEscapeChecker::isNotInCurrentFrame(const MemRegion *R,
                                                 CheckerContext &C) {
  const StackSpaceRegion *S = cast<StackSpaceRegion>(R->getMemorySpace());
  return S->getStackFrame() != C.getStackFrame();
}

bool StackAddrEscapeChecker::isSemaphoreCaptured(const BlockDecl &B) const {
  if (!dispatch_semaphore_tII)
    dispatch_semaphore_tII = &B.getASTContext().Idents.get("dispatch_semaphore_t");
  for (const auto &C : B.captures()) {
    const auto *T = C.getVariable()->getType()->getAs<TypedefType>();
    if (T && T->getDecl()->getIdentifier() == dispatch_semaphore_tII)
      return true; 
  }
  return false;
}

SmallVector<const MemRegion *, 4>
StackAddrEscapeChecker::getCapturedStackRegions(const BlockDataRegion &B,
                                                CheckerContext &C) {
  SmallVector<const MemRegion *, 4> Regions;
  BlockDataRegion::referenced_vars_iterator I = B.referenced_vars_begin();
  BlockDataRegion::referenced_vars_iterator E = B.referenced_vars_end();
  for (; I != E; ++I) {
    SVal Val = C.getState()->getSVal(I.getCapturedRegion());
    const MemRegion *Region = Val.getAsRegion();
    if (Region && isa<StackSpaceRegion>(Region->getMemorySpace()))
      Regions.push_back(Region);
  }
  return Regions;
}

void StackAddrEscapeChecker::EmitStackError(CheckerContext &C,
                                            const MemRegion *R,
                                            const Expr *RetE) const {
  ExplodedNode *N = C.generateNonFatalErrorNode();
  if (!N)
    return;
  if (!BT_returnstack)
<<<<<<< HEAD
    BT_returnstack.reset(
        new BuiltinBug(this, "Return of address to stack-allocated memory"));

=======
    BT_returnstack = llvm::make_unique<BuiltinBug>(
        this, "Return of address to stack-allocated memory");
>>>>>>> b2b84690
  // Generate a report for this bug.
  SmallString<128> buf;
  llvm::raw_svector_ostream os(buf);
  SourceRange range = genName(os, R, C.getASTContext());
  os << " returned to caller";
  auto report = llvm::make_unique<BugReport>(*BT_returnstack, os.str(), N);
  report->addRange(RetE->getSourceRange());
  if (range.isValid())
    report->addRange(range);
  C.emitReport(std::move(report));
}

void StackAddrEscapeChecker::checkAsyncExecutedBlockCaptures(
    const BlockDataRegion &B, CheckerContext &C) const {
  // There is a not-too-uncommon idiom
  // where a block passed to dispatch_async captures a semaphore
  // and then the thread (which called dispatch_async) is blocked on waiting
  // for the completion of the execution of the block 
  // via dispatch_semaphore_wait. To avoid false-positives (for now) 
  // we ignore all the blocks which have captured 
  // a variable of the type "dispatch_semaphore_t".
  if (isSemaphoreCaptured(*B.getDecl()))
    return;
  for (const MemRegion *Region : getCapturedStackRegions(B, C)) {
    // The block passed to dispatch_async may capture another block
    // created on the stack. However, there is no leak in this situaton,
    // no matter if ARC or no ARC is enabled:
    // dispatch_async copies the passed "outer" block (via Block_copy)
    // and if the block has captured another "inner" block,
    // the "inner" block will be copied as well.
    if (isa<BlockDataRegion>(Region))
      continue;
    ExplodedNode *N = C.generateNonFatalErrorNode();
    if (!N)
      continue;
    if (!BT_capturedstackasync)
      BT_capturedstackasync = llvm::make_unique<BuiltinBug>(
          this, "Address of stack-allocated memory is captured");
    SmallString<128> Buf;
    llvm::raw_svector_ostream Out(Buf);
    SourceRange Range = genName(Out, Region, C.getASTContext());
    Out << " is captured by an asynchronously-executed block";
    auto Report =
        llvm::make_unique<BugReport>(*BT_capturedstackasync, Out.str(), N);
    if (Range.isValid())
      Report->addRange(Range);
    C.emitReport(std::move(Report));
  }
}

<<<<<<< HEAD
  C.emitReport(std::move(report));
=======
void StackAddrEscapeChecker::checkReturnedBlockCaptures(
    const BlockDataRegion &B, CheckerContext &C) const {
  for (const MemRegion *Region : getCapturedStackRegions(B, C)) {
    if (isArcManagedBlock(Region, C) || isNotInCurrentFrame(Region, C))
      continue;
    ExplodedNode *N = C.generateNonFatalErrorNode();
    if (!N)
      continue;
    if (!BT_capturedstackret)
      BT_capturedstackret = llvm::make_unique<BuiltinBug>(
          this, "Address of stack-allocated memory is captured");
    SmallString<128> Buf;
    llvm::raw_svector_ostream Out(Buf);
    SourceRange Range = genName(Out, Region, C.getASTContext());
    Out << " is captured by a returned block";
    auto Report =
        llvm::make_unique<BugReport>(*BT_capturedstackret, Out.str(), N);
    if (Range.isValid())
      Report->addRange(Range);
    C.emitReport(std::move(Report));
  }
}

void StackAddrEscapeChecker::checkPreCall(const CallEvent &Call,
                                          CheckerContext &C) const {
  if (!ChecksEnabled[CK_StackAddrAsyncEscapeChecker])
    return;
  if (!Call.isGlobalCFunction("dispatch_after") &&
      !Call.isGlobalCFunction("dispatch_async"))
    return;
  for (unsigned Idx = 0, NumArgs = Call.getNumArgs(); Idx < NumArgs; ++Idx) {
    if (const BlockDataRegion *B = dyn_cast_or_null<BlockDataRegion>(
            Call.getArgSVal(Idx).getAsRegion()))
      checkAsyncExecutedBlockCaptures(*B, C);
  }
>>>>>>> b2b84690
}

void StackAddrEscapeChecker::checkPreStmt(const ReturnStmt *RS,
                                          CheckerContext &C) const {
<<<<<<< HEAD
=======
  if (!ChecksEnabled[CK_StackAddrEscapeChecker])
    return;
>>>>>>> b2b84690

  const Expr *RetE = RS->getRetValue();
  if (!RetE)
    return;
  RetE = RetE->IgnoreParens();

  SVal V = C.getSVal(RetE);
  const MemRegion *R = V.getAsRegion();
  if (!R)
    return;
<<<<<<< HEAD

  const StackSpaceRegion *SS =
    dyn_cast_or_null<StackSpaceRegion>(R->getMemorySpace());

  if (!SS)
    return;
=======
>>>>>>> b2b84690

  if (const BlockDataRegion *B = dyn_cast<BlockDataRegion>(R))
    checkReturnedBlockCaptures(*B, C);

  if (!isa<StackSpaceRegion>(R->getMemorySpace()) || 
      isNotInCurrentFrame(R, C) || isArcManagedBlock(R, C))
    return;

  // Returning a record by value is fine. (In this case, the returned
  // expression will be a copy-constructor, possibly wrapped in an
  // ExprWithCleanups node.)
  if (const ExprWithCleanups *Cleanup = dyn_cast<ExprWithCleanups>(RetE))
    RetE = Cleanup->getSubExpr();
  if (isa<CXXConstructExpr>(RetE) && RetE->getType()->isRecordType())
    return;

  // The CK_CopyAndAutoreleaseBlockObject cast causes the block to be copied
  // so the stack address is not escaping here.
  if (auto *ICE = dyn_cast<ImplicitCastExpr>(RetE)) {
    if (isa<BlockDataRegion>(R) &&
        ICE->getCastKind() == CK_CopyAndAutoreleaseBlockObject) {
      return;
    }
  }

  EmitStackError(C, R, RetE);
}

void StackAddrEscapeChecker::checkEndFunction(const ReturnStmt *RS,
                                              CheckerContext &Ctx) const {
  if (!ChecksEnabled[CK_StackAddrEscapeChecker])
    return;

  ProgramStateRef State = Ctx.getState();

  // Iterate over all bindings to global variables and see if it contains
  // a memory region in the stack space.
  class CallBack : public StoreManager::BindingsHandler {
  private:
    CheckerContext &Ctx;
    const StackFrameContext *CurSFC;

  public:
<<<<<<< HEAD
    SmallVector<std::pair<const MemRegion*, const MemRegion*>, 10> V;

    CallBack(CheckerContext &CC) :
      Ctx(CC),
      CurSFC(CC.getLocationContext()->getCurrentStackFrame())
    {}

    bool HandleBinding(StoreManager &SMgr, Store store,
                       const MemRegion *region, SVal val) override {

      if (!isa<GlobalsSpaceRegion>(region->getMemorySpace()))
        return true;

      const MemRegion *vR = val.getAsRegion();
      if (!vR)
        return true;

      // Under automated retain release, it is okay to assign a block
      // directly to a global variable.
      if (Ctx.getASTContext().getLangOpts().ObjCAutoRefCount &&
          isa<BlockDataRegion>(vR))
        return true;

      if (const StackSpaceRegion *SSR =
          dyn_cast<StackSpaceRegion>(vR->getMemorySpace())) {
        // If the global variable holds a location in the current stack frame,
        // record the binding to emit a warning.
        if (SSR->getStackFrame() == CurSFC)
          V.push_back(std::make_pair(region, vR));
      }

      return true;
    }
  };

  CallBack cb(Ctx);
  state->getStateManager().getStoreManager().iterBindings(state->getStore(),cb);
=======
    SmallVector<std::pair<const MemRegion *, const MemRegion *>, 10> V;

    CallBack(CheckerContext &CC) : Ctx(CC), CurSFC(CC.getStackFrame()) {}

    bool HandleBinding(StoreManager &SMgr, Store S, const MemRegion *Region,
                       SVal Val) override {

      if (!isa<GlobalsSpaceRegion>(Region->getMemorySpace()))
        return true;
      const MemRegion *VR = Val.getAsRegion();
      if (VR && isa<StackSpaceRegion>(VR->getMemorySpace()) &&
          !isArcManagedBlock(VR, Ctx) && !isNotInCurrentFrame(VR, Ctx))
        V.emplace_back(Region, VR);
      return true;
    }
  };
>>>>>>> b2b84690

  CallBack Cb(Ctx);
  State->getStateManager().getStoreManager().iterBindings(State->getStore(),
                                                          Cb);

  if (Cb.V.empty())
    return;

  // Generate an error node.
<<<<<<< HEAD
  ExplodedNode *N = Ctx.generateNonFatalErrorNode(state);
=======
  ExplodedNode *N = Ctx.generateNonFatalErrorNode(State);
>>>>>>> b2b84690
  if (!N)
    return;

  if (!BT_stackleak)
<<<<<<< HEAD
    BT_stackleak.reset(
        new BuiltinBug(this, "Stack address stored into global variable",
                       "Stack address was saved into a global variable. "
                       "This is dangerous because the address will become "
                       "invalid after returning from the function"));

  for (unsigned i = 0, e = cb.V.size(); i != e; ++i) {
    // Generate a report for this bug.
    SmallString<512> buf;
    llvm::raw_svector_ostream os(buf);
    SourceRange range = genName(os, cb.V[i].second, Ctx.getASTContext());
    os << " is still referred to by the ";
    if (isa<StaticGlobalSpaceRegion>(cb.V[i].first->getMemorySpace()))
      os << "static";
    else
      os << "global";
    os << " variable '";
    const VarRegion *VR = cast<VarRegion>(cb.V[i].first->getBaseRegion());
    os << *VR->getDecl()
       << "' upon returning to the caller.  This will be a dangling reference";
    auto report = llvm::make_unique<BugReport>(*BT_stackleak, os.str(), N);
    if (range.isValid())
      report->addRange(range);

    Ctx.emitReport(std::move(report));
=======
    BT_stackleak = llvm::make_unique<BuiltinBug>(
        this, "Stack address stored into global variable",
        "Stack address was saved into a global variable. "
        "This is dangerous because the address will become "
        "invalid after returning from the function");

  for (const auto &P : Cb.V) {
    // Generate a report for this bug.
    SmallString<128> Buf;
    llvm::raw_svector_ostream Out(Buf);
    SourceRange Range = genName(Out, P.second, Ctx.getASTContext());
    Out << " is still referred to by the ";
    if (isa<StaticGlobalSpaceRegion>(P.first->getMemorySpace()))
      Out << "static";
    else
      Out << "global";
    Out << " variable '";
    const VarRegion *VR = cast<VarRegion>(P.first->getBaseRegion());
    Out << *VR->getDecl()
        << "' upon returning to the caller.  This will be a dangling reference";
    auto Report = llvm::make_unique<BugReport>(*BT_stackleak, Out.str(), N);
    if (Range.isValid())
      Report->addRange(Range);

    Ctx.emitReport(std::move(Report));
>>>>>>> b2b84690
  }
}

#define REGISTER_CHECKER(name) \
  void ento::register##name(CheckerManager &Mgr) { \
    StackAddrEscapeChecker *Chk = \
        Mgr.registerChecker<StackAddrEscapeChecker>(); \
    Chk->ChecksEnabled[StackAddrEscapeChecker::CK_##name] = true; \
  }

REGISTER_CHECKER(StackAddrEscapeChecker)
REGISTER_CHECKER(StackAddrAsyncEscapeChecker)<|MERGE_RESOLUTION|>--- conflicted
+++ resolved
@@ -27,12 +27,6 @@
 using namespace ento;
 
 namespace {
-<<<<<<< HEAD
-class StackAddrEscapeChecker : public Checker< check::PreStmt<ReturnStmt>,
-                                               check::EndFunction > {
-  mutable std::unique_ptr<BuiltinBug> BT_stackleak;
-  mutable std::unique_ptr<BuiltinBug> BT_returnstack;
-=======
 class StackAddrEscapeChecker
     : public Checker<check::PreCall, check::PreStmt<ReturnStmt>,
                      check::EndFunction> {
@@ -41,7 +35,6 @@
   mutable std::unique_ptr<BuiltinBug> BT_returnstack;
   mutable std::unique_ptr<BuiltinBug> BT_capturedstackasync;
   mutable std::unique_ptr<BuiltinBug> BT_capturedstackret;
->>>>>>> b2b84690
 
 public:
   enum CheckKind {
@@ -82,20 +75,11 @@
   os << "Address of ";
 
   // Check if the region is a compound literal.
-<<<<<<< HEAD
-  if (const CompoundLiteralRegion* CR = dyn_cast<CompoundLiteralRegion>(R)) {
-    const CompoundLiteralExpr *CL = CR->getLiteralExpr();
-    os << "stack memory associated with a compound literal "
-          "declared on line "
-        << SM.getExpansionLineNumber(CL->getLocStart())
-        << " returned to caller";
-=======
   if (const auto *CR = dyn_cast<CompoundLiteralRegion>(R)) {
     const CompoundLiteralExpr *CL = CR->getLiteralExpr();
     os << "stack memory associated with a compound literal "
           "declared on line "
        << SM.getExpansionLineNumber(CL->getLocStart()) << " returned to caller";
->>>>>>> b2b84690
     range = CL->getSourceRange();
   } else if (const auto *AR = dyn_cast<AllocaRegion>(R)) {
     const Expr *ARE = AR->getExpr();
@@ -126,18 +110,12 @@
   return range;
 }
 
-<<<<<<< HEAD
-void StackAddrEscapeChecker::EmitStackError(CheckerContext &C, const MemRegion *R,
-                                          const Expr *RetE) const {
-  ExplodedNode *N = C.generateErrorNode();
-=======
 bool StackAddrEscapeChecker::isArcManagedBlock(const MemRegion *R,
                                                CheckerContext &C) {
   assert(R && "MemRegion should not be null");
   return C.getASTContext().getLangOpts().ObjCAutoRefCount &&
          isa<BlockDataRegion>(R);
 }
->>>>>>> b2b84690
 
 bool StackAddrEscapeChecker::isNotInCurrentFrame(const MemRegion *R,
                                                  CheckerContext &C) {
@@ -178,14 +156,8 @@
   if (!N)
     return;
   if (!BT_returnstack)
-<<<<<<< HEAD
-    BT_returnstack.reset(
-        new BuiltinBug(this, "Return of address to stack-allocated memory"));
-
-=======
     BT_returnstack = llvm::make_unique<BuiltinBug>(
         this, "Return of address to stack-allocated memory");
->>>>>>> b2b84690
   // Generate a report for this bug.
   SmallString<128> buf;
   llvm::raw_svector_ostream os(buf);
@@ -236,9 +208,6 @@
   }
 }
 
-<<<<<<< HEAD
-  C.emitReport(std::move(report));
-=======
 void StackAddrEscapeChecker::checkReturnedBlockCaptures(
     const BlockDataRegion &B, CheckerContext &C) const {
   for (const MemRegion *Region : getCapturedStackRegions(B, C)) {
@@ -274,16 +243,12 @@
             Call.getArgSVal(Idx).getAsRegion()))
       checkAsyncExecutedBlockCaptures(*B, C);
   }
->>>>>>> b2b84690
 }
 
 void StackAddrEscapeChecker::checkPreStmt(const ReturnStmt *RS,
                                           CheckerContext &C) const {
-<<<<<<< HEAD
-=======
   if (!ChecksEnabled[CK_StackAddrEscapeChecker])
     return;
->>>>>>> b2b84690
 
   const Expr *RetE = RS->getRetValue();
   if (!RetE)
@@ -294,15 +259,6 @@
   const MemRegion *R = V.getAsRegion();
   if (!R)
     return;
-<<<<<<< HEAD
-
-  const StackSpaceRegion *SS =
-    dyn_cast_or_null<StackSpaceRegion>(R->getMemorySpace());
-
-  if (!SS)
-    return;
-=======
->>>>>>> b2b84690
 
   if (const BlockDataRegion *B = dyn_cast<BlockDataRegion>(R))
     checkReturnedBlockCaptures(*B, C);
@@ -346,45 +302,6 @@
     const StackFrameContext *CurSFC;
 
   public:
-<<<<<<< HEAD
-    SmallVector<std::pair<const MemRegion*, const MemRegion*>, 10> V;
-
-    CallBack(CheckerContext &CC) :
-      Ctx(CC),
-      CurSFC(CC.getLocationContext()->getCurrentStackFrame())
-    {}
-
-    bool HandleBinding(StoreManager &SMgr, Store store,
-                       const MemRegion *region, SVal val) override {
-
-      if (!isa<GlobalsSpaceRegion>(region->getMemorySpace()))
-        return true;
-
-      const MemRegion *vR = val.getAsRegion();
-      if (!vR)
-        return true;
-
-      // Under automated retain release, it is okay to assign a block
-      // directly to a global variable.
-      if (Ctx.getASTContext().getLangOpts().ObjCAutoRefCount &&
-          isa<BlockDataRegion>(vR))
-        return true;
-
-      if (const StackSpaceRegion *SSR =
-          dyn_cast<StackSpaceRegion>(vR->getMemorySpace())) {
-        // If the global variable holds a location in the current stack frame,
-        // record the binding to emit a warning.
-        if (SSR->getStackFrame() == CurSFC)
-          V.push_back(std::make_pair(region, vR));
-      }
-
-      return true;
-    }
-  };
-
-  CallBack cb(Ctx);
-  state->getStateManager().getStoreManager().iterBindings(state->getStore(),cb);
-=======
     SmallVector<std::pair<const MemRegion *, const MemRegion *>, 10> V;
 
     CallBack(CheckerContext &CC) : Ctx(CC), CurSFC(CC.getStackFrame()) {}
@@ -401,7 +318,6 @@
       return true;
     }
   };
->>>>>>> b2b84690
 
   CallBack Cb(Ctx);
   State->getStateManager().getStoreManager().iterBindings(State->getStore(),
@@ -411,42 +327,11 @@
     return;
 
   // Generate an error node.
-<<<<<<< HEAD
-  ExplodedNode *N = Ctx.generateNonFatalErrorNode(state);
-=======
   ExplodedNode *N = Ctx.generateNonFatalErrorNode(State);
->>>>>>> b2b84690
   if (!N)
     return;
 
   if (!BT_stackleak)
-<<<<<<< HEAD
-    BT_stackleak.reset(
-        new BuiltinBug(this, "Stack address stored into global variable",
-                       "Stack address was saved into a global variable. "
-                       "This is dangerous because the address will become "
-                       "invalid after returning from the function"));
-
-  for (unsigned i = 0, e = cb.V.size(); i != e; ++i) {
-    // Generate a report for this bug.
-    SmallString<512> buf;
-    llvm::raw_svector_ostream os(buf);
-    SourceRange range = genName(os, cb.V[i].second, Ctx.getASTContext());
-    os << " is still referred to by the ";
-    if (isa<StaticGlobalSpaceRegion>(cb.V[i].first->getMemorySpace()))
-      os << "static";
-    else
-      os << "global";
-    os << " variable '";
-    const VarRegion *VR = cast<VarRegion>(cb.V[i].first->getBaseRegion());
-    os << *VR->getDecl()
-       << "' upon returning to the caller.  This will be a dangling reference";
-    auto report = llvm::make_unique<BugReport>(*BT_stackleak, os.str(), N);
-    if (range.isValid())
-      report->addRange(range);
-
-    Ctx.emitReport(std::move(report));
-=======
     BT_stackleak = llvm::make_unique<BuiltinBug>(
         this, "Stack address stored into global variable",
         "Stack address was saved into a global variable. "
@@ -472,7 +357,6 @@
       Report->addRange(Range);
 
     Ctx.emitReport(std::move(Report));
->>>>>>> b2b84690
   }
 }
 
