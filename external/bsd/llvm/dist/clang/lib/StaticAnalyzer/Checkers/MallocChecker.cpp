--- conflicted
+++ resolved
@@ -46,12 +46,8 @@
   AF_CXXNew,
   AF_CXXNewArray,
   AF_IfNameIndex,
-<<<<<<< HEAD
-  AF_Alloca
-=======
   AF_Alloca,
   AF_InternalBuffer
->>>>>>> b2b84690
 };
 
 class RefState {
@@ -275,11 +271,7 @@
   /// family derived from the DeallocExpr.
   void printExpectedAllocName(raw_ostream &os, CheckerContext &C,
                               const Expr *DeallocExpr) const;
-<<<<<<< HEAD
-  /// \brief Print expected name of a deallocator based on the allocator's
-=======
   /// Print expected name of a deallocator based on the allocator's
->>>>>>> b2b84690
   /// family.
   void printExpectedDeallocName(raw_ostream &os, AllocationFamily Family) const;
 
@@ -294,12 +286,6 @@
   bool isStandardNewDelete(const FunctionDecl *FD, ASTContext &C) const;
   ///@}
 
-<<<<<<< HEAD
-  /// \brief Perform a zero-allocation check.
-  ProgramStateRef ProcessZeroAllocation(CheckerContext &C, const Expr *E,
-                                        const unsigned AllocationSizeArg,
-                                        ProgramStateRef State) const;
-=======
   /// Process C++ operator new()'s allocation, which is the part of C++
   /// new-expression that goes before the constructor.
   void processNewAllocation(const CXXNewExpr *NE, CheckerContext &C,
@@ -312,35 +298,22 @@
                                         const unsigned AllocationSizeArg,
                                         ProgramStateRef State,
                                         Optional<SVal> RetVal = None) const;
->>>>>>> b2b84690
 
   ProgramStateRef MallocMemReturnsAttr(CheckerContext &C,
                                        const CallExpr *CE,
                                        const OwnershipAttr* Att,
                                        ProgramStateRef State) const;
-<<<<<<< HEAD
   static ProgramStateRef MallocMemAux(CheckerContext &C, const CallExpr *CE,
                                       const Expr *SizeEx, SVal Init,
                                       ProgramStateRef State,
                                       AllocationFamily Family = AF_Malloc);
   static ProgramStateRef MallocMemAux(CheckerContext &C, const CallExpr *CE,
-=======
-  static ProgramStateRef MallocMemAux(CheckerContext &C, const CallExpr *CE,
-                                      const Expr *SizeEx, SVal Init,
-                                      ProgramStateRef State,
-                                      AllocationFamily Family = AF_Malloc);
-  static ProgramStateRef MallocMemAux(CheckerContext &C, const CallExpr *CE,
->>>>>>> b2b84690
                                       SVal SizeEx, SVal Init,
                                       ProgramStateRef State,
                                       AllocationFamily Family = AF_Malloc);
 
   static ProgramStateRef addExtentSize(CheckerContext &C, const CXXNewExpr *NE,
-<<<<<<< HEAD
-                                       ProgramStateRef State);
-=======
                                        ProgramStateRef State, SVal Target);
->>>>>>> b2b84690
 
   // Check if this malloc() for special flags. At present that means M_ZERO or
   // __GFP_ZERO (in which case, treat it like calloc).
@@ -349,11 +322,8 @@
                       const ProgramStateRef &State) const;
 
   /// Update the RefState to reflect the new memory allocation.
-<<<<<<< HEAD
-=======
   /// The optional \p RetVal parameter specifies the newly allocated pointer
   /// value; if unspecified, the value of expression \p E is used.
->>>>>>> b2b84690
   static ProgramStateRef
   MallocUpdateRefState(CheckerContext &C, const Expr *E, ProgramStateRef State,
                        AllocationFamily Family = AF_Malloc,
@@ -383,11 +353,7 @@
   static ProgramStateRef CallocMem(CheckerContext &C, const CallExpr *CE,
                                    ProgramStateRef State);
 
-<<<<<<< HEAD
-  ///\brief Check if the memory associated with this symbol was released.
-=======
   ///Check if the memory associated with this symbol was released.
->>>>>>> b2b84690
   bool isReleased(SymbolRef Sym, CheckerContext &C) const;
 
   bool checkUseAfterFree(SymbolRef Sym, CheckerContext &C, const Stmt *S) const;
@@ -465,12 +431,7 @@
   /// The bug visitor which allows us to print extra diagnostics along the
   /// BugReport path. For example, showing the allocation site of the leaked
   /// region.
-<<<<<<< HEAD
-  class MallocBugVisitor final
-      : public BugReporterVisitorImpl<MallocBugVisitor> {
-=======
   class MallocBugVisitor final : public BugReporterVisitor {
->>>>>>> b2b84690
   protected:
     enum NotificationMode {
       Normal,
@@ -494,13 +455,6 @@
 
   public:
     MallocBugVisitor(SymbolRef S, bool isLeak = false)
-<<<<<<< HEAD
-       : Sym(S), Mode(Normal), FailedReallocSymbol(nullptr), IsLeak(isLeak) {}
-
-    void Profile(llvm::FoldingSetNodeID &ID) const override {
-      static int X = 0;
-      ID.AddPointer(&X);
-=======
         : Sym(S), Mode(Normal), FailedReallocSymbol(nullptr),
           ReleaseDestructorLC(nullptr), IsLeak(isLeak) {}
 
@@ -511,7 +465,6 @@
 
     void Profile(llvm::FoldingSetNodeID &ID) const override {
       ID.AddPointer(getTag());
->>>>>>> b2b84690
       ID.AddPointer(Sym);
     }
 
@@ -562,11 +515,7 @@
                                                    BugReporterContext &BRC,
                                                    BugReport &BR) override;
 
-<<<<<<< HEAD
-    std::unique_ptr<PathDiagnosticPiece>
-=======
     std::shared_ptr<PathDiagnosticPiece>
->>>>>>> b2b84690
     getEndPath(BugReporterContext &BRC, const ExplodedNode *EndPathNode,
                BugReport &BR) override {
       if (!IsLeak)
@@ -576,11 +525,7 @@
         PathDiagnosticLocation::createEndOfPath(EndPathNode,
                                                 BRC.getSourceManager());
       // Do not add the statement itself as a range in case of leak.
-<<<<<<< HEAD
-      return llvm::make_unique<PathDiagnosticEventPiece>(L, BR.getDescription(),
-=======
       return std::make_shared<PathDiagnosticEventPiece>(L, BR.getDescription(),
->>>>>>> b2b84690
                                                          false);
     }
 
@@ -842,11 +787,7 @@
     return None;
 
   const Expr *FlagsEx = CE->getArg(CE->getNumArgs() - 1);
-<<<<<<< HEAD
-  const SVal V = State->getSVal(FlagsEx, C.getLocationContext());
-=======
   const SVal V = C.getSVal(FlagsEx);
->>>>>>> b2b84690
   if (!V.getAs<NonLoc>()) {
     // The case where 'V' can be a location can only be due to a bad header,
     // so in this case bail out.
@@ -1037,15 +978,6 @@
 }
 
 // Performs a 0-sized allocations check.
-<<<<<<< HEAD
-ProgramStateRef MallocChecker::ProcessZeroAllocation(CheckerContext &C,
-                                               const Expr *E,
-                                               const unsigned AllocationSizeArg,
-                                               ProgramStateRef State) const {
-  if (!State)
-    return nullptr;
-
-=======
 ProgramStateRef MallocChecker::ProcessZeroAllocation(
     CheckerContext &C, const Expr *E, const unsigned AllocationSizeArg,
     ProgramStateRef State, Optional<SVal> RetVal) const {
@@ -1055,7 +987,6 @@
   if (!RetVal)
     RetVal = C.getSVal(E);
 
->>>>>>> b2b84690
   const Expr *Arg = nullptr;
 
   if (const CallExpr *CE = dyn_cast<CallExpr>(E)) {
@@ -1072,12 +1003,7 @@
 
   assert(Arg);
 
-<<<<<<< HEAD
-  Optional<DefinedSVal> DefArgVal =
-      State->getSVal(Arg, C.getLocationContext()).getAs<DefinedSVal>();
-=======
   Optional<DefinedSVal> DefArgVal = C.getSVal(Arg).getAs<DefinedSVal>();
->>>>>>> b2b84690
 
   if (!DefArgVal)
     return State;
@@ -1092,12 +1018,7 @@
       State->assume(SvalBuilder.evalEQ(State, *DefArgVal, Zero));
 
   if (TrueState && !FalseState) {
-<<<<<<< HEAD
-    SVal retVal = State->getSVal(E, C.getLocationContext());
-    SymbolRef Sym = retVal.getAsLocSymbol();
-=======
     SymbolRef Sym = RetVal->getAsLocSymbol();
->>>>>>> b2b84690
     if (!Sym)
       return State;
 
@@ -1157,12 +1078,6 @@
 
   return false;
 }
-<<<<<<< HEAD
-
-void MallocChecker::checkPostStmt(const CXXNewExpr *NE,
-                                  CheckerContext &C) const {
-=======
->>>>>>> b2b84690
 
 void MallocChecker::processNewAllocation(const CXXNewExpr *NE,
                                          CheckerContext &C,
@@ -1186,14 +1101,6 @@
   // MallocUpdateRefState() instead of MallocMemAux() which breakes the
   // existing binding.
   State = MallocUpdateRefState(C, NE, State, NE->isArray() ? AF_CXXNewArray
-<<<<<<< HEAD
-                                                           : AF_CXXNew);
-  State = addExtentSize(C, NE, State);
-  State = ProcessZeroAllocation(C, NE, 0, State);
-  C.addTransition(State);
-}
-
-=======
                                                            : AF_CXXNew, Target);
   State = addExtentSize(C, NE, State, Target);
   State = ProcessZeroAllocation(C, NE, 0, State, Target);
@@ -1212,39 +1119,17 @@
     processNewAllocation(NE, C, Target);
 }
 
->>>>>>> b2b84690
 // Sets the extent value of the MemRegion allocated by
 // new expression NE to its size in Bytes.
 //
 ProgramStateRef MallocChecker::addExtentSize(CheckerContext &C,
                                              const CXXNewExpr *NE,
-<<<<<<< HEAD
-                                             ProgramStateRef State) {
-=======
                                              ProgramStateRef State,
                                              SVal Target) {
->>>>>>> b2b84690
   if (!State)
     return nullptr;
   SValBuilder &svalBuilder = C.getSValBuilder();
   SVal ElementCount;
-<<<<<<< HEAD
-  const LocationContext *LCtx = C.getLocationContext();
-  const SubRegion *Region;
-  if (NE->isArray()) {
-    const Expr *SizeExpr = NE->getArraySize();
-    ElementCount = State->getSVal(SizeExpr, C.getLocationContext());
-    // Store the extent size for the (symbolic)region
-    // containing the elements.
-    Region = (State->getSVal(NE, LCtx))
-                 .getAsRegion()
-                 ->getAs<SubRegion>()
-                 ->getSuperRegion()
-                 ->getAs<SubRegion>();
-  } else {
-    ElementCount = svalBuilder.makeIntVal(1, true);
-    Region = (State->getSVal(NE, LCtx)).getAsRegion()->getAs<SubRegion>();
-=======
   const SubRegion *Region;
   if (NE->isArray()) {
     const Expr *SizeExpr = NE->getArraySize();
@@ -1258,7 +1143,6 @@
   } else {
     ElementCount = svalBuilder.makeIntVal(1, true);
     Region = Target.getAsRegion()->getAs<SubRegion>();
->>>>>>> b2b84690
   }
   assert(Region);
 
@@ -1355,12 +1239,8 @@
 
   OwnershipAttr::args_iterator I = Att->args_begin(), E = Att->args_end();
   if (I != E) {
-<<<<<<< HEAD
-    return MallocMemAux(C, CE, CE->getArg(*I), UndefinedVal(), State);
-=======
     return MallocMemAux(C, CE, CE->getArg(I->getASTIndex()), UndefinedVal(),
                         State);
->>>>>>> b2b84690
   }
   return MallocMemAux(C, CE, UnknownVal(), UndefinedVal(), State);
 }
@@ -1373,12 +1253,7 @@
   if (!State)
     return nullptr;
 
-<<<<<<< HEAD
-  return MallocMemAux(C, CE, State->getSVal(SizeEx, C.getLocationContext()),
-                      Init, State, Family);
-=======
   return MallocMemAux(C, CE, C.getSVal(SizeEx), Init, State, Family);
->>>>>>> b2b84690
 }
 
 ProgramStateRef MallocChecker::MallocMemAux(CheckerContext &C,
@@ -1404,11 +1279,7 @@
   State = State->BindExpr(CE, C.getLocationContext(), RetVal);
 
   // Fill the region with the initialization value.
-<<<<<<< HEAD
-  State = State->bindDefault(RetVal, Init, LCtx);
-=======
   State = State->bindDefaultInitial(RetVal, Init, LCtx);
->>>>>>> b2b84690
 
   // Set the region's extent equal to the Size parameter.
   const SymbolicRegion *R =
@@ -1432,12 +1303,8 @@
 ProgramStateRef MallocChecker::MallocUpdateRefState(CheckerContext &C,
                                                     const Expr *E,
                                                     ProgramStateRef State,
-<<<<<<< HEAD
-                                                    AllocationFamily Family) {
-=======
                                                     AllocationFamily Family,
                                                     Optional<SVal> RetVal) {
->>>>>>> b2b84690
   if (!State)
     return nullptr;
 
@@ -1446,11 +1313,7 @@
     RetVal = C.getSVal(E);
 
   // We expect the malloc functions to return a pointer.
-<<<<<<< HEAD
-  if (!retVal.getAs<Loc>())
-=======
   if (!RetVal->getAs<Loc>())
->>>>>>> b2b84690
     return nullptr;
 
   SymbolRef Sym = RetVal->getAsLocSymbol();
@@ -1475,15 +1338,9 @@
   bool ReleasedAllocated = false;
 
   for (const auto &Arg : Att->args()) {
-<<<<<<< HEAD
-    ProgramStateRef StateI = FreeMemAux(C, CE, State, Arg,
-                               Att->getOwnKind() == OwnershipAttr::Holds,
-                               ReleasedAllocated);
-=======
     ProgramStateRef StateI = FreeMemAux(
         C, CE, State, Arg.getASTIndex(),
         Att->getOwnKind() == OwnershipAttr::Holds, ReleasedAllocated);
->>>>>>> b2b84690
     if (StateI)
       State = StateI;
   }
@@ -1616,10 +1473,7 @@
     case AF_CXXNew: os << "'new'"; return;
     case AF_CXXNewArray: os << "'new[]'"; return;
     case AF_IfNameIndex: os << "'if_nameindex()'"; return;
-<<<<<<< HEAD
-=======
     case AF_InternalBuffer: os << "container-specific allocator"; return;
->>>>>>> b2b84690
     case AF_Alloca:
     case AF_None: llvm_unreachable("not a deallocation expression");
   }
@@ -1632,10 +1486,7 @@
     case AF_CXXNew: os << "'delete'"; return;
     case AF_CXXNewArray: os << "'delete[]'"; return;
     case AF_IfNameIndex: os << "'if_freenameindex()'"; return;
-<<<<<<< HEAD
-=======
     case AF_InternalBuffer: os << "container-specific deallocator"; return;
->>>>>>> b2b84690
     case AF_Alloca:
     case AF_None: llvm_unreachable("suspicious argument");
   }
@@ -1652,11 +1503,7 @@
   if (!State)
     return nullptr;
 
-<<<<<<< HEAD
-  SVal ArgVal = State->getSVal(ArgExpr, C.getLocationContext());
-=======
   SVal ArgVal = C.getSVal(ArgExpr);
->>>>>>> b2b84690
   if (!ArgVal.getAs<DefinedOrUnknownSVal>())
     return nullptr;
   DefinedOrUnknownSVal location = ArgVal.castAs<DefinedOrUnknownSVal>();
@@ -1814,13 +1661,9 @@
     return Optional<MallocChecker::CheckKind>();
   }
   case AF_CXXNew:
-<<<<<<< HEAD
-  case AF_CXXNewArray: {
-=======
   case AF_CXXNewArray:
   // FIXME: Add new CheckKind for AF_InternalBuffer.
   case AF_InternalBuffer: {
->>>>>>> b2b84690
     if (IsALeakCheck) {
       if (ChecksEnabled[CK_NewDeleteLeaksChecker])
         return CK_NewDeleteLeaksChecker;
@@ -1987,7 +1830,6 @@
     R->markInteresting(MR);
     R->addRange(Range);
     C.emitReport(std::move(R));
-<<<<<<< HEAD
   }
 }
 
@@ -2017,37 +1859,6 @@
   }
 }
 
-=======
-  }
-}
-
-void MallocChecker::ReportFreeAlloca(CheckerContext &C, SVal ArgVal,
-                                     SourceRange Range) const {
-
-  Optional<MallocChecker::CheckKind> CheckKind;
-
-  if (ChecksEnabled[CK_MallocChecker])
-    CheckKind = CK_MallocChecker;
-  else if (ChecksEnabled[CK_MismatchedDeallocatorChecker])
-    CheckKind = CK_MismatchedDeallocatorChecker;
-  else
-    return;
-
-  if (ExplodedNode *N = C.generateErrorNode()) {
-    if (!BT_FreeAlloca[*CheckKind])
-      BT_FreeAlloca[*CheckKind].reset(new BugType(
-          CheckNames[*CheckKind], "Free alloca()", categories::MemoryError));
-
-    auto R = llvm::make_unique<BugReport>(
-        *BT_FreeAlloca[*CheckKind],
-        "Memory allocated by alloca() should not be deallocated", N);
-    R->markInteresting(ArgVal.getAsRegion());
-    R->addRange(Range);
-    C.emitReport(std::move(R));
-  }
-}
-
->>>>>>> b2b84690
 void MallocChecker::ReportMismatchedDealloc(CheckerContext &C,
                                             SourceRange Range,
                                             const Expr *DeallocExpr,
@@ -2182,14 +1993,11 @@
     R->markInteresting(Sym);
     R->addRange(Range);
     R->addVisitor(llvm::make_unique<MallocBugVisitor>(Sym));
-<<<<<<< HEAD
-=======
 
     const RefState *RS = C.getState()->get<RegionState>(Sym);
     if (RS->getAllocationFamily() == AF_InternalBuffer)
       R->addVisitor(allocation_state::getDanglingBufferBRVisitor(Sym));
 
->>>>>>> b2b84690
     C.emitReport(std::move(R));
   }
 }
@@ -2292,13 +2100,8 @@
 
   if (ExplodedNode *N = C.generateErrorNode()) {
     if (!BT_BadFree[*CheckKind])
-<<<<<<< HEAD
-      BT_BadFree[*CheckKind].reset(
-          new BugType(CheckNames[*CheckKind], "Bad free", "Memory Error"));
-=======
       BT_BadFree[*CheckKind].reset(new BugType(
           CheckNames[*CheckKind], "Bad free", categories::MemoryError));
->>>>>>> b2b84690
 
     SmallString<100> Buf;
     llvm::raw_svector_ostream Os(Buf);
@@ -2334,12 +2137,7 @@
     return nullptr;
 
   const Expr *arg0Expr = CE->getArg(0);
-<<<<<<< HEAD
-  const LocationContext *LCtx = C.getLocationContext();
-  SVal Arg0Val = State->getSVal(arg0Expr, LCtx);
-=======
   SVal Arg0Val = C.getSVal(arg0Expr);
->>>>>>> b2b84690
   if (!Arg0Val.getAs<DefinedOrUnknownSVal>())
     return nullptr;
   DefinedOrUnknownSVal arg0Val = Arg0Val.castAs<DefinedOrUnknownSVal>();
@@ -2353,11 +2151,7 @@
   const Expr *Arg1 = CE->getArg(1);
 
   // Get the value of the size argument.
-<<<<<<< HEAD
-  SVal TotalSize = State->getSVal(Arg1, LCtx);
-=======
   SVal TotalSize = C.getSVal(Arg1);
->>>>>>> b2b84690
   if (SuffixWithN)
     TotalSize = evalMulForBufferSize(C, Arg1, CE->getArg(2));
   if (!TotalSize.getAs<DefinedOrUnknownSVal>())
@@ -2391,11 +2185,7 @@
   // Get the from and to pointer symbols as in toPtr = realloc(fromPtr, size).
   assert(!PrtIsNull);
   SymbolRef FromPtr = arg0Val.getAsSymbol();
-<<<<<<< HEAD
-  SVal RetVal = State->getSVal(CE, LCtx);
-=======
   SVal RetVal = C.getSVal(CE);
->>>>>>> b2b84690
   SymbolRef ToPtr = RetVal.getAsSymbol();
   if (!FromPtr || !ToPtr)
     return nullptr;
@@ -3054,11 +2844,6 @@
   return nullptr;
 }
 
-<<<<<<< HEAD
-std::shared_ptr<PathDiagnosticPiece> MallocChecker::MallocBugVisitor::VisitNode(
-    const ExplodedNode *N, const ExplodedNode *PrevN, BugReporterContext &BRC,
-    BugReport &BR) {
-=======
 static bool isReferenceCountingPointerDestructor(const CXXDestructorDecl *DD) {
   if (const IdentifierInfo *II = DD->getParent()->getIdentifier()) {
     StringRef N = II->getName();
@@ -3076,21 +2861,11 @@
     const ExplodedNode *N, const ExplodedNode *PrevN, BugReporterContext &BRC,
     BugReport &BR) {
 
->>>>>>> b2b84690
   ProgramStateRef state = N->getState();
   ProgramStateRef statePrev = PrevN->getState();
 
   const RefState *RS = state->get<RegionState>(Sym);
   const RefState *RSPrev = statePrev->get<RegionState>(Sym);
-<<<<<<< HEAD
-  if (!RS)
-    return nullptr;
-
-  const Stmt *S = PathDiagnosticLocation::getStmt(N);
-  if (!S)
-    return nullptr;
-
-=======
 
   const Stmt *S = PathDiagnosticLocation::getStmt(N);
   // When dealing with containers, we sometimes want to give a note
@@ -3120,7 +2895,6 @@
     }
   }
 
->>>>>>> b2b84690
   // FIXME: We will eventually need to handle non-statement-based events
   // (__attribute__((cleanup))).
 
@@ -3218,10 +2992,6 @@
   assert(StackHint);
 
   // Generate the extra diagnostic.
-<<<<<<< HEAD
-  PathDiagnosticLocation Pos(S, BRC.getSourceManager(),
-                             N->getLocationContext());
-=======
   PathDiagnosticLocation Pos;
   if (!S) {
     assert(RS->getAllocationFamily() == AF_InternalBuffer);
@@ -3235,7 +3005,6 @@
                                  N->getLocationContext());
   }
 
->>>>>>> b2b84690
   return std::make_shared<PathDiagnosticEventPiece>(Pos, Msg, true, StackHint);
 }
 
@@ -3287,10 +3056,6 @@
       mgr.getCurrentCheckName();
   // We currently treat NewDeleteLeaks checker as a subchecker of NewDelete
   // checker.
-<<<<<<< HEAD
-  if (!checker->ChecksEnabled[MallocChecker::CK_NewDeleteChecker])
-    checker->ChecksEnabled[MallocChecker::CK_NewDeleteChecker] = true;
-=======
   if (!checker->ChecksEnabled[MallocChecker::CK_NewDeleteChecker]) {
     checker->ChecksEnabled[MallocChecker::CK_NewDeleteChecker] = true;
     // FIXME: This does not set the correct name, but without this workaround
@@ -3298,7 +3063,6 @@
     checker->CheckNames[MallocChecker::CK_NewDeleteChecker] =
         mgr.getCurrentCheckName();
   }
->>>>>>> b2b84690
 }
 
 #define REGISTER_CHECKER(name)                                                 \
