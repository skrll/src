//= CStringChecker.cpp - Checks calls to C string functions --------*- C++ -*-//
//
//                     The LLVM Compiler Infrastructure
//
// This file is distributed under the University of Illinois Open Source
// License. See LICENSE.TXT for details.
//
//===----------------------------------------------------------------------===//
//
// This defines CStringChecker, which is an assortment of checks on calls
// to functions in <string.h>.
//
//===----------------------------------------------------------------------===//

#include "ClangSACheckers.h"
#include "InterCheckerAPI.h"
#include "clang/Basic/CharInfo.h"
#include "clang/StaticAnalyzer/Core/BugReporter/BugType.h"
#include "clang/StaticAnalyzer/Core/Checker.h"
#include "clang/StaticAnalyzer/Core/CheckerManager.h"
#include "clang/StaticAnalyzer/Core/PathSensitive/CheckerContext.h"
#include "clang/StaticAnalyzer/Core/PathSensitive/ProgramStateTrait.h"
#include "llvm/ADT/STLExtras.h"
#include "llvm/ADT/SmallString.h"
#include "llvm/Support/raw_ostream.h"

using namespace clang;
using namespace ento;

namespace {
class CStringChecker : public Checker< eval::Call,
                                         check::PreStmt<DeclStmt>,
                                         check::LiveSymbols,
                                         check::DeadSymbols,
                                         check::RegionChanges
                                         > {
  mutable std::unique_ptr<BugType> BT_Null, BT_Bounds, BT_Overlap,
      BT_NotCString, BT_AdditionOverflow;

  mutable const char *CurrentFunctionDescription;

public:
  /// The filter is used to filter out the diagnostics which are not enabled by
  /// the user.
  struct CStringChecksFilter {
    DefaultBool CheckCStringNullArg;
    DefaultBool CheckCStringOutOfBounds;
    DefaultBool CheckCStringBufferOverlap;
    DefaultBool CheckCStringNotNullTerm;

    CheckName CheckNameCStringNullArg;
    CheckName CheckNameCStringOutOfBounds;
    CheckName CheckNameCStringBufferOverlap;
    CheckName CheckNameCStringNotNullTerm;
  };

  CStringChecksFilter Filter;

  static void *getTag() { static int tag; return &tag; }

  bool evalCall(const CallExpr *CE, CheckerContext &C) const;
  void checkPreStmt(const DeclStmt *DS, CheckerContext &C) const;
  void checkLiveSymbols(ProgramStateRef state, SymbolReaper &SR) const;
  void checkDeadSymbols(SymbolReaper &SR, CheckerContext &C) const;

  ProgramStateRef
    checkRegionChanges(ProgramStateRef state,
                       const InvalidatedSymbols *,
                       ArrayRef<const MemRegion *> ExplicitRegions,
                       ArrayRef<const MemRegion *> Regions,
                       const LocationContext *LCtx,
                       const CallEvent *Call) const;

  typedef void (CStringChecker::*FnCheck)(CheckerContext &,
                                          const CallExpr *) const;

  void evalMemcpy(CheckerContext &C, const CallExpr *CE) const;
  void evalMempcpy(CheckerContext &C, const CallExpr *CE) const;
  void evalMemmove(CheckerContext &C, const CallExpr *CE) const;
  void evalBcopy(CheckerContext &C, const CallExpr *CE) const;
  void evalCopyCommon(CheckerContext &C, const CallExpr *CE,
                      ProgramStateRef state,
                      const Expr *Size,
                      const Expr *Source,
                      const Expr *Dest,
                      bool Restricted = false,
                      bool IsMempcpy = false) const;

  void evalMemcmp(CheckerContext &C, const CallExpr *CE) const;

  void evalstrLength(CheckerContext &C, const CallExpr *CE) const;
  void evalstrnLength(CheckerContext &C, const CallExpr *CE) const;
  void evalstrLengthCommon(CheckerContext &C,
                           const CallExpr *CE,
                           bool IsStrnlen = false) const;

  void evalStrcpy(CheckerContext &C, const CallExpr *CE) const;
  void evalStrncpy(CheckerContext &C, const CallExpr *CE) const;
  void evalStpcpy(CheckerContext &C, const CallExpr *CE) const;
  void evalStrlcpy(CheckerContext &C, const CallExpr *CE) const;
  void evalStrcpyCommon(CheckerContext &C,
                        const CallExpr *CE,
                        bool returnEnd,
                        bool isBounded,
                        bool isAppending,
                        bool returnPtr = true) const;

  void evalStrcat(CheckerContext &C, const CallExpr *CE) const;
  void evalStrncat(CheckerContext &C, const CallExpr *CE) const;
  void evalStrlcat(CheckerContext &C, const CallExpr *CE) const;

  void evalStrcmp(CheckerContext &C, const CallExpr *CE) const;
  void evalStrncmp(CheckerContext &C, const CallExpr *CE) const;
  void evalStrcasecmp(CheckerContext &C, const CallExpr *CE) const;
  void evalStrncasecmp(CheckerContext &C, const CallExpr *CE) const;
  void evalStrcmpCommon(CheckerContext &C,
                        const CallExpr *CE,
                        bool isBounded = false,
                        bool ignoreCase = false) const;

  void evalStrsep(CheckerContext &C, const CallExpr *CE) const;

  void evalStdCopy(CheckerContext &C, const CallExpr *CE) const;
  void evalStdCopyBackward(CheckerContext &C, const CallExpr *CE) const;
  void evalStdCopyCommon(CheckerContext &C, const CallExpr *CE) const;
  void evalMemset(CheckerContext &C, const CallExpr *CE) const;

  // Utility methods
  std::pair<ProgramStateRef , ProgramStateRef >
  static assumeZero(CheckerContext &C,
                    ProgramStateRef state, SVal V, QualType Ty);

  static ProgramStateRef setCStringLength(ProgramStateRef state,
                                              const MemRegion *MR,
                                              SVal strLength);
  static SVal getCStringLengthForRegion(CheckerContext &C,
                                        ProgramStateRef &state,
                                        const Expr *Ex,
                                        const MemRegion *MR,
                                        bool hypothetical);
  SVal getCStringLength(CheckerContext &C,
                        ProgramStateRef &state,
                        const Expr *Ex,
                        SVal Buf,
                        bool hypothetical = false) const;

  const StringLiteral *getCStringLiteral(CheckerContext &C,
                                         ProgramStateRef &state,
                                         const Expr *expr,
                                         SVal val) const;

  static ProgramStateRef InvalidateBuffer(CheckerContext &C,
                                          ProgramStateRef state,
                                          const Expr *Ex, SVal V,
                                          bool IsSourceBuffer,
                                          const Expr *Size);

  static bool SummarizeRegion(raw_ostream &os, ASTContext &Ctx,
                              const MemRegion *MR);

  static bool memsetAux(const Expr *DstBuffer, const Expr *CharE,
                        const Expr *Size, CheckerContext &C,
                        ProgramStateRef &State);

  // Re-usable checks
  ProgramStateRef checkNonNull(CheckerContext &C,
                                   ProgramStateRef state,
                                   const Expr *S,
                                   SVal l) const;
  ProgramStateRef CheckLocation(CheckerContext &C,
                                    ProgramStateRef state,
                                    const Expr *S,
                                    SVal l,
                                    const char *message = nullptr) const;
  ProgramStateRef CheckBufferAccess(CheckerContext &C,
                                        ProgramStateRef state,
                                        const Expr *Size,
                                        const Expr *FirstBuf,
                                        const Expr *SecondBuf,
                                        const char *firstMessage = nullptr,
                                        const char *secondMessage = nullptr,
                                        bool WarnAboutSize = false) const;

  ProgramStateRef CheckBufferAccess(CheckerContext &C,
                                        ProgramStateRef state,
                                        const Expr *Size,
                                        const Expr *Buf,
                                        const char *message = nullptr,
                                        bool WarnAboutSize = false) const {
    // This is a convenience override.
    return CheckBufferAccess(C, state, Size, Buf, nullptr, message, nullptr,
                             WarnAboutSize);
  }
  ProgramStateRef CheckOverlap(CheckerContext &C,
                                   ProgramStateRef state,
                                   const Expr *Size,
                                   const Expr *First,
                                   const Expr *Second) const;
  void emitOverlapBug(CheckerContext &C,
                      ProgramStateRef state,
                      const Stmt *First,
                      const Stmt *Second) const;

  void emitNullArgBug(CheckerContext &C, ProgramStateRef State, const Stmt *S,
                      StringRef WarningMsg) const;
  void emitOutOfBoundsBug(CheckerContext &C, ProgramStateRef State,
                          const Stmt *S, StringRef WarningMsg) const;
  void emitNotCStringBug(CheckerContext &C, ProgramStateRef State,
                         const Stmt *S, StringRef WarningMsg) const;
  void emitAdditionOverflowBug(CheckerContext &C, ProgramStateRef State) const;

  ProgramStateRef checkAdditionOverflow(CheckerContext &C,
                                            ProgramStateRef state,
                                            NonLoc left,
                                            NonLoc right) const;

  // Return true if the destination buffer of the copy function may be in bound.
  // Expects SVal of Size to be positive and unsigned.
  // Expects SVal of FirstBuf to be a FieldRegion.
  static bool IsFirstBufInBound(CheckerContext &C,
                                ProgramStateRef state,
                                const Expr *FirstBuf,
                                const Expr *Size);
};

} //end anonymous namespace

REGISTER_MAP_WITH_PROGRAMSTATE(CStringLength, const MemRegion *, SVal)

//===----------------------------------------------------------------------===//
// Individual checks and utility methods.
//===----------------------------------------------------------------------===//

std::pair<ProgramStateRef , ProgramStateRef >
CStringChecker::assumeZero(CheckerContext &C, ProgramStateRef state, SVal V,
                           QualType Ty) {
  Optional<DefinedSVal> val = V.getAs<DefinedSVal>();
  if (!val)
    return std::pair<ProgramStateRef , ProgramStateRef >(state, state);

  SValBuilder &svalBuilder = C.getSValBuilder();
  DefinedOrUnknownSVal zero = svalBuilder.makeZeroVal(Ty);
  return state->assume(svalBuilder.evalEQ(state, *val, zero));
}

ProgramStateRef CStringChecker::checkNonNull(CheckerContext &C,
                                            ProgramStateRef state,
                                            const Expr *S, SVal l) const {
  // If a previous check has failed, propagate the failure.
  if (!state)
    return nullptr;

  ProgramStateRef stateNull, stateNonNull;
  std::tie(stateNull, stateNonNull) = assumeZero(C, state, l, S->getType());

  if (stateNull && !stateNonNull) {
<<<<<<< HEAD
    if (!Filter.CheckCStringNullArg)
      return nullptr;

    ExplodedNode *N = C.generateErrorNode(stateNull);
    if (!N)
      return nullptr;

    if (!BT_Null)
      BT_Null.reset(new BuiltinBug(
          Filter.CheckNameCStringNullArg, categories::UnixAPI,
          "Null pointer argument in call to byte string function"));

    SmallString<80> buf;
    llvm::raw_svector_ostream os(buf);
    assert(CurrentFunctionDescription);
    os << "Null pointer argument in call to " << CurrentFunctionDescription;

    // Generate a report for this bug.
    BuiltinBug *BT = static_cast<BuiltinBug*>(BT_Null.get());
    auto report = llvm::make_unique<BugReport>(*BT, os.str(), N);

    report->addRange(S->getSourceRange());
    bugreporter::trackNullOrUndefValue(N, S, *report);
    C.emitReport(std::move(report));
=======
    if (Filter.CheckCStringNullArg) {
      SmallString<80> buf;
      llvm::raw_svector_ostream os(buf);
      assert(CurrentFunctionDescription);
      os << "Null pointer argument in call to " << CurrentFunctionDescription;

      emitNullArgBug(C, stateNull, S, os.str());
    }
>>>>>>> b2b84690
    return nullptr;
  }

  // From here on, assume that the value is non-null.
  assert(stateNonNull);
  return stateNonNull;
}

// FIXME: This was originally copied from ArrayBoundChecker.cpp. Refactor?
ProgramStateRef CStringChecker::CheckLocation(CheckerContext &C,
                                             ProgramStateRef state,
                                             const Expr *S, SVal l,
                                             const char *warningMsg) const {
  // If a previous check has failed, propagate the failure.
  if (!state)
    return nullptr;

  // Check for out of bound array element access.
  const MemRegion *R = l.getAsRegion();
  if (!R)
    return state;

  const ElementRegion *ER = dyn_cast<ElementRegion>(R);
  if (!ER)
    return state;

  if (ER->getValueType() != C.getASTContext().CharTy)
    return state;

  // Get the size of the array.
  const SubRegion *superReg = cast<SubRegion>(ER->getSuperRegion());
  SValBuilder &svalBuilder = C.getSValBuilder();
  SVal Extent =
    svalBuilder.convertToArrayIndex(superReg->getExtent(svalBuilder));
  DefinedOrUnknownSVal Size = Extent.castAs<DefinedOrUnknownSVal>();

  // Get the index of the accessed element.
  DefinedOrUnknownSVal Idx = ER->getIndex().castAs<DefinedOrUnknownSVal>();

  ProgramStateRef StInBound = state->assumeInBound(Idx, Size, true);
  ProgramStateRef StOutBound = state->assumeInBound(Idx, Size, false);
  if (StOutBound && !StInBound) {
<<<<<<< HEAD
    ExplodedNode *N = C.generateErrorNode(StOutBound);
    if (!N)
      return nullptr;

    if (!BT_Bounds) {
      BT_Bounds.reset(new BuiltinBug(
          Filter.CheckNameCStringOutOfBounds, "Out-of-bound array access",
          "Byte string function accesses out-of-bound array element"));
    }
    BuiltinBug *BT = static_cast<BuiltinBug*>(BT_Bounds.get());

    // Generate a report for this bug.
    std::unique_ptr<BugReport> report;
    if (warningMsg) {
      report = llvm::make_unique<BugReport>(*BT, warningMsg, N);
=======
    // These checks are either enabled by the CString out-of-bounds checker
    // explicitly or implicitly by the Malloc checker.
    // In the latter case we only do modeling but do not emit warning.
    if (!Filter.CheckCStringOutOfBounds)
      return nullptr;
    // Emit a bug report.
    if (warningMsg) {
      emitOutOfBoundsBug(C, StOutBound, S, warningMsg);
>>>>>>> b2b84690
    } else {
      assert(CurrentFunctionDescription);
      assert(CurrentFunctionDescription[0] != '\0');

      SmallString<80> buf;
      llvm::raw_svector_ostream os(buf);
      os << toUppercase(CurrentFunctionDescription[0])
         << &CurrentFunctionDescription[1]
         << " accesses out-of-bound array element";
<<<<<<< HEAD
      report = llvm::make_unique<BugReport>(*BT, os.str(), N);
    }

    // FIXME: It would be nice to eventually make this diagnostic more clear,
    // e.g., by referencing the original declaration or by saying *why* this
    // reference is outside the range.

    report->addRange(S->getSourceRange());
    C.emitReport(std::move(report));
=======
      emitOutOfBoundsBug(C, StOutBound, S, os.str());
    }
>>>>>>> b2b84690
    return nullptr;
  }

  // Array bound check succeeded.  From this point forward the array bound
  // should always succeed.
  return StInBound;
}

ProgramStateRef CStringChecker::CheckBufferAccess(CheckerContext &C,
                                                 ProgramStateRef state,
                                                 const Expr *Size,
                                                 const Expr *FirstBuf,
                                                 const Expr *SecondBuf,
                                                 const char *firstMessage,
                                                 const char *secondMessage,
                                                 bool WarnAboutSize) const {
  // If a previous check has failed, propagate the failure.
  if (!state)
    return nullptr;

  SValBuilder &svalBuilder = C.getSValBuilder();
  ASTContext &Ctx = svalBuilder.getContext();
  const LocationContext *LCtx = C.getLocationContext();

  QualType sizeTy = Size->getType();
  QualType PtrTy = Ctx.getPointerType(Ctx.CharTy);

  // Check that the first buffer is non-null.
  SVal BufVal = C.getSVal(FirstBuf);
  state = checkNonNull(C, state, FirstBuf, BufVal);
  if (!state)
    return nullptr;

  // If out-of-bounds checking is turned off, skip the rest.
  if (!Filter.CheckCStringOutOfBounds)
    return state;

  // Get the access length and make sure it is known.
  // FIXME: This assumes the caller has already checked that the access length
  // is positive. And that it's unsigned.
  SVal LengthVal = C.getSVal(Size);
  Optional<NonLoc> Length = LengthVal.getAs<NonLoc>();
  if (!Length)
    return state;

  // Compute the offset of the last element to be accessed: size-1.
  NonLoc One = svalBuilder.makeIntVal(1, sizeTy).castAs<NonLoc>();
  SVal Offset = svalBuilder.evalBinOpNN(state, BO_Sub, *Length, One, sizeTy);
  if (Offset.isUnknown())
    return nullptr;
  NonLoc LastOffset = Offset.castAs<NonLoc>();

  // Check that the first buffer is sufficiently long.
  SVal BufStart = svalBuilder.evalCast(BufVal, PtrTy, FirstBuf->getType());
  if (Optional<Loc> BufLoc = BufStart.getAs<Loc>()) {
    const Expr *warningExpr = (WarnAboutSize ? Size : FirstBuf);

    SVal BufEnd = svalBuilder.evalBinOpLN(state, BO_Add, *BufLoc,
                                          LastOffset, PtrTy);
    state = CheckLocation(C, state, warningExpr, BufEnd, firstMessage);

    // If the buffer isn't large enough, abort.
    if (!state)
      return nullptr;
  }

  // If there's a second buffer, check it as well.
  if (SecondBuf) {
    BufVal = state->getSVal(SecondBuf, LCtx);
    state = checkNonNull(C, state, SecondBuf, BufVal);
    if (!state)
      return nullptr;

    BufStart = svalBuilder.evalCast(BufVal, PtrTy, SecondBuf->getType());
    if (Optional<Loc> BufLoc = BufStart.getAs<Loc>()) {
      const Expr *warningExpr = (WarnAboutSize ? Size : SecondBuf);

      SVal BufEnd = svalBuilder.evalBinOpLN(state, BO_Add, *BufLoc,
                                            LastOffset, PtrTy);
      state = CheckLocation(C, state, warningExpr, BufEnd, secondMessage);
    }
  }

  // Large enough or not, return this state!
  return state;
}

ProgramStateRef CStringChecker::CheckOverlap(CheckerContext &C,
                                            ProgramStateRef state,
                                            const Expr *Size,
                                            const Expr *First,
                                            const Expr *Second) const {
  if (!Filter.CheckCStringBufferOverlap)
    return state;

  // Do a simple check for overlap: if the two arguments are from the same
  // buffer, see if the end of the first is greater than the start of the second
  // or vice versa.

  // If a previous check has failed, propagate the failure.
  if (!state)
    return nullptr;

  ProgramStateRef stateTrue, stateFalse;

  // Get the buffer values and make sure they're known locations.
  const LocationContext *LCtx = C.getLocationContext();
  SVal firstVal = state->getSVal(First, LCtx);
  SVal secondVal = state->getSVal(Second, LCtx);

  Optional<Loc> firstLoc = firstVal.getAs<Loc>();
  if (!firstLoc)
    return state;

  Optional<Loc> secondLoc = secondVal.getAs<Loc>();
  if (!secondLoc)
    return state;

  // Are the two values the same?
  SValBuilder &svalBuilder = C.getSValBuilder();
  std::tie(stateTrue, stateFalse) =
    state->assume(svalBuilder.evalEQ(state, *firstLoc, *secondLoc));

  if (stateTrue && !stateFalse) {
    // If the values are known to be equal, that's automatically an overlap.
    emitOverlapBug(C, stateTrue, First, Second);
    return nullptr;
  }

  // assume the two expressions are not equal.
  assert(stateFalse);
  state = stateFalse;

  // Which value comes first?
  QualType cmpTy = svalBuilder.getConditionType();
  SVal reverse = svalBuilder.evalBinOpLL(state, BO_GT,
                                         *firstLoc, *secondLoc, cmpTy);
  Optional<DefinedOrUnknownSVal> reverseTest =
      reverse.getAs<DefinedOrUnknownSVal>();
  if (!reverseTest)
    return state;

  std::tie(stateTrue, stateFalse) = state->assume(*reverseTest);
  if (stateTrue) {
    if (stateFalse) {
      // If we don't know which one comes first, we can't perform this test.
      return state;
    } else {
      // Switch the values so that firstVal is before secondVal.
      std::swap(firstLoc, secondLoc);

      // Switch the Exprs as well, so that they still correspond.
      std::swap(First, Second);
    }
  }

  // Get the length, and make sure it too is known.
  SVal LengthVal = state->getSVal(Size, LCtx);
  Optional<NonLoc> Length = LengthVal.getAs<NonLoc>();
  if (!Length)
    return state;

  // Convert the first buffer's start address to char*.
  // Bail out if the cast fails.
  ASTContext &Ctx = svalBuilder.getContext();
  QualType CharPtrTy = Ctx.getPointerType(Ctx.CharTy);
  SVal FirstStart = svalBuilder.evalCast(*firstLoc, CharPtrTy,
                                         First->getType());
  Optional<Loc> FirstStartLoc = FirstStart.getAs<Loc>();
  if (!FirstStartLoc)
    return state;

  // Compute the end of the first buffer. Bail out if THAT fails.
  SVal FirstEnd = svalBuilder.evalBinOpLN(state, BO_Add,
                                 *FirstStartLoc, *Length, CharPtrTy);
  Optional<Loc> FirstEndLoc = FirstEnd.getAs<Loc>();
  if (!FirstEndLoc)
    return state;

  // Is the end of the first buffer past the start of the second buffer?
  SVal Overlap = svalBuilder.evalBinOpLL(state, BO_GT,
                                *FirstEndLoc, *secondLoc, cmpTy);
  Optional<DefinedOrUnknownSVal> OverlapTest =
      Overlap.getAs<DefinedOrUnknownSVal>();
  if (!OverlapTest)
    return state;

  std::tie(stateTrue, stateFalse) = state->assume(*OverlapTest);

  if (stateTrue && !stateFalse) {
    // Overlap!
    emitOverlapBug(C, stateTrue, First, Second);
    return nullptr;
  }

  // assume the two expressions don't overlap.
  assert(stateFalse);
  return stateFalse;
}

void CStringChecker::emitOverlapBug(CheckerContext &C, ProgramStateRef state,
                                  const Stmt *First, const Stmt *Second) const {
  ExplodedNode *N = C.generateErrorNode(state);
  if (!N)
    return;

  if (!BT_Overlap)
    BT_Overlap.reset(new BugType(Filter.CheckNameCStringBufferOverlap,
                                 categories::UnixAPI, "Improper arguments"));

  // Generate a report for this bug.
  auto report = llvm::make_unique<BugReport>(
      *BT_Overlap, "Arguments must not be overlapping buffers", N);
  report->addRange(First->getSourceRange());
  report->addRange(Second->getSourceRange());

  C.emitReport(std::move(report));
<<<<<<< HEAD
=======
}

void CStringChecker::emitNullArgBug(CheckerContext &C, ProgramStateRef State,
                                    const Stmt *S, StringRef WarningMsg) const {
  if (ExplodedNode *N = C.generateErrorNode(State)) {
    if (!BT_Null)
      BT_Null.reset(new BuiltinBug(
          Filter.CheckNameCStringNullArg, categories::UnixAPI,
          "Null pointer argument in call to byte string function"));

    BuiltinBug *BT = static_cast<BuiltinBug *>(BT_Null.get());
    auto Report = llvm::make_unique<BugReport>(*BT, WarningMsg, N);
    bugreporter::trackNullOrUndefValue(N, S, *Report);
    C.emitReport(std::move(Report));
  }
}

void CStringChecker::emitOutOfBoundsBug(CheckerContext &C,
                                        ProgramStateRef State, const Stmt *S,
                                        StringRef WarningMsg) const {
  if (ExplodedNode *N = C.generateErrorNode(State)) {
    if (!BT_Bounds)
      BT_Bounds.reset(new BuiltinBug(
          Filter.CheckCStringOutOfBounds ? Filter.CheckNameCStringOutOfBounds
                                         : Filter.CheckNameCStringNullArg,
          "Out-of-bound array access",
          "Byte string function accesses out-of-bound array element"));

    BuiltinBug *BT = static_cast<BuiltinBug *>(BT_Bounds.get());

    // FIXME: It would be nice to eventually make this diagnostic more clear,
    // e.g., by referencing the original declaration or by saying *why* this
    // reference is outside the range.
    auto Report = llvm::make_unique<BugReport>(*BT, WarningMsg, N);
    Report->addRange(S->getSourceRange());
    C.emitReport(std::move(Report));
  }
}

void CStringChecker::emitNotCStringBug(CheckerContext &C, ProgramStateRef State,
                                       const Stmt *S,
                                       StringRef WarningMsg) const {
  if (ExplodedNode *N = C.generateNonFatalErrorNode(State)) {
    if (!BT_NotCString)
      BT_NotCString.reset(new BuiltinBug(
          Filter.CheckNameCStringNotNullTerm, categories::UnixAPI,
          "Argument is not a null-terminated string."));

    auto Report = llvm::make_unique<BugReport>(*BT_NotCString, WarningMsg, N);

    Report->addRange(S->getSourceRange());
    C.emitReport(std::move(Report));
  }
}

void CStringChecker::emitAdditionOverflowBug(CheckerContext &C,
                                             ProgramStateRef State) const {
  if (ExplodedNode *N = C.generateErrorNode(State)) {
    if (!BT_NotCString)
      BT_NotCString.reset(
          new BuiltinBug(Filter.CheckNameCStringOutOfBounds, "API",
                         "Sum of expressions causes overflow."));

    // This isn't a great error message, but this should never occur in real
    // code anyway -- you'd have to create a buffer longer than a size_t can
    // represent, which is sort of a contradiction.
    const char *WarningMsg =
        "This expression will create a string whose length is too big to "
        "be represented as a size_t";

    auto Report = llvm::make_unique<BugReport>(*BT_NotCString, WarningMsg, N);
    C.emitReport(std::move(Report));
  }
>>>>>>> b2b84690
}

ProgramStateRef CStringChecker::checkAdditionOverflow(CheckerContext &C,
                                                     ProgramStateRef state,
                                                     NonLoc left,
                                                     NonLoc right) const {
  // If out-of-bounds checking is turned off, skip the rest.
  if (!Filter.CheckCStringOutOfBounds)
    return state;

  // If a previous check has failed, propagate the failure.
  if (!state)
    return nullptr;

  SValBuilder &svalBuilder = C.getSValBuilder();
  BasicValueFactory &BVF = svalBuilder.getBasicValueFactory();

  QualType sizeTy = svalBuilder.getContext().getSizeType();
  const llvm::APSInt &maxValInt = BVF.getMaxValue(sizeTy);
  NonLoc maxVal = svalBuilder.makeIntVal(maxValInt);

  SVal maxMinusRight;
  if (right.getAs<nonloc::ConcreteInt>()) {
    maxMinusRight = svalBuilder.evalBinOpNN(state, BO_Sub, maxVal, right,
                                                 sizeTy);
  } else {
    // Try switching the operands. (The order of these two assignments is
    // important!)
    maxMinusRight = svalBuilder.evalBinOpNN(state, BO_Sub, maxVal, left,
                                            sizeTy);
    left = right;
  }

  if (Optional<NonLoc> maxMinusRightNL = maxMinusRight.getAs<NonLoc>()) {
    QualType cmpTy = svalBuilder.getConditionType();
    // If left > max - right, we have an overflow.
    SVal willOverflow = svalBuilder.evalBinOpNN(state, BO_GT, left,
                                                *maxMinusRightNL, cmpTy);

    ProgramStateRef stateOverflow, stateOkay;
    std::tie(stateOverflow, stateOkay) =
      state->assume(willOverflow.castAs<DefinedOrUnknownSVal>());

    if (stateOverflow && !stateOkay) {
      // We have an overflow. Emit a bug report.
<<<<<<< HEAD
      ExplodedNode *N = C.generateErrorNode(stateOverflow);
      if (!N)
        return nullptr;

      if (!BT_AdditionOverflow)
        BT_AdditionOverflow.reset(
            new BuiltinBug(Filter.CheckNameCStringOutOfBounds, "API",
                           "Sum of expressions causes overflow"));

      // This isn't a great error message, but this should never occur in real
      // code anyway -- you'd have to create a buffer longer than a size_t can
      // represent, which is sort of a contradiction.
      const char *warning =
        "This expression will create a string whose length is too big to "
        "be represented as a size_t";

      // Generate a report for this bug.
      C.emitReport(
          llvm::make_unique<BugReport>(*BT_AdditionOverflow, warning, N));

=======
      emitAdditionOverflowBug(C, stateOverflow);
>>>>>>> b2b84690
      return nullptr;
    }

    // From now on, assume an overflow didn't occur.
    assert(stateOkay);
    state = stateOkay;
  }

  return state;
}

ProgramStateRef CStringChecker::setCStringLength(ProgramStateRef state,
                                                const MemRegion *MR,
                                                SVal strLength) {
  assert(!strLength.isUndef() && "Attempt to set an undefined string length");

  MR = MR->StripCasts();

  switch (MR->getKind()) {
  case MemRegion::StringRegionKind:
    // FIXME: This can happen if we strcpy() into a string region. This is
    // undefined [C99 6.4.5p6], but we should still warn about it.
    return state;

  case MemRegion::SymbolicRegionKind:
  case MemRegion::AllocaRegionKind:
  case MemRegion::VarRegionKind:
  case MemRegion::FieldRegionKind:
  case MemRegion::ObjCIvarRegionKind:
    // These are the types we can currently track string lengths for.
    break;

  case MemRegion::ElementRegionKind:
    // FIXME: Handle element regions by upper-bounding the parent region's
    // string length.
    return state;

  default:
    // Other regions (mostly non-data) can't have a reliable C string length.
    // For now, just ignore the change.
    // FIXME: These are rare but not impossible. We should output some kind of
    // warning for things like strcpy((char[]){'a', 0}, "b");
    return state;
  }

  if (strLength.isUnknown())
    return state->remove<CStringLength>(MR);

  return state->set<CStringLength>(MR, strLength);
}

SVal CStringChecker::getCStringLengthForRegion(CheckerContext &C,
                                               ProgramStateRef &state,
                                               const Expr *Ex,
                                               const MemRegion *MR,
                                               bool hypothetical) {
  if (!hypothetical) {
    // If there's a recorded length, go ahead and return it.
    const SVal *Recorded = state->get<CStringLength>(MR);
    if (Recorded)
      return *Recorded;
  }

  // Otherwise, get a new symbol and update the state.
  SValBuilder &svalBuilder = C.getSValBuilder();
  QualType sizeTy = svalBuilder.getContext().getSizeType();
  SVal strLength = svalBuilder.getMetadataSymbolVal(CStringChecker::getTag(),
                                                    MR, Ex, sizeTy,
                                                    C.getLocationContext(),
                                                    C.blockCount());

  if (!hypothetical) {
    if (Optional<NonLoc> strLn = strLength.getAs<NonLoc>()) {
      // In case of unbounded calls strlen etc bound the range to SIZE_MAX/4
      BasicValueFactory &BVF = svalBuilder.getBasicValueFactory();
      const llvm::APSInt &maxValInt = BVF.getMaxValue(sizeTy);
      llvm::APSInt fourInt = APSIntType(maxValInt).getValue(4);
      const llvm::APSInt *maxLengthInt = BVF.evalAPSInt(BO_Div, maxValInt,
                                                        fourInt);
      NonLoc maxLength = svalBuilder.makeIntVal(*maxLengthInt);
      SVal evalLength = svalBuilder.evalBinOpNN(state, BO_LE, *strLn,
                                                maxLength, sizeTy);
      state = state->assume(evalLength.castAs<DefinedOrUnknownSVal>(), true);
    }
    state = state->set<CStringLength>(MR, strLength);
  }

  return strLength;
}

SVal CStringChecker::getCStringLength(CheckerContext &C, ProgramStateRef &state,
                                      const Expr *Ex, SVal Buf,
                                      bool hypothetical) const {
  const MemRegion *MR = Buf.getAsRegion();
  if (!MR) {
    // If we can't get a region, see if it's something we /know/ isn't a
    // C string. In the context of locations, the only time we can issue such
    // a warning is for labels.
    if (Optional<loc::GotoLabel> Label = Buf.getAs<loc::GotoLabel>()) {
<<<<<<< HEAD
      if (!Filter.CheckCStringNotNullTerm)
        return UndefinedVal();

      if (ExplodedNode *N = C.generateNonFatalErrorNode(state)) {
        if (!BT_NotCString)
          BT_NotCString.reset(new BuiltinBug(
              Filter.CheckNameCStringNotNullTerm, categories::UnixAPI,
              "Argument is not a null-terminated string."));

=======
      if (Filter.CheckCStringNotNullTerm) {
>>>>>>> b2b84690
        SmallString<120> buf;
        llvm::raw_svector_ostream os(buf);
        assert(CurrentFunctionDescription);
        os << "Argument to " << CurrentFunctionDescription
           << " is the address of the label '" << Label->getLabel()->getName()
           << "', which is not a null-terminated string";

<<<<<<< HEAD
        // Generate a report for this bug.
        auto report = llvm::make_unique<BugReport>(*BT_NotCString, os.str(), N);

        report->addRange(Ex->getSourceRange());
        C.emitReport(std::move(report));
=======
        emitNotCStringBug(C, state, Ex, os.str());
>>>>>>> b2b84690
      }
      return UndefinedVal();
    }

    // If it's not a region and not a label, give up.
    return UnknownVal();
  }

  // If we have a region, strip casts from it and see if we can figure out
  // its length. For anything we can't figure out, just return UnknownVal.
  MR = MR->StripCasts();

  switch (MR->getKind()) {
  case MemRegion::StringRegionKind: {
    // Modifying the contents of string regions is undefined [C99 6.4.5p6],
    // so we can assume that the byte length is the correct C string length.
    SValBuilder &svalBuilder = C.getSValBuilder();
    QualType sizeTy = svalBuilder.getContext().getSizeType();
    const StringLiteral *strLit = cast<StringRegion>(MR)->getStringLiteral();
    return svalBuilder.makeIntVal(strLit->getByteLength(), sizeTy);
  }
  case MemRegion::SymbolicRegionKind:
  case MemRegion::AllocaRegionKind:
  case MemRegion::VarRegionKind:
  case MemRegion::FieldRegionKind:
  case MemRegion::ObjCIvarRegionKind:
    return getCStringLengthForRegion(C, state, Ex, MR, hypothetical);
  case MemRegion::CompoundLiteralRegionKind:
    // FIXME: Can we track this? Is it necessary?
    return UnknownVal();
  case MemRegion::ElementRegionKind:
    // FIXME: How can we handle this? It's not good enough to subtract the
    // offset from the base string length; consider "123\x00567" and &a[5].
    return UnknownVal();
  default:
    // Other regions (mostly non-data) can't have a reliable C string length.
    // In this case, an error is emitted and UndefinedVal is returned.
    // The caller should always be prepared to handle this case.
<<<<<<< HEAD
    if (!Filter.CheckCStringNotNullTerm)
      return UndefinedVal();

    if (ExplodedNode *N = C.generateNonFatalErrorNode(state)) {
      if (!BT_NotCString)
        BT_NotCString.reset(new BuiltinBug(
            Filter.CheckNameCStringNotNullTerm, categories::UnixAPI,
            "Argument is not a null-terminated string."));

=======
    if (Filter.CheckCStringNotNullTerm) {
>>>>>>> b2b84690
      SmallString<120> buf;
      llvm::raw_svector_ostream os(buf);

      assert(CurrentFunctionDescription);
      os << "Argument to " << CurrentFunctionDescription << " is ";

      if (SummarizeRegion(os, C.getASTContext(), MR))
        os << ", which is not a null-terminated string";
      else
        os << "not a null-terminated string";

<<<<<<< HEAD
      // Generate a report for this bug.
      auto report = llvm::make_unique<BugReport>(*BT_NotCString, os.str(), N);

      report->addRange(Ex->getSourceRange());
      C.emitReport(std::move(report));
=======
      emitNotCStringBug(C, state, Ex, os.str());
>>>>>>> b2b84690
    }
    return UndefinedVal();
  }
}

const StringLiteral *CStringChecker::getCStringLiteral(CheckerContext &C,
  ProgramStateRef &state, const Expr *expr, SVal val) const {

  // Get the memory region pointed to by the val.
  const MemRegion *bufRegion = val.getAsRegion();
  if (!bufRegion)
    return nullptr;

  // Strip casts off the memory region.
  bufRegion = bufRegion->StripCasts();

  // Cast the memory region to a string region.
  const StringRegion *strRegion= dyn_cast<StringRegion>(bufRegion);
  if (!strRegion)
    return nullptr;

  // Return the actual string in the string region.
  return strRegion->getStringLiteral();
}

bool CStringChecker::IsFirstBufInBound(CheckerContext &C,
                                       ProgramStateRef state,
                                       const Expr *FirstBuf,
                                       const Expr *Size) {
  // If we do not know that the buffer is long enough we return 'true'.
  // Otherwise the parent region of this field region would also get
  // invalidated, which would lead to warnings based on an unknown state.

  // Originally copied from CheckBufferAccess and CheckLocation.
  SValBuilder &svalBuilder = C.getSValBuilder();
  ASTContext &Ctx = svalBuilder.getContext();
  const LocationContext *LCtx = C.getLocationContext();

  QualType sizeTy = Size->getType();
  QualType PtrTy = Ctx.getPointerType(Ctx.CharTy);
  SVal BufVal = state->getSVal(FirstBuf, LCtx);

  SVal LengthVal = state->getSVal(Size, LCtx);
  Optional<NonLoc> Length = LengthVal.getAs<NonLoc>();
  if (!Length)
    return true; // cf top comment.

  // Compute the offset of the last element to be accessed: size-1.
  NonLoc One = svalBuilder.makeIntVal(1, sizeTy).castAs<NonLoc>();
<<<<<<< HEAD
  NonLoc LastOffset =
      svalBuilder.evalBinOpNN(state, BO_Sub, *Length, One, sizeTy)
          .castAs<NonLoc>();
=======
  SVal Offset = svalBuilder.evalBinOpNN(state, BO_Sub, *Length, One, sizeTy);
  if (Offset.isUnknown())
    return true; // cf top comment
  NonLoc LastOffset = Offset.castAs<NonLoc>();
>>>>>>> b2b84690

  // Check that the first buffer is sufficiently long.
  SVal BufStart = svalBuilder.evalCast(BufVal, PtrTy, FirstBuf->getType());
  Optional<Loc> BufLoc = BufStart.getAs<Loc>();
  if (!BufLoc)
    return true; // cf top comment.

  SVal BufEnd =
      svalBuilder.evalBinOpLN(state, BO_Add, *BufLoc, LastOffset, PtrTy);

  // Check for out of bound array element access.
  const MemRegion *R = BufEnd.getAsRegion();
  if (!R)
    return true; // cf top comment.

  const ElementRegion *ER = dyn_cast<ElementRegion>(R);
  if (!ER)
    return true; // cf top comment.

<<<<<<< HEAD
=======
  // FIXME: Does this crash when a non-standard definition
  // of a library function is encountered?
>>>>>>> b2b84690
  assert(ER->getValueType() == C.getASTContext().CharTy &&
         "IsFirstBufInBound should only be called with char* ElementRegions");

  // Get the size of the array.
  const SubRegion *superReg = cast<SubRegion>(ER->getSuperRegion());
  SVal Extent =
      svalBuilder.convertToArrayIndex(superReg->getExtent(svalBuilder));
  DefinedOrUnknownSVal ExtentSize = Extent.castAs<DefinedOrUnknownSVal>();

  // Get the index of the accessed element.
  DefinedOrUnknownSVal Idx = ER->getIndex().castAs<DefinedOrUnknownSVal>();

  ProgramStateRef StInBound = state->assumeInBound(Idx, ExtentSize, true);

  return static_cast<bool>(StInBound);
}

ProgramStateRef CStringChecker::InvalidateBuffer(CheckerContext &C,
                                                 ProgramStateRef state,
                                                 const Expr *E, SVal V,
                                                 bool IsSourceBuffer,
                                                 const Expr *Size) {
  Optional<Loc> L = V.getAs<Loc>();
  if (!L)
    return state;

  // FIXME: This is a simplified version of what's in CFRefCount.cpp -- it makes
  // some assumptions about the value that CFRefCount can't. Even so, it should
  // probably be refactored.
  if (Optional<loc::MemRegionVal> MR = L->getAs<loc::MemRegionVal>()) {
    const MemRegion *R = MR->getRegion()->StripCasts();

    // Are we dealing with an ElementRegion?  If so, we should be invalidating
    // the super-region.
    if (const ElementRegion *ER = dyn_cast<ElementRegion>(R)) {
      R = ER->getSuperRegion();
      // FIXME: What about layers of ElementRegions?
    }

    // Invalidate this region.
    const LocationContext *LCtx = C.getPredecessor()->getLocationContext();

    bool CausesPointerEscape = false;
    RegionAndSymbolInvalidationTraits ITraits;
    // Invalidate and escape only indirect regions accessible through the source
    // buffer.
    if (IsSourceBuffer) {
      ITraits.setTrait(R->getBaseRegion(),
                       RegionAndSymbolInvalidationTraits::TK_PreserveContents);
      ITraits.setTrait(R, RegionAndSymbolInvalidationTraits::TK_SuppressEscape);
      CausesPointerEscape = true;
    } else {
      const MemRegion::Kind& K = R->getKind();
      if (K == MemRegion::FieldRegionKind)
        if (Size && IsFirstBufInBound(C, state, E, Size)) {
          // If destination buffer is a field region and access is in bound,
          // do not invalidate its super region.
          ITraits.setTrait(
              R,
              RegionAndSymbolInvalidationTraits::TK_DoNotInvalidateSuperRegion);
        }
    }

    return state->invalidateRegions(R, E, C.blockCount(), LCtx,
                                    CausesPointerEscape, nullptr, nullptr,
                                    &ITraits);
  }

  // If we have a non-region value by chance, just remove the binding.
  // FIXME: is this necessary or correct? This handles the non-Region
  //  cases.  Is it ever valid to store to these?
  return state->killBinding(*L);
}

bool CStringChecker::SummarizeRegion(raw_ostream &os, ASTContext &Ctx,
                                     const MemRegion *MR) {
  const TypedValueRegion *TVR = dyn_cast<TypedValueRegion>(MR);

  switch (MR->getKind()) {
  case MemRegion::FunctionCodeRegionKind: {
    const NamedDecl *FD = cast<FunctionCodeRegion>(MR)->getDecl();
    if (FD)
      os << "the address of the function '" << *FD << '\'';
    else
      os << "the address of a function";
    return true;
  }
  case MemRegion::BlockCodeRegionKind:
    os << "block text";
    return true;
  case MemRegion::BlockDataRegionKind:
    os << "a block";
    return true;
  case MemRegion::CXXThisRegionKind:
  case MemRegion::CXXTempObjectRegionKind:
    os << "a C++ temp object of type " << TVR->getValueType().getAsString();
    return true;
  case MemRegion::VarRegionKind:
    os << "a variable of type" << TVR->getValueType().getAsString();
    return true;
  case MemRegion::FieldRegionKind:
    os << "a field of type " << TVR->getValueType().getAsString();
    return true;
  case MemRegion::ObjCIvarRegionKind:
    os << "an instance variable of type " << TVR->getValueType().getAsString();
    return true;
  default:
    return false;
  }
}

bool CStringChecker::memsetAux(const Expr *DstBuffer, const Expr *CharE,
                               const Expr *Size, CheckerContext &C,
                               ProgramStateRef &State) {
  SVal MemVal = C.getSVal(DstBuffer);
  SVal CharVal = C.getSVal(CharE);
  SVal SizeVal = C.getSVal(Size);
  const MemRegion *MR = MemVal.getAsRegion();
  if (!MR)
    return false;

  // We're about to model memset by producing a "default binding" in the Store.
  // Our current implementation - RegionStore - doesn't support default bindings
  // that don't cover the whole base region. So we should first get the offset
  // and the base region to figure out whether the offset of buffer is 0.
  RegionOffset Offset = MR->getAsOffset();
  const MemRegion *BR = Offset.getRegion();

  Optional<NonLoc> SizeNL = SizeVal.getAs<NonLoc>();
  if (!SizeNL)
    return false;

  SValBuilder &svalBuilder = C.getSValBuilder();
  ASTContext &Ctx = C.getASTContext();

  // void *memset(void *dest, int ch, size_t count);
  // For now we can only handle the case of offset is 0 and concrete char value.
  if (Offset.isValid() && !Offset.hasSymbolicOffset() &&
      Offset.getOffset() == 0) {
    // Get the base region's extent.
    auto *SubReg = cast<SubRegion>(BR);
    DefinedOrUnknownSVal Extent = SubReg->getExtent(svalBuilder);

    ProgramStateRef StateWholeReg, StateNotWholeReg;
    std::tie(StateWholeReg, StateNotWholeReg) =
        State->assume(svalBuilder.evalEQ(State, Extent, *SizeNL));

    // With the semantic of 'memset()', we should convert the CharVal to
    // unsigned char.
    CharVal = svalBuilder.evalCast(CharVal, Ctx.UnsignedCharTy, Ctx.IntTy);

    ProgramStateRef StateNullChar, StateNonNullChar;
    std::tie(StateNullChar, StateNonNullChar) =
        assumeZero(C, State, CharVal, Ctx.UnsignedCharTy);

    if (StateWholeReg && !StateNotWholeReg && StateNullChar &&
        !StateNonNullChar) {
      // If the 'memset()' acts on the whole region of destination buffer and
      // the value of the second argument of 'memset()' is zero, bind the second
      // argument's value to the destination buffer with 'default binding'.
      // FIXME: Since there is no perfect way to bind the non-zero character, we
      // can only deal with zero value here. In the future, we need to deal with
      // the binding of non-zero value in the case of whole region.
      State = State->bindDefaultZero(svalBuilder.makeLoc(BR),
                                     C.getLocationContext());
    } else {
      // If the destination buffer's extent is not equal to the value of
      // third argument, just invalidate buffer.
      State = InvalidateBuffer(C, State, DstBuffer, MemVal,
                               /*IsSourceBuffer*/ false, Size);
    }

    if (StateNullChar && !StateNonNullChar) {
      // If the value of the second argument of 'memset()' is zero, set the
      // string length of destination buffer to 0 directly.
      State = setCStringLength(State, MR,
                               svalBuilder.makeZeroVal(Ctx.getSizeType()));
    } else if (!StateNullChar && StateNonNullChar) {
      SVal NewStrLen = svalBuilder.getMetadataSymbolVal(
          CStringChecker::getTag(), MR, DstBuffer, Ctx.getSizeType(),
          C.getLocationContext(), C.blockCount());

      // If the value of second argument is not zero, then the string length
      // is at least the size argument.
      SVal NewStrLenGESize = svalBuilder.evalBinOp(
          State, BO_GE, NewStrLen, SizeVal, svalBuilder.getConditionType());

      State = setCStringLength(
          State->assume(NewStrLenGESize.castAs<DefinedOrUnknownSVal>(), true),
          MR, NewStrLen);
    }
  } else {
    // If the offset is not zero and char value is not concrete, we can do
    // nothing but invalidate the buffer.
    State = InvalidateBuffer(C, State, DstBuffer, MemVal,
                             /*IsSourceBuffer*/ false, Size);
  }
  return true;
}

//===----------------------------------------------------------------------===//
// evaluation of individual function calls.
//===----------------------------------------------------------------------===//

void CStringChecker::evalCopyCommon(CheckerContext &C,
                                    const CallExpr *CE,
                                    ProgramStateRef state,
                                    const Expr *Size, const Expr *Dest,
                                    const Expr *Source, bool Restricted,
                                    bool IsMempcpy) const {
  CurrentFunctionDescription = "memory copy function";

  // See if the size argument is zero.
  const LocationContext *LCtx = C.getLocationContext();
  SVal sizeVal = state->getSVal(Size, LCtx);
  QualType sizeTy = Size->getType();

  ProgramStateRef stateZeroSize, stateNonZeroSize;
  std::tie(stateZeroSize, stateNonZeroSize) =
    assumeZero(C, state, sizeVal, sizeTy);

  // Get the value of the Dest.
  SVal destVal = state->getSVal(Dest, LCtx);

  // If the size is zero, there won't be any actual memory access, so
  // just bind the return value to the destination buffer and return.
  if (stateZeroSize && !stateNonZeroSize) {
    stateZeroSize = stateZeroSize->BindExpr(CE, LCtx, destVal);
    C.addTransition(stateZeroSize);
    return;
  }

  // If the size can be nonzero, we have to check the other arguments.
  if (stateNonZeroSize) {
    state = stateNonZeroSize;

    // Ensure the destination is not null. If it is NULL there will be a
    // NULL pointer dereference.
    state = checkNonNull(C, state, Dest, destVal);
    if (!state)
      return;

    // Get the value of the Src.
    SVal srcVal = state->getSVal(Source, LCtx);

    // Ensure the source is not null. If it is NULL there will be a
    // NULL pointer dereference.
    state = checkNonNull(C, state, Source, srcVal);
    if (!state)
      return;

    // Ensure the accesses are valid and that the buffers do not overlap.
    const char * const writeWarning =
      "Memory copy function overflows destination buffer";
    state = CheckBufferAccess(C, state, Size, Dest, Source,
                              writeWarning, /* sourceWarning = */ nullptr);
    if (Restricted)
      state = CheckOverlap(C, state, Size, Dest, Source);

    if (!state)
      return;

    // If this is mempcpy, get the byte after the last byte copied and
    // bind the expr.
    if (IsMempcpy) {
<<<<<<< HEAD
      loc::MemRegionVal destRegVal = destVal.castAs<loc::MemRegionVal>();

      // Get the length to copy.
      if (Optional<NonLoc> lenValNonLoc = sizeVal.getAs<NonLoc>()) {
        // Get the byte after the last byte copied.
        SValBuilder &SvalBuilder = C.getSValBuilder();
        ASTContext &Ctx = SvalBuilder.getContext();
        QualType CharPtrTy = Ctx.getPointerType(Ctx.CharTy);
        loc::MemRegionVal DestRegCharVal = SvalBuilder.evalCast(destRegVal,
          CharPtrTy, Dest->getType()).castAs<loc::MemRegionVal>();
        SVal lastElement = C.getSValBuilder().evalBinOpLN(state, BO_Add,
                                                          DestRegCharVal,
                                                          *lenValNonLoc,
                                                          Dest->getType());

        // The byte after the last byte copied is the return value.
        state = state->BindExpr(CE, LCtx, lastElement);
      } else {
        // If we don't know how much we copied, we can at least
        // conjure a return value for later.
        SVal result = C.getSValBuilder().conjureSymbolVal(nullptr, CE, LCtx,
=======
      // Get the byte after the last byte copied.
      SValBuilder &SvalBuilder = C.getSValBuilder();
      ASTContext &Ctx = SvalBuilder.getContext();
      QualType CharPtrTy = Ctx.getPointerType(Ctx.CharTy);
      SVal DestRegCharVal =
          SvalBuilder.evalCast(destVal, CharPtrTy, Dest->getType());
      SVal lastElement = C.getSValBuilder().evalBinOp(
          state, BO_Add, DestRegCharVal, sizeVal, Dest->getType());
      // If we don't know how much we copied, we can at least
      // conjure a return value for later.
      if (lastElement.isUnknown())
        lastElement = C.getSValBuilder().conjureSymbolVal(nullptr, CE, LCtx,
>>>>>>> b2b84690
                                                          C.blockCount());

      // The byte after the last byte copied is the return value.
      state = state->BindExpr(CE, LCtx, lastElement);
    } else {
      // All other copies return the destination buffer.
      // (Well, bcopy() has a void return type, but this won't hurt.)
      state = state->BindExpr(CE, LCtx, destVal);
    }

    // Invalidate the destination (regular invalidation without pointer-escaping
    // the address of the top-level region).
    // FIXME: Even if we can't perfectly model the copy, we should see if we
    // can use LazyCompoundVals to copy the source values into the destination.
    // This would probably remove any existing bindings past the end of the
    // copied region, but that's still an improvement over blank invalidation.
    state = InvalidateBuffer(C, state, Dest, C.getSVal(Dest),
                             /*IsSourceBuffer*/false, Size);

    // Invalidate the source (const-invalidation without const-pointer-escaping
    // the address of the top-level region).
    state = InvalidateBuffer(C, state, Source, C.getSVal(Source),
                             /*IsSourceBuffer*/true, nullptr);

    C.addTransition(state);
  }
}


void CStringChecker::evalMemcpy(CheckerContext &C, const CallExpr *CE) const {
  if (CE->getNumArgs() < 3)
    return;

  // void *memcpy(void *restrict dst, const void *restrict src, size_t n);
  // The return value is the address of the destination buffer.
  const Expr *Dest = CE->getArg(0);
  ProgramStateRef state = C.getState();

  evalCopyCommon(C, CE, state, CE->getArg(2), Dest, CE->getArg(1), true);
}

void CStringChecker::evalMempcpy(CheckerContext &C, const CallExpr *CE) const {
  if (CE->getNumArgs() < 3)
    return;

  // void *mempcpy(void *restrict dst, const void *restrict src, size_t n);
  // The return value is a pointer to the byte following the last written byte.
  const Expr *Dest = CE->getArg(0);
  ProgramStateRef state = C.getState();

  evalCopyCommon(C, CE, state, CE->getArg(2), Dest, CE->getArg(1), true, true);
}

void CStringChecker::evalMemmove(CheckerContext &C, const CallExpr *CE) const {
  if (CE->getNumArgs() < 3)
    return;

  // void *memmove(void *dst, const void *src, size_t n);
  // The return value is the address of the destination buffer.
  const Expr *Dest = CE->getArg(0);
  ProgramStateRef state = C.getState();

  evalCopyCommon(C, CE, state, CE->getArg(2), Dest, CE->getArg(1));
}

void CStringChecker::evalBcopy(CheckerContext &C, const CallExpr *CE) const {
  if (CE->getNumArgs() < 3)
    return;

  // void bcopy(const void *src, void *dst, size_t n);
  evalCopyCommon(C, CE, C.getState(),
                 CE->getArg(2), CE->getArg(1), CE->getArg(0));
}

void CStringChecker::evalMemcmp(CheckerContext &C, const CallExpr *CE) const {
  if (CE->getNumArgs() < 3)
    return;

  // int memcmp(const void *s1, const void *s2, size_t n);
  CurrentFunctionDescription = "memory comparison function";

  const Expr *Left = CE->getArg(0);
  const Expr *Right = CE->getArg(1);
  const Expr *Size = CE->getArg(2);

  ProgramStateRef state = C.getState();
  SValBuilder &svalBuilder = C.getSValBuilder();

  // See if the size argument is zero.
  const LocationContext *LCtx = C.getLocationContext();
  SVal sizeVal = state->getSVal(Size, LCtx);
  QualType sizeTy = Size->getType();

  ProgramStateRef stateZeroSize, stateNonZeroSize;
  std::tie(stateZeroSize, stateNonZeroSize) =
    assumeZero(C, state, sizeVal, sizeTy);

  // If the size can be zero, the result will be 0 in that case, and we don't
  // have to check either of the buffers.
  if (stateZeroSize) {
    state = stateZeroSize;
    state = state->BindExpr(CE, LCtx,
                            svalBuilder.makeZeroVal(CE->getType()));
    C.addTransition(state);
  }

  // If the size can be nonzero, we have to check the other arguments.
  if (stateNonZeroSize) {
    state = stateNonZeroSize;
    // If we know the two buffers are the same, we know the result is 0.
    // First, get the two buffers' addresses. Another checker will have already
    // made sure they're not undefined.
    DefinedOrUnknownSVal LV =
        state->getSVal(Left, LCtx).castAs<DefinedOrUnknownSVal>();
    DefinedOrUnknownSVal RV =
        state->getSVal(Right, LCtx).castAs<DefinedOrUnknownSVal>();

    // See if they are the same.
    DefinedOrUnknownSVal SameBuf = svalBuilder.evalEQ(state, LV, RV);
    ProgramStateRef StSameBuf, StNotSameBuf;
    std::tie(StSameBuf, StNotSameBuf) = state->assume(SameBuf);

    // If the two arguments might be the same buffer, we know the result is 0,
    // and we only need to check one size.
    if (StSameBuf) {
      state = StSameBuf;
      state = CheckBufferAccess(C, state, Size, Left);
      if (state) {
        state = StSameBuf->BindExpr(CE, LCtx,
                                    svalBuilder.makeZeroVal(CE->getType()));
        C.addTransition(state);
      }
    }

    // If the two arguments might be different buffers, we have to check the
    // size of both of them.
    if (StNotSameBuf) {
      state = StNotSameBuf;
      state = CheckBufferAccess(C, state, Size, Left, Right);
      if (state) {
        // The return value is the comparison result, which we don't know.
        SVal CmpV = svalBuilder.conjureSymbolVal(nullptr, CE, LCtx,
                                                 C.blockCount());
        state = state->BindExpr(CE, LCtx, CmpV);
        C.addTransition(state);
      }
    }
  }
}

void CStringChecker::evalstrLength(CheckerContext &C,
                                   const CallExpr *CE) const {
  if (CE->getNumArgs() < 1)
    return;

  // size_t strlen(const char *s);
  evalstrLengthCommon(C, CE, /* IsStrnlen = */ false);
}

void CStringChecker::evalstrnLength(CheckerContext &C,
                                    const CallExpr *CE) const {
  if (CE->getNumArgs() < 2)
    return;

  // size_t strnlen(const char *s, size_t maxlen);
  evalstrLengthCommon(C, CE, /* IsStrnlen = */ true);
}

void CStringChecker::evalstrLengthCommon(CheckerContext &C, const CallExpr *CE,
                                         bool IsStrnlen) const {
  CurrentFunctionDescription = "string length function";
  ProgramStateRef state = C.getState();
  const LocationContext *LCtx = C.getLocationContext();

  if (IsStrnlen) {
    const Expr *maxlenExpr = CE->getArg(1);
    SVal maxlenVal = state->getSVal(maxlenExpr, LCtx);

    ProgramStateRef stateZeroSize, stateNonZeroSize;
    std::tie(stateZeroSize, stateNonZeroSize) =
      assumeZero(C, state, maxlenVal, maxlenExpr->getType());

    // If the size can be zero, the result will be 0 in that case, and we don't
    // have to check the string itself.
    if (stateZeroSize) {
      SVal zero = C.getSValBuilder().makeZeroVal(CE->getType());
      stateZeroSize = stateZeroSize->BindExpr(CE, LCtx, zero);
      C.addTransition(stateZeroSize);
    }

    // If the size is GUARANTEED to be zero, we're done!
    if (!stateNonZeroSize)
      return;

    // Otherwise, record the assumption that the size is nonzero.
    state = stateNonZeroSize;
  }

  // Check that the string argument is non-null.
  const Expr *Arg = CE->getArg(0);
  SVal ArgVal = state->getSVal(Arg, LCtx);

  state = checkNonNull(C, state, Arg, ArgVal);

  if (!state)
    return;

  SVal strLength = getCStringLength(C, state, Arg, ArgVal);

  // If the argument isn't a valid C string, there's no valid state to
  // transition to.
  if (strLength.isUndef())
    return;

  DefinedOrUnknownSVal result = UnknownVal();

  // If the check is for strnlen() then bind the return value to no more than
  // the maxlen value.
  if (IsStrnlen) {
    QualType cmpTy = C.getSValBuilder().getConditionType();

    // It's a little unfortunate to be getting this again,
    // but it's not that expensive...
    const Expr *maxlenExpr = CE->getArg(1);
    SVal maxlenVal = state->getSVal(maxlenExpr, LCtx);

    Optional<NonLoc> strLengthNL = strLength.getAs<NonLoc>();
    Optional<NonLoc> maxlenValNL = maxlenVal.getAs<NonLoc>();

    if (strLengthNL && maxlenValNL) {
      ProgramStateRef stateStringTooLong, stateStringNotTooLong;

      // Check if the strLength is greater than the maxlen.
      std::tie(stateStringTooLong, stateStringNotTooLong) = state->assume(
          C.getSValBuilder()
              .evalBinOpNN(state, BO_GT, *strLengthNL, *maxlenValNL, cmpTy)
              .castAs<DefinedOrUnknownSVal>());

      if (stateStringTooLong && !stateStringNotTooLong) {
        // If the string is longer than maxlen, return maxlen.
        result = *maxlenValNL;
      } else if (stateStringNotTooLong && !stateStringTooLong) {
        // If the string is shorter than maxlen, return its length.
        result = *strLengthNL;
      }
    }

    if (result.isUnknown()) {
      // If we don't have enough information for a comparison, there's
      // no guarantee the full string length will actually be returned.
      // All we know is the return value is the min of the string length
      // and the limit. This is better than nothing.
      result = C.getSValBuilder().conjureSymbolVal(nullptr, CE, LCtx,
                                                   C.blockCount());
      NonLoc resultNL = result.castAs<NonLoc>();

      if (strLengthNL) {
        state = state->assume(C.getSValBuilder().evalBinOpNN(
                                  state, BO_LE, resultNL, *strLengthNL, cmpTy)
                                  .castAs<DefinedOrUnknownSVal>(), true);
      }

      if (maxlenValNL) {
        state = state->assume(C.getSValBuilder().evalBinOpNN(
                                  state, BO_LE, resultNL, *maxlenValNL, cmpTy)
                                  .castAs<DefinedOrUnknownSVal>(), true);
      }
    }

  } else {
    // This is a plain strlen(), not strnlen().
    result = strLength.castAs<DefinedOrUnknownSVal>();

    // If we don't know the length of the string, conjure a return
    // value, so it can be used in constraints, at least.
    if (result.isUnknown()) {
      result = C.getSValBuilder().conjureSymbolVal(nullptr, CE, LCtx,
                                                   C.blockCount());
    }
  }

  // Bind the return value.
  assert(!result.isUnknown() && "Should have conjured a value by now");
  state = state->BindExpr(CE, LCtx, result);
  C.addTransition(state);
}

void CStringChecker::evalStrcpy(CheckerContext &C, const CallExpr *CE) const {
  if (CE->getNumArgs() < 2)
    return;

  // char *strcpy(char *restrict dst, const char *restrict src);
  evalStrcpyCommon(C, CE,
                   /* returnEnd = */ false,
                   /* isBounded = */ false,
                   /* isAppending = */ false);
}

void CStringChecker::evalStrncpy(CheckerContext &C, const CallExpr *CE) const {
  if (CE->getNumArgs() < 3)
    return;

  // char *strncpy(char *restrict dst, const char *restrict src, size_t n);
  evalStrcpyCommon(C, CE,
                   /* returnEnd = */ false,
                   /* isBounded = */ true,
                   /* isAppending = */ false);
}

void CStringChecker::evalStpcpy(CheckerContext &C, const CallExpr *CE) const {
  if (CE->getNumArgs() < 2)
    return;

  // char *stpcpy(char *restrict dst, const char *restrict src);
  evalStrcpyCommon(C, CE,
                   /* returnEnd = */ true,
                   /* isBounded = */ false,
                   /* isAppending = */ false);
}

void CStringChecker::evalStrlcpy(CheckerContext &C, const CallExpr *CE) const {
  if (CE->getNumArgs() < 3)
    return;

  // char *strlcpy(char *dst, const char *src, size_t n);
  evalStrcpyCommon(C, CE,
                   /* returnEnd = */ true,
                   /* isBounded = */ true,
                   /* isAppending = */ false,
                   /* returnPtr = */ false);
}

void CStringChecker::evalStrcat(CheckerContext &C, const CallExpr *CE) const {
  if (CE->getNumArgs() < 2)
    return;

  //char *strcat(char *restrict s1, const char *restrict s2);
  evalStrcpyCommon(C, CE,
                   /* returnEnd = */ false,
                   /* isBounded = */ false,
                   /* isAppending = */ true);
}

void CStringChecker::evalStrncat(CheckerContext &C, const CallExpr *CE) const {
  if (CE->getNumArgs() < 3)
    return;

  //char *strncat(char *restrict s1, const char *restrict s2, size_t n);
  evalStrcpyCommon(C, CE,
                   /* returnEnd = */ false,
                   /* isBounded = */ true,
                   /* isAppending = */ true);
}

void CStringChecker::evalStrlcat(CheckerContext &C, const CallExpr *CE) const {
  if (CE->getNumArgs() < 3)
    return;

  //char *strlcat(char *s1, const char *s2, size_t n);
  evalStrcpyCommon(C, CE,
                   /* returnEnd = */ false,
                   /* isBounded = */ true,
                   /* isAppending = */ true,
                   /* returnPtr = */ false);
}

void CStringChecker::evalStrcpyCommon(CheckerContext &C, const CallExpr *CE,
                                      bool returnEnd, bool isBounded,
                                      bool isAppending, bool returnPtr) const {
  CurrentFunctionDescription = "string copy function";
  ProgramStateRef state = C.getState();
  const LocationContext *LCtx = C.getLocationContext();

  // Check that the destination is non-null.
  const Expr *Dst = CE->getArg(0);
  SVal DstVal = state->getSVal(Dst, LCtx);

  state = checkNonNull(C, state, Dst, DstVal);
  if (!state)
    return;

  // Check that the source is non-null.
  const Expr *srcExpr = CE->getArg(1);
  SVal srcVal = state->getSVal(srcExpr, LCtx);
  state = checkNonNull(C, state, srcExpr, srcVal);
  if (!state)
    return;

  // Get the string length of the source.
  SVal strLength = getCStringLength(C, state, srcExpr, srcVal);

  // If the source isn't a valid C string, give up.
  if (strLength.isUndef())
    return;

  SValBuilder &svalBuilder = C.getSValBuilder();
  QualType cmpTy = svalBuilder.getConditionType();
  QualType sizeTy = svalBuilder.getContext().getSizeType();

  // These two values allow checking two kinds of errors:
  // - actual overflows caused by a source that doesn't fit in the destination
  // - potential overflows caused by a bound that could exceed the destination
  SVal amountCopied = UnknownVal();
  SVal maxLastElementIndex = UnknownVal();
  const char *boundWarning = nullptr;
<<<<<<< HEAD
=======

  state = CheckOverlap(C, state, isBounded ? CE->getArg(2) : CE->getArg(1), Dst, srcExpr);

  if (!state)
    return;
>>>>>>> b2b84690

  // If the function is strncpy, strncat, etc... it is bounded.
  if (isBounded) {
    // Get the max number of characters to copy.
    const Expr *lenExpr = CE->getArg(2);
    SVal lenVal = state->getSVal(lenExpr, LCtx);

    // Protect against misdeclared strncpy().
    lenVal = svalBuilder.evalCast(lenVal, sizeTy, lenExpr->getType());

    Optional<NonLoc> strLengthNL = strLength.getAs<NonLoc>();
    Optional<NonLoc> lenValNL = lenVal.getAs<NonLoc>();

    // If we know both values, we might be able to figure out how much
    // we're copying.
    if (strLengthNL && lenValNL) {
      ProgramStateRef stateSourceTooLong, stateSourceNotTooLong;

      // Check if the max number to copy is less than the length of the src.
      // If the bound is equal to the source length, strncpy won't null-
      // terminate the result!
      std::tie(stateSourceTooLong, stateSourceNotTooLong) = state->assume(
          svalBuilder.evalBinOpNN(state, BO_GE, *strLengthNL, *lenValNL, cmpTy)
              .castAs<DefinedOrUnknownSVal>());

      if (stateSourceTooLong && !stateSourceNotTooLong) {
        // Max number to copy is less than the length of the src, so the actual
        // strLength copied is the max number arg.
        state = stateSourceTooLong;
        amountCopied = lenVal;

      } else if (!stateSourceTooLong && stateSourceNotTooLong) {
        // The source buffer entirely fits in the bound.
        state = stateSourceNotTooLong;
        amountCopied = strLength;
      }
    }

    // We still want to know if the bound is known to be too large.
    if (lenValNL) {
      if (isAppending) {
        // For strncat, the check is strlen(dst) + lenVal < sizeof(dst)

        // Get the string length of the destination. If the destination is
        // memory that can't have a string length, we shouldn't be copying
        // into it anyway.
        SVal dstStrLength = getCStringLength(C, state, Dst, DstVal);
        if (dstStrLength.isUndef())
          return;

        if (Optional<NonLoc> dstStrLengthNL = dstStrLength.getAs<NonLoc>()) {
          maxLastElementIndex = svalBuilder.evalBinOpNN(state, BO_Add,
                                                        *lenValNL,
                                                        *dstStrLengthNL,
                                                        sizeTy);
          boundWarning = "Size argument is greater than the free space in the "
                         "destination buffer";
        }

      } else {
        // For strncpy, this is just checking that lenVal <= sizeof(dst)
        // (Yes, strncpy and strncat differ in how they treat termination.
        // strncat ALWAYS terminates, but strncpy doesn't.)

        // We need a special case for when the copy size is zero, in which
        // case strncpy will do no work at all. Our bounds check uses n-1
        // as the last element accessed, so n == 0 is problematic.
        ProgramStateRef StateZeroSize, StateNonZeroSize;
        std::tie(StateZeroSize, StateNonZeroSize) =
          assumeZero(C, state, *lenValNL, sizeTy);

        // If the size is known to be zero, we're done.
        if (StateZeroSize && !StateNonZeroSize) {
          if (returnPtr) {
            StateZeroSize = StateZeroSize->BindExpr(CE, LCtx, DstVal);
          } else {
            StateZeroSize = StateZeroSize->BindExpr(CE, LCtx, *lenValNL);
          }
          C.addTransition(StateZeroSize);
          return;
        }

        // Otherwise, go ahead and figure out the last element we'll touch.
        // We don't record the non-zero assumption here because we can't
        // be sure. We won't warn on a possible zero.
        NonLoc one = svalBuilder.makeIntVal(1, sizeTy).castAs<NonLoc>();
        maxLastElementIndex = svalBuilder.evalBinOpNN(state, BO_Sub, *lenValNL,
                                                      one, sizeTy);
        boundWarning = "Size argument is greater than the length of the "
                       "destination buffer";
      }
    }

    // If we couldn't pin down the copy length, at least bound it.
    // FIXME: We should actually run this code path for append as well, but
    // right now it creates problems with constraints (since we can end up
    // trying to pass constraints from symbol to symbol).
    if (amountCopied.isUnknown() && !isAppending) {
      // Try to get a "hypothetical" string length symbol, which we can later
      // set as a real value if that turns out to be the case.
      amountCopied = getCStringLength(C, state, lenExpr, srcVal, true);
      assert(!amountCopied.isUndef());

      if (Optional<NonLoc> amountCopiedNL = amountCopied.getAs<NonLoc>()) {
        if (lenValNL) {
          // amountCopied <= lenVal
          SVal copiedLessThanBound = svalBuilder.evalBinOpNN(state, BO_LE,
                                                             *amountCopiedNL,
                                                             *lenValNL,
                                                             cmpTy);
          state = state->assume(
              copiedLessThanBound.castAs<DefinedOrUnknownSVal>(), true);
          if (!state)
            return;
        }

        if (strLengthNL) {
          // amountCopied <= strlen(source)
          SVal copiedLessThanSrc = svalBuilder.evalBinOpNN(state, BO_LE,
                                                           *amountCopiedNL,
                                                           *strLengthNL,
                                                           cmpTy);
          state = state->assume(
              copiedLessThanSrc.castAs<DefinedOrUnknownSVal>(), true);
          if (!state)
            return;
        }
      }
    }

  } else {
    // The function isn't bounded. The amount copied should match the length
    // of the source buffer.
    amountCopied = strLength;
  }

  assert(state);

  // This represents the number of characters copied into the destination
  // buffer. (It may not actually be the strlen if the destination buffer
  // is not terminated.)
  SVal finalStrLength = UnknownVal();

  // If this is an appending function (strcat, strncat...) then set the
  // string length to strlen(src) + strlen(dst) since the buffer will
  // ultimately contain both.
  if (isAppending) {
    // Get the string length of the destination. If the destination is memory
    // that can't have a string length, we shouldn't be copying into it anyway.
    SVal dstStrLength = getCStringLength(C, state, Dst, DstVal);
    if (dstStrLength.isUndef())
      return;

    Optional<NonLoc> srcStrLengthNL = amountCopied.getAs<NonLoc>();
    Optional<NonLoc> dstStrLengthNL = dstStrLength.getAs<NonLoc>();

    // If we know both string lengths, we might know the final string length.
    if (srcStrLengthNL && dstStrLengthNL) {
      // Make sure the two lengths together don't overflow a size_t.
      state = checkAdditionOverflow(C, state, *srcStrLengthNL, *dstStrLengthNL);
      if (!state)
        return;

      finalStrLength = svalBuilder.evalBinOpNN(state, BO_Add, *srcStrLengthNL,
                                               *dstStrLengthNL, sizeTy);
    }

    // If we couldn't get a single value for the final string length,
    // we can at least bound it by the individual lengths.
    if (finalStrLength.isUnknown()) {
      // Try to get a "hypothetical" string length symbol, which we can later
      // set as a real value if that turns out to be the case.
      finalStrLength = getCStringLength(C, state, CE, DstVal, true);
      assert(!finalStrLength.isUndef());

      if (Optional<NonLoc> finalStrLengthNL = finalStrLength.getAs<NonLoc>()) {
        if (srcStrLengthNL) {
          // finalStrLength >= srcStrLength
          SVal sourceInResult = svalBuilder.evalBinOpNN(state, BO_GE,
                                                        *finalStrLengthNL,
                                                        *srcStrLengthNL,
                                                        cmpTy);
          state = state->assume(sourceInResult.castAs<DefinedOrUnknownSVal>(),
                                true);
          if (!state)
            return;
        }

        if (dstStrLengthNL) {
          // finalStrLength >= dstStrLength
          SVal destInResult = svalBuilder.evalBinOpNN(state, BO_GE,
                                                      *finalStrLengthNL,
                                                      *dstStrLengthNL,
                                                      cmpTy);
          state =
              state->assume(destInResult.castAs<DefinedOrUnknownSVal>(), true);
          if (!state)
            return;
        }
      }
    }

  } else {
    // Otherwise, this is a copy-over function (strcpy, strncpy, ...), and
    // the final string length will match the input string length.
    finalStrLength = amountCopied;
  }

  SVal Result;

  if (returnPtr) {
    // The final result of the function will either be a pointer past the last
    // copied element, or a pointer to the start of the destination buffer.
    Result = (returnEnd ? UnknownVal() : DstVal);
  } else {
    Result = finalStrLength;
  }

  assert(state);

  // If the destination is a MemRegion, try to check for a buffer overflow and
  // record the new string length.
  if (Optional<loc::MemRegionVal> dstRegVal =
      DstVal.getAs<loc::MemRegionVal>()) {
    QualType ptrTy = Dst->getType();

    // If we have an exact value on a bounded copy, use that to check for
    // overflows, rather than our estimate about how much is actually copied.
    if (boundWarning) {
      if (Optional<NonLoc> maxLastNL = maxLastElementIndex.getAs<NonLoc>()) {
        SVal maxLastElement = svalBuilder.evalBinOpLN(state, BO_Add, *dstRegVal,
<<<<<<< HEAD
                                                      *maxLastNL, ptrTy);
        state = CheckLocation(C, state, CE->getArg(2), maxLastElement,
                              boundWarning);
=======
            *maxLastNL, ptrTy);
        state = CheckLocation(C, state, CE->getArg(2), maxLastElement,
            boundWarning);
>>>>>>> b2b84690
        if (!state)
          return;
      }
    }

    // Then, if the final length is known...
    if (Optional<NonLoc> knownStrLength = finalStrLength.getAs<NonLoc>()) {
      SVal lastElement = svalBuilder.evalBinOpLN(state, BO_Add, *dstRegVal,
          *knownStrLength, ptrTy);

      // ...and we haven't checked the bound, we'll check the actual copy.
      if (!boundWarning) {
        const char * const warningMsg =
          "String copy function overflows destination buffer";
        state = CheckLocation(C, state, Dst, lastElement, warningMsg);
        if (!state)
          return;
      }

      // If this is a stpcpy-style copy, the last element is the return value.
      if (returnPtr && returnEnd)
        Result = lastElement;
    }

    // Invalidate the destination (regular invalidation without pointer-escaping
    // the address of the top-level region). This must happen before we set the
    // C string length because invalidation will clear the length.
    // FIXME: Even if we can't perfectly model the copy, we should see if we
    // can use LazyCompoundVals to copy the source values into the destination.
    // This would probably remove any existing bindings past the end of the
    // string, but that's still an improvement over blank invalidation.
    state = InvalidateBuffer(C, state, Dst, *dstRegVal,
<<<<<<< HEAD
                             /*IsSourceBuffer*/false, nullptr);
=======
        /*IsSourceBuffer*/false, nullptr);
>>>>>>> b2b84690

    // Invalidate the source (const-invalidation without const-pointer-escaping
    // the address of the top-level region).
    state = InvalidateBuffer(C, state, srcExpr, srcVal, /*IsSourceBuffer*/true,
<<<<<<< HEAD
                             nullptr);
=======
        nullptr);
>>>>>>> b2b84690

    // Set the C string length of the destination, if we know it.
    if (isBounded && !isAppending) {
      // strncpy is annoying in that it doesn't guarantee to null-terminate
      // the result string. If the original string didn't fit entirely inside
      // the bound (including the null-terminator), we don't know how long the
      // result is.
      if (amountCopied != strLength)
        finalStrLength = UnknownVal();
    }
    state = setCStringLength(state, dstRegVal->getRegion(), finalStrLength);
  }

  assert(state);

<<<<<<< HEAD
  // If this is a stpcpy-style copy, but we were unable to check for a buffer
  // overflow, we still need a result. Conjure a return value.
  if (returnEnd && Result.isUnknown()) {
    Result = svalBuilder.conjureSymbolVal(nullptr, CE, LCtx, C.blockCount());
=======
  if (returnPtr) {
    // If this is a stpcpy-style copy, but we were unable to check for a buffer
    // overflow, we still need a result. Conjure a return value.
    if (returnEnd && Result.isUnknown()) {
      Result = svalBuilder.conjureSymbolVal(nullptr, CE, LCtx, C.blockCount());
    }
>>>>>>> b2b84690
  }
  // Set the return value.
  state = state->BindExpr(CE, LCtx, Result);
  C.addTransition(state);
}

void CStringChecker::evalStrcmp(CheckerContext &C, const CallExpr *CE) const {
  if (CE->getNumArgs() < 2)
    return;

  //int strcmp(const char *s1, const char *s2);
  evalStrcmpCommon(C, CE, /* isBounded = */ false, /* ignoreCase = */ false);
}

void CStringChecker::evalStrncmp(CheckerContext &C, const CallExpr *CE) const {
  if (CE->getNumArgs() < 3)
    return;

  //int strncmp(const char *s1, const char *s2, size_t n);
  evalStrcmpCommon(C, CE, /* isBounded = */ true, /* ignoreCase = */ false);
}

void CStringChecker::evalStrcasecmp(CheckerContext &C,
<<<<<<< HEAD
                                    const CallExpr *CE) const {
=======
    const CallExpr *CE) const {
>>>>>>> b2b84690
  if (CE->getNumArgs() < 2)
    return;

  //int strcasecmp(const char *s1, const char *s2);
  evalStrcmpCommon(C, CE, /* isBounded = */ false, /* ignoreCase = */ true);
}

void CStringChecker::evalStrncasecmp(CheckerContext &C,
<<<<<<< HEAD
                                     const CallExpr *CE) const {
=======
    const CallExpr *CE) const {
>>>>>>> b2b84690
  if (CE->getNumArgs() < 3)
    return;

  //int strncasecmp(const char *s1, const char *s2, size_t n);
  evalStrcmpCommon(C, CE, /* isBounded = */ true, /* ignoreCase = */ true);
}

void CStringChecker::evalStrcmpCommon(CheckerContext &C, const CallExpr *CE,
    bool isBounded, bool ignoreCase) const {
  CurrentFunctionDescription = "string comparison function";
  ProgramStateRef state = C.getState();
  const LocationContext *LCtx = C.getLocationContext();

  // Check that the first string is non-null
  const Expr *s1 = CE->getArg(0);
  SVal s1Val = state->getSVal(s1, LCtx);
  state = checkNonNull(C, state, s1, s1Val);
  if (!state)
    return;

  // Check that the second string is non-null.
  const Expr *s2 = CE->getArg(1);
  SVal s2Val = state->getSVal(s2, LCtx);
  state = checkNonNull(C, state, s2, s2Val);
  if (!state)
    return;

  // Get the string length of the first string or give up.
  SVal s1Length = getCStringLength(C, state, s1, s1Val);
  if (s1Length.isUndef())
    return;

  // Get the string length of the second string or give up.
  SVal s2Length = getCStringLength(C, state, s2, s2Val);
  if (s2Length.isUndef())
    return;

  // If we know the two buffers are the same, we know the result is 0.
  // First, get the two buffers' addresses. Another checker will have already
  // made sure they're not undefined.
  DefinedOrUnknownSVal LV = s1Val.castAs<DefinedOrUnknownSVal>();
  DefinedOrUnknownSVal RV = s2Val.castAs<DefinedOrUnknownSVal>();

  // See if they are the same.
  SValBuilder &svalBuilder = C.getSValBuilder();
  DefinedOrUnknownSVal SameBuf = svalBuilder.evalEQ(state, LV, RV);
  ProgramStateRef StSameBuf, StNotSameBuf;
  std::tie(StSameBuf, StNotSameBuf) = state->assume(SameBuf);

  // If the two arguments might be the same buffer, we know the result is 0,
  // and we only need to check one size.
  if (StSameBuf) {
    StSameBuf = StSameBuf->BindExpr(CE, LCtx,
        svalBuilder.makeZeroVal(CE->getType()));
    C.addTransition(StSameBuf);

    // If the two arguments are GUARANTEED to be the same, we're done!
    if (!StNotSameBuf)
      return;
  }

  assert(StNotSameBuf);
  state = StNotSameBuf;

  // At this point we can go about comparing the two buffers.
  // For now, we only do this if they're both known string literals.

  // Attempt to extract string literals from both expressions.
  const StringLiteral *s1StrLiteral = getCStringLiteral(C, state, s1, s1Val);
  const StringLiteral *s2StrLiteral = getCStringLiteral(C, state, s2, s2Val);
  bool canComputeResult = false;
  SVal resultVal = svalBuilder.conjureSymbolVal(nullptr, CE, LCtx,
<<<<<<< HEAD
                                                C.blockCount());
=======
      C.blockCount());
>>>>>>> b2b84690

  if (s1StrLiteral && s2StrLiteral) {
    StringRef s1StrRef = s1StrLiteral->getString();
    StringRef s2StrRef = s2StrLiteral->getString();

    if (isBounded) {
      // Get the max number of characters to compare.
      const Expr *lenExpr = CE->getArg(2);
      SVal lenVal = state->getSVal(lenExpr, LCtx);

      // If the length is known, we can get the right substrings.
      if (const llvm::APSInt *len = svalBuilder.getKnownValue(state, lenVal)) {
        // Create substrings of each to compare the prefix.
        s1StrRef = s1StrRef.substr(0, (size_t)len->getZExtValue());
        s2StrRef = s2StrRef.substr(0, (size_t)len->getZExtValue());
        canComputeResult = true;
      }
    } else {
      // This is a normal, unbounded strcmp.
      canComputeResult = true;
    }

    if (canComputeResult) {
      // Real strcmp stops at null characters.
      size_t s1Term = s1StrRef.find('\0');
      if (s1Term != StringRef::npos)
        s1StrRef = s1StrRef.substr(0, s1Term);

      size_t s2Term = s2StrRef.find('\0');
      if (s2Term != StringRef::npos)
        s2StrRef = s2StrRef.substr(0, s2Term);

      // Use StringRef's comparison methods to compute the actual result.
      int compareRes = ignoreCase ? s1StrRef.compare_lower(s2StrRef)
<<<<<<< HEAD
                                  : s1StrRef.compare(s2StrRef);
=======
        : s1StrRef.compare(s2StrRef);
>>>>>>> b2b84690

      // The strcmp function returns an integer greater than, equal to, or less
      // than zero, [c11, p7.24.4.2].
      if (compareRes == 0) {
        resultVal = svalBuilder.makeIntVal(compareRes, CE->getType());
      }
      else {
        DefinedSVal zeroVal = svalBuilder.makeIntVal(0, CE->getType());
        // Constrain strcmp's result range based on the result of StringRef's
        // comparison methods.
        BinaryOperatorKind op = (compareRes == 1) ? BO_GT : BO_LT;
        SVal compareWithZero =
          svalBuilder.evalBinOp(state, op, resultVal, zeroVal,
<<<<<<< HEAD
                                svalBuilder.getConditionType());
=======
              svalBuilder.getConditionType());
>>>>>>> b2b84690
        DefinedSVal compareWithZeroVal = compareWithZero.castAs<DefinedSVal>();
        state = state->assume(compareWithZeroVal, true);
      }
    }
  }

  state = state->BindExpr(CE, LCtx, resultVal);

  // Record this as a possible path.
  C.addTransition(state);
}

void CStringChecker::evalStrsep(CheckerContext &C, const CallExpr *CE) const {
  //char *strsep(char **stringp, const char *delim);
  if (CE->getNumArgs() < 2)
    return;

  // Sanity: does the search string parameter match the return type?
  const Expr *SearchStrPtr = CE->getArg(0);
  QualType CharPtrTy = SearchStrPtr->getType()->getPointeeType();
  if (CharPtrTy.isNull() ||
      CE->getType().getUnqualifiedType() != CharPtrTy.getUnqualifiedType())
    return;

  CurrentFunctionDescription = "strsep()";
  ProgramStateRef State = C.getState();
  const LocationContext *LCtx = C.getLocationContext();

  // Check that the search string pointer is non-null (though it may point to
  // a null string).
  SVal SearchStrVal = State->getSVal(SearchStrPtr, LCtx);
  State = checkNonNull(C, State, SearchStrPtr, SearchStrVal);
  if (!State)
    return;

  // Check that the delimiter string is non-null.
  const Expr *DelimStr = CE->getArg(1);
  SVal DelimStrVal = State->getSVal(DelimStr, LCtx);
  State = checkNonNull(C, State, DelimStr, DelimStrVal);
  if (!State)
    return;

  SValBuilder &SVB = C.getSValBuilder();
  SVal Result;
  if (Optional<Loc> SearchStrLoc = SearchStrVal.getAs<Loc>()) {
    // Get the current value of the search string pointer, as a char*.
    Result = State->getSVal(*SearchStrLoc, CharPtrTy);

    // Invalidate the search string, representing the change of one delimiter
    // character to NUL.
    State = InvalidateBuffer(C, State, SearchStrPtr, Result,
<<<<<<< HEAD
                             /*IsSourceBuffer*/false, nullptr);
=======
        /*IsSourceBuffer*/false, nullptr);
>>>>>>> b2b84690

    // Overwrite the search string pointer. The new value is either an address
    // further along in the same string, or NULL if there are no more tokens.
    State = State->bindLoc(*SearchStrLoc,
<<<<<<< HEAD
                           SVB.conjureSymbolVal(getTag(),
                                                CE,
                                                LCtx,
                                                CharPtrTy,
                                                C.blockCount()),
                           LCtx);
=======
        SVB.conjureSymbolVal(getTag(),
          CE,
          LCtx,
          CharPtrTy,
          C.blockCount()),
        LCtx);
>>>>>>> b2b84690
  } else {
    assert(SearchStrVal.isUnknown());
    // Conjure a symbolic value. It's the best we can do.
    Result = SVB.conjureSymbolVal(nullptr, CE, LCtx, C.blockCount());
  }

  // Set the return value, and finish.
  State = State->BindExpr(CE, LCtx, Result);
  C.addTransition(State);
}

// These should probably be moved into a C++ standard library checker.
void CStringChecker::evalStdCopy(CheckerContext &C, const CallExpr *CE) const {
  evalStdCopyCommon(C, CE);
}
<<<<<<< HEAD

void CStringChecker::evalStdCopyBackward(CheckerContext &C,
                                         const CallExpr *CE) const {
  evalStdCopyCommon(C, CE);
}

void CStringChecker::evalStdCopyCommon(CheckerContext &C,
                                       const CallExpr *CE) const {
  if (CE->getNumArgs() < 3)
    return;

  ProgramStateRef State = C.getState();

=======

void CStringChecker::evalStdCopyBackward(CheckerContext &C,
    const CallExpr *CE) const {
  evalStdCopyCommon(C, CE);
}

void CStringChecker::evalStdCopyCommon(CheckerContext &C,
    const CallExpr *CE) const {
  if (CE->getNumArgs() < 3)
    return;

  ProgramStateRef State = C.getState();

>>>>>>> b2b84690
  const LocationContext *LCtx = C.getLocationContext();

  // template <class _InputIterator, class _OutputIterator>
  // _OutputIterator
  // copy(_InputIterator __first, _InputIterator __last,
  //        _OutputIterator __result)

  // Invalidate the destination buffer
  const Expr *Dst = CE->getArg(2);
  SVal DstVal = State->getSVal(Dst, LCtx);
  State = InvalidateBuffer(C, State, Dst, DstVal, /*IsSource=*/false,
<<<<<<< HEAD
                           /*Size=*/nullptr);
=======
      /*Size=*/nullptr);
>>>>>>> b2b84690

  SValBuilder &SVB = C.getSValBuilder();

  SVal ResultVal = SVB.conjureSymbolVal(nullptr, CE, LCtx, C.blockCount());
  State = State->BindExpr(CE, LCtx, ResultVal);

  C.addTransition(State);
}

void CStringChecker::evalMemset(CheckerContext &C, const CallExpr *CE) const {
  if (CE->getNumArgs() != 3)
    return;

  CurrentFunctionDescription = "memory set function";

  const Expr *Mem = CE->getArg(0);
<<<<<<< HEAD
=======
  const Expr *CharE = CE->getArg(1);
>>>>>>> b2b84690
  const Expr *Size = CE->getArg(2);
  ProgramStateRef State = C.getState();

  // See if the size argument is zero.
  const LocationContext *LCtx = C.getLocationContext();
  SVal SizeVal = State->getSVal(Size, LCtx);
  QualType SizeTy = Size->getType();

  ProgramStateRef StateZeroSize, StateNonZeroSize;
  std::tie(StateZeroSize, StateNonZeroSize) =
    assumeZero(C, State, SizeVal, SizeTy);

  // Get the value of the memory area.
  SVal MemVal = State->getSVal(Mem, LCtx);

  // If the size is zero, there won't be any actual memory access, so
  // just bind the return value to the Mem buffer and return.
  if (StateZeroSize && !StateNonZeroSize) {
    StateZeroSize = StateZeroSize->BindExpr(CE, LCtx, MemVal);
    C.addTransition(StateZeroSize);
    return;
  }

  // Ensure the memory area is not null.
  // If it is NULL there will be a NULL pointer dereference.
  State = checkNonNull(C, StateNonZeroSize, Mem, MemVal);
  if (!State)
    return;

  State = CheckBufferAccess(C, State, Size, Mem);
  if (!State)
    return;
<<<<<<< HEAD
  State = InvalidateBuffer(C, State, Mem, C.getSVal(Mem),
                           /*IsSourceBuffer*/false, Size);
  if (!State)
=======

  // According to the values of the arguments, bind the value of the second
  // argument to the destination buffer and set string length, or just
  // invalidate the destination buffer.
  if (!memsetAux(Mem, CharE, Size, C, State))
>>>>>>> b2b84690
    return;

  State = State->BindExpr(CE, LCtx, MemVal);
  C.addTransition(State);
}

static bool isCPPStdLibraryFunction(const FunctionDecl *FD, StringRef Name) {
  IdentifierInfo *II = FD->getIdentifier();
  if (!II)
    return false;

  if (!AnalysisDeclContext::isInStdNamespace(FD))
    return false;

  if (II->getName().equals(Name))
    return true;

  return false;
}
//===----------------------------------------------------------------------===//
// The driver method, and other Checker callbacks.
//===----------------------------------------------------------------------===//

bool CStringChecker::evalCall(const CallExpr *CE, CheckerContext &C) const {
  const FunctionDecl *FDecl = C.getCalleeDecl(CE);

  if (!FDecl)
    return false;

  // FIXME: Poorly-factored string switches are slow.
  FnCheck evalFunction = nullptr;
  if (C.isCLibraryFunction(FDecl, "memcpy"))
    evalFunction =  &CStringChecker::evalMemcpy;
  else if (C.isCLibraryFunction(FDecl, "mempcpy"))
    evalFunction =  &CStringChecker::evalMempcpy;
  else if (C.isCLibraryFunction(FDecl, "memcmp"))
    evalFunction =  &CStringChecker::evalMemcmp;
  else if (C.isCLibraryFunction(FDecl, "memmove"))
    evalFunction =  &CStringChecker::evalMemmove;
  else if (C.isCLibraryFunction(FDecl, "memset"))
    evalFunction =  &CStringChecker::evalMemset;
  else if (C.isCLibraryFunction(FDecl, "strcpy"))
    evalFunction =  &CStringChecker::evalStrcpy;
  else if (C.isCLibraryFunction(FDecl, "strncpy"))
    evalFunction =  &CStringChecker::evalStrncpy;
  else if (C.isCLibraryFunction(FDecl, "stpcpy"))
    evalFunction =  &CStringChecker::evalStpcpy;
  else if (C.isCLibraryFunction(FDecl, "strlcpy"))
    evalFunction =  &CStringChecker::evalStrlcpy;
  else if (C.isCLibraryFunction(FDecl, "strcat"))
    evalFunction =  &CStringChecker::evalStrcat;
  else if (C.isCLibraryFunction(FDecl, "strncat"))
    evalFunction =  &CStringChecker::evalStrncat;
  else if (C.isCLibraryFunction(FDecl, "strlcat"))
    evalFunction =  &CStringChecker::evalStrlcat;
  else if (C.isCLibraryFunction(FDecl, "strlen"))
    evalFunction =  &CStringChecker::evalstrLength;
  else if (C.isCLibraryFunction(FDecl, "strnlen"))
    evalFunction =  &CStringChecker::evalstrnLength;
  else if (C.isCLibraryFunction(FDecl, "strcmp"))
    evalFunction =  &CStringChecker::evalStrcmp;
  else if (C.isCLibraryFunction(FDecl, "strncmp"))
    evalFunction =  &CStringChecker::evalStrncmp;
  else if (C.isCLibraryFunction(FDecl, "strcasecmp"))
    evalFunction =  &CStringChecker::evalStrcasecmp;
  else if (C.isCLibraryFunction(FDecl, "strncasecmp"))
    evalFunction =  &CStringChecker::evalStrncasecmp;
  else if (C.isCLibraryFunction(FDecl, "strsep"))
    evalFunction =  &CStringChecker::evalStrsep;
  else if (C.isCLibraryFunction(FDecl, "bcopy"))
    evalFunction =  &CStringChecker::evalBcopy;
  else if (C.isCLibraryFunction(FDecl, "bcmp"))
    evalFunction =  &CStringChecker::evalMemcmp;
  else if (isCPPStdLibraryFunction(FDecl, "copy"))
    evalFunction =  &CStringChecker::evalStdCopy;
  else if (isCPPStdLibraryFunction(FDecl, "copy_backward"))
    evalFunction =  &CStringChecker::evalStdCopyBackward;

  // If the callee isn't a string function, let another checker handle it.
  if (!evalFunction)
    return false;

  // Check and evaluate the call.
  (this->*evalFunction)(C, CE);

  // If the evaluate call resulted in no change, chain to the next eval call
  // handler.
  // Note, the custom CString evaluation calls assume that basic safety
  // properties are held. However, if the user chooses to turn off some of these
  // checks, we ignore the issues and leave the call evaluation to a generic
  // handler.
  return C.isDifferent();
}

void CStringChecker::checkPreStmt(const DeclStmt *DS, CheckerContext &C) const {
  // Record string length for char a[] = "abc";
  ProgramStateRef state = C.getState();

  for (const auto *I : DS->decls()) {
    const VarDecl *D = dyn_cast<VarDecl>(I);
    if (!D)
      continue;

    // FIXME: Handle array fields of structs.
    if (!D->getType()->isArrayType())
      continue;

    const Expr *Init = D->getInit();
    if (!Init)
      continue;
    if (!isa<StringLiteral>(Init))
      continue;

    Loc VarLoc = state->getLValue(D, C.getLocationContext());
    const MemRegion *MR = VarLoc.getAsRegion();
    if (!MR)
      continue;

    SVal StrVal = C.getSVal(Init);
    assert(StrVal.isValid() && "Initializer string is unknown or undefined");
    DefinedOrUnknownSVal strLength =
      getCStringLength(C, state, Init, StrVal).castAs<DefinedOrUnknownSVal>();

    state = state->set<CStringLength>(MR, strLength);
  }

  C.addTransition(state);
}

ProgramStateRef
CStringChecker::checkRegionChanges(ProgramStateRef state,
<<<<<<< HEAD
                                   const InvalidatedSymbols *,
                                   ArrayRef<const MemRegion *> ExplicitRegions,
                                   ArrayRef<const MemRegion *> Regions,
                                   const LocationContext *LCtx,
                                   const CallEvent *Call) const {
=======
    const InvalidatedSymbols *,
    ArrayRef<const MemRegion *> ExplicitRegions,
    ArrayRef<const MemRegion *> Regions,
    const LocationContext *LCtx,
    const CallEvent *Call) const {
>>>>>>> b2b84690
  CStringLengthTy Entries = state->get<CStringLength>();
  if (Entries.isEmpty())
    return state;

  llvm::SmallPtrSet<const MemRegion *, 8> Invalidated;
  llvm::SmallPtrSet<const MemRegion *, 32> SuperRegions;

  // First build sets for the changed regions and their super-regions.
  for (ArrayRef<const MemRegion *>::iterator
      I = Regions.begin(), E = Regions.end(); I != E; ++I) {
    const MemRegion *MR = *I;
    Invalidated.insert(MR);

    SuperRegions.insert(MR);
    while (const SubRegion *SR = dyn_cast<SubRegion>(MR)) {
      MR = SR->getSuperRegion();
      SuperRegions.insert(MR);
    }
  }

  CStringLengthTy::Factory &F = state->get_context<CStringLength>();

  // Then loop over the entries in the current state.
  for (CStringLengthTy::iterator I = Entries.begin(),
      E = Entries.end(); I != E; ++I) {
    const MemRegion *MR = I.getKey();

    // Is this entry for a super-region of a changed region?
    if (SuperRegions.count(MR)) {
      Entries = F.remove(Entries, MR);
      continue;
    }

    // Is this entry for a sub-region of a changed region?
    const MemRegion *Super = MR;
    while (const SubRegion *SR = dyn_cast<SubRegion>(Super)) {
      Super = SR->getSuperRegion();
      if (Invalidated.count(Super)) {
        Entries = F.remove(Entries, MR);
        break;
      }
    }
  }

  return state->set<CStringLength>(Entries);
}

void CStringChecker::checkLiveSymbols(ProgramStateRef state,
    SymbolReaper &SR) const {
  // Mark all symbols in our string length map as valid.
  CStringLengthTy Entries = state->get<CStringLength>();

  for (CStringLengthTy::iterator I = Entries.begin(), E = Entries.end();
      I != E; ++I) {
    SVal Len = I.getData();

    for (SymExpr::symbol_iterator si = Len.symbol_begin(),
        se = Len.symbol_end(); si != se; ++si)
      SR.markInUse(*si);
  }
}

void CStringChecker::checkDeadSymbols(SymbolReaper &SR,
    CheckerContext &C) const {
  if (!SR.hasDeadSymbols())
    return;

  ProgramStateRef state = C.getState();
  CStringLengthTy Entries = state->get<CStringLength>();
  if (Entries.isEmpty())
    return;

  CStringLengthTy::Factory &F = state->get_context<CStringLength>();
  for (CStringLengthTy::iterator I = Entries.begin(), E = Entries.end();
      I != E; ++I) {
    SVal Len = I.getData();
    if (SymbolRef Sym = Len.getAsSymbol()) {
      if (SR.isDead(Sym))
        Entries = F.remove(Entries, I.getKey());
    }
  }

  state = state->set<CStringLength>(Entries);
  C.addTransition(state);
}

#define REGISTER_CHECKER(name)                                                 \
  void ento::register##name(CheckerManager &mgr) {                             \
    CStringChecker *checker = mgr.registerChecker<CStringChecker>();           \
    checker->Filter.Check##name = true;                                        \
    checker->Filter.CheckName##name = mgr.getCurrentCheckName();               \
  }

  REGISTER_CHECKER(CStringNullArg)
  REGISTER_CHECKER(CStringOutOfBounds)
  REGISTER_CHECKER(CStringBufferOverlap)
REGISTER_CHECKER(CStringNotNullTerm)

  void ento::registerCStringCheckerBasic(CheckerManager &Mgr) {
    Mgr.registerChecker<CStringChecker>();
  }<|MERGE_RESOLUTION|>--- conflicted
+++ resolved
@@ -254,32 +254,6 @@
   std::tie(stateNull, stateNonNull) = assumeZero(C, state, l, S->getType());
 
   if (stateNull && !stateNonNull) {
-<<<<<<< HEAD
-    if (!Filter.CheckCStringNullArg)
-      return nullptr;
-
-    ExplodedNode *N = C.generateErrorNode(stateNull);
-    if (!N)
-      return nullptr;
-
-    if (!BT_Null)
-      BT_Null.reset(new BuiltinBug(
-          Filter.CheckNameCStringNullArg, categories::UnixAPI,
-          "Null pointer argument in call to byte string function"));
-
-    SmallString<80> buf;
-    llvm::raw_svector_ostream os(buf);
-    assert(CurrentFunctionDescription);
-    os << "Null pointer argument in call to " << CurrentFunctionDescription;
-
-    // Generate a report for this bug.
-    BuiltinBug *BT = static_cast<BuiltinBug*>(BT_Null.get());
-    auto report = llvm::make_unique<BugReport>(*BT, os.str(), N);
-
-    report->addRange(S->getSourceRange());
-    bugreporter::trackNullOrUndefValue(N, S, *report);
-    C.emitReport(std::move(report));
-=======
     if (Filter.CheckCStringNullArg) {
       SmallString<80> buf;
       llvm::raw_svector_ostream os(buf);
@@ -288,7 +262,6 @@
 
       emitNullArgBug(C, stateNull, S, os.str());
     }
->>>>>>> b2b84690
     return nullptr;
   }
 
@@ -331,23 +304,6 @@
   ProgramStateRef StInBound = state->assumeInBound(Idx, Size, true);
   ProgramStateRef StOutBound = state->assumeInBound(Idx, Size, false);
   if (StOutBound && !StInBound) {
-<<<<<<< HEAD
-    ExplodedNode *N = C.generateErrorNode(StOutBound);
-    if (!N)
-      return nullptr;
-
-    if (!BT_Bounds) {
-      BT_Bounds.reset(new BuiltinBug(
-          Filter.CheckNameCStringOutOfBounds, "Out-of-bound array access",
-          "Byte string function accesses out-of-bound array element"));
-    }
-    BuiltinBug *BT = static_cast<BuiltinBug*>(BT_Bounds.get());
-
-    // Generate a report for this bug.
-    std::unique_ptr<BugReport> report;
-    if (warningMsg) {
-      report = llvm::make_unique<BugReport>(*BT, warningMsg, N);
-=======
     // These checks are either enabled by the CString out-of-bounds checker
     // explicitly or implicitly by the Malloc checker.
     // In the latter case we only do modeling but do not emit warning.
@@ -356,7 +312,6 @@
     // Emit a bug report.
     if (warningMsg) {
       emitOutOfBoundsBug(C, StOutBound, S, warningMsg);
->>>>>>> b2b84690
     } else {
       assert(CurrentFunctionDescription);
       assert(CurrentFunctionDescription[0] != '\0');
@@ -366,20 +321,8 @@
       os << toUppercase(CurrentFunctionDescription[0])
          << &CurrentFunctionDescription[1]
          << " accesses out-of-bound array element";
-<<<<<<< HEAD
-      report = llvm::make_unique<BugReport>(*BT, os.str(), N);
-    }
-
-    // FIXME: It would be nice to eventually make this diagnostic more clear,
-    // e.g., by referencing the original declaration or by saying *why* this
-    // reference is outside the range.
-
-    report->addRange(S->getSourceRange());
-    C.emitReport(std::move(report));
-=======
       emitOutOfBoundsBug(C, StOutBound, S, os.str());
     }
->>>>>>> b2b84690
     return nullptr;
   }
 
@@ -597,8 +540,6 @@
   report->addRange(Second->getSourceRange());
 
   C.emitReport(std::move(report));
-<<<<<<< HEAD
-=======
 }
 
 void CStringChecker::emitNullArgBug(CheckerContext &C, ProgramStateRef State,
@@ -672,7 +613,6 @@
     auto Report = llvm::make_unique<BugReport>(*BT_NotCString, WarningMsg, N);
     C.emitReport(std::move(Report));
   }
->>>>>>> b2b84690
 }
 
 ProgramStateRef CStringChecker::checkAdditionOverflow(CheckerContext &C,
@@ -718,30 +658,7 @@
 
     if (stateOverflow && !stateOkay) {
       // We have an overflow. Emit a bug report.
-<<<<<<< HEAD
-      ExplodedNode *N = C.generateErrorNode(stateOverflow);
-      if (!N)
-        return nullptr;
-
-      if (!BT_AdditionOverflow)
-        BT_AdditionOverflow.reset(
-            new BuiltinBug(Filter.CheckNameCStringOutOfBounds, "API",
-                           "Sum of expressions causes overflow"));
-
-      // This isn't a great error message, but this should never occur in real
-      // code anyway -- you'd have to create a buffer longer than a size_t can
-      // represent, which is sort of a contradiction.
-      const char *warning =
-        "This expression will create a string whose length is too big to "
-        "be represented as a size_t";
-
-      // Generate a report for this bug.
-      C.emitReport(
-          llvm::make_unique<BugReport>(*BT_AdditionOverflow, warning, N));
-
-=======
       emitAdditionOverflowBug(C, stateOverflow);
->>>>>>> b2b84690
       return nullptr;
     }
 
@@ -841,19 +758,7 @@
     // C string. In the context of locations, the only time we can issue such
     // a warning is for labels.
     if (Optional<loc::GotoLabel> Label = Buf.getAs<loc::GotoLabel>()) {
-<<<<<<< HEAD
-      if (!Filter.CheckCStringNotNullTerm)
-        return UndefinedVal();
-
-      if (ExplodedNode *N = C.generateNonFatalErrorNode(state)) {
-        if (!BT_NotCString)
-          BT_NotCString.reset(new BuiltinBug(
-              Filter.CheckNameCStringNotNullTerm, categories::UnixAPI,
-              "Argument is not a null-terminated string."));
-
-=======
       if (Filter.CheckCStringNotNullTerm) {
->>>>>>> b2b84690
         SmallString<120> buf;
         llvm::raw_svector_ostream os(buf);
         assert(CurrentFunctionDescription);
@@ -861,15 +766,7 @@
            << " is the address of the label '" << Label->getLabel()->getName()
            << "', which is not a null-terminated string";
 
-<<<<<<< HEAD
-        // Generate a report for this bug.
-        auto report = llvm::make_unique<BugReport>(*BT_NotCString, os.str(), N);
-
-        report->addRange(Ex->getSourceRange());
-        C.emitReport(std::move(report));
-=======
         emitNotCStringBug(C, state, Ex, os.str());
->>>>>>> b2b84690
       }
       return UndefinedVal();
     }
@@ -908,19 +805,7 @@
     // Other regions (mostly non-data) can't have a reliable C string length.
     // In this case, an error is emitted and UndefinedVal is returned.
     // The caller should always be prepared to handle this case.
-<<<<<<< HEAD
-    if (!Filter.CheckCStringNotNullTerm)
-      return UndefinedVal();
-
-    if (ExplodedNode *N = C.generateNonFatalErrorNode(state)) {
-      if (!BT_NotCString)
-        BT_NotCString.reset(new BuiltinBug(
-            Filter.CheckNameCStringNotNullTerm, categories::UnixAPI,
-            "Argument is not a null-terminated string."));
-
-=======
     if (Filter.CheckCStringNotNullTerm) {
->>>>>>> b2b84690
       SmallString<120> buf;
       llvm::raw_svector_ostream os(buf);
 
@@ -932,15 +817,7 @@
       else
         os << "not a null-terminated string";
 
-<<<<<<< HEAD
-      // Generate a report for this bug.
-      auto report = llvm::make_unique<BugReport>(*BT_NotCString, os.str(), N);
-
-      report->addRange(Ex->getSourceRange());
-      C.emitReport(std::move(report));
-=======
       emitNotCStringBug(C, state, Ex, os.str());
->>>>>>> b2b84690
     }
     return UndefinedVal();
   }
@@ -990,16 +867,10 @@
 
   // Compute the offset of the last element to be accessed: size-1.
   NonLoc One = svalBuilder.makeIntVal(1, sizeTy).castAs<NonLoc>();
-<<<<<<< HEAD
-  NonLoc LastOffset =
-      svalBuilder.evalBinOpNN(state, BO_Sub, *Length, One, sizeTy)
-          .castAs<NonLoc>();
-=======
   SVal Offset = svalBuilder.evalBinOpNN(state, BO_Sub, *Length, One, sizeTy);
   if (Offset.isUnknown())
     return true; // cf top comment
   NonLoc LastOffset = Offset.castAs<NonLoc>();
->>>>>>> b2b84690
 
   // Check that the first buffer is sufficiently long.
   SVal BufStart = svalBuilder.evalCast(BufVal, PtrTy, FirstBuf->getType());
@@ -1019,11 +890,8 @@
   if (!ER)
     return true; // cf top comment.
 
-<<<<<<< HEAD
-=======
   // FIXME: Does this crash when a non-standard definition
   // of a library function is encountered?
->>>>>>> b2b84690
   assert(ER->getValueType() == C.getASTContext().CharTy &&
          "IsFirstBufInBound should only be called with char* ElementRegions");
 
@@ -1289,29 +1157,6 @@
     // If this is mempcpy, get the byte after the last byte copied and
     // bind the expr.
     if (IsMempcpy) {
-<<<<<<< HEAD
-      loc::MemRegionVal destRegVal = destVal.castAs<loc::MemRegionVal>();
-
-      // Get the length to copy.
-      if (Optional<NonLoc> lenValNonLoc = sizeVal.getAs<NonLoc>()) {
-        // Get the byte after the last byte copied.
-        SValBuilder &SvalBuilder = C.getSValBuilder();
-        ASTContext &Ctx = SvalBuilder.getContext();
-        QualType CharPtrTy = Ctx.getPointerType(Ctx.CharTy);
-        loc::MemRegionVal DestRegCharVal = SvalBuilder.evalCast(destRegVal,
-          CharPtrTy, Dest->getType()).castAs<loc::MemRegionVal>();
-        SVal lastElement = C.getSValBuilder().evalBinOpLN(state, BO_Add,
-                                                          DestRegCharVal,
-                                                          *lenValNonLoc,
-                                                          Dest->getType());
-
-        // The byte after the last byte copied is the return value.
-        state = state->BindExpr(CE, LCtx, lastElement);
-      } else {
-        // If we don't know how much we copied, we can at least
-        // conjure a return value for later.
-        SVal result = C.getSValBuilder().conjureSymbolVal(nullptr, CE, LCtx,
-=======
       // Get the byte after the last byte copied.
       SValBuilder &SvalBuilder = C.getSValBuilder();
       ASTContext &Ctx = SvalBuilder.getContext();
@@ -1324,7 +1169,6 @@
       // conjure a return value for later.
       if (lastElement.isUnknown())
         lastElement = C.getSValBuilder().conjureSymbolVal(nullptr, CE, LCtx,
->>>>>>> b2b84690
                                                           C.blockCount());
 
       // The byte after the last byte copied is the return value.
@@ -1730,14 +1574,11 @@
   SVal amountCopied = UnknownVal();
   SVal maxLastElementIndex = UnknownVal();
   const char *boundWarning = nullptr;
-<<<<<<< HEAD
-=======
 
   state = CheckOverlap(C, state, isBounded ? CE->getArg(2) : CE->getArg(1), Dst, srcExpr);
 
   if (!state)
     return;
->>>>>>> b2b84690
 
   // If the function is strncpy, strncat, etc... it is bounded.
   if (isBounded) {
@@ -1969,15 +1810,9 @@
     if (boundWarning) {
       if (Optional<NonLoc> maxLastNL = maxLastElementIndex.getAs<NonLoc>()) {
         SVal maxLastElement = svalBuilder.evalBinOpLN(state, BO_Add, *dstRegVal,
-<<<<<<< HEAD
-                                                      *maxLastNL, ptrTy);
-        state = CheckLocation(C, state, CE->getArg(2), maxLastElement,
-                              boundWarning);
-=======
             *maxLastNL, ptrTy);
         state = CheckLocation(C, state, CE->getArg(2), maxLastElement,
             boundWarning);
->>>>>>> b2b84690
         if (!state)
           return;
       }
@@ -2010,20 +1845,12 @@
     // This would probably remove any existing bindings past the end of the
     // string, but that's still an improvement over blank invalidation.
     state = InvalidateBuffer(C, state, Dst, *dstRegVal,
-<<<<<<< HEAD
-                             /*IsSourceBuffer*/false, nullptr);
-=======
         /*IsSourceBuffer*/false, nullptr);
->>>>>>> b2b84690
 
     // Invalidate the source (const-invalidation without const-pointer-escaping
     // the address of the top-level region).
     state = InvalidateBuffer(C, state, srcExpr, srcVal, /*IsSourceBuffer*/true,
-<<<<<<< HEAD
-                             nullptr);
-=======
         nullptr);
->>>>>>> b2b84690
 
     // Set the C string length of the destination, if we know it.
     if (isBounded && !isAppending) {
@@ -2039,19 +1866,12 @@
 
   assert(state);
 
-<<<<<<< HEAD
-  // If this is a stpcpy-style copy, but we were unable to check for a buffer
-  // overflow, we still need a result. Conjure a return value.
-  if (returnEnd && Result.isUnknown()) {
-    Result = svalBuilder.conjureSymbolVal(nullptr, CE, LCtx, C.blockCount());
-=======
   if (returnPtr) {
     // If this is a stpcpy-style copy, but we were unable to check for a buffer
     // overflow, we still need a result. Conjure a return value.
     if (returnEnd && Result.isUnknown()) {
       Result = svalBuilder.conjureSymbolVal(nullptr, CE, LCtx, C.blockCount());
     }
->>>>>>> b2b84690
   }
   // Set the return value.
   state = state->BindExpr(CE, LCtx, Result);
@@ -2075,11 +1895,7 @@
 }
 
 void CStringChecker::evalStrcasecmp(CheckerContext &C,
-<<<<<<< HEAD
-                                    const CallExpr *CE) const {
-=======
     const CallExpr *CE) const {
->>>>>>> b2b84690
   if (CE->getNumArgs() < 2)
     return;
 
@@ -2088,11 +1904,7 @@
 }
 
 void CStringChecker::evalStrncasecmp(CheckerContext &C,
-<<<<<<< HEAD
-                                     const CallExpr *CE) const {
-=======
     const CallExpr *CE) const {
->>>>>>> b2b84690
   if (CE->getNumArgs() < 3)
     return;
 
@@ -2165,11 +1977,7 @@
   const StringLiteral *s2StrLiteral = getCStringLiteral(C, state, s2, s2Val);
   bool canComputeResult = false;
   SVal resultVal = svalBuilder.conjureSymbolVal(nullptr, CE, LCtx,
-<<<<<<< HEAD
-                                                C.blockCount());
-=======
       C.blockCount());
->>>>>>> b2b84690
 
   if (s1StrLiteral && s2StrLiteral) {
     StringRef s1StrRef = s1StrLiteral->getString();
@@ -2204,11 +2012,7 @@
 
       // Use StringRef's comparison methods to compute the actual result.
       int compareRes = ignoreCase ? s1StrRef.compare_lower(s2StrRef)
-<<<<<<< HEAD
-                                  : s1StrRef.compare(s2StrRef);
-=======
         : s1StrRef.compare(s2StrRef);
->>>>>>> b2b84690
 
       // The strcmp function returns an integer greater than, equal to, or less
       // than zero, [c11, p7.24.4.2].
@@ -2222,11 +2026,7 @@
         BinaryOperatorKind op = (compareRes == 1) ? BO_GT : BO_LT;
         SVal compareWithZero =
           svalBuilder.evalBinOp(state, op, resultVal, zeroVal,
-<<<<<<< HEAD
-                                svalBuilder.getConditionType());
-=======
               svalBuilder.getConditionType());
->>>>>>> b2b84690
         DefinedSVal compareWithZeroVal = compareWithZero.castAs<DefinedSVal>();
         state = state->assume(compareWithZeroVal, true);
       }
@@ -2278,30 +2078,17 @@
     // Invalidate the search string, representing the change of one delimiter
     // character to NUL.
     State = InvalidateBuffer(C, State, SearchStrPtr, Result,
-<<<<<<< HEAD
-                             /*IsSourceBuffer*/false, nullptr);
-=======
         /*IsSourceBuffer*/false, nullptr);
->>>>>>> b2b84690
 
     // Overwrite the search string pointer. The new value is either an address
     // further along in the same string, or NULL if there are no more tokens.
     State = State->bindLoc(*SearchStrLoc,
-<<<<<<< HEAD
-                           SVB.conjureSymbolVal(getTag(),
-                                                CE,
-                                                LCtx,
-                                                CharPtrTy,
-                                                C.blockCount()),
-                           LCtx);
-=======
         SVB.conjureSymbolVal(getTag(),
           CE,
           LCtx,
           CharPtrTy,
           C.blockCount()),
         LCtx);
->>>>>>> b2b84690
   } else {
     assert(SearchStrVal.isUnknown());
     // Conjure a symbolic value. It's the best we can do.
@@ -2317,21 +2104,6 @@
 void CStringChecker::evalStdCopy(CheckerContext &C, const CallExpr *CE) const {
   evalStdCopyCommon(C, CE);
 }
-<<<<<<< HEAD
-
-void CStringChecker::evalStdCopyBackward(CheckerContext &C,
-                                         const CallExpr *CE) const {
-  evalStdCopyCommon(C, CE);
-}
-
-void CStringChecker::evalStdCopyCommon(CheckerContext &C,
-                                       const CallExpr *CE) const {
-  if (CE->getNumArgs() < 3)
-    return;
-
-  ProgramStateRef State = C.getState();
-
-=======
 
 void CStringChecker::evalStdCopyBackward(CheckerContext &C,
     const CallExpr *CE) const {
@@ -2345,7 +2117,6 @@
 
   ProgramStateRef State = C.getState();
 
->>>>>>> b2b84690
   const LocationContext *LCtx = C.getLocationContext();
 
   // template <class _InputIterator, class _OutputIterator>
@@ -2357,11 +2128,7 @@
   const Expr *Dst = CE->getArg(2);
   SVal DstVal = State->getSVal(Dst, LCtx);
   State = InvalidateBuffer(C, State, Dst, DstVal, /*IsSource=*/false,
-<<<<<<< HEAD
-                           /*Size=*/nullptr);
-=======
       /*Size=*/nullptr);
->>>>>>> b2b84690
 
   SValBuilder &SVB = C.getSValBuilder();
 
@@ -2378,10 +2145,7 @@
   CurrentFunctionDescription = "memory set function";
 
   const Expr *Mem = CE->getArg(0);
-<<<<<<< HEAD
-=======
   const Expr *CharE = CE->getArg(1);
->>>>>>> b2b84690
   const Expr *Size = CE->getArg(2);
   ProgramStateRef State = C.getState();
 
@@ -2414,17 +2178,11 @@
   State = CheckBufferAccess(C, State, Size, Mem);
   if (!State)
     return;
-<<<<<<< HEAD
-  State = InvalidateBuffer(C, State, Mem, C.getSVal(Mem),
-                           /*IsSourceBuffer*/false, Size);
-  if (!State)
-=======
 
   // According to the values of the arguments, bind the value of the second
   // argument to the destination buffer and set string length, or just
   // invalidate the destination buffer.
   if (!memsetAux(Mem, CharE, Size, C, State))
->>>>>>> b2b84690
     return;
 
   State = State->BindExpr(CE, LCtx, MemVal);
@@ -2556,19 +2314,11 @@
 
 ProgramStateRef
 CStringChecker::checkRegionChanges(ProgramStateRef state,
-<<<<<<< HEAD
-                                   const InvalidatedSymbols *,
-                                   ArrayRef<const MemRegion *> ExplicitRegions,
-                                   ArrayRef<const MemRegion *> Regions,
-                                   const LocationContext *LCtx,
-                                   const CallEvent *Call) const {
-=======
     const InvalidatedSymbols *,
     ArrayRef<const MemRegion *> ExplicitRegions,
     ArrayRef<const MemRegion *> Regions,
     const LocationContext *LCtx,
     const CallEvent *Call) const {
->>>>>>> b2b84690
   CStringLengthTy Entries = state->get<CStringLength>();
   if (Entries.isEmpty())
     return state;
