//==- CheckObjCDealloc.cpp - Check ObjC -dealloc implementation --*- C++ -*-==//
//
//                     The LLVM Compiler Infrastructure
//
// This file is distributed under the University of Illinois Open Source
// License. See LICENSE.TXT for details.
//
//===----------------------------------------------------------------------===//
//
//  This checker analyzes Objective-C -dealloc methods and their callees
//  to warn about improper releasing of instance variables that back synthesized
// properties. It warns about missing releases in the following cases:
//  - When a class has a synthesized instance variable for a 'retain' or 'copy'
//    property and lacks a -dealloc method in its implementation.
//  - When a class has a synthesized instance variable for a 'retain'/'copy'
//   property but the ivar is not released in -dealloc by either -release
//   or by nilling out the property.
//
//  It warns about extra releases in -dealloc (but not in callees) when a
//  synthesized instance variable is released in the following cases:
//  - When the property is 'assign' and is not 'readonly'.
//  - When the property is 'weak'.
//
//  This checker only warns for instance variables synthesized to back
//  properties. Handling the more general case would require inferring whether
//  an instance variable is stored retained or not. For synthesized properties,
//  this is specified in the property declaration itself.
//
//===----------------------------------------------------------------------===//

#include "ClangSACheckers.h"
#include "clang/AST/Attr.h"
#include "clang/AST/DeclObjC.h"
#include "clang/AST/Expr.h"
#include "clang/AST/ExprObjC.h"
#include "clang/Basic/LangOptions.h"
#include "clang/Basic/TargetInfo.h"
#include "clang/StaticAnalyzer/Core/BugReporter/BugReporter.h"
#include "clang/StaticAnalyzer/Core/BugReporter/BugType.h"
#include "clang/StaticAnalyzer/Core/BugReporter/PathDiagnostic.h"
#include "clang/StaticAnalyzer/Core/Checker.h"
#include "clang/StaticAnalyzer/Core/PathSensitive/AnalysisManager.h"
#include "clang/StaticAnalyzer/Core/PathSensitive/CallEvent.h"
#include "clang/StaticAnalyzer/Core/PathSensitive/CheckerContext.h"
#include "clang/StaticAnalyzer/Core/PathSensitive/ProgramState.h"
#include "clang/StaticAnalyzer/Core/PathSensitive/ProgramStateTrait.h"
#include "clang/StaticAnalyzer/Core/PathSensitive/SymbolManager.h"
#include "llvm/Support/raw_ostream.h"

using namespace clang;
using namespace ento;

/// Indicates whether an instance variable is required to be released in
/// -dealloc.
enum class ReleaseRequirement {
  /// The instance variable must be released, either by calling
  /// -release on it directly or by nilling it out with a property setter.
  MustRelease,

  /// The instance variable must not be directly released with -release.
  MustNotReleaseDirectly,

  /// The requirement for the instance variable could not be determined.
  Unknown
};

/// Returns true if the property implementation is synthesized and the
/// type of the property is retainable.
static bool isSynthesizedRetainableProperty(const ObjCPropertyImplDecl *I,
                                            const ObjCIvarDecl **ID,
                                            const ObjCPropertyDecl **PD) {

  if (I->getPropertyImplementation() != ObjCPropertyImplDecl::Synthesize)
    return false;

  (*ID) = I->getPropertyIvarDecl();
  if (!(*ID))
    return false;

  QualType T = (*ID)->getType();
  if (!T->isObjCRetainableType())
    return false;

  (*PD) = I->getPropertyDecl();
  // Shouldn't be able to synthesize a property that doesn't exist.
  assert(*PD);

  return true;
}

namespace {

class ObjCDeallocChecker
    : public Checker<check::ASTDecl<ObjCImplementationDecl>,
                     check::PreObjCMessage, check::PostObjCMessage,
                     check::PreCall,
                     check::BeginFunction, check::EndFunction,
                     eval::Assume,
                     check::PointerEscape,
                     check::PreStmt<ReturnStmt>> {

  mutable IdentifierInfo *NSObjectII, *SenTestCaseII, *XCTestCaseII,
      *Block_releaseII, *CIFilterII;

  mutable Selector DeallocSel, ReleaseSel;

  std::unique_ptr<BugType> MissingReleaseBugType;
  std::unique_ptr<BugType> ExtraReleaseBugType;
  std::unique_ptr<BugType> MistakenDeallocBugType;

public:
  ObjCDeallocChecker();

  void checkASTDecl(const ObjCImplementationDecl *D, AnalysisManager& Mgr,
                    BugReporter &BR) const;
  void checkBeginFunction(CheckerContext &Ctx) const;
  void checkPreObjCMessage(const ObjCMethodCall &M, CheckerContext &C) const;
  void checkPreCall(const CallEvent &Call, CheckerContext &C) const;
  void checkPostObjCMessage(const ObjCMethodCall &M, CheckerContext &C) const;

  ProgramStateRef evalAssume(ProgramStateRef State, SVal Cond,
                             bool Assumption) const;

  ProgramStateRef checkPointerEscape(ProgramStateRef State,
                                     const InvalidatedSymbols &Escaped,
                                     const CallEvent *Call,
                                     PointerEscapeKind Kind) const;
  void checkPreStmt(const ReturnStmt *RS, CheckerContext &C) const;
<<<<<<< HEAD
  void checkEndFunction(CheckerContext &Ctx) const;
=======
  void checkEndFunction(const ReturnStmt *RS, CheckerContext &Ctx) const;
>>>>>>> b2b84690

private:
  void diagnoseMissingReleases(CheckerContext &C) const;

  bool diagnoseExtraRelease(SymbolRef ReleasedValue, const ObjCMethodCall &M,
                            CheckerContext &C) const;

  bool diagnoseMistakenDealloc(SymbolRef DeallocedValue,
                               const ObjCMethodCall &M,
                               CheckerContext &C) const;

  SymbolRef getValueReleasedByNillingOut(const ObjCMethodCall &M,
                                         CheckerContext &C) const;

  const ObjCIvarRegion *getIvarRegionForIvarSymbol(SymbolRef IvarSym) const;
  SymbolRef getInstanceSymbolFromIvarSymbol(SymbolRef IvarSym) const;

  const ObjCPropertyImplDecl*
  findPropertyOnDeallocatingInstance(SymbolRef IvarSym,
                                     CheckerContext &C) const;

  ReleaseRequirement
  getDeallocReleaseRequirement(const ObjCPropertyImplDecl *PropImpl) const;

  bool isInInstanceDealloc(const CheckerContext &C, SVal &SelfValOut) const;
  bool isInInstanceDealloc(const CheckerContext &C, const LocationContext *LCtx,
                           SVal &SelfValOut) const;
  bool instanceDeallocIsOnStack(const CheckerContext &C,
                                SVal &InstanceValOut) const;

  bool isSuperDeallocMessage(const ObjCMethodCall &M) const;

  const ObjCImplDecl *getContainingObjCImpl(const LocationContext *LCtx) const;

  const ObjCPropertyDecl *
  findShadowedPropertyDecl(const ObjCPropertyImplDecl *PropImpl) const;

  void transitionToReleaseValue(CheckerContext &C, SymbolRef Value) const;
  ProgramStateRef removeValueRequiringRelease(ProgramStateRef State,
                                              SymbolRef InstanceSym,
                                              SymbolRef ValueSym) const;

  void initIdentifierInfoAndSelectors(ASTContext &Ctx) const;

  bool classHasSeparateTeardown(const ObjCInterfaceDecl *ID) const;

  bool isReleasedByCIFilterDealloc(const ObjCPropertyImplDecl *PropImpl) const;
  bool isNibLoadedIvarWithoutRetain(const ObjCPropertyImplDecl *PropImpl) const;
};
} // End anonymous namespace.

typedef llvm::ImmutableSet<SymbolRef> SymbolSet;

/// Maps from the symbol for a class instance to the set of
/// symbols remaining that must be released in -dealloc.
REGISTER_MAP_WITH_PROGRAMSTATE(UnreleasedIvarMap, SymbolRef, SymbolSet)

namespace clang {
namespace ento {
template<> struct ProgramStateTrait<SymbolSet>
:  public ProgramStatePartialTrait<SymbolSet> {
  static void *GDMIndex() { static int index = 0; return &index; }
};
}
}

/// An AST check that diagnose when the class requires a -dealloc method and
/// is missing one.
void ObjCDeallocChecker::checkASTDecl(const ObjCImplementationDecl *D,
                                      AnalysisManager &Mgr,
                                      BugReporter &BR) const {
  assert(Mgr.getLangOpts().getGC() != LangOptions::GCOnly);
  assert(!Mgr.getLangOpts().ObjCAutoRefCount);
  initIdentifierInfoAndSelectors(Mgr.getASTContext());

  const ObjCInterfaceDecl *ID = D->getClassInterface();
  // If the class is known to have a lifecycle with a separate teardown method
  // then it may not require a -dealloc method.
  if (classHasSeparateTeardown(ID))
    return;

  // Does the class contain any synthesized properties that are retainable?
  // If not, skip the check entirely.
  const ObjCPropertyImplDecl *PropImplRequiringRelease = nullptr;
  bool HasOthers = false;
  for (const auto *I : D->property_impls()) {
    if (getDeallocReleaseRequirement(I) == ReleaseRequirement::MustRelease) {
      if (!PropImplRequiringRelease)
        PropImplRequiringRelease = I;
      else {
        HasOthers = true;
        break;
      }
    }
  }

  if (!PropImplRequiringRelease)
    return;

  const ObjCMethodDecl *MD = nullptr;

  // Scan the instance methods for "dealloc".
  for (const auto *I : D->instance_methods()) {
    if (I->getSelector() == DeallocSel) {
      MD = I;
      break;
    }
  }

  if (!MD) { // No dealloc found.
    const char* Name = "Missing -dealloc";

    std::string Buf;
    llvm::raw_string_ostream OS(Buf);
    OS << "'" << *D << "' lacks a 'dealloc' instance method but "
       << "must release '" << *PropImplRequiringRelease->getPropertyIvarDecl()
       << "'";

    if (HasOthers)
      OS << " and others";
    PathDiagnosticLocation DLoc =
        PathDiagnosticLocation::createBegin(D, BR.getSourceManager());

    BR.EmitBasicReport(D, this, Name, categories::CoreFoundationObjectiveC,
                       OS.str(), DLoc);
    return;
  }
}

/// If this is the beginning of -dealloc, mark the values initially stored in
/// instance variables that must be released by the end of -dealloc
/// as unreleased in the state.
void ObjCDeallocChecker::checkBeginFunction(
    CheckerContext &C) const {
  initIdentifierInfoAndSelectors(C.getASTContext());

  // Only do this if the current method is -dealloc.
  SVal SelfVal;
  if (!isInInstanceDealloc(C, SelfVal))
    return;

  SymbolRef SelfSymbol = SelfVal.getAsSymbol();

  const LocationContext *LCtx = C.getLocationContext();
  ProgramStateRef InitialState = C.getState();

  ProgramStateRef State = InitialState;

  SymbolSet::Factory &F = State->getStateManager().get_context<SymbolSet>();

  // Symbols that must be released by the end of the -dealloc;
  SymbolSet RequiredReleases = F.getEmptySet();

  // If we're an inlined -dealloc, we should add our symbols to the existing
  // set from our subclass.
  if (const SymbolSet *CurrSet = State->get<UnreleasedIvarMap>(SelfSymbol))
    RequiredReleases = *CurrSet;

  for (auto *PropImpl : getContainingObjCImpl(LCtx)->property_impls()) {
    ReleaseRequirement Requirement = getDeallocReleaseRequirement(PropImpl);
    if (Requirement != ReleaseRequirement::MustRelease)
      continue;

    SVal LVal = State->getLValue(PropImpl->getPropertyIvarDecl(), SelfVal);
    Optional<Loc> LValLoc = LVal.getAs<Loc>();
    if (!LValLoc)
      continue;

    SVal InitialVal = State->getSVal(LValLoc.getValue());
    SymbolRef Symbol = InitialVal.getAsSymbol();
    if (!Symbol || !isa<SymbolRegionValue>(Symbol))
      continue;

    // Mark the value as requiring a release.
    RequiredReleases = F.add(RequiredReleases, Symbol);
  }

  if (!RequiredReleases.isEmpty()) {
    State = State->set<UnreleasedIvarMap>(SelfSymbol, RequiredReleases);
  }

  if (State != InitialState) {
    C.addTransition(State);
  }
}

/// Given a symbol for an ivar, return the ivar region it was loaded from.
/// Returns nullptr if the instance symbol cannot be found.
const ObjCIvarRegion *
ObjCDeallocChecker::getIvarRegionForIvarSymbol(SymbolRef IvarSym) const {
  return dyn_cast_or_null<ObjCIvarRegion>(IvarSym->getOriginRegion());
}

/// Given a symbol for an ivar, return a symbol for the instance containing
/// the ivar. Returns nullptr if the instance symbol cannot be found.
SymbolRef
ObjCDeallocChecker::getInstanceSymbolFromIvarSymbol(SymbolRef IvarSym) const {

  const ObjCIvarRegion *IvarRegion = getIvarRegionForIvarSymbol(IvarSym);
  if (!IvarRegion)
    return nullptr;

  return IvarRegion->getSymbolicBase()->getSymbol();
}

/// If we are in -dealloc or -dealloc is on the stack, handle the call if it is
/// a release or a nilling-out property setter.
void ObjCDeallocChecker::checkPreObjCMessage(
    const ObjCMethodCall &M, CheckerContext &C) const {
  // Only run if -dealloc is on the stack.
  SVal DeallocedInstance;
  if (!instanceDeallocIsOnStack(C, DeallocedInstance))
    return;

  SymbolRef ReleasedValue = nullptr;

  if (M.getSelector() == ReleaseSel) {
    ReleasedValue = M.getReceiverSVal().getAsSymbol();
  } else if (M.getSelector() == DeallocSel && !M.isReceiverSelfOrSuper()) {
    if (diagnoseMistakenDealloc(M.getReceiverSVal().getAsSymbol(), M, C))
      return;
  }

  if (ReleasedValue) {
    // An instance variable symbol was released with -release:
    //    [_property release];
    if (diagnoseExtraRelease(ReleasedValue,M, C))
      return;
  } else {
    // An instance variable symbol was released nilling out its property:
    //    self.property = nil;
    ReleasedValue = getValueReleasedByNillingOut(M, C);
  }

  if (!ReleasedValue)
    return;

  transitionToReleaseValue(C, ReleasedValue);
}

/// If we are in -dealloc or -dealloc is on the stack, handle the call if it is
/// call to Block_release().
void ObjCDeallocChecker::checkPreCall(const CallEvent &Call,
                                      CheckerContext &C) const {
  const IdentifierInfo *II = Call.getCalleeIdentifier();
  if (II != Block_releaseII)
    return;

  if (Call.getNumArgs() != 1)
    return;

  SymbolRef ReleasedValue = Call.getArgSVal(0).getAsSymbol();
  if (!ReleasedValue)
    return;

  transitionToReleaseValue(C, ReleasedValue);
}
/// If the message was a call to '[super dealloc]', diagnose any missing
/// releases.
void ObjCDeallocChecker::checkPostObjCMessage(
    const ObjCMethodCall &M, CheckerContext &C) const {
  // We perform this check post-message so that if the super -dealloc
  // calls a helper method and that this class overrides, any ivars released in
  // the helper method will be recorded before checking.
  if (isSuperDeallocMessage(M))
    diagnoseMissingReleases(C);
}

/// Check for missing releases even when -dealloc does not call
/// '[super dealloc]'.
void ObjCDeallocChecker::checkEndFunction(
<<<<<<< HEAD
    CheckerContext &C) const {
=======
    const ReturnStmt *RS, CheckerContext &C) const {
>>>>>>> b2b84690
  diagnoseMissingReleases(C);
}

/// Check for missing releases on early return.
void ObjCDeallocChecker::checkPreStmt(
    const ReturnStmt *RS, CheckerContext &C) const {
  diagnoseMissingReleases(C);
}

/// When a symbol is assumed to be nil, remove it from the set of symbols
/// require to be nil.
ProgramStateRef ObjCDeallocChecker::evalAssume(ProgramStateRef State, SVal Cond,
                                               bool Assumption) const {
  if (State->get<UnreleasedIvarMap>().isEmpty())
    return State;

  auto *CondBSE = dyn_cast_or_null<BinarySymExpr>(Cond.getAsSymExpr());
  if (!CondBSE)
    return State;

  BinaryOperator::Opcode OpCode = CondBSE->getOpcode();
  if (Assumption) {
    if (OpCode != BO_EQ)
      return State;
  } else {
    if (OpCode != BO_NE)
      return State;
  }

  SymbolRef NullSymbol = nullptr;
  if (auto *SIE = dyn_cast<SymIntExpr>(CondBSE)) {
    const llvm::APInt &RHS = SIE->getRHS();
    if (RHS != 0)
      return State;
    NullSymbol = SIE->getLHS();
  } else if (auto *SIE = dyn_cast<IntSymExpr>(CondBSE)) {
    const llvm::APInt &LHS = SIE->getLHS();
    if (LHS != 0)
      return State;
    NullSymbol = SIE->getRHS();
  } else {
    return State;
  }

  SymbolRef InstanceSymbol = getInstanceSymbolFromIvarSymbol(NullSymbol);
  if (!InstanceSymbol)
    return State;

  State = removeValueRequiringRelease(State, InstanceSymbol, NullSymbol);

  return State;
}

/// If a symbol escapes conservatively assume unseen code released it.
ProgramStateRef ObjCDeallocChecker::checkPointerEscape(
    ProgramStateRef State, const InvalidatedSymbols &Escaped,
    const CallEvent *Call, PointerEscapeKind Kind) const {

  if (State->get<UnreleasedIvarMap>().isEmpty())
    return State;

  // Don't treat calls to '[super dealloc]' as escaping for the purposes
  // of this checker. Because the checker diagnoses missing releases in the
  // post-message handler for '[super dealloc], escaping here would cause
  // the checker to never warn.
  auto *OMC = dyn_cast_or_null<ObjCMethodCall>(Call);
  if (OMC && isSuperDeallocMessage(*OMC))
    return State;

  for (const auto &Sym : Escaped) {
    if (!Call || (Call && !Call->isInSystemHeader())) {
      // If Sym is a symbol for an object with instance variables that
      // must be released, remove these obligations when the object escapes
      // unless via a call to a system function. System functions are
      // very unlikely to release instance variables on objects passed to them,
      // and are frequently called on 'self' in -dealloc (e.g., to remove
      // observers) -- we want to avoid false negatives from escaping on
      // them.
      State = State->remove<UnreleasedIvarMap>(Sym);
    }


    SymbolRef InstanceSymbol = getInstanceSymbolFromIvarSymbol(Sym);
    if (!InstanceSymbol)
      continue;

    State = removeValueRequiringRelease(State, InstanceSymbol, Sym);
  }

  return State;
}

/// Report any unreleased instance variables for the current instance being
/// dealloced.
void ObjCDeallocChecker::diagnoseMissingReleases(CheckerContext &C) const {
  ProgramStateRef State = C.getState();

  SVal SelfVal;
  if (!isInInstanceDealloc(C, SelfVal))
    return;

  const MemRegion *SelfRegion = SelfVal.castAs<loc::MemRegionVal>().getRegion();
  const LocationContext *LCtx = C.getLocationContext();

  ExplodedNode *ErrNode = nullptr;

  SymbolRef SelfSym = SelfVal.getAsSymbol();
  if (!SelfSym)
    return;

  const SymbolSet *OldUnreleased = State->get<UnreleasedIvarMap>(SelfSym);
  if (!OldUnreleased)
    return;

  SymbolSet NewUnreleased = *OldUnreleased;
  SymbolSet::Factory &F = State->getStateManager().get_context<SymbolSet>();

  ProgramStateRef InitialState = State;

  for (auto *IvarSymbol : *OldUnreleased) {
    const TypedValueRegion *TVR =
        cast<SymbolRegionValue>(IvarSymbol)->getRegion();
    const ObjCIvarRegion *IvarRegion = cast<ObjCIvarRegion>(TVR);

    // Don't warn if the ivar is not for this instance.
    if (SelfRegion != IvarRegion->getSuperRegion())
      continue;

    const ObjCIvarDecl *IvarDecl = IvarRegion->getDecl();
    // Prevent an inlined call to -dealloc in a super class from warning
    // about the values the subclass's -dealloc should release.
    if (IvarDecl->getContainingInterface() !=
        cast<ObjCMethodDecl>(LCtx->getDecl())->getClassInterface())
      continue;

    // Prevents diagnosing multiple times for the same instance variable
<<<<<<< HEAD
    // at, for example, both a return and at the end of of the function.
=======
    // at, for example, both a return and at the end of the function.
>>>>>>> b2b84690
    NewUnreleased = F.remove(NewUnreleased, IvarSymbol);

    if (State->getStateManager()
            .getConstraintManager()
            .isNull(State, IvarSymbol)
            .isConstrainedTrue()) {
      continue;
    }

    // A missing release manifests as a leak, so treat as a non-fatal error.
    if (!ErrNode)
      ErrNode = C.generateNonFatalErrorNode();
    // If we've already reached this node on another path, return without
    // diagnosing.
    if (!ErrNode)
      return;

    std::string Buf;
    llvm::raw_string_ostream OS(Buf);

    const ObjCInterfaceDecl *Interface = IvarDecl->getContainingInterface();
    // If the class is known to have a lifecycle with teardown that is
    // separate from -dealloc, do not warn about missing releases. We
    // suppress here (rather than not tracking for instance variables in
    // such classes) because these classes are rare.
    if (classHasSeparateTeardown(Interface))
      return;

    ObjCImplDecl *ImplDecl = Interface->getImplementation();

    const ObjCPropertyImplDecl *PropImpl =
        ImplDecl->FindPropertyImplIvarDecl(IvarDecl->getIdentifier());

    const ObjCPropertyDecl *PropDecl = PropImpl->getPropertyDecl();

    assert(PropDecl->getSetterKind() == ObjCPropertyDecl::Copy ||
           PropDecl->getSetterKind() == ObjCPropertyDecl::Retain);

    OS << "The '" << *IvarDecl << "' ivar in '" << *ImplDecl
       << "' was ";

    if (PropDecl->getSetterKind() == ObjCPropertyDecl::Retain)
      OS << "retained";
    else
      OS << "copied";

    OS << " by a synthesized property but not released"
          " before '[super dealloc]'";

    std::unique_ptr<BugReport> BR(
        new BugReport(*MissingReleaseBugType, OS.str(), ErrNode));

    C.emitReport(std::move(BR));
  }

  if (NewUnreleased.isEmpty()) {
    State = State->remove<UnreleasedIvarMap>(SelfSym);
  } else {
    State = State->set<UnreleasedIvarMap>(SelfSym, NewUnreleased);
  }

  if (ErrNode) {
    C.addTransition(State, ErrNode);
  } else if (State != InitialState) {
    C.addTransition(State);
  }

  // Make sure that after checking in the top-most frame the list of
  // tracked ivars is empty. This is intended to detect accidental leaks in
  // the UnreleasedIvarMap program state.
  assert(!LCtx->inTopFrame() || State->get<UnreleasedIvarMap>().isEmpty());
}

/// Given a symbol, determine whether the symbol refers to an ivar on
/// the top-most deallocating instance. If so, find the property for that
/// ivar, if one exists. Otherwise return null.
const ObjCPropertyImplDecl *
ObjCDeallocChecker::findPropertyOnDeallocatingInstance(
    SymbolRef IvarSym, CheckerContext &C) const {
  SVal DeallocedInstance;
  if (!isInInstanceDealloc(C, DeallocedInstance))
    return nullptr;

  // Try to get the region from which the ivar value was loaded.
  auto *IvarRegion = getIvarRegionForIvarSymbol(IvarSym);
  if (!IvarRegion)
    return nullptr;

  // Don't try to find the property if the ivar was not loaded from the
  // given instance.
  if (DeallocedInstance.castAs<loc::MemRegionVal>().getRegion() !=
      IvarRegion->getSuperRegion())
    return nullptr;

  const LocationContext *LCtx = C.getLocationContext();
  const ObjCIvarDecl *IvarDecl = IvarRegion->getDecl();

  const ObjCImplDecl *Container = getContainingObjCImpl(LCtx);
  const ObjCPropertyImplDecl *PropImpl =
      Container->FindPropertyImplIvarDecl(IvarDecl->getIdentifier());
  return PropImpl;
}

/// Emits a warning if the current context is -dealloc and ReleasedValue
/// must not be directly released in a -dealloc. Returns true if a diagnostic
/// was emitted.
bool ObjCDeallocChecker::diagnoseExtraRelease(SymbolRef ReleasedValue,
                                              const ObjCMethodCall &M,
                                              CheckerContext &C) const {
<<<<<<< HEAD
  // Try to get the region from which the the released value was loaded.
=======
  // Try to get the region from which the released value was loaded.
>>>>>>> b2b84690
  // Note that, unlike diagnosing for missing releases, here we don't track
  // values that must not be released in the state. This is because even if
  // these values escape, it is still an error under the rules of MRR to
  // release them in -dealloc.
  const ObjCPropertyImplDecl *PropImpl =
      findPropertyOnDeallocatingInstance(ReleasedValue, C);

  if (!PropImpl)
    return false;

  // If the ivar belongs to a property that must not be released directly
  // in dealloc, emit a warning.
  if (getDeallocReleaseRequirement(PropImpl) !=
      ReleaseRequirement::MustNotReleaseDirectly) {
    return false;
  }

  // If the property is readwrite but it shadows a read-only property in its
  // external interface, treat the property a read-only. If the outside
  // world cannot write to a property then the internal implementation is free
  // to make its own convention about whether the value is stored retained
  // or not. We look up the shadow here rather than in
  // getDeallocReleaseRequirement() because doing so can be expensive.
  const ObjCPropertyDecl *PropDecl = findShadowedPropertyDecl(PropImpl);
  if (PropDecl) {
    if (PropDecl->isReadOnly())
      return false;
  } else {
    PropDecl = PropImpl->getPropertyDecl();
  }

  ExplodedNode *ErrNode = C.generateNonFatalErrorNode();
  if (!ErrNode)
    return false;

  std::string Buf;
  llvm::raw_string_ostream OS(Buf);

  assert(PropDecl->getSetterKind() == ObjCPropertyDecl::Weak ||
         (PropDecl->getSetterKind() == ObjCPropertyDecl::Assign &&
          !PropDecl->isReadOnly()) ||
         isReleasedByCIFilterDealloc(PropImpl)
         );

  const ObjCImplDecl *Container = getContainingObjCImpl(C.getLocationContext());
  OS << "The '" << *PropImpl->getPropertyIvarDecl()
     << "' ivar in '" << *Container;


  if (isReleasedByCIFilterDealloc(PropImpl)) {
    OS << "' will be released by '-[CIFilter dealloc]' but also released here";
  } else {
    OS << "' was synthesized for ";

    if (PropDecl->getSetterKind() == ObjCPropertyDecl::Weak)
      OS << "a weak";
    else
      OS << "an assign, readwrite";

    OS <<  " property but was released in 'dealloc'";
  }

  std::unique_ptr<BugReport> BR(
      new BugReport(*ExtraReleaseBugType, OS.str(), ErrNode));
  BR->addRange(M.getOriginExpr()->getSourceRange());

  C.emitReport(std::move(BR));

  return true;
}

/// Emits a warning if the current context is -dealloc and DeallocedValue
/// must not be directly dealloced in a -dealloc. Returns true if a diagnostic
/// was emitted.
bool ObjCDeallocChecker::diagnoseMistakenDealloc(SymbolRef DeallocedValue,
                                                 const ObjCMethodCall &M,
                                                 CheckerContext &C) const {

  // Find the property backing the instance variable that M
  // is dealloc'ing.
  const ObjCPropertyImplDecl *PropImpl =
      findPropertyOnDeallocatingInstance(DeallocedValue, C);
  if (!PropImpl)
    return false;

  if (getDeallocReleaseRequirement(PropImpl) !=
      ReleaseRequirement::MustRelease) {
    return false;
  }

  ExplodedNode *ErrNode = C.generateErrorNode();
  if (!ErrNode)
    return false;

  std::string Buf;
  llvm::raw_string_ostream OS(Buf);

  OS << "'" << *PropImpl->getPropertyIvarDecl()
     << "' should be released rather than deallocated";

  std::unique_ptr<BugReport> BR(
      new BugReport(*MistakenDeallocBugType, OS.str(), ErrNode));
  BR->addRange(M.getOriginExpr()->getSourceRange());

  C.emitReport(std::move(BR));

  return true;
}

ObjCDeallocChecker::ObjCDeallocChecker()
    : NSObjectII(nullptr), SenTestCaseII(nullptr), XCTestCaseII(nullptr),
      CIFilterII(nullptr) {

  MissingReleaseBugType.reset(
      new BugType(this, "Missing ivar release (leak)",
                  categories::MemoryCoreFoundationObjectiveC));

  ExtraReleaseBugType.reset(
      new BugType(this, "Extra ivar release",
                  categories::MemoryCoreFoundationObjectiveC));

  MistakenDeallocBugType.reset(
      new BugType(this, "Mistaken dealloc",
                  categories::MemoryCoreFoundationObjectiveC));
}

void ObjCDeallocChecker::initIdentifierInfoAndSelectors(
    ASTContext &Ctx) const {
  if (NSObjectII)
    return;

  NSObjectII = &Ctx.Idents.get("NSObject");
  SenTestCaseII = &Ctx.Idents.get("SenTestCase");
  XCTestCaseII = &Ctx.Idents.get("XCTestCase");
  Block_releaseII = &Ctx.Idents.get("_Block_release");
  CIFilterII = &Ctx.Idents.get("CIFilter");

  IdentifierInfo *DeallocII = &Ctx.Idents.get("dealloc");
  IdentifierInfo *ReleaseII = &Ctx.Idents.get("release");
  DeallocSel = Ctx.Selectors.getSelector(0, &DeallocII);
  ReleaseSel = Ctx.Selectors.getSelector(0, &ReleaseII);
}

/// Returns true if M is a call to '[super dealloc]'.
bool ObjCDeallocChecker::isSuperDeallocMessage(
    const ObjCMethodCall &M) const {
  if (M.getOriginExpr()->getReceiverKind() != ObjCMessageExpr::SuperInstance)
    return false;

  return M.getSelector() == DeallocSel;
}

/// Returns the ObjCImplDecl containing the method declaration in LCtx.
const ObjCImplDecl *
ObjCDeallocChecker::getContainingObjCImpl(const LocationContext *LCtx) const {
  auto *MD = cast<ObjCMethodDecl>(LCtx->getDecl());
  return cast<ObjCImplDecl>(MD->getDeclContext());
}

/// Returns the property that shadowed by PropImpl if one exists and
/// nullptr otherwise.
const ObjCPropertyDecl *ObjCDeallocChecker::findShadowedPropertyDecl(
    const ObjCPropertyImplDecl *PropImpl) const {
  const ObjCPropertyDecl *PropDecl = PropImpl->getPropertyDecl();

  // Only readwrite properties can shadow.
  if (PropDecl->isReadOnly())
    return nullptr;

  auto *CatDecl = dyn_cast<ObjCCategoryDecl>(PropDecl->getDeclContext());

  // Only class extensions can contain shadowing properties.
  if (!CatDecl || !CatDecl->IsClassExtension())
    return nullptr;

  IdentifierInfo *ID = PropDecl->getIdentifier();
  DeclContext::lookup_result R = CatDecl->getClassInterface()->lookup(ID);
  for (DeclContext::lookup_iterator I = R.begin(), E = R.end(); I != E; ++I) {
    auto *ShadowedPropDecl = dyn_cast<ObjCPropertyDecl>(*I);
    if (!ShadowedPropDecl)
      continue;

    if (ShadowedPropDecl->isInstanceProperty()) {
      assert(ShadowedPropDecl->isReadOnly());
      return ShadowedPropDecl;
    }
  }

  return nullptr;
}

/// Add a transition noting the release of the given value.
void ObjCDeallocChecker::transitionToReleaseValue(CheckerContext &C,
                                                  SymbolRef Value) const {
  assert(Value);
  SymbolRef InstanceSym = getInstanceSymbolFromIvarSymbol(Value);
  if (!InstanceSym)
    return;
  ProgramStateRef InitialState = C.getState();

  ProgramStateRef ReleasedState =
      removeValueRequiringRelease(InitialState, InstanceSym, Value);

  if (ReleasedState != InitialState) {
    C.addTransition(ReleasedState);
  }
}

/// Remove the Value requiring a release from the tracked set for
/// Instance and return the resultant state.
ProgramStateRef ObjCDeallocChecker::removeValueRequiringRelease(
    ProgramStateRef State, SymbolRef Instance, SymbolRef Value) const {
  assert(Instance);
  assert(Value);
  const ObjCIvarRegion *RemovedRegion = getIvarRegionForIvarSymbol(Value);
  if (!RemovedRegion)
    return State;

  const SymbolSet *Unreleased = State->get<UnreleasedIvarMap>(Instance);
  if (!Unreleased)
    return State;

  // Mark the value as no longer requiring a release.
  SymbolSet::Factory &F = State->getStateManager().get_context<SymbolSet>();
  SymbolSet NewUnreleased = *Unreleased;
  for (auto &Sym : *Unreleased) {
    const ObjCIvarRegion *UnreleasedRegion = getIvarRegionForIvarSymbol(Sym);
    assert(UnreleasedRegion);
    if (RemovedRegion->getDecl() == UnreleasedRegion->getDecl()) {
      NewUnreleased = F.remove(NewUnreleased, Sym);
    }
  }

  if (NewUnreleased.isEmpty()) {
    return State->remove<UnreleasedIvarMap>(Instance);
  }

  return State->set<UnreleasedIvarMap>(Instance, NewUnreleased);
}

/// Determines whether the instance variable for \p PropImpl must or must not be
/// released in -dealloc or whether it cannot be determined.
ReleaseRequirement ObjCDeallocChecker::getDeallocReleaseRequirement(
    const ObjCPropertyImplDecl *PropImpl) const {
  const ObjCIvarDecl *IvarDecl;
  const ObjCPropertyDecl *PropDecl;
  if (!isSynthesizedRetainableProperty(PropImpl, &IvarDecl, &PropDecl))
    return ReleaseRequirement::Unknown;

  ObjCPropertyDecl::SetterKind SK = PropDecl->getSetterKind();

  switch (SK) {
  // Retain and copy setters retain/copy their values before storing and so
  // the value in their instance variables must be released in -dealloc.
  case ObjCPropertyDecl::Retain:
  case ObjCPropertyDecl::Copy:
    if (isReleasedByCIFilterDealloc(PropImpl))
      return ReleaseRequirement::MustNotReleaseDirectly;

    if (isNibLoadedIvarWithoutRetain(PropImpl))
      return ReleaseRequirement::Unknown;

    return ReleaseRequirement::MustRelease;

  case ObjCPropertyDecl::Weak:
    return ReleaseRequirement::MustNotReleaseDirectly;

  case ObjCPropertyDecl::Assign:
    // It is common for the ivars for read-only assign properties to
    // always be stored retained, so their release requirement cannot be
    // be determined.
    if (PropDecl->isReadOnly())
      return ReleaseRequirement::Unknown;

    return ReleaseRequirement::MustNotReleaseDirectly;
  }
  llvm_unreachable("Unrecognized setter kind");
}

/// Returns the released value if M is a call a setter that releases
/// and nils out its underlying instance variable.
SymbolRef
ObjCDeallocChecker::getValueReleasedByNillingOut(const ObjCMethodCall &M,
                                                 CheckerContext &C) const {
  SVal ReceiverVal = M.getReceiverSVal();
  if (!ReceiverVal.isValid())
    return nullptr;

  if (M.getNumArgs() == 0)
    return nullptr;

  if (!M.getArgExpr(0)->getType()->isObjCRetainableType())
    return nullptr;

  // Is the first argument nil?
  SVal Arg = M.getArgSVal(0);
  ProgramStateRef notNilState, nilState;
  std::tie(notNilState, nilState) =
      M.getState()->assume(Arg.castAs<DefinedOrUnknownSVal>());
  if (!(nilState && !notNilState))
    return nullptr;

  const ObjCPropertyDecl *Prop = M.getAccessedProperty();
  if (!Prop)
    return nullptr;

  ObjCIvarDecl *PropIvarDecl = Prop->getPropertyIvarDecl();
  if (!PropIvarDecl)
    return nullptr;

  ProgramStateRef State = C.getState();

  SVal LVal = State->getLValue(PropIvarDecl, ReceiverVal);
  Optional<Loc> LValLoc = LVal.getAs<Loc>();
  if (!LValLoc)
    return nullptr;

  SVal CurrentValInIvar = State->getSVal(LValLoc.getValue());
  return CurrentValInIvar.getAsSymbol();
}

/// Returns true if the current context is a call to -dealloc and false
/// otherwise. If true, it also sets SelfValOut to the value of
/// 'self'.
bool ObjCDeallocChecker::isInInstanceDealloc(const CheckerContext &C,
                                             SVal &SelfValOut) const {
  return isInInstanceDealloc(C, C.getLocationContext(), SelfValOut);
}

/// Returns true if LCtx is a call to -dealloc and false
/// otherwise. If true, it also sets SelfValOut to the value of
/// 'self'.
bool ObjCDeallocChecker::isInInstanceDealloc(const CheckerContext &C,
                                             const LocationContext *LCtx,
                                             SVal &SelfValOut) const {
  auto *MD = dyn_cast<ObjCMethodDecl>(LCtx->getDecl());
  if (!MD || !MD->isInstanceMethod() || MD->getSelector() != DeallocSel)
    return false;

  const ImplicitParamDecl *SelfDecl = LCtx->getSelfDecl();
  assert(SelfDecl && "No self in -dealloc?");

  ProgramStateRef State = C.getState();
  SelfValOut = State->getSVal(State->getRegion(SelfDecl, LCtx));
  return true;
}

/// Returns true if there is a call to -dealloc anywhere on the stack and false
/// otherwise. If true, it also sets InstanceValOut to the value of
/// 'self' in the frame for -dealloc.
bool ObjCDeallocChecker::instanceDeallocIsOnStack(const CheckerContext &C,
                                                  SVal &InstanceValOut) const {
  const LocationContext *LCtx = C.getLocationContext();

  while (LCtx) {
    if (isInInstanceDealloc(C, LCtx, InstanceValOut))
      return true;

    LCtx = LCtx->getParent();
  }

  return false;
}

/// Returns true if the ID is a class in which which is known to have
/// a separate teardown lifecycle. In this case, -dealloc warnings
/// about missing releases should be suppressed.
bool ObjCDeallocChecker::classHasSeparateTeardown(
    const ObjCInterfaceDecl *ID) const {
  // Suppress if the class is not a subclass of NSObject.
  for ( ; ID ; ID = ID->getSuperClass()) {
    IdentifierInfo *II = ID->getIdentifier();

    if (II == NSObjectII)
      return false;

    // FIXME: For now, ignore classes that subclass SenTestCase and XCTestCase,
    // as these don't need to implement -dealloc.  They implement tear down in
    // another way, which we should try and catch later.
    //  http://llvm.org/bugs/show_bug.cgi?id=3187
    if (II == XCTestCaseII || II == SenTestCaseII)
      return true;
  }

  return true;
}

/// The -dealloc method in CIFilter highly unusual in that is will release
/// instance variables belonging to its *subclasses* if the variable name
/// starts with "input" or backs a property whose name starts with "input".
/// Subclasses should not release these ivars in their own -dealloc method --
/// doing so could result in an over release.
///
/// This method returns true if the property will be released by
/// -[CIFilter dealloc].
bool ObjCDeallocChecker::isReleasedByCIFilterDealloc(
    const ObjCPropertyImplDecl *PropImpl) const {
  assert(PropImpl->getPropertyIvarDecl());
  StringRef PropName = PropImpl->getPropertyDecl()->getName();
  StringRef IvarName = PropImpl->getPropertyIvarDecl()->getName();

  const char *ReleasePrefix = "input";
  if (!(PropName.startswith(ReleasePrefix) ||
        IvarName.startswith(ReleasePrefix))) {
    return false;
  }

  const ObjCInterfaceDecl *ID =
      PropImpl->getPropertyIvarDecl()->getContainingInterface();
  for ( ; ID ; ID = ID->getSuperClass()) {
    IdentifierInfo *II = ID->getIdentifier();
    if (II == CIFilterII)
      return true;
  }

  return false;
}

/// Returns whether the ivar backing the property is an IBOutlet that
/// has its value set by nib loading code without retaining the value.
///
/// On macOS, if there is no setter, the nib-loading code sets the ivar
/// directly, without retaining the value,
///
/// On iOS and its derivatives, the nib-loading code will call
/// -setValue:forKey:, which retains the value before directly setting the ivar.
bool ObjCDeallocChecker::isNibLoadedIvarWithoutRetain(
    const ObjCPropertyImplDecl *PropImpl) const {
  const ObjCIvarDecl *IvarDecl = PropImpl->getPropertyIvarDecl();
  if (!IvarDecl->hasAttr<IBOutletAttr>())
    return false;

  const llvm::Triple &Target =
      IvarDecl->getASTContext().getTargetInfo().getTriple();

  if (!Target.isMacOSX())
    return false;

  if (PropImpl->getPropertyDecl()->getSetterMethodDecl())
    return false;

  return true;
}

void ento::registerObjCDeallocChecker(CheckerManager &Mgr) {
  const LangOptions &LangOpts = Mgr.getLangOpts();
  // These checker only makes sense under MRR.
  if (LangOpts.getGC() == LangOptions::GCOnly || LangOpts.ObjCAutoRefCount)
    return;

  Mgr.registerChecker<ObjCDeallocChecker>();
}<|MERGE_RESOLUTION|>--- conflicted
+++ resolved
@@ -126,11 +126,7 @@
                                      const CallEvent *Call,
                                      PointerEscapeKind Kind) const;
   void checkPreStmt(const ReturnStmt *RS, CheckerContext &C) const;
-<<<<<<< HEAD
-  void checkEndFunction(CheckerContext &Ctx) const;
-=======
   void checkEndFunction(const ReturnStmt *RS, CheckerContext &Ctx) const;
->>>>>>> b2b84690
 
 private:
   void diagnoseMissingReleases(CheckerContext &C) const;
@@ -402,11 +398,7 @@
 /// Check for missing releases even when -dealloc does not call
 /// '[super dealloc]'.
 void ObjCDeallocChecker::checkEndFunction(
-<<<<<<< HEAD
-    CheckerContext &C) const {
-=======
     const ReturnStmt *RS, CheckerContext &C) const {
->>>>>>> b2b84690
   diagnoseMissingReleases(C);
 }
 
@@ -543,11 +535,7 @@
       continue;
 
     // Prevents diagnosing multiple times for the same instance variable
-<<<<<<< HEAD
-    // at, for example, both a return and at the end of of the function.
-=======
     // at, for example, both a return and at the end of the function.
->>>>>>> b2b84690
     NewUnreleased = F.remove(NewUnreleased, IvarSymbol);
 
     if (State->getStateManager()
@@ -657,11 +645,7 @@
 bool ObjCDeallocChecker::diagnoseExtraRelease(SymbolRef ReleasedValue,
                                               const ObjCMethodCall &M,
                                               CheckerContext &C) const {
-<<<<<<< HEAD
-  // Try to get the region from which the the released value was loaded.
-=======
   // Try to get the region from which the released value was loaded.
->>>>>>> b2b84690
   // Note that, unlike diagnosing for missing releases, here we don't track
   // values that must not be released in the state. This is because even if
   // these values escape, it is still an error under the rules of MRR to
