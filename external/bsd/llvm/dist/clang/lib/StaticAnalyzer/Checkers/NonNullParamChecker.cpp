--- conflicted
+++ resolved
@@ -44,13 +44,8 @@
 };
 } // end anonymous namespace
 
-<<<<<<< HEAD
-void NonNullParamChecker::checkPreCall(const CallEvent &Call,
-                                       CheckerContext &C) const {
-=======
 /// \return Bitvector marking non-null attributes.
 static llvm::SmallBitVector getNonNullAttrs(const CallEvent &Call) {
->>>>>>> b2b84690
   const Decl *FD = Call.getDecl();
   unsigned NumArgs = Call.getNumArgs();
   llvm::SmallBitVector AttrNonNull(NumArgs);
@@ -74,51 +69,12 @@
   if (!Call.getDecl())
     return;
 
-<<<<<<< HEAD
-  // Merge all non-null attributes
-  unsigned NumArgs = Call.getNumArgs();
-  llvm::SmallBitVector AttrNonNull(NumArgs);
-  for (const auto *NonNull : FD->specific_attrs<NonNullAttr>()) {
-    if (!NonNull->args_size()) {
-      AttrNonNull.set(0, NumArgs);
-      break;
-    }
-    for (unsigned Val : NonNull->args()) {
-      if (Val >= NumArgs)
-        continue;
-      AttrNonNull.set(Val);
-    }
-  }
-=======
   llvm::SmallBitVector AttrNonNull = getNonNullAttrs(Call);
   unsigned NumArgs = Call.getNumArgs();
->>>>>>> b2b84690
 
   ProgramStateRef state = C.getState();
   ArrayRef<ParmVarDecl*> parms = Call.parameters();
 
-<<<<<<< HEAD
-  CallEvent::param_type_iterator TyI = Call.param_type_begin(),
-                                 TyE = Call.param_type_end();
-
-  for (unsigned idx = 0; idx < NumArgs; ++idx) {
-
-    // Check if the parameter is a reference. We want to report when reference
-    // to a null pointer is passed as a parameter.
-    bool haveRefTypeParam = false;
-    if (TyI != TyE) {
-      haveRefTypeParam = (*TyI)->isReferenceType();
-      TyI++;
-    }
-
-    bool haveAttrNonNull = AttrNonNull[idx];
-    if (!haveAttrNonNull) {
-      // Check if the parameter is also marked 'nonnull'.
-      ArrayRef<ParmVarDecl*> parms = Call.parameters();
-      if (idx < parms.size())
-        haveAttrNonNull = parms[idx]->hasAttr<NonNullAttr>();
-    }
-=======
   for (unsigned idx = 0; idx < NumArgs; ++idx) {
     // For vararg functions, a corresponding parameter decl may not exist.
     bool HasParam = idx < parms.size();
@@ -132,7 +88,6 @@
     // Check if the parameter is also marked 'nonnull'.
     if (!haveAttrNonNull && HasParam)
       haveAttrNonNull = parms[idx]->hasAttr<NonNullAttr>();
->>>>>>> b2b84690
 
     if (!haveAttrNonNull && !haveRefTypeParam)
       continue;
@@ -158,32 +113,10 @@
       if (!UT || !UT->getDecl()->hasAttr<TransparentUnionAttr>())
         continue;
 
-<<<<<<< HEAD
-      if (Optional<nonloc::CompoundVal> CSV =
-              DV->getAs<nonloc::CompoundVal>()) {
-        nonloc::CompoundVal::iterator CSV_I = CSV->begin();
-        assert(CSV_I != CSV->end());
-        V = *CSV_I;
-        DV = V.getAs<DefinedSVal>();
-        assert(++CSV_I == CSV->end());
-        // FIXME: Handle (some_union){ some_other_union_val }, which turns into
-        // a LazyCompoundVal inside a CompoundVal.
-        if (!V.getAs<Loc>())
-          continue;
-        // Retrieve the corresponding expression.
-        if (const CompoundLiteralExpr *CE = dyn_cast<CompoundLiteralExpr>(ArgE))
-          if (const InitListExpr *IE =
-                dyn_cast<InitListExpr>(CE->getInitializer()))
-             ArgE = dyn_cast<Expr>(*(IE->begin()));
-
-      } else {
-        // FIXME: Handle LazyCompoundVals?
-=======
       auto CSV = DV->getAs<nonloc::CompoundVal>();
 
       // FIXME: Handle LazyCompoundVals?
       if (!CSV)
->>>>>>> b2b84690
         continue;
 
       V = *(CSV->begin());
@@ -204,19 +137,6 @@
     ProgramStateRef stateNotNull, stateNull;
     std::tie(stateNotNull, stateNull) = CM.assumeDual(state, *DV);
 
-<<<<<<< HEAD
-    if (stateNull) {
-      if (!stateNotNull) {
-        // Generate an error node.  Check for a null node in case
-        // we cache out.
-        if (ExplodedNode *errorNode = C.generateErrorNode(stateNull)) {
-
-          std::unique_ptr<BugReport> R;
-          if (haveAttrNonNull)
-            R = genReportNullAttrNonNull(errorNode, ArgE);
-          else if (haveRefTypeParam)
-            R = genReportReferenceToNullPointer(errorNode, ArgE);
-=======
     // Generate an error node.  Check for a null node in case
     // we cache out.
     if (stateNull && !stateNotNull) {
@@ -227,30 +147,16 @@
           R = genReportNullAttrNonNull(errorNode, ArgE);
         else if (haveRefTypeParam)
           R = genReportReferenceToNullPointer(errorNode, ArgE);
->>>>>>> b2b84690
-
-          // Highlight the range of the argument that was null.
-          R->addRange(Call.getArgSourceRange(idx));
-
-<<<<<<< HEAD
-          // Emit the bug report.
-          C.emitReport(std::move(R));
-        }
-=======
+
+        // Highlight the range of the argument that was null.
+        R->addRange(Call.getArgSourceRange(idx));
+
         // Emit the bug report.
         C.emitReport(std::move(R));
       }
->>>>>>> b2b84690
-
-        // Always return.  Either we cached out or we just emitted an error.
-        return;
-      }
-      if (ExplodedNode *N = C.generateSink(stateNull, C.getPredecessor())) {
-        ImplicitNullDerefEvent event = {
-            V, false, N, &C.getBugReporter(),
-            /*IsDirectDereference=*/haveRefTypeParam};
-        dispatchEvent(event);
-      }
+
+      // Always return.  Either we cached out or we just emitted an error.
+      return;
     }
 
     if (stateNull) {
