--- conflicted
+++ resolved
@@ -65,11 +65,7 @@
   /// and thus, is tainted.
   static bool isStdin(const Expr *E, CheckerContext &C);
 
-<<<<<<< HEAD
-  /// \brief Given a pointer argument, return the value it points to.
-=======
   /// Given a pointer argument, return the value it points to.
->>>>>>> b2b84690
   static Optional<SVal> getPointedToSVal(CheckerContext &C, const Expr *Arg);
 
   /// Functions defining the attack surface.
@@ -104,26 +100,6 @@
   bool generateReportIfTainted(const Expr *E, const char Msg[],
                                CheckerContext &C) const;
 
-<<<<<<< HEAD
-  /// The bug visitor prints a diagnostic message at the location where a given
-  /// variable was tainted.
-  class TaintBugVisitor
-      : public BugReporterVisitorImpl<TaintBugVisitor> {
-  private:
-    const SVal V;
-
-  public:
-    TaintBugVisitor(const SVal V) : V(V) {}
-    void Profile(llvm::FoldingSetNodeID &ID) const override { ID.Add(V); }
-
-    std::shared_ptr<PathDiagnosticPiece> VisitNode(const ExplodedNode *N,
-                                                   const ExplodedNode *PrevN,
-                                                   BugReporterContext &BRC,
-                                                   BugReport &BR) override;
-  };
-
-=======
->>>>>>> b2b84690
   typedef SmallVector<unsigned, 2> ArgVector;
 
   /// A struct used to specify taint propagation rules for a function.
@@ -220,28 +196,6 @@
 /// ReturnValueIndex, or indexes of the pointer/reference argument, which
 /// points to data, which should be tainted on return.
 REGISTER_SET_WITH_PROGRAMSTATE(TaintArgsOnPostVisit, unsigned)
-
-std::shared_ptr<PathDiagnosticPiece>
-GenericTaintChecker::TaintBugVisitor::VisitNode(const ExplodedNode *N,
-    const ExplodedNode *PrevN, BugReporterContext &BRC, BugReport &BR) {
-
-  // Find the ExplodedNode where the taint was first introduced
-  if (!N->getState()->isTainted(V) || PrevN->getState()->isTainted(V))
-    return nullptr;
-
-  const Stmt *S = PathDiagnosticLocation::getStmt(N);
-  if (!S)
-    return nullptr;
-
-  const LocationContext *NCtx = N->getLocationContext();
-  PathDiagnosticLocation L =
-      PathDiagnosticLocation::createBegin(S, BRC.getSourceManager(), NCtx);
-  if (!L.isValid() || !L.asLocation().isValid())
-    return nullptr;
-
-  return std::make_shared<PathDiagnosticEventPiece>(
-      L, "Taint originated here");
-}
 
 GenericTaintChecker::TaintPropagationRule
 GenericTaintChecker::TaintPropagationRule::getTaintPropagationRule(
@@ -473,11 +427,7 @@
 }
 
 Optional<SVal> GenericTaintChecker::getPointedToSVal(CheckerContext &C,
-<<<<<<< HEAD
-                                            const Expr* Arg) {
-=======
                                                      const Expr *Arg) {
->>>>>>> b2b84690
   ProgramStateRef State = C.getState();
   SVal AddrVal = C.getSVal(Arg->IgnoreParens());
   if (AddrVal.isUnknownOrUndef())
@@ -486,12 +436,6 @@
   Optional<Loc> AddrLoc = AddrVal.getAs<Loc>();
   if (!AddrLoc)
     return None;
-<<<<<<< HEAD
-
-  const PointerType *ArgTy =
-    dyn_cast<PointerType>(Arg->getType().getCanonicalType().getTypePtr());
-  return State->getSVal(*AddrLoc, ArgTy ? ArgTy->getPointeeType(): QualType());
-=======
 
   QualType ArgTy = Arg->getType().getCanonicalType();
   if (!ArgTy->isPointerType())
@@ -505,7 +449,6 @@
     ValTy = C.getASTContext().CharTy;
 
   return State->getSVal(*AddrLoc, ValTy);
->>>>>>> b2b84690
 }
 
 ProgramStateRef
