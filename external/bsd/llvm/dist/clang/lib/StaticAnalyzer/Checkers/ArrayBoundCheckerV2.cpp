//== ArrayBoundCheckerV2.cpp ------------------------------------*- C++ -*--==//
//
//                     The LLVM Compiler Infrastructure
//
// This file is distributed under the University of Illinois Open Source
// License. See LICENSE.TXT for details.
//
//===----------------------------------------------------------------------===//
//
// This file defines ArrayBoundCheckerV2, which is a path-sensitive check
// which looks for an out-of-bound array element access.
//
//===----------------------------------------------------------------------===//

#include "ClangSACheckers.h"
#include "clang/AST/CharUnits.h"
#include "clang/StaticAnalyzer/Core/BugReporter/BugType.h"
#include "clang/StaticAnalyzer/Core/Checker.h"
#include "clang/StaticAnalyzer/Core/CheckerManager.h"
#include "clang/StaticAnalyzer/Core/PathSensitive/APSIntType.h"
#include "clang/StaticAnalyzer/Core/PathSensitive/CheckerContext.h"
#include "clang/StaticAnalyzer/Core/PathSensitive/ExprEngine.h"
#include "llvm/ADT/SmallString.h"
#include "llvm/Support/raw_ostream.h"

using namespace clang;
using namespace ento;

namespace {
class ArrayBoundCheckerV2 :
    public Checker<check::Location> {
  mutable std::unique_ptr<BuiltinBug> BT;

  enum OOB_Kind { OOB_Precedes, OOB_Excedes, OOB_Tainted };

<<<<<<< HEAD
  void reportOOB(CheckerContext &C, ProgramStateRef errorState,
                 OOB_Kind kind) const;
=======
  void reportOOB(CheckerContext &C, ProgramStateRef errorState, OOB_Kind kind,
                 std::unique_ptr<BugReporterVisitor> Visitor = nullptr) const;
>>>>>>> b2b84690

public:
  void checkLocation(SVal l, bool isLoad, const Stmt*S,
                     CheckerContext &C) const;
};

// FIXME: Eventually replace RegionRawOffset with this class.
class RegionRawOffsetV2 {
private:
  const SubRegion *baseRegion;
  SVal byteOffset;

  RegionRawOffsetV2()
    : baseRegion(nullptr), byteOffset(UnknownVal()) {}

public:
  RegionRawOffsetV2(const SubRegion* base, SVal offset)
    : baseRegion(base), byteOffset(offset) {}

  NonLoc getByteOffset() const { return byteOffset.castAs<NonLoc>(); }
  const SubRegion *getRegion() const { return baseRegion; }

  static RegionRawOffsetV2 computeOffset(ProgramStateRef state,
                                         SValBuilder &svalBuilder,
                                         SVal location);

  void dump() const;
  void dumpToStream(raw_ostream &os) const;
};
}

static SVal computeExtentBegin(SValBuilder &svalBuilder,
                               const MemRegion *region) {
  const MemSpaceRegion *SR = region->getMemorySpace();
  if (SR->getKind() == MemRegion::UnknownSpaceRegionKind)
    return UnknownVal();
  else
    return svalBuilder.makeZeroArrayIndex();
}

// TODO: once the constraint manager is smart enough to handle non simplified
// symbolic expressions remove this function. Note that this can not be used in
// the constraint manager as is, since this does not handle overflows. It is
// safe to assume, however, that memory offsets will not overflow.
static std::pair<NonLoc, nonloc::ConcreteInt>
getSimplifiedOffsets(NonLoc offset, nonloc::ConcreteInt extent,
                     SValBuilder &svalBuilder) {
  Optional<nonloc::SymbolVal> SymVal = offset.getAs<nonloc::SymbolVal>();
  if (SymVal && SymVal->isExpression()) {
    if (const SymIntExpr *SIE = dyn_cast<SymIntExpr>(SymVal->getSymbol())) {
      llvm::APSInt constant =
          APSIntType(extent.getValue()).convert(SIE->getRHS());
      switch (SIE->getOpcode()) {
      case BO_Mul:
        // The constant should never be 0 here, since it the result of scaling
        // based on the size of a type which is never 0.
        if ((extent.getValue() % constant) != 0)
          return std::pair<NonLoc, nonloc::ConcreteInt>(offset, extent);
        else
          return getSimplifiedOffsets(
              nonloc::SymbolVal(SIE->getLHS()),
              svalBuilder.makeIntVal(extent.getValue() / constant),
              svalBuilder);
      case BO_Add:
        return getSimplifiedOffsets(
            nonloc::SymbolVal(SIE->getLHS()),
            svalBuilder.makeIntVal(extent.getValue() - constant), svalBuilder);
      default:
        break;
      }
    }
  }

  return std::pair<NonLoc, nonloc::ConcreteInt>(offset, extent);
}

void ArrayBoundCheckerV2::checkLocation(SVal location, bool isLoad,
                                        const Stmt* LoadS,
                                        CheckerContext &checkerContext) const {

  // NOTE: Instead of using ProgramState::assumeInBound(), we are prototyping
  // some new logic here that reasons directly about memory region extents.
  // Once that logic is more mature, we can bring it back to assumeInBound()
  // for all clients to use.
  //
  // The algorithm we are using here for bounds checking is to see if the
  // memory access is within the extent of the base region.  Since we
  // have some flexibility in defining the base region, we can achieve
  // various levels of conservatism in our buffer overflow checking.
  ProgramStateRef state = checkerContext.getState();
<<<<<<< HEAD
  ProgramStateRef originalState = state;
=======
>>>>>>> b2b84690

  SValBuilder &svalBuilder = checkerContext.getSValBuilder();
  const RegionRawOffsetV2 &rawOffset =
    RegionRawOffsetV2::computeOffset(state, svalBuilder, location);

  if (!rawOffset.getRegion())
    return;

  NonLoc rawOffsetVal = rawOffset.getByteOffset();

  // CHECK LOWER BOUND: Is byteOffset < extent begin?
  //  If so, we are doing a load/store
  //  before the first valid offset in the memory region.

  SVal extentBegin = computeExtentBegin(svalBuilder, rawOffset.getRegion());

  if (Optional<NonLoc> NV = extentBegin.getAs<NonLoc>()) {
    if (NV->getAs<nonloc::ConcreteInt>()) {
      std::pair<NonLoc, nonloc::ConcreteInt> simplifiedOffsets =
          getSimplifiedOffsets(rawOffset.getByteOffset(),
                               NV->castAs<nonloc::ConcreteInt>(),
                               svalBuilder);
      rawOffsetVal = simplifiedOffsets.first;
      *NV = simplifiedOffsets.second;
    }

    SVal lowerBound = svalBuilder.evalBinOpNN(state, BO_LT, rawOffsetVal, *NV,
                                              svalBuilder.getConditionType());

    Optional<NonLoc> lowerBoundToCheck = lowerBound.getAs<NonLoc>();
    if (!lowerBoundToCheck)
      return;

    ProgramStateRef state_precedesLowerBound, state_withinLowerBound;
    std::tie(state_precedesLowerBound, state_withinLowerBound) =
      state->assume(*lowerBoundToCheck);

    // Are we constrained enough to definitely precede the lower bound?
    if (state_precedesLowerBound && !state_withinLowerBound) {
      reportOOB(checkerContext, state_precedesLowerBound, OOB_Precedes);
      return;
    }

    // Otherwise, assume the constraint of the lower bound.
    assert(state_withinLowerBound);
    state = state_withinLowerBound;
  }

  do {
    // CHECK UPPER BOUND: Is byteOffset >= extent(baseRegion)?  If so,
    // we are doing a load/store after the last valid offset.
    DefinedOrUnknownSVal extentVal =
      rawOffset.getRegion()->getExtent(svalBuilder);
    if (!extentVal.getAs<NonLoc>())
      break;

    if (extentVal.getAs<nonloc::ConcreteInt>()) {
      std::pair<NonLoc, nonloc::ConcreteInt> simplifiedOffsets =
          getSimplifiedOffsets(rawOffset.getByteOffset(),
                               extentVal.castAs<nonloc::ConcreteInt>(),
                               svalBuilder);
      rawOffsetVal = simplifiedOffsets.first;
      extentVal = simplifiedOffsets.second;
    }

    SVal upperbound = svalBuilder.evalBinOpNN(state, BO_GE, rawOffsetVal,
                                              extentVal.castAs<NonLoc>(),
                                              svalBuilder.getConditionType());

    Optional<NonLoc> upperboundToCheck = upperbound.getAs<NonLoc>();
    if (!upperboundToCheck)
      break;

    ProgramStateRef state_exceedsUpperBound, state_withinUpperBound;
    std::tie(state_exceedsUpperBound, state_withinUpperBound) =
      state->assume(*upperboundToCheck);

    // If we are under constrained and the index variables are tainted, report.
    if (state_exceedsUpperBound && state_withinUpperBound) {
<<<<<<< HEAD
      if (state->isTainted(rawOffset.getByteOffset())) {
        reportOOB(checkerContext, state_exceedsUpperBound, OOB_Tainted);
=======
      SVal ByteOffset = rawOffset.getByteOffset();
      if (state->isTainted(ByteOffset)) {
        reportOOB(checkerContext, state_exceedsUpperBound, OOB_Tainted,
                  llvm::make_unique<TaintBugVisitor>(ByteOffset));
>>>>>>> b2b84690
        return;
      }
    } else if (state_exceedsUpperBound) {
      // If we are constrained enough to definitely exceed the upper bound,
      // report.
      assert(!state_withinUpperBound);
      reportOOB(checkerContext, state_exceedsUpperBound, OOB_Excedes);
      return;
    }

    assert(state_withinUpperBound);
    state = state_withinUpperBound;
  }
  while (false);

<<<<<<< HEAD
  if (state != originalState)
    checkerContext.addTransition(state);
}

void ArrayBoundCheckerV2::reportOOB(CheckerContext &checkerContext,
                                    ProgramStateRef errorState,
                                    OOB_Kind kind) const {
=======
  checkerContext.addTransition(state);
}

void ArrayBoundCheckerV2::reportOOB(
    CheckerContext &checkerContext, ProgramStateRef errorState, OOB_Kind kind,
    std::unique_ptr<BugReporterVisitor> Visitor) const {
>>>>>>> b2b84690

  ExplodedNode *errorNode = checkerContext.generateErrorNode(errorState);
  if (!errorNode)
    return;

  if (!BT)
    BT.reset(new BuiltinBug(this, "Out-of-bound access"));

  // FIXME: This diagnostics are preliminary.  We should get far better
  // diagnostics for explaining buffer overruns.

  SmallString<256> buf;
  llvm::raw_svector_ostream os(buf);
  os << "Out of bound memory access ";
  switch (kind) {
  case OOB_Precedes:
    os << "(accessed memory precedes memory block)";
    break;
  case OOB_Excedes:
    os << "(access exceeds upper limit of memory block)";
    break;
  case OOB_Tainted:
    os << "(index is tainted)";
    break;
  }

<<<<<<< HEAD
  checkerContext.emitReport(
      llvm::make_unique<BugReport>(*BT, os.str(), errorNode));
}

=======
  auto BR = llvm::make_unique<BugReport>(*BT, os.str(), errorNode);
  BR->addVisitor(std::move(Visitor));
  checkerContext.emitReport(std::move(BR));
}

#ifndef NDEBUG
>>>>>>> b2b84690
LLVM_DUMP_METHOD void RegionRawOffsetV2::dump() const {
  dumpToStream(llvm::errs());
}

void RegionRawOffsetV2::dumpToStream(raw_ostream &os) const {
  os << "raw_offset_v2{" << getRegion() << ',' << getByteOffset() << '}';
}
<<<<<<< HEAD

=======
#endif
>>>>>>> b2b84690

// Lazily computes a value to be used by 'computeOffset'.  If 'val'
// is unknown or undefined, we lazily substitute '0'.  Otherwise,
// return 'val'.
static inline SVal getValue(SVal val, SValBuilder &svalBuilder) {
  return val.getAs<UndefinedVal>() ? svalBuilder.makeArrayIndex(0) : val;
}

// Scale a base value by a scaling factor, and return the scaled
// value as an SVal.  Used by 'computeOffset'.
static inline SVal scaleValue(ProgramStateRef state,
                              NonLoc baseVal, CharUnits scaling,
                              SValBuilder &sb) {
  return sb.evalBinOpNN(state, BO_Mul, baseVal,
                        sb.makeArrayIndex(scaling.getQuantity()),
                        sb.getArrayIndexType());
}

// Add an SVal to another, treating unknown and undefined values as
// summing to UnknownVal.  Used by 'computeOffset'.
static SVal addValue(ProgramStateRef state, SVal x, SVal y,
                     SValBuilder &svalBuilder) {
  // We treat UnknownVals and UndefinedVals the same here because we
  // only care about computing offsets.
  if (x.isUnknownOrUndef() || y.isUnknownOrUndef())
    return UnknownVal();

  return svalBuilder.evalBinOpNN(state, BO_Add, x.castAs<NonLoc>(),
                                 y.castAs<NonLoc>(),
                                 svalBuilder.getArrayIndexType());
}

/// Compute a raw byte offset from a base region.  Used for array bounds
/// checking.
RegionRawOffsetV2 RegionRawOffsetV2::computeOffset(ProgramStateRef state,
                                                   SValBuilder &svalBuilder,
                                                   SVal location)
{
  const MemRegion *region = location.getAsRegion();
  SVal offset = UndefinedVal();

  while (region) {
    switch (region->getKind()) {
      default: {
        if (const SubRegion *subReg = dyn_cast<SubRegion>(region)) {
          offset = getValue(offset, svalBuilder);
          if (!offset.isUnknownOrUndef())
            return RegionRawOffsetV2(subReg, offset);
        }
        return RegionRawOffsetV2();
      }
      case MemRegion::ElementRegionKind: {
        const ElementRegion *elemReg = cast<ElementRegion>(region);
        SVal index = elemReg->getIndex();
        if (!index.getAs<NonLoc>())
          return RegionRawOffsetV2();
        QualType elemType = elemReg->getElementType();
        // If the element is an incomplete type, go no further.
        ASTContext &astContext = svalBuilder.getContext();
        if (elemType->isIncompleteType())
          return RegionRawOffsetV2();

        // Update the offset.
        offset = addValue(state,
                          getValue(offset, svalBuilder),
                          scaleValue(state,
                          index.castAs<NonLoc>(),
                          astContext.getTypeSizeInChars(elemType),
                          svalBuilder),
                          svalBuilder);

        if (offset.isUnknownOrUndef())
          return RegionRawOffsetV2();

        region = elemReg->getSuperRegion();
        continue;
      }
    }
  }
  return RegionRawOffsetV2();
}

void ento::registerArrayBoundCheckerV2(CheckerManager &mgr) {
  mgr.registerChecker<ArrayBoundCheckerV2>();
}<|MERGE_RESOLUTION|>--- conflicted
+++ resolved
@@ -33,13 +33,8 @@
 
   enum OOB_Kind { OOB_Precedes, OOB_Excedes, OOB_Tainted };
 
-<<<<<<< HEAD
-  void reportOOB(CheckerContext &C, ProgramStateRef errorState,
-                 OOB_Kind kind) const;
-=======
   void reportOOB(CheckerContext &C, ProgramStateRef errorState, OOB_Kind kind,
                  std::unique_ptr<BugReporterVisitor> Visitor = nullptr) const;
->>>>>>> b2b84690
 
 public:
   void checkLocation(SVal l, bool isLoad, const Stmt*S,
@@ -130,10 +125,6 @@
   // have some flexibility in defining the base region, we can achieve
   // various levels of conservatism in our buffer overflow checking.
   ProgramStateRef state = checkerContext.getState();
-<<<<<<< HEAD
-  ProgramStateRef originalState = state;
-=======
->>>>>>> b2b84690
 
   SValBuilder &svalBuilder = checkerContext.getSValBuilder();
   const RegionRawOffsetV2 &rawOffset =
@@ -213,15 +204,10 @@
 
     // If we are under constrained and the index variables are tainted, report.
     if (state_exceedsUpperBound && state_withinUpperBound) {
-<<<<<<< HEAD
-      if (state->isTainted(rawOffset.getByteOffset())) {
-        reportOOB(checkerContext, state_exceedsUpperBound, OOB_Tainted);
-=======
       SVal ByteOffset = rawOffset.getByteOffset();
       if (state->isTainted(ByteOffset)) {
         reportOOB(checkerContext, state_exceedsUpperBound, OOB_Tainted,
                   llvm::make_unique<TaintBugVisitor>(ByteOffset));
->>>>>>> b2b84690
         return;
       }
     } else if (state_exceedsUpperBound) {
@@ -237,22 +223,12 @@
   }
   while (false);
 
-<<<<<<< HEAD
-  if (state != originalState)
-    checkerContext.addTransition(state);
-}
-
-void ArrayBoundCheckerV2::reportOOB(CheckerContext &checkerContext,
-                                    ProgramStateRef errorState,
-                                    OOB_Kind kind) const {
-=======
   checkerContext.addTransition(state);
 }
 
 void ArrayBoundCheckerV2::reportOOB(
     CheckerContext &checkerContext, ProgramStateRef errorState, OOB_Kind kind,
     std::unique_ptr<BugReporterVisitor> Visitor) const {
->>>>>>> b2b84690
 
   ExplodedNode *errorNode = checkerContext.generateErrorNode(errorState);
   if (!errorNode)
@@ -279,19 +255,12 @@
     break;
   }
 
-<<<<<<< HEAD
-  checkerContext.emitReport(
-      llvm::make_unique<BugReport>(*BT, os.str(), errorNode));
-}
-
-=======
   auto BR = llvm::make_unique<BugReport>(*BT, os.str(), errorNode);
   BR->addVisitor(std::move(Visitor));
   checkerContext.emitReport(std::move(BR));
 }
 
 #ifndef NDEBUG
->>>>>>> b2b84690
 LLVM_DUMP_METHOD void RegionRawOffsetV2::dump() const {
   dumpToStream(llvm::errs());
 }
@@ -299,11 +268,7 @@
 void RegionRawOffsetV2::dumpToStream(raw_ostream &os) const {
   os << "raw_offset_v2{" << getRegion() << ',' << getByteOffset() << '}';
 }
-<<<<<<< HEAD
-
-=======
 #endif
->>>>>>> b2b84690
 
 // Lazily computes a value to be used by 'computeOffset'.  If 'val'
 // is unknown or undefined, we lazily substitute '0'.  Otherwise,
