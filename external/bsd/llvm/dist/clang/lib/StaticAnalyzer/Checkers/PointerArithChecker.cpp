//=== PointerArithChecker.cpp - Pointer arithmetic checker -----*- C++ -*--===//
//
//                     The LLVM Compiler Infrastructure
//
// This file is distributed under the University of Illinois Open Source
// License. See LICENSE.TXT for details.
//
//===----------------------------------------------------------------------===//
//
// This files defines PointerArithChecker, a builtin checker that checks for
// pointer arithmetic on locations other than array elements.
//
//===----------------------------------------------------------------------===//

#include "ClangSACheckers.h"
#include "clang/AST/DeclCXX.h"
#include "clang/AST/ExprCXX.h"
#include "clang/StaticAnalyzer/Core/BugReporter/BugType.h"
#include "clang/StaticAnalyzer/Core/Checker.h"
#include "clang/StaticAnalyzer/Core/CheckerManager.h"
#include "clang/StaticAnalyzer/Core/PathSensitive/CheckerContext.h"

using namespace clang;
using namespace ento;

namespace {
enum class AllocKind {
  SingleObject,
  Array,
  Unknown,
  Reinterpreted // Single object interpreted as an array.
};
} // end namespace

namespace llvm {
template <> struct FoldingSetTrait<AllocKind> {
  static inline void Profile(AllocKind X, FoldingSetNodeID &ID) {
    ID.AddInteger(static_cast<int>(X));
  }
};
} // end namespace llvm

namespace {
class PointerArithChecker
    : public Checker<
          check::PreStmt<BinaryOperator>, check::PreStmt<UnaryOperator>,
          check::PreStmt<ArraySubscriptExpr>, check::PreStmt<CastExpr>,
          check::PostStmt<CastExpr>, check::PostStmt<CXXNewExpr>,
          check::PostStmt<CallExpr>, check::DeadSymbols> {
  AllocKind getKindOfNewOp(const CXXNewExpr *NE, const FunctionDecl *FD) const;
  const MemRegion *getArrayRegion(const MemRegion *Region, bool &Polymorphic,
                                  AllocKind &AKind, CheckerContext &C) const;
  const MemRegion *getPointedRegion(const MemRegion *Region,
                                    CheckerContext &C) const;
  void reportPointerArithMisuse(const Expr *E, CheckerContext &C,
                                bool PointedNeeded = false) const;
  void initAllocIdentifiers(ASTContext &C) const;

  mutable std::unique_ptr<BuiltinBug> BT_pointerArith;
  mutable std::unique_ptr<BuiltinBug> BT_polyArray;
  mutable llvm::SmallSet<IdentifierInfo *, 8> AllocFunctions;

public:
  void checkPreStmt(const UnaryOperator *UOp, CheckerContext &C) const;
  void checkPreStmt(const BinaryOperator *BOp, CheckerContext &C) const;
  void checkPreStmt(const ArraySubscriptExpr *SubExpr, CheckerContext &C) const;
  void checkPreStmt(const CastExpr *CE, CheckerContext &C) const;
  void checkPostStmt(const CastExpr *CE, CheckerContext &C) const;
  void checkPostStmt(const CXXNewExpr *NE, CheckerContext &C) const;
  void checkPostStmt(const CallExpr *CE, CheckerContext &C) const;
  void checkDeadSymbols(SymbolReaper &SR, CheckerContext &C) const;
};
} // end namespace

REGISTER_MAP_WITH_PROGRAMSTATE(RegionState, const MemRegion *, AllocKind)

void PointerArithChecker::checkDeadSymbols(SymbolReaper &SR,
                                           CheckerContext &C) const {
  // TODO: intentional leak. Some information is garbage collected too early,
  // see http://reviews.llvm.org/D14203 for further information.
  /*ProgramStateRef State = C.getState();
  RegionStateTy RegionStates = State->get<RegionState>();
  for (RegionStateTy::iterator I = RegionStates.begin(), E = RegionStates.end();
       I != E; ++I) {
    if (!SR.isLiveRegion(I->first))
      State = State->remove<RegionState>(I->first);
  }
  C.addTransition(State);*/
}

AllocKind PointerArithChecker::getKindOfNewOp(const CXXNewExpr *NE,
                                              const FunctionDecl *FD) const {
  // This checker try not to assume anything about placement and overloaded
  // new to avoid false positives.
  if (isa<CXXMethodDecl>(FD))
    return AllocKind::Unknown;
  if (FD->getNumParams() != 1 || FD->isVariadic())
    return AllocKind::Unknown;
  if (NE->isArray())
    return AllocKind::Array;

  return AllocKind::SingleObject;
}

const MemRegion *
PointerArithChecker::getPointedRegion(const MemRegion *Region,
                                      CheckerContext &C) const {
  assert(Region);
  ProgramStateRef State = C.getState();
  SVal S = State->getSVal(Region);
  return S.getAsRegion();
}

/// Checks whether a region is the part of an array.
/// In case there is a dericed to base cast above the array element, the
/// Polymorphic output value is set to true. AKind output value is set to the
/// allocation kind of the inspected region.
const MemRegion *PointerArithChecker::getArrayRegion(const MemRegion *Region,
                                                     bool &Polymorphic,
                                                     AllocKind &AKind,
                                                     CheckerContext &C) const {
  assert(Region);
  while (Region->getKind() == MemRegion::Kind::CXXBaseObjectRegionKind) {
    Region = Region->getAs<CXXBaseObjectRegion>()->getSuperRegion();
    Polymorphic = true;
  }
  if (Region->getKind() == MemRegion::Kind::ElementRegionKind) {
    Region = Region->getAs<ElementRegion>()->getSuperRegion();
  }

  ProgramStateRef State = C.getState();
  if (const AllocKind *Kind = State->get<RegionState>(Region)) {
    AKind = *Kind;
    if (*Kind == AllocKind::Array)
      return Region;
    else
      return nullptr;
  }
  // When the region is symbolic and we do not have any information about it,
  // assume that this is an array to avoid false positives.
  if (Region->getKind() == MemRegion::Kind::SymbolicRegionKind)
    return Region;

  // No AllocKind stored and not symbolic, assume that it points to a single
  // object.
  return nullptr;
}

void PointerArithChecker::reportPointerArithMisuse(const Expr *E,
                                                   CheckerContext &C,
                                                   bool PointedNeeded) const {
  SourceRange SR = E->getSourceRange();
  if (SR.isInvalid())
    return;

  ProgramStateRef State = C.getState();
<<<<<<< HEAD
  const MemRegion *Region =
      State->getSVal(E, C.getLocationContext()).getAsRegion();
=======
  const MemRegion *Region = C.getSVal(E).getAsRegion();
>>>>>>> b2b84690
  if (!Region)
    return;
  if (PointedNeeded)
    Region = getPointedRegion(Region, C);
  if (!Region)
    return;

  bool IsPolymorphic = false;
  AllocKind Kind = AllocKind::Unknown;
  if (const MemRegion *ArrayRegion =
          getArrayRegion(Region, IsPolymorphic, Kind, C)) {
    if (!IsPolymorphic)
      return;
    if (ExplodedNode *N = C.generateNonFatalErrorNode()) {
      if (!BT_polyArray)
        BT_polyArray.reset(new BuiltinBug(
            this, "Dangerous pointer arithmetic",
            "Pointer arithmetic on a pointer to base class is dangerous "
            "because derived and base class may have different size."));
      auto R = llvm::make_unique<BugReport>(*BT_polyArray,
                                            BT_polyArray->getDescription(), N);
      R->addRange(E->getSourceRange());
      R->markInteresting(ArrayRegion);
      C.emitReport(std::move(R));
    }
    return;
  }

  if (Kind == AllocKind::Reinterpreted)
    return;

  // We might not have enough information about symbolic regions.
  if (Kind != AllocKind::SingleObject &&
      Region->getKind() == MemRegion::Kind::SymbolicRegionKind)
    return;

  if (ExplodedNode *N = C.generateNonFatalErrorNode()) {
    if (!BT_pointerArith)
      BT_pointerArith.reset(new BuiltinBug(this, "Dangerous pointer arithmetic",
                                           "Pointer arithmetic on non-array "
                                           "variables relies on memory layout, "
                                           "which is dangerous."));
    auto R = llvm::make_unique<BugReport>(*BT_pointerArith,
                                          BT_pointerArith->getDescription(), N);
    R->addRange(SR);
    R->markInteresting(Region);
    C.emitReport(std::move(R));
  }
<<<<<<< HEAD
}

void PointerArithChecker::initAllocIdentifiers(ASTContext &C) const {
  if (!AllocFunctions.empty())
    return;
  AllocFunctions.insert(&C.Idents.get("alloca"));
  AllocFunctions.insert(&C.Idents.get("malloc"));
  AllocFunctions.insert(&C.Idents.get("realloc"));
  AllocFunctions.insert(&C.Idents.get("calloc"));
  AllocFunctions.insert(&C.Idents.get("valloc"));
}

void PointerArithChecker::checkPostStmt(const CallExpr *CE,
                                        CheckerContext &C) const {
  ProgramStateRef State = C.getState();
  const FunctionDecl *FD = C.getCalleeDecl(CE);
  if (!FD)
    return;
  IdentifierInfo *FunI = FD->getIdentifier();
  initAllocIdentifiers(C.getASTContext());
  if (AllocFunctions.count(FunI) == 0)
    return;

  SVal SV = State->getSVal(CE, C.getLocationContext());
  const MemRegion *Region = SV.getAsRegion();
  if (!Region)
    return;
  // Assume that C allocation functions allocate arrays to avoid false
  // positives.
  // TODO: Add heuristics to distinguish alloc calls that allocates single
  // objecs.
  State = State->set<RegionState>(Region, AllocKind::Array);
  C.addTransition(State);
}

void PointerArithChecker::checkPostStmt(const CXXNewExpr *NE,
                                        CheckerContext &C) const {
  const FunctionDecl *FD = NE->getOperatorNew();
  if (!FD)
    return;

  AllocKind Kind = getKindOfNewOp(NE, FD);

  ProgramStateRef State = C.getState();
  SVal AllocedVal = State->getSVal(NE, C.getLocationContext());
  const MemRegion *Region = AllocedVal.getAsRegion();
  if (!Region)
    return;
  State = State->set<RegionState>(Region, Kind);
  C.addTransition(State);
}

=======
}

void PointerArithChecker::initAllocIdentifiers(ASTContext &C) const {
  if (!AllocFunctions.empty())
    return;
  AllocFunctions.insert(&C.Idents.get("alloca"));
  AllocFunctions.insert(&C.Idents.get("malloc"));
  AllocFunctions.insert(&C.Idents.get("realloc"));
  AllocFunctions.insert(&C.Idents.get("calloc"));
  AllocFunctions.insert(&C.Idents.get("valloc"));
}

void PointerArithChecker::checkPostStmt(const CallExpr *CE,
                                        CheckerContext &C) const {
  ProgramStateRef State = C.getState();
  const FunctionDecl *FD = C.getCalleeDecl(CE);
  if (!FD)
    return;
  IdentifierInfo *FunI = FD->getIdentifier();
  initAllocIdentifiers(C.getASTContext());
  if (AllocFunctions.count(FunI) == 0)
    return;

  SVal SV = C.getSVal(CE);
  const MemRegion *Region = SV.getAsRegion();
  if (!Region)
    return;
  // Assume that C allocation functions allocate arrays to avoid false
  // positives.
  // TODO: Add heuristics to distinguish alloc calls that allocates single
  // objecs.
  State = State->set<RegionState>(Region, AllocKind::Array);
  C.addTransition(State);
}

void PointerArithChecker::checkPostStmt(const CXXNewExpr *NE,
                                        CheckerContext &C) const {
  const FunctionDecl *FD = NE->getOperatorNew();
  if (!FD)
    return;

  AllocKind Kind = getKindOfNewOp(NE, FD);

  ProgramStateRef State = C.getState();
  SVal AllocedVal = C.getSVal(NE);
  const MemRegion *Region = AllocedVal.getAsRegion();
  if (!Region)
    return;
  State = State->set<RegionState>(Region, Kind);
  C.addTransition(State);
}

>>>>>>> b2b84690
void PointerArithChecker::checkPostStmt(const CastExpr *CE,
                                        CheckerContext &C) const {
  if (CE->getCastKind() != CastKind::CK_BitCast)
    return;

  const Expr *CastedExpr = CE->getSubExpr();
  ProgramStateRef State = C.getState();
<<<<<<< HEAD
  SVal CastedVal = State->getSVal(CastedExpr, C.getLocationContext());
=======
  SVal CastedVal = C.getSVal(CastedExpr);
>>>>>>> b2b84690

  const MemRegion *Region = CastedVal.getAsRegion();
  if (!Region)
    return;

  // Suppress reinterpret casted hits.
  State = State->set<RegionState>(Region, AllocKind::Reinterpreted);
  C.addTransition(State);
}

void PointerArithChecker::checkPreStmt(const CastExpr *CE,
                                       CheckerContext &C) const {
  if (CE->getCastKind() != CastKind::CK_ArrayToPointerDecay)
    return;

  const Expr *CastedExpr = CE->getSubExpr();
  ProgramStateRef State = C.getState();
<<<<<<< HEAD
  SVal CastedVal = State->getSVal(CastedExpr, C.getLocationContext());
=======
  SVal CastedVal = C.getSVal(CastedExpr);
>>>>>>> b2b84690

  const MemRegion *Region = CastedVal.getAsRegion();
  if (!Region)
    return;

  if (const AllocKind *Kind = State->get<RegionState>(Region)) {
    if (*Kind == AllocKind::Array || *Kind == AllocKind::Reinterpreted)
      return;
  }
  State = State->set<RegionState>(Region, AllocKind::Array);
  C.addTransition(State);
}

void PointerArithChecker::checkPreStmt(const UnaryOperator *UOp,
                                       CheckerContext &C) const {
  if (!UOp->isIncrementDecrementOp() || !UOp->getType()->isPointerType())
    return;
  reportPointerArithMisuse(UOp->getSubExpr(), C, true);
}

void PointerArithChecker::checkPreStmt(const ArraySubscriptExpr *SubsExpr,
                                       CheckerContext &C) const {
<<<<<<< HEAD
  ProgramStateRef State = C.getState();
  SVal Idx = State->getSVal(SubsExpr->getIdx(), C.getLocationContext());
=======
  SVal Idx = C.getSVal(SubsExpr->getIdx());
>>>>>>> b2b84690

  // Indexing with 0 is OK.
  if (Idx.isZeroConstant())
    return;
<<<<<<< HEAD
=======

  // Indexing vector-type expressions is also OK.
  if (SubsExpr->getBase()->getType()->isVectorType())
    return;
>>>>>>> b2b84690
  reportPointerArithMisuse(SubsExpr->getBase(), C);
}

void PointerArithChecker::checkPreStmt(const BinaryOperator *BOp,
                                       CheckerContext &C) const {
  BinaryOperatorKind OpKind = BOp->getOpcode();
  if (!BOp->isAdditiveOp() && OpKind != BO_AddAssign && OpKind != BO_SubAssign)
    return;

  const Expr *Lhs = BOp->getLHS();
  const Expr *Rhs = BOp->getRHS();
  ProgramStateRef State = C.getState();

  if (Rhs->getType()->isIntegerType() && Lhs->getType()->isPointerType()) {
<<<<<<< HEAD
    SVal RHSVal = State->getSVal(Rhs, C.getLocationContext());
=======
    SVal RHSVal = C.getSVal(Rhs);
>>>>>>> b2b84690
    if (State->isNull(RHSVal).isConstrainedTrue())
      return;
    reportPointerArithMisuse(Lhs, C, !BOp->isAdditiveOp());
  }
  // The int += ptr; case is not valid C++.
  if (Lhs->getType()->isIntegerType() && Rhs->getType()->isPointerType()) {
<<<<<<< HEAD
    SVal LHSVal = State->getSVal(Lhs, C.getLocationContext());
=======
    SVal LHSVal = C.getSVal(Lhs);
>>>>>>> b2b84690
    if (State->isNull(LHSVal).isConstrainedTrue())
      return;
    reportPointerArithMisuse(Rhs, C);
  }
}

void ento::registerPointerArithChecker(CheckerManager &mgr) {
  mgr.registerChecker<PointerArithChecker>();
}<|MERGE_RESOLUTION|>--- conflicted
+++ resolved
@@ -154,12 +154,7 @@
     return;
 
   ProgramStateRef State = C.getState();
-<<<<<<< HEAD
-  const MemRegion *Region =
-      State->getSVal(E, C.getLocationContext()).getAsRegion();
-=======
   const MemRegion *Region = C.getSVal(E).getAsRegion();
->>>>>>> b2b84690
   if (!Region)
     return;
   if (PointedNeeded)
@@ -208,7 +203,6 @@
     R->markInteresting(Region);
     C.emitReport(std::move(R));
   }
-<<<<<<< HEAD
 }
 
 void PointerArithChecker::initAllocIdentifiers(ASTContext &C) const {
@@ -232,7 +226,7 @@
   if (AllocFunctions.count(FunI) == 0)
     return;
 
-  SVal SV = State->getSVal(CE, C.getLocationContext());
+  SVal SV = C.getSVal(CE);
   const MemRegion *Region = SV.getAsRegion();
   if (!Region)
     return;
@@ -253,7 +247,7 @@
   AllocKind Kind = getKindOfNewOp(NE, FD);
 
   ProgramStateRef State = C.getState();
-  SVal AllocedVal = State->getSVal(NE, C.getLocationContext());
+  SVal AllocedVal = C.getSVal(NE);
   const MemRegion *Region = AllocedVal.getAsRegion();
   if (!Region)
     return;
@@ -261,60 +255,6 @@
   C.addTransition(State);
 }
 
-=======
-}
-
-void PointerArithChecker::initAllocIdentifiers(ASTContext &C) const {
-  if (!AllocFunctions.empty())
-    return;
-  AllocFunctions.insert(&C.Idents.get("alloca"));
-  AllocFunctions.insert(&C.Idents.get("malloc"));
-  AllocFunctions.insert(&C.Idents.get("realloc"));
-  AllocFunctions.insert(&C.Idents.get("calloc"));
-  AllocFunctions.insert(&C.Idents.get("valloc"));
-}
-
-void PointerArithChecker::checkPostStmt(const CallExpr *CE,
-                                        CheckerContext &C) const {
-  ProgramStateRef State = C.getState();
-  const FunctionDecl *FD = C.getCalleeDecl(CE);
-  if (!FD)
-    return;
-  IdentifierInfo *FunI = FD->getIdentifier();
-  initAllocIdentifiers(C.getASTContext());
-  if (AllocFunctions.count(FunI) == 0)
-    return;
-
-  SVal SV = C.getSVal(CE);
-  const MemRegion *Region = SV.getAsRegion();
-  if (!Region)
-    return;
-  // Assume that C allocation functions allocate arrays to avoid false
-  // positives.
-  // TODO: Add heuristics to distinguish alloc calls that allocates single
-  // objecs.
-  State = State->set<RegionState>(Region, AllocKind::Array);
-  C.addTransition(State);
-}
-
-void PointerArithChecker::checkPostStmt(const CXXNewExpr *NE,
-                                        CheckerContext &C) const {
-  const FunctionDecl *FD = NE->getOperatorNew();
-  if (!FD)
-    return;
-
-  AllocKind Kind = getKindOfNewOp(NE, FD);
-
-  ProgramStateRef State = C.getState();
-  SVal AllocedVal = C.getSVal(NE);
-  const MemRegion *Region = AllocedVal.getAsRegion();
-  if (!Region)
-    return;
-  State = State->set<RegionState>(Region, Kind);
-  C.addTransition(State);
-}
-
->>>>>>> b2b84690
 void PointerArithChecker::checkPostStmt(const CastExpr *CE,
                                         CheckerContext &C) const {
   if (CE->getCastKind() != CastKind::CK_BitCast)
@@ -322,11 +262,7 @@
 
   const Expr *CastedExpr = CE->getSubExpr();
   ProgramStateRef State = C.getState();
-<<<<<<< HEAD
-  SVal CastedVal = State->getSVal(CastedExpr, C.getLocationContext());
-=======
   SVal CastedVal = C.getSVal(CastedExpr);
->>>>>>> b2b84690
 
   const MemRegion *Region = CastedVal.getAsRegion();
   if (!Region)
@@ -344,11 +280,7 @@
 
   const Expr *CastedExpr = CE->getSubExpr();
   ProgramStateRef State = C.getState();
-<<<<<<< HEAD
-  SVal CastedVal = State->getSVal(CastedExpr, C.getLocationContext());
-=======
   SVal CastedVal = C.getSVal(CastedExpr);
->>>>>>> b2b84690
 
   const MemRegion *Region = CastedVal.getAsRegion();
   if (!Region)
@@ -371,23 +303,15 @@
 
 void PointerArithChecker::checkPreStmt(const ArraySubscriptExpr *SubsExpr,
                                        CheckerContext &C) const {
-<<<<<<< HEAD
-  ProgramStateRef State = C.getState();
-  SVal Idx = State->getSVal(SubsExpr->getIdx(), C.getLocationContext());
-=======
   SVal Idx = C.getSVal(SubsExpr->getIdx());
->>>>>>> b2b84690
 
   // Indexing with 0 is OK.
   if (Idx.isZeroConstant())
     return;
-<<<<<<< HEAD
-=======
 
   // Indexing vector-type expressions is also OK.
   if (SubsExpr->getBase()->getType()->isVectorType())
     return;
->>>>>>> b2b84690
   reportPointerArithMisuse(SubsExpr->getBase(), C);
 }
 
@@ -402,22 +326,14 @@
   ProgramStateRef State = C.getState();
 
   if (Rhs->getType()->isIntegerType() && Lhs->getType()->isPointerType()) {
-<<<<<<< HEAD
-    SVal RHSVal = State->getSVal(Rhs, C.getLocationContext());
-=======
     SVal RHSVal = C.getSVal(Rhs);
->>>>>>> b2b84690
     if (State->isNull(RHSVal).isConstrainedTrue())
       return;
     reportPointerArithMisuse(Lhs, C, !BOp->isAdditiveOp());
   }
   // The int += ptr; case is not valid C++.
   if (Lhs->getType()->isIntegerType() && Rhs->getType()->isPointerType()) {
-<<<<<<< HEAD
-    SVal LHSVal = State->getSVal(Lhs, C.getLocationContext());
-=======
     SVal LHSVal = C.getSVal(Lhs);
->>>>>>> b2b84690
     if (State->isNull(LHSVal).isConstrainedTrue())
       return;
     reportPointerArithMisuse(Rhs, C);
