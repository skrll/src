--- conflicted
+++ resolved
@@ -59,11 +59,7 @@
                                        check::Event<ImplicitNullDerefEvent>,
                                        check::ASTDecl<FunctionDecl> > {
 public:
-<<<<<<< HEAD
-  /// \brief Pre-visit the Statement.
-=======
   /// Pre-visit the Statement.
->>>>>>> b2b84690
   ///
   /// The method will be called before the analyzer core processes the
   /// statement. The notification is performed for every explored CFGElement,
@@ -101,11 +97,7 @@
   /// check::PostObjCMessage
   void checkPostObjCMessage(const ObjCMethodCall &M, CheckerContext &C) const {}
 
-<<<<<<< HEAD
-  /// \brief Visit an Objective-C message whose receiver is nil.
-=======
   /// Visit an Objective-C message whose receiver is nil.
->>>>>>> b2b84690
   ///
   /// This will be called when the analyzer core processes a method call whose
   /// receiver is definitely nil. In this case, check{Pre/Post}ObjCMessage and
@@ -114,11 +106,7 @@
   /// check::ObjCMessageNil
   void checkObjCMessageNil(const ObjCMethodCall &M, CheckerContext &C) const {}
 
-<<<<<<< HEAD
-  /// \brief Pre-visit an abstract "call" event.
-=======
   /// Pre-visit an abstract "call" event.
->>>>>>> b2b84690
   ///
   /// This is used for checkers that want to check arguments or attributed
   /// behavior for functions and methods no matter how they are being invoked.
@@ -176,11 +164,7 @@
   /// check::Bind
   void checkBind(SVal Loc, SVal Val, const Stmt *S, CheckerContext &) const {}
 
-<<<<<<< HEAD
-  /// \brief Called whenever a symbol becomes dead.
-=======
   /// Called whenever a symbol becomes dead.
->>>>>>> b2b84690
   ///
   /// This callback should be used by the checkers to aggressively clean
   /// up/reduce the checker state, which is important for reducing the overall
@@ -197,21 +181,13 @@
   void checkDeadSymbols(SymbolReaper &SR, CheckerContext &C) const {}
 
 
-<<<<<<< HEAD
-  /// \brief Called when the analyzer core starts analyzing a function,
-=======
   /// Called when the analyzer core starts analyzing a function,
->>>>>>> b2b84690
   /// regardless of whether it is analyzed at the top level or is inlined.
   ///
   /// check::BeginFunction
   void checkBeginFunction(CheckerContext &Ctx) const {}
 
-<<<<<<< HEAD
-  /// \brief Called when the analyzer core reaches the end of a
-=======
   /// Called when the analyzer core reaches the end of a
->>>>>>> b2b84690
   /// function being analyzed regardless of whether it is analyzed at the top
   /// level or is inlined.
   ///
@@ -238,11 +214,7 @@
                                  AnalysisManager &Mgr,
                                  BugReporter &BR) const {}
 
-<<<<<<< HEAD
-  /// \brief Evaluates function call.
-=======
   /// Evaluates function call.
->>>>>>> b2b84690
   ///
   /// The analysis core threats all function calls in the same way. However, some
   /// functions have special meaning, which should be reflected in the program
@@ -276,11 +248,7 @@
   /// check::LiveSymbols
   void checkLiveSymbols(ProgramStateRef State, SymbolReaper &SR) const {}
 
-<<<<<<< HEAD
-  /// \brief Called when the contents of one or more regions change.
-=======
   /// Called when the contents of one or more regions change.
->>>>>>> b2b84690
   ///
   /// This can occur in many different ways: an explicit bind, a blanket
   /// invalidation of the region contents, or by passing a region to a function
