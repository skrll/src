--- conflicted
+++ resolved
@@ -105,11 +105,7 @@
 
   // After chdir("/"), enter the jail, set the enum value JAIL_ENTERED.
   const Expr *ArgExpr = CE->getArg(0);
-<<<<<<< HEAD
-  SVal ArgVal = state->getSVal(ArgExpr, C.getLocationContext());
-=======
   SVal ArgVal = C.getSVal(ArgExpr);
->>>>>>> b2b84690
 
   if (const MemRegion *R = ArgVal.getAsRegion()) {
     R = R->StripCasts();
