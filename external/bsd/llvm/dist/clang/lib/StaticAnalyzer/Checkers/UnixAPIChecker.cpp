--- conflicted
+++ resolved
@@ -194,11 +194,7 @@
 
   // Now check if oflags has O_CREAT set.
   const Expr *oflagsEx = CE->getArg(FlagsArgIndex);
-<<<<<<< HEAD
-  const SVal V = state->getSVal(oflagsEx, C.getLocationContext());
-=======
   const SVal V = C.getSVal(oflagsEx);
->>>>>>> b2b84690
   if (!V.getAs<NonLoc>()) {
     // The case where 'V' can be a location can only be due to a bad header,
     // so in this case bail out.
