//==- DebugCheckers.cpp - Debugging Checkers ---------------------*- C++ -*-==//
//
//                     The LLVM Compiler Infrastructure
//
// This file is distributed under the University of Illinois Open Source
// License. See LICENSE.TXT for details.
//
//===----------------------------------------------------------------------===//
//
//  This file defines checkers that display debugging information.
//
//===----------------------------------------------------------------------===//

#include "ClangSACheckers.h"
#include "clang/Analysis/Analyses/Dominators.h"
#include "clang/Analysis/Analyses/LiveVariables.h"
#include "clang/Analysis/CallGraph.h"
#include "clang/StaticAnalyzer/Core/Checker.h"
<<<<<<< HEAD
#include "clang/StaticAnalyzer/Core/IssueHash.h"
=======
>>>>>>> b2b84690
#include "clang/StaticAnalyzer/Core/BugReporter/BugType.h"
#include "clang/StaticAnalyzer/Core/PathSensitive/AnalysisManager.h"
#include "clang/StaticAnalyzer/Core/PathSensitive/CheckerContext.h"
#include "clang/StaticAnalyzer/Core/PathSensitive/ExplodedGraph.h"
#include "clang/StaticAnalyzer/Core/PathSensitive/ExprEngine.h"
#include "llvm/Support/Process.h"

using namespace clang;
using namespace ento;

//===----------------------------------------------------------------------===//
// DominatorsTreeDumper
//===----------------------------------------------------------------------===//

namespace {
class DominatorsTreeDumper : public Checker<check::ASTCodeBody> {
public:
  void checkASTCodeBody(const Decl *D, AnalysisManager& mgr,
                        BugReporter &BR) const {
    if (AnalysisDeclContext *AC = mgr.getAnalysisDeclContext(D)) {
      DominatorTree dom;
      dom.buildDominatorTree(*AC);
      dom.dump();
    }
  }
};
}

void ento::registerDominatorsTreeDumper(CheckerManager &mgr) {
  mgr.registerChecker<DominatorsTreeDumper>();
}

//===----------------------------------------------------------------------===//
// LiveVariablesDumper
//===----------------------------------------------------------------------===//

namespace {
class LiveVariablesDumper : public Checker<check::ASTCodeBody> {
public:
  void checkASTCodeBody(const Decl *D, AnalysisManager& mgr,
                        BugReporter &BR) const {
    if (LiveVariables* L = mgr.getAnalysis<LiveVariables>(D)) {
      L->dumpBlockLiveness(mgr.getSourceManager());
    }
  }
};
}

void ento::registerLiveVariablesDumper(CheckerManager &mgr) {
  mgr.registerChecker<LiveVariablesDumper>();
}

//===----------------------------------------------------------------------===//
// CFGViewer
//===----------------------------------------------------------------------===//

namespace {
class CFGViewer : public Checker<check::ASTCodeBody> {
public:
  void checkASTCodeBody(const Decl *D, AnalysisManager& mgr,
                        BugReporter &BR) const {
    if (CFG *cfg = mgr.getCFG(D)) {
      cfg->viewCFG(mgr.getLangOpts());
    }
  }
};
}

void ento::registerCFGViewer(CheckerManager &mgr) {
  mgr.registerChecker<CFGViewer>();
}

//===----------------------------------------------------------------------===//
// CFGDumper
//===----------------------------------------------------------------------===//

namespace {
class CFGDumper : public Checker<check::ASTCodeBody> {
public:
  void checkASTCodeBody(const Decl *D, AnalysisManager& mgr,
                        BugReporter &BR) const {
    PrintingPolicy Policy(mgr.getLangOpts());
    Policy.TerseOutput = true;
    Policy.PolishForDeclaration = true;
    D->print(llvm::errs(), Policy);

    if (CFG *cfg = mgr.getCFG(D)) {
      cfg->dump(mgr.getLangOpts(),
                llvm::sys::Process::StandardErrHasColors());
    }
  }
};
}

void ento::registerCFGDumper(CheckerManager &mgr) {
  mgr.registerChecker<CFGDumper>();
}

//===----------------------------------------------------------------------===//
// CallGraphViewer
//===----------------------------------------------------------------------===//

namespace {
class CallGraphViewer : public Checker< check::ASTDecl<TranslationUnitDecl> > {
public:
  void checkASTDecl(const TranslationUnitDecl *TU, AnalysisManager& mgr,
                    BugReporter &BR) const {
    CallGraph CG;
    CG.addToCallGraph(const_cast<TranslationUnitDecl*>(TU));
    CG.viewGraph();
  }
};
}

void ento::registerCallGraphViewer(CheckerManager &mgr) {
  mgr.registerChecker<CallGraphViewer>();
}

//===----------------------------------------------------------------------===//
// CallGraphDumper
//===----------------------------------------------------------------------===//

namespace {
class CallGraphDumper : public Checker< check::ASTDecl<TranslationUnitDecl> > {
public:
  void checkASTDecl(const TranslationUnitDecl *TU, AnalysisManager& mgr,
                    BugReporter &BR) const {
    CallGraph CG;
    CG.addToCallGraph(const_cast<TranslationUnitDecl*>(TU));
    CG.dump();
  }
};
}

void ento::registerCallGraphDumper(CheckerManager &mgr) {
  mgr.registerChecker<CallGraphDumper>();
}


//===----------------------------------------------------------------------===//
// ConfigDumper
//===----------------------------------------------------------------------===//

namespace {
class ConfigDumper : public Checker< check::EndOfTranslationUnit > {
  typedef AnalyzerOptions::ConfigTable Table;

  static int compareEntry(const Table::MapEntryTy *const *LHS,
                          const Table::MapEntryTy *const *RHS) {
    return (*LHS)->getKey().compare((*RHS)->getKey());
  }

public:
  void checkEndOfTranslationUnit(const TranslationUnitDecl *TU,
                                 AnalysisManager& mgr,
                                 BugReporter &BR) const {
    const Table &Config = mgr.options.Config;

    SmallVector<const Table::MapEntryTy *, 32> Keys;
    for (Table::const_iterator I = Config.begin(), E = Config.end(); I != E;
         ++I)
      Keys.push_back(&*I);
    llvm::array_pod_sort(Keys.begin(), Keys.end(), compareEntry);

    llvm::errs() << "[config]\n";
    for (unsigned I = 0, E = Keys.size(); I != E; ++I)
      llvm::errs() << Keys[I]->getKey() << " = " << Keys[I]->second << '\n';

    llvm::errs() << "[stats]\n" << "num-entries = " << Keys.size() << '\n';
  }
};
}

void ento::registerConfigDumper(CheckerManager &mgr) {
  mgr.registerChecker<ConfigDumper>();
}

//===----------------------------------------------------------------------===//
// ExplodedGraph Viewer
//===----------------------------------------------------------------------===//

namespace {
class ExplodedGraphViewer : public Checker< check::EndAnalysis > {
public:
  ExplodedGraphViewer() {}
  void checkEndAnalysis(ExplodedGraph &G, BugReporter &B,ExprEngine &Eng) const {
    Eng.ViewGraph(0);
  }
};

}

void ento::registerExplodedGraphViewer(CheckerManager &mgr) {
  mgr.registerChecker<ExplodedGraphViewer>();
}
<<<<<<< HEAD

//===----------------------------------------------------------------------===//
// DumpBugHash 
//===----------------------------------------------------------------------===//

namespace {
class BugHashDumper : public Checker<check::PostStmt<Stmt>> {
public:
  mutable std::unique_ptr<BugType> BT;

  void checkPostStmt(const Stmt *S, CheckerContext &C) const {
    if (!BT)
      BT.reset(new BugType(this, "Dump hash components", "debug"));

    ExplodedNode *N = C.generateNonFatalErrorNode();
    if (!N)
      return;

    const LangOptions &Opts = C.getLangOpts();
    const SourceManager &SM = C.getSourceManager();
    FullSourceLoc FL(S->getLocStart(), SM);
    std::string HashContent =
        GetIssueString(SM, FL, getCheckName().getName(), BT->getCategory(),
                       C.getLocationContext()->getDecl(), Opts);

    C.emitReport(llvm::make_unique<BugReport>(*BT, HashContent, N));
  }
};
}

void ento::registerBugHashDumper(CheckerManager &mgr) {
  mgr.registerChecker<BugHashDumper>();
}
=======
>>>>>>> b2b84690
<|MERGE_RESOLUTION|>--- conflicted
+++ resolved
@@ -16,10 +16,6 @@
 #include "clang/Analysis/Analyses/LiveVariables.h"
 #include "clang/Analysis/CallGraph.h"
 #include "clang/StaticAnalyzer/Core/Checker.h"
-<<<<<<< HEAD
-#include "clang/StaticAnalyzer/Core/IssueHash.h"
-=======
->>>>>>> b2b84690
 #include "clang/StaticAnalyzer/Core/BugReporter/BugType.h"
 #include "clang/StaticAnalyzer/Core/PathSensitive/AnalysisManager.h"
 #include "clang/StaticAnalyzer/Core/PathSensitive/CheckerContext.h"
@@ -215,39 +211,3 @@
 void ento::registerExplodedGraphViewer(CheckerManager &mgr) {
   mgr.registerChecker<ExplodedGraphViewer>();
 }
-<<<<<<< HEAD
-
-//===----------------------------------------------------------------------===//
-// DumpBugHash 
-//===----------------------------------------------------------------------===//
-
-namespace {
-class BugHashDumper : public Checker<check::PostStmt<Stmt>> {
-public:
-  mutable std::unique_ptr<BugType> BT;
-
-  void checkPostStmt(const Stmt *S, CheckerContext &C) const {
-    if (!BT)
-      BT.reset(new BugType(this, "Dump hash components", "debug"));
-
-    ExplodedNode *N = C.generateNonFatalErrorNode();
-    if (!N)
-      return;
-
-    const LangOptions &Opts = C.getLangOpts();
-    const SourceManager &SM = C.getSourceManager();
-    FullSourceLoc FL(S->getLocStart(), SM);
-    std::string HashContent =
-        GetIssueString(SM, FL, getCheckName().getName(), BT->getCategory(),
-                       C.getLocationContext()->getDecl(), Opts);
-
-    C.emitReport(llvm::make_unique<BugReport>(*BT, HashContent, N));
-  }
-};
-}
-
-void ento::registerBugHashDumper(CheckerManager &mgr) {
-  mgr.registerChecker<BugHashDumper>();
-}
-=======
->>>>>>> b2b84690
