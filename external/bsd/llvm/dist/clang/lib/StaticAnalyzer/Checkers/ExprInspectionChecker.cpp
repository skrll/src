//==- ExprInspectionChecker.cpp - Used for regression tests ------*- C++ -*-==//
//
//                     The LLVM Compiler Infrastructure
//
// This file is distributed under the University of Illinois Open Source
// License. See LICENSE.TXT for details.
//
//===----------------------------------------------------------------------===//

#include "ClangSACheckers.h"
#include "clang/StaticAnalyzer/Checkers/SValExplainer.h"
#include "clang/StaticAnalyzer/Core/BugReporter/BugType.h"
#include "clang/StaticAnalyzer/Core/Checker.h"
#include "clang/StaticAnalyzer/Core/IssueHash.h"
#include "clang/StaticAnalyzer/Core/PathSensitive/CheckerContext.h"
#include "clang/StaticAnalyzer/Checkers/SValExplainer.h"
#include "llvm/ADT/StringSwitch.h"
#include "llvm/Support/ScopedPrinter.h"

using namespace clang;
using namespace ento;

namespace {
class ExprInspectionChecker : public Checker<eval::Call, check::DeadSymbols,
                                             check::EndAnalysis> {
  mutable std::unique_ptr<BugType> BT;

  // These stats are per-analysis, not per-branch, hence they shouldn't
  // stay inside the program state.
  struct ReachedStat {
    ExplodedNode *ExampleNode;
    unsigned NumTimesReached;
  };
  mutable llvm::DenseMap<const CallExpr *, ReachedStat> ReachedStats;

  void analyzerEval(const CallExpr *CE, CheckerContext &C) const;
  void analyzerCheckInlined(const CallExpr *CE, CheckerContext &C) const;
  void analyzerWarnIfReached(const CallExpr *CE, CheckerContext &C) const;
  void analyzerNumTimesReached(const CallExpr *CE, CheckerContext &C) const;
  void analyzerCrash(const CallExpr *CE, CheckerContext &C) const;
  void analyzerWarnOnDeadSymbol(const CallExpr *CE, CheckerContext &C) const;
  void analyzerDump(const CallExpr *CE, CheckerContext &C) const;
  void analyzerExplain(const CallExpr *CE, CheckerContext &C) const;
  void analyzerPrintState(const CallExpr *CE, CheckerContext &C) const;
  void analyzerGetExtent(const CallExpr *CE, CheckerContext &C) const;
<<<<<<< HEAD
=======
  void analyzerHashDump(const CallExpr *CE, CheckerContext &C) const;
>>>>>>> b2b84690

  typedef void (ExprInspectionChecker::*FnCheck)(const CallExpr *,
                                                 CheckerContext &C) const;

  ExplodedNode *reportBug(llvm::StringRef Msg, CheckerContext &C) const;
  ExplodedNode *reportBug(llvm::StringRef Msg, BugReporter &BR,
                          ExplodedNode *N) const;

public:
  bool evalCall(const CallExpr *CE, CheckerContext &C) const;
  void checkDeadSymbols(SymbolReaper &SymReaper, CheckerContext &C) const;
  void checkEndAnalysis(ExplodedGraph &G, BugReporter &BR,
                        ExprEngine &Eng) const;
};
}

REGISTER_SET_WITH_PROGRAMSTATE(MarkedSymbols, SymbolRef)

bool ExprInspectionChecker::evalCall(const CallExpr *CE,
                                     CheckerContext &C) const {
  // These checks should have no effect on the surrounding environment
  // (globals should not be invalidated, etc), hence the use of evalCall.
  FnCheck Handler = llvm::StringSwitch<FnCheck>(C.getCalleeName(CE))
    .Case("clang_analyzer_eval", &ExprInspectionChecker::analyzerEval)
    .Case("clang_analyzer_checkInlined",
          &ExprInspectionChecker::analyzerCheckInlined)
    .Case("clang_analyzer_crash", &ExprInspectionChecker::analyzerCrash)
    .Case("clang_analyzer_warnIfReached",
          &ExprInspectionChecker::analyzerWarnIfReached)
    .Case("clang_analyzer_warnOnDeadSymbol",
          &ExprInspectionChecker::analyzerWarnOnDeadSymbol)
    .StartsWith("clang_analyzer_explain", &ExprInspectionChecker::analyzerExplain)
    .StartsWith("clang_analyzer_dump", &ExprInspectionChecker::analyzerDump)
    .Case("clang_analyzer_getExtent", &ExprInspectionChecker::analyzerGetExtent)
    .Case("clang_analyzer_printState",
          &ExprInspectionChecker::analyzerPrintState)
    .Case("clang_analyzer_numTimesReached",
          &ExprInspectionChecker::analyzerNumTimesReached)
<<<<<<< HEAD
=======
    .Case("clang_analyzer_hashDump", &ExprInspectionChecker::analyzerHashDump)
>>>>>>> b2b84690
    .Default(nullptr);

  if (!Handler)
    return false;

  (this->*Handler)(CE, C);
  return true;
}

static const char *getArgumentValueString(const CallExpr *CE,
                                          CheckerContext &C) {
  if (CE->getNumArgs() == 0)
    return "Missing assertion argument";

  ExplodedNode *N = C.getPredecessor();
  const LocationContext *LC = N->getLocationContext();
  ProgramStateRef State = N->getState();

  const Expr *Assertion = CE->getArg(0);
  SVal AssertionVal = State->getSVal(Assertion, LC);

  if (AssertionVal.isUndef())
    return "UNDEFINED";

  ProgramStateRef StTrue, StFalse;
  std::tie(StTrue, StFalse) =
    State->assume(AssertionVal.castAs<DefinedOrUnknownSVal>());

  if (StTrue) {
    if (StFalse)
      return "UNKNOWN";
    else
      return "TRUE";
  } else {
    if (StFalse)
      return "FALSE";
    else
      llvm_unreachable("Invalid constraint; neither true or false.");
  }
}

ExplodedNode *ExprInspectionChecker::reportBug(llvm::StringRef Msg,
                                               CheckerContext &C) const {
  ExplodedNode *N = C.generateNonFatalErrorNode();
  reportBug(Msg, C.getBugReporter(), N);
  return N;
}

ExplodedNode *ExprInspectionChecker::reportBug(llvm::StringRef Msg,
                                               BugReporter &BR,
                                               ExplodedNode *N) const {
  if (!N)
    return nullptr;

  if (!BT)
    BT.reset(new BugType(this, "Checking analyzer assumptions", "debug"));

  BR.emitReport(llvm::make_unique<BugReport>(*BT, Msg, N));
  return N;
}

void ExprInspectionChecker::analyzerEval(const CallExpr *CE,
                                         CheckerContext &C) const {
  const LocationContext *LC = C.getPredecessor()->getLocationContext();

  // A specific instantiation of an inlined function may have more constrained
  // values than can generally be assumed. Skip the check.
<<<<<<< HEAD
  if (LC->getCurrentStackFrame()->getParent() != nullptr)
=======
  if (LC->getStackFrame()->getParent() != nullptr)
>>>>>>> b2b84690
    return;

  reportBug(getArgumentValueString(CE, C), C);
}

void ExprInspectionChecker::analyzerWarnIfReached(const CallExpr *CE,
                                                  CheckerContext &C) const {
  reportBug("REACHABLE", C);
}

void ExprInspectionChecker::analyzerNumTimesReached(const CallExpr *CE,
                                                    CheckerContext &C) const {
  ++ReachedStats[CE].NumTimesReached;
  if (!ReachedStats[CE].ExampleNode) {
    // Later, in checkEndAnalysis, we'd throw a report against it.
    ReachedStats[CE].ExampleNode = C.generateNonFatalErrorNode();
  }
}

void ExprInspectionChecker::analyzerCheckInlined(const CallExpr *CE,
                                                 CheckerContext &C) const {
  const LocationContext *LC = C.getPredecessor()->getLocationContext();

  // An inlined function could conceivably also be analyzed as a top-level
  // function. We ignore this case and only emit a message (TRUE or FALSE)
  // when we are analyzing it as an inlined function. This means that
  // clang_analyzer_checkInlined(true) should always print TRUE, but
  // clang_analyzer_checkInlined(false) should never actually print anything.
<<<<<<< HEAD
  if (LC->getCurrentStackFrame()->getParent() == nullptr)
=======
  if (LC->getStackFrame()->getParent() == nullptr)
>>>>>>> b2b84690
    return;

  reportBug(getArgumentValueString(CE, C), C);
}

void ExprInspectionChecker::analyzerExplain(const CallExpr *CE,
                                            CheckerContext &C) const {
  if (CE->getNumArgs() == 0) {
    reportBug("Missing argument for explaining", C);
    return;
  }

  SVal V = C.getSVal(CE->getArg(0));
  SValExplainer Ex(C.getASTContext());
  reportBug(Ex.Visit(V), C);
}

void ExprInspectionChecker::analyzerDump(const CallExpr *CE,
                                         CheckerContext &C) const {
  if (CE->getNumArgs() == 0) {
    reportBug("Missing argument for dumping", C);
    return;
  }

  SVal V = C.getSVal(CE->getArg(0));
<<<<<<< HEAD

  llvm::SmallString<32> Str;
  llvm::raw_svector_ostream OS(Str);
  V.dumpToStream(OS);
  reportBug(OS.str(), C);
}

void ExprInspectionChecker::analyzerGetExtent(const CallExpr *CE,
                                              CheckerContext &C) const {
  if (CE->getNumArgs() == 0) {
    reportBug("Missing region for obtaining extent", C);
    return;
  }

  auto MR = dyn_cast_or_null<SubRegion>(C.getSVal(CE->getArg(0)).getAsRegion());
  if (!MR) {
    reportBug("Obtaining extent of a non-region", C);
    return;
  }

  ProgramStateRef State = C.getState();
  State = State->BindExpr(CE, C.getLocationContext(),
                          MR->getExtent(C.getSValBuilder()));
  C.addTransition(State);
}

=======

  llvm::SmallString<32> Str;
  llvm::raw_svector_ostream OS(Str);
  V.dumpToStream(OS);
  reportBug(OS.str(), C);
}

void ExprInspectionChecker::analyzerGetExtent(const CallExpr *CE,
                                              CheckerContext &C) const {
  if (CE->getNumArgs() == 0) {
    reportBug("Missing region for obtaining extent", C);
    return;
  }

  auto MR = dyn_cast_or_null<SubRegion>(C.getSVal(CE->getArg(0)).getAsRegion());
  if (!MR) {
    reportBug("Obtaining extent of a non-region", C);
    return;
  }

  ProgramStateRef State = C.getState();
  State = State->BindExpr(CE, C.getLocationContext(),
                          MR->getExtent(C.getSValBuilder()));
  C.addTransition(State);
}

>>>>>>> b2b84690
void ExprInspectionChecker::analyzerPrintState(const CallExpr *CE,
                                               CheckerContext &C) const {
  C.getState()->dump();
}

void ExprInspectionChecker::analyzerWarnOnDeadSymbol(const CallExpr *CE,
                                                     CheckerContext &C) const {
  if (CE->getNumArgs() == 0)
    return;
  SVal Val = C.getSVal(CE->getArg(0));
  SymbolRef Sym = Val.getAsSymbol();
  if (!Sym)
    return;

  ProgramStateRef State = C.getState();
  State = State->add<MarkedSymbols>(Sym);
  C.addTransition(State);
}

void ExprInspectionChecker::checkDeadSymbols(SymbolReaper &SymReaper,
                                             CheckerContext &C) const {
  ProgramStateRef State = C.getState();
  const MarkedSymbolsTy &Syms = State->get<MarkedSymbols>();
  ExplodedNode *N = C.getPredecessor();
  for (auto I = Syms.begin(), E = Syms.end(); I != E; ++I) {
    SymbolRef Sym = *I;
    if (!SymReaper.isDead(Sym))
      continue;

    // The non-fatal error node should be the same for all reports.
    if (ExplodedNode *BugNode = reportBug("SYMBOL DEAD", C))
      N = BugNode;
    State = State->remove<MarkedSymbols>(Sym);
  }
  C.addTransition(State, N);
}

void ExprInspectionChecker::checkEndAnalysis(ExplodedGraph &G, BugReporter &BR,
                                             ExprEngine &Eng) const {
  for (auto Item: ReachedStats) {
    unsigned NumTimesReached = Item.second.NumTimesReached;
    ExplodedNode *N = Item.second.ExampleNode;

    reportBug(llvm::to_string(NumTimesReached), BR, N);
  }
<<<<<<< HEAD
=======
  ReachedStats.clear();
>>>>>>> b2b84690
}

void ExprInspectionChecker::analyzerCrash(const CallExpr *CE,
                                          CheckerContext &C) const {
  LLVM_BUILTIN_TRAP;
}

void ExprInspectionChecker::analyzerHashDump(const CallExpr *CE,
                                             CheckerContext &C) const {
  const LangOptions &Opts = C.getLangOpts();
  const SourceManager &SM = C.getSourceManager();
  FullSourceLoc FL(CE->getArg(0)->getLocStart(), SM);
  std::string HashContent =
      GetIssueString(SM, FL, getCheckName().getName(), "Category",
                     C.getLocationContext()->getDecl(), Opts);

  reportBug(HashContent, C);
}

void ento::registerExprInspectionChecker(CheckerManager &Mgr) {
  Mgr.registerChecker<ExprInspectionChecker>();
}<|MERGE_RESOLUTION|>--- conflicted
+++ resolved
@@ -13,7 +13,6 @@
 #include "clang/StaticAnalyzer/Core/Checker.h"
 #include "clang/StaticAnalyzer/Core/IssueHash.h"
 #include "clang/StaticAnalyzer/Core/PathSensitive/CheckerContext.h"
-#include "clang/StaticAnalyzer/Checkers/SValExplainer.h"
 #include "llvm/ADT/StringSwitch.h"
 #include "llvm/Support/ScopedPrinter.h"
 
@@ -43,10 +42,7 @@
   void analyzerExplain(const CallExpr *CE, CheckerContext &C) const;
   void analyzerPrintState(const CallExpr *CE, CheckerContext &C) const;
   void analyzerGetExtent(const CallExpr *CE, CheckerContext &C) const;
-<<<<<<< HEAD
-=======
   void analyzerHashDump(const CallExpr *CE, CheckerContext &C) const;
->>>>>>> b2b84690
 
   typedef void (ExprInspectionChecker::*FnCheck)(const CallExpr *,
                                                  CheckerContext &C) const;
@@ -85,10 +81,7 @@
           &ExprInspectionChecker::analyzerPrintState)
     .Case("clang_analyzer_numTimesReached",
           &ExprInspectionChecker::analyzerNumTimesReached)
-<<<<<<< HEAD
-=======
     .Case("clang_analyzer_hashDump", &ExprInspectionChecker::analyzerHashDump)
->>>>>>> b2b84690
     .Default(nullptr);
 
   if (!Handler)
@@ -156,11 +149,7 @@
 
   // A specific instantiation of an inlined function may have more constrained
   // values than can generally be assumed. Skip the check.
-<<<<<<< HEAD
-  if (LC->getCurrentStackFrame()->getParent() != nullptr)
-=======
   if (LC->getStackFrame()->getParent() != nullptr)
->>>>>>> b2b84690
     return;
 
   reportBug(getArgumentValueString(CE, C), C);
@@ -189,11 +178,7 @@
   // when we are analyzing it as an inlined function. This means that
   // clang_analyzer_checkInlined(true) should always print TRUE, but
   // clang_analyzer_checkInlined(false) should never actually print anything.
-<<<<<<< HEAD
-  if (LC->getCurrentStackFrame()->getParent() == nullptr)
-=======
   if (LC->getStackFrame()->getParent() == nullptr)
->>>>>>> b2b84690
     return;
 
   reportBug(getArgumentValueString(CE, C), C);
@@ -219,7 +204,6 @@
   }
 
   SVal V = C.getSVal(CE->getArg(0));
-<<<<<<< HEAD
 
   llvm::SmallString<32> Str;
   llvm::raw_svector_ostream OS(Str);
@@ -246,34 +230,6 @@
   C.addTransition(State);
 }
 
-=======
-
-  llvm::SmallString<32> Str;
-  llvm::raw_svector_ostream OS(Str);
-  V.dumpToStream(OS);
-  reportBug(OS.str(), C);
-}
-
-void ExprInspectionChecker::analyzerGetExtent(const CallExpr *CE,
-                                              CheckerContext &C) const {
-  if (CE->getNumArgs() == 0) {
-    reportBug("Missing region for obtaining extent", C);
-    return;
-  }
-
-  auto MR = dyn_cast_or_null<SubRegion>(C.getSVal(CE->getArg(0)).getAsRegion());
-  if (!MR) {
-    reportBug("Obtaining extent of a non-region", C);
-    return;
-  }
-
-  ProgramStateRef State = C.getState();
-  State = State->BindExpr(CE, C.getLocationContext(),
-                          MR->getExtent(C.getSValBuilder()));
-  C.addTransition(State);
-}
-
->>>>>>> b2b84690
 void ExprInspectionChecker::analyzerPrintState(const CallExpr *CE,
                                                CheckerContext &C) const {
   C.getState()->dump();
@@ -319,10 +275,7 @@
 
     reportBug(llvm::to_string(NumTimesReached), BR, N);
   }
-<<<<<<< HEAD
-=======
   ReachedStats.clear();
->>>>>>> b2b84690
 }
 
 void ExprInspectionChecker::analyzerCrash(const CallExpr *CE,
