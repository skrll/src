--- conflicted
+++ resolved
@@ -1063,10 +1063,7 @@
 
     // Inspect the result type.
     QualType RetTy = FT->getReturnType();
-<<<<<<< HEAD
-=======
     std::string RetTyName = RetTy.getAsString();
->>>>>>> b2b84690
 
     // FIXME: This should all be refactored into a chain of "summary lookup"
     //  filters.
@@ -1333,8 +1330,6 @@
   return hasRCAnnotation(FD, "rc_ownership_trusted_implementation");
 }
 
-<<<<<<< HEAD
-=======
 static bool isGeneralizedObjectRef(QualType Ty) {
   if (Ty.getAsString().substr(0, 4) == "isl_")
     return true;
@@ -1342,7 +1337,6 @@
     return false;
 }
 
->>>>>>> b2b84690
 //===----------------------------------------------------------------------===//
 // Summary creation for Selectors.
 //===----------------------------------------------------------------------===//
@@ -1364,11 +1358,8 @@
 
   if (D->hasAttr<CFReturnsRetainedAttr>())
     return RetEffect::MakeOwned(RetEffect::CF);
-<<<<<<< HEAD
-=======
   else if (hasRCAnnotation(D, "rc_ownership_returns_retained"))
     return RetEffect::MakeOwned(RetEffect::Generalized);
->>>>>>> b2b84690
 
   if (D->hasAttr<CFReturnsNotRetainedAttr>())
     return RetEffect::MakeNotOwned(RetEffect::CF);
@@ -1392,17 +1383,11 @@
     const ParmVarDecl *pd = *pi;
     if (pd->hasAttr<NSConsumedAttr>())
       Template->addArg(AF, parm_idx, DecRefMsg);
-<<<<<<< HEAD
-    else if (pd->hasAttr<CFConsumedAttr>())
-      Template->addArg(AF, parm_idx, DecRef);
-    else if (pd->hasAttr<CFReturnsRetainedAttr>()) {
-=======
     else if (pd->hasAttr<CFConsumedAttr>() ||
              hasRCAnnotation(pd, "rc_ownership_consumed"))
       Template->addArg(AF, parm_idx, DecRef);
     else if (pd->hasAttr<CFReturnsRetainedAttr>() ||
              hasRCAnnotation(pd, "rc_ownership_returns_retained")) {
->>>>>>> b2b84690
       QualType PointeeTy = pd->getType()->getPointeeType();
       if (!PointeeTy.isNull())
         if (coreFoundation::isCFObjectRef(PointeeTy))
@@ -1824,11 +1809,7 @@
                                                    BugReporterContext &BRC,
                                                    BugReport &BR) override;
 
-<<<<<<< HEAD
-    std::unique_ptr<PathDiagnosticPiece> getEndPath(BugReporterContext &BRC,
-=======
     std::shared_ptr<PathDiagnosticPiece> getEndPath(BugReporterContext &BRC,
->>>>>>> b2b84690
                                                     const ExplodedNode *N,
                                                     BugReport &BR) override;
   };
@@ -1839,24 +1820,9 @@
                            const SummaryLogTy &log)
        : CFRefReportVisitor(sym, GCEnabled, log) {}
 
-<<<<<<< HEAD
-    std::unique_ptr<PathDiagnosticPiece> getEndPath(BugReporterContext &BRC,
-                                                    const ExplodedNode *N,
-                                                    BugReport &BR) override;
-
-    std::unique_ptr<BugReporterVisitor> clone() const override {
-      // The curiously-recurring template pattern only works for one level of
-      // subclassing. Rather than make a new template base for
-      // CFRefReportVisitor, we simply override clone() to do the right thing.
-      // This could be trouble someday if BugReporterVisitorImpl is ever
-      // used for something else besides a convenient implementation of clone().
-      return llvm::make_unique<CFRefLeakReportVisitor>(*this);
-    }
-=======
     std::shared_ptr<PathDiagnosticPiece> getEndPath(BugReporterContext &BRC,
                                                     const ExplodedNode *N,
                                                     BugReport &BR) override;
->>>>>>> b2b84690
   };
 
   class CFRefReport : public BugReport {
@@ -1954,8 +1920,6 @@
          isa<CXXBoolLiteralExpr>(E);
 }
 
-<<<<<<< HEAD
-=======
 static Optional<std::string> describeRegion(const MemRegion *MR) {
   if (const auto *VR = dyn_cast_or_null<VarRegion>(MR))
     return std::string(VR->getDecl()->getName());
@@ -1964,7 +1928,6 @@
   return None;
 }
 
->>>>>>> b2b84690
 /// Returns true if this stack frame is for an Objective-C method that is a
 /// property getter or setter whose body has been synthesized by the analyzer.
 static bool isSynthesizedAccessor(const StackFrameContext *SFC) {
@@ -2005,13 +1968,8 @@
     const Stmt *S = N->getLocation().castAs<StmtPoint>().getStmt();
 
     if (isa<ObjCIvarRefExpr>(S) &&
-<<<<<<< HEAD
-        isSynthesizedAccessor(LCtx->getCurrentStackFrame())) {
-      S = LCtx->getCurrentStackFrame()->getCallSite();
-=======
         isSynthesizedAccessor(LCtx->getStackFrame())) {
       S = LCtx->getStackFrame()->getCallSite();
->>>>>>> b2b84690
     }
 
     if (isa<ObjCArrayLiteral>(S)) {
@@ -2070,19 +2028,6 @@
       }
 
       if (CurrV.getObjKind() == RetEffect::CF) {
-<<<<<<< HEAD
-        if (Sym->getType().isNull()) {
-          os << " returns a Core Foundation object with a ";
-        } else {
-          os << " returns a Core Foundation object of type "
-             << Sym->getType().getAsString() << " with a ";
-        }
-      }
-      else {
-        assert (CurrV.getObjKind() == RetEffect::ObjC);
-        QualType T = Sym->getType();
-        if (T.isNull() || !isa<ObjCObjectPointerType>(T)) {
-=======
         os << " returns a Core Foundation object of type "
            << Sym->getType().getAsString() << " with a ";
       } else if (CurrV.getObjKind() == RetEffect::Generalized) {
@@ -2092,7 +2037,6 @@
         assert (CurrV.getObjKind() == RetEffect::ObjC);
         QualType T = Sym->getType();
         if (!isa<ObjCObjectPointerType>(T)) {
->>>>>>> b2b84690
           os << " returns an Objective-C object with a ";
         } else {
           const ObjCObjectPointerType *PT = cast<ObjCObjectPointerType>(T);
@@ -2411,22 +2355,14 @@
                         InterestingMethodContext);
 }
 
-<<<<<<< HEAD
-std::unique_ptr<PathDiagnosticPiece>
-=======
 std::shared_ptr<PathDiagnosticPiece>
->>>>>>> b2b84690
 CFRefReportVisitor::getEndPath(BugReporterContext &BRC,
                                const ExplodedNode *EndN, BugReport &BR) {
   BR.markInteresting(Sym);
   return BugReporterVisitor::getDefaultEndPath(BRC, EndN, BR);
 }
 
-<<<<<<< HEAD
-std::unique_ptr<PathDiagnosticPiece>
-=======
 std::shared_ptr<PathDiagnosticPiece>
->>>>>>> b2b84690
 CFRefLeakReportVisitor::getEndPath(BugReporterContext &BRC,
                                    const ExplodedNode *EndN, BugReport &BR) {
 
@@ -2513,17 +2449,6 @@
     os << " is not referenced later in this execution path and has a retain "
           "count of +" << RV->getCount();
 
-<<<<<<< HEAD
-  return llvm::make_unique<PathDiagnosticEventPiece>(L, os.str());
-}
-
-CFRefLeakReport::CFRefLeakReport(CFRefBug &D, const LangOptions &LOpts,
-                                 bool GCEnabled, const SummaryLogTy &Log,
-                                 ExplodedNode *n, SymbolRef sym,
-                                 CheckerContext &Ctx,
-                                 bool IncludeAllocationLine)
-  : CFRefReport(D, LOpts, GCEnabled, Log, n, sym, false) {
-=======
   return std::make_shared<PathDiagnosticEventPiece>(L, os.str());
 }
 
@@ -2544,7 +2469,6 @@
     }
   }
 }
->>>>>>> b2b84690
 
 void CFRefLeakReport::deriveAllocLocation(CheckerContext &Ctx,SymbolRef sym) {
   // Most bug reports are cached at the location where they occurred.
@@ -2570,17 +2494,12 @@
   // FIXME: This will crash the analyzer if an allocation comes from an
   // implicit call (ex: a destructor call).
   // (Currently there are no such allocations in Cocoa, though.)
-<<<<<<< HEAD
-  const Stmt *AllocStmt = PathDiagnosticLocation::getStmt(AllocNode);
-  assert(AllocStmt && "Cannot find allocation statement");
-=======
   AllocStmt = PathDiagnosticLocation::getStmt(AllocNode);
 
   if (!AllocStmt) {
     AllocBinding = nullptr;
     return;
   }
->>>>>>> b2b84690
 
   PathDiagnosticLocation AllocLocation =
     PathDiagnosticLocation::createBegin(AllocStmt, SMgr,
@@ -2954,11 +2873,7 @@
   ProgramStateRef state = C.getState();
   const ExplodedNode *pred = C.getPredecessor();
   for (const Stmt *Child : Ex->children()) {
-<<<<<<< HEAD
-    SVal V = state->getSVal(Child, pred->getLocationContext());
-=======
     SVal V = pred->getSVal(Child);
->>>>>>> b2b84690
     if (SymbolRef sym = V.getAsSymbol())
       if (const RefVal* T = getRefBinding(state, sym)) {
         RefVal::Kind hasErr = (RefVal::Kind) 0;
@@ -2997,10 +2912,6 @@
 void RetainCountChecker::checkPostStmt(const ObjCBoxedExpr *Ex,
                                        CheckerContext &C) const {
   const ExplodedNode *Pred = C.getPredecessor();
-<<<<<<< HEAD
-  const LocationContext *LCtx = Pred->getLocationContext();
-=======
->>>>>>> b2b84690
   ProgramStateRef State = Pred->getState();
 
   if (SymbolRef Sym = Pred->getSVal(Ex).getAsSymbol()) {
