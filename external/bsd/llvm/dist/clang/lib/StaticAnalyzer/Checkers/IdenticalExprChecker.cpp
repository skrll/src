//== IdenticalExprChecker.cpp - Identical expression checker----------------==//
//
//                     The LLVM Compiler Infrastructure
//
// This file is distributed under the University of Illinois Open Source
// License. See LICENSE.TXT for details.
//
//===----------------------------------------------------------------------===//
///
/// \file
/// This defines IdenticalExprChecker, a check that warns about
/// unintended use of identical expressions.
///
/// It checks for use of identical expressions with comparison operators and
/// inside conditional expressions.
///
//===----------------------------------------------------------------------===//

#include "ClangSACheckers.h"
#include "clang/AST/RecursiveASTVisitor.h"
#include "clang/StaticAnalyzer/Core/BugReporter/BugType.h"
#include "clang/StaticAnalyzer/Core/Checker.h"
#include "clang/StaticAnalyzer/Core/CheckerManager.h"
#include "clang/StaticAnalyzer/Core/PathSensitive/CheckerContext.h"

using namespace clang;
using namespace ento;

static bool isIdenticalStmt(const ASTContext &Ctx, const Stmt *Stmt1,
                            const Stmt *Stmt2, bool IgnoreSideEffects = false);
//===----------------------------------------------------------------------===//
// FindIdenticalExprVisitor - Identify nodes using identical expressions.
//===----------------------------------------------------------------------===//

namespace {
class FindIdenticalExprVisitor
    : public RecursiveASTVisitor<FindIdenticalExprVisitor> {
  BugReporter &BR;
  const CheckerBase *Checker;
  AnalysisDeclContext *AC;
public:
  explicit FindIdenticalExprVisitor(BugReporter &B,
                                    const CheckerBase *Checker,
                                    AnalysisDeclContext *A)
      : BR(B), Checker(Checker), AC(A) {}
  // FindIdenticalExprVisitor only visits nodes
  // that are binary operators, if statements or
  // conditional operators.
  bool VisitBinaryOperator(const BinaryOperator *B);
  bool VisitIfStmt(const IfStmt *I);
  bool VisitConditionalOperator(const ConditionalOperator *C);

private:
  void reportIdenticalExpr(const BinaryOperator *B, bool CheckBitwise,
                           ArrayRef<SourceRange> Sr);
  void checkBitwiseOrLogicalOp(const BinaryOperator *B, bool CheckBitwise);
  void checkComparisonOp(const BinaryOperator *B);
};
} // end anonymous namespace

void FindIdenticalExprVisitor::reportIdenticalExpr(const BinaryOperator *B,
                                                   bool CheckBitwise,
                                                   ArrayRef<SourceRange> Sr) {
  StringRef Message;
  if (CheckBitwise)
    Message = "identical expressions on both sides of bitwise operator";
  else
    Message = "identical expressions on both sides of logical operator";

  PathDiagnosticLocation ELoc =
      PathDiagnosticLocation::createOperatorLoc(B, BR.getSourceManager());
  BR.EmitBasicReport(AC->getDecl(), Checker,
                     "Use of identical expressions",
                     categories::LogicError,
                     Message, ELoc, Sr);
}

void FindIdenticalExprVisitor::checkBitwiseOrLogicalOp(const BinaryOperator *B,
                                                       bool CheckBitwise) {
  SourceRange Sr[2];

  const Expr *LHS = B->getLHS();
  const Expr *RHS = B->getRHS();

  // Split operators as long as we still have operators to split on. We will
  // get called for every binary operator in an expression so there is no need
  // to check every one against each other here, just the right most one with
  // the others.
  while (const BinaryOperator *B2 = dyn_cast<BinaryOperator>(LHS)) {
    if (B->getOpcode() != B2->getOpcode())
      break;
    if (isIdenticalStmt(AC->getASTContext(), RHS, B2->getRHS())) {
      Sr[0] = RHS->getSourceRange();
      Sr[1] = B2->getRHS()->getSourceRange();
      reportIdenticalExpr(B, CheckBitwise, Sr);
    }
    LHS = B2->getLHS();
  }

  if (isIdenticalStmt(AC->getASTContext(), RHS, LHS)) {
    Sr[0] = RHS->getSourceRange();
    Sr[1] = LHS->getSourceRange();
    reportIdenticalExpr(B, CheckBitwise, Sr);
  }
}

bool FindIdenticalExprVisitor::VisitIfStmt(const IfStmt *I) {
  const Stmt *Stmt1 = I->getThen();
  const Stmt *Stmt2 = I->getElse();

  // Check for identical inner condition:
  //
  // if (x<10) {
  //   if (x<10) {
  //   ..
  if (const CompoundStmt *CS = dyn_cast<CompoundStmt>(Stmt1)) {
    if (!CS->body_empty()) {
      const IfStmt *InnerIf = dyn_cast<IfStmt>(*CS->body_begin());
      if (InnerIf && isIdenticalStmt(AC->getASTContext(), I->getCond(), InnerIf->getCond(), /*ignoreSideEffects=*/ false)) {
        PathDiagnosticLocation ELoc(InnerIf->getCond(), BR.getSourceManager(), AC);
        BR.EmitBasicReport(AC->getDecl(), Checker, "Identical conditions",
          categories::LogicError,
          "conditions of the inner and outer statements are identical",
          ELoc);
      }
    }
  }

  // Check for identical conditions:
  //
  // if (b) {
  //   foo1();
  // } else if (b) {
  //   foo2();
  // }
  if (Stmt1 && Stmt2) {
    const Expr *Cond1 = I->getCond();
    const Stmt *Else = Stmt2;
    while (const IfStmt *I2 = dyn_cast_or_null<IfStmt>(Else)) {
      const Expr *Cond2 = I2->getCond();
      if (isIdenticalStmt(AC->getASTContext(), Cond1, Cond2, false)) {
        SourceRange Sr = Cond1->getSourceRange();
        PathDiagnosticLocation ELoc(Cond2, BR.getSourceManager(), AC);
        BR.EmitBasicReport(AC->getDecl(), Checker, "Identical conditions",
                           categories::LogicError,
                           "expression is identical to previous condition",
                           ELoc, Sr);
      }
      Else = I2->getElse();
    }
  }

  if (!Stmt1 || !Stmt2)
    return true;

  // Special handling for code like:
  //
  // if (b) {
  //   i = 1;
  // } else
  //   i = 1;
  if (const CompoundStmt *CompStmt = dyn_cast<CompoundStmt>(Stmt1)) {
    if (CompStmt->size() == 1)
      Stmt1 = CompStmt->body_back();
  }
  if (const CompoundStmt *CompStmt = dyn_cast<CompoundStmt>(Stmt2)) {
    if (CompStmt->size() == 1)
      Stmt2 = CompStmt->body_back();
  }

  if (isIdenticalStmt(AC->getASTContext(), Stmt1, Stmt2, true)) {
      PathDiagnosticLocation ELoc =
          PathDiagnosticLocation::createBegin(I, BR.getSourceManager(), AC);
      BR.EmitBasicReport(AC->getDecl(), Checker,
                         "Identical branches",
                         categories::LogicError,
                         "true and false branches are identical", ELoc);
  }
  return true;
}

bool FindIdenticalExprVisitor::VisitBinaryOperator(const BinaryOperator *B) {
  BinaryOperator::Opcode Op = B->getOpcode();

  if (BinaryOperator::isBitwiseOp(Op))
    checkBitwiseOrLogicalOp(B, true);

  if (BinaryOperator::isLogicalOp(Op))
    checkBitwiseOrLogicalOp(B, false);

  if (BinaryOperator::isComparisonOp(Op))
    checkComparisonOp(B);

  // We want to visit ALL nodes (subexpressions of binary comparison
  // expressions too) that contains comparison operators.
  // True is always returned to traverse ALL nodes.
  return true;
}

void FindIdenticalExprVisitor::checkComparisonOp(const BinaryOperator *B) {
  BinaryOperator::Opcode Op = B->getOpcode();

  //
  // Special case for floating-point representation.
  //
  // If expressions on both sides of comparison operator are of type float,
  // then for some comparison operators no warning shall be
  // reported even if the expressions are identical from a symbolic point of
  // view. Comparison between expressions, declared variables and literals
  // are treated differently.
  //
  // != and == between float literals that have the same value should NOT warn.
  // < > between float literals that have the same value SHOULD warn.
  //
  // != and == between the same float declaration should NOT warn.
  // < > between the same float declaration SHOULD warn.
  //
  // != and == between eq. expressions that evaluates into float
  //           should NOT warn.
  // < >       between eq. expressions that evaluates into float
  //           should NOT warn.
  //
  const Expr *LHS = B->getLHS()->IgnoreParenImpCasts();
  const Expr *RHS = B->getRHS()->IgnoreParenImpCasts();

  const DeclRefExpr *DeclRef1 = dyn_cast<DeclRefExpr>(LHS);
  const DeclRefExpr *DeclRef2 = dyn_cast<DeclRefExpr>(RHS);
  const FloatingLiteral *FloatLit1 = dyn_cast<FloatingLiteral>(LHS);
  const FloatingLiteral *FloatLit2 = dyn_cast<FloatingLiteral>(RHS);
  if ((DeclRef1) && (DeclRef2)) {
    if ((DeclRef1->getType()->hasFloatingRepresentation()) &&
        (DeclRef2->getType()->hasFloatingRepresentation())) {
      if (DeclRef1->getDecl() == DeclRef2->getDecl()) {
        if ((Op == BO_EQ) || (Op == BO_NE)) {
          return;
        }
      }
    }
  } else if ((FloatLit1) && (FloatLit2)) {
    if (FloatLit1->getValue().bitwiseIsEqual(FloatLit2->getValue())) {
      if ((Op == BO_EQ) || (Op == BO_NE)) {
        return;
      }
    }
  } else if (LHS->getType()->hasFloatingRepresentation()) {
    // If any side of comparison operator still has floating-point
    // representation, then it's an expression. Don't warn.
    // Here only LHS is checked since RHS will be implicit casted to float.
    return;
  } else {
    // No special case with floating-point representation, report as usual.
  }

  if (isIdenticalStmt(AC->getASTContext(), B->getLHS(), B->getRHS())) {
    PathDiagnosticLocation ELoc =
        PathDiagnosticLocation::createOperatorLoc(B, BR.getSourceManager());
    StringRef Message;
    if (Op == BO_Cmp)
      Message = "comparison of identical expressions always evaluates to "
                "'equal'";
    else if (((Op == BO_EQ) || (Op == BO_LE) || (Op == BO_GE)))
      Message = "comparison of identical expressions always evaluates to true";
    else
      Message = "comparison of identical expressions always evaluates to false";
    BR.EmitBasicReport(AC->getDecl(), Checker,
                       "Compare of identical expressions",
                       categories::LogicError, Message, ELoc);
  }
}

bool FindIdenticalExprVisitor::VisitConditionalOperator(
    const ConditionalOperator *C) {

  // Check if expressions in conditional expression are identical
  // from a symbolic point of view.

  if (isIdenticalStmt(AC->getASTContext(), C->getTrueExpr(),
                      C->getFalseExpr(), true)) {
    PathDiagnosticLocation ELoc =
        PathDiagnosticLocation::createConditionalColonLoc(
            C, BR.getSourceManager());

    SourceRange Sr[2];
    Sr[0] = C->getTrueExpr()->getSourceRange();
    Sr[1] = C->getFalseExpr()->getSourceRange();
    BR.EmitBasicReport(
        AC->getDecl(), Checker,
        "Identical expressions in conditional expression",
        categories::LogicError,
        "identical expressions on both sides of ':' in conditional expression",
        ELoc, Sr);
  }
  // We want to visit ALL nodes (expressions in conditional
  // expressions too) that contains conditional operators,
  // thus always return true to traverse ALL nodes.
  return true;
}

<<<<<<< HEAD
/// \brief Determines whether two statement trees are identical regarding
=======
/// Determines whether two statement trees are identical regarding
>>>>>>> b2b84690
/// operators and symbols.
///
/// Exceptions: expressions containing macros or functions with possible side
/// effects are never considered identical.
/// Limitations: (t + u) and (u + t) are not considered identical.
/// t*(u + t) and t*u + t*t are not considered identical.
///
static bool isIdenticalStmt(const ASTContext &Ctx, const Stmt *Stmt1,
                            const Stmt *Stmt2, bool IgnoreSideEffects) {

  if (!Stmt1 || !Stmt2) {
    return !Stmt1 && !Stmt2;
  }

  // If Stmt1 & Stmt2 are of different class then they are not
  // identical statements.
  if (Stmt1->getStmtClass() != Stmt2->getStmtClass())
    return false;

  const Expr *Expr1 = dyn_cast<Expr>(Stmt1);
  const Expr *Expr2 = dyn_cast<Expr>(Stmt2);

  if (Expr1 && Expr2) {
    // If Stmt1 has side effects then don't warn even if expressions
    // are identical.
    if (!IgnoreSideEffects && Expr1->HasSideEffects(Ctx))
      return false;
    // If either expression comes from a macro then don't warn even if
    // the expressions are identical.
    if ((Expr1->getExprLoc().isMacroID()) || (Expr2->getExprLoc().isMacroID()))
      return false;

    // If all children of two expressions are identical, return true.
    Expr::const_child_iterator I1 = Expr1->child_begin();
    Expr::const_child_iterator I2 = Expr2->child_begin();
    while (I1 != Expr1->child_end() && I2 != Expr2->child_end()) {
      if (!*I1 || !*I2 || !isIdenticalStmt(Ctx, *I1, *I2, IgnoreSideEffects))
        return false;
      ++I1;
      ++I2;
    }
    // If there are different number of children in the statements, return
    // false.
    if (I1 != Expr1->child_end())
      return false;
    if (I2 != Expr2->child_end())
      return false;
  }

  switch (Stmt1->getStmtClass()) {
  default:
    return false;
  case Stmt::CallExprClass:
  case Stmt::ArraySubscriptExprClass:
  case Stmt::OMPArraySectionExprClass:
  case Stmt::ImplicitCastExprClass:
  case Stmt::ParenExprClass:
  case Stmt::BreakStmtClass:
  case Stmt::ContinueStmtClass:
  case Stmt::NullStmtClass:
    return true;
  case Stmt::CStyleCastExprClass: {
    const CStyleCastExpr* CastExpr1 = cast<CStyleCastExpr>(Stmt1);
    const CStyleCastExpr* CastExpr2 = cast<CStyleCastExpr>(Stmt2);

    return CastExpr1->getTypeAsWritten() == CastExpr2->getTypeAsWritten();
  }
  case Stmt::ReturnStmtClass: {
    const ReturnStmt *ReturnStmt1 = cast<ReturnStmt>(Stmt1);
    const ReturnStmt *ReturnStmt2 = cast<ReturnStmt>(Stmt2);

    return isIdenticalStmt(Ctx, ReturnStmt1->getRetValue(),
                           ReturnStmt2->getRetValue(), IgnoreSideEffects);
  }
  case Stmt::ForStmtClass: {
    const ForStmt *ForStmt1 = cast<ForStmt>(Stmt1);
    const ForStmt *ForStmt2 = cast<ForStmt>(Stmt2);

    if (!isIdenticalStmt(Ctx, ForStmt1->getInit(), ForStmt2->getInit(),
                         IgnoreSideEffects))
      return false;
    if (!isIdenticalStmt(Ctx, ForStmt1->getCond(), ForStmt2->getCond(),
                         IgnoreSideEffects))
      return false;
    if (!isIdenticalStmt(Ctx, ForStmt1->getInc(), ForStmt2->getInc(),
                         IgnoreSideEffects))
      return false;
    if (!isIdenticalStmt(Ctx, ForStmt1->getBody(), ForStmt2->getBody(),
                         IgnoreSideEffects))
      return false;
    return true;
  }
  case Stmt::DoStmtClass: {
    const DoStmt *DStmt1 = cast<DoStmt>(Stmt1);
    const DoStmt *DStmt2 = cast<DoStmt>(Stmt2);

    if (!isIdenticalStmt(Ctx, DStmt1->getCond(), DStmt2->getCond(),
                         IgnoreSideEffects))
      return false;
    if (!isIdenticalStmt(Ctx, DStmt1->getBody(), DStmt2->getBody(),
                         IgnoreSideEffects))
      return false;
    return true;
  }
  case Stmt::WhileStmtClass: {
    const WhileStmt *WStmt1 = cast<WhileStmt>(Stmt1);
    const WhileStmt *WStmt2 = cast<WhileStmt>(Stmt2);

    if (!isIdenticalStmt(Ctx, WStmt1->getCond(), WStmt2->getCond(),
                         IgnoreSideEffects))
      return false;
    if (!isIdenticalStmt(Ctx, WStmt1->getBody(), WStmt2->getBody(),
                         IgnoreSideEffects))
      return false;
    return true;
  }
  case Stmt::IfStmtClass: {
    const IfStmt *IStmt1 = cast<IfStmt>(Stmt1);
    const IfStmt *IStmt2 = cast<IfStmt>(Stmt2);

    if (!isIdenticalStmt(Ctx, IStmt1->getCond(), IStmt2->getCond(),
                         IgnoreSideEffects))
      return false;
    if (!isIdenticalStmt(Ctx, IStmt1->getThen(), IStmt2->getThen(),
                         IgnoreSideEffects))
      return false;
    if (!isIdenticalStmt(Ctx, IStmt1->getElse(), IStmt2->getElse(),
                         IgnoreSideEffects))
      return false;
    return true;
  }
  case Stmt::CompoundStmtClass: {
    const CompoundStmt *CompStmt1 = cast<CompoundStmt>(Stmt1);
    const CompoundStmt *CompStmt2 = cast<CompoundStmt>(Stmt2);

    if (CompStmt1->size() != CompStmt2->size())
      return false;

    CompoundStmt::const_body_iterator I1 = CompStmt1->body_begin();
    CompoundStmt::const_body_iterator I2 = CompStmt2->body_begin();
    while (I1 != CompStmt1->body_end() && I2 != CompStmt2->body_end()) {
      if (!isIdenticalStmt(Ctx, *I1, *I2, IgnoreSideEffects))
        return false;
      ++I1;
      ++I2;
    }

    return true;
  }
  case Stmt::CompoundAssignOperatorClass:
  case Stmt::BinaryOperatorClass: {
    const BinaryOperator *BinOp1 = cast<BinaryOperator>(Stmt1);
    const BinaryOperator *BinOp2 = cast<BinaryOperator>(Stmt2);
    return BinOp1->getOpcode() == BinOp2->getOpcode();
  }
  case Stmt::CharacterLiteralClass: {
    const CharacterLiteral *CharLit1 = cast<CharacterLiteral>(Stmt1);
    const CharacterLiteral *CharLit2 = cast<CharacterLiteral>(Stmt2);
    return CharLit1->getValue() == CharLit2->getValue();
  }
  case Stmt::DeclRefExprClass: {
    const DeclRefExpr *DeclRef1 = cast<DeclRefExpr>(Stmt1);
    const DeclRefExpr *DeclRef2 = cast<DeclRefExpr>(Stmt2);
    return DeclRef1->getDecl() == DeclRef2->getDecl();
  }
  case Stmt::IntegerLiteralClass: {
    const IntegerLiteral *IntLit1 = cast<IntegerLiteral>(Stmt1);
    const IntegerLiteral *IntLit2 = cast<IntegerLiteral>(Stmt2);

    llvm::APInt I1 = IntLit1->getValue();
    llvm::APInt I2 = IntLit2->getValue();
    if (I1.getBitWidth() != I2.getBitWidth())
      return false;
    return  I1 == I2;
  }
  case Stmt::FloatingLiteralClass: {
    const FloatingLiteral *FloatLit1 = cast<FloatingLiteral>(Stmt1);
    const FloatingLiteral *FloatLit2 = cast<FloatingLiteral>(Stmt2);
    return FloatLit1->getValue().bitwiseIsEqual(FloatLit2->getValue());
  }
  case Stmt::StringLiteralClass: {
    const StringLiteral *StringLit1 = cast<StringLiteral>(Stmt1);
    const StringLiteral *StringLit2 = cast<StringLiteral>(Stmt2);
    return StringLit1->getBytes() == StringLit2->getBytes();
  }
  case Stmt::MemberExprClass: {
    const MemberExpr *MemberStmt1 = cast<MemberExpr>(Stmt1);
    const MemberExpr *MemberStmt2 = cast<MemberExpr>(Stmt2);
    return MemberStmt1->getMemberDecl() == MemberStmt2->getMemberDecl();
  }
  case Stmt::UnaryOperatorClass: {
    const UnaryOperator *UnaryOp1 = cast<UnaryOperator>(Stmt1);
    const UnaryOperator *UnaryOp2 = cast<UnaryOperator>(Stmt2);
    return UnaryOp1->getOpcode() == UnaryOp2->getOpcode();
  }
  }
}

//===----------------------------------------------------------------------===//
// FindIdenticalExprChecker
//===----------------------------------------------------------------------===//

namespace {
class FindIdenticalExprChecker : public Checker<check::ASTCodeBody> {
public:
  void checkASTCodeBody(const Decl *D, AnalysisManager &Mgr,
                        BugReporter &BR) const {
    FindIdenticalExprVisitor Visitor(BR, this, Mgr.getAnalysisDeclContext(D));
    Visitor.TraverseDecl(const_cast<Decl *>(D));
  }
};
} // end anonymous namespace

void ento::registerIdenticalExprChecker(CheckerManager &Mgr) {
  Mgr.registerChecker<FindIdenticalExprChecker>();
}<|MERGE_RESOLUTION|>--- conflicted
+++ resolved
@@ -296,11 +296,7 @@
   return true;
 }
 
-<<<<<<< HEAD
-/// \brief Determines whether two statement trees are identical regarding
-=======
 /// Determines whether two statement trees are identical regarding
->>>>>>> b2b84690
 /// operators and symbols.
 ///
 /// Exceptions: expressions containing macros or functions with possible side
