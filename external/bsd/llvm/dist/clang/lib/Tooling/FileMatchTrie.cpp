--- conflicted
+++ resolved
@@ -17,14 +17,6 @@
 #include "llvm/Support/FileSystem.h"
 #include "llvm/Support/Path.h"
 #include "llvm/Support/raw_ostream.h"
-<<<<<<< HEAD
-#include <sstream>
-using namespace clang;
-using namespace tooling;
-
-namespace {
-/// \brief Default \c PathComparator using \c llvm::sys::fs::equivalent().
-=======
 #include <string>
 #include <vector>
 
@@ -34,26 +26,18 @@
 namespace {
 
 /// Default \c PathComparator using \c llvm::sys::fs::equivalent().
->>>>>>> b2b84690
 struct DefaultPathComparator : public PathComparator {
   bool equivalent(StringRef FileA, StringRef FileB) const override {
     return FileA == FileB || llvm::sys::fs::equivalent(FileA, FileB);
   }
 };
-}
 
-<<<<<<< HEAD
-namespace clang {
-namespace tooling {
-/// \brief A node of the \c FileMatchTrie.
-=======
 } // namespace
 
 namespace clang {
 namespace tooling {
 
 /// A node of the \c FileMatchTrie.
->>>>>>> b2b84690
 ///
 /// Each node has storage for up to one path and a map mapping a path segment to
 /// child nodes. The trie starts with an empty root node.
@@ -180,8 +164,6 @@
   // The children of this node stored in a map based on the next path segment.
   llvm::StringMap<FileMatchTrieNode> Children;
 };
-} // end namespace tooling
-} // end namespace clang
 
 } // namespace tooling
 } // namespace clang
