//===--- CommonOptionsParser.cpp - common options for clang tools ---------===//
//
//                     The LLVM Compiler Infrastructure
//
// This file is distributed under the University of Illinois Open Source
// License. See LICENSE.TXT for details.
//
//===----------------------------------------------------------------------===//
//
//  This file implements the CommonOptionsParser class used to parse common
//  command-line options for clang tools, so that they can be run as separate
//  command-line applications with a consistent common interface for handling
//  compilation database and input files.
//
//  It provides a common subset of command-line options, common algorithm
//  for locating a compilation database and source files, and help messages
//  for the basic command-line interface.
//
//  It creates a CompilationDatabase and reads common command-line options.
//
//  This class uses the Clang Tooling infrastructure, see
//    http://clang.llvm.org/docs/HowToSetupToolingForLLVM.html
//  for details on setting it up with LLVM source tree.
//
//===----------------------------------------------------------------------===//

<<<<<<< HEAD
#include "llvm/Support/CommandLine.h"
#include "clang/Tooling/ArgumentsAdjusters.h"
=======
>>>>>>> b2b84690
#include "clang/Tooling/CommonOptionsParser.h"
#include "clang/Tooling/Tooling.h"
#include "llvm/Support/CommandLine.h"

using namespace clang::tooling;
using namespace llvm;

const char *const CommonOptionsParser::HelpMessage =
    "\n"
    "-p <build-path> is used to read a compile command database.\n"
    "\n"
    "\tFor example, it can be a CMake build directory in which a file named\n"
    "\tcompile_commands.json exists (use -DCMAKE_EXPORT_COMPILE_COMMANDS=ON\n"
    "\tCMake option to get this output). When no build path is specified,\n"
    "\ta search for compile_commands.json will be attempted through all\n"
    "\tparent paths of the first input file . See:\n"
    "\thttp://clang.llvm.org/docs/HowToSetupToolingForLLVM.html for an\n"
    "\texample of setting up Clang Tooling on a source tree.\n"
    "\n"
    "<source0> ... specify the paths of source files. These paths are\n"
    "\tlooked up in the compile command database. If the path of a file is\n"
    "\tabsolute, it needs to point into CMake's source tree. If the path is\n"
    "\trelative, the current working directory needs to be in the CMake\n"
    "\tsource tree and the file must be in a subdirectory of the current\n"
    "\tworking directory. \"./\" prefixes in the relative files will be\n"
    "\tautomatically removed, but the rest of a relative path must be a\n"
    "\tsuffix of a path in the compile command database.\n"
    "\n";

<<<<<<< HEAD
namespace {
class ArgumentsAdjustingCompilations : public CompilationDatabase {
public:
  ArgumentsAdjustingCompilations(
      std::unique_ptr<CompilationDatabase> Compilations)
      : Compilations(std::move(Compilations)) {}

  void appendArgumentsAdjuster(ArgumentsAdjuster Adjuster) {
    Adjusters.push_back(std::move(Adjuster));
  }

  std::vector<CompileCommand>
  getCompileCommands(StringRef FilePath) const override {
    return adjustCommands(Compilations->getCompileCommands(FilePath));
  }

  std::vector<std::string> getAllFiles() const override {
    return Compilations->getAllFiles();
  }

  std::vector<CompileCommand> getAllCompileCommands() const override {
    return adjustCommands(Compilations->getAllCompileCommands());
  }

private:
  std::unique_ptr<CompilationDatabase> Compilations;
  std::vector<ArgumentsAdjuster> Adjusters;

  std::vector<CompileCommand>
  adjustCommands(std::vector<CompileCommand> Commands) const {
    for (CompileCommand &Command : Commands)
      for (const auto &Adjuster : Adjusters)
        Command.CommandLine = Adjuster(Command.CommandLine, Command.Filename);
    return Commands;
  }
};
} // namespace

CommonOptionsParser::CommonOptionsParser(
    int &argc, const char **argv, cl::OptionCategory &Category,
    llvm::cl::NumOccurrencesFlag OccurrencesFlag, const char *Overview) {
  static cl::opt<bool> Help("h", cl::desc("Alias for -help"), cl::Hidden);

  static cl::opt<std::string> BuildPath("p", cl::desc("Build path"),
                                        cl::Optional, cl::cat(Category));

  static cl::list<std::string> SourcePaths(
      cl::Positional, cl::desc("<source0> [... <sourceN>]"), OccurrencesFlag,
      cl::cat(Category));
=======
void ArgumentsAdjustingCompilations::appendArgumentsAdjuster(
    ArgumentsAdjuster Adjuster) {
  Adjusters.push_back(std::move(Adjuster));
}

std::vector<CompileCommand> ArgumentsAdjustingCompilations::getCompileCommands(
    StringRef FilePath) const {
  return adjustCommands(Compilations->getCompileCommands(FilePath));
}

std::vector<std::string>
ArgumentsAdjustingCompilations::getAllFiles() const {
  return Compilations->getAllFiles();
}

std::vector<CompileCommand>
ArgumentsAdjustingCompilations::getAllCompileCommands() const {
  return adjustCommands(Compilations->getAllCompileCommands());
}

std::vector<CompileCommand> ArgumentsAdjustingCompilations::adjustCommands(
    std::vector<CompileCommand> Commands) const {
  for (CompileCommand &Command : Commands)
    for (const auto &Adjuster : Adjusters)
      Command.CommandLine = Adjuster(Command.CommandLine, Command.Filename);
  return Commands;
}

llvm::Error CommonOptionsParser::init(
    int &argc, const char **argv, cl::OptionCategory &Category,
    llvm::cl::NumOccurrencesFlag OccurrencesFlag, const char *Overview) {
  static cl::opt<bool> Help("h", cl::desc("Alias for -help"), cl::Hidden,
                            cl::sub(*cl::AllSubCommands));

  static cl::opt<std::string> BuildPath("p", cl::desc("Build path"),
                                        cl::Optional, cl::cat(Category),
                                        cl::sub(*cl::AllSubCommands));

  static cl::list<std::string> SourcePaths(
      cl::Positional, cl::desc("<source0> [... <sourceN>]"), OccurrencesFlag,
      cl::cat(Category), cl::sub(*cl::AllSubCommands));
>>>>>>> b2b84690

  static cl::list<std::string> ArgsAfter(
      "extra-arg",
      cl::desc("Additional argument to append to the compiler command line"),
<<<<<<< HEAD
      cl::cat(Category));

  static cl::list<std::string> ArgsBefore(
      "extra-arg-before",
      cl::desc("Additional argument to prepend to the compiler command line"),
      cl::cat(Category));

  cl::HideUnrelatedOptions(Category);

  std::string ErrorMessage;
  Compilations =
      FixedCompilationDatabase::loadFromCommandLine(argc, argv, ErrorMessage);
  if (!Compilations && !ErrorMessage.empty())
    llvm::errs() << ErrorMessage;
  cl::ParseCommandLineOptions(argc, argv, Overview);
  cl::PrintOptionValues();

  SourcePathList = SourcePaths;
  if ((OccurrencesFlag == cl::ZeroOrMore || OccurrencesFlag == cl::Optional) &&
      SourcePathList.empty())
    return;
=======
      cl::cat(Category), cl::sub(*cl::AllSubCommands));

  static cl::list<std::string> ArgsBefore(
      "extra-arg-before",
      cl::desc("Additional argument to prepend to the compiler command line"),
      cl::cat(Category), cl::sub(*cl::AllSubCommands));

  cl::ResetAllOptionOccurrences();

  cl::HideUnrelatedOptions(Category);

  std::string ErrorMessage;
  Compilations =
      FixedCompilationDatabase::loadFromCommandLine(argc, argv, ErrorMessage);
  if (!ErrorMessage.empty())
    ErrorMessage.append("\n");
  llvm::raw_string_ostream OS(ErrorMessage);
  // Stop initializing if command-line option parsing failed.
  if (!cl::ParseCommandLineOptions(argc, argv, Overview, &OS)) {
    OS.flush();
    return llvm::make_error<llvm::StringError>("[CommonOptionsParser]: " +
                                                   ErrorMessage,
                                               llvm::inconvertibleErrorCode());
  }

  cl::PrintOptionValues();

  SourcePathList = SourcePaths;
  if ((OccurrencesFlag == cl::ZeroOrMore || OccurrencesFlag == cl::Optional) &&
      SourcePathList.empty())
    return llvm::Error::success();
>>>>>>> b2b84690
  if (!Compilations) {
    if (!BuildPath.empty()) {
      Compilations =
          CompilationDatabase::autoDetectFromDirectory(BuildPath, ErrorMessage);
    } else {
      Compilations = CompilationDatabase::autoDetectFromSource(SourcePaths[0],
                                                               ErrorMessage);
<<<<<<< HEAD
    }
    if (!Compilations) {
      llvm::errs() << "Error while trying to load a compilation database:\n"
                   << ErrorMessage << "Running without flags.\n";
      Compilations.reset(
          new FixedCompilationDatabase(".", std::vector<std::string>()));
    }
=======
    }
    if (!Compilations) {
      llvm::errs() << "Error while trying to load a compilation database:\n"
                   << ErrorMessage << "Running without flags.\n";
      Compilations.reset(
          new FixedCompilationDatabase(".", std::vector<std::string>()));
    }
  }
  auto AdjustingCompilations =
      llvm::make_unique<ArgumentsAdjustingCompilations>(
          std::move(Compilations));
  Adjuster =
      getInsertArgumentAdjuster(ArgsBefore, ArgumentInsertPosition::BEGIN);
  Adjuster = combineAdjusters(
      std::move(Adjuster),
      getInsertArgumentAdjuster(ArgsAfter, ArgumentInsertPosition::END));
  AdjustingCompilations->appendArgumentsAdjuster(Adjuster);
  Compilations = std::move(AdjustingCompilations);
  return llvm::Error::success();
}

llvm::Expected<CommonOptionsParser> CommonOptionsParser::create(
    int &argc, const char **argv, llvm::cl::OptionCategory &Category,
    llvm::cl::NumOccurrencesFlag OccurrencesFlag, const char *Overview) {
  CommonOptionsParser Parser;
  llvm::Error Err =
      Parser.init(argc, argv, Category, OccurrencesFlag, Overview);
  if (Err)
    return std::move(Err);
  return std::move(Parser);
}

CommonOptionsParser::CommonOptionsParser(
    int &argc, const char **argv, cl::OptionCategory &Category,
    llvm::cl::NumOccurrencesFlag OccurrencesFlag, const char *Overview) {
  llvm::Error Err = init(argc, argv, Category, OccurrencesFlag, Overview);
  if (Err) {
    llvm::report_fatal_error(
        "CommonOptionsParser: failed to parse command-line arguments. " +
        llvm::toString(std::move(Err)));
>>>>>>> b2b84690
  }
  auto AdjustingCompilations =
      llvm::make_unique<ArgumentsAdjustingCompilations>(
          std::move(Compilations));
  AdjustingCompilations->appendArgumentsAdjuster(
      getInsertArgumentAdjuster(ArgsBefore, ArgumentInsertPosition::BEGIN));
  AdjustingCompilations->appendArgumentsAdjuster(
      getInsertArgumentAdjuster(ArgsAfter, ArgumentInsertPosition::END));
  Compilations = std::move(AdjustingCompilations);
}<|MERGE_RESOLUTION|>--- conflicted
+++ resolved
@@ -24,11 +24,6 @@
 //
 //===----------------------------------------------------------------------===//
 
-<<<<<<< HEAD
-#include "llvm/Support/CommandLine.h"
-#include "clang/Tooling/ArgumentsAdjusters.h"
-=======
->>>>>>> b2b84690
 #include "clang/Tooling/CommonOptionsParser.h"
 #include "clang/Tooling/Tooling.h"
 #include "llvm/Support/CommandLine.h"
@@ -58,57 +53,6 @@
     "\tsuffix of a path in the compile command database.\n"
     "\n";
 
-<<<<<<< HEAD
-namespace {
-class ArgumentsAdjustingCompilations : public CompilationDatabase {
-public:
-  ArgumentsAdjustingCompilations(
-      std::unique_ptr<CompilationDatabase> Compilations)
-      : Compilations(std::move(Compilations)) {}
-
-  void appendArgumentsAdjuster(ArgumentsAdjuster Adjuster) {
-    Adjusters.push_back(std::move(Adjuster));
-  }
-
-  std::vector<CompileCommand>
-  getCompileCommands(StringRef FilePath) const override {
-    return adjustCommands(Compilations->getCompileCommands(FilePath));
-  }
-
-  std::vector<std::string> getAllFiles() const override {
-    return Compilations->getAllFiles();
-  }
-
-  std::vector<CompileCommand> getAllCompileCommands() const override {
-    return adjustCommands(Compilations->getAllCompileCommands());
-  }
-
-private:
-  std::unique_ptr<CompilationDatabase> Compilations;
-  std::vector<ArgumentsAdjuster> Adjusters;
-
-  std::vector<CompileCommand>
-  adjustCommands(std::vector<CompileCommand> Commands) const {
-    for (CompileCommand &Command : Commands)
-      for (const auto &Adjuster : Adjusters)
-        Command.CommandLine = Adjuster(Command.CommandLine, Command.Filename);
-    return Commands;
-  }
-};
-} // namespace
-
-CommonOptionsParser::CommonOptionsParser(
-    int &argc, const char **argv, cl::OptionCategory &Category,
-    llvm::cl::NumOccurrencesFlag OccurrencesFlag, const char *Overview) {
-  static cl::opt<bool> Help("h", cl::desc("Alias for -help"), cl::Hidden);
-
-  static cl::opt<std::string> BuildPath("p", cl::desc("Build path"),
-                                        cl::Optional, cl::cat(Category));
-
-  static cl::list<std::string> SourcePaths(
-      cl::Positional, cl::desc("<source0> [... <sourceN>]"), OccurrencesFlag,
-      cl::cat(Category));
-=======
 void ArgumentsAdjustingCompilations::appendArgumentsAdjuster(
     ArgumentsAdjuster Adjuster) {
   Adjusters.push_back(std::move(Adjuster));
@@ -150,34 +94,10 @@
   static cl::list<std::string> SourcePaths(
       cl::Positional, cl::desc("<source0> [... <sourceN>]"), OccurrencesFlag,
       cl::cat(Category), cl::sub(*cl::AllSubCommands));
->>>>>>> b2b84690
 
   static cl::list<std::string> ArgsAfter(
       "extra-arg",
       cl::desc("Additional argument to append to the compiler command line"),
-<<<<<<< HEAD
-      cl::cat(Category));
-
-  static cl::list<std::string> ArgsBefore(
-      "extra-arg-before",
-      cl::desc("Additional argument to prepend to the compiler command line"),
-      cl::cat(Category));
-
-  cl::HideUnrelatedOptions(Category);
-
-  std::string ErrorMessage;
-  Compilations =
-      FixedCompilationDatabase::loadFromCommandLine(argc, argv, ErrorMessage);
-  if (!Compilations && !ErrorMessage.empty())
-    llvm::errs() << ErrorMessage;
-  cl::ParseCommandLineOptions(argc, argv, Overview);
-  cl::PrintOptionValues();
-
-  SourcePathList = SourcePaths;
-  if ((OccurrencesFlag == cl::ZeroOrMore || OccurrencesFlag == cl::Optional) &&
-      SourcePathList.empty())
-    return;
-=======
       cl::cat(Category), cl::sub(*cl::AllSubCommands));
 
   static cl::list<std::string> ArgsBefore(
@@ -209,7 +129,6 @@
   if ((OccurrencesFlag == cl::ZeroOrMore || OccurrencesFlag == cl::Optional) &&
       SourcePathList.empty())
     return llvm::Error::success();
->>>>>>> b2b84690
   if (!Compilations) {
     if (!BuildPath.empty()) {
       Compilations =
@@ -217,15 +136,6 @@
     } else {
       Compilations = CompilationDatabase::autoDetectFromSource(SourcePaths[0],
                                                                ErrorMessage);
-<<<<<<< HEAD
-    }
-    if (!Compilations) {
-      llvm::errs() << "Error while trying to load a compilation database:\n"
-                   << ErrorMessage << "Running without flags.\n";
-      Compilations.reset(
-          new FixedCompilationDatabase(".", std::vector<std::string>()));
-    }
-=======
     }
     if (!Compilations) {
       llvm::errs() << "Error while trying to load a compilation database:\n"
@@ -266,14 +176,5 @@
     llvm::report_fatal_error(
         "CommonOptionsParser: failed to parse command-line arguments. " +
         llvm::toString(std::move(Err)));
->>>>>>> b2b84690
   }
-  auto AdjustingCompilations =
-      llvm::make_unique<ArgumentsAdjustingCompilations>(
-          std::move(Compilations));
-  AdjustingCompilations->appendArgumentsAdjuster(
-      getInsertArgumentAdjuster(ArgsBefore, ArgumentInsertPosition::BEGIN));
-  AdjustingCompilations->appendArgumentsAdjuster(
-      getInsertArgumentAdjuster(ArgsAfter, ArgumentInsertPosition::END));
-  Compilations = std::move(AdjustingCompilations);
 }