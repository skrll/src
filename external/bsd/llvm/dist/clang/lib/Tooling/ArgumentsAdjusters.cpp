--- conflicted
+++ resolved
@@ -13,12 +13,9 @@
 //===----------------------------------------------------------------------===//
 
 #include "clang/Tooling/ArgumentsAdjusters.h"
-<<<<<<< HEAD
-=======
 #include "clang/Basic/LLVM.h"
 #include "llvm/ADT/StringRef.h"
 #include <cstddef>
->>>>>>> b2b84690
 
 namespace clang {
 namespace tooling {
@@ -27,11 +24,7 @@
 ArgumentsAdjuster getClangSyntaxOnlyAdjuster() {
   return [](const CommandLineArguments &Args, StringRef /*unused*/) {
     CommandLineArguments AdjustedArgs;
-<<<<<<< HEAD
-    for (size_t i = 0, e = Args.size(); i != e; ++i) {
-=======
     for (size_t i = 0, e = Args.size(); i < e; ++i) {
->>>>>>> b2b84690
       StringRef Arg = Args[i];
       // FIXME: Remove options that generate output.
       if (!Arg.startswith("-fcolor-diagnostics") &&
@@ -68,16 +61,6 @@
       StringRef Arg = Args[i];
       // All dependency-file options begin with -M. These include -MM,
       // -MF, -MG, -MP, -MT, -MQ, -MD, and -MMD.
-<<<<<<< HEAD
-      if (!Arg.startswith("-M"))
-        AdjustedArgs.push_back(Args[i]);
-
-      if ((Arg == "-MF") || (Arg == "-MT") || (Arg == "-MQ") ||
-          (Arg == "-MD") || (Arg == "-MMD")) {
-        // Output is specified as -MX foo. Skip the next argument also.
-        ++i;
-      }
-=======
       if (!Arg.startswith("-M")) {
         AdjustedArgs.push_back(Args[i]);
         continue;
@@ -86,7 +69,6 @@
       if (Arg == "-MF" || Arg == "-MT" || Arg == "-MQ")
         // These flags take an argument: -MX foo. Skip the next argument also.
         ++i;
->>>>>>> b2b84690
     }
     return AdjustedArgs;
   };
@@ -117,13 +99,10 @@
 
 ArgumentsAdjuster combineAdjusters(ArgumentsAdjuster First,
                                    ArgumentsAdjuster Second) {
-<<<<<<< HEAD
-=======
   if (!First)
     return Second;
   if (!Second)
     return First;
->>>>>>> b2b84690
   return [First, Second](const CommandLineArguments &Args, StringRef File) {
     return Second(First(Args, File), File);
   };
