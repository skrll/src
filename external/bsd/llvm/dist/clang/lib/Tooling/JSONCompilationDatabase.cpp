--- conflicted
+++ resolved
@@ -17,13 +17,6 @@
 #include "clang/Tooling/CompilationDatabasePluginRegistry.h"
 #include "llvm/ADT/Optional.h"
 #include "llvm/ADT/SmallString.h"
-<<<<<<< HEAD
-#include "llvm/Support/Allocator.h"
-#include "llvm/Support/CommandLine.h"
-#include "llvm/Support/Path.h"
-#include "llvm/Support/StringSaver.h"
-#include <system_error>
-=======
 #include "llvm/ADT/SmallVector.h"
 #include "llvm/ADT/StringRef.h"
 #include "llvm/ADT/Triple.h"
@@ -44,7 +37,6 @@
 #include <tuple>
 #include <utility>
 #include <vector>
->>>>>>> b2b84690
 
 using namespace clang;
 using namespace tooling;
@@ -189,12 +181,9 @@
 // and thus register the JSONCompilationDatabasePlugin.
 volatile int JSONAnchorSource = 0;
 
-<<<<<<< HEAD
-=======
 } // namespace tooling
 } // namespace clang
 
->>>>>>> b2b84690
 std::unique_ptr<JSONCompilationDatabase>
 JSONCompilationDatabase::loadFromFile(StringRef FilePath,
                                       std::string &ErrorMessage,
@@ -262,38 +251,17 @@
 nodeToCommandLine(JSONCommandLineSyntax Syntax,
                   const std::vector<llvm::yaml::ScalarNode *> &Nodes) {
   SmallString<1024> Storage;
-<<<<<<< HEAD
-  if (Nodes.size() == 1) {
-    return unescapeCommandLine(Syntax, Nodes[0]->getValue(Storage));
-  }
-  std::vector<std::string> Arguments;
-  for (auto *Node : Nodes) {
-    Arguments.push_back(Node->getValue(Storage));
-  }
-=======
   if (Nodes.size() == 1)
     return unescapeCommandLine(Syntax, Nodes[0]->getValue(Storage));
   std::vector<std::string> Arguments;
   for (const auto *Node : Nodes)
     Arguments.push_back(Node->getValue(Storage));
->>>>>>> b2b84690
   return Arguments;
 }
 
 void JSONCompilationDatabase::getCommands(
     ArrayRef<CompileCommandRef> CommandsRef,
     std::vector<CompileCommand> &Commands) const {
-<<<<<<< HEAD
-  for (int I = 0, E = CommandsRef.size(); I != E; ++I) {
-    SmallString<8> DirectoryStorage;
-    SmallString<32> FilenameStorage;
-    SmallString<32> OutputStorage;
-    auto Output = std::get<3>(CommandsRef[I]);
-    Commands.emplace_back(
-        std::get<0>(CommandsRef[I])->getValue(DirectoryStorage),
-        std::get<1>(CommandsRef[I])->getValue(FilenameStorage),
-        nodeToCommandLine(Syntax, std::get<2>(CommandsRef[I])),
-=======
   for (const auto &CommandRef : CommandsRef) {
     SmallString<8> DirectoryStorage;
     SmallString<32> FilenameStorage;
@@ -303,7 +271,6 @@
         std::get<0>(CommandRef)->getValue(DirectoryStorage),
         std::get<1>(CommandRef)->getValue(FilenameStorage),
         nodeToCommandLine(Syntax, std::get<2>(CommandRef)),
->>>>>>> b2b84690
         Output ? Output->getValue(OutputStorage) : "");
   }
 }
@@ -319,22 +286,13 @@
     ErrorMessage = "Error while parsing YAML.";
     return false;
   }
-<<<<<<< HEAD
-  llvm::yaml::SequenceNode *Array = dyn_cast<llvm::yaml::SequenceNode>(Root);
-=======
   auto *Array = dyn_cast<llvm::yaml::SequenceNode>(Root);
->>>>>>> b2b84690
   if (!Array) {
     ErrorMessage = "Expected array.";
     return false;
   }
-<<<<<<< HEAD
-  for (auto& NextObject : *Array) {
-    llvm::yaml::MappingNode *Object = dyn_cast<llvm::yaml::MappingNode>(&NextObject);
-=======
   for (auto &NextObject : *Array) {
     auto *Object = dyn_cast<llvm::yaml::MappingNode>(&NextObject);
->>>>>>> b2b84690
     if (!Object) {
       ErrorMessage = "Expected object.";
       return false;
@@ -344,9 +302,7 @@
     llvm::yaml::ScalarNode *File = nullptr;
     llvm::yaml::ScalarNode *Output = nullptr;
     for (auto& NextKeyValue : *Object) {
-<<<<<<< HEAD
-      llvm::yaml::ScalarNode *KeyString =
-          dyn_cast<llvm::yaml::ScalarNode>(NextKeyValue.getKey());
+      auto *KeyString = dyn_cast<llvm::yaml::ScalarNode>(NextKeyValue.getKey());
       if (!KeyString) {
         ErrorMessage = "Expected strings as key.";
         return false;
@@ -358,32 +314,11 @@
         ErrorMessage = "Expected value.";
         return false;
       }
-      llvm::yaml::ScalarNode *ValueString =
-          dyn_cast<llvm::yaml::ScalarNode>(Value);
-      llvm::yaml::SequenceNode *SequenceString =
-          dyn_cast<llvm::yaml::SequenceNode>(Value);
-      if (KeyValue == "arguments" && !SequenceString) {
-        ErrorMessage = "Expected sequence as value.";
-        return false;
-=======
-      auto *KeyString = dyn_cast<llvm::yaml::ScalarNode>(NextKeyValue.getKey());
-      if (!KeyString) {
-        ErrorMessage = "Expected strings as key.";
-        return false;
-      }
-      SmallString<10> KeyStorage;
-      StringRef KeyValue = KeyString->getValue(KeyStorage);
-      llvm::yaml::Node *Value = NextKeyValue.getValue();
-      if (!Value) {
-        ErrorMessage = "Expected value.";
-        return false;
-      }
       auto *ValueString = dyn_cast<llvm::yaml::ScalarNode>(Value);
       auto *SequenceString = dyn_cast<llvm::yaml::SequenceNode>(Value);
       if (KeyValue == "arguments" && !SequenceString) {
         ErrorMessage = "Expected sequence as value.";
         return false;
->>>>>>> b2b84690
       } else if (KeyValue != "arguments" && !ValueString) {
         ErrorMessage = "Expected string as value.";
         return false;
@@ -393,11 +328,7 @@
       } else if (KeyValue == "arguments") {
         Command = std::vector<llvm::yaml::ScalarNode *>();
         for (auto &Argument : *SequenceString) {
-<<<<<<< HEAD
-          auto Scalar = dyn_cast<llvm::yaml::ScalarNode>(&Argument);
-=======
           auto *Scalar = dyn_cast<llvm::yaml::ScalarNode>(&Argument);
->>>>>>> b2b84690
           if (!Scalar) {
             ErrorMessage = "Only strings are allowed in 'arguments'.";
             return false;
