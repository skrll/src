//===--- CGDecl.cpp - Emit LLVM Code for declarations ---------------------===//
//
//                     The LLVM Compiler Infrastructure
//
// This file is distributed under the University of Illinois Open Source
// License. See LICENSE.TXT for details.
//
//===----------------------------------------------------------------------===//
//
// This contains code to emit Decl nodes as LLVM code.
//
//===----------------------------------------------------------------------===//

#include "CGBlocks.h"
#include "CGCXXABI.h"
#include "CGCleanup.h"
#include "CGDebugInfo.h"
#include "CGOpenCLRuntime.h"
#include "CGOpenMPRuntime.h"
#include "CodeGenFunction.h"
#include "CodeGenModule.h"
<<<<<<< HEAD
=======
#include "ConstantEmitter.h"
>>>>>>> b2b84690
#include "TargetInfo.h"
#include "clang/AST/ASTContext.h"
#include "clang/AST/CharUnits.h"
#include "clang/AST/Decl.h"
#include "clang/AST/DeclObjC.h"
#include "clang/AST/DeclOpenMP.h"
#include "clang/Basic/SourceManager.h"
#include "clang/Basic/TargetInfo.h"
#include "clang/CodeGen/CGFunctionInfo.h"
#include "clang/Frontend/CodeGenOptions.h"
#include "llvm/IR/DataLayout.h"
#include "llvm/IR/GlobalVariable.h"
#include "llvm/IR/Intrinsics.h"
#include "llvm/IR/Type.h"

using namespace clang;
using namespace CodeGen;

void CodeGenFunction::EmitDecl(const Decl &D) {
  switch (D.getKind()) {
  case Decl::BuiltinTemplate:
  case Decl::TranslationUnit:
  case Decl::ExternCContext:
  case Decl::Namespace:
  case Decl::UnresolvedUsingTypename:
  case Decl::ClassTemplateSpecialization:
  case Decl::ClassTemplatePartialSpecialization:
  case Decl::VarTemplateSpecialization:
  case Decl::VarTemplatePartialSpecialization:
  case Decl::TemplateTypeParm:
  case Decl::UnresolvedUsingValue:
  case Decl::NonTypeTemplateParm:
  case Decl::CXXDeductionGuide:
  case Decl::CXXMethod:
  case Decl::CXXConstructor:
  case Decl::CXXDestructor:
  case Decl::CXXConversion:
  case Decl::Field:
  case Decl::MSProperty:
  case Decl::IndirectField:
  case Decl::ObjCIvar:
  case Decl::ObjCAtDefsField:
  case Decl::ParmVar:
  case Decl::ImplicitParam:
  case Decl::ClassTemplate:
  case Decl::VarTemplate:
  case Decl::FunctionTemplate:
  case Decl::TypeAliasTemplate:
  case Decl::TemplateTemplateParm:
  case Decl::ObjCMethod:
  case Decl::ObjCCategory:
  case Decl::ObjCProtocol:
  case Decl::ObjCInterface:
  case Decl::ObjCCategoryImpl:
  case Decl::ObjCImplementation:
  case Decl::ObjCProperty:
  case Decl::ObjCCompatibleAlias:
  case Decl::PragmaComment:
  case Decl::PragmaDetectMismatch:
  case Decl::AccessSpec:
  case Decl::LinkageSpec:
  case Decl::Export:
  case Decl::ObjCPropertyImpl:
  case Decl::FileScopeAsm:
  case Decl::Friend:
  case Decl::FriendTemplate:
  case Decl::Block:
  case Decl::Captured:
  case Decl::ClassScopeFunctionSpecialization:
  case Decl::UsingShadow:
  case Decl::ConstructorUsingShadow:
  case Decl::ObjCTypeParam:
  case Decl::Binding:
    llvm_unreachable("Declaration should not be in declstmts!");
  case Decl::Function:  // void X();
  case Decl::Record:    // struct/union/class X;
  case Decl::Enum:      // enum X;
  case Decl::EnumConstant: // enum ? { X = ? }
  case Decl::CXXRecord: // struct/union/class X; [C++]
  case Decl::StaticAssert: // static_assert(X, ""); [C++0x]
  case Decl::Label:        // __label__ x;
  case Decl::Import:
  case Decl::OMPThreadPrivate:
  case Decl::OMPCapturedExpr:
  case Decl::Empty:
    // None of these decls require codegen support.
    return;

  case Decl::NamespaceAlias:
    if (CGDebugInfo *DI = getDebugInfo())
        DI->EmitNamespaceAlias(cast<NamespaceAliasDecl>(D));
    return;
  case Decl::Using:          // using X; [C++]
    if (CGDebugInfo *DI = getDebugInfo())
        DI->EmitUsingDecl(cast<UsingDecl>(D));
    return;
  case Decl::UsingPack:
    for (auto *Using : cast<UsingPackDecl>(D).expansions())
      EmitDecl(*Using);
    return;
  case Decl::UsingDirective: // using namespace X; [C++]
    if (CGDebugInfo *DI = getDebugInfo())
      DI->EmitUsingDirective(cast<UsingDirectiveDecl>(D));
    return;
  case Decl::Var:
  case Decl::Decomposition: {
    const VarDecl &VD = cast<VarDecl>(D);
    assert(VD.isLocalVarDecl() &&
           "Should not see file-scope variables inside a function!");
    EmitVarDecl(VD);
    if (auto *DD = dyn_cast<DecompositionDecl>(&VD))
      for (auto *B : DD->bindings())
        if (auto *HD = B->getHoldingVar())
          EmitVarDecl(*HD);
    return;
  }

  case Decl::OMPDeclareReduction:
    return CGM.EmitOMPDeclareReduction(cast<OMPDeclareReductionDecl>(&D), this);

  case Decl::Typedef:      // typedef int X;
  case Decl::TypeAlias: {  // using X = int; [C++0x]
    const TypedefNameDecl &TD = cast<TypedefNameDecl>(D);
    QualType Ty = TD.getUnderlyingType();

    if (Ty->isVariablyModifiedType())
      EmitVariablyModifiedType(Ty);
  }
  }
}

/// EmitVarDecl - This method handles emission of any variable declaration
/// inside a function, including static vars etc.
void CodeGenFunction::EmitVarDecl(const VarDecl &D) {
  if (D.hasExternalStorage())
    // Don't emit it now, allow it to be emitted lazily on its first use.
    return;

  // Some function-scope variable does not have static storage but still
  // needs to be emitted like a static variable, e.g. a function-scope
  // variable in constant address space in OpenCL.
  if (D.getStorageDuration() != SD_Automatic) {
<<<<<<< HEAD
    llvm::GlobalValue::LinkageTypes Linkage =
        CGM.getLLVMLinkageVarDefinition(&D, /*isConstant=*/false);

=======
    // Static sampler variables translated to function calls.
    if (D.getType()->isSamplerT())
      return;

    llvm::GlobalValue::LinkageTypes Linkage =
        CGM.getLLVMLinkageVarDefinition(&D, /*isConstant=*/false);

>>>>>>> b2b84690
    // FIXME: We need to force the emission/use of a guard variable for
    // some variables even if we can constant-evaluate them because
    // we can't guarantee every translation unit will constant-evaluate them.

    return EmitStaticVarDecl(D, Linkage);
  }

  if (D.getType().getAddressSpace() == LangAS::opencl_local)
    return CGM.getOpenCLRuntime().EmitWorkGroupLocalVarDecl(*this, D);

  assert(D.hasLocalStorage());
  return EmitAutoVarDecl(D);
}

static std::string getStaticDeclName(CodeGenModule &CGM, const VarDecl &D) {
  if (CGM.getLangOpts().CPlusPlus)
    return CGM.getMangledName(&D).str();

  // If this isn't C++, we don't need a mangled name, just a pretty one.
  assert(!D.isExternallyVisible() && "name shouldn't matter");
  std::string ContextName;
  const DeclContext *DC = D.getDeclContext();
  if (auto *CD = dyn_cast<CapturedDecl>(DC))
    DC = cast<DeclContext>(CD->getNonClosureContext());
  if (const auto *FD = dyn_cast<FunctionDecl>(DC))
    ContextName = CGM.getMangledName(FD);
  else if (const auto *BD = dyn_cast<BlockDecl>(DC))
    ContextName = CGM.getBlockMangledName(GlobalDecl(), BD);
  else if (const auto *OMD = dyn_cast<ObjCMethodDecl>(DC))
    ContextName = OMD->getSelector().getAsString();
  else
    llvm_unreachable("Unknown context for static var decl");

  ContextName += "." + D.getNameAsString();
  return ContextName;
}

llvm::Constant *CodeGenModule::getOrCreateStaticVarDecl(
    const VarDecl &D, llvm::GlobalValue::LinkageTypes Linkage) {
  // In general, we don't always emit static var decls once before we reference
  // them. It is possible to reference them before emitting the function that
  // contains them, and it is possible to emit the containing function multiple
  // times.
  if (llvm::Constant *ExistingGV = StaticLocalDeclMap[&D])
    return ExistingGV;

  QualType Ty = D.getType();
  assert(Ty->isConstantSizeType() && "VLAs can't be static");

  // Use the label if the variable is renamed with the asm-label extension.
  std::string Name;
  if (D.hasAttr<AsmLabelAttr>())
    Name = getMangledName(&D);
<<<<<<< HEAD
  else
    Name = getStaticDeclName(*this, D);

  llvm::Type *LTy = getTypes().ConvertTypeForMem(Ty);
  unsigned AS = GetGlobalVarAddressSpace(&D);
  unsigned TargetAS = getContext().getTargetAddressSpace(AS);

  // Local address space cannot have an initializer.
  llvm::Constant *Init = nullptr;
  if (Ty.getAddressSpace() != LangAS::opencl_local)
    Init = EmitNullConstant(Ty);
  else
    Init = llvm::UndefValue::get(LTy);
=======
  else
    Name = getStaticDeclName(*this, D);

  llvm::Type *LTy = getTypes().ConvertTypeForMem(Ty);
  LangAS AS = GetGlobalVarAddressSpace(&D);
  unsigned TargetAS = getContext().getTargetAddressSpace(AS);

  // OpenCL variables in local address space and CUDA shared
  // variables cannot have an initializer.
  llvm::Constant *Init = nullptr;
  if (Ty.getAddressSpace() == LangAS::opencl_local ||
      D.hasAttr<CUDASharedAttr>())
    Init = llvm::UndefValue::get(LTy);
  else
    Init = EmitNullConstant(Ty);
>>>>>>> b2b84690

  llvm::GlobalVariable *GV = new llvm::GlobalVariable(
      getModule(), LTy, Ty.isConstant(getContext()), Linkage, Init, Name,
      nullptr, llvm::GlobalVariable::NotThreadLocal, TargetAS);
  GV->setAlignment(getContext().getDeclAlign(&D).getQuantity());
<<<<<<< HEAD
  setGlobalVisibility(GV, &D);
=======
>>>>>>> b2b84690

  if (supportsCOMDAT() && GV->isWeakForLinker())
    GV->setComdat(TheModule.getOrInsertComdat(GV->getName()));

  if (D.getTLSKind())
    setTLSMode(GV, D);

<<<<<<< HEAD
  if (D.isExternallyVisible()) {
    if (D.hasAttr<DLLImportAttr>())
      GV->setDLLStorageClass(llvm::GlobalVariable::DLLImportStorageClass);
    else if (D.hasAttr<DLLExportAttr>())
      GV->setDLLStorageClass(llvm::GlobalVariable::DLLExportStorageClass);
  }

  // Make sure the result is of the correct type.
  unsigned ExpectedAS = Ty.getAddressSpace();
=======
  setGVProperties(GV, &D);

  // Make sure the result is of the correct type.
  LangAS ExpectedAS = Ty.getAddressSpace();
>>>>>>> b2b84690
  llvm::Constant *Addr = GV;
  if (AS != ExpectedAS) {
    Addr = getTargetCodeGenInfo().performAddrSpaceCast(
        *this, GV, AS, ExpectedAS,
        LTy->getPointerTo(getContext().getTargetAddressSpace(ExpectedAS)));
  }

  setStaticLocalDeclAddress(&D, Addr);

  // Ensure that the static local gets initialized by making sure the parent
  // function gets emitted eventually.
  const Decl *DC = cast<Decl>(D.getDeclContext());

  // We can't name blocks or captured statements directly, so try to emit their
  // parents.
  if (isa<BlockDecl>(DC) || isa<CapturedDecl>(DC)) {
    DC = DC->getNonClosureContext();
    // FIXME: Ensure that global blocks get emitted.
    if (!DC)
      return Addr;
  }

  GlobalDecl GD;
  if (const auto *CD = dyn_cast<CXXConstructorDecl>(DC))
    GD = GlobalDecl(CD, Ctor_Base);
  else if (const auto *DD = dyn_cast<CXXDestructorDecl>(DC))
    GD = GlobalDecl(DD, Dtor_Base);
  else if (const auto *FD = dyn_cast<FunctionDecl>(DC))
    GD = GlobalDecl(FD);
  else {
    // Don't do anything for Obj-C method decls or global closures. We should
    // never defer them.
    assert(isa<ObjCMethodDecl>(DC) && "unexpected parent code decl");
  }
<<<<<<< HEAD
  if (GD.getDecl())
    (void)GetAddrOfGlobal(GD);
=======
  if (GD.getDecl()) {
    // Disable emission of the parent function for the OpenMP device codegen.
    CGOpenMPRuntime::DisableAutoDeclareTargetRAII NoDeclTarget(*this);
    (void)GetAddrOfGlobal(GD);
  }
>>>>>>> b2b84690

  return Addr;
}

/// hasNontrivialDestruction - Determine whether a type's destruction is
/// non-trivial. If so, and the variable uses static initialization, we must
/// register its destructor to run on exit.
static bool hasNontrivialDestruction(QualType T) {
  CXXRecordDecl *RD = T->getBaseElementTypeUnsafe()->getAsCXXRecordDecl();
  return RD && !RD->hasTrivialDestructor();
}

/// AddInitializerToStaticVarDecl - Add the initializer for 'D' to the
/// global variable that has already been created for it.  If the initializer
/// has a different type than GV does, this may free GV and return a different
/// one.  Otherwise it just returns GV.
llvm::GlobalVariable *
CodeGenFunction::AddInitializerToStaticVarDecl(const VarDecl &D,
                                               llvm::GlobalVariable *GV) {
  ConstantEmitter emitter(*this);
  llvm::Constant *Init = emitter.tryEmitForInitializer(D);

  // If constant emission failed, then this should be a C++ static
  // initializer.
  if (!Init) {
    if (!getLangOpts().CPlusPlus)
      CGM.ErrorUnsupported(D.getInit(), "constant l-value expression");
    else if (HaveInsertPoint()) {
      // Since we have a static initializer, this global variable can't
      // be constant.
      GV->setConstant(false);

      EmitCXXGuardedInit(D, GV, /*PerformInit*/true);
    }
    return GV;
  }

  // The initializer may differ in type from the global. Rewrite
  // the global to match the initializer.  (We have to do this
  // because some types, like unions, can't be completely represented
  // in the LLVM type system.)
  if (GV->getType()->getElementType() != Init->getType()) {
    llvm::GlobalVariable *OldGV = GV;

    GV = new llvm::GlobalVariable(CGM.getModule(), Init->getType(),
                                  OldGV->isConstant(),
                                  OldGV->getLinkage(), Init, "",
                                  /*InsertBefore*/ OldGV,
                                  OldGV->getThreadLocalMode(),
                           CGM.getContext().getTargetAddressSpace(D.getType()));
    GV->setVisibility(OldGV->getVisibility());
<<<<<<< HEAD
=======
    GV->setDSOLocal(OldGV->isDSOLocal());
>>>>>>> b2b84690
    GV->setComdat(OldGV->getComdat());

    // Steal the name of the old global
    GV->takeName(OldGV);

    // Replace all uses of the old global with the new global
    llvm::Constant *NewPtrForOldDecl =
    llvm::ConstantExpr::getBitCast(GV, OldGV->getType());
    OldGV->replaceAllUsesWith(NewPtrForOldDecl);

    // Erase the old global, since it is no longer used.
    OldGV->eraseFromParent();
  }

  GV->setConstant(CGM.isTypeConstant(D.getType(), true));
  GV->setInitializer(Init);

<<<<<<< HEAD
=======
  emitter.finalize(GV);

>>>>>>> b2b84690
  if (hasNontrivialDestruction(D.getType()) && HaveInsertPoint()) {
    // We have a constant initializer, but a nontrivial destructor. We still
    // need to perform a guarded "initialization" in order to register the
    // destructor.
    EmitCXXGuardedInit(D, GV, /*PerformInit*/false);
  }

  return GV;
}

void CodeGenFunction::EmitStaticVarDecl(const VarDecl &D,
                                      llvm::GlobalValue::LinkageTypes Linkage) {
  // Check to see if we already have a global variable for this
  // declaration.  This can happen when double-emitting function
  // bodies, e.g. with complete and base constructors.
  llvm::Constant *addr = CGM.getOrCreateStaticVarDecl(D, Linkage);
  CharUnits alignment = getContext().getDeclAlign(&D);

  // Store into LocalDeclMap before generating initializer to handle
  // circular references.
  setAddrOfLocalVar(&D, Address(addr, alignment));

  // We can't have a VLA here, but we can have a pointer to a VLA,
  // even though that doesn't really make any sense.
  // Make sure to evaluate VLA bounds now so that we have them for later.
  if (D.getType()->isVariablyModifiedType())
    EmitVariablyModifiedType(D.getType());

  // Save the type in case adding the initializer forces a type change.
  llvm::Type *expectedType = addr->getType();

  llvm::GlobalVariable *var =
    cast<llvm::GlobalVariable>(addr->stripPointerCasts());

  // CUDA's local and local static __shared__ variables should not
  // have any non-empty initializers. This is ensured by Sema.
  // Whatever initializer such variable may have when it gets here is
  // a no-op and should not be emitted.
  bool isCudaSharedVar = getLangOpts().CUDA && getLangOpts().CUDAIsDevice &&
                         D.hasAttr<CUDASharedAttr>();
  // If this value has an initializer, emit it.
  if (D.getInit() && !isCudaSharedVar)
    var = AddInitializerToStaticVarDecl(D, var);

  var->setAlignment(alignment.getQuantity());

  if (D.hasAttr<AnnotateAttr>())
    CGM.AddGlobalAnnotations(&D, var);

  if (auto *SA = D.getAttr<PragmaClangBSSSectionAttr>())
    var->addAttribute("bss-section", SA->getName());
  if (auto *SA = D.getAttr<PragmaClangDataSectionAttr>())
    var->addAttribute("data-section", SA->getName());
  if (auto *SA = D.getAttr<PragmaClangRodataSectionAttr>())
    var->addAttribute("rodata-section", SA->getName());

  if (const SectionAttr *SA = D.getAttr<SectionAttr>())
    var->setSection(SA->getName());

  if (D.hasAttr<UsedAttr>())
    CGM.addUsedGlobal(var);

  // We may have to cast the constant because of the initializer
  // mismatch above.
  //
  // FIXME: It is really dangerous to store this in the map; if anyone
  // RAUW's the GV uses of this constant will be invalid.
  llvm::Constant *castedAddr =
    llvm::ConstantExpr::getPointerBitCastOrAddrSpaceCast(var, expectedType);
  if (var != castedAddr)
    LocalDeclMap.find(&D)->second = Address(castedAddr, alignment);
  CGM.setStaticLocalDeclAddress(&D, castedAddr);

  CGM.getSanitizerMetadata()->reportGlobalToASan(var, D);

  // Emit global variable debug descriptor for static vars.
  CGDebugInfo *DI = getDebugInfo();
  if (DI &&
      CGM.getCodeGenOpts().getDebugInfo() >= codegenoptions::LimitedDebugInfo) {
    DI->setLocation(D.getLocation());
    DI->EmitGlobalVariable(var, &D);
  }
}

namespace {
  struct DestroyObject final : EHScopeStack::Cleanup {
    DestroyObject(Address addr, QualType type,
                  CodeGenFunction::Destroyer *destroyer,
                  bool useEHCleanupForArray)
      : addr(addr), type(type), destroyer(destroyer),
        useEHCleanupForArray(useEHCleanupForArray) {}

    Address addr;
    QualType type;
    CodeGenFunction::Destroyer *destroyer;
    bool useEHCleanupForArray;

    void Emit(CodeGenFunction &CGF, Flags flags) override {
      // Don't use an EH cleanup recursively from an EH cleanup.
      bool useEHCleanupForArray =
        flags.isForNormalCleanup() && this->useEHCleanupForArray;

      CGF.emitDestroy(addr, type, destroyer, useEHCleanupForArray);
    }
  };

<<<<<<< HEAD
  struct DestroyNRVOVariable final : EHScopeStack::Cleanup {
    DestroyNRVOVariable(Address addr,
                        const CXXDestructorDecl *Dtor,
                        llvm::Value *NRVOFlag)
      : Dtor(Dtor), NRVOFlag(NRVOFlag), Loc(addr) {}
=======
  template <class Derived>
  struct DestroyNRVOVariable : EHScopeStack::Cleanup {
    DestroyNRVOVariable(Address addr, llvm::Value *NRVOFlag)
        : NRVOFlag(NRVOFlag), Loc(addr) {}
>>>>>>> b2b84690

    llvm::Value *NRVOFlag;
    Address Loc;

    void Emit(CodeGenFunction &CGF, Flags flags) override {
      // Along the exceptions path we always execute the dtor.
      bool NRVO = flags.isForNormalCleanup() && NRVOFlag;

      llvm::BasicBlock *SkipDtorBB = nullptr;
      if (NRVO) {
        // If we exited via NRVO, we skip the destructor call.
        llvm::BasicBlock *RunDtorBB = CGF.createBasicBlock("nrvo.unused");
        SkipDtorBB = CGF.createBasicBlock("nrvo.skipdtor");
        llvm::Value *DidNRVO =
          CGF.Builder.CreateFlagLoad(NRVOFlag, "nrvo.val");
        CGF.Builder.CreateCondBr(DidNRVO, SkipDtorBB, RunDtorBB);
        CGF.EmitBlock(RunDtorBB);
      }

      static_cast<Derived *>(this)->emitDestructorCall(CGF);

      if (NRVO) CGF.EmitBlock(SkipDtorBB);
    }

    virtual ~DestroyNRVOVariable() = default;
  };

  struct DestroyNRVOVariableCXX final
      : DestroyNRVOVariable<DestroyNRVOVariableCXX> {
    DestroyNRVOVariableCXX(Address addr, const CXXDestructorDecl *Dtor,
                           llvm::Value *NRVOFlag)
      : DestroyNRVOVariable<DestroyNRVOVariableCXX>(addr, NRVOFlag),
        Dtor(Dtor) {}

    const CXXDestructorDecl *Dtor;

    void emitDestructorCall(CodeGenFunction &CGF) {
      CGF.EmitCXXDestructorCall(Dtor, Dtor_Complete,
                                /*ForVirtualBase=*/false,
                                /*Delegating=*/false, Loc);
    }
  };

  struct DestroyNRVOVariableC final
      : DestroyNRVOVariable<DestroyNRVOVariableC> {
    DestroyNRVOVariableC(Address addr, llvm::Value *NRVOFlag, QualType Ty)
        : DestroyNRVOVariable<DestroyNRVOVariableC>(addr, NRVOFlag), Ty(Ty) {}

    QualType Ty;

    void emitDestructorCall(CodeGenFunction &CGF) {
      CGF.destroyNonTrivialCStruct(CGF, Loc, Ty);
    }
  };

  struct CallStackRestore final : EHScopeStack::Cleanup {
    Address Stack;
    CallStackRestore(Address Stack) : Stack(Stack) {}
    void Emit(CodeGenFunction &CGF, Flags flags) override {
      llvm::Value *V = CGF.Builder.CreateLoad(Stack);
      llvm::Value *F = CGF.CGM.getIntrinsic(llvm::Intrinsic::stackrestore);
      CGF.Builder.CreateCall(F, V);
    }
  };

  struct ExtendGCLifetime final : EHScopeStack::Cleanup {
    const VarDecl &Var;
    ExtendGCLifetime(const VarDecl *var) : Var(*var) {}

    void Emit(CodeGenFunction &CGF, Flags flags) override {
      // Compute the address of the local variable, in case it's a
      // byref or something.
      DeclRefExpr DRE(const_cast<VarDecl*>(&Var), false,
                      Var.getType(), VK_LValue, SourceLocation());
      llvm::Value *value = CGF.EmitLoadOfScalar(CGF.EmitDeclRefLValue(&DRE),
                                                SourceLocation());
      CGF.EmitExtendGCLifetime(value);
    }
  };

  struct CallCleanupFunction final : EHScopeStack::Cleanup {
    llvm::Constant *CleanupFn;
    const CGFunctionInfo &FnInfo;
    const VarDecl &Var;

    CallCleanupFunction(llvm::Constant *CleanupFn, const CGFunctionInfo *Info,
                        const VarDecl *Var)
      : CleanupFn(CleanupFn), FnInfo(*Info), Var(*Var) {}

    void Emit(CodeGenFunction &CGF, Flags flags) override {
      DeclRefExpr DRE(const_cast<VarDecl*>(&Var), false,
                      Var.getType(), VK_LValue, SourceLocation());
      // Compute the address of the local variable, in case it's a byref
      // or something.
      llvm::Value *Addr = CGF.EmitDeclRefLValue(&DRE).getPointer();

      // In some cases, the type of the function argument will be different from
      // the type of the pointer. An example of this is
      // void f(void* arg);
      // __attribute__((cleanup(f))) void *g;
      //
      // To fix this we insert a bitcast here.
      QualType ArgTy = FnInfo.arg_begin()->type;
      llvm::Value *Arg =
        CGF.Builder.CreateBitCast(Addr, CGF.ConvertType(ArgTy));

      CallArgList Args;
      Args.add(RValue::get(Arg),
               CGF.getContext().getPointerType(Var.getType()));
      auto Callee = CGCallee::forDirect(CleanupFn);
      CGF.EmitCall(FnInfo, Callee, ReturnValueSlot(), Args);
    }
  };
} // end anonymous namespace

/// EmitAutoVarWithLifetime - Does the setup required for an automatic
/// variable with lifetime.
static void EmitAutoVarWithLifetime(CodeGenFunction &CGF, const VarDecl &var,
                                    Address addr,
                                    Qualifiers::ObjCLifetime lifetime) {
  switch (lifetime) {
  case Qualifiers::OCL_None:
    llvm_unreachable("present but none");

  case Qualifiers::OCL_ExplicitNone:
    // nothing to do
    break;

  case Qualifiers::OCL_Strong: {
    CodeGenFunction::Destroyer *destroyer =
      (var.hasAttr<ObjCPreciseLifetimeAttr>()
       ? CodeGenFunction::destroyARCStrongPrecise
       : CodeGenFunction::destroyARCStrongImprecise);

    CleanupKind cleanupKind = CGF.getARCCleanupKind();
    CGF.pushDestroy(cleanupKind, addr, var.getType(), destroyer,
                    cleanupKind & EHCleanup);
    break;
  }
  case Qualifiers::OCL_Autoreleasing:
    // nothing to do
    break;

  case Qualifiers::OCL_Weak:
    // __weak objects always get EH cleanups; otherwise, exceptions
    // could cause really nasty crashes instead of mere leaks.
    CGF.pushDestroy(NormalAndEHCleanup, addr, var.getType(),
                    CodeGenFunction::destroyARCWeak,
                    /*useEHCleanup*/ true);
    break;
  }
}

static bool isAccessedBy(const VarDecl &var, const Stmt *s) {
  if (const Expr *e = dyn_cast<Expr>(s)) {
    // Skip the most common kinds of expressions that make
    // hierarchy-walking expensive.
    s = e = e->IgnoreParenCasts();

    if (const DeclRefExpr *ref = dyn_cast<DeclRefExpr>(e))
      return (ref->getDecl() == &var);
    if (const BlockExpr *be = dyn_cast<BlockExpr>(e)) {
      const BlockDecl *block = be->getBlockDecl();
      for (const auto &I : block->captures()) {
        if (I.getVariable() == &var)
          return true;
      }
    }
  }

  for (const Stmt *SubStmt : s->children())
    // SubStmt might be null; as in missing decl or conditional of an if-stmt.
    if (SubStmt && isAccessedBy(var, SubStmt))
      return true;

  return false;
}

static bool isAccessedBy(const ValueDecl *decl, const Expr *e) {
  if (!decl) return false;
  if (!isa<VarDecl>(decl)) return false;
  const VarDecl *var = cast<VarDecl>(decl);
  return isAccessedBy(*var, e);
}

static bool tryEmitARCCopyWeakInit(CodeGenFunction &CGF,
                                   const LValue &destLV, const Expr *init) {
  bool needsCast = false;

  while (auto castExpr = dyn_cast<CastExpr>(init->IgnoreParens())) {
    switch (castExpr->getCastKind()) {
    // Look through casts that don't require representation changes.
    case CK_NoOp:
    case CK_BitCast:
    case CK_BlockPointerToObjCPointerCast:
      needsCast = true;
      break;

    // If we find an l-value to r-value cast from a __weak variable,
    // emit this operation as a copy or move.
    case CK_LValueToRValue: {
      const Expr *srcExpr = castExpr->getSubExpr();
      if (srcExpr->getType().getObjCLifetime() != Qualifiers::OCL_Weak)
        return false;

      // Emit the source l-value.
      LValue srcLV = CGF.EmitLValue(srcExpr);

      // Handle a formal type change to avoid asserting.
      auto srcAddr = srcLV.getAddress();
      if (needsCast) {
        srcAddr = CGF.Builder.CreateElementBitCast(srcAddr,
                                         destLV.getAddress().getElementType());
      }

      // If it was an l-value, use objc_copyWeak.
      if (srcExpr->getValueKind() == VK_LValue) {
        CGF.EmitARCCopyWeak(destLV.getAddress(), srcAddr);
      } else {
        assert(srcExpr->getValueKind() == VK_XValue);
        CGF.EmitARCMoveWeak(destLV.getAddress(), srcAddr);
      }
      return true;
    }

    // Stop at anything else.
    default:
      return false;
    }

    init = castExpr->getSubExpr();
  }
  return false;
}

static void drillIntoBlockVariable(CodeGenFunction &CGF,
                                   LValue &lvalue,
                                   const VarDecl *var) {
  lvalue.setAddress(CGF.emitBlockByrefAddress(lvalue.getAddress(), var));
<<<<<<< HEAD
}

void CodeGenFunction::EmitNullabilityCheck(LValue LHS, llvm::Value *RHS,
                                           SourceLocation Loc) {
  if (!SanOpts.has(SanitizerKind::NullabilityAssign))
    return;

  auto Nullability = LHS.getType()->getNullability(getContext());
  if (!Nullability || *Nullability != NullabilityKind::NonNull)
    return;

  // Check if the right hand side of the assignment is nonnull, if the left
  // hand side must be nonnull.
  SanitizerScope SanScope(this);
  llvm::Value *IsNotNull = Builder.CreateIsNotNull(RHS);
  llvm::Constant *StaticData[] = {
      EmitCheckSourceLocation(Loc), EmitCheckTypeDescriptor(LHS.getType()),
      llvm::ConstantInt::get(Int8Ty, 0), // The LogAlignment info is unused.
      llvm::ConstantInt::get(Int8Ty, TCK_NonnullAssign)};
  EmitCheck({{IsNotNull, SanitizerKind::NullabilityAssign}},
            SanitizerHandler::TypeMismatch, StaticData, RHS);
}

=======
}

void CodeGenFunction::EmitNullabilityCheck(LValue LHS, llvm::Value *RHS,
                                           SourceLocation Loc) {
  if (!SanOpts.has(SanitizerKind::NullabilityAssign))
    return;

  auto Nullability = LHS.getType()->getNullability(getContext());
  if (!Nullability || *Nullability != NullabilityKind::NonNull)
    return;

  // Check if the right hand side of the assignment is nonnull, if the left
  // hand side must be nonnull.
  SanitizerScope SanScope(this);
  llvm::Value *IsNotNull = Builder.CreateIsNotNull(RHS);
  llvm::Constant *StaticData[] = {
      EmitCheckSourceLocation(Loc), EmitCheckTypeDescriptor(LHS.getType()),
      llvm::ConstantInt::get(Int8Ty, 0), // The LogAlignment info is unused.
      llvm::ConstantInt::get(Int8Ty, TCK_NonnullAssign)};
  EmitCheck({{IsNotNull, SanitizerKind::NullabilityAssign}},
            SanitizerHandler::TypeMismatch, StaticData, RHS);
}

>>>>>>> b2b84690
void CodeGenFunction::EmitScalarInit(const Expr *init, const ValueDecl *D,
                                     LValue lvalue, bool capturedByInit) {
  Qualifiers::ObjCLifetime lifetime = lvalue.getObjCLifetime();
  if (!lifetime) {
    llvm::Value *value = EmitScalarExpr(init);
    if (capturedByInit)
      drillIntoBlockVariable(*this, lvalue, cast<VarDecl>(D));
    EmitNullabilityCheck(lvalue, value, init->getExprLoc());
    EmitStoreThroughLValue(RValue::get(value), lvalue, true);
    return;
  }

  if (const CXXDefaultInitExpr *DIE = dyn_cast<CXXDefaultInitExpr>(init))
    init = DIE->getExpr();

  // If we're emitting a value with lifetime, we have to do the
  // initialization *before* we leave the cleanup scopes.
  if (const ExprWithCleanups *ewc = dyn_cast<ExprWithCleanups>(init)) {
    enterFullExpression(ewc);
    init = ewc->getSubExpr();
  }
  CodeGenFunction::RunCleanupsScope Scope(*this);

  // We have to maintain the illusion that the variable is
  // zero-initialized.  If the variable might be accessed in its
  // initializer, zero-initialize before running the initializer, then
  // actually perform the initialization with an assign.
  bool accessedByInit = false;
  if (lifetime != Qualifiers::OCL_ExplicitNone)
    accessedByInit = (capturedByInit || isAccessedBy(D, init));
  if (accessedByInit) {
    LValue tempLV = lvalue;
    // Drill down to the __block object if necessary.
    if (capturedByInit) {
      // We can use a simple GEP for this because it can't have been
      // moved yet.
      tempLV.setAddress(emitBlockByrefAddress(tempLV.getAddress(),
                                              cast<VarDecl>(D),
                                              /*follow*/ false));
    }

    auto ty = cast<llvm::PointerType>(tempLV.getAddress().getElementType());
    llvm::Value *zero = CGM.getNullPointer(ty, tempLV.getType());

    // If __weak, we want to use a barrier under certain conditions.
    if (lifetime == Qualifiers::OCL_Weak)
      EmitARCInitWeak(tempLV.getAddress(), zero);

    // Otherwise just do a simple store.
    else
      EmitStoreOfScalar(zero, tempLV, /* isInitialization */ true);
  }

  // Emit the initializer.
  llvm::Value *value = nullptr;

  switch (lifetime) {
  case Qualifiers::OCL_None:
    llvm_unreachable("present but none");

  case Qualifiers::OCL_ExplicitNone:
    value = EmitARCUnsafeUnretainedScalarExpr(init);
    break;

  case Qualifiers::OCL_Strong: {
    value = EmitARCRetainScalarExpr(init);
    break;
  }

  case Qualifiers::OCL_Weak: {
    // If it's not accessed by the initializer, try to emit the
    // initialization with a copy or move.
    if (!accessedByInit && tryEmitARCCopyWeakInit(*this, lvalue, init)) {
      return;
    }

    // No way to optimize a producing initializer into this.  It's not
    // worth optimizing for, because the value will immediately
    // disappear in the common case.
    value = EmitScalarExpr(init);

    if (capturedByInit) drillIntoBlockVariable(*this, lvalue, cast<VarDecl>(D));
    if (accessedByInit)
      EmitARCStoreWeak(lvalue.getAddress(), value, /*ignored*/ true);
    else
      EmitARCInitWeak(lvalue.getAddress(), value);
    return;
  }

  case Qualifiers::OCL_Autoreleasing:
    value = EmitARCRetainAutoreleaseScalarExpr(init);
    break;
  }

  if (capturedByInit) drillIntoBlockVariable(*this, lvalue, cast<VarDecl>(D));

  EmitNullabilityCheck(lvalue, value, init->getExprLoc());

  // If the variable might have been accessed by its initializer, we
  // might have to initialize with a barrier.  We have to do this for
  // both __weak and __strong, but __weak got filtered out above.
  if (accessedByInit && lifetime == Qualifiers::OCL_Strong) {
    llvm::Value *oldValue = EmitLoadOfScalar(lvalue, init->getExprLoc());
    EmitStoreOfScalar(value, lvalue, /* isInitialization */ true);
    EmitARCRelease(oldValue, ARCImpreciseLifetime);
    return;
  }

  EmitStoreOfScalar(value, lvalue, /* isInitialization */ true);
}

/// canEmitInitWithFewStoresAfterMemset - Decide whether we can emit the
/// non-zero parts of the specified initializer with equal or fewer than
/// NumStores scalar stores.
static bool canEmitInitWithFewStoresAfterMemset(llvm::Constant *Init,
                                                unsigned &NumStores) {
  // Zero and Undef never requires any extra stores.
  if (isa<llvm::ConstantAggregateZero>(Init) ||
      isa<llvm::ConstantPointerNull>(Init) ||
      isa<llvm::UndefValue>(Init))
    return true;
  if (isa<llvm::ConstantInt>(Init) || isa<llvm::ConstantFP>(Init) ||
      isa<llvm::ConstantVector>(Init) || isa<llvm::BlockAddress>(Init) ||
      isa<llvm::ConstantExpr>(Init))
    return Init->isNullValue() || NumStores--;

  // See if we can emit each element.
  if (isa<llvm::ConstantArray>(Init) || isa<llvm::ConstantStruct>(Init)) {
    for (unsigned i = 0, e = Init->getNumOperands(); i != e; ++i) {
      llvm::Constant *Elt = cast<llvm::Constant>(Init->getOperand(i));
      if (!canEmitInitWithFewStoresAfterMemset(Elt, NumStores))
        return false;
    }
    return true;
  }

  if (llvm::ConstantDataSequential *CDS =
        dyn_cast<llvm::ConstantDataSequential>(Init)) {
    for (unsigned i = 0, e = CDS->getNumElements(); i != e; ++i) {
      llvm::Constant *Elt = CDS->getElementAsConstant(i);
      if (!canEmitInitWithFewStoresAfterMemset(Elt, NumStores))
        return false;
    }
    return true;
  }

  // Anything else is hard and scary.
  return false;
}

/// emitStoresForInitAfterMemset - For inits that
/// canEmitInitWithFewStoresAfterMemset returned true for, emit the scalar
/// stores that would be required.
static void emitStoresForInitAfterMemset(CodeGenModule &CGM,
                                         llvm::Constant *Init, Address Loc,
                                         bool isVolatile,
                                         CGBuilderTy &Builder) {
  assert(!Init->isNullValue() && !isa<llvm::UndefValue>(Init) &&
         "called emitStoresForInitAfterMemset for zero or undef value.");

  if (isa<llvm::ConstantInt>(Init) || isa<llvm::ConstantFP>(Init) ||
      isa<llvm::ConstantVector>(Init) || isa<llvm::BlockAddress>(Init) ||
      isa<llvm::ConstantExpr>(Init)) {
    Builder.CreateDefaultAlignedStore(Init, Loc, isVolatile);
    return;
  }

  if (llvm::ConstantDataSequential *CDS =
          dyn_cast<llvm::ConstantDataSequential>(Init)) {
    for (unsigned i = 0, e = CDS->getNumElements(); i != e; ++i) {
      llvm::Constant *Elt = CDS->getElementAsConstant(i);

      // If necessary, get a pointer to the element and emit it.
      if (!Elt->isNullValue() && !isa<llvm::UndefValue>(Elt))
        emitStoresForInitAfterMemset(
<<<<<<< HEAD
            Elt, Builder.CreateConstGEP2_32(Init->getType(), Loc, 0, i),
=======
            CGM, Elt,
            Builder.CreateConstInBoundsGEP2_32(Loc, 0, i, CGM.getDataLayout()),
>>>>>>> b2b84690
            isVolatile, Builder);
    }
    return;
  }

  assert((isa<llvm::ConstantStruct>(Init) || isa<llvm::ConstantArray>(Init)) &&
         "Unknown value type!");

  for (unsigned i = 0, e = Init->getNumOperands(); i != e; ++i) {
    llvm::Constant *Elt = cast<llvm::Constant>(Init->getOperand(i));

    // If necessary, get a pointer to the element and emit it.
    if (!Elt->isNullValue() && !isa<llvm::UndefValue>(Elt))
      emitStoresForInitAfterMemset(
<<<<<<< HEAD
          Elt, Builder.CreateConstGEP2_32(Init->getType(), Loc, 0, i),
=======
          CGM, Elt,
          Builder.CreateConstInBoundsGEP2_32(Loc, 0, i, CGM.getDataLayout()),
>>>>>>> b2b84690
          isVolatile, Builder);
  }
}

/// shouldUseMemSetPlusStoresToInitialize - Decide whether we should use memset
/// plus some stores to initialize a local variable instead of using a memcpy
/// from a constant global.  It is beneficial to use memset if the global is all
/// zeros, or mostly zeros and large.
static bool shouldUseMemSetPlusStoresToInitialize(llvm::Constant *Init,
                                                  uint64_t GlobalSize) {
  // If a global is all zeros, always use a memset.
  if (isa<llvm::ConstantAggregateZero>(Init)) return true;

  // If a non-zero global is <= 32 bytes, always use a memcpy.  If it is large,
  // do it if it will require 6 or fewer scalar stores.
  // TODO: Should budget depends on the size?  Avoiding a large global warrants
  // plopping in more stores.
  unsigned StoreBudget = 6;
  uint64_t SizeLimit = 32;

  return GlobalSize > SizeLimit &&
         canEmitInitWithFewStoresAfterMemset(Init, StoreBudget);
}

/// EmitAutoVarDecl - Emit code and set up an entry in LocalDeclMap for a
/// variable declaration with auto, register, or no storage class specifier.
/// These turn into simple stack objects, or GlobalValues depending on target.
void CodeGenFunction::EmitAutoVarDecl(const VarDecl &D) {
  AutoVarEmission emission = EmitAutoVarAlloca(D);
  EmitAutoVarInit(emission);
  EmitAutoVarCleanups(emission);
}

/// Emit a lifetime.begin marker if some criteria are satisfied.
/// \return a pointer to the temporary size Value if a marker was emitted, null
/// otherwise
llvm::Value *CodeGenFunction::EmitLifetimeStart(uint64_t Size,
                                                llvm::Value *Addr) {
  if (!ShouldEmitLifetimeMarkers)
    return nullptr;

<<<<<<< HEAD
=======
  assert(Addr->getType()->getPointerAddressSpace() ==
             CGM.getDataLayout().getAllocaAddrSpace() &&
         "Pointer should be in alloca address space");
>>>>>>> b2b84690
  llvm::Value *SizeV = llvm::ConstantInt::get(Int64Ty, Size);
  Addr = Builder.CreateBitCast(Addr, AllocaInt8PtrTy);
  llvm::CallInst *C =
      Builder.CreateCall(CGM.getLLVMLifetimeStartFn(), {SizeV, Addr});
  C->setDoesNotThrow();
  return SizeV;
}

void CodeGenFunction::EmitLifetimeEnd(llvm::Value *Size, llvm::Value *Addr) {
<<<<<<< HEAD
=======
  assert(Addr->getType()->getPointerAddressSpace() ==
             CGM.getDataLayout().getAllocaAddrSpace() &&
         "Pointer should be in alloca address space");
>>>>>>> b2b84690
  Addr = Builder.CreateBitCast(Addr, AllocaInt8PtrTy);
  llvm::CallInst *C =
      Builder.CreateCall(CGM.getLLVMLifetimeEndFn(), {Size, Addr});
  C->setDoesNotThrow();
}

<<<<<<< HEAD
=======
void CodeGenFunction::EmitAndRegisterVariableArrayDimensions(
    CGDebugInfo *DI, const VarDecl &D, bool EmitDebugInfo) {
  // For each dimension stores its QualType and corresponding
  // size-expression Value.
  SmallVector<CodeGenFunction::VlaSizePair, 4> Dimensions;

  // Break down the array into individual dimensions.
  QualType Type1D = D.getType();
  while (getContext().getAsVariableArrayType(Type1D)) {
    auto VlaSize = getVLAElements1D(Type1D);
    if (auto *C = dyn_cast<llvm::ConstantInt>(VlaSize.NumElts))
      Dimensions.emplace_back(C, Type1D.getUnqualifiedType());
    else {
      auto SizeExprAddr = CreateDefaultAlignTempAlloca(
          VlaSize.NumElts->getType(), "__vla_expr");
      Builder.CreateStore(VlaSize.NumElts, SizeExprAddr);
      Dimensions.emplace_back(SizeExprAddr.getPointer(),
                              Type1D.getUnqualifiedType());
    }
    Type1D = VlaSize.Type;
  }

  if (!EmitDebugInfo)
    return;

  // Register each dimension's size-expression with a DILocalVariable,
  // so that it can be used by CGDebugInfo when instantiating a DISubrange
  // to describe this array.
  for (auto &VlaSize : Dimensions) {
    llvm::Metadata *MD;
    if (auto *C = dyn_cast<llvm::ConstantInt>(VlaSize.NumElts))
      MD = llvm::ConstantAsMetadata::get(C);
    else {
      // Create an artificial VarDecl to generate debug info for.
      IdentifierInfo &NameIdent = getContext().Idents.getOwn(
          cast<llvm::AllocaInst>(VlaSize.NumElts)->getName());
      auto VlaExprTy = VlaSize.NumElts->getType()->getPointerElementType();
      auto QT = getContext().getIntTypeForBitwidth(
          VlaExprTy->getScalarSizeInBits(), false);
      auto *ArtificialDecl = VarDecl::Create(
          getContext(), const_cast<DeclContext *>(D.getDeclContext()),
          D.getLocation(), D.getLocation(), &NameIdent, QT,
          getContext().CreateTypeSourceInfo(QT), SC_Auto);
      ArtificialDecl->setImplicit();

      MD = DI->EmitDeclareOfAutoVariable(ArtificialDecl, VlaSize.NumElts,
                                         Builder);
    }
    assert(MD && "No Size expression debug node created");
    DI->registerVLASizeExpression(VlaSize.Type, MD);
  }
}

>>>>>>> b2b84690
/// EmitAutoVarAlloca - Emit the alloca and debug information for a
/// local variable.  Does not emit initialization or destruction.
CodeGenFunction::AutoVarEmission
CodeGenFunction::EmitAutoVarAlloca(const VarDecl &D) {
  QualType Ty = D.getType();
<<<<<<< HEAD
  assert(Ty.getAddressSpace() == LangAS::Default);
=======
  assert(
      Ty.getAddressSpace() == LangAS::Default ||
      (Ty.getAddressSpace() == LangAS::opencl_private && getLangOpts().OpenCL));
>>>>>>> b2b84690

  AutoVarEmission emission(D);

  bool isByRef = D.hasAttr<BlocksAttr>();
  emission.IsByRef = isByRef;

  CharUnits alignment = getContext().getDeclAlign(&D);

  // If the type is variably-modified, emit all the VLA sizes for it.
  if (Ty->isVariablyModifiedType())
    EmitVariablyModifiedType(Ty);

<<<<<<< HEAD
  Address address = Address::invalid();
=======
  auto *DI = getDebugInfo();
  bool EmitDebugInfo = DI && CGM.getCodeGenOpts().getDebugInfo() >=
                                 codegenoptions::LimitedDebugInfo;

  Address address = Address::invalid();
  Address AllocaAddr = Address::invalid();
>>>>>>> b2b84690
  if (Ty->isConstantSizeType()) {
    bool NRVO = getLangOpts().ElideConstructors &&
      D.isNRVOVariable();

    // If this value is an array or struct with a statically determinable
    // constant initializer, there are optimizations we can do.
    //
    // TODO: We should constant-evaluate the initializer of any variable,
    // as long as it is initialized by a constant expression. Currently,
    // isConstantInitializer produces wrong answers for structs with
    // reference or bitfield members, and a few other cases, and checking
    // for POD-ness protects us from some of these.
    if (D.getInit() && (Ty->isArrayType() || Ty->isRecordType()) &&
        (D.isConstexpr() ||
         ((Ty.isPODType(getContext()) ||
           getContext().getBaseElementType(Ty)->isObjCObjectPointerType()) &&
          D.getInit()->isConstantInitializer(getContext(), false)))) {

      // If the variable's a const type, and it's neither an NRVO
      // candidate nor a __block variable and has no mutable members,
      // emit it as a global instead.
      // Exception is if a variable is located in non-constant address space
      // in OpenCL.
      if ((!getLangOpts().OpenCL ||
           Ty.getAddressSpace() == LangAS::opencl_constant) &&
          (CGM.getCodeGenOpts().MergeAllConstants && !NRVO && !isByRef &&
           CGM.isTypeConstant(Ty, true))) {
        EmitStaticVarDecl(D, llvm::GlobalValue::InternalLinkage);

        // Signal this condition to later callbacks.
        emission.Addr = Address::invalid();
        assert(emission.wasEmittedAsGlobal());
        return emission;
      }

      // Otherwise, tell the initialization code that we're in this case.
      emission.IsConstantAggregate = true;
    }

    // A normal fixed sized variable becomes an alloca in the entry block,
<<<<<<< HEAD
    // unless it's an NRVO variable.

    if (NRVO) {
=======
    // unless:
    // - it's an NRVO variable.
    // - we are compiling OpenMP and it's an OpenMP local variable.

    Address OpenMPLocalAddr =
        getLangOpts().OpenMP
            ? CGM.getOpenMPRuntime().getAddressOfLocalVariable(*this, &D)
            : Address::invalid();
    if (getLangOpts().OpenMP && OpenMPLocalAddr.isValid()) {
      address = OpenMPLocalAddr;
    } else if (NRVO) {
>>>>>>> b2b84690
      // The named return value optimization: allocate this variable in the
      // return slot, so that we can elide the copy when returning this
      // variable (C++0x [class.copy]p34).
      address = ReturnValue;

      if (const RecordType *RecordTy = Ty->getAs<RecordType>()) {
        const auto *RD = RecordTy->getDecl();
        const auto *CXXRD = dyn_cast<CXXRecordDecl>(RD);
        if ((CXXRD && !CXXRD->hasTrivialDestructor()) ||
            RD->isNonTrivialToPrimitiveDestroy()) {
          // Create a flag that is used to indicate when the NRVO was applied
          // to this variable. Set it to zero to indicate that NRVO was not
          // applied.
          llvm::Value *Zero = Builder.getFalse();
          Address NRVOFlag =
            CreateTempAlloca(Zero->getType(), CharUnits::One(), "nrvo");
          EnsureInsertPoint();
          Builder.CreateStore(Zero, NRVOFlag);

          // Record the NRVO flag for this variable.
          NRVOFlags[&D] = NRVOFlag.getPointer();
          emission.NRVOFlag = NRVOFlag.getPointer();
        }
      }
    } else {
      CharUnits allocaAlignment;
      llvm::Type *allocaTy;
      if (isByRef) {
        auto &byrefInfo = getBlockByrefInfo(&D);
        allocaTy = byrefInfo.Type;
        allocaAlignment = byrefInfo.ByrefAlignment;
      } else {
        allocaTy = ConvertTypeForMem(Ty);
        allocaAlignment = alignment;
      }

      // Create the alloca.  Note that we set the name separately from
      // building the instruction so that it's there even in no-asserts
      // builds.
<<<<<<< HEAD
      address = CreateTempAlloca(allocaTy, allocaAlignment, D.getName());
=======
      address = CreateTempAlloca(allocaTy, allocaAlignment, D.getName(),
                                 /*ArraySize=*/nullptr, &AllocaAddr);
>>>>>>> b2b84690

      // Don't emit lifetime markers for MSVC catch parameters. The lifetime of
      // the catch parameter starts in the catchpad instruction, and we can't
      // insert code in those basic blocks.
      bool IsMSCatchParam =
          D.isExceptionVariable() && getTarget().getCXXABI().isMicrosoft();

      // Emit a lifetime intrinsic if meaningful. There's no point in doing this
      // if we don't have a valid insertion point (?).
      if (HaveInsertPoint() && !IsMSCatchParam) {
        // If there's a jump into the lifetime of this variable, its lifetime
        // gets broken up into several regions in IR, which requires more work
        // to handle correctly. For now, just omit the intrinsics; this is a
        // rare case, and it's better to just be conservatively correct.
        // PR28267.
        //
        // We have to do this in all language modes if there's a jump past the
        // declaration. We also have to do it in C if there's a jump to an
        // earlier point in the current block because non-VLA lifetimes begin as
        // soon as the containing block is entered, not when its variables
        // actually come into scope; suppressing the lifetime annotations
        // completely in this case is unnecessarily pessimistic, but again, this
        // is rare.
        if (!Bypasses.IsBypassed(&D) &&
            !(!getLangOpts().CPlusPlus && hasLabelBeenSeenInCurrentScope())) {
          uint64_t size = CGM.getDataLayout().getTypeAllocSize(allocaTy);
          emission.SizeForLifetimeMarkers =
<<<<<<< HEAD
              EmitLifetimeStart(size, address.getPointer());
=======
              EmitLifetimeStart(size, AllocaAddr.getPointer());
>>>>>>> b2b84690
        }
      } else {
        assert(!emission.useLifetimeMarkers());
      }
    }
  } else {
    EnsureInsertPoint();

    if (!DidCallStackSave) {
      // Save the stack.
      Address Stack =
        CreateTempAlloca(Int8PtrTy, getPointerAlign(), "saved_stack");

      llvm::Value *F = CGM.getIntrinsic(llvm::Intrinsic::stacksave);
      llvm::Value *V = Builder.CreateCall(F);
      Builder.CreateStore(V, Stack);

      DidCallStackSave = true;

      // Push a cleanup block and restore the stack there.
      // FIXME: in general circumstances, this should be an EH cleanup.
      pushStackRestore(NormalCleanup, Stack);
    }

<<<<<<< HEAD
    llvm::Value *elementCount;
    QualType elementType;
    std::tie(elementCount, elementType) = getVLASize(Ty);

    llvm::Type *llvmTy = ConvertTypeForMem(elementType);

    // Allocate memory for the array.
    address = CreateTempAlloca(llvmTy, alignment, "vla", elementCount);
=======
    auto VlaSize = getVLASize(Ty);
    llvm::Type *llvmTy = ConvertTypeForMem(VlaSize.Type);

    // Allocate memory for the array.
    address = CreateTempAlloca(llvmTy, alignment, "vla", VlaSize.NumElts,
                               &AllocaAddr);

    // If we have debug info enabled, properly describe the VLA dimensions for
    // this type by registering the vla size expression for each of the
    // dimensions.
    EmitAndRegisterVariableArrayDimensions(DI, D, EmitDebugInfo);
>>>>>>> b2b84690
  }

  setAddrOfLocalVar(&D, address);
  emission.Addr = address;
<<<<<<< HEAD

  // Emit debug info for local var declaration.
  if (HaveInsertPoint())
    if (CGDebugInfo *DI = getDebugInfo()) {
      if (CGM.getCodeGenOpts().getDebugInfo() >=
          codegenoptions::LimitedDebugInfo) {
        DI->setLocation(D.getLocation());
        DI->EmitDeclareOfAutoVariable(&D, address.getPointer(), Builder);
      }
    }
=======
  emission.AllocaAddr = AllocaAddr;

  // Emit debug info for local var declaration.
  if (EmitDebugInfo && HaveInsertPoint()) {
    DI->setLocation(D.getLocation());
    (void)DI->EmitDeclareOfAutoVariable(&D, address.getPointer(), Builder);
  }
>>>>>>> b2b84690

  if (D.hasAttr<AnnotateAttr>())
    EmitVarAnnotations(&D, address.getPointer());

  // Make sure we call @llvm.lifetime.end.
  if (emission.useLifetimeMarkers())
    EHStack.pushCleanup<CallLifetimeEnd>(NormalEHLifetimeMarker,
<<<<<<< HEAD
                                         emission.getAllocatedAddress(),
=======
                                         emission.getOriginalAllocatedAddress(),
>>>>>>> b2b84690
                                         emission.getSizeForLifetimeMarkers());

  return emission;
}

static bool isCapturedBy(const VarDecl &, const Expr *);

/// Determines whether the given __block variable is potentially
/// captured by the given statement.
static bool isCapturedBy(const VarDecl &Var, const Stmt *S) {
  if (const Expr *E = dyn_cast<Expr>(S))
    return isCapturedBy(Var, E);
  for (const Stmt *SubStmt : S->children())
    if (isCapturedBy(Var, SubStmt))
      return true;
  return false;
}

/// Determines whether the given __block variable is potentially
/// captured by the given expression.
static bool isCapturedBy(const VarDecl &Var, const Expr *E) {
  // Skip the most common kinds of expressions that make
  // hierarchy-walking expensive.
  E = E->IgnoreParenCasts();

<<<<<<< HEAD
  if (const BlockExpr *be = dyn_cast<BlockExpr>(e)) {
    const BlockDecl *block = be->getBlockDecl();
    for (const auto &I : block->captures()) {
      if (I.getVariable() == &var)
=======
  if (const BlockExpr *BE = dyn_cast<BlockExpr>(E)) {
    const BlockDecl *Block = BE->getBlockDecl();
    for (const auto &I : Block->captures()) {
      if (I.getVariable() == &Var)
>>>>>>> b2b84690
        return true;
    }

    // No need to walk into the subexpressions.
    return false;
  }

  if (const StmtExpr *SE = dyn_cast<StmtExpr>(E)) {
    const CompoundStmt *CS = SE->getSubStmt();
    for (const auto *BI : CS->body())
<<<<<<< HEAD
      if (const auto *E = dyn_cast<Expr>(BI)) {
        if (isCapturedBy(var, E))
            return true;
=======
      if (const auto *BIE = dyn_cast<Expr>(BI)) {
        if (isCapturedBy(Var, BIE))
          return true;
>>>>>>> b2b84690
      }
      else if (const auto *DS = dyn_cast<DeclStmt>(BI)) {
          // special case declarations
          for (const auto *I : DS->decls()) {
              if (const auto *VD = dyn_cast<VarDecl>((I))) {
                const Expr *Init = VD->getInit();
<<<<<<< HEAD
                if (Init && isCapturedBy(var, Init))
=======
                if (Init && isCapturedBy(Var, Init))
>>>>>>> b2b84690
                  return true;
              }
          }
      }
      else
        // FIXME. Make safe assumption assuming arbitrary statements cause capturing.
        // Later, provide code to poke into statements for capture analysis.
        return true;
    return false;
  }

<<<<<<< HEAD
  for (const Stmt *SubStmt : e->children())
    if (isCapturedBy(var, cast<Expr>(SubStmt)))
=======
  for (const Stmt *SubStmt : E->children())
    if (isCapturedBy(Var, SubStmt))
>>>>>>> b2b84690
      return true;

  return false;
}

/// Determine whether the given initializer is trivial in the sense
/// that it requires no code to be generated.
bool CodeGenFunction::isTrivialInitializer(const Expr *Init) {
  if (!Init)
    return true;

  if (const CXXConstructExpr *Construct = dyn_cast<CXXConstructExpr>(Init))
    if (CXXConstructorDecl *Constructor = Construct->getConstructor())
      if (Constructor->isTrivial() &&
          Constructor->isDefaultConstructor() &&
          !Construct->requiresZeroInitialization())
        return true;

  return false;
}

void CodeGenFunction::EmitAutoVarInit(const AutoVarEmission &emission) {
  assert(emission.Variable && "emission was not valid!");

  // If this was emitted as a global constant, we're done.
  if (emission.wasEmittedAsGlobal()) return;

  const VarDecl &D = *emission.Variable;
  auto DL = ApplyDebugLocation::CreateDefaultArtificial(*this, D.getLocation());
  QualType type = D.getType();

  // If this local has an initializer, emit it now.
  const Expr *Init = D.getInit();

  // If we are at an unreachable point, we don't need to emit the initializer
  // unless it contains a label.
  if (!HaveInsertPoint()) {
    if (!Init || !ContainsLabel(Init)) return;
    EnsureInsertPoint();
  }

  // Initialize the structure of a __block variable.
  if (emission.IsByRef)
    emitByrefStructureInit(emission);

  // Initialize the variable here if it doesn't have a initializer and it is a
  // C struct that is non-trivial to initialize or an array containing such a
  // struct.
  if (!Init &&
      type.isNonTrivialToPrimitiveDefaultInitialize() ==
          QualType::PDIK_Struct) {
    LValue Dst = MakeAddrLValue(emission.getAllocatedAddress(), type);
    if (emission.IsByRef)
      drillIntoBlockVariable(*this, Dst, &D);
    defaultInitNonTrivialCStructVar(Dst);
    return;
  }

<<<<<<< HEAD
=======
  if (isTrivialInitializer(Init))
    return;

>>>>>>> b2b84690
  // Check whether this is a byref variable that's potentially
  // captured and moved by its own initializer.  If so, we'll need to
  // emit the initializer first, then copy into the variable.
  bool capturedByInit = emission.IsByRef && isCapturedBy(D, Init);

  Address Loc =
    capturedByInit ? emission.Addr : emission.getObjectAddress(*this);

  llvm::Constant *constant = nullptr;
  if (emission.IsConstantAggregate || D.isConstexpr()) {
    assert(!capturedByInit && "constant init contains a capturing block?");
    constant = ConstantEmitter(*this).tryEmitAbstractForInitializer(D);
  }

  if (!constant) {
    LValue lv = MakeAddrLValue(Loc, type);
    lv.setNonGC(true);
    return EmitExprAsInit(Init, &D, lv, capturedByInit);
  }

  if (!emission.IsConstantAggregate) {
    // For simple scalar/complex initialization, store the value directly.
    LValue lv = MakeAddrLValue(Loc, type);
    lv.setNonGC(true);
    return EmitStoreThroughLValue(RValue::get(constant), lv, true);
  }

  // If this is a simple aggregate initialization, we can optimize it
  // in various ways.
  bool isVolatile = type.isVolatileQualified();

  llvm::Value *SizeVal =
    llvm::ConstantInt::get(IntPtrTy,
                           getContext().getTypeSizeInChars(type).getQuantity());

<<<<<<< HEAD
  llvm::Type *BP = Int8PtrTy;
=======
  llvm::Type *BP = CGM.Int8Ty->getPointerTo(Loc.getAddressSpace());
>>>>>>> b2b84690
  if (Loc.getType() != BP)
    Loc = Builder.CreateBitCast(Loc, BP);

  // If the initializer is all or mostly zeros, codegen with memset then do
  // a few stores afterward.
  if (shouldUseMemSetPlusStoresToInitialize(constant,
                CGM.getDataLayout().getTypeAllocSize(constant->getType()))) {
    Builder.CreateMemSet(Loc, llvm::ConstantInt::get(Int8Ty, 0), SizeVal,
                         isVolatile);
    // Zero and undef don't require a stores.
    if (!constant->isNullValue() && !isa<llvm::UndefValue>(constant)) {
<<<<<<< HEAD
      Loc = Builder.CreateBitCast(Loc, constant->getType()->getPointerTo());
      emitStoresForInitAfterMemset(constant, Loc.getPointer(),
                                   isVolatile, Builder);
=======
      Loc = Builder.CreateBitCast(Loc,
        constant->getType()->getPointerTo(Loc.getAddressSpace()));
      emitStoresForInitAfterMemset(CGM, constant, Loc, isVolatile, Builder);
>>>>>>> b2b84690
    }
  } else {
    // Otherwise, create a temporary global with the initializer then
    // memcpy from the global to the alloca.
    std::string Name = getStaticDeclName(CGM, D);
<<<<<<< HEAD
    unsigned AS = 0;
    if (getLangOpts().OpenCL) {
      AS = CGM.getContext().getTargetAddressSpace(LangAS::opencl_constant);
      BP = llvm::PointerType::getInt8PtrTy(getLLVMContext(), AS);
    }
=======
    unsigned AS = CGM.getContext().getTargetAddressSpace(
        CGM.getStringLiteralAddressSpace());
    BP = llvm::PointerType::getInt8PtrTy(getLLVMContext(), AS);

>>>>>>> b2b84690
    llvm::GlobalVariable *GV =
      new llvm::GlobalVariable(CGM.getModule(), constant->getType(), true,
                               llvm::GlobalValue::PrivateLinkage,
                               constant, Name, nullptr,
                               llvm::GlobalValue::NotThreadLocal, AS);
    GV->setAlignment(Loc.getAlignment().getQuantity());
    GV->setUnnamedAddr(llvm::GlobalValue::UnnamedAddr::Global);

    Address SrcPtr = Address(GV, Loc.getAlignment());
    if (SrcPtr.getType() != BP)
      SrcPtr = Builder.CreateBitCast(SrcPtr, BP);

    Builder.CreateMemCpy(Loc, SrcPtr, SizeVal, isVolatile);
  }
}

/// Emit an expression as an initializer for an object (variable, field, etc.)
/// at the given location.  The expression is not necessarily the normal
/// initializer for the object, and the address is not necessarily
/// its normal location.
///
/// \param init the initializing expression
/// \param D the object to act as if we're initializing
/// \param loc the address to initialize; its type is a pointer
///   to the LLVM mapping of the object's type
/// \param alignment the alignment of the address
/// \param capturedByInit true if \p D is a __block variable
///   whose address is potentially changed by the initializer
void CodeGenFunction::EmitExprAsInit(const Expr *init, const ValueDecl *D,
                                     LValue lvalue, bool capturedByInit) {
  QualType type = D->getType();

  if (type->isReferenceType()) {
    RValue rvalue = EmitReferenceBindingToExpr(init);
    if (capturedByInit)
      drillIntoBlockVariable(*this, lvalue, cast<VarDecl>(D));
    EmitStoreThroughLValue(rvalue, lvalue, true);
    return;
  }
  switch (getEvaluationKind(type)) {
  case TEK_Scalar:
    EmitScalarInit(init, D, lvalue, capturedByInit);
    return;
  case TEK_Complex: {
    ComplexPairTy complex = EmitComplexExpr(init);
    if (capturedByInit)
      drillIntoBlockVariable(*this, lvalue, cast<VarDecl>(D));
    EmitStoreOfComplex(complex, lvalue, /*init*/ true);
    return;
  }
  case TEK_Aggregate:
    if (type->isAtomicType()) {
      EmitAtomicInit(const_cast<Expr*>(init), lvalue);
    } else {
      AggValueSlot::Overlap_t Overlap = AggValueSlot::MayOverlap;
      if (isa<VarDecl>(D))
        Overlap = AggValueSlot::DoesNotOverlap;
      else if (auto *FD = dyn_cast<FieldDecl>(D))
        Overlap = overlapForFieldInit(FD);
      // TODO: how can we delay here if D is captured by its initializer?
      EmitAggExpr(init, AggValueSlot::forLValue(lvalue,
                                              AggValueSlot::IsDestructed,
                                         AggValueSlot::DoesNotNeedGCBarriers,
                                              AggValueSlot::IsNotAliased,
                                              Overlap));
    }
    return;
  }
  llvm_unreachable("bad evaluation kind");
}

/// Enter a destroy cleanup for the given local variable.
void CodeGenFunction::emitAutoVarTypeCleanup(
                            const CodeGenFunction::AutoVarEmission &emission,
                            QualType::DestructionKind dtorKind) {
  assert(dtorKind != QualType::DK_none);

  // Note that for __block variables, we want to destroy the
  // original stack object, not the possibly forwarded object.
  Address addr = emission.getObjectAddress(*this);

  const VarDecl *var = emission.Variable;
  QualType type = var->getType();

  CleanupKind cleanupKind = NormalAndEHCleanup;
  CodeGenFunction::Destroyer *destroyer = nullptr;

  switch (dtorKind) {
  case QualType::DK_none:
    llvm_unreachable("no cleanup for trivially-destructible variable");

  case QualType::DK_cxx_destructor:
    // If there's an NRVO flag on the emission, we need a different
    // cleanup.
    if (emission.NRVOFlag) {
      assert(!type->isArrayType());
      CXXDestructorDecl *dtor = type->getAsCXXRecordDecl()->getDestructor();
<<<<<<< HEAD
      EHStack.pushCleanup<DestroyNRVOVariable>(cleanupKind, addr,
                                               dtor, emission.NRVOFlag);
=======
      EHStack.pushCleanup<DestroyNRVOVariableCXX>(cleanupKind, addr, dtor,
                                                  emission.NRVOFlag);
>>>>>>> b2b84690
      return;
    }
    break;

  case QualType::DK_objc_strong_lifetime:
    // Suppress cleanups for pseudo-strong variables.
    if (var->isARCPseudoStrong()) return;

    // Otherwise, consider whether to use an EH cleanup or not.
    cleanupKind = getARCCleanupKind();

    // Use the imprecise destroyer by default.
    if (!var->hasAttr<ObjCPreciseLifetimeAttr>())
      destroyer = CodeGenFunction::destroyARCStrongImprecise;
    break;

  case QualType::DK_objc_weak_lifetime:
    break;

  case QualType::DK_nontrivial_c_struct:
    destroyer = CodeGenFunction::destroyNonTrivialCStruct;
    if (emission.NRVOFlag) {
      assert(!type->isArrayType());
      EHStack.pushCleanup<DestroyNRVOVariableC>(cleanupKind, addr,
                                                emission.NRVOFlag, type);
      return;
    }
    break;
  }

  // If we haven't chosen a more specific destroyer, use the default.
  if (!destroyer) destroyer = getDestroyer(dtorKind);

  // Use an EH cleanup in array destructors iff the destructor itself
  // is being pushed as an EH cleanup.
  bool useEHCleanup = (cleanupKind & EHCleanup);
  EHStack.pushCleanup<DestroyObject>(cleanupKind, addr, type, destroyer,
                                     useEHCleanup);
}

void CodeGenFunction::EmitAutoVarCleanups(const AutoVarEmission &emission) {
  assert(emission.Variable && "emission was not valid!");

  // If this was emitted as a global constant, we're done.
  if (emission.wasEmittedAsGlobal()) return;

  // If we don't have an insertion point, we're done.  Sema prevents
  // us from jumping into any of these scopes anyway.
  if (!HaveInsertPoint()) return;

  const VarDecl &D = *emission.Variable;

  // Check the type for a cleanup.
  if (QualType::DestructionKind dtorKind = D.getType().isDestructedType())
    emitAutoVarTypeCleanup(emission, dtorKind);

  // In GC mode, honor objc_precise_lifetime.
  if (getLangOpts().getGC() != LangOptions::NonGC &&
      D.hasAttr<ObjCPreciseLifetimeAttr>()) {
    EHStack.pushCleanup<ExtendGCLifetime>(NormalCleanup, &D);
  }

  // Handle the cleanup attribute.
  if (const CleanupAttr *CA = D.getAttr<CleanupAttr>()) {
    const FunctionDecl *FD = CA->getFunctionDecl();

    llvm::Constant *F = CGM.GetAddrOfFunction(FD);
    assert(F && "Could not find function!");

    const CGFunctionInfo &Info = CGM.getTypes().arrangeFunctionDeclaration(FD);
    EHStack.pushCleanup<CallCleanupFunction>(NormalAndEHCleanup, F, &Info, &D);
  }

  // If this is a block variable, call _Block_object_destroy
  // (on the unforwarded address).
  if (emission.IsByRef)
    enterByrefCleanup(emission);
}

CodeGenFunction::Destroyer *
CodeGenFunction::getDestroyer(QualType::DestructionKind kind) {
  switch (kind) {
  case QualType::DK_none: llvm_unreachable("no destroyer for trivial dtor");
  case QualType::DK_cxx_destructor:
    return destroyCXXObject;
  case QualType::DK_objc_strong_lifetime:
    return destroyARCStrongPrecise;
  case QualType::DK_objc_weak_lifetime:
    return destroyARCWeak;
  case QualType::DK_nontrivial_c_struct:
    return destroyNonTrivialCStruct;
  }
  llvm_unreachable("Unknown DestructionKind");
}

/// pushEHDestroy - Push the standard destructor for the given type as
/// an EH-only cleanup.
void CodeGenFunction::pushEHDestroy(QualType::DestructionKind dtorKind,
                                    Address addr, QualType type) {
  assert(dtorKind && "cannot push destructor for trivial type");
  assert(needsEHCleanup(dtorKind));

  pushDestroy(EHCleanup, addr, type, getDestroyer(dtorKind), true);
}

/// pushDestroy - Push the standard destructor for the given type as
/// at least a normal cleanup.
void CodeGenFunction::pushDestroy(QualType::DestructionKind dtorKind,
                                  Address addr, QualType type) {
  assert(dtorKind && "cannot push destructor for trivial type");

  CleanupKind cleanupKind = getCleanupKind(dtorKind);
  pushDestroy(cleanupKind, addr, type, getDestroyer(dtorKind),
              cleanupKind & EHCleanup);
}

void CodeGenFunction::pushDestroy(CleanupKind cleanupKind, Address addr,
                                  QualType type, Destroyer *destroyer,
                                  bool useEHCleanupForArray) {
  pushFullExprCleanup<DestroyObject>(cleanupKind, addr, type,
                                     destroyer, useEHCleanupForArray);
}

void CodeGenFunction::pushStackRestore(CleanupKind Kind, Address SPMem) {
  EHStack.pushCleanup<CallStackRestore>(Kind, SPMem);
}

void CodeGenFunction::pushLifetimeExtendedDestroy(
    CleanupKind cleanupKind, Address addr, QualType type,
    Destroyer *destroyer, bool useEHCleanupForArray) {
  assert(!isInConditionalBranch() &&
         "performing lifetime extension from within conditional");

  // Push an EH-only cleanup for the object now.
  // FIXME: When popping normal cleanups, we need to keep this EH cleanup
  // around in case a temporary's destructor throws an exception.
  if (cleanupKind & EHCleanup)
    EHStack.pushCleanup<DestroyObject>(
        static_cast<CleanupKind>(cleanupKind & ~NormalCleanup), addr, type,
        destroyer, useEHCleanupForArray);

  // Remember that we need to push a full cleanup for the object at the
  // end of the full-expression.
  pushCleanupAfterFullExpr<DestroyObject>(
      cleanupKind, addr, type, destroyer, useEHCleanupForArray);
}

/// emitDestroy - Immediately perform the destruction of the given
/// object.
///
/// \param addr - the address of the object; a type*
/// \param type - the type of the object; if an array type, all
///   objects are destroyed in reverse order
/// \param destroyer - the function to call to destroy individual
///   elements
/// \param useEHCleanupForArray - whether an EH cleanup should be
///   used when destroying array elements, in case one of the
///   destructions throws an exception
void CodeGenFunction::emitDestroy(Address addr, QualType type,
                                  Destroyer *destroyer,
                                  bool useEHCleanupForArray) {
  const ArrayType *arrayType = getContext().getAsArrayType(type);
  if (!arrayType)
    return destroyer(*this, addr, type);

  llvm::Value *length = emitArrayLength(arrayType, type, addr);

  CharUnits elementAlign =
    addr.getAlignment()
        .alignmentOfArrayElement(getContext().getTypeSizeInChars(type));

  // Normally we have to check whether the array is zero-length.
  bool checkZeroLength = true;

  // But if the array length is constant, we can suppress that.
  if (llvm::ConstantInt *constLength = dyn_cast<llvm::ConstantInt>(length)) {
    // ...and if it's constant zero, we can just skip the entire thing.
    if (constLength->isZero()) return;
    checkZeroLength = false;
  }

  llvm::Value *begin = addr.getPointer();
  llvm::Value *end = Builder.CreateInBoundsGEP(begin, length);
  emitArrayDestroy(begin, end, type, elementAlign, destroyer,
                   checkZeroLength, useEHCleanupForArray);
}

/// emitArrayDestroy - Destroys all the elements of the given array,
/// beginning from last to first.  The array cannot be zero-length.
///
/// \param begin - a type* denoting the first element of the array
/// \param end - a type* denoting one past the end of the array
/// \param elementType - the element type of the array
/// \param destroyer - the function to call to destroy elements
/// \param useEHCleanup - whether to push an EH cleanup to destroy
///   the remaining elements in case the destruction of a single
///   element throws
void CodeGenFunction::emitArrayDestroy(llvm::Value *begin,
                                       llvm::Value *end,
                                       QualType elementType,
                                       CharUnits elementAlign,
                                       Destroyer *destroyer,
                                       bool checkZeroLength,
                                       bool useEHCleanup) {
  assert(!elementType->isArrayType());

  // The basic structure here is a do-while loop, because we don't
  // need to check for the zero-element case.
  llvm::BasicBlock *bodyBB = createBasicBlock("arraydestroy.body");
  llvm::BasicBlock *doneBB = createBasicBlock("arraydestroy.done");

  if (checkZeroLength) {
    llvm::Value *isEmpty = Builder.CreateICmpEQ(begin, end,
                                                "arraydestroy.isempty");
    Builder.CreateCondBr(isEmpty, doneBB, bodyBB);
  }

  // Enter the loop body, making that address the current address.
  llvm::BasicBlock *entryBB = Builder.GetInsertBlock();
  EmitBlock(bodyBB);
  llvm::PHINode *elementPast =
    Builder.CreatePHI(begin->getType(), 2, "arraydestroy.elementPast");
  elementPast->addIncoming(end, entryBB);

  // Shift the address back by one element.
  llvm::Value *negativeOne = llvm::ConstantInt::get(SizeTy, -1, true);
  llvm::Value *element = Builder.CreateInBoundsGEP(elementPast, negativeOne,
                                                   "arraydestroy.element");

  if (useEHCleanup)
    pushRegularPartialArrayCleanup(begin, element, elementType, elementAlign,
                                   destroyer);

  // Perform the actual destruction there.
  destroyer(*this, Address(element, elementAlign), elementType);

  if (useEHCleanup)
    PopCleanupBlock();

  // Check whether we've reached the end.
  llvm::Value *done = Builder.CreateICmpEQ(element, begin, "arraydestroy.done");
  Builder.CreateCondBr(done, doneBB, bodyBB);
  elementPast->addIncoming(element, Builder.GetInsertBlock());

  // Done.
  EmitBlock(doneBB);
}

/// Perform partial array destruction as if in an EH cleanup.  Unlike
/// emitArrayDestroy, the element type here may still be an array type.
static void emitPartialArrayDestroy(CodeGenFunction &CGF,
                                    llvm::Value *begin, llvm::Value *end,
                                    QualType type, CharUnits elementAlign,
                                    CodeGenFunction::Destroyer *destroyer) {
  // If the element type is itself an array, drill down.
  unsigned arrayDepth = 0;
  while (const ArrayType *arrayType = CGF.getContext().getAsArrayType(type)) {
    // VLAs don't require a GEP index to walk into.
    if (!isa<VariableArrayType>(arrayType))
      arrayDepth++;
    type = arrayType->getElementType();
  }

  if (arrayDepth) {
    llvm::Value *zero = llvm::ConstantInt::get(CGF.SizeTy, 0);

    SmallVector<llvm::Value*,4> gepIndices(arrayDepth+1, zero);
    begin = CGF.Builder.CreateInBoundsGEP(begin, gepIndices, "pad.arraybegin");
    end = CGF.Builder.CreateInBoundsGEP(end, gepIndices, "pad.arrayend");
  }

  // Destroy the array.  We don't ever need an EH cleanup because we
  // assume that we're in an EH cleanup ourselves, so a throwing
  // destructor causes an immediate terminate.
  CGF.emitArrayDestroy(begin, end, type, elementAlign, destroyer,
                       /*checkZeroLength*/ true, /*useEHCleanup*/ false);
}

namespace {
  /// RegularPartialArrayDestroy - a cleanup which performs a partial
  /// array destroy where the end pointer is regularly determined and
  /// does not need to be loaded from a local.
  class RegularPartialArrayDestroy final : public EHScopeStack::Cleanup {
    llvm::Value *ArrayBegin;
    llvm::Value *ArrayEnd;
    QualType ElementType;
    CodeGenFunction::Destroyer *Destroyer;
    CharUnits ElementAlign;
  public:
    RegularPartialArrayDestroy(llvm::Value *arrayBegin, llvm::Value *arrayEnd,
                               QualType elementType, CharUnits elementAlign,
                               CodeGenFunction::Destroyer *destroyer)
      : ArrayBegin(arrayBegin), ArrayEnd(arrayEnd),
        ElementType(elementType), Destroyer(destroyer),
        ElementAlign(elementAlign) {}

    void Emit(CodeGenFunction &CGF, Flags flags) override {
      emitPartialArrayDestroy(CGF, ArrayBegin, ArrayEnd,
                              ElementType, ElementAlign, Destroyer);
    }
  };

  /// IrregularPartialArrayDestroy - a cleanup which performs a
  /// partial array destroy where the end pointer is irregularly
  /// determined and must be loaded from a local.
  class IrregularPartialArrayDestroy final : public EHScopeStack::Cleanup {
    llvm::Value *ArrayBegin;
    Address ArrayEndPointer;
    QualType ElementType;
    CodeGenFunction::Destroyer *Destroyer;
    CharUnits ElementAlign;
  public:
    IrregularPartialArrayDestroy(llvm::Value *arrayBegin,
                                 Address arrayEndPointer,
                                 QualType elementType,
                                 CharUnits elementAlign,
                                 CodeGenFunction::Destroyer *destroyer)
      : ArrayBegin(arrayBegin), ArrayEndPointer(arrayEndPointer),
        ElementType(elementType), Destroyer(destroyer),
        ElementAlign(elementAlign) {}

    void Emit(CodeGenFunction &CGF, Flags flags) override {
      llvm::Value *arrayEnd = CGF.Builder.CreateLoad(ArrayEndPointer);
      emitPartialArrayDestroy(CGF, ArrayBegin, arrayEnd,
                              ElementType, ElementAlign, Destroyer);
    }
  };
} // end anonymous namespace

/// pushIrregularPartialArrayCleanup - Push an EH cleanup to destroy
/// already-constructed elements of the given array.  The cleanup
/// may be popped with DeactivateCleanupBlock or PopCleanupBlock.
///
/// \param elementType - the immediate element type of the array;
///   possibly still an array type
void CodeGenFunction::pushIrregularPartialArrayCleanup(llvm::Value *arrayBegin,
                                                       Address arrayEndPointer,
                                                       QualType elementType,
                                                       CharUnits elementAlign,
                                                       Destroyer *destroyer) {
  pushFullExprCleanup<IrregularPartialArrayDestroy>(EHCleanup,
                                                    arrayBegin, arrayEndPointer,
                                                    elementType, elementAlign,
                                                    destroyer);
}

/// pushRegularPartialArrayCleanup - Push an EH cleanup to destroy
/// already-constructed elements of the given array.  The cleanup
/// may be popped with DeactivateCleanupBlock or PopCleanupBlock.
///
/// \param elementType - the immediate element type of the array;
///   possibly still an array type
void CodeGenFunction::pushRegularPartialArrayCleanup(llvm::Value *arrayBegin,
                                                     llvm::Value *arrayEnd,
                                                     QualType elementType,
                                                     CharUnits elementAlign,
                                                     Destroyer *destroyer) {
  pushFullExprCleanup<RegularPartialArrayDestroy>(EHCleanup,
                                                  arrayBegin, arrayEnd,
                                                  elementType, elementAlign,
                                                  destroyer);
}

/// Lazily declare the @llvm.lifetime.start intrinsic.
llvm::Constant *CodeGenModule::getLLVMLifetimeStartFn() {
  if (LifetimeStartFn)
    return LifetimeStartFn;
  LifetimeStartFn = llvm::Intrinsic::getDeclaration(&getModule(),
    llvm::Intrinsic::lifetime_start, AllocaInt8PtrTy);
  return LifetimeStartFn;
}

/// Lazily declare the @llvm.lifetime.end intrinsic.
llvm::Constant *CodeGenModule::getLLVMLifetimeEndFn() {
  if (LifetimeEndFn)
    return LifetimeEndFn;
  LifetimeEndFn = llvm::Intrinsic::getDeclaration(&getModule(),
    llvm::Intrinsic::lifetime_end, AllocaInt8PtrTy);
  return LifetimeEndFn;
}

namespace {
  /// A cleanup to perform a release of an object at the end of a
  /// function.  This is used to balance out the incoming +1 of a
  /// ns_consumed argument when we can't reasonably do that just by
  /// not doing the initial retain for a __block argument.
  struct ConsumeARCParameter final : EHScopeStack::Cleanup {
    ConsumeARCParameter(llvm::Value *param,
                        ARCPreciseLifetime_t precise)
      : Param(param), Precise(precise) {}

    llvm::Value *Param;
    ARCPreciseLifetime_t Precise;

    void Emit(CodeGenFunction &CGF, Flags flags) override {
      CGF.EmitARCRelease(Param, Precise);
    }
  };
} // end anonymous namespace

/// Emit an alloca (or GlobalValue depending on target)
/// for the specified parameter and set up LocalDeclMap.
void CodeGenFunction::EmitParmDecl(const VarDecl &D, ParamValue Arg,
                                   unsigned ArgNo) {
  // FIXME: Why isn't ImplicitParamDecl a ParmVarDecl?
  assert((isa<ParmVarDecl>(D) || isa<ImplicitParamDecl>(D)) &&
         "Invalid argument to EmitParmDecl");

  Arg.getAnyValue()->setName(D.getName());

  QualType Ty = D.getType();

  // Use better IR generation for certain implicit parameters.
  if (auto IPD = dyn_cast<ImplicitParamDecl>(&D)) {
    // The only implicit argument a block has is its literal.
<<<<<<< HEAD
    // We assume this is always passed directly.
    if (BlockInfo) {
      setBlockContextParameter(IPD, ArgNo, Arg.getDirectValue());
      return;
    }

    // Apply any prologue 'this' adjustments required by the ABI. Be careful to
    // handle the case where 'this' is passed indirectly as part of an inalloca
    // struct.
    if (const CXXMethodDecl *MD =
            dyn_cast_or_null<CXXMethodDecl>(CurCodeDecl)) {
      if (MD->isVirtual() && IPD == CXXABIThisDecl) {
        llvm::Value *This = Arg.isIndirect()
                                ? Builder.CreateLoad(Arg.getIndirectAddress())
                                : Arg.getDirectValue();
        This = CGM.getCXXABI().adjustThisParameterInVirtualFunctionPrologue(
            *this, CurGD, This);
        if (Arg.isIndirect())
          Builder.CreateStore(This, Arg.getIndirectAddress());
        else
          Arg = ParamValue::forDirect(This);
      }
=======
    // This may be passed as an inalloca'ed value on Windows x86.
    if (BlockInfo) {
      llvm::Value *V = Arg.isIndirect()
                           ? Builder.CreateLoad(Arg.getIndirectAddress())
                           : Arg.getDirectValue();
      setBlockContextParameter(IPD, ArgNo, V);
      return;
>>>>>>> b2b84690
    }
  }

  Address DeclPtr = Address::invalid();
  bool DoStore = false;
  bool IsScalar = hasScalarEvaluationKind(Ty);
  // If we already have a pointer to the argument, reuse the input pointer.
  if (Arg.isIndirect()) {
    DeclPtr = Arg.getIndirectAddress();
    // If we have a prettier pointer type at this point, bitcast to that.
    unsigned AS = DeclPtr.getType()->getAddressSpace();
    llvm::Type *IRTy = ConvertTypeForMem(Ty)->getPointerTo(AS);
    if (DeclPtr.getType() != IRTy)
      DeclPtr = Builder.CreateBitCast(DeclPtr, IRTy, D.getName());
<<<<<<< HEAD
=======
    // Indirect argument is in alloca address space, which may be different
    // from the default address space.
    auto AllocaAS = CGM.getASTAllocaAddressSpace();
    auto *V = DeclPtr.getPointer();
    auto SrcLangAS = getLangOpts().OpenCL ? LangAS::opencl_private : AllocaAS;
    auto DestLangAS =
        getLangOpts().OpenCL ? LangAS::opencl_private : LangAS::Default;
    if (SrcLangAS != DestLangAS) {
      assert(getContext().getTargetAddressSpace(SrcLangAS) ==
             CGM.getDataLayout().getAllocaAddrSpace());
      auto DestAS = getContext().getTargetAddressSpace(DestLangAS);
      auto *T = V->getType()->getPointerElementType()->getPointerTo(DestAS);
      DeclPtr = Address(getTargetHooks().performAddrSpaceCast(
                            *this, V, SrcLangAS, DestLangAS, T, true),
                        DeclPtr.getAlignment());
    }
>>>>>>> b2b84690

    // Push a destructor cleanup for this parameter if the ABI requires it.
    // Don't push a cleanup in a thunk for a method that will also emit a
    // cleanup.
<<<<<<< HEAD
    if (!IsScalar && !CurFuncIsThunk &&
        getTarget().getCXXABI().areArgsDestroyedLeftToRightInCallee()) {
      const CXXRecordDecl *RD = Ty->getAsCXXRecordDecl();
      if (RD && RD->hasNonTrivialDestructor())
        pushDestroy(QualType::DK_cxx_destructor, DeclPtr, Ty);
    }
  } else {
    // Otherwise, create a temporary to hold the value.
    DeclPtr = CreateMemTemp(Ty, getContext().getDeclAlign(&D),
                            D.getName() + ".addr");
=======
    if (hasAggregateEvaluationKind(Ty) && !CurFuncIsThunk &&
        Ty->getAs<RecordType>()->getDecl()->isParamDestroyedInCallee()) {
      if (QualType::DestructionKind DtorKind = Ty.isDestructedType()) {
        assert((DtorKind == QualType::DK_cxx_destructor ||
                DtorKind == QualType::DK_nontrivial_c_struct) &&
               "unexpected destructor type");
        pushDestroy(DtorKind, DeclPtr, Ty);
        CalleeDestructedParamCleanups[cast<ParmVarDecl>(&D)] =
            EHStack.stable_begin();
      }
    }
  } else {
    // Check if the parameter address is controlled by OpenMP runtime.
    Address OpenMPLocalAddr =
        getLangOpts().OpenMP
            ? CGM.getOpenMPRuntime().getAddressOfLocalVariable(*this, &D)
            : Address::invalid();
    if (getLangOpts().OpenMP && OpenMPLocalAddr.isValid()) {
      DeclPtr = OpenMPLocalAddr;
    } else {
      // Otherwise, create a temporary to hold the value.
      DeclPtr = CreateMemTemp(Ty, getContext().getDeclAlign(&D),
                              D.getName() + ".addr");
    }
>>>>>>> b2b84690
    DoStore = true;
  }

  llvm::Value *ArgVal = (DoStore ? Arg.getDirectValue() : nullptr);

  LValue lv = MakeAddrLValue(DeclPtr, Ty);
  if (IsScalar) {
    Qualifiers qs = Ty.getQualifiers();
    if (Qualifiers::ObjCLifetime lt = qs.getObjCLifetime()) {
      // We honor __attribute__((ns_consumed)) for types with lifetime.
      // For __strong, it's handled by just skipping the initial retain;
      // otherwise we have to balance out the initial +1 with an extra
      // cleanup to do the release at the end of the function.
      bool isConsumed = D.hasAttr<NSConsumedAttr>();

      // 'self' is always formally __strong, but if this is not an
      // init method then we don't want to retain it.
      if (D.isARCPseudoStrong()) {
        const ObjCMethodDecl *method = cast<ObjCMethodDecl>(CurCodeDecl);
        assert(&D == method->getSelfDecl());
        assert(lt == Qualifiers::OCL_Strong);
        assert(qs.hasConst());
        assert(method->getMethodFamily() != OMF_init);
        (void) method;
        lt = Qualifiers::OCL_ExplicitNone;
      }

      // Load objects passed indirectly.
      if (Arg.isIndirect() && !ArgVal)
        ArgVal = Builder.CreateLoad(DeclPtr);

      if (lt == Qualifiers::OCL_Strong) {
        if (!isConsumed) {
          if (CGM.getCodeGenOpts().OptimizationLevel == 0) {
            // use objc_storeStrong(&dest, value) for retaining the
            // object. But first, store a null into 'dest' because
            // objc_storeStrong attempts to release its old value.
            llvm::Value *Null = CGM.EmitNullConstant(D.getType());
            EmitStoreOfScalar(Null, lv, /* isInitialization */ true);
            EmitARCStoreStrongCall(lv.getAddress(), ArgVal, true);
            DoStore = false;
          }
          else
          // Don't use objc_retainBlock for block pointers, because we
          // don't want to Block_copy something just because we got it
          // as a parameter.
            ArgVal = EmitARCRetainNonBlock(ArgVal);
        }
      } else {
        // Push the cleanup for a consumed parameter.
        if (isConsumed) {
          ARCPreciseLifetime_t precise = (D.hasAttr<ObjCPreciseLifetimeAttr>()
                                ? ARCPreciseLifetime : ARCImpreciseLifetime);
          EHStack.pushCleanup<ConsumeARCParameter>(getARCCleanupKind(), ArgVal,
                                                   precise);
        }

        if (lt == Qualifiers::OCL_Weak) {
          EmitARCInitWeak(DeclPtr, ArgVal);
          DoStore = false; // The weak init is a store, no need to do two.
        }
      }

      // Enter the cleanup scope.
      EmitAutoVarWithLifetime(*this, D, DeclPtr, lt);
    }
  }

  // Store the initial value into the alloca.
  if (DoStore)
    EmitStoreOfScalar(ArgVal, lv, /* isInitialization */ true);

  setAddrOfLocalVar(&D, DeclPtr);

  // Emit debug info for param declaration.
  if (CGDebugInfo *DI = getDebugInfo()) {
    if (CGM.getCodeGenOpts().getDebugInfo() >=
        codegenoptions::LimitedDebugInfo) {
      DI->EmitDeclareOfArgVariable(&D, DeclPtr.getPointer(), ArgNo, Builder);
    }
  }

  if (D.hasAttr<AnnotateAttr>())
    EmitVarAnnotations(&D, DeclPtr.getPointer());

  // We can only check return value nullability if all arguments to the
  // function satisfy their nullability preconditions. This makes it necessary
  // to emit null checks for args in the function body itself.
  if (requiresReturnValueNullabilityCheck()) {
    auto Nullability = Ty->getNullability(getContext());
    if (Nullability && *Nullability == NullabilityKind::NonNull) {
      SanitizerScope SanScope(this);
      RetValNullabilityPrecondition =
          Builder.CreateAnd(RetValNullabilityPrecondition,
                            Builder.CreateIsNotNull(Arg.getAnyValue()));
    }
  }
}

void CodeGenModule::EmitOMPDeclareReduction(const OMPDeclareReductionDecl *D,
                                            CodeGenFunction *CGF) {
  if (!LangOpts.OpenMP || (!LangOpts.EmitAllDecls && !D->isUsed()))
    return;
  getOpenMPRuntime().emitUserDefinedReduction(CGF, D);
}<|MERGE_RESOLUTION|>--- conflicted
+++ resolved
@@ -19,10 +19,7 @@
 #include "CGOpenMPRuntime.h"
 #include "CodeGenFunction.h"
 #include "CodeGenModule.h"
-<<<<<<< HEAD
-=======
 #include "ConstantEmitter.h"
->>>>>>> b2b84690
 #include "TargetInfo.h"
 #include "clang/AST/ASTContext.h"
 #include "clang/AST/CharUnits.h"
@@ -165,11 +162,6 @@
   // needs to be emitted like a static variable, e.g. a function-scope
   // variable in constant address space in OpenCL.
   if (D.getStorageDuration() != SD_Automatic) {
-<<<<<<< HEAD
-    llvm::GlobalValue::LinkageTypes Linkage =
-        CGM.getLLVMLinkageVarDefinition(&D, /*isConstant=*/false);
-
-=======
     // Static sampler variables translated to function calls.
     if (D.getType()->isSamplerT())
       return;
@@ -177,7 +169,6 @@
     llvm::GlobalValue::LinkageTypes Linkage =
         CGM.getLLVMLinkageVarDefinition(&D, /*isConstant=*/false);
 
->>>>>>> b2b84690
     // FIXME: We need to force the emission/use of a guard variable for
     // some variables even if we can constant-evaluate them because
     // we can't guarantee every translation unit will constant-evaluate them.
@@ -231,21 +222,6 @@
   std::string Name;
   if (D.hasAttr<AsmLabelAttr>())
     Name = getMangledName(&D);
-<<<<<<< HEAD
-  else
-    Name = getStaticDeclName(*this, D);
-
-  llvm::Type *LTy = getTypes().ConvertTypeForMem(Ty);
-  unsigned AS = GetGlobalVarAddressSpace(&D);
-  unsigned TargetAS = getContext().getTargetAddressSpace(AS);
-
-  // Local address space cannot have an initializer.
-  llvm::Constant *Init = nullptr;
-  if (Ty.getAddressSpace() != LangAS::opencl_local)
-    Init = EmitNullConstant(Ty);
-  else
-    Init = llvm::UndefValue::get(LTy);
-=======
   else
     Name = getStaticDeclName(*this, D);
 
@@ -261,16 +237,11 @@
     Init = llvm::UndefValue::get(LTy);
   else
     Init = EmitNullConstant(Ty);
->>>>>>> b2b84690
 
   llvm::GlobalVariable *GV = new llvm::GlobalVariable(
       getModule(), LTy, Ty.isConstant(getContext()), Linkage, Init, Name,
       nullptr, llvm::GlobalVariable::NotThreadLocal, TargetAS);
   GV->setAlignment(getContext().getDeclAlign(&D).getQuantity());
-<<<<<<< HEAD
-  setGlobalVisibility(GV, &D);
-=======
->>>>>>> b2b84690
 
   if (supportsCOMDAT() && GV->isWeakForLinker())
     GV->setComdat(TheModule.getOrInsertComdat(GV->getName()));
@@ -278,22 +249,10 @@
   if (D.getTLSKind())
     setTLSMode(GV, D);
 
-<<<<<<< HEAD
-  if (D.isExternallyVisible()) {
-    if (D.hasAttr<DLLImportAttr>())
-      GV->setDLLStorageClass(llvm::GlobalVariable::DLLImportStorageClass);
-    else if (D.hasAttr<DLLExportAttr>())
-      GV->setDLLStorageClass(llvm::GlobalVariable::DLLExportStorageClass);
-  }
-
-  // Make sure the result is of the correct type.
-  unsigned ExpectedAS = Ty.getAddressSpace();
-=======
   setGVProperties(GV, &D);
 
   // Make sure the result is of the correct type.
   LangAS ExpectedAS = Ty.getAddressSpace();
->>>>>>> b2b84690
   llvm::Constant *Addr = GV;
   if (AS != ExpectedAS) {
     Addr = getTargetCodeGenInfo().performAddrSpaceCast(
@@ -328,16 +287,11 @@
     // never defer them.
     assert(isa<ObjCMethodDecl>(DC) && "unexpected parent code decl");
   }
-<<<<<<< HEAD
-  if (GD.getDecl())
-    (void)GetAddrOfGlobal(GD);
-=======
   if (GD.getDecl()) {
     // Disable emission of the parent function for the OpenMP device codegen.
     CGOpenMPRuntime::DisableAutoDeclareTargetRAII NoDeclTarget(*this);
     (void)GetAddrOfGlobal(GD);
   }
->>>>>>> b2b84690
 
   return Addr;
 }
@@ -389,10 +343,7 @@
                                   OldGV->getThreadLocalMode(),
                            CGM.getContext().getTargetAddressSpace(D.getType()));
     GV->setVisibility(OldGV->getVisibility());
-<<<<<<< HEAD
-=======
     GV->setDSOLocal(OldGV->isDSOLocal());
->>>>>>> b2b84690
     GV->setComdat(OldGV->getComdat());
 
     // Steal the name of the old global
@@ -410,11 +361,8 @@
   GV->setConstant(CGM.isTypeConstant(D.getType(), true));
   GV->setInitializer(Init);
 
-<<<<<<< HEAD
-=======
   emitter.finalize(GV);
 
->>>>>>> b2b84690
   if (hasNontrivialDestruction(D.getType()) && HaveInsertPoint()) {
     // We have a constant initializer, but a nontrivial destructor. We still
     // need to perform a guarded "initialization" in order to register the
@@ -521,18 +469,10 @@
     }
   };
 
-<<<<<<< HEAD
-  struct DestroyNRVOVariable final : EHScopeStack::Cleanup {
-    DestroyNRVOVariable(Address addr,
-                        const CXXDestructorDecl *Dtor,
-                        llvm::Value *NRVOFlag)
-      : Dtor(Dtor), NRVOFlag(NRVOFlag), Loc(addr) {}
-=======
   template <class Derived>
   struct DestroyNRVOVariable : EHScopeStack::Cleanup {
     DestroyNRVOVariable(Address addr, llvm::Value *NRVOFlag)
         : NRVOFlag(NRVOFlag), Loc(addr) {}
->>>>>>> b2b84690
 
     llvm::Value *NRVOFlag;
     Address Loc;
@@ -772,7 +712,6 @@
                                    LValue &lvalue,
                                    const VarDecl *var) {
   lvalue.setAddress(CGF.emitBlockByrefAddress(lvalue.getAddress(), var));
-<<<<<<< HEAD
 }
 
 void CodeGenFunction::EmitNullabilityCheck(LValue LHS, llvm::Value *RHS,
@@ -796,31 +735,6 @@
             SanitizerHandler::TypeMismatch, StaticData, RHS);
 }
 
-=======
-}
-
-void CodeGenFunction::EmitNullabilityCheck(LValue LHS, llvm::Value *RHS,
-                                           SourceLocation Loc) {
-  if (!SanOpts.has(SanitizerKind::NullabilityAssign))
-    return;
-
-  auto Nullability = LHS.getType()->getNullability(getContext());
-  if (!Nullability || *Nullability != NullabilityKind::NonNull)
-    return;
-
-  // Check if the right hand side of the assignment is nonnull, if the left
-  // hand side must be nonnull.
-  SanitizerScope SanScope(this);
-  llvm::Value *IsNotNull = Builder.CreateIsNotNull(RHS);
-  llvm::Constant *StaticData[] = {
-      EmitCheckSourceLocation(Loc), EmitCheckTypeDescriptor(LHS.getType()),
-      llvm::ConstantInt::get(Int8Ty, 0), // The LogAlignment info is unused.
-      llvm::ConstantInt::get(Int8Ty, TCK_NonnullAssign)};
-  EmitCheck({{IsNotNull, SanitizerKind::NullabilityAssign}},
-            SanitizerHandler::TypeMismatch, StaticData, RHS);
-}
-
->>>>>>> b2b84690
 void CodeGenFunction::EmitScalarInit(const Expr *init, const ValueDecl *D,
                                      LValue lvalue, bool capturedByInit) {
   Qualifiers::ObjCLifetime lifetime = lvalue.getObjCLifetime();
@@ -984,7 +898,7 @@
   if (isa<llvm::ConstantInt>(Init) || isa<llvm::ConstantFP>(Init) ||
       isa<llvm::ConstantVector>(Init) || isa<llvm::BlockAddress>(Init) ||
       isa<llvm::ConstantExpr>(Init)) {
-    Builder.CreateDefaultAlignedStore(Init, Loc, isVolatile);
+    Builder.CreateStore(Init, Loc, isVolatile);
     return;
   }
 
@@ -996,12 +910,8 @@
       // If necessary, get a pointer to the element and emit it.
       if (!Elt->isNullValue() && !isa<llvm::UndefValue>(Elt))
         emitStoresForInitAfterMemset(
-<<<<<<< HEAD
-            Elt, Builder.CreateConstGEP2_32(Init->getType(), Loc, 0, i),
-=======
             CGM, Elt,
             Builder.CreateConstInBoundsGEP2_32(Loc, 0, i, CGM.getDataLayout()),
->>>>>>> b2b84690
             isVolatile, Builder);
     }
     return;
@@ -1016,12 +926,8 @@
     // If necessary, get a pointer to the element and emit it.
     if (!Elt->isNullValue() && !isa<llvm::UndefValue>(Elt))
       emitStoresForInitAfterMemset(
-<<<<<<< HEAD
-          Elt, Builder.CreateConstGEP2_32(Init->getType(), Loc, 0, i),
-=======
           CGM, Elt,
           Builder.CreateConstInBoundsGEP2_32(Loc, 0, i, CGM.getDataLayout()),
->>>>>>> b2b84690
           isVolatile, Builder);
   }
 }
@@ -1063,12 +969,9 @@
   if (!ShouldEmitLifetimeMarkers)
     return nullptr;
 
-<<<<<<< HEAD
-=======
   assert(Addr->getType()->getPointerAddressSpace() ==
              CGM.getDataLayout().getAllocaAddrSpace() &&
          "Pointer should be in alloca address space");
->>>>>>> b2b84690
   llvm::Value *SizeV = llvm::ConstantInt::get(Int64Ty, Size);
   Addr = Builder.CreateBitCast(Addr, AllocaInt8PtrTy);
   llvm::CallInst *C =
@@ -1078,20 +981,15 @@
 }
 
 void CodeGenFunction::EmitLifetimeEnd(llvm::Value *Size, llvm::Value *Addr) {
-<<<<<<< HEAD
-=======
   assert(Addr->getType()->getPointerAddressSpace() ==
              CGM.getDataLayout().getAllocaAddrSpace() &&
          "Pointer should be in alloca address space");
->>>>>>> b2b84690
   Addr = Builder.CreateBitCast(Addr, AllocaInt8PtrTy);
   llvm::CallInst *C =
       Builder.CreateCall(CGM.getLLVMLifetimeEndFn(), {Size, Addr});
   C->setDoesNotThrow();
 }
 
-<<<<<<< HEAD
-=======
 void CodeGenFunction::EmitAndRegisterVariableArrayDimensions(
     CGDebugInfo *DI, const VarDecl &D, bool EmitDebugInfo) {
   // For each dimension stores its QualType and corresponding
@@ -1145,19 +1043,14 @@
   }
 }
 
->>>>>>> b2b84690
 /// EmitAutoVarAlloca - Emit the alloca and debug information for a
 /// local variable.  Does not emit initialization or destruction.
 CodeGenFunction::AutoVarEmission
 CodeGenFunction::EmitAutoVarAlloca(const VarDecl &D) {
   QualType Ty = D.getType();
-<<<<<<< HEAD
-  assert(Ty.getAddressSpace() == LangAS::Default);
-=======
   assert(
       Ty.getAddressSpace() == LangAS::Default ||
       (Ty.getAddressSpace() == LangAS::opencl_private && getLangOpts().OpenCL));
->>>>>>> b2b84690
 
   AutoVarEmission emission(D);
 
@@ -1170,16 +1063,12 @@
   if (Ty->isVariablyModifiedType())
     EmitVariablyModifiedType(Ty);
 
-<<<<<<< HEAD
-  Address address = Address::invalid();
-=======
   auto *DI = getDebugInfo();
   bool EmitDebugInfo = DI && CGM.getCodeGenOpts().getDebugInfo() >=
                                  codegenoptions::LimitedDebugInfo;
 
   Address address = Address::invalid();
   Address AllocaAddr = Address::invalid();
->>>>>>> b2b84690
   if (Ty->isConstantSizeType()) {
     bool NRVO = getLangOpts().ElideConstructors &&
       D.isNRVOVariable();
@@ -1220,11 +1109,6 @@
     }
 
     // A normal fixed sized variable becomes an alloca in the entry block,
-<<<<<<< HEAD
-    // unless it's an NRVO variable.
-
-    if (NRVO) {
-=======
     // unless:
     // - it's an NRVO variable.
     // - we are compiling OpenMP and it's an OpenMP local variable.
@@ -1236,7 +1120,6 @@
     if (getLangOpts().OpenMP && OpenMPLocalAddr.isValid()) {
       address = OpenMPLocalAddr;
     } else if (NRVO) {
->>>>>>> b2b84690
       // The named return value optimization: allocate this variable in the
       // return slot, so that we can elide the copy when returning this
       // variable (C++0x [class.copy]p34).
@@ -1276,12 +1159,8 @@
       // Create the alloca.  Note that we set the name separately from
       // building the instruction so that it's there even in no-asserts
       // builds.
-<<<<<<< HEAD
-      address = CreateTempAlloca(allocaTy, allocaAlignment, D.getName());
-=======
       address = CreateTempAlloca(allocaTy, allocaAlignment, D.getName(),
                                  /*ArraySize=*/nullptr, &AllocaAddr);
->>>>>>> b2b84690
 
       // Don't emit lifetime markers for MSVC catch parameters. The lifetime of
       // the catch parameter starts in the catchpad instruction, and we can't
@@ -1309,11 +1188,7 @@
             !(!getLangOpts().CPlusPlus && hasLabelBeenSeenInCurrentScope())) {
           uint64_t size = CGM.getDataLayout().getTypeAllocSize(allocaTy);
           emission.SizeForLifetimeMarkers =
-<<<<<<< HEAD
-              EmitLifetimeStart(size, address.getPointer());
-=======
               EmitLifetimeStart(size, AllocaAddr.getPointer());
->>>>>>> b2b84690
         }
       } else {
         assert(!emission.useLifetimeMarkers());
@@ -1338,16 +1213,6 @@
       pushStackRestore(NormalCleanup, Stack);
     }
 
-<<<<<<< HEAD
-    llvm::Value *elementCount;
-    QualType elementType;
-    std::tie(elementCount, elementType) = getVLASize(Ty);
-
-    llvm::Type *llvmTy = ConvertTypeForMem(elementType);
-
-    // Allocate memory for the array.
-    address = CreateTempAlloca(llvmTy, alignment, "vla", elementCount);
-=======
     auto VlaSize = getVLASize(Ty);
     llvm::Type *llvmTy = ConvertTypeForMem(VlaSize.Type);
 
@@ -1359,23 +1224,10 @@
     // this type by registering the vla size expression for each of the
     // dimensions.
     EmitAndRegisterVariableArrayDimensions(DI, D, EmitDebugInfo);
->>>>>>> b2b84690
   }
 
   setAddrOfLocalVar(&D, address);
   emission.Addr = address;
-<<<<<<< HEAD
-
-  // Emit debug info for local var declaration.
-  if (HaveInsertPoint())
-    if (CGDebugInfo *DI = getDebugInfo()) {
-      if (CGM.getCodeGenOpts().getDebugInfo() >=
-          codegenoptions::LimitedDebugInfo) {
-        DI->setLocation(D.getLocation());
-        DI->EmitDeclareOfAutoVariable(&D, address.getPointer(), Builder);
-      }
-    }
-=======
   emission.AllocaAddr = AllocaAddr;
 
   // Emit debug info for local var declaration.
@@ -1383,7 +1235,6 @@
     DI->setLocation(D.getLocation());
     (void)DI->EmitDeclareOfAutoVariable(&D, address.getPointer(), Builder);
   }
->>>>>>> b2b84690
 
   if (D.hasAttr<AnnotateAttr>())
     EmitVarAnnotations(&D, address.getPointer());
@@ -1391,11 +1242,7 @@
   // Make sure we call @llvm.lifetime.end.
   if (emission.useLifetimeMarkers())
     EHStack.pushCleanup<CallLifetimeEnd>(NormalEHLifetimeMarker,
-<<<<<<< HEAD
-                                         emission.getAllocatedAddress(),
-=======
                                          emission.getOriginalAllocatedAddress(),
->>>>>>> b2b84690
                                          emission.getSizeForLifetimeMarkers());
 
   return emission;
@@ -1421,17 +1268,10 @@
   // hierarchy-walking expensive.
   E = E->IgnoreParenCasts();
 
-<<<<<<< HEAD
-  if (const BlockExpr *be = dyn_cast<BlockExpr>(e)) {
-    const BlockDecl *block = be->getBlockDecl();
-    for (const auto &I : block->captures()) {
-      if (I.getVariable() == &var)
-=======
   if (const BlockExpr *BE = dyn_cast<BlockExpr>(E)) {
     const BlockDecl *Block = BE->getBlockDecl();
     for (const auto &I : Block->captures()) {
       if (I.getVariable() == &Var)
->>>>>>> b2b84690
         return true;
     }
 
@@ -1442,26 +1282,16 @@
   if (const StmtExpr *SE = dyn_cast<StmtExpr>(E)) {
     const CompoundStmt *CS = SE->getSubStmt();
     for (const auto *BI : CS->body())
-<<<<<<< HEAD
-      if (const auto *E = dyn_cast<Expr>(BI)) {
-        if (isCapturedBy(var, E))
-            return true;
-=======
       if (const auto *BIE = dyn_cast<Expr>(BI)) {
         if (isCapturedBy(Var, BIE))
           return true;
->>>>>>> b2b84690
       }
       else if (const auto *DS = dyn_cast<DeclStmt>(BI)) {
           // special case declarations
           for (const auto *I : DS->decls()) {
               if (const auto *VD = dyn_cast<VarDecl>((I))) {
                 const Expr *Init = VD->getInit();
-<<<<<<< HEAD
-                if (Init && isCapturedBy(var, Init))
-=======
                 if (Init && isCapturedBy(Var, Init))
->>>>>>> b2b84690
                   return true;
               }
           }
@@ -1473,13 +1303,8 @@
     return false;
   }
 
-<<<<<<< HEAD
-  for (const Stmt *SubStmt : e->children())
-    if (isCapturedBy(var, cast<Expr>(SubStmt)))
-=======
   for (const Stmt *SubStmt : E->children())
     if (isCapturedBy(Var, SubStmt))
->>>>>>> b2b84690
       return true;
 
   return false;
@@ -1538,12 +1363,9 @@
     return;
   }
 
-<<<<<<< HEAD
-=======
   if (isTrivialInitializer(Init))
     return;
 
->>>>>>> b2b84690
   // Check whether this is a byref variable that's potentially
   // captured and moved by its own initializer.  If so, we'll need to
   // emit the initializer first, then copy into the variable.
@@ -1579,11 +1401,7 @@
     llvm::ConstantInt::get(IntPtrTy,
                            getContext().getTypeSizeInChars(type).getQuantity());
 
-<<<<<<< HEAD
-  llvm::Type *BP = Int8PtrTy;
-=======
   llvm::Type *BP = CGM.Int8Ty->getPointerTo(Loc.getAddressSpace());
->>>>>>> b2b84690
   if (Loc.getType() != BP)
     Loc = Builder.CreateBitCast(Loc, BP);
 
@@ -1595,32 +1413,18 @@
                          isVolatile);
     // Zero and undef don't require a stores.
     if (!constant->isNullValue() && !isa<llvm::UndefValue>(constant)) {
-<<<<<<< HEAD
-      Loc = Builder.CreateBitCast(Loc, constant->getType()->getPointerTo());
-      emitStoresForInitAfterMemset(constant, Loc.getPointer(),
-                                   isVolatile, Builder);
-=======
       Loc = Builder.CreateBitCast(Loc,
         constant->getType()->getPointerTo(Loc.getAddressSpace()));
       emitStoresForInitAfterMemset(CGM, constant, Loc, isVolatile, Builder);
->>>>>>> b2b84690
     }
   } else {
     // Otherwise, create a temporary global with the initializer then
     // memcpy from the global to the alloca.
     std::string Name = getStaticDeclName(CGM, D);
-<<<<<<< HEAD
-    unsigned AS = 0;
-    if (getLangOpts().OpenCL) {
-      AS = CGM.getContext().getTargetAddressSpace(LangAS::opencl_constant);
-      BP = llvm::PointerType::getInt8PtrTy(getLLVMContext(), AS);
-    }
-=======
     unsigned AS = CGM.getContext().getTargetAddressSpace(
         CGM.getStringLiteralAddressSpace());
     BP = llvm::PointerType::getInt8PtrTy(getLLVMContext(), AS);
 
->>>>>>> b2b84690
     llvm::GlobalVariable *GV =
       new llvm::GlobalVariable(CGM.getModule(), constant->getType(), true,
                                llvm::GlobalValue::PrivateLinkage,
@@ -1718,13 +1522,8 @@
     if (emission.NRVOFlag) {
       assert(!type->isArrayType());
       CXXDestructorDecl *dtor = type->getAsCXXRecordDecl()->getDestructor();
-<<<<<<< HEAD
-      EHStack.pushCleanup<DestroyNRVOVariable>(cleanupKind, addr,
-                                               dtor, emission.NRVOFlag);
-=======
       EHStack.pushCleanup<DestroyNRVOVariableCXX>(cleanupKind, addr, dtor,
                                                   emission.NRVOFlag);
->>>>>>> b2b84690
       return;
     }
     break;
@@ -2140,30 +1939,6 @@
   // Use better IR generation for certain implicit parameters.
   if (auto IPD = dyn_cast<ImplicitParamDecl>(&D)) {
     // The only implicit argument a block has is its literal.
-<<<<<<< HEAD
-    // We assume this is always passed directly.
-    if (BlockInfo) {
-      setBlockContextParameter(IPD, ArgNo, Arg.getDirectValue());
-      return;
-    }
-
-    // Apply any prologue 'this' adjustments required by the ABI. Be careful to
-    // handle the case where 'this' is passed indirectly as part of an inalloca
-    // struct.
-    if (const CXXMethodDecl *MD =
-            dyn_cast_or_null<CXXMethodDecl>(CurCodeDecl)) {
-      if (MD->isVirtual() && IPD == CXXABIThisDecl) {
-        llvm::Value *This = Arg.isIndirect()
-                                ? Builder.CreateLoad(Arg.getIndirectAddress())
-                                : Arg.getDirectValue();
-        This = CGM.getCXXABI().adjustThisParameterInVirtualFunctionPrologue(
-            *this, CurGD, This);
-        if (Arg.isIndirect())
-          Builder.CreateStore(This, Arg.getIndirectAddress());
-        else
-          Arg = ParamValue::forDirect(This);
-      }
-=======
     // This may be passed as an inalloca'ed value on Windows x86.
     if (BlockInfo) {
       llvm::Value *V = Arg.isIndirect()
@@ -2171,7 +1946,6 @@
                            : Arg.getDirectValue();
       setBlockContextParameter(IPD, ArgNo, V);
       return;
->>>>>>> b2b84690
     }
   }
 
@@ -2186,8 +1960,6 @@
     llvm::Type *IRTy = ConvertTypeForMem(Ty)->getPointerTo(AS);
     if (DeclPtr.getType() != IRTy)
       DeclPtr = Builder.CreateBitCast(DeclPtr, IRTy, D.getName());
-<<<<<<< HEAD
-=======
     // Indirect argument is in alloca address space, which may be different
     // from the default address space.
     auto AllocaAS = CGM.getASTAllocaAddressSpace();
@@ -2204,23 +1976,10 @@
                             *this, V, SrcLangAS, DestLangAS, T, true),
                         DeclPtr.getAlignment());
     }
->>>>>>> b2b84690
 
     // Push a destructor cleanup for this parameter if the ABI requires it.
     // Don't push a cleanup in a thunk for a method that will also emit a
     // cleanup.
-<<<<<<< HEAD
-    if (!IsScalar && !CurFuncIsThunk &&
-        getTarget().getCXXABI().areArgsDestroyedLeftToRightInCallee()) {
-      const CXXRecordDecl *RD = Ty->getAsCXXRecordDecl();
-      if (RD && RD->hasNonTrivialDestructor())
-        pushDestroy(QualType::DK_cxx_destructor, DeclPtr, Ty);
-    }
-  } else {
-    // Otherwise, create a temporary to hold the value.
-    DeclPtr = CreateMemTemp(Ty, getContext().getDeclAlign(&D),
-                            D.getName() + ".addr");
-=======
     if (hasAggregateEvaluationKind(Ty) && !CurFuncIsThunk &&
         Ty->getAs<RecordType>()->getDecl()->isParamDestroyedInCallee()) {
       if (QualType::DestructionKind DtorKind = Ty.isDestructedType()) {
@@ -2245,7 +2004,6 @@
       DeclPtr = CreateMemTemp(Ty, getContext().getDeclAlign(&D),
                               D.getName() + ".addr");
     }
->>>>>>> b2b84690
     DoStore = true;
   }
 
