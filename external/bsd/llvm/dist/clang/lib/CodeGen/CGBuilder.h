--- conflicted
+++ resolved
@@ -20,11 +20,7 @@
 
 class CodeGenFunction;
 
-<<<<<<< HEAD
-/// \brief This is an IRBuilder insertion helper that forwards to
-=======
 /// This is an IRBuilder insertion helper that forwards to
->>>>>>> b2b84690
 /// CodeGenFunction::InsertHelper, which adds necessary metadata to
 /// instructions.
 class CGBuilderInserter : protected llvm::IRBuilderDefaultInserter {
@@ -33,11 +29,7 @@
   explicit CGBuilderInserter(CodeGenFunction *CGF) : CGF(CGF) {}
 
 protected:
-<<<<<<< HEAD
-  /// \brief This forwards to CodeGenFunction::InsertHelper.
-=======
   /// This forwards to CodeGenFunction::InsertHelper.
->>>>>>> b2b84690
   void InsertHelper(llvm::Instruction *I, const llvm::Twine &Name,
                     llvm::BasicBlock *BB,
                     llvm::BasicBlock::iterator InsertPt) const;
@@ -153,8 +145,6 @@
                    Addr.getAlignment());
   }
 
-<<<<<<< HEAD
-=======
   using CGBuilderBaseTy::CreateAddrSpaceCast;
   Address CreateAddrSpaceCast(Address Addr, llvm::Type *Ty,
                               const llvm::Twine &Name = "") {
@@ -162,7 +152,6 @@
                    Addr.getAlignment());
   }
 
->>>>>>> b2b84690
   /// Cast the element type of the given address to a different type,
   /// preserving information like the alignment and address space.
   Address CreateElementBitCast(Address Addr, llvm::Type *Ty,
@@ -255,8 +244,6 @@
                    Addr.getAlignment().alignmentAtOffset(Offset));
   }
 
-<<<<<<< HEAD
-=======
   using CGBuilderBaseTy::CreateConstInBoundsGEP2_32;
   Address CreateConstInBoundsGEP2_32(Address Addr, unsigned Idx0,
                                       unsigned Idx1, const llvm::DataLayout &DL,
@@ -272,7 +259,6 @@
                             CharUnits::fromQuantity(Offset.getSExtValue())));
   }
 
->>>>>>> b2b84690
   llvm::Value *CreateConstInBoundsByteGEP(llvm::Value *Ptr, CharUnits Offset,
                                           const llvm::Twine &Name = "") {
     assert(Ptr->getType()->getPointerElementType() == TypeCache.Int8Ty);
@@ -287,17 +273,6 @@
   using CGBuilderBaseTy::CreateMemCpy;
   llvm::CallInst *CreateMemCpy(Address Dest, Address Src, llvm::Value *Size,
                                bool IsVolatile = false) {
-<<<<<<< HEAD
-    auto Align = std::min(Dest.getAlignment(), Src.getAlignment());
-    return CreateMemCpy(Dest.getPointer(), Src.getPointer(), Size,
-                        Align.getQuantity(), IsVolatile);
-  }
-  llvm::CallInst *CreateMemCpy(Address Dest, Address Src, uint64_t Size,
-                               bool IsVolatile = false) {
-    auto Align = std::min(Dest.getAlignment(), Src.getAlignment());
-    return CreateMemCpy(Dest.getPointer(), Src.getPointer(), Size,
-                        Align.getQuantity(), IsVolatile);
-=======
     return CreateMemCpy(Dest.getPointer(), Dest.getAlignment().getQuantity(),
                         Src.getPointer(), Src.getAlignment().getQuantity(),
                         Size,IsVolatile);
@@ -307,21 +282,14 @@
     return CreateMemCpy(Dest.getPointer(), Dest.getAlignment().getQuantity(),
                         Src.getPointer(), Src.getAlignment().getQuantity(),
                         Size, IsVolatile);
->>>>>>> b2b84690
   }
 
   using CGBuilderBaseTy::CreateMemMove;
   llvm::CallInst *CreateMemMove(Address Dest, Address Src, llvm::Value *Size,
                                 bool IsVolatile = false) {
-<<<<<<< HEAD
-    auto Align = std::min(Dest.getAlignment(), Src.getAlignment());
-    return CreateMemMove(Dest.getPointer(), Src.getPointer(), Size,
-                         Align.getQuantity(), IsVolatile);
-=======
     return CreateMemMove(Dest.getPointer(), Dest.getAlignment().getQuantity(),
                          Src.getPointer(), Src.getAlignment().getQuantity(),
                          Size, IsVolatile);
->>>>>>> b2b84690
   }
 
   using CGBuilderBaseTy::CreateMemSet;
