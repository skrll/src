--- conflicted
+++ resolved
@@ -129,24 +129,16 @@
 CodeGenFunction::EmitCXXMemberDataPointerAddress(const Expr *E, Address base,
                                                  llvm::Value *memberPtr,
                                       const MemberPointerType *memberPtrType,
-<<<<<<< HEAD
-                                                 LValueBaseInfo *BaseInfo) {
-=======
                                                  LValueBaseInfo *BaseInfo,
                                                  TBAAAccessInfo *TBAAInfo) {
->>>>>>> b2b84690
   // Ask the ABI to compute the actual address.
   llvm::Value *ptr =
     CGM.getCXXABI().EmitMemberDataPointerAddress(*this, E, base,
                                                  memberPtr, memberPtrType);
 
   QualType memberType = memberPtrType->getPointeeType();
-<<<<<<< HEAD
-  CharUnits memberAlign = getNaturalTypeAlignment(memberType, BaseInfo);
-=======
   CharUnits memberAlign = getNaturalTypeAlignment(memberType, BaseInfo,
                                                   TBAAInfo);
->>>>>>> b2b84690
   memberAlign =
     CGM.getDynamicOffsetAlignment(base.getAlignment(),
                             memberPtrType->getClass()->getAsCXXRecordDecl(),
@@ -414,13 +406,8 @@
 
   // Apply the offset.
   llvm::Value *Value = Builder.CreateBitCast(BaseAddr.getPointer(), Int8PtrTy);
-<<<<<<< HEAD
-  Value = Builder.CreateGEP(Value, Builder.CreateNeg(NonVirtualOffset),
-                            "sub.ptr");
-=======
   Value = Builder.CreateInBoundsGEP(Value, Builder.CreateNeg(NonVirtualOffset),
                                     "sub.ptr");
->>>>>>> b2b84690
 
   // Just cast.
   Value = Builder.CreateBitCast(Value, DerivedPtrTy);
@@ -568,19 +555,12 @@
                                               BaseClassDecl,
                                               isBaseVirtual);
   AggValueSlot AggSlot =
-<<<<<<< HEAD
-    AggValueSlot::forAddr(V, Qualifiers(),
-                          AggValueSlot::IsDestructed,
-                          AggValueSlot::DoesNotNeedGCBarriers,
-                          AggValueSlot::IsNotAliased);
-=======
       AggValueSlot::forAddr(
           V, Qualifiers(),
           AggValueSlot::IsDestructed,
           AggValueSlot::DoesNotNeedGCBarriers,
           AggValueSlot::IsNotAliased,
           CGF.overlapForBaseInit(ClassDecl, BaseClassDecl, isBaseVirtual));
->>>>>>> b2b84690
 
   CGF.EmitAggExpr(BaseInit->getInit(), AggSlot);
 
@@ -639,8 +619,6 @@
   QualType RecordTy = CGF.getContext().getTypeDeclType(ClassDecl);
   LValue LHS;
 
-<<<<<<< HEAD
-=======
   // If a base constructor is being emitted, create an LValue that has the
   // non-virtual alignment.
   if (CGF.CurGD.getCtorType() == Ctor_Base)
@@ -648,7 +626,6 @@
   else
     LHS = CGF.MakeNaturalAlignAddrLValue(ThisPtr, RecordTy);
 
->>>>>>> b2b84690
   EmitLValueForAnyFieldInitialization(CGF, MemberInit, LHS);
 
   // Special case: if we are in a copy or move constructor, and we are copying
@@ -703,19 +680,12 @@
     break;
   case TEK_Aggregate: {
     AggValueSlot Slot =
-<<<<<<< HEAD
-      AggValueSlot::forLValue(LHS,
-                              AggValueSlot::IsDestructed,
-                              AggValueSlot::DoesNotNeedGCBarriers,
-                              AggValueSlot::IsNotAliased);
-=======
         AggValueSlot::forLValue(
             LHS,
             AggValueSlot::IsDestructed,
             AggValueSlot::DoesNotNeedGCBarriers,
             AggValueSlot::IsNotAliased,
             overlapForFieldInit(Field));
->>>>>>> b2b84690
     EmitAggExpr(Init, Slot);
     break;
   }
@@ -946,17 +916,6 @@
     }
 
     CharUnits getMemcpySize(uint64_t FirstByteOffset) const {
-<<<<<<< HEAD
-      unsigned LastFieldSize =
-        LastField->isBitField() ?
-          LastField->getBitWidthValue(CGF.getContext()) :
-          CGF.getContext().getTypeSize(LastField->getType());
-      uint64_t MemcpySizeBits =
-        LastFieldOffset + LastFieldSize - FirstByteOffset +
-        CGF.getContext().getCharWidth() - 1;
-      CharUnits MemcpySize =
-        CGF.getContext().toCharUnitsFromBits(MemcpySizeBits);
-=======
       ASTContext &Ctx = CGF.getContext();
       unsigned LastFieldSize =
           LastField->isBitField()
@@ -966,7 +925,6 @@
       uint64_t MemcpySizeBits = LastFieldOffset + LastFieldSize -
                                 FirstByteOffset + Ctx.getCharWidth() - 1;
       CharUnits MemcpySize = Ctx.toCharUnitsFromBits(MemcpySizeBits);
->>>>>>> b2b84690
       return MemcpySize;
     }
 
@@ -1318,11 +1276,7 @@
     if (CGM.getCodeGenOpts().StrictVTablePointers &&
         CGM.getCodeGenOpts().OptimizationLevel > 0 &&
         isInitializerOfDynamicClass(*B))
-<<<<<<< HEAD
-      CXXThisValue = Builder.CreateInvariantGroupBarrier(LoadCXXThis());
-=======
       CXXThisValue = Builder.CreateLaunderInvariantGroup(LoadCXXThis());
->>>>>>> b2b84690
     EmitBaseInitializer(*this, ClassDecl, *B, CtorType);
   }
 
@@ -1339,11 +1293,7 @@
     if (CGM.getCodeGenOpts().StrictVTablePointers &&
         CGM.getCodeGenOpts().OptimizationLevel > 0 &&
         isInitializerOfDynamicClass(*B))
-<<<<<<< HEAD
-      CXXThisValue = Builder.CreateInvariantGroupBarrier(LoadCXXThis());
-=======
       CXXThisValue = Builder.CreateLaunderInvariantGroup(LoadCXXThis());
->>>>>>> b2b84690
     EmitBaseInitializer(*this, ClassDecl, *B, CtorType);
   }
 
@@ -1478,15 +1428,9 @@
   if (DtorType == Dtor_Deleting) {
     RunCleanupsScope DtorEpilogue(*this);
     EnterDtorCleanups(Dtor, Dtor_Deleting);
-<<<<<<< HEAD
-    EmitCXXDestructorCall(Dtor, Dtor_Complete, /*ForVirtualBase=*/false,
-                          /*Delegating=*/false, LoadCXXThisAddress());
-    PopCleanupBlock();
-=======
     if (HaveInsertPoint())
       EmitCXXDestructorCall(Dtor, Dtor_Complete, /*ForVirtualBase=*/false,
                             /*Delegating=*/false, LoadCXXThisAddress());
->>>>>>> b2b84690
     return;
   }
 
@@ -1533,19 +1477,11 @@
 
     // Initialize the vtable pointers before entering the body.
     if (!CanSkipVTablePointerInitialization(*this, Dtor)) {
-<<<<<<< HEAD
-      // Insert the llvm.invariant.group.barrier intrinsic before initializing
-      // the vptrs to cancel any previous assumptions we might have made.
-      if (CGM.getCodeGenOpts().StrictVTablePointers &&
-          CGM.getCodeGenOpts().OptimizationLevel > 0)
-        CXXThisValue = Builder.CreateInvariantGroupBarrier(LoadCXXThis());
-=======
       // Insert the llvm.launder.invariant.group intrinsic before initializing
       // the vptrs to cancel any previous assumptions we might have made.
       if (CGM.getCodeGenOpts().StrictVTablePointers &&
           CGM.getCodeGenOpts().OptimizationLevel > 0)
         CXXThisValue = Builder.CreateLaunderInvariantGroup(LoadCXXThis());
->>>>>>> b2b84690
       InitializeVTablePointers(Dtor->getParent());
     }
 
@@ -1610,8 +1546,6 @@
     }
   };
 
-<<<<<<< HEAD
-=======
   void EmitConditionalDtorDeleteCall(CodeGenFunction &CGF,
                                      llvm::Value *ShouldDeleteCondition,
                                      bool ReturnAfterDelete) {
@@ -1638,7 +1572,6 @@
     CGF.EmitBlock(continueBB);
   }
 
->>>>>>> b2b84690
   struct CallDtorDeleteConditional final : EHScopeStack::Cleanup {
     llvm::Value *ShouldDeleteCondition;
 
@@ -1649,25 +1582,8 @@
     }
 
     void Emit(CodeGenFunction &CGF, Flags flags) override {
-<<<<<<< HEAD
-      llvm::BasicBlock *callDeleteBB = CGF.createBasicBlock("dtor.call_delete");
-      llvm::BasicBlock *continueBB = CGF.createBasicBlock("dtor.continue");
-      llvm::Value *ShouldCallDelete
-        = CGF.Builder.CreateIsNull(ShouldDeleteCondition);
-      CGF.Builder.CreateCondBr(ShouldCallDelete, continueBB, callDeleteBB);
-
-      CGF.EmitBlock(callDeleteBB);
-      const CXXDestructorDecl *Dtor = cast<CXXDestructorDecl>(CGF.CurCodeDecl);
-      const CXXRecordDecl *ClassDecl = Dtor->getParent();
-      CGF.EmitDeleteCall(Dtor->getOperatorDelete(), CGF.LoadCXXThis(),
-                         CGF.getContext().getTagDeclType(ClassDecl));
-      CGF.Builder.CreateBr(continueBB);
-
-      CGF.EmitBlock(continueBB);
-=======
       EmitConditionalDtorDeleteCall(CGF, ShouldDeleteCondition,
                                     /*ReturnAfterDelete*/false);
->>>>>>> b2b84690
     }
   };
 
@@ -1697,10 +1613,7 @@
 
  static void EmitSanitizerDtorCallback(CodeGenFunction &CGF, llvm::Value *Ptr,
              CharUnits::QuantityType PoisonSize) {
-<<<<<<< HEAD
-=======
    CodeGenFunction::SanitizerScope SanScope(&CGF);
->>>>>>> b2b84690
    // Pass in void pointer and size of region as arguments to runtime
    // function
    llvm::Value *Args[] = {CGF.Builder.CreateBitCast(Ptr, CGF.VoidPtrTy),
@@ -1826,11 +1739,7 @@
  };
 } // end anonymous namespace
 
-<<<<<<< HEAD
-/// \brief Emit all code that comes at the end of class's
-=======
 /// Emit all code that comes at the end of class's
->>>>>>> b2b84690
 /// destructor. This is to call destructors on members and base classes
 /// in reverse order of their construction.
 ///
@@ -2056,12 +1965,8 @@
     }
 
     EmitCXXConstructorCall(ctor, Ctor_Complete, /*ForVirtualBase=*/false,
-<<<<<<< HEAD
-                           /*Delegating=*/false, curAddr, E);
-=======
                            /*Delegating=*/false, curAddr, E,
                            AggValueSlot::DoesNotOverlap);
->>>>>>> b2b84690
   }
 
   // Go to the next element.
@@ -2096,12 +2001,8 @@
                                              CXXCtorType Type,
                                              bool ForVirtualBase,
                                              bool Delegating, Address This,
-<<<<<<< HEAD
-                                             const CXXConstructExpr *E) {
-=======
                                              const CXXConstructExpr *E,
                                              AggValueSlot::Overlap_t Overlap) {
->>>>>>> b2b84690
   CallArgList Args;
 
   // Push the this ptr.
@@ -2114,17 +2015,10 @@
     assert(E->getNumArgs() == 1 && "unexpected argcount for trivial ctor");
 
     const Expr *Arg = E->getArg(0);
-<<<<<<< HEAD
-    QualType SrcTy = Arg->getType();
-    Address Src = EmitLValue(Arg).getAddress();
-    QualType DestTy = getContext().getTypeDeclType(D->getParent());
-    EmitAggregateCopyCtor(This, Src, DestTy, SrcTy);
-=======
     LValue Src = EmitLValue(Arg);
     QualType DestTy = getContext().getTypeDeclType(D->getParent());
     LValue Dest = MakeAddrLValue(This, DestTy);
     EmitAggregateCopyCtor(Dest, Src, Overlap);
->>>>>>> b2b84690
     return;
   }
 
@@ -2136,12 +2030,8 @@
   EmitCallArgs(Args, FPT, E->arguments(), E->getConstructor(),
                /*ParamsToSkip*/ 0, Order);
 
-<<<<<<< HEAD
-  EmitCXXConstructorCall(D, Type, ForVirtualBase, Delegating, This, Args);
-=======
   EmitCXXConstructorCall(D, Type, ForVirtualBase, Delegating, This, Args,
                          Overlap, E->getExprLoc());
->>>>>>> b2b84690
 }
 
 static bool canEmitDelegateCallArgs(CodeGenFunction &CGF,
@@ -2173,24 +2063,15 @@
                                              bool ForVirtualBase,
                                              bool Delegating,
                                              Address This,
-<<<<<<< HEAD
-                                             CallArgList &Args) {
-=======
                                              CallArgList &Args,
                                              AggValueSlot::Overlap_t Overlap,
                                              SourceLocation Loc) {
->>>>>>> b2b84690
   const CXXRecordDecl *ClassDecl = D->getParent();
 
   // C++11 [class.mfct.non-static]p2:
   //   If a non-static member function of a class X is called for an object that
   //   is not of type X, or of a type derived from X, the behavior is undefined.
-<<<<<<< HEAD
-  // FIXME: Provide a source location here.
-  EmitTypeCheck(CodeGenFunction::TCK_ConstructorCall, SourceLocation(),
-=======
   EmitTypeCheck(CodeGenFunction::TCK_ConstructorCall, Loc,
->>>>>>> b2b84690
                 This.getPointer(), getContext().getRecordType(ClassDecl));
 
   if (D->isTrivial() && D->isDefaultConstructor()) {
@@ -2205,18 +2086,12 @@
     assert(Args.size() == 2 && "unexpected argcount for trivial ctor");
 
     QualType SrcTy = D->getParamDecl(0)->getType().getNonReferenceType();
-<<<<<<< HEAD
-    Address Src(Args[1].RV.getScalarVal(), getNaturalTypeAlignment(SrcTy));
-    QualType DestTy = getContext().getTypeDeclType(ClassDecl);
-    EmitAggregateCopyCtor(This, Src, DestTy, SrcTy);
-=======
     Address Src(Args[1].getRValue(*this).getScalarVal(),
                 getNaturalTypeAlignment(SrcTy));
     LValue SrcLVal = MakeAddrLValue(Src, SrcTy);
     QualType DestTy = getContext().getTypeDeclType(ClassDecl);
     LValue DestLVal = MakeAddrLValue(This, DestTy);
     EmitAggregateCopyCtor(DestLVal, SrcLVal, Overlap);
->>>>>>> b2b84690
     return;
   }
 
@@ -2230,7 +2105,6 @@
       return;
     }
   }
-<<<<<<< HEAD
 
   // Insert any ABI-specific implicit constructor arguments.
   CGCXXABI::AddedStructorArgs ExtraArgs =
@@ -2267,8 +2141,7 @@
     const CXXConstructorDecl *D, bool ForVirtualBase, Address This,
     bool InheritedFromVBase, const CXXInheritedCtorInitExpr *E) {
   CallArgList Args;
-  CallArg ThisArg(RValue::get(This.getPointer()), D->getThisType(getContext()),
-                  /*NeedsCopy=*/false);
+  CallArg ThisArg(RValue::get(This.getPointer()), D->getThisType(getContext()));
 
   // Forward the parameters.
   if (InheritedFromVBase &&
@@ -2307,90 +2180,10 @@
   }
 
   EmitCXXConstructorCall(D, Ctor_Base, ForVirtualBase, /*Delegating*/false,
-                         This, Args);
-}
-
-=======
-
-  // Insert any ABI-specific implicit constructor arguments.
-  CGCXXABI::AddedStructorArgs ExtraArgs =
-      CGM.getCXXABI().addImplicitConstructorArgs(*this, D, Type, ForVirtualBase,
-                                                 Delegating, Args);
-
-  // Emit the call.
-  llvm::Constant *CalleePtr =
-    CGM.getAddrOfCXXStructor(D, getFromCtorType(Type));
-  const CGFunctionInfo &Info = CGM.getTypes().arrangeCXXConstructorCall(
-      Args, D, Type, ExtraArgs.Prefix, ExtraArgs.Suffix, PassPrototypeArgs);
-  CGCallee Callee = CGCallee::forDirect(CalleePtr, D);
-  EmitCall(Info, Callee, ReturnValueSlot(), Args);
-
-  // Generate vtable assumptions if we're constructing a complete object
-  // with a vtable.  We don't do this for base subobjects for two reasons:
-  // first, it's incorrect for classes with virtual bases, and second, we're
-  // about to overwrite the vptrs anyway.
-  // We also have to make sure if we can refer to vtable:
-  // - Otherwise we can refer to vtable if it's safe to speculatively emit.
-  // FIXME: If vtable is used by ctor/dtor, or if vtable is external and we are
-  // sure that definition of vtable is not hidden,
-  // then we are always safe to refer to it.
-  // FIXME: It looks like InstCombine is very inefficient on dealing with
-  // assumes. Make assumption loads require -fstrict-vtable-pointers temporarily.
-  if (CGM.getCodeGenOpts().OptimizationLevel > 0 &&
-      ClassDecl->isDynamicClass() && Type != Ctor_Base &&
-      CGM.getCXXABI().canSpeculativelyEmitVTable(ClassDecl) &&
-      CGM.getCodeGenOpts().StrictVTablePointers)
-    EmitVTableAssumptionLoads(ClassDecl, This);
-}
-
-void CodeGenFunction::EmitInheritedCXXConstructorCall(
-    const CXXConstructorDecl *D, bool ForVirtualBase, Address This,
-    bool InheritedFromVBase, const CXXInheritedCtorInitExpr *E) {
-  CallArgList Args;
-  CallArg ThisArg(RValue::get(This.getPointer()), D->getThisType(getContext()));
-
-  // Forward the parameters.
-  if (InheritedFromVBase &&
-      CGM.getTarget().getCXXABI().hasConstructorVariants()) {
-    // Nothing to do; this construction is not responsible for constructing
-    // the base class containing the inherited constructor.
-    // FIXME: Can we just pass undef's for the remaining arguments if we don't
-    // have constructor variants?
-    Args.push_back(ThisArg);
-  } else if (!CXXInheritedCtorInitExprArgs.empty()) {
-    // The inheriting constructor was inlined; just inject its arguments.
-    assert(CXXInheritedCtorInitExprArgs.size() >= D->getNumParams() &&
-           "wrong number of parameters for inherited constructor call");
-    Args = CXXInheritedCtorInitExprArgs;
-    Args[0] = ThisArg;
-  } else {
-    // The inheriting constructor was not inlined. Emit delegating arguments.
-    Args.push_back(ThisArg);
-    const auto *OuterCtor = cast<CXXConstructorDecl>(CurCodeDecl);
-    assert(OuterCtor->getNumParams() == D->getNumParams());
-    assert(!OuterCtor->isVariadic() && "should have been inlined");
-
-    for (const auto *Param : OuterCtor->parameters()) {
-      assert(getContext().hasSameUnqualifiedType(
-          OuterCtor->getParamDecl(Param->getFunctionScopeIndex())->getType(),
-          Param->getType()));
-      EmitDelegateCallArg(Args, Param, E->getLocation());
-
-      // Forward __attribute__(pass_object_size).
-      if (Param->hasAttr<PassObjectSizeAttr>()) {
-        auto *POSParam = SizeArguments[Param];
-        assert(POSParam && "missing pass_object_size value for forwarding");
-        EmitDelegateCallArg(Args, POSParam, E->getLocation());
-      }
-    }
-  }
-
-  EmitCXXConstructorCall(D, Ctor_Base, ForVirtualBase, /*Delegating*/false,
                          This, Args, AggValueSlot::MayOverlap,
                          E->getLocation());
 }
 
->>>>>>> b2b84690
 void CodeGenFunction::EmitInlinedInheritingCXXConstructorCall(
     const CXXConstructorDecl *Ctor, CXXCtorType CtorType, bool ForVirtualBase,
     bool Delegating, CallArgList &Args) {
@@ -2413,11 +2206,7 @@
   assert(Args.size() >= Params.size() && "too few arguments for call");
   for (unsigned I = 0, N = Args.size(); I != N; ++I) {
     if (I < Params.size() && isa<ImplicitParamDecl>(Params[I])) {
-<<<<<<< HEAD
-      const RValue &RV = Args[I].RV;
-=======
       const RValue &RV = Args[I].getRValue(*this);
->>>>>>> b2b84690
       assert(!RV.isComplex() && "complex indirect params not supported");
       ParamValue Val = RV.isScalar()
                            ? ParamValue::forDirect(RV.getScalarVal())
@@ -2488,12 +2277,8 @@
   EmitCallArgs(Args, FPT, drop_begin(E->arguments(), 1), E->getConstructor(),
                /*ParamsToSkip*/ 1);
 
-<<<<<<< HEAD
-  EmitCXXConstructorCall(D, Ctor_Complete, false, false, This, Args);
-=======
   EmitCXXConstructorCall(D, Ctor_Complete, false, false, This, Args,
                          AggValueSlot::MayOverlap, E->getExprLoc());
->>>>>>> b2b84690
 }
 
 void
@@ -2528,12 +2313,8 @@
   }
 
   EmitCXXConstructorCall(Ctor, CtorType, /*ForVirtualBase=*/false,
-<<<<<<< HEAD
-                         /*Delegating=*/true, This, DelegateArgs);
-=======
                          /*Delegating=*/true, This, DelegateArgs,
                          AggValueSlot::MayOverlap, Loc);
->>>>>>> b2b84690
 }
 
 namespace {
@@ -2663,12 +2444,8 @@
   VTableAddressPoint = Builder.CreateBitCast(VTableAddressPoint, VTablePtrTy);
 
   llvm::StoreInst *Store = Builder.CreateStore(VTableAddressPoint, VTableField);
-<<<<<<< HEAD
-  CGM.DecorateInstructionWithTBAA(Store, CGM.getTBAAInfoForVTablePtr());
-=======
   TBAAAccessInfo TBAAInfo = CGM.getTBAAVTablePtrAccessInfo(VTablePtrTy);
   CGM.DecorateInstructionWithTBAA(Store, TBAAInfo);
->>>>>>> b2b84690
   if (CGM.getCodeGenOpts().OptimizationLevel > 0 &&
       CGM.getCodeGenOpts().StrictVTablePointers)
     CGM.DecorateInstructionWithInvariantGroup(Store, Vptr.VTableClass);
@@ -2762,12 +2539,8 @@
                                            const CXXRecordDecl *RD) {
   Address VTablePtrSrc = Builder.CreateElementBitCast(This, VTableTy);
   llvm::Instruction *VTable = Builder.CreateLoad(VTablePtrSrc, "vtable");
-<<<<<<< HEAD
-  CGM.DecorateInstructionWithTBAA(VTable, CGM.getTBAAInfoForVTablePtr());
-=======
   TBAAAccessInfo TBAAInfo = CGM.getTBAAVTablePtrAccessInfo(VTableTy);
   CGM.DecorateInstructionWithTBAA(VTable, TBAAInfo);
->>>>>>> b2b84690
 
   if (CGM.getCodeGenOpts().OptimizationLevel > 0 &&
       CGM.getCodeGenOpts().StrictVTablePointers)
@@ -2814,15 +2587,10 @@
 void CodeGenFunction::EmitTypeMetadataCodeForVCall(const CXXRecordDecl *RD,
                                                    llvm::Value *VTable,
                                                    SourceLocation Loc) {
-<<<<<<< HEAD
-  if (CGM.getCodeGenOpts().WholeProgramVTables &&
-      CGM.HasHiddenLTOVisibility(RD)) {
-=======
   if (SanOpts.has(SanitizerKind::CFIVCall))
     EmitVTablePtrCheckForCall(RD, VTable, CodeGenFunction::CFITCK_VCall, Loc);
   else if (CGM.getCodeGenOpts().WholeProgramVTables &&
            CGM.HasHiddenLTOVisibility(RD)) {
->>>>>>> b2b84690
     llvm::Metadata *MD =
         CGM.CreateMetadataIdentifierForType(QualType(RD->getTypeForDecl(), 0));
     llvm::Value *TypeId =
@@ -2834,10 +2602,6 @@
                            {CastedVTable, TypeId});
     Builder.CreateCall(CGM.getIntrinsic(llvm::Intrinsic::assume), TypeTest);
   }
-<<<<<<< HEAD
-
-  if (SanOpts.has(SanitizerKind::CFIVCall))
-    EmitVTablePtrCheckForCall(RD, VTable, CodeGenFunction::CFITCK_VCall, Loc);
 }
 
 void CodeGenFunction::EmitVTablePtrCheckForCall(const CXXRecordDecl *RD,
@@ -2858,28 +2622,6 @@
   if (!getLangOpts().CPlusPlus)
     return;
 
-=======
-}
-
-void CodeGenFunction::EmitVTablePtrCheckForCall(const CXXRecordDecl *RD,
-                                                llvm::Value *VTable,
-                                                CFITypeCheckKind TCK,
-                                                SourceLocation Loc) {
-  if (!SanOpts.has(SanitizerKind::CFICastStrict))
-    RD = LeastDerivedClassWithSameLayout(RD);
-
-  EmitVTablePtrCheck(RD, VTable, TCK, Loc);
-}
-
-void CodeGenFunction::EmitVTablePtrCheckForCast(QualType T,
-                                                llvm::Value *Derived,
-                                                bool MayBeNull,
-                                                CFITypeCheckKind TCK,
-                                                SourceLocation Loc) {
-  if (!getLangOpts().CPlusPlus)
-    return;
-
->>>>>>> b2b84690
   auto *ClassTy = T->getAs<RecordType>();
   if (!ClassTy)
     return;
@@ -2906,14 +2648,9 @@
     EmitBlock(CheckBlock);
   }
 
-<<<<<<< HEAD
-  llvm::Value *VTable =
-    GetVTablePtr(Address(Derived, getPointerAlign()), Int8PtrTy, ClassDecl);
-=======
   llvm::Value *VTable;
   std::tie(VTable, ClassDecl) = CGM.getCXXABI().LoadVTablePtr(
       *this, Address(Derived, getPointerAlign()), ClassDecl);
->>>>>>> b2b84690
 
   EmitVTablePtrCheck(ClassDecl, VTable, TCK, Loc);
 
@@ -2921,125 +2658,6 @@
     Builder.CreateBr(ContBlock);
     EmitBlock(ContBlock);
   }
-<<<<<<< HEAD
-}
-
-void CodeGenFunction::EmitVTablePtrCheck(const CXXRecordDecl *RD,
-                                         llvm::Value *VTable,
-                                         CFITypeCheckKind TCK,
-                                         SourceLocation Loc) {
-  if (!CGM.getCodeGenOpts().SanitizeCfiCrossDso &&
-      !CGM.HasHiddenLTOVisibility(RD))
-    return;
-
-  std::string TypeName = RD->getQualifiedNameAsString();
-  if (getContext().getSanitizerBlacklist().isBlacklistedType(TypeName))
-    return;
-
-  SanitizerScope SanScope(this);
-  llvm::SanitizerStatKind SSK;
-  switch (TCK) {
-  case CFITCK_VCall:
-    SSK = llvm::SanStat_CFI_VCall;
-    break;
-  case CFITCK_NVCall:
-    SSK = llvm::SanStat_CFI_NVCall;
-    break;
-  case CFITCK_DerivedCast:
-    SSK = llvm::SanStat_CFI_DerivedCast;
-    break;
-  case CFITCK_UnrelatedCast:
-    SSK = llvm::SanStat_CFI_UnrelatedCast;
-    break;
-  case CFITCK_ICall:
-    llvm_unreachable("not expecting CFITCK_ICall");
-  }
-  EmitSanitizerStatReport(SSK);
-
-  llvm::Metadata *MD =
-      CGM.CreateMetadataIdentifierForType(QualType(RD->getTypeForDecl(), 0));
-  llvm::Value *TypeId = llvm::MetadataAsValue::get(getLLVMContext(), MD);
-
-  llvm::Value *CastedVTable = Builder.CreateBitCast(VTable, Int8PtrTy);
-  llvm::Value *TypeTest = Builder.CreateCall(
-      CGM.getIntrinsic(llvm::Intrinsic::type_test), {CastedVTable, TypeId});
-
-  SanitizerMask M;
-  switch (TCK) {
-  case CFITCK_VCall:
-    M = SanitizerKind::CFIVCall;
-    break;
-  case CFITCK_NVCall:
-    M = SanitizerKind::CFINVCall;
-    break;
-  case CFITCK_DerivedCast:
-    M = SanitizerKind::CFIDerivedCast;
-    break;
-  case CFITCK_UnrelatedCast:
-    M = SanitizerKind::CFIUnrelatedCast;
-    break;
-  case CFITCK_ICall:
-    llvm_unreachable("not expecting CFITCK_ICall");
-  }
-
-  llvm::Constant *StaticData[] = {
-      llvm::ConstantInt::get(Int8Ty, TCK),
-      EmitCheckSourceLocation(Loc),
-      EmitCheckTypeDescriptor(QualType(RD->getTypeForDecl(), 0)),
-  };
-
-  auto CrossDsoTypeId = CGM.CreateCrossDsoCfiTypeId(MD);
-  if (CGM.getCodeGenOpts().SanitizeCfiCrossDso && CrossDsoTypeId) {
-    EmitCfiSlowPathCheck(M, TypeTest, CrossDsoTypeId, CastedVTable, StaticData);
-    return;
-  }
-
-  if (CGM.getCodeGenOpts().SanitizeTrap.has(M)) {
-    EmitTrapCheck(TypeTest);
-    return;
-  }
-
-  llvm::Value *AllVtables = llvm::MetadataAsValue::get(
-      CGM.getLLVMContext(),
-      llvm::MDString::get(CGM.getLLVMContext(), "all-vtables"));
-  llvm::Value *ValidVtable = Builder.CreateCall(
-      CGM.getIntrinsic(llvm::Intrinsic::type_test), {CastedVTable, AllVtables});
-  EmitCheck(std::make_pair(TypeTest, M), SanitizerHandler::CFICheckFail,
-            StaticData, {CastedVTable, ValidVtable});
-}
-
-bool CodeGenFunction::ShouldEmitVTableTypeCheckedLoad(const CXXRecordDecl *RD) {
-  if (!CGM.getCodeGenOpts().WholeProgramVTables ||
-      !SanOpts.has(SanitizerKind::CFIVCall) ||
-      !CGM.getCodeGenOpts().SanitizeTrap.has(SanitizerKind::CFIVCall) ||
-      !CGM.HasHiddenLTOVisibility(RD))
-    return false;
-
-  std::string TypeName = RD->getQualifiedNameAsString();
-  return !getContext().getSanitizerBlacklist().isBlacklistedType(TypeName);
-}
-
-llvm::Value *CodeGenFunction::EmitVTableTypeCheckedLoad(
-    const CXXRecordDecl *RD, llvm::Value *VTable, uint64_t VTableByteOffset) {
-  SanitizerScope SanScope(this);
-
-  EmitSanitizerStatReport(llvm::SanStat_CFI_VCall);
-
-  llvm::Metadata *MD =
-      CGM.CreateMetadataIdentifierForType(QualType(RD->getTypeForDecl(), 0));
-  llvm::Value *TypeId = llvm::MetadataAsValue::get(CGM.getLLVMContext(), MD);
-
-  llvm::Value *CastedVTable = Builder.CreateBitCast(VTable, Int8PtrTy);
-  llvm::Value *CheckedLoad = Builder.CreateCall(
-      CGM.getIntrinsic(llvm::Intrinsic::type_checked_load),
-      {CastedVTable, llvm::ConstantInt::get(Int32Ty, VTableByteOffset),
-       TypeId});
-  llvm::Value *CheckResult = Builder.CreateExtractValue(CheckedLoad, 1);
-
-  EmitCheck(std::make_pair(CheckResult, SanitizerKind::CFIVCall),
-            SanitizerHandler::CFICheckFail, nullptr, nullptr);
-
-=======
 }
 
 void CodeGenFunction::EmitVTablePtrCheck(const CXXRecordDecl *RD,
@@ -3148,7 +2766,6 @@
   EmitCheck(std::make_pair(CheckResult, SanitizerKind::CFIVCall),
             SanitizerHandler::CFICheckFail, nullptr, nullptr);
 
->>>>>>> b2b84690
   return Builder.CreateBitCast(
       Builder.CreateExtractValue(CheckedLoad, 0),
       cast<llvm::PointerType>(VTable->getType())->getElementType());
@@ -3216,22 +2833,6 @@
   // Add the rest of the parameters.
   for (auto param : BD->parameters())
     EmitDelegateCallArg(CallArgs, param, param->getLocStart());
-<<<<<<< HEAD
-
-  assert(!Lambda->isGenericLambda() &&
-            "generic lambda interconversion to block not implemented");
-  EmitForwardingCallToLambda(Lambda->getLambdaCallOperator(), CallArgs);
-}
-
-void CodeGenFunction::EmitLambdaToBlockPointerBody(FunctionArgList &Args) {
-  if (cast<CXXMethodDecl>(CurCodeDecl)->isVariadic()) {
-    // FIXME: Making this work correctly is nasty because it requires either
-    // cloning the body of the call operator or making the call operator forward.
-    CGM.ErrorUnsupported(CurCodeDecl, "lambda conversion to variadic function");
-    return;
-  }
-=======
->>>>>>> b2b84690
 
   assert(!Lambda->isGenericLambda() &&
             "generic lambda interconversion to block not implemented");
