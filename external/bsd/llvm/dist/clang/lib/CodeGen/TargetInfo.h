//===---- TargetInfo.h - Encapsulate target details -------------*- C++ -*-===//
//
//                     The LLVM Compiler Infrastructure
//
// This file is distributed under the University of Illinois Open Source
// License. See LICENSE.TXT for details.
//
//===----------------------------------------------------------------------===//
//
// These classes wrap the information about a call or function
// definition used to handle ABI compliancy.
//
//===----------------------------------------------------------------------===//

#ifndef LLVM_CLANG_LIB_CODEGEN_TARGETINFO_H
#define LLVM_CLANG_LIB_CODEGEN_TARGETINFO_H

<<<<<<< HEAD
#include "CGValue.h"
#include "clang/AST/Type.h"
#include "clang/Basic/LLVM.h"
=======
#include "CodeGenModule.h"
#include "CGValue.h"
#include "clang/AST/Type.h"
#include "clang/Basic/LLVM.h"
#include "clang/Basic/SyncScope.h"
>>>>>>> b2b84690
#include "llvm/ADT/SmallString.h"
#include "llvm/ADT/StringRef.h"

namespace llvm {
class Constant;
class GlobalValue;
class Type;
class Value;
}

namespace clang {
class Decl;

namespace CodeGen {
class ABIInfo;
class CallArgList;
<<<<<<< HEAD
class CodeGenModule;
class CodeGenFunction;
=======
class CodeGenFunction;
class CGBlockInfo;
>>>>>>> b2b84690
class CGFunctionInfo;

/// TargetCodeGenInfo - This class organizes various target-specific
/// codegeneration issues, like target-specific attributes, builtins and so
/// on.
class TargetCodeGenInfo {
  ABIInfo *Info;

public:
  // WARNING: Acquires the ownership of ABIInfo.
  TargetCodeGenInfo(ABIInfo *info = nullptr) : Info(info) {}
  virtual ~TargetCodeGenInfo();

  /// getABIInfo() - Returns ABI info helper for the target.
  const ABIInfo &getABIInfo() const { return *Info; }

  /// setTargetAttributes - Provides a convenient hook to handle extra
  /// target-specific attributes for the given global.
  virtual void setTargetAttributes(const Decl *D, llvm::GlobalValue *GV,
                                   CodeGen::CodeGenModule &M) const {}

  /// emitTargetMD - Provides a convenient hook to handle extra
  /// target-specific metadata for the given global.
  virtual void emitTargetMD(const Decl *D, llvm::GlobalValue *GV,
                            CodeGen::CodeGenModule &M) const {}

  /// Determines the size of struct _Unwind_Exception on this platform,
  /// in 8-bit units.  The Itanium ABI defines this as:
  ///   struct _Unwind_Exception {
  ///     uint64 exception_class;
  ///     _Unwind_Exception_Cleanup_Fn exception_cleanup;
  ///     uint64 private_1;
  ///     uint64 private_2;
  ///   };
  virtual unsigned getSizeOfUnwindException() const;

  /// Controls whether __builtin_extend_pointer should sign-extend
  /// pointers to uint64_t or zero-extend them (the default).  Has
  /// no effect for targets:
  ///   - that have 64-bit pointers, or
  ///   - that cannot address through registers larger than pointers, or
  ///   - that implicitly ignore/truncate the top bits when addressing
  ///     through such registers.
  virtual bool extendPointerWithSExt() const { return false; }

  /// Determines the DWARF register number for the stack pointer, for
  /// exception-handling purposes.  Implements __builtin_dwarf_sp_column.
  ///
  /// Returns -1 if the operation is unsupported by this target.
  virtual int getDwarfEHStackPointer(CodeGen::CodeGenModule &M) const {
    return -1;
  }

  /// Initializes the given DWARF EH register-size table, a char*.
  /// Implements __builtin_init_dwarf_reg_size_table.
  ///
  /// Returns true if the operation is unsupported by this target.
  virtual bool initDwarfEHRegSizeTable(CodeGen::CodeGenFunction &CGF,
                                       llvm::Value *Address) const {
    return true;
  }

  /// Performs the code-generation required to convert a return
  /// address as stored by the system into the actual address of the
  /// next instruction that will be executed.
  ///
  /// Used by __builtin_extract_return_addr().
  virtual llvm::Value *decodeReturnAddress(CodeGen::CodeGenFunction &CGF,
                                           llvm::Value *Address) const {
    return Address;
  }

  /// Performs the code-generation required to convert the address
  /// of an instruction into a return address suitable for storage
  /// by the system in a return slot.
  ///
  /// Used by __builtin_frob_return_addr().
  virtual llvm::Value *encodeReturnAddress(CodeGen::CodeGenFunction &CGF,
                                           llvm::Value *Address) const {
    return Address;
  }

  /// Corrects the low-level LLVM type for a given constraint and "usual"
  /// type.
  ///
  /// \returns A pointer to a new LLVM type, possibly the same as the original
  /// on success; 0 on failure.
  virtual llvm::Type *adjustInlineAsmType(CodeGen::CodeGenFunction &CGF,
                                          StringRef Constraint,
                                          llvm::Type *Ty) const {
    return Ty;
  }

  /// Adds constraints and types for result registers.
  virtual void addReturnRegisterOutputs(
      CodeGen::CodeGenFunction &CGF, CodeGen::LValue ReturnValue,
      std::string &Constraints, std::vector<llvm::Type *> &ResultRegTypes,
      std::vector<llvm::Type *> &ResultTruncRegTypes,
      std::vector<CodeGen::LValue> &ResultRegDests, std::string &AsmString,
      unsigned NumOutputs) const {}

  /// doesReturnSlotInterfereWithArgs - Return true if the target uses an
  /// argument slot for an 'sret' type.
  virtual bool doesReturnSlotInterfereWithArgs() const { return true; }

  /// Retrieve the address of a function to call immediately before
  /// calling objc_retainAutoreleasedReturnValue.  The
  /// implementation of objc_autoreleaseReturnValue sniffs the
  /// instruction stream following its return address to decide
  /// whether it's a call to objc_retainAutoreleasedReturnValue.
  /// This can be prohibitively expensive, depending on the
  /// relocation model, and so on some targets it instead sniffs for
  /// a particular instruction sequence.  This functions returns
  /// that instruction sequence in inline assembly, which will be
  /// empty if none is required.
  virtual StringRef getARCRetainAutoreleasedReturnValueMarker() const {
    return "";
  }

  /// Return a constant used by UBSan as a signature to identify functions
  /// possessing type information, or 0 if the platform is unsupported.
  virtual llvm::Constant *
  getUBSanFunctionSignature(CodeGen::CodeGenModule &CGM) const {
    return nullptr;
  }

  /// Determine whether a call to an unprototyped functions under
  /// the given calling convention should use the variadic
  /// convention or the non-variadic convention.
  ///
  /// There's a good reason to make a platform's variadic calling
  /// convention be different from its non-variadic calling
  /// convention: the non-variadic arguments can be passed in
  /// registers (better for performance), and the variadic arguments
  /// can be passed on the stack (also better for performance).  If
  /// this is done, however, unprototyped functions *must* use the
  /// non-variadic convention, because C99 states that a call
  /// through an unprototyped function type must succeed if the
  /// function was defined with a non-variadic prototype with
  /// compatible parameters.  Therefore, splitting the conventions
  /// makes it impossible to call a variadic function through an
  /// unprototyped type.  Since function prototypes came out in the
  /// late 1970s, this is probably an acceptable trade-off.
  /// Nonetheless, not all platforms are willing to make it, and in
  /// particularly x86-64 bends over backwards to make the
  /// conventions compatible.
  ///
  /// The default is false.  This is correct whenever:
  ///   - the conventions are exactly the same, because it does not
  ///     matter and the resulting IR will be somewhat prettier in
  ///     certain cases; or
  ///   - the conventions are substantively different in how they pass
  ///     arguments, because in this case using the variadic convention
  ///     will lead to C99 violations.
  ///
  /// However, some platforms make the conventions identical except
  /// for passing additional out-of-band information to a variadic
  /// function: for example, x86-64 passes the number of SSE
  /// arguments in %al.  On these platforms, it is desirable to
  /// call unprototyped functions using the variadic convention so
  /// that unprototyped calls to varargs functions still succeed.
  ///
  /// Relatedly, platforms which pass the fixed arguments to this:
  ///   A foo(B, C, D);
  /// differently than they would pass them to this:
  ///   A foo(B, C, D, ...);
  /// may need to adjust the debugger-support code in Sema to do the
  /// right thing when calling a function with no know signature.
  virtual bool isNoProtoCallVariadic(const CodeGen::CallArgList &args,
                                     const FunctionNoProtoType *fnType) const;

  /// Gets the linker options necessary to link a dependent library on this
  /// platform.
  virtual void getDependentLibraryOption(llvm::StringRef Lib,
                                         llvm::SmallString<24> &Opt) const;

  /// Gets the linker options necessary to detect object file mismatches on
  /// this platform.
  virtual void getDetectMismatchOption(llvm::StringRef Name,
                                       llvm::StringRef Value,
                                       llvm::SmallString<32> &Opt) const {}

  /// Get LLVM calling convention for OpenCL kernel.
  virtual unsigned getOpenCLKernelCallingConv() const;

  /// Get target specific null pointer.
  /// \param T is the LLVM type of the null pointer.
  /// \param QT is the clang QualType of the null pointer.
  /// \return ConstantPointerNull with the given type \p T.
  /// Each target can override it to return its own desired constant value.
  virtual llvm::Constant *getNullPointer(const CodeGen::CodeGenModule &CGM,
      llvm::PointerType *T, QualType QT) const;

  /// Get target favored AST address space of a global variable for languages
  /// other than OpenCL and CUDA.
  /// If \p D is nullptr, returns the default target favored address space
  /// for global variable.
<<<<<<< HEAD
  virtual unsigned getGlobalVarAddressSpace(CodeGenModule &CGM,
                                            const VarDecl *D) const;

  /// Get the AST address space for alloca.
  virtual unsigned getASTAllocaAddressSpace() const { return LangAS::Default; }
=======
  virtual LangAS getGlobalVarAddressSpace(CodeGenModule &CGM,
                                          const VarDecl *D) const;

  /// Get the AST address space for alloca.
  virtual LangAS getASTAllocaAddressSpace() const { return LangAS::Default; }
>>>>>>> b2b84690

  /// Perform address space cast of an expression of pointer type.
  /// \param V is the LLVM value to be casted to another address space.
  /// \param SrcAddr is the language address space of \p V.
  /// \param DestAddr is the targeted language address space.
  /// \param DestTy is the destination LLVM pointer type.
  /// \param IsNonNull is the flag indicating \p V is known to be non null.
  virtual llvm::Value *performAddrSpaceCast(CodeGen::CodeGenFunction &CGF,
<<<<<<< HEAD
                                            llvm::Value *V, unsigned SrcAddr,
                                            unsigned DestAddr,
                                            llvm::Type *DestTy,
=======
                                            llvm::Value *V, LangAS SrcAddr,
                                            LangAS DestAddr, llvm::Type *DestTy,
>>>>>>> b2b84690
                                            bool IsNonNull = false) const;

  /// Perform address space cast of a constant expression of pointer type.
  /// \param V is the LLVM constant to be casted to another address space.
  /// \param SrcAddr is the language address space of \p V.
  /// \param DestAddr is the targeted language address space.
  /// \param DestTy is the destination LLVM pointer type.
<<<<<<< HEAD
  virtual llvm::Constant *
  performAddrSpaceCast(CodeGenModule &CGM, llvm::Constant *V, unsigned SrcAddr,
                       unsigned DestAddr, llvm::Type *DestTy) const;
=======
  virtual llvm::Constant *performAddrSpaceCast(CodeGenModule &CGM,
                                               llvm::Constant *V,
                                               LangAS SrcAddr, LangAS DestAddr,
                                               llvm::Type *DestTy) const;

  /// Get the syncscope used in LLVM IR.
  virtual llvm::SyncScope::ID getLLVMSyncScopeID(SyncScope S,
                                                 llvm::LLVMContext &C) const;

  /// Interface class for filling custom fields of a block literal for OpenCL.
  class TargetOpenCLBlockHelper {
  public:
    typedef std::pair<llvm::Value *, StringRef> ValueTy;
    TargetOpenCLBlockHelper() {}
    virtual ~TargetOpenCLBlockHelper() {}
    /// Get the custom field types for OpenCL blocks.
    virtual llvm::SmallVector<llvm::Type *, 1> getCustomFieldTypes() = 0;
    /// Get the custom field values for OpenCL blocks.
    virtual llvm::SmallVector<ValueTy, 1>
    getCustomFieldValues(CodeGenFunction &CGF, const CGBlockInfo &Info) = 0;
    virtual bool areAllCustomFieldValuesConstant(const CGBlockInfo &Info) = 0;
    /// Get the custom field values for OpenCL blocks if all values are LLVM
    /// constants.
    virtual llvm::SmallVector<llvm::Constant *, 1>
    getCustomFieldValues(CodeGenModule &CGM, const CGBlockInfo &Info) = 0;
  };
  virtual TargetOpenCLBlockHelper *getTargetOpenCLBlockHelper() const {
    return nullptr;
  }

  /// Create an OpenCL kernel for an enqueued block. The kernel function is
  /// a wrapper for the block invoke function with target-specific calling
  /// convention and ABI as an OpenCL kernel. The wrapper function accepts
  /// block context and block arguments in target-specific way and calls
  /// the original block invoke function.
  virtual llvm::Function *
  createEnqueuedBlockKernel(CodeGenFunction &CGF,
                            llvm::Function *BlockInvokeFunc,
                            llvm::Value *BlockLiteral) const;

  /// \return true if the target supports alias from the unmangled name to the
  /// mangled name of functions declared within an extern "C" region and marked
  /// as 'used', and having internal linkage.
  virtual bool shouldEmitStaticExternCAliases() const { return true; }

  virtual void setCUDAKernelCallingConvention(const FunctionType *&FT) const {}
>>>>>>> b2b84690
};

} // namespace CodeGen
} // namespace clang

#endif // LLVM_CLANG_LIB_CODEGEN_TARGETINFO_H<|MERGE_RESOLUTION|>--- conflicted
+++ resolved
@@ -15,17 +15,11 @@
 #ifndef LLVM_CLANG_LIB_CODEGEN_TARGETINFO_H
 #define LLVM_CLANG_LIB_CODEGEN_TARGETINFO_H
 
-<<<<<<< HEAD
-#include "CGValue.h"
-#include "clang/AST/Type.h"
-#include "clang/Basic/LLVM.h"
-=======
 #include "CodeGenModule.h"
 #include "CGValue.h"
 #include "clang/AST/Type.h"
 #include "clang/Basic/LLVM.h"
 #include "clang/Basic/SyncScope.h"
->>>>>>> b2b84690
 #include "llvm/ADT/SmallString.h"
 #include "llvm/ADT/StringRef.h"
 
@@ -42,13 +36,8 @@
 namespace CodeGen {
 class ABIInfo;
 class CallArgList;
-<<<<<<< HEAD
-class CodeGenModule;
-class CodeGenFunction;
-=======
 class CodeGenFunction;
 class CGBlockInfo;
->>>>>>> b2b84690
 class CGFunctionInfo;
 
 /// TargetCodeGenInfo - This class organizes various target-specific
@@ -246,19 +235,11 @@
   /// other than OpenCL and CUDA.
   /// If \p D is nullptr, returns the default target favored address space
   /// for global variable.
-<<<<<<< HEAD
-  virtual unsigned getGlobalVarAddressSpace(CodeGenModule &CGM,
-                                            const VarDecl *D) const;
-
-  /// Get the AST address space for alloca.
-  virtual unsigned getASTAllocaAddressSpace() const { return LangAS::Default; }
-=======
   virtual LangAS getGlobalVarAddressSpace(CodeGenModule &CGM,
                                           const VarDecl *D) const;
 
   /// Get the AST address space for alloca.
   virtual LangAS getASTAllocaAddressSpace() const { return LangAS::Default; }
->>>>>>> b2b84690
 
   /// Perform address space cast of an expression of pointer type.
   /// \param V is the LLVM value to be casted to another address space.
@@ -267,14 +248,8 @@
   /// \param DestTy is the destination LLVM pointer type.
   /// \param IsNonNull is the flag indicating \p V is known to be non null.
   virtual llvm::Value *performAddrSpaceCast(CodeGen::CodeGenFunction &CGF,
-<<<<<<< HEAD
-                                            llvm::Value *V, unsigned SrcAddr,
-                                            unsigned DestAddr,
-                                            llvm::Type *DestTy,
-=======
                                             llvm::Value *V, LangAS SrcAddr,
                                             LangAS DestAddr, llvm::Type *DestTy,
->>>>>>> b2b84690
                                             bool IsNonNull = false) const;
 
   /// Perform address space cast of a constant expression of pointer type.
@@ -282,11 +257,6 @@
   /// \param SrcAddr is the language address space of \p V.
   /// \param DestAddr is the targeted language address space.
   /// \param DestTy is the destination LLVM pointer type.
-<<<<<<< HEAD
-  virtual llvm::Constant *
-  performAddrSpaceCast(CodeGenModule &CGM, llvm::Constant *V, unsigned SrcAddr,
-                       unsigned DestAddr, llvm::Type *DestTy) const;
-=======
   virtual llvm::Constant *performAddrSpaceCast(CodeGenModule &CGM,
                                                llvm::Constant *V,
                                                LangAS SrcAddr, LangAS DestAddr,
@@ -333,7 +303,6 @@
   virtual bool shouldEmitStaticExternCAliases() const { return true; }
 
   virtual void setCUDAKernelCallingConvention(const FunctionType *&FT) const {}
->>>>>>> b2b84690
 };
 
 } // namespace CodeGen
