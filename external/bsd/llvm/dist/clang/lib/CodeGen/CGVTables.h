//===--- CGVTables.h - Emit LLVM Code for C++ vtables -----------*- C++ -*-===//
//
//                     The LLVM Compiler Infrastructure
//
// This file is distributed under the University of Illinois Open Source
// License. See LICENSE.TXT for details.
//
//===----------------------------------------------------------------------===//
//
// This contains code dealing with C++ code generation of virtual tables.
//
//===----------------------------------------------------------------------===//

#ifndef LLVM_CLANG_LIB_CODEGEN_CGVTABLES_H
#define LLVM_CLANG_LIB_CODEGEN_CGVTABLES_H

#include "clang/AST/BaseSubobject.h"
#include "clang/AST/CharUnits.h"
#include "clang/AST/GlobalDecl.h"
#include "clang/AST/VTableBuilder.h"
#include "clang/Basic/ABI.h"
#include "llvm/ADT/DenseMap.h"
#include "llvm/IR/GlobalVariable.h"

namespace clang {
  class CXXRecordDecl;

namespace CodeGen {
  class CodeGenModule;
  class ConstantArrayBuilder;
  class ConstantStructBuilder;

class CodeGenVTables {
  CodeGenModule &CGM;

  VTableContextBase *VTContext;

  /// VTableAddressPointsMapTy - Address points for a single vtable.
  typedef VTableLayout::AddressPointsMapTy VTableAddressPointsMapTy;

  typedef std::pair<const CXXRecordDecl *, BaseSubobject> BaseSubobjectPairTy;
  typedef llvm::DenseMap<BaseSubobjectPairTy, uint64_t> SubVTTIndiciesMapTy;
  
  /// SubVTTIndicies - Contains indices into the various sub-VTTs.
  SubVTTIndiciesMapTy SubVTTIndicies;

  typedef llvm::DenseMap<BaseSubobjectPairTy, uint64_t>
    SecondaryVirtualPointerIndicesMapTy;

  /// SecondaryVirtualPointerIndices - Contains the secondary virtual pointer
  /// indices.
  SecondaryVirtualPointerIndicesMapTy SecondaryVirtualPointerIndices;

  /// Cache for the pure virtual member call function.
  llvm::Constant *PureVirtualFn = nullptr;

  /// Cache for the deleted virtual member call function.
  llvm::Constant *DeletedVirtualFn = nullptr;

<<<<<<< HEAD
  /// emitThunk - Emit a single thunk.
  void emitThunk(GlobalDecl GD, const ThunkInfo &Thunk, bool ForVTable);
=======
  /// Get the address of a thunk and emit it if necessary.
  llvm::Constant *maybeEmitThunk(GlobalDecl GD,
                                 const ThunkInfo &ThunkAdjustments,
                                 bool ForVTable);
>>>>>>> b2b84690

  void addVTableComponent(ConstantArrayBuilder &builder,
                          const VTableLayout &layout, unsigned idx,
                          llvm::Constant *rtti,
                          unsigned &nextVTableThunkIndex);

  void addVTableComponent(ConstantArrayBuilder &builder,
                          const VTableLayout &layout, unsigned idx,
                          llvm::Constant *rtti,
                          unsigned &nextVTableThunkIndex);

public:
  /// Add vtable components for the given vtable layout to the given
  /// global initializer.
  void createVTableInitializer(ConstantStructBuilder &builder,
                               const VTableLayout &layout,
                               llvm::Constant *rtti);

  CodeGenVTables(CodeGenModule &CGM);

  ItaniumVTableContext &getItaniumVTableContext() {
    return *cast<ItaniumVTableContext>(VTContext);
  }

  MicrosoftVTableContext &getMicrosoftVTableContext() {
    return *cast<MicrosoftVTableContext>(VTContext);
  }

  /// getSubVTTIndex - Return the index of the sub-VTT for the base class of the
  /// given record decl.
  uint64_t getSubVTTIndex(const CXXRecordDecl *RD, BaseSubobject Base);
  
  /// getSecondaryVirtualPointerIndex - Return the index in the VTT where the
  /// virtual pointer for the given subobject is located.
  uint64_t getSecondaryVirtualPointerIndex(const CXXRecordDecl *RD,
                                           BaseSubobject Base);

  /// GenerateConstructionVTable - Generate a construction vtable for the given 
  /// base subobject.
  llvm::GlobalVariable *
  GenerateConstructionVTable(const CXXRecordDecl *RD, const BaseSubobject &Base, 
                             bool BaseIsVirtual, 
                             llvm::GlobalVariable::LinkageTypes Linkage,
                             VTableAddressPointsMapTy& AddressPoints);

    
  /// GetAddrOfVTT - Get the address of the VTT for the given record decl.
  llvm::GlobalVariable *GetAddrOfVTT(const CXXRecordDecl *RD);

  /// EmitVTTDefinition - Emit the definition of the given vtable.
  void EmitVTTDefinition(llvm::GlobalVariable *VTT,
                         llvm::GlobalVariable::LinkageTypes Linkage,
                         const CXXRecordDecl *RD);

  /// EmitThunks - Emit the associated thunks for the given global decl.
  void EmitThunks(GlobalDecl GD);
    
  /// GenerateClassData - Generate all the class data required to be
  /// generated upon definition of a KeyFunction.  This includes the
  /// vtable, the RTTI data structure (if RTTI is enabled) and the VTT
  /// (if the class has virtual bases).
  void GenerateClassData(const CXXRecordDecl *RD);

  bool isVTableExternal(const CXXRecordDecl *RD);

  /// Returns the type of a vtable with the given layout. Normally a struct of
  /// arrays of pointers, with one struct element for each vtable in the vtable
  /// group.
  llvm::Type *getVTableType(const VTableLayout &layout);
};

} // end namespace CodeGen
} // end namespace clang
#endif<|MERGE_RESOLUTION|>--- conflicted
+++ resolved
@@ -57,20 +57,10 @@
   /// Cache for the deleted virtual member call function.
   llvm::Constant *DeletedVirtualFn = nullptr;
 
-<<<<<<< HEAD
-  /// emitThunk - Emit a single thunk.
-  void emitThunk(GlobalDecl GD, const ThunkInfo &Thunk, bool ForVTable);
-=======
   /// Get the address of a thunk and emit it if necessary.
   llvm::Constant *maybeEmitThunk(GlobalDecl GD,
                                  const ThunkInfo &ThunkAdjustments,
                                  bool ForVTable);
->>>>>>> b2b84690
-
-  void addVTableComponent(ConstantArrayBuilder &builder,
-                          const VTableLayout &layout, unsigned idx,
-                          llvm::Constant *rtti,
-                          unsigned &nextVTableThunkIndex);
 
   void addVTableComponent(ConstantArrayBuilder &builder,
                           const VTableLayout &layout, unsigned idx,
