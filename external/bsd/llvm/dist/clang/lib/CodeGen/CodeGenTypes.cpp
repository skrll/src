//===--- CodeGenTypes.cpp - Type translation for LLVM CodeGen -------------===//
//
//                     The LLVM Compiler Infrastructure
//
// This file is distributed under the University of Illinois Open Source
// License. See LICENSE.TXT for details.
//
//===----------------------------------------------------------------------===//
//
// This is the code that handles AST -> LLVM type lowering.
//
//===----------------------------------------------------------------------===//

#include "CodeGenTypes.h"
#include "CGCXXABI.h"
#include "CGCall.h"
#include "CGOpenCLRuntime.h"
#include "CGRecordLayout.h"
#include "TargetInfo.h"
#include "clang/AST/ASTContext.h"
#include "clang/AST/DeclCXX.h"
#include "clang/AST/DeclObjC.h"
#include "clang/AST/Expr.h"
#include "clang/AST/RecordLayout.h"
#include "clang/CodeGen/CGFunctionInfo.h"
#include "llvm/IR/DataLayout.h"
#include "llvm/IR/DerivedTypes.h"
#include "llvm/IR/Module.h"
using namespace clang;
using namespace CodeGen;

CodeGenTypes::CodeGenTypes(CodeGenModule &cgm)
  : CGM(cgm), Context(cgm.getContext()), TheModule(cgm.getModule()),
    Target(cgm.getTarget()), TheCXXABI(cgm.getCXXABI()),
    TheABIInfo(cgm.getTargetCodeGenInfo().getABIInfo()) {
  SkippedLayout = false;
}

CodeGenTypes::~CodeGenTypes() {
  llvm::DeleteContainerSeconds(CGRecordLayouts);

  for (llvm::FoldingSet<CGFunctionInfo>::iterator
       I = FunctionInfos.begin(), E = FunctionInfos.end(); I != E; )
    delete &*I++;
}

const CodeGenOptions &CodeGenTypes::getCodeGenOpts() const {
  return CGM.getCodeGenOpts();
}

void CodeGenTypes::addRecordTypeName(const RecordDecl *RD,
                                     llvm::StructType *Ty,
                                     StringRef suffix) {
  SmallString<256> TypeName;
  llvm::raw_svector_ostream OS(TypeName);
  OS << RD->getKindName() << '.';
  
  // Name the codegen type after the typedef name
  // if there is no tag type name available
  if (RD->getIdentifier()) {
    // FIXME: We should not have to check for a null decl context here.
    // Right now we do it because the implicit Obj-C decls don't have one.
    if (RD->getDeclContext())
      RD->printQualifiedName(OS);
    else
      RD->printName(OS);
  } else if (const TypedefNameDecl *TDD = RD->getTypedefNameForAnonDecl()) {
    // FIXME: We should not have to check for a null decl context here.
    // Right now we do it because the implicit Obj-C decls don't have one.
    if (TDD->getDeclContext())
      TDD->printQualifiedName(OS);
    else
      TDD->printName(OS);
  } else
    OS << "anon";

  if (!suffix.empty())
    OS << suffix;

  Ty->setName(OS.str());
}

/// ConvertTypeForMem - Convert type T into a llvm::Type.  This differs from
/// ConvertType in that it is used to convert to the memory representation for
/// a type.  For example, the scalar representation for _Bool is i1, but the
/// memory representation is usually i8 or i32, depending on the target.
llvm::Type *CodeGenTypes::ConvertTypeForMem(QualType T) {
  llvm::Type *R = ConvertType(T);

  // If this is a non-bool type, don't map it.
  if (!R->isIntegerTy(1))
    return R;

  // Otherwise, return an integer of the target-specified size.
  return llvm::IntegerType::get(getLLVMContext(),
                                (unsigned)Context.getTypeSize(T));
}


/// isRecordLayoutComplete - Return true if the specified type is already
/// completely laid out.
bool CodeGenTypes::isRecordLayoutComplete(const Type *Ty) const {
  llvm::DenseMap<const Type*, llvm::StructType *>::const_iterator I = 
  RecordDeclTypes.find(Ty);
  return I != RecordDeclTypes.end() && !I->second->isOpaque();
}

static bool
isSafeToConvert(QualType T, CodeGenTypes &CGT,
                llvm::SmallPtrSet<const RecordDecl*, 16> &AlreadyChecked);


/// isSafeToConvert - Return true if it is safe to convert the specified record
/// decl to IR and lay it out, false if doing so would cause us to get into a
/// recursive compilation mess.
static bool 
isSafeToConvert(const RecordDecl *RD, CodeGenTypes &CGT,
                llvm::SmallPtrSet<const RecordDecl*, 16> &AlreadyChecked) {
  // If we have already checked this type (maybe the same type is used by-value
  // multiple times in multiple structure fields, don't check again.
  if (!AlreadyChecked.insert(RD).second)
    return true;

  const Type *Key = CGT.getContext().getTagDeclType(RD).getTypePtr();
  
  // If this type is already laid out, converting it is a noop.
  if (CGT.isRecordLayoutComplete(Key)) return true;
  
  // If this type is currently being laid out, we can't recursively compile it.
  if (CGT.isRecordBeingLaidOut(Key))
    return false;
  
  // If this type would require laying out bases that are currently being laid
  // out, don't do it.  This includes virtual base classes which get laid out
  // when a class is translated, even though they aren't embedded by-value into
  // the class.
  if (const CXXRecordDecl *CRD = dyn_cast<CXXRecordDecl>(RD)) {
    for (const auto &I : CRD->bases())
      if (!isSafeToConvert(I.getType()->getAs<RecordType>()->getDecl(),
                           CGT, AlreadyChecked))
        return false;
  }
  
  // If this type would require laying out members that are currently being laid
  // out, don't do it.
  for (const auto *I : RD->fields())
    if (!isSafeToConvert(I->getType(), CGT, AlreadyChecked))
      return false;
  
  // If there are no problems, lets do it.
  return true;
}

/// isSafeToConvert - Return true if it is safe to convert this field type,
/// which requires the structure elements contained by-value to all be
/// recursively safe to convert.
static bool
isSafeToConvert(QualType T, CodeGenTypes &CGT,
                llvm::SmallPtrSet<const RecordDecl*, 16> &AlreadyChecked) {
  // Strip off atomic type sugar.
  if (const auto *AT = T->getAs<AtomicType>())
    T = AT->getValueType();

  // If this is a record, check it.
  if (const auto *RT = T->getAs<RecordType>())
    return isSafeToConvert(RT->getDecl(), CGT, AlreadyChecked);

  // If this is an array, check the elements, which are embedded inline.
  if (const auto *AT = CGT.getContext().getAsArrayType(T))
    return isSafeToConvert(AT->getElementType(), CGT, AlreadyChecked);

  // Otherwise, there is no concern about transforming this.  We only care about
  // things that are contained by-value in a structure that can have another 
  // structure as a member.
  return true;
}


/// isSafeToConvert - Return true if it is safe to convert the specified record
/// decl to IR and lay it out, false if doing so would cause us to get into a
/// recursive compilation mess.
static bool isSafeToConvert(const RecordDecl *RD, CodeGenTypes &CGT) {
  // If no structs are being laid out, we can certainly do this one.
  if (CGT.noRecordsBeingLaidOut()) return true;
  
  llvm::SmallPtrSet<const RecordDecl*, 16> AlreadyChecked;
  return isSafeToConvert(RD, CGT, AlreadyChecked);
}

/// isFuncParamTypeConvertible - Return true if the specified type in a
/// function parameter or result position can be converted to an IR type at this
/// point.  This boils down to being whether it is complete, as well as whether
/// we've temporarily deferred expanding the type because we're in a recursive
/// context.
bool CodeGenTypes::isFuncParamTypeConvertible(QualType Ty) {
  // Some ABIs cannot have their member pointers represented in IR unless
  // certain circumstances have been reached.
  if (const auto *MPT = Ty->getAs<MemberPointerType>())
    return getCXXABI().isMemberPointerConvertible(MPT);

  // If this isn't a tagged type, we can convert it!
  const TagType *TT = Ty->getAs<TagType>();
  if (!TT) return true;

  // Incomplete types cannot be converted.
  if (TT->isIncompleteType())
    return false;

  // If this is an enum, then it is always safe to convert.
  const RecordType *RT = dyn_cast<RecordType>(TT);
  if (!RT) return true;

  // Otherwise, we have to be careful.  If it is a struct that we're in the
  // process of expanding, then we can't convert the function type.  That's ok
  // though because we must be in a pointer context under the struct, so we can
  // just convert it to a dummy type.
  //
  // We decide this by checking whether ConvertRecordDeclType returns us an
  // opaque type for a struct that we know is defined.
  return isSafeToConvert(RT->getDecl(), *this);
}


/// Code to verify a given function type is complete, i.e. the return type
/// and all of the parameter types are complete.  Also check to see if we are in
/// a RS_StructPointer context, and if so whether any struct types have been
/// pended.  If so, we don't want to ask the ABI lowering code to handle a type
/// that cannot be converted to an IR type.
bool CodeGenTypes::isFuncTypeConvertible(const FunctionType *FT) {
  if (!isFuncParamTypeConvertible(FT->getReturnType()))
    return false;
  
  if (const FunctionProtoType *FPT = dyn_cast<FunctionProtoType>(FT))
    for (unsigned i = 0, e = FPT->getNumParams(); i != e; i++)
      if (!isFuncParamTypeConvertible(FPT->getParamType(i)))
        return false;

  return true;
}

/// UpdateCompletedType - When we find the full definition for a TagDecl,
/// replace the 'opaque' type we previously made for it if applicable.
void CodeGenTypes::UpdateCompletedType(const TagDecl *TD) {
  // If this is an enum being completed, then we flush all non-struct types from
  // the cache.  This allows function types and other things that may be derived
  // from the enum to be recomputed.
  if (const EnumDecl *ED = dyn_cast<EnumDecl>(TD)) {
    // Only flush the cache if we've actually already converted this type.
    if (TypeCache.count(ED->getTypeForDecl())) {
      // Okay, we formed some types based on this.  We speculated that the enum
      // would be lowered to i32, so we only need to flush the cache if this
      // didn't happen.
      if (!ConvertType(ED->getIntegerType())->isIntegerTy(32))
        TypeCache.clear();
    }
    // If necessary, provide the full definition of a type only used with a
    // declaration so far.
    if (CGDebugInfo *DI = CGM.getModuleDebugInfo())
      DI->completeType(ED);
    return;
  }
  
  // If we completed a RecordDecl that we previously used and converted to an
  // anonymous type, then go ahead and complete it now.
  const RecordDecl *RD = cast<RecordDecl>(TD);
  if (RD->isDependentType()) return;

  // Only complete it if we converted it already.  If we haven't converted it
  // yet, we'll just do it lazily.
  if (RecordDeclTypes.count(Context.getTagDeclType(RD).getTypePtr()))
    ConvertRecordDeclType(RD);

  // If necessary, provide the full definition of a type only used with a
  // declaration so far.
  if (CGDebugInfo *DI = CGM.getModuleDebugInfo())
    DI->completeType(RD);
}

void CodeGenTypes::RefreshTypeCacheForClass(const CXXRecordDecl *RD) {
  QualType T = Context.getRecordType(RD);
  T = Context.getCanonicalType(T);

  const Type *Ty = T.getTypePtr();
  if (RecordsWithOpaqueMemberPointers.count(Ty)) {
    TypeCache.clear();
    RecordsWithOpaqueMemberPointers.clear();
  }
}

static llvm::Type *getTypeForFormat(llvm::LLVMContext &VMContext,
                                    const llvm::fltSemantics &format,
                                    bool UseNativeHalf = false) {
  if (&format == &llvm::APFloat::IEEEhalf()) {
    if (UseNativeHalf)
      return llvm::Type::getHalfTy(VMContext);
    else
      return llvm::Type::getInt16Ty(VMContext);
  }
  if (&format == &llvm::APFloat::IEEEsingle())
    return llvm::Type::getFloatTy(VMContext);
  if (&format == &llvm::APFloat::IEEEdouble())
    return llvm::Type::getDoubleTy(VMContext);
  if (&format == &llvm::APFloat::IEEEquad())
    return llvm::Type::getFP128Ty(VMContext);
  if (&format == &llvm::APFloat::PPCDoubleDouble())
    return llvm::Type::getPPC_FP128Ty(VMContext);
  if (&format == &llvm::APFloat::x87DoubleExtended())
    return llvm::Type::getX86_FP80Ty(VMContext);
  llvm_unreachable("Unknown float format!");
}

llvm::Type *CodeGenTypes::ConvertFunctionType(QualType QFT,
                                              const FunctionDecl *FD) {
  assert(QFT.isCanonical());
  const Type *Ty = QFT.getTypePtr();
  const FunctionType *FT = cast<FunctionType>(QFT.getTypePtr());
  // First, check whether we can build the full function type.  If the
  // function type depends on an incomplete type (e.g. a struct or enum), we
  // cannot lower the function type.
  if (!isFuncTypeConvertible(FT)) {
    // This function's type depends on an incomplete tag type.

    // Force conversion of all the relevant record types, to make sure
    // we re-convert the FunctionType when appropriate.
    if (const RecordType *RT = FT->getReturnType()->getAs<RecordType>())
      ConvertRecordDeclType(RT->getDecl());
    if (const FunctionProtoType *FPT = dyn_cast<FunctionProtoType>(FT))
      for (unsigned i = 0, e = FPT->getNumParams(); i != e; i++)
        if (const RecordType *RT = FPT->getParamType(i)->getAs<RecordType>())
          ConvertRecordDeclType(RT->getDecl());

    SkippedLayout = true;

    // Return a placeholder type.
    return llvm::StructType::get(getLLVMContext());
  }

  // While we're converting the parameter types for a function, we don't want
  // to recursively convert any pointed-to structs.  Converting directly-used
  // structs is ok though.
  if (!RecordsBeingLaidOut.insert(Ty).second) {
    SkippedLayout = true;
    return llvm::StructType::get(getLLVMContext());
  }

  // The function type can be built; call the appropriate routines to
  // build it.
  const CGFunctionInfo *FI;
  if (const FunctionProtoType *FPT = dyn_cast<FunctionProtoType>(FT)) {
    FI = &arrangeFreeFunctionType(
        CanQual<FunctionProtoType>::CreateUnsafe(QualType(FPT, 0)), FD);
  } else {
    const FunctionNoProtoType *FNPT = cast<FunctionNoProtoType>(FT);
    FI = &arrangeFreeFunctionType(
        CanQual<FunctionNoProtoType>::CreateUnsafe(QualType(FNPT, 0)));
  }

  llvm::Type *ResultType = nullptr;
  // If there is something higher level prodding our CGFunctionInfo, then
  // don't recurse into it again.
  if (FunctionsBeingProcessed.count(FI)) {

    ResultType = llvm::StructType::get(getLLVMContext());
    SkippedLayout = true;
  } else {

    // Otherwise, we're good to go, go ahead and convert it.
    ResultType = GetFunctionType(*FI);
  }

  RecordsBeingLaidOut.erase(Ty);

  if (SkippedLayout)
    TypeCache.clear();

  if (RecordsBeingLaidOut.empty())
    while (!DeferredRecords.empty())
      ConvertRecordDeclType(DeferredRecords.pop_back_val());
  return ResultType;
}

/// ConvertType - Convert the specified type to its LLVM form.
llvm::Type *CodeGenTypes::ConvertType(QualType T) {
  T = Context.getCanonicalType(T);

  const Type *Ty = T.getTypePtr();

  // RecordTypes are cached and processed specially.
  if (const RecordType *RT = dyn_cast<RecordType>(Ty))
    return ConvertRecordDeclType(RT->getDecl());
  
  // See if type is already cached.
  llvm::DenseMap<const Type *, llvm::Type *>::iterator TCI = TypeCache.find(Ty);
  // If type is found in map then use it. Otherwise, convert type T.
  if (TCI != TypeCache.end())
    return TCI->second;

  // If we don't have it in the cache, convert it now.
  llvm::Type *ResultType = nullptr;
  switch (Ty->getTypeClass()) {
  case Type::Record: // Handled above.
#define TYPE(Class, Base)
#define ABSTRACT_TYPE(Class, Base)
#define NON_CANONICAL_TYPE(Class, Base) case Type::Class:
#define DEPENDENT_TYPE(Class, Base) case Type::Class:
#define NON_CANONICAL_UNLESS_DEPENDENT_TYPE(Class, Base) case Type::Class:
#include "clang/AST/TypeNodes.def"
    llvm_unreachable("Non-canonical or dependent types aren't possible.");

  case Type::Builtin: {
    switch (cast<BuiltinType>(Ty)->getKind()) {
    case BuiltinType::Void:
    case BuiltinType::ObjCId:
    case BuiltinType::ObjCClass:
    case BuiltinType::ObjCSel:
      // LLVM void type can only be used as the result of a function call.  Just
      // map to the same as char.
      ResultType = llvm::Type::getInt8Ty(getLLVMContext());
      break;

    case BuiltinType::Bool:
      // Note that we always return bool as i1 for use as a scalar type.
      ResultType = llvm::Type::getInt1Ty(getLLVMContext());
      break;

    case BuiltinType::Char_S:
    case BuiltinType::Char_U:
    case BuiltinType::SChar:
    case BuiltinType::UChar:
    case BuiltinType::Short:
    case BuiltinType::UShort:
    case BuiltinType::Int:
    case BuiltinType::UInt:
    case BuiltinType::Long:
    case BuiltinType::ULong:
    case BuiltinType::LongLong:
    case BuiltinType::ULongLong:
    case BuiltinType::WChar_S:
    case BuiltinType::WChar_U:
    case BuiltinType::Char8:
    case BuiltinType::Char16:
    case BuiltinType::Char32:
    case BuiltinType::ShortAccum:
    case BuiltinType::Accum:
    case BuiltinType::LongAccum:
    case BuiltinType::UShortAccum:
    case BuiltinType::UAccum:
    case BuiltinType::ULongAccum:
    case BuiltinType::ShortFract:
    case BuiltinType::Fract:
    case BuiltinType::LongFract:
    case BuiltinType::UShortFract:
    case BuiltinType::UFract:
    case BuiltinType::ULongFract:
    case BuiltinType::SatShortAccum:
    case BuiltinType::SatAccum:
    case BuiltinType::SatLongAccum:
    case BuiltinType::SatUShortAccum:
    case BuiltinType::SatUAccum:
    case BuiltinType::SatULongAccum:
    case BuiltinType::SatShortFract:
    case BuiltinType::SatFract:
    case BuiltinType::SatLongFract:
    case BuiltinType::SatUShortFract:
    case BuiltinType::SatUFract:
    case BuiltinType::SatULongFract:
      ResultType = llvm::IntegerType::get(getLLVMContext(),
                                 static_cast<unsigned>(Context.getTypeSize(T)));
      break;

    case BuiltinType::Float16:
      ResultType =
          getTypeForFormat(getLLVMContext(), Context.getFloatTypeSemantics(T),
                           /* UseNativeHalf = */ true);
      break;

    case BuiltinType::Half:
      // Half FP can either be storage-only (lowered to i16) or native.
<<<<<<< HEAD
      ResultType =
          getTypeForFormat(getLLVMContext(), Context.getFloatTypeSemantics(T),
                           Context.getLangOpts().NativeHalfType ||
                               Context.getLangOpts().HalfArgsAndReturns);
=======
      ResultType = getTypeForFormat(
          getLLVMContext(), Context.getFloatTypeSemantics(T),
          Context.getLangOpts().NativeHalfType ||
              !Context.getTargetInfo().useFP16ConversionIntrinsics());
>>>>>>> b2b84690
      break;
    case BuiltinType::Float:
    case BuiltinType::Double:
    case BuiltinType::LongDouble:
    case BuiltinType::Float128:
      ResultType = getTypeForFormat(getLLVMContext(),
                                    Context.getFloatTypeSemantics(T),
                                    /* UseNativeHalf = */ false);
      break;

    case BuiltinType::NullPtr:
      // Model std::nullptr_t as i8*
      ResultType = llvm::Type::getInt8PtrTy(getLLVMContext());
      break;
        
    case BuiltinType::UInt128:
    case BuiltinType::Int128:
      ResultType = llvm::IntegerType::get(getLLVMContext(), 128);
      break;

#define IMAGE_TYPE(ImgType, Id, SingletonId, Access, Suffix) \
    case BuiltinType::Id:
#include "clang/Basic/OpenCLImageTypes.def"
    case BuiltinType::OCLSampler:
    case BuiltinType::OCLEvent:
    case BuiltinType::OCLClkEvent:
    case BuiltinType::OCLQueue:
    case BuiltinType::OCLReserveID:
      ResultType = CGM.getOpenCLRuntime().convertOpenCLSpecificType(Ty);
      break;
    
    case BuiltinType::Dependent:
#define BUILTIN_TYPE(Id, SingletonId)
#define PLACEHOLDER_TYPE(Id, SingletonId) \
    case BuiltinType::Id:
#include "clang/AST/BuiltinTypes.def"
      llvm_unreachable("Unexpected placeholder builtin type!");
    }
    break;
  }
  case Type::Auto:
  case Type::DeducedTemplateSpecialization:
    llvm_unreachable("Unexpected undeduced type!");
  case Type::Complex: {
    llvm::Type *EltTy = ConvertType(cast<ComplexType>(Ty)->getElementType());
    ResultType = llvm::StructType::get(EltTy, EltTy);
    break;
  }
  case Type::LValueReference:
  case Type::RValueReference: {
    const ReferenceType *RTy = cast<ReferenceType>(Ty);
    QualType ETy = RTy->getPointeeType();
    llvm::Type *PointeeType = ConvertTypeForMem(ETy);
    unsigned AS = Context.getTargetAddressSpace(ETy);
    ResultType = llvm::PointerType::get(PointeeType, AS);
    break;
  }
  case Type::Pointer: {
    const PointerType *PTy = cast<PointerType>(Ty);
    QualType ETy = PTy->getPointeeType();
    llvm::Type *PointeeType = ConvertTypeForMem(ETy);
    if (PointeeType->isVoidTy())
      PointeeType = llvm::Type::getInt8Ty(getLLVMContext());
    unsigned AS = Context.getTargetAddressSpace(ETy);
    ResultType = llvm::PointerType::get(PointeeType, AS);
    break;
  }

  case Type::VariableArray: {
    const VariableArrayType *A = cast<VariableArrayType>(Ty);
    assert(A->getIndexTypeCVRQualifiers() == 0 &&
           "FIXME: We only handle trivial array types so far!");
    // VLAs resolve to the innermost element type; this matches
    // the return of alloca, and there isn't any obviously better choice.
    ResultType = ConvertTypeForMem(A->getElementType());
    break;
  }
  case Type::IncompleteArray: {
    const IncompleteArrayType *A = cast<IncompleteArrayType>(Ty);
    assert(A->getIndexTypeCVRQualifiers() == 0 &&
           "FIXME: We only handle trivial array types so far!");
    // int X[] -> [0 x int], unless the element type is not sized.  If it is
    // unsized (e.g. an incomplete struct) just use [0 x i8].
    ResultType = ConvertTypeForMem(A->getElementType());
    if (!ResultType->isSized()) {
      SkippedLayout = true;
      ResultType = llvm::Type::getInt8Ty(getLLVMContext());
    }
    ResultType = llvm::ArrayType::get(ResultType, 0);
    break;
  }
  case Type::ConstantArray: {
    const ConstantArrayType *A = cast<ConstantArrayType>(Ty);
    llvm::Type *EltTy = ConvertTypeForMem(A->getElementType());
    
    // Lower arrays of undefined struct type to arrays of i8 just to have a 
    // concrete type.
    if (!EltTy->isSized()) {
      SkippedLayout = true;
      EltTy = llvm::Type::getInt8Ty(getLLVMContext());
    }

    ResultType = llvm::ArrayType::get(EltTy, A->getSize().getZExtValue());
    break;
  }
  case Type::ExtVector:
  case Type::Vector: {
    const VectorType *VT = cast<VectorType>(Ty);
    ResultType = llvm::VectorType::get(ConvertType(VT->getElementType()),
                                       VT->getNumElements());
    break;
  }
  case Type::FunctionNoProto:
  case Type::FunctionProto:
    ResultType = ConvertFunctionType(T);
    break;
  case Type::ObjCObject:
    ResultType = ConvertType(cast<ObjCObjectType>(Ty)->getBaseType());
    break;

  case Type::ObjCInterface: {
    // Objective-C interfaces are always opaque (outside of the
    // runtime, which can do whatever it likes); we never refine
    // these.
    llvm::Type *&T = InterfaceTypes[cast<ObjCInterfaceType>(Ty)];
    if (!T)
      T = llvm::StructType::create(getLLVMContext());
    ResultType = T;
    break;
  }

  case Type::ObjCObjectPointer: {
    // Protocol qualifications do not influence the LLVM type, we just return a
    // pointer to the underlying interface type. We don't need to worry about
    // recursive conversion.
    llvm::Type *T =
      ConvertTypeForMem(cast<ObjCObjectPointerType>(Ty)->getPointeeType());
    ResultType = T->getPointerTo();
    break;
  }

  case Type::Enum: {
    const EnumDecl *ED = cast<EnumType>(Ty)->getDecl();
    if (ED->isCompleteDefinition() || ED->isFixed())
      return ConvertType(ED->getIntegerType());
    // Return a placeholder 'i32' type.  This can be changed later when the
    // type is defined (see UpdateCompletedType), but is likely to be the
    // "right" answer.
    ResultType = llvm::Type::getInt32Ty(getLLVMContext());
    break;
  }

  case Type::BlockPointer: {
    const QualType FTy = cast<BlockPointerType>(Ty)->getPointeeType();
    llvm::Type *PointeeType = ConvertTypeForMem(FTy);
    unsigned AS = Context.getTargetAddressSpace(FTy);
    ResultType = llvm::PointerType::get(PointeeType, AS);
    break;
  }

  case Type::MemberPointer: {
    auto *MPTy = cast<MemberPointerType>(Ty);
    if (!getCXXABI().isMemberPointerConvertible(MPTy)) {
      RecordsWithOpaqueMemberPointers.insert(MPTy->getClass());
      ResultType = llvm::StructType::create(getLLVMContext());
    } else {
      ResultType = getCXXABI().ConvertMemberPointerType(MPTy);
    }
    break;
  }

  case Type::Atomic: {
    QualType valueType = cast<AtomicType>(Ty)->getValueType();
    ResultType = ConvertTypeForMem(valueType);

    // Pad out to the inflated size if necessary.
    uint64_t valueSize = Context.getTypeSize(valueType);
    uint64_t atomicSize = Context.getTypeSize(Ty);
    if (valueSize != atomicSize) {
      assert(valueSize < atomicSize);
      llvm::Type *elts[] = {
        ResultType,
        llvm::ArrayType::get(CGM.Int8Ty, (atomicSize - valueSize) / 8)
      };
      ResultType = llvm::StructType::get(getLLVMContext(),
                                         llvm::makeArrayRef(elts));
    }
    break;
  }
  case Type::Pipe: {
<<<<<<< HEAD
    ResultType = CGM.getOpenCLRuntime().getPipeType();
=======
    ResultType = CGM.getOpenCLRuntime().getPipeType(cast<PipeType>(Ty));
>>>>>>> b2b84690
    break;
  }
  }
  
  assert(ResultType && "Didn't convert a type?");
  
  TypeCache[Ty] = ResultType;
  return ResultType;
}

bool CodeGenModule::isPaddedAtomicType(QualType type) {
  return isPaddedAtomicType(type->castAs<AtomicType>());
}

bool CodeGenModule::isPaddedAtomicType(const AtomicType *type) {
  return Context.getTypeSize(type) != Context.getTypeSize(type->getValueType());
}

/// ConvertRecordDeclType - Lay out a tagged decl type like struct or union.
llvm::StructType *CodeGenTypes::ConvertRecordDeclType(const RecordDecl *RD) {
  // TagDecl's are not necessarily unique, instead use the (clang)
  // type connected to the decl.
  const Type *Key = Context.getTagDeclType(RD).getTypePtr();

  llvm::StructType *&Entry = RecordDeclTypes[Key];

  // If we don't have a StructType at all yet, create the forward declaration.
  if (!Entry) {
    Entry = llvm::StructType::create(getLLVMContext());
    addRecordTypeName(RD, Entry, "");
  }
  llvm::StructType *Ty = Entry;

  // If this is still a forward declaration, or the LLVM type is already
  // complete, there's nothing more to do.
  RD = RD->getDefinition();
  if (!RD || !RD->isCompleteDefinition() || !Ty->isOpaque())
    return Ty;
  
  // If converting this type would cause us to infinitely loop, don't do it!
  if (!isSafeToConvert(RD, *this)) {
    DeferredRecords.push_back(RD);
    return Ty;
  }

  // Okay, this is a definition of a type.  Compile the implementation now.
  bool InsertResult = RecordsBeingLaidOut.insert(Key).second;
  (void)InsertResult;
  assert(InsertResult && "Recursively compiling a struct?");
  
  // Force conversion of non-virtual base classes recursively.
  if (const CXXRecordDecl *CRD = dyn_cast<CXXRecordDecl>(RD)) {
    for (const auto &I : CRD->bases()) {
      if (I.isVirtual()) continue;
      
      ConvertRecordDeclType(I.getType()->getAs<RecordType>()->getDecl());
    }
  }

  // Layout fields.
  CGRecordLayout *Layout = ComputeRecordLayout(RD, Ty);
  CGRecordLayouts[Key] = Layout;

  // We're done laying out this struct.
  bool EraseResult = RecordsBeingLaidOut.erase(Key); (void)EraseResult;
  assert(EraseResult && "struct not in RecordsBeingLaidOut set?");
   
  // If this struct blocked a FunctionType conversion, then recompute whatever
  // was derived from that.
  // FIXME: This is hugely overconservative.
  if (SkippedLayout)
    TypeCache.clear();
    
  // If we're done converting the outer-most record, then convert any deferred
  // structs as well.
  if (RecordsBeingLaidOut.empty())
    while (!DeferredRecords.empty())
      ConvertRecordDeclType(DeferredRecords.pop_back_val());

  return Ty;
}

/// getCGRecordLayout - Return record layout info for the given record decl.
const CGRecordLayout &
CodeGenTypes::getCGRecordLayout(const RecordDecl *RD) {
  const Type *Key = Context.getTagDeclType(RD).getTypePtr();

  const CGRecordLayout *Layout = CGRecordLayouts.lookup(Key);
  if (!Layout) {
    // Compute the type information.
    ConvertRecordDeclType(RD);

    // Now try again.
    Layout = CGRecordLayouts.lookup(Key);
  }

  assert(Layout && "Unable to find record layout information for type");
  return *Layout;
}

bool CodeGenTypes::isPointerZeroInitializable(QualType T) {
  assert((T->isAnyPointerType() || T->isBlockPointerType()) && "Invalid type");
  return isZeroInitializable(T);
}

bool CodeGenTypes::isZeroInitializable(QualType T) {
  if (T->getAs<PointerType>())
    return Context.getTargetNullPointerValue(T) == 0;

  if (const auto *AT = Context.getAsArrayType(T)) {
    if (isa<IncompleteArrayType>(AT))
      return true;
    if (const auto *CAT = dyn_cast<ConstantArrayType>(AT))
      if (Context.getConstantArrayElementCount(CAT) == 0)
        return true;
    T = Context.getBaseElementType(T);
  }

  // Records are non-zero-initializable if they contain any
  // non-zero-initializable subobjects.
  if (const RecordType *RT = T->getAs<RecordType>()) {
<<<<<<< HEAD
    auto RD = cast<RecordDecl>(RT->getDecl());
=======
    const RecordDecl *RD = RT->getDecl();
>>>>>>> b2b84690
    return isZeroInitializable(RD);
  }

  // We have to ask the ABI about member pointers.
  if (const MemberPointerType *MPT = T->getAs<MemberPointerType>())
    return getCXXABI().isZeroInitializable(MPT);
  
  // Everything else is okay.
  return true;
}

bool CodeGenTypes::isZeroInitializable(const RecordDecl *RD) {
  return getCGRecordLayout(RD).isZeroInitializable();
}<|MERGE_RESOLUTION|>--- conflicted
+++ resolved
@@ -476,17 +476,10 @@
 
     case BuiltinType::Half:
       // Half FP can either be storage-only (lowered to i16) or native.
-<<<<<<< HEAD
-      ResultType =
-          getTypeForFormat(getLLVMContext(), Context.getFloatTypeSemantics(T),
-                           Context.getLangOpts().NativeHalfType ||
-                               Context.getLangOpts().HalfArgsAndReturns);
-=======
       ResultType = getTypeForFormat(
           getLLVMContext(), Context.getFloatTypeSemantics(T),
           Context.getLangOpts().NativeHalfType ||
               !Context.getTargetInfo().useFP16ConversionIntrinsics());
->>>>>>> b2b84690
       break;
     case BuiltinType::Float:
     case BuiltinType::Double:
@@ -677,11 +670,7 @@
     break;
   }
   case Type::Pipe: {
-<<<<<<< HEAD
-    ResultType = CGM.getOpenCLRuntime().getPipeType();
-=======
     ResultType = CGM.getOpenCLRuntime().getPipeType(cast<PipeType>(Ty));
->>>>>>> b2b84690
     break;
   }
   }
@@ -803,11 +792,7 @@
   // Records are non-zero-initializable if they contain any
   // non-zero-initializable subobjects.
   if (const RecordType *RT = T->getAs<RecordType>()) {
-<<<<<<< HEAD
-    auto RD = cast<RecordDecl>(RT->getDecl());
-=======
     const RecordDecl *RD = RT->getDecl();
->>>>>>> b2b84690
     return isZeroInitializable(RD);
   }
 
