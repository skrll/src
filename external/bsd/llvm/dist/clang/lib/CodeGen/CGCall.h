//===----- CGCall.h - Encapsulate calling convention details ----*- C++ -*-===//
//
//                     The LLVM Compiler Infrastructure
//
// This file is distributed under the University of Illinois Open Source
// License. See LICENSE.TXT for details.
//
//===----------------------------------------------------------------------===//
//
// These classes wrap the information about a call or function
// definition used to handle ABI compliancy.
//
//===----------------------------------------------------------------------===//

#ifndef LLVM_CLANG_LIB_CODEGEN_CGCALL_H
#define LLVM_CLANG_LIB_CODEGEN_CGCALL_H

#include "CGValue.h"
#include "EHScopeStack.h"
#include "clang/AST/CanonicalType.h"
#include "clang/AST/GlobalDecl.h"
#include "clang/AST/Type.h"
#include "llvm/IR/Value.h"

// FIXME: Restructure so we don't have to expose so much stuff.
#include "ABIInfo.h"

namespace llvm {
class AttributeList;
class Function;
class Type;
class Value;
}

namespace clang {
  class ASTContext;
  class Decl;
  class FunctionDecl;
  class ObjCMethodDecl;
  class VarDecl;

namespace CodeGen {

/// Abstract information about a function or function prototype.
class CGCalleeInfo {
<<<<<<< HEAD
  /// \brief The function prototype of the callee.
  const FunctionProtoType *CalleeProtoTy;
  /// \brief The function declaration of the callee.
=======
  /// The function prototype of the callee.
  const FunctionProtoType *CalleeProtoTy;
  /// The function declaration of the callee.
>>>>>>> b2b84690
  const Decl *CalleeDecl;

public:
  explicit CGCalleeInfo() : CalleeProtoTy(nullptr), CalleeDecl(nullptr) {}
  CGCalleeInfo(const FunctionProtoType *calleeProtoTy, const Decl *calleeDecl)
      : CalleeProtoTy(calleeProtoTy), CalleeDecl(calleeDecl) {}
  CGCalleeInfo(const FunctionProtoType *calleeProtoTy)
      : CalleeProtoTy(calleeProtoTy), CalleeDecl(nullptr) {}
  CGCalleeInfo(const Decl *calleeDecl)
      : CalleeProtoTy(nullptr), CalleeDecl(calleeDecl) {}

  const FunctionProtoType *getCalleeFunctionProtoType() const {
    return CalleeProtoTy;
  }
  const Decl *getCalleeDecl() const { return CalleeDecl; }
  };

  /// All available information about a concrete callee.
  class CGCallee {
    enum class SpecialKind : uintptr_t {
      Invalid,
      Builtin,
      PseudoDestructor,
<<<<<<< HEAD

      Last = PseudoDestructor
=======
      Virtual,

      Last = Virtual
>>>>>>> b2b84690
    };

    struct BuiltinInfoStorage {
      const FunctionDecl *Decl;
      unsigned ID;
    };
    struct PseudoDestructorInfoStorage {
      const CXXPseudoDestructorExpr *Expr;
    };
<<<<<<< HEAD
=======
    struct VirtualInfoStorage {
      const CallExpr *CE;
      GlobalDecl MD;
      Address Addr;
      llvm::FunctionType *FTy;
    };
>>>>>>> b2b84690

    SpecialKind KindOrFunctionPointer;
    union {
      CGCalleeInfo AbstractInfo;
      BuiltinInfoStorage BuiltinInfo;
      PseudoDestructorInfoStorage PseudoDestructorInfo;
<<<<<<< HEAD
=======
      VirtualInfoStorage VirtualInfo;
>>>>>>> b2b84690
    };

    explicit CGCallee(SpecialKind kind) : KindOrFunctionPointer(kind) {}

    CGCallee(const FunctionDecl *builtinDecl, unsigned builtinID)
        : KindOrFunctionPointer(SpecialKind::Builtin) {
      BuiltinInfo.Decl = builtinDecl;
      BuiltinInfo.ID = builtinID;
    }

  public:
    CGCallee() : KindOrFunctionPointer(SpecialKind::Invalid) {}

    /// Construct a callee.  Call this constructor directly when this
    /// isn't a direct call.
    CGCallee(const CGCalleeInfo &abstractInfo, llvm::Value *functionPtr)
        : KindOrFunctionPointer(SpecialKind(uintptr_t(functionPtr))) {
      AbstractInfo = abstractInfo;
      assert(functionPtr && "configuring callee without function pointer");
      assert(functionPtr->getType()->isPointerTy());
      assert(functionPtr->getType()->getPointerElementType()->isFunctionTy());
    }

    static CGCallee forBuiltin(unsigned builtinID,
                               const FunctionDecl *builtinDecl) {
      CGCallee result(SpecialKind::Builtin);
      result.BuiltinInfo.Decl = builtinDecl;
      result.BuiltinInfo.ID = builtinID;
      return result;
    }

    static CGCallee forPseudoDestructor(const CXXPseudoDestructorExpr *E) {
      CGCallee result(SpecialKind::PseudoDestructor);
      result.PseudoDestructorInfo.Expr = E;
      return result;
    }

    static CGCallee forDirect(llvm::Constant *functionPtr,
                        const CGCalleeInfo &abstractInfo = CGCalleeInfo()) {
      return CGCallee(abstractInfo, functionPtr);
    }

<<<<<<< HEAD
=======
    static CGCallee forVirtual(const CallExpr *CE, GlobalDecl MD, Address Addr,
                               llvm::FunctionType *FTy) {
      CGCallee result(SpecialKind::Virtual);
      result.VirtualInfo.CE = CE;
      result.VirtualInfo.MD = MD;
      result.VirtualInfo.Addr = Addr;
      result.VirtualInfo.FTy = FTy;
      return result;
    }

>>>>>>> b2b84690
    bool isBuiltin() const {
      return KindOrFunctionPointer == SpecialKind::Builtin;
    }
    const FunctionDecl *getBuiltinDecl() const {
      assert(isBuiltin());
      return BuiltinInfo.Decl;
    }
    unsigned getBuiltinID() const {
      assert(isBuiltin());
      return BuiltinInfo.ID;
    }

    bool isPseudoDestructor() const {
      return KindOrFunctionPointer == SpecialKind::PseudoDestructor;
    }
    const CXXPseudoDestructorExpr *getPseudoDestructorExpr() const {
      assert(isPseudoDestructor());
      return PseudoDestructorInfo.Expr;
    }

    bool isOrdinary() const {
      return uintptr_t(KindOrFunctionPointer) > uintptr_t(SpecialKind::Last);
    }
<<<<<<< HEAD
    const CGCalleeInfo &getAbstractInfo() const {
=======
    CGCalleeInfo getAbstractInfo() const {
      if (isVirtual())
        return VirtualInfo.MD.getDecl();
>>>>>>> b2b84690
      assert(isOrdinary());
      return AbstractInfo;
    }
    llvm::Value *getFunctionPointer() const {
      assert(isOrdinary());
      return reinterpret_cast<llvm::Value*>(uintptr_t(KindOrFunctionPointer));
    }
<<<<<<< HEAD
    llvm::FunctionType *getFunctionType() const {
      return cast<llvm::FunctionType>(
                    getFunctionPointer()->getType()->getPointerElementType());
    }
=======
>>>>>>> b2b84690
    void setFunctionPointer(llvm::Value *functionPtr) {
      assert(isOrdinary());
      KindOrFunctionPointer = SpecialKind(uintptr_t(functionPtr));
    }
<<<<<<< HEAD
=======

    bool isVirtual() const {
      return KindOrFunctionPointer == SpecialKind::Virtual;
    }
    const CallExpr *getVirtualCallExpr() const {
      assert(isVirtual());
      return VirtualInfo.CE;
    }
    GlobalDecl getVirtualMethodDecl() const {
      assert(isVirtual());
      return VirtualInfo.MD;
    }
    Address getThisAddress() const {
      assert(isVirtual());
      return VirtualInfo.Addr;
    }

    llvm::FunctionType *getFunctionType() const {
      if (isVirtual())
        return VirtualInfo.FTy;
      return cast<llvm::FunctionType>(
          getFunctionPointer()->getType()->getPointerElementType());
    }

    /// If this is a delayed callee computation of some sort, prepare
    /// a concrete callee.
    CGCallee prepareConcreteCallee(CodeGenFunction &CGF) const;
>>>>>>> b2b84690
  };

  struct CallArg {
  private:
    union {
      RValue RV;
      LValue LV; /// The argument is semantically a load from this l-value.
    };
    bool HasLV;

    /// A data-flow flag to make sure getRValue and/or copyInto are not
    /// called twice for duplicated IR emission.
    mutable bool IsUsed;

  public:
    QualType Ty;
    CallArg(RValue rv, QualType ty)
        : RV(rv), HasLV(false), IsUsed(false), Ty(ty) {}
    CallArg(LValue lv, QualType ty)
        : LV(lv), HasLV(true), IsUsed(false), Ty(ty) {}
    bool hasLValue() const { return HasLV; }
    QualType getType() const { return Ty; }

    /// \returns an independent RValue. If the CallArg contains an LValue,
    /// a temporary copy is returned.
    RValue getRValue(CodeGenFunction &CGF) const;

    LValue getKnownLValue() const {
      assert(HasLV && !IsUsed);
      return LV;
    }
    RValue getKnownRValue() const {
      assert(!HasLV && !IsUsed);
      return RV;
    }
    void setRValue(RValue _RV) {
      assert(!HasLV);
      RV = _RV;
    }

    bool isAggregate() const { return HasLV || RV.isAggregate(); }

    void copyInto(CodeGenFunction &CGF, Address A) const;
  };

  /// CallArgList - Type for representing both the value and type of
  /// arguments in a call.
  class CallArgList :
    public SmallVector<CallArg, 8> {
  public:
    CallArgList() : StackBase(nullptr) {}

    struct Writeback {
      /// The original argument.  Note that the argument l-value
      /// is potentially null.
      LValue Source;

      /// The temporary alloca.
      Address Temporary;

      /// A value to "use" after the writeback, or null.
      llvm::Value *ToUse;
    };

    struct CallArgCleanup {
      EHScopeStack::stable_iterator Cleanup;

      /// The "is active" insertion point.  This instruction is temporary and
      /// will be removed after insertion.
      llvm::Instruction *IsActiveIP;
    };

    void add(RValue rvalue, QualType type) { push_back(CallArg(rvalue, type)); }

    void addUncopiedAggregate(LValue LV, QualType type) {
      push_back(CallArg(LV, type));
    }

    /// Add all the arguments from another CallArgList to this one. After doing
    /// this, the old CallArgList retains its list of arguments, but must not
    /// be used to emit a call.
    void addFrom(const CallArgList &other) {
      insert(end(), other.begin(), other.end());
      Writebacks.insert(Writebacks.end(),
                        other.Writebacks.begin(), other.Writebacks.end());
      CleanupsToDeactivate.insert(CleanupsToDeactivate.end(),
                                  other.CleanupsToDeactivate.begin(),
                                  other.CleanupsToDeactivate.end());
      assert(!(StackBase && other.StackBase) && "can't merge stackbases");
      if (!StackBase)
        StackBase = other.StackBase;
    }

    void addWriteback(LValue srcLV, Address temporary,
                      llvm::Value *toUse) {
      Writeback writeback = { srcLV, temporary, toUse };
      Writebacks.push_back(writeback);
    }

    bool hasWritebacks() const { return !Writebacks.empty(); }

    typedef llvm::iterator_range<SmallVectorImpl<Writeback>::const_iterator>
      writeback_const_range;

    writeback_const_range writebacks() const {
      return writeback_const_range(Writebacks.begin(), Writebacks.end());
    }

    void addArgCleanupDeactivation(EHScopeStack::stable_iterator Cleanup,
                                   llvm::Instruction *IsActiveIP) {
      CallArgCleanup ArgCleanup;
      ArgCleanup.Cleanup = Cleanup;
      ArgCleanup.IsActiveIP = IsActiveIP;
      CleanupsToDeactivate.push_back(ArgCleanup);
    }

    ArrayRef<CallArgCleanup> getCleanupsToDeactivate() const {
      return CleanupsToDeactivate;
    }

    void allocateArgumentMemory(CodeGenFunction &CGF);
    llvm::Instruction *getStackBase() const { return StackBase; }
    void freeArgumentMemory(CodeGenFunction &CGF) const;

<<<<<<< HEAD
    /// \brief Returns if we're using an inalloca struct to pass arguments in
=======
    /// Returns if we're using an inalloca struct to pass arguments in
>>>>>>> b2b84690
    /// memory.
    bool isUsingInAlloca() const { return StackBase; }

  private:
    SmallVector<Writeback, 1> Writebacks;

    /// Deactivate these cleanups immediately before making the call.  This
    /// is used to cleanup objects that are owned by the callee once the call
    /// occurs.
    SmallVector<CallArgCleanup, 1> CleanupsToDeactivate;

    /// The stacksave call.  It dominates all of the argument evaluation.
    llvm::CallInst *StackBase;
  };

  /// FunctionArgList - Type for representing both the decl and type
  /// of parameters to a function. The decl must be either a
  /// ParmVarDecl or ImplicitParamDecl.
  class FunctionArgList : public SmallVector<const VarDecl*, 16> {
  };

  /// ReturnValueSlot - Contains the address where the return value of a 
  /// function can be stored, and whether the address is volatile or not.
  class ReturnValueSlot {
    llvm::PointerIntPair<llvm::Value *, 2, unsigned int> Value;
    CharUnits Alignment;

    // Return value slot flags
    enum Flags {
      IS_VOLATILE = 0x1,
      IS_UNUSED = 0x2,
    };

  public:
    ReturnValueSlot() {}
    ReturnValueSlot(Address Addr, bool IsVolatile, bool IsUnused = false)
      : Value(Addr.isValid() ? Addr.getPointer() : nullptr,
              (IsVolatile ? IS_VOLATILE : 0) | (IsUnused ? IS_UNUSED : 0)),
        Alignment(Addr.isValid() ? Addr.getAlignment() : CharUnits::Zero()) {}

    bool isNull() const { return !getValue().isValid(); }

    bool isVolatile() const { return Value.getInt() & IS_VOLATILE; }
    Address getValue() const { return Address(Value.getPointer(), Alignment); }
    bool isUnused() const { return Value.getInt() & IS_UNUSED; }
  };
  
}  // end namespace CodeGen
}  // end namespace clang

#endif<|MERGE_RESOLUTION|>--- conflicted
+++ resolved
@@ -43,15 +43,9 @@
 
 /// Abstract information about a function or function prototype.
 class CGCalleeInfo {
-<<<<<<< HEAD
-  /// \brief The function prototype of the callee.
-  const FunctionProtoType *CalleeProtoTy;
-  /// \brief The function declaration of the callee.
-=======
   /// The function prototype of the callee.
   const FunctionProtoType *CalleeProtoTy;
   /// The function declaration of the callee.
->>>>>>> b2b84690
   const Decl *CalleeDecl;
 
 public:
@@ -75,14 +69,9 @@
       Invalid,
       Builtin,
       PseudoDestructor,
-<<<<<<< HEAD
-
-      Last = PseudoDestructor
-=======
       Virtual,
 
       Last = Virtual
->>>>>>> b2b84690
     };
 
     struct BuiltinInfoStorage {
@@ -92,25 +81,19 @@
     struct PseudoDestructorInfoStorage {
       const CXXPseudoDestructorExpr *Expr;
     };
-<<<<<<< HEAD
-=======
     struct VirtualInfoStorage {
       const CallExpr *CE;
       GlobalDecl MD;
       Address Addr;
       llvm::FunctionType *FTy;
     };
->>>>>>> b2b84690
 
     SpecialKind KindOrFunctionPointer;
     union {
       CGCalleeInfo AbstractInfo;
       BuiltinInfoStorage BuiltinInfo;
       PseudoDestructorInfoStorage PseudoDestructorInfo;
-<<<<<<< HEAD
-=======
       VirtualInfoStorage VirtualInfo;
->>>>>>> b2b84690
     };
 
     explicit CGCallee(SpecialKind kind) : KindOrFunctionPointer(kind) {}
@@ -153,8 +136,6 @@
       return CGCallee(abstractInfo, functionPtr);
     }
 
-<<<<<<< HEAD
-=======
     static CGCallee forVirtual(const CallExpr *CE, GlobalDecl MD, Address Addr,
                                llvm::FunctionType *FTy) {
       CGCallee result(SpecialKind::Virtual);
@@ -165,7 +146,6 @@
       return result;
     }
 
->>>>>>> b2b84690
     bool isBuiltin() const {
       return KindOrFunctionPointer == SpecialKind::Builtin;
     }
@@ -189,13 +169,9 @@
     bool isOrdinary() const {
       return uintptr_t(KindOrFunctionPointer) > uintptr_t(SpecialKind::Last);
     }
-<<<<<<< HEAD
-    const CGCalleeInfo &getAbstractInfo() const {
-=======
     CGCalleeInfo getAbstractInfo() const {
       if (isVirtual())
         return VirtualInfo.MD.getDecl();
->>>>>>> b2b84690
       assert(isOrdinary());
       return AbstractInfo;
     }
@@ -203,19 +179,10 @@
       assert(isOrdinary());
       return reinterpret_cast<llvm::Value*>(uintptr_t(KindOrFunctionPointer));
     }
-<<<<<<< HEAD
-    llvm::FunctionType *getFunctionType() const {
-      return cast<llvm::FunctionType>(
-                    getFunctionPointer()->getType()->getPointerElementType());
-    }
-=======
->>>>>>> b2b84690
     void setFunctionPointer(llvm::Value *functionPtr) {
       assert(isOrdinary());
       KindOrFunctionPointer = SpecialKind(uintptr_t(functionPtr));
     }
-<<<<<<< HEAD
-=======
 
     bool isVirtual() const {
       return KindOrFunctionPointer == SpecialKind::Virtual;
@@ -243,7 +210,6 @@
     /// If this is a delayed callee computation of some sort, prepare
     /// a concrete callee.
     CGCallee prepareConcreteCallee(CodeGenFunction &CGF) const;
->>>>>>> b2b84690
   };
 
   struct CallArg {
@@ -368,11 +334,7 @@
     llvm::Instruction *getStackBase() const { return StackBase; }
     void freeArgumentMemory(CodeGenFunction &CGF) const;
 
-<<<<<<< HEAD
-    /// \brief Returns if we're using an inalloca struct to pass arguments in
-=======
     /// Returns if we're using an inalloca struct to pass arguments in
->>>>>>> b2b84690
     /// memory.
     bool isUsingInAlloca() const { return StackBase; }
 
