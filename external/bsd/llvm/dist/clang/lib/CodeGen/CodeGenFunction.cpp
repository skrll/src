--- conflicted
+++ resolved
@@ -65,31 +65,9 @@
     : CodeGenTypeCache(cgm), CGM(cgm), Target(cgm.getTarget()),
       Builder(cgm, cgm.getModule().getContext(), llvm::ConstantFolder(),
               CGBuilderInserterTy(this)),
-<<<<<<< HEAD
-      CurFn(nullptr), ReturnValue(Address::invalid()),
-      CapturedStmtInfo(nullptr), SanOpts(CGM.getLangOpts().Sanitize),
-      IsSanitizerScope(false), CurFuncIsThunk(false), AutoreleaseResult(false),
-      SawAsmBlock(false), IsOutlinedSEHHelper(false), BlockInfo(nullptr),
-      BlockPointer(nullptr), LambdaThisCaptureField(nullptr),
-      NormalCleanupDest(nullptr), NextCleanupDestIndex(1),
-      FirstBlockInfo(nullptr), EHResumeBlock(nullptr), ExceptionSlot(nullptr),
-      EHSelectorSlot(nullptr), DebugInfo(CGM.getModuleDebugInfo()),
-      DisableDebugInfo(false), DidCallStackSave(false), IndirectBranch(nullptr),
-      PGO(cgm), SwitchInsn(nullptr), SwitchWeights(nullptr),
-      CaseRangeBlock(nullptr), UnreachableBlock(nullptr), NumReturnExprs(0),
-      NumSimpleReturnExprs(0), CXXABIThisDecl(nullptr),
-      CXXABIThisValue(nullptr), CXXThisValue(nullptr),
-      CXXStructorImplicitParamDecl(nullptr),
-      CXXStructorImplicitParamValue(nullptr), OutermostConditional(nullptr),
-      CurLexicalScope(nullptr), TerminateLandingPad(nullptr),
-      TerminateHandler(nullptr), TrapBB(nullptr),
-      ShouldEmitLifetimeMarkers(
-          shouldEmitLifetimeMarkers(CGM.getCodeGenOpts(), CGM.getLangOpts())) {
-=======
       SanOpts(CGM.getLangOpts().Sanitize), DebugInfo(CGM.getModuleDebugInfo()),
       PGO(cgm), ShouldEmitLifetimeMarkers(shouldEmitLifetimeMarkers(
                     CGM.getCodeGenOpts(), CGM.getLangOpts())) {
->>>>>>> b2b84690
   if (!suppressNewContext)
     CGM.getCXXABI().getMangleContext().startNewFunction();
 
@@ -109,12 +87,9 @@
   if (CGM.getCodeGenOpts().ReciprocalMath) {
     FMF.setAllowReciprocal();
   }
-<<<<<<< HEAD
-=======
   if (CGM.getCodeGenOpts().Reassociate) {
     FMF.setAllowReassoc();
   }
->>>>>>> b2b84690
   Builder.setFastMathFlags(FMF);
 }
 
@@ -132,50 +107,32 @@
 }
 
 CharUnits CodeGenFunction::getNaturalPointeeTypeAlignment(QualType T,
-<<<<<<< HEAD
-                                                    LValueBaseInfo *BaseInfo) {
-  return getNaturalTypeAlignment(T->getPointeeType(), BaseInfo,
-                                 /*forPointee*/ true);
-=======
                                                     LValueBaseInfo *BaseInfo,
                                                     TBAAAccessInfo *TBAAInfo) {
   return getNaturalTypeAlignment(T->getPointeeType(), BaseInfo, TBAAInfo,
                                  /* forPointeeType= */ true);
->>>>>>> b2b84690
 }
 
 CharUnits CodeGenFunction::getNaturalTypeAlignment(QualType T,
                                                    LValueBaseInfo *BaseInfo,
-<<<<<<< HEAD
-                                                   bool forPointeeType) {
-=======
                                                    TBAAAccessInfo *TBAAInfo,
                                                    bool forPointeeType) {
   if (TBAAInfo)
     *TBAAInfo = CGM.getTBAAAccessInfo(T);
 
->>>>>>> b2b84690
   // Honor alignment typedef attributes even on incomplete types.
   // We also honor them straight for C++ class types, even as pointees;
   // there's an expressivity gap here.
   if (auto TT = T->getAs<TypedefType>()) {
     if (auto Align = TT->getDecl()->getMaxAlignment()) {
       if (BaseInfo)
-<<<<<<< HEAD
-        *BaseInfo = LValueBaseInfo(AlignmentSource::AttributedType, false);
-=======
         *BaseInfo = LValueBaseInfo(AlignmentSource::AttributedType);
->>>>>>> b2b84690
       return getContext().toCharUnitsFromBits(Align);
     }
   }
 
   if (BaseInfo)
-<<<<<<< HEAD
-    *BaseInfo = LValueBaseInfo(AlignmentSource::Type, false);
-=======
     *BaseInfo = LValueBaseInfo(AlignmentSource::Type);
->>>>>>> b2b84690
 
   CharUnits Alignment;
   if (T->isIncompleteType()) {
@@ -206,16 +163,10 @@
 
 LValue CodeGenFunction::MakeNaturalAlignAddrLValue(llvm::Value *V, QualType T) {
   LValueBaseInfo BaseInfo;
-<<<<<<< HEAD
-  CharUnits Alignment = getNaturalTypeAlignment(T, &BaseInfo);
-  return LValue::MakeAddr(Address(V, Alignment), T, getContext(), BaseInfo,
-                          CGM.getTBAAInfo(T));
-=======
   TBAAAccessInfo TBAAInfo;
   CharUnits Alignment = getNaturalTypeAlignment(T, &BaseInfo, &TBAAInfo);
   return LValue::MakeAddr(Address(V, Alignment), T, getContext(), BaseInfo,
                           TBAAInfo);
->>>>>>> b2b84690
 }
 
 /// Given a value of type T* that may not be to a complete object,
@@ -223,15 +174,10 @@
 LValue
 CodeGenFunction::MakeNaturalAlignPointeeAddrLValue(llvm::Value *V, QualType T) {
   LValueBaseInfo BaseInfo;
-<<<<<<< HEAD
-  CharUnits Align = getNaturalTypeAlignment(T, &BaseInfo, /*pointee*/ true);
-  return MakeAddrLValue(Address(V, Align), T, BaseInfo);
-=======
   TBAAAccessInfo TBAAInfo;
   CharUnits Align = getNaturalTypeAlignment(T, &BaseInfo, &TBAAInfo,
                                             /* forPointeeType= */ true);
   return MakeAddrLValue(Address(V, Align), T, BaseInfo, TBAAInfo);
->>>>>>> b2b84690
 }
 
 
@@ -395,10 +341,6 @@
   // Emit function epilog (to return).
   llvm::DebugLoc Loc = EmitReturnBlock();
 
-<<<<<<< HEAD
-  if (ShouldInstrumentFunction())
-    EmitFunctionInstrumentation("__cyg_profile_func_exit");
-=======
   if (ShouldInstrumentFunction()) {
     if (CGM.getCodeGenOpts().InstrumentFunctions)
       CurFn->addFnAttr("instrument-function-exit", "__cyg_profile_func_exit");
@@ -406,7 +348,6 @@
       CurFn->addFnAttr("instrument-function-exit-inlined",
                        "__cyg_profile_func_exit");
   }
->>>>>>> b2b84690
 
   // Emit debug descriptor for function end.
   if (CGDebugInfo *DI = getDebugInfo())
@@ -475,8 +416,6 @@
     I->first->replaceAllUsesWith(I->second);
     I->first->eraseFromParent();
   }
-<<<<<<< HEAD
-=======
 
   // Eliminate CleanupDestSlot alloca by replacing it with SSA values and
   // PHIs if the current function is a coroutine. We don't do it for all
@@ -495,7 +434,6 @@
   if (LargestVectorWidth != 0)
     CurFn->addFnAttr("min-legal-vector-width",
                      llvm::utostr(LargestVectorWidth));
->>>>>>> b2b84690
 }
 
 /// ShouldInstrumentFunction - Return true if the current function should be
@@ -516,29 +454,6 @@
   return CGM.getCodeGenOpts().XRayInstrumentFunctions;
 }
 
-<<<<<<< HEAD
-/// EmitFunctionInstrumentation - Emit LLVM code to call the specified
-/// instrumentation function with the current function and the call site, if
-/// function instrumentation is enabled.
-void CodeGenFunction::EmitFunctionInstrumentation(const char *Fn) {
-  auto NL = ApplyDebugLocation::CreateArtificial(*this);
-  // void __cyg_profile_func_{enter,exit} (void *this_fn, void *call_site);
-  llvm::PointerType *PointerTy = Int8PtrTy;
-  llvm::Type *ProfileFuncArgs[] = { PointerTy, PointerTy };
-  llvm::FunctionType *FunctionTy =
-    llvm::FunctionType::get(VoidTy, ProfileFuncArgs, false);
-
-  llvm::Constant *F = CGM.CreateRuntimeFunction(FunctionTy, Fn);
-  llvm::CallInst *CallSite = Builder.CreateCall(
-    CGM.getIntrinsic(llvm::Intrinsic::returnaddress),
-    llvm::ConstantInt::get(Int32Ty, 0),
-    "callsite");
-
-  llvm::Value *args[] = {
-    llvm::ConstantExpr::getBitCast(CurFn, PointerTy),
-    CallSite
-  };
-=======
 /// AlwaysEmitXRayCustomEvents - Return true if we should emit IR for calls to
 /// the __xray_customevent(...) builtin calls, when doing XRay instrumentation.
 bool CodeGenFunction::AlwaysEmitXRayCustomEvents() const {
@@ -554,7 +469,6 @@
           CGM.getCodeGenOpts().XRayInstrumentationBundle.Mask ==
               XRayInstrKind::Typed);
 }
->>>>>>> b2b84690
 
 llvm::Constant *
 CodeGenFunction::EncodeAddrForUseInPrologue(llvm::Function *F,
@@ -579,8 +493,6 @@
              : llvm::ConstantExpr::getTrunc(PCRelAsInt, Int32Ty);
 }
 
-<<<<<<< HEAD
-=======
 llvm::Value *
 CodeGenFunction::DecodeAddrUsedInPrologue(llvm::Value *F,
                                           llvm::Value *EncodedAddr) {
@@ -595,7 +507,6 @@
                             "decoded_addr");
 }
 
->>>>>>> b2b84690
 static void removeImageAccessQualifier(std::string& TyName) {
   std::string ReadOnlyQual("__read_only");
   std::string::size_type ReadOnlyPos = TyName.find(ReadOnlyQual);
@@ -622,13 +533,8 @@
 // for example in clGetKernelArgInfo() implementation between the address
 // spaces with targets without unique mapping to the OpenCL address spaces
 // (basically all single AS CPUs).
-<<<<<<< HEAD
-static unsigned ArgInfoAddressSpace(unsigned LangAS) {
-  switch (LangAS) {
-=======
 static unsigned ArgInfoAddressSpace(LangAS AS) {
   switch (AS) {
->>>>>>> b2b84690
   case LangAS::opencl_global:   return 1;
   case LangAS::opencl_constant: return 2;
   case LangAS::opencl_local:    return 3;
@@ -768,14 +674,10 @@
 
     // Get image and pipe access qualifier:
     if (ty->isImageType()|| ty->isPipeType()) {
-<<<<<<< HEAD
-      const OpenCLAccessAttr *A = parm->getAttr<OpenCLAccessAttr>();
-=======
       const Decl *PDecl = parm;
       if (auto *TD = dyn_cast<TypedefType>(ty))
         PDecl = TD->getDecl();
       const OpenCLAccessAttr *A = PDecl->getAttr<OpenCLAccessAttr>();
->>>>>>> b2b84690
       if (A && A->isWriteOnly())
         accessQuals.push_back(llvm::MDString::get(Context, "write_only"));
       else if (A && A->isReadWrite())
@@ -828,10 +730,6 @@
             llvm::APInt(32, (uint64_t)(IsSignedInteger ? 1 : 0))))};
     Fn->setMetadata("vec_type_hint", llvm::MDNode::get(Context, AttrMDArgs));
   }
-<<<<<<< HEAD
-
-  if (const WorkGroupSizeHintAttr *A = FD->getAttr<WorkGroupSizeHintAttr>()) {
-=======
 
   if (const WorkGroupSizeHintAttr *A = FD->getAttr<WorkGroupSizeHintAttr>()) {
     llvm::Metadata *AttrMDArgs[] = {
@@ -842,36 +740,13 @@
   }
 
   if (const ReqdWorkGroupSizeAttr *A = FD->getAttr<ReqdWorkGroupSizeAttr>()) {
->>>>>>> b2b84690
-    llvm::Metadata *AttrMDArgs[] = {
-        llvm::ConstantAsMetadata::get(Builder.getInt32(A->getXDim())),
-        llvm::ConstantAsMetadata::get(Builder.getInt32(A->getYDim())),
-        llvm::ConstantAsMetadata::get(Builder.getInt32(A->getZDim()))};
-<<<<<<< HEAD
-    Fn->setMetadata("work_group_size_hint", llvm::MDNode::get(Context, AttrMDArgs));
-  }
-
-  if (const ReqdWorkGroupSizeAttr *A = FD->getAttr<ReqdWorkGroupSizeAttr>()) {
     llvm::Metadata *AttrMDArgs[] = {
         llvm::ConstantAsMetadata::get(Builder.getInt32(A->getXDim())),
         llvm::ConstantAsMetadata::get(Builder.getInt32(A->getYDim())),
         llvm::ConstantAsMetadata::get(Builder.getInt32(A->getZDim()))};
     Fn->setMetadata("reqd_work_group_size", llvm::MDNode::get(Context, AttrMDArgs));
-=======
-    Fn->setMetadata("reqd_work_group_size", llvm::MDNode::get(Context, AttrMDArgs));
-  }
-
-  if (const OpenCLIntelReqdSubGroupSizeAttr *A =
-          FD->getAttr<OpenCLIntelReqdSubGroupSizeAttr>()) {
-    llvm::Metadata *AttrMDArgs[] = {
-        llvm::ConstantAsMetadata::get(Builder.getInt32(A->getSubGroupSize()))};
-    Fn->setMetadata("intel_reqd_sub_group_size",
-                    llvm::MDNode::get(Context, AttrMDArgs));
->>>>>>> b2b84690
-  }
-}
-
-<<<<<<< HEAD
+  }
+
   if (const OpenCLIntelReqdSubGroupSizeAttr *A =
           FD->getAttr<OpenCLIntelReqdSubGroupSizeAttr>()) {
     llvm::Metadata *AttrMDArgs[] = {
@@ -893,19 +768,6 @@
     auto LastStmt = CS->body_rbegin();
     if (LastStmt != CS->body_rend())
       return isa<ReturnStmt>(*LastStmt);
-=======
-/// Determine whether the function F ends with a return stmt.
-static bool endsWithReturn(const Decl* F) {
-  const Stmt *Body = nullptr;
-  if (auto *FD = dyn_cast_or_null<FunctionDecl>(F))
-    Body = FD->getBody();
-  else if (auto *OMD = dyn_cast_or_null<ObjCMethodDecl>(F))
-    Body = OMD->getBody();
-
-  if (auto *CS = dyn_cast_or_null<CompoundStmt>(Body)) {
-    auto LastStmt = CS->body_rbegin();
-    if (LastStmt != CS->body_rend())
-      return isa<ReturnStmt>(*LastStmt);
   }
   return false;
 }
@@ -930,16 +792,8 @@
     if (!PT || !PT->isVoidPointerType() ||
         !PT->getPointeeType().isConstQualified())
       return false;
->>>>>>> b2b84690
-  }
-  return false;
-}
-
-<<<<<<< HEAD
-static void markAsIgnoreThreadCheckingAtRuntime(llvm::Function *Fn) {
-  Fn->addFnAttr("sanitize_thread_no_checking_at_run_time");
-  Fn->removeFnAttr(llvm::Attribute::SanitizeThread);
-=======
+  }
+
   return true;
 }
 
@@ -950,7 +804,6 @@
     if (!MD->isStatic())
       return nullptr;
   return CGM.getTargetCodeGenInfo().getUBSanFunctionSignature(CGM);
->>>>>>> b2b84690
 }
 
 void CodeGenFunction::StartFunction(GlobalDecl GD,
@@ -976,15 +829,6 @@
   CurFnInfo = &FnInfo;
   assert(CurFn->isDeclaration() && "Function already has body?");
 
-<<<<<<< HEAD
-  if (CGM.isInSanitizerBlacklist(Fn, Loc))
-    SanOpts.clear();
-
-  if (D) {
-    // Apply the no_sanitize* attributes to SanOpts.
-    for (auto Attr : D->specific_attrs<NoSanitizeAttr>())
-      SanOpts.Mask &= ~Attr->getMask();
-=======
   // If this function has been blacklisted for any of the enabled sanitizers,
   // disable the sanitizer for the function.
   do {
@@ -1013,32 +857,25 @@
       if (mask & SanitizerKind::KernelHWAddress)
         SanOpts.set(SanitizerKind::HWAddress, false);
     }
->>>>>>> b2b84690
   }
 
   // Apply sanitizer attributes to the function.
   if (SanOpts.hasOneOf(SanitizerKind::Address | SanitizerKind::KernelAddress))
     Fn->addFnAttr(llvm::Attribute::SanitizeAddress);
-<<<<<<< HEAD
-=======
   if (SanOpts.hasOneOf(SanitizerKind::HWAddress | SanitizerKind::KernelHWAddress))
     Fn->addFnAttr(llvm::Attribute::SanitizeHWAddress);
->>>>>>> b2b84690
   if (SanOpts.has(SanitizerKind::Thread))
     Fn->addFnAttr(llvm::Attribute::SanitizeThread);
   if (SanOpts.has(SanitizerKind::Memory))
     Fn->addFnAttr(llvm::Attribute::SanitizeMemory);
   if (SanOpts.has(SanitizerKind::SafeStack))
     Fn->addFnAttr(llvm::Attribute::SafeStack);
-<<<<<<< HEAD
-=======
   if (SanOpts.has(SanitizerKind::ShadowCallStack))
     Fn->addFnAttr(llvm::Attribute::ShadowCallStack);
 
   // Apply fuzzing attribute to the function.
   if (SanOpts.hasOneOf(SanitizerKind::Fuzzer | SanitizerKind::FuzzerNoLink))
     Fn->addFnAttr(llvm::Attribute::OptForFuzzing);
->>>>>>> b2b84690
 
   // Ignore TSan memory acesses from within ObjC/ObjC++ dealloc, initialize,
   // .cxx_destruct, __destroy_helper_block_ and all of their calees at run time.
@@ -1057,10 +894,6 @@
     }
   }
 
-<<<<<<< HEAD
-  // Apply xray attributes to the function (as a string, for now)
-  if (D && ShouldXRayInstrumentFunction()) {
-=======
   // Ignore unrelated casts in STL allocate() since the allocator must cast
   // from void* to T* before object initialization completes. Don't match on the
   // namespace because not all allocators are in std::
@@ -1074,7 +907,6 @@
                         CGM.getCodeGenOpts().XRayInstrumentationBundle.has(
                             XRayInstrKind::Function);
   if (D && InstrumentXray) {
->>>>>>> b2b84690
     if (const auto *XRayAttr = D->getAttr<XRayInstrumentAttr>()) {
       if (XRayAttr->alwaysXRayInstrument())
         Fn->addFnAttr("function-instrument", "xray-always");
@@ -1092,23 +924,13 @@
     }
   }
 
-<<<<<<< HEAD
-  if (const FunctionDecl *FD = dyn_cast_or_null<FunctionDecl>(D))
-    if (CGM.getLangOpts().OpenMP && FD->hasAttr<OMPDeclareSimdDeclAttr>())
-      CGM.getOpenMPRuntime().emitDeclareSimdFunction(FD, Fn);
-
   // Add no-jump-tables value.
   Fn->addFnAttr("no-jump-tables",
                 llvm::toStringRef(CGM.getCodeGenOpts().NoUseJumpTables));
-=======
-  // Add no-jump-tables value.
-  Fn->addFnAttr("no-jump-tables",
-                llvm::toStringRef(CGM.getCodeGenOpts().NoUseJumpTables));
 
   // Add profile-sample-accurate value.
   if (CGM.getCodeGenOpts().ProfileSampleAccurate)
     Fn->addFnAttr("profile-sample-accurate");
->>>>>>> b2b84690
 
   if (getLangOpts().OpenCL) {
     // Add metadata for a kernel function.
@@ -1120,13 +942,6 @@
   // prologue data.
   if (getLangOpts().CPlusPlus && SanOpts.has(SanitizerKind::Function)) {
     if (const FunctionDecl *FD = dyn_cast_or_null<FunctionDecl>(D)) {
-<<<<<<< HEAD
-      if (llvm::Constant *PrologueSig =
-              CGM.getTargetCodeGenInfo().getUBSanFunctionSignature(CGM)) {
-        llvm::Constant *FTRTTIConst =
-            CGM.GetAddrOfRTTIDescriptor(FD->getType(), /*ForEH=*/true);
-        llvm::Constant *PrologueStructElems[] = { PrologueSig, FTRTTIConst };
-=======
       if (llvm::Constant *PrologueSig = getPrologueSignature(CGM, FD)) {
         // Remove any (C++17) exception specifications, to allow calling e.g. a
         // noexcept function through a non-noexcept pointer.
@@ -1139,7 +954,6 @@
             EncodeAddrForUseInPrologue(Fn, FTRTTIConst);
         llvm::Constant *PrologueStructElems[] = {PrologueSig,
                                                  FTRTTIConstEncoded};
->>>>>>> b2b84690
         llvm::Constant *PrologueStructConst =
             llvm::ConstantStruct::getAnon(PrologueStructElems, /*Packed=*/true);
         Fn->setPrologueData(PrologueStructConst);
@@ -1200,12 +1014,8 @@
       ArgTypes.push_back(VD->getType());
     QualType FnType = getContext().getFunctionType(
         RetTy, ArgTypes, FunctionProtoType::ExtProtoInfo(CC));
-<<<<<<< HEAD
-    DI->EmitFunctionStart(GD, Loc, StartLoc, FnType, CurFn, Builder);
-=======
     DI->EmitFunctionStart(GD, Loc, StartLoc, FnType, CurFn, CurFuncIsThunk,
                           Builder);
->>>>>>> b2b84690
   }
 
   if (ShouldInstrumentFunction()) {
@@ -1224,13 +1034,6 @@
   // The attribute "counting-function" is set to mcount function name which is
   // architecture dependent.
   if (CGM.getCodeGenOpts().InstrumentForProfiling) {
-<<<<<<< HEAD
-    if (CGM.getCodeGenOpts().CallFEntry)
-      Fn->addFnAttr("fentry-call", "true");
-    else {
-      if (!CurFuncDecl || !CurFuncDecl->hasAttr<NoInstrumentFunctionAttr>())
-        Fn->addFnAttr("counting-function", getTarget().getMCountName());
-=======
     // Calls to fentry/mcount should not be generated if function has
     // the no_instrument_function attribute.
     if (!CurFuncDecl || !CurFuncDecl->hasAttr<NoInstrumentFunctionAttr>()) {
@@ -1240,7 +1043,6 @@
         Fn->addFnAttr("instrument-function-entry-inlined",
                       getTarget().getMCountName());
       }
->>>>>>> b2b84690
     }
   }
 
@@ -1341,12 +1143,7 @@
       // may have a static invoker function, which may call this operator with
       // a null 'this' pointer.
       if (isLambdaCallOperator(MD) &&
-<<<<<<< HEAD
-          cast<CXXRecordDecl>(MD->getParent())->getLambdaCaptureDefault() ==
-              LCD_None)
-=======
           MD->getParent()->getLambdaCaptureDefault() == LCD_None)
->>>>>>> b2b84690
         SkippedChecks.set(SanitizerKind::Null, true);
 
       EmitTypeCheck(isa<CXXConstructorDecl>(MD) ? TCK_ConstructorCall
@@ -1437,7 +1234,6 @@
                                                FunctionArgList &Args) {
   const FunctionDecl *FD = cast<FunctionDecl>(GD.getDecl());
   QualType ResTy = FD->getReturnType();
-<<<<<<< HEAD
 
   const CXXMethodDecl *MD = dyn_cast<CXXMethodDecl>(FD);
   if (MD && MD->isInstance()) {
@@ -1477,47 +1273,6 @@
   return ResTy;
 }
 
-=======
-
-  const CXXMethodDecl *MD = dyn_cast<CXXMethodDecl>(FD);
-  if (MD && MD->isInstance()) {
-    if (CGM.getCXXABI().HasThisReturn(GD))
-      ResTy = MD->getThisType(getContext());
-    else if (CGM.getCXXABI().hasMostDerivedReturn(GD))
-      ResTy = CGM.getContext().VoidPtrTy;
-    CGM.getCXXABI().buildThisParam(*this, Args);
-  }
-
-  // The base version of an inheriting constructor whose constructed base is a
-  // virtual base is not passed any arguments (because it doesn't actually call
-  // the inherited constructor).
-  bool PassedParams = true;
-  if (const CXXConstructorDecl *CD = dyn_cast<CXXConstructorDecl>(FD))
-    if (auto Inherited = CD->getInheritedConstructor())
-      PassedParams =
-          getTypes().inheritingCtorHasParams(Inherited, GD.getCtorType());
-
-  if (PassedParams) {
-    for (auto *Param : FD->parameters()) {
-      Args.push_back(Param);
-      if (!Param->hasAttr<PassObjectSizeAttr>())
-        continue;
-
-      auto *Implicit = ImplicitParamDecl::Create(
-          getContext(), Param->getDeclContext(), Param->getLocation(),
-          /*Id=*/nullptr, getContext().getSizeType(), ImplicitParamDecl::Other);
-      SizeArguments[Param] = Implicit;
-      Args.push_back(Implicit);
-    }
-  }
-
-  if (MD && (isa<CXXConstructorDecl>(MD) || isa<CXXDestructorDecl>(MD)))
-    CGM.getCXXABI().addImplicitStructorParams(*this, ResTy, Args);
-
-  return ResTy;
-}
-
->>>>>>> b2b84690
 static bool
 shouldUseUndefinedBehaviorReturnOptimization(const FunctionDecl *FD,
                                              const ASTContext &Context) {
@@ -1585,18 +1340,8 @@
            !getLangOpts().CUDAIsDevice &&
            FD->hasAttr<CUDAGlobalAttr>())
     CGM.getCUDARuntime().emitDeviceStub(*this, Args);
-<<<<<<< HEAD
-  else if (isa<CXXConversionDecl>(FD) &&
-           cast<CXXConversionDecl>(FD)->isLambdaToBlockPointerConversion()) {
-    // The lambda conversion to block pointer is special; the semantics can't be
-    // expressed in the AST, so IRGen needs to special-case it.
-    EmitLambdaToBlockPointerBody(Args);
-  } else if (isa<CXXMethodDecl>(FD) &&
-             cast<CXXMethodDecl>(FD)->isLambdaStaticInvoker()) {
-=======
   else if (isa<CXXMethodDecl>(FD) &&
            cast<CXXMethodDecl>(FD)->isLambdaStaticInvoker()) {
->>>>>>> b2b84690
     // The lambda static invoker function is special, because it forwards or
     // clones the body of the function call operator (but is actually static).
     EmitLambdaStaticInvokeBody(cast<CXXMethodDecl>(FD));
@@ -2043,18 +1788,9 @@
     if (const VariableArrayType *vlaType =
           dyn_cast_or_null<VariableArrayType>(
                                           getContext().getAsArrayType(Ty))) {
-<<<<<<< HEAD
-      QualType eltType;
-      llvm::Value *numElts;
-      std::tie(numElts, eltType) = getVLASize(vlaType);
-
-      SizeVal = numElts;
-      CharUnits eltSize = getContext().getTypeSizeInChars(eltType);
-=======
       auto VlaSize = getVLASize(vlaType);
       SizeVal = VlaSize.NumElts;
       CharUnits eltSize = getContext().getTypeSizeInChars(VlaSize.Type);
->>>>>>> b2b84690
       if (!eltSize.isOne())
         SizeVal = Builder.CreateNUWMul(SizeVal, CGM.getSize(eltSize));
       vla = vlaType;
@@ -2503,117 +2239,6 @@
     : CGF(CGF) {
   assert(!CGF->IsSanitizerScope);
   CGF->IsSanitizerScope = true;
-<<<<<<< HEAD
-}
-
-CodeGenFunction::SanitizerScope::~SanitizerScope() {
-  CGF->IsSanitizerScope = false;
-}
-
-void CodeGenFunction::InsertHelper(llvm::Instruction *I,
-                                   const llvm::Twine &Name,
-                                   llvm::BasicBlock *BB,
-                                   llvm::BasicBlock::iterator InsertPt) const {
-  LoopStack.InsertHelper(I);
-  if (IsSanitizerScope)
-    CGM.getSanitizerMetadata()->disableSanitizerForInstruction(I);
-}
-
-void CGBuilderInserter::InsertHelper(
-    llvm::Instruction *I, const llvm::Twine &Name, llvm::BasicBlock *BB,
-    llvm::BasicBlock::iterator InsertPt) const {
-  llvm::IRBuilderDefaultInserter::InsertHelper(I, Name, BB, InsertPt);
-  if (CGF)
-    CGF->InsertHelper(I, Name, BB, InsertPt);
-}
-
-static bool hasRequiredFeatures(const SmallVectorImpl<StringRef> &ReqFeatures,
-                                CodeGenModule &CGM, const FunctionDecl *FD,
-                                std::string &FirstMissing) {
-  // If there aren't any required features listed then go ahead and return.
-  if (ReqFeatures.empty())
-    return false;
-
-  // Now build up the set of caller features and verify that all the required
-  // features are there.
-  llvm::StringMap<bool> CallerFeatureMap;
-  CGM.getFunctionFeatureMap(CallerFeatureMap, FD);
-
-  // If we have at least one of the features in the feature list return
-  // true, otherwise return false.
-  return std::all_of(
-      ReqFeatures.begin(), ReqFeatures.end(), [&](StringRef Feature) {
-        SmallVector<StringRef, 1> OrFeatures;
-        Feature.split(OrFeatures, "|");
-        return std::any_of(OrFeatures.begin(), OrFeatures.end(),
-                           [&](StringRef Feature) {
-                             if (!CallerFeatureMap.lookup(Feature)) {
-                               FirstMissing = Feature.str();
-                               return false;
-                             }
-                             return true;
-                           });
-      });
-}
-
-// Emits an error if we don't have a valid set of target features for the
-// called function.
-void CodeGenFunction::checkTargetFeatures(const CallExpr *E,
-                                          const FunctionDecl *TargetDecl) {
-  // Early exit if this is an indirect call.
-  if (!TargetDecl)
-    return;
-
-  // Get the current enclosing function if it exists. If it doesn't
-  // we can't check the target features anyhow.
-  const FunctionDecl *FD = dyn_cast_or_null<FunctionDecl>(CurFuncDecl);
-  if (!FD)
-    return;
-
-  // Grab the required features for the call. For a builtin this is listed in
-  // the td file with the default cpu, for an always_inline function this is any
-  // listed cpu and any listed features.
-  unsigned BuiltinID = TargetDecl->getBuiltinID();
-  std::string MissingFeature;
-  if (BuiltinID) {
-    SmallVector<StringRef, 1> ReqFeatures;
-    const char *FeatureList =
-        CGM.getContext().BuiltinInfo.getRequiredFeatures(BuiltinID);
-    // Return if the builtin doesn't have any required features.
-    if (!FeatureList || StringRef(FeatureList) == "")
-      return;
-    StringRef(FeatureList).split(ReqFeatures, ",");
-    if (!hasRequiredFeatures(ReqFeatures, CGM, FD, MissingFeature))
-      CGM.getDiags().Report(E->getLocStart(), diag::err_builtin_needs_feature)
-          << TargetDecl->getDeclName()
-          << CGM.getContext().BuiltinInfo.getRequiredFeatures(BuiltinID);
-
-  } else if (TargetDecl->hasAttr<TargetAttr>()) {
-    // Get the required features for the callee.
-    SmallVector<StringRef, 1> ReqFeatures;
-    llvm::StringMap<bool> CalleeFeatureMap;
-    CGM.getFunctionFeatureMap(CalleeFeatureMap, TargetDecl);
-    for (const auto &F : CalleeFeatureMap) {
-      // Only positive features are "required".
-      if (F.getValue())
-        ReqFeatures.push_back(F.getKey());
-    }
-    if (!hasRequiredFeatures(ReqFeatures, CGM, FD, MissingFeature))
-      CGM.getDiags().Report(E->getLocStart(), diag::err_function_needs_feature)
-          << FD->getDeclName() << TargetDecl->getDeclName() << MissingFeature;
-  }
-}
-
-void CodeGenFunction::EmitSanitizerStatReport(llvm::SanitizerStatKind SSK) {
-  if (!CGM.getCodeGenOpts().SanitizeStats)
-    return;
-
-  llvm::IRBuilder<> IRB(Builder.GetInsertBlock(), Builder.GetInsertPoint());
-  IRB.SetCurrentDebugLocation(Builder.getCurrentDebugLocation());
-  CGM.getSanStats().create(IRB, SSK);
-}
-
-=======
 }
 
 CodeGenFunction::SanitizerScope::~SanitizerScope() {
@@ -2787,7 +2412,6 @@
   Builder.CreateRet(DefaultFunc);
 }
 
->>>>>>> b2b84690
 llvm::DebugLoc CodeGenFunction::SourceLocToDebugLoc(SourceLocation Location) {
   if (CGDebugInfo *DI = getDebugInfo())
     return DI->SourceLocToDebugLoc(Location);
