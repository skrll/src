//===--- CGException.cpp - Emit LLVM Code for C++ exceptions ----*- C++ -*-===//
//
//                     The LLVM Compiler Infrastructure
//
// This file is distributed under the University of Illinois Open Source
// License. See LICENSE.TXT for details.
//
//===----------------------------------------------------------------------===//
//
// This contains code dealing with C++ exception related code generation.
//
//===----------------------------------------------------------------------===//

#include "CodeGenFunction.h"
#include "CGCXXABI.h"
#include "CGCleanup.h"
#include "CGObjCRuntime.h"
#include "ConstantEmitter.h"
#include "TargetInfo.h"
#include "clang/AST/Mangle.h"
#include "clang/AST/StmtCXX.h"
#include "clang/AST/StmtObjC.h"
#include "clang/AST/StmtVisitor.h"
#include "clang/Basic/TargetBuiltins.h"
#include "llvm/IR/CallSite.h"
#include "llvm/IR/Intrinsics.h"
#include "llvm/IR/IntrinsicInst.h"
#include "llvm/Support/SaveAndRestore.h"

using namespace clang;
using namespace CodeGen;

static llvm::Constant *getFreeExceptionFn(CodeGenModule &CGM) {
  // void __cxa_free_exception(void *thrown_exception);

  llvm::FunctionType *FTy =
    llvm::FunctionType::get(CGM.VoidTy, CGM.Int8PtrTy, /*IsVarArgs=*/false);

  return CGM.CreateRuntimeFunction(FTy, "__cxa_free_exception");
}

static llvm::Constant *getUnexpectedFn(CodeGenModule &CGM) {
  // void __cxa_call_unexpected(void *thrown_exception);

  llvm::FunctionType *FTy =
    llvm::FunctionType::get(CGM.VoidTy, CGM.Int8PtrTy, /*IsVarArgs=*/false);

  return CGM.CreateRuntimeFunction(FTy, "__cxa_call_unexpected");
}

llvm::Constant *CodeGenModule::getTerminateFn() {
  // void __terminate();

  llvm::FunctionType *FTy =
    llvm::FunctionType::get(VoidTy, /*IsVarArgs=*/false);

  StringRef name;

  // In C++, use std::terminate().
  if (getLangOpts().CPlusPlus &&
      getTarget().getCXXABI().isItaniumFamily()) {
    name = "_ZSt9terminatev";
  } else if (getLangOpts().CPlusPlus &&
             getTarget().getCXXABI().isMicrosoft()) {
    if (getLangOpts().isCompatibleWithMSVC(LangOptions::MSVC2015))
      name = "__std_terminate";
    else
<<<<<<< HEAD
      name = "\01?terminate@@YAXXZ";
=======
      name = "?terminate@@YAXXZ";
>>>>>>> b2b84690
  } else if (getLangOpts().ObjC1 &&
             getLangOpts().ObjCRuntime.hasTerminate())
    name = "objc_terminate";
  else
    name = "abort";
  return CreateRuntimeFunction(FTy, name);
}

static llvm::Constant *getCatchallRethrowFn(CodeGenModule &CGM,
                                            StringRef Name) {
  llvm::FunctionType *FTy =
    llvm::FunctionType::get(CGM.VoidTy, CGM.Int8PtrTy, /*IsVarArgs=*/false);

  return CGM.CreateRuntimeFunction(FTy, Name);
}

const EHPersonality EHPersonality::GNU_C = { "__gcc_personality_v0", nullptr };
const EHPersonality
EHPersonality::GNU_C_SJLJ = { "__gcc_personality_sj0", nullptr };
const EHPersonality
EHPersonality::GNU_C_SEH = { "__gcc_personality_seh0", nullptr };
const EHPersonality
EHPersonality::NeXT_ObjC = { "__objc_personality_v0", nullptr };
<<<<<<< HEAD
const EHPersonality
EHPersonality::GNU_CPlusPlus = { "__gxx_personality_v0", nullptr };
const EHPersonality
EHPersonality::GNU_CPlusPlus_SJLJ = { "__gxx_personality_sj0", nullptr };
const EHPersonality
=======
const EHPersonality
EHPersonality::GNU_CPlusPlus = { "__gxx_personality_v0", nullptr };
const EHPersonality
EHPersonality::GNU_CPlusPlus_SJLJ = { "__gxx_personality_sj0", nullptr };
const EHPersonality
>>>>>>> b2b84690
EHPersonality::GNU_CPlusPlus_SEH = { "__gxx_personality_seh0", nullptr };
const EHPersonality
EHPersonality::GNU_ObjC = {"__gnu_objc_personality_v0", "objc_exception_throw"};
const EHPersonality
EHPersonality::GNU_ObjC_SJLJ = {"__gnu_objc_personality_sj0", "objc_exception_throw"};
const EHPersonality
EHPersonality::GNU_ObjC_SEH = {"__gnu_objc_personality_seh0", "objc_exception_throw"};
const EHPersonality
EHPersonality::GNU_ObjCXX = { "__gnustep_objcxx_personality_v0", nullptr };
const EHPersonality
EHPersonality::GNUstep_ObjC = { "__gnustep_objc_personality_v0", nullptr };
const EHPersonality
EHPersonality::MSVC_except_handler = { "_except_handler3", nullptr };
<<<<<<< HEAD
const EHPersonality
EHPersonality::MSVC_C_specific_handler = { "__C_specific_handler", nullptr };
const EHPersonality
EHPersonality::MSVC_CxxFrameHandler3 = { "__CxxFrameHandler3", nullptr };

/// On Win64, use libgcc's SEH personality function. We fall back to dwarf on
/// other platforms, unless the user asked for SjLj exceptions.
static bool useLibGCCSEHPersonality(const llvm::Triple &T) {
  return T.isOSWindows() && T.getArch() == llvm::Triple::x86_64;
}

static const EHPersonality &getCPersonality(const llvm::Triple &T,
                                            const LangOptions &L) {
  if (L.SjLjExceptions)
    return EHPersonality::GNU_C_SJLJ;
  else if (useLibGCCSEHPersonality(T))
=======
const EHPersonality
EHPersonality::MSVC_C_specific_handler = { "__C_specific_handler", nullptr };
const EHPersonality
EHPersonality::MSVC_CxxFrameHandler3 = { "__CxxFrameHandler3", nullptr };
const EHPersonality
EHPersonality::GNU_Wasm_CPlusPlus = { "__gxx_wasm_personality_v0", nullptr };

static const EHPersonality &getCPersonality(const TargetInfo &Target,
                                            const LangOptions &L) {
  const llvm::Triple &T = Target.getTriple();
  if (T.isWindowsMSVCEnvironment())
    return EHPersonality::MSVC_CxxFrameHandler3;
  if (L.SjLjExceptions)
    return EHPersonality::GNU_C_SJLJ;
  if (L.DWARFExceptions)
    return EHPersonality::GNU_C;
  if (L.SEHExceptions)
>>>>>>> b2b84690
    return EHPersonality::GNU_C_SEH;
  return EHPersonality::GNU_C;
}

<<<<<<< HEAD
static const EHPersonality &getObjCPersonality(const llvm::Triple &T,
                                               const LangOptions &L) {
  switch (L.ObjCRuntime.getKind()) {
  case ObjCRuntime::FragileMacOSX:
    return getCPersonality(T, L);
=======
static const EHPersonality &getObjCPersonality(const TargetInfo &Target,
                                               const LangOptions &L) {
  const llvm::Triple &T = Target.getTriple();
  if (T.isWindowsMSVCEnvironment())
    return EHPersonality::MSVC_CxxFrameHandler3;

  switch (L.ObjCRuntime.getKind()) {
  case ObjCRuntime::FragileMacOSX:
    return getCPersonality(Target, L);
>>>>>>> b2b84690
  case ObjCRuntime::MacOSX:
  case ObjCRuntime::iOS:
  case ObjCRuntime::WatchOS:
    return EHPersonality::NeXT_ObjC;
  case ObjCRuntime::GNUstep:
    if (L.ObjCRuntime.getVersion() >= VersionTuple(1, 7))
      return EHPersonality::GNUstep_ObjC;
    LLVM_FALLTHROUGH;
  case ObjCRuntime::GCC:
  case ObjCRuntime::ObjFW:
    if (L.SjLjExceptions)
      return EHPersonality::GNU_ObjC_SJLJ;
<<<<<<< HEAD
    else if (useLibGCCSEHPersonality(T))
=======
    if (L.SEHExceptions)
>>>>>>> b2b84690
      return EHPersonality::GNU_ObjC_SEH;
    return EHPersonality::GNU_ObjC;
  }
  llvm_unreachable("bad runtime kind");
}

<<<<<<< HEAD
static const EHPersonality &getCXXPersonality(const llvm::Triple &T,
                                              const LangOptions &L) {
  if (L.SjLjExceptions)
    return EHPersonality::GNU_CPlusPlus_SJLJ;
  else if (useLibGCCSEHPersonality(T))
    return EHPersonality::GNU_CPlusPlus_SEH;
=======
static const EHPersonality &getCXXPersonality(const TargetInfo &Target,
                                              const LangOptions &L) {
  const llvm::Triple &T = Target.getTriple();
  if (T.isWindowsMSVCEnvironment())
    return EHPersonality::MSVC_CxxFrameHandler3;
  if (L.SjLjExceptions)
    return EHPersonality::GNU_CPlusPlus_SJLJ;
  if (L.DWARFExceptions)
    return EHPersonality::GNU_CPlusPlus;
  if (L.SEHExceptions)
    return EHPersonality::GNU_CPlusPlus_SEH;
  // Wasm EH is a non-MVP feature for now.
  if (Target.hasFeature("exception-handling") &&
      (T.getArch() == llvm::Triple::wasm32 ||
       T.getArch() == llvm::Triple::wasm64))
    return EHPersonality::GNU_Wasm_CPlusPlus;
>>>>>>> b2b84690
  return EHPersonality::GNU_CPlusPlus;
}

/// Determines the personality function to use when both C++
/// and Objective-C exceptions are being caught.
<<<<<<< HEAD
static const EHPersonality &getObjCXXPersonality(const llvm::Triple &T,
                                                 const LangOptions &L) {
=======
static const EHPersonality &getObjCXXPersonality(const TargetInfo &Target,
                                                 const LangOptions &L) {
  if (Target.getTriple().isWindowsMSVCEnvironment())
    return EHPersonality::MSVC_CxxFrameHandler3;

>>>>>>> b2b84690
  switch (L.ObjCRuntime.getKind()) {
  // In the fragile ABI, just use C++ exception handling and hope
  // they're not doing crazy exception mixing.
  case ObjCRuntime::FragileMacOSX:
    return getCXXPersonality(Target, L);

  // The ObjC personality defers to the C++ personality for non-ObjC
  // handlers.  Unlike the C++ case, we use the same personality
  // function on targets using (backend-driven) SJLJ EH.
  case ObjCRuntime::MacOSX:
  case ObjCRuntime::iOS:
  case ObjCRuntime::WatchOS:
<<<<<<< HEAD
    return EHPersonality::NeXT_ObjC;

  // In the fragile ABI, just use C++ exception handling and hope
  // they're not doing crazy exception mixing.
  case ObjCRuntime::FragileMacOSX:
    return getCXXPersonality(T, L);
=======
    return getObjCPersonality(Target, L);

  case ObjCRuntime::GNUstep:
    return EHPersonality::GNU_ObjCXX;
>>>>>>> b2b84690

  // The GCC runtime's personality function inherently doesn't support
  // mixed EH.  Use the ObjC personality just to avoid returning null.
  case ObjCRuntime::GCC:
  case ObjCRuntime::ObjFW:
<<<<<<< HEAD
    return getObjCPersonality(T, L);
  case ObjCRuntime::GNUstep:
    return EHPersonality::GNU_ObjCXX;
=======
    return getObjCPersonality(Target, L);
>>>>>>> b2b84690
  }
  llvm_unreachable("bad runtime kind");
}

static const EHPersonality &getSEHPersonalityMSVC(const llvm::Triple &T) {
  if (T.getArch() == llvm::Triple::x86)
    return EHPersonality::MSVC_except_handler;
  return EHPersonality::MSVC_C_specific_handler;
}

const EHPersonality &EHPersonality::get(CodeGenModule &CGM,
                                        const FunctionDecl *FD) {
  const llvm::Triple &T = CGM.getTarget().getTriple();
  const LangOptions &L = CGM.getLangOpts();
<<<<<<< HEAD
=======
  const TargetInfo &Target = CGM.getTarget();
>>>>>>> b2b84690

  // Functions using SEH get an SEH personality.
  if (FD && FD->usesSEHTry())
    return getSEHPersonalityMSVC(T);

<<<<<<< HEAD
  // Try to pick a personality function that is compatible with MSVC if we're
  // not compiling Obj-C. Obj-C users better have an Obj-C runtime that supports
  // the GCC-style personality function.
  if (T.isWindowsMSVCEnvironment() && !L.ObjC1) {
    if (L.SjLjExceptions)
      return EHPersonality::GNU_CPlusPlus_SJLJ;
    else
      return EHPersonality::MSVC_CxxFrameHandler3;
  }

  if (L.CPlusPlus && L.ObjC1)
    return getObjCXXPersonality(T, L);
  else if (L.CPlusPlus)
    return getCXXPersonality(T, L);
  else if (L.ObjC1)
    return getObjCPersonality(T, L);
  else
    return getCPersonality(T, L);
}

const EHPersonality &EHPersonality::get(CodeGenFunction &CGF) {
  return get(CGF.CGM, dyn_cast_or_null<FunctionDecl>(CGF.CurCodeDecl));
=======
  if (L.ObjC1)
    return L.CPlusPlus ? getObjCXXPersonality(Target, L)
                       : getObjCPersonality(Target, L);
  return L.CPlusPlus ? getCXXPersonality(Target, L)
                     : getCPersonality(Target, L);
}

const EHPersonality &EHPersonality::get(CodeGenFunction &CGF) {
  const auto *FD = CGF.CurCodeDecl;
  // For outlined finallys and filters, use the SEH personality in case they
  // contain more SEH. This mostly only affects finallys. Filters could
  // hypothetically use gnu statement expressions to sneak in nested SEH.
  FD = FD ? FD : CGF.CurSEHParent;
  return get(CGF.CGM, dyn_cast_or_null<FunctionDecl>(FD));
>>>>>>> b2b84690
}

static llvm::Constant *getPersonalityFn(CodeGenModule &CGM,
                                        const EHPersonality &Personality) {
  return CGM.CreateRuntimeFunction(llvm::FunctionType::get(CGM.Int32Ty, true),
                                   Personality.PersonalityFn,
                                   llvm::AttributeList(), /*Local=*/true);
}

static llvm::Constant *getOpaquePersonalityFn(CodeGenModule &CGM,
                                        const EHPersonality &Personality) {
  llvm::Constant *Fn = getPersonalityFn(CGM, Personality);
  return llvm::ConstantExpr::getBitCast(Fn, CGM.Int8PtrTy);
}

/// Check whether a landingpad instruction only uses C++ features.
static bool LandingPadHasOnlyCXXUses(llvm::LandingPadInst *LPI) {
  for (unsigned I = 0, E = LPI->getNumClauses(); I != E; ++I) {
    // Look for something that would've been returned by the ObjC
    // runtime's GetEHType() method.
    llvm::Value *Val = LPI->getClause(I)->stripPointerCasts();
    if (LPI->isCatch(I)) {
      // Check if the catch value has the ObjC prefix.
      if (llvm::GlobalVariable *GV = dyn_cast<llvm::GlobalVariable>(Val))
        // ObjC EH selector entries are always global variables with
        // names starting like this.
        if (GV->getName().startswith("OBJC_EHTYPE"))
          return false;
    } else {
      // Check if any of the filter values have the ObjC prefix.
      llvm::Constant *CVal = cast<llvm::Constant>(Val);
      for (llvm::User::op_iterator
              II = CVal->op_begin(), IE = CVal->op_end(); II != IE; ++II) {
        if (llvm::GlobalVariable *GV =
            cast<llvm::GlobalVariable>((*II)->stripPointerCasts()))
          // ObjC EH selector entries are always global variables with
          // names starting like this.
          if (GV->getName().startswith("OBJC_EHTYPE"))
            return false;
      }
    }
  }
  return true;
}

/// Check whether a personality function could reasonably be swapped
/// for a C++ personality function.
static bool PersonalityHasOnlyCXXUses(llvm::Constant *Fn) {
  for (llvm::User *U : Fn->users()) {
    // Conditionally white-list bitcasts.
    if (llvm::ConstantExpr *CE = dyn_cast<llvm::ConstantExpr>(U)) {
      if (CE->getOpcode() != llvm::Instruction::BitCast) return false;
      if (!PersonalityHasOnlyCXXUses(CE))
        return false;
      continue;
    }

    // Otherwise it must be a function.
    llvm::Function *F = dyn_cast<llvm::Function>(U);
    if (!F) return false;

    for (auto BB = F->begin(), E = F->end(); BB != E; ++BB) {
      if (BB->isLandingPad())
        if (!LandingPadHasOnlyCXXUses(BB->getLandingPadInst()))
          return false;
    }
  }

  return true;
}

/// Try to use the C++ personality function in ObjC++.  Not doing this
/// can cause some incompatibilities with gcc, which is more
/// aggressive about only using the ObjC++ personality in a function
/// when it really needs it.
void CodeGenModule::SimplifyPersonality() {
  // If we're not in ObjC++ -fexceptions, there's nothing to do.
  if (!LangOpts.CPlusPlus || !LangOpts.ObjC1 || !LangOpts.Exceptions)
    return;

  // Both the problem this endeavors to fix and the way the logic
  // above works is specific to the NeXT runtime.
  if (!LangOpts.ObjCRuntime.isNeXTFamily())
    return;

  const EHPersonality &ObjCXX = EHPersonality::get(*this, /*FD=*/nullptr);
<<<<<<< HEAD
  const EHPersonality &CXX =
      getCXXPersonality(getTarget().getTriple(), LangOpts);
=======
  const EHPersonality &CXX = getCXXPersonality(getTarget(), LangOpts);
>>>>>>> b2b84690
  if (&ObjCXX == &CXX)
    return;

  assert(std::strcmp(ObjCXX.PersonalityFn, CXX.PersonalityFn) != 0 &&
         "Different EHPersonalities using the same personality function.");

  llvm::Function *Fn = getModule().getFunction(ObjCXX.PersonalityFn);

  // Nothing to do if it's unused.
  if (!Fn || Fn->use_empty()) return;
  
  // Can't do the optimization if it has non-C++ uses.
  if (!PersonalityHasOnlyCXXUses(Fn)) return;

  // Create the C++ personality function and kill off the old
  // function.
  llvm::Constant *CXXFn = getPersonalityFn(*this, CXX);

  // This can happen if the user is screwing with us.
  if (Fn->getType() != CXXFn->getType()) return;

  Fn->replaceAllUsesWith(CXXFn);
  Fn->eraseFromParent();
}

/// Returns the value to inject into a selector to indicate the
/// presence of a catch-all.
static llvm::Constant *getCatchAllValue(CodeGenFunction &CGF) {
  // Possibly we should use @llvm.eh.catch.all.value here.
  return llvm::ConstantPointerNull::get(CGF.Int8PtrTy);
}

namespace {
  /// A cleanup to free the exception object if its initialization
  /// throws.
  struct FreeException final : EHScopeStack::Cleanup {
    llvm::Value *exn;
    FreeException(llvm::Value *exn) : exn(exn) {}
    void Emit(CodeGenFunction &CGF, Flags flags) override {
      CGF.EmitNounwindRuntimeCall(getFreeExceptionFn(CGF.CGM), exn);
    }
  };
} // end anonymous namespace

// Emits an exception expression into the given location.  This
// differs from EmitAnyExprToMem only in that, if a final copy-ctor
// call is required, an exception within that copy ctor causes
// std::terminate to be invoked.
void CodeGenFunction::EmitAnyExprToExn(const Expr *e, Address addr) {
  // Make sure the exception object is cleaned up if there's an
  // exception during initialization.
  pushFullExprCleanup<FreeException>(EHCleanup, addr.getPointer());
  EHScopeStack::stable_iterator cleanup = EHStack.stable_begin();

  // __cxa_allocate_exception returns a void*;  we need to cast this
  // to the appropriate type for the object.
  llvm::Type *ty = ConvertTypeForMem(e->getType())->getPointerTo();
  Address typedAddr = Builder.CreateBitCast(addr, ty);

  // FIXME: this isn't quite right!  If there's a final unelided call
  // to a copy constructor, then according to [except.terminate]p1 we
  // must call std::terminate() if that constructor throws, because
  // technically that copy occurs after the exception expression is
  // evaluated but before the exception is caught.  But the best way
  // to handle that is to teach EmitAggExpr to do the final copy
  // differently if it can't be elided.
  EmitAnyExprToMem(e, typedAddr, e->getType().getQualifiers(),
                   /*IsInit*/ true);

  // Deactivate the cleanup block.
  DeactivateCleanupBlock(cleanup,
                         cast<llvm::Instruction>(typedAddr.getPointer()));
}

Address CodeGenFunction::getExceptionSlot() {
  if (!ExceptionSlot)
    ExceptionSlot = CreateTempAlloca(Int8PtrTy, "exn.slot");
  return Address(ExceptionSlot, getPointerAlign());
}

Address CodeGenFunction::getEHSelectorSlot() {
  if (!EHSelectorSlot)
    EHSelectorSlot = CreateTempAlloca(Int32Ty, "ehselector.slot");
  return Address(EHSelectorSlot, CharUnits::fromQuantity(4));
}

llvm::Value *CodeGenFunction::getExceptionFromSlot() {
  return Builder.CreateLoad(getExceptionSlot(), "exn");
}

llvm::Value *CodeGenFunction::getSelectorFromSlot() {
  return Builder.CreateLoad(getEHSelectorSlot(), "sel");
}

void CodeGenFunction::EmitCXXThrowExpr(const CXXThrowExpr *E,
                                       bool KeepInsertionPoint) {
  if (const Expr *SubExpr = E->getSubExpr()) {
    QualType ThrowType = SubExpr->getType();
    if (ThrowType->isObjCObjectPointerType()) {
      const Stmt *ThrowStmt = E->getSubExpr();
      const ObjCAtThrowStmt S(E->getExprLoc(), const_cast<Stmt *>(ThrowStmt));
      CGM.getObjCRuntime().EmitThrowStmt(*this, S, false);
    } else {
      CGM.getCXXABI().emitThrow(*this, E);
    }
  } else {
    CGM.getCXXABI().emitRethrow(*this, /*isNoReturn=*/true);
  }

  // throw is an expression, and the expression emitters expect us
  // to leave ourselves at a valid insertion point.
  if (KeepInsertionPoint)
    EmitBlock(createBasicBlock("throw.cont"));
}

void CodeGenFunction::EmitStartEHSpec(const Decl *D) {
  if (!CGM.getLangOpts().CXXExceptions)
    return;
  
  const FunctionDecl* FD = dyn_cast_or_null<FunctionDecl>(D);
  if (!FD) {
    // Check if CapturedDecl is nothrow and create terminate scope for it.
    if (const CapturedDecl* CD = dyn_cast_or_null<CapturedDecl>(D)) {
      if (CD->isNothrow())
        EHStack.pushTerminate();
    }
    return;
  }
  const FunctionProtoType *Proto = FD->getType()->getAs<FunctionProtoType>();
  if (!Proto)
    return;

  ExceptionSpecificationType EST = Proto->getExceptionSpecType();
  if (isNoexceptExceptionSpec(EST) && Proto->canThrow() == CT_Cannot) {
    // noexcept functions are simple terminate scopes.
    EHStack.pushTerminate();
  } else if (EST == EST_Dynamic || EST == EST_DynamicNone) {
    // TODO: Revisit exception specifications for the MS ABI.  There is a way to
    // encode these in an object file but MSVC doesn't do anything with it.
    if (getTarget().getCXXABI().isMicrosoft())
      return;
    unsigned NumExceptions = Proto->getNumExceptions();
    EHFilterScope *Filter = EHStack.pushFilter(NumExceptions);

    for (unsigned I = 0; I != NumExceptions; ++I) {
      QualType Ty = Proto->getExceptionType(I);
      QualType ExceptType = Ty.getNonReferenceType().getUnqualifiedType();
      llvm::Value *EHType = CGM.GetAddrOfRTTIDescriptor(ExceptType,
                                                        /*ForEH=*/true);
      Filter->setFilter(I, EHType);
    }
  }
}

/// Emit the dispatch block for a filter scope if necessary.
static void emitFilterDispatchBlock(CodeGenFunction &CGF,
                                    EHFilterScope &filterScope) {
  llvm::BasicBlock *dispatchBlock = filterScope.getCachedEHDispatchBlock();
  if (!dispatchBlock) return;
  if (dispatchBlock->use_empty()) {
    delete dispatchBlock;
    return;
  }

  CGF.EmitBlockAfterUses(dispatchBlock);

  // If this isn't a catch-all filter, we need to check whether we got
  // here because the filter triggered.
  if (filterScope.getNumFilters()) {
    // Load the selector value.
    llvm::Value *selector = CGF.getSelectorFromSlot();
    llvm::BasicBlock *unexpectedBB = CGF.createBasicBlock("ehspec.unexpected");

    llvm::Value *zero = CGF.Builder.getInt32(0);
    llvm::Value *failsFilter =
        CGF.Builder.CreateICmpSLT(selector, zero, "ehspec.fails");
    CGF.Builder.CreateCondBr(failsFilter, unexpectedBB,
                             CGF.getEHResumeBlock(false));

    CGF.EmitBlock(unexpectedBB);
  }

  // Call __cxa_call_unexpected.  This doesn't need to be an invoke
  // because __cxa_call_unexpected magically filters exceptions
  // according to the last landing pad the exception was thrown
  // into.  Seriously.
  llvm::Value *exn = CGF.getExceptionFromSlot();
  CGF.EmitRuntimeCall(getUnexpectedFn(CGF.CGM), exn)
    ->setDoesNotReturn();
  CGF.Builder.CreateUnreachable();
}

void CodeGenFunction::EmitEndEHSpec(const Decl *D) {
  if (!CGM.getLangOpts().CXXExceptions)
    return;
  
  const FunctionDecl* FD = dyn_cast_or_null<FunctionDecl>(D);
  if (!FD) {
    // Check if CapturedDecl is nothrow and pop terminate scope for it.
    if (const CapturedDecl* CD = dyn_cast_or_null<CapturedDecl>(D)) {
      if (CD->isNothrow())
        EHStack.popTerminate();
    }
    return;
  }
  const FunctionProtoType *Proto = FD->getType()->getAs<FunctionProtoType>();
  if (!Proto)
    return;

  ExceptionSpecificationType EST = Proto->getExceptionSpecType();
  if (isNoexceptExceptionSpec(EST) && Proto->canThrow() == CT_Cannot) {
    EHStack.popTerminate();
  } else if (EST == EST_Dynamic || EST == EST_DynamicNone) {
    // TODO: Revisit exception specifications for the MS ABI.  There is a way to
    // encode these in an object file but MSVC doesn't do anything with it.
    if (getTarget().getCXXABI().isMicrosoft())
      return;
    EHFilterScope &filterScope = cast<EHFilterScope>(*EHStack.begin());
    emitFilterDispatchBlock(*this, filterScope);
    EHStack.popFilter();
  }
}

void CodeGenFunction::EmitCXXTryStmt(const CXXTryStmt &S) {
  EnterCXXTryStmt(S);
  EmitStmt(S.getTryBlock());
  ExitCXXTryStmt(S);
}

void CodeGenFunction::EnterCXXTryStmt(const CXXTryStmt &S, bool IsFnTryBlock) {
  unsigned NumHandlers = S.getNumHandlers();
  EHCatchScope *CatchScope = EHStack.pushCatch(NumHandlers);

  for (unsigned I = 0; I != NumHandlers; ++I) {
    const CXXCatchStmt *C = S.getHandler(I);

    llvm::BasicBlock *Handler = createBasicBlock("catch");
    if (C->getExceptionDecl()) {
      // FIXME: Dropping the reference type on the type into makes it
      // impossible to correctly implement catch-by-reference
      // semantics for pointers.  Unfortunately, this is what all
      // existing compilers do, and it's not clear that the standard
      // personality routine is capable of doing this right.  See C++ DR 388:
      //   http://www.open-std.org/jtc1/sc22/wg21/docs/cwg_active.html#388
      Qualifiers CaughtTypeQuals;
      QualType CaughtType = CGM.getContext().getUnqualifiedArrayType(
          C->getCaughtType().getNonReferenceType(), CaughtTypeQuals);

      CatchTypeInfo TypeInfo{nullptr, 0};
      if (CaughtType->isObjCObjectPointerType())
        TypeInfo.RTTI = CGM.getObjCRuntime().GetEHType(CaughtType);
      else
        TypeInfo = CGM.getCXXABI().getAddrOfCXXCatchHandlerType(
            CaughtType, C->getCaughtType());
      CatchScope->setHandler(I, TypeInfo, Handler);
    } else {
      // No exception decl indicates '...', a catch-all.
      CatchScope->setHandler(I, CGM.getCXXABI().getCatchAllTypeInfo(), Handler);
    }
  }
}

llvm::BasicBlock *
CodeGenFunction::getEHDispatchBlock(EHScopeStack::stable_iterator si) {
  if (EHPersonality::get(*this).usesFuncletPads())
<<<<<<< HEAD
    return getMSVCDispatchBlock(si);
=======
    return getFuncletEHDispatchBlock(si);
>>>>>>> b2b84690

  // The dispatch block for the end of the scope chain is a block that
  // just resumes unwinding.
  if (si == EHStack.stable_end())
    return getEHResumeBlock(true);

  // Otherwise, we should look at the actual scope.
  EHScope &scope = *EHStack.find(si);

  llvm::BasicBlock *dispatchBlock = scope.getCachedEHDispatchBlock();
  if (!dispatchBlock) {
    switch (scope.getKind()) {
    case EHScope::Catch: {
      // Apply a special case to a single catch-all.
      EHCatchScope &catchScope = cast<EHCatchScope>(scope);
      if (catchScope.getNumHandlers() == 1 &&
          catchScope.getHandler(0).isCatchAll()) {
        dispatchBlock = catchScope.getHandler(0).Block;

      // Otherwise, make a dispatch block.
      } else {
        dispatchBlock = createBasicBlock("catch.dispatch");
      }
      break;
    }

    case EHScope::Cleanup:
      dispatchBlock = createBasicBlock("ehcleanup");
      break;

    case EHScope::Filter:
      dispatchBlock = createBasicBlock("filter.dispatch");
      break;

    case EHScope::Terminate:
      dispatchBlock = getTerminateHandler();
      break;

    case EHScope::PadEnd:
      llvm_unreachable("PadEnd unnecessary for Itanium!");
    }
    scope.setCachedEHDispatchBlock(dispatchBlock);
  }
  return dispatchBlock;
}

llvm::BasicBlock *
<<<<<<< HEAD
CodeGenFunction::getMSVCDispatchBlock(EHScopeStack::stable_iterator SI) {
=======
CodeGenFunction::getFuncletEHDispatchBlock(EHScopeStack::stable_iterator SI) {
>>>>>>> b2b84690
  // Returning nullptr indicates that the previous dispatch block should unwind
  // to caller.
  if (SI == EHStack.stable_end())
    return nullptr;

  // Otherwise, we should look at the actual scope.
  EHScope &EHS = *EHStack.find(SI);

  llvm::BasicBlock *DispatchBlock = EHS.getCachedEHDispatchBlock();
  if (DispatchBlock)
    return DispatchBlock;

  if (EHS.getKind() == EHScope::Terminate)
<<<<<<< HEAD
    DispatchBlock = getTerminateHandler();
=======
    DispatchBlock = getTerminateFunclet();
>>>>>>> b2b84690
  else
    DispatchBlock = createBasicBlock();
  CGBuilderTy Builder(*this, DispatchBlock);

  switch (EHS.getKind()) {
  case EHScope::Catch:
    DispatchBlock->setName("catch.dispatch");
    break;

  case EHScope::Cleanup:
    DispatchBlock->setName("ehcleanup");
    break;

  case EHScope::Filter:
    llvm_unreachable("exception specifications not handled yet!");

  case EHScope::Terminate:
    DispatchBlock->setName("terminate");
    break;

  case EHScope::PadEnd:
    llvm_unreachable("PadEnd dispatch block missing!");
  }
  EHS.setCachedEHDispatchBlock(DispatchBlock);
  return DispatchBlock;
}

/// Check whether this is a non-EH scope, i.e. a scope which doesn't
/// affect exception handling.  Currently, the only non-EH scopes are
/// normal-only cleanup scopes.
static bool isNonEHScope(const EHScope &S) {
  switch (S.getKind()) {
  case EHScope::Cleanup:
    return !cast<EHCleanupScope>(S).isEHCleanup();
  case EHScope::Filter:
  case EHScope::Catch:
  case EHScope::Terminate:
  case EHScope::PadEnd:
    return false;
  }

  llvm_unreachable("Invalid EHScope Kind!");
}

llvm::BasicBlock *CodeGenFunction::getInvokeDestImpl() {
  assert(EHStack.requiresLandingPad());
  assert(!EHStack.empty());

  // If exceptions are disabled and SEH is not in use, then there is no invoke
  // destination. SEH "works" even if exceptions are off. In practice, this
  // means that C++ destructors and other EH cleanups don't run, which is
  // consistent with MSVC's behavior.
  const LangOptions &LO = CGM.getLangOpts();
  if (!LO.Exceptions) {
    if (!LO.Borland && !LO.MicrosoftExt)
      return nullptr;
    if (!currentFunctionUsesSEHTry())
      return nullptr;
  }

  // CUDA device code doesn't have exceptions.
  if (LO.CUDA && LO.CUDAIsDevice)
    return nullptr;

  // Check the innermost scope for a cached landing pad.  If this is
  // a non-EH cleanup, we'll check enclosing scopes in EmitLandingPad.
  llvm::BasicBlock *LP = EHStack.begin()->getCachedLandingPad();
  if (LP) return LP;

  const EHPersonality &Personality = EHPersonality::get(*this);

  if (!CurFn->hasPersonalityFn())
    CurFn->setPersonalityFn(getOpaquePersonalityFn(CGM, Personality));

  if (Personality.usesFuncletPads()) {
    // We don't need separate landing pads in the funclet model.
    LP = getEHDispatchBlock(EHStack.getInnermostEHScope());
  } else {
    // Build the landing pad for this scope.
    LP = EmitLandingPad();
  }

  assert(LP);

  // Cache the landing pad on the innermost scope.  If this is a
  // non-EH scope, cache the landing pad on the enclosing scope, too.
  for (EHScopeStack::iterator ir = EHStack.begin(); true; ++ir) {
    ir->setCachedLandingPad(LP);
    if (!isNonEHScope(*ir)) break;
  }

  return LP;
}

llvm::BasicBlock *CodeGenFunction::EmitLandingPad() {
  assert(EHStack.requiresLandingPad());

  EHScope &innermostEHScope = *EHStack.find(EHStack.getInnermostEHScope());
  switch (innermostEHScope.getKind()) {
  case EHScope::Terminate:
    return getTerminateLandingPad();

  case EHScope::PadEnd:
    llvm_unreachable("PadEnd unnecessary for Itanium!");

  case EHScope::Catch:
  case EHScope::Cleanup:
  case EHScope::Filter:
    if (llvm::BasicBlock *lpad = innermostEHScope.getCachedLandingPad())
      return lpad;
  }

  // Save the current IR generation state.
  CGBuilderTy::InsertPoint savedIP = Builder.saveAndClearIP();
  auto DL = ApplyDebugLocation::CreateDefaultArtificial(*this, CurEHLocation);

  // Create and configure the landing pad.
  llvm::BasicBlock *lpad = createBasicBlock("lpad");
  EmitBlock(lpad);

  llvm::LandingPadInst *LPadInst =
      Builder.CreateLandingPad(llvm::StructType::get(Int8PtrTy, Int32Ty), 0);

  llvm::Value *LPadExn = Builder.CreateExtractValue(LPadInst, 0);
  Builder.CreateStore(LPadExn, getExceptionSlot());
  llvm::Value *LPadSel = Builder.CreateExtractValue(LPadInst, 1);
  Builder.CreateStore(LPadSel, getEHSelectorSlot());

  // Save the exception pointer.  It's safe to use a single exception
  // pointer per function because EH cleanups can never have nested
  // try/catches.
  // Build the landingpad instruction.

  // Accumulate all the handlers in scope.
  bool hasCatchAll = false;
  bool hasCleanup = false;
  bool hasFilter = false;
  SmallVector<llvm::Value*, 4> filterTypes;
  llvm::SmallPtrSet<llvm::Value*, 4> catchTypes;
  for (EHScopeStack::iterator I = EHStack.begin(), E = EHStack.end(); I != E;
       ++I) {

    switch (I->getKind()) {
    case EHScope::Cleanup:
      // If we have a cleanup, remember that.
      hasCleanup = (hasCleanup || cast<EHCleanupScope>(*I).isEHCleanup());
      continue;

    case EHScope::Filter: {
      assert(I.next() == EHStack.end() && "EH filter is not end of EH stack");
      assert(!hasCatchAll && "EH filter reached after catch-all");

      // Filter scopes get added to the landingpad in weird ways.
      EHFilterScope &filter = cast<EHFilterScope>(*I);
      hasFilter = true;

      // Add all the filter values.
      for (unsigned i = 0, e = filter.getNumFilters(); i != e; ++i)
        filterTypes.push_back(filter.getFilter(i));
      goto done;
    }

    case EHScope::Terminate:
      // Terminate scopes are basically catch-alls.
      assert(!hasCatchAll);
      hasCatchAll = true;
      goto done;

    case EHScope::Catch:
      break;

    case EHScope::PadEnd:
      llvm_unreachable("PadEnd unnecessary for Itanium!");
    }

    EHCatchScope &catchScope = cast<EHCatchScope>(*I);
    for (unsigned hi = 0, he = catchScope.getNumHandlers(); hi != he; ++hi) {
      EHCatchScope::Handler handler = catchScope.getHandler(hi);
      assert(handler.Type.Flags == 0 &&
             "landingpads do not support catch handler flags");

      // If this is a catch-all, register that and abort.
      if (!handler.Type.RTTI) {
        assert(!hasCatchAll);
        hasCatchAll = true;
        goto done;
      }

      // Check whether we already have a handler for this type.
      if (catchTypes.insert(handler.Type.RTTI).second)
        // If not, add it directly to the landingpad.
        LPadInst->addClause(handler.Type.RTTI);
    }
  }

 done:
  // If we have a catch-all, add null to the landingpad.
  assert(!(hasCatchAll && hasFilter));
  if (hasCatchAll) {
    LPadInst->addClause(getCatchAllValue(*this));

  // If we have an EH filter, we need to add those handlers in the
  // right place in the landingpad, which is to say, at the end.
  } else if (hasFilter) {
    // Create a filter expression: a constant array indicating which filter
    // types there are. The personality routine only lands here if the filter
    // doesn't match.
    SmallVector<llvm::Constant*, 8> Filters;
    llvm::ArrayType *AType =
      llvm::ArrayType::get(!filterTypes.empty() ?
                             filterTypes[0]->getType() : Int8PtrTy,
                           filterTypes.size());

    for (unsigned i = 0, e = filterTypes.size(); i != e; ++i)
      Filters.push_back(cast<llvm::Constant>(filterTypes[i]));
    llvm::Constant *FilterArray = llvm::ConstantArray::get(AType, Filters);
    LPadInst->addClause(FilterArray);

    // Also check whether we need a cleanup.
    if (hasCleanup)
      LPadInst->setCleanup(true);

  // Otherwise, signal that we at least have cleanups.
  } else if (hasCleanup) {
    LPadInst->setCleanup(true);
  }

  assert((LPadInst->getNumClauses() > 0 || LPadInst->isCleanup()) &&
         "landingpad instruction has no clauses!");

  // Tell the backend how to generate the landing pad.
  Builder.CreateBr(getEHDispatchBlock(EHStack.getInnermostEHScope()));

  // Restore the old IR generation state.
  Builder.restoreIP(savedIP);

  return lpad;
}

static void emitCatchPadBlock(CodeGenFunction &CGF, EHCatchScope &CatchScope) {
  llvm::BasicBlock *DispatchBlock = CatchScope.getCachedEHDispatchBlock();
  assert(DispatchBlock);
<<<<<<< HEAD

  CGBuilderTy::InsertPoint SavedIP = CGF.Builder.saveIP();
  CGF.EmitBlockAfterUses(DispatchBlock);

  llvm::Value *ParentPad = CGF.CurrentFuncletPad;
  if (!ParentPad)
    ParentPad = llvm::ConstantTokenNone::get(CGF.getLLVMContext());
  llvm::BasicBlock *UnwindBB =
      CGF.getEHDispatchBlock(CatchScope.getEnclosingEHScope());

  unsigned NumHandlers = CatchScope.getNumHandlers();
  llvm::CatchSwitchInst *CatchSwitch =
      CGF.Builder.CreateCatchSwitch(ParentPad, UnwindBB, NumHandlers);

  // Test against each of the exception types we claim to catch.
  for (unsigned I = 0; I < NumHandlers; ++I) {
    const EHCatchScope::Handler &Handler = CatchScope.getHandler(I);

    CatchTypeInfo TypeInfo = Handler.Type;
    if (!TypeInfo.RTTI)
      TypeInfo.RTTI = llvm::Constant::getNullValue(CGF.VoidPtrTy);

    CGF.Builder.SetInsertPoint(Handler.Block);

    if (EHPersonality::get(CGF).isMSVCXXPersonality()) {
      CGF.Builder.CreateCatchPad(
          CatchSwitch, {TypeInfo.RTTI, CGF.Builder.getInt32(TypeInfo.Flags),
                        llvm::Constant::getNullValue(CGF.VoidPtrTy)});
    } else {
      CGF.Builder.CreateCatchPad(CatchSwitch, {TypeInfo.RTTI});
    }

    CatchSwitch->addHandler(Handler.Block);
  }
=======

  CGBuilderTy::InsertPoint SavedIP = CGF.Builder.saveIP();
  CGF.EmitBlockAfterUses(DispatchBlock);

  llvm::Value *ParentPad = CGF.CurrentFuncletPad;
  if (!ParentPad)
    ParentPad = llvm::ConstantTokenNone::get(CGF.getLLVMContext());
  llvm::BasicBlock *UnwindBB =
      CGF.getEHDispatchBlock(CatchScope.getEnclosingEHScope());

  unsigned NumHandlers = CatchScope.getNumHandlers();
  llvm::CatchSwitchInst *CatchSwitch =
      CGF.Builder.CreateCatchSwitch(ParentPad, UnwindBB, NumHandlers);

  // Test against each of the exception types we claim to catch.
  for (unsigned I = 0; I < NumHandlers; ++I) {
    const EHCatchScope::Handler &Handler = CatchScope.getHandler(I);

    CatchTypeInfo TypeInfo = Handler.Type;
    if (!TypeInfo.RTTI)
      TypeInfo.RTTI = llvm::Constant::getNullValue(CGF.VoidPtrTy);

    CGF.Builder.SetInsertPoint(Handler.Block);

    if (EHPersonality::get(CGF).isMSVCXXPersonality()) {
      CGF.Builder.CreateCatchPad(
          CatchSwitch, {TypeInfo.RTTI, CGF.Builder.getInt32(TypeInfo.Flags),
                        llvm::Constant::getNullValue(CGF.VoidPtrTy)});
    } else {
      CGF.Builder.CreateCatchPad(CatchSwitch, {TypeInfo.RTTI});
    }

    CatchSwitch->addHandler(Handler.Block);
  }
  CGF.Builder.restoreIP(SavedIP);
}

// Wasm uses Windows-style EH instructions, but it merges all catch clauses into
// one big catchpad, within which we use Itanium's landingpad-style selector
// comparison instructions.
static void emitWasmCatchPadBlock(CodeGenFunction &CGF,
                                  EHCatchScope &CatchScope) {
  llvm::BasicBlock *DispatchBlock = CatchScope.getCachedEHDispatchBlock();
  assert(DispatchBlock);

  CGBuilderTy::InsertPoint SavedIP = CGF.Builder.saveIP();
  CGF.EmitBlockAfterUses(DispatchBlock);

  llvm::Value *ParentPad = CGF.CurrentFuncletPad;
  if (!ParentPad)
    ParentPad = llvm::ConstantTokenNone::get(CGF.getLLVMContext());
  llvm::BasicBlock *UnwindBB =
      CGF.getEHDispatchBlock(CatchScope.getEnclosingEHScope());

  unsigned NumHandlers = CatchScope.getNumHandlers();
  llvm::CatchSwitchInst *CatchSwitch =
      CGF.Builder.CreateCatchSwitch(ParentPad, UnwindBB, NumHandlers);

  // We don't use a landingpad instruction, so generate intrinsic calls to
  // provide exception and selector values.
  llvm::BasicBlock *WasmCatchStartBlock = CGF.createBasicBlock("catch.start");
  CatchSwitch->addHandler(WasmCatchStartBlock);
  CGF.EmitBlockAfterUses(WasmCatchStartBlock);

  // Create a catchpad instruction.
  SmallVector<llvm::Value *, 4> CatchTypes;
  for (unsigned I = 0, E = NumHandlers; I < E; ++I) {
    const EHCatchScope::Handler &Handler = CatchScope.getHandler(I);
    CatchTypeInfo TypeInfo = Handler.Type;
    if (!TypeInfo.RTTI)
      TypeInfo.RTTI = llvm::Constant::getNullValue(CGF.VoidPtrTy);
    CatchTypes.push_back(TypeInfo.RTTI);
  }
  auto *CPI = CGF.Builder.CreateCatchPad(CatchSwitch, CatchTypes);

  // Create calls to wasm.get.exception and wasm.get.ehselector intrinsics.
  // Before they are lowered appropriately later, they provide values for the
  // exception and selector.
  llvm::Value *GetExnFn =
      CGF.CGM.getIntrinsic(llvm::Intrinsic::wasm_get_exception);
  llvm::Value *GetSelectorFn =
      CGF.CGM.getIntrinsic(llvm::Intrinsic::wasm_get_ehselector);
  llvm::CallInst *Exn = CGF.Builder.CreateCall(GetExnFn, CPI);
  CGF.Builder.CreateStore(Exn, CGF.getExceptionSlot());
  llvm::CallInst *Selector = CGF.Builder.CreateCall(GetSelectorFn, CPI);

  llvm::Value *TypeIDFn = CGF.CGM.getIntrinsic(llvm::Intrinsic::eh_typeid_for);

  // If there's only a single catch-all, branch directly to its handler.
  if (CatchScope.getNumHandlers() == 1 &&
      CatchScope.getHandler(0).isCatchAll()) {
    CGF.Builder.CreateBr(CatchScope.getHandler(0).Block);
    CGF.Builder.restoreIP(SavedIP);
    return;
  }

  // Test against each of the exception types we claim to catch.
  for (unsigned I = 0, E = NumHandlers;; ++I) {
    assert(I < E && "ran off end of handlers!");
    const EHCatchScope::Handler &Handler = CatchScope.getHandler(I);
    CatchTypeInfo TypeInfo = Handler.Type;
    if (!TypeInfo.RTTI)
      TypeInfo.RTTI = llvm::Constant::getNullValue(CGF.VoidPtrTy);

    // Figure out the next block.
    llvm::BasicBlock *NextBlock;

    bool EmitNextBlock = false, NextIsEnd = false;

    // If this is the last handler, we're at the end, and the next block is a
    // block that contains a call to the rethrow function, so we can unwind to
    // the enclosing EH scope. The call itself will be generated later.
    if (I + 1 == E) {
      NextBlock = CGF.createBasicBlock("rethrow");
      EmitNextBlock = true;
      NextIsEnd = true;

      // If the next handler is a catch-all, we're at the end, and the
      // next block is that handler.
    } else if (CatchScope.getHandler(I + 1).isCatchAll()) {
      NextBlock = CatchScope.getHandler(I + 1).Block;
      NextIsEnd = true;

      // Otherwise, we're not at the end and we need a new block.
    } else {
      NextBlock = CGF.createBasicBlock("catch.fallthrough");
      EmitNextBlock = true;
    }

    // Figure out the catch type's index in the LSDA's type table.
    llvm::CallInst *TypeIndex = CGF.Builder.CreateCall(TypeIDFn, TypeInfo.RTTI);
    TypeIndex->setDoesNotThrow();

    llvm::Value *MatchesTypeIndex =
        CGF.Builder.CreateICmpEQ(Selector, TypeIndex, "matches");
    CGF.Builder.CreateCondBr(MatchesTypeIndex, Handler.Block, NextBlock);

    if (EmitNextBlock)
      CGF.EmitBlock(NextBlock);
    if (NextIsEnd)
      break;
  }

>>>>>>> b2b84690
  CGF.Builder.restoreIP(SavedIP);
}

/// Emit the structure of the dispatch block for the given catch scope.
/// It is an invariant that the dispatch block already exists.
static void emitCatchDispatchBlock(CodeGenFunction &CGF,
                                   EHCatchScope &catchScope) {
<<<<<<< HEAD
=======
  if (EHPersonality::get(CGF).isWasmPersonality())
    return emitWasmCatchPadBlock(CGF, catchScope);
>>>>>>> b2b84690
  if (EHPersonality::get(CGF).usesFuncletPads())
    return emitCatchPadBlock(CGF, catchScope);

  llvm::BasicBlock *dispatchBlock = catchScope.getCachedEHDispatchBlock();
  assert(dispatchBlock);

  // If there's only a single catch-all, getEHDispatchBlock returned
  // that catch-all as the dispatch block.
  if (catchScope.getNumHandlers() == 1 &&
      catchScope.getHandler(0).isCatchAll()) {
    assert(dispatchBlock == catchScope.getHandler(0).Block);
    return;
  }

  CGBuilderTy::InsertPoint savedIP = CGF.Builder.saveIP();
  CGF.EmitBlockAfterUses(dispatchBlock);

  // Select the right handler.
  llvm::Value *llvm_eh_typeid_for =
    CGF.CGM.getIntrinsic(llvm::Intrinsic::eh_typeid_for);

  // Load the selector value.
  llvm::Value *selector = CGF.getSelectorFromSlot();

  // Test against each of the exception types we claim to catch.
  for (unsigned i = 0, e = catchScope.getNumHandlers(); ; ++i) {
    assert(i < e && "ran off end of handlers!");
    const EHCatchScope::Handler &handler = catchScope.getHandler(i);

    llvm::Value *typeValue = handler.Type.RTTI;
    assert(handler.Type.Flags == 0 &&
           "landingpads do not support catch handler flags");
    assert(typeValue && "fell into catch-all case!");
    typeValue = CGF.Builder.CreateBitCast(typeValue, CGF.Int8PtrTy);

    // Figure out the next block.
    bool nextIsEnd;
    llvm::BasicBlock *nextBlock;

    // If this is the last handler, we're at the end, and the next
    // block is the block for the enclosing EH scope.
    if (i + 1 == e) {
      nextBlock = CGF.getEHDispatchBlock(catchScope.getEnclosingEHScope());
      nextIsEnd = true;

    // If the next handler is a catch-all, we're at the end, and the
    // next block is that handler.
    } else if (catchScope.getHandler(i+1).isCatchAll()) {
      nextBlock = catchScope.getHandler(i+1).Block;
      nextIsEnd = true;

    // Otherwise, we're not at the end and we need a new block.
    } else {
      nextBlock = CGF.createBasicBlock("catch.fallthrough");
      nextIsEnd = false;
    }

    // Figure out the catch type's index in the LSDA's type table.
    llvm::CallInst *typeIndex =
      CGF.Builder.CreateCall(llvm_eh_typeid_for, typeValue);
    typeIndex->setDoesNotThrow();

    llvm::Value *matchesTypeIndex =
      CGF.Builder.CreateICmpEQ(selector, typeIndex, "matches");
    CGF.Builder.CreateCondBr(matchesTypeIndex, handler.Block, nextBlock);

    // If the next handler is a catch-all, we're completely done.
    if (nextIsEnd) {
      CGF.Builder.restoreIP(savedIP);
      return;
    }
    // Otherwise we need to emit and continue at that block.
    CGF.EmitBlock(nextBlock);
  }
}

void CodeGenFunction::popCatchScope() {
  EHCatchScope &catchScope = cast<EHCatchScope>(*EHStack.begin());
  if (catchScope.hasEHBranches())
    emitCatchDispatchBlock(*this, catchScope);
  EHStack.popCatch();
}

void CodeGenFunction::ExitCXXTryStmt(const CXXTryStmt &S, bool IsFnTryBlock) {
  unsigned NumHandlers = S.getNumHandlers();
  EHCatchScope &CatchScope = cast<EHCatchScope>(*EHStack.begin());
  assert(CatchScope.getNumHandlers() == NumHandlers);
  llvm::BasicBlock *DispatchBlock = CatchScope.getCachedEHDispatchBlock();

  // If the catch was not required, bail out now.
  if (!CatchScope.hasEHBranches()) {
    CatchScope.clearHandlerBlocks();
    EHStack.popCatch();
    return;
  }

  // Emit the structure of the EH dispatch for this catch.
  emitCatchDispatchBlock(*this, CatchScope);

  // Copy the handler blocks off before we pop the EH stack.  Emitting
  // the handlers might scribble on this memory.
  SmallVector<EHCatchScope::Handler, 8> Handlers(
      CatchScope.begin(), CatchScope.begin() + NumHandlers);

  EHStack.popCatch();

  // The fall-through block.
  llvm::BasicBlock *ContBB = createBasicBlock("try.cont");

  // We just emitted the body of the try; jump to the continue block.
  if (HaveInsertPoint())
    Builder.CreateBr(ContBB);

  // Determine if we need an implicit rethrow for all these catch handlers;
  // see the comment below.
  bool doImplicitRethrow = false;
  if (IsFnTryBlock)
    doImplicitRethrow = isa<CXXDestructorDecl>(CurCodeDecl) ||
                        isa<CXXConstructorDecl>(CurCodeDecl);

  // Wasm uses Windows-style EH instructions, but merges all catch clauses into
  // one big catchpad. So we save the old funclet pad here before we traverse
  // each catch handler.
  SaveAndRestore<llvm::Instruction *> RestoreCurrentFuncletPad(
      CurrentFuncletPad);
  llvm::BasicBlock *WasmCatchStartBlock = nullptr;
  if (EHPersonality::get(*this).isWasmPersonality()) {
    auto *CatchSwitch =
        cast<llvm::CatchSwitchInst>(DispatchBlock->getFirstNonPHI());
    WasmCatchStartBlock = CatchSwitch->hasUnwindDest()
                              ? CatchSwitch->getSuccessor(1)
                              : CatchSwitch->getSuccessor(0);
    auto *CPI = cast<llvm::CatchPadInst>(WasmCatchStartBlock->getFirstNonPHI());
    CurrentFuncletPad = CPI;
  }

  // Perversely, we emit the handlers backwards precisely because we
  // want them to appear in source order.  In all of these cases, the
  // catch block will have exactly one predecessor, which will be a
  // particular block in the catch dispatch.  However, in the case of
  // a catch-all, one of the dispatch blocks will branch to two
  // different handlers, and EmitBlockAfterUses will cause the second
  // handler to be moved before the first.
  bool HasCatchAll = false;
  for (unsigned I = NumHandlers; I != 0; --I) {
    HasCatchAll |= Handlers[I - 1].isCatchAll();
    llvm::BasicBlock *CatchBlock = Handlers[I-1].Block;
    EmitBlockAfterUses(CatchBlock);

    // Catch the exception if this isn't a catch-all.
    const CXXCatchStmt *C = S.getHandler(I-1);

    // Enter a cleanup scope, including the catch variable and the
    // end-catch.
    RunCleanupsScope CatchScope(*this);

    // Initialize the catch variable and set up the cleanups.
    SaveAndRestore<llvm::Instruction *> RestoreCurrentFuncletPad(
        CurrentFuncletPad);
    CGM.getCXXABI().emitBeginCatch(*this, C);

    // Emit the PGO counter increment.
    incrementProfileCounter(C);

    // Perform the body of the catch.
    EmitStmt(C->getHandlerBlock());

    // [except.handle]p11:
    //   The currently handled exception is rethrown if control
    //   reaches the end of a handler of the function-try-block of a
    //   constructor or destructor.

    // It is important that we only do this on fallthrough and not on
    // return.  Note that it's illegal to put a return in a
    // constructor function-try-block's catch handler (p14), so this
    // really only applies to destructors.
    if (doImplicitRethrow && HaveInsertPoint()) {
      CGM.getCXXABI().emitRethrow(*this, /*isNoReturn*/false);
      Builder.CreateUnreachable();
      Builder.ClearInsertionPoint();
    }

    // Fall out through the catch cleanups.
    CatchScope.ForceCleanup();

    // Branch out of the try.
    if (HaveInsertPoint())
      Builder.CreateBr(ContBB);
  }

  // Because in wasm we merge all catch clauses into one big catchpad, in case
  // none of the types in catch handlers matches after we test against each of
  // them, we should unwind to the next EH enclosing scope. We generate a call
  // to rethrow function here to do that.
  if (EHPersonality::get(*this).isWasmPersonality() && !HasCatchAll) {
    assert(WasmCatchStartBlock);
    // Navigate for the "rethrow" block we created in emitWasmCatchPadBlock().
    // Wasm uses landingpad-style conditional branches to compare selectors, so
    // we follow the false destination for each of the cond branches to reach
    // the rethrow block.
    llvm::BasicBlock *RethrowBlock = WasmCatchStartBlock;
    while (llvm::TerminatorInst *TI = RethrowBlock->getTerminator()) {
      auto *BI = cast<llvm::BranchInst>(TI);
      assert(BI->isConditional());
      RethrowBlock = BI->getSuccessor(1);
    }
    assert(RethrowBlock != WasmCatchStartBlock && RethrowBlock->empty());
    Builder.SetInsertPoint(RethrowBlock);
    CGM.getCXXABI().emitRethrow(*this, /*isNoReturn=*/true);
  }

  EmitBlock(ContBB);
  incrementProfileCounter(&S);
}

namespace {
  struct CallEndCatchForFinally final : EHScopeStack::Cleanup {
    llvm::Value *ForEHVar;
    llvm::Value *EndCatchFn;
    CallEndCatchForFinally(llvm::Value *ForEHVar, llvm::Value *EndCatchFn)
      : ForEHVar(ForEHVar), EndCatchFn(EndCatchFn) {}

    void Emit(CodeGenFunction &CGF, Flags flags) override {
      llvm::BasicBlock *EndCatchBB = CGF.createBasicBlock("finally.endcatch");
      llvm::BasicBlock *CleanupContBB =
        CGF.createBasicBlock("finally.cleanup.cont");

      llvm::Value *ShouldEndCatch =
        CGF.Builder.CreateFlagLoad(ForEHVar, "finally.endcatch");
      CGF.Builder.CreateCondBr(ShouldEndCatch, EndCatchBB, CleanupContBB);
      CGF.EmitBlock(EndCatchBB);
      CGF.EmitRuntimeCallOrInvoke(EndCatchFn); // catch-all, so might throw
      CGF.EmitBlock(CleanupContBB);
    }
  };

  struct PerformFinally final : EHScopeStack::Cleanup {
    const Stmt *Body;
    llvm::Value *ForEHVar;
    llvm::Value *EndCatchFn;
    llvm::Value *RethrowFn;
    llvm::Value *SavedExnVar;

    PerformFinally(const Stmt *Body, llvm::Value *ForEHVar,
                   llvm::Value *EndCatchFn,
                   llvm::Value *RethrowFn, llvm::Value *SavedExnVar)
      : Body(Body), ForEHVar(ForEHVar), EndCatchFn(EndCatchFn),
        RethrowFn(RethrowFn), SavedExnVar(SavedExnVar) {}

    void Emit(CodeGenFunction &CGF, Flags flags) override {
      // Enter a cleanup to call the end-catch function if one was provided.
      if (EndCatchFn)
        CGF.EHStack.pushCleanup<CallEndCatchForFinally>(NormalAndEHCleanup,
                                                        ForEHVar, EndCatchFn);

      // Save the current cleanup destination in case there are
      // cleanups in the finally block.
      llvm::Value *SavedCleanupDest =
        CGF.Builder.CreateLoad(CGF.getNormalCleanupDestSlot(),
                               "cleanup.dest.saved");

      // Emit the finally block.
      CGF.EmitStmt(Body);

      // If the end of the finally is reachable, check whether this was
      // for EH.  If so, rethrow.
      if (CGF.HaveInsertPoint()) {
        llvm::BasicBlock *RethrowBB = CGF.createBasicBlock("finally.rethrow");
        llvm::BasicBlock *ContBB = CGF.createBasicBlock("finally.cont");

        llvm::Value *ShouldRethrow =
          CGF.Builder.CreateFlagLoad(ForEHVar, "finally.shouldthrow");
        CGF.Builder.CreateCondBr(ShouldRethrow, RethrowBB, ContBB);

        CGF.EmitBlock(RethrowBB);
        if (SavedExnVar) {
          CGF.EmitRuntimeCallOrInvoke(RethrowFn,
            CGF.Builder.CreateAlignedLoad(SavedExnVar, CGF.getPointerAlign()));
        } else {
          CGF.EmitRuntimeCallOrInvoke(RethrowFn);
        }
        CGF.Builder.CreateUnreachable();

        CGF.EmitBlock(ContBB);

        // Restore the cleanup destination.
        CGF.Builder.CreateStore(SavedCleanupDest,
                                CGF.getNormalCleanupDestSlot());
      }

      // Leave the end-catch cleanup.  As an optimization, pretend that
      // the fallthrough path was inaccessible; we've dynamically proven
      // that we're not in the EH case along that path.
      if (EndCatchFn) {
        CGBuilderTy::InsertPoint SavedIP = CGF.Builder.saveAndClearIP();
        CGF.PopCleanupBlock();
        CGF.Builder.restoreIP(SavedIP);
      }
    
      // Now make sure we actually have an insertion point or the
      // cleanup gods will hate us.
      CGF.EnsureInsertPoint();
    }
  };
} // end anonymous namespace

/// Enters a finally block for an implementation using zero-cost
/// exceptions.  This is mostly general, but hard-codes some
/// language/ABI-specific behavior in the catch-all sections.
void CodeGenFunction::FinallyInfo::enter(CodeGenFunction &CGF,
                                         const Stmt *body,
                                         llvm::Constant *beginCatchFn,
                                         llvm::Constant *endCatchFn,
                                         llvm::Constant *rethrowFn) {
  assert((beginCatchFn != nullptr) == (endCatchFn != nullptr) &&
         "begin/end catch functions not paired");
  assert(rethrowFn && "rethrow function is required");

  BeginCatchFn = beginCatchFn;

  // The rethrow function has one of the following two types:
  //   void (*)()
  //   void (*)(void*)
  // In the latter case we need to pass it the exception object.
  // But we can't use the exception slot because the @finally might
  // have a landing pad (which would overwrite the exception slot).
  llvm::FunctionType *rethrowFnTy =
    cast<llvm::FunctionType>(
      cast<llvm::PointerType>(rethrowFn->getType())->getElementType());
  SavedExnVar = nullptr;
  if (rethrowFnTy->getNumParams())
    SavedExnVar = CGF.CreateTempAlloca(CGF.Int8PtrTy, "finally.exn");

  // A finally block is a statement which must be executed on any edge
  // out of a given scope.  Unlike a cleanup, the finally block may
  // contain arbitrary control flow leading out of itself.  In
  // addition, finally blocks should always be executed, even if there
  // are no catch handlers higher on the stack.  Therefore, we
  // surround the protected scope with a combination of a normal
  // cleanup (to catch attempts to break out of the block via normal
  // control flow) and an EH catch-all (semantically "outside" any try
  // statement to which the finally block might have been attached).
  // The finally block itself is generated in the context of a cleanup
  // which conditionally leaves the catch-all.

  // Jump destination for performing the finally block on an exception
  // edge.  We'll never actually reach this block, so unreachable is
  // fine.
  RethrowDest = CGF.getJumpDestInCurrentScope(CGF.getUnreachableBlock());

  // Whether the finally block is being executed for EH purposes.
  ForEHVar = CGF.CreateTempAlloca(CGF.Builder.getInt1Ty(), "finally.for-eh");
  CGF.Builder.CreateFlagStore(false, ForEHVar);

  // Enter a normal cleanup which will perform the @finally block.
  CGF.EHStack.pushCleanup<PerformFinally>(NormalCleanup, body,
                                          ForEHVar, endCatchFn,
                                          rethrowFn, SavedExnVar);

  // Enter a catch-all scope.
  llvm::BasicBlock *catchBB = CGF.createBasicBlock("finally.catchall");
  EHCatchScope *catchScope = CGF.EHStack.pushCatch(1);
  catchScope->setCatchAllHandler(0, catchBB);
}

void CodeGenFunction::FinallyInfo::exit(CodeGenFunction &CGF) {
  // Leave the finally catch-all.
  EHCatchScope &catchScope = cast<EHCatchScope>(*CGF.EHStack.begin());
  llvm::BasicBlock *catchBB = catchScope.getHandler(0).Block;

  CGF.popCatchScope();

  // If there are any references to the catch-all block, emit it.
  if (catchBB->use_empty()) {
    delete catchBB;
  } else {
    CGBuilderTy::InsertPoint savedIP = CGF.Builder.saveAndClearIP();
    CGF.EmitBlock(catchBB);

    llvm::Value *exn = nullptr;

    // If there's a begin-catch function, call it.
    if (BeginCatchFn) {
      exn = CGF.getExceptionFromSlot();
      CGF.EmitNounwindRuntimeCall(BeginCatchFn, exn);
    }

    // If we need to remember the exception pointer to rethrow later, do so.
    if (SavedExnVar) {
      if (!exn) exn = CGF.getExceptionFromSlot();
      CGF.Builder.CreateAlignedStore(exn, SavedExnVar, CGF.getPointerAlign());
    }

    // Tell the cleanups in the finally block that we're do this for EH.
    CGF.Builder.CreateFlagStore(true, ForEHVar);

    // Thread a jump through the finally cleanup.
    CGF.EmitBranchThroughCleanup(RethrowDest);

    CGF.Builder.restoreIP(savedIP);
  }

  // Finally, leave the @finally cleanup.
  CGF.PopCleanupBlock();
}

llvm::BasicBlock *CodeGenFunction::getTerminateLandingPad() {
  if (TerminateLandingPad)
    return TerminateLandingPad;

  CGBuilderTy::InsertPoint SavedIP = Builder.saveAndClearIP();

  // This will get inserted at the end of the function.
  TerminateLandingPad = createBasicBlock("terminate.lpad");
  Builder.SetInsertPoint(TerminateLandingPad);

  // Tell the backend that this is a landing pad.
  const EHPersonality &Personality = EHPersonality::get(*this);

  if (!CurFn->hasPersonalityFn())
    CurFn->setPersonalityFn(getOpaquePersonalityFn(CGM, Personality));

  llvm::LandingPadInst *LPadInst =
      Builder.CreateLandingPad(llvm::StructType::get(Int8PtrTy, Int32Ty), 0);
  LPadInst->addClause(getCatchAllValue(*this));

  llvm::Value *Exn = nullptr;
  if (getLangOpts().CPlusPlus)
    Exn = Builder.CreateExtractValue(LPadInst, 0);
  llvm::CallInst *terminateCall =
      CGM.getCXXABI().emitTerminateForUnexpectedException(*this, Exn);
  terminateCall->setDoesNotReturn();
  Builder.CreateUnreachable();

  // Restore the saved insertion state.
  Builder.restoreIP(SavedIP);

  return TerminateLandingPad;
}

llvm::BasicBlock *CodeGenFunction::getTerminateHandler() {
  if (TerminateHandler)
    return TerminateHandler;

  // Set up the terminate handler.  This block is inserted at the very
  // end of the function by FinishFunction.
  TerminateHandler = createBasicBlock("terminate.handler");
  CGBuilderTy::InsertPoint SavedIP = Builder.saveAndClearIP();
  Builder.SetInsertPoint(TerminateHandler);
<<<<<<< HEAD
  llvm::Value *Exn = nullptr;
  SaveAndRestore<llvm::Instruction *> RestoreCurrentFuncletPad(
      CurrentFuncletPad);
  if (EHPersonality::get(*this).usesFuncletPads()) {
    llvm::Value *ParentPad = CurrentFuncletPad;
    if (!ParentPad)
      ParentPad = llvm::ConstantTokenNone::get(CGM.getLLVMContext());
    CurrentFuncletPad = Builder.CreateCleanupPad(ParentPad);
  } else {
    if (getLangOpts().CPlusPlus)
      Exn = getExceptionFromSlot();
  }
=======

  llvm::Value *Exn = nullptr;
  if (getLangOpts().CPlusPlus)
    Exn = getExceptionFromSlot();
>>>>>>> b2b84690
  llvm::CallInst *terminateCall =
      CGM.getCXXABI().emitTerminateForUnexpectedException(*this, Exn);
  terminateCall->setDoesNotReturn();
  Builder.CreateUnreachable();

  // Restore the saved insertion state.
  Builder.restoreIP(SavedIP);

  return TerminateHandler;
}

llvm::BasicBlock *CodeGenFunction::getTerminateFunclet() {
  assert(EHPersonality::get(*this).usesFuncletPads() &&
         "use getTerminateLandingPad for non-funclet EH");

  llvm::BasicBlock *&TerminateFunclet = TerminateFunclets[CurrentFuncletPad];
  if (TerminateFunclet)
    return TerminateFunclet;

  CGBuilderTy::InsertPoint SavedIP = Builder.saveAndClearIP();

  // Set up the terminate handler.  This block is inserted at the very
  // end of the function by FinishFunction.
  TerminateFunclet = createBasicBlock("terminate.handler");
  Builder.SetInsertPoint(TerminateFunclet);

  // Create the cleanuppad using the current parent pad as its token. Use 'none'
  // if this is a top-level terminate scope, which is the common case.
  SaveAndRestore<llvm::Instruction *> RestoreCurrentFuncletPad(
      CurrentFuncletPad);
  llvm::Value *ParentPad = CurrentFuncletPad;
  if (!ParentPad)
    ParentPad = llvm::ConstantTokenNone::get(CGM.getLLVMContext());
  CurrentFuncletPad = Builder.CreateCleanupPad(ParentPad);

  // Emit the __std_terminate call.
  llvm::Value *Exn = nullptr;
  // In case of wasm personality, we need to pass the exception value to
  // __clang_call_terminate function.
  if (getLangOpts().CPlusPlus &&
      EHPersonality::get(*this).isWasmPersonality()) {
    llvm::Value *GetExnFn =
        CGM.getIntrinsic(llvm::Intrinsic::wasm_get_exception);
    Exn = Builder.CreateCall(GetExnFn, CurrentFuncletPad);
  }
  llvm::CallInst *terminateCall =
      CGM.getCXXABI().emitTerminateForUnexpectedException(*this, Exn);
  terminateCall->setDoesNotReturn();
  Builder.CreateUnreachable();

  // Restore the saved insertion state.
  Builder.restoreIP(SavedIP);

  return TerminateFunclet;
}

llvm::BasicBlock *CodeGenFunction::getEHResumeBlock(bool isCleanup) {
  if (EHResumeBlock) return EHResumeBlock;

  CGBuilderTy::InsertPoint SavedIP = Builder.saveIP();

  // We emit a jump to a notional label at the outermost unwind state.
  EHResumeBlock = createBasicBlock("eh.resume");
  Builder.SetInsertPoint(EHResumeBlock);

  const EHPersonality &Personality = EHPersonality::get(*this);

  // This can always be a call because we necessarily didn't find
  // anything on the EH stack which needs our help.
  const char *RethrowName = Personality.CatchallRethrowFn;
  if (RethrowName != nullptr && !isCleanup) {
    EmitRuntimeCall(getCatchallRethrowFn(CGM, RethrowName),
                    getExceptionFromSlot())->setDoesNotReturn();
    Builder.CreateUnreachable();
    Builder.restoreIP(SavedIP);
    return EHResumeBlock;
  }

  // Recreate the landingpad's return value for the 'resume' instruction.
  llvm::Value *Exn = getExceptionFromSlot();
  llvm::Value *Sel = getSelectorFromSlot();

  llvm::Type *LPadType = llvm::StructType::get(Exn->getType(), Sel->getType());
  llvm::Value *LPadVal = llvm::UndefValue::get(LPadType);
  LPadVal = Builder.CreateInsertValue(LPadVal, Exn, 0, "lpad.val");
  LPadVal = Builder.CreateInsertValue(LPadVal, Sel, 1, "lpad.val");

  Builder.CreateResume(LPadVal);
  Builder.restoreIP(SavedIP);
  return EHResumeBlock;
}

void CodeGenFunction::EmitSEHTryStmt(const SEHTryStmt &S) {
  EnterSEHTryStmt(S);
  {
    JumpDest TryExit = getJumpDestInCurrentScope("__try.__leave");

    SEHTryEpilogueStack.push_back(&TryExit);
    EmitStmt(S.getTryBlock());
    SEHTryEpilogueStack.pop_back();

    if (!TryExit.getBlock()->use_empty())
      EmitBlock(TryExit.getBlock(), /*IsFinished=*/true);
    else
      delete TryExit.getBlock();
  }
  ExitSEHTryStmt(S);
}

namespace {
struct PerformSEHFinally final : EHScopeStack::Cleanup {
  llvm::Function *OutlinedFinally;
  PerformSEHFinally(llvm::Function *OutlinedFinally)
      : OutlinedFinally(OutlinedFinally) {}

  void Emit(CodeGenFunction &CGF, Flags F) override {
    ASTContext &Context = CGF.getContext();
    CodeGenModule &CGM = CGF.CGM;

    CallArgList Args;

    // Compute the two argument values.
    QualType ArgTys[2] = {Context.UnsignedCharTy, Context.VoidPtrTy};
    llvm::Value *LocalAddrFn = CGM.getIntrinsic(llvm::Intrinsic::localaddress);
    llvm::Value *FP = CGF.Builder.CreateCall(LocalAddrFn);
    llvm::Value *IsForEH =
        llvm::ConstantInt::get(CGF.ConvertType(ArgTys[0]), F.isForEHCleanup());
    Args.add(RValue::get(IsForEH), ArgTys[0]);
    Args.add(RValue::get(FP), ArgTys[1]);

    // Arrange a two-arg function info and type.
    const CGFunctionInfo &FnInfo =
        CGM.getTypes().arrangeBuiltinFunctionCall(Context.VoidTy, Args);

    auto Callee = CGCallee::forDirect(OutlinedFinally);
    CGF.EmitCall(FnInfo, Callee, ReturnValueSlot(), Args);
  }
};
} // end anonymous namespace

namespace {
/// Find all local variable captures in the statement.
struct CaptureFinder : ConstStmtVisitor<CaptureFinder> {
  CodeGenFunction &ParentCGF;
  const VarDecl *ParentThis;
  llvm::SmallSetVector<const VarDecl *, 4> Captures;
  Address SEHCodeSlot = Address::invalid();
  CaptureFinder(CodeGenFunction &ParentCGF, const VarDecl *ParentThis)
      : ParentCGF(ParentCGF), ParentThis(ParentThis) {}

  // Return true if we need to do any capturing work.
  bool foundCaptures() {
    return !Captures.empty() || SEHCodeSlot.isValid();
  }

  void Visit(const Stmt *S) {
    // See if this is a capture, then recurse.
    ConstStmtVisitor<CaptureFinder>::Visit(S);
    for (const Stmt *Child : S->children())
      if (Child)
        Visit(Child);
  }

  void VisitDeclRefExpr(const DeclRefExpr *E) {
    // If this is already a capture, just make sure we capture 'this'.
    if (E->refersToEnclosingVariableOrCapture()) {
      Captures.insert(ParentThis);
      return;
    }

    const auto *D = dyn_cast<VarDecl>(E->getDecl());
    if (D && D->isLocalVarDeclOrParm() && D->hasLocalStorage())
      Captures.insert(D);
  }

  void VisitCXXThisExpr(const CXXThisExpr *E) {
    Captures.insert(ParentThis);
  }

  void VisitCallExpr(const CallExpr *E) {
    // We only need to add parent frame allocations for these builtins in x86.
    if (ParentCGF.getTarget().getTriple().getArch() != llvm::Triple::x86)
      return;

    unsigned ID = E->getBuiltinCallee();
    switch (ID) {
    case Builtin::BI__exception_code:
    case Builtin::BI_exception_code:
      // This is the simple case where we are the outermost finally. All we
      // have to do here is make sure we escape this and recover it in the
      // outlined handler.
      if (!SEHCodeSlot.isValid())
        SEHCodeSlot = ParentCGF.SEHCodeSlotStack.back();
      break;
    }
  }
};
} // end anonymous namespace

Address CodeGenFunction::recoverAddrOfEscapedLocal(CodeGenFunction &ParentCGF,
                                                   Address ParentVar,
                                                   llvm::Value *ParentFP) {
  llvm::CallInst *RecoverCall = nullptr;
  CGBuilderTy Builder(*this, AllocaInsertPt);
  if (auto *ParentAlloca = dyn_cast<llvm::AllocaInst>(ParentVar.getPointer())) {
    // Mark the variable escaped if nobody else referenced it and compute the
    // localescape index.
    auto InsertPair = ParentCGF.EscapedLocals.insert(
        std::make_pair(ParentAlloca, ParentCGF.EscapedLocals.size()));
    int FrameEscapeIdx = InsertPair.first->second;
    // call i8* @llvm.localrecover(i8* bitcast(@parentFn), i8* %fp, i32 N)
    llvm::Function *FrameRecoverFn = llvm::Intrinsic::getDeclaration(
        &CGM.getModule(), llvm::Intrinsic::localrecover);
    llvm::Constant *ParentI8Fn =
        llvm::ConstantExpr::getBitCast(ParentCGF.CurFn, Int8PtrTy);
    RecoverCall = Builder.CreateCall(
        FrameRecoverFn, {ParentI8Fn, ParentFP,
                         llvm::ConstantInt::get(Int32Ty, FrameEscapeIdx)});

  } else {
    // If the parent didn't have an alloca, we're doing some nested outlining.
    // Just clone the existing localrecover call, but tweak the FP argument to
    // use our FP value. All other arguments are constants.
    auto *ParentRecover =
        cast<llvm::IntrinsicInst>(ParentVar.getPointer()->stripPointerCasts());
    assert(ParentRecover->getIntrinsicID() == llvm::Intrinsic::localrecover &&
           "expected alloca or localrecover in parent LocalDeclMap");
    RecoverCall = cast<llvm::CallInst>(ParentRecover->clone());
    RecoverCall->setArgOperand(1, ParentFP);
    RecoverCall->insertBefore(AllocaInsertPt);
  }

  // Bitcast the variable, rename it, and insert it in the local decl map.
  llvm::Value *ChildVar =
      Builder.CreateBitCast(RecoverCall, ParentVar.getType());
  ChildVar->setName(ParentVar.getName());
  return Address(ChildVar, ParentVar.getAlignment());
}

void CodeGenFunction::EmitCapturedLocals(CodeGenFunction &ParentCGF,
                                         const Stmt *OutlinedStmt,
                                         bool IsFilter) {
  // Find all captures in the Stmt.
  CaptureFinder Finder(ParentCGF, ParentCGF.CXXABIThisDecl);
  Finder.Visit(OutlinedStmt);

  // We can exit early on x86_64 when there are no captures. We just have to
  // save the exception code in filters so that __exception_code() works.
  if (!Finder.foundCaptures() &&
      CGM.getTarget().getTriple().getArch() != llvm::Triple::x86) {
    if (IsFilter)
      EmitSEHExceptionCodeSave(ParentCGF, nullptr, nullptr);
    return;
  }

  llvm::Value *EntryFP = nullptr;
  CGBuilderTy Builder(CGM, AllocaInsertPt);
  if (IsFilter && CGM.getTarget().getTriple().getArch() == llvm::Triple::x86) {
    // 32-bit SEH filters need to be careful about FP recovery.  The end of the
    // EH registration is passed in as the EBP physical register.  We can
    // recover that with llvm.frameaddress(1).
    EntryFP = Builder.CreateCall(
        CGM.getIntrinsic(llvm::Intrinsic::frameaddress), {Builder.getInt32(1)});
  } else {
    // Otherwise, for x64 and 32-bit finally functions, the parent FP is the
    // second parameter.
    auto AI = CurFn->arg_begin();
    ++AI;
    EntryFP = &*AI;
  }

  llvm::Value *ParentFP = EntryFP;
  if (IsFilter) {
    // Given whatever FP the runtime provided us in EntryFP, recover the true
    // frame pointer of the parent function. We only need to do this in filters,
    // since finally funclets recover the parent FP for us.
    llvm::Function *RecoverFPIntrin =
        CGM.getIntrinsic(llvm::Intrinsic::x86_seh_recoverfp);
    llvm::Constant *ParentI8Fn =
        llvm::ConstantExpr::getBitCast(ParentCGF.CurFn, Int8PtrTy);
    ParentFP = Builder.CreateCall(RecoverFPIntrin, {ParentI8Fn, EntryFP});
  }

  // Create llvm.localrecover calls for all captures.
  for (const VarDecl *VD : Finder.Captures) {
    if (isa<ImplicitParamDecl>(VD)) {
      CGM.ErrorUnsupported(VD, "'this' captured by SEH");
      CXXThisValue = llvm::UndefValue::get(ConvertTypeForMem(VD->getType()));
      continue;
    }
    if (VD->getType()->isVariablyModifiedType()) {
      CGM.ErrorUnsupported(VD, "VLA captured by SEH");
      continue;
    }
    assert((isa<ImplicitParamDecl>(VD) || VD->isLocalVarDeclOrParm()) &&
           "captured non-local variable");

    // If this decl hasn't been declared yet, it will be declared in the
    // OutlinedStmt.
    auto I = ParentCGF.LocalDeclMap.find(VD);
    if (I == ParentCGF.LocalDeclMap.end())
      continue;

    Address ParentVar = I->second;
    setAddrOfLocalVar(
        VD, recoverAddrOfEscapedLocal(ParentCGF, ParentVar, ParentFP));
  }

  if (Finder.SEHCodeSlot.isValid()) {
    SEHCodeSlotStack.push_back(
        recoverAddrOfEscapedLocal(ParentCGF, Finder.SEHCodeSlot, ParentFP));
  }

  if (IsFilter)
    EmitSEHExceptionCodeSave(ParentCGF, ParentFP, EntryFP);
}

/// Arrange a function prototype that can be called by Windows exception
/// handling personalities. On Win64, the prototype looks like:
/// RetTy func(void *EHPtrs, void *ParentFP);
void CodeGenFunction::startOutlinedSEHHelper(CodeGenFunction &ParentCGF,
                                             bool IsFilter,
                                             const Stmt *OutlinedStmt) {
  SourceLocation StartLoc = OutlinedStmt->getLocStart();

  // Get the mangled function name.
  SmallString<128> Name;
  {
    llvm::raw_svector_ostream OS(Name);
    const FunctionDecl *ParentSEHFn = ParentCGF.CurSEHParent;
    assert(ParentSEHFn && "No CurSEHParent!");
    MangleContext &Mangler = CGM.getCXXABI().getMangleContext();
    if (IsFilter)
      Mangler.mangleSEHFilterExpression(ParentSEHFn, OS);
    else
      Mangler.mangleSEHFinallyBlock(ParentSEHFn, OS);
  }

  FunctionArgList Args;
  if (CGM.getTarget().getTriple().getArch() != llvm::Triple::x86 || !IsFilter) {
    // All SEH finally functions take two parameters. Win64 filters take two
    // parameters. Win32 filters take no parameters.
    if (IsFilter) {
      Args.push_back(ImplicitParamDecl::Create(
          getContext(), /*DC=*/nullptr, StartLoc,
          &getContext().Idents.get("exception_pointers"),
          getContext().VoidPtrTy, ImplicitParamDecl::Other));
    } else {
      Args.push_back(ImplicitParamDecl::Create(
          getContext(), /*DC=*/nullptr, StartLoc,
          &getContext().Idents.get("abnormal_termination"),
          getContext().UnsignedCharTy, ImplicitParamDecl::Other));
    }
    Args.push_back(ImplicitParamDecl::Create(
        getContext(), /*DC=*/nullptr, StartLoc,
        &getContext().Idents.get("frame_pointer"), getContext().VoidPtrTy,
        ImplicitParamDecl::Other));
  }

  QualType RetTy = IsFilter ? getContext().LongTy : getContext().VoidTy;

  const CGFunctionInfo &FnInfo =
    CGM.getTypes().arrangeBuiltinFunctionDeclaration(RetTy, Args);

  llvm::FunctionType *FnTy = CGM.getTypes().GetFunctionType(FnInfo);
  llvm::Function *Fn = llvm::Function::Create(
      FnTy, llvm::GlobalValue::InternalLinkage, Name.str(), &CGM.getModule());

  IsOutlinedSEHHelper = true;

  StartFunction(GlobalDecl(), RetTy, Fn, FnInfo, Args,
                OutlinedStmt->getLocStart(), OutlinedStmt->getLocStart());
  CurSEHParent = ParentCGF.CurSEHParent;

  CGM.SetLLVMFunctionAttributes(nullptr, FnInfo, CurFn);
  EmitCapturedLocals(ParentCGF, OutlinedStmt, IsFilter);
}

/// Create a stub filter function that will ultimately hold the code of the
/// filter expression. The EH preparation passes in LLVM will outline the code
/// from the main function body into this stub.
llvm::Function *
CodeGenFunction::GenerateSEHFilterFunction(CodeGenFunction &ParentCGF,
                                           const SEHExceptStmt &Except) {
  const Expr *FilterExpr = Except.getFilterExpr();
  startOutlinedSEHHelper(ParentCGF, true, FilterExpr);

  // Emit the original filter expression, convert to i32, and return.
  llvm::Value *R = EmitScalarExpr(FilterExpr);
  R = Builder.CreateIntCast(R, ConvertType(getContext().LongTy),
                            FilterExpr->getType()->isSignedIntegerType());
  Builder.CreateStore(R, ReturnValue);

  FinishFunction(FilterExpr->getLocEnd());

  return CurFn;
}

llvm::Function *
CodeGenFunction::GenerateSEHFinallyFunction(CodeGenFunction &ParentCGF,
                                            const SEHFinallyStmt &Finally) {
  const Stmt *FinallyBlock = Finally.getBlock();
  startOutlinedSEHHelper(ParentCGF, false, FinallyBlock);

  // Emit the original filter expression, convert to i32, and return.
  EmitStmt(FinallyBlock);

  FinishFunction(FinallyBlock->getLocEnd());

  return CurFn;
}

void CodeGenFunction::EmitSEHExceptionCodeSave(CodeGenFunction &ParentCGF,
                                               llvm::Value *ParentFP,
                                               llvm::Value *EntryFP) {
  // Get the pointer to the EXCEPTION_POINTERS struct. This is returned by the
  // __exception_info intrinsic.
  if (CGM.getTarget().getTriple().getArch() != llvm::Triple::x86) {
    // On Win64, the info is passed as the first parameter to the filter.
    SEHInfo = &*CurFn->arg_begin();
    SEHCodeSlotStack.push_back(
        CreateMemTemp(getContext().IntTy, "__exception_code"));
  } else {
    // On Win32, the EBP on entry to the filter points to the end of an
    // exception registration object. It contains 6 32-bit fields, and the info
    // pointer is stored in the second field. So, GEP 20 bytes backwards and
    // load the pointer.
    SEHInfo = Builder.CreateConstInBoundsGEP1_32(Int8Ty, EntryFP, -20);
    SEHInfo = Builder.CreateBitCast(SEHInfo, Int8PtrTy->getPointerTo());
    SEHInfo = Builder.CreateAlignedLoad(Int8PtrTy, SEHInfo, getPointerAlign());
    SEHCodeSlotStack.push_back(recoverAddrOfEscapedLocal(
        ParentCGF, ParentCGF.SEHCodeSlotStack.back(), ParentFP));
  }

  // Save the exception code in the exception slot to unify exception access in
  // the filter function and the landing pad.
  // struct EXCEPTION_POINTERS {
  //   EXCEPTION_RECORD *ExceptionRecord;
  //   CONTEXT *ContextRecord;
  // };
  // int exceptioncode = exception_pointers->ExceptionRecord->ExceptionCode;
  llvm::Type *RecordTy = CGM.Int32Ty->getPointerTo();
  llvm::Type *PtrsTy = llvm::StructType::get(RecordTy, CGM.VoidPtrTy);
  llvm::Value *Ptrs = Builder.CreateBitCast(SEHInfo, PtrsTy->getPointerTo());
  llvm::Value *Rec = Builder.CreateStructGEP(PtrsTy, Ptrs, 0);
  Rec = Builder.CreateAlignedLoad(Rec, getPointerAlign());
  llvm::Value *Code = Builder.CreateAlignedLoad(Rec, getIntAlign());
  assert(!SEHCodeSlotStack.empty() && "emitting EH code outside of __except");
  Builder.CreateStore(Code, SEHCodeSlotStack.back());
}

llvm::Value *CodeGenFunction::EmitSEHExceptionInfo() {
  // Sema should diagnose calling this builtin outside of a filter context, but
  // don't crash if we screw up.
  if (!SEHInfo)
    return llvm::UndefValue::get(Int8PtrTy);
  assert(SEHInfo->getType() == Int8PtrTy);
  return SEHInfo;
}

llvm::Value *CodeGenFunction::EmitSEHExceptionCode() {
  assert(!SEHCodeSlotStack.empty() && "emitting EH code outside of __except");
  return Builder.CreateLoad(SEHCodeSlotStack.back());
}

llvm::Value *CodeGenFunction::EmitSEHAbnormalTermination() {
  // Abnormal termination is just the first parameter to the outlined finally
  // helper.
  auto AI = CurFn->arg_begin();
  return Builder.CreateZExt(&*AI, Int32Ty);
}

void CodeGenFunction::EnterSEHTryStmt(const SEHTryStmt &S) {
  CodeGenFunction HelperCGF(CGM, /*suppressNewContext=*/true);
  if (const SEHFinallyStmt *Finally = S.getFinallyHandler()) {
    // Outline the finally block.
    llvm::Function *FinallyFunc =
        HelperCGF.GenerateSEHFinallyFunction(*this, *Finally);

    // Push a cleanup for __finally blocks.
    EHStack.pushCleanup<PerformSEHFinally>(NormalAndEHCleanup, FinallyFunc);
    return;
  }

  // Otherwise, we must have an __except block.
  const SEHExceptStmt *Except = S.getExceptHandler();
  assert(Except);
  EHCatchScope *CatchScope = EHStack.pushCatch(1);
  SEHCodeSlotStack.push_back(
      CreateMemTemp(getContext().IntTy, "__exception_code"));

  // If the filter is known to evaluate to 1, then we can use the clause
  // "catch i8* null". We can't do this on x86 because the filter has to save
  // the exception code.
  llvm::Constant *C =
<<<<<<< HEAD
      CGM.EmitConstantExpr(Except->getFilterExpr(), getContext().IntTy, this);
=======
    ConstantEmitter(*this).tryEmitAbstract(Except->getFilterExpr(),
                                           getContext().IntTy);
>>>>>>> b2b84690
  if (CGM.getTarget().getTriple().getArch() != llvm::Triple::x86 && C &&
      C->isOneValue()) {
    CatchScope->setCatchAllHandler(0, createBasicBlock("__except"));
    return;
  }

  // In general, we have to emit an outlined filter function. Use the function
  // in place of the RTTI typeinfo global that C++ EH uses.
  llvm::Function *FilterFunc =
      HelperCGF.GenerateSEHFilterFunction(*this, *Except);
  llvm::Constant *OpaqueFunc =
      llvm::ConstantExpr::getBitCast(FilterFunc, Int8PtrTy);
  CatchScope->setHandler(0, OpaqueFunc, createBasicBlock("__except.ret"));
}

void CodeGenFunction::ExitSEHTryStmt(const SEHTryStmt &S) {
  // Just pop the cleanup if it's a __finally block.
  if (S.getFinallyHandler()) {
    PopCleanupBlock();
    return;
  }

  // Otherwise, we must have an __except block.
  const SEHExceptStmt *Except = S.getExceptHandler();
  assert(Except && "__try must have __finally xor __except");
  EHCatchScope &CatchScope = cast<EHCatchScope>(*EHStack.begin());

  // Don't emit the __except block if the __try block lacked invokes.
  // TODO: Model unwind edges from instructions, either with iload / istore or
  // a try body function.
  if (!CatchScope.hasEHBranches()) {
    CatchScope.clearHandlerBlocks();
    EHStack.popCatch();
    SEHCodeSlotStack.pop_back();
    return;
  }

  // The fall-through block.
  llvm::BasicBlock *ContBB = createBasicBlock("__try.cont");

  // We just emitted the body of the __try; jump to the continue block.
  if (HaveInsertPoint())
    Builder.CreateBr(ContBB);

  // Check if our filter function returned true.
  emitCatchDispatchBlock(*this, CatchScope);

  // Grab the block before we pop the handler.
  llvm::BasicBlock *CatchPadBB = CatchScope.getHandler(0).Block;
  EHStack.popCatch();

  EmitBlockAfterUses(CatchPadBB);

  // __except blocks don't get outlined into funclets, so immediately do a
  // catchret.
  llvm::CatchPadInst *CPI =
      cast<llvm::CatchPadInst>(CatchPadBB->getFirstNonPHI());
  llvm::BasicBlock *ExceptBB = createBasicBlock("__except");
  Builder.CreateCatchRet(CPI, ExceptBB);
  EmitBlock(ExceptBB);

  // On Win64, the exception code is returned in EAX. Copy it into the slot.
  if (CGM.getTarget().getTriple().getArch() != llvm::Triple::x86) {
    llvm::Function *SEHCodeIntrin =
        CGM.getIntrinsic(llvm::Intrinsic::eh_exceptioncode);
    llvm::Value *Code = Builder.CreateCall(SEHCodeIntrin, {CPI});
    Builder.CreateStore(Code, SEHCodeSlotStack.back());
  }

  // Emit the __except body.
  EmitStmt(Except->getBlock());

  // End the lifetime of the exception code.
  SEHCodeSlotStack.pop_back();

  if (HaveInsertPoint())
    Builder.CreateBr(ContBB);

  EmitBlock(ContBB);
}

void CodeGenFunction::EmitSEHLeaveStmt(const SEHLeaveStmt &S) {
  // If this code is reachable then emit a stop point (if generating
  // debug info). We have to do this ourselves because we are on the
  // "simple" statement path.
  if (HaveInsertPoint())
    EmitStopPoint(&S);

  // This must be a __leave from a __finally block, which we warn on and is UB.
  // Just emit unreachable.
  if (!isSEHTryScope()) {
    Builder.CreateUnreachable();
    Builder.ClearInsertionPoint();
    return;
  }

  EmitBranchThroughCleanup(*SEHTryEpilogueStack.back());
}<|MERGE_RESOLUTION|>--- conflicted
+++ resolved
@@ -65,11 +65,7 @@
     if (getLangOpts().isCompatibleWithMSVC(LangOptions::MSVC2015))
       name = "__std_terminate";
     else
-<<<<<<< HEAD
-      name = "\01?terminate@@YAXXZ";
-=======
       name = "?terminate@@YAXXZ";
->>>>>>> b2b84690
   } else if (getLangOpts().ObjC1 &&
              getLangOpts().ObjCRuntime.hasTerminate())
     name = "objc_terminate";
@@ -93,19 +89,11 @@
 EHPersonality::GNU_C_SEH = { "__gcc_personality_seh0", nullptr };
 const EHPersonality
 EHPersonality::NeXT_ObjC = { "__objc_personality_v0", nullptr };
-<<<<<<< HEAD
 const EHPersonality
 EHPersonality::GNU_CPlusPlus = { "__gxx_personality_v0", nullptr };
 const EHPersonality
 EHPersonality::GNU_CPlusPlus_SJLJ = { "__gxx_personality_sj0", nullptr };
 const EHPersonality
-=======
-const EHPersonality
-EHPersonality::GNU_CPlusPlus = { "__gxx_personality_v0", nullptr };
-const EHPersonality
-EHPersonality::GNU_CPlusPlus_SJLJ = { "__gxx_personality_sj0", nullptr };
-const EHPersonality
->>>>>>> b2b84690
 EHPersonality::GNU_CPlusPlus_SEH = { "__gxx_personality_seh0", nullptr };
 const EHPersonality
 EHPersonality::GNU_ObjC = {"__gnu_objc_personality_v0", "objc_exception_throw"};
@@ -119,24 +107,6 @@
 EHPersonality::GNUstep_ObjC = { "__gnustep_objc_personality_v0", nullptr };
 const EHPersonality
 EHPersonality::MSVC_except_handler = { "_except_handler3", nullptr };
-<<<<<<< HEAD
-const EHPersonality
-EHPersonality::MSVC_C_specific_handler = { "__C_specific_handler", nullptr };
-const EHPersonality
-EHPersonality::MSVC_CxxFrameHandler3 = { "__CxxFrameHandler3", nullptr };
-
-/// On Win64, use libgcc's SEH personality function. We fall back to dwarf on
-/// other platforms, unless the user asked for SjLj exceptions.
-static bool useLibGCCSEHPersonality(const llvm::Triple &T) {
-  return T.isOSWindows() && T.getArch() == llvm::Triple::x86_64;
-}
-
-static const EHPersonality &getCPersonality(const llvm::Triple &T,
-                                            const LangOptions &L) {
-  if (L.SjLjExceptions)
-    return EHPersonality::GNU_C_SJLJ;
-  else if (useLibGCCSEHPersonality(T))
-=======
 const EHPersonality
 EHPersonality::MSVC_C_specific_handler = { "__C_specific_handler", nullptr };
 const EHPersonality
@@ -154,18 +124,10 @@
   if (L.DWARFExceptions)
     return EHPersonality::GNU_C;
   if (L.SEHExceptions)
->>>>>>> b2b84690
     return EHPersonality::GNU_C_SEH;
   return EHPersonality::GNU_C;
 }
 
-<<<<<<< HEAD
-static const EHPersonality &getObjCPersonality(const llvm::Triple &T,
-                                               const LangOptions &L) {
-  switch (L.ObjCRuntime.getKind()) {
-  case ObjCRuntime::FragileMacOSX:
-    return getCPersonality(T, L);
-=======
 static const EHPersonality &getObjCPersonality(const TargetInfo &Target,
                                                const LangOptions &L) {
   const llvm::Triple &T = Target.getTriple();
@@ -175,7 +137,6 @@
   switch (L.ObjCRuntime.getKind()) {
   case ObjCRuntime::FragileMacOSX:
     return getCPersonality(Target, L);
->>>>>>> b2b84690
   case ObjCRuntime::MacOSX:
   case ObjCRuntime::iOS:
   case ObjCRuntime::WatchOS:
@@ -188,25 +149,13 @@
   case ObjCRuntime::ObjFW:
     if (L.SjLjExceptions)
       return EHPersonality::GNU_ObjC_SJLJ;
-<<<<<<< HEAD
-    else if (useLibGCCSEHPersonality(T))
-=======
     if (L.SEHExceptions)
->>>>>>> b2b84690
       return EHPersonality::GNU_ObjC_SEH;
     return EHPersonality::GNU_ObjC;
   }
   llvm_unreachable("bad runtime kind");
 }
 
-<<<<<<< HEAD
-static const EHPersonality &getCXXPersonality(const llvm::Triple &T,
-                                              const LangOptions &L) {
-  if (L.SjLjExceptions)
-    return EHPersonality::GNU_CPlusPlus_SJLJ;
-  else if (useLibGCCSEHPersonality(T))
-    return EHPersonality::GNU_CPlusPlus_SEH;
-=======
 static const EHPersonality &getCXXPersonality(const TargetInfo &Target,
                                               const LangOptions &L) {
   const llvm::Triple &T = Target.getTriple();
@@ -223,22 +172,16 @@
       (T.getArch() == llvm::Triple::wasm32 ||
        T.getArch() == llvm::Triple::wasm64))
     return EHPersonality::GNU_Wasm_CPlusPlus;
->>>>>>> b2b84690
   return EHPersonality::GNU_CPlusPlus;
 }
 
 /// Determines the personality function to use when both C++
 /// and Objective-C exceptions are being caught.
-<<<<<<< HEAD
-static const EHPersonality &getObjCXXPersonality(const llvm::Triple &T,
-                                                 const LangOptions &L) {
-=======
 static const EHPersonality &getObjCXXPersonality(const TargetInfo &Target,
                                                  const LangOptions &L) {
   if (Target.getTriple().isWindowsMSVCEnvironment())
     return EHPersonality::MSVC_CxxFrameHandler3;
 
->>>>>>> b2b84690
   switch (L.ObjCRuntime.getKind()) {
   // In the fragile ABI, just use C++ exception handling and hope
   // they're not doing crazy exception mixing.
@@ -251,31 +194,16 @@
   case ObjCRuntime::MacOSX:
   case ObjCRuntime::iOS:
   case ObjCRuntime::WatchOS:
-<<<<<<< HEAD
-    return EHPersonality::NeXT_ObjC;
-
-  // In the fragile ABI, just use C++ exception handling and hope
-  // they're not doing crazy exception mixing.
-  case ObjCRuntime::FragileMacOSX:
-    return getCXXPersonality(T, L);
-=======
     return getObjCPersonality(Target, L);
 
   case ObjCRuntime::GNUstep:
     return EHPersonality::GNU_ObjCXX;
->>>>>>> b2b84690
 
   // The GCC runtime's personality function inherently doesn't support
   // mixed EH.  Use the ObjC personality just to avoid returning null.
   case ObjCRuntime::GCC:
   case ObjCRuntime::ObjFW:
-<<<<<<< HEAD
-    return getObjCPersonality(T, L);
-  case ObjCRuntime::GNUstep:
-    return EHPersonality::GNU_ObjCXX;
-=======
     return getObjCPersonality(Target, L);
->>>>>>> b2b84690
   }
   llvm_unreachable("bad runtime kind");
 }
@@ -290,39 +218,12 @@
                                         const FunctionDecl *FD) {
   const llvm::Triple &T = CGM.getTarget().getTriple();
   const LangOptions &L = CGM.getLangOpts();
-<<<<<<< HEAD
-=======
   const TargetInfo &Target = CGM.getTarget();
->>>>>>> b2b84690
 
   // Functions using SEH get an SEH personality.
   if (FD && FD->usesSEHTry())
     return getSEHPersonalityMSVC(T);
 
-<<<<<<< HEAD
-  // Try to pick a personality function that is compatible with MSVC if we're
-  // not compiling Obj-C. Obj-C users better have an Obj-C runtime that supports
-  // the GCC-style personality function.
-  if (T.isWindowsMSVCEnvironment() && !L.ObjC1) {
-    if (L.SjLjExceptions)
-      return EHPersonality::GNU_CPlusPlus_SJLJ;
-    else
-      return EHPersonality::MSVC_CxxFrameHandler3;
-  }
-
-  if (L.CPlusPlus && L.ObjC1)
-    return getObjCXXPersonality(T, L);
-  else if (L.CPlusPlus)
-    return getCXXPersonality(T, L);
-  else if (L.ObjC1)
-    return getObjCPersonality(T, L);
-  else
-    return getCPersonality(T, L);
-}
-
-const EHPersonality &EHPersonality::get(CodeGenFunction &CGF) {
-  return get(CGF.CGM, dyn_cast_or_null<FunctionDecl>(CGF.CurCodeDecl));
-=======
   if (L.ObjC1)
     return L.CPlusPlus ? getObjCXXPersonality(Target, L)
                        : getObjCPersonality(Target, L);
@@ -337,7 +238,6 @@
   // hypothetically use gnu statement expressions to sneak in nested SEH.
   FD = FD ? FD : CGF.CurSEHParent;
   return get(CGF.CGM, dyn_cast_or_null<FunctionDecl>(FD));
->>>>>>> b2b84690
 }
 
 static llvm::Constant *getPersonalityFn(CodeGenModule &CGM,
@@ -424,12 +324,7 @@
     return;
 
   const EHPersonality &ObjCXX = EHPersonality::get(*this, /*FD=*/nullptr);
-<<<<<<< HEAD
-  const EHPersonality &CXX =
-      getCXXPersonality(getTarget().getTriple(), LangOpts);
-=======
   const EHPersonality &CXX = getCXXPersonality(getTarget(), LangOpts);
->>>>>>> b2b84690
   if (&ObjCXX == &CXX)
     return;
 
@@ -695,11 +590,7 @@
 llvm::BasicBlock *
 CodeGenFunction::getEHDispatchBlock(EHScopeStack::stable_iterator si) {
   if (EHPersonality::get(*this).usesFuncletPads())
-<<<<<<< HEAD
-    return getMSVCDispatchBlock(si);
-=======
     return getFuncletEHDispatchBlock(si);
->>>>>>> b2b84690
 
   // The dispatch block for the end of the scope chain is a block that
   // just resumes unwinding.
@@ -747,11 +638,7 @@
 }
 
 llvm::BasicBlock *
-<<<<<<< HEAD
-CodeGenFunction::getMSVCDispatchBlock(EHScopeStack::stable_iterator SI) {
-=======
 CodeGenFunction::getFuncletEHDispatchBlock(EHScopeStack::stable_iterator SI) {
->>>>>>> b2b84690
   // Returning nullptr indicates that the previous dispatch block should unwind
   // to caller.
   if (SI == EHStack.stable_end())
@@ -765,11 +652,7 @@
     return DispatchBlock;
 
   if (EHS.getKind() == EHScope::Terminate)
-<<<<<<< HEAD
-    DispatchBlock = getTerminateHandler();
-=======
     DispatchBlock = getTerminateFunclet();
->>>>>>> b2b84690
   else
     DispatchBlock = createBasicBlock();
   CGBuilderTy Builder(*this, DispatchBlock);
@@ -1012,42 +895,6 @@
 static void emitCatchPadBlock(CodeGenFunction &CGF, EHCatchScope &CatchScope) {
   llvm::BasicBlock *DispatchBlock = CatchScope.getCachedEHDispatchBlock();
   assert(DispatchBlock);
-<<<<<<< HEAD
-
-  CGBuilderTy::InsertPoint SavedIP = CGF.Builder.saveIP();
-  CGF.EmitBlockAfterUses(DispatchBlock);
-
-  llvm::Value *ParentPad = CGF.CurrentFuncletPad;
-  if (!ParentPad)
-    ParentPad = llvm::ConstantTokenNone::get(CGF.getLLVMContext());
-  llvm::BasicBlock *UnwindBB =
-      CGF.getEHDispatchBlock(CatchScope.getEnclosingEHScope());
-
-  unsigned NumHandlers = CatchScope.getNumHandlers();
-  llvm::CatchSwitchInst *CatchSwitch =
-      CGF.Builder.CreateCatchSwitch(ParentPad, UnwindBB, NumHandlers);
-
-  // Test against each of the exception types we claim to catch.
-  for (unsigned I = 0; I < NumHandlers; ++I) {
-    const EHCatchScope::Handler &Handler = CatchScope.getHandler(I);
-
-    CatchTypeInfo TypeInfo = Handler.Type;
-    if (!TypeInfo.RTTI)
-      TypeInfo.RTTI = llvm::Constant::getNullValue(CGF.VoidPtrTy);
-
-    CGF.Builder.SetInsertPoint(Handler.Block);
-
-    if (EHPersonality::get(CGF).isMSVCXXPersonality()) {
-      CGF.Builder.CreateCatchPad(
-          CatchSwitch, {TypeInfo.RTTI, CGF.Builder.getInt32(TypeInfo.Flags),
-                        llvm::Constant::getNullValue(CGF.VoidPtrTy)});
-    } else {
-      CGF.Builder.CreateCatchPad(CatchSwitch, {TypeInfo.RTTI});
-    }
-
-    CatchSwitch->addHandler(Handler.Block);
-  }
-=======
 
   CGBuilderTy::InsertPoint SavedIP = CGF.Builder.saveIP();
   CGF.EmitBlockAfterUses(DispatchBlock);
@@ -1191,7 +1038,6 @@
       break;
   }
 
->>>>>>> b2b84690
   CGF.Builder.restoreIP(SavedIP);
 }
 
@@ -1199,11 +1045,8 @@
 /// It is an invariant that the dispatch block already exists.
 static void emitCatchDispatchBlock(CodeGenFunction &CGF,
                                    EHCatchScope &catchScope) {
-<<<<<<< HEAD
-=======
   if (EHPersonality::get(CGF).isWasmPersonality())
     return emitWasmCatchPadBlock(CGF, catchScope);
->>>>>>> b2b84690
   if (EHPersonality::get(CGF).usesFuncletPads())
     return emitCatchPadBlock(CGF, catchScope);
 
@@ -1653,25 +1496,10 @@
   TerminateHandler = createBasicBlock("terminate.handler");
   CGBuilderTy::InsertPoint SavedIP = Builder.saveAndClearIP();
   Builder.SetInsertPoint(TerminateHandler);
-<<<<<<< HEAD
-  llvm::Value *Exn = nullptr;
-  SaveAndRestore<llvm::Instruction *> RestoreCurrentFuncletPad(
-      CurrentFuncletPad);
-  if (EHPersonality::get(*this).usesFuncletPads()) {
-    llvm::Value *ParentPad = CurrentFuncletPad;
-    if (!ParentPad)
-      ParentPad = llvm::ConstantTokenNone::get(CGM.getLLVMContext());
-    CurrentFuncletPad = Builder.CreateCleanupPad(ParentPad);
-  } else {
-    if (getLangOpts().CPlusPlus)
-      Exn = getExceptionFromSlot();
-  }
-=======
 
   llvm::Value *Exn = nullptr;
   if (getLangOpts().CPlusPlus)
     Exn = getExceptionFromSlot();
->>>>>>> b2b84690
   llvm::CallInst *terminateCall =
       CGM.getCXXABI().emitTerminateForUnexpectedException(*this, Exn);
   terminateCall->setDoesNotReturn();
@@ -2167,12 +1995,8 @@
   // "catch i8* null". We can't do this on x86 because the filter has to save
   // the exception code.
   llvm::Constant *C =
-<<<<<<< HEAD
-      CGM.EmitConstantExpr(Except->getFilterExpr(), getContext().IntTy, this);
-=======
     ConstantEmitter(*this).tryEmitAbstract(Except->getFilterExpr(),
                                            getContext().IntTy);
->>>>>>> b2b84690
   if (CGM.getTarget().getTriple().getArch() != llvm::Triple::x86 && C &&
       C->isOneValue()) {
     CatchScope->setCatchAllHandler(0, createBasicBlock("__except"));
