--- conflicted
+++ resolved
@@ -17,10 +17,7 @@
 //===----------------------------------------------------------------------===//
 
 #include "clang/CodeGen/CodeGenABITypes.h"
-<<<<<<< HEAD
-=======
 #include "CGRecordLayout.h"
->>>>>>> b2b84690
 #include "CodeGenModule.h"
 #include "clang/CodeGen/CGFunctionInfo.h"
 #include "clang/Frontend/CodeGenOptions.h"
@@ -83,13 +80,10 @@
 llvm::Type *
 CodeGen::convertTypeForMemory(CodeGenModule &CGM, QualType T) {
   return CGM.getTypes().ConvertTypeForMem(T);
-<<<<<<< HEAD
-=======
 }
 
 unsigned CodeGen::getLLVMFieldNumber(CodeGenModule &CGM,
                                      const RecordDecl *RD,
                                      const FieldDecl *FD) {
   return CGM.getTypes().getCGRecordLayout(RD).getLLVMFieldNo(FD);
->>>>>>> b2b84690
 }