//===----- CGOpenCLRuntime.cpp - Interface to OpenCL Runtimes -------------===//
//
//                     The LLVM Compiler Infrastructure
//
// This file is distributed under the University of Illinois Open Source
// License. See LICENSE.TXT for details.
//
//===----------------------------------------------------------------------===//
//
// This provides an abstract class for OpenCL code generation.  Concrete
// subclasses of this implement code generation for specific OpenCL
// runtime libraries.
//
//===----------------------------------------------------------------------===//

#include "CGOpenCLRuntime.h"
#include "CodeGenFunction.h"
#include "TargetInfo.h"
<<<<<<< HEAD
=======
#include "clang/CodeGen/ConstantInitBuilder.h"
>>>>>>> b2b84690
#include "llvm/IR/DerivedTypes.h"
#include "llvm/IR/GlobalValue.h"
#include <assert.h>

using namespace clang;
using namespace CodeGen;

CGOpenCLRuntime::~CGOpenCLRuntime() {}

void CGOpenCLRuntime::EmitWorkGroupLocalVarDecl(CodeGenFunction &CGF,
                                                const VarDecl &D) {
  return CGF.EmitStaticVarDecl(D, llvm::GlobalValue::InternalLinkage);
}

llvm::Type *CGOpenCLRuntime::convertOpenCLSpecificType(const Type *T) {
  assert(T->isOpenCLSpecificType() &&
         "Not an OpenCL specific type!");

  llvm::LLVMContext& Ctx = CGM.getLLVMContext();
<<<<<<< HEAD
  uint32_t ImgAddrSpc = CGM.getContext().getTargetAddressSpace(
    CGM.getTarget().getOpenCLImageAddrSpace());
=======
  uint32_t AddrSpc = CGM.getContext().getTargetAddressSpace(
      CGM.getContext().getOpenCLTypeAddrSpace(T));
>>>>>>> b2b84690
  switch (cast<BuiltinType>(T)->getKind()) {
  default:
    llvm_unreachable("Unexpected opencl builtin type!");
    return nullptr;
#define IMAGE_TYPE(ImgType, Id, SingletonId, Access, Suffix) \
  case BuiltinType::Id: \
    return llvm::PointerType::get( \
        llvm::StructType::create(Ctx, "opencl." #ImgType "_" #Suffix "_t"), \
<<<<<<< HEAD
        ImgAddrSpc);
#include "clang/Basic/OpenCLImageTypes.def"
  case BuiltinType::OCLSampler:
    return getSamplerType();
  case BuiltinType::OCLEvent:
    return llvm::PointerType::get(llvm::StructType::create(
                           Ctx, "opencl.event_t"), 0);
  case BuiltinType::OCLClkEvent:
    return llvm::PointerType::get(
        llvm::StructType::create(Ctx, "opencl.clk_event_t"), 0);
  case BuiltinType::OCLQueue:
    return llvm::PointerType::get(
        llvm::StructType::create(Ctx, "opencl.queue_t"), 0);
  case BuiltinType::OCLReserveID:
    return llvm::PointerType::get(
        llvm::StructType::create(Ctx, "opencl.reserve_id_t"), 0);
  }
}

llvm::Type *CGOpenCLRuntime::getPipeType() {
  if (!PipeTy){
    uint32_t PipeAddrSpc =
      CGM.getContext().getTargetAddressSpace(LangAS::opencl_global);
    PipeTy = llvm::PointerType::get(llvm::StructType::create(
      CGM.getLLVMContext(), "opencl.pipe_t"), PipeAddrSpc);
  }

  return PipeTy;
}

llvm::PointerType *CGOpenCLRuntime::getSamplerType() {
=======
        AddrSpc);
#include "clang/Basic/OpenCLImageTypes.def"
  case BuiltinType::OCLSampler:
    return getSamplerType(T);
  case BuiltinType::OCLEvent:
    return llvm::PointerType::get(
        llvm::StructType::create(Ctx, "opencl.event_t"), AddrSpc);
  case BuiltinType::OCLClkEvent:
    return llvm::PointerType::get(
        llvm::StructType::create(Ctx, "opencl.clk_event_t"), AddrSpc);
  case BuiltinType::OCLQueue:
    return llvm::PointerType::get(
        llvm::StructType::create(Ctx, "opencl.queue_t"), AddrSpc);
  case BuiltinType::OCLReserveID:
    return llvm::PointerType::get(
        llvm::StructType::create(Ctx, "opencl.reserve_id_t"), AddrSpc);
  }
}

llvm::Type *CGOpenCLRuntime::getPipeType(const PipeType *T) {
  if (T->isReadOnly())
    return getPipeType(T, "opencl.pipe_ro_t", PipeROTy);
  else
    return getPipeType(T, "opencl.pipe_wo_t", PipeWOTy);
}

llvm::Type *CGOpenCLRuntime::getPipeType(const PipeType *T, StringRef Name,
                                         llvm::Type *&PipeTy) {
  if (!PipeTy)
    PipeTy = llvm::PointerType::get(llvm::StructType::create(
      CGM.getLLVMContext(), Name),
      CGM.getContext().getTargetAddressSpace(
          CGM.getContext().getOpenCLTypeAddrSpace(T)));
  return PipeTy;
}

llvm::PointerType *CGOpenCLRuntime::getSamplerType(const Type *T) {
>>>>>>> b2b84690
  if (!SamplerTy)
    SamplerTy = llvm::PointerType::get(llvm::StructType::create(
      CGM.getLLVMContext(), "opencl.sampler_t"),
      CGM.getContext().getTargetAddressSpace(
<<<<<<< HEAD
      LangAS::opencl_constant));
=======
          CGM.getContext().getOpenCLTypeAddrSpace(T)));
>>>>>>> b2b84690
  return SamplerTy;
}

llvm::Value *CGOpenCLRuntime::getPipeElemSize(const Expr *PipeArg) {
  const PipeType *PipeTy = PipeArg->getType()->getAs<PipeType>();
  // The type of the last (implicit) argument to be passed.
  llvm::Type *Int32Ty = llvm::IntegerType::getInt32Ty(CGM.getLLVMContext());
  unsigned TypeSize = CGM.getContext()
                          .getTypeSizeInChars(PipeTy->getElementType())
                          .getQuantity();
  return llvm::ConstantInt::get(Int32Ty, TypeSize, false);
}

llvm::Value *CGOpenCLRuntime::getPipeElemAlign(const Expr *PipeArg) {
  const PipeType *PipeTy = PipeArg->getType()->getAs<PipeType>();
  // The type of the last (implicit) argument to be passed.
  llvm::Type *Int32Ty = llvm::IntegerType::getInt32Ty(CGM.getLLVMContext());
  unsigned TypeSize = CGM.getContext()
                          .getTypeAlignInChars(PipeTy->getElementType())
                          .getQuantity();
  return llvm::ConstantInt::get(Int32Ty, TypeSize, false);
<<<<<<< HEAD
=======
}

llvm::PointerType *CGOpenCLRuntime::getGenericVoidPointerType() {
  assert(CGM.getLangOpts().OpenCL);
  return llvm::IntegerType::getInt8PtrTy(
      CGM.getLLVMContext(),
      CGM.getContext().getTargetAddressSpace(LangAS::opencl_generic));
}

// Get the block literal from an expression derived from the block expression.
// OpenCL v2.0 s6.12.5:
// Block variable declarations are implicitly qualified with const. Therefore
// all block variables must be initialized at declaration time and may not be
// reassigned.
static const BlockExpr *getBlockExpr(const Expr *E) {
  if (auto Cast = dyn_cast<CastExpr>(E)) {
    E = Cast->getSubExpr();
  }
  if (auto DR = dyn_cast<DeclRefExpr>(E)) {
    E = cast<VarDecl>(DR->getDecl())->getInit();
  }
  E = E->IgnoreImplicit();
  if (auto Cast = dyn_cast<CastExpr>(E)) {
    E = Cast->getSubExpr();
  }
  return cast<BlockExpr>(E);
}

/// Record emitted llvm invoke function and llvm block literal for the
/// corresponding block expression.
void CGOpenCLRuntime::recordBlockInfo(const BlockExpr *E,
                                      llvm::Function *InvokeF,
                                      llvm::Value *Block) {
  assert(EnqueuedBlockMap.find(E) == EnqueuedBlockMap.end() &&
         "Block expression emitted twice");
  assert(isa<llvm::Function>(InvokeF) && "Invalid invoke function");
  assert(Block->getType()->isPointerTy() && "Invalid block literal type");
  EnqueuedBlockMap[E].InvokeFunc = InvokeF;
  EnqueuedBlockMap[E].BlockArg = Block;
  EnqueuedBlockMap[E].Kernel = nullptr;
}

llvm::Function *CGOpenCLRuntime::getInvokeFunction(const Expr *E) {
  return EnqueuedBlockMap[getBlockExpr(E)].InvokeFunc;
}

CGOpenCLRuntime::EnqueuedBlockInfo
CGOpenCLRuntime::emitOpenCLEnqueuedBlock(CodeGenFunction &CGF, const Expr *E) {
  CGF.EmitScalarExpr(E);

  const BlockExpr *Block = getBlockExpr(E);
  assert(EnqueuedBlockMap.find(Block) != EnqueuedBlockMap.end() &&
         "Block expression not emitted");

  // Do not emit the block wrapper again if it has been emitted.
  if (EnqueuedBlockMap[Block].Kernel) {
    return EnqueuedBlockMap[Block];
  }

  auto *F = CGF.getTargetHooks().createEnqueuedBlockKernel(
      CGF, EnqueuedBlockMap[Block].InvokeFunc,
      EnqueuedBlockMap[Block].BlockArg->stripPointerCasts());

  // The common part of the post-processing of the kernel goes here.
  F->addFnAttr(llvm::Attribute::NoUnwind);
  F->setCallingConv(
      CGF.getTypes().ClangCallConvToLLVMCallConv(CallingConv::CC_OpenCLKernel));
  EnqueuedBlockMap[Block].Kernel = F;
  return EnqueuedBlockMap[Block];
>>>>>>> b2b84690
}<|MERGE_RESOLUTION|>--- conflicted
+++ resolved
@@ -16,10 +16,7 @@
 #include "CGOpenCLRuntime.h"
 #include "CodeGenFunction.h"
 #include "TargetInfo.h"
-<<<<<<< HEAD
-=======
 #include "clang/CodeGen/ConstantInitBuilder.h"
->>>>>>> b2b84690
 #include "llvm/IR/DerivedTypes.h"
 #include "llvm/IR/GlobalValue.h"
 #include <assert.h>
@@ -39,13 +36,8 @@
          "Not an OpenCL specific type!");
 
   llvm::LLVMContext& Ctx = CGM.getLLVMContext();
-<<<<<<< HEAD
-  uint32_t ImgAddrSpc = CGM.getContext().getTargetAddressSpace(
-    CGM.getTarget().getOpenCLImageAddrSpace());
-=======
   uint32_t AddrSpc = CGM.getContext().getTargetAddressSpace(
       CGM.getContext().getOpenCLTypeAddrSpace(T));
->>>>>>> b2b84690
   switch (cast<BuiltinType>(T)->getKind()) {
   default:
     llvm_unreachable("Unexpected opencl builtin type!");
@@ -54,39 +46,6 @@
   case BuiltinType::Id: \
     return llvm::PointerType::get( \
         llvm::StructType::create(Ctx, "opencl." #ImgType "_" #Suffix "_t"), \
-<<<<<<< HEAD
-        ImgAddrSpc);
-#include "clang/Basic/OpenCLImageTypes.def"
-  case BuiltinType::OCLSampler:
-    return getSamplerType();
-  case BuiltinType::OCLEvent:
-    return llvm::PointerType::get(llvm::StructType::create(
-                           Ctx, "opencl.event_t"), 0);
-  case BuiltinType::OCLClkEvent:
-    return llvm::PointerType::get(
-        llvm::StructType::create(Ctx, "opencl.clk_event_t"), 0);
-  case BuiltinType::OCLQueue:
-    return llvm::PointerType::get(
-        llvm::StructType::create(Ctx, "opencl.queue_t"), 0);
-  case BuiltinType::OCLReserveID:
-    return llvm::PointerType::get(
-        llvm::StructType::create(Ctx, "opencl.reserve_id_t"), 0);
-  }
-}
-
-llvm::Type *CGOpenCLRuntime::getPipeType() {
-  if (!PipeTy){
-    uint32_t PipeAddrSpc =
-      CGM.getContext().getTargetAddressSpace(LangAS::opencl_global);
-    PipeTy = llvm::PointerType::get(llvm::StructType::create(
-      CGM.getLLVMContext(), "opencl.pipe_t"), PipeAddrSpc);
-  }
-
-  return PipeTy;
-}
-
-llvm::PointerType *CGOpenCLRuntime::getSamplerType() {
-=======
         AddrSpc);
 #include "clang/Basic/OpenCLImageTypes.def"
   case BuiltinType::OCLSampler:
@@ -124,16 +83,11 @@
 }
 
 llvm::PointerType *CGOpenCLRuntime::getSamplerType(const Type *T) {
->>>>>>> b2b84690
   if (!SamplerTy)
     SamplerTy = llvm::PointerType::get(llvm::StructType::create(
       CGM.getLLVMContext(), "opencl.sampler_t"),
       CGM.getContext().getTargetAddressSpace(
-<<<<<<< HEAD
-      LangAS::opencl_constant));
-=======
           CGM.getContext().getOpenCLTypeAddrSpace(T)));
->>>>>>> b2b84690
   return SamplerTy;
 }
 
@@ -155,8 +109,6 @@
                           .getTypeAlignInChars(PipeTy->getElementType())
                           .getQuantity();
   return llvm::ConstantInt::get(Int32Ty, TypeSize, false);
-<<<<<<< HEAD
-=======
 }
 
 llvm::PointerType *CGOpenCLRuntime::getGenericVoidPointerType() {
@@ -226,5 +178,4 @@
       CGF.getTypes().ClangCallConvToLLVMCallConv(CallingConv::CC_OpenCLKernel));
   EnqueuedBlockMap[Block].Kernel = F;
   return EnqueuedBlockMap[Block];
->>>>>>> b2b84690
 }