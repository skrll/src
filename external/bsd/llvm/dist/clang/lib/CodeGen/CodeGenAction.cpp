//===--- CodeGenAction.cpp - LLVM Code Generation Frontend Action ---------===//
//
//                     The LLVM Compiler Infrastructure
//
// This file is distributed under the University of Illinois Open Source
// License. See LICENSE.TXT for details.
//
//===----------------------------------------------------------------------===//

#include "clang/CodeGen/CodeGenAction.h"
#include "CodeGenModule.h"
#include "CoverageMappingGen.h"
#include "MacroPPCallbacks.h"
#include "clang/AST/ASTConsumer.h"
#include "clang/AST/ASTContext.h"
#include "clang/AST/DeclCXX.h"
#include "clang/AST/DeclGroup.h"
#include "clang/Basic/FileManager.h"
#include "clang/Basic/SourceManager.h"
#include "clang/Basic/TargetInfo.h"
#include "clang/CodeGen/BackendUtil.h"
#include "clang/CodeGen/ModuleBuilder.h"
#include "clang/Frontend/CompilerInstance.h"
#include "clang/Frontend/FrontendDiagnostic.h"
#include "clang/Lex/Preprocessor.h"
#include "llvm/Bitcode/BitcodeReader.h"
#include "llvm/CodeGen/MachineOptimizationRemarkEmitter.h"
#include "llvm/IR/DebugInfo.h"
#include "llvm/IR/DiagnosticInfo.h"
#include "llvm/IR/DiagnosticPrinter.h"
#include "llvm/IR/GlobalValue.h"
#include "llvm/IR/LLVMContext.h"
#include "llvm/IR/Module.h"
#include "llvm/IRReader/IRReader.h"
#include "llvm/Linker/Linker.h"
#include "llvm/Pass.h"
#include "llvm/Support/MemoryBuffer.h"
#include "llvm/Support/SourceMgr.h"
#include "llvm/Support/Timer.h"
#include "llvm/Support/ToolOutputFile.h"
#include "llvm/Support/YAMLTraits.h"
#include "llvm/Transforms/IPO/Internalize.h"

#include <memory>
using namespace clang;
using namespace llvm;

namespace clang {
  class BackendConsumer;
  class ClangDiagnosticHandler final : public DiagnosticHandler {
  public:
    ClangDiagnosticHandler(const CodeGenOptions &CGOpts, BackendConsumer *BCon)
        : CodeGenOpts(CGOpts), BackendCon(BCon) {}
  
    bool handleDiagnostics(const DiagnosticInfo &DI) override;

    bool isAnalysisRemarkEnabled(StringRef PassName) const override {
      return (CodeGenOpts.OptimizationRemarkAnalysisPattern &&
              CodeGenOpts.OptimizationRemarkAnalysisPattern->match(PassName));
    }
    bool isMissedOptRemarkEnabled(StringRef PassName) const override {
      return (CodeGenOpts.OptimizationRemarkMissedPattern &&
              CodeGenOpts.OptimizationRemarkMissedPattern->match(PassName));
    }
    bool isPassedOptRemarkEnabled(StringRef PassName) const override {
      return (CodeGenOpts.OptimizationRemarkPattern &&
              CodeGenOpts.OptimizationRemarkPattern->match(PassName));
    }

    bool isAnyRemarkEnabled() const override {
      return (CodeGenOpts.OptimizationRemarkAnalysisPattern ||
              CodeGenOpts.OptimizationRemarkMissedPattern ||
              CodeGenOpts.OptimizationRemarkPattern);
    }

  private:
    const CodeGenOptions &CodeGenOpts;
    BackendConsumer *BackendCon;
  };

  class BackendConsumer : public ASTConsumer {
    using LinkModule = CodeGenAction::LinkModule;

    virtual void anchor();
    DiagnosticsEngine &Diags;
    BackendAction Action;
    const HeaderSearchOptions &HeaderSearchOpts;
    const CodeGenOptions &CodeGenOpts;
    const TargetOptions &TargetOpts;
    const LangOptions &LangOpts;
    std::unique_ptr<raw_pwrite_stream> AsmOutStream;
    ASTContext *Context;

    Timer LLVMIRGeneration;
    unsigned LLVMIRGenerationRefCount;

    /// True if we've finished generating IR. This prevents us from generating
    /// additional LLVM IR after emitting output in HandleTranslationUnit. This
    /// can happen when Clang plugins trigger additional AST deserialization.
    bool IRGenFinished = false;

    std::unique_ptr<CodeGenerator> Gen;

    SmallVector<LinkModule, 4> LinkModules;

    // This is here so that the diagnostic printer knows the module a diagnostic
    // refers to.
    llvm::Module *CurLinkModule = nullptr;

  public:
    BackendConsumer(BackendAction Action, DiagnosticsEngine &Diags,
                    const HeaderSearchOptions &HeaderSearchOpts,
                    const PreprocessorOptions &PPOpts,
                    const CodeGenOptions &CodeGenOpts,
                    const TargetOptions &TargetOpts,
                    const LangOptions &LangOpts, bool TimePasses,
                    const std::string &InFile,
                    SmallVector<LinkModule, 4> LinkModules,
                    std::unique_ptr<raw_pwrite_stream> OS, LLVMContext &C,
                    CoverageSourceInfo *CoverageInfo = nullptr)
        : Diags(Diags), Action(Action), HeaderSearchOpts(HeaderSearchOpts),
          CodeGenOpts(CodeGenOpts), TargetOpts(TargetOpts), LangOpts(LangOpts),
          AsmOutStream(std::move(OS)), Context(nullptr),
          LLVMIRGeneration("irgen", "LLVM IR Generation Time"),
          LLVMIRGenerationRefCount(0),
          Gen(CreateLLVMCodeGen(Diags, InFile, HeaderSearchOpts, PPOpts,
                                CodeGenOpts, C, CoverageInfo)),
          LinkModules(std::move(LinkModules)) {
<<<<<<< HEAD
      llvm::TimePassesIsEnabled = TimePasses;
=======
      FrontendTimesIsEnabled = TimePasses;
    }
    llvm::Module *getModule() const { return Gen->GetModule(); }
    std::unique_ptr<llvm::Module> takeModule() {
      return std::unique_ptr<llvm::Module>(Gen->ReleaseModule());
>>>>>>> b2b84690
    }
    llvm::Module *getModule() const { return Gen->GetModule(); }
    std::unique_ptr<llvm::Module> takeModule() {
      return std::unique_ptr<llvm::Module>(Gen->ReleaseModule());
    }

    CodeGenerator *getCodeGenerator() { return Gen.get(); }

    void HandleCXXStaticMemberVarInstantiation(VarDecl *VD) override {
      Gen->HandleCXXStaticMemberVarInstantiation(VD);
    }

    void Initialize(ASTContext &Ctx) override {
      assert(!Context && "initialized multiple times");

      Context = &Ctx;

      if (FrontendTimesIsEnabled)
        LLVMIRGeneration.startTimer();

      Gen->Initialize(Ctx);

<<<<<<< HEAD
      if (llvm::TimePassesIsEnabled)
=======
      if (FrontendTimesIsEnabled)
>>>>>>> b2b84690
        LLVMIRGeneration.stopTimer();
    }

    bool HandleTopLevelDecl(DeclGroupRef D) override {
      PrettyStackTraceDecl CrashInfo(*D.begin(), SourceLocation(),
                                     Context->getSourceManager(),
                                     "LLVM IR generation of declaration");

      // Recurse.
<<<<<<< HEAD
      if (llvm::TimePassesIsEnabled) {
=======
      if (FrontendTimesIsEnabled) {
>>>>>>> b2b84690
        LLVMIRGenerationRefCount += 1;
        if (LLVMIRGenerationRefCount == 1)
          LLVMIRGeneration.startTimer();
      }
<<<<<<< HEAD

      Gen->HandleTopLevelDecl(D);

      if (llvm::TimePassesIsEnabled) {
        LLVMIRGenerationRefCount -= 1;
        if (LLVMIRGenerationRefCount == 0)
          LLVMIRGeneration.stopTimer();
      }

      return true;
    }

    void HandleInlineFunctionDefinition(FunctionDecl *D) override {
      PrettyStackTraceDecl CrashInfo(D, SourceLocation(),
                                     Context->getSourceManager(),
                                     "LLVM IR generation of inline function");
      if (llvm::TimePassesIsEnabled)
        LLVMIRGeneration.startTimer();
=======
>>>>>>> b2b84690

      Gen->HandleInlineFunctionDefinition(D);

<<<<<<< HEAD
      if (llvm::TimePassesIsEnabled)
        LLVMIRGeneration.stopTimer();
    }
=======
      if (FrontendTimesIsEnabled) {
        LLVMIRGenerationRefCount -= 1;
        if (LLVMIRGenerationRefCount == 0)
          LLVMIRGeneration.stopTimer();
      }
>>>>>>> b2b84690

    void HandleInterestingDecl(DeclGroupRef D) override {
      // Ignore interesting decls from the AST reader after IRGen is finished.
      if (!IRGenFinished)
        HandleTopLevelDecl(D);
    }

<<<<<<< HEAD
    // Links each entry in LinkModules into our module.  Returns true on error.
    bool LinkInModules() {
      for (auto &LM : LinkModules) {
        if (LM.PropagateAttrs)
          for (Function &F : *LM.Module)
            Gen->CGM().AddDefaultFnAttrs(F);

        CurLinkModule = LM.Module.get();

        bool Err;
        if (LM.Internalize) {
          Err = Linker::linkModules(
              *getModule(), std::move(LM.Module), LM.LinkFlags,
              [](llvm::Module &M, const llvm::StringSet<> &GVS) {
                internalizeModule(M, [&GVS](const llvm::GlobalValue &GV) {
                  return !GV.hasName() || (GVS.count(GV.getName()) == 0);
                });
              });
        } else {
          Err = Linker::linkModules(*getModule(), std::move(LM.Module),
                                    LM.LinkFlags);
        }

        if (Err)
          return true;
      }
      return false; // success
    }

    void HandleTranslationUnit(ASTContext &C) override {
      {
        PrettyStackTraceString CrashInfo("Per-file LLVM IR generation");
        if (llvm::TimePassesIsEnabled) {
          LLVMIRGenerationRefCount += 1;
          if (LLVMIRGenerationRefCount == 1)
            LLVMIRGeneration.startTimer();
        }
=======
    void HandleInlineFunctionDefinition(FunctionDecl *D) override {
      PrettyStackTraceDecl CrashInfo(D, SourceLocation(),
                                     Context->getSourceManager(),
                                     "LLVM IR generation of inline function");
      if (FrontendTimesIsEnabled)
        LLVMIRGeneration.startTimer();
>>>>>>> b2b84690

      Gen->HandleInlineFunctionDefinition(D);

<<<<<<< HEAD
        if (llvm::TimePassesIsEnabled) {
          LLVMIRGenerationRefCount -= 1;
          if (LLVMIRGenerationRefCount == 0)
            LLVMIRGeneration.stopTimer();
        }

	IRGenFinished = true;
      }

      // Silently ignore if we weren't initialized for some reason.
      if (!getModule())
        return;
=======
      if (FrontendTimesIsEnabled)
        LLVMIRGeneration.stopTimer();
    }

    void HandleInterestingDecl(DeclGroupRef D) override {
      // Ignore interesting decls from the AST reader after IRGen is finished.
      if (!IRGenFinished)
        HandleTopLevelDecl(D);
    }

    // Links each entry in LinkModules into our module.  Returns true on error.
    bool LinkInModules() {
      for (auto &LM : LinkModules) {
        if (LM.PropagateAttrs)
          for (Function &F : *LM.Module)
            Gen->CGM().AddDefaultFnAttrs(F);

        CurLinkModule = LM.Module.get();

        bool Err;
        if (LM.Internalize) {
          Err = Linker::linkModules(
              *getModule(), std::move(LM.Module), LM.LinkFlags,
              [](llvm::Module &M, const llvm::StringSet<> &GVS) {
                internalizeModule(M, [&GVS](const llvm::GlobalValue &GV) {
                  return !GV.hasName() || (GVS.count(GV.getName()) == 0);
                });
              });
        } else {
          Err = Linker::linkModules(*getModule(), std::move(LM.Module),
                                    LM.LinkFlags);
        }

        if (Err)
          return true;
      }
      return false; // success
    }

    void HandleTranslationUnit(ASTContext &C) override {
      {
        PrettyStackTraceString CrashInfo("Per-file LLVM IR generation");
        if (FrontendTimesIsEnabled) {
          LLVMIRGenerationRefCount += 1;
          if (LLVMIRGenerationRefCount == 1)
            LLVMIRGeneration.startTimer();
        }

        Gen->HandleTranslationUnit(C);

        if (FrontendTimesIsEnabled) {
          LLVMIRGenerationRefCount -= 1;
          if (LLVMIRGenerationRefCount == 0)
            LLVMIRGeneration.stopTimer();
        }

	IRGenFinished = true;
      }
>>>>>>> b2b84690

      // Silently ignore if we weren't initialized for some reason.
      if (!getModule())
        return;

      // Install an inline asm handler so that diagnostics get printed through
      // our diagnostics hooks.
      LLVMContext &Ctx = getModule()->getContext();
      LLVMContext::InlineAsmDiagHandlerTy OldHandler =
        Ctx.getInlineAsmDiagnosticHandler();
      void *OldContext = Ctx.getInlineAsmDiagnosticContext();
      Ctx.setInlineAsmDiagnosticHandler(InlineAsmDiagHandler, this);

<<<<<<< HEAD
      LLVMContext::DiagnosticHandlerTy OldDiagnosticHandler =
          Ctx.getDiagnosticHandler();
      void *OldDiagnosticContext = Ctx.getDiagnosticContext();
      Ctx.setDiagnosticHandler(DiagnosticHandler, this);
=======
      std::unique_ptr<DiagnosticHandler> OldDiagnosticHandler =
          Ctx.getDiagnosticHandler();
      Ctx.setDiagnosticHandler(llvm::make_unique<ClangDiagnosticHandler>(
        CodeGenOpts, this));
>>>>>>> b2b84690
      Ctx.setDiagnosticsHotnessRequested(CodeGenOpts.DiagnosticsWithHotness);
      if (CodeGenOpts.DiagnosticsHotnessThreshold != 0)
        Ctx.setDiagnosticsHotnessThreshold(
            CodeGenOpts.DiagnosticsHotnessThreshold);

<<<<<<< HEAD
      std::unique_ptr<llvm::tool_output_file> OptRecordFile;
      if (!CodeGenOpts.OptRecordFile.empty()) {
        std::error_code EC;
        OptRecordFile =
          llvm::make_unique<llvm::tool_output_file>(CodeGenOpts.OptRecordFile,
                                                    EC, sys::fs::F_None);
=======
      std::unique_ptr<llvm::ToolOutputFile> OptRecordFile;
      if (!CodeGenOpts.OptRecordFile.empty()) {
        std::error_code EC;
        OptRecordFile = llvm::make_unique<llvm::ToolOutputFile>(
            CodeGenOpts.OptRecordFile, EC, sys::fs::F_None);
>>>>>>> b2b84690
        if (EC) {
          Diags.Report(diag::err_cannot_open_file) <<
            CodeGenOpts.OptRecordFile << EC.message();
          return;
        }

        Ctx.setDiagnosticsOutputFile(
            llvm::make_unique<yaml::Output>(OptRecordFile->os()));

        if (CodeGenOpts.getProfileUse() != CodeGenOptions::ProfileNone)
          Ctx.setDiagnosticsHotnessRequested(true);
      }

      // Link each LinkModule into our module.
      if (LinkInModules())
        return;

      EmbedBitcode(getModule(), CodeGenOpts, llvm::MemoryBufferRef());

      EmitBackendOutput(Diags, HeaderSearchOpts, CodeGenOpts, TargetOpts,
                        LangOpts, C.getTargetInfo().getDataLayout(),
                        getModule(), Action, std::move(AsmOutStream));

      Ctx.setInlineAsmDiagnosticHandler(OldHandler, OldContext);

<<<<<<< HEAD
      Ctx.setDiagnosticHandler(OldDiagnosticHandler, OldDiagnosticContext);
=======
      Ctx.setDiagnosticHandler(std::move(OldDiagnosticHandler));
>>>>>>> b2b84690

      if (OptRecordFile)
        OptRecordFile->keep();
    }

    void HandleTagDeclDefinition(TagDecl *D) override {
      PrettyStackTraceDecl CrashInfo(D, SourceLocation(),
                                     Context->getSourceManager(),
                                     "LLVM IR generation of declaration");
      Gen->HandleTagDeclDefinition(D);
    }

    void HandleTagDeclRequiredDefinition(const TagDecl *D) override {
      Gen->HandleTagDeclRequiredDefinition(D);
    }

    void CompleteTentativeDefinition(VarDecl *D) override {
      Gen->CompleteTentativeDefinition(D);
    }

    void AssignInheritanceModel(CXXRecordDecl *RD) override {
      Gen->AssignInheritanceModel(RD);
    }

    void HandleVTable(CXXRecordDecl *RD) override {
      Gen->HandleVTable(RD);
    }

    static void InlineAsmDiagHandler(const llvm::SMDiagnostic &SM,void *Context,
                                     unsigned LocCookie) {
      SourceLocation Loc = SourceLocation::getFromRawEncoding(LocCookie);
      ((BackendConsumer*)Context)->InlineAsmDiagHandler2(SM, Loc);
    }

<<<<<<< HEAD
    static void DiagnosticHandler(const llvm::DiagnosticInfo &DI,
                                  void *Context) {
      ((BackendConsumer *)Context)->DiagnosticHandlerImpl(DI);
    }

=======
>>>>>>> b2b84690
    /// Get the best possible source location to represent a diagnostic that
    /// may have associated debug info.
    const FullSourceLoc
    getBestLocationFromDebugLoc(const llvm::DiagnosticInfoWithLocationBase &D,
                                bool &BadDebugInfo, StringRef &Filename,
                                unsigned &Line, unsigned &Column) const;

    void InlineAsmDiagHandler2(const llvm::SMDiagnostic &,
                               SourceLocation LocCookie);

    void DiagnosticHandlerImpl(const llvm::DiagnosticInfo &DI);
<<<<<<< HEAD
    /// \brief Specialized handler for InlineAsm diagnostic.
    /// \return True if the diagnostic has been successfully reported, false
    /// otherwise.
    bool InlineAsmDiagHandler(const llvm::DiagnosticInfoInlineAsm &D);
    /// \brief Specialized handler for StackSize diagnostic.
    /// \return True if the diagnostic has been successfully reported, false
    /// otherwise.
    bool StackSizeDiagHandler(const llvm::DiagnosticInfoStackSize &D);
    /// \brief Specialized handler for unsupported backend feature diagnostic.
    void UnsupportedDiagHandler(const llvm::DiagnosticInfoUnsupported &D);
    /// \brief Specialized handlers for optimization remarks.
=======
    /// Specialized handler for InlineAsm diagnostic.
    /// \return True if the diagnostic has been successfully reported, false
    /// otherwise.
    bool InlineAsmDiagHandler(const llvm::DiagnosticInfoInlineAsm &D);
    /// Specialized handler for StackSize diagnostic.
    /// \return True if the diagnostic has been successfully reported, false
    /// otherwise.
    bool StackSizeDiagHandler(const llvm::DiagnosticInfoStackSize &D);
    /// Specialized handler for unsupported backend feature diagnostic.
    void UnsupportedDiagHandler(const llvm::DiagnosticInfoUnsupported &D);
    /// Specialized handlers for optimization remarks.
>>>>>>> b2b84690
    /// Note that these handlers only accept remarks and they always handle
    /// them.
    void EmitOptimizationMessage(const llvm::DiagnosticInfoOptimizationBase &D,
                                 unsigned DiagID);
    void
    OptimizationRemarkHandler(const llvm::DiagnosticInfoOptimizationBase &D);
    void OptimizationRemarkHandler(
        const llvm::OptimizationRemarkAnalysisFPCommute &D);
    void OptimizationRemarkHandler(
        const llvm::OptimizationRemarkAnalysisAliasing &D);
    void OptimizationFailureHandler(
        const llvm::DiagnosticInfoOptimizationFailure &D);
  };

  void BackendConsumer::anchor() {}
}

bool ClangDiagnosticHandler::handleDiagnostics(const DiagnosticInfo &DI) {
  BackendCon->DiagnosticHandlerImpl(DI);
  return true;
}

/// ConvertBackendLocation - Convert a location in a temporary llvm::SourceMgr
/// buffer to be a valid FullSourceLoc.
static FullSourceLoc ConvertBackendLocation(const llvm::SMDiagnostic &D,
                                            SourceManager &CSM) {
  // Get both the clang and llvm source managers.  The location is relative to
  // a memory buffer that the LLVM Source Manager is handling, we need to add
  // a copy to the Clang source manager.
  const llvm::SourceMgr &LSM = *D.getSourceMgr();

  // We need to copy the underlying LLVM memory buffer because llvm::SourceMgr
  // already owns its one and clang::SourceManager wants to own its one.
  const MemoryBuffer *LBuf =
  LSM.getMemoryBuffer(LSM.FindBufferContainingLoc(D.getLoc()));

  // Create the copy and transfer ownership to clang::SourceManager.
  // TODO: Avoid copying files into memory.
  std::unique_ptr<llvm::MemoryBuffer> CBuf =
      llvm::MemoryBuffer::getMemBufferCopy(LBuf->getBuffer(),
                                           LBuf->getBufferIdentifier());
  // FIXME: Keep a file ID map instead of creating new IDs for each location.
  FileID FID = CSM.createFileID(std::move(CBuf));

  // Translate the offset into the file.
  unsigned Offset = D.getLoc().getPointer() - LBuf->getBufferStart();
  SourceLocation NewLoc =
  CSM.getLocForStartOfFile(FID).getLocWithOffset(Offset);
  return FullSourceLoc(NewLoc, CSM);
}


/// InlineAsmDiagHandler2 - This function is invoked when the backend hits an
/// error parsing inline asm.  The SMDiagnostic indicates the error relative to
/// the temporary memory buffer that the inline asm parser has set up.
void BackendConsumer::InlineAsmDiagHandler2(const llvm::SMDiagnostic &D,
                                            SourceLocation LocCookie) {
  // There are a couple of different kinds of errors we could get here.  First,
  // we re-format the SMDiagnostic in terms of a clang diagnostic.

  // Strip "error: " off the start of the message string.
  StringRef Message = D.getMessage();
  if (Message.startswith("error: "))
    Message = Message.substr(7);

  // If the SMDiagnostic has an inline asm source location, translate it.
  FullSourceLoc Loc;
  if (D.getLoc() != SMLoc())
    Loc = ConvertBackendLocation(D, Context->getSourceManager());

  unsigned DiagID;
  switch (D.getKind()) {
  case llvm::SourceMgr::DK_Error:
    DiagID = diag::err_fe_inline_asm;
    break;
  case llvm::SourceMgr::DK_Warning:
    DiagID = diag::warn_fe_inline_asm;
    break;
  case llvm::SourceMgr::DK_Note:
    DiagID = diag::note_fe_inline_asm;
    break;
<<<<<<< HEAD
=======
  case llvm::SourceMgr::DK_Remark:
    llvm_unreachable("remarks unexpected");
>>>>>>> b2b84690
  }
  // If this problem has clang-level source location information, report the
  // issue in the source with a note showing the instantiated
  // code.
  if (LocCookie.isValid()) {
    Diags.Report(LocCookie, DiagID).AddString(Message);

    if (D.getLoc().isValid()) {
      DiagnosticBuilder B = Diags.Report(Loc, diag::note_fe_inline_asm_here);
      // Convert the SMDiagnostic ranges into SourceRange and attach them
      // to the diagnostic.
      for (const std::pair<unsigned, unsigned> &Range : D.getRanges()) {
        unsigned Column = D.getColumnNo();
        B << SourceRange(Loc.getLocWithOffset(Range.first - Column),
                         Loc.getLocWithOffset(Range.second - Column));
      }
    }
    return;
  }

  // Otherwise, report the backend issue as occurring in the generated .s file.
  // If Loc is invalid, we still need to report the issue, it just gets no
  // location info.
  Diags.Report(Loc, DiagID).AddString(Message);
}

#define ComputeDiagID(Severity, GroupName, DiagID)                             \
  do {                                                                         \
    switch (Severity) {                                                        \
    case llvm::DS_Error:                                                       \
      DiagID = diag::err_fe_##GroupName;                                       \
      break;                                                                   \
    case llvm::DS_Warning:                                                     \
      DiagID = diag::warn_fe_##GroupName;                                      \
      break;                                                                   \
    case llvm::DS_Remark:                                                      \
      llvm_unreachable("'remark' severity not expected");                      \
      break;                                                                   \
    case llvm::DS_Note:                                                        \
      DiagID = diag::note_fe_##GroupName;                                      \
      break;                                                                   \
    }                                                                          \
  } while (false)

#define ComputeDiagRemarkID(Severity, GroupName, DiagID)                       \
  do {                                                                         \
    switch (Severity) {                                                        \
    case llvm::DS_Error:                                                       \
      DiagID = diag::err_fe_##GroupName;                                       \
      break;                                                                   \
    case llvm::DS_Warning:                                                     \
      DiagID = diag::warn_fe_##GroupName;                                      \
      break;                                                                   \
    case llvm::DS_Remark:                                                      \
      DiagID = diag::remark_fe_##GroupName;                                    \
      break;                                                                   \
    case llvm::DS_Note:                                                        \
      DiagID = diag::note_fe_##GroupName;                                      \
      break;                                                                   \
    }                                                                          \
  } while (false)

bool
BackendConsumer::InlineAsmDiagHandler(const llvm::DiagnosticInfoInlineAsm &D) {
  unsigned DiagID;
  ComputeDiagID(D.getSeverity(), inline_asm, DiagID);
  std::string Message = D.getMsgStr().str();

  // If this problem has clang-level source location information, report the
  // issue as being a problem in the source with a note showing the instantiated
  // code.
  SourceLocation LocCookie =
      SourceLocation::getFromRawEncoding(D.getLocCookie());
  if (LocCookie.isValid())
    Diags.Report(LocCookie, DiagID).AddString(Message);
  else {
    // Otherwise, report the backend diagnostic as occurring in the generated
    // .s file.
    // If Loc is invalid, we still need to report the diagnostic, it just gets
    // no location info.
    FullSourceLoc Loc;
    Diags.Report(Loc, DiagID).AddString(Message);
  }
  // We handled all the possible severities.
  return true;
}

bool
BackendConsumer::StackSizeDiagHandler(const llvm::DiagnosticInfoStackSize &D) {
  if (D.getSeverity() != llvm::DS_Warning)
    // For now, the only support we have for StackSize diagnostic is warning.
    // We do not know how to format other severities.
    return false;

  if (const Decl *ND = Gen->GetDeclForMangledName(D.getFunction().getName())) {
    // FIXME: Shouldn't need to truncate to uint32_t
    Diags.Report(ND->getASTContext().getFullLoc(ND->getLocation()),
                 diag::warn_fe_frame_larger_than)
      << static_cast<uint32_t>(D.getStackSize()) << Decl::castToDeclContext(ND);
    return true;
  }

  return false;
}

const FullSourceLoc BackendConsumer::getBestLocationFromDebugLoc(
    const llvm::DiagnosticInfoWithLocationBase &D, bool &BadDebugInfo,
    StringRef &Filename, unsigned &Line, unsigned &Column) const {
  SourceManager &SourceMgr = Context->getSourceManager();
  FileManager &FileMgr = SourceMgr.getFileManager();
  SourceLocation DILoc;

  if (D.isLocationAvailable()) {
    D.getLocation(&Filename, &Line, &Column);
    const FileEntry *FE = FileMgr.getFile(Filename);
    if (FE && Line > 0) {
      // If -gcolumn-info was not used, Column will be 0. This upsets the
      // source manager, so pass 1 if Column is not set.
      DILoc = SourceMgr.translateFileLineCol(FE, Line, Column ? Column : 1);
    }
    BadDebugInfo = DILoc.isInvalid();
  }

  // If a location isn't available, try to approximate it using the associated
  // function definition. We use the definition's right brace to differentiate
  // from diagnostics that genuinely relate to the function itself.
  FullSourceLoc Loc(DILoc, SourceMgr);
  if (Loc.isInvalid())
    if (const Decl *FD = Gen->GetDeclForMangledName(D.getFunction().getName()))
      Loc = FD->getASTContext().getFullLoc(FD->getLocation());

  if (DILoc.isInvalid() && D.isLocationAvailable())
    // If we were not able to translate the file:line:col information
    // back to a SourceLocation, at least emit a note stating that
    // we could not translate this location. This can happen in the
    // case of #line directives.
    Diags.Report(Loc, diag::note_fe_backend_invalid_loc)
        << Filename << Line << Column;

  return Loc;
}

void BackendConsumer::UnsupportedDiagHandler(
    const llvm::DiagnosticInfoUnsupported &D) {
  // We only support errors.
  assert(D.getSeverity() == llvm::DS_Error);

  StringRef Filename;
  unsigned Line, Column;
  bool BadDebugInfo = false;
  FullSourceLoc Loc =
      getBestLocationFromDebugLoc(D, BadDebugInfo, Filename, Line, Column);

  Diags.Report(Loc, diag::err_fe_backend_unsupported) << D.getMessage().str();

  if (BadDebugInfo)
    // If we were not able to translate the file:line:col information
    // back to a SourceLocation, at least emit a note stating that
    // we could not translate this location. This can happen in the
    // case of #line directives.
    Diags.Report(Loc, diag::note_fe_backend_invalid_loc)
        << Filename << Line << Column;
}

void BackendConsumer::EmitOptimizationMessage(
    const llvm::DiagnosticInfoOptimizationBase &D, unsigned DiagID) {
  // We only support warnings and remarks.
  assert(D.getSeverity() == llvm::DS_Remark ||
         D.getSeverity() == llvm::DS_Warning);

  StringRef Filename;
  unsigned Line, Column;
  bool BadDebugInfo = false;
  FullSourceLoc Loc =
      getBestLocationFromDebugLoc(D, BadDebugInfo, Filename, Line, Column);

  std::string Msg;
  raw_string_ostream MsgStream(Msg);
  MsgStream << D.getMsg();

  if (D.getHotness())
    MsgStream << " (hotness: " << *D.getHotness() << ")";

  Diags.Report(Loc, DiagID)
      << AddFlagValue(D.getPassName())
      << MsgStream.str();

  if (BadDebugInfo)
    // If we were not able to translate the file:line:col information
    // back to a SourceLocation, at least emit a note stating that
    // we could not translate this location. This can happen in the
    // case of #line directives.
    Diags.Report(Loc, diag::note_fe_backend_invalid_loc)
        << Filename << Line << Column;
}

void BackendConsumer::OptimizationRemarkHandler(
    const llvm::DiagnosticInfoOptimizationBase &D) {
<<<<<<< HEAD
=======
  // Without hotness information, don't show noisy remarks.
  if (D.isVerbose() && !D.getHotness())
    return;

>>>>>>> b2b84690
  if (D.isPassed()) {
    // Optimization remarks are active only if the -Rpass flag has a regular
    // expression that matches the name of the pass name in \p D.
    if (CodeGenOpts.OptimizationRemarkPattern &&
        CodeGenOpts.OptimizationRemarkPattern->match(D.getPassName()))
      EmitOptimizationMessage(D, diag::remark_fe_backend_optimization_remark);
  } else if (D.isMissed()) {
    // Missed optimization remarks are active only if the -Rpass-missed
    // flag has a regular expression that matches the name of the pass
    // name in \p D.
    if (CodeGenOpts.OptimizationRemarkMissedPattern &&
        CodeGenOpts.OptimizationRemarkMissedPattern->match(D.getPassName()))
      EmitOptimizationMessage(
          D, diag::remark_fe_backend_optimization_remark_missed);
  } else {
    assert(D.isAnalysis() && "Unknown remark type");

    bool ShouldAlwaysPrint = false;
    if (auto *ORA = dyn_cast<llvm::OptimizationRemarkAnalysis>(&D))
      ShouldAlwaysPrint = ORA->shouldAlwaysPrint();

    if (ShouldAlwaysPrint ||
        (CodeGenOpts.OptimizationRemarkAnalysisPattern &&
         CodeGenOpts.OptimizationRemarkAnalysisPattern->match(D.getPassName())))
      EmitOptimizationMessage(
          D, diag::remark_fe_backend_optimization_remark_analysis);
  }
}

void BackendConsumer::OptimizationRemarkHandler(
    const llvm::OptimizationRemarkAnalysisFPCommute &D) {
  // Optimization analysis remarks are active if the pass name is set to
  // llvm::DiagnosticInfo::AlwasyPrint or if the -Rpass-analysis flag has a
  // regular expression that matches the name of the pass name in \p D.

  if (D.shouldAlwaysPrint() ||
      (CodeGenOpts.OptimizationRemarkAnalysisPattern &&
       CodeGenOpts.OptimizationRemarkAnalysisPattern->match(D.getPassName())))
    EmitOptimizationMessage(
        D, diag::remark_fe_backend_optimization_remark_analysis_fpcommute);
}

void BackendConsumer::OptimizationRemarkHandler(
    const llvm::OptimizationRemarkAnalysisAliasing &D) {
  // Optimization analysis remarks are active if the pass name is set to
  // llvm::DiagnosticInfo::AlwasyPrint or if the -Rpass-analysis flag has a
  // regular expression that matches the name of the pass name in \p D.

  if (D.shouldAlwaysPrint() ||
      (CodeGenOpts.OptimizationRemarkAnalysisPattern &&
       CodeGenOpts.OptimizationRemarkAnalysisPattern->match(D.getPassName())))
    EmitOptimizationMessage(
        D, diag::remark_fe_backend_optimization_remark_analysis_aliasing);
}

void BackendConsumer::OptimizationFailureHandler(
    const llvm::DiagnosticInfoOptimizationFailure &D) {
  EmitOptimizationMessage(D, diag::warn_fe_backend_optimization_failure);
}

<<<<<<< HEAD
/// \brief This function is invoked when the backend needs
=======
/// This function is invoked when the backend needs
>>>>>>> b2b84690
/// to report something to the user.
void BackendConsumer::DiagnosticHandlerImpl(const DiagnosticInfo &DI) {
  unsigned DiagID = diag::err_fe_inline_asm;
  llvm::DiagnosticSeverity Severity = DI.getSeverity();
  // Get the diagnostic ID based.
  switch (DI.getKind()) {
  case llvm::DK_InlineAsm:
    if (InlineAsmDiagHandler(cast<DiagnosticInfoInlineAsm>(DI)))
      return;
    ComputeDiagID(Severity, inline_asm, DiagID);
    break;
  case llvm::DK_StackSize:
    if (StackSizeDiagHandler(cast<DiagnosticInfoStackSize>(DI)))
      return;
    ComputeDiagID(Severity, backend_frame_larger_than, DiagID);
    break;
  case DK_Linker:
    assert(CurLinkModule);
    // FIXME: stop eating the warnings and notes.
    if (Severity != DS_Error)
      return;
    DiagID = diag::err_fe_cannot_link_module;
    break;
  case llvm::DK_OptimizationRemark:
    // Optimization remarks are always handled completely by this
    // handler. There is no generic way of emitting them.
    OptimizationRemarkHandler(cast<OptimizationRemark>(DI));
    return;
  case llvm::DK_OptimizationRemarkMissed:
    // Optimization remarks are always handled completely by this
    // handler. There is no generic way of emitting them.
    OptimizationRemarkHandler(cast<OptimizationRemarkMissed>(DI));
    return;
  case llvm::DK_OptimizationRemarkAnalysis:
    // Optimization remarks are always handled completely by this
    // handler. There is no generic way of emitting them.
    OptimizationRemarkHandler(cast<OptimizationRemarkAnalysis>(DI));
    return;
  case llvm::DK_OptimizationRemarkAnalysisFPCommute:
    // Optimization remarks are always handled completely by this
    // handler. There is no generic way of emitting them.
    OptimizationRemarkHandler(cast<OptimizationRemarkAnalysisFPCommute>(DI));
    return;
  case llvm::DK_OptimizationRemarkAnalysisAliasing:
    // Optimization remarks are always handled completely by this
    // handler. There is no generic way of emitting them.
    OptimizationRemarkHandler(cast<OptimizationRemarkAnalysisAliasing>(DI));
    return;
  case llvm::DK_MachineOptimizationRemark:
    // Optimization remarks are always handled completely by this
    // handler. There is no generic way of emitting them.
    OptimizationRemarkHandler(cast<MachineOptimizationRemark>(DI));
    return;
  case llvm::DK_MachineOptimizationRemarkMissed:
    // Optimization remarks are always handled completely by this
    // handler. There is no generic way of emitting them.
    OptimizationRemarkHandler(cast<MachineOptimizationRemarkMissed>(DI));
    return;
  case llvm::DK_MachineOptimizationRemarkAnalysis:
    // Optimization remarks are always handled completely by this
    // handler. There is no generic way of emitting them.
    OptimizationRemarkHandler(cast<MachineOptimizationRemarkAnalysis>(DI));
    return;
  case llvm::DK_OptimizationFailure:
    // Optimization failures are always handled completely by this
    // handler.
    OptimizationFailureHandler(cast<DiagnosticInfoOptimizationFailure>(DI));
    return;
  case llvm::DK_Unsupported:
    UnsupportedDiagHandler(cast<DiagnosticInfoUnsupported>(DI));
    return;
  default:
    // Plugin IDs are not bound to any value as they are set dynamically.
    ComputeDiagRemarkID(Severity, backend_plugin, DiagID);
    break;
  }
  std::string MsgStorage;
  {
    raw_string_ostream Stream(MsgStorage);
    DiagnosticPrinterRawOStream DP(Stream);
    DI.print(DP);
  }

  if (DiagID == diag::err_fe_cannot_link_module) {
    Diags.Report(diag::err_fe_cannot_link_module)
        << CurLinkModule->getModuleIdentifier() << MsgStorage;
    return;
  }

  // Report the backend message using the usual diagnostic mechanism.
  FullSourceLoc Loc;
  Diags.Report(Loc, DiagID).AddString(MsgStorage);
}
#undef ComputeDiagID

CodeGenAction::CodeGenAction(unsigned _Act, LLVMContext *_VMContext)
    : Act(_Act), VMContext(_VMContext ? _VMContext : new LLVMContext),
      OwnsVMContext(!_VMContext) {}

CodeGenAction::~CodeGenAction() {
  TheModule.reset();
  if (OwnsVMContext)
    delete VMContext;
}

bool CodeGenAction::hasIRSupport() const { return true; }

void CodeGenAction::EndSourceFileAction() {
  // If the consumer creation failed, do nothing.
  if (!getCompilerInstance().hasASTConsumer())
    return;

  // Steal the module from the consumer.
  TheModule = BEConsumer->takeModule();
}

std::unique_ptr<llvm::Module> CodeGenAction::takeModule() {
  return std::move(TheModule);
}

llvm::LLVMContext *CodeGenAction::takeLLVMContext() {
  OwnsVMContext = false;
  return VMContext;
}

static std::unique_ptr<raw_pwrite_stream>
GetOutputStream(CompilerInstance &CI, StringRef InFile, BackendAction Action) {
  switch (Action) {
  case Backend_EmitAssembly:
    return CI.createDefaultOutputFile(false, InFile, "s");
  case Backend_EmitLL:
    return CI.createDefaultOutputFile(false, InFile, "ll");
  case Backend_EmitBC:
    return CI.createDefaultOutputFile(true, InFile, "bc");
  case Backend_EmitNothing:
    return nullptr;
  case Backend_EmitMCNull:
    return CI.createNullOutputFile();
  case Backend_EmitObj:
    return CI.createDefaultOutputFile(true, InFile, "o");
  }

  llvm_unreachable("Invalid action!");
}

std::unique_ptr<ASTConsumer>
CodeGenAction::CreateASTConsumer(CompilerInstance &CI, StringRef InFile) {
  BackendAction BA = static_cast<BackendAction>(Act);
<<<<<<< HEAD
  std::unique_ptr<raw_pwrite_stream> OS = GetOutputStream(CI, InFile, BA);
=======
  std::unique_ptr<raw_pwrite_stream> OS = CI.takeOutputStream();
  if (!OS)
    OS = GetOutputStream(CI, InFile, BA);

>>>>>>> b2b84690
  if (BA != Backend_EmitNothing && !OS)
    return nullptr;

  // Load bitcode modules to link with, if we need to.
  if (LinkModules.empty())
    for (const CodeGenOptions::BitcodeFileToLink &F :
         CI.getCodeGenOpts().LinkBitcodeFiles) {
      auto BCBuf = CI.getFileManager().getBufferForFile(F.Filename);
      if (!BCBuf) {
        CI.getDiagnostics().Report(diag::err_cannot_open_file)
            << F.Filename << BCBuf.getError().message();
        LinkModules.clear();
        return nullptr;
      }
<<<<<<< HEAD

      Expected<std::unique_ptr<llvm::Module>> ModuleOrErr =
          getOwningLazyBitcodeModule(std::move(*BCBuf), *VMContext);
      if (!ModuleOrErr) {
        handleAllErrors(ModuleOrErr.takeError(), [&](ErrorInfoBase &EIB) {
          CI.getDiagnostics().Report(diag::err_cannot_open_file)
              << F.Filename << EIB.message();
        });
        LinkModules.clear();
        return nullptr;
      }
      LinkModules.push_back({std::move(ModuleOrErr.get()), F.PropagateAttrs,
                             F.Internalize, F.LinkFlags});
    }

  CoverageSourceInfo *CoverageInfo = nullptr;
  // Add the preprocessor callback only when the coverage mapping is generated.
  if (CI.getCodeGenOpts().CoverageMapping) {
    CoverageInfo = new CoverageSourceInfo;
    CI.getPreprocessor().addPPCallbacks(
                                    std::unique_ptr<PPCallbacks>(CoverageInfo));
  }

  std::unique_ptr<BackendConsumer> Result(new BackendConsumer(
      BA, CI.getDiagnostics(), CI.getHeaderSearchOpts(),
      CI.getPreprocessorOpts(), CI.getCodeGenOpts(), CI.getTargetOpts(),
      CI.getLangOpts(), CI.getFrontendOpts().ShowTimers, InFile,
      std::move(LinkModules), std::move(OS), *VMContext, CoverageInfo));
  BEConsumer = Result.get();

  // Enable generating macro debug info only when debug info is not disabled and
  // also macro debug info is enabled.
  if (CI.getCodeGenOpts().getDebugInfo() != codegenoptions::NoDebugInfo &&
      CI.getCodeGenOpts().MacroDebugInfo) {
    std::unique_ptr<PPCallbacks> Callbacks =
        llvm::make_unique<MacroPPCallbacks>(BEConsumer->getCodeGenerator(),
                                            CI.getPreprocessor());
    CI.getPreprocessor().addPPCallbacks(std::move(Callbacks));
  }

  return std::move(Result);
}

static void BitcodeInlineAsmDiagHandler(const llvm::SMDiagnostic &SM,
                                         void *Context,
                                         unsigned LocCookie) {
  SM.print(nullptr, llvm::errs());

  auto Diags = static_cast<DiagnosticsEngine *>(Context);
  unsigned DiagID;
  switch (SM.getKind()) {
  case llvm::SourceMgr::DK_Error:
    DiagID = diag::err_fe_inline_asm;
    break;
  case llvm::SourceMgr::DK_Warning:
    DiagID = diag::warn_fe_inline_asm;
    break;
  case llvm::SourceMgr::DK_Note:
    DiagID = diag::note_fe_inline_asm;
    break;
  }

  Diags->Report(DiagID).AddString("cannot compile inline asm");
}

std::unique_ptr<llvm::Module> CodeGenAction::loadModule(MemoryBufferRef MBRef) {
  CompilerInstance &CI = getCompilerInstance();
  SourceManager &SM = CI.getSourceManager();

  // For ThinLTO backend invocations, ensure that the context
  // merges types based on ODR identifiers. We also need to read
  // the correct module out of a multi-module bitcode file.
  if (!CI.getCodeGenOpts().ThinLTOIndexFile.empty()) {
    VMContext->enableDebugTypeODRUniquing();

    auto DiagErrors = [&](Error E) -> std::unique_ptr<llvm::Module> {
      unsigned DiagID =
          CI.getDiagnostics().getCustomDiagID(DiagnosticsEngine::Error, "%0");
      handleAllErrors(std::move(E), [&](ErrorInfoBase &EIB) {
        CI.getDiagnostics().Report(DiagID) << EIB.message();
      });
      return {};
    };

    Expected<llvm::BitcodeModule> BMOrErr = FindThinLTOModule(MBRef);
    if (!BMOrErr)
      return DiagErrors(BMOrErr.takeError());

    Expected<std::unique_ptr<llvm::Module>> MOrErr =
        BMOrErr->parseModule(*VMContext);
    if (!MOrErr)
      return DiagErrors(MOrErr.takeError());
    return std::move(*MOrErr);
  }

=======

      Expected<std::unique_ptr<llvm::Module>> ModuleOrErr =
          getOwningLazyBitcodeModule(std::move(*BCBuf), *VMContext);
      if (!ModuleOrErr) {
        handleAllErrors(ModuleOrErr.takeError(), [&](ErrorInfoBase &EIB) {
          CI.getDiagnostics().Report(diag::err_cannot_open_file)
              << F.Filename << EIB.message();
        });
        LinkModules.clear();
        return nullptr;
      }
      LinkModules.push_back({std::move(ModuleOrErr.get()), F.PropagateAttrs,
                             F.Internalize, F.LinkFlags});
    }

  CoverageSourceInfo *CoverageInfo = nullptr;
  // Add the preprocessor callback only when the coverage mapping is generated.
  if (CI.getCodeGenOpts().CoverageMapping) {
    CoverageInfo = new CoverageSourceInfo;
    CI.getPreprocessor().addPPCallbacks(
                                    std::unique_ptr<PPCallbacks>(CoverageInfo));
  }

  std::unique_ptr<BackendConsumer> Result(new BackendConsumer(
      BA, CI.getDiagnostics(), CI.getHeaderSearchOpts(),
      CI.getPreprocessorOpts(), CI.getCodeGenOpts(), CI.getTargetOpts(),
      CI.getLangOpts(), CI.getFrontendOpts().ShowTimers, InFile,
      std::move(LinkModules), std::move(OS), *VMContext, CoverageInfo));
  BEConsumer = Result.get();

  // Enable generating macro debug info only when debug info is not disabled and
  // also macro debug info is enabled.
  if (CI.getCodeGenOpts().getDebugInfo() != codegenoptions::NoDebugInfo &&
      CI.getCodeGenOpts().MacroDebugInfo) {
    std::unique_ptr<PPCallbacks> Callbacks =
        llvm::make_unique<MacroPPCallbacks>(BEConsumer->getCodeGenerator(),
                                            CI.getPreprocessor());
    CI.getPreprocessor().addPPCallbacks(std::move(Callbacks));
  }

  return std::move(Result);
}

static void BitcodeInlineAsmDiagHandler(const llvm::SMDiagnostic &SM,
                                         void *Context,
                                         unsigned LocCookie) {
  SM.print(nullptr, llvm::errs());

  auto Diags = static_cast<DiagnosticsEngine *>(Context);
  unsigned DiagID;
  switch (SM.getKind()) {
  case llvm::SourceMgr::DK_Error:
    DiagID = diag::err_fe_inline_asm;
    break;
  case llvm::SourceMgr::DK_Warning:
    DiagID = diag::warn_fe_inline_asm;
    break;
  case llvm::SourceMgr::DK_Note:
    DiagID = diag::note_fe_inline_asm;
    break;
  case llvm::SourceMgr::DK_Remark:
    llvm_unreachable("remarks unexpected");
  }

  Diags->Report(DiagID).AddString("cannot compile inline asm");
}

std::unique_ptr<llvm::Module> CodeGenAction::loadModule(MemoryBufferRef MBRef) {
  CompilerInstance &CI = getCompilerInstance();
  SourceManager &SM = CI.getSourceManager();

  // For ThinLTO backend invocations, ensure that the context
  // merges types based on ODR identifiers. We also need to read
  // the correct module out of a multi-module bitcode file.
  if (!CI.getCodeGenOpts().ThinLTOIndexFile.empty()) {
    VMContext->enableDebugTypeODRUniquing();

    auto DiagErrors = [&](Error E) -> std::unique_ptr<llvm::Module> {
      unsigned DiagID =
          CI.getDiagnostics().getCustomDiagID(DiagnosticsEngine::Error, "%0");
      handleAllErrors(std::move(E), [&](ErrorInfoBase &EIB) {
        CI.getDiagnostics().Report(DiagID) << EIB.message();
      });
      return {};
    };

    Expected<std::vector<BitcodeModule>> BMsOrErr = getBitcodeModuleList(MBRef);
    if (!BMsOrErr)
      return DiagErrors(BMsOrErr.takeError());
    BitcodeModule *Bm = FindThinLTOModule(*BMsOrErr);
    // We have nothing to do if the file contains no ThinLTO module. This is
    // possible if ThinLTO compilation was not able to split module. Content of
    // the file was already processed by indexing and will be passed to the
    // linker using merged object file.
    if (!Bm) {
      auto M = llvm::make_unique<llvm::Module>("empty", *VMContext);
      M->setTargetTriple(CI.getTargetOpts().Triple);
      return M;
    }
    Expected<std::unique_ptr<llvm::Module>> MOrErr =
        Bm->parseModule(*VMContext);
    if (!MOrErr)
      return DiagErrors(MOrErr.takeError());
    return std::move(*MOrErr);
  }

>>>>>>> b2b84690
  llvm::SMDiagnostic Err;
  if (std::unique_ptr<llvm::Module> M = parseIR(MBRef, Err, *VMContext))
    return M;

  // Translate from the diagnostic info to the SourceManager location if
  // available.
  // TODO: Unify this with ConvertBackendLocation()
  SourceLocation Loc;
  if (Err.getLineNo() > 0) {
    assert(Err.getColumnNo() >= 0);
    Loc = SM.translateFileLineCol(SM.getFileEntryForID(SM.getMainFileID()),
                                  Err.getLineNo(), Err.getColumnNo() + 1);
  }

  // Strip off a leading diagnostic code if there is one.
  StringRef Msg = Err.getMessage();
  if (Msg.startswith("error: "))
    Msg = Msg.substr(7);

  unsigned DiagID =
      CI.getDiagnostics().getCustomDiagID(DiagnosticsEngine::Error, "%0");

  CI.getDiagnostics().Report(Loc, DiagID) << Msg;
  return {};
}

void CodeGenAction::ExecuteAction() {
  // If this is an IR file, we have to treat it specially.
  if (getCurrentFileKind().getLanguage() == InputKind::LLVM_IR) {
    BackendAction BA = static_cast<BackendAction>(Act);
    CompilerInstance &CI = getCompilerInstance();
    std::unique_ptr<raw_pwrite_stream> OS =
        GetOutputStream(CI, getCurrentFile(), BA);
    if (BA != Backend_EmitNothing && !OS)
      return;

    bool Invalid;
    SourceManager &SM = CI.getSourceManager();
    FileID FID = SM.getMainFileID();
    llvm::MemoryBuffer *MainFile = SM.getBuffer(FID, &Invalid);
    if (Invalid)
      return;

    TheModule = loadModule(*MainFile);
    if (!TheModule)
      return;

    const TargetOptions &TargetOpts = CI.getTargetOpts();
    if (TheModule->getTargetTriple() != TargetOpts.Triple) {
      CI.getDiagnostics().Report(SourceLocation(),
                                 diag::warn_fe_override_module)
          << TargetOpts.Triple;
      TheModule->setTargetTriple(TargetOpts.Triple);
    }

    EmbedBitcode(TheModule.get(), CI.getCodeGenOpts(),
                 MainFile->getMemBufferRef());

    LLVMContext &Ctx = TheModule->getContext();
    Ctx.setInlineAsmDiagnosticHandler(BitcodeInlineAsmDiagHandler,
                                      &CI.getDiagnostics());

    EmitBackendOutput(CI.getDiagnostics(), CI.getHeaderSearchOpts(),
                      CI.getCodeGenOpts(), TargetOpts, CI.getLangOpts(),
                      CI.getTarget().getDataLayout(), TheModule.get(), BA,
                      std::move(OS));
    return;
  }

  // Otherwise follow the normal AST path.
  this->ASTFrontendAction::ExecuteAction();
}

//

void EmitAssemblyAction::anchor() { }
EmitAssemblyAction::EmitAssemblyAction(llvm::LLVMContext *_VMContext)
  : CodeGenAction(Backend_EmitAssembly, _VMContext) {}

void EmitBCAction::anchor() { }
EmitBCAction::EmitBCAction(llvm::LLVMContext *_VMContext)
  : CodeGenAction(Backend_EmitBC, _VMContext) {}

void EmitLLVMAction::anchor() { }
EmitLLVMAction::EmitLLVMAction(llvm::LLVMContext *_VMContext)
  : CodeGenAction(Backend_EmitLL, _VMContext) {}

void EmitLLVMOnlyAction::anchor() { }
EmitLLVMOnlyAction::EmitLLVMOnlyAction(llvm::LLVMContext *_VMContext)
  : CodeGenAction(Backend_EmitNothing, _VMContext) {}

void EmitCodeGenOnlyAction::anchor() { }
EmitCodeGenOnlyAction::EmitCodeGenOnlyAction(llvm::LLVMContext *_VMContext)
  : CodeGenAction(Backend_EmitMCNull, _VMContext) {}

void EmitObjAction::anchor() { }
EmitObjAction::EmitObjAction(llvm::LLVMContext *_VMContext)
  : CodeGenAction(Backend_EmitObj, _VMContext) {}<|MERGE_RESOLUTION|>--- conflicted
+++ resolved
@@ -126,19 +126,11 @@
           Gen(CreateLLVMCodeGen(Diags, InFile, HeaderSearchOpts, PPOpts,
                                 CodeGenOpts, C, CoverageInfo)),
           LinkModules(std::move(LinkModules)) {
-<<<<<<< HEAD
-      llvm::TimePassesIsEnabled = TimePasses;
-=======
       FrontendTimesIsEnabled = TimePasses;
     }
     llvm::Module *getModule() const { return Gen->GetModule(); }
     std::unique_ptr<llvm::Module> takeModule() {
       return std::unique_ptr<llvm::Module>(Gen->ReleaseModule());
->>>>>>> b2b84690
-    }
-    llvm::Module *getModule() const { return Gen->GetModule(); }
-    std::unique_ptr<llvm::Module> takeModule() {
-      return std::unique_ptr<llvm::Module>(Gen->ReleaseModule());
     }
 
     CodeGenerator *getCodeGenerator() { return Gen.get(); }
@@ -157,11 +149,7 @@
 
       Gen->Initialize(Ctx);
 
-<<<<<<< HEAD
-      if (llvm::TimePassesIsEnabled)
-=======
       if (FrontendTimesIsEnabled)
->>>>>>> b2b84690
         LLVMIRGeneration.stopTimer();
     }
 
@@ -171,50 +159,35 @@
                                      "LLVM IR generation of declaration");
 
       // Recurse.
-<<<<<<< HEAD
-      if (llvm::TimePassesIsEnabled) {
-=======
       if (FrontendTimesIsEnabled) {
->>>>>>> b2b84690
         LLVMIRGenerationRefCount += 1;
         if (LLVMIRGenerationRefCount == 1)
           LLVMIRGeneration.startTimer();
       }
-<<<<<<< HEAD
 
       Gen->HandleTopLevelDecl(D);
 
-      if (llvm::TimePassesIsEnabled) {
-        LLVMIRGenerationRefCount -= 1;
-        if (LLVMIRGenerationRefCount == 0)
-          LLVMIRGeneration.stopTimer();
-      }
-
-      return true;
-    }
-
-    void HandleInlineFunctionDefinition(FunctionDecl *D) override {
-      PrettyStackTraceDecl CrashInfo(D, SourceLocation(),
-                                     Context->getSourceManager(),
-                                     "LLVM IR generation of inline function");
-      if (llvm::TimePassesIsEnabled)
-        LLVMIRGeneration.startTimer();
-=======
->>>>>>> b2b84690
-
-      Gen->HandleInlineFunctionDefinition(D);
-
-<<<<<<< HEAD
-      if (llvm::TimePassesIsEnabled)
-        LLVMIRGeneration.stopTimer();
-    }
-=======
       if (FrontendTimesIsEnabled) {
         LLVMIRGenerationRefCount -= 1;
         if (LLVMIRGenerationRefCount == 0)
           LLVMIRGeneration.stopTimer();
       }
->>>>>>> b2b84690
+
+      return true;
+    }
+
+    void HandleInlineFunctionDefinition(FunctionDecl *D) override {
+      PrettyStackTraceDecl CrashInfo(D, SourceLocation(),
+                                     Context->getSourceManager(),
+                                     "LLVM IR generation of inline function");
+      if (FrontendTimesIsEnabled)
+        LLVMIRGeneration.startTimer();
+
+      Gen->HandleInlineFunctionDefinition(D);
+
+      if (FrontendTimesIsEnabled)
+        LLVMIRGeneration.stopTimer();
+    }
 
     void HandleInterestingDecl(DeclGroupRef D) override {
       // Ignore interesting decls from the AST reader after IRGen is finished.
@@ -222,7 +195,6 @@
         HandleTopLevelDecl(D);
     }
 
-<<<<<<< HEAD
     // Links each entry in LinkModules into our module.  Returns true on error.
     bool LinkInModules() {
       for (auto &LM : LinkModules) {
@@ -255,78 +227,6 @@
     void HandleTranslationUnit(ASTContext &C) override {
       {
         PrettyStackTraceString CrashInfo("Per-file LLVM IR generation");
-        if (llvm::TimePassesIsEnabled) {
-          LLVMIRGenerationRefCount += 1;
-          if (LLVMIRGenerationRefCount == 1)
-            LLVMIRGeneration.startTimer();
-        }
-=======
-    void HandleInlineFunctionDefinition(FunctionDecl *D) override {
-      PrettyStackTraceDecl CrashInfo(D, SourceLocation(),
-                                     Context->getSourceManager(),
-                                     "LLVM IR generation of inline function");
-      if (FrontendTimesIsEnabled)
-        LLVMIRGeneration.startTimer();
->>>>>>> b2b84690
-
-      Gen->HandleInlineFunctionDefinition(D);
-
-<<<<<<< HEAD
-        if (llvm::TimePassesIsEnabled) {
-          LLVMIRGenerationRefCount -= 1;
-          if (LLVMIRGenerationRefCount == 0)
-            LLVMIRGeneration.stopTimer();
-        }
-
-	IRGenFinished = true;
-      }
-
-      // Silently ignore if we weren't initialized for some reason.
-      if (!getModule())
-        return;
-=======
-      if (FrontendTimesIsEnabled)
-        LLVMIRGeneration.stopTimer();
-    }
-
-    void HandleInterestingDecl(DeclGroupRef D) override {
-      // Ignore interesting decls from the AST reader after IRGen is finished.
-      if (!IRGenFinished)
-        HandleTopLevelDecl(D);
-    }
-
-    // Links each entry in LinkModules into our module.  Returns true on error.
-    bool LinkInModules() {
-      for (auto &LM : LinkModules) {
-        if (LM.PropagateAttrs)
-          for (Function &F : *LM.Module)
-            Gen->CGM().AddDefaultFnAttrs(F);
-
-        CurLinkModule = LM.Module.get();
-
-        bool Err;
-        if (LM.Internalize) {
-          Err = Linker::linkModules(
-              *getModule(), std::move(LM.Module), LM.LinkFlags,
-              [](llvm::Module &M, const llvm::StringSet<> &GVS) {
-                internalizeModule(M, [&GVS](const llvm::GlobalValue &GV) {
-                  return !GV.hasName() || (GVS.count(GV.getName()) == 0);
-                });
-              });
-        } else {
-          Err = Linker::linkModules(*getModule(), std::move(LM.Module),
-                                    LM.LinkFlags);
-        }
-
-        if (Err)
-          return true;
-      }
-      return false; // success
-    }
-
-    void HandleTranslationUnit(ASTContext &C) override {
-      {
-        PrettyStackTraceString CrashInfo("Per-file LLVM IR generation");
         if (FrontendTimesIsEnabled) {
           LLVMIRGenerationRefCount += 1;
           if (LLVMIRGenerationRefCount == 1)
@@ -343,7 +243,6 @@
 
 	IRGenFinished = true;
       }
->>>>>>> b2b84690
 
       // Silently ignore if we weren't initialized for some reason.
       if (!getModule())
@@ -357,36 +256,20 @@
       void *OldContext = Ctx.getInlineAsmDiagnosticContext();
       Ctx.setInlineAsmDiagnosticHandler(InlineAsmDiagHandler, this);
 
-<<<<<<< HEAD
-      LLVMContext::DiagnosticHandlerTy OldDiagnosticHandler =
-          Ctx.getDiagnosticHandler();
-      void *OldDiagnosticContext = Ctx.getDiagnosticContext();
-      Ctx.setDiagnosticHandler(DiagnosticHandler, this);
-=======
       std::unique_ptr<DiagnosticHandler> OldDiagnosticHandler =
           Ctx.getDiagnosticHandler();
       Ctx.setDiagnosticHandler(llvm::make_unique<ClangDiagnosticHandler>(
         CodeGenOpts, this));
->>>>>>> b2b84690
       Ctx.setDiagnosticsHotnessRequested(CodeGenOpts.DiagnosticsWithHotness);
       if (CodeGenOpts.DiagnosticsHotnessThreshold != 0)
         Ctx.setDiagnosticsHotnessThreshold(
             CodeGenOpts.DiagnosticsHotnessThreshold);
 
-<<<<<<< HEAD
-      std::unique_ptr<llvm::tool_output_file> OptRecordFile;
-      if (!CodeGenOpts.OptRecordFile.empty()) {
-        std::error_code EC;
-        OptRecordFile =
-          llvm::make_unique<llvm::tool_output_file>(CodeGenOpts.OptRecordFile,
-                                                    EC, sys::fs::F_None);
-=======
       std::unique_ptr<llvm::ToolOutputFile> OptRecordFile;
       if (!CodeGenOpts.OptRecordFile.empty()) {
         std::error_code EC;
         OptRecordFile = llvm::make_unique<llvm::ToolOutputFile>(
             CodeGenOpts.OptRecordFile, EC, sys::fs::F_None);
->>>>>>> b2b84690
         if (EC) {
           Diags.Report(diag::err_cannot_open_file) <<
             CodeGenOpts.OptRecordFile << EC.message();
@@ -412,11 +295,7 @@
 
       Ctx.setInlineAsmDiagnosticHandler(OldHandler, OldContext);
 
-<<<<<<< HEAD
-      Ctx.setDiagnosticHandler(OldDiagnosticHandler, OldDiagnosticContext);
-=======
       Ctx.setDiagnosticHandler(std::move(OldDiagnosticHandler));
->>>>>>> b2b84690
 
       if (OptRecordFile)
         OptRecordFile->keep();
@@ -451,14 +330,6 @@
       ((BackendConsumer*)Context)->InlineAsmDiagHandler2(SM, Loc);
     }
 
-<<<<<<< HEAD
-    static void DiagnosticHandler(const llvm::DiagnosticInfo &DI,
-                                  void *Context) {
-      ((BackendConsumer *)Context)->DiagnosticHandlerImpl(DI);
-    }
-
-=======
->>>>>>> b2b84690
     /// Get the best possible source location to represent a diagnostic that
     /// may have associated debug info.
     const FullSourceLoc
@@ -470,19 +341,6 @@
                                SourceLocation LocCookie);
 
     void DiagnosticHandlerImpl(const llvm::DiagnosticInfo &DI);
-<<<<<<< HEAD
-    /// \brief Specialized handler for InlineAsm diagnostic.
-    /// \return True if the diagnostic has been successfully reported, false
-    /// otherwise.
-    bool InlineAsmDiagHandler(const llvm::DiagnosticInfoInlineAsm &D);
-    /// \brief Specialized handler for StackSize diagnostic.
-    /// \return True if the diagnostic has been successfully reported, false
-    /// otherwise.
-    bool StackSizeDiagHandler(const llvm::DiagnosticInfoStackSize &D);
-    /// \brief Specialized handler for unsupported backend feature diagnostic.
-    void UnsupportedDiagHandler(const llvm::DiagnosticInfoUnsupported &D);
-    /// \brief Specialized handlers for optimization remarks.
-=======
     /// Specialized handler for InlineAsm diagnostic.
     /// \return True if the diagnostic has been successfully reported, false
     /// otherwise.
@@ -494,7 +352,6 @@
     /// Specialized handler for unsupported backend feature diagnostic.
     void UnsupportedDiagHandler(const llvm::DiagnosticInfoUnsupported &D);
     /// Specialized handlers for optimization remarks.
->>>>>>> b2b84690
     /// Note that these handlers only accept remarks and they always handle
     /// them.
     void EmitOptimizationMessage(const llvm::DiagnosticInfoOptimizationBase &D,
@@ -576,11 +433,8 @@
   case llvm::SourceMgr::DK_Note:
     DiagID = diag::note_fe_inline_asm;
     break;
-<<<<<<< HEAD
-=======
   case llvm::SourceMgr::DK_Remark:
     llvm_unreachable("remarks unexpected");
->>>>>>> b2b84690
   }
   // If this problem has clang-level source location information, report the
   // issue in the source with a note showing the instantiated
@@ -779,13 +633,10 @@
 
 void BackendConsumer::OptimizationRemarkHandler(
     const llvm::DiagnosticInfoOptimizationBase &D) {
-<<<<<<< HEAD
-=======
   // Without hotness information, don't show noisy remarks.
   if (D.isVerbose() && !D.getHotness())
     return;
 
->>>>>>> b2b84690
   if (D.isPassed()) {
     // Optimization remarks are active only if the -Rpass flag has a regular
     // expression that matches the name of the pass name in \p D.
@@ -846,11 +697,7 @@
   EmitOptimizationMessage(D, diag::warn_fe_backend_optimization_failure);
 }
 
-<<<<<<< HEAD
-/// \brief This function is invoked when the backend needs
-=======
 /// This function is invoked when the backend needs
->>>>>>> b2b84690
 /// to report something to the user.
 void BackendConsumer::DiagnosticHandlerImpl(const DiagnosticInfo &DI) {
   unsigned DiagID = diag::err_fe_inline_asm;
@@ -999,14 +846,10 @@
 std::unique_ptr<ASTConsumer>
 CodeGenAction::CreateASTConsumer(CompilerInstance &CI, StringRef InFile) {
   BackendAction BA = static_cast<BackendAction>(Act);
-<<<<<<< HEAD
-  std::unique_ptr<raw_pwrite_stream> OS = GetOutputStream(CI, InFile, BA);
-=======
   std::unique_ptr<raw_pwrite_stream> OS = CI.takeOutputStream();
   if (!OS)
     OS = GetOutputStream(CI, InFile, BA);
 
->>>>>>> b2b84690
   if (BA != Backend_EmitNothing && !OS)
     return nullptr;
 
@@ -1021,103 +864,6 @@
         LinkModules.clear();
         return nullptr;
       }
-<<<<<<< HEAD
-
-      Expected<std::unique_ptr<llvm::Module>> ModuleOrErr =
-          getOwningLazyBitcodeModule(std::move(*BCBuf), *VMContext);
-      if (!ModuleOrErr) {
-        handleAllErrors(ModuleOrErr.takeError(), [&](ErrorInfoBase &EIB) {
-          CI.getDiagnostics().Report(diag::err_cannot_open_file)
-              << F.Filename << EIB.message();
-        });
-        LinkModules.clear();
-        return nullptr;
-      }
-      LinkModules.push_back({std::move(ModuleOrErr.get()), F.PropagateAttrs,
-                             F.Internalize, F.LinkFlags});
-    }
-
-  CoverageSourceInfo *CoverageInfo = nullptr;
-  // Add the preprocessor callback only when the coverage mapping is generated.
-  if (CI.getCodeGenOpts().CoverageMapping) {
-    CoverageInfo = new CoverageSourceInfo;
-    CI.getPreprocessor().addPPCallbacks(
-                                    std::unique_ptr<PPCallbacks>(CoverageInfo));
-  }
-
-  std::unique_ptr<BackendConsumer> Result(new BackendConsumer(
-      BA, CI.getDiagnostics(), CI.getHeaderSearchOpts(),
-      CI.getPreprocessorOpts(), CI.getCodeGenOpts(), CI.getTargetOpts(),
-      CI.getLangOpts(), CI.getFrontendOpts().ShowTimers, InFile,
-      std::move(LinkModules), std::move(OS), *VMContext, CoverageInfo));
-  BEConsumer = Result.get();
-
-  // Enable generating macro debug info only when debug info is not disabled and
-  // also macro debug info is enabled.
-  if (CI.getCodeGenOpts().getDebugInfo() != codegenoptions::NoDebugInfo &&
-      CI.getCodeGenOpts().MacroDebugInfo) {
-    std::unique_ptr<PPCallbacks> Callbacks =
-        llvm::make_unique<MacroPPCallbacks>(BEConsumer->getCodeGenerator(),
-                                            CI.getPreprocessor());
-    CI.getPreprocessor().addPPCallbacks(std::move(Callbacks));
-  }
-
-  return std::move(Result);
-}
-
-static void BitcodeInlineAsmDiagHandler(const llvm::SMDiagnostic &SM,
-                                         void *Context,
-                                         unsigned LocCookie) {
-  SM.print(nullptr, llvm::errs());
-
-  auto Diags = static_cast<DiagnosticsEngine *>(Context);
-  unsigned DiagID;
-  switch (SM.getKind()) {
-  case llvm::SourceMgr::DK_Error:
-    DiagID = diag::err_fe_inline_asm;
-    break;
-  case llvm::SourceMgr::DK_Warning:
-    DiagID = diag::warn_fe_inline_asm;
-    break;
-  case llvm::SourceMgr::DK_Note:
-    DiagID = diag::note_fe_inline_asm;
-    break;
-  }
-
-  Diags->Report(DiagID).AddString("cannot compile inline asm");
-}
-
-std::unique_ptr<llvm::Module> CodeGenAction::loadModule(MemoryBufferRef MBRef) {
-  CompilerInstance &CI = getCompilerInstance();
-  SourceManager &SM = CI.getSourceManager();
-
-  // For ThinLTO backend invocations, ensure that the context
-  // merges types based on ODR identifiers. We also need to read
-  // the correct module out of a multi-module bitcode file.
-  if (!CI.getCodeGenOpts().ThinLTOIndexFile.empty()) {
-    VMContext->enableDebugTypeODRUniquing();
-
-    auto DiagErrors = [&](Error E) -> std::unique_ptr<llvm::Module> {
-      unsigned DiagID =
-          CI.getDiagnostics().getCustomDiagID(DiagnosticsEngine::Error, "%0");
-      handleAllErrors(std::move(E), [&](ErrorInfoBase &EIB) {
-        CI.getDiagnostics().Report(DiagID) << EIB.message();
-      });
-      return {};
-    };
-
-    Expected<llvm::BitcodeModule> BMOrErr = FindThinLTOModule(MBRef);
-    if (!BMOrErr)
-      return DiagErrors(BMOrErr.takeError());
-
-    Expected<std::unique_ptr<llvm::Module>> MOrErr =
-        BMOrErr->parseModule(*VMContext);
-    if (!MOrErr)
-      return DiagErrors(MOrErr.takeError());
-    return std::move(*MOrErr);
-  }
-
-=======
 
       Expected<std::unique_ptr<llvm::Module>> ModuleOrErr =
           getOwningLazyBitcodeModule(std::move(*BCBuf), *VMContext);
@@ -1224,7 +970,6 @@
     return std::move(*MOrErr);
   }
 
->>>>>>> b2b84690
   llvm::SMDiagnostic Err;
   if (std::unique_ptr<llvm::Module> M = parseIR(MBRef, Err, *VMContext))
     return M;
