--- conflicted
+++ resolved
@@ -164,11 +164,6 @@
 
   llvm::SmallSet<const Type *, 8> RecordsWithOpaqueMemberPointers;
 
-<<<<<<< HEAD
-  unsigned ClangCallConvToLLVMCallConv(CallingConv CC);
-
-=======
->>>>>>> b2b84690
 public:
   CodeGenTypes(CodeGenModule &cgm);
   ~CodeGenTypes();
@@ -182,21 +177,14 @@
   CGCXXABI &getCXXABI() const { return TheCXXABI; }
   llvm::LLVMContext &getLLVMContext() { return TheModule.getContext(); }
   const CodeGenOptions &getCodeGenOpts() const;
-<<<<<<< HEAD
-=======
 
   /// Convert clang calling convention to LLVM callilng convention.
   unsigned ClangCallConvToLLVMCallConv(CallingConv CC);
->>>>>>> b2b84690
 
   /// ConvertType - Convert type T into a llvm::Type.
   llvm::Type *ConvertType(QualType T);
 
-<<<<<<< HEAD
-  /// \brief Converts the GlobalDecl into an llvm::Type. This should be used
-=======
   /// Converts the GlobalDecl into an llvm::Type. This should be used
->>>>>>> b2b84690
   /// when we know the target of the function we want to convert.  This is
   /// because some functions (explicitly, those with pass_object_size
   /// parameters) may not have the same signature as their type portrays, and
@@ -237,11 +225,7 @@
   /// replace the 'opaque' type we previously made for it if applicable.
   void UpdateCompletedType(const TagDecl *TD);
 
-<<<<<<< HEAD
-  /// \brief Remove stale types from the type cache when an inheritance model
-=======
   /// Remove stale types from the type cache when an inheritance model
->>>>>>> b2b84690
   /// gets assigned to a class.
   void RefreshTypeCacheForClass(const CXXRecordDecl *RD);
 
@@ -329,12 +313,8 @@
                                              const FunctionProtoType *type,
                                              RequiredArgs required,
                                              unsigned numPrefixArgs);
-<<<<<<< HEAD
-  const CGFunctionInfo &arrangeMSMemberPointerThunk(const CXXMethodDecl *MD);
-=======
   const CGFunctionInfo &
   arrangeUnprototypedMustTailThunk(const CXXMethodDecl *MD);
->>>>>>> b2b84690
   const CGFunctionInfo &arrangeMSCtorClosure(const CXXConstructorDecl *CD,
                                                  CXXCtorType CT);
   const CGFunctionInfo &arrangeCXXMethodType(const CXXRecordDecl *RD,
