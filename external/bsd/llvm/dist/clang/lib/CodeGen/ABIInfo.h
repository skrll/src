--- conflicted
+++ resolved
@@ -53,16 +53,9 @@
     CodeGen::CodeGenTypes &CGT;
   protected:
     llvm::CallingConv::ID RuntimeCC;
-    llvm::CallingConv::ID BuiltinCC;
   public:
     ABIInfo(CodeGen::CodeGenTypes &cgt)
-<<<<<<< HEAD
-      : CGT(cgt),
-        RuntimeCC(llvm::CallingConv::C),
-        BuiltinCC(llvm::CallingConv::C) {}
-=======
         : CGT(cgt), RuntimeCC(llvm::CallingConv::C) {}
->>>>>>> b2b84690
 
     virtual ~ABIInfo();
 
@@ -79,11 +72,6 @@
     /// functions.
     llvm::CallingConv::ID getRuntimeCC() const {
       return RuntimeCC;
-    }
-
-    /// Return the calling convention to use for compiler builtins
-    llvm::CallingConv::ID getBuiltinCC() const {
-      return BuiltinCC;
     }
 
     virtual void computeInfo(CodeGen::CGFunctionInfo &FI) const = 0;
@@ -112,11 +100,6 @@
     virtual bool isHomogeneousAggregateSmallEnough(const Type *Base,
                                                    uint64_t Members) const;
 
-<<<<<<< HEAD
-    virtual bool shouldSignExtUnsignedType(QualType Ty) const;
-
-=======
->>>>>>> b2b84690
     bool isHomogeneousAggregate(QualType Ty, const Type *&Base,
                                 uint64_t &Members) const;
 
@@ -144,12 +127,7 @@
 
     bool supportsSwift() const final override { return true; }
 
-<<<<<<< HEAD
-    virtual bool shouldPassIndirectlyForSwift(CharUnits totalSize,
-                                              ArrayRef<llvm::Type*> types,
-=======
     virtual bool shouldPassIndirectlyForSwift(ArrayRef<llvm::Type*> types,
->>>>>>> b2b84690
                                               bool asReturnValue) const = 0;
 
     virtual bool isLegalVectorTypeForSwift(CharUnits totalSize,
