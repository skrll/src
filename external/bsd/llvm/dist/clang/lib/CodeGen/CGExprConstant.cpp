--- conflicted
+++ resolved
@@ -16,10 +16,7 @@
 #include "CGObjCRuntime.h"
 #include "CGRecordLayout.h"
 #include "CodeGenModule.h"
-<<<<<<< HEAD
-=======
 #include "ConstantEmitter.h"
->>>>>>> b2b84690
 #include "TargetInfo.h"
 #include "clang/AST/APValue.h"
 #include "clang/AST/ASTContext.h"
@@ -48,15 +45,6 @@
   CharUnits LLVMStructAlignment;
   SmallVector<llvm::Constant *, 32> Elements;
 public:
-<<<<<<< HEAD
-  static llvm::Constant *BuildStruct(CodeGenModule &CGM, CodeGenFunction *CFG,
-                                     ConstExprEmitter *Emitter,
-                                     llvm::ConstantStruct *Base,
-                                     InitListExpr *Updater);
-  static llvm::Constant *BuildStruct(CodeGenModule &CGM, CodeGenFunction *CGF,
-                                     InitListExpr *ILE);
-  static llvm::Constant *BuildStruct(CodeGenModule &CGM, CodeGenFunction *CGF,
-=======
   static llvm::Constant *BuildStruct(ConstantEmitter &Emitter,
                                      ConstExprEmitter *ExprEmitter,
                                      llvm::ConstantStruct *Base,
@@ -65,7 +53,6 @@
   static llvm::Constant *BuildStruct(ConstantEmitter &Emitter,
                                      InitListExpr *ILE, QualType StructTy);
   static llvm::Constant *BuildStruct(ConstantEmitter &Emitter,
->>>>>>> b2b84690
                                      const APValue &Value, QualType ValTy);
 
 private:
@@ -91,11 +78,7 @@
   bool Build(InitListExpr *ILE);
   bool Build(ConstExprEmitter *Emitter, llvm::ConstantStruct *Base,
              InitListExpr *Updater);
-<<<<<<< HEAD
-  void Build(const APValue &Val, const RecordDecl *RD, bool IsPrimaryBase,
-=======
   bool Build(const APValue &Val, const RecordDecl *RD, bool IsPrimaryBase,
->>>>>>> b2b84690
              const CXXRecordDecl *VTableClass, CharUnits BaseOffset);
   llvm::Constant *Finalize(QualType Ty);
 
@@ -581,23 +564,6 @@
   return Result;
 }
 
-<<<<<<< HEAD
-llvm::Constant *ConstStructBuilder::BuildStruct(CodeGenModule &CGM,
-                                                CodeGenFunction *CGF,
-                                                ConstExprEmitter *Emitter,
-                                                llvm::ConstantStruct *Base,
-                                                InitListExpr *Updater) {
-  ConstStructBuilder Builder(CGM, CGF);
-  if (!Builder.Build(Emitter, Base, Updater))
-    return nullptr;
-  return Builder.Finalize(Updater->getType());
-}
-
-llvm::Constant *ConstStructBuilder::BuildStruct(CodeGenModule &CGM,
-                                                CodeGenFunction *CGF,
-                                                InitListExpr *ILE) {
-  ConstStructBuilder Builder(CGM, CGF);
-=======
 llvm::Constant *ConstStructBuilder::BuildStruct(ConstantEmitter &Emitter,
                                                 ConstExprEmitter *ExprEmitter,
                                                 llvm::ConstantStruct *Base,
@@ -613,7 +579,6 @@
                                                 InitListExpr *ILE,
                                                 QualType ValTy) {
   ConstStructBuilder Builder(Emitter);
->>>>>>> b2b84690
 
   if (!Builder.Build(ILE))
     return nullptr;
@@ -742,11 +707,7 @@
   //                            Visitor Methods
   //===--------------------------------------------------------------------===//
 
-<<<<<<< HEAD
-  llvm::Constant *VisitStmt(Stmt *S) {
-=======
   llvm::Constant *VisitStmt(Stmt *S, QualType T) {
->>>>>>> b2b84690
     return nullptr;
   }
 
@@ -773,21 +734,10 @@
     return Visit(E->getInitializer(), T);
   }
 
-<<<<<<< HEAD
-  llvm::Constant *VisitCastExpr(CastExpr* E) {
-    if (const auto *ECE = dyn_cast<ExplicitCastExpr>(E))
-      CGM.EmitExplicitCastExprType(ECE, CGF);
-    Expr *subExpr = E->getSubExpr();
-    llvm::Constant *C = CGM.EmitConstantExpr(subExpr, subExpr->getType(), CGF);
-    if (!C) return nullptr;
-
-    llvm::Type *destType = ConvertType(E->getType());
-=======
   llvm::Constant *VisitCastExpr(CastExpr *E, QualType destType) {
     if (const auto *ECE = dyn_cast<ExplicitCastExpr>(E))
       CGM.EmitExplicitCastExprType(ECE, Emitter.CGF);
     Expr *subExpr = E->getSubExpr();
->>>>>>> b2b84690
 
     switch (E->getCastKind()) {
     case CK_ToUnion: {
@@ -826,10 +776,6 @@
       return llvm::ConstantStruct::get(STy, Elts);
     }
 
-<<<<<<< HEAD
-    case CK_AddressSpaceConversion:
-      return llvm::ConstantExpr::getAddrSpaceCast(C, destType);
-=======
     case CK_AddressSpaceConversion: {
       auto C = Emitter.tryEmitPrivate(subExpr, subExpr->getType());
       if (!C) return nullptr;
@@ -839,7 +785,6 @@
       return CGM.getTargetCodeGenInfo().performAddrSpaceCast(CGM, C, srcAS,
                                                              destAS, destTy);
     }
->>>>>>> b2b84690
 
     case CK_LValueToRValue:
     case CK_AtomicToNonAtomic:
@@ -847,9 +792,6 @@
     case CK_NoOp:
     case CK_ConstructorConversion:
       return Visit(subExpr, destType);
-
-    case CK_IntToOCLSampler:
-      llvm_unreachable("global sampler variables are not generated");
 
     case CK_IntToOCLSampler:
       llvm_unreachable("global sampler variables are not generated");
@@ -932,22 +874,6 @@
     return Visit(DIE->getExpr(), T);
   }
 
-<<<<<<< HEAD
-  llvm::Constant *VisitExprWithCleanups(ExprWithCleanups *E) {
-    if (!E->cleanupsHaveSideEffects())
-      return Visit(E->getSubExpr());
-    return nullptr;
-  }
-
-  llvm::Constant *VisitMaterializeTemporaryExpr(MaterializeTemporaryExpr *E) {
-    return Visit(E->GetTemporaryExpr());
-  }
-
-  llvm::Constant *EmitArrayInitialization(InitListExpr *ILE) {
-    llvm::ArrayType *AType =
-        cast<llvm::ArrayType>(ConvertType(ILE->getType()));
-    llvm::Type *ElemTy = AType->getElementType();
-=======
   llvm::Constant *VisitExprWithCleanups(ExprWithCleanups *E, QualType T) {
     if (!E->cleanupsHaveSideEffects())
       return Visit(E->getSubExpr(), T);
@@ -962,7 +888,6 @@
   llvm::Constant *EmitArrayInitialization(InitListExpr *ILE, QualType T) {
     auto *CAT = CGM.getContext().getAsConstantArrayType(ILE->getType());
     assert(CAT && "can't emit array init for non-constant-bound array");
->>>>>>> b2b84690
     unsigned NumInitElements = ILE->getNumInits();
     unsigned NumElements = CAT->getSize().getZExtValue();
 
@@ -970,21 +895,6 @@
     // initialise any elements that have not been initialised explicitly
     unsigned NumInitableElts = std::min(NumInitElements, NumElements);
 
-<<<<<<< HEAD
-    // Initialize remaining array elements.
-    // FIXME: This doesn't handle member pointers correctly!
-    llvm::Constant *fillC;
-    if (Expr *filler = ILE->getArrayFiller())
-      fillC = CGM.EmitConstantExpr(filler, filler->getType(), CGF);
-    else
-      fillC = llvm::Constant::getNullValue(ElemTy);
-    if (!fillC)
-      return nullptr;
-
-    // Try to use a ConstantAggregateZero if we can.
-    if (fillC->isNullValue() && !NumInitableElts)
-      return llvm::ConstantAggregateZero::get(AType);
-=======
     QualType EltType = CAT->getElementType();
 
     // Initialize remaining array elements.
@@ -994,7 +904,6 @@
       if (!fillC)
         return nullptr;
     }
->>>>>>> b2b84690
 
     // Copy initializer elements.
     SmallVector<llvm::Constant*, 16> Elts;
@@ -1009,27 +918,6 @@
       llvm::Constant *C = Emitter.tryEmitPrivateForMemory(Init, EltType);
       if (!C)
         return nullptr;
-<<<<<<< HEAD
-      RewriteType |= (C->getType() != ElemTy);
-      Elts.push_back(C);
-    }
-
-    RewriteType |= (fillC->getType() != ElemTy);
-    Elts.resize(NumElements, fillC);
-
-    if (RewriteType) {
-      // FIXME: Try to avoid packing the array
-      std::vector<llvm::Type*> Types;
-      Types.reserve(NumInitableElts + NumElements);
-      for (unsigned i = 0, e = Elts.size(); i < e; ++i)
-        Types.push_back(Elts[i]->getType());
-      llvm::StructType *SType = llvm::StructType::get(AType->getContext(),
-                                                            Types, true);
-      return llvm::ConstantStruct::get(SType, Elts);
-    }
-
-    return llvm::ConstantArray::get(AType, Elts);
-=======
       if (i == 0)
         CommonElementType = C->getType();
       else if (C->getType() != CommonElementType)
@@ -1039,7 +927,6 @@
 
     return EmitArrayConstant(CGM, CAT, CommonElementType, NumElements, Elts,
                              fillC);
->>>>>>> b2b84690
   }
 
   llvm::Constant *EmitRecordInitialization(InitListExpr *ILE, QualType T) {
@@ -1051,15 +938,9 @@
     return CGM.EmitNullConstant(T);
   }
 
-<<<<<<< HEAD
-  llvm::Constant *VisitInitListExpr(InitListExpr *ILE) {
-    if (ILE->isTransparent())
-      return Visit(ILE->getInit(0));
-=======
   llvm::Constant *VisitInitListExpr(InitListExpr *ILE, QualType T) {
     if (ILE->isTransparent())
       return Visit(ILE->getInit(0), T);
->>>>>>> b2b84690
 
     if (ILE->getType()->isArrayType())
       return EmitArrayInitialization(ILE, T);
@@ -1071,18 +952,10 @@
   }
 
   llvm::Constant *EmitDesignatedInitUpdater(llvm::Constant *Base,
-<<<<<<< HEAD
-                                            InitListExpr *Updater) {
-    QualType ExprType = Updater->getType();
-
-    if (ExprType->isArrayType()) {
-      llvm::ArrayType *AType = cast<llvm::ArrayType>(ConvertType(ExprType));
-=======
                                             InitListExpr *Updater,
                                             QualType destType) {
     if (auto destAT = CGM.getContext().getAsArrayType(destType)) {
       llvm::ArrayType *AType = cast<llvm::ArrayType>(ConvertType(destType));
->>>>>>> b2b84690
       llvm::Type *ElemType = AType->getElementType();
 
       unsigned NumInitElements = Updater->getNumInits();
@@ -1091,21 +964,12 @@
       std::vector<llvm::Constant *> Elts;
       Elts.reserve(NumElements);
 
-<<<<<<< HEAD
-      if (llvm::ConstantDataArray *DataArray =
-            dyn_cast<llvm::ConstantDataArray>(Base))
-        for (unsigned i = 0; i != NumElements; ++i)
-          Elts.push_back(DataArray->getElementAsConstant(i));
-      else if (llvm::ConstantArray *Array =
-                 dyn_cast<llvm::ConstantArray>(Base))
-=======
       QualType destElemType = destAT->getElementType();
 
       if (auto DataArray = dyn_cast<llvm::ConstantDataArray>(Base))
         for (unsigned i = 0; i != NumElements; ++i)
           Elts.push_back(DataArray->getElementAsConstant(i));
       else if (auto Array = dyn_cast<llvm::ConstantArray>(Base))
->>>>>>> b2b84690
         for (unsigned i = 0; i != NumElements; ++i)
           Elts.push_back(Array->getOperand(i));
       else
@@ -1114,11 +978,7 @@
       llvm::Constant *fillC = nullptr;
       if (Expr *filler = Updater->getArrayFiller())
         if (!isa<NoInitExpr>(filler))
-<<<<<<< HEAD
-          fillC = CGM.EmitConstantExpr(filler, filler->getType(), CGF);
-=======
           fillC = Emitter.tryEmitAbstractForMemory(filler, destElemType);
->>>>>>> b2b84690
       bool RewriteType = (fillC && fillC->getType() != ElemType);
 
       for (unsigned i = 0; i != NumElements; ++i) {
@@ -1131,15 +991,9 @@
         else if (!Init || isa<NoInitExpr>(Init))
           ; // Do nothing.
         else if (InitListExpr *ChildILE = dyn_cast<InitListExpr>(Init))
-<<<<<<< HEAD
-          Elts[i] = EmitDesignatedInitUpdater(Elts[i], ChildILE);
-        else
-          Elts[i] = CGM.EmitConstantExpr(Init, Init->getType(), CGF);
-=======
           Elts[i] = EmitDesignatedInitUpdater(Elts[i], ChildILE, destElemType);
         else
           Elts[i] = Emitter.tryEmitPrivateForMemory(Init, destElemType);
->>>>>>> b2b84690
  
        if (!Elts[i])
           return nullptr;
@@ -1159,28 +1013,9 @@
       return llvm::ConstantArray::get(AType, Elts);
     }
 
-<<<<<<< HEAD
-    if (ExprType->isRecordType())
-      return ConstStructBuilder::BuildStruct(CGM, CGF, this,
-                 dyn_cast<llvm::ConstantStruct>(Base), Updater);
-
-    return nullptr;
-  }
-
-  llvm::Constant *VisitDesignatedInitUpdateExpr(DesignatedInitUpdateExpr *E) {
-    return EmitDesignatedInitUpdater(
-               CGM.EmitConstantExpr(E->getBase(), E->getType(), CGF),
-               E->getUpdater());
-  }  
-
-  llvm::Constant *VisitCXXConstructExpr(CXXConstructExpr *E) {
-    if (!E->getConstructor()->isTrivial())
-      return nullptr;
-=======
     if (destType->isRecordType())
       return ConstStructBuilder::BuildStruct(Emitter, this,
                  dyn_cast<llvm::ConstantStruct>(Base), Updater, destType);
->>>>>>> b2b84690
 
     return nullptr;
   }
@@ -1234,14 +1069,7 @@
     // as an inline array.
     std::string Str;
     CGM.getContext().getObjCEncodingForType(E->getEncodedType(), Str);
-<<<<<<< HEAD
-    QualType T = E->getType();
-    if (T->getTypeClass() == Type::TypeOfExpr)
-      T = cast<TypeOfExprType>(T)->getUnderlyingExpr()->getType();
-    const ConstantArrayType *CAT = cast<ConstantArrayType>(T);
-=======
     const ConstantArrayType *CAT = CGM.getContext().getAsConstantArrayType(T);
->>>>>>> b2b84690
 
     // Resize the string to the right size, adding zeros at the end, or
     // truncating as needed.
@@ -1259,97 +1087,6 @@
   }
 };
 
-<<<<<<< HEAD
-public:
-  ConstantAddress EmitLValue(APValue::LValueBase LVBase) {
-    if (const ValueDecl *Decl = LVBase.dyn_cast<const ValueDecl*>()) {
-      if (Decl->hasAttr<WeakRefAttr>())
-        return CGM.GetWeakRefReference(Decl);
-      if (const FunctionDecl *FD = dyn_cast<FunctionDecl>(Decl))
-        return ConstantAddress(CGM.GetAddrOfFunction(FD), CharUnits::One());
-      if (const VarDecl* VD = dyn_cast<VarDecl>(Decl)) {
-        // We can never refer to a variable with local storage.
-        if (!VD->hasLocalStorage()) {
-          CharUnits Align = CGM.getContext().getDeclAlign(VD);
-          if (VD->isFileVarDecl() || VD->hasExternalStorage())
-            return ConstantAddress(CGM.GetAddrOfGlobalVar(VD), Align);
-          else if (VD->isLocalVarDecl()) {
-            auto Ptr = CGM.getOrCreateStaticVarDecl(
-                *VD, CGM.getLLVMLinkageVarDefinition(VD, /*isConstant=*/false));
-            return ConstantAddress(Ptr, Align);
-          }
-        }
-      }
-      return ConstantAddress::invalid();
-    }
-
-    Expr *E = const_cast<Expr*>(LVBase.get<const Expr*>());
-    switch (E->getStmtClass()) {
-    default: break;
-    case Expr::CompoundLiteralExprClass: {
-      CompoundLiteralExpr *CLE = cast<CompoundLiteralExpr>(E);
-      CharUnits Align = CGM.getContext().getTypeAlignInChars(E->getType());
-      if (llvm::GlobalVariable *Addr =
-              CGM.getAddrOfConstantCompoundLiteralIfEmitted(CLE))
-        return ConstantAddress(Addr, Align);
-
-      llvm::Constant* C = CGM.EmitConstantExpr(CLE->getInitializer(),
-                                               CLE->getType(), CGF);
-      // FIXME: "Leaked" on failure.
-      if (!C) return ConstantAddress::invalid();
-
-      auto GV = new llvm::GlobalVariable(CGM.getModule(), C->getType(),
-                                     E->getType().isConstant(CGM.getContext()),
-                                     llvm::GlobalValue::InternalLinkage,
-                                     C, ".compoundliteral", nullptr,
-                                     llvm::GlobalVariable::NotThreadLocal,
-                          CGM.getContext().getTargetAddressSpace(E->getType()));
-      GV->setAlignment(Align.getQuantity());
-      CGM.setAddrOfConstantCompoundLiteral(CLE, GV);
-      return ConstantAddress(GV, Align);
-    }
-    case Expr::StringLiteralClass:
-      return CGM.GetAddrOfConstantStringFromLiteral(cast<StringLiteral>(E));
-    case Expr::ObjCEncodeExprClass:
-      return CGM.GetAddrOfConstantStringFromObjCEncode(cast<ObjCEncodeExpr>(E));
-    case Expr::ObjCStringLiteralClass: {
-      ObjCStringLiteral* SL = cast<ObjCStringLiteral>(E);
-      ConstantAddress C =
-          CGM.getObjCRuntime().GenerateConstantString(SL->getString());
-      return C.getElementBitCast(ConvertType(E->getType()));
-    }
-    case Expr::PredefinedExprClass: {
-      unsigned Type = cast<PredefinedExpr>(E)->getIdentType();
-      if (CGF) {
-        LValue Res = CGF->EmitPredefinedLValue(cast<PredefinedExpr>(E));
-        return cast<ConstantAddress>(Res.getAddress());
-      } else if (Type == PredefinedExpr::PrettyFunction) {
-        return CGM.GetAddrOfConstantCString("top level", ".tmp");
-      }
-
-      return CGM.GetAddrOfConstantCString("", ".tmp");
-    }
-    case Expr::AddrLabelExprClass: {
-      assert(CGF && "Invalid address of label expression outside function.");
-      llvm::Constant *Ptr =
-        CGF->GetAddrOfLabel(cast<AddrLabelExpr>(E)->getLabel());
-      Ptr = llvm::ConstantExpr::getBitCast(Ptr, ConvertType(E->getType()));
-      return ConstantAddress(Ptr, CharUnits::One());
-    }
-    case Expr::CallExprClass: {
-      CallExpr* CE = cast<CallExpr>(E);
-      unsigned builtin = CE->getBuiltinCallee();
-      if (builtin !=
-            Builtin::BI__builtin___CFStringMakeConstantString &&
-          builtin !=
-            Builtin::BI__builtin___NSStringMakeConstantString)
-        break;
-      const Expr *Arg = CE->getArg(0)->IgnoreParenCasts();
-      const StringLiteral *Literal = cast<StringLiteral>(Arg);
-      if (builtin ==
-            Builtin::BI__builtin___NSStringMakeConstantString) {
-        return CGM.getObjCRuntime().GenerateConstantString(Literal);
-=======
 }  // end anonymous namespace.
 
 bool ConstStructBuilder::Build(ConstExprEmitter *ExprEmitter,
@@ -1618,45 +1355,8 @@
         } else {
           break;
         }
->>>>>>> b2b84690
       }
     }
-<<<<<<< HEAD
-    case Expr::BlockExprClass: {
-      StringRef FunctionName;
-      if (CGF)
-        FunctionName = CGF->CurFn->getName();
-      else
-        FunctionName = "global";
-
-      // This is not really an l-value.
-      llvm::Constant *Ptr =
-        CGM.GetAddrOfGlobalBlock(cast<BlockExpr>(E), FunctionName);
-      return ConstantAddress(Ptr, CGM.getPointerAlign());
-    }
-    case Expr::CXXTypeidExprClass: {
-      CXXTypeidExpr *Typeid = cast<CXXTypeidExpr>(E);
-      QualType T;
-      if (Typeid->isTypeOperand())
-        T = Typeid->getTypeOperand(CGM.getContext());
-      else
-        T = Typeid->getExprOperand()->getType();
-      return ConstantAddress(CGM.GetAddrOfRTTIDescriptor(T),
-                             CGM.getPointerAlign());
-    }
-    case Expr::CXXUuidofExprClass: {
-      return CGM.GetAddrOfUuidDescriptor(cast<CXXUuidofExpr>(E));
-    }
-    case Expr::MaterializeTemporaryExprClass: {
-      MaterializeTemporaryExpr *MTE = cast<MaterializeTemporaryExpr>(E);
-      assert(MTE->getStorageDuration() == SD_Static);
-      SmallVector<const Expr *, 2> CommaLHSs;
-      SmallVector<SubobjectAdjustment, 2> Adjustments;
-      const Expr *Inner = MTE->GetTemporaryExpr()
-          ->skipRValueSubobjectAdjustments(CommaLHSs, Adjustments);
-      return CGM.GetAddrOfGlobalTemporary(MTE, Inner);
-    }
-=======
 
     void setLocation(llvm::GlobalVariable *placeholder) {
       assert(Locations.find(placeholder) == Locations.end() &&
@@ -1691,7 +1391,6 @@
                                                 placeholder->getType());
 
       Locations.insert({placeholder, location});
->>>>>>> b2b84690
     }
   };
 }
@@ -1705,14 +1404,10 @@
   // Note that we might also be Failed.
   Finalized = true;
 
-<<<<<<< HEAD
-    return ConstantAddress::invalid();
-=======
   if (!PlaceholderAddresses.empty()) {
     ReplacePlaceholders(CGM, global, PlaceholderAddresses)
       .replaceInInitializer(global->getInitializer());
     PlaceholderAddresses.clear(); // satisfy
->>>>>>> b2b84690
   }
 }
 
@@ -1722,79 +1417,6 @@
   assert(PlaceholderAddresses.empty() && "unhandled placeholders");
 }
 
-<<<<<<< HEAD
-bool ConstStructBuilder::Build(ConstExprEmitter *Emitter,
-                               llvm::ConstantStruct *Base,
-                               InitListExpr *Updater) {
-  assert(Base && "base expression should not be empty");
-
-  QualType ExprType = Updater->getType();
-  RecordDecl *RD = ExprType->getAs<RecordType>()->getDecl();
-  const ASTRecordLayout &Layout = CGM.getContext().getASTRecordLayout(RD);
-  const llvm::StructLayout *BaseLayout = CGM.getDataLayout().getStructLayout(
-                                           Base->getType());
-  unsigned FieldNo = -1;
-  unsigned ElementNo = 0;
-
-  // Bail out if we have base classes. We could support these, but they only
-  // arise in C++1z where we will have already constant folded most interesting
-  // cases. FIXME: There are still a few more cases we can handle this way.
-  if (auto *CXXRD = dyn_cast<CXXRecordDecl>(RD))
-    if (CXXRD->getNumBases())
-      return false;
-
-  for (FieldDecl *Field : RD->fields()) {
-    ++FieldNo;
-
-    if (RD->isUnion() && Updater->getInitializedFieldInUnion() != Field)
-      continue;
-
-    // Skip anonymous bitfields.
-    if (Field->isUnnamedBitfield())
-      continue;
-
-    llvm::Constant *EltInit = Base->getOperand(ElementNo);
-
-    // Bail out if the type of the ConstantStruct does not have the same layout
-    // as the type of the InitListExpr.
-    if (CGM.getTypes().ConvertType(Field->getType()) != EltInit->getType() ||
-        Layout.getFieldOffset(ElementNo) !=
-          BaseLayout->getElementOffsetInBits(ElementNo))
-      return false;
-
-    // Get the initializer. If we encounter an empty field or a NoInitExpr,
-    // we use values from the base expression.
-    Expr *Init = nullptr;
-    if (ElementNo < Updater->getNumInits())
-      Init = Updater->getInit(ElementNo);
-
-    if (!Init || isa<NoInitExpr>(Init))
-      ; // Do nothing.
-    else if (InitListExpr *ChildILE = dyn_cast<InitListExpr>(Init))
-      EltInit = Emitter->EmitDesignatedInitUpdater(EltInit, ChildILE);
-    else
-      EltInit = CGM.EmitConstantExpr(Init, Field->getType(), CGF);
-
-    ++ElementNo;
-
-    if (!EltInit)
-      return false;
-
-    if (!Field->isBitField())
-      AppendField(Field, Layout.getFieldOffset(FieldNo), EltInit);
-    else if (llvm::ConstantInt *CI = dyn_cast<llvm::ConstantInt>(EltInit))
-      AppendBitField(Field, Layout.getFieldOffset(FieldNo), CI);
-    else
-      // Initializing a bitfield with a non-trivial constant?
-      return false;
-  }
-
-  return true;
-}
-
-llvm::Constant *CodeGenModule::EmitConstantInit(const VarDecl &D,
-                                                CodeGenFunction *CGF) {
-=======
 static QualType getNonMemoryType(CodeGenModule &CGM, QualType type) {
   if (auto AT = type->getAs<AtomicType>()) {
     return CGM.getContext().getQualifiedType(AT->getValueType(),
@@ -1804,7 +1426,6 @@
 }
 
 llvm::Constant *ConstantEmitter::tryEmitPrivateForVarInit(const VarDecl &D) {
->>>>>>> b2b84690
   // Make a quick check if variable can be default NULL initialized
   // and avoid going through rest of code which may do, for c++11,
   // initialization of memory to all NULLs.
@@ -1833,11 +1454,7 @@
   // incorrectly emit a prvalue constant in this case, and the calling code
   // interprets that as the (pointer) value of the reference, rather than the
   // desired value of the referee.
-<<<<<<< HEAD
-  if (D.getType()->isReferenceType())
-=======
   if (destType->isReferenceType())
->>>>>>> b2b84690
     return nullptr;
 
   const Expr *E = D.getInit();
@@ -1920,11 +1537,7 @@
   else
     Success = E->EvaluateAsRValue(Result, CGM.getContext());
 
-<<<<<<< HEAD
-  llvm::Constant *C = nullptr;
-=======
   llvm::Constant *C;
->>>>>>> b2b84690
   if (Success && !Result.HasSideEffects)
     C = tryEmitPrivate(Result.Val, destType);
   else
@@ -1937,63 +1550,6 @@
   return getTargetCodeGenInfo().getNullPointer(*this, T, QT);
 }
 
-<<<<<<< HEAD
-llvm::Constant *CodeGenModule::EmitConstantValue(const APValue &Value,
-                                                 QualType DestType,
-                                                 CodeGenFunction *CGF) {
-  // For an _Atomic-qualified constant, we may need to add tail padding.
-  if (auto *AT = DestType->getAs<AtomicType>()) {
-    QualType InnerType = AT->getValueType();
-    auto *Inner = EmitConstantValue(Value, InnerType, CGF);
-
-    uint64_t InnerSize = Context.getTypeSize(InnerType);
-    uint64_t OuterSize = Context.getTypeSize(DestType);
-    if (InnerSize == OuterSize)
-      return Inner;
-
-    assert(InnerSize < OuterSize && "emitted over-large constant for atomic");
-    llvm::Constant *Elts[] = {
-      Inner,
-      llvm::ConstantAggregateZero::get(
-          llvm::ArrayType::get(Int8Ty, (OuterSize - InnerSize) / 8))
-    };
-    return llvm::ConstantStruct::getAnon(Elts);
-  }
-
-  switch (Value.getKind()) {
-  case APValue::Uninitialized:
-    llvm_unreachable("Constant expressions should be initialized.");
-  case APValue::LValue: {
-    llvm::Type *DestTy = getTypes().ConvertTypeForMem(DestType);
-    llvm::Constant *Offset =
-      llvm::ConstantInt::get(Int64Ty, Value.getLValueOffset().getQuantity());
-
-    llvm::Constant *C = nullptr;
-
-    if (APValue::LValueBase LVBase = Value.getLValueBase()) {
-      // An array can be represented as an lvalue referring to the base.
-      if (isa<llvm::ArrayType>(DestTy)) {
-        assert(Offset->isNullValue() && "offset on array initializer");
-        return ConstExprEmitter(*this, CGF).Visit(
-          const_cast<Expr*>(LVBase.get<const Expr*>()));
-      }
-
-      C = ConstExprEmitter(*this, CGF).EmitLValue(LVBase).getPointer();
-
-      // Apply offset if necessary.
-      if (!Offset->isNullValue()) {
-        unsigned AS = C->getType()->getPointerAddressSpace();
-        llvm::Type *CharPtrTy = Int8Ty->getPointerTo(AS);
-        llvm::Constant *Casted = llvm::ConstantExpr::getBitCast(C, CharPtrTy);
-        Casted = llvm::ConstantExpr::getGetElementPtr(Int8Ty, Casted, Offset);
-        C = llvm::ConstantExpr::getPointerCast(Casted, C->getType());
-      }
-
-      // Convert to the appropriate type; this could be an lvalue for
-      // an integer.
-      if (isa<llvm::PointerType>(DestTy))
-        return llvm::ConstantExpr::getPointerCast(C, DestTy);
-=======
 namespace {
 /// A struct which can be used to peephole certain kinds of finalization
 /// that normally happen during l-value emission.
@@ -2024,24 +1580,9 @@
   ConstantLValueEmitter(ConstantEmitter &emitter, const APValue &value,
                         QualType destType)
     : CGM(emitter.CGM), Emitter(emitter), Value(value), DestType(destType) {}
->>>>>>> b2b84690
 
   llvm::Constant *tryEmit();
 
-<<<<<<< HEAD
-      // Convert to the appropriate type; this could be an lvalue for
-      // an integer.
-      if (auto PT = dyn_cast<llvm::PointerType>(DestTy)) {
-        if (Value.isNullPointer())
-          return getNullPointer(PT, DestType);
-        // Convert the integer to a pointer-sized integer before converting it
-        // to a pointer.
-        C = llvm::ConstantExpr::getIntegerCast(
-            C, getDataLayout().getIntPtrType(DestTy),
-            /*isSigned=*/false);
-        return llvm::ConstantExpr::getIntToPtr(C, DestTy);
-      }
-=======
 private:
   llvm::Constant *tryEmitAbsolute(llvm::Type *destTy);
   ConstantLValue tryEmitBase(const APValue::LValueBase &base);
@@ -2063,7 +1604,6 @@
   bool hasNonZeroOffset() const {
     return !Value.getLValueOffset().isZero();
   }
->>>>>>> b2b84690
 
   /// Return the value offset.
   llvm::Constant *getOffset() {
@@ -2325,16 +1865,10 @@
   case APValue::Float: {
     const llvm::APFloat &Init = Value.getFloat();
     if (&Init.getSemantics() == &llvm::APFloat::IEEEhalf() &&
-<<<<<<< HEAD
-        !Context.getLangOpts().NativeHalfType &&
-        !Context.getLangOpts().HalfArgsAndReturns)
-      return llvm::ConstantInt::get(VMContext, Init.bitcastToAPInt());
-=======
         !CGM.getContext().getLangOpts().NativeHalfType &&
         CGM.getContext().getTargetInfo().useFP16ConversionIntrinsics())
       return llvm::ConstantInt::get(CGM.getLLVMContext(),
                                     Init.bitcastToAPInt());
->>>>>>> b2b84690
     else
       return llvm::ConstantFP::get(CGM.getLLVMContext(), Init);
   }
@@ -2358,15 +1892,9 @@
     for (unsigned I = 0; I != NumElts; ++I) {
       const APValue &Elt = Value.getVectorElt(I);
       if (Elt.isInt())
-<<<<<<< HEAD
-        Inits[I] = llvm::ConstantInt::get(VMContext, Elt.getInt());
-      else if (Elt.isFloat())
-        Inits[I] = llvm::ConstantFP::get(VMContext, Elt.getFloat());
-=======
         Inits[I] = llvm::ConstantInt::get(CGM.getLLVMContext(), Elt.getInt());
       else if (Elt.isFloat())
         Inits[I] = llvm::ConstantFP::get(CGM.getLLVMContext(), Elt.getFloat());
->>>>>>> b2b84690
       else
         llvm_unreachable("unsupported vector element type");
     }
@@ -2401,32 +1929,6 @@
 
     // Emit array filler, if there is one.
     llvm::Constant *Filler = nullptr;
-<<<<<<< HEAD
-    if (Value.hasArrayFiller())
-      Filler = EmitConstantValueForMemory(Value.getArrayFiller(),
-                                          CAT->getElementType(), CGF);
-
-    // Emit initializer elements.
-    llvm::Type *CommonElementType =
-        getTypes().ConvertType(CAT->getElementType());
-
-    // Try to use a ConstantAggregateZero if we can.
-    if (Filler && Filler->isNullValue() && !NumInitElts) {
-      llvm::ArrayType *AType =
-          llvm::ArrayType::get(CommonElementType, NumElements);
-      return llvm::ConstantAggregateZero::get(AType);
-    }
-
-    std::vector<llvm::Constant*> Elts;
-    Elts.reserve(NumElements);
-    for (unsigned I = 0; I < NumElements; ++I) {
-      llvm::Constant *C = Filler;
-      if (I < NumInitElts)
-        C = EmitConstantValueForMemory(Value.getArrayInitializedElt(I),
-                                       CAT->getElementType(), CGF);
-      else
-        assert(Filler && "Missing filler for implicit elements of initializer");
-=======
     if (Value.hasArrayFiller()) {
       Filler = tryEmitAbstractForMemory(Value.getArrayFiller(),
                                         CAT->getElementType());
@@ -2447,7 +1949,6 @@
           Value.getArrayInitializedElt(I), CAT->getElementType());
       if (!C) return nullptr;
 
->>>>>>> b2b84690
       if (I == 0)
         CommonElementType = C->getType();
       else if (C->getType() != CommonElementType)
@@ -2469,14 +1970,6 @@
   return EmittedCompoundLiterals.lookup(E);
 }
 
-<<<<<<< HEAD
-llvm::GlobalVariable *CodeGenModule::getAddrOfConstantCompoundLiteralIfEmitted(
-    const CompoundLiteralExpr *E) {
-  return EmittedCompoundLiterals.lookup(E);
-}
-
-=======
->>>>>>> b2b84690
 void CodeGenModule::setAddrOfConstantCompoundLiteral(
     const CompoundLiteralExpr *CLE, llvm::GlobalVariable *GV) {
   bool Ok = EmittedCompoundLiterals.insert(std::make_pair(CLE, GV)).second;
@@ -2487,11 +1980,7 @@
 ConstantAddress
 CodeGenModule::GetAddrOfConstantCompoundLiteral(const CompoundLiteralExpr *E) {
   assert(E->isFileScope() && "not a file-scope compound literal expr");
-<<<<<<< HEAD
-  return ConstExprEmitter(*this, nullptr).EmitLValue(E);
-=======
   return tryEmitGlobalCompoundLiteral(*this, nullptr, E);
->>>>>>> b2b84690
 }
 
 llvm::Constant *
@@ -2611,14 +2100,11 @@
 
   // Otherwise, we can just use its null constant.
   return EmitNullConstant(CGM, base, /*asCompleteObject=*/false);
-<<<<<<< HEAD
-=======
 }
 
 llvm::Constant *ConstantEmitter::emitNullForMemory(CodeGenModule &CGM,
                                                    QualType T) {
   return emitForMemory(CGM, CGM.EmitNullConstant(T), T);
->>>>>>> b2b84690
 }
 
 llvm::Constant *CodeGenModule::EmitNullConstant(QualType T) {
