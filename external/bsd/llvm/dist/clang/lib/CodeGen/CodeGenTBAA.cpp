//===--- CodeGenTypes.cpp - TBAA information for LLVM CodeGen -------------===//
//
//                     The LLVM Compiler Infrastructure
//
// This file is distributed under the University of Illinois Open Source
// License. See LICENSE.TXT for details.
//
//===----------------------------------------------------------------------===//
//
// This is the code that manages TBAA information and defines the TBAA policy
// for the optimizer to use. Relevant standards text includes:
//
//   C99 6.5p7
//   C++ [basic.lval] (p10 in n3126, p15 in some earlier versions)
//
//===----------------------------------------------------------------------===//

#include "CodeGenTBAA.h"
#include "clang/AST/ASTContext.h"
#include "clang/AST/Attr.h"
#include "clang/AST/Mangle.h"
#include "clang/AST/RecordLayout.h"
#include "clang/Frontend/CodeGenOptions.h"
#include "llvm/ADT/SmallSet.h"
#include "llvm/IR/Constants.h"
#include "llvm/IR/LLVMContext.h"
#include "llvm/IR/Metadata.h"
#include "llvm/IR/Module.h"
#include "llvm/IR/Type.h"
using namespace clang;
using namespace CodeGen;

CodeGenTBAA::CodeGenTBAA(ASTContext &Ctx, llvm::Module &M,
                         const CodeGenOptions &CGO,
                         const LangOptions &Features, MangleContext &MContext)
<<<<<<< HEAD
  : Context(Ctx), CodeGenOpts(CGO), Features(Features), MContext(MContext),
    MDHelper(VMContext), Root(nullptr), Char(nullptr) {
}
=======
  : Context(Ctx), Module(M), CodeGenOpts(CGO),
    Features(Features), MContext(MContext), MDHelper(M.getContext()),
    Root(nullptr), Char(nullptr)
{}
>>>>>>> b2b84690

CodeGenTBAA::~CodeGenTBAA() {
}

llvm::MDNode *CodeGenTBAA::getRoot() {
  // Define the root of the tree. This identifies the tree, so that
  // if our LLVM IR is linked with LLVM IR from a different front-end
  // (or a different version of this front-end), their TBAA trees will
  // remain distinct, and the optimizer will treat them conservatively.
  if (!Root) {
    if (Features.CPlusPlus)
      Root = MDHelper.createTBAARoot("Simple C++ TBAA");
    else
      Root = MDHelper.createTBAARoot("Simple C/C++ TBAA");
  }

  return Root;
}

llvm::MDNode *CodeGenTBAA::createScalarTypeNode(StringRef Name,
                                                llvm::MDNode *Parent,
                                                uint64_t Size) {
  if (CodeGenOpts.NewStructPathTBAA) {
    llvm::Metadata *Id = MDHelper.createString(Name);
    return MDHelper.createTBAATypeNode(Parent, Size, Id);
  }
  return MDHelper.createTBAAScalarTypeNode(Name, Parent);
}

llvm::MDNode *CodeGenTBAA::getChar() {
  // Define the root of the tree for user-accessible memory. C and C++
  // give special powers to char and certain similar types. However,
  // these special powers only cover user-accessible memory, and doesn't
  // include things like vtables.
  if (!Char)
    Char = createScalarTypeNode("omnipotent char", getRoot(), /* Size= */ 1);

  return Char;
}

static bool TypeHasMayAlias(QualType QTy) {
  // Tagged types have declarations, and therefore may have attributes.
  if (const TagType *TTy = dyn_cast<TagType>(QTy))
    return TTy->getDecl()->hasAttr<MayAliasAttr>();

  // Typedef types have declarations, and therefore may have attributes.
  if (const TypedefType *TTy = dyn_cast<TypedefType>(QTy)) {
    if (TTy->getDecl()->hasAttr<MayAliasAttr>())
      return true;
    // Also, their underlying types may have relevant attributes.
    return TypeHasMayAlias(TTy->desugar());
  }

  return false;
}

<<<<<<< HEAD
llvm::MDNode *
CodeGenTBAA::getTBAAInfo(QualType QTy) {
  // At -O0 or relaxed aliasing, TBAA is not emitted for regular types.
  if (CodeGenOpts.OptimizationLevel == 0 || CodeGenOpts.RelaxedAliasing)
    return nullptr;

  // If the type has the may_alias attribute (even on a typedef), it is
  // effectively in the general char alias class.
  if (TypeHasMayAlias(QTy))
    return getChar();
=======
/// Check if the given type is a valid base type to be used in access tags.
static bool isValidBaseType(QualType QTy) {
  if (QTy->isReferenceType())
    return false;
  if (const RecordType *TTy = QTy->getAs<RecordType>()) {
    const RecordDecl *RD = TTy->getDecl()->getDefinition();
    // Incomplete types are not valid base access types.
    if (!RD)
      return false;
    if (RD->hasFlexibleArrayMember())
      return false;
    // RD can be struct, union, class, interface or enum.
    // For now, we only handle struct and class.
    if (RD->isStruct() || RD->isClass())
      return true;
  }
  return false;
}
>>>>>>> b2b84690

llvm::MDNode *CodeGenTBAA::getTypeInfoHelper(const Type *Ty) {
  uint64_t Size = Context.getTypeSizeInChars(Ty).getQuantity();

  // Handle builtin types.
  if (const BuiltinType *BTy = dyn_cast<BuiltinType>(Ty)) {
    switch (BTy->getKind()) {
    // Character types are special and can alias anything.
    // In C++, this technically only includes "char" and "unsigned char",
    // and not "signed char". In C, it includes all three. For now,
    // the risk of exploiting this detail in C++ seems likely to outweigh
    // the benefit.
    case BuiltinType::Char_U:
    case BuiltinType::Char_S:
    case BuiltinType::UChar:
    case BuiltinType::SChar:
      return getChar();

    // Unsigned types can alias their corresponding signed types.
    case BuiltinType::UShort:
      return getTypeInfo(Context.ShortTy);
    case BuiltinType::UInt:
      return getTypeInfo(Context.IntTy);
    case BuiltinType::ULong:
      return getTypeInfo(Context.LongTy);
    case BuiltinType::ULongLong:
      return getTypeInfo(Context.LongLongTy);
    case BuiltinType::UInt128:
      return getTypeInfo(Context.Int128Ty);

    // Treat all other builtin types as distinct types. This includes
    // treating wchar_t, char16_t, and char32_t as distinct from their
    // "underlying types".
    default:
      return createScalarTypeNode(BTy->getName(Features), getChar(), Size);
    }
  }

  // C++1z [basic.lval]p10: "If a program attempts to access the stored value of
  // an object through a glvalue of other than one of the following types the
  // behavior is undefined: [...] a char, unsigned char, or std::byte type."
  if (Ty->isStdByteType())
<<<<<<< HEAD
    return MetadataCache[Ty] = getChar();

  // Handle pointers.
=======
    return getChar();

  // Handle pointers and references.
>>>>>>> b2b84690
  // TODO: Implement C++'s type "similarity" and consider dis-"similar"
  // pointers distinct.
  if (Ty->isPointerType() || Ty->isReferenceType())
    return createScalarTypeNode("any pointer", getChar(), Size);

  // Accesses to arrays are accesses to objects of their element types.
  if (CodeGenOpts.NewStructPathTBAA && Ty->isArrayType())
    return getTypeInfo(cast<ArrayType>(Ty)->getElementType());

  // Enum types are distinct types. In C++ they have "underlying types",
  // however they aren't related for TBAA.
  if (const EnumType *ETy = dyn_cast<EnumType>(Ty)) {
    // In C++ mode, types have linkage, so we can rely on the ODR and
    // on their mangled names, if they're external.
    // TODO: Is there a way to get a program-wide unique name for a
    // decl with local linkage or no linkage?
    if (!Features.CPlusPlus || !ETy->getDecl()->isExternallyVisible())
      return getChar();

    SmallString<256> OutName;
    llvm::raw_svector_ostream Out(OutName);
    MContext.mangleTypeName(QualType(ETy, 0), Out);
<<<<<<< HEAD
    return MetadataCache[Ty] = createTBAAScalarType(OutName, getChar());
=======
    return createScalarTypeNode(OutName, getChar(), Size);
>>>>>>> b2b84690
  }

  // For now, handle any other kind of type conservatively.
  return getChar();
}

llvm::MDNode *CodeGenTBAA::getTypeInfo(QualType QTy) {
  // At -O0 or relaxed aliasing, TBAA is not emitted for regular types.
  if (CodeGenOpts.OptimizationLevel == 0 || CodeGenOpts.RelaxedAliasing)
    return nullptr;

  // If the type has the may_alias attribute (even on a typedef), it is
  // effectively in the general char alias class.
  if (TypeHasMayAlias(QTy))
    return getChar();

  // We need this function to not fall back to returning the "omnipotent char"
  // type node for aggregate and union types. Otherwise, any dereference of an
  // aggregate will result into the may-alias access descriptor, meaning all
  // subsequent accesses to direct and indirect members of that aggregate will
  // be considered may-alias too.
  // TODO: Combine getTypeInfo() and getBaseTypeInfo() into a single function.
  if (isValidBaseType(QTy))
    return getBaseTypeInfo(QTy);

  const Type *Ty = Context.getCanonicalType(QTy).getTypePtr();
  if (llvm::MDNode *N = MetadataCache[Ty])
    return N;

  // Note that the following helper call is allowed to add new nodes to the
  // cache, which invalidates all its previously obtained iterators. So we
  // first generate the node for the type and then add that node to the cache.
  llvm::MDNode *TypeNode = getTypeInfoHelper(Ty);
  return MetadataCache[Ty] = TypeNode;
}

TBAAAccessInfo CodeGenTBAA::getAccessInfo(QualType AccessType) {
  // Pointee values may have incomplete types, but they shall never be
  // dereferenced.
  if (AccessType->isIncompleteType())
    return TBAAAccessInfo::getIncompleteInfo();

  if (TypeHasMayAlias(AccessType))
    return TBAAAccessInfo::getMayAliasInfo();

  uint64_t Size = Context.getTypeSizeInChars(AccessType).getQuantity();
  return TBAAAccessInfo(getTypeInfo(AccessType), Size);
}

TBAAAccessInfo CodeGenTBAA::getVTablePtrAccessInfo(llvm::Type *VTablePtrType) {
  llvm::DataLayout DL(&Module);
  unsigned Size = DL.getPointerTypeSize(VTablePtrType);
  return TBAAAccessInfo(createScalarTypeNode("vtable pointer", getRoot(), Size),
                        Size);
}

bool
CodeGenTBAA::CollectFields(uint64_t BaseOffset,
                           QualType QTy,
                           SmallVectorImpl<llvm::MDBuilder::TBAAStructField> &
                             Fields,
                           bool MayAlias) {
  /* Things not handled yet include: C++ base classes, bitfields, */

  if (const RecordType *TTy = QTy->getAs<RecordType>()) {
    const RecordDecl *RD = TTy->getDecl()->getDefinition();
    if (RD->hasFlexibleArrayMember())
      return false;

    // TODO: Handle C++ base classes.
    if (const CXXRecordDecl *Decl = dyn_cast<CXXRecordDecl>(RD))
      if (Decl->bases_begin() != Decl->bases_end())
        return false;

    const ASTRecordLayout &Layout = Context.getASTRecordLayout(RD);

    unsigned idx = 0;
    for (RecordDecl::field_iterator i = RD->field_begin(),
         e = RD->field_end(); i != e; ++i, ++idx) {
      uint64_t Offset = BaseOffset +
                        Layout.getFieldOffset(idx) / Context.getCharWidth();
      QualType FieldQTy = i->getType();
      if (!CollectFields(Offset, FieldQTy, Fields,
                         MayAlias || TypeHasMayAlias(FieldQTy)))
        return false;
    }
    return true;
  }

  /* Otherwise, treat whatever it is as a field. */
  uint64_t Offset = BaseOffset;
  uint64_t Size = Context.getTypeSizeInChars(QTy).getQuantity();
  llvm::MDNode *TBAAType = MayAlias ? getChar() : getTypeInfo(QTy);
  llvm::MDNode *TBAATag = getAccessTagInfo(TBAAAccessInfo(TBAAType, Size));
  Fields.push_back(llvm::MDBuilder::TBAAStructField(Offset, Size, TBAATag));
  return true;
}

llvm::MDNode *
CodeGenTBAA::getTBAAStructInfo(QualType QTy) {
  const Type *Ty = Context.getCanonicalType(QTy).getTypePtr();

  if (llvm::MDNode *N = StructMetadataCache[Ty])
    return N;

  SmallVector<llvm::MDBuilder::TBAAStructField, 4> Fields;
  if (CollectFields(0, QTy, Fields, TypeHasMayAlias(QTy)))
    return MDHelper.createTBAAStructNode(Fields);

  // For now, handle any other kind of type conservatively.
  return StructMetadataCache[Ty] = nullptr;
<<<<<<< HEAD
}

/// Check if the given type can be handled by path-aware TBAA.
static bool isTBAAPathStruct(QualType QTy) {
  if (const RecordType *TTy = QTy->getAs<RecordType>()) {
    const RecordDecl *RD = TTy->getDecl()->getDefinition();
    if (RD->hasFlexibleArrayMember())
      return false;
    // RD can be struct, union, class, interface or enum.
    // For now, we only handle struct and class.
    if (RD->isStruct() || RD->isClass())
      return true;
  }
  return false;
=======
>>>>>>> b2b84690
}

llvm::MDNode *CodeGenTBAA::getBaseTypeInfoHelper(const Type *Ty) {
  if (auto *TTy = dyn_cast<RecordType>(Ty)) {
    const RecordDecl *RD = TTy->getDecl()->getDefinition();
    const ASTRecordLayout &Layout = Context.getASTRecordLayout(RD);
<<<<<<< HEAD
    SmallVector <std::pair<llvm::MDNode*, uint64_t>, 4> Fields;
    unsigned idx = 0;
    for (RecordDecl::field_iterator i = RD->field_begin(),
         e = RD->field_end(); i != e; ++i, ++idx) {
      QualType FieldQTy = i->getType();
      llvm::MDNode *FieldNode;
      if (isTBAAPathStruct(FieldQTy))
        FieldNode = getTBAAStructTypeInfo(FieldQTy);
      else
        FieldNode = getTBAAInfo(FieldQTy);
      if (!FieldNode)
        return StructTypeMetadataCache[Ty] = nullptr;
      Fields.push_back(std::make_pair(
          FieldNode, Layout.getFieldOffset(idx) / Context.getCharWidth()));
=======
    SmallVector<llvm::MDBuilder::TBAAStructField, 4> Fields;
    for (FieldDecl *Field : RD->fields()) {
      QualType FieldQTy = Field->getType();
      llvm::MDNode *TypeNode = isValidBaseType(FieldQTy) ?
          getBaseTypeInfo(FieldQTy) : getTypeInfo(FieldQTy);
      if (!TypeNode)
        return BaseTypeMetadataCache[Ty] = nullptr;

      uint64_t BitOffset = Layout.getFieldOffset(Field->getFieldIndex());
      uint64_t Offset = Context.toCharUnitsFromBits(BitOffset).getQuantity();
      uint64_t Size = Context.getTypeSizeInChars(FieldQTy).getQuantity();
      Fields.push_back(llvm::MDBuilder::TBAAStructField(Offset, Size,
                                                        TypeNode));
>>>>>>> b2b84690
    }

    SmallString<256> OutName;
    if (Features.CPlusPlus) {
      // Don't use the mangler for C code.
      llvm::raw_svector_ostream Out(OutName);
      MContext.mangleTypeName(QualType(Ty, 0), Out);
    } else {
      OutName = RD->getName();
    }

    if (CodeGenOpts.NewStructPathTBAA) {
      llvm::MDNode *Parent = getChar();
      uint64_t Size = Context.getTypeSizeInChars(Ty).getQuantity();
      llvm::Metadata *Id = MDHelper.createString(OutName);
      return MDHelper.createTBAATypeNode(Parent, Size, Id, Fields);
    }

    // Create the struct type node with a vector of pairs (offset, type).
    SmallVector<std::pair<llvm::MDNode*, uint64_t>, 4> OffsetsAndTypes;
    for (const auto &Field : Fields)
        OffsetsAndTypes.push_back(std::make_pair(Field.Type, Field.Offset));
    return MDHelper.createTBAAStructTypeNode(OutName, OffsetsAndTypes);
  }

<<<<<<< HEAD
  return StructMetadataCache[Ty] = nullptr;
}

/// Return a TBAA tag node for both scalar TBAA and struct-path aware TBAA.
llvm::MDNode *
CodeGenTBAA::getTBAAStructTagInfo(QualType BaseQTy, llvm::MDNode *AccessNode,
                                  uint64_t Offset) {
  if (!AccessNode)
=======
  return nullptr;
}

llvm::MDNode *CodeGenTBAA::getBaseTypeInfo(QualType QTy) {
  if (!isValidBaseType(QTy))
    return nullptr;

  const Type *Ty = Context.getCanonicalType(QTy).getTypePtr();
  if (llvm::MDNode *N = BaseTypeMetadataCache[Ty])
    return N;

  // Note that the following helper call is allowed to add new nodes to the
  // cache, which invalidates all its previously obtained iterators. So we
  // first generate the node for the type and then add that node to the cache.
  llvm::MDNode *TypeNode = getBaseTypeInfoHelper(Ty);
  return BaseTypeMetadataCache[Ty] = TypeNode;
}

llvm::MDNode *CodeGenTBAA::getAccessTagInfo(TBAAAccessInfo Info) {
  assert(!Info.isIncomplete() && "Access to an object of an incomplete type!");

  if (Info.isMayAlias())
    Info = TBAAAccessInfo(getChar(), Info.Size);

  if (!Info.AccessType)
>>>>>>> b2b84690
    return nullptr;

  if (!CodeGenOpts.StructPathTBAA)
    Info = TBAAAccessInfo(Info.AccessType, Info.Size);

  llvm::MDNode *&N = AccessTagMetadataCache[Info];
  if (N)
    return N;

<<<<<<< HEAD
  llvm::MDNode *BNode = nullptr;
  if (isTBAAPathStruct(BaseQTy))
    BNode  = getTBAAStructTypeInfo(BaseQTy);
  if (!BNode)
    return StructTagMetadataCache[PathTag] =
       MDHelper.createTBAAStructTagNode(AccessNode, AccessNode, 0);
=======
  if (!Info.BaseType) {
    Info.BaseType = Info.AccessType;
    assert(!Info.Offset && "Nonzero offset for an access with no base type!");
  }
  if (CodeGenOpts.NewStructPathTBAA) {
    return N = MDHelper.createTBAAAccessTag(Info.BaseType, Info.AccessType,
                                            Info.Offset, Info.Size);
  }
  return N = MDHelper.createTBAAStructTagNode(Info.BaseType, Info.AccessType,
                                              Info.Offset);
}
>>>>>>> b2b84690

TBAAAccessInfo CodeGenTBAA::mergeTBAAInfoForCast(TBAAAccessInfo SourceInfo,
                                                 TBAAAccessInfo TargetInfo) {
  if (SourceInfo.isMayAlias() || TargetInfo.isMayAlias())
    return TBAAAccessInfo::getMayAliasInfo();
  return TargetInfo;
}

<<<<<<< HEAD
llvm::MDNode *
CodeGenTBAA::getTBAAScalarTagInfo(llvm::MDNode *AccessNode) {
  if (!AccessNode)
    return nullptr;
  if (llvm::MDNode *N = ScalarTagMetadataCache[AccessNode])
    return N;
=======
TBAAAccessInfo
CodeGenTBAA::mergeTBAAInfoForConditionalOperator(TBAAAccessInfo InfoA,
                                                 TBAAAccessInfo InfoB) {
  if (InfoA == InfoB)
    return InfoA;

  if (!InfoA || !InfoB)
    return TBAAAccessInfo();

  if (InfoA.isMayAlias() || InfoB.isMayAlias())
    return TBAAAccessInfo::getMayAliasInfo();

  // TODO: Implement the rest of the logic here. For example, two accesses
  // with same final access types result in an access to an object of that final
  // access type regardless of their base types.
  return TBAAAccessInfo::getMayAliasInfo();
}

TBAAAccessInfo
CodeGenTBAA::mergeTBAAInfoForMemoryTransfer(TBAAAccessInfo DestInfo,
                                            TBAAAccessInfo SrcInfo) {
  if (DestInfo == SrcInfo)
    return DestInfo;

  if (!DestInfo || !SrcInfo)
    return TBAAAccessInfo();

  if (DestInfo.isMayAlias() || SrcInfo.isMayAlias())
    return TBAAAccessInfo::getMayAliasInfo();
>>>>>>> b2b84690

  // TODO: Implement the rest of the logic here. For example, two accesses
  // with same final access types result in an access to an object of that final
  // access type regardless of their base types.
  return TBAAAccessInfo::getMayAliasInfo();
}<|MERGE_RESOLUTION|>--- conflicted
+++ resolved
@@ -33,16 +33,10 @@
 CodeGenTBAA::CodeGenTBAA(ASTContext &Ctx, llvm::Module &M,
                          const CodeGenOptions &CGO,
                          const LangOptions &Features, MangleContext &MContext)
-<<<<<<< HEAD
-  : Context(Ctx), CodeGenOpts(CGO), Features(Features), MContext(MContext),
-    MDHelper(VMContext), Root(nullptr), Char(nullptr) {
-}
-=======
   : Context(Ctx), Module(M), CodeGenOpts(CGO),
     Features(Features), MContext(MContext), MDHelper(M.getContext()),
     Root(nullptr), Char(nullptr)
 {}
->>>>>>> b2b84690
 
 CodeGenTBAA::~CodeGenTBAA() {
 }
@@ -99,18 +93,6 @@
   return false;
 }
 
-<<<<<<< HEAD
-llvm::MDNode *
-CodeGenTBAA::getTBAAInfo(QualType QTy) {
-  // At -O0 or relaxed aliasing, TBAA is not emitted for regular types.
-  if (CodeGenOpts.OptimizationLevel == 0 || CodeGenOpts.RelaxedAliasing)
-    return nullptr;
-
-  // If the type has the may_alias attribute (even on a typedef), it is
-  // effectively in the general char alias class.
-  if (TypeHasMayAlias(QTy))
-    return getChar();
-=======
 /// Check if the given type is a valid base type to be used in access tags.
 static bool isValidBaseType(QualType QTy) {
   if (QTy->isReferenceType())
@@ -129,7 +111,6 @@
   }
   return false;
 }
->>>>>>> b2b84690
 
 llvm::MDNode *CodeGenTBAA::getTypeInfoHelper(const Type *Ty) {
   uint64_t Size = Context.getTypeSizeInChars(Ty).getQuantity();
@@ -172,15 +153,9 @@
   // an object through a glvalue of other than one of the following types the
   // behavior is undefined: [...] a char, unsigned char, or std::byte type."
   if (Ty->isStdByteType())
-<<<<<<< HEAD
-    return MetadataCache[Ty] = getChar();
-
-  // Handle pointers.
-=======
     return getChar();
 
   // Handle pointers and references.
->>>>>>> b2b84690
   // TODO: Implement C++'s type "similarity" and consider dis-"similar"
   // pointers distinct.
   if (Ty->isPointerType() || Ty->isReferenceType())
@@ -203,11 +178,7 @@
     SmallString<256> OutName;
     llvm::raw_svector_ostream Out(OutName);
     MContext.mangleTypeName(QualType(ETy, 0), Out);
-<<<<<<< HEAD
-    return MetadataCache[Ty] = createTBAAScalarType(OutName, getChar());
-=======
     return createScalarTypeNode(OutName, getChar(), Size);
->>>>>>> b2b84690
   }
 
   // For now, handle any other kind of type conservatively.
@@ -319,45 +290,12 @@
 
   // For now, handle any other kind of type conservatively.
   return StructMetadataCache[Ty] = nullptr;
-<<<<<<< HEAD
-}
-
-/// Check if the given type can be handled by path-aware TBAA.
-static bool isTBAAPathStruct(QualType QTy) {
-  if (const RecordType *TTy = QTy->getAs<RecordType>()) {
-    const RecordDecl *RD = TTy->getDecl()->getDefinition();
-    if (RD->hasFlexibleArrayMember())
-      return false;
-    // RD can be struct, union, class, interface or enum.
-    // For now, we only handle struct and class.
-    if (RD->isStruct() || RD->isClass())
-      return true;
-  }
-  return false;
-=======
->>>>>>> b2b84690
 }
 
 llvm::MDNode *CodeGenTBAA::getBaseTypeInfoHelper(const Type *Ty) {
   if (auto *TTy = dyn_cast<RecordType>(Ty)) {
     const RecordDecl *RD = TTy->getDecl()->getDefinition();
     const ASTRecordLayout &Layout = Context.getASTRecordLayout(RD);
-<<<<<<< HEAD
-    SmallVector <std::pair<llvm::MDNode*, uint64_t>, 4> Fields;
-    unsigned idx = 0;
-    for (RecordDecl::field_iterator i = RD->field_begin(),
-         e = RD->field_end(); i != e; ++i, ++idx) {
-      QualType FieldQTy = i->getType();
-      llvm::MDNode *FieldNode;
-      if (isTBAAPathStruct(FieldQTy))
-        FieldNode = getTBAAStructTypeInfo(FieldQTy);
-      else
-        FieldNode = getTBAAInfo(FieldQTy);
-      if (!FieldNode)
-        return StructTypeMetadataCache[Ty] = nullptr;
-      Fields.push_back(std::make_pair(
-          FieldNode, Layout.getFieldOffset(idx) / Context.getCharWidth()));
-=======
     SmallVector<llvm::MDBuilder::TBAAStructField, 4> Fields;
     for (FieldDecl *Field : RD->fields()) {
       QualType FieldQTy = Field->getType();
@@ -371,7 +309,6 @@
       uint64_t Size = Context.getTypeSizeInChars(FieldQTy).getQuantity();
       Fields.push_back(llvm::MDBuilder::TBAAStructField(Offset, Size,
                                                         TypeNode));
->>>>>>> b2b84690
     }
 
     SmallString<256> OutName;
@@ -397,16 +334,6 @@
     return MDHelper.createTBAAStructTypeNode(OutName, OffsetsAndTypes);
   }
 
-<<<<<<< HEAD
-  return StructMetadataCache[Ty] = nullptr;
-}
-
-/// Return a TBAA tag node for both scalar TBAA and struct-path aware TBAA.
-llvm::MDNode *
-CodeGenTBAA::getTBAAStructTagInfo(QualType BaseQTy, llvm::MDNode *AccessNode,
-                                  uint64_t Offset) {
-  if (!AccessNode)
-=======
   return nullptr;
 }
 
@@ -432,7 +359,6 @@
     Info = TBAAAccessInfo(getChar(), Info.Size);
 
   if (!Info.AccessType)
->>>>>>> b2b84690
     return nullptr;
 
   if (!CodeGenOpts.StructPathTBAA)
@@ -442,14 +368,6 @@
   if (N)
     return N;
 
-<<<<<<< HEAD
-  llvm::MDNode *BNode = nullptr;
-  if (isTBAAPathStruct(BaseQTy))
-    BNode  = getTBAAStructTypeInfo(BaseQTy);
-  if (!BNode)
-    return StructTagMetadataCache[PathTag] =
-       MDHelper.createTBAAStructTagNode(AccessNode, AccessNode, 0);
-=======
   if (!Info.BaseType) {
     Info.BaseType = Info.AccessType;
     assert(!Info.Offset && "Nonzero offset for an access with no base type!");
@@ -461,7 +379,6 @@
   return N = MDHelper.createTBAAStructTagNode(Info.BaseType, Info.AccessType,
                                               Info.Offset);
 }
->>>>>>> b2b84690
 
 TBAAAccessInfo CodeGenTBAA::mergeTBAAInfoForCast(TBAAAccessInfo SourceInfo,
                                                  TBAAAccessInfo TargetInfo) {
@@ -470,14 +387,6 @@
   return TargetInfo;
 }
 
-<<<<<<< HEAD
-llvm::MDNode *
-CodeGenTBAA::getTBAAScalarTagInfo(llvm::MDNode *AccessNode) {
-  if (!AccessNode)
-    return nullptr;
-  if (llvm::MDNode *N = ScalarTagMetadataCache[AccessNode])
-    return N;
-=======
 TBAAAccessInfo
 CodeGenTBAA::mergeTBAAInfoForConditionalOperator(TBAAAccessInfo InfoA,
                                                  TBAAAccessInfo InfoB) {
@@ -507,7 +416,6 @@
 
   if (DestInfo.isMayAlias() || SrcInfo.isMayAlias())
     return TBAAAccessInfo::getMayAliasInfo();
->>>>>>> b2b84690
 
   // TODO: Implement the rest of the logic here. For example, two accesses
   // with same final access types result in an access to an object of that final
