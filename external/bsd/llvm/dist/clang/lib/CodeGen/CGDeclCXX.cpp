--- conflicted
+++ resolved
@@ -18,10 +18,7 @@
 #include "clang/Frontend/CodeGenOptions.h"
 #include "llvm/ADT/StringExtras.h"
 #include "llvm/IR/Intrinsics.h"
-<<<<<<< HEAD
-=======
 #include "llvm/IR/MDBuilder.h"
->>>>>>> b2b84690
 #include "llvm/Support/Path.h"
 
 using namespace clang;
@@ -178,19 +175,12 @@
   ConstantAddress DeclAddr(DeclPtr, getContext().getDeclAlign(&D));
 
   if (!T->isReferenceType()) {
-<<<<<<< HEAD
-    if (getLangOpts().OpenMP && D.hasAttr<OMPThreadPrivateDeclAttr>())
-      (void)CGM.getOpenMPRuntime().emitThreadPrivateVarDefinition(
-          &D, DeclAddr, D.getAttr<OMPThreadPrivateDeclAttr>()->getLocation(),
-          PerformInit, this);
-=======
     if (getLangOpts().OpenMP && !getLangOpts().OpenMPSimd &&
         D.hasAttr<OMPThreadPrivateDeclAttr>()) {
       (void)CGM.getOpenMPRuntime().emitThreadPrivateVarDefinition(
           &D, DeclAddr, D.getAttr<OMPThreadPrivateDeclAttr>()->getLocation(),
           PerformInit, this);
     }
->>>>>>> b2b84690
     if (PerformInit)
       EmitDeclInit(*this, D, DeclAddr);
     if (CGM.isTypeConstant(D.getType(), true))
@@ -246,11 +236,8 @@
                                                    llvm::Constant *addr) {
   // Create a function which calls the destructor.
   llvm::Constant *dtorStub = createAtExitStub(VD, dtor, addr);
-<<<<<<< HEAD
-=======
   registerGlobalDtorWithAtExit(dtorStub);
 }
->>>>>>> b2b84690
 
 void CodeGenFunction::registerGlobalDtorWithAtExit(llvm::Constant *dtorStub) {
   // extern "C" int atexit(void (*f)(void));
@@ -280,8 +267,6 @@
   CGM.getCXXABI().EmitGuardedInit(*this, D, DeclPtr, PerformInit);
 }
 
-<<<<<<< HEAD
-=======
 void CodeGenFunction::EmitCXXGuardedInitBranch(llvm::Value *NeedsInit,
                                                llvm::BasicBlock *InitBlock,
                                                llvm::BasicBlock *NoInitBlock,
@@ -319,7 +304,6 @@
   Builder.CreateCondBr(NeedsInit, InitBlock, NoInitBlock, Weights);
 }
 
->>>>>>> b2b84690
 llvm::Function *CodeGenModule::CreateGlobalInitOrDestructFunction(
     llvm::FunctionType *FTy, const Twine &Name, const CGFunctionInfo &FI,
     SourceLocation Loc, bool TLS) {
@@ -332,30 +316,13 @@
       Fn->setSection(Section);
   }
 
-<<<<<<< HEAD
-  SetInternalFunctionAttributes(nullptr, Fn, FI);
-=======
   SetInternalFunctionAttributes(GlobalDecl(), Fn, FI);
->>>>>>> b2b84690
 
   Fn->setCallingConv(getRuntimeCC());
 
   if (!getLangOpts().Exceptions)
     Fn->setDoesNotThrow();
 
-<<<<<<< HEAD
-  if (!isInSanitizerBlacklist(Fn, Loc)) {
-    if (getLangOpts().Sanitize.hasOneOf(SanitizerKind::Address |
-                                        SanitizerKind::KernelAddress))
-      Fn->addFnAttr(llvm::Attribute::SanitizeAddress);
-    if (getLangOpts().Sanitize.has(SanitizerKind::Thread))
-      Fn->addFnAttr(llvm::Attribute::SanitizeThread);
-    if (getLangOpts().Sanitize.has(SanitizerKind::Memory))
-      Fn->addFnAttr(llvm::Attribute::SanitizeMemory);
-    if (getLangOpts().Sanitize.has(SanitizerKind::SafeStack))
-      Fn->addFnAttr(llvm::Attribute::SafeStack);
-  }
-=======
   if (getLangOpts().Sanitize.has(SanitizerKind::Address) &&
       !isInSanitizerBlacklist(SanitizerKind::Address, Fn, Loc))
     Fn->addFnAttr(llvm::Attribute::SanitizeAddress);
@@ -379,7 +346,6 @@
   if (getLangOpts().Sanitize.has(SanitizerKind::Memory) &&
       !isInSanitizerBlacklist(SanitizerKind::Memory, Fn, Loc))
     Fn->addFnAttr(llvm::Attribute::SanitizeMemory);
->>>>>>> b2b84690
 
   if (getLangOpts().Sanitize.has(SanitizerKind::SafeStack) &&
       !isInSanitizerBlacklist(SanitizerKind::SafeStack, Fn, Loc))
@@ -425,13 +391,10 @@
        D->hasAttr<CUDASharedAttr>()))
     return;
 
-<<<<<<< HEAD
-=======
   if (getLangOpts().OpenMP &&
       getOpenMPRuntime().emitDeclareTargetVarDefinition(D, Addr, PerformInit))
     return;
 
->>>>>>> b2b84690
   // Check if we've already initialized this decl.
   auto I = DelayedCXXInitPosition.find(D);
   if (I != DelayedCXXInitPosition.end() && I->second == ~0U)
@@ -553,21 +516,6 @@
       AddGlobalCtor(Fn, Priority);
     }
     PrioritizedCXXGlobalInits.clear();
-<<<<<<< HEAD
-  }
-
-  SmallString<128> FileName;
-  SourceManager &SM = Context.getSourceManager();
-  if (const FileEntry *MainFile = SM.getFileEntryForID(SM.getMainFileID())) {
-    // Include the filename in the symbol name. Including "sub_" matches gcc and
-    // makes sure these symbols appear lexicographically behind the symbols with
-    // priority emitted above.
-    FileName = llvm::sys::path::filename(MainFile->getName());
-  } else {
-    FileName = "<null>";
-  }
-
-=======
   }
 
   // Include the filename in the symbol name. Including "sub_" matches gcc and
@@ -577,7 +525,6 @@
   if (FileName.empty())
     FileName = "<null>";
 
->>>>>>> b2b84690
   for (size_t i = 0; i < FileName.size(); ++i) {
     // Replace everything that's not [a-zA-Z0-9._] with a _. This set happens
     // to be the set of C preprocessing numbers.
@@ -657,12 +604,8 @@
                                                  "guard.uninitialized");
       llvm::BasicBlock *InitBlock = createBasicBlock("init");
       ExitBlock = createBasicBlock("exit");
-<<<<<<< HEAD
-      Builder.CreateCondBr(Uninit, InitBlock, ExitBlock);
-=======
       EmitCXXGuardedInitBranch(Uninit, InitBlock, ExitBlock,
                                GuardKind::TlsGuard, nullptr);
->>>>>>> b2b84690
       EmitBlock(InitBlock);
       // Mark as initialized before initializing anything else. If the
       // initializers use previously-initialized thread_local vars, that's
