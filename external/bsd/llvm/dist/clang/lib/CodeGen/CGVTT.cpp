//===--- CGVTT.cpp - Emit LLVM Code for C++ VTTs --------------------------===//
//
//                     The LLVM Compiler Infrastructure
//
// This file is distributed under the University of Illinois Open Source
// License. See LICENSE.TXT for details.
//
//===----------------------------------------------------------------------===//
//
// This contains code dealing with C++ code generation of VTTs (vtable tables).
//
//===----------------------------------------------------------------------===//

#include "CodeGenModule.h"
#include "CGCXXABI.h"
#include "clang/AST/RecordLayout.h"
#include "clang/AST/VTTBuilder.h"
using namespace clang;
using namespace CodeGen;

static llvm::GlobalVariable *
GetAddrOfVTTVTable(CodeGenVTables &CGVT, CodeGenModule &CGM,
                   const CXXRecordDecl *MostDerivedClass,
                   const VTTVTable &VTable,
                   llvm::GlobalVariable::LinkageTypes Linkage,
                   VTableLayout::AddressPointsMapTy &AddressPoints) {
  if (VTable.getBase() == MostDerivedClass) {
    assert(VTable.getBaseOffset().isZero() &&
           "Most derived class vtable must have a zero offset!");
    // This is a regular vtable.
    return CGM.getCXXABI().getAddrOfVTable(MostDerivedClass, CharUnits());
  }
  
  return CGVT.GenerateConstructionVTable(MostDerivedClass, 
                                         VTable.getBaseSubobject(),
                                         VTable.isVirtual(),
                                         Linkage,
                                         AddressPoints);
}

void
CodeGenVTables::EmitVTTDefinition(llvm::GlobalVariable *VTT,
                                  llvm::GlobalVariable::LinkageTypes Linkage,
                                  const CXXRecordDecl *RD) {
  VTTBuilder Builder(CGM.getContext(), RD, /*GenerateDefinition=*/true);

  llvm::Type *Int8PtrTy = CGM.Int8PtrTy, *Int32Ty = CGM.Int32Ty;
  llvm::ArrayType *ArrayType = 
    llvm::ArrayType::get(Int8PtrTy, Builder.getVTTComponents().size());

  SmallVector<llvm::GlobalVariable *, 8> VTables;
  SmallVector<VTableAddressPointsMapTy, 8> VTableAddressPoints;
  for (const VTTVTable *i = Builder.getVTTVTables().begin(),
                       *e = Builder.getVTTVTables().end(); i != e; ++i) {
    VTableAddressPoints.push_back(VTableAddressPointsMapTy());
    VTables.push_back(GetAddrOfVTTVTable(*this, CGM, RD, *i, Linkage,
                                         VTableAddressPoints.back()));
  }

  SmallVector<llvm::Constant *, 8> VTTComponents;
  for (const VTTComponent *i = Builder.getVTTComponents().begin(),
                          *e = Builder.getVTTComponents().end(); i != e; ++i) {
    const VTTVTable &VTTVT = Builder.getVTTVTables()[i->VTableIndex];
    llvm::GlobalVariable *VTable = VTables[i->VTableIndex];
    VTableLayout::AddressPointLocation AddressPoint;
    if (VTTVT.getBase() == RD) {
      // Just get the address point for the regular vtable.
      AddressPoint =
          getItaniumVTableContext().getVTableLayout(RD).getAddressPoint(
              i->VTableBase);
    } else {
      AddressPoint = VTableAddressPoints[i->VTableIndex].lookup(i->VTableBase);
      assert(AddressPoint.AddressPointIndex != 0 &&
             "Did not find ctor vtable address point!");
    }

     llvm::Value *Idxs[] = {
       llvm::ConstantInt::get(Int32Ty, 0),
       llvm::ConstantInt::get(Int32Ty, AddressPoint.VTableIndex),
       llvm::ConstantInt::get(Int32Ty, AddressPoint.AddressPointIndex),
     };

     llvm::Constant *Init = llvm::ConstantExpr::getGetElementPtr(
         VTable->getValueType(), VTable, Idxs, /*InBounds=*/true,
         /*InRangeIndex=*/1);

     Init = llvm::ConstantExpr::getBitCast(Init, Int8PtrTy);

     VTTComponents.push_back(Init);
  }

  llvm::Constant *Init = llvm::ConstantArray::get(ArrayType, VTTComponents);

  VTT->setInitializer(Init);

  // Set the correct linkage.
  VTT->setLinkage(Linkage);

  if (CGM.supportsCOMDAT() && VTT->isWeakForLinker())
    VTT->setComdat(CGM.getModule().getOrInsertComdat(VTT->getName()));

  // Set the right visibility.
<<<<<<< HEAD
  CGM.setGlobalVisibility(VTT, RD);
=======
  CGM.setGVProperties(VTT, RD);
>>>>>>> b2b84690
}

llvm::GlobalVariable *CodeGenVTables::GetAddrOfVTT(const CXXRecordDecl *RD) {
  assert(RD->getNumVBases() && "Only classes with virtual bases need a VTT");

  SmallString<256> OutName;
  llvm::raw_svector_ostream Out(OutName);
  cast<ItaniumMangleContext>(CGM.getCXXABI().getMangleContext())
      .mangleCXXVTT(RD, Out);
  StringRef Name = OutName.str();

  // This will also defer the definition of the VTT.
  (void) CGM.getCXXABI().getAddrOfVTable(RD, CharUnits());

  VTTBuilder Builder(CGM.getContext(), RD, /*GenerateDefinition=*/false);

  llvm::ArrayType *ArrayType = 
    llvm::ArrayType::get(CGM.Int8PtrTy, Builder.getVTTComponents().size());

  llvm::GlobalVariable *GV =
    CGM.CreateOrReplaceCXXRuntimeVariable(Name, ArrayType, 
                                          llvm::GlobalValue::ExternalLinkage);
  GV->setUnnamedAddr(llvm::GlobalValue::UnnamedAddr::Global);
  return GV;
}

uint64_t CodeGenVTables::getSubVTTIndex(const CXXRecordDecl *RD, 
                                        BaseSubobject Base) {
  BaseSubobjectPairTy ClassSubobjectPair(RD, Base);

  SubVTTIndiciesMapTy::iterator I = SubVTTIndicies.find(ClassSubobjectPair);
  if (I != SubVTTIndicies.end())
    return I->second;
  
  VTTBuilder Builder(CGM.getContext(), RD, /*GenerateDefinition=*/false);

  for (llvm::DenseMap<BaseSubobject, uint64_t>::const_iterator I =
       Builder.getSubVTTIndicies().begin(), 
       E = Builder.getSubVTTIndicies().end(); I != E; ++I) {
    // Insert all indices.
    BaseSubobjectPairTy ClassSubobjectPair(RD, I->first);
    
    SubVTTIndicies.insert(std::make_pair(ClassSubobjectPair, I->second));
  }
    
  I = SubVTTIndicies.find(ClassSubobjectPair);
  assert(I != SubVTTIndicies.end() && "Did not find index!");
  
  return I->second;
}

uint64_t 
CodeGenVTables::getSecondaryVirtualPointerIndex(const CXXRecordDecl *RD,
                                                BaseSubobject Base) {
  SecondaryVirtualPointerIndicesMapTy::iterator I =
    SecondaryVirtualPointerIndices.find(std::make_pair(RD, Base));

  if (I != SecondaryVirtualPointerIndices.end())
    return I->second;

  VTTBuilder Builder(CGM.getContext(), RD, /*GenerateDefinition=*/false);

  // Insert all secondary vpointer indices.
  for (llvm::DenseMap<BaseSubobject, uint64_t>::const_iterator I = 
       Builder.getSecondaryVirtualPointerIndices().begin(),
       E = Builder.getSecondaryVirtualPointerIndices().end(); I != E; ++I) {
    std::pair<const CXXRecordDecl *, BaseSubobject> Pair =
      std::make_pair(RD, I->first);
    
    SecondaryVirtualPointerIndices.insert(std::make_pair(Pair, I->second));
  }

  I = SecondaryVirtualPointerIndices.find(std::make_pair(RD, Base));
  assert(I != SecondaryVirtualPointerIndices.end() && "Did not find index!");
  
  return I->second;
}<|MERGE_RESOLUTION|>--- conflicted
+++ resolved
@@ -100,11 +100,7 @@
     VTT->setComdat(CGM.getModule().getOrInsertComdat(VTT->getName()));
 
   // Set the right visibility.
-<<<<<<< HEAD
-  CGM.setGlobalVisibility(VTT, RD);
-=======
   CGM.setGVProperties(VTT, RD);
->>>>>>> b2b84690
 }
 
 llvm::GlobalVariable *CodeGenVTables::GetAddrOfVTT(const CXXRecordDecl *RD) {
