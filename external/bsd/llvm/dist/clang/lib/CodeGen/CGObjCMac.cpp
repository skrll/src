//===------- CGObjCMac.cpp - Interface to Apple Objective-C Runtime -------===//
//
//                     The LLVM Compiler Infrastructure
//
// This file is distributed under the University of Illinois Open Source
// License. See LICENSE.TXT for details.
//
//===----------------------------------------------------------------------===//
//
// This provides Objective-C code generation targeting the Apple runtime.
//
//===----------------------------------------------------------------------===//

#include "CGBlocks.h"
#include "CGCleanup.h"
#include "CGObjCRuntime.h"
#include "CGRecordLayout.h"
#include "CodeGenFunction.h"
#include "CodeGenModule.h"
#include "clang/CodeGen/ConstantInitBuilder.h"
#include "clang/AST/ASTContext.h"
#include "clang/AST/Decl.h"
#include "clang/AST/DeclObjC.h"
#include "clang/AST/RecordLayout.h"
#include "clang/AST/StmtObjC.h"
#include "clang/Basic/LangOptions.h"
#include "clang/CodeGen/CGFunctionInfo.h"
#include "clang/Frontend/CodeGenOptions.h"
#include "llvm/ADT/CachedHashString.h"
#include "llvm/ADT/DenseSet.h"
#include "llvm/ADT/SetVector.h"
#include "llvm/ADT/SmallPtrSet.h"
#include "llvm/ADT/SmallString.h"
#include "llvm/IR/CallSite.h"
#include "llvm/IR/DataLayout.h"
#include "llvm/IR/InlineAsm.h"
#include "llvm/IR/IntrinsicInst.h"
#include "llvm/IR/LLVMContext.h"
#include "llvm/IR/Module.h"
#include "llvm/Support/raw_ostream.h"
#include <cstdio>

using namespace clang;
using namespace CodeGen;

namespace {

// FIXME: We should find a nicer way to make the labels for metadata, string
// concatenation is lame.

class ObjCCommonTypesHelper {
protected:
  llvm::LLVMContext &VMContext;

private:
  // The types of these functions don't really matter because we
  // should always bitcast before calling them.

  /// id objc_msgSend (id, SEL, ...)
  /// 
  /// The default messenger, used for sends whose ABI is unchanged from
  /// the all-integer/pointer case.
  llvm::Constant *getMessageSendFn() const {
    // Add the non-lazy-bind attribute, since objc_msgSend is likely to
    // be called a lot.
    llvm::Type *params[] = { ObjectPtrTy, SelectorPtrTy };
    return CGM.CreateRuntimeFunction(
        llvm::FunctionType::get(ObjectPtrTy, params, true), "objc_msgSend",
        llvm::AttributeList::get(CGM.getLLVMContext(),
                                 llvm::AttributeList::FunctionIndex,
                                 llvm::Attribute::NonLazyBind));
  }

  /// void objc_msgSend_stret (id, SEL, ...)
  ///
  /// The messenger used when the return value is an aggregate returned
  /// by indirect reference in the first argument, and therefore the
  /// self and selector parameters are shifted over by one.
  llvm::Constant *getMessageSendStretFn() const {
    llvm::Type *params[] = { ObjectPtrTy, SelectorPtrTy };
    return CGM.CreateRuntimeFunction(llvm::FunctionType::get(CGM.VoidTy,
                                                             params, true),
                                     "objc_msgSend_stret");

  }

  /// [double | long double] objc_msgSend_fpret(id self, SEL op, ...)
  ///
  /// The messenger used when the return value is returned on the x87
  /// floating-point stack; without a special entrypoint, the nil case
  /// would be unbalanced.
  llvm::Constant *getMessageSendFpretFn() const {
    llvm::Type *params[] = { ObjectPtrTy, SelectorPtrTy };
    return CGM.CreateRuntimeFunction(llvm::FunctionType::get(CGM.DoubleTy,
                                                             params, true),
                                     "objc_msgSend_fpret");

  }

  /// _Complex long double objc_msgSend_fp2ret(id self, SEL op, ...)
  ///
  /// The messenger used when the return value is returned in two values on the
  /// x87 floating point stack; without a special entrypoint, the nil case
  /// would be unbalanced. Only used on 64-bit X86.
  llvm::Constant *getMessageSendFp2retFn() const {
    llvm::Type *params[] = { ObjectPtrTy, SelectorPtrTy };
    llvm::Type *longDoubleType = llvm::Type::getX86_FP80Ty(VMContext);
    llvm::Type *resultType =
        llvm::StructType::get(longDoubleType, longDoubleType);

    return CGM.CreateRuntimeFunction(llvm::FunctionType::get(resultType,
                                                             params, true),
                                     "objc_msgSend_fp2ret");
  }

  /// id objc_msgSendSuper(struct objc_super *super, SEL op, ...)
  ///
  /// The messenger used for super calls, which have different dispatch
  /// semantics.  The class passed is the superclass of the current
  /// class.
  llvm::Constant *getMessageSendSuperFn() const {
    llvm::Type *params[] = { SuperPtrTy, SelectorPtrTy };
    return CGM.CreateRuntimeFunction(llvm::FunctionType::get(ObjectPtrTy,
                                                             params, true),
                                     "objc_msgSendSuper");
  }

  /// id objc_msgSendSuper2(struct objc_super *super, SEL op, ...)
  ///
  /// A slightly different messenger used for super calls.  The class
  /// passed is the current class.
  llvm::Constant *getMessageSendSuperFn2() const {
    llvm::Type *params[] = { SuperPtrTy, SelectorPtrTy };
    return CGM.CreateRuntimeFunction(llvm::FunctionType::get(ObjectPtrTy,
                                                             params, true),
                                     "objc_msgSendSuper2");
  }

  /// void objc_msgSendSuper_stret(void *stretAddr, struct objc_super *super,
  ///                              SEL op, ...)
  ///
  /// The messenger used for super calls which return an aggregate indirectly.
  llvm::Constant *getMessageSendSuperStretFn() const {
    llvm::Type *params[] = { Int8PtrTy, SuperPtrTy, SelectorPtrTy };
    return CGM.CreateRuntimeFunction(
      llvm::FunctionType::get(CGM.VoidTy, params, true),
      "objc_msgSendSuper_stret");
  }

  /// void objc_msgSendSuper2_stret(void * stretAddr, struct objc_super *super,
  ///                               SEL op, ...)
  ///
  /// objc_msgSendSuper_stret with the super2 semantics.
  llvm::Constant *getMessageSendSuperStretFn2() const {
    llvm::Type *params[] = { Int8PtrTy, SuperPtrTy, SelectorPtrTy };
    return CGM.CreateRuntimeFunction(
      llvm::FunctionType::get(CGM.VoidTy, params, true),
      "objc_msgSendSuper2_stret");
  }

  llvm::Constant *getMessageSendSuperFpretFn() const {
    // There is no objc_msgSendSuper_fpret? How can that work?
    return getMessageSendSuperFn();
  }

  llvm::Constant *getMessageSendSuperFpretFn2() const {
    // There is no objc_msgSendSuper_fpret? How can that work?
    return getMessageSendSuperFn2();
  }

protected:
  CodeGen::CodeGenModule &CGM;

public:
  llvm::IntegerType *ShortTy, *IntTy, *LongTy;
  llvm::PointerType *Int8PtrTy, *Int8PtrPtrTy;
  llvm::Type *IvarOffsetVarTy;

  /// ObjectPtrTy - LLVM type for object handles (typeof(id))
  llvm::PointerType *ObjectPtrTy;

  /// PtrObjectPtrTy - LLVM type for id *
  llvm::PointerType *PtrObjectPtrTy;

  /// SelectorPtrTy - LLVM type for selector handles (typeof(SEL))
  llvm::PointerType *SelectorPtrTy;
  
private:
  /// ProtocolPtrTy - LLVM type for external protocol handles
  /// (typeof(Protocol))
  llvm::Type *ExternalProtocolPtrTy;
  
public:
  llvm::Type *getExternalProtocolPtrTy() {
    if (!ExternalProtocolPtrTy) {
      // FIXME: It would be nice to unify this with the opaque type, so that the
      // IR comes out a bit cleaner.
      CodeGen::CodeGenTypes &Types = CGM.getTypes();
      ASTContext &Ctx = CGM.getContext();
      llvm::Type *T = Types.ConvertType(Ctx.getObjCProtoType());
      ExternalProtocolPtrTy = llvm::PointerType::getUnqual(T);
    }
    
    return ExternalProtocolPtrTy;
  }
  
  // SuperCTy - clang type for struct objc_super.
  QualType SuperCTy;
  // SuperPtrCTy - clang type for struct objc_super *.
  QualType SuperPtrCTy;

  /// SuperTy - LLVM type for struct objc_super.
  llvm::StructType *SuperTy;
  /// SuperPtrTy - LLVM type for struct objc_super *.
  llvm::PointerType *SuperPtrTy;

  /// PropertyTy - LLVM type for struct objc_property (struct _prop_t
  /// in GCC parlance).
  llvm::StructType *PropertyTy;

  /// PropertyListTy - LLVM type for struct objc_property_list
  /// (_prop_list_t in GCC parlance).
  llvm::StructType *PropertyListTy;
  /// PropertyListPtrTy - LLVM type for struct objc_property_list*.
  llvm::PointerType *PropertyListPtrTy;

  // MethodTy - LLVM type for struct objc_method.
  llvm::StructType *MethodTy;

  /// CacheTy - LLVM type for struct objc_cache.
  llvm::Type *CacheTy;
  /// CachePtrTy - LLVM type for struct objc_cache *.
  llvm::PointerType *CachePtrTy;
  
  llvm::Constant *getGetPropertyFn() {
    CodeGen::CodeGenTypes &Types = CGM.getTypes();
    ASTContext &Ctx = CGM.getContext();
    // id objc_getProperty (id, SEL, ptrdiff_t, bool)
    CanQualType IdType = Ctx.getCanonicalParamType(Ctx.getObjCIdType());
    CanQualType SelType = Ctx.getCanonicalParamType(Ctx.getObjCSelType());
    CanQualType Params[] = {
        IdType, SelType,
        Ctx.getPointerDiffType()->getCanonicalTypeUnqualified(), Ctx.BoolTy};
    llvm::FunctionType *FTy =
        Types.GetFunctionType(
          Types.arrangeBuiltinFunctionDeclaration(IdType, Params));
    return CGM.CreateRuntimeFunction(FTy, "objc_getProperty");
  }

  llvm::Constant *getSetPropertyFn() {
    CodeGen::CodeGenTypes &Types = CGM.getTypes();
    ASTContext &Ctx = CGM.getContext();
    // void objc_setProperty (id, SEL, ptrdiff_t, id, bool, bool)
    CanQualType IdType = Ctx.getCanonicalParamType(Ctx.getObjCIdType());
    CanQualType SelType = Ctx.getCanonicalParamType(Ctx.getObjCSelType());
    CanQualType Params[] = {
        IdType,
        SelType,
        Ctx.getPointerDiffType()->getCanonicalTypeUnqualified(),
        IdType,
        Ctx.BoolTy,
        Ctx.BoolTy};
    llvm::FunctionType *FTy =
        Types.GetFunctionType(
          Types.arrangeBuiltinFunctionDeclaration(Ctx.VoidTy, Params));
    return CGM.CreateRuntimeFunction(FTy, "objc_setProperty");
  }

  llvm::Constant *getOptimizedSetPropertyFn(bool atomic, bool copy) {
    CodeGen::CodeGenTypes &Types = CGM.getTypes();
    ASTContext &Ctx = CGM.getContext();
    // void objc_setProperty_atomic(id self, SEL _cmd, 
    //                              id newValue, ptrdiff_t offset);
    // void objc_setProperty_nonatomic(id self, SEL _cmd, 
    //                                 id newValue, ptrdiff_t offset);
    // void objc_setProperty_atomic_copy(id self, SEL _cmd, 
    //                                   id newValue, ptrdiff_t offset);
    // void objc_setProperty_nonatomic_copy(id self, SEL _cmd, 
    //                                      id newValue, ptrdiff_t offset);
    
    SmallVector<CanQualType,4> Params;
    CanQualType IdType = Ctx.getCanonicalParamType(Ctx.getObjCIdType());
    CanQualType SelType = Ctx.getCanonicalParamType(Ctx.getObjCSelType());
    Params.push_back(IdType);
    Params.push_back(SelType);
    Params.push_back(IdType);
    Params.push_back(Ctx.getPointerDiffType()->getCanonicalTypeUnqualified());
    llvm::FunctionType *FTy =
        Types.GetFunctionType(
          Types.arrangeBuiltinFunctionDeclaration(Ctx.VoidTy, Params));
    const char *name;
    if (atomic && copy)
      name = "objc_setProperty_atomic_copy";
    else if (atomic && !copy)
      name = "objc_setProperty_atomic";
    else if (!atomic && copy)
      name = "objc_setProperty_nonatomic_copy";
    else
      name = "objc_setProperty_nonatomic";
      
    return CGM.CreateRuntimeFunction(FTy, name);
  }
  
  llvm::Constant *getCopyStructFn() {
    CodeGen::CodeGenTypes &Types = CGM.getTypes();
    ASTContext &Ctx = CGM.getContext();
    // void objc_copyStruct (void *, const void *, size_t, bool, bool)
    SmallVector<CanQualType,5> Params;
    Params.push_back(Ctx.VoidPtrTy);
    Params.push_back(Ctx.VoidPtrTy);
    Params.push_back(Ctx.getSizeType());
    Params.push_back(Ctx.BoolTy);
    Params.push_back(Ctx.BoolTy);
    llvm::FunctionType *FTy =
        Types.GetFunctionType(
          Types.arrangeBuiltinFunctionDeclaration(Ctx.VoidTy, Params));
    return CGM.CreateRuntimeFunction(FTy, "objc_copyStruct");
  }
  
  /// This routine declares and returns address of:
  /// void objc_copyCppObjectAtomic(
  ///         void *dest, const void *src, 
  ///         void (*copyHelper) (void *dest, const void *source));
  llvm::Constant *getCppAtomicObjectFunction() {
    CodeGen::CodeGenTypes &Types = CGM.getTypes();
    ASTContext &Ctx = CGM.getContext();
    /// void objc_copyCppObjectAtomic(void *dest, const void *src, void *helper);
    SmallVector<CanQualType,3> Params;
    Params.push_back(Ctx.VoidPtrTy);
    Params.push_back(Ctx.VoidPtrTy);
    Params.push_back(Ctx.VoidPtrTy);
    llvm::FunctionType *FTy =
        Types.GetFunctionType(
          Types.arrangeBuiltinFunctionDeclaration(Ctx.VoidTy, Params));
    return CGM.CreateRuntimeFunction(FTy, "objc_copyCppObjectAtomic");
  }
  
  llvm::Constant *getEnumerationMutationFn() {
    CodeGen::CodeGenTypes &Types = CGM.getTypes();
    ASTContext &Ctx = CGM.getContext();
    // void objc_enumerationMutation (id)
    SmallVector<CanQualType,1> Params;
    Params.push_back(Ctx.getCanonicalParamType(Ctx.getObjCIdType()));
    llvm::FunctionType *FTy =
        Types.GetFunctionType(
          Types.arrangeBuiltinFunctionDeclaration(Ctx.VoidTy, Params));
    return CGM.CreateRuntimeFunction(FTy, "objc_enumerationMutation");
  }

  llvm::Constant *getLookUpClassFn() {
    CodeGen::CodeGenTypes &Types = CGM.getTypes();
    ASTContext &Ctx = CGM.getContext();
    // Class objc_lookUpClass (const char *)
    SmallVector<CanQualType,1> Params;
    Params.push_back(
      Ctx.getCanonicalType(Ctx.getPointerType(Ctx.CharTy.withConst())));
    llvm::FunctionType *FTy =
        Types.GetFunctionType(Types.arrangeBuiltinFunctionDeclaration(
                                Ctx.getCanonicalType(Ctx.getObjCClassType()),
                                Params));
    return CGM.CreateRuntimeFunction(FTy, "objc_lookUpClass");
  }

  /// GcReadWeakFn -- LLVM objc_read_weak (id *src) function.
  llvm::Constant *getGcReadWeakFn() {
    // id objc_read_weak (id *)
    llvm::Type *args[] = { ObjectPtrTy->getPointerTo() };
    llvm::FunctionType *FTy =
      llvm::FunctionType::get(ObjectPtrTy, args, false);
    return CGM.CreateRuntimeFunction(FTy, "objc_read_weak");
  }

  /// GcAssignWeakFn -- LLVM objc_assign_weak function.
  llvm::Constant *getGcAssignWeakFn() {
    // id objc_assign_weak (id, id *)
    llvm::Type *args[] = { ObjectPtrTy, ObjectPtrTy->getPointerTo() };
    llvm::FunctionType *FTy =
      llvm::FunctionType::get(ObjectPtrTy, args, false);
    return CGM.CreateRuntimeFunction(FTy, "objc_assign_weak");
  }

  /// GcAssignGlobalFn -- LLVM objc_assign_global function.
  llvm::Constant *getGcAssignGlobalFn() {
    // id objc_assign_global(id, id *)
    llvm::Type *args[] = { ObjectPtrTy, ObjectPtrTy->getPointerTo() };
    llvm::FunctionType *FTy =
      llvm::FunctionType::get(ObjectPtrTy, args, false);
    return CGM.CreateRuntimeFunction(FTy, "objc_assign_global");
  }

  /// GcAssignThreadLocalFn -- LLVM objc_assign_threadlocal function.
  llvm::Constant *getGcAssignThreadLocalFn() {
    // id objc_assign_threadlocal(id src, id * dest)
    llvm::Type *args[] = { ObjectPtrTy, ObjectPtrTy->getPointerTo() };
    llvm::FunctionType *FTy =
      llvm::FunctionType::get(ObjectPtrTy, args, false);
    return CGM.CreateRuntimeFunction(FTy, "objc_assign_threadlocal");
  }
  
  /// GcAssignIvarFn -- LLVM objc_assign_ivar function.
  llvm::Constant *getGcAssignIvarFn() {
    // id objc_assign_ivar(id, id *, ptrdiff_t)
    llvm::Type *args[] = { ObjectPtrTy, ObjectPtrTy->getPointerTo(),
                           CGM.PtrDiffTy };
    llvm::FunctionType *FTy =
      llvm::FunctionType::get(ObjectPtrTy, args, false);
    return CGM.CreateRuntimeFunction(FTy, "objc_assign_ivar");
  }

  /// GcMemmoveCollectableFn -- LLVM objc_memmove_collectable function.
  llvm::Constant *GcMemmoveCollectableFn() {
    // void *objc_memmove_collectable(void *dst, const void *src, size_t size)
    llvm::Type *args[] = { Int8PtrTy, Int8PtrTy, LongTy };
    llvm::FunctionType *FTy = llvm::FunctionType::get(Int8PtrTy, args, false);
    return CGM.CreateRuntimeFunction(FTy, "objc_memmove_collectable");
  }

  /// GcAssignStrongCastFn -- LLVM objc_assign_strongCast function.
  llvm::Constant *getGcAssignStrongCastFn() {
    // id objc_assign_strongCast(id, id *)
    llvm::Type *args[] = { ObjectPtrTy, ObjectPtrTy->getPointerTo() };
    llvm::FunctionType *FTy =
      llvm::FunctionType::get(ObjectPtrTy, args, false);
    return CGM.CreateRuntimeFunction(FTy, "objc_assign_strongCast");
  }

  /// ExceptionThrowFn - LLVM objc_exception_throw function.
  llvm::Constant *getExceptionThrowFn() {
    // void objc_exception_throw(id)
    llvm::Type *args[] = { ObjectPtrTy };
    llvm::FunctionType *FTy =
      llvm::FunctionType::get(CGM.VoidTy, args, false);
    return CGM.CreateRuntimeFunction(FTy, "objc_exception_throw");
  }

  /// ExceptionRethrowFn - LLVM objc_exception_rethrow function.
  llvm::Constant *getExceptionRethrowFn() {
    // void objc_exception_rethrow(void)
    llvm::FunctionType *FTy = llvm::FunctionType::get(CGM.VoidTy, false);
    return CGM.CreateRuntimeFunction(FTy, "objc_exception_rethrow");
  }
  
  /// SyncEnterFn - LLVM object_sync_enter function.
  llvm::Constant *getSyncEnterFn() {
    // int objc_sync_enter (id)
    llvm::Type *args[] = { ObjectPtrTy };
    llvm::FunctionType *FTy =
      llvm::FunctionType::get(CGM.IntTy, args, false);
    return CGM.CreateRuntimeFunction(FTy, "objc_sync_enter");
  }

  /// SyncExitFn - LLVM object_sync_exit function.
  llvm::Constant *getSyncExitFn() {
    // int objc_sync_exit (id)
    llvm::Type *args[] = { ObjectPtrTy };
    llvm::FunctionType *FTy =
      llvm::FunctionType::get(CGM.IntTy, args, false);
    return CGM.CreateRuntimeFunction(FTy, "objc_sync_exit");
  }

  llvm::Constant *getSendFn(bool IsSuper) const {
    return IsSuper ? getMessageSendSuperFn() : getMessageSendFn();
  }

  llvm::Constant *getSendFn2(bool IsSuper) const {
    return IsSuper ? getMessageSendSuperFn2() : getMessageSendFn();
  }

  llvm::Constant *getSendStretFn(bool IsSuper) const {
    return IsSuper ? getMessageSendSuperStretFn() : getMessageSendStretFn();
  }

  llvm::Constant *getSendStretFn2(bool IsSuper) const {
    return IsSuper ? getMessageSendSuperStretFn2() : getMessageSendStretFn();
  }

  llvm::Constant *getSendFpretFn(bool IsSuper) const {
    return IsSuper ? getMessageSendSuperFpretFn() : getMessageSendFpretFn();
  }

  llvm::Constant *getSendFpretFn2(bool IsSuper) const {
    return IsSuper ? getMessageSendSuperFpretFn2() : getMessageSendFpretFn();
  }

  llvm::Constant *getSendFp2retFn(bool IsSuper) const {
    return IsSuper ? getMessageSendSuperFn() : getMessageSendFp2retFn();
  }

  llvm::Constant *getSendFp2RetFn2(bool IsSuper) const {
    return IsSuper ? getMessageSendSuperFn2() : getMessageSendFp2retFn();
  }

  ObjCCommonTypesHelper(CodeGen::CodeGenModule &cgm);
};

/// ObjCTypesHelper - Helper class that encapsulates lazy
/// construction of varies types used during ObjC generation.
class ObjCTypesHelper : public ObjCCommonTypesHelper {
public:
  /// SymtabTy - LLVM type for struct objc_symtab.
  llvm::StructType *SymtabTy;
  /// SymtabPtrTy - LLVM type for struct objc_symtab *.
  llvm::PointerType *SymtabPtrTy;
  /// ModuleTy - LLVM type for struct objc_module.
  llvm::StructType *ModuleTy;

  /// ProtocolTy - LLVM type for struct objc_protocol.
  llvm::StructType *ProtocolTy;
  /// ProtocolPtrTy - LLVM type for struct objc_protocol *.
  llvm::PointerType *ProtocolPtrTy;
  /// ProtocolExtensionTy - LLVM type for struct
  /// objc_protocol_extension.
  llvm::StructType *ProtocolExtensionTy;
  /// ProtocolExtensionTy - LLVM type for struct
  /// objc_protocol_extension *.
  llvm::PointerType *ProtocolExtensionPtrTy;
  /// MethodDescriptionTy - LLVM type for struct
  /// objc_method_description.
  llvm::StructType *MethodDescriptionTy;
  /// MethodDescriptionListTy - LLVM type for struct
  /// objc_method_description_list.
  llvm::StructType *MethodDescriptionListTy;
  /// MethodDescriptionListPtrTy - LLVM type for struct
  /// objc_method_description_list *.
  llvm::PointerType *MethodDescriptionListPtrTy;
  /// ProtocolListTy - LLVM type for struct objc_property_list.
  llvm::StructType *ProtocolListTy;
  /// ProtocolListPtrTy - LLVM type for struct objc_property_list*.
  llvm::PointerType *ProtocolListPtrTy;
  /// CategoryTy - LLVM type for struct objc_category.
  llvm::StructType *CategoryTy;
  /// ClassTy - LLVM type for struct objc_class.
  llvm::StructType *ClassTy;
  /// ClassPtrTy - LLVM type for struct objc_class *.
  llvm::PointerType *ClassPtrTy;
  /// ClassExtensionTy - LLVM type for struct objc_class_ext.
  llvm::StructType *ClassExtensionTy;
  /// ClassExtensionPtrTy - LLVM type for struct objc_class_ext *.
  llvm::PointerType *ClassExtensionPtrTy;
  // IvarTy - LLVM type for struct objc_ivar.
  llvm::StructType *IvarTy;
  /// IvarListTy - LLVM type for struct objc_ivar_list.
  llvm::StructType *IvarListTy;
  /// IvarListPtrTy - LLVM type for struct objc_ivar_list *.
  llvm::PointerType *IvarListPtrTy;
  /// MethodListTy - LLVM type for struct objc_method_list.
  llvm::StructType *MethodListTy;
  /// MethodListPtrTy - LLVM type for struct objc_method_list *.
  llvm::PointerType *MethodListPtrTy;

  /// ExceptionDataTy - LLVM type for struct _objc_exception_data.
  llvm::StructType *ExceptionDataTy;
  
  /// ExceptionTryEnterFn - LLVM objc_exception_try_enter function.
  llvm::Constant *getExceptionTryEnterFn() {
    llvm::Type *params[] = { ExceptionDataTy->getPointerTo() };
    return CGM.CreateRuntimeFunction(
      llvm::FunctionType::get(CGM.VoidTy, params, false),
      "objc_exception_try_enter");
  }

  /// ExceptionTryExitFn - LLVM objc_exception_try_exit function.
  llvm::Constant *getExceptionTryExitFn() {
    llvm::Type *params[] = { ExceptionDataTy->getPointerTo() };
    return CGM.CreateRuntimeFunction(
      llvm::FunctionType::get(CGM.VoidTy, params, false),
      "objc_exception_try_exit");
  }

  /// ExceptionExtractFn - LLVM objc_exception_extract function.
  llvm::Constant *getExceptionExtractFn() {
    llvm::Type *params[] = { ExceptionDataTy->getPointerTo() };
    return CGM.CreateRuntimeFunction(llvm::FunctionType::get(ObjectPtrTy,
                                                             params, false),
                                     "objc_exception_extract");
  }

  /// ExceptionMatchFn - LLVM objc_exception_match function.
  llvm::Constant *getExceptionMatchFn() {
    llvm::Type *params[] = { ClassPtrTy, ObjectPtrTy };
    return CGM.CreateRuntimeFunction(
      llvm::FunctionType::get(CGM.Int32Ty, params, false),
      "objc_exception_match");
  }

  /// SetJmpFn - LLVM _setjmp function.
  llvm::Constant *getSetJmpFn() {
    // This is specifically the prototype for x86.
    llvm::Type *params[] = { CGM.Int32Ty->getPointerTo() };
    return CGM.CreateRuntimeFunction(
        llvm::FunctionType::get(CGM.Int32Ty, params, false), "_setjmp",
        llvm::AttributeList::get(CGM.getLLVMContext(),
                                 llvm::AttributeList::FunctionIndex,
                                 llvm::Attribute::NonLazyBind));
  }

public:
  ObjCTypesHelper(CodeGen::CodeGenModule &cgm);
};

/// ObjCNonFragileABITypesHelper - will have all types needed by objective-c's
/// modern abi
class ObjCNonFragileABITypesHelper : public ObjCCommonTypesHelper {
public:
  // MethodListnfABITy - LLVM for struct _method_list_t
  llvm::StructType *MethodListnfABITy;

  // MethodListnfABIPtrTy - LLVM for struct _method_list_t*
  llvm::PointerType *MethodListnfABIPtrTy;

  // ProtocolnfABITy = LLVM for struct _protocol_t
  llvm::StructType *ProtocolnfABITy;

  // ProtocolnfABIPtrTy = LLVM for struct _protocol_t*
  llvm::PointerType *ProtocolnfABIPtrTy;

  // ProtocolListnfABITy - LLVM for struct _objc_protocol_list
  llvm::StructType *ProtocolListnfABITy;

  // ProtocolListnfABIPtrTy - LLVM for struct _objc_protocol_list*
  llvm::PointerType *ProtocolListnfABIPtrTy;

  // ClassnfABITy - LLVM for struct _class_t
  llvm::StructType *ClassnfABITy;

  // ClassnfABIPtrTy - LLVM for struct _class_t*
  llvm::PointerType *ClassnfABIPtrTy;

  // IvarnfABITy - LLVM for struct _ivar_t
  llvm::StructType *IvarnfABITy;

  // IvarListnfABITy - LLVM for struct _ivar_list_t
  llvm::StructType *IvarListnfABITy;

  // IvarListnfABIPtrTy = LLVM for struct _ivar_list_t*
  llvm::PointerType *IvarListnfABIPtrTy;

  // ClassRonfABITy - LLVM for struct _class_ro_t
  llvm::StructType *ClassRonfABITy;

  // ImpnfABITy - LLVM for id (*)(id, SEL, ...)
  llvm::PointerType *ImpnfABITy;

  // CategorynfABITy - LLVM for struct _category_t
  llvm::StructType *CategorynfABITy;

  // New types for nonfragile abi messaging.

  // MessageRefTy - LLVM for:
  // struct _message_ref_t {
  //   IMP messenger;
  //   SEL name;
  // };
  llvm::StructType *MessageRefTy;
  // MessageRefCTy - clang type for struct _message_ref_t
  QualType MessageRefCTy;

  // MessageRefPtrTy - LLVM for struct _message_ref_t*
  llvm::Type *MessageRefPtrTy;
  // MessageRefCPtrTy - clang type for struct _message_ref_t*
  QualType MessageRefCPtrTy;

  // SuperMessageRefTy - LLVM for:
  // struct _super_message_ref_t {
  //   SUPER_IMP messenger;
  //   SEL name;
  // };
  llvm::StructType *SuperMessageRefTy;

  // SuperMessageRefPtrTy - LLVM for struct _super_message_ref_t*
  llvm::PointerType *SuperMessageRefPtrTy;

  llvm::Constant *getMessageSendFixupFn() {
    // id objc_msgSend_fixup(id, struct message_ref_t*, ...)
    llvm::Type *params[] = { ObjectPtrTy, MessageRefPtrTy };
    return CGM.CreateRuntimeFunction(llvm::FunctionType::get(ObjectPtrTy,
                                                             params, true),
                                     "objc_msgSend_fixup");
  }

  llvm::Constant *getMessageSendFpretFixupFn() {
    // id objc_msgSend_fpret_fixup(id, struct message_ref_t*, ...)
    llvm::Type *params[] = { ObjectPtrTy, MessageRefPtrTy };
    return CGM.CreateRuntimeFunction(llvm::FunctionType::get(ObjectPtrTy,
                                                             params, true),
                                     "objc_msgSend_fpret_fixup");
  }

  llvm::Constant *getMessageSendStretFixupFn() {
    // id objc_msgSend_stret_fixup(id, struct message_ref_t*, ...)
    llvm::Type *params[] = { ObjectPtrTy, MessageRefPtrTy };
    return CGM.CreateRuntimeFunction(llvm::FunctionType::get(ObjectPtrTy,
                                                             params, true),
                                     "objc_msgSend_stret_fixup");
  }

  llvm::Constant *getMessageSendSuper2FixupFn() {
    // id objc_msgSendSuper2_fixup (struct objc_super *,
    //                              struct _super_message_ref_t*, ...)
    llvm::Type *params[] = { SuperPtrTy, SuperMessageRefPtrTy };
    return  CGM.CreateRuntimeFunction(llvm::FunctionType::get(ObjectPtrTy,
                                                              params, true),
                                      "objc_msgSendSuper2_fixup");
  }

  llvm::Constant *getMessageSendSuper2StretFixupFn() {
    // id objc_msgSendSuper2_stret_fixup(struct objc_super *,
    //                                   struct _super_message_ref_t*, ...)
    llvm::Type *params[] = { SuperPtrTy, SuperMessageRefPtrTy };
    return  CGM.CreateRuntimeFunction(llvm::FunctionType::get(ObjectPtrTy,
                                                              params, true),
                                      "objc_msgSendSuper2_stret_fixup");
  }

  llvm::Constant *getObjCEndCatchFn() {
    return CGM.CreateRuntimeFunction(llvm::FunctionType::get(CGM.VoidTy, false),
                                     "objc_end_catch");

  }

  llvm::Constant *getObjCBeginCatchFn() {
    llvm::Type *params[] = { Int8PtrTy };
    return CGM.CreateRuntimeFunction(llvm::FunctionType::get(Int8PtrTy,
                                                             params, false),
                                     "objc_begin_catch");
  }

  llvm::StructType *EHTypeTy;
  llvm::Type *EHTypePtrTy;
  
  ObjCNonFragileABITypesHelper(CodeGen::CodeGenModule &cgm);
};

enum class ObjCLabelType {
  ClassName,
  MethodVarName,
  MethodVarType,
  PropertyName,
};

class CGObjCCommonMac : public CodeGen::CGObjCRuntime {
public:
  class SKIP_SCAN {
  public:
    unsigned skip;
    unsigned scan;
    SKIP_SCAN(unsigned _skip = 0, unsigned _scan = 0)
      : skip(_skip), scan(_scan) {}
  };

  /// opcode for captured block variables layout 'instructions'.
  /// In the following descriptions, 'I' is the value of the immediate field.
  /// (field following the opcode).
  ///
  enum BLOCK_LAYOUT_OPCODE {
    /// An operator which affects how the following layout should be
    /// interpreted.
    ///   I == 0: Halt interpretation and treat everything else as
    ///           a non-pointer.  Note that this instruction is equal
    ///           to '\0'.
    ///   I != 0: Currently unused.
    BLOCK_LAYOUT_OPERATOR            = 0,
    
    /// The next I+1 bytes do not contain a value of object pointer type.
    /// Note that this can leave the stream unaligned, meaning that
    /// subsequent word-size instructions do not begin at a multiple of
    /// the pointer size.
    BLOCK_LAYOUT_NON_OBJECT_BYTES    = 1,
    
    /// The next I+1 words do not contain a value of object pointer type.
    /// This is simply an optimized version of BLOCK_LAYOUT_BYTES for
    /// when the required skip quantity is a multiple of the pointer size.
    BLOCK_LAYOUT_NON_OBJECT_WORDS    = 2,
    
    /// The next I+1 words are __strong pointers to Objective-C
    /// objects or blocks.
    BLOCK_LAYOUT_STRONG              = 3,
    
    /// The next I+1 words are pointers to __block variables.
    BLOCK_LAYOUT_BYREF               = 4,
    
    /// The next I+1 words are __weak pointers to Objective-C
    /// objects or blocks.
    BLOCK_LAYOUT_WEAK                = 5,
    
    /// The next I+1 words are __unsafe_unretained pointers to
    /// Objective-C objects or blocks.
    BLOCK_LAYOUT_UNRETAINED          = 6
    
    /// The next I+1 words are block or object pointers with some
    /// as-yet-unspecified ownership semantics.  If we add more
    /// flavors of ownership semantics, values will be taken from
    /// this range.
    ///
    /// This is included so that older tools can at least continue
    /// processing the layout past such things.
    //BLOCK_LAYOUT_OWNERSHIP_UNKNOWN = 7..10,
    
    /// All other opcodes are reserved.  Halt interpretation and
    /// treat everything else as opaque.
  };
 
  class RUN_SKIP {
  public:
    enum BLOCK_LAYOUT_OPCODE opcode;
    CharUnits block_var_bytepos;
    CharUnits block_var_size;
    RUN_SKIP(enum BLOCK_LAYOUT_OPCODE Opcode = BLOCK_LAYOUT_OPERATOR,
             CharUnits BytePos = CharUnits::Zero(),
             CharUnits Size = CharUnits::Zero())
    : opcode(Opcode), block_var_bytepos(BytePos),  block_var_size(Size) {}
    
    // Allow sorting based on byte pos.
    bool operator<(const RUN_SKIP &b) const {
      return block_var_bytepos < b.block_var_bytepos;
    }
  };
  
protected:
  llvm::LLVMContext &VMContext;
  // FIXME! May not be needing this after all.
  unsigned ObjCABI;

  // arc/mrr layout of captured block literal variables.
  SmallVector<RUN_SKIP, 16> RunSkipBlockVars;

  /// LazySymbols - Symbols to generate a lazy reference for. See
  /// DefinedSymbols and FinishModule().
  llvm::SetVector<IdentifierInfo*> LazySymbols;

  /// DefinedSymbols - External symbols which are defined by this
  /// module. The symbols in this list and LazySymbols are used to add
  /// special linker symbols which ensure that Objective-C modules are
  /// linked properly.
  llvm::SetVector<IdentifierInfo*> DefinedSymbols;

  /// ClassNames - uniqued class names.
  llvm::StringMap<llvm::GlobalVariable*> ClassNames;

  /// MethodVarNames - uniqued method variable names.
  llvm::DenseMap<Selector, llvm::GlobalVariable*> MethodVarNames;

  /// DefinedCategoryNames - list of category names in form Class_Category.
  llvm::SmallSetVector<llvm::CachedHashString, 16> DefinedCategoryNames;

  /// MethodVarTypes - uniqued method type signatures. We have to use
  /// a StringMap here because have no other unique reference.
  llvm::StringMap<llvm::GlobalVariable*> MethodVarTypes;

  /// MethodDefinitions - map of methods which have been defined in
  /// this translation unit.
  llvm::DenseMap<const ObjCMethodDecl*, llvm::Function*> MethodDefinitions;

  /// PropertyNames - uniqued method variable names.
  llvm::DenseMap<IdentifierInfo*, llvm::GlobalVariable*> PropertyNames;

  /// ClassReferences - uniqued class references.
  llvm::DenseMap<IdentifierInfo*, llvm::GlobalVariable*> ClassReferences;

  /// SelectorReferences - uniqued selector references.
  llvm::DenseMap<Selector, llvm::GlobalVariable*> SelectorReferences;

  /// Protocols - Protocols for which an objc_protocol structure has
  /// been emitted. Forward declarations are handled by creating an
  /// empty structure whose initializer is filled in when/if defined.
  llvm::DenseMap<IdentifierInfo*, llvm::GlobalVariable*> Protocols;

  /// DefinedProtocols - Protocols which have actually been
  /// defined. We should not need this, see FIXME in GenerateProtocol.
  llvm::DenseSet<IdentifierInfo*> DefinedProtocols;

  /// DefinedClasses - List of defined classes.
  SmallVector<llvm::GlobalValue*, 16> DefinedClasses;
  
  /// ImplementedClasses - List of @implemented classes.
  SmallVector<const ObjCInterfaceDecl*, 16> ImplementedClasses;

  /// DefinedNonLazyClasses - List of defined "non-lazy" classes.
  SmallVector<llvm::GlobalValue*, 16> DefinedNonLazyClasses;

  /// DefinedCategories - List of defined categories.
  SmallVector<llvm::GlobalValue*, 16> DefinedCategories;

  /// DefinedNonLazyCategories - List of defined "non-lazy" categories.
  SmallVector<llvm::GlobalValue*, 16> DefinedNonLazyCategories;

  /// Cached reference to the class for constant strings. This value has type
  /// int * but is actually an Obj-C class pointer.
  llvm::WeakTrackingVH ConstantStringClassRef;

<<<<<<< HEAD
  /// \brief The LLVM type corresponding to NSConstantString.
=======
  /// The LLVM type corresponding to NSConstantString.
>>>>>>> b2b84690
  llvm::StructType *NSConstantStringType = nullptr;

  llvm::StringMap<llvm::GlobalVariable *> NSConstantStringMap;

  /// GetNameForMethod - Return a name for the given method.
  /// \param[out] NameOut - The return value.
  void GetNameForMethod(const ObjCMethodDecl *OMD,
                        const ObjCContainerDecl *CD,
                        SmallVectorImpl<char> &NameOut);

  /// GetMethodVarName - Return a unique constant for the given
  /// selector's name. The return value has type char *.
  llvm::Constant *GetMethodVarName(Selector Sel);
  llvm::Constant *GetMethodVarName(IdentifierInfo *Ident);

  /// GetMethodVarType - Return a unique constant for the given
  /// method's type encoding string. The return value has type char *.

  // FIXME: This is a horrible name.
  llvm::Constant *GetMethodVarType(const ObjCMethodDecl *D,
                                   bool Extended = false);
  llvm::Constant *GetMethodVarType(const FieldDecl *D);

  /// GetPropertyName - Return a unique constant for the given
  /// name. The return value has type char *.
  llvm::Constant *GetPropertyName(IdentifierInfo *Ident);

  // FIXME: This can be dropped once string functions are unified.
  llvm::Constant *GetPropertyTypeString(const ObjCPropertyDecl *PD,
                                        const Decl *Container);

  /// GetClassName - Return a unique constant for the given selector's
  /// runtime name (which may change via use of objc_runtime_name attribute on
  /// class or protocol definition. The return value has type char *.
  llvm::Constant *GetClassName(StringRef RuntimeName);

  llvm::Function *GetMethodDefinition(const ObjCMethodDecl *MD);

  /// BuildIvarLayout - Builds ivar layout bitmap for the class
  /// implementation for the __strong or __weak case.
  ///
  /// \param hasMRCWeakIvars - Whether we are compiling in MRC and there
  ///   are any weak ivars defined directly in the class.  Meaningless unless
  ///   building a weak layout.  Does not guarantee that the layout will
  ///   actually have any entries, because the ivar might be under-aligned.
  llvm::Constant *BuildIvarLayout(const ObjCImplementationDecl *OI,
                                  CharUnits beginOffset,
                                  CharUnits endOffset,
                                  bool forStrongLayout,
                                  bool hasMRCWeakIvars);

  llvm::Constant *BuildStrongIvarLayout(const ObjCImplementationDecl *OI,
                                        CharUnits beginOffset,
                                        CharUnits endOffset) {
    return BuildIvarLayout(OI, beginOffset, endOffset, true, false);
  }

  llvm::Constant *BuildWeakIvarLayout(const ObjCImplementationDecl *OI,
                                      CharUnits beginOffset,
                                      CharUnits endOffset,
                                      bool hasMRCWeakIvars) {
    return BuildIvarLayout(OI, beginOffset, endOffset, false, hasMRCWeakIvars);
  }
  
  Qualifiers::ObjCLifetime getBlockCaptureLifetime(QualType QT, bool ByrefLayout);
  
  void UpdateRunSkipBlockVars(bool IsByref,
                              Qualifiers::ObjCLifetime LifeTime,
                              CharUnits FieldOffset,
                              CharUnits FieldSize);
  
  void BuildRCBlockVarRecordLayout(const RecordType *RT,
                                   CharUnits BytePos, bool &HasUnion,
                                   bool ByrefLayout=false);
  
  void BuildRCRecordLayout(const llvm::StructLayout *RecLayout,
                           const RecordDecl *RD,
                           ArrayRef<const FieldDecl*> RecFields,
                           CharUnits BytePos, bool &HasUnion,
                           bool ByrefLayout);
  
  uint64_t InlineLayoutInstruction(SmallVectorImpl<unsigned char> &Layout);
  
  llvm::Constant *getBitmapBlockLayout(bool ComputeByrefLayout);
  
  /// GetIvarLayoutName - Returns a unique constant for the given
  /// ivar layout bitmap.
  llvm::Constant *GetIvarLayoutName(IdentifierInfo *Ident,
                                    const ObjCCommonTypesHelper &ObjCTypes);

  /// EmitPropertyList - Emit the given property list. The return
  /// value has type PropertyListPtrTy.
  llvm::Constant *EmitPropertyList(Twine Name,
                                   const Decl *Container,
                                   const ObjCContainerDecl *OCD,
                                   const ObjCCommonTypesHelper &ObjCTypes,
                                   bool IsClassProperty);

  /// EmitProtocolMethodTypes - Generate the array of extended method type 
  /// strings. The return value has type Int8PtrPtrTy.
  llvm::Constant *EmitProtocolMethodTypes(Twine Name, 
                                          ArrayRef<llvm::Constant*> MethodTypes,
                                       const ObjCCommonTypesHelper &ObjCTypes);

  /// GetProtocolRef - Return a reference to the internal protocol
  /// description, creating an empty one if it has not been
  /// defined. The return value has type ProtocolPtrTy.
  llvm::Constant *GetProtocolRef(const ObjCProtocolDecl *PD);

  /// Return a reference to the given Class using runtime calls rather than
  /// by a symbol reference.
  llvm::Value *EmitClassRefViaRuntime(CodeGenFunction &CGF,
                                      const ObjCInterfaceDecl *ID,
                                      ObjCCommonTypesHelper &ObjCTypes);

  std::string GetSectionName(StringRef Section, StringRef MachOAttributes);

public:
  /// CreateMetadataVar - Create a global variable with internal
  /// linkage for use by the Objective-C runtime.
  ///
  /// This is a convenience wrapper which not only creates the
  /// variable, but also sets the section and alignment and adds the
  /// global to the "llvm.used" list.
  ///
  /// \param Name - The variable name.
  /// \param Init - The variable initializer; this is also used to
  ///   define the type of the variable.
  /// \param Section - The section the variable should go into, or empty.
  /// \param Align - The alignment for the variable, or 0.
  /// \param AddToUsed - Whether the variable should be added to
  ///   "llvm.used".
  llvm::GlobalVariable *CreateMetadataVar(Twine Name,
                                          ConstantStructBuilder &Init,
                                          StringRef Section, CharUnits Align,
                                          bool AddToUsed);
  llvm::GlobalVariable *CreateMetadataVar(Twine Name,
                                          llvm::Constant *Init,
                                          StringRef Section, CharUnits Align,
                                          bool AddToUsed);

  llvm::GlobalVariable *CreateCStringLiteral(StringRef Name,
                                             ObjCLabelType LabelType,
                                             bool ForceNonFragileABI = false,
                                             bool NullTerminate = true);

protected:
  CodeGen::RValue EmitMessageSend(CodeGen::CodeGenFunction &CGF,
                                  ReturnValueSlot Return,
                                  QualType ResultType,
                                  llvm::Value *Sel,
                                  llvm::Value *Arg0,
                                  QualType Arg0Ty,
                                  bool IsSuper,
                                  const CallArgList &CallArgs,
                                  const ObjCMethodDecl *OMD,
                                  const ObjCInterfaceDecl *ClassReceiver,
                                  const ObjCCommonTypesHelper &ObjCTypes);

  /// EmitImageInfo - Emit the image info marker used to encode some module
  /// level information.
  void EmitImageInfo();

public:
  CGObjCCommonMac(CodeGen::CodeGenModule &cgm) :
    CGObjCRuntime(cgm), VMContext(cgm.getLLVMContext()) { }

  bool isNonFragileABI() const {
    return ObjCABI == 2;
  }

  ConstantAddress GenerateConstantString(const StringLiteral *SL) override;
  ConstantAddress GenerateConstantNSString(const StringLiteral *SL);

  llvm::Function *GenerateMethod(const ObjCMethodDecl *OMD,
                                 const ObjCContainerDecl *CD=nullptr) override;

  void GenerateProtocol(const ObjCProtocolDecl *PD) override;

  /// GetOrEmitProtocol - Get the protocol object for the given
  /// declaration, emitting it if necessary. The return value has type
  /// ProtocolPtrTy.
  virtual llvm::Constant *GetOrEmitProtocol(const ObjCProtocolDecl *PD)=0;

  /// GetOrEmitProtocolRef - Get a forward reference to the protocol
  /// object for the given declaration, emitting it if needed. These
  /// forward references will be filled in with empty bodies if no
  /// definition is seen. The return value has type ProtocolPtrTy.
  virtual llvm::Constant *GetOrEmitProtocolRef(const ObjCProtocolDecl *PD)=0;

  virtual llvm::Constant *getNSConstantStringClassRef() = 0;

  llvm::Constant *BuildGCBlockLayout(CodeGen::CodeGenModule &CGM,
                                     const CGBlockInfo &blockInfo) override;
  llvm::Constant *BuildRCBlockLayout(CodeGen::CodeGenModule &CGM,
                                     const CGBlockInfo &blockInfo) override;

  llvm::Constant *BuildByrefLayout(CodeGen::CodeGenModule &CGM,
                                   QualType T) override;
};

namespace {

enum class MethodListType {
  CategoryInstanceMethods,
  CategoryClassMethods,
  InstanceMethods,
  ClassMethods,
  ProtocolInstanceMethods,
  ProtocolClassMethods,
  OptionalProtocolInstanceMethods,
  OptionalProtocolClassMethods,
};

/// A convenience class for splitting the methods of a protocol into
/// the four interesting groups.
class ProtocolMethodLists {
public:
  enum Kind {
    RequiredInstanceMethods,
    RequiredClassMethods,
    OptionalInstanceMethods,
    OptionalClassMethods
  };
  enum {
    NumProtocolMethodLists = 4
  };

  static MethodListType getMethodListKind(Kind kind) {
    switch (kind) {
    case RequiredInstanceMethods:
      return MethodListType::ProtocolInstanceMethods;
    case RequiredClassMethods:
      return MethodListType::ProtocolClassMethods;
    case OptionalInstanceMethods:
      return MethodListType::OptionalProtocolInstanceMethods;
    case OptionalClassMethods:
      return MethodListType::OptionalProtocolClassMethods;
    }
    llvm_unreachable("bad kind");
  }

  SmallVector<const ObjCMethodDecl *, 4> Methods[NumProtocolMethodLists];

  static ProtocolMethodLists get(const ObjCProtocolDecl *PD) {
    ProtocolMethodLists result;

    for (auto MD : PD->methods()) {
      size_t index = (2 * size_t(MD->isOptional()))
                   + (size_t(MD->isClassMethod()));
      result.Methods[index].push_back(MD);
    }

    return result;
  }

  template <class Self>
  SmallVector<llvm::Constant*, 8> emitExtendedTypesArray(Self *self) const {
    // In both ABIs, the method types list is parallel with the
    // concatenation of the methods arrays in the following order:
    //   instance methods
    //   class methods
    //   optional instance methods
    //   optional class methods
    SmallVector<llvm::Constant*, 8> result;

    // Methods is already in the correct order for both ABIs.
    for (auto &list : Methods) {
      for (auto MD : list) {
        result.push_back(self->GetMethodVarType(MD, true));
      }
    }

    return result;
  }

  template <class Self>
  llvm::Constant *emitMethodList(Self *self, const ObjCProtocolDecl *PD,
                                 Kind kind) const {
    return self->emitMethodList(PD->getObjCRuntimeNameAsString(),
                                getMethodListKind(kind), Methods[kind]);
  }
};

} // end anonymous namespace

class CGObjCMac : public CGObjCCommonMac {
private:
  friend ProtocolMethodLists;

  ObjCTypesHelper ObjCTypes;

  /// EmitModuleInfo - Another marker encoding module level
  /// information.
  void EmitModuleInfo();

  /// EmitModuleSymols - Emit module symbols, the list of defined
  /// classes and categories. The result has type SymtabPtrTy.
  llvm::Constant *EmitModuleSymbols();

  /// FinishModule - Write out global data structures at the end of
  /// processing a translation unit.
  void FinishModule();

  /// EmitClassExtension - Generate the class extension structure used
  /// to store the weak ivar layout and properties. The return value
  /// has type ClassExtensionPtrTy.
  llvm::Constant *EmitClassExtension(const ObjCImplementationDecl *ID,
                                     CharUnits instanceSize,
                                     bool hasMRCWeakIvars,
                                     bool isMetaclass);

  /// EmitClassRef - Return a Value*, of type ObjCTypes.ClassPtrTy,
  /// for the given class.
  llvm::Value *EmitClassRef(CodeGenFunction &CGF,
                            const ObjCInterfaceDecl *ID);
  
  llvm::Value *EmitClassRefFromId(CodeGenFunction &CGF,
                                  IdentifierInfo *II);

  llvm::Value *EmitNSAutoreleasePoolClassRef(CodeGenFunction &CGF) override;

  /// EmitSuperClassRef - Emits reference to class's main metadata class.
  llvm::Value *EmitSuperClassRef(const ObjCInterfaceDecl *ID);

  /// EmitIvarList - Emit the ivar list for the given
  /// implementation. If ForClass is true the list of class ivars
  /// (i.e. metaclass ivars) is emitted, otherwise the list of
  /// interface ivars will be emitted. The return value has type
  /// IvarListPtrTy.
  llvm::Constant *EmitIvarList(const ObjCImplementationDecl *ID,
                               bool ForClass);

  /// EmitMetaClass - Emit a forward reference to the class structure
  /// for the metaclass of the given interface. The return value has
  /// type ClassPtrTy.
  llvm::Constant *EmitMetaClassRef(const ObjCInterfaceDecl *ID);

  /// EmitMetaClass - Emit a class structure for the metaclass of the
  /// given implementation. The return value has type ClassPtrTy.
  llvm::Constant *EmitMetaClass(const ObjCImplementationDecl *ID,
                                llvm::Constant *Protocols,
                                ArrayRef<const ObjCMethodDecl *> Methods);

  void emitMethodConstant(ConstantArrayBuilder &builder,
                          const ObjCMethodDecl *MD);

  void emitMethodDescriptionConstant(ConstantArrayBuilder &builder,
                                     const ObjCMethodDecl *MD);

  /// EmitMethodList - Emit the method list for the given
  /// implementation. The return value has type MethodListPtrTy.
  llvm::Constant *emitMethodList(Twine Name, MethodListType MLT,
                                 ArrayRef<const ObjCMethodDecl *> Methods);

  /// GetOrEmitProtocol - Get the protocol object for the given
  /// declaration, emitting it if necessary. The return value has type
  /// ProtocolPtrTy.
  llvm::Constant *GetOrEmitProtocol(const ObjCProtocolDecl *PD) override;

  /// GetOrEmitProtocolRef - Get a forward reference to the protocol
  /// object for the given declaration, emitting it if needed. These
  /// forward references will be filled in with empty bodies if no
  /// definition is seen. The return value has type ProtocolPtrTy.
  llvm::Constant *GetOrEmitProtocolRef(const ObjCProtocolDecl *PD) override;

  /// EmitProtocolExtension - Generate the protocol extension
  /// structure used to store optional instance and class methods, and
  /// protocol properties. The return value has type
  /// ProtocolExtensionPtrTy.
  llvm::Constant *
  EmitProtocolExtension(const ObjCProtocolDecl *PD,
                        const ProtocolMethodLists &methodLists);

  /// EmitProtocolList - Generate the list of referenced
  /// protocols. The return value has type ProtocolListPtrTy.
  llvm::Constant *EmitProtocolList(Twine Name,
                                   ObjCProtocolDecl::protocol_iterator begin,
                                   ObjCProtocolDecl::protocol_iterator end);

  /// EmitSelector - Return a Value*, of type ObjCTypes.SelectorPtrTy,
  /// for the given selector.
  llvm::Value *EmitSelector(CodeGenFunction &CGF, Selector Sel);
  Address EmitSelectorAddr(CodeGenFunction &CGF, Selector Sel);

public:
  CGObjCMac(CodeGen::CodeGenModule &cgm);

  llvm::Constant *getNSConstantStringClassRef() override;

  llvm::Function *ModuleInitFunction() override;

  CodeGen::RValue GenerateMessageSend(CodeGen::CodeGenFunction &CGF,
                                      ReturnValueSlot Return,
                                      QualType ResultType,
                                      Selector Sel, llvm::Value *Receiver,
                                      const CallArgList &CallArgs,
                                      const ObjCInterfaceDecl *Class,
                                      const ObjCMethodDecl *Method) override;

  CodeGen::RValue
  GenerateMessageSendSuper(CodeGen::CodeGenFunction &CGF,
                           ReturnValueSlot Return, QualType ResultType,
                           Selector Sel, const ObjCInterfaceDecl *Class,
                           bool isCategoryImpl, llvm::Value *Receiver,
                           bool IsClassMessage, const CallArgList &CallArgs,
                           const ObjCMethodDecl *Method) override;

  llvm::Value *GetClass(CodeGenFunction &CGF,
                        const ObjCInterfaceDecl *ID) override;

  llvm::Value *GetSelector(CodeGenFunction &CGF, Selector Sel) override;
  Address GetAddrOfSelector(CodeGenFunction &CGF, Selector Sel) override;

  /// The NeXT/Apple runtimes do not support typed selectors; just emit an
  /// untyped one.
  llvm::Value *GetSelector(CodeGenFunction &CGF,
                           const ObjCMethodDecl *Method) override;

  llvm::Constant *GetEHType(QualType T) override;

  void GenerateCategory(const ObjCCategoryImplDecl *CMD) override;

  void GenerateClass(const ObjCImplementationDecl *ClassDecl) override;

  void RegisterAlias(const ObjCCompatibleAliasDecl *OAD) override {}

  llvm::Value *GenerateProtocolRef(CodeGenFunction &CGF,
                                   const ObjCProtocolDecl *PD) override;

  llvm::Constant *GetPropertyGetFunction() override;
  llvm::Constant *GetPropertySetFunction() override;
  llvm::Constant *GetOptimizedPropertySetFunction(bool atomic,
                                                  bool copy) override;
  llvm::Constant *GetGetStructFunction() override;
  llvm::Constant *GetSetStructFunction() override;
  llvm::Constant *GetCppAtomicObjectGetFunction() override;
  llvm::Constant *GetCppAtomicObjectSetFunction() override;
  llvm::Constant *EnumerationMutationFunction() override;

  void EmitTryStmt(CodeGen::CodeGenFunction &CGF,
                   const ObjCAtTryStmt &S) override;
  void EmitSynchronizedStmt(CodeGen::CodeGenFunction &CGF,
                            const ObjCAtSynchronizedStmt &S) override;
  void EmitTryOrSynchronizedStmt(CodeGen::CodeGenFunction &CGF, const Stmt &S);
  void EmitThrowStmt(CodeGen::CodeGenFunction &CGF, const ObjCAtThrowStmt &S,
                     bool ClearInsertionPoint=true) override;
  llvm::Value * EmitObjCWeakRead(CodeGen::CodeGenFunction &CGF,
                                 Address AddrWeakObj) override;
  void EmitObjCWeakAssign(CodeGen::CodeGenFunction &CGF,
                          llvm::Value *src, Address dst) override;
  void EmitObjCGlobalAssign(CodeGen::CodeGenFunction &CGF,
                            llvm::Value *src, Address dest,
                            bool threadlocal = false) override;
  void EmitObjCIvarAssign(CodeGen::CodeGenFunction &CGF,
                          llvm::Value *src, Address dest,
                          llvm::Value *ivarOffset) override;
  void EmitObjCStrongCastAssign(CodeGen::CodeGenFunction &CGF,
                                llvm::Value *src, Address dest) override;
  void EmitGCMemmoveCollectable(CodeGen::CodeGenFunction &CGF,
                                Address dest, Address src,
                                llvm::Value *size) override;

  LValue EmitObjCValueForIvar(CodeGen::CodeGenFunction &CGF, QualType ObjectTy,
                              llvm::Value *BaseValue, const ObjCIvarDecl *Ivar,
                              unsigned CVRQualifiers) override;
  llvm::Value *EmitIvarOffset(CodeGen::CodeGenFunction &CGF,
                              const ObjCInterfaceDecl *Interface,
                              const ObjCIvarDecl *Ivar) override;
};

class CGObjCNonFragileABIMac : public CGObjCCommonMac {
private:
  friend ProtocolMethodLists;
  ObjCNonFragileABITypesHelper ObjCTypes;
  llvm::GlobalVariable* ObjCEmptyCacheVar;
  llvm::Constant* ObjCEmptyVtableVar;

  /// SuperClassReferences - uniqued super class references.
  llvm::DenseMap<IdentifierInfo*, llvm::GlobalVariable*> SuperClassReferences;

  /// MetaClassReferences - uniqued meta class references.
  llvm::DenseMap<IdentifierInfo*, llvm::GlobalVariable*> MetaClassReferences;

  /// EHTypeReferences - uniqued class ehtype references.
  llvm::DenseMap<IdentifierInfo*, llvm::GlobalVariable*> EHTypeReferences;

  /// VTableDispatchMethods - List of methods for which we generate
  /// vtable-based message dispatch.
  llvm::DenseSet<Selector> VTableDispatchMethods;

  /// DefinedMetaClasses - List of defined meta-classes.
  std::vector<llvm::GlobalValue*> DefinedMetaClasses;
  
  /// isVTableDispatchedSelector - Returns true if SEL is a
  /// vtable-based selector.
  bool isVTableDispatchedSelector(Selector Sel);

  /// FinishNonFragileABIModule - Write out global data structures at the end of
  /// processing a translation unit.
  void FinishNonFragileABIModule();

  /// AddModuleClassList - Add the given list of class pointers to the
  /// module with the provided symbol and section names.
  void AddModuleClassList(ArrayRef<llvm::GlobalValue *> Container,
                          StringRef SymbolName, StringRef SectionName);

  llvm::GlobalVariable * BuildClassRoTInitializer(unsigned flags,
                                              unsigned InstanceStart,
                                              unsigned InstanceSize,
                                              const ObjCImplementationDecl *ID);
  llvm::GlobalVariable *BuildClassObject(const ObjCInterfaceDecl *CI,
                                         bool isMetaclass,
                                         llvm::Constant *IsAGV,
                                         llvm::Constant *SuperClassGV,
                                         llvm::Constant *ClassRoGV,
                                         bool HiddenVisibility);

  void emitMethodConstant(ConstantArrayBuilder &builder,
                            const ObjCMethodDecl *MD,
                            bool forProtocol);

  /// Emit the method list for the given implementation. The return value
  /// has type MethodListnfABITy.
  llvm::Constant *emitMethodList(Twine Name, MethodListType MLT,
                                 ArrayRef<const ObjCMethodDecl *> Methods);

  /// EmitIvarList - Emit the ivar list for the given
  /// implementation. If ForClass is true the list of class ivars
  /// (i.e. metaclass ivars) is emitted, otherwise the list of
  /// interface ivars will be emitted. The return value has type
  /// IvarListnfABIPtrTy.
  llvm::Constant *EmitIvarList(const ObjCImplementationDecl *ID);

  llvm::Constant *EmitIvarOffsetVar(const ObjCInterfaceDecl *ID,
                                    const ObjCIvarDecl *Ivar,
                                    unsigned long int offset);

  /// GetOrEmitProtocol - Get the protocol object for the given
  /// declaration, emitting it if necessary. The return value has type
  /// ProtocolPtrTy.
  llvm::Constant *GetOrEmitProtocol(const ObjCProtocolDecl *PD) override;

  /// GetOrEmitProtocolRef - Get a forward reference to the protocol
  /// object for the given declaration, emitting it if needed. These
  /// forward references will be filled in with empty bodies if no
  /// definition is seen. The return value has type ProtocolPtrTy.
  llvm::Constant *GetOrEmitProtocolRef(const ObjCProtocolDecl *PD) override;

  /// EmitProtocolList - Generate the list of referenced
  /// protocols. The return value has type ProtocolListPtrTy.
  llvm::Constant *EmitProtocolList(Twine Name,
                                   ObjCProtocolDecl::protocol_iterator begin,
                                   ObjCProtocolDecl::protocol_iterator end);

  CodeGen::RValue EmitVTableMessageSend(CodeGen::CodeGenFunction &CGF,
                                        ReturnValueSlot Return,
                                        QualType ResultType,
                                        Selector Sel,
                                        llvm::Value *Receiver,
                                        QualType Arg0Ty,
                                        bool IsSuper,
                                        const CallArgList &CallArgs,
                                        const ObjCMethodDecl *Method);
  
  /// GetClassGlobal - Return the global variable for the Objective-C
  /// class of the given name.
  llvm::Constant *GetClassGlobal(StringRef Name,
                                 ForDefinition_t IsForDefinition,
                                 bool Weak = false, bool DLLImport = false);
  llvm::Constant *GetClassGlobal(const ObjCInterfaceDecl *ID,
                                 bool isMetaclass,
                                 ForDefinition_t isForDefinition);

  /// EmitClassRef - Return a Value*, of type ObjCTypes.ClassPtrTy,
  /// for the given class reference.
  llvm::Value *EmitClassRef(CodeGenFunction &CGF,
                            const ObjCInterfaceDecl *ID);
  
  llvm::Value *EmitClassRefFromId(CodeGenFunction &CGF,
                                  IdentifierInfo *II,
                                  const ObjCInterfaceDecl *ID);

  llvm::Value *EmitNSAutoreleasePoolClassRef(CodeGenFunction &CGF) override;

  /// EmitSuperClassRef - Return a Value*, of type ObjCTypes.ClassPtrTy,
  /// for the given super class reference.
  llvm::Value *EmitSuperClassRef(CodeGenFunction &CGF,
                                 const ObjCInterfaceDecl *ID);

  /// EmitMetaClassRef - Return a Value * of the address of _class_t
  /// meta-data
  llvm::Value *EmitMetaClassRef(CodeGenFunction &CGF,
                                const ObjCInterfaceDecl *ID, bool Weak);

  /// ObjCIvarOffsetVariable - Returns the ivar offset variable for
  /// the given ivar.
  ///
  llvm::GlobalVariable * ObjCIvarOffsetVariable(
    const ObjCInterfaceDecl *ID,
    const ObjCIvarDecl *Ivar);

  /// EmitSelector - Return a Value*, of type ObjCTypes.SelectorPtrTy,
  /// for the given selector.
  llvm::Value *EmitSelector(CodeGenFunction &CGF, Selector Sel);
  Address EmitSelectorAddr(CodeGenFunction &CGF, Selector Sel);

  /// GetInterfaceEHType - Get the cached ehtype for the given Objective-C
  /// interface. The return value has type EHTypePtrTy.
  llvm::Constant *GetInterfaceEHType(const ObjCInterfaceDecl *ID,
                                     ForDefinition_t IsForDefinition);

  StringRef getMetaclassSymbolPrefix() const { return "OBJC_METACLASS_$_"; }

  StringRef getClassSymbolPrefix() const { return "OBJC_CLASS_$_"; }

  void GetClassSizeInfo(const ObjCImplementationDecl *OID,
                        uint32_t &InstanceStart,
                        uint32_t &InstanceSize);

  // Shamelessly stolen from Analysis/CFRefCount.cpp
  Selector GetNullarySelector(const char* name) const {
    IdentifierInfo* II = &CGM.getContext().Idents.get(name);
    return CGM.getContext().Selectors.getSelector(0, &II);
  }

  Selector GetUnarySelector(const char* name) const {
    IdentifierInfo* II = &CGM.getContext().Idents.get(name);
    return CGM.getContext().Selectors.getSelector(1, &II);
  }

  /// ImplementationIsNonLazy - Check whether the given category or
  /// class implementation is "non-lazy".
  bool ImplementationIsNonLazy(const ObjCImplDecl *OD) const;

  bool IsIvarOffsetKnownIdempotent(const CodeGen::CodeGenFunction &CGF,
                                   const ObjCIvarDecl *IV) {
    // Annotate the load as an invariant load iff inside an instance method
    // and ivar belongs to instance method's class and one of its super class.
    // This check is needed because the ivar offset is a lazily
    // initialised value that may depend on objc_msgSend to perform a fixup on
    // the first message dispatch.
    //
    // An additional opportunity to mark the load as invariant arises when the
    // base of the ivar access is a parameter to an Objective C method.
    // However, because the parameters are not available in the current
    // interface, we cannot perform this check.
    if (const ObjCMethodDecl *MD =
          dyn_cast_or_null<ObjCMethodDecl>(CGF.CurFuncDecl))
      if (MD->isInstanceMethod())
        if (const ObjCInterfaceDecl *ID = MD->getClassInterface())
          return IV->getContainingInterface()->isSuperClassOf(ID);
    return false;
  }

public:
  CGObjCNonFragileABIMac(CodeGen::CodeGenModule &cgm);

  llvm::Constant *getNSConstantStringClassRef() override;

  llvm::Function *ModuleInitFunction() override;

  CodeGen::RValue GenerateMessageSend(CodeGen::CodeGenFunction &CGF,
                                      ReturnValueSlot Return,
                                      QualType ResultType, Selector Sel,
                                      llvm::Value *Receiver,
                                      const CallArgList &CallArgs,
                                      const ObjCInterfaceDecl *Class,
                                      const ObjCMethodDecl *Method) override;

  CodeGen::RValue
  GenerateMessageSendSuper(CodeGen::CodeGenFunction &CGF,
                           ReturnValueSlot Return, QualType ResultType,
                           Selector Sel, const ObjCInterfaceDecl *Class,
                           bool isCategoryImpl, llvm::Value *Receiver,
                           bool IsClassMessage, const CallArgList &CallArgs,
                           const ObjCMethodDecl *Method) override;

  llvm::Value *GetClass(CodeGenFunction &CGF,
                        const ObjCInterfaceDecl *ID) override;

  llvm::Value *GetSelector(CodeGenFunction &CGF, Selector Sel) override
    { return EmitSelector(CGF, Sel); }
  Address GetAddrOfSelector(CodeGenFunction &CGF, Selector Sel) override
    { return EmitSelectorAddr(CGF, Sel); }

  /// The NeXT/Apple runtimes do not support typed selectors; just emit an
  /// untyped one.
  llvm::Value *GetSelector(CodeGenFunction &CGF,
                           const ObjCMethodDecl *Method) override
    { return EmitSelector(CGF, Method->getSelector()); }

  void GenerateCategory(const ObjCCategoryImplDecl *CMD) override;

  void GenerateClass(const ObjCImplementationDecl *ClassDecl) override;

  void RegisterAlias(const ObjCCompatibleAliasDecl *OAD) override {}

  llvm::Value *GenerateProtocolRef(CodeGenFunction &CGF,
                                   const ObjCProtocolDecl *PD) override;

  llvm::Constant *GetEHType(QualType T) override;

  llvm::Constant *GetPropertyGetFunction() override {
    return ObjCTypes.getGetPropertyFn();
  }
  llvm::Constant *GetPropertySetFunction() override {
    return ObjCTypes.getSetPropertyFn();
  }

  llvm::Constant *GetOptimizedPropertySetFunction(bool atomic,
                                                  bool copy) override {
    return ObjCTypes.getOptimizedSetPropertyFn(atomic, copy);
  }

  llvm::Constant *GetSetStructFunction() override {
    return ObjCTypes.getCopyStructFn();
  }

  llvm::Constant *GetGetStructFunction() override {
    return ObjCTypes.getCopyStructFn();
  }

  llvm::Constant *GetCppAtomicObjectSetFunction() override {
    return ObjCTypes.getCppAtomicObjectFunction();
  }

  llvm::Constant *GetCppAtomicObjectGetFunction() override {
    return ObjCTypes.getCppAtomicObjectFunction();
  }

  llvm::Constant *EnumerationMutationFunction() override {
    return ObjCTypes.getEnumerationMutationFn();
  }

  void EmitTryStmt(CodeGen::CodeGenFunction &CGF,
                   const ObjCAtTryStmt &S) override;
  void EmitSynchronizedStmt(CodeGen::CodeGenFunction &CGF,
                            const ObjCAtSynchronizedStmt &S) override;
  void EmitThrowStmt(CodeGen::CodeGenFunction &CGF, const ObjCAtThrowStmt &S,
                     bool ClearInsertionPoint=true) override;
  llvm::Value * EmitObjCWeakRead(CodeGen::CodeGenFunction &CGF,
                                 Address AddrWeakObj) override;
  void EmitObjCWeakAssign(CodeGen::CodeGenFunction &CGF,
                          llvm::Value *src, Address edst) override;
  void EmitObjCGlobalAssign(CodeGen::CodeGenFunction &CGF,
                            llvm::Value *src, Address dest,
                            bool threadlocal = false) override;
  void EmitObjCIvarAssign(CodeGen::CodeGenFunction &CGF,
                          llvm::Value *src, Address dest,
                          llvm::Value *ivarOffset) override;
  void EmitObjCStrongCastAssign(CodeGen::CodeGenFunction &CGF,
                                llvm::Value *src, Address dest) override;
  void EmitGCMemmoveCollectable(CodeGen::CodeGenFunction &CGF,
                                Address dest, Address src,
                                llvm::Value *size) override;
  LValue EmitObjCValueForIvar(CodeGen::CodeGenFunction &CGF, QualType ObjectTy,
                              llvm::Value *BaseValue, const ObjCIvarDecl *Ivar,
                              unsigned CVRQualifiers) override;
  llvm::Value *EmitIvarOffset(CodeGen::CodeGenFunction &CGF,
                              const ObjCInterfaceDecl *Interface,
                              const ObjCIvarDecl *Ivar) override;
};

/// A helper class for performing the null-initialization of a return
/// value.
struct NullReturnState {
  llvm::BasicBlock *NullBB;
  NullReturnState() : NullBB(nullptr) {}

  /// Perform a null-check of the given receiver.
  void init(CodeGenFunction &CGF, llvm::Value *receiver) {
    // Make blocks for the null-receiver and call edges.
    NullBB = CGF.createBasicBlock("msgSend.null-receiver");
    llvm::BasicBlock *callBB = CGF.createBasicBlock("msgSend.call");

    // Check for a null receiver and, if there is one, jump to the
    // null-receiver block.  There's no point in trying to avoid it:
    // we're always going to put *something* there, because otherwise
    // we shouldn't have done this null-check in the first place.
    llvm::Value *isNull = CGF.Builder.CreateIsNull(receiver);
    CGF.Builder.CreateCondBr(isNull, NullBB, callBB);

    // Otherwise, start performing the call.
    CGF.EmitBlock(callBB);
  }

  /// Complete the null-return operation.  It is valid to call this
  /// regardless of whether 'init' has been called.
  RValue complete(CodeGenFunction &CGF,
                  ReturnValueSlot returnSlot,
                  RValue result,
                  QualType resultType,
                  const CallArgList &CallArgs,
                  const ObjCMethodDecl *Method) {
    // If we never had to do a null-check, just use the raw result.
    if (!NullBB) return result;

    // The continuation block.  This will be left null if we don't have an
    // IP, which can happen if the method we're calling is marked noreturn.
    llvm::BasicBlock *contBB = nullptr;

    // Finish the call path.
    llvm::BasicBlock *callBB = CGF.Builder.GetInsertBlock();
    if (callBB) {
      contBB = CGF.createBasicBlock("msgSend.cont");
      CGF.Builder.CreateBr(contBB);
    }

    // Okay, start emitting the null-receiver block.
    CGF.EmitBlock(NullBB);
    
    // Release any consumed arguments we've got.
    if (Method) {
      CallArgList::const_iterator I = CallArgs.begin();
      for (ObjCMethodDecl::param_const_iterator i = Method->param_begin(),
           e = Method->param_end(); i != e; ++i, ++I) {
        const ParmVarDecl *ParamDecl = (*i);
        if (ParamDecl->hasAttr<NSConsumedAttr>()) {
          RValue RV = I->getRValue(CGF);
          assert(RV.isScalar() && 
                 "NullReturnState::complete - arg not on object");
          CGF.EmitARCRelease(RV.getScalarVal(), ARCImpreciseLifetime);
        }
      }
    }

    // The phi code below assumes that we haven't needed any control flow yet.
    assert(CGF.Builder.GetInsertBlock() == NullBB);

    // If we've got a void return, just jump to the continuation block.
    if (result.isScalar() && resultType->isVoidType()) {
      // No jumps required if the message-send was noreturn.
      if (contBB) CGF.EmitBlock(contBB);
      return result;
    }

    // If we've got a scalar return, build a phi.
    if (result.isScalar()) {
      // Derive the null-initialization value.
      llvm::Constant *null = CGF.CGM.EmitNullConstant(resultType);

      // If no join is necessary, just flow out.
      if (!contBB) return RValue::get(null);

      // Otherwise, build a phi.
      CGF.EmitBlock(contBB);
      llvm::PHINode *phi = CGF.Builder.CreatePHI(null->getType(), 2);
      phi->addIncoming(result.getScalarVal(), callBB);
      phi->addIncoming(null, NullBB);
      return RValue::get(phi);
    }

    // If we've got an aggregate return, null the buffer out.
    // FIXME: maybe we should be doing things differently for all the
    // cases where the ABI has us returning (1) non-agg values in
    // memory or (2) agg values in registers.
    if (result.isAggregate()) {
      assert(result.isAggregate() && "null init of non-aggregate result?");
      if (!returnSlot.isUnused())
        CGF.EmitNullInitialization(result.getAggregateAddress(), resultType);
      if (contBB) CGF.EmitBlock(contBB);
      return result;
    }

    // Complex types.
    CGF.EmitBlock(contBB);
    CodeGenFunction::ComplexPairTy callResult = result.getComplexVal();

    // Find the scalar type and its zero value.
    llvm::Type *scalarTy = callResult.first->getType();
    llvm::Constant *scalarZero = llvm::Constant::getNullValue(scalarTy);

    // Build phis for both coordinates.
    llvm::PHINode *real = CGF.Builder.CreatePHI(scalarTy, 2);
    real->addIncoming(callResult.first, callBB);
    real->addIncoming(scalarZero, NullBB);
    llvm::PHINode *imag = CGF.Builder.CreatePHI(scalarTy, 2);
    imag->addIncoming(callResult.second, callBB);
    imag->addIncoming(scalarZero, NullBB);
    return RValue::getComplex(real, imag);
  }
};

} // end anonymous namespace

/* *** Helper Functions *** */

/// getConstantGEP() - Help routine to construct simple GEPs.
static llvm::Constant *getConstantGEP(llvm::LLVMContext &VMContext,
                                      llvm::GlobalVariable *C, unsigned idx0,
                                      unsigned idx1) {
  llvm::Value *Idxs[] = {
    llvm::ConstantInt::get(llvm::Type::getInt32Ty(VMContext), idx0),
    llvm::ConstantInt::get(llvm::Type::getInt32Ty(VMContext), idx1)
  };
  return llvm::ConstantExpr::getGetElementPtr(C->getValueType(), C, Idxs);
}

/// hasObjCExceptionAttribute - Return true if this class or any super
/// class has the __objc_exception__ attribute.
static bool hasObjCExceptionAttribute(ASTContext &Context,
                                      const ObjCInterfaceDecl *OID) {
  if (OID->hasAttr<ObjCExceptionAttr>())
    return true;
  if (const ObjCInterfaceDecl *Super = OID->getSuperClass())
    return hasObjCExceptionAttribute(Context, Super);
  return false;
}

/* *** CGObjCMac Public Interface *** */

CGObjCMac::CGObjCMac(CodeGen::CodeGenModule &cgm) : CGObjCCommonMac(cgm),
                                                    ObjCTypes(cgm) {
  ObjCABI = 1;
  EmitImageInfo();
}

/// GetClass - Return a reference to the class for the given interface
/// decl.
llvm::Value *CGObjCMac::GetClass(CodeGenFunction &CGF,
                                 const ObjCInterfaceDecl *ID) {
  return EmitClassRef(CGF, ID);
}

/// GetSelector - Return the pointer to the unique'd string for this selector.
llvm::Value *CGObjCMac::GetSelector(CodeGenFunction &CGF, Selector Sel) {
  return EmitSelector(CGF, Sel);
}
Address CGObjCMac::GetAddrOfSelector(CodeGenFunction &CGF, Selector Sel) {
  return EmitSelectorAddr(CGF, Sel);
}
llvm::Value *CGObjCMac::GetSelector(CodeGenFunction &CGF, const ObjCMethodDecl
                                    *Method) {
  return EmitSelector(CGF, Method->getSelector());
}

llvm::Constant *CGObjCMac::GetEHType(QualType T) {
  if (T->isObjCIdType() ||
      T->isObjCQualifiedIdType()) {
    return CGM.GetAddrOfRTTIDescriptor(
              CGM.getContext().getObjCIdRedefinitionType(), /*ForEH=*/true);
  }
  if (T->isObjCClassType() ||
      T->isObjCQualifiedClassType()) {
    return CGM.GetAddrOfRTTIDescriptor(
             CGM.getContext().getObjCClassRedefinitionType(), /*ForEH=*/true);
  }
  if (T->isObjCObjectPointerType())
    return CGM.GetAddrOfRTTIDescriptor(T,  /*ForEH=*/true);
  
  llvm_unreachable("asking for catch type for ObjC type in fragile runtime");
}

/// Generate a constant CFString object.
/*
  struct __builtin_CFString {
  const int *isa; // point to __CFConstantStringClassReference
  int flags;
  const char *str;
  long length;
  };
*/

/// or Generate a constant NSString object.
/*
   struct __builtin_NSString {
     const int *isa; // point to __NSConstantStringClassReference
     const char *str;
     unsigned int length;
   };
*/

ConstantAddress
CGObjCCommonMac::GenerateConstantString(const StringLiteral *SL) {
  return (!CGM.getLangOpts().NoConstantCFStrings
            ? CGM.GetAddrOfConstantCFString(SL)
            : GenerateConstantNSString(SL));
}

static llvm::StringMapEntry<llvm::GlobalVariable *> &
GetConstantStringEntry(llvm::StringMap<llvm::GlobalVariable *> &Map,
                       const StringLiteral *Literal, unsigned &StringLength) {
  StringRef String = Literal->getString();
  StringLength = String.size();
  return *Map.insert(std::make_pair(String, nullptr)).first;
}

llvm::Constant *CGObjCMac::getNSConstantStringClassRef() {
  if (llvm::Value *V = ConstantStringClassRef)
    return cast<llvm::Constant>(V);

  auto &StringClass = CGM.getLangOpts().ObjCConstantStringClass;
  std::string str =
    StringClass.empty() ? "_NSConstantStringClassReference"
                        : "_" + StringClass + "ClassReference";

  llvm::Type *PTy = llvm::ArrayType::get(CGM.IntTy, 0);
  auto GV = CGM.CreateRuntimeVariable(PTy, str);
  auto V = llvm::ConstantExpr::getBitCast(GV, CGM.IntTy->getPointerTo());
  ConstantStringClassRef = V;
  return V;
}

llvm::Constant *CGObjCNonFragileABIMac::getNSConstantStringClassRef() {
  if (llvm::Value *V = ConstantStringClassRef)
    return cast<llvm::Constant>(V);

  auto &StringClass = CGM.getLangOpts().ObjCConstantStringClass;
  std::string str = 
    StringClass.empty() ? "OBJC_CLASS_$_NSConstantString" 
                        : "OBJC_CLASS_$_" + StringClass;
  auto GV = GetClassGlobal(str, NotForDefinition);

  // Make sure the result is of the correct type.
  auto V = llvm::ConstantExpr::getBitCast(GV, CGM.IntTy->getPointerTo());

  ConstantStringClassRef = V;
  return V;
}

ConstantAddress
CGObjCCommonMac::GenerateConstantNSString(const StringLiteral *Literal) {
  unsigned StringLength = 0;
  llvm::StringMapEntry<llvm::GlobalVariable *> &Entry =
    GetConstantStringEntry(NSConstantStringMap, Literal, StringLength);

  if (auto *C = Entry.second)
    return ConstantAddress(C, CharUnits::fromQuantity(C->getAlignment()));

  // If we don't already have it, get _NSConstantStringClassReference.
  llvm::Constant *Class = getNSConstantStringClassRef();

  // If we don't already have it, construct the type for a constant NSString.
  if (!NSConstantStringType) {
    NSConstantStringType =
      llvm::StructType::create({
        CGM.Int32Ty->getPointerTo(),
        CGM.Int8PtrTy,
        CGM.IntTy
      }, "struct.__builtin_NSString");
  }

  ConstantInitBuilder Builder(CGM);
  auto Fields = Builder.beginStruct(NSConstantStringType);

  // Class pointer.
  Fields.add(Class);

  // String pointer.
  llvm::Constant *C =
    llvm::ConstantDataArray::getString(VMContext, Entry.first());

  llvm::GlobalValue::LinkageTypes Linkage = llvm::GlobalValue::PrivateLinkage;
  bool isConstant = !CGM.getLangOpts().WritableStrings;

  auto *GV = new llvm::GlobalVariable(CGM.getModule(), C->getType(), isConstant,
                                      Linkage, C, ".str");
  GV->setUnnamedAddr(llvm::GlobalValue::UnnamedAddr::Global);
  // Don't enforce the target's minimum global alignment, since the only use
  // of the string is via this class initializer.
  GV->setAlignment(1);
  Fields.addBitCast(GV, CGM.Int8PtrTy);

  // String length.
  Fields.addInt(CGM.IntTy, StringLength);

  // The struct.
  CharUnits Alignment = CGM.getPointerAlign();
  GV = Fields.finishAndCreateGlobal("_unnamed_nsstring_", Alignment,
                                    /*constant*/ true,
                                    llvm::GlobalVariable::PrivateLinkage);
  const char *NSStringSection = "__OBJC,__cstring_object,regular,no_dead_strip";
  const char *NSStringNonFragileABISection =
      "__DATA,__objc_stringobj,regular,no_dead_strip";
  // FIXME. Fix section.
  GV->setSection(CGM.getLangOpts().ObjCRuntime.isNonFragile()
                     ? NSStringNonFragileABISection
                     : NSStringSection);
  Entry.second = GV;

  return ConstantAddress(GV, Alignment);
}

enum {
  kCFTaggedObjectID_Integer = (1 << 1) + 1
};

/// Generates a message send where the super is the receiver.  This is
/// a message send to self with special delivery semantics indicating
/// which class's method should be called.
CodeGen::RValue
CGObjCMac::GenerateMessageSendSuper(CodeGen::CodeGenFunction &CGF,
                                    ReturnValueSlot Return,
                                    QualType ResultType,
                                    Selector Sel,
                                    const ObjCInterfaceDecl *Class,
                                    bool isCategoryImpl,
                                    llvm::Value *Receiver,
                                    bool IsClassMessage,
                                    const CodeGen::CallArgList &CallArgs,
                                    const ObjCMethodDecl *Method) {
  // Create and init a super structure; this is a (receiver, class)
  // pair we will pass to objc_msgSendSuper.
  Address ObjCSuper =
    CGF.CreateTempAlloca(ObjCTypes.SuperTy, CGF.getPointerAlign(),
                         "objc_super");
  llvm::Value *ReceiverAsObject =
    CGF.Builder.CreateBitCast(Receiver, ObjCTypes.ObjectPtrTy);
  CGF.Builder.CreateStore(
      ReceiverAsObject,
      CGF.Builder.CreateStructGEP(ObjCSuper, 0, CharUnits::Zero()));

  // If this is a class message the metaclass is passed as the target.
  llvm::Value *Target;
  if (IsClassMessage) {
    if (isCategoryImpl) {
      // Message sent to 'super' in a class method defined in a category
      // implementation requires an odd treatment.
      // If we are in a class method, we must retrieve the
      // _metaclass_ for the current class, pointed at by
      // the class's "isa" pointer.  The following assumes that
      // isa" is the first ivar in a class (which it must be).
      Target = EmitClassRef(CGF, Class->getSuperClass());
      Target = CGF.Builder.CreateStructGEP(ObjCTypes.ClassTy, Target, 0);
      Target = CGF.Builder.CreateAlignedLoad(Target, CGF.getPointerAlign());
    } else {
      llvm::Constant *MetaClassPtr = EmitMetaClassRef(Class);
      llvm::Value *SuperPtr =
          CGF.Builder.CreateStructGEP(ObjCTypes.ClassTy, MetaClassPtr, 1);
      llvm::Value *Super =
        CGF.Builder.CreateAlignedLoad(SuperPtr, CGF.getPointerAlign());
      Target = Super;
    }
  } else if (isCategoryImpl)
    Target = EmitClassRef(CGF, Class->getSuperClass());
  else {
    llvm::Value *ClassPtr = EmitSuperClassRef(Class);
    ClassPtr = CGF.Builder.CreateStructGEP(ObjCTypes.ClassTy, ClassPtr, 1);
    Target = CGF.Builder.CreateAlignedLoad(ClassPtr, CGF.getPointerAlign());
  }
  // FIXME: We shouldn't need to do this cast, rectify the ASTContext and
  // ObjCTypes types.
  llvm::Type *ClassTy =
    CGM.getTypes().ConvertType(CGF.getContext().getObjCClassType());
  Target = CGF.Builder.CreateBitCast(Target, ClassTy);
  CGF.Builder.CreateStore(Target,
          CGF.Builder.CreateStructGEP(ObjCSuper, 1, CGF.getPointerSize()));
  return EmitMessageSend(CGF, Return, ResultType,
                         EmitSelector(CGF, Sel),
                         ObjCSuper.getPointer(), ObjCTypes.SuperPtrCTy,
                         true, CallArgs, Method, Class, ObjCTypes);
}

/// Generate code for a message send expression.
CodeGen::RValue CGObjCMac::GenerateMessageSend(CodeGen::CodeGenFunction &CGF,
                                               ReturnValueSlot Return,
                                               QualType ResultType,
                                               Selector Sel,
                                               llvm::Value *Receiver,
                                               const CallArgList &CallArgs,
                                               const ObjCInterfaceDecl *Class,
                                               const ObjCMethodDecl *Method) {
  return EmitMessageSend(CGF, Return, ResultType,
                         EmitSelector(CGF, Sel),
                         Receiver, CGF.getContext().getObjCIdType(),
                         false, CallArgs, Method, Class, ObjCTypes);
}

static bool isWeakLinkedClass(const ObjCInterfaceDecl *ID) {
  do {
    if (ID->isWeakImported())
      return true;
  } while ((ID = ID->getSuperClass()));

  return false;
}

CodeGen::RValue
CGObjCCommonMac::EmitMessageSend(CodeGen::CodeGenFunction &CGF,
                                 ReturnValueSlot Return,
                                 QualType ResultType,
                                 llvm::Value *Sel,
                                 llvm::Value *Arg0,
                                 QualType Arg0Ty,
                                 bool IsSuper,
                                 const CallArgList &CallArgs,
                                 const ObjCMethodDecl *Method,
                                 const ObjCInterfaceDecl *ClassReceiver,
                                 const ObjCCommonTypesHelper &ObjCTypes) {
  CallArgList ActualArgs;
  if (!IsSuper)
    Arg0 = CGF.Builder.CreateBitCast(Arg0, ObjCTypes.ObjectPtrTy);
  ActualArgs.add(RValue::get(Arg0), Arg0Ty);
  ActualArgs.add(RValue::get(Sel), CGF.getContext().getObjCSelType());
  ActualArgs.addFrom(CallArgs);

  // If we're calling a method, use the formal signature.
  MessageSendInfo MSI = getMessageSendInfo(Method, ResultType, ActualArgs);

  if (Method)
    assert(CGM.getContext().getCanonicalType(Method->getReturnType()) ==
               CGM.getContext().getCanonicalType(ResultType) &&
           "Result type mismatch!");

  bool ReceiverCanBeNull = true;

  // Super dispatch assumes that self is non-null; even the messenger
  // doesn't have a null check internally.
  if (IsSuper) {
    ReceiverCanBeNull = false;

  // If this is a direct dispatch of a class method, check whether the class,
  // or anything in its hierarchy, was weak-linked.
  } else if (ClassReceiver && Method && Method->isClassMethod()) {
    ReceiverCanBeNull = isWeakLinkedClass(ClassReceiver);

  // If we're emitting a method, and self is const (meaning just ARC, for now),
  // and the receiver is a load of self, then self is a valid object.
  } else if (auto CurMethod =
               dyn_cast_or_null<ObjCMethodDecl>(CGF.CurCodeDecl)) {
    auto Self = CurMethod->getSelfDecl();
    if (Self->getType().isConstQualified()) {
      if (auto LI = dyn_cast<llvm::LoadInst>(Arg0->stripPointerCasts())) {
        llvm::Value *SelfAddr = CGF.GetAddrOfLocalVar(Self).getPointer();
        if (SelfAddr == LI->getPointerOperand()) {
          ReceiverCanBeNull = false;
        }
      }
    }
  }

  bool RequiresNullCheck = false;

  llvm::Constant *Fn = nullptr;
  if (CGM.ReturnSlotInterferesWithArgs(MSI.CallInfo)) {
    if (ReceiverCanBeNull) RequiresNullCheck = true;
    Fn = (ObjCABI == 2) ?  ObjCTypes.getSendStretFn2(IsSuper)
      : ObjCTypes.getSendStretFn(IsSuper);
  } else if (CGM.ReturnTypeUsesFPRet(ResultType)) {
    Fn = (ObjCABI == 2) ? ObjCTypes.getSendFpretFn2(IsSuper)
      : ObjCTypes.getSendFpretFn(IsSuper);
  } else if (CGM.ReturnTypeUsesFP2Ret(ResultType)) {
    Fn = (ObjCABI == 2) ? ObjCTypes.getSendFp2RetFn2(IsSuper)
      : ObjCTypes.getSendFp2retFn(IsSuper);
  } else {
    // arm64 uses objc_msgSend for stret methods and yet null receiver check
    // must be made for it.
    if (ReceiverCanBeNull && CGM.ReturnTypeUsesSRet(MSI.CallInfo))
      RequiresNullCheck = true;
    Fn = (ObjCABI == 2) ? ObjCTypes.getSendFn2(IsSuper)
      : ObjCTypes.getSendFn(IsSuper);
  }

  // We don't need to emit a null check to zero out an indirect result if the
  // result is ignored.
  if (Return.isUnused())
    RequiresNullCheck = false;

  // Emit a null-check if there's a consumed argument other than the receiver.
  if (!RequiresNullCheck && CGM.getLangOpts().ObjCAutoRefCount && Method) {
    for (const auto *ParamDecl : Method->parameters()) {
      if (ParamDecl->hasAttr<NSConsumedAttr>()) {
        RequiresNullCheck = true;
        break;
      }
    }
  }

  NullReturnState nullReturn;
  if (RequiresNullCheck) {
    nullReturn.init(CGF, Arg0);
  }
  
  llvm::Instruction *CallSite;
  Fn = llvm::ConstantExpr::getBitCast(Fn, MSI.MessengerType);
  CGCallee Callee = CGCallee::forDirect(Fn);
  RValue rvalue = CGF.EmitCall(MSI.CallInfo, Callee, Return, ActualArgs,
                               &CallSite);

  // Mark the call as noreturn if the method is marked noreturn and the
  // receiver cannot be null.
  if (Method && Method->hasAttr<NoReturnAttr>() && !ReceiverCanBeNull) {
    llvm::CallSite(CallSite).setDoesNotReturn();
  }

  return nullReturn.complete(CGF, Return, rvalue, ResultType, CallArgs,
                             RequiresNullCheck ? Method : nullptr);
}

static Qualifiers::GC GetGCAttrTypeForType(ASTContext &Ctx, QualType FQT,
                                           bool pointee = false) {
  // Note that GC qualification applies recursively to C pointer types
  // that aren't otherwise decorated.  This is weird, but it's probably
  // an intentional workaround to the unreliable placement of GC qualifiers.
  if (FQT.isObjCGCStrong())
    return Qualifiers::Strong;

  if (FQT.isObjCGCWeak())
    return Qualifiers::Weak;

  if (auto ownership = FQT.getObjCLifetime()) {
    // Ownership does not apply recursively to C pointer types.
    if (pointee) return Qualifiers::GCNone;
    switch (ownership) {
    case Qualifiers::OCL_Weak: return Qualifiers::Weak;
    case Qualifiers::OCL_Strong: return Qualifiers::Strong;
    case Qualifiers::OCL_ExplicitNone: return Qualifiers::GCNone;
    case Qualifiers::OCL_Autoreleasing: llvm_unreachable("autoreleasing ivar?");
    case Qualifiers::OCL_None: llvm_unreachable("known nonzero");
    }
    llvm_unreachable("bad objc ownership");
  }
  
  // Treat unqualified retainable pointers as strong.
  if (FQT->isObjCObjectPointerType() || FQT->isBlockPointerType())
    return Qualifiers::Strong;
  
  // Walk into C pointer types, but only in GC.
  if (Ctx.getLangOpts().getGC() != LangOptions::NonGC) {
    if (const PointerType *PT = FQT->getAs<PointerType>())
      return GetGCAttrTypeForType(Ctx, PT->getPointeeType(), /*pointee*/ true);
  }
  
  return Qualifiers::GCNone;
}

namespace {
  struct IvarInfo {
    CharUnits Offset;
    uint64_t SizeInWords;
    IvarInfo(CharUnits offset, uint64_t sizeInWords)
      : Offset(offset), SizeInWords(sizeInWords) {}

    // Allow sorting based on byte pos.
    bool operator<(const IvarInfo &other) const {
      return Offset < other.Offset;
    }
  };

  /// A helper class for building GC layout strings.
  class IvarLayoutBuilder {
    CodeGenModule &CGM;

    /// The start of the layout.  Offsets will be relative to this value,
    /// and entries less than this value will be silently discarded.
    CharUnits InstanceBegin;

    /// The end of the layout.  Offsets will never exceed this value.
    CharUnits InstanceEnd;

    /// Whether we're generating the strong layout or the weak layout.
    bool ForStrongLayout;

    /// Whether the offsets in IvarsInfo might be out-of-order.
    bool IsDisordered = false;

    llvm::SmallVector<IvarInfo, 8> IvarsInfo;

  public:
    IvarLayoutBuilder(CodeGenModule &CGM, CharUnits instanceBegin,
                      CharUnits instanceEnd, bool forStrongLayout)
      : CGM(CGM), InstanceBegin(instanceBegin), InstanceEnd(instanceEnd),
        ForStrongLayout(forStrongLayout) {
    }

    void visitRecord(const RecordType *RT, CharUnits offset);

    template <class Iterator, class GetOffsetFn>
    void visitAggregate(Iterator begin, Iterator end, 
                        CharUnits aggrOffset,
                        const GetOffsetFn &getOffset);

    void visitField(const FieldDecl *field, CharUnits offset);

    /// Add the layout of a block implementation.
    void visitBlock(const CGBlockInfo &blockInfo);

    /// Is there any information for an interesting bitmap?
    bool hasBitmapData() const { return !IvarsInfo.empty(); }

    llvm::Constant *buildBitmap(CGObjCCommonMac &CGObjC,
                                llvm::SmallVectorImpl<unsigned char> &buffer);

    static void dump(ArrayRef<unsigned char> buffer) {
      const unsigned char *s = buffer.data();
      for (unsigned i = 0, e = buffer.size(); i < e; i++)
        if (!(s[i] & 0xf0))
          printf("0x0%x%s", s[i], s[i] != 0 ? ", " : "");
        else
          printf("0x%x%s",  s[i], s[i] != 0 ? ", " : "");
      printf("\n");
    }
  };
} // end anonymous namespace

llvm::Constant *CGObjCCommonMac::BuildGCBlockLayout(CodeGenModule &CGM,
                                                const CGBlockInfo &blockInfo) {
  
  llvm::Constant *nullPtr = llvm::Constant::getNullValue(CGM.Int8PtrTy);
  if (CGM.getLangOpts().getGC() == LangOptions::NonGC)
    return nullPtr;

  IvarLayoutBuilder builder(CGM, CharUnits::Zero(), blockInfo.BlockSize,
                            /*for strong layout*/ true);

  builder.visitBlock(blockInfo);

  if (!builder.hasBitmapData())
    return nullPtr;

  llvm::SmallVector<unsigned char, 32> buffer;
  llvm::Constant *C = builder.buildBitmap(*this, buffer);
  if (CGM.getLangOpts().ObjCGCBitmapPrint && !buffer.empty()) {
    printf("\n block variable layout for block: ");
    builder.dump(buffer);
  }
  
  return C;
}

void IvarLayoutBuilder::visitBlock(const CGBlockInfo &blockInfo) {
  // __isa is the first field in block descriptor and must assume by runtime's
  // convention that it is GC'able.
  IvarsInfo.push_back(IvarInfo(CharUnits::Zero(), 1));

  const BlockDecl *blockDecl = blockInfo.getBlockDecl();

  // Ignore the optional 'this' capture: C++ objects are not assumed
  // to be GC'ed.

  CharUnits lastFieldOffset;

  // Walk the captured variables.
  for (const auto &CI : blockDecl->captures()) {
    const VarDecl *variable = CI.getVariable();
    QualType type = variable->getType();

    const CGBlockInfo::Capture &capture = blockInfo.getCapture(variable);

    // Ignore constant captures.
    if (capture.isConstant()) continue;

    CharUnits fieldOffset = capture.getOffset();

    // Block fields are not necessarily ordered; if we detect that we're
    // adding them out-of-order, make sure we sort later.
    if (fieldOffset < lastFieldOffset)
      IsDisordered = true;
    lastFieldOffset = fieldOffset;

    // __block variables are passed by their descriptor address.
    if (CI.isByRef()) {
      IvarsInfo.push_back(IvarInfo(fieldOffset, /*size in words*/ 1));
      continue;
    }

    assert(!type->isArrayType() && "array variable should not be caught");
    if (const RecordType *record = type->getAs<RecordType>()) {
      visitRecord(record, fieldOffset);
      continue;
    }
      
    Qualifiers::GC GCAttr = GetGCAttrTypeForType(CGM.getContext(), type);

    if (GCAttr == Qualifiers::Strong) {
      assert(CGM.getContext().getTypeSize(type)
                == CGM.getTarget().getPointerWidth(0));
      IvarsInfo.push_back(IvarInfo(fieldOffset, /*size in words*/ 1));
    }
  }
}

/// getBlockCaptureLifetime - This routine returns life time of the captured
/// block variable for the purpose of block layout meta-data generation. FQT is
/// the type of the variable captured in the block.
Qualifiers::ObjCLifetime CGObjCCommonMac::getBlockCaptureLifetime(QualType FQT,
                                                                  bool ByrefLayout) {
  // If it has an ownership qualifier, we're done.
  if (auto lifetime = FQT.getObjCLifetime())
    return lifetime;

  // If it doesn't, and this is ARC, it has no ownership.
  if (CGM.getLangOpts().ObjCAutoRefCount)
    return Qualifiers::OCL_None;
  
  // In MRC, retainable pointers are owned by non-__block variables.
  if (FQT->isObjCObjectPointerType() || FQT->isBlockPointerType())
    return ByrefLayout ? Qualifiers::OCL_ExplicitNone : Qualifiers::OCL_Strong;
  
  return Qualifiers::OCL_None;
}

void CGObjCCommonMac::UpdateRunSkipBlockVars(bool IsByref,
                                             Qualifiers::ObjCLifetime LifeTime,
                                             CharUnits FieldOffset,
                                             CharUnits FieldSize) {
  // __block variables are passed by their descriptor address.
  if (IsByref)
    RunSkipBlockVars.push_back(RUN_SKIP(BLOCK_LAYOUT_BYREF, FieldOffset,
                                        FieldSize));
  else if (LifeTime == Qualifiers::OCL_Strong)
    RunSkipBlockVars.push_back(RUN_SKIP(BLOCK_LAYOUT_STRONG, FieldOffset,
                                        FieldSize));
  else if (LifeTime == Qualifiers::OCL_Weak)
    RunSkipBlockVars.push_back(RUN_SKIP(BLOCK_LAYOUT_WEAK, FieldOffset,
                                        FieldSize));
  else if (LifeTime == Qualifiers::OCL_ExplicitNone)
    RunSkipBlockVars.push_back(RUN_SKIP(BLOCK_LAYOUT_UNRETAINED, FieldOffset,
                                        FieldSize));
  else
    RunSkipBlockVars.push_back(RUN_SKIP(BLOCK_LAYOUT_NON_OBJECT_BYTES,
                                        FieldOffset,
                                        FieldSize));
}

void CGObjCCommonMac::BuildRCRecordLayout(const llvm::StructLayout *RecLayout,
                                          const RecordDecl *RD,
                                          ArrayRef<const FieldDecl*> RecFields,
                                          CharUnits BytePos, bool &HasUnion,
                                          bool ByrefLayout) {
  bool IsUnion = (RD && RD->isUnion());
  CharUnits MaxUnionSize = CharUnits::Zero();
  const FieldDecl *MaxField = nullptr;
  const FieldDecl *LastFieldBitfieldOrUnnamed = nullptr;
  CharUnits MaxFieldOffset = CharUnits::Zero();
  CharUnits LastBitfieldOrUnnamedOffset = CharUnits::Zero();
  
  if (RecFields.empty())
    return;
  unsigned ByteSizeInBits = CGM.getTarget().getCharWidth();
  
  for (unsigned i = 0, e = RecFields.size(); i != e; ++i) {
    const FieldDecl *Field = RecFields[i];
    // Note that 'i' here is actually the field index inside RD of Field,
    // although this dependency is hidden.
    const ASTRecordLayout &RL = CGM.getContext().getASTRecordLayout(RD);
    CharUnits FieldOffset =
      CGM.getContext().toCharUnitsFromBits(RL.getFieldOffset(i));
    
    // Skip over unnamed or bitfields
    if (!Field->getIdentifier() || Field->isBitField()) {
      LastFieldBitfieldOrUnnamed = Field;
      LastBitfieldOrUnnamedOffset = FieldOffset;
      continue;
    }

    LastFieldBitfieldOrUnnamed = nullptr;
    QualType FQT = Field->getType();
    if (FQT->isRecordType() || FQT->isUnionType()) {
      if (FQT->isUnionType())
        HasUnion = true;
      
      BuildRCBlockVarRecordLayout(FQT->getAs<RecordType>(),
                                  BytePos + FieldOffset, HasUnion);
      continue;
    }
    
    if (const ArrayType *Array = CGM.getContext().getAsArrayType(FQT)) {
      const ConstantArrayType *CArray =
        dyn_cast_or_null<ConstantArrayType>(Array);
      uint64_t ElCount = CArray->getSize().getZExtValue();
      assert(CArray && "only array with known element size is supported");
      FQT = CArray->getElementType();
      while (const ArrayType *Array = CGM.getContext().getAsArrayType(FQT)) {
        const ConstantArrayType *CArray =
          dyn_cast_or_null<ConstantArrayType>(Array);
        ElCount *= CArray->getSize().getZExtValue();
        FQT = CArray->getElementType();
      }
      if (FQT->isRecordType() && ElCount) {
        int OldIndex = RunSkipBlockVars.size() - 1;
        const RecordType *RT = FQT->getAs<RecordType>();
        BuildRCBlockVarRecordLayout(RT, BytePos + FieldOffset,
                                    HasUnion);
        
        // Replicate layout information for each array element. Note that
        // one element is already done.
        uint64_t ElIx = 1;
        for (int FirstIndex = RunSkipBlockVars.size() - 1 ;ElIx < ElCount; ElIx++) {
          CharUnits Size = CGM.getContext().getTypeSizeInChars(RT);
          for (int i = OldIndex+1; i <= FirstIndex; ++i)
            RunSkipBlockVars.push_back(
              RUN_SKIP(RunSkipBlockVars[i].opcode,
              RunSkipBlockVars[i].block_var_bytepos + Size*ElIx,
              RunSkipBlockVars[i].block_var_size));
        }
        continue;
      }
    }
    CharUnits FieldSize = CGM.getContext().getTypeSizeInChars(Field->getType());
    if (IsUnion) {
      CharUnits UnionIvarSize = FieldSize;
      if (UnionIvarSize > MaxUnionSize) {
        MaxUnionSize = UnionIvarSize;
        MaxField = Field;
        MaxFieldOffset = FieldOffset;
      }
    } else {
      UpdateRunSkipBlockVars(false,
                             getBlockCaptureLifetime(FQT, ByrefLayout),
                             BytePos + FieldOffset,
                             FieldSize);
    }
  }
  
  if (LastFieldBitfieldOrUnnamed) {
    if (LastFieldBitfieldOrUnnamed->isBitField()) {
      // Last field was a bitfield. Must update the info.
      uint64_t BitFieldSize
        = LastFieldBitfieldOrUnnamed->getBitWidthValue(CGM.getContext());
      unsigned UnsSize = (BitFieldSize / ByteSizeInBits) +
                        ((BitFieldSize % ByteSizeInBits) != 0);
      CharUnits Size = CharUnits::fromQuantity(UnsSize);
      Size += LastBitfieldOrUnnamedOffset;
      UpdateRunSkipBlockVars(false,
                             getBlockCaptureLifetime(LastFieldBitfieldOrUnnamed->getType(),
                                                     ByrefLayout),
                             BytePos + LastBitfieldOrUnnamedOffset,
                             Size);
    } else {
      assert(!LastFieldBitfieldOrUnnamed->getIdentifier() &&"Expected unnamed");
      // Last field was unnamed. Must update skip info.
      CharUnits FieldSize
        = CGM.getContext().getTypeSizeInChars(LastFieldBitfieldOrUnnamed->getType());
      UpdateRunSkipBlockVars(false,
                             getBlockCaptureLifetime(LastFieldBitfieldOrUnnamed->getType(),
                                                     ByrefLayout),
                             BytePos + LastBitfieldOrUnnamedOffset,
                             FieldSize);
    }
  }
  
  if (MaxField)
    UpdateRunSkipBlockVars(false,
                           getBlockCaptureLifetime(MaxField->getType(), ByrefLayout),
                           BytePos + MaxFieldOffset,
                           MaxUnionSize);
}

void CGObjCCommonMac::BuildRCBlockVarRecordLayout(const RecordType *RT,
                                                  CharUnits BytePos,
                                                  bool &HasUnion,
                                                  bool ByrefLayout) {
  const RecordDecl *RD = RT->getDecl();
  SmallVector<const FieldDecl*, 16> Fields(RD->fields());
  llvm::Type *Ty = CGM.getTypes().ConvertType(QualType(RT, 0));
  const llvm::StructLayout *RecLayout =
    CGM.getDataLayout().getStructLayout(cast<llvm::StructType>(Ty));
  
  BuildRCRecordLayout(RecLayout, RD, Fields, BytePos, HasUnion, ByrefLayout);
}

/// InlineLayoutInstruction - This routine produce an inline instruction for the
/// block variable layout if it can. If not, it returns 0. Rules are as follow:
/// If ((uintptr_t) layout) < (1 << 12), the layout is inline. In the 64bit world,
/// an inline layout of value 0x0000000000000xyz is interpreted as follows:
/// x captured object pointers of BLOCK_LAYOUT_STRONG. Followed by
/// y captured object of BLOCK_LAYOUT_BYREF. Followed by
/// z captured object of BLOCK_LAYOUT_WEAK. If any of the above is missing, zero
/// replaces it. For example, 0x00000x00 means x BLOCK_LAYOUT_STRONG and no
/// BLOCK_LAYOUT_BYREF and no BLOCK_LAYOUT_WEAK objects are captured.
uint64_t CGObjCCommonMac::InlineLayoutInstruction(
                                    SmallVectorImpl<unsigned char> &Layout) {
  uint64_t Result = 0;
  if (Layout.size() <= 3) {
    unsigned size = Layout.size();
    unsigned strong_word_count = 0, byref_word_count=0, weak_word_count=0;
    unsigned char inst;
    enum BLOCK_LAYOUT_OPCODE opcode ;
    switch (size) {
      case 3:
        inst = Layout[0];
        opcode = (enum BLOCK_LAYOUT_OPCODE) (inst >> 4);
        if (opcode == BLOCK_LAYOUT_STRONG)
          strong_word_count = (inst & 0xF)+1;
        else
          return 0;
        inst = Layout[1];
        opcode = (enum BLOCK_LAYOUT_OPCODE) (inst >> 4);
        if (opcode == BLOCK_LAYOUT_BYREF)
          byref_word_count = (inst & 0xF)+1;
        else
          return 0;
        inst = Layout[2];
        opcode = (enum BLOCK_LAYOUT_OPCODE) (inst >> 4);
        if (opcode == BLOCK_LAYOUT_WEAK)
          weak_word_count = (inst & 0xF)+1;
        else
          return 0;
        break;
        
      case 2:
        inst = Layout[0];
        opcode = (enum BLOCK_LAYOUT_OPCODE) (inst >> 4);
        if (opcode == BLOCK_LAYOUT_STRONG) {
          strong_word_count = (inst & 0xF)+1;
          inst = Layout[1];
          opcode = (enum BLOCK_LAYOUT_OPCODE) (inst >> 4);
          if (opcode == BLOCK_LAYOUT_BYREF)
            byref_word_count = (inst & 0xF)+1;
          else if (opcode == BLOCK_LAYOUT_WEAK)
            weak_word_count = (inst & 0xF)+1;
          else
            return 0;
        }
        else if (opcode == BLOCK_LAYOUT_BYREF) {
          byref_word_count = (inst & 0xF)+1;
          inst = Layout[1];
          opcode = (enum BLOCK_LAYOUT_OPCODE) (inst >> 4);
          if (opcode == BLOCK_LAYOUT_WEAK)
            weak_word_count = (inst & 0xF)+1;
          else
            return 0;
        }
        else
          return 0;
        break;
        
      case 1:
        inst = Layout[0];
        opcode = (enum BLOCK_LAYOUT_OPCODE) (inst >> 4);
        if (opcode == BLOCK_LAYOUT_STRONG)
          strong_word_count = (inst & 0xF)+1;
        else if (opcode == BLOCK_LAYOUT_BYREF)
          byref_word_count = (inst & 0xF)+1;
        else if (opcode == BLOCK_LAYOUT_WEAK)
          weak_word_count = (inst & 0xF)+1;
        else
          return 0;
        break;
        
      default:
        return 0;
    }
    
    // Cannot inline when any of the word counts is 15. Because this is one less
    // than the actual work count (so 15 means 16 actual word counts),
    // and we can only display 0 thru 15 word counts.
    if (strong_word_count == 16 || byref_word_count == 16 || weak_word_count == 16)
      return 0;
    
    unsigned count =
      (strong_word_count != 0) + (byref_word_count != 0) + (weak_word_count != 0);
    
    if (size == count) {
      if (strong_word_count)
        Result = strong_word_count;
      Result <<= 4;
      if (byref_word_count)
        Result += byref_word_count;
      Result <<= 4;
      if (weak_word_count)
        Result += weak_word_count;
    }
  }
  return Result;
}

llvm::Constant *CGObjCCommonMac::getBitmapBlockLayout(bool ComputeByrefLayout) {
  llvm::Constant *nullPtr = llvm::Constant::getNullValue(CGM.Int8PtrTy);
  if (RunSkipBlockVars.empty())
    return nullPtr;
  unsigned WordSizeInBits = CGM.getTarget().getPointerWidth(0);
  unsigned ByteSizeInBits = CGM.getTarget().getCharWidth();
  unsigned WordSizeInBytes = WordSizeInBits/ByteSizeInBits;
  
  // Sort on byte position; captures might not be allocated in order,
  // and unions can do funny things.
  llvm::array_pod_sort(RunSkipBlockVars.begin(), RunSkipBlockVars.end());
  SmallVector<unsigned char, 16> Layout;
  
  unsigned size = RunSkipBlockVars.size();
  for (unsigned i = 0; i < size; i++) {
    enum BLOCK_LAYOUT_OPCODE opcode = RunSkipBlockVars[i].opcode;
    CharUnits start_byte_pos = RunSkipBlockVars[i].block_var_bytepos;
    CharUnits end_byte_pos = start_byte_pos;
    unsigned j = i+1;
    while (j < size) {
      if (opcode == RunSkipBlockVars[j].opcode) {
        end_byte_pos = RunSkipBlockVars[j++].block_var_bytepos;
        i++;
      }
      else
        break;
    }
    CharUnits size_in_bytes =
    end_byte_pos - start_byte_pos + RunSkipBlockVars[j-1].block_var_size;
    if (j < size) {
      CharUnits gap =
      RunSkipBlockVars[j].block_var_bytepos -
      RunSkipBlockVars[j-1].block_var_bytepos - RunSkipBlockVars[j-1].block_var_size;
      size_in_bytes += gap;
    }
    CharUnits residue_in_bytes = CharUnits::Zero();
    if (opcode == BLOCK_LAYOUT_NON_OBJECT_BYTES) {
      residue_in_bytes = size_in_bytes % WordSizeInBytes;
      size_in_bytes -= residue_in_bytes;
      opcode = BLOCK_LAYOUT_NON_OBJECT_WORDS;
    }
    
    unsigned size_in_words = size_in_bytes.getQuantity() / WordSizeInBytes;
    while (size_in_words >= 16) {
      // Note that value in imm. is one less that the actual
      // value. So, 0xf means 16 words follow!
      unsigned char inst = (opcode << 4) | 0xf;
      Layout.push_back(inst);
      size_in_words -= 16;
    }
    if (size_in_words > 0) {
      // Note that value in imm. is one less that the actual
      // value. So, we subtract 1 away!
      unsigned char inst = (opcode << 4) | (size_in_words-1);
      Layout.push_back(inst);
    }
    if (residue_in_bytes > CharUnits::Zero()) {
      unsigned char inst =
      (BLOCK_LAYOUT_NON_OBJECT_BYTES << 4) | (residue_in_bytes.getQuantity()-1);
      Layout.push_back(inst);
    }
  }
  
  while (!Layout.empty()) {
    unsigned char inst = Layout.back();
    enum BLOCK_LAYOUT_OPCODE opcode = (enum BLOCK_LAYOUT_OPCODE) (inst >> 4);
    if (opcode == BLOCK_LAYOUT_NON_OBJECT_BYTES || opcode == BLOCK_LAYOUT_NON_OBJECT_WORDS)
      Layout.pop_back();
    else
      break;
  }
  
  uint64_t Result = InlineLayoutInstruction(Layout);
  if (Result != 0) {
    // Block variable layout instruction has been inlined.
    if (CGM.getLangOpts().ObjCGCBitmapPrint) {
      if (ComputeByrefLayout)
        printf("\n Inline BYREF variable layout: ");
      else
        printf("\n Inline block variable layout: ");
      printf("0x0%" PRIx64 "", Result);
      if (auto numStrong = (Result & 0xF00) >> 8)
        printf(", BL_STRONG:%d", (int) numStrong);
      if (auto numByref = (Result & 0x0F0) >> 4)
        printf(", BL_BYREF:%d", (int) numByref);
      if (auto numWeak = (Result & 0x00F) >> 0)
        printf(", BL_WEAK:%d", (int) numWeak);
      printf(", BL_OPERATOR:0\n");
    }
    return llvm::ConstantInt::get(CGM.IntPtrTy, Result);
  }
  
  unsigned char inst = (BLOCK_LAYOUT_OPERATOR << 4) | 0;
  Layout.push_back(inst);
  std::string BitMap;
  for (unsigned i = 0, e = Layout.size(); i != e; i++)
    BitMap += Layout[i];
  
  if (CGM.getLangOpts().ObjCGCBitmapPrint) {
    if (ComputeByrefLayout)
      printf("\n Byref variable layout: ");
    else
      printf("\n Block variable layout: ");
    for (unsigned i = 0, e = BitMap.size(); i != e; i++) {
      unsigned char inst = BitMap[i];
      enum BLOCK_LAYOUT_OPCODE opcode = (enum BLOCK_LAYOUT_OPCODE) (inst >> 4);
      unsigned delta = 1;
      switch (opcode) {
        case BLOCK_LAYOUT_OPERATOR:
          printf("BL_OPERATOR:");
          delta = 0;
          break;
        case BLOCK_LAYOUT_NON_OBJECT_BYTES:
          printf("BL_NON_OBJECT_BYTES:");
          break;
        case BLOCK_LAYOUT_NON_OBJECT_WORDS:
          printf("BL_NON_OBJECT_WORD:");
          break;
        case BLOCK_LAYOUT_STRONG:
          printf("BL_STRONG:");
          break;
        case BLOCK_LAYOUT_BYREF:
          printf("BL_BYREF:");
          break;
        case BLOCK_LAYOUT_WEAK:
          printf("BL_WEAK:");
          break;
        case BLOCK_LAYOUT_UNRETAINED:
          printf("BL_UNRETAINED:");
          break;
      }
      // Actual value of word count is one more that what is in the imm.
      // field of the instruction
      printf("%d", (inst & 0xf) + delta);
      if (i < e-1)
        printf(", ");
      else
        printf("\n");
    }
  }

  auto *Entry = CreateCStringLiteral(BitMap, ObjCLabelType::ClassName,
                                     /*ForceNonFragileABI=*/true,
                                     /*NullTerminate=*/false);
  return getConstantGEP(VMContext, Entry, 0, 0);
}

llvm::Constant *CGObjCCommonMac::BuildRCBlockLayout(CodeGenModule &CGM,
                                                    const CGBlockInfo &blockInfo) {
  assert(CGM.getLangOpts().getGC() == LangOptions::NonGC);
  
  RunSkipBlockVars.clear();
  bool hasUnion = false;
  
  unsigned WordSizeInBits = CGM.getTarget().getPointerWidth(0);
  unsigned ByteSizeInBits = CGM.getTarget().getCharWidth();
  unsigned WordSizeInBytes = WordSizeInBits/ByteSizeInBits;
  
  const BlockDecl *blockDecl = blockInfo.getBlockDecl();
  
  // Calculate the basic layout of the block structure.
  const llvm::StructLayout *layout =
  CGM.getDataLayout().getStructLayout(blockInfo.StructureType);
  
  // Ignore the optional 'this' capture: C++ objects are not assumed
  // to be GC'ed.
  if (blockInfo.BlockHeaderForcedGapSize != CharUnits::Zero())
    UpdateRunSkipBlockVars(false, Qualifiers::OCL_None,
                           blockInfo.BlockHeaderForcedGapOffset,
                           blockInfo.BlockHeaderForcedGapSize);
  // Walk the captured variables.
  for (const auto &CI : blockDecl->captures()) {
    const VarDecl *variable = CI.getVariable();
    QualType type = variable->getType();
    
    const CGBlockInfo::Capture &capture = blockInfo.getCapture(variable);
    
    // Ignore constant captures.
    if (capture.isConstant()) continue;
    
    CharUnits fieldOffset =
       CharUnits::fromQuantity(layout->getElementOffset(capture.getIndex()));
    
    assert(!type->isArrayType() && "array variable should not be caught");
    if (!CI.isByRef())
      if (const RecordType *record = type->getAs<RecordType>()) {
        BuildRCBlockVarRecordLayout(record, fieldOffset, hasUnion);
        continue;
      }
    CharUnits fieldSize;
    if (CI.isByRef())
      fieldSize = CharUnits::fromQuantity(WordSizeInBytes);
    else
      fieldSize = CGM.getContext().getTypeSizeInChars(type);
    UpdateRunSkipBlockVars(CI.isByRef(), getBlockCaptureLifetime(type, false),
                           fieldOffset, fieldSize);
  }
  return getBitmapBlockLayout(false);
}

llvm::Constant *CGObjCCommonMac::BuildByrefLayout(CodeGen::CodeGenModule &CGM,
                                                  QualType T) {
  assert(CGM.getLangOpts().getGC() == LangOptions::NonGC);
  assert(!T->isArrayType() && "__block array variable should not be caught");
  CharUnits fieldOffset;
  RunSkipBlockVars.clear();
  bool hasUnion = false;
  if (const RecordType *record = T->getAs<RecordType>()) {
    BuildRCBlockVarRecordLayout(record, fieldOffset, hasUnion, true /*ByrefLayout */);
    llvm::Constant *Result = getBitmapBlockLayout(true);
    if (isa<llvm::ConstantInt>(Result))
      Result = llvm::ConstantExpr::getIntToPtr(Result, CGM.Int8PtrTy);
    return Result;
  }
  llvm::Constant *nullPtr = llvm::Constant::getNullValue(CGM.Int8PtrTy);
  return nullPtr;
}

llvm::Value *CGObjCMac::GenerateProtocolRef(CodeGenFunction &CGF,
                                            const ObjCProtocolDecl *PD) {
  // FIXME: I don't understand why gcc generates this, or where it is
  // resolved. Investigate. Its also wasteful to look this up over and over.
  LazySymbols.insert(&CGM.getContext().Idents.get("Protocol"));

  return llvm::ConstantExpr::getBitCast(GetProtocolRef(PD),
                                        ObjCTypes.getExternalProtocolPtrTy());
}

void CGObjCCommonMac::GenerateProtocol(const ObjCProtocolDecl *PD) {
  // FIXME: We shouldn't need this, the protocol decl should contain enough
  // information to tell us whether this was a declaration or a definition.
  DefinedProtocols.insert(PD->getIdentifier());

  // If we have generated a forward reference to this protocol, emit
  // it now. Otherwise do nothing, the protocol objects are lazily
  // emitted.
  if (Protocols.count(PD->getIdentifier()))
    GetOrEmitProtocol(PD);
}

llvm::Constant *CGObjCCommonMac::GetProtocolRef(const ObjCProtocolDecl *PD) {
  if (DefinedProtocols.count(PD->getIdentifier()))
    return GetOrEmitProtocol(PD);
  
  return GetOrEmitProtocolRef(PD);
}

llvm::Value *CGObjCCommonMac::EmitClassRefViaRuntime(
               CodeGenFunction &CGF,
               const ObjCInterfaceDecl *ID,
               ObjCCommonTypesHelper &ObjCTypes) {
  llvm::Constant *lookUpClassFn = ObjCTypes.getLookUpClassFn();

  llvm::Value *className =
      CGF.CGM.GetAddrOfConstantCString(ID->getObjCRuntimeNameAsString())
        .getPointer();
  ASTContext &ctx = CGF.CGM.getContext();
  className =
      CGF.Builder.CreateBitCast(className,
                                CGF.ConvertType(
                                  ctx.getPointerType(ctx.CharTy.withConst())));
  llvm::CallInst *call = CGF.Builder.CreateCall(lookUpClassFn, className);
  call->setDoesNotThrow();
  return call;
}

/*
// Objective-C 1.0 extensions
struct _objc_protocol {
struct _objc_protocol_extension *isa;
char *protocol_name;
struct _objc_protocol_list *protocol_list;
struct _objc__method_prototype_list *instance_methods;
struct _objc__method_prototype_list *class_methods
};

See EmitProtocolExtension().
*/
llvm::Constant *CGObjCMac::GetOrEmitProtocol(const ObjCProtocolDecl *PD) {
  llvm::GlobalVariable *Entry = Protocols[PD->getIdentifier()];

  // Early exit if a defining object has already been generated.
  if (Entry && Entry->hasInitializer())
    return Entry;

  // Use the protocol definition, if there is one.
  if (const ObjCProtocolDecl *Def = PD->getDefinition())
    PD = Def;

  // FIXME: I don't understand why gcc generates this, or where it is
  // resolved. Investigate. Its also wasteful to look this up over and over.
  LazySymbols.insert(&CGM.getContext().Idents.get("Protocol"));

  // Construct method lists.
  auto methodLists = ProtocolMethodLists::get(PD);

  ConstantInitBuilder builder(CGM);
  auto values = builder.beginStruct(ObjCTypes.ProtocolTy);
  values.add(EmitProtocolExtension(PD, methodLists));
  values.add(GetClassName(PD->getObjCRuntimeNameAsString()));
  values.add(EmitProtocolList("OBJC_PROTOCOL_REFS_" + PD->getName(),
                              PD->protocol_begin(), PD->protocol_end()));
  values.add(methodLists.emitMethodList(this, PD,
                              ProtocolMethodLists::RequiredInstanceMethods));
  values.add(methodLists.emitMethodList(this, PD,
                              ProtocolMethodLists::RequiredClassMethods));

  if (Entry) {
    // Already created, update the initializer.
    assert(Entry->hasPrivateLinkage());
    values.finishAndSetAsInitializer(Entry);
  } else {
    Entry = values.finishAndCreateGlobal("OBJC_PROTOCOL_" + PD->getName(),
                                         CGM.getPointerAlign(),
                                         /*constant*/ false,
                                         llvm::GlobalValue::PrivateLinkage);
    Entry->setSection("__OBJC,__protocol,regular,no_dead_strip");

    Protocols[PD->getIdentifier()] = Entry;
  }
  CGM.addCompilerUsedGlobal(Entry);

  return Entry;
}

llvm::Constant *CGObjCMac::GetOrEmitProtocolRef(const ObjCProtocolDecl *PD) {
  llvm::GlobalVariable *&Entry = Protocols[PD->getIdentifier()];

  if (!Entry) {
    // We use the initializer as a marker of whether this is a forward
    // reference or not. At module finalization we add the empty
    // contents for protocols which were referenced but never defined.
    Entry = new llvm::GlobalVariable(CGM.getModule(), ObjCTypes.ProtocolTy,
                                     false, llvm::GlobalValue::PrivateLinkage,
                                     nullptr, "OBJC_PROTOCOL_" + PD->getName());
    Entry->setSection("__OBJC,__protocol,regular,no_dead_strip");
    // FIXME: Is this necessary? Why only for protocol?
    Entry->setAlignment(4);
  }

  return Entry;
}

/*
  struct _objc_protocol_extension {
  uint32_t size;
  struct objc_method_description_list *optional_instance_methods;
  struct objc_method_description_list *optional_class_methods;
  struct objc_property_list *instance_properties;
  const char ** extendedMethodTypes;
  struct objc_property_list *class_properties;
  };
*/
llvm::Constant *
CGObjCMac::EmitProtocolExtension(const ObjCProtocolDecl *PD,
                                 const ProtocolMethodLists &methodLists) {
  auto optInstanceMethods =
    methodLists.emitMethodList(this, PD,
                               ProtocolMethodLists::OptionalInstanceMethods);
  auto optClassMethods =
    methodLists.emitMethodList(this, PD,
                               ProtocolMethodLists::OptionalClassMethods);

  auto extendedMethodTypes =
    EmitProtocolMethodTypes("OBJC_PROTOCOL_METHOD_TYPES_" + PD->getName(),
                            methodLists.emitExtendedTypesArray(this),
                            ObjCTypes);

  auto instanceProperties =
    EmitPropertyList("OBJC_$_PROP_PROTO_LIST_" + PD->getName(), nullptr, PD,
                     ObjCTypes, false);
  auto classProperties =
    EmitPropertyList("OBJC_$_CLASS_PROP_PROTO_LIST_" + PD->getName(), nullptr,
                     PD, ObjCTypes, true);

  // Return null if no extension bits are used.
  if (optInstanceMethods->isNullValue() &&
      optClassMethods->isNullValue() &&
      extendedMethodTypes->isNullValue() &&
      instanceProperties->isNullValue() &&
      classProperties->isNullValue()) {
    return llvm::Constant::getNullValue(ObjCTypes.ProtocolExtensionPtrTy);
  }

  uint64_t size =
    CGM.getDataLayout().getTypeAllocSize(ObjCTypes.ProtocolExtensionTy);

  ConstantInitBuilder builder(CGM);
  auto values = builder.beginStruct(ObjCTypes.ProtocolExtensionTy);
  values.addInt(ObjCTypes.IntTy, size);
  values.add(optInstanceMethods);
  values.add(optClassMethods);
  values.add(instanceProperties);
  values.add(extendedMethodTypes);
  values.add(classProperties);

  // No special section, but goes in llvm.used
  return CreateMetadataVar("\01l_OBJC_PROTOCOLEXT_" + PD->getName(), values,
                           StringRef(), CGM.getPointerAlign(), true);
}

/*
  struct objc_protocol_list {
    struct objc_protocol_list *next;
    long count;
    Protocol *list[];
  };
*/
llvm::Constant *
CGObjCMac::EmitProtocolList(Twine name,
                            ObjCProtocolDecl::protocol_iterator begin,
                            ObjCProtocolDecl::protocol_iterator end) {
  // Just return null for empty protocol lists
  if (begin == end)
    return llvm::Constant::getNullValue(ObjCTypes.ProtocolListPtrTy);

  ConstantInitBuilder builder(CGM);
  auto values = builder.beginStruct();

  // This field is only used by the runtime.
  values.addNullPointer(ObjCTypes.ProtocolListPtrTy);

  // Reserve a slot for the count.
  auto countSlot = values.addPlaceholder();

  auto refsArray = values.beginArray(ObjCTypes.ProtocolPtrTy);
  for (; begin != end; ++begin) {
    refsArray.add(GetProtocolRef(*begin));
  }
  auto count = refsArray.size();

  // This list is null terminated.
  refsArray.addNullPointer(ObjCTypes.ProtocolPtrTy);

  refsArray.finishAndAddTo(values);
  values.fillPlaceholderWithInt(countSlot, ObjCTypes.LongTy, count);

  StringRef section;
  if (CGM.getTriple().isOSBinFormatMachO())
    section = "__OBJC,__cat_cls_meth,regular,no_dead_strip";

  llvm::GlobalVariable *GV =
      CreateMetadataVar(name, values, section, CGM.getPointerAlign(), false);
  return llvm::ConstantExpr::getBitCast(GV, ObjCTypes.ProtocolListPtrTy);
}

static void 
PushProtocolProperties(llvm::SmallPtrSet<const IdentifierInfo*,16> &PropertySet,
                       SmallVectorImpl<const ObjCPropertyDecl *> &Properties,
                       const ObjCProtocolDecl *Proto,
                       bool IsClassProperty) {
  for (const auto *P : Proto->protocols()) 
    PushProtocolProperties(PropertySet, Properties, P, IsClassProperty);

  for (const auto *PD : Proto->properties()) {
    if (IsClassProperty != PD->isClassProperty())
      continue;
    if (!PropertySet.insert(PD->getIdentifier()).second)
      continue;
    Properties.push_back(PD);
  }
}

/*
  struct _objc_property {
    const char * const name;
    const char * const attributes;
  };

  struct _objc_property_list {
    uint32_t entsize; // sizeof (struct _objc_property)
    uint32_t prop_count;
    struct _objc_property[prop_count];
  };
*/
llvm::Constant *CGObjCCommonMac::EmitPropertyList(Twine Name,
                                       const Decl *Container,
                                       const ObjCContainerDecl *OCD,
                                       const ObjCCommonTypesHelper &ObjCTypes,
                                       bool IsClassProperty) {
  if (IsClassProperty) {
    // Make this entry NULL for OS X with deployment target < 10.11, for iOS
    // with deployment target < 9.0.
    const llvm::Triple &Triple = CGM.getTarget().getTriple();
    if ((Triple.isMacOSX() && Triple.isMacOSXVersionLT(10, 11)) ||
        (Triple.isiOS() && Triple.isOSVersionLT(9)))
      return llvm::Constant::getNullValue(ObjCTypes.PropertyListPtrTy);
  }

  SmallVector<const ObjCPropertyDecl *, 16> Properties;
  llvm::SmallPtrSet<const IdentifierInfo*, 16> PropertySet;

  if (const ObjCInterfaceDecl *OID = dyn_cast<ObjCInterfaceDecl>(OCD))
    for (const ObjCCategoryDecl *ClassExt : OID->known_extensions())
      for (auto *PD : ClassExt->properties()) {
        if (IsClassProperty != PD->isClassProperty())
          continue;
        PropertySet.insert(PD->getIdentifier());
        Properties.push_back(PD);
      }

  for (const auto *PD : OCD->properties()) {
    if (IsClassProperty != PD->isClassProperty())
      continue;
    // Don't emit duplicate metadata for properties that were already in a
    // class extension.
    if (!PropertySet.insert(PD->getIdentifier()).second)
      continue;
    Properties.push_back(PD);
  }

  if (const ObjCInterfaceDecl *OID = dyn_cast<ObjCInterfaceDecl>(OCD)) {
    for (const auto *P : OID->all_referenced_protocols())
      PushProtocolProperties(PropertySet, Properties, P, IsClassProperty);
  }
  else if (const ObjCCategoryDecl *CD = dyn_cast<ObjCCategoryDecl>(OCD)) {
    for (const auto *P : CD->protocols())
      PushProtocolProperties(PropertySet, Properties, P, IsClassProperty);
  }

  // Return null for empty list.
  if (Properties.empty())
    return llvm::Constant::getNullValue(ObjCTypes.PropertyListPtrTy);

  unsigned propertySize =
    CGM.getDataLayout().getTypeAllocSize(ObjCTypes.PropertyTy);

  ConstantInitBuilder builder(CGM);
  auto values = builder.beginStruct();
  values.addInt(ObjCTypes.IntTy, propertySize);
  values.addInt(ObjCTypes.IntTy, Properties.size());
  auto propertiesArray = values.beginArray(ObjCTypes.PropertyTy);
  for (auto PD : Properties) {
    auto property = propertiesArray.beginStruct(ObjCTypes.PropertyTy);
    property.add(GetPropertyName(PD->getIdentifier()));
    property.add(GetPropertyTypeString(PD, Container));
    property.finishAndAddTo(propertiesArray);
  }
  propertiesArray.finishAndAddTo(values);

  StringRef Section;
  if (CGM.getTriple().isOSBinFormatMachO())
    Section = (ObjCABI == 2) ? "__DATA, __objc_const"
                             : "__OBJC,__property,regular,no_dead_strip";

  llvm::GlobalVariable *GV =
      CreateMetadataVar(Name, values, Section, CGM.getPointerAlign(), true);
  return llvm::ConstantExpr::getBitCast(GV, ObjCTypes.PropertyListPtrTy);
}

llvm::Constant *
CGObjCCommonMac::EmitProtocolMethodTypes(Twine Name,
                                         ArrayRef<llvm::Constant*> MethodTypes,
                                         const ObjCCommonTypesHelper &ObjCTypes) {
  // Return null for empty list.
  if (MethodTypes.empty())
    return llvm::Constant::getNullValue(ObjCTypes.Int8PtrPtrTy);

  llvm::ArrayType *AT = llvm::ArrayType::get(ObjCTypes.Int8PtrTy,
                                             MethodTypes.size());
  llvm::Constant *Init = llvm::ConstantArray::get(AT, MethodTypes);

  StringRef Section;
  if (CGM.getTriple().isOSBinFormatMachO() && ObjCABI == 2)
    Section = "__DATA, __objc_const";

  llvm::GlobalVariable *GV =
      CreateMetadataVar(Name, Init, Section, CGM.getPointerAlign(), true);
  return llvm::ConstantExpr::getBitCast(GV, ObjCTypes.Int8PtrPtrTy);
}

/*
  struct _objc_category {
  char *category_name;
  char *class_name;
  struct _objc_method_list *instance_methods;
  struct _objc_method_list *class_methods;
  struct _objc_protocol_list *protocols;
  uint32_t size; // <rdar://4585769>
  struct _objc_property_list *instance_properties;
  struct _objc_property_list *class_properties;
  };
*/
void CGObjCMac::GenerateCategory(const ObjCCategoryImplDecl *OCD) {
  unsigned Size = CGM.getDataLayout().getTypeAllocSize(ObjCTypes.CategoryTy);

  // FIXME: This is poor design, the OCD should have a pointer to the category
  // decl. Additionally, note that Category can be null for the @implementation
  // w/o an @interface case. Sema should just create one for us as it does for
  // @implementation so everyone else can live life under a clear blue sky.
  const ObjCInterfaceDecl *Interface = OCD->getClassInterface();
  const ObjCCategoryDecl *Category =
    Interface->FindCategoryDeclaration(OCD->getIdentifier());

  SmallString<256> ExtName;
  llvm::raw_svector_ostream(ExtName) << Interface->getName() << '_'
                                     << OCD->getName();

  ConstantInitBuilder Builder(CGM);
  auto Values = Builder.beginStruct(ObjCTypes.CategoryTy);

  enum {
    InstanceMethods,
    ClassMethods,
    NumMethodLists
  };
  SmallVector<const ObjCMethodDecl *, 16> Methods[NumMethodLists];
  for (const auto *MD : OCD->methods()) {
    Methods[unsigned(MD->isClassMethod())].push_back(MD);
  }

  Values.add(GetClassName(OCD->getName()));
  Values.add(GetClassName(Interface->getObjCRuntimeNameAsString()));
  LazySymbols.insert(Interface->getIdentifier());

  Values.add(emitMethodList(ExtName, MethodListType::CategoryInstanceMethods,
                            Methods[InstanceMethods]));
  Values.add(emitMethodList(ExtName, MethodListType::CategoryClassMethods,
                            Methods[ClassMethods]));
  if (Category) {
    Values.add(
        EmitProtocolList("OBJC_CATEGORY_PROTOCOLS_" + ExtName.str(),
                         Category->protocol_begin(), Category->protocol_end()));
  } else {
    Values.addNullPointer(ObjCTypes.ProtocolListPtrTy);
  }
  Values.addInt(ObjCTypes.IntTy, Size);

  // If there is no category @interface then there can be no properties.
  if (Category) {
    Values.add(EmitPropertyList("\01l_OBJC_$_PROP_LIST_" + ExtName.str(),
                                OCD, Category, ObjCTypes, false));
    Values.add(EmitPropertyList("\01l_OBJC_$_CLASS_PROP_LIST_" + ExtName.str(),
                                OCD, Category, ObjCTypes, true));
  } else {
    Values.addNullPointer(ObjCTypes.PropertyListPtrTy);
    Values.addNullPointer(ObjCTypes.PropertyListPtrTy);
  }

  llvm::GlobalVariable *GV =
      CreateMetadataVar("OBJC_CATEGORY_" + ExtName.str(), Values,
                        "__OBJC,__category,regular,no_dead_strip",
                        CGM.getPointerAlign(), true);
  DefinedCategories.push_back(GV);
  DefinedCategoryNames.insert(llvm::CachedHashString(ExtName));
  // method definition entries must be clear for next implementation.
  MethodDefinitions.clear();
}

enum FragileClassFlags {
  /// Apparently: is not a meta-class.
  FragileABI_Class_Factory                 = 0x00001,

  /// Is a meta-class.
  FragileABI_Class_Meta                    = 0x00002,

  /// Has a non-trivial constructor or destructor.
  FragileABI_Class_HasCXXStructors         = 0x02000,

  /// Has hidden visibility.
  FragileABI_Class_Hidden                  = 0x20000,

  /// Class implementation was compiled under ARC.
  FragileABI_Class_CompiledByARC           = 0x04000000,

  /// Class implementation was compiled under MRC and has MRC weak ivars.
  /// Exclusive with CompiledByARC.
  FragileABI_Class_HasMRCWeakIvars         = 0x08000000,
};

enum NonFragileClassFlags {
  /// Is a meta-class.
  NonFragileABI_Class_Meta                 = 0x00001,

  /// Is a root class.
  NonFragileABI_Class_Root                 = 0x00002,

  /// Has a non-trivial constructor or destructor.
  NonFragileABI_Class_HasCXXStructors      = 0x00004,

  /// Has hidden visibility.
  NonFragileABI_Class_Hidden               = 0x00010,

  /// Has the exception attribute.
  NonFragileABI_Class_Exception            = 0x00020,

  /// (Obsolete) ARC-specific: this class has a .release_ivars method
  NonFragileABI_Class_HasIvarReleaser      = 0x00040,

  /// Class implementation was compiled under ARC.
  NonFragileABI_Class_CompiledByARC        = 0x00080,

  /// Class has non-trivial destructors, but zero-initialization is okay.
  NonFragileABI_Class_HasCXXDestructorOnly = 0x00100,

  /// Class implementation was compiled under MRC and has MRC weak ivars.
  /// Exclusive with CompiledByARC.
  NonFragileABI_Class_HasMRCWeakIvars      = 0x00200,
};

static bool hasWeakMember(QualType type) {
  if (type.getObjCLifetime() == Qualifiers::OCL_Weak) {
    return true;
  }

  if (auto recType = type->getAs<RecordType>()) {
    for (auto field : recType->getDecl()->fields()) {
      if (hasWeakMember(field->getType()))
        return true;
    }
  }

  return false;
}

/// For compatibility, we only want to set the "HasMRCWeakIvars" flag
/// (and actually fill in a layout string) if we really do have any
/// __weak ivars.
static bool hasMRCWeakIvars(CodeGenModule &CGM,
                            const ObjCImplementationDecl *ID) {
  if (!CGM.getLangOpts().ObjCWeak) return false;
  assert(CGM.getLangOpts().getGC() == LangOptions::NonGC);

  for (const ObjCIvarDecl *ivar =
         ID->getClassInterface()->all_declared_ivar_begin();
       ivar; ivar = ivar->getNextIvar()) {
    if (hasWeakMember(ivar->getType()))
      return true;
  }

  return false;
}

/*
  struct _objc_class {
  Class isa;
  Class super_class;
  const char *name;
  long version;
  long info;
  long instance_size;
  struct _objc_ivar_list *ivars;
  struct _objc_method_list *methods;
  struct _objc_cache *cache;
  struct _objc_protocol_list *protocols;
  // Objective-C 1.0 extensions (<rdr://4585769>)
  const char *ivar_layout;
  struct _objc_class_ext *ext;
  };

  See EmitClassExtension();
*/
void CGObjCMac::GenerateClass(const ObjCImplementationDecl *ID) {
  IdentifierInfo *RuntimeName =
      &CGM.getContext().Idents.get(ID->getObjCRuntimeNameAsString());
  DefinedSymbols.insert(RuntimeName);

  std::string ClassName = ID->getNameAsString();
  // FIXME: Gross
  ObjCInterfaceDecl *Interface =
    const_cast<ObjCInterfaceDecl*>(ID->getClassInterface());
  llvm::Constant *Protocols =
      EmitProtocolList("OBJC_CLASS_PROTOCOLS_" + ID->getName(),
                       Interface->all_referenced_protocol_begin(),
                       Interface->all_referenced_protocol_end());
  unsigned Flags = FragileABI_Class_Factory;
  if (ID->hasNonZeroConstructors() || ID->hasDestructors())
    Flags |= FragileABI_Class_HasCXXStructors;

  bool hasMRCWeak = false;

  if (CGM.getLangOpts().ObjCAutoRefCount)
    Flags |= FragileABI_Class_CompiledByARC;
  else if ((hasMRCWeak = hasMRCWeakIvars(CGM, ID)))
    Flags |= FragileABI_Class_HasMRCWeakIvars;

  CharUnits Size =
    CGM.getContext().getASTObjCImplementationLayout(ID).getSize();

  // FIXME: Set CXX-structors flag.
  if (ID->getClassInterface()->getVisibility() == HiddenVisibility)
    Flags |= FragileABI_Class_Hidden;

  enum {
    InstanceMethods,
    ClassMethods,
    NumMethodLists
  };
  SmallVector<const ObjCMethodDecl *, 16> Methods[NumMethodLists];
  for (const auto *MD : ID->methods()) {
    Methods[unsigned(MD->isClassMethod())].push_back(MD);
  }

  for (const auto *PID : ID->property_impls()) {
    if (PID->getPropertyImplementation() == ObjCPropertyImplDecl::Synthesize) {
      ObjCPropertyDecl *PD = PID->getPropertyDecl();

      if (ObjCMethodDecl *MD = PD->getGetterMethodDecl())
        if (GetMethodDefinition(MD))
          Methods[InstanceMethods].push_back(MD);
      if (ObjCMethodDecl *MD = PD->getSetterMethodDecl())
        if (GetMethodDefinition(MD))
          Methods[InstanceMethods].push_back(MD);
    }
  }

  ConstantInitBuilder builder(CGM);
  auto values = builder.beginStruct(ObjCTypes.ClassTy);
  values.add(EmitMetaClass(ID, Protocols, Methods[ClassMethods]));
  if (ObjCInterfaceDecl *Super = Interface->getSuperClass()) {
    // Record a reference to the super class.
    LazySymbols.insert(Super->getIdentifier());

    values.addBitCast(GetClassName(Super->getObjCRuntimeNameAsString()),
                      ObjCTypes.ClassPtrTy);
  } else {
    values.addNullPointer(ObjCTypes.ClassPtrTy);
  }
  values.add(GetClassName(ID->getObjCRuntimeNameAsString()));
  // Version is always 0.
  values.addInt(ObjCTypes.LongTy, 0);
  values.addInt(ObjCTypes.LongTy, Flags);
  values.addInt(ObjCTypes.LongTy, Size.getQuantity());
  values.add(EmitIvarList(ID, false));
  values.add(emitMethodList(ID->getName(), MethodListType::InstanceMethods,
                            Methods[InstanceMethods]));
  // cache is always NULL.
  values.addNullPointer(ObjCTypes.CachePtrTy);
  values.add(Protocols);
  values.add(BuildStrongIvarLayout(ID, CharUnits::Zero(), Size));
  values.add(EmitClassExtension(ID, Size, hasMRCWeak,
                                /*isMetaclass*/ false));

  std::string Name("OBJC_CLASS_");
  Name += ClassName;
  const char *Section = "__OBJC,__class,regular,no_dead_strip";
  // Check for a forward reference.
  llvm::GlobalVariable *GV = CGM.getModule().getGlobalVariable(Name, true);
  if (GV) {
    assert(GV->getType()->getElementType() == ObjCTypes.ClassTy &&
           "Forward metaclass reference has incorrect type.");
    values.finishAndSetAsInitializer(GV);
    GV->setSection(Section);
    GV->setAlignment(CGM.getPointerAlign().getQuantity());
    CGM.addCompilerUsedGlobal(GV);
  } else
    GV = CreateMetadataVar(Name, values, Section, CGM.getPointerAlign(), true);
  DefinedClasses.push_back(GV);
  ImplementedClasses.push_back(Interface);
  // method definition entries must be clear for next implementation.
  MethodDefinitions.clear();
}

llvm::Constant *CGObjCMac::EmitMetaClass(const ObjCImplementationDecl *ID,
                                         llvm::Constant *Protocols,
                                ArrayRef<const ObjCMethodDecl*> Methods) {
  unsigned Flags = FragileABI_Class_Meta;
  unsigned Size = CGM.getDataLayout().getTypeAllocSize(ObjCTypes.ClassTy);

  if (ID->getClassInterface()->getVisibility() == HiddenVisibility)
    Flags |= FragileABI_Class_Hidden;

  ConstantInitBuilder builder(CGM);
  auto values = builder.beginStruct(ObjCTypes.ClassTy);
  // The isa for the metaclass is the root of the hierarchy.
  const ObjCInterfaceDecl *Root = ID->getClassInterface();
  while (const ObjCInterfaceDecl *Super = Root->getSuperClass())
    Root = Super;
  values.addBitCast(GetClassName(Root->getObjCRuntimeNameAsString()),
                    ObjCTypes.ClassPtrTy);
  // The super class for the metaclass is emitted as the name of the
  // super class. The runtime fixes this up to point to the
  // *metaclass* for the super class.
  if (ObjCInterfaceDecl *Super = ID->getClassInterface()->getSuperClass()) {
    values.addBitCast(GetClassName(Super->getObjCRuntimeNameAsString()),
                      ObjCTypes.ClassPtrTy);
  } else {
    values.addNullPointer(ObjCTypes.ClassPtrTy);
  }
  values.add(GetClassName(ID->getObjCRuntimeNameAsString()));
  // Version is always 0.
  values.addInt(ObjCTypes.LongTy, 0);
  values.addInt(ObjCTypes.LongTy, Flags);
  values.addInt(ObjCTypes.LongTy, Size);
  values.add(EmitIvarList(ID, true));
  values.add(emitMethodList(ID->getName(), MethodListType::ClassMethods,
                            Methods));
  // cache is always NULL.
  values.addNullPointer(ObjCTypes.CachePtrTy);
  values.add(Protocols);
  // ivar_layout for metaclass is always NULL.
  values.addNullPointer(ObjCTypes.Int8PtrTy);
  // The class extension is used to store class properties for metaclasses.
  values.add(EmitClassExtension(ID, CharUnits::Zero(), false/*hasMRCWeak*/,
                                /*isMetaclass*/true));

  std::string Name("OBJC_METACLASS_");
  Name += ID->getName();

  // Check for a forward reference.
  llvm::GlobalVariable *GV = CGM.getModule().getGlobalVariable(Name, true);
  if (GV) {
    assert(GV->getType()->getElementType() == ObjCTypes.ClassTy &&
           "Forward metaclass reference has incorrect type.");
    values.finishAndSetAsInitializer(GV);
  } else {
    GV = values.finishAndCreateGlobal(Name, CGM.getPointerAlign(),
                                      /*constant*/ false,
                                      llvm::GlobalValue::PrivateLinkage);
  }
  GV->setSection("__OBJC,__meta_class,regular,no_dead_strip");
  CGM.addCompilerUsedGlobal(GV);

  return GV;
}

llvm::Constant *CGObjCMac::EmitMetaClassRef(const ObjCInterfaceDecl *ID) {
  std::string Name = "OBJC_METACLASS_" + ID->getNameAsString();

  // FIXME: Should we look these up somewhere other than the module. Its a bit
  // silly since we only generate these while processing an implementation, so
  // exactly one pointer would work if know when we entered/exitted an
  // implementation block.

  // Check for an existing forward reference.
  // Previously, metaclass with internal linkage may have been defined.
  // pass 'true' as 2nd argument so it is returned.
  llvm::GlobalVariable *GV = CGM.getModule().getGlobalVariable(Name, true);
  if (!GV)
    GV = new llvm::GlobalVariable(CGM.getModule(), ObjCTypes.ClassTy, false,
                                  llvm::GlobalValue::PrivateLinkage, nullptr,
                                  Name);

  assert(GV->getType()->getElementType() == ObjCTypes.ClassTy &&
         "Forward metaclass reference has incorrect type.");
  return GV;
}

llvm::Value *CGObjCMac::EmitSuperClassRef(const ObjCInterfaceDecl *ID) {
  std::string Name = "OBJC_CLASS_" + ID->getNameAsString();
  llvm::GlobalVariable *GV = CGM.getModule().getGlobalVariable(Name, true);

  if (!GV)
    GV = new llvm::GlobalVariable(CGM.getModule(), ObjCTypes.ClassTy, false,
                                  llvm::GlobalValue::PrivateLinkage, nullptr,
                                  Name);

  assert(GV->getType()->getElementType() == ObjCTypes.ClassTy &&
         "Forward class metadata reference has incorrect type.");
  return GV;
}

/*
  Emit a "class extension", which in this specific context means extra
  data that doesn't fit in the normal fragile-ABI class structure, and
  has nothing to do with the language concept of a class extension.

  struct objc_class_ext {
  uint32_t size;
  const char *weak_ivar_layout;
  struct _objc_property_list *properties;
  };
*/
llvm::Constant *
CGObjCMac::EmitClassExtension(const ObjCImplementationDecl *ID,
                              CharUnits InstanceSize, bool hasMRCWeakIvars,
                              bool isMetaclass) {
  // Weak ivar layout.
  llvm::Constant *layout;
  if (isMetaclass) {
    layout = llvm::ConstantPointerNull::get(CGM.Int8PtrTy);
  } else {
    layout = BuildWeakIvarLayout(ID, CharUnits::Zero(), InstanceSize,
                                 hasMRCWeakIvars);
  }

  // Properties.
  llvm::Constant *propertyList =
    EmitPropertyList((isMetaclass ? Twine("\01l_OBJC_$_CLASS_PROP_LIST_")
                                  : Twine("\01l_OBJC_$_PROP_LIST_"))
                        + ID->getName(),
                     ID, ID->getClassInterface(), ObjCTypes, isMetaclass);

  // Return null if no extension bits are used.
  if (layout->isNullValue() && propertyList->isNullValue()) {
    return llvm::Constant::getNullValue(ObjCTypes.ClassExtensionPtrTy);
  }

  uint64_t size =
    CGM.getDataLayout().getTypeAllocSize(ObjCTypes.ClassExtensionTy);

  ConstantInitBuilder builder(CGM);
  auto values = builder.beginStruct(ObjCTypes.ClassExtensionTy);
  values.addInt(ObjCTypes.IntTy, size);
  values.add(layout);
  values.add(propertyList);

  return CreateMetadataVar("OBJC_CLASSEXT_" + ID->getName(), values,
                           "__OBJC,__class_ext,regular,no_dead_strip",
                           CGM.getPointerAlign(), true);
}

/*
  struct objc_ivar {
    char *ivar_name;
    char *ivar_type;
    int ivar_offset;
  };

  struct objc_ivar_list {
    int ivar_count;
    struct objc_ivar list[count];
  };
*/
llvm::Constant *CGObjCMac::EmitIvarList(const ObjCImplementationDecl *ID,
                                        bool ForClass) {
  // When emitting the root class GCC emits ivar entries for the
  // actual class structure. It is not clear if we need to follow this
  // behavior; for now lets try and get away with not doing it. If so,
  // the cleanest solution would be to make up an ObjCInterfaceDecl
  // for the class.
  if (ForClass)
    return llvm::Constant::getNullValue(ObjCTypes.IvarListPtrTy);

  const ObjCInterfaceDecl *OID = ID->getClassInterface();

  ConstantInitBuilder builder(CGM);
  auto ivarList = builder.beginStruct();
  auto countSlot = ivarList.addPlaceholder();
  auto ivars = ivarList.beginArray(ObjCTypes.IvarTy);

  for (const ObjCIvarDecl *IVD = OID->all_declared_ivar_begin(); 
       IVD; IVD = IVD->getNextIvar()) {
    // Ignore unnamed bit-fields.
    if (!IVD->getDeclName())
      continue;

    auto ivar = ivars.beginStruct(ObjCTypes.IvarTy);
    ivar.add(GetMethodVarName(IVD->getIdentifier()));
    ivar.add(GetMethodVarType(IVD));
    ivar.addInt(ObjCTypes.IntTy, ComputeIvarBaseOffset(CGM, OID, IVD));
    ivar.finishAndAddTo(ivars);
  }

  // Return null for empty list.
  auto count = ivars.size();
  if (count == 0) {
    ivars.abandon();
    ivarList.abandon();
    return llvm::Constant::getNullValue(ObjCTypes.IvarListPtrTy);
  }

  ivars.finishAndAddTo(ivarList);
  ivarList.fillPlaceholderWithInt(countSlot, ObjCTypes.IntTy, count);

  llvm::GlobalVariable *GV;
  if (ForClass)
    GV =
        CreateMetadataVar("OBJC_CLASS_VARIABLES_" + ID->getName(), ivarList,
                          "__OBJC,__class_vars,regular,no_dead_strip",
                          CGM.getPointerAlign(), true);
  else
    GV = CreateMetadataVar("OBJC_INSTANCE_VARIABLES_" + ID->getName(), ivarList,
                           "__OBJC,__instance_vars,regular,no_dead_strip",
                           CGM.getPointerAlign(), true);
  return llvm::ConstantExpr::getBitCast(GV, ObjCTypes.IvarListPtrTy);
}

/// Build a struct objc_method_description constant for the given method.
///
/// struct objc_method_description {
///   SEL method_name;
///   char *method_types;
/// };
void CGObjCMac::emitMethodDescriptionConstant(ConstantArrayBuilder &builder,
                                              const ObjCMethodDecl *MD) {
  auto description = builder.beginStruct(ObjCTypes.MethodDescriptionTy);
  description.addBitCast(GetMethodVarName(MD->getSelector()),
                         ObjCTypes.SelectorPtrTy);
  description.add(GetMethodVarType(MD));
  description.finishAndAddTo(builder);
}

/// Build a struct objc_method constant for the given method.
///
/// struct objc_method {
///   SEL method_name;
///   char *method_types;
///   void *method;
/// };
void CGObjCMac::emitMethodConstant(ConstantArrayBuilder &builder,
                                   const ObjCMethodDecl *MD) {
  llvm::Function *fn = GetMethodDefinition(MD);
  assert(fn && "no definition registered for method");

  auto method = builder.beginStruct(ObjCTypes.MethodTy);
  method.addBitCast(GetMethodVarName(MD->getSelector()),
                    ObjCTypes.SelectorPtrTy);
  method.add(GetMethodVarType(MD));
  method.addBitCast(fn, ObjCTypes.Int8PtrTy);
  method.finishAndAddTo(builder);
}

/// Build a struct objc_method_list or struct objc_method_description_list,
/// as appropriate.
///
/// struct objc_method_list {
///   struct objc_method_list *obsolete;
///   int count;
///   struct objc_method methods_list[count];
/// };
///
/// struct objc_method_description_list {
///   int count;
///   struct objc_method_description list[count];
/// };
llvm::Constant *CGObjCMac::emitMethodList(Twine name, MethodListType MLT,
                                 ArrayRef<const ObjCMethodDecl *> methods) {
  StringRef prefix;
  StringRef section;
  bool forProtocol = false;
  switch (MLT) {
  case MethodListType::CategoryInstanceMethods:
    prefix = "OBJC_CATEGORY_INSTANCE_METHODS_";
    section = "__OBJC,__cat_inst_meth,regular,no_dead_strip";
    forProtocol = false;
    break;
  case MethodListType::CategoryClassMethods:
    prefix = "OBJC_CATEGORY_CLASS_METHODS_";
    section = "__OBJC,__cat_cls_meth,regular,no_dead_strip";
    forProtocol = false;
    break;
  case MethodListType::InstanceMethods:
    prefix = "OBJC_INSTANCE_METHODS_";
    section = "__OBJC,__inst_meth,regular,no_dead_strip";
    forProtocol = false;
    break;
  case MethodListType::ClassMethods:
    prefix = "OBJC_CLASS_METHODS_";
    section = "__OBJC,__cls_meth,regular,no_dead_strip";
    forProtocol = false;
    break;
  case MethodListType::ProtocolInstanceMethods:
    prefix = "OBJC_PROTOCOL_INSTANCE_METHODS_";
    section = "__OBJC,__cat_inst_meth,regular,no_dead_strip";
    forProtocol = true;
    break;
  case MethodListType::ProtocolClassMethods:
    prefix = "OBJC_PROTOCOL_CLASS_METHODS_";
    section = "__OBJC,__cat_cls_meth,regular,no_dead_strip";
    forProtocol = true;
    break;
  case MethodListType::OptionalProtocolInstanceMethods:
    prefix = "OBJC_PROTOCOL_INSTANCE_METHODS_OPT_";
    section = "__OBJC,__cat_inst_meth,regular,no_dead_strip";
    forProtocol = true;
    break;
  case MethodListType::OptionalProtocolClassMethods:
    prefix = "OBJC_PROTOCOL_CLASS_METHODS_OPT_";
    section = "__OBJC,__cat_cls_meth,regular,no_dead_strip";
    forProtocol = true;
    break;
  }

  // Return null for empty list.
  if (methods.empty())
    return llvm::Constant::getNullValue(forProtocol
                                        ? ObjCTypes.MethodDescriptionListPtrTy
                                        : ObjCTypes.MethodListPtrTy);

  // For protocols, this is an objc_method_description_list, which has
  // a slightly different structure.
  if (forProtocol) {
    ConstantInitBuilder builder(CGM);
    auto values = builder.beginStruct();
    values.addInt(ObjCTypes.IntTy, methods.size());
    auto methodArray = values.beginArray(ObjCTypes.MethodDescriptionTy);
    for (auto MD : methods) {
      emitMethodDescriptionConstant(methodArray, MD);
    }
    methodArray.finishAndAddTo(values);

    llvm::GlobalVariable *GV = CreateMetadataVar(prefix + name, values, section,
                                                 CGM.getPointerAlign(), true);
    return llvm::ConstantExpr::getBitCast(GV,
                                          ObjCTypes.MethodDescriptionListPtrTy);
  }

  // Otherwise, it's an objc_method_list.
  ConstantInitBuilder builder(CGM);
  auto values = builder.beginStruct();
  values.addNullPointer(ObjCTypes.Int8PtrTy);
  values.addInt(ObjCTypes.IntTy, methods.size());
  auto methodArray = values.beginArray(ObjCTypes.MethodTy);
  for (auto MD : methods) {
    emitMethodConstant(methodArray, MD);
  }
  methodArray.finishAndAddTo(values);

  llvm::GlobalVariable *GV = CreateMetadataVar(prefix + name, values, section,
                                               CGM.getPointerAlign(), true);
  return llvm::ConstantExpr::getBitCast(GV, ObjCTypes.MethodListPtrTy);
}

llvm::Function *CGObjCCommonMac::GenerateMethod(const ObjCMethodDecl *OMD,
                                                const ObjCContainerDecl *CD) {
  SmallString<256> Name;
  GetNameForMethod(OMD, CD, Name);

  CodeGenTypes &Types = CGM.getTypes();
  llvm::FunctionType *MethodTy =
    Types.GetFunctionType(Types.arrangeObjCMethodDeclaration(OMD));
  llvm::Function *Method =
    llvm::Function::Create(MethodTy,
                           llvm::GlobalValue::InternalLinkage,
                           Name.str(),
                           &CGM.getModule());
  MethodDefinitions.insert(std::make_pair(OMD, Method));

  return Method;
}

llvm::GlobalVariable *CGObjCCommonMac::CreateMetadataVar(Twine Name,
                                               ConstantStructBuilder &Init,
                                                         StringRef Section,
                                                         CharUnits Align,
                                                         bool AddToUsed) {
  llvm::GlobalVariable *GV =
    Init.finishAndCreateGlobal(Name, Align, /*constant*/ false,
                               llvm::GlobalValue::PrivateLinkage);
  if (!Section.empty())
    GV->setSection(Section);
  if (AddToUsed)
    CGM.addCompilerUsedGlobal(GV);
  return GV;
}

llvm::GlobalVariable *CGObjCCommonMac::CreateMetadataVar(Twine Name,
                                                         llvm::Constant *Init,
                                                         StringRef Section,
                                                         CharUnits Align,
                                                         bool AddToUsed) {
  llvm::Type *Ty = Init->getType();
  llvm::GlobalVariable *GV =
    new llvm::GlobalVariable(CGM.getModule(), Ty, false,
                             llvm::GlobalValue::PrivateLinkage, Init, Name);
  if (!Section.empty())
    GV->setSection(Section);
  GV->setAlignment(Align.getQuantity());
  if (AddToUsed)
    CGM.addCompilerUsedGlobal(GV);
  return GV;
}

llvm::GlobalVariable *
CGObjCCommonMac::CreateCStringLiteral(StringRef Name, ObjCLabelType Type,
                                      bool ForceNonFragileABI,
                                      bool NullTerminate) {
  StringRef Label;
  switch (Type) {
  case ObjCLabelType::ClassName:     Label = "OBJC_CLASS_NAME_"; break;
  case ObjCLabelType::MethodVarName: Label = "OBJC_METH_VAR_NAME_"; break;
  case ObjCLabelType::MethodVarType: Label = "OBJC_METH_VAR_TYPE_"; break;
  case ObjCLabelType::PropertyName:  Label = "OBJC_PROP_NAME_ATTR_"; break;
  }

  bool NonFragile = ForceNonFragileABI || isNonFragileABI();

  StringRef Section;
  switch (Type) {
  case ObjCLabelType::ClassName:
    Section = NonFragile ? "__TEXT,__objc_classname,cstring_literals"
                         : "__TEXT,__cstring,cstring_literals";
    break;
  case ObjCLabelType::MethodVarName:
    Section = NonFragile ? "__TEXT,__objc_methname,cstring_literals"
                         : "__TEXT,__cstring,cstring_literals";
    break;
  case ObjCLabelType::MethodVarType:
    Section = NonFragile ? "__TEXT,__objc_methtype,cstring_literals"
                         : "__TEXT,__cstring,cstring_literals";
    break;
  case ObjCLabelType::PropertyName:
    Section = "__TEXT,__cstring,cstring_literals";
    break;
  }

  llvm::Constant *Value =
      llvm::ConstantDataArray::getString(VMContext, Name, NullTerminate);
  llvm::GlobalVariable *GV =
      new llvm::GlobalVariable(CGM.getModule(), Value->getType(),
                               /*isConstant=*/true,
                               llvm::GlobalValue::PrivateLinkage, Value, Label);
  if (CGM.getTriple().isOSBinFormatMachO())
    GV->setSection(Section);
  GV->setUnnamedAddr(llvm::GlobalValue::UnnamedAddr::Global);
  GV->setAlignment(CharUnits::One().getQuantity());
  CGM.addCompilerUsedGlobal(GV);

  return GV;
}

llvm::Function *CGObjCMac::ModuleInitFunction() {
  // Abuse this interface function as a place to finalize.
  FinishModule();
  return nullptr;
}

llvm::Constant *CGObjCMac::GetPropertyGetFunction() {
  return ObjCTypes.getGetPropertyFn();
}

llvm::Constant *CGObjCMac::GetPropertySetFunction() {
  return ObjCTypes.getSetPropertyFn();
}

llvm::Constant *CGObjCMac::GetOptimizedPropertySetFunction(bool atomic, 
                                                           bool copy) {
  return ObjCTypes.getOptimizedSetPropertyFn(atomic, copy);
}

llvm::Constant *CGObjCMac::GetGetStructFunction() {
  return ObjCTypes.getCopyStructFn();
}

llvm::Constant *CGObjCMac::GetSetStructFunction() {
  return ObjCTypes.getCopyStructFn();
}

llvm::Constant *CGObjCMac::GetCppAtomicObjectGetFunction() {
  return ObjCTypes.getCppAtomicObjectFunction();
}

llvm::Constant *CGObjCMac::GetCppAtomicObjectSetFunction() {
  return ObjCTypes.getCppAtomicObjectFunction();
}

llvm::Constant *CGObjCMac::EnumerationMutationFunction() {
  return ObjCTypes.getEnumerationMutationFn();
}

void CGObjCMac::EmitTryStmt(CodeGenFunction &CGF, const ObjCAtTryStmt &S) {
  return EmitTryOrSynchronizedStmt(CGF, S);
}

void CGObjCMac::EmitSynchronizedStmt(CodeGenFunction &CGF,
                                     const ObjCAtSynchronizedStmt &S) {
  return EmitTryOrSynchronizedStmt(CGF, S);
}

namespace {
  struct PerformFragileFinally final : EHScopeStack::Cleanup {
    const Stmt &S;
    Address SyncArgSlot;
    Address CallTryExitVar;
    Address ExceptionData;
    ObjCTypesHelper &ObjCTypes;
    PerformFragileFinally(const Stmt *S,
                          Address SyncArgSlot,
                          Address CallTryExitVar,
                          Address ExceptionData,
                          ObjCTypesHelper *ObjCTypes)
      : S(*S), SyncArgSlot(SyncArgSlot), CallTryExitVar(CallTryExitVar),
        ExceptionData(ExceptionData), ObjCTypes(*ObjCTypes) {}

    void Emit(CodeGenFunction &CGF, Flags flags) override {
      // Check whether we need to call objc_exception_try_exit.
      // In optimized code, this branch will always be folded.
      llvm::BasicBlock *FinallyCallExit =
        CGF.createBasicBlock("finally.call_exit");
      llvm::BasicBlock *FinallyNoCallExit =
        CGF.createBasicBlock("finally.no_call_exit");
      CGF.Builder.CreateCondBr(CGF.Builder.CreateLoad(CallTryExitVar),
                               FinallyCallExit, FinallyNoCallExit);

      CGF.EmitBlock(FinallyCallExit);
      CGF.EmitNounwindRuntimeCall(ObjCTypes.getExceptionTryExitFn(),
                                  ExceptionData.getPointer());

      CGF.EmitBlock(FinallyNoCallExit);

      if (isa<ObjCAtTryStmt>(S)) {
        if (const ObjCAtFinallyStmt* FinallyStmt =
              cast<ObjCAtTryStmt>(S).getFinallyStmt()) {
          // Don't try to do the @finally if this is an EH cleanup.
          if (flags.isForEHCleanup()) return;

          // Save the current cleanup destination in case there's
          // control flow inside the finally statement.
          llvm::Value *CurCleanupDest =
            CGF.Builder.CreateLoad(CGF.getNormalCleanupDestSlot());

          CGF.EmitStmt(FinallyStmt->getFinallyBody());

          if (CGF.HaveInsertPoint()) {
            CGF.Builder.CreateStore(CurCleanupDest,
                                    CGF.getNormalCleanupDestSlot());
          } else {
            // Currently, the end of the cleanup must always exist.
            CGF.EnsureInsertPoint();
          }
        }
      } else {
        // Emit objc_sync_exit(expr); as finally's sole statement for
        // @synchronized.
        llvm::Value *SyncArg = CGF.Builder.CreateLoad(SyncArgSlot);
        CGF.EmitNounwindRuntimeCall(ObjCTypes.getSyncExitFn(), SyncArg);
      }
    }
  };

  class FragileHazards {
    CodeGenFunction &CGF;
    SmallVector<llvm::Value*, 20> Locals;
    llvm::DenseSet<llvm::BasicBlock*> BlocksBeforeTry;

    llvm::InlineAsm *ReadHazard;
    llvm::InlineAsm *WriteHazard;

    llvm::FunctionType *GetAsmFnType();

    void collectLocals();
    void emitReadHazard(CGBuilderTy &Builder);

  public:
    FragileHazards(CodeGenFunction &CGF);

    void emitWriteHazard();
    void emitHazardsInNewBlocks();
  };
} // end anonymous namespace

/// Create the fragile-ABI read and write hazards based on the current
/// state of the function, which is presumed to be immediately prior
/// to a @try block.  These hazards are used to maintain correct
/// semantics in the face of optimization and the fragile ABI's
/// cavalier use of setjmp/longjmp.
FragileHazards::FragileHazards(CodeGenFunction &CGF) : CGF(CGF) {
  collectLocals();

  if (Locals.empty()) return;

  // Collect all the blocks in the function.
  for (llvm::Function::iterator
         I = CGF.CurFn->begin(), E = CGF.CurFn->end(); I != E; ++I)
    BlocksBeforeTry.insert(&*I);

  llvm::FunctionType *AsmFnTy = GetAsmFnType();

  // Create a read hazard for the allocas.  This inhibits dead-store
  // optimizations and forces the values to memory.  This hazard is
  // inserted before any 'throwing' calls in the protected scope to
  // reflect the possibility that the variables might be read from the
  // catch block if the call throws.
  {
    std::string Constraint;
    for (unsigned I = 0, E = Locals.size(); I != E; ++I) {
      if (I) Constraint += ',';
      Constraint += "*m";
    }

    ReadHazard = llvm::InlineAsm::get(AsmFnTy, "", Constraint, true, false);
  }

  // Create a write hazard for the allocas.  This inhibits folding
  // loads across the hazard.  This hazard is inserted at the
  // beginning of the catch path to reflect the possibility that the
  // variables might have been written within the protected scope.
  {
    std::string Constraint;
    for (unsigned I = 0, E = Locals.size(); I != E; ++I) {
      if (I) Constraint += ',';
      Constraint += "=*m";
    }

    WriteHazard = llvm::InlineAsm::get(AsmFnTy, "", Constraint, true, false);
  }
}

/// Emit a write hazard at the current location.
void FragileHazards::emitWriteHazard() {
  if (Locals.empty()) return;

  CGF.EmitNounwindRuntimeCall(WriteHazard, Locals);
}

void FragileHazards::emitReadHazard(CGBuilderTy &Builder) {
  assert(!Locals.empty());
  llvm::CallInst *call = Builder.CreateCall(ReadHazard, Locals);
  call->setDoesNotThrow();
  call->setCallingConv(CGF.getRuntimeCC());
}

/// Emit read hazards in all the protected blocks, i.e. all the blocks
/// which have been inserted since the beginning of the try.
void FragileHazards::emitHazardsInNewBlocks() {
  if (Locals.empty()) return;

  CGBuilderTy Builder(CGF, CGF.getLLVMContext());

  // Iterate through all blocks, skipping those prior to the try.
  for (llvm::Function::iterator
         FI = CGF.CurFn->begin(), FE = CGF.CurFn->end(); FI != FE; ++FI) {
    llvm::BasicBlock &BB = *FI;
    if (BlocksBeforeTry.count(&BB)) continue;

    // Walk through all the calls in the block.
    for (llvm::BasicBlock::iterator
           BI = BB.begin(), BE = BB.end(); BI != BE; ++BI) {
      llvm::Instruction &I = *BI;

      // Ignore instructions that aren't non-intrinsic calls.
      // These are the only calls that can possibly call longjmp.
      if (!isa<llvm::CallInst>(I) && !isa<llvm::InvokeInst>(I)) continue;
      if (isa<llvm::IntrinsicInst>(I))
        continue;

      // Ignore call sites marked nounwind.  This may be questionable,
      // since 'nounwind' doesn't necessarily mean 'does not call longjmp'.
      llvm::CallSite CS(&I);
      if (CS.doesNotThrow()) continue;

      // Insert a read hazard before the call.  This will ensure that
      // any writes to the locals are performed before making the
      // call.  If the call throws, then this is sufficient to
      // guarantee correctness as long as it doesn't also write to any
      // locals.
      Builder.SetInsertPoint(&BB, BI);
      emitReadHazard(Builder);
    }
  }
}

static void addIfPresent(llvm::DenseSet<llvm::Value*> &S, Address V) {
  if (V.isValid()) S.insert(V.getPointer());
}

static void addIfPresent(llvm::DenseSet<llvm::Value*> &S, Address V) {
  if (V.isValid()) S.insert(V.getPointer());
}

void FragileHazards::collectLocals() {
  // Compute a set of allocas to ignore.
  llvm::DenseSet<llvm::Value*> AllocasToIgnore;
  addIfPresent(AllocasToIgnore, CGF.ReturnValue);
  addIfPresent(AllocasToIgnore, CGF.NormalCleanupDest);

  // Collect all the allocas currently in the function.  This is
  // probably way too aggressive.
  llvm::BasicBlock &Entry = CGF.CurFn->getEntryBlock();
  for (llvm::BasicBlock::iterator
         I = Entry.begin(), E = Entry.end(); I != E; ++I)
    if (isa<llvm::AllocaInst>(*I) && !AllocasToIgnore.count(&*I))
      Locals.push_back(&*I);
}

llvm::FunctionType *FragileHazards::GetAsmFnType() {
  SmallVector<llvm::Type *, 16> tys(Locals.size());
  for (unsigned i = 0, e = Locals.size(); i != e; ++i)
    tys[i] = Locals[i]->getType();
  return llvm::FunctionType::get(CGF.VoidTy, tys, false);
}

/*

  Objective-C setjmp-longjmp (sjlj) Exception Handling
  --

  A catch buffer is a setjmp buffer plus:
    - a pointer to the exception that was caught
    - a pointer to the previous exception data buffer
    - two pointers of reserved storage
  Therefore catch buffers form a stack, with a pointer to the top
  of the stack kept in thread-local storage.

  objc_exception_try_enter pushes a catch buffer onto the EH stack.
  objc_exception_try_exit pops the given catch buffer, which is
    required to be the top of the EH stack.
  objc_exception_throw pops the top of the EH stack, writes the
    thrown exception into the appropriate field, and longjmps
    to the setjmp buffer.  It crashes the process (with a printf
    and an abort()) if there are no catch buffers on the stack.
  objc_exception_extract just reads the exception pointer out of the
    catch buffer.

  There's no reason an implementation couldn't use a light-weight
  setjmp here --- something like __builtin_setjmp, but API-compatible
  with the heavyweight setjmp.  This will be more important if we ever
  want to implement correct ObjC/C++ exception interactions for the
  fragile ABI.

  Note that for this use of setjmp/longjmp to be correct, we may need
  to mark some local variables volatile: if a non-volatile local
  variable is modified between the setjmp and the longjmp, it has
  indeterminate value.  For the purposes of LLVM IR, it may be
  sufficient to make loads and stores within the @try (to variables
  declared outside the @try) volatile.  This is necessary for
  optimized correctness, but is not currently being done; this is
  being tracked as rdar://problem/8160285

  The basic framework for a @try-catch-finally is as follows:
  {
  objc_exception_data d;
  id _rethrow = null;
  bool _call_try_exit = true;

  objc_exception_try_enter(&d);
  if (!setjmp(d.jmp_buf)) {
  ... try body ...
  } else {
  // exception path
  id _caught = objc_exception_extract(&d);

  // enter new try scope for handlers
  if (!setjmp(d.jmp_buf)) {
  ... match exception and execute catch blocks ...

  // fell off end, rethrow.
  _rethrow = _caught;
  ... jump-through-finally to finally_rethrow ...
  } else {
  // exception in catch block
  _rethrow = objc_exception_extract(&d);
  _call_try_exit = false;
  ... jump-through-finally to finally_rethrow ...
  }
  }
  ... jump-through-finally to finally_end ...

  finally:
  if (_call_try_exit)
  objc_exception_try_exit(&d);

  ... finally block ....
  ... dispatch to finally destination ...

  finally_rethrow:
  objc_exception_throw(_rethrow);

  finally_end:
  }

  This framework differs slightly from the one gcc uses, in that gcc
  uses _rethrow to determine if objc_exception_try_exit should be called
  and if the object should be rethrown. This breaks in the face of
  throwing nil and introduces unnecessary branches.

  We specialize this framework for a few particular circumstances:

  - If there are no catch blocks, then we avoid emitting the second
  exception handling context.

  - If there is a catch-all catch block (i.e. @catch(...) or @catch(id
  e)) we avoid emitting the code to rethrow an uncaught exception.

  - FIXME: If there is no @finally block we can do a few more
  simplifications.

  Rethrows and Jumps-Through-Finally
  --

  '@throw;' is supported by pushing the currently-caught exception
  onto ObjCEHStack while the @catch blocks are emitted.

  Branches through the @finally block are handled with an ordinary
  normal cleanup.  We do not register an EH cleanup; fragile-ABI ObjC
  exceptions are not compatible with C++ exceptions, and this is
  hardly the only place where this will go wrong.

  @synchronized(expr) { stmt; } is emitted as if it were:
    id synch_value = expr;
    objc_sync_enter(synch_value);
    @try { stmt; } @finally { objc_sync_exit(synch_value); }
*/

void CGObjCMac::EmitTryOrSynchronizedStmt(CodeGen::CodeGenFunction &CGF,
                                          const Stmt &S) {
  bool isTry = isa<ObjCAtTryStmt>(S);

  // A destination for the fall-through edges of the catch handlers to
  // jump to.
  CodeGenFunction::JumpDest FinallyEnd =
    CGF.getJumpDestInCurrentScope("finally.end");

  // A destination for the rethrow edge of the catch handlers to jump
  // to.
  CodeGenFunction::JumpDest FinallyRethrow =
    CGF.getJumpDestInCurrentScope("finally.rethrow");

  // For @synchronized, call objc_sync_enter(sync.expr). The
  // evaluation of the expression must occur before we enter the
  // @synchronized.  We can't avoid a temp here because we need the
  // value to be preserved.  If the backend ever does liveness
  // correctly after setjmp, this will be unnecessary.
  Address SyncArgSlot = Address::invalid();
  if (!isTry) {
    llvm::Value *SyncArg =
      CGF.EmitScalarExpr(cast<ObjCAtSynchronizedStmt>(S).getSynchExpr());
    SyncArg = CGF.Builder.CreateBitCast(SyncArg, ObjCTypes.ObjectPtrTy);
    CGF.EmitNounwindRuntimeCall(ObjCTypes.getSyncEnterFn(), SyncArg);

    SyncArgSlot = CGF.CreateTempAlloca(SyncArg->getType(),
                                       CGF.getPointerAlign(), "sync.arg");
    CGF.Builder.CreateStore(SyncArg, SyncArgSlot);
  }

  // Allocate memory for the setjmp buffer.  This needs to be kept
  // live throughout the try and catch blocks.
  Address ExceptionData = CGF.CreateTempAlloca(ObjCTypes.ExceptionDataTy,
                                               CGF.getPointerAlign(),
                                               "exceptiondata.ptr");

  // Create the fragile hazards.  Note that this will not capture any
  // of the allocas required for exception processing, but will
  // capture the current basic block (which extends all the way to the
  // setjmp call) as "before the @try".
  FragileHazards Hazards(CGF);

  // Create a flag indicating whether the cleanup needs to call
  // objc_exception_try_exit.  This is true except when
  //   - no catches match and we're branching through the cleanup
  //     just to rethrow the exception, or
  //   - a catch matched and we're falling out of the catch handler.
  // The setjmp-safety rule here is that we should always store to this
  // variable in a place that dominates the branch through the cleanup
  // without passing through any setjmps.
  Address CallTryExitVar = CGF.CreateTempAlloca(CGF.Builder.getInt1Ty(),
                                                CharUnits::One(),
                                                "_call_try_exit");

  // A slot containing the exception to rethrow.  Only needed when we
  // have both a @catch and a @finally.
  Address PropagatingExnVar = Address::invalid();

  // Push a normal cleanup to leave the try scope.
  CGF.EHStack.pushCleanup<PerformFragileFinally>(NormalAndEHCleanup, &S,
                                                 SyncArgSlot,
                                                 CallTryExitVar,
                                                 ExceptionData,
                                                 &ObjCTypes);

  // Enter a try block:
  //  - Call objc_exception_try_enter to push ExceptionData on top of
  //    the EH stack.
  CGF.EmitNounwindRuntimeCall(ObjCTypes.getExceptionTryEnterFn(),
                              ExceptionData.getPointer());

  //  - Call setjmp on the exception data buffer.
  llvm::Constant *Zero = llvm::ConstantInt::get(CGF.Builder.getInt32Ty(), 0);
  llvm::Value *GEPIndexes[] = { Zero, Zero, Zero };
  llvm::Value *SetJmpBuffer = CGF.Builder.CreateGEP(
      ObjCTypes.ExceptionDataTy, ExceptionData.getPointer(), GEPIndexes,
      "setjmp_buffer");
  llvm::CallInst *SetJmpResult = CGF.EmitNounwindRuntimeCall(
      ObjCTypes.getSetJmpFn(), SetJmpBuffer, "setjmp_result");
  SetJmpResult->setCanReturnTwice();

  // If setjmp returned 0, enter the protected block; otherwise,
  // branch to the handler.
  llvm::BasicBlock *TryBlock = CGF.createBasicBlock("try");
  llvm::BasicBlock *TryHandler = CGF.createBasicBlock("try.handler");
  llvm::Value *DidCatch =
    CGF.Builder.CreateIsNotNull(SetJmpResult, "did_catch_exception");
  CGF.Builder.CreateCondBr(DidCatch, TryHandler, TryBlock);

  // Emit the protected block.
  CGF.EmitBlock(TryBlock);
  CGF.Builder.CreateStore(CGF.Builder.getTrue(), CallTryExitVar);
  CGF.EmitStmt(isTry ? cast<ObjCAtTryStmt>(S).getTryBody()
                     : cast<ObjCAtSynchronizedStmt>(S).getSynchBody());

  CGBuilderTy::InsertPoint TryFallthroughIP = CGF.Builder.saveAndClearIP();

  // Emit the exception handler block.
  CGF.EmitBlock(TryHandler);

  // Don't optimize loads of the in-scope locals across this point.
  Hazards.emitWriteHazard();

  // For a @synchronized (or a @try with no catches), just branch
  // through the cleanup to the rethrow block.
  if (!isTry || !cast<ObjCAtTryStmt>(S).getNumCatchStmts()) {
    // Tell the cleanup not to re-pop the exit.
    CGF.Builder.CreateStore(CGF.Builder.getFalse(), CallTryExitVar);
    CGF.EmitBranchThroughCleanup(FinallyRethrow);

  // Otherwise, we have to match against the caught exceptions.
  } else {
    // Retrieve the exception object.  We may emit multiple blocks but
    // nothing can cross this so the value is already in SSA form.
    llvm::CallInst *Caught =
      CGF.EmitNounwindRuntimeCall(ObjCTypes.getExceptionExtractFn(),
                                  ExceptionData.getPointer(), "caught");

    // Push the exception to rethrow onto the EH value stack for the
    // benefit of any @throws in the handlers.
    CGF.ObjCEHValueStack.push_back(Caught);

    const ObjCAtTryStmt* AtTryStmt = cast<ObjCAtTryStmt>(&S);

    bool HasFinally = (AtTryStmt->getFinallyStmt() != nullptr);

    llvm::BasicBlock *CatchBlock = nullptr;
    llvm::BasicBlock *CatchHandler = nullptr;
    if (HasFinally) {
      // Save the currently-propagating exception before
      // objc_exception_try_enter clears the exception slot.
      PropagatingExnVar = CGF.CreateTempAlloca(Caught->getType(),
                                               CGF.getPointerAlign(),
                                               "propagating_exception");
      CGF.Builder.CreateStore(Caught, PropagatingExnVar);

      // Enter a new exception try block (in case a @catch block
      // throws an exception).
      CGF.EmitNounwindRuntimeCall(ObjCTypes.getExceptionTryEnterFn(),
                                  ExceptionData.getPointer());

      llvm::CallInst *SetJmpResult =
        CGF.EmitNounwindRuntimeCall(ObjCTypes.getSetJmpFn(),
                                    SetJmpBuffer, "setjmp.result");
      SetJmpResult->setCanReturnTwice();

      llvm::Value *Threw =
        CGF.Builder.CreateIsNotNull(SetJmpResult, "did_catch_exception");

      CatchBlock = CGF.createBasicBlock("catch");
      CatchHandler = CGF.createBasicBlock("catch_for_catch");
      CGF.Builder.CreateCondBr(Threw, CatchHandler, CatchBlock);

      CGF.EmitBlock(CatchBlock);
    }

    CGF.Builder.CreateStore(CGF.Builder.getInt1(HasFinally), CallTryExitVar);

    // Handle catch list. As a special case we check if everything is
    // matched and avoid generating code for falling off the end if
    // so.
    bool AllMatched = false;
    for (unsigned I = 0, N = AtTryStmt->getNumCatchStmts(); I != N; ++I) {
      const ObjCAtCatchStmt *CatchStmt = AtTryStmt->getCatchStmt(I);

      const VarDecl *CatchParam = CatchStmt->getCatchParamDecl();
      const ObjCObjectPointerType *OPT = nullptr;

      // catch(...) always matches.
      if (!CatchParam) {
        AllMatched = true;
      } else {
        OPT = CatchParam->getType()->getAs<ObjCObjectPointerType>();

        // catch(id e) always matches under this ABI, since only
        // ObjC exceptions end up here in the first place.
        // FIXME: For the time being we also match id<X>; this should
        // be rejected by Sema instead.
        if (OPT && (OPT->isObjCIdType() || OPT->isObjCQualifiedIdType()))
          AllMatched = true;
      }

      // If this is a catch-all, we don't need to test anything.
      if (AllMatched) {
        CodeGenFunction::RunCleanupsScope CatchVarCleanups(CGF);

        if (CatchParam) {
          CGF.EmitAutoVarDecl(*CatchParam);
          assert(CGF.HaveInsertPoint() && "DeclStmt destroyed insert point?");

          // These types work out because ConvertType(id) == i8*.
          EmitInitOfCatchParam(CGF, Caught, CatchParam);
        }

        CGF.EmitStmt(CatchStmt->getCatchBody());

        // The scope of the catch variable ends right here.
        CatchVarCleanups.ForceCleanup();

        CGF.EmitBranchThroughCleanup(FinallyEnd);
        break;
      }

      assert(OPT && "Unexpected non-object pointer type in @catch");
      const ObjCObjectType *ObjTy = OPT->getObjectType();

      // FIXME: @catch (Class c) ?
      ObjCInterfaceDecl *IDecl = ObjTy->getInterface();
      assert(IDecl && "Catch parameter must have Objective-C type!");

      // Check if the @catch block matches the exception object.
      llvm::Value *Class = EmitClassRef(CGF, IDecl);

      llvm::Value *matchArgs[] = { Class, Caught };
      llvm::CallInst *Match =
        CGF.EmitNounwindRuntimeCall(ObjCTypes.getExceptionMatchFn(),
                                    matchArgs, "match");

      llvm::BasicBlock *MatchedBlock = CGF.createBasicBlock("match");
      llvm::BasicBlock *NextCatchBlock = CGF.createBasicBlock("catch.next");

      CGF.Builder.CreateCondBr(CGF.Builder.CreateIsNotNull(Match, "matched"),
                               MatchedBlock, NextCatchBlock);

      // Emit the @catch block.
      CGF.EmitBlock(MatchedBlock);

      // Collect any cleanups for the catch variable.  The scope lasts until
      // the end of the catch body.
      CodeGenFunction::RunCleanupsScope CatchVarCleanups(CGF);

      CGF.EmitAutoVarDecl(*CatchParam);
      assert(CGF.HaveInsertPoint() && "DeclStmt destroyed insert point?");

      // Initialize the catch variable.
      llvm::Value *Tmp =
        CGF.Builder.CreateBitCast(Caught,
                                  CGF.ConvertType(CatchParam->getType()));
      EmitInitOfCatchParam(CGF, Tmp, CatchParam);

      CGF.EmitStmt(CatchStmt->getCatchBody());

      // We're done with the catch variable.
      CatchVarCleanups.ForceCleanup();

      CGF.EmitBranchThroughCleanup(FinallyEnd);

      CGF.EmitBlock(NextCatchBlock);
    }

    CGF.ObjCEHValueStack.pop_back();

    // If nothing wanted anything to do with the caught exception,
    // kill the extract call.
    if (Caught->use_empty())
      Caught->eraseFromParent();

    if (!AllMatched)
      CGF.EmitBranchThroughCleanup(FinallyRethrow);

    if (HasFinally) {
      // Emit the exception handler for the @catch blocks.
      CGF.EmitBlock(CatchHandler);

      // In theory we might now need a write hazard, but actually it's
      // unnecessary because there's no local-accessing code between
      // the try's write hazard and here.
      //Hazards.emitWriteHazard();

      // Extract the new exception and save it to the
      // propagating-exception slot.
      assert(PropagatingExnVar.isValid());
      llvm::CallInst *NewCaught =
        CGF.EmitNounwindRuntimeCall(ObjCTypes.getExceptionExtractFn(),
                                    ExceptionData.getPointer(), "caught");
      CGF.Builder.CreateStore(NewCaught, PropagatingExnVar);

      // Don't pop the catch handler; the throw already did.
      CGF.Builder.CreateStore(CGF.Builder.getFalse(), CallTryExitVar);
      CGF.EmitBranchThroughCleanup(FinallyRethrow);
    }
  }

  // Insert read hazards as required in the new blocks.
  Hazards.emitHazardsInNewBlocks();

  // Pop the cleanup.
  CGF.Builder.restoreIP(TryFallthroughIP);
  if (CGF.HaveInsertPoint())
    CGF.Builder.CreateStore(CGF.Builder.getTrue(), CallTryExitVar);
  CGF.PopCleanupBlock();
  CGF.EmitBlock(FinallyEnd.getBlock(), true);

  // Emit the rethrow block.
  CGBuilderTy::InsertPoint SavedIP = CGF.Builder.saveAndClearIP();
  CGF.EmitBlock(FinallyRethrow.getBlock(), true);
  if (CGF.HaveInsertPoint()) {
    // If we have a propagating-exception variable, check it.
    llvm::Value *PropagatingExn;
    if (PropagatingExnVar.isValid()) {
      PropagatingExn = CGF.Builder.CreateLoad(PropagatingExnVar);

    // Otherwise, just look in the buffer for the exception to throw.
    } else {
      llvm::CallInst *Caught =
        CGF.EmitNounwindRuntimeCall(ObjCTypes.getExceptionExtractFn(),
                                    ExceptionData.getPointer());
      PropagatingExn = Caught;
    }

    CGF.EmitNounwindRuntimeCall(ObjCTypes.getExceptionThrowFn(),
                                PropagatingExn);
    CGF.Builder.CreateUnreachable();
  }

  CGF.Builder.restoreIP(SavedIP);
}

void CGObjCMac::EmitThrowStmt(CodeGen::CodeGenFunction &CGF,
                              const ObjCAtThrowStmt &S,
                              bool ClearInsertionPoint) {
  llvm::Value *ExceptionAsObject;

  if (const Expr *ThrowExpr = S.getThrowExpr()) {
    llvm::Value *Exception = CGF.EmitObjCThrowOperand(ThrowExpr);
    ExceptionAsObject =
      CGF.Builder.CreateBitCast(Exception, ObjCTypes.ObjectPtrTy);
  } else {
    assert((!CGF.ObjCEHValueStack.empty() && CGF.ObjCEHValueStack.back()) &&
           "Unexpected rethrow outside @catch block.");
    ExceptionAsObject = CGF.ObjCEHValueStack.back();
  }

  CGF.EmitRuntimeCall(ObjCTypes.getExceptionThrowFn(), ExceptionAsObject)
    ->setDoesNotReturn();
  CGF.Builder.CreateUnreachable();

  // Clear the insertion point to indicate we are in unreachable code.
  if (ClearInsertionPoint)
    CGF.Builder.ClearInsertionPoint();
}

/// EmitObjCWeakRead - Code gen for loading value of a __weak
/// object: objc_read_weak (id *src)
///
llvm::Value * CGObjCMac::EmitObjCWeakRead(CodeGen::CodeGenFunction &CGF,
                                          Address AddrWeakObj) {
  llvm::Type* DestTy = AddrWeakObj.getElementType();
  AddrWeakObj = CGF.Builder.CreateBitCast(AddrWeakObj,
                                          ObjCTypes.PtrObjectPtrTy);
  llvm::Value *read_weak =
    CGF.EmitNounwindRuntimeCall(ObjCTypes.getGcReadWeakFn(),
                                AddrWeakObj.getPointer(), "weakread");
  read_weak = CGF.Builder.CreateBitCast(read_weak, DestTy);
  return read_weak;
}

/// EmitObjCWeakAssign - Code gen for assigning to a __weak object.
/// objc_assign_weak (id src, id *dst)
///
void CGObjCMac::EmitObjCWeakAssign(CodeGen::CodeGenFunction &CGF,
                                   llvm::Value *src, Address dst) {
  llvm::Type * SrcTy = src->getType();
  if (!isa<llvm::PointerType>(SrcTy)) {
    unsigned Size = CGM.getDataLayout().getTypeAllocSize(SrcTy);
    assert(Size <= 8 && "does not support size > 8");
    src = (Size == 4) ? CGF.Builder.CreateBitCast(src, CGM.Int32Ty)
                      : CGF.Builder.CreateBitCast(src, CGM.Int64Ty);
    src = CGF.Builder.CreateIntToPtr(src, ObjCTypes.Int8PtrTy);
  }
  src = CGF.Builder.CreateBitCast(src, ObjCTypes.ObjectPtrTy);
  dst = CGF.Builder.CreateBitCast(dst, ObjCTypes.PtrObjectPtrTy);
  llvm::Value *args[] = { src, dst.getPointer() };
  CGF.EmitNounwindRuntimeCall(ObjCTypes.getGcAssignWeakFn(),
                              args, "weakassign");
}

/// EmitObjCGlobalAssign - Code gen for assigning to a __strong object.
/// objc_assign_global (id src, id *dst)
///
void CGObjCMac::EmitObjCGlobalAssign(CodeGen::CodeGenFunction &CGF,
                                     llvm::Value *src, Address dst,
                                     bool threadlocal) {
  llvm::Type * SrcTy = src->getType();
  if (!isa<llvm::PointerType>(SrcTy)) {
    unsigned Size = CGM.getDataLayout().getTypeAllocSize(SrcTy);
    assert(Size <= 8 && "does not support size > 8");
    src = (Size == 4) ? CGF.Builder.CreateBitCast(src, CGM.Int32Ty)
                      : CGF.Builder.CreateBitCast(src, CGM.Int64Ty);
    src = CGF.Builder.CreateIntToPtr(src, ObjCTypes.Int8PtrTy);
  }
  src = CGF.Builder.CreateBitCast(src, ObjCTypes.ObjectPtrTy);
  dst = CGF.Builder.CreateBitCast(dst, ObjCTypes.PtrObjectPtrTy);
  llvm::Value *args[] = { src, dst.getPointer() };
  if (!threadlocal)
    CGF.EmitNounwindRuntimeCall(ObjCTypes.getGcAssignGlobalFn(),
                                args, "globalassign");
  else
    CGF.EmitNounwindRuntimeCall(ObjCTypes.getGcAssignThreadLocalFn(),
                                args, "threadlocalassign");
}

/// EmitObjCIvarAssign - Code gen for assigning to a __strong object.
/// objc_assign_ivar (id src, id *dst, ptrdiff_t ivaroffset)
///
void CGObjCMac::EmitObjCIvarAssign(CodeGen::CodeGenFunction &CGF,
                                   llvm::Value *src, Address dst,
                                   llvm::Value *ivarOffset) {
  assert(ivarOffset && "EmitObjCIvarAssign - ivarOffset is NULL");
  llvm::Type * SrcTy = src->getType();
  if (!isa<llvm::PointerType>(SrcTy)) {
    unsigned Size = CGM.getDataLayout().getTypeAllocSize(SrcTy);
    assert(Size <= 8 && "does not support size > 8");
    src = (Size == 4) ? CGF.Builder.CreateBitCast(src, CGM.Int32Ty)
                      : CGF.Builder.CreateBitCast(src, CGM.Int64Ty);
    src = CGF.Builder.CreateIntToPtr(src, ObjCTypes.Int8PtrTy);
  }
  src = CGF.Builder.CreateBitCast(src, ObjCTypes.ObjectPtrTy);
  dst = CGF.Builder.CreateBitCast(dst, ObjCTypes.PtrObjectPtrTy);
  llvm::Value *args[] = { src, dst.getPointer(), ivarOffset };
  CGF.EmitNounwindRuntimeCall(ObjCTypes.getGcAssignIvarFn(), args);
}

/// EmitObjCStrongCastAssign - Code gen for assigning to a __strong cast object.
/// objc_assign_strongCast (id src, id *dst)
///
void CGObjCMac::EmitObjCStrongCastAssign(CodeGen::CodeGenFunction &CGF,
                                         llvm::Value *src, Address dst) {
  llvm::Type * SrcTy = src->getType();
  if (!isa<llvm::PointerType>(SrcTy)) {
    unsigned Size = CGM.getDataLayout().getTypeAllocSize(SrcTy);
    assert(Size <= 8 && "does not support size > 8");
    src = (Size == 4) ? CGF.Builder.CreateBitCast(src, CGM.Int32Ty)
                      : CGF.Builder.CreateBitCast(src, CGM.Int64Ty);
    src = CGF.Builder.CreateIntToPtr(src, ObjCTypes.Int8PtrTy);
  }
  src = CGF.Builder.CreateBitCast(src, ObjCTypes.ObjectPtrTy);
  dst = CGF.Builder.CreateBitCast(dst, ObjCTypes.PtrObjectPtrTy);
  llvm::Value *args[] = { src, dst.getPointer() };
  CGF.EmitNounwindRuntimeCall(ObjCTypes.getGcAssignStrongCastFn(),
                              args, "strongassign");
}

void CGObjCMac::EmitGCMemmoveCollectable(CodeGen::CodeGenFunction &CGF,
                                         Address DestPtr,
                                         Address SrcPtr,
                                         llvm::Value *size) {
  SrcPtr = CGF.Builder.CreateBitCast(SrcPtr, ObjCTypes.Int8PtrTy);
  DestPtr = CGF.Builder.CreateBitCast(DestPtr, ObjCTypes.Int8PtrTy);
  llvm::Value *args[] = { DestPtr.getPointer(), SrcPtr.getPointer(), size };
  CGF.EmitNounwindRuntimeCall(ObjCTypes.GcMemmoveCollectableFn(), args);
}

/// EmitObjCValueForIvar - Code Gen for ivar reference.
///
LValue CGObjCMac::EmitObjCValueForIvar(CodeGen::CodeGenFunction &CGF,
                                       QualType ObjectTy,
                                       llvm::Value *BaseValue,
                                       const ObjCIvarDecl *Ivar,
                                       unsigned CVRQualifiers) {
  const ObjCInterfaceDecl *ID =
    ObjectTy->getAs<ObjCObjectType>()->getInterface();
  return EmitValueForIvarAtOffset(CGF, ID, BaseValue, Ivar, CVRQualifiers,
                                  EmitIvarOffset(CGF, ID, Ivar));
}

llvm::Value *CGObjCMac::EmitIvarOffset(CodeGen::CodeGenFunction &CGF,
                                       const ObjCInterfaceDecl *Interface,
                                       const ObjCIvarDecl *Ivar) {
  uint64_t Offset = ComputeIvarBaseOffset(CGM, Interface, Ivar);
  return llvm::ConstantInt::get(
    CGM.getTypes().ConvertType(CGM.getContext().LongTy),
    Offset);
}

/* *** Private Interface *** */

std::string CGObjCCommonMac::GetSectionName(StringRef Section,
                                            StringRef MachOAttributes) {
  switch (CGM.getTriple().getObjectFormat()) {
  default:
    llvm_unreachable("unexpected object file format");
  case llvm::Triple::MachO: {
    if (MachOAttributes.empty())
      return ("__DATA," + Section).str();
    return ("__DATA," + Section + "," + MachOAttributes).str();
  }
  case llvm::Triple::ELF:
    assert(Section.substr(0, 2) == "__" &&
           "expected the name to begin with __");
    return Section.substr(2).str();
  case llvm::Triple::COFF:
    assert(Section.substr(0, 2) == "__" &&
           "expected the name to begin with __");
    return ("." + Section.substr(2) + "$B").str();
  }
}

/// EmitImageInfo - Emit the image info marker used to encode some module
/// level information.
///
/// See: <rdr://4810609&4810587&4810587>
/// struct IMAGE_INFO {
///   unsigned version;
///   unsigned flags;
/// };
enum ImageInfoFlags {
  eImageInfo_FixAndContinue      = (1 << 0), // This flag is no longer set by clang.
  eImageInfo_GarbageCollected    = (1 << 1),
  eImageInfo_GCOnly              = (1 << 2),
  eImageInfo_OptimizedByDyld     = (1 << 3), // This flag is set by the dyld shared cache.

  // A flag indicating that the module has no instances of a @synthesize of a
  // superclass variable. <rdar://problem/6803242>
  eImageInfo_CorrectedSynthesize = (1 << 4), // This flag is no longer set by clang.
  eImageInfo_ImageIsSimulated    = (1 << 5),
  eImageInfo_ClassProperties     = (1 << 6)
};

void CGObjCCommonMac::EmitImageInfo() {
  unsigned version = 0; // Version is unused?
  std::string Section =
      (ObjCABI == 1)
          ? "__OBJC,__image_info,regular"
          : GetSectionName("__objc_imageinfo", "regular,no_dead_strip");

  // Generate module-level named metadata to convey this information to the
  // linker and code-gen.
  llvm::Module &Mod = CGM.getModule();

  // Add the ObjC ABI version to the module flags.
  Mod.addModuleFlag(llvm::Module::Error, "Objective-C Version", ObjCABI);
  Mod.addModuleFlag(llvm::Module::Error, "Objective-C Image Info Version",
                    version);
  Mod.addModuleFlag(llvm::Module::Error, "Objective-C Image Info Section",
                    llvm::MDString::get(VMContext, Section));

  if (CGM.getLangOpts().getGC() == LangOptions::NonGC) {
    // Non-GC overrides those files which specify GC.
    Mod.addModuleFlag(llvm::Module::Override,
                      "Objective-C Garbage Collection", (uint32_t)0);
  } else {
    // Add the ObjC garbage collection value.
    Mod.addModuleFlag(llvm::Module::Error,
                      "Objective-C Garbage Collection",
                      eImageInfo_GarbageCollected);

    if (CGM.getLangOpts().getGC() == LangOptions::GCOnly) {
      // Add the ObjC GC Only value.
      Mod.addModuleFlag(llvm::Module::Error, "Objective-C GC Only",
                        eImageInfo_GCOnly);

      // Require that GC be specified and set to eImageInfo_GarbageCollected.
      llvm::Metadata *Ops[2] = {
          llvm::MDString::get(VMContext, "Objective-C Garbage Collection"),
          llvm::ConstantAsMetadata::get(llvm::ConstantInt::get(
              llvm::Type::getInt32Ty(VMContext), eImageInfo_GarbageCollected))};
      Mod.addModuleFlag(llvm::Module::Require, "Objective-C GC Only",
                        llvm::MDNode::get(VMContext, Ops));
    }
  }

  // Indicate whether we're compiling this to run on a simulator.
<<<<<<< HEAD
  const llvm::Triple &Triple = CGM.getTarget().getTriple();
  if ((Triple.isiOS() || Triple.isWatchOS()) &&
      (Triple.getArch() == llvm::Triple::x86 ||
       Triple.getArch() == llvm::Triple::x86_64))
=======
  if (CGM.getTarget().getTriple().isSimulatorEnvironment())
>>>>>>> b2b84690
    Mod.addModuleFlag(llvm::Module::Error, "Objective-C Is Simulated",
                      eImageInfo_ImageIsSimulated);

  // Indicate whether we are generating class properties.
  Mod.addModuleFlag(llvm::Module::Error, "Objective-C Class Properties",
                    eImageInfo_ClassProperties);
}

// struct objc_module {
//   unsigned long version;
//   unsigned long size;
//   const char *name;
//   Symtab symtab;
// };

// FIXME: Get from somewhere
static const int ModuleVersion = 7;

void CGObjCMac::EmitModuleInfo() {
  uint64_t Size = CGM.getDataLayout().getTypeAllocSize(ObjCTypes.ModuleTy);

  ConstantInitBuilder builder(CGM);
  auto values = builder.beginStruct(ObjCTypes.ModuleTy);
  values.addInt(ObjCTypes.LongTy, ModuleVersion);
  values.addInt(ObjCTypes.LongTy, Size);
  // This used to be the filename, now it is unused. <rdr://4327263>
  values.add(GetClassName(StringRef("")));
  values.add(EmitModuleSymbols());
  CreateMetadataVar("OBJC_MODULES", values,
                    "__OBJC,__module_info,regular,no_dead_strip",
                    CGM.getPointerAlign(), true);
}

llvm::Constant *CGObjCMac::EmitModuleSymbols() {
  unsigned NumClasses = DefinedClasses.size();
  unsigned NumCategories = DefinedCategories.size();

  // Return null if no symbols were defined.
  if (!NumClasses && !NumCategories)
    return llvm::Constant::getNullValue(ObjCTypes.SymtabPtrTy);

  ConstantInitBuilder builder(CGM);
  auto values = builder.beginStruct();
  values.addInt(ObjCTypes.LongTy, 0);
  values.addNullPointer(ObjCTypes.SelectorPtrTy);
  values.addInt(ObjCTypes.ShortTy, NumClasses);
  values.addInt(ObjCTypes.ShortTy, NumCategories);

  // The runtime expects exactly the list of defined classes followed
  // by the list of defined categories, in a single array.
  auto array = values.beginArray(ObjCTypes.Int8PtrTy);
  for (unsigned i=0; i<NumClasses; i++) {
    const ObjCInterfaceDecl *ID = ImplementedClasses[i];
    assert(ID);
    if (ObjCImplementationDecl *IMP = ID->getImplementation())
      // We are implementing a weak imported interface. Give it external linkage
      if (ID->isWeakImported() && !IMP->isWeakImported())
        DefinedClasses[i]->setLinkage(llvm::GlobalVariable::ExternalLinkage);

    array.addBitCast(DefinedClasses[i], ObjCTypes.Int8PtrTy);
  }
  for (unsigned i=0; i<NumCategories; i++)
    array.addBitCast(DefinedCategories[i], ObjCTypes.Int8PtrTy);

  array.finishAndAddTo(values);

  llvm::GlobalVariable *GV = CreateMetadataVar(
      "OBJC_SYMBOLS", values, "__OBJC,__symbols,regular,no_dead_strip",
      CGM.getPointerAlign(), true);
  return llvm::ConstantExpr::getBitCast(GV, ObjCTypes.SymtabPtrTy);
}

llvm::Value *CGObjCMac::EmitClassRefFromId(CodeGenFunction &CGF,
                                           IdentifierInfo *II) {
  LazySymbols.insert(II);
  
  llvm::GlobalVariable *&Entry = ClassReferences[II];
  
  if (!Entry) {
    llvm::Constant *Casted =
    llvm::ConstantExpr::getBitCast(GetClassName(II->getName()),
                                   ObjCTypes.ClassPtrTy);
    Entry = CreateMetadataVar(
        "OBJC_CLASS_REFERENCES_", Casted,
        "__OBJC,__cls_refs,literal_pointers,no_dead_strip",
        CGM.getPointerAlign(), true);
  }
  
  return CGF.Builder.CreateAlignedLoad(Entry, CGF.getPointerAlign());
}

llvm::Value *CGObjCMac::EmitClassRef(CodeGenFunction &CGF,
                                     const ObjCInterfaceDecl *ID) {
  // If the class has the objc_runtime_visible attribute, we need to
  // use the Objective-C runtime to get the class.
  if (ID->hasAttr<ObjCRuntimeVisibleAttr>())
    return EmitClassRefViaRuntime(CGF, ID, ObjCTypes);

<<<<<<< HEAD
  return EmitClassRefFromId(CGF, ID->getIdentifier());
=======
  IdentifierInfo *RuntimeName =
      &CGM.getContext().Idents.get(ID->getObjCRuntimeNameAsString());
  return EmitClassRefFromId(CGF, RuntimeName);
>>>>>>> b2b84690
}

llvm::Value *CGObjCMac::EmitNSAutoreleasePoolClassRef(CodeGenFunction &CGF) {
  IdentifierInfo *II = &CGM.getContext().Idents.get("NSAutoreleasePool");
  return EmitClassRefFromId(CGF, II);
}

llvm::Value *CGObjCMac::EmitSelector(CodeGenFunction &CGF, Selector Sel) {
  return CGF.Builder.CreateLoad(EmitSelectorAddr(CGF, Sel));
}
<<<<<<< HEAD

Address CGObjCMac::EmitSelectorAddr(CodeGenFunction &CGF, Selector Sel) {
  CharUnits Align = CGF.getPointerAlign();

=======

Address CGObjCMac::EmitSelectorAddr(CodeGenFunction &CGF, Selector Sel) {
  CharUnits Align = CGF.getPointerAlign();

>>>>>>> b2b84690
  llvm::GlobalVariable *&Entry = SelectorReferences[Sel];
  if (!Entry) {
    llvm::Constant *Casted =
      llvm::ConstantExpr::getBitCast(GetMethodVarName(Sel),
                                     ObjCTypes.SelectorPtrTy);
    Entry = CreateMetadataVar(
        "OBJC_SELECTOR_REFERENCES_", Casted,
        "__OBJC,__message_refs,literal_pointers,no_dead_strip", Align, true);
    Entry->setExternallyInitialized(true);
  }

  return Address(Entry, Align);
}

llvm::Constant *CGObjCCommonMac::GetClassName(StringRef RuntimeName) {
    llvm::GlobalVariable *&Entry = ClassNames[RuntimeName];
    if (!Entry)
      Entry = CreateCStringLiteral(RuntimeName, ObjCLabelType::ClassName);
    return getConstantGEP(VMContext, Entry, 0, 0);
}

llvm::Function *CGObjCCommonMac::GetMethodDefinition(const ObjCMethodDecl *MD) {
  llvm::DenseMap<const ObjCMethodDecl*, llvm::Function*>::iterator
      I = MethodDefinitions.find(MD);
  if (I != MethodDefinitions.end())
    return I->second;

  return nullptr;
}

/// GetIvarLayoutName - Returns a unique constant for the given
/// ivar layout bitmap.
llvm::Constant *CGObjCCommonMac::GetIvarLayoutName(IdentifierInfo *Ident,
                                       const ObjCCommonTypesHelper &ObjCTypes) {
  return llvm::Constant::getNullValue(ObjCTypes.Int8PtrTy);
}

void IvarLayoutBuilder::visitRecord(const RecordType *RT,
                                    CharUnits offset) {
  const RecordDecl *RD = RT->getDecl();

  // If this is a union, remember that we had one, because it might mess
  // up the ordering of layout entries.
  if (RD->isUnion())
    IsDisordered = true;

  const ASTRecordLayout *recLayout = nullptr;
  visitAggregate(RD->field_begin(), RD->field_end(), offset,
                 [&](const FieldDecl *field) -> CharUnits {
    if (!recLayout)
      recLayout = &CGM.getContext().getASTRecordLayout(RD);
    auto offsetInBits = recLayout->getFieldOffset(field->getFieldIndex());
    return CGM.getContext().toCharUnitsFromBits(offsetInBits);
  });
}

template <class Iterator, class GetOffsetFn>
void IvarLayoutBuilder::visitAggregate(Iterator begin, Iterator end, 
                                       CharUnits aggregateOffset,
                                       const GetOffsetFn &getOffset) {
  for (; begin != end; ++begin) {
    auto field = *begin;

    // Skip over bitfields.
    if (field->isBitField()) {
      continue;
    }

    // Compute the offset of the field within the aggregate.
    CharUnits fieldOffset = aggregateOffset + getOffset(field);

    visitField(field, fieldOffset);
  }
}

/// Collect layout information for the given fields into IvarsInfo.
void IvarLayoutBuilder::visitField(const FieldDecl *field,
                                   CharUnits fieldOffset) {
  QualType fieldType = field->getType();

  // Drill down into arrays.
  uint64_t numElts = 1;
<<<<<<< HEAD
=======
  if (auto arrayType = CGM.getContext().getAsIncompleteArrayType(fieldType)) {
    numElts = 0;
    fieldType = arrayType->getElementType();
  }
  // Unlike incomplete arrays, constant arrays can be nested.
>>>>>>> b2b84690
  while (auto arrayType = CGM.getContext().getAsConstantArrayType(fieldType)) {
    numElts *= arrayType->getSize().getZExtValue();
    fieldType = arrayType->getElementType();
  }

  assert(!fieldType->isArrayType() && "ivar of non-constant array type?");

  // If we ended up with a zero-sized array, we've done what we can do within
  // the limits of this layout encoding.
  if (numElts == 0) return;

  // Recurse if the base element type is a record type.
  if (auto recType = fieldType->getAs<RecordType>()) {
    size_t oldEnd = IvarsInfo.size();

    visitRecord(recType, fieldOffset);

    // If we have an array, replicate the first entry's layout information.
    auto numEltEntries = IvarsInfo.size() - oldEnd;
    if (numElts != 1 && numEltEntries != 0) {
      CharUnits eltSize = CGM.getContext().getTypeSizeInChars(recType);
      for (uint64_t eltIndex = 1; eltIndex != numElts; ++eltIndex) {
        // Copy the last numEltEntries onto the end of the array, adjusting
        // each for the element size.
        for (size_t i = 0; i != numEltEntries; ++i) {
          auto firstEntry = IvarsInfo[oldEnd + i];
          IvarsInfo.push_back(IvarInfo(firstEntry.Offset + eltIndex * eltSize,
                                       firstEntry.SizeInWords));
        }
      }
    }

    return;
  }

  // Classify the element type.
  Qualifiers::GC GCAttr = GetGCAttrTypeForType(CGM.getContext(), fieldType);

  // If it matches what we're looking for, add an entry.
  if ((ForStrongLayout && GCAttr == Qualifiers::Strong)
      || (!ForStrongLayout && GCAttr == Qualifiers::Weak)) {
    assert(CGM.getContext().getTypeSizeInChars(fieldType)
             == CGM.getPointerSize());
    IvarsInfo.push_back(IvarInfo(fieldOffset, numElts));
  }
}

/// buildBitmap - This routine does the horsework of taking the offsets of
/// strong/weak references and creating a bitmap.  The bitmap is also
/// returned in the given buffer, suitable for being passed to \c dump().
llvm::Constant *IvarLayoutBuilder::buildBitmap(CGObjCCommonMac &CGObjC,
                                llvm::SmallVectorImpl<unsigned char> &buffer) {
  // The bitmap is a series of skip/scan instructions, aligned to word
  // boundaries.  The skip is performed first.
  const unsigned char MaxNibble = 0xF;
  const unsigned char SkipMask = 0xF0, SkipShift = 4;
  const unsigned char ScanMask = 0x0F, ScanShift = 0;

  assert(!IvarsInfo.empty() && "generating bitmap for no data");

  // Sort the ivar info on byte position in case we encounterred a
  // union nested in the ivar list.
  if (IsDisordered) {
    // This isn't a stable sort, but our algorithm should handle it fine.
    llvm::array_pod_sort(IvarsInfo.begin(), IvarsInfo.end());
  } else {
    assert(std::is_sorted(IvarsInfo.begin(), IvarsInfo.end()));
  }
  assert(IvarsInfo.back().Offset < InstanceEnd);

  assert(buffer.empty());

  // Skip the next N words.
  auto skip = [&](unsigned numWords) {
    assert(numWords > 0);

    // Try to merge into the previous byte.  Since scans happen second, we
    // can't do this if it includes a scan.
    if (!buffer.empty() && !(buffer.back() & ScanMask)) {
      unsigned lastSkip = buffer.back() >> SkipShift;
      if (lastSkip < MaxNibble) {
        unsigned claimed = std::min(MaxNibble - lastSkip, numWords);
        numWords -= claimed;
        lastSkip += claimed;
        buffer.back() = (lastSkip << SkipShift);
      }
    }

    while (numWords >= MaxNibble) {
      buffer.push_back(MaxNibble << SkipShift);
      numWords -= MaxNibble;
    }
    if (numWords) {
      buffer.push_back(numWords << SkipShift);
    }
  };

  // Scan the next N words.
  auto scan = [&](unsigned numWords) {
    assert(numWords > 0);

    // Try to merge into the previous byte.  Since scans happen second, we can
    // do this even if it includes a skip.
    if (!buffer.empty()) {
      unsigned lastScan = (buffer.back() & ScanMask) >> ScanShift;
      if (lastScan < MaxNibble) {
        unsigned claimed = std::min(MaxNibble - lastScan, numWords);
        numWords -= claimed;
        lastScan += claimed;
        buffer.back() = (buffer.back() & SkipMask) | (lastScan << ScanShift);
      }
    }

    while (numWords >= MaxNibble) {
      buffer.push_back(MaxNibble << ScanShift);
      numWords -= MaxNibble;
    }
    if (numWords) {
      buffer.push_back(numWords << ScanShift);
    }
  };

  // One past the end of the last scan.
  unsigned endOfLastScanInWords = 0;
  const CharUnits WordSize = CGM.getPointerSize();

  // Consider all the scan requests.
  for (auto &request : IvarsInfo) {
    CharUnits beginOfScan = request.Offset - InstanceBegin;

    // Ignore scan requests that don't start at an even multiple of the
    // word size.  We can't encode them.
    if ((beginOfScan % WordSize) != 0) continue;

    // Ignore scan requests that start before the instance start.
    // This assumes that scans never span that boundary.  The boundary
    // isn't the true start of the ivars, because in the fragile-ARC case
    // it's rounded up to word alignment, but the test above should leave
    // us ignoring that possibility.
    if (beginOfScan.isNegative()) {
      assert(request.Offset + request.SizeInWords * WordSize <= InstanceBegin);
      continue;
    }

    unsigned beginOfScanInWords = beginOfScan / WordSize;
    unsigned endOfScanInWords = beginOfScanInWords + request.SizeInWords;

    // If the scan starts some number of words after the last one ended,
    // skip forward.
    if (beginOfScanInWords > endOfLastScanInWords) {
      skip(beginOfScanInWords - endOfLastScanInWords);

    // Otherwise, start scanning where the last left off.
    } else {
      beginOfScanInWords = endOfLastScanInWords;

      // If that leaves us with nothing to scan, ignore this request.
      if (beginOfScanInWords >= endOfScanInWords) continue;
    }

    // Scan to the end of the request.
    assert(beginOfScanInWords < endOfScanInWords);
    scan(endOfScanInWords - beginOfScanInWords);
    endOfLastScanInWords = endOfScanInWords;
  }

  if (buffer.empty())
    return llvm::ConstantPointerNull::get(CGM.Int8PtrTy);

  // For GC layouts, emit a skip to the end of the allocation so that we
  // have precise information about the entire thing.  This isn't useful
  // or necessary for the ARC-style layout strings.
  if (CGM.getLangOpts().getGC() != LangOptions::NonGC) {
    unsigned lastOffsetInWords =
      (InstanceEnd - InstanceBegin + WordSize - CharUnits::One()) / WordSize;
    if (lastOffsetInWords > endOfLastScanInWords) {
      skip(lastOffsetInWords - endOfLastScanInWords);
    }
  }

  // Null terminate the string.
  buffer.push_back(0);

  auto *Entry = CGObjC.CreateCStringLiteral(
      reinterpret_cast<char *>(buffer.data()), ObjCLabelType::ClassName);
  return getConstantGEP(CGM.getLLVMContext(), Entry, 0, 0);
}

/// BuildIvarLayout - Builds ivar layout bitmap for the class
/// implementation for the __strong or __weak case.
/// The layout map displays which words in ivar list must be skipped
/// and which must be scanned by GC (see below). String is built of bytes.
/// Each byte is divided up in two nibbles (4-bit each). Left nibble is count
/// of words to skip and right nibble is count of words to scan. So, each
/// nibble represents up to 15 workds to skip or scan. Skipping the rest is
/// represented by a 0x00 byte which also ends the string.
/// 1. when ForStrongLayout is true, following ivars are scanned:
/// - id, Class
/// - object *
/// - __strong anything
///
/// 2. When ForStrongLayout is false, following ivars are scanned:
/// - __weak anything
///
llvm::Constant *
CGObjCCommonMac::BuildIvarLayout(const ObjCImplementationDecl *OMD,
                                 CharUnits beginOffset, CharUnits endOffset,
                                 bool ForStrongLayout, bool HasMRCWeakIvars) {
  // If this is MRC, and we're either building a strong layout or there
  // are no weak ivars, bail out early.
  llvm::Type *PtrTy = CGM.Int8PtrTy;
  if (CGM.getLangOpts().getGC() == LangOptions::NonGC &&
      !CGM.getLangOpts().ObjCAutoRefCount &&
      (ForStrongLayout || !HasMRCWeakIvars))
    return llvm::Constant::getNullValue(PtrTy);

  const ObjCInterfaceDecl *OI = OMD->getClassInterface();
  SmallVector<const ObjCIvarDecl*, 32> ivars;

  // GC layout strings include the complete object layout, possibly
  // inaccurately in the non-fragile ABI; the runtime knows how to fix this
  // up.
  //
  // ARC layout strings only include the class's ivars.  In non-fragile
  // runtimes, that means starting at InstanceStart, rounded up to word
  // alignment.  In fragile runtimes, there's no InstanceStart, so it means
  // starting at the offset of the first ivar, rounded up to word alignment.
  //
  // MRC weak layout strings follow the ARC style.
  CharUnits baseOffset;
  if (CGM.getLangOpts().getGC() == LangOptions::NonGC) {
    for (const ObjCIvarDecl *IVD = OI->all_declared_ivar_begin(); 
         IVD; IVD = IVD->getNextIvar())
      ivars.push_back(IVD);

    if (isNonFragileABI()) {
      baseOffset = beginOffset; // InstanceStart
    } else if (!ivars.empty()) {
      baseOffset =
        CharUnits::fromQuantity(ComputeIvarBaseOffset(CGM, OMD, ivars[0]));
    } else {
      baseOffset = CharUnits::Zero();
    }

    baseOffset = baseOffset.alignTo(CGM.getPointerAlign());
  }
  else {
    CGM.getContext().DeepCollectObjCIvars(OI, true, ivars);

    baseOffset = CharUnits::Zero();
  }

  if (ivars.empty())
    return llvm::Constant::getNullValue(PtrTy);

  IvarLayoutBuilder builder(CGM, baseOffset, endOffset, ForStrongLayout);

  builder.visitAggregate(ivars.begin(), ivars.end(), CharUnits::Zero(),
                         [&](const ObjCIvarDecl *ivar) -> CharUnits {
      return CharUnits::fromQuantity(ComputeIvarBaseOffset(CGM, OMD, ivar));
  });

  if (!builder.hasBitmapData())
    return llvm::Constant::getNullValue(PtrTy);

  llvm::SmallVector<unsigned char, 4> buffer;
  llvm::Constant *C = builder.buildBitmap(*this, buffer);
  
   if (CGM.getLangOpts().ObjCGCBitmapPrint && !buffer.empty()) {
    printf("\n%s ivar layout for class '%s': ",
           ForStrongLayout ? "strong" : "weak",
           OMD->getClassInterface()->getName().str().c_str());
    builder.dump(buffer);
  }
  return C;
}

llvm::Constant *CGObjCCommonMac::GetMethodVarName(Selector Sel) {
  llvm::GlobalVariable *&Entry = MethodVarNames[Sel];
  // FIXME: Avoid std::string in "Sel.getAsString()"
  if (!Entry)
    Entry = CreateCStringLiteral(Sel.getAsString(), ObjCLabelType::MethodVarName);
  return getConstantGEP(VMContext, Entry, 0, 0);
}

// FIXME: Merge into a single cstring creation function.
llvm::Constant *CGObjCCommonMac::GetMethodVarName(IdentifierInfo *ID) {
  return GetMethodVarName(CGM.getContext().Selectors.getNullarySelector(ID));
}

llvm::Constant *CGObjCCommonMac::GetMethodVarType(const FieldDecl *Field) {
  std::string TypeStr;
  CGM.getContext().getObjCEncodingForType(Field->getType(), TypeStr, Field);

  llvm::GlobalVariable *&Entry = MethodVarTypes[TypeStr];
  if (!Entry)
    Entry = CreateCStringLiteral(TypeStr, ObjCLabelType::MethodVarType);
  return getConstantGEP(VMContext, Entry, 0, 0);
}

llvm::Constant *CGObjCCommonMac::GetMethodVarType(const ObjCMethodDecl *D,
                                                  bool Extended) {
  std::string TypeStr =
    CGM.getContext().getObjCEncodingForMethodDecl(D, Extended);

  llvm::GlobalVariable *&Entry = MethodVarTypes[TypeStr];
  if (!Entry)
    Entry = CreateCStringLiteral(TypeStr, ObjCLabelType::MethodVarType);
  return getConstantGEP(VMContext, Entry, 0, 0);
}

// FIXME: Merge into a single cstring creation function.
llvm::Constant *CGObjCCommonMac::GetPropertyName(IdentifierInfo *Ident) {
  llvm::GlobalVariable *&Entry = PropertyNames[Ident];
  if (!Entry)
    Entry = CreateCStringLiteral(Ident->getName(), ObjCLabelType::PropertyName);
  return getConstantGEP(VMContext, Entry, 0, 0);
}

// FIXME: Merge into a single cstring creation function.
// FIXME: This Decl should be more precise.
llvm::Constant *
CGObjCCommonMac::GetPropertyTypeString(const ObjCPropertyDecl *PD,
                                       const Decl *Container) {
  std::string TypeStr =
    CGM.getContext().getObjCEncodingForPropertyDecl(PD, Container);
  return GetPropertyName(&CGM.getContext().Idents.get(TypeStr));
}

void CGObjCCommonMac::GetNameForMethod(const ObjCMethodDecl *D,
                                       const ObjCContainerDecl *CD,
                                       SmallVectorImpl<char> &Name) {
  llvm::raw_svector_ostream OS(Name);
  assert (CD && "Missing container decl in GetNameForMethod");
  OS << '\01' << (D->isInstanceMethod() ? '-' : '+')
     << '[' << CD->getName();
  if (const ObjCCategoryImplDecl *CID =
      dyn_cast<ObjCCategoryImplDecl>(D->getDeclContext()))
    OS << '(' << *CID << ')';
  OS << ' ' << D->getSelector().getAsString() << ']';
}

void CGObjCMac::FinishModule() {
  EmitModuleInfo();

  // Emit the dummy bodies for any protocols which were referenced but
  // never defined.
  for (auto &entry : Protocols) {
    llvm::GlobalVariable *global = entry.second;
    if (global->hasInitializer())
      continue;

    ConstantInitBuilder builder(CGM);
    auto values = builder.beginStruct(ObjCTypes.ProtocolTy);
    values.addNullPointer(ObjCTypes.ProtocolExtensionPtrTy);
    values.add(GetClassName(entry.first->getName()));
    values.addNullPointer(ObjCTypes.ProtocolListPtrTy);
    values.addNullPointer(ObjCTypes.MethodDescriptionListPtrTy);
    values.addNullPointer(ObjCTypes.MethodDescriptionListPtrTy);
    values.finishAndSetAsInitializer(global);
    CGM.addCompilerUsedGlobal(global);
  }

  // Add assembler directives to add lazy undefined symbol references
  // for classes which are referenced but not defined. This is
  // important for correct linker interaction.
  //
  // FIXME: It would be nice if we had an LLVM construct for this.
  if ((!LazySymbols.empty() || !DefinedSymbols.empty()) &&
      CGM.getTriple().isOSBinFormatMachO()) {
    SmallString<256> Asm;
    Asm += CGM.getModule().getModuleInlineAsm();
    if (!Asm.empty() && Asm.back() != '\n')
      Asm += '\n';

    llvm::raw_svector_ostream OS(Asm);
    for (const auto *Sym : DefinedSymbols)
      OS << "\t.objc_class_name_" << Sym->getName() << "=0\n"
         << "\t.globl .objc_class_name_" << Sym->getName() << "\n";
    for (const auto *Sym : LazySymbols)
      OS << "\t.lazy_reference .objc_class_name_" << Sym->getName() << "\n";
    for (const auto &Category : DefinedCategoryNames)
      OS << "\t.objc_category_name_" << Category << "=0\n"
         << "\t.globl .objc_category_name_" << Category << "\n";

    CGM.getModule().setModuleInlineAsm(OS.str());
  }
}

CGObjCNonFragileABIMac::CGObjCNonFragileABIMac(CodeGen::CodeGenModule &cgm)
    : CGObjCCommonMac(cgm), ObjCTypes(cgm), ObjCEmptyCacheVar(nullptr),
      ObjCEmptyVtableVar(nullptr) {
  ObjCABI = 2;
}

/* *** */

ObjCCommonTypesHelper::ObjCCommonTypesHelper(CodeGen::CodeGenModule &cgm)
  : VMContext(cgm.getLLVMContext()), CGM(cgm), ExternalProtocolPtrTy(nullptr)
{
  CodeGen::CodeGenTypes &Types = CGM.getTypes();
  ASTContext &Ctx = CGM.getContext();

  ShortTy = cast<llvm::IntegerType>(Types.ConvertType(Ctx.ShortTy));
  IntTy = CGM.IntTy;
  LongTy = cast<llvm::IntegerType>(Types.ConvertType(Ctx.LongTy));
  Int8PtrTy = CGM.Int8PtrTy;
  Int8PtrPtrTy = CGM.Int8PtrPtrTy;

  // arm64 targets use "int" ivar offset variables. All others,
  // including OS X x86_64 and Windows x86_64, use "long" ivar offsets.
  if (CGM.getTarget().getTriple().getArch() == llvm::Triple::aarch64)
    IvarOffsetVarTy = IntTy;
  else
    IvarOffsetVarTy = LongTy;

  ObjectPtrTy =
    cast<llvm::PointerType>(Types.ConvertType(Ctx.getObjCIdType()));
  PtrObjectPtrTy =
    llvm::PointerType::getUnqual(ObjectPtrTy);
  SelectorPtrTy =
    cast<llvm::PointerType>(Types.ConvertType(Ctx.getObjCSelType()));

  // I'm not sure I like this. The implicit coordination is a bit
  // gross. We should solve this in a reasonable fashion because this
  // is a pretty common task (match some runtime data structure with
  // an LLVM data structure).

  // FIXME: This is leaked.
  // FIXME: Merge with rewriter code?

  // struct _objc_super {
  //   id self;
  //   Class cls;
  // }
  RecordDecl *RD = RecordDecl::Create(Ctx, TTK_Struct,
                                      Ctx.getTranslationUnitDecl(),
                                      SourceLocation(), SourceLocation(),
                                      &Ctx.Idents.get("_objc_super"));
  RD->addDecl(FieldDecl::Create(Ctx, RD, SourceLocation(), SourceLocation(),
                                nullptr, Ctx.getObjCIdType(), nullptr, nullptr,
                                false, ICIS_NoInit));
  RD->addDecl(FieldDecl::Create(Ctx, RD, SourceLocation(), SourceLocation(),
                                nullptr, Ctx.getObjCClassType(), nullptr,
                                nullptr, false, ICIS_NoInit));
  RD->completeDefinition();

  SuperCTy = Ctx.getTagDeclType(RD);
  SuperPtrCTy = Ctx.getPointerType(SuperCTy);

  SuperTy = cast<llvm::StructType>(Types.ConvertType(SuperCTy));
  SuperPtrTy = llvm::PointerType::getUnqual(SuperTy);

  // struct _prop_t {
  //   char *name;
  //   char *attributes;
  // }
  PropertyTy = llvm::StructType::create("struct._prop_t", Int8PtrTy, Int8PtrTy);

  // struct _prop_list_t {
  //   uint32_t entsize;      // sizeof(struct _prop_t)
  //   uint32_t count_of_properties;
  //   struct _prop_t prop_list[count_of_properties];
  // }
  PropertyListTy = llvm::StructType::create(
      "struct._prop_list_t", IntTy, IntTy, llvm::ArrayType::get(PropertyTy, 0));
  // struct _prop_list_t *
  PropertyListPtrTy = llvm::PointerType::getUnqual(PropertyListTy);

  // struct _objc_method {
  //   SEL _cmd;
  //   char *method_type;
  //   char *_imp;
  // }
  MethodTy = llvm::StructType::create("struct._objc_method", SelectorPtrTy,
                                      Int8PtrTy, Int8PtrTy);

  // struct _objc_cache *
  CacheTy = llvm::StructType::create(VMContext, "struct._objc_cache");
  CachePtrTy = llvm::PointerType::getUnqual(CacheTy);
}

ObjCTypesHelper::ObjCTypesHelper(CodeGen::CodeGenModule &cgm)
  : ObjCCommonTypesHelper(cgm) {
  // struct _objc_method_description {
  //   SEL name;
  //   char *types;
  // }
  MethodDescriptionTy = llvm::StructType::create(
      "struct._objc_method_description", SelectorPtrTy, Int8PtrTy);

  // struct _objc_method_description_list {
  //   int count;
  //   struct _objc_method_description[1];
  // }
  MethodDescriptionListTy =
      llvm::StructType::create("struct._objc_method_description_list", IntTy,
                               llvm::ArrayType::get(MethodDescriptionTy, 0));

  // struct _objc_method_description_list *
  MethodDescriptionListPtrTy =
    llvm::PointerType::getUnqual(MethodDescriptionListTy);

  // Protocol description structures

  // struct _objc_protocol_extension {
  //   uint32_t size;  // sizeof(struct _objc_protocol_extension)
  //   struct _objc_method_description_list *optional_instance_methods;
  //   struct _objc_method_description_list *optional_class_methods;
  //   struct _objc_property_list *instance_properties;
  //   const char ** extendedMethodTypes;
  //   struct _objc_property_list *class_properties;
  // }
  ProtocolExtensionTy = llvm::StructType::create(
      "struct._objc_protocol_extension", IntTy, MethodDescriptionListPtrTy,
      MethodDescriptionListPtrTy, PropertyListPtrTy, Int8PtrPtrTy,
      PropertyListPtrTy);

  // struct _objc_protocol_extension *
  ProtocolExtensionPtrTy = llvm::PointerType::getUnqual(ProtocolExtensionTy);

  // Handle recursive construction of Protocol and ProtocolList types

  ProtocolTy =
    llvm::StructType::create(VMContext, "struct._objc_protocol");

  ProtocolListTy =
    llvm::StructType::create(VMContext, "struct._objc_protocol_list");
  ProtocolListTy->setBody(llvm::PointerType::getUnqual(ProtocolListTy), LongTy,
                          llvm::ArrayType::get(ProtocolTy, 0));

  // struct _objc_protocol {
  //   struct _objc_protocol_extension *isa;
  //   char *protocol_name;
  //   struct _objc_protocol **_objc_protocol_list;
  //   struct _objc_method_description_list *instance_methods;
  //   struct _objc_method_description_list *class_methods;
  // }
  ProtocolTy->setBody(ProtocolExtensionPtrTy, Int8PtrTy,
                      llvm::PointerType::getUnqual(ProtocolListTy),
                      MethodDescriptionListPtrTy, MethodDescriptionListPtrTy);

  // struct _objc_protocol_list *
  ProtocolListPtrTy = llvm::PointerType::getUnqual(ProtocolListTy);

  ProtocolPtrTy = llvm::PointerType::getUnqual(ProtocolTy);

  // Class description structures

  // struct _objc_ivar {
  //   char *ivar_name;
  //   char *ivar_type;
  //   int  ivar_offset;
  // }
  IvarTy = llvm::StructType::create("struct._objc_ivar", Int8PtrTy, Int8PtrTy,
                                    IntTy);

  // struct _objc_ivar_list *
  IvarListTy =
    llvm::StructType::create(VMContext, "struct._objc_ivar_list");
  IvarListPtrTy = llvm::PointerType::getUnqual(IvarListTy);

  // struct _objc_method_list *
  MethodListTy =
    llvm::StructType::create(VMContext, "struct._objc_method_list");
  MethodListPtrTy = llvm::PointerType::getUnqual(MethodListTy);

  // struct _objc_class_extension *
  ClassExtensionTy = llvm::StructType::create(
      "struct._objc_class_extension", IntTy, Int8PtrTy, PropertyListPtrTy);
  ClassExtensionPtrTy = llvm::PointerType::getUnqual(ClassExtensionTy);

  ClassTy = llvm::StructType::create(VMContext, "struct._objc_class");

  // struct _objc_class {
  //   Class isa;
  //   Class super_class;
  //   char *name;
  //   long version;
  //   long info;
  //   long instance_size;
  //   struct _objc_ivar_list *ivars;
  //   struct _objc_method_list *methods;
  //   struct _objc_cache *cache;
  //   struct _objc_protocol_list *protocols;
  //   char *ivar_layout;
  //   struct _objc_class_ext *ext;
  // };
  ClassTy->setBody(llvm::PointerType::getUnqual(ClassTy),
                   llvm::PointerType::getUnqual(ClassTy), Int8PtrTy, LongTy,
                   LongTy, LongTy, IvarListPtrTy, MethodListPtrTy, CachePtrTy,
                   ProtocolListPtrTy, Int8PtrTy, ClassExtensionPtrTy);

  ClassPtrTy = llvm::PointerType::getUnqual(ClassTy);

  // struct _objc_category {
  //   char *category_name;
  //   char *class_name;
  //   struct _objc_method_list *instance_method;
  //   struct _objc_method_list *class_method;
  //   struct _objc_protocol_list *protocols;
  //   uint32_t size;  // sizeof(struct _objc_category)
  //   struct _objc_property_list *instance_properties;// category's @property
  //   struct _objc_property_list *class_properties;
  // }
  CategoryTy = llvm::StructType::create(
      "struct._objc_category", Int8PtrTy, Int8PtrTy, MethodListPtrTy,
      MethodListPtrTy, ProtocolListPtrTy, IntTy, PropertyListPtrTy,
      PropertyListPtrTy);

  // Global metadata structures

  // struct _objc_symtab {
  //   long sel_ref_cnt;
  //   SEL *refs;
  //   short cls_def_cnt;
  //   short cat_def_cnt;
  //   char *defs[cls_def_cnt + cat_def_cnt];
  // }
  SymtabTy = llvm::StructType::create("struct._objc_symtab", LongTy,
                                      SelectorPtrTy, ShortTy, ShortTy,
                                      llvm::ArrayType::get(Int8PtrTy, 0));
  SymtabPtrTy = llvm::PointerType::getUnqual(SymtabTy);

  // struct _objc_module {
  //   long version;
  //   long size;   // sizeof(struct _objc_module)
  //   char *name;
  //   struct _objc_symtab* symtab;
  //  }
  ModuleTy = llvm::StructType::create("struct._objc_module", LongTy, LongTy,
                                      Int8PtrTy, SymtabPtrTy);

  // FIXME: This is the size of the setjmp buffer and should be target
  // specific. 18 is what's used on 32-bit X86.
  uint64_t SetJmpBufferSize = 18;

  // Exceptions
  llvm::Type *StackPtrTy = llvm::ArrayType::get(CGM.Int8PtrTy, 4);

  ExceptionDataTy = llvm::StructType::create(
      "struct._objc_exception_data",
      llvm::ArrayType::get(CGM.Int32Ty, SetJmpBufferSize), StackPtrTy);
}

ObjCNonFragileABITypesHelper::ObjCNonFragileABITypesHelper(CodeGen::CodeGenModule &cgm)
  : ObjCCommonTypesHelper(cgm) {
  // struct _method_list_t {
  //   uint32_t entsize;  // sizeof(struct _objc_method)
  //   uint32_t method_count;
  //   struct _objc_method method_list[method_count];
  // }
  MethodListnfABITy =
      llvm::StructType::create("struct.__method_list_t", IntTy, IntTy,
                               llvm::ArrayType::get(MethodTy, 0));
  // struct method_list_t *
  MethodListnfABIPtrTy = llvm::PointerType::getUnqual(MethodListnfABITy);

  // struct _protocol_t {
  //   id isa;  // NULL
  //   const char * const protocol_name;
  //   const struct _protocol_list_t * protocol_list; // super protocols
  //   const struct method_list_t * const instance_methods;
  //   const struct method_list_t * const class_methods;
  //   const struct method_list_t *optionalInstanceMethods;
  //   const struct method_list_t *optionalClassMethods;
  //   const struct _prop_list_t * properties;
  //   const uint32_t size;  // sizeof(struct _protocol_t)
  //   const uint32_t flags;  // = 0
  //   const char ** extendedMethodTypes;
  //   const char *demangledName;
  //   const struct _prop_list_t * class_properties;
  // }

  // Holder for struct _protocol_list_t *
  ProtocolListnfABITy =
    llvm::StructType::create(VMContext, "struct._objc_protocol_list");

  ProtocolnfABITy = llvm::StructType::create(
      "struct._protocol_t", ObjectPtrTy, Int8PtrTy,
      llvm::PointerType::getUnqual(ProtocolListnfABITy), MethodListnfABIPtrTy,
      MethodListnfABIPtrTy, MethodListnfABIPtrTy, MethodListnfABIPtrTy,
      PropertyListPtrTy, IntTy, IntTy, Int8PtrPtrTy, Int8PtrTy,
      PropertyListPtrTy);

  // struct _protocol_t*
  ProtocolnfABIPtrTy = llvm::PointerType::getUnqual(ProtocolnfABITy);

  // struct _protocol_list_t {
  //   long protocol_count;   // Note, this is 32/64 bit
  //   struct _protocol_t *[protocol_count];
  // }
  ProtocolListnfABITy->setBody(LongTy,
                               llvm::ArrayType::get(ProtocolnfABIPtrTy, 0));

  // struct _objc_protocol_list*
  ProtocolListnfABIPtrTy = llvm::PointerType::getUnqual(ProtocolListnfABITy);

  // struct _ivar_t {
  //   unsigned [long] int *offset;  // pointer to ivar offset location
  //   char *name;
  //   char *type;
  //   uint32_t alignment;
  //   uint32_t size;
  // }
  IvarnfABITy = llvm::StructType::create(
      "struct._ivar_t", llvm::PointerType::getUnqual(IvarOffsetVarTy),
      Int8PtrTy, Int8PtrTy, IntTy, IntTy);

  // struct _ivar_list_t {
  //   uint32 entsize;  // sizeof(struct _ivar_t)
  //   uint32 count;
  //   struct _iver_t list[count];
  // }
  IvarListnfABITy =
      llvm::StructType::create("struct._ivar_list_t", IntTy, IntTy,
                               llvm::ArrayType::get(IvarnfABITy, 0));

  IvarListnfABIPtrTy = llvm::PointerType::getUnqual(IvarListnfABITy);

  // struct _class_ro_t {
  //   uint32_t const flags;
  //   uint32_t const instanceStart;
  //   uint32_t const instanceSize;
  //   uint32_t const reserved;  // only when building for 64bit targets
  //   const uint8_t * const ivarLayout;
  //   const char *const name;
  //   const struct _method_list_t * const baseMethods;
  //   const struct _objc_protocol_list *const baseProtocols;
  //   const struct _ivar_list_t *const ivars;
  //   const uint8_t * const weakIvarLayout;
  //   const struct _prop_list_t * const properties;
  // }

  // FIXME. Add 'reserved' field in 64bit abi mode!
  ClassRonfABITy = llvm::StructType::create(
      "struct._class_ro_t", IntTy, IntTy, IntTy, Int8PtrTy, Int8PtrTy,
      MethodListnfABIPtrTy, ProtocolListnfABIPtrTy, IvarListnfABIPtrTy,
      Int8PtrTy, PropertyListPtrTy);

  // ImpnfABITy - LLVM for id (*)(id, SEL, ...)
  llvm::Type *params[] = { ObjectPtrTy, SelectorPtrTy };
  ImpnfABITy = llvm::FunctionType::get(ObjectPtrTy, params, false)
                 ->getPointerTo();

  // struct _class_t {
  //   struct _class_t *isa;
  //   struct _class_t * const superclass;
  //   void *cache;
  //   IMP *vtable;
  //   struct class_ro_t *ro;
  // }

  ClassnfABITy = llvm::StructType::create(VMContext, "struct._class_t");
  ClassnfABITy->setBody(llvm::PointerType::getUnqual(ClassnfABITy),
                        llvm::PointerType::getUnqual(ClassnfABITy), CachePtrTy,
                        llvm::PointerType::getUnqual(ImpnfABITy),
                        llvm::PointerType::getUnqual(ClassRonfABITy));

  // LLVM for struct _class_t *
  ClassnfABIPtrTy = llvm::PointerType::getUnqual(ClassnfABITy);

  // struct _category_t {
  //   const char * const name;
  //   struct _class_t *const cls;
  //   const struct _method_list_t * const instance_methods;
  //   const struct _method_list_t * const class_methods;
  //   const struct _protocol_list_t * const protocols;
  //   const struct _prop_list_t * const properties;
  //   const struct _prop_list_t * const class_properties;
  //   const uint32_t size;
  // }
  CategorynfABITy = llvm::StructType::create(
      "struct._category_t", Int8PtrTy, ClassnfABIPtrTy, MethodListnfABIPtrTy,
      MethodListnfABIPtrTy, ProtocolListnfABIPtrTy, PropertyListPtrTy,
      PropertyListPtrTy, IntTy);

  // New types for nonfragile abi messaging.
  CodeGen::CodeGenTypes &Types = CGM.getTypes();
  ASTContext &Ctx = CGM.getContext();

  // MessageRefTy - LLVM for:
  // struct _message_ref_t {
  //   IMP messenger;
  //   SEL name;
  // };

  // First the clang type for struct _message_ref_t
  RecordDecl *RD = RecordDecl::Create(Ctx, TTK_Struct,
                                      Ctx.getTranslationUnitDecl(),
                                      SourceLocation(), SourceLocation(),
                                      &Ctx.Idents.get("_message_ref_t"));
  RD->addDecl(FieldDecl::Create(Ctx, RD, SourceLocation(), SourceLocation(),
                                nullptr, Ctx.VoidPtrTy, nullptr, nullptr, false,
                                ICIS_NoInit));
  RD->addDecl(FieldDecl::Create(Ctx, RD, SourceLocation(), SourceLocation(),
                                nullptr, Ctx.getObjCSelType(), nullptr, nullptr,
                                false, ICIS_NoInit));
  RD->completeDefinition();

  MessageRefCTy = Ctx.getTagDeclType(RD);
  MessageRefCPtrTy = Ctx.getPointerType(MessageRefCTy);
  MessageRefTy = cast<llvm::StructType>(Types.ConvertType(MessageRefCTy));

  // MessageRefPtrTy - LLVM for struct _message_ref_t*
  MessageRefPtrTy = llvm::PointerType::getUnqual(MessageRefTy);

  // SuperMessageRefTy - LLVM for:
  // struct _super_message_ref_t {
  //   SUPER_IMP messenger;
  //   SEL name;
  // };
  SuperMessageRefTy = llvm::StructType::create("struct._super_message_ref_t",
                                               ImpnfABITy, SelectorPtrTy);

  // SuperMessageRefPtrTy - LLVM for struct _super_message_ref_t*
  SuperMessageRefPtrTy = llvm::PointerType::getUnqual(SuperMessageRefTy);
    

  // struct objc_typeinfo {
  //   const void** vtable; // objc_ehtype_vtable + 2
  //   const char*  name;    // c++ typeinfo string
  //   Class        cls;
  // };
  EHTypeTy = llvm::StructType::create("struct._objc_typeinfo",
                                      llvm::PointerType::getUnqual(Int8PtrTy),
                                      Int8PtrTy, ClassnfABIPtrTy);
  EHTypePtrTy = llvm::PointerType::getUnqual(EHTypeTy);
}

llvm::Function *CGObjCNonFragileABIMac::ModuleInitFunction() {
  FinishNonFragileABIModule();

  return nullptr;
}

void CGObjCNonFragileABIMac::AddModuleClassList(
    ArrayRef<llvm::GlobalValue *> Container, StringRef SymbolName,
    StringRef SectionName) {
  unsigned NumClasses = Container.size();

  if (!NumClasses)
    return;

  SmallVector<llvm::Constant*, 8> Symbols(NumClasses);
  for (unsigned i=0; i<NumClasses; i++)
    Symbols[i] = llvm::ConstantExpr::getBitCast(Container[i],
                                                ObjCTypes.Int8PtrTy);
  llvm::Constant *Init =
    llvm::ConstantArray::get(llvm::ArrayType::get(ObjCTypes.Int8PtrTy,
                                                  Symbols.size()),
                             Symbols);

  llvm::GlobalVariable *GV =
    new llvm::GlobalVariable(CGM.getModule(), Init->getType(), false,
                             llvm::GlobalValue::PrivateLinkage,
                             Init,
                             SymbolName);
  GV->setAlignment(CGM.getDataLayout().getABITypeAlignment(Init->getType()));
  GV->setSection(SectionName);
  CGM.addCompilerUsedGlobal(GV);
}

void CGObjCNonFragileABIMac::FinishNonFragileABIModule() {
  // nonfragile abi has no module definition.

  // Build list of all implemented class addresses in array
  // L_OBJC_LABEL_CLASS_$.

  for (unsigned i=0, NumClasses=ImplementedClasses.size(); i<NumClasses; i++) {
    const ObjCInterfaceDecl *ID = ImplementedClasses[i];
    assert(ID);
    if (ObjCImplementationDecl *IMP = ID->getImplementation())
      // We are implementing a weak imported interface. Give it external linkage
      if (ID->isWeakImported() && !IMP->isWeakImported()) {
        DefinedClasses[i]->setLinkage(llvm::GlobalVariable::ExternalLinkage);
        DefinedMetaClasses[i]->setLinkage(llvm::GlobalVariable::ExternalLinkage);
      }
  }

  AddModuleClassList(DefinedClasses, "OBJC_LABEL_CLASS_$",
                     GetSectionName("__objc_classlist",
                                    "regular,no_dead_strip"));

  AddModuleClassList(DefinedNonLazyClasses, "OBJC_LABEL_NONLAZY_CLASS_$",
                     GetSectionName("__objc_nlclslist",
                                    "regular,no_dead_strip"));

  // Build list of all implemented category addresses in array
  // L_OBJC_LABEL_CATEGORY_$.
  AddModuleClassList(DefinedCategories, "OBJC_LABEL_CATEGORY_$",
                     GetSectionName("__objc_catlist",
                                    "regular,no_dead_strip"));
  AddModuleClassList(DefinedNonLazyCategories, "OBJC_LABEL_NONLAZY_CATEGORY_$",
                     GetSectionName("__objc_nlcatlist",
                                    "regular,no_dead_strip"));

  EmitImageInfo();
}

/// isVTableDispatchedSelector - Returns true if SEL is not in the list of
/// VTableDispatchMethods; false otherwise. What this means is that
/// except for the 19 selectors in the list, we generate 32bit-style
/// message dispatch call for all the rest.
bool CGObjCNonFragileABIMac::isVTableDispatchedSelector(Selector Sel) {
  // At various points we've experimented with using vtable-based
  // dispatch for all methods.
  switch (CGM.getCodeGenOpts().getObjCDispatchMethod()) {
  case CodeGenOptions::Legacy:
    return false;
  case CodeGenOptions::NonLegacy:
    return true;
  case CodeGenOptions::Mixed:
    break;
  }

  // If so, see whether this selector is in the white-list of things which must
  // use the new dispatch convention. We lazily build a dense set for this.
  if (VTableDispatchMethods.empty()) {
    VTableDispatchMethods.insert(GetNullarySelector("alloc"));
    VTableDispatchMethods.insert(GetNullarySelector("class"));
    VTableDispatchMethods.insert(GetNullarySelector("self"));
    VTableDispatchMethods.insert(GetNullarySelector("isFlipped"));
    VTableDispatchMethods.insert(GetNullarySelector("length"));
    VTableDispatchMethods.insert(GetNullarySelector("count"));

    // These are vtable-based if GC is disabled.
    // Optimistically use vtable dispatch for hybrid compiles.
    if (CGM.getLangOpts().getGC() != LangOptions::GCOnly) {
      VTableDispatchMethods.insert(GetNullarySelector("retain"));
      VTableDispatchMethods.insert(GetNullarySelector("release"));
      VTableDispatchMethods.insert(GetNullarySelector("autorelease"));
    }

    VTableDispatchMethods.insert(GetUnarySelector("allocWithZone"));
    VTableDispatchMethods.insert(GetUnarySelector("isKindOfClass"));
    VTableDispatchMethods.insert(GetUnarySelector("respondsToSelector"));
    VTableDispatchMethods.insert(GetUnarySelector("objectForKey"));
    VTableDispatchMethods.insert(GetUnarySelector("objectAtIndex"));
    VTableDispatchMethods.insert(GetUnarySelector("isEqualToString"));
    VTableDispatchMethods.insert(GetUnarySelector("isEqual"));

    // These are vtable-based if GC is enabled.
    // Optimistically use vtable dispatch for hybrid compiles.
    if (CGM.getLangOpts().getGC() != LangOptions::NonGC) {
      VTableDispatchMethods.insert(GetNullarySelector("hash"));
      VTableDispatchMethods.insert(GetUnarySelector("addObject"));
    
      // "countByEnumeratingWithState:objects:count"
      IdentifierInfo *KeyIdents[] = {
        &CGM.getContext().Idents.get("countByEnumeratingWithState"),
        &CGM.getContext().Idents.get("objects"),
        &CGM.getContext().Idents.get("count")
      };
      VTableDispatchMethods.insert(
        CGM.getContext().Selectors.getSelector(3, KeyIdents));
    }
  }

  return VTableDispatchMethods.count(Sel);
}

/// BuildClassRoTInitializer - generate meta-data for:
/// struct _class_ro_t {
///   uint32_t const flags;
///   uint32_t const instanceStart;
///   uint32_t const instanceSize;
///   uint32_t const reserved;  // only when building for 64bit targets
///   const uint8_t * const ivarLayout;
///   const char *const name;
///   const struct _method_list_t * const baseMethods;
///   const struct _protocol_list_t *const baseProtocols;
///   const struct _ivar_list_t *const ivars;
///   const uint8_t * const weakIvarLayout;
///   const struct _prop_list_t * const properties;
/// }
///
llvm::GlobalVariable * CGObjCNonFragileABIMac::BuildClassRoTInitializer(
  unsigned flags,
  unsigned InstanceStart,
  unsigned InstanceSize,
  const ObjCImplementationDecl *ID) {
  std::string ClassName = ID->getObjCRuntimeNameAsString();

  CharUnits beginInstance = CharUnits::fromQuantity(InstanceStart);
  CharUnits endInstance = CharUnits::fromQuantity(InstanceSize);

  bool hasMRCWeak = false;
  if (CGM.getLangOpts().ObjCAutoRefCount)
    flags |= NonFragileABI_Class_CompiledByARC;
  else if ((hasMRCWeak = hasMRCWeakIvars(CGM, ID)))
    flags |= NonFragileABI_Class_HasMRCWeakIvars;

  ConstantInitBuilder builder(CGM);
  auto values = builder.beginStruct(ObjCTypes.ClassRonfABITy);

  values.addInt(ObjCTypes.IntTy, flags);
  values.addInt(ObjCTypes.IntTy, InstanceStart);
  values.addInt(ObjCTypes.IntTy, InstanceSize);
  values.add((flags & NonFragileABI_Class_Meta)
                ? GetIvarLayoutName(nullptr, ObjCTypes)
                : BuildStrongIvarLayout(ID, beginInstance, endInstance));
  values.add(GetClassName(ID->getObjCRuntimeNameAsString()));

  // const struct _method_list_t * const baseMethods;
  SmallVector<const ObjCMethodDecl*, 16> methods;
  if (flags & NonFragileABI_Class_Meta) {
    for (const auto *MD : ID->class_methods())
      methods.push_back(MD);
  } else {
    for (const auto *MD : ID->instance_methods())
      methods.push_back(MD);

    for (const auto *PID : ID->property_impls()) {
      if (PID->getPropertyImplementation() == ObjCPropertyImplDecl::Synthesize){
        ObjCPropertyDecl *PD = PID->getPropertyDecl();

        if (auto MD = PD->getGetterMethodDecl())
          if (GetMethodDefinition(MD))
            methods.push_back(MD);
        if (auto MD = PD->getSetterMethodDecl())
          if (GetMethodDefinition(MD))
            methods.push_back(MD);
      }
    }
  }

  values.add(emitMethodList(ID->getObjCRuntimeNameAsString(),
                            (flags & NonFragileABI_Class_Meta)
                               ? MethodListType::ClassMethods
                               : MethodListType::InstanceMethods,
                            methods));

  const ObjCInterfaceDecl *OID = ID->getClassInterface();
  assert(OID && "CGObjCNonFragileABIMac::BuildClassRoTInitializer");
  values.add(EmitProtocolList("\01l_OBJC_CLASS_PROTOCOLS_$_"
                                + OID->getObjCRuntimeNameAsString(),
                              OID->all_referenced_protocol_begin(),
                              OID->all_referenced_protocol_end()));

  if (flags & NonFragileABI_Class_Meta) {
    values.addNullPointer(ObjCTypes.IvarListnfABIPtrTy);
    values.add(GetIvarLayoutName(nullptr, ObjCTypes));
    values.add(EmitPropertyList(
        "\01l_OBJC_$_CLASS_PROP_LIST_" + ID->getObjCRuntimeNameAsString(),
        ID, ID->getClassInterface(), ObjCTypes, true));
  } else {
    values.add(EmitIvarList(ID));
    values.add(BuildWeakIvarLayout(ID, beginInstance, endInstance, hasMRCWeak));
    values.add(EmitPropertyList(
        "\01l_OBJC_$_PROP_LIST_" + ID->getObjCRuntimeNameAsString(),
        ID, ID->getClassInterface(), ObjCTypes, false));
  }

  llvm::SmallString<64> roLabel;
  llvm::raw_svector_ostream(roLabel)
      << ((flags & NonFragileABI_Class_Meta) ? "\01l_OBJC_METACLASS_RO_$_"
                                             : "\01l_OBJC_CLASS_RO_$_")
      << ClassName;

  llvm::GlobalVariable *CLASS_RO_GV =
    values.finishAndCreateGlobal(roLabel, CGM.getPointerAlign(),
                                 /*constant*/ false,
                                 llvm::GlobalValue::PrivateLinkage);
  if (CGM.getTriple().isOSBinFormatMachO())
    CLASS_RO_GV->setSection("__DATA, __objc_const");
  return CLASS_RO_GV;
}

/// Build the metaclass object for a class.
///
/// struct _class_t {
///   struct _class_t *isa;
///   struct _class_t * const superclass;
///   void *cache;
///   IMP *vtable;
///   struct class_ro_t *ro;
/// }
///
llvm::GlobalVariable *
CGObjCNonFragileABIMac::BuildClassObject(const ObjCInterfaceDecl *CI,
                                         bool isMetaclass,
                                         llvm::Constant *IsAGV,
                                         llvm::Constant *SuperClassGV,
                                         llvm::Constant *ClassRoGV,
                                         bool HiddenVisibility) {
  ConstantInitBuilder builder(CGM);
  auto values = builder.beginStruct(ObjCTypes.ClassnfABITy);
  values.add(IsAGV);
  if (SuperClassGV) {
    values.add(SuperClassGV);
  } else {
    values.addNullPointer(ObjCTypes.ClassnfABIPtrTy);
  }
  values.add(ObjCEmptyCacheVar);
  values.add(ObjCEmptyVtableVar);
  values.add(ClassRoGV);

  llvm::GlobalVariable *GV =
    cast<llvm::GlobalVariable>(GetClassGlobal(CI, isMetaclass, ForDefinition));
  values.finishAndSetAsInitializer(GV);

  if (CGM.getTriple().isOSBinFormatMachO())
    GV->setSection("__DATA, __objc_data");
  GV->setAlignment(
      CGM.getDataLayout().getABITypeAlignment(ObjCTypes.ClassnfABITy));
  if (!CGM.getTriple().isOSBinFormatCOFF())
    if (HiddenVisibility)
      GV->setVisibility(llvm::GlobalValue::HiddenVisibility);
  return GV;
}

bool
CGObjCNonFragileABIMac::ImplementationIsNonLazy(const ObjCImplDecl *OD) const {
  return OD->getClassMethod(GetNullarySelector("load")) != nullptr;
}

void CGObjCNonFragileABIMac::GetClassSizeInfo(const ObjCImplementationDecl *OID,
                                              uint32_t &InstanceStart,
                                              uint32_t &InstanceSize) {
  const ASTRecordLayout &RL =
    CGM.getContext().getASTObjCImplementationLayout(OID);

  // InstanceSize is really instance end.
  InstanceSize = RL.getDataSize().getQuantity();

  // If there are no fields, the start is the same as the end.
  if (!RL.getFieldCount())
    InstanceStart = InstanceSize;
  else
    InstanceStart = RL.getFieldOffset(0) / CGM.getContext().getCharWidth();
}

static llvm::GlobalValue::DLLStorageClassTypes getStorage(CodeGenModule &CGM,
                                                          StringRef Name) {
  IdentifierInfo &II = CGM.getContext().Idents.get(Name);
  TranslationUnitDecl *TUDecl = CGM.getContext().getTranslationUnitDecl();
  DeclContext *DC = TranslationUnitDecl::castToDeclContext(TUDecl);

  const VarDecl *VD = nullptr;
  for (const auto &Result : DC->lookup(&II))
    if ((VD = dyn_cast<VarDecl>(Result)))
      break;

  if (!VD)
    return llvm::GlobalValue::DLLImportStorageClass;
  if (VD->hasAttr<DLLExportAttr>())
    return llvm::GlobalValue::DLLExportStorageClass;
  if (VD->hasAttr<DLLImportAttr>())
    return llvm::GlobalValue::DLLImportStorageClass;
  return llvm::GlobalValue::DefaultStorageClass;
}

void CGObjCNonFragileABIMac::GenerateClass(const ObjCImplementationDecl *ID) {
  if (!ObjCEmptyCacheVar) {
    ObjCEmptyCacheVar =
        new llvm::GlobalVariable(CGM.getModule(), ObjCTypes.CacheTy, false,
                                 llvm::GlobalValue::ExternalLinkage, nullptr,
                                 "_objc_empty_cache");
    if (CGM.getTriple().isOSBinFormatCOFF())
      ObjCEmptyCacheVar->setDLLStorageClass(getStorage(CGM, "_objc_empty_cache"));

    // Only OS X with deployment version <10.9 use the empty vtable symbol
    const llvm::Triple &Triple = CGM.getTarget().getTriple();
    if (Triple.isMacOSX() && Triple.isMacOSXVersionLT(10, 9))
      ObjCEmptyVtableVar =
          new llvm::GlobalVariable(CGM.getModule(), ObjCTypes.ImpnfABITy, false,
                                   llvm::GlobalValue::ExternalLinkage, nullptr,
                                   "_objc_empty_vtable");
    else
      ObjCEmptyVtableVar =
        llvm::ConstantPointerNull::get(ObjCTypes.ImpnfABITy->getPointerTo());
  }

  // FIXME: Is this correct (that meta class size is never computed)?
  uint32_t InstanceStart =
    CGM.getDataLayout().getTypeAllocSize(ObjCTypes.ClassnfABITy);
  uint32_t InstanceSize = InstanceStart;
  uint32_t flags = NonFragileABI_Class_Meta;

  llvm::Constant *SuperClassGV, *IsAGV;

  const auto *CI = ID->getClassInterface();
  assert(CI && "CGObjCNonFragileABIMac::GenerateClass - class is 0");

  // Build the flags for the metaclass.
  bool classIsHidden = (CGM.getTriple().isOSBinFormatCOFF())
                           ? !CI->hasAttr<DLLExportAttr>()
                           : CI->getVisibility() == HiddenVisibility;
  if (classIsHidden)
    flags |= NonFragileABI_Class_Hidden;

  // FIXME: why is this flag set on the metaclass?
  // ObjC metaclasses have no fields and don't really get constructed.
  if (ID->hasNonZeroConstructors() || ID->hasDestructors()) {
    flags |= NonFragileABI_Class_HasCXXStructors;
    if (!ID->hasNonZeroConstructors())
      flags |= NonFragileABI_Class_HasCXXDestructorOnly;
  }

  if (!CI->getSuperClass()) {
    // class is root
    flags |= NonFragileABI_Class_Root;

    SuperClassGV = GetClassGlobal(CI, /*metaclass*/ false, NotForDefinition);
    IsAGV = GetClassGlobal(CI, /*metaclass*/ true, NotForDefinition);
  } else {
    // Has a root. Current class is not a root.
    const ObjCInterfaceDecl *Root = ID->getClassInterface();
    while (const ObjCInterfaceDecl *Super = Root->getSuperClass())
      Root = Super;

    const auto *Super = CI->getSuperClass();
    IsAGV = GetClassGlobal(Root, /*metaclass*/ true, NotForDefinition);
    SuperClassGV = GetClassGlobal(Super, /*metaclass*/ true, NotForDefinition);
  }

  llvm::GlobalVariable *CLASS_RO_GV =
      BuildClassRoTInitializer(flags, InstanceStart, InstanceSize, ID);

  llvm::GlobalVariable *MetaTClass =
    BuildClassObject(CI, /*metaclass*/ true,
                     IsAGV, SuperClassGV, CLASS_RO_GV, classIsHidden);
<<<<<<< HEAD
  if (CGM.getTriple().isOSBinFormatCOFF())
    if (CI->hasAttr<DLLExportAttr>())
      MetaTClass->setDLLStorageClass(llvm::GlobalValue::DLLExportStorageClass);
=======
  CGM.setGVProperties(MetaTClass, CI);
>>>>>>> b2b84690
  DefinedMetaClasses.push_back(MetaTClass);

  // Metadata for the class
  flags = 0;
  if (classIsHidden)
    flags |= NonFragileABI_Class_Hidden;

  if (ID->hasNonZeroConstructors() || ID->hasDestructors()) {
    flags |= NonFragileABI_Class_HasCXXStructors;

    // Set a flag to enable a runtime optimization when a class has
    // fields that require destruction but which don't require
    // anything except zero-initialization during construction.  This
    // is most notably true of __strong and __weak types, but you can
    // also imagine there being C++ types with non-trivial default
    // constructors that merely set all fields to null.
    if (!ID->hasNonZeroConstructors())
      flags |= NonFragileABI_Class_HasCXXDestructorOnly;
  }

  if (hasObjCExceptionAttribute(CGM.getContext(), CI))
    flags |= NonFragileABI_Class_Exception;

  if (!CI->getSuperClass()) {
    flags |= NonFragileABI_Class_Root;
    SuperClassGV = nullptr;
  } else {
    // Has a root. Current class is not a root.
    const auto *Super = CI->getSuperClass();
    SuperClassGV = GetClassGlobal(Super, /*metaclass*/ false, NotForDefinition);
  }

  GetClassSizeInfo(ID, InstanceStart, InstanceSize);
  CLASS_RO_GV =
      BuildClassRoTInitializer(flags, InstanceStart, InstanceSize, ID);

  llvm::GlobalVariable *ClassMD =
    BuildClassObject(CI, /*metaclass*/ false,
                     MetaTClass, SuperClassGV, CLASS_RO_GV, classIsHidden);
<<<<<<< HEAD
  if (CGM.getTriple().isOSBinFormatCOFF())
    if (CI->hasAttr<DLLExportAttr>())
      ClassMD->setDLLStorageClass(llvm::GlobalValue::DLLExportStorageClass);
=======
  CGM.setGVProperties(ClassMD, CI);
>>>>>>> b2b84690
  DefinedClasses.push_back(ClassMD);
  ImplementedClasses.push_back(CI);

  // Determine if this class is also "non-lazy".
  if (ImplementationIsNonLazy(ID))
    DefinedNonLazyClasses.push_back(ClassMD);

  // Force the definition of the EHType if necessary.
  if (flags & NonFragileABI_Class_Exception)
    (void) GetInterfaceEHType(CI, ForDefinition);
  // Make sure method definition entries are all clear for next implementation.
  MethodDefinitions.clear();
}

/// GenerateProtocolRef - This routine is called to generate code for
/// a protocol reference expression; as in:
/// @code
///   @protocol(Proto1);
/// @endcode
/// It generates a weak reference to l_OBJC_PROTOCOL_REFERENCE_$_Proto1
/// which will hold address of the protocol meta-data.
///
llvm::Value *CGObjCNonFragileABIMac::GenerateProtocolRef(CodeGenFunction &CGF,
                                                         const ObjCProtocolDecl *PD) {

  // This routine is called for @protocol only. So, we must build definition
  // of protocol's meta-data (not a reference to it!)
  //
  llvm::Constant *Init =
    llvm::ConstantExpr::getBitCast(GetOrEmitProtocol(PD),
                                   ObjCTypes.getExternalProtocolPtrTy());

  std::string ProtocolName("\01l_OBJC_PROTOCOL_REFERENCE_$_");
  ProtocolName += PD->getObjCRuntimeNameAsString();

  CharUnits Align = CGF.getPointerAlign();

  llvm::GlobalVariable *PTGV = CGM.getModule().getGlobalVariable(ProtocolName);
  if (PTGV)
    return CGF.Builder.CreateAlignedLoad(PTGV, Align);
  PTGV = new llvm::GlobalVariable(CGM.getModule(), Init->getType(), false,
                                  llvm::GlobalValue::WeakAnyLinkage, Init,
                                  ProtocolName);
  PTGV->setSection(GetSectionName("__objc_protorefs",
                                  "coalesced,no_dead_strip"));
  PTGV->setVisibility(llvm::GlobalValue::HiddenVisibility);
  PTGV->setAlignment(Align.getQuantity());
  if (!CGM.getTriple().isOSBinFormatMachO())
    PTGV->setComdat(CGM.getModule().getOrInsertComdat(ProtocolName));
<<<<<<< HEAD
  CGM.addCompilerUsedGlobal(PTGV);
=======
  CGM.addUsedGlobal(PTGV);
>>>>>>> b2b84690
  return CGF.Builder.CreateAlignedLoad(PTGV, Align);
}

/// GenerateCategory - Build metadata for a category implementation.
/// struct _category_t {
///   const char * const name;
///   struct _class_t *const cls;
///   const struct _method_list_t * const instance_methods;
///   const struct _method_list_t * const class_methods;
///   const struct _protocol_list_t * const protocols;
///   const struct _prop_list_t * const properties;
///   const struct _prop_list_t * const class_properties;
///   const uint32_t size;
/// }
///
void CGObjCNonFragileABIMac::GenerateCategory(const ObjCCategoryImplDecl *OCD) {
  const ObjCInterfaceDecl *Interface = OCD->getClassInterface();
  const char *Prefix = "\01l_OBJC_$_CATEGORY_";
    
  llvm::SmallString<64> ExtCatName(Prefix);
  ExtCatName += Interface->getObjCRuntimeNameAsString();
  ExtCatName += "_$_";
  ExtCatName += OCD->getNameAsString();
    
  ConstantInitBuilder builder(CGM);
  auto values = builder.beginStruct(ObjCTypes.CategorynfABITy);
  values.add(GetClassName(OCD->getIdentifier()->getName()));
  // meta-class entry symbol
  values.add(GetClassGlobal(Interface, /*metaclass*/ false, NotForDefinition));
  std::string listName =
      (Interface->getObjCRuntimeNameAsString() + "_$_" + OCD->getName()).str();

  SmallVector<const ObjCMethodDecl *, 16> instanceMethods;
  SmallVector<const ObjCMethodDecl *, 8> classMethods;
  for (const auto *MD : OCD->methods()) {
    if (MD->isInstanceMethod()) {
      instanceMethods.push_back(MD);
    } else {
      classMethods.push_back(MD);
    }
  }

  values.add(emitMethodList(listName, MethodListType::CategoryInstanceMethods,
                            instanceMethods));
  values.add(emitMethodList(listName, MethodListType::CategoryClassMethods,
                            classMethods));

  const ObjCCategoryDecl *Category =
    Interface->FindCategoryDeclaration(OCD->getIdentifier());
  if (Category) {
    SmallString<256> ExtName;
    llvm::raw_svector_ostream(ExtName) << Interface->getObjCRuntimeNameAsString() << "_$_"
                                       << OCD->getName();
    values.add(EmitProtocolList("\01l_OBJC_CATEGORY_PROTOCOLS_$_"
                                   + Interface->getObjCRuntimeNameAsString() + "_$_"
                                   + Category->getName(),
                                Category->protocol_begin(),
                                Category->protocol_end()));
    values.add(EmitPropertyList("\01l_OBJC_$_PROP_LIST_" + ExtName.str(),
                                OCD, Category, ObjCTypes, false));
    values.add(EmitPropertyList("\01l_OBJC_$_CLASS_PROP_LIST_" + ExtName.str(),
                                OCD, Category, ObjCTypes, true));
  } else {
    values.addNullPointer(ObjCTypes.ProtocolListnfABIPtrTy);
    values.addNullPointer(ObjCTypes.PropertyListPtrTy);
    values.addNullPointer(ObjCTypes.PropertyListPtrTy);
  }

  unsigned Size = CGM.getDataLayout().getTypeAllocSize(ObjCTypes.CategorynfABITy);
  values.addInt(ObjCTypes.IntTy, Size);

  llvm::GlobalVariable *GCATV =
    values.finishAndCreateGlobal(ExtCatName.str(), CGM.getPointerAlign(),
                                 /*constant*/ false,
                                 llvm::GlobalValue::PrivateLinkage);
  if (CGM.getTriple().isOSBinFormatMachO())
    GCATV->setSection("__DATA, __objc_const");
  CGM.addCompilerUsedGlobal(GCATV);
  DefinedCategories.push_back(GCATV);

  // Determine if this category is also "non-lazy".
  if (ImplementationIsNonLazy(OCD))
    DefinedNonLazyCategories.push_back(GCATV);
  // method definition entries must be clear for next implementation.
  MethodDefinitions.clear();
}

/// emitMethodConstant - Return a struct objc_method constant.  If
/// forProtocol is true, the implementation will be null; otherwise,
/// the method must have a definition registered with the runtime.
///
/// struct _objc_method {
///   SEL _cmd;
///   char *method_type;
///   char *_imp;
/// }
void CGObjCNonFragileABIMac::emitMethodConstant(ConstantArrayBuilder &builder,
                                                const ObjCMethodDecl *MD,
                                                bool forProtocol) {
  auto method = builder.beginStruct(ObjCTypes.MethodTy);
  method.addBitCast(GetMethodVarName(MD->getSelector()),
                    ObjCTypes.SelectorPtrTy);
  method.add(GetMethodVarType(MD));

  if (forProtocol) {
    // Protocol methods have no implementation. So, this entry is always NULL.
    method.addNullPointer(ObjCTypes.Int8PtrTy);
  } else {
    llvm::Function *fn = GetMethodDefinition(MD);
    assert(fn && "no definition for method?");
    method.addBitCast(fn, ObjCTypes.Int8PtrTy);
  }

  method.finishAndAddTo(builder);
}

/// Build meta-data for method declarations.
///
/// struct _method_list_t {
///   uint32_t entsize;  // sizeof(struct _objc_method)
///   uint32_t method_count;
///   struct _objc_method method_list[method_count];
/// }
///
llvm::Constant *
CGObjCNonFragileABIMac::emitMethodList(Twine name, MethodListType kind,
                              ArrayRef<const ObjCMethodDecl *> methods) {
  // Return null for empty list.
  if (methods.empty())
    return llvm::Constant::getNullValue(ObjCTypes.MethodListnfABIPtrTy);

  StringRef prefix;
  bool forProtocol;
  switch (kind) {
  case MethodListType::CategoryInstanceMethods:
    prefix = "\01l_OBJC_$_CATEGORY_INSTANCE_METHODS_";
    forProtocol = false;
    break;
  case MethodListType::CategoryClassMethods:
    prefix = "\01l_OBJC_$_CATEGORY_CLASS_METHODS_";
    forProtocol = false;
    break;
  case MethodListType::InstanceMethods:
    prefix = "\01l_OBJC_$_INSTANCE_METHODS_";
    forProtocol = false;
    break;
  case MethodListType::ClassMethods:
    prefix = "\01l_OBJC_$_CLASS_METHODS_";
    forProtocol = false;
    break;

  case MethodListType::ProtocolInstanceMethods:
    prefix = "\01l_OBJC_$_PROTOCOL_INSTANCE_METHODS_";
    forProtocol = true;
    break;
  case MethodListType::ProtocolClassMethods:
    prefix = "\01l_OBJC_$_PROTOCOL_CLASS_METHODS_";
    forProtocol = true;
    break;
  case MethodListType::OptionalProtocolInstanceMethods:
    prefix = "\01l_OBJC_$_PROTOCOL_INSTANCE_METHODS_OPT_";
    forProtocol = true;
    break;
  case MethodListType::OptionalProtocolClassMethods:
    prefix = "\01l_OBJC_$_PROTOCOL_CLASS_METHODS_OPT_";
    forProtocol = true;
    break;
  }

  ConstantInitBuilder builder(CGM);
  auto values = builder.beginStruct();

  // sizeof(struct _objc_method)
  unsigned Size = CGM.getDataLayout().getTypeAllocSize(ObjCTypes.MethodTy);
  values.addInt(ObjCTypes.IntTy, Size);
  // method_count
  values.addInt(ObjCTypes.IntTy, methods.size());
  auto methodArray = values.beginArray(ObjCTypes.MethodTy);
  for (auto MD : methods) {
    emitMethodConstant(methodArray, MD, forProtocol);
  }
  methodArray.finishAndAddTo(values);

  auto *GV = values.finishAndCreateGlobal(prefix + name, CGM.getPointerAlign(),
                                          /*constant*/ false,
                                          llvm::GlobalValue::PrivateLinkage);
  if (CGM.getTriple().isOSBinFormatMachO())
    GV->setSection("__DATA, __objc_const");
  CGM.addCompilerUsedGlobal(GV);
  return llvm::ConstantExpr::getBitCast(GV, ObjCTypes.MethodListnfABIPtrTy);
}

/// ObjCIvarOffsetVariable - Returns the ivar offset variable for
/// the given ivar.
llvm::GlobalVariable *
CGObjCNonFragileABIMac::ObjCIvarOffsetVariable(const ObjCInterfaceDecl *ID,
                                               const ObjCIvarDecl *Ivar) {
  const ObjCInterfaceDecl *Container = Ivar->getContainingInterface();
  llvm::SmallString<64> Name("OBJC_IVAR_$_");
  Name += Container->getObjCRuntimeNameAsString();
  Name += ".";
  Name += Ivar->getName();
  llvm::GlobalVariable *IvarOffsetGV = CGM.getModule().getGlobalVariable(Name);
  if (!IvarOffsetGV) {
    IvarOffsetGV =
        new llvm::GlobalVariable(CGM.getModule(), ObjCTypes.IvarOffsetVarTy,
                                 false, llvm::GlobalValue::ExternalLinkage,
                                 nullptr, Name.str());
    if (CGM.getTriple().isOSBinFormatCOFF()) {
      bool IsPrivateOrPackage =
          Ivar->getAccessControl() == ObjCIvarDecl::Private ||
          Ivar->getAccessControl() == ObjCIvarDecl::Package;

<<<<<<< HEAD
      if (ID->hasAttr<DLLExportAttr>() && !IsPrivateOrPackage)
        IvarOffsetGV->setDLLStorageClass(llvm::GlobalValue::DLLExportStorageClass);
      else if (ID->hasAttr<DLLImportAttr>())
        IvarOffsetGV->setDLLStorageClass(llvm::GlobalValue::DLLImportStorageClass);
=======
      const ObjCInterfaceDecl *ContainingID = Ivar->getContainingInterface();

      if (ContainingID->hasAttr<DLLImportAttr>())
        IvarOffsetGV
            ->setDLLStorageClass(llvm::GlobalValue::DLLImportStorageClass);
      else if (ContainingID->hasAttr<DLLExportAttr>() && !IsPrivateOrPackage)
        IvarOffsetGV
            ->setDLLStorageClass(llvm::GlobalValue::DLLExportStorageClass);
>>>>>>> b2b84690
    }
  }
  return IvarOffsetGV;
}

llvm::Constant *
CGObjCNonFragileABIMac::EmitIvarOffsetVar(const ObjCInterfaceDecl *ID,
                                          const ObjCIvarDecl *Ivar,
                                          unsigned long int Offset) {
  llvm::GlobalVariable *IvarOffsetGV = ObjCIvarOffsetVariable(ID, Ivar);
  IvarOffsetGV->setInitializer(
      llvm::ConstantInt::get(ObjCTypes.IvarOffsetVarTy, Offset));
  IvarOffsetGV->setAlignment(
      CGM.getDataLayout().getABITypeAlignment(ObjCTypes.IvarOffsetVarTy));

  if (!CGM.getTriple().isOSBinFormatCOFF()) {
    // FIXME: This matches gcc, but shouldn't the visibility be set on the use
    // as well (i.e., in ObjCIvarOffsetVariable).
    if (Ivar->getAccessControl() == ObjCIvarDecl::Private ||
        Ivar->getAccessControl() == ObjCIvarDecl::Package ||
        ID->getVisibility() == HiddenVisibility)
      IvarOffsetGV->setVisibility(llvm::GlobalValue::HiddenVisibility);
    else
      IvarOffsetGV->setVisibility(llvm::GlobalValue::DefaultVisibility);
  }

  if (CGM.getTriple().isOSBinFormatMachO())
    IvarOffsetGV->setSection("__DATA, __objc_ivar");
  return IvarOffsetGV;
}

/// EmitIvarList - Emit the ivar list for the given
/// implementation. The return value has type
/// IvarListnfABIPtrTy.
///  struct _ivar_t {
///   unsigned [long] int *offset;  // pointer to ivar offset location
///   char *name;
///   char *type;
///   uint32_t alignment;
///   uint32_t size;
/// }
/// struct _ivar_list_t {
///   uint32 entsize;  // sizeof(struct _ivar_t)
///   uint32 count;
///   struct _iver_t list[count];
/// }
///

llvm::Constant *CGObjCNonFragileABIMac::EmitIvarList(
  const ObjCImplementationDecl *ID) {

  ConstantInitBuilder builder(CGM);
  auto ivarList = builder.beginStruct();
  ivarList.addInt(ObjCTypes.IntTy,
                  CGM.getDataLayout().getTypeAllocSize(ObjCTypes.IvarnfABITy));
  auto ivarCountSlot = ivarList.addPlaceholder();
  auto ivars = ivarList.beginArray(ObjCTypes.IvarnfABITy);

  const ObjCInterfaceDecl *OID = ID->getClassInterface();
  assert(OID && "CGObjCNonFragileABIMac::EmitIvarList - null interface");

  // FIXME. Consolidate this with similar code in GenerateClass.

  for (const ObjCIvarDecl *IVD = OID->all_declared_ivar_begin(); 
       IVD; IVD = IVD->getNextIvar()) {
    // Ignore unnamed bit-fields.
    if (!IVD->getDeclName())
      continue;

    auto ivar = ivars.beginStruct(ObjCTypes.IvarnfABITy);
    ivar.add(EmitIvarOffsetVar(ID->getClassInterface(), IVD,
                               ComputeIvarBaseOffset(CGM, ID, IVD)));
    ivar.add(GetMethodVarName(IVD->getIdentifier()));
    ivar.add(GetMethodVarType(IVD));
    llvm::Type *FieldTy =
      CGM.getTypes().ConvertTypeForMem(IVD->getType());
    unsigned Size = CGM.getDataLayout().getTypeAllocSize(FieldTy);
    unsigned Align = CGM.getContext().getPreferredTypeAlign(
      IVD->getType().getTypePtr()) >> 3;
    Align = llvm::Log2_32(Align);
    ivar.addInt(ObjCTypes.IntTy, Align);
    // NOTE. Size of a bitfield does not match gcc's, because of the
    // way bitfields are treated special in each. But I am told that
    // 'size' for bitfield ivars is ignored by the runtime so it does
    // not matter.  If it matters, there is enough info to get the
    // bitfield right!
    ivar.addInt(ObjCTypes.IntTy, Size);
    ivar.finishAndAddTo(ivars);
  }
  // Return null for empty list.
  if (ivars.empty()) {
    ivars.abandon();
    ivarList.abandon();
    return llvm::Constant::getNullValue(ObjCTypes.IvarListnfABIPtrTy);
  }

  auto ivarCount = ivars.size();
  ivars.finishAndAddTo(ivarList);
  ivarList.fillPlaceholderWithInt(ivarCountSlot, ObjCTypes.IntTy, ivarCount);

  const char *Prefix = "\01l_OBJC_$_INSTANCE_VARIABLES_";
  llvm::GlobalVariable *GV =
    ivarList.finishAndCreateGlobal(Prefix + OID->getObjCRuntimeNameAsString(),
                                   CGM.getPointerAlign(), /*constant*/ false,
                                   llvm::GlobalValue::PrivateLinkage);
  if (CGM.getTriple().isOSBinFormatMachO())
    GV->setSection("__DATA, __objc_const");
  CGM.addCompilerUsedGlobal(GV);
  return llvm::ConstantExpr::getBitCast(GV, ObjCTypes.IvarListnfABIPtrTy);
}

llvm::Constant *CGObjCNonFragileABIMac::GetOrEmitProtocolRef(
  const ObjCProtocolDecl *PD) {
  llvm::GlobalVariable *&Entry = Protocols[PD->getIdentifier()];

  if (!Entry) {
    // We use the initializer as a marker of whether this is a forward
    // reference or not. At module finalization we add the empty
    // contents for protocols which were referenced but never defined.
    llvm::SmallString<64> Protocol;
    llvm::raw_svector_ostream(Protocol) << "\01l_OBJC_PROTOCOL_$_"
                                        << PD->getObjCRuntimeNameAsString();

    Entry = new llvm::GlobalVariable(CGM.getModule(), ObjCTypes.ProtocolnfABITy,
                                     false, llvm::GlobalValue::ExternalLinkage,
                                     nullptr, Protocol);
    if (!CGM.getTriple().isOSBinFormatMachO())
      Entry->setComdat(CGM.getModule().getOrInsertComdat(Protocol));
  }

  return Entry;
}

/// GetOrEmitProtocol - Generate the protocol meta-data:
/// @code
/// struct _protocol_t {
///   id isa;  // NULL
///   const char * const protocol_name;
///   const struct _protocol_list_t * protocol_list; // super protocols
///   const struct method_list_t * const instance_methods;
///   const struct method_list_t * const class_methods;
///   const struct method_list_t *optionalInstanceMethods;
///   const struct method_list_t *optionalClassMethods;
///   const struct _prop_list_t * properties;
///   const uint32_t size;  // sizeof(struct _protocol_t)
///   const uint32_t flags;  // = 0
///   const char ** extendedMethodTypes;
///   const char *demangledName;
///   const struct _prop_list_t * class_properties;
/// }
/// @endcode
///

llvm::Constant *CGObjCNonFragileABIMac::GetOrEmitProtocol(
  const ObjCProtocolDecl *PD) {
  llvm::GlobalVariable *Entry = Protocols[PD->getIdentifier()];

  // Early exit if a defining object has already been generated.
  if (Entry && Entry->hasInitializer())
    return Entry;

  // Use the protocol definition, if there is one.
  if (const ObjCProtocolDecl *Def = PD->getDefinition())
    PD = Def;
  
  auto methodLists = ProtocolMethodLists::get(PD);

  ConstantInitBuilder builder(CGM);
  auto values = builder.beginStruct(ObjCTypes.ProtocolnfABITy);

  // isa is NULL
  values.addNullPointer(ObjCTypes.ObjectPtrTy);
  values.add(GetClassName(PD->getObjCRuntimeNameAsString()));
  values.add(EmitProtocolList("\01l_OBJC_$_PROTOCOL_REFS_"
                                + PD->getObjCRuntimeNameAsString(),
                               PD->protocol_begin(),
                               PD->protocol_end()));
  values.add(methodLists.emitMethodList(this, PD,
                                 ProtocolMethodLists::RequiredInstanceMethods));
  values.add(methodLists.emitMethodList(this, PD,
                                 ProtocolMethodLists::RequiredClassMethods));
  values.add(methodLists.emitMethodList(this, PD,
                                 ProtocolMethodLists::OptionalInstanceMethods));
  values.add(methodLists.emitMethodList(this, PD,
                                 ProtocolMethodLists::OptionalClassMethods));
  values.add(EmitPropertyList(
               "\01l_OBJC_$_PROP_LIST_" + PD->getObjCRuntimeNameAsString(),
               nullptr, PD, ObjCTypes, false));
  uint32_t Size =
    CGM.getDataLayout().getTypeAllocSize(ObjCTypes.ProtocolnfABITy);
  values.addInt(ObjCTypes.IntTy, Size);
  values.addInt(ObjCTypes.IntTy, 0);
  values.add(EmitProtocolMethodTypes("\01l_OBJC_$_PROTOCOL_METHOD_TYPES_"
                                       + PD->getObjCRuntimeNameAsString(),
                                     methodLists.emitExtendedTypesArray(this),
                                     ObjCTypes));

  // const char *demangledName;
  values.addNullPointer(ObjCTypes.Int8PtrTy);

  values.add(EmitPropertyList(
      "\01l_OBJC_$_CLASS_PROP_LIST_" + PD->getObjCRuntimeNameAsString(),
      nullptr, PD, ObjCTypes, true));
    
  if (Entry) {
    // Already created, fix the linkage and update the initializer.
    Entry->setLinkage(llvm::GlobalValue::WeakAnyLinkage);
    values.finishAndSetAsInitializer(Entry);
  } else {
    llvm::SmallString<64> symbolName;
    llvm::raw_svector_ostream(symbolName)
      << "\01l_OBJC_PROTOCOL_$_" << PD->getObjCRuntimeNameAsString();

    Entry = values.finishAndCreateGlobal(symbolName, CGM.getPointerAlign(),
                                         /*constant*/ false,
                                         llvm::GlobalValue::WeakAnyLinkage);
    if (!CGM.getTriple().isOSBinFormatMachO())
      Entry->setComdat(CGM.getModule().getOrInsertComdat(symbolName));

    Protocols[PD->getIdentifier()] = Entry;
  }
  Entry->setVisibility(llvm::GlobalValue::HiddenVisibility);
<<<<<<< HEAD
  CGM.addCompilerUsedGlobal(Entry);
=======
  CGM.addUsedGlobal(Entry);
>>>>>>> b2b84690

  // Use this protocol meta-data to build protocol list table in section
  // __DATA, __objc_protolist
  llvm::SmallString<64> ProtocolRef;
  llvm::raw_svector_ostream(ProtocolRef) << "\01l_OBJC_LABEL_PROTOCOL_$_"
                                         << PD->getObjCRuntimeNameAsString();

  llvm::GlobalVariable *PTGV =
    new llvm::GlobalVariable(CGM.getModule(), ObjCTypes.ProtocolnfABIPtrTy,
                             false, llvm::GlobalValue::WeakAnyLinkage, Entry,
                             ProtocolRef);
  if (!CGM.getTriple().isOSBinFormatMachO())
    PTGV->setComdat(CGM.getModule().getOrInsertComdat(ProtocolRef));
  PTGV->setAlignment(
    CGM.getDataLayout().getABITypeAlignment(ObjCTypes.ProtocolnfABIPtrTy));
  PTGV->setSection(GetSectionName("__objc_protolist",
                                  "coalesced,no_dead_strip"));
  PTGV->setVisibility(llvm::GlobalValue::HiddenVisibility);
<<<<<<< HEAD
  CGM.addCompilerUsedGlobal(PTGV);
=======
  CGM.addUsedGlobal(PTGV);
>>>>>>> b2b84690
  return Entry;
}

/// EmitProtocolList - Generate protocol list meta-data:
/// @code
/// struct _protocol_list_t {
///   long protocol_count;   // Note, this is 32/64 bit
///   struct _protocol_t[protocol_count];
/// }
/// @endcode
///
llvm::Constant *
CGObjCNonFragileABIMac::EmitProtocolList(Twine Name,
                                      ObjCProtocolDecl::protocol_iterator begin,
                                      ObjCProtocolDecl::protocol_iterator end) {
  SmallVector<llvm::Constant *, 16> ProtocolRefs;

  // Just return null for empty protocol lists
  if (begin == end)
    return llvm::Constant::getNullValue(ObjCTypes.ProtocolListnfABIPtrTy);

  // FIXME: We shouldn't need to do this lookup here, should we?
  SmallString<256> TmpName;
  Name.toVector(TmpName);
  llvm::GlobalVariable *GV =
    CGM.getModule().getGlobalVariable(TmpName.str(), true);
  if (GV)
    return llvm::ConstantExpr::getBitCast(GV, ObjCTypes.ProtocolListnfABIPtrTy);

  ConstantInitBuilder builder(CGM);
  auto values = builder.beginStruct();
  auto countSlot = values.addPlaceholder();

  // A null-terminated array of protocols.
  auto array = values.beginArray(ObjCTypes.ProtocolnfABIPtrTy);
  for (; begin != end; ++begin)
    array.add(GetProtocolRef(*begin));  // Implemented???
  auto count = array.size();
  array.addNullPointer(ObjCTypes.ProtocolnfABIPtrTy);

  array.finishAndAddTo(values);
  values.fillPlaceholderWithInt(countSlot, ObjCTypes.LongTy, count);

  GV = values.finishAndCreateGlobal(Name, CGM.getPointerAlign(),
                                    /*constant*/ false,
                                    llvm::GlobalValue::PrivateLinkage);
  if (CGM.getTriple().isOSBinFormatMachO())
    GV->setSection("__DATA, __objc_const");
  CGM.addCompilerUsedGlobal(GV);
  return llvm::ConstantExpr::getBitCast(GV,
                                        ObjCTypes.ProtocolListnfABIPtrTy);
}

/// EmitObjCValueForIvar - Code Gen for nonfragile ivar reference.
/// This code gen. amounts to generating code for:
/// @code
/// (type *)((char *)base + _OBJC_IVAR_$_.ivar;
/// @encode
///
LValue CGObjCNonFragileABIMac::EmitObjCValueForIvar(
                                               CodeGen::CodeGenFunction &CGF,
                                               QualType ObjectTy,
                                               llvm::Value *BaseValue,
                                               const ObjCIvarDecl *Ivar,
                                               unsigned CVRQualifiers) {
  ObjCInterfaceDecl *ID = ObjectTy->getAs<ObjCObjectType>()->getInterface();
  llvm::Value *Offset = EmitIvarOffset(CGF, ID, Ivar);
  return EmitValueForIvarAtOffset(CGF, ID, BaseValue, Ivar, CVRQualifiers,
                                  Offset);
}

llvm::Value *CGObjCNonFragileABIMac::EmitIvarOffset(
  CodeGen::CodeGenFunction &CGF,
  const ObjCInterfaceDecl *Interface,
  const ObjCIvarDecl *Ivar) {
  llvm::Value *IvarOffsetValue = ObjCIvarOffsetVariable(Interface, Ivar);
  IvarOffsetValue = CGF.Builder.CreateAlignedLoad(IvarOffsetValue,
                                                  CGF.getSizeAlign(), "ivar");
  if (IsIvarOffsetKnownIdempotent(CGF, Ivar))
    cast<llvm::LoadInst>(IvarOffsetValue)
        ->setMetadata(CGM.getModule().getMDKindID("invariant.load"),
                      llvm::MDNode::get(VMContext, None));

  // This could be 32bit int or 64bit integer depending on the architecture.
  // Cast it to 64bit integer value, if it is a 32bit integer ivar offset value
<<<<<<< HEAD
  //  as this is what caller always expectes.
=======
  //  as this is what caller always expects.
>>>>>>> b2b84690
  if (ObjCTypes.IvarOffsetVarTy == ObjCTypes.IntTy)
    IvarOffsetValue = CGF.Builder.CreateIntCast(
        IvarOffsetValue, ObjCTypes.LongTy, true, "ivar.conv");
  return IvarOffsetValue;
}

static void appendSelectorForMessageRefTable(std::string &buffer,
                                             Selector selector) {
  if (selector.isUnarySelector()) {
    buffer += selector.getNameForSlot(0);
    return;
  }

  for (unsigned i = 0, e = selector.getNumArgs(); i != e; ++i) {
    buffer += selector.getNameForSlot(i);
    buffer += '_';
  }
}

/// Emit a "vtable" message send.  We emit a weak hidden-visibility
/// struct, initially containing the selector pointer and a pointer to
/// a "fixup" variant of the appropriate objc_msgSend.  To call, we
/// load and call the function pointer, passing the address of the
/// struct as the second parameter.  The runtime determines whether
/// the selector is currently emitted using vtable dispatch; if so, it
/// substitutes a stub function which simply tail-calls through the
/// appropriate vtable slot, and if not, it substitues a stub function
/// which tail-calls objc_msgSend.  Both stubs adjust the selector
/// argument to correctly point to the selector.
RValue
CGObjCNonFragileABIMac::EmitVTableMessageSend(CodeGenFunction &CGF,
                                              ReturnValueSlot returnSlot,
                                              QualType resultType,
                                              Selector selector,
                                              llvm::Value *arg0,
                                              QualType arg0Type,
                                              bool isSuper,
                                              const CallArgList &formalArgs,
                                              const ObjCMethodDecl *method) {
  // Compute the actual arguments.
  CallArgList args;

  // First argument: the receiver / super-call structure.
  if (!isSuper)
    arg0 = CGF.Builder.CreateBitCast(arg0, ObjCTypes.ObjectPtrTy);
  args.add(RValue::get(arg0), arg0Type);

  // Second argument: a pointer to the message ref structure.  Leave
  // the actual argument value blank for now.
  args.add(RValue::get(nullptr), ObjCTypes.MessageRefCPtrTy);

  args.insert(args.end(), formalArgs.begin(), formalArgs.end());

  MessageSendInfo MSI = getMessageSendInfo(method, resultType, args);

  NullReturnState nullReturn;

  // Find the function to call and the mangled name for the message
  // ref structure.  Using a different mangled name wouldn't actually
  // be a problem; it would just be a waste.
  //
  // The runtime currently never uses vtable dispatch for anything
  // except normal, non-super message-sends.
  // FIXME: don't use this for that.
  llvm::Constant *fn = nullptr;
  std::string messageRefName("\01l_");
  if (CGM.ReturnSlotInterferesWithArgs(MSI.CallInfo)) {
    if (isSuper) {
      fn = ObjCTypes.getMessageSendSuper2StretFixupFn();
      messageRefName += "objc_msgSendSuper2_stret_fixup";
    } else {
      nullReturn.init(CGF, arg0);
      fn = ObjCTypes.getMessageSendStretFixupFn();
      messageRefName += "objc_msgSend_stret_fixup";
    }
  } else if (!isSuper && CGM.ReturnTypeUsesFPRet(resultType)) {
    fn = ObjCTypes.getMessageSendFpretFixupFn();
    messageRefName += "objc_msgSend_fpret_fixup";
  } else {
    if (isSuper) {
      fn = ObjCTypes.getMessageSendSuper2FixupFn();
      messageRefName += "objc_msgSendSuper2_fixup";
    } else {
      fn = ObjCTypes.getMessageSendFixupFn();
      messageRefName += "objc_msgSend_fixup";
    }
  }
  assert(fn && "CGObjCNonFragileABIMac::EmitMessageSend");
  messageRefName += '_';

  // Append the selector name, except use underscores anywhere we
  // would have used colons.
  appendSelectorForMessageRefTable(messageRefName, selector);

  llvm::GlobalVariable *messageRef
    = CGM.getModule().getGlobalVariable(messageRefName);
  if (!messageRef) {
    // Build the message ref structure.
    ConstantInitBuilder builder(CGM);
    auto values = builder.beginStruct();
    values.add(fn);
    values.add(GetMethodVarName(selector));
    messageRef = values.finishAndCreateGlobal(messageRefName,
                                              CharUnits::fromQuantity(16),
                                              /*constant*/ false,
                                        llvm::GlobalValue::WeakAnyLinkage);
    messageRef->setVisibility(llvm::GlobalValue::HiddenVisibility);
    messageRef->setSection(GetSectionName("__objc_msgrefs", "coalesced"));
  }
  
  bool requiresnullCheck = false;
  if (CGM.getLangOpts().ObjCAutoRefCount && method)
    for (const auto *ParamDecl : method->parameters()) {
      if (ParamDecl->hasAttr<NSConsumedAttr>()) {
        if (!nullReturn.NullBB)
          nullReturn.init(CGF, arg0);
        requiresnullCheck = true;
        break;
      }
    }
  
  Address mref =
    Address(CGF.Builder.CreateBitCast(messageRef, ObjCTypes.MessageRefPtrTy),
            CGF.getPointerAlign());

  // Update the message ref argument.
<<<<<<< HEAD
  args[1].RV = RValue::get(mref.getPointer());
=======
  args[1].setRValue(RValue::get(mref.getPointer()));
>>>>>>> b2b84690

  // Load the function to call from the message ref table.
  Address calleeAddr =
      CGF.Builder.CreateStructGEP(mref, 0, CharUnits::Zero());
  llvm::Value *calleePtr = CGF.Builder.CreateLoad(calleeAddr, "msgSend_fn");

  calleePtr = CGF.Builder.CreateBitCast(calleePtr, MSI.MessengerType);
  CGCallee callee(CGCalleeInfo(), calleePtr);

  RValue result = CGF.EmitCall(MSI.CallInfo, callee, returnSlot, args);
  return nullReturn.complete(CGF, returnSlot, result, resultType, formalArgs,
                             requiresnullCheck ? method : nullptr);
}

/// Generate code for a message send expression in the nonfragile abi.
CodeGen::RValue
CGObjCNonFragileABIMac::GenerateMessageSend(CodeGen::CodeGenFunction &CGF,
                                            ReturnValueSlot Return,
                                            QualType ResultType,
                                            Selector Sel,
                                            llvm::Value *Receiver,
                                            const CallArgList &CallArgs,
                                            const ObjCInterfaceDecl *Class,
                                            const ObjCMethodDecl *Method) {
  return isVTableDispatchedSelector(Sel)
    ? EmitVTableMessageSend(CGF, Return, ResultType, Sel,
                            Receiver, CGF.getContext().getObjCIdType(),
                            false, CallArgs, Method)
    : EmitMessageSend(CGF, Return, ResultType,
                      EmitSelector(CGF, Sel),
                      Receiver, CGF.getContext().getObjCIdType(),
                      false, CallArgs, Method, Class, ObjCTypes);
}

llvm::Constant *
CGObjCNonFragileABIMac::GetClassGlobal(const ObjCInterfaceDecl *ID,
                                       bool metaclass,
                                       ForDefinition_t isForDefinition) {
  auto prefix =
    (metaclass ? getMetaclassSymbolPrefix() : getClassSymbolPrefix());
  return GetClassGlobal((prefix + ID->getObjCRuntimeNameAsString()).str(),
                        isForDefinition,
                        ID->isWeakImported(),
                        !isForDefinition
                          && CGM.getTriple().isOSBinFormatCOFF()
                          && ID->hasAttr<DLLImportAttr>());
}

llvm::Constant *
CGObjCNonFragileABIMac::GetClassGlobal(StringRef Name,
                                       ForDefinition_t IsForDefinition,
                                       bool Weak, bool DLLImport) {
  llvm::GlobalValue::LinkageTypes L =
      Weak ? llvm::GlobalValue::ExternalWeakLinkage
           : llvm::GlobalValue::ExternalLinkage;



  llvm::GlobalVariable *GV = CGM.getModule().getGlobalVariable(Name);
  if (!GV) {
    GV = new llvm::GlobalVariable(CGM.getModule(), ObjCTypes.ClassnfABITy,
                                  false, L, nullptr, Name);

    if (DLLImport)
      GV->setDLLStorageClass(llvm::GlobalValue::DLLImportStorageClass);
  }

  assert(GV->getLinkage() == L);
  return GV;
}

llvm::Value *
CGObjCNonFragileABIMac::EmitClassRefFromId(CodeGenFunction &CGF,
                                           IdentifierInfo *II,
                                           const ObjCInterfaceDecl *ID) {
  CharUnits Align = CGF.getPointerAlign();
  llvm::GlobalVariable *&Entry = ClassReferences[II];
  
  if (!Entry) {
    llvm::Constant *ClassGV;
    if (ID) {
      ClassGV = GetClassGlobal(ID, /*metaclass*/ false, NotForDefinition);
    } else {
      ClassGV = GetClassGlobal((getClassSymbolPrefix() + II->getName()).str(),
                               NotForDefinition);
    }

    Entry = new llvm::GlobalVariable(CGM.getModule(), ObjCTypes.ClassnfABIPtrTy,
                                     false, llvm::GlobalValue::PrivateLinkage,
                                     ClassGV, "OBJC_CLASSLIST_REFERENCES_$_");
    Entry->setAlignment(Align.getQuantity());
    Entry->setSection(GetSectionName("__objc_classrefs",
                                     "regular,no_dead_strip"));
    CGM.addCompilerUsedGlobal(Entry);
  }
  return CGF.Builder.CreateAlignedLoad(Entry, Align);
}

llvm::Value *CGObjCNonFragileABIMac::EmitClassRef(CodeGenFunction &CGF,
                                                  const ObjCInterfaceDecl *ID) {
  // If the class has the objc_runtime_visible attribute, we need to
  // use the Objective-C runtime to get the class.
  if (ID->hasAttr<ObjCRuntimeVisibleAttr>())
    return EmitClassRefViaRuntime(CGF, ID, ObjCTypes);

  return EmitClassRefFromId(CGF, ID->getIdentifier(), ID);
}

llvm::Value *CGObjCNonFragileABIMac::EmitNSAutoreleasePoolClassRef(
                                                    CodeGenFunction &CGF) {
  IdentifierInfo *II = &CGM.getContext().Idents.get("NSAutoreleasePool");
  return EmitClassRefFromId(CGF, II, nullptr);
}

llvm::Value *
CGObjCNonFragileABIMac::EmitSuperClassRef(CodeGenFunction &CGF,
                                          const ObjCInterfaceDecl *ID) {
  CharUnits Align = CGF.getPointerAlign();
  llvm::GlobalVariable *&Entry = SuperClassReferences[ID->getIdentifier()];

  if (!Entry) {
    auto ClassGV = GetClassGlobal(ID, /*metaclass*/ false, NotForDefinition);
    Entry = new llvm::GlobalVariable(CGM.getModule(), ObjCTypes.ClassnfABIPtrTy,
                                     false, llvm::GlobalValue::PrivateLinkage,
                                     ClassGV, "OBJC_CLASSLIST_SUP_REFS_$_");
    Entry->setAlignment(Align.getQuantity());
    Entry->setSection(GetSectionName("__objc_superrefs",
                                     "regular,no_dead_strip"));
    CGM.addCompilerUsedGlobal(Entry);
  }
  return CGF.Builder.CreateAlignedLoad(Entry, Align);
}

/// EmitMetaClassRef - Return a Value * of the address of _class_t
/// meta-data
///
llvm::Value *CGObjCNonFragileABIMac::EmitMetaClassRef(CodeGenFunction &CGF,
                                                      const ObjCInterfaceDecl *ID,
                                                      bool Weak) {
  CharUnits Align = CGF.getPointerAlign();
  llvm::GlobalVariable * &Entry = MetaClassReferences[ID->getIdentifier()];
  if (!Entry) {
    auto MetaClassGV = GetClassGlobal(ID, /*metaclass*/ true, NotForDefinition);

    Entry = new llvm::GlobalVariable(CGM.getModule(), ObjCTypes.ClassnfABIPtrTy,
                                     false, llvm::GlobalValue::PrivateLinkage,
                                     MetaClassGV, "OBJC_CLASSLIST_SUP_REFS_$_");
    Entry->setAlignment(Align.getQuantity());

    Entry->setSection(GetSectionName("__objc_superrefs",
                                     "regular,no_dead_strip"));
    CGM.addCompilerUsedGlobal(Entry);
  }

  return CGF.Builder.CreateAlignedLoad(Entry, Align);
}

/// GetClass - Return a reference to the class for the given interface
/// decl.
llvm::Value *CGObjCNonFragileABIMac::GetClass(CodeGenFunction &CGF,
                                              const ObjCInterfaceDecl *ID) {
  if (ID->isWeakImported()) {
    auto ClassGV = GetClassGlobal(ID, /*metaclass*/ false, NotForDefinition);
    (void)ClassGV;
    assert(!isa<llvm::GlobalVariable>(ClassGV) ||
           cast<llvm::GlobalVariable>(ClassGV)->hasExternalWeakLinkage());
  }
  
  return EmitClassRef(CGF, ID);
}

/// Generates a message send where the super is the receiver.  This is
/// a message send to self with special delivery semantics indicating
/// which class's method should be called.
CodeGen::RValue
CGObjCNonFragileABIMac::GenerateMessageSendSuper(CodeGen::CodeGenFunction &CGF,
                                                 ReturnValueSlot Return,
                                                 QualType ResultType,
                                                 Selector Sel,
                                                 const ObjCInterfaceDecl *Class,
                                                 bool isCategoryImpl,
                                                 llvm::Value *Receiver,
                                                 bool IsClassMessage,
                                                 const CodeGen::CallArgList &CallArgs,
                                                 const ObjCMethodDecl *Method) {
  // ...
  // Create and init a super structure; this is a (receiver, class)
  // pair we will pass to objc_msgSendSuper.
  Address ObjCSuper =
    CGF.CreateTempAlloca(ObjCTypes.SuperTy, CGF.getPointerAlign(),
                         "objc_super");

  llvm::Value *ReceiverAsObject =
    CGF.Builder.CreateBitCast(Receiver, ObjCTypes.ObjectPtrTy);
  CGF.Builder.CreateStore(
      ReceiverAsObject,
      CGF.Builder.CreateStructGEP(ObjCSuper, 0, CharUnits::Zero()));

  // If this is a class message the metaclass is passed as the target.
  llvm::Value *Target;
  if (IsClassMessage)
      Target = EmitMetaClassRef(CGF, Class, Class->isWeakImported());
  else
    Target = EmitSuperClassRef(CGF, Class);

  // FIXME: We shouldn't need to do this cast, rectify the ASTContext and
  // ObjCTypes types.
  llvm::Type *ClassTy =
    CGM.getTypes().ConvertType(CGF.getContext().getObjCClassType());
  Target = CGF.Builder.CreateBitCast(Target, ClassTy);
  CGF.Builder.CreateStore(
      Target, CGF.Builder.CreateStructGEP(ObjCSuper, 1, CGF.getPointerSize()));

  return (isVTableDispatchedSelector(Sel))
    ? EmitVTableMessageSend(CGF, Return, ResultType, Sel,
                            ObjCSuper.getPointer(), ObjCTypes.SuperPtrCTy,
                            true, CallArgs, Method)
    : EmitMessageSend(CGF, Return, ResultType,
                      EmitSelector(CGF, Sel),
                      ObjCSuper.getPointer(), ObjCTypes.SuperPtrCTy,
                      true, CallArgs, Method, Class, ObjCTypes);
}

llvm::Value *CGObjCNonFragileABIMac::EmitSelector(CodeGenFunction &CGF,
                                                  Selector Sel) {
  Address Addr = EmitSelectorAddr(CGF, Sel);

  llvm::LoadInst* LI = CGF.Builder.CreateLoad(Addr);
  LI->setMetadata(CGM.getModule().getMDKindID("invariant.load"), 
                  llvm::MDNode::get(VMContext, None));
  return LI;
}

Address CGObjCNonFragileABIMac::EmitSelectorAddr(CodeGenFunction &CGF,
                                                 Selector Sel) {
  llvm::GlobalVariable *&Entry = SelectorReferences[Sel];

  CharUnits Align = CGF.getPointerAlign();
  if (!Entry) {
    llvm::Constant *Casted =
      llvm::ConstantExpr::getBitCast(GetMethodVarName(Sel),
                                     ObjCTypes.SelectorPtrTy);
    Entry = new llvm::GlobalVariable(CGM.getModule(), ObjCTypes.SelectorPtrTy,
                                     false, llvm::GlobalValue::PrivateLinkage,
                                     Casted, "OBJC_SELECTOR_REFERENCES_");
    Entry->setExternallyInitialized(true);
    Entry->setSection(GetSectionName("__objc_selrefs",
                                     "literal_pointers,no_dead_strip"));
    Entry->setAlignment(Align.getQuantity());
    CGM.addCompilerUsedGlobal(Entry);
  }

  return Address(Entry, Align);
}

/// EmitObjCIvarAssign - Code gen for assigning to a __strong object.
/// objc_assign_ivar (id src, id *dst, ptrdiff_t)
///
void CGObjCNonFragileABIMac::EmitObjCIvarAssign(CodeGen::CodeGenFunction &CGF,
                                                llvm::Value *src,
                                                Address dst,
                                                llvm::Value *ivarOffset) {
  llvm::Type * SrcTy = src->getType();
  if (!isa<llvm::PointerType>(SrcTy)) {
    unsigned Size = CGM.getDataLayout().getTypeAllocSize(SrcTy);
    assert(Size <= 8 && "does not support size > 8");
    src = (Size == 4 ? CGF.Builder.CreateBitCast(src, ObjCTypes.IntTy)
           : CGF.Builder.CreateBitCast(src, ObjCTypes.LongTy));
    src = CGF.Builder.CreateIntToPtr(src, ObjCTypes.Int8PtrTy);
  }
  src = CGF.Builder.CreateBitCast(src, ObjCTypes.ObjectPtrTy);
  dst = CGF.Builder.CreateBitCast(dst, ObjCTypes.PtrObjectPtrTy);
  llvm::Value *args[] = { src, dst.getPointer(), ivarOffset };
  CGF.EmitNounwindRuntimeCall(ObjCTypes.getGcAssignIvarFn(), args);
}

/// EmitObjCStrongCastAssign - Code gen for assigning to a __strong cast object.
/// objc_assign_strongCast (id src, id *dst)
///
void CGObjCNonFragileABIMac::EmitObjCStrongCastAssign(
  CodeGen::CodeGenFunction &CGF,
  llvm::Value *src, Address dst) {
  llvm::Type * SrcTy = src->getType();
  if (!isa<llvm::PointerType>(SrcTy)) {
    unsigned Size = CGM.getDataLayout().getTypeAllocSize(SrcTy);
    assert(Size <= 8 && "does not support size > 8");
    src = (Size == 4 ? CGF.Builder.CreateBitCast(src, ObjCTypes.IntTy)
           : CGF.Builder.CreateBitCast(src, ObjCTypes.LongTy));
    src = CGF.Builder.CreateIntToPtr(src, ObjCTypes.Int8PtrTy);
  }
  src = CGF.Builder.CreateBitCast(src, ObjCTypes.ObjectPtrTy);
  dst = CGF.Builder.CreateBitCast(dst, ObjCTypes.PtrObjectPtrTy);
  llvm::Value *args[] = { src, dst.getPointer() };
  CGF.EmitNounwindRuntimeCall(ObjCTypes.getGcAssignStrongCastFn(),
                              args, "weakassign");
}

void CGObjCNonFragileABIMac::EmitGCMemmoveCollectable(
  CodeGen::CodeGenFunction &CGF,
  Address DestPtr,
  Address SrcPtr,
  llvm::Value *Size) {
  SrcPtr = CGF.Builder.CreateBitCast(SrcPtr, ObjCTypes.Int8PtrTy);
  DestPtr = CGF.Builder.CreateBitCast(DestPtr, ObjCTypes.Int8PtrTy);
  llvm::Value *args[] = { DestPtr.getPointer(), SrcPtr.getPointer(), Size };
  CGF.EmitNounwindRuntimeCall(ObjCTypes.GcMemmoveCollectableFn(), args);
}

/// EmitObjCWeakRead - Code gen for loading value of a __weak
/// object: objc_read_weak (id *src)
///
llvm::Value * CGObjCNonFragileABIMac::EmitObjCWeakRead(
  CodeGen::CodeGenFunction &CGF,
  Address AddrWeakObj) {
  llvm::Type *DestTy = AddrWeakObj.getElementType();
  AddrWeakObj = CGF.Builder.CreateBitCast(AddrWeakObj, ObjCTypes.PtrObjectPtrTy);
  llvm::Value *read_weak =
    CGF.EmitNounwindRuntimeCall(ObjCTypes.getGcReadWeakFn(),
                                AddrWeakObj.getPointer(), "weakread");
  read_weak = CGF.Builder.CreateBitCast(read_weak, DestTy);
  return read_weak;
}

/// EmitObjCWeakAssign - Code gen for assigning to a __weak object.
/// objc_assign_weak (id src, id *dst)
///
void CGObjCNonFragileABIMac::EmitObjCWeakAssign(CodeGen::CodeGenFunction &CGF,
                                                llvm::Value *src, Address dst) {
  llvm::Type * SrcTy = src->getType();
  if (!isa<llvm::PointerType>(SrcTy)) {
    unsigned Size = CGM.getDataLayout().getTypeAllocSize(SrcTy);
    assert(Size <= 8 && "does not support size > 8");
    src = (Size == 4 ? CGF.Builder.CreateBitCast(src, ObjCTypes.IntTy)
           : CGF.Builder.CreateBitCast(src, ObjCTypes.LongTy));
    src = CGF.Builder.CreateIntToPtr(src, ObjCTypes.Int8PtrTy);
  }
  src = CGF.Builder.CreateBitCast(src, ObjCTypes.ObjectPtrTy);
  dst = CGF.Builder.CreateBitCast(dst, ObjCTypes.PtrObjectPtrTy);
  llvm::Value *args[] = { src, dst.getPointer() };
  CGF.EmitNounwindRuntimeCall(ObjCTypes.getGcAssignWeakFn(),
                              args, "weakassign");
}

/// EmitObjCGlobalAssign - Code gen for assigning to a __strong object.
/// objc_assign_global (id src, id *dst)
///
void CGObjCNonFragileABIMac::EmitObjCGlobalAssign(CodeGen::CodeGenFunction &CGF,
                                          llvm::Value *src, Address dst,
                                          bool threadlocal) {
  llvm::Type * SrcTy = src->getType();
  if (!isa<llvm::PointerType>(SrcTy)) {
    unsigned Size = CGM.getDataLayout().getTypeAllocSize(SrcTy);
    assert(Size <= 8 && "does not support size > 8");
    src = (Size == 4 ? CGF.Builder.CreateBitCast(src, ObjCTypes.IntTy)
           : CGF.Builder.CreateBitCast(src, ObjCTypes.LongTy));
    src = CGF.Builder.CreateIntToPtr(src, ObjCTypes.Int8PtrTy);
  }
  src = CGF.Builder.CreateBitCast(src, ObjCTypes.ObjectPtrTy);
  dst = CGF.Builder.CreateBitCast(dst, ObjCTypes.PtrObjectPtrTy);
  llvm::Value *args[] = { src, dst.getPointer() };
  if (!threadlocal)
    CGF.EmitNounwindRuntimeCall(ObjCTypes.getGcAssignGlobalFn(),
                                args, "globalassign");
  else
    CGF.EmitNounwindRuntimeCall(ObjCTypes.getGcAssignThreadLocalFn(),
                                args, "threadlocalassign");
}

void
CGObjCNonFragileABIMac::EmitSynchronizedStmt(CodeGen::CodeGenFunction &CGF,
                                             const ObjCAtSynchronizedStmt &S) {
  EmitAtSynchronizedStmt(CGF, S,
      cast<llvm::Function>(ObjCTypes.getSyncEnterFn()),
      cast<llvm::Function>(ObjCTypes.getSyncExitFn()));
}

llvm::Constant *
CGObjCNonFragileABIMac::GetEHType(QualType T) {
  // There's a particular fixed type info for 'id'.
  if (T->isObjCIdType() || T->isObjCQualifiedIdType()) {
    auto *IDEHType = CGM.getModule().getGlobalVariable("OBJC_EHTYPE_id");
    if (!IDEHType) {
      IDEHType =
          new llvm::GlobalVariable(CGM.getModule(), ObjCTypes.EHTypeTy, false,
                                   llvm::GlobalValue::ExternalLinkage, nullptr,
                                   "OBJC_EHTYPE_id");
      if (CGM.getTriple().isOSBinFormatCOFF())
        IDEHType->setDLLStorageClass(getStorage(CGM, "OBJC_EHTYPE_id"));
    }
    return IDEHType;
  }

  // All other types should be Objective-C interface pointer types.
  const ObjCObjectPointerType *PT = T->getAs<ObjCObjectPointerType>();
  assert(PT && "Invalid @catch type.");

  const ObjCInterfaceType *IT = PT->getInterfaceType();
  assert(IT && "Invalid @catch type.");

  return GetInterfaceEHType(IT->getDecl(), NotForDefinition);
}

void CGObjCNonFragileABIMac::EmitTryStmt(CodeGen::CodeGenFunction &CGF,
                                         const ObjCAtTryStmt &S) {
  EmitTryCatchStmt(CGF, S,
      cast<llvm::Function>(ObjCTypes.getObjCBeginCatchFn()),
      cast<llvm::Function>(ObjCTypes.getObjCEndCatchFn()),
      cast<llvm::Function>(ObjCTypes.getExceptionRethrowFn()));
}

/// EmitThrowStmt - Generate code for a throw statement.
void CGObjCNonFragileABIMac::EmitThrowStmt(CodeGen::CodeGenFunction &CGF,
                                           const ObjCAtThrowStmt &S,
                                           bool ClearInsertionPoint) {
  if (const Expr *ThrowExpr = S.getThrowExpr()) {
    llvm::Value *Exception = CGF.EmitObjCThrowOperand(ThrowExpr);
    Exception = CGF.Builder.CreateBitCast(Exception, ObjCTypes.ObjectPtrTy);
    CGF.EmitRuntimeCallOrInvoke(ObjCTypes.getExceptionThrowFn(), Exception)
      .setDoesNotReturn();
  } else {
    CGF.EmitRuntimeCallOrInvoke(ObjCTypes.getExceptionRethrowFn())
      .setDoesNotReturn();
  }

  CGF.Builder.CreateUnreachable();
  if (ClearInsertionPoint)
    CGF.Builder.ClearInsertionPoint();
}

llvm::Constant *
CGObjCNonFragileABIMac::GetInterfaceEHType(const ObjCInterfaceDecl *ID,
                                           ForDefinition_t IsForDefinition) {
  llvm::GlobalVariable * &Entry = EHTypeReferences[ID->getIdentifier()];
  StringRef ClassName = ID->getObjCRuntimeNameAsString();

  // If we don't need a definition, return the entry if found or check
  // if we use an external reference.
  if (!IsForDefinition) {
    if (Entry)
      return Entry;

    // If this type (or a super class) has the __objc_exception__
    // attribute, emit an external reference.
    if (hasObjCExceptionAttribute(CGM.getContext(), ID)) {
      std::string EHTypeName = ("OBJC_EHTYPE_$_" + ClassName).str();
      Entry = new llvm::GlobalVariable(CGM.getModule(), ObjCTypes.EHTypeTy,
                                       false, llvm::GlobalValue::ExternalLinkage,
                                       nullptr, EHTypeName);
<<<<<<< HEAD
      if (CGM.getTriple().isOSBinFormatCOFF()) {
        if (ID->hasAttr<DLLExportAttr>())
          Entry->setDLLStorageClass(llvm::GlobalValue::DLLExportStorageClass);
        else if (ID->hasAttr<DLLImportAttr>())
          Entry->setDLLStorageClass(llvm::GlobalValue::DLLImportStorageClass);
      }
=======
      CGM.setGVProperties(Entry, ID);
>>>>>>> b2b84690
      return Entry;
    }
  }

  // Otherwise we need to either make a new entry or fill in the initializer.
  assert((!Entry || !Entry->hasInitializer()) && "Duplicate EHType definition");

  std::string VTableName = "objc_ehtype_vtable";
  auto *VTableGV = CGM.getModule().getGlobalVariable(VTableName);
  if (!VTableGV) {
    VTableGV =
        new llvm::GlobalVariable(CGM.getModule(), ObjCTypes.Int8PtrTy, false,
                                 llvm::GlobalValue::ExternalLinkage, nullptr,
                                 VTableName);
    if (CGM.getTriple().isOSBinFormatCOFF())
      VTableGV->setDLLStorageClass(getStorage(CGM, VTableName));
  }

  llvm::Value *VTableIdx = llvm::ConstantInt::get(CGM.Int32Ty, 2);
  ConstantInitBuilder builder(CGM);
  auto values = builder.beginStruct(ObjCTypes.EHTypeTy);
<<<<<<< HEAD
  values.add(llvm::ConstantExpr::getGetElementPtr(VTableGV->getValueType(),
                                                  VTableGV, VTableIdx));
=======
  values.add(
    llvm::ConstantExpr::getInBoundsGetElementPtr(VTableGV->getValueType(),
                                                 VTableGV, VTableIdx));
>>>>>>> b2b84690
  values.add(GetClassName(ClassName));
  values.add(GetClassGlobal(ID, /*metaclass*/ false, NotForDefinition));

  llvm::GlobalValue::LinkageTypes L = IsForDefinition
                                          ? llvm::GlobalValue::ExternalLinkage
                                          : llvm::GlobalValue::WeakAnyLinkage;
  if (Entry) {
    values.finishAndSetAsInitializer(Entry);
    Entry->setAlignment(CGM.getPointerAlign().getQuantity());
  } else {
    Entry = values.finishAndCreateGlobal("OBJC_EHTYPE_$_" + ClassName,
                                         CGM.getPointerAlign(),
                                         /*constant*/ false,
                                         L);
<<<<<<< HEAD
    if (CGM.getTriple().isOSBinFormatCOFF())
      if (hasObjCExceptionAttribute(CGM.getContext(), ID))
        if (ID->hasAttr<DLLExportAttr>())
          Entry->setDLLStorageClass(llvm::GlobalValue::DLLExportStorageClass);
=======
    if (hasObjCExceptionAttribute(CGM.getContext(), ID))
      CGM.setGVProperties(Entry, ID);
>>>>>>> b2b84690
  }
  assert(Entry->getLinkage() == L);

  if (!CGM.getTriple().isOSBinFormatCOFF())
    if (ID->getVisibility() == HiddenVisibility)
      Entry->setVisibility(llvm::GlobalValue::HiddenVisibility);

  if (IsForDefinition)
    if (CGM.getTriple().isOSBinFormatMachO())
      Entry->setSection("__DATA,__objc_const");

  return Entry;
}

/* *** */

CodeGen::CGObjCRuntime *
CodeGen::CreateMacObjCRuntime(CodeGen::CodeGenModule &CGM) {
  switch (CGM.getLangOpts().ObjCRuntime.getKind()) {
  case ObjCRuntime::FragileMacOSX:
  return new CGObjCMac(CGM);

  case ObjCRuntime::MacOSX:
  case ObjCRuntime::iOS:
  case ObjCRuntime::WatchOS:
    return new CGObjCNonFragileABIMac(CGM);

  case ObjCRuntime::GNUstep:
  case ObjCRuntime::GCC:
  case ObjCRuntime::ObjFW:
    llvm_unreachable("these runtimes are not Mac runtimes");
  }
  llvm_unreachable("bad runtime");
}<|MERGE_RESOLUTION|>--- conflicted
+++ resolved
@@ -888,11 +888,7 @@
   /// int * but is actually an Obj-C class pointer.
   llvm::WeakTrackingVH ConstantStringClassRef;
 
-<<<<<<< HEAD
-  /// \brief The LLVM type corresponding to NSConstantString.
-=======
   /// The LLVM type corresponding to NSConstantString.
->>>>>>> b2b84690
   llvm::StructType *NSConstantStringType = nullptr;
 
   llvm::StringMap<llvm::GlobalVariable *> NSConstantStringMap;
@@ -4189,10 +4185,6 @@
   if (V.isValid()) S.insert(V.getPointer());
 }
 
-static void addIfPresent(llvm::DenseSet<llvm::Value*> &S, Address V) {
-  if (V.isValid()) S.insert(V.getPointer());
-}
-
 void FragileHazards::collectLocals() {
   // Compute a set of allocas to ignore.
   llvm::DenseSet<llvm::Value*> AllocasToIgnore;
@@ -4891,14 +4883,7 @@
   }
 
   // Indicate whether we're compiling this to run on a simulator.
-<<<<<<< HEAD
-  const llvm::Triple &Triple = CGM.getTarget().getTriple();
-  if ((Triple.isiOS() || Triple.isWatchOS()) &&
-      (Triple.getArch() == llvm::Triple::x86 ||
-       Triple.getArch() == llvm::Triple::x86_64))
-=======
   if (CGM.getTarget().getTriple().isSimulatorEnvironment())
->>>>>>> b2b84690
     Mod.addModuleFlag(llvm::Module::Error, "Objective-C Is Simulated",
                       eImageInfo_ImageIsSimulated);
 
@@ -4997,13 +4982,9 @@
   if (ID->hasAttr<ObjCRuntimeVisibleAttr>())
     return EmitClassRefViaRuntime(CGF, ID, ObjCTypes);
 
-<<<<<<< HEAD
-  return EmitClassRefFromId(CGF, ID->getIdentifier());
-=======
   IdentifierInfo *RuntimeName =
       &CGM.getContext().Idents.get(ID->getObjCRuntimeNameAsString());
   return EmitClassRefFromId(CGF, RuntimeName);
->>>>>>> b2b84690
 }
 
 llvm::Value *CGObjCMac::EmitNSAutoreleasePoolClassRef(CodeGenFunction &CGF) {
@@ -5014,17 +4995,10 @@
 llvm::Value *CGObjCMac::EmitSelector(CodeGenFunction &CGF, Selector Sel) {
   return CGF.Builder.CreateLoad(EmitSelectorAddr(CGF, Sel));
 }
-<<<<<<< HEAD
 
 Address CGObjCMac::EmitSelectorAddr(CodeGenFunction &CGF, Selector Sel) {
   CharUnits Align = CGF.getPointerAlign();
 
-=======
-
-Address CGObjCMac::EmitSelectorAddr(CodeGenFunction &CGF, Selector Sel) {
-  CharUnits Align = CGF.getPointerAlign();
-
->>>>>>> b2b84690
   llvm::GlobalVariable *&Entry = SelectorReferences[Sel];
   if (!Entry) {
     llvm::Constant *Casted =
@@ -5107,14 +5081,11 @@
 
   // Drill down into arrays.
   uint64_t numElts = 1;
-<<<<<<< HEAD
-=======
   if (auto arrayType = CGM.getContext().getAsIncompleteArrayType(fieldType)) {
     numElts = 0;
     fieldType = arrayType->getElementType();
   }
   // Unlike incomplete arrays, constant arrays can be nested.
->>>>>>> b2b84690
   while (auto arrayType = CGM.getContext().getAsConstantArrayType(fieldType)) {
     numElts *= arrayType->getSize().getZExtValue();
     fieldType = arrayType->getElementType();
@@ -6338,13 +6309,7 @@
   llvm::GlobalVariable *MetaTClass =
     BuildClassObject(CI, /*metaclass*/ true,
                      IsAGV, SuperClassGV, CLASS_RO_GV, classIsHidden);
-<<<<<<< HEAD
-  if (CGM.getTriple().isOSBinFormatCOFF())
-    if (CI->hasAttr<DLLExportAttr>())
-      MetaTClass->setDLLStorageClass(llvm::GlobalValue::DLLExportStorageClass);
-=======
   CGM.setGVProperties(MetaTClass, CI);
->>>>>>> b2b84690
   DefinedMetaClasses.push_back(MetaTClass);
 
   // Metadata for the class
@@ -6384,13 +6349,7 @@
   llvm::GlobalVariable *ClassMD =
     BuildClassObject(CI, /*metaclass*/ false,
                      MetaTClass, SuperClassGV, CLASS_RO_GV, classIsHidden);
-<<<<<<< HEAD
-  if (CGM.getTriple().isOSBinFormatCOFF())
-    if (CI->hasAttr<DLLExportAttr>())
-      ClassMD->setDLLStorageClass(llvm::GlobalValue::DLLExportStorageClass);
-=======
   CGM.setGVProperties(ClassMD, CI);
->>>>>>> b2b84690
   DefinedClasses.push_back(ClassMD);
   ImplementedClasses.push_back(CI);
 
@@ -6440,11 +6399,7 @@
   PTGV->setAlignment(Align.getQuantity());
   if (!CGM.getTriple().isOSBinFormatMachO())
     PTGV->setComdat(CGM.getModule().getOrInsertComdat(ProtocolName));
-<<<<<<< HEAD
-  CGM.addCompilerUsedGlobal(PTGV);
-=======
   CGM.addUsedGlobal(PTGV);
->>>>>>> b2b84690
   return CGF.Builder.CreateAlignedLoad(PTGV, Align);
 }
 
@@ -6658,12 +6613,6 @@
           Ivar->getAccessControl() == ObjCIvarDecl::Private ||
           Ivar->getAccessControl() == ObjCIvarDecl::Package;
 
-<<<<<<< HEAD
-      if (ID->hasAttr<DLLExportAttr>() && !IsPrivateOrPackage)
-        IvarOffsetGV->setDLLStorageClass(llvm::GlobalValue::DLLExportStorageClass);
-      else if (ID->hasAttr<DLLImportAttr>())
-        IvarOffsetGV->setDLLStorageClass(llvm::GlobalValue::DLLImportStorageClass);
-=======
       const ObjCInterfaceDecl *ContainingID = Ivar->getContainingInterface();
 
       if (ContainingID->hasAttr<DLLImportAttr>())
@@ -6672,7 +6621,6 @@
       else if (ContainingID->hasAttr<DLLExportAttr>() && !IsPrivateOrPackage)
         IvarOffsetGV
             ->setDLLStorageClass(llvm::GlobalValue::DLLExportStorageClass);
->>>>>>> b2b84690
     }
   }
   return IvarOffsetGV;
@@ -6895,11 +6843,7 @@
     Protocols[PD->getIdentifier()] = Entry;
   }
   Entry->setVisibility(llvm::GlobalValue::HiddenVisibility);
-<<<<<<< HEAD
-  CGM.addCompilerUsedGlobal(Entry);
-=======
   CGM.addUsedGlobal(Entry);
->>>>>>> b2b84690
 
   // Use this protocol meta-data to build protocol list table in section
   // __DATA, __objc_protolist
@@ -6918,11 +6862,7 @@
   PTGV->setSection(GetSectionName("__objc_protolist",
                                   "coalesced,no_dead_strip"));
   PTGV->setVisibility(llvm::GlobalValue::HiddenVisibility);
-<<<<<<< HEAD
-  CGM.addCompilerUsedGlobal(PTGV);
-=======
   CGM.addUsedGlobal(PTGV);
->>>>>>> b2b84690
   return Entry;
 }
 
@@ -7008,11 +6948,7 @@
 
   // This could be 32bit int or 64bit integer depending on the architecture.
   // Cast it to 64bit integer value, if it is a 32bit integer ivar offset value
-<<<<<<< HEAD
-  //  as this is what caller always expectes.
-=======
   //  as this is what caller always expects.
->>>>>>> b2b84690
   if (ObjCTypes.IvarOffsetVarTy == ObjCTypes.IntTy)
     IvarOffsetValue = CGF.Builder.CreateIntCast(
         IvarOffsetValue, ObjCTypes.LongTy, true, "ivar.conv");
@@ -7139,11 +7075,7 @@
             CGF.getPointerAlign());
 
   // Update the message ref argument.
-<<<<<<< HEAD
-  args[1].RV = RValue::get(mref.getPointer());
-=======
   args[1].setRValue(RValue::get(mref.getPointer()));
->>>>>>> b2b84690
 
   // Load the function to call from the message ref table.
   Address calleeAddr =
@@ -7592,16 +7524,7 @@
       Entry = new llvm::GlobalVariable(CGM.getModule(), ObjCTypes.EHTypeTy,
                                        false, llvm::GlobalValue::ExternalLinkage,
                                        nullptr, EHTypeName);
-<<<<<<< HEAD
-      if (CGM.getTriple().isOSBinFormatCOFF()) {
-        if (ID->hasAttr<DLLExportAttr>())
-          Entry->setDLLStorageClass(llvm::GlobalValue::DLLExportStorageClass);
-        else if (ID->hasAttr<DLLImportAttr>())
-          Entry->setDLLStorageClass(llvm::GlobalValue::DLLImportStorageClass);
-      }
-=======
       CGM.setGVProperties(Entry, ID);
->>>>>>> b2b84690
       return Entry;
     }
   }
@@ -7623,14 +7546,9 @@
   llvm::Value *VTableIdx = llvm::ConstantInt::get(CGM.Int32Ty, 2);
   ConstantInitBuilder builder(CGM);
   auto values = builder.beginStruct(ObjCTypes.EHTypeTy);
-<<<<<<< HEAD
-  values.add(llvm::ConstantExpr::getGetElementPtr(VTableGV->getValueType(),
-                                                  VTableGV, VTableIdx));
-=======
   values.add(
     llvm::ConstantExpr::getInBoundsGetElementPtr(VTableGV->getValueType(),
                                                  VTableGV, VTableIdx));
->>>>>>> b2b84690
   values.add(GetClassName(ClassName));
   values.add(GetClassGlobal(ID, /*metaclass*/ false, NotForDefinition));
 
@@ -7645,15 +7563,8 @@
                                          CGM.getPointerAlign(),
                                          /*constant*/ false,
                                          L);
-<<<<<<< HEAD
-    if (CGM.getTriple().isOSBinFormatCOFF())
-      if (hasObjCExceptionAttribute(CGM.getContext(), ID))
-        if (ID->hasAttr<DLLExportAttr>())
-          Entry->setDLLStorageClass(llvm::GlobalValue::DLLExportStorageClass);
-=======
     if (hasObjCExceptionAttribute(CGM.getContext(), ID))
       CGM.setGVProperties(Entry, ID);
->>>>>>> b2b84690
   }
   assert(Entry->getLinkage() == L);
 
