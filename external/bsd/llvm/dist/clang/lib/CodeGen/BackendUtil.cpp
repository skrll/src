//===--- BackendUtil.cpp - LLVM Backend Utilities -------------------------===//
//
//                     The LLVM Compiler Infrastructure
//
// This file is distributed under the University of Illinois Open Source
// License. See LICENSE.TXT for details.
//
//===----------------------------------------------------------------------===//

#include "clang/CodeGen/BackendUtil.h"
#include "clang/Basic/Diagnostic.h"
#include "clang/Basic/LangOptions.h"
#include "clang/Basic/TargetOptions.h"
#include "clang/Frontend/CodeGenOptions.h"
#include "clang/Frontend/FrontendDiagnostic.h"
#include "clang/Frontend/Utils.h"
#include "clang/Lex/HeaderSearchOptions.h"
#include "llvm/ADT/SmallSet.h"
#include "llvm/ADT/StringExtras.h"
#include "llvm/ADT/StringSwitch.h"
#include "llvm/ADT/Triple.h"
#include "llvm/Analysis/TargetLibraryInfo.h"
#include "llvm/Analysis/TargetTransformInfo.h"
#include "llvm/Bitcode/BitcodeReader.h"
#include "llvm/Bitcode/BitcodeWriter.h"
#include "llvm/Bitcode/BitcodeWriterPass.h"
#include "llvm/CodeGen/RegAllocRegistry.h"
#include "llvm/CodeGen/SchedulerRegistry.h"
#include "llvm/CodeGen/TargetSubtargetInfo.h"
#include "llvm/IR/DataLayout.h"
#include "llvm/IR/IRPrintingPasses.h"
#include "llvm/IR/LegacyPassManager.h"
#include "llvm/IR/Module.h"
#include "llvm/IR/ModuleSummaryIndex.h"
#include "llvm/IR/Verifier.h"
#include "llvm/LTO/LTOBackend.h"
#include "llvm/MC/MCAsmInfo.h"
#include "llvm/MC/SubtargetFeature.h"
#include "llvm/Passes/PassBuilder.h"
#include "llvm/Support/CommandLine.h"
#include "llvm/Support/MemoryBuffer.h"
#include "llvm/Support/PrettyStackTrace.h"
#include "llvm/Support/TargetRegistry.h"
#include "llvm/Support/Timer.h"
#include "llvm/Support/raw_ostream.h"
#include "llvm/Target/TargetMachine.h"
#include "llvm/Target/TargetOptions.h"
<<<<<<< HEAD
#include "llvm/Target/TargetSubtargetInfo.h"
=======
>>>>>>> b2b84690
#include "llvm/Transforms/Coroutines.h"
#include "llvm/Transforms/IPO.h"
#include "llvm/Transforms/IPO/AlwaysInliner.h"
#include "llvm/Transforms/IPO/PassManagerBuilder.h"
#include "llvm/Transforms/IPO/ThinLTOBitcodeWriter.h"
<<<<<<< HEAD
=======
#include "llvm/Transforms/InstCombine/InstCombine.h"
>>>>>>> b2b84690
#include "llvm/Transforms/Instrumentation.h"
#include "llvm/Transforms/Instrumentation/BoundsChecking.h"
#include "llvm/Transforms/Instrumentation/GCOVProfiler.h"
#include "llvm/Transforms/ObjCARC.h"
#include "llvm/Transforms/Scalar.h"
#include "llvm/Transforms/Scalar/GVN.h"
<<<<<<< HEAD
=======
#include "llvm/Transforms/Utils.h"
>>>>>>> b2b84690
#include "llvm/Transforms/Utils/NameAnonGlobals.h"
#include "llvm/Transforms/Utils/SymbolRewriter.h"
#include <memory>
using namespace clang;
using namespace llvm;

namespace {

// Default filename used for profile generation.
static constexpr StringLiteral DefaultProfileGenName = "default_%m.profraw";

class EmitAssemblyHelper {
  DiagnosticsEngine &Diags;
  const HeaderSearchOptions &HSOpts;
  const CodeGenOptions &CodeGenOpts;
  const clang::TargetOptions &TargetOpts;
  const LangOptions &LangOpts;
  Module *TheModule;

  Timer CodeGenerationTime;

  std::unique_ptr<raw_pwrite_stream> OS;
<<<<<<< HEAD

  TargetIRAnalysis getTargetIRAnalysis() const {
    if (TM)
      return TM->getTargetIRAnalysis();

    return TargetIRAnalysis();
  }

=======

  TargetIRAnalysis getTargetIRAnalysis() const {
    if (TM)
      return TM->getTargetIRAnalysis();

    return TargetIRAnalysis();
  }

>>>>>>> b2b84690
  void CreatePasses(legacy::PassManager &MPM, legacy::FunctionPassManager &FPM);

  /// Generates the TargetMachine.
  /// Leaves TM unchanged if it is unable to create the target machine.
  /// Some of our clang tests specify triples which are not built
  /// into clang. This is okay because these tests check the generated
  /// IR, and they require DataLayout which depends on the triple.
  /// In this case, we allow this method to fail and not report an error.
  /// When MustCreateTM is used, we print an error if we are unable to load
  /// the requested target.
  void CreateTargetMachine(bool MustCreateTM);

  /// Add passes necessary to emit assembly or LLVM IR.
  ///
  /// \return True on success.
  bool AddEmitPasses(legacy::PassManager &CodeGenPasses, BackendAction Action,
<<<<<<< HEAD
                     raw_pwrite_stream &OS);
=======
                     raw_pwrite_stream &OS, raw_pwrite_stream *DwoOS);

  std::unique_ptr<llvm::ToolOutputFile> openOutputFile(StringRef Path) {
    std::error_code EC;
    auto F = llvm::make_unique<llvm::ToolOutputFile>(Path, EC,
                                                     llvm::sys::fs::F_None);
    if (EC) {
      Diags.Report(diag::err_fe_unable_to_open_output) << Path << EC.message();
      F.reset();
    }
    return F;
  }
>>>>>>> b2b84690

public:
  EmitAssemblyHelper(DiagnosticsEngine &_Diags,
                     const HeaderSearchOptions &HeaderSearchOpts,
                     const CodeGenOptions &CGOpts,
                     const clang::TargetOptions &TOpts,
                     const LangOptions &LOpts, Module *M)
      : Diags(_Diags), HSOpts(HeaderSearchOpts), CodeGenOpts(CGOpts),
        TargetOpts(TOpts), LangOpts(LOpts), TheModule(M),
        CodeGenerationTime("codegen", "Code Generation Time") {}

  ~EmitAssemblyHelper() {
    if (CodeGenOpts.DisableFree)
      BuryPointer(std::move(TM));
  }

  std::unique_ptr<TargetMachine> TM;

  void EmitAssembly(BackendAction Action,
                    std::unique_ptr<raw_pwrite_stream> OS);

  void EmitAssemblyWithNewPassManager(BackendAction Action,
                                      std::unique_ptr<raw_pwrite_stream> OS);
};

// We need this wrapper to access LangOpts and CGOpts from extension functions
// that we add to the PassManagerBuilder.
class PassManagerBuilderWrapper : public PassManagerBuilder {
public:
  PassManagerBuilderWrapper(const Triple &TargetTriple,
                            const CodeGenOptions &CGOpts,
                            const LangOptions &LangOpts)
      : PassManagerBuilder(), TargetTriple(TargetTriple), CGOpts(CGOpts),
        LangOpts(LangOpts) {}
  const Triple &getTargetTriple() const { return TargetTriple; }
  const CodeGenOptions &getCGOpts() const { return CGOpts; }
  const LangOptions &getLangOpts() const { return LangOpts; }

private:
  const Triple &TargetTriple;
  const CodeGenOptions &CGOpts;
  const LangOptions &LangOpts;
};
}

static void addObjCARCAPElimPass(const PassManagerBuilder &Builder, PassManagerBase &PM) {
  if (Builder.OptLevel > 0)
    PM.add(createObjCARCAPElimPass());
}

static void addObjCARCExpandPass(const PassManagerBuilder &Builder, PassManagerBase &PM) {
  if (Builder.OptLevel > 0)
    PM.add(createObjCARCExpandPass());
}

static void addObjCARCOptPass(const PassManagerBuilder &Builder, PassManagerBase &PM) {
  if (Builder.OptLevel > 0)
    PM.add(createObjCARCOptPass());
}

static void addAddDiscriminatorsPass(const PassManagerBuilder &Builder,
                                     legacy::PassManagerBase &PM) {
  PM.add(createAddDiscriminatorsPass());
<<<<<<< HEAD
}

static void addBoundsCheckingPass(const PassManagerBuilder &Builder,
                                  legacy::PassManagerBase &PM) {
  PM.add(createBoundsCheckingPass());
=======
}

static void addBoundsCheckingPass(const PassManagerBuilder &Builder,
                                  legacy::PassManagerBase &PM) {
  PM.add(createBoundsCheckingLegacyPass());
}

static void addSanitizerCoveragePass(const PassManagerBuilder &Builder,
                                     legacy::PassManagerBase &PM) {
  const PassManagerBuilderWrapper &BuilderWrapper =
      static_cast<const PassManagerBuilderWrapper&>(Builder);
  const CodeGenOptions &CGOpts = BuilderWrapper.getCGOpts();
  SanitizerCoverageOptions Opts;
  Opts.CoverageType =
      static_cast<SanitizerCoverageOptions::Type>(CGOpts.SanitizeCoverageType);
  Opts.IndirectCalls = CGOpts.SanitizeCoverageIndirectCalls;
  Opts.TraceBB = CGOpts.SanitizeCoverageTraceBB;
  Opts.TraceCmp = CGOpts.SanitizeCoverageTraceCmp;
  Opts.TraceDiv = CGOpts.SanitizeCoverageTraceDiv;
  Opts.TraceGep = CGOpts.SanitizeCoverageTraceGep;
  Opts.Use8bitCounters = CGOpts.SanitizeCoverage8bitCounters;
  Opts.TracePC = CGOpts.SanitizeCoverageTracePC;
  Opts.TracePCGuard = CGOpts.SanitizeCoverageTracePCGuard;
  Opts.NoPrune = CGOpts.SanitizeCoverageNoPrune;
  Opts.Inline8bitCounters = CGOpts.SanitizeCoverageInline8bitCounters;
  Opts.PCTable = CGOpts.SanitizeCoveragePCTable;
  Opts.StackDepth = CGOpts.SanitizeCoverageStackDepth;
  PM.add(createSanitizerCoverageModulePass(Opts));
}

// Check if ASan should use GC-friendly instrumentation for globals.
// First of all, there is no point if -fdata-sections is off (expect for MachO,
// where this is not a factor). Also, on ELF this feature requires an assembler
// extension that only works with -integrated-as at the moment.
static bool asanUseGlobalsGC(const Triple &T, const CodeGenOptions &CGOpts) {
  if (!CGOpts.SanitizeAddressGlobalsDeadStripping)
    return false;
  switch (T.getObjectFormat()) {
  case Triple::MachO:
  case Triple::COFF:
    return true;
  case Triple::ELF:
    return CGOpts.DataSections && !CGOpts.DisableIntegratedAS;
  default:
    return false;
  }
>>>>>>> b2b84690
}

static void addSanitizerCoveragePass(const PassManagerBuilder &Builder,
                                     legacy::PassManagerBase &PM) {
  const PassManagerBuilderWrapper &BuilderWrapper =
      static_cast<const PassManagerBuilderWrapper&>(Builder);
  const CodeGenOptions &CGOpts = BuilderWrapper.getCGOpts();
  SanitizerCoverageOptions Opts;
  Opts.CoverageType =
      static_cast<SanitizerCoverageOptions::Type>(CGOpts.SanitizeCoverageType);
  Opts.IndirectCalls = CGOpts.SanitizeCoverageIndirectCalls;
  Opts.TraceBB = CGOpts.SanitizeCoverageTraceBB;
  Opts.TraceCmp = CGOpts.SanitizeCoverageTraceCmp;
  Opts.TraceDiv = CGOpts.SanitizeCoverageTraceDiv;
  Opts.TraceGep = CGOpts.SanitizeCoverageTraceGep;
  Opts.Use8bitCounters = CGOpts.SanitizeCoverage8bitCounters;
  Opts.TracePC = CGOpts.SanitizeCoverageTracePC;
  Opts.TracePCGuard = CGOpts.SanitizeCoverageTracePCGuard;
  Opts.NoPrune = CGOpts.SanitizeCoverageNoPrune;
  Opts.Inline8bitCounters = CGOpts.SanitizeCoverageInline8bitCounters;
  PM.add(createSanitizerCoverageModulePass(Opts));
}

// Check if ASan should use GC-friendly instrumentation for globals.
// First of all, there is no point if -fdata-sections is off (expect for MachO,
// where this is not a factor). Also, on ELF this feature requires an assembler
// extension that only works with -integrated-as at the moment.
static bool asanUseGlobalsGC(const Triple &T, const CodeGenOptions &CGOpts) {
  if (!CGOpts.SanitizeAddressGlobalsDeadStripping)
    return false;
  switch (T.getObjectFormat()) {
  case Triple::MachO:
  case Triple::COFF:
    return true;
  case Triple::ELF:
    return CGOpts.DataSections && !CGOpts.DisableIntegratedAS;
  default:
    return false;
  }
}

static void addAddressSanitizerPasses(const PassManagerBuilder &Builder,
                                      legacy::PassManagerBase &PM) {
  const PassManagerBuilderWrapper &BuilderWrapper =
      static_cast<const PassManagerBuilderWrapper&>(Builder);
  const Triple &T = BuilderWrapper.getTargetTriple();
  const CodeGenOptions &CGOpts = BuilderWrapper.getCGOpts();
  bool Recover = CGOpts.SanitizeRecover.has(SanitizerKind::Address);
  bool UseAfterScope = CGOpts.SanitizeAddressUseAfterScope;
  bool UseGlobalsGC = asanUseGlobalsGC(T, CGOpts);
  PM.add(createAddressSanitizerFunctionPass(/*CompileKernel*/ false, Recover,
                                            UseAfterScope));
  PM.add(createAddressSanitizerModulePass(/*CompileKernel*/ false, Recover,
                                          UseGlobalsGC));
}

static void addKernelAddressSanitizerPasses(const PassManagerBuilder &Builder,
                                            legacy::PassManagerBase &PM) {
  PM.add(createAddressSanitizerFunctionPass(
<<<<<<< HEAD
      /*CompileKernel*/ true,
      /*Recover*/ true, /*UseAfterScope*/ false));
  PM.add(createAddressSanitizerModulePass(/*CompileKernel*/true,
                                          /*Recover*/true));
=======
      /*CompileKernel*/ true, /*Recover*/ true, /*UseAfterScope*/ false));
  PM.add(createAddressSanitizerModulePass(
      /*CompileKernel*/ true, /*Recover*/ true));
}

static void addHWAddressSanitizerPasses(const PassManagerBuilder &Builder,
                                            legacy::PassManagerBase &PM) {
  const PassManagerBuilderWrapper &BuilderWrapper =
      static_cast<const PassManagerBuilderWrapper &>(Builder);
  const CodeGenOptions &CGOpts = BuilderWrapper.getCGOpts();
  bool Recover = CGOpts.SanitizeRecover.has(SanitizerKind::HWAddress);
  PM.add(createHWAddressSanitizerPass(/*CompileKernel*/ false, Recover));
}

static void addKernelHWAddressSanitizerPasses(const PassManagerBuilder &Builder,
                                            legacy::PassManagerBase &PM) {
  PM.add(createHWAddressSanitizerPass(
      /*CompileKernel*/ true, /*Recover*/ true));
>>>>>>> b2b84690
}

static void addMemorySanitizerPass(const PassManagerBuilder &Builder,
                                   legacy::PassManagerBase &PM) {
  const PassManagerBuilderWrapper &BuilderWrapper =
      static_cast<const PassManagerBuilderWrapper&>(Builder);
  const CodeGenOptions &CGOpts = BuilderWrapper.getCGOpts();
  int TrackOrigins = CGOpts.SanitizeMemoryTrackOrigins;
  bool Recover = CGOpts.SanitizeRecover.has(SanitizerKind::Memory);
  PM.add(createMemorySanitizerPass(TrackOrigins, Recover));

  // MemorySanitizer inserts complex instrumentation that mostly follows
  // the logic of the original code, but operates on "shadow" values.
  // It can benefit from re-running some general purpose optimization passes.
  if (Builder.OptLevel > 0) {
    PM.add(createEarlyCSEPass());
    PM.add(createReassociatePass());
    PM.add(createLICMPass());
    PM.add(createGVNPass());
    PM.add(createInstructionCombiningPass());
    PM.add(createDeadStoreEliminationPass());
  }
}

static void addThreadSanitizerPass(const PassManagerBuilder &Builder,
                                   legacy::PassManagerBase &PM) {
  PM.add(createThreadSanitizerPass());
}

static void addDataFlowSanitizerPass(const PassManagerBuilder &Builder,
                                     legacy::PassManagerBase &PM) {
  const PassManagerBuilderWrapper &BuilderWrapper =
      static_cast<const PassManagerBuilderWrapper&>(Builder);
  const LangOptions &LangOpts = BuilderWrapper.getLangOpts();
  PM.add(createDataFlowSanitizerPass(LangOpts.SanitizerBlacklistFiles));
}

static void addEfficiencySanitizerPass(const PassManagerBuilder &Builder,
                                       legacy::PassManagerBase &PM) {
  const PassManagerBuilderWrapper &BuilderWrapper =
      static_cast<const PassManagerBuilderWrapper&>(Builder);
  const LangOptions &LangOpts = BuilderWrapper.getLangOpts();
  EfficiencySanitizerOptions Opts;
  if (LangOpts.Sanitize.has(SanitizerKind::EfficiencyCacheFrag))
    Opts.ToolType = EfficiencySanitizerOptions::ESAN_CacheFrag;
  else if (LangOpts.Sanitize.has(SanitizerKind::EfficiencyWorkingSet))
    Opts.ToolType = EfficiencySanitizerOptions::ESAN_WorkingSet;
  PM.add(createEfficiencySanitizerPass(Opts));
}

static TargetLibraryInfoImpl *createTLII(llvm::Triple &TargetTriple,
                                         const CodeGenOptions &CodeGenOpts) {
  TargetLibraryInfoImpl *TLII = new TargetLibraryInfoImpl(TargetTriple);
  if (!CodeGenOpts.SimplifyLibCalls)
    TLII->disableAllFunctions();
  else {
    // Disable individual libc/libm calls in TargetLibraryInfo.
    LibFunc F;
    for (auto &FuncName : CodeGenOpts.getNoBuiltinFuncs())
      if (TLII->getLibFunc(FuncName, F))
        TLII->setUnavailable(F);
  }

  switch (CodeGenOpts.getVecLib()) {
  case CodeGenOptions::Accelerate:
    TLII->addVectorizableFunctionsFromVecLib(TargetLibraryInfoImpl::Accelerate);
    break;
  case CodeGenOptions::SVML:
    TLII->addVectorizableFunctionsFromVecLib(TargetLibraryInfoImpl::SVML);
    break;
  default:
    break;
  }
  return TLII;
<<<<<<< HEAD
}

static void addSymbolRewriterPass(const CodeGenOptions &Opts,
                                  legacy::PassManager *MPM) {
  llvm::SymbolRewriter::RewriteDescriptorList DL;

  llvm::SymbolRewriter::RewriteMapParser MapParser;
  for (const auto &MapFile : Opts.RewriteMapFiles)
    MapParser.parse(MapFile, &DL);

  MPM->add(createRewriteSymbolsPass(DL));
}

static CodeGenOpt::Level getCGOptLevel(const CodeGenOptions &CodeGenOpts) {
  switch (CodeGenOpts.OptimizationLevel) {
  default:
    llvm_unreachable("Invalid optimization level!");
  case 0:
    return CodeGenOpt::None;
  case 1:
    return CodeGenOpt::Less;
  case 2:
    return CodeGenOpt::Default; // O2/Os/Oz
  case 3:
    return CodeGenOpt::Aggressive;
  }
}

static llvm::CodeModel::Model getCodeModel(const CodeGenOptions &CodeGenOpts) {
  unsigned CodeModel =
      llvm::StringSwitch<unsigned>(CodeGenOpts.CodeModel)
      .Case("small", llvm::CodeModel::Small)
      .Case("kernel", llvm::CodeModel::Kernel)
      .Case("medium", llvm::CodeModel::Medium)
      .Case("large", llvm::CodeModel::Large)
      .Case("default", llvm::CodeModel::Default)
      .Default(~0u);
  assert(CodeModel != ~0u && "invalid code model!");
  return static_cast<llvm::CodeModel::Model>(CodeModel);
}

static llvm::Reloc::Model getRelocModel(const CodeGenOptions &CodeGenOpts) {
  // Keep this synced with the equivalent code in
  // lib/Frontend/CompilerInvocation.cpp
  llvm::Optional<llvm::Reloc::Model> RM;
  RM = llvm::StringSwitch<llvm::Reloc::Model>(CodeGenOpts.RelocationModel)
      .Case("static", llvm::Reloc::Static)
      .Case("pic", llvm::Reloc::PIC_)
      .Case("ropi", llvm::Reloc::ROPI)
      .Case("rwpi", llvm::Reloc::RWPI)
      .Case("ropi-rwpi", llvm::Reloc::ROPI_RWPI)
      .Case("dynamic-no-pic", llvm::Reloc::DynamicNoPIC);
  assert(RM.hasValue() && "invalid PIC model!");
  return *RM;
}

=======
}

static void addSymbolRewriterPass(const CodeGenOptions &Opts,
                                  legacy::PassManager *MPM) {
  llvm::SymbolRewriter::RewriteDescriptorList DL;

  llvm::SymbolRewriter::RewriteMapParser MapParser;
  for (const auto &MapFile : Opts.RewriteMapFiles)
    MapParser.parse(MapFile, &DL);

  MPM->add(createRewriteSymbolsPass(DL));
}

static CodeGenOpt::Level getCGOptLevel(const CodeGenOptions &CodeGenOpts) {
  switch (CodeGenOpts.OptimizationLevel) {
  default:
    llvm_unreachable("Invalid optimization level!");
  case 0:
    return CodeGenOpt::None;
  case 1:
    return CodeGenOpt::Less;
  case 2:
    return CodeGenOpt::Default; // O2/Os/Oz
  case 3:
    return CodeGenOpt::Aggressive;
  }
}

static Optional<llvm::CodeModel::Model>
getCodeModel(const CodeGenOptions &CodeGenOpts) {
  unsigned CodeModel = llvm::StringSwitch<unsigned>(CodeGenOpts.CodeModel)
                           .Case("small", llvm::CodeModel::Small)
                           .Case("kernel", llvm::CodeModel::Kernel)
                           .Case("medium", llvm::CodeModel::Medium)
                           .Case("large", llvm::CodeModel::Large)
                           .Case("default", ~1u)
                           .Default(~0u);
  assert(CodeModel != ~0u && "invalid code model!");
  if (CodeModel == ~1u)
    return None;
  return static_cast<llvm::CodeModel::Model>(CodeModel);
}

>>>>>>> b2b84690
static TargetMachine::CodeGenFileType getCodeGenFileType(BackendAction Action) {
  if (Action == Backend_EmitObj)
    return TargetMachine::CGFT_ObjectFile;
  else if (Action == Backend_EmitMCNull)
    return TargetMachine::CGFT_Null;
  else {
    assert(Action == Backend_EmitAssembly && "Invalid action!");
    return TargetMachine::CGFT_AssemblyFile;
  }
}

static void initTargetOptions(llvm::TargetOptions &Options,
                              const CodeGenOptions &CodeGenOpts,
                              const clang::TargetOptions &TargetOpts,
                              const LangOptions &LangOpts,
                              const HeaderSearchOptions &HSOpts) {
  Options.ThreadModel =
      llvm::StringSwitch<llvm::ThreadModel::Model>(CodeGenOpts.ThreadModel)
          .Case("posix", llvm::ThreadModel::POSIX)
          .Case("single", llvm::ThreadModel::Single);

  // Set float ABI type.
  assert((CodeGenOpts.FloatABI == "soft" || CodeGenOpts.FloatABI == "softfp" ||
          CodeGenOpts.FloatABI == "hard" || CodeGenOpts.FloatABI.empty()) &&
         "Invalid Floating Point ABI!");
  Options.FloatABIType =
      llvm::StringSwitch<llvm::FloatABI::ABIType>(CodeGenOpts.FloatABI)
          .Case("soft", llvm::FloatABI::Soft)
          .Case("softfp", llvm::FloatABI::Soft)
          .Case("hard", llvm::FloatABI::Hard)
          .Default(llvm::FloatABI::Default);

  // Set FP fusion mode.
  switch (LangOpts.getDefaultFPContractMode()) {
  case LangOptions::FPC_Off:
    // Preserve any contraction performed by the front-end.  (Strict performs
    // splitting of the muladd instrinsic in the backend.)
    Options.AllowFPOpFusion = llvm::FPOpFusion::Standard;
    break;
  case LangOptions::FPC_On:
    Options.AllowFPOpFusion = llvm::FPOpFusion::Standard;
    break;
  case LangOptions::FPC_Fast:
    Options.AllowFPOpFusion = llvm::FPOpFusion::Fast;
    break;
  }

  Options.UseInitArray = CodeGenOpts.UseInitArray;
  Options.DisableIntegratedAS = CodeGenOpts.DisableIntegratedAS;
  Options.CompressDebugSections = CodeGenOpts.getCompressDebugSections();
  Options.RelaxELFRelocations = CodeGenOpts.RelaxELFRelocations;

  // Set EABI version.
  Options.EABIVersion = TargetOpts.EABIVersion;

  if (LangOpts.SjLjExceptions)
    Options.ExceptionModel = llvm::ExceptionHandling::SjLj;
<<<<<<< HEAD
=======
  if (LangOpts.SEHExceptions)
    Options.ExceptionModel = llvm::ExceptionHandling::WinEH;
  if (LangOpts.DWARFExceptions)
    Options.ExceptionModel = llvm::ExceptionHandling::DwarfCFI;
>>>>>>> b2b84690

  Options.NoInfsFPMath = CodeGenOpts.NoInfsFPMath;
  Options.NoNaNsFPMath = CodeGenOpts.NoNaNsFPMath;
  Options.NoZerosInBSS = CodeGenOpts.NoZeroInitializedInBSS;
  Options.UnsafeFPMath = CodeGenOpts.UnsafeFPMath;
  Options.StackAlignmentOverride = CodeGenOpts.StackAlignment;
  Options.FunctionSections = CodeGenOpts.FunctionSections;
  Options.DataSections = CodeGenOpts.DataSections;
  Options.UniqueSectionNames = CodeGenOpts.UniqueSectionNames;
  Options.EmulatedTLS = CodeGenOpts.EmulatedTLS;
<<<<<<< HEAD
  Options.DebuggerTuning = CodeGenOpts.getDebuggerTuning();
=======
  Options.ExplicitEmulatedTLS = CodeGenOpts.ExplicitEmulatedTLS;
  Options.DebuggerTuning = CodeGenOpts.getDebuggerTuning();
  Options.EmitStackSizeSection = CodeGenOpts.StackSizeSection;
>>>>>>> b2b84690

  if (CodeGenOpts.EnableSplitDwarf)
    Options.MCOptions.SplitDwarfFile = CodeGenOpts.SplitDwarfFile;
  Options.MCOptions.MCRelaxAll = CodeGenOpts.RelaxAll;
  Options.MCOptions.MCSaveTempLabels = CodeGenOpts.SaveTempLabels;
  Options.MCOptions.MCUseDwarfDirectory = !CodeGenOpts.NoDwarfDirectoryAsm;
  Options.MCOptions.MCNoExecStack = CodeGenOpts.NoExecStack;
  Options.MCOptions.MCIncrementalLinkerCompatible =
      CodeGenOpts.IncrementalLinkerCompatible;
  Options.MCOptions.MCPIECopyRelocations = CodeGenOpts.PIECopyRelocations;
  Options.MCOptions.MCFatalWarnings = CodeGenOpts.FatalWarnings;
  Options.MCOptions.AsmVerbose = CodeGenOpts.AsmVerbose;
  Options.MCOptions.PreserveAsmComments = CodeGenOpts.PreserveAsmComments;
  Options.MCOptions.ABIName = TargetOpts.ABI;
  for (const auto &Entry : HSOpts.UserEntries)
    if (!Entry.IsFramework &&
        (Entry.Group == frontend::IncludeDirGroup::Quoted ||
         Entry.Group == frontend::IncludeDirGroup::Angled ||
         Entry.Group == frontend::IncludeDirGroup::System))
      Options.MCOptions.IASSearchPaths.push_back(
          Entry.IgnoreSysRoot ? Entry.Path : HSOpts.Sysroot + Entry.Path);
}
<<<<<<< HEAD
=======
static Optional<GCOVOptions> getGCOVOptions(const CodeGenOptions &CodeGenOpts) {
  if (CodeGenOpts.DisableGCov)
    return None;
  if (!CodeGenOpts.EmitGcovArcs && !CodeGenOpts.EmitGcovNotes)
    return None;
  // Not using 'GCOVOptions::getDefault' allows us to avoid exiting if
  // LLVM's -default-gcov-version flag is set to something invalid.
  GCOVOptions Options;
  Options.EmitNotes = CodeGenOpts.EmitGcovNotes;
  Options.EmitData = CodeGenOpts.EmitGcovArcs;
  llvm::copy(CodeGenOpts.CoverageVersion, std::begin(Options.Version));
  Options.UseCfgChecksum = CodeGenOpts.CoverageExtraChecksum;
  Options.NoRedZone = CodeGenOpts.DisableRedZone;
  Options.FunctionNamesInData = !CodeGenOpts.CoverageNoFunctionNamesInData;
  Options.ExitBlockBeforeBody = CodeGenOpts.CoverageExitBlockBeforeBody;
  return Options;
}
>>>>>>> b2b84690

void EmitAssemblyHelper::CreatePasses(legacy::PassManager &MPM,
                                      legacy::FunctionPassManager &FPM) {
  // Handle disabling of all LLVM passes, where we want to preserve the
  // internal module before any optimization.
  if (CodeGenOpts.DisableLLVMPasses)
    return;

  // Figure out TargetLibraryInfo.  This needs to be added to MPM and FPM
  // manually (and not via PMBuilder), since some passes (eg. InstrProfiling)
  // are inserted before PMBuilder ones - they'd get the default-constructed
  // TLI with an unknown target otherwise.
  Triple TargetTriple(TheModule->getTargetTriple());
  std::unique_ptr<TargetLibraryInfoImpl> TLII(
      createTLII(TargetTriple, CodeGenOpts));

  PassManagerBuilderWrapper PMBuilder(TargetTriple, CodeGenOpts, LangOpts);

  // At O0 and O1 we only run the always inliner which is more efficient. At
  // higher optimization levels we run the normal inliner.
  if (CodeGenOpts.OptimizationLevel <= 1) {
    bool InsertLifetimeIntrinsics = (CodeGenOpts.OptimizationLevel != 0 &&
                                     !CodeGenOpts.DisableLifetimeMarkers);
    PMBuilder.Inliner = createAlwaysInlinerLegacyPass(InsertLifetimeIntrinsics);
  } else {
    // We do not want to inline hot callsites for SamplePGO module-summary build
    // because profile annotation will happen again in ThinLTO backend, and we
    // want the IR of the hot path to match the profile.
    PMBuilder.Inliner = createFunctionInliningPass(
        CodeGenOpts.OptimizationLevel, CodeGenOpts.OptimizeSize,
        (!CodeGenOpts.SampleProfileFile.empty() &&
<<<<<<< HEAD
         CodeGenOpts.EmitSummaryIndex));
=======
         CodeGenOpts.PrepareForThinLTO));
>>>>>>> b2b84690
  }

  PMBuilder.OptLevel = CodeGenOpts.OptimizationLevel;
  PMBuilder.SizeLevel = CodeGenOpts.OptimizeSize;
  PMBuilder.SLPVectorize = CodeGenOpts.VectorizeSLP;
  PMBuilder.LoopVectorize = CodeGenOpts.VectorizeLoop;

  PMBuilder.DisableUnrollLoops = !CodeGenOpts.UnrollLoops;
  PMBuilder.MergeFunctions = CodeGenOpts.MergeFunctions;
<<<<<<< HEAD
  PMBuilder.PrepareForThinLTO = CodeGenOpts.EmitSummaryIndex;
=======
  PMBuilder.PrepareForThinLTO = CodeGenOpts.PrepareForThinLTO;
>>>>>>> b2b84690
  PMBuilder.PrepareForLTO = CodeGenOpts.PrepareForLTO;
  PMBuilder.RerollLoops = CodeGenOpts.RerollLoops;

  MPM.add(new TargetLibraryInfoWrapperPass(*TLII));

  if (TM)
    TM->adjustPassManager(PMBuilder);

  if (CodeGenOpts.DebugInfoForProfiling ||
      !CodeGenOpts.SampleProfileFile.empty())
    PMBuilder.addExtension(PassManagerBuilder::EP_EarlyAsPossible,
                           addAddDiscriminatorsPass);

  // In ObjC ARC mode, add the main ARC optimization passes.
  if (LangOpts.ObjCAutoRefCount) {
    PMBuilder.addExtension(PassManagerBuilder::EP_EarlyAsPossible,
                           addObjCARCExpandPass);
    PMBuilder.addExtension(PassManagerBuilder::EP_ModuleOptimizerEarly,
                           addObjCARCAPElimPass);
    PMBuilder.addExtension(PassManagerBuilder::EP_ScalarOptimizerLate,
                           addObjCARCOptPass);
  }

<<<<<<< HEAD
=======
  if (LangOpts.CoroutinesTS)
    addCoroutinePassesToExtensionPoints(PMBuilder);

>>>>>>> b2b84690
  if (LangOpts.Sanitize.has(SanitizerKind::LocalBounds)) {
    PMBuilder.addExtension(PassManagerBuilder::EP_ScalarOptimizerLate,
                           addBoundsCheckingPass);
    PMBuilder.addExtension(PassManagerBuilder::EP_EnabledOnOptLevel0,
                           addBoundsCheckingPass);
  }

  if (CodeGenOpts.SanitizeCoverageType ||
      CodeGenOpts.SanitizeCoverageIndirectCalls ||
      CodeGenOpts.SanitizeCoverageTraceCmp) {
    PMBuilder.addExtension(PassManagerBuilder::EP_OptimizerLast,
                           addSanitizerCoveragePass);
    PMBuilder.addExtension(PassManagerBuilder::EP_EnabledOnOptLevel0,
                           addSanitizerCoveragePass);
  }

  if (LangOpts.Sanitize.has(SanitizerKind::Address)) {
    PMBuilder.addExtension(PassManagerBuilder::EP_OptimizerLast,
                           addAddressSanitizerPasses);
    PMBuilder.addExtension(PassManagerBuilder::EP_EnabledOnOptLevel0,
                           addAddressSanitizerPasses);
  }

  if (LangOpts.Sanitize.has(SanitizerKind::KernelAddress)) {
    PMBuilder.addExtension(PassManagerBuilder::EP_OptimizerLast,
                           addKernelAddressSanitizerPasses);
    PMBuilder.addExtension(PassManagerBuilder::EP_EnabledOnOptLevel0,
                           addKernelAddressSanitizerPasses);
  }

<<<<<<< HEAD
=======
  if (LangOpts.Sanitize.has(SanitizerKind::HWAddress)) {
    PMBuilder.addExtension(PassManagerBuilder::EP_OptimizerLast,
                           addHWAddressSanitizerPasses);
    PMBuilder.addExtension(PassManagerBuilder::EP_EnabledOnOptLevel0,
                           addHWAddressSanitizerPasses);
  }

  if (LangOpts.Sanitize.has(SanitizerKind::KernelHWAddress)) {
    PMBuilder.addExtension(PassManagerBuilder::EP_OptimizerLast,
                           addKernelHWAddressSanitizerPasses);
    PMBuilder.addExtension(PassManagerBuilder::EP_EnabledOnOptLevel0,
                           addKernelHWAddressSanitizerPasses);
  }

>>>>>>> b2b84690
  if (LangOpts.Sanitize.has(SanitizerKind::Memory)) {
    PMBuilder.addExtension(PassManagerBuilder::EP_OptimizerLast,
                           addMemorySanitizerPass);
    PMBuilder.addExtension(PassManagerBuilder::EP_EnabledOnOptLevel0,
                           addMemorySanitizerPass);
  }

  if (LangOpts.Sanitize.has(SanitizerKind::Thread)) {
    PMBuilder.addExtension(PassManagerBuilder::EP_OptimizerLast,
                           addThreadSanitizerPass);
    PMBuilder.addExtension(PassManagerBuilder::EP_EnabledOnOptLevel0,
                           addThreadSanitizerPass);
  }

  if (LangOpts.Sanitize.has(SanitizerKind::DataFlow)) {
    PMBuilder.addExtension(PassManagerBuilder::EP_OptimizerLast,
                           addDataFlowSanitizerPass);
    PMBuilder.addExtension(PassManagerBuilder::EP_EnabledOnOptLevel0,
                           addDataFlowSanitizerPass);
  }

<<<<<<< HEAD
  if (LangOpts.CoroutinesTS)
    addCoroutinePassesToExtensionPoints(PMBuilder);

=======
>>>>>>> b2b84690
  if (LangOpts.Sanitize.hasOneOf(SanitizerKind::Efficiency)) {
    PMBuilder.addExtension(PassManagerBuilder::EP_OptimizerLast,
                           addEfficiencySanitizerPass);
    PMBuilder.addExtension(PassManagerBuilder::EP_EnabledOnOptLevel0,
                           addEfficiencySanitizerPass);
  }

  // Set up the per-function pass manager.
  FPM.add(new TargetLibraryInfoWrapperPass(*TLII));
  if (CodeGenOpts.VerifyModule)
    FPM.add(createVerifierPass());

  // Set up the per-module pass manager.
  if (!CodeGenOpts.RewriteMapFiles.empty())
    addSymbolRewriterPass(CodeGenOpts, &MPM);

<<<<<<< HEAD
  if (!CodeGenOpts.DisableGCov &&
      (CodeGenOpts.EmitGcovArcs || CodeGenOpts.EmitGcovNotes)) {
    // Not using 'GCOVOptions::getDefault' allows us to avoid exiting if
    // LLVM's -default-gcov-version flag is set to something invalid.
    GCOVOptions Options;
    Options.EmitNotes = CodeGenOpts.EmitGcovNotes;
    Options.EmitData = CodeGenOpts.EmitGcovArcs;
    memcpy(Options.Version, CodeGenOpts.CoverageVersion, 4);
    Options.UseCfgChecksum = CodeGenOpts.CoverageExtraChecksum;
    Options.NoRedZone = CodeGenOpts.DisableRedZone;
    Options.FunctionNamesInData =
        !CodeGenOpts.CoverageNoFunctionNamesInData;
    Options.ExitBlockBeforeBody = CodeGenOpts.CoverageExitBlockBeforeBody;
    MPM.add(createGCOVProfilerPass(Options));
    if (CodeGenOpts.getDebugInfo() == codegenoptions::NoDebugInfo)
      MPM.add(createStripSymbolsPass(true));
  }

  if (CodeGenOpts.hasProfileClangInstr()) {
    InstrProfOptions Options;
    Options.NoRedZone = CodeGenOpts.DisableRedZone;
    Options.InstrProfileOutput = CodeGenOpts.InstrProfileOutput;
    MPM.add(createInstrProfilingLegacyPass(Options));
=======
  if (Optional<GCOVOptions> Options = getGCOVOptions(CodeGenOpts)) {
    MPM.add(createGCOVProfilerPass(*Options));
    if (CodeGenOpts.getDebugInfo() == codegenoptions::NoDebugInfo)
      MPM.add(createStripSymbolsPass(true));
>>>>>>> b2b84690
  }
  if (CodeGenOpts.hasProfileIRInstr()) {
    PMBuilder.EnablePGOInstrGen = true;
    if (!CodeGenOpts.InstrProfileOutput.empty())
      PMBuilder.PGOInstrGen = CodeGenOpts.InstrProfileOutput;
    else
      PMBuilder.PGOInstrGen = DefaultProfileGenName;
  }
  if (CodeGenOpts.hasProfileIRUse())
    PMBuilder.PGOInstrUse = CodeGenOpts.ProfileInstrumentUsePath;

<<<<<<< HEAD
=======
  if (CodeGenOpts.hasProfileClangInstr()) {
    InstrProfOptions Options;
    Options.NoRedZone = CodeGenOpts.DisableRedZone;
    Options.InstrProfileOutput = CodeGenOpts.InstrProfileOutput;
    MPM.add(createInstrProfilingLegacyPass(Options));
  }
  if (CodeGenOpts.hasProfileIRInstr()) {
    PMBuilder.EnablePGOInstrGen = true;
    if (!CodeGenOpts.InstrProfileOutput.empty())
      PMBuilder.PGOInstrGen = CodeGenOpts.InstrProfileOutput;
    else
      PMBuilder.PGOInstrGen = DefaultProfileGenName;
  }
  if (CodeGenOpts.hasProfileIRUse())
    PMBuilder.PGOInstrUse = CodeGenOpts.ProfileInstrumentUsePath;

>>>>>>> b2b84690
  if (!CodeGenOpts.SampleProfileFile.empty())
    PMBuilder.PGOSampleUse = CodeGenOpts.SampleProfileFile;

  PMBuilder.populateFunctionPassManager(FPM);
  PMBuilder.populateModulePassManager(MPM);
}

static void setCommandLineOpts(const CodeGenOptions &CodeGenOpts) {
  SmallVector<const char *, 16> BackendArgs;
  BackendArgs.push_back("clang"); // Fake program name.
  if (!CodeGenOpts.DebugPass.empty()) {
    BackendArgs.push_back("-debug-pass");
    BackendArgs.push_back(CodeGenOpts.DebugPass.c_str());
  }
  if (!CodeGenOpts.LimitFloatPrecision.empty()) {
    BackendArgs.push_back("-limit-float-precision");
    BackendArgs.push_back(CodeGenOpts.LimitFloatPrecision.c_str());
  }
<<<<<<< HEAD
  for (const std::string &BackendOption : CodeGenOpts.BackendOptions)
    BackendArgs.push_back(BackendOption.c_str());
=======
>>>>>>> b2b84690
  BackendArgs.push_back(nullptr);
  llvm::cl::ParseCommandLineOptions(BackendArgs.size() - 1,
                                    BackendArgs.data());
}

void EmitAssemblyHelper::CreateTargetMachine(bool MustCreateTM) {
  // Create the TargetMachine for generating code.
  std::string Error;
  std::string Triple = TheModule->getTargetTriple();
  const llvm::Target *TheTarget = TargetRegistry::lookupTarget(Triple, Error);
  if (!TheTarget) {
    if (MustCreateTM)
      Diags.Report(diag::err_fe_unable_to_create_target) << Error;
    return;
  }

<<<<<<< HEAD
  llvm::CodeModel::Model CM  = getCodeModel(CodeGenOpts);
  std::string FeaturesStr =
      llvm::join(TargetOpts.Features.begin(), TargetOpts.Features.end(), ",");
  llvm::Reloc::Model RM = getRelocModel(CodeGenOpts);
=======
  Optional<llvm::CodeModel::Model> CM = getCodeModel(CodeGenOpts);
  std::string FeaturesStr =
      llvm::join(TargetOpts.Features.begin(), TargetOpts.Features.end(), ",");
  llvm::Reloc::Model RM = CodeGenOpts.RelocationModel;
>>>>>>> b2b84690
  CodeGenOpt::Level OptLevel = getCGOptLevel(CodeGenOpts);

  llvm::TargetOptions Options;
  initTargetOptions(Options, CodeGenOpts, TargetOpts, LangOpts, HSOpts);
  TM.reset(TheTarget->createTargetMachine(Triple, TargetOpts.CPU, FeaturesStr,
                                          Options, RM, CM, OptLevel));
}

bool EmitAssemblyHelper::AddEmitPasses(legacy::PassManager &CodeGenPasses,
                                       BackendAction Action,
<<<<<<< HEAD
                                       raw_pwrite_stream &OS) {
=======
                                       raw_pwrite_stream &OS,
                                       raw_pwrite_stream *DwoOS) {
>>>>>>> b2b84690
  // Add LibraryInfo.
  llvm::Triple TargetTriple(TheModule->getTargetTriple());
  std::unique_ptr<TargetLibraryInfoImpl> TLII(
      createTLII(TargetTriple, CodeGenOpts));
  CodeGenPasses.add(new TargetLibraryInfoWrapperPass(*TLII));

  // Normal mode, emit a .s or .o file by running the code generator. Note,
  // this also adds codegenerator level optimization passes.
  TargetMachine::CodeGenFileType CGFT = getCodeGenFileType(Action);

  // Add ObjC ARC final-cleanup optimizations. This is done as part of the
  // "codegen" passes so that it isn't run multiple times when there is
  // inlining happening.
  if (CodeGenOpts.OptimizationLevel > 0)
    CodeGenPasses.add(createObjCARCContractPass());

<<<<<<< HEAD
  if (TM->addPassesToEmitFile(CodeGenPasses, OS, CGFT,
=======
  if (TM->addPassesToEmitFile(CodeGenPasses, OS, DwoOS, CGFT,
>>>>>>> b2b84690
                              /*DisableVerify=*/!CodeGenOpts.VerifyModule)) {
    Diags.Report(diag::err_fe_unable_to_interface_with_target);
    return false;
  }

  return true;
}

void EmitAssemblyHelper::EmitAssembly(BackendAction Action,
                                      std::unique_ptr<raw_pwrite_stream> OS) {
<<<<<<< HEAD
  TimeRegion Region(llvm::TimePassesIsEnabled ? &CodeGenerationTime : nullptr);
=======
  TimeRegion Region(FrontendTimesIsEnabled ? &CodeGenerationTime : nullptr);
>>>>>>> b2b84690

  setCommandLineOpts(CodeGenOpts);

  bool UsesCodeGen = (Action != Backend_EmitNothing &&
                      Action != Backend_EmitBC &&
                      Action != Backend_EmitLL);
  CreateTargetMachine(UsesCodeGen);

  if (UsesCodeGen && !TM)
    return;
  if (TM)
    TheModule->setDataLayout(TM->createDataLayout());

  legacy::PassManager PerModulePasses;
  PerModulePasses.add(
      createTargetTransformInfoWrapperPass(getTargetIRAnalysis()));

  legacy::FunctionPassManager PerFunctionPasses(TheModule);
  PerFunctionPasses.add(
      createTargetTransformInfoWrapperPass(getTargetIRAnalysis()));

  CreatePasses(PerModulePasses, PerFunctionPasses);

  legacy::PassManager CodeGenPasses;
  CodeGenPasses.add(
      createTargetTransformInfoWrapperPass(getTargetIRAnalysis()));

<<<<<<< HEAD
  std::unique_ptr<raw_fd_ostream> ThinLinkOS;
=======
  std::unique_ptr<llvm::ToolOutputFile> ThinLinkOS, DwoOS;
>>>>>>> b2b84690

  switch (Action) {
  case Backend_EmitNothing:
    break;

  case Backend_EmitBC:
<<<<<<< HEAD
    if (CodeGenOpts.EmitSummaryIndex) {
      if (!CodeGenOpts.ThinLinkBitcodeFile.empty()) {
        std::error_code EC;
        ThinLinkOS.reset(new llvm::raw_fd_ostream(
            CodeGenOpts.ThinLinkBitcodeFile, EC,
            llvm::sys::fs::F_None));
        if (EC) {
          Diags.Report(diag::err_fe_unable_to_open_output) << CodeGenOpts.ThinLinkBitcodeFile
                                                           << EC.message();
          return;
        }
      }
      PerModulePasses.add(
          createWriteThinLTOBitcodePass(*OS, ThinLinkOS.get()));
    }
    else
      PerModulePasses.add(
          createBitcodeWriterPass(*OS, CodeGenOpts.EmitLLVMUseLists));
=======
    if (CodeGenOpts.PrepareForThinLTO) {
      if (!CodeGenOpts.ThinLinkBitcodeFile.empty()) {
        ThinLinkOS = openOutputFile(CodeGenOpts.ThinLinkBitcodeFile);
        if (!ThinLinkOS)
          return;
      }
      PerModulePasses.add(createWriteThinLTOBitcodePass(
          *OS, ThinLinkOS ? &ThinLinkOS->os() : nullptr));
    } else {
      // Emit a module summary by default for Regular LTO except for ld64
      // targets
      bool EmitLTOSummary =
          (CodeGenOpts.PrepareForLTO &&
           llvm::Triple(TheModule->getTargetTriple()).getVendor() !=
               llvm::Triple::Apple);
      if (EmitLTOSummary && !TheModule->getModuleFlag("ThinLTO"))
        TheModule->addModuleFlag(Module::Error, "ThinLTO", uint32_t(0));

      PerModulePasses.add(
          createBitcodeWriterPass(*OS, CodeGenOpts.EmitLLVMUseLists,
                                  EmitLTOSummary));
    }
>>>>>>> b2b84690
    break;

  case Backend_EmitLL:
    PerModulePasses.add(
        createPrintModulePass(*OS, "", CodeGenOpts.EmitLLVMUseLists));
    break;

  default:
<<<<<<< HEAD
    if (!AddEmitPasses(CodeGenPasses, Action, *OS))
=======
    if (!CodeGenOpts.SplitDwarfFile.empty()) {
      DwoOS = openOutputFile(CodeGenOpts.SplitDwarfFile);
      if (!DwoOS)
        return;
    }
    if (!AddEmitPasses(CodeGenPasses, Action, *OS,
                       DwoOS ? &DwoOS->os() : nullptr))
>>>>>>> b2b84690
      return;
  }

  // Before executing passes, print the final values of the LLVM options.
  cl::PrintOptionValues();

  // Run passes. For now we do all passes at once, but eventually we
  // would like to have the option of streaming code generation.

  {
    PrettyStackTraceString CrashInfo("Per-function optimization");

    PerFunctionPasses.doInitialization();
    for (Function &F : *TheModule)
      if (!F.isDeclaration())
        PerFunctionPasses.run(F);
    PerFunctionPasses.doFinalization();
  }

  {
    PrettyStackTraceString CrashInfo("Per-module optimization passes");
    PerModulePasses.run(*TheModule);
<<<<<<< HEAD
  }

  {
    PrettyStackTraceString CrashInfo("Code generation");
    CodeGenPasses.run(*TheModule);
  }
}

static PassBuilder::OptimizationLevel mapToLevel(const CodeGenOptions &Opts) {
  switch (Opts.OptimizationLevel) {
  default:
    llvm_unreachable("Invalid optimization level!");

  case 1:
    return PassBuilder::O1;

  case 2:
    switch (Opts.OptimizeSize) {
    default:
      llvm_unreachable("Invalide optimization level for size!");

    case 0:
      return PassBuilder::O2;

    case 1:
      return PassBuilder::Os;

    case 2:
      return PassBuilder::Oz;
    }

  case 3:
    return PassBuilder::O3;
  }
}

/// A clean version of `EmitAssembly` that uses the new pass manager.
///
/// Not all features are currently supported in this system, but where
/// necessary it falls back to the legacy pass manager to at least provide
/// basic functionality.
///
/// This API is planned to have its functionality finished and then to replace
/// `EmitAssembly` at some point in the future when the default switches.
void EmitAssemblyHelper::EmitAssemblyWithNewPassManager(
    BackendAction Action, std::unique_ptr<raw_pwrite_stream> OS) {
  TimeRegion Region(llvm::TimePassesIsEnabled ? &CodeGenerationTime : nullptr);
  setCommandLineOpts(CodeGenOpts);

  // The new pass manager always makes a target machine available to passes
  // during construction.
  CreateTargetMachine(/*MustCreateTM*/ true);
  if (!TM)
    // This will already be diagnosed, just bail.
    return;
  TheModule->setDataLayout(TM->createDataLayout());

  PGOOptions PGOOpt;

  // -fprofile-generate.
  PGOOpt.RunProfileGen = CodeGenOpts.hasProfileIRInstr();
  if (PGOOpt.RunProfileGen)
    PGOOpt.ProfileGenFile = CodeGenOpts.InstrProfileOutput.empty() ?
      DefaultProfileGenName : CodeGenOpts.InstrProfileOutput;

  // -fprofile-use.
  if (CodeGenOpts.hasProfileIRUse())
    PGOOpt.ProfileUseFile = CodeGenOpts.ProfileInstrumentUsePath;

  if (!CodeGenOpts.SampleProfileFile.empty())
    PGOOpt.SampleProfileFile = CodeGenOpts.SampleProfileFile;

  // Only pass a PGO options struct if -fprofile-generate or
  // -fprofile-use were passed on the cmdline.
  PassBuilder PB(TM.get(),
    (PGOOpt.RunProfileGen ||
      !PGOOpt.ProfileUseFile.empty() ||
      !PGOOpt.SampleProfileFile.empty()) ?
        Optional<PGOOptions>(PGOOpt) : None);

  LoopAnalysisManager LAM;
  FunctionAnalysisManager FAM;
  CGSCCAnalysisManager CGAM;
  ModuleAnalysisManager MAM;

  // Register the AA manager first so that our version is the one used.
  FAM.registerPass([&] { return PB.buildDefaultAAPipeline(); });

  // Register all the basic analyses with the managers.
  PB.registerModuleAnalyses(MAM);
  PB.registerCGSCCAnalyses(CGAM);
  PB.registerFunctionAnalyses(FAM);
  PB.registerLoopAnalyses(LAM);
  PB.crossRegisterProxies(LAM, FAM, CGAM, MAM);

  ModulePassManager MPM(CodeGenOpts.DebugPassManager);

  if (!CodeGenOpts.DisableLLVMPasses) {
    bool IsThinLTO = CodeGenOpts.EmitSummaryIndex;
    bool IsLTO = CodeGenOpts.PrepareForLTO;

    if (CodeGenOpts.OptimizationLevel == 0) {
      // Build a minimal pipeline based on the semantics required by Clang,
      // which is just that always inlining occurs.
      MPM.addPass(AlwaysInlinerPass());
      if (IsThinLTO)
        MPM.addPass(NameAnonGlobalPass());
    } else {
      // Map our optimization levels into one of the distinct levels used to
      // configure the pipeline.
      PassBuilder::OptimizationLevel Level = mapToLevel(CodeGenOpts);

      if (IsThinLTO) {
        MPM = PB.buildThinLTOPreLinkDefaultPipeline(
            Level, CodeGenOpts.DebugPassManager);
        MPM.addPass(NameAnonGlobalPass());
      } else if (IsLTO) {
        MPM = PB.buildLTOPreLinkDefaultPipeline(Level,
                                                CodeGenOpts.DebugPassManager);
      } else {
        MPM = PB.buildPerModuleDefaultPipeline(Level,
                                               CodeGenOpts.DebugPassManager);
      }
    }
  }

  // FIXME: We still use the legacy pass manager to do code generation. We
  // create that pass manager here and use it as needed below.
  legacy::PassManager CodeGenPasses;
  bool NeedCodeGen = false;
  Optional<raw_fd_ostream> ThinLinkOS;

  // Append any output we need to the pass manager.
  switch (Action) {
  case Backend_EmitNothing:
    break;

  case Backend_EmitBC:
    if (CodeGenOpts.EmitSummaryIndex) {
      if (!CodeGenOpts.ThinLinkBitcodeFile.empty()) {
        std::error_code EC;
        ThinLinkOS.emplace(CodeGenOpts.ThinLinkBitcodeFile, EC,
                           llvm::sys::fs::F_None);
        if (EC) {
          Diags.Report(diag::err_fe_unable_to_open_output)
              << CodeGenOpts.ThinLinkBitcodeFile << EC.message();
          return;
        }
      }
      MPM.addPass(
          ThinLTOBitcodeWriterPass(*OS, ThinLinkOS ? &*ThinLinkOS : nullptr));
    } else {
      MPM.addPass(BitcodeWriterPass(*OS, CodeGenOpts.EmitLLVMUseLists,
                                    CodeGenOpts.EmitSummaryIndex,
                                    CodeGenOpts.EmitSummaryIndex));
    }
    break;

  case Backend_EmitLL:
    MPM.addPass(PrintModulePass(*OS, "", CodeGenOpts.EmitLLVMUseLists));
    break;

  case Backend_EmitAssembly:
  case Backend_EmitMCNull:
  case Backend_EmitObj:
    NeedCodeGen = true;
    CodeGenPasses.add(
        createTargetTransformInfoWrapperPass(getTargetIRAnalysis()));
    if (!AddEmitPasses(CodeGenPasses, Action, *OS))
      // FIXME: Should we handle this error differently?
      return;
    break;
  }

  // Before executing passes, print the final values of the LLVM options.
  cl::PrintOptionValues();

  // Now that we have all of the passes ready, run them.
  {
    PrettyStackTraceString CrashInfo("Optimizer");
    MPM.run(*TheModule, MAM);
  }

  // Now if needed, run the legacy PM for codegen.
  if (NeedCodeGen) {
    PrettyStackTraceString CrashInfo("Code generation");
    CodeGenPasses.run(*TheModule);
  }
=======
  }

  {
    PrettyStackTraceString CrashInfo("Code generation");
    CodeGenPasses.run(*TheModule);
  }

  if (ThinLinkOS)
    ThinLinkOS->keep();
  if (DwoOS)
    DwoOS->keep();
}

static PassBuilder::OptimizationLevel mapToLevel(const CodeGenOptions &Opts) {
  switch (Opts.OptimizationLevel) {
  default:
    llvm_unreachable("Invalid optimization level!");

  case 1:
    return PassBuilder::O1;

  case 2:
    switch (Opts.OptimizeSize) {
    default:
      llvm_unreachable("Invalid optimization level for size!");

    case 0:
      return PassBuilder::O2;

    case 1:
      return PassBuilder::Os;

    case 2:
      return PassBuilder::Oz;
    }

  case 3:
    return PassBuilder::O3;
  }
}

/// A clean version of `EmitAssembly` that uses the new pass manager.
///
/// Not all features are currently supported in this system, but where
/// necessary it falls back to the legacy pass manager to at least provide
/// basic functionality.
///
/// This API is planned to have its functionality finished and then to replace
/// `EmitAssembly` at some point in the future when the default switches.
void EmitAssemblyHelper::EmitAssemblyWithNewPassManager(
    BackendAction Action, std::unique_ptr<raw_pwrite_stream> OS) {
  TimeRegion Region(FrontendTimesIsEnabled ? &CodeGenerationTime : nullptr);
  setCommandLineOpts(CodeGenOpts);

  // The new pass manager always makes a target machine available to passes
  // during construction.
  CreateTargetMachine(/*MustCreateTM*/ true);
  if (!TM)
    // This will already be diagnosed, just bail.
    return;
  TheModule->setDataLayout(TM->createDataLayout());

  Optional<PGOOptions> PGOOpt;

  if (CodeGenOpts.hasProfileIRInstr())
    // -fprofile-generate.
    PGOOpt = PGOOptions(CodeGenOpts.InstrProfileOutput.empty()
                            ? DefaultProfileGenName
                            : CodeGenOpts.InstrProfileOutput,
                        "", "", true, CodeGenOpts.DebugInfoForProfiling);
  else if (CodeGenOpts.hasProfileIRUse())
    // -fprofile-use.
    PGOOpt = PGOOptions("", CodeGenOpts.ProfileInstrumentUsePath, "", false,
                        CodeGenOpts.DebugInfoForProfiling);
  else if (!CodeGenOpts.SampleProfileFile.empty())
    // -fprofile-sample-use
    PGOOpt = PGOOptions("", "", CodeGenOpts.SampleProfileFile, false,
                        CodeGenOpts.DebugInfoForProfiling);
  else if (CodeGenOpts.DebugInfoForProfiling)
    // -fdebug-info-for-profiling
    PGOOpt = PGOOptions("", "", "", false, true);

  PassBuilder PB(TM.get(), PGOOpt);

  LoopAnalysisManager LAM(CodeGenOpts.DebugPassManager);
  FunctionAnalysisManager FAM(CodeGenOpts.DebugPassManager);
  CGSCCAnalysisManager CGAM(CodeGenOpts.DebugPassManager);
  ModuleAnalysisManager MAM(CodeGenOpts.DebugPassManager);

  // Register the AA manager first so that our version is the one used.
  FAM.registerPass([&] { return PB.buildDefaultAAPipeline(); });

  // Register the target library analysis directly and give it a customized
  // preset TLI.
  Triple TargetTriple(TheModule->getTargetTriple());
  std::unique_ptr<TargetLibraryInfoImpl> TLII(
      createTLII(TargetTriple, CodeGenOpts));
  FAM.registerPass([&] { return TargetLibraryAnalysis(*TLII); });
  MAM.registerPass([&] { return TargetLibraryAnalysis(*TLII); });

  // Register all the basic analyses with the managers.
  PB.registerModuleAnalyses(MAM);
  PB.registerCGSCCAnalyses(CGAM);
  PB.registerFunctionAnalyses(FAM);
  PB.registerLoopAnalyses(LAM);
  PB.crossRegisterProxies(LAM, FAM, CGAM, MAM);

  ModulePassManager MPM(CodeGenOpts.DebugPassManager);

  if (!CodeGenOpts.DisableLLVMPasses) {
    bool IsThinLTO = CodeGenOpts.PrepareForThinLTO;
    bool IsLTO = CodeGenOpts.PrepareForLTO;

    if (CodeGenOpts.OptimizationLevel == 0) {
      if (Optional<GCOVOptions> Options = getGCOVOptions(CodeGenOpts))
        MPM.addPass(GCOVProfilerPass(*Options));

      // Build a minimal pipeline based on the semantics required by Clang,
      // which is just that always inlining occurs.
      MPM.addPass(AlwaysInlinerPass());

      // At -O0 we directly run necessary sanitizer passes.
      if (LangOpts.Sanitize.has(SanitizerKind::LocalBounds))
        MPM.addPass(createModuleToFunctionPassAdaptor(BoundsCheckingPass()));

      // Lastly, add a semantically necessary pass for LTO.
      if (IsLTO || IsThinLTO)
        MPM.addPass(NameAnonGlobalPass());
    } else {
      // Map our optimization levels into one of the distinct levels used to
      // configure the pipeline.
      PassBuilder::OptimizationLevel Level = mapToLevel(CodeGenOpts);

      // Register callbacks to schedule sanitizer passes at the appropriate part of
      // the pipeline.
      if (LangOpts.Sanitize.has(SanitizerKind::LocalBounds))
        PB.registerScalarOptimizerLateEPCallback(
            [](FunctionPassManager &FPM, PassBuilder::OptimizationLevel Level) {
              FPM.addPass(BoundsCheckingPass());
            });
      if (Optional<GCOVOptions> Options = getGCOVOptions(CodeGenOpts))
        PB.registerPipelineStartEPCallback([Options](ModulePassManager &MPM) {
          MPM.addPass(GCOVProfilerPass(*Options));
        });

      if (IsThinLTO) {
        MPM = PB.buildThinLTOPreLinkDefaultPipeline(
            Level, CodeGenOpts.DebugPassManager);
        MPM.addPass(NameAnonGlobalPass());
      } else if (IsLTO) {
        MPM = PB.buildLTOPreLinkDefaultPipeline(Level,
                                                CodeGenOpts.DebugPassManager);
        MPM.addPass(NameAnonGlobalPass());
      } else {
        MPM = PB.buildPerModuleDefaultPipeline(Level,
                                               CodeGenOpts.DebugPassManager);
      }
    }
  }

  // FIXME: We still use the legacy pass manager to do code generation. We
  // create that pass manager here and use it as needed below.
  legacy::PassManager CodeGenPasses;
  bool NeedCodeGen = false;
  std::unique_ptr<llvm::ToolOutputFile> ThinLinkOS, DwoOS;

  // Append any output we need to the pass manager.
  switch (Action) {
  case Backend_EmitNothing:
    break;

  case Backend_EmitBC:
    if (CodeGenOpts.PrepareForThinLTO) {
      if (!CodeGenOpts.ThinLinkBitcodeFile.empty()) {
        ThinLinkOS = openOutputFile(CodeGenOpts.ThinLinkBitcodeFile);
        if (!ThinLinkOS)
          return;
      }
      MPM.addPass(ThinLTOBitcodeWriterPass(*OS, ThinLinkOS ? &ThinLinkOS->os()
                                                           : nullptr));
    } else {
      // Emit a module summary by default for Regular LTO except for ld64
      // targets
      bool EmitLTOSummary =
          (CodeGenOpts.PrepareForLTO &&
           llvm::Triple(TheModule->getTargetTriple()).getVendor() !=
               llvm::Triple::Apple);
      if (EmitLTOSummary && !TheModule->getModuleFlag("ThinLTO"))
        TheModule->addModuleFlag(Module::Error, "ThinLTO", uint32_t(0));

      MPM.addPass(BitcodeWriterPass(*OS, CodeGenOpts.EmitLLVMUseLists,
                                    EmitLTOSummary));
    }
    break;

  case Backend_EmitLL:
    MPM.addPass(PrintModulePass(*OS, "", CodeGenOpts.EmitLLVMUseLists));
    break;

  case Backend_EmitAssembly:
  case Backend_EmitMCNull:
  case Backend_EmitObj:
    NeedCodeGen = true;
    CodeGenPasses.add(
        createTargetTransformInfoWrapperPass(getTargetIRAnalysis()));
    if (!CodeGenOpts.SplitDwarfFile.empty()) {
      DwoOS = openOutputFile(CodeGenOpts.SplitDwarfFile);
      if (!DwoOS)
        return;
    }
    if (!AddEmitPasses(CodeGenPasses, Action, *OS,
                       DwoOS ? &DwoOS->os() : nullptr))
      // FIXME: Should we handle this error differently?
      return;
    break;
  }

  // Before executing passes, print the final values of the LLVM options.
  cl::PrintOptionValues();

  // Now that we have all of the passes ready, run them.
  {
    PrettyStackTraceString CrashInfo("Optimizer");
    MPM.run(*TheModule, MAM);
  }

  // Now if needed, run the legacy PM for codegen.
  if (NeedCodeGen) {
    PrettyStackTraceString CrashInfo("Code generation");
    CodeGenPasses.run(*TheModule);
  }

  if (ThinLinkOS)
    ThinLinkOS->keep();
  if (DwoOS)
    DwoOS->keep();
>>>>>>> b2b84690
}

Expected<BitcodeModule> clang::FindThinLTOModule(MemoryBufferRef MBRef) {
  Expected<std::vector<BitcodeModule>> BMsOrErr = getBitcodeModuleList(MBRef);
  if (!BMsOrErr)
    return BMsOrErr.takeError();

  // The bitcode file may contain multiple modules, we want the one that is
  // marked as being the ThinLTO module.
<<<<<<< HEAD
  for (BitcodeModule &BM : *BMsOrErr) {
    Expected<BitcodeLTOInfo> LTOInfo = BM.getLTOInfo();
    if (LTOInfo && LTOInfo->IsThinLTO)
      return BM;
  }
=======
  if (const BitcodeModule *Bm = FindThinLTOModule(*BMsOrErr))
    return *Bm;
>>>>>>> b2b84690

  return make_error<StringError>("Could not find module summary",
                                 inconvertibleErrorCode());
}

<<<<<<< HEAD
=======
BitcodeModule *clang::FindThinLTOModule(MutableArrayRef<BitcodeModule> BMs) {
  for (BitcodeModule &BM : BMs) {
    Expected<BitcodeLTOInfo> LTOInfo = BM.getLTOInfo();
    if (LTOInfo && LTOInfo->IsThinLTO)
      return &BM;
  }
  return nullptr;
}

>>>>>>> b2b84690
static void runThinLTOBackend(ModuleSummaryIndex *CombinedIndex, Module *M,
                              const HeaderSearchOptions &HeaderOpts,
                              const CodeGenOptions &CGOpts,
                              const clang::TargetOptions &TOpts,
                              const LangOptions &LOpts,
                              std::unique_ptr<raw_pwrite_stream> OS,
                              std::string SampleProfile,
                              BackendAction Action) {
  StringMap<DenseMap<GlobalValue::GUID, GlobalValueSummary *>>
      ModuleToDefinedGVSummaries;
  CombinedIndex->collectDefinedGVSummariesPerModule(ModuleToDefinedGVSummaries);

  setCommandLineOpts(CGOpts);

  // We can simply import the values mentioned in the combined index, since
  // we should only invoke this using the individual indexes written out
  // via a WriteIndexesThinBackend.
  FunctionImporter::ImportMapTy ImportList;
  for (auto &GlobalList : *CombinedIndex) {
    // Ignore entries for undefined references.
    if (GlobalList.second.SummaryList.empty())
      continue;

    auto GUID = GlobalList.first;
    assert(GlobalList.second.SummaryList.size() == 1 &&
           "Expected individual combined index to have one summary per GUID");
    auto &Summary = GlobalList.second.SummaryList[0];
    // Skip the summaries for the importing module. These are included to
    // e.g. record required linkage changes.
    if (Summary->modulePath() == M->getModuleIdentifier())
      continue;
<<<<<<< HEAD
    // Doesn't matter what value we plug in to the map, just needs an entry
    // to provoke importing by thinBackend.
    ImportList[Summary->modulePath()][GUID] = 1;
=======
    // Add an entry to provoke importing by thinBackend.
    ImportList[Summary->modulePath()].insert(GUID);
>>>>>>> b2b84690
  }

  std::vector<std::unique_ptr<llvm::MemoryBuffer>> OwnedImports;
  MapVector<llvm::StringRef, llvm::BitcodeModule> ModuleMap;

  for (auto &I : ImportList) {
    ErrorOr<std::unique_ptr<llvm::MemoryBuffer>> MBOrErr =
        llvm::MemoryBuffer::getFile(I.first());
    if (!MBOrErr) {
      errs() << "Error loading imported file '" << I.first()
             << "': " << MBOrErr.getError().message() << "\n";
      return;
    }

    Expected<BitcodeModule> BMOrErr = FindThinLTOModule(**MBOrErr);
    if (!BMOrErr) {
      handleAllErrors(BMOrErr.takeError(), [&](ErrorInfoBase &EIB) {
        errs() << "Error loading imported file '" << I.first()
               << "': " << EIB.message() << '\n';
      });
      return;
    }
    ModuleMap.insert({I.first(), *BMOrErr});

    OwnedImports.push_back(std::move(*MBOrErr));
  }
  auto AddStream = [&](size_t Task) {
    return llvm::make_unique<lto::NativeObjectStream>(std::move(OS));
  };
  lto::Config Conf;
<<<<<<< HEAD
  Conf.CPU = TOpts.CPU;
  Conf.CodeModel = getCodeModel(CGOpts);
  Conf.MAttrs = TOpts.Features;
  Conf.RelocModel = getRelocModel(CGOpts);
=======
  if (CGOpts.SaveTempsFilePrefix != "") {
    if (Error E = Conf.addSaveTemps(CGOpts.SaveTempsFilePrefix + ".",
                                    /* UseInputModulePath */ false)) {
      handleAllErrors(std::move(E), [&](ErrorInfoBase &EIB) {
        errs() << "Error setting up ThinLTO save-temps: " << EIB.message()
               << '\n';
      });
    }
  }
  Conf.CPU = TOpts.CPU;
  Conf.CodeModel = getCodeModel(CGOpts);
  Conf.MAttrs = TOpts.Features;
  Conf.RelocModel = CGOpts.RelocationModel;
>>>>>>> b2b84690
  Conf.CGOptLevel = getCGOptLevel(CGOpts);
  initTargetOptions(Conf.Options, CGOpts, TOpts, LOpts, HeaderOpts);
  Conf.SampleProfile = std::move(SampleProfile);
  Conf.UseNewPM = CGOpts.ExperimentalNewPassManager;
<<<<<<< HEAD
=======
  Conf.DebugPassManager = CGOpts.DebugPassManager;
  Conf.RemarksWithHotness = CGOpts.DiagnosticsWithHotness;
  Conf.RemarksFilename = CGOpts.OptRecordFile;
  Conf.DwoPath = CGOpts.SplitDwarfFile;
>>>>>>> b2b84690
  switch (Action) {
  case Backend_EmitNothing:
    Conf.PreCodeGenModuleHook = [](size_t Task, const Module &Mod) {
      return false;
    };
    break;
  case Backend_EmitLL:
    Conf.PreCodeGenModuleHook = [&](size_t Task, const Module &Mod) {
      M->print(*OS, nullptr, CGOpts.EmitLLVMUseLists);
      return false;
    };
    break;
  case Backend_EmitBC:
    Conf.PreCodeGenModuleHook = [&](size_t Task, const Module &Mod) {
<<<<<<< HEAD
      WriteBitcodeToFile(M, *OS, CGOpts.EmitLLVMUseLists);
=======
      WriteBitcodeToFile(*M, *OS, CGOpts.EmitLLVMUseLists);
>>>>>>> b2b84690
      return false;
    };
    break;
  default:
    Conf.CGFileType = getCodeGenFileType(Action);
    break;
  }
  if (Error E = thinBackend(
<<<<<<< HEAD
          Conf, 0, AddStream, *M, *CombinedIndex, ImportList,
=======
          Conf, -1, AddStream, *M, *CombinedIndex, ImportList,
>>>>>>> b2b84690
          ModuleToDefinedGVSummaries[M->getModuleIdentifier()], ModuleMap)) {
    handleAllErrors(std::move(E), [&](ErrorInfoBase &EIB) {
      errs() << "Error running ThinLTO backend: " << EIB.message() << '\n';
    });
  }
}

void clang::EmitBackendOutput(DiagnosticsEngine &Diags,
                              const HeaderSearchOptions &HeaderOpts,
                              const CodeGenOptions &CGOpts,
                              const clang::TargetOptions &TOpts,
                              const LangOptions &LOpts,
                              const llvm::DataLayout &TDesc, Module *M,
                              BackendAction Action,
                              std::unique_ptr<raw_pwrite_stream> OS) {
<<<<<<< HEAD
=======
  std::unique_ptr<llvm::Module> EmptyModule;
>>>>>>> b2b84690
  if (!CGOpts.ThinLTOIndexFile.empty()) {
    // If we are performing a ThinLTO importing compile, load the function index
    // into memory and pass it into runThinLTOBackend, which will run the
    // function importer and invoke LTO passes.
    Expected<std::unique_ptr<ModuleSummaryIndex>> IndexOrErr =
        llvm::getModuleSummaryIndexForFile(CGOpts.ThinLTOIndexFile,
                                           /*IgnoreEmptyThinLTOIndexFile*/true);
    if (!IndexOrErr) {
      logAllUnhandledErrors(IndexOrErr.takeError(), errs(),
                            "Error loading index file '" +
                            CGOpts.ThinLTOIndexFile + "': ");
      return;
    }
    std::unique_ptr<ModuleSummaryIndex> CombinedIndex = std::move(*IndexOrErr);
    // A null CombinedIndex means we should skip ThinLTO compilation
    // (LLVM will optionally ignore empty index files, returning null instead
    // of an error).
<<<<<<< HEAD
    bool DoThinLTOBackend = CombinedIndex != nullptr;
    if (DoThinLTOBackend) {
      runThinLTOBackend(CombinedIndex.get(), M, HeaderOpts, CGOpts, TOpts,
                        LOpts, std::move(OS), CGOpts.SampleProfileFile, Action);
      return;
=======
    if (CombinedIndex) {
      if (!CombinedIndex->skipModuleByDistributedBackend()) {
        runThinLTOBackend(CombinedIndex.get(), M, HeaderOpts, CGOpts, TOpts,
                          LOpts, std::move(OS), CGOpts.SampleProfileFile,
                          Action);
        return;
      }
      // Distributed indexing detected that nothing from the module is needed
      // for the final linking. So we can skip the compilation. We sill need to
      // output an empty object file to make sure that a linker does not fail
      // trying to read it. Also for some features, like CFI, we must skip
      // the compilation as CombinedIndex does not contain all required
      // information.
      EmptyModule = llvm::make_unique<llvm::Module>("empty", M->getContext());
      EmptyModule->setTargetTriple(M->getTargetTriple());
      M = EmptyModule.get();
>>>>>>> b2b84690
    }
  }

  EmitAssemblyHelper AsmHelper(Diags, HeaderOpts, CGOpts, TOpts, LOpts, M);

  if (CGOpts.ExperimentalNewPassManager)
    AsmHelper.EmitAssemblyWithNewPassManager(Action, std::move(OS));
  else
    AsmHelper.EmitAssembly(Action, std::move(OS));

  // Verify clang's TargetInfo DataLayout against the LLVM TargetMachine's
  // DataLayout.
  if (AsmHelper.TM) {
    std::string DLDesc = M->getDataLayout().getStringRepresentation();
    if (DLDesc != TDesc.getStringRepresentation()) {
      unsigned DiagID = Diags.getCustomDiagID(
          DiagnosticsEngine::Error, "backend data layout '%0' does not match "
                                    "expected target description '%1'");
      Diags.Report(DiagID) << DLDesc << TDesc.getStringRepresentation();
    }
  }
}

static const char* getSectionNameForBitcode(const Triple &T) {
  switch (T.getObjectFormat()) {
  case Triple::MachO:
    return "__LLVM,__bitcode";
  case Triple::COFF:
  case Triple::ELF:
  case Triple::Wasm:
  case Triple::UnknownObjectFormat:
    return ".llvmbc";
  }
  llvm_unreachable("Unimplemented ObjectFormatType");
}

static const char* getSectionNameForCommandline(const Triple &T) {
  switch (T.getObjectFormat()) {
  case Triple::MachO:
    return "__LLVM,__cmdline";
  case Triple::COFF:
  case Triple::ELF:
  case Triple::Wasm:
  case Triple::UnknownObjectFormat:
    return ".llvmcmd";
  }
  llvm_unreachable("Unimplemented ObjectFormatType");
}

// With -fembed-bitcode, save a copy of the llvm IR as data in the
// __LLVM,__bitcode section.
void clang::EmbedBitcode(llvm::Module *M, const CodeGenOptions &CGOpts,
                         llvm::MemoryBufferRef Buf) {
  if (CGOpts.getEmbedBitcode() == CodeGenOptions::Embed_Off)
    return;

  // Save llvm.compiler.used and remote it.
  SmallVector<Constant*, 2> UsedArray;
<<<<<<< HEAD
  SmallSet<GlobalValue*, 4> UsedGlobals;
=======
  SmallPtrSet<GlobalValue*, 4> UsedGlobals;
>>>>>>> b2b84690
  Type *UsedElementType = Type::getInt8Ty(M->getContext())->getPointerTo(0);
  GlobalVariable *Used = collectUsedGlobalVariables(*M, UsedGlobals, true);
  for (auto *GV : UsedGlobals) {
    if (GV->getName() != "llvm.embedded.module" &&
        GV->getName() != "llvm.cmdline")
      UsedArray.push_back(
          ConstantExpr::getPointerBitCastOrAddrSpaceCast(GV, UsedElementType));
  }
  if (Used)
    Used->eraseFromParent();

  // Embed the bitcode for the llvm module.
  std::string Data;
  ArrayRef<uint8_t> ModuleData;
  Triple T(M->getTargetTriple());
  // Create a constant that contains the bitcode.
  // In case of embedding a marker, ignore the input Buf and use the empty
  // ArrayRef. It is also legal to create a bitcode marker even Buf is empty.
  if (CGOpts.getEmbedBitcode() != CodeGenOptions::Embed_Marker) {
    if (!isBitcode((const unsigned char *)Buf.getBufferStart(),
                   (const unsigned char *)Buf.getBufferEnd())) {
      // If the input is LLVM Assembly, bitcode is produced by serializing
      // the module. Use-lists order need to be perserved in this case.
      llvm::raw_string_ostream OS(Data);
<<<<<<< HEAD
      llvm::WriteBitcodeToFile(M, OS, /* ShouldPreserveUseListOrder */ true);
=======
      llvm::WriteBitcodeToFile(*M, OS, /* ShouldPreserveUseListOrder */ true);
>>>>>>> b2b84690
      ModuleData =
          ArrayRef<uint8_t>((const uint8_t *)OS.str().data(), OS.str().size());
    } else
      // If the input is LLVM bitcode, write the input byte stream directly.
      ModuleData = ArrayRef<uint8_t>((const uint8_t *)Buf.getBufferStart(),
                                     Buf.getBufferSize());
  }
  llvm::Constant *ModuleConstant =
      llvm::ConstantDataArray::get(M->getContext(), ModuleData);
  llvm::GlobalVariable *GV = new llvm::GlobalVariable(
      *M, ModuleConstant->getType(), true, llvm::GlobalValue::PrivateLinkage,
      ModuleConstant);
  GV->setSection(getSectionNameForBitcode(T));
  UsedArray.push_back(
      ConstantExpr::getPointerBitCastOrAddrSpaceCast(GV, UsedElementType));
  if (llvm::GlobalVariable *Old =
          M->getGlobalVariable("llvm.embedded.module", true)) {
    assert(Old->hasOneUse() &&
           "llvm.embedded.module can only be used once in llvm.compiler.used");
    GV->takeName(Old);
    Old->eraseFromParent();
  } else {
    GV->setName("llvm.embedded.module");
  }

  // Skip if only bitcode needs to be embedded.
  if (CGOpts.getEmbedBitcode() != CodeGenOptions::Embed_Bitcode) {
    // Embed command-line options.
    ArrayRef<uint8_t> CmdData(const_cast<uint8_t *>(CGOpts.CmdArgs.data()),
                              CGOpts.CmdArgs.size());
    llvm::Constant *CmdConstant =
      llvm::ConstantDataArray::get(M->getContext(), CmdData);
    GV = new llvm::GlobalVariable(*M, CmdConstant->getType(), true,
                                  llvm::GlobalValue::PrivateLinkage,
                                  CmdConstant);
    GV->setSection(getSectionNameForCommandline(T));
    UsedArray.push_back(
        ConstantExpr::getPointerBitCastOrAddrSpaceCast(GV, UsedElementType));
    if (llvm::GlobalVariable *Old =
            M->getGlobalVariable("llvm.cmdline", true)) {
      assert(Old->hasOneUse() &&
             "llvm.cmdline can only be used once in llvm.compiler.used");
      GV->takeName(Old);
      Old->eraseFromParent();
    } else {
      GV->setName("llvm.cmdline");
    }
  }

  if (UsedArray.empty())
    return;

  // Recreate llvm.compiler.used.
  ArrayType *ATy = ArrayType::get(UsedElementType, UsedArray.size());
  auto *NewUsed = new GlobalVariable(
      *M, ATy, false, llvm::GlobalValue::AppendingLinkage,
      llvm::ConstantArray::get(ATy, UsedArray), "llvm.compiler.used");
  NewUsed->setSection("llvm.metadata");
}<|MERGE_RESOLUTION|>--- conflicted
+++ resolved
@@ -45,29 +45,19 @@
 #include "llvm/Support/raw_ostream.h"
 #include "llvm/Target/TargetMachine.h"
 #include "llvm/Target/TargetOptions.h"
-<<<<<<< HEAD
-#include "llvm/Target/TargetSubtargetInfo.h"
-=======
->>>>>>> b2b84690
 #include "llvm/Transforms/Coroutines.h"
 #include "llvm/Transforms/IPO.h"
 #include "llvm/Transforms/IPO/AlwaysInliner.h"
 #include "llvm/Transforms/IPO/PassManagerBuilder.h"
 #include "llvm/Transforms/IPO/ThinLTOBitcodeWriter.h"
-<<<<<<< HEAD
-=======
 #include "llvm/Transforms/InstCombine/InstCombine.h"
->>>>>>> b2b84690
 #include "llvm/Transforms/Instrumentation.h"
 #include "llvm/Transforms/Instrumentation/BoundsChecking.h"
 #include "llvm/Transforms/Instrumentation/GCOVProfiler.h"
 #include "llvm/Transforms/ObjCARC.h"
 #include "llvm/Transforms/Scalar.h"
 #include "llvm/Transforms/Scalar/GVN.h"
-<<<<<<< HEAD
-=======
 #include "llvm/Transforms/Utils.h"
->>>>>>> b2b84690
 #include "llvm/Transforms/Utils/NameAnonGlobals.h"
 #include "llvm/Transforms/Utils/SymbolRewriter.h"
 #include <memory>
@@ -90,7 +80,6 @@
   Timer CodeGenerationTime;
 
   std::unique_ptr<raw_pwrite_stream> OS;
-<<<<<<< HEAD
 
   TargetIRAnalysis getTargetIRAnalysis() const {
     if (TM)
@@ -99,16 +88,6 @@
     return TargetIRAnalysis();
   }
 
-=======
-
-  TargetIRAnalysis getTargetIRAnalysis() const {
-    if (TM)
-      return TM->getTargetIRAnalysis();
-
-    return TargetIRAnalysis();
-  }
-
->>>>>>> b2b84690
   void CreatePasses(legacy::PassManager &MPM, legacy::FunctionPassManager &FPM);
 
   /// Generates the TargetMachine.
@@ -125,9 +104,6 @@
   ///
   /// \return True on success.
   bool AddEmitPasses(legacy::PassManager &CodeGenPasses, BackendAction Action,
-<<<<<<< HEAD
-                     raw_pwrite_stream &OS);
-=======
                      raw_pwrite_stream &OS, raw_pwrite_stream *DwoOS);
 
   std::unique_ptr<llvm::ToolOutputFile> openOutputFile(StringRef Path) {
@@ -140,7 +116,6 @@
     }
     return F;
   }
->>>>>>> b2b84690
 
 public:
   EmitAssemblyHelper(DiagnosticsEngine &_Diags,
@@ -204,13 +179,6 @@
 static void addAddDiscriminatorsPass(const PassManagerBuilder &Builder,
                                      legacy::PassManagerBase &PM) {
   PM.add(createAddDiscriminatorsPass());
-<<<<<<< HEAD
-}
-
-static void addBoundsCheckingPass(const PassManagerBuilder &Builder,
-                                  legacy::PassManagerBase &PM) {
-  PM.add(createBoundsCheckingPass());
-=======
 }
 
 static void addBoundsCheckingPass(const PassManagerBuilder &Builder,
@@ -257,46 +225,6 @@
   default:
     return false;
   }
->>>>>>> b2b84690
-}
-
-static void addSanitizerCoveragePass(const PassManagerBuilder &Builder,
-                                     legacy::PassManagerBase &PM) {
-  const PassManagerBuilderWrapper &BuilderWrapper =
-      static_cast<const PassManagerBuilderWrapper&>(Builder);
-  const CodeGenOptions &CGOpts = BuilderWrapper.getCGOpts();
-  SanitizerCoverageOptions Opts;
-  Opts.CoverageType =
-      static_cast<SanitizerCoverageOptions::Type>(CGOpts.SanitizeCoverageType);
-  Opts.IndirectCalls = CGOpts.SanitizeCoverageIndirectCalls;
-  Opts.TraceBB = CGOpts.SanitizeCoverageTraceBB;
-  Opts.TraceCmp = CGOpts.SanitizeCoverageTraceCmp;
-  Opts.TraceDiv = CGOpts.SanitizeCoverageTraceDiv;
-  Opts.TraceGep = CGOpts.SanitizeCoverageTraceGep;
-  Opts.Use8bitCounters = CGOpts.SanitizeCoverage8bitCounters;
-  Opts.TracePC = CGOpts.SanitizeCoverageTracePC;
-  Opts.TracePCGuard = CGOpts.SanitizeCoverageTracePCGuard;
-  Opts.NoPrune = CGOpts.SanitizeCoverageNoPrune;
-  Opts.Inline8bitCounters = CGOpts.SanitizeCoverageInline8bitCounters;
-  PM.add(createSanitizerCoverageModulePass(Opts));
-}
-
-// Check if ASan should use GC-friendly instrumentation for globals.
-// First of all, there is no point if -fdata-sections is off (expect for MachO,
-// where this is not a factor). Also, on ELF this feature requires an assembler
-// extension that only works with -integrated-as at the moment.
-static bool asanUseGlobalsGC(const Triple &T, const CodeGenOptions &CGOpts) {
-  if (!CGOpts.SanitizeAddressGlobalsDeadStripping)
-    return false;
-  switch (T.getObjectFormat()) {
-  case Triple::MachO:
-  case Triple::COFF:
-    return true;
-  case Triple::ELF:
-    return CGOpts.DataSections && !CGOpts.DisableIntegratedAS;
-  default:
-    return false;
-  }
 }
 
 static void addAddressSanitizerPasses(const PassManagerBuilder &Builder,
@@ -317,12 +245,6 @@
 static void addKernelAddressSanitizerPasses(const PassManagerBuilder &Builder,
                                             legacy::PassManagerBase &PM) {
   PM.add(createAddressSanitizerFunctionPass(
-<<<<<<< HEAD
-      /*CompileKernel*/ true,
-      /*Recover*/ true, /*UseAfterScope*/ false));
-  PM.add(createAddressSanitizerModulePass(/*CompileKernel*/true,
-                                          /*Recover*/true));
-=======
       /*CompileKernel*/ true, /*Recover*/ true, /*UseAfterScope*/ false));
   PM.add(createAddressSanitizerModulePass(
       /*CompileKernel*/ true, /*Recover*/ true));
@@ -341,7 +263,6 @@
                                             legacy::PassManagerBase &PM) {
   PM.add(createHWAddressSanitizerPass(
       /*CompileKernel*/ true, /*Recover*/ true));
->>>>>>> b2b84690
 }
 
 static void addMemorySanitizerPass(const PassManagerBuilder &Builder,
@@ -416,64 +337,6 @@
     break;
   }
   return TLII;
-<<<<<<< HEAD
-}
-
-static void addSymbolRewriterPass(const CodeGenOptions &Opts,
-                                  legacy::PassManager *MPM) {
-  llvm::SymbolRewriter::RewriteDescriptorList DL;
-
-  llvm::SymbolRewriter::RewriteMapParser MapParser;
-  for (const auto &MapFile : Opts.RewriteMapFiles)
-    MapParser.parse(MapFile, &DL);
-
-  MPM->add(createRewriteSymbolsPass(DL));
-}
-
-static CodeGenOpt::Level getCGOptLevel(const CodeGenOptions &CodeGenOpts) {
-  switch (CodeGenOpts.OptimizationLevel) {
-  default:
-    llvm_unreachable("Invalid optimization level!");
-  case 0:
-    return CodeGenOpt::None;
-  case 1:
-    return CodeGenOpt::Less;
-  case 2:
-    return CodeGenOpt::Default; // O2/Os/Oz
-  case 3:
-    return CodeGenOpt::Aggressive;
-  }
-}
-
-static llvm::CodeModel::Model getCodeModel(const CodeGenOptions &CodeGenOpts) {
-  unsigned CodeModel =
-      llvm::StringSwitch<unsigned>(CodeGenOpts.CodeModel)
-      .Case("small", llvm::CodeModel::Small)
-      .Case("kernel", llvm::CodeModel::Kernel)
-      .Case("medium", llvm::CodeModel::Medium)
-      .Case("large", llvm::CodeModel::Large)
-      .Case("default", llvm::CodeModel::Default)
-      .Default(~0u);
-  assert(CodeModel != ~0u && "invalid code model!");
-  return static_cast<llvm::CodeModel::Model>(CodeModel);
-}
-
-static llvm::Reloc::Model getRelocModel(const CodeGenOptions &CodeGenOpts) {
-  // Keep this synced with the equivalent code in
-  // lib/Frontend/CompilerInvocation.cpp
-  llvm::Optional<llvm::Reloc::Model> RM;
-  RM = llvm::StringSwitch<llvm::Reloc::Model>(CodeGenOpts.RelocationModel)
-      .Case("static", llvm::Reloc::Static)
-      .Case("pic", llvm::Reloc::PIC_)
-      .Case("ropi", llvm::Reloc::ROPI)
-      .Case("rwpi", llvm::Reloc::RWPI)
-      .Case("ropi-rwpi", llvm::Reloc::ROPI_RWPI)
-      .Case("dynamic-no-pic", llvm::Reloc::DynamicNoPIC);
-  assert(RM.hasValue() && "invalid PIC model!");
-  return *RM;
-}
-
-=======
 }
 
 static void addSymbolRewriterPass(const CodeGenOptions &Opts,
@@ -517,7 +380,6 @@
   return static_cast<llvm::CodeModel::Model>(CodeModel);
 }
 
->>>>>>> b2b84690
 static TargetMachine::CodeGenFileType getCodeGenFileType(BackendAction Action) {
   if (Action == Backend_EmitObj)
     return TargetMachine::CGFT_ObjectFile;
@@ -575,13 +437,10 @@
 
   if (LangOpts.SjLjExceptions)
     Options.ExceptionModel = llvm::ExceptionHandling::SjLj;
-<<<<<<< HEAD
-=======
   if (LangOpts.SEHExceptions)
     Options.ExceptionModel = llvm::ExceptionHandling::WinEH;
   if (LangOpts.DWARFExceptions)
     Options.ExceptionModel = llvm::ExceptionHandling::DwarfCFI;
->>>>>>> b2b84690
 
   Options.NoInfsFPMath = CodeGenOpts.NoInfsFPMath;
   Options.NoNaNsFPMath = CodeGenOpts.NoNaNsFPMath;
@@ -592,13 +451,9 @@
   Options.DataSections = CodeGenOpts.DataSections;
   Options.UniqueSectionNames = CodeGenOpts.UniqueSectionNames;
   Options.EmulatedTLS = CodeGenOpts.EmulatedTLS;
-<<<<<<< HEAD
-  Options.DebuggerTuning = CodeGenOpts.getDebuggerTuning();
-=======
   Options.ExplicitEmulatedTLS = CodeGenOpts.ExplicitEmulatedTLS;
   Options.DebuggerTuning = CodeGenOpts.getDebuggerTuning();
   Options.EmitStackSizeSection = CodeGenOpts.StackSizeSection;
->>>>>>> b2b84690
 
   if (CodeGenOpts.EnableSplitDwarf)
     Options.MCOptions.SplitDwarfFile = CodeGenOpts.SplitDwarfFile;
@@ -621,8 +476,6 @@
       Options.MCOptions.IASSearchPaths.push_back(
           Entry.IgnoreSysRoot ? Entry.Path : HSOpts.Sysroot + Entry.Path);
 }
-<<<<<<< HEAD
-=======
 static Optional<GCOVOptions> getGCOVOptions(const CodeGenOptions &CodeGenOpts) {
   if (CodeGenOpts.DisableGCov)
     return None;
@@ -640,7 +493,6 @@
   Options.ExitBlockBeforeBody = CodeGenOpts.CoverageExitBlockBeforeBody;
   return Options;
 }
->>>>>>> b2b84690
 
 void EmitAssemblyHelper::CreatePasses(legacy::PassManager &MPM,
                                       legacy::FunctionPassManager &FPM) {
@@ -672,11 +524,7 @@
     PMBuilder.Inliner = createFunctionInliningPass(
         CodeGenOpts.OptimizationLevel, CodeGenOpts.OptimizeSize,
         (!CodeGenOpts.SampleProfileFile.empty() &&
-<<<<<<< HEAD
-         CodeGenOpts.EmitSummaryIndex));
-=======
          CodeGenOpts.PrepareForThinLTO));
->>>>>>> b2b84690
   }
 
   PMBuilder.OptLevel = CodeGenOpts.OptimizationLevel;
@@ -686,11 +534,7 @@
 
   PMBuilder.DisableUnrollLoops = !CodeGenOpts.UnrollLoops;
   PMBuilder.MergeFunctions = CodeGenOpts.MergeFunctions;
-<<<<<<< HEAD
-  PMBuilder.PrepareForThinLTO = CodeGenOpts.EmitSummaryIndex;
-=======
   PMBuilder.PrepareForThinLTO = CodeGenOpts.PrepareForThinLTO;
->>>>>>> b2b84690
   PMBuilder.PrepareForLTO = CodeGenOpts.PrepareForLTO;
   PMBuilder.RerollLoops = CodeGenOpts.RerollLoops;
 
@@ -714,12 +558,9 @@
                            addObjCARCOptPass);
   }
 
-<<<<<<< HEAD
-=======
   if (LangOpts.CoroutinesTS)
     addCoroutinePassesToExtensionPoints(PMBuilder);
 
->>>>>>> b2b84690
   if (LangOpts.Sanitize.has(SanitizerKind::LocalBounds)) {
     PMBuilder.addExtension(PassManagerBuilder::EP_ScalarOptimizerLate,
                            addBoundsCheckingPass);
@@ -750,8 +591,6 @@
                            addKernelAddressSanitizerPasses);
   }
 
-<<<<<<< HEAD
-=======
   if (LangOpts.Sanitize.has(SanitizerKind::HWAddress)) {
     PMBuilder.addExtension(PassManagerBuilder::EP_OptimizerLast,
                            addHWAddressSanitizerPasses);
@@ -766,7 +605,6 @@
                            addKernelHWAddressSanitizerPasses);
   }
 
->>>>>>> b2b84690
   if (LangOpts.Sanitize.has(SanitizerKind::Memory)) {
     PMBuilder.addExtension(PassManagerBuilder::EP_OptimizerLast,
                            addMemorySanitizerPass);
@@ -788,12 +626,6 @@
                            addDataFlowSanitizerPass);
   }
 
-<<<<<<< HEAD
-  if (LangOpts.CoroutinesTS)
-    addCoroutinePassesToExtensionPoints(PMBuilder);
-
-=======
->>>>>>> b2b84690
   if (LangOpts.Sanitize.hasOneOf(SanitizerKind::Efficiency)) {
     PMBuilder.addExtension(PassManagerBuilder::EP_OptimizerLast,
                            addEfficiencySanitizerPass);
@@ -810,21 +642,8 @@
   if (!CodeGenOpts.RewriteMapFiles.empty())
     addSymbolRewriterPass(CodeGenOpts, &MPM);
 
-<<<<<<< HEAD
-  if (!CodeGenOpts.DisableGCov &&
-      (CodeGenOpts.EmitGcovArcs || CodeGenOpts.EmitGcovNotes)) {
-    // Not using 'GCOVOptions::getDefault' allows us to avoid exiting if
-    // LLVM's -default-gcov-version flag is set to something invalid.
-    GCOVOptions Options;
-    Options.EmitNotes = CodeGenOpts.EmitGcovNotes;
-    Options.EmitData = CodeGenOpts.EmitGcovArcs;
-    memcpy(Options.Version, CodeGenOpts.CoverageVersion, 4);
-    Options.UseCfgChecksum = CodeGenOpts.CoverageExtraChecksum;
-    Options.NoRedZone = CodeGenOpts.DisableRedZone;
-    Options.FunctionNamesInData =
-        !CodeGenOpts.CoverageNoFunctionNamesInData;
-    Options.ExitBlockBeforeBody = CodeGenOpts.CoverageExitBlockBeforeBody;
-    MPM.add(createGCOVProfilerPass(Options));
+  if (Optional<GCOVOptions> Options = getGCOVOptions(CodeGenOpts)) {
+    MPM.add(createGCOVProfilerPass(*Options));
     if (CodeGenOpts.getDebugInfo() == codegenoptions::NoDebugInfo)
       MPM.add(createStripSymbolsPass(true));
   }
@@ -834,12 +653,6 @@
     Options.NoRedZone = CodeGenOpts.DisableRedZone;
     Options.InstrProfileOutput = CodeGenOpts.InstrProfileOutput;
     MPM.add(createInstrProfilingLegacyPass(Options));
-=======
-  if (Optional<GCOVOptions> Options = getGCOVOptions(CodeGenOpts)) {
-    MPM.add(createGCOVProfilerPass(*Options));
-    if (CodeGenOpts.getDebugInfo() == codegenoptions::NoDebugInfo)
-      MPM.add(createStripSymbolsPass(true));
->>>>>>> b2b84690
   }
   if (CodeGenOpts.hasProfileIRInstr()) {
     PMBuilder.EnablePGOInstrGen = true;
@@ -851,25 +664,6 @@
   if (CodeGenOpts.hasProfileIRUse())
     PMBuilder.PGOInstrUse = CodeGenOpts.ProfileInstrumentUsePath;
 
-<<<<<<< HEAD
-=======
-  if (CodeGenOpts.hasProfileClangInstr()) {
-    InstrProfOptions Options;
-    Options.NoRedZone = CodeGenOpts.DisableRedZone;
-    Options.InstrProfileOutput = CodeGenOpts.InstrProfileOutput;
-    MPM.add(createInstrProfilingLegacyPass(Options));
-  }
-  if (CodeGenOpts.hasProfileIRInstr()) {
-    PMBuilder.EnablePGOInstrGen = true;
-    if (!CodeGenOpts.InstrProfileOutput.empty())
-      PMBuilder.PGOInstrGen = CodeGenOpts.InstrProfileOutput;
-    else
-      PMBuilder.PGOInstrGen = DefaultProfileGenName;
-  }
-  if (CodeGenOpts.hasProfileIRUse())
-    PMBuilder.PGOInstrUse = CodeGenOpts.ProfileInstrumentUsePath;
-
->>>>>>> b2b84690
   if (!CodeGenOpts.SampleProfileFile.empty())
     PMBuilder.PGOSampleUse = CodeGenOpts.SampleProfileFile;
 
@@ -888,11 +682,6 @@
     BackendArgs.push_back("-limit-float-precision");
     BackendArgs.push_back(CodeGenOpts.LimitFloatPrecision.c_str());
   }
-<<<<<<< HEAD
-  for (const std::string &BackendOption : CodeGenOpts.BackendOptions)
-    BackendArgs.push_back(BackendOption.c_str());
-=======
->>>>>>> b2b84690
   BackendArgs.push_back(nullptr);
   llvm::cl::ParseCommandLineOptions(BackendArgs.size() - 1,
                                     BackendArgs.data());
@@ -909,17 +698,10 @@
     return;
   }
 
-<<<<<<< HEAD
-  llvm::CodeModel::Model CM  = getCodeModel(CodeGenOpts);
-  std::string FeaturesStr =
-      llvm::join(TargetOpts.Features.begin(), TargetOpts.Features.end(), ",");
-  llvm::Reloc::Model RM = getRelocModel(CodeGenOpts);
-=======
   Optional<llvm::CodeModel::Model> CM = getCodeModel(CodeGenOpts);
   std::string FeaturesStr =
       llvm::join(TargetOpts.Features.begin(), TargetOpts.Features.end(), ",");
   llvm::Reloc::Model RM = CodeGenOpts.RelocationModel;
->>>>>>> b2b84690
   CodeGenOpt::Level OptLevel = getCGOptLevel(CodeGenOpts);
 
   llvm::TargetOptions Options;
@@ -930,12 +712,8 @@
 
 bool EmitAssemblyHelper::AddEmitPasses(legacy::PassManager &CodeGenPasses,
                                        BackendAction Action,
-<<<<<<< HEAD
-                                       raw_pwrite_stream &OS) {
-=======
                                        raw_pwrite_stream &OS,
                                        raw_pwrite_stream *DwoOS) {
->>>>>>> b2b84690
   // Add LibraryInfo.
   llvm::Triple TargetTriple(TheModule->getTargetTriple());
   std::unique_ptr<TargetLibraryInfoImpl> TLII(
@@ -952,11 +730,7 @@
   if (CodeGenOpts.OptimizationLevel > 0)
     CodeGenPasses.add(createObjCARCContractPass());
 
-<<<<<<< HEAD
-  if (TM->addPassesToEmitFile(CodeGenPasses, OS, CGFT,
-=======
   if (TM->addPassesToEmitFile(CodeGenPasses, OS, DwoOS, CGFT,
->>>>>>> b2b84690
                               /*DisableVerify=*/!CodeGenOpts.VerifyModule)) {
     Diags.Report(diag::err_fe_unable_to_interface_with_target);
     return false;
@@ -967,11 +741,7 @@
 
 void EmitAssemblyHelper::EmitAssembly(BackendAction Action,
                                       std::unique_ptr<raw_pwrite_stream> OS) {
-<<<<<<< HEAD
-  TimeRegion Region(llvm::TimePassesIsEnabled ? &CodeGenerationTime : nullptr);
-=======
   TimeRegion Region(FrontendTimesIsEnabled ? &CodeGenerationTime : nullptr);
->>>>>>> b2b84690
 
   setCommandLineOpts(CodeGenOpts);
 
@@ -999,37 +769,13 @@
   CodeGenPasses.add(
       createTargetTransformInfoWrapperPass(getTargetIRAnalysis()));
 
-<<<<<<< HEAD
-  std::unique_ptr<raw_fd_ostream> ThinLinkOS;
-=======
   std::unique_ptr<llvm::ToolOutputFile> ThinLinkOS, DwoOS;
->>>>>>> b2b84690
 
   switch (Action) {
   case Backend_EmitNothing:
     break;
 
   case Backend_EmitBC:
-<<<<<<< HEAD
-    if (CodeGenOpts.EmitSummaryIndex) {
-      if (!CodeGenOpts.ThinLinkBitcodeFile.empty()) {
-        std::error_code EC;
-        ThinLinkOS.reset(new llvm::raw_fd_ostream(
-            CodeGenOpts.ThinLinkBitcodeFile, EC,
-            llvm::sys::fs::F_None));
-        if (EC) {
-          Diags.Report(diag::err_fe_unable_to_open_output) << CodeGenOpts.ThinLinkBitcodeFile
-                                                           << EC.message();
-          return;
-        }
-      }
-      PerModulePasses.add(
-          createWriteThinLTOBitcodePass(*OS, ThinLinkOS.get()));
-    }
-    else
-      PerModulePasses.add(
-          createBitcodeWriterPass(*OS, CodeGenOpts.EmitLLVMUseLists));
-=======
     if (CodeGenOpts.PrepareForThinLTO) {
       if (!CodeGenOpts.ThinLinkBitcodeFile.empty()) {
         ThinLinkOS = openOutputFile(CodeGenOpts.ThinLinkBitcodeFile);
@@ -1052,7 +798,6 @@
           createBitcodeWriterPass(*OS, CodeGenOpts.EmitLLVMUseLists,
                                   EmitLTOSummary));
     }
->>>>>>> b2b84690
     break;
 
   case Backend_EmitLL:
@@ -1061,9 +806,6 @@
     break;
 
   default:
-<<<<<<< HEAD
-    if (!AddEmitPasses(CodeGenPasses, Action, *OS))
-=======
     if (!CodeGenOpts.SplitDwarfFile.empty()) {
       DwoOS = openOutputFile(CodeGenOpts.SplitDwarfFile);
       if (!DwoOS)
@@ -1071,7 +813,6 @@
     }
     if (!AddEmitPasses(CodeGenPasses, Action, *OS,
                        DwoOS ? &DwoOS->os() : nullptr))
->>>>>>> b2b84690
       return;
   }
 
@@ -1094,196 +835,6 @@
   {
     PrettyStackTraceString CrashInfo("Per-module optimization passes");
     PerModulePasses.run(*TheModule);
-<<<<<<< HEAD
-  }
-
-  {
-    PrettyStackTraceString CrashInfo("Code generation");
-    CodeGenPasses.run(*TheModule);
-  }
-}
-
-static PassBuilder::OptimizationLevel mapToLevel(const CodeGenOptions &Opts) {
-  switch (Opts.OptimizationLevel) {
-  default:
-    llvm_unreachable("Invalid optimization level!");
-
-  case 1:
-    return PassBuilder::O1;
-
-  case 2:
-    switch (Opts.OptimizeSize) {
-    default:
-      llvm_unreachable("Invalide optimization level for size!");
-
-    case 0:
-      return PassBuilder::O2;
-
-    case 1:
-      return PassBuilder::Os;
-
-    case 2:
-      return PassBuilder::Oz;
-    }
-
-  case 3:
-    return PassBuilder::O3;
-  }
-}
-
-/// A clean version of `EmitAssembly` that uses the new pass manager.
-///
-/// Not all features are currently supported in this system, but where
-/// necessary it falls back to the legacy pass manager to at least provide
-/// basic functionality.
-///
-/// This API is planned to have its functionality finished and then to replace
-/// `EmitAssembly` at some point in the future when the default switches.
-void EmitAssemblyHelper::EmitAssemblyWithNewPassManager(
-    BackendAction Action, std::unique_ptr<raw_pwrite_stream> OS) {
-  TimeRegion Region(llvm::TimePassesIsEnabled ? &CodeGenerationTime : nullptr);
-  setCommandLineOpts(CodeGenOpts);
-
-  // The new pass manager always makes a target machine available to passes
-  // during construction.
-  CreateTargetMachine(/*MustCreateTM*/ true);
-  if (!TM)
-    // This will already be diagnosed, just bail.
-    return;
-  TheModule->setDataLayout(TM->createDataLayout());
-
-  PGOOptions PGOOpt;
-
-  // -fprofile-generate.
-  PGOOpt.RunProfileGen = CodeGenOpts.hasProfileIRInstr();
-  if (PGOOpt.RunProfileGen)
-    PGOOpt.ProfileGenFile = CodeGenOpts.InstrProfileOutput.empty() ?
-      DefaultProfileGenName : CodeGenOpts.InstrProfileOutput;
-
-  // -fprofile-use.
-  if (CodeGenOpts.hasProfileIRUse())
-    PGOOpt.ProfileUseFile = CodeGenOpts.ProfileInstrumentUsePath;
-
-  if (!CodeGenOpts.SampleProfileFile.empty())
-    PGOOpt.SampleProfileFile = CodeGenOpts.SampleProfileFile;
-
-  // Only pass a PGO options struct if -fprofile-generate or
-  // -fprofile-use were passed on the cmdline.
-  PassBuilder PB(TM.get(),
-    (PGOOpt.RunProfileGen ||
-      !PGOOpt.ProfileUseFile.empty() ||
-      !PGOOpt.SampleProfileFile.empty()) ?
-        Optional<PGOOptions>(PGOOpt) : None);
-
-  LoopAnalysisManager LAM;
-  FunctionAnalysisManager FAM;
-  CGSCCAnalysisManager CGAM;
-  ModuleAnalysisManager MAM;
-
-  // Register the AA manager first so that our version is the one used.
-  FAM.registerPass([&] { return PB.buildDefaultAAPipeline(); });
-
-  // Register all the basic analyses with the managers.
-  PB.registerModuleAnalyses(MAM);
-  PB.registerCGSCCAnalyses(CGAM);
-  PB.registerFunctionAnalyses(FAM);
-  PB.registerLoopAnalyses(LAM);
-  PB.crossRegisterProxies(LAM, FAM, CGAM, MAM);
-
-  ModulePassManager MPM(CodeGenOpts.DebugPassManager);
-
-  if (!CodeGenOpts.DisableLLVMPasses) {
-    bool IsThinLTO = CodeGenOpts.EmitSummaryIndex;
-    bool IsLTO = CodeGenOpts.PrepareForLTO;
-
-    if (CodeGenOpts.OptimizationLevel == 0) {
-      // Build a minimal pipeline based on the semantics required by Clang,
-      // which is just that always inlining occurs.
-      MPM.addPass(AlwaysInlinerPass());
-      if (IsThinLTO)
-        MPM.addPass(NameAnonGlobalPass());
-    } else {
-      // Map our optimization levels into one of the distinct levels used to
-      // configure the pipeline.
-      PassBuilder::OptimizationLevel Level = mapToLevel(CodeGenOpts);
-
-      if (IsThinLTO) {
-        MPM = PB.buildThinLTOPreLinkDefaultPipeline(
-            Level, CodeGenOpts.DebugPassManager);
-        MPM.addPass(NameAnonGlobalPass());
-      } else if (IsLTO) {
-        MPM = PB.buildLTOPreLinkDefaultPipeline(Level,
-                                                CodeGenOpts.DebugPassManager);
-      } else {
-        MPM = PB.buildPerModuleDefaultPipeline(Level,
-                                               CodeGenOpts.DebugPassManager);
-      }
-    }
-  }
-
-  // FIXME: We still use the legacy pass manager to do code generation. We
-  // create that pass manager here and use it as needed below.
-  legacy::PassManager CodeGenPasses;
-  bool NeedCodeGen = false;
-  Optional<raw_fd_ostream> ThinLinkOS;
-
-  // Append any output we need to the pass manager.
-  switch (Action) {
-  case Backend_EmitNothing:
-    break;
-
-  case Backend_EmitBC:
-    if (CodeGenOpts.EmitSummaryIndex) {
-      if (!CodeGenOpts.ThinLinkBitcodeFile.empty()) {
-        std::error_code EC;
-        ThinLinkOS.emplace(CodeGenOpts.ThinLinkBitcodeFile, EC,
-                           llvm::sys::fs::F_None);
-        if (EC) {
-          Diags.Report(diag::err_fe_unable_to_open_output)
-              << CodeGenOpts.ThinLinkBitcodeFile << EC.message();
-          return;
-        }
-      }
-      MPM.addPass(
-          ThinLTOBitcodeWriterPass(*OS, ThinLinkOS ? &*ThinLinkOS : nullptr));
-    } else {
-      MPM.addPass(BitcodeWriterPass(*OS, CodeGenOpts.EmitLLVMUseLists,
-                                    CodeGenOpts.EmitSummaryIndex,
-                                    CodeGenOpts.EmitSummaryIndex));
-    }
-    break;
-
-  case Backend_EmitLL:
-    MPM.addPass(PrintModulePass(*OS, "", CodeGenOpts.EmitLLVMUseLists));
-    break;
-
-  case Backend_EmitAssembly:
-  case Backend_EmitMCNull:
-  case Backend_EmitObj:
-    NeedCodeGen = true;
-    CodeGenPasses.add(
-        createTargetTransformInfoWrapperPass(getTargetIRAnalysis()));
-    if (!AddEmitPasses(CodeGenPasses, Action, *OS))
-      // FIXME: Should we handle this error differently?
-      return;
-    break;
-  }
-
-  // Before executing passes, print the final values of the LLVM options.
-  cl::PrintOptionValues();
-
-  // Now that we have all of the passes ready, run them.
-  {
-    PrettyStackTraceString CrashInfo("Optimizer");
-    MPM.run(*TheModule, MAM);
-  }
-
-  // Now if needed, run the legacy PM for codegen.
-  if (NeedCodeGen) {
-    PrettyStackTraceString CrashInfo("Code generation");
-    CodeGenPasses.run(*TheModule);
-  }
-=======
   }
 
   {
@@ -1520,7 +1071,6 @@
     ThinLinkOS->keep();
   if (DwoOS)
     DwoOS->keep();
->>>>>>> b2b84690
 }
 
 Expected<BitcodeModule> clang::FindThinLTOModule(MemoryBufferRef MBRef) {
@@ -1530,23 +1080,13 @@
 
   // The bitcode file may contain multiple modules, we want the one that is
   // marked as being the ThinLTO module.
-<<<<<<< HEAD
-  for (BitcodeModule &BM : *BMsOrErr) {
-    Expected<BitcodeLTOInfo> LTOInfo = BM.getLTOInfo();
-    if (LTOInfo && LTOInfo->IsThinLTO)
-      return BM;
-  }
-=======
   if (const BitcodeModule *Bm = FindThinLTOModule(*BMsOrErr))
     return *Bm;
->>>>>>> b2b84690
 
   return make_error<StringError>("Could not find module summary",
                                  inconvertibleErrorCode());
 }
 
-<<<<<<< HEAD
-=======
 BitcodeModule *clang::FindThinLTOModule(MutableArrayRef<BitcodeModule> BMs) {
   for (BitcodeModule &BM : BMs) {
     Expected<BitcodeLTOInfo> LTOInfo = BM.getLTOInfo();
@@ -1556,7 +1096,6 @@
   return nullptr;
 }
 
->>>>>>> b2b84690
 static void runThinLTOBackend(ModuleSummaryIndex *CombinedIndex, Module *M,
                               const HeaderSearchOptions &HeaderOpts,
                               const CodeGenOptions &CGOpts,
@@ -1588,14 +1127,8 @@
     // e.g. record required linkage changes.
     if (Summary->modulePath() == M->getModuleIdentifier())
       continue;
-<<<<<<< HEAD
-    // Doesn't matter what value we plug in to the map, just needs an entry
-    // to provoke importing by thinBackend.
-    ImportList[Summary->modulePath()][GUID] = 1;
-=======
     // Add an entry to provoke importing by thinBackend.
     ImportList[Summary->modulePath()].insert(GUID);
->>>>>>> b2b84690
   }
 
   std::vector<std::unique_ptr<llvm::MemoryBuffer>> OwnedImports;
@@ -1626,12 +1159,6 @@
     return llvm::make_unique<lto::NativeObjectStream>(std::move(OS));
   };
   lto::Config Conf;
-<<<<<<< HEAD
-  Conf.CPU = TOpts.CPU;
-  Conf.CodeModel = getCodeModel(CGOpts);
-  Conf.MAttrs = TOpts.Features;
-  Conf.RelocModel = getRelocModel(CGOpts);
-=======
   if (CGOpts.SaveTempsFilePrefix != "") {
     if (Error E = Conf.addSaveTemps(CGOpts.SaveTempsFilePrefix + ".",
                                     /* UseInputModulePath */ false)) {
@@ -1645,18 +1172,14 @@
   Conf.CodeModel = getCodeModel(CGOpts);
   Conf.MAttrs = TOpts.Features;
   Conf.RelocModel = CGOpts.RelocationModel;
->>>>>>> b2b84690
   Conf.CGOptLevel = getCGOptLevel(CGOpts);
   initTargetOptions(Conf.Options, CGOpts, TOpts, LOpts, HeaderOpts);
   Conf.SampleProfile = std::move(SampleProfile);
   Conf.UseNewPM = CGOpts.ExperimentalNewPassManager;
-<<<<<<< HEAD
-=======
   Conf.DebugPassManager = CGOpts.DebugPassManager;
   Conf.RemarksWithHotness = CGOpts.DiagnosticsWithHotness;
   Conf.RemarksFilename = CGOpts.OptRecordFile;
   Conf.DwoPath = CGOpts.SplitDwarfFile;
->>>>>>> b2b84690
   switch (Action) {
   case Backend_EmitNothing:
     Conf.PreCodeGenModuleHook = [](size_t Task, const Module &Mod) {
@@ -1671,11 +1194,7 @@
     break;
   case Backend_EmitBC:
     Conf.PreCodeGenModuleHook = [&](size_t Task, const Module &Mod) {
-<<<<<<< HEAD
-      WriteBitcodeToFile(M, *OS, CGOpts.EmitLLVMUseLists);
-=======
       WriteBitcodeToFile(*M, *OS, CGOpts.EmitLLVMUseLists);
->>>>>>> b2b84690
       return false;
     };
     break;
@@ -1684,11 +1203,7 @@
     break;
   }
   if (Error E = thinBackend(
-<<<<<<< HEAD
-          Conf, 0, AddStream, *M, *CombinedIndex, ImportList,
-=======
           Conf, -1, AddStream, *M, *CombinedIndex, ImportList,
->>>>>>> b2b84690
           ModuleToDefinedGVSummaries[M->getModuleIdentifier()], ModuleMap)) {
     handleAllErrors(std::move(E), [&](ErrorInfoBase &EIB) {
       errs() << "Error running ThinLTO backend: " << EIB.message() << '\n';
@@ -1704,10 +1219,7 @@
                               const llvm::DataLayout &TDesc, Module *M,
                               BackendAction Action,
                               std::unique_ptr<raw_pwrite_stream> OS) {
-<<<<<<< HEAD
-=======
   std::unique_ptr<llvm::Module> EmptyModule;
->>>>>>> b2b84690
   if (!CGOpts.ThinLTOIndexFile.empty()) {
     // If we are performing a ThinLTO importing compile, load the function index
     // into memory and pass it into runThinLTOBackend, which will run the
@@ -1725,13 +1237,6 @@
     // A null CombinedIndex means we should skip ThinLTO compilation
     // (LLVM will optionally ignore empty index files, returning null instead
     // of an error).
-<<<<<<< HEAD
-    bool DoThinLTOBackend = CombinedIndex != nullptr;
-    if (DoThinLTOBackend) {
-      runThinLTOBackend(CombinedIndex.get(), M, HeaderOpts, CGOpts, TOpts,
-                        LOpts, std::move(OS), CGOpts.SampleProfileFile, Action);
-      return;
-=======
     if (CombinedIndex) {
       if (!CombinedIndex->skipModuleByDistributedBackend()) {
         runThinLTOBackend(CombinedIndex.get(), M, HeaderOpts, CGOpts, TOpts,
@@ -1748,7 +1253,6 @@
       EmptyModule = llvm::make_unique<llvm::Module>("empty", M->getContext());
       EmptyModule->setTargetTriple(M->getTargetTriple());
       M = EmptyModule.get();
->>>>>>> b2b84690
     }
   }
 
@@ -1807,11 +1311,7 @@
 
   // Save llvm.compiler.used and remote it.
   SmallVector<Constant*, 2> UsedArray;
-<<<<<<< HEAD
-  SmallSet<GlobalValue*, 4> UsedGlobals;
-=======
   SmallPtrSet<GlobalValue*, 4> UsedGlobals;
->>>>>>> b2b84690
   Type *UsedElementType = Type::getInt8Ty(M->getContext())->getPointerTo(0);
   GlobalVariable *Used = collectUsedGlobalVariables(*M, UsedGlobals, true);
   for (auto *GV : UsedGlobals) {
@@ -1836,11 +1336,7 @@
       // If the input is LLVM Assembly, bitcode is produced by serializing
       // the module. Use-lists order need to be perserved in this case.
       llvm::raw_string_ostream OS(Data);
-<<<<<<< HEAD
-      llvm::WriteBitcodeToFile(M, OS, /* ShouldPreserveUseListOrder */ true);
-=======
       llvm::WriteBitcodeToFile(*M, OS, /* ShouldPreserveUseListOrder */ true);
->>>>>>> b2b84690
       ModuleData =
           ArrayRef<uint8_t>((const uint8_t *)OS.str().data(), OS.str().size());
     } else
