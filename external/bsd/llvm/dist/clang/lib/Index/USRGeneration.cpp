--- conflicted
+++ resolved
@@ -99,11 +99,8 @@
   void VisitVarDecl(const VarDecl *D);
   void VisitNonTypeTemplateParmDecl(const NonTypeTemplateParmDecl *D);
   void VisitTemplateTemplateParmDecl(const TemplateTemplateParmDecl *D);
-<<<<<<< HEAD
-=======
   void VisitUnresolvedUsingValueDecl(const UnresolvedUsingValueDecl *D);
   void VisitUnresolvedUsingTypenameDecl(const UnresolvedUsingTypenameDecl *D);
->>>>>>> b2b84690
 
   void VisitLinkageSpecDecl(const LinkageSpecDecl *D) {
     IgnoreResults = true; // No USRs for linkage specs themselves.
@@ -117,29 +114,12 @@
     IgnoreResults = true;
   }
 
-<<<<<<< HEAD
-  void VisitUnresolvedUsingValueDecl(const UnresolvedUsingValueDecl *D) {
-    IgnoreResults = true;
-  }
-
-  void VisitUnresolvedUsingTypenameDecl(const UnresolvedUsingTypenameDecl *D) {
-    IgnoreResults = true;
-  }
-
   bool ShouldGenerateLocation(const NamedDecl *D);
 
   bool isLocal(const NamedDecl *D) {
     return D->getParentFunctionOrMethod() != nullptr;
   }
 
-=======
-  bool ShouldGenerateLocation(const NamedDecl *D);
-
-  bool isLocal(const NamedDecl *D) {
-    return D->getParentFunctionOrMethod() != nullptr;
-  }
-
->>>>>>> b2b84690
   void GenExtSymbolContainer(const NamedDecl *D);
 
   /// Generate the string component containing the location of the
@@ -596,7 +576,6 @@
 
 void USRGenerator::VisitTemplateTypeParmDecl(const TemplateTypeParmDecl *D) {
   GenLoc(D, /*IncludeOffset=*/true);
-<<<<<<< HEAD
 }
 
 void USRGenerator::GenExtSymbolContainer(const NamedDecl *D) {
@@ -605,16 +584,6 @@
     Out << "@M@" << Container;
 }
 
-=======
-}
-
-void USRGenerator::GenExtSymbolContainer(const NamedDecl *D) {
-  StringRef Container = GetExternalSourceContainer(D);
-  if (!Container.empty())
-    Out << "@M@" << Container;
-}
-
->>>>>>> b2b84690
 bool USRGenerator::GenLoc(const Decl *D, bool IncludeOffset) {
   if (generatedLoc)
     return IgnoreResults;
@@ -813,17 +782,12 @@
     if (const FunctionProtoType *FT = T->getAs<FunctionProtoType>()) {
       Out << 'F';
       VisitType(FT->getReturnType());
-<<<<<<< HEAD
-      for (const auto &I : FT->param_types())
-        VisitType(I);
-=======
       Out << '(';
       for (const auto &I : FT->param_types()) {
         Out << '#';
         VisitType(I);
       }
       Out << ')';
->>>>>>> b2b84690
       if (FT->isVariadic())
         Out << '.';
       return;
@@ -870,17 +834,7 @@
     }
     if (const DependentNameType *DNT = T->getAs<DependentNameType>()) {
       Out << '^';
-<<<<<<< HEAD
-      // FIXME: Encode the qualifier, don't just print it.
-      PrintingPolicy PO(Ctx.getLangOpts());
-      PO.SuppressTagKeyword = true;
-      PO.SuppressUnwrittenScope = true;
-      PO.ConstantArraySizeAsWritten = false;
-      PO.AnonymousTagLocations = false;
-      DNT->getQualifier()->print(Out, PO);
-=======
       printQualifier(Out, Ctx, DNT->getQualifier());
->>>>>>> b2b84690
       Out << ':' << DNT->getIdentifier()->getName();
       return;
     }
@@ -894,8 +848,6 @@
       T = VT->getElementType();
       continue;
     }
-<<<<<<< HEAD
-=======
     if (const auto *const AT = dyn_cast<ArrayType>(T)) {
       Out << '{';
       switch (AT->getSizeModifier()) {
@@ -915,7 +867,6 @@
       T = AT->getElementType();
       continue;
     }
->>>>>>> b2b84690
 
     // Unhandled type.
     Out << ' ';
