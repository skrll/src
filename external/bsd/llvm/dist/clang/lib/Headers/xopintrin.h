/*===---- xopintrin.h - XOP intrinsics -------------------------------------===
 *
 * Permission is hereby granted, free of charge, to any person obtaining a copy
 * of this software and associated documentation files (the "Software"), to deal
 * in the Software without restriction, including without limitation the rights
 * to use, copy, modify, merge, publish, distribute, sublicense, and/or sell
 * copies of the Software, and to permit persons to whom the Software is
 * furnished to do so, subject to the following conditions:
 *
 * The above copyright notice and this permission notice shall be included in
 * all copies or substantial portions of the Software.
 *
 * THE SOFTWARE IS PROVIDED "AS IS", WITHOUT WARRANTY OF ANY KIND, EXPRESS OR
 * IMPLIED, INCLUDING BUT NOT LIMITED TO THE WARRANTIES OF MERCHANTABILITY,
 * FITNESS FOR A PARTICULAR PURPOSE AND NONINFRINGEMENT. IN NO EVENT SHALL THE
 * AUTHORS OR COPYRIGHT HOLDERS BE LIABLE FOR ANY CLAIM, DAMAGES OR OTHER
 * LIABILITY, WHETHER IN AN ACTION OF CONTRACT, TORT OR OTHERWISE, ARISING FROM,
 * OUT OF OR IN CONNECTION WITH THE SOFTWARE OR THE USE OR OTHER DEALINGS IN
 * THE SOFTWARE.
 *
 *===-----------------------------------------------------------------------===
 */

#ifndef __X86INTRIN_H
#error "Never use <xopintrin.h> directly; include <x86intrin.h> instead."
#endif

#ifndef __XOPINTRIN_H
#define __XOPINTRIN_H

#include <fma4intrin.h>

/* Define the default attributes for the functions in this file. */
<<<<<<< HEAD
#define __DEFAULT_FN_ATTRS __attribute__((__always_inline__, __nodebug__, __target__("xop")))
=======
#define __DEFAULT_FN_ATTRS __attribute__((__always_inline__, __nodebug__, __target__("xop"), __min_vector_width__(128)))
#define __DEFAULT_FN_ATTRS256 __attribute__((__always_inline__, __nodebug__, __target__("xop"), __min_vector_width__(256)))
>>>>>>> b2b84690

static __inline__ __m128i __DEFAULT_FN_ATTRS
_mm_maccs_epi16(__m128i __A, __m128i __B, __m128i __C)
{
  return (__m128i)__builtin_ia32_vpmacssww((__v8hi)__A, (__v8hi)__B, (__v8hi)__C);
}

static __inline__ __m128i __DEFAULT_FN_ATTRS
_mm_macc_epi16(__m128i __A, __m128i __B, __m128i __C)
{
  return (__m128i)__builtin_ia32_vpmacsww((__v8hi)__A, (__v8hi)__B, (__v8hi)__C);
}

static __inline__ __m128i __DEFAULT_FN_ATTRS
_mm_maccsd_epi16(__m128i __A, __m128i __B, __m128i __C)
{
  return (__m128i)__builtin_ia32_vpmacsswd((__v8hi)__A, (__v8hi)__B, (__v4si)__C);
}

static __inline__ __m128i __DEFAULT_FN_ATTRS
_mm_maccd_epi16(__m128i __A, __m128i __B, __m128i __C)
{
  return (__m128i)__builtin_ia32_vpmacswd((__v8hi)__A, (__v8hi)__B, (__v4si)__C);
}

static __inline__ __m128i __DEFAULT_FN_ATTRS
_mm_maccs_epi32(__m128i __A, __m128i __B, __m128i __C)
{
  return (__m128i)__builtin_ia32_vpmacssdd((__v4si)__A, (__v4si)__B, (__v4si)__C);
}

static __inline__ __m128i __DEFAULT_FN_ATTRS
_mm_macc_epi32(__m128i __A, __m128i __B, __m128i __C)
{
  return (__m128i)__builtin_ia32_vpmacsdd((__v4si)__A, (__v4si)__B, (__v4si)__C);
}

static __inline__ __m128i __DEFAULT_FN_ATTRS
_mm_maccslo_epi32(__m128i __A, __m128i __B, __m128i __C)
{
  return (__m128i)__builtin_ia32_vpmacssdql((__v4si)__A, (__v4si)__B, (__v2di)__C);
}

static __inline__ __m128i __DEFAULT_FN_ATTRS
_mm_macclo_epi32(__m128i __A, __m128i __B, __m128i __C)
{
  return (__m128i)__builtin_ia32_vpmacsdql((__v4si)__A, (__v4si)__B, (__v2di)__C);
}

static __inline__ __m128i __DEFAULT_FN_ATTRS
_mm_maccshi_epi32(__m128i __A, __m128i __B, __m128i __C)
{
  return (__m128i)__builtin_ia32_vpmacssdqh((__v4si)__A, (__v4si)__B, (__v2di)__C);
}

static __inline__ __m128i __DEFAULT_FN_ATTRS
_mm_macchi_epi32(__m128i __A, __m128i __B, __m128i __C)
{
  return (__m128i)__builtin_ia32_vpmacsdqh((__v4si)__A, (__v4si)__B, (__v2di)__C);
}

static __inline__ __m128i __DEFAULT_FN_ATTRS
_mm_maddsd_epi16(__m128i __A, __m128i __B, __m128i __C)
{
  return (__m128i)__builtin_ia32_vpmadcsswd((__v8hi)__A, (__v8hi)__B, (__v4si)__C);
}

static __inline__ __m128i __DEFAULT_FN_ATTRS
_mm_maddd_epi16(__m128i __A, __m128i __B, __m128i __C)
{
  return (__m128i)__builtin_ia32_vpmadcswd((__v8hi)__A, (__v8hi)__B, (__v4si)__C);
}

static __inline__ __m128i __DEFAULT_FN_ATTRS
_mm_haddw_epi8(__m128i __A)
{
  return (__m128i)__builtin_ia32_vphaddbw((__v16qi)__A);
}

static __inline__ __m128i __DEFAULT_FN_ATTRS
_mm_haddd_epi8(__m128i __A)
{
  return (__m128i)__builtin_ia32_vphaddbd((__v16qi)__A);
}

static __inline__ __m128i __DEFAULT_FN_ATTRS
_mm_haddq_epi8(__m128i __A)
{
  return (__m128i)__builtin_ia32_vphaddbq((__v16qi)__A);
}

static __inline__ __m128i __DEFAULT_FN_ATTRS
_mm_haddd_epi16(__m128i __A)
{
  return (__m128i)__builtin_ia32_vphaddwd((__v8hi)__A);
}

static __inline__ __m128i __DEFAULT_FN_ATTRS
_mm_haddq_epi16(__m128i __A)
{
  return (__m128i)__builtin_ia32_vphaddwq((__v8hi)__A);
}

static __inline__ __m128i __DEFAULT_FN_ATTRS
_mm_haddq_epi32(__m128i __A)
{
  return (__m128i)__builtin_ia32_vphadddq((__v4si)__A);
}

static __inline__ __m128i __DEFAULT_FN_ATTRS
_mm_haddw_epu8(__m128i __A)
{
  return (__m128i)__builtin_ia32_vphaddubw((__v16qi)__A);
}

static __inline__ __m128i __DEFAULT_FN_ATTRS
_mm_haddd_epu8(__m128i __A)
{
  return (__m128i)__builtin_ia32_vphaddubd((__v16qi)__A);
}

static __inline__ __m128i __DEFAULT_FN_ATTRS
_mm_haddq_epu8(__m128i __A)
{
  return (__m128i)__builtin_ia32_vphaddubq((__v16qi)__A);
}

static __inline__ __m128i __DEFAULT_FN_ATTRS
_mm_haddd_epu16(__m128i __A)
{
  return (__m128i)__builtin_ia32_vphadduwd((__v8hi)__A);
}

static __inline__ __m128i __DEFAULT_FN_ATTRS
_mm_haddq_epu16(__m128i __A)
{
  return (__m128i)__builtin_ia32_vphadduwq((__v8hi)__A);
}

static __inline__ __m128i __DEFAULT_FN_ATTRS
_mm_haddq_epu32(__m128i __A)
{
  return (__m128i)__builtin_ia32_vphaddudq((__v4si)__A);
}

static __inline__ __m128i __DEFAULT_FN_ATTRS
_mm_hsubw_epi8(__m128i __A)
{
  return (__m128i)__builtin_ia32_vphsubbw((__v16qi)__A);
}

static __inline__ __m128i __DEFAULT_FN_ATTRS
_mm_hsubd_epi16(__m128i __A)
{
  return (__m128i)__builtin_ia32_vphsubwd((__v8hi)__A);
}

static __inline__ __m128i __DEFAULT_FN_ATTRS
_mm_hsubq_epi32(__m128i __A)
{
  return (__m128i)__builtin_ia32_vphsubdq((__v4si)__A);
}

static __inline__ __m128i __DEFAULT_FN_ATTRS
_mm_cmov_si128(__m128i __A, __m128i __B, __m128i __C)
{
  return (__m128i)(((__v2du)__A & (__v2du)__C) | ((__v2du)__B & ~(__v2du)__C));
}

<<<<<<< HEAD
static __inline__ __m256i __DEFAULT_FN_ATTRS
=======
static __inline__ __m256i __DEFAULT_FN_ATTRS256
>>>>>>> b2b84690
_mm256_cmov_si256(__m256i __A, __m256i __B, __m256i __C)
{
  return (__m256i)(((__v4du)__A & (__v4du)__C) | ((__v4du)__B & ~(__v4du)__C));
}

static __inline__ __m128i __DEFAULT_FN_ATTRS
_mm_perm_epi8(__m128i __A, __m128i __B, __m128i __C)
{
  return (__m128i)__builtin_ia32_vpperm((__v16qi)__A, (__v16qi)__B, (__v16qi)__C);
}

static __inline__ __m128i __DEFAULT_FN_ATTRS
_mm_rot_epi8(__m128i __A, __m128i __B)
{
  return (__m128i)__builtin_ia32_vprotb((__v16qi)__A, (__v16qi)__B);
}

static __inline__ __m128i __DEFAULT_FN_ATTRS
_mm_rot_epi16(__m128i __A, __m128i __B)
{
  return (__m128i)__builtin_ia32_vprotw((__v8hi)__A, (__v8hi)__B);
}

static __inline__ __m128i __DEFAULT_FN_ATTRS
_mm_rot_epi32(__m128i __A, __m128i __B)
{
  return (__m128i)__builtin_ia32_vprotd((__v4si)__A, (__v4si)__B);
}

static __inline__ __m128i __DEFAULT_FN_ATTRS
_mm_rot_epi64(__m128i __A, __m128i __B)
{
  return (__m128i)__builtin_ia32_vprotq((__v2di)__A, (__v2di)__B);
}

<<<<<<< HEAD
#define _mm_roti_epi8(A, N) __extension__ ({ \
  (__m128i)__builtin_ia32_vprotbi((__v16qi)(__m128i)(A), (N)); })

#define _mm_roti_epi16(A, N) __extension__ ({ \
  (__m128i)__builtin_ia32_vprotwi((__v8hi)(__m128i)(A), (N)); })

#define _mm_roti_epi32(A, N) __extension__ ({ \
  (__m128i)__builtin_ia32_vprotdi((__v4si)(__m128i)(A), (N)); })

#define _mm_roti_epi64(A, N) __extension__ ({ \
  (__m128i)__builtin_ia32_vprotqi((__v2di)(__m128i)(A), (N)); })
=======
#define _mm_roti_epi8(A, N) \
  (__m128i)__builtin_ia32_vprotbi((__v16qi)(__m128i)(A), (N))

#define _mm_roti_epi16(A, N) \
  (__m128i)__builtin_ia32_vprotwi((__v8hi)(__m128i)(A), (N))

#define _mm_roti_epi32(A, N) \
  (__m128i)__builtin_ia32_vprotdi((__v4si)(__m128i)(A), (N))

#define _mm_roti_epi64(A, N) \
  (__m128i)__builtin_ia32_vprotqi((__v2di)(__m128i)(A), (N))
>>>>>>> b2b84690

static __inline__ __m128i __DEFAULT_FN_ATTRS
_mm_shl_epi8(__m128i __A, __m128i __B)
{
  return (__m128i)__builtin_ia32_vpshlb((__v16qi)__A, (__v16qi)__B);
}

static __inline__ __m128i __DEFAULT_FN_ATTRS
_mm_shl_epi16(__m128i __A, __m128i __B)
{
  return (__m128i)__builtin_ia32_vpshlw((__v8hi)__A, (__v8hi)__B);
}

static __inline__ __m128i __DEFAULT_FN_ATTRS
_mm_shl_epi32(__m128i __A, __m128i __B)
{
  return (__m128i)__builtin_ia32_vpshld((__v4si)__A, (__v4si)__B);
}

static __inline__ __m128i __DEFAULT_FN_ATTRS
_mm_shl_epi64(__m128i __A, __m128i __B)
{
  return (__m128i)__builtin_ia32_vpshlq((__v2di)__A, (__v2di)__B);
}

static __inline__ __m128i __DEFAULT_FN_ATTRS
_mm_sha_epi8(__m128i __A, __m128i __B)
{
  return (__m128i)__builtin_ia32_vpshab((__v16qi)__A, (__v16qi)__B);
}

static __inline__ __m128i __DEFAULT_FN_ATTRS
_mm_sha_epi16(__m128i __A, __m128i __B)
{
  return (__m128i)__builtin_ia32_vpshaw((__v8hi)__A, (__v8hi)__B);
}

static __inline__ __m128i __DEFAULT_FN_ATTRS
_mm_sha_epi32(__m128i __A, __m128i __B)
{
  return (__m128i)__builtin_ia32_vpshad((__v4si)__A, (__v4si)__B);
}

static __inline__ __m128i __DEFAULT_FN_ATTRS
_mm_sha_epi64(__m128i __A, __m128i __B)
{
  return (__m128i)__builtin_ia32_vpshaq((__v2di)__A, (__v2di)__B);
}

<<<<<<< HEAD
#define _mm_com_epu8(A, B, N) __extension__ ({ \
  (__m128i)__builtin_ia32_vpcomub((__v16qi)(__m128i)(A), \
                                  (__v16qi)(__m128i)(B), (N)); })

#define _mm_com_epu16(A, B, N) __extension__ ({ \
  (__m128i)__builtin_ia32_vpcomuw((__v8hi)(__m128i)(A), \
                                  (__v8hi)(__m128i)(B), (N)); })

#define _mm_com_epu32(A, B, N) __extension__ ({ \
  (__m128i)__builtin_ia32_vpcomud((__v4si)(__m128i)(A), \
                                  (__v4si)(__m128i)(B), (N)); })

#define _mm_com_epu64(A, B, N) __extension__ ({ \
  (__m128i)__builtin_ia32_vpcomuq((__v2di)(__m128i)(A), \
                                  (__v2di)(__m128i)(B), (N)); })

#define _mm_com_epi8(A, B, N) __extension__ ({ \
  (__m128i)__builtin_ia32_vpcomb((__v16qi)(__m128i)(A), \
                                 (__v16qi)(__m128i)(B), (N)); })

#define _mm_com_epi16(A, B, N) __extension__ ({ \
  (__m128i)__builtin_ia32_vpcomw((__v8hi)(__m128i)(A), \
                                 (__v8hi)(__m128i)(B), (N)); })

#define _mm_com_epi32(A, B, N) __extension__ ({ \
  (__m128i)__builtin_ia32_vpcomd((__v4si)(__m128i)(A), \
                                 (__v4si)(__m128i)(B), (N)); })

#define _mm_com_epi64(A, B, N) __extension__ ({ \
  (__m128i)__builtin_ia32_vpcomq((__v2di)(__m128i)(A), \
                                 (__v2di)(__m128i)(B), (N)); })
=======
#define _mm_com_epu8(A, B, N) \
  (__m128i)__builtin_ia32_vpcomub((__v16qi)(__m128i)(A), \
                                  (__v16qi)(__m128i)(B), (N))

#define _mm_com_epu16(A, B, N) \
  (__m128i)__builtin_ia32_vpcomuw((__v8hi)(__m128i)(A), \
                                  (__v8hi)(__m128i)(B), (N))

#define _mm_com_epu32(A, B, N) \
  (__m128i)__builtin_ia32_vpcomud((__v4si)(__m128i)(A), \
                                  (__v4si)(__m128i)(B), (N))

#define _mm_com_epu64(A, B, N) \
  (__m128i)__builtin_ia32_vpcomuq((__v2di)(__m128i)(A), \
                                  (__v2di)(__m128i)(B), (N))

#define _mm_com_epi8(A, B, N) \
  (__m128i)__builtin_ia32_vpcomb((__v16qi)(__m128i)(A), \
                                 (__v16qi)(__m128i)(B), (N))

#define _mm_com_epi16(A, B, N) \
  (__m128i)__builtin_ia32_vpcomw((__v8hi)(__m128i)(A), \
                                 (__v8hi)(__m128i)(B), (N))

#define _mm_com_epi32(A, B, N) \
  (__m128i)__builtin_ia32_vpcomd((__v4si)(__m128i)(A), \
                                 (__v4si)(__m128i)(B), (N))

#define _mm_com_epi64(A, B, N) \
  (__m128i)__builtin_ia32_vpcomq((__v2di)(__m128i)(A), \
                                 (__v2di)(__m128i)(B), (N))
>>>>>>> b2b84690

#define _MM_PCOMCTRL_LT    0
#define _MM_PCOMCTRL_LE    1
#define _MM_PCOMCTRL_GT    2
#define _MM_PCOMCTRL_GE    3
#define _MM_PCOMCTRL_EQ    4
#define _MM_PCOMCTRL_NEQ   5
#define _MM_PCOMCTRL_FALSE 6
#define _MM_PCOMCTRL_TRUE  7

static __inline__ __m128i __DEFAULT_FN_ATTRS
_mm_comlt_epu8(__m128i __A, __m128i __B)
{
  return _mm_com_epu8(__A, __B, _MM_PCOMCTRL_LT);
}

static __inline__ __m128i __DEFAULT_FN_ATTRS
_mm_comle_epu8(__m128i __A, __m128i __B)
{
  return _mm_com_epu8(__A, __B, _MM_PCOMCTRL_LE);
}

static __inline__ __m128i __DEFAULT_FN_ATTRS
_mm_comgt_epu8(__m128i __A, __m128i __B)
{
  return _mm_com_epu8(__A, __B, _MM_PCOMCTRL_GT);
}

static __inline__ __m128i __DEFAULT_FN_ATTRS
_mm_comge_epu8(__m128i __A, __m128i __B)
{
  return _mm_com_epu8(__A, __B, _MM_PCOMCTRL_GE);
}

static __inline__ __m128i __DEFAULT_FN_ATTRS
_mm_comeq_epu8(__m128i __A, __m128i __B)
{
  return _mm_com_epu8(__A, __B, _MM_PCOMCTRL_EQ);
}

static __inline__ __m128i __DEFAULT_FN_ATTRS
_mm_comneq_epu8(__m128i __A, __m128i __B)
{
  return _mm_com_epu8(__A, __B, _MM_PCOMCTRL_NEQ);
}

static __inline__ __m128i __DEFAULT_FN_ATTRS
_mm_comfalse_epu8(__m128i __A, __m128i __B)
{
  return _mm_com_epu8(__A, __B, _MM_PCOMCTRL_FALSE);
}

static __inline__ __m128i __DEFAULT_FN_ATTRS
_mm_comtrue_epu8(__m128i __A, __m128i __B)
{
  return _mm_com_epu8(__A, __B, _MM_PCOMCTRL_TRUE);
}

static __inline__ __m128i __DEFAULT_FN_ATTRS
_mm_comlt_epu16(__m128i __A, __m128i __B)
{
  return _mm_com_epu16(__A, __B, _MM_PCOMCTRL_LT);
}

static __inline__ __m128i __DEFAULT_FN_ATTRS
_mm_comle_epu16(__m128i __A, __m128i __B)
{
  return _mm_com_epu16(__A, __B, _MM_PCOMCTRL_LE);
}

static __inline__ __m128i __DEFAULT_FN_ATTRS
_mm_comgt_epu16(__m128i __A, __m128i __B)
{
  return _mm_com_epu16(__A, __B, _MM_PCOMCTRL_GT);
}

static __inline__ __m128i __DEFAULT_FN_ATTRS
_mm_comge_epu16(__m128i __A, __m128i __B)
{
  return _mm_com_epu16(__A, __B, _MM_PCOMCTRL_GE);
}

static __inline__ __m128i __DEFAULT_FN_ATTRS
_mm_comeq_epu16(__m128i __A, __m128i __B)
{
  return _mm_com_epu16(__A, __B, _MM_PCOMCTRL_EQ);
}

static __inline__ __m128i __DEFAULT_FN_ATTRS
_mm_comneq_epu16(__m128i __A, __m128i __B)
{
  return _mm_com_epu16(__A, __B, _MM_PCOMCTRL_NEQ);
}

static __inline__ __m128i __DEFAULT_FN_ATTRS
_mm_comfalse_epu16(__m128i __A, __m128i __B)
{
  return _mm_com_epu16(__A, __B, _MM_PCOMCTRL_FALSE);
}

static __inline__ __m128i __DEFAULT_FN_ATTRS
_mm_comtrue_epu16(__m128i __A, __m128i __B)
{
  return _mm_com_epu16(__A, __B, _MM_PCOMCTRL_TRUE);
}

static __inline__ __m128i __DEFAULT_FN_ATTRS
_mm_comlt_epu32(__m128i __A, __m128i __B)
{
  return _mm_com_epu32(__A, __B, _MM_PCOMCTRL_LT);
}

static __inline__ __m128i __DEFAULT_FN_ATTRS
_mm_comle_epu32(__m128i __A, __m128i __B)
{
  return _mm_com_epu32(__A, __B, _MM_PCOMCTRL_LE);
}

static __inline__ __m128i __DEFAULT_FN_ATTRS
_mm_comgt_epu32(__m128i __A, __m128i __B)
{
  return _mm_com_epu32(__A, __B, _MM_PCOMCTRL_GT);
}

static __inline__ __m128i __DEFAULT_FN_ATTRS
_mm_comge_epu32(__m128i __A, __m128i __B)
{
  return _mm_com_epu32(__A, __B, _MM_PCOMCTRL_GE);
}

static __inline__ __m128i __DEFAULT_FN_ATTRS
_mm_comeq_epu32(__m128i __A, __m128i __B)
{
  return _mm_com_epu32(__A, __B, _MM_PCOMCTRL_EQ);
}

static __inline__ __m128i __DEFAULT_FN_ATTRS
_mm_comneq_epu32(__m128i __A, __m128i __B)
{
  return _mm_com_epu32(__A, __B, _MM_PCOMCTRL_NEQ);
}

static __inline__ __m128i __DEFAULT_FN_ATTRS
_mm_comfalse_epu32(__m128i __A, __m128i __B)
{
  return _mm_com_epu32(__A, __B, _MM_PCOMCTRL_FALSE);
}

static __inline__ __m128i __DEFAULT_FN_ATTRS
_mm_comtrue_epu32(__m128i __A, __m128i __B)
{
  return _mm_com_epu32(__A, __B, _MM_PCOMCTRL_TRUE);
}

static __inline__ __m128i __DEFAULT_FN_ATTRS
_mm_comlt_epu64(__m128i __A, __m128i __B)
{
  return _mm_com_epu64(__A, __B, _MM_PCOMCTRL_LT);
}

static __inline__ __m128i __DEFAULT_FN_ATTRS
_mm_comle_epu64(__m128i __A, __m128i __B)
{
  return _mm_com_epu64(__A, __B, _MM_PCOMCTRL_LE);
}

static __inline__ __m128i __DEFAULT_FN_ATTRS
_mm_comgt_epu64(__m128i __A, __m128i __B)
{
  return _mm_com_epu64(__A, __B, _MM_PCOMCTRL_GT);
}

static __inline__ __m128i __DEFAULT_FN_ATTRS
_mm_comge_epu64(__m128i __A, __m128i __B)
{
  return _mm_com_epu64(__A, __B, _MM_PCOMCTRL_GE);
}

static __inline__ __m128i __DEFAULT_FN_ATTRS
_mm_comeq_epu64(__m128i __A, __m128i __B)
{
  return _mm_com_epu64(__A, __B, _MM_PCOMCTRL_EQ);
}

static __inline__ __m128i __DEFAULT_FN_ATTRS
_mm_comneq_epu64(__m128i __A, __m128i __B)
{
  return _mm_com_epu64(__A, __B, _MM_PCOMCTRL_NEQ);
}

static __inline__ __m128i __DEFAULT_FN_ATTRS
_mm_comfalse_epu64(__m128i __A, __m128i __B)
{
  return _mm_com_epu64(__A, __B, _MM_PCOMCTRL_FALSE);
}

static __inline__ __m128i __DEFAULT_FN_ATTRS
_mm_comtrue_epu64(__m128i __A, __m128i __B)
{
  return _mm_com_epu64(__A, __B, _MM_PCOMCTRL_TRUE);
}

static __inline__ __m128i __DEFAULT_FN_ATTRS
_mm_comlt_epi8(__m128i __A, __m128i __B)
{
  return _mm_com_epi8(__A, __B, _MM_PCOMCTRL_LT);
}

static __inline__ __m128i __DEFAULT_FN_ATTRS
_mm_comle_epi8(__m128i __A, __m128i __B)
{
  return _mm_com_epi8(__A, __B, _MM_PCOMCTRL_LE);
}

static __inline__ __m128i __DEFAULT_FN_ATTRS
_mm_comgt_epi8(__m128i __A, __m128i __B)
{
  return _mm_com_epi8(__A, __B, _MM_PCOMCTRL_GT);
}

static __inline__ __m128i __DEFAULT_FN_ATTRS
_mm_comge_epi8(__m128i __A, __m128i __B)
{
  return _mm_com_epi8(__A, __B, _MM_PCOMCTRL_GE);
}

static __inline__ __m128i __DEFAULT_FN_ATTRS
_mm_comeq_epi8(__m128i __A, __m128i __B)
{
  return _mm_com_epi8(__A, __B, _MM_PCOMCTRL_EQ);
}

static __inline__ __m128i __DEFAULT_FN_ATTRS
_mm_comneq_epi8(__m128i __A, __m128i __B)
{
  return _mm_com_epi8(__A, __B, _MM_PCOMCTRL_NEQ);
}

static __inline__ __m128i __DEFAULT_FN_ATTRS
_mm_comfalse_epi8(__m128i __A, __m128i __B)
{
  return _mm_com_epi8(__A, __B, _MM_PCOMCTRL_FALSE);
}

static __inline__ __m128i __DEFAULT_FN_ATTRS
_mm_comtrue_epi8(__m128i __A, __m128i __B)
{
  return _mm_com_epi8(__A, __B, _MM_PCOMCTRL_TRUE);
}

static __inline__ __m128i __DEFAULT_FN_ATTRS
_mm_comlt_epi16(__m128i __A, __m128i __B)
{
  return _mm_com_epi16(__A, __B, _MM_PCOMCTRL_LT);
}

static __inline__ __m128i __DEFAULT_FN_ATTRS
_mm_comle_epi16(__m128i __A, __m128i __B)
{
  return _mm_com_epi16(__A, __B, _MM_PCOMCTRL_LE);
}

static __inline__ __m128i __DEFAULT_FN_ATTRS
_mm_comgt_epi16(__m128i __A, __m128i __B)
{
  return _mm_com_epi16(__A, __B, _MM_PCOMCTRL_GT);
}

static __inline__ __m128i __DEFAULT_FN_ATTRS
_mm_comge_epi16(__m128i __A, __m128i __B)
{
  return _mm_com_epi16(__A, __B, _MM_PCOMCTRL_GE);
}

static __inline__ __m128i __DEFAULT_FN_ATTRS
_mm_comeq_epi16(__m128i __A, __m128i __B)
{
  return _mm_com_epi16(__A, __B, _MM_PCOMCTRL_EQ);
}

static __inline__ __m128i __DEFAULT_FN_ATTRS
_mm_comneq_epi16(__m128i __A, __m128i __B)
{
  return _mm_com_epi16(__A, __B, _MM_PCOMCTRL_NEQ);
}

static __inline__ __m128i __DEFAULT_FN_ATTRS
_mm_comfalse_epi16(__m128i __A, __m128i __B)
{
  return _mm_com_epi16(__A, __B, _MM_PCOMCTRL_FALSE);
}

static __inline__ __m128i __DEFAULT_FN_ATTRS
_mm_comtrue_epi16(__m128i __A, __m128i __B)
{
  return _mm_com_epi16(__A, __B, _MM_PCOMCTRL_TRUE);
}

static __inline__ __m128i __DEFAULT_FN_ATTRS
_mm_comlt_epi32(__m128i __A, __m128i __B)
{
  return _mm_com_epi32(__A, __B, _MM_PCOMCTRL_LT);
}

static __inline__ __m128i __DEFAULT_FN_ATTRS
_mm_comle_epi32(__m128i __A, __m128i __B)
{
  return _mm_com_epi32(__A, __B, _MM_PCOMCTRL_LE);
}

static __inline__ __m128i __DEFAULT_FN_ATTRS
_mm_comgt_epi32(__m128i __A, __m128i __B)
{
  return _mm_com_epi32(__A, __B, _MM_PCOMCTRL_GT);
}

static __inline__ __m128i __DEFAULT_FN_ATTRS
_mm_comge_epi32(__m128i __A, __m128i __B)
{
  return _mm_com_epi32(__A, __B, _MM_PCOMCTRL_GE);
}

static __inline__ __m128i __DEFAULT_FN_ATTRS
_mm_comeq_epi32(__m128i __A, __m128i __B)
{
  return _mm_com_epi32(__A, __B, _MM_PCOMCTRL_EQ);
}

static __inline__ __m128i __DEFAULT_FN_ATTRS
_mm_comneq_epi32(__m128i __A, __m128i __B)
{
  return _mm_com_epi32(__A, __B, _MM_PCOMCTRL_NEQ);
}

static __inline__ __m128i __DEFAULT_FN_ATTRS
_mm_comfalse_epi32(__m128i __A, __m128i __B)
{
  return _mm_com_epi32(__A, __B, _MM_PCOMCTRL_FALSE);
}

static __inline__ __m128i __DEFAULT_FN_ATTRS
_mm_comtrue_epi32(__m128i __A, __m128i __B)
{
  return _mm_com_epi32(__A, __B, _MM_PCOMCTRL_TRUE);
}

static __inline__ __m128i __DEFAULT_FN_ATTRS
_mm_comlt_epi64(__m128i __A, __m128i __B)
{
  return _mm_com_epi64(__A, __B, _MM_PCOMCTRL_LT);
}

static __inline__ __m128i __DEFAULT_FN_ATTRS
_mm_comle_epi64(__m128i __A, __m128i __B)
{
  return _mm_com_epi64(__A, __B, _MM_PCOMCTRL_LE);
}

static __inline__ __m128i __DEFAULT_FN_ATTRS
_mm_comgt_epi64(__m128i __A, __m128i __B)
{
  return _mm_com_epi64(__A, __B, _MM_PCOMCTRL_GT);
}

static __inline__ __m128i __DEFAULT_FN_ATTRS
_mm_comge_epi64(__m128i __A, __m128i __B)
{
  return _mm_com_epi64(__A, __B, _MM_PCOMCTRL_GE);
}

static __inline__ __m128i __DEFAULT_FN_ATTRS
_mm_comeq_epi64(__m128i __A, __m128i __B)
{
  return _mm_com_epi64(__A, __B, _MM_PCOMCTRL_EQ);
}

static __inline__ __m128i __DEFAULT_FN_ATTRS
_mm_comneq_epi64(__m128i __A, __m128i __B)
{
  return _mm_com_epi64(__A, __B, _MM_PCOMCTRL_NEQ);
}

static __inline__ __m128i __DEFAULT_FN_ATTRS
_mm_comfalse_epi64(__m128i __A, __m128i __B)
{
  return _mm_com_epi64(__A, __B, _MM_PCOMCTRL_FALSE);
}

static __inline__ __m128i __DEFAULT_FN_ATTRS
_mm_comtrue_epi64(__m128i __A, __m128i __B)
{
  return _mm_com_epi64(__A, __B, _MM_PCOMCTRL_TRUE);
}

<<<<<<< HEAD
#define _mm_permute2_pd(X, Y, C, I) __extension__ ({ \
  (__m128d)__builtin_ia32_vpermil2pd((__v2df)(__m128d)(X), \
                                     (__v2df)(__m128d)(Y), \
                                     (__v2di)(__m128i)(C), (I)); })

#define _mm256_permute2_pd(X, Y, C, I) __extension__ ({ \
  (__m256d)__builtin_ia32_vpermil2pd256((__v4df)(__m256d)(X), \
                                        (__v4df)(__m256d)(Y), \
                                        (__v4di)(__m256i)(C), (I)); })

#define _mm_permute2_ps(X, Y, C, I) __extension__ ({ \
  (__m128)__builtin_ia32_vpermil2ps((__v4sf)(__m128)(X), (__v4sf)(__m128)(Y), \
                                    (__v4si)(__m128i)(C), (I)); })

#define _mm256_permute2_ps(X, Y, C, I) __extension__ ({ \
  (__m256)__builtin_ia32_vpermil2ps256((__v8sf)(__m256)(X), \
                                       (__v8sf)(__m256)(Y), \
                                       (__v8si)(__m256i)(C), (I)); })
=======
#define _mm_permute2_pd(X, Y, C, I) \
  (__m128d)__builtin_ia32_vpermil2pd((__v2df)(__m128d)(X), \
                                     (__v2df)(__m128d)(Y), \
                                     (__v2di)(__m128i)(C), (I))

#define _mm256_permute2_pd(X, Y, C, I) \
  (__m256d)__builtin_ia32_vpermil2pd256((__v4df)(__m256d)(X), \
                                        (__v4df)(__m256d)(Y), \
                                        (__v4di)(__m256i)(C), (I))

#define _mm_permute2_ps(X, Y, C, I) \
  (__m128)__builtin_ia32_vpermil2ps((__v4sf)(__m128)(X), (__v4sf)(__m128)(Y), \
                                    (__v4si)(__m128i)(C), (I))

#define _mm256_permute2_ps(X, Y, C, I) \
  (__m256)__builtin_ia32_vpermil2ps256((__v8sf)(__m256)(X), \
                                       (__v8sf)(__m256)(Y), \
                                       (__v8si)(__m256i)(C), (I))
>>>>>>> b2b84690

static __inline__ __m128 __DEFAULT_FN_ATTRS
_mm_frcz_ss(__m128 __A)
{
  return (__m128)__builtin_ia32_vfrczss((__v4sf)__A);
}

static __inline__ __m128d __DEFAULT_FN_ATTRS
_mm_frcz_sd(__m128d __A)
{
  return (__m128d)__builtin_ia32_vfrczsd((__v2df)__A);
}

static __inline__ __m128 __DEFAULT_FN_ATTRS
_mm_frcz_ps(__m128 __A)
{
  return (__m128)__builtin_ia32_vfrczps((__v4sf)__A);
}

static __inline__ __m128d __DEFAULT_FN_ATTRS
_mm_frcz_pd(__m128d __A)
{
  return (__m128d)__builtin_ia32_vfrczpd((__v2df)__A);
}

<<<<<<< HEAD
static __inline__ __m256 __DEFAULT_FN_ATTRS
=======
static __inline__ __m256 __DEFAULT_FN_ATTRS256
>>>>>>> b2b84690
_mm256_frcz_ps(__m256 __A)
{
  return (__m256)__builtin_ia32_vfrczps256((__v8sf)__A);
}

<<<<<<< HEAD
static __inline__ __m256d __DEFAULT_FN_ATTRS
=======
static __inline__ __m256d __DEFAULT_FN_ATTRS256
>>>>>>> b2b84690
_mm256_frcz_pd(__m256d __A)
{
  return (__m256d)__builtin_ia32_vfrczpd256((__v4df)__A);
}

#undef __DEFAULT_FN_ATTRS
<<<<<<< HEAD
=======
#undef __DEFAULT_FN_ATTRS256
>>>>>>> b2b84690

#endif /* __XOPINTRIN_H */<|MERGE_RESOLUTION|>--- conflicted
+++ resolved
@@ -31,12 +31,8 @@
 #include <fma4intrin.h>
 
 /* Define the default attributes for the functions in this file. */
-<<<<<<< HEAD
-#define __DEFAULT_FN_ATTRS __attribute__((__always_inline__, __nodebug__, __target__("xop")))
-=======
 #define __DEFAULT_FN_ATTRS __attribute__((__always_inline__, __nodebug__, __target__("xop"), __min_vector_width__(128)))
 #define __DEFAULT_FN_ATTRS256 __attribute__((__always_inline__, __nodebug__, __target__("xop"), __min_vector_width__(256)))
->>>>>>> b2b84690
 
 static __inline__ __m128i __DEFAULT_FN_ATTRS
 _mm_maccs_epi16(__m128i __A, __m128i __B, __m128i __C)
@@ -206,11 +202,7 @@
   return (__m128i)(((__v2du)__A & (__v2du)__C) | ((__v2du)__B & ~(__v2du)__C));
 }
 
-<<<<<<< HEAD
-static __inline__ __m256i __DEFAULT_FN_ATTRS
-=======
 static __inline__ __m256i __DEFAULT_FN_ATTRS256
->>>>>>> b2b84690
 _mm256_cmov_si256(__m256i __A, __m256i __B, __m256i __C)
 {
   return (__m256i)(((__v4du)__A & (__v4du)__C) | ((__v4du)__B & ~(__v4du)__C));
@@ -246,19 +238,6 @@
   return (__m128i)__builtin_ia32_vprotq((__v2di)__A, (__v2di)__B);
 }
 
-<<<<<<< HEAD
-#define _mm_roti_epi8(A, N) __extension__ ({ \
-  (__m128i)__builtin_ia32_vprotbi((__v16qi)(__m128i)(A), (N)); })
-
-#define _mm_roti_epi16(A, N) __extension__ ({ \
-  (__m128i)__builtin_ia32_vprotwi((__v8hi)(__m128i)(A), (N)); })
-
-#define _mm_roti_epi32(A, N) __extension__ ({ \
-  (__m128i)__builtin_ia32_vprotdi((__v4si)(__m128i)(A), (N)); })
-
-#define _mm_roti_epi64(A, N) __extension__ ({ \
-  (__m128i)__builtin_ia32_vprotqi((__v2di)(__m128i)(A), (N)); })
-=======
 #define _mm_roti_epi8(A, N) \
   (__m128i)__builtin_ia32_vprotbi((__v16qi)(__m128i)(A), (N))
 
@@ -270,7 +249,6 @@
 
 #define _mm_roti_epi64(A, N) \
   (__m128i)__builtin_ia32_vprotqi((__v2di)(__m128i)(A), (N))
->>>>>>> b2b84690
 
 static __inline__ __m128i __DEFAULT_FN_ATTRS
 _mm_shl_epi8(__m128i __A, __m128i __B)
@@ -320,39 +298,6 @@
   return (__m128i)__builtin_ia32_vpshaq((__v2di)__A, (__v2di)__B);
 }
 
-<<<<<<< HEAD
-#define _mm_com_epu8(A, B, N) __extension__ ({ \
-  (__m128i)__builtin_ia32_vpcomub((__v16qi)(__m128i)(A), \
-                                  (__v16qi)(__m128i)(B), (N)); })
-
-#define _mm_com_epu16(A, B, N) __extension__ ({ \
-  (__m128i)__builtin_ia32_vpcomuw((__v8hi)(__m128i)(A), \
-                                  (__v8hi)(__m128i)(B), (N)); })
-
-#define _mm_com_epu32(A, B, N) __extension__ ({ \
-  (__m128i)__builtin_ia32_vpcomud((__v4si)(__m128i)(A), \
-                                  (__v4si)(__m128i)(B), (N)); })
-
-#define _mm_com_epu64(A, B, N) __extension__ ({ \
-  (__m128i)__builtin_ia32_vpcomuq((__v2di)(__m128i)(A), \
-                                  (__v2di)(__m128i)(B), (N)); })
-
-#define _mm_com_epi8(A, B, N) __extension__ ({ \
-  (__m128i)__builtin_ia32_vpcomb((__v16qi)(__m128i)(A), \
-                                 (__v16qi)(__m128i)(B), (N)); })
-
-#define _mm_com_epi16(A, B, N) __extension__ ({ \
-  (__m128i)__builtin_ia32_vpcomw((__v8hi)(__m128i)(A), \
-                                 (__v8hi)(__m128i)(B), (N)); })
-
-#define _mm_com_epi32(A, B, N) __extension__ ({ \
-  (__m128i)__builtin_ia32_vpcomd((__v4si)(__m128i)(A), \
-                                 (__v4si)(__m128i)(B), (N)); })
-
-#define _mm_com_epi64(A, B, N) __extension__ ({ \
-  (__m128i)__builtin_ia32_vpcomq((__v2di)(__m128i)(A), \
-                                 (__v2di)(__m128i)(B), (N)); })
-=======
 #define _mm_com_epu8(A, B, N) \
   (__m128i)__builtin_ia32_vpcomub((__v16qi)(__m128i)(A), \
                                   (__v16qi)(__m128i)(B), (N))
@@ -384,7 +329,6 @@
 #define _mm_com_epi64(A, B, N) \
   (__m128i)__builtin_ia32_vpcomq((__v2di)(__m128i)(A), \
                                  (__v2di)(__m128i)(B), (N))
->>>>>>> b2b84690
 
 #define _MM_PCOMCTRL_LT    0
 #define _MM_PCOMCTRL_LE    1
@@ -779,26 +723,6 @@
   return _mm_com_epi64(__A, __B, _MM_PCOMCTRL_TRUE);
 }
 
-<<<<<<< HEAD
-#define _mm_permute2_pd(X, Y, C, I) __extension__ ({ \
-  (__m128d)__builtin_ia32_vpermil2pd((__v2df)(__m128d)(X), \
-                                     (__v2df)(__m128d)(Y), \
-                                     (__v2di)(__m128i)(C), (I)); })
-
-#define _mm256_permute2_pd(X, Y, C, I) __extension__ ({ \
-  (__m256d)__builtin_ia32_vpermil2pd256((__v4df)(__m256d)(X), \
-                                        (__v4df)(__m256d)(Y), \
-                                        (__v4di)(__m256i)(C), (I)); })
-
-#define _mm_permute2_ps(X, Y, C, I) __extension__ ({ \
-  (__m128)__builtin_ia32_vpermil2ps((__v4sf)(__m128)(X), (__v4sf)(__m128)(Y), \
-                                    (__v4si)(__m128i)(C), (I)); })
-
-#define _mm256_permute2_ps(X, Y, C, I) __extension__ ({ \
-  (__m256)__builtin_ia32_vpermil2ps256((__v8sf)(__m256)(X), \
-                                       (__v8sf)(__m256)(Y), \
-                                       (__v8si)(__m256i)(C), (I)); })
-=======
 #define _mm_permute2_pd(X, Y, C, I) \
   (__m128d)__builtin_ia32_vpermil2pd((__v2df)(__m128d)(X), \
                                      (__v2df)(__m128d)(Y), \
@@ -817,7 +741,6 @@
   (__m256)__builtin_ia32_vpermil2ps256((__v8sf)(__m256)(X), \
                                        (__v8sf)(__m256)(Y), \
                                        (__v8si)(__m256i)(C), (I))
->>>>>>> b2b84690
 
 static __inline__ __m128 __DEFAULT_FN_ATTRS
 _mm_frcz_ss(__m128 __A)
@@ -843,30 +766,19 @@
   return (__m128d)__builtin_ia32_vfrczpd((__v2df)__A);
 }
 
-<<<<<<< HEAD
-static __inline__ __m256 __DEFAULT_FN_ATTRS
-=======
 static __inline__ __m256 __DEFAULT_FN_ATTRS256
->>>>>>> b2b84690
 _mm256_frcz_ps(__m256 __A)
 {
   return (__m256)__builtin_ia32_vfrczps256((__v8sf)__A);
 }
 
-<<<<<<< HEAD
-static __inline__ __m256d __DEFAULT_FN_ATTRS
-=======
 static __inline__ __m256d __DEFAULT_FN_ATTRS256
->>>>>>> b2b84690
 _mm256_frcz_pd(__m256d __A)
 {
   return (__m256d)__builtin_ia32_vfrczpd256((__v4df)__A);
 }
 
 #undef __DEFAULT_FN_ATTRS
-<<<<<<< HEAD
-=======
 #undef __DEFAULT_FN_ATTRS256
->>>>>>> b2b84690
 
 #endif /* __XOPINTRIN_H */