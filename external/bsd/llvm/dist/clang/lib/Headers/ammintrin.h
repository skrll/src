--- conflicted
+++ resolved
@@ -27,15 +27,9 @@
 #include <pmmintrin.h>
 
 /* Define the default attributes for the functions in this file. */
-<<<<<<< HEAD
-#define __DEFAULT_FN_ATTRS __attribute__((__always_inline__, __nodebug__, __target__("sse4a")))
-
-/// \brief Extracts the specified bits from the lower 64 bits of the 128-bit
-=======
 #define __DEFAULT_FN_ATTRS __attribute__((__always_inline__, __nodebug__, __target__("sse4a"), __min_vector_width__(128)))
 
 /// Extracts the specified bits from the lower 64 bits of the 128-bit
->>>>>>> b2b84690
 ///    integer vector operand at the index \a idx and of the length \a len.
 ///
 /// \headerfile <x86intrin.h>
@@ -63,11 +57,7 @@
   ((__m128i)__builtin_ia32_extrqi((__v2di)(__m128i)(x), \
                                   (char)(len), (char)(idx)))
 
-<<<<<<< HEAD
-/// \brief Extracts the specified bits from the lower 64 bits of the 128-bit
-=======
 /// Extracts the specified bits from the lower 64 bits of the 128-bit
->>>>>>> b2b84690
 ///    integer vector operand at the index and of the length specified by
 ///    \a __y.
 ///
@@ -92,11 +82,7 @@
   return (__m128i)__builtin_ia32_extrq((__v2di)__x, (__v16qi)__y);
 }
 
-<<<<<<< HEAD
-/// \brief Inserts bits of a specified length from the source integer vector
-=======
 /// Inserts bits of a specified length from the source integer vector
->>>>>>> b2b84690
 ///    \a y into the lower 64 bits of the destination integer vector \a x at
 ///    the index \a idx and of the length \a len.
 ///
@@ -134,11 +120,7 @@
                                     (__v2di)(__m128i)(y), \
                                     (char)(len), (char)(idx)))
 
-<<<<<<< HEAD
-/// \brief Inserts bits of a specified length from the source integer vector
-=======
 /// Inserts bits of a specified length from the source integer vector
->>>>>>> b2b84690
 ///    \a __y into the lower 64 bits of the destination integer vector \a __x
 ///    at the index and of the length specified by \a __y.
 ///
@@ -170,11 +152,7 @@
   return (__m128i)__builtin_ia32_insertq((__v2di)__x, (__v2di)__y);
 }
 
-<<<<<<< HEAD
-/// \brief Stores a 64-bit double-precision value in a 64-bit memory location.
-=======
 /// Stores a 64-bit double-precision value in a 64-bit memory location.
->>>>>>> b2b84690
 ///    To minimize caching, the data is flagged as non-temporal (unlikely to be
 ///    used again soon).
 ///
@@ -192,11 +170,7 @@
   __builtin_ia32_movntsd(__p, (__v2df)__a);
 }
 
-<<<<<<< HEAD
-/// \brief Stores a 32-bit single-precision floating-point value in a 32-bit
-=======
 /// Stores a 32-bit single-precision floating-point value in a 32-bit
->>>>>>> b2b84690
 ///    memory location. To minimize caching, the data is flagged as
 ///    non-temporal (unlikely to be used again soon).
 ///
