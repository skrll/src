--- conflicted
+++ resolved
@@ -29,15 +29,9 @@
 #define __WMMINTRIN_AES_H
 
 /* Define the default attributes for the functions in this file. */
-<<<<<<< HEAD
-#define __DEFAULT_FN_ATTRS __attribute__((__always_inline__, __nodebug__, __target__("aes")))
-
-/// \brief Performs a single round of AES encryption using the Equivalent
-=======
 #define __DEFAULT_FN_ATTRS __attribute__((__always_inline__, __nodebug__, __target__("aes"), __min_vector_width__(128)))
 
 /// Performs a single round of AES encryption using the Equivalent
->>>>>>> b2b84690
 ///    Inverse Cipher, transforming the state value from the first source
 ///    operand using a 128-bit round key value contained in the second source
 ///    operand, and writes the result to the destination.
@@ -57,11 +51,7 @@
   return (__m128i)__builtin_ia32_aesenc128((__v2di)__V, (__v2di)__R);
 }
 
-<<<<<<< HEAD
-/// \brief Performs the final round of AES encryption using the Equivalent
-=======
 /// Performs the final round of AES encryption using the Equivalent
->>>>>>> b2b84690
 ///    Inverse Cipher, transforming the state value from the first source
 ///    operand using a 128-bit round key value contained in the second source
 ///    operand, and writes the result to the destination.
@@ -81,11 +71,7 @@
   return (__m128i)__builtin_ia32_aesenclast128((__v2di)__V, (__v2di)__R);
 }
 
-<<<<<<< HEAD
-/// \brief Performs a single round of AES decryption using the Equivalent
-=======
 /// Performs a single round of AES decryption using the Equivalent
->>>>>>> b2b84690
 ///    Inverse Cipher, transforming the state value from the first source
 ///    operand using a 128-bit round key value contained in the second source
 ///    operand, and writes the result to the destination.
@@ -105,11 +91,7 @@
   return (__m128i)__builtin_ia32_aesdec128((__v2di)__V, (__v2di)__R);
 }
 
-<<<<<<< HEAD
-/// \brief Performs the final round of AES decryption using the Equivalent
-=======
 /// Performs the final round of AES decryption using the Equivalent
->>>>>>> b2b84690
 ///    Inverse Cipher, transforming the state value from the first source
 ///    operand using a 128-bit round key value contained in the second source
 ///    operand, and writes the result to the destination.
@@ -129,11 +111,7 @@
   return (__m128i)__builtin_ia32_aesdeclast128((__v2di)__V, (__v2di)__R);
 }
 
-<<<<<<< HEAD
-/// \brief Applies the AES InvMixColumns() transformation to an expanded key
-=======
 /// Applies the AES InvMixColumns() transformation to an expanded key
->>>>>>> b2b84690
 ///    contained in the source operand, and writes the result to the
 ///    destination.
 ///
@@ -150,11 +128,7 @@
   return (__m128i)__builtin_ia32_aesimc128((__v2di)__V);
 }
 
-<<<<<<< HEAD
-/// \brief Generates a round key for AES encyption, operating on 128-bit data
-=======
 /// Generates a round key for AES encryption, operating on 128-bit data
->>>>>>> b2b84690
 ///    specified in the first source operand and using an 8-bit round constant
 ///    specified by the second source operand, and writes the result to the
 ///    destination.
