--- conflicted
+++ resolved
@@ -28,12 +28,7 @@
 #ifndef __PRFCHWINTRIN_H
 #define __PRFCHWINTRIN_H
 
-<<<<<<< HEAD
-#if defined(__PRFCHW__) || defined(__3dNOW__)
-/// \brief Loads a memory sequence containing the specified memory address into
-=======
 /// Loads a memory sequence containing the specified memory address into
->>>>>>> b2b84690
 ///    all data cache levels. The cache-coherency state is set to exclusive.
 ///    Data can be read from and written to the cache line without additional
 ///    delay.
@@ -50,11 +45,7 @@
   __builtin_prefetch (__P, 0, 3 /* _MM_HINT_T0 */);
 }
 
-<<<<<<< HEAD
-/// \brief Loads a memory sequence containing the specified memory address into
-=======
 /// Loads a memory sequence containing the specified memory address into
->>>>>>> b2b84690
 ///    the L1 data cache and sets the cache-coherency to modified. This
 ///    provides a hint to the processor that the cache line will be modified.
 ///    It is intended for use when the cache line will be written to shortly
