--- conflicted
+++ resolved
@@ -31,11 +31,7 @@
 /* Define the default attributes for the functions in this file. */
 #define __DEFAULT_FN_ATTRS __attribute__((__always_inline__, __nodebug__, __target__("lzcnt")))
 
-<<<<<<< HEAD
-/// \brief Counts the number of leading zero bits in the operand.
-=======
 /// Counts the number of leading zero bits in the operand.
->>>>>>> b2b84690
 ///
 /// \headerfile <x86intrin.h>
 ///
@@ -51,11 +47,7 @@
   return __X ? __builtin_clzs(__X) : 16;
 }
 
-<<<<<<< HEAD
-/// \brief Counts the number of leading zero bits in the operand.
-=======
 /// Counts the number of leading zero bits in the operand.
->>>>>>> b2b84690
 ///
 /// \headerfile <x86intrin.h>
 ///
@@ -65,21 +57,14 @@
 ///    An unsigned 32-bit integer whose leading zeros are to be counted.
 /// \returns An unsigned 32-bit integer containing the number of leading zero
 ///    bits in the operand.
-<<<<<<< HEAD
-=======
 /// \see _lzcnt_u32
->>>>>>> b2b84690
 static __inline__ unsigned int __DEFAULT_FN_ATTRS
 __lzcnt32(unsigned int __X)
 {
   return __X ? __builtin_clz(__X) : 32;
 }
 
-<<<<<<< HEAD
-/// \brief Counts the number of leading zero bits in the operand.
-=======
 /// Counts the number of leading zero bits in the operand.
->>>>>>> b2b84690
 ///
 /// \headerfile <x86intrin.h>
 ///
@@ -89,10 +74,7 @@
 ///    An unsigned 32-bit integer whose leading zeros are to be counted.
 /// \returns An unsigned 32-bit integer containing the number of leading zero
 ///    bits in the operand.
-<<<<<<< HEAD
-=======
 /// \see __lzcnt32
->>>>>>> b2b84690
 static __inline__ unsigned int __DEFAULT_FN_ATTRS
 _lzcnt_u32(unsigned int __X)
 {
@@ -100,11 +82,7 @@
 }
 
 #ifdef __x86_64__
-<<<<<<< HEAD
-/// \brief Counts the number of leading zero bits in the operand.
-=======
 /// Counts the number of leading zero bits in the operand.
->>>>>>> b2b84690
 ///
 /// \headerfile <x86intrin.h>
 ///
@@ -114,21 +92,14 @@
 ///    An unsigned 64-bit integer whose leading zeros are to be counted.
 /// \returns An unsigned 64-bit integer containing the number of leading zero
 ///    bits in the operand.
-<<<<<<< HEAD
-=======
 /// \see _lzcnt_u64
->>>>>>> b2b84690
 static __inline__ unsigned long long __DEFAULT_FN_ATTRS
 __lzcnt64(unsigned long long __X)
 {
   return __X ? __builtin_clzll(__X) : 64;
 }
 
-<<<<<<< HEAD
-/// \brief Counts the number of leading zero bits in the operand.
-=======
 /// Counts the number of leading zero bits in the operand.
->>>>>>> b2b84690
 ///
 /// \headerfile <x86intrin.h>
 ///
@@ -138,10 +109,7 @@
 ///    An unsigned 64-bit integer whose leading zeros are to be counted.
 /// \returns An unsigned 64-bit integer containing the number of leading zero
 ///    bits in the operand.
-<<<<<<< HEAD
-=======
 /// \see __lzcnt64
->>>>>>> b2b84690
 static __inline__ unsigned long long __DEFAULT_FN_ATTRS
 _lzcnt_u64(unsigned long long __X)
 {
