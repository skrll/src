set(files
  adxintrin.h
  altivec.h
  ammintrin.h
  arm_acle.h
  armintr.h
<<<<<<< HEAD
  avx2intrin.h
  avx512bwintrin.h
=======
  arm64intr.h
  avx2intrin.h
  avx512bwintrin.h
  avx512bitalgintrin.h
  avx512vlbitalgintrin.h
>>>>>>> b2b84690
  avx512cdintrin.h
  avx512vpopcntdqintrin.h
  avx512dqintrin.h
  avx512erintrin.h
  avx512fintrin.h
  avx512ifmaintrin.h
  avx512ifmavlintrin.h
  avx512pfintrin.h
  avx512vbmiintrin.h
  avx512vbmivlintrin.h
<<<<<<< HEAD
=======
  avx512vbmi2intrin.h
  avx512vlvbmi2intrin.h
>>>>>>> b2b84690
  avx512vlbwintrin.h
  avx512vlcdintrin.h
  avx512vldqintrin.h
  avx512vlintrin.h
<<<<<<< HEAD
=======
  avx512vpopcntdqvlintrin.h
  avx512vnniintrin.h
  avx512vlvnniintrin.h
>>>>>>> b2b84690
  avxintrin.h
  bmi2intrin.h
  bmiintrin.h
  __clang_cuda_builtin_vars.h
  __clang_cuda_cmath.h
  __clang_cuda_complex_builtins.h
<<<<<<< HEAD
  __clang_cuda_intrinsics.h
  __clang_cuda_math_forward_declares.h
  __clang_cuda_runtime_wrapper.h
  clzerointrin.h
  cpuid.h
  clflushoptintrin.h
=======
  __clang_cuda_device_functions.h
  __clang_cuda_intrinsics.h
  __clang_cuda_libdevice_declares.h
  __clang_cuda_math_forward_declares.h
  __clang_cuda_runtime_wrapper.h
  cetintrin.h
  cldemoteintrin.h
  clzerointrin.h
  cpuid.h
  clflushoptintrin.h
  clwbintrin.h
>>>>>>> b2b84690
  emmintrin.h
  f16cintrin.h
  float.h
  fma4intrin.h
  fmaintrin.h
  fxsrintrin.h
<<<<<<< HEAD
=======
  gfniintrin.h
>>>>>>> b2b84690
  htmintrin.h
  htmxlintrin.h
  ia32intrin.h
  immintrin.h
  intrin.h
  inttypes.h
<<<<<<< HEAD
=======
  invpcidintrin.h
>>>>>>> b2b84690
  iso646.h
  limits.h
  lwpintrin.h
  lzcntintrin.h
  mm3dnow.h
  mmintrin.h
  mm_malloc.h
  module.modulemap
<<<<<<< HEAD
=======
  movdirintrin.h
>>>>>>> b2b84690
  msa.h
  mwaitxintrin.h
  nmmintrin.h
  opencl-c.h
  pkuintrin.h
  pmmintrin.h
  pconfigintrin.h
  popcntintrin.h
  prfchwintrin.h
  ptwriteintrin.h
  rdseedintrin.h
  rtmintrin.h
<<<<<<< HEAD
=======
  sgxintrin.h
>>>>>>> b2b84690
  s390intrin.h
  shaintrin.h
  smmintrin.h
  stdalign.h
  stdarg.h
  stdatomic.h
  stdbool.h
  stddef.h
  __stddef_max_align_t.h
  stdint.h
  stdnoreturn.h
  tbmintrin.h
  tgmath.h
  tmmintrin.h
  unwind.h
  vadefs.h
<<<<<<< HEAD
  varargs.h
  vecintrin.h
=======
  vaesintrin.h
  varargs.h
  vecintrin.h
  vpclmulqdqintrin.h
  waitpkgintrin.h
  wbnoinvdintrin.h
>>>>>>> b2b84690
  wmmintrin.h
  __wmmintrin_aes.h
  __wmmintrin_pclmul.h
  x86intrin.h
  xmmintrin.h
  xopintrin.h
  xsavecintrin.h
  xsaveintrin.h
  xsaveoptintrin.h
  xsavesintrin.h
  xtestintrin.h
  )

set(cuda_wrapper_files
  cuda_wrappers/algorithm
  cuda_wrappers/complex
  cuda_wrappers/new
)

set(output_dir ${LLVM_LIBRARY_OUTPUT_INTDIR}/clang/${CLANG_VERSION}/include)

# Generate arm_neon.h
clang_tablegen(arm_neon.h -gen-arm-neon
<<<<<<< HEAD
=======
  -I ${CLANG_SOURCE_DIR}/include/clang/Basic/
>>>>>>> b2b84690
  SOURCE ${CLANG_SOURCE_DIR}/include/clang/Basic/arm_neon.td)
# Generate arm_fp16.h
clang_tablegen(arm_fp16.h -gen-arm-fp16
  -I ${CLANG_SOURCE_DIR}/include/clang/Basic/
  SOURCE ${CLANG_SOURCE_DIR}/include/clang/Basic/arm_fp16.td)

set(out_files)
foreach( f ${files} ${cuda_wrapper_files} )
  set( src ${CMAKE_CURRENT_SOURCE_DIR}/${f} )
  set( dst ${output_dir}/${f} )
  add_custom_command(OUTPUT ${dst}
    DEPENDS ${src}
    COMMAND ${CMAKE_COMMAND} -E copy_if_different ${src} ${dst}
    COMMENT "Copying clang's ${f}...")
  list(APPEND out_files ${dst})
endforeach( f )

add_custom_command(OUTPUT ${output_dir}/arm_neon.h 
  DEPENDS ${CMAKE_CURRENT_BINARY_DIR}/arm_neon.h
  COMMAND ${CMAKE_COMMAND} -E copy_if_different ${CMAKE_CURRENT_BINARY_DIR}/arm_neon.h ${output_dir}/arm_neon.h
  COMMENT "Copying clang's arm_neon.h...")
list(APPEND out_files ${output_dir}/arm_neon.h)
<<<<<<< HEAD
=======
add_custom_command(OUTPUT ${output_dir}/arm_fp16.h
  DEPENDS ${CMAKE_CURRENT_BINARY_DIR}/arm_fp16.h
  COMMAND ${CMAKE_COMMAND} -E copy_if_different ${CMAKE_CURRENT_BINARY_DIR}/arm_fp16.h ${output_dir}/arm_fp16.h
  COMMENT "Copying clang's arm_fp16.h...")
list(APPEND out_files ${output_dir}/arm_fp16.h)
>>>>>>> b2b84690

add_custom_target(clang-headers ALL DEPENDS ${out_files})
set_target_properties(clang-headers PROPERTIES FOLDER "Misc")

install(
  FILES ${files} ${CMAKE_CURRENT_BINARY_DIR}/arm_neon.h
  COMPONENT clang-headers
  PERMISSIONS OWNER_READ OWNER_WRITE GROUP_READ WORLD_READ
  DESTINATION lib${LLVM_LIBDIR_SUFFIX}/clang/${CLANG_VERSION}/include)

install(
<<<<<<< HEAD
  FILES ${cuda_wrapper_files}
  COMPONENT clang-headers
  PERMISSIONS OWNER_READ OWNER_WRITE GROUP_READ WORLD_READ
  DESTINATION lib${LLVM_LIBDIR_SUFFIX}/clang/${CLANG_VERSION}/include/cuda_wrappers)

if (NOT CMAKE_CONFIGURATION_TYPES) # don't add this for IDE's.
  add_custom_target(install-clang-headers
    DEPENDS clang-headers
    COMMAND "${CMAKE_COMMAND}"
            -DCMAKE_INSTALL_COMPONENT=clang-headers
            -P "${CMAKE_BINARY_DIR}/cmake_install.cmake")
=======
  FILES ${files} ${CMAKE_CURRENT_BINARY_DIR}/arm_fp16.h
  COMPONENT clang-headers
  PERMISSIONS OWNER_READ OWNER_WRITE GROUP_READ WORLD_READ
  DESTINATION lib${LLVM_LIBDIR_SUFFIX}/clang/${CLANG_VERSION}/include)

install(
  FILES ${cuda_wrapper_files}
  COMPONENT clang-headers
  PERMISSIONS OWNER_READ OWNER_WRITE GROUP_READ WORLD_READ
  DESTINATION lib${LLVM_LIBDIR_SUFFIX}/clang/${CLANG_VERSION}/include/cuda_wrappers)

if (NOT CMAKE_CONFIGURATION_TYPES) # don't add this for IDE's.
  add_llvm_install_targets(install-clang-headers
                           DEPENDS clang-headers
                           COMPONENT clang-headers)
>>>>>>> b2b84690
endif()<|MERGE_RESOLUTION|>--- conflicted
+++ resolved
@@ -4,16 +4,11 @@
   ammintrin.h
   arm_acle.h
   armintr.h
-<<<<<<< HEAD
-  avx2intrin.h
-  avx512bwintrin.h
-=======
   arm64intr.h
   avx2intrin.h
   avx512bwintrin.h
   avx512bitalgintrin.h
   avx512vlbitalgintrin.h
->>>>>>> b2b84690
   avx512cdintrin.h
   avx512vpopcntdqintrin.h
   avx512dqintrin.h
@@ -24,35 +19,21 @@
   avx512pfintrin.h
   avx512vbmiintrin.h
   avx512vbmivlintrin.h
-<<<<<<< HEAD
-=======
   avx512vbmi2intrin.h
   avx512vlvbmi2intrin.h
->>>>>>> b2b84690
   avx512vlbwintrin.h
   avx512vlcdintrin.h
   avx512vldqintrin.h
   avx512vlintrin.h
-<<<<<<< HEAD
-=======
   avx512vpopcntdqvlintrin.h
   avx512vnniintrin.h
   avx512vlvnniintrin.h
->>>>>>> b2b84690
   avxintrin.h
   bmi2intrin.h
   bmiintrin.h
   __clang_cuda_builtin_vars.h
   __clang_cuda_cmath.h
   __clang_cuda_complex_builtins.h
-<<<<<<< HEAD
-  __clang_cuda_intrinsics.h
-  __clang_cuda_math_forward_declares.h
-  __clang_cuda_runtime_wrapper.h
-  clzerointrin.h
-  cpuid.h
-  clflushoptintrin.h
-=======
   __clang_cuda_device_functions.h
   __clang_cuda_intrinsics.h
   __clang_cuda_libdevice_declares.h
@@ -64,27 +45,20 @@
   cpuid.h
   clflushoptintrin.h
   clwbintrin.h
->>>>>>> b2b84690
   emmintrin.h
   f16cintrin.h
   float.h
   fma4intrin.h
   fmaintrin.h
   fxsrintrin.h
-<<<<<<< HEAD
-=======
   gfniintrin.h
->>>>>>> b2b84690
   htmintrin.h
   htmxlintrin.h
   ia32intrin.h
   immintrin.h
   intrin.h
   inttypes.h
-<<<<<<< HEAD
-=======
   invpcidintrin.h
->>>>>>> b2b84690
   iso646.h
   limits.h
   lwpintrin.h
@@ -93,10 +67,7 @@
   mmintrin.h
   mm_malloc.h
   module.modulemap
-<<<<<<< HEAD
-=======
   movdirintrin.h
->>>>>>> b2b84690
   msa.h
   mwaitxintrin.h
   nmmintrin.h
@@ -109,10 +80,7 @@
   ptwriteintrin.h
   rdseedintrin.h
   rtmintrin.h
-<<<<<<< HEAD
-=======
   sgxintrin.h
->>>>>>> b2b84690
   s390intrin.h
   shaintrin.h
   smmintrin.h
@@ -129,17 +97,12 @@
   tmmintrin.h
   unwind.h
   vadefs.h
-<<<<<<< HEAD
-  varargs.h
-  vecintrin.h
-=======
   vaesintrin.h
   varargs.h
   vecintrin.h
   vpclmulqdqintrin.h
   waitpkgintrin.h
   wbnoinvdintrin.h
->>>>>>> b2b84690
   wmmintrin.h
   __wmmintrin_aes.h
   __wmmintrin_pclmul.h
@@ -163,10 +126,7 @@
 
 # Generate arm_neon.h
 clang_tablegen(arm_neon.h -gen-arm-neon
-<<<<<<< HEAD
-=======
   -I ${CLANG_SOURCE_DIR}/include/clang/Basic/
->>>>>>> b2b84690
   SOURCE ${CLANG_SOURCE_DIR}/include/clang/Basic/arm_neon.td)
 # Generate arm_fp16.h
 clang_tablegen(arm_fp16.h -gen-arm-fp16
@@ -189,14 +149,11 @@
   COMMAND ${CMAKE_COMMAND} -E copy_if_different ${CMAKE_CURRENT_BINARY_DIR}/arm_neon.h ${output_dir}/arm_neon.h
   COMMENT "Copying clang's arm_neon.h...")
 list(APPEND out_files ${output_dir}/arm_neon.h)
-<<<<<<< HEAD
-=======
 add_custom_command(OUTPUT ${output_dir}/arm_fp16.h
   DEPENDS ${CMAKE_CURRENT_BINARY_DIR}/arm_fp16.h
   COMMAND ${CMAKE_COMMAND} -E copy_if_different ${CMAKE_CURRENT_BINARY_DIR}/arm_fp16.h ${output_dir}/arm_fp16.h
   COMMENT "Copying clang's arm_fp16.h...")
 list(APPEND out_files ${output_dir}/arm_fp16.h)
->>>>>>> b2b84690
 
 add_custom_target(clang-headers ALL DEPENDS ${out_files})
 set_target_properties(clang-headers PROPERTIES FOLDER "Misc")
@@ -208,19 +165,6 @@
   DESTINATION lib${LLVM_LIBDIR_SUFFIX}/clang/${CLANG_VERSION}/include)
 
 install(
-<<<<<<< HEAD
-  FILES ${cuda_wrapper_files}
-  COMPONENT clang-headers
-  PERMISSIONS OWNER_READ OWNER_WRITE GROUP_READ WORLD_READ
-  DESTINATION lib${LLVM_LIBDIR_SUFFIX}/clang/${CLANG_VERSION}/include/cuda_wrappers)
-
-if (NOT CMAKE_CONFIGURATION_TYPES) # don't add this for IDE's.
-  add_custom_target(install-clang-headers
-    DEPENDS clang-headers
-    COMMAND "${CMAKE_COMMAND}"
-            -DCMAKE_INSTALL_COMPONENT=clang-headers
-            -P "${CMAKE_BINARY_DIR}/cmake_install.cmake")
-=======
   FILES ${files} ${CMAKE_CURRENT_BINARY_DIR}/arm_fp16.h
   COMPONENT clang-headers
   PERMISSIONS OWNER_READ OWNER_WRITE GROUP_READ WORLD_READ
@@ -236,5 +180,4 @@
   add_llvm_install_targets(install-clang-headers
                            DEPENDS clang-headers
                            COMPONENT clang-headers)
->>>>>>> b2b84690
 endif()