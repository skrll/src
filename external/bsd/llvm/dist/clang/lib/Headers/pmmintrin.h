/*===---- pmmintrin.h - SSE3 intrinsics ------------------------------------===
 *
 * Permission is hereby granted, free of charge, to any person obtaining a copy
 * of this software and associated documentation files (the "Software"), to deal
 * in the Software without restriction, including without limitation the rights
 * to use, copy, modify, merge, publish, distribute, sublicense, and/or sell
 * copies of the Software, and to permit persons to whom the Software is
 * furnished to do so, subject to the following conditions:
 *
 * The above copyright notice and this permission notice shall be included in
 * all copies or substantial portions of the Software.
 *
 * THE SOFTWARE IS PROVIDED "AS IS", WITHOUT WARRANTY OF ANY KIND, EXPRESS OR
 * IMPLIED, INCLUDING BUT NOT LIMITED TO THE WARRANTIES OF MERCHANTABILITY,
 * FITNESS FOR A PARTICULAR PURPOSE AND NONINFRINGEMENT. IN NO EVENT SHALL THE
 * AUTHORS OR COPYRIGHT HOLDERS BE LIABLE FOR ANY CLAIM, DAMAGES OR OTHER
 * LIABILITY, WHETHER IN AN ACTION OF CONTRACT, TORT OR OTHERWISE, ARISING FROM,
 * OUT OF OR IN CONNECTION WITH THE SOFTWARE OR THE USE OR OTHER DEALINGS IN
 * THE SOFTWARE.
 *
 *===-----------------------------------------------------------------------===
 */

#ifndef __PMMINTRIN_H
#define __PMMINTRIN_H

#include <emmintrin.h>

/* Define the default attributes for the functions in this file. */
#define __DEFAULT_FN_ATTRS \
<<<<<<< HEAD
  __attribute__((__always_inline__, __nodebug__, __target__("sse3")))

/// \brief Loads data from an unaligned memory location to elements in a 128-bit
=======
  __attribute__((__always_inline__, __nodebug__, __target__("sse3"), __min_vector_width__(128)))

/// Loads data from an unaligned memory location to elements in a 128-bit
>>>>>>> b2b84690
///    vector.
///
///    If the address of the data is not 16-byte aligned, the instruction may
///    read two adjacent aligned blocks of memory to retrieve the requested
///    data.
///
/// \headerfile <x86intrin.h>
///
/// This intrinsic corresponds to the <c> VLDDQU </c> instruction.
///
/// \param __p
///    A pointer to a 128-bit integer vector containing integer values.
/// \returns A 128-bit vector containing the moved values.
static __inline__ __m128i __DEFAULT_FN_ATTRS
_mm_lddqu_si128(__m128i const *__p)
{
  return (__m128i)__builtin_ia32_lddqu((char const *)__p);
}

<<<<<<< HEAD
/// \brief Adds the even-indexed values and subtracts the odd-indexed values of
=======
/// Adds the even-indexed values and subtracts the odd-indexed values of
>>>>>>> b2b84690
///    two 128-bit vectors of [4 x float].
///
/// \headerfile <x86intrin.h>
///
/// This intrinsic corresponds to the <c> VADDSUBPS </c> instruction.
///
/// \param __a
///    A 128-bit vector of [4 x float] containing the left source operand.
/// \param __b
///    A 128-bit vector of [4 x float] containing the right source operand.
/// \returns A 128-bit vector of [4 x float] containing the alternating sums and
///    differences of both operands.
static __inline__ __m128 __DEFAULT_FN_ATTRS
_mm_addsub_ps(__m128 __a, __m128 __b)
{
  return __builtin_ia32_addsubps((__v4sf)__a, (__v4sf)__b);
}

<<<<<<< HEAD
/// \brief Horizontally adds the adjacent pairs of values contained in two
=======
/// Horizontally adds the adjacent pairs of values contained in two
>>>>>>> b2b84690
///    128-bit vectors of [4 x float].
///
/// \headerfile <x86intrin.h>
///
/// This intrinsic corresponds to the <c> VHADDPS </c> instruction.
///
/// \param __a
///    A 128-bit vector of [4 x float] containing one of the source operands.
///    The horizontal sums of the values are stored in the lower bits of the
///    destination.
/// \param __b
///    A 128-bit vector of [4 x float] containing one of the source operands.
///    The horizontal sums of the values are stored in the upper bits of the
///    destination.
/// \returns A 128-bit vector of [4 x float] containing the horizontal sums of
///    both operands.
static __inline__ __m128 __DEFAULT_FN_ATTRS
_mm_hadd_ps(__m128 __a, __m128 __b)
{
  return __builtin_ia32_haddps((__v4sf)__a, (__v4sf)__b);
}

<<<<<<< HEAD
/// \brief Horizontally subtracts the adjacent pairs of values contained in two
=======
/// Horizontally subtracts the adjacent pairs of values contained in two
>>>>>>> b2b84690
///    128-bit vectors of [4 x float].
///
/// \headerfile <x86intrin.h>
///
/// This intrinsic corresponds to the <c> VHSUBPS </c> instruction.
///
/// \param __a
///    A 128-bit vector of [4 x float] containing one of the source operands.
///    The horizontal differences between the values are stored in the lower
///    bits of the destination.
/// \param __b
///    A 128-bit vector of [4 x float] containing one of the source operands.
///    The horizontal differences between the values are stored in the upper
///    bits of the destination.
/// \returns A 128-bit vector of [4 x float] containing the horizontal
///    differences of both operands.
static __inline__ __m128 __DEFAULT_FN_ATTRS
_mm_hsub_ps(__m128 __a, __m128 __b)
{
  return __builtin_ia32_hsubps((__v4sf)__a, (__v4sf)__b);
}

<<<<<<< HEAD
/// \brief Moves and duplicates high-order (odd-indexed) values from a 128-bit
///    vector of [4 x float] to float values stored in a 128-bit vector of
=======
/// Moves and duplicates odd-indexed values from a 128-bit vector
///    of [4 x float] to float values stored in a 128-bit vector of
>>>>>>> b2b84690
///    [4 x float].
///
/// \headerfile <x86intrin.h>
///
/// This intrinsic corresponds to the <c> VMOVSHDUP </c> instruction.
///
/// \param __a
///    A 128-bit vector of [4 x float]. \n
///    Bits [127:96] of the source are written to bits [127:96] and [95:64] of
///    the destination. \n
///    Bits [63:32] of the source are written to bits [63:32] and [31:0] of the
///    destination.
/// \returns A 128-bit vector of [4 x float] containing the moved and duplicated
///    values.
static __inline__ __m128 __DEFAULT_FN_ATTRS
_mm_movehdup_ps(__m128 __a)
{
  return __builtin_shufflevector((__v4sf)__a, (__v4sf)__a, 1, 1, 3, 3);
}

<<<<<<< HEAD
/// \brief Duplicates low-order (even-indexed) values from a 128-bit vector of
=======
/// Duplicates even-indexed values from a 128-bit vector of
>>>>>>> b2b84690
///    [4 x float] to float values stored in a 128-bit vector of [4 x float].
///
/// \headerfile <x86intrin.h>
///
/// This intrinsic corresponds to the <c> VMOVSLDUP </c> instruction.
///
/// \param __a
///    A 128-bit vector of [4 x float] \n
///    Bits [95:64] of the source are written to bits [127:96] and [95:64] of
///    the destination. \n
///    Bits [31:0] of the source are written to bits [63:32] and [31:0] of the
///    destination.
/// \returns A 128-bit vector of [4 x float] containing the moved and duplicated
///    values.
static __inline__ __m128 __DEFAULT_FN_ATTRS
_mm_moveldup_ps(__m128 __a)
{
  return __builtin_shufflevector((__v4sf)__a, (__v4sf)__a, 0, 0, 2, 2);
}

<<<<<<< HEAD
/// \brief Adds the even-indexed values and subtracts the odd-indexed values of
=======
/// Adds the even-indexed values and subtracts the odd-indexed values of
>>>>>>> b2b84690
///    two 128-bit vectors of [2 x double].
///
/// \headerfile <x86intrin.h>
///
/// This intrinsic corresponds to the <c> VADDSUBPD </c> instruction.
///
/// \param __a
///    A 128-bit vector of [2 x double] containing the left source operand.
/// \param __b
///    A 128-bit vector of [2 x double] containing the right source operand.
/// \returns A 128-bit vector of [2 x double] containing the alternating sums
///    and differences of both operands.
static __inline__ __m128d __DEFAULT_FN_ATTRS
_mm_addsub_pd(__m128d __a, __m128d __b)
{
  return __builtin_ia32_addsubpd((__v2df)__a, (__v2df)__b);
}

<<<<<<< HEAD
/// \brief Horizontally adds the pairs of values contained in two 128-bit
=======
/// Horizontally adds the pairs of values contained in two 128-bit
>>>>>>> b2b84690
///    vectors of [2 x double].
///
/// \headerfile <x86intrin.h>
///
/// This intrinsic corresponds to the <c> VHADDPD </c> instruction.
///
/// \param __a
///    A 128-bit vector of [2 x double] containing one of the source operands.
///    The horizontal sum of the values is stored in the lower bits of the
///    destination.
/// \param __b
///    A 128-bit vector of [2 x double] containing one of the source operands.
///    The horizontal sum of the values is stored in the upper bits of the
///    destination.
/// \returns A 128-bit vector of [2 x double] containing the horizontal sums of
///    both operands.
static __inline__ __m128d __DEFAULT_FN_ATTRS
_mm_hadd_pd(__m128d __a, __m128d __b)
{
  return __builtin_ia32_haddpd((__v2df)__a, (__v2df)__b);
}

<<<<<<< HEAD
/// \brief Horizontally subtracts the pairs of values contained in two 128-bit
=======
/// Horizontally subtracts the pairs of values contained in two 128-bit
>>>>>>> b2b84690
///    vectors of [2 x double].
///
/// \headerfile <x86intrin.h>
///
/// This intrinsic corresponds to the <c> VHSUBPD </c> instruction.
///
/// \param __a
///    A 128-bit vector of [2 x double] containing one of the source operands.
///    The horizontal difference of the values is stored in the lower bits of
///    the destination.
/// \param __b
///    A 128-bit vector of [2 x double] containing one of the source operands.
///    The horizontal difference of the values is stored in the upper bits of
///    the destination.
/// \returns A 128-bit vector of [2 x double] containing the horizontal
///    differences of both operands.
static __inline__ __m128d __DEFAULT_FN_ATTRS
_mm_hsub_pd(__m128d __a, __m128d __b)
{
  return __builtin_ia32_hsubpd((__v2df)__a, (__v2df)__b);
}

<<<<<<< HEAD
/// \brief Moves and duplicates one double-precision value to double-precision
=======
/// Moves and duplicates one double-precision value to double-precision
>>>>>>> b2b84690
///    values stored in a 128-bit vector of [2 x double].
///
/// \headerfile <x86intrin.h>
///
/// \code
<<<<<<< HEAD
/// __m128d _mm_loaddup_pd(double const * dp);
=======
/// __m128d _mm_loaddup_pd(double const *dp);
>>>>>>> b2b84690
/// \endcode
///
/// This intrinsic corresponds to the <c> VMOVDDUP </c> instruction.
///
/// \param dp
///    A pointer to a double-precision value to be moved and duplicated.
/// \returns A 128-bit vector of [2 x double] containing the moved and
///    duplicated values.
#define        _mm_loaddup_pd(dp)        _mm_load1_pd(dp)

<<<<<<< HEAD
/// \brief Moves and duplicates the double-precision value in the lower bits of
=======
/// Moves and duplicates the double-precision value in the lower bits of
>>>>>>> b2b84690
///    a 128-bit vector of [2 x double] to double-precision values stored in a
///    128-bit vector of [2 x double].
///
/// \headerfile <x86intrin.h>
///
/// This intrinsic corresponds to the <c> VMOVDDUP </c> instruction.
///
/// \param __a
///    A 128-bit vector of [2 x double]. Bits [63:0] are written to bits
///    [127:64] and [63:0] of the destination.
/// \returns A 128-bit vector of [2 x double] containing the moved and
///    duplicated values.
static __inline__ __m128d __DEFAULT_FN_ATTRS
_mm_movedup_pd(__m128d __a)
{
  return __builtin_shufflevector((__v2df)__a, (__v2df)__a, 0, 0);
}

<<<<<<< HEAD
/// \brief Establishes a linear address memory range to be monitored and puts
=======
/// Establishes a linear address memory range to be monitored and puts
>>>>>>> b2b84690
///    the processor in the monitor event pending state. Data stored in the
///    monitored address range causes the processor to exit the pending state.
///
/// \headerfile <x86intrin.h>
///
/// This intrinsic corresponds to the <c> MONITOR </c> instruction.
///
/// \param __p
///    The memory range to be monitored. The size of the range is determined by
///    CPUID function 0000_0005h.
/// \param __extensions
///    Optional extensions for the monitoring state.
/// \param __hints
///    Optional hints for the monitoring state.
static __inline__ void __DEFAULT_FN_ATTRS
_mm_monitor(void const *__p, unsigned __extensions, unsigned __hints)
{
  __builtin_ia32_monitor((void *)__p, __extensions, __hints);
}

<<<<<<< HEAD
/// \brief Used with the MONITOR instruction to wait while the processor is in
=======
/// Used with the MONITOR instruction to wait while the processor is in
>>>>>>> b2b84690
///    the monitor event pending state. Data stored in the monitored address
///    range causes the processor to exit the pending state.
///
/// \headerfile <x86intrin.h>
///
/// This intrinsic corresponds to the <c> MWAIT </c> instruction.
///
/// \param __extensions
///    Optional extensions for the monitoring state, which may vary by
///    processor.
/// \param __hints
///    Optional hints for the monitoring state, which may vary by processor.
static __inline__ void __DEFAULT_FN_ATTRS
_mm_mwait(unsigned __extensions, unsigned __hints)
{
  __builtin_ia32_mwait(__extensions, __hints);
}

#undef __DEFAULT_FN_ATTRS

#endif /* __PMMINTRIN_H */<|MERGE_RESOLUTION|>--- conflicted
+++ resolved
@@ -28,15 +28,9 @@
 
 /* Define the default attributes for the functions in this file. */
 #define __DEFAULT_FN_ATTRS \
-<<<<<<< HEAD
-  __attribute__((__always_inline__, __nodebug__, __target__("sse3")))
-
-/// \brief Loads data from an unaligned memory location to elements in a 128-bit
-=======
   __attribute__((__always_inline__, __nodebug__, __target__("sse3"), __min_vector_width__(128)))
 
 /// Loads data from an unaligned memory location to elements in a 128-bit
->>>>>>> b2b84690
 ///    vector.
 ///
 ///    If the address of the data is not 16-byte aligned, the instruction may
@@ -56,11 +50,7 @@
   return (__m128i)__builtin_ia32_lddqu((char const *)__p);
 }
 
-<<<<<<< HEAD
-/// \brief Adds the even-indexed values and subtracts the odd-indexed values of
-=======
 /// Adds the even-indexed values and subtracts the odd-indexed values of
->>>>>>> b2b84690
 ///    two 128-bit vectors of [4 x float].
 ///
 /// \headerfile <x86intrin.h>
@@ -79,11 +69,7 @@
   return __builtin_ia32_addsubps((__v4sf)__a, (__v4sf)__b);
 }
 
-<<<<<<< HEAD
-/// \brief Horizontally adds the adjacent pairs of values contained in two
-=======
 /// Horizontally adds the adjacent pairs of values contained in two
->>>>>>> b2b84690
 ///    128-bit vectors of [4 x float].
 ///
 /// \headerfile <x86intrin.h>
@@ -106,11 +92,7 @@
   return __builtin_ia32_haddps((__v4sf)__a, (__v4sf)__b);
 }
 
-<<<<<<< HEAD
-/// \brief Horizontally subtracts the adjacent pairs of values contained in two
-=======
 /// Horizontally subtracts the adjacent pairs of values contained in two
->>>>>>> b2b84690
 ///    128-bit vectors of [4 x float].
 ///
 /// \headerfile <x86intrin.h>
@@ -133,13 +115,8 @@
   return __builtin_ia32_hsubps((__v4sf)__a, (__v4sf)__b);
 }
 
-<<<<<<< HEAD
-/// \brief Moves and duplicates high-order (odd-indexed) values from a 128-bit
-///    vector of [4 x float] to float values stored in a 128-bit vector of
-=======
 /// Moves and duplicates odd-indexed values from a 128-bit vector
 ///    of [4 x float] to float values stored in a 128-bit vector of
->>>>>>> b2b84690
 ///    [4 x float].
 ///
 /// \headerfile <x86intrin.h>
@@ -160,11 +137,7 @@
   return __builtin_shufflevector((__v4sf)__a, (__v4sf)__a, 1, 1, 3, 3);
 }
 
-<<<<<<< HEAD
-/// \brief Duplicates low-order (even-indexed) values from a 128-bit vector of
-=======
 /// Duplicates even-indexed values from a 128-bit vector of
->>>>>>> b2b84690
 ///    [4 x float] to float values stored in a 128-bit vector of [4 x float].
 ///
 /// \headerfile <x86intrin.h>
@@ -185,11 +158,7 @@
   return __builtin_shufflevector((__v4sf)__a, (__v4sf)__a, 0, 0, 2, 2);
 }
 
-<<<<<<< HEAD
-/// \brief Adds the even-indexed values and subtracts the odd-indexed values of
-=======
 /// Adds the even-indexed values and subtracts the odd-indexed values of
->>>>>>> b2b84690
 ///    two 128-bit vectors of [2 x double].
 ///
 /// \headerfile <x86intrin.h>
@@ -208,11 +177,7 @@
   return __builtin_ia32_addsubpd((__v2df)__a, (__v2df)__b);
 }
 
-<<<<<<< HEAD
-/// \brief Horizontally adds the pairs of values contained in two 128-bit
-=======
 /// Horizontally adds the pairs of values contained in two 128-bit
->>>>>>> b2b84690
 ///    vectors of [2 x double].
 ///
 /// \headerfile <x86intrin.h>
@@ -235,11 +200,7 @@
   return __builtin_ia32_haddpd((__v2df)__a, (__v2df)__b);
 }
 
-<<<<<<< HEAD
-/// \brief Horizontally subtracts the pairs of values contained in two 128-bit
-=======
 /// Horizontally subtracts the pairs of values contained in two 128-bit
->>>>>>> b2b84690
 ///    vectors of [2 x double].
 ///
 /// \headerfile <x86intrin.h>
@@ -262,21 +223,13 @@
   return __builtin_ia32_hsubpd((__v2df)__a, (__v2df)__b);
 }
 
-<<<<<<< HEAD
-/// \brief Moves and duplicates one double-precision value to double-precision
-=======
 /// Moves and duplicates one double-precision value to double-precision
->>>>>>> b2b84690
 ///    values stored in a 128-bit vector of [2 x double].
 ///
 /// \headerfile <x86intrin.h>
 ///
 /// \code
-<<<<<<< HEAD
-/// __m128d _mm_loaddup_pd(double const * dp);
-=======
 /// __m128d _mm_loaddup_pd(double const *dp);
->>>>>>> b2b84690
 /// \endcode
 ///
 /// This intrinsic corresponds to the <c> VMOVDDUP </c> instruction.
@@ -287,11 +240,7 @@
 ///    duplicated values.
 #define        _mm_loaddup_pd(dp)        _mm_load1_pd(dp)
 
-<<<<<<< HEAD
-/// \brief Moves and duplicates the double-precision value in the lower bits of
-=======
 /// Moves and duplicates the double-precision value in the lower bits of
->>>>>>> b2b84690
 ///    a 128-bit vector of [2 x double] to double-precision values stored in a
 ///    128-bit vector of [2 x double].
 ///
@@ -310,11 +259,7 @@
   return __builtin_shufflevector((__v2df)__a, (__v2df)__a, 0, 0);
 }
 
-<<<<<<< HEAD
-/// \brief Establishes a linear address memory range to be monitored and puts
-=======
 /// Establishes a linear address memory range to be monitored and puts
->>>>>>> b2b84690
 ///    the processor in the monitor event pending state. Data stored in the
 ///    monitored address range causes the processor to exit the pending state.
 ///
@@ -335,11 +280,7 @@
   __builtin_ia32_monitor((void *)__p, __extensions, __hints);
 }
 
-<<<<<<< HEAD
-/// \brief Used with the MONITOR instruction to wait while the processor is in
-=======
 /// Used with the MONITOR instruction to wait while the processor is in
->>>>>>> b2b84690
 ///    the monitor event pending state. Data stored in the monitored address
 ///    range causes the processor to exit the pending state.
 ///
