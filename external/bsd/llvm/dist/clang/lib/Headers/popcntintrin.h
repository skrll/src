--- conflicted
+++ resolved
@@ -21,15 +21,6 @@
  *===-----------------------------------------------------------------------===
  */
 
-<<<<<<< HEAD
-#ifndef _POPCNTINTRIN_H
-#define _POPCNTINTRIN_H
-
-/* Define the default attributes for the functions in this file. */
-#define __DEFAULT_FN_ATTRS __attribute__((__always_inline__, __nodebug__, __target__("popcnt")))
-
-/// \brief Counts the number of bits in the source operand having a value of 1.
-=======
 #ifndef __POPCNTINTRIN_H
 #define __POPCNTINTRIN_H
 
@@ -37,7 +28,6 @@
 #define __DEFAULT_FN_ATTRS __attribute__((__always_inline__, __nodebug__, __target__("popcnt")))
 
 /// Counts the number of bits in the source operand having a value of 1.
->>>>>>> b2b84690
 ///
 /// \headerfile <x86intrin.h>
 ///
@@ -53,11 +43,7 @@
   return __builtin_popcount(__A);
 }
 
-<<<<<<< HEAD
-/// \brief Counts the number of bits in the source operand having a value of 1.
-=======
 /// Counts the number of bits in the source operand having a value of 1.
->>>>>>> b2b84690
 ///
 /// \headerfile <x86intrin.h>
 ///
@@ -74,11 +60,7 @@
 }
 
 #ifdef __x86_64__
-<<<<<<< HEAD
-/// \brief Counts the number of bits in the source operand having a value of 1.
-=======
 /// Counts the number of bits in the source operand having a value of 1.
->>>>>>> b2b84690
 ///
 /// \headerfile <x86intrin.h>
 ///
@@ -94,11 +76,7 @@
   return __builtin_popcountll(__A);
 }
 
-<<<<<<< HEAD
-/// \brief Counts the number of bits in the source operand having a value of 1.
-=======
 /// Counts the number of bits in the source operand having a value of 1.
->>>>>>> b2b84690
 ///
 /// \headerfile <x86intrin.h>
 ///
@@ -117,8 +95,4 @@
 
 #undef __DEFAULT_FN_ATTRS
 
-<<<<<<< HEAD
-#endif /* _POPCNTINTRIN_H */
-=======
-#endif /* __POPCNTINTRIN_H */
->>>>>>> b2b84690
+#endif /* __POPCNTINTRIN_H */