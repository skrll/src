/*===---- tmmintrin.h - SSSE3 intrinsics -----------------------------------===
 *
 * Permission is hereby granted, free of charge, to any person obtaining a copy
 * of this software and associated documentation files (the "Software"), to deal
 * in the Software without restriction, including without limitation the rights
 * to use, copy, modify, merge, publish, distribute, sublicense, and/or sell
 * copies of the Software, and to permit persons to whom the Software is
 * furnished to do so, subject to the following conditions:
 *
 * The above copyright notice and this permission notice shall be included in
 * all copies or substantial portions of the Software.
 *
 * THE SOFTWARE IS PROVIDED "AS IS", WITHOUT WARRANTY OF ANY KIND, EXPRESS OR
 * IMPLIED, INCLUDING BUT NOT LIMITED TO THE WARRANTIES OF MERCHANTABILITY,
 * FITNESS FOR A PARTICULAR PURPOSE AND NONINFRINGEMENT. IN NO EVENT SHALL THE
 * AUTHORS OR COPYRIGHT HOLDERS BE LIABLE FOR ANY CLAIM, DAMAGES OR OTHER
 * LIABILITY, WHETHER IN AN ACTION OF CONTRACT, TORT OR OTHERWISE, ARISING FROM,
 * OUT OF OR IN CONNECTION WITH THE SOFTWARE OR THE USE OR OTHER DEALINGS IN
 * THE SOFTWARE.
 *
 *===-----------------------------------------------------------------------===
 */

#ifndef __TMMINTRIN_H
#define __TMMINTRIN_H

#include <pmmintrin.h>

/* Define the default attributes for the functions in this file. */
<<<<<<< HEAD
#define __DEFAULT_FN_ATTRS __attribute__((__always_inline__, __nodebug__, __target__("ssse3")))

/// \brief Computes the absolute value of each of the packed 8-bit signed
=======
#define __DEFAULT_FN_ATTRS __attribute__((__always_inline__, __nodebug__, __target__("ssse3"), __min_vector_width__(64)))
#define __DEFAULT_FN_ATTRS_MMX __attribute__((__always_inline__, __nodebug__, __target__("mmx,ssse3"), __min_vector_width__(64)))

/// Computes the absolute value of each of the packed 8-bit signed
>>>>>>> b2b84690
///    integers in the source operand and stores the 8-bit unsigned integer
///    results in the destination.
///
/// \headerfile <x86intrin.h>
///
/// This intrinsic corresponds to the \c PABSB instruction.
///
/// \param __a
///    A 64-bit vector of [8 x i8].
/// \returns A 64-bit integer vector containing the absolute values of the
///    elements in the operand.
<<<<<<< HEAD
static __inline__ __m64 __DEFAULT_FN_ATTRS
=======
static __inline__ __m64 __DEFAULT_FN_ATTRS_MMX
>>>>>>> b2b84690
_mm_abs_pi8(__m64 __a)
{
    return (__m64)__builtin_ia32_pabsb((__v8qi)__a);
}

<<<<<<< HEAD
/// \brief Computes the absolute value of each of the packed 8-bit signed
=======
/// Computes the absolute value of each of the packed 8-bit signed
>>>>>>> b2b84690
///    integers in the source operand and stores the 8-bit unsigned integer
///    results in the destination.
///
/// \headerfile <x86intrin.h>
///
/// This intrinsic corresponds to the \c VPABSB instruction.
///
/// \param __a
///    A 128-bit vector of [16 x i8].
/// \returns A 128-bit integer vector containing the absolute values of the
///    elements in the operand.
static __inline__ __m128i __DEFAULT_FN_ATTRS
_mm_abs_epi8(__m128i __a)
{
    return (__m128i)__builtin_ia32_pabsb128((__v16qi)__a);
}

<<<<<<< HEAD
/// \brief Computes the absolute value of each of the packed 16-bit signed
=======
/// Computes the absolute value of each of the packed 16-bit signed
>>>>>>> b2b84690
///    integers in the source operand and stores the 16-bit unsigned integer
///    results in the destination.
///
/// \headerfile <x86intrin.h>
///
/// This intrinsic corresponds to the \c PABSW instruction.
///
/// \param __a
///    A 64-bit vector of [4 x i16].
/// \returns A 64-bit integer vector containing the absolute values of the
///    elements in the operand.
<<<<<<< HEAD
static __inline__ __m64 __DEFAULT_FN_ATTRS
=======
static __inline__ __m64 __DEFAULT_FN_ATTRS_MMX
>>>>>>> b2b84690
_mm_abs_pi16(__m64 __a)
{
    return (__m64)__builtin_ia32_pabsw((__v4hi)__a);
}

<<<<<<< HEAD
/// \brief Computes the absolute value of each of the packed 16-bit signed
=======
/// Computes the absolute value of each of the packed 16-bit signed
>>>>>>> b2b84690
///    integers in the source operand and stores the 16-bit unsigned integer
///    results in the destination.
///
/// \headerfile <x86intrin.h>
///
/// This intrinsic corresponds to the \c VPABSW instruction.
///
/// \param __a
///    A 128-bit vector of [8 x i16].
/// \returns A 128-bit integer vector containing the absolute values of the
///    elements in the operand.
static __inline__ __m128i __DEFAULT_FN_ATTRS
_mm_abs_epi16(__m128i __a)
{
    return (__m128i)__builtin_ia32_pabsw128((__v8hi)__a);
}

<<<<<<< HEAD
/// \brief Computes the absolute value of each of the packed 32-bit signed
=======
/// Computes the absolute value of each of the packed 32-bit signed
>>>>>>> b2b84690
///    integers in the source operand and stores the 32-bit unsigned integer
///    results in the destination.
///
/// \headerfile <x86intrin.h>
///
/// This intrinsic corresponds to the \c PABSD instruction.
///
/// \param __a
///    A 64-bit vector of [2 x i32].
/// \returns A 64-bit integer vector containing the absolute values of the
///    elements in the operand.
<<<<<<< HEAD
static __inline__ __m64 __DEFAULT_FN_ATTRS
=======
static __inline__ __m64 __DEFAULT_FN_ATTRS_MMX
>>>>>>> b2b84690
_mm_abs_pi32(__m64 __a)
{
    return (__m64)__builtin_ia32_pabsd((__v2si)__a);
}

<<<<<<< HEAD
/// \brief Computes the absolute value of each of the packed 32-bit signed
=======
/// Computes the absolute value of each of the packed 32-bit signed
>>>>>>> b2b84690
///    integers in the source operand and stores the 32-bit unsigned integer
///    results in the destination.
///
/// \headerfile <x86intrin.h>
///
/// This intrinsic corresponds to the \c VPABSD instruction.
///
/// \param __a
///    A 128-bit vector of [4 x i32].
/// \returns A 128-bit integer vector containing the absolute values of the
///    elements in the operand.
static __inline__ __m128i __DEFAULT_FN_ATTRS
_mm_abs_epi32(__m128i __a)
{
    return (__m128i)__builtin_ia32_pabsd128((__v4si)__a);
}

<<<<<<< HEAD
/// \brief Concatenates the two 128-bit integer vector operands, and
=======
/// Concatenates the two 128-bit integer vector operands, and
>>>>>>> b2b84690
///    right-shifts the result by the number of bytes specified in the immediate
///    operand.
///
/// \headerfile <x86intrin.h>
///
/// \code
/// __m128i _mm_alignr_epi8(__m128i a, __m128i b, const int n);
/// \endcode
///
/// This intrinsic corresponds to the \c PALIGNR instruction.
///
/// \param a
///    A 128-bit vector of [16 x i8] containing one of the source operands.
/// \param b
///    A 128-bit vector of [16 x i8] containing one of the source operands.
/// \param n
///    An immediate operand specifying how many bytes to right-shift the result.
/// \returns A 128-bit integer vector containing the concatenated right-shifted
///    value.
<<<<<<< HEAD
#define _mm_alignr_epi8(a, b, n) __extension__ ({ \
  (__m128i)__builtin_ia32_palignr128((__v16qi)(__m128i)(a), \
                                     (__v16qi)(__m128i)(b), (n)); })

/// \brief Concatenates the two 64-bit integer vector operands, and right-shifts
=======
#define _mm_alignr_epi8(a, b, n) \
  (__m128i)__builtin_ia32_palignr128((__v16qi)(__m128i)(a), \
                                     (__v16qi)(__m128i)(b), (n))

/// Concatenates the two 64-bit integer vector operands, and right-shifts
>>>>>>> b2b84690
///    the result by the number of bytes specified in the immediate operand.
///
/// \headerfile <x86intrin.h>
///
/// \code
/// __m64 _mm_alignr_pi8(__m64 a, __m64 b, const int n);
/// \endcode
///
/// This intrinsic corresponds to the \c PALIGNR instruction.
///
/// \param a
///    A 64-bit vector of [8 x i8] containing one of the source operands.
/// \param b
///    A 64-bit vector of [8 x i8] containing one of the source operands.
/// \param n
///    An immediate operand specifying how many bytes to right-shift the result.
/// \returns A 64-bit integer vector containing the concatenated right-shifted
///    value.
<<<<<<< HEAD
#define _mm_alignr_pi8(a, b, n) __extension__ ({ \
  (__m64)__builtin_ia32_palignr((__v8qi)(__m64)(a), (__v8qi)(__m64)(b), (n)); })

/// \brief Horizontally adds the adjacent pairs of values contained in 2 packed
=======
#define _mm_alignr_pi8(a, b, n) \
  (__m64)__builtin_ia32_palignr((__v8qi)(__m64)(a), (__v8qi)(__m64)(b), (n))

/// Horizontally adds the adjacent pairs of values contained in 2 packed
>>>>>>> b2b84690
///    128-bit vectors of [8 x i16].
///
/// \headerfile <x86intrin.h>
///
/// This intrinsic corresponds to the \c VPHADDW instruction.
///
/// \param __a
///    A 128-bit vector of [8 x i16] containing one of the source operands. The
///    horizontal sums of the values are stored in the lower bits of the
///    destination.
/// \param __b
///    A 128-bit vector of [8 x i16] containing one of the source operands. The
///    horizontal sums of the values are stored in the upper bits of the
///    destination.
/// \returns A 128-bit vector of [8 x i16] containing the horizontal sums of
///    both operands.
static __inline__ __m128i __DEFAULT_FN_ATTRS
_mm_hadd_epi16(__m128i __a, __m128i __b)
{
    return (__m128i)__builtin_ia32_phaddw128((__v8hi)__a, (__v8hi)__b);
}

<<<<<<< HEAD
/// \brief Horizontally adds the adjacent pairs of values contained in 2 packed
=======
/// Horizontally adds the adjacent pairs of values contained in 2 packed
>>>>>>> b2b84690
///    128-bit vectors of [4 x i32].
///
/// \headerfile <x86intrin.h>
///
/// This intrinsic corresponds to the \c VPHADDD instruction.
///
/// \param __a
///    A 128-bit vector of [4 x i32] containing one of the source operands. The
///    horizontal sums of the values are stored in the lower bits of the
///    destination.
/// \param __b
///    A 128-bit vector of [4 x i32] containing one of the source operands. The
///    horizontal sums of the values are stored in the upper bits of the
///    destination.
/// \returns A 128-bit vector of [4 x i32] containing the horizontal sums of
///    both operands.
static __inline__ __m128i __DEFAULT_FN_ATTRS
_mm_hadd_epi32(__m128i __a, __m128i __b)
{
    return (__m128i)__builtin_ia32_phaddd128((__v4si)__a, (__v4si)__b);
}

<<<<<<< HEAD
/// \brief Horizontally adds the adjacent pairs of values contained in 2 packed
=======
/// Horizontally adds the adjacent pairs of values contained in 2 packed
>>>>>>> b2b84690
///    64-bit vectors of [4 x i16].
///
/// \headerfile <x86intrin.h>
///
/// This intrinsic corresponds to the \c PHADDW instruction.
///
/// \param __a
///    A 64-bit vector of [4 x i16] containing one of the source operands. The
///    horizontal sums of the values are stored in the lower bits of the
///    destination.
/// \param __b
///    A 64-bit vector of [4 x i16] containing one of the source operands. The
///    horizontal sums of the values are stored in the upper bits of the
///    destination.
/// \returns A 64-bit vector of [4 x i16] containing the horizontal sums of both
///    operands.
<<<<<<< HEAD
static __inline__ __m64 __DEFAULT_FN_ATTRS
=======
static __inline__ __m64 __DEFAULT_FN_ATTRS_MMX
>>>>>>> b2b84690
_mm_hadd_pi16(__m64 __a, __m64 __b)
{
    return (__m64)__builtin_ia32_phaddw((__v4hi)__a, (__v4hi)__b);
}

<<<<<<< HEAD
/// \brief Horizontally adds the adjacent pairs of values contained in 2 packed
=======
/// Horizontally adds the adjacent pairs of values contained in 2 packed
>>>>>>> b2b84690
///    64-bit vectors of [2 x i32].
///
/// \headerfile <x86intrin.h>
///
/// This intrinsic corresponds to the \c PHADDD instruction.
///
/// \param __a
///    A 64-bit vector of [2 x i32] containing one of the source operands. The
///    horizontal sums of the values are stored in the lower bits of the
///    destination.
/// \param __b
///    A 64-bit vector of [2 x i32] containing one of the source operands. The
///    horizontal sums of the values are stored in the upper bits of the
///    destination.
/// \returns A 64-bit vector of [2 x i32] containing the horizontal sums of both
///    operands.
<<<<<<< HEAD
static __inline__ __m64 __DEFAULT_FN_ATTRS
=======
static __inline__ __m64 __DEFAULT_FN_ATTRS_MMX
>>>>>>> b2b84690
_mm_hadd_pi32(__m64 __a, __m64 __b)
{
    return (__m64)__builtin_ia32_phaddd((__v2si)__a, (__v2si)__b);
}

<<<<<<< HEAD
/// \brief Horizontally adds the adjacent pairs of values contained in 2 packed
///    128-bit vectors of [8 x i16]. Positive sums greater than 7FFFh are
///    saturated to 7FFFh. Negative sums less than 8000h are saturated to 8000h.
=======
/// Horizontally adds the adjacent pairs of values contained in 2 packed
///    128-bit vectors of [8 x i16]. Positive sums greater than 0x7FFF are
///    saturated to 0x7FFF. Negative sums less than 0x8000 are saturated to
///    0x8000.
>>>>>>> b2b84690
///
/// \headerfile <x86intrin.h>
///
/// This intrinsic corresponds to the \c VPHADDSW instruction.
///
/// \param __a
///    A 128-bit vector of [8 x i16] containing one of the source operands. The
///    horizontal sums of the values are stored in the lower bits of the
///    destination.
/// \param __b
///    A 128-bit vector of [8 x i16] containing one of the source operands. The
///    horizontal sums of the values are stored in the upper bits of the
///    destination.
/// \returns A 128-bit vector of [8 x i16] containing the horizontal saturated
///    sums of both operands.
static __inline__ __m128i __DEFAULT_FN_ATTRS
_mm_hadds_epi16(__m128i __a, __m128i __b)
{
    return (__m128i)__builtin_ia32_phaddsw128((__v8hi)__a, (__v8hi)__b);
}

<<<<<<< HEAD
/// \brief Horizontally adds the adjacent pairs of values contained in 2 packed
///    64-bit vectors of [4 x i16]. Positive sums greater than 7FFFh are
///    saturated to 7FFFh. Negative sums less than 8000h are saturated to 8000h.
=======
/// Horizontally adds the adjacent pairs of values contained in 2 packed
///    64-bit vectors of [4 x i16]. Positive sums greater than 0x7FFF are
///    saturated to 0x7FFF. Negative sums less than 0x8000 are saturated to
///    0x8000.
>>>>>>> b2b84690
///
/// \headerfile <x86intrin.h>
///
/// This intrinsic corresponds to the \c PHADDSW instruction.
///
/// \param __a
///    A 64-bit vector of [4 x i16] containing one of the source operands. The
///    horizontal sums of the values are stored in the lower bits of the
///    destination.
/// \param __b
///    A 64-bit vector of [4 x i16] containing one of the source operands. The
///    horizontal sums of the values are stored in the upper bits of the
///    destination.
/// \returns A 64-bit vector of [4 x i16] containing the horizontal saturated
///    sums of both operands.
<<<<<<< HEAD
static __inline__ __m64 __DEFAULT_FN_ATTRS
=======
static __inline__ __m64 __DEFAULT_FN_ATTRS_MMX
>>>>>>> b2b84690
_mm_hadds_pi16(__m64 __a, __m64 __b)
{
    return (__m64)__builtin_ia32_phaddsw((__v4hi)__a, (__v4hi)__b);
}

<<<<<<< HEAD
/// \brief Horizontally subtracts the adjacent pairs of values contained in 2
=======
/// Horizontally subtracts the adjacent pairs of values contained in 2
>>>>>>> b2b84690
///    packed 128-bit vectors of [8 x i16].
///
/// \headerfile <x86intrin.h>
///
/// This intrinsic corresponds to the \c VPHSUBW instruction.
///
/// \param __a
///    A 128-bit vector of [8 x i16] containing one of the source operands. The
///    horizontal differences between the values are stored in the lower bits of
///    the destination.
/// \param __b
///    A 128-bit vector of [8 x i16] containing one of the source operands. The
///    horizontal differences between the values are stored in the upper bits of
///    the destination.
/// \returns A 128-bit vector of [8 x i16] containing the horizontal differences
///    of both operands.
static __inline__ __m128i __DEFAULT_FN_ATTRS
_mm_hsub_epi16(__m128i __a, __m128i __b)
{
    return (__m128i)__builtin_ia32_phsubw128((__v8hi)__a, (__v8hi)__b);
}

<<<<<<< HEAD
/// \brief Horizontally subtracts the adjacent pairs of values contained in 2
=======
/// Horizontally subtracts the adjacent pairs of values contained in 2
>>>>>>> b2b84690
///    packed 128-bit vectors of [4 x i32].
///
/// \headerfile <x86intrin.h>
///
/// This intrinsic corresponds to the \c VPHSUBD instruction.
///
/// \param __a
///    A 128-bit vector of [4 x i32] containing one of the source operands. The
///    horizontal differences between the values are stored in the lower bits of
///    the destination.
/// \param __b
///    A 128-bit vector of [4 x i32] containing one of the source operands. The
///    horizontal differences between the values are stored in the upper bits of
///    the destination.
/// \returns A 128-bit vector of [4 x i32] containing the horizontal differences
///    of both operands.
static __inline__ __m128i __DEFAULT_FN_ATTRS
_mm_hsub_epi32(__m128i __a, __m128i __b)
{
    return (__m128i)__builtin_ia32_phsubd128((__v4si)__a, (__v4si)__b);
}

<<<<<<< HEAD
/// \brief Horizontally subtracts the adjacent pairs of values contained in 2
=======
/// Horizontally subtracts the adjacent pairs of values contained in 2
>>>>>>> b2b84690
///    packed 64-bit vectors of [4 x i16].
///
/// \headerfile <x86intrin.h>
///
/// This intrinsic corresponds to the \c PHSUBW instruction.
///
/// \param __a
///    A 64-bit vector of [4 x i16] containing one of the source operands. The
///    horizontal differences between the values are stored in the lower bits of
///    the destination.
/// \param __b
///    A 64-bit vector of [4 x i16] containing one of the source operands. The
///    horizontal differences between the values are stored in the upper bits of
///    the destination.
/// \returns A 64-bit vector of [4 x i16] containing the horizontal differences
///    of both operands.
<<<<<<< HEAD
static __inline__ __m64 __DEFAULT_FN_ATTRS
=======
static __inline__ __m64 __DEFAULT_FN_ATTRS_MMX
>>>>>>> b2b84690
_mm_hsub_pi16(__m64 __a, __m64 __b)
{
    return (__m64)__builtin_ia32_phsubw((__v4hi)__a, (__v4hi)__b);
}

<<<<<<< HEAD
/// \brief Horizontally subtracts the adjacent pairs of values contained in 2
=======
/// Horizontally subtracts the adjacent pairs of values contained in 2
>>>>>>> b2b84690
///    packed 64-bit vectors of [2 x i32].
///
/// \headerfile <x86intrin.h>
///
/// This intrinsic corresponds to the \c PHSUBD instruction.
///
/// \param __a
///    A 64-bit vector of [2 x i32] containing one of the source operands. The
///    horizontal differences between the values are stored in the lower bits of
///    the destination.
/// \param __b
///    A 64-bit vector of [2 x i32] containing one of the source operands. The
///    horizontal differences between the values are stored in the upper bits of
///    the destination.
/// \returns A 64-bit vector of [2 x i32] containing the horizontal differences
///    of both operands.
<<<<<<< HEAD
static __inline__ __m64 __DEFAULT_FN_ATTRS
=======
static __inline__ __m64 __DEFAULT_FN_ATTRS_MMX
>>>>>>> b2b84690
_mm_hsub_pi32(__m64 __a, __m64 __b)
{
    return (__m64)__builtin_ia32_phsubd((__v2si)__a, (__v2si)__b);
}

<<<<<<< HEAD
/// \brief Horizontally subtracts the adjacent pairs of values contained in 2
///    packed 128-bit vectors of [8 x i16]. Positive differences greater than
///    7FFFh are saturated to 7FFFh. Negative differences less than 8000h are
///    saturated to 8000h.
=======
/// Horizontally subtracts the adjacent pairs of values contained in 2
///    packed 128-bit vectors of [8 x i16]. Positive differences greater than
///    0x7FFF are saturated to 0x7FFF. Negative differences less than 0x8000 are
///    saturated to 0x8000.
>>>>>>> b2b84690
///
/// \headerfile <x86intrin.h>
///
/// This intrinsic corresponds to the \c VPHSUBSW instruction.
///
/// \param __a
///    A 128-bit vector of [8 x i16] containing one of the source operands. The
///    horizontal differences between the values are stored in the lower bits of
///    the destination.
/// \param __b
///    A 128-bit vector of [8 x i16] containing one of the source operands. The
///    horizontal differences between the values are stored in the upper bits of
///    the destination.
/// \returns A 128-bit vector of [8 x i16] containing the horizontal saturated
///    differences of both operands.
static __inline__ __m128i __DEFAULT_FN_ATTRS
_mm_hsubs_epi16(__m128i __a, __m128i __b)
{
    return (__m128i)__builtin_ia32_phsubsw128((__v8hi)__a, (__v8hi)__b);
}

<<<<<<< HEAD
/// \brief Horizontally subtracts the adjacent pairs of values contained in 2
///    packed 64-bit vectors of [4 x i16]. Positive differences greater than
///    7FFFh are saturated to 7FFFh. Negative differences less than 8000h are
///    saturated to 8000h.
=======
/// Horizontally subtracts the adjacent pairs of values contained in 2
///    packed 64-bit vectors of [4 x i16]. Positive differences greater than
///    0x7FFF are saturated to 0x7FFF. Negative differences less than 0x8000 are
///    saturated to 0x8000.
>>>>>>> b2b84690
///
/// \headerfile <x86intrin.h>
///
/// This intrinsic corresponds to the \c PHSUBSW instruction.
///
/// \param __a
///    A 64-bit vector of [4 x i16] containing one of the source operands. The
///    horizontal differences between the values are stored in the lower bits of
///    the destination.
/// \param __b
///    A 64-bit vector of [4 x i16] containing one of the source operands. The
///    horizontal differences between the values are stored in the upper bits of
///    the destination.
/// \returns A 64-bit vector of [4 x i16] containing the horizontal saturated
///    differences of both operands.
<<<<<<< HEAD
static __inline__ __m64 __DEFAULT_FN_ATTRS
=======
static __inline__ __m64 __DEFAULT_FN_ATTRS_MMX
>>>>>>> b2b84690
_mm_hsubs_pi16(__m64 __a, __m64 __b)
{
    return (__m64)__builtin_ia32_phsubsw((__v4hi)__a, (__v4hi)__b);
}

<<<<<<< HEAD
/// \brief Multiplies corresponding pairs of packed 8-bit unsigned integer
=======
/// Multiplies corresponding pairs of packed 8-bit unsigned integer
>>>>>>> b2b84690
///    values contained in the first source operand and packed 8-bit signed
///    integer values contained in the second source operand, adds pairs of
///    contiguous products with signed saturation, and writes the 16-bit sums to
///    the corresponding bits in the destination.
///
///    For example, bits [7:0] of both operands are multiplied, bits [15:8] of
///    both operands are multiplied, and the sum of both results is written to
///    bits [15:0] of the destination.
///
/// \headerfile <x86intrin.h>
///
/// This intrinsic corresponds to the \c VPMADDUBSW instruction.
///
/// \param __a
///    A 128-bit integer vector containing the first source operand.
/// \param __b
///    A 128-bit integer vector containing the second source operand.
/// \returns A 128-bit integer vector containing the sums of products of both
///    operands: \n
///    \a R0 := (\a __a0 * \a __b0) + (\a __a1 * \a __b1) \n
///    \a R1 := (\a __a2 * \a __b2) + (\a __a3 * \a __b3) \n
///    \a R2 := (\a __a4 * \a __b4) + (\a __a5 * \a __b5) \n
///    \a R3 := (\a __a6 * \a __b6) + (\a __a7 * \a __b7) \n
///    \a R4 := (\a __a8 * \a __b8) + (\a __a9 * \a __b9) \n
///    \a R5 := (\a __a10 * \a __b10) + (\a __a11 * \a __b11) \n
///    \a R6 := (\a __a12 * \a __b12) + (\a __a13 * \a __b13) \n
///    \a R7 := (\a __a14 * \a __b14) + (\a __a15 * \a __b15)
static __inline__ __m128i __DEFAULT_FN_ATTRS
_mm_maddubs_epi16(__m128i __a, __m128i __b)
{
    return (__m128i)__builtin_ia32_pmaddubsw128((__v16qi)__a, (__v16qi)__b);
}

<<<<<<< HEAD
/// \brief Multiplies corresponding pairs of packed 8-bit unsigned integer
=======
/// Multiplies corresponding pairs of packed 8-bit unsigned integer
>>>>>>> b2b84690
///    values contained in the first source operand and packed 8-bit signed
///    integer values contained in the second source operand, adds pairs of
///    contiguous products with signed saturation, and writes the 16-bit sums to
///    the corresponding bits in the destination.
///
///    For example, bits [7:0] of both operands are multiplied, bits [15:8] of
///    both operands are multiplied, and the sum of both results is written to
///    bits [15:0] of the destination.
///
/// \headerfile <x86intrin.h>
///
/// This intrinsic corresponds to the \c PMADDUBSW instruction.
///
/// \param __a
///    A 64-bit integer vector containing the first source operand.
/// \param __b
///    A 64-bit integer vector containing the second source operand.
/// \returns A 64-bit integer vector containing the sums of products of both
///    operands: \n
///    \a R0 := (\a __a0 * \a __b0) + (\a __a1 * \a __b1) \n
///    \a R1 := (\a __a2 * \a __b2) + (\a __a3 * \a __b3) \n
///    \a R2 := (\a __a4 * \a __b4) + (\a __a5 * \a __b5) \n
///    \a R3 := (\a __a6 * \a __b6) + (\a __a7 * \a __b7)
<<<<<<< HEAD
static __inline__ __m64 __DEFAULT_FN_ATTRS
=======
static __inline__ __m64 __DEFAULT_FN_ATTRS_MMX
>>>>>>> b2b84690
_mm_maddubs_pi16(__m64 __a, __m64 __b)
{
    return (__m64)__builtin_ia32_pmaddubsw((__v8qi)__a, (__v8qi)__b);
}

<<<<<<< HEAD
/// \brief Multiplies packed 16-bit signed integer values, truncates the 32-bit
=======
/// Multiplies packed 16-bit signed integer values, truncates the 32-bit
>>>>>>> b2b84690
///    products to the 18 most significant bits by right-shifting, rounds the
///    truncated value by adding 1, and writes bits [16:1] to the destination.
///
/// \headerfile <x86intrin.h>
///
/// This intrinsic corresponds to the \c VPMULHRSW instruction.
///
/// \param __a
///    A 128-bit vector of [8 x i16] containing one of the source operands.
/// \param __b
///    A 128-bit vector of [8 x i16] containing one of the source operands.
/// \returns A 128-bit vector of [8 x i16] containing the rounded and scaled
///    products of both operands.
static __inline__ __m128i __DEFAULT_FN_ATTRS
_mm_mulhrs_epi16(__m128i __a, __m128i __b)
{
    return (__m128i)__builtin_ia32_pmulhrsw128((__v8hi)__a, (__v8hi)__b);
}

<<<<<<< HEAD
/// \brief Multiplies packed 16-bit signed integer values, truncates the 32-bit
=======
/// Multiplies packed 16-bit signed integer values, truncates the 32-bit
>>>>>>> b2b84690
///    products to the 18 most significant bits by right-shifting, rounds the
///    truncated value by adding 1, and writes bits [16:1] to the destination.
///
/// \headerfile <x86intrin.h>
///
/// This intrinsic corresponds to the \c PMULHRSW instruction.
///
/// \param __a
///    A 64-bit vector of [4 x i16] containing one of the source operands.
/// \param __b
///    A 64-bit vector of [4 x i16] containing one of the source operands.
/// \returns A 64-bit vector of [4 x i16] containing the rounded and scaled
///    products of both operands.
<<<<<<< HEAD
static __inline__ __m64 __DEFAULT_FN_ATTRS
=======
static __inline__ __m64 __DEFAULT_FN_ATTRS_MMX
>>>>>>> b2b84690
_mm_mulhrs_pi16(__m64 __a, __m64 __b)
{
    return (__m64)__builtin_ia32_pmulhrsw((__v4hi)__a, (__v4hi)__b);
}

<<<<<<< HEAD
/// \brief Copies the 8-bit integers from a 128-bit integer vector to the
=======
/// Copies the 8-bit integers from a 128-bit integer vector to the
>>>>>>> b2b84690
///    destination or clears 8-bit values in the destination, as specified by
///    the second source operand.
///
/// \headerfile <x86intrin.h>
///
/// This intrinsic corresponds to the \c VPSHUFB instruction.
///
/// \param __a
///    A 128-bit integer vector containing the values to be copied.
/// \param __b
///    A 128-bit integer vector containing control bytes corresponding to
///    positions in the destination:
///    Bit 7: \n
///    1: Clear the corresponding byte in the destination. \n
///    0: Copy the selected source byte to the corresponding byte in the
///    destination. \n
///    Bits [6:4] Reserved.  \n
///    Bits [3:0] select the source byte to be copied.
/// \returns A 128-bit integer vector containing the copied or cleared values.
static __inline__ __m128i __DEFAULT_FN_ATTRS
_mm_shuffle_epi8(__m128i __a, __m128i __b)
{
    return (__m128i)__builtin_ia32_pshufb128((__v16qi)__a, (__v16qi)__b);
}

<<<<<<< HEAD
/// \brief Copies the 8-bit integers from a 64-bit integer vector to the
=======
/// Copies the 8-bit integers from a 64-bit integer vector to the
>>>>>>> b2b84690
///    destination or clears 8-bit values in the destination, as specified by
///    the second source operand.
///
/// \headerfile <x86intrin.h>
///
/// This intrinsic corresponds to the \c PSHUFB instruction.
///
/// \param __a
///    A 64-bit integer vector containing the values to be copied.
/// \param __b
///    A 64-bit integer vector containing control bytes corresponding to
///    positions in the destination:
///    Bit 7: \n
///    1: Clear the corresponding byte in the destination. \n
///    0: Copy the selected source byte to the corresponding byte in the
///    destination. \n
///    Bits [3:0] select the source byte to be copied.
/// \returns A 64-bit integer vector containing the copied or cleared values.
<<<<<<< HEAD
static __inline__ __m64 __DEFAULT_FN_ATTRS
=======
static __inline__ __m64 __DEFAULT_FN_ATTRS_MMX
>>>>>>> b2b84690
_mm_shuffle_pi8(__m64 __a, __m64 __b)
{
    return (__m64)__builtin_ia32_pshufb((__v8qi)__a, (__v8qi)__b);
}

<<<<<<< HEAD
/// \brief For each 8-bit integer in the first source operand, perform one of
=======
/// For each 8-bit integer in the first source operand, perform one of
>>>>>>> b2b84690
///    the following actions as specified by the second source operand.
///
///    If the byte in the second source is negative, calculate the two's
///    complement of the corresponding byte in the first source, and write that
///    value to the destination. If the byte in the second source is positive,
///    copy the corresponding byte from the first source to the destination. If
///    the byte in the second source is zero, clear the corresponding byte in
///    the destination.
///
/// \headerfile <x86intrin.h>
///
/// This intrinsic corresponds to the \c VPSIGNB instruction.
///
/// \param __a
///    A 128-bit integer vector containing the values to be copied.
/// \param __b
///    A 128-bit integer vector containing control bytes corresponding to
///    positions in the destination.
/// \returns A 128-bit integer vector containing the resultant values.
static __inline__ __m128i __DEFAULT_FN_ATTRS
_mm_sign_epi8(__m128i __a, __m128i __b)
{
    return (__m128i)__builtin_ia32_psignb128((__v16qi)__a, (__v16qi)__b);
}

<<<<<<< HEAD
/// \brief For each 16-bit integer in the first source operand, perform one of
=======
/// For each 16-bit integer in the first source operand, perform one of
>>>>>>> b2b84690
///    the following actions as specified by the second source operand.
///
///    If the word in the second source is negative, calculate the two's
///    complement of the corresponding word in the first source, and write that
///    value to the destination. If the word in the second source is positive,
///    copy the corresponding word from the first source to the destination. If
///    the word in the second source is zero, clear the corresponding word in
///    the destination.
///
/// \headerfile <x86intrin.h>
///
/// This intrinsic corresponds to the \c VPSIGNW instruction.
///
/// \param __a
///    A 128-bit integer vector containing the values to be copied.
/// \param __b
///    A 128-bit integer vector containing control words corresponding to
///    positions in the destination.
/// \returns A 128-bit integer vector containing the resultant values.
static __inline__ __m128i __DEFAULT_FN_ATTRS
_mm_sign_epi16(__m128i __a, __m128i __b)
{
    return (__m128i)__builtin_ia32_psignw128((__v8hi)__a, (__v8hi)__b);
}

<<<<<<< HEAD
/// \brief For each 32-bit integer in the first source operand, perform one of
=======
/// For each 32-bit integer in the first source operand, perform one of
>>>>>>> b2b84690
///    the following actions as specified by the second source operand.
///
///    If the doubleword in the second source is negative, calculate the two's
///    complement of the corresponding word in the first source, and write that
///    value to the destination. If the doubleword in the second source is
///    positive, copy the corresponding word from the first source to the
///    destination. If the doubleword in the second source is zero, clear the
///    corresponding word in the destination.
///
/// \headerfile <x86intrin.h>
///
/// This intrinsic corresponds to the \c VPSIGND instruction.
///
/// \param __a
///    A 128-bit integer vector containing the values to be copied.
/// \param __b
///    A 128-bit integer vector containing control doublewords corresponding to
///    positions in the destination.
/// \returns A 128-bit integer vector containing the resultant values.
static __inline__ __m128i __DEFAULT_FN_ATTRS
_mm_sign_epi32(__m128i __a, __m128i __b)
{
    return (__m128i)__builtin_ia32_psignd128((__v4si)__a, (__v4si)__b);
}

<<<<<<< HEAD
/// \brief For each 8-bit integer in the first source operand, perform one of
=======
/// For each 8-bit integer in the first source operand, perform one of
>>>>>>> b2b84690
///    the following actions as specified by the second source operand.
///
///    If the byte in the second source is negative, calculate the two's
///    complement of the corresponding byte in the first source, and write that
///    value to the destination. If the byte in the second source is positive,
///    copy the corresponding byte from the first source to the destination. If
///    the byte in the second source is zero, clear the corresponding byte in
///    the destination.
///
/// \headerfile <x86intrin.h>
///
/// This intrinsic corresponds to the \c PSIGNB instruction.
///
/// \param __a
///    A 64-bit integer vector containing the values to be copied.
/// \param __b
///    A 64-bit integer vector containing control bytes corresponding to
///    positions in the destination.
/// \returns A 64-bit integer vector containing the resultant values.
<<<<<<< HEAD
static __inline__ __m64 __DEFAULT_FN_ATTRS
=======
static __inline__ __m64 __DEFAULT_FN_ATTRS_MMX
>>>>>>> b2b84690
_mm_sign_pi8(__m64 __a, __m64 __b)
{
    return (__m64)__builtin_ia32_psignb((__v8qi)__a, (__v8qi)__b);
}

<<<<<<< HEAD
/// \brief For each 16-bit integer in the first source operand, perform one of
=======
/// For each 16-bit integer in the first source operand, perform one of
>>>>>>> b2b84690
///    the following actions as specified by the second source operand.
///
///    If the word in the second source is negative, calculate the two's
///    complement of the corresponding word in the first source, and write that
///    value to the destination. If the word in the second source is positive,
///    copy the corresponding word from the first source to the destination. If
///    the word in the second source is zero, clear the corresponding word in
///    the destination.
///
/// \headerfile <x86intrin.h>
///
/// This intrinsic corresponds to the \c PSIGNW instruction.
///
/// \param __a
///    A 64-bit integer vector containing the values to be copied.
/// \param __b
///    A 64-bit integer vector containing control words corresponding to
///    positions in the destination.
/// \returns A 64-bit integer vector containing the resultant values.
<<<<<<< HEAD
static __inline__ __m64 __DEFAULT_FN_ATTRS
=======
static __inline__ __m64 __DEFAULT_FN_ATTRS_MMX
>>>>>>> b2b84690
_mm_sign_pi16(__m64 __a, __m64 __b)
{
    return (__m64)__builtin_ia32_psignw((__v4hi)__a, (__v4hi)__b);
}

<<<<<<< HEAD
/// \brief For each 32-bit integer in the first source operand, perform one of
=======
/// For each 32-bit integer in the first source operand, perform one of
>>>>>>> b2b84690
///    the following actions as specified by the second source operand.
///
///    If the doubleword in the second source is negative, calculate the two's
///    complement of the corresponding doubleword in the first source, and
///    write that value to the destination. If the doubleword in the second
///    source is positive, copy the corresponding doubleword from the first
///    source to the destination. If the doubleword in the second source is
///    zero, clear the corresponding doubleword in the destination.
///
/// \headerfile <x86intrin.h>
///
/// This intrinsic corresponds to the \c PSIGND instruction.
///
/// \param __a
///    A 64-bit integer vector containing the values to be copied.
/// \param __b
///    A 64-bit integer vector containing two control doublewords corresponding
///    to positions in the destination.
/// \returns A 64-bit integer vector containing the resultant values.
<<<<<<< HEAD
static __inline__ __m64 __DEFAULT_FN_ATTRS
=======
static __inline__ __m64 __DEFAULT_FN_ATTRS_MMX
>>>>>>> b2b84690
_mm_sign_pi32(__m64 __a, __m64 __b)
{
    return (__m64)__builtin_ia32_psignd((__v2si)__a, (__v2si)__b);
}

#undef __DEFAULT_FN_ATTRS
<<<<<<< HEAD
=======
#undef __DEFAULT_FN_ATTRS_MMX
>>>>>>> b2b84690

#endif /* __TMMINTRIN_H */<|MERGE_RESOLUTION|>--- conflicted
+++ resolved
@@ -27,16 +27,10 @@
 #include <pmmintrin.h>
 
 /* Define the default attributes for the functions in this file. */
-<<<<<<< HEAD
-#define __DEFAULT_FN_ATTRS __attribute__((__always_inline__, __nodebug__, __target__("ssse3")))
-
-/// \brief Computes the absolute value of each of the packed 8-bit signed
-=======
 #define __DEFAULT_FN_ATTRS __attribute__((__always_inline__, __nodebug__, __target__("ssse3"), __min_vector_width__(64)))
 #define __DEFAULT_FN_ATTRS_MMX __attribute__((__always_inline__, __nodebug__, __target__("mmx,ssse3"), __min_vector_width__(64)))
 
 /// Computes the absolute value of each of the packed 8-bit signed
->>>>>>> b2b84690
 ///    integers in the source operand and stores the 8-bit unsigned integer
 ///    results in the destination.
 ///
@@ -48,21 +42,13 @@
 ///    A 64-bit vector of [8 x i8].
 /// \returns A 64-bit integer vector containing the absolute values of the
 ///    elements in the operand.
-<<<<<<< HEAD
-static __inline__ __m64 __DEFAULT_FN_ATTRS
-=======
-static __inline__ __m64 __DEFAULT_FN_ATTRS_MMX
->>>>>>> b2b84690
+static __inline__ __m64 __DEFAULT_FN_ATTRS_MMX
 _mm_abs_pi8(__m64 __a)
 {
     return (__m64)__builtin_ia32_pabsb((__v8qi)__a);
 }
 
-<<<<<<< HEAD
-/// \brief Computes the absolute value of each of the packed 8-bit signed
-=======
 /// Computes the absolute value of each of the packed 8-bit signed
->>>>>>> b2b84690
 ///    integers in the source operand and stores the 8-bit unsigned integer
 ///    results in the destination.
 ///
@@ -80,11 +66,7 @@
     return (__m128i)__builtin_ia32_pabsb128((__v16qi)__a);
 }
 
-<<<<<<< HEAD
-/// \brief Computes the absolute value of each of the packed 16-bit signed
-=======
 /// Computes the absolute value of each of the packed 16-bit signed
->>>>>>> b2b84690
 ///    integers in the source operand and stores the 16-bit unsigned integer
 ///    results in the destination.
 ///
@@ -96,21 +78,13 @@
 ///    A 64-bit vector of [4 x i16].
 /// \returns A 64-bit integer vector containing the absolute values of the
 ///    elements in the operand.
-<<<<<<< HEAD
-static __inline__ __m64 __DEFAULT_FN_ATTRS
-=======
-static __inline__ __m64 __DEFAULT_FN_ATTRS_MMX
->>>>>>> b2b84690
+static __inline__ __m64 __DEFAULT_FN_ATTRS_MMX
 _mm_abs_pi16(__m64 __a)
 {
     return (__m64)__builtin_ia32_pabsw((__v4hi)__a);
 }
 
-<<<<<<< HEAD
-/// \brief Computes the absolute value of each of the packed 16-bit signed
-=======
 /// Computes the absolute value of each of the packed 16-bit signed
->>>>>>> b2b84690
 ///    integers in the source operand and stores the 16-bit unsigned integer
 ///    results in the destination.
 ///
@@ -128,11 +102,7 @@
     return (__m128i)__builtin_ia32_pabsw128((__v8hi)__a);
 }
 
-<<<<<<< HEAD
-/// \brief Computes the absolute value of each of the packed 32-bit signed
-=======
 /// Computes the absolute value of each of the packed 32-bit signed
->>>>>>> b2b84690
 ///    integers in the source operand and stores the 32-bit unsigned integer
 ///    results in the destination.
 ///
@@ -144,21 +114,13 @@
 ///    A 64-bit vector of [2 x i32].
 /// \returns A 64-bit integer vector containing the absolute values of the
 ///    elements in the operand.
-<<<<<<< HEAD
-static __inline__ __m64 __DEFAULT_FN_ATTRS
-=======
-static __inline__ __m64 __DEFAULT_FN_ATTRS_MMX
->>>>>>> b2b84690
+static __inline__ __m64 __DEFAULT_FN_ATTRS_MMX
 _mm_abs_pi32(__m64 __a)
 {
     return (__m64)__builtin_ia32_pabsd((__v2si)__a);
 }
 
-<<<<<<< HEAD
-/// \brief Computes the absolute value of each of the packed 32-bit signed
-=======
 /// Computes the absolute value of each of the packed 32-bit signed
->>>>>>> b2b84690
 ///    integers in the source operand and stores the 32-bit unsigned integer
 ///    results in the destination.
 ///
@@ -176,11 +138,7 @@
     return (__m128i)__builtin_ia32_pabsd128((__v4si)__a);
 }
 
-<<<<<<< HEAD
-/// \brief Concatenates the two 128-bit integer vector operands, and
-=======
 /// Concatenates the two 128-bit integer vector operands, and
->>>>>>> b2b84690
 ///    right-shifts the result by the number of bytes specified in the immediate
 ///    operand.
 ///
@@ -200,19 +158,11 @@
 ///    An immediate operand specifying how many bytes to right-shift the result.
 /// \returns A 128-bit integer vector containing the concatenated right-shifted
 ///    value.
-<<<<<<< HEAD
-#define _mm_alignr_epi8(a, b, n) __extension__ ({ \
-  (__m128i)__builtin_ia32_palignr128((__v16qi)(__m128i)(a), \
-                                     (__v16qi)(__m128i)(b), (n)); })
-
-/// \brief Concatenates the two 64-bit integer vector operands, and right-shifts
-=======
 #define _mm_alignr_epi8(a, b, n) \
   (__m128i)__builtin_ia32_palignr128((__v16qi)(__m128i)(a), \
                                      (__v16qi)(__m128i)(b), (n))
 
 /// Concatenates the two 64-bit integer vector operands, and right-shifts
->>>>>>> b2b84690
 ///    the result by the number of bytes specified in the immediate operand.
 ///
 /// \headerfile <x86intrin.h>
@@ -231,17 +181,10 @@
 ///    An immediate operand specifying how many bytes to right-shift the result.
 /// \returns A 64-bit integer vector containing the concatenated right-shifted
 ///    value.
-<<<<<<< HEAD
-#define _mm_alignr_pi8(a, b, n) __extension__ ({ \
-  (__m64)__builtin_ia32_palignr((__v8qi)(__m64)(a), (__v8qi)(__m64)(b), (n)); })
-
-/// \brief Horizontally adds the adjacent pairs of values contained in 2 packed
-=======
 #define _mm_alignr_pi8(a, b, n) \
   (__m64)__builtin_ia32_palignr((__v8qi)(__m64)(a), (__v8qi)(__m64)(b), (n))
 
 /// Horizontally adds the adjacent pairs of values contained in 2 packed
->>>>>>> b2b84690
 ///    128-bit vectors of [8 x i16].
 ///
 /// \headerfile <x86intrin.h>
@@ -264,11 +207,7 @@
     return (__m128i)__builtin_ia32_phaddw128((__v8hi)__a, (__v8hi)__b);
 }
 
-<<<<<<< HEAD
-/// \brief Horizontally adds the adjacent pairs of values contained in 2 packed
-=======
 /// Horizontally adds the adjacent pairs of values contained in 2 packed
->>>>>>> b2b84690
 ///    128-bit vectors of [4 x i32].
 ///
 /// \headerfile <x86intrin.h>
@@ -291,11 +230,7 @@
     return (__m128i)__builtin_ia32_phaddd128((__v4si)__a, (__v4si)__b);
 }
 
-<<<<<<< HEAD
-/// \brief Horizontally adds the adjacent pairs of values contained in 2 packed
-=======
 /// Horizontally adds the adjacent pairs of values contained in 2 packed
->>>>>>> b2b84690
 ///    64-bit vectors of [4 x i16].
 ///
 /// \headerfile <x86intrin.h>
@@ -312,21 +247,13 @@
 ///    destination.
 /// \returns A 64-bit vector of [4 x i16] containing the horizontal sums of both
 ///    operands.
-<<<<<<< HEAD
-static __inline__ __m64 __DEFAULT_FN_ATTRS
-=======
-static __inline__ __m64 __DEFAULT_FN_ATTRS_MMX
->>>>>>> b2b84690
+static __inline__ __m64 __DEFAULT_FN_ATTRS_MMX
 _mm_hadd_pi16(__m64 __a, __m64 __b)
 {
     return (__m64)__builtin_ia32_phaddw((__v4hi)__a, (__v4hi)__b);
 }
 
-<<<<<<< HEAD
-/// \brief Horizontally adds the adjacent pairs of values contained in 2 packed
-=======
 /// Horizontally adds the adjacent pairs of values contained in 2 packed
->>>>>>> b2b84690
 ///    64-bit vectors of [2 x i32].
 ///
 /// \headerfile <x86intrin.h>
@@ -343,26 +270,16 @@
 ///    destination.
 /// \returns A 64-bit vector of [2 x i32] containing the horizontal sums of both
 ///    operands.
-<<<<<<< HEAD
-static __inline__ __m64 __DEFAULT_FN_ATTRS
-=======
-static __inline__ __m64 __DEFAULT_FN_ATTRS_MMX
->>>>>>> b2b84690
+static __inline__ __m64 __DEFAULT_FN_ATTRS_MMX
 _mm_hadd_pi32(__m64 __a, __m64 __b)
 {
     return (__m64)__builtin_ia32_phaddd((__v2si)__a, (__v2si)__b);
 }
 
-<<<<<<< HEAD
-/// \brief Horizontally adds the adjacent pairs of values contained in 2 packed
-///    128-bit vectors of [8 x i16]. Positive sums greater than 7FFFh are
-///    saturated to 7FFFh. Negative sums less than 8000h are saturated to 8000h.
-=======
 /// Horizontally adds the adjacent pairs of values contained in 2 packed
 ///    128-bit vectors of [8 x i16]. Positive sums greater than 0x7FFF are
 ///    saturated to 0x7FFF. Negative sums less than 0x8000 are saturated to
 ///    0x8000.
->>>>>>> b2b84690
 ///
 /// \headerfile <x86intrin.h>
 ///
@@ -384,16 +301,10 @@
     return (__m128i)__builtin_ia32_phaddsw128((__v8hi)__a, (__v8hi)__b);
 }
 
-<<<<<<< HEAD
-/// \brief Horizontally adds the adjacent pairs of values contained in 2 packed
-///    64-bit vectors of [4 x i16]. Positive sums greater than 7FFFh are
-///    saturated to 7FFFh. Negative sums less than 8000h are saturated to 8000h.
-=======
 /// Horizontally adds the adjacent pairs of values contained in 2 packed
 ///    64-bit vectors of [4 x i16]. Positive sums greater than 0x7FFF are
 ///    saturated to 0x7FFF. Negative sums less than 0x8000 are saturated to
 ///    0x8000.
->>>>>>> b2b84690
 ///
 /// \headerfile <x86intrin.h>
 ///
@@ -409,21 +320,13 @@
 ///    destination.
 /// \returns A 64-bit vector of [4 x i16] containing the horizontal saturated
 ///    sums of both operands.
-<<<<<<< HEAD
-static __inline__ __m64 __DEFAULT_FN_ATTRS
-=======
-static __inline__ __m64 __DEFAULT_FN_ATTRS_MMX
->>>>>>> b2b84690
+static __inline__ __m64 __DEFAULT_FN_ATTRS_MMX
 _mm_hadds_pi16(__m64 __a, __m64 __b)
 {
     return (__m64)__builtin_ia32_phaddsw((__v4hi)__a, (__v4hi)__b);
 }
 
-<<<<<<< HEAD
-/// \brief Horizontally subtracts the adjacent pairs of values contained in 2
-=======
 /// Horizontally subtracts the adjacent pairs of values contained in 2
->>>>>>> b2b84690
 ///    packed 128-bit vectors of [8 x i16].
 ///
 /// \headerfile <x86intrin.h>
@@ -446,11 +349,7 @@
     return (__m128i)__builtin_ia32_phsubw128((__v8hi)__a, (__v8hi)__b);
 }
 
-<<<<<<< HEAD
-/// \brief Horizontally subtracts the adjacent pairs of values contained in 2
-=======
 /// Horizontally subtracts the adjacent pairs of values contained in 2
->>>>>>> b2b84690
 ///    packed 128-bit vectors of [4 x i32].
 ///
 /// \headerfile <x86intrin.h>
@@ -473,11 +372,7 @@
     return (__m128i)__builtin_ia32_phsubd128((__v4si)__a, (__v4si)__b);
 }
 
-<<<<<<< HEAD
-/// \brief Horizontally subtracts the adjacent pairs of values contained in 2
-=======
 /// Horizontally subtracts the adjacent pairs of values contained in 2
->>>>>>> b2b84690
 ///    packed 64-bit vectors of [4 x i16].
 ///
 /// \headerfile <x86intrin.h>
@@ -494,21 +389,13 @@
 ///    the destination.
 /// \returns A 64-bit vector of [4 x i16] containing the horizontal differences
 ///    of both operands.
-<<<<<<< HEAD
-static __inline__ __m64 __DEFAULT_FN_ATTRS
-=======
-static __inline__ __m64 __DEFAULT_FN_ATTRS_MMX
->>>>>>> b2b84690
+static __inline__ __m64 __DEFAULT_FN_ATTRS_MMX
 _mm_hsub_pi16(__m64 __a, __m64 __b)
 {
     return (__m64)__builtin_ia32_phsubw((__v4hi)__a, (__v4hi)__b);
 }
 
-<<<<<<< HEAD
-/// \brief Horizontally subtracts the adjacent pairs of values contained in 2
-=======
 /// Horizontally subtracts the adjacent pairs of values contained in 2
->>>>>>> b2b84690
 ///    packed 64-bit vectors of [2 x i32].
 ///
 /// \headerfile <x86intrin.h>
@@ -525,27 +412,16 @@
 ///    the destination.
 /// \returns A 64-bit vector of [2 x i32] containing the horizontal differences
 ///    of both operands.
-<<<<<<< HEAD
-static __inline__ __m64 __DEFAULT_FN_ATTRS
-=======
-static __inline__ __m64 __DEFAULT_FN_ATTRS_MMX
->>>>>>> b2b84690
+static __inline__ __m64 __DEFAULT_FN_ATTRS_MMX
 _mm_hsub_pi32(__m64 __a, __m64 __b)
 {
     return (__m64)__builtin_ia32_phsubd((__v2si)__a, (__v2si)__b);
 }
 
-<<<<<<< HEAD
-/// \brief Horizontally subtracts the adjacent pairs of values contained in 2
-///    packed 128-bit vectors of [8 x i16]. Positive differences greater than
-///    7FFFh are saturated to 7FFFh. Negative differences less than 8000h are
-///    saturated to 8000h.
-=======
 /// Horizontally subtracts the adjacent pairs of values contained in 2
 ///    packed 128-bit vectors of [8 x i16]. Positive differences greater than
 ///    0x7FFF are saturated to 0x7FFF. Negative differences less than 0x8000 are
 ///    saturated to 0x8000.
->>>>>>> b2b84690
 ///
 /// \headerfile <x86intrin.h>
 ///
@@ -567,17 +443,10 @@
     return (__m128i)__builtin_ia32_phsubsw128((__v8hi)__a, (__v8hi)__b);
 }
 
-<<<<<<< HEAD
-/// \brief Horizontally subtracts the adjacent pairs of values contained in 2
-///    packed 64-bit vectors of [4 x i16]. Positive differences greater than
-///    7FFFh are saturated to 7FFFh. Negative differences less than 8000h are
-///    saturated to 8000h.
-=======
 /// Horizontally subtracts the adjacent pairs of values contained in 2
 ///    packed 64-bit vectors of [4 x i16]. Positive differences greater than
 ///    0x7FFF are saturated to 0x7FFF. Negative differences less than 0x8000 are
 ///    saturated to 0x8000.
->>>>>>> b2b84690
 ///
 /// \headerfile <x86intrin.h>
 ///
@@ -593,21 +462,13 @@
 ///    the destination.
 /// \returns A 64-bit vector of [4 x i16] containing the horizontal saturated
 ///    differences of both operands.
-<<<<<<< HEAD
-static __inline__ __m64 __DEFAULT_FN_ATTRS
-=======
-static __inline__ __m64 __DEFAULT_FN_ATTRS_MMX
->>>>>>> b2b84690
+static __inline__ __m64 __DEFAULT_FN_ATTRS_MMX
 _mm_hsubs_pi16(__m64 __a, __m64 __b)
 {
     return (__m64)__builtin_ia32_phsubsw((__v4hi)__a, (__v4hi)__b);
 }
 
-<<<<<<< HEAD
-/// \brief Multiplies corresponding pairs of packed 8-bit unsigned integer
-=======
 /// Multiplies corresponding pairs of packed 8-bit unsigned integer
->>>>>>> b2b84690
 ///    values contained in the first source operand and packed 8-bit signed
 ///    integer values contained in the second source operand, adds pairs of
 ///    contiguous products with signed saturation, and writes the 16-bit sums to
@@ -641,11 +502,7 @@
     return (__m128i)__builtin_ia32_pmaddubsw128((__v16qi)__a, (__v16qi)__b);
 }
 
-<<<<<<< HEAD
-/// \brief Multiplies corresponding pairs of packed 8-bit unsigned integer
-=======
 /// Multiplies corresponding pairs of packed 8-bit unsigned integer
->>>>>>> b2b84690
 ///    values contained in the first source operand and packed 8-bit signed
 ///    integer values contained in the second source operand, adds pairs of
 ///    contiguous products with signed saturation, and writes the 16-bit sums to
@@ -669,21 +526,13 @@
 ///    \a R1 := (\a __a2 * \a __b2) + (\a __a3 * \a __b3) \n
 ///    \a R2 := (\a __a4 * \a __b4) + (\a __a5 * \a __b5) \n
 ///    \a R3 := (\a __a6 * \a __b6) + (\a __a7 * \a __b7)
-<<<<<<< HEAD
-static __inline__ __m64 __DEFAULT_FN_ATTRS
-=======
-static __inline__ __m64 __DEFAULT_FN_ATTRS_MMX
->>>>>>> b2b84690
+static __inline__ __m64 __DEFAULT_FN_ATTRS_MMX
 _mm_maddubs_pi16(__m64 __a, __m64 __b)
 {
     return (__m64)__builtin_ia32_pmaddubsw((__v8qi)__a, (__v8qi)__b);
 }
 
-<<<<<<< HEAD
-/// \brief Multiplies packed 16-bit signed integer values, truncates the 32-bit
-=======
 /// Multiplies packed 16-bit signed integer values, truncates the 32-bit
->>>>>>> b2b84690
 ///    products to the 18 most significant bits by right-shifting, rounds the
 ///    truncated value by adding 1, and writes bits [16:1] to the destination.
 ///
@@ -703,11 +552,7 @@
     return (__m128i)__builtin_ia32_pmulhrsw128((__v8hi)__a, (__v8hi)__b);
 }
 
-<<<<<<< HEAD
-/// \brief Multiplies packed 16-bit signed integer values, truncates the 32-bit
-=======
 /// Multiplies packed 16-bit signed integer values, truncates the 32-bit
->>>>>>> b2b84690
 ///    products to the 18 most significant bits by right-shifting, rounds the
 ///    truncated value by adding 1, and writes bits [16:1] to the destination.
 ///
@@ -721,21 +566,13 @@
 ///    A 64-bit vector of [4 x i16] containing one of the source operands.
 /// \returns A 64-bit vector of [4 x i16] containing the rounded and scaled
 ///    products of both operands.
-<<<<<<< HEAD
-static __inline__ __m64 __DEFAULT_FN_ATTRS
-=======
-static __inline__ __m64 __DEFAULT_FN_ATTRS_MMX
->>>>>>> b2b84690
+static __inline__ __m64 __DEFAULT_FN_ATTRS_MMX
 _mm_mulhrs_pi16(__m64 __a, __m64 __b)
 {
     return (__m64)__builtin_ia32_pmulhrsw((__v4hi)__a, (__v4hi)__b);
 }
 
-<<<<<<< HEAD
-/// \brief Copies the 8-bit integers from a 128-bit integer vector to the
-=======
 /// Copies the 8-bit integers from a 128-bit integer vector to the
->>>>>>> b2b84690
 ///    destination or clears 8-bit values in the destination, as specified by
 ///    the second source operand.
 ///
@@ -761,11 +598,7 @@
     return (__m128i)__builtin_ia32_pshufb128((__v16qi)__a, (__v16qi)__b);
 }
 
-<<<<<<< HEAD
-/// \brief Copies the 8-bit integers from a 64-bit integer vector to the
-=======
 /// Copies the 8-bit integers from a 64-bit integer vector to the
->>>>>>> b2b84690
 ///    destination or clears 8-bit values in the destination, as specified by
 ///    the second source operand.
 ///
@@ -784,21 +617,13 @@
 ///    destination. \n
 ///    Bits [3:0] select the source byte to be copied.
 /// \returns A 64-bit integer vector containing the copied or cleared values.
-<<<<<<< HEAD
-static __inline__ __m64 __DEFAULT_FN_ATTRS
-=======
-static __inline__ __m64 __DEFAULT_FN_ATTRS_MMX
->>>>>>> b2b84690
+static __inline__ __m64 __DEFAULT_FN_ATTRS_MMX
 _mm_shuffle_pi8(__m64 __a, __m64 __b)
 {
     return (__m64)__builtin_ia32_pshufb((__v8qi)__a, (__v8qi)__b);
 }
 
-<<<<<<< HEAD
-/// \brief For each 8-bit integer in the first source operand, perform one of
-=======
 /// For each 8-bit integer in the first source operand, perform one of
->>>>>>> b2b84690
 ///    the following actions as specified by the second source operand.
 ///
 ///    If the byte in the second source is negative, calculate the two's
@@ -824,11 +649,7 @@
     return (__m128i)__builtin_ia32_psignb128((__v16qi)__a, (__v16qi)__b);
 }
 
-<<<<<<< HEAD
-/// \brief For each 16-bit integer in the first source operand, perform one of
-=======
 /// For each 16-bit integer in the first source operand, perform one of
->>>>>>> b2b84690
 ///    the following actions as specified by the second source operand.
 ///
 ///    If the word in the second source is negative, calculate the two's
@@ -854,11 +675,7 @@
     return (__m128i)__builtin_ia32_psignw128((__v8hi)__a, (__v8hi)__b);
 }
 
-<<<<<<< HEAD
-/// \brief For each 32-bit integer in the first source operand, perform one of
-=======
 /// For each 32-bit integer in the first source operand, perform one of
->>>>>>> b2b84690
 ///    the following actions as specified by the second source operand.
 ///
 ///    If the doubleword in the second source is negative, calculate the two's
@@ -884,11 +701,7 @@
     return (__m128i)__builtin_ia32_psignd128((__v4si)__a, (__v4si)__b);
 }
 
-<<<<<<< HEAD
-/// \brief For each 8-bit integer in the first source operand, perform one of
-=======
 /// For each 8-bit integer in the first source operand, perform one of
->>>>>>> b2b84690
 ///    the following actions as specified by the second source operand.
 ///
 ///    If the byte in the second source is negative, calculate the two's
@@ -908,21 +721,13 @@
 ///    A 64-bit integer vector containing control bytes corresponding to
 ///    positions in the destination.
 /// \returns A 64-bit integer vector containing the resultant values.
-<<<<<<< HEAD
-static __inline__ __m64 __DEFAULT_FN_ATTRS
-=======
-static __inline__ __m64 __DEFAULT_FN_ATTRS_MMX
->>>>>>> b2b84690
+static __inline__ __m64 __DEFAULT_FN_ATTRS_MMX
 _mm_sign_pi8(__m64 __a, __m64 __b)
 {
     return (__m64)__builtin_ia32_psignb((__v8qi)__a, (__v8qi)__b);
 }
 
-<<<<<<< HEAD
-/// \brief For each 16-bit integer in the first source operand, perform one of
-=======
 /// For each 16-bit integer in the first source operand, perform one of
->>>>>>> b2b84690
 ///    the following actions as specified by the second source operand.
 ///
 ///    If the word in the second source is negative, calculate the two's
@@ -942,21 +747,13 @@
 ///    A 64-bit integer vector containing control words corresponding to
 ///    positions in the destination.
 /// \returns A 64-bit integer vector containing the resultant values.
-<<<<<<< HEAD
-static __inline__ __m64 __DEFAULT_FN_ATTRS
-=======
-static __inline__ __m64 __DEFAULT_FN_ATTRS_MMX
->>>>>>> b2b84690
+static __inline__ __m64 __DEFAULT_FN_ATTRS_MMX
 _mm_sign_pi16(__m64 __a, __m64 __b)
 {
     return (__m64)__builtin_ia32_psignw((__v4hi)__a, (__v4hi)__b);
 }
 
-<<<<<<< HEAD
-/// \brief For each 32-bit integer in the first source operand, perform one of
-=======
 /// For each 32-bit integer in the first source operand, perform one of
->>>>>>> b2b84690
 ///    the following actions as specified by the second source operand.
 ///
 ///    If the doubleword in the second source is negative, calculate the two's
@@ -976,20 +773,13 @@
 ///    A 64-bit integer vector containing two control doublewords corresponding
 ///    to positions in the destination.
 /// \returns A 64-bit integer vector containing the resultant values.
-<<<<<<< HEAD
-static __inline__ __m64 __DEFAULT_FN_ATTRS
-=======
-static __inline__ __m64 __DEFAULT_FN_ATTRS_MMX
->>>>>>> b2b84690
+static __inline__ __m64 __DEFAULT_FN_ATTRS_MMX
 _mm_sign_pi32(__m64 __a, __m64 __b)
 {
     return (__m64)__builtin_ia32_psignd((__v2si)__a, (__v2si)__b);
 }
 
 #undef __DEFAULT_FN_ATTRS
-<<<<<<< HEAD
-=======
 #undef __DEFAULT_FN_ATTRS_MMX
->>>>>>> b2b84690
 
 #endif /* __TMMINTRIN_H */