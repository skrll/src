/*===---- bmiintrin.h - BMI intrinsics -------------------------------------===
 *
 * Permission is hereby granted, free of charge, to any person obtaining a copy
 * of this software and associated documentation files (the "Software"), to deal
 * in the Software without restriction, including without limitation the rights
 * to use, copy, modify, merge, publish, distribute, sublicense, and/or sell
 * copies of the Software, and to permit persons to whom the Software is
 * furnished to do so, subject to the following conditions:
 *
 * The above copyright notice and this permission notice shall be included in
 * all copies or substantial portions of the Software.
 *
 * THE SOFTWARE IS PROVIDED "AS IS", WITHOUT WARRANTY OF ANY KIND, EXPRESS OR
 * IMPLIED, INCLUDING BUT NOT LIMITED TO THE WARRANTIES OF MERCHANTABILITY,
 * FITNESS FOR A PARTICULAR PURPOSE AND NONINFRINGEMENT. IN NO EVENT SHALL THE
 * AUTHORS OR COPYRIGHT HOLDERS BE LIABLE FOR ANY CLAIM, DAMAGES OR OTHER
 * LIABILITY, WHETHER IN AN ACTION OF CONTRACT, TORT OR OTHERWISE, ARISING FROM,
 * OUT OF OR IN CONNECTION WITH THE SOFTWARE OR THE USE OR OTHER DEALINGS IN
 * THE SOFTWARE.
 *
 *===-----------------------------------------------------------------------===
 */

#if !defined __X86INTRIN_H && !defined __IMMINTRIN_H
#error "Never use <bmiintrin.h> directly; include <x86intrin.h> instead."
#endif

#ifndef __BMIINTRIN_H
#define __BMIINTRIN_H

#define _tzcnt_u16(a)     (__tzcnt_u16((a)))

#define _andn_u32(a, b)   (__andn_u32((a), (b)))

/* _bextr_u32 != __bextr_u32 */
#define _blsi_u32(a)      (__blsi_u32((a)))

#define _blsmsk_u32(a)    (__blsmsk_u32((a)))

#define _blsr_u32(a)      (__blsr_u32((a)))

#define _tzcnt_u32(a)     (__tzcnt_u32((a)))

/* Define the default attributes for the functions in this file. */
#define __DEFAULT_FN_ATTRS __attribute__((__always_inline__, __nodebug__, __target__("bmi")))

/* Allow using the tzcnt intrinsics even for non-BMI targets. Since the TZCNT
   instruction behaves as BSF on non-BMI targets, there is code that expects
   to use it as a potentially faster version of BSF. */
#define __RELAXED_FN_ATTRS __attribute__((__always_inline__, __nodebug__))

<<<<<<< HEAD
/// \brief Counts the number of trailing zero bits in the operand.
=======
/// Counts the number of trailing zero bits in the operand.
>>>>>>> b2b84690
///
/// \headerfile <x86intrin.h>
///
/// This intrinsic corresponds to the <c> TZCNT </c> instruction.
///
/// \param __X
///    An unsigned 16-bit integer whose trailing zeros are to be counted.
/// \returns An unsigned 16-bit integer containing the number of trailing zero
///    bits in the operand.
static __inline__ unsigned short __RELAXED_FN_ATTRS
__tzcnt_u16(unsigned short __X)
{
  return __X ? __builtin_ctzs(__X) : 16;
}

<<<<<<< HEAD
/// \brief Performs a bitwise AND of the second operand with the one's
=======
/// Performs a bitwise AND of the second operand with the one's
>>>>>>> b2b84690
///    complement of the first operand.
///
/// \headerfile <x86intrin.h>
///
/// This intrinsic corresponds to the <c> ANDN </c> instruction.
///
/// \param __X
///    An unsigned integer containing one of the operands.
/// \param __Y
///    An unsigned integer containing one of the operands.
/// \returns An unsigned integer containing the bitwise AND of the second
///    operand with the one's complement of the first operand.
static __inline__ unsigned int __DEFAULT_FN_ATTRS
__andn_u32(unsigned int __X, unsigned int __Y)
{
  return ~__X & __Y;
}

/* AMD-specified, double-leading-underscore version of BEXTR */
<<<<<<< HEAD
/// \brief Extracts the specified bits from the first operand and returns them
=======
/// Extracts the specified bits from the first operand and returns them
>>>>>>> b2b84690
///    in the least significant bits of the result.
///
/// \headerfile <x86intrin.h>
///
/// This intrinsic corresponds to the <c> BEXTR </c> instruction.
///
/// \param __X
///    An unsigned integer whose bits are to be extracted.
/// \param __Y
///    An unsigned integer used to specify which bits are extracted. Bits [7:0]
///    specify the index of the least significant bit. Bits [15:8] specify the
///    number of bits to be extracted.
/// \returns An unsigned integer whose least significant bits contain the
///    extracted bits.
<<<<<<< HEAD
=======
/// \see _bextr_u32
>>>>>>> b2b84690
static __inline__ unsigned int __DEFAULT_FN_ATTRS
__bextr_u32(unsigned int __X, unsigned int __Y)
{
  return __builtin_ia32_bextr_u32(__X, __Y);
}

/* Intel-specified, single-leading-underscore version of BEXTR */
<<<<<<< HEAD
/// \brief Extracts the specified bits from the first operand and returns them
=======
/// Extracts the specified bits from the first operand and returns them
>>>>>>> b2b84690
///    in the least significant bits of the result.
///
/// \headerfile <x86intrin.h>
///
/// This intrinsic corresponds to the <c> BEXTR </c> instruction.
///
/// \param __X
///    An unsigned integer whose bits are to be extracted.
/// \param __Y
///    An unsigned integer used to specify the index of the least significant
///    bit for the bits to be extracted. Bits [7:0] specify the index.
/// \param __Z
///    An unsigned integer used to specify the number of bits to be extracted.
///    Bits [7:0] specify the number of bits.
/// \returns An unsigned integer whose least significant bits contain the
///    extracted bits.
<<<<<<< HEAD
=======
/// \see __bextr_u32
>>>>>>> b2b84690
static __inline__ unsigned int __DEFAULT_FN_ATTRS
_bextr_u32(unsigned int __X, unsigned int __Y, unsigned int __Z)
{
  return __builtin_ia32_bextr_u32 (__X, ((__Y & 0xff) | ((__Z & 0xff) << 8)));
}

<<<<<<< HEAD
/// \brief Clears all bits in the source except for the least significant bit
=======
/// Clears all bits in the source except for the least significant bit
>>>>>>> b2b84690
///    containing a value of 1 and returns the result.
///
/// \headerfile <x86intrin.h>
///
/// This intrinsic corresponds to the <c> BLSI </c> instruction.
///
/// \param __X
///    An unsigned integer whose bits are to be cleared.
/// \returns An unsigned integer containing the result of clearing the bits from
///    the source operand.
static __inline__ unsigned int __DEFAULT_FN_ATTRS
__blsi_u32(unsigned int __X)
{
  return __X & -__X;
}

<<<<<<< HEAD
/// \brief Creates a mask whose bits are set to 1, using bit 0 up to and
=======
/// Creates a mask whose bits are set to 1, using bit 0 up to and
>>>>>>> b2b84690
///    including the least significant bit that is set to 1 in the source
///    operand and returns the result.
///
/// \headerfile <x86intrin.h>
///
/// This intrinsic corresponds to the <c> BLSMSK </c> instruction.
///
/// \param __X
///    An unsigned integer used to create the mask.
/// \returns An unsigned integer containing the newly created mask.
static __inline__ unsigned int __DEFAULT_FN_ATTRS
__blsmsk_u32(unsigned int __X)
{
  return __X ^ (__X - 1);
}

<<<<<<< HEAD
/// \brief Clears the least significant bit that is set to 1 in the source
=======
/// Clears the least significant bit that is set to 1 in the source
>>>>>>> b2b84690
///    operand and returns the result.
///
/// \headerfile <x86intrin.h>
///
/// This intrinsic corresponds to the <c> BLSR </c> instruction.
///
/// \param __X
///    An unsigned integer containing the operand to be cleared.
/// \returns An unsigned integer containing the result of clearing the source
///    operand.
static __inline__ unsigned int __DEFAULT_FN_ATTRS
__blsr_u32(unsigned int __X)
{
  return __X & (__X - 1);
}

<<<<<<< HEAD
/// \brief Counts the number of trailing zero bits in the operand.
=======
/// Counts the number of trailing zero bits in the operand.
>>>>>>> b2b84690
///
/// \headerfile <x86intrin.h>
///
/// This intrinsic corresponds to the <c> TZCNT </c> instruction.
///
/// \param __X
///    An unsigned 32-bit integer whose trailing zeros are to be counted.
/// \returns An unsigned 32-bit integer containing the number of trailing zero
///    bits in the operand.
static __inline__ unsigned int __RELAXED_FN_ATTRS
__tzcnt_u32(unsigned int __X)
{
  return __X ? __builtin_ctz(__X) : 32;
}

<<<<<<< HEAD
/// \brief Counts the number of trailing zero bits in the operand.
=======
/// Counts the number of trailing zero bits in the operand.
>>>>>>> b2b84690
///
/// \headerfile <x86intrin.h>
///
/// This intrinsic corresponds to the <c> TZCNT </c> instruction.
///
/// \param __X
///    An unsigned 32-bit integer whose trailing zeros are to be counted.
/// \returns An 32-bit integer containing the number of trailing zero bits in
///    the operand.
static __inline__ int __RELAXED_FN_ATTRS
_mm_tzcnt_32(unsigned int __X)
{
  return __X ? __builtin_ctz(__X) : 32;
}

#ifdef __x86_64__

#define _andn_u64(a, b)   (__andn_u64((a), (b)))

/* _bextr_u64 != __bextr_u64 */
#define _blsi_u64(a)      (__blsi_u64((a)))

#define _blsmsk_u64(a)    (__blsmsk_u64((a)))

#define _blsr_u64(a)      (__blsr_u64((a)))

#define _tzcnt_u64(a)     (__tzcnt_u64((a)))

<<<<<<< HEAD
/// \brief Performs a bitwise AND of the second operand with the one's
=======
/// Performs a bitwise AND of the second operand with the one's
>>>>>>> b2b84690
///    complement of the first operand.
///
/// \headerfile <x86intrin.h>
///
/// This intrinsic corresponds to the <c> ANDN </c> instruction.
///
/// \param __X
///    An unsigned 64-bit integer containing one of the operands.
/// \param __Y
///    An unsigned 64-bit integer containing one of the operands.
/// \returns An unsigned 64-bit integer containing the bitwise AND of the second
///    operand with the one's complement of the first operand.
static __inline__ unsigned long long __DEFAULT_FN_ATTRS
__andn_u64 (unsigned long long __X, unsigned long long __Y)
{
  return ~__X & __Y;
}

/* AMD-specified, double-leading-underscore version of BEXTR */
<<<<<<< HEAD
/// \brief Extracts the specified bits from the first operand and returns them
=======
/// Extracts the specified bits from the first operand and returns them
>>>>>>> b2b84690
///    in the least significant bits of the result.
///
/// \headerfile <x86intrin.h>
///
/// This intrinsic corresponds to the <c> BEXTR </c> instruction.
///
/// \param __X
///    An unsigned 64-bit integer whose bits are to be extracted.
/// \param __Y
///    An unsigned 64-bit integer used to specify which bits are extracted. Bits
///    [7:0] specify the index of the least significant bit. Bits [15:8] specify
///    the number of bits to be extracted.
/// \returns An unsigned 64-bit integer whose least significant bits contain the
///    extracted bits.
<<<<<<< HEAD
=======
/// \see _bextr_u64
>>>>>>> b2b84690
static __inline__ unsigned long long __DEFAULT_FN_ATTRS
__bextr_u64(unsigned long long __X, unsigned long long __Y)
{
  return __builtin_ia32_bextr_u64(__X, __Y);
}

/* Intel-specified, single-leading-underscore version of BEXTR */
<<<<<<< HEAD
/// \brief Extracts the specified bits from the first operand and returns them
=======
/// Extracts the specified bits from the first operand and returns them
>>>>>>> b2b84690
///     in the least significant bits of the result.
///
/// \headerfile <x86intrin.h>
///
/// This intrinsic corresponds to the <c> BEXTR </c> instruction.
///
/// \param __X
///    An unsigned 64-bit integer whose bits are to be extracted.
/// \param __Y
///    An unsigned integer used to specify the index of the least significant
///    bit for the bits to be extracted. Bits [7:0] specify the index.
/// \param __Z
///    An unsigned integer used to specify the number of bits to be extracted.
///    Bits [7:0] specify the number of bits.
/// \returns An unsigned 64-bit integer whose least significant bits contain the
///    extracted bits.
<<<<<<< HEAD
=======
/// \see __bextr_u64
>>>>>>> b2b84690
static __inline__ unsigned long long __DEFAULT_FN_ATTRS
_bextr_u64(unsigned long long __X, unsigned int __Y, unsigned int __Z)
{
  return __builtin_ia32_bextr_u64 (__X, ((__Y & 0xff) | ((__Z & 0xff) << 8)));
}

<<<<<<< HEAD
/// \brief Clears all bits in the source except for the least significant bit
=======
/// Clears all bits in the source except for the least significant bit
>>>>>>> b2b84690
///    containing a value of 1 and returns the result.
///
/// \headerfile <x86intrin.h>
///
/// This intrinsic corresponds to the <c> BLSI </c> instruction.
///
/// \param __X
///    An unsigned 64-bit integer whose bits are to be cleared.
/// \returns An unsigned 64-bit integer containing the result of clearing the
///    bits from the source operand.
static __inline__ unsigned long long __DEFAULT_FN_ATTRS
__blsi_u64(unsigned long long __X)
{
  return __X & -__X;
}

<<<<<<< HEAD
/// \brief Creates a mask whose bits are set to 1, using bit 0 up to and
=======
/// Creates a mask whose bits are set to 1, using bit 0 up to and
>>>>>>> b2b84690
///    including the least significant bit that is set to 1 in the source
///    operand and returns the result.
///
/// \headerfile <x86intrin.h>
///
/// This intrinsic corresponds to the <c> BLSMSK </c> instruction.
///
/// \param __X
///    An unsigned 64-bit integer used to create the mask.
/// \returns An unsigned 64-bit integer containing the newly created mask.
static __inline__ unsigned long long __DEFAULT_FN_ATTRS
__blsmsk_u64(unsigned long long __X)
{
  return __X ^ (__X - 1);
}

<<<<<<< HEAD
/// \brief Clears the least significant bit that is set to 1 in the source
=======
/// Clears the least significant bit that is set to 1 in the source
>>>>>>> b2b84690
///    operand and returns the result.
///
/// \headerfile <x86intrin.h>
///
/// This intrinsic corresponds to the <c> BLSR </c> instruction.
///
/// \param __X
///    An unsigned 64-bit integer containing the operand to be cleared.
/// \returns An unsigned 64-bit integer containing the result of clearing the
///    source operand.
static __inline__ unsigned long long __DEFAULT_FN_ATTRS
__blsr_u64(unsigned long long __X)
{
  return __X & (__X - 1);
}

<<<<<<< HEAD
/// \brief Counts the number of trailing zero bits in the operand.
=======
/// Counts the number of trailing zero bits in the operand.
>>>>>>> b2b84690
///
/// \headerfile <x86intrin.h>
///
/// This intrinsic corresponds to the <c> TZCNT </c> instruction.
///
/// \param __X
///    An unsigned 64-bit integer whose trailing zeros are to be counted.
/// \returns An unsigned 64-bit integer containing the number of trailing zero
///    bits in the operand.
static __inline__ unsigned long long __RELAXED_FN_ATTRS
__tzcnt_u64(unsigned long long __X)
{
  return __X ? __builtin_ctzll(__X) : 64;
}

<<<<<<< HEAD
/// \brief Counts the number of trailing zero bits in the operand.
=======
/// Counts the number of trailing zero bits in the operand.
>>>>>>> b2b84690
///
/// \headerfile <x86intrin.h>
///
/// This intrinsic corresponds to the <c> TZCNT </c> instruction.
///
/// \param __X
///    An unsigned 64-bit integer whose trailing zeros are to be counted.
/// \returns An 64-bit integer containing the number of trailing zero bits in
///    the operand.
static __inline__ long long __RELAXED_FN_ATTRS
_mm_tzcnt_64(unsigned long long __X)
{
  return __X ? __builtin_ctzll(__X) : 64;
}

#endif /* __x86_64__ */

#undef __DEFAULT_FN_ATTRS
#undef __RELAXED_FN_ATTRS

#endif /* __BMIINTRIN_H */<|MERGE_RESOLUTION|>--- conflicted
+++ resolved
@@ -49,11 +49,7 @@
    to use it as a potentially faster version of BSF. */
 #define __RELAXED_FN_ATTRS __attribute__((__always_inline__, __nodebug__))
 
-<<<<<<< HEAD
-/// \brief Counts the number of trailing zero bits in the operand.
-=======
-/// Counts the number of trailing zero bits in the operand.
->>>>>>> b2b84690
+/// Counts the number of trailing zero bits in the operand.
 ///
 /// \headerfile <x86intrin.h>
 ///
@@ -69,11 +65,7 @@
   return __X ? __builtin_ctzs(__X) : 16;
 }
 
-<<<<<<< HEAD
-/// \brief Performs a bitwise AND of the second operand with the one's
-=======
 /// Performs a bitwise AND of the second operand with the one's
->>>>>>> b2b84690
 ///    complement of the first operand.
 ///
 /// \headerfile <x86intrin.h>
@@ -93,11 +85,7 @@
 }
 
 /* AMD-specified, double-leading-underscore version of BEXTR */
-<<<<<<< HEAD
-/// \brief Extracts the specified bits from the first operand and returns them
-=======
 /// Extracts the specified bits from the first operand and returns them
->>>>>>> b2b84690
 ///    in the least significant bits of the result.
 ///
 /// \headerfile <x86intrin.h>
@@ -112,10 +100,7 @@
 ///    number of bits to be extracted.
 /// \returns An unsigned integer whose least significant bits contain the
 ///    extracted bits.
-<<<<<<< HEAD
-=======
 /// \see _bextr_u32
->>>>>>> b2b84690
 static __inline__ unsigned int __DEFAULT_FN_ATTRS
 __bextr_u32(unsigned int __X, unsigned int __Y)
 {
@@ -123,11 +108,7 @@
 }
 
 /* Intel-specified, single-leading-underscore version of BEXTR */
-<<<<<<< HEAD
-/// \brief Extracts the specified bits from the first operand and returns them
-=======
 /// Extracts the specified bits from the first operand and returns them
->>>>>>> b2b84690
 ///    in the least significant bits of the result.
 ///
 /// \headerfile <x86intrin.h>
@@ -144,21 +125,14 @@
 ///    Bits [7:0] specify the number of bits.
 /// \returns An unsigned integer whose least significant bits contain the
 ///    extracted bits.
-<<<<<<< HEAD
-=======
 /// \see __bextr_u32
->>>>>>> b2b84690
 static __inline__ unsigned int __DEFAULT_FN_ATTRS
 _bextr_u32(unsigned int __X, unsigned int __Y, unsigned int __Z)
 {
   return __builtin_ia32_bextr_u32 (__X, ((__Y & 0xff) | ((__Z & 0xff) << 8)));
 }
 
-<<<<<<< HEAD
-/// \brief Clears all bits in the source except for the least significant bit
-=======
 /// Clears all bits in the source except for the least significant bit
->>>>>>> b2b84690
 ///    containing a value of 1 and returns the result.
 ///
 /// \headerfile <x86intrin.h>
@@ -175,11 +149,7 @@
   return __X & -__X;
 }
 
-<<<<<<< HEAD
-/// \brief Creates a mask whose bits are set to 1, using bit 0 up to and
-=======
 /// Creates a mask whose bits are set to 1, using bit 0 up to and
->>>>>>> b2b84690
 ///    including the least significant bit that is set to 1 in the source
 ///    operand and returns the result.
 ///
@@ -196,11 +166,7 @@
   return __X ^ (__X - 1);
 }
 
-<<<<<<< HEAD
-/// \brief Clears the least significant bit that is set to 1 in the source
-=======
 /// Clears the least significant bit that is set to 1 in the source
->>>>>>> b2b84690
 ///    operand and returns the result.
 ///
 /// \headerfile <x86intrin.h>
@@ -217,11 +183,7 @@
   return __X & (__X - 1);
 }
 
-<<<<<<< HEAD
-/// \brief Counts the number of trailing zero bits in the operand.
-=======
-/// Counts the number of trailing zero bits in the operand.
->>>>>>> b2b84690
+/// Counts the number of trailing zero bits in the operand.
 ///
 /// \headerfile <x86intrin.h>
 ///
@@ -237,11 +199,7 @@
   return __X ? __builtin_ctz(__X) : 32;
 }
 
-<<<<<<< HEAD
-/// \brief Counts the number of trailing zero bits in the operand.
-=======
-/// Counts the number of trailing zero bits in the operand.
->>>>>>> b2b84690
+/// Counts the number of trailing zero bits in the operand.
 ///
 /// \headerfile <x86intrin.h>
 ///
@@ -270,11 +228,7 @@
 
 #define _tzcnt_u64(a)     (__tzcnt_u64((a)))
 
-<<<<<<< HEAD
-/// \brief Performs a bitwise AND of the second operand with the one's
-=======
 /// Performs a bitwise AND of the second operand with the one's
->>>>>>> b2b84690
 ///    complement of the first operand.
 ///
 /// \headerfile <x86intrin.h>
@@ -294,11 +248,7 @@
 }
 
 /* AMD-specified, double-leading-underscore version of BEXTR */
-<<<<<<< HEAD
-/// \brief Extracts the specified bits from the first operand and returns them
-=======
 /// Extracts the specified bits from the first operand and returns them
->>>>>>> b2b84690
 ///    in the least significant bits of the result.
 ///
 /// \headerfile <x86intrin.h>
@@ -313,10 +263,7 @@
 ///    the number of bits to be extracted.
 /// \returns An unsigned 64-bit integer whose least significant bits contain the
 ///    extracted bits.
-<<<<<<< HEAD
-=======
 /// \see _bextr_u64
->>>>>>> b2b84690
 static __inline__ unsigned long long __DEFAULT_FN_ATTRS
 __bextr_u64(unsigned long long __X, unsigned long long __Y)
 {
@@ -324,11 +271,7 @@
 }
 
 /* Intel-specified, single-leading-underscore version of BEXTR */
-<<<<<<< HEAD
-/// \brief Extracts the specified bits from the first operand and returns them
-=======
 /// Extracts the specified bits from the first operand and returns them
->>>>>>> b2b84690
 ///     in the least significant bits of the result.
 ///
 /// \headerfile <x86intrin.h>
@@ -345,21 +288,14 @@
 ///    Bits [7:0] specify the number of bits.
 /// \returns An unsigned 64-bit integer whose least significant bits contain the
 ///    extracted bits.
-<<<<<<< HEAD
-=======
 /// \see __bextr_u64
->>>>>>> b2b84690
 static __inline__ unsigned long long __DEFAULT_FN_ATTRS
 _bextr_u64(unsigned long long __X, unsigned int __Y, unsigned int __Z)
 {
   return __builtin_ia32_bextr_u64 (__X, ((__Y & 0xff) | ((__Z & 0xff) << 8)));
 }
 
-<<<<<<< HEAD
-/// \brief Clears all bits in the source except for the least significant bit
-=======
 /// Clears all bits in the source except for the least significant bit
->>>>>>> b2b84690
 ///    containing a value of 1 and returns the result.
 ///
 /// \headerfile <x86intrin.h>
@@ -376,11 +312,7 @@
   return __X & -__X;
 }
 
-<<<<<<< HEAD
-/// \brief Creates a mask whose bits are set to 1, using bit 0 up to and
-=======
 /// Creates a mask whose bits are set to 1, using bit 0 up to and
->>>>>>> b2b84690
 ///    including the least significant bit that is set to 1 in the source
 ///    operand and returns the result.
 ///
@@ -397,11 +329,7 @@
   return __X ^ (__X - 1);
 }
 
-<<<<<<< HEAD
-/// \brief Clears the least significant bit that is set to 1 in the source
-=======
 /// Clears the least significant bit that is set to 1 in the source
->>>>>>> b2b84690
 ///    operand and returns the result.
 ///
 /// \headerfile <x86intrin.h>
@@ -418,11 +346,7 @@
   return __X & (__X - 1);
 }
 
-<<<<<<< HEAD
-/// \brief Counts the number of trailing zero bits in the operand.
-=======
-/// Counts the number of trailing zero bits in the operand.
->>>>>>> b2b84690
+/// Counts the number of trailing zero bits in the operand.
 ///
 /// \headerfile <x86intrin.h>
 ///
@@ -438,11 +362,7 @@
   return __X ? __builtin_ctzll(__X) : 64;
 }
 
-<<<<<<< HEAD
-/// \brief Counts the number of trailing zero bits in the operand.
-=======
-/// Counts the number of trailing zero bits in the operand.
->>>>>>> b2b84690
+/// Counts the number of trailing zero bits in the operand.
 ///
 /// \headerfile <x86intrin.h>
 ///
