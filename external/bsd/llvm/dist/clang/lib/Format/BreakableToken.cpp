//===--- BreakableToken.cpp - Format C++ code -----------------------------===//
//
//                     The LLVM Compiler Infrastructure
//
// This file is distributed under the University of Illinois Open Source
// License. See LICENSE.TXT for details.
//
//===----------------------------------------------------------------------===//
///
/// \file
/// Contains implementation of BreakableToken class and classes derived
/// from it.
///
//===----------------------------------------------------------------------===//

#include "BreakableToken.h"
#include "ContinuationIndenter.h"
#include "clang/Basic/CharInfo.h"
#include "clang/Format/Format.h"
#include "llvm/ADT/STLExtras.h"
#include "llvm/Support/Debug.h"
#include <algorithm>

#define DEBUG_TYPE "format-token-breaker"

namespace clang {
namespace format {

static const char *const Blanks = " \t\v\f\r";
static bool IsBlank(char C) {
  switch (C) {
  case ' ':
  case '\t':
  case '\v':
  case '\f':
  case '\r':
    return true;
  default:
    return false;
  }
}

<<<<<<< HEAD
static StringRef getLineCommentIndentPrefix(StringRef Comment) {
  static const char *const KnownPrefixes[] = {
      "///<", "//!<", "///", "//", "//!"};
=======
static StringRef getLineCommentIndentPrefix(StringRef Comment,
                                            const FormatStyle &Style) {
  static const char *const KnownCStylePrefixes[] = {"///<", "//!<", "///", "//",
                                                    "//!"};
  static const char *const KnownTextProtoPrefixes[] = {"//", "#", "##", "###",
                                                       "####"};
  ArrayRef<const char *> KnownPrefixes(KnownCStylePrefixes);
  if (Style.Language == FormatStyle::LK_TextProto)
    KnownPrefixes = KnownTextProtoPrefixes;

>>>>>>> b2b84690
  StringRef LongestPrefix;
  for (StringRef KnownPrefix : KnownPrefixes) {
    if (Comment.startswith(KnownPrefix)) {
      size_t PrefixLength = KnownPrefix.size();
      while (PrefixLength < Comment.size() && Comment[PrefixLength] == ' ')
        ++PrefixLength;
      if (PrefixLength > LongestPrefix.size())
        LongestPrefix = Comment.substr(0, PrefixLength);
    }
  }
  return LongestPrefix;
}

static BreakableToken::Split getCommentSplit(StringRef Text,
                                             unsigned ContentStartColumn,
                                             unsigned ColumnLimit,
                                             unsigned TabWidth,
                                             encoding::Encoding Encoding) {
  LLVM_DEBUG(llvm::dbgs() << "Comment split: \"" << Text << ", " << ColumnLimit
                          << "\", Content start: " << ContentStartColumn
                          << "\n");
  if (ColumnLimit <= ContentStartColumn + 1)
    return BreakableToken::Split(StringRef::npos, 0);

  unsigned MaxSplit = ColumnLimit - ContentStartColumn + 1;
  unsigned MaxSplitBytes = 0;

  for (unsigned NumChars = 0;
       NumChars < MaxSplit && MaxSplitBytes < Text.size();) {
    unsigned BytesInChar =
        encoding::getCodePointNumBytes(Text[MaxSplitBytes], Encoding);
    NumChars +=
        encoding::columnWidthWithTabs(Text.substr(MaxSplitBytes, BytesInChar),
                                      ContentStartColumn, TabWidth, Encoding);
    MaxSplitBytes += BytesInChar;
  }

  StringRef::size_type SpaceOffset = Text.find_last_of(Blanks, MaxSplitBytes);

  // Do not split before a number followed by a dot: this would be interpreted
  // as a numbered list, which would prevent re-flowing in subsequent passes.
<<<<<<< HEAD
  static llvm::Regex kNumberedListRegexp = llvm::Regex("^[1-9][0-9]?\\.");
  if (SpaceOffset != StringRef::npos &&
      kNumberedListRegexp.match(Text.substr(SpaceOffset).ltrim(Blanks)))
=======
  static auto *const kNumberedListRegexp = new llvm::Regex("^[1-9][0-9]?\\.");
  if (SpaceOffset != StringRef::npos &&
      kNumberedListRegexp->match(Text.substr(SpaceOffset).ltrim(Blanks)))
>>>>>>> b2b84690
    SpaceOffset = Text.find_last_of(Blanks, SpaceOffset);

  if (SpaceOffset == StringRef::npos ||
      // Don't break at leading whitespace.
      Text.find_last_not_of(Blanks, SpaceOffset) == StringRef::npos) {
    // Make sure that we don't break at leading whitespace that
    // reaches past MaxSplit.
    StringRef::size_type FirstNonWhitespace = Text.find_first_not_of(Blanks);
    if (FirstNonWhitespace == StringRef::npos)
      // If the comment is only whitespace, we cannot split.
      return BreakableToken::Split(StringRef::npos, 0);
    SpaceOffset = Text.find_first_of(
        Blanks, std::max<unsigned>(MaxSplitBytes, FirstNonWhitespace));
  }
  if (SpaceOffset != StringRef::npos && SpaceOffset != 0) {
    StringRef BeforeCut = Text.substr(0, SpaceOffset).rtrim(Blanks);
    StringRef AfterCut = Text.substr(SpaceOffset).ltrim(Blanks);
    return BreakableToken::Split(BeforeCut.size(),
                                 AfterCut.begin() - BeforeCut.end());
  }
  return BreakableToken::Split(StringRef::npos, 0);
}

static BreakableToken::Split
getStringSplit(StringRef Text, unsigned UsedColumns, unsigned ColumnLimit,
               unsigned TabWidth, encoding::Encoding Encoding) {
  // FIXME: Reduce unit test case.
  if (Text.empty())
    return BreakableToken::Split(StringRef::npos, 0);
  if (ColumnLimit <= UsedColumns)
    return BreakableToken::Split(StringRef::npos, 0);
  unsigned MaxSplit = ColumnLimit - UsedColumns;
  StringRef::size_type SpaceOffset = 0;
  StringRef::size_type SlashOffset = 0;
  StringRef::size_type WordStartOffset = 0;
  StringRef::size_type SplitPoint = 0;
  for (unsigned Chars = 0;;) {
    unsigned Advance;
    if (Text[0] == '\\') {
      Advance = encoding::getEscapeSequenceLength(Text);
      Chars += Advance;
    } else {
      Advance = encoding::getCodePointNumBytes(Text[0], Encoding);
      Chars += encoding::columnWidthWithTabs(
          Text.substr(0, Advance), UsedColumns + Chars, TabWidth, Encoding);
    }

    if (Chars > MaxSplit || Text.size() <= Advance)
      break;

    if (IsBlank(Text[0]))
      SpaceOffset = SplitPoint;
    if (Text[0] == '/')
      SlashOffset = SplitPoint;
    if (Advance == 1 && !isAlphanumeric(Text[0]))
      WordStartOffset = SplitPoint;

    SplitPoint += Advance;
    Text = Text.substr(Advance);
  }

  if (SpaceOffset != 0)
    return BreakableToken::Split(SpaceOffset + 1, 0);
  if (SlashOffset != 0)
    return BreakableToken::Split(SlashOffset + 1, 0);
  if (WordStartOffset != 0)
    return BreakableToken::Split(WordStartOffset + 1, 0);
  if (SplitPoint != 0)
    return BreakableToken::Split(SplitPoint, 0);
  return BreakableToken::Split(StringRef::npos, 0);
}

bool switchesFormatting(const FormatToken &Token) {
  assert((Token.is(TT_BlockComment) || Token.is(TT_LineComment)) &&
         "formatting regions are switched by comment tokens");
  StringRef Content = Token.TokenText.substr(2).ltrim();
  return Content.startswith("clang-format on") ||
         Content.startswith("clang-format off");
}
<<<<<<< HEAD

unsigned
BreakableToken::getLineLengthAfterCompression(unsigned RemainingTokenColumns,
                                              Split Split) const {
  // Example: consider the content
  // lala  lala
  // - RemainingTokenColumns is the original number of columns, 10;
  // - Split is (4, 2), denoting the two spaces between the two words;
  //
  // We compute the number of columns when the split is compressed into a single
  // space, like:
  // lala lala
  return RemainingTokenColumns + 1 - Split.second;
}

unsigned BreakableSingleLineToken::getLineCount() const { return 1; }

unsigned BreakableSingleLineToken::getLineLengthAfterSplit(
    unsigned LineIndex, unsigned TailOffset,
    StringRef::size_type Length) const {
  return StartColumn + Prefix.size() + Postfix.size() +
         encoding::columnWidthWithTabs(Line.substr(TailOffset, Length),
                                       StartColumn + Prefix.size(),
                                       Style.TabWidth, Encoding);
}

BreakableSingleLineToken::BreakableSingleLineToken(
    const FormatToken &Tok, unsigned StartColumn, StringRef Prefix,
    StringRef Postfix, bool InPPDirective, encoding::Encoding Encoding,
    const FormatStyle &Style)
    : BreakableToken(Tok, InPPDirective, Encoding, Style),
      StartColumn(StartColumn), Prefix(Prefix), Postfix(Postfix) {
=======

unsigned
BreakableToken::getLengthAfterCompression(unsigned RemainingTokenColumns,
                                              Split Split) const {
  // Example: consider the content
  // lala  lala
  // - RemainingTokenColumns is the original number of columns, 10;
  // - Split is (4, 2), denoting the two spaces between the two words;
  //
  // We compute the number of columns when the split is compressed into a single
  // space, like:
  // lala lala
  //
  // FIXME: Correctly measure the length of whitespace in Split.second so it
  // works with tabs.
  return RemainingTokenColumns + 1 - Split.second;
}

unsigned BreakableStringLiteral::getLineCount() const { return 1; }

unsigned BreakableStringLiteral::getRangeLength(unsigned LineIndex,
                                                unsigned Offset,
                                                StringRef::size_type Length,
                                                unsigned StartColumn) const {
  llvm_unreachable("Getting the length of a part of the string literal "
                   "indicates that the code tries to reflow it.");
}

unsigned
BreakableStringLiteral::getRemainingLength(unsigned LineIndex, unsigned Offset,
                                           unsigned StartColumn) const {
  return UnbreakableTailLength + Postfix.size() +
         encoding::columnWidthWithTabs(Line.substr(Offset, StringRef::npos),
                                       StartColumn, Style.TabWidth, Encoding);
}

unsigned BreakableStringLiteral::getContentStartColumn(unsigned LineIndex,
                                                       bool Break) const {
  return StartColumn + Prefix.size();
}

BreakableStringLiteral::BreakableStringLiteral(
    const FormatToken &Tok, unsigned StartColumn, StringRef Prefix,
    StringRef Postfix, unsigned UnbreakableTailLength, bool InPPDirective,
    encoding::Encoding Encoding, const FormatStyle &Style)
    : BreakableToken(Tok, InPPDirective, Encoding, Style),
      StartColumn(StartColumn), Prefix(Prefix), Postfix(Postfix),
      UnbreakableTailLength(UnbreakableTailLength) {
>>>>>>> b2b84690
  assert(Tok.TokenText.startswith(Prefix) && Tok.TokenText.endswith(Postfix));
  Line = Tok.TokenText.substr(
      Prefix.size(), Tok.TokenText.size() - Prefix.size() - Postfix.size());
}

<<<<<<< HEAD
BreakableStringLiteral::BreakableStringLiteral(
    const FormatToken &Tok, unsigned StartColumn, StringRef Prefix,
    StringRef Postfix, bool InPPDirective, encoding::Encoding Encoding,
    const FormatStyle &Style)
    : BreakableSingleLineToken(Tok, StartColumn, Prefix, Postfix, InPPDirective,
                               Encoding, Style) {}

BreakableToken::Split
BreakableStringLiteral::getSplit(unsigned LineIndex, unsigned TailOffset,
                                 unsigned ColumnLimit,
                                 llvm::Regex &CommentPragmasRegex) const {
  return getStringSplit(Line.substr(TailOffset),
                        StartColumn + Prefix.size() + Postfix.size(),
                        ColumnLimit, Style.TabWidth, Encoding);
=======
BreakableToken::Split BreakableStringLiteral::getSplit(
    unsigned LineIndex, unsigned TailOffset, unsigned ColumnLimit,
    unsigned ContentStartColumn, llvm::Regex &CommentPragmasRegex) const {
  return getStringSplit(Line.substr(TailOffset), ContentStartColumn,
                        ColumnLimit - Postfix.size(), Style.TabWidth, Encoding);
>>>>>>> b2b84690
}

void BreakableStringLiteral::insertBreak(unsigned LineIndex,
                                         unsigned TailOffset, Split Split,
                                         WhitespaceManager &Whitespaces) const {
  Whitespaces.replaceWhitespaceInToken(
      Tok, Prefix.size() + TailOffset + Split.first, Split.second, Postfix,
      Prefix, InPPDirective, 1, StartColumn);
}

BreakableComment::BreakableComment(const FormatToken &Token,
<<<<<<< HEAD
                                   unsigned StartColumn,
                                   bool InPPDirective,
=======
                                   unsigned StartColumn, bool InPPDirective,
>>>>>>> b2b84690
                                   encoding::Encoding Encoding,
                                   const FormatStyle &Style)
    : BreakableToken(Token, InPPDirective, Encoding, Style),
      StartColumn(StartColumn) {}

unsigned BreakableComment::getLineCount() const { return Lines.size(); }

BreakableToken::Split
BreakableComment::getSplit(unsigned LineIndex, unsigned TailOffset,
<<<<<<< HEAD
                           unsigned ColumnLimit,
=======
                           unsigned ColumnLimit, unsigned ContentStartColumn,
>>>>>>> b2b84690
                           llvm::Regex &CommentPragmasRegex) const {
  // Don't break lines matching the comment pragmas regex.
  if (CommentPragmasRegex.match(Content[LineIndex]))
    return Split(StringRef::npos, 0);
  return getCommentSplit(Content[LineIndex].substr(TailOffset),
<<<<<<< HEAD
                         getContentStartColumn(LineIndex, TailOffset),
                         ColumnLimit, Style.TabWidth, Encoding);
}

void BreakableComment::compressWhitespace(unsigned LineIndex,
                                          unsigned TailOffset, Split Split,
                                          WhitespaceManager &Whitespaces) {
=======
                         ContentStartColumn, ColumnLimit, Style.TabWidth,
                         Encoding);
}

void BreakableComment::compressWhitespace(
    unsigned LineIndex, unsigned TailOffset, Split Split,
    WhitespaceManager &Whitespaces) const {
>>>>>>> b2b84690
  StringRef Text = Content[LineIndex].substr(TailOffset);
  // Text is relative to the content line, but Whitespaces operates relative to
  // the start of the corresponding token, so compute the start of the Split
  // that needs to be compressed into a single space relative to the start of
  // its token.
  unsigned BreakOffsetInToken =
      Text.data() - tokenAt(LineIndex).TokenText.data() + Split.first;
  unsigned CharsToRemove = Split.second;
  Whitespaces.replaceWhitespaceInToken(
      tokenAt(LineIndex), BreakOffsetInToken, CharsToRemove, "", "",
      /*InPPDirective=*/false, /*Newlines=*/0, /*Spaces=*/1);
}

<<<<<<< HEAD
BreakableToken::Split
BreakableComment::getReflowSplit(StringRef Text, StringRef ReflowPrefix,
                                 unsigned PreviousEndColumn,
                                 unsigned ColumnLimit) const {
  unsigned ReflowStartColumn = PreviousEndColumn + ReflowPrefix.size();
  StringRef TrimmedText = Text.rtrim(Blanks);
  // This is the width of the resulting line in case the full line of Text gets
  // reflown up starting at ReflowStartColumn.
  unsigned FullWidth = ReflowStartColumn + encoding::columnWidthWithTabs(
                                               TrimmedText, ReflowStartColumn,
                                               Style.TabWidth, Encoding);
  // If the full line fits up, we return a reflow split after it,
  // otherwise we compute the largest piece of text that fits after
  // ReflowStartColumn.
  Split ReflowSplit =
      FullWidth <= ColumnLimit
          ? Split(TrimmedText.size(), Text.size() - TrimmedText.size())
          : getCommentSplit(Text, ReflowStartColumn, ColumnLimit,
                            Style.TabWidth, Encoding);

  // We need to be extra careful here, because while it's OK to keep a long line
  // if it can't be broken into smaller pieces (like when the first word of a
  // long line is longer than the column limit), it's not OK to reflow that long
  // word up. So we recompute the size of the previous line after reflowing and
  // only return the reflow split if that's under the line limit.
  if (ReflowSplit.first != StringRef::npos &&
      // Check if the width of the newly reflown line is under the limit.
      PreviousEndColumn + ReflowPrefix.size() +
              encoding::columnWidthWithTabs(Text.substr(0, ReflowSplit.first),
                                            PreviousEndColumn +
                                                ReflowPrefix.size(),
                                            Style.TabWidth, Encoding) <=
          ColumnLimit) {
    return ReflowSplit;
  }
  return Split(StringRef::npos, 0);
}

const FormatToken &BreakableComment::tokenAt(unsigned LineIndex) const {
  return Tokens[LineIndex] ? *Tokens[LineIndex] : Tok;
}

=======
const FormatToken &BreakableComment::tokenAt(unsigned LineIndex) const {
  return Tokens[LineIndex] ? *Tokens[LineIndex] : Tok;
}

>>>>>>> b2b84690
static bool mayReflowContent(StringRef Content) {
  Content = Content.trim(Blanks);
  // Lines starting with '@' commonly have special meaning.
  // Lines starting with '-', '-#', '+' or '*' are bulleted/numbered lists.
<<<<<<< HEAD
  static const SmallVector<StringRef, 8> kSpecialMeaningPrefixes = {
      "@", "TODO", "FIXME", "XXX", "-# ", "- ", "+ ", "* " };
  bool hasSpecialMeaningPrefix = false;
  for (StringRef Prefix : kSpecialMeaningPrefixes) {
=======
  bool hasSpecialMeaningPrefix = false;
  for (StringRef Prefix :
       {"@", "TODO", "FIXME", "XXX", "-# ", "- ", "+ ", "* "}) {
>>>>>>> b2b84690
    if (Content.startswith(Prefix)) {
      hasSpecialMeaningPrefix = true;
      break;
    }
  }

  // Numbered lists may also start with a number followed by '.'
  // To avoid issues if a line starts with a number which is actually the end
  // of a previous line, we only consider numbers with up to 2 digits.
<<<<<<< HEAD
  static llvm::Regex kNumberedListRegexp = llvm::Regex("^[1-9][0-9]?\\. ");
  hasSpecialMeaningPrefix = hasSpecialMeaningPrefix ||
                            kNumberedListRegexp.match(Content);
=======
  static auto *const kNumberedListRegexp = new llvm::Regex("^[1-9][0-9]?\\. ");
  hasSpecialMeaningPrefix =
      hasSpecialMeaningPrefix || kNumberedListRegexp->match(Content);
>>>>>>> b2b84690

  // Simple heuristic for what to reflow: content should contain at least two
  // characters and either the first or second character must be
  // non-punctuation.
  return Content.size() >= 2 && !hasSpecialMeaningPrefix &&
         !Content.endswith("\\") &&
         // Note that this is UTF-8 safe, since if isPunctuation(Content[0]) is
         // true, then the first code point must be 1 byte long.
         (!isPunctuation(Content[0]) || !isPunctuation(Content[1]));
}

BreakableBlockComment::BreakableBlockComment(
    const FormatToken &Token, unsigned StartColumn,
    unsigned OriginalStartColumn, bool FirstInLine, bool InPPDirective,
    encoding::Encoding Encoding, const FormatStyle &Style)
<<<<<<< HEAD
    : BreakableComment(Token, StartColumn, InPPDirective, Encoding, Style) {
=======
    : BreakableComment(Token, StartColumn, InPPDirective, Encoding, Style),
      DelimitersOnNewline(false),
      UnbreakableTailLength(Token.UnbreakableTailLength) {
>>>>>>> b2b84690
  assert(Tok.is(TT_BlockComment) &&
         "block comment section must start with a block comment");

  StringRef TokenText(Tok.TokenText);
  assert(TokenText.startswith("/*") && TokenText.endswith("*/"));
  TokenText.substr(2, TokenText.size() - 4).split(Lines, "\n");

  int IndentDelta = StartColumn - OriginalStartColumn;
  Content.resize(Lines.size());
  Content[0] = Lines[0];
  ContentColumn.resize(Lines.size());
  // Account for the initial '/*'.
  ContentColumn[0] = StartColumn + 2;
  Tokens.resize(Lines.size());
  for (size_t i = 1; i < Lines.size(); ++i)
    adjustWhitespace(i, IndentDelta);

  // Align decorations with the column of the star on the first line,
  // that is one column after the start "/*".
  DecorationColumn = StartColumn + 1;

  // Account for comment decoration patterns like this:
  //
  // /*
  // ** blah blah blah
  // */
  if (Lines.size() >= 2 && Content[1].startswith("**") &&
      static_cast<unsigned>(ContentColumn[1]) == StartColumn) {
    DecorationColumn = StartColumn;
  }

  Decoration = "* ";
  if (Lines.size() == 1 && !FirstInLine) {
    // Comments for which FirstInLine is false can start on arbitrary column,
    // and available horizontal space can be too small to align consecutive
    // lines with the first one.
    // FIXME: We could, probably, align them to current indentation level, but
    // now we just wrap them without stars.
    Decoration = "";
  }
  for (size_t i = 1, e = Lines.size(); i < e && !Decoration.empty(); ++i) {
    // If the last line is empty, the closing "*/" will have a star.
    if (i + 1 == e && Content[i].empty())
      break;
<<<<<<< HEAD
    if (!Content[i].empty() && i + 1 != e &&
        Decoration.startswith(Content[i]))
=======
    if (!Content[i].empty() && i + 1 != e && Decoration.startswith(Content[i]))
>>>>>>> b2b84690
      continue;
    while (!Content[i].startswith(Decoration))
      Decoration = Decoration.substr(0, Decoration.size() - 1);
  }

  LastLineNeedsDecoration = true;
  IndentAtLineBreak = ContentColumn[0] + 1;
  for (size_t i = 1, e = Lines.size(); i < e; ++i) {
    if (Content[i].empty()) {
      if (i + 1 == e) {
        // Empty last line means that we already have a star as a part of the
        // trailing */. We also need to preserve whitespace, so that */ is
        // correctly indented.
        LastLineNeedsDecoration = false;
        // Align the star in the last '*/' with the stars on the previous lines.
        if (e >= 2 && !Decoration.empty()) {
          ContentColumn[i] = DecorationColumn;
        }
      } else if (Decoration.empty()) {
        // For all other lines, set the start column to 0 if they're empty, so
        // we do not insert trailing whitespace anywhere.
        ContentColumn[i] = 0;
      }
      continue;
    }

    // The first line already excludes the star.
    // The last line excludes the star if LastLineNeedsDecoration is false.
    // For all other lines, adjust the line to exclude the star and
    // (optionally) the first whitespace.
    unsigned DecorationSize = Decoration.startswith(Content[i])
                                  ? Content[i].size()
                                  : Decoration.size();
    if (DecorationSize) {
      ContentColumn[i] = DecorationColumn + DecorationSize;
    }
    Content[i] = Content[i].substr(DecorationSize);
    if (!Decoration.startswith(Content[i]))
      IndentAtLineBreak =
          std::min<int>(IndentAtLineBreak, std::max(0, ContentColumn[i]));
  }
<<<<<<< HEAD
  IndentAtLineBreak =
      std::max<unsigned>(IndentAtLineBreak, Decoration.size());

  DEBUG({
=======
  IndentAtLineBreak = std::max<unsigned>(IndentAtLineBreak, Decoration.size());

  // Detect a multiline jsdoc comment and set DelimitersOnNewline in that case.
  if (Style.Language == FormatStyle::LK_JavaScript ||
      Style.Language == FormatStyle::LK_Java) {
    if ((Lines[0] == "*" || Lines[0].startswith("* ")) && Lines.size() > 1) {
      // This is a multiline jsdoc comment.
      DelimitersOnNewline = true;
    } else if (Lines[0].startswith("* ") && Lines.size() == 1) {
      // Detect a long single-line comment, like:
      // /** long long long */
      // Below, '2' is the width of '*/'.
      unsigned EndColumn =
          ContentColumn[0] +
          encoding::columnWidthWithTabs(Lines[0], ContentColumn[0],
                                        Style.TabWidth, Encoding) +
          2;
      DelimitersOnNewline = EndColumn > Style.ColumnLimit;
    }
  }

  LLVM_DEBUG({
>>>>>>> b2b84690
    llvm::dbgs() << "IndentAtLineBreak " << IndentAtLineBreak << "\n";
    llvm::dbgs() << "DelimitersOnNewline " << DelimitersOnNewline << "\n";
    for (size_t i = 0; i < Lines.size(); ++i) {
      llvm::dbgs() << i << " |" << Content[i] << "| "
                   << "CC=" << ContentColumn[i] << "| "
                   << "IN=" << (Content[i].data() - Lines[i].data()) << "\n";
    }
  });
}

void BreakableBlockComment::adjustWhitespace(unsigned LineIndex,
                                             int IndentDelta) {
  // When in a preprocessor directive, the trailing backslash in a block comment
  // is not needed, but can serve a purpose of uniformity with necessary escaped
  // newlines outside the comment. In this case we remove it here before
  // trimming the trailing whitespace. The backslash will be re-added later when
  // inserting a line break.
  size_t EndOfPreviousLine = Lines[LineIndex - 1].size();
  if (InPPDirective && Lines[LineIndex - 1].endswith("\\"))
    --EndOfPreviousLine;

  // Calculate the end of the non-whitespace text in the previous line.
  EndOfPreviousLine =
      Lines[LineIndex - 1].find_last_not_of(Blanks, EndOfPreviousLine);
  if (EndOfPreviousLine == StringRef::npos)
    EndOfPreviousLine = 0;
  else
    ++EndOfPreviousLine;
  // Calculate the start of the non-whitespace text in the current line.
  size_t StartOfLine = Lines[LineIndex].find_first_not_of(Blanks);
  if (StartOfLine == StringRef::npos)
    StartOfLine = Lines[LineIndex].rtrim("\r\n").size();

  StringRef Whitespace = Lines[LineIndex].substr(0, StartOfLine);
  // Adjust Lines to only contain relevant text.
  size_t PreviousContentOffset =
      Content[LineIndex - 1].data() - Lines[LineIndex - 1].data();
  Content[LineIndex - 1] = Lines[LineIndex - 1].substr(
      PreviousContentOffset, EndOfPreviousLine - PreviousContentOffset);
  Content[LineIndex] = Lines[LineIndex].substr(StartOfLine);

  // Adjust the start column uniformly across all lines.
  ContentColumn[LineIndex] =
      encoding::columnWidthWithTabs(Whitespace, 0, Style.TabWidth, Encoding) +
      IndentDelta;
}

<<<<<<< HEAD
unsigned BreakableBlockComment::getLineLengthAfterSplit(
    unsigned LineIndex, unsigned TailOffset,
    StringRef::size_type Length) const {
  unsigned ContentStartColumn = getContentStartColumn(LineIndex, TailOffset);
  unsigned LineLength =
      ContentStartColumn + encoding::columnWidthWithTabs(
                               Content[LineIndex].substr(TailOffset, Length),
                               ContentStartColumn, Style.TabWidth, Encoding);
=======
unsigned BreakableBlockComment::getRangeLength(unsigned LineIndex,
                                               unsigned Offset,
                                               StringRef::size_type Length,
                                               unsigned StartColumn) const {
  unsigned LineLength =
      encoding::columnWidthWithTabs(Content[LineIndex].substr(Offset, Length),
                                    StartColumn, Style.TabWidth, Encoding);
  // FIXME: This should go into getRemainingLength instead, but we currently
  // break tests when putting it there. Investigate how to fix those tests.
>>>>>>> b2b84690
  // The last line gets a "*/" postfix.
  if (LineIndex + 1 == Lines.size()) {
    LineLength += 2;
    // We never need a decoration when breaking just the trailing "*/" postfix.
    // Note that checking that Length == 0 is not enough, since Length could
    // also be StringRef::npos.
<<<<<<< HEAD
    if (Content[LineIndex].substr(TailOffset, Length).empty()) {
=======
    if (Content[LineIndex].substr(Offset, StringRef::npos).empty()) {
>>>>>>> b2b84690
      LineLength -= Decoration.size();
    }
  }
  return LineLength;
<<<<<<< HEAD
=======
}

unsigned BreakableBlockComment::getRemainingLength(unsigned LineIndex,
                                                   unsigned Offset,
                                                   unsigned StartColumn) const {
  return UnbreakableTailLength +
         getRangeLength(LineIndex, Offset, StringRef::npos, StartColumn);
}

unsigned BreakableBlockComment::getContentStartColumn(unsigned LineIndex,
                                                      bool Break) const {
  if (Break)
    return IndentAtLineBreak;
  return std::max(0, ContentColumn[LineIndex]);
>>>>>>> b2b84690
}

void BreakableBlockComment::insertBreak(unsigned LineIndex, unsigned TailOffset,
                                        Split Split,
<<<<<<< HEAD
                                        WhitespaceManager &Whitespaces) {
=======
                                        WhitespaceManager &Whitespaces) const {
>>>>>>> b2b84690
  StringRef Text = Content[LineIndex].substr(TailOffset);
  StringRef Prefix = Decoration;
  // We need this to account for the case when we have a decoration "* " for all
  // the lines except for the last one, where the star in "*/" acts as a
  // decoration.
  unsigned LocalIndentAtLineBreak = IndentAtLineBreak;
  if (LineIndex + 1 == Lines.size() &&
      Text.size() == Split.first + Split.second) {
    // For the last line we need to break before "*/", but not to add "* ".
    Prefix = "";
    if (LocalIndentAtLineBreak >= 2)
      LocalIndentAtLineBreak -= 2;
  }
  // The split offset is from the beginning of the line. Convert it to an offset
  // from the beginning of the token text.
  unsigned BreakOffsetInToken =
      Text.data() - tokenAt(LineIndex).TokenText.data() + Split.first;
  unsigned CharsToRemove = Split.second;
  assert(LocalIndentAtLineBreak >= Prefix.size());
  Whitespaces.replaceWhitespaceInToken(
      tokenAt(LineIndex), BreakOffsetInToken, CharsToRemove, "", Prefix,
      InPPDirective, /*Newlines=*/1,
      /*Spaces=*/LocalIndentAtLineBreak - Prefix.size());
}

<<<<<<< HEAD
BreakableToken::Split BreakableBlockComment::getSplitBefore(
    unsigned LineIndex,
    unsigned PreviousEndColumn,
    unsigned ColumnLimit,
    llvm::Regex &CommentPragmasRegex) const {
  if (!mayReflow(LineIndex, CommentPragmasRegex))
    return Split(StringRef::npos, 0);
  StringRef TrimmedContent = Content[LineIndex].ltrim(Blanks);
  return getReflowSplit(TrimmedContent, ReflowPrefix, PreviousEndColumn,
                        ColumnLimit);
}

unsigned BreakableBlockComment::getReflownColumn(
    StringRef Content,
    unsigned LineIndex,
    unsigned PreviousEndColumn) const {
    unsigned StartColumn = PreviousEndColumn + ReflowPrefix.size();
    // If this is the last line, it will carry around its '*/' postfix.
    unsigned PostfixLength = (LineIndex + 1 == Lines.size() ? 2 : 0);
    // The line is composed of previous text, reflow prefix, reflown text and
    // postfix.
    unsigned ReflownColumn =
        StartColumn + encoding::columnWidthWithTabs(Content, StartColumn,
                                                    Style.TabWidth, Encoding) +
        PostfixLength;
    return ReflownColumn;
}

unsigned BreakableBlockComment::getLineLengthAfterSplitBefore(
    unsigned LineIndex, unsigned TailOffset,
    unsigned PreviousEndColumn,
    unsigned ColumnLimit,
    Split SplitBefore) const {
  if (SplitBefore.first == StringRef::npos ||
      // Block comment line contents contain the trailing whitespace after the
      // decoration, so the need of left trim. Note that this behavior is
      // consistent with the breaking of block comments where the indentation of
      // a broken line is uniform across all the lines of the block comment.
      SplitBefore.first + SplitBefore.second <
          Content[LineIndex].ltrim().size()) {
    // A piece of line, not the whole, gets reflown.
    return getLineLengthAfterSplit(LineIndex, TailOffset, StringRef::npos);
  } else {
    // The whole line gets reflown, need to check if we need to insert a break
    // for the postfix or not.
    StringRef TrimmedContent = Content[LineIndex].ltrim(Blanks);
    unsigned ReflownColumn =
        getReflownColumn(TrimmedContent, LineIndex, PreviousEndColumn);
    if (ReflownColumn <= ColumnLimit) {
      return ReflownColumn;
    }
    return getLineLengthAfterSplit(LineIndex, TailOffset, StringRef::npos);
  }
}
void BreakableBlockComment::replaceWhitespaceBefore(
    unsigned LineIndex, unsigned PreviousEndColumn, unsigned ColumnLimit,
    Split SplitBefore, WhitespaceManager &Whitespaces) {
  if (LineIndex == 0) return;
  StringRef TrimmedContent = Content[LineIndex].ltrim(Blanks);
  if (SplitBefore.first != StringRef::npos) {
    // Here we need to reflow.
    assert(Tokens[LineIndex - 1] == Tokens[LineIndex] &&
           "Reflowing whitespace within a token");
    // This is the offset of the end of the last line relative to the start of
    // the token text in the token.
    unsigned WhitespaceOffsetInToken = Content[LineIndex - 1].data() +
        Content[LineIndex - 1].size() -
        tokenAt(LineIndex).TokenText.data();
    unsigned WhitespaceLength = TrimmedContent.data() -
        tokenAt(LineIndex).TokenText.data() -
        WhitespaceOffsetInToken;
    Whitespaces.replaceWhitespaceInToken(
        tokenAt(LineIndex), WhitespaceOffsetInToken,
        /*ReplaceChars=*/WhitespaceLength, /*PreviousPostfix=*/"",
        /*CurrentPrefix=*/ReflowPrefix, InPPDirective, /*Newlines=*/0,
        /*Spaces=*/0);
    // Check if we need to also insert a break at the whitespace range.
    // For this we first adapt the reflow split relative to the beginning of the
    // content.
    // Note that we don't need a penalty for this break, since it doesn't change
    // the total number of lines.
    Split BreakSplit = SplitBefore;
    BreakSplit.first += TrimmedContent.data() - Content[LineIndex].data();
    unsigned ReflownColumn =
        getReflownColumn(TrimmedContent, LineIndex, PreviousEndColumn);
    if (ReflownColumn > ColumnLimit) {
      insertBreak(LineIndex, 0, BreakSplit, Whitespaces);
    }
    return;
  }

=======
BreakableToken::Split
BreakableBlockComment::getReflowSplit(unsigned LineIndex,
                                      llvm::Regex &CommentPragmasRegex) const {
  if (!mayReflow(LineIndex, CommentPragmasRegex))
    return Split(StringRef::npos, 0);

  size_t Trimmed = Content[LineIndex].find_first_not_of(Blanks);
  return Split(0, Trimmed != StringRef::npos ? Trimmed : 0);
}

bool BreakableBlockComment::introducesBreakBeforeToken() const {
  // A break is introduced when we want delimiters on newline.
  return DelimitersOnNewline &&
         Lines[0].substr(1).find_first_not_of(Blanks) != StringRef::npos;
}

void BreakableBlockComment::reflow(unsigned LineIndex,
                                   WhitespaceManager &Whitespaces) const {
  StringRef TrimmedContent = Content[LineIndex].ltrim(Blanks);
  // Here we need to reflow.
  assert(Tokens[LineIndex - 1] == Tokens[LineIndex] &&
         "Reflowing whitespace within a token");
  // This is the offset of the end of the last line relative to the start of
  // the token text in the token.
  unsigned WhitespaceOffsetInToken = Content[LineIndex - 1].data() +
                                     Content[LineIndex - 1].size() -
                                     tokenAt(LineIndex).TokenText.data();
  unsigned WhitespaceLength = TrimmedContent.data() -
                              tokenAt(LineIndex).TokenText.data() -
                              WhitespaceOffsetInToken;
  Whitespaces.replaceWhitespaceInToken(
      tokenAt(LineIndex), WhitespaceOffsetInToken,
      /*ReplaceChars=*/WhitespaceLength, /*PreviousPostfix=*/"",
      /*CurrentPrefix=*/ReflowPrefix, InPPDirective, /*Newlines=*/0,
      /*Spaces=*/0);
}

void BreakableBlockComment::adaptStartOfLine(
    unsigned LineIndex, WhitespaceManager &Whitespaces) const {
  if (LineIndex == 0) {
    if (DelimitersOnNewline) {
      // Since we're breaking at index 1 below, the break position and the
      // break length are the same.
      size_t BreakLength = Lines[0].substr(1).find_first_not_of(Blanks);
      if (BreakLength != StringRef::npos)
        insertBreak(LineIndex, 0, Split(1, BreakLength), Whitespaces);
    }
    return;
  }
>>>>>>> b2b84690
  // Here no reflow with the previous line will happen.
  // Fix the decoration of the line at LineIndex.
  StringRef Prefix = Decoration;
  if (Content[LineIndex].empty()) {
    if (LineIndex + 1 == Lines.size()) {
      if (!LastLineNeedsDecoration) {
        // If the last line was empty, we don't need a prefix, as the */ will
        // line up with the decoration (if it exists).
        Prefix = "";
      }
    } else if (!Decoration.empty()) {
      // For other empty lines, if we do have a decoration, adapt it to not
      // contain a trailing whitespace.
      Prefix = Prefix.substr(0, 1);
    }
  } else {
    if (ContentColumn[LineIndex] == 1) {
      // This line starts immediately after the decorating *.
      Prefix = Prefix.substr(0, 1);
    }
  }
  // This is the offset of the end of the last line relative to the start of the
  // token text in the token.
  unsigned WhitespaceOffsetInToken = Content[LineIndex - 1].data() +
                                     Content[LineIndex - 1].size() -
                                     tokenAt(LineIndex).TokenText.data();
  unsigned WhitespaceLength = Content[LineIndex].data() -
                              tokenAt(LineIndex).TokenText.data() -
                              WhitespaceOffsetInToken;
  Whitespaces.replaceWhitespaceInToken(
      tokenAt(LineIndex), WhitespaceOffsetInToken, WhitespaceLength, "", Prefix,
      InPPDirective, /*Newlines=*/1, ContentColumn[LineIndex] - Prefix.size());
}

<<<<<<< HEAD
=======
BreakableToken::Split
BreakableBlockComment::getSplitAfterLastLine(unsigned TailOffset) const {
  if (DelimitersOnNewline) {
    // Replace the trailing whitespace of the last line with a newline.
    // In case the last line is empty, the ending '*/' is already on its own
    // line.
    StringRef Line = Content.back().substr(TailOffset);
    StringRef TrimmedLine = Line.rtrim(Blanks);
    if (!TrimmedLine.empty())
      return Split(TrimmedLine.size(), Line.size() - TrimmedLine.size());
  }
  return Split(StringRef::npos, 0);
}

>>>>>>> b2b84690
bool BreakableBlockComment::mayReflow(unsigned LineIndex,
                                      llvm::Regex &CommentPragmasRegex) const {
  // Content[LineIndex] may exclude the indent after the '*' decoration. In that
  // case, we compute the start of the comment pragma manually.
  StringRef IndentContent = Content[LineIndex];
  if (Lines[LineIndex].ltrim(Blanks).startswith("*")) {
    IndentContent = Lines[LineIndex].ltrim(Blanks).substr(1);
  }
  return LineIndex > 0 && !CommentPragmasRegex.match(IndentContent) &&
         mayReflowContent(Content[LineIndex]) && !Tok.Finalized &&
         !switchesFormatting(tokenAt(LineIndex));
<<<<<<< HEAD
}

unsigned
BreakableBlockComment::getContentStartColumn(unsigned LineIndex,
                                             unsigned TailOffset) const {
  // If we break, we always break at the predefined indent.
  if (TailOffset != 0)
    return IndentAtLineBreak;
  return std::max(0, ContentColumn[LineIndex]);
}

BreakableLineCommentSection::BreakableLineCommentSection(
    const FormatToken &Token, unsigned StartColumn,
    unsigned OriginalStartColumn, bool FirstInLine, bool InPPDirective,
    encoding::Encoding Encoding, const FormatStyle &Style)
    : BreakableComment(Token, StartColumn, InPPDirective, Encoding, Style) {
  assert(Tok.is(TT_LineComment) &&
         "line comment section must start with a line comment");
  FormatToken *LineTok = nullptr;
  for (const FormatToken *CurrentTok = &Tok;
       CurrentTok && CurrentTok->is(TT_LineComment);
       CurrentTok = CurrentTok->Next) {
    LastLineTok = LineTok;
    StringRef TokenText(CurrentTok->TokenText);
    assert(TokenText.startswith("//"));
    size_t FirstLineIndex = Lines.size();
    TokenText.split(Lines, "\n");
    Content.resize(Lines.size());
    ContentColumn.resize(Lines.size());
    OriginalContentColumn.resize(Lines.size());
    Tokens.resize(Lines.size());
    Prefix.resize(Lines.size());
    OriginalPrefix.resize(Lines.size());
    for (size_t i = FirstLineIndex, e = Lines.size(); i < e; ++i) {
      // We need to trim the blanks in case this is not the first line in a
      // multiline comment. Then the indent is included in Lines[i].
      StringRef IndentPrefix =
          getLineCommentIndentPrefix(Lines[i].ltrim(Blanks));
      assert(IndentPrefix.startswith("//"));
      OriginalPrefix[i] = Prefix[i] = IndentPrefix;
      if (Lines[i].size() > Prefix[i].size() &&
          isAlphanumeric(Lines[i][Prefix[i].size()])) {
        if (Prefix[i] == "//")
          Prefix[i] = "// ";
        else if (Prefix[i] == "///")
          Prefix[i] = "/// ";
        else if (Prefix[i] == "//!")
          Prefix[i] = "//! ";
        else if (Prefix[i] == "///<")
          Prefix[i] = "///< ";
        else if (Prefix[i] == "//!<")
          Prefix[i] = "//!< ";
      }

      Tokens[i] = LineTok;
      Content[i] = Lines[i].substr(IndentPrefix.size());
      OriginalContentColumn[i] =
          StartColumn +
          encoding::columnWidthWithTabs(OriginalPrefix[i],
                                        StartColumn,
                                        Style.TabWidth,
                                        Encoding);
      ContentColumn[i] =
          StartColumn +
          encoding::columnWidthWithTabs(Prefix[i],
                                        StartColumn,
                                        Style.TabWidth,
                                        Encoding);

      // Calculate the end of the non-whitespace text in this line.
      size_t EndOfLine = Content[i].find_last_not_of(Blanks);
      if (EndOfLine == StringRef::npos)
        EndOfLine = Content[i].size();
      else
        ++EndOfLine;
      Content[i] = Content[i].substr(0, EndOfLine);
    }
    LineTok = CurrentTok->Next;
    if (CurrentTok->Next && !CurrentTok->Next->ContinuesLineCommentSection) {
      // A line comment section needs to broken by a line comment that is
      // preceded by at least two newlines. Note that we put this break here
      // instead of breaking at a previous stage during parsing, since that
      // would split the contents of the enum into two unwrapped lines in this
      // example, which is undesirable:
      // enum A {
      //   a, // comment about a
      //
      //   // comment about b
      //   b
      // };
      //
      // FIXME: Consider putting separate line comment sections as children to
      // the unwrapped line instead.
      break;
    }
  }
}

unsigned BreakableLineCommentSection::getLineLengthAfterSplit(
    unsigned LineIndex, unsigned TailOffset,
    StringRef::size_type Length) const {
  unsigned ContentStartColumn =
      (TailOffset == 0 ? ContentColumn[LineIndex]
                       : OriginalContentColumn[LineIndex]);
  return ContentStartColumn + encoding::columnWidthWithTabs(
                                  Content[LineIndex].substr(TailOffset, Length),
                                  ContentStartColumn, Style.TabWidth, Encoding);
}

void BreakableLineCommentSection::insertBreak(unsigned LineIndex,
                                              unsigned TailOffset, Split Split,
                                              WhitespaceManager &Whitespaces) {
=======
}

BreakableLineCommentSection::BreakableLineCommentSection(
    const FormatToken &Token, unsigned StartColumn,
    unsigned OriginalStartColumn, bool FirstInLine, bool InPPDirective,
    encoding::Encoding Encoding, const FormatStyle &Style)
    : BreakableComment(Token, StartColumn, InPPDirective, Encoding, Style) {
  assert(Tok.is(TT_LineComment) &&
         "line comment section must start with a line comment");
  FormatToken *LineTok = nullptr;
  for (const FormatToken *CurrentTok = &Tok;
       CurrentTok && CurrentTok->is(TT_LineComment);
       CurrentTok = CurrentTok->Next) {
    LastLineTok = LineTok;
    StringRef TokenText(CurrentTok->TokenText);
    assert((TokenText.startswith("//") || TokenText.startswith("#")) &&
           "unsupported line comment prefix, '//' and '#' are supported");
    size_t FirstLineIndex = Lines.size();
    TokenText.split(Lines, "\n");
    Content.resize(Lines.size());
    ContentColumn.resize(Lines.size());
    OriginalContentColumn.resize(Lines.size());
    Tokens.resize(Lines.size());
    Prefix.resize(Lines.size());
    OriginalPrefix.resize(Lines.size());
    for (size_t i = FirstLineIndex, e = Lines.size(); i < e; ++i) {
      Lines[i] = Lines[i].ltrim(Blanks);
      // We need to trim the blanks in case this is not the first line in a
      // multiline comment. Then the indent is included in Lines[i].
      StringRef IndentPrefix =
          getLineCommentIndentPrefix(Lines[i].ltrim(Blanks), Style);
      assert((TokenText.startswith("//") || TokenText.startswith("#")) &&
             "unsupported line comment prefix, '//' and '#' are supported");
      OriginalPrefix[i] = Prefix[i] = IndentPrefix;
      if (Lines[i].size() > Prefix[i].size() &&
          isAlphanumeric(Lines[i][Prefix[i].size()])) {
        if (Prefix[i] == "//")
          Prefix[i] = "// ";
        else if (Prefix[i] == "///")
          Prefix[i] = "/// ";
        else if (Prefix[i] == "//!")
          Prefix[i] = "//! ";
        else if (Prefix[i] == "///<")
          Prefix[i] = "///< ";
        else if (Prefix[i] == "//!<")
          Prefix[i] = "//!< ";
        else if (Prefix[i] == "#" &&
                 Style.Language == FormatStyle::LK_TextProto)
          Prefix[i] = "# ";
      }

      Tokens[i] = LineTok;
      Content[i] = Lines[i].substr(IndentPrefix.size());
      OriginalContentColumn[i] =
          StartColumn + encoding::columnWidthWithTabs(OriginalPrefix[i],
                                                      StartColumn,
                                                      Style.TabWidth, Encoding);
      ContentColumn[i] =
          StartColumn + encoding::columnWidthWithTabs(Prefix[i], StartColumn,
                                                      Style.TabWidth, Encoding);

      // Calculate the end of the non-whitespace text in this line.
      size_t EndOfLine = Content[i].find_last_not_of(Blanks);
      if (EndOfLine == StringRef::npos)
        EndOfLine = Content[i].size();
      else
        ++EndOfLine;
      Content[i] = Content[i].substr(0, EndOfLine);
    }
    LineTok = CurrentTok->Next;
    if (CurrentTok->Next && !CurrentTok->Next->ContinuesLineCommentSection) {
      // A line comment section needs to broken by a line comment that is
      // preceded by at least two newlines. Note that we put this break here
      // instead of breaking at a previous stage during parsing, since that
      // would split the contents of the enum into two unwrapped lines in this
      // example, which is undesirable:
      // enum A {
      //   a, // comment about a
      //
      //   // comment about b
      //   b
      // };
      //
      // FIXME: Consider putting separate line comment sections as children to
      // the unwrapped line instead.
      break;
    }
  }
}

unsigned
BreakableLineCommentSection::getRangeLength(unsigned LineIndex, unsigned Offset,
                                            StringRef::size_type Length,
                                            unsigned StartColumn) const {
  return encoding::columnWidthWithTabs(
      Content[LineIndex].substr(Offset, Length), StartColumn, Style.TabWidth,
      Encoding);
}

unsigned BreakableLineCommentSection::getContentStartColumn(unsigned LineIndex,
                                                            bool Break) const {
  if (Break)
    return OriginalContentColumn[LineIndex];
  return ContentColumn[LineIndex];
}

void BreakableLineCommentSection::insertBreak(
    unsigned LineIndex, unsigned TailOffset, Split Split,
    WhitespaceManager &Whitespaces) const {
>>>>>>> b2b84690
  StringRef Text = Content[LineIndex].substr(TailOffset);
  // Compute the offset of the split relative to the beginning of the token
  // text.
  unsigned BreakOffsetInToken =
      Text.data() - tokenAt(LineIndex).TokenText.data() + Split.first;
  unsigned CharsToRemove = Split.second;
  // Compute the size of the new indent, including the size of the new prefix of
  // the newly broken line.
  unsigned IndentAtLineBreak = OriginalContentColumn[LineIndex] +
                               Prefix[LineIndex].size() -
                               OriginalPrefix[LineIndex].size();
  assert(IndentAtLineBreak >= Prefix[LineIndex].size());
  Whitespaces.replaceWhitespaceInToken(
      tokenAt(LineIndex), BreakOffsetInToken, CharsToRemove, "",
      Prefix[LineIndex], InPPDirective, /*Newlines=*/1,
      /*Spaces=*/IndentAtLineBreak - Prefix[LineIndex].size());
}

<<<<<<< HEAD
BreakableComment::Split BreakableLineCommentSection::getSplitBefore(
    unsigned LineIndex, unsigned PreviousEndColumn, unsigned ColumnLimit,
    llvm::Regex &CommentPragmasRegex) const {
  if (!mayReflow(LineIndex, CommentPragmasRegex))
    return Split(StringRef::npos, 0);
  return getReflowSplit(Content[LineIndex], ReflowPrefix, PreviousEndColumn,
                        ColumnLimit);
}

unsigned BreakableLineCommentSection::getLineLengthAfterSplitBefore(
    unsigned LineIndex, unsigned TailOffset,
    unsigned PreviousEndColumn,
    unsigned ColumnLimit,
    Split SplitBefore) const {
  if (SplitBefore.first == StringRef::npos ||
      SplitBefore.first + SplitBefore.second < Content[LineIndex].size()) {
    // A piece of line, not the whole line, gets reflown.
    return getLineLengthAfterSplit(LineIndex, TailOffset, StringRef::npos);
  } else {
    // The whole line gets reflown.
    unsigned StartColumn = PreviousEndColumn + ReflowPrefix.size();
    return StartColumn + encoding::columnWidthWithTabs(Content[LineIndex],
                                                       StartColumn,
                                                       Style.TabWidth,
                                                       Encoding);
  }
}

void BreakableLineCommentSection::replaceWhitespaceBefore(
    unsigned LineIndex, unsigned PreviousEndColumn, unsigned ColumnLimit,
    Split SplitBefore, WhitespaceManager &Whitespaces) {
=======
BreakableComment::Split BreakableLineCommentSection::getReflowSplit(
    unsigned LineIndex, llvm::Regex &CommentPragmasRegex) const {
  if (!mayReflow(LineIndex, CommentPragmasRegex))
    return Split(StringRef::npos, 0);

  size_t Trimmed = Content[LineIndex].find_first_not_of(Blanks);

  // In a line comment section each line is a separate token; thus, after a
  // split we replace all whitespace before the current line comment token
  // (which does not need to be included in the split), plus the start of the
  // line up to where the content starts.
  return Split(0, Trimmed != StringRef::npos ? Trimmed : 0);
}

void BreakableLineCommentSection::reflow(unsigned LineIndex,
                                         WhitespaceManager &Whitespaces) const {
  if (LineIndex > 0 && Tokens[LineIndex] != Tokens[LineIndex - 1]) {
    // Reflow happens between tokens. Replace the whitespace between the
    // tokens by the empty string.
    Whitespaces.replaceWhitespace(
        *Tokens[LineIndex], /*Newlines=*/0, /*Spaces=*/0,
        /*StartOfTokenColumn=*/StartColumn, /*InPPDirective=*/false);
  } else if (LineIndex > 0) {
    // In case we're reflowing after the '\' in:
    //
    //   // line comment \
    //   // line 2
    //
    // the reflow happens inside the single comment token (it is a single line
    // comment with an unescaped newline).
    // Replace the whitespace between the '\' and '//' with the empty string.
    //
    // Offset points to after the '\' relative to start of the token.
    unsigned Offset = Lines[LineIndex - 1].data() +
                      Lines[LineIndex - 1].size() -
                      tokenAt(LineIndex - 1).TokenText.data();
    // WhitespaceLength is the number of chars between the '\' and the '//' on
    // the next line.
    unsigned WhitespaceLength =
        Lines[LineIndex].data() - tokenAt(LineIndex).TokenText.data() - Offset;
    Whitespaces.replaceWhitespaceInToken(*Tokens[LineIndex],
                                         Offset,
                                         /*ReplaceChars=*/WhitespaceLength,
                                         /*PreviousPostfix=*/"",
                                         /*CurrentPrefix=*/"",
                                         /*InPPDirective=*/false,
                                         /*Newlines=*/0,
                                         /*Spaces=*/0);

  }
  // Replace the indent and prefix of the token with the reflow prefix.
  unsigned Offset =
      Lines[LineIndex].data() - tokenAt(LineIndex).TokenText.data();
  unsigned WhitespaceLength =
      Content[LineIndex].data() - Lines[LineIndex].data();
  Whitespaces.replaceWhitespaceInToken(*Tokens[LineIndex],
                                       Offset,
                                       /*ReplaceChars=*/WhitespaceLength,
                                       /*PreviousPostfix=*/"",
                                       /*CurrentPrefix=*/ReflowPrefix,
                                       /*InPPDirective=*/false,
                                       /*Newlines=*/0,
                                       /*Spaces=*/0);
}

void BreakableLineCommentSection::adaptStartOfLine(
    unsigned LineIndex, WhitespaceManager &Whitespaces) const {
>>>>>>> b2b84690
  // If this is the first line of a token, we need to inform Whitespace Manager
  // about it: either adapt the whitespace range preceding it, or mark it as an
  // untouchable token.
  // This happens for instance here:
  // // line 1 \
  // // line 2
  if (LineIndex > 0 && Tokens[LineIndex] != Tokens[LineIndex - 1]) {
<<<<<<< HEAD
    if (SplitBefore.first != StringRef::npos) {
      // Reflow happens between tokens. Replace the whitespace between the
      // tokens by the empty string.
      Whitespaces.replaceWhitespace(
          *Tokens[LineIndex], /*Newlines=*/0, /*Spaces=*/0,
          /*StartOfTokenColumn=*/StartColumn, /*InPPDirective=*/false);
      // Replace the indent and prefix of the token with the reflow prefix.
      unsigned WhitespaceLength =
          Content[LineIndex].data() - tokenAt(LineIndex).TokenText.data();
      Whitespaces.replaceWhitespaceInToken(*Tokens[LineIndex],
                                           /*Offset=*/0,
                                           /*ReplaceChars=*/WhitespaceLength,
                                           /*PreviousPostfix=*/"",
                                           /*CurrentPrefix=*/ReflowPrefix,
                                           /*InPPDirective=*/false,
                                           /*Newlines=*/0,
                                           /*Spaces=*/0);
    } else {
      // This is the first line for the current token, but no reflow with the
      // previous token is necessary. However, we still may need to adjust the
      // start column. Note that ContentColumn[LineIndex] is the expected
      // content column after a possible update to the prefix, hence the prefix
      // length change is included.
      unsigned LineColumn =
          ContentColumn[LineIndex] -
          (Content[LineIndex].data() - Lines[LineIndex].data()) +
          (OriginalPrefix[LineIndex].size() - Prefix[LineIndex].size());

      // We always want to create a replacement instead of adding an untouchable
      // token, even if LineColumn is the same as the original column of the
      // token. This is because WhitespaceManager doesn't align trailing
      // comments if they are untouchable.
      Whitespaces.replaceWhitespace(*Tokens[LineIndex],
                                    /*Newlines=*/1,
                                    /*Spaces=*/LineColumn,
                                    /*StartOfTokenColumn=*/LineColumn,
                                    /*InPPDirective=*/false);
    }
=======
    // This is the first line for the current token, but no reflow with the
    // previous token is necessary. However, we still may need to adjust the
    // start column. Note that ContentColumn[LineIndex] is the expected
    // content column after a possible update to the prefix, hence the prefix
    // length change is included.
    unsigned LineColumn =
        ContentColumn[LineIndex] -
        (Content[LineIndex].data() - Lines[LineIndex].data()) +
        (OriginalPrefix[LineIndex].size() - Prefix[LineIndex].size());

    // We always want to create a replacement instead of adding an untouchable
    // token, even if LineColumn is the same as the original column of the
    // token. This is because WhitespaceManager doesn't align trailing
    // comments if they are untouchable.
    Whitespaces.replaceWhitespace(*Tokens[LineIndex],
                                  /*Newlines=*/1,
                                  /*Spaces=*/LineColumn,
                                  /*StartOfTokenColumn=*/LineColumn,
                                  /*InPPDirective=*/false);
>>>>>>> b2b84690
  }
  if (OriginalPrefix[LineIndex] != Prefix[LineIndex]) {
    // Adjust the prefix if necessary.

    // Take care of the space possibly introduced after a decoration.
    assert(Prefix[LineIndex] == (OriginalPrefix[LineIndex] + " ").str() &&
           "Expecting a line comment prefix to differ from original by at most "
           "a space");
    Whitespaces.replaceWhitespaceInToken(
        tokenAt(LineIndex), OriginalPrefix[LineIndex].size(), 0, "", "",
        /*InPPDirective=*/false, /*Newlines=*/0, /*Spaces=*/1);
  }
<<<<<<< HEAD
  // Add a break after a reflow split has been introduced, if necessary.
  // Note that this break doesn't need to be penalized, since it doesn't change
  // the number of lines.
  if (SplitBefore.first != StringRef::npos &&
      SplitBefore.first + SplitBefore.second < Content[LineIndex].size()) {
    insertBreak(LineIndex, 0, SplitBefore, Whitespaces);
  }
}

void BreakableLineCommentSection::updateNextToken(LineState& State) const {
=======
}

void BreakableLineCommentSection::updateNextToken(LineState &State) const {
>>>>>>> b2b84690
  if (LastLineTok) {
    State.NextToken = LastLineTok->Next;
  }
}

bool BreakableLineCommentSection::mayReflow(
    unsigned LineIndex, llvm::Regex &CommentPragmasRegex) const {
  // Line comments have the indent as part of the prefix, so we need to
  // recompute the start of the line.
  StringRef IndentContent = Content[LineIndex];
  if (Lines[LineIndex].startswith("//")) {
    IndentContent = Lines[LineIndex].substr(2);
  }
<<<<<<< HEAD
=======
  // FIXME: Decide whether we want to reflow non-regular indents:
  // Currently, we only reflow when the OriginalPrefix[LineIndex] matches the
  // OriginalPrefix[LineIndex-1]. That means we don't reflow
  // // text that protrudes
  // //    into text with different indent
  // We do reflow in that case in block comments.
>>>>>>> b2b84690
  return LineIndex > 0 && !CommentPragmasRegex.match(IndentContent) &&
         mayReflowContent(Content[LineIndex]) && !Tok.Finalized &&
         !switchesFormatting(tokenAt(LineIndex)) &&
         OriginalPrefix[LineIndex] == OriginalPrefix[LineIndex - 1];
<<<<<<< HEAD
}

unsigned
BreakableLineCommentSection::getContentStartColumn(unsigned LineIndex,
                                                   unsigned TailOffset) const {
  if (TailOffset != 0) {
    return OriginalContentColumn[LineIndex];
  }
  return ContentColumn[LineIndex];
=======
>>>>>>> b2b84690
}

} // namespace format
} // namespace clang<|MERGE_RESOLUTION|>--- conflicted
+++ resolved
@@ -40,11 +40,6 @@
   }
 }
 
-<<<<<<< HEAD
-static StringRef getLineCommentIndentPrefix(StringRef Comment) {
-  static const char *const KnownPrefixes[] = {
-      "///<", "//!<", "///", "//", "//!"};
-=======
 static StringRef getLineCommentIndentPrefix(StringRef Comment,
                                             const FormatStyle &Style) {
   static const char *const KnownCStylePrefixes[] = {"///<", "//!<", "///", "//",
@@ -55,7 +50,6 @@
   if (Style.Language == FormatStyle::LK_TextProto)
     KnownPrefixes = KnownTextProtoPrefixes;
 
->>>>>>> b2b84690
   StringRef LongestPrefix;
   for (StringRef KnownPrefix : KnownPrefixes) {
     if (Comment.startswith(KnownPrefix)) {
@@ -97,15 +91,9 @@
 
   // Do not split before a number followed by a dot: this would be interpreted
   // as a numbered list, which would prevent re-flowing in subsequent passes.
-<<<<<<< HEAD
-  static llvm::Regex kNumberedListRegexp = llvm::Regex("^[1-9][0-9]?\\.");
-  if (SpaceOffset != StringRef::npos &&
-      kNumberedListRegexp.match(Text.substr(SpaceOffset).ltrim(Blanks)))
-=======
   static auto *const kNumberedListRegexp = new llvm::Regex("^[1-9][0-9]?\\.");
   if (SpaceOffset != StringRef::npos &&
       kNumberedListRegexp->match(Text.substr(SpaceOffset).ltrim(Blanks)))
->>>>>>> b2b84690
     SpaceOffset = Text.find_last_of(Blanks, SpaceOffset);
 
   if (SpaceOffset == StringRef::npos ||
@@ -185,40 +173,6 @@
   return Content.startswith("clang-format on") ||
          Content.startswith("clang-format off");
 }
-<<<<<<< HEAD
-
-unsigned
-BreakableToken::getLineLengthAfterCompression(unsigned RemainingTokenColumns,
-                                              Split Split) const {
-  // Example: consider the content
-  // lala  lala
-  // - RemainingTokenColumns is the original number of columns, 10;
-  // - Split is (4, 2), denoting the two spaces between the two words;
-  //
-  // We compute the number of columns when the split is compressed into a single
-  // space, like:
-  // lala lala
-  return RemainingTokenColumns + 1 - Split.second;
-}
-
-unsigned BreakableSingleLineToken::getLineCount() const { return 1; }
-
-unsigned BreakableSingleLineToken::getLineLengthAfterSplit(
-    unsigned LineIndex, unsigned TailOffset,
-    StringRef::size_type Length) const {
-  return StartColumn + Prefix.size() + Postfix.size() +
-         encoding::columnWidthWithTabs(Line.substr(TailOffset, Length),
-                                       StartColumn + Prefix.size(),
-                                       Style.TabWidth, Encoding);
-}
-
-BreakableSingleLineToken::BreakableSingleLineToken(
-    const FormatToken &Tok, unsigned StartColumn, StringRef Prefix,
-    StringRef Postfix, bool InPPDirective, encoding::Encoding Encoding,
-    const FormatStyle &Style)
-    : BreakableToken(Tok, InPPDirective, Encoding, Style),
-      StartColumn(StartColumn), Prefix(Prefix), Postfix(Postfix) {
-=======
 
 unsigned
 BreakableToken::getLengthAfterCompression(unsigned RemainingTokenColumns,
@@ -267,34 +221,16 @@
     : BreakableToken(Tok, InPPDirective, Encoding, Style),
       StartColumn(StartColumn), Prefix(Prefix), Postfix(Postfix),
       UnbreakableTailLength(UnbreakableTailLength) {
->>>>>>> b2b84690
   assert(Tok.TokenText.startswith(Prefix) && Tok.TokenText.endswith(Postfix));
   Line = Tok.TokenText.substr(
       Prefix.size(), Tok.TokenText.size() - Prefix.size() - Postfix.size());
 }
 
-<<<<<<< HEAD
-BreakableStringLiteral::BreakableStringLiteral(
-    const FormatToken &Tok, unsigned StartColumn, StringRef Prefix,
-    StringRef Postfix, bool InPPDirective, encoding::Encoding Encoding,
-    const FormatStyle &Style)
-    : BreakableSingleLineToken(Tok, StartColumn, Prefix, Postfix, InPPDirective,
-                               Encoding, Style) {}
-
-BreakableToken::Split
-BreakableStringLiteral::getSplit(unsigned LineIndex, unsigned TailOffset,
-                                 unsigned ColumnLimit,
-                                 llvm::Regex &CommentPragmasRegex) const {
-  return getStringSplit(Line.substr(TailOffset),
-                        StartColumn + Prefix.size() + Postfix.size(),
-                        ColumnLimit, Style.TabWidth, Encoding);
-=======
 BreakableToken::Split BreakableStringLiteral::getSplit(
     unsigned LineIndex, unsigned TailOffset, unsigned ColumnLimit,
     unsigned ContentStartColumn, llvm::Regex &CommentPragmasRegex) const {
   return getStringSplit(Line.substr(TailOffset), ContentStartColumn,
                         ColumnLimit - Postfix.size(), Style.TabWidth, Encoding);
->>>>>>> b2b84690
 }
 
 void BreakableStringLiteral::insertBreak(unsigned LineIndex,
@@ -306,12 +242,7 @@
 }
 
 BreakableComment::BreakableComment(const FormatToken &Token,
-<<<<<<< HEAD
-                                   unsigned StartColumn,
-                                   bool InPPDirective,
-=======
                                    unsigned StartColumn, bool InPPDirective,
->>>>>>> b2b84690
                                    encoding::Encoding Encoding,
                                    const FormatStyle &Style)
     : BreakableToken(Token, InPPDirective, Encoding, Style),
@@ -321,25 +252,12 @@
 
 BreakableToken::Split
 BreakableComment::getSplit(unsigned LineIndex, unsigned TailOffset,
-<<<<<<< HEAD
-                           unsigned ColumnLimit,
-=======
                            unsigned ColumnLimit, unsigned ContentStartColumn,
->>>>>>> b2b84690
                            llvm::Regex &CommentPragmasRegex) const {
   // Don't break lines matching the comment pragmas regex.
   if (CommentPragmasRegex.match(Content[LineIndex]))
     return Split(StringRef::npos, 0);
   return getCommentSplit(Content[LineIndex].substr(TailOffset),
-<<<<<<< HEAD
-                         getContentStartColumn(LineIndex, TailOffset),
-                         ColumnLimit, Style.TabWidth, Encoding);
-}
-
-void BreakableComment::compressWhitespace(unsigned LineIndex,
-                                          unsigned TailOffset, Split Split,
-                                          WhitespaceManager &Whitespaces) {
-=======
                          ContentStartColumn, ColumnLimit, Style.TabWidth,
                          Encoding);
 }
@@ -347,7 +265,6 @@
 void BreakableComment::compressWhitespace(
     unsigned LineIndex, unsigned TailOffset, Split Split,
     WhitespaceManager &Whitespaces) const {
->>>>>>> b2b84690
   StringRef Text = Content[LineIndex].substr(TailOffset);
   // Text is relative to the content line, but Whitespaces operates relative to
   // the start of the corresponding token, so compute the start of the Split
@@ -361,69 +278,17 @@
       /*InPPDirective=*/false, /*Newlines=*/0, /*Spaces=*/1);
 }
 
-<<<<<<< HEAD
-BreakableToken::Split
-BreakableComment::getReflowSplit(StringRef Text, StringRef ReflowPrefix,
-                                 unsigned PreviousEndColumn,
-                                 unsigned ColumnLimit) const {
-  unsigned ReflowStartColumn = PreviousEndColumn + ReflowPrefix.size();
-  StringRef TrimmedText = Text.rtrim(Blanks);
-  // This is the width of the resulting line in case the full line of Text gets
-  // reflown up starting at ReflowStartColumn.
-  unsigned FullWidth = ReflowStartColumn + encoding::columnWidthWithTabs(
-                                               TrimmedText, ReflowStartColumn,
-                                               Style.TabWidth, Encoding);
-  // If the full line fits up, we return a reflow split after it,
-  // otherwise we compute the largest piece of text that fits after
-  // ReflowStartColumn.
-  Split ReflowSplit =
-      FullWidth <= ColumnLimit
-          ? Split(TrimmedText.size(), Text.size() - TrimmedText.size())
-          : getCommentSplit(Text, ReflowStartColumn, ColumnLimit,
-                            Style.TabWidth, Encoding);
-
-  // We need to be extra careful here, because while it's OK to keep a long line
-  // if it can't be broken into smaller pieces (like when the first word of a
-  // long line is longer than the column limit), it's not OK to reflow that long
-  // word up. So we recompute the size of the previous line after reflowing and
-  // only return the reflow split if that's under the line limit.
-  if (ReflowSplit.first != StringRef::npos &&
-      // Check if the width of the newly reflown line is under the limit.
-      PreviousEndColumn + ReflowPrefix.size() +
-              encoding::columnWidthWithTabs(Text.substr(0, ReflowSplit.first),
-                                            PreviousEndColumn +
-                                                ReflowPrefix.size(),
-                                            Style.TabWidth, Encoding) <=
-          ColumnLimit) {
-    return ReflowSplit;
-  }
-  return Split(StringRef::npos, 0);
-}
-
 const FormatToken &BreakableComment::tokenAt(unsigned LineIndex) const {
   return Tokens[LineIndex] ? *Tokens[LineIndex] : Tok;
 }
 
-=======
-const FormatToken &BreakableComment::tokenAt(unsigned LineIndex) const {
-  return Tokens[LineIndex] ? *Tokens[LineIndex] : Tok;
-}
-
->>>>>>> b2b84690
 static bool mayReflowContent(StringRef Content) {
   Content = Content.trim(Blanks);
   // Lines starting with '@' commonly have special meaning.
   // Lines starting with '-', '-#', '+' or '*' are bulleted/numbered lists.
-<<<<<<< HEAD
-  static const SmallVector<StringRef, 8> kSpecialMeaningPrefixes = {
-      "@", "TODO", "FIXME", "XXX", "-# ", "- ", "+ ", "* " };
-  bool hasSpecialMeaningPrefix = false;
-  for (StringRef Prefix : kSpecialMeaningPrefixes) {
-=======
   bool hasSpecialMeaningPrefix = false;
   for (StringRef Prefix :
        {"@", "TODO", "FIXME", "XXX", "-# ", "- ", "+ ", "* "}) {
->>>>>>> b2b84690
     if (Content.startswith(Prefix)) {
       hasSpecialMeaningPrefix = true;
       break;
@@ -433,15 +298,9 @@
   // Numbered lists may also start with a number followed by '.'
   // To avoid issues if a line starts with a number which is actually the end
   // of a previous line, we only consider numbers with up to 2 digits.
-<<<<<<< HEAD
-  static llvm::Regex kNumberedListRegexp = llvm::Regex("^[1-9][0-9]?\\. ");
-  hasSpecialMeaningPrefix = hasSpecialMeaningPrefix ||
-                            kNumberedListRegexp.match(Content);
-=======
   static auto *const kNumberedListRegexp = new llvm::Regex("^[1-9][0-9]?\\. ");
   hasSpecialMeaningPrefix =
       hasSpecialMeaningPrefix || kNumberedListRegexp->match(Content);
->>>>>>> b2b84690
 
   // Simple heuristic for what to reflow: content should contain at least two
   // characters and either the first or second character must be
@@ -457,13 +316,9 @@
     const FormatToken &Token, unsigned StartColumn,
     unsigned OriginalStartColumn, bool FirstInLine, bool InPPDirective,
     encoding::Encoding Encoding, const FormatStyle &Style)
-<<<<<<< HEAD
-    : BreakableComment(Token, StartColumn, InPPDirective, Encoding, Style) {
-=======
     : BreakableComment(Token, StartColumn, InPPDirective, Encoding, Style),
       DelimitersOnNewline(false),
       UnbreakableTailLength(Token.UnbreakableTailLength) {
->>>>>>> b2b84690
   assert(Tok.is(TT_BlockComment) &&
          "block comment section must start with a block comment");
 
@@ -508,12 +363,7 @@
     // If the last line is empty, the closing "*/" will have a star.
     if (i + 1 == e && Content[i].empty())
       break;
-<<<<<<< HEAD
-    if (!Content[i].empty() && i + 1 != e &&
-        Decoration.startswith(Content[i]))
-=======
     if (!Content[i].empty() && i + 1 != e && Decoration.startswith(Content[i]))
->>>>>>> b2b84690
       continue;
     while (!Content[i].startswith(Decoration))
       Decoration = Decoration.substr(0, Decoration.size() - 1);
@@ -555,12 +405,6 @@
       IndentAtLineBreak =
           std::min<int>(IndentAtLineBreak, std::max(0, ContentColumn[i]));
   }
-<<<<<<< HEAD
-  IndentAtLineBreak =
-      std::max<unsigned>(IndentAtLineBreak, Decoration.size());
-
-  DEBUG({
-=======
   IndentAtLineBreak = std::max<unsigned>(IndentAtLineBreak, Decoration.size());
 
   // Detect a multiline jsdoc comment and set DelimitersOnNewline in that case.
@@ -583,7 +427,6 @@
   }
 
   LLVM_DEBUG({
->>>>>>> b2b84690
     llvm::dbgs() << "IndentAtLineBreak " << IndentAtLineBreak << "\n";
     llvm::dbgs() << "DelimitersOnNewline " << DelimitersOnNewline << "\n";
     for (size_t i = 0; i < Lines.size(); ++i) {
@@ -631,16 +474,6 @@
       IndentDelta;
 }
 
-<<<<<<< HEAD
-unsigned BreakableBlockComment::getLineLengthAfterSplit(
-    unsigned LineIndex, unsigned TailOffset,
-    StringRef::size_type Length) const {
-  unsigned ContentStartColumn = getContentStartColumn(LineIndex, TailOffset);
-  unsigned LineLength =
-      ContentStartColumn + encoding::columnWidthWithTabs(
-                               Content[LineIndex].substr(TailOffset, Length),
-                               ContentStartColumn, Style.TabWidth, Encoding);
-=======
 unsigned BreakableBlockComment::getRangeLength(unsigned LineIndex,
                                                unsigned Offset,
                                                StringRef::size_type Length,
@@ -650,24 +483,17 @@
                                     StartColumn, Style.TabWidth, Encoding);
   // FIXME: This should go into getRemainingLength instead, but we currently
   // break tests when putting it there. Investigate how to fix those tests.
->>>>>>> b2b84690
   // The last line gets a "*/" postfix.
   if (LineIndex + 1 == Lines.size()) {
     LineLength += 2;
     // We never need a decoration when breaking just the trailing "*/" postfix.
     // Note that checking that Length == 0 is not enough, since Length could
     // also be StringRef::npos.
-<<<<<<< HEAD
-    if (Content[LineIndex].substr(TailOffset, Length).empty()) {
-=======
     if (Content[LineIndex].substr(Offset, StringRef::npos).empty()) {
->>>>>>> b2b84690
       LineLength -= Decoration.size();
     }
   }
   return LineLength;
-<<<<<<< HEAD
-=======
 }
 
 unsigned BreakableBlockComment::getRemainingLength(unsigned LineIndex,
@@ -682,16 +508,11 @@
   if (Break)
     return IndentAtLineBreak;
   return std::max(0, ContentColumn[LineIndex]);
->>>>>>> b2b84690
 }
 
 void BreakableBlockComment::insertBreak(unsigned LineIndex, unsigned TailOffset,
                                         Split Split,
-<<<<<<< HEAD
-                                        WhitespaceManager &Whitespaces) {
-=======
                                         WhitespaceManager &Whitespaces) const {
->>>>>>> b2b84690
   StringRef Text = Content[LineIndex].substr(TailOffset);
   StringRef Prefix = Decoration;
   // We need this to account for the case when we have a decoration "* " for all
@@ -717,99 +538,6 @@
       /*Spaces=*/LocalIndentAtLineBreak - Prefix.size());
 }
 
-<<<<<<< HEAD
-BreakableToken::Split BreakableBlockComment::getSplitBefore(
-    unsigned LineIndex,
-    unsigned PreviousEndColumn,
-    unsigned ColumnLimit,
-    llvm::Regex &CommentPragmasRegex) const {
-  if (!mayReflow(LineIndex, CommentPragmasRegex))
-    return Split(StringRef::npos, 0);
-  StringRef TrimmedContent = Content[LineIndex].ltrim(Blanks);
-  return getReflowSplit(TrimmedContent, ReflowPrefix, PreviousEndColumn,
-                        ColumnLimit);
-}
-
-unsigned BreakableBlockComment::getReflownColumn(
-    StringRef Content,
-    unsigned LineIndex,
-    unsigned PreviousEndColumn) const {
-    unsigned StartColumn = PreviousEndColumn + ReflowPrefix.size();
-    // If this is the last line, it will carry around its '*/' postfix.
-    unsigned PostfixLength = (LineIndex + 1 == Lines.size() ? 2 : 0);
-    // The line is composed of previous text, reflow prefix, reflown text and
-    // postfix.
-    unsigned ReflownColumn =
-        StartColumn + encoding::columnWidthWithTabs(Content, StartColumn,
-                                                    Style.TabWidth, Encoding) +
-        PostfixLength;
-    return ReflownColumn;
-}
-
-unsigned BreakableBlockComment::getLineLengthAfterSplitBefore(
-    unsigned LineIndex, unsigned TailOffset,
-    unsigned PreviousEndColumn,
-    unsigned ColumnLimit,
-    Split SplitBefore) const {
-  if (SplitBefore.first == StringRef::npos ||
-      // Block comment line contents contain the trailing whitespace after the
-      // decoration, so the need of left trim. Note that this behavior is
-      // consistent with the breaking of block comments where the indentation of
-      // a broken line is uniform across all the lines of the block comment.
-      SplitBefore.first + SplitBefore.second <
-          Content[LineIndex].ltrim().size()) {
-    // A piece of line, not the whole, gets reflown.
-    return getLineLengthAfterSplit(LineIndex, TailOffset, StringRef::npos);
-  } else {
-    // The whole line gets reflown, need to check if we need to insert a break
-    // for the postfix or not.
-    StringRef TrimmedContent = Content[LineIndex].ltrim(Blanks);
-    unsigned ReflownColumn =
-        getReflownColumn(TrimmedContent, LineIndex, PreviousEndColumn);
-    if (ReflownColumn <= ColumnLimit) {
-      return ReflownColumn;
-    }
-    return getLineLengthAfterSplit(LineIndex, TailOffset, StringRef::npos);
-  }
-}
-void BreakableBlockComment::replaceWhitespaceBefore(
-    unsigned LineIndex, unsigned PreviousEndColumn, unsigned ColumnLimit,
-    Split SplitBefore, WhitespaceManager &Whitespaces) {
-  if (LineIndex == 0) return;
-  StringRef TrimmedContent = Content[LineIndex].ltrim(Blanks);
-  if (SplitBefore.first != StringRef::npos) {
-    // Here we need to reflow.
-    assert(Tokens[LineIndex - 1] == Tokens[LineIndex] &&
-           "Reflowing whitespace within a token");
-    // This is the offset of the end of the last line relative to the start of
-    // the token text in the token.
-    unsigned WhitespaceOffsetInToken = Content[LineIndex - 1].data() +
-        Content[LineIndex - 1].size() -
-        tokenAt(LineIndex).TokenText.data();
-    unsigned WhitespaceLength = TrimmedContent.data() -
-        tokenAt(LineIndex).TokenText.data() -
-        WhitespaceOffsetInToken;
-    Whitespaces.replaceWhitespaceInToken(
-        tokenAt(LineIndex), WhitespaceOffsetInToken,
-        /*ReplaceChars=*/WhitespaceLength, /*PreviousPostfix=*/"",
-        /*CurrentPrefix=*/ReflowPrefix, InPPDirective, /*Newlines=*/0,
-        /*Spaces=*/0);
-    // Check if we need to also insert a break at the whitespace range.
-    // For this we first adapt the reflow split relative to the beginning of the
-    // content.
-    // Note that we don't need a penalty for this break, since it doesn't change
-    // the total number of lines.
-    Split BreakSplit = SplitBefore;
-    BreakSplit.first += TrimmedContent.data() - Content[LineIndex].data();
-    unsigned ReflownColumn =
-        getReflownColumn(TrimmedContent, LineIndex, PreviousEndColumn);
-    if (ReflownColumn > ColumnLimit) {
-      insertBreak(LineIndex, 0, BreakSplit, Whitespaces);
-    }
-    return;
-  }
-
-=======
 BreakableToken::Split
 BreakableBlockComment::getReflowSplit(unsigned LineIndex,
                                       llvm::Regex &CommentPragmasRegex) const {
@@ -859,7 +587,6 @@
     }
     return;
   }
->>>>>>> b2b84690
   // Here no reflow with the previous line will happen.
   // Fix the decoration of the line at LineIndex.
   StringRef Prefix = Decoration;
@@ -894,8 +621,6 @@
       InPPDirective, /*Newlines=*/1, ContentColumn[LineIndex] - Prefix.size());
 }
 
-<<<<<<< HEAD
-=======
 BreakableToken::Split
 BreakableBlockComment::getSplitAfterLastLine(unsigned TailOffset) const {
   if (DelimitersOnNewline) {
@@ -910,7 +635,6 @@
   return Split(StringRef::npos, 0);
 }
 
->>>>>>> b2b84690
 bool BreakableBlockComment::mayReflow(unsigned LineIndex,
                                       llvm::Regex &CommentPragmasRegex) const {
   // Content[LineIndex] may exclude the indent after the '*' decoration. In that
@@ -922,120 +646,6 @@
   return LineIndex > 0 && !CommentPragmasRegex.match(IndentContent) &&
          mayReflowContent(Content[LineIndex]) && !Tok.Finalized &&
          !switchesFormatting(tokenAt(LineIndex));
-<<<<<<< HEAD
-}
-
-unsigned
-BreakableBlockComment::getContentStartColumn(unsigned LineIndex,
-                                             unsigned TailOffset) const {
-  // If we break, we always break at the predefined indent.
-  if (TailOffset != 0)
-    return IndentAtLineBreak;
-  return std::max(0, ContentColumn[LineIndex]);
-}
-
-BreakableLineCommentSection::BreakableLineCommentSection(
-    const FormatToken &Token, unsigned StartColumn,
-    unsigned OriginalStartColumn, bool FirstInLine, bool InPPDirective,
-    encoding::Encoding Encoding, const FormatStyle &Style)
-    : BreakableComment(Token, StartColumn, InPPDirective, Encoding, Style) {
-  assert(Tok.is(TT_LineComment) &&
-         "line comment section must start with a line comment");
-  FormatToken *LineTok = nullptr;
-  for (const FormatToken *CurrentTok = &Tok;
-       CurrentTok && CurrentTok->is(TT_LineComment);
-       CurrentTok = CurrentTok->Next) {
-    LastLineTok = LineTok;
-    StringRef TokenText(CurrentTok->TokenText);
-    assert(TokenText.startswith("//"));
-    size_t FirstLineIndex = Lines.size();
-    TokenText.split(Lines, "\n");
-    Content.resize(Lines.size());
-    ContentColumn.resize(Lines.size());
-    OriginalContentColumn.resize(Lines.size());
-    Tokens.resize(Lines.size());
-    Prefix.resize(Lines.size());
-    OriginalPrefix.resize(Lines.size());
-    for (size_t i = FirstLineIndex, e = Lines.size(); i < e; ++i) {
-      // We need to trim the blanks in case this is not the first line in a
-      // multiline comment. Then the indent is included in Lines[i].
-      StringRef IndentPrefix =
-          getLineCommentIndentPrefix(Lines[i].ltrim(Blanks));
-      assert(IndentPrefix.startswith("//"));
-      OriginalPrefix[i] = Prefix[i] = IndentPrefix;
-      if (Lines[i].size() > Prefix[i].size() &&
-          isAlphanumeric(Lines[i][Prefix[i].size()])) {
-        if (Prefix[i] == "//")
-          Prefix[i] = "// ";
-        else if (Prefix[i] == "///")
-          Prefix[i] = "/// ";
-        else if (Prefix[i] == "//!")
-          Prefix[i] = "//! ";
-        else if (Prefix[i] == "///<")
-          Prefix[i] = "///< ";
-        else if (Prefix[i] == "//!<")
-          Prefix[i] = "//!< ";
-      }
-
-      Tokens[i] = LineTok;
-      Content[i] = Lines[i].substr(IndentPrefix.size());
-      OriginalContentColumn[i] =
-          StartColumn +
-          encoding::columnWidthWithTabs(OriginalPrefix[i],
-                                        StartColumn,
-                                        Style.TabWidth,
-                                        Encoding);
-      ContentColumn[i] =
-          StartColumn +
-          encoding::columnWidthWithTabs(Prefix[i],
-                                        StartColumn,
-                                        Style.TabWidth,
-                                        Encoding);
-
-      // Calculate the end of the non-whitespace text in this line.
-      size_t EndOfLine = Content[i].find_last_not_of(Blanks);
-      if (EndOfLine == StringRef::npos)
-        EndOfLine = Content[i].size();
-      else
-        ++EndOfLine;
-      Content[i] = Content[i].substr(0, EndOfLine);
-    }
-    LineTok = CurrentTok->Next;
-    if (CurrentTok->Next && !CurrentTok->Next->ContinuesLineCommentSection) {
-      // A line comment section needs to broken by a line comment that is
-      // preceded by at least two newlines. Note that we put this break here
-      // instead of breaking at a previous stage during parsing, since that
-      // would split the contents of the enum into two unwrapped lines in this
-      // example, which is undesirable:
-      // enum A {
-      //   a, // comment about a
-      //
-      //   // comment about b
-      //   b
-      // };
-      //
-      // FIXME: Consider putting separate line comment sections as children to
-      // the unwrapped line instead.
-      break;
-    }
-  }
-}
-
-unsigned BreakableLineCommentSection::getLineLengthAfterSplit(
-    unsigned LineIndex, unsigned TailOffset,
-    StringRef::size_type Length) const {
-  unsigned ContentStartColumn =
-      (TailOffset == 0 ? ContentColumn[LineIndex]
-                       : OriginalContentColumn[LineIndex]);
-  return ContentStartColumn + encoding::columnWidthWithTabs(
-                                  Content[LineIndex].substr(TailOffset, Length),
-                                  ContentStartColumn, Style.TabWidth, Encoding);
-}
-
-void BreakableLineCommentSection::insertBreak(unsigned LineIndex,
-                                              unsigned TailOffset, Split Split,
-                                              WhitespaceManager &Whitespaces) {
-=======
 }
 
 BreakableLineCommentSection::BreakableLineCommentSection(
@@ -1145,7 +755,6 @@
 void BreakableLineCommentSection::insertBreak(
     unsigned LineIndex, unsigned TailOffset, Split Split,
     WhitespaceManager &Whitespaces) const {
->>>>>>> b2b84690
   StringRef Text = Content[LineIndex].substr(TailOffset);
   // Compute the offset of the split relative to the beginning of the token
   // text.
@@ -1164,39 +773,6 @@
       /*Spaces=*/IndentAtLineBreak - Prefix[LineIndex].size());
 }
 
-<<<<<<< HEAD
-BreakableComment::Split BreakableLineCommentSection::getSplitBefore(
-    unsigned LineIndex, unsigned PreviousEndColumn, unsigned ColumnLimit,
-    llvm::Regex &CommentPragmasRegex) const {
-  if (!mayReflow(LineIndex, CommentPragmasRegex))
-    return Split(StringRef::npos, 0);
-  return getReflowSplit(Content[LineIndex], ReflowPrefix, PreviousEndColumn,
-                        ColumnLimit);
-}
-
-unsigned BreakableLineCommentSection::getLineLengthAfterSplitBefore(
-    unsigned LineIndex, unsigned TailOffset,
-    unsigned PreviousEndColumn,
-    unsigned ColumnLimit,
-    Split SplitBefore) const {
-  if (SplitBefore.first == StringRef::npos ||
-      SplitBefore.first + SplitBefore.second < Content[LineIndex].size()) {
-    // A piece of line, not the whole line, gets reflown.
-    return getLineLengthAfterSplit(LineIndex, TailOffset, StringRef::npos);
-  } else {
-    // The whole line gets reflown.
-    unsigned StartColumn = PreviousEndColumn + ReflowPrefix.size();
-    return StartColumn + encoding::columnWidthWithTabs(Content[LineIndex],
-                                                       StartColumn,
-                                                       Style.TabWidth,
-                                                       Encoding);
-  }
-}
-
-void BreakableLineCommentSection::replaceWhitespaceBefore(
-    unsigned LineIndex, unsigned PreviousEndColumn, unsigned ColumnLimit,
-    Split SplitBefore, WhitespaceManager &Whitespaces) {
-=======
 BreakableComment::Split BreakableLineCommentSection::getReflowSplit(
     unsigned LineIndex, llvm::Regex &CommentPragmasRegex) const {
   if (!mayReflow(LineIndex, CommentPragmasRegex))
@@ -1264,7 +840,6 @@
 
 void BreakableLineCommentSection::adaptStartOfLine(
     unsigned LineIndex, WhitespaceManager &Whitespaces) const {
->>>>>>> b2b84690
   // If this is the first line of a token, we need to inform Whitespace Manager
   // about it: either adapt the whitespace range preceding it, or mark it as an
   // untouchable token.
@@ -1272,46 +847,6 @@
   // // line 1 \
   // // line 2
   if (LineIndex > 0 && Tokens[LineIndex] != Tokens[LineIndex - 1]) {
-<<<<<<< HEAD
-    if (SplitBefore.first != StringRef::npos) {
-      // Reflow happens between tokens. Replace the whitespace between the
-      // tokens by the empty string.
-      Whitespaces.replaceWhitespace(
-          *Tokens[LineIndex], /*Newlines=*/0, /*Spaces=*/0,
-          /*StartOfTokenColumn=*/StartColumn, /*InPPDirective=*/false);
-      // Replace the indent and prefix of the token with the reflow prefix.
-      unsigned WhitespaceLength =
-          Content[LineIndex].data() - tokenAt(LineIndex).TokenText.data();
-      Whitespaces.replaceWhitespaceInToken(*Tokens[LineIndex],
-                                           /*Offset=*/0,
-                                           /*ReplaceChars=*/WhitespaceLength,
-                                           /*PreviousPostfix=*/"",
-                                           /*CurrentPrefix=*/ReflowPrefix,
-                                           /*InPPDirective=*/false,
-                                           /*Newlines=*/0,
-                                           /*Spaces=*/0);
-    } else {
-      // This is the first line for the current token, but no reflow with the
-      // previous token is necessary. However, we still may need to adjust the
-      // start column. Note that ContentColumn[LineIndex] is the expected
-      // content column after a possible update to the prefix, hence the prefix
-      // length change is included.
-      unsigned LineColumn =
-          ContentColumn[LineIndex] -
-          (Content[LineIndex].data() - Lines[LineIndex].data()) +
-          (OriginalPrefix[LineIndex].size() - Prefix[LineIndex].size());
-
-      // We always want to create a replacement instead of adding an untouchable
-      // token, even if LineColumn is the same as the original column of the
-      // token. This is because WhitespaceManager doesn't align trailing
-      // comments if they are untouchable.
-      Whitespaces.replaceWhitespace(*Tokens[LineIndex],
-                                    /*Newlines=*/1,
-                                    /*Spaces=*/LineColumn,
-                                    /*StartOfTokenColumn=*/LineColumn,
-                                    /*InPPDirective=*/false);
-    }
-=======
     // This is the first line for the current token, but no reflow with the
     // previous token is necessary. However, we still may need to adjust the
     // start column. Note that ContentColumn[LineIndex] is the expected
@@ -1331,7 +866,6 @@
                                   /*Spaces=*/LineColumn,
                                   /*StartOfTokenColumn=*/LineColumn,
                                   /*InPPDirective=*/false);
->>>>>>> b2b84690
   }
   if (OriginalPrefix[LineIndex] != Prefix[LineIndex]) {
     // Adjust the prefix if necessary.
@@ -1344,22 +878,9 @@
         tokenAt(LineIndex), OriginalPrefix[LineIndex].size(), 0, "", "",
         /*InPPDirective=*/false, /*Newlines=*/0, /*Spaces=*/1);
   }
-<<<<<<< HEAD
-  // Add a break after a reflow split has been introduced, if necessary.
-  // Note that this break doesn't need to be penalized, since it doesn't change
-  // the number of lines.
-  if (SplitBefore.first != StringRef::npos &&
-      SplitBefore.first + SplitBefore.second < Content[LineIndex].size()) {
-    insertBreak(LineIndex, 0, SplitBefore, Whitespaces);
-  }
-}
-
-void BreakableLineCommentSection::updateNextToken(LineState& State) const {
-=======
 }
 
 void BreakableLineCommentSection::updateNextToken(LineState &State) const {
->>>>>>> b2b84690
   if (LastLineTok) {
     State.NextToken = LastLineTok->Next;
   }
@@ -1373,31 +894,16 @@
   if (Lines[LineIndex].startswith("//")) {
     IndentContent = Lines[LineIndex].substr(2);
   }
-<<<<<<< HEAD
-=======
   // FIXME: Decide whether we want to reflow non-regular indents:
   // Currently, we only reflow when the OriginalPrefix[LineIndex] matches the
   // OriginalPrefix[LineIndex-1]. That means we don't reflow
   // // text that protrudes
   // //    into text with different indent
   // We do reflow in that case in block comments.
->>>>>>> b2b84690
   return LineIndex > 0 && !CommentPragmasRegex.match(IndentContent) &&
          mayReflowContent(Content[LineIndex]) && !Tok.Finalized &&
          !switchesFormatting(tokenAt(LineIndex)) &&
          OriginalPrefix[LineIndex] == OriginalPrefix[LineIndex - 1];
-<<<<<<< HEAD
-}
-
-unsigned
-BreakableLineCommentSection::getContentStartColumn(unsigned LineIndex,
-                                                   unsigned TailOffset) const {
-  if (TailOffset != 0) {
-    return OriginalContentColumn[LineIndex];
-  }
-  return ContentColumn[LineIndex];
-=======
->>>>>>> b2b84690
 }
 
 } // namespace format
