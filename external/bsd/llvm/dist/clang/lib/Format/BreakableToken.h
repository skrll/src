//===--- BreakableToken.h - Format C++ code -------------------------------===//
//
//                     The LLVM Compiler Infrastructure
//
// This file is distributed under the University of Illinois Open Source
// License. See LICENSE.TXT for details.
//
//===----------------------------------------------------------------------===//
///
/// \file
<<<<<<< HEAD
/// \brief Declares BreakableToken, BreakableStringLiteral, BreakableComment,
=======
/// Declares BreakableToken, BreakableStringLiteral, BreakableComment,
>>>>>>> b2b84690
/// BreakableBlockComment and BreakableLineCommentSection classes, that contain
/// token type-specific logic to break long lines in tokens and reflow content
/// between tokens.
///
//===----------------------------------------------------------------------===//

#ifndef LLVM_CLANG_LIB_FORMAT_BREAKABLETOKEN_H
#define LLVM_CLANG_LIB_FORMAT_BREAKABLETOKEN_H

#include "Encoding.h"
#include "TokenAnnotator.h"
#include "WhitespaceManager.h"
#include "llvm/Support/Regex.h"
#include <utility>

namespace clang {
namespace format {

<<<<<<< HEAD
/// \brief Checks if \p Token switches formatting, like /* clang-format off */.
=======
/// Checks if \p Token switches formatting, like /* clang-format off */.
>>>>>>> b2b84690
/// \p Token must be a comment.
bool switchesFormatting(const FormatToken &Token);

struct FormatStyle;

/// Base class for tokens / ranges of tokens that can allow breaking
/// within the tokens - for example, to avoid whitespace beyond the column
/// limit, or to reflow text.
///
/// Generally, a breakable token consists of logical lines, addressed by a line
/// index. For example, in a sequence of line comments, each line comment is its
/// own logical line; similarly, for a block comment, each line in the block
/// comment is on its own logical line.
///
/// There are two methods to compute the layout of the token:
/// - getRangeLength measures the number of columns needed for a range of text
///   within a logical line, and
/// - getContentStartColumn returns the start column at which we want the
///   content of a logical line to start (potentially after introducing a line
///   break).
///
/// The mechanism to adapt the layout of the breakable token is organised
/// around the concept of a \c Split, which is a whitespace range that signifies
/// a position of the content of a token where a reformatting might be done.
///
/// Operating with splits is divided into two operations:
/// - getSplit, for finding a split starting at a position,
/// - insertBreak, for executing the split using a whitespace manager.
///
/// There is a pair of operations that are used to compress a long whitespace
/// range with a single space if that will bring the line length under the
/// column limit:
/// - getLineLengthAfterCompression, for calculating the size in columns of the
///   line after a whitespace range has been compressed, and
/// - compressWhitespace, for executing the whitespace compression using a
///   whitespace manager; note that the compressed whitespace may be in the
///   middle of the original line and of the reformatted line.
///
/// For tokens where the whitespace before each line needs to be also
/// reformatted, for example for tokens supporting reflow, there are analogous
/// operations that might be executed before the main line breaking occurs:
/// - getReflowSplit, for finding a split such that the content preceding it
///   needs to be specially reflown,
/// - reflow, for executing the split using a whitespace manager,
/// - introducesBreakBefore, for checking if reformatting the beginning
///   of the content introduces a line break before it,
/// - adaptStartOfLine, for executing the reflow using a whitespace
///   manager.
///
/// For tokens that require the whitespace after the last line to be
/// reformatted, for example in multiline jsdoc comments that require the
/// trailing '*/' to be on a line of itself, there are analogous operations
/// that might be executed after the last line has been reformatted:
/// - getSplitAfterLastLine, for finding a split after the last line that needs
///   to be reflown,
/// - replaceWhitespaceAfterLastLine, for executing the reflow using a
///   whitespace manager.
///
<<<<<<< HEAD
/// This is organised around the concept of a \c Split, which is a whitespace
/// range that signifies a position of the content of a token where a
/// reformatting might be done. Operating with splits is divided into 3
/// operations:
/// - getSplit, for finding a split starting at a position,
/// - getLineLengthAfterSplit, for calculating the size in columns of the rest
///   of the content after a split has been used for breaking, and
/// - insertBreak, for executing the split using a whitespace manager.
///
/// There is a pair of operations that are used to compress a long whitespace
/// range with a single space if that will bring the line lenght under the
/// column limit:
/// - getLineLengthAfterCompression, for calculating the size in columns of the
///   line after a whitespace range has been compressed, and
/// - compressWhitespace, for executing the whitespace compression using a
///   whitespace manager; note that the compressed whitespace may be in the
///   middle of the original line and of the reformatted line.
///
/// For tokens where the whitespace before each line needs to be also
/// reformatted, for example for tokens supporting reflow, there are analogous
/// operations that might be executed before the main line breaking occurs:
/// - getSplitBefore, for finding a split such that the content preceding it
///   needs to be specially reflown,
/// - getLineLengthAfterSplitBefore, for calculating the line length in columns
///   of the remainder of the content after the beginning of the content has
///   been reformatted, and
/// - replaceWhitespaceBefore, for executing the reflow using a whitespace
///   manager.
///
/// FIXME: The interface seems set in stone, so we might want to just pull the
/// strategy into the class, instead of controlling it from the outside.
=======
>>>>>>> b2b84690
class BreakableToken {
public:
  /// Contains starting character index and length of split.
  typedef std::pair<StringRef::size_type, unsigned> Split;

  virtual ~BreakableToken() {}

  /// Returns the number of lines in this token in the original code.
  virtual unsigned getLineCount() const = 0;

<<<<<<< HEAD
  /// \brief Returns the number of columns required to format the piece of line
  /// at \p LineIndex, from byte offset \p TailOffset with length \p Length.
  ///
  /// Note that previous breaks are not taken into account. \p TailOffset is
  /// always specified from the start of the (original) line.
  /// \p Length can be set to StringRef::npos, which means "to the end of line".
  virtual unsigned
  getLineLengthAfterSplit(unsigned LineIndex, unsigned TailOffset,
                          StringRef::size_type Length) const = 0;

  /// \brief Returns a range (offset, length) at which to break the line at
=======
  /// Returns the number of columns required to format the text in the
  /// byte range [\p Offset, \p Offset \c + \p Length).
  ///
  /// \p Offset is the byte offset from the start of the content of the line
  ///    at \p LineIndex.
  ///
  /// \p StartColumn is the column at which the text starts in the formatted
  ///    file, needed to compute tab stops correctly.
  virtual unsigned getRangeLength(unsigned LineIndex, unsigned Offset,
                                  StringRef::size_type Length,
                                  unsigned StartColumn) const = 0;

  /// Returns the number of columns required to format the text following
  /// the byte \p Offset in the line \p LineIndex, including potentially
  /// unbreakable sequences of tokens following after the end of the token.
  ///
  /// \p Offset is the byte offset from the start of the content of the line
  ///    at \p LineIndex.
  ///
  /// \p StartColumn is the column at which the text starts in the formatted
  ///    file, needed to compute tab stops correctly.
  ///
  /// For breakable tokens that never use extra space at the end of a line, this
  /// is equivalent to getRangeLength with a Length of StringRef::npos.
  virtual unsigned getRemainingLength(unsigned LineIndex, unsigned Offset,
                                      unsigned StartColumn) const {
    return getRangeLength(LineIndex, Offset, StringRef::npos, StartColumn);
  }

  /// Returns the column at which content in line \p LineIndex starts,
  /// assuming no reflow.
  ///
  /// If \p Break is true, returns the column at which the line should start
  /// after the line break.
  /// If \p Break is false, returns the column at which the line itself will
  /// start.
  virtual unsigned getContentStartColumn(unsigned LineIndex,
                                         bool Break) const = 0;

  /// Returns a range (offset, length) at which to break the line at
>>>>>>> b2b84690
  /// \p LineIndex, if previously broken at \p TailOffset. If possible, do not
  /// violate \p ColumnLimit, assuming the text starting at \p TailOffset in
  /// the token is formatted starting at ContentStartColumn in the reformatted
  /// file.
  virtual Split getSplit(unsigned LineIndex, unsigned TailOffset,
<<<<<<< HEAD
                         unsigned ColumnLimit,
=======
                         unsigned ColumnLimit, unsigned ContentStartColumn,
>>>>>>> b2b84690
                         llvm::Regex &CommentPragmasRegex) const = 0;

  /// Emits the previously retrieved \p Split via \p Whitespaces.
  virtual void insertBreak(unsigned LineIndex, unsigned TailOffset, Split Split,
                           WhitespaceManager &Whitespaces) const = 0;

<<<<<<< HEAD
  /// \brief Returns the number of columns required to format the piece of line
  /// at \p LineIndex, from byte offset \p TailOffset after the whitespace range
  /// \p Split has been compressed into a single space.
  unsigned getLineLengthAfterCompression(unsigned RemainingTokenColumns,
                                         Split Split) const;

  /// \brief Replaces the whitespace range described by \p Split with a single
  /// space.
  virtual void compressWhitespace(unsigned LineIndex, unsigned TailOffset,
                                  Split Split,
                                  WhitespaceManager &Whitespaces) = 0;

  /// \brief Returns a whitespace range (offset, length) of the content at
  /// \p LineIndex such that the content preceding this range needs to be
  /// reformatted before any breaks are made to this line.
  ///
  /// \p PreviousEndColumn is the end column of the previous line after
  /// formatting.
  ///
  /// A result having offset == StringRef::npos means that no piece of the line
  /// needs to be reformatted before any breaks are made.
  virtual Split getSplitBefore(unsigned LineIndex, unsigned PreviousEndColumn,
                               unsigned ColumnLimit,
                               llvm::Regex &CommentPragmasRegex) const {
    return Split(StringRef::npos, 0);
  }

  /// \brief Returns the number of columns required to format the piece of line
  /// at \p LineIndex after the content preceding the whitespace range specified
  /// \p SplitBefore has been reformatted, but before any breaks are made to
  /// this line.
  virtual unsigned getLineLengthAfterSplitBefore(unsigned LineIndex,
                                                 unsigned TailOffset,
                                                 unsigned PreviousEndColumn,
                                                 unsigned ColumnLimit,
                                                 Split SplitBefore) const {
    return getLineLengthAfterSplit(LineIndex, TailOffset, StringRef::npos);
  }

  /// \brief Replaces the whitespace between \p LineIndex-1 and \p LineIndex.
  /// Performs a reformatting of the content at \p LineIndex preceding the
  /// whitespace range \p SplitBefore.
  virtual void replaceWhitespaceBefore(unsigned LineIndex,
                                       unsigned PreviousEndColumn,
                                       unsigned ColumnLimit, Split SplitBefore,
                                       WhitespaceManager &Whitespaces) {}
=======
  /// Returns the number of columns needed to format
  /// \p RemainingTokenColumns, assuming that Split is within the range measured
  /// by \p RemainingTokenColumns, and that the whitespace in Split is reduced
  /// to a single space.
  unsigned getLengthAfterCompression(unsigned RemainingTokenColumns,
                                     Split Split) const;

  /// Replaces the whitespace range described by \p Split with a single
  /// space.
  virtual void compressWhitespace(unsigned LineIndex, unsigned TailOffset,
                                  Split Split,
                                  WhitespaceManager &Whitespaces) const = 0;

  /// Returns whether the token supports reflowing text.
  virtual bool supportsReflow() const { return false; }

  /// Returns a whitespace range (offset, length) of the content at \p
  /// LineIndex such that the content of that line is reflown to the end of the
  /// previous one.
  ///
  /// Returning (StringRef::npos, 0) indicates reflowing is not possible.
  ///
  /// The range will include any whitespace preceding the specified line's
  /// content.
  ///
  /// If the split is not contained within one token, for example when reflowing
  /// line comments, returns (0, <length>).
  virtual Split getReflowSplit(unsigned LineIndex,
                               llvm::Regex &CommentPragmasRegex) const {
    return Split(StringRef::npos, 0);
  }

  /// Reflows the current line into the end of the previous one.
  virtual void reflow(unsigned LineIndex,
                      WhitespaceManager &Whitespaces) const {}

  /// Returns whether there will be a line break at the start of the
  /// token.
  virtual bool introducesBreakBeforeToken() const {
    return false;
  }

  /// Replaces the whitespace between \p LineIndex-1 and \p LineIndex.
  virtual void adaptStartOfLine(unsigned LineIndex,
                                WhitespaceManager &Whitespaces) const {}

  /// Returns a whitespace range (offset, length) of the content at
  /// the last line that needs to be reformatted after the last line has been
  /// reformatted.
  ///
  /// A result having offset == StringRef::npos means that no reformat is
  /// necessary.
  virtual Split getSplitAfterLastLine(unsigned TailOffset) const {
    return Split(StringRef::npos, 0);
  }

  /// Replaces the whitespace from \p SplitAfterLastLine on the last line
  /// after the last line has been formatted by performing a reformatting.
  void replaceWhitespaceAfterLastLine(unsigned TailOffset,
                                      Split SplitAfterLastLine,
                                      WhitespaceManager &Whitespaces) const {
    insertBreak(getLineCount() - 1, TailOffset, SplitAfterLastLine,
                Whitespaces);
  }

  /// Updates the next token of \p State to the next token after this
  /// one. This can be used when this token manages a set of underlying tokens
  /// as a unit and is responsible for the formatting of the them.
  virtual void updateNextToken(LineState &State) const {}
>>>>>>> b2b84690

  /// \brief Updates the next token of \p State to the next token after this
  /// one. This can be used when this token manages a set of underlying tokens
  /// as a unit and is responsible for the formatting of the them.
  virtual void updateNextToken(LineState &State) const {}

protected:
  BreakableToken(const FormatToken &Tok, bool InPPDirective,
                 encoding::Encoding Encoding, const FormatStyle &Style)
      : Tok(Tok), InPPDirective(InPPDirective), Encoding(Encoding),
        Style(Style) {}

  const FormatToken &Tok;
  const bool InPPDirective;
  const encoding::Encoding Encoding;
  const FormatStyle &Style;
};

class BreakableStringLiteral : public BreakableToken {
public:
<<<<<<< HEAD
  unsigned getLineCount() const override;
  unsigned getLineLengthAfterSplit(unsigned LineIndex, unsigned TailOffset,
                                   StringRef::size_type Length) const override;

protected:
  BreakableSingleLineToken(const FormatToken &Tok, unsigned StartColumn,
                           StringRef Prefix, StringRef Postfix,
                           bool InPPDirective, encoding::Encoding Encoding,
                           const FormatStyle &Style);
=======
  /// Creates a breakable token for a single line string literal.
  ///
  /// \p StartColumn specifies the column in which the token will start
  /// after formatting.
  BreakableStringLiteral(const FormatToken &Tok, unsigned StartColumn,
                         StringRef Prefix, StringRef Postfix,
                         unsigned UnbreakableTailLength, bool InPPDirective,
                         encoding::Encoding Encoding, const FormatStyle &Style);

  Split getSplit(unsigned LineIndex, unsigned TailOffset, unsigned ColumnLimit,
                 unsigned ContentStartColumn,
                 llvm::Regex &CommentPragmasRegex) const override;
  void insertBreak(unsigned LineIndex, unsigned TailOffset, Split Split,
                   WhitespaceManager &Whitespaces) const override;
  void compressWhitespace(unsigned LineIndex, unsigned TailOffset, Split Split,
                          WhitespaceManager &Whitespaces) const override {}
  unsigned getLineCount() const override;
  unsigned getRangeLength(unsigned LineIndex, unsigned Offset,
                          StringRef::size_type Length,
                          unsigned StartColumn) const override;
  unsigned getRemainingLength(unsigned LineIndex, unsigned Offset,
                              unsigned StartColumn) const override;
  unsigned getContentStartColumn(unsigned LineIndex, bool Break) const override;
>>>>>>> b2b84690

protected:
  // The column in which the token starts.
  unsigned StartColumn;
  // The prefix a line needs after a break in the token.
  StringRef Prefix;
  // The postfix a line needs before introducing a break.
  StringRef Postfix;
  // The token text excluding the prefix and postfix.
  StringRef Line;
  // Length of the sequence of tokens after this string literal that cannot
  // contain line breaks.
  unsigned UnbreakableTailLength;
};

class BreakableComment : public BreakableToken {
protected:
  /// Creates a breakable token for a comment.
  ///
<<<<<<< HEAD
  /// \p StartColumn specifies the column in which the token will start
  /// after formatting.
  BreakableStringLiteral(const FormatToken &Tok, unsigned StartColumn,
                         StringRef Prefix, StringRef Postfix,
                         bool InPPDirective, encoding::Encoding Encoding,
                         const FormatStyle &Style);

  Split getSplit(unsigned LineIndex, unsigned TailOffset, unsigned ColumnLimit,
                 llvm::Regex &CommentPragmasRegex) const override;
  void insertBreak(unsigned LineIndex, unsigned TailOffset, Split Split,
                   WhitespaceManager &Whitespaces) override;
  void compressWhitespace(unsigned LineIndex, unsigned TailOffset, Split Split,
                          WhitespaceManager &Whitespaces) override {}
};

class BreakableComment : public BreakableToken {
protected:
  /// \brief Creates a breakable token for a comment.
  ///
=======
>>>>>>> b2b84690
  /// \p StartColumn specifies the column in which the comment will start after
  /// formatting.
  BreakableComment(const FormatToken &Token, unsigned StartColumn,
                   bool InPPDirective, encoding::Encoding Encoding,
                   const FormatStyle &Style);
<<<<<<< HEAD

public:
  unsigned getLineCount() const override;
  Split getSplit(unsigned LineIndex, unsigned TailOffset, unsigned ColumnLimit,
                 llvm::Regex &CommentPragmasRegex) const override;
  void compressWhitespace(unsigned LineIndex, unsigned TailOffset, Split Split,
                          WhitespaceManager &Whitespaces) override;

protected:
  virtual unsigned getContentStartColumn(unsigned LineIndex,
                                         unsigned TailOffset) const = 0;

  // Returns a split that divides Text into a left and right parts, such that
  // the left part is suitable for reflowing after PreviousEndColumn.
  Split getReflowSplit(StringRef Text, StringRef ReflowPrefix,
                       unsigned PreviousEndColumn, unsigned ColumnLimit) const;

  // Returns the token containing the line at LineIndex.
  const FormatToken &tokenAt(unsigned LineIndex) const;

=======

public:
  bool supportsReflow() const override { return true; }
  unsigned getLineCount() const override;
  Split getSplit(unsigned LineIndex, unsigned TailOffset, unsigned ColumnLimit,
                 unsigned ContentStartColumn,
                 llvm::Regex &CommentPragmasRegex) const override;
  void compressWhitespace(unsigned LineIndex, unsigned TailOffset, Split Split,
                          WhitespaceManager &Whitespaces) const override;

protected:
  // Returns the token containing the line at LineIndex.
  const FormatToken &tokenAt(unsigned LineIndex) const;

>>>>>>> b2b84690
  // Checks if the content of line LineIndex may be reflown with the previous
  // line.
  virtual bool mayReflow(unsigned LineIndex,
                         llvm::Regex &CommentPragmasRegex) const = 0;

  // Contains the original text of the lines of the block comment.
  //
  // In case of a block comments, excludes the leading /* in the first line and
  // trailing */ in the last line. In case of line comments, excludes the
  // leading // and spaces.
  SmallVector<StringRef, 16> Lines;

  // Contains the text of the lines excluding all leading and trailing
  // whitespace between the lines. Note that the decoration (if present) is also
  // not considered part of the text.
  SmallVector<StringRef, 16> Content;

  // Tokens[i] contains a reference to the token containing Lines[i] if the
  // whitespace range before that token is managed by this block.
  // Otherwise, Tokens[i] is a null pointer.
  SmallVector<FormatToken *, 16> Tokens;

  // ContentColumn[i] is the target column at which Content[i] should be.
  // Note that this excludes a leading "* " or "*" in case of block comments
  // where all lines have a "*" prefix, or the leading "// " or "//" in case of
  // line comments.
  //
  // In block comments, the first line's target column is always positive. The
  // remaining lines' target columns are relative to the first line to allow
  // correct indentation of comments in \c WhitespaceManager. Thus they can be
  // negative as well (in case the first line needs to be unindented more than
  // there's actual whitespace in another line).
  SmallVector<int, 16> ContentColumn;

  // The intended start column of the first line of text from this section.
  unsigned StartColumn;

  // The prefix to use in front a line that has been reflown up.
  // For example, when reflowing the second line after the first here:
  // // comment 1
  // // comment 2
  // we expect:
  // // comment 1 comment 2
  // and not:
  // // comment 1comment 2
  StringRef ReflowPrefix = " ";
};

class BreakableBlockComment : public BreakableComment {
public:
  BreakableBlockComment(const FormatToken &Token, unsigned StartColumn,
                        unsigned OriginalStartColumn, bool FirstInLine,
                        bool InPPDirective, encoding::Encoding Encoding,
                        const FormatStyle &Style);

<<<<<<< HEAD
  unsigned getLineLengthAfterSplit(unsigned LineIndex, unsigned TailOffset,
                                   StringRef::size_type Length) const override;
  void insertBreak(unsigned LineIndex, unsigned TailOffset, Split Split,
                   WhitespaceManager &Whitespaces) override;
  Split getSplitBefore(unsigned LineIndex, unsigned PreviousEndColumn,
                       unsigned ColumnLimit,
                       llvm::Regex &CommentPragmasRegex) const override;
  unsigned getLineLengthAfterSplitBefore(unsigned LineIndex,
                                         unsigned TailOffset,
                                         unsigned PreviousEndColumn,
                                         unsigned ColumnLimit,
                                         Split SplitBefore) const override;
  void replaceWhitespaceBefore(unsigned LineIndex, unsigned PreviousEndColumn,
                               unsigned ColumnLimit, Split SplitBefore,
                               WhitespaceManager &Whitespaces) override;
=======
  unsigned getRangeLength(unsigned LineIndex, unsigned Offset,
                          StringRef::size_type Length,
                          unsigned StartColumn) const override;
  unsigned getRemainingLength(unsigned LineIndex, unsigned Offset,
                              unsigned StartColumn) const override;
  unsigned getContentStartColumn(unsigned LineIndex, bool Break) const override;
  void insertBreak(unsigned LineIndex, unsigned TailOffset, Split Split,
                   WhitespaceManager &Whitespaces) const override;
  Split getReflowSplit(unsigned LineIndex,
                       llvm::Regex &CommentPragmasRegex) const override;
  void reflow(unsigned LineIndex,
              WhitespaceManager &Whitespaces) const override;
  bool introducesBreakBeforeToken() const override;
  void adaptStartOfLine(unsigned LineIndex,
                        WhitespaceManager &Whitespaces) const override;
  Split getSplitAfterLastLine(unsigned TailOffset) const override;

>>>>>>> b2b84690
  bool mayReflow(unsigned LineIndex,
                 llvm::Regex &CommentPragmasRegex) const override;

private:
  // Rearranges the whitespace between Lines[LineIndex-1] and Lines[LineIndex].
<<<<<<< HEAD
  //
  // Updates Content[LineIndex-1] and Content[LineIndex] by stripping off
  // leading and trailing whitespace.
  //
=======
  //
  // Updates Content[LineIndex-1] and Content[LineIndex] by stripping off
  // leading and trailing whitespace.
  //
>>>>>>> b2b84690
  // Sets ContentColumn to the intended column in which the text at
  // Lines[LineIndex] starts (note that the decoration, if present, is not
  // considered part of the text).
  void adjustWhitespace(unsigned LineIndex, int IndentDelta);

<<<<<<< HEAD
  // Computes the end column if the full Content from LineIndex gets reflown
  // after PreviousEndColumn.
  unsigned getReflownColumn(StringRef Content, unsigned LineIndex,
                            unsigned PreviousEndColumn) const;

  unsigned getContentStartColumn(unsigned LineIndex,
                                 unsigned TailOffset) const override;

=======
>>>>>>> b2b84690
  // The column at which the text of a broken line should start.
  // Note that an optional decoration would go before that column.
  // IndentAtLineBreak is a uniform position for all lines in a block comment,
  // regardless of their relative position.
  // FIXME: Revisit the decision to do this; the main reason was to support
  // patterns like
  // /**************//**
  //  * Comment
  // We could also support such patterns by special casing the first line
  // instead.
  unsigned IndentAtLineBreak;

  // This is to distinguish between the case when the last line was empty and
  // the case when it started with a decoration ("*" or "* ").
  bool LastLineNeedsDecoration;

  // Either "* " if all lines begin with a "*", or empty.
  StringRef Decoration;

  // If this block comment has decorations, this is the column of the start of
  // the decorations.
  unsigned DecorationColumn;
<<<<<<< HEAD
=======

  // If true, make sure that the opening '/**' and the closing '*/' ends on a
  // line of itself. Styles like jsdoc require this for multiline comments.
  bool DelimitersOnNewline;

  // Length of the sequence of tokens after this string literal that cannot
  // contain line breaks.
  unsigned UnbreakableTailLength;
>>>>>>> b2b84690
};

class BreakableLineCommentSection : public BreakableComment {
public:
  BreakableLineCommentSection(const FormatToken &Token, unsigned StartColumn,
                              unsigned OriginalStartColumn, bool FirstInLine,
                              bool InPPDirective, encoding::Encoding Encoding,
                              const FormatStyle &Style);

<<<<<<< HEAD
  unsigned getLineLengthAfterSplit(unsigned LineIndex, unsigned TailOffset,
                                   StringRef::size_type Length) const override;
  void insertBreak(unsigned LineIndex, unsigned TailOffset, Split Split,
                   WhitespaceManager &Whitespaces) override;
  Split getSplitBefore(unsigned LineIndex, unsigned PreviousEndColumn,
                       unsigned ColumnLimit,
                       llvm::Regex &CommentPragmasRegex) const override;
  unsigned getLineLengthAfterSplitBefore(unsigned LineIndex,
                                         unsigned TailOffset,
                                         unsigned PreviousEndColumn,
                                         unsigned ColumnLimit,
                                         Split SplitBefore) const override;
  void replaceWhitespaceBefore(unsigned LineIndex, unsigned PreviousEndColumn,
                               unsigned ColumnLimit, Split SplitBefore,
                               WhitespaceManager &Whitespaces) override;
=======
  unsigned getRangeLength(unsigned LineIndex, unsigned Offset,
                          StringRef::size_type Length,
                          unsigned StartColumn) const override;
  unsigned getContentStartColumn(unsigned LineIndex, bool Break) const override;
  void insertBreak(unsigned LineIndex, unsigned TailOffset, Split Split,
                   WhitespaceManager &Whitespaces) const override;
  Split getReflowSplit(unsigned LineIndex,
                       llvm::Regex &CommentPragmasRegex) const override;
  void reflow(unsigned LineIndex,
              WhitespaceManager &Whitespaces) const override;
  void adaptStartOfLine(unsigned LineIndex,
                        WhitespaceManager &Whitespaces) const override;
>>>>>>> b2b84690
  void updateNextToken(LineState &State) const override;
  bool mayReflow(unsigned LineIndex,
                 llvm::Regex &CommentPragmasRegex) const override;

private:
<<<<<<< HEAD
  unsigned getContentStartColumn(unsigned LineIndex,
                                 unsigned TailOffset) const override;

=======
>>>>>>> b2b84690
  // OriginalPrefix[i] contains the original prefix of line i, including
  // trailing whitespace before the start of the content. The indentation
  // preceding the prefix is not included.
  // For example, if the line is:
  // // content
  // then the original prefix is "// ".
  SmallVector<StringRef, 16> OriginalPrefix;

  // Prefix[i] contains the intended leading "//" with trailing spaces to
  // account for the indentation of content within the comment at line i after
  // formatting. It can be different than the original prefix when the original
  // line starts like this:
  // //content
  // Then the original prefix is "//", but the prefix is "// ".
  SmallVector<StringRef, 16> Prefix;

  SmallVector<unsigned, 16> OriginalContentColumn;

<<<<<<< HEAD
  /// \brief The token to which the last line of this breakable token belongs
=======
  /// The token to which the last line of this breakable token belongs
>>>>>>> b2b84690
  /// to; nullptr if that token is the initial token.
  ///
  /// The distinction is because if the token of the last line of this breakable
  /// token is distinct from the initial token, this breakable token owns the
  /// whitespace before the token of the last line, and the whitespace manager
  /// must be able to modify it.
  FormatToken *LastLineTok = nullptr;
};
} // namespace format
} // namespace clang

#endif<|MERGE_RESOLUTION|>--- conflicted
+++ resolved
@@ -8,11 +8,7 @@
 //===----------------------------------------------------------------------===//
 ///
 /// \file
-<<<<<<< HEAD
-/// \brief Declares BreakableToken, BreakableStringLiteral, BreakableComment,
-=======
 /// Declares BreakableToken, BreakableStringLiteral, BreakableComment,
->>>>>>> b2b84690
 /// BreakableBlockComment and BreakableLineCommentSection classes, that contain
 /// token type-specific logic to break long lines in tokens and reflow content
 /// between tokens.
@@ -31,11 +27,7 @@
 namespace clang {
 namespace format {
 
-<<<<<<< HEAD
-/// \brief Checks if \p Token switches formatting, like /* clang-format off */.
-=======
 /// Checks if \p Token switches formatting, like /* clang-format off */.
->>>>>>> b2b84690
 /// \p Token must be a comment.
 bool switchesFormatting(const FormatToken &Token);
 
@@ -94,40 +86,6 @@
 /// - replaceWhitespaceAfterLastLine, for executing the reflow using a
 ///   whitespace manager.
 ///
-<<<<<<< HEAD
-/// This is organised around the concept of a \c Split, which is a whitespace
-/// range that signifies a position of the content of a token where a
-/// reformatting might be done. Operating with splits is divided into 3
-/// operations:
-/// - getSplit, for finding a split starting at a position,
-/// - getLineLengthAfterSplit, for calculating the size in columns of the rest
-///   of the content after a split has been used for breaking, and
-/// - insertBreak, for executing the split using a whitespace manager.
-///
-/// There is a pair of operations that are used to compress a long whitespace
-/// range with a single space if that will bring the line lenght under the
-/// column limit:
-/// - getLineLengthAfterCompression, for calculating the size in columns of the
-///   line after a whitespace range has been compressed, and
-/// - compressWhitespace, for executing the whitespace compression using a
-///   whitespace manager; note that the compressed whitespace may be in the
-///   middle of the original line and of the reformatted line.
-///
-/// For tokens where the whitespace before each line needs to be also
-/// reformatted, for example for tokens supporting reflow, there are analogous
-/// operations that might be executed before the main line breaking occurs:
-/// - getSplitBefore, for finding a split such that the content preceding it
-///   needs to be specially reflown,
-/// - getLineLengthAfterSplitBefore, for calculating the line length in columns
-///   of the remainder of the content after the beginning of the content has
-///   been reformatted, and
-/// - replaceWhitespaceBefore, for executing the reflow using a whitespace
-///   manager.
-///
-/// FIXME: The interface seems set in stone, so we might want to just pull the
-/// strategy into the class, instead of controlling it from the outside.
-=======
->>>>>>> b2b84690
 class BreakableToken {
 public:
   /// Contains starting character index and length of split.
@@ -138,19 +96,6 @@
   /// Returns the number of lines in this token in the original code.
   virtual unsigned getLineCount() const = 0;
 
-<<<<<<< HEAD
-  /// \brief Returns the number of columns required to format the piece of line
-  /// at \p LineIndex, from byte offset \p TailOffset with length \p Length.
-  ///
-  /// Note that previous breaks are not taken into account. \p TailOffset is
-  /// always specified from the start of the (original) line.
-  /// \p Length can be set to StringRef::npos, which means "to the end of line".
-  virtual unsigned
-  getLineLengthAfterSplit(unsigned LineIndex, unsigned TailOffset,
-                          StringRef::size_type Length) const = 0;
-
-  /// \brief Returns a range (offset, length) at which to break the line at
-=======
   /// Returns the number of columns required to format the text in the
   /// byte range [\p Offset, \p Offset \c + \p Length).
   ///
@@ -191,71 +136,18 @@
                                          bool Break) const = 0;
 
   /// Returns a range (offset, length) at which to break the line at
->>>>>>> b2b84690
   /// \p LineIndex, if previously broken at \p TailOffset. If possible, do not
   /// violate \p ColumnLimit, assuming the text starting at \p TailOffset in
   /// the token is formatted starting at ContentStartColumn in the reformatted
   /// file.
   virtual Split getSplit(unsigned LineIndex, unsigned TailOffset,
-<<<<<<< HEAD
-                         unsigned ColumnLimit,
-=======
                          unsigned ColumnLimit, unsigned ContentStartColumn,
->>>>>>> b2b84690
                          llvm::Regex &CommentPragmasRegex) const = 0;
 
   /// Emits the previously retrieved \p Split via \p Whitespaces.
   virtual void insertBreak(unsigned LineIndex, unsigned TailOffset, Split Split,
                            WhitespaceManager &Whitespaces) const = 0;
 
-<<<<<<< HEAD
-  /// \brief Returns the number of columns required to format the piece of line
-  /// at \p LineIndex, from byte offset \p TailOffset after the whitespace range
-  /// \p Split has been compressed into a single space.
-  unsigned getLineLengthAfterCompression(unsigned RemainingTokenColumns,
-                                         Split Split) const;
-
-  /// \brief Replaces the whitespace range described by \p Split with a single
-  /// space.
-  virtual void compressWhitespace(unsigned LineIndex, unsigned TailOffset,
-                                  Split Split,
-                                  WhitespaceManager &Whitespaces) = 0;
-
-  /// \brief Returns a whitespace range (offset, length) of the content at
-  /// \p LineIndex such that the content preceding this range needs to be
-  /// reformatted before any breaks are made to this line.
-  ///
-  /// \p PreviousEndColumn is the end column of the previous line after
-  /// formatting.
-  ///
-  /// A result having offset == StringRef::npos means that no piece of the line
-  /// needs to be reformatted before any breaks are made.
-  virtual Split getSplitBefore(unsigned LineIndex, unsigned PreviousEndColumn,
-                               unsigned ColumnLimit,
-                               llvm::Regex &CommentPragmasRegex) const {
-    return Split(StringRef::npos, 0);
-  }
-
-  /// \brief Returns the number of columns required to format the piece of line
-  /// at \p LineIndex after the content preceding the whitespace range specified
-  /// \p SplitBefore has been reformatted, but before any breaks are made to
-  /// this line.
-  virtual unsigned getLineLengthAfterSplitBefore(unsigned LineIndex,
-                                                 unsigned TailOffset,
-                                                 unsigned PreviousEndColumn,
-                                                 unsigned ColumnLimit,
-                                                 Split SplitBefore) const {
-    return getLineLengthAfterSplit(LineIndex, TailOffset, StringRef::npos);
-  }
-
-  /// \brief Replaces the whitespace between \p LineIndex-1 and \p LineIndex.
-  /// Performs a reformatting of the content at \p LineIndex preceding the
-  /// whitespace range \p SplitBefore.
-  virtual void replaceWhitespaceBefore(unsigned LineIndex,
-                                       unsigned PreviousEndColumn,
-                                       unsigned ColumnLimit, Split SplitBefore,
-                                       WhitespaceManager &Whitespaces) {}
-=======
   /// Returns the number of columns needed to format
   /// \p RemainingTokenColumns, assuming that Split is within the range measured
   /// by \p RemainingTokenColumns, and that the whitespace in Split is reduced
@@ -325,12 +217,6 @@
   /// one. This can be used when this token manages a set of underlying tokens
   /// as a unit and is responsible for the formatting of the them.
   virtual void updateNextToken(LineState &State) const {}
->>>>>>> b2b84690
-
-  /// \brief Updates the next token of \p State to the next token after this
-  /// one. This can be used when this token manages a set of underlying tokens
-  /// as a unit and is responsible for the formatting of the them.
-  virtual void updateNextToken(LineState &State) const {}
 
 protected:
   BreakableToken(const FormatToken &Tok, bool InPPDirective,
@@ -346,17 +232,6 @@
 
 class BreakableStringLiteral : public BreakableToken {
 public:
-<<<<<<< HEAD
-  unsigned getLineCount() const override;
-  unsigned getLineLengthAfterSplit(unsigned LineIndex, unsigned TailOffset,
-                                   StringRef::size_type Length) const override;
-
-protected:
-  BreakableSingleLineToken(const FormatToken &Tok, unsigned StartColumn,
-                           StringRef Prefix, StringRef Postfix,
-                           bool InPPDirective, encoding::Encoding Encoding,
-                           const FormatStyle &Style);
-=======
   /// Creates a breakable token for a single line string literal.
   ///
   /// \p StartColumn specifies the column in which the token will start
@@ -380,7 +255,6 @@
   unsigned getRemainingLength(unsigned LineIndex, unsigned Offset,
                               unsigned StartColumn) const override;
   unsigned getContentStartColumn(unsigned LineIndex, bool Break) const override;
->>>>>>> b2b84690
 
 protected:
   // The column in which the token starts.
@@ -400,55 +274,11 @@
 protected:
   /// Creates a breakable token for a comment.
   ///
-<<<<<<< HEAD
-  /// \p StartColumn specifies the column in which the token will start
-  /// after formatting.
-  BreakableStringLiteral(const FormatToken &Tok, unsigned StartColumn,
-                         StringRef Prefix, StringRef Postfix,
-                         bool InPPDirective, encoding::Encoding Encoding,
-                         const FormatStyle &Style);
-
-  Split getSplit(unsigned LineIndex, unsigned TailOffset, unsigned ColumnLimit,
-                 llvm::Regex &CommentPragmasRegex) const override;
-  void insertBreak(unsigned LineIndex, unsigned TailOffset, Split Split,
-                   WhitespaceManager &Whitespaces) override;
-  void compressWhitespace(unsigned LineIndex, unsigned TailOffset, Split Split,
-                          WhitespaceManager &Whitespaces) override {}
-};
-
-class BreakableComment : public BreakableToken {
-protected:
-  /// \brief Creates a breakable token for a comment.
-  ///
-=======
->>>>>>> b2b84690
   /// \p StartColumn specifies the column in which the comment will start after
   /// formatting.
   BreakableComment(const FormatToken &Token, unsigned StartColumn,
                    bool InPPDirective, encoding::Encoding Encoding,
                    const FormatStyle &Style);
-<<<<<<< HEAD
-
-public:
-  unsigned getLineCount() const override;
-  Split getSplit(unsigned LineIndex, unsigned TailOffset, unsigned ColumnLimit,
-                 llvm::Regex &CommentPragmasRegex) const override;
-  void compressWhitespace(unsigned LineIndex, unsigned TailOffset, Split Split,
-                          WhitespaceManager &Whitespaces) override;
-
-protected:
-  virtual unsigned getContentStartColumn(unsigned LineIndex,
-                                         unsigned TailOffset) const = 0;
-
-  // Returns a split that divides Text into a left and right parts, such that
-  // the left part is suitable for reflowing after PreviousEndColumn.
-  Split getReflowSplit(StringRef Text, StringRef ReflowPrefix,
-                       unsigned PreviousEndColumn, unsigned ColumnLimit) const;
-
-  // Returns the token containing the line at LineIndex.
-  const FormatToken &tokenAt(unsigned LineIndex) const;
-
-=======
 
 public:
   bool supportsReflow() const override { return true; }
@@ -463,7 +293,6 @@
   // Returns the token containing the line at LineIndex.
   const FormatToken &tokenAt(unsigned LineIndex) const;
 
->>>>>>> b2b84690
   // Checks if the content of line LineIndex may be reflown with the previous
   // line.
   virtual bool mayReflow(unsigned LineIndex,
@@ -519,23 +348,6 @@
                         bool InPPDirective, encoding::Encoding Encoding,
                         const FormatStyle &Style);
 
-<<<<<<< HEAD
-  unsigned getLineLengthAfterSplit(unsigned LineIndex, unsigned TailOffset,
-                                   StringRef::size_type Length) const override;
-  void insertBreak(unsigned LineIndex, unsigned TailOffset, Split Split,
-                   WhitespaceManager &Whitespaces) override;
-  Split getSplitBefore(unsigned LineIndex, unsigned PreviousEndColumn,
-                       unsigned ColumnLimit,
-                       llvm::Regex &CommentPragmasRegex) const override;
-  unsigned getLineLengthAfterSplitBefore(unsigned LineIndex,
-                                         unsigned TailOffset,
-                                         unsigned PreviousEndColumn,
-                                         unsigned ColumnLimit,
-                                         Split SplitBefore) const override;
-  void replaceWhitespaceBefore(unsigned LineIndex, unsigned PreviousEndColumn,
-                               unsigned ColumnLimit, Split SplitBefore,
-                               WhitespaceManager &Whitespaces) override;
-=======
   unsigned getRangeLength(unsigned LineIndex, unsigned Offset,
                           StringRef::size_type Length,
                           unsigned StartColumn) const override;
@@ -553,39 +365,20 @@
                         WhitespaceManager &Whitespaces) const override;
   Split getSplitAfterLastLine(unsigned TailOffset) const override;
 
->>>>>>> b2b84690
   bool mayReflow(unsigned LineIndex,
                  llvm::Regex &CommentPragmasRegex) const override;
 
 private:
   // Rearranges the whitespace between Lines[LineIndex-1] and Lines[LineIndex].
-<<<<<<< HEAD
   //
   // Updates Content[LineIndex-1] and Content[LineIndex] by stripping off
   // leading and trailing whitespace.
   //
-=======
-  //
-  // Updates Content[LineIndex-1] and Content[LineIndex] by stripping off
-  // leading and trailing whitespace.
-  //
->>>>>>> b2b84690
   // Sets ContentColumn to the intended column in which the text at
   // Lines[LineIndex] starts (note that the decoration, if present, is not
   // considered part of the text).
   void adjustWhitespace(unsigned LineIndex, int IndentDelta);
 
-<<<<<<< HEAD
-  // Computes the end column if the full Content from LineIndex gets reflown
-  // after PreviousEndColumn.
-  unsigned getReflownColumn(StringRef Content, unsigned LineIndex,
-                            unsigned PreviousEndColumn) const;
-
-  unsigned getContentStartColumn(unsigned LineIndex,
-                                 unsigned TailOffset) const override;
-
-=======
->>>>>>> b2b84690
   // The column at which the text of a broken line should start.
   // Note that an optional decoration would go before that column.
   // IndentAtLineBreak is a uniform position for all lines in a block comment,
@@ -608,8 +401,6 @@
   // If this block comment has decorations, this is the column of the start of
   // the decorations.
   unsigned DecorationColumn;
-<<<<<<< HEAD
-=======
 
   // If true, make sure that the opening '/**' and the closing '*/' ends on a
   // line of itself. Styles like jsdoc require this for multiline comments.
@@ -618,7 +409,6 @@
   // Length of the sequence of tokens after this string literal that cannot
   // contain line breaks.
   unsigned UnbreakableTailLength;
->>>>>>> b2b84690
 };
 
 class BreakableLineCommentSection : public BreakableComment {
@@ -628,23 +418,6 @@
                               bool InPPDirective, encoding::Encoding Encoding,
                               const FormatStyle &Style);
 
-<<<<<<< HEAD
-  unsigned getLineLengthAfterSplit(unsigned LineIndex, unsigned TailOffset,
-                                   StringRef::size_type Length) const override;
-  void insertBreak(unsigned LineIndex, unsigned TailOffset, Split Split,
-                   WhitespaceManager &Whitespaces) override;
-  Split getSplitBefore(unsigned LineIndex, unsigned PreviousEndColumn,
-                       unsigned ColumnLimit,
-                       llvm::Regex &CommentPragmasRegex) const override;
-  unsigned getLineLengthAfterSplitBefore(unsigned LineIndex,
-                                         unsigned TailOffset,
-                                         unsigned PreviousEndColumn,
-                                         unsigned ColumnLimit,
-                                         Split SplitBefore) const override;
-  void replaceWhitespaceBefore(unsigned LineIndex, unsigned PreviousEndColumn,
-                               unsigned ColumnLimit, Split SplitBefore,
-                               WhitespaceManager &Whitespaces) override;
-=======
   unsigned getRangeLength(unsigned LineIndex, unsigned Offset,
                           StringRef::size_type Length,
                           unsigned StartColumn) const override;
@@ -657,18 +430,11 @@
               WhitespaceManager &Whitespaces) const override;
   void adaptStartOfLine(unsigned LineIndex,
                         WhitespaceManager &Whitespaces) const override;
->>>>>>> b2b84690
   void updateNextToken(LineState &State) const override;
   bool mayReflow(unsigned LineIndex,
                  llvm::Regex &CommentPragmasRegex) const override;
 
 private:
-<<<<<<< HEAD
-  unsigned getContentStartColumn(unsigned LineIndex,
-                                 unsigned TailOffset) const override;
-
-=======
->>>>>>> b2b84690
   // OriginalPrefix[i] contains the original prefix of line i, including
   // trailing whitespace before the start of the content. The indentation
   // preceding the prefix is not included.
@@ -687,11 +453,7 @@
 
   SmallVector<unsigned, 16> OriginalContentColumn;
 
-<<<<<<< HEAD
-  /// \brief The token to which the last line of this breakable token belongs
-=======
   /// The token to which the last line of this breakable token belongs
->>>>>>> b2b84690
   /// to; nullptr if that token is the initial token.
   ///
   /// The distinction is because if the token of the last line of this breakable
