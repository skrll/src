--- conflicted
+++ resolved
@@ -40,11 +40,7 @@
   return Encoding_Unknown;
 }
 
-<<<<<<< HEAD
-/// \brief Returns the number of columns required to display the \p Text on a
-=======
 /// Returns the number of columns required to display the \p Text on a
->>>>>>> b2b84690
 /// generic Unicode-capable terminal. Text is assumed to use the specified
 /// \p Encoding.
 inline unsigned columnWidth(StringRef Text, Encoding Encoding) {
