//===--- WhitespaceManager.cpp - Format C++ code --------------------------===//
//
//                     The LLVM Compiler Infrastructure
//
// This file is distributed under the University of Illinois Open Source
// License. See LICENSE.TXT for details.
//
//===----------------------------------------------------------------------===//
///
/// \file
/// This file implements WhitespaceManager class.
///
//===----------------------------------------------------------------------===//

#include "WhitespaceManager.h"
#include "llvm/ADT/STLExtras.h"

namespace clang {
namespace format {

bool WhitespaceManager::Change::IsBeforeInFile::
operator()(const Change &C1, const Change &C2) const {
  return SourceMgr.isBeforeInTranslationUnit(
      C1.OriginalWhitespaceRange.getBegin(),
      C2.OriginalWhitespaceRange.getBegin());
}

WhitespaceManager::Change::Change(const FormatToken &Tok,
                                  bool CreateReplacement,
                                  SourceRange OriginalWhitespaceRange,
                                  int Spaces, unsigned StartOfTokenColumn,
                                  unsigned NewlinesBefore,
                                  StringRef PreviousLinePostfix,
                                  StringRef CurrentLinePrefix,
                                  bool ContinuesPPDirective, bool IsInsideToken)
    : Tok(&Tok), CreateReplacement(CreateReplacement),
      OriginalWhitespaceRange(OriginalWhitespaceRange),
      StartOfTokenColumn(StartOfTokenColumn), NewlinesBefore(NewlinesBefore),
      PreviousLinePostfix(PreviousLinePostfix),
      CurrentLinePrefix(CurrentLinePrefix),
      ContinuesPPDirective(ContinuesPPDirective), Spaces(Spaces),
      IsInsideToken(IsInsideToken), IsTrailingComment(false), TokenLength(0),
      PreviousEndOfTokenColumn(0), EscapedNewlineColumn(0),
      StartOfBlockComment(nullptr), IndentationOffset(0) {}

void WhitespaceManager::replaceWhitespace(FormatToken &Tok, unsigned Newlines,
                                          unsigned Spaces,
                                          unsigned StartOfTokenColumn,
                                          bool InPPDirective) {
  if (Tok.Finalized)
    return;
  Tok.Decision = (Newlines > 0) ? FD_Break : FD_Continue;
  Changes.push_back(Change(Tok, /*CreateReplacement=*/true, Tok.WhitespaceRange,
                           Spaces, StartOfTokenColumn, Newlines, "", "",
                           InPPDirective && !Tok.IsFirst,
                           /*IsInsideToken=*/false));
}

void WhitespaceManager::addUntouchableToken(const FormatToken &Tok,
                                            bool InPPDirective) {
  if (Tok.Finalized)
    return;
  Changes.push_back(Change(Tok, /*CreateReplacement=*/false,
                           Tok.WhitespaceRange, /*Spaces=*/0,
                           Tok.OriginalColumn, Tok.NewlinesBefore, "", "",
                           InPPDirective && !Tok.IsFirst,
                           /*IsInsideToken=*/false));
<<<<<<< HEAD
=======
}

llvm::Error
WhitespaceManager::addReplacement(const tooling::Replacement &Replacement) {
  return Replaces.add(Replacement);
>>>>>>> b2b84690
}

void WhitespaceManager::replaceWhitespaceInToken(
    const FormatToken &Tok, unsigned Offset, unsigned ReplaceChars,
    StringRef PreviousPostfix, StringRef CurrentPrefix, bool InPPDirective,
    unsigned Newlines, int Spaces) {
  if (Tok.Finalized)
    return;
  SourceLocation Start = Tok.getStartOfNonWhitespace().getLocWithOffset(Offset);
  Changes.push_back(
      Change(Tok, /*CreateReplacement=*/true,
             SourceRange(Start, Start.getLocWithOffset(ReplaceChars)), Spaces,
             std::max(0, Spaces), Newlines, PreviousPostfix, CurrentPrefix,
             InPPDirective && !Tok.IsFirst, /*IsInsideToken=*/true));
}

const tooling::Replacements &WhitespaceManager::generateReplacements() {
  if (Changes.empty())
    return Replaces;

  llvm::sort(Changes.begin(), Changes.end(), Change::IsBeforeInFile(SourceMgr));
  calculateLineBreakInformation();
  alignConsecutiveDeclarations();
  alignConsecutiveAssignments();
  alignTrailingComments();
  alignEscapedNewlines();
  generateChanges();

  return Replaces;
}

void WhitespaceManager::calculateLineBreakInformation() {
  Changes[0].PreviousEndOfTokenColumn = 0;
  Change *LastOutsideTokenChange = &Changes[0];
  for (unsigned i = 1, e = Changes.size(); i != e; ++i) {
    SourceLocation OriginalWhitespaceStart =
        Changes[i].OriginalWhitespaceRange.getBegin();
    SourceLocation PreviousOriginalWhitespaceEnd =
        Changes[i - 1].OriginalWhitespaceRange.getEnd();
    unsigned OriginalWhitespaceStartOffset =
        SourceMgr.getFileOffset(OriginalWhitespaceStart);
    unsigned PreviousOriginalWhitespaceEndOffset =
        SourceMgr.getFileOffset(PreviousOriginalWhitespaceEnd);
    assert(PreviousOriginalWhitespaceEndOffset <=
           OriginalWhitespaceStartOffset);
    const char *const PreviousOriginalWhitespaceEndData =
        SourceMgr.getCharacterData(PreviousOriginalWhitespaceEnd);
    StringRef Text(PreviousOriginalWhitespaceEndData,
                   SourceMgr.getCharacterData(OriginalWhitespaceStart) -
                       PreviousOriginalWhitespaceEndData);
    // Usually consecutive changes would occur in consecutive tokens. This is
    // not the case however when analyzing some preprocessor runs of the
    // annotated lines. For example, in this code:
    //
    // #if A // line 1
    // int i = 1;
    // #else B // line 2
    // int i = 2;
    // #endif // line 3
    //
    // one of the runs will produce the sequence of lines marked with line 1, 2
    // and 3. So the two consecutive whitespace changes just before '// line 2'
    // and before '#endif // line 3' span multiple lines and tokens:
    //
    // #else B{change X}[// line 2
    // int i = 2;
    // ]{change Y}#endif // line 3
    //
    // For this reason, if the text between consecutive changes spans multiple
    // newlines, the token length must be adjusted to the end of the original
    // line of the token.
    auto NewlinePos = Text.find_first_of('\n');
    if (NewlinePos == StringRef::npos) {
      Changes[i - 1].TokenLength = OriginalWhitespaceStartOffset -
                                   PreviousOriginalWhitespaceEndOffset +
                                   Changes[i].PreviousLinePostfix.size() +
                                   Changes[i - 1].CurrentLinePrefix.size();
    } else {
      Changes[i - 1].TokenLength =
          NewlinePos + Changes[i - 1].CurrentLinePrefix.size();
    }

    // If there are multiple changes in this token, sum up all the changes until
    // the end of the line.
    if (Changes[i - 1].IsInsideToken && Changes[i - 1].NewlinesBefore == 0)
      LastOutsideTokenChange->TokenLength +=
          Changes[i - 1].TokenLength + Changes[i - 1].Spaces;
    else
      LastOutsideTokenChange = &Changes[i - 1];

    Changes[i].PreviousEndOfTokenColumn =
        Changes[i - 1].StartOfTokenColumn + Changes[i - 1].TokenLength;

    Changes[i - 1].IsTrailingComment =
        (Changes[i].NewlinesBefore > 0 || Changes[i].Tok->is(tok::eof) ||
         (Changes[i].IsInsideToken && Changes[i].Tok->is(tok::comment))) &&
        Changes[i - 1].Tok->is(tok::comment) &&
        // FIXME: This is a dirty hack. The problem is that
        // BreakableLineCommentSection does comment reflow changes and here is
        // the aligning of trailing comments. Consider the case where we reflow
        // the second line up in this example:
<<<<<<< HEAD
        // 
        // // line 1
        // // line 2
        // 
=======
        //
        // // line 1
        // // line 2
        //
>>>>>>> b2b84690
        // That amounts to 2 changes by BreakableLineCommentSection:
        //  - the first, delimited by (), for the whitespace between the tokens,
        //  - and second, delimited by [], for the whitespace at the beginning
        //  of the second token:
<<<<<<< HEAD
        // 
=======
        //
>>>>>>> b2b84690
        // // line 1(
        // )[// ]line 2
        //
        // So in the end we have two changes like this:
        //
        // // line1()[ ]line 2
        //
        // Note that the OriginalWhitespaceStart of the second change is the
        // same as the PreviousOriginalWhitespaceEnd of the first change.
        // In this case, the below check ensures that the second change doesn't
        // get treated as a trailing comment change here, since this might
        // trigger additional whitespace to be wrongly inserted before "line 2"
        // by the comment aligner here.
        //
        // For a proper solution we need a mechanism to say to WhitespaceManager
        // that a particular change breaks the current sequence of trailing
        // comments.
        OriginalWhitespaceStart != PreviousOriginalWhitespaceEnd;
  }
  // FIXME: The last token is currently not always an eof token; in those
  // cases, setting TokenLength of the last token to 0 is wrong.
  Changes.back().TokenLength = 0;
  Changes.back().IsTrailingComment = Changes.back().Tok->is(tok::comment);

  const WhitespaceManager::Change *LastBlockComment = nullptr;
  for (auto &Change : Changes) {
    // Reset the IsTrailingComment flag for changes inside of trailing comments
    // so they don't get realigned later. Comment line breaks however still need
    // to be aligned.
    if (Change.IsInsideToken && Change.NewlinesBefore == 0)
      Change.IsTrailingComment = false;
    Change.StartOfBlockComment = nullptr;
    Change.IndentationOffset = 0;
    if (Change.Tok->is(tok::comment)) {
      if (Change.Tok->is(TT_LineComment) || !Change.IsInsideToken)
        LastBlockComment = &Change;
      else {
        if ((Change.StartOfBlockComment = LastBlockComment))
          Change.IndentationOffset =
              Change.StartOfTokenColumn -
              Change.StartOfBlockComment->StartOfTokenColumn;
      }
    } else {
      LastBlockComment = nullptr;
    }
  }
}

// Align a single sequence of tokens, see AlignTokens below.
template <typename F>
static void
AlignTokenSequence(unsigned Start, unsigned End, unsigned Column, F &&Matches,
                   SmallVector<WhitespaceManager::Change, 16> &Changes) {
  bool FoundMatchOnLine = false;
  int Shift = 0;

  // ScopeStack keeps track of the current scope depth. It contains indices of
  // the first token on each scope.
  // We only run the "Matches" function on tokens from the outer-most scope.
  // However, we do need to pay special attention to one class of tokens
  // that are not in the outer-most scope, and that is function parameters
  // which are split across multiple lines, as illustrated by this example:
  //   double a(int x);
  //   int    b(int  y,
  //          double z);
  // In the above example, we need to take special care to ensure that
  // 'double z' is indented along with it's owning function 'b'.
  SmallVector<unsigned, 16> ScopeStack;

  for (unsigned i = Start; i != End; ++i) {
    if (ScopeStack.size() != 0 &&
        Changes[i].indentAndNestingLevel() <
            Changes[ScopeStack.back()].indentAndNestingLevel())
      ScopeStack.pop_back();

    if (i != Start && Changes[i].indentAndNestingLevel() >
                          Changes[i - 1].indentAndNestingLevel())
      ScopeStack.push_back(i);

    bool InsideNestedScope = ScopeStack.size() != 0;

    if (Changes[i].NewlinesBefore > 0 && !InsideNestedScope) {
      Shift = 0;
      FoundMatchOnLine = false;
    }

    // If this is the first matching token to be aligned, remember by how many
    // spaces it has to be shifted, so the rest of the changes on the line are
    // shifted by the same amount
    if (!FoundMatchOnLine && !InsideNestedScope && Matches(Changes[i])) {
      FoundMatchOnLine = true;
      Shift = Column - Changes[i].StartOfTokenColumn;
      Changes[i].Spaces += Shift;
    }

    // This is for function parameters that are split across multiple lines,
    // as mentioned in the ScopeStack comment.
    if (InsideNestedScope && Changes[i].NewlinesBefore > 0) {
      unsigned ScopeStart = ScopeStack.back();
      if (Changes[ScopeStart - 1].Tok->is(TT_FunctionDeclarationName) ||
          (ScopeStart > Start + 1 &&
           Changes[ScopeStart - 2].Tok->is(TT_FunctionDeclarationName)))
        Changes[i].Spaces += Shift;
    }

    assert(Shift >= 0);
    Changes[i].StartOfTokenColumn += Shift;
    if (i + 1 != Changes.size())
      Changes[i + 1].PreviousEndOfTokenColumn += Shift;
  }
}

// Walk through a subset of the changes, starting at StartAt, and find
// sequences of matching tokens to align. To do so, keep track of the lines and
// whether or not a matching token was found on a line. If a matching token is
// found, extend the current sequence. If the current line cannot be part of a
// sequence, e.g. because there is an empty line before it or it contains only
// non-matching tokens, finalize the previous sequence.
// The value returned is the token on which we stopped, either because we
// exhausted all items inside Changes, or because we hit a scope level higher
// than our initial scope.
// This function is recursive. Each invocation processes only the scope level
// equal to the initial level, which is the level of Changes[StartAt].
// If we encounter a scope level greater than the initial level, then we call
// ourselves recursively, thereby avoiding the pollution of the current state
// with the alignment requirements of the nested sub-level. This recursive
// behavior is necessary for aligning function prototypes that have one or more
// arguments.
// If this function encounters a scope level less than the initial level,
// it returns the current position.
// There is a non-obvious subtlety in the recursive behavior: Even though we
// defer processing of nested levels to recursive invocations of this
// function, when it comes time to align a sequence of tokens, we run the
// alignment on the entire sequence, including the nested levels.
// When doing so, most of the nested tokens are skipped, because their
// alignment was already handled by the recursive invocations of this function.
// However, the special exception is that we do NOT skip function parameters
// that are split across multiple lines. See the test case in FormatTest.cpp
// that mentions "split function parameter alignment" for an example of this.
template <typename F>
static unsigned AlignTokens(const FormatStyle &Style, F &&Matches,
                            SmallVector<WhitespaceManager::Change, 16> &Changes,
                            unsigned StartAt) {
  unsigned MinColumn = 0;
  unsigned MaxColumn = UINT_MAX;

  // Line number of the start and the end of the current token sequence.
  unsigned StartOfSequence = 0;
  unsigned EndOfSequence = 0;

  // Measure the scope level (i.e. depth of (), [], {}) of the first token, and
  // abort when we hit any token in a higher scope than the starting one.
  auto IndentAndNestingLevel = StartAt < Changes.size()
                                   ? Changes[StartAt].indentAndNestingLevel()
                                   : std::pair<unsigned, unsigned>(0, 0);

  // Keep track of the number of commas before the matching tokens, we will only
  // align a sequence of matching tokens if they are preceded by the same number
  // of commas.
  unsigned CommasBeforeLastMatch = 0;
  unsigned CommasBeforeMatch = 0;

  // Whether a matching token has been found on the current line.
  bool FoundMatchOnLine = false;

  // Aligns a sequence of matching tokens, on the MinColumn column.
  //
  // Sequences start from the first matching token to align, and end at the
  // first token of the first line that doesn't need to be aligned.
  //
  // We need to adjust the StartOfTokenColumn of each Change that is on a line
  // containing any matching token to be aligned and located after such token.
  auto AlignCurrentSequence = [&] {
    if (StartOfSequence > 0 && StartOfSequence < EndOfSequence)
      AlignTokenSequence(StartOfSequence, EndOfSequence, MinColumn, Matches,
                         Changes);
    MinColumn = 0;
    MaxColumn = UINT_MAX;
    StartOfSequence = 0;
    EndOfSequence = 0;
  };

  unsigned i = StartAt;
  for (unsigned e = Changes.size(); i != e; ++i) {
    if (Changes[i].indentAndNestingLevel() < IndentAndNestingLevel)
      break;

    if (Changes[i].NewlinesBefore != 0) {
      CommasBeforeMatch = 0;
      EndOfSequence = i;
      // If there is a blank line, or if the last line didn't contain any
      // matching token, the sequence ends here.
      if (Changes[i].NewlinesBefore > 1 || !FoundMatchOnLine)
        AlignCurrentSequence();

      FoundMatchOnLine = false;
    }

    if (Changes[i].Tok->is(tok::comma)) {
      ++CommasBeforeMatch;
    } else if (Changes[i].indentAndNestingLevel() > IndentAndNestingLevel) {
      // Call AlignTokens recursively, skipping over this scope block.
      unsigned StoppedAt = AlignTokens(Style, Matches, Changes, i);
      i = StoppedAt - 1;
      continue;
    }

    if (!Matches(Changes[i]))
      continue;

    // If there is more than one matching token per line, or if the number of
    // preceding commas, do not match anymore, end the sequence.
    if (FoundMatchOnLine || CommasBeforeMatch != CommasBeforeLastMatch)
      AlignCurrentSequence();

    CommasBeforeLastMatch = CommasBeforeMatch;
    FoundMatchOnLine = true;

    if (StartOfSequence == 0)
      StartOfSequence = i;

    unsigned ChangeMinColumn = Changes[i].StartOfTokenColumn;
    int LineLengthAfter = -Changes[i].Spaces;
    for (unsigned j = i; j != e && Changes[j].NewlinesBefore == 0; ++j)
      LineLengthAfter += Changes[j].Spaces + Changes[j].TokenLength;
    unsigned ChangeMaxColumn = Style.ColumnLimit - LineLengthAfter;

    // If we are restricted by the maximum column width, end the sequence.
    if (ChangeMinColumn > MaxColumn || ChangeMaxColumn < MinColumn ||
        CommasBeforeLastMatch != CommasBeforeMatch) {
      AlignCurrentSequence();
      StartOfSequence = i;
    }

    MinColumn = std::max(MinColumn, ChangeMinColumn);
    MaxColumn = std::min(MaxColumn, ChangeMaxColumn);
  }

  EndOfSequence = i;
  AlignCurrentSequence();
  return i;
}

void WhitespaceManager::alignConsecutiveAssignments() {
  if (!Style.AlignConsecutiveAssignments)
    return;

  AlignTokens(Style,
              [&](const Change &C) {
                // Do not align on equal signs that are first on a line.
                if (C.NewlinesBefore > 0)
                  return false;

                // Do not align on equal signs that are last on a line.
                if (&C != &Changes.back() && (&C + 1)->NewlinesBefore > 0)
                  return false;

                return C.Tok->is(tok::equal);
              },
              Changes, /*StartAt=*/0);
}

void WhitespaceManager::alignConsecutiveDeclarations() {
  if (!Style.AlignConsecutiveDeclarations)
    return;

  // FIXME: Currently we don't handle properly the PointerAlignment: Right
  // The * and & are not aligned and are left dangling. Something has to be done
  // about it, but it raises the question of alignment of code like:
  //   const char* const* v1;
  //   float const* v2;
  //   SomeVeryLongType const& v3;
  AlignTokens(Style,
              [](Change const &C) {
                // tok::kw_operator is necessary for aligning operator overload
                // definitions.
                return C.Tok->is(TT_StartOfName) ||
                       C.Tok->is(TT_FunctionDeclarationName) ||
                       C.Tok->is(tok::kw_operator);
              },
              Changes, /*StartAt=*/0);
}

void WhitespaceManager::alignTrailingComments() {
  unsigned MinColumn = 0;
  unsigned MaxColumn = UINT_MAX;
  unsigned StartOfSequence = 0;
  bool BreakBeforeNext = false;
  unsigned Newlines = 0;
  for (unsigned i = 0, e = Changes.size(); i != e; ++i) {
    if (Changes[i].StartOfBlockComment)
      continue;
    Newlines += Changes[i].NewlinesBefore;
    if (!Changes[i].IsTrailingComment)
      continue;

    unsigned ChangeMinColumn = Changes[i].StartOfTokenColumn;
    unsigned ChangeMaxColumn;

    if (Style.ColumnLimit == 0)
      ChangeMaxColumn = UINT_MAX;
    else if (Style.ColumnLimit >= Changes[i].TokenLength)
      ChangeMaxColumn = Style.ColumnLimit - Changes[i].TokenLength;
    else
      ChangeMaxColumn = ChangeMinColumn;

    // If we don't create a replacement for this change, we have to consider
    // it to be immovable.
    if (!Changes[i].CreateReplacement)
      ChangeMaxColumn = ChangeMinColumn;

    if (i + 1 != e && Changes[i + 1].ContinuesPPDirective)
      ChangeMaxColumn -= 2;
    // If this comment follows an } in column 0, it probably documents the
    // closing of a namespace and we don't want to align it.
    bool FollowsRBraceInColumn0 = i > 0 && Changes[i].NewlinesBefore == 0 &&
                                  Changes[i - 1].Tok->is(tok::r_brace) &&
                                  Changes[i - 1].StartOfTokenColumn == 0;
    bool WasAlignedWithStartOfNextLine = false;
    if (Changes[i].NewlinesBefore == 1) { // A comment on its own line.
      unsigned CommentColumn = SourceMgr.getSpellingColumnNumber(
          Changes[i].OriginalWhitespaceRange.getEnd());
      for (unsigned j = i + 1; j != e; ++j) {
        if (Changes[j].Tok->is(tok::comment))
          continue;

        unsigned NextColumn = SourceMgr.getSpellingColumnNumber(
            Changes[j].OriginalWhitespaceRange.getEnd());
        // The start of the next token was previously aligned with the
        // start of this comment.
        WasAlignedWithStartOfNextLine =
            CommentColumn == NextColumn ||
            CommentColumn == NextColumn + Style.IndentWidth;
        break;
      }
    }
    if (!Style.AlignTrailingComments || FollowsRBraceInColumn0) {
      alignTrailingComments(StartOfSequence, i, MinColumn);
      MinColumn = ChangeMinColumn;
      MaxColumn = ChangeMinColumn;
      StartOfSequence = i;
    } else if (BreakBeforeNext || Newlines > 1 ||
               (ChangeMinColumn > MaxColumn || ChangeMaxColumn < MinColumn) ||
               // Break the comment sequence if the previous line did not end
               // in a trailing comment.
               (Changes[i].NewlinesBefore == 1 && i > 0 &&
                !Changes[i - 1].IsTrailingComment) ||
               WasAlignedWithStartOfNextLine) {
      alignTrailingComments(StartOfSequence, i, MinColumn);
      MinColumn = ChangeMinColumn;
      MaxColumn = ChangeMaxColumn;
      StartOfSequence = i;
    } else {
      MinColumn = std::max(MinColumn, ChangeMinColumn);
      MaxColumn = std::min(MaxColumn, ChangeMaxColumn);
    }
    BreakBeforeNext =
        (i == 0) || (Changes[i].NewlinesBefore > 1) ||
        // Never start a sequence with a comment at the beginning of
        // the line.
        (Changes[i].NewlinesBefore == 1 && StartOfSequence == i);
    Newlines = 0;
  }
  alignTrailingComments(StartOfSequence, Changes.size(), MinColumn);
}

void WhitespaceManager::alignTrailingComments(unsigned Start, unsigned End,
                                              unsigned Column) {
  for (unsigned i = Start; i != End; ++i) {
    int Shift = 0;
    if (Changes[i].IsTrailingComment) {
      Shift = Column - Changes[i].StartOfTokenColumn;
    }
    if (Changes[i].StartOfBlockComment) {
      Shift = Changes[i].IndentationOffset +
              Changes[i].StartOfBlockComment->StartOfTokenColumn -
              Changes[i].StartOfTokenColumn;
    }
    assert(Shift >= 0);
    Changes[i].Spaces += Shift;
    if (i + 1 != Changes.size())
      Changes[i + 1].PreviousEndOfTokenColumn += Shift;
    Changes[i].StartOfTokenColumn += Shift;
  }
}

void WhitespaceManager::alignEscapedNewlines() {
  if (Style.AlignEscapedNewlines == FormatStyle::ENAS_DontAlign)
    return;

  bool AlignLeft = Style.AlignEscapedNewlines == FormatStyle::ENAS_Left;
  unsigned MaxEndOfLine = AlignLeft ? 0 : Style.ColumnLimit;
  unsigned StartOfMacro = 0;
  for (unsigned i = 1, e = Changes.size(); i < e; ++i) {
    Change &C = Changes[i];
    if (C.NewlinesBefore > 0) {
      if (C.ContinuesPPDirective) {
        MaxEndOfLine = std::max(C.PreviousEndOfTokenColumn + 2, MaxEndOfLine);
      } else {
        alignEscapedNewlines(StartOfMacro + 1, i, MaxEndOfLine);
        MaxEndOfLine = AlignLeft ? 0 : Style.ColumnLimit;
        StartOfMacro = i;
      }
    }
  }
  alignEscapedNewlines(StartOfMacro + 1, Changes.size(), MaxEndOfLine);
}

void WhitespaceManager::alignEscapedNewlines(unsigned Start, unsigned End,
                                             unsigned Column) {
  for (unsigned i = Start; i < End; ++i) {
    Change &C = Changes[i];
    if (C.NewlinesBefore > 0) {
      assert(C.ContinuesPPDirective);
      if (C.PreviousEndOfTokenColumn + 1 > Column)
        C.EscapedNewlineColumn = 0;
      else
        C.EscapedNewlineColumn = Column;
    }
  }
}

void WhitespaceManager::generateChanges() {
  for (unsigned i = 0, e = Changes.size(); i != e; ++i) {
    const Change &C = Changes[i];
    if (i > 0) {
      assert(Changes[i - 1].OriginalWhitespaceRange.getBegin() !=
                 C.OriginalWhitespaceRange.getBegin() &&
             "Generating two replacements for the same location");
    }
    if (C.CreateReplacement) {
      std::string ReplacementText = C.PreviousLinePostfix;
      if (C.ContinuesPPDirective)
        appendEscapedNewlineText(ReplacementText, C.NewlinesBefore,
                                 C.PreviousEndOfTokenColumn,
                                 C.EscapedNewlineColumn);
      else
        appendNewlineText(ReplacementText, C.NewlinesBefore);
      appendIndentText(ReplacementText, C.Tok->IndentLevel,
                       std::max(0, C.Spaces),
                       C.StartOfTokenColumn - std::max(0, C.Spaces));
      ReplacementText.append(C.CurrentLinePrefix);
      storeReplacement(C.OriginalWhitespaceRange, ReplacementText);
    }
  }
}

<<<<<<< HEAD
void WhitespaceManager::storeReplacement(SourceRange Range,
                                         StringRef Text) {
=======
void WhitespaceManager::storeReplacement(SourceRange Range, StringRef Text) {
>>>>>>> b2b84690
  unsigned WhitespaceLength = SourceMgr.getFileOffset(Range.getEnd()) -
                              SourceMgr.getFileOffset(Range.getBegin());
  // Don't create a replacement, if it does not change anything.
  if (StringRef(SourceMgr.getCharacterData(Range.getBegin()),
                WhitespaceLength) == Text)
    return;
  auto Err = Replaces.add(tooling::Replacement(
      SourceMgr, CharSourceRange::getCharRange(Range), Text));
  // FIXME: better error handling. For now, just print an error message in the
  // release version.
  if (Err) {
    llvm::errs() << llvm::toString(std::move(Err)) << "\n";
    assert(false);
  }
}

void WhitespaceManager::appendNewlineText(std::string &Text,
                                          unsigned Newlines) {
  for (unsigned i = 0; i < Newlines; ++i)
    Text.append(UseCRLF ? "\r\n" : "\n");
}

void WhitespaceManager::appendEscapedNewlineText(
    std::string &Text, unsigned Newlines, unsigned PreviousEndOfTokenColumn,
    unsigned EscapedNewlineColumn) {
  if (Newlines > 0) {
<<<<<<< HEAD
    unsigned Offset =
        std::min<int>(EscapedNewlineColumn - 2, PreviousEndOfTokenColumn);
    for (unsigned i = 0; i < Newlines; ++i) {
      Text.append(EscapedNewlineColumn - Offset - 1, ' ');
=======
    unsigned Spaces =
        std::max<int>(1, EscapedNewlineColumn - PreviousEndOfTokenColumn - 1);
    for (unsigned i = 0; i < Newlines; ++i) {
      Text.append(Spaces, ' ');
>>>>>>> b2b84690
      Text.append(UseCRLF ? "\\\r\n" : "\\\n");
      Spaces = std::max<int>(0, EscapedNewlineColumn - 1);
    }
  }
}

void WhitespaceManager::appendIndentText(std::string &Text,
                                         unsigned IndentLevel, unsigned Spaces,
                                         unsigned WhitespaceStartColumn) {
  switch (Style.UseTab) {
  case FormatStyle::UT_Never:
    Text.append(Spaces, ' ');
    break;
  case FormatStyle::UT_Always: {
    unsigned FirstTabWidth =
        Style.TabWidth - WhitespaceStartColumn % Style.TabWidth;
    // Indent with tabs only when there's at least one full tab.
    if (FirstTabWidth + Style.TabWidth <= Spaces) {
      Spaces -= FirstTabWidth;
      Text.append("\t");
    }
    Text.append(Spaces / Style.TabWidth, '\t');
    Text.append(Spaces % Style.TabWidth, ' ');
    break;
  }
  case FormatStyle::UT_ForIndentation:
    if (WhitespaceStartColumn == 0) {
      unsigned Indentation = IndentLevel * Style.IndentWidth;
      // This happens, e.g. when a line in a block comment is indented less than
      // the first one.
      if (Indentation > Spaces)
        Indentation = Spaces;
      unsigned Tabs = Indentation / Style.TabWidth;
      Text.append(Tabs, '\t');
      Spaces -= Tabs * Style.TabWidth;
    }
    Text.append(Spaces, ' ');
    break;
  case FormatStyle::UT_ForContinuationAndIndentation:
    if (WhitespaceStartColumn == 0) {
      unsigned Tabs = Spaces / Style.TabWidth;
      Text.append(Tabs, '\t');
      Spaces -= Tabs * Style.TabWidth;
    }
    Text.append(Spaces, ' ');
    break;
  }
}

} // namespace format
} // namespace clang<|MERGE_RESOLUTION|>--- conflicted
+++ resolved
@@ -65,14 +65,11 @@
                            Tok.OriginalColumn, Tok.NewlinesBefore, "", "",
                            InPPDirective && !Tok.IsFirst,
                            /*IsInsideToken=*/false));
-<<<<<<< HEAD
-=======
 }
 
 llvm::Error
 WhitespaceManager::addReplacement(const tooling::Replacement &Replacement) {
   return Replaces.add(Replacement);
->>>>>>> b2b84690
 }
 
 void WhitespaceManager::replaceWhitespaceInToken(
@@ -174,26 +171,15 @@
         // BreakableLineCommentSection does comment reflow changes and here is
         // the aligning of trailing comments. Consider the case where we reflow
         // the second line up in this example:
-<<<<<<< HEAD
-        // 
-        // // line 1
-        // // line 2
-        // 
-=======
         //
         // // line 1
         // // line 2
         //
->>>>>>> b2b84690
         // That amounts to 2 changes by BreakableLineCommentSection:
         //  - the first, delimited by (), for the whitespace between the tokens,
         //  - and second, delimited by [], for the whitespace at the beginning
         //  of the second token:
-<<<<<<< HEAD
-        // 
-=======
         //
->>>>>>> b2b84690
         // // line 1(
         // )[// ]line 2
         //
@@ -641,12 +627,7 @@
   }
 }
 
-<<<<<<< HEAD
-void WhitespaceManager::storeReplacement(SourceRange Range,
-                                         StringRef Text) {
-=======
 void WhitespaceManager::storeReplacement(SourceRange Range, StringRef Text) {
->>>>>>> b2b84690
   unsigned WhitespaceLength = SourceMgr.getFileOffset(Range.getEnd()) -
                               SourceMgr.getFileOffset(Range.getBegin());
   // Don't create a replacement, if it does not change anything.
@@ -673,17 +654,10 @@
     std::string &Text, unsigned Newlines, unsigned PreviousEndOfTokenColumn,
     unsigned EscapedNewlineColumn) {
   if (Newlines > 0) {
-<<<<<<< HEAD
-    unsigned Offset =
-        std::min<int>(EscapedNewlineColumn - 2, PreviousEndOfTokenColumn);
-    for (unsigned i = 0; i < Newlines; ++i) {
-      Text.append(EscapedNewlineColumn - Offset - 1, ' ');
-=======
     unsigned Spaces =
         std::max<int>(1, EscapedNewlineColumn - PreviousEndOfTokenColumn - 1);
     for (unsigned i = 0; i < Newlines; ++i) {
       Text.append(Spaces, ' ');
->>>>>>> b2b84690
       Text.append(UseCRLF ? "\\\r\n" : "\\\n");
       Spaces = std::max<int>(0, EscapedNewlineColumn - 1);
     }
