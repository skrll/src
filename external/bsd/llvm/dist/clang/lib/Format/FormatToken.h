//===--- FormatToken.h - Format C++ code ------------------------*- C++ -*-===//
//
//                     The LLVM Compiler Infrastructure
//
// This file is distributed under the University of Illinois Open Source
// License. See LICENSE.TXT for details.
//
//===----------------------------------------------------------------------===//
///
/// \file
/// This file contains the declaration of the FormatToken, a wrapper
/// around Token with additional information related to formatting.
///
//===----------------------------------------------------------------------===//

#ifndef LLVM_CLANG_LIB_FORMAT_FORMATTOKEN_H
#define LLVM_CLANG_LIB_FORMAT_FORMATTOKEN_H

#include "clang/Basic/IdentifierTable.h"
#include "clang/Basic/OperatorPrecedence.h"
#include "clang/Format/Format.h"
#include "clang/Lex/Lexer.h"
#include <memory>
#include <unordered_set>

namespace clang {
namespace format {

<<<<<<< HEAD
#define LIST_TOKEN_TYPES \
  TYPE(ArrayInitializerLSquare) \
  TYPE(ArraySubscriptLSquare) \
  TYPE(AttributeParen) \
  TYPE(BinaryOperator) \
  TYPE(BitFieldColon) \
  TYPE(BlockComment) \
  TYPE(CastRParen) \
  TYPE(ConditionalExpr) \
  TYPE(ConflictAlternative) \
  TYPE(ConflictEnd) \
  TYPE(ConflictStart) \
  TYPE(CtorInitializerColon) \
  TYPE(CtorInitializerComma) \
  TYPE(DesignatedInitializerLSquare) \
  TYPE(DesignatedInitializerPeriod) \
  TYPE(DictLiteral) \
  TYPE(ForEachMacro) \
  TYPE(FunctionAnnotationRParen) \
  TYPE(FunctionDeclarationName) \
  TYPE(FunctionLBrace) \
  TYPE(FunctionTypeLParen) \
  TYPE(ImplicitStringLiteral) \
  TYPE(InheritanceColon) \
  TYPE(InheritanceComma) \
  TYPE(InlineASMBrace) \
  TYPE(InlineASMColon) \
  TYPE(JavaAnnotation) \
  TYPE(JsComputedPropertyName) \
  TYPE(JsExponentiation) \
  TYPE(JsExponentiationEqual) \
  TYPE(JsFatArrow) \
  TYPE(JsNonNullAssertion) \
  TYPE(JsTypeColon) \
  TYPE(JsTypeOperator) \
  TYPE(JsTypeOptionalQuestion) \
  TYPE(LambdaArrow) \
  TYPE(LambdaLSquare) \
  TYPE(LeadingJavaAnnotation) \
  TYPE(LineComment) \
  TYPE(MacroBlockBegin) \
  TYPE(MacroBlockEnd) \
  TYPE(ObjCBlockLBrace) \
  TYPE(ObjCBlockLParen) \
  TYPE(ObjCDecl) \
  TYPE(ObjCForIn) \
  TYPE(ObjCMethodExpr) \
  TYPE(ObjCMethodSpecifier) \
  TYPE(ObjCProperty) \
  TYPE(ObjCStringLiteral) \
  TYPE(OverloadedOperator) \
  TYPE(OverloadedOperatorLParen) \
  TYPE(PointerOrReference) \
  TYPE(PureVirtualSpecifier) \
  TYPE(RangeBasedForLoopColon) \
  TYPE(RegexLiteral) \
  TYPE(SelectorName) \
  TYPE(StartOfName) \
  TYPE(TemplateCloser) \
  TYPE(TemplateOpener) \
  TYPE(TemplateString) \
  TYPE(TrailingAnnotation) \
  TYPE(TrailingReturnArrow) \
  TYPE(TrailingUnaryOperator) \
  TYPE(UnaryOperator) \
=======
#define LIST_TOKEN_TYPES                                                       \
  TYPE(ArrayInitializerLSquare)                                                \
  TYPE(ArraySubscriptLSquare)                                                  \
  TYPE(AttributeColon)                                                         \
  TYPE(AttributeParen)                                                         \
  TYPE(AttributeSquare)                                                        \
  TYPE(BinaryOperator)                                                         \
  TYPE(BitFieldColon)                                                          \
  TYPE(BlockComment)                                                           \
  TYPE(CastRParen)                                                             \
  TYPE(ConditionalExpr)                                                        \
  TYPE(ConflictAlternative)                                                    \
  TYPE(ConflictEnd)                                                            \
  TYPE(ConflictStart)                                                          \
  TYPE(CtorInitializerColon)                                                   \
  TYPE(CtorInitializerComma)                                                   \
  TYPE(DesignatedInitializerLSquare)                                           \
  TYPE(DesignatedInitializerPeriod)                                            \
  TYPE(DictLiteral)                                                            \
  TYPE(ForEachMacro)                                                           \
  TYPE(FunctionAnnotationRParen)                                               \
  TYPE(FunctionDeclarationName)                                                \
  TYPE(FunctionLBrace)                                                         \
  TYPE(FunctionTypeLParen)                                                     \
  TYPE(ImplicitStringLiteral)                                                  \
  TYPE(InheritanceColon)                                                       \
  TYPE(InheritanceComma)                                                       \
  TYPE(InlineASMBrace)                                                         \
  TYPE(InlineASMColon)                                                         \
  TYPE(JavaAnnotation)                                                         \
  TYPE(JsComputedPropertyName)                                                 \
  TYPE(JsExponentiation)                                                       \
  TYPE(JsExponentiationEqual)                                                  \
  TYPE(JsFatArrow)                                                             \
  TYPE(JsNonNullAssertion)                                                     \
  TYPE(JsTypeColon)                                                            \
  TYPE(JsTypeOperator)                                                         \
  TYPE(JsTypeOptionalQuestion)                                                 \
  TYPE(LambdaArrow)                                                            \
  TYPE(LambdaLSquare)                                                          \
  TYPE(LeadingJavaAnnotation)                                                  \
  TYPE(LineComment)                                                            \
  TYPE(MacroBlockBegin)                                                        \
  TYPE(MacroBlockEnd)                                                          \
  TYPE(ObjCBlockLBrace)                                                        \
  TYPE(ObjCBlockLParen)                                                        \
  TYPE(ObjCDecl)                                                               \
  TYPE(ObjCForIn)                                                              \
  TYPE(ObjCMethodExpr)                                                         \
  TYPE(ObjCMethodSpecifier)                                                    \
  TYPE(ObjCProperty)                                                           \
  TYPE(ObjCStringLiteral)                                                      \
  TYPE(OverloadedOperator)                                                     \
  TYPE(OverloadedOperatorLParen)                                               \
  TYPE(PointerOrReference)                                                     \
  TYPE(PureVirtualSpecifier)                                                   \
  TYPE(RangeBasedForLoopColon)                                                 \
  TYPE(RegexLiteral)                                                           \
  TYPE(SelectorName)                                                           \
  TYPE(StartOfName)                                                            \
  TYPE(StructuredBindingLSquare)                                               \
  TYPE(TemplateCloser)                                                         \
  TYPE(TemplateOpener)                                                         \
  TYPE(TemplateString)                                                         \
  TYPE(ProtoExtensionLSquare)                                                  \
  TYPE(TrailingAnnotation)                                                     \
  TYPE(TrailingReturnArrow)                                                    \
  TYPE(TrailingUnaryOperator)                                                  \
  TYPE(UnaryOperator)                                                          \
>>>>>>> b2b84690
  TYPE(Unknown)

enum TokenType {
#define TYPE(X) TT_##X,
<<<<<<< HEAD
LIST_TOKEN_TYPES
#undef TYPE
  NUM_TOKEN_TYPES
};

/// \brief Determines the name of a token type.
=======
  LIST_TOKEN_TYPES
#undef TYPE
      NUM_TOKEN_TYPES
};

/// Determines the name of a token type.
>>>>>>> b2b84690
const char *getTokenTypeName(TokenType Type);

// Represents what type of block a set of braces open.
enum BraceBlockKind { BK_Unknown, BK_Block, BK_BracedInit };

// The packing kind of a function's parameters.
enum ParameterPackingKind { PPK_BinPacked, PPK_OnePerLine, PPK_Inconclusive };

enum FormatDecision { FD_Unformatted, FD_Continue, FD_Break };

class TokenRole;
class AnnotatedLine;

<<<<<<< HEAD
/// \brief A wrapper around a \c Token storing information about the
=======
/// A wrapper around a \c Token storing information about the
>>>>>>> b2b84690
/// whitespace characters preceding it.
struct FormatToken {
  FormatToken() {}

<<<<<<< HEAD
  /// \brief The \c Token.
=======
  /// The \c Token.
>>>>>>> b2b84690
  Token Tok;

  /// The number of newlines immediately before the \c Token.
  ///
  /// This can be used to determine what the user wrote in the original code
  /// and thereby e.g. leave an empty line between two function definitions.
  unsigned NewlinesBefore = 0;

  /// Whether there is at least one unescaped newline before the \c
  /// Token.
  bool HasUnescapedNewline = false;

<<<<<<< HEAD
  /// \brief The range of the whitespace immediately preceding the \c Token.
=======
  /// The range of the whitespace immediately preceding the \c Token.
>>>>>>> b2b84690
  SourceRange WhitespaceRange;

  /// The offset just past the last '\n' in this token's leading
  /// whitespace (relative to \c WhiteSpaceStart). 0 if there is no '\n'.
  unsigned LastNewlineOffset = 0;

  /// The width of the non-whitespace parts of the token (or its first
  /// line for multi-line tokens) in columns.
  /// We need this to correctly measure number of columns a token spans.
  unsigned ColumnWidth = 0;

  /// Contains the width in columns of the last line of a multi-line
  /// token.
  unsigned LastLineColumnWidth = 0;

<<<<<<< HEAD
  /// \brief Whether the token text contains newlines (escaped or not).
  bool IsMultiline = false;

  /// \brief Indicates that this is the first token of the file.
=======
  /// Whether the token text contains newlines (escaped or not).
  bool IsMultiline = false;

  /// Indicates that this is the first token of the file.
>>>>>>> b2b84690
  bool IsFirst = false;

  /// Whether there must be a line break before this token.
  ///
  /// This happens for example when a preprocessor directive ended directly
  /// before the token.
  bool MustBreakBefore = false;

  /// The raw text of the token.
  ///
  /// Contains the raw token text without leading whitespace and without leading
  /// escaped newlines.
  StringRef TokenText;

<<<<<<< HEAD
  /// \brief Set to \c true if this token is an unterminated literal.
  bool IsUnterminatedLiteral = 0;

  /// \brief Contains the kind of block if this token is a brace.
=======
  /// Set to \c true if this token is an unterminated literal.
  bool IsUnterminatedLiteral = 0;

  /// Contains the kind of block if this token is a brace.
>>>>>>> b2b84690
  BraceBlockKind BlockKind = BK_Unknown;

  TokenType Type = TT_Unknown;

<<<<<<< HEAD
  /// \brief The number of spaces that should be inserted before this token.
  unsigned SpacesRequiredBefore = 0;

  /// \brief \c true if it is allowed to break before this token.
  bool CanBreakBefore = false;

  /// \brief \c true if this is the ">" of "template<..>".
=======
  /// The number of spaces that should be inserted before this token.
  unsigned SpacesRequiredBefore = 0;

  /// \c true if it is allowed to break before this token.
  bool CanBreakBefore = false;

  /// \c true if this is the ">" of "template<..>".
>>>>>>> b2b84690
  bool ClosesTemplateDeclaration = false;

  /// Number of parameters, if this is "(", "[" or "<".
  ///
  /// This is initialized to 1 as we don't need to distinguish functions with
  /// 0 parameters from functions with 1 parameter. Thus, we can simply count
  /// the number of commas.
  unsigned ParameterCount = 0;

<<<<<<< HEAD
  /// \brief Number of parameters that are nested blocks,
  /// if this is "(", "[" or "<".
  unsigned BlockParameterCount = 0;

  /// \brief If this is a bracket ("<", "(", "[" or "{"), contains the kind of
  /// the surrounding bracket.
  tok::TokenKind ParentBracket = tok::unknown;
=======
  /// Number of parameters that are nested blocks,
  /// if this is "(", "[" or "<".
  unsigned BlockParameterCount = 0;
>>>>>>> b2b84690

  /// If this is a bracket ("<", "(", "[" or "{"), contains the kind of
  /// the surrounding bracket.
  tok::TokenKind ParentBracket = tok::unknown;

  /// A token can have a special role that can carry extra information
  /// about the token's formatting.
  std::unique_ptr<TokenRole> Role;

<<<<<<< HEAD
  /// \brief If this is an opening parenthesis, how are the parameters packed?
=======
  /// If this is an opening parenthesis, how are the parameters packed?
>>>>>>> b2b84690
  ParameterPackingKind PackingKind = PPK_Inconclusive;

  /// The total length of the unwrapped line up to and including this
  /// token.
  unsigned TotalLength = 0;

  /// The original 0-based column of this token, including expanded tabs.
  /// The configured TabWidth is used as tab width.
  unsigned OriginalColumn = 0;

  /// The length of following tokens until the next natural split point,
  /// or the next token that can be broken.
  unsigned UnbreakableTailLength = 0;

  // FIXME: Come up with a 'cleaner' concept.
  /// The binding strength of a token. This is a combined value of
  /// operator precedence, parenthesis nesting, etc.
  unsigned BindingStrength = 0;

<<<<<<< HEAD
  /// \brief The nesting level of this token, i.e. the number of surrounding (),
  /// [], {} or <>.
  unsigned NestingLevel = 0;

  /// \brief The indent level of this token. Copied from the surrounding line.
  unsigned IndentLevel = 0;

  /// \brief Penalty for inserting a line break before this token.
=======
  /// The nesting level of this token, i.e. the number of surrounding (),
  /// [], {} or <>.
  unsigned NestingLevel = 0;

  /// The indent level of this token. Copied from the surrounding line.
  unsigned IndentLevel = 0;

  /// Penalty for inserting a line break before this token.
>>>>>>> b2b84690
  unsigned SplitPenalty = 0;

  /// If this is the first ObjC selector name in an ObjC method
  /// definition or call, this contains the length of the longest name.
  ///
  /// This being set to 0 means that the selectors should not be colon-aligned,
  /// e.g. because several of them are block-type.
  unsigned LongestObjCSelectorName = 0;
<<<<<<< HEAD
=======

  /// If this is the first ObjC selector name in an ObjC method
  /// definition or call, this contains the number of parts that the whole
  /// selector consist of.
  unsigned ObjCSelectorNameParts = 0;

  /// The 0-based index of the parameter/argument. For ObjC it is set
  /// for the selector name token.
  /// For now calculated only for ObjC.
  unsigned ParameterIndex = 0;
>>>>>>> b2b84690

  /// Stores the number of required fake parentheses and the
  /// corresponding operator precedence.
  ///
  /// If multiple fake parentheses start at a token, this vector stores them in
  /// reverse order, i.e. inner fake parenthesis first.
  SmallVector<prec::Level, 4> FakeLParens;
<<<<<<< HEAD
  /// \brief Insert this many fake ) after this token for correct indentation.
=======
  /// Insert this many fake ) after this token for correct indentation.
>>>>>>> b2b84690
  unsigned FakeRParens = 0;

  /// \c true if this token starts a binary expression, i.e. has at least
  /// one fake l_paren with a precedence greater than prec::Unknown.
  bool StartsBinaryExpression = false;
<<<<<<< HEAD
  /// \brief \c true if this token ends a binary expression.
  bool EndsBinaryExpression = false;

  /// \brief Is this is an operator (or "."/"->") in a sequence of operators
  /// with the same precedence, contains the 0-based operator index.
  unsigned OperatorIndex = 0;

  /// \brief If this is an operator (or "."/"->") in a sequence of operators
  /// with the same precedence, points to the next operator.
  FormatToken *NextOperator = nullptr;
=======
  /// \c true if this token ends a binary expression.
  bool EndsBinaryExpression = false;

  /// Is this is an operator (or "."/"->") in a sequence of operators
  /// with the same precedence, contains the 0-based operator index.
  unsigned OperatorIndex = 0;
>>>>>>> b2b84690

  /// If this is an operator (or "."/"->") in a sequence of operators
  /// with the same precedence, points to the next operator.
  FormatToken *NextOperator = nullptr;

  /// Is this token part of a \c DeclStmt defining multiple variables?
  ///
  /// Only set if \c Type == \c TT_StartOfName.
  bool PartOfMultiVariableDeclStmt = false;

<<<<<<< HEAD
  /// \brief Does this line comment continue a line comment section?
  ///
  /// Only set to true if \c Type == \c TT_LineComment.
  bool ContinuesLineCommentSection = false;

  /// \brief If this is a bracket, this points to the matching one.
  FormatToken *MatchingParen = nullptr;

  /// \brief The previous token in the unwrapped line.
  FormatToken *Previous = nullptr;

  /// \brief The next token in the unwrapped line.
  FormatToken *Next = nullptr;

  /// \brief If this token starts a block, this contains all the unwrapped lines
  /// in it.
  SmallVector<AnnotatedLine *, 1> Children;

  /// \brief Stores the formatting decision for the token once it was made.
  FormatDecision Decision = FD_Unformatted;

  /// \brief If \c true, this token has been fully formatted (indented and
=======
  /// Does this line comment continue a line comment section?
  ///
  /// Only set to true if \c Type == \c TT_LineComment.
  bool ContinuesLineCommentSection = false;

  /// If this is a bracket, this points to the matching one.
  FormatToken *MatchingParen = nullptr;

  /// The previous token in the unwrapped line.
  FormatToken *Previous = nullptr;

  /// The next token in the unwrapped line.
  FormatToken *Next = nullptr;

  /// If this token starts a block, this contains all the unwrapped lines
  /// in it.
  SmallVector<AnnotatedLine *, 1> Children;

  /// Stores the formatting decision for the token once it was made.
  FormatDecision Decision = FD_Unformatted;

  /// If \c true, this token has been fully formatted (indented and
>>>>>>> b2b84690
  /// potentially re-formatted inside), and we do not allow further formatting
  /// changes.
  bool Finalized = false;

  bool is(tok::TokenKind Kind) const { return Tok.is(Kind); }
  bool is(TokenType TT) const { return Type == TT; }
  bool is(const IdentifierInfo *II) const {
    return II && II == Tok.getIdentifierInfo();
  }
  bool is(tok::PPKeywordKind Kind) const {
    return Tok.getIdentifierInfo() &&
           Tok.getIdentifierInfo()->getPPKeywordID() == Kind;
  }
  template <typename A, typename B> bool isOneOf(A K1, B K2) const {
    return is(K1) || is(K2);
  }
  template <typename A, typename B, typename... Ts>
  bool isOneOf(A K1, B K2, Ts... Ks) const {
    return is(K1) || isOneOf(K2, Ks...);
  }
  template <typename T> bool isNot(T Kind) const { return !is(Kind); }

  /// \c true if this token starts a sequence with the given tokens in order,
  /// following the ``Next`` pointers, ignoring comments.
  template <typename A, typename... Ts>
  bool startsSequence(A K1, Ts... Tokens) const {
    return startsSequenceInternal(K1, Tokens...);
  }

  /// \c true if this token ends a sequence with the given tokens in order,
  /// following the ``Previous`` pointers, ignoring comments.
  template <typename A, typename... Ts>
  bool endsSequence(A K1, Ts... Tokens) const {
    return endsSequenceInternal(K1, Tokens...);
  }

  bool isStringLiteral() const { return tok::isStringLiteral(Tok.getKind()); }

  bool isObjCAtKeyword(tok::ObjCKeywordKind Kind) const {
    return Tok.isObjCAtKeyword(Kind);
  }

  bool isAccessSpecifier(bool ColonRequired = true) const {
    return isOneOf(tok::kw_public, tok::kw_protected, tok::kw_private) &&
           (!ColonRequired || (Next && Next->is(tok::colon)));
  }

<<<<<<< HEAD
  /// \brief Determine whether the token is a simple-type-specifier.
=======
  /// Determine whether the token is a simple-type-specifier.
>>>>>>> b2b84690
  bool isSimpleTypeSpecifier() const;

  bool isObjCAccessSpecifier() const {
    return is(tok::at) && Next &&
           (Next->isObjCAtKeyword(tok::objc_public) ||
            Next->isObjCAtKeyword(tok::objc_protected) ||
            Next->isObjCAtKeyword(tok::objc_package) ||
            Next->isObjCAtKeyword(tok::objc_private));
  }

  /// Returns whether \p Tok is ([{ or an opening < of a template or in
  /// protos.
  bool opensScope() const {
    if (is(TT_TemplateString) && TokenText.endswith("${"))
      return true;
<<<<<<< HEAD
=======
    if (is(TT_DictLiteral) && is(tok::less))
      return true;
>>>>>>> b2b84690
    return isOneOf(tok::l_paren, tok::l_brace, tok::l_square,
                   TT_TemplateOpener);
  }
  /// Returns whether \p Tok is )]} or a closing > of a template or in
  /// protos.
  bool closesScope() const {
    if (is(TT_TemplateString) && TokenText.startswith("}"))
      return true;
<<<<<<< HEAD
=======
    if (is(TT_DictLiteral) && is(tok::greater))
      return true;
>>>>>>> b2b84690
    return isOneOf(tok::r_paren, tok::r_brace, tok::r_square,
                   TT_TemplateCloser);
  }

  /// Returns \c true if this is a "." or "->" accessing a member.
  bool isMemberAccess() const {
    return isOneOf(tok::arrow, tok::period, tok::arrowstar) &&
           !isOneOf(TT_DesignatedInitializerPeriod, TT_TrailingReturnArrow,
                    TT_LambdaArrow);
  }

  bool isUnaryOperator() const {
    switch (Tok.getKind()) {
    case tok::plus:
    case tok::plusplus:
    case tok::minus:
    case tok::minusminus:
    case tok::exclaim:
    case tok::tilde:
    case tok::kw_sizeof:
    case tok::kw_alignof:
      return true;
    default:
      return false;
    }
  }

  bool isBinaryOperator() const {
    // Comma is a binary operator, but does not behave as such wrt. formatting.
    return getPrecedence() > prec::Comma;
  }

  bool isTrailingComment() const {
    return is(tok::comment) &&
           (is(TT_LineComment) || !Next || Next->NewlinesBefore > 0);
  }

<<<<<<< HEAD
  /// \brief Returns \c true if this is a keyword that can be used
=======
  /// Returns \c true if this is a keyword that can be used
>>>>>>> b2b84690
  /// like a function call (e.g. sizeof, typeid, ...).
  bool isFunctionLikeKeyword() const {
    switch (Tok.getKind()) {
    case tok::kw_throw:
    case tok::kw_typeid:
    case tok::kw_return:
    case tok::kw_sizeof:
    case tok::kw_alignof:
    case tok::kw_alignas:
    case tok::kw_decltype:
    case tok::kw_noexcept:
    case tok::kw_static_assert:
    case tok::kw___attribute:
      return true;
    default:
      return false;
    }
  }

<<<<<<< HEAD
  /// \brief Returns \c true if this is a string literal that's like a label,
=======
  /// Returns \c true if this is a string literal that's like a label,
>>>>>>> b2b84690
  /// e.g. ends with "=" or ":".
  bool isLabelString() const {
    if (!is(tok::string_literal))
      return false;
    StringRef Content = TokenText;
    if (Content.startswith("\"") || Content.startswith("'"))
      Content = Content.drop_front(1);
    if (Content.endswith("\"") || Content.endswith("'"))
      Content = Content.drop_back(1);
    Content = Content.trim();
    return Content.size() > 1 &&
           (Content.back() == ':' || Content.back() == '=');
  }

<<<<<<< HEAD
  /// \brief Returns actual token start location without leading escaped
=======
  /// Returns actual token start location without leading escaped
>>>>>>> b2b84690
  /// newlines and whitespace.
  ///
  /// This can be different to Tok.getLocation(), which includes leading escaped
  /// newlines.
  SourceLocation getStartOfNonWhitespace() const {
    return WhitespaceRange.getEnd();
  }

  prec::Level getPrecedence() const {
    return getBinOpPrecedence(Tok.getKind(), /*GreaterThanIsOperator=*/true,
                              /*CPlusPlus11=*/true);
  }

  /// Returns the previous token ignoring comments.
  FormatToken *getPreviousNonComment() const {
    FormatToken *Tok = Previous;
    while (Tok && Tok->is(tok::comment))
      Tok = Tok->Previous;
    return Tok;
  }

  /// Returns the next token ignoring comments.
  const FormatToken *getNextNonComment() const {
    const FormatToken *Tok = Next;
    while (Tok && Tok->is(tok::comment))
      Tok = Tok->Next;
    return Tok;
  }

  /// Returns \c true if this tokens starts a block-type list, i.e. a
  /// list that should be indented with a block indent.
  bool opensBlockOrBlockTypeList(const FormatStyle &Style) const {
    if (is(TT_TemplateString) && opensScope())
      return true;
    return is(TT_ArrayInitializerLSquare) ||
<<<<<<< HEAD
=======
           is(TT_ProtoExtensionLSquare) ||
>>>>>>> b2b84690
           (is(tok::l_brace) &&
            (BlockKind == BK_Block || is(TT_DictLiteral) ||
             (!Style.Cpp11BracedListStyle && NestingLevel == 0))) ||
           (is(tok::less) && (Style.Language == FormatStyle::LK_Proto ||
                              Style.Language == FormatStyle::LK_TextProto));
  }

<<<<<<< HEAD
  /// \brief Same as opensBlockOrBlockTypeList, but for the closing token.
  bool closesBlockOrBlockTypeList(const FormatStyle &Style) const {
    if (is(TT_TemplateString) && closesScope())
      return true;
    return MatchingParen && MatchingParen->opensBlockOrBlockTypeList(Style);
  }

  /// \brief Return the actual namespace token, if this token starts a namespace
=======
  /// Returns whether the token is the left square bracket of a C++
  /// structured binding declaration.
  bool isCppStructuredBinding(const FormatStyle &Style) const {
    if (!Style.isCpp() || isNot(tok::l_square))
      return false;
    const FormatToken *T = this;
    do {
      T = T->getPreviousNonComment();
    } while (T && T->isOneOf(tok::kw_const, tok::kw_volatile, tok::amp,
                             tok::ampamp));
    return T && T->is(tok::kw_auto);
  }

  /// Same as opensBlockOrBlockTypeList, but for the closing token.
  bool closesBlockOrBlockTypeList(const FormatStyle &Style) const {
    if (is(TT_TemplateString) && closesScope())
      return true;
    return MatchingParen && MatchingParen->opensBlockOrBlockTypeList(Style);
  }

  /// Return the actual namespace token, if this token starts a namespace
>>>>>>> b2b84690
  /// block.
  const FormatToken *getNamespaceToken() const {
    const FormatToken *NamespaceTok = this;
    if (is(tok::comment))
      NamespaceTok = NamespaceTok->getNextNonComment();
    // Detect "(inline)? namespace" in the beginning of a line.
    if (NamespaceTok && NamespaceTok->is(tok::kw_inline))
      NamespaceTok = NamespaceTok->getNextNonComment();
    return NamespaceTok && NamespaceTok->is(tok::kw_namespace) ? NamespaceTok
                                                               : nullptr;
  }

private:
  // Disallow copying.
  FormatToken(const FormatToken &) = delete;
  void operator=(const FormatToken &) = delete;

  template <typename A, typename... Ts>
  bool startsSequenceInternal(A K1, Ts... Tokens) const {
    if (is(tok::comment) && Next)
      return Next->startsSequenceInternal(K1, Tokens...);
    return is(K1) && Next && Next->startsSequenceInternal(Tokens...);
  }

<<<<<<< HEAD
  template <typename A>
  bool startsSequenceInternal(A K1) const {
=======
  template <typename A> bool startsSequenceInternal(A K1) const {
>>>>>>> b2b84690
    if (is(tok::comment) && Next)
      return Next->startsSequenceInternal(K1);
    return is(K1);
  }

<<<<<<< HEAD
  template <typename A, typename... Ts>
  bool endsSequenceInternal(A K1) const {
=======
  template <typename A, typename... Ts> bool endsSequenceInternal(A K1) const {
>>>>>>> b2b84690
    if (is(tok::comment) && Previous)
      return Previous->endsSequenceInternal(K1);
    return is(K1);
  }

  template <typename A, typename... Ts>
  bool endsSequenceInternal(A K1, Ts... Tokens) const {
    if (is(tok::comment) && Previous)
      return Previous->endsSequenceInternal(K1, Tokens...);
    return is(K1) && Previous && Previous->endsSequenceInternal(Tokens...);
  }
};

class ContinuationIndenter;
struct LineState;

class TokenRole {
public:
  TokenRole(const FormatStyle &Style) : Style(Style) {}
  virtual ~TokenRole();

  /// After the \c TokenAnnotator has finished annotating all the tokens,
  /// this function precomputes required information for formatting.
  virtual void precomputeFormattingInfos(const FormatToken *Token);

  /// Apply the special formatting that the given role demands.
  ///
  /// Assumes that the token having this role is already formatted.
  ///
  /// Assumes that the token having this role is already formatted.
  ///
  /// Continues formatting from \p State leaving indentation to \p Indenter and
  /// returns the total penalty that this formatting incurs.
  virtual unsigned formatFromToken(LineState &State,
                                   ContinuationIndenter *Indenter,
                                   bool DryRun) {
    return 0;
  }

<<<<<<< HEAD
  /// \brief Same as \c formatFromToken, but assumes that the first token has
=======
  /// Same as \c formatFromToken, but assumes that the first token has
>>>>>>> b2b84690
  /// already been set thereby deciding on the first line break.
  virtual unsigned formatAfterToken(LineState &State,
                                    ContinuationIndenter *Indenter,
                                    bool DryRun) {
    return 0;
  }

  /// Notifies the \c Role that a comma was found.
  virtual void CommaFound(const FormatToken *Token) {}

protected:
  const FormatStyle &Style;
};

class CommaSeparatedList : public TokenRole {
public:
  CommaSeparatedList(const FormatStyle &Style)
      : TokenRole(Style), HasNestedBracedList(false) {}

  void precomputeFormattingInfos(const FormatToken *Token) override;

  unsigned formatAfterToken(LineState &State, ContinuationIndenter *Indenter,
                            bool DryRun) override;

  unsigned formatFromToken(LineState &State, ContinuationIndenter *Indenter,
                           bool DryRun) override;

<<<<<<< HEAD
  /// \brief Adds \p Token as the next comma to the \c CommaSeparated list.
=======
  /// Adds \p Token as the next comma to the \c CommaSeparated list.
>>>>>>> b2b84690
  void CommaFound(const FormatToken *Token) override {
    Commas.push_back(Token);
  }

private:
  /// A struct that holds information on how to format a given list with
  /// a specific number of columns.
  struct ColumnFormat {
    /// The number of columns to use.
    unsigned Columns;

    /// The total width in characters.
    unsigned TotalWidth;

    /// The number of lines required for this format.
    unsigned LineCount;

    /// The size of each column in characters.
    SmallVector<unsigned, 8> ColumnSizes;
  };

  /// Calculate which \c ColumnFormat fits best into
  /// \p RemainingCharacters.
  const ColumnFormat *getColumnFormat(unsigned RemainingCharacters) const;

  /// The ordered \c FormatTokens making up the commas of this list.
  SmallVector<const FormatToken *, 8> Commas;

  /// The length of each of the list's items in characters including the
  /// trailing comma.
  SmallVector<unsigned, 8> ItemLengths;

  /// Precomputed formats that can be used for this list.
  SmallVector<ColumnFormat, 4> Formats;

  bool HasNestedBracedList;
};

<<<<<<< HEAD
/// \brief Encapsulates keywords that are context sensitive or for languages not
=======
/// Encapsulates keywords that are context sensitive or for languages not
>>>>>>> b2b84690
/// properly supported by Clang's lexer.
struct AdditionalKeywords {
  AdditionalKeywords(IdentifierTable &IdentTable) {
    kw_final = &IdentTable.get("final");
    kw_override = &IdentTable.get("override");
    kw_in = &IdentTable.get("in");
    kw_of = &IdentTable.get("of");
    kw_CF_ENUM = &IdentTable.get("CF_ENUM");
    kw_CF_OPTIONS = &IdentTable.get("CF_OPTIONS");
    kw_NS_ENUM = &IdentTable.get("NS_ENUM");
    kw_NS_OPTIONS = &IdentTable.get("NS_OPTIONS");

    kw_as = &IdentTable.get("as");
    kw_async = &IdentTable.get("async");
    kw_await = &IdentTable.get("await");
    kw_declare = &IdentTable.get("declare");
    kw_finally = &IdentTable.get("finally");
    kw_from = &IdentTable.get("from");
    kw_function = &IdentTable.get("function");
    kw_get = &IdentTable.get("get");
    kw_import = &IdentTable.get("import");
    kw_is = &IdentTable.get("is");
    kw_let = &IdentTable.get("let");
    kw_module = &IdentTable.get("module");
    kw_readonly = &IdentTable.get("readonly");
    kw_set = &IdentTable.get("set");
    kw_type = &IdentTable.get("type");
<<<<<<< HEAD
=======
    kw_typeof = &IdentTable.get("typeof");
>>>>>>> b2b84690
    kw_var = &IdentTable.get("var");
    kw_yield = &IdentTable.get("yield");

    kw_abstract = &IdentTable.get("abstract");
    kw_assert = &IdentTable.get("assert");
    kw_extends = &IdentTable.get("extends");
    kw_implements = &IdentTable.get("implements");
    kw_instanceof = &IdentTable.get("instanceof");
    kw_interface = &IdentTable.get("interface");
    kw_native = &IdentTable.get("native");
    kw_package = &IdentTable.get("package");
    kw_synchronized = &IdentTable.get("synchronized");
    kw_throws = &IdentTable.get("throws");
    kw___except = &IdentTable.get("__except");
    kw___has_include = &IdentTable.get("__has_include");
    kw___has_include_next = &IdentTable.get("__has_include_next");

    kw_mark = &IdentTable.get("mark");

    kw_extend = &IdentTable.get("extend");
    kw_option = &IdentTable.get("option");
    kw_optional = &IdentTable.get("optional");
    kw_repeated = &IdentTable.get("repeated");
    kw_required = &IdentTable.get("required");
    kw_returns = &IdentTable.get("returns");

    kw_signals = &IdentTable.get("signals");
    kw_qsignals = &IdentTable.get("Q_SIGNALS");
    kw_slots = &IdentTable.get("slots");
    kw_qslots = &IdentTable.get("Q_SLOTS");

    // Keep this at the end of the constructor to make sure everything here is
    // already initialized.
    JsExtraKeywords = std::unordered_set<IdentifierInfo *>(
        {kw_as, kw_async, kw_await, kw_declare, kw_finally, kw_from,
         kw_function, kw_get, kw_import, kw_is, kw_let, kw_module, kw_readonly,
<<<<<<< HEAD
         kw_set, kw_type, kw_var, kw_yield,
=======
         kw_set, kw_type, kw_typeof, kw_var, kw_yield,
>>>>>>> b2b84690
         // Keywords from the Java section.
         kw_abstract, kw_extends, kw_implements, kw_instanceof, kw_interface});
  }

  // Context sensitive keywords.
  IdentifierInfo *kw_final;
  IdentifierInfo *kw_override;
  IdentifierInfo *kw_in;
  IdentifierInfo *kw_of;
  IdentifierInfo *kw_CF_ENUM;
  IdentifierInfo *kw_CF_OPTIONS;
  IdentifierInfo *kw_NS_ENUM;
  IdentifierInfo *kw_NS_OPTIONS;
  IdentifierInfo *kw___except;
  IdentifierInfo *kw___has_include;
  IdentifierInfo *kw___has_include_next;

  // JavaScript keywords.
  IdentifierInfo *kw_as;
  IdentifierInfo *kw_async;
  IdentifierInfo *kw_await;
  IdentifierInfo *kw_declare;
  IdentifierInfo *kw_finally;
  IdentifierInfo *kw_from;
  IdentifierInfo *kw_function;
  IdentifierInfo *kw_get;
  IdentifierInfo *kw_import;
  IdentifierInfo *kw_is;
  IdentifierInfo *kw_let;
  IdentifierInfo *kw_module;
  IdentifierInfo *kw_readonly;
  IdentifierInfo *kw_set;
  IdentifierInfo *kw_type;
<<<<<<< HEAD
=======
  IdentifierInfo *kw_typeof;
>>>>>>> b2b84690
  IdentifierInfo *kw_var;
  IdentifierInfo *kw_yield;

  // Java keywords.
  IdentifierInfo *kw_abstract;
  IdentifierInfo *kw_assert;
  IdentifierInfo *kw_extends;
  IdentifierInfo *kw_implements;
  IdentifierInfo *kw_instanceof;
  IdentifierInfo *kw_interface;
  IdentifierInfo *kw_native;
  IdentifierInfo *kw_package;
  IdentifierInfo *kw_synchronized;
  IdentifierInfo *kw_throws;

  // Pragma keywords.
  IdentifierInfo *kw_mark;

  // Proto keywords.
  IdentifierInfo *kw_extend;
  IdentifierInfo *kw_option;
  IdentifierInfo *kw_optional;
  IdentifierInfo *kw_repeated;
  IdentifierInfo *kw_required;
  IdentifierInfo *kw_returns;

  // QT keywords.
  IdentifierInfo *kw_signals;
  IdentifierInfo *kw_qsignals;
  IdentifierInfo *kw_slots;
  IdentifierInfo *kw_qslots;

<<<<<<< HEAD
  /// \brief Returns \c true if \p Tok is a true JavaScript identifier, returns
=======
  /// Returns \c true if \p Tok is a true JavaScript identifier, returns
>>>>>>> b2b84690
  /// \c false if it is a keyword or a pseudo keyword.
  bool IsJavaScriptIdentifier(const FormatToken &Tok) const {
    return Tok.is(tok::identifier) &&
           JsExtraKeywords.find(Tok.Tok.getIdentifierInfo()) ==
               JsExtraKeywords.end();
  }

private:
<<<<<<< HEAD
  /// \brief The JavaScript keywords beyond the C++ keyword set.
=======
  /// The JavaScript keywords beyond the C++ keyword set.
>>>>>>> b2b84690
  std::unordered_set<IdentifierInfo *> JsExtraKeywords;
};

} // namespace format
} // namespace clang

#endif<|MERGE_RESOLUTION|>--- conflicted
+++ resolved
@@ -26,73 +26,6 @@
 namespace clang {
 namespace format {
 
-<<<<<<< HEAD
-#define LIST_TOKEN_TYPES \
-  TYPE(ArrayInitializerLSquare) \
-  TYPE(ArraySubscriptLSquare) \
-  TYPE(AttributeParen) \
-  TYPE(BinaryOperator) \
-  TYPE(BitFieldColon) \
-  TYPE(BlockComment) \
-  TYPE(CastRParen) \
-  TYPE(ConditionalExpr) \
-  TYPE(ConflictAlternative) \
-  TYPE(ConflictEnd) \
-  TYPE(ConflictStart) \
-  TYPE(CtorInitializerColon) \
-  TYPE(CtorInitializerComma) \
-  TYPE(DesignatedInitializerLSquare) \
-  TYPE(DesignatedInitializerPeriod) \
-  TYPE(DictLiteral) \
-  TYPE(ForEachMacro) \
-  TYPE(FunctionAnnotationRParen) \
-  TYPE(FunctionDeclarationName) \
-  TYPE(FunctionLBrace) \
-  TYPE(FunctionTypeLParen) \
-  TYPE(ImplicitStringLiteral) \
-  TYPE(InheritanceColon) \
-  TYPE(InheritanceComma) \
-  TYPE(InlineASMBrace) \
-  TYPE(InlineASMColon) \
-  TYPE(JavaAnnotation) \
-  TYPE(JsComputedPropertyName) \
-  TYPE(JsExponentiation) \
-  TYPE(JsExponentiationEqual) \
-  TYPE(JsFatArrow) \
-  TYPE(JsNonNullAssertion) \
-  TYPE(JsTypeColon) \
-  TYPE(JsTypeOperator) \
-  TYPE(JsTypeOptionalQuestion) \
-  TYPE(LambdaArrow) \
-  TYPE(LambdaLSquare) \
-  TYPE(LeadingJavaAnnotation) \
-  TYPE(LineComment) \
-  TYPE(MacroBlockBegin) \
-  TYPE(MacroBlockEnd) \
-  TYPE(ObjCBlockLBrace) \
-  TYPE(ObjCBlockLParen) \
-  TYPE(ObjCDecl) \
-  TYPE(ObjCForIn) \
-  TYPE(ObjCMethodExpr) \
-  TYPE(ObjCMethodSpecifier) \
-  TYPE(ObjCProperty) \
-  TYPE(ObjCStringLiteral) \
-  TYPE(OverloadedOperator) \
-  TYPE(OverloadedOperatorLParen) \
-  TYPE(PointerOrReference) \
-  TYPE(PureVirtualSpecifier) \
-  TYPE(RangeBasedForLoopColon) \
-  TYPE(RegexLiteral) \
-  TYPE(SelectorName) \
-  TYPE(StartOfName) \
-  TYPE(TemplateCloser) \
-  TYPE(TemplateOpener) \
-  TYPE(TemplateString) \
-  TYPE(TrailingAnnotation) \
-  TYPE(TrailingReturnArrow) \
-  TYPE(TrailingUnaryOperator) \
-  TYPE(UnaryOperator) \
-=======
 #define LIST_TOKEN_TYPES                                                       \
   TYPE(ArrayInitializerLSquare)                                                \
   TYPE(ArraySubscriptLSquare)                                                  \
@@ -162,26 +95,16 @@
   TYPE(TrailingReturnArrow)                                                    \
   TYPE(TrailingUnaryOperator)                                                  \
   TYPE(UnaryOperator)                                                          \
->>>>>>> b2b84690
   TYPE(Unknown)
 
 enum TokenType {
 #define TYPE(X) TT_##X,
-<<<<<<< HEAD
-LIST_TOKEN_TYPES
-#undef TYPE
-  NUM_TOKEN_TYPES
-};
-
-/// \brief Determines the name of a token type.
-=======
   LIST_TOKEN_TYPES
 #undef TYPE
       NUM_TOKEN_TYPES
 };
 
 /// Determines the name of a token type.
->>>>>>> b2b84690
 const char *getTokenTypeName(TokenType Type);
 
 // Represents what type of block a set of braces open.
@@ -195,20 +118,12 @@
 class TokenRole;
 class AnnotatedLine;
 
-<<<<<<< HEAD
-/// \brief A wrapper around a \c Token storing information about the
-=======
 /// A wrapper around a \c Token storing information about the
->>>>>>> b2b84690
 /// whitespace characters preceding it.
 struct FormatToken {
   FormatToken() {}
 
-<<<<<<< HEAD
-  /// \brief The \c Token.
-=======
   /// The \c Token.
->>>>>>> b2b84690
   Token Tok;
 
   /// The number of newlines immediately before the \c Token.
@@ -221,11 +136,7 @@
   /// Token.
   bool HasUnescapedNewline = false;
 
-<<<<<<< HEAD
-  /// \brief The range of the whitespace immediately preceding the \c Token.
-=======
   /// The range of the whitespace immediately preceding the \c Token.
->>>>>>> b2b84690
   SourceRange WhitespaceRange;
 
   /// The offset just past the last '\n' in this token's leading
@@ -241,17 +152,10 @@
   /// token.
   unsigned LastLineColumnWidth = 0;
 
-<<<<<<< HEAD
-  /// \brief Whether the token text contains newlines (escaped or not).
-  bool IsMultiline = false;
-
-  /// \brief Indicates that this is the first token of the file.
-=======
   /// Whether the token text contains newlines (escaped or not).
   bool IsMultiline = false;
 
   /// Indicates that this is the first token of the file.
->>>>>>> b2b84690
   bool IsFirst = false;
 
   /// Whether there must be a line break before this token.
@@ -266,30 +170,14 @@
   /// escaped newlines.
   StringRef TokenText;
 
-<<<<<<< HEAD
-  /// \brief Set to \c true if this token is an unterminated literal.
-  bool IsUnterminatedLiteral = 0;
-
-  /// \brief Contains the kind of block if this token is a brace.
-=======
   /// Set to \c true if this token is an unterminated literal.
   bool IsUnterminatedLiteral = 0;
 
   /// Contains the kind of block if this token is a brace.
->>>>>>> b2b84690
   BraceBlockKind BlockKind = BK_Unknown;
 
   TokenType Type = TT_Unknown;
 
-<<<<<<< HEAD
-  /// \brief The number of spaces that should be inserted before this token.
-  unsigned SpacesRequiredBefore = 0;
-
-  /// \brief \c true if it is allowed to break before this token.
-  bool CanBreakBefore = false;
-
-  /// \brief \c true if this is the ">" of "template<..>".
-=======
   /// The number of spaces that should be inserted before this token.
   unsigned SpacesRequiredBefore = 0;
 
@@ -297,7 +185,6 @@
   bool CanBreakBefore = false;
 
   /// \c true if this is the ">" of "template<..>".
->>>>>>> b2b84690
   bool ClosesTemplateDeclaration = false;
 
   /// Number of parameters, if this is "(", "[" or "<".
@@ -307,19 +194,9 @@
   /// the number of commas.
   unsigned ParameterCount = 0;
 
-<<<<<<< HEAD
-  /// \brief Number of parameters that are nested blocks,
-  /// if this is "(", "[" or "<".
-  unsigned BlockParameterCount = 0;
-
-  /// \brief If this is a bracket ("<", "(", "[" or "{"), contains the kind of
-  /// the surrounding bracket.
-  tok::TokenKind ParentBracket = tok::unknown;
-=======
   /// Number of parameters that are nested blocks,
   /// if this is "(", "[" or "<".
   unsigned BlockParameterCount = 0;
->>>>>>> b2b84690
 
   /// If this is a bracket ("<", "(", "[" or "{"), contains the kind of
   /// the surrounding bracket.
@@ -329,11 +206,7 @@
   /// about the token's formatting.
   std::unique_ptr<TokenRole> Role;
 
-<<<<<<< HEAD
-  /// \brief If this is an opening parenthesis, how are the parameters packed?
-=======
   /// If this is an opening parenthesis, how are the parameters packed?
->>>>>>> b2b84690
   ParameterPackingKind PackingKind = PPK_Inconclusive;
 
   /// The total length of the unwrapped line up to and including this
@@ -353,16 +226,6 @@
   /// operator precedence, parenthesis nesting, etc.
   unsigned BindingStrength = 0;
 
-<<<<<<< HEAD
-  /// \brief The nesting level of this token, i.e. the number of surrounding (),
-  /// [], {} or <>.
-  unsigned NestingLevel = 0;
-
-  /// \brief The indent level of this token. Copied from the surrounding line.
-  unsigned IndentLevel = 0;
-
-  /// \brief Penalty for inserting a line break before this token.
-=======
   /// The nesting level of this token, i.e. the number of surrounding (),
   /// [], {} or <>.
   unsigned NestingLevel = 0;
@@ -371,7 +234,6 @@
   unsigned IndentLevel = 0;
 
   /// Penalty for inserting a line break before this token.
->>>>>>> b2b84690
   unsigned SplitPenalty = 0;
 
   /// If this is the first ObjC selector name in an ObjC method
@@ -380,8 +242,6 @@
   /// This being set to 0 means that the selectors should not be colon-aligned,
   /// e.g. because several of them are block-type.
   unsigned LongestObjCSelectorName = 0;
-<<<<<<< HEAD
-=======
 
   /// If this is the first ObjC selector name in an ObjC method
   /// definition or call, this contains the number of parts that the whole
@@ -392,7 +252,6 @@
   /// for the selector name token.
   /// For now calculated only for ObjC.
   unsigned ParameterIndex = 0;
->>>>>>> b2b84690
 
   /// Stores the number of required fake parentheses and the
   /// corresponding operator precedence.
@@ -400,35 +259,18 @@
   /// If multiple fake parentheses start at a token, this vector stores them in
   /// reverse order, i.e. inner fake parenthesis first.
   SmallVector<prec::Level, 4> FakeLParens;
-<<<<<<< HEAD
-  /// \brief Insert this many fake ) after this token for correct indentation.
-=======
   /// Insert this many fake ) after this token for correct indentation.
->>>>>>> b2b84690
   unsigned FakeRParens = 0;
 
   /// \c true if this token starts a binary expression, i.e. has at least
   /// one fake l_paren with a precedence greater than prec::Unknown.
   bool StartsBinaryExpression = false;
-<<<<<<< HEAD
-  /// \brief \c true if this token ends a binary expression.
-  bool EndsBinaryExpression = false;
-
-  /// \brief Is this is an operator (or "."/"->") in a sequence of operators
-  /// with the same precedence, contains the 0-based operator index.
-  unsigned OperatorIndex = 0;
-
-  /// \brief If this is an operator (or "."/"->") in a sequence of operators
-  /// with the same precedence, points to the next operator.
-  FormatToken *NextOperator = nullptr;
-=======
   /// \c true if this token ends a binary expression.
   bool EndsBinaryExpression = false;
 
   /// Is this is an operator (or "."/"->") in a sequence of operators
   /// with the same precedence, contains the 0-based operator index.
   unsigned OperatorIndex = 0;
->>>>>>> b2b84690
 
   /// If this is an operator (or "."/"->") in a sequence of operators
   /// with the same precedence, points to the next operator.
@@ -439,30 +281,6 @@
   /// Only set if \c Type == \c TT_StartOfName.
   bool PartOfMultiVariableDeclStmt = false;
 
-<<<<<<< HEAD
-  /// \brief Does this line comment continue a line comment section?
-  ///
-  /// Only set to true if \c Type == \c TT_LineComment.
-  bool ContinuesLineCommentSection = false;
-
-  /// \brief If this is a bracket, this points to the matching one.
-  FormatToken *MatchingParen = nullptr;
-
-  /// \brief The previous token in the unwrapped line.
-  FormatToken *Previous = nullptr;
-
-  /// \brief The next token in the unwrapped line.
-  FormatToken *Next = nullptr;
-
-  /// \brief If this token starts a block, this contains all the unwrapped lines
-  /// in it.
-  SmallVector<AnnotatedLine *, 1> Children;
-
-  /// \brief Stores the formatting decision for the token once it was made.
-  FormatDecision Decision = FD_Unformatted;
-
-  /// \brief If \c true, this token has been fully formatted (indented and
-=======
   /// Does this line comment continue a line comment section?
   ///
   /// Only set to true if \c Type == \c TT_LineComment.
@@ -485,7 +303,6 @@
   FormatDecision Decision = FD_Unformatted;
 
   /// If \c true, this token has been fully formatted (indented and
->>>>>>> b2b84690
   /// potentially re-formatted inside), and we do not allow further formatting
   /// changes.
   bool Finalized = false;
@@ -533,11 +350,7 @@
            (!ColonRequired || (Next && Next->is(tok::colon)));
   }
 
-<<<<<<< HEAD
-  /// \brief Determine whether the token is a simple-type-specifier.
-=======
   /// Determine whether the token is a simple-type-specifier.
->>>>>>> b2b84690
   bool isSimpleTypeSpecifier() const;
 
   bool isObjCAccessSpecifier() const {
@@ -553,11 +366,8 @@
   bool opensScope() const {
     if (is(TT_TemplateString) && TokenText.endswith("${"))
       return true;
-<<<<<<< HEAD
-=======
     if (is(TT_DictLiteral) && is(tok::less))
       return true;
->>>>>>> b2b84690
     return isOneOf(tok::l_paren, tok::l_brace, tok::l_square,
                    TT_TemplateOpener);
   }
@@ -566,11 +376,8 @@
   bool closesScope() const {
     if (is(TT_TemplateString) && TokenText.startswith("}"))
       return true;
-<<<<<<< HEAD
-=======
     if (is(TT_DictLiteral) && is(tok::greater))
       return true;
->>>>>>> b2b84690
     return isOneOf(tok::r_paren, tok::r_brace, tok::r_square,
                    TT_TemplateCloser);
   }
@@ -608,11 +415,7 @@
            (is(TT_LineComment) || !Next || Next->NewlinesBefore > 0);
   }
 
-<<<<<<< HEAD
-  /// \brief Returns \c true if this is a keyword that can be used
-=======
   /// Returns \c true if this is a keyword that can be used
->>>>>>> b2b84690
   /// like a function call (e.g. sizeof, typeid, ...).
   bool isFunctionLikeKeyword() const {
     switch (Tok.getKind()) {
@@ -632,11 +435,7 @@
     }
   }
 
-<<<<<<< HEAD
-  /// \brief Returns \c true if this is a string literal that's like a label,
-=======
   /// Returns \c true if this is a string literal that's like a label,
->>>>>>> b2b84690
   /// e.g. ends with "=" or ":".
   bool isLabelString() const {
     if (!is(tok::string_literal))
@@ -651,11 +450,7 @@
            (Content.back() == ':' || Content.back() == '=');
   }
 
-<<<<<<< HEAD
-  /// \brief Returns actual token start location without leading escaped
-=======
   /// Returns actual token start location without leading escaped
->>>>>>> b2b84690
   /// newlines and whitespace.
   ///
   /// This can be different to Tok.getLocation(), which includes leading escaped
@@ -691,10 +486,7 @@
     if (is(TT_TemplateString) && opensScope())
       return true;
     return is(TT_ArrayInitializerLSquare) ||
-<<<<<<< HEAD
-=======
            is(TT_ProtoExtensionLSquare) ||
->>>>>>> b2b84690
            (is(tok::l_brace) &&
             (BlockKind == BK_Block || is(TT_DictLiteral) ||
              (!Style.Cpp11BracedListStyle && NestingLevel == 0))) ||
@@ -702,16 +494,6 @@
                               Style.Language == FormatStyle::LK_TextProto));
   }
 
-<<<<<<< HEAD
-  /// \brief Same as opensBlockOrBlockTypeList, but for the closing token.
-  bool closesBlockOrBlockTypeList(const FormatStyle &Style) const {
-    if (is(TT_TemplateString) && closesScope())
-      return true;
-    return MatchingParen && MatchingParen->opensBlockOrBlockTypeList(Style);
-  }
-
-  /// \brief Return the actual namespace token, if this token starts a namespace
-=======
   /// Returns whether the token is the left square bracket of a C++
   /// structured binding declaration.
   bool isCppStructuredBinding(const FormatStyle &Style) const {
@@ -733,7 +515,6 @@
   }
 
   /// Return the actual namespace token, if this token starts a namespace
->>>>>>> b2b84690
   /// block.
   const FormatToken *getNamespaceToken() const {
     const FormatToken *NamespaceTok = this;
@@ -758,23 +539,13 @@
     return is(K1) && Next && Next->startsSequenceInternal(Tokens...);
   }
 
-<<<<<<< HEAD
-  template <typename A>
-  bool startsSequenceInternal(A K1) const {
-=======
   template <typename A> bool startsSequenceInternal(A K1) const {
->>>>>>> b2b84690
     if (is(tok::comment) && Next)
       return Next->startsSequenceInternal(K1);
     return is(K1);
   }
 
-<<<<<<< HEAD
-  template <typename A, typename... Ts>
-  bool endsSequenceInternal(A K1) const {
-=======
   template <typename A, typename... Ts> bool endsSequenceInternal(A K1) const {
->>>>>>> b2b84690
     if (is(tok::comment) && Previous)
       return Previous->endsSequenceInternal(K1);
     return is(K1);
@@ -801,8 +572,6 @@
   virtual void precomputeFormattingInfos(const FormatToken *Token);
 
   /// Apply the special formatting that the given role demands.
-  ///
-  /// Assumes that the token having this role is already formatted.
   ///
   /// Assumes that the token having this role is already formatted.
   ///
@@ -814,11 +583,7 @@
     return 0;
   }
 
-<<<<<<< HEAD
-  /// \brief Same as \c formatFromToken, but assumes that the first token has
-=======
   /// Same as \c formatFromToken, but assumes that the first token has
->>>>>>> b2b84690
   /// already been set thereby deciding on the first line break.
   virtual unsigned formatAfterToken(LineState &State,
                                     ContinuationIndenter *Indenter,
@@ -846,11 +611,7 @@
   unsigned formatFromToken(LineState &State, ContinuationIndenter *Indenter,
                            bool DryRun) override;
 
-<<<<<<< HEAD
-  /// \brief Adds \p Token as the next comma to the \c CommaSeparated list.
-=======
   /// Adds \p Token as the next comma to the \c CommaSeparated list.
->>>>>>> b2b84690
   void CommaFound(const FormatToken *Token) override {
     Commas.push_back(Token);
   }
@@ -889,11 +650,7 @@
   bool HasNestedBracedList;
 };
 
-<<<<<<< HEAD
-/// \brief Encapsulates keywords that are context sensitive or for languages not
-=======
 /// Encapsulates keywords that are context sensitive or for languages not
->>>>>>> b2b84690
 /// properly supported by Clang's lexer.
 struct AdditionalKeywords {
   AdditionalKeywords(IdentifierTable &IdentTable) {
@@ -921,10 +678,7 @@
     kw_readonly = &IdentTable.get("readonly");
     kw_set = &IdentTable.get("set");
     kw_type = &IdentTable.get("type");
-<<<<<<< HEAD
-=======
     kw_typeof = &IdentTable.get("typeof");
->>>>>>> b2b84690
     kw_var = &IdentTable.get("var");
     kw_yield = &IdentTable.get("yield");
 
@@ -961,11 +715,7 @@
     JsExtraKeywords = std::unordered_set<IdentifierInfo *>(
         {kw_as, kw_async, kw_await, kw_declare, kw_finally, kw_from,
          kw_function, kw_get, kw_import, kw_is, kw_let, kw_module, kw_readonly,
-<<<<<<< HEAD
-         kw_set, kw_type, kw_var, kw_yield,
-=======
          kw_set, kw_type, kw_typeof, kw_var, kw_yield,
->>>>>>> b2b84690
          // Keywords from the Java section.
          kw_abstract, kw_extends, kw_implements, kw_instanceof, kw_interface});
   }
@@ -999,10 +749,7 @@
   IdentifierInfo *kw_readonly;
   IdentifierInfo *kw_set;
   IdentifierInfo *kw_type;
-<<<<<<< HEAD
-=======
   IdentifierInfo *kw_typeof;
->>>>>>> b2b84690
   IdentifierInfo *kw_var;
   IdentifierInfo *kw_yield;
 
@@ -1035,11 +782,7 @@
   IdentifierInfo *kw_slots;
   IdentifierInfo *kw_qslots;
 
-<<<<<<< HEAD
-  /// \brief Returns \c true if \p Tok is a true JavaScript identifier, returns
-=======
   /// Returns \c true if \p Tok is a true JavaScript identifier, returns
->>>>>>> b2b84690
   /// \c false if it is a keyword or a pseudo keyword.
   bool IsJavaScriptIdentifier(const FormatToken &Tok) const {
     return Tok.is(tok::identifier) &&
@@ -1048,11 +791,7 @@
   }
 
 private:
-<<<<<<< HEAD
-  /// \brief The JavaScript keywords beyond the C++ keyword set.
-=======
   /// The JavaScript keywords beyond the C++ keyword set.
->>>>>>> b2b84690
   std::unordered_set<IdentifierInfo *> JsExtraKeywords;
 };
 
