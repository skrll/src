--- conflicted
+++ resolved
@@ -20,11 +20,8 @@
 #include "FormatToken.h"
 #include "clang/Format/Format.h"
 #include "llvm/Support/Regex.h"
-<<<<<<< HEAD
-=======
 #include <map>
 #include <tuple>
->>>>>>> b2b84690
 
 namespace clang {
 class SourceManager;
@@ -97,21 +94,6 @@
   /// accordingly.
   unsigned moveStateToNextToken(LineState &State, bool DryRun, bool Newline);
 
-<<<<<<< HEAD
-  /// \brief Update 'State' according to the next token's fake left parentheses.
-  void moveStatePastFakeLParens(LineState &State, bool Newline);
-  /// \brief Update 'State' according to the next token's fake r_parens.
-  void moveStatePastFakeRParens(LineState &State);
-
-  /// \brief Update 'State' according to the next token being one of "(<{[".
-  void moveStatePastScopeOpener(LineState &State, bool Newline);
-  /// \brief Update 'State' according to the next token being one of ")>}]".
-  void moveStatePastScopeCloser(LineState &State);
-  /// \brief Update 'State' with the next token opening a nested block.
-  void moveStateToNewBlock(LineState &State);
-
-  /// \brief If the current token sticks out over the end of the line, break
-=======
   /// Update 'State' according to the next token's fake left parentheses.
   void moveStatePastFakeLParens(LineState &State, bool Newline);
   /// Update 'State' according to the next token's fake r_parens.
@@ -143,7 +125,6 @@
                                                 const LineState &State);
 
   /// If the current token sticks out over the end of the line, break
->>>>>>> b2b84690
   /// it if possible.
   ///
   /// \returns A pair (penalty, exceeded), where penalty is the extra penalty
@@ -191,17 +172,10 @@
   /// \c Replacement.
   unsigned addTokenOnNewLine(LineState &State, bool DryRun);
 
-<<<<<<< HEAD
-  /// \brief Calculate the new column for a line wrap before the next token.
-  unsigned getNewLineColumn(const LineState &State);
-
-  /// \brief Adds a multiline token to the \p State.
-=======
   /// Calculate the new column for a line wrap before the next token.
   unsigned getNewLineColumn(const LineState &State);
 
   /// Adds a multiline token to the \p State.
->>>>>>> b2b84690
   ///
   /// \returns Extra penalty for the first line of the literal: last line is
   /// handled in \c addNextStateToQueue, and the penalty for other lines doesn't
@@ -222,20 +196,6 @@
   encoding::Encoding Encoding;
   bool BinPackInconclusiveFunctions;
   llvm::Regex CommentPragmasRegex;
-<<<<<<< HEAD
-};
-
-struct ParenState {
-  ParenState(unsigned Indent, unsigned LastSpace, bool AvoidBinPacking,
-             bool NoLineBreak)
-      : Indent(Indent), LastSpace(LastSpace), NestedBlockIndent(Indent),
-        BreakBeforeClosingBrace(false), AvoidBinPacking(AvoidBinPacking),
-        BreakBeforeParameter(false), NoLineBreak(NoLineBreak),
-        NoLineBreakInOperand(false), LastOperatorWrapped(true),
-        ContainsLineBreak(false), ContainsUnwrappedBuilder(false),
-        AlignColons(true), ObjCSelectorNameFound(false),
-        HasMultipleNestedBlocks(false), NestedBlockInlined(false) {}
-=======
   const RawStringFormatStyleManager RawStringFormats;
 };
 
@@ -257,63 +217,27 @@
   /// Not considered for memoization as it will always have the same value at
   /// the same token.
   const FormatToken *Tok;
->>>>>>> b2b84690
 
   /// The position to which a specific parenthesis level needs to be
   /// indented.
   unsigned Indent;
 
-<<<<<<< HEAD
-  /// \brief The position of the last space on each level.
-=======
   /// The position of the last space on each level.
->>>>>>> b2b84690
   ///
   /// Used e.g. to break like:
   /// functionCall(Parameter, otherCall(
   ///                             OtherParameter));
   unsigned LastSpace;
 
-<<<<<<< HEAD
-  /// \brief If a block relative to this parenthesis level gets wrapped, indent
-  /// it this much.
-  unsigned NestedBlockIndent;
-
-  /// \brief The position the first "<<" operator encountered on each level.
-=======
   /// If a block relative to this parenthesis level gets wrapped, indent
   /// it this much.
   unsigned NestedBlockIndent;
 
   /// The position the first "<<" operator encountered on each level.
->>>>>>> b2b84690
   ///
   /// Used to align "<<" operators. 0 if no such operator has been encountered
   /// on a level.
   unsigned FirstLessLess = 0;
-<<<<<<< HEAD
-
-  /// \brief The column of a \c ? in a conditional expression;
-  unsigned QuestionColumn = 0;
-
-  /// \brief The position of the colon in an ObjC method declaration/call.
-  unsigned ColonPos = 0;
-
-  /// \brief The start of the most recent function in a builder-type call.
-  unsigned StartOfFunctionCall = 0;
-
-  /// \brief Contains the start of array subscript expressions, so that they
-  /// can be aligned.
-  unsigned StartOfArraySubscripts = 0;
-
-  /// \brief If a nested name specifier was broken over multiple lines, this
-  /// contains the start column of the second line. Otherwise 0.
-  unsigned NestedNameSpecifierContinuation = 0;
-
-  /// \brief If a call expression was broken over multiple lines, this
-  /// contains the start column of the second line. Otherwise 0.
-  unsigned CallContinuation = 0;
-=======
 
   /// The column of a \c ? in a conditional expression;
   unsigned QuestionColumn = 0;
@@ -384,86 +308,20 @@
   /// Not considered for memoization as it will always have the same value at
   /// the same token.
   bool AlignColons : 1;
->>>>>>> b2b84690
 
   /// \c true if at least one selector name was found in the current
   /// ObjC method expression.
   ///
-<<<<<<< HEAD
-  /// Used to align further variables if necessary.
-  unsigned VariablePos = 0;
-
-  /// \brief Whether a newline needs to be inserted before the block's closing
-  /// brace.
-  ///
-  /// We only want to insert a newline before the closing brace if there also
-  /// was a newline after the beginning left brace.
-  bool BreakBeforeClosingBrace : 1;
-
-  /// \brief Avoid bin packing, i.e. multiple parameters/elements on multiple
-  /// lines, in this context.
-  bool AvoidBinPacking : 1;
-
-  /// \brief Break after the next comma (or all the commas in this context if
-  /// \c AvoidBinPacking is \c true).
-  bool BreakBeforeParameter : 1;
-
-  /// \brief Line breaking in this context would break a formatting rule.
-  bool NoLineBreak : 1;
-
-  /// \brief Same as \c NoLineBreak, but is restricted until the end of the
-  /// operand (including the next ",").
-  bool NoLineBreakInOperand : 1;
-
-  /// \brief True if the last binary operator on this level was wrapped to the
-  /// next line.
-  bool LastOperatorWrapped : 1;
-=======
   /// Not considered for memoization as it will always have the same value at
   /// the same token.
   bool ObjCSelectorNameFound : 1;
->>>>>>> b2b84690
 
   /// \c true if there are multiple nested blocks inside these parens.
-  ///
-<<<<<<< HEAD
-  /// The first line break in a certain \c ParenState causes extra penalty so
-  /// that clang-format prefers similar breaks, i.e. breaks in the same
-  /// parenthesis.
-  bool ContainsLineBreak : 1;
-
-  /// \brief \c true if this \c ParenState contains multiple segments of a
-  /// builder-type call on one line.
-  bool ContainsUnwrappedBuilder : 1;
-
-  /// \brief \c true if the colons of the curren ObjC method expression should
-  /// be aligned.
-  ///
-  /// Not considered for memoization as it will always have the same value at
-  /// the same token.
-  bool AlignColons : 1;
-
-  /// \brief \c true if at least one selector name was found in the current
-  /// ObjC method expression.
-  ///
-  /// Not considered for memoization as it will always have the same value at
-  /// the same token.
-  bool ObjCSelectorNameFound : 1;
-
-  /// \brief \c true if there are multiple nested blocks inside these parens.
   ///
   /// Not considered for memoization as it will always have the same value at
   /// the same token.
   bool HasMultipleNestedBlocks : 1;
 
-  // \brief The start of a nested block (e.g. lambda introducer in C++ or
-  // "function" in JavaScript) is not wrapped to a new line.
-  bool NestedBlockInlined : 1;
-=======
-  /// Not considered for memoization as it will always have the same value at
-  /// the same token.
-  bool HasMultipleNestedBlocks : 1;
-
   /// The start of a nested block (e.g. lambda introducer in C++ or
   /// "function" in JavaScript) is not wrapped to a new line.
   bool NestedBlockInlined : 1;
@@ -471,7 +329,6 @@
   /// \c true if the current \c ParenState represents an Objective-C
   /// array literal.
   bool IsInsideObjCArrayLiteral : 1;
->>>>>>> b2b84690
 
   bool operator<(const ParenState &Other) const {
     if (Indent != Other.Indent)
@@ -527,12 +384,6 @@
   /// \c true if this line contains a continued for-loop section.
   bool LineContainsContinuedForLoopSection;
 
-<<<<<<< HEAD
-  /// \brief The \c NestingLevel at the start of this line.
-  unsigned StartOfLineLevel;
-
-  /// \brief The lowest \c NestingLevel on the current line.
-=======
   /// \c true if \p NextToken should not continue this line.
   bool NoContinuation;
 
@@ -540,7 +391,6 @@
   unsigned StartOfLineLevel;
 
   /// The lowest \c NestingLevel on the current line.
->>>>>>> b2b84690
   unsigned LowestLevelOnLine;
 
   /// The start column of the string literal, if we're in a string
@@ -583,11 +433,8 @@
     if (LineContainsContinuedForLoopSection !=
         Other.LineContainsContinuedForLoopSection)
       return LineContainsContinuedForLoopSection;
-<<<<<<< HEAD
-=======
     if (NoContinuation != Other.NoContinuation)
       return NoContinuation;
->>>>>>> b2b84690
     if (StartOfLineLevel != Other.StartOfLineLevel)
       return StartOfLineLevel < Other.StartOfLineLevel;
     if (LowestLevelOnLine != Other.LowestLevelOnLine)
