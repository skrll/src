//===--- UnwrappedLineParser.cpp - Format C++ code ------------------------===//
//
//                     The LLVM Compiler Infrastructure
//
// This file is distributed under the University of Illinois Open Source
// License. See LICENSE.TXT for details.
//
//===----------------------------------------------------------------------===//
///
/// \file
/// This file contains the implementation of the UnwrappedLineParser,
/// which turns a stream of tokens into UnwrappedLines.
///
//===----------------------------------------------------------------------===//

#include "UnwrappedLineParser.h"
#include "llvm/ADT/STLExtras.h"
#include "llvm/Support/Debug.h"
#include "llvm/Support/raw_ostream.h"

<<<<<<< HEAD
=======
#include <algorithm>

>>>>>>> b2b84690
#define DEBUG_TYPE "format-parser"

namespace clang {
namespace format {

class FormatTokenSource {
public:
  virtual ~FormatTokenSource() {}
  virtual FormatToken *getNextToken() = 0;

  virtual unsigned getPosition() = 0;
  virtual FormatToken *setPosition(unsigned Position) = 0;
};

namespace {

class ScopedDeclarationState {
public:
  ScopedDeclarationState(UnwrappedLine &Line, std::vector<bool> &Stack,
                         bool MustBeDeclaration)
      : Line(Line), Stack(Stack) {
    Line.MustBeDeclaration = MustBeDeclaration;
    Stack.push_back(MustBeDeclaration);
  }
  ~ScopedDeclarationState() {
    Stack.pop_back();
    if (!Stack.empty())
      Line.MustBeDeclaration = Stack.back();
    else
      Line.MustBeDeclaration = true;
  }

private:
  UnwrappedLine &Line;
  std::vector<bool> &Stack;
};

static bool isLineComment(const FormatToken &FormatTok) {
<<<<<<< HEAD
  return FormatTok.is(tok::comment) &&
         FormatTok.TokenText.startswith("//");
=======
  return FormatTok.is(tok::comment) && !FormatTok.TokenText.startswith("/*");
>>>>>>> b2b84690
}

// Checks if \p FormatTok is a line comment that continues the line comment
// \p Previous. The original column of \p MinColumnToken is used to determine
// whether \p FormatTok is indented enough to the right to continue \p Previous.
static bool continuesLineComment(const FormatToken &FormatTok,
                                 const FormatToken *Previous,
                                 const FormatToken *MinColumnToken) {
  if (!Previous || !MinColumnToken)
    return false;
  unsigned MinContinueColumn =
      MinColumnToken->OriginalColumn + (isLineComment(*MinColumnToken) ? 0 : 1);
  return isLineComment(FormatTok) && FormatTok.NewlinesBefore == 1 &&
         isLineComment(*Previous) &&
         FormatTok.OriginalColumn >= MinContinueColumn;
}

class ScopedMacroState : public FormatTokenSource {
public:
  ScopedMacroState(UnwrappedLine &Line, FormatTokenSource *&TokenSource,
                   FormatToken *&ResetToken)
      : Line(Line), TokenSource(TokenSource), ResetToken(ResetToken),
        PreviousLineLevel(Line.Level), PreviousTokenSource(TokenSource),
        Token(nullptr), PreviousToken(nullptr) {
<<<<<<< HEAD
=======
    FakeEOF.Tok.startToken();
    FakeEOF.Tok.setKind(tok::eof);
>>>>>>> b2b84690
    TokenSource = this;
    Line.Level = 0;
    Line.InPPDirective = true;
  }

  ~ScopedMacroState() override {
    TokenSource = PreviousTokenSource;
    ResetToken = Token;
    Line.InPPDirective = false;
    Line.Level = PreviousLineLevel;
  }

  FormatToken *getNextToken() override {
    // The \c UnwrappedLineParser guards against this by never calling
    // \c getNextToken() after it has encountered the first eof token.
    assert(!eof());
    PreviousToken = Token;
    Token = PreviousTokenSource->getNextToken();
    if (eof())
      return &FakeEOF;
    return Token;
  }

  unsigned getPosition() override { return PreviousTokenSource->getPosition(); }

  FormatToken *setPosition(unsigned Position) override {
    PreviousToken = nullptr;
    Token = PreviousTokenSource->setPosition(Position);
    return Token;
  }

private:
  bool eof() {
    return Token && Token->HasUnescapedNewline &&
           !continuesLineComment(*Token, PreviousToken,
                                 /*MinColumnToken=*/PreviousToken);
<<<<<<< HEAD
  }

  FormatToken *getFakeEOF() {
    static bool EOFInitialized = false;
    static FormatToken FormatTok;
    if (!EOFInitialized) {
      FormatTok.Tok.startToken();
      FormatTok.Tok.setKind(tok::eof);
      EOFInitialized = true;
    }
    return &FormatTok;
=======
>>>>>>> b2b84690
  }

  FormatToken FakeEOF;
  UnwrappedLine &Line;
  FormatTokenSource *&TokenSource;
  FormatToken *&ResetToken;
  unsigned PreviousLineLevel;
  FormatTokenSource *PreviousTokenSource;

  FormatToken *Token;
  FormatToken *PreviousToken;
};

} // end anonymous namespace

class ScopedLineState {
public:
  ScopedLineState(UnwrappedLineParser &Parser,
                  bool SwitchToPreprocessorLines = false)
      : Parser(Parser), OriginalLines(Parser.CurrentLines) {
    if (SwitchToPreprocessorLines)
      Parser.CurrentLines = &Parser.PreprocessorDirectives;
    else if (!Parser.Line->Tokens.empty())
      Parser.CurrentLines = &Parser.Line->Tokens.back().Children;
    PreBlockLine = std::move(Parser.Line);
    Parser.Line = llvm::make_unique<UnwrappedLine>();
    Parser.Line->Level = PreBlockLine->Level;
    Parser.Line->InPPDirective = PreBlockLine->InPPDirective;
  }

  ~ScopedLineState() {
    if (!Parser.Line->Tokens.empty()) {
      Parser.addUnwrappedLine();
    }
    assert(Parser.Line->Tokens.empty());
    Parser.Line = std::move(PreBlockLine);
    if (Parser.CurrentLines == &Parser.PreprocessorDirectives)
      Parser.MustBreakBeforeNextToken = true;
    Parser.CurrentLines = OriginalLines;
  }

private:
  UnwrappedLineParser &Parser;

  std::unique_ptr<UnwrappedLine> PreBlockLine;
  SmallVectorImpl<UnwrappedLine> *OriginalLines;
};

class CompoundStatementIndenter {
public:
  CompoundStatementIndenter(UnwrappedLineParser *Parser,
                            const FormatStyle &Style, unsigned &LineLevel)
      : LineLevel(LineLevel), OldLineLevel(LineLevel) {
    if (Style.BraceWrapping.AfterControlStatement)
      Parser->addUnwrappedLine();
    if (Style.BraceWrapping.IndentBraces)
      ++LineLevel;
  }
  ~CompoundStatementIndenter() { LineLevel = OldLineLevel; }

private:
  unsigned &LineLevel;
  unsigned OldLineLevel;
};

namespace {

class IndexedTokenSource : public FormatTokenSource {
public:
  IndexedTokenSource(ArrayRef<FormatToken *> Tokens)
      : Tokens(Tokens), Position(-1) {}

  FormatToken *getNextToken() override {
    ++Position;
    return Tokens[Position];
  }

  unsigned getPosition() override {
    assert(Position >= 0);
    return Position;
  }

  FormatToken *setPosition(unsigned P) override {
    Position = P;
    return Tokens[Position];
  }

  void reset() { Position = -1; }

private:
  ArrayRef<FormatToken *> Tokens;
  int Position;
};

} // end anonymous namespace

UnwrappedLineParser::UnwrappedLineParser(const FormatStyle &Style,
                                         const AdditionalKeywords &Keywords,
<<<<<<< HEAD
=======
                                         unsigned FirstStartColumn,
>>>>>>> b2b84690
                                         ArrayRef<FormatToken *> Tokens,
                                         UnwrappedLineConsumer &Callback)
    : Line(new UnwrappedLine), MustBreakBeforeNextToken(false),
      CurrentLines(&Lines), Style(Style), Keywords(Keywords),
      CommentPragmasRegex(Style.CommentPragmas), Tokens(nullptr),
<<<<<<< HEAD
      Callback(Callback), AllTokens(Tokens), PPBranchLevel(-1) {}
=======
      Callback(Callback), AllTokens(Tokens), PPBranchLevel(-1),
      IncludeGuard(Style.IndentPPDirectives == FormatStyle::PPDIS_None
                       ? IG_Rejected
                       : IG_Inited),
      IncludeGuardToken(nullptr), FirstStartColumn(FirstStartColumn) {}
>>>>>>> b2b84690

void UnwrappedLineParser::reset() {
  PPBranchLevel = -1;
  IncludeGuard = Style.IndentPPDirectives == FormatStyle::PPDIS_None
                     ? IG_Rejected
                     : IG_Inited;
  IncludeGuardToken = nullptr;
  Line.reset(new UnwrappedLine);
  CommentsBeforeNextToken.clear();
  FormatTok = nullptr;
  MustBreakBeforeNextToken = false;
  PreprocessorDirectives.clear();
  CurrentLines = &Lines;
  DeclarationScopeStack.clear();
  PPStack.clear();
  Line->FirstStartColumn = FirstStartColumn;
}

void UnwrappedLineParser::parse() {
  IndexedTokenSource TokenSource(AllTokens);
  Line->FirstStartColumn = FirstStartColumn;
  do {
    LLVM_DEBUG(llvm::dbgs() << "----\n");
    reset();
    Tokens = &TokenSource;
    TokenSource.reset();

    readToken();
    parseFile();

    // If we found an include guard then all preprocessor directives (other than
    // the guard) are over-indented by one.
    if (IncludeGuard == IG_Found)
      for (auto &Line : Lines)
        if (Line.InPPDirective && Line.Level > 0)
          --Line.Level;

    // Create line with eof token.
    pushToken(FormatTok);
    addUnwrappedLine();

    for (SmallVectorImpl<UnwrappedLine>::iterator I = Lines.begin(),
                                                  E = Lines.end();
         I != E; ++I) {
      Callback.consumeUnwrappedLine(*I);
    }
    Callback.finishRun();
    Lines.clear();
    while (!PPLevelBranchIndex.empty() &&
           PPLevelBranchIndex.back() + 1 >= PPLevelBranchCount.back()) {
      PPLevelBranchIndex.resize(PPLevelBranchIndex.size() - 1);
      PPLevelBranchCount.resize(PPLevelBranchCount.size() - 1);
    }
    if (!PPLevelBranchIndex.empty()) {
      ++PPLevelBranchIndex.back();
      assert(PPLevelBranchIndex.size() == PPLevelBranchCount.size());
      assert(PPLevelBranchIndex.back() <= PPLevelBranchCount.back());
    }
  } while (!PPLevelBranchIndex.empty());
}

void UnwrappedLineParser::parseFile() {
  // The top-level context in a file always has declarations, except for pre-
  // processor directives and JavaScript files.
  bool MustBeDeclaration =
      !Line->InPPDirective && Style.Language != FormatStyle::LK_JavaScript;
  ScopedDeclarationState DeclarationState(*Line, DeclarationScopeStack,
                                          MustBeDeclaration);
  if (Style.Language == FormatStyle::LK_TextProto)
    parseBracedList();
  else
    parseLevel(/*HasOpeningBrace=*/false);
  // Make sure to format the remaining tokens.
  //
  // LK_TextProto is special since its top-level is parsed as the body of a
  // braced list, which does not necessarily have natural line separators such
  // as a semicolon. Comments after the last entry that have been determined to
  // not belong to that line, as in:
  //   key: value
  //   // endfile comment
  // do not have a chance to be put on a line of their own until this point.
  // Here we add this newline before end-of-file comments.
  if (Style.Language == FormatStyle::LK_TextProto &&
      !CommentsBeforeNextToken.empty())
    addUnwrappedLine();
  flushComments(true);
  addUnwrappedLine();
}

void UnwrappedLineParser::parseLevel(bool HasOpeningBrace) {
  bool SwitchLabelEncountered = false;
  do {
    tok::TokenKind kind = FormatTok->Tok.getKind();
    if (FormatTok->Type == TT_MacroBlockBegin) {
      kind = tok::l_brace;
    } else if (FormatTok->Type == TT_MacroBlockEnd) {
      kind = tok::r_brace;
    }

    switch (kind) {
    case tok::comment:
      nextToken();
      addUnwrappedLine();
      break;
    case tok::l_brace:
      // FIXME: Add parameter whether this can happen - if this happens, we must
      // be in a non-declaration context.
      if (!FormatTok->is(TT_MacroBlockBegin) && tryToParseBracedList())
        continue;
      parseBlock(/*MustBeDeclaration=*/false);
      addUnwrappedLine();
      break;
    case tok::r_brace:
      if (HasOpeningBrace)
        return;
      nextToken();
      addUnwrappedLine();
      break;
    case tok::kw_default: {
      unsigned StoredPosition = Tokens->getPosition();
      FormatToken *Next = Tokens->getNextToken();
      FormatTok = Tokens->setPosition(StoredPosition);
      if (Next && Next->isNot(tok::colon)) {
        // default not followed by ':' is not a case label; treat it like
        // an identifier.
        parseStructuralElement();
        break;
      }
      // Else, if it is 'default:', fall through to the case handling.
      LLVM_FALLTHROUGH;
    }
    case tok::kw_case:
      if (Style.Language == FormatStyle::LK_JavaScript &&
          Line->MustBeDeclaration) {
        // A 'case: string' style field declaration.
        parseStructuralElement();
        break;
      }
      if (!SwitchLabelEncountered &&
          (Style.IndentCaseLabels || (Line->InPPDirective && Line->Level == 1)))
        ++Line->Level;
      SwitchLabelEncountered = true;
      parseStructuralElement();
      break;
    default:
      parseStructuralElement();
      break;
    }
  } while (!eof());
}

void UnwrappedLineParser::calculateBraceTypes(bool ExpectClassBody) {
  // We'll parse forward through the tokens until we hit
  // a closing brace or eof - note that getNextToken() will
  // parse macros, so this will magically work inside macro
  // definitions, too.
  unsigned StoredPosition = Tokens->getPosition();
  FormatToken *Tok = FormatTok;
<<<<<<< HEAD
  const FormatToken *PrevTok = getPreviousToken();
=======
  const FormatToken *PrevTok = Tok->Previous;
>>>>>>> b2b84690
  // Keep a stack of positions of lbrace tokens. We will
  // update information about whether an lbrace starts a
  // braced init list or a different block during the loop.
  SmallVector<FormatToken *, 8> LBraceStack;
  assert(Tok->Tok.is(tok::l_brace));
  do {
    // Get next non-comment token.
    FormatToken *NextTok;
    unsigned ReadTokens = 0;
    do {
      NextTok = Tokens->getNextToken();
      ++ReadTokens;
    } while (NextTok->is(tok::comment));

    switch (Tok->Tok.getKind()) {
    case tok::l_brace:
      if (Style.Language == FormatStyle::LK_JavaScript && PrevTok) {
<<<<<<< HEAD
        if (PrevTok->is(tok::colon))
          // A colon indicates this code is in a type, or a braced list
          // following a label in an object literal ({a: {b: 1}}). The code
          // below could be confused by semicolons between the individual
          // members in a type member list, which would normally trigger
          // BK_Block. In both cases, this must be parsed as an inline braced
          // init.
=======
        if (PrevTok->isOneOf(tok::colon, tok::less))
          // A ':' indicates this code is in a type, or a braced list
          // following a label in an object literal ({a: {b: 1}}).
          // A '<' could be an object used in a comparison, but that is nonsense
          // code (can never return true), so more likely it is a generic type
          // argument (`X<{a: string; b: number}>`).
          // The code below could be confused by semicolons between the
          // individual members in a type member list, which would normally
          // trigger BK_Block. In both cases, this must be parsed as an inline
          // braced init.
>>>>>>> b2b84690
          Tok->BlockKind = BK_BracedInit;
        else if (PrevTok->is(tok::r_paren))
          // `) { }` can only occur in function or method declarations in JS.
          Tok->BlockKind = BK_Block;
      } else {
        Tok->BlockKind = BK_Unknown;
      }
      LBraceStack.push_back(Tok);
      break;
    case tok::r_brace:
      if (LBraceStack.empty())
        break;
      if (LBraceStack.back()->BlockKind == BK_Unknown) {
        bool ProbablyBracedList = false;
        if (Style.Language == FormatStyle::LK_Proto) {
          ProbablyBracedList = NextTok->isOneOf(tok::comma, tok::r_square);
        } else {
          // Using OriginalColumn to distinguish between ObjC methods and
          // binary operators is a bit hacky.
          bool NextIsObjCMethod = NextTok->isOneOf(tok::plus, tok::minus) &&
                                  NextTok->OriginalColumn == 0;

          // If there is a comma, semicolon or right paren after the closing
          // brace, we assume this is a braced initializer list.  Note that
          // regardless how we mark inner braces here, we will overwrite the
          // BlockKind later if we parse a braced list (where all blocks
          // inside are by default braced lists), or when we explicitly detect
          // blocks (for example while parsing lambdas).
          // FIXME: Some of these do not apply to JS, e.g. "} {" can never be a
          // braced list in JS.
          ProbablyBracedList =
              (Style.Language == FormatStyle::LK_JavaScript &&
               NextTok->isOneOf(Keywords.kw_of, Keywords.kw_in,
                                Keywords.kw_as)) ||
              (Style.isCpp() && NextTok->is(tok::l_paren)) ||
              NextTok->isOneOf(tok::comma, tok::period, tok::colon,
                               tok::r_paren, tok::r_square, tok::l_brace,
<<<<<<< HEAD
                               tok::l_square, tok::ellipsis) ||
=======
                               tok::ellipsis) ||
>>>>>>> b2b84690
              (NextTok->is(tok::identifier) &&
               !PrevTok->isOneOf(tok::semi, tok::r_brace, tok::l_brace)) ||
              (NextTok->is(tok::semi) &&
               (!ExpectClassBody || LBraceStack.size() != 1)) ||
              (NextTok->isBinaryOperator() && !NextIsObjCMethod);
<<<<<<< HEAD
        }
        if (ProbablyBracedList) {
          Tok->BlockKind = BK_BracedInit;
          LBraceStack.back()->BlockKind = BK_BracedInit;
        } else {
          Tok->BlockKind = BK_Block;
          LBraceStack.back()->BlockKind = BK_Block;
        }
=======
          if (NextTok->is(tok::l_square)) {
            // We can have an array subscript after a braced init
            // list, but C++11 attributes are expected after blocks.
            NextTok = Tokens->getNextToken();
            ++ReadTokens;
            ProbablyBracedList = NextTok->isNot(tok::l_square);
          }
        }
        if (ProbablyBracedList) {
          Tok->BlockKind = BK_BracedInit;
          LBraceStack.back()->BlockKind = BK_BracedInit;
        } else {
          Tok->BlockKind = BK_Block;
          LBraceStack.back()->BlockKind = BK_Block;
        }
>>>>>>> b2b84690
      }
      LBraceStack.pop_back();
      break;
    case tok::at:
    case tok::semi:
    case tok::kw_if:
    case tok::kw_while:
    case tok::kw_for:
    case tok::kw_switch:
    case tok::kw_try:
    case tok::kw___try:
      if (!LBraceStack.empty() && LBraceStack.back()->BlockKind == BK_Unknown)
        LBraceStack.back()->BlockKind = BK_Block;
      break;
    default:
      break;
    }
    PrevTok = Tok;
    Tok = NextTok;
  } while (Tok->Tok.isNot(tok::eof) && !LBraceStack.empty());

  // Assume other blocks for all unclosed opening braces.
  for (unsigned i = 0, e = LBraceStack.size(); i != e; ++i) {
    if (LBraceStack[i]->BlockKind == BK_Unknown)
      LBraceStack[i]->BlockKind = BK_Block;
  }

  FormatTok = Tokens->setPosition(StoredPosition);
}

template <class T>
static inline void hash_combine(std::size_t &seed, const T &v) {
  std::hash<T> hasher;
  seed ^= hasher(v) + 0x9e3779b9 + (seed << 6) + (seed >> 2);
}

size_t UnwrappedLineParser::computePPHash() const {
  size_t h = 0;
  for (const auto &i : PPStack) {
    hash_combine(h, size_t(i.Kind));
    hash_combine(h, i.Line);
  }
  return h;
}

void UnwrappedLineParser::parseBlock(bool MustBeDeclaration, bool AddLevel,
                                     bool MunchSemi) {
  assert(FormatTok->isOneOf(tok::l_brace, TT_MacroBlockBegin) &&
         "'{' or macro block token expected");
  const bool MacroBlock = FormatTok->is(TT_MacroBlockBegin);
  FormatTok->BlockKind = BK_Block;

<<<<<<< HEAD
=======
  size_t PPStartHash = computePPHash();

>>>>>>> b2b84690
  unsigned InitialLevel = Line->Level;
  nextToken(/*LevelDifference=*/AddLevel ? 1 : 0);

  if (MacroBlock && FormatTok->is(tok::l_paren))
    parseParens();

<<<<<<< HEAD
  addUnwrappedLine();
  size_t OpeningLineIndex = CurrentLines->empty()
                                ? (UnwrappedLine::kInvalidIndex)
                                : (CurrentLines->size() - 1);
=======
  size_t NbPreprocessorDirectives =
      CurrentLines == &Lines ? PreprocessorDirectives.size() : 0;
  addUnwrappedLine();
  size_t OpeningLineIndex =
      CurrentLines->empty()
          ? (UnwrappedLine::kInvalidIndex)
          : (CurrentLines->size() - 1 - NbPreprocessorDirectives);
>>>>>>> b2b84690

  ScopedDeclarationState DeclarationState(*Line, DeclarationScopeStack,
                                          MustBeDeclaration);
  if (AddLevel)
    ++Line->Level;
  parseLevel(/*HasOpeningBrace=*/true);

  if (eof())
    return;

  if (MacroBlock ? !FormatTok->is(TT_MacroBlockEnd)
                 : !FormatTok->is(tok::r_brace)) {
    Line->Level = InitialLevel;
    FormatTok->BlockKind = BK_Block;
    return;
  }

<<<<<<< HEAD
  nextToken(); // Munch the closing brace.
=======
  size_t PPEndHash = computePPHash();

  // Munch the closing brace.
  nextToken(/*LevelDifference=*/AddLevel ? -1 : 0);
>>>>>>> b2b84690

  if (MacroBlock && FormatTok->is(tok::l_paren))
    parseParens();

  if (MunchSemi && FormatTok->Tok.is(tok::semi))
    nextToken();
  Line->Level = InitialLevel;
<<<<<<< HEAD
  Line->MatchingOpeningBlockLineIndex = OpeningLineIndex;
  if (OpeningLineIndex != UnwrappedLine::kInvalidIndex) {
    // Update the opening line to add the forward reference as well
    (*CurrentLines)[OpeningLineIndex].MatchingOpeningBlockLineIndex =
            CurrentLines->size() - 1;
=======

  if (PPStartHash == PPEndHash) {
    Line->MatchingOpeningBlockLineIndex = OpeningLineIndex;
    if (OpeningLineIndex != UnwrappedLine::kInvalidIndex) {
      // Update the opening line to add the forward reference as well
      (*CurrentLines)[OpeningLineIndex].MatchingClosingBlockLineIndex =
          CurrentLines->size() - 1;
    }
>>>>>>> b2b84690
  }
}

static bool isGoogScope(const UnwrappedLine &Line) {
  // FIXME: Closure-library specific stuff should not be hard-coded but be
  // configurable.
  if (Line.Tokens.size() < 4)
    return false;
  auto I = Line.Tokens.begin();
  if (I->Tok->TokenText != "goog")
    return false;
  ++I;
  if (I->Tok->isNot(tok::period))
    return false;
  ++I;
  if (I->Tok->TokenText != "scope")
    return false;
  ++I;
  return I->Tok->is(tok::l_paren);
}

static bool isIIFE(const UnwrappedLine &Line,
                   const AdditionalKeywords &Keywords) {
  // Look for the start of an immediately invoked anonymous function.
  // https://en.wikipedia.org/wiki/Immediately-invoked_function_expression
  // This is commonly done in JavaScript to create a new, anonymous scope.
  // Example: (function() { ... })()
  if (Line.Tokens.size() < 3)
    return false;
  auto I = Line.Tokens.begin();
  if (I->Tok->isNot(tok::l_paren))
    return false;
  ++I;
  if (I->Tok->isNot(Keywords.kw_function))
    return false;
  ++I;
  return I->Tok->is(tok::l_paren);
}

static bool ShouldBreakBeforeBrace(const FormatStyle &Style,
                                   const FormatToken &InitialToken) {
  if (InitialToken.is(tok::kw_namespace))
    return Style.BraceWrapping.AfterNamespace;
  if (InitialToken.is(tok::kw_class))
    return Style.BraceWrapping.AfterClass;
  if (InitialToken.is(tok::kw_union))
    return Style.BraceWrapping.AfterUnion;
  if (InitialToken.is(tok::kw_struct))
    return Style.BraceWrapping.AfterStruct;
  return false;
}

void UnwrappedLineParser::parseChildBlock() {
  FormatTok->BlockKind = BK_Block;
  nextToken();
  {
<<<<<<< HEAD
    bool SkipIndent =
        (Style.Language == FormatStyle::LK_JavaScript &&
         (isGoogScope(*Line) || isIIFE(*Line, Keywords)));
=======
    bool SkipIndent = (Style.Language == FormatStyle::LK_JavaScript &&
                       (isGoogScope(*Line) || isIIFE(*Line, Keywords)));
>>>>>>> b2b84690
    ScopedLineState LineState(*this);
    ScopedDeclarationState DeclarationState(*Line, DeclarationScopeStack,
                                            /*MustBeDeclaration=*/false);
    Line->Level += SkipIndent ? 0 : 1;
    parseLevel(/*HasOpeningBrace=*/true);
    flushComments(isOnNewLine(*FormatTok));
    Line->Level -= SkipIndent ? 0 : 1;
  }
  nextToken();
}

void UnwrappedLineParser::parsePPDirective() {
  assert(FormatTok->Tok.is(tok::hash) && "'#' expected");
  ScopedMacroState MacroState(*Line, Tokens, FormatTok);
  nextToken();

  if (!FormatTok->Tok.getIdentifierInfo()) {
    parsePPUnknown();
    return;
  }

  switch (FormatTok->Tok.getIdentifierInfo()->getPPKeywordID()) {
  case tok::pp_define:
    parsePPDefine();
    return;
  case tok::pp_if:
    parsePPIf(/*IfDef=*/false);
    break;
  case tok::pp_ifdef:
  case tok::pp_ifndef:
    parsePPIf(/*IfDef=*/true);
    break;
  case tok::pp_else:
    parsePPElse();
    break;
  case tok::pp_elif:
    parsePPElIf();
    break;
  case tok::pp_endif:
    parsePPEndIf();
    break;
  default:
    parsePPUnknown();
    break;
  }
}

void UnwrappedLineParser::conditionalCompilationCondition(bool Unreachable) {
<<<<<<< HEAD
  if (Unreachable || (!PPStack.empty() && PPStack.back() == PP_Unreachable))
    PPStack.push_back(PP_Unreachable);
=======
  size_t Line = CurrentLines->size();
  if (CurrentLines == &PreprocessorDirectives)
    Line += Lines.size();

  if (Unreachable ||
      (!PPStack.empty() && PPStack.back().Kind == PP_Unreachable))
    PPStack.push_back({PP_Unreachable, Line});
>>>>>>> b2b84690
  else
    PPStack.push_back({PP_Conditional, Line});
}

void UnwrappedLineParser::conditionalCompilationStart(bool Unreachable) {
  ++PPBranchLevel;
  assert(PPBranchLevel >= 0 && PPBranchLevel <= (int)PPLevelBranchIndex.size());
  if (PPBranchLevel == (int)PPLevelBranchIndex.size()) {
    PPLevelBranchIndex.push_back(0);
    PPLevelBranchCount.push_back(0);
  }
  PPChainBranchIndex.push(0);
  bool Skip = PPLevelBranchIndex[PPBranchLevel] > 0;
  conditionalCompilationCondition(Unreachable || Skip);
}

void UnwrappedLineParser::conditionalCompilationAlternative() {
  if (!PPStack.empty())
    PPStack.pop_back();
  assert(PPBranchLevel < (int)PPLevelBranchIndex.size());
  if (!PPChainBranchIndex.empty())
    ++PPChainBranchIndex.top();
  conditionalCompilationCondition(
      PPBranchLevel >= 0 && !PPChainBranchIndex.empty() &&
      PPLevelBranchIndex[PPBranchLevel] != PPChainBranchIndex.top());
}

void UnwrappedLineParser::conditionalCompilationEnd() {
  assert(PPBranchLevel < (int)PPLevelBranchIndex.size());
  if (PPBranchLevel >= 0 && !PPChainBranchIndex.empty()) {
    if (PPChainBranchIndex.top() + 1 > PPLevelBranchCount[PPBranchLevel]) {
      PPLevelBranchCount[PPBranchLevel] = PPChainBranchIndex.top() + 1;
    }
  }
  // Guard against #endif's without #if.
<<<<<<< HEAD
  if (PPBranchLevel > 0)
=======
  if (PPBranchLevel > -1)
>>>>>>> b2b84690
    --PPBranchLevel;
  if (!PPChainBranchIndex.empty())
    PPChainBranchIndex.pop();
  if (!PPStack.empty())
    PPStack.pop_back();
}

void UnwrappedLineParser::parsePPIf(bool IfDef) {
  bool IfNDef = FormatTok->is(tok::pp_ifndef);
  nextToken();
  bool Unreachable = false;
  if (!IfDef && (FormatTok->is(tok::kw_false) || FormatTok->TokenText == "0"))
    Unreachable = true;
  if (IfDef && !IfNDef && FormatTok->TokenText == "SWIG")
    Unreachable = true;
  conditionalCompilationStart(Unreachable);
<<<<<<< HEAD
  parsePPUnknown();
}

void UnwrappedLineParser::parsePPElse() {
  conditionalCompilationAlternative();
  parsePPUnknown();
=======
  FormatToken *IfCondition = FormatTok;
  // If there's a #ifndef on the first line, and the only lines before it are
  // comments, it could be an include guard.
  bool MaybeIncludeGuard = IfNDef;
  if (IncludeGuard == IG_Inited && MaybeIncludeGuard)
    for (auto &Line : Lines) {
      if (!Line.Tokens.front().Tok->is(tok::comment)) {
        MaybeIncludeGuard = false;
        IncludeGuard = IG_Rejected;
        break;
      }
    }
  --PPBranchLevel;
  parsePPUnknown();
  ++PPBranchLevel;
  if (IncludeGuard == IG_Inited && MaybeIncludeGuard) {
    IncludeGuard = IG_IfNdefed;
    IncludeGuardToken = IfCondition;
  }
}

void UnwrappedLineParser::parsePPElse() {
  // If a potential include guard has an #else, it's not an include guard.
  if (IncludeGuard == IG_Defined && PPBranchLevel == 0)
    IncludeGuard = IG_Rejected;
  conditionalCompilationAlternative();
  if (PPBranchLevel > -1)
    --PPBranchLevel;
  parsePPUnknown();
  ++PPBranchLevel;
>>>>>>> b2b84690
}

void UnwrappedLineParser::parsePPElIf() { parsePPElse(); }

void UnwrappedLineParser::parsePPEndIf() {
  conditionalCompilationEnd();
  parsePPUnknown();
  // If the #endif of a potential include guard is the last thing in the file,
  // then we found an include guard.
  unsigned TokenPosition = Tokens->getPosition();
  FormatToken *PeekNext = AllTokens[TokenPosition];
  if (IncludeGuard == IG_Defined && PPBranchLevel == -1 &&
      PeekNext->is(tok::eof) &&
      Style.IndentPPDirectives != FormatStyle::PPDIS_None)
    IncludeGuard = IG_Found;
}

void UnwrappedLineParser::parsePPDefine() {
  nextToken();

  if (FormatTok->Tok.getKind() != tok::identifier) {
    IncludeGuard = IG_Rejected;
    IncludeGuardToken = nullptr;
    parsePPUnknown();
    return;
  }

  if (IncludeGuard == IG_IfNdefed &&
      IncludeGuardToken->TokenText == FormatTok->TokenText) {
    IncludeGuard = IG_Defined;
    IncludeGuardToken = nullptr;
    for (auto &Line : Lines) {
      if (!Line.Tokens.front().Tok->isOneOf(tok::comment, tok::hash)) {
        IncludeGuard = IG_Rejected;
        break;
      }
    }
  }

  nextToken();
  if (FormatTok->Tok.getKind() == tok::l_paren &&
      FormatTok->WhitespaceRange.getBegin() ==
          FormatTok->WhitespaceRange.getEnd()) {
    parseParens();
  }
  if (Style.IndentPPDirectives == FormatStyle::PPDIS_AfterHash)
    Line->Level += PPBranchLevel + 1;
  addUnwrappedLine();
  ++Line->Level;

  // Errors during a preprocessor directive can only affect the layout of the
  // preprocessor directive, and thus we ignore them. An alternative approach
  // would be to use the same approach we use on the file level (no
  // re-indentation if there was a structural error) within the macro
  // definition.
  parseFile();
}

void UnwrappedLineParser::parsePPUnknown() {
  do {
    nextToken();
  } while (!eof());
  if (Style.IndentPPDirectives == FormatStyle::PPDIS_AfterHash)
    Line->Level += PPBranchLevel + 1;
  addUnwrappedLine();
}

// Here we blacklist certain tokens that are not usually the first token in an
// unwrapped line. This is used in attempt to distinguish macro calls without
// trailing semicolons from other constructs split to several lines.
static bool tokenCanStartNewLine(const clang::Token &Tok) {
  // Semicolon can be a null-statement, l_square can be a start of a macro or
  // a C++11 attribute, but this doesn't seem to be common.
  return Tok.isNot(tok::semi) && Tok.isNot(tok::l_brace) &&
         Tok.isNot(tok::l_square) &&
         // Tokens that can only be used as binary operators and a part of
         // overloaded operator names.
         Tok.isNot(tok::period) && Tok.isNot(tok::periodstar) &&
         Tok.isNot(tok::arrow) && Tok.isNot(tok::arrowstar) &&
         Tok.isNot(tok::less) && Tok.isNot(tok::greater) &&
         Tok.isNot(tok::slash) && Tok.isNot(tok::percent) &&
         Tok.isNot(tok::lessless) && Tok.isNot(tok::greatergreater) &&
         Tok.isNot(tok::equal) && Tok.isNot(tok::plusequal) &&
         Tok.isNot(tok::minusequal) && Tok.isNot(tok::starequal) &&
         Tok.isNot(tok::slashequal) && Tok.isNot(tok::percentequal) &&
         Tok.isNot(tok::ampequal) && Tok.isNot(tok::pipeequal) &&
         Tok.isNot(tok::caretequal) && Tok.isNot(tok::greatergreaterequal) &&
         Tok.isNot(tok::lesslessequal) &&
         // Colon is used in labels, base class lists, initializer lists,
         // range-based for loops, ternary operator, but should never be the
         // first token in an unwrapped line.
         Tok.isNot(tok::colon) &&
         // 'noexcept' is a trailing annotation.
         Tok.isNot(tok::kw_noexcept);
}

static bool mustBeJSIdent(const AdditionalKeywords &Keywords,
                          const FormatToken *FormatTok) {
  // FIXME: This returns true for C/C++ keywords like 'struct'.
  return FormatTok->is(tok::identifier) &&
         (FormatTok->Tok.getIdentifierInfo() == nullptr ||
          !FormatTok->isOneOf(
              Keywords.kw_in, Keywords.kw_of, Keywords.kw_as, Keywords.kw_async,
              Keywords.kw_await, Keywords.kw_yield, Keywords.kw_finally,
              Keywords.kw_function, Keywords.kw_import, Keywords.kw_is,
              Keywords.kw_let, Keywords.kw_var, tok::kw_const,
              Keywords.kw_abstract, Keywords.kw_extends, Keywords.kw_implements,
<<<<<<< HEAD
              Keywords.kw_instanceof, Keywords.kw_interface,
              Keywords.kw_throws, Keywords.kw_from));
=======
              Keywords.kw_instanceof, Keywords.kw_interface, Keywords.kw_throws,
              Keywords.kw_from));
>>>>>>> b2b84690
}

static bool mustBeJSIdentOrValue(const AdditionalKeywords &Keywords,
                                 const FormatToken *FormatTok) {
  return FormatTok->Tok.isLiteral() ||
         FormatTok->isOneOf(tok::kw_true, tok::kw_false) ||
         mustBeJSIdent(Keywords, FormatTok);
}

// isJSDeclOrStmt returns true if |FormatTok| starts a declaration or statement
// when encountered after a value (see mustBeJSIdentOrValue).
static bool isJSDeclOrStmt(const AdditionalKeywords &Keywords,
                           const FormatToken *FormatTok) {
  return FormatTok->isOneOf(
      tok::kw_return, Keywords.kw_yield,
      // conditionals
      tok::kw_if, tok::kw_else,
      // loops
      tok::kw_for, tok::kw_while, tok::kw_do, tok::kw_continue, tok::kw_break,
      // switch/case
      tok::kw_switch, tok::kw_case,
      // exceptions
      tok::kw_throw, tok::kw_try, tok::kw_catch, Keywords.kw_finally,
      // declaration
      tok::kw_const, tok::kw_class, Keywords.kw_var, Keywords.kw_let,
      Keywords.kw_async, Keywords.kw_function,
      // import/export
      Keywords.kw_import, tok::kw_export);
}

// readTokenWithJavaScriptASI reads the next token and terminates the current
// line if JavaScript Automatic Semicolon Insertion must
// happen between the current token and the next token.
//
// This method is conservative - it cannot cover all edge cases of JavaScript,
// but only aims to correctly handle certain well known cases. It *must not*
// return true in speculative cases.
void UnwrappedLineParser::readTokenWithJavaScriptASI() {
  FormatToken *Previous = FormatTok;
  readToken();
  FormatToken *Next = FormatTok;

  bool IsOnSameLine =
      CommentsBeforeNextToken.empty()
          ? Next->NewlinesBefore == 0
          : CommentsBeforeNextToken.front()->NewlinesBefore == 0;
  if (IsOnSameLine)
    return;

  bool PreviousMustBeValue = mustBeJSIdentOrValue(Keywords, Previous);
  bool PreviousStartsTemplateExpr =
      Previous->is(TT_TemplateString) && Previous->TokenText.endswith("${");
<<<<<<< HEAD
  if (PreviousMustBeValue && Line && Line->Tokens.size() > 1) {
    // If the token before the previous one is an '@', the previous token is an
    // annotation and can precede another identifier/value.
    const FormatToken *PrePrevious = std::prev(Line->Tokens.end(), 2)->Tok;
    if (PrePrevious->is(tok::at))
=======
  if (PreviousMustBeValue || Previous->is(tok::r_paren)) {
    // If the line contains an '@' sign, the previous token might be an
    // annotation, which can precede another identifier/value.
    bool HasAt = std::find_if(Line->Tokens.begin(), Line->Tokens.end(),
                              [](UnwrappedLineNode &LineNode) {
                                return LineNode.Tok->is(tok::at);
                              }) != Line->Tokens.end();
    if (HasAt)
>>>>>>> b2b84690
      return;
  }
  if (Next->is(tok::exclaim) && PreviousMustBeValue)
    return addUnwrappedLine();
  bool NextMustBeValue = mustBeJSIdentOrValue(Keywords, Next);
  bool NextEndsTemplateExpr =
      Next->is(TT_TemplateString) && Next->TokenText.startswith("}");
  if (NextMustBeValue && !NextEndsTemplateExpr && !PreviousStartsTemplateExpr &&
      (PreviousMustBeValue ||
       Previous->isOneOf(tok::r_square, tok::r_paren, tok::plusplus,
                         tok::minusminus)))
    return addUnwrappedLine();
<<<<<<< HEAD
  if (PreviousMustBeValue && isJSDeclOrStmt(Keywords, Next))
=======
  if ((PreviousMustBeValue || Previous->is(tok::r_paren)) &&
      isJSDeclOrStmt(Keywords, Next))
>>>>>>> b2b84690
    return addUnwrappedLine();
}

void UnwrappedLineParser::parseStructuralElement() {
  assert(!FormatTok->is(tok::l_brace));
  if (Style.Language == FormatStyle::LK_TableGen &&
      FormatTok->is(tok::pp_include)) {
    nextToken();
    if (FormatTok->is(tok::string_literal))
      nextToken();
    addUnwrappedLine();
    return;
  }
  switch (FormatTok->Tok.getKind()) {
  case tok::kw_asm:
    nextToken();
<<<<<<< HEAD
    if (FormatTok->Tok.is(tok::l_brace)) {
      nextToken();
      parseBracedList();
      break;
    }
    switch (FormatTok->Tok.getObjCKeywordID()) {
    case tok::objc_public:
    case tok::objc_protected:
    case tok::objc_package:
    case tok::objc_private:
      return parseAccessSpecifier();
    case tok::objc_interface:
    case tok::objc_implementation:
      return parseObjCInterfaceOrImplementation();
    case tok::objc_protocol:
      return parseObjCProtocol();
    case tok::objc_end:
      return; // Handled by the caller.
    case tok::objc_optional:
    case tok::objc_required:
      nextToken();
      addUnwrappedLine();
      return;
    case tok::objc_autoreleasepool:
      nextToken();
      if (FormatTok->Tok.is(tok::l_brace)) {
        if (Style.BraceWrapping.AfterObjCDeclaration)
          addUnwrappedLine();
        parseBlock(/*MustBeDeclaration=*/false);
      }
      addUnwrappedLine();
      return;
    case tok::objc_try:
      // This branch isn't strictly necessary (the kw_try case below would
      // do this too after the tok::at is parsed above).  But be explicit.
      parseTryCatch();
      return;
    default:
      break;
=======
    if (FormatTok->is(tok::l_brace)) {
      FormatTok->Type = TT_InlineASMBrace;
      nextToken();
      while (FormatTok && FormatTok->isNot(tok::eof)) {
        if (FormatTok->is(tok::r_brace)) {
          FormatTok->Type = TT_InlineASMBrace;
          nextToken();
          addUnwrappedLine();
          break;
        }
        FormatTok->Finalized = true;
        nextToken();
      }
>>>>>>> b2b84690
    }
    break;
  case tok::kw_asm:
    nextToken();
    if (FormatTok->is(tok::l_brace)) {
      FormatTok->Type = TT_InlineASMBrace;
      nextToken();
      while (FormatTok && FormatTok->isNot(tok::eof)) {
        if (FormatTok->is(tok::r_brace)) {
          FormatTok->Type = TT_InlineASMBrace;
          nextToken();
          addUnwrappedLine();
          break;
        }
        FormatTok->Finalized = true;
        nextToken();
      }
    }
    break;
  case tok::kw_namespace:
    parseNamespace();
    return;
  case tok::kw_inline:
    nextToken();
    if (FormatTok->Tok.is(tok::kw_namespace)) {
      parseNamespace();
      return;
    }
    break;
  case tok::kw_public:
  case tok::kw_protected:
  case tok::kw_private:
    if (Style.Language == FormatStyle::LK_Java ||
        Style.Language == FormatStyle::LK_JavaScript)
      nextToken();
    else
      parseAccessSpecifier();
    return;
  case tok::kw_if:
    parseIfThenElse();
    return;
  case tok::kw_for:
  case tok::kw_while:
    parseForOrWhileLoop();
    return;
  case tok::kw_do:
    parseDoWhile();
    return;
  case tok::kw_switch:
    if (Style.Language == FormatStyle::LK_JavaScript && Line->MustBeDeclaration)
      // 'switch: string' field declaration.
      break;
    parseSwitch();
    return;
  case tok::kw_default:
    if (Style.Language == FormatStyle::LK_JavaScript && Line->MustBeDeclaration)
      // 'default: string' field declaration.
      break;
    nextToken();
    if (FormatTok->is(tok::colon)) {
      parseLabel();
      return;
    }
    // e.g. "default void f() {}" in a Java interface.
    break;
  case tok::kw_case:
    if (Style.Language == FormatStyle::LK_JavaScript && Line->MustBeDeclaration)
      // 'case: string' field declaration.
      break;
    parseCaseLabel();
    return;
  case tok::kw_try:
  case tok::kw___try:
    parseTryCatch();
    return;
  case tok::kw_extern:
    nextToken();
    if (FormatTok->Tok.is(tok::string_literal)) {
      nextToken();
      if (FormatTok->Tok.is(tok::l_brace)) {
        if (Style.BraceWrapping.AfterExternBlock) {
          addUnwrappedLine();
          parseBlock(/*MustBeDeclaration=*/true);
        } else {
          parseBlock(/*MustBeDeclaration=*/true, /*AddLevel=*/false);
        }
        addUnwrappedLine();
        return;
      }
    }
    break;
  case tok::kw_export:
    if (Style.Language == FormatStyle::LK_JavaScript) {
      parseJavaScriptEs6ImportExport();
      return;
    }
    break;
  case tok::identifier:
    if (FormatTok->is(TT_ForEachMacro)) {
      parseForOrWhileLoop();
      return;
    }
    if (FormatTok->is(TT_MacroBlockBegin)) {
      parseBlock(/*MustBeDeclaration=*/false, /*AddLevel=*/true,
                 /*MunchSemi=*/false);
      return;
    }
    if (FormatTok->is(Keywords.kw_import)) {
      if (Style.Language == FormatStyle::LK_JavaScript) {
        parseJavaScriptEs6ImportExport();
        return;
      }
      if (Style.Language == FormatStyle::LK_Proto) {
        nextToken();
        if (FormatTok->is(tok::kw_public))
          nextToken();
        if (!FormatTok->is(tok::string_literal))
          return;
        nextToken();
        if (FormatTok->is(tok::semi))
          nextToken();
        addUnwrappedLine();
        return;
      }
    }
    if (Style.isCpp() &&
        FormatTok->isOneOf(Keywords.kw_signals, Keywords.kw_qsignals,
                           Keywords.kw_slots, Keywords.kw_qslots)) {
      nextToken();
      if (FormatTok->is(tok::colon)) {
        nextToken();
        addUnwrappedLine();
        return;
      }
    }
    break;
  case tok::kw_export:
    if (Style.Language == FormatStyle::LK_JavaScript) {
      parseJavaScriptEs6ImportExport();
      return;
    }
    break;
  case tok::identifier:
    if (FormatTok->is(TT_ForEachMacro)) {
      parseForOrWhileLoop();
      return;
    }
    if (FormatTok->is(TT_MacroBlockBegin)) {
      parseBlock(/*MustBeDeclaration=*/false, /*AddLevel=*/true,
                 /*MunchSemi=*/false);
      return;
    }
    if (FormatTok->is(Keywords.kw_import)) {
      if (Style.Language == FormatStyle::LK_JavaScript) {
        parseJavaScriptEs6ImportExport();
        return;
      }
      if (Style.Language == FormatStyle::LK_Proto) {
        nextToken();
        if (FormatTok->is(tok::kw_public))
          nextToken();
        if (!FormatTok->is(tok::string_literal))
          return;
        nextToken();
        if (FormatTok->is(tok::semi))
          nextToken();
        addUnwrappedLine();
        return;
      }
    }
    if (Style.isCpp() &&
        FormatTok->isOneOf(Keywords.kw_signals, Keywords.kw_qsignals,
                           Keywords.kw_slots, Keywords.kw_qslots)) {
      nextToken();
      if (FormatTok->is(tok::colon)) {
        nextToken();
        addUnwrappedLine();
        return;
      }
    }
    // In all other cases, parse the declaration.
    break;
  default:
    break;
  }
  do {
<<<<<<< HEAD
    const FormatToken *Previous = getPreviousToken();
=======
    const FormatToken *Previous = FormatTok->Previous;
>>>>>>> b2b84690
    switch (FormatTok->Tok.getKind()) {
    case tok::at:
      nextToken();
      if (FormatTok->Tok.is(tok::l_brace)) {
        nextToken();
        parseBracedList();
<<<<<<< HEAD
=======
        break;
      }
      switch (FormatTok->Tok.getObjCKeywordID()) {
      case tok::objc_public:
      case tok::objc_protected:
      case tok::objc_package:
      case tok::objc_private:
        return parseAccessSpecifier();
      case tok::objc_interface:
      case tok::objc_implementation:
        return parseObjCInterfaceOrImplementation();
      case tok::objc_protocol:
        if (parseObjCProtocol())
          return;
        break;
      case tok::objc_end:
        return; // Handled by the caller.
      case tok::objc_optional:
      case tok::objc_required:
        nextToken();
        addUnwrappedLine();
        return;
      case tok::objc_autoreleasepool:
        nextToken();
        if (FormatTok->Tok.is(tok::l_brace)) {
          if (Style.BraceWrapping.AfterControlStatement)
            addUnwrappedLine();
          parseBlock(/*MustBeDeclaration=*/false);
        }
        addUnwrappedLine();
        return;
      case tok::objc_synchronized:
        nextToken();
        if (FormatTok->Tok.is(tok::l_paren))
           // Skip synchronization object
           parseParens();
        if (FormatTok->Tok.is(tok::l_brace)) {
          if (Style.BraceWrapping.AfterControlStatement)
            addUnwrappedLine();
          parseBlock(/*MustBeDeclaration=*/false);
        }
        addUnwrappedLine();
        return;
      case tok::objc_try:
        // This branch isn't strictly necessary (the kw_try case below would
        // do this too after the tok::at is parsed above).  But be explicit.
        parseTryCatch();
        return;
      default:
        break;
>>>>>>> b2b84690
      }
      break;
    case tok::kw_enum:
      // Ignore if this is part of "template <enum ...".
      if (Previous && Previous->is(tok::less)) {
        nextToken();
        break;
      }

      // parseEnum falls through and does not yet add an unwrapped line as an
      // enum definition can start a structural element.
      if (!parseEnum())
        break;
      // This only applies for C++.
      if (!Style.isCpp()) {
        addUnwrappedLine();
        return;
      }
      break;
    case tok::kw_typedef:
      nextToken();
      if (FormatTok->isOneOf(Keywords.kw_NS_ENUM, Keywords.kw_NS_OPTIONS,
                             Keywords.kw_CF_ENUM, Keywords.kw_CF_OPTIONS))
        parseEnum();
      break;
    case tok::kw_struct:
    case tok::kw_union:
    case tok::kw_class:
      // parseRecord falls through and does not yet add an unwrapped line as a
      // record declaration or definition can start a structural element.
      parseRecord();
      // This does not apply for Java and JavaScript.
      if (Style.Language == FormatStyle::LK_Java ||
          Style.Language == FormatStyle::LK_JavaScript) {
        if (FormatTok->is(tok::semi))
          nextToken();
        addUnwrappedLine();
        return;
      }
      break;
    case tok::period:
      nextToken();
      // In Java, classes have an implicit static member "class".
      if (Style.Language == FormatStyle::LK_Java && FormatTok &&
          FormatTok->is(tok::kw_class))
        nextToken();
      if (Style.Language == FormatStyle::LK_JavaScript && FormatTok &&
          FormatTok->Tok.getIdentifierInfo())
        // JavaScript only has pseudo keywords, all keywords are allowed to
        // appear in "IdentifierName" positions. See http://es5.github.io/#x7.6
        nextToken();
      break;
    case tok::semi:
      nextToken();
      addUnwrappedLine();
      return;
    case tok::r_brace:
      addUnwrappedLine();
      return;
    case tok::l_paren:
      parseParens();
      break;
    case tok::kw_operator:
      nextToken();
      if (FormatTok->isBinaryOperator())
        nextToken();
      break;
    case tok::caret:
      nextToken();
      if (FormatTok->Tok.isAnyIdentifier() ||
          FormatTok->isSimpleTypeSpecifier())
        nextToken();
      if (FormatTok->is(tok::l_paren))
        parseParens();
      if (FormatTok->is(tok::l_brace))
        parseChildBlock();
      break;
    case tok::l_brace:
      if (!tryToParseBracedList()) {
        // A block outside of parentheses must be the last part of a
        // structural element.
        // FIXME: Figure out cases where this is not true, and add projections
        // for them (the one we know is missing are lambdas).
        if (Style.BraceWrapping.AfterFunction)
          addUnwrappedLine();
        FormatTok->Type = TT_FunctionLBrace;
        parseBlock(/*MustBeDeclaration=*/false);
        addUnwrappedLine();
        return;
      }
      // Otherwise this was a braced init list, and the structural
      // element continues.
      break;
    case tok::kw_try:
      // We arrive here when parsing function-try blocks.
      parseTryCatch();
      return;
    case tok::identifier: {
      if (FormatTok->is(TT_MacroBlockEnd)) {
        addUnwrappedLine();
        return;
      }

      // Function declarations (as opposed to function expressions) are parsed
      // on their own unwrapped line by continuing this loop. Function
      // expressions (functions that are not on their own line) must not create
      // a new unwrapped line, so they are special cased below.
      size_t TokenCount = Line->Tokens.size();
      if (Style.Language == FormatStyle::LK_JavaScript &&
          FormatTok->is(Keywords.kw_function) &&
          (TokenCount > 1 || (TokenCount == 1 && !Line->Tokens.front().Tok->is(
                                                     Keywords.kw_async)))) {
        tryToParseJSFunction();
        break;
      }
      if ((Style.Language == FormatStyle::LK_JavaScript ||
           Style.Language == FormatStyle::LK_Java) &&
          FormatTok->is(Keywords.kw_interface)) {
        if (Style.Language == FormatStyle::LK_JavaScript) {
          // In JavaScript/TypeScript, "interface" can be used as a standalone
          // identifier, e.g. in `var interface = 1;`. If "interface" is
          // followed by another identifier, it is very like to be an actual
          // interface declaration.
          unsigned StoredPosition = Tokens->getPosition();
          FormatToken *Next = Tokens->getNextToken();
          FormatTok = Tokens->setPosition(StoredPosition);
          if (Next && !mustBeJSIdent(Keywords, Next)) {
            nextToken();
            break;
          }
        }
        parseRecord();
        addUnwrappedLine();
        return;
      }

      // See if the following token should start a new unwrapped line.
      StringRef Text = FormatTok->TokenText;
      nextToken();
      if (Line->Tokens.size() == 1 &&
          // JS doesn't have macros, and within classes colons indicate fields,
          // not labels.
          Style.Language != FormatStyle::LK_JavaScript) {
        if (FormatTok->Tok.is(tok::colon) && !Line->MustBeDeclaration) {
          Line->Tokens.begin()->Tok->MustBreakBefore = true;
          parseLabel();
          return;
        }
        // Recognize function-like macro usages without trailing semicolon as
        // well as free-standing macros like Q_OBJECT.
        bool FunctionLike = FormatTok->is(tok::l_paren);
        if (FunctionLike)
          parseParens();

        bool FollowedByNewline =
            CommentsBeforeNextToken.empty()
                ? FormatTok->NewlinesBefore > 0
                : CommentsBeforeNextToken.front()->NewlinesBefore > 0;

        if (FollowedByNewline && (Text.size() >= 5 || FunctionLike) &&
            tokenCanStartNewLine(FormatTok->Tok) && Text == Text.upper()) {
          addUnwrappedLine();
          return;
        }
      }
      break;
    }
    case tok::equal:
      // Fat arrows (=>) have tok::TokenKind tok::equal but TokenType
      // TT_JsFatArrow. The always start an expression or a child block if
      // followed by a curly.
      if (FormatTok->is(TT_JsFatArrow)) {
        nextToken();
        if (FormatTok->is(tok::l_brace))
          parseChildBlock();
        break;
      }

      nextToken();
      if (FormatTok->Tok.is(tok::l_brace)) {
        nextToken();
        parseBracedList();
      } else if (Style.Language == FormatStyle::LK_Proto &&
<<<<<<< HEAD
               FormatTok->Tok.is(tok::less)) {
=======
                 FormatTok->Tok.is(tok::less)) {
>>>>>>> b2b84690
        nextToken();
        parseBracedList(/*ContinueOnSemicolons=*/false,
                        /*ClosingBraceKind=*/tok::greater);
      }
      break;
    case tok::l_square:
      parseSquare();
      break;
    case tok::kw_new:
      parseNew();
      break;
    default:
      nextToken();
      break;
    }
  } while (!eof());
}

bool UnwrappedLineParser::tryToParseLambda() {
  if (!Style.isCpp()) {
    nextToken();
    return false;
<<<<<<< HEAD
  }
  const FormatToken* Previous = getPreviousToken();
  if (Previous &&
      (Previous->isOneOf(tok::identifier, tok::kw_operator, tok::kw_new,
                         tok::kw_delete) ||
       Previous->closesScope() || Previous->isSimpleTypeSpecifier())) {
    nextToken();
    return false;
=======
>>>>>>> b2b84690
  }
  assert(FormatTok->is(tok::l_square));
  FormatToken &LSquare = *FormatTok;
  if (!tryToParseLambdaIntroducer())
    return false;

  while (FormatTok->isNot(tok::l_brace)) {
    if (FormatTok->isSimpleTypeSpecifier()) {
      nextToken();
      continue;
    }
    switch (FormatTok->Tok.getKind()) {
    case tok::l_brace:
      break;
    case tok::l_paren:
      parseParens();
      break;
    case tok::amp:
    case tok::star:
    case tok::kw_const:
    case tok::comma:
    case tok::less:
    case tok::greater:
    case tok::identifier:
    case tok::numeric_constant:
    case tok::coloncolon:
    case tok::kw_mutable:
      nextToken();
      break;
    case tok::arrow:
      FormatTok->Type = TT_LambdaArrow;
      nextToken();
      break;
    default:
      return true;
    }
  }
  LSquare.Type = TT_LambdaLSquare;
  parseChildBlock();
  return true;
}

bool UnwrappedLineParser::tryToParseLambdaIntroducer() {
  const FormatToken *Previous = FormatTok->Previous;
  if (Previous &&
      (Previous->isOneOf(tok::identifier, tok::kw_operator, tok::kw_new,
                         tok::kw_delete, tok::l_square) ||
       FormatTok->isCppStructuredBinding(Style) || Previous->closesScope() ||
       Previous->isSimpleTypeSpecifier())) {
    nextToken();
    return false;
  }
  nextToken();
  if (FormatTok->is(tok::l_square)) {
    return false;
  }
  parseSquare(/*LambdaIntroducer=*/true);
  return true;
}

void UnwrappedLineParser::tryToParseJSFunction() {
  assert(FormatTok->is(Keywords.kw_function) ||
         FormatTok->startsSequence(Keywords.kw_async, Keywords.kw_function));
  if (FormatTok->is(Keywords.kw_async))
    nextToken();
  // Consume "function".
  nextToken();

  // Consume * (generator function). Treat it like C++'s overloaded operators.
  if (FormatTok->is(tok::star)) {
    FormatTok->Type = TT_OverloadedOperator;
    nextToken();
  }

  // Consume function name.
  if (FormatTok->is(tok::identifier))
    nextToken();

  if (FormatTok->isNot(tok::l_paren))
    return;

  // Parse formal parameter list.
  parseParens();

  if (FormatTok->is(tok::colon)) {
    // Parse a type definition.
    nextToken();

    // Eat the type declaration. For braced inline object types, balance braces,
    // otherwise just parse until finding an l_brace for the function body.
    if (FormatTok->is(tok::l_brace))
      tryToParseBracedList();
    else
      while (!FormatTok->isOneOf(tok::l_brace, tok::semi) && !eof())
        nextToken();
  }
<<<<<<< HEAD
  do {
    if (FormatTok->is(tok::amp))
      nextToken();
    if (!FormatTok->isOneOf(tok::identifier, tok::kw_this))
      return false;
    nextToken();
    if (FormatTok->is(tok::ellipsis))
      nextToken();
    if (FormatTok->is(tok::comma)) {
      nextToken();
    } else if (FormatTok->is(tok::r_square)) {
      nextToken();
      return true;
    } else {
      return false;
    }
  } while (!eof());
  return false;
=======

  if (FormatTok->is(tok::semi))
    return;

  parseChildBlock();
>>>>>>> b2b84690
}

void UnwrappedLineParser::tryToParseJSFunction() {
  assert(FormatTok->is(Keywords.kw_function) ||
         FormatTok->startsSequence(Keywords.kw_async, Keywords.kw_function));
  if (FormatTok->is(Keywords.kw_async))
    nextToken();
  // Consume "function".
  nextToken();

  // Consume * (generator function). Treat it like C++'s overloaded operators.
  if (FormatTok->is(tok::star)) {
    FormatTok->Type = TT_OverloadedOperator;
    nextToken();
  }

  // Consume function name.
  if (FormatTok->is(tok::identifier))
    nextToken();

  if (FormatTok->isNot(tok::l_paren))
    return;

  // Parse formal parameter list.
  parseParens();

  if (FormatTok->is(tok::colon)) {
    // Parse a type definition.
    nextToken();

    // Eat the type declaration. For braced inline object types, balance braces,
    // otherwise just parse until finding an l_brace for the function body.
    if (FormatTok->is(tok::l_brace))
      tryToParseBracedList();
    else
      while (!FormatTok->isOneOf(tok::l_brace, tok::semi) && !eof())
        nextToken();
  }

  if (FormatTok->is(tok::semi))
    return;

  parseChildBlock();
}

bool UnwrappedLineParser::tryToParseBracedList() {
  if (FormatTok->BlockKind == BK_Unknown)
    calculateBraceTypes();
  assert(FormatTok->BlockKind != BK_Unknown);
  if (FormatTok->BlockKind == BK_Block)
    return false;
  nextToken();
  parseBracedList();
  return true;
}

bool UnwrappedLineParser::parseBracedList(bool ContinueOnSemicolons,
                                          tok::TokenKind ClosingBraceKind) {
  bool HasError = false;

  // FIXME: Once we have an expression parser in the UnwrappedLineParser,
  // replace this by using parseAssigmentExpression() inside.
  do {
    if (Style.Language == FormatStyle::LK_JavaScript) {
      if (FormatTok->is(Keywords.kw_function) ||
          FormatTok->startsSequence(Keywords.kw_async, Keywords.kw_function)) {
        tryToParseJSFunction();
        continue;
      }
      if (FormatTok->is(TT_JsFatArrow)) {
        nextToken();
        // Fat arrows can be followed by simple expressions or by child blocks
        // in curly braces.
        if (FormatTok->is(tok::l_brace)) {
          parseChildBlock();
          continue;
        }
      }
      if (FormatTok->is(tok::l_brace)) {
        // Could be a method inside of a braced list `{a() { return 1; }}`.
        if (tryToParseBracedList())
          continue;
        parseChildBlock();
      }
    }
    if (FormatTok->Tok.getKind() == ClosingBraceKind) {
      nextToken();
      return !HasError;
    }
    switch (FormatTok->Tok.getKind()) {
    case tok::caret:
      nextToken();
      if (FormatTok->is(tok::l_brace)) {
        parseChildBlock();
      }
      break;
    case tok::l_square:
      tryToParseLambda();
      break;
    case tok::l_paren:
      parseParens();
      // JavaScript can just have free standing methods and getters/setters in
      // object literals. Detect them by a "{" following ")".
      if (Style.Language == FormatStyle::LK_JavaScript) {
        if (FormatTok->is(tok::l_brace))
          parseChildBlock();
        break;
      }
      break;
    case tok::l_brace:
      // Assume there are no blocks inside a braced init list apart
      // from the ones we explicitly parse out (like lambdas).
      FormatTok->BlockKind = BK_BracedInit;
      nextToken();
      parseBracedList();
      break;
<<<<<<< HEAD
=======
    case tok::less:
      if (Style.Language == FormatStyle::LK_Proto) {
        nextToken();
        parseBracedList(/*ContinueOnSemicolons=*/false,
                        /*ClosingBraceKind=*/tok::greater);
      } else {
        nextToken();
      }
      break;
>>>>>>> b2b84690
    case tok::semi:
      // JavaScript (or more precisely TypeScript) can have semicolons in braced
      // lists (in so-called TypeMemberLists). Thus, the semicolon cannot be
      // used for error recovery if we have otherwise determined that this is
      // a braced list.
      if (Style.Language == FormatStyle::LK_JavaScript) {
        nextToken();
        break;
      }
      HasError = true;
      if (!ContinueOnSemicolons)
        return !HasError;
      nextToken();
      break;
    case tok::comma:
      nextToken();
      break;
    default:
      nextToken();
      break;
    }
  } while (!eof());
  return false;
}

void UnwrappedLineParser::parseParens() {
  assert(FormatTok->Tok.is(tok::l_paren) && "'(' expected.");
  nextToken();
  do {
    switch (FormatTok->Tok.getKind()) {
    case tok::l_paren:
      parseParens();
      if (Style.Language == FormatStyle::LK_Java && FormatTok->is(tok::l_brace))
        parseChildBlock();
      break;
    case tok::r_paren:
      nextToken();
      return;
    case tok::r_brace:
      // A "}" inside parenthesis is an error if there wasn't a matching "{".
      return;
    case tok::l_square:
      tryToParseLambda();
      break;
    case tok::l_brace:
      if (!tryToParseBracedList())
        parseChildBlock();
      break;
    case tok::at:
      nextToken();
      if (FormatTok->Tok.is(tok::l_brace)) {
        nextToken();
        parseBracedList();
      }
      break;
    case tok::kw_class:
      if (Style.Language == FormatStyle::LK_JavaScript)
        parseRecord(/*ParseAsExpr=*/true);
      else
        nextToken();
      break;
    case tok::identifier:
      if (Style.Language == FormatStyle::LK_JavaScript &&
          (FormatTok->is(Keywords.kw_function) ||
           FormatTok->startsSequence(Keywords.kw_async, Keywords.kw_function)))
        tryToParseJSFunction();
      else
        nextToken();
      break;
    default:
      nextToken();
      break;
    }
  } while (!eof());
}

<<<<<<< HEAD
void UnwrappedLineParser::parseSquare() {
  assert(FormatTok->Tok.is(tok::l_square) && "'[' expected.");
  if (tryToParseLambda())
    return;
=======
void UnwrappedLineParser::parseSquare(bool LambdaIntroducer) {
  if (!LambdaIntroducer) {
    assert(FormatTok->Tok.is(tok::l_square) && "'[' expected.");
    if (tryToParseLambda())
      return;
  }
>>>>>>> b2b84690
  do {
    switch (FormatTok->Tok.getKind()) {
    case tok::l_paren:
      parseParens();
      break;
    case tok::r_square:
      nextToken();
      return;
    case tok::r_brace:
      // A "}" inside parenthesis is an error if there wasn't a matching "{".
      return;
    case tok::l_square:
      parseSquare();
      break;
    case tok::l_brace: {
      if (!tryToParseBracedList())
        parseChildBlock();
      break;
    }
    case tok::at:
      nextToken();
      if (FormatTok->Tok.is(tok::l_brace)) {
        nextToken();
        parseBracedList();
      }
      break;
    default:
      nextToken();
      break;
    }
  } while (!eof());
}

void UnwrappedLineParser::parseIfThenElse() {
  assert(FormatTok->Tok.is(tok::kw_if) && "'if' expected");
  nextToken();
  if (FormatTok->Tok.is(tok::kw_constexpr))
    nextToken();
  if (FormatTok->Tok.is(tok::l_paren))
    parseParens();
  bool NeedsUnwrappedLine = false;
  if (FormatTok->Tok.is(tok::l_brace)) {
    CompoundStatementIndenter Indenter(this, Style, Line->Level);
    parseBlock(/*MustBeDeclaration=*/false);
    if (Style.BraceWrapping.BeforeElse)
      addUnwrappedLine();
    else
      NeedsUnwrappedLine = true;
  } else {
    addUnwrappedLine();
    ++Line->Level;
    parseStructuralElement();
    --Line->Level;
  }
  if (FormatTok->Tok.is(tok::kw_else)) {
    nextToken();
    if (FormatTok->Tok.is(tok::l_brace)) {
      CompoundStatementIndenter Indenter(this, Style, Line->Level);
      parseBlock(/*MustBeDeclaration=*/false);
      addUnwrappedLine();
    } else if (FormatTok->Tok.is(tok::kw_if)) {
      parseIfThenElse();
    } else {
      addUnwrappedLine();
      ++Line->Level;
      parseStructuralElement();
      if (FormatTok->is(tok::eof))
        addUnwrappedLine();
      --Line->Level;
    }
  } else if (NeedsUnwrappedLine) {
    addUnwrappedLine();
  }
}

void UnwrappedLineParser::parseTryCatch() {
  assert(FormatTok->isOneOf(tok::kw_try, tok::kw___try) && "'try' expected");
  nextToken();
  bool NeedsUnwrappedLine = false;
  if (FormatTok->is(tok::colon)) {
    // We are in a function try block, what comes is an initializer list.
    nextToken();
    while (FormatTok->is(tok::identifier)) {
      nextToken();
      if (FormatTok->is(tok::l_paren))
        parseParens();
      if (FormatTok->is(tok::comma))
        nextToken();
    }
  }
  // Parse try with resource.
  if (Style.Language == FormatStyle::LK_Java && FormatTok->is(tok::l_paren)) {
    parseParens();
  }
  if (FormatTok->is(tok::l_brace)) {
    CompoundStatementIndenter Indenter(this, Style, Line->Level);
    parseBlock(/*MustBeDeclaration=*/false);
    if (Style.BraceWrapping.BeforeCatch) {
      addUnwrappedLine();
    } else {
      NeedsUnwrappedLine = true;
    }
  } else if (!FormatTok->is(tok::kw_catch)) {
    // The C++ standard requires a compound-statement after a try.
    // If there's none, we try to assume there's a structuralElement
    // and try to continue.
    addUnwrappedLine();
    ++Line->Level;
    parseStructuralElement();
    --Line->Level;
  }
  while (1) {
    if (FormatTok->is(tok::at))
      nextToken();
    if (!(FormatTok->isOneOf(tok::kw_catch, Keywords.kw___except,
                             tok::kw___finally) ||
          ((Style.Language == FormatStyle::LK_Java ||
            Style.Language == FormatStyle::LK_JavaScript) &&
           FormatTok->is(Keywords.kw_finally)) ||
          (FormatTok->Tok.isObjCAtKeyword(tok::objc_catch) ||
           FormatTok->Tok.isObjCAtKeyword(tok::objc_finally))))
      break;
    nextToken();
    while (FormatTok->isNot(tok::l_brace)) {
      if (FormatTok->is(tok::l_paren)) {
        parseParens();
        continue;
      }
      if (FormatTok->isOneOf(tok::semi, tok::r_brace, tok::eof))
        return;
      nextToken();
    }
    NeedsUnwrappedLine = false;
    CompoundStatementIndenter Indenter(this, Style, Line->Level);
    parseBlock(/*MustBeDeclaration=*/false);
    if (Style.BraceWrapping.BeforeCatch)
      addUnwrappedLine();
    else
      NeedsUnwrappedLine = true;
  }
  if (NeedsUnwrappedLine)
    addUnwrappedLine();
}

void UnwrappedLineParser::parseNamespace() {
  assert(FormatTok->Tok.is(tok::kw_namespace) && "'namespace' expected");

  const FormatToken &InitialToken = *FormatTok;
  nextToken();
  while (FormatTok->isOneOf(tok::identifier, tok::coloncolon))
    nextToken();
  if (FormatTok->Tok.is(tok::l_brace)) {
    if (ShouldBreakBeforeBrace(Style, InitialToken))
      addUnwrappedLine();

    bool AddLevel = Style.NamespaceIndentation == FormatStyle::NI_All ||
                    (Style.NamespaceIndentation == FormatStyle::NI_Inner &&
                     DeclarationScopeStack.size() > 1);
    parseBlock(/*MustBeDeclaration=*/true, AddLevel);
    // Munch the semicolon after a namespace. This is more common than one would
    // think. Puttin the semicolon into its own line is very ugly.
    if (FormatTok->Tok.is(tok::semi))
      nextToken();
    addUnwrappedLine();
  }
  // FIXME: Add error handling.
}

void UnwrappedLineParser::parseNew() {
  assert(FormatTok->is(tok::kw_new) && "'new' expected");
  nextToken();
  if (Style.Language != FormatStyle::LK_Java)
    return;

  // In Java, we can parse everything up to the parens, which aren't optional.
  do {
    // There should not be a ;, { or } before the new's open paren.
    if (FormatTok->isOneOf(tok::semi, tok::l_brace, tok::r_brace))
      return;

    // Consume the parens.
    if (FormatTok->is(tok::l_paren)) {
      parseParens();

      // If there is a class body of an anonymous class, consume that as child.
      if (FormatTok->is(tok::l_brace))
        parseChildBlock();
      return;
    }
    nextToken();
  } while (!eof());
}

void UnwrappedLineParser::parseForOrWhileLoop() {
  assert(FormatTok->isOneOf(tok::kw_for, tok::kw_while, TT_ForEachMacro) &&
         "'for', 'while' or foreach macro expected");
  nextToken();
  // JS' for await ( ...
  if (Style.Language == FormatStyle::LK_JavaScript &&
      FormatTok->is(Keywords.kw_await))
    nextToken();
  if (FormatTok->Tok.is(tok::l_paren))
    parseParens();
  if (FormatTok->Tok.is(tok::l_brace)) {
    CompoundStatementIndenter Indenter(this, Style, Line->Level);
    parseBlock(/*MustBeDeclaration=*/false);
    addUnwrappedLine();
  } else {
    addUnwrappedLine();
    ++Line->Level;
    parseStructuralElement();
    --Line->Level;
  }
}

void UnwrappedLineParser::parseDoWhile() {
  assert(FormatTok->Tok.is(tok::kw_do) && "'do' expected");
  nextToken();
  if (FormatTok->Tok.is(tok::l_brace)) {
    CompoundStatementIndenter Indenter(this, Style, Line->Level);
    parseBlock(/*MustBeDeclaration=*/false);
    if (Style.BraceWrapping.IndentBraces)
      addUnwrappedLine();
  } else {
    addUnwrappedLine();
    ++Line->Level;
    parseStructuralElement();
    --Line->Level;
  }

  // FIXME: Add error handling.
  if (!FormatTok->Tok.is(tok::kw_while)) {
    addUnwrappedLine();
    return;
  }

  nextToken();
  parseStructuralElement();
}

void UnwrappedLineParser::parseLabel() {
  nextToken();
  unsigned OldLineLevel = Line->Level;
  if (Line->Level > 1 || (!Line->InPPDirective && Line->Level > 0))
    --Line->Level;
  if (CommentsBeforeNextToken.empty() && FormatTok->Tok.is(tok::l_brace)) {
    CompoundStatementIndenter Indenter(this, Style, Line->Level);
    parseBlock(/*MustBeDeclaration=*/false);
    if (FormatTok->Tok.is(tok::kw_break)) {
      if (Style.BraceWrapping.AfterControlStatement)
        addUnwrappedLine();
      parseStructuralElement();
    }
    addUnwrappedLine();
  } else {
    if (FormatTok->is(tok::semi))
      nextToken();
    addUnwrappedLine();
  }
  Line->Level = OldLineLevel;
  if (FormatTok->isNot(tok::l_brace)) {
    parseStructuralElement();
    addUnwrappedLine();
  }
}

void UnwrappedLineParser::parseCaseLabel() {
  assert(FormatTok->Tok.is(tok::kw_case) && "'case' expected");
  // FIXME: fix handling of complex expressions here.
  do {
    nextToken();
  } while (!eof() && !FormatTok->Tok.is(tok::colon));
  parseLabel();
}

void UnwrappedLineParser::parseSwitch() {
  assert(FormatTok->Tok.is(tok::kw_switch) && "'switch' expected");
  nextToken();
  if (FormatTok->Tok.is(tok::l_paren))
    parseParens();
  if (FormatTok->Tok.is(tok::l_brace)) {
    CompoundStatementIndenter Indenter(this, Style, Line->Level);
    parseBlock(/*MustBeDeclaration=*/false);
    addUnwrappedLine();
  } else {
    addUnwrappedLine();
    ++Line->Level;
    parseStructuralElement();
    --Line->Level;
  }
}

void UnwrappedLineParser::parseAccessSpecifier() {
  nextToken();
  // Understand Qt's slots.
  if (FormatTok->isOneOf(Keywords.kw_slots, Keywords.kw_qslots))
    nextToken();
  // Otherwise, we don't know what it is, and we'd better keep the next token.
  if (FormatTok->Tok.is(tok::colon))
    nextToken();
  addUnwrappedLine();
}

bool UnwrappedLineParser::parseEnum() {
  // Won't be 'enum' for NS_ENUMs.
  if (FormatTok->Tok.is(tok::kw_enum))
    nextToken();

  // In TypeScript, "enum" can also be used as property name, e.g. in interface
  // declarations. An "enum" keyword followed by a colon would be a syntax
  // error and thus assume it is just an identifier.
  if (Style.Language == FormatStyle::LK_JavaScript &&
      FormatTok->isOneOf(tok::colon, tok::question))
    return false;

  // Eat up enum class ...
  if (FormatTok->Tok.is(tok::kw_class) || FormatTok->Tok.is(tok::kw_struct))
    nextToken();

  while (FormatTok->Tok.getIdentifierInfo() ||
         FormatTok->isOneOf(tok::colon, tok::coloncolon, tok::less,
                            tok::greater, tok::comma, tok::question)) {
    nextToken();
    // We can have macros or attributes in between 'enum' and the enum name.
    if (FormatTok->is(tok::l_paren))
      parseParens();
    if (FormatTok->is(tok::identifier)) {
      nextToken();
      // If there are two identifiers in a row, this is likely an elaborate
      // return type. In Java, this can be "implements", etc.
      if (Style.isCpp() && FormatTok->is(tok::identifier))
        return false;
    }
  }

  // Just a declaration or something is wrong.
  if (FormatTok->isNot(tok::l_brace))
    return true;
  FormatTok->BlockKind = BK_Block;

  if (Style.Language == FormatStyle::LK_Java) {
    // Java enums are different.
    parseJavaEnumBody();
    return true;
  }
  if (Style.Language == FormatStyle::LK_Proto) {
    parseBlock(/*MustBeDeclaration=*/true);
    return true;
  }

  // Parse enum body.
  nextToken();
  bool HasError = !parseBracedList(/*ContinueOnSemicolons=*/true);
  if (HasError) {
    if (FormatTok->is(tok::semi))
      nextToken();
    addUnwrappedLine();
  }
  return true;

  // There is no addUnwrappedLine() here so that we fall through to parsing a
  // structural element afterwards. Thus, in "enum A {} n, m;",
  // "} n, m;" will end up in one unwrapped line.
}

void UnwrappedLineParser::parseJavaEnumBody() {
  // Determine whether the enum is simple, i.e. does not have a semicolon or
  // constants with class bodies. Simple enums can be formatted like braced
  // lists, contracted to a single line, etc.
  unsigned StoredPosition = Tokens->getPosition();
  bool IsSimple = true;
  FormatToken *Tok = Tokens->getNextToken();
  while (Tok) {
    if (Tok->is(tok::r_brace))
      break;
    if (Tok->isOneOf(tok::l_brace, tok::semi)) {
      IsSimple = false;
      break;
    }
    // FIXME: This will also mark enums with braces in the arguments to enum
    // constants as "not simple". This is probably fine in practice, though.
    Tok = Tokens->getNextToken();
  }
  FormatTok = Tokens->setPosition(StoredPosition);

  if (IsSimple) {
    nextToken();
    parseBracedList();
    addUnwrappedLine();
    return;
  }

  // Parse the body of a more complex enum.
  // First add a line for everything up to the "{".
  nextToken();
  addUnwrappedLine();
  ++Line->Level;

  // Parse the enum constants.
  while (FormatTok) {
    if (FormatTok->is(tok::l_brace)) {
      // Parse the constant's class body.
      parseBlock(/*MustBeDeclaration=*/true, /*AddLevel=*/true,
                 /*MunchSemi=*/false);
    } else if (FormatTok->is(tok::l_paren)) {
      parseParens();
    } else if (FormatTok->is(tok::comma)) {
      nextToken();
<<<<<<< HEAD
      addUnwrappedLine();
    } else if (FormatTok->is(tok::semi)) {
      nextToken();
      addUnwrappedLine();
=======
      addUnwrappedLine();
    } else if (FormatTok->is(tok::semi)) {
      nextToken();
      addUnwrappedLine();
>>>>>>> b2b84690
      break;
    } else if (FormatTok->is(tok::r_brace)) {
      addUnwrappedLine();
      break;
    } else {
      nextToken();
    }
  }

  // Parse the class body after the enum's ";" if any.
  parseLevel(/*HasOpeningBrace=*/true);
  nextToken();
  --Line->Level;
  addUnwrappedLine();
}

void UnwrappedLineParser::parseRecord(bool ParseAsExpr) {
  const FormatToken &InitialToken = *FormatTok;
  nextToken();

  // The actual identifier can be a nested name specifier, and in macros
  // it is often token-pasted.
  while (FormatTok->isOneOf(tok::identifier, tok::coloncolon, tok::hashhash,
                            tok::kw___attribute, tok::kw___declspec,
                            tok::kw_alignas) ||
         ((Style.Language == FormatStyle::LK_Java ||
           Style.Language == FormatStyle::LK_JavaScript) &&
          FormatTok->isOneOf(tok::period, tok::comma))) {
<<<<<<< HEAD
=======
    if (Style.Language == FormatStyle::LK_JavaScript &&
        FormatTok->isOneOf(Keywords.kw_extends, Keywords.kw_implements)) {
      // JavaScript/TypeScript supports inline object types in
      // extends/implements positions:
      //     class Foo implements {bar: number} { }
      nextToken();
      if (FormatTok->is(tok::l_brace)) {
        tryToParseBracedList();
        continue;
      }
    }
>>>>>>> b2b84690
    bool IsNonMacroIdentifier =
        FormatTok->is(tok::identifier) &&
        FormatTok->TokenText != FormatTok->TokenText.upper();
    nextToken();
    // We can have macros or attributes in between 'class' and the class name.
    if (!IsNonMacroIdentifier && FormatTok->Tok.is(tok::l_paren))
      parseParens();
  }

  // Note that parsing away template declarations here leads to incorrectly
  // accepting function declarations as record declarations.
  // In general, we cannot solve this problem. Consider:
  // class A<int> B() {}
  // which can be a function definition or a class definition when B() is a
  // macro. If we find enough real-world cases where this is a problem, we
  // can parse for the 'template' keyword in the beginning of the statement,
  // and thus rule out the record production in case there is no template
  // (this would still leave us with an ambiguity between template function
  // and class declarations).
  if (FormatTok->isOneOf(tok::colon, tok::less)) {
    while (!eof()) {
      if (FormatTok->is(tok::l_brace)) {
        calculateBraceTypes(/*ExpectClassBody=*/true);
        if (!tryToParseBracedList())
          break;
      }
      if (FormatTok->Tok.is(tok::semi))
        return;
      nextToken();
    }
  }
  if (FormatTok->Tok.is(tok::l_brace)) {
    if (ParseAsExpr) {
      parseChildBlock();
    } else {
      if (ShouldBreakBeforeBrace(Style, InitialToken))
        addUnwrappedLine();

      parseBlock(/*MustBeDeclaration=*/true, /*AddLevel=*/true,
                 /*MunchSemi=*/false);
    }
  }
  // There is no addUnwrappedLine() here so that we fall through to parsing a
  // structural element afterwards. Thus, in "class A {} n, m;",
  // "} n, m;" will end up in one unwrapped line.
<<<<<<< HEAD
=======
}

void UnwrappedLineParser::parseObjCMethod() {
  assert(FormatTok->Tok.isOneOf(tok::l_paren, tok::identifier) &&
         "'(' or identifier expected.");
  do {
    if (FormatTok->Tok.is(tok::semi)) {
      nextToken();
      addUnwrappedLine();
      return;
    } else if (FormatTok->Tok.is(tok::l_brace)) {
      parseBlock(/*MustBeDeclaration=*/false);
      addUnwrappedLine();
      return;
    } else {
      nextToken();
    }
  } while (!eof());
>>>>>>> b2b84690
}

void UnwrappedLineParser::parseObjCProtocolList() {
  assert(FormatTok->Tok.is(tok::less) && "'<' expected.");
  do {
    nextToken();
    // Early exit in case someone forgot a close angle.
    if (FormatTok->isOneOf(tok::semi, tok::l_brace) ||
        FormatTok->Tok.isObjCAtKeyword(tok::objc_end))
      return;
  } while (!eof() && FormatTok->Tok.isNot(tok::greater));
  nextToken(); // Skip '>'.
}

void UnwrappedLineParser::parseObjCUntilAtEnd() {
  do {
    if (FormatTok->Tok.isObjCAtKeyword(tok::objc_end)) {
      nextToken();
      addUnwrappedLine();
      break;
    }
    if (FormatTok->is(tok::l_brace)) {
      parseBlock(/*MustBeDeclaration=*/false);
      // In ObjC interfaces, nothing should be following the "}".
      addUnwrappedLine();
    } else if (FormatTok->is(tok::r_brace)) {
      // Ignore stray "}". parseStructuralElement doesn't consume them.
      nextToken();
      addUnwrappedLine();
<<<<<<< HEAD
=======
    } else if (FormatTok->isOneOf(tok::minus, tok::plus)) {
      nextToken();
      parseObjCMethod();
>>>>>>> b2b84690
    } else {
      parseStructuralElement();
    }
  } while (!eof());
}

void UnwrappedLineParser::parseObjCInterfaceOrImplementation() {
  assert(FormatTok->Tok.getObjCKeywordID() == tok::objc_interface ||
         FormatTok->Tok.getObjCKeywordID() == tok::objc_implementation);
  nextToken();
  nextToken(); // interface name

  // @interface can be followed by a lightweight generic
  // specialization list, then either a base class or a category.
  if (FormatTok->Tok.is(tok::less)) {
    // Unlike protocol lists, generic parameterizations support
    // nested angles:
    //
    // @interface Foo<ValueType : id <NSCopying, NSSecureCoding>> :
    //     NSObject <NSCopying, NSSecureCoding>
    //
    // so we need to count how many open angles we have left.
    unsigned NumOpenAngles = 1;
    do {
      nextToken();
      // Early exit in case someone forgot a close angle.
      if (FormatTok->isOneOf(tok::semi, tok::l_brace) ||
          FormatTok->Tok.isObjCAtKeyword(tok::objc_end))
        break;
      if (FormatTok->Tok.is(tok::less))
        ++NumOpenAngles;
      else if (FormatTok->Tok.is(tok::greater)) {
        assert(NumOpenAngles > 0 && "'>' makes NumOpenAngles negative");
        --NumOpenAngles;
      }
    } while (!eof() && NumOpenAngles != 0);
    nextToken(); // Skip '>'.
  }
  if (FormatTok->Tok.is(tok::colon)) {
    nextToken();
    nextToken(); // base class name
  } else if (FormatTok->Tok.is(tok::l_paren))
    // Skip category, if present.
    parseParens();

  if (FormatTok->Tok.is(tok::less))
    parseObjCProtocolList();

  if (FormatTok->Tok.is(tok::l_brace)) {
    if (Style.BraceWrapping.AfterObjCDeclaration)
      addUnwrappedLine();
    parseBlock(/*MustBeDeclaration=*/true);
  }

  // With instance variables, this puts '}' on its own line.  Without instance
  // variables, this ends the @interface line.
  addUnwrappedLine();

  parseObjCUntilAtEnd();
}

// Returns true for the declaration/definition form of @protocol,
// false for the expression form.
bool UnwrappedLineParser::parseObjCProtocol() {
  assert(FormatTok->Tok.getObjCKeywordID() == tok::objc_protocol);
  nextToken();

  if (FormatTok->is(tok::l_paren))
    // The expression form of @protocol, e.g. "Protocol* p = @protocol(foo);".
    return false;

  // The definition/declaration form,
  // @protocol Foo
  // - (int)someMethod;
  // @end

  nextToken(); // protocol name

  if (FormatTok->Tok.is(tok::less))
    parseObjCProtocolList();

  // Check for protocol declaration.
  if (FormatTok->Tok.is(tok::semi)) {
    nextToken();
    addUnwrappedLine();
    return true;
  }

  addUnwrappedLine();
  parseObjCUntilAtEnd();
  return true;
}

void UnwrappedLineParser::parseJavaScriptEs6ImportExport() {
  bool IsImport = FormatTok->is(Keywords.kw_import);
  assert(IsImport || FormatTok->is(tok::kw_export));
  nextToken();

  // Consume the "default" in "export default class/function".
  if (FormatTok->is(tok::kw_default))
    nextToken();

  // Consume "async function", "function" and "default function", so that these
  // get parsed as free-standing JS functions, i.e. do not require a trailing
  // semicolon.
  if (FormatTok->is(Keywords.kw_async))
    nextToken();
  if (FormatTok->is(Keywords.kw_function)) {
    nextToken();
    return;
  }

  // For imports, `export *`, `export {...}`, consume the rest of the line up
  // to the terminating `;`. For everything else, just return and continue
  // parsing the structural element, i.e. the declaration or expression for
  // `export default`.
  if (!IsImport && !FormatTok->isOneOf(tok::l_brace, tok::star) &&
      !FormatTok->isStringLiteral())
    return;

  while (!eof()) {
    if (FormatTok->is(tok::semi))
      return;
    if (Line->Tokens.empty()) {
      // Common issue: Automatic Semicolon Insertion wrapped the line, so the
      // import statement should terminate.
      return;
    }
    if (FormatTok->is(tok::l_brace)) {
      FormatTok->BlockKind = BK_Block;
      nextToken();
      parseBracedList();
    } else {
      nextToken();
    }
  }
}

void UnwrappedLineParser::parseJavaScriptEs6ImportExport() {
  bool IsImport = FormatTok->is(Keywords.kw_import);
  assert(IsImport || FormatTok->is(tok::kw_export));
  nextToken();

  // Consume the "default" in "export default class/function".
  if (FormatTok->is(tok::kw_default))
    nextToken();

  // Consume "async function", "function" and "default function", so that these
  // get parsed as free-standing JS functions, i.e. do not require a trailing
  // semicolon.
  if (FormatTok->is(Keywords.kw_async))
    nextToken();
  if (FormatTok->is(Keywords.kw_function)) {
    nextToken();
    return;
  }

  // For imports, `export *`, `export {...}`, consume the rest of the line up
  // to the terminating `;`. For everything else, just return and continue
  // parsing the structural element, i.e. the declaration or expression for
  // `export default`.
  if (!IsImport && !FormatTok->isOneOf(tok::l_brace, tok::star) &&
      !FormatTok->isStringLiteral())
    return;

  while (!eof()) {
    if (FormatTok->is(tok::semi))
      return;
    if (Line->Tokens.size() == 0) {
      // Common issue: Automatic Semicolon Insertion wrapped the line, so the
      // import statement should terminate.
      return;
    }
    if (FormatTok->is(tok::l_brace)) {
      FormatTok->BlockKind = BK_Block;
      nextToken();
      parseBracedList();
    } else {
      nextToken();
    }
  }
}

LLVM_ATTRIBUTE_UNUSED static void printDebugInfo(const UnwrappedLine &Line,
                                                 StringRef Prefix = "") {
  llvm::dbgs() << Prefix << "Line(" << Line.Level
               << ", FSC=" << Line.FirstStartColumn << ")"
               << (Line.InPPDirective ? " MACRO" : "") << ": ";
  for (std::list<UnwrappedLineNode>::const_iterator I = Line.Tokens.begin(),
                                                    E = Line.Tokens.end();
       I != E; ++I) {
    llvm::dbgs() << I->Tok->Tok.getName() << "["
<<<<<<< HEAD
                 << "T=" << I->Tok->Type
                 << ", OC=" << I->Tok->OriginalColumn << "] ";
=======
                 << "T=" << I->Tok->Type << ", OC=" << I->Tok->OriginalColumn
                 << "] ";
>>>>>>> b2b84690
  }
  for (std::list<UnwrappedLineNode>::const_iterator I = Line.Tokens.begin(),
                                                    E = Line.Tokens.end();
       I != E; ++I) {
    const UnwrappedLineNode &Node = *I;
    for (SmallVectorImpl<UnwrappedLine>::const_iterator
             I = Node.Children.begin(),
             E = Node.Children.end();
         I != E; ++I) {
      printDebugInfo(*I, "\nChild: ");
    }
  }
  llvm::dbgs() << "\n";
}

void UnwrappedLineParser::addUnwrappedLine() {
  if (Line->Tokens.empty())
    return;
  LLVM_DEBUG({
    if (CurrentLines == &Lines)
      printDebugInfo(*Line);
  });
  CurrentLines->push_back(std::move(*Line));
  Line->Tokens.clear();
  Line->MatchingOpeningBlockLineIndex = UnwrappedLine::kInvalidIndex;
<<<<<<< HEAD
=======
  Line->FirstStartColumn = 0;
>>>>>>> b2b84690
  if (CurrentLines == &Lines && !PreprocessorDirectives.empty()) {
    CurrentLines->append(
        std::make_move_iterator(PreprocessorDirectives.begin()),
        std::make_move_iterator(PreprocessorDirectives.end()));
    PreprocessorDirectives.clear();
  }
  // Disconnect the current token from the last token on the previous line.
  FormatTok->Previous = nullptr;
}

bool UnwrappedLineParser::eof() const { return FormatTok->Tok.is(tok::eof); }

bool UnwrappedLineParser::isOnNewLine(const FormatToken &FormatTok) {
  return (Line->InPPDirective || FormatTok.HasUnescapedNewline) &&
         FormatTok.NewlinesBefore > 0;
}

// Checks if \p FormatTok is a line comment that continues the line comment
// section on \p Line.
static bool continuesLineCommentSection(const FormatToken &FormatTok,
                                        const UnwrappedLine &Line,
                                        llvm::Regex &CommentPragmasRegex) {
  if (Line.Tokens.empty())
    return false;

  StringRef IndentContent = FormatTok.TokenText;
  if (FormatTok.TokenText.startswith("//") ||
      FormatTok.TokenText.startswith("/*"))
    IndentContent = FormatTok.TokenText.substr(2);
  if (CommentPragmasRegex.match(IndentContent))
    return false;

  // If Line starts with a line comment, then FormatTok continues the comment
  // section if its original column is greater or equal to the original start
  // column of the line.
  //
  // Define the min column token of a line as follows: if a line ends in '{' or
  // contains a '{' followed by a line comment, then the min column token is
  // that '{'. Otherwise, the min column token of the line is the first token of
  // the line.
  //
  // If Line starts with a token other than a line comment, then FormatTok
  // continues the comment section if its original column is greater than the
  // original start column of the min column token of the line.
  //
  // For example, the second line comment continues the first in these cases:
  //
  // // first line
  // // second line
  //
  // and:
  //
  // // first line
  //  // second line
  //
  // and:
  //
  // int i; // first line
  //  // second line
  //
  // and:
  //
  // do { // first line
  //      // second line
  //   int i;
  // } while (true);
  //
  // and:
  //
  // enum {
  //   a, // first line
  //    // second line
  //   b
  // };
  //
  // The second line comment doesn't continue the first in these cases:
  //
  //   // first line
  //  // second line
  //
  // and:
  //
  // int i; // first line
  // // second line
  //
  // and:
  //
  // do { // first line
  //   // second line
  //   int i;
  // } while (true);
  //
  // and:
  //
  // enum {
  //   a, // first line
  //   // second line
  // };
  const FormatToken *MinColumnToken = Line.Tokens.front().Tok;

  // Scan for '{//'. If found, use the column of '{' as a min column for line
  // comment section continuation.
  const FormatToken *PreviousToken = nullptr;
  for (const UnwrappedLineNode &Node : Line.Tokens) {
    if (PreviousToken && PreviousToken->is(tok::l_brace) &&
        isLineComment(*Node.Tok)) {
      MinColumnToken = PreviousToken;
      break;
    }
    PreviousToken = Node.Tok;

    // Grab the last newline preceding a token in this unwrapped line.
    if (Node.Tok->NewlinesBefore > 0) {
      MinColumnToken = Node.Tok;
    }
  }
  if (PreviousToken && PreviousToken->is(tok::l_brace)) {
    MinColumnToken = PreviousToken;
  }

  return continuesLineComment(FormatTok, /*Previous=*/Line.Tokens.back().Tok,
                              MinColumnToken);
}

void UnwrappedLineParser::flushComments(bool NewlineBeforeNext) {
  bool JustComments = Line->Tokens.empty();
  for (SmallVectorImpl<FormatToken *>::const_iterator
           I = CommentsBeforeNextToken.begin(),
           E = CommentsBeforeNextToken.end();
       I != E; ++I) {
    // Line comments that belong to the same line comment section are put on the
    // same line since later we might want to reflow content between them.
    // Additional fine-grained breaking of line comment sections is controlled
    // by the class BreakableLineCommentSection in case it is desirable to keep
    // several line comment sections in the same unwrapped line.
    //
    // FIXME: Consider putting separate line comment sections as children to the
    // unwrapped line instead.
    (*I)->ContinuesLineCommentSection =
        continuesLineCommentSection(**I, *Line, CommentPragmasRegex);
    if (isOnNewLine(**I) && JustComments && !(*I)->ContinuesLineCommentSection)
      addUnwrappedLine();
    pushToken(*I);
  }
  if (NewlineBeforeNext && JustComments)
    addUnwrappedLine();
  CommentsBeforeNextToken.clear();
}

void UnwrappedLineParser::nextToken(int LevelDifference) {
  if (eof())
    return;
  flushComments(isOnNewLine(*FormatTok));
  pushToken(FormatTok);
<<<<<<< HEAD
  if (Style.Language != FormatStyle::LK_JavaScript)
    readToken();
  else
    readTokenWithJavaScriptASI();
}

const FormatToken *UnwrappedLineParser::getPreviousToken() {
  // FIXME: This is a dirty way to access the previous token. Find a better
  // solution.
  if (!Line || Line->Tokens.empty())
    return nullptr;
  return Line->Tokens.back().Tok;
}

void UnwrappedLineParser::distributeComments(
    const SmallVectorImpl<FormatToken *> &Comments,
    const FormatToken *NextTok) {
  // Whether or not a line comment token continues a line is controlled by
  // the method continuesLineCommentSection, with the following caveat:
  //
  // Define a trail of Comments to be a nonempty proper postfix of Comments such
  // that each comment line from the trail is aligned with the next token, if
  // the next token exists. If a trail exists, the beginning of the maximal
  // trail is marked as a start of a new comment section.
  //
  // For example in this code:
  //
  // int a; // line about a
  //   // line 1 about b
  //   // line 2 about b
  //   int b;
  //
  // the two lines about b form a maximal trail, so there are two sections, the
  // first one consisting of the single comment "// line about a" and the
  // second one consisting of the next two comments.
  if (Comments.empty())
    return;
  bool ShouldPushCommentsInCurrentLine = true;
  bool HasTrailAlignedWithNextToken = false;
  unsigned StartOfTrailAlignedWithNextToken = 0;
  if (NextTok) {
    // We are skipping the first element intentionally.
    for (unsigned i = Comments.size() - 1; i > 0; --i) {
      if (Comments[i]->OriginalColumn == NextTok->OriginalColumn) {
        HasTrailAlignedWithNextToken = true;
        StartOfTrailAlignedWithNextToken = i;
      }
    }
  }
  for (unsigned i = 0, e = Comments.size(); i < e; ++i) {
    FormatToken *FormatTok = Comments[i];
    if (HasTrailAlignedWithNextToken &&
        i == StartOfTrailAlignedWithNextToken) {
      FormatTok->ContinuesLineCommentSection = false;
    } else {
      FormatTok->ContinuesLineCommentSection =
          continuesLineCommentSection(*FormatTok, *Line, CommentPragmasRegex);
    }
    if (!FormatTok->ContinuesLineCommentSection &&
        (isOnNewLine(*FormatTok) || FormatTok->IsFirst)) {
      ShouldPushCommentsInCurrentLine = false;
    }
    if (ShouldPushCommentsInCurrentLine) {
      pushToken(FormatTok);
    } else {
      CommentsBeforeNextToken.push_back(FormatTok);
    }
  }
}

void UnwrappedLineParser::readToken() {
=======
  FormatToken *Previous = FormatTok;
  if (Style.Language != FormatStyle::LK_JavaScript)
    readToken(LevelDifference);
  else
    readTokenWithJavaScriptASI();
  FormatTok->Previous = Previous;
}

void UnwrappedLineParser::distributeComments(
    const SmallVectorImpl<FormatToken *> &Comments,
    const FormatToken *NextTok) {
  // Whether or not a line comment token continues a line is controlled by
  // the method continuesLineCommentSection, with the following caveat:
  //
  // Define a trail of Comments to be a nonempty proper postfix of Comments such
  // that each comment line from the trail is aligned with the next token, if
  // the next token exists. If a trail exists, the beginning of the maximal
  // trail is marked as a start of a new comment section.
  //
  // For example in this code:
  //
  // int a; // line about a
  //   // line 1 about b
  //   // line 2 about b
  //   int b;
  //
  // the two lines about b form a maximal trail, so there are two sections, the
  // first one consisting of the single comment "// line about a" and the
  // second one consisting of the next two comments.
  if (Comments.empty())
    return;
  bool ShouldPushCommentsInCurrentLine = true;
  bool HasTrailAlignedWithNextToken = false;
  unsigned StartOfTrailAlignedWithNextToken = 0;
  if (NextTok) {
    // We are skipping the first element intentionally.
    for (unsigned i = Comments.size() - 1; i > 0; --i) {
      if (Comments[i]->OriginalColumn == NextTok->OriginalColumn) {
        HasTrailAlignedWithNextToken = true;
        StartOfTrailAlignedWithNextToken = i;
      }
    }
  }
  for (unsigned i = 0, e = Comments.size(); i < e; ++i) {
    FormatToken *FormatTok = Comments[i];
    if (HasTrailAlignedWithNextToken && i == StartOfTrailAlignedWithNextToken) {
      FormatTok->ContinuesLineCommentSection = false;
    } else {
      FormatTok->ContinuesLineCommentSection =
          continuesLineCommentSection(*FormatTok, *Line, CommentPragmasRegex);
    }
    if (!FormatTok->ContinuesLineCommentSection &&
        (isOnNewLine(*FormatTok) || FormatTok->IsFirst)) {
      ShouldPushCommentsInCurrentLine = false;
    }
    if (ShouldPushCommentsInCurrentLine) {
      pushToken(FormatTok);
    } else {
      CommentsBeforeNextToken.push_back(FormatTok);
    }
  }
}

void UnwrappedLineParser::readToken(int LevelDifference) {
>>>>>>> b2b84690
  SmallVector<FormatToken *, 1> Comments;
  do {
    FormatTok = Tokens->getNextToken();
    assert(FormatTok);
    while (!Line->InPPDirective && FormatTok->Tok.is(tok::hash) &&
           (FormatTok->HasUnescapedNewline || FormatTok->IsFirst)) {
      distributeComments(Comments, FormatTok);
      Comments.clear();
      // If there is an unfinished unwrapped line, we flush the preprocessor
      // directives only after that unwrapped line was finished later.
      bool SwitchToPreprocessorLines = !Line->Tokens.empty();
      ScopedLineState BlockState(*this, SwitchToPreprocessorLines);
      assert((LevelDifference >= 0 ||
              static_cast<unsigned>(-LevelDifference) <= Line->Level) &&
             "LevelDifference makes Line->Level negative");
      Line->Level += LevelDifference;
      // Comments stored before the preprocessor directive need to be output
      // before the preprocessor directive, at the same level as the
      // preprocessor directive, as we consider them to apply to the directive.
      flushComments(isOnNewLine(*FormatTok));
      parsePPDirective();
    }
    while (FormatTok->Type == TT_ConflictStart ||
           FormatTok->Type == TT_ConflictEnd ||
           FormatTok->Type == TT_ConflictAlternative) {
      if (FormatTok->Type == TT_ConflictStart) {
        conditionalCompilationStart(/*Unreachable=*/false);
      } else if (FormatTok->Type == TT_ConflictAlternative) {
        conditionalCompilationAlternative();
      } else if (FormatTok->Type == TT_ConflictEnd) {
        conditionalCompilationEnd();
      }
      FormatTok = Tokens->getNextToken();
      FormatTok->MustBreakBefore = true;
    }

    if (!PPStack.empty() && (PPStack.back().Kind == PP_Unreachable) &&
        !Line->InPPDirective) {
      continue;
    }

    if (!FormatTok->Tok.is(tok::comment)) {
      distributeComments(Comments, FormatTok);
      Comments.clear();
      return;
    }

    Comments.push_back(FormatTok);
  } while (!eof());

  distributeComments(Comments, nullptr);
  Comments.clear();
}

void UnwrappedLineParser::pushToken(FormatToken *Tok) {
  Line->Tokens.push_back(UnwrappedLineNode(Tok));
  if (MustBreakBeforeNextToken) {
    Line->Tokens.back().Tok->MustBreakBefore = true;
    MustBreakBeforeNextToken = false;
  }
}

} // end namespace format
} // end namespace clang<|MERGE_RESOLUTION|>--- conflicted
+++ resolved
@@ -18,11 +18,8 @@
 #include "llvm/Support/Debug.h"
 #include "llvm/Support/raw_ostream.h"
 
-<<<<<<< HEAD
-=======
 #include <algorithm>
 
->>>>>>> b2b84690
 #define DEBUG_TYPE "format-parser"
 
 namespace clang {
@@ -61,12 +58,7 @@
 };
 
 static bool isLineComment(const FormatToken &FormatTok) {
-<<<<<<< HEAD
-  return FormatTok.is(tok::comment) &&
-         FormatTok.TokenText.startswith("//");
-=======
   return FormatTok.is(tok::comment) && !FormatTok.TokenText.startswith("/*");
->>>>>>> b2b84690
 }
 
 // Checks if \p FormatTok is a line comment that continues the line comment
@@ -91,11 +83,8 @@
       : Line(Line), TokenSource(TokenSource), ResetToken(ResetToken),
         PreviousLineLevel(Line.Level), PreviousTokenSource(TokenSource),
         Token(nullptr), PreviousToken(nullptr) {
-<<<<<<< HEAD
-=======
     FakeEOF.Tok.startToken();
     FakeEOF.Tok.setKind(tok::eof);
->>>>>>> b2b84690
     TokenSource = this;
     Line.Level = 0;
     Line.InPPDirective = true;
@@ -132,20 +121,6 @@
     return Token && Token->HasUnescapedNewline &&
            !continuesLineComment(*Token, PreviousToken,
                                  /*MinColumnToken=*/PreviousToken);
-<<<<<<< HEAD
-  }
-
-  FormatToken *getFakeEOF() {
-    static bool EOFInitialized = false;
-    static FormatToken FormatTok;
-    if (!EOFInitialized) {
-      FormatTok.Tok.startToken();
-      FormatTok.Tok.setKind(tok::eof);
-      EOFInitialized = true;
-    }
-    return &FormatTok;
-=======
->>>>>>> b2b84690
   }
 
   FormatToken FakeEOF;
@@ -244,24 +219,17 @@
 
 UnwrappedLineParser::UnwrappedLineParser(const FormatStyle &Style,
                                          const AdditionalKeywords &Keywords,
-<<<<<<< HEAD
-=======
                                          unsigned FirstStartColumn,
->>>>>>> b2b84690
                                          ArrayRef<FormatToken *> Tokens,
                                          UnwrappedLineConsumer &Callback)
     : Line(new UnwrappedLine), MustBreakBeforeNextToken(false),
       CurrentLines(&Lines), Style(Style), Keywords(Keywords),
       CommentPragmasRegex(Style.CommentPragmas), Tokens(nullptr),
-<<<<<<< HEAD
-      Callback(Callback), AllTokens(Tokens), PPBranchLevel(-1) {}
-=======
       Callback(Callback), AllTokens(Tokens), PPBranchLevel(-1),
       IncludeGuard(Style.IndentPPDirectives == FormatStyle::PPDIS_None
                        ? IG_Rejected
                        : IG_Inited),
       IncludeGuardToken(nullptr), FirstStartColumn(FirstStartColumn) {}
->>>>>>> b2b84690
 
 void UnwrappedLineParser::reset() {
   PPBranchLevel = -1;
@@ -420,11 +388,7 @@
   // definitions, too.
   unsigned StoredPosition = Tokens->getPosition();
   FormatToken *Tok = FormatTok;
-<<<<<<< HEAD
-  const FormatToken *PrevTok = getPreviousToken();
-=======
   const FormatToken *PrevTok = Tok->Previous;
->>>>>>> b2b84690
   // Keep a stack of positions of lbrace tokens. We will
   // update information about whether an lbrace starts a
   // braced init list or a different block during the loop.
@@ -442,15 +406,6 @@
     switch (Tok->Tok.getKind()) {
     case tok::l_brace:
       if (Style.Language == FormatStyle::LK_JavaScript && PrevTok) {
-<<<<<<< HEAD
-        if (PrevTok->is(tok::colon))
-          // A colon indicates this code is in a type, or a braced list
-          // following a label in an object literal ({a: {b: 1}}). The code
-          // below could be confused by semicolons between the individual
-          // members in a type member list, which would normally trigger
-          // BK_Block. In both cases, this must be parsed as an inline braced
-          // init.
-=======
         if (PrevTok->isOneOf(tok::colon, tok::less))
           // A ':' indicates this code is in a type, or a braced list
           // following a label in an object literal ({a: {b: 1}}).
@@ -461,7 +416,6 @@
           // individual members in a type member list, which would normally
           // trigger BK_Block. In both cases, this must be parsed as an inline
           // braced init.
->>>>>>> b2b84690
           Tok->BlockKind = BK_BracedInit;
         else if (PrevTok->is(tok::r_paren))
           // `) { }` can only occur in function or method declarations in JS.
@@ -499,26 +453,12 @@
               (Style.isCpp() && NextTok->is(tok::l_paren)) ||
               NextTok->isOneOf(tok::comma, tok::period, tok::colon,
                                tok::r_paren, tok::r_square, tok::l_brace,
-<<<<<<< HEAD
-                               tok::l_square, tok::ellipsis) ||
-=======
                                tok::ellipsis) ||
->>>>>>> b2b84690
               (NextTok->is(tok::identifier) &&
                !PrevTok->isOneOf(tok::semi, tok::r_brace, tok::l_brace)) ||
               (NextTok->is(tok::semi) &&
                (!ExpectClassBody || LBraceStack.size() != 1)) ||
               (NextTok->isBinaryOperator() && !NextIsObjCMethod);
-<<<<<<< HEAD
-        }
-        if (ProbablyBracedList) {
-          Tok->BlockKind = BK_BracedInit;
-          LBraceStack.back()->BlockKind = BK_BracedInit;
-        } else {
-          Tok->BlockKind = BK_Block;
-          LBraceStack.back()->BlockKind = BK_Block;
-        }
-=======
           if (NextTok->is(tok::l_square)) {
             // We can have an array subscript after a braced init
             // list, but C++11 attributes are expected after blocks.
@@ -534,7 +474,6 @@
           Tok->BlockKind = BK_Block;
           LBraceStack.back()->BlockKind = BK_Block;
         }
->>>>>>> b2b84690
       }
       LBraceStack.pop_back();
       break;
@@ -587,23 +526,14 @@
   const bool MacroBlock = FormatTok->is(TT_MacroBlockBegin);
   FormatTok->BlockKind = BK_Block;
 
-<<<<<<< HEAD
-=======
   size_t PPStartHash = computePPHash();
 
->>>>>>> b2b84690
   unsigned InitialLevel = Line->Level;
   nextToken(/*LevelDifference=*/AddLevel ? 1 : 0);
 
   if (MacroBlock && FormatTok->is(tok::l_paren))
     parseParens();
 
-<<<<<<< HEAD
-  addUnwrappedLine();
-  size_t OpeningLineIndex = CurrentLines->empty()
-                                ? (UnwrappedLine::kInvalidIndex)
-                                : (CurrentLines->size() - 1);
-=======
   size_t NbPreprocessorDirectives =
       CurrentLines == &Lines ? PreprocessorDirectives.size() : 0;
   addUnwrappedLine();
@@ -611,7 +541,6 @@
       CurrentLines->empty()
           ? (UnwrappedLine::kInvalidIndex)
           : (CurrentLines->size() - 1 - NbPreprocessorDirectives);
->>>>>>> b2b84690
 
   ScopedDeclarationState DeclarationState(*Line, DeclarationScopeStack,
                                           MustBeDeclaration);
@@ -629,14 +558,10 @@
     return;
   }
 
-<<<<<<< HEAD
-  nextToken(); // Munch the closing brace.
-=======
   size_t PPEndHash = computePPHash();
 
   // Munch the closing brace.
   nextToken(/*LevelDifference=*/AddLevel ? -1 : 0);
->>>>>>> b2b84690
 
   if (MacroBlock && FormatTok->is(tok::l_paren))
     parseParens();
@@ -644,13 +569,6 @@
   if (MunchSemi && FormatTok->Tok.is(tok::semi))
     nextToken();
   Line->Level = InitialLevel;
-<<<<<<< HEAD
-  Line->MatchingOpeningBlockLineIndex = OpeningLineIndex;
-  if (OpeningLineIndex != UnwrappedLine::kInvalidIndex) {
-    // Update the opening line to add the forward reference as well
-    (*CurrentLines)[OpeningLineIndex].MatchingOpeningBlockLineIndex =
-            CurrentLines->size() - 1;
-=======
 
   if (PPStartHash == PPEndHash) {
     Line->MatchingOpeningBlockLineIndex = OpeningLineIndex;
@@ -659,7 +577,6 @@
       (*CurrentLines)[OpeningLineIndex].MatchingClosingBlockLineIndex =
           CurrentLines->size() - 1;
     }
->>>>>>> b2b84690
   }
 }
 
@@ -716,14 +633,8 @@
   FormatTok->BlockKind = BK_Block;
   nextToken();
   {
-<<<<<<< HEAD
-    bool SkipIndent =
-        (Style.Language == FormatStyle::LK_JavaScript &&
-         (isGoogScope(*Line) || isIIFE(*Line, Keywords)));
-=======
     bool SkipIndent = (Style.Language == FormatStyle::LK_JavaScript &&
                        (isGoogScope(*Line) || isIIFE(*Line, Keywords)));
->>>>>>> b2b84690
     ScopedLineState LineState(*this);
     ScopedDeclarationState DeclarationState(*Line, DeclarationScopeStack,
                                             /*MustBeDeclaration=*/false);
@@ -772,10 +683,6 @@
 }
 
 void UnwrappedLineParser::conditionalCompilationCondition(bool Unreachable) {
-<<<<<<< HEAD
-  if (Unreachable || (!PPStack.empty() && PPStack.back() == PP_Unreachable))
-    PPStack.push_back(PP_Unreachable);
-=======
   size_t Line = CurrentLines->size();
   if (CurrentLines == &PreprocessorDirectives)
     Line += Lines.size();
@@ -783,7 +690,6 @@
   if (Unreachable ||
       (!PPStack.empty() && PPStack.back().Kind == PP_Unreachable))
     PPStack.push_back({PP_Unreachable, Line});
->>>>>>> b2b84690
   else
     PPStack.push_back({PP_Conditional, Line});
 }
@@ -819,11 +725,7 @@
     }
   }
   // Guard against #endif's without #if.
-<<<<<<< HEAD
-  if (PPBranchLevel > 0)
-=======
   if (PPBranchLevel > -1)
->>>>>>> b2b84690
     --PPBranchLevel;
   if (!PPChainBranchIndex.empty())
     PPChainBranchIndex.pop();
@@ -840,14 +742,6 @@
   if (IfDef && !IfNDef && FormatTok->TokenText == "SWIG")
     Unreachable = true;
   conditionalCompilationStart(Unreachable);
-<<<<<<< HEAD
-  parsePPUnknown();
-}
-
-void UnwrappedLineParser::parsePPElse() {
-  conditionalCompilationAlternative();
-  parsePPUnknown();
-=======
   FormatToken *IfCondition = FormatTok;
   // If there's a #ifndef on the first line, and the only lines before it are
   // comments, it could be an include guard.
@@ -878,7 +772,6 @@
     --PPBranchLevel;
   parsePPUnknown();
   ++PPBranchLevel;
->>>>>>> b2b84690
 }
 
 void UnwrappedLineParser::parsePPElIf() { parsePPElse(); }
@@ -986,13 +879,8 @@
               Keywords.kw_function, Keywords.kw_import, Keywords.kw_is,
               Keywords.kw_let, Keywords.kw_var, tok::kw_const,
               Keywords.kw_abstract, Keywords.kw_extends, Keywords.kw_implements,
-<<<<<<< HEAD
-              Keywords.kw_instanceof, Keywords.kw_interface,
-              Keywords.kw_throws, Keywords.kw_from));
-=======
               Keywords.kw_instanceof, Keywords.kw_interface, Keywords.kw_throws,
               Keywords.kw_from));
->>>>>>> b2b84690
 }
 
 static bool mustBeJSIdentOrValue(const AdditionalKeywords &Keywords,
@@ -1045,13 +933,6 @@
   bool PreviousMustBeValue = mustBeJSIdentOrValue(Keywords, Previous);
   bool PreviousStartsTemplateExpr =
       Previous->is(TT_TemplateString) && Previous->TokenText.endswith("${");
-<<<<<<< HEAD
-  if (PreviousMustBeValue && Line && Line->Tokens.size() > 1) {
-    // If the token before the previous one is an '@', the previous token is an
-    // annotation and can precede another identifier/value.
-    const FormatToken *PrePrevious = std::prev(Line->Tokens.end(), 2)->Tok;
-    if (PrePrevious->is(tok::at))
-=======
   if (PreviousMustBeValue || Previous->is(tok::r_paren)) {
     // If the line contains an '@' sign, the previous token might be an
     // annotation, which can precede another identifier/value.
@@ -1060,7 +941,6 @@
                                 return LineNode.Tok->is(tok::at);
                               }) != Line->Tokens.end();
     if (HasAt)
->>>>>>> b2b84690
       return;
   }
   if (Next->is(tok::exclaim) && PreviousMustBeValue)
@@ -1073,12 +953,8 @@
        Previous->isOneOf(tok::r_square, tok::r_paren, tok::plusplus,
                          tok::minusminus)))
     return addUnwrappedLine();
-<<<<<<< HEAD
-  if (PreviousMustBeValue && isJSDeclOrStmt(Keywords, Next))
-=======
   if ((PreviousMustBeValue || Previous->is(tok::r_paren)) &&
       isJSDeclOrStmt(Keywords, Next))
->>>>>>> b2b84690
     return addUnwrappedLine();
 }
 
@@ -1093,65 +969,6 @@
     return;
   }
   switch (FormatTok->Tok.getKind()) {
-  case tok::kw_asm:
-    nextToken();
-<<<<<<< HEAD
-    if (FormatTok->Tok.is(tok::l_brace)) {
-      nextToken();
-      parseBracedList();
-      break;
-    }
-    switch (FormatTok->Tok.getObjCKeywordID()) {
-    case tok::objc_public:
-    case tok::objc_protected:
-    case tok::objc_package:
-    case tok::objc_private:
-      return parseAccessSpecifier();
-    case tok::objc_interface:
-    case tok::objc_implementation:
-      return parseObjCInterfaceOrImplementation();
-    case tok::objc_protocol:
-      return parseObjCProtocol();
-    case tok::objc_end:
-      return; // Handled by the caller.
-    case tok::objc_optional:
-    case tok::objc_required:
-      nextToken();
-      addUnwrappedLine();
-      return;
-    case tok::objc_autoreleasepool:
-      nextToken();
-      if (FormatTok->Tok.is(tok::l_brace)) {
-        if (Style.BraceWrapping.AfterObjCDeclaration)
-          addUnwrappedLine();
-        parseBlock(/*MustBeDeclaration=*/false);
-      }
-      addUnwrappedLine();
-      return;
-    case tok::objc_try:
-      // This branch isn't strictly necessary (the kw_try case below would
-      // do this too after the tok::at is parsed above).  But be explicit.
-      parseTryCatch();
-      return;
-    default:
-      break;
-=======
-    if (FormatTok->is(tok::l_brace)) {
-      FormatTok->Type = TT_InlineASMBrace;
-      nextToken();
-      while (FormatTok && FormatTok->isNot(tok::eof)) {
-        if (FormatTok->is(tok::r_brace)) {
-          FormatTok->Type = TT_InlineASMBrace;
-          nextToken();
-          addUnwrappedLine();
-          break;
-        }
-        FormatTok->Finalized = true;
-        nextToken();
-      }
->>>>>>> b2b84690
-    }
-    break;
   case tok::kw_asm:
     nextToken();
     if (FormatTok->is(tok::l_brace)) {
@@ -1285,70 +1102,19 @@
         return;
       }
     }
-    break;
-  case tok::kw_export:
-    if (Style.Language == FormatStyle::LK_JavaScript) {
-      parseJavaScriptEs6ImportExport();
-      return;
-    }
-    break;
-  case tok::identifier:
-    if (FormatTok->is(TT_ForEachMacro)) {
-      parseForOrWhileLoop();
-      return;
-    }
-    if (FormatTok->is(TT_MacroBlockBegin)) {
-      parseBlock(/*MustBeDeclaration=*/false, /*AddLevel=*/true,
-                 /*MunchSemi=*/false);
-      return;
-    }
-    if (FormatTok->is(Keywords.kw_import)) {
-      if (Style.Language == FormatStyle::LK_JavaScript) {
-        parseJavaScriptEs6ImportExport();
-        return;
-      }
-      if (Style.Language == FormatStyle::LK_Proto) {
-        nextToken();
-        if (FormatTok->is(tok::kw_public))
-          nextToken();
-        if (!FormatTok->is(tok::string_literal))
-          return;
-        nextToken();
-        if (FormatTok->is(tok::semi))
-          nextToken();
-        addUnwrappedLine();
-        return;
-      }
-    }
-    if (Style.isCpp() &&
-        FormatTok->isOneOf(Keywords.kw_signals, Keywords.kw_qsignals,
-                           Keywords.kw_slots, Keywords.kw_qslots)) {
-      nextToken();
-      if (FormatTok->is(tok::colon)) {
-        nextToken();
-        addUnwrappedLine();
-        return;
-      }
-    }
     // In all other cases, parse the declaration.
     break;
   default:
     break;
   }
   do {
-<<<<<<< HEAD
-    const FormatToken *Previous = getPreviousToken();
-=======
     const FormatToken *Previous = FormatTok->Previous;
->>>>>>> b2b84690
     switch (FormatTok->Tok.getKind()) {
     case tok::at:
       nextToken();
       if (FormatTok->Tok.is(tok::l_brace)) {
         nextToken();
         parseBracedList();
-<<<<<<< HEAD
-=======
         break;
       }
       switch (FormatTok->Tok.getObjCKeywordID()) {
@@ -1399,7 +1165,6 @@
         return;
       default:
         break;
->>>>>>> b2b84690
       }
       break;
     case tok::kw_enum:
@@ -1583,11 +1348,7 @@
         nextToken();
         parseBracedList();
       } else if (Style.Language == FormatStyle::LK_Proto &&
-<<<<<<< HEAD
-               FormatTok->Tok.is(tok::less)) {
-=======
                  FormatTok->Tok.is(tok::less)) {
->>>>>>> b2b84690
         nextToken();
         parseBracedList(/*ContinueOnSemicolons=*/false,
                         /*ClosingBraceKind=*/tok::greater);
@@ -1610,17 +1371,6 @@
   if (!Style.isCpp()) {
     nextToken();
     return false;
-<<<<<<< HEAD
-  }
-  const FormatToken* Previous = getPreviousToken();
-  if (Previous &&
-      (Previous->isOneOf(tok::identifier, tok::kw_operator, tok::kw_new,
-                         tok::kw_delete) ||
-       Previous->closesScope() || Previous->isSimpleTypeSpecifier())) {
-    nextToken();
-    return false;
-=======
->>>>>>> b2b84690
   }
   assert(FormatTok->is(tok::l_square));
   FormatToken &LSquare = *FormatTok;
@@ -1717,70 +1467,6 @@
       while (!FormatTok->isOneOf(tok::l_brace, tok::semi) && !eof())
         nextToken();
   }
-<<<<<<< HEAD
-  do {
-    if (FormatTok->is(tok::amp))
-      nextToken();
-    if (!FormatTok->isOneOf(tok::identifier, tok::kw_this))
-      return false;
-    nextToken();
-    if (FormatTok->is(tok::ellipsis))
-      nextToken();
-    if (FormatTok->is(tok::comma)) {
-      nextToken();
-    } else if (FormatTok->is(tok::r_square)) {
-      nextToken();
-      return true;
-    } else {
-      return false;
-    }
-  } while (!eof());
-  return false;
-=======
-
-  if (FormatTok->is(tok::semi))
-    return;
-
-  parseChildBlock();
->>>>>>> b2b84690
-}
-
-void UnwrappedLineParser::tryToParseJSFunction() {
-  assert(FormatTok->is(Keywords.kw_function) ||
-         FormatTok->startsSequence(Keywords.kw_async, Keywords.kw_function));
-  if (FormatTok->is(Keywords.kw_async))
-    nextToken();
-  // Consume "function".
-  nextToken();
-
-  // Consume * (generator function). Treat it like C++'s overloaded operators.
-  if (FormatTok->is(tok::star)) {
-    FormatTok->Type = TT_OverloadedOperator;
-    nextToken();
-  }
-
-  // Consume function name.
-  if (FormatTok->is(tok::identifier))
-    nextToken();
-
-  if (FormatTok->isNot(tok::l_paren))
-    return;
-
-  // Parse formal parameter list.
-  parseParens();
-
-  if (FormatTok->is(tok::colon)) {
-    // Parse a type definition.
-    nextToken();
-
-    // Eat the type declaration. For braced inline object types, balance braces,
-    // otherwise just parse until finding an l_brace for the function body.
-    if (FormatTok->is(tok::l_brace))
-      tryToParseBracedList();
-    else
-      while (!FormatTok->isOneOf(tok::l_brace, tok::semi) && !eof())
-        nextToken();
-  }
 
   if (FormatTok->is(tok::semi))
     return;
@@ -1859,8 +1545,6 @@
       nextToken();
       parseBracedList();
       break;
-<<<<<<< HEAD
-=======
     case tok::less:
       if (Style.Language == FormatStyle::LK_Proto) {
         nextToken();
@@ -1870,7 +1554,6 @@
         nextToken();
       }
       break;
->>>>>>> b2b84690
     case tok::semi:
       // JavaScript (or more precisely TypeScript) can have semicolons in braced
       // lists (in so-called TypeMemberLists). Thus, the semicolon cannot be
@@ -1947,19 +1630,12 @@
   } while (!eof());
 }
 
-<<<<<<< HEAD
-void UnwrappedLineParser::parseSquare() {
-  assert(FormatTok->Tok.is(tok::l_square) && "'[' expected.");
-  if (tryToParseLambda())
-    return;
-=======
 void UnwrappedLineParser::parseSquare(bool LambdaIntroducer) {
   if (!LambdaIntroducer) {
     assert(FormatTok->Tok.is(tok::l_square) && "'[' expected.");
     if (tryToParseLambda())
       return;
   }
->>>>>>> b2b84690
   do {
     switch (FormatTok->Tok.getKind()) {
     case tok::l_paren:
@@ -2368,17 +2044,10 @@
       parseParens();
     } else if (FormatTok->is(tok::comma)) {
       nextToken();
-<<<<<<< HEAD
       addUnwrappedLine();
     } else if (FormatTok->is(tok::semi)) {
       nextToken();
       addUnwrappedLine();
-=======
-      addUnwrappedLine();
-    } else if (FormatTok->is(tok::semi)) {
-      nextToken();
-      addUnwrappedLine();
->>>>>>> b2b84690
       break;
     } else if (FormatTok->is(tok::r_brace)) {
       addUnwrappedLine();
@@ -2407,8 +2076,6 @@
          ((Style.Language == FormatStyle::LK_Java ||
            Style.Language == FormatStyle::LK_JavaScript) &&
           FormatTok->isOneOf(tok::period, tok::comma))) {
-<<<<<<< HEAD
-=======
     if (Style.Language == FormatStyle::LK_JavaScript &&
         FormatTok->isOneOf(Keywords.kw_extends, Keywords.kw_implements)) {
       // JavaScript/TypeScript supports inline object types in
@@ -2420,7 +2087,6 @@
         continue;
       }
     }
->>>>>>> b2b84690
     bool IsNonMacroIdentifier =
         FormatTok->is(tok::identifier) &&
         FormatTok->TokenText != FormatTok->TokenText.upper();
@@ -2466,8 +2132,6 @@
   // There is no addUnwrappedLine() here so that we fall through to parsing a
   // structural element afterwards. Thus, in "class A {} n, m;",
   // "} n, m;" will end up in one unwrapped line.
-<<<<<<< HEAD
-=======
 }
 
 void UnwrappedLineParser::parseObjCMethod() {
@@ -2486,7 +2150,6 @@
       nextToken();
     }
   } while (!eof());
->>>>>>> b2b84690
 }
 
 void UnwrappedLineParser::parseObjCProtocolList() {
@@ -2516,12 +2179,9 @@
       // Ignore stray "}". parseStructuralElement doesn't consume them.
       nextToken();
       addUnwrappedLine();
-<<<<<<< HEAD
-=======
     } else if (FormatTok->isOneOf(tok::minus, tok::plus)) {
       nextToken();
       parseObjCMethod();
->>>>>>> b2b84690
     } else {
       parseStructuralElement();
     }
@@ -2660,51 +2320,6 @@
   }
 }
 
-void UnwrappedLineParser::parseJavaScriptEs6ImportExport() {
-  bool IsImport = FormatTok->is(Keywords.kw_import);
-  assert(IsImport || FormatTok->is(tok::kw_export));
-  nextToken();
-
-  // Consume the "default" in "export default class/function".
-  if (FormatTok->is(tok::kw_default))
-    nextToken();
-
-  // Consume "async function", "function" and "default function", so that these
-  // get parsed as free-standing JS functions, i.e. do not require a trailing
-  // semicolon.
-  if (FormatTok->is(Keywords.kw_async))
-    nextToken();
-  if (FormatTok->is(Keywords.kw_function)) {
-    nextToken();
-    return;
-  }
-
-  // For imports, `export *`, `export {...}`, consume the rest of the line up
-  // to the terminating `;`. For everything else, just return and continue
-  // parsing the structural element, i.e. the declaration or expression for
-  // `export default`.
-  if (!IsImport && !FormatTok->isOneOf(tok::l_brace, tok::star) &&
-      !FormatTok->isStringLiteral())
-    return;
-
-  while (!eof()) {
-    if (FormatTok->is(tok::semi))
-      return;
-    if (Line->Tokens.size() == 0) {
-      // Common issue: Automatic Semicolon Insertion wrapped the line, so the
-      // import statement should terminate.
-      return;
-    }
-    if (FormatTok->is(tok::l_brace)) {
-      FormatTok->BlockKind = BK_Block;
-      nextToken();
-      parseBracedList();
-    } else {
-      nextToken();
-    }
-  }
-}
-
 LLVM_ATTRIBUTE_UNUSED static void printDebugInfo(const UnwrappedLine &Line,
                                                  StringRef Prefix = "") {
   llvm::dbgs() << Prefix << "Line(" << Line.Level
@@ -2714,13 +2329,8 @@
                                                     E = Line.Tokens.end();
        I != E; ++I) {
     llvm::dbgs() << I->Tok->Tok.getName() << "["
-<<<<<<< HEAD
-                 << "T=" << I->Tok->Type
-                 << ", OC=" << I->Tok->OriginalColumn << "] ";
-=======
                  << "T=" << I->Tok->Type << ", OC=" << I->Tok->OriginalColumn
                  << "] ";
->>>>>>> b2b84690
   }
   for (std::list<UnwrappedLineNode>::const_iterator I = Line.Tokens.begin(),
                                                     E = Line.Tokens.end();
@@ -2746,10 +2356,7 @@
   CurrentLines->push_back(std::move(*Line));
   Line->Tokens.clear();
   Line->MatchingOpeningBlockLineIndex = UnwrappedLine::kInvalidIndex;
-<<<<<<< HEAD
-=======
   Line->FirstStartColumn = 0;
->>>>>>> b2b84690
   if (CurrentLines == &Lines && !PreprocessorDirectives.empty()) {
     CurrentLines->append(
         std::make_move_iterator(PreprocessorDirectives.begin()),
@@ -2904,19 +2511,12 @@
     return;
   flushComments(isOnNewLine(*FormatTok));
   pushToken(FormatTok);
-<<<<<<< HEAD
+  FormatToken *Previous = FormatTok;
   if (Style.Language != FormatStyle::LK_JavaScript)
-    readToken();
+    readToken(LevelDifference);
   else
     readTokenWithJavaScriptASI();
-}
-
-const FormatToken *UnwrappedLineParser::getPreviousToken() {
-  // FIXME: This is a dirty way to access the previous token. Find a better
-  // solution.
-  if (!Line || Line->Tokens.empty())
-    return nullptr;
-  return Line->Tokens.back().Tok;
+  FormatTok->Previous = Previous;
 }
 
 void UnwrappedLineParser::distributeComments(
@@ -2956,72 +2556,6 @@
   }
   for (unsigned i = 0, e = Comments.size(); i < e; ++i) {
     FormatToken *FormatTok = Comments[i];
-    if (HasTrailAlignedWithNextToken &&
-        i == StartOfTrailAlignedWithNextToken) {
-      FormatTok->ContinuesLineCommentSection = false;
-    } else {
-      FormatTok->ContinuesLineCommentSection =
-          continuesLineCommentSection(*FormatTok, *Line, CommentPragmasRegex);
-    }
-    if (!FormatTok->ContinuesLineCommentSection &&
-        (isOnNewLine(*FormatTok) || FormatTok->IsFirst)) {
-      ShouldPushCommentsInCurrentLine = false;
-    }
-    if (ShouldPushCommentsInCurrentLine) {
-      pushToken(FormatTok);
-    } else {
-      CommentsBeforeNextToken.push_back(FormatTok);
-    }
-  }
-}
-
-void UnwrappedLineParser::readToken() {
-=======
-  FormatToken *Previous = FormatTok;
-  if (Style.Language != FormatStyle::LK_JavaScript)
-    readToken(LevelDifference);
-  else
-    readTokenWithJavaScriptASI();
-  FormatTok->Previous = Previous;
-}
-
-void UnwrappedLineParser::distributeComments(
-    const SmallVectorImpl<FormatToken *> &Comments,
-    const FormatToken *NextTok) {
-  // Whether or not a line comment token continues a line is controlled by
-  // the method continuesLineCommentSection, with the following caveat:
-  //
-  // Define a trail of Comments to be a nonempty proper postfix of Comments such
-  // that each comment line from the trail is aligned with the next token, if
-  // the next token exists. If a trail exists, the beginning of the maximal
-  // trail is marked as a start of a new comment section.
-  //
-  // For example in this code:
-  //
-  // int a; // line about a
-  //   // line 1 about b
-  //   // line 2 about b
-  //   int b;
-  //
-  // the two lines about b form a maximal trail, so there are two sections, the
-  // first one consisting of the single comment "// line about a" and the
-  // second one consisting of the next two comments.
-  if (Comments.empty())
-    return;
-  bool ShouldPushCommentsInCurrentLine = true;
-  bool HasTrailAlignedWithNextToken = false;
-  unsigned StartOfTrailAlignedWithNextToken = 0;
-  if (NextTok) {
-    // We are skipping the first element intentionally.
-    for (unsigned i = Comments.size() - 1; i > 0; --i) {
-      if (Comments[i]->OriginalColumn == NextTok->OriginalColumn) {
-        HasTrailAlignedWithNextToken = true;
-        StartOfTrailAlignedWithNextToken = i;
-      }
-    }
-  }
-  for (unsigned i = 0, e = Comments.size(); i < e; ++i) {
-    FormatToken *FormatTok = Comments[i];
     if (HasTrailAlignedWithNextToken && i == StartOfTrailAlignedWithNextToken) {
       FormatTok->ContinuesLineCommentSection = false;
     } else {
@@ -3041,7 +2575,6 @@
 }
 
 void UnwrappedLineParser::readToken(int LevelDifference) {
->>>>>>> b2b84690
   SmallVector<FormatToken *, 1> Comments;
   do {
     FormatTok = Tokens->getNextToken();
