set(LLVM_LINK_COMPONENTS support)

add_clang_library(clangFormat
  AffectedRangeManager.cpp
  BreakableToken.cpp
  ContinuationIndenter.cpp
  Format.cpp
  FormatToken.cpp
  FormatTokenLexer.cpp
  NamespaceEndCommentsFixer.cpp
  SortJavaScriptImports.cpp
  TokenAnalyzer.cpp
  TokenAnnotator.cpp
  UnwrappedLineFormatter.cpp
  UnwrappedLineParser.cpp
  UsingDeclarationsSorter.cpp
  WhitespaceManager.cpp

  LINK_LIBS
  clangBasic
  clangLex
  clangToolingCore
<<<<<<< HEAD
=======
  clangToolingInclusions
>>>>>>> b2b84690
  )<|MERGE_RESOLUTION|>--- conflicted
+++ resolved
@@ -20,8 +20,5 @@
   clangBasic
   clangLex
   clangToolingCore
-<<<<<<< HEAD
-=======
   clangToolingInclusions
->>>>>>> b2b84690
   )