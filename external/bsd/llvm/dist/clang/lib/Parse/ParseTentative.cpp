//===--- ParseTentative.cpp - Ambiguity Resolution Parsing ----------------===//
//
//                     The LLVM Compiler Infrastructure
//
// This file is distributed under the University of Illinois Open Source
// License. See LICENSE.TXT for details.
//
//===----------------------------------------------------------------------===//
//
//  This file implements the tentative parsing portions of the Parser
//  interfaces, for ambiguity resolution.
//
//===----------------------------------------------------------------------===//

#include "clang/Parse/Parser.h"
#include "clang/Parse/ParseDiagnostic.h"
#include "clang/Sema/ParsedTemplate.h"
using namespace clang;

/// isCXXDeclarationStatement - C++-specialized function that disambiguates
/// between a declaration or an expression statement, when parsing function
/// bodies. Returns true for declaration, false for expression.
///
///         declaration-statement:
///           block-declaration
///
///         block-declaration:
///           simple-declaration
///           asm-definition
///           namespace-alias-definition
///           using-declaration
///           using-directive
/// [C++0x]   static_assert-declaration
///
///         asm-definition:
///           'asm' '(' string-literal ')' ';'
///
///         namespace-alias-definition:
///           'namespace' identifier = qualified-namespace-specifier ';'
///
///         using-declaration:
///           'using' typename[opt] '::'[opt] nested-name-specifier
///                 unqualified-id ';'
///           'using' '::' unqualified-id ;
///
///         using-directive:
///           'using' 'namespace' '::'[opt] nested-name-specifier[opt]
///                 namespace-name ';'
///
bool Parser::isCXXDeclarationStatement() {
  switch (Tok.getKind()) {
    // asm-definition
  case tok::kw_asm:
    // namespace-alias-definition
  case tok::kw_namespace:
    // using-declaration
    // using-directive
  case tok::kw_using:
    // static_assert-declaration
  case tok::kw_static_assert:
  case tok::kw__Static_assert:
    return true;
    // simple-declaration
  default:
    return isCXXSimpleDeclaration(/*AllowForRangeDecl=*/false);
  }
}

/// isCXXSimpleDeclaration - C++-specialized function that disambiguates
/// between a simple-declaration or an expression-statement.
/// If during the disambiguation process a parsing error is encountered,
/// the function returns true to let the declaration parsing code handle it.
/// Returns false if the statement is disambiguated as expression.
///
/// simple-declaration:
///   decl-specifier-seq init-declarator-list[opt] ';'
///   decl-specifier-seq ref-qualifier[opt] '[' identifier-list ']'
///                      brace-or-equal-initializer ';'    [C++17]
///
/// (if AllowForRangeDecl specified)
/// for ( for-range-declaration : for-range-initializer ) statement
///
/// for-range-declaration: 
///    decl-specifier-seq declarator
///    decl-specifier-seq ref-qualifier[opt] '[' identifier-list ']'
/// 
/// In any of the above cases there can be a preceding attribute-specifier-seq,
/// but the caller is expected to handle that.
bool Parser::isCXXSimpleDeclaration(bool AllowForRangeDecl) {
  // C++ 6.8p1:
  // There is an ambiguity in the grammar involving expression-statements and
  // declarations: An expression-statement with a function-style explicit type
  // conversion (5.2.3) as its leftmost subexpression can be indistinguishable
  // from a declaration where the first declarator starts with a '('. In those
  // cases the statement is a declaration. [Note: To disambiguate, the whole
  // statement might have to be examined to determine if it is an
  // expression-statement or a declaration].

  // C++ 6.8p3:
  // The disambiguation is purely syntactic; that is, the meaning of the names
  // occurring in such a statement, beyond whether they are type-names or not,
  // is not generally used in or changed by the disambiguation. Class
  // templates are instantiated as necessary to determine if a qualified name
  // is a type-name. Disambiguation precedes parsing, and a statement
  // disambiguated as a declaration may be an ill-formed declaration.

  // We don't have to parse all of the decl-specifier-seq part. There's only
  // an ambiguity if the first decl-specifier is
  // simple-type-specifier/typename-specifier followed by a '(', which may
  // indicate a function-style cast expression.
  // isCXXDeclarationSpecifier will return TPResult::Ambiguous only in such
  // a case.

  bool InvalidAsDeclaration = false;
  TPResult TPR = isCXXDeclarationSpecifier(TPResult::False,
                                           &InvalidAsDeclaration);
  if (TPR != TPResult::Ambiguous)
    return TPR != TPResult::False; // Returns true for TPResult::True or
                                   // TPResult::Error.

  // FIXME: TryParseSimpleDeclaration doesn't look past the first initializer,
  // and so gets some cases wrong. We can't carry on if we've already seen
  // something which makes this statement invalid as a declaration in this case,
  // since it can cause us to misparse valid code. Revisit this once
  // TryParseInitDeclaratorList is fixed.
  if (InvalidAsDeclaration)
    return false;

  // FIXME: Add statistics about the number of ambiguous statements encountered
  // and how they were resolved (number of declarations+number of expressions).

  // Ok, we have a simple-type-specifier/typename-specifier followed by a '(',
  // or an identifier which doesn't resolve as anything. We need tentative
  // parsing...
 
  {
    RevertingTentativeParsingAction PA(*this);
    TPR = TryParseSimpleDeclaration(AllowForRangeDecl);
  }

  // In case of an error, let the declaration parsing code handle it.
  if (TPR == TPResult::Error)
    return true;

  // Declarations take precedence over expressions.
  if (TPR == TPResult::Ambiguous)
    TPR = TPResult::True;

  assert(TPR == TPResult::True || TPR == TPResult::False);
  return TPR == TPResult::True;
}

/// Try to consume a token sequence that we've already identified as
/// (potentially) starting a decl-specifier.
Parser::TPResult Parser::TryConsumeDeclarationSpecifier() {
  switch (Tok.getKind()) {
  case tok::kw__Atomic:
    if (NextToken().isNot(tok::l_paren)) {
      ConsumeToken();
      break;
    }
    // Fall through.
  case tok::kw_typeof:
  case tok::kw___attribute:
  case tok::kw___underlying_type: {
    ConsumeToken();
    if (Tok.isNot(tok::l_paren))
      return TPResult::Error;
    ConsumeParen();
    if (!SkipUntil(tok::r_paren))
      return TPResult::Error;
    break;
  }

  case tok::kw_class:
  case tok::kw_struct:
  case tok::kw_union:
  case tok::kw___interface:
  case tok::kw_enum:
    // elaborated-type-specifier:
    //     class-key attribute-specifier-seq[opt]
    //         nested-name-specifier[opt] identifier
    //     class-key nested-name-specifier[opt] template[opt] simple-template-id
    //     enum nested-name-specifier[opt] identifier
    //
    // FIXME: We don't support class-specifiers nor enum-specifiers here.
    ConsumeToken();

    // Skip attributes.
    while (Tok.isOneOf(tok::l_square, tok::kw___attribute, tok::kw___declspec,
                       tok::kw_alignas)) {
      if (Tok.is(tok::l_square)) {
        ConsumeBracket();
        if (!SkipUntil(tok::r_square))
          return TPResult::Error;
      } else {
        ConsumeToken();
        if (Tok.isNot(tok::l_paren))
          return TPResult::Error;
        ConsumeParen();
        if (!SkipUntil(tok::r_paren))
          return TPResult::Error;
      }
    }

    if (Tok.isOneOf(tok::identifier, tok::coloncolon, tok::kw_decltype,
                    tok::annot_template_id) &&
        TryAnnotateCXXScopeToken())
      return TPResult::Error;
    if (Tok.is(tok::annot_cxxscope))
      ConsumeAnnotationToken();
    if (Tok.is(tok::identifier))
      ConsumeToken();
    else if (Tok.is(tok::annot_template_id))
      ConsumeAnnotationToken();
    else
      return TPResult::Error;
    break;

  case tok::annot_cxxscope:
    ConsumeAnnotationToken();
    // Fall through.
  default:
    ConsumeAnyToken();

    if (getLangOpts().ObjC1 && Tok.is(tok::less))
      return TryParseProtocolQualifiers();
    break;
  }

  return TPResult::Ambiguous;
}

/// simple-declaration:
///   decl-specifier-seq init-declarator-list[opt] ';'
///
/// (if AllowForRangeDecl specified)
/// for ( for-range-declaration : for-range-initializer ) statement
/// for-range-declaration: 
///    attribute-specifier-seqopt type-specifier-seq declarator
///
Parser::TPResult Parser::TryParseSimpleDeclaration(bool AllowForRangeDecl) {
  if (TryConsumeDeclarationSpecifier() == TPResult::Error)
    return TPResult::Error;

  // Two decl-specifiers in a row conclusively disambiguate this as being a
  // simple-declaration. Don't bother calling isCXXDeclarationSpecifier in the
  // overwhelmingly common case that the next token is a '('.
  if (Tok.isNot(tok::l_paren)) {
    TPResult TPR = isCXXDeclarationSpecifier();
    if (TPR == TPResult::Ambiguous)
      return TPResult::True;
    if (TPR == TPResult::True || TPR == TPResult::Error)
      return TPR;
    assert(TPR == TPResult::False);
  }

  TPResult TPR = TryParseInitDeclaratorList();
  if (TPR != TPResult::Ambiguous)
    return TPR;

  if (Tok.isNot(tok::semi) && (!AllowForRangeDecl || Tok.isNot(tok::colon)))
    return TPResult::False;

  return TPResult::Ambiguous;
}

/// Tentatively parse an init-declarator-list in order to disambiguate it from
/// an expression.
///
///       init-declarator-list:
///         init-declarator
///         init-declarator-list ',' init-declarator
///
///       init-declarator:
///         declarator initializer[opt]
/// [GNU]   declarator simple-asm-expr[opt] attributes[opt] initializer[opt]
///
///       initializer:
///         brace-or-equal-initializer
///         '(' expression-list ')'
///
///       brace-or-equal-initializer:
///         '=' initializer-clause
/// [C++11] braced-init-list
///
///       initializer-clause:
///         assignment-expression
///         braced-init-list
///
///       braced-init-list:
///         '{' initializer-list ','[opt] '}'
///         '{' '}'
///
Parser::TPResult Parser::TryParseInitDeclaratorList() {
  while (1) {
    // declarator
    TPResult TPR = TryParseDeclarator(false/*mayBeAbstract*/);
    if (TPR != TPResult::Ambiguous)
      return TPR;

    // [GNU] simple-asm-expr[opt] attributes[opt]
    if (Tok.isOneOf(tok::kw_asm, tok::kw___attribute))
      return TPResult::True;

    // initializer[opt]
    if (Tok.is(tok::l_paren)) {
      // Parse through the parens.
      ConsumeParen();
      if (!SkipUntil(tok::r_paren, StopAtSemi))
        return TPResult::Error;
    } else if (Tok.is(tok::l_brace)) {
      // A left-brace here is sufficient to disambiguate the parse; an
      // expression can never be followed directly by a braced-init-list.
      return TPResult::True;
    } else if (Tok.is(tok::equal) || isTokIdentifier_in()) {
      // MSVC and g++ won't examine the rest of declarators if '=' is
      // encountered; they just conclude that we have a declaration.
      // EDG parses the initializer completely, which is the proper behavior
      // for this case.
      //
      // At present, Clang follows MSVC and g++, since the parser does not have
      // the ability to parse an expression fully without recording the
      // results of that parse.
      // FIXME: Handle this case correctly.
      //
      // Also allow 'in' after an Objective-C declaration as in:
      // for (int (^b)(void) in array). Ideally this should be done in the
      // context of parsing for-init-statement of a foreach statement only. But,
      // in any other context 'in' is invalid after a declaration and parser
      // issues the error regardless of outcome of this decision.
      // FIXME: Change if above assumption does not hold.
      return TPResult::True;
    }

    if (!TryConsumeToken(tok::comma))
      break;
  }

  return TPResult::Ambiguous;
}

struct Parser::ConditionDeclarationOrInitStatementState {
  Parser &P;
  bool CanBeExpression = true;
  bool CanBeCondition = true;
  bool CanBeInitStatement;

  ConditionDeclarationOrInitStatementState(Parser &P, bool CanBeInitStatement)
      : P(P), CanBeInitStatement(CanBeInitStatement) {}

  void markNotExpression() {
    CanBeExpression = false;

    if (CanBeCondition && CanBeInitStatement) {
      // FIXME: Unify the parsing codepaths for condition variables and
      // simple-declarations so that we don't need to eagerly figure out which
      // kind we have here. (Just parse init-declarators until we reach a
      // semicolon or right paren.)
      RevertingTentativeParsingAction PA(P);
      P.SkipUntil(tok::r_paren, tok::semi, StopBeforeMatch);
      if (P.Tok.isNot(tok::r_paren))
        CanBeCondition = false;
      if (P.Tok.isNot(tok::semi))
        CanBeInitStatement = false;
    }
  }

  bool markNotCondition() {
    CanBeCondition = false;
    return !CanBeInitStatement || !CanBeExpression;
  }

  bool update(TPResult IsDecl) {
    switch (IsDecl) {
    case TPResult::True:
      markNotExpression();
      return true;
    case TPResult::False:
      CanBeCondition = CanBeInitStatement = false;
      return true;
    case TPResult::Ambiguous:
      return false;
    case TPResult::Error:
      CanBeExpression = CanBeCondition = CanBeInitStatement = false;
      return true;
    }
    llvm_unreachable("unknown tentative parse result");
  }

  ConditionOrInitStatement result() const {
    assert(CanBeExpression + CanBeCondition + CanBeInitStatement < 2 &&
           "result called but not yet resolved");
    if (CanBeExpression)
      return ConditionOrInitStatement::Expression;
    if (CanBeCondition)
      return ConditionOrInitStatement::ConditionDecl;
    if (CanBeInitStatement)
      return ConditionOrInitStatement::InitStmtDecl;
    return ConditionOrInitStatement::Error;
  }
};

<<<<<<< HEAD
/// \brief Disambiguates between a declaration in a condition, a
=======
/// Disambiguates between a declaration in a condition, a
>>>>>>> b2b84690
/// simple-declaration in an init-statement, and an expression for
/// a condition of a if/switch statement.
///
///       condition:
///         expression
///         type-specifier-seq declarator '=' assignment-expression
/// [C++11] type-specifier-seq declarator '=' initializer-clause
/// [C++11] type-specifier-seq declarator braced-init-list
/// [GNU]   type-specifier-seq declarator simple-asm-expr[opt] attributes[opt]
///             '=' assignment-expression
///       simple-declaration:
///         decl-specifier-seq init-declarator-list[opt] ';'
///
/// Note that, unlike isCXXSimpleDeclaration, we must disambiguate all the way
/// to the ';' to disambiguate cases like 'int(x))' (an expression) from
/// 'int(x);' (a simple-declaration in an init-statement).
Parser::ConditionOrInitStatement
Parser::isCXXConditionDeclarationOrInitStatement(bool CanBeInitStatement) {
  ConditionDeclarationOrInitStatementState State(*this, CanBeInitStatement);

  if (State.update(isCXXDeclarationSpecifier()))
    return State.result();

  // It might be a declaration; we need tentative parsing.
  RevertingTentativeParsingAction PA(*this);

  // FIXME: A tag definition unambiguously tells us this is an init-statement.
  if (State.update(TryConsumeDeclarationSpecifier()))
    return State.result();
  assert(Tok.is(tok::l_paren) && "Expected '('");

  while (true) {
    // Consume a declarator.
    if (State.update(TryParseDeclarator(false/*mayBeAbstract*/)))
      return State.result();

    // Attributes, asm label, or an initializer imply this is not an expression.
    // FIXME: Disambiguate properly after an = instead of assuming that it's a
    // valid declaration.
    if (Tok.isOneOf(tok::equal, tok::kw_asm, tok::kw___attribute) ||
        (getLangOpts().CPlusPlus11 && Tok.is(tok::l_brace))) {
      State.markNotExpression();
      return State.result();
    }

    // At this point, it can't be a condition any more, because a condition
    // must have a brace-or-equal-initializer.
    if (State.markNotCondition())
      return State.result();

    // A parenthesized initializer could be part of an expression or a
    // simple-declaration.
    if (Tok.is(tok::l_paren)) {
      ConsumeParen();
      SkipUntil(tok::r_paren, StopAtSemi);
    }

    if (!TryConsumeToken(tok::comma))
      break;
  }

  // We reached the end. If it can now be some kind of decl, then it is.
  if (State.CanBeCondition && Tok.is(tok::r_paren))
    return ConditionOrInitStatement::ConditionDecl;
  else if (State.CanBeInitStatement && Tok.is(tok::semi))
    return ConditionOrInitStatement::InitStmtDecl;
  else
    return ConditionOrInitStatement::Expression;
}

  /// Determine whether the next set of tokens contains a type-id.
  ///
  /// The context parameter states what context we're parsing right
  /// now, which affects how this routine copes with the token
  /// following the type-id. If the context is TypeIdInParens, we have
  /// already parsed the '(' and we will cease lookahead when we hit
  /// the corresponding ')'. If the context is
  /// TypeIdAsTemplateArgument, we've already parsed the '<' or ','
  /// before this template argument, and will cease lookahead when we
  /// hit a '>', '>>' (in C++0x), or ','; or, in C++0x, an ellipsis immediately
  /// preceding such. Returns true for a type-id and false for an expression.
  /// If during the disambiguation process a parsing error is encountered,
  /// the function returns true to let the declaration parsing code handle it.
  ///
  /// type-id:
  ///   type-specifier-seq abstract-declarator[opt]
  ///
bool Parser::isCXXTypeId(TentativeCXXTypeIdContext Context, bool &isAmbiguous) {

  isAmbiguous = false;

  // C++ 8.2p2:
  // The ambiguity arising from the similarity between a function-style cast and
  // a type-id can occur in different contexts. The ambiguity appears as a
  // choice between a function-style cast expression and a declaration of a
  // type. The resolution is that any construct that could possibly be a type-id
  // in its syntactic context shall be considered a type-id.

  TPResult TPR = isCXXDeclarationSpecifier();
  if (TPR != TPResult::Ambiguous)
    return TPR != TPResult::False; // Returns true for TPResult::True or
                                     // TPResult::Error.

  // FIXME: Add statistics about the number of ambiguous statements encountered
  // and how they were resolved (number of declarations+number of expressions).

  // Ok, we have a simple-type-specifier/typename-specifier followed by a '('.
  // We need tentative parsing...

  RevertingTentativeParsingAction PA(*this);

  // type-specifier-seq
  TryConsumeDeclarationSpecifier();
  assert(Tok.is(tok::l_paren) && "Expected '('");

  // declarator
  TPR = TryParseDeclarator(true/*mayBeAbstract*/, false/*mayHaveIdentifier*/);

  // In case of an error, let the declaration parsing code handle it.
  if (TPR == TPResult::Error)
    TPR = TPResult::True;

  if (TPR == TPResult::Ambiguous) {
    // We are supposed to be inside parens, so if after the abstract declarator
    // we encounter a ')' this is a type-id, otherwise it's an expression.
    if (Context == TypeIdInParens && Tok.is(tok::r_paren)) {
      TPR = TPResult::True;
      isAmbiguous = true;

    // We are supposed to be inside a template argument, so if after
    // the abstract declarator we encounter a '>', '>>' (in C++0x), or
    // ','; or, in C++0x, an ellipsis immediately preceding such, this
    // is a type-id. Otherwise, it's an expression.
    } else if (Context == TypeIdAsTemplateArgument &&
               (Tok.isOneOf(tok::greater, tok::comma) ||
                (getLangOpts().CPlusPlus11 &&
                 (Tok.is(tok::greatergreater) ||
                  (Tok.is(tok::ellipsis) &&
                   NextToken().isOneOf(tok::greater, tok::greatergreater,
                                       tok::comma)))))) {
      TPR = TPResult::True;
      isAmbiguous = true;

    } else
      TPR = TPResult::False;
  }

  assert(TPR == TPResult::True || TPR == TPResult::False);
  return TPR == TPResult::True;
}

/// Returns true if this is a C++11 attribute-specifier. Per
/// C++11 [dcl.attr.grammar]p6, two consecutive left square bracket tokens
/// always introduce an attribute. In Objective-C++11, this rule does not
/// apply if either '[' begins a message-send.
///
/// If Disambiguate is true, we try harder to determine whether a '[[' starts
/// an attribute-specifier, and return CAK_InvalidAttributeSpecifier if not.
///
/// If OuterMightBeMessageSend is true, we assume the outer '[' is either an
/// Obj-C message send or the start of an attribute. Otherwise, we assume it
/// is not an Obj-C message send.
///
/// C++11 [dcl.attr.grammar]:
///
///     attribute-specifier:
///         '[' '[' attribute-list ']' ']'
///         alignment-specifier
///
///     attribute-list:
///         attribute[opt]
///         attribute-list ',' attribute[opt]
///         attribute '...'
///         attribute-list ',' attribute '...'
///
///     attribute:
///         attribute-token attribute-argument-clause[opt]
///
///     attribute-token:
///         identifier
///         identifier '::' identifier
///
///     attribute-argument-clause:
///         '(' balanced-token-seq ')'
Parser::CXX11AttributeKind
Parser::isCXX11AttributeSpecifier(bool Disambiguate,
                                  bool OuterMightBeMessageSend) {
  if (Tok.is(tok::kw_alignas))
    return CAK_AttributeSpecifier;

  if (Tok.isNot(tok::l_square) || NextToken().isNot(tok::l_square))
    return CAK_NotAttributeSpecifier;

  // No tentative parsing if we don't need to look for ']]' or a lambda.
  if (!Disambiguate && !getLangOpts().ObjC1)
    return CAK_AttributeSpecifier;

  RevertingTentativeParsingAction PA(*this);

  // Opening brackets were checked for above.
  ConsumeBracket();

  // Outside Obj-C++11, treat anything with a matching ']]' as an attribute.
  if (!getLangOpts().ObjC1) {
    ConsumeBracket();

    bool IsAttribute = SkipUntil(tok::r_square);
    IsAttribute &= Tok.is(tok::r_square);

    return IsAttribute ? CAK_AttributeSpecifier : CAK_InvalidAttributeSpecifier;
  }

  // In Obj-C++11, we need to distinguish four situations:
  //  1a) int x[[attr]];                     C++11 attribute.
  //  1b) [[attr]];                          C++11 statement attribute.
  //   2) int x[[obj](){ return 1; }()];     Lambda in array size/index.
  //  3a) int x[[obj get]];                  Message send in array size/index.
  //  3b) [[Class alloc] init];              Message send in message send.
  //   4) [[obj]{ return self; }() doStuff]; Lambda in message send.
  // (1) is an attribute, (2) is ill-formed, and (3) and (4) are accepted.

  // If we have a lambda-introducer, then this is definitely not a message send.
  // FIXME: If this disambiguation is too slow, fold the tentative lambda parse
  // into the tentative attribute parse below.
  LambdaIntroducer Intro;
  if (!TryParseLambdaIntroducer(Intro)) {
    // A lambda cannot end with ']]', and an attribute must.
    bool IsAttribute = Tok.is(tok::r_square);

    if (IsAttribute)
      // Case 1: C++11 attribute.
      return CAK_AttributeSpecifier;

    if (OuterMightBeMessageSend)
      // Case 4: Lambda in message send.
      return CAK_NotAttributeSpecifier;

    // Case 2: Lambda in array size / index.
    return CAK_InvalidAttributeSpecifier;
  }

  ConsumeBracket();

  // If we don't have a lambda-introducer, then we have an attribute or a
  // message-send.
  bool IsAttribute = true;
  while (Tok.isNot(tok::r_square)) {
    if (Tok.is(tok::comma)) {
      // Case 1: Stray commas can only occur in attributes.
      return CAK_AttributeSpecifier;
    }

    // Parse the attribute-token, if present.
    // C++11 [dcl.attr.grammar]:
    //   If a keyword or an alternative token that satisfies the syntactic
    //   requirements of an identifier is contained in an attribute-token,
    //   it is considered an identifier.
    SourceLocation Loc;
    if (!TryParseCXX11AttributeIdentifier(Loc)) {
      IsAttribute = false;
      break;
    }
    if (Tok.is(tok::coloncolon)) {
      ConsumeToken();
      if (!TryParseCXX11AttributeIdentifier(Loc)) {
        IsAttribute = false;
        break;
      }
    }

    // Parse the attribute-argument-clause, if present.
    if (Tok.is(tok::l_paren)) {
      ConsumeParen();
      if (!SkipUntil(tok::r_paren)) {
        IsAttribute = false;
        break;
      }
    }

    TryConsumeToken(tok::ellipsis);

    if (!TryConsumeToken(tok::comma))
      break;
  }

  // An attribute must end ']]'.
  if (IsAttribute) {
    if (Tok.is(tok::r_square)) {
      ConsumeBracket();
      IsAttribute = Tok.is(tok::r_square);
    } else {
      IsAttribute = false;
    }
  }

  if (IsAttribute)
    // Case 1: C++11 statement attribute.
    return CAK_AttributeSpecifier;

  // Case 3: Message send.
  return CAK_NotAttributeSpecifier;
}

Parser::TPResult Parser::TryParsePtrOperatorSeq() {
  while (true) {
    if (Tok.isOneOf(tok::coloncolon, tok::identifier))
      if (TryAnnotateCXXScopeToken(true))
        return TPResult::Error;

    if (Tok.isOneOf(tok::star, tok::amp, tok::caret, tok::ampamp) ||
        (Tok.is(tok::annot_cxxscope) && NextToken().is(tok::star))) {
      // ptr-operator
      ConsumeAnyToken();
      while (Tok.isOneOf(tok::kw_const, tok::kw_volatile, tok::kw_restrict,
                         tok::kw__Nonnull, tok::kw__Nullable,
                         tok::kw__Null_unspecified))
        ConsumeToken();
    } else {
      return TPResult::True;
    }
  }
}

///         operator-function-id:
///           'operator' operator
///
///         operator: one of
///           new  delete  new[]  delete[]  +  -  *  /  %  ^  [...]
///
///         conversion-function-id:
///           'operator' conversion-type-id
///
///         conversion-type-id:
///           type-specifier-seq conversion-declarator[opt]
///
///         conversion-declarator:
///           ptr-operator conversion-declarator[opt]
///
///         literal-operator-id:
///           'operator' string-literal identifier
///           'operator' user-defined-string-literal
Parser::TPResult Parser::TryParseOperatorId() {
  assert(Tok.is(tok::kw_operator));
  ConsumeToken();

  // Maybe this is an operator-function-id.
  switch (Tok.getKind()) {
  case tok::kw_new: case tok::kw_delete:
    ConsumeToken();
    if (Tok.is(tok::l_square) && NextToken().is(tok::r_square)) {
      ConsumeBracket();
      ConsumeBracket();
    }
    return TPResult::True;

#define OVERLOADED_OPERATOR(Name, Spelling, Token, Unary, Binary, MemOnly) \
  case tok::Token:
#define OVERLOADED_OPERATOR_MULTI(Name, Spelling, Unary, Binary, MemOnly)
#include "clang/Basic/OperatorKinds.def"
    ConsumeToken();
    return TPResult::True;

  case tok::l_square:
    if (NextToken().is(tok::r_square)) {
      ConsumeBracket();
      ConsumeBracket();
      return TPResult::True;
    }
    break;

  case tok::l_paren:
    if (NextToken().is(tok::r_paren)) {
      ConsumeParen();
      ConsumeParen();
      return TPResult::True;
    }
    break;

  default:
    break;
  }

  // Maybe this is a literal-operator-id.
  if (getLangOpts().CPlusPlus11 && isTokenStringLiteral()) {
    bool FoundUDSuffix = false;
    do {
      FoundUDSuffix |= Tok.hasUDSuffix();
      ConsumeStringToken();
    } while (isTokenStringLiteral());

    if (!FoundUDSuffix) {
      if (Tok.is(tok::identifier))
        ConsumeToken();
      else
        return TPResult::Error;
    }
    return TPResult::True;
  }

  // Maybe this is a conversion-function-id.
  bool AnyDeclSpecifiers = false;
  while (true) {
    TPResult TPR = isCXXDeclarationSpecifier();
    if (TPR == TPResult::Error)
      return TPR;
    if (TPR == TPResult::False) {
      if (!AnyDeclSpecifiers)
        return TPResult::Error;
      break;
    }
    if (TryConsumeDeclarationSpecifier() == TPResult::Error)
      return TPResult::Error;
    AnyDeclSpecifiers = true;
  }
  return TryParsePtrOperatorSeq();
}

///         declarator:
///           direct-declarator
///           ptr-operator declarator
///
///         direct-declarator:
///           declarator-id
///           direct-declarator '(' parameter-declaration-clause ')'
///                 cv-qualifier-seq[opt] exception-specification[opt]
///           direct-declarator '[' constant-expression[opt] ']'
///           '(' declarator ')'
/// [GNU]     '(' attributes declarator ')'
///
///         abstract-declarator:
///           ptr-operator abstract-declarator[opt]
///           direct-abstract-declarator
///
///         direct-abstract-declarator:
///           direct-abstract-declarator[opt]
///                 '(' parameter-declaration-clause ')' cv-qualifier-seq[opt]
///                 exception-specification[opt]
///           direct-abstract-declarator[opt] '[' constant-expression[opt] ']'
///           '(' abstract-declarator ')'
/// [C++0x]   ...
///
///         ptr-operator:
///           '*' cv-qualifier-seq[opt]
///           '&'
/// [C++0x]   '&&'                                                        [TODO]
///           '::'[opt] nested-name-specifier '*' cv-qualifier-seq[opt]
///
///         cv-qualifier-seq:
///           cv-qualifier cv-qualifier-seq[opt]
///
///         cv-qualifier:
///           'const'
///           'volatile'
///
///         declarator-id:
///           '...'[opt] id-expression
///
///         id-expression:
///           unqualified-id
///           qualified-id                                                [TODO]
///
///         unqualified-id:
///           identifier
///           operator-function-id
///           conversion-function-id
///           literal-operator-id
///           '~' class-name                                              [TODO]
///           '~' decltype-specifier                                      [TODO]
///           template-id                                                 [TODO]
///
Parser::TPResult Parser::TryParseDeclarator(bool mayBeAbstract,
                                            bool mayHaveIdentifier,
                                            bool mayHaveDirectInit) {
  // declarator:
  //   direct-declarator
  //   ptr-operator declarator
  if (TryParsePtrOperatorSeq() == TPResult::Error)
    return TPResult::Error;

  // direct-declarator:
  // direct-abstract-declarator:
  if (Tok.is(tok::ellipsis))
    ConsumeToken();

  if ((Tok.isOneOf(tok::identifier, tok::kw_operator) ||
       (Tok.is(tok::annot_cxxscope) && (NextToken().is(tok::identifier) ||
                                        NextToken().is(tok::kw_operator)))) &&
      mayHaveIdentifier) {
    // declarator-id
    if (Tok.is(tok::annot_cxxscope))
      ConsumeAnnotationToken();
    else if (Tok.is(tok::identifier))
      TentativelyDeclaredIdentifiers.push_back(Tok.getIdentifierInfo());
    if (Tok.is(tok::kw_operator)) {
      if (TryParseOperatorId() == TPResult::Error)
        return TPResult::Error;
    } else
      ConsumeToken();
  } else if (Tok.is(tok::l_paren)) {
    ConsumeParen();
    if (mayBeAbstract &&
        (Tok.is(tok::r_paren) ||       // 'int()' is a function.
         // 'int(...)' is a function.
         (Tok.is(tok::ellipsis) && NextToken().is(tok::r_paren)) ||
         isDeclarationSpecifier())) {   // 'int(int)' is a function.
      // '(' parameter-declaration-clause ')' cv-qualifier-seq[opt]
      //        exception-specification[opt]
      TPResult TPR = TryParseFunctionDeclarator();
      if (TPR != TPResult::Ambiguous)
        return TPR;
    } else {
      // '(' declarator ')'
      // '(' attributes declarator ')'
      // '(' abstract-declarator ')'
      if (Tok.isOneOf(tok::kw___attribute, tok::kw___declspec, tok::kw___cdecl,
                      tok::kw___stdcall, tok::kw___fastcall, tok::kw___thiscall,
                      tok::kw___regcall, tok::kw___vectorcall))
        return TPResult::True; // attributes indicate declaration
      TPResult TPR = TryParseDeclarator(mayBeAbstract, mayHaveIdentifier);
      if (TPR != TPResult::Ambiguous)
        return TPR;
      if (Tok.isNot(tok::r_paren))
        return TPResult::False;
      ConsumeParen();
    }
  } else if (!mayBeAbstract) {
    return TPResult::False;
  }

<<<<<<< HEAD
=======
  if (mayHaveDirectInit)
    return TPResult::Ambiguous;

>>>>>>> b2b84690
  while (1) {
    TPResult TPR(TPResult::Ambiguous);

    if (Tok.is(tok::l_paren)) {
      // Check whether we have a function declarator or a possible ctor-style
      // initializer that follows the declarator. Note that ctor-style
      // initializers are not possible in contexts where abstract declarators
      // are allowed.
      if (!mayBeAbstract && !isCXXFunctionDeclarator())
        break;

      // direct-declarator '(' parameter-declaration-clause ')'
      //        cv-qualifier-seq[opt] exception-specification[opt]
      ConsumeParen();
      TPR = TryParseFunctionDeclarator();
    } else if (Tok.is(tok::l_square)) {
      // direct-declarator '[' constant-expression[opt] ']'
      // direct-abstract-declarator[opt] '[' constant-expression[opt] ']'
      TPR = TryParseBracketDeclarator();
    } else {
      break;
    }

    if (TPR != TPResult::Ambiguous)
      return TPR;
  }

  return TPResult::Ambiguous;
}

Parser::TPResult 
Parser::isExpressionOrTypeSpecifierSimple(tok::TokenKind Kind) {
  switch (Kind) {
  // Obviously starts an expression.
  case tok::numeric_constant:
  case tok::char_constant:
  case tok::wide_char_constant:
  case tok::utf8_char_constant:
  case tok::utf16_char_constant:
  case tok::utf32_char_constant:
  case tok::string_literal:
  case tok::wide_string_literal:
  case tok::utf8_string_literal:
  case tok::utf16_string_literal:
  case tok::utf32_string_literal:
  case tok::l_square:
  case tok::l_paren:
  case tok::amp:
  case tok::ampamp:
  case tok::star:
  case tok::plus:
  case tok::plusplus:
  case tok::minus:
  case tok::minusminus:
  case tok::tilde:
  case tok::exclaim:
  case tok::kw_sizeof:
  case tok::kw___func__:
  case tok::kw_const_cast:
  case tok::kw_delete:
  case tok::kw_dynamic_cast:
  case tok::kw_false:
  case tok::kw_new:
  case tok::kw_operator:
  case tok::kw_reinterpret_cast:
  case tok::kw_static_cast:
  case tok::kw_this:
  case tok::kw_throw:
  case tok::kw_true:
  case tok::kw_typeid:
  case tok::kw_alignof:
  case tok::kw_noexcept:
  case tok::kw_nullptr:
  case tok::kw__Alignof:
  case tok::kw___null:
  case tok::kw___alignof:
  case tok::kw___builtin_choose_expr:
  case tok::kw___builtin_offsetof:
  case tok::kw___builtin_va_arg:
  case tok::kw___imag:
  case tok::kw___real:
  case tok::kw___FUNCTION__:
  case tok::kw___FUNCDNAME__:
  case tok::kw___FUNCSIG__:
  case tok::kw_L__FUNCTION__:
  case tok::kw___PRETTY_FUNCTION__:
  case tok::kw___uuidof:
#define TYPE_TRAIT(N,Spelling,K) \
  case tok::kw_##Spelling:
#include "clang/Basic/TokenKinds.def"
    return TPResult::True;
      
  // Obviously starts a type-specifier-seq:
  case tok::kw_char:
  case tok::kw_const:
  case tok::kw_double:
<<<<<<< HEAD
=======
  case tok::kw__Float16:
>>>>>>> b2b84690
  case tok::kw___float128:
  case tok::kw_enum:
  case tok::kw_half:
  case tok::kw_float:
  case tok::kw_int:
  case tok::kw_long:
  case tok::kw___int64:
  case tok::kw___int128:
  case tok::kw_restrict:
  case tok::kw_short:
  case tok::kw_signed:
  case tok::kw_struct:
  case tok::kw_union:
  case tok::kw_unsigned:
  case tok::kw_void:
  case tok::kw_volatile:
  case tok::kw__Bool:
  case tok::kw__Complex:
  case tok::kw_class:
  case tok::kw_typename:
  case tok::kw_wchar_t:
  case tok::kw_char8_t:
  case tok::kw_char16_t:
  case tok::kw_char32_t:
  case tok::kw__Decimal32:
  case tok::kw__Decimal64:
  case tok::kw__Decimal128:
  case tok::kw___interface:
  case tok::kw___thread:
  case tok::kw_thread_local:
  case tok::kw__Thread_local:
  case tok::kw_typeof:
  case tok::kw___underlying_type:
  case tok::kw___cdecl:
  case tok::kw___stdcall:
  case tok::kw___fastcall:
  case tok::kw___thiscall:
  case tok::kw___regcall:
  case tok::kw___vectorcall:
  case tok::kw___unaligned:
  case tok::kw___vector:
  case tok::kw___pixel:
  case tok::kw___bool:
  case tok::kw__Atomic:
#define GENERIC_IMAGE_TYPE(ImgType, Id) case tok::kw_##ImgType##_t:
#include "clang/Basic/OpenCLImageTypes.def"
  case tok::kw___unknown_anytype:
    return TPResult::False;

  default:
    break;
  }
  
  return TPResult::Ambiguous;
}

bool Parser::isTentativelyDeclared(IdentifierInfo *II) {
  return std::find(TentativelyDeclaredIdentifiers.begin(),
                   TentativelyDeclaredIdentifiers.end(), II)
      != TentativelyDeclaredIdentifiers.end();
}

namespace {
class TentativeParseCCC : public CorrectionCandidateCallback {
public:
  TentativeParseCCC(const Token &Next) {
    WantRemainingKeywords = false;
    WantTypeSpecifiers = Next.isOneOf(tok::l_paren, tok::r_paren, tok::greater,
                                      tok::l_brace, tok::identifier);
  }

  bool ValidateCandidate(const TypoCorrection &Candidate) override {
    // Reject any candidate that only resolves to instance members since they
    // aren't viable as standalone identifiers instead of member references.
    if (Candidate.isResolved() && !Candidate.isKeyword() &&
        std::all_of(Candidate.begin(), Candidate.end(),
                    [](NamedDecl *ND) { return ND->isCXXInstanceMember(); }))
      return false;

    return CorrectionCandidateCallback::ValidateCandidate(Candidate);
  }
};
}
/// isCXXDeclarationSpecifier - Returns TPResult::True if it is a declaration
/// specifier, TPResult::False if it is not, TPResult::Ambiguous if it could
/// be either a decl-specifier or a function-style cast, and TPResult::Error
/// if a parsing error was found and reported.
///
/// If HasMissingTypename is provided, a name with a dependent scope specifier
/// will be treated as ambiguous if the 'typename' keyword is missing. If this
/// happens, *HasMissingTypename will be set to 'true'. This will also be used
/// as an indicator that undeclared identifiers (which will trigger a later
/// parse error) should be treated as types. Returns TPResult::Ambiguous in
/// such cases.
///
///         decl-specifier:
///           storage-class-specifier
///           type-specifier
///           function-specifier
///           'friend'
///           'typedef'
/// [C++11]   'constexpr'
/// [GNU]     attributes declaration-specifiers[opt]
///
///         storage-class-specifier:
///           'register'
///           'static'
///           'extern'
///           'mutable'
///           'auto'
/// [GNU]     '__thread'
/// [C++11]   'thread_local'
/// [C11]     '_Thread_local'
///
///         function-specifier:
///           'inline'
///           'virtual'
///           'explicit'
///
///         typedef-name:
///           identifier
///
///         type-specifier:
///           simple-type-specifier
///           class-specifier
///           enum-specifier
///           elaborated-type-specifier
///           typename-specifier
///           cv-qualifier
///
///         simple-type-specifier:
///           '::'[opt] nested-name-specifier[opt] type-name
///           '::'[opt] nested-name-specifier 'template'
///                 simple-template-id                              [TODO]
///           'char'
///           'wchar_t'
///           'bool'
///           'short'
///           'int'
///           'long'
///           'signed'
///           'unsigned'
///           'float'
///           'double'
///           'void'
/// [GNU]     typeof-specifier
/// [GNU]     '_Complex'
/// [C++11]   'auto'
/// [GNU]     '__auto_type'
/// [C++11]   'decltype' ( expression )
/// [C++1y]   'decltype' ( 'auto' )
///
///         type-name:
///           class-name
///           enum-name
///           typedef-name
///
///         elaborated-type-specifier:
///           class-key '::'[opt] nested-name-specifier[opt] identifier
///           class-key '::'[opt] nested-name-specifier[opt] 'template'[opt]
///               simple-template-id
///           'enum' '::'[opt] nested-name-specifier[opt] identifier
///
///         enum-name:
///           identifier
///
///         enum-specifier:
///           'enum' identifier[opt] '{' enumerator-list[opt] '}'
///           'enum' identifier[opt] '{' enumerator-list ',' '}'
///
///         class-specifier:
///           class-head '{' member-specification[opt] '}'
///
///         class-head:
///           class-key identifier[opt] base-clause[opt]
///           class-key nested-name-specifier identifier base-clause[opt]
///           class-key nested-name-specifier[opt] simple-template-id
///               base-clause[opt]
///
///         class-key:
///           'class'
///           'struct'
///           'union'
///
///         cv-qualifier:
///           'const'
///           'volatile'
/// [GNU]     restrict
///
Parser::TPResult
Parser::isCXXDeclarationSpecifier(Parser::TPResult BracedCastResult,
                                  bool *HasMissingTypename) {
  switch (Tok.getKind()) {
  case tok::identifier: {
    // Check for need to substitute AltiVec __vector keyword
    // for "vector" identifier.
    if (TryAltiVecVectorToken())
      return TPResult::True;

    const Token &Next = NextToken();
    // In 'foo bar', 'foo' is always a type name outside of Objective-C.
    if (!getLangOpts().ObjC1 && Next.is(tok::identifier))
      return TPResult::True;

    if (Next.isNot(tok::coloncolon) && Next.isNot(tok::less)) {
      // Determine whether this is a valid expression. If not, we will hit
      // a parse error one way or another. In that case, tell the caller that
      // this is ambiguous. Typo-correct to type and expression keywords and
      // to types and identifiers, in order to try to recover from errors.
      switch (TryAnnotateName(false /* no nested name specifier */,
                              llvm::make_unique<TentativeParseCCC>(Next))) {
      case ANK_Error:
        return TPResult::Error;
      case ANK_TentativeDecl:
        return TPResult::False;
      case ANK_TemplateName:
        // In C++17, this could be a type template for class template argument
        // deduction. Try to form a type annotation for it. If we're in a
        // template template argument, we'll undo this when checking the
        // validity of the argument.
        if (getLangOpts().CPlusPlus17) {
          if (TryAnnotateTypeOrScopeToken())
            return TPResult::Error;
          if (Tok.isNot(tok::identifier))
            break;
        }

        // A bare type template-name which can't be a template template
        // argument is an error, and was probably intended to be a type.
        return GreaterThanIsOperator ? TPResult::True : TPResult::False;
      case ANK_Unresolved:
        return HasMissingTypename ? TPResult::Ambiguous : TPResult::False;
      case ANK_Success:
        break;
      }
      assert(Tok.isNot(tok::identifier) &&
             "TryAnnotateName succeeded without producing an annotation");
    } else {
      // This might possibly be a type with a dependent scope specifier and
      // a missing 'typename' keyword. Don't use TryAnnotateName in this case,
      // since it will annotate as a primary expression, and we want to use the
      // "missing 'typename'" logic.
      if (TryAnnotateTypeOrScopeToken())
        return TPResult::Error;
      // If annotation failed, assume it's a non-type.
      // FIXME: If this happens due to an undeclared identifier, treat it as
      // ambiguous.
      if (Tok.is(tok::identifier))
        return TPResult::False;
    }

    // We annotated this token as something. Recurse to handle whatever we got.
    return isCXXDeclarationSpecifier(BracedCastResult, HasMissingTypename);
  }

  case tok::kw_typename:  // typename T::type
    // Annotate typenames and C++ scope specifiers.  If we get one, just
    // recurse to handle whatever we get.
    if (TryAnnotateTypeOrScopeToken())
      return TPResult::Error;
    return isCXXDeclarationSpecifier(BracedCastResult, HasMissingTypename);

  case tok::coloncolon: {    // ::foo::bar
    const Token &Next = NextToken();
    if (Next.isOneOf(tok::kw_new,       // ::new
                     tok::kw_delete))   // ::delete
      return TPResult::False;
  }
    // Fall through.
  case tok::kw___super:
  case tok::kw_decltype:
    // Annotate typenames and C++ scope specifiers.  If we get one, just
    // recurse to handle whatever we get.
    if (TryAnnotateTypeOrScopeToken())
      return TPResult::Error;
    return isCXXDeclarationSpecifier(BracedCastResult, HasMissingTypename);

    // decl-specifier:
    //   storage-class-specifier
    //   type-specifier
    //   function-specifier
    //   'friend'
    //   'typedef'
    //   'constexpr'
    //   'concept'
  case tok::kw_friend:
  case tok::kw_typedef:
  case tok::kw_constexpr:
  case tok::kw_concept:
    // storage-class-specifier
  case tok::kw_register:
  case tok::kw_static:
  case tok::kw_extern:
  case tok::kw_mutable:
  case tok::kw_auto:
  case tok::kw___thread:
  case tok::kw_thread_local:
  case tok::kw__Thread_local:
    // function-specifier
  case tok::kw_inline:
  case tok::kw_virtual:
  case tok::kw_explicit:

    // Modules
  case tok::kw___module_private__:

    // Debugger support
  case tok::kw___unknown_anytype:
      
    // type-specifier:
    //   simple-type-specifier
    //   class-specifier
    //   enum-specifier
    //   elaborated-type-specifier
    //   typename-specifier
    //   cv-qualifier

    // class-specifier
    // elaborated-type-specifier
  case tok::kw_class:
  case tok::kw_struct:
  case tok::kw_union:
  case tok::kw___interface:
    // enum-specifier
  case tok::kw_enum:
    // cv-qualifier
  case tok::kw_const:
  case tok::kw_volatile:
  case tok::kw___private:
  case tok::kw___local:
  case tok::kw___global:
  case tok::kw___constant:
  case tok::kw___generic:

    // GNU
  case tok::kw_restrict:
  case tok::kw__Complex:
  case tok::kw___attribute:
  case tok::kw___auto_type:
    return TPResult::True;

    // Microsoft
  case tok::kw___declspec:
  case tok::kw___cdecl:
  case tok::kw___stdcall:
  case tok::kw___fastcall:
  case tok::kw___thiscall:
  case tok::kw___regcall:
  case tok::kw___vectorcall:
  case tok::kw___w64:
  case tok::kw___sptr:
  case tok::kw___uptr:
  case tok::kw___ptr64:
  case tok::kw___ptr32:
  case tok::kw___forceinline:
  case tok::kw___unaligned:
  case tok::kw__Nonnull:
  case tok::kw__Nullable:
  case tok::kw__Null_unspecified:
  case tok::kw___kindof:
    return TPResult::True;

    // Borland
  case tok::kw___pascal:
    return TPResult::True;
  
    // AltiVec
  case tok::kw___vector:
    return TPResult::True;

  case tok::annot_template_id: {
    TemplateIdAnnotation *TemplateId = takeTemplateIdAnnotation(Tok);
    if (TemplateId->Kind != TNK_Type_template)
      return TPResult::False;
    CXXScopeSpec SS;
    AnnotateTemplateIdTokenAsType();
    assert(Tok.is(tok::annot_typename));
    goto case_typename;
  }

  case tok::annot_cxxscope: // foo::bar or ::foo::bar, but already parsed
    // We've already annotated a scope; try to annotate a type.
    if (TryAnnotateTypeOrScopeToken())
      return TPResult::Error;
    if (!Tok.is(tok::annot_typename)) {
      // If the next token is an identifier or a type qualifier, then this
      // can't possibly be a valid expression either.
      if (Tok.is(tok::annot_cxxscope) && NextToken().is(tok::identifier)) {
        CXXScopeSpec SS;
        Actions.RestoreNestedNameSpecifierAnnotation(Tok.getAnnotationValue(),
                                                     Tok.getAnnotationRange(),
                                                     SS);
        if (SS.getScopeRep() && SS.getScopeRep()->isDependent()) {
          RevertingTentativeParsingAction PA(*this);
          ConsumeAnnotationToken();
          ConsumeToken();
          bool isIdentifier = Tok.is(tok::identifier);
          TPResult TPR = TPResult::False;
          if (!isIdentifier)
            TPR = isCXXDeclarationSpecifier(BracedCastResult,
                                            HasMissingTypename);

          if (isIdentifier ||
              TPR == TPResult::True || TPR == TPResult::Error)
            return TPResult::Error;

          if (HasMissingTypename) {
            // We can't tell whether this is a missing 'typename' or a valid
            // expression.
            *HasMissingTypename = true;
            return TPResult::Ambiguous;
          }

          // FIXME: Fails to either revert or commit the tentative parse!
        } else {
          // Try to resolve the name. If it doesn't exist, assume it was
          // intended to name a type and keep disambiguating.
          switch (TryAnnotateName(false /* SS is not dependent */)) {
          case ANK_Error:
            return TPResult::Error;
          case ANK_TentativeDecl:
            return TPResult::False;
          case ANK_TemplateName:
            // In C++17, this could be a type template for class template
            // argument deduction.
            if (getLangOpts().CPlusPlus17) {
              if (TryAnnotateTypeOrScopeToken())
                return TPResult::Error;
              if (Tok.isNot(tok::identifier))
                break;
            }

            // A bare type template-name which can't be a template template
            // argument is an error, and was probably intended to be a type.
<<<<<<< HEAD
            return GreaterThanIsOperator ? TPResult::True : TPResult::False;
=======
            // In C++17, this could be class template argument deduction.
            return (getLangOpts().CPlusPlus17 || GreaterThanIsOperator)
                       ? TPResult::True
                       : TPResult::False;
>>>>>>> b2b84690
          case ANK_Unresolved:
            return HasMissingTypename ? TPResult::Ambiguous
                                      : TPResult::False;
          case ANK_Success:
            break;
          }

          // Annotated it, check again.
          assert(Tok.isNot(tok::annot_cxxscope) ||
                 NextToken().isNot(tok::identifier));
          return isCXXDeclarationSpecifier(BracedCastResult,
                                           HasMissingTypename);
        }
      }
      return TPResult::False;
    }
    // If that succeeded, fallthrough into the generic simple-type-id case.
    LLVM_FALLTHROUGH;

    // The ambiguity resides in a simple-type-specifier/typename-specifier
    // followed by a '('. The '(' could either be the start of:
    //
    //   direct-declarator:
    //     '(' declarator ')'
    //
    //   direct-abstract-declarator:
    //     '(' parameter-declaration-clause ')' cv-qualifier-seq[opt]
    //              exception-specification[opt]
    //     '(' abstract-declarator ')'
    //
    // or part of a function-style cast expression:
    //
    //     simple-type-specifier '(' expression-list[opt] ')'
    //

    // simple-type-specifier:

  case tok::annot_typename:
  case_typename:
    // In Objective-C, we might have a protocol-qualified type.
    if (getLangOpts().ObjC1 && NextToken().is(tok::less)) {
      // Tentatively parse the protocol qualifiers.
      RevertingTentativeParsingAction PA(*this);
      ConsumeAnyToken(); // The type token
      
      TPResult TPR = TryParseProtocolQualifiers();
      bool isFollowedByParen = Tok.is(tok::l_paren);
      bool isFollowedByBrace = Tok.is(tok::l_brace);
      
      if (TPR == TPResult::Error)
        return TPResult::Error;
      
      if (isFollowedByParen)
        return TPResult::Ambiguous;

      if (getLangOpts().CPlusPlus11 && isFollowedByBrace)
        return BracedCastResult;
      
      return TPResult::True;
    }
    LLVM_FALLTHROUGH;
      
  case tok::kw_char:
  case tok::kw_wchar_t:
  case tok::kw_char8_t:
  case tok::kw_char16_t:
  case tok::kw_char32_t:
  case tok::kw_bool:
  case tok::kw_short:
  case tok::kw_int:
  case tok::kw_long:
  case tok::kw___int64:
  case tok::kw___int128:
  case tok::kw_signed:
  case tok::kw_unsigned:
  case tok::kw_half:
  case tok::kw_float:
  case tok::kw_double:
<<<<<<< HEAD
=======
  case tok::kw__Float16:
>>>>>>> b2b84690
  case tok::kw___float128:
  case tok::kw_void:
  case tok::annot_decltype:
    if (NextToken().is(tok::l_paren))
      return TPResult::Ambiguous;

    // This is a function-style cast in all cases we disambiguate other than
    // one:
    //   struct S {
    //     enum E : int { a = 4 }; // enum
    //     enum E : int { 4 };     // bit-field
    //   };
    if (getLangOpts().CPlusPlus11 && NextToken().is(tok::l_brace))
      return BracedCastResult;

    if (isStartOfObjCClassMessageMissingOpenBracket())
      return TPResult::False;
      
    return TPResult::True;

  // GNU typeof support.
  case tok::kw_typeof: {
    if (NextToken().isNot(tok::l_paren))
      return TPResult::True;

    RevertingTentativeParsingAction PA(*this);

    TPResult TPR = TryParseTypeofSpecifier();
    bool isFollowedByParen = Tok.is(tok::l_paren);
    bool isFollowedByBrace = Tok.is(tok::l_brace);

    if (TPR == TPResult::Error)
      return TPResult::Error;

    if (isFollowedByParen)
      return TPResult::Ambiguous;

    if (getLangOpts().CPlusPlus11 && isFollowedByBrace)
      return BracedCastResult;

    return TPResult::True;
  }

  // C++0x type traits support
  case tok::kw___underlying_type:
    return TPResult::True;

  // C11 _Atomic
  case tok::kw__Atomic:
    return TPResult::True;

  default:
    return TPResult::False;
  }
}

bool Parser::isCXXDeclarationSpecifierAType() {
  switch (Tok.getKind()) {
    // typename-specifier
  case tok::annot_decltype:
  case tok::annot_template_id:
  case tok::annot_typename:
  case tok::kw_typeof:
  case tok::kw___underlying_type:
    return true;

    // elaborated-type-specifier
  case tok::kw_class:
  case tok::kw_struct:
  case tok::kw_union:
  case tok::kw___interface:
  case tok::kw_enum:
    return true;

    // simple-type-specifier
  case tok::kw_char:
  case tok::kw_wchar_t:
  case tok::kw_char8_t:
  case tok::kw_char16_t:
  case tok::kw_char32_t:
  case tok::kw_bool:
  case tok::kw_short:
  case tok::kw_int:
  case tok::kw_long:
  case tok::kw___int64:
  case tok::kw___int128:
  case tok::kw_signed:
  case tok::kw_unsigned:
  case tok::kw_half:
  case tok::kw_float:
  case tok::kw_double:
<<<<<<< HEAD
=======
  case tok::kw__Float16:
>>>>>>> b2b84690
  case tok::kw___float128:
  case tok::kw_void:
  case tok::kw___unknown_anytype:
  case tok::kw___auto_type:
    return true;

  case tok::kw_auto:
    return getLangOpts().CPlusPlus11;

  case tok::kw__Atomic:
    // "_Atomic foo"
    return NextToken().is(tok::l_paren);

  default:
    return false;
  }
}

/// [GNU] typeof-specifier:
///         'typeof' '(' expressions ')'
///         'typeof' '(' type-name ')'
///
Parser::TPResult Parser::TryParseTypeofSpecifier() {
  assert(Tok.is(tok::kw_typeof) && "Expected 'typeof'!");
  ConsumeToken();

  assert(Tok.is(tok::l_paren) && "Expected '('");
  // Parse through the parens after 'typeof'.
  ConsumeParen();
  if (!SkipUntil(tok::r_paren, StopAtSemi))
    return TPResult::Error;

  return TPResult::Ambiguous;
}

/// [ObjC] protocol-qualifiers:
////         '<' identifier-list '>'
Parser::TPResult Parser::TryParseProtocolQualifiers() {
  assert(Tok.is(tok::less) && "Expected '<' for qualifier list");
  ConsumeToken();
  do {
    if (Tok.isNot(tok::identifier))
      return TPResult::Error;
    ConsumeToken();
    
    if (Tok.is(tok::comma)) {
      ConsumeToken();
      continue;
    }
    
    if (Tok.is(tok::greater)) {
      ConsumeToken();
      return TPResult::Ambiguous;
    }
  } while (false);
  
  return TPResult::Error;
}

/// isCXXFunctionDeclarator - Disambiguates between a function declarator or
/// a constructor-style initializer, when parsing declaration statements.
/// Returns true for function declarator and false for constructor-style
/// initializer.
/// If during the disambiguation process a parsing error is encountered,
/// the function returns true to let the declaration parsing code handle it.
///
/// '(' parameter-declaration-clause ')' cv-qualifier-seq[opt]
///         exception-specification[opt]
///
bool Parser::isCXXFunctionDeclarator(bool *IsAmbiguous) {

  // C++ 8.2p1:
  // The ambiguity arising from the similarity between a function-style cast and
  // a declaration mentioned in 6.8 can also occur in the context of a
  // declaration. In that context, the choice is between a function declaration
  // with a redundant set of parentheses around a parameter name and an object
  // declaration with a function-style cast as the initializer. Just as for the
  // ambiguities mentioned in 6.8, the resolution is to consider any construct
  // that could possibly be a declaration a declaration.

  RevertingTentativeParsingAction PA(*this);

  ConsumeParen();
  bool InvalidAsDeclaration = false;
  TPResult TPR = TryParseParameterDeclarationClause(&InvalidAsDeclaration);
  if (TPR == TPResult::Ambiguous) {
    if (Tok.isNot(tok::r_paren))
      TPR = TPResult::False;
    else {
      const Token &Next = NextToken();
      if (Next.isOneOf(tok::amp, tok::ampamp, tok::kw_const, tok::kw_volatile,
                       tok::kw_throw, tok::kw_noexcept, tok::l_square,
                       tok::l_brace, tok::kw_try, tok::equal, tok::arrow) ||
          isCXX11VirtSpecifier(Next))
        // The next token cannot appear after a constructor-style initializer,
        // and can appear next in a function definition. This must be a function
        // declarator.
        TPR = TPResult::True;
      else if (InvalidAsDeclaration)
        // Use the absence of 'typename' as a tie-breaker.
        TPR = TPResult::False;
    }
  }

  if (IsAmbiguous && TPR == TPResult::Ambiguous)
    *IsAmbiguous = true;

  // In case of an error, let the declaration parsing code handle it.
  return TPR != TPResult::False;
}

/// parameter-declaration-clause:
///   parameter-declaration-list[opt] '...'[opt]
///   parameter-declaration-list ',' '...'
///
/// parameter-declaration-list:
///   parameter-declaration
///   parameter-declaration-list ',' parameter-declaration
///
/// parameter-declaration:
///   attribute-specifier-seq[opt] decl-specifier-seq declarator attributes[opt]
///   attribute-specifier-seq[opt] decl-specifier-seq declarator attributes[opt]
///     '=' assignment-expression
///   attribute-specifier-seq[opt] decl-specifier-seq abstract-declarator[opt]
///     attributes[opt]
///   attribute-specifier-seq[opt] decl-specifier-seq abstract-declarator[opt]
///     attributes[opt] '=' assignment-expression
///
Parser::TPResult
Parser::TryParseParameterDeclarationClause(bool *InvalidAsDeclaration,
                                           bool VersusTemplateArgument) {

  if (Tok.is(tok::r_paren))
    return TPResult::Ambiguous;

  //   parameter-declaration-list[opt] '...'[opt]
  //   parameter-declaration-list ',' '...'
  //
  // parameter-declaration-list:
  //   parameter-declaration
  //   parameter-declaration-list ',' parameter-declaration
  //
  while (1) {
    // '...'[opt]
    if (Tok.is(tok::ellipsis)) {
      ConsumeToken();
      if (Tok.is(tok::r_paren))
        return TPResult::True; // '...)' is a sign of a function declarator.
      else
        return TPResult::False;
    }

    // An attribute-specifier-seq here is a sign of a function declarator.
    if (isCXX11AttributeSpecifier(/*Disambiguate*/false,
                                  /*OuterMightBeMessageSend*/true))
      return TPResult::True;

    ParsedAttributes attrs(AttrFactory);
    MaybeParseMicrosoftAttributes(attrs);

    // decl-specifier-seq
    // A parameter-declaration's initializer must be preceded by an '=', so
    // decl-specifier-seq '{' is not a parameter in C++11.
    TPResult TPR = isCXXDeclarationSpecifier(TPResult::False,
                                             InvalidAsDeclaration);

    if (VersusTemplateArgument && TPR == TPResult::True) {
      // Consume the decl-specifier-seq. We have to look past it, since a
      // type-id might appear here in a template argument.
      bool SeenType = false;
      do {
        SeenType |= isCXXDeclarationSpecifierAType();
        if (TryConsumeDeclarationSpecifier() == TPResult::Error)
          return TPResult::Error;

        // If we see a parameter name, this can't be a template argument.
        if (SeenType && Tok.is(tok::identifier))
          return TPResult::True;

        TPR = isCXXDeclarationSpecifier(TPResult::False,
                                        InvalidAsDeclaration);
        if (TPR == TPResult::Error)
          return TPR;
      } while (TPR != TPResult::False);
    } else if (TPR == TPResult::Ambiguous) {
      // Disambiguate what follows the decl-specifier.
      if (TryConsumeDeclarationSpecifier() == TPResult::Error)
        return TPResult::Error;
    } else
      return TPR;

    // declarator
    // abstract-declarator[opt]
    TPR = TryParseDeclarator(true/*mayBeAbstract*/);
    if (TPR != TPResult::Ambiguous)
      return TPR;

    // [GNU] attributes[opt]
    if (Tok.is(tok::kw___attribute))
      return TPResult::True;

    // If we're disambiguating a template argument in a default argument in
    // a class definition versus a parameter declaration, an '=' here
    // disambiguates the parse one way or the other.
    // If this is a parameter, it must have a default argument because
    //   (a) the previous parameter did, and
    //   (b) this must be the first declaration of the function, so we can't
    //       inherit any default arguments from elsewhere.
    // If we see an ')', then we've reached the end of a
    // parameter-declaration-clause, and the last param is missing its default
    // argument.
    if (VersusTemplateArgument)
      return Tok.isOneOf(tok::equal, tok::r_paren) ? TPResult::True
                                                   : TPResult::False;

    if (Tok.is(tok::equal)) {
      // '=' assignment-expression
      // Parse through assignment-expression.
      // FIXME: assignment-expression may contain an unparenthesized comma.
      if (!SkipUntil(tok::comma, tok::r_paren, StopAtSemi | StopBeforeMatch))
        return TPResult::Error;
    }

    if (Tok.is(tok::ellipsis)) {
      ConsumeToken();
      if (Tok.is(tok::r_paren))
        return TPResult::True; // '...)' is a sign of a function declarator.
      else
        return TPResult::False;
    }

    if (!TryConsumeToken(tok::comma))
      break;
  }

  return TPResult::Ambiguous;
}

/// TryParseFunctionDeclarator - We parsed a '(' and we want to try to continue
/// parsing as a function declarator.
/// If TryParseFunctionDeclarator fully parsed the function declarator, it will
/// return TPResult::Ambiguous, otherwise it will return either False() or
/// Error().
///
/// '(' parameter-declaration-clause ')' cv-qualifier-seq[opt]
///         exception-specification[opt]
///
/// exception-specification:
///   'throw' '(' type-id-list[opt] ')'
///
Parser::TPResult Parser::TryParseFunctionDeclarator() {

  // The '(' is already parsed.

  TPResult TPR = TryParseParameterDeclarationClause();
  if (TPR == TPResult::Ambiguous && Tok.isNot(tok::r_paren))
    TPR = TPResult::False;

  if (TPR == TPResult::False || TPR == TPResult::Error)
    return TPR;

  // Parse through the parens.
  if (!SkipUntil(tok::r_paren, StopAtSemi))
    return TPResult::Error;

  // cv-qualifier-seq
<<<<<<< HEAD
  while (Tok.isOneOf(tok::kw_const, tok::kw_volatile, tok::kw_restrict))
=======
  while (Tok.isOneOf(tok::kw_const, tok::kw_volatile, tok::kw___unaligned,
                     tok::kw_restrict))
>>>>>>> b2b84690
    ConsumeToken();

  // ref-qualifier[opt]
  if (Tok.isOneOf(tok::amp, tok::ampamp))
    ConsumeToken();
  
  // exception-specification
  if (Tok.is(tok::kw_throw)) {
    ConsumeToken();
    if (Tok.isNot(tok::l_paren))
      return TPResult::Error;

    // Parse through the parens after 'throw'.
    ConsumeParen();
    if (!SkipUntil(tok::r_paren, StopAtSemi))
      return TPResult::Error;
  }
  if (Tok.is(tok::kw_noexcept)) {
    ConsumeToken();
    // Possibly an expression as well.
    if (Tok.is(tok::l_paren)) {
      // Find the matching rparen.
      ConsumeParen();
      if (!SkipUntil(tok::r_paren, StopAtSemi))
        return TPResult::Error;
    }
  }

  return TPResult::Ambiguous;
}

/// '[' constant-expression[opt] ']'
///
Parser::TPResult Parser::TryParseBracketDeclarator() {
  ConsumeBracket();
  if (!SkipUntil(tok::r_square, StopAtSemi))
    return TPResult::Error;

  return TPResult::Ambiguous;
}<|MERGE_RESOLUTION|>--- conflicted
+++ resolved
@@ -401,11 +401,7 @@
   }
 };
 
-<<<<<<< HEAD
-/// \brief Disambiguates between a declaration in a condition, a
-=======
 /// Disambiguates between a declaration in a condition, a
->>>>>>> b2b84690
 /// simple-declaration in an init-statement, and an expression for
 /// a condition of a if/switch statement.
 ///
@@ -935,12 +931,9 @@
     return TPResult::False;
   }
 
-<<<<<<< HEAD
-=======
   if (mayHaveDirectInit)
     return TPResult::Ambiguous;
 
->>>>>>> b2b84690
   while (1) {
     TPResult TPR(TPResult::Ambiguous);
 
@@ -1037,10 +1030,7 @@
   case tok::kw_char:
   case tok::kw_const:
   case tok::kw_double:
-<<<<<<< HEAD
-=======
   case tok::kw__Float16:
->>>>>>> b2b84690
   case tok::kw___float128:
   case tok::kw_enum:
   case tok::kw_half:
@@ -1325,11 +1315,9 @@
     //   'friend'
     //   'typedef'
     //   'constexpr'
-    //   'concept'
   case tok::kw_friend:
   case tok::kw_typedef:
   case tok::kw_constexpr:
-  case tok::kw_concept:
     // storage-class-specifier
   case tok::kw_register:
   case tok::kw_static:
@@ -1453,8 +1441,6 @@
             *HasMissingTypename = true;
             return TPResult::Ambiguous;
           }
-
-          // FIXME: Fails to either revert or commit the tentative parse!
         } else {
           // Try to resolve the name. If it doesn't exist, assume it was
           // intended to name a type and keep disambiguating.
@@ -1475,14 +1461,10 @@
 
             // A bare type template-name which can't be a template template
             // argument is an error, and was probably intended to be a type.
-<<<<<<< HEAD
-            return GreaterThanIsOperator ? TPResult::True : TPResult::False;
-=======
             // In C++17, this could be class template argument deduction.
             return (getLangOpts().CPlusPlus17 || GreaterThanIsOperator)
                        ? TPResult::True
                        : TPResult::False;
->>>>>>> b2b84690
           case ANK_Unresolved:
             return HasMissingTypename ? TPResult::Ambiguous
                                       : TPResult::False;
@@ -1561,10 +1543,7 @@
   case tok::kw_half:
   case tok::kw_float:
   case tok::kw_double:
-<<<<<<< HEAD
-=======
   case tok::kw__Float16:
->>>>>>> b2b84690
   case tok::kw___float128:
   case tok::kw_void:
   case tok::annot_decltype:
@@ -1656,10 +1635,7 @@
   case tok::kw_half:
   case tok::kw_float:
   case tok::kw_double:
-<<<<<<< HEAD
-=======
   case tok::kw__Float16:
->>>>>>> b2b84690
   case tok::kw___float128:
   case tok::kw_void:
   case tok::kw___unknown_anytype:
@@ -1926,12 +1902,8 @@
     return TPResult::Error;
 
   // cv-qualifier-seq
-<<<<<<< HEAD
-  while (Tok.isOneOf(tok::kw_const, tok::kw_volatile, tok::kw_restrict))
-=======
   while (Tok.isOneOf(tok::kw_const, tok::kw_volatile, tok::kw___unaligned,
                      tok::kw_restrict))
->>>>>>> b2b84690
     ConsumeToken();
 
   // ref-qualifier[opt]
