--- conflicted
+++ resolved
@@ -13,10 +13,7 @@
 
 #include "clang/Parse/Parser.h"
 #include "clang/AST/ASTContext.h"
-<<<<<<< HEAD
-=======
 #include "clang/AST/PrettyDeclStackTrace.h"
->>>>>>> b2b84690
 #include "clang/Basic/CharInfo.h"
 #include "clang/Parse/ParseDiagnostic.h"
 #include "clang/Parse/RAIIObjectsForParser.h"
@@ -81,15 +78,10 @@
     SingleDecl = ParseObjCPropertyDynamic(AtLoc);
     break;
   case tok::objc_import:
-<<<<<<< HEAD
-    if (getLangOpts().Modules || getLangOpts().DebuggerSupport)
-      return ParseModuleImport(AtLoc);
-=======
     if (getLangOpts().Modules || getLangOpts().DebuggerSupport) {
       SingleDecl = ParseModuleImport(AtLoc);
       break;
     }
->>>>>>> b2b84690
     Diag(AtLoc, diag::err_atimport);
     SkipUntil(tok::semi);
     return Actions.ConvertDeclToDeclGroup(nullptr);
@@ -295,11 +287,7 @@
     Decl *CategoryType = Actions.ActOnStartCategoryInterface(
         AtLoc, nameId, nameLoc, typeParameterList, categoryId, categoryLoc,
         ProtocolRefs.data(), ProtocolRefs.size(), ProtocolLocs.data(),
-<<<<<<< HEAD
-        EndProtoLoc, attrs.getList());
-=======
         EndProtoLoc, attrs);
->>>>>>> b2b84690
 
     if (Tok.is(tok::l_brace))
       ParseObjCClassInstanceVariables(CategoryType, tok::objc_private, AtLoc);
@@ -365,26 +353,12 @@
   if (Tok.isNot(tok::less))
     Actions.ActOnTypedefedProtocols(protocols, protocolLocs,
                                     superClassId, superClassLoc);
-<<<<<<< HEAD
-  
-  Decl *ClsType =
-    Actions.ActOnStartClassInterface(getCurScope(), AtLoc, nameId, nameLoc, 
-                                     typeParameterList, superClassId, 
-                                     superClassLoc, 
-                                     typeArgs,
-                                     SourceRange(typeArgsLAngleLoc,
-                                                 typeArgsRAngleLoc),
-                                     protocols.data(), protocols.size(),
-                                     protocolLocs.data(),
-                                     EndProtoLoc, attrs.getList());
-=======
 
   Decl *ClsType = Actions.ActOnStartClassInterface(
       getCurScope(), AtLoc, nameId, nameLoc, typeParameterList, superClassId,
       superClassLoc, typeArgs,
       SourceRange(typeArgsLAngleLoc, typeArgsRAngleLoc), protocols.data(),
       protocols.size(), protocolLocs.data(), EndProtoLoc, attrs);
->>>>>>> b2b84690
 
   if (Tok.is(tok::l_brace))
     ParseObjCClassInstanceVariables(ClsType, tok::objc_protected, AtLoc);
@@ -402,34 +376,14 @@
                                                SourceLocation nullabilityLoc,
                                                bool &addedToDeclSpec) {
   // Create the attribute.
-<<<<<<< HEAD
-  auto getNullabilityAttr = [&]() -> AttributeList * {
-    return D.getAttributePool().create(
-             P.getNullabilityKeyword(nullability),
-             SourceRange(nullabilityLoc),
-             nullptr, SourceLocation(),
-             nullptr, 0,
-             AttributeList::AS_ContextSensitiveKeyword);
-=======
   auto getNullabilityAttr = [&](AttributePool &Pool) -> ParsedAttr * {
     return Pool.create(P.getNullabilityKeyword(nullability),
                        SourceRange(nullabilityLoc), nullptr, SourceLocation(),
                        nullptr, 0, ParsedAttr::AS_ContextSensitiveKeyword);
->>>>>>> b2b84690
   };
 
   if (D.getNumTypeObjects() > 0) {
     // Add the attribute to the declarator chunk nearest the declarator.
-<<<<<<< HEAD
-    auto nullabilityAttr = getNullabilityAttr();
-    DeclaratorChunk &chunk = D.getTypeObject(0);
-    nullabilityAttr->setNext(chunk.getAttrListRef());
-    chunk.getAttrListRef() = nullabilityAttr;
-  } else if (!addedToDeclSpec) {
-    // Otherwise, just put it on the declaration specifiers (if one
-    // isn't there already).
-    D.getMutableDeclSpec().addAttributes(getNullabilityAttr());
-=======
     D.getTypeObject(0).getAttrs().addAtStart(
         getNullabilityAttr(D.getAttributePool()));
   } else if (!addedToDeclSpec) {
@@ -437,7 +391,6 @@
     // isn't there already).
     D.getMutableDeclSpec().getAttributes().addAtStart(
         getNullabilityAttr(D.getMutableDeclSpec().getAttributes().getPool()));
->>>>>>> b2b84690
     addedToDeclSpec = true;
   }
 }
@@ -1240,27 +1193,12 @@
 
 /// Take all the decl attributes out of the given list and add
 /// them to the given attribute set.
-<<<<<<< HEAD
-static void takeDeclAttributes(ParsedAttributes &attrs,
-                               AttributeList *list) {
-  while (list) {
-    AttributeList *cur = list;
-    list = cur->getNext();
-
-    if (!cur->isUsedAsTypeAttr()) {
-      // Clear out the next pointer.  We're really completely
-      // destroying the internal invariants of the declarator here,
-      // but it doesn't matter because we're done with it.
-      cur->setNext(nullptr);
-      attrs.add(cur);
-=======
 static void takeDeclAttributes(ParsedAttributesView &attrs,
                                ParsedAttributesView &from) {
   for (auto &AL : llvm::reverse(from)) {
     if (!AL.isUsedAsTypeAttr()) {
       from.remove(&AL);
       attrs.addAtStart(&AL);
->>>>>>> b2b84690
     }
   }
 }
@@ -1287,17 +1225,10 @@
 ParsedType Parser::ParseObjCTypeName(ObjCDeclSpec &DS, 
                                      DeclaratorContext context,
                                      ParsedAttributes *paramAttrs) {
-<<<<<<< HEAD
-  assert(context == Declarator::ObjCParameterContext ||
-         context == Declarator::ObjCResultContext);
-  assert((paramAttrs != nullptr) ==
-         (context == Declarator::ObjCParameterContext));
-=======
   assert(context == DeclaratorContext::ObjCParameterContext ||
          context == DeclaratorContext::ObjCResultContext);
   assert((paramAttrs != nullptr) ==
          (context == DeclaratorContext::ObjCParameterContext));
->>>>>>> b2b84690
 
   assert(Tok.is(tok::l_paren) && "expected (");
 
@@ -1315,15 +1246,9 @@
     // Parse an abstract declarator.
     DeclSpec declSpec(AttrFactory);
     declSpec.setObjCQualifiers(&DS);
-<<<<<<< HEAD
-    DeclSpecContext dsContext = DSC_normal;
-    if (context == Declarator::ObjCResultContext)
-      dsContext = DSC_objc_method_result;
-=======
     DeclSpecContext dsContext = DeclSpecContext::DSC_normal;
     if (context == DeclaratorContext::ObjCResultContext)
       dsContext = DeclSpecContext::DSC_objc_method_result;
->>>>>>> b2b84690
     ParseSpecifierQualifierList(declSpec, AS_none, dsContext);
     Declarator declarator(declSpec, context);
     ParseDeclarator(declarator);
@@ -1408,11 +1333,7 @@
   ParsedType ReturnType;
   ObjCDeclSpec DSRet;
   if (Tok.is(tok::l_paren))
-<<<<<<< HEAD
-    ReturnType = ParseObjCTypeName(DSRet, Declarator::ObjCResultContext,
-=======
     ReturnType = ParseObjCTypeName(DSRet, DeclaratorContext::ObjCResultContext,
->>>>>>> b2b84690
                                    nullptr);
 
   // If attributes exist before the method, parse them.
@@ -1449,20 +1370,10 @@
     MaybeParseCXX11Attributes(methodAttrs);
 
     Selector Sel = PP.getSelectorTable().getNullarySelector(SelIdent);
-<<<<<<< HEAD
-    Decl *Result
-         = Actions.ActOnMethodDeclaration(getCurScope(), mLoc, Tok.getLocation(),
-                                          mType, DSRet, ReturnType, 
-                                          selLoc, Sel, nullptr,
-                                          CParamInfo.data(), CParamInfo.size(),
-                                          methodAttrs.getList(), MethodImplKind,
-                                          false, MethodDefinition);
-=======
     Decl *Result = Actions.ActOnMethodDeclaration(
         getCurScope(), mLoc, Tok.getLocation(), mType, DSRet, ReturnType,
         selLoc, Sel, nullptr, CParamInfo.data(), CParamInfo.size(), methodAttrs,
         MethodImplKind, false, MethodDefinition);
->>>>>>> b2b84690
     PD.complete(Result);
     return Result;
   }
@@ -1490,12 +1401,7 @@
 
     // If attributes exist before the argument name, parse them.
     // Regardless, collect all the attributes we've parsed so far.
-<<<<<<< HEAD
-    ArgInfo.ArgAttrs = nullptr;
-    if (getLangOpts().ObjC2) {
-=======
     if (getLangOpts().ObjC2)
->>>>>>> b2b84690
       MaybeParseGNUAttributes(paramAttrs);
     MaybeParseCXX11Attributes(paramAttrs);
     ArgInfo.ArgAttrs = paramAttrs;
@@ -1774,11 +1680,7 @@
                          typeArg, Actions.getASTContext().getPrintingPolicy());
 
       // Form a declarator to turn this into a type.
-<<<<<<< HEAD
-      Declarator D(DS, Declarator::TypeNameContext);
-=======
       Declarator D(DS, DeclaratorContext::TypeNameContext);
->>>>>>> b2b84690
       TypeResult fullTypeArg = Actions.ActOnTypeName(getCurScope(), D);
       if (fullTypeArg.isUsable()) {
         typeArgs.push_back(fullTypeArg.get());
@@ -1961,15 +1863,9 @@
   Actions.ActOnObjCContainerFinishDefinition();
   // Call ActOnFields() even if we don't have any decls. This is useful
   // for code rewriting tools that need to be aware of the empty list.
-<<<<<<< HEAD
-  Actions.ActOnFields(getCurScope(), atLoc, interfaceDecl,
-                      AllIvarDecls,
-                      T.getOpenLocation(), T.getCloseLocation(), nullptr);
-=======
   Actions.ActOnFields(getCurScope(), atLoc, interfaceDecl, AllIvarDecls,
                       T.getOpenLocation(), T.getCloseLocation(),
                       ParsedAttributesView());
->>>>>>> b2b84690
 }
 
 ///   objc-class-instance-variables:
@@ -2119,12 +2015,7 @@
 
   if (TryConsumeToken(tok::semi)) { // forward declaration of one protocol.
     IdentifierLocPair ProtoInfo(protocolName, nameLoc);
-<<<<<<< HEAD
-    return Actions.ActOnForwardProtocolDeclaration(AtLoc, ProtoInfo,
-                                                   attrs.getList());
-=======
     return Actions.ActOnForwardProtocolDeclaration(AtLoc, ProtoInfo, attrs);
->>>>>>> b2b84690
   }
 
   CheckNestedObjCContexts(AtLoc);
@@ -2151,12 +2042,7 @@
     if (ExpectAndConsume(tok::semi, diag::err_expected_after, "@protocol"))
       return nullptr;
 
-<<<<<<< HEAD
-    return Actions.ActOnForwardProtocolDeclaration(AtLoc, ProtocolRefs,
-                                                   attrs.getList());
-=======
     return Actions.ActOnForwardProtocolDeclaration(AtLoc, ProtocolRefs, attrs);
->>>>>>> b2b84690
   }
 
   // Last, and definitely not least, parse a protocol declaration.
@@ -2683,12 +2569,8 @@
         FinallyBody = ParseCompoundStatementBody();
       else
         Diag(Tok, diag::err_expected) << tok::l_brace;
-<<<<<<< HEAD
-      if (FinallyBody.isInvalid())
-=======
 
       if (FinallyBody.isInvalid()) {
->>>>>>> b2b84690
         FinallyBody = Actions.ActOnNullStmt(Tok.getLocation());
         if (ShouldCapture)
           Actions.ActOnCapturedRegionError();
@@ -3758,18 +3640,10 @@
   assert(Tok.isOneOf(tok::l_brace, tok::kw_try, tok::colon) && 
          "Inline objective-c method not starting with '{' or 'try' or ':'");
   // Enter a scope for the method or c-function body.
-<<<<<<< HEAD
-  ParseScope BodyScope(this,
-                       parseMethod
-                       ? Scope::ObjCMethodScope|Scope::FnScope|Scope::DeclScope
-                       : Scope::FnScope|Scope::DeclScope);
-    
-=======
   ParseScope BodyScope(this, (parseMethod ? Scope::ObjCMethodScope : 0) |
                                  Scope::FnScope | Scope::DeclScope |
                                  Scope::CompoundStmtScope);
 
->>>>>>> b2b84690
   // Tell the actions module that we have entered a method or c-function definition 
   // with the specified Declarator for the method/function.
   if (parseMethod)
