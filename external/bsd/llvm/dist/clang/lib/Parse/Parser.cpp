//===--- Parser.cpp - C Language Family Parser ----------------------------===//
//
//                     The LLVM Compiler Infrastructure
//
// This file is distributed under the University of Illinois Open Source
// License. See LICENSE.TXT for details.
//
//===----------------------------------------------------------------------===//
//
//  This file implements the Parser interfaces.
//
//===----------------------------------------------------------------------===//

#include "clang/Parse/Parser.h"
#include "clang/AST/ASTConsumer.h"
#include "clang/AST/ASTContext.h"
#include "clang/AST/DeclTemplate.h"
#include "clang/Parse/ParseDiagnostic.h"
#include "clang/Parse/RAIIObjectsForParser.h"
#include "clang/Sema/DeclSpec.h"
#include "clang/Sema/ParsedTemplate.h"
#include "clang/Sema/Scope.h"
<<<<<<< HEAD
=======
#include "llvm/Support/Path.h"
>>>>>>> b2b84690
using namespace clang;


namespace {
/// A comment handler that passes comments found by the preprocessor
/// to the parser action.
class ActionCommentHandler : public CommentHandler {
  Sema &S;

public:
  explicit ActionCommentHandler(Sema &S) : S(S) { }

  bool HandleComment(Preprocessor &PP, SourceRange Comment) override {
    S.ActOnComment(Comment);
    return false;
  }
};
} // end anonymous namespace

IdentifierInfo *Parser::getSEHExceptKeyword() {
  // __except is accepted as a (contextual) keyword 
  if (!Ident__except && (getLangOpts().MicrosoftExt || getLangOpts().Borland))
    Ident__except = PP.getIdentifierInfo("__except");

  return Ident__except;
}

Parser::Parser(Preprocessor &pp, Sema &actions, bool skipFunctionBodies)
  : PP(pp), Actions(actions), Diags(PP.getDiagnostics()),
    GreaterThanIsOperator(true), ColonIsSacred(false), 
    InMessageExpression(false), TemplateParameterDepth(0),
    ParsingInObjCContainer(false) {
  SkipFunctionBodies = pp.isCodeCompletionEnabled() || skipFunctionBodies;
  Tok.startToken();
  Tok.setKind(tok::eof);
  Actions.CurScope = nullptr;
  NumCachedScopes = 0;
  CurParsedObjCImpl = nullptr;

  // Add #pragma handlers. These are removed and destroyed in the
  // destructor.
  initializePragmaHandlers();

  CommentSemaHandler.reset(new ActionCommentHandler(actions));
  PP.addCommentHandler(CommentSemaHandler.get());

  PP.setCodeCompletionHandler(*this);
}

DiagnosticBuilder Parser::Diag(SourceLocation Loc, unsigned DiagID) {
  return Diags.Report(Loc, DiagID);
}

DiagnosticBuilder Parser::Diag(const Token &Tok, unsigned DiagID) {
  return Diag(Tok.getLocation(), DiagID);
}

/// Emits a diagnostic suggesting parentheses surrounding a
/// given range.
///
/// \param Loc The location where we'll emit the diagnostic.
/// \param DK The kind of diagnostic to emit.
/// \param ParenRange Source range enclosing code that should be parenthesized.
void Parser::SuggestParentheses(SourceLocation Loc, unsigned DK,
                                SourceRange ParenRange) {
  SourceLocation EndLoc = PP.getLocForEndOfToken(ParenRange.getEnd());
  if (!ParenRange.getEnd().isFileID() || EndLoc.isInvalid()) {
    // We can't display the parentheses, so just dig the
    // warning/error and return.
    Diag(Loc, DK);
    return;
  }

  Diag(Loc, DK)
    << FixItHint::CreateInsertion(ParenRange.getBegin(), "(")
    << FixItHint::CreateInsertion(EndLoc, ")");
}

static bool IsCommonTypo(tok::TokenKind ExpectedTok, const Token &Tok) {
  switch (ExpectedTok) {
  case tok::semi:
    return Tok.is(tok::colon) || Tok.is(tok::comma); // : or , for ;
  default: return false;
  }
}

bool Parser::ExpectAndConsume(tok::TokenKind ExpectedTok, unsigned DiagID,
                              StringRef Msg) {
  if (Tok.is(ExpectedTok) || Tok.is(tok::code_completion)) {
    ConsumeAnyToken();
    return false;
  }

  // Detect common single-character typos and resume.
  if (IsCommonTypo(ExpectedTok, Tok)) {
    SourceLocation Loc = Tok.getLocation();
    {
      DiagnosticBuilder DB = Diag(Loc, DiagID);
      DB << FixItHint::CreateReplacement(
                SourceRange(Loc), tok::getPunctuatorSpelling(ExpectedTok));
      if (DiagID == diag::err_expected)
        DB << ExpectedTok;
      else if (DiagID == diag::err_expected_after)
        DB << Msg << ExpectedTok;
      else
        DB << Msg;
    }

    // Pretend there wasn't a problem.
    ConsumeAnyToken();
    return false;
  }

  SourceLocation EndLoc = PP.getLocForEndOfToken(PrevTokLocation);
  const char *Spelling = nullptr;
  if (EndLoc.isValid())
    Spelling = tok::getPunctuatorSpelling(ExpectedTok);

  DiagnosticBuilder DB =
      Spelling
          ? Diag(EndLoc, DiagID) << FixItHint::CreateInsertion(EndLoc, Spelling)
          : Diag(Tok, DiagID);
  if (DiagID == diag::err_expected)
    DB << ExpectedTok;
  else if (DiagID == diag::err_expected_after)
    DB << Msg << ExpectedTok;
  else
    DB << Msg;

  return true;
}

bool Parser::ExpectAndConsumeSemi(unsigned DiagID) {
  if (TryConsumeToken(tok::semi))
    return false;

  if (Tok.is(tok::code_completion)) {
    handleUnexpectedCodeCompletionToken();
    return false;
  }
  
  if ((Tok.is(tok::r_paren) || Tok.is(tok::r_square)) && 
      NextToken().is(tok::semi)) {
    Diag(Tok, diag::err_extraneous_token_before_semi)
      << PP.getSpelling(Tok)
      << FixItHint::CreateRemoval(Tok.getLocation());
    ConsumeAnyToken(); // The ')' or ']'.
    ConsumeToken(); // The ';'.
    return false;
  }
  
  return ExpectAndConsume(tok::semi, DiagID);
}

void Parser::ConsumeExtraSemi(ExtraSemiKind Kind, unsigned TST) {
  if (!Tok.is(tok::semi)) return;

  bool HadMultipleSemis = false;
  SourceLocation StartLoc = Tok.getLocation();
  SourceLocation EndLoc = Tok.getLocation();
  ConsumeToken();

  while ((Tok.is(tok::semi) && !Tok.isAtStartOfLine())) {
    HadMultipleSemis = true;
    EndLoc = Tok.getLocation();
    ConsumeToken();
  }

  // C++11 allows extra semicolons at namespace scope, but not in any of the
  // other contexts.
  if (Kind == OutsideFunction && getLangOpts().CPlusPlus) {
    if (getLangOpts().CPlusPlus11)
      Diag(StartLoc, diag::warn_cxx98_compat_top_level_semi)
          << FixItHint::CreateRemoval(SourceRange(StartLoc, EndLoc));
    else
      Diag(StartLoc, diag::ext_extra_semi_cxx11)
          << FixItHint::CreateRemoval(SourceRange(StartLoc, EndLoc));
    return;
  }

  if (Kind != AfterMemberFunctionDefinition || HadMultipleSemis)
    Diag(StartLoc, diag::ext_extra_semi)
        << Kind << DeclSpec::getSpecifierName((DeclSpec::TST)TST,
                                    Actions.getASTContext().getPrintingPolicy())
        << FixItHint::CreateRemoval(SourceRange(StartLoc, EndLoc));
  else
    // A single semicolon is valid after a member function definition.
    Diag(StartLoc, diag::warn_extra_semi_after_mem_fn_def)
      << FixItHint::CreateRemoval(SourceRange(StartLoc, EndLoc));
}

bool Parser::expectIdentifier() {
  if (Tok.is(tok::identifier))
    return false;
  if (const auto *II = Tok.getIdentifierInfo()) {
    if (II->isCPlusPlusKeyword(getLangOpts())) {
      Diag(Tok, diag::err_expected_token_instead_of_objcxx_keyword)
          << tok::identifier << Tok.getIdentifierInfo();
      // Objective-C++: Recover by treating this keyword as a valid identifier.
      return false;
    }
  }
  Diag(Tok, diag::err_expected) << tok::identifier;
  return true;
}

//===----------------------------------------------------------------------===//
// Error recovery.
//===----------------------------------------------------------------------===//

static bool HasFlagsSet(Parser::SkipUntilFlags L, Parser::SkipUntilFlags R) {
  return (static_cast<unsigned>(L) & static_cast<unsigned>(R)) != 0;
}

/// SkipUntil - Read tokens until we get to the specified token, then consume
/// it (unless no flag StopBeforeMatch).  Because we cannot guarantee that the
/// token will ever occur, this skips to the next token, or to some likely
/// good stopping point.  If StopAtSemi is true, skipping will stop at a ';'
/// character.
///
/// If SkipUntil finds the specified token, it returns true, otherwise it
/// returns false.
bool Parser::SkipUntil(ArrayRef<tok::TokenKind> Toks, SkipUntilFlags Flags) {
  // We always want this function to skip at least one token if the first token
  // isn't T and if not at EOF.
  bool isFirstTokenSkipped = true;
  while (1) {
    // If we found one of the tokens, stop and return true.
    for (unsigned i = 0, NumToks = Toks.size(); i != NumToks; ++i) {
      if (Tok.is(Toks[i])) {
        if (HasFlagsSet(Flags, StopBeforeMatch)) {
          // Noop, don't consume the token.
        } else {
          ConsumeAnyToken();
        }
        return true;
      }
    }

    // Important special case: The caller has given up and just wants us to
    // skip the rest of the file. Do this without recursing, since we can
    // get here precisely because the caller detected too much recursion.
    if (Toks.size() == 1 && Toks[0] == tok::eof &&
        !HasFlagsSet(Flags, StopAtSemi) &&
        !HasFlagsSet(Flags, StopAtCodeCompletion)) {
      while (Tok.isNot(tok::eof))
        ConsumeAnyToken();
      return true;
    }

    switch (Tok.getKind()) {
    case tok::eof:
      // Ran out of tokens.
      return false;

    case tok::annot_pragma_openmp:
    case tok::annot_pragma_openmp_end:
      // Stop before an OpenMP pragma boundary.
    case tok::annot_module_begin:
    case tok::annot_module_end:
    case tok::annot_module_include:
      // Stop before we change submodules. They generally indicate a "good"
      // place to pick up parsing again (except in the special case where
      // we're trying to skip to EOF).
      return false;

    case tok::code_completion:
      if (!HasFlagsSet(Flags, StopAtCodeCompletion))
        handleUnexpectedCodeCompletionToken();
      return false;
        
    case tok::l_paren:
      // Recursively skip properly-nested parens.
      ConsumeParen();
      if (HasFlagsSet(Flags, StopAtCodeCompletion))
        SkipUntil(tok::r_paren, StopAtCodeCompletion);
      else
        SkipUntil(tok::r_paren);
      break;
    case tok::l_square:
      // Recursively skip properly-nested square brackets.
      ConsumeBracket();
      if (HasFlagsSet(Flags, StopAtCodeCompletion))
        SkipUntil(tok::r_square, StopAtCodeCompletion);
      else
        SkipUntil(tok::r_square);
      break;
    case tok::l_brace:
      // Recursively skip properly-nested braces.
      ConsumeBrace();
      if (HasFlagsSet(Flags, StopAtCodeCompletion))
        SkipUntil(tok::r_brace, StopAtCodeCompletion);
      else
        SkipUntil(tok::r_brace);
      break;

    // Okay, we found a ']' or '}' or ')', which we think should be balanced.
    // Since the user wasn't looking for this token (if they were, it would
    // already be handled), this isn't balanced.  If there is a LHS token at a
    // higher level, we will assume that this matches the unbalanced token
    // and return it.  Otherwise, this is a spurious RHS token, which we skip.
    case tok::r_paren:
      if (ParenCount && !isFirstTokenSkipped)
        return false;  // Matches something.
      ConsumeParen();
      break;
    case tok::r_square:
      if (BracketCount && !isFirstTokenSkipped)
        return false;  // Matches something.
      ConsumeBracket();
      break;
    case tok::r_brace:
      if (BraceCount && !isFirstTokenSkipped)
        return false;  // Matches something.
      ConsumeBrace();
      break;

    case tok::semi:
      if (HasFlagsSet(Flags, StopAtSemi))
        return false;
      // FALL THROUGH.
    default:
      // Skip this token.
      ConsumeAnyToken();
      break;
    }
    isFirstTokenSkipped = false;
  }
}

//===----------------------------------------------------------------------===//
// Scope manipulation
//===----------------------------------------------------------------------===//

/// EnterScope - Start a new scope.
void Parser::EnterScope(unsigned ScopeFlags) {
  if (NumCachedScopes) {
    Scope *N = ScopeCache[--NumCachedScopes];
    N->Init(getCurScope(), ScopeFlags);
    Actions.CurScope = N;
  } else {
    Actions.CurScope = new Scope(getCurScope(), ScopeFlags, Diags);
  }
}

/// ExitScope - Pop a scope off the scope stack.
void Parser::ExitScope() {
  assert(getCurScope() && "Scope imbalance!");

  // Inform the actions module that this scope is going away if there are any
  // decls in it.
  Actions.ActOnPopScope(Tok.getLocation(), getCurScope());

  Scope *OldScope = getCurScope();
  Actions.CurScope = OldScope->getParent();

  if (NumCachedScopes == ScopeCacheSize)
    delete OldScope;
  else
    ScopeCache[NumCachedScopes++] = OldScope;
}

/// Set the flags for the current scope to ScopeFlags. If ManageFlags is false,
/// this object does nothing.
Parser::ParseScopeFlags::ParseScopeFlags(Parser *Self, unsigned ScopeFlags,
                                 bool ManageFlags)
  : CurScope(ManageFlags ? Self->getCurScope() : nullptr) {
  if (CurScope) {
    OldFlags = CurScope->getFlags();
    CurScope->setFlags(ScopeFlags);
  }
}

/// Restore the flags for the current scope to what they were before this
/// object overrode them.
Parser::ParseScopeFlags::~ParseScopeFlags() {
  if (CurScope)
    CurScope->setFlags(OldFlags);
}


//===----------------------------------------------------------------------===//
// C99 6.9: External Definitions.
//===----------------------------------------------------------------------===//

Parser::~Parser() {
  // If we still have scopes active, delete the scope tree.
  delete getCurScope();
  Actions.CurScope = nullptr;

  // Free the scope cache.
  for (unsigned i = 0, e = NumCachedScopes; i != e; ++i)
    delete ScopeCache[i];

  resetPragmaHandlers();

  PP.removeCommentHandler(CommentSemaHandler.get());

  PP.clearCodeCompletionHandler();

  if (getLangOpts().DelayedTemplateParsing &&
      !PP.isIncrementalProcessingEnabled() && !TemplateIds.empty()) {
    // If an ASTConsumer parsed delay-parsed templates in their
    // HandleTranslationUnit() method, TemplateIds created there were not
    // guarded by a DestroyTemplateIdAnnotationsRAIIObj object in
    // ParseTopLevelDecl(). Destroy them here.
    DestroyTemplateIdAnnotationsRAIIObj CleanupRAII(TemplateIds);
  }

  assert(TemplateIds.empty() && "Still alive TemplateIdAnnotations around?");
}

/// Initialize - Warm up the parser.
///
void Parser::Initialize() {
  // Create the translation unit scope.  Install it as the current scope.
  assert(getCurScope() == nullptr && "A scope is already active?");
  EnterScope(Scope::DeclScope);
  Actions.ActOnTranslationUnitScope(getCurScope());

  // Initialization for Objective-C context sensitive keywords recognition.
  // Referenced in Parser::ParseObjCTypeQualifierList.
  if (getLangOpts().ObjC1) {
    ObjCTypeQuals[objc_in] = &PP.getIdentifierTable().get("in");
    ObjCTypeQuals[objc_out] = &PP.getIdentifierTable().get("out");
    ObjCTypeQuals[objc_inout] = &PP.getIdentifierTable().get("inout");
    ObjCTypeQuals[objc_oneway] = &PP.getIdentifierTable().get("oneway");
    ObjCTypeQuals[objc_bycopy] = &PP.getIdentifierTable().get("bycopy");
    ObjCTypeQuals[objc_byref] = &PP.getIdentifierTable().get("byref");
    ObjCTypeQuals[objc_nonnull] = &PP.getIdentifierTable().get("nonnull");
    ObjCTypeQuals[objc_nullable] = &PP.getIdentifierTable().get("nullable");
    ObjCTypeQuals[objc_null_unspecified]
      = &PP.getIdentifierTable().get("null_unspecified");
  }

  Ident_instancetype = nullptr;
  Ident_final = nullptr;
  Ident_sealed = nullptr;
  Ident_override = nullptr;
  Ident_GNU_final = nullptr;

  Ident_super = &PP.getIdentifierTable().get("super");

  Ident_vector = nullptr;
  Ident_bool = nullptr;
  Ident_pixel = nullptr;
  if (getLangOpts().AltiVec || getLangOpts().ZVector) {
    Ident_vector = &PP.getIdentifierTable().get("vector");
    Ident_bool = &PP.getIdentifierTable().get("bool");
  }
  if (getLangOpts().AltiVec)
    Ident_pixel = &PP.getIdentifierTable().get("pixel");

  Ident_introduced = nullptr;
  Ident_deprecated = nullptr;
  Ident_obsoleted = nullptr;
  Ident_unavailable = nullptr;
  Ident_strict = nullptr;
  Ident_replacement = nullptr;

  Ident_language = Ident_defined_in = Ident_generated_declaration = nullptr;

  Ident__except = nullptr;

  Ident__exception_code = Ident__exception_info = nullptr;
  Ident__abnormal_termination = Ident___exception_code = nullptr;
  Ident___exception_info = Ident___abnormal_termination = nullptr;
  Ident_GetExceptionCode = Ident_GetExceptionInfo = nullptr;
  Ident_AbnormalTermination = nullptr;

  if(getLangOpts().Borland) {
    Ident__exception_info        = PP.getIdentifierInfo("_exception_info");
    Ident___exception_info       = PP.getIdentifierInfo("__exception_info");
    Ident_GetExceptionInfo       = PP.getIdentifierInfo("GetExceptionInformation");
    Ident__exception_code        = PP.getIdentifierInfo("_exception_code");
    Ident___exception_code       = PP.getIdentifierInfo("__exception_code");
    Ident_GetExceptionCode       = PP.getIdentifierInfo("GetExceptionCode");
    Ident__abnormal_termination  = PP.getIdentifierInfo("_abnormal_termination");
    Ident___abnormal_termination = PP.getIdentifierInfo("__abnormal_termination");
    Ident_AbnormalTermination    = PP.getIdentifierInfo("AbnormalTermination");

    PP.SetPoisonReason(Ident__exception_code,diag::err_seh___except_block);
    PP.SetPoisonReason(Ident___exception_code,diag::err_seh___except_block);
    PP.SetPoisonReason(Ident_GetExceptionCode,diag::err_seh___except_block);
    PP.SetPoisonReason(Ident__exception_info,diag::err_seh___except_filter);
    PP.SetPoisonReason(Ident___exception_info,diag::err_seh___except_filter);
    PP.SetPoisonReason(Ident_GetExceptionInfo,diag::err_seh___except_filter);
    PP.SetPoisonReason(Ident__abnormal_termination,diag::err_seh___finally_block);
    PP.SetPoisonReason(Ident___abnormal_termination,diag::err_seh___finally_block);
    PP.SetPoisonReason(Ident_AbnormalTermination,diag::err_seh___finally_block);
  }

  Actions.Initialize();

  // Prime the lexer look-ahead.
  ConsumeToken();
}

void Parser::LateTemplateParserCleanupCallback(void *P) {
  // While this RAII helper doesn't bracket any actual work, the destructor will
  // clean up annotations that were created during ActOnEndOfTranslationUnit
  // when incremental processing is enabled.
  DestroyTemplateIdAnnotationsRAIIObj CleanupRAII(((Parser *)P)->TemplateIds);
}

bool Parser::ParseFirstTopLevelDecl(DeclGroupPtrTy &Result) {
  Actions.ActOnStartOfTranslationUnit();

  // C11 6.9p1 says translation units must have at least one top-level
  // declaration. C++ doesn't have this restriction. We also don't want to
  // complain if we have a precompiled header, although technically if the PCH
  // is empty we should still emit the (pedantic) diagnostic.
  bool NoTopLevelDecls = ParseTopLevelDecl(Result);
  if (NoTopLevelDecls && !Actions.getASTContext().getExternalSource() &&
      !getLangOpts().CPlusPlus)
    Diag(diag::ext_empty_translation_unit);

  return NoTopLevelDecls;
}

/// ParseTopLevelDecl - Parse one top-level declaration, return whatever the
/// action tells us to.  This returns true if the EOF was encountered.
bool Parser::ParseTopLevelDecl(DeclGroupPtrTy &Result) {
  DestroyTemplateIdAnnotationsRAIIObj CleanupRAII(TemplateIds);

  // Skip over the EOF token, flagging end of previous input for incremental
  // processing
  if (PP.isIncrementalProcessingEnabled() && Tok.is(tok::eof))
    ConsumeToken();

  Result = nullptr;
  switch (Tok.getKind()) {
  case tok::annot_pragma_unused:
    HandlePragmaUnused();
    return false;

<<<<<<< HEAD
  case tok::kw_import:
    Result = ParseModuleImport(SourceLocation());
    return false;

=======
>>>>>>> b2b84690
  case tok::kw_export:
    if (NextToken().isNot(tok::kw_module))
      break;
    LLVM_FALLTHROUGH;
  case tok::kw_module:
    Result = ParseModuleDecl();
    return false;

  case tok::annot_module_include:
    Actions.ActOnModuleInclude(Tok.getLocation(),
                               reinterpret_cast<Module *>(
                                   Tok.getAnnotationValue()));
    ConsumeAnnotationToken();
    return false;

  case tok::annot_module_begin:
    Actions.ActOnModuleBegin(Tok.getLocation(), reinterpret_cast<Module *>(
                                                    Tok.getAnnotationValue()));
    ConsumeAnnotationToken();
    return false;

  case tok::annot_module_end:
    Actions.ActOnModuleEnd(Tok.getLocation(), reinterpret_cast<Module *>(
                                                  Tok.getAnnotationValue()));
    ConsumeAnnotationToken();
    return false;

  case tok::annot_pragma_attribute:
    HandlePragmaAttribute();
    return false;

  case tok::eof:
    // Late template parsing can begin.
    if (getLangOpts().DelayedTemplateParsing)
      Actions.SetLateTemplateParser(LateTemplateParserCallback,
                                    PP.isIncrementalProcessingEnabled() ?
                                    LateTemplateParserCleanupCallback : nullptr,
                                    this);
    if (!PP.isIncrementalProcessingEnabled())
      Actions.ActOnEndOfTranslationUnit();
    //else don't tell Sema that we ended parsing: more input might come.
    return true;

  default:
    break;
  }

  ParsedAttributesWithRange attrs(AttrFactory);
  MaybeParseCXX11Attributes(attrs);

  Result = ParseExternalDeclaration(attrs);
  return false;
}

/// ParseExternalDeclaration:
///
///       external-declaration: [C99 6.9], declaration: [C++ dcl.dcl]
///         function-definition
///         declaration
/// [GNU]   asm-definition
/// [GNU]   __extension__ external-declaration
/// [OBJC]  objc-class-definition
/// [OBJC]  objc-class-declaration
/// [OBJC]  objc-alias-declaration
/// [OBJC]  objc-protocol-definition
/// [OBJC]  objc-method-definition
/// [OBJC]  @end
/// [C++]   linkage-specification
/// [GNU] asm-definition:
///         simple-asm-expr ';'
/// [C++11] empty-declaration
/// [C++11] attribute-declaration
///
/// [C++11] empty-declaration:
///           ';'
///
/// [C++0x/GNU] 'extern' 'template' declaration
///
/// [Modules-TS] module-import-declaration
///
Parser::DeclGroupPtrTy
Parser::ParseExternalDeclaration(ParsedAttributesWithRange &attrs,
                                 ParsingDeclSpec *DS) {
  DestroyTemplateIdAnnotationsRAIIObj CleanupRAII(TemplateIds);
  ParenBraceBracketBalancer BalancerRAIIObj(*this);

  if (PP.isCodeCompletionReached()) {
    cutOffParsing();
    return nullptr;
  }

  Decl *SingleDecl = nullptr;
  switch (Tok.getKind()) {
  case tok::annot_pragma_vis:
    HandlePragmaVisibility();
    return nullptr;
  case tok::annot_pragma_pack:
    HandlePragmaPack();
    return nullptr;
  case tok::annot_pragma_msstruct:
    HandlePragmaMSStruct();
    return nullptr;
  case tok::annot_pragma_align:
    HandlePragmaAlign();
    return nullptr;
  case tok::annot_pragma_weak:
    HandlePragmaWeak();
    return nullptr;
  case tok::annot_pragma_weakalias:
    HandlePragmaWeakAlias();
    return nullptr;
  case tok::annot_pragma_redefine_extname:
    HandlePragmaRedefineExtname();
    return nullptr;
  case tok::annot_pragma_fp_contract:
    HandlePragmaFPContract();
    return nullptr;
  case tok::annot_pragma_fp:
    HandlePragmaFP();
    break;
  case tok::annot_pragma_opencl_extension:
    HandlePragmaOpenCLExtension();
    return nullptr;
  case tok::annot_pragma_openmp: {
    AccessSpecifier AS = AS_none;
    return ParseOpenMPDeclarativeDirectiveWithExtDecl(AS, attrs);
  }
  case tok::annot_pragma_ms_pointers_to_members:
    HandlePragmaMSPointersToMembers();
    return nullptr;
  case tok::annot_pragma_ms_vtordisp:
    HandlePragmaMSVtorDisp();
    return nullptr;
  case tok::annot_pragma_ms_pragma:
    HandlePragmaMSPragma();
    return nullptr;
  case tok::annot_pragma_dump:
    HandlePragmaDump();
    return nullptr;
  case tok::semi:
    // Either a C++11 empty-declaration or attribute-declaration.
    SingleDecl =
        Actions.ActOnEmptyDeclaration(getCurScope(), attrs, Tok.getLocation());
    ConsumeExtraSemi(OutsideFunction);
    break;
  case tok::r_brace:
    Diag(Tok, diag::err_extraneous_closing_brace);
    ConsumeBrace();
    return nullptr;
  case tok::eof:
    Diag(Tok, diag::err_expected_external_declaration);
    return nullptr;
  case tok::kw___extension__: {
    // __extension__ silences extension warnings in the subexpression.
    ExtensionRAIIObject O(Diags);  // Use RAII to do this.
    ConsumeToken();
    return ParseExternalDeclaration(attrs);
  }
  case tok::kw_asm: {
    ProhibitAttributes(attrs);

    SourceLocation StartLoc = Tok.getLocation();
    SourceLocation EndLoc;

    ExprResult Result(ParseSimpleAsm(&EndLoc));

    // Check if GNU-style InlineAsm is disabled.
    // Empty asm string is allowed because it will not introduce
    // any assembly code.
    if (!(getLangOpts().GNUAsm || Result.isInvalid())) {
      const auto *SL = cast<StringLiteral>(Result.get());
      if (!SL->getString().trim().empty())
        Diag(StartLoc, diag::err_gnu_inline_asm_disabled);
    }

    ExpectAndConsume(tok::semi, diag::err_expected_after,
                     "top-level asm block");

    if (Result.isInvalid())
      return nullptr;
    SingleDecl = Actions.ActOnFileScopeAsmDecl(Result.get(), StartLoc, EndLoc);
    break;
  }
  case tok::at:
    return ParseObjCAtDirectives(attrs);
  case tok::minus:
  case tok::plus:
    if (!getLangOpts().ObjC1) {
      Diag(Tok, diag::err_expected_external_declaration);
      ConsumeToken();
      return nullptr;
    }
    SingleDecl = ParseObjCMethodDefinition();
    break;
  case tok::code_completion:
    if (CurParsedObjCImpl) {
      // Code-complete Objective-C methods even without leading '-'/'+' prefix.
      Actions.CodeCompleteObjCMethodDecl(getCurScope(),
                                         /*IsInstanceMethod=*/None,
                                         /*ReturnType=*/nullptr);
    }
    Actions.CodeCompleteOrdinaryName(
        getCurScope(),
        CurParsedObjCImpl ? Sema::PCC_ObjCImplementation : Sema::PCC_Namespace);
    cutOffParsing();
    return nullptr;
<<<<<<< HEAD
=======
  case tok::kw_import:
    SingleDecl = ParseModuleImport(SourceLocation());
    break;
>>>>>>> b2b84690
  case tok::kw_export:
    if (getLangOpts().ModulesTS) {
      SingleDecl = ParseExportDeclaration();
      break;
    }
    // This must be 'export template'. Parse it so we can diagnose our lack
    // of support.
    LLVM_FALLTHROUGH;
  case tok::kw_using:
  case tok::kw_namespace:
  case tok::kw_typedef:
  case tok::kw_template:
  case tok::kw_static_assert:
  case tok::kw__Static_assert:
    // A function definition cannot start with any of these keywords.
    {
      SourceLocation DeclEnd;
<<<<<<< HEAD
      return ParseDeclaration(Declarator::FileContext, DeclEnd, attrs);
=======
      return ParseDeclaration(DeclaratorContext::FileContext, DeclEnd, attrs);
>>>>>>> b2b84690
    }

  case tok::kw_static:
    // Parse (then ignore) 'static' prior to a template instantiation. This is
    // a GCC extension that we intentionally do not support.
    if (getLangOpts().CPlusPlus && NextToken().is(tok::kw_template)) {
      Diag(ConsumeToken(), diag::warn_static_inline_explicit_inst_ignored)
        << 0;
      SourceLocation DeclEnd;
<<<<<<< HEAD
      return ParseDeclaration(Declarator::FileContext, DeclEnd, attrs);
=======
      return ParseDeclaration(DeclaratorContext::FileContext, DeclEnd, attrs);
>>>>>>> b2b84690
    }
    goto dont_know;
      
  case tok::kw_inline:
    if (getLangOpts().CPlusPlus) {
      tok::TokenKind NextKind = NextToken().getKind();
      
      // Inline namespaces. Allowed as an extension even in C++03.
      if (NextKind == tok::kw_namespace) {
        SourceLocation DeclEnd;
<<<<<<< HEAD
        return ParseDeclaration(Declarator::FileContext, DeclEnd, attrs);
=======
        return ParseDeclaration(DeclaratorContext::FileContext, DeclEnd, attrs);
>>>>>>> b2b84690
      }
      
      // Parse (then ignore) 'inline' prior to a template instantiation. This is
      // a GCC extension that we intentionally do not support.
      if (NextKind == tok::kw_template) {
        Diag(ConsumeToken(), diag::warn_static_inline_explicit_inst_ignored)
          << 1;
        SourceLocation DeclEnd;
<<<<<<< HEAD
        return ParseDeclaration(Declarator::FileContext, DeclEnd, attrs);
=======
        return ParseDeclaration(DeclaratorContext::FileContext, DeclEnd, attrs);
>>>>>>> b2b84690
      }
    }
    goto dont_know;

  case tok::kw_extern:
    if (getLangOpts().CPlusPlus && NextToken().is(tok::kw_template)) {
      // Extern templates
      SourceLocation ExternLoc = ConsumeToken();
      SourceLocation TemplateLoc = ConsumeToken();
      Diag(ExternLoc, getLangOpts().CPlusPlus11 ?
             diag::warn_cxx98_compat_extern_template :
             diag::ext_extern_template) << SourceRange(ExternLoc, TemplateLoc);
      SourceLocation DeclEnd;
      return Actions.ConvertDeclToDeclGroup(
          ParseExplicitInstantiation(DeclaratorContext::FileContext, ExternLoc,
                                     TemplateLoc, DeclEnd, attrs));
    }
    goto dont_know;

  case tok::kw___if_exists:
  case tok::kw___if_not_exists:
    ParseMicrosoftIfExistsExternalDeclaration();
    return nullptr;

  case tok::kw_module:
    Diag(Tok, diag::err_unexpected_module_decl);
    SkipUntil(tok::semi);
    return nullptr;

  default:
  dont_know:
    if (Tok.isEditorPlaceholder()) {
      ConsumeToken();
      return nullptr;
    }
    // We can't tell whether this is a function-definition or declaration yet.
    return ParseDeclarationOrFunctionDefinition(attrs, DS);
  }

  // This routine returns a DeclGroup, if the thing we parsed only contains a
  // single decl, convert it now.
  return Actions.ConvertDeclToDeclGroup(SingleDecl);
}

/// Determine whether the current token, if it occurs after a
/// declarator, continues a declaration or declaration list.
bool Parser::isDeclarationAfterDeclarator() {
  // Check for '= delete' or '= default'
  if (getLangOpts().CPlusPlus && Tok.is(tok::equal)) {
    const Token &KW = NextToken();
    if (KW.is(tok::kw_default) || KW.is(tok::kw_delete))
      return false;
  }
  
  return Tok.is(tok::equal) ||      // int X()=  -> not a function def
    Tok.is(tok::comma) ||           // int X(),  -> not a function def
    Tok.is(tok::semi)  ||           // int X();  -> not a function def
    Tok.is(tok::kw_asm) ||          // int X() __asm__ -> not a function def
    Tok.is(tok::kw___attribute) ||  // int X() __attr__ -> not a function def
    (getLangOpts().CPlusPlus &&
     Tok.is(tok::l_paren));         // int X(0) -> not a function def [C++]
}

/// Determine whether the current token, if it occurs after a
/// declarator, indicates the start of a function definition.
bool Parser::isStartOfFunctionDefinition(const ParsingDeclarator &Declarator) {
  assert(Declarator.isFunctionDeclarator() && "Isn't a function declarator");
  if (Tok.is(tok::l_brace))   // int X() {}
    return true;
  
  // Handle K&R C argument lists: int X(f) int f; {}
  if (!getLangOpts().CPlusPlus &&
      Declarator.getFunctionTypeInfo().isKNRPrototype()) 
    return isDeclarationSpecifier();

  if (getLangOpts().CPlusPlus && Tok.is(tok::equal)) {
    const Token &KW = NextToken();
    return KW.is(tok::kw_default) || KW.is(tok::kw_delete);
  }
  
  return Tok.is(tok::colon) ||         // X() : Base() {} (used for ctors)
         Tok.is(tok::kw_try);          // X() try { ... }
}

/// Parse either a function-definition or a declaration.  We can't tell which
/// we have until we read up to the compound-statement in function-definition.
/// TemplateParams, if non-NULL, provides the template parameters when we're
/// parsing a C++ template-declaration.
///
///       function-definition: [C99 6.9.1]
///         decl-specs      declarator declaration-list[opt] compound-statement
/// [C90] function-definition: [C99 6.7.1] - implicit int result
/// [C90]   decl-specs[opt] declarator declaration-list[opt] compound-statement
///
///       declaration: [C99 6.7]
///         declaration-specifiers init-declarator-list[opt] ';'
/// [!C99]  init-declarator-list ';'                   [TODO: warn in c99 mode]
/// [OMP]   threadprivate-directive                              [TODO]
///
Parser::DeclGroupPtrTy
Parser::ParseDeclOrFunctionDefInternal(ParsedAttributesWithRange &attrs,
                                       ParsingDeclSpec &DS,
                                       AccessSpecifier AS) {
  MaybeParseMicrosoftAttributes(DS.getAttributes());
  // Parse the common declaration-specifiers piece.
  ParseDeclarationSpecifiers(DS, ParsedTemplateInfo(), AS,
                             DeclSpecContext::DSC_top_level);

  // If we had a free-standing type definition with a missing semicolon, we
  // may get this far before the problem becomes obvious.
<<<<<<< HEAD
  if (DS.hasTagDefinition() &&
      DiagnoseMissingSemiAfterTagDefinition(DS, AS, DSC_top_level))
=======
  if (DS.hasTagDefinition() && DiagnoseMissingSemiAfterTagDefinition(
                                   DS, AS, DeclSpecContext::DSC_top_level))
>>>>>>> b2b84690
    return nullptr;

  // C99 6.7.2.3p6: Handle "struct-or-union identifier;", "enum { X };"
  // declaration-specifiers init-declarator-list[opt] ';'
  if (Tok.is(tok::semi)) {
    auto LengthOfTSTToken = [](DeclSpec::TST TKind) {
      assert(DeclSpec::isDeclRep(TKind));
      switch(TKind) {
      case DeclSpec::TST_class:
        return 5;
      case DeclSpec::TST_struct:
        return 6;
      case DeclSpec::TST_union:
        return 5;
      case DeclSpec::TST_enum:
        return 4;
      case DeclSpec::TST_interface:
        return 9;
      default:
        llvm_unreachable("we only expect to get the length of the class/struct/union/enum");
      }
      
    };
    // Suggest correct location to fix '[[attrib]] struct' to 'struct [[attrib]]'
    SourceLocation CorrectLocationForAttributes =
        DeclSpec::isDeclRep(DS.getTypeSpecType())
            ? DS.getTypeSpecTypeLoc().getLocWithOffset(
                  LengthOfTSTToken(DS.getTypeSpecType()))
            : SourceLocation();
    ProhibitAttributes(attrs, CorrectLocationForAttributes);
    ConsumeToken();
    RecordDecl *AnonRecord = nullptr;
    Decl *TheDecl = Actions.ParsedFreeStandingDeclSpec(getCurScope(), AS_none,
                                                       DS, AnonRecord);
    DS.complete(TheDecl);
    if (getLangOpts().OpenCL)
      Actions.setCurrentOpenCLExtensionForDecl(TheDecl);
    if (AnonRecord) {
      Decl* decls[] = {AnonRecord, TheDecl};
      return Actions.BuildDeclaratorGroup(decls);
    }
    return Actions.ConvertDeclToDeclGroup(TheDecl);
  }

  DS.takeAttributesFrom(attrs);

  // ObjC2 allows prefix attributes on class interfaces and protocols.
  // FIXME: This still needs better diagnostics. We should only accept
  // attributes here, no types, etc.
  if (getLangOpts().ObjC2 && Tok.is(tok::at)) {
    SourceLocation AtLoc = ConsumeToken(); // the "@"
    if (!Tok.isObjCAtKeyword(tok::objc_interface) &&
        !Tok.isObjCAtKeyword(tok::objc_protocol)) {
      Diag(Tok, diag::err_objc_unexpected_attr);
      SkipUntil(tok::semi); // FIXME: better skip?
      return nullptr;
    }

    DS.abort();

    const char *PrevSpec = nullptr;
    unsigned DiagID;
    if (DS.SetTypeSpecType(DeclSpec::TST_unspecified, AtLoc, PrevSpec, DiagID,
                           Actions.getASTContext().getPrintingPolicy()))
      Diag(AtLoc, DiagID) << PrevSpec;

    if (Tok.isObjCAtKeyword(tok::objc_protocol))
      return ParseObjCAtProtocolDeclaration(AtLoc, DS.getAttributes());

    return Actions.ConvertDeclToDeclGroup(
            ParseObjCAtInterfaceDeclaration(AtLoc, DS.getAttributes()));
  }

  // If the declspec consisted only of 'extern' and we have a string
  // literal following it, this must be a C++ linkage specifier like
  // 'extern "C"'.
  if (getLangOpts().CPlusPlus && isTokenStringLiteral() &&
      DS.getStorageClassSpec() == DeclSpec::SCS_extern &&
      DS.getParsedSpecifiers() == DeclSpec::PQ_StorageClassSpecifier) {
    Decl *TheDecl = ParseLinkage(DS, DeclaratorContext::FileContext);
    return Actions.ConvertDeclToDeclGroup(TheDecl);
  }

<<<<<<< HEAD
  return ParseDeclGroup(DS, Declarator::FileContext);
=======
  return ParseDeclGroup(DS, DeclaratorContext::FileContext);
>>>>>>> b2b84690
}

Parser::DeclGroupPtrTy
Parser::ParseDeclarationOrFunctionDefinition(ParsedAttributesWithRange &attrs,
                                             ParsingDeclSpec *DS,
                                             AccessSpecifier AS) {
  if (DS) {
    return ParseDeclOrFunctionDefInternal(attrs, *DS, AS);
  } else {
    ParsingDeclSpec PDS(*this);
    // Must temporarily exit the objective-c container scope for
    // parsing c constructs and re-enter objc container scope
    // afterwards.
    ObjCDeclContextSwitch ObjCDC(*this);

    return ParseDeclOrFunctionDefInternal(attrs, PDS, AS);
  }
}

/// ParseFunctionDefinition - We parsed and verified that the specified
/// Declarator is well formed.  If this is a K&R-style function, read the
/// parameters declaration-list, then start the compound-statement.
///
///       function-definition: [C99 6.9.1]
///         decl-specs      declarator declaration-list[opt] compound-statement
/// [C90] function-definition: [C99 6.7.1] - implicit int result
/// [C90]   decl-specs[opt] declarator declaration-list[opt] compound-statement
/// [C++] function-definition: [C++ 8.4]
///         decl-specifier-seq[opt] declarator ctor-initializer[opt]
///         function-body
/// [C++] function-definition: [C++ 8.4]
///         decl-specifier-seq[opt] declarator function-try-block
///
Decl *Parser::ParseFunctionDefinition(ParsingDeclarator &D,
                                      const ParsedTemplateInfo &TemplateInfo,
                                      LateParsedAttrList *LateParsedAttrs) {
  // Poison SEH identifiers so they are flagged as illegal in function bodies.
  PoisonSEHIdentifiersRAIIObject PoisonSEHIdentifiers(*this, true);
  const DeclaratorChunk::FunctionTypeInfo &FTI = D.getFunctionTypeInfo();

  // If this is C90 and the declspecs were completely missing, fudge in an
  // implicit int.  We do this here because this is the only place where
  // declaration-specifiers are completely optional in the grammar.
  if (getLangOpts().ImplicitInt && D.getDeclSpec().isEmpty()) {
    const char *PrevSpec;
    unsigned DiagID;
    const PrintingPolicy &Policy = Actions.getASTContext().getPrintingPolicy();
    D.getMutableDeclSpec().SetTypeSpecType(DeclSpec::TST_int,
                                           D.getIdentifierLoc(),
                                           PrevSpec, DiagID,
                                           Policy);
    D.SetRangeBegin(D.getDeclSpec().getSourceRange().getBegin());
  }

  // If this declaration was formed with a K&R-style identifier list for the
  // arguments, parse declarations for all of the args next.
  // int foo(a,b) int a; float b; {}
  if (FTI.isKNRPrototype())
    ParseKNRParamDeclarations(D);

  // We should have either an opening brace or, in a C++ constructor,
  // we may have a colon.
  if (Tok.isNot(tok::l_brace) && 
      (!getLangOpts().CPlusPlus ||
       (Tok.isNot(tok::colon) && Tok.isNot(tok::kw_try) &&
        Tok.isNot(tok::equal)))) {
    Diag(Tok, diag::err_expected_fn_body);

    // Skip over garbage, until we get to '{'.  Don't eat the '{'.
    SkipUntil(tok::l_brace, StopAtSemi | StopBeforeMatch);

    // If we didn't find the '{', bail out.
    if (Tok.isNot(tok::l_brace))
      return nullptr;
  }

  // Check to make sure that any normal attributes are allowed to be on
  // a definition.  Late parsed attributes are checked at the end.
  if (Tok.isNot(tok::equal)) {
<<<<<<< HEAD
    AttributeList *DtorAttrs = D.getAttributes();
    while (DtorAttrs) {
      if (DtorAttrs->isKnownToGCC() &&
          !DtorAttrs->isCXX11Attribute()) {
        Diag(DtorAttrs->getLoc(), diag::warn_attribute_on_function_definition)
          << DtorAttrs->getName();
      }
      DtorAttrs = DtorAttrs->getNext();
    }
=======
    for (const ParsedAttr &AL : D.getAttributes())
      if (AL.isKnownToGCC() && !AL.isCXX11Attribute())
        Diag(AL.getLoc(), diag::warn_attribute_on_function_definition)
            << AL.getName();
>>>>>>> b2b84690
  }

  // In delayed template parsing mode, for function template we consume the
  // tokens and store them for late parsing at the end of the translation unit.
  if (getLangOpts().DelayedTemplateParsing && Tok.isNot(tok::equal) &&
      TemplateInfo.Kind == ParsedTemplateInfo::Template &&
      Actions.canDelayFunctionBody(D)) {
    MultiTemplateParamsArg TemplateParameterLists(*TemplateInfo.TemplateParams);

    ParseScope BodyScope(this, Scope::FnScope | Scope::DeclScope |
                                   Scope::CompoundStmtScope);
    Scope *ParentScope = getCurScope()->getParent();

    D.setFunctionDefinitionKind(FDK_Definition);
    Decl *DP = Actions.HandleDeclarator(ParentScope, D,
                                        TemplateParameterLists);
    D.complete(DP);
    D.getMutableDeclSpec().abort();

    if (SkipFunctionBodies && (!DP || Actions.canSkipFunctionBody(DP)) &&
        trySkippingFunctionBody()) {
      BodyScope.Exit();
      return Actions.ActOnSkippedFunctionBody(DP);
    }

    CachedTokens Toks;
    LexTemplateFunctionForLateParsing(Toks);

    if (DP) {
      FunctionDecl *FnD = DP->getAsFunction();
      Actions.CheckForFunctionRedefinition(FnD);
      Actions.MarkAsLateParsedTemplate(FnD, DP, Toks);
    }
    return DP;
  }
  else if (CurParsedObjCImpl && 
           !TemplateInfo.TemplateParams &&
           (Tok.is(tok::l_brace) || Tok.is(tok::kw_try) ||
            Tok.is(tok::colon)) && 
      Actions.CurContext->isTranslationUnit()) {
    ParseScope BodyScope(this, Scope::FnScope | Scope::DeclScope |
                                   Scope::CompoundStmtScope);
    Scope *ParentScope = getCurScope()->getParent();

    D.setFunctionDefinitionKind(FDK_Definition);
    Decl *FuncDecl = Actions.HandleDeclarator(ParentScope, D,
                                              MultiTemplateParamsArg());
    D.complete(FuncDecl);
    D.getMutableDeclSpec().abort();
    if (FuncDecl) {
      // Consume the tokens and store them for later parsing.
      StashAwayMethodOrFunctionBodyTokens(FuncDecl);
      CurParsedObjCImpl->HasCFunction = true;
      return FuncDecl;
    }
    // FIXME: Should we really fall through here?
  }

  // Enter a scope for the function body.
  ParseScope BodyScope(this, Scope::FnScope | Scope::DeclScope |
                                 Scope::CompoundStmtScope);

  // Tell the actions module that we have entered a function definition with the
  // specified Declarator for the function.
  Sema::SkipBodyInfo SkipBody;
  Decl *Res = Actions.ActOnStartOfFunctionDef(getCurScope(), D,
                                              TemplateInfo.TemplateParams
                                                  ? *TemplateInfo.TemplateParams
                                                  : MultiTemplateParamsArg(),
                                              &SkipBody);

  if (SkipBody.ShouldSkip) {
    SkipFunctionBody();
    return Res;
  }

  // Break out of the ParsingDeclarator context before we parse the body.
  D.complete(Res);
  
  // Break out of the ParsingDeclSpec context, too.  This const_cast is
  // safe because we're always the sole owner.
  D.getMutableDeclSpec().abort();

  if (TryConsumeToken(tok::equal)) {
    assert(getLangOpts().CPlusPlus && "Only C++ function definitions have '='");

    bool Delete = false;
    SourceLocation KWLoc;
    if (TryConsumeToken(tok::kw_delete, KWLoc)) {
      Diag(KWLoc, getLangOpts().CPlusPlus11
                      ? diag::warn_cxx98_compat_defaulted_deleted_function
                      : diag::ext_defaulted_deleted_function)
        << 1 /* deleted */;
      Actions.SetDeclDeleted(Res, KWLoc);
      Delete = true;
    } else if (TryConsumeToken(tok::kw_default, KWLoc)) {
      Diag(KWLoc, getLangOpts().CPlusPlus11
                      ? diag::warn_cxx98_compat_defaulted_deleted_function
                      : diag::ext_defaulted_deleted_function)
        << 0 /* defaulted */;
      Actions.SetDeclDefaulted(Res, KWLoc);
    } else {
      llvm_unreachable("function definition after = not 'delete' or 'default'");
    }

    if (Tok.is(tok::comma)) {
      Diag(KWLoc, diag::err_default_delete_in_multiple_declaration)
        << Delete;
      SkipUntil(tok::semi);
    } else if (ExpectAndConsume(tok::semi, diag::err_expected_after,
                                Delete ? "delete" : "default")) {
      SkipUntil(tok::semi);
    }

    Stmt *GeneratedBody = Res ? Res->getBody() : nullptr;
    Actions.ActOnFinishFunctionBody(Res, GeneratedBody, false);
    return Res;
  }

  if (SkipFunctionBodies && (!Res || Actions.canSkipFunctionBody(Res)) &&
      trySkippingFunctionBody()) {
    BodyScope.Exit();
    Actions.ActOnSkippedFunctionBody(Res);
    return Actions.ActOnFinishFunctionBody(Res, nullptr, false);
  }

  if (Tok.is(tok::kw_try))
    return ParseFunctionTryBlock(Res, BodyScope);

  // If we have a colon, then we're probably parsing a C++
  // ctor-initializer.
  if (Tok.is(tok::colon)) {
    ParseConstructorInitializer(Res);

    // Recover from error.
    if (!Tok.is(tok::l_brace)) {
      BodyScope.Exit();
      Actions.ActOnFinishFunctionBody(Res, nullptr);
      return Res;
    }
  } else
    Actions.ActOnDefaultCtorInitializers(Res);

  // Late attributes are parsed in the same scope as the function body.
  if (LateParsedAttrs)
    ParseLexedAttributeList(*LateParsedAttrs, Res, false, true);

  return ParseFunctionStatementBody(Res, BodyScope);
}

void Parser::SkipFunctionBody() {
  if (Tok.is(tok::equal)) {
    SkipUntil(tok::semi);
    return;
  }

  bool IsFunctionTryBlock = Tok.is(tok::kw_try);
  if (IsFunctionTryBlock)
    ConsumeToken();

  CachedTokens Skipped;
  if (ConsumeAndStoreFunctionPrologue(Skipped))
    SkipMalformedDecl();
  else {
    SkipUntil(tok::r_brace);
    while (IsFunctionTryBlock && Tok.is(tok::kw_catch)) {
      SkipUntil(tok::l_brace);
      SkipUntil(tok::r_brace);
    }
  }
}

/// ParseKNRParamDeclarations - Parse 'declaration-list[opt]' which provides
/// types for a function with a K&R-style identifier list for arguments.
void Parser::ParseKNRParamDeclarations(Declarator &D) {
  // We know that the top-level of this declarator is a function.
  DeclaratorChunk::FunctionTypeInfo &FTI = D.getFunctionTypeInfo();

  // Enter function-declaration scope, limiting any declarators to the
  // function prototype scope, including parameter declarators.
  ParseScope PrototypeScope(this, Scope::FunctionPrototypeScope |
                            Scope::FunctionDeclarationScope | Scope::DeclScope);

  // Read all the argument declarations.
  while (isDeclarationSpecifier()) {
    SourceLocation DSStart = Tok.getLocation();

    // Parse the common declaration-specifiers piece.
    DeclSpec DS(AttrFactory);
    ParseDeclarationSpecifiers(DS);

    // C99 6.9.1p6: 'each declaration in the declaration list shall have at
    // least one declarator'.
    // NOTE: GCC just makes this an ext-warn.  It's not clear what it does with
    // the declarations though.  It's trivial to ignore them, really hard to do
    // anything else with them.
    if (TryConsumeToken(tok::semi)) {
      Diag(DSStart, diag::err_declaration_does_not_declare_param);
      continue;
    }

    // C99 6.9.1p6: Declarations shall contain no storage-class specifiers other
    // than register.
    if (DS.getStorageClassSpec() != DeclSpec::SCS_unspecified &&
        DS.getStorageClassSpec() != DeclSpec::SCS_register) {
      Diag(DS.getStorageClassSpecLoc(),
           diag::err_invalid_storage_class_in_func_decl);
      DS.ClearStorageClassSpecs();
    }
    if (DS.getThreadStorageClassSpec() != DeclSpec::TSCS_unspecified) {
      Diag(DS.getThreadStorageClassSpecLoc(),
           diag::err_invalid_storage_class_in_func_decl);
      DS.ClearStorageClassSpecs();
    }

    // Parse the first declarator attached to this declspec.
    Declarator ParmDeclarator(DS, DeclaratorContext::KNRTypeListContext);
    ParseDeclarator(ParmDeclarator);

    // Handle the full declarator list.
    while (1) {
      // If attributes are present, parse them.
      MaybeParseGNUAttributes(ParmDeclarator);

      // Ask the actions module to compute the type for this declarator.
      Decl *Param =
        Actions.ActOnParamDeclarator(getCurScope(), ParmDeclarator);

      if (Param &&
          // A missing identifier has already been diagnosed.
          ParmDeclarator.getIdentifier()) {

        // Scan the argument list looking for the correct param to apply this
        // type.
        for (unsigned i = 0; ; ++i) {
          // C99 6.9.1p6: those declarators shall declare only identifiers from
          // the identifier list.
          if (i == FTI.NumParams) {
            Diag(ParmDeclarator.getIdentifierLoc(), diag::err_no_matching_param)
              << ParmDeclarator.getIdentifier();
            break;
          }

          if (FTI.Params[i].Ident == ParmDeclarator.getIdentifier()) {
            // Reject redefinitions of parameters.
            if (FTI.Params[i].Param) {
              Diag(ParmDeclarator.getIdentifierLoc(),
                   diag::err_param_redefinition)
                 << ParmDeclarator.getIdentifier();
            } else {
              FTI.Params[i].Param = Param;
            }
            break;
          }
        }
      }

      // If we don't have a comma, it is either the end of the list (a ';') or
      // an error, bail out.
      if (Tok.isNot(tok::comma))
        break;

      ParmDeclarator.clear();

      // Consume the comma.
      ParmDeclarator.setCommaLoc(ConsumeToken());

      // Parse the next declarator.
      ParseDeclarator(ParmDeclarator);
    }

    // Consume ';' and continue parsing.
    if (!ExpectAndConsumeSemi(diag::err_expected_semi_declaration))
      continue;

    // Otherwise recover by skipping to next semi or mandatory function body.
    if (SkipUntil(tok::l_brace, StopAtSemi | StopBeforeMatch))
      break;
    TryConsumeToken(tok::semi);
  }

  // The actions module must verify that all arguments were declared.
  Actions.ActOnFinishKNRParamDeclarations(getCurScope(), D, Tok.getLocation());
}


/// ParseAsmStringLiteral - This is just a normal string-literal, but is not
/// allowed to be a wide string, and is not subject to character translation.
///
/// [GNU] asm-string-literal:
///         string-literal
///
ExprResult Parser::ParseAsmStringLiteral() {
  if (!isTokenStringLiteral()) {
    Diag(Tok, diag::err_expected_string_literal)
      << /*Source='in...'*/0 << "'asm'";
    return ExprError();
  }

  ExprResult AsmString(ParseStringLiteralExpression());
  if (!AsmString.isInvalid()) {
    const auto *SL = cast<StringLiteral>(AsmString.get());
    if (!SL->isAscii()) {
      Diag(Tok, diag::err_asm_operand_wide_string_literal)
        << SL->isWide()
        << SL->getSourceRange();
      return ExprError();
    }
  }
  return AsmString;
}

/// ParseSimpleAsm
///
/// [GNU] simple-asm-expr:
///         'asm' '(' asm-string-literal ')'
///
ExprResult Parser::ParseSimpleAsm(SourceLocation *EndLoc) {
  assert(Tok.is(tok::kw_asm) && "Not an asm!");
  SourceLocation Loc = ConsumeToken();

  if (Tok.is(tok::kw_volatile)) {
    // Remove from the end of 'asm' to the end of 'volatile'.
    SourceRange RemovalRange(PP.getLocForEndOfToken(Loc),
                             PP.getLocForEndOfToken(Tok.getLocation()));

    Diag(Tok, diag::warn_file_asm_volatile)
      << FixItHint::CreateRemoval(RemovalRange);
    ConsumeToken();
  }

  BalancedDelimiterTracker T(*this, tok::l_paren);
  if (T.consumeOpen()) {
    Diag(Tok, diag::err_expected_lparen_after) << "asm";
    return ExprError();
  }

  ExprResult Result(ParseAsmStringLiteral());

  if (!Result.isInvalid()) {
    // Close the paren and get the location of the end bracket
    T.consumeClose();
    if (EndLoc)
      *EndLoc = T.getCloseLocation();
  } else if (SkipUntil(tok::r_paren, StopAtSemi | StopBeforeMatch)) {
    if (EndLoc)
      *EndLoc = Tok.getLocation();
    ConsumeParen();
  }

  return Result;
}

/// Get the TemplateIdAnnotation from the token and put it in the
/// cleanup pool so that it gets destroyed when parsing the current top level
/// declaration is finished.
TemplateIdAnnotation *Parser::takeTemplateIdAnnotation(const Token &tok) {
  assert(tok.is(tok::annot_template_id) && "Expected template-id token");
  TemplateIdAnnotation *
      Id = static_cast<TemplateIdAnnotation *>(tok.getAnnotationValue());
  return Id;
}

void Parser::AnnotateScopeToken(CXXScopeSpec &SS, bool IsNewAnnotation) {
  // Push the current token back into the token stream (or revert it if it is
  // cached) and use an annotation scope token for current token.
  if (PP.isBacktrackEnabled())
    PP.RevertCachedTokens(1);
  else
    PP.EnterToken(Tok);
  Tok.setKind(tok::annot_cxxscope);
  Tok.setAnnotationValue(Actions.SaveNestedNameSpecifierAnnotation(SS));
  Tok.setAnnotationRange(SS.getRange());

  // In case the tokens were cached, have Preprocessor replace them
  // with the annotation token.  We don't need to do this if we've
  // just reverted back to a prior state.
  if (IsNewAnnotation)
    PP.AnnotateCachedTokens(Tok);
}

/// Attempt to classify the name at the current token position. This may
/// form a type, scope or primary expression annotation, or replace the token
/// with a typo-corrected keyword. This is only appropriate when the current
/// name must refer to an entity which has already been declared.
///
/// \param IsAddressOfOperand Must be \c true if the name is preceded by an '&'
///        and might possibly have a dependent nested name specifier.
/// \param CCC Indicates how to perform typo-correction for this name. If NULL,
///        no typo correction will be performed.
Parser::AnnotatedNameKind
Parser::TryAnnotateName(bool IsAddressOfOperand,
                        std::unique_ptr<CorrectionCandidateCallback> CCC) {
  assert(Tok.is(tok::identifier) || Tok.is(tok::annot_cxxscope));

  const bool EnteringContext = false;
  const bool WasScopeAnnotation = Tok.is(tok::annot_cxxscope);

  CXXScopeSpec SS;
  if (getLangOpts().CPlusPlus &&
      ParseOptionalCXXScopeSpecifier(SS, nullptr, EnteringContext))
    return ANK_Error;

  if (Tok.isNot(tok::identifier) || SS.isInvalid()) {
    if (TryAnnotateTypeOrScopeTokenAfterScopeSpec(SS, !WasScopeAnnotation))
      return ANK_Error;
    return ANK_Unresolved;
  }

  IdentifierInfo *Name = Tok.getIdentifierInfo();
  SourceLocation NameLoc = Tok.getLocation();

  // FIXME: Move the tentative declaration logic into ClassifyName so we can
  // typo-correct to tentatively-declared identifiers.
  if (isTentativelyDeclared(Name)) {
    // Identifier has been tentatively declared, and thus cannot be resolved as
    // an expression. Fall back to annotating it as a type.
    if (TryAnnotateTypeOrScopeTokenAfterScopeSpec(SS, !WasScopeAnnotation))
      return ANK_Error;
    return Tok.is(tok::annot_typename) ? ANK_Success : ANK_TentativeDecl;
  }

  Token Next = NextToken();

  // Look up and classify the identifier. We don't perform any typo-correction
  // after a scope specifier, because in general we can't recover from typos
  // there (eg, after correcting 'A::tempalte B<X>::C' [sic], we would need to
  // jump back into scope specifier parsing).
  Sema::NameClassification Classification = Actions.ClassifyName(
      getCurScope(), SS, Name, NameLoc, Next, IsAddressOfOperand,
      SS.isEmpty() ? std::move(CCC) : nullptr);

  switch (Classification.getKind()) {
  case Sema::NC_Error:
    return ANK_Error;

  case Sema::NC_Keyword:
    // The identifier was typo-corrected to a keyword.
    Tok.setIdentifierInfo(Name);
    Tok.setKind(Name->getTokenID());
    PP.TypoCorrectToken(Tok);
    if (SS.isNotEmpty())
      AnnotateScopeToken(SS, !WasScopeAnnotation);
    // We've "annotated" this as a keyword.
    return ANK_Success;

  case Sema::NC_Unknown:
    // It's not something we know about. Leave it unannotated.
    break;

  case Sema::NC_Type: {
    SourceLocation BeginLoc = NameLoc;
    if (SS.isNotEmpty())
      BeginLoc = SS.getBeginLoc();

    /// An Objective-C object type followed by '<' is a specialization of
    /// a parameterized class type or a protocol-qualified type.
    ParsedType Ty = Classification.getType();
    if (getLangOpts().ObjC1 && NextToken().is(tok::less) &&
        (Ty.get()->isObjCObjectType() ||
         Ty.get()->isObjCObjectPointerType())) {
      // Consume the name.
      SourceLocation IdentifierLoc = ConsumeToken();
      SourceLocation NewEndLoc;
      TypeResult NewType
          = parseObjCTypeArgsAndProtocolQualifiers(IdentifierLoc, Ty,
                                                   /*consumeLastToken=*/false,
                                                   NewEndLoc);
      if (NewType.isUsable())
        Ty = NewType.get();
      else if (Tok.is(tok::eof)) // Nothing to do here, bail out...
        return ANK_Error;
    }

    Tok.setKind(tok::annot_typename);
    setTypeAnnotation(Tok, Ty);
    Tok.setAnnotationEndLoc(Tok.getLocation());
    Tok.setLocation(BeginLoc);
    PP.AnnotateCachedTokens(Tok);
    return ANK_Success;
  }

  case Sema::NC_Expression:
    Tok.setKind(tok::annot_primary_expr);
    setExprAnnotation(Tok, Classification.getExpression());
    Tok.setAnnotationEndLoc(NameLoc);
    if (SS.isNotEmpty())
      Tok.setLocation(SS.getBeginLoc());
    PP.AnnotateCachedTokens(Tok);
    return ANK_Success;

  case Sema::NC_TypeTemplate:
    if (Next.isNot(tok::less)) {
      // This may be a type template being used as a template template argument.
      if (SS.isNotEmpty())
        AnnotateScopeToken(SS, !WasScopeAnnotation);
      return ANK_TemplateName;
    }
    // Fall through.
  case Sema::NC_VarTemplate:
  case Sema::NC_FunctionTemplate: {
    // We have a type, variable or function template followed by '<'.
    ConsumeToken();
    UnqualifiedId Id;
    Id.setIdentifier(Name, NameLoc);
    if (AnnotateTemplateIdToken(
            TemplateTy::make(Classification.getTemplateName()),
            Classification.getTemplateNameKind(), SS, SourceLocation(), Id))
      return ANK_Error;
    return ANK_Success;
  }

  case Sema::NC_NestedNameSpecifier:
    llvm_unreachable("already parsed nested name specifier");
  }

  // Unable to classify the name, but maybe we can annotate a scope specifier.
  if (SS.isNotEmpty())
    AnnotateScopeToken(SS, !WasScopeAnnotation);
  return ANK_Unresolved;
}

bool Parser::TryKeywordIdentFallback(bool DisableKeyword) {
  assert(Tok.isNot(tok::identifier));
  Diag(Tok, diag::ext_keyword_as_ident)
    << PP.getSpelling(Tok)
    << DisableKeyword;
  if (DisableKeyword)
    Tok.getIdentifierInfo()->revertTokenIDToIdentifier();
  Tok.setKind(tok::identifier);
  return true;
}

/// TryAnnotateTypeOrScopeToken - If the current token position is on a
/// typename (possibly qualified in C++) or a C++ scope specifier not followed
/// by a typename, TryAnnotateTypeOrScopeToken will replace one or more tokens
/// with a single annotation token representing the typename or C++ scope
/// respectively.
/// This simplifies handling of C++ scope specifiers and allows efficient
/// backtracking without the need to re-parse and resolve nested-names and
/// typenames.
/// It will mainly be called when we expect to treat identifiers as typenames
/// (if they are typenames). For example, in C we do not expect identifiers
/// inside expressions to be treated as typenames so it will not be called
/// for expressions in C.
/// The benefit for C/ObjC is that a typename will be annotated and
/// Actions.getTypeName will not be needed to be called again (e.g. getTypeName
/// will not be called twice, once to check whether we have a declaration
/// specifier, and another one to get the actual type inside
/// ParseDeclarationSpecifiers).
///
/// This returns true if an error occurred.
///
/// Note that this routine emits an error if you call it with ::new or ::delete
/// as the current tokens, so only call it in contexts where these are invalid.
bool Parser::TryAnnotateTypeOrScopeToken() {
  assert((Tok.is(tok::identifier) || Tok.is(tok::coloncolon) ||
          Tok.is(tok::kw_typename) || Tok.is(tok::annot_cxxscope) ||
          Tok.is(tok::kw_decltype) || Tok.is(tok::annot_template_id) ||
          Tok.is(tok::kw___super)) &&
         "Cannot be a type or scope token!");

  if (Tok.is(tok::kw_typename)) {
    // MSVC lets you do stuff like:
    //   typename typedef T_::D D;
    //
    // We will consume the typedef token here and put it back after we have
    // parsed the first identifier, transforming it into something more like:
    //   typename T_::D typedef D;
    if (getLangOpts().MSVCCompat && NextToken().is(tok::kw_typedef)) {
      Token TypedefToken;
      PP.Lex(TypedefToken);
      bool Result = TryAnnotateTypeOrScopeToken();
      PP.EnterToken(Tok);
      Tok = TypedefToken;
      if (!Result)
        Diag(Tok.getLocation(), diag::warn_expected_qualified_after_typename);
      return Result;
    }

    // Parse a C++ typename-specifier, e.g., "typename T::type".
    //
    //   typename-specifier:
    //     'typename' '::' [opt] nested-name-specifier identifier
    //     'typename' '::' [opt] nested-name-specifier template [opt]
    //            simple-template-id
    SourceLocation TypenameLoc = ConsumeToken();
    CXXScopeSpec SS;
    if (ParseOptionalCXXScopeSpecifier(SS, /*ObjectType=*/nullptr,
                                       /*EnteringContext=*/false, nullptr,
                                       /*IsTypename*/ true))
      return true;
    if (!SS.isSet()) {
      if (Tok.is(tok::identifier) || Tok.is(tok::annot_template_id) ||
          Tok.is(tok::annot_decltype)) {
        // Attempt to recover by skipping the invalid 'typename'
        if (Tok.is(tok::annot_decltype) ||
            (!TryAnnotateTypeOrScopeToken() && Tok.isAnnotation())) {
          unsigned DiagID = diag::err_expected_qualified_after_typename;
          // MS compatibility: MSVC permits using known types with typename.
          // e.g. "typedef typename T* pointer_type"
          if (getLangOpts().MicrosoftExt)
            DiagID = diag::warn_expected_qualified_after_typename;
          Diag(Tok.getLocation(), DiagID);
          return false;
        }
      }
      if (Tok.isEditorPlaceholder())
        return true;

      Diag(Tok.getLocation(), diag::err_expected_qualified_after_typename);
      return true;
    }

    TypeResult Ty;
    if (Tok.is(tok::identifier)) {
      // FIXME: check whether the next token is '<', first!
      Ty = Actions.ActOnTypenameType(getCurScope(), TypenameLoc, SS, 
                                     *Tok.getIdentifierInfo(),
                                     Tok.getLocation());
    } else if (Tok.is(tok::annot_template_id)) {
      TemplateIdAnnotation *TemplateId = takeTemplateIdAnnotation(Tok);
      if (TemplateId->Kind != TNK_Type_template &&
          TemplateId->Kind != TNK_Dependent_template_name) {
        Diag(Tok, diag::err_typename_refers_to_non_type_template)
          << Tok.getAnnotationRange();
        return true;
      }

      ASTTemplateArgsPtr TemplateArgsPtr(TemplateId->getTemplateArgs(),
                                         TemplateId->NumArgs);

      Ty = Actions.ActOnTypenameType(getCurScope(), TypenameLoc, SS,
                                     TemplateId->TemplateKWLoc,
                                     TemplateId->Template,
                                     TemplateId->Name,
                                     TemplateId->TemplateNameLoc,
                                     TemplateId->LAngleLoc,
                                     TemplateArgsPtr,
                                     TemplateId->RAngleLoc);
    } else {
      Diag(Tok, diag::err_expected_type_name_after_typename)
        << SS.getRange();
      return true;
    }

    SourceLocation EndLoc = Tok.getLastLoc();
    Tok.setKind(tok::annot_typename);
    setTypeAnnotation(Tok, Ty.isInvalid() ? nullptr : Ty.get());
    Tok.setAnnotationEndLoc(EndLoc);
    Tok.setLocation(TypenameLoc);
    PP.AnnotateCachedTokens(Tok);
    return false;
  }

  // Remembers whether the token was originally a scope annotation.
  bool WasScopeAnnotation = Tok.is(tok::annot_cxxscope);

  CXXScopeSpec SS;
  if (getLangOpts().CPlusPlus)
    if (ParseOptionalCXXScopeSpecifier(SS, nullptr, /*EnteringContext*/false))
      return true;

  return TryAnnotateTypeOrScopeTokenAfterScopeSpec(SS, !WasScopeAnnotation);
}

/// Try to annotate a type or scope token, having already parsed an
/// optional scope specifier. \p IsNewScope should be \c true unless the scope
/// specifier was extracted from an existing tok::annot_cxxscope annotation.
bool Parser::TryAnnotateTypeOrScopeTokenAfterScopeSpec(CXXScopeSpec &SS,
                                                       bool IsNewScope) {
  if (Tok.is(tok::identifier)) {
    // Determine whether the identifier is a type name.
    if (ParsedType Ty = Actions.getTypeName(
            *Tok.getIdentifierInfo(), Tok.getLocation(), getCurScope(), &SS,
            false, NextToken().is(tok::period), nullptr,
            /*IsCtorOrDtorName=*/false,
<<<<<<< HEAD
            /*NonTrivialTypeSourceInfo*/ true,
            /*IsClassTemplateDeductionContext*/GreaterThanIsOperator)) {
=======
            /*NonTrivialTypeSourceInfo*/true,
            /*IsClassTemplateDeductionContext*/true)) {
>>>>>>> b2b84690
      SourceLocation BeginLoc = Tok.getLocation();
      if (SS.isNotEmpty()) // it was a C++ qualified type name.
        BeginLoc = SS.getBeginLoc();

      /// An Objective-C object type followed by '<' is a specialization of
      /// a parameterized class type or a protocol-qualified type.
      if (getLangOpts().ObjC1 && NextToken().is(tok::less) &&
          (Ty.get()->isObjCObjectType() ||
           Ty.get()->isObjCObjectPointerType())) {
        // Consume the name.
        SourceLocation IdentifierLoc = ConsumeToken();
        SourceLocation NewEndLoc;
        TypeResult NewType
          = parseObjCTypeArgsAndProtocolQualifiers(IdentifierLoc, Ty,
                                                   /*consumeLastToken=*/false,
                                                   NewEndLoc);
        if (NewType.isUsable())
          Ty = NewType.get();
        else if (Tok.is(tok::eof)) // Nothing to do here, bail out...
          return false;
      }

      // This is a typename. Replace the current token in-place with an
      // annotation type token.
      Tok.setKind(tok::annot_typename);
      setTypeAnnotation(Tok, Ty);
      Tok.setAnnotationEndLoc(Tok.getLocation());
      Tok.setLocation(BeginLoc);

      // In case the tokens were cached, have Preprocessor replace
      // them with the annotation token.
      PP.AnnotateCachedTokens(Tok);
      return false;
    }

    if (!getLangOpts().CPlusPlus) {
      // If we're in C, we can't have :: tokens at all (the lexer won't return
      // them).  If the identifier is not a type, then it can't be scope either,
      // just early exit.
      return false;
    }

    // If this is a template-id, annotate with a template-id or type token.
    if (NextToken().is(tok::less)) {
      TemplateTy Template;
      UnqualifiedId TemplateName;
      TemplateName.setIdentifier(Tok.getIdentifierInfo(), Tok.getLocation());
      bool MemberOfUnknownSpecialization;
      if (TemplateNameKind TNK = Actions.isTemplateName(
              getCurScope(), SS,
              /*hasTemplateKeyword=*/false, TemplateName,
              /*ObjectType=*/nullptr, /*EnteringContext*/false, Template,
              MemberOfUnknownSpecialization)) {
        // Consume the identifier.
        ConsumeToken();
        if (AnnotateTemplateIdToken(Template, TNK, SS, SourceLocation(),
                                    TemplateName)) {
          // If an unrecoverable error occurred, we need to return true here,
          // because the token stream is in a damaged state.  We may not return
          // a valid identifier.
          return true;
        }
      }
    }

    // The current token, which is either an identifier or a
    // template-id, is not part of the annotation. Fall through to
    // push that token back into the stream and complete the C++ scope
    // specifier annotation.
  }

  if (Tok.is(tok::annot_template_id)) {
    TemplateIdAnnotation *TemplateId = takeTemplateIdAnnotation(Tok);
    if (TemplateId->Kind == TNK_Type_template) {
      // A template-id that refers to a type was parsed into a
      // template-id annotation in a context where we weren't allowed
      // to produce a type annotation token. Update the template-id
      // annotation token to a type annotation token now.
      AnnotateTemplateIdTokenAsType();
      return false;
    }
  }

  if (SS.isEmpty())
    return false;

  // A C++ scope specifier that isn't followed by a typename.
  AnnotateScopeToken(SS, IsNewScope);
  return false;
}

/// TryAnnotateScopeToken - Like TryAnnotateTypeOrScopeToken but only
/// annotates C++ scope specifiers and template-ids.  This returns
/// true if there was an error that could not be recovered from.
///
/// Note that this routine emits an error if you call it with ::new or ::delete
/// as the current tokens, so only call it in contexts where these are invalid.
bool Parser::TryAnnotateCXXScopeToken(bool EnteringContext) {
  assert(getLangOpts().CPlusPlus &&
         "Call sites of this function should be guarded by checking for C++");
  assert((Tok.is(tok::identifier) || Tok.is(tok::coloncolon) ||
          (Tok.is(tok::annot_template_id) && NextToken().is(tok::coloncolon)) ||
          Tok.is(tok::kw_decltype) || Tok.is(tok::kw___super)) &&
         "Cannot be a type or scope token!");

  CXXScopeSpec SS;
  if (ParseOptionalCXXScopeSpecifier(SS, nullptr, EnteringContext))
    return true;
  if (SS.isEmpty())
    return false;

  AnnotateScopeToken(SS, true);
  return false;
}

bool Parser::isTokenEqualOrEqualTypo() {
  tok::TokenKind Kind = Tok.getKind();
  switch (Kind) {
  default:
    return false;
  case tok::ampequal:            // &=
  case tok::starequal:           // *=
  case tok::plusequal:           // +=
  case tok::minusequal:          // -=
  case tok::exclaimequal:        // !=
  case tok::slashequal:          // /=
  case tok::percentequal:        // %=
  case tok::lessequal:           // <=
  case tok::lesslessequal:       // <<=
  case tok::greaterequal:        // >=
  case tok::greatergreaterequal: // >>=
  case tok::caretequal:          // ^=
  case tok::pipeequal:           // |=
  case tok::equalequal:          // ==
    Diag(Tok, diag::err_invalid_token_after_declarator_suggest_equal)
        << Kind
        << FixItHint::CreateReplacement(SourceRange(Tok.getLocation()), "=");
    LLVM_FALLTHROUGH;
  case tok::equal:
    return true;
  }
}

SourceLocation Parser::handleUnexpectedCodeCompletionToken() {
  assert(Tok.is(tok::code_completion));
  PrevTokLocation = Tok.getLocation();

  for (Scope *S = getCurScope(); S; S = S->getParent()) {
    if (S->getFlags() & Scope::FnScope) {
      Actions.CodeCompleteOrdinaryName(getCurScope(),
                                       Sema::PCC_RecoveryInFunction);
      cutOffParsing();
      return PrevTokLocation;
    }
    
    if (S->getFlags() & Scope::ClassScope) {
      Actions.CodeCompleteOrdinaryName(getCurScope(), Sema::PCC_Class);
      cutOffParsing();
      return PrevTokLocation;
    }
  }
  
  Actions.CodeCompleteOrdinaryName(getCurScope(), Sema::PCC_Namespace);
  cutOffParsing();
  return PrevTokLocation;
}

// Code-completion pass-through functions

void Parser::CodeCompleteDirective(bool InConditional) {
  Actions.CodeCompletePreprocessorDirective(InConditional);
}

void Parser::CodeCompleteInConditionalExclusion() {
  Actions.CodeCompleteInPreprocessorConditionalExclusion(getCurScope());
}

void Parser::CodeCompleteMacroName(bool IsDefinition) {
  Actions.CodeCompletePreprocessorMacroName(IsDefinition);
}

void Parser::CodeCompletePreprocessorExpression() { 
  Actions.CodeCompletePreprocessorExpression();
}

void Parser::CodeCompleteMacroArgument(IdentifierInfo *Macro,
                                       MacroInfo *MacroInfo,
                                       unsigned ArgumentIndex) {
  Actions.CodeCompletePreprocessorMacroArgument(getCurScope(), Macro, MacroInfo,
                                                ArgumentIndex);
}

void Parser::CodeCompleteNaturalLanguage() {
  Actions.CodeCompleteNaturalLanguage();
}

bool Parser::ParseMicrosoftIfExistsCondition(IfExistsCondition& Result) {
  assert((Tok.is(tok::kw___if_exists) || Tok.is(tok::kw___if_not_exists)) &&
         "Expected '__if_exists' or '__if_not_exists'");
  Result.IsIfExists = Tok.is(tok::kw___if_exists);
  Result.KeywordLoc = ConsumeToken();

  BalancedDelimiterTracker T(*this, tok::l_paren);
  if (T.consumeOpen()) {
    Diag(Tok, diag::err_expected_lparen_after) 
      << (Result.IsIfExists? "__if_exists" : "__if_not_exists");
    return true;
  }
  
  // Parse nested-name-specifier.
  if (getLangOpts().CPlusPlus)
    ParseOptionalCXXScopeSpecifier(Result.SS, nullptr,
                                   /*EnteringContext=*/false);

  // Check nested-name specifier.
  if (Result.SS.isInvalid()) {
    T.skipToEnd();
    return true;
  }

  // Parse the unqualified-id.
  SourceLocation TemplateKWLoc; // FIXME: parsed, but unused.
  if (ParseUnqualifiedId(
          Result.SS, /*EnteringContext*/false, /*AllowDestructorName*/true,
          /*AllowConstructorName*/true, /*AllowDeductionGuide*/false, nullptr,
<<<<<<< HEAD
          TemplateKWLoc, Result.Name)) {
=======
          &TemplateKWLoc, Result.Name)) {
>>>>>>> b2b84690
    T.skipToEnd();
    return true;
  }

  if (T.consumeClose())
    return true;
  
  // Check if the symbol exists.
  switch (Actions.CheckMicrosoftIfExistsSymbol(getCurScope(), Result.KeywordLoc,
                                               Result.IsIfExists, Result.SS,
                                               Result.Name)) {
  case Sema::IER_Exists:
    Result.Behavior = Result.IsIfExists ? IEB_Parse : IEB_Skip;
    break;

  case Sema::IER_DoesNotExist:
    Result.Behavior = !Result.IsIfExists ? IEB_Parse : IEB_Skip;
    break;

  case Sema::IER_Dependent:
    Result.Behavior = IEB_Dependent;
    break;
      
  case Sema::IER_Error:
    return true;
  }

  return false;
}

void Parser::ParseMicrosoftIfExistsExternalDeclaration() {
  IfExistsCondition Result;
  if (ParseMicrosoftIfExistsCondition(Result))
    return;
  
  BalancedDelimiterTracker Braces(*this, tok::l_brace);
  if (Braces.consumeOpen()) {
    Diag(Tok, diag::err_expected) << tok::l_brace;
    return;
  }

  switch (Result.Behavior) {
  case IEB_Parse:
    // Parse declarations below.
    break;
      
  case IEB_Dependent:
    llvm_unreachable("Cannot have a dependent external declaration");
      
  case IEB_Skip:
    Braces.skipToEnd();
    return;
  }

  // Parse the declarations.
  // FIXME: Support module import within __if_exists?
  while (Tok.isNot(tok::r_brace) && !isEofOrEom()) {
    ParsedAttributesWithRange attrs(AttrFactory);
    MaybeParseCXX11Attributes(attrs);
    DeclGroupPtrTy Result = ParseExternalDeclaration(attrs);
    if (Result && !getCurScope()->getParent())
      Actions.getASTConsumer().HandleTopLevelDecl(Result.get());
  }
  Braces.consumeClose();
}

/// Parse a C++ Modules TS module declaration, which appears at the beginning
/// of a module interface, module partition, or module implementation file.
///
///   module-declaration:   [Modules TS + P0273R0 + P0629R0]
///     'export'[opt] 'module' 'partition'[opt]
///            module-name attribute-specifier-seq[opt] ';'
///
/// Note that 'partition' is a context-sensitive keyword.
Parser::DeclGroupPtrTy Parser::ParseModuleDecl() {
  SourceLocation StartLoc = Tok.getLocation();

  Sema::ModuleDeclKind MDK = TryConsumeToken(tok::kw_export)
<<<<<<< HEAD
                                 ? Sema::ModuleDeclKind::Module
=======
                                 ? Sema::ModuleDeclKind::Interface
>>>>>>> b2b84690
                                 : Sema::ModuleDeclKind::Implementation;

  assert(Tok.is(tok::kw_module) && "not a module declaration");
  SourceLocation ModuleLoc = ConsumeToken();

  if (Tok.is(tok::identifier) && NextToken().is(tok::identifier) &&
      Tok.getIdentifierInfo()->isStr("partition")) {
    // If 'partition' is present, this must be a module interface unit.
<<<<<<< HEAD
    if (MDK != Sema::ModuleDeclKind::Module)
=======
    if (MDK != Sema::ModuleDeclKind::Interface)
>>>>>>> b2b84690
      Diag(Tok.getLocation(), diag::err_module_implementation_partition)
        << FixItHint::CreateInsertion(ModuleLoc, "export ");
    MDK = Sema::ModuleDeclKind::Partition;
    ConsumeToken();
  }

  SmallVector<std::pair<IdentifierInfo *, SourceLocation>, 2> Path;
  if (ParseModuleName(ModuleLoc, Path, /*IsImport*/false))
    return nullptr;

  // We don't support any module attributes yet; just parse them and diagnose.
  ParsedAttributesWithRange Attrs(AttrFactory);
  MaybeParseCXX11Attributes(Attrs);
  ProhibitCXX11Attributes(Attrs, diag::err_attribute_not_module_attr);

  ExpectAndConsumeSemi(diag::err_module_expected_semi);

  return Actions.ActOnModuleDecl(StartLoc, ModuleLoc, MDK, Path);
}

/// Parse a module import declaration. This is essentially the same for
/// Objective-C and the C++ Modules TS, except for the leading '@' (in ObjC)
/// and the trailing optional attributes (in C++).
/// 
/// [ObjC]  @import declaration:
///           '@' 'import' module-name ';'
/// [ModTS] module-import-declaration:
///           'import' module-name attribute-specifier-seq[opt] ';'
<<<<<<< HEAD
Parser::DeclGroupPtrTy Parser::ParseModuleImport(SourceLocation AtLoc) {
=======
Decl *Parser::ParseModuleImport(SourceLocation AtLoc) {
>>>>>>> b2b84690
  assert((AtLoc.isInvalid() ? Tok.is(tok::kw_import)
                            : Tok.isObjCAtKeyword(tok::objc_import)) &&
         "Improper start to module import");
  bool IsObjCAtImport = Tok.isObjCAtKeyword(tok::objc_import);
  SourceLocation ImportLoc = ConsumeToken();
  SourceLocation StartLoc = AtLoc.isInvalid() ? ImportLoc : AtLoc;
  
  SmallVector<std::pair<IdentifierInfo *, SourceLocation>, 2> Path;
  if (ParseModuleName(ImportLoc, Path, /*IsImport*/true))
    return nullptr;

  ParsedAttributesWithRange Attrs(AttrFactory);
  MaybeParseCXX11Attributes(Attrs);
  // We don't support any module import attributes yet.
  ProhibitCXX11Attributes(Attrs, diag::err_attribute_not_import_attr);

  if (PP.hadModuleLoaderFatalFailure()) {
    // With a fatal failure in the module loader, we abort parsing.
    cutOffParsing();
    return nullptr;
  }

  DeclResult Import = Actions.ActOnModuleImport(StartLoc, ImportLoc, Path);
  ExpectAndConsumeSemi(diag::err_module_expected_semi);
  if (Import.isInvalid())
    return nullptr;

<<<<<<< HEAD
  return Actions.ConvertDeclToDeclGroup(Import.get());
=======
  // Using '@import' in framework headers requires modules to be enabled so that
  // the header is parseable. Emit a warning to make the user aware.
  if (IsObjCAtImport && AtLoc.isValid()) {
    auto &SrcMgr = PP.getSourceManager();
    auto *FE = SrcMgr.getFileEntryForID(SrcMgr.getFileID(AtLoc));
    if (FE && llvm::sys::path::parent_path(FE->getDir()->getName())
                  .endswith(".framework"))
      Diags.Report(AtLoc, diag::warn_atimport_in_framework_header);
  }

  return Import.get();
>>>>>>> b2b84690
}

/// Parse a C++ Modules TS / Objective-C module name (both forms use the same
/// grammar).
///
///         module-name:
///           module-name-qualifier[opt] identifier
///         module-name-qualifier:
///           module-name-qualifier[opt] identifier '.'
bool Parser::ParseModuleName(
    SourceLocation UseLoc,
    SmallVectorImpl<std::pair<IdentifierInfo *, SourceLocation>> &Path,
    bool IsImport) {
  // Parse the module path.
  while (true) {
    if (!Tok.is(tok::identifier)) {
      if (Tok.is(tok::code_completion)) {
        Actions.CodeCompleteModuleImport(UseLoc, Path);
        cutOffParsing();
        return true;
      }
      
      Diag(Tok, diag::err_module_expected_ident) << IsImport;
      SkipUntil(tok::semi);
      return true;
    }
    
    // Record this part of the module path.
    Path.push_back(std::make_pair(Tok.getIdentifierInfo(), Tok.getLocation()));
    ConsumeToken();

    if (Tok.isNot(tok::period))
      return false;

    ConsumeToken();
  }
}

<<<<<<< HEAD
/// \brief Try recover parser when module annotation appears where it must not
=======
/// Try recover parser when module annotation appears where it must not
>>>>>>> b2b84690
/// be found.
/// \returns false if the recover was successful and parsing may be continued, or
/// true if parser must bail out to top level and handle the token there.
bool Parser::parseMisplacedModuleImport() {
  while (true) {
    switch (Tok.getKind()) {
    case tok::annot_module_end:
      // If we recovered from a misplaced module begin, we expect to hit a
      // misplaced module end too. Stay in the current context when this
      // happens.
      if (MisplacedModuleBeginCount) {
        --MisplacedModuleBeginCount;
        Actions.ActOnModuleEnd(Tok.getLocation(),
                               reinterpret_cast<Module *>(
                                   Tok.getAnnotationValue()));
        ConsumeAnnotationToken();
        continue;
      }
      // Inform caller that recovery failed, the error must be handled at upper
      // level. This will generate the desired "missing '}' at end of module"
      // diagnostics on the way out.
      return true;
    case tok::annot_module_begin:
      // Recover by entering the module (Sema will diagnose).
      Actions.ActOnModuleBegin(Tok.getLocation(),
                               reinterpret_cast<Module *>(
                                   Tok.getAnnotationValue()));
      ConsumeAnnotationToken();
      ++MisplacedModuleBeginCount;
      continue;
    case tok::annot_module_include:
      // Module import found where it should not be, for instance, inside a
      // namespace. Recover by importing the module.
      Actions.ActOnModuleInclude(Tok.getLocation(),
                                 reinterpret_cast<Module *>(
                                     Tok.getAnnotationValue()));
      ConsumeAnnotationToken();
      // If there is another module import, process it.
      continue;
    default:
      return false;
    }
  }
  return false;
}

bool BalancedDelimiterTracker::diagnoseOverflow() {
  P.Diag(P.Tok, diag::err_bracket_depth_exceeded)
    << P.getLangOpts().BracketDepth;
  P.Diag(P.Tok, diag::note_bracket_depth);
  P.cutOffParsing();
  return true;
}

bool BalancedDelimiterTracker::expectAndConsume(unsigned DiagID,
                                                const char *Msg,
                                                tok::TokenKind SkipToTok) {
  LOpen = P.Tok.getLocation();
  if (P.ExpectAndConsume(Kind, DiagID, Msg)) {
    if (SkipToTok != tok::unknown)
      P.SkipUntil(SkipToTok, Parser::StopAtSemi);
    return true;
  }

<<<<<<< HEAD
  if (getDepth() < MaxDepth)
=======
  if (getDepth() < P.getLangOpts().BracketDepth)
>>>>>>> b2b84690
    return false;
    
  return diagnoseOverflow();
}

bool BalancedDelimiterTracker::diagnoseMissingClose() {
  assert(!P.Tok.is(Close) && "Should have consumed closing delimiter");

  if (P.Tok.is(tok::annot_module_end))
    P.Diag(P.Tok, diag::err_missing_before_module_end) << Close;
  else
    P.Diag(P.Tok, diag::err_expected) << Close;
  P.Diag(LOpen, diag::note_matching) << Kind;

  // If we're not already at some kind of closing bracket, skip to our closing
  // token.
  if (P.Tok.isNot(tok::r_paren) && P.Tok.isNot(tok::r_brace) &&
      P.Tok.isNot(tok::r_square) &&
      P.SkipUntil(Close, FinalToken,
                  Parser::StopAtSemi | Parser::StopBeforeMatch) &&
      P.Tok.is(Close))
    LClose = P.ConsumeAnyToken();
  return true;
}

void BalancedDelimiterTracker::skipToEnd() {
  P.SkipUntil(Close, Parser::StopBeforeMatch);
  consumeClose();
}<|MERGE_RESOLUTION|>--- conflicted
+++ resolved
@@ -20,10 +20,7 @@
 #include "clang/Sema/DeclSpec.h"
 #include "clang/Sema/ParsedTemplate.h"
 #include "clang/Sema/Scope.h"
-<<<<<<< HEAD
-=======
 #include "llvm/Support/Path.h"
->>>>>>> b2b84690
 using namespace clang;
 
 
@@ -560,13 +557,6 @@
     HandlePragmaUnused();
     return false;
 
-<<<<<<< HEAD
-  case tok::kw_import:
-    Result = ParseModuleImport(SourceLocation());
-    return false;
-
-=======
->>>>>>> b2b84690
   case tok::kw_export:
     if (NextToken().isNot(tok::kw_module))
       break;
@@ -773,12 +763,9 @@
         CurParsedObjCImpl ? Sema::PCC_ObjCImplementation : Sema::PCC_Namespace);
     cutOffParsing();
     return nullptr;
-<<<<<<< HEAD
-=======
   case tok::kw_import:
     SingleDecl = ParseModuleImport(SourceLocation());
     break;
->>>>>>> b2b84690
   case tok::kw_export:
     if (getLangOpts().ModulesTS) {
       SingleDecl = ParseExportDeclaration();
@@ -796,11 +783,7 @@
     // A function definition cannot start with any of these keywords.
     {
       SourceLocation DeclEnd;
-<<<<<<< HEAD
-      return ParseDeclaration(Declarator::FileContext, DeclEnd, attrs);
-=======
       return ParseDeclaration(DeclaratorContext::FileContext, DeclEnd, attrs);
->>>>>>> b2b84690
     }
 
   case tok::kw_static:
@@ -810,11 +793,7 @@
       Diag(ConsumeToken(), diag::warn_static_inline_explicit_inst_ignored)
         << 0;
       SourceLocation DeclEnd;
-<<<<<<< HEAD
-      return ParseDeclaration(Declarator::FileContext, DeclEnd, attrs);
-=======
       return ParseDeclaration(DeclaratorContext::FileContext, DeclEnd, attrs);
->>>>>>> b2b84690
     }
     goto dont_know;
       
@@ -825,11 +804,7 @@
       // Inline namespaces. Allowed as an extension even in C++03.
       if (NextKind == tok::kw_namespace) {
         SourceLocation DeclEnd;
-<<<<<<< HEAD
-        return ParseDeclaration(Declarator::FileContext, DeclEnd, attrs);
-=======
         return ParseDeclaration(DeclaratorContext::FileContext, DeclEnd, attrs);
->>>>>>> b2b84690
       }
       
       // Parse (then ignore) 'inline' prior to a template instantiation. This is
@@ -838,11 +813,7 @@
         Diag(ConsumeToken(), diag::warn_static_inline_explicit_inst_ignored)
           << 1;
         SourceLocation DeclEnd;
-<<<<<<< HEAD
-        return ParseDeclaration(Declarator::FileContext, DeclEnd, attrs);
-=======
         return ParseDeclaration(DeclaratorContext::FileContext, DeclEnd, attrs);
->>>>>>> b2b84690
       }
     }
     goto dont_know;
@@ -953,13 +924,8 @@
 
   // If we had a free-standing type definition with a missing semicolon, we
   // may get this far before the problem becomes obvious.
-<<<<<<< HEAD
-  if (DS.hasTagDefinition() &&
-      DiagnoseMissingSemiAfterTagDefinition(DS, AS, DSC_top_level))
-=======
   if (DS.hasTagDefinition() && DiagnoseMissingSemiAfterTagDefinition(
                                    DS, AS, DeclSpecContext::DSC_top_level))
->>>>>>> b2b84690
     return nullptr;
 
   // C99 6.7.2.3p6: Handle "struct-or-union identifier;", "enum { X };"
@@ -1043,11 +1009,7 @@
     return Actions.ConvertDeclToDeclGroup(TheDecl);
   }
 
-<<<<<<< HEAD
-  return ParseDeclGroup(DS, Declarator::FileContext);
-=======
   return ParseDeclGroup(DS, DeclaratorContext::FileContext);
->>>>>>> b2b84690
 }
 
 Parser::DeclGroupPtrTy
@@ -1127,22 +1089,10 @@
   // Check to make sure that any normal attributes are allowed to be on
   // a definition.  Late parsed attributes are checked at the end.
   if (Tok.isNot(tok::equal)) {
-<<<<<<< HEAD
-    AttributeList *DtorAttrs = D.getAttributes();
-    while (DtorAttrs) {
-      if (DtorAttrs->isKnownToGCC() &&
-          !DtorAttrs->isCXX11Attribute()) {
-        Diag(DtorAttrs->getLoc(), diag::warn_attribute_on_function_definition)
-          << DtorAttrs->getName();
-      }
-      DtorAttrs = DtorAttrs->getNext();
-    }
-=======
     for (const ParsedAttr &AL : D.getAttributes())
       if (AL.isKnownToGCC() && !AL.isCXX11Attribute())
         Diag(AL.getLoc(), diag::warn_attribute_on_function_definition)
             << AL.getName();
->>>>>>> b2b84690
   }
 
   // In delayed template parsing mode, for function template we consume the
@@ -1820,13 +1770,8 @@
             *Tok.getIdentifierInfo(), Tok.getLocation(), getCurScope(), &SS,
             false, NextToken().is(tok::period), nullptr,
             /*IsCtorOrDtorName=*/false,
-<<<<<<< HEAD
-            /*NonTrivialTypeSourceInfo*/ true,
-            /*IsClassTemplateDeductionContext*/GreaterThanIsOperator)) {
-=======
             /*NonTrivialTypeSourceInfo*/true,
             /*IsClassTemplateDeductionContext*/true)) {
->>>>>>> b2b84690
       SourceLocation BeginLoc = Tok.getLocation();
       if (SS.isNotEmpty()) // it was a C++ qualified type name.
         BeginLoc = SS.getBeginLoc();
@@ -2052,11 +1997,7 @@
   if (ParseUnqualifiedId(
           Result.SS, /*EnteringContext*/false, /*AllowDestructorName*/true,
           /*AllowConstructorName*/true, /*AllowDeductionGuide*/false, nullptr,
-<<<<<<< HEAD
-          TemplateKWLoc, Result.Name)) {
-=======
           &TemplateKWLoc, Result.Name)) {
->>>>>>> b2b84690
     T.skipToEnd();
     return true;
   }
@@ -2135,11 +2076,7 @@
   SourceLocation StartLoc = Tok.getLocation();
 
   Sema::ModuleDeclKind MDK = TryConsumeToken(tok::kw_export)
-<<<<<<< HEAD
-                                 ? Sema::ModuleDeclKind::Module
-=======
                                  ? Sema::ModuleDeclKind::Interface
->>>>>>> b2b84690
                                  : Sema::ModuleDeclKind::Implementation;
 
   assert(Tok.is(tok::kw_module) && "not a module declaration");
@@ -2148,11 +2085,7 @@
   if (Tok.is(tok::identifier) && NextToken().is(tok::identifier) &&
       Tok.getIdentifierInfo()->isStr("partition")) {
     // If 'partition' is present, this must be a module interface unit.
-<<<<<<< HEAD
-    if (MDK != Sema::ModuleDeclKind::Module)
-=======
     if (MDK != Sema::ModuleDeclKind::Interface)
->>>>>>> b2b84690
       Diag(Tok.getLocation(), diag::err_module_implementation_partition)
         << FixItHint::CreateInsertion(ModuleLoc, "export ");
     MDK = Sema::ModuleDeclKind::Partition;
@@ -2181,11 +2114,7 @@
 ///           '@' 'import' module-name ';'
 /// [ModTS] module-import-declaration:
 ///           'import' module-name attribute-specifier-seq[opt] ';'
-<<<<<<< HEAD
-Parser::DeclGroupPtrTy Parser::ParseModuleImport(SourceLocation AtLoc) {
-=======
 Decl *Parser::ParseModuleImport(SourceLocation AtLoc) {
->>>>>>> b2b84690
   assert((AtLoc.isInvalid() ? Tok.is(tok::kw_import)
                             : Tok.isObjCAtKeyword(tok::objc_import)) &&
          "Improper start to module import");
@@ -2213,9 +2142,6 @@
   if (Import.isInvalid())
     return nullptr;
 
-<<<<<<< HEAD
-  return Actions.ConvertDeclToDeclGroup(Import.get());
-=======
   // Using '@import' in framework headers requires modules to be enabled so that
   // the header is parseable. Emit a warning to make the user aware.
   if (IsObjCAtImport && AtLoc.isValid()) {
@@ -2227,7 +2153,6 @@
   }
 
   return Import.get();
->>>>>>> b2b84690
 }
 
 /// Parse a C++ Modules TS / Objective-C module name (both forms use the same
@@ -2266,11 +2191,7 @@
   }
 }
 
-<<<<<<< HEAD
-/// \brief Try recover parser when module annotation appears where it must not
-=======
 /// Try recover parser when module annotation appears where it must not
->>>>>>> b2b84690
 /// be found.
 /// \returns false if the recover was successful and parsing may be continued, or
 /// true if parser must bail out to top level and handle the token there.
@@ -2335,11 +2256,7 @@
     return true;
   }
 
-<<<<<<< HEAD
-  if (getDepth() < MaxDepth)
-=======
   if (getDepth() < P.getLangOpts().BracketDepth)
->>>>>>> b2b84690
     return false;
     
   return diagnoseOverflow();
