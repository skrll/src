//===--- ParsePragma.cpp - Language specific pragma parsing ---------------===//
//
//                     The LLVM Compiler Infrastructure
//
// This file is distributed under the University of Illinois Open Source
// License. See LICENSE.TXT for details.
//
//===----------------------------------------------------------------------===//
//
// This file implements the language specific #pragma handlers.
//
//===----------------------------------------------------------------------===//

#include "clang/AST/ASTContext.h"
#include "clang/Basic/PragmaKinds.h"
#include "clang/Basic/TargetInfo.h"
#include "clang/Lex/Preprocessor.h"
#include "clang/Parse/ParseDiagnostic.h"
#include "clang/Parse/Parser.h"
#include "clang/Parse/RAIIObjectsForParser.h"
#include "clang/Sema/LoopHint.h"
#include "clang/Sema/Scope.h"
#include "llvm/ADT/StringSwitch.h"
using namespace clang;

namespace {

struct PragmaAlignHandler : public PragmaHandler {
  explicit PragmaAlignHandler() : PragmaHandler("align") {}
  void HandlePragma(Preprocessor &PP, PragmaIntroducerKind Introducer,
                    Token &FirstToken) override;
};

struct PragmaGCCVisibilityHandler : public PragmaHandler {
  explicit PragmaGCCVisibilityHandler() : PragmaHandler("visibility") {}
  void HandlePragma(Preprocessor &PP, PragmaIntroducerKind Introducer,
                    Token &FirstToken) override;
};

struct PragmaOptionsHandler : public PragmaHandler {
  explicit PragmaOptionsHandler() : PragmaHandler("options") {}
  void HandlePragma(Preprocessor &PP, PragmaIntroducerKind Introducer,
                    Token &FirstToken) override;
};

struct PragmaPackHandler : public PragmaHandler {
  explicit PragmaPackHandler() : PragmaHandler("pack") {}
  void HandlePragma(Preprocessor &PP, PragmaIntroducerKind Introducer,
                    Token &FirstToken) override;
};

struct PragmaClangSectionHandler : public PragmaHandler {
  explicit PragmaClangSectionHandler(Sema &S)
             : PragmaHandler("section"), Actions(S) {}
  void HandlePragma(Preprocessor &PP, PragmaIntroducerKind Introducer,
                    Token &FirstToken) override;
private:
  Sema &Actions;
};

struct PragmaMSStructHandler : public PragmaHandler {
  explicit PragmaMSStructHandler() : PragmaHandler("ms_struct") {}
  void HandlePragma(Preprocessor &PP, PragmaIntroducerKind Introducer,
                    Token &FirstToken) override;
};

struct PragmaUnusedHandler : public PragmaHandler {
  PragmaUnusedHandler() : PragmaHandler("unused") {}
  void HandlePragma(Preprocessor &PP, PragmaIntroducerKind Introducer,
                    Token &FirstToken) override;
};

struct PragmaWeakHandler : public PragmaHandler {
  explicit PragmaWeakHandler() : PragmaHandler("weak") {}
  void HandlePragma(Preprocessor &PP, PragmaIntroducerKind Introducer,
                    Token &FirstToken) override;
};

struct PragmaRedefineExtnameHandler : public PragmaHandler {
  explicit PragmaRedefineExtnameHandler() : PragmaHandler("redefine_extname") {}
  void HandlePragma(Preprocessor &PP, PragmaIntroducerKind Introducer,
                    Token &FirstToken) override;
};

struct PragmaOpenCLExtensionHandler : public PragmaHandler {
  PragmaOpenCLExtensionHandler() : PragmaHandler("EXTENSION") {}
  void HandlePragma(Preprocessor &PP, PragmaIntroducerKind Introducer,
                    Token &FirstToken) override;
};


struct PragmaFPContractHandler : public PragmaHandler {
  PragmaFPContractHandler() : PragmaHandler("FP_CONTRACT") {}
  void HandlePragma(Preprocessor &PP, PragmaIntroducerKind Introducer,
                    Token &FirstToken) override;
};

<<<<<<< HEAD
=======
// Pragma STDC implementations.

/// PragmaSTDC_FENV_ACCESSHandler - "\#pragma STDC FENV_ACCESS ...".
struct PragmaSTDC_FENV_ACCESSHandler : public PragmaHandler {
  PragmaSTDC_FENV_ACCESSHandler() : PragmaHandler("FENV_ACCESS") {}

  void HandlePragma(Preprocessor &PP, PragmaIntroducerKind Introducer,
                    Token &Tok) override {
    tok::OnOffSwitch OOS;
    if (PP.LexOnOffSwitch(OOS))
     return;
    if (OOS == tok::OOS_ON)
      PP.Diag(Tok, diag::warn_stdc_fenv_access_not_supported);
  }
};

/// PragmaSTDC_CX_LIMITED_RANGEHandler - "\#pragma STDC CX_LIMITED_RANGE ...".
struct PragmaSTDC_CX_LIMITED_RANGEHandler : public PragmaHandler {
  PragmaSTDC_CX_LIMITED_RANGEHandler() : PragmaHandler("CX_LIMITED_RANGE") {}

  void HandlePragma(Preprocessor &PP, PragmaIntroducerKind Introducer,
                    Token &Tok) override {
    tok::OnOffSwitch OOS;
    PP.LexOnOffSwitch(OOS);
  }
};

/// PragmaSTDC_UnknownHandler - "\#pragma STDC ...".
struct PragmaSTDC_UnknownHandler : public PragmaHandler {
  PragmaSTDC_UnknownHandler() = default;

  void HandlePragma(Preprocessor &PP, PragmaIntroducerKind Introducer,
                    Token &UnknownTok) override {
    // C99 6.10.6p2, unknown forms are not allowed.
    PP.Diag(UnknownTok, diag::ext_stdc_pragma_ignored);
  }
};

>>>>>>> b2b84690
struct PragmaFPHandler : public PragmaHandler {
  PragmaFPHandler() : PragmaHandler("fp") {}
  void HandlePragma(Preprocessor &PP, PragmaIntroducerKind Introducer,
                    Token &FirstToken) override;
};

struct PragmaNoOpenMPHandler : public PragmaHandler {
  PragmaNoOpenMPHandler() : PragmaHandler("omp") { }
  void HandlePragma(Preprocessor &PP, PragmaIntroducerKind Introducer,
                    Token &FirstToken) override;
};

struct PragmaOpenMPHandler : public PragmaHandler {
  PragmaOpenMPHandler() : PragmaHandler("omp") { }
  void HandlePragma(Preprocessor &PP, PragmaIntroducerKind Introducer,
                    Token &FirstToken) override;
};

/// PragmaCommentHandler - "\#pragma comment ...".
struct PragmaCommentHandler : public PragmaHandler {
  PragmaCommentHandler(Sema &Actions)
    : PragmaHandler("comment"), Actions(Actions) {}
  void HandlePragma(Preprocessor &PP, PragmaIntroducerKind Introducer,
                    Token &FirstToken) override;
private:
  Sema &Actions;
};

struct PragmaDetectMismatchHandler : public PragmaHandler {
  PragmaDetectMismatchHandler(Sema &Actions)
    : PragmaHandler("detect_mismatch"), Actions(Actions) {}
  void HandlePragma(Preprocessor &PP, PragmaIntroducerKind Introducer,
                    Token &FirstToken) override;
private:
  Sema &Actions;
};

struct PragmaMSPointersToMembers : public PragmaHandler {
  explicit PragmaMSPointersToMembers() : PragmaHandler("pointers_to_members") {}
  void HandlePragma(Preprocessor &PP, PragmaIntroducerKind Introducer,
                    Token &FirstToken) override;
};

struct PragmaMSVtorDisp : public PragmaHandler {
  explicit PragmaMSVtorDisp() : PragmaHandler("vtordisp") {}
  void HandlePragma(Preprocessor &PP, PragmaIntroducerKind Introducer,
                    Token &FirstToken) override;
};

struct PragmaMSPragma : public PragmaHandler {
  explicit PragmaMSPragma(const char *name) : PragmaHandler(name) {}
  void HandlePragma(Preprocessor &PP, PragmaIntroducerKind Introducer,
                    Token &FirstToken) override;
};

/// PragmaOptimizeHandler - "\#pragma clang optimize on/off".
struct PragmaOptimizeHandler : public PragmaHandler {
  PragmaOptimizeHandler(Sema &S)
    : PragmaHandler("optimize"), Actions(S) {}
  void HandlePragma(Preprocessor &PP, PragmaIntroducerKind Introducer,
                    Token &FirstToken) override;
private:
  Sema &Actions;
};

struct PragmaLoopHintHandler : public PragmaHandler {
  PragmaLoopHintHandler() : PragmaHandler("loop") {}
  void HandlePragma(Preprocessor &PP, PragmaIntroducerKind Introducer,
                    Token &FirstToken) override;
};

struct PragmaUnrollHintHandler : public PragmaHandler {
  PragmaUnrollHintHandler(const char *name) : PragmaHandler(name) {}
  void HandlePragma(Preprocessor &PP, PragmaIntroducerKind Introducer,
                    Token &FirstToken) override;
};

struct PragmaMSRuntimeChecksHandler : public EmptyPragmaHandler {
  PragmaMSRuntimeChecksHandler() : EmptyPragmaHandler("runtime_checks") {}
};

struct PragmaMSIntrinsicHandler : public PragmaHandler {
  PragmaMSIntrinsicHandler() : PragmaHandler("intrinsic") {}
  void HandlePragma(Preprocessor &PP, PragmaIntroducerKind Introducer,
                    Token &FirstToken) override;
};

<<<<<<< HEAD
=======
struct PragmaMSOptimizeHandler : public PragmaHandler {
  PragmaMSOptimizeHandler() : PragmaHandler("optimize") {}
  void HandlePragma(Preprocessor &PP, PragmaIntroducerKind Introducer,
                    Token &FirstToken) override;
};

>>>>>>> b2b84690
struct PragmaForceCUDAHostDeviceHandler : public PragmaHandler {
  PragmaForceCUDAHostDeviceHandler(Sema &Actions)
      : PragmaHandler("force_cuda_host_device"), Actions(Actions) {}
  void HandlePragma(Preprocessor &PP, PragmaIntroducerKind Introducer,
                    Token &FirstToken) override;

private:
  Sema &Actions;
};

/// PragmaAttributeHandler - "\#pragma clang attribute ...".
struct PragmaAttributeHandler : public PragmaHandler {
  PragmaAttributeHandler(AttributeFactory &AttrFactory)
      : PragmaHandler("attribute"), AttributesForPragmaAttribute(AttrFactory) {}
  void HandlePragma(Preprocessor &PP, PragmaIntroducerKind Introducer,
                    Token &FirstToken) override;

  /// A pool of attributes that were parsed in \#pragma clang attribute.
  ParsedAttributes AttributesForPragmaAttribute;
};

}  // end namespace

void Parser::initializePragmaHandlers() {
  AlignHandler.reset(new PragmaAlignHandler());
  PP.AddPragmaHandler(AlignHandler.get());

  GCCVisibilityHandler.reset(new PragmaGCCVisibilityHandler());
  PP.AddPragmaHandler("GCC", GCCVisibilityHandler.get());

  OptionsHandler.reset(new PragmaOptionsHandler());
  PP.AddPragmaHandler(OptionsHandler.get());

  PackHandler.reset(new PragmaPackHandler());
  PP.AddPragmaHandler(PackHandler.get());

  MSStructHandler.reset(new PragmaMSStructHandler());
  PP.AddPragmaHandler(MSStructHandler.get());

  UnusedHandler.reset(new PragmaUnusedHandler());
  PP.AddPragmaHandler(UnusedHandler.get());

  WeakHandler.reset(new PragmaWeakHandler());
  PP.AddPragmaHandler(WeakHandler.get());

  RedefineExtnameHandler.reset(new PragmaRedefineExtnameHandler());
  PP.AddPragmaHandler(RedefineExtnameHandler.get());

  FPContractHandler.reset(new PragmaFPContractHandler());
  PP.AddPragmaHandler("STDC", FPContractHandler.get());

<<<<<<< HEAD
=======
  STDCFENVHandler.reset(new PragmaSTDC_FENV_ACCESSHandler());
  PP.AddPragmaHandler("STDC", STDCFENVHandler.get());

  STDCCXLIMITHandler.reset(new PragmaSTDC_CX_LIMITED_RANGEHandler());
  PP.AddPragmaHandler("STDC", STDCCXLIMITHandler.get());

  STDCUnknownHandler.reset(new PragmaSTDC_UnknownHandler());
  PP.AddPragmaHandler("STDC", STDCUnknownHandler.get());

>>>>>>> b2b84690
  PCSectionHandler.reset(new PragmaClangSectionHandler(Actions));
  PP.AddPragmaHandler("clang", PCSectionHandler.get());

  if (getLangOpts().OpenCL) {
    OpenCLExtensionHandler.reset(new PragmaOpenCLExtensionHandler());
    PP.AddPragmaHandler("OPENCL", OpenCLExtensionHandler.get());

    PP.AddPragmaHandler("OPENCL", FPContractHandler.get());
  }
  if (getLangOpts().OpenMP)
    OpenMPHandler.reset(new PragmaOpenMPHandler());
  else
    OpenMPHandler.reset(new PragmaNoOpenMPHandler());
  PP.AddPragmaHandler(OpenMPHandler.get());

<<<<<<< HEAD
  if (getLangOpts().MicrosoftExt || getTargetInfo().getTriple().isPS4()) {
=======
  if (getLangOpts().MicrosoftExt ||
      getTargetInfo().getTriple().isOSBinFormatELF()) {
>>>>>>> b2b84690
    MSCommentHandler.reset(new PragmaCommentHandler(Actions));
    PP.AddPragmaHandler(MSCommentHandler.get());
  }

  if (getLangOpts().MicrosoftExt) {
    MSDetectMismatchHandler.reset(new PragmaDetectMismatchHandler(Actions));
    PP.AddPragmaHandler(MSDetectMismatchHandler.get());
    MSPointersToMembers.reset(new PragmaMSPointersToMembers());
    PP.AddPragmaHandler(MSPointersToMembers.get());
    MSVtorDisp.reset(new PragmaMSVtorDisp());
    PP.AddPragmaHandler(MSVtorDisp.get());
    MSInitSeg.reset(new PragmaMSPragma("init_seg"));
    PP.AddPragmaHandler(MSInitSeg.get());
    MSDataSeg.reset(new PragmaMSPragma("data_seg"));
    PP.AddPragmaHandler(MSDataSeg.get());
    MSBSSSeg.reset(new PragmaMSPragma("bss_seg"));
    PP.AddPragmaHandler(MSBSSSeg.get());
    MSConstSeg.reset(new PragmaMSPragma("const_seg"));
    PP.AddPragmaHandler(MSConstSeg.get());
    MSCodeSeg.reset(new PragmaMSPragma("code_seg"));
    PP.AddPragmaHandler(MSCodeSeg.get());
    MSSection.reset(new PragmaMSPragma("section"));
    PP.AddPragmaHandler(MSSection.get());
    MSRuntimeChecks.reset(new PragmaMSRuntimeChecksHandler());
    PP.AddPragmaHandler(MSRuntimeChecks.get());
    MSIntrinsic.reset(new PragmaMSIntrinsicHandler());
    PP.AddPragmaHandler(MSIntrinsic.get());
<<<<<<< HEAD
=======
    MSOptimize.reset(new PragmaMSOptimizeHandler());
    PP.AddPragmaHandler(MSOptimize.get());
>>>>>>> b2b84690
  }

  if (getLangOpts().CUDA) {
    CUDAForceHostDeviceHandler.reset(
        new PragmaForceCUDAHostDeviceHandler(Actions));
    PP.AddPragmaHandler("clang", CUDAForceHostDeviceHandler.get());
  }

  OptimizeHandler.reset(new PragmaOptimizeHandler(Actions));
  PP.AddPragmaHandler("clang", OptimizeHandler.get());

  LoopHintHandler.reset(new PragmaLoopHintHandler());
  PP.AddPragmaHandler("clang", LoopHintHandler.get());

  UnrollHintHandler.reset(new PragmaUnrollHintHandler("unroll"));
  PP.AddPragmaHandler(UnrollHintHandler.get());

  NoUnrollHintHandler.reset(new PragmaUnrollHintHandler("nounroll"));
  PP.AddPragmaHandler(NoUnrollHintHandler.get());

  FPHandler.reset(new PragmaFPHandler());
  PP.AddPragmaHandler("clang", FPHandler.get());

  AttributePragmaHandler.reset(new PragmaAttributeHandler(AttrFactory));
  PP.AddPragmaHandler("clang", AttributePragmaHandler.get());
}

void Parser::resetPragmaHandlers() {
  // Remove the pragma handlers we installed.
  PP.RemovePragmaHandler(AlignHandler.get());
  AlignHandler.reset();
  PP.RemovePragmaHandler("GCC", GCCVisibilityHandler.get());
  GCCVisibilityHandler.reset();
  PP.RemovePragmaHandler(OptionsHandler.get());
  OptionsHandler.reset();
  PP.RemovePragmaHandler(PackHandler.get());
  PackHandler.reset();
  PP.RemovePragmaHandler(MSStructHandler.get());
  MSStructHandler.reset();
  PP.RemovePragmaHandler(UnusedHandler.get());
  UnusedHandler.reset();
  PP.RemovePragmaHandler(WeakHandler.get());
  WeakHandler.reset();
  PP.RemovePragmaHandler(RedefineExtnameHandler.get());
  RedefineExtnameHandler.reset();

  if (getLangOpts().OpenCL) {
    PP.RemovePragmaHandler("OPENCL", OpenCLExtensionHandler.get());
    OpenCLExtensionHandler.reset();
    PP.RemovePragmaHandler("OPENCL", FPContractHandler.get());
  }
  PP.RemovePragmaHandler(OpenMPHandler.get());
  OpenMPHandler.reset();

<<<<<<< HEAD
  if (getLangOpts().MicrosoftExt || getTargetInfo().getTriple().isPS4()) {
=======
  if (getLangOpts().MicrosoftExt ||
      getTargetInfo().getTriple().isOSBinFormatELF()) {
>>>>>>> b2b84690
    PP.RemovePragmaHandler(MSCommentHandler.get());
    MSCommentHandler.reset();
  }

  PP.RemovePragmaHandler("clang", PCSectionHandler.get());
  PCSectionHandler.reset();

  if (getLangOpts().MicrosoftExt) {
    PP.RemovePragmaHandler(MSDetectMismatchHandler.get());
    MSDetectMismatchHandler.reset();
    PP.RemovePragmaHandler(MSPointersToMembers.get());
    MSPointersToMembers.reset();
    PP.RemovePragmaHandler(MSVtorDisp.get());
    MSVtorDisp.reset();
    PP.RemovePragmaHandler(MSInitSeg.get());
    MSInitSeg.reset();
    PP.RemovePragmaHandler(MSDataSeg.get());
    MSDataSeg.reset();
    PP.RemovePragmaHandler(MSBSSSeg.get());
    MSBSSSeg.reset();
    PP.RemovePragmaHandler(MSConstSeg.get());
    MSConstSeg.reset();
    PP.RemovePragmaHandler(MSCodeSeg.get());
    MSCodeSeg.reset();
    PP.RemovePragmaHandler(MSSection.get());
    MSSection.reset();
    PP.RemovePragmaHandler(MSRuntimeChecks.get());
    MSRuntimeChecks.reset();
    PP.RemovePragmaHandler(MSIntrinsic.get());
    MSIntrinsic.reset();
<<<<<<< HEAD
=======
    PP.RemovePragmaHandler(MSOptimize.get());
    MSOptimize.reset();
>>>>>>> b2b84690
  }

  if (getLangOpts().CUDA) {
    PP.RemovePragmaHandler("clang", CUDAForceHostDeviceHandler.get());
    CUDAForceHostDeviceHandler.reset();
  }

  PP.RemovePragmaHandler("STDC", FPContractHandler.get());
  FPContractHandler.reset();

<<<<<<< HEAD
=======
  PP.RemovePragmaHandler("STDC", STDCFENVHandler.get());
  STDCFENVHandler.reset();

  PP.RemovePragmaHandler("STDC", STDCCXLIMITHandler.get());
  STDCCXLIMITHandler.reset();

  PP.RemovePragmaHandler("STDC", STDCUnknownHandler.get());
  STDCUnknownHandler.reset();

>>>>>>> b2b84690
  PP.RemovePragmaHandler("clang", OptimizeHandler.get());
  OptimizeHandler.reset();

  PP.RemovePragmaHandler("clang", LoopHintHandler.get());
  LoopHintHandler.reset();

  PP.RemovePragmaHandler(UnrollHintHandler.get());
  UnrollHintHandler.reset();

  PP.RemovePragmaHandler(NoUnrollHintHandler.get());
  NoUnrollHintHandler.reset();

  PP.RemovePragmaHandler("clang", FPHandler.get());
  FPHandler.reset();

  PP.RemovePragmaHandler("clang", AttributePragmaHandler.get());
  AttributePragmaHandler.reset();
}

<<<<<<< HEAD
/// \brief Handle the annotation token produced for #pragma unused(...)
=======
/// Handle the annotation token produced for #pragma unused(...)
>>>>>>> b2b84690
///
/// Each annot_pragma_unused is followed by the argument token so e.g.
/// "#pragma unused(x,y)" becomes:
/// annot_pragma_unused 'x' annot_pragma_unused 'y'
void Parser::HandlePragmaUnused() {
  assert(Tok.is(tok::annot_pragma_unused));
  SourceLocation UnusedLoc = ConsumeAnnotationToken();
  Actions.ActOnPragmaUnused(Tok, getCurScope(), UnusedLoc);
  ConsumeToken(); // The argument token.
}

void Parser::HandlePragmaVisibility() {
  assert(Tok.is(tok::annot_pragma_vis));
  const IdentifierInfo *VisType =
    static_cast<IdentifierInfo *>(Tok.getAnnotationValue());
  SourceLocation VisLoc = ConsumeAnnotationToken();
  Actions.ActOnPragmaVisibility(VisType, VisLoc);
}

namespace {
struct PragmaPackInfo {
  Sema::PragmaMsStackAction Action;
  StringRef SlotLabel;
  Token Alignment;
};
} // end anonymous namespace

void Parser::HandlePragmaPack() {
  assert(Tok.is(tok::annot_pragma_pack));
  PragmaPackInfo *Info =
    static_cast<PragmaPackInfo *>(Tok.getAnnotationValue());
<<<<<<< HEAD
  SourceLocation PragmaLoc = ConsumeAnnotationToken();
=======
  SourceLocation PragmaLoc = Tok.getLocation();
>>>>>>> b2b84690
  ExprResult Alignment;
  if (Info->Alignment.is(tok::numeric_constant)) {
    Alignment = Actions.ActOnNumericConstant(Info->Alignment);
    if (Alignment.isInvalid()) {
      ConsumeAnnotationToken();
      return;
    }
  }
  Actions.ActOnPragmaPack(PragmaLoc, Info->Action, Info->SlotLabel,
                          Alignment.get());
<<<<<<< HEAD
=======
  // Consume the token after processing the pragma to enable pragma-specific
  // #include warnings.
  ConsumeAnnotationToken();
>>>>>>> b2b84690
}

void Parser::HandlePragmaMSStruct() {
  assert(Tok.is(tok::annot_pragma_msstruct));
  PragmaMSStructKind Kind = static_cast<PragmaMSStructKind>(
      reinterpret_cast<uintptr_t>(Tok.getAnnotationValue()));
  Actions.ActOnPragmaMSStruct(Kind);
  ConsumeAnnotationToken();
}

void Parser::HandlePragmaAlign() {
  assert(Tok.is(tok::annot_pragma_align));
  Sema::PragmaOptionsAlignKind Kind =
    static_cast<Sema::PragmaOptionsAlignKind>(
    reinterpret_cast<uintptr_t>(Tok.getAnnotationValue()));
<<<<<<< HEAD
  SourceLocation PragmaLoc = ConsumeAnnotationToken();
  Actions.ActOnPragmaOptionsAlign(Kind, PragmaLoc);
=======
  Actions.ActOnPragmaOptionsAlign(Kind, Tok.getLocation());
  // Consume the token after processing the pragma to enable pragma-specific
  // #include warnings.
  ConsumeAnnotationToken();
}

void Parser::HandlePragmaDump() {
  assert(Tok.is(tok::annot_pragma_dump));
  IdentifierInfo *II =
      reinterpret_cast<IdentifierInfo *>(Tok.getAnnotationValue());
  Actions.ActOnPragmaDump(getCurScope(), Tok.getLocation(), II);
  ConsumeAnnotationToken();
>>>>>>> b2b84690
}

void Parser::HandlePragmaDump() {
  assert(Tok.is(tok::annot_pragma_dump));
  IdentifierInfo *II =
      reinterpret_cast<IdentifierInfo *>(Tok.getAnnotationValue());
  Actions.ActOnPragmaDump(getCurScope(), Tok.getLocation(), II);
  ConsumeAnnotationToken();
}

void Parser::HandlePragmaWeak() {
  assert(Tok.is(tok::annot_pragma_weak));
  SourceLocation PragmaLoc = ConsumeAnnotationToken();
  Actions.ActOnPragmaWeakID(Tok.getIdentifierInfo(), PragmaLoc,
                            Tok.getLocation());
  ConsumeToken(); // The weak name.
}

void Parser::HandlePragmaWeakAlias() {
  assert(Tok.is(tok::annot_pragma_weakalias));
  SourceLocation PragmaLoc = ConsumeAnnotationToken();
  IdentifierInfo *WeakName = Tok.getIdentifierInfo();
  SourceLocation WeakNameLoc = Tok.getLocation();
  ConsumeToken();
  IdentifierInfo *AliasName = Tok.getIdentifierInfo();
  SourceLocation AliasNameLoc = Tok.getLocation();
  ConsumeToken();
  Actions.ActOnPragmaWeakAlias(WeakName, AliasName, PragmaLoc,
                               WeakNameLoc, AliasNameLoc);

}

void Parser::HandlePragmaRedefineExtname() {
  assert(Tok.is(tok::annot_pragma_redefine_extname));
  SourceLocation RedefLoc = ConsumeAnnotationToken();
  IdentifierInfo *RedefName = Tok.getIdentifierInfo();
  SourceLocation RedefNameLoc = Tok.getLocation();
  ConsumeToken();
  IdentifierInfo *AliasName = Tok.getIdentifierInfo();
  SourceLocation AliasNameLoc = Tok.getLocation();
  ConsumeToken();
  Actions.ActOnPragmaRedefineExtname(RedefName, AliasName, RedefLoc,
                                     RedefNameLoc, AliasNameLoc);
}

void Parser::HandlePragmaFPContract() {
  assert(Tok.is(tok::annot_pragma_fp_contract));
  tok::OnOffSwitch OOS =
    static_cast<tok::OnOffSwitch>(
    reinterpret_cast<uintptr_t>(Tok.getAnnotationValue()));

  LangOptions::FPContractModeKind FPC;
  switch (OOS) {
  case tok::OOS_ON:
    FPC = LangOptions::FPC_On;
    break;
  case tok::OOS_OFF:
    FPC = LangOptions::FPC_Off;
    break;
  case tok::OOS_DEFAULT:
    FPC = getLangOpts().getDefaultFPContractMode();
    break;
  }

  Actions.ActOnPragmaFPContract(FPC);
  ConsumeAnnotationToken();
}

StmtResult Parser::HandlePragmaCaptured()
{
  assert(Tok.is(tok::annot_pragma_captured));
  ConsumeAnnotationToken();

  if (Tok.isNot(tok::l_brace)) {
    PP.Diag(Tok, diag::err_expected) << tok::l_brace;
    return StmtError();
  }

  SourceLocation Loc = Tok.getLocation();

  ParseScope CapturedRegionScope(this, Scope::FnScope | Scope::DeclScope |
                                           Scope::CompoundStmtScope);
  Actions.ActOnCapturedRegionStart(Loc, getCurScope(), CR_Default,
                                   /*NumParams=*/1);

  StmtResult R = ParseCompoundStatement();
  CapturedRegionScope.Exit();

  if (R.isInvalid()) {
    Actions.ActOnCapturedRegionError();
    return StmtError();
  }

  return Actions.ActOnCapturedRegionEnd(R.get());
}

namespace {
  enum OpenCLExtState : char {
    Disable, Enable, Begin, End
  };
  typedef std::pair<const IdentifierInfo *, OpenCLExtState> OpenCLExtData;
}

void Parser::HandlePragmaOpenCLExtension() {
  assert(Tok.is(tok::annot_pragma_opencl_extension));
  OpenCLExtData *Data = static_cast<OpenCLExtData*>(Tok.getAnnotationValue());
  auto State = Data->second;
  auto Ident = Data->first;
  SourceLocation NameLoc = Tok.getLocation();
  ConsumeAnnotationToken();

  auto &Opt = Actions.getOpenCLOptions();
  auto Name = Ident->getName();
  // OpenCL 1.1 9.1: "The all variant sets the behavior for all extensions,
  // overriding all previously issued extension directives, but only if the
  // behavior is set to disable."
  if (Name == "all") {
    if (State == Disable) {
      Opt.disableAll();
      Opt.enableSupportedCore(getLangOpts().OpenCLVersion);
    } else {
      PP.Diag(NameLoc, diag::warn_pragma_expected_predicate) << 1;
    }
  } else if (State == Begin) {
    if (!Opt.isKnown(Name) ||
        !Opt.isSupported(Name, getLangOpts().OpenCLVersion)) {
      Opt.support(Name);
    }
    Actions.setCurrentOpenCLExtension(Name);
  } else if (State == End) {
    if (Name != Actions.getCurrentOpenCLExtension())
      PP.Diag(NameLoc, diag::warn_pragma_begin_end_mismatch);
    Actions.setCurrentOpenCLExtension("");
  } else if (!Opt.isKnown(Name))
    PP.Diag(NameLoc, diag::warn_pragma_unknown_extension) << Ident;
  else if (Opt.isSupportedExtension(Name, getLangOpts().OpenCLVersion))
    Opt.enable(Name, State == Enable);
  else if (Opt.isSupportedCore(Name, getLangOpts().OpenCLVersion))
    PP.Diag(NameLoc, diag::warn_pragma_extension_is_core) << Ident;
  else
    PP.Diag(NameLoc, diag::warn_pragma_unsupported_extension) << Ident;
}

void Parser::HandlePragmaMSPointersToMembers() {
  assert(Tok.is(tok::annot_pragma_ms_pointers_to_members));
  LangOptions::PragmaMSPointersToMembersKind RepresentationMethod =
      static_cast<LangOptions::PragmaMSPointersToMembersKind>(
          reinterpret_cast<uintptr_t>(Tok.getAnnotationValue()));
  SourceLocation PragmaLoc = ConsumeAnnotationToken();
  Actions.ActOnPragmaMSPointersToMembers(RepresentationMethod, PragmaLoc);
}

void Parser::HandlePragmaMSVtorDisp() {
  assert(Tok.is(tok::annot_pragma_ms_vtordisp));
  uintptr_t Value = reinterpret_cast<uintptr_t>(Tok.getAnnotationValue());
  Sema::PragmaMsStackAction Action =
      static_cast<Sema::PragmaMsStackAction>((Value >> 16) & 0xFFFF);
  MSVtorDispAttr::Mode Mode = MSVtorDispAttr::Mode(Value & 0xFFFF);
  SourceLocation PragmaLoc = ConsumeAnnotationToken();
  Actions.ActOnPragmaMSVtorDisp(Action, PragmaLoc, Mode);
}

void Parser::HandlePragmaMSPragma() {
  assert(Tok.is(tok::annot_pragma_ms_pragma));
  // Grab the tokens out of the annotation and enter them into the stream.
  auto TheTokens =
      (std::pair<std::unique_ptr<Token[]>, size_t> *)Tok.getAnnotationValue();
  PP.EnterTokenStream(std::move(TheTokens->first), TheTokens->second, true);
  SourceLocation PragmaLocation = ConsumeAnnotationToken();
  assert(Tok.isAnyIdentifier());
  StringRef PragmaName = Tok.getIdentifierInfo()->getName();
  PP.Lex(Tok); // pragma kind

  // Figure out which #pragma we're dealing with.  The switch has no default
  // because lex shouldn't emit the annotation token for unrecognized pragmas.
  typedef bool (Parser::*PragmaHandler)(StringRef, SourceLocation);
  PragmaHandler Handler = llvm::StringSwitch<PragmaHandler>(PragmaName)
    .Case("data_seg", &Parser::HandlePragmaMSSegment)
    .Case("bss_seg", &Parser::HandlePragmaMSSegment)
    .Case("const_seg", &Parser::HandlePragmaMSSegment)
    .Case("code_seg", &Parser::HandlePragmaMSSegment)
    .Case("section", &Parser::HandlePragmaMSSection)
    .Case("init_seg", &Parser::HandlePragmaMSInitSeg);

  if (!(this->*Handler)(PragmaName, PragmaLocation)) {
    // Pragma handling failed, and has been diagnosed.  Slurp up the tokens
    // until eof (really end of line) to prevent follow-on errors.
    while (Tok.isNot(tok::eof))
      PP.Lex(Tok);
    PP.Lex(Tok);
  }
}
<<<<<<< HEAD

bool Parser::HandlePragmaMSSection(StringRef PragmaName,
=======

bool Parser::HandlePragmaMSSection(StringRef PragmaName,
                                   SourceLocation PragmaLocation) {
  if (Tok.isNot(tok::l_paren)) {
    PP.Diag(PragmaLocation, diag::warn_pragma_expected_lparen) << PragmaName;
    return false;
  }
  PP.Lex(Tok); // (
  // Parsing code for pragma section
  if (Tok.isNot(tok::string_literal)) {
    PP.Diag(PragmaLocation, diag::warn_pragma_expected_section_name)
        << PragmaName;
    return false;
  }
  ExprResult StringResult = ParseStringLiteralExpression();
  if (StringResult.isInvalid())
    return false; // Already diagnosed.
  StringLiteral *SegmentName = cast<StringLiteral>(StringResult.get());
  if (SegmentName->getCharByteWidth() != 1) {
    PP.Diag(PragmaLocation, diag::warn_pragma_expected_non_wide_string)
        << PragmaName;
    return false;
  }
  int SectionFlags = ASTContext::PSF_Read;
  bool SectionFlagsAreDefault = true;
  while (Tok.is(tok::comma)) {
    PP.Lex(Tok); // ,
    // Ignore "long" and "short".
    // They are undocumented, but widely used, section attributes which appear
    // to do nothing.
    if (Tok.is(tok::kw_long) || Tok.is(tok::kw_short)) {
      PP.Lex(Tok); // long/short
      continue;
    }

    if (!Tok.isAnyIdentifier()) {
      PP.Diag(PragmaLocation, diag::warn_pragma_expected_action_or_r_paren)
          << PragmaName;
      return false;
    }
    ASTContext::PragmaSectionFlag Flag =
      llvm::StringSwitch<ASTContext::PragmaSectionFlag>(
      Tok.getIdentifierInfo()->getName())
      .Case("read", ASTContext::PSF_Read)
      .Case("write", ASTContext::PSF_Write)
      .Case("execute", ASTContext::PSF_Execute)
      .Case("shared", ASTContext::PSF_Invalid)
      .Case("nopage", ASTContext::PSF_Invalid)
      .Case("nocache", ASTContext::PSF_Invalid)
      .Case("discard", ASTContext::PSF_Invalid)
      .Case("remove", ASTContext::PSF_Invalid)
      .Default(ASTContext::PSF_None);
    if (Flag == ASTContext::PSF_None || Flag == ASTContext::PSF_Invalid) {
      PP.Diag(PragmaLocation, Flag == ASTContext::PSF_None
                                  ? diag::warn_pragma_invalid_specific_action
                                  : diag::warn_pragma_unsupported_action)
          << PragmaName << Tok.getIdentifierInfo()->getName();
      return false;
    }
    SectionFlags |= Flag;
    SectionFlagsAreDefault = false;
    PP.Lex(Tok); // Identifier
  }
  // If no section attributes are specified, the section will be marked as
  // read/write.
  if (SectionFlagsAreDefault)
    SectionFlags |= ASTContext::PSF_Write;
  if (Tok.isNot(tok::r_paren)) {
    PP.Diag(PragmaLocation, diag::warn_pragma_expected_rparen) << PragmaName;
    return false;
  }
  PP.Lex(Tok); // )
  if (Tok.isNot(tok::eof)) {
    PP.Diag(PragmaLocation, diag::warn_pragma_extra_tokens_at_eol)
        << PragmaName;
    return false;
  }
  PP.Lex(Tok); // eof
  Actions.ActOnPragmaMSSection(PragmaLocation, SectionFlags, SegmentName);
  return true;
}

bool Parser::HandlePragmaMSSegment(StringRef PragmaName,
>>>>>>> b2b84690
                                   SourceLocation PragmaLocation) {
  if (Tok.isNot(tok::l_paren)) {
    PP.Diag(PragmaLocation, diag::warn_pragma_expected_lparen) << PragmaName;
    return false;
  }
  PP.Lex(Tok); // (
<<<<<<< HEAD
  // Parsing code for pragma section
  if (Tok.isNot(tok::string_literal)) {
    PP.Diag(PragmaLocation, diag::warn_pragma_expected_section_name)
        << PragmaName;
    return false;
  }
  ExprResult StringResult = ParseStringLiteralExpression();
  if (StringResult.isInvalid())
    return false; // Already diagnosed.
  StringLiteral *SegmentName = cast<StringLiteral>(StringResult.get());
  if (SegmentName->getCharByteWidth() != 1) {
    PP.Diag(PragmaLocation, diag::warn_pragma_expected_non_wide_string)
        << PragmaName;
    return false;
  }
  int SectionFlags = ASTContext::PSF_Read;
  bool SectionFlagsAreDefault = true;
  while (Tok.is(tok::comma)) {
    PP.Lex(Tok); // ,
    // Ignore "long" and "short".
    // They are undocumented, but widely used, section attributes which appear
    // to do nothing.
    if (Tok.is(tok::kw_long) || Tok.is(tok::kw_short)) {
      PP.Lex(Tok); // long/short
      continue;
    }

    if (!Tok.isAnyIdentifier()) {
      PP.Diag(PragmaLocation, diag::warn_pragma_expected_action_or_r_paren)
          << PragmaName;
      return false;
    }
    ASTContext::PragmaSectionFlag Flag =
      llvm::StringSwitch<ASTContext::PragmaSectionFlag>(
      Tok.getIdentifierInfo()->getName())
      .Case("read", ASTContext::PSF_Read)
      .Case("write", ASTContext::PSF_Write)
      .Case("execute", ASTContext::PSF_Execute)
      .Case("shared", ASTContext::PSF_Invalid)
      .Case("nopage", ASTContext::PSF_Invalid)
      .Case("nocache", ASTContext::PSF_Invalid)
      .Case("discard", ASTContext::PSF_Invalid)
      .Case("remove", ASTContext::PSF_Invalid)
      .Default(ASTContext::PSF_None);
    if (Flag == ASTContext::PSF_None || Flag == ASTContext::PSF_Invalid) {
      PP.Diag(PragmaLocation, Flag == ASTContext::PSF_None
                                  ? diag::warn_pragma_invalid_specific_action
                                  : diag::warn_pragma_unsupported_action)
          << PragmaName << Tok.getIdentifierInfo()->getName();
      return false;
    }
    SectionFlags |= Flag;
    SectionFlagsAreDefault = false;
    PP.Lex(Tok); // Identifier
  }
  // If no section attributes are specified, the section will be marked as
  // read/write.
  if (SectionFlagsAreDefault)
    SectionFlags |= ASTContext::PSF_Write;
=======
  Sema::PragmaMsStackAction Action = Sema::PSK_Reset;
  StringRef SlotLabel;
  if (Tok.isAnyIdentifier()) {
    StringRef PushPop = Tok.getIdentifierInfo()->getName();
    if (PushPop == "push")
      Action = Sema::PSK_Push;
    else if (PushPop == "pop")
      Action = Sema::PSK_Pop;
    else {
      PP.Diag(PragmaLocation,
              diag::warn_pragma_expected_section_push_pop_or_name)
          << PragmaName;
      return false;
    }
    if (Action != Sema::PSK_Reset) {
      PP.Lex(Tok); // push | pop
      if (Tok.is(tok::comma)) {
        PP.Lex(Tok); // ,
        // If we've got a comma, we either need a label or a string.
        if (Tok.isAnyIdentifier()) {
          SlotLabel = Tok.getIdentifierInfo()->getName();
          PP.Lex(Tok); // identifier
          if (Tok.is(tok::comma))
            PP.Lex(Tok);
          else if (Tok.isNot(tok::r_paren)) {
            PP.Diag(PragmaLocation, diag::warn_pragma_expected_punc)
                << PragmaName;
            return false;
          }
        }
      } else if (Tok.isNot(tok::r_paren)) {
        PP.Diag(PragmaLocation, diag::warn_pragma_expected_punc) << PragmaName;
        return false;
      }
    }
  }
  // Grab the string literal for our section name.
  StringLiteral *SegmentName = nullptr;
  if (Tok.isNot(tok::r_paren)) {
    if (Tok.isNot(tok::string_literal)) {
      unsigned DiagID = Action != Sema::PSK_Reset ? !SlotLabel.empty() ?
          diag::warn_pragma_expected_section_name :
          diag::warn_pragma_expected_section_label_or_name :
          diag::warn_pragma_expected_section_push_pop_or_name;
      PP.Diag(PragmaLocation, DiagID) << PragmaName;
      return false;
    }
    ExprResult StringResult = ParseStringLiteralExpression();
    if (StringResult.isInvalid())
      return false; // Already diagnosed.
    SegmentName = cast<StringLiteral>(StringResult.get());
    if (SegmentName->getCharByteWidth() != 1) {
      PP.Diag(PragmaLocation, diag::warn_pragma_expected_non_wide_string)
          << PragmaName;
      return false;
    }
    // Setting section "" has no effect
    if (SegmentName->getLength())
      Action = (Sema::PragmaMsStackAction)(Action | Sema::PSK_Set);
  }
>>>>>>> b2b84690
  if (Tok.isNot(tok::r_paren)) {
    PP.Diag(PragmaLocation, diag::warn_pragma_expected_rparen) << PragmaName;
    return false;
  }
  PP.Lex(Tok); // )
  if (Tok.isNot(tok::eof)) {
    PP.Diag(PragmaLocation, diag::warn_pragma_extra_tokens_at_eol)
        << PragmaName;
    return false;
  }
  PP.Lex(Tok); // eof
<<<<<<< HEAD
  Actions.ActOnPragmaMSSection(PragmaLocation, SectionFlags, SegmentName);
  return true;
}

bool Parser::HandlePragmaMSSegment(StringRef PragmaName,
                                   SourceLocation PragmaLocation) {
  if (Tok.isNot(tok::l_paren)) {
    PP.Diag(PragmaLocation, diag::warn_pragma_expected_lparen) << PragmaName;
    return false;
  }
  PP.Lex(Tok); // (
  Sema::PragmaMsStackAction Action = Sema::PSK_Reset;
  StringRef SlotLabel;
  if (Tok.isAnyIdentifier()) {
    StringRef PushPop = Tok.getIdentifierInfo()->getName();
    if (PushPop == "push")
      Action = Sema::PSK_Push;
    else if (PushPop == "pop")
      Action = Sema::PSK_Pop;
    else {
      PP.Diag(PragmaLocation,
              diag::warn_pragma_expected_section_push_pop_or_name)
          << PragmaName;
      return false;
    }
    if (Action != Sema::PSK_Reset) {
      PP.Lex(Tok); // push | pop
      if (Tok.is(tok::comma)) {
        PP.Lex(Tok); // ,
        // If we've got a comma, we either need a label or a string.
        if (Tok.isAnyIdentifier()) {
          SlotLabel = Tok.getIdentifierInfo()->getName();
          PP.Lex(Tok); // identifier
          if (Tok.is(tok::comma))
=======
  Actions.ActOnPragmaMSSeg(PragmaLocation, Action, SlotLabel,
                           SegmentName, PragmaName);
  return true;
}

// #pragma init_seg({ compiler | lib | user | "section-name" [, func-name]} )
bool Parser::HandlePragmaMSInitSeg(StringRef PragmaName,
                                   SourceLocation PragmaLocation) {
  if (getTargetInfo().getTriple().getEnvironment() != llvm::Triple::MSVC) {
    PP.Diag(PragmaLocation, diag::warn_pragma_init_seg_unsupported_target);
    return false;
  }

  if (ExpectAndConsume(tok::l_paren, diag::warn_pragma_expected_lparen,
                       PragmaName))
    return false;

  // Parse either the known section names or the string section name.
  StringLiteral *SegmentName = nullptr;
  if (Tok.isAnyIdentifier()) {
    auto *II = Tok.getIdentifierInfo();
    StringRef Section = llvm::StringSwitch<StringRef>(II->getName())
                            .Case("compiler", "\".CRT$XCC\"")
                            .Case("lib", "\".CRT$XCL\"")
                            .Case("user", "\".CRT$XCU\"")
                            .Default("");

    if (!Section.empty()) {
      // Pretend the user wrote the appropriate string literal here.
      Token Toks[1];
      Toks[0].startToken();
      Toks[0].setKind(tok::string_literal);
      Toks[0].setLocation(Tok.getLocation());
      Toks[0].setLiteralData(Section.data());
      Toks[0].setLength(Section.size());
      SegmentName =
          cast<StringLiteral>(Actions.ActOnStringLiteral(Toks, nullptr).get());
      PP.Lex(Tok);
    }
  } else if (Tok.is(tok::string_literal)) {
    ExprResult StringResult = ParseStringLiteralExpression();
    if (StringResult.isInvalid())
      return false;
    SegmentName = cast<StringLiteral>(StringResult.get());
    if (SegmentName->getCharByteWidth() != 1) {
      PP.Diag(PragmaLocation, diag::warn_pragma_expected_non_wide_string)
          << PragmaName;
      return false;
    }
    // FIXME: Add support for the '[, func-name]' part of the pragma.
  }

  if (!SegmentName) {
    PP.Diag(PragmaLocation, diag::warn_pragma_expected_init_seg) << PragmaName;
    return false;
  }

  if (ExpectAndConsume(tok::r_paren, diag::warn_pragma_expected_rparen,
                       PragmaName) ||
      ExpectAndConsume(tok::eof, diag::warn_pragma_extra_tokens_at_eol,
                       PragmaName))
    return false;

  Actions.ActOnPragmaMSInitSeg(PragmaLocation, SegmentName);
  return true;
}

namespace {
struct PragmaLoopHintInfo {
  Token PragmaName;
  Token Option;
  ArrayRef<Token> Toks;
};
} // end anonymous namespace

static std::string PragmaLoopHintString(Token PragmaName, Token Option) {
  std::string PragmaString;
  if (PragmaName.getIdentifierInfo()->getName() == "loop") {
    PragmaString = "clang loop ";
    PragmaString += Option.getIdentifierInfo()->getName();
  } else {
    assert(PragmaName.getIdentifierInfo()->getName() == "unroll" &&
           "Unexpected pragma name");
    PragmaString = "unroll";
  }
  return PragmaString;
}

bool Parser::HandlePragmaLoopHint(LoopHint &Hint) {
  assert(Tok.is(tok::annot_pragma_loop_hint));
  PragmaLoopHintInfo *Info =
      static_cast<PragmaLoopHintInfo *>(Tok.getAnnotationValue());

  IdentifierInfo *PragmaNameInfo = Info->PragmaName.getIdentifierInfo();
  Hint.PragmaNameLoc = IdentifierLoc::create(
      Actions.Context, Info->PragmaName.getLocation(), PragmaNameInfo);

  // It is possible that the loop hint has no option identifier, such as
  // #pragma unroll(4).
  IdentifierInfo *OptionInfo = Info->Option.is(tok::identifier)
                                   ? Info->Option.getIdentifierInfo()
                                   : nullptr;
  Hint.OptionLoc = IdentifierLoc::create(
      Actions.Context, Info->Option.getLocation(), OptionInfo);

  llvm::ArrayRef<Token> Toks = Info->Toks;

  // Return a valid hint if pragma unroll or nounroll were specified
  // without an argument.
  bool PragmaUnroll = PragmaNameInfo->getName() == "unroll";
  bool PragmaNoUnroll = PragmaNameInfo->getName() == "nounroll";
  if (Toks.empty() && (PragmaUnroll || PragmaNoUnroll)) {
    ConsumeAnnotationToken();
    Hint.Range = Info->PragmaName.getLocation();
    return true;
  }

  // The constant expression is always followed by an eof token, which increases
  // the TokSize by 1.
  assert(!Toks.empty() &&
         "PragmaLoopHintInfo::Toks must contain at least one token.");

  // If no option is specified the argument is assumed to be a constant expr.
  bool OptionUnroll = false;
  bool OptionDistribute = false;
  bool StateOption = false;
  if (OptionInfo) { // Pragma Unroll does not specify an option.
    OptionUnroll = OptionInfo->isStr("unroll");
    OptionDistribute = OptionInfo->isStr("distribute");
    StateOption = llvm::StringSwitch<bool>(OptionInfo->getName())
                      .Case("vectorize", true)
                      .Case("interleave", true)
                      .Default(false) ||
                  OptionUnroll || OptionDistribute;
  }

  bool AssumeSafetyArg = !OptionUnroll && !OptionDistribute;
  // Verify loop hint has an argument.
  if (Toks[0].is(tok::eof)) {
    ConsumeAnnotationToken();
    Diag(Toks[0].getLocation(), diag::err_pragma_loop_missing_argument)
        << /*StateArgument=*/StateOption << /*FullKeyword=*/OptionUnroll
        << /*AssumeSafetyKeyword=*/AssumeSafetyArg;
    return false;
  }

  // Validate the argument.
  if (StateOption) {
    ConsumeAnnotationToken();
    SourceLocation StateLoc = Toks[0].getLocation();
    IdentifierInfo *StateInfo = Toks[0].getIdentifierInfo();

    bool Valid = StateInfo &&
                 llvm::StringSwitch<bool>(StateInfo->getName())
                     .Cases("enable", "disable", true)
                     .Case("full", OptionUnroll)
                     .Case("assume_safety", AssumeSafetyArg)
                     .Default(false);
    if (!Valid) {
      Diag(Toks[0].getLocation(), diag::err_pragma_invalid_keyword)
          << /*FullKeyword=*/OptionUnroll
          << /*AssumeSafetyKeyword=*/AssumeSafetyArg;
      return false;
    }
    if (Toks.size() > 2)
      Diag(Tok.getLocation(), diag::warn_pragma_extra_tokens_at_eol)
          << PragmaLoopHintString(Info->PragmaName, Info->Option);
    Hint.StateLoc = IdentifierLoc::create(Actions.Context, StateLoc, StateInfo);
  } else {
    // Enter constant expression including eof terminator into token stream.
    PP.EnterTokenStream(Toks, /*DisableMacroExpansion=*/false);
    ConsumeAnnotationToken();

    ExprResult R = ParseConstantExpression();

    // Tokens following an error in an ill-formed constant expression will
    // remain in the token stream and must be removed.
    if (Tok.isNot(tok::eof)) {
      Diag(Tok.getLocation(), diag::warn_pragma_extra_tokens_at_eol)
          << PragmaLoopHintString(Info->PragmaName, Info->Option);
      while (Tok.isNot(tok::eof))
        ConsumeAnyToken();
    }

    ConsumeToken(); // Consume the constant expression eof terminator.

    if (R.isInvalid() ||
        Actions.CheckLoopHintExpr(R.get(), Toks[0].getLocation()))
      return false;

    // Argument is a constant expression with an integer type.
    Hint.ValueExpr = R.get();
  }

  Hint.Range = SourceRange(Info->PragmaName.getLocation(),
                           Info->Toks.back().getLocation());
  return true;
}

namespace {
struct PragmaAttributeInfo {
  enum ActionType { Push, Pop };
  ParsedAttributes &Attributes;
  ActionType Action;
  ArrayRef<Token> Tokens;

  PragmaAttributeInfo(ParsedAttributes &Attributes) : Attributes(Attributes) {}
};

#include "clang/Parse/AttrSubMatchRulesParserStringSwitches.inc"

} // end anonymous namespace

static StringRef getIdentifier(const Token &Tok) {
  if (Tok.is(tok::identifier))
    return Tok.getIdentifierInfo()->getName();
  const char *S = tok::getKeywordSpelling(Tok.getKind());
  if (!S)
    return "";
  return S;
}

static bool isAbstractAttrMatcherRule(attr::SubjectMatchRule Rule) {
  using namespace attr;
  switch (Rule) {
#define ATTR_MATCH_RULE(Value, Spelling, IsAbstract)                           \
  case Value:                                                                  \
    return IsAbstract;
#include "clang/Basic/AttrSubMatchRulesList.inc"
  }
  llvm_unreachable("Invalid attribute subject match rule");
  return false;
}

static void diagnoseExpectedAttributeSubjectSubRule(
    Parser &PRef, attr::SubjectMatchRule PrimaryRule, StringRef PrimaryRuleName,
    SourceLocation SubRuleLoc) {
  auto Diagnostic =
      PRef.Diag(SubRuleLoc,
                diag::err_pragma_attribute_expected_subject_sub_identifier)
      << PrimaryRuleName;
  if (const char *SubRules = validAttributeSubjectMatchSubRules(PrimaryRule))
    Diagnostic << /*SubRulesSupported=*/1 << SubRules;
  else
    Diagnostic << /*SubRulesSupported=*/0;
}

static void diagnoseUnknownAttributeSubjectSubRule(
    Parser &PRef, attr::SubjectMatchRule PrimaryRule, StringRef PrimaryRuleName,
    StringRef SubRuleName, SourceLocation SubRuleLoc) {

  auto Diagnostic =
      PRef.Diag(SubRuleLoc, diag::err_pragma_attribute_unknown_subject_sub_rule)
      << SubRuleName << PrimaryRuleName;
  if (const char *SubRules = validAttributeSubjectMatchSubRules(PrimaryRule))
    Diagnostic << /*SubRulesSupported=*/1 << SubRules;
  else
    Diagnostic << /*SubRulesSupported=*/0;
}

bool Parser::ParsePragmaAttributeSubjectMatchRuleSet(
    attr::ParsedSubjectMatchRuleSet &SubjectMatchRules, SourceLocation &AnyLoc,
    SourceLocation &LastMatchRuleEndLoc) {
  bool IsAny = false;
  BalancedDelimiterTracker AnyParens(*this, tok::l_paren);
  if (getIdentifier(Tok) == "any") {
    AnyLoc = ConsumeToken();
    IsAny = true;
    if (AnyParens.expectAndConsume())
      return true;
  }

  do {
    // Parse the subject matcher rule.
    StringRef Name = getIdentifier(Tok);
    if (Name.empty()) {
      Diag(Tok, diag::err_pragma_attribute_expected_subject_identifier);
      return true;
    }
    std::pair<Optional<attr::SubjectMatchRule>,
              Optional<attr::SubjectMatchRule> (*)(StringRef, bool)>
        Rule = isAttributeSubjectMatchRule(Name);
    if (!Rule.first) {
      Diag(Tok, diag::err_pragma_attribute_unknown_subject_rule) << Name;
      return true;
    }
    attr::SubjectMatchRule PrimaryRule = *Rule.first;
    SourceLocation RuleLoc = ConsumeToken();

    BalancedDelimiterTracker Parens(*this, tok::l_paren);
    if (isAbstractAttrMatcherRule(PrimaryRule)) {
      if (Parens.expectAndConsume())
        return true;
    } else if (Parens.consumeOpen()) {
      if (!SubjectMatchRules
               .insert(
                   std::make_pair(PrimaryRule, SourceRange(RuleLoc, RuleLoc)))
               .second)
        Diag(RuleLoc, diag::err_pragma_attribute_duplicate_subject)
            << Name
            << FixItHint::CreateRemoval(SourceRange(
                   RuleLoc, Tok.is(tok::comma) ? Tok.getLocation() : RuleLoc));
      LastMatchRuleEndLoc = RuleLoc;
      continue;
    }

    // Parse the sub-rules.
    StringRef SubRuleName = getIdentifier(Tok);
    if (SubRuleName.empty()) {
      diagnoseExpectedAttributeSubjectSubRule(*this, PrimaryRule, Name,
                                              Tok.getLocation());
      return true;
    }
    attr::SubjectMatchRule SubRule;
    if (SubRuleName == "unless") {
      SourceLocation SubRuleLoc = ConsumeToken();
      BalancedDelimiterTracker Parens(*this, tok::l_paren);
      if (Parens.expectAndConsume())
        return true;
      SubRuleName = getIdentifier(Tok);
      if (SubRuleName.empty()) {
        diagnoseExpectedAttributeSubjectSubRule(*this, PrimaryRule, Name,
                                                SubRuleLoc);
        return true;
      }
      auto SubRuleOrNone = Rule.second(SubRuleName, /*IsUnless=*/true);
      if (!SubRuleOrNone) {
        std::string SubRuleUnlessName = "unless(" + SubRuleName.str() + ")";
        diagnoseUnknownAttributeSubjectSubRule(*this, PrimaryRule, Name,
                                               SubRuleUnlessName, SubRuleLoc);
        return true;
      }
      SubRule = *SubRuleOrNone;
      ConsumeToken();
      if (Parens.consumeClose())
        return true;
    } else {
      auto SubRuleOrNone = Rule.second(SubRuleName, /*IsUnless=*/false);
      if (!SubRuleOrNone) {
        diagnoseUnknownAttributeSubjectSubRule(*this, PrimaryRule, Name,
                                               SubRuleName, Tok.getLocation());
        return true;
      }
      SubRule = *SubRuleOrNone;
      ConsumeToken();
    }
    SourceLocation RuleEndLoc = Tok.getLocation();
    LastMatchRuleEndLoc = RuleEndLoc;
    if (Parens.consumeClose())
      return true;
    if (!SubjectMatchRules
             .insert(std::make_pair(SubRule, SourceRange(RuleLoc, RuleEndLoc)))
             .second) {
      Diag(RuleLoc, diag::err_pragma_attribute_duplicate_subject)
          << attr::getSubjectMatchRuleSpelling(SubRule)
          << FixItHint::CreateRemoval(SourceRange(
                 RuleLoc, Tok.is(tok::comma) ? Tok.getLocation() : RuleEndLoc));
      continue;
    }
  } while (IsAny && TryConsumeToken(tok::comma));

  if (IsAny)
    if (AnyParens.consumeClose())
      return true;

  return false;
}

namespace {

/// Describes the stage at which attribute subject rule parsing was interrupted.
enum class MissingAttributeSubjectRulesRecoveryPoint {
  Comma,
  ApplyTo,
  Equals,
  Any,
  None,
};

MissingAttributeSubjectRulesRecoveryPoint
getAttributeSubjectRulesRecoveryPointForToken(const Token &Tok) {
  if (const auto *II = Tok.getIdentifierInfo()) {
    if (II->isStr("apply_to"))
      return MissingAttributeSubjectRulesRecoveryPoint::ApplyTo;
    if (II->isStr("any"))
      return MissingAttributeSubjectRulesRecoveryPoint::Any;
  }
  if (Tok.is(tok::equal))
    return MissingAttributeSubjectRulesRecoveryPoint::Equals;
  return MissingAttributeSubjectRulesRecoveryPoint::None;
}

/// Creates a diagnostic for the attribute subject rule parsing diagnostic that
/// suggests the possible attribute subject rules in a fix-it together with
/// any other missing tokens.
DiagnosticBuilder createExpectedAttributeSubjectRulesTokenDiagnostic(
    unsigned DiagID, ParsedAttr &Attribute,
    MissingAttributeSubjectRulesRecoveryPoint Point, Parser &PRef) {
  SourceLocation Loc = PRef.getEndOfPreviousToken();
  if (Loc.isInvalid())
    Loc = PRef.getCurToken().getLocation();
  auto Diagnostic = PRef.Diag(Loc, DiagID);
  std::string FixIt;
  MissingAttributeSubjectRulesRecoveryPoint EndPoint =
      getAttributeSubjectRulesRecoveryPointForToken(PRef.getCurToken());
  if (Point == MissingAttributeSubjectRulesRecoveryPoint::Comma)
    FixIt = ", ";
  if (Point <= MissingAttributeSubjectRulesRecoveryPoint::ApplyTo &&
      EndPoint > MissingAttributeSubjectRulesRecoveryPoint::ApplyTo)
    FixIt += "apply_to";
  if (Point <= MissingAttributeSubjectRulesRecoveryPoint::Equals &&
      EndPoint > MissingAttributeSubjectRulesRecoveryPoint::Equals)
    FixIt += " = ";
  SourceRange FixItRange(Loc);
  if (EndPoint == MissingAttributeSubjectRulesRecoveryPoint::None) {
    // Gather the subject match rules that are supported by the attribute.
    SmallVector<std::pair<attr::SubjectMatchRule, bool>, 4> SubjectMatchRuleSet;
    Attribute.getMatchRules(PRef.getLangOpts(), SubjectMatchRuleSet);
    if (SubjectMatchRuleSet.empty()) {
      // FIXME: We can emit a "fix-it" with a subject list placeholder when
      // placeholders will be supported by the fix-its.
      return Diagnostic;
    }
    FixIt += "any(";
    bool NeedsComma = false;
    for (const auto &I : SubjectMatchRuleSet) {
      // Ensure that the missing rule is reported in the fix-it only when it's
      // supported in the current language mode.
      if (!I.second)
        continue;
      if (NeedsComma)
        FixIt += ", ";
      else
        NeedsComma = true;
      FixIt += attr::getSubjectMatchRuleSpelling(I.first);
    }
    FixIt += ")";
    // Check if we need to remove the range
    PRef.SkipUntil(tok::eof, Parser::StopBeforeMatch);
    FixItRange.setEnd(PRef.getCurToken().getLocation());
  }
  if (FixItRange.getBegin() == FixItRange.getEnd())
    Diagnostic << FixItHint::CreateInsertion(FixItRange.getBegin(), FixIt);
  else
    Diagnostic << FixItHint::CreateReplacement(
        CharSourceRange::getCharRange(FixItRange), FixIt);
  return Diagnostic;
}

} // end anonymous namespace

void Parser::HandlePragmaAttribute() {
  assert(Tok.is(tok::annot_pragma_attribute) &&
         "Expected #pragma attribute annotation token");
  SourceLocation PragmaLoc = Tok.getLocation();
  auto *Info = static_cast<PragmaAttributeInfo *>(Tok.getAnnotationValue());
  if (Info->Action == PragmaAttributeInfo::Pop) {
    ConsumeAnnotationToken();
    Actions.ActOnPragmaAttributePop(PragmaLoc);
    return;
  }
  // Parse the actual attribute with its arguments.
  assert(Info->Action == PragmaAttributeInfo::Push &&
         "Unexpected #pragma attribute command");
  PP.EnterTokenStream(Info->Tokens, /*DisableMacroExpansion=*/false);
  ConsumeAnnotationToken();

  ParsedAttributes &Attrs = Info->Attributes;
  Attrs.clearListOnly();

  auto SkipToEnd = [this]() {
    SkipUntil(tok::eof, StopBeforeMatch);
    ConsumeToken();
  };

  if (Tok.is(tok::l_square) && NextToken().is(tok::l_square)) {
    // Parse the CXX11 style attribute.
    ParseCXX11AttributeSpecifier(Attrs);
  } else if (Tok.is(tok::kw___attribute)) {
    ConsumeToken();
    if (ExpectAndConsume(tok::l_paren, diag::err_expected_lparen_after,
                         "attribute"))
      return SkipToEnd();
    if (ExpectAndConsume(tok::l_paren, diag::err_expected_lparen_after, "("))
      return SkipToEnd();

    if (Tok.isNot(tok::identifier)) {
      Diag(Tok, diag::err_pragma_attribute_expected_attribute_name);
      SkipToEnd();
      return;
    }
    IdentifierInfo *AttrName = Tok.getIdentifierInfo();
    SourceLocation AttrNameLoc = ConsumeToken();

    if (Tok.isNot(tok::l_paren))
      Attrs.addNew(AttrName, AttrNameLoc, nullptr, AttrNameLoc, nullptr, 0,
                   ParsedAttr::AS_GNU);
    else
      ParseGNUAttributeArgs(AttrName, AttrNameLoc, Attrs, /*EndLoc=*/nullptr,
                            /*ScopeName=*/nullptr,
                            /*ScopeLoc=*/SourceLocation(), ParsedAttr::AS_GNU,
                            /*Declarator=*/nullptr);

    if (ExpectAndConsume(tok::r_paren))
      return SkipToEnd();
    if (ExpectAndConsume(tok::r_paren))
      return SkipToEnd();
  } else if (Tok.is(tok::kw___declspec)) {
    ParseMicrosoftDeclSpecs(Attrs);
  } else {
    Diag(Tok, diag::err_pragma_attribute_expected_attribute_syntax);
    if (Tok.getIdentifierInfo()) {
      // If we suspect that this is an attribute suggest the use of
      // '__attribute__'.
      if (ParsedAttr::getKind(Tok.getIdentifierInfo(), /*ScopeName=*/nullptr,
                              ParsedAttr::AS_GNU) !=
          ParsedAttr::UnknownAttribute) {
        SourceLocation InsertStartLoc = Tok.getLocation();
        ConsumeToken();
        if (Tok.is(tok::l_paren)) {
          ConsumeAnyToken();
          SkipUntil(tok::r_paren, StopBeforeMatch);
          if (Tok.isNot(tok::r_paren))
            return SkipToEnd();
        }
        Diag(Tok, diag::note_pragma_attribute_use_attribute_kw)
            << FixItHint::CreateInsertion(InsertStartLoc, "__attribute__((")
            << FixItHint::CreateInsertion(Tok.getEndLoc(), "))");
      }
    }
    SkipToEnd();
    return;
  }

  if (Attrs.empty() || Attrs.begin()->isInvalid()) {
    SkipToEnd();
    return;
  }

  // Ensure that we don't have more than one attribute.
  if (Attrs.size() > 1) {
    SourceLocation Loc = Attrs[1].getLoc();
    Diag(Loc, diag::err_pragma_attribute_multiple_attributes);
    SkipToEnd();
    return;
  }

  ParsedAttr &Attribute = *Attrs.begin();
  if (!Attribute.isSupportedByPragmaAttribute()) {
    Diag(PragmaLoc, diag::err_pragma_attribute_unsupported_attribute)
        << Attribute.getName();
    SkipToEnd();
    return;
  }

  // Parse the subject-list.
  if (!TryConsumeToken(tok::comma)) {
    createExpectedAttributeSubjectRulesTokenDiagnostic(
        diag::err_expected, Attribute,
        MissingAttributeSubjectRulesRecoveryPoint::Comma, *this)
        << tok::comma;
    SkipToEnd();
    return;
  }

  if (Tok.isNot(tok::identifier)) {
    createExpectedAttributeSubjectRulesTokenDiagnostic(
        diag::err_pragma_attribute_invalid_subject_set_specifier, Attribute,
        MissingAttributeSubjectRulesRecoveryPoint::ApplyTo, *this);
    SkipToEnd();
    return;
  }
  const IdentifierInfo *II = Tok.getIdentifierInfo();
  if (!II->isStr("apply_to")) {
    createExpectedAttributeSubjectRulesTokenDiagnostic(
        diag::err_pragma_attribute_invalid_subject_set_specifier, Attribute,
        MissingAttributeSubjectRulesRecoveryPoint::ApplyTo, *this);
    SkipToEnd();
    return;
  }
  ConsumeToken();

  if (!TryConsumeToken(tok::equal)) {
    createExpectedAttributeSubjectRulesTokenDiagnostic(
        diag::err_expected, Attribute,
        MissingAttributeSubjectRulesRecoveryPoint::Equals, *this)
        << tok::equal;
    SkipToEnd();
    return;
  }

  attr::ParsedSubjectMatchRuleSet SubjectMatchRules;
  SourceLocation AnyLoc, LastMatchRuleEndLoc;
  if (ParsePragmaAttributeSubjectMatchRuleSet(SubjectMatchRules, AnyLoc,
                                              LastMatchRuleEndLoc)) {
    SkipToEnd();
    return;
  }

  // Tokens following an ill-formed attribute will remain in the token stream
  // and must be removed.
  if (Tok.isNot(tok::eof)) {
    Diag(Tok, diag::err_pragma_attribute_extra_tokens_after_attribute);
    SkipToEnd();
    return;
  }

  // Consume the eof terminator token.
  ConsumeToken();

  Actions.ActOnPragmaAttributePush(Attribute, PragmaLoc,
                                   std::move(SubjectMatchRules));
}

// #pragma GCC visibility comes in two variants:
//   'push' '(' [visibility] ')'
//   'pop'
void PragmaGCCVisibilityHandler::HandlePragma(Preprocessor &PP, 
                                              PragmaIntroducerKind Introducer,
                                              Token &VisTok) {
  SourceLocation VisLoc = VisTok.getLocation();

  Token Tok;
  PP.LexUnexpandedToken(Tok);

  const IdentifierInfo *PushPop = Tok.getIdentifierInfo();

  const IdentifierInfo *VisType;
  if (PushPop && PushPop->isStr("pop")) {
    VisType = nullptr;
  } else if (PushPop && PushPop->isStr("push")) {
    PP.LexUnexpandedToken(Tok);
    if (Tok.isNot(tok::l_paren)) {
      PP.Diag(Tok.getLocation(), diag::warn_pragma_expected_lparen)
        << "visibility";
      return;
    }
    PP.LexUnexpandedToken(Tok);
    VisType = Tok.getIdentifierInfo();
    if (!VisType) {
      PP.Diag(Tok.getLocation(), diag::warn_pragma_expected_identifier)
        << "visibility";
      return;
    }
    PP.LexUnexpandedToken(Tok);
    if (Tok.isNot(tok::r_paren)) {
      PP.Diag(Tok.getLocation(), diag::warn_pragma_expected_rparen)
        << "visibility";
      return;
    }
  } else {
    PP.Diag(Tok.getLocation(), diag::warn_pragma_expected_identifier)
      << "visibility";
    return;
  }
  SourceLocation EndLoc = Tok.getLocation();
  PP.LexUnexpandedToken(Tok);
  if (Tok.isNot(tok::eod)) {
    PP.Diag(Tok.getLocation(), diag::warn_pragma_extra_tokens_at_eol)
      << "visibility";
    return;
  }

  auto Toks = llvm::make_unique<Token[]>(1);
  Toks[0].startToken();
  Toks[0].setKind(tok::annot_pragma_vis);
  Toks[0].setLocation(VisLoc);
  Toks[0].setAnnotationEndLoc(EndLoc);
  Toks[0].setAnnotationValue(
                          const_cast<void*>(static_cast<const void*>(VisType)));
  PP.EnterTokenStream(std::move(Toks), 1, /*DisableMacroExpansion=*/true);
}

// #pragma pack(...) comes in the following delicious flavors:
//   pack '(' [integer] ')'
//   pack '(' 'show' ')'
//   pack '(' ('push' | 'pop') [',' identifier] [, integer] ')'
void PragmaPackHandler::HandlePragma(Preprocessor &PP, 
                                     PragmaIntroducerKind Introducer,
                                     Token &PackTok) {
  SourceLocation PackLoc = PackTok.getLocation();

  Token Tok;
  PP.Lex(Tok);
  if (Tok.isNot(tok::l_paren)) {
    PP.Diag(Tok.getLocation(), diag::warn_pragma_expected_lparen) << "pack";
    return;
  }

  Sema::PragmaMsStackAction Action = Sema::PSK_Reset;
  StringRef SlotLabel;
  Token Alignment;
  Alignment.startToken();
  PP.Lex(Tok);
  if (Tok.is(tok::numeric_constant)) {
    Alignment = Tok;

    PP.Lex(Tok);

    // In MSVC/gcc, #pragma pack(4) sets the alignment without affecting
    // the push/pop stack.
    // In Apple gcc, #pragma pack(4) is equivalent to #pragma pack(push, 4)
    Action =
        PP.getLangOpts().ApplePragmaPack ? Sema::PSK_Push_Set : Sema::PSK_Set;
  } else if (Tok.is(tok::identifier)) {
    const IdentifierInfo *II = Tok.getIdentifierInfo();
    if (II->isStr("show")) {
      Action = Sema::PSK_Show;
      PP.Lex(Tok);
    } else {
      if (II->isStr("push")) {
        Action = Sema::PSK_Push;
      } else if (II->isStr("pop")) {
        Action = Sema::PSK_Pop;
      } else {
        PP.Diag(Tok.getLocation(), diag::warn_pragma_invalid_action) << "pack";
        return;
      }
      PP.Lex(Tok);

      if (Tok.is(tok::comma)) {
        PP.Lex(Tok);

        if (Tok.is(tok::numeric_constant)) {
          Action = (Sema::PragmaMsStackAction)(Action | Sema::PSK_Set);
          Alignment = Tok;

          PP.Lex(Tok);
        } else if (Tok.is(tok::identifier)) {
          SlotLabel = Tok.getIdentifierInfo()->getName();
          PP.Lex(Tok);

          if (Tok.is(tok::comma)) {
            PP.Lex(Tok);

            if (Tok.isNot(tok::numeric_constant)) {
              PP.Diag(Tok.getLocation(), diag::warn_pragma_pack_malformed);
              return;
            }

            Action = (Sema::PragmaMsStackAction)(Action | Sema::PSK_Set);
            Alignment = Tok;

>>>>>>> b2b84690
            PP.Lex(Tok);
          else if (Tok.isNot(tok::r_paren)) {
            PP.Diag(PragmaLocation, diag::warn_pragma_expected_punc)
                << PragmaName;
            return false;
          }
        }
      } else if (Tok.isNot(tok::r_paren)) {
        PP.Diag(PragmaLocation, diag::warn_pragma_expected_punc) << PragmaName;
        return false;
      }
    }
<<<<<<< HEAD
=======
  } else if (PP.getLangOpts().ApplePragmaPack) {
    // In MSVC/gcc, #pragma pack() resets the alignment without affecting
    // the push/pop stack.
    // In Apple gcc #pragma pack() is equivalent to #pragma pack(pop).
    Action = Sema::PSK_Pop;
>>>>>>> b2b84690
  }
  // Grab the string literal for our section name.
  StringLiteral *SegmentName = nullptr;
  if (Tok.isNot(tok::r_paren)) {
    if (Tok.isNot(tok::string_literal)) {
      unsigned DiagID = Action != Sema::PSK_Reset ? !SlotLabel.empty() ?
          diag::warn_pragma_expected_section_name :
          diag::warn_pragma_expected_section_label_or_name :
          diag::warn_pragma_expected_section_push_pop_or_name;
      PP.Diag(PragmaLocation, DiagID) << PragmaName;
      return false;
    }
    ExprResult StringResult = ParseStringLiteralExpression();
    if (StringResult.isInvalid())
      return false; // Already diagnosed.
    SegmentName = cast<StringLiteral>(StringResult.get());
    if (SegmentName->getCharByteWidth() != 1) {
      PP.Diag(PragmaLocation, diag::warn_pragma_expected_non_wide_string)
          << PragmaName;
      return false;
    }
    // Setting section "" has no effect
    if (SegmentName->getLength())
      Action = (Sema::PragmaMsStackAction)(Action | Sema::PSK_Set);
  }
  if (Tok.isNot(tok::r_paren)) {
    PP.Diag(PragmaLocation, diag::warn_pragma_expected_rparen) << PragmaName;
    return false;
  }
  PP.Lex(Tok); // )
  if (Tok.isNot(tok::eof)) {
    PP.Diag(PragmaLocation, diag::warn_pragma_extra_tokens_at_eol)
        << PragmaName;
    return false;
  }
  PP.Lex(Tok); // eof
  Actions.ActOnPragmaMSSeg(PragmaLocation, Action, SlotLabel,
                           SegmentName, PragmaName);
  return true;
}

<<<<<<< HEAD
// #pragma init_seg({ compiler | lib | user | "section-name" [, func-name]} )
bool Parser::HandlePragmaMSInitSeg(StringRef PragmaName,
                                   SourceLocation PragmaLocation) {
  if (getTargetInfo().getTriple().getEnvironment() != llvm::Triple::MSVC) {
    PP.Diag(PragmaLocation, diag::warn_pragma_init_seg_unsupported_target);
    return false;
  }

  if (ExpectAndConsume(tok::l_paren, diag::warn_pragma_expected_lparen,
                       PragmaName))
    return false;

  // Parse either the known section names or the string section name.
  StringLiteral *SegmentName = nullptr;
  if (Tok.isAnyIdentifier()) {
    auto *II = Tok.getIdentifierInfo();
    StringRef Section = llvm::StringSwitch<StringRef>(II->getName())
                            .Case("compiler", "\".CRT$XCC\"")
                            .Case("lib", "\".CRT$XCL\"")
                            .Case("user", "\".CRT$XCU\"")
                            .Default("");

    if (!Section.empty()) {
      // Pretend the user wrote the appropriate string literal here.
      Token Toks[1];
      Toks[0].startToken();
      Toks[0].setKind(tok::string_literal);
      Toks[0].setLocation(Tok.getLocation());
      Toks[0].setLiteralData(Section.data());
      Toks[0].setLength(Section.size());
      SegmentName =
          cast<StringLiteral>(Actions.ActOnStringLiteral(Toks, nullptr).get());
      PP.Lex(Tok);
    }
  } else if (Tok.is(tok::string_literal)) {
    ExprResult StringResult = ParseStringLiteralExpression();
    if (StringResult.isInvalid())
      return false;
    SegmentName = cast<StringLiteral>(StringResult.get());
    if (SegmentName->getCharByteWidth() != 1) {
      PP.Diag(PragmaLocation, diag::warn_pragma_expected_non_wide_string)
          << PragmaName;
      return false;
    }
    // FIXME: Add support for the '[, func-name]' part of the pragma.
  }

  if (!SegmentName) {
    PP.Diag(PragmaLocation, diag::warn_pragma_expected_init_seg) << PragmaName;
    return false;
  }

  if (ExpectAndConsume(tok::r_paren, diag::warn_pragma_expected_rparen,
                       PragmaName) ||
      ExpectAndConsume(tok::eof, diag::warn_pragma_extra_tokens_at_eol,
                       PragmaName))
    return false;

  Actions.ActOnPragmaMSInitSeg(PragmaLocation, SegmentName);
  return true;
}

namespace {
struct PragmaLoopHintInfo {
  Token PragmaName;
  Token Option;
  ArrayRef<Token> Toks;
};
} // end anonymous namespace

static std::string PragmaLoopHintString(Token PragmaName, Token Option) {
  std::string PragmaString;
  if (PragmaName.getIdentifierInfo()->getName() == "loop") {
    PragmaString = "clang loop ";
    PragmaString += Option.getIdentifierInfo()->getName();
  } else {
    assert(PragmaName.getIdentifierInfo()->getName() == "unroll" &&
           "Unexpected pragma name");
    PragmaString = "unroll";
  }
  return PragmaString;
}

bool Parser::HandlePragmaLoopHint(LoopHint &Hint) {
  assert(Tok.is(tok::annot_pragma_loop_hint));
  PragmaLoopHintInfo *Info =
      static_cast<PragmaLoopHintInfo *>(Tok.getAnnotationValue());

  IdentifierInfo *PragmaNameInfo = Info->PragmaName.getIdentifierInfo();
  Hint.PragmaNameLoc = IdentifierLoc::create(
      Actions.Context, Info->PragmaName.getLocation(), PragmaNameInfo);

  // It is possible that the loop hint has no option identifier, such as
  // #pragma unroll(4).
  IdentifierInfo *OptionInfo = Info->Option.is(tok::identifier)
                                   ? Info->Option.getIdentifierInfo()
                                   : nullptr;
  Hint.OptionLoc = IdentifierLoc::create(
      Actions.Context, Info->Option.getLocation(), OptionInfo);

  llvm::ArrayRef<Token> Toks = Info->Toks;

  // Return a valid hint if pragma unroll or nounroll were specified
  // without an argument.
  bool PragmaUnroll = PragmaNameInfo->getName() == "unroll";
  bool PragmaNoUnroll = PragmaNameInfo->getName() == "nounroll";
  if (Toks.empty() && (PragmaUnroll || PragmaNoUnroll)) {
    ConsumeAnnotationToken();
    Hint.Range = Info->PragmaName.getLocation();
    return true;
  }

  // The constant expression is always followed by an eof token, which increases
  // the TokSize by 1.
  assert(!Toks.empty() &&
         "PragmaLoopHintInfo::Toks must contain at least one token.");

  // If no option is specified the argument is assumed to be a constant expr.
  bool OptionUnroll = false;
  bool OptionDistribute = false;
  bool StateOption = false;
  if (OptionInfo) { // Pragma Unroll does not specify an option.
    OptionUnroll = OptionInfo->isStr("unroll");
    OptionDistribute = OptionInfo->isStr("distribute");
    StateOption = llvm::StringSwitch<bool>(OptionInfo->getName())
                      .Case("vectorize", true)
                      .Case("interleave", true)
                      .Default(false) ||
                  OptionUnroll || OptionDistribute;
  }

  bool AssumeSafetyArg = !OptionUnroll && !OptionDistribute;
  // Verify loop hint has an argument.
  if (Toks[0].is(tok::eof)) {
    ConsumeAnnotationToken();
    Diag(Toks[0].getLocation(), diag::err_pragma_loop_missing_argument)
        << /*StateArgument=*/StateOption << /*FullKeyword=*/OptionUnroll
        << /*AssumeSafetyKeyword=*/AssumeSafetyArg;
    return false;
  }

  // Validate the argument.
  if (StateOption) {
    ConsumeAnnotationToken();
    SourceLocation StateLoc = Toks[0].getLocation();
    IdentifierInfo *StateInfo = Toks[0].getIdentifierInfo();

    bool Valid = StateInfo &&
                 llvm::StringSwitch<bool>(StateInfo->getName())
                     .Cases("enable", "disable", true)
                     .Case("full", OptionUnroll)
                     .Case("assume_safety", AssumeSafetyArg)
                     .Default(false);
    if (!Valid) {
      Diag(Toks[0].getLocation(), diag::err_pragma_invalid_keyword)
          << /*FullKeyword=*/OptionUnroll
          << /*AssumeSafetyKeyword=*/AssumeSafetyArg;
      return false;
    }
    if (Toks.size() > 2)
      Diag(Tok.getLocation(), diag::warn_pragma_extra_tokens_at_eol)
          << PragmaLoopHintString(Info->PragmaName, Info->Option);
    Hint.StateLoc = IdentifierLoc::create(Actions.Context, StateLoc, StateInfo);
  } else {
    // Enter constant expression including eof terminator into token stream.
    PP.EnterTokenStream(Toks, /*DisableMacroExpansion=*/false);
    ConsumeAnnotationToken();

    ExprResult R = ParseConstantExpression();

    // Tokens following an error in an ill-formed constant expression will
    // remain in the token stream and must be removed.
    if (Tok.isNot(tok::eof)) {
      Diag(Tok.getLocation(), diag::warn_pragma_extra_tokens_at_eol)
          << PragmaLoopHintString(Info->PragmaName, Info->Option);
      while (Tok.isNot(tok::eof))
        ConsumeAnyToken();
    }

    ConsumeToken(); // Consume the constant expression eof terminator.

    if (R.isInvalid() ||
        Actions.CheckLoopHintExpr(R.get(), Toks[0].getLocation()))
      return false;

    // Argument is a constant expression with an integer type.
    Hint.ValueExpr = R.get();
  }

  Hint.Range = SourceRange(Info->PragmaName.getLocation(),
                           Info->Toks.back().getLocation());
  return true;
}

namespace {
struct PragmaAttributeInfo {
  enum ActionType { Push, Pop };
  ParsedAttributes &Attributes;
  ActionType Action;
  ArrayRef<Token> Tokens;

  PragmaAttributeInfo(ParsedAttributes &Attributes) : Attributes(Attributes) {}
};

#include "clang/Parse/AttrSubMatchRulesParserStringSwitches.inc"

} // end anonymous namespace

static StringRef getIdentifier(const Token &Tok) {
  if (Tok.is(tok::identifier))
    return Tok.getIdentifierInfo()->getName();
  const char *S = tok::getKeywordSpelling(Tok.getKind());
  if (!S)
    return "";
  return S;
}

static bool isAbstractAttrMatcherRule(attr::SubjectMatchRule Rule) {
  using namespace attr;
  switch (Rule) {
#define ATTR_MATCH_RULE(Value, Spelling, IsAbstract)                           \
  case Value:                                                                  \
    return IsAbstract;
#include "clang/Basic/AttrSubMatchRulesList.inc"
  }
  llvm_unreachable("Invalid attribute subject match rule");
  return false;
}

static void diagnoseExpectedAttributeSubjectSubRule(
    Parser &PRef, attr::SubjectMatchRule PrimaryRule, StringRef PrimaryRuleName,
    SourceLocation SubRuleLoc) {
  auto Diagnostic =
      PRef.Diag(SubRuleLoc,
                diag::err_pragma_attribute_expected_subject_sub_identifier)
      << PrimaryRuleName;
  if (const char *SubRules = validAttributeSubjectMatchSubRules(PrimaryRule))
    Diagnostic << /*SubRulesSupported=*/1 << SubRules;
  else
    Diagnostic << /*SubRulesSupported=*/0;
}

static void diagnoseUnknownAttributeSubjectSubRule(
    Parser &PRef, attr::SubjectMatchRule PrimaryRule, StringRef PrimaryRuleName,
    StringRef SubRuleName, SourceLocation SubRuleLoc) {

  auto Diagnostic =
      PRef.Diag(SubRuleLoc, diag::err_pragma_attribute_unknown_subject_sub_rule)
      << SubRuleName << PrimaryRuleName;
  if (const char *SubRules = validAttributeSubjectMatchSubRules(PrimaryRule))
    Diagnostic << /*SubRulesSupported=*/1 << SubRules;
  else
    Diagnostic << /*SubRulesSupported=*/0;
}

bool Parser::ParsePragmaAttributeSubjectMatchRuleSet(
    attr::ParsedSubjectMatchRuleSet &SubjectMatchRules, SourceLocation &AnyLoc,
    SourceLocation &LastMatchRuleEndLoc) {
  bool IsAny = false;
  BalancedDelimiterTracker AnyParens(*this, tok::l_paren);
  if (getIdentifier(Tok) == "any") {
    AnyLoc = ConsumeToken();
    IsAny = true;
    if (AnyParens.expectAndConsume())
      return true;
  }

  do {
    // Parse the subject matcher rule.
    StringRef Name = getIdentifier(Tok);
    if (Name.empty()) {
      Diag(Tok, diag::err_pragma_attribute_expected_subject_identifier);
      return true;
    }
    std::pair<Optional<attr::SubjectMatchRule>,
              Optional<attr::SubjectMatchRule> (*)(StringRef, bool)>
        Rule = isAttributeSubjectMatchRule(Name);
    if (!Rule.first) {
      Diag(Tok, diag::err_pragma_attribute_unknown_subject_rule) << Name;
      return true;
    }
    attr::SubjectMatchRule PrimaryRule = *Rule.first;
    SourceLocation RuleLoc = ConsumeToken();

    BalancedDelimiterTracker Parens(*this, tok::l_paren);
    if (isAbstractAttrMatcherRule(PrimaryRule)) {
      if (Parens.expectAndConsume())
        return true;
    } else if (Parens.consumeOpen()) {
      if (!SubjectMatchRules
               .insert(
                   std::make_pair(PrimaryRule, SourceRange(RuleLoc, RuleLoc)))
               .second)
        Diag(RuleLoc, diag::err_pragma_attribute_duplicate_subject)
            << Name
            << FixItHint::CreateRemoval(SourceRange(
                   RuleLoc, Tok.is(tok::comma) ? Tok.getLocation() : RuleLoc));
      LastMatchRuleEndLoc = RuleLoc;
      continue;
    }

    // Parse the sub-rules.
    StringRef SubRuleName = getIdentifier(Tok);
    if (SubRuleName.empty()) {
      diagnoseExpectedAttributeSubjectSubRule(*this, PrimaryRule, Name,
                                              Tok.getLocation());
      return true;
    }
    attr::SubjectMatchRule SubRule;
    if (SubRuleName == "unless") {
      SourceLocation SubRuleLoc = ConsumeToken();
      BalancedDelimiterTracker Parens(*this, tok::l_paren);
      if (Parens.expectAndConsume())
        return true;
      SubRuleName = getIdentifier(Tok);
      if (SubRuleName.empty()) {
        diagnoseExpectedAttributeSubjectSubRule(*this, PrimaryRule, Name,
                                                SubRuleLoc);
        return true;
      }
      auto SubRuleOrNone = Rule.second(SubRuleName, /*IsUnless=*/true);
      if (!SubRuleOrNone) {
        std::string SubRuleUnlessName = "unless(" + SubRuleName.str() + ")";
        diagnoseUnknownAttributeSubjectSubRule(*this, PrimaryRule, Name,
                                               SubRuleUnlessName, SubRuleLoc);
        return true;
      }
      SubRule = *SubRuleOrNone;
      ConsumeToken();
      if (Parens.consumeClose())
        return true;
    } else {
      auto SubRuleOrNone = Rule.second(SubRuleName, /*IsUnless=*/false);
      if (!SubRuleOrNone) {
        diagnoseUnknownAttributeSubjectSubRule(*this, PrimaryRule, Name,
                                               SubRuleName, Tok.getLocation());
        return true;
      }
      SubRule = *SubRuleOrNone;
      ConsumeToken();
    }
    SourceLocation RuleEndLoc = Tok.getLocation();
    LastMatchRuleEndLoc = RuleEndLoc;
    if (Parens.consumeClose())
      return true;
    if (!SubjectMatchRules
             .insert(std::make_pair(SubRule, SourceRange(RuleLoc, RuleEndLoc)))
             .second) {
      Diag(RuleLoc, diag::err_pragma_attribute_duplicate_subject)
          << attr::getSubjectMatchRuleSpelling(SubRule)
          << FixItHint::CreateRemoval(SourceRange(
                 RuleLoc, Tok.is(tok::comma) ? Tok.getLocation() : RuleEndLoc));
      continue;
    }
  } while (IsAny && TryConsumeToken(tok::comma));

  if (IsAny)
    if (AnyParens.consumeClose())
      return true;

  return false;
}

namespace {

/// Describes the stage at which attribute subject rule parsing was interruped.
enum class MissingAttributeSubjectRulesRecoveryPoint {
  Comma,
  ApplyTo,
  Equals,
  Any,
  None,
};

MissingAttributeSubjectRulesRecoveryPoint
getAttributeSubjectRulesRecoveryPointForToken(const Token &Tok) {
  if (const auto *II = Tok.getIdentifierInfo()) {
    if (II->isStr("apply_to"))
      return MissingAttributeSubjectRulesRecoveryPoint::ApplyTo;
    if (II->isStr("any"))
      return MissingAttributeSubjectRulesRecoveryPoint::Any;
  }
  if (Tok.is(tok::equal))
    return MissingAttributeSubjectRulesRecoveryPoint::Equals;
  return MissingAttributeSubjectRulesRecoveryPoint::None;
}

/// Creates a diagnostic for the attribute subject rule parsing diagnostic that
/// suggests the possible attribute subject rules in a fix-it together with
/// any other missing tokens.
DiagnosticBuilder createExpectedAttributeSubjectRulesTokenDiagnostic(
    unsigned DiagID, AttributeList &Attribute,
    MissingAttributeSubjectRulesRecoveryPoint Point, Parser &PRef) {
  SourceLocation Loc = PRef.getEndOfPreviousToken();
  if (Loc.isInvalid())
    Loc = PRef.getCurToken().getLocation();
  auto Diagnostic = PRef.Diag(Loc, DiagID);
  std::string FixIt;
  MissingAttributeSubjectRulesRecoveryPoint EndPoint =
      getAttributeSubjectRulesRecoveryPointForToken(PRef.getCurToken());
  if (Point == MissingAttributeSubjectRulesRecoveryPoint::Comma)
    FixIt = ", ";
  if (Point <= MissingAttributeSubjectRulesRecoveryPoint::ApplyTo &&
      EndPoint > MissingAttributeSubjectRulesRecoveryPoint::ApplyTo)
    FixIt += "apply_to";
  if (Point <= MissingAttributeSubjectRulesRecoveryPoint::Equals &&
      EndPoint > MissingAttributeSubjectRulesRecoveryPoint::Equals)
    FixIt += " = ";
  SourceRange FixItRange(Loc);
  if (EndPoint == MissingAttributeSubjectRulesRecoveryPoint::None) {
    // Gather the subject match rules that are supported by the attribute.
    SmallVector<std::pair<attr::SubjectMatchRule, bool>, 4> SubjectMatchRuleSet;
    Attribute.getMatchRules(PRef.getLangOpts(), SubjectMatchRuleSet);
    if (SubjectMatchRuleSet.empty()) {
      // FIXME: We can emit a "fix-it" with a subject list placeholder when
      // placeholders will be supported by the fix-its.
      return Diagnostic;
    }
    FixIt += "any(";
    bool NeedsComma = false;
    for (const auto &I : SubjectMatchRuleSet) {
      // Ensure that the missing rule is reported in the fix-it only when it's
      // supported in the current language mode.
      if (!I.second)
        continue;
      if (NeedsComma)
        FixIt += ", ";
      else
        NeedsComma = true;
      FixIt += attr::getSubjectMatchRuleSpelling(I.first);
    }
    FixIt += ")";
    // Check if we need to remove the range
    PRef.SkipUntil(tok::eof, Parser::StopBeforeMatch);
    FixItRange.setEnd(PRef.getCurToken().getLocation());
  }
  if (FixItRange.getBegin() == FixItRange.getEnd())
    Diagnostic << FixItHint::CreateInsertion(FixItRange.getBegin(), FixIt);
  else
    Diagnostic << FixItHint::CreateReplacement(
        CharSourceRange::getCharRange(FixItRange), FixIt);
  return Diagnostic;
}

} // end anonymous namespace

void Parser::HandlePragmaAttribute() {
  assert(Tok.is(tok::annot_pragma_attribute) &&
         "Expected #pragma attribute annotation token");
  SourceLocation PragmaLoc = Tok.getLocation();
  auto *Info = static_cast<PragmaAttributeInfo *>(Tok.getAnnotationValue());
  if (Info->Action == PragmaAttributeInfo::Pop) {
    ConsumeAnnotationToken();
    Actions.ActOnPragmaAttributePop(PragmaLoc);
    return;
  }
  // Parse the actual attribute with its arguments.
  assert(Info->Action == PragmaAttributeInfo::Push &&
         "Unexpected #pragma attribute command");
  PP.EnterTokenStream(Info->Tokens, /*DisableMacroExpansion=*/false);
  ConsumeAnnotationToken();

  ParsedAttributes &Attrs = Info->Attributes;
  Attrs.clearListOnly();

  auto SkipToEnd = [this]() {
    SkipUntil(tok::eof, StopBeforeMatch);
    ConsumeToken();
  };

  if (Tok.is(tok::l_square) && NextToken().is(tok::l_square)) {
    // Parse the CXX11 style attribute.
    ParseCXX11AttributeSpecifier(Attrs);
  } else if (Tok.is(tok::kw___attribute)) {
    ConsumeToken();
    if (ExpectAndConsume(tok::l_paren, diag::err_expected_lparen_after,
                         "attribute"))
      return SkipToEnd();
    if (ExpectAndConsume(tok::l_paren, diag::err_expected_lparen_after, "("))
      return SkipToEnd();

    if (Tok.isNot(tok::identifier)) {
      Diag(Tok, diag::err_pragma_attribute_expected_attribute_name);
      SkipToEnd();
      return;
    }
    IdentifierInfo *AttrName = Tok.getIdentifierInfo();
    SourceLocation AttrNameLoc = ConsumeToken();

    if (Tok.isNot(tok::l_paren))
      Attrs.addNew(AttrName, AttrNameLoc, nullptr, AttrNameLoc, nullptr, 0,
                   AttributeList::AS_GNU);
    else
      ParseGNUAttributeArgs(AttrName, AttrNameLoc, Attrs, /*EndLoc=*/nullptr,
                            /*ScopeName=*/nullptr,
                            /*ScopeLoc=*/SourceLocation(),
                            AttributeList::AS_GNU,
                            /*Declarator=*/nullptr);

    if (ExpectAndConsume(tok::r_paren))
      return SkipToEnd();
    if (ExpectAndConsume(tok::r_paren))
      return SkipToEnd();
  } else if (Tok.is(tok::kw___declspec)) {
    ParseMicrosoftDeclSpecs(Attrs);
  } else {
    Diag(Tok, diag::err_pragma_attribute_expected_attribute_syntax);
    if (Tok.getIdentifierInfo()) {
      // If we suspect that this is an attribute suggest the use of
      // '__attribute__'.
      if (AttributeList::getKind(Tok.getIdentifierInfo(), /*ScopeName=*/nullptr,
                                 AttributeList::AS_GNU) !=
          AttributeList::UnknownAttribute) {
        SourceLocation InsertStartLoc = Tok.getLocation();
        ConsumeToken();
        if (Tok.is(tok::l_paren)) {
          ConsumeAnyToken();
          SkipUntil(tok::r_paren, StopBeforeMatch);
          if (Tok.isNot(tok::r_paren))
            return SkipToEnd();
        }
        Diag(Tok, diag::note_pragma_attribute_use_attribute_kw)
            << FixItHint::CreateInsertion(InsertStartLoc, "__attribute__((")
            << FixItHint::CreateInsertion(Tok.getEndLoc(), "))");
      }
    }
    SkipToEnd();
    return;
  }

  if (!Attrs.getList() || Attrs.getList()->isInvalid()) {
    SkipToEnd();
    return;
  }

  // Ensure that we don't have more than one attribute.
  if (Attrs.getList()->getNext()) {
    SourceLocation Loc = Attrs.getList()->getNext()->getLoc();
    Diag(Loc, diag::err_pragma_attribute_multiple_attributes);
    SkipToEnd();
    return;
  }

  if (!Attrs.getList()->isSupportedByPragmaAttribute()) {
    Diag(PragmaLoc, diag::err_pragma_attribute_unsupported_attribute)
        << Attrs.getList()->getName();
    SkipToEnd();
    return;
  }
  AttributeList &Attribute = *Attrs.getList();

  // Parse the subject-list.
  if (!TryConsumeToken(tok::comma)) {
    createExpectedAttributeSubjectRulesTokenDiagnostic(
        diag::err_expected, Attribute,
        MissingAttributeSubjectRulesRecoveryPoint::Comma, *this)
        << tok::comma;
    SkipToEnd();
    return;
  }

  if (Tok.isNot(tok::identifier)) {
    createExpectedAttributeSubjectRulesTokenDiagnostic(
        diag::err_pragma_attribute_invalid_subject_set_specifier, Attribute,
        MissingAttributeSubjectRulesRecoveryPoint::ApplyTo, *this);
    SkipToEnd();
    return;
  }
  const IdentifierInfo *II = Tok.getIdentifierInfo();
  if (!II->isStr("apply_to")) {
    createExpectedAttributeSubjectRulesTokenDiagnostic(
        diag::err_pragma_attribute_invalid_subject_set_specifier, Attribute,
        MissingAttributeSubjectRulesRecoveryPoint::ApplyTo, *this);
    SkipToEnd();
    return;
  }
  ConsumeToken();

  if (!TryConsumeToken(tok::equal)) {
    createExpectedAttributeSubjectRulesTokenDiagnostic(
        diag::err_expected, Attribute,
        MissingAttributeSubjectRulesRecoveryPoint::Equals, *this)
        << tok::equal;
    SkipToEnd();
    return;
  }

  attr::ParsedSubjectMatchRuleSet SubjectMatchRules;
  SourceLocation AnyLoc, LastMatchRuleEndLoc;
  if (ParsePragmaAttributeSubjectMatchRuleSet(SubjectMatchRules, AnyLoc,
                                              LastMatchRuleEndLoc)) {
    SkipToEnd();
    return;
  }

  // Tokens following an ill-formed attribute will remain in the token stream
  // and must be removed.
  if (Tok.isNot(tok::eof)) {
    Diag(Tok, diag::err_pragma_attribute_extra_tokens_after_attribute);
    SkipToEnd();
    return;
  }

  // Consume the eof terminator token.
  ConsumeToken();

  Actions.ActOnPragmaAttributePush(Attribute, PragmaLoc,
                                   std::move(SubjectMatchRules));
}

// #pragma GCC visibility comes in two variants:
//   'push' '(' [visibility] ')'
//   'pop'
void PragmaGCCVisibilityHandler::HandlePragma(Preprocessor &PP, 
                                              PragmaIntroducerKind Introducer,
                                              Token &VisTok) {
  SourceLocation VisLoc = VisTok.getLocation();

  Token Tok;
  PP.LexUnexpandedToken(Tok);

  const IdentifierInfo *PushPop = Tok.getIdentifierInfo();

  const IdentifierInfo *VisType;
  if (PushPop && PushPop->isStr("pop")) {
    VisType = nullptr;
  } else if (PushPop && PushPop->isStr("push")) {
    PP.LexUnexpandedToken(Tok);
    if (Tok.isNot(tok::l_paren)) {
      PP.Diag(Tok.getLocation(), diag::warn_pragma_expected_lparen)
        << "visibility";
      return;
    }
    PP.LexUnexpandedToken(Tok);
    VisType = Tok.getIdentifierInfo();
    if (!VisType) {
      PP.Diag(Tok.getLocation(), diag::warn_pragma_expected_identifier)
        << "visibility";
      return;
    }
    PP.LexUnexpandedToken(Tok);
    if (Tok.isNot(tok::r_paren)) {
      PP.Diag(Tok.getLocation(), diag::warn_pragma_expected_rparen)
        << "visibility";
      return;
    }
  } else {
    PP.Diag(Tok.getLocation(), diag::warn_pragma_expected_identifier)
      << "visibility";
    return;
  }
  SourceLocation EndLoc = Tok.getLocation();
  PP.LexUnexpandedToken(Tok);
  if (Tok.isNot(tok::eod)) {
    PP.Diag(Tok.getLocation(), diag::warn_pragma_extra_tokens_at_eol)
      << "visibility";
    return;
  }

  auto Toks = llvm::make_unique<Token[]>(1);
  Toks[0].startToken();
  Toks[0].setKind(tok::annot_pragma_vis);
  Toks[0].setLocation(VisLoc);
  Toks[0].setAnnotationEndLoc(EndLoc);
  Toks[0].setAnnotationValue(
                          const_cast<void*>(static_cast<const void*>(VisType)));
  PP.EnterTokenStream(std::move(Toks), 1, /*DisableMacroExpansion=*/true);
}

// #pragma pack(...) comes in the following delicious flavors:
//   pack '(' [integer] ')'
//   pack '(' 'show' ')'
//   pack '(' ('push' | 'pop') [',' identifier] [, integer] ')'
void PragmaPackHandler::HandlePragma(Preprocessor &PP, 
                                     PragmaIntroducerKind Introducer,
                                     Token &PackTok) {
  SourceLocation PackLoc = PackTok.getLocation();

  Token Tok;
  PP.Lex(Tok);
  if (Tok.isNot(tok::l_paren)) {
    PP.Diag(Tok.getLocation(), diag::warn_pragma_expected_lparen) << "pack";
    return;
  }

  Sema::PragmaMsStackAction Action = Sema::PSK_Reset;
  StringRef SlotLabel;
  Token Alignment;
  Alignment.startToken();
  PP.Lex(Tok);
  if (Tok.is(tok::numeric_constant)) {
    Alignment = Tok;

    PP.Lex(Tok);

    // In MSVC/gcc, #pragma pack(4) sets the alignment without affecting
    // the push/pop stack.
    // In Apple gcc, #pragma pack(4) is equivalent to #pragma pack(push, 4)
    Action =
        PP.getLangOpts().ApplePragmaPack ? Sema::PSK_Push_Set : Sema::PSK_Set;
  } else if (Tok.is(tok::identifier)) {
    const IdentifierInfo *II = Tok.getIdentifierInfo();
    if (II->isStr("show")) {
      Action = Sema::PSK_Show;
      PP.Lex(Tok);
    } else {
      if (II->isStr("push")) {
        Action = Sema::PSK_Push;
      } else if (II->isStr("pop")) {
        Action = Sema::PSK_Pop;
      } else {
        PP.Diag(Tok.getLocation(), diag::warn_pragma_invalid_action) << "pack";
        return;
      }
      PP.Lex(Tok);

      if (Tok.is(tok::comma)) {
        PP.Lex(Tok);

        if (Tok.is(tok::numeric_constant)) {
          Action = (Sema::PragmaMsStackAction)(Action | Sema::PSK_Set);
          Alignment = Tok;

          PP.Lex(Tok);
        } else if (Tok.is(tok::identifier)) {
          SlotLabel = Tok.getIdentifierInfo()->getName();
          PP.Lex(Tok);

          if (Tok.is(tok::comma)) {
            PP.Lex(Tok);

            if (Tok.isNot(tok::numeric_constant)) {
              PP.Diag(Tok.getLocation(), diag::warn_pragma_pack_malformed);
              return;
            }

            Action = (Sema::PragmaMsStackAction)(Action | Sema::PSK_Set);
            Alignment = Tok;

            PP.Lex(Tok);
          }
        } else {
          PP.Diag(Tok.getLocation(), diag::warn_pragma_pack_malformed);
          return;
        }
      }
    }
  } else if (PP.getLangOpts().ApplePragmaPack) {
    // In MSVC/gcc, #pragma pack() resets the alignment without affecting
    // the push/pop stack.
    // In Apple gcc #pragma pack() is equivalent to #pragma pack(pop).
    Action = Sema::PSK_Pop;
  }

  if (Tok.isNot(tok::r_paren)) {
    PP.Diag(Tok.getLocation(), diag::warn_pragma_expected_rparen) << "pack";
    return;
  }

  SourceLocation RParenLoc = Tok.getLocation();
  PP.Lex(Tok);
  if (Tok.isNot(tok::eod)) {
    PP.Diag(Tok.getLocation(), diag::warn_pragma_extra_tokens_at_eol) << "pack";
    return;
  }

  PragmaPackInfo *Info =
      PP.getPreprocessorAllocator().Allocate<PragmaPackInfo>(1);
  Info->Action = Action;
  Info->SlotLabel = SlotLabel;
  Info->Alignment = Alignment;

=======
  PragmaPackInfo *Info =
      PP.getPreprocessorAllocator().Allocate<PragmaPackInfo>(1);
  Info->Action = Action;
  Info->SlotLabel = SlotLabel;
  Info->Alignment = Alignment;

>>>>>>> b2b84690
  MutableArrayRef<Token> Toks(PP.getPreprocessorAllocator().Allocate<Token>(1),
                              1);
  Toks[0].startToken();
  Toks[0].setKind(tok::annot_pragma_pack);
  Toks[0].setLocation(PackLoc);
  Toks[0].setAnnotationEndLoc(RParenLoc);
  Toks[0].setAnnotationValue(static_cast<void*>(Info));
  PP.EnterTokenStream(Toks, /*DisableMacroExpansion=*/true);
}

// #pragma ms_struct on
// #pragma ms_struct off
void PragmaMSStructHandler::HandlePragma(Preprocessor &PP, 
                                         PragmaIntroducerKind Introducer,
                                         Token &MSStructTok) {
  PragmaMSStructKind Kind = PMSST_OFF;

  Token Tok;
  PP.Lex(Tok);
  if (Tok.isNot(tok::identifier)) {
    PP.Diag(Tok.getLocation(), diag::warn_pragma_ms_struct);
    return;
  }
  SourceLocation EndLoc = Tok.getLocation();
  const IdentifierInfo *II = Tok.getIdentifierInfo();
  if (II->isStr("on")) {
    Kind = PMSST_ON;
    PP.Lex(Tok);
  }
  else if (II->isStr("off") || II->isStr("reset"))
    PP.Lex(Tok);
  else {
    PP.Diag(Tok.getLocation(), diag::warn_pragma_ms_struct);
    return;
  }
  
  if (Tok.isNot(tok::eod)) {
    PP.Diag(Tok.getLocation(), diag::warn_pragma_extra_tokens_at_eol)
      << "ms_struct";
    return;
  }

  MutableArrayRef<Token> Toks(PP.getPreprocessorAllocator().Allocate<Token>(1),
                              1);
  Toks[0].startToken();
  Toks[0].setKind(tok::annot_pragma_msstruct);
  Toks[0].setLocation(MSStructTok.getLocation());
  Toks[0].setAnnotationEndLoc(EndLoc);
  Toks[0].setAnnotationValue(reinterpret_cast<void*>(
                             static_cast<uintptr_t>(Kind)));
  PP.EnterTokenStream(Toks, /*DisableMacroExpansion=*/true);
}

// #pragma clang section bss="abc" data="" rodata="def" text=""
void PragmaClangSectionHandler::HandlePragma(Preprocessor &PP,
             PragmaIntroducerKind Introducer, Token &FirstToken) {

  Token Tok;
  auto SecKind = Sema::PragmaClangSectionKind::PCSK_Invalid;

  PP.Lex(Tok); // eat 'section'
  while (Tok.isNot(tok::eod)) {
    if (Tok.isNot(tok::identifier)) {
      PP.Diag(Tok.getLocation(), diag::err_pragma_expected_clang_section_name) << "clang section";
      return;
    }

    const IdentifierInfo *SecType = Tok.getIdentifierInfo();
    if (SecType->isStr("bss"))
      SecKind = Sema::PragmaClangSectionKind::PCSK_BSS;
    else if (SecType->isStr("data"))
      SecKind = Sema::PragmaClangSectionKind::PCSK_Data;
    else if (SecType->isStr("rodata"))
      SecKind = Sema::PragmaClangSectionKind::PCSK_Rodata;
    else if (SecType->isStr("text"))
      SecKind = Sema::PragmaClangSectionKind::PCSK_Text;
    else {
      PP.Diag(Tok.getLocation(), diag::err_pragma_expected_clang_section_name) << "clang section";
      return;
    }

    PP.Lex(Tok); // eat ['bss'|'data'|'rodata'|'text']
    if (Tok.isNot(tok::equal)) {
      PP.Diag(Tok.getLocation(), diag::err_pragma_clang_section_expected_equal) << SecKind;
      return;
    }

    std::string SecName;
    if (!PP.LexStringLiteral(Tok, SecName, "pragma clang section", false))
      return;

    Actions.ActOnPragmaClangSection(Tok.getLocation(),
      (SecName.size()? Sema::PragmaClangSectionAction::PCSA_Set :
                       Sema::PragmaClangSectionAction::PCSA_Clear),
       SecKind, SecName);
  }
}

// #pragma 'align' '=' {'native','natural','mac68k','power','reset'}
// #pragma 'options 'align' '=' {'native','natural','mac68k','power','reset'}
static void ParseAlignPragma(Preprocessor &PP, Token &FirstTok,
                             bool IsOptions) {
  Token Tok;

  if (IsOptions) {
    PP.Lex(Tok);
    if (Tok.isNot(tok::identifier) ||
        !Tok.getIdentifierInfo()->isStr("align")) {
      PP.Diag(Tok.getLocation(), diag::warn_pragma_options_expected_align);
      return;
    }
  }

  PP.Lex(Tok);
  if (Tok.isNot(tok::equal)) {
    PP.Diag(Tok.getLocation(), diag::warn_pragma_align_expected_equal)
      << IsOptions;
    return;
  }

  PP.Lex(Tok);
  if (Tok.isNot(tok::identifier)) {
    PP.Diag(Tok.getLocation(), diag::warn_pragma_expected_identifier)
      << (IsOptions ? "options" : "align");
    return;
  }

  Sema::PragmaOptionsAlignKind Kind = Sema::POAK_Natural;
  const IdentifierInfo *II = Tok.getIdentifierInfo();
  if (II->isStr("native"))
    Kind = Sema::POAK_Native;
  else if (II->isStr("natural"))
    Kind = Sema::POAK_Natural;
  else if (II->isStr("packed"))
    Kind = Sema::POAK_Packed;
  else if (II->isStr("power"))
    Kind = Sema::POAK_Power;
  else if (II->isStr("mac68k"))
    Kind = Sema::POAK_Mac68k;
  else if (II->isStr("reset"))
    Kind = Sema::POAK_Reset;
  else {
    PP.Diag(Tok.getLocation(), diag::warn_pragma_align_invalid_option)
      << IsOptions;
    return;
  }

  SourceLocation EndLoc = Tok.getLocation();
  PP.Lex(Tok);
  if (Tok.isNot(tok::eod)) {
    PP.Diag(Tok.getLocation(), diag::warn_pragma_extra_tokens_at_eol)
      << (IsOptions ? "options" : "align");
    return;
  }

  MutableArrayRef<Token> Toks(PP.getPreprocessorAllocator().Allocate<Token>(1),
                              1);
  Toks[0].startToken();
  Toks[0].setKind(tok::annot_pragma_align);
  Toks[0].setLocation(FirstTok.getLocation());
  Toks[0].setAnnotationEndLoc(EndLoc);
  Toks[0].setAnnotationValue(reinterpret_cast<void*>(
                             static_cast<uintptr_t>(Kind)));
  PP.EnterTokenStream(Toks, /*DisableMacroExpansion=*/true);
}

void PragmaAlignHandler::HandlePragma(Preprocessor &PP, 
                                      PragmaIntroducerKind Introducer,
                                      Token &AlignTok) {
  ParseAlignPragma(PP, AlignTok, /*IsOptions=*/false);
}

void PragmaOptionsHandler::HandlePragma(Preprocessor &PP, 
                                        PragmaIntroducerKind Introducer,
                                        Token &OptionsTok) {
  ParseAlignPragma(PP, OptionsTok, /*IsOptions=*/true);
}

// #pragma unused(identifier)
void PragmaUnusedHandler::HandlePragma(Preprocessor &PP, 
                                       PragmaIntroducerKind Introducer,
                                       Token &UnusedTok) {
  // FIXME: Should we be expanding macros here? My guess is no.
  SourceLocation UnusedLoc = UnusedTok.getLocation();

  // Lex the left '('.
  Token Tok;
  PP.Lex(Tok);
  if (Tok.isNot(tok::l_paren)) {
    PP.Diag(Tok.getLocation(), diag::warn_pragma_expected_lparen) << "unused";
    return;
  }

  // Lex the declaration reference(s).
  SmallVector<Token, 5> Identifiers;
  SourceLocation RParenLoc;
  bool LexID = true;

  while (true) {
    PP.Lex(Tok);

    if (LexID) {
      if (Tok.is(tok::identifier)) {
        Identifiers.push_back(Tok);
        LexID = false;
        continue;
      }

      // Illegal token!
      PP.Diag(Tok.getLocation(), diag::warn_pragma_unused_expected_var);
      return;
    }

    // We are execting a ')' or a ','.
    if (Tok.is(tok::comma)) {
      LexID = true;
      continue;
    }

    if (Tok.is(tok::r_paren)) {
      RParenLoc = Tok.getLocation();
      break;
    }

    // Illegal token!
    PP.Diag(Tok.getLocation(), diag::warn_pragma_expected_punc) << "unused";
    return;
  }

  PP.Lex(Tok);
  if (Tok.isNot(tok::eod)) {
    PP.Diag(Tok.getLocation(), diag::warn_pragma_extra_tokens_at_eol) <<
        "unused";
    return;
  }

  // Verify that we have a location for the right parenthesis.
  assert(RParenLoc.isValid() && "Valid '#pragma unused' must have ')'");
  assert(!Identifiers.empty() && "Valid '#pragma unused' must have arguments");

  // For each identifier token, insert into the token stream a
  // annot_pragma_unused token followed by the identifier token.
  // This allows us to cache a "#pragma unused" that occurs inside an inline
  // C++ member function.

  MutableArrayRef<Token> Toks(
      PP.getPreprocessorAllocator().Allocate<Token>(2 * Identifiers.size()),
      2 * Identifiers.size());
  for (unsigned i=0; i != Identifiers.size(); i++) {
    Token &pragmaUnusedTok = Toks[2*i], &idTok = Toks[2*i+1];
    pragmaUnusedTok.startToken();
    pragmaUnusedTok.setKind(tok::annot_pragma_unused);
    pragmaUnusedTok.setLocation(UnusedLoc);
    idTok = Identifiers[i];
  }
  PP.EnterTokenStream(Toks, /*DisableMacroExpansion=*/true);
}

// #pragma weak identifier
// #pragma weak identifier '=' identifier
void PragmaWeakHandler::HandlePragma(Preprocessor &PP, 
                                     PragmaIntroducerKind Introducer,
                                     Token &WeakTok) {
  SourceLocation WeakLoc = WeakTok.getLocation();

  Token Tok;
  PP.Lex(Tok);
  if (Tok.isNot(tok::identifier)) {
    PP.Diag(Tok.getLocation(), diag::warn_pragma_expected_identifier) << "weak";
    return;
  }

  Token WeakName = Tok;
  bool HasAlias = false;
  Token AliasName;

  PP.Lex(Tok);
  if (Tok.is(tok::equal)) {
    HasAlias = true;
    PP.Lex(Tok);
    if (Tok.isNot(tok::identifier)) {
      PP.Diag(Tok.getLocation(), diag::warn_pragma_expected_identifier)
          << "weak";
      return;
    }
    AliasName = Tok;
    PP.Lex(Tok);
  }

  if (Tok.isNot(tok::eod)) {
    PP.Diag(Tok.getLocation(), diag::warn_pragma_extra_tokens_at_eol) << "weak";
    return;
  }

  if (HasAlias) {
    MutableArrayRef<Token> Toks(
        PP.getPreprocessorAllocator().Allocate<Token>(3), 3);
    Token &pragmaUnusedTok = Toks[0];
    pragmaUnusedTok.startToken();
    pragmaUnusedTok.setKind(tok::annot_pragma_weakalias);
    pragmaUnusedTok.setLocation(WeakLoc);
    pragmaUnusedTok.setAnnotationEndLoc(AliasName.getLocation());
    Toks[1] = WeakName;
    Toks[2] = AliasName;
    PP.EnterTokenStream(Toks, /*DisableMacroExpansion=*/true);
  } else {
    MutableArrayRef<Token> Toks(
        PP.getPreprocessorAllocator().Allocate<Token>(2), 2);
    Token &pragmaUnusedTok = Toks[0];
    pragmaUnusedTok.startToken();
    pragmaUnusedTok.setKind(tok::annot_pragma_weak);
    pragmaUnusedTok.setLocation(WeakLoc);
    pragmaUnusedTok.setAnnotationEndLoc(WeakLoc);
    Toks[1] = WeakName;
    PP.EnterTokenStream(Toks, /*DisableMacroExpansion=*/true);
  }
}

// #pragma redefine_extname identifier identifier
void PragmaRedefineExtnameHandler::HandlePragma(Preprocessor &PP, 
                                               PragmaIntroducerKind Introducer,
                                                Token &RedefToken) {
  SourceLocation RedefLoc = RedefToken.getLocation();

  Token Tok;
  PP.Lex(Tok);
  if (Tok.isNot(tok::identifier)) {
    PP.Diag(Tok.getLocation(), diag::warn_pragma_expected_identifier) <<
      "redefine_extname";
    return;
  }

  Token RedefName = Tok;
  PP.Lex(Tok);

  if (Tok.isNot(tok::identifier)) {
    PP.Diag(Tok.getLocation(), diag::warn_pragma_expected_identifier)
        << "redefine_extname";
    return;
  }

  Token AliasName = Tok;
  PP.Lex(Tok);

  if (Tok.isNot(tok::eod)) {
    PP.Diag(Tok.getLocation(), diag::warn_pragma_extra_tokens_at_eol) <<
      "redefine_extname";
    return;
  }

  MutableArrayRef<Token> Toks(PP.getPreprocessorAllocator().Allocate<Token>(3),
                              3);
  Token &pragmaRedefTok = Toks[0];
  pragmaRedefTok.startToken();
  pragmaRedefTok.setKind(tok::annot_pragma_redefine_extname);
  pragmaRedefTok.setLocation(RedefLoc);
  pragmaRedefTok.setAnnotationEndLoc(AliasName.getLocation());
  Toks[1] = RedefName;
  Toks[2] = AliasName;
  PP.EnterTokenStream(Toks, /*DisableMacroExpansion=*/true);
}


void
PragmaFPContractHandler::HandlePragma(Preprocessor &PP, 
                                      PragmaIntroducerKind Introducer,
                                      Token &Tok) {
  tok::OnOffSwitch OOS;
  if (PP.LexOnOffSwitch(OOS))
    return;

  MutableArrayRef<Token> Toks(PP.getPreprocessorAllocator().Allocate<Token>(1),
                              1);
  Toks[0].startToken();
  Toks[0].setKind(tok::annot_pragma_fp_contract);
  Toks[0].setLocation(Tok.getLocation());
  Toks[0].setAnnotationEndLoc(Tok.getLocation());
  Toks[0].setAnnotationValue(reinterpret_cast<void*>(
                             static_cast<uintptr_t>(OOS)));
  PP.EnterTokenStream(Toks, /*DisableMacroExpansion=*/true);
}

void 
PragmaOpenCLExtensionHandler::HandlePragma(Preprocessor &PP, 
                                           PragmaIntroducerKind Introducer,
                                           Token &Tok) {
  PP.LexUnexpandedToken(Tok);
  if (Tok.isNot(tok::identifier)) {
    PP.Diag(Tok.getLocation(), diag::warn_pragma_expected_identifier) <<
      "OPENCL";
    return;
  }
  IdentifierInfo *Ext = Tok.getIdentifierInfo();
  SourceLocation NameLoc = Tok.getLocation();

  PP.Lex(Tok);
  if (Tok.isNot(tok::colon)) {
    PP.Diag(Tok.getLocation(), diag::warn_pragma_expected_colon) << Ext;
    return;
  }

  PP.Lex(Tok);
  if (Tok.isNot(tok::identifier)) {
    PP.Diag(Tok.getLocation(), diag::warn_pragma_expected_predicate) << 0;
<<<<<<< HEAD
    return;
  }
  IdentifierInfo *Pred = Tok.getIdentifierInfo();

  OpenCLExtState State;
  if (Pred->isStr("enable")) {
    State = Enable;
  } else if (Pred->isStr("disable")) {
    State = Disable;
  } else if (Pred->isStr("begin"))
    State = Begin;
  else if (Pred->isStr("end"))
    State = End;
  else {
    PP.Diag(Tok.getLocation(), diag::warn_pragma_expected_predicate)
      << Ext->isStr("all");
    return;
  }
  SourceLocation StateLoc = Tok.getLocation();

  PP.Lex(Tok);
  if (Tok.isNot(tok::eod)) {
    PP.Diag(Tok.getLocation(), diag::warn_pragma_extra_tokens_at_eol) <<
      "OPENCL EXTENSION";
    return;
  }

  auto Info = PP.getPreprocessorAllocator().Allocate<OpenCLExtData>(1);
  Info->first = Ext;
  Info->second = State;
  MutableArrayRef<Token> Toks(PP.getPreprocessorAllocator().Allocate<Token>(1),
                              1);
  Toks[0].startToken();
  Toks[0].setKind(tok::annot_pragma_opencl_extension);
  Toks[0].setLocation(NameLoc);
  Toks[0].setAnnotationValue(static_cast<void*>(Info));
  Toks[0].setAnnotationEndLoc(StateLoc);
  PP.EnterTokenStream(Toks, /*DisableMacroExpansion=*/true);

  if (PP.getPPCallbacks())
    PP.getPPCallbacks()->PragmaOpenCLExtension(NameLoc, Ext, 
                                               StateLoc, State);
}

/// \brief Handle '#pragma omp ...' when OpenMP is disabled.
///
void
PragmaNoOpenMPHandler::HandlePragma(Preprocessor &PP,
                                    PragmaIntroducerKind Introducer,
                                    Token &FirstTok) {
  if (!PP.getDiagnostics().isIgnored(diag::warn_pragma_omp_ignored,
                                     FirstTok.getLocation())) {
    PP.Diag(FirstTok, diag::warn_pragma_omp_ignored);
    PP.getDiagnostics().setSeverity(diag::warn_pragma_omp_ignored,
                                    diag::Severity::Ignored, SourceLocation());
  }
  PP.DiscardUntilEndOfDirective();
}

/// \brief Handle '#pragma omp ...' when OpenMP is enabled.
///
void
PragmaOpenMPHandler::HandlePragma(Preprocessor &PP,
                                  PragmaIntroducerKind Introducer,
                                  Token &FirstTok) {
  SmallVector<Token, 16> Pragma;
  Token Tok;
  Tok.startToken();
  Tok.setKind(tok::annot_pragma_openmp);
  Tok.setLocation(FirstTok.getLocation());

  while (Tok.isNot(tok::eod)) {
    Pragma.push_back(Tok);
    PP.Lex(Tok);
  }
  SourceLocation EodLoc = Tok.getLocation();
  Tok.startToken();
  Tok.setKind(tok::annot_pragma_openmp_end);
  Tok.setLocation(EodLoc);
  Pragma.push_back(Tok);

  auto Toks = llvm::make_unique<Token[]>(Pragma.size());
  std::copy(Pragma.begin(), Pragma.end(), Toks.get());
  PP.EnterTokenStream(std::move(Toks), Pragma.size(),
                      /*DisableMacroExpansion=*/false);
}

/// \brief Handle '#pragma pointers_to_members'
// The grammar for this pragma is as follows:
//
// <inheritance model> ::= ('single' | 'multiple' | 'virtual') '_inheritance'
//
// #pragma pointers_to_members '(' 'best_case' ')'
// #pragma pointers_to_members '(' 'full_generality' [',' inheritance-model] ')'
// #pragma pointers_to_members '(' inheritance-model ')'
void PragmaMSPointersToMembers::HandlePragma(Preprocessor &PP,
                                             PragmaIntroducerKind Introducer,
                                             Token &Tok) {
  SourceLocation PointersToMembersLoc = Tok.getLocation();
  PP.Lex(Tok);
  if (Tok.isNot(tok::l_paren)) {
    PP.Diag(PointersToMembersLoc, diag::warn_pragma_expected_lparen)
      << "pointers_to_members";
    return;
  }
  PP.Lex(Tok);
  const IdentifierInfo *Arg = Tok.getIdentifierInfo();
  if (!Arg) {
    PP.Diag(Tok.getLocation(), diag::warn_pragma_expected_identifier)
      << "pointers_to_members";
    return;
  }
  PP.Lex(Tok);

  LangOptions::PragmaMSPointersToMembersKind RepresentationMethod;
  if (Arg->isStr("best_case")) {
    RepresentationMethod = LangOptions::PPTMK_BestCase;
  } else {
    if (Arg->isStr("full_generality")) {
      if (Tok.is(tok::comma)) {
        PP.Lex(Tok);

        Arg = Tok.getIdentifierInfo();
        if (!Arg) {
          PP.Diag(Tok.getLocation(),
                  diag::err_pragma_pointers_to_members_unknown_kind)
              << Tok.getKind() << /*OnlyInheritanceModels*/ 0;
          return;
        }
        PP.Lex(Tok);
      } else if (Tok.is(tok::r_paren)) {
        // #pragma pointers_to_members(full_generality) implicitly specifies
        // virtual_inheritance.
        Arg = nullptr;
        RepresentationMethod = LangOptions::PPTMK_FullGeneralityVirtualInheritance;
      } else {
        PP.Diag(Tok.getLocation(), diag::err_expected_punc)
            << "full_generality";
        return;
      }
    }

    if (Arg) {
      if (Arg->isStr("single_inheritance")) {
        RepresentationMethod =
            LangOptions::PPTMK_FullGeneralitySingleInheritance;
      } else if (Arg->isStr("multiple_inheritance")) {
        RepresentationMethod =
            LangOptions::PPTMK_FullGeneralityMultipleInheritance;
      } else if (Arg->isStr("virtual_inheritance")) {
        RepresentationMethod =
            LangOptions::PPTMK_FullGeneralityVirtualInheritance;
      } else {
        PP.Diag(Tok.getLocation(),
                diag::err_pragma_pointers_to_members_unknown_kind)
            << Arg << /*HasPointerDeclaration*/ 1;
        return;
      }
    }
  }

  if (Tok.isNot(tok::r_paren)) {
    PP.Diag(Tok.getLocation(), diag::err_expected_rparen_after)
        << (Arg ? Arg->getName() : "full_generality");
    return;
  }

  SourceLocation EndLoc = Tok.getLocation();
  PP.Lex(Tok);
  if (Tok.isNot(tok::eod)) {
    PP.Diag(Tok.getLocation(), diag::warn_pragma_extra_tokens_at_eol)
      << "pointers_to_members";
    return;
  }

  Token AnnotTok;
  AnnotTok.startToken();
  AnnotTok.setKind(tok::annot_pragma_ms_pointers_to_members);
  AnnotTok.setLocation(PointersToMembersLoc);
  AnnotTok.setAnnotationEndLoc(EndLoc);
  AnnotTok.setAnnotationValue(
      reinterpret_cast<void *>(static_cast<uintptr_t>(RepresentationMethod)));
  PP.EnterToken(AnnotTok);
}

/// \brief Handle '#pragma vtordisp'
// The grammar for this pragma is as follows:
//
// <vtordisp-mode> ::= ('off' | 'on' | '0' | '1' | '2' )
//
// #pragma vtordisp '(' ['push' ','] vtordisp-mode ')'
// #pragma vtordisp '(' 'pop' ')'
// #pragma vtordisp '(' ')'
void PragmaMSVtorDisp::HandlePragma(Preprocessor &PP,
                                    PragmaIntroducerKind Introducer,
                                    Token &Tok) {
  SourceLocation VtorDispLoc = Tok.getLocation();
  PP.Lex(Tok);
  if (Tok.isNot(tok::l_paren)) {
    PP.Diag(VtorDispLoc, diag::warn_pragma_expected_lparen) << "vtordisp";
    return;
  }
  PP.Lex(Tok);

  Sema::PragmaMsStackAction Action = Sema::PSK_Set;
  const IdentifierInfo *II = Tok.getIdentifierInfo();
  if (II) {
    if (II->isStr("push")) {
      // #pragma vtordisp(push, mode)
      PP.Lex(Tok);
      if (Tok.isNot(tok::comma)) {
        PP.Diag(VtorDispLoc, diag::warn_pragma_expected_punc) << "vtordisp";
        return;
      }
      PP.Lex(Tok);
      Action = Sema::PSK_Push_Set;
      // not push, could be on/off
    } else if (II->isStr("pop")) {
      // #pragma vtordisp(pop)
      PP.Lex(Tok);
      Action = Sema::PSK_Pop;
    }
    // not push or pop, could be on/off
  } else {
    if (Tok.is(tok::r_paren)) {
      // #pragma vtordisp()
      Action = Sema::PSK_Reset;
    }
  }


  uint64_t Value = 0;
  if (Action & Sema::PSK_Push || Action & Sema::PSK_Set) {
    const IdentifierInfo *II = Tok.getIdentifierInfo();
    if (II && II->isStr("off")) {
      PP.Lex(Tok);
      Value = 0;
    } else if (II && II->isStr("on")) {
      PP.Lex(Tok);
      Value = 1;
    } else if (Tok.is(tok::numeric_constant) &&
               PP.parseSimpleIntegerLiteral(Tok, Value)) {
      if (Value > 2) {
        PP.Diag(Tok.getLocation(), diag::warn_pragma_expected_integer)
            << 0 << 2 << "vtordisp";
        return;
      }
    } else {
      PP.Diag(Tok.getLocation(), diag::warn_pragma_invalid_action)
          << "vtordisp";
      return;
    }
  }

  // Finish the pragma: ')' $
  if (Tok.isNot(tok::r_paren)) {
    PP.Diag(VtorDispLoc, diag::warn_pragma_expected_rparen) << "vtordisp";
=======
    return;
  }
  IdentifierInfo *Pred = Tok.getIdentifierInfo();

  OpenCLExtState State;
  if (Pred->isStr("enable")) {
    State = Enable;
  } else if (Pred->isStr("disable")) {
    State = Disable;
  } else if (Pred->isStr("begin"))
    State = Begin;
  else if (Pred->isStr("end"))
    State = End;
  else {
    PP.Diag(Tok.getLocation(), diag::warn_pragma_expected_predicate)
      << Ext->isStr("all");
>>>>>>> b2b84690
    return;
  }
  SourceLocation EndLoc = Tok.getLocation();
  PP.Lex(Tok);
  if (Tok.isNot(tok::eod)) {
    PP.Diag(Tok.getLocation(), diag::warn_pragma_extra_tokens_at_eol)
        << "vtordisp";
    return;
  }

<<<<<<< HEAD
  // Enter the annotation.
  Token AnnotTok;
  AnnotTok.startToken();
  AnnotTok.setKind(tok::annot_pragma_ms_vtordisp);
  AnnotTok.setLocation(VtorDispLoc);
  AnnotTok.setAnnotationEndLoc(EndLoc);
  AnnotTok.setAnnotationValue(reinterpret_cast<void *>(
      static_cast<uintptr_t>((Action << 16) | (Value & 0xFFFF))));
  PP.EnterToken(AnnotTok);
}

/// \brief Handle all MS pragmas.  Simply forwards the tokens after inserting
/// an annotation token.
void PragmaMSPragma::HandlePragma(Preprocessor &PP,
                                  PragmaIntroducerKind Introducer,
                                  Token &Tok) {
  Token EoF, AnnotTok;
  EoF.startToken();
  EoF.setKind(tok::eof);
  AnnotTok.startToken();
  AnnotTok.setKind(tok::annot_pragma_ms_pragma);
  AnnotTok.setLocation(Tok.getLocation());
  AnnotTok.setAnnotationEndLoc(Tok.getLocation());
  SmallVector<Token, 8> TokenVector;
  // Suck up all of the tokens before the eod.
  for (; Tok.isNot(tok::eod); PP.Lex(Tok)) {
    TokenVector.push_back(Tok);
    AnnotTok.setAnnotationEndLoc(Tok.getLocation());
  }
  // Add a sentinal EoF token to the end of the list.
  TokenVector.push_back(EoF);
  // We must allocate this array with new because EnterTokenStream is going to
  // delete it later.
  auto TokenArray = llvm::make_unique<Token[]>(TokenVector.size());
  std::copy(TokenVector.begin(), TokenVector.end(), TokenArray.get());
  auto Value = new (PP.getPreprocessorAllocator())
      std::pair<std::unique_ptr<Token[]>, size_t>(std::move(TokenArray),
                                                  TokenVector.size());
  AnnotTok.setAnnotationValue(Value);
  PP.EnterToken(AnnotTok);
}

/// \brief Handle the Microsoft \#pragma detect_mismatch extension.
=======
  auto Info = PP.getPreprocessorAllocator().Allocate<OpenCLExtData>(1);
  Info->first = Ext;
  Info->second = State;
  MutableArrayRef<Token> Toks(PP.getPreprocessorAllocator().Allocate<Token>(1),
                              1);
  Toks[0].startToken();
  Toks[0].setKind(tok::annot_pragma_opencl_extension);
  Toks[0].setLocation(NameLoc);
  Toks[0].setAnnotationValue(static_cast<void*>(Info));
  Toks[0].setAnnotationEndLoc(StateLoc);
  PP.EnterTokenStream(Toks, /*DisableMacroExpansion=*/true);

  if (PP.getPPCallbacks())
    PP.getPPCallbacks()->PragmaOpenCLExtension(NameLoc, Ext, 
                                               StateLoc, State);
}

/// Handle '#pragma omp ...' when OpenMP is disabled.
///
void
PragmaNoOpenMPHandler::HandlePragma(Preprocessor &PP,
                                    PragmaIntroducerKind Introducer,
                                    Token &FirstTok) {
  if (!PP.getDiagnostics().isIgnored(diag::warn_pragma_omp_ignored,
                                     FirstTok.getLocation())) {
    PP.Diag(FirstTok, diag::warn_pragma_omp_ignored);
    PP.getDiagnostics().setSeverity(diag::warn_pragma_omp_ignored,
                                    diag::Severity::Ignored, SourceLocation());
  }
  PP.DiscardUntilEndOfDirective();
}

/// Handle '#pragma omp ...' when OpenMP is enabled.
///
void
PragmaOpenMPHandler::HandlePragma(Preprocessor &PP,
                                  PragmaIntroducerKind Introducer,
                                  Token &FirstTok) {
  SmallVector<Token, 16> Pragma;
  Token Tok;
  Tok.startToken();
  Tok.setKind(tok::annot_pragma_openmp);
  Tok.setLocation(FirstTok.getLocation());

  while (Tok.isNot(tok::eod) && Tok.isNot(tok::eof)) {
    Pragma.push_back(Tok);
    PP.Lex(Tok);
    if (Tok.is(tok::annot_pragma_openmp)) {
      PP.Diag(Tok, diag::err_omp_unexpected_directive) << 0;
      unsigned InnerPragmaCnt = 1;
      while (InnerPragmaCnt != 0) {
        PP.Lex(Tok);
        if (Tok.is(tok::annot_pragma_openmp))
          ++InnerPragmaCnt;
        else if (Tok.is(tok::annot_pragma_openmp_end))
          --InnerPragmaCnt;
      }
      PP.Lex(Tok);
    }
  }
  SourceLocation EodLoc = Tok.getLocation();
  Tok.startToken();
  Tok.setKind(tok::annot_pragma_openmp_end);
  Tok.setLocation(EodLoc);
  Pragma.push_back(Tok);

  auto Toks = llvm::make_unique<Token[]>(Pragma.size());
  std::copy(Pragma.begin(), Pragma.end(), Toks.get());
  PP.EnterTokenStream(std::move(Toks), Pragma.size(),
                      /*DisableMacroExpansion=*/false);
}

/// Handle '#pragma pointers_to_members'
// The grammar for this pragma is as follows:
//
// <inheritance model> ::= ('single' | 'multiple' | 'virtual') '_inheritance'
//
// #pragma pointers_to_members '(' 'best_case' ')'
// #pragma pointers_to_members '(' 'full_generality' [',' inheritance-model] ')'
// #pragma pointers_to_members '(' inheritance-model ')'
void PragmaMSPointersToMembers::HandlePragma(Preprocessor &PP,
                                             PragmaIntroducerKind Introducer,
                                             Token &Tok) {
  SourceLocation PointersToMembersLoc = Tok.getLocation();
  PP.Lex(Tok);
  if (Tok.isNot(tok::l_paren)) {
    PP.Diag(PointersToMembersLoc, diag::warn_pragma_expected_lparen)
      << "pointers_to_members";
    return;
  }
  PP.Lex(Tok);
  const IdentifierInfo *Arg = Tok.getIdentifierInfo();
  if (!Arg) {
    PP.Diag(Tok.getLocation(), diag::warn_pragma_expected_identifier)
      << "pointers_to_members";
    return;
  }
  PP.Lex(Tok);

  LangOptions::PragmaMSPointersToMembersKind RepresentationMethod;
  if (Arg->isStr("best_case")) {
    RepresentationMethod = LangOptions::PPTMK_BestCase;
  } else {
    if (Arg->isStr("full_generality")) {
      if (Tok.is(tok::comma)) {
        PP.Lex(Tok);

        Arg = Tok.getIdentifierInfo();
        if (!Arg) {
          PP.Diag(Tok.getLocation(),
                  diag::err_pragma_pointers_to_members_unknown_kind)
              << Tok.getKind() << /*OnlyInheritanceModels*/ 0;
          return;
        }
        PP.Lex(Tok);
      } else if (Tok.is(tok::r_paren)) {
        // #pragma pointers_to_members(full_generality) implicitly specifies
        // virtual_inheritance.
        Arg = nullptr;
        RepresentationMethod = LangOptions::PPTMK_FullGeneralityVirtualInheritance;
      } else {
        PP.Diag(Tok.getLocation(), diag::err_expected_punc)
            << "full_generality";
        return;
      }
    }

    if (Arg) {
      if (Arg->isStr("single_inheritance")) {
        RepresentationMethod =
            LangOptions::PPTMK_FullGeneralitySingleInheritance;
      } else if (Arg->isStr("multiple_inheritance")) {
        RepresentationMethod =
            LangOptions::PPTMK_FullGeneralityMultipleInheritance;
      } else if (Arg->isStr("virtual_inheritance")) {
        RepresentationMethod =
            LangOptions::PPTMK_FullGeneralityVirtualInheritance;
      } else {
        PP.Diag(Tok.getLocation(),
                diag::err_pragma_pointers_to_members_unknown_kind)
            << Arg << /*HasPointerDeclaration*/ 1;
        return;
      }
    }
  }

  if (Tok.isNot(tok::r_paren)) {
    PP.Diag(Tok.getLocation(), diag::err_expected_rparen_after)
        << (Arg ? Arg->getName() : "full_generality");
    return;
  }

  SourceLocation EndLoc = Tok.getLocation();
  PP.Lex(Tok);
  if (Tok.isNot(tok::eod)) {
    PP.Diag(Tok.getLocation(), diag::warn_pragma_extra_tokens_at_eol)
      << "pointers_to_members";
    return;
  }

  Token AnnotTok;
  AnnotTok.startToken();
  AnnotTok.setKind(tok::annot_pragma_ms_pointers_to_members);
  AnnotTok.setLocation(PointersToMembersLoc);
  AnnotTok.setAnnotationEndLoc(EndLoc);
  AnnotTok.setAnnotationValue(
      reinterpret_cast<void *>(static_cast<uintptr_t>(RepresentationMethod)));
  PP.EnterToken(AnnotTok);
}

/// Handle '#pragma vtordisp'
// The grammar for this pragma is as follows:
//
// <vtordisp-mode> ::= ('off' | 'on' | '0' | '1' | '2' )
//
// #pragma vtordisp '(' ['push' ','] vtordisp-mode ')'
// #pragma vtordisp '(' 'pop' ')'
// #pragma vtordisp '(' ')'
void PragmaMSVtorDisp::HandlePragma(Preprocessor &PP,
                                    PragmaIntroducerKind Introducer,
                                    Token &Tok) {
  SourceLocation VtorDispLoc = Tok.getLocation();
  PP.Lex(Tok);
  if (Tok.isNot(tok::l_paren)) {
    PP.Diag(VtorDispLoc, diag::warn_pragma_expected_lparen) << "vtordisp";
    return;
  }
  PP.Lex(Tok);

  Sema::PragmaMsStackAction Action = Sema::PSK_Set;
  const IdentifierInfo *II = Tok.getIdentifierInfo();
  if (II) {
    if (II->isStr("push")) {
      // #pragma vtordisp(push, mode)
      PP.Lex(Tok);
      if (Tok.isNot(tok::comma)) {
        PP.Diag(VtorDispLoc, diag::warn_pragma_expected_punc) << "vtordisp";
        return;
      }
      PP.Lex(Tok);
      Action = Sema::PSK_Push_Set;
      // not push, could be on/off
    } else if (II->isStr("pop")) {
      // #pragma vtordisp(pop)
      PP.Lex(Tok);
      Action = Sema::PSK_Pop;
    }
    // not push or pop, could be on/off
  } else {
    if (Tok.is(tok::r_paren)) {
      // #pragma vtordisp()
      Action = Sema::PSK_Reset;
    }
  }


  uint64_t Value = 0;
  if (Action & Sema::PSK_Push || Action & Sema::PSK_Set) {
    const IdentifierInfo *II = Tok.getIdentifierInfo();
    if (II && II->isStr("off")) {
      PP.Lex(Tok);
      Value = 0;
    } else if (II && II->isStr("on")) {
      PP.Lex(Tok);
      Value = 1;
    } else if (Tok.is(tok::numeric_constant) &&
               PP.parseSimpleIntegerLiteral(Tok, Value)) {
      if (Value > 2) {
        PP.Diag(Tok.getLocation(), diag::warn_pragma_expected_integer)
            << 0 << 2 << "vtordisp";
        return;
      }
    } else {
      PP.Diag(Tok.getLocation(), diag::warn_pragma_invalid_action)
          << "vtordisp";
      return;
    }
  }

  // Finish the pragma: ')' $
  if (Tok.isNot(tok::r_paren)) {
    PP.Diag(VtorDispLoc, diag::warn_pragma_expected_rparen) << "vtordisp";
    return;
  }
  SourceLocation EndLoc = Tok.getLocation();
  PP.Lex(Tok);
  if (Tok.isNot(tok::eod)) {
    PP.Diag(Tok.getLocation(), diag::warn_pragma_extra_tokens_at_eol)
        << "vtordisp";
    return;
  }

  // Enter the annotation.
  Token AnnotTok;
  AnnotTok.startToken();
  AnnotTok.setKind(tok::annot_pragma_ms_vtordisp);
  AnnotTok.setLocation(VtorDispLoc);
  AnnotTok.setAnnotationEndLoc(EndLoc);
  AnnotTok.setAnnotationValue(reinterpret_cast<void *>(
      static_cast<uintptr_t>((Action << 16) | (Value & 0xFFFF))));
  PP.EnterToken(AnnotTok);
}

/// Handle all MS pragmas.  Simply forwards the tokens after inserting
/// an annotation token.
void PragmaMSPragma::HandlePragma(Preprocessor &PP,
                                  PragmaIntroducerKind Introducer,
                                  Token &Tok) {
  Token EoF, AnnotTok;
  EoF.startToken();
  EoF.setKind(tok::eof);
  AnnotTok.startToken();
  AnnotTok.setKind(tok::annot_pragma_ms_pragma);
  AnnotTok.setLocation(Tok.getLocation());
  AnnotTok.setAnnotationEndLoc(Tok.getLocation());
  SmallVector<Token, 8> TokenVector;
  // Suck up all of the tokens before the eod.
  for (; Tok.isNot(tok::eod); PP.Lex(Tok)) {
    TokenVector.push_back(Tok);
    AnnotTok.setAnnotationEndLoc(Tok.getLocation());
  }
  // Add a sentinel EoF token to the end of the list.
  TokenVector.push_back(EoF);
  // We must allocate this array with new because EnterTokenStream is going to
  // delete it later.
  auto TokenArray = llvm::make_unique<Token[]>(TokenVector.size());
  std::copy(TokenVector.begin(), TokenVector.end(), TokenArray.get());
  auto Value = new (PP.getPreprocessorAllocator())
      std::pair<std::unique_ptr<Token[]>, size_t>(std::move(TokenArray),
                                                  TokenVector.size());
  AnnotTok.setAnnotationValue(Value);
  PP.EnterToken(AnnotTok);
}

/// Handle the Microsoft \#pragma detect_mismatch extension.
>>>>>>> b2b84690
///
/// The syntax is:
/// \code
///   #pragma detect_mismatch("name", "value")
/// \endcode
/// Where 'name' and 'value' are quoted strings.  The values are embedded in
/// the object file and passed along to the linker.  If the linker detects a
/// mismatch in the object file's values for the given name, a LNK2038 error
/// is emitted.  See MSDN for more details.
void PragmaDetectMismatchHandler::HandlePragma(Preprocessor &PP,
                                               PragmaIntroducerKind Introducer,
                                               Token &Tok) {
  SourceLocation DetectMismatchLoc = Tok.getLocation();
  PP.Lex(Tok);
  if (Tok.isNot(tok::l_paren)) {
    PP.Diag(DetectMismatchLoc, diag::err_expected) << tok::l_paren;
    return;
  }

  // Read the name to embed, which must be a string literal.
  std::string NameString;
  if (!PP.LexStringLiteral(Tok, NameString,
                           "pragma detect_mismatch",
                           /*MacroExpansion=*/true))
    return;

  // Read the comma followed by a second string literal.
  std::string ValueString;
  if (Tok.isNot(tok::comma)) {
    PP.Diag(Tok.getLocation(), diag::err_pragma_detect_mismatch_malformed);
    return;
  }

  if (!PP.LexStringLiteral(Tok, ValueString, "pragma detect_mismatch",
                           /*MacroExpansion=*/true))
    return;

  if (Tok.isNot(tok::r_paren)) {
    PP.Diag(Tok.getLocation(), diag::err_expected) << tok::r_paren;
    return;
  }
  PP.Lex(Tok);  // Eat the r_paren.

  if (Tok.isNot(tok::eod)) {
    PP.Diag(Tok.getLocation(), diag::err_pragma_detect_mismatch_malformed);
    return;
  }

  // If the pragma is lexically sound, notify any interested PPCallbacks.
  if (PP.getPPCallbacks())
    PP.getPPCallbacks()->PragmaDetectMismatch(DetectMismatchLoc, NameString,
                                              ValueString);

  Actions.ActOnPragmaDetectMismatch(DetectMismatchLoc, NameString, ValueString);
}

/// Handle the microsoft \#pragma comment extension.
///
/// The syntax is:
/// \code
///   #pragma comment(linker, "foo")
/// \endcode
/// 'linker' is one of five identifiers: compiler, exestr, lib, linker, user.
/// "foo" is a string, which is fully macro expanded, and permits string
/// concatenation, embedded escape characters etc.  See MSDN for more details.
void PragmaCommentHandler::HandlePragma(Preprocessor &PP,
                                        PragmaIntroducerKind Introducer,
                                        Token &Tok) {
  SourceLocation CommentLoc = Tok.getLocation();
  PP.Lex(Tok);
  if (Tok.isNot(tok::l_paren)) {
    PP.Diag(CommentLoc, diag::err_pragma_comment_malformed);
    return;
  }

  // Read the identifier.
  PP.Lex(Tok);
  if (Tok.isNot(tok::identifier)) {
    PP.Diag(CommentLoc, diag::err_pragma_comment_malformed);
    return;
  }

  // Verify that this is one of the 5 whitelisted options.
  IdentifierInfo *II = Tok.getIdentifierInfo();
  PragmaMSCommentKind Kind =
    llvm::StringSwitch<PragmaMSCommentKind>(II->getName())
    .Case("linker",   PCK_Linker)
    .Case("lib",      PCK_Lib)
    .Case("compiler", PCK_Compiler)
    .Case("exestr",   PCK_ExeStr)
    .Case("user",     PCK_User)
    .Default(PCK_Unknown);
  if (Kind == PCK_Unknown) {
    PP.Diag(Tok.getLocation(), diag::err_pragma_comment_unknown_kind);
    return;
  }

<<<<<<< HEAD
=======
  if (PP.getTargetInfo().getTriple().isOSBinFormatELF() && Kind != PCK_Lib) {
    PP.Diag(Tok.getLocation(), diag::warn_pragma_comment_ignored)
        << II->getName();
    return;
  }

>>>>>>> b2b84690
  // On PS4, issue a warning about any pragma comments other than
  // #pragma comment lib.
  if (PP.getTargetInfo().getTriple().isPS4() && Kind != PCK_Lib) {
    PP.Diag(Tok.getLocation(), diag::warn_pragma_comment_ignored)
      << II->getName();
    return;
  }

  // Read the optional string if present.
  PP.Lex(Tok);
  std::string ArgumentString;
  if (Tok.is(tok::comma) && !PP.LexStringLiteral(Tok, ArgumentString,
                                                 "pragma comment",
                                                 /*MacroExpansion=*/true))
    return;

  // FIXME: warn that 'exestr' is deprecated.
  // FIXME: If the kind is "compiler" warn if the string is present (it is
  // ignored).
  // The MSDN docs say that "lib" and "linker" require a string and have a short
  // whitelist of linker options they support, but in practice MSVC doesn't
  // issue a diagnostic.  Therefore neither does clang.

  if (Tok.isNot(tok::r_paren)) {
    PP.Diag(Tok.getLocation(), diag::err_pragma_comment_malformed);
    return;
  }
  PP.Lex(Tok);  // eat the r_paren.

  if (Tok.isNot(tok::eod)) {
    PP.Diag(Tok.getLocation(), diag::err_pragma_comment_malformed);
    return;
  }

  // If the pragma is lexically sound, notify any interested PPCallbacks.
  if (PP.getPPCallbacks())
    PP.getPPCallbacks()->PragmaComment(CommentLoc, II, ArgumentString);

  Actions.ActOnPragmaMSComment(CommentLoc, Kind, ArgumentString);
}

// #pragma clang optimize off
// #pragma clang optimize on
void PragmaOptimizeHandler::HandlePragma(Preprocessor &PP, 
                                        PragmaIntroducerKind Introducer,
                                        Token &FirstToken) {
  Token Tok;
  PP.Lex(Tok);
  if (Tok.is(tok::eod)) {
    PP.Diag(Tok.getLocation(), diag::err_pragma_missing_argument)
        << "clang optimize" << /*Expected=*/true << "'on' or 'off'";
    return;
  }
  if (Tok.isNot(tok::identifier)) {
    PP.Diag(Tok.getLocation(), diag::err_pragma_optimize_invalid_argument)
      << PP.getSpelling(Tok);
    return;
  }
  const IdentifierInfo *II = Tok.getIdentifierInfo();
  // The only accepted values are 'on' or 'off'.
  bool IsOn = false;
  if (II->isStr("on")) {
    IsOn = true;
  } else if (!II->isStr("off")) {
    PP.Diag(Tok.getLocation(), diag::err_pragma_optimize_invalid_argument)
      << PP.getSpelling(Tok);
    return;
  }
  PP.Lex(Tok);
  
  if (Tok.isNot(tok::eod)) {
    PP.Diag(Tok.getLocation(), diag::err_pragma_optimize_extra_argument)
      << PP.getSpelling(Tok);
    return;
  }

  Actions.ActOnPragmaOptimize(IsOn, FirstToken.getLocation());
}

namespace {
/// Used as the annotation value for tok::annot_pragma_fp.
struct TokFPAnnotValue {
  enum FlagKinds { Contract };
  enum FlagValues { On, Off, Fast };

  FlagKinds FlagKind;
  FlagValues FlagValue;
};
} // end anonymous namespace

void PragmaFPHandler::HandlePragma(Preprocessor &PP,
                                   PragmaIntroducerKind Introducer,
                                   Token &Tok) {
  // fp
  Token PragmaName = Tok;
  SmallVector<Token, 1> TokenList;

  PP.Lex(Tok);
  if (Tok.isNot(tok::identifier)) {
    PP.Diag(Tok.getLocation(), diag::err_pragma_fp_invalid_option)
        << /*MissingOption=*/true << "";
    return;
  }

  while (Tok.is(tok::identifier)) {
    IdentifierInfo *OptionInfo = Tok.getIdentifierInfo();

    auto FlagKind =
        llvm::StringSwitch<llvm::Optional<TokFPAnnotValue::FlagKinds>>(
            OptionInfo->getName())
            .Case("contract", TokFPAnnotValue::Contract)
            .Default(None);
    if (!FlagKind) {
      PP.Diag(Tok.getLocation(), diag::err_pragma_fp_invalid_option)
          << /*MissingOption=*/false << OptionInfo;
      return;
    }
    PP.Lex(Tok);

    // Read '('
    if (Tok.isNot(tok::l_paren)) {
      PP.Diag(Tok.getLocation(), diag::err_expected) << tok::l_paren;
      return;
    }
    PP.Lex(Tok);

    if (Tok.isNot(tok::identifier)) {
      PP.Diag(Tok.getLocation(), diag::err_pragma_fp_invalid_argument)
          << PP.getSpelling(Tok) << OptionInfo->getName();
      return;
    }
    const IdentifierInfo *II = Tok.getIdentifierInfo();

    auto FlagValue =
        llvm::StringSwitch<llvm::Optional<TokFPAnnotValue::FlagValues>>(
            II->getName())
            .Case("on", TokFPAnnotValue::On)
            .Case("off", TokFPAnnotValue::Off)
            .Case("fast", TokFPAnnotValue::Fast)
            .Default(llvm::None);

    if (!FlagValue) {
      PP.Diag(Tok.getLocation(), diag::err_pragma_fp_invalid_argument)
          << PP.getSpelling(Tok) << OptionInfo->getName();
      return;
    }
    PP.Lex(Tok);

    // Read ')'
    if (Tok.isNot(tok::r_paren)) {
      PP.Diag(Tok.getLocation(), diag::err_expected) << tok::r_paren;
      return;
    }
    PP.Lex(Tok);

    auto *AnnotValue = new (PP.getPreprocessorAllocator())
        TokFPAnnotValue{*FlagKind, *FlagValue};
    // Generate the loop hint token.
    Token FPTok;
    FPTok.startToken();
    FPTok.setKind(tok::annot_pragma_fp);
    FPTok.setLocation(PragmaName.getLocation());
    FPTok.setAnnotationEndLoc(PragmaName.getLocation());
    FPTok.setAnnotationValue(reinterpret_cast<void *>(AnnotValue));
    TokenList.push_back(FPTok);
  }

  if (Tok.isNot(tok::eod)) {
    PP.Diag(Tok.getLocation(), diag::warn_pragma_extra_tokens_at_eol)
        << "clang fp";
    return;
  }

  auto TokenArray = llvm::make_unique<Token[]>(TokenList.size());
  std::copy(TokenList.begin(), TokenList.end(), TokenArray.get());

  PP.EnterTokenStream(std::move(TokenArray), TokenList.size(),
                      /*DisableMacroExpansion=*/false);
}

void Parser::HandlePragmaFP() {
  assert(Tok.is(tok::annot_pragma_fp));
  auto *AnnotValue =
      reinterpret_cast<TokFPAnnotValue *>(Tok.getAnnotationValue());

  LangOptions::FPContractModeKind FPC;
  switch (AnnotValue->FlagValue) {
  case TokFPAnnotValue::On:
    FPC = LangOptions::FPC_On;
    break;
  case TokFPAnnotValue::Fast:
    FPC = LangOptions::FPC_Fast;
    break;
  case TokFPAnnotValue::Off:
    FPC = LangOptions::FPC_Off;
    break;
  }

  Actions.ActOnPragmaFPContract(FPC);
  ConsumeAnnotationToken();
}

<<<<<<< HEAD
/// \brief Parses loop or unroll pragma hint value and fills in Info.
=======
/// Parses loop or unroll pragma hint value and fills in Info.
>>>>>>> b2b84690
static bool ParseLoopHintValue(Preprocessor &PP, Token &Tok, Token PragmaName,
                               Token Option, bool ValueInParens,
                               PragmaLoopHintInfo &Info) {
  SmallVector<Token, 1> ValueList;
  int OpenParens = ValueInParens ? 1 : 0;
  // Read constant expression.
  while (Tok.isNot(tok::eod)) {
    if (Tok.is(tok::l_paren))
      OpenParens++;
    else if (Tok.is(tok::r_paren)) {
      OpenParens--;
      if (OpenParens == 0 && ValueInParens)
        break;
    }

    ValueList.push_back(Tok);
    PP.Lex(Tok);
  }

  if (ValueInParens) {
    // Read ')'
    if (Tok.isNot(tok::r_paren)) {
      PP.Diag(Tok.getLocation(), diag::err_expected) << tok::r_paren;
      return true;
    }
    PP.Lex(Tok);
  }

  Token EOFTok;
  EOFTok.startToken();
  EOFTok.setKind(tok::eof);
  EOFTok.setLocation(Tok.getLocation());
  ValueList.push_back(EOFTok); // Terminates expression for parsing.

  Info.Toks = llvm::makeArrayRef(ValueList).copy(PP.getPreprocessorAllocator());

  Info.PragmaName = PragmaName;
  Info.Option = Option;
  return false;
}

<<<<<<< HEAD
/// \brief Handle the \#pragma clang loop directive.
=======
/// Handle the \#pragma clang loop directive.
>>>>>>> b2b84690
///  #pragma clang 'loop' loop-hints
///
///  loop-hints:
///    loop-hint loop-hints[opt]
///
///  loop-hint:
///    'vectorize' '(' loop-hint-keyword ')'
///    'interleave' '(' loop-hint-keyword ')'
///    'unroll' '(' unroll-hint-keyword ')'
///    'vectorize_width' '(' loop-hint-value ')'
///    'interleave_count' '(' loop-hint-value ')'
///    'unroll_count' '(' loop-hint-value ')'
///
///  loop-hint-keyword:
///    'enable'
///    'disable'
///    'assume_safety'
///
///  unroll-hint-keyword:
///    'enable'
///    'disable'
///    'full'
///
///  loop-hint-value:
///    constant-expression
///
/// Specifying vectorize(enable) or vectorize_width(_value_) instructs llvm to
/// try vectorizing the instructions of the loop it precedes. Specifying
/// interleave(enable) or interleave_count(_value_) instructs llvm to try
/// interleaving multiple iterations of the loop it precedes. The width of the
/// vector instructions is specified by vectorize_width() and the number of
/// interleaved loop iterations is specified by interleave_count(). Specifying a
/// value of 1 effectively disables vectorization/interleaving, even if it is
/// possible and profitable, and 0 is invalid. The loop vectorizer currently
/// only works on inner loops.
///
/// The unroll and unroll_count directives control the concatenation
/// unroller. Specifying unroll(enable) instructs llvm to unroll the loop
/// completely if the trip count is known at compile time and unroll partially
/// if the trip count is not known.  Specifying unroll(full) is similar to
/// unroll(enable) but will unroll the loop only if the trip count is known at
/// compile time.  Specifying unroll(disable) disables unrolling for the
/// loop. Specifying unroll_count(_value_) instructs llvm to try to unroll the
/// loop the number of times indicated by the value.
void PragmaLoopHintHandler::HandlePragma(Preprocessor &PP,
                                         PragmaIntroducerKind Introducer,
                                         Token &Tok) {
  // Incoming token is "loop" from "#pragma clang loop".
  Token PragmaName = Tok;
  SmallVector<Token, 1> TokenList;

  // Lex the optimization option and verify it is an identifier.
  PP.Lex(Tok);
  if (Tok.isNot(tok::identifier)) {
    PP.Diag(Tok.getLocation(), diag::err_pragma_loop_invalid_option)
        << /*MissingOption=*/true << "";
    return;
  }

  while (Tok.is(tok::identifier)) {
    Token Option = Tok;
    IdentifierInfo *OptionInfo = Tok.getIdentifierInfo();

    bool OptionValid = llvm::StringSwitch<bool>(OptionInfo->getName())
                           .Case("vectorize", true)
                           .Case("interleave", true)
                           .Case("unroll", true)
                           .Case("distribute", true)
                           .Case("vectorize_width", true)
                           .Case("interleave_count", true)
                           .Case("unroll_count", true)
                           .Default(false);
    if (!OptionValid) {
      PP.Diag(Tok.getLocation(), diag::err_pragma_loop_invalid_option)
          << /*MissingOption=*/false << OptionInfo;
      return;
    }
    PP.Lex(Tok);

    // Read '('
    if (Tok.isNot(tok::l_paren)) {
      PP.Diag(Tok.getLocation(), diag::err_expected) << tok::l_paren;
      return;
    }
    PP.Lex(Tok);

    auto *Info = new (PP.getPreprocessorAllocator()) PragmaLoopHintInfo;
    if (ParseLoopHintValue(PP, Tok, PragmaName, Option, /*ValueInParens=*/true,
                           *Info))
      return;

    // Generate the loop hint token.
    Token LoopHintTok;
    LoopHintTok.startToken();
    LoopHintTok.setKind(tok::annot_pragma_loop_hint);
    LoopHintTok.setLocation(PragmaName.getLocation());
    LoopHintTok.setAnnotationEndLoc(PragmaName.getLocation());
    LoopHintTok.setAnnotationValue(static_cast<void *>(Info));
    TokenList.push_back(LoopHintTok);
  }

  if (Tok.isNot(tok::eod)) {
    PP.Diag(Tok.getLocation(), diag::warn_pragma_extra_tokens_at_eol)
        << "clang loop";
    return;
  }

  auto TokenArray = llvm::make_unique<Token[]>(TokenList.size());
  std::copy(TokenList.begin(), TokenList.end(), TokenArray.get());

  PP.EnterTokenStream(std::move(TokenArray), TokenList.size(),
                      /*DisableMacroExpansion=*/false);
}

<<<<<<< HEAD
/// \brief Handle the loop unroll optimization pragmas.
=======
/// Handle the loop unroll optimization pragmas.
>>>>>>> b2b84690
///  #pragma unroll
///  #pragma unroll unroll-hint-value
///  #pragma unroll '(' unroll-hint-value ')'
///  #pragma nounroll
///
///  unroll-hint-value:
///    constant-expression
///
/// Loop unrolling hints can be specified with '#pragma unroll' or
/// '#pragma nounroll'. '#pragma unroll' can take a numeric argument optionally
/// contained in parentheses. With no argument the directive instructs llvm to
/// try to unroll the loop completely. A positive integer argument can be
/// specified to indicate the number of times the loop should be unrolled.  To
/// maximize compatibility with other compilers the unroll count argument can be
/// specified with or without parentheses.  Specifying, '#pragma nounroll'
/// disables unrolling of the loop.
void PragmaUnrollHintHandler::HandlePragma(Preprocessor &PP,
                                           PragmaIntroducerKind Introducer,
                                           Token &Tok) {
  // Incoming token is "unroll" for "#pragma unroll", or "nounroll" for
  // "#pragma nounroll".
  Token PragmaName = Tok;
  PP.Lex(Tok);
  auto *Info = new (PP.getPreprocessorAllocator()) PragmaLoopHintInfo;
  if (Tok.is(tok::eod)) {
    // nounroll or unroll pragma without an argument.
    Info->PragmaName = PragmaName;
    Info->Option.startToken();
  } else if (PragmaName.getIdentifierInfo()->getName() == "nounroll") {
    PP.Diag(Tok.getLocation(), diag::warn_pragma_extra_tokens_at_eol)
        << "nounroll";
    return;
  } else {
    // Unroll pragma with an argument: "#pragma unroll N" or
    // "#pragma unroll(N)".
    // Read '(' if it exists.
    bool ValueInParens = Tok.is(tok::l_paren);
    if (ValueInParens)
      PP.Lex(Tok);

    Token Option;
    Option.startToken();
    if (ParseLoopHintValue(PP, Tok, PragmaName, Option, ValueInParens, *Info))
      return;

    // In CUDA, the argument to '#pragma unroll' should not be contained in
    // parentheses.
    if (PP.getLangOpts().CUDA && ValueInParens)
      PP.Diag(Info->Toks[0].getLocation(),
              diag::warn_pragma_unroll_cuda_value_in_parens);

    if (Tok.isNot(tok::eod)) {
      PP.Diag(Tok.getLocation(), diag::warn_pragma_extra_tokens_at_eol)
          << "unroll";
      return;
    }
  }

  // Generate the hint token.
  auto TokenArray = llvm::make_unique<Token[]>(1);
  TokenArray[0].startToken();
  TokenArray[0].setKind(tok::annot_pragma_loop_hint);
  TokenArray[0].setLocation(PragmaName.getLocation());
  TokenArray[0].setAnnotationEndLoc(PragmaName.getLocation());
  TokenArray[0].setAnnotationValue(static_cast<void *>(Info));
  PP.EnterTokenStream(std::move(TokenArray), 1,
                      /*DisableMacroExpansion=*/false);
}

<<<<<<< HEAD
/// \brief Handle the Microsoft \#pragma intrinsic extension.
=======
/// Handle the Microsoft \#pragma intrinsic extension.
>>>>>>> b2b84690
///
/// The syntax is:
/// \code
///  #pragma intrinsic(memset)
///  #pragma intrinsic(strlen, memcpy)
/// \endcode
///
/// Pragma intrisic tells the compiler to use a builtin version of the
/// function. Clang does it anyway, so the pragma doesn't really do anything.
/// Anyway, we emit a warning if the function specified in \#pragma intrinsic
/// isn't an intrinsic in clang and suggest to include intrin.h.
void PragmaMSIntrinsicHandler::HandlePragma(Preprocessor &PP,
                                            PragmaIntroducerKind Introducer,
                                            Token &Tok) {
  PP.Lex(Tok);

  if (Tok.isNot(tok::l_paren)) {
    PP.Diag(Tok.getLocation(), diag::warn_pragma_expected_lparen)
        << "intrinsic";
    return;
  }
  PP.Lex(Tok);

  bool SuggestIntrinH = !PP.isMacroDefined("__INTRIN_H");

  while (Tok.is(tok::identifier)) {
    IdentifierInfo *II = Tok.getIdentifierInfo();
    if (!II->getBuiltinID())
      PP.Diag(Tok.getLocation(), diag::warn_pragma_intrinsic_builtin)
          << II << SuggestIntrinH;

    PP.Lex(Tok);
    if (Tok.isNot(tok::comma))
      break;
    PP.Lex(Tok);
  }

  if (Tok.isNot(tok::r_paren)) {
    PP.Diag(Tok.getLocation(), diag::warn_pragma_expected_rparen)
        << "intrinsic";
    return;
  }
  PP.Lex(Tok);

  if (Tok.isNot(tok::eod))
    PP.Diag(Tok.getLocation(), diag::warn_pragma_extra_tokens_at_eol)
        << "intrinsic";
}
<<<<<<< HEAD
=======

// #pragma optimize("gsty", on|off)
void PragmaMSOptimizeHandler::HandlePragma(Preprocessor &PP,
                                           PragmaIntroducerKind Introducer,
                                           Token &Tok) {
  SourceLocation StartLoc = Tok.getLocation();
  PP.Lex(Tok);

  if (Tok.isNot(tok::l_paren)) {
    PP.Diag(Tok.getLocation(), diag::warn_pragma_expected_lparen) << "optimize";
    return;
  }
  PP.Lex(Tok);

  if (Tok.isNot(tok::string_literal)) {
    PP.Diag(Tok.getLocation(), diag::warn_pragma_expected_string) << "optimize";
    return;
  }
  // We could syntax check the string but it's probably not worth the effort.
  PP.Lex(Tok);

  if (Tok.isNot(tok::comma)) {
    PP.Diag(Tok.getLocation(), diag::warn_pragma_expected_comma) << "optimize";
    return;
  }
  PP.Lex(Tok);

  if (Tok.is(tok::eod) || Tok.is(tok::r_paren)) {
    PP.Diag(Tok.getLocation(), diag::warn_pragma_missing_argument)
        << "optimize" << /*Expected=*/true << "'on' or 'off'";
    return;
  }
  IdentifierInfo *II = Tok.getIdentifierInfo();
  if (!II || (!II->isStr("on") && !II->isStr("off"))) {
    PP.Diag(Tok.getLocation(), diag::warn_pragma_invalid_argument)
        << PP.getSpelling(Tok) << "optimize" << /*Expected=*/true
        << "'on' or 'off'";
    return;
  }
  PP.Lex(Tok);

  if (Tok.isNot(tok::r_paren)) {
    PP.Diag(Tok.getLocation(), diag::warn_pragma_expected_rparen) << "optimize";
    return;
  }
  PP.Lex(Tok);

  if (Tok.isNot(tok::eod)) {
    PP.Diag(Tok.getLocation(), diag::warn_pragma_extra_tokens_at_eol)
        << "optimize";
    return;
  }
  PP.Diag(StartLoc, diag::warn_pragma_optimize);
}

>>>>>>> b2b84690
void PragmaForceCUDAHostDeviceHandler::HandlePragma(
    Preprocessor &PP, PragmaIntroducerKind Introducer, Token &Tok) {
  Token FirstTok = Tok;

  PP.Lex(Tok);
  IdentifierInfo *Info = Tok.getIdentifierInfo();
  if (!Info || (!Info->isStr("begin") && !Info->isStr("end"))) {
    PP.Diag(FirstTok.getLocation(),
            diag::warn_pragma_force_cuda_host_device_bad_arg);
    return;
  }

  if (Info->isStr("begin"))
    Actions.PushForceCUDAHostDevice();
  else if (!Actions.PopForceCUDAHostDevice())
    PP.Diag(FirstTok.getLocation(),
            diag::err_pragma_cannot_end_force_cuda_host_device);

  PP.Lex(Tok);
  if (!Tok.is(tok::eod))
    PP.Diag(FirstTok.getLocation(),
            diag::warn_pragma_force_cuda_host_device_bad_arg);
}

<<<<<<< HEAD
/// \brief Handle the #pragma clang attribute directive.
=======
/// Handle the #pragma clang attribute directive.
>>>>>>> b2b84690
///
/// The syntax is:
/// \code
///  #pragma clang attribute push(attribute, subject-set)
///  #pragma clang attribute pop
/// \endcode
///
/// The subject-set clause defines the set of declarations which receive the
/// attribute. Its exact syntax is described in the LanguageExtensions document
/// in Clang's documentation.
///
/// This directive instructs the compiler to begin/finish applying the specified
/// attribute to the set of attribute-specific declarations in the active range
/// of the pragma.
void PragmaAttributeHandler::HandlePragma(Preprocessor &PP,
                                          PragmaIntroducerKind Introducer,
                                          Token &FirstToken) {
  Token Tok;
  PP.Lex(Tok);
  auto *Info = new (PP.getPreprocessorAllocator())
      PragmaAttributeInfo(AttributesForPragmaAttribute);

  // Parse the 'push' or 'pop'.
  if (Tok.isNot(tok::identifier)) {
    PP.Diag(Tok.getLocation(), diag::err_pragma_attribute_expected_push_pop);
    return;
  }
  const auto *II = Tok.getIdentifierInfo();
  if (II->isStr("push"))
    Info->Action = PragmaAttributeInfo::Push;
  else if (II->isStr("pop"))
    Info->Action = PragmaAttributeInfo::Pop;
  else {
    PP.Diag(Tok.getLocation(), diag::err_pragma_attribute_invalid_argument)
        << PP.getSpelling(Tok);
    return;
  }
  PP.Lex(Tok);

  // Parse the actual attribute.
  if (Info->Action == PragmaAttributeInfo::Push) {
    if (Tok.isNot(tok::l_paren)) {
      PP.Diag(Tok.getLocation(), diag::err_expected) << tok::l_paren;
      return;
    }
    PP.Lex(Tok);

    // Lex the attribute tokens.
    SmallVector<Token, 16> AttributeTokens;
    int OpenParens = 1;
    while (Tok.isNot(tok::eod)) {
      if (Tok.is(tok::l_paren))
        OpenParens++;
      else if (Tok.is(tok::r_paren)) {
        OpenParens--;
        if (OpenParens == 0)
          break;
      }

      AttributeTokens.push_back(Tok);
      PP.Lex(Tok);
    }

    if (AttributeTokens.empty()) {
      PP.Diag(Tok.getLocation(), diag::err_pragma_attribute_expected_attribute);
      return;
    }
    if (Tok.isNot(tok::r_paren)) {
      PP.Diag(Tok.getLocation(), diag::err_expected) << tok::r_paren;
      return;
    }
    SourceLocation EndLoc = Tok.getLocation();
    PP.Lex(Tok);

    // Terminate the attribute for parsing.
    Token EOFTok;
    EOFTok.startToken();
    EOFTok.setKind(tok::eof);
    EOFTok.setLocation(EndLoc);
    AttributeTokens.push_back(EOFTok);

    Info->Tokens =
        llvm::makeArrayRef(AttributeTokens).copy(PP.getPreprocessorAllocator());
  }

  if (Tok.isNot(tok::eod))
    PP.Diag(Tok.getLocation(), diag::warn_pragma_extra_tokens_at_eol)
        << "clang attribute";

  // Generate the annotated pragma token.
  auto TokenArray = llvm::make_unique<Token[]>(1);
  TokenArray[0].startToken();
  TokenArray[0].setKind(tok::annot_pragma_attribute);
  TokenArray[0].setLocation(FirstToken.getLocation());
  TokenArray[0].setAnnotationEndLoc(FirstToken.getLocation());
  TokenArray[0].setAnnotationValue(static_cast<void *>(Info));
  PP.EnterTokenStream(std::move(TokenArray), 1,
                      /*DisableMacroExpansion=*/false);
}<|MERGE_RESOLUTION|>--- conflicted
+++ resolved
@@ -95,8 +95,6 @@
                     Token &FirstToken) override;
 };
 
-<<<<<<< HEAD
-=======
 // Pragma STDC implementations.
 
 /// PragmaSTDC_FENV_ACCESSHandler - "\#pragma STDC FENV_ACCESS ...".
@@ -135,7 +133,6 @@
   }
 };
 
->>>>>>> b2b84690
 struct PragmaFPHandler : public PragmaHandler {
   PragmaFPHandler() : PragmaHandler("fp") {}
   void HandlePragma(Preprocessor &PP, PragmaIntroducerKind Introducer,
@@ -223,15 +220,12 @@
                     Token &FirstToken) override;
 };
 
-<<<<<<< HEAD
-=======
 struct PragmaMSOptimizeHandler : public PragmaHandler {
   PragmaMSOptimizeHandler() : PragmaHandler("optimize") {}
   void HandlePragma(Preprocessor &PP, PragmaIntroducerKind Introducer,
                     Token &FirstToken) override;
 };
 
->>>>>>> b2b84690
 struct PragmaForceCUDAHostDeviceHandler : public PragmaHandler {
   PragmaForceCUDAHostDeviceHandler(Sema &Actions)
       : PragmaHandler("force_cuda_host_device"), Actions(Actions) {}
@@ -283,8 +277,6 @@
   FPContractHandler.reset(new PragmaFPContractHandler());
   PP.AddPragmaHandler("STDC", FPContractHandler.get());
 
-<<<<<<< HEAD
-=======
   STDCFENVHandler.reset(new PragmaSTDC_FENV_ACCESSHandler());
   PP.AddPragmaHandler("STDC", STDCFENVHandler.get());
 
@@ -294,7 +286,6 @@
   STDCUnknownHandler.reset(new PragmaSTDC_UnknownHandler());
   PP.AddPragmaHandler("STDC", STDCUnknownHandler.get());
 
->>>>>>> b2b84690
   PCSectionHandler.reset(new PragmaClangSectionHandler(Actions));
   PP.AddPragmaHandler("clang", PCSectionHandler.get());
 
@@ -310,12 +301,8 @@
     OpenMPHandler.reset(new PragmaNoOpenMPHandler());
   PP.AddPragmaHandler(OpenMPHandler.get());
 
-<<<<<<< HEAD
-  if (getLangOpts().MicrosoftExt || getTargetInfo().getTriple().isPS4()) {
-=======
   if (getLangOpts().MicrosoftExt ||
       getTargetInfo().getTriple().isOSBinFormatELF()) {
->>>>>>> b2b84690
     MSCommentHandler.reset(new PragmaCommentHandler(Actions));
     PP.AddPragmaHandler(MSCommentHandler.get());
   }
@@ -343,11 +330,8 @@
     PP.AddPragmaHandler(MSRuntimeChecks.get());
     MSIntrinsic.reset(new PragmaMSIntrinsicHandler());
     PP.AddPragmaHandler(MSIntrinsic.get());
-<<<<<<< HEAD
-=======
     MSOptimize.reset(new PragmaMSOptimizeHandler());
     PP.AddPragmaHandler(MSOptimize.get());
->>>>>>> b2b84690
   }
 
   if (getLangOpts().CUDA) {
@@ -402,12 +386,8 @@
   PP.RemovePragmaHandler(OpenMPHandler.get());
   OpenMPHandler.reset();
 
-<<<<<<< HEAD
-  if (getLangOpts().MicrosoftExt || getTargetInfo().getTriple().isPS4()) {
-=======
   if (getLangOpts().MicrosoftExt ||
       getTargetInfo().getTriple().isOSBinFormatELF()) {
->>>>>>> b2b84690
     PP.RemovePragmaHandler(MSCommentHandler.get());
     MSCommentHandler.reset();
   }
@@ -438,11 +418,8 @@
     MSRuntimeChecks.reset();
     PP.RemovePragmaHandler(MSIntrinsic.get());
     MSIntrinsic.reset();
-<<<<<<< HEAD
-=======
     PP.RemovePragmaHandler(MSOptimize.get());
     MSOptimize.reset();
->>>>>>> b2b84690
   }
 
   if (getLangOpts().CUDA) {
@@ -453,8 +430,6 @@
   PP.RemovePragmaHandler("STDC", FPContractHandler.get());
   FPContractHandler.reset();
 
-<<<<<<< HEAD
-=======
   PP.RemovePragmaHandler("STDC", STDCFENVHandler.get());
   STDCFENVHandler.reset();
 
@@ -464,7 +439,6 @@
   PP.RemovePragmaHandler("STDC", STDCUnknownHandler.get());
   STDCUnknownHandler.reset();
 
->>>>>>> b2b84690
   PP.RemovePragmaHandler("clang", OptimizeHandler.get());
   OptimizeHandler.reset();
 
@@ -484,11 +458,7 @@
   AttributePragmaHandler.reset();
 }
 
-<<<<<<< HEAD
-/// \brief Handle the annotation token produced for #pragma unused(...)
-=======
 /// Handle the annotation token produced for #pragma unused(...)
->>>>>>> b2b84690
 ///
 /// Each annot_pragma_unused is followed by the argument token so e.g.
 /// "#pragma unused(x,y)" becomes:
@@ -520,11 +490,7 @@
   assert(Tok.is(tok::annot_pragma_pack));
   PragmaPackInfo *Info =
     static_cast<PragmaPackInfo *>(Tok.getAnnotationValue());
-<<<<<<< HEAD
-  SourceLocation PragmaLoc = ConsumeAnnotationToken();
-=======
   SourceLocation PragmaLoc = Tok.getLocation();
->>>>>>> b2b84690
   ExprResult Alignment;
   if (Info->Alignment.is(tok::numeric_constant)) {
     Alignment = Actions.ActOnNumericConstant(Info->Alignment);
@@ -535,12 +501,9 @@
   }
   Actions.ActOnPragmaPack(PragmaLoc, Info->Action, Info->SlotLabel,
                           Alignment.get());
-<<<<<<< HEAD
-=======
   // Consume the token after processing the pragma to enable pragma-specific
   // #include warnings.
   ConsumeAnnotationToken();
->>>>>>> b2b84690
 }
 
 void Parser::HandlePragmaMSStruct() {
@@ -556,23 +519,10 @@
   Sema::PragmaOptionsAlignKind Kind =
     static_cast<Sema::PragmaOptionsAlignKind>(
     reinterpret_cast<uintptr_t>(Tok.getAnnotationValue()));
-<<<<<<< HEAD
-  SourceLocation PragmaLoc = ConsumeAnnotationToken();
-  Actions.ActOnPragmaOptionsAlign(Kind, PragmaLoc);
-=======
   Actions.ActOnPragmaOptionsAlign(Kind, Tok.getLocation());
   // Consume the token after processing the pragma to enable pragma-specific
   // #include warnings.
   ConsumeAnnotationToken();
-}
-
-void Parser::HandlePragmaDump() {
-  assert(Tok.is(tok::annot_pragma_dump));
-  IdentifierInfo *II =
-      reinterpret_cast<IdentifierInfo *>(Tok.getAnnotationValue());
-  Actions.ActOnPragmaDump(getCurScope(), Tok.getLocation(), II);
-  ConsumeAnnotationToken();
->>>>>>> b2b84690
 }
 
 void Parser::HandlePragmaDump() {
@@ -765,10 +715,6 @@
     PP.Lex(Tok);
   }
 }
-<<<<<<< HEAD
-
-bool Parser::HandlePragmaMSSection(StringRef PragmaName,
-=======
 
 bool Parser::HandlePragmaMSSection(StringRef PragmaName,
                                    SourceLocation PragmaLocation) {
@@ -852,74 +798,12 @@
 }
 
 bool Parser::HandlePragmaMSSegment(StringRef PragmaName,
->>>>>>> b2b84690
                                    SourceLocation PragmaLocation) {
   if (Tok.isNot(tok::l_paren)) {
     PP.Diag(PragmaLocation, diag::warn_pragma_expected_lparen) << PragmaName;
     return false;
   }
   PP.Lex(Tok); // (
-<<<<<<< HEAD
-  // Parsing code for pragma section
-  if (Tok.isNot(tok::string_literal)) {
-    PP.Diag(PragmaLocation, diag::warn_pragma_expected_section_name)
-        << PragmaName;
-    return false;
-  }
-  ExprResult StringResult = ParseStringLiteralExpression();
-  if (StringResult.isInvalid())
-    return false; // Already diagnosed.
-  StringLiteral *SegmentName = cast<StringLiteral>(StringResult.get());
-  if (SegmentName->getCharByteWidth() != 1) {
-    PP.Diag(PragmaLocation, diag::warn_pragma_expected_non_wide_string)
-        << PragmaName;
-    return false;
-  }
-  int SectionFlags = ASTContext::PSF_Read;
-  bool SectionFlagsAreDefault = true;
-  while (Tok.is(tok::comma)) {
-    PP.Lex(Tok); // ,
-    // Ignore "long" and "short".
-    // They are undocumented, but widely used, section attributes which appear
-    // to do nothing.
-    if (Tok.is(tok::kw_long) || Tok.is(tok::kw_short)) {
-      PP.Lex(Tok); // long/short
-      continue;
-    }
-
-    if (!Tok.isAnyIdentifier()) {
-      PP.Diag(PragmaLocation, diag::warn_pragma_expected_action_or_r_paren)
-          << PragmaName;
-      return false;
-    }
-    ASTContext::PragmaSectionFlag Flag =
-      llvm::StringSwitch<ASTContext::PragmaSectionFlag>(
-      Tok.getIdentifierInfo()->getName())
-      .Case("read", ASTContext::PSF_Read)
-      .Case("write", ASTContext::PSF_Write)
-      .Case("execute", ASTContext::PSF_Execute)
-      .Case("shared", ASTContext::PSF_Invalid)
-      .Case("nopage", ASTContext::PSF_Invalid)
-      .Case("nocache", ASTContext::PSF_Invalid)
-      .Case("discard", ASTContext::PSF_Invalid)
-      .Case("remove", ASTContext::PSF_Invalid)
-      .Default(ASTContext::PSF_None);
-    if (Flag == ASTContext::PSF_None || Flag == ASTContext::PSF_Invalid) {
-      PP.Diag(PragmaLocation, Flag == ASTContext::PSF_None
-                                  ? diag::warn_pragma_invalid_specific_action
-                                  : diag::warn_pragma_unsupported_action)
-          << PragmaName << Tok.getIdentifierInfo()->getName();
-      return false;
-    }
-    SectionFlags |= Flag;
-    SectionFlagsAreDefault = false;
-    PP.Lex(Tok); // Identifier
-  }
-  // If no section attributes are specified, the section will be marked as
-  // read/write.
-  if (SectionFlagsAreDefault)
-    SectionFlags |= ASTContext::PSF_Write;
-=======
   Sema::PragmaMsStackAction Action = Sema::PSK_Reset;
   StringRef SlotLabel;
   if (Tok.isAnyIdentifier()) {
@@ -980,7 +864,6 @@
     if (SegmentName->getLength())
       Action = (Sema::PragmaMsStackAction)(Action | Sema::PSK_Set);
   }
->>>>>>> b2b84690
   if (Tok.isNot(tok::r_paren)) {
     PP.Diag(PragmaLocation, diag::warn_pragma_expected_rparen) << PragmaName;
     return false;
@@ -992,42 +875,6 @@
     return false;
   }
   PP.Lex(Tok); // eof
-<<<<<<< HEAD
-  Actions.ActOnPragmaMSSection(PragmaLocation, SectionFlags, SegmentName);
-  return true;
-}
-
-bool Parser::HandlePragmaMSSegment(StringRef PragmaName,
-                                   SourceLocation PragmaLocation) {
-  if (Tok.isNot(tok::l_paren)) {
-    PP.Diag(PragmaLocation, diag::warn_pragma_expected_lparen) << PragmaName;
-    return false;
-  }
-  PP.Lex(Tok); // (
-  Sema::PragmaMsStackAction Action = Sema::PSK_Reset;
-  StringRef SlotLabel;
-  if (Tok.isAnyIdentifier()) {
-    StringRef PushPop = Tok.getIdentifierInfo()->getName();
-    if (PushPop == "push")
-      Action = Sema::PSK_Push;
-    else if (PushPop == "pop")
-      Action = Sema::PSK_Pop;
-    else {
-      PP.Diag(PragmaLocation,
-              diag::warn_pragma_expected_section_push_pop_or_name)
-          << PragmaName;
-      return false;
-    }
-    if (Action != Sema::PSK_Reset) {
-      PP.Lex(Tok); // push | pop
-      if (Tok.is(tok::comma)) {
-        PP.Lex(Tok); // ,
-        // If we've got a comma, we either need a label or a string.
-        if (Tok.isAnyIdentifier()) {
-          SlotLabel = Tok.getIdentifierInfo()->getName();
-          PP.Lex(Tok); // identifier
-          if (Tok.is(tok::comma))
-=======
   Actions.ActOnPragmaMSSeg(PragmaLocation, Action, SlotLabel,
                            SegmentName, PragmaName);
   return true;
@@ -1771,808 +1618,6 @@
             Action = (Sema::PragmaMsStackAction)(Action | Sema::PSK_Set);
             Alignment = Tok;
 
->>>>>>> b2b84690
-            PP.Lex(Tok);
-          else if (Tok.isNot(tok::r_paren)) {
-            PP.Diag(PragmaLocation, diag::warn_pragma_expected_punc)
-                << PragmaName;
-            return false;
-          }
-        }
-      } else if (Tok.isNot(tok::r_paren)) {
-        PP.Diag(PragmaLocation, diag::warn_pragma_expected_punc) << PragmaName;
-        return false;
-      }
-    }
-<<<<<<< HEAD
-=======
-  } else if (PP.getLangOpts().ApplePragmaPack) {
-    // In MSVC/gcc, #pragma pack() resets the alignment without affecting
-    // the push/pop stack.
-    // In Apple gcc #pragma pack() is equivalent to #pragma pack(pop).
-    Action = Sema::PSK_Pop;
->>>>>>> b2b84690
-  }
-  // Grab the string literal for our section name.
-  StringLiteral *SegmentName = nullptr;
-  if (Tok.isNot(tok::r_paren)) {
-    if (Tok.isNot(tok::string_literal)) {
-      unsigned DiagID = Action != Sema::PSK_Reset ? !SlotLabel.empty() ?
-          diag::warn_pragma_expected_section_name :
-          diag::warn_pragma_expected_section_label_or_name :
-          diag::warn_pragma_expected_section_push_pop_or_name;
-      PP.Diag(PragmaLocation, DiagID) << PragmaName;
-      return false;
-    }
-    ExprResult StringResult = ParseStringLiteralExpression();
-    if (StringResult.isInvalid())
-      return false; // Already diagnosed.
-    SegmentName = cast<StringLiteral>(StringResult.get());
-    if (SegmentName->getCharByteWidth() != 1) {
-      PP.Diag(PragmaLocation, diag::warn_pragma_expected_non_wide_string)
-          << PragmaName;
-      return false;
-    }
-    // Setting section "" has no effect
-    if (SegmentName->getLength())
-      Action = (Sema::PragmaMsStackAction)(Action | Sema::PSK_Set);
-  }
-  if (Tok.isNot(tok::r_paren)) {
-    PP.Diag(PragmaLocation, diag::warn_pragma_expected_rparen) << PragmaName;
-    return false;
-  }
-  PP.Lex(Tok); // )
-  if (Tok.isNot(tok::eof)) {
-    PP.Diag(PragmaLocation, diag::warn_pragma_extra_tokens_at_eol)
-        << PragmaName;
-    return false;
-  }
-  PP.Lex(Tok); // eof
-  Actions.ActOnPragmaMSSeg(PragmaLocation, Action, SlotLabel,
-                           SegmentName, PragmaName);
-  return true;
-}
-
-<<<<<<< HEAD
-// #pragma init_seg({ compiler | lib | user | "section-name" [, func-name]} )
-bool Parser::HandlePragmaMSInitSeg(StringRef PragmaName,
-                                   SourceLocation PragmaLocation) {
-  if (getTargetInfo().getTriple().getEnvironment() != llvm::Triple::MSVC) {
-    PP.Diag(PragmaLocation, diag::warn_pragma_init_seg_unsupported_target);
-    return false;
-  }
-
-  if (ExpectAndConsume(tok::l_paren, diag::warn_pragma_expected_lparen,
-                       PragmaName))
-    return false;
-
-  // Parse either the known section names or the string section name.
-  StringLiteral *SegmentName = nullptr;
-  if (Tok.isAnyIdentifier()) {
-    auto *II = Tok.getIdentifierInfo();
-    StringRef Section = llvm::StringSwitch<StringRef>(II->getName())
-                            .Case("compiler", "\".CRT$XCC\"")
-                            .Case("lib", "\".CRT$XCL\"")
-                            .Case("user", "\".CRT$XCU\"")
-                            .Default("");
-
-    if (!Section.empty()) {
-      // Pretend the user wrote the appropriate string literal here.
-      Token Toks[1];
-      Toks[0].startToken();
-      Toks[0].setKind(tok::string_literal);
-      Toks[0].setLocation(Tok.getLocation());
-      Toks[0].setLiteralData(Section.data());
-      Toks[0].setLength(Section.size());
-      SegmentName =
-          cast<StringLiteral>(Actions.ActOnStringLiteral(Toks, nullptr).get());
-      PP.Lex(Tok);
-    }
-  } else if (Tok.is(tok::string_literal)) {
-    ExprResult StringResult = ParseStringLiteralExpression();
-    if (StringResult.isInvalid())
-      return false;
-    SegmentName = cast<StringLiteral>(StringResult.get());
-    if (SegmentName->getCharByteWidth() != 1) {
-      PP.Diag(PragmaLocation, diag::warn_pragma_expected_non_wide_string)
-          << PragmaName;
-      return false;
-    }
-    // FIXME: Add support for the '[, func-name]' part of the pragma.
-  }
-
-  if (!SegmentName) {
-    PP.Diag(PragmaLocation, diag::warn_pragma_expected_init_seg) << PragmaName;
-    return false;
-  }
-
-  if (ExpectAndConsume(tok::r_paren, diag::warn_pragma_expected_rparen,
-                       PragmaName) ||
-      ExpectAndConsume(tok::eof, diag::warn_pragma_extra_tokens_at_eol,
-                       PragmaName))
-    return false;
-
-  Actions.ActOnPragmaMSInitSeg(PragmaLocation, SegmentName);
-  return true;
-}
-
-namespace {
-struct PragmaLoopHintInfo {
-  Token PragmaName;
-  Token Option;
-  ArrayRef<Token> Toks;
-};
-} // end anonymous namespace
-
-static std::string PragmaLoopHintString(Token PragmaName, Token Option) {
-  std::string PragmaString;
-  if (PragmaName.getIdentifierInfo()->getName() == "loop") {
-    PragmaString = "clang loop ";
-    PragmaString += Option.getIdentifierInfo()->getName();
-  } else {
-    assert(PragmaName.getIdentifierInfo()->getName() == "unroll" &&
-           "Unexpected pragma name");
-    PragmaString = "unroll";
-  }
-  return PragmaString;
-}
-
-bool Parser::HandlePragmaLoopHint(LoopHint &Hint) {
-  assert(Tok.is(tok::annot_pragma_loop_hint));
-  PragmaLoopHintInfo *Info =
-      static_cast<PragmaLoopHintInfo *>(Tok.getAnnotationValue());
-
-  IdentifierInfo *PragmaNameInfo = Info->PragmaName.getIdentifierInfo();
-  Hint.PragmaNameLoc = IdentifierLoc::create(
-      Actions.Context, Info->PragmaName.getLocation(), PragmaNameInfo);
-
-  // It is possible that the loop hint has no option identifier, such as
-  // #pragma unroll(4).
-  IdentifierInfo *OptionInfo = Info->Option.is(tok::identifier)
-                                   ? Info->Option.getIdentifierInfo()
-                                   : nullptr;
-  Hint.OptionLoc = IdentifierLoc::create(
-      Actions.Context, Info->Option.getLocation(), OptionInfo);
-
-  llvm::ArrayRef<Token> Toks = Info->Toks;
-
-  // Return a valid hint if pragma unroll or nounroll were specified
-  // without an argument.
-  bool PragmaUnroll = PragmaNameInfo->getName() == "unroll";
-  bool PragmaNoUnroll = PragmaNameInfo->getName() == "nounroll";
-  if (Toks.empty() && (PragmaUnroll || PragmaNoUnroll)) {
-    ConsumeAnnotationToken();
-    Hint.Range = Info->PragmaName.getLocation();
-    return true;
-  }
-
-  // The constant expression is always followed by an eof token, which increases
-  // the TokSize by 1.
-  assert(!Toks.empty() &&
-         "PragmaLoopHintInfo::Toks must contain at least one token.");
-
-  // If no option is specified the argument is assumed to be a constant expr.
-  bool OptionUnroll = false;
-  bool OptionDistribute = false;
-  bool StateOption = false;
-  if (OptionInfo) { // Pragma Unroll does not specify an option.
-    OptionUnroll = OptionInfo->isStr("unroll");
-    OptionDistribute = OptionInfo->isStr("distribute");
-    StateOption = llvm::StringSwitch<bool>(OptionInfo->getName())
-                      .Case("vectorize", true)
-                      .Case("interleave", true)
-                      .Default(false) ||
-                  OptionUnroll || OptionDistribute;
-  }
-
-  bool AssumeSafetyArg = !OptionUnroll && !OptionDistribute;
-  // Verify loop hint has an argument.
-  if (Toks[0].is(tok::eof)) {
-    ConsumeAnnotationToken();
-    Diag(Toks[0].getLocation(), diag::err_pragma_loop_missing_argument)
-        << /*StateArgument=*/StateOption << /*FullKeyword=*/OptionUnroll
-        << /*AssumeSafetyKeyword=*/AssumeSafetyArg;
-    return false;
-  }
-
-  // Validate the argument.
-  if (StateOption) {
-    ConsumeAnnotationToken();
-    SourceLocation StateLoc = Toks[0].getLocation();
-    IdentifierInfo *StateInfo = Toks[0].getIdentifierInfo();
-
-    bool Valid = StateInfo &&
-                 llvm::StringSwitch<bool>(StateInfo->getName())
-                     .Cases("enable", "disable", true)
-                     .Case("full", OptionUnroll)
-                     .Case("assume_safety", AssumeSafetyArg)
-                     .Default(false);
-    if (!Valid) {
-      Diag(Toks[0].getLocation(), diag::err_pragma_invalid_keyword)
-          << /*FullKeyword=*/OptionUnroll
-          << /*AssumeSafetyKeyword=*/AssumeSafetyArg;
-      return false;
-    }
-    if (Toks.size() > 2)
-      Diag(Tok.getLocation(), diag::warn_pragma_extra_tokens_at_eol)
-          << PragmaLoopHintString(Info->PragmaName, Info->Option);
-    Hint.StateLoc = IdentifierLoc::create(Actions.Context, StateLoc, StateInfo);
-  } else {
-    // Enter constant expression including eof terminator into token stream.
-    PP.EnterTokenStream(Toks, /*DisableMacroExpansion=*/false);
-    ConsumeAnnotationToken();
-
-    ExprResult R = ParseConstantExpression();
-
-    // Tokens following an error in an ill-formed constant expression will
-    // remain in the token stream and must be removed.
-    if (Tok.isNot(tok::eof)) {
-      Diag(Tok.getLocation(), diag::warn_pragma_extra_tokens_at_eol)
-          << PragmaLoopHintString(Info->PragmaName, Info->Option);
-      while (Tok.isNot(tok::eof))
-        ConsumeAnyToken();
-    }
-
-    ConsumeToken(); // Consume the constant expression eof terminator.
-
-    if (R.isInvalid() ||
-        Actions.CheckLoopHintExpr(R.get(), Toks[0].getLocation()))
-      return false;
-
-    // Argument is a constant expression with an integer type.
-    Hint.ValueExpr = R.get();
-  }
-
-  Hint.Range = SourceRange(Info->PragmaName.getLocation(),
-                           Info->Toks.back().getLocation());
-  return true;
-}
-
-namespace {
-struct PragmaAttributeInfo {
-  enum ActionType { Push, Pop };
-  ParsedAttributes &Attributes;
-  ActionType Action;
-  ArrayRef<Token> Tokens;
-
-  PragmaAttributeInfo(ParsedAttributes &Attributes) : Attributes(Attributes) {}
-};
-
-#include "clang/Parse/AttrSubMatchRulesParserStringSwitches.inc"
-
-} // end anonymous namespace
-
-static StringRef getIdentifier(const Token &Tok) {
-  if (Tok.is(tok::identifier))
-    return Tok.getIdentifierInfo()->getName();
-  const char *S = tok::getKeywordSpelling(Tok.getKind());
-  if (!S)
-    return "";
-  return S;
-}
-
-static bool isAbstractAttrMatcherRule(attr::SubjectMatchRule Rule) {
-  using namespace attr;
-  switch (Rule) {
-#define ATTR_MATCH_RULE(Value, Spelling, IsAbstract)                           \
-  case Value:                                                                  \
-    return IsAbstract;
-#include "clang/Basic/AttrSubMatchRulesList.inc"
-  }
-  llvm_unreachable("Invalid attribute subject match rule");
-  return false;
-}
-
-static void diagnoseExpectedAttributeSubjectSubRule(
-    Parser &PRef, attr::SubjectMatchRule PrimaryRule, StringRef PrimaryRuleName,
-    SourceLocation SubRuleLoc) {
-  auto Diagnostic =
-      PRef.Diag(SubRuleLoc,
-                diag::err_pragma_attribute_expected_subject_sub_identifier)
-      << PrimaryRuleName;
-  if (const char *SubRules = validAttributeSubjectMatchSubRules(PrimaryRule))
-    Diagnostic << /*SubRulesSupported=*/1 << SubRules;
-  else
-    Diagnostic << /*SubRulesSupported=*/0;
-}
-
-static void diagnoseUnknownAttributeSubjectSubRule(
-    Parser &PRef, attr::SubjectMatchRule PrimaryRule, StringRef PrimaryRuleName,
-    StringRef SubRuleName, SourceLocation SubRuleLoc) {
-
-  auto Diagnostic =
-      PRef.Diag(SubRuleLoc, diag::err_pragma_attribute_unknown_subject_sub_rule)
-      << SubRuleName << PrimaryRuleName;
-  if (const char *SubRules = validAttributeSubjectMatchSubRules(PrimaryRule))
-    Diagnostic << /*SubRulesSupported=*/1 << SubRules;
-  else
-    Diagnostic << /*SubRulesSupported=*/0;
-}
-
-bool Parser::ParsePragmaAttributeSubjectMatchRuleSet(
-    attr::ParsedSubjectMatchRuleSet &SubjectMatchRules, SourceLocation &AnyLoc,
-    SourceLocation &LastMatchRuleEndLoc) {
-  bool IsAny = false;
-  BalancedDelimiterTracker AnyParens(*this, tok::l_paren);
-  if (getIdentifier(Tok) == "any") {
-    AnyLoc = ConsumeToken();
-    IsAny = true;
-    if (AnyParens.expectAndConsume())
-      return true;
-  }
-
-  do {
-    // Parse the subject matcher rule.
-    StringRef Name = getIdentifier(Tok);
-    if (Name.empty()) {
-      Diag(Tok, diag::err_pragma_attribute_expected_subject_identifier);
-      return true;
-    }
-    std::pair<Optional<attr::SubjectMatchRule>,
-              Optional<attr::SubjectMatchRule> (*)(StringRef, bool)>
-        Rule = isAttributeSubjectMatchRule(Name);
-    if (!Rule.first) {
-      Diag(Tok, diag::err_pragma_attribute_unknown_subject_rule) << Name;
-      return true;
-    }
-    attr::SubjectMatchRule PrimaryRule = *Rule.first;
-    SourceLocation RuleLoc = ConsumeToken();
-
-    BalancedDelimiterTracker Parens(*this, tok::l_paren);
-    if (isAbstractAttrMatcherRule(PrimaryRule)) {
-      if (Parens.expectAndConsume())
-        return true;
-    } else if (Parens.consumeOpen()) {
-      if (!SubjectMatchRules
-               .insert(
-                   std::make_pair(PrimaryRule, SourceRange(RuleLoc, RuleLoc)))
-               .second)
-        Diag(RuleLoc, diag::err_pragma_attribute_duplicate_subject)
-            << Name
-            << FixItHint::CreateRemoval(SourceRange(
-                   RuleLoc, Tok.is(tok::comma) ? Tok.getLocation() : RuleLoc));
-      LastMatchRuleEndLoc = RuleLoc;
-      continue;
-    }
-
-    // Parse the sub-rules.
-    StringRef SubRuleName = getIdentifier(Tok);
-    if (SubRuleName.empty()) {
-      diagnoseExpectedAttributeSubjectSubRule(*this, PrimaryRule, Name,
-                                              Tok.getLocation());
-      return true;
-    }
-    attr::SubjectMatchRule SubRule;
-    if (SubRuleName == "unless") {
-      SourceLocation SubRuleLoc = ConsumeToken();
-      BalancedDelimiterTracker Parens(*this, tok::l_paren);
-      if (Parens.expectAndConsume())
-        return true;
-      SubRuleName = getIdentifier(Tok);
-      if (SubRuleName.empty()) {
-        diagnoseExpectedAttributeSubjectSubRule(*this, PrimaryRule, Name,
-                                                SubRuleLoc);
-        return true;
-      }
-      auto SubRuleOrNone = Rule.second(SubRuleName, /*IsUnless=*/true);
-      if (!SubRuleOrNone) {
-        std::string SubRuleUnlessName = "unless(" + SubRuleName.str() + ")";
-        diagnoseUnknownAttributeSubjectSubRule(*this, PrimaryRule, Name,
-                                               SubRuleUnlessName, SubRuleLoc);
-        return true;
-      }
-      SubRule = *SubRuleOrNone;
-      ConsumeToken();
-      if (Parens.consumeClose())
-        return true;
-    } else {
-      auto SubRuleOrNone = Rule.second(SubRuleName, /*IsUnless=*/false);
-      if (!SubRuleOrNone) {
-        diagnoseUnknownAttributeSubjectSubRule(*this, PrimaryRule, Name,
-                                               SubRuleName, Tok.getLocation());
-        return true;
-      }
-      SubRule = *SubRuleOrNone;
-      ConsumeToken();
-    }
-    SourceLocation RuleEndLoc = Tok.getLocation();
-    LastMatchRuleEndLoc = RuleEndLoc;
-    if (Parens.consumeClose())
-      return true;
-    if (!SubjectMatchRules
-             .insert(std::make_pair(SubRule, SourceRange(RuleLoc, RuleEndLoc)))
-             .second) {
-      Diag(RuleLoc, diag::err_pragma_attribute_duplicate_subject)
-          << attr::getSubjectMatchRuleSpelling(SubRule)
-          << FixItHint::CreateRemoval(SourceRange(
-                 RuleLoc, Tok.is(tok::comma) ? Tok.getLocation() : RuleEndLoc));
-      continue;
-    }
-  } while (IsAny && TryConsumeToken(tok::comma));
-
-  if (IsAny)
-    if (AnyParens.consumeClose())
-      return true;
-
-  return false;
-}
-
-namespace {
-
-/// Describes the stage at which attribute subject rule parsing was interruped.
-enum class MissingAttributeSubjectRulesRecoveryPoint {
-  Comma,
-  ApplyTo,
-  Equals,
-  Any,
-  None,
-};
-
-MissingAttributeSubjectRulesRecoveryPoint
-getAttributeSubjectRulesRecoveryPointForToken(const Token &Tok) {
-  if (const auto *II = Tok.getIdentifierInfo()) {
-    if (II->isStr("apply_to"))
-      return MissingAttributeSubjectRulesRecoveryPoint::ApplyTo;
-    if (II->isStr("any"))
-      return MissingAttributeSubjectRulesRecoveryPoint::Any;
-  }
-  if (Tok.is(tok::equal))
-    return MissingAttributeSubjectRulesRecoveryPoint::Equals;
-  return MissingAttributeSubjectRulesRecoveryPoint::None;
-}
-
-/// Creates a diagnostic for the attribute subject rule parsing diagnostic that
-/// suggests the possible attribute subject rules in a fix-it together with
-/// any other missing tokens.
-DiagnosticBuilder createExpectedAttributeSubjectRulesTokenDiagnostic(
-    unsigned DiagID, AttributeList &Attribute,
-    MissingAttributeSubjectRulesRecoveryPoint Point, Parser &PRef) {
-  SourceLocation Loc = PRef.getEndOfPreviousToken();
-  if (Loc.isInvalid())
-    Loc = PRef.getCurToken().getLocation();
-  auto Diagnostic = PRef.Diag(Loc, DiagID);
-  std::string FixIt;
-  MissingAttributeSubjectRulesRecoveryPoint EndPoint =
-      getAttributeSubjectRulesRecoveryPointForToken(PRef.getCurToken());
-  if (Point == MissingAttributeSubjectRulesRecoveryPoint::Comma)
-    FixIt = ", ";
-  if (Point <= MissingAttributeSubjectRulesRecoveryPoint::ApplyTo &&
-      EndPoint > MissingAttributeSubjectRulesRecoveryPoint::ApplyTo)
-    FixIt += "apply_to";
-  if (Point <= MissingAttributeSubjectRulesRecoveryPoint::Equals &&
-      EndPoint > MissingAttributeSubjectRulesRecoveryPoint::Equals)
-    FixIt += " = ";
-  SourceRange FixItRange(Loc);
-  if (EndPoint == MissingAttributeSubjectRulesRecoveryPoint::None) {
-    // Gather the subject match rules that are supported by the attribute.
-    SmallVector<std::pair<attr::SubjectMatchRule, bool>, 4> SubjectMatchRuleSet;
-    Attribute.getMatchRules(PRef.getLangOpts(), SubjectMatchRuleSet);
-    if (SubjectMatchRuleSet.empty()) {
-      // FIXME: We can emit a "fix-it" with a subject list placeholder when
-      // placeholders will be supported by the fix-its.
-      return Diagnostic;
-    }
-    FixIt += "any(";
-    bool NeedsComma = false;
-    for (const auto &I : SubjectMatchRuleSet) {
-      // Ensure that the missing rule is reported in the fix-it only when it's
-      // supported in the current language mode.
-      if (!I.second)
-        continue;
-      if (NeedsComma)
-        FixIt += ", ";
-      else
-        NeedsComma = true;
-      FixIt += attr::getSubjectMatchRuleSpelling(I.first);
-    }
-    FixIt += ")";
-    // Check if we need to remove the range
-    PRef.SkipUntil(tok::eof, Parser::StopBeforeMatch);
-    FixItRange.setEnd(PRef.getCurToken().getLocation());
-  }
-  if (FixItRange.getBegin() == FixItRange.getEnd())
-    Diagnostic << FixItHint::CreateInsertion(FixItRange.getBegin(), FixIt);
-  else
-    Diagnostic << FixItHint::CreateReplacement(
-        CharSourceRange::getCharRange(FixItRange), FixIt);
-  return Diagnostic;
-}
-
-} // end anonymous namespace
-
-void Parser::HandlePragmaAttribute() {
-  assert(Tok.is(tok::annot_pragma_attribute) &&
-         "Expected #pragma attribute annotation token");
-  SourceLocation PragmaLoc = Tok.getLocation();
-  auto *Info = static_cast<PragmaAttributeInfo *>(Tok.getAnnotationValue());
-  if (Info->Action == PragmaAttributeInfo::Pop) {
-    ConsumeAnnotationToken();
-    Actions.ActOnPragmaAttributePop(PragmaLoc);
-    return;
-  }
-  // Parse the actual attribute with its arguments.
-  assert(Info->Action == PragmaAttributeInfo::Push &&
-         "Unexpected #pragma attribute command");
-  PP.EnterTokenStream(Info->Tokens, /*DisableMacroExpansion=*/false);
-  ConsumeAnnotationToken();
-
-  ParsedAttributes &Attrs = Info->Attributes;
-  Attrs.clearListOnly();
-
-  auto SkipToEnd = [this]() {
-    SkipUntil(tok::eof, StopBeforeMatch);
-    ConsumeToken();
-  };
-
-  if (Tok.is(tok::l_square) && NextToken().is(tok::l_square)) {
-    // Parse the CXX11 style attribute.
-    ParseCXX11AttributeSpecifier(Attrs);
-  } else if (Tok.is(tok::kw___attribute)) {
-    ConsumeToken();
-    if (ExpectAndConsume(tok::l_paren, diag::err_expected_lparen_after,
-                         "attribute"))
-      return SkipToEnd();
-    if (ExpectAndConsume(tok::l_paren, diag::err_expected_lparen_after, "("))
-      return SkipToEnd();
-
-    if (Tok.isNot(tok::identifier)) {
-      Diag(Tok, diag::err_pragma_attribute_expected_attribute_name);
-      SkipToEnd();
-      return;
-    }
-    IdentifierInfo *AttrName = Tok.getIdentifierInfo();
-    SourceLocation AttrNameLoc = ConsumeToken();
-
-    if (Tok.isNot(tok::l_paren))
-      Attrs.addNew(AttrName, AttrNameLoc, nullptr, AttrNameLoc, nullptr, 0,
-                   AttributeList::AS_GNU);
-    else
-      ParseGNUAttributeArgs(AttrName, AttrNameLoc, Attrs, /*EndLoc=*/nullptr,
-                            /*ScopeName=*/nullptr,
-                            /*ScopeLoc=*/SourceLocation(),
-                            AttributeList::AS_GNU,
-                            /*Declarator=*/nullptr);
-
-    if (ExpectAndConsume(tok::r_paren))
-      return SkipToEnd();
-    if (ExpectAndConsume(tok::r_paren))
-      return SkipToEnd();
-  } else if (Tok.is(tok::kw___declspec)) {
-    ParseMicrosoftDeclSpecs(Attrs);
-  } else {
-    Diag(Tok, diag::err_pragma_attribute_expected_attribute_syntax);
-    if (Tok.getIdentifierInfo()) {
-      // If we suspect that this is an attribute suggest the use of
-      // '__attribute__'.
-      if (AttributeList::getKind(Tok.getIdentifierInfo(), /*ScopeName=*/nullptr,
-                                 AttributeList::AS_GNU) !=
-          AttributeList::UnknownAttribute) {
-        SourceLocation InsertStartLoc = Tok.getLocation();
-        ConsumeToken();
-        if (Tok.is(tok::l_paren)) {
-          ConsumeAnyToken();
-          SkipUntil(tok::r_paren, StopBeforeMatch);
-          if (Tok.isNot(tok::r_paren))
-            return SkipToEnd();
-        }
-        Diag(Tok, diag::note_pragma_attribute_use_attribute_kw)
-            << FixItHint::CreateInsertion(InsertStartLoc, "__attribute__((")
-            << FixItHint::CreateInsertion(Tok.getEndLoc(), "))");
-      }
-    }
-    SkipToEnd();
-    return;
-  }
-
-  if (!Attrs.getList() || Attrs.getList()->isInvalid()) {
-    SkipToEnd();
-    return;
-  }
-
-  // Ensure that we don't have more than one attribute.
-  if (Attrs.getList()->getNext()) {
-    SourceLocation Loc = Attrs.getList()->getNext()->getLoc();
-    Diag(Loc, diag::err_pragma_attribute_multiple_attributes);
-    SkipToEnd();
-    return;
-  }
-
-  if (!Attrs.getList()->isSupportedByPragmaAttribute()) {
-    Diag(PragmaLoc, diag::err_pragma_attribute_unsupported_attribute)
-        << Attrs.getList()->getName();
-    SkipToEnd();
-    return;
-  }
-  AttributeList &Attribute = *Attrs.getList();
-
-  // Parse the subject-list.
-  if (!TryConsumeToken(tok::comma)) {
-    createExpectedAttributeSubjectRulesTokenDiagnostic(
-        diag::err_expected, Attribute,
-        MissingAttributeSubjectRulesRecoveryPoint::Comma, *this)
-        << tok::comma;
-    SkipToEnd();
-    return;
-  }
-
-  if (Tok.isNot(tok::identifier)) {
-    createExpectedAttributeSubjectRulesTokenDiagnostic(
-        diag::err_pragma_attribute_invalid_subject_set_specifier, Attribute,
-        MissingAttributeSubjectRulesRecoveryPoint::ApplyTo, *this);
-    SkipToEnd();
-    return;
-  }
-  const IdentifierInfo *II = Tok.getIdentifierInfo();
-  if (!II->isStr("apply_to")) {
-    createExpectedAttributeSubjectRulesTokenDiagnostic(
-        diag::err_pragma_attribute_invalid_subject_set_specifier, Attribute,
-        MissingAttributeSubjectRulesRecoveryPoint::ApplyTo, *this);
-    SkipToEnd();
-    return;
-  }
-  ConsumeToken();
-
-  if (!TryConsumeToken(tok::equal)) {
-    createExpectedAttributeSubjectRulesTokenDiagnostic(
-        diag::err_expected, Attribute,
-        MissingAttributeSubjectRulesRecoveryPoint::Equals, *this)
-        << tok::equal;
-    SkipToEnd();
-    return;
-  }
-
-  attr::ParsedSubjectMatchRuleSet SubjectMatchRules;
-  SourceLocation AnyLoc, LastMatchRuleEndLoc;
-  if (ParsePragmaAttributeSubjectMatchRuleSet(SubjectMatchRules, AnyLoc,
-                                              LastMatchRuleEndLoc)) {
-    SkipToEnd();
-    return;
-  }
-
-  // Tokens following an ill-formed attribute will remain in the token stream
-  // and must be removed.
-  if (Tok.isNot(tok::eof)) {
-    Diag(Tok, diag::err_pragma_attribute_extra_tokens_after_attribute);
-    SkipToEnd();
-    return;
-  }
-
-  // Consume the eof terminator token.
-  ConsumeToken();
-
-  Actions.ActOnPragmaAttributePush(Attribute, PragmaLoc,
-                                   std::move(SubjectMatchRules));
-}
-
-// #pragma GCC visibility comes in two variants:
-//   'push' '(' [visibility] ')'
-//   'pop'
-void PragmaGCCVisibilityHandler::HandlePragma(Preprocessor &PP, 
-                                              PragmaIntroducerKind Introducer,
-                                              Token &VisTok) {
-  SourceLocation VisLoc = VisTok.getLocation();
-
-  Token Tok;
-  PP.LexUnexpandedToken(Tok);
-
-  const IdentifierInfo *PushPop = Tok.getIdentifierInfo();
-
-  const IdentifierInfo *VisType;
-  if (PushPop && PushPop->isStr("pop")) {
-    VisType = nullptr;
-  } else if (PushPop && PushPop->isStr("push")) {
-    PP.LexUnexpandedToken(Tok);
-    if (Tok.isNot(tok::l_paren)) {
-      PP.Diag(Tok.getLocation(), diag::warn_pragma_expected_lparen)
-        << "visibility";
-      return;
-    }
-    PP.LexUnexpandedToken(Tok);
-    VisType = Tok.getIdentifierInfo();
-    if (!VisType) {
-      PP.Diag(Tok.getLocation(), diag::warn_pragma_expected_identifier)
-        << "visibility";
-      return;
-    }
-    PP.LexUnexpandedToken(Tok);
-    if (Tok.isNot(tok::r_paren)) {
-      PP.Diag(Tok.getLocation(), diag::warn_pragma_expected_rparen)
-        << "visibility";
-      return;
-    }
-  } else {
-    PP.Diag(Tok.getLocation(), diag::warn_pragma_expected_identifier)
-      << "visibility";
-    return;
-  }
-  SourceLocation EndLoc = Tok.getLocation();
-  PP.LexUnexpandedToken(Tok);
-  if (Tok.isNot(tok::eod)) {
-    PP.Diag(Tok.getLocation(), diag::warn_pragma_extra_tokens_at_eol)
-      << "visibility";
-    return;
-  }
-
-  auto Toks = llvm::make_unique<Token[]>(1);
-  Toks[0].startToken();
-  Toks[0].setKind(tok::annot_pragma_vis);
-  Toks[0].setLocation(VisLoc);
-  Toks[0].setAnnotationEndLoc(EndLoc);
-  Toks[0].setAnnotationValue(
-                          const_cast<void*>(static_cast<const void*>(VisType)));
-  PP.EnterTokenStream(std::move(Toks), 1, /*DisableMacroExpansion=*/true);
-}
-
-// #pragma pack(...) comes in the following delicious flavors:
-//   pack '(' [integer] ')'
-//   pack '(' 'show' ')'
-//   pack '(' ('push' | 'pop') [',' identifier] [, integer] ')'
-void PragmaPackHandler::HandlePragma(Preprocessor &PP, 
-                                     PragmaIntroducerKind Introducer,
-                                     Token &PackTok) {
-  SourceLocation PackLoc = PackTok.getLocation();
-
-  Token Tok;
-  PP.Lex(Tok);
-  if (Tok.isNot(tok::l_paren)) {
-    PP.Diag(Tok.getLocation(), diag::warn_pragma_expected_lparen) << "pack";
-    return;
-  }
-
-  Sema::PragmaMsStackAction Action = Sema::PSK_Reset;
-  StringRef SlotLabel;
-  Token Alignment;
-  Alignment.startToken();
-  PP.Lex(Tok);
-  if (Tok.is(tok::numeric_constant)) {
-    Alignment = Tok;
-
-    PP.Lex(Tok);
-
-    // In MSVC/gcc, #pragma pack(4) sets the alignment without affecting
-    // the push/pop stack.
-    // In Apple gcc, #pragma pack(4) is equivalent to #pragma pack(push, 4)
-    Action =
-        PP.getLangOpts().ApplePragmaPack ? Sema::PSK_Push_Set : Sema::PSK_Set;
-  } else if (Tok.is(tok::identifier)) {
-    const IdentifierInfo *II = Tok.getIdentifierInfo();
-    if (II->isStr("show")) {
-      Action = Sema::PSK_Show;
-      PP.Lex(Tok);
-    } else {
-      if (II->isStr("push")) {
-        Action = Sema::PSK_Push;
-      } else if (II->isStr("pop")) {
-        Action = Sema::PSK_Pop;
-      } else {
-        PP.Diag(Tok.getLocation(), diag::warn_pragma_invalid_action) << "pack";
-        return;
-      }
-      PP.Lex(Tok);
-
-      if (Tok.is(tok::comma)) {
-        PP.Lex(Tok);
-
-        if (Tok.is(tok::numeric_constant)) {
-          Action = (Sema::PragmaMsStackAction)(Action | Sema::PSK_Set);
-          Alignment = Tok;
-
-          PP.Lex(Tok);
-        } else if (Tok.is(tok::identifier)) {
-          SlotLabel = Tok.getIdentifierInfo()->getName();
-          PP.Lex(Tok);
-
-          if (Tok.is(tok::comma)) {
-            PP.Lex(Tok);
-
-            if (Tok.isNot(tok::numeric_constant)) {
-              PP.Diag(Tok.getLocation(), diag::warn_pragma_pack_malformed);
-              return;
-            }
-
-            Action = (Sema::PragmaMsStackAction)(Action | Sema::PSK_Set);
-            Alignment = Tok;
-
             PP.Lex(Tok);
           }
         } else {
@@ -2606,14 +1651,6 @@
   Info->SlotLabel = SlotLabel;
   Info->Alignment = Alignment;
 
-=======
-  PragmaPackInfo *Info =
-      PP.getPreprocessorAllocator().Allocate<PragmaPackInfo>(1);
-  Info->Action = Action;
-  Info->SlotLabel = SlotLabel;
-  Info->Alignment = Alignment;
-
->>>>>>> b2b84690
   MutableArrayRef<Token> Toks(PP.getPreprocessorAllocator().Allocate<Token>(1),
                               1);
   Toks[0].startToken();
@@ -3018,7 +2055,6 @@
   PP.Lex(Tok);
   if (Tok.isNot(tok::identifier)) {
     PP.Diag(Tok.getLocation(), diag::warn_pragma_expected_predicate) << 0;
-<<<<<<< HEAD
     return;
   }
   IdentifierInfo *Pred = Tok.getIdentifierInfo();
@@ -3063,7 +2099,7 @@
                                                StateLoc, State);
 }
 
-/// \brief Handle '#pragma omp ...' when OpenMP is disabled.
+/// Handle '#pragma omp ...' when OpenMP is disabled.
 ///
 void
 PragmaNoOpenMPHandler::HandlePragma(Preprocessor &PP,
@@ -3078,7 +2114,7 @@
   PP.DiscardUntilEndOfDirective();
 }
 
-/// \brief Handle '#pragma omp ...' when OpenMP is enabled.
+/// Handle '#pragma omp ...' when OpenMP is enabled.
 ///
 void
 PragmaOpenMPHandler::HandlePragma(Preprocessor &PP,
@@ -3090,9 +2126,21 @@
   Tok.setKind(tok::annot_pragma_openmp);
   Tok.setLocation(FirstTok.getLocation());
 
-  while (Tok.isNot(tok::eod)) {
+  while (Tok.isNot(tok::eod) && Tok.isNot(tok::eof)) {
     Pragma.push_back(Tok);
     PP.Lex(Tok);
+    if (Tok.is(tok::annot_pragma_openmp)) {
+      PP.Diag(Tok, diag::err_omp_unexpected_directive) << 0;
+      unsigned InnerPragmaCnt = 1;
+      while (InnerPragmaCnt != 0) {
+        PP.Lex(Tok);
+        if (Tok.is(tok::annot_pragma_openmp))
+          ++InnerPragmaCnt;
+        else if (Tok.is(tok::annot_pragma_openmp_end))
+          --InnerPragmaCnt;
+      }
+      PP.Lex(Tok);
+    }
   }
   SourceLocation EodLoc = Tok.getLocation();
   Tok.startToken();
@@ -3106,7 +2154,7 @@
                       /*DisableMacroExpansion=*/false);
 }
 
-/// \brief Handle '#pragma pointers_to_members'
+/// Handle '#pragma pointers_to_members'
 // The grammar for this pragma is as follows:
 //
 // <inheritance model> ::= ('single' | 'multiple' | 'virtual') '_inheritance'
@@ -3204,7 +2252,7 @@
   PP.EnterToken(AnnotTok);
 }
 
-/// \brief Handle '#pragma vtordisp'
+/// Handle '#pragma vtordisp'
 // The grammar for this pragma is as follows:
 //
 // <vtordisp-mode> ::= ('off' | 'on' | '0' | '1' | '2' )
@@ -3276,321 +2324,6 @@
   // Finish the pragma: ')' $
   if (Tok.isNot(tok::r_paren)) {
     PP.Diag(VtorDispLoc, diag::warn_pragma_expected_rparen) << "vtordisp";
-=======
-    return;
-  }
-  IdentifierInfo *Pred = Tok.getIdentifierInfo();
-
-  OpenCLExtState State;
-  if (Pred->isStr("enable")) {
-    State = Enable;
-  } else if (Pred->isStr("disable")) {
-    State = Disable;
-  } else if (Pred->isStr("begin"))
-    State = Begin;
-  else if (Pred->isStr("end"))
-    State = End;
-  else {
-    PP.Diag(Tok.getLocation(), diag::warn_pragma_expected_predicate)
-      << Ext->isStr("all");
->>>>>>> b2b84690
-    return;
-  }
-  SourceLocation EndLoc = Tok.getLocation();
-  PP.Lex(Tok);
-  if (Tok.isNot(tok::eod)) {
-    PP.Diag(Tok.getLocation(), diag::warn_pragma_extra_tokens_at_eol)
-        << "vtordisp";
-    return;
-  }
-
-<<<<<<< HEAD
-  // Enter the annotation.
-  Token AnnotTok;
-  AnnotTok.startToken();
-  AnnotTok.setKind(tok::annot_pragma_ms_vtordisp);
-  AnnotTok.setLocation(VtorDispLoc);
-  AnnotTok.setAnnotationEndLoc(EndLoc);
-  AnnotTok.setAnnotationValue(reinterpret_cast<void *>(
-      static_cast<uintptr_t>((Action << 16) | (Value & 0xFFFF))));
-  PP.EnterToken(AnnotTok);
-}
-
-/// \brief Handle all MS pragmas.  Simply forwards the tokens after inserting
-/// an annotation token.
-void PragmaMSPragma::HandlePragma(Preprocessor &PP,
-                                  PragmaIntroducerKind Introducer,
-                                  Token &Tok) {
-  Token EoF, AnnotTok;
-  EoF.startToken();
-  EoF.setKind(tok::eof);
-  AnnotTok.startToken();
-  AnnotTok.setKind(tok::annot_pragma_ms_pragma);
-  AnnotTok.setLocation(Tok.getLocation());
-  AnnotTok.setAnnotationEndLoc(Tok.getLocation());
-  SmallVector<Token, 8> TokenVector;
-  // Suck up all of the tokens before the eod.
-  for (; Tok.isNot(tok::eod); PP.Lex(Tok)) {
-    TokenVector.push_back(Tok);
-    AnnotTok.setAnnotationEndLoc(Tok.getLocation());
-  }
-  // Add a sentinal EoF token to the end of the list.
-  TokenVector.push_back(EoF);
-  // We must allocate this array with new because EnterTokenStream is going to
-  // delete it later.
-  auto TokenArray = llvm::make_unique<Token[]>(TokenVector.size());
-  std::copy(TokenVector.begin(), TokenVector.end(), TokenArray.get());
-  auto Value = new (PP.getPreprocessorAllocator())
-      std::pair<std::unique_ptr<Token[]>, size_t>(std::move(TokenArray),
-                                                  TokenVector.size());
-  AnnotTok.setAnnotationValue(Value);
-  PP.EnterToken(AnnotTok);
-}
-
-/// \brief Handle the Microsoft \#pragma detect_mismatch extension.
-=======
-  auto Info = PP.getPreprocessorAllocator().Allocate<OpenCLExtData>(1);
-  Info->first = Ext;
-  Info->second = State;
-  MutableArrayRef<Token> Toks(PP.getPreprocessorAllocator().Allocate<Token>(1),
-                              1);
-  Toks[0].startToken();
-  Toks[0].setKind(tok::annot_pragma_opencl_extension);
-  Toks[0].setLocation(NameLoc);
-  Toks[0].setAnnotationValue(static_cast<void*>(Info));
-  Toks[0].setAnnotationEndLoc(StateLoc);
-  PP.EnterTokenStream(Toks, /*DisableMacroExpansion=*/true);
-
-  if (PP.getPPCallbacks())
-    PP.getPPCallbacks()->PragmaOpenCLExtension(NameLoc, Ext, 
-                                               StateLoc, State);
-}
-
-/// Handle '#pragma omp ...' when OpenMP is disabled.
-///
-void
-PragmaNoOpenMPHandler::HandlePragma(Preprocessor &PP,
-                                    PragmaIntroducerKind Introducer,
-                                    Token &FirstTok) {
-  if (!PP.getDiagnostics().isIgnored(diag::warn_pragma_omp_ignored,
-                                     FirstTok.getLocation())) {
-    PP.Diag(FirstTok, diag::warn_pragma_omp_ignored);
-    PP.getDiagnostics().setSeverity(diag::warn_pragma_omp_ignored,
-                                    diag::Severity::Ignored, SourceLocation());
-  }
-  PP.DiscardUntilEndOfDirective();
-}
-
-/// Handle '#pragma omp ...' when OpenMP is enabled.
-///
-void
-PragmaOpenMPHandler::HandlePragma(Preprocessor &PP,
-                                  PragmaIntroducerKind Introducer,
-                                  Token &FirstTok) {
-  SmallVector<Token, 16> Pragma;
-  Token Tok;
-  Tok.startToken();
-  Tok.setKind(tok::annot_pragma_openmp);
-  Tok.setLocation(FirstTok.getLocation());
-
-  while (Tok.isNot(tok::eod) && Tok.isNot(tok::eof)) {
-    Pragma.push_back(Tok);
-    PP.Lex(Tok);
-    if (Tok.is(tok::annot_pragma_openmp)) {
-      PP.Diag(Tok, diag::err_omp_unexpected_directive) << 0;
-      unsigned InnerPragmaCnt = 1;
-      while (InnerPragmaCnt != 0) {
-        PP.Lex(Tok);
-        if (Tok.is(tok::annot_pragma_openmp))
-          ++InnerPragmaCnt;
-        else if (Tok.is(tok::annot_pragma_openmp_end))
-          --InnerPragmaCnt;
-      }
-      PP.Lex(Tok);
-    }
-  }
-  SourceLocation EodLoc = Tok.getLocation();
-  Tok.startToken();
-  Tok.setKind(tok::annot_pragma_openmp_end);
-  Tok.setLocation(EodLoc);
-  Pragma.push_back(Tok);
-
-  auto Toks = llvm::make_unique<Token[]>(Pragma.size());
-  std::copy(Pragma.begin(), Pragma.end(), Toks.get());
-  PP.EnterTokenStream(std::move(Toks), Pragma.size(),
-                      /*DisableMacroExpansion=*/false);
-}
-
-/// Handle '#pragma pointers_to_members'
-// The grammar for this pragma is as follows:
-//
-// <inheritance model> ::= ('single' | 'multiple' | 'virtual') '_inheritance'
-//
-// #pragma pointers_to_members '(' 'best_case' ')'
-// #pragma pointers_to_members '(' 'full_generality' [',' inheritance-model] ')'
-// #pragma pointers_to_members '(' inheritance-model ')'
-void PragmaMSPointersToMembers::HandlePragma(Preprocessor &PP,
-                                             PragmaIntroducerKind Introducer,
-                                             Token &Tok) {
-  SourceLocation PointersToMembersLoc = Tok.getLocation();
-  PP.Lex(Tok);
-  if (Tok.isNot(tok::l_paren)) {
-    PP.Diag(PointersToMembersLoc, diag::warn_pragma_expected_lparen)
-      << "pointers_to_members";
-    return;
-  }
-  PP.Lex(Tok);
-  const IdentifierInfo *Arg = Tok.getIdentifierInfo();
-  if (!Arg) {
-    PP.Diag(Tok.getLocation(), diag::warn_pragma_expected_identifier)
-      << "pointers_to_members";
-    return;
-  }
-  PP.Lex(Tok);
-
-  LangOptions::PragmaMSPointersToMembersKind RepresentationMethod;
-  if (Arg->isStr("best_case")) {
-    RepresentationMethod = LangOptions::PPTMK_BestCase;
-  } else {
-    if (Arg->isStr("full_generality")) {
-      if (Tok.is(tok::comma)) {
-        PP.Lex(Tok);
-
-        Arg = Tok.getIdentifierInfo();
-        if (!Arg) {
-          PP.Diag(Tok.getLocation(),
-                  diag::err_pragma_pointers_to_members_unknown_kind)
-              << Tok.getKind() << /*OnlyInheritanceModels*/ 0;
-          return;
-        }
-        PP.Lex(Tok);
-      } else if (Tok.is(tok::r_paren)) {
-        // #pragma pointers_to_members(full_generality) implicitly specifies
-        // virtual_inheritance.
-        Arg = nullptr;
-        RepresentationMethod = LangOptions::PPTMK_FullGeneralityVirtualInheritance;
-      } else {
-        PP.Diag(Tok.getLocation(), diag::err_expected_punc)
-            << "full_generality";
-        return;
-      }
-    }
-
-    if (Arg) {
-      if (Arg->isStr("single_inheritance")) {
-        RepresentationMethod =
-            LangOptions::PPTMK_FullGeneralitySingleInheritance;
-      } else if (Arg->isStr("multiple_inheritance")) {
-        RepresentationMethod =
-            LangOptions::PPTMK_FullGeneralityMultipleInheritance;
-      } else if (Arg->isStr("virtual_inheritance")) {
-        RepresentationMethod =
-            LangOptions::PPTMK_FullGeneralityVirtualInheritance;
-      } else {
-        PP.Diag(Tok.getLocation(),
-                diag::err_pragma_pointers_to_members_unknown_kind)
-            << Arg << /*HasPointerDeclaration*/ 1;
-        return;
-      }
-    }
-  }
-
-  if (Tok.isNot(tok::r_paren)) {
-    PP.Diag(Tok.getLocation(), diag::err_expected_rparen_after)
-        << (Arg ? Arg->getName() : "full_generality");
-    return;
-  }
-
-  SourceLocation EndLoc = Tok.getLocation();
-  PP.Lex(Tok);
-  if (Tok.isNot(tok::eod)) {
-    PP.Diag(Tok.getLocation(), diag::warn_pragma_extra_tokens_at_eol)
-      << "pointers_to_members";
-    return;
-  }
-
-  Token AnnotTok;
-  AnnotTok.startToken();
-  AnnotTok.setKind(tok::annot_pragma_ms_pointers_to_members);
-  AnnotTok.setLocation(PointersToMembersLoc);
-  AnnotTok.setAnnotationEndLoc(EndLoc);
-  AnnotTok.setAnnotationValue(
-      reinterpret_cast<void *>(static_cast<uintptr_t>(RepresentationMethod)));
-  PP.EnterToken(AnnotTok);
-}
-
-/// Handle '#pragma vtordisp'
-// The grammar for this pragma is as follows:
-//
-// <vtordisp-mode> ::= ('off' | 'on' | '0' | '1' | '2' )
-//
-// #pragma vtordisp '(' ['push' ','] vtordisp-mode ')'
-// #pragma vtordisp '(' 'pop' ')'
-// #pragma vtordisp '(' ')'
-void PragmaMSVtorDisp::HandlePragma(Preprocessor &PP,
-                                    PragmaIntroducerKind Introducer,
-                                    Token &Tok) {
-  SourceLocation VtorDispLoc = Tok.getLocation();
-  PP.Lex(Tok);
-  if (Tok.isNot(tok::l_paren)) {
-    PP.Diag(VtorDispLoc, diag::warn_pragma_expected_lparen) << "vtordisp";
-    return;
-  }
-  PP.Lex(Tok);
-
-  Sema::PragmaMsStackAction Action = Sema::PSK_Set;
-  const IdentifierInfo *II = Tok.getIdentifierInfo();
-  if (II) {
-    if (II->isStr("push")) {
-      // #pragma vtordisp(push, mode)
-      PP.Lex(Tok);
-      if (Tok.isNot(tok::comma)) {
-        PP.Diag(VtorDispLoc, diag::warn_pragma_expected_punc) << "vtordisp";
-        return;
-      }
-      PP.Lex(Tok);
-      Action = Sema::PSK_Push_Set;
-      // not push, could be on/off
-    } else if (II->isStr("pop")) {
-      // #pragma vtordisp(pop)
-      PP.Lex(Tok);
-      Action = Sema::PSK_Pop;
-    }
-    // not push or pop, could be on/off
-  } else {
-    if (Tok.is(tok::r_paren)) {
-      // #pragma vtordisp()
-      Action = Sema::PSK_Reset;
-    }
-  }
-
-
-  uint64_t Value = 0;
-  if (Action & Sema::PSK_Push || Action & Sema::PSK_Set) {
-    const IdentifierInfo *II = Tok.getIdentifierInfo();
-    if (II && II->isStr("off")) {
-      PP.Lex(Tok);
-      Value = 0;
-    } else if (II && II->isStr("on")) {
-      PP.Lex(Tok);
-      Value = 1;
-    } else if (Tok.is(tok::numeric_constant) &&
-               PP.parseSimpleIntegerLiteral(Tok, Value)) {
-      if (Value > 2) {
-        PP.Diag(Tok.getLocation(), diag::warn_pragma_expected_integer)
-            << 0 << 2 << "vtordisp";
-        return;
-      }
-    } else {
-      PP.Diag(Tok.getLocation(), diag::warn_pragma_invalid_action)
-          << "vtordisp";
-      return;
-    }
-  }
-
-  // Finish the pragma: ')' $
-  if (Tok.isNot(tok::r_paren)) {
-    PP.Diag(VtorDispLoc, diag::warn_pragma_expected_rparen) << "vtordisp";
     return;
   }
   SourceLocation EndLoc = Tok.getLocation();
@@ -3644,7 +2377,6 @@
 }
 
 /// Handle the Microsoft \#pragma detect_mismatch extension.
->>>>>>> b2b84690
 ///
 /// The syntax is:
 /// \code
@@ -3742,15 +2474,12 @@
     return;
   }
 
-<<<<<<< HEAD
-=======
   if (PP.getTargetInfo().getTriple().isOSBinFormatELF() && Kind != PCK_Lib) {
     PP.Diag(Tok.getLocation(), diag::warn_pragma_comment_ignored)
         << II->getName();
     return;
   }
 
->>>>>>> b2b84690
   // On PS4, issue a warning about any pragma comments other than
   // #pragma comment lib.
   if (PP.getTargetInfo().getTriple().isPS4() && Kind != PCK_Lib) {
@@ -3953,11 +2682,7 @@
   ConsumeAnnotationToken();
 }
 
-<<<<<<< HEAD
-/// \brief Parses loop or unroll pragma hint value and fills in Info.
-=======
 /// Parses loop or unroll pragma hint value and fills in Info.
->>>>>>> b2b84690
 static bool ParseLoopHintValue(Preprocessor &PP, Token &Tok, Token PragmaName,
                                Token Option, bool ValueInParens,
                                PragmaLoopHintInfo &Info) {
@@ -3999,11 +2724,7 @@
   return false;
 }
 
-<<<<<<< HEAD
-/// \brief Handle the \#pragma clang loop directive.
-=======
 /// Handle the \#pragma clang loop directive.
->>>>>>> b2b84690
 ///  #pragma clang 'loop' loop-hints
 ///
 ///  loop-hints:
@@ -4118,11 +2839,7 @@
                       /*DisableMacroExpansion=*/false);
 }
 
-<<<<<<< HEAD
-/// \brief Handle the loop unroll optimization pragmas.
-=======
 /// Handle the loop unroll optimization pragmas.
->>>>>>> b2b84690
 ///  #pragma unroll
 ///  #pragma unroll unroll-hint-value
 ///  #pragma unroll '(' unroll-hint-value ')'
@@ -4192,11 +2909,7 @@
                       /*DisableMacroExpansion=*/false);
 }
 
-<<<<<<< HEAD
-/// \brief Handle the Microsoft \#pragma intrinsic extension.
-=======
 /// Handle the Microsoft \#pragma intrinsic extension.
->>>>>>> b2b84690
 ///
 /// The syntax is:
 /// \code
@@ -4245,8 +2958,6 @@
     PP.Diag(Tok.getLocation(), diag::warn_pragma_extra_tokens_at_eol)
         << "intrinsic";
 }
-<<<<<<< HEAD
-=======
 
 // #pragma optimize("gsty", on|off)
 void PragmaMSOptimizeHandler::HandlePragma(Preprocessor &PP,
@@ -4302,7 +3013,6 @@
   PP.Diag(StartLoc, diag::warn_pragma_optimize);
 }
 
->>>>>>> b2b84690
 void PragmaForceCUDAHostDeviceHandler::HandlePragma(
     Preprocessor &PP, PragmaIntroducerKind Introducer, Token &Tok) {
   Token FirstTok = Tok;
@@ -4327,11 +3037,7 @@
             diag::warn_pragma_force_cuda_host_device_bad_arg);
 }
 
-<<<<<<< HEAD
-/// \brief Handle the #pragma clang attribute directive.
-=======
 /// Handle the #pragma clang attribute directive.
->>>>>>> b2b84690
 ///
 /// The syntax is:
 /// \code
