//===--- SemaStmt.cpp - Semantic Analysis for Statements ------------------===//
//
//                     The LLVM Compiler Infrastructure
//
// This file is distributed under the University of Illinois Open Source
// License. See LICENSE.TXT for details.
//
//===----------------------------------------------------------------------===//
//
//  This file implements semantic analysis for statements.
//
//===----------------------------------------------------------------------===//

#include "clang/Sema/SemaInternal.h"
#include "clang/AST/ASTContext.h"
#include "clang/AST/ASTDiagnostic.h"
#include "clang/AST/ASTLambda.h"
#include "clang/AST/CharUnits.h"
#include "clang/AST/CXXInheritance.h"
#include "clang/AST/DeclObjC.h"
#include "clang/AST/EvaluatedExprVisitor.h"
#include "clang/AST/ExprCXX.h"
#include "clang/AST/ExprObjC.h"
#include "clang/AST/RecursiveASTVisitor.h"
#include "clang/AST/StmtCXX.h"
#include "clang/AST/StmtObjC.h"
#include "clang/AST/TypeLoc.h"
#include "clang/AST/TypeOrdering.h"
#include "clang/Basic/TargetInfo.h"
#include "clang/Lex/Preprocessor.h"
#include "clang/Sema/Initialization.h"
#include "clang/Sema/Lookup.h"
#include "clang/Sema/Scope.h"
#include "clang/Sema/ScopeInfo.h"
#include "llvm/ADT/ArrayRef.h"
#include "llvm/ADT/DenseMap.h"
#include "llvm/ADT/STLExtras.h"
#include "llvm/ADT/SmallPtrSet.h"
#include "llvm/ADT/SmallString.h"
#include "llvm/ADT/SmallVector.h"

using namespace clang;
using namespace sema;

StmtResult Sema::ActOnExprStmt(ExprResult FE) {
  if (FE.isInvalid())
    return StmtError();

  FE = ActOnFinishFullExpr(FE.get(), FE.get()->getExprLoc(),
                           /*DiscardedValue*/ true);
  if (FE.isInvalid())
    return StmtError();

  // C99 6.8.3p2: The expression in an expression statement is evaluated as a
  // void expression for its side effects.  Conversion to void allows any
  // operand, even incomplete types.

  // Same thing in for stmt first clause (when expr) and third clause.
  return StmtResult(FE.getAs<Stmt>());
}


StmtResult Sema::ActOnExprStmtError() {
  DiscardCleanupsInEvaluationContext();
  return StmtError();
}

StmtResult Sema::ActOnNullStmt(SourceLocation SemiLoc,
                               bool HasLeadingEmptyMacro) {
  return new (Context) NullStmt(SemiLoc, HasLeadingEmptyMacro);
}

StmtResult Sema::ActOnDeclStmt(DeclGroupPtrTy dg, SourceLocation StartLoc,
                               SourceLocation EndLoc) {
  DeclGroupRef DG = dg.get();

  // If we have an invalid decl, just return an error.
  if (DG.isNull()) return StmtError();

  return new (Context) DeclStmt(DG, StartLoc, EndLoc);
}

void Sema::ActOnForEachDeclStmt(DeclGroupPtrTy dg) {
  DeclGroupRef DG = dg.get();

  // If we don't have a declaration, or we have an invalid declaration,
  // just return.
  if (DG.isNull() || !DG.isSingleDecl())
    return;

  Decl *decl = DG.getSingleDecl();
  if (!decl || decl->isInvalidDecl())
    return;

  // Only variable declarations are permitted.
  VarDecl *var = dyn_cast<VarDecl>(decl);
  if (!var) {
    Diag(decl->getLocation(), diag::err_non_variable_decl_in_for);
    decl->setInvalidDecl();
    return;
  }

  // foreach variables are never actually initialized in the way that
  // the parser came up with.
  var->setInit(nullptr);

  // In ARC, we don't need to retain the iteration variable of a fast
  // enumeration loop.  Rather than actually trying to catch that
  // during declaration processing, we remove the consequences here.
  if (getLangOpts().ObjCAutoRefCount) {
    QualType type = var->getType();

    // Only do this if we inferred the lifetime.  Inferred lifetime
    // will show up as a local qualifier because explicit lifetime
    // should have shown up as an AttributedType instead.
    if (type.getLocalQualifiers().getObjCLifetime() == Qualifiers::OCL_Strong) {
      // Add 'const' and mark the variable as pseudo-strong.
      var->setType(type.withConst());
      var->setARCPseudoStrong(true);
    }
  }
}

<<<<<<< HEAD
/// \brief Diagnose unused comparisons, both builtin and overloaded operators.
=======
/// Diagnose unused comparisons, both builtin and overloaded operators.
>>>>>>> b2b84690
/// For '==' and '!=', suggest fixits for '=' or '|='.
///
/// Adding a cast to void (or other expression wrappers) will prevent the
/// warning from firing.
static bool DiagnoseUnusedComparison(Sema &S, const Expr *E) {
  SourceLocation Loc;
<<<<<<< HEAD
  bool IsNotEqual, CanAssign, IsRelational;
=======
  bool CanAssign;
  enum { Equality, Inequality, Relational, ThreeWay } Kind;
>>>>>>> b2b84690

  if (const BinaryOperator *Op = dyn_cast<BinaryOperator>(E)) {
    if (!Op->isComparisonOp())
      return false;

<<<<<<< HEAD
    IsRelational = Op->isRelationalOp();
=======
    if (Op->getOpcode() == BO_EQ)
      Kind = Equality;
    else if (Op->getOpcode() == BO_NE)
      Kind = Inequality;
    else if (Op->getOpcode() == BO_Cmp)
      Kind = ThreeWay;
    else {
      assert(Op->isRelationalOp());
      Kind = Relational;
    }
>>>>>>> b2b84690
    Loc = Op->getOperatorLoc();
    CanAssign = Op->getLHS()->IgnoreParenImpCasts()->isLValue();
  } else if (const CXXOperatorCallExpr *Op = dyn_cast<CXXOperatorCallExpr>(E)) {
    switch (Op->getOperator()) {
<<<<<<< HEAD
    default:
      return false;
    case OO_EqualEqual:
    case OO_ExclaimEqual:
      IsRelational = false;
      break;
    case OO_Less:
    case OO_Greater:
    case OO_GreaterEqual:
    case OO_LessEqual:
      IsRelational = true;
      break;
=======
    case OO_EqualEqual:
      Kind = Equality;
      break;
    case OO_ExclaimEqual:
      Kind = Inequality;
      break;
    case OO_Less:
    case OO_Greater:
    case OO_GreaterEqual:
    case OO_LessEqual:
      Kind = Relational;
      break;
    case OO_Spaceship:
      Kind = ThreeWay;
      break;
    default:
      return false;
>>>>>>> b2b84690
    }

    Loc = Op->getOperatorLoc();
    CanAssign = Op->getArg(0)->IgnoreParenImpCasts()->isLValue();
  } else {
    // Not a typo-prone comparison.
    return false;
  }

  // Suppress warnings when the operator, suspicious as it may be, comes from
  // a macro expansion.
  if (S.SourceMgr.isMacroBodyExpansion(Loc))
    return false;

  S.Diag(Loc, diag::warn_unused_comparison)
<<<<<<< HEAD
    << (unsigned)IsRelational << (unsigned)IsNotEqual << E->getSourceRange();

  // If the LHS is a plausible entity to assign to, provide a fixit hint to
  // correct common typos.
  if (!IsRelational && CanAssign) {
    if (IsNotEqual)
=======
    << (unsigned)Kind << E->getSourceRange();

  // If the LHS is a plausible entity to assign to, provide a fixit hint to
  // correct common typos.
  if (CanAssign) {
    if (Kind == Inequality)
>>>>>>> b2b84690
      S.Diag(Loc, diag::note_inequality_comparison_to_or_assign)
        << FixItHint::CreateReplacement(Loc, "|=");
    else if (Kind == Equality)
      S.Diag(Loc, diag::note_equality_comparison_to_assign)
        << FixItHint::CreateReplacement(Loc, "=");
  }

  return true;
}

void Sema::DiagnoseUnusedExprResult(const Stmt *S) {
  if (const LabelStmt *Label = dyn_cast_or_null<LabelStmt>(S))
    return DiagnoseUnusedExprResult(Label->getSubStmt());

  const Expr *E = dyn_cast_or_null<Expr>(S);
  if (!E)
    return;

  // If we are in an unevaluated expression context, then there can be no unused
  // results because the results aren't expected to be used in the first place.
  if (isUnevaluatedContext())
    return;

  SourceLocation ExprLoc = E->IgnoreParenImpCasts()->getExprLoc();
  // In most cases, we don't want to warn if the expression is written in a
  // macro body, or if the macro comes from a system header. If the offending
  // expression is a call to a function with the warn_unused_result attribute,
  // we warn no matter the location. Because of the order in which the various
  // checks need to happen, we factor out the macro-related test here.
  bool ShouldSuppress = 
      SourceMgr.isMacroBodyExpansion(ExprLoc) ||
      SourceMgr.isInSystemMacro(ExprLoc);

  const Expr *WarnExpr;
  SourceLocation Loc;
  SourceRange R1, R2;
  if (!E->isUnusedResultAWarning(WarnExpr, Loc, R1, R2, Context))
    return;

  // If this is a GNU statement expression expanded from a macro, it is probably
  // unused because it is a function-like macro that can be used as either an
  // expression or statement.  Don't warn, because it is almost certainly a
  // false positive.
  if (isa<StmtExpr>(E) && Loc.isMacroID())
    return;

  // Check if this is the UNREFERENCED_PARAMETER from the Microsoft headers.
  // That macro is frequently used to suppress "unused parameter" warnings,
  // but its implementation makes clang's -Wunused-value fire.  Prevent this.
  if (isa<ParenExpr>(E->IgnoreImpCasts()) && Loc.isMacroID()) {
    SourceLocation SpellLoc = Loc;
    if (findMacroSpelling(SpellLoc, "UNREFERENCED_PARAMETER"))
      return;
  }

  // Okay, we have an unused result.  Depending on what the base expression is,
  // we might want to make a more specific diagnostic.  Check for one of these
  // cases now.
  unsigned DiagID = diag::warn_unused_expr;
  if (const ExprWithCleanups *Temps = dyn_cast<ExprWithCleanups>(E))
    E = Temps->getSubExpr();
  if (const CXXBindTemporaryExpr *TempExpr = dyn_cast<CXXBindTemporaryExpr>(E))
    E = TempExpr->getSubExpr();

  if (DiagnoseUnusedComparison(*this, E))
    return;

  E = WarnExpr;
  if (const CallExpr *CE = dyn_cast<CallExpr>(E)) {
    if (E->getType()->isVoidType())
      return;

    // If the callee has attribute pure, const, or warn_unused_result, warn with
    // a more specific message to make it clear what is happening. If the call
    // is written in a macro body, only warn if it has the warn_unused_result
    // attribute.
    if (const Decl *FD = CE->getCalleeDecl()) {
      if (const Attr *A = isa<FunctionDecl>(FD)
                              ? cast<FunctionDecl>(FD)->getUnusedResultAttr()
                              : FD->getAttr<WarnUnusedResultAttr>()) {
        Diag(Loc, diag::warn_unused_result) << A << R1 << R2;
        return;
      }
      if (ShouldSuppress)
        return;
      if (FD->hasAttr<PureAttr>()) {
        Diag(Loc, diag::warn_unused_call) << R1 << R2 << "pure";
        return;
      }
      if (FD->hasAttr<ConstAttr>()) {
        Diag(Loc, diag::warn_unused_call) << R1 << R2 << "const";
        return;
      }
    }
  } else if (ShouldSuppress)
    return;

  if (const ObjCMessageExpr *ME = dyn_cast<ObjCMessageExpr>(E)) {
    if (getLangOpts().ObjCAutoRefCount && ME->isDelegateInitCall()) {
      Diag(Loc, diag::err_arc_unused_init_message) << R1;
      return;
    }
    const ObjCMethodDecl *MD = ME->getMethodDecl();
    if (MD) {
      if (const auto *A = MD->getAttr<WarnUnusedResultAttr>()) {
        Diag(Loc, diag::warn_unused_result) << A << R1 << R2;
        return;
      }
    }
  } else if (const PseudoObjectExpr *POE = dyn_cast<PseudoObjectExpr>(E)) {
    const Expr *Source = POE->getSyntacticForm();
    if (isa<ObjCSubscriptRefExpr>(Source))
      DiagID = diag::warn_unused_container_subscript_expr;
    else
      DiagID = diag::warn_unused_property_expr;
  } else if (const CXXFunctionalCastExpr *FC
                                       = dyn_cast<CXXFunctionalCastExpr>(E)) {
    const Expr *E = FC->getSubExpr();
    if (const CXXBindTemporaryExpr *TE = dyn_cast<CXXBindTemporaryExpr>(E))
      E = TE->getSubExpr();
    if (isa<CXXTemporaryObjectExpr>(E))
      return;
    if (const CXXConstructExpr *CE = dyn_cast<CXXConstructExpr>(E))
      if (const CXXRecordDecl *RD = CE->getType()->getAsCXXRecordDecl())
        if (!RD->getAttr<WarnUnusedAttr>())
          return;
  }
  // Diagnose "(void*) blah" as a typo for "(void) blah".
  else if (const CStyleCastExpr *CE = dyn_cast<CStyleCastExpr>(E)) {
    TypeSourceInfo *TI = CE->getTypeInfoAsWritten();
    QualType T = TI->getType();

    // We really do want to use the non-canonical type here.
    if (T == Context.VoidPtrTy) {
      PointerTypeLoc TL = TI->getTypeLoc().castAs<PointerTypeLoc>();

      Diag(Loc, diag::warn_unused_voidptr)
        << FixItHint::CreateRemoval(TL.getStarLoc());
      return;
    }
  }

  if (E->isGLValue() && E->getType().isVolatileQualified()) {
    Diag(Loc, diag::warn_unused_volatile) << R1 << R2;
    return;
  }

  DiagRuntimeBehavior(Loc, nullptr, PDiag(DiagID) << R1 << R2);
}

void Sema::ActOnStartOfCompoundStmt(bool IsStmtExpr) {
  PushCompoundScope(IsStmtExpr);
}

void Sema::ActOnFinishOfCompoundStmt() {
  PopCompoundScope();
}

sema::CompoundScopeInfo &Sema::getCurCompoundScope() const {
  return getCurFunction()->CompoundScopes.back();
}

StmtResult Sema::ActOnCompoundStmt(SourceLocation L, SourceLocation R,
                                   ArrayRef<Stmt *> Elts, bool isStmtExpr) {
  const unsigned NumElts = Elts.size();

  // If we're in C89 mode, check that we don't have any decls after stmts.  If
  // so, emit an extension diagnostic.
  if (!getLangOpts().C99 && !getLangOpts().CPlusPlus) {
    // Note that __extension__ can be around a decl.
    unsigned i = 0;
    // Skip over all declarations.
    for (; i != NumElts && isa<DeclStmt>(Elts[i]); ++i)
      /*empty*/;

    // We found the end of the list or a statement.  Scan for another declstmt.
    for (; i != NumElts && !isa<DeclStmt>(Elts[i]); ++i)
      /*empty*/;

    if (i != NumElts) {
      Decl *D = *cast<DeclStmt>(Elts[i])->decl_begin();
      Diag(D->getLocation(), diag::ext_mixed_decls_code);
    }
  }
  // Warn about unused expressions in statements.
  for (unsigned i = 0; i != NumElts; ++i) {
    // Ignore statements that are last in a statement expression.
    if (isStmtExpr && i == NumElts - 1)
      continue;

    DiagnoseUnusedExprResult(Elts[i]);
  }

  // Check for suspicious empty body (null statement) in `for' and `while'
  // statements.  Don't do anything for template instantiations, this just adds
  // noise.
  if (NumElts != 0 && !CurrentInstantiationScope &&
      getCurCompoundScope().HasEmptyLoopBodies) {
    for (unsigned i = 0; i != NumElts - 1; ++i)
      DiagnoseEmptyLoopBody(Elts[i], Elts[i + 1]);
  }

<<<<<<< HEAD
  return new (Context) CompoundStmt(Context, Elts, L, R);
=======
  return CompoundStmt::Create(Context, Elts, L, R);
>>>>>>> b2b84690
}

StmtResult
Sema::ActOnCaseStmt(SourceLocation CaseLoc, Expr *LHSVal,
                    SourceLocation DotDotDotLoc, Expr *RHSVal,
                    SourceLocation ColonLoc) {
  assert(LHSVal && "missing expression in case statement");

  if (getCurFunction()->SwitchStack.empty()) {
    Diag(CaseLoc, diag::err_case_not_in_switch);
    return StmtError();
  }

  ExprResult LHS =
      CorrectDelayedTyposInExpr(LHSVal, [this](class Expr *E) {
        if (!getLangOpts().CPlusPlus11)
          return VerifyIntegerConstantExpression(E);
        if (Expr *CondExpr =
                getCurFunction()->SwitchStack.back()->getCond()) {
          QualType CondType = CondExpr->getType();
          llvm::APSInt TempVal;
          return CheckConvertedConstantExpression(E, CondType, TempVal,
                                                        CCEK_CaseValue);
        }
        return ExprError();
      });
  if (LHS.isInvalid())
    return StmtError();
  LHSVal = LHS.get();

  if (!getLangOpts().CPlusPlus11) {
    // C99 6.8.4.2p3: The expression shall be an integer constant.
    // However, GCC allows any evaluatable integer expression.
    if (!LHSVal->isTypeDependent() && !LHSVal->isValueDependent()) {
      LHSVal = VerifyIntegerConstantExpression(LHSVal).get();
      if (!LHSVal)
        return StmtError();
    }

    // GCC extension: The expression shall be an integer constant.

    if (RHSVal && !RHSVal->isTypeDependent() && !RHSVal->isValueDependent()) {
      RHSVal = VerifyIntegerConstantExpression(RHSVal).get();
      // Recover from an error by just forgetting about it.
    }
  }

  LHS = ActOnFinishFullExpr(LHSVal, LHSVal->getExprLoc(), false,
                                 getLangOpts().CPlusPlus11);
  if (LHS.isInvalid())
    return StmtError();

  auto RHS = RHSVal ? ActOnFinishFullExpr(RHSVal, RHSVal->getExprLoc(), false,
                                          getLangOpts().CPlusPlus11)
                    : ExprResult();
  if (RHS.isInvalid())
    return StmtError();

  CaseStmt *CS = new (Context)
      CaseStmt(LHS.get(), RHS.get(), CaseLoc, DotDotDotLoc, ColonLoc);
  getCurFunction()->SwitchStack.back()->addSwitchCase(CS);
  return CS;
}

/// ActOnCaseStmtBody - This installs a statement as the body of a case.
void Sema::ActOnCaseStmtBody(Stmt *caseStmt, Stmt *SubStmt) {
  DiagnoseUnusedExprResult(SubStmt);

  CaseStmt *CS = static_cast<CaseStmt*>(caseStmt);
  CS->setSubStmt(SubStmt);
}

StmtResult
Sema::ActOnDefaultStmt(SourceLocation DefaultLoc, SourceLocation ColonLoc,
                       Stmt *SubStmt, Scope *CurScope) {
  DiagnoseUnusedExprResult(SubStmt);

  if (getCurFunction()->SwitchStack.empty()) {
    Diag(DefaultLoc, diag::err_default_not_in_switch);
    return SubStmt;
  }

  DefaultStmt *DS = new (Context) DefaultStmt(DefaultLoc, ColonLoc, SubStmt);
  getCurFunction()->SwitchStack.back()->addSwitchCase(DS);
  return DS;
}

StmtResult
Sema::ActOnLabelStmt(SourceLocation IdentLoc, LabelDecl *TheDecl,
                     SourceLocation ColonLoc, Stmt *SubStmt) {
  // If the label was multiply defined, reject it now.
  if (TheDecl->getStmt()) {
    Diag(IdentLoc, diag::err_redefinition_of_label) << TheDecl->getDeclName();
    Diag(TheDecl->getLocation(), diag::note_previous_definition);
    return SubStmt;
  }

  // Otherwise, things are good.  Fill in the declaration and return it.
  LabelStmt *LS = new (Context) LabelStmt(IdentLoc, TheDecl, SubStmt);
  TheDecl->setStmt(LS);
  if (!TheDecl->isGnuLocal()) {
    TheDecl->setLocStart(IdentLoc);
    if (!TheDecl->isMSAsmLabel()) {
      // Don't update the location of MS ASM labels.  These will result in
      // a diagnostic, and changing the location here will mess that up.
      TheDecl->setLocation(IdentLoc);
    }
  }
  return LS;
}

StmtResult Sema::ActOnAttributedStmt(SourceLocation AttrLoc,
                                     ArrayRef<const Attr*> Attrs,
                                     Stmt *SubStmt) {
  // Fill in the declaration and return it.
  AttributedStmt *LS = AttributedStmt::Create(Context, AttrLoc, Attrs, SubStmt);
  return LS;
}

namespace {
class CommaVisitor : public EvaluatedExprVisitor<CommaVisitor> {
  typedef EvaluatedExprVisitor<CommaVisitor> Inherited;
  Sema &SemaRef;
public:
  CommaVisitor(Sema &SemaRef) : Inherited(SemaRef.Context), SemaRef(SemaRef) {}
  void VisitBinaryOperator(BinaryOperator *E) {
    if (E->getOpcode() == BO_Comma)
      SemaRef.DiagnoseCommaOperator(E->getLHS(), E->getExprLoc());
    EvaluatedExprVisitor<CommaVisitor>::VisitBinaryOperator(E);
  }
};
}

StmtResult
Sema::ActOnIfStmt(SourceLocation IfLoc, bool IsConstexpr, Stmt *InitStmt,
                  ConditionResult Cond,
                  Stmt *thenStmt, SourceLocation ElseLoc,
                  Stmt *elseStmt) {
  if (Cond.isInvalid())
    Cond = ConditionResult(
        *this, nullptr,
        MakeFullExpr(new (Context) OpaqueValueExpr(SourceLocation(),
                                                   Context.BoolTy, VK_RValue),
                     IfLoc),
        false);

  Expr *CondExpr = Cond.get().second;
  if (!Diags.isIgnored(diag::warn_comma_operator,
                       CondExpr->getExprLoc()))
    CommaVisitor(*this).Visit(CondExpr);

  if (!elseStmt)
    DiagnoseEmptyStmtBody(CondExpr->getLocEnd(), thenStmt,
                          diag::warn_empty_if_body);

  return BuildIfStmt(IfLoc, IsConstexpr, InitStmt, Cond, thenStmt, ElseLoc,
                     elseStmt);
}

StmtResult Sema::BuildIfStmt(SourceLocation IfLoc, bool IsConstexpr,
                             Stmt *InitStmt, ConditionResult Cond,
                             Stmt *thenStmt, SourceLocation ElseLoc,
                             Stmt *elseStmt) {
  if (Cond.isInvalid())
    return StmtError();

  if (IsConstexpr || isa<ObjCAvailabilityCheckExpr>(Cond.get().second))
<<<<<<< HEAD
    getCurFunction()->setHasBranchProtectedScope();
=======
    setFunctionHasBranchProtectedScope();
>>>>>>> b2b84690

  DiagnoseUnusedExprResult(thenStmt);
  DiagnoseUnusedExprResult(elseStmt);

  return new (Context)
      IfStmt(Context, IfLoc, IsConstexpr, InitStmt, Cond.get().first,
             Cond.get().second, thenStmt, ElseLoc, elseStmt);
}

namespace {
  struct CaseCompareFunctor {
    bool operator()(const std::pair<llvm::APSInt, CaseStmt*> &LHS,
                    const llvm::APSInt &RHS) {
      return LHS.first < RHS;
    }
    bool operator()(const std::pair<llvm::APSInt, CaseStmt*> &LHS,
                    const std::pair<llvm::APSInt, CaseStmt*> &RHS) {
      return LHS.first < RHS.first;
    }
    bool operator()(const llvm::APSInt &LHS,
                    const std::pair<llvm::APSInt, CaseStmt*> &RHS) {
      return LHS < RHS.first;
    }
  };
}

/// CmpCaseVals - Comparison predicate for sorting case values.
///
static bool CmpCaseVals(const std::pair<llvm::APSInt, CaseStmt*>& lhs,
                        const std::pair<llvm::APSInt, CaseStmt*>& rhs) {
  if (lhs.first < rhs.first)
    return true;

  if (lhs.first == rhs.first &&
      lhs.second->getCaseLoc().getRawEncoding()
       < rhs.second->getCaseLoc().getRawEncoding())
    return true;
  return false;
}

/// CmpEnumVals - Comparison predicate for sorting enumeration values.
///
static bool CmpEnumVals(const std::pair<llvm::APSInt, EnumConstantDecl*>& lhs,
                        const std::pair<llvm::APSInt, EnumConstantDecl*>& rhs)
{
  return lhs.first < rhs.first;
}

/// EqEnumVals - Comparison preficate for uniqing enumeration values.
///
static bool EqEnumVals(const std::pair<llvm::APSInt, EnumConstantDecl*>& lhs,
                       const std::pair<llvm::APSInt, EnumConstantDecl*>& rhs)
{
  return lhs.first == rhs.first;
}

/// GetTypeBeforeIntegralPromotion - Returns the pre-promotion type of
/// potentially integral-promoted expression @p expr.
static QualType GetTypeBeforeIntegralPromotion(const Expr *&E) {
  if (const auto *CleanUps = dyn_cast<ExprWithCleanups>(E))
    E = CleanUps->getSubExpr();
  while (const auto *ImpCast = dyn_cast<ImplicitCastExpr>(E)) {
    if (ImpCast->getCastKind() != CK_IntegralCast) break;
    E = ImpCast->getSubExpr();
  }
  return E->getType();
}

ExprResult Sema::CheckSwitchCondition(SourceLocation SwitchLoc, Expr *Cond) {
  class SwitchConvertDiagnoser : public ICEConvertDiagnoser {
    Expr *Cond;

  public:
    SwitchConvertDiagnoser(Expr *Cond)
        : ICEConvertDiagnoser(/*AllowScopedEnumerations*/true, false, true),
          Cond(Cond) {}

    SemaDiagnosticBuilder diagnoseNotInt(Sema &S, SourceLocation Loc,
                                         QualType T) override {
      return S.Diag(Loc, diag::err_typecheck_statement_requires_integer) << T;
    }

    SemaDiagnosticBuilder diagnoseIncomplete(
        Sema &S, SourceLocation Loc, QualType T) override {
      return S.Diag(Loc, diag::err_switch_incomplete_class_type)
               << T << Cond->getSourceRange();
    }

    SemaDiagnosticBuilder diagnoseExplicitConv(
        Sema &S, SourceLocation Loc, QualType T, QualType ConvTy) override {
      return S.Diag(Loc, diag::err_switch_explicit_conversion) << T << ConvTy;
    }

    SemaDiagnosticBuilder noteExplicitConv(
        Sema &S, CXXConversionDecl *Conv, QualType ConvTy) override {
      return S.Diag(Conv->getLocation(), diag::note_switch_conversion)
        << ConvTy->isEnumeralType() << ConvTy;
    }

    SemaDiagnosticBuilder diagnoseAmbiguous(Sema &S, SourceLocation Loc,
                                            QualType T) override {
      return S.Diag(Loc, diag::err_switch_multiple_conversions) << T;
    }

    SemaDiagnosticBuilder noteAmbiguous(
        Sema &S, CXXConversionDecl *Conv, QualType ConvTy) override {
      return S.Diag(Conv->getLocation(), diag::note_switch_conversion)
      << ConvTy->isEnumeralType() << ConvTy;
    }

    SemaDiagnosticBuilder diagnoseConversion(
        Sema &S, SourceLocation Loc, QualType T, QualType ConvTy) override {
      llvm_unreachable("conversion functions are permitted");
    }
  } SwitchDiagnoser(Cond);

  ExprResult CondResult =
      PerformContextualImplicitConversion(SwitchLoc, Cond, SwitchDiagnoser);
  if (CondResult.isInvalid())
    return ExprError();

  // C99 6.8.4.2p5 - Integer promotions are performed on the controlling expr.
  return UsualUnaryConversions(CondResult.get());
}

StmtResult Sema::ActOnStartOfSwitchStmt(SourceLocation SwitchLoc,
                                        Stmt *InitStmt, ConditionResult Cond) {
  if (Cond.isInvalid())
    return StmtError();

  setFunctionHasBranchIntoScope();

  SwitchStmt *SS = new (Context)
      SwitchStmt(Context, InitStmt, Cond.get().first, Cond.get().second);
  getCurFunction()->SwitchStack.push_back(SS);
  return SS;
}

static void AdjustAPSInt(llvm::APSInt &Val, unsigned BitWidth, bool IsSigned) {
  Val = Val.extOrTrunc(BitWidth);
  Val.setIsSigned(IsSigned);
}

/// Check the specified case value is in range for the given unpromoted switch
/// type.
static void checkCaseValue(Sema &S, SourceLocation Loc, const llvm::APSInt &Val,
                           unsigned UnpromotedWidth, bool UnpromotedSign) {
  // If the case value was signed and negative and the switch expression is
  // unsigned, don't bother to warn: this is implementation-defined behavior.
  // FIXME: Introduce a second, default-ignored warning for this case?
  if (UnpromotedWidth < Val.getBitWidth()) {
    llvm::APSInt ConvVal(Val);
    AdjustAPSInt(ConvVal, UnpromotedWidth, UnpromotedSign);
    AdjustAPSInt(ConvVal, Val.getBitWidth(), Val.isSigned());
    // FIXME: Use different diagnostics for overflow  in conversion to promoted
    // type versus "switch expression cannot have this value". Use proper
    // IntRange checking rather than just looking at the unpromoted type here.
    if (ConvVal != Val)
      S.Diag(Loc, diag::warn_case_value_overflow) << Val.toString(10)
                                                  << ConvVal.toString(10);
  }
}

typedef SmallVector<std::pair<llvm::APSInt, EnumConstantDecl*>, 64> EnumValsTy;

/// Returns true if we should emit a diagnostic about this case expression not
/// being a part of the enum used in the switch controlling expression.
static bool ShouldDiagnoseSwitchCaseNotInEnum(const Sema &S,
                                              const EnumDecl *ED,
                                              const Expr *CaseExpr,
                                              EnumValsTy::iterator &EI,
                                              EnumValsTy::iterator &EIEnd,
                                              const llvm::APSInt &Val) {
  if (!ED->isClosed())
    return false;

  if (const DeclRefExpr *DRE =
          dyn_cast<DeclRefExpr>(CaseExpr->IgnoreParenImpCasts())) {
    if (const VarDecl *VD = dyn_cast<VarDecl>(DRE->getDecl())) {
      QualType VarType = VD->getType();
      QualType EnumType = S.Context.getTypeDeclType(ED);
      if (VD->hasGlobalStorage() && VarType.isConstQualified() &&
          S.Context.hasSameUnqualifiedType(EnumType, VarType))
        return false;
    }
  }

  if (ED->hasAttr<FlagEnumAttr>())
    return !S.IsValueInFlagEnum(ED, Val, false);

  while (EI != EIEnd && EI->first < Val)
    EI++;

  if (EI != EIEnd && EI->first == Val)
    return false;

  return true;
}

<<<<<<< HEAD
=======
static void checkEnumTypesInSwitchStmt(Sema &S, const Expr *Cond,
                                       const Expr *Case) {
  QualType CondType = GetTypeBeforeIntegralPromotion(Cond);
  QualType CaseType = Case->getType();

  const EnumType *CondEnumType = CondType->getAs<EnumType>();
  const EnumType *CaseEnumType = CaseType->getAs<EnumType>();
  if (!CondEnumType || !CaseEnumType)
    return;

  // Ignore anonymous enums.
  if (!CondEnumType->getDecl()->getIdentifier() &&
      !CondEnumType->getDecl()->getTypedefNameForAnonDecl())
    return;
  if (!CaseEnumType->getDecl()->getIdentifier() &&
      !CaseEnumType->getDecl()->getTypedefNameForAnonDecl())
    return;

  if (S.Context.hasSameUnqualifiedType(CondType, CaseType))
    return;

  S.Diag(Case->getExprLoc(), diag::warn_comparison_of_mixed_enum_types_switch)
      << CondType << CaseType << Cond->getSourceRange()
      << Case->getSourceRange();
}

>>>>>>> b2b84690
StmtResult
Sema::ActOnFinishSwitchStmt(SourceLocation SwitchLoc, Stmt *Switch,
                            Stmt *BodyStmt) {
  SwitchStmt *SS = cast<SwitchStmt>(Switch);
  assert(SS == getCurFunction()->SwitchStack.back() &&
         "switch stack missing push/pop!");

  getCurFunction()->SwitchStack.pop_back();

  if (!BodyStmt) return StmtError();
  SS->setBody(BodyStmt, SwitchLoc);

  Expr *CondExpr = SS->getCond();
  if (!CondExpr) return StmtError();

  QualType CondType = CondExpr->getType();

  const Expr *CondExprBeforePromotion = CondExpr;
  QualType CondTypeBeforePromotion =
      GetTypeBeforeIntegralPromotion(CondExprBeforePromotion);

  // C++ 6.4.2.p2:
  // Integral promotions are performed (on the switch condition).
  //
  // A case value unrepresentable by the original switch condition
  // type (before the promotion) doesn't make sense, even when it can
  // be represented by the promoted type.  Therefore we need to find
  // the pre-promotion type of the switch condition.
  if (!CondExpr->isTypeDependent()) {
    // We have already converted the expression to an integral or enumeration
    // type, when we started the switch statement. If we don't have an
    // appropriate type now, just return an error.
    if (!CondType->isIntegralOrEnumerationType())
      return StmtError();

    if (CondExpr->isKnownToHaveBooleanValue()) {
      // switch(bool_expr) {...} is often a programmer error, e.g.
      //   switch(n && mask) { ... }  // Doh - should be "n & mask".
      // One can always use an if statement instead of switch(bool_expr).
      Diag(SwitchLoc, diag::warn_bool_switch_condition)
          << CondExpr->getSourceRange();
    }
  }

  // Get the bitwidth of the switched-on value after promotions. We must
  // convert the integer case values to this width before comparison.
  bool HasDependentValue
    = CondExpr->isTypeDependent() || CondExpr->isValueDependent();
  unsigned CondWidth = HasDependentValue ? 0 : Context.getIntWidth(CondType);
  bool CondIsSigned = CondType->isSignedIntegerOrEnumerationType();

  // Get the width and signedness that the condition might actually have, for
  // warning purposes.
  // FIXME: Grab an IntRange for the condition rather than using the unpromoted
  // type.
  unsigned CondWidthBeforePromotion
    = HasDependentValue ? 0 : Context.getIntWidth(CondTypeBeforePromotion);
  bool CondIsSignedBeforePromotion
    = CondTypeBeforePromotion->isSignedIntegerOrEnumerationType();

  // Accumulate all of the case values in a vector so that we can sort them
  // and detect duplicates.  This vector contains the APInt for the case after
  // it has been converted to the condition type.
  typedef SmallVector<std::pair<llvm::APSInt, CaseStmt*>, 64> CaseValsTy;
  CaseValsTy CaseVals;

  // Keep track of any GNU case ranges we see.  The APSInt is the low value.
  typedef std::vector<std::pair<llvm::APSInt, CaseStmt*> > CaseRangesTy;
  CaseRangesTy CaseRanges;

  DefaultStmt *TheDefaultStmt = nullptr;

  bool CaseListIsErroneous = false;

  for (SwitchCase *SC = SS->getSwitchCaseList(); SC && !HasDependentValue;
       SC = SC->getNextSwitchCase()) {

    if (DefaultStmt *DS = dyn_cast<DefaultStmt>(SC)) {
      if (TheDefaultStmt) {
        Diag(DS->getDefaultLoc(), diag::err_multiple_default_labels_defined);
        Diag(TheDefaultStmt->getDefaultLoc(), diag::note_duplicate_case_prev);

        // FIXME: Remove the default statement from the switch block so that
        // we'll return a valid AST.  This requires recursing down the AST and
        // finding it, not something we are set up to do right now.  For now,
        // just lop the entire switch stmt out of the AST.
        CaseListIsErroneous = true;
      }
      TheDefaultStmt = DS;

    } else {
      CaseStmt *CS = cast<CaseStmt>(SC);

      Expr *Lo = CS->getLHS();

      if (Lo->isTypeDependent() || Lo->isValueDependent()) {
        HasDependentValue = true;
        break;
      }

      checkEnumTypesInSwitchStmt(*this, CondExpr, Lo);

      llvm::APSInt LoVal;

      if (getLangOpts().CPlusPlus11) {
        // C++11 [stmt.switch]p2: the constant-expression shall be a converted
        // constant expression of the promoted type of the switch condition.
        ExprResult ConvLo =
          CheckConvertedConstantExpression(Lo, CondType, LoVal, CCEK_CaseValue);
        if (ConvLo.isInvalid()) {
          CaseListIsErroneous = true;
          continue;
        }
        Lo = ConvLo.get();
      } else {
        // We already verified that the expression has a i-c-e value (C99
        // 6.8.4.2p3) - get that value now.
        LoVal = Lo->EvaluateKnownConstInt(Context);

        // If the LHS is not the same type as the condition, insert an implicit
        // cast.
        Lo = DefaultLvalueConversion(Lo).get();
        Lo = ImpCastExprToType(Lo, CondType, CK_IntegralCast).get();
      }

      // Check the unconverted value is within the range of possible values of
      // the switch expression.
      checkCaseValue(*this, Lo->getLocStart(), LoVal,
                     CondWidthBeforePromotion, CondIsSignedBeforePromotion);

      // Convert the value to the same width/sign as the condition.
      AdjustAPSInt(LoVal, CondWidth, CondIsSigned);

      CS->setLHS(Lo);

      // If this is a case range, remember it in CaseRanges, otherwise CaseVals.
      if (CS->getRHS()) {
        if (CS->getRHS()->isTypeDependent() ||
            CS->getRHS()->isValueDependent()) {
          HasDependentValue = true;
          break;
        }
        CaseRanges.push_back(std::make_pair(LoVal, CS));
      } else
        CaseVals.push_back(std::make_pair(LoVal, CS));
    }
  }

  if (!HasDependentValue) {
    // If we don't have a default statement, check whether the
    // condition is constant.
    llvm::APSInt ConstantCondValue;
    bool HasConstantCond = false;
    if (!HasDependentValue && !TheDefaultStmt) {
      HasConstantCond = CondExpr->EvaluateAsInt(ConstantCondValue, Context,
                                                Expr::SE_AllowSideEffects);
      assert(!HasConstantCond ||
             (ConstantCondValue.getBitWidth() == CondWidth &&
              ConstantCondValue.isSigned() == CondIsSigned));
    }
    bool ShouldCheckConstantCond = HasConstantCond;

    // Sort all the scalar case values so we can easily detect duplicates.
    std::stable_sort(CaseVals.begin(), CaseVals.end(), CmpCaseVals);

    if (!CaseVals.empty()) {
      for (unsigned i = 0, e = CaseVals.size(); i != e; ++i) {
        if (ShouldCheckConstantCond &&
            CaseVals[i].first == ConstantCondValue)
          ShouldCheckConstantCond = false;

        if (i != 0 && CaseVals[i].first == CaseVals[i-1].first) {
          // If we have a duplicate, report it.
          // First, determine if either case value has a name
          StringRef PrevString, CurrString;
          Expr *PrevCase = CaseVals[i-1].second->getLHS()->IgnoreParenCasts();
          Expr *CurrCase = CaseVals[i].second->getLHS()->IgnoreParenCasts();
          if (DeclRefExpr *DeclRef = dyn_cast<DeclRefExpr>(PrevCase)) {
            PrevString = DeclRef->getDecl()->getName();
          }
          if (DeclRefExpr *DeclRef = dyn_cast<DeclRefExpr>(CurrCase)) {
            CurrString = DeclRef->getDecl()->getName();
          }
          SmallString<16> CaseValStr;
          CaseVals[i-1].first.toString(CaseValStr);

          if (PrevString == CurrString)
            Diag(CaseVals[i].second->getLHS()->getLocStart(),
                 diag::err_duplicate_case) <<
                 (PrevString.empty() ? StringRef(CaseValStr) : PrevString);
          else
            Diag(CaseVals[i].second->getLHS()->getLocStart(),
                 diag::err_duplicate_case_differing_expr) <<
                 (PrevString.empty() ? StringRef(CaseValStr) : PrevString) <<
                 (CurrString.empty() ? StringRef(CaseValStr) : CurrString) <<
                 CaseValStr;

          Diag(CaseVals[i-1].second->getLHS()->getLocStart(),
               diag::note_duplicate_case_prev);
          // FIXME: We really want to remove the bogus case stmt from the
          // substmt, but we have no way to do this right now.
          CaseListIsErroneous = true;
        }
      }
    }

    // Detect duplicate case ranges, which usually don't exist at all in
    // the first place.
    if (!CaseRanges.empty()) {
      // Sort all the case ranges by their low value so we can easily detect
      // overlaps between ranges.
      std::stable_sort(CaseRanges.begin(), CaseRanges.end());

      // Scan the ranges, computing the high values and removing empty ranges.
      std::vector<llvm::APSInt> HiVals;
      for (unsigned i = 0, e = CaseRanges.size(); i != e; ++i) {
        llvm::APSInt &LoVal = CaseRanges[i].first;
        CaseStmt *CR = CaseRanges[i].second;
        Expr *Hi = CR->getRHS();
        llvm::APSInt HiVal;

        if (getLangOpts().CPlusPlus11) {
          // C++11 [stmt.switch]p2: the constant-expression shall be a converted
          // constant expression of the promoted type of the switch condition.
          ExprResult ConvHi =
            CheckConvertedConstantExpression(Hi, CondType, HiVal,
                                             CCEK_CaseValue);
          if (ConvHi.isInvalid()) {
            CaseListIsErroneous = true;
            continue;
          }
          Hi = ConvHi.get();
        } else {
          HiVal = Hi->EvaluateKnownConstInt(Context);

          // If the RHS is not the same type as the condition, insert an
          // implicit cast.
          Hi = DefaultLvalueConversion(Hi).get();
          Hi = ImpCastExprToType(Hi, CondType, CK_IntegralCast).get();
        }

        // Check the unconverted value is within the range of possible values of
        // the switch expression.
        checkCaseValue(*this, Hi->getLocStart(), HiVal,
                       CondWidthBeforePromotion, CondIsSignedBeforePromotion);

        // Convert the value to the same width/sign as the condition.
        AdjustAPSInt(HiVal, CondWidth, CondIsSigned);

        CR->setRHS(Hi);

        // If the low value is bigger than the high value, the case is empty.
        if (LoVal > HiVal) {
          Diag(CR->getLHS()->getLocStart(), diag::warn_case_empty_range)
            << SourceRange(CR->getLHS()->getLocStart(),
                           Hi->getLocEnd());
          CaseRanges.erase(CaseRanges.begin()+i);
          --i;
          --e;
          continue;
        }

        if (ShouldCheckConstantCond &&
            LoVal <= ConstantCondValue &&
            ConstantCondValue <= HiVal)
          ShouldCheckConstantCond = false;

        HiVals.push_back(HiVal);
      }

      // Rescan the ranges, looking for overlap with singleton values and other
      // ranges.  Since the range list is sorted, we only need to compare case
      // ranges with their neighbors.
      for (unsigned i = 0, e = CaseRanges.size(); i != e; ++i) {
        llvm::APSInt &CRLo = CaseRanges[i].first;
        llvm::APSInt &CRHi = HiVals[i];
        CaseStmt *CR = CaseRanges[i].second;

        // Check to see whether the case range overlaps with any
        // singleton cases.
        CaseStmt *OverlapStmt = nullptr;
        llvm::APSInt OverlapVal(32);

        // Find the smallest value >= the lower bound.  If I is in the
        // case range, then we have overlap.
        CaseValsTy::iterator I = std::lower_bound(CaseVals.begin(),
                                                  CaseVals.end(), CRLo,
                                                  CaseCompareFunctor());
        if (I != CaseVals.end() && I->first < CRHi) {
          OverlapVal  = I->first;   // Found overlap with scalar.
          OverlapStmt = I->second;
        }

        // Find the smallest value bigger than the upper bound.
        I = std::upper_bound(I, CaseVals.end(), CRHi, CaseCompareFunctor());
        if (I != CaseVals.begin() && (I-1)->first >= CRLo) {
          OverlapVal  = (I-1)->first;      // Found overlap with scalar.
          OverlapStmt = (I-1)->second;
        }

        // Check to see if this case stmt overlaps with the subsequent
        // case range.
        if (i && CRLo <= HiVals[i-1]) {
          OverlapVal  = HiVals[i-1];       // Found overlap with range.
          OverlapStmt = CaseRanges[i-1].second;
        }

        if (OverlapStmt) {
          // If we have a duplicate, report it.
          Diag(CR->getLHS()->getLocStart(), diag::err_duplicate_case)
            << OverlapVal.toString(10);
          Diag(OverlapStmt->getLHS()->getLocStart(),
               diag::note_duplicate_case_prev);
          // FIXME: We really want to remove the bogus case stmt from the
          // substmt, but we have no way to do this right now.
          CaseListIsErroneous = true;
        }
      }
    }

    // Complain if we have a constant condition and we didn't find a match.
    if (!CaseListIsErroneous && ShouldCheckConstantCond) {
      // TODO: it would be nice if we printed enums as enums, chars as
      // chars, etc.
      Diag(CondExpr->getExprLoc(), diag::warn_missing_case_for_condition)
        << ConstantCondValue.toString(10)
        << CondExpr->getSourceRange();
    }

    // Check to see if switch is over an Enum and handles all of its
    // values.  We only issue a warning if there is not 'default:', but
    // we still do the analysis to preserve this information in the AST
    // (which can be used by flow-based analyes).
    //
    const EnumType *ET = CondTypeBeforePromotion->getAs<EnumType>();

    // If switch has default case, then ignore it.
    if (!CaseListIsErroneous && !HasConstantCond && ET &&
        ET->getDecl()->isCompleteDefinition()) {
      const EnumDecl *ED = ET->getDecl();
      EnumValsTy EnumVals;

      // Gather all enum values, set their type and sort them,
      // allowing easier comparison with CaseVals.
      for (auto *EDI : ED->enumerators()) {
        llvm::APSInt Val = EDI->getInitVal();
        AdjustAPSInt(Val, CondWidth, CondIsSigned);
        EnumVals.push_back(std::make_pair(Val, EDI));
      }
      std::stable_sort(EnumVals.begin(), EnumVals.end(), CmpEnumVals);
      auto EI = EnumVals.begin(), EIEnd =
        std::unique(EnumVals.begin(), EnumVals.end(), EqEnumVals);

      // See which case values aren't in enum.
      for (CaseValsTy::const_iterator CI = CaseVals.begin();
          CI != CaseVals.end(); CI++) {
        Expr *CaseExpr = CI->second->getLHS();
        if (ShouldDiagnoseSwitchCaseNotInEnum(*this, ED, CaseExpr, EI, EIEnd,
                                              CI->first))
          Diag(CaseExpr->getExprLoc(), diag::warn_not_in_enum)
            << CondTypeBeforePromotion;
      }

      // See which of case ranges aren't in enum
      EI = EnumVals.begin();
      for (CaseRangesTy::const_iterator RI = CaseRanges.begin();
          RI != CaseRanges.end(); RI++) {
        Expr *CaseExpr = RI->second->getLHS();
        if (ShouldDiagnoseSwitchCaseNotInEnum(*this, ED, CaseExpr, EI, EIEnd,
                                              RI->first))
          Diag(CaseExpr->getExprLoc(), diag::warn_not_in_enum)
            << CondTypeBeforePromotion;

        llvm::APSInt Hi =
          RI->second->getRHS()->EvaluateKnownConstInt(Context);
        AdjustAPSInt(Hi, CondWidth, CondIsSigned);

        CaseExpr = RI->second->getRHS();
        if (ShouldDiagnoseSwitchCaseNotInEnum(*this, ED, CaseExpr, EI, EIEnd,
                                              Hi))
          Diag(CaseExpr->getExprLoc(), diag::warn_not_in_enum)
            << CondTypeBeforePromotion;
      }

      // Check which enum vals aren't in switch
      auto CI = CaseVals.begin();
      auto RI = CaseRanges.begin();
      bool hasCasesNotInSwitch = false;

      SmallVector<DeclarationName,8> UnhandledNames;

      for (EI = EnumVals.begin(); EI != EIEnd; EI++){
        // Drop unneeded case values
        while (CI != CaseVals.end() && CI->first < EI->first)
          CI++;

        if (CI != CaseVals.end() && CI->first == EI->first)
          continue;

        // Drop unneeded case ranges
        for (; RI != CaseRanges.end(); RI++) {
          llvm::APSInt Hi =
            RI->second->getRHS()->EvaluateKnownConstInt(Context);
          AdjustAPSInt(Hi, CondWidth, CondIsSigned);
          if (EI->first <= Hi)
            break;
        }

        if (RI == CaseRanges.end() || EI->first < RI->first) {
          hasCasesNotInSwitch = true;
          UnhandledNames.push_back(EI->second->getDeclName());
        }
      }

      if (TheDefaultStmt && UnhandledNames.empty() && ED->isClosedNonFlag())
        Diag(TheDefaultStmt->getDefaultLoc(), diag::warn_unreachable_default);

      // Produce a nice diagnostic if multiple values aren't handled.
      if (!UnhandledNames.empty()) {
        DiagnosticBuilder DB = Diag(CondExpr->getExprLoc(),
                                    TheDefaultStmt ? diag::warn_def_missing_case
                                                   : diag::warn_missing_case)
                               << (int)UnhandledNames.size();

        for (size_t I = 0, E = std::min(UnhandledNames.size(), (size_t)3);
             I != E; ++I)
          DB << UnhandledNames[I];
      }

      if (!hasCasesNotInSwitch)
        SS->setAllEnumCasesCovered();
    }
  }

  if (BodyStmt)
    DiagnoseEmptyStmtBody(CondExpr->getLocEnd(), BodyStmt,
                          diag::warn_empty_switch_body);

  // FIXME: If the case list was broken is some way, we don't have a good system
  // to patch it up.  Instead, just return the whole substmt as broken.
  if (CaseListIsErroneous)
    return StmtError();

  return SS;
}

void
Sema::DiagnoseAssignmentEnum(QualType DstType, QualType SrcType,
                             Expr *SrcExpr) {
  if (Diags.isIgnored(diag::warn_not_in_enum_assignment, SrcExpr->getExprLoc()))
    return;

  if (const EnumType *ET = DstType->getAs<EnumType>())
    if (!Context.hasSameUnqualifiedType(SrcType, DstType) &&
        SrcType->isIntegerType()) {
      if (!SrcExpr->isTypeDependent() && !SrcExpr->isValueDependent() &&
          SrcExpr->isIntegerConstantExpr(Context)) {
        // Get the bitwidth of the enum value before promotions.
        unsigned DstWidth = Context.getIntWidth(DstType);
        bool DstIsSigned = DstType->isSignedIntegerOrEnumerationType();

        llvm::APSInt RhsVal = SrcExpr->EvaluateKnownConstInt(Context);
        AdjustAPSInt(RhsVal, DstWidth, DstIsSigned);
        const EnumDecl *ED = ET->getDecl();

        if (!ED->isClosed())
          return;

        if (ED->hasAttr<FlagEnumAttr>()) {
          if (!IsValueInFlagEnum(ED, RhsVal, true))
            Diag(SrcExpr->getExprLoc(), diag::warn_not_in_enum_assignment)
              << DstType.getUnqualifiedType();
        } else {
          typedef SmallVector<std::pair<llvm::APSInt, EnumConstantDecl *>, 64>
              EnumValsTy;
          EnumValsTy EnumVals;

          // Gather all enum values, set their type and sort them,
          // allowing easier comparison with rhs constant.
          for (auto *EDI : ED->enumerators()) {
            llvm::APSInt Val = EDI->getInitVal();
            AdjustAPSInt(Val, DstWidth, DstIsSigned);
            EnumVals.push_back(std::make_pair(Val, EDI));
          }
          if (EnumVals.empty())
            return;
          std::stable_sort(EnumVals.begin(), EnumVals.end(), CmpEnumVals);
          EnumValsTy::iterator EIend =
              std::unique(EnumVals.begin(), EnumVals.end(), EqEnumVals);

          // See which values aren't in the enum.
          EnumValsTy::const_iterator EI = EnumVals.begin();
          while (EI != EIend && EI->first < RhsVal)
            EI++;
          if (EI == EIend || EI->first != RhsVal) {
            Diag(SrcExpr->getExprLoc(), diag::warn_not_in_enum_assignment)
                << DstType.getUnqualifiedType();
          }
        }
      }
    }
}

StmtResult Sema::ActOnWhileStmt(SourceLocation WhileLoc, ConditionResult Cond,
                                Stmt *Body) {
  if (Cond.isInvalid())
    return StmtError();

  auto CondVal = Cond.get();
  CheckBreakContinueBinding(CondVal.second);

  if (CondVal.second &&
      !Diags.isIgnored(diag::warn_comma_operator, CondVal.second->getExprLoc()))
    CommaVisitor(*this).Visit(CondVal.second);

  DiagnoseUnusedExprResult(Body);

  if (isa<NullStmt>(Body))
    getCurCompoundScope().setHasEmptyLoopBodies();

  return new (Context)
      WhileStmt(Context, CondVal.first, CondVal.second, Body, WhileLoc);
}

StmtResult
Sema::ActOnDoStmt(SourceLocation DoLoc, Stmt *Body,
                  SourceLocation WhileLoc, SourceLocation CondLParen,
                  Expr *Cond, SourceLocation CondRParen) {
  assert(Cond && "ActOnDoStmt(): missing expression");

  CheckBreakContinueBinding(Cond);
  ExprResult CondResult = CheckBooleanCondition(DoLoc, Cond);
  if (CondResult.isInvalid())
    return StmtError();
  Cond = CondResult.get();

  CondResult = ActOnFinishFullExpr(Cond, DoLoc);
  if (CondResult.isInvalid())
    return StmtError();
  Cond = CondResult.get();

  DiagnoseUnusedExprResult(Body);

  return new (Context) DoStmt(Body, Cond, DoLoc, WhileLoc, CondRParen);
}

namespace {
  // Use SetVector since the diagnostic cares about the ordering of the Decl's.
  using DeclSetVector =
      llvm::SetVector<VarDecl *, llvm::SmallVector<VarDecl *, 8>,
                      llvm::SmallPtrSet<VarDecl *, 8>>;

  // This visitor will traverse a conditional statement and store all
  // the evaluated decls into a vector.  Simple is set to true if none
  // of the excluded constructs are used.
  class DeclExtractor : public EvaluatedExprVisitor<DeclExtractor> {
    DeclSetVector &Decls;
    SmallVectorImpl<SourceRange> &Ranges;
    bool Simple;
  public:
    typedef EvaluatedExprVisitor<DeclExtractor> Inherited;

    DeclExtractor(Sema &S, DeclSetVector &Decls,
                  SmallVectorImpl<SourceRange> &Ranges) :
        Inherited(S.Context),
        Decls(Decls),
        Ranges(Ranges),
        Simple(true) {}

    bool isSimple() { return Simple; }

    // Replaces the method in EvaluatedExprVisitor.
    void VisitMemberExpr(MemberExpr* E) {
      Simple = false;
    }

    // Any Stmt not whitelisted will cause the condition to be marked complex.
    void VisitStmt(Stmt *S) {
      Simple = false;
    }

    void VisitBinaryOperator(BinaryOperator *E) {
      Visit(E->getLHS());
      Visit(E->getRHS());
    }

    void VisitCastExpr(CastExpr *E) {
      Visit(E->getSubExpr());
    }

    void VisitUnaryOperator(UnaryOperator *E) {
      // Skip checking conditionals with derefernces.
      if (E->getOpcode() == UO_Deref)
        Simple = false;
      else
        Visit(E->getSubExpr());
    }

    void VisitConditionalOperator(ConditionalOperator *E) {
      Visit(E->getCond());
      Visit(E->getTrueExpr());
      Visit(E->getFalseExpr());
    }

    void VisitParenExpr(ParenExpr *E) {
      Visit(E->getSubExpr());
    }

    void VisitBinaryConditionalOperator(BinaryConditionalOperator *E) {
      Visit(E->getOpaqueValue()->getSourceExpr());
      Visit(E->getFalseExpr());
    }

    void VisitIntegerLiteral(IntegerLiteral *E) { }
    void VisitFloatingLiteral(FloatingLiteral *E) { }
    void VisitCXXBoolLiteralExpr(CXXBoolLiteralExpr *E) { }
    void VisitCharacterLiteral(CharacterLiteral *E) { }
    void VisitGNUNullExpr(GNUNullExpr *E) { }
    void VisitImaginaryLiteral(ImaginaryLiteral *E) { }

    void VisitDeclRefExpr(DeclRefExpr *E) {
      VarDecl *VD = dyn_cast<VarDecl>(E->getDecl());
      if (!VD) return;

      Ranges.push_back(E->getSourceRange());

      Decls.insert(VD);
    }

  }; // end class DeclExtractor

  // DeclMatcher checks to see if the decls are used in a non-evaluated
  // context.
  class DeclMatcher : public EvaluatedExprVisitor<DeclMatcher> {
    DeclSetVector &Decls;
    bool FoundDecl;

  public:
    typedef EvaluatedExprVisitor<DeclMatcher> Inherited;

    DeclMatcher(Sema &S, DeclSetVector &Decls, Stmt *Statement) :
        Inherited(S.Context), Decls(Decls), FoundDecl(false) {
      if (!Statement) return;

      Visit(Statement);
    }

    void VisitReturnStmt(ReturnStmt *S) {
      FoundDecl = true;
    }

    void VisitBreakStmt(BreakStmt *S) {
      FoundDecl = true;
    }

    void VisitGotoStmt(GotoStmt *S) {
      FoundDecl = true;
    }

    void VisitCastExpr(CastExpr *E) {
      if (E->getCastKind() == CK_LValueToRValue)
        CheckLValueToRValueCast(E->getSubExpr());
      else
        Visit(E->getSubExpr());
    }

    void CheckLValueToRValueCast(Expr *E) {
      E = E->IgnoreParenImpCasts();

      if (isa<DeclRefExpr>(E)) {
        return;
      }

      if (ConditionalOperator *CO = dyn_cast<ConditionalOperator>(E)) {
        Visit(CO->getCond());
        CheckLValueToRValueCast(CO->getTrueExpr());
        CheckLValueToRValueCast(CO->getFalseExpr());
        return;
      }

      if (BinaryConditionalOperator *BCO =
              dyn_cast<BinaryConditionalOperator>(E)) {
        CheckLValueToRValueCast(BCO->getOpaqueValue()->getSourceExpr());
        CheckLValueToRValueCast(BCO->getFalseExpr());
        return;
      }

      Visit(E);
    }

    void VisitDeclRefExpr(DeclRefExpr *E) {
      if (VarDecl *VD = dyn_cast<VarDecl>(E->getDecl()))
        if (Decls.count(VD))
          FoundDecl = true;
    }

    void VisitPseudoObjectExpr(PseudoObjectExpr *POE) {
      // Only need to visit the semantics for POE.
      // SyntaticForm doesn't really use the Decal.
      for (auto *S : POE->semantics()) {
        if (auto *OVE = dyn_cast<OpaqueValueExpr>(S))
          // Look past the OVE into the expression it binds.
          Visit(OVE->getSourceExpr());
        else
          Visit(S);
      }
    }

    bool FoundDeclInUse() { return FoundDecl; }

  };  // end class DeclMatcher

  void CheckForLoopConditionalStatement(Sema &S, Expr *Second,
                                        Expr *Third, Stmt *Body) {
    // Condition is empty
    if (!Second) return;

    if (S.Diags.isIgnored(diag::warn_variables_not_in_loop_body,
                          Second->getLocStart()))
      return;

    PartialDiagnostic PDiag = S.PDiag(diag::warn_variables_not_in_loop_body);
    DeclSetVector Decls;
    SmallVector<SourceRange, 10> Ranges;
    DeclExtractor DE(S, Decls, Ranges);
    DE.Visit(Second);

    // Don't analyze complex conditionals.
    if (!DE.isSimple()) return;

    // No decls found.
    if (Decls.size() == 0) return;

    // Don't warn on volatile, static, or global variables.
    for (auto *VD : Decls)
      if (VD->getType().isVolatileQualified() || VD->hasGlobalStorage())
        return;

    if (DeclMatcher(S, Decls, Second).FoundDeclInUse() ||
        DeclMatcher(S, Decls, Third).FoundDeclInUse() ||
        DeclMatcher(S, Decls, Body).FoundDeclInUse())
      return;

    // Load decl names into diagnostic.
    if (Decls.size() > 4) {
      PDiag << 0;
    } else {
      PDiag << (unsigned)Decls.size();
      for (auto *VD : Decls)
        PDiag << VD->getDeclName();
    }

    for (auto Range : Ranges)
      PDiag << Range;

    S.Diag(Ranges.begin()->getBegin(), PDiag);
  }

  // If Statement is an incemement or decrement, return true and sets the
  // variables Increment and DRE.
  bool ProcessIterationStmt(Sema &S, Stmt* Statement, bool &Increment,
                            DeclRefExpr *&DRE) {
    if (auto Cleanups = dyn_cast<ExprWithCleanups>(Statement))
      if (!Cleanups->cleanupsHaveSideEffects())
        Statement = Cleanups->getSubExpr();

    if (UnaryOperator *UO = dyn_cast<UnaryOperator>(Statement)) {
      switch (UO->getOpcode()) {
        default: return false;
        case UO_PostInc:
        case UO_PreInc:
          Increment = true;
          break;
        case UO_PostDec:
        case UO_PreDec:
          Increment = false;
          break;
      }
      DRE = dyn_cast<DeclRefExpr>(UO->getSubExpr());
      return DRE;
    }

    if (CXXOperatorCallExpr *Call = dyn_cast<CXXOperatorCallExpr>(Statement)) {
      FunctionDecl *FD = Call->getDirectCallee();
      if (!FD || !FD->isOverloadedOperator()) return false;
      switch (FD->getOverloadedOperator()) {
        default: return false;
        case OO_PlusPlus:
          Increment = true;
          break;
        case OO_MinusMinus:
          Increment = false;
          break;
      }
      DRE = dyn_cast<DeclRefExpr>(Call->getArg(0));
      return DRE;
    }

    return false;
  }

  // A visitor to determine if a continue or break statement is a
  // subexpression.
  class BreakContinueFinder : public ConstEvaluatedExprVisitor<BreakContinueFinder> {
    SourceLocation BreakLoc;
    SourceLocation ContinueLoc;
    bool InSwitch = false;

  public:
    BreakContinueFinder(Sema &S, const Stmt* Body) :
        Inherited(S.Context) {
      Visit(Body);
    }

    typedef ConstEvaluatedExprVisitor<BreakContinueFinder> Inherited;
<<<<<<< HEAD

    void VisitContinueStmt(const ContinueStmt* E) {
      ContinueLoc = E->getContinueLoc();
    }

    void VisitBreakStmt(const BreakStmt* E) {
      if (!InSwitch)
        BreakLoc = E->getBreakLoc();
    }

    void VisitSwitchStmt(const SwitchStmt* S) {
      if (const Stmt *Init = S->getInit())
        Visit(Init);
      if (const Stmt *CondVar = S->getConditionVariableDeclStmt())
        Visit(CondVar);
      if (const Stmt *Cond = S->getCond())
        Visit(Cond);

      // Don't return break statements from the body of a switch.
      InSwitch = true;
      if (const Stmt *Body = S->getBody())
        Visit(Body);
      InSwitch = false;
    }

=======

    void VisitContinueStmt(const ContinueStmt* E) {
      ContinueLoc = E->getContinueLoc();
    }

    void VisitBreakStmt(const BreakStmt* E) {
      if (!InSwitch)
        BreakLoc = E->getBreakLoc();
    }

    void VisitSwitchStmt(const SwitchStmt* S) {
      if (const Stmt *Init = S->getInit())
        Visit(Init);
      if (const Stmt *CondVar = S->getConditionVariableDeclStmt())
        Visit(CondVar);
      if (const Stmt *Cond = S->getCond())
        Visit(Cond);

      // Don't return break statements from the body of a switch.
      InSwitch = true;
      if (const Stmt *Body = S->getBody())
        Visit(Body);
      InSwitch = false;
    }

>>>>>>> b2b84690
    void VisitForStmt(const ForStmt *S) {
      // Only visit the init statement of a for loop; the body
      // has a different break/continue scope.
      if (const Stmt *Init = S->getInit())
        Visit(Init);
    }

    void VisitWhileStmt(const WhileStmt *) {
      // Do nothing; the children of a while loop have a different
      // break/continue scope.
    }

    void VisitDoStmt(const DoStmt *) {
      // Do nothing; the children of a while loop have a different
      // break/continue scope.
    }

    void VisitCXXForRangeStmt(const CXXForRangeStmt *S) {
      // Only visit the initialization of a for loop; the body
      // has a different break/continue scope.
      if (const Stmt *Range = S->getRangeStmt())
        Visit(Range);
      if (const Stmt *Begin = S->getBeginStmt())
        Visit(Begin);
      if (const Stmt *End = S->getEndStmt())
        Visit(End);
    }

    void VisitObjCForCollectionStmt(const ObjCForCollectionStmt *S) {
      // Only visit the initialization of a for loop; the body
      // has a different break/continue scope.
      if (const Stmt *Element = S->getElement())
        Visit(Element);
      if (const Stmt *Collection = S->getCollection())
        Visit(Collection);
    }

    bool ContinueFound() { return ContinueLoc.isValid(); }
    bool BreakFound() { return BreakLoc.isValid(); }
    SourceLocation GetContinueLoc() { return ContinueLoc; }
    SourceLocation GetBreakLoc() { return BreakLoc; }

  };  // end class BreakContinueFinder

  // Emit a warning when a loop increment/decrement appears twice per loop
  // iteration.  The conditions which trigger this warning are:
  // 1) The last statement in the loop body and the third expression in the
  //    for loop are both increment or both decrement of the same variable
  // 2) No continue statements in the loop body.
  void CheckForRedundantIteration(Sema &S, Expr *Third, Stmt *Body) {
    // Return when there is nothing to check.
    if (!Body || !Third) return;

    if (S.Diags.isIgnored(diag::warn_redundant_loop_iteration,
                          Third->getLocStart()))
      return;

    // Get the last statement from the loop body.
    CompoundStmt *CS = dyn_cast<CompoundStmt>(Body);
    if (!CS || CS->body_empty()) return;
    Stmt *LastStmt = CS->body_back();
    if (!LastStmt) return;

    bool LoopIncrement, LastIncrement;
    DeclRefExpr *LoopDRE, *LastDRE;

    if (!ProcessIterationStmt(S, Third, LoopIncrement, LoopDRE)) return;
    if (!ProcessIterationStmt(S, LastStmt, LastIncrement, LastDRE)) return;

    // Check that the two statements are both increments or both decrements
    // on the same variable.
    if (LoopIncrement != LastIncrement ||
        LoopDRE->getDecl() != LastDRE->getDecl()) return;

    if (BreakContinueFinder(S, Body).ContinueFound()) return;

    S.Diag(LastDRE->getLocation(), diag::warn_redundant_loop_iteration)
         << LastDRE->getDecl() << LastIncrement;
    S.Diag(LoopDRE->getLocation(), diag::note_loop_iteration_here)
         << LoopIncrement;
  }

} // end namespace


void Sema::CheckBreakContinueBinding(Expr *E) {
  if (!E || getLangOpts().CPlusPlus)
    return;
  BreakContinueFinder BCFinder(*this, E);
  Scope *BreakParent = CurScope->getBreakParent();
  if (BCFinder.BreakFound() && BreakParent) {
    if (BreakParent->getFlags() & Scope::SwitchScope) {
      Diag(BCFinder.GetBreakLoc(), diag::warn_break_binds_to_switch);
    } else {
      Diag(BCFinder.GetBreakLoc(), diag::warn_loop_ctrl_binds_to_inner)
          << "break";
    }
  } else if (BCFinder.ContinueFound() && CurScope->getContinueParent()) {
    Diag(BCFinder.GetContinueLoc(), diag::warn_loop_ctrl_binds_to_inner)
        << "continue";
  }
}

StmtResult Sema::ActOnForStmt(SourceLocation ForLoc, SourceLocation LParenLoc,
                              Stmt *First, ConditionResult Second,
                              FullExprArg third, SourceLocation RParenLoc,
                              Stmt *Body) {
  if (Second.isInvalid())
    return StmtError();

  if (!getLangOpts().CPlusPlus) {
    if (DeclStmt *DS = dyn_cast_or_null<DeclStmt>(First)) {
      // C99 6.8.5p3: The declaration part of a 'for' statement shall only
      // declare identifiers for objects having storage class 'auto' or
      // 'register'.
      for (auto *DI : DS->decls()) {
        VarDecl *VD = dyn_cast<VarDecl>(DI);
        if (VD && VD->isLocalVarDecl() && !VD->hasLocalStorage())
          VD = nullptr;
        if (!VD) {
          Diag(DI->getLocation(), diag::err_non_local_variable_decl_in_for);
          DI->setInvalidDecl();
        }
      }
    }
  }

  CheckBreakContinueBinding(Second.get().second);
  CheckBreakContinueBinding(third.get());

  if (!Second.get().first)
    CheckForLoopConditionalStatement(*this, Second.get().second, third.get(),
                                     Body);
  CheckForRedundantIteration(*this, third.get(), Body);

  if (Second.get().second &&
      !Diags.isIgnored(diag::warn_comma_operator,
                       Second.get().second->getExprLoc()))
    CommaVisitor(*this).Visit(Second.get().second);

  Expr *Third  = third.release().getAs<Expr>();

  DiagnoseUnusedExprResult(First);
  DiagnoseUnusedExprResult(Third);
  DiagnoseUnusedExprResult(Body);

  if (isa<NullStmt>(Body))
    getCurCompoundScope().setHasEmptyLoopBodies();

  return new (Context)
      ForStmt(Context, First, Second.get().second, Second.get().first, Third,
              Body, ForLoc, LParenLoc, RParenLoc);
}

/// In an Objective C collection iteration statement:
///   for (x in y)
/// x can be an arbitrary l-value expression.  Bind it up as a
/// full-expression.
StmtResult Sema::ActOnForEachLValueExpr(Expr *E) {
  // Reduce placeholder expressions here.  Note that this rejects the
  // use of pseudo-object l-values in this position.
  ExprResult result = CheckPlaceholderExpr(E);
  if (result.isInvalid()) return StmtError();
  E = result.get();

  ExprResult FullExpr = ActOnFinishFullExpr(E);
  if (FullExpr.isInvalid())
    return StmtError();
  return StmtResult(static_cast<Stmt*>(FullExpr.get()));
}

ExprResult
Sema::CheckObjCForCollectionOperand(SourceLocation forLoc, Expr *collection) {
  if (!collection)
    return ExprError();

  ExprResult result = CorrectDelayedTyposInExpr(collection);
  if (!result.isUsable())
    return ExprError();
  collection = result.get();

  // Bail out early if we've got a type-dependent expression.
  if (collection->isTypeDependent()) return collection;

  // Perform normal l-value conversion.
  result = DefaultFunctionArrayLvalueConversion(collection);
  if (result.isInvalid())
    return ExprError();
  collection = result.get();

  // The operand needs to have object-pointer type.
  // TODO: should we do a contextual conversion?
  const ObjCObjectPointerType *pointerType =
    collection->getType()->getAs<ObjCObjectPointerType>();
  if (!pointerType)
    return Diag(forLoc, diag::err_collection_expr_type)
             << collection->getType() << collection->getSourceRange();

  // Check that the operand provides
  //   - countByEnumeratingWithState:objects:count:
  const ObjCObjectType *objectType = pointerType->getObjectType();
  ObjCInterfaceDecl *iface = objectType->getInterface();

  // If we have a forward-declared type, we can't do this check.
  // Under ARC, it is an error not to have a forward-declared class.
  if (iface &&
      (getLangOpts().ObjCAutoRefCount
           ? RequireCompleteType(forLoc, QualType(objectType, 0),
                                 diag::err_arc_collection_forward, collection)
           : !isCompleteType(forLoc, QualType(objectType, 0)))) {
    // Otherwise, if we have any useful type information, check that
    // the type declares the appropriate method.
  } else if (iface || !objectType->qual_empty()) {
    IdentifierInfo *selectorIdents[] = {
      &Context.Idents.get("countByEnumeratingWithState"),
      &Context.Idents.get("objects"),
      &Context.Idents.get("count")
    };
    Selector selector = Context.Selectors.getSelector(3, &selectorIdents[0]);

    ObjCMethodDecl *method = nullptr;

    // If there's an interface, look in both the public and private APIs.
    if (iface) {
      method = iface->lookupInstanceMethod(selector);
      if (!method) method = iface->lookupPrivateMethod(selector);
    }

    // Also check protocol qualifiers.
    if (!method)
      method = LookupMethodInQualifiedType(selector, pointerType,
                                           /*instance*/ true);

    // If we didn't find it anywhere, give up.
    if (!method) {
      Diag(forLoc, diag::warn_collection_expr_type)
        << collection->getType() << selector << collection->getSourceRange();
    }

    // TODO: check for an incompatible signature?
  }

  // Wrap up any cleanups in the expression.
  return collection;
}

StmtResult
Sema::ActOnObjCForCollectionStmt(SourceLocation ForLoc,
                                 Stmt *First, Expr *collection,
                                 SourceLocation RParenLoc) {
<<<<<<< HEAD
  getCurFunction()->setHasBranchProtectedScope();
=======
  setFunctionHasBranchProtectedScope();
>>>>>>> b2b84690

  ExprResult CollectionExprResult =
    CheckObjCForCollectionOperand(ForLoc, collection);

  if (First) {
    QualType FirstType;
    if (DeclStmt *DS = dyn_cast<DeclStmt>(First)) {
      if (!DS->isSingleDecl())
        return StmtError(Diag((*DS->decl_begin())->getLocation(),
                         diag::err_toomany_element_decls));

      VarDecl *D = dyn_cast<VarDecl>(DS->getSingleDecl());
      if (!D || D->isInvalidDecl())
        return StmtError();
      
      FirstType = D->getType();
      // C99 6.8.5p3: The declaration part of a 'for' statement shall only
      // declare identifiers for objects having storage class 'auto' or
      // 'register'.
      if (!D->hasLocalStorage())
        return StmtError(Diag(D->getLocation(),
                              diag::err_non_local_variable_decl_in_for));

      // If the type contained 'auto', deduce the 'auto' to 'id'.
      if (FirstType->getContainedAutoType()) {
        OpaqueValueExpr OpaqueId(D->getLocation(), Context.getObjCIdType(),
                                 VK_RValue);
        Expr *DeducedInit = &OpaqueId;
        if (DeduceAutoType(D->getTypeSourceInfo(), DeducedInit, FirstType) ==
                DAR_Failed)
          DiagnoseAutoDeductionFailure(D, DeducedInit);
        if (FirstType.isNull()) {
          D->setInvalidDecl();
          return StmtError();
        }

        D->setType(FirstType);

        if (!inTemplateInstantiation()) {
          SourceLocation Loc =
              D->getTypeSourceInfo()->getTypeLoc().getBeginLoc();
          Diag(Loc, diag::warn_auto_var_is_id)
            << D->getDeclName();
        }
      }

    } else {
      Expr *FirstE = cast<Expr>(First);
      if (!FirstE->isTypeDependent() && !FirstE->isLValue())
        return StmtError(Diag(First->getLocStart(),
                   diag::err_selector_element_not_lvalue)
          << First->getSourceRange());

      FirstType = static_cast<Expr*>(First)->getType();
      if (FirstType.isConstQualified())
        Diag(ForLoc, diag::err_selector_element_const_type)
          << FirstType << First->getSourceRange();
    }
    if (!FirstType->isDependentType() &&
        !FirstType->isObjCObjectPointerType() &&
        !FirstType->isBlockPointerType())
        return StmtError(Diag(ForLoc, diag::err_selector_element_type)
                           << FirstType << First->getSourceRange());
  }

  if (CollectionExprResult.isInvalid())
    return StmtError();

  CollectionExprResult = ActOnFinishFullExpr(CollectionExprResult.get());
  if (CollectionExprResult.isInvalid())
    return StmtError();

  return new (Context) ObjCForCollectionStmt(First, CollectionExprResult.get(),
                                             nullptr, ForLoc, RParenLoc);
}

/// Finish building a variable declaration for a for-range statement.
/// \return true if an error occurs.
static bool FinishForRangeVarDecl(Sema &SemaRef, VarDecl *Decl, Expr *Init,
                                  SourceLocation Loc, int DiagID) {
  if (Decl->getType()->isUndeducedType()) {
    ExprResult Res = SemaRef.CorrectDelayedTyposInExpr(Init);
    if (!Res.isUsable()) {
      Decl->setInvalidDecl();
      return true;
    }
    Init = Res.get();
  }

  // Deduce the type for the iterator variable now rather than leaving it to
  // AddInitializerToDecl, so we can produce a more suitable diagnostic.
  QualType InitType;
  if ((!isa<InitListExpr>(Init) && Init->getType()->isVoidType()) ||
      SemaRef.DeduceAutoType(Decl->getTypeSourceInfo(), Init, InitType) ==
          Sema::DAR_Failed)
    SemaRef.Diag(Loc, DiagID) << Init->getType();
  if (InitType.isNull()) {
    Decl->setInvalidDecl();
    return true;
  }
  Decl->setType(InitType);

  // In ARC, infer lifetime.
  // FIXME: ARC may want to turn this into 'const __unsafe_unretained' if
  // we're doing the equivalent of fast iteration.
  if (SemaRef.getLangOpts().ObjCAutoRefCount &&
      SemaRef.inferObjCARCLifetime(Decl))
    Decl->setInvalidDecl();

  SemaRef.AddInitializerToDecl(Decl, Init, /*DirectInit=*/false);
  SemaRef.FinalizeDeclaration(Decl);
  SemaRef.CurContext->addHiddenDecl(Decl);
  return false;
}

namespace {
// An enum to represent whether something is dealing with a call to begin()
// or a call to end() in a range-based for loop.
enum BeginEndFunction {
  BEF_begin,
  BEF_end
};

/// Produce a note indicating which begin/end function was implicitly called
/// by a C++11 for-range statement. This is often not obvious from the code,
/// nor from the diagnostics produced when analysing the implicit expressions
/// required in a for-range statement.
void NoteForRangeBeginEndFunction(Sema &SemaRef, Expr *E,
                                  BeginEndFunction BEF) {
  CallExpr *CE = dyn_cast<CallExpr>(E);
  if (!CE)
    return;
  FunctionDecl *D = dyn_cast<FunctionDecl>(CE->getCalleeDecl());
  if (!D)
    return;
  SourceLocation Loc = D->getLocation();

  std::string Description;
  bool IsTemplate = false;
  if (FunctionTemplateDecl *FunTmpl = D->getPrimaryTemplate()) {
    Description = SemaRef.getTemplateArgumentBindingsText(
      FunTmpl->getTemplateParameters(), *D->getTemplateSpecializationArgs());
    IsTemplate = true;
  }

  SemaRef.Diag(Loc, diag::note_for_range_begin_end)
    << BEF << IsTemplate << Description << E->getType();
}

/// Build a variable declaration for a for-range statement.
VarDecl *BuildForRangeVarDecl(Sema &SemaRef, SourceLocation Loc,
                              QualType Type, StringRef Name) {
  DeclContext *DC = SemaRef.CurContext;
  IdentifierInfo *II = &SemaRef.PP.getIdentifierTable().get(Name);
  TypeSourceInfo *TInfo = SemaRef.Context.getTrivialTypeSourceInfo(Type, Loc);
  VarDecl *Decl = VarDecl::Create(SemaRef.Context, DC, Loc, Loc, II, Type,
                                  TInfo, SC_None);
  Decl->setImplicit();
  return Decl;
}

}

static bool ObjCEnumerationCollection(Expr *Collection) {
  return !Collection->isTypeDependent()
          && Collection->getType()->getAs<ObjCObjectPointerType>() != nullptr;
}

/// ActOnCXXForRangeStmt - Check and build a C++11 for-range statement.
///
/// C++11 [stmt.ranged]:
///   A range-based for statement is equivalent to
///
///   {
///     auto && __range = range-init;
///     for ( auto __begin = begin-expr,
///           __end = end-expr;
///           __begin != __end;
///           ++__begin ) {
///       for-range-declaration = *__begin;
///       statement
///     }
///   }
///
/// The body of the loop is not available yet, since it cannot be analysed until
/// we have determined the type of the for-range-declaration.
StmtResult Sema::ActOnCXXForRangeStmt(Scope *S, SourceLocation ForLoc,
                                      SourceLocation CoawaitLoc, Stmt *First,
                                      SourceLocation ColonLoc, Expr *Range,
                                      SourceLocation RParenLoc,
                                      BuildForRangeKind Kind) {
  if (!First)
    return StmtError();

  if (Range && ObjCEnumerationCollection(Range))
    return ActOnObjCForCollectionStmt(ForLoc, First, Range, RParenLoc);

  DeclStmt *DS = dyn_cast<DeclStmt>(First);
  assert(DS && "first part of for range not a decl stmt");

  if (!DS->isSingleDecl()) {
    Diag(DS->getStartLoc(), diag::err_type_defined_in_for_range);
    return StmtError();
  }

  Decl *LoopVar = DS->getSingleDecl();
  if (LoopVar->isInvalidDecl() || !Range ||
      DiagnoseUnexpandedParameterPack(Range, UPPC_Expression)) {
    LoopVar->setInvalidDecl();
    return StmtError();
  }

  // Build the coroutine state immediately and not later during template
  // instantiation
  if (!CoawaitLoc.isInvalid()) {
    if (!ActOnCoroutineBodyStart(S, CoawaitLoc, "co_await"))
      return StmtError();
  }

  // Build  auto && __range = range-init
  // Divide by 2, since the variables are in the inner scope (loop body).
  const auto DepthStr = std::to_string(S->getDepth() / 2);
  SourceLocation RangeLoc = Range->getLocStart();
  VarDecl *RangeVar = BuildForRangeVarDecl(*this, RangeLoc,
                                           Context.getAutoRRefDeductType(),
                                           std::string("__range") + DepthStr);
  if (FinishForRangeVarDecl(*this, RangeVar, Range, RangeLoc,
                            diag::err_for_range_deduction_failure)) {
    LoopVar->setInvalidDecl();
    return StmtError();
  }

  // Claim the type doesn't contain auto: we've already done the checking.
  DeclGroupPtrTy RangeGroup =
      BuildDeclaratorGroup(MutableArrayRef<Decl *>((Decl **)&RangeVar, 1));
  StmtResult RangeDecl = ActOnDeclStmt(RangeGroup, RangeLoc, RangeLoc);
  if (RangeDecl.isInvalid()) {
    LoopVar->setInvalidDecl();
    return StmtError();
  }

  return BuildCXXForRangeStmt(ForLoc, CoawaitLoc, ColonLoc, RangeDecl.get(),
                              /*BeginStmt=*/nullptr, /*EndStmt=*/nullptr,
                              /*Cond=*/nullptr, /*Inc=*/nullptr,
                              DS, RParenLoc, Kind);
}

/// Create the initialization, compare, and increment steps for
/// the range-based for loop expression.
/// This function does not handle array-based for loops,
/// which are created in Sema::BuildCXXForRangeStmt.
///
/// \returns a ForRangeStatus indicating success or what kind of error occurred.
/// BeginExpr and EndExpr are set and FRS_Success is returned on success;
/// CandidateSet and BEF are set and some non-success value is returned on
/// failure.
static Sema::ForRangeStatus
BuildNonArrayForRange(Sema &SemaRef, Expr *BeginRange, Expr *EndRange,
                      QualType RangeType, VarDecl *BeginVar, VarDecl *EndVar,
                      SourceLocation ColonLoc, SourceLocation CoawaitLoc,
                      OverloadCandidateSet *CandidateSet, ExprResult *BeginExpr,
                      ExprResult *EndExpr, BeginEndFunction *BEF) {
  DeclarationNameInfo BeginNameInfo(
      &SemaRef.PP.getIdentifierTable().get("begin"), ColonLoc);
  DeclarationNameInfo EndNameInfo(&SemaRef.PP.getIdentifierTable().get("end"),
                                  ColonLoc);

  LookupResult BeginMemberLookup(SemaRef, BeginNameInfo,
                                 Sema::LookupMemberName);
  LookupResult EndMemberLookup(SemaRef, EndNameInfo, Sema::LookupMemberName);

  if (CXXRecordDecl *D = RangeType->getAsCXXRecordDecl()) {
    // - if _RangeT is a class type, the unqualified-ids begin and end are
    //   looked up in the scope of class _RangeT as if by class member access
    //   lookup (3.4.5), and if either (or both) finds at least one
    //   declaration, begin-expr and end-expr are __range.begin() and
    //   __range.end(), respectively;
    SemaRef.LookupQualifiedName(BeginMemberLookup, D);
    SemaRef.LookupQualifiedName(EndMemberLookup, D);

    if (BeginMemberLookup.empty() != EndMemberLookup.empty()) {
      SourceLocation RangeLoc = BeginVar->getLocation();
      *BEF = BeginMemberLookup.empty() ? BEF_end : BEF_begin;

      SemaRef.Diag(RangeLoc, diag::err_for_range_member_begin_end_mismatch)
          << RangeLoc << BeginRange->getType() << *BEF;
      return Sema::FRS_DiagnosticIssued;
    }
  } else {
    // - otherwise, begin-expr and end-expr are begin(__range) and
    //   end(__range), respectively, where begin and end are looked up with
    //   argument-dependent lookup (3.4.2). For the purposes of this name
    //   lookup, namespace std is an associated namespace.

  }

  *BEF = BEF_begin;
  Sema::ForRangeStatus RangeStatus =
      SemaRef.BuildForRangeBeginEndCall(ColonLoc, ColonLoc, BeginNameInfo,
                                        BeginMemberLookup, CandidateSet,
                                        BeginRange, BeginExpr);

  if (RangeStatus != Sema::FRS_Success) {
    if (RangeStatus == Sema::FRS_DiagnosticIssued)
      SemaRef.Diag(BeginRange->getLocStart(), diag::note_in_for_range)
          << ColonLoc << BEF_begin << BeginRange->getType();
    return RangeStatus;
  }
  if (!CoawaitLoc.isInvalid()) {
    // FIXME: getCurScope() should not be used during template instantiation.
    // We should pick up the set of unqualified lookup results for operator
    // co_await during the initial parse.
    *BeginExpr = SemaRef.ActOnCoawaitExpr(SemaRef.getCurScope(), ColonLoc,
                                          BeginExpr->get());
    if (BeginExpr->isInvalid())
      return Sema::FRS_DiagnosticIssued;
  }
  if (FinishForRangeVarDecl(SemaRef, BeginVar, BeginExpr->get(), ColonLoc,
                            diag::err_for_range_iter_deduction_failure)) {
    NoteForRangeBeginEndFunction(SemaRef, BeginExpr->get(), *BEF);
    return Sema::FRS_DiagnosticIssued;
  }

  *BEF = BEF_end;
  RangeStatus =
      SemaRef.BuildForRangeBeginEndCall(ColonLoc, ColonLoc, EndNameInfo,
                                        EndMemberLookup, CandidateSet,
                                        EndRange, EndExpr);
  if (RangeStatus != Sema::FRS_Success) {
    if (RangeStatus == Sema::FRS_DiagnosticIssued)
      SemaRef.Diag(EndRange->getLocStart(), diag::note_in_for_range)
          << ColonLoc << BEF_end << EndRange->getType();
    return RangeStatus;
  }
  if (FinishForRangeVarDecl(SemaRef, EndVar, EndExpr->get(), ColonLoc,
                            diag::err_for_range_iter_deduction_failure)) {
    NoteForRangeBeginEndFunction(SemaRef, EndExpr->get(), *BEF);
    return Sema::FRS_DiagnosticIssued;
  }
  return Sema::FRS_Success;
}

/// Speculatively attempt to dereference an invalid range expression.
/// If the attempt fails, this function will return a valid, null StmtResult
/// and emit no diagnostics.
static StmtResult RebuildForRangeWithDereference(Sema &SemaRef, Scope *S,
                                                 SourceLocation ForLoc,
                                                 SourceLocation CoawaitLoc,
                                                 Stmt *LoopVarDecl,
                                                 SourceLocation ColonLoc,
                                                 Expr *Range,
                                                 SourceLocation RangeLoc,
                                                 SourceLocation RParenLoc) {
  // Determine whether we can rebuild the for-range statement with a
  // dereferenced range expression.
  ExprResult AdjustedRange;
  {
    Sema::SFINAETrap Trap(SemaRef);

    AdjustedRange = SemaRef.BuildUnaryOp(S, RangeLoc, UO_Deref, Range);
    if (AdjustedRange.isInvalid())
      return StmtResult();

    StmtResult SR = SemaRef.ActOnCXXForRangeStmt(
        S, ForLoc, CoawaitLoc, LoopVarDecl, ColonLoc, AdjustedRange.get(),
        RParenLoc, Sema::BFRK_Check);
    if (SR.isInvalid())
      return StmtResult();
  }

  // The attempt to dereference worked well enough that it could produce a valid
  // loop. Produce a fixit, and rebuild the loop with diagnostics enabled, in
  // case there are any other (non-fatal) problems with it.
  SemaRef.Diag(RangeLoc, diag::err_for_range_dereference)
    << Range->getType() << FixItHint::CreateInsertion(RangeLoc, "*");
  return SemaRef.ActOnCXXForRangeStmt(S, ForLoc, CoawaitLoc, LoopVarDecl,
                                      ColonLoc, AdjustedRange.get(), RParenLoc,
                                      Sema::BFRK_Rebuild);
}

namespace {
/// RAII object to automatically invalidate a declaration if an error occurs.
struct InvalidateOnErrorScope {
  InvalidateOnErrorScope(Sema &SemaRef, Decl *D, bool Enabled)
      : Trap(SemaRef.Diags), D(D), Enabled(Enabled) {}
  ~InvalidateOnErrorScope() {
    if (Enabled && Trap.hasErrorOccurred())
      D->setInvalidDecl();
  }

  DiagnosticErrorTrap Trap;
  Decl *D;
  bool Enabled;
};
}

/// BuildCXXForRangeStmt - Build or instantiate a C++11 for-range statement.
StmtResult
Sema::BuildCXXForRangeStmt(SourceLocation ForLoc, SourceLocation CoawaitLoc,
                           SourceLocation ColonLoc, Stmt *RangeDecl,
                           Stmt *Begin, Stmt *End, Expr *Cond,
                           Expr *Inc, Stmt *LoopVarDecl,
                           SourceLocation RParenLoc, BuildForRangeKind Kind) {
  // FIXME: This should not be used during template instantiation. We should
  // pick up the set of unqualified lookup results for the != and + operators
  // in the initial parse.
  //
  // Testcase (accepts-invalid):
  //   template<typename T> void f() { for (auto x : T()) {} }
  //   namespace N { struct X { X begin(); X end(); int operator*(); }; }
  //   bool operator!=(N::X, N::X); void operator++(N::X);
  //   void g() { f<N::X>(); }
  Scope *S = getCurScope();

  DeclStmt *RangeDS = cast<DeclStmt>(RangeDecl);
  VarDecl *RangeVar = cast<VarDecl>(RangeDS->getSingleDecl());
  QualType RangeVarType = RangeVar->getType();

  DeclStmt *LoopVarDS = cast<DeclStmt>(LoopVarDecl);
  VarDecl *LoopVar = cast<VarDecl>(LoopVarDS->getSingleDecl());

  // If we hit any errors, mark the loop variable as invalid if its type
  // contains 'auto'.
  InvalidateOnErrorScope Invalidate(*this, LoopVar,
                                    LoopVar->getType()->isUndeducedType());

  StmtResult BeginDeclStmt = Begin;
  StmtResult EndDeclStmt = End;
  ExprResult NotEqExpr = Cond, IncrExpr = Inc;

  if (RangeVarType->isDependentType()) {
    // The range is implicitly used as a placeholder when it is dependent.
    RangeVar->markUsed(Context);

    // Deduce any 'auto's in the loop variable as 'DependentTy'. We'll fill
    // them in properly when we instantiate the loop.
    if (!LoopVar->isInvalidDecl() && Kind != BFRK_Check) {
      if (auto *DD = dyn_cast<DecompositionDecl>(LoopVar))
        for (auto *Binding : DD->bindings())
          Binding->setType(Context.DependentTy);
      LoopVar->setType(SubstAutoType(LoopVar->getType(), Context.DependentTy));
    }
  } else if (!BeginDeclStmt.get()) {
    SourceLocation RangeLoc = RangeVar->getLocation();

    const QualType RangeVarNonRefType = RangeVarType.getNonReferenceType();

    ExprResult BeginRangeRef = BuildDeclRefExpr(RangeVar, RangeVarNonRefType,
                                                VK_LValue, ColonLoc);
    if (BeginRangeRef.isInvalid())
      return StmtError();

    ExprResult EndRangeRef = BuildDeclRefExpr(RangeVar, RangeVarNonRefType,
                                              VK_LValue, ColonLoc);
    if (EndRangeRef.isInvalid())
      return StmtError();

    QualType AutoType = Context.getAutoDeductType();
    Expr *Range = RangeVar->getInit();
    if (!Range)
      return StmtError();
    QualType RangeType = Range->getType();

    if (RequireCompleteType(RangeLoc, RangeType,
                            diag::err_for_range_incomplete_type))
      return StmtError();

    // Build auto __begin = begin-expr, __end = end-expr.
    // Divide by 2, since the variables are in the inner scope (loop body).
    const auto DepthStr = std::to_string(S->getDepth() / 2);
    VarDecl *BeginVar = BuildForRangeVarDecl(*this, ColonLoc, AutoType,
                                             std::string("__begin") + DepthStr);
    VarDecl *EndVar = BuildForRangeVarDecl(*this, ColonLoc, AutoType,
                                           std::string("__end") + DepthStr);

    // Build begin-expr and end-expr and attach to __begin and __end variables.
    ExprResult BeginExpr, EndExpr;
    if (const ArrayType *UnqAT = RangeType->getAsArrayTypeUnsafe()) {
      // - if _RangeT is an array type, begin-expr and end-expr are __range and
      //   __range + __bound, respectively, where __bound is the array bound. If
      //   _RangeT is an array of unknown size or an array of incomplete type,
      //   the program is ill-formed;

      // begin-expr is __range.
      BeginExpr = BeginRangeRef;
      if (!CoawaitLoc.isInvalid()) {
        BeginExpr = ActOnCoawaitExpr(S, ColonLoc, BeginExpr.get());
        if (BeginExpr.isInvalid())
          return StmtError();
      }
      if (FinishForRangeVarDecl(*this, BeginVar, BeginRangeRef.get(), ColonLoc,
                                diag::err_for_range_iter_deduction_failure)) {
        NoteForRangeBeginEndFunction(*this, BeginExpr.get(), BEF_begin);
        return StmtError();
      }

      // Find the array bound.
      ExprResult BoundExpr;
      if (const ConstantArrayType *CAT = dyn_cast<ConstantArrayType>(UnqAT))
        BoundExpr = IntegerLiteral::Create(
            Context, CAT->getSize(), Context.getPointerDiffType(), RangeLoc);
      else if (const VariableArrayType *VAT =
               dyn_cast<VariableArrayType>(UnqAT)) {
        // For a variably modified type we can't just use the expression within
        // the array bounds, since we don't want that to be re-evaluated here.
        // Rather, we need to determine what it was when the array was first
        // created - so we resort to using sizeof(vla)/sizeof(element).
        // For e.g.
        //  void f(int b) { 
        //    int vla[b];
        //    b = -1;   <-- This should not affect the num of iterations below
        //    for (int &c : vla) { .. }
        //  }

        // FIXME: This results in codegen generating IR that recalculates the
        // run-time number of elements (as opposed to just using the IR Value
        // that corresponds to the run-time value of each bound that was
<<<<<<< HEAD
        // generated when the array was created.) If this proves too embarassing
=======
        // generated when the array was created.) If this proves too embarrassing
>>>>>>> b2b84690
        // even for unoptimized IR, consider passing a magic-value/cookie to
        // codegen that then knows to simply use that initial llvm::Value (that
        // corresponds to the bound at time of array creation) within
        // getelementptr.  But be prepared to pay the price of increasing a
        // customized form of coupling between the two components - which  could
        // be hard to maintain as the codebase evolves.

        ExprResult SizeOfVLAExprR = ActOnUnaryExprOrTypeTraitExpr(
            EndVar->getLocation(), UETT_SizeOf,
            /*isType=*/true,
            CreateParsedType(VAT->desugar(), Context.getTrivialTypeSourceInfo(
                                                 VAT->desugar(), RangeLoc))
                .getAsOpaquePtr(),
            EndVar->getSourceRange());
        if (SizeOfVLAExprR.isInvalid())
          return StmtError();
        
        ExprResult SizeOfEachElementExprR = ActOnUnaryExprOrTypeTraitExpr(
            EndVar->getLocation(), UETT_SizeOf,
            /*isType=*/true,
            CreateParsedType(VAT->desugar(),
                             Context.getTrivialTypeSourceInfo(
                                 VAT->getElementType(), RangeLoc))
                .getAsOpaquePtr(),
            EndVar->getSourceRange());
        if (SizeOfEachElementExprR.isInvalid())
          return StmtError();

        BoundExpr =
            ActOnBinOp(S, EndVar->getLocation(), tok::slash,
                       SizeOfVLAExprR.get(), SizeOfEachElementExprR.get());
        if (BoundExpr.isInvalid())
          return StmtError();
        
      } else {
        // Can't be a DependentSizedArrayType or an IncompleteArrayType since
        // UnqAT is not incomplete and Range is not type-dependent.
        llvm_unreachable("Unexpected array type in for-range");
      }

      // end-expr is __range + __bound.
      EndExpr = ActOnBinOp(S, ColonLoc, tok::plus, EndRangeRef.get(),
                           BoundExpr.get());
      if (EndExpr.isInvalid())
        return StmtError();
      if (FinishForRangeVarDecl(*this, EndVar, EndExpr.get(), ColonLoc,
                                diag::err_for_range_iter_deduction_failure)) {
        NoteForRangeBeginEndFunction(*this, EndExpr.get(), BEF_end);
        return StmtError();
      }
    } else {
      OverloadCandidateSet CandidateSet(RangeLoc,
                                        OverloadCandidateSet::CSK_Normal);
      BeginEndFunction BEFFailure;
      ForRangeStatus RangeStatus = BuildNonArrayForRange(
          *this, BeginRangeRef.get(), EndRangeRef.get(), RangeType, BeginVar,
          EndVar, ColonLoc, CoawaitLoc, &CandidateSet, &BeginExpr, &EndExpr,
          &BEFFailure);

      if (Kind == BFRK_Build && RangeStatus == FRS_NoViableFunction &&
          BEFFailure == BEF_begin) {
        // If the range is being built from an array parameter, emit a
        // a diagnostic that it is being treated as a pointer.
        if (DeclRefExpr *DRE = dyn_cast<DeclRefExpr>(Range)) {
          if (ParmVarDecl *PVD = dyn_cast<ParmVarDecl>(DRE->getDecl())) {
            QualType ArrayTy = PVD->getOriginalType();
            QualType PointerTy = PVD->getType();
            if (PointerTy->isPointerType() && ArrayTy->isArrayType()) {
              Diag(Range->getLocStart(), diag::err_range_on_array_parameter)
                << RangeLoc << PVD << ArrayTy << PointerTy;
              Diag(PVD->getLocation(), diag::note_declared_at);
              return StmtError();
            }
          }
        }

        // If building the range failed, try dereferencing the range expression
        // unless a diagnostic was issued or the end function is problematic.
        StmtResult SR = RebuildForRangeWithDereference(*this, S, ForLoc,
                                                       CoawaitLoc,
                                                       LoopVarDecl, ColonLoc,
                                                       Range, RangeLoc,
                                                       RParenLoc);
        if (SR.isInvalid() || SR.isUsable())
          return SR;
      }

      // Otherwise, emit diagnostics if we haven't already.
      if (RangeStatus == FRS_NoViableFunction) {
        Expr *Range = BEFFailure ? EndRangeRef.get() : BeginRangeRef.get();
        Diag(Range->getLocStart(), diag::err_for_range_invalid)
            << RangeLoc << Range->getType() << BEFFailure;
        CandidateSet.NoteCandidates(*this, OCD_AllCandidates, Range);
      }
      // Return an error if no fix was discovered.
      if (RangeStatus != FRS_Success)
        return StmtError();
    }

    assert(!BeginExpr.isInvalid() && !EndExpr.isInvalid() &&
           "invalid range expression in for loop");

    // C++11 [dcl.spec.auto]p7: BeginType and EndType must be the same.
    // C++1z removes this restriction.
    QualType BeginType = BeginVar->getType(), EndType = EndVar->getType();
    if (!Context.hasSameType(BeginType, EndType)) {
<<<<<<< HEAD
      Diag(RangeLoc, getLangOpts().CPlusPlus1z
=======
      Diag(RangeLoc, getLangOpts().CPlusPlus17
>>>>>>> b2b84690
                         ? diag::warn_for_range_begin_end_types_differ
                         : diag::ext_for_range_begin_end_types_differ)
          << BeginType << EndType;
      NoteForRangeBeginEndFunction(*this, BeginExpr.get(), BEF_begin);
      NoteForRangeBeginEndFunction(*this, EndExpr.get(), BEF_end);
    }

    BeginDeclStmt =
        ActOnDeclStmt(ConvertDeclToDeclGroup(BeginVar), ColonLoc, ColonLoc);
    EndDeclStmt =
        ActOnDeclStmt(ConvertDeclToDeclGroup(EndVar), ColonLoc, ColonLoc);

    const QualType BeginRefNonRefType = BeginType.getNonReferenceType();
    ExprResult BeginRef = BuildDeclRefExpr(BeginVar, BeginRefNonRefType,
                                           VK_LValue, ColonLoc);
    if (BeginRef.isInvalid())
      return StmtError();

    ExprResult EndRef = BuildDeclRefExpr(EndVar, EndType.getNonReferenceType(),
                                         VK_LValue, ColonLoc);
    if (EndRef.isInvalid())
      return StmtError();

    // Build and check __begin != __end expression.
    NotEqExpr = ActOnBinOp(S, ColonLoc, tok::exclaimequal,
                           BeginRef.get(), EndRef.get());
    if (!NotEqExpr.isInvalid())
      NotEqExpr = CheckBooleanCondition(ColonLoc, NotEqExpr.get());
    if (!NotEqExpr.isInvalid())
      NotEqExpr = ActOnFinishFullExpr(NotEqExpr.get());
    if (NotEqExpr.isInvalid()) {
      Diag(RangeLoc, diag::note_for_range_invalid_iterator)
        << RangeLoc << 0 << BeginRangeRef.get()->getType();
      NoteForRangeBeginEndFunction(*this, BeginExpr.get(), BEF_begin);
      if (!Context.hasSameType(BeginType, EndType))
        NoteForRangeBeginEndFunction(*this, EndExpr.get(), BEF_end);
      return StmtError();
    }

    // Build and check ++__begin expression.
    BeginRef = BuildDeclRefExpr(BeginVar, BeginRefNonRefType,
                                VK_LValue, ColonLoc);
    if (BeginRef.isInvalid())
      return StmtError();

    IncrExpr = ActOnUnaryOp(S, ColonLoc, tok::plusplus, BeginRef.get());
    if (!IncrExpr.isInvalid() && CoawaitLoc.isValid())
      // FIXME: getCurScope() should not be used during template instantiation.
      // We should pick up the set of unqualified lookup results for operator
      // co_await during the initial parse.
      IncrExpr = ActOnCoawaitExpr(S, CoawaitLoc, IncrExpr.get());
    if (!IncrExpr.isInvalid())
      IncrExpr = ActOnFinishFullExpr(IncrExpr.get());
    if (IncrExpr.isInvalid()) {
      Diag(RangeLoc, diag::note_for_range_invalid_iterator)
        << RangeLoc << 2 << BeginRangeRef.get()->getType() ;
      NoteForRangeBeginEndFunction(*this, BeginExpr.get(), BEF_begin);
      return StmtError();
    }

    // Build and check *__begin  expression.
    BeginRef = BuildDeclRefExpr(BeginVar, BeginRefNonRefType,
                                VK_LValue, ColonLoc);
    if (BeginRef.isInvalid())
      return StmtError();

    ExprResult DerefExpr = ActOnUnaryOp(S, ColonLoc, tok::star, BeginRef.get());
    if (DerefExpr.isInvalid()) {
      Diag(RangeLoc, diag::note_for_range_invalid_iterator)
        << RangeLoc << 1 << BeginRangeRef.get()->getType();
      NoteForRangeBeginEndFunction(*this, BeginExpr.get(), BEF_begin);
      return StmtError();
    }

    // Attach  *__begin  as initializer for VD. Don't touch it if we're just
    // trying to determine whether this would be a valid range.
    if (!LoopVar->isInvalidDecl() && Kind != BFRK_Check) {
      AddInitializerToDecl(LoopVar, DerefExpr.get(), /*DirectInit=*/false);
      if (LoopVar->isInvalidDecl())
        NoteForRangeBeginEndFunction(*this, BeginExpr.get(), BEF_begin);
    }
  }

  // Don't bother to actually allocate the result if we're just trying to
  // determine whether it would be valid.
  if (Kind == BFRK_Check)
    return StmtResult();

  return new (Context) CXXForRangeStmt(
      RangeDS, cast_or_null<DeclStmt>(BeginDeclStmt.get()),
      cast_or_null<DeclStmt>(EndDeclStmt.get()), NotEqExpr.get(),
      IncrExpr.get(), LoopVarDS, /*Body=*/nullptr, ForLoc, CoawaitLoc,
      ColonLoc, RParenLoc);
}

/// FinishObjCForCollectionStmt - Attach the body to a objective-C foreach
/// statement.
StmtResult Sema::FinishObjCForCollectionStmt(Stmt *S, Stmt *B) {
  if (!S || !B)
    return StmtError();
  ObjCForCollectionStmt * ForStmt = cast<ObjCForCollectionStmt>(S);

  ForStmt->setBody(B);
  return S;
}

// Warn when the loop variable is a const reference that creates a copy.
// Suggest using the non-reference type for copies.  If a copy can be prevented
// suggest the const reference type that would do so.
// For instance, given "for (const &Foo : Range)", suggest
// "for (const Foo : Range)" to denote a copy is made for the loop.  If
// possible, also suggest "for (const &Bar : Range)" if this type prevents
// the copy altogether.
static void DiagnoseForRangeReferenceVariableCopies(Sema &SemaRef,
                                                    const VarDecl *VD,
                                                    QualType RangeInitType) {
  const Expr *InitExpr = VD->getInit();
  if (!InitExpr)
    return;

  QualType VariableType = VD->getType();

  if (auto Cleanups = dyn_cast<ExprWithCleanups>(InitExpr))
    if (!Cleanups->cleanupsHaveSideEffects())
      InitExpr = Cleanups->getSubExpr();

  const MaterializeTemporaryExpr *MTE =
      dyn_cast<MaterializeTemporaryExpr>(InitExpr);

  // No copy made.
  if (!MTE)
    return;

  const Expr *E = MTE->GetTemporaryExpr()->IgnoreImpCasts();

  // Searching for either UnaryOperator for dereference of a pointer or
  // CXXOperatorCallExpr for handling iterators.
  while (!isa<CXXOperatorCallExpr>(E) && !isa<UnaryOperator>(E)) {
    if (const CXXConstructExpr *CCE = dyn_cast<CXXConstructExpr>(E)) {
      E = CCE->getArg(0);
    } else if (const CXXMemberCallExpr *Call = dyn_cast<CXXMemberCallExpr>(E)) {
      const MemberExpr *ME = cast<MemberExpr>(Call->getCallee());
      E = ME->getBase();
    } else {
      const MaterializeTemporaryExpr *MTE = cast<MaterializeTemporaryExpr>(E);
      E = MTE->GetTemporaryExpr();
    }
    E = E->IgnoreImpCasts();
  }

  bool ReturnsReference = false;
  if (isa<UnaryOperator>(E)) {
    ReturnsReference = true;
  } else {
    const CXXOperatorCallExpr *Call = cast<CXXOperatorCallExpr>(E);
    const FunctionDecl *FD = Call->getDirectCallee();
    QualType ReturnType = FD->getReturnType();
    ReturnsReference = ReturnType->isReferenceType();
  }

  if (ReturnsReference) {
    // Loop variable creates a temporary.  Suggest either to go with
<<<<<<< HEAD
    // non-reference loop variable to indiciate a copy is made, or
=======
    // non-reference loop variable to indicate a copy is made, or
>>>>>>> b2b84690
    // the correct time to bind a const reference.
    SemaRef.Diag(VD->getLocation(), diag::warn_for_range_const_reference_copy)
        << VD << VariableType << E->getType();
    QualType NonReferenceType = VariableType.getNonReferenceType();
    NonReferenceType.removeLocalConst();
    QualType NewReferenceType =
        SemaRef.Context.getLValueReferenceType(E->getType().withConst());
    SemaRef.Diag(VD->getLocStart(), diag::note_use_type_or_non_reference)
        << NonReferenceType << NewReferenceType << VD->getSourceRange();
  } else {
    // The range always returns a copy, so a temporary is always created.
    // Suggest removing the reference from the loop variable.
    SemaRef.Diag(VD->getLocation(), diag::warn_for_range_variable_always_copy)
        << VD << RangeInitType;
    QualType NonReferenceType = VariableType.getNonReferenceType();
    NonReferenceType.removeLocalConst();
    SemaRef.Diag(VD->getLocStart(), diag::note_use_non_reference_type)
        << NonReferenceType << VD->getSourceRange();
  }
}

// Warns when the loop variable can be changed to a reference type to
// prevent a copy.  For instance, if given "for (const Foo x : Range)" suggest
// "for (const Foo &x : Range)" if this form does not make a copy.
static void DiagnoseForRangeConstVariableCopies(Sema &SemaRef,
                                                const VarDecl *VD) {
  const Expr *InitExpr = VD->getInit();
  if (!InitExpr)
    return;

  QualType VariableType = VD->getType();

  if (const CXXConstructExpr *CE = dyn_cast<CXXConstructExpr>(InitExpr)) {
    if (!CE->getConstructor()->isCopyConstructor())
      return;
  } else if (const CastExpr *CE = dyn_cast<CastExpr>(InitExpr)) {
    if (CE->getCastKind() != CK_LValueToRValue)
      return;
  } else {
    return;
  }

  // TODO: Determine a maximum size that a POD type can be before a diagnostic
  // should be emitted.  Also, only ignore POD types with trivial copy
  // constructors.
  if (VariableType.isPODType(SemaRef.Context))
    return;

  // Suggest changing from a const variable to a const reference variable
  // if doing so will prevent a copy.
  SemaRef.Diag(VD->getLocation(), diag::warn_for_range_copy)
      << VD << VariableType << InitExpr->getType();
  SemaRef.Diag(VD->getLocStart(), diag::note_use_reference_type)
      << SemaRef.Context.getLValueReferenceType(VariableType)
      << VD->getSourceRange();
}

/// DiagnoseForRangeVariableCopies - Diagnose three cases and fixes for them.
/// 1) for (const foo &x : foos) where foos only returns a copy.  Suggest
///    using "const foo x" to show that a copy is made
<<<<<<< HEAD
/// 2) for (const bar &x : foos) where bar is a temporary intialized by bar.
=======
/// 2) for (const bar &x : foos) where bar is a temporary initialized by bar.
>>>>>>> b2b84690
///    Suggest either "const bar x" to keep the copying or "const foo& x" to
///    prevent the copy.
/// 3) for (const foo x : foos) where x is constructed from a reference foo.
///    Suggest "const foo &x" to prevent the copy.
static void DiagnoseForRangeVariableCopies(Sema &SemaRef,
                                           const CXXForRangeStmt *ForStmt) {
  if (SemaRef.Diags.isIgnored(diag::warn_for_range_const_reference_copy,
                              ForStmt->getLocStart()) &&
      SemaRef.Diags.isIgnored(diag::warn_for_range_variable_always_copy,
                              ForStmt->getLocStart()) &&
      SemaRef.Diags.isIgnored(diag::warn_for_range_copy,
                              ForStmt->getLocStart())) {
    return;
  }

  const VarDecl *VD = ForStmt->getLoopVariable();
  if (!VD)
    return;

  QualType VariableType = VD->getType();

  if (VariableType->isIncompleteType())
    return;

  const Expr *InitExpr = VD->getInit();
  if (!InitExpr)
    return;

  if (VariableType->isReferenceType()) {
    DiagnoseForRangeReferenceVariableCopies(SemaRef, VD,
                                            ForStmt->getRangeInit()->getType());
  } else if (VariableType.isConstQualified()) {
    DiagnoseForRangeConstVariableCopies(SemaRef, VD);
  }
}

/// FinishCXXForRangeStmt - Attach the body to a C++0x for-range statement.
/// This is a separate step from ActOnCXXForRangeStmt because analysis of the
/// body cannot be performed until after the type of the range variable is
/// determined.
StmtResult Sema::FinishCXXForRangeStmt(Stmt *S, Stmt *B) {
  if (!S || !B)
    return StmtError();

  if (isa<ObjCForCollectionStmt>(S))
    return FinishObjCForCollectionStmt(S, B);

  CXXForRangeStmt *ForStmt = cast<CXXForRangeStmt>(S);
  ForStmt->setBody(B);

  DiagnoseEmptyStmtBody(ForStmt->getRParenLoc(), B,
                        diag::warn_empty_range_based_for_body);

  DiagnoseForRangeVariableCopies(*this, ForStmt);

  return S;
}

StmtResult Sema::ActOnGotoStmt(SourceLocation GotoLoc,
                               SourceLocation LabelLoc,
                               LabelDecl *TheDecl) {
  setFunctionHasBranchIntoScope();
  TheDecl->markUsed(Context);
  return new (Context) GotoStmt(TheDecl, GotoLoc, LabelLoc);
}

StmtResult
Sema::ActOnIndirectGotoStmt(SourceLocation GotoLoc, SourceLocation StarLoc,
                            Expr *E) {
  // Convert operand to void*
  if (!E->isTypeDependent()) {
    QualType ETy = E->getType();
    QualType DestTy = Context.getPointerType(Context.VoidTy.withConst());
    ExprResult ExprRes = E;
    AssignConvertType ConvTy =
      CheckSingleAssignmentConstraints(DestTy, ExprRes);
    if (ExprRes.isInvalid())
      return StmtError();
    E = ExprRes.get();
    if (DiagnoseAssignmentResult(ConvTy, StarLoc, DestTy, ETy, E, AA_Passing))
      return StmtError();
  }

  ExprResult ExprRes = ActOnFinishFullExpr(E);
  if (ExprRes.isInvalid())
    return StmtError();
  E = ExprRes.get();
<<<<<<< HEAD
=======

  setFunctionHasIndirectGoto();
>>>>>>> b2b84690

  return new (Context) IndirectGotoStmt(GotoLoc, StarLoc, E);
}

<<<<<<< HEAD
  return new (Context) IndirectGotoStmt(GotoLoc, StarLoc, E);
}

=======
>>>>>>> b2b84690
static void CheckJumpOutOfSEHFinally(Sema &S, SourceLocation Loc,
                                     const Scope &DestScope) {
  if (!S.CurrentSEHFinally.empty() &&
      DestScope.Contains(*S.CurrentSEHFinally.back())) {
    S.Diag(Loc, diag::warn_jump_out_of_seh_finally);
  }
}

StmtResult
Sema::ActOnContinueStmt(SourceLocation ContinueLoc, Scope *CurScope) {
  Scope *S = CurScope->getContinueParent();
  if (!S) {
    // C99 6.8.6.2p1: A break shall appear only in or as a loop body.
    return StmtError(Diag(ContinueLoc, diag::err_continue_not_in_loop));
  }
  CheckJumpOutOfSEHFinally(*this, ContinueLoc, *S);

  return new (Context) ContinueStmt(ContinueLoc);
}

StmtResult
Sema::ActOnBreakStmt(SourceLocation BreakLoc, Scope *CurScope) {
  Scope *S = CurScope->getBreakParent();
  if (!S) {
    // C99 6.8.6.3p1: A break shall appear only in or as a switch/loop body.
    return StmtError(Diag(BreakLoc, diag::err_break_not_in_loop_or_switch));
  }
  if (S->isOpenMPLoopScope())
    return StmtError(Diag(BreakLoc, diag::err_omp_loop_cannot_use_stmt)
                     << "break");
  CheckJumpOutOfSEHFinally(*this, BreakLoc, *S);

  return new (Context) BreakStmt(BreakLoc);
}

/// Determine whether the given expression is a candidate for
/// copy elision in either a return statement or a throw expression.
///
/// \param ReturnType If we're determining the copy elision candidate for
/// a return statement, this is the return type of the function. If we're
/// determining the copy elision candidate for a throw expression, this will
/// be a NULL type.
///
/// \param E The expression being returned from the function or block, or
/// being thrown.
///
<<<<<<< HEAD
/// \param AllowParamOrMoveConstructible Whether we allow function parameters or
=======
/// \param CESK Whether we allow function parameters or
>>>>>>> b2b84690
/// id-expressions that could be moved out of the function to be considered NRVO
/// candidates. C++ prohibits these for NRVO itself, but we re-use this logic to
/// determine whether we should try to move as part of a return or throw (which
/// does allow function parameters).
///
/// \returns The NRVO candidate variable, if the return statement may use the
/// NRVO, or NULL if there is no such candidate.
VarDecl *Sema::getCopyElisionCandidate(QualType ReturnType, Expr *E,
<<<<<<< HEAD
                                       bool AllowParamOrMoveConstructible) {
  if (!getLangOpts().CPlusPlus)
    return nullptr;

=======
                                       CopyElisionSemanticsKind CESK) {
>>>>>>> b2b84690
  // - in a return statement in a function [where] ...
  // ... the expression is the name of a non-volatile automatic object ...
  DeclRefExpr *DR = dyn_cast<DeclRefExpr>(E->IgnoreParens());
  if (!DR || DR->refersToEnclosingVariableOrCapture())
    return nullptr;
  VarDecl *VD = dyn_cast<VarDecl>(DR->getDecl());
  if (!VD)
    return nullptr;

<<<<<<< HEAD
  if (isCopyElisionCandidate(ReturnType, VD, AllowParamOrMoveConstructible))
=======
  if (isCopyElisionCandidate(ReturnType, VD, CESK))
>>>>>>> b2b84690
    return VD;
  return nullptr;
}

bool Sema::isCopyElisionCandidate(QualType ReturnType, const VarDecl *VD,
<<<<<<< HEAD
                                  bool AllowParamOrMoveConstructible) {
=======
                                  CopyElisionSemanticsKind CESK) {
>>>>>>> b2b84690
  QualType VDType = VD->getType();
  // - in a return statement in a function with ...
  // ... a class return type ...
  if (!ReturnType.isNull() && !ReturnType->isDependentType()) {
    if (!ReturnType->isRecordType())
      return false;
    // ... the same cv-unqualified type as the function return type ...
    // When considering moving this expression out, allow dissimilar types.
<<<<<<< HEAD
    if (!AllowParamOrMoveConstructible && !VDType->isDependentType() &&
=======
    if (!(CESK & CES_AllowDifferentTypes) && !VDType->isDependentType() &&
>>>>>>> b2b84690
        !Context.hasSameUnqualifiedType(ReturnType, VDType))
      return false;
  }

  // ...object (other than a function or catch-clause parameter)...
  if (VD->getKind() != Decl::Var &&
<<<<<<< HEAD
      !(AllowParamOrMoveConstructible && VD->getKind() == Decl::ParmVar))
    return false;
  if (VD->isExceptionVariable()) return false;
=======
      !((CESK & CES_AllowParameters) && VD->getKind() == Decl::ParmVar))
    return false;
  if (!(CESK & CES_AllowExceptionVariables) && VD->isExceptionVariable())
    return false;
>>>>>>> b2b84690

  // ...automatic...
  if (!VD->hasLocalStorage()) return false;

  // Return false if VD is a __block variable. We don't want to implicitly move
  // out of a __block variable during a return because we cannot assume the
  // variable will no longer be used.
  if (VD->hasAttr<BlocksAttr>()) return false;
<<<<<<< HEAD

  if (AllowParamOrMoveConstructible)
    return true;

=======

  if (CESK & CES_AllowDifferentTypes)
    return true;

>>>>>>> b2b84690
  // ...non-volatile...
  if (VD->getType().isVolatileQualified()) return false;

  // Variables with higher required alignment than their type's ABI
  // alignment cannot use NRVO.
  if (!VD->getType()->isDependentType() && VD->hasAttr<AlignedAttr>() &&
      Context.getDeclAlign(VD) > Context.getTypeAlignInChars(VD->getType()))
    return false;
<<<<<<< HEAD

  return true;
=======

  return true;
}

/// Try to perform the initialization of a potentially-movable value,
/// which is the operand to a return or throw statement.
///
/// This routine implements C++14 [class.copy]p32, which attempts to treat
/// returned lvalues as rvalues in certain cases (to prefer move construction),
/// then falls back to treating them as lvalues if that failed.
///
/// \param ConvertingConstructorsOnly If true, follow [class.copy]p32 and reject
/// resolutions that find non-constructors, such as derived-to-base conversions
/// or `operator T()&&` member functions. If false, do consider such
/// conversion sequences.
///
/// \param Res We will fill this in if move-initialization was possible.
/// If move-initialization is not possible, such that we must fall back to
/// treating the operand as an lvalue, we will leave Res in its original
/// invalid state.
static void TryMoveInitialization(Sema& S,
                                  const InitializedEntity &Entity,
                                  const VarDecl *NRVOCandidate,
                                  QualType ResultType,
                                  Expr *&Value,
                                  bool ConvertingConstructorsOnly,
                                  ExprResult &Res) {
  ImplicitCastExpr AsRvalue(ImplicitCastExpr::OnStack, Value->getType(),
                            CK_NoOp, Value, VK_XValue);

  Expr *InitExpr = &AsRvalue;

  InitializationKind Kind = InitializationKind::CreateCopy(
      Value->getLocStart(), Value->getLocStart());

  InitializationSequence Seq(S, Entity, Kind, InitExpr);

  if (!Seq)
    return;

  for (const InitializationSequence::Step &Step : Seq.steps()) {
    if (Step.Kind != InitializationSequence::SK_ConstructorInitialization &&
        Step.Kind != InitializationSequence::SK_UserConversion)
      continue;

    FunctionDecl *FD = Step.Function.Function;
    if (ConvertingConstructorsOnly) {
      if (isa<CXXConstructorDecl>(FD)) {
        // C++14 [class.copy]p32:
        // [...] If the first overload resolution fails or was not performed,
        // or if the type of the first parameter of the selected constructor
        // is not an rvalue reference to the object's type (possibly
        // cv-qualified), overload resolution is performed again, considering
        // the object as an lvalue.
        const RValueReferenceType *RRefType =
            FD->getParamDecl(0)->getType()->getAs<RValueReferenceType>();
        if (!RRefType)
          break;
        if (!S.Context.hasSameUnqualifiedType(RRefType->getPointeeType(),
                                              NRVOCandidate->getType()))
          break;
      } else {
        continue;
      }
    } else {
      if (isa<CXXConstructorDecl>(FD)) {
        // Check that overload resolution selected a constructor taking an
        // rvalue reference. If it selected an lvalue reference, then we
        // didn't need to cast this thing to an rvalue in the first place.
        if (!isa<RValueReferenceType>(FD->getParamDecl(0)->getType()))
          break;
      } else if (isa<CXXMethodDecl>(FD)) {
        // Check that overload resolution selected a conversion operator
        // taking an rvalue reference.
        if (cast<CXXMethodDecl>(FD)->getRefQualifier() != RQ_RValue)
          break;
      } else {
        continue;
      }
    }

    // Promote "AsRvalue" to the heap, since we now need this
    // expression node to persist.
    Value = ImplicitCastExpr::Create(S.Context, Value->getType(), CK_NoOp,
                                     Value, nullptr, VK_XValue);

    // Complete type-checking the initialization of the return type
    // using the constructor we found.
    Res = Seq.Perform(S, Entity, Kind, Value);
  }
>>>>>>> b2b84690
}

/// Perform the initialization of a potentially-movable value, which
/// is the result of return value.
///
/// This routine implements C++14 [class.copy]p32, which attempts to treat
/// returned lvalues as rvalues in certain cases (to prefer move construction),
/// then falls back to treating them as lvalues if that failed.
ExprResult
Sema::PerformMoveOrCopyInitialization(const InitializedEntity &Entity,
                                      const VarDecl *NRVOCandidate,
                                      QualType ResultType,
                                      Expr *Value,
                                      bool AllowNRVO) {
  // C++14 [class.copy]p32:
  // When the criteria for elision of a copy/move operation are met, but not for
  // an exception-declaration, and the object to be copied is designated by an
  // lvalue, or when the expression in a return statement is a (possibly
  // parenthesized) id-expression that names an object with automatic storage
  // duration declared in the body or parameter-declaration-clause of the
  // innermost enclosing function or lambda-expression, overload resolution to
  // select the constructor for the copy is first performed as if the object
  // were designated by an rvalue.
  ExprResult Res = ExprError();
<<<<<<< HEAD

  if (AllowNRVO && !NRVOCandidate)
    NRVOCandidate = getCopyElisionCandidate(ResultType, Value, true);

  if (AllowNRVO && NRVOCandidate) {
    ImplicitCastExpr AsRvalue(ImplicitCastExpr::OnStack, Value->getType(),
                              CK_NoOp, Value, VK_XValue);

    Expr *InitExpr = &AsRvalue;

    InitializationKind Kind = InitializationKind::CreateCopy(
        Value->getLocStart(), Value->getLocStart());

    InitializationSequence Seq(*this, Entity, Kind, InitExpr);
    if (Seq) {
      for (const InitializationSequence::Step &Step : Seq.steps()) {
        if (!(Step.Kind ==
                  InitializationSequence::SK_ConstructorInitialization ||
              (Step.Kind == InitializationSequence::SK_UserConversion &&
               isa<CXXConstructorDecl>(Step.Function.Function))))
          continue;

        CXXConstructorDecl *Constructor =
            cast<CXXConstructorDecl>(Step.Function.Function);

        const RValueReferenceType *RRefType
          = Constructor->getParamDecl(0)->getType()
                                                 ->getAs<RValueReferenceType>();

        // [...] If the first overload resolution fails or was not performed, or
        // if the type of the first parameter of the selected constructor is not
        // an rvalue reference to the object's type (possibly cv-qualified),
        // overload resolution is performed again, considering the object as an
        // lvalue.
        if (!RRefType ||
            !Context.hasSameUnqualifiedType(RRefType->getPointeeType(),
                                            NRVOCandidate->getType()))
          break;

        // Promote "AsRvalue" to the heap, since we now need this
        // expression node to persist.
        Value = ImplicitCastExpr::Create(Context, Value->getType(), CK_NoOp,
                                         Value, nullptr, VK_XValue);
=======

  if (AllowNRVO) {
    bool AffectedByCWG1579 = false;

    if (!NRVOCandidate) {
      NRVOCandidate = getCopyElisionCandidate(ResultType, Value, CES_Default);
      if (NRVOCandidate &&
          !getDiagnostics().isIgnored(diag::warn_return_std_move_in_cxx11,
                                      Value->getExprLoc())) {
        const VarDecl *NRVOCandidateInCXX11 =
            getCopyElisionCandidate(ResultType, Value, CES_FormerDefault);
        AffectedByCWG1579 = (!NRVOCandidateInCXX11);
      }
    }

    if (NRVOCandidate) {
      TryMoveInitialization(*this, Entity, NRVOCandidate, ResultType, Value,
                            true, Res);
    }
>>>>>>> b2b84690

    if (!Res.isInvalid() && AffectedByCWG1579) {
      QualType QT = NRVOCandidate->getType();
      if (QT.getNonReferenceType()
                     .getUnqualifiedType()
                     .isTriviallyCopyableType(Context)) {
        // Adding 'std::move' around a trivially copyable variable is probably
        // pointless. Don't suggest it.
      } else {
        // Common cases for this are returning unique_ptr<Derived> from a
        // function of return type unique_ptr<Base>, or returning T from a
        // function of return type Expected<T>. This is totally fine in a
        // post-CWG1579 world, but was not fine before.
        assert(!ResultType.isNull());
        SmallString<32> Str;
        Str += "std::move(";
        Str += NRVOCandidate->getDeclName().getAsString();
        Str += ")";
        Diag(Value->getExprLoc(), diag::warn_return_std_move_in_cxx11)
            << Value->getSourceRange()
            << NRVOCandidate->getDeclName() << ResultType << QT;
        Diag(Value->getExprLoc(), diag::note_add_std_move_in_cxx11)
            << FixItHint::CreateReplacement(Value->getSourceRange(), Str);
      }
    } else if (Res.isInvalid() &&
               !getDiagnostics().isIgnored(diag::warn_return_std_move,
                                           Value->getExprLoc())) {
      const VarDecl *FakeNRVOCandidate =
          getCopyElisionCandidate(QualType(), Value, CES_AsIfByStdMove);
      if (FakeNRVOCandidate) {
        QualType QT = FakeNRVOCandidate->getType();
        if (QT->isLValueReferenceType()) {
          // Adding 'std::move' around an lvalue reference variable's name is
          // dangerous. Don't suggest it.
        } else if (QT.getNonReferenceType()
                       .getUnqualifiedType()
                       .isTriviallyCopyableType(Context)) {
          // Adding 'std::move' around a trivially copyable variable is probably
          // pointless. Don't suggest it.
        } else {
          ExprResult FakeRes = ExprError();
          Expr *FakeValue = Value;
          TryMoveInitialization(*this, Entity, FakeNRVOCandidate, ResultType,
                                FakeValue, false, FakeRes);
          if (!FakeRes.isInvalid()) {
            bool IsThrow =
                (Entity.getKind() == InitializedEntity::EK_Exception);
            SmallString<32> Str;
            Str += "std::move(";
            Str += FakeNRVOCandidate->getDeclName().getAsString();
            Str += ")";
            Diag(Value->getExprLoc(), diag::warn_return_std_move)
                << Value->getSourceRange()
                << FakeNRVOCandidate->getDeclName() << IsThrow;
            Diag(Value->getExprLoc(), diag::note_add_std_move)
                << FixItHint::CreateReplacement(Value->getSourceRange(), Str);
          }
        }
      }
    }
  }

  // Either we didn't meet the criteria for treating an lvalue as an rvalue,
  // above, or overload resolution failed. Either way, we need to try
  // (again) now with the return value expression as written.
  if (Res.isInvalid())
    Res = PerformCopyInitialization(Entity, SourceLocation(), Value);

  return Res;
}

/// Determine whether the declared return type of the specified function
/// contains 'auto'.
static bool hasDeducedReturnType(FunctionDecl *FD) {
  const FunctionProtoType *FPT =
      FD->getTypeSourceInfo()->getType()->castAs<FunctionProtoType>();
  return FPT->getReturnType()->isUndeducedType();
}

/// ActOnCapScopeReturnStmt - Utility routine to type-check return statements
/// for capturing scopes.
///
StmtResult
Sema::ActOnCapScopeReturnStmt(SourceLocation ReturnLoc, Expr *RetValExp) {
  // If this is the first return we've seen, infer the return type.
  // [expr.prim.lambda]p4 in C++11; block literals follow the same rules.
  CapturingScopeInfo *CurCap = cast<CapturingScopeInfo>(getCurFunction());
  QualType FnRetType = CurCap->ReturnType;
  LambdaScopeInfo *CurLambda = dyn_cast<LambdaScopeInfo>(CurCap);
  bool HasDeducedReturnType =
      CurLambda && hasDeducedReturnType(CurLambda->CallOperator);

  if (ExprEvalContexts.back().Context ==
          ExpressionEvaluationContext::DiscardedStatement &&
      (HasDeducedReturnType || CurCap->HasImplicitReturnType)) {
    if (RetValExp) {
      ExprResult ER = ActOnFinishFullExpr(RetValExp, ReturnLoc);
      if (ER.isInvalid())
        return StmtError();
      RetValExp = ER.get();
    }
    return new (Context) ReturnStmt(ReturnLoc, RetValExp, nullptr);
  }

  if (HasDeducedReturnType) {
    // In C++1y, the return type may involve 'auto'.
    // FIXME: Blocks might have a return type of 'auto' explicitly specified.
    FunctionDecl *FD = CurLambda->CallOperator;
    if (CurCap->ReturnType.isNull())
      CurCap->ReturnType = FD->getReturnType();

    AutoType *AT = CurCap->ReturnType->getContainedAutoType();
    assert(AT && "lost auto type from lambda return type");
    if (DeduceFunctionTypeFromReturnExpr(FD, ReturnLoc, RetValExp, AT)) {
      FD->setInvalidDecl();
      return StmtError();
    }
    CurCap->ReturnType = FnRetType = FD->getReturnType();
  } else if (CurCap->HasImplicitReturnType) {
    // For blocks/lambdas with implicit return types, we check each return
    // statement individually, and deduce the common return type when the block
    // or lambda is completed.
    // FIXME: Fold this into the 'auto' codepath above.
    if (RetValExp && !isa<InitListExpr>(RetValExp)) {
      ExprResult Result = DefaultFunctionArrayLvalueConversion(RetValExp);
      if (Result.isInvalid())
        return StmtError();
      RetValExp = Result.get();

      // DR1048: even prior to C++14, we should use the 'auto' deduction rules
      // when deducing a return type for a lambda-expression (or by extension
      // for a block). These rules differ from the stated C++11 rules only in
      // that they remove top-level cv-qualifiers.
      if (!CurContext->isDependentContext())
        FnRetType = RetValExp->getType().getUnqualifiedType();
      else
        FnRetType = CurCap->ReturnType = Context.DependentTy;
    } else {
      if (RetValExp) {
        // C++11 [expr.lambda.prim]p4 bans inferring the result from an
        // initializer list, because it is not an expression (even
        // though we represent it as one). We still deduce 'void'.
        Diag(ReturnLoc, diag::err_lambda_return_init_list)
          << RetValExp->getSourceRange();
      }

      FnRetType = Context.VoidTy;
    }

    // Although we'll properly infer the type of the block once it's completed,
    // make sure we provide a return type now for better error recovery.
    if (CurCap->ReturnType.isNull())
      CurCap->ReturnType = FnRetType;
  }
  assert(!FnRetType.isNull());

  if (BlockScopeInfo *CurBlock = dyn_cast<BlockScopeInfo>(CurCap)) {
    if (CurBlock->FunctionType->getAs<FunctionType>()->getNoReturnAttr()) {
      Diag(ReturnLoc, diag::err_noreturn_block_has_return_expr);
      return StmtError();
    }
  } else if (CapturedRegionScopeInfo *CurRegion =
                 dyn_cast<CapturedRegionScopeInfo>(CurCap)) {
    Diag(ReturnLoc, diag::err_return_in_captured_stmt) << CurRegion->getRegionName();
    return StmtError();
  } else {
    assert(CurLambda && "unknown kind of captured scope");
    if (CurLambda->CallOperator->getType()->getAs<FunctionType>()
            ->getNoReturnAttr()) {
      Diag(ReturnLoc, diag::err_noreturn_lambda_has_return_expr);
      return StmtError();
    }
  }

  // Otherwise, verify that this result type matches the previous one.  We are
  // pickier with blocks than for normal functions because we don't have GCC
  // compatibility to worry about here.
  const VarDecl *NRVOCandidate = nullptr;
  if (FnRetType->isDependentType()) {
    // Delay processing for now.  TODO: there are lots of dependent
    // types we can conclusively prove aren't void.
  } else if (FnRetType->isVoidType()) {
    if (RetValExp && !isa<InitListExpr>(RetValExp) &&
        !(getLangOpts().CPlusPlus &&
          (RetValExp->isTypeDependent() ||
           RetValExp->getType()->isVoidType()))) {
      if (!getLangOpts().CPlusPlus &&
          RetValExp->getType()->isVoidType())
        Diag(ReturnLoc, diag::ext_return_has_void_expr) << "literal" << 2;
      else {
        Diag(ReturnLoc, diag::err_return_block_has_expr);
        RetValExp = nullptr;
      }
    }
  } else if (!RetValExp) {
    return StmtError(Diag(ReturnLoc, diag::err_block_return_missing_expr));
  } else if (!RetValExp->isTypeDependent()) {
    // we have a non-void block with an expression, continue checking

    // C99 6.8.6.4p3(136): The return statement is not an assignment. The
    // overlap restriction of subclause 6.5.16.1 does not apply to the case of
    // function return.

    // In C++ the return statement is handled via a copy initialization.
    // the C version of which boils down to CheckSingleAssignmentConstraints.
    NRVOCandidate = getCopyElisionCandidate(FnRetType, RetValExp, CES_Strict);
    InitializedEntity Entity = InitializedEntity::InitializeResult(ReturnLoc,
                                                                   FnRetType,
                                                      NRVOCandidate != nullptr);
    ExprResult Res = PerformMoveOrCopyInitialization(Entity, NRVOCandidate,
                                                     FnRetType, RetValExp);
    if (Res.isInvalid()) {
      // FIXME: Cleanup temporaries here, anyway?
      return StmtError();
    }
    RetValExp = Res.get();
    CheckReturnValExpr(RetValExp, FnRetType, ReturnLoc);
  } else {
<<<<<<< HEAD
    NRVOCandidate = getCopyElisionCandidate(FnRetType, RetValExp, false);
=======
    NRVOCandidate = getCopyElisionCandidate(FnRetType, RetValExp, CES_Strict);
>>>>>>> b2b84690
  }

  if (RetValExp) {
    ExprResult ER = ActOnFinishFullExpr(RetValExp, ReturnLoc);
    if (ER.isInvalid())
      return StmtError();
    RetValExp = ER.get();
  }
  ReturnStmt *Result = new (Context) ReturnStmt(ReturnLoc, RetValExp,
                                                NRVOCandidate);

  // If we need to check for the named return value optimization,
  // or if we need to infer the return type,
  // save the return statement in our scope for later processing.
  if (CurCap->HasImplicitReturnType || NRVOCandidate)
    FunctionScopes.back()->Returns.push_back(Result);

  if (FunctionScopes.back()->FirstReturnLoc.isInvalid())
    FunctionScopes.back()->FirstReturnLoc = ReturnLoc;

  return Result;
}

namespace {
<<<<<<< HEAD
/// \brief Marks all typedefs in all local classes in a type referenced.
=======
/// Marks all typedefs in all local classes in a type referenced.
>>>>>>> b2b84690
///
/// In a function like
/// auto f() {
///   struct S { typedef int a; };
///   return S();
/// }
///
/// the local type escapes and could be referenced in some TUs but not in
/// others. Pretend that all local typedefs are always referenced, to not warn
/// on this. This isn't necessary if f has internal linkage, or the typedef
/// is private.
class LocalTypedefNameReferencer
    : public RecursiveASTVisitor<LocalTypedefNameReferencer> {
public:
  LocalTypedefNameReferencer(Sema &S) : S(S) {}
  bool VisitRecordType(const RecordType *RT);
private:
  Sema &S;
};
bool LocalTypedefNameReferencer::VisitRecordType(const RecordType *RT) {
  auto *R = dyn_cast<CXXRecordDecl>(RT->getDecl());
  if (!R || !R->isLocalClass() || !R->isLocalClass()->isExternallyVisible() ||
      R->isDependentType())
    return true;
  for (auto *TmpD : R->decls())
    if (auto *T = dyn_cast<TypedefNameDecl>(TmpD))
      if (T->getAccess() != AS_private || R->hasFriends())
        S.MarkAnyDeclReferenced(T->getLocation(), T, /*OdrUse=*/false);
  return true;
}
}

TypeLoc Sema::getReturnTypeLoc(FunctionDecl *FD) const {
  TypeLoc TL = FD->getTypeSourceInfo()->getTypeLoc().IgnoreParens();
  while (auto ATL = TL.getAs<AttributedTypeLoc>())
    TL = ATL.getModifiedLoc().IgnoreParens();
  return TL.castAs<FunctionProtoTypeLoc>().getReturnLoc();
}

/// Deduce the return type for a function from a returned expression, per
/// C++1y [dcl.spec.auto]p6.
bool Sema::DeduceFunctionTypeFromReturnExpr(FunctionDecl *FD,
                                            SourceLocation ReturnLoc,
                                            Expr *&RetExpr,
                                            AutoType *AT) {
<<<<<<< HEAD
=======
  // If this is the conversion function for a lambda, we choose to deduce it
  // type from the corresponding call operator, not from the synthesized return
  // statement within it. See Sema::DeduceReturnType.
  if (isLambdaConversionOperator(FD))
    return false;

>>>>>>> b2b84690
  TypeLoc OrigResultType = getReturnTypeLoc(FD);
  QualType Deduced;

  if (RetExpr && isa<InitListExpr>(RetExpr)) {
    //  If the deduction is for a return statement and the initializer is
    //  a braced-init-list, the program is ill-formed.
    Diag(RetExpr->getExprLoc(),
         getCurLambda() ? diag::err_lambda_return_init_list
                        : diag::err_auto_fn_return_init_list)
        << RetExpr->getSourceRange();
    return true;
  }

  if (FD->isDependentContext()) {
    // C++1y [dcl.spec.auto]p12:
    //   Return type deduction [...] occurs when the definition is
    //   instantiated even if the function body contains a return
    //   statement with a non-type-dependent operand.
    assert(AT->isDeduced() && "should have deduced to dependent type");
    return false;
  } 

  if (RetExpr) {
    //  Otherwise, [...] deduce a value for U using the rules of template
    //  argument deduction.
    DeduceAutoResult DAR = DeduceAutoType(OrigResultType, RetExpr, Deduced);

    if (DAR == DAR_Failed && !FD->isInvalidDecl())
      Diag(RetExpr->getExprLoc(), diag::err_auto_fn_deduction_failure)
        << OrigResultType.getType() << RetExpr->getType();

    if (DAR != DAR_Succeeded)
      return true;

    // If a local type is part of the returned type, mark its fields as
    // referenced.
    LocalTypedefNameReferencer Referencer(*this);
    Referencer.TraverseType(RetExpr->getType());
  } else {
    //  In the case of a return with no operand, the initializer is considered
    //  to be void().
    //
    // Deduction here can only succeed if the return type is exactly 'cv auto'
    // or 'decltype(auto)', so just check for that case directly.
    if (!OrigResultType.getType()->getAs<AutoType>()) {
      Diag(ReturnLoc, diag::err_auto_fn_return_void_but_not_auto)
        << OrigResultType.getType();
      return true;
    }
    // We always deduce U = void in this case.
    Deduced = SubstAutoType(OrigResultType.getType(), Context.VoidTy);
    if (Deduced.isNull())
      return true;
  }

  //  If a function with a declared return type that contains a placeholder type
  //  has multiple return statements, the return type is deduced for each return
  //  statement. [...] if the type deduced is not the same in each deduction,
  //  the program is ill-formed.
  QualType DeducedT = AT->getDeducedType();
  if (!DeducedT.isNull() && !FD->isInvalidDecl()) {
    AutoType *NewAT = Deduced->getContainedAutoType();
    // It is possible that NewAT->getDeducedType() is null. When that happens,
    // we should not crash, instead we ignore this deduction.
    if (NewAT->getDeducedType().isNull())
      return false;

    CanQualType OldDeducedType = Context.getCanonicalFunctionResultType(
                                   DeducedT);
    CanQualType NewDeducedType = Context.getCanonicalFunctionResultType(
                                   NewAT->getDeducedType());
    if (!FD->isDependentContext() && OldDeducedType != NewDeducedType) {
      const LambdaScopeInfo *LambdaSI = getCurLambda();
      if (LambdaSI && LambdaSI->HasImplicitReturnType) {
        Diag(ReturnLoc, diag::err_typecheck_missing_return_type_incompatible)
          << NewAT->getDeducedType() << DeducedT
          << true /*IsLambda*/;
      } else {
        Diag(ReturnLoc, diag::err_auto_fn_different_deductions)
          << (AT->isDecltypeAuto() ? 1 : 0)
          << NewAT->getDeducedType() << DeducedT;
      }
      return true;
    }
  } else if (!FD->isInvalidDecl()) {
    // Update all declarations of the function to have the deduced return type.
    Context.adjustDeducedFunctionResultType(FD, Deduced);
  }

  return false;
}

StmtResult
Sema::ActOnReturnStmt(SourceLocation ReturnLoc, Expr *RetValExp,
                      Scope *CurScope) {
  StmtResult R = BuildReturnStmt(ReturnLoc, RetValExp);
  if (R.isInvalid() || ExprEvalContexts.back().Context ==
                           ExpressionEvaluationContext::DiscardedStatement)
    return R;

  if (VarDecl *VD =
      const_cast<VarDecl*>(cast<ReturnStmt>(R.get())->getNRVOCandidate())) {
    CurScope->addNRVOCandidate(VD);
  } else {
    CurScope->setNoNRVO();
  }

  CheckJumpOutOfSEHFinally(*this, ReturnLoc, *CurScope->getFnParent());

  return R;
}

StmtResult Sema::BuildReturnStmt(SourceLocation ReturnLoc, Expr *RetValExp) {
  // Check for unexpanded parameter packs.
  if (RetValExp && DiagnoseUnexpandedParameterPack(RetValExp))
    return StmtError();

  if (isa<CapturingScopeInfo>(getCurFunction()))
    return ActOnCapScopeReturnStmt(ReturnLoc, RetValExp);

  QualType FnRetType;
  QualType RelatedRetType;
  const AttrVec *Attrs = nullptr;
  bool isObjCMethod = false;

  if (const FunctionDecl *FD = getCurFunctionDecl()) {
    FnRetType = FD->getReturnType();
    if (FD->hasAttrs())
      Attrs = &FD->getAttrs();
    if (FD->isNoReturn())
      Diag(ReturnLoc, diag::warn_noreturn_function_has_return_expr)
        << FD->getDeclName();
    if (FD->isMain() && RetValExp)
      if (isa<CXXBoolLiteralExpr>(RetValExp))
        Diag(ReturnLoc, diag::warn_main_returns_bool_literal)
          << RetValExp->getSourceRange();
  } else if (ObjCMethodDecl *MD = getCurMethodDecl()) {
    FnRetType = MD->getReturnType();
    isObjCMethod = true;
    if (MD->hasAttrs())
      Attrs = &MD->getAttrs();
    if (MD->hasRelatedResultType() && MD->getClassInterface()) {
      // In the implementation of a method with a related return type, the
      // type used to type-check the validity of return statements within the
      // method body is a pointer to the type of the class being implemented.
      RelatedRetType = Context.getObjCInterfaceType(MD->getClassInterface());
      RelatedRetType = Context.getObjCObjectPointerType(RelatedRetType);
    }
  } else // If we don't have a function/method context, bail.
    return StmtError();

  // C++1z: discarded return statements are not considered when deducing a
  // return type.
  if (ExprEvalContexts.back().Context ==
          ExpressionEvaluationContext::DiscardedStatement &&
      FnRetType->getContainedAutoType()) {
    if (RetValExp) {
      ExprResult ER = ActOnFinishFullExpr(RetValExp, ReturnLoc);
      if (ER.isInvalid())
        return StmtError();
      RetValExp = ER.get();
    }
    return new (Context) ReturnStmt(ReturnLoc, RetValExp, nullptr);
  }

  // FIXME: Add a flag to the ScopeInfo to indicate whether we're performing
  // deduction.
  if (getLangOpts().CPlusPlus14) {
    if (AutoType *AT = FnRetType->getContainedAutoType()) {
      FunctionDecl *FD = cast<FunctionDecl>(CurContext);
      if (DeduceFunctionTypeFromReturnExpr(FD, ReturnLoc, RetValExp, AT)) {
        FD->setInvalidDecl();
        return StmtError();
      } else {
        FnRetType = FD->getReturnType();
      }
    }
  }

  bool HasDependentReturnType = FnRetType->isDependentType();

  ReturnStmt *Result = nullptr;
  if (FnRetType->isVoidType()) {
    if (RetValExp) {
      if (isa<InitListExpr>(RetValExp)) {
        // We simply never allow init lists as the return value of void
        // functions. This is compatible because this was never allowed before,
        // so there's no legacy code to deal with.
        NamedDecl *CurDecl = getCurFunctionOrMethodDecl();
        int FunctionKind = 0;
        if (isa<ObjCMethodDecl>(CurDecl))
          FunctionKind = 1;
        else if (isa<CXXConstructorDecl>(CurDecl))
          FunctionKind = 2;
        else if (isa<CXXDestructorDecl>(CurDecl))
          FunctionKind = 3;

        Diag(ReturnLoc, diag::err_return_init_list)
          << CurDecl->getDeclName() << FunctionKind
          << RetValExp->getSourceRange();

        // Drop the expression.
        RetValExp = nullptr;
      } else if (!RetValExp->isTypeDependent()) {
        // C99 6.8.6.4p1 (ext_ since GCC warns)
        unsigned D = diag::ext_return_has_expr;
        if (RetValExp->getType()->isVoidType()) {
          NamedDecl *CurDecl = getCurFunctionOrMethodDecl();
          if (isa<CXXConstructorDecl>(CurDecl) ||
              isa<CXXDestructorDecl>(CurDecl))
            D = diag::err_ctor_dtor_returns_void;
          else
            D = diag::ext_return_has_void_expr;
        }
        else {
          ExprResult Result = RetValExp;
          Result = IgnoredValueConversions(Result.get());
          if (Result.isInvalid())
            return StmtError();
          RetValExp = Result.get();
          RetValExp = ImpCastExprToType(RetValExp,
                                        Context.VoidTy, CK_ToVoid).get();
        }
        // return of void in constructor/destructor is illegal in C++.
        if (D == diag::err_ctor_dtor_returns_void) {
          NamedDecl *CurDecl = getCurFunctionOrMethodDecl();
          Diag(ReturnLoc, D)
            << CurDecl->getDeclName() << isa<CXXDestructorDecl>(CurDecl)
            << RetValExp->getSourceRange();
        }
        // return (some void expression); is legal in C++.
        else if (D != diag::ext_return_has_void_expr ||
                 !getLangOpts().CPlusPlus) {
          NamedDecl *CurDecl = getCurFunctionOrMethodDecl();

          int FunctionKind = 0;
          if (isa<ObjCMethodDecl>(CurDecl))
            FunctionKind = 1;
          else if (isa<CXXConstructorDecl>(CurDecl))
            FunctionKind = 2;
          else if (isa<CXXDestructorDecl>(CurDecl))
            FunctionKind = 3;

          Diag(ReturnLoc, D)
            << CurDecl->getDeclName() << FunctionKind
            << RetValExp->getSourceRange();
        }
      }

      if (RetValExp) {
        ExprResult ER = ActOnFinishFullExpr(RetValExp, ReturnLoc);
        if (ER.isInvalid())
          return StmtError();
        RetValExp = ER.get();
      }
    }

    Result = new (Context) ReturnStmt(ReturnLoc, RetValExp, nullptr);
  } else if (!RetValExp && !HasDependentReturnType) {
    FunctionDecl *FD = getCurFunctionDecl();

    unsigned DiagID;
    if (getLangOpts().CPlusPlus11 && FD && FD->isConstexpr()) {
      // C++11 [stmt.return]p2
      DiagID = diag::err_constexpr_return_missing_expr;
      FD->setInvalidDecl();
    } else if (getLangOpts().C99) {
      // C99 6.8.6.4p1 (ext_ since GCC warns)
      DiagID = diag::ext_return_missing_expr;
    } else {
      // C90 6.6.6.4p4
      DiagID = diag::warn_return_missing_expr;
    }

    if (FD)
      Diag(ReturnLoc, DiagID) << FD->getIdentifier() << 0/*fn*/;
    else
      Diag(ReturnLoc, DiagID) << getCurMethodDecl()->getDeclName() << 1/*meth*/;

    Result = new (Context) ReturnStmt(ReturnLoc);
  } else {
    assert(RetValExp || HasDependentReturnType);
    const VarDecl *NRVOCandidate = nullptr;

    QualType RetType = RelatedRetType.isNull() ? FnRetType : RelatedRetType;

    // C99 6.8.6.4p3(136): The return statement is not an assignment. The
    // overlap restriction of subclause 6.5.16.1 does not apply to the case of
    // function return.

    // In C++ the return statement is handled via a copy initialization,
    // the C version of which boils down to CheckSingleAssignmentConstraints.
    if (RetValExp)
<<<<<<< HEAD
      NRVOCandidate = getCopyElisionCandidate(FnRetType, RetValExp, false);
=======
      NRVOCandidate = getCopyElisionCandidate(FnRetType, RetValExp, CES_Strict);
>>>>>>> b2b84690
    if (!HasDependentReturnType && !RetValExp->isTypeDependent()) {
      // we have a non-void function with an expression, continue checking
      InitializedEntity Entity = InitializedEntity::InitializeResult(ReturnLoc,
                                                                     RetType,
                                                      NRVOCandidate != nullptr);
      ExprResult Res = PerformMoveOrCopyInitialization(Entity, NRVOCandidate,
                                                       RetType, RetValExp);
      if (Res.isInvalid()) {
        // FIXME: Clean up temporaries here anyway?
        return StmtError();
      }
      RetValExp = Res.getAs<Expr>();

      // If we have a related result type, we need to implicitly
      // convert back to the formal result type.  We can't pretend to
      // initialize the result again --- we might end double-retaining
      // --- so instead we initialize a notional temporary.
      if (!RelatedRetType.isNull()) {
        Entity = InitializedEntity::InitializeRelatedResult(getCurMethodDecl(),
                                                            FnRetType);
        Res = PerformCopyInitialization(Entity, ReturnLoc, RetValExp);
        if (Res.isInvalid()) {
          // FIXME: Clean up temporaries here anyway?
          return StmtError();
        }
        RetValExp = Res.getAs<Expr>();
      }

      CheckReturnValExpr(RetValExp, FnRetType, ReturnLoc, isObjCMethod, Attrs,
                         getCurFunctionDecl());
    }

    if (RetValExp) {
      ExprResult ER = ActOnFinishFullExpr(RetValExp, ReturnLoc);
      if (ER.isInvalid())
        return StmtError();
      RetValExp = ER.get();
    }
    Result = new (Context) ReturnStmt(ReturnLoc, RetValExp, NRVOCandidate);
  }

  // If we need to check for the named return value optimization, save the
  // return statement in our scope for later processing.
  if (Result->getNRVOCandidate())
    FunctionScopes.back()->Returns.push_back(Result);

  if (FunctionScopes.back()->FirstReturnLoc.isInvalid())
    FunctionScopes.back()->FirstReturnLoc = ReturnLoc;

  return Result;
}

StmtResult
Sema::ActOnObjCAtCatchStmt(SourceLocation AtLoc,
                           SourceLocation RParen, Decl *Parm,
                           Stmt *Body) {
  VarDecl *Var = cast_or_null<VarDecl>(Parm);
  if (Var && Var->isInvalidDecl())
    return StmtError();

  return new (Context) ObjCAtCatchStmt(AtLoc, RParen, Var, Body);
}

StmtResult
Sema::ActOnObjCAtFinallyStmt(SourceLocation AtLoc, Stmt *Body) {
  return new (Context) ObjCAtFinallyStmt(AtLoc, Body);
}

StmtResult
Sema::ActOnObjCAtTryStmt(SourceLocation AtLoc, Stmt *Try,
                         MultiStmtArg CatchStmts, Stmt *Finally) {
  if (!getLangOpts().ObjCExceptions)
    Diag(AtLoc, diag::err_objc_exceptions_disabled) << "@try";

  setFunctionHasBranchProtectedScope();
  unsigned NumCatchStmts = CatchStmts.size();
  return ObjCAtTryStmt::Create(Context, AtLoc, Try, CatchStmts.data(),
                               NumCatchStmts, Finally);
}

StmtResult Sema::BuildObjCAtThrowStmt(SourceLocation AtLoc, Expr *Throw) {
  if (Throw) {
    ExprResult Result = DefaultLvalueConversion(Throw);
    if (Result.isInvalid())
      return StmtError();

    Result = ActOnFinishFullExpr(Result.get());
    if (Result.isInvalid())
      return StmtError();
    Throw = Result.get();

    QualType ThrowType = Throw->getType();
    // Make sure the expression type is an ObjC pointer or "void *".
    if (!ThrowType->isDependentType() &&
        !ThrowType->isObjCObjectPointerType()) {
      const PointerType *PT = ThrowType->getAs<PointerType>();
      if (!PT || !PT->getPointeeType()->isVoidType())
        return StmtError(Diag(AtLoc, diag::err_objc_throw_expects_object)
                         << Throw->getType() << Throw->getSourceRange());
    }
  }

  return new (Context) ObjCAtThrowStmt(AtLoc, Throw);
}

StmtResult
Sema::ActOnObjCAtThrowStmt(SourceLocation AtLoc, Expr *Throw,
                           Scope *CurScope) {
  if (!getLangOpts().ObjCExceptions)
    Diag(AtLoc, diag::err_objc_exceptions_disabled) << "@throw";

  if (!Throw) {
    // @throw without an expression designates a rethrow (which must occur
    // in the context of an @catch clause).
    Scope *AtCatchParent = CurScope;
    while (AtCatchParent && !AtCatchParent->isAtCatchScope())
      AtCatchParent = AtCatchParent->getParent();
    if (!AtCatchParent)
      return StmtError(Diag(AtLoc, diag::err_rethrow_used_outside_catch));
  }
  return BuildObjCAtThrowStmt(AtLoc, Throw);
}

ExprResult
Sema::ActOnObjCAtSynchronizedOperand(SourceLocation atLoc, Expr *operand) {
  ExprResult result = DefaultLvalueConversion(operand);
  if (result.isInvalid())
    return ExprError();
  operand = result.get();

  // Make sure the expression type is an ObjC pointer or "void *".
  QualType type = operand->getType();
  if (!type->isDependentType() &&
      !type->isObjCObjectPointerType()) {
    const PointerType *pointerType = type->getAs<PointerType>();
    if (!pointerType || !pointerType->getPointeeType()->isVoidType()) {
      if (getLangOpts().CPlusPlus) {
        if (RequireCompleteType(atLoc, type,
                                diag::err_incomplete_receiver_type))
          return Diag(atLoc, diag::err_objc_synchronized_expects_object)
                   << type << operand->getSourceRange();

        ExprResult result = PerformContextuallyConvertToObjCPointer(operand);
        if (result.isInvalid())
          return ExprError();
        if (!result.isUsable())
          return Diag(atLoc, diag::err_objc_synchronized_expects_object)
                   << type << operand->getSourceRange();

        operand = result.get();
      } else {
          return Diag(atLoc, diag::err_objc_synchronized_expects_object)
                   << type << operand->getSourceRange();
      }
    }
  }

  // The operand to @synchronized is a full-expression.
  return ActOnFinishFullExpr(operand);
}

StmtResult
Sema::ActOnObjCAtSynchronizedStmt(SourceLocation AtLoc, Expr *SyncExpr,
                                  Stmt *SyncBody) {
  // We can't jump into or indirect-jump out of a @synchronized block.
<<<<<<< HEAD
  getCurFunction()->setHasBranchProtectedScope();
=======
  setFunctionHasBranchProtectedScope();
>>>>>>> b2b84690
  return new (Context) ObjCAtSynchronizedStmt(AtLoc, SyncExpr, SyncBody);
}

/// ActOnCXXCatchBlock - Takes an exception declaration and a handler block
/// and creates a proper catch handler from them.
StmtResult
Sema::ActOnCXXCatchBlock(SourceLocation CatchLoc, Decl *ExDecl,
                         Stmt *HandlerBlock) {
  // There's nothing to test that ActOnExceptionDecl didn't already test.
  return new (Context)
      CXXCatchStmt(CatchLoc, cast_or_null<VarDecl>(ExDecl), HandlerBlock);
}

StmtResult
Sema::ActOnObjCAutoreleasePoolStmt(SourceLocation AtLoc, Stmt *Body) {
<<<<<<< HEAD
  getCurFunction()->setHasBranchProtectedScope();
=======
  setFunctionHasBranchProtectedScope();
>>>>>>> b2b84690
  return new (Context) ObjCAutoreleasePoolStmt(AtLoc, Body);
}

namespace {
class CatchHandlerType {
  QualType QT;
  unsigned IsPointer : 1;

  // This is a special constructor to be used only with DenseMapInfo's
  // getEmptyKey() and getTombstoneKey() functions.
  friend struct llvm::DenseMapInfo<CatchHandlerType>;
  enum Unique { ForDenseMap };
  CatchHandlerType(QualType QT, Unique) : QT(QT), IsPointer(false) {}

public:
  /// Used when creating a CatchHandlerType from a handler type; will determine
  /// whether the type is a pointer or reference and will strip off the top
  /// level pointer and cv-qualifiers.
  CatchHandlerType(QualType Q) : QT(Q), IsPointer(false) {
    if (QT->isPointerType())
      IsPointer = true;

    if (IsPointer || QT->isReferenceType())
      QT = QT->getPointeeType();
    QT = QT.getUnqualifiedType();
  }

  /// Used when creating a CatchHandlerType from a base class type; pretends the
  /// type passed in had the pointer qualifier, does not need to get an
  /// unqualified type.
  CatchHandlerType(QualType QT, bool IsPointer)
      : QT(QT), IsPointer(IsPointer) {}

  QualType underlying() const { return QT; }
  bool isPointer() const { return IsPointer; }

  friend bool operator==(const CatchHandlerType &LHS,
                         const CatchHandlerType &RHS) {
    // If the pointer qualification does not match, we can return early.
    if (LHS.IsPointer != RHS.IsPointer)
      return false;
    // Otherwise, check the underlying type without cv-qualifiers.
    return LHS.QT == RHS.QT;
  }
};
} // namespace

namespace llvm {
template <> struct DenseMapInfo<CatchHandlerType> {
  static CatchHandlerType getEmptyKey() {
    return CatchHandlerType(DenseMapInfo<QualType>::getEmptyKey(),
                       CatchHandlerType::ForDenseMap);
  }

  static CatchHandlerType getTombstoneKey() {
    return CatchHandlerType(DenseMapInfo<QualType>::getTombstoneKey(),
                       CatchHandlerType::ForDenseMap);
  }

  static unsigned getHashValue(const CatchHandlerType &Base) {
    return DenseMapInfo<QualType>::getHashValue(Base.underlying());
  }

  static bool isEqual(const CatchHandlerType &LHS,
                      const CatchHandlerType &RHS) {
    return LHS == RHS;
  }
};
}

namespace {
class CatchTypePublicBases {
  ASTContext &Ctx;
  const llvm::DenseMap<CatchHandlerType, CXXCatchStmt *> &TypesToCheck;
  const bool CheckAgainstPointer;

  CXXCatchStmt *FoundHandler;
  CanQualType FoundHandlerType;

public:
  CatchTypePublicBases(
      ASTContext &Ctx,
      const llvm::DenseMap<CatchHandlerType, CXXCatchStmt *> &T, bool C)
      : Ctx(Ctx), TypesToCheck(T), CheckAgainstPointer(C),
        FoundHandler(nullptr) {}

  CXXCatchStmt *getFoundHandler() const { return FoundHandler; }
  CanQualType getFoundHandlerType() const { return FoundHandlerType; }

  bool operator()(const CXXBaseSpecifier *S, CXXBasePath &) {
    if (S->getAccessSpecifier() == AccessSpecifier::AS_public) {
      CatchHandlerType Check(S->getType(), CheckAgainstPointer);
      const auto &M = TypesToCheck;
      auto I = M.find(Check);
      if (I != M.end()) {
        FoundHandler = I->second;
        FoundHandlerType = Ctx.getCanonicalType(S->getType());
        return true;
      }
    }
    return false;
  }
};
}

/// ActOnCXXTryBlock - Takes a try compound-statement and a number of
/// handlers and creates a try statement from them.
StmtResult Sema::ActOnCXXTryBlock(SourceLocation TryLoc, Stmt *TryBlock,
                                  ArrayRef<Stmt *> Handlers) {
  // Don't report an error if 'try' is used in system headers.
  if (!getLangOpts().CXXExceptions &&
<<<<<<< HEAD
      !getSourceManager().isInSystemHeader(TryLoc))
=======
      !getSourceManager().isInSystemHeader(TryLoc) &&
      (!getLangOpts().OpenMPIsDevice ||
       !getLangOpts().OpenMPHostCXXExceptions ||
       isInOpenMPTargetExecutionDirective() ||
       isInOpenMPDeclareTargetContext()))
>>>>>>> b2b84690
    Diag(TryLoc, diag::err_exceptions_disabled) << "try";

  // Exceptions aren't allowed in CUDA device code.
  if (getLangOpts().CUDA)
    CUDADiagIfDeviceCode(TryLoc, diag::err_cuda_device_exceptions)
        << "try" << CurrentCUDATarget();

  if (getCurScope() && getCurScope()->isOpenMPSimdDirectiveScope())
    Diag(TryLoc, diag::err_omp_simd_region_cannot_use_stmt) << "try";

  sema::FunctionScopeInfo *FSI = getCurFunction();

  // C++ try is incompatible with SEH __try.
  if (!getLangOpts().Borland && FSI->FirstSEHTryLoc.isValid()) {
    Diag(TryLoc, diag::err_mixing_cxx_try_seh_try);
    Diag(FSI->FirstSEHTryLoc, diag::note_conflicting_try_here) << "'__try'";
  }

  const unsigned NumHandlers = Handlers.size();
  assert(!Handlers.empty() &&
         "The parser shouldn't call this if there are no handlers.");

  llvm::DenseMap<CatchHandlerType, CXXCatchStmt *> HandledTypes;
  for (unsigned i = 0; i < NumHandlers; ++i) {
    CXXCatchStmt *H = cast<CXXCatchStmt>(Handlers[i]);

    // Diagnose when the handler is a catch-all handler, but it isn't the last
    // handler for the try block. [except.handle]p5. Also, skip exception
    // declarations that are invalid, since we can't usefully report on them.
    if (!H->getExceptionDecl()) {
      if (i < NumHandlers - 1)
        return StmtError(Diag(H->getLocStart(), diag::err_early_catch_all));
      continue;
    } else if (H->getExceptionDecl()->isInvalidDecl())
      continue;

    // Walk the type hierarchy to diagnose when this type has already been
    // handled (duplication), or cannot be handled (derivation inversion). We
    // ignore top-level cv-qualifiers, per [except.handle]p3
    CatchHandlerType HandlerCHT =
        (QualType)Context.getCanonicalType(H->getCaughtType());

    // We can ignore whether the type is a reference or a pointer; we need the
    // underlying declaration type in order to get at the underlying record
    // decl, if there is one.
    QualType Underlying = HandlerCHT.underlying();
    if (auto *RD = Underlying->getAsCXXRecordDecl()) {
      if (!RD->hasDefinition())
        continue;
      // Check that none of the public, unambiguous base classes are in the
      // map ([except.handle]p1). Give the base classes the same pointer
      // qualification as the original type we are basing off of. This allows
      // comparison against the handler type using the same top-level pointer
      // as the original type.
      CXXBasePaths Paths;
      Paths.setOrigin(RD);
      CatchTypePublicBases CTPB(Context, HandledTypes, HandlerCHT.isPointer());
      if (RD->lookupInBases(CTPB, Paths)) {
        const CXXCatchStmt *Problem = CTPB.getFoundHandler();
        if (!Paths.isAmbiguous(CTPB.getFoundHandlerType())) {
          Diag(H->getExceptionDecl()->getTypeSpecStartLoc(),
               diag::warn_exception_caught_by_earlier_handler)
              << H->getCaughtType();
          Diag(Problem->getExceptionDecl()->getTypeSpecStartLoc(),
                diag::note_previous_exception_handler)
              << Problem->getCaughtType();
        }
      }
    }

    // Add the type the list of ones we have handled; diagnose if we've already
    // handled it.
    auto R = HandledTypes.insert(std::make_pair(H->getCaughtType(), H));
    if (!R.second) {
      const CXXCatchStmt *Problem = R.first->second;
      Diag(H->getExceptionDecl()->getTypeSpecStartLoc(),
           diag::warn_exception_caught_by_earlier_handler)
          << H->getCaughtType();
      Diag(Problem->getExceptionDecl()->getTypeSpecStartLoc(),
           diag::note_previous_exception_handler)
          << Problem->getCaughtType();
    }
  }

  FSI->setHasCXXTry(TryLoc);

  return CXXTryStmt::Create(Context, TryLoc, TryBlock, Handlers);
}

StmtResult Sema::ActOnSEHTryBlock(bool IsCXXTry, SourceLocation TryLoc,
                                  Stmt *TryBlock, Stmt *Handler) {
  assert(TryBlock && Handler);

  sema::FunctionScopeInfo *FSI = getCurFunction();

  // SEH __try is incompatible with C++ try. Borland appears to support this,
  // however.
  if (!getLangOpts().Borland) {
    if (FSI->FirstCXXTryLoc.isValid()) {
      Diag(TryLoc, diag::err_mixing_cxx_try_seh_try);
      Diag(FSI->FirstCXXTryLoc, diag::note_conflicting_try_here) << "'try'";
    }
  }

  FSI->setHasSEHTry(TryLoc);

  // Reject __try in Obj-C methods, blocks, and captured decls, since we don't
  // track if they use SEH.
  DeclContext *DC = CurContext;
  while (DC && !DC->isFunctionOrMethod())
    DC = DC->getParent();
  FunctionDecl *FD = dyn_cast_or_null<FunctionDecl>(DC);
  if (FD)
    FD->setUsesSEHTry(true);
  else
    Diag(TryLoc, diag::err_seh_try_outside_functions);

  // Reject __try on unsupported targets.
  if (!Context.getTargetInfo().isSEHTrySupported())
    Diag(TryLoc, diag::err_seh_try_unsupported);

  return SEHTryStmt::Create(Context, IsCXXTry, TryLoc, TryBlock, Handler);
}

StmtResult
Sema::ActOnSEHExceptBlock(SourceLocation Loc,
                          Expr *FilterExpr,
                          Stmt *Block) {
  assert(FilterExpr && Block);

  if(!FilterExpr->getType()->isIntegerType()) {
    return StmtError(Diag(FilterExpr->getExprLoc(),
                     diag::err_filter_expression_integral)
                     << FilterExpr->getType());
  }

  return SEHExceptStmt::Create(Context,Loc,FilterExpr,Block);
}

void Sema::ActOnStartSEHFinallyBlock() {
  CurrentSEHFinally.push_back(CurScope);
}

void Sema::ActOnAbortSEHFinallyBlock() {
  CurrentSEHFinally.pop_back();
}

StmtResult Sema::ActOnFinishSEHFinallyBlock(SourceLocation Loc, Stmt *Block) {
  assert(Block);
  CurrentSEHFinally.pop_back();
  return SEHFinallyStmt::Create(Context, Loc, Block);
}

StmtResult
Sema::ActOnSEHLeaveStmt(SourceLocation Loc, Scope *CurScope) {
  Scope *SEHTryParent = CurScope;
  while (SEHTryParent && !SEHTryParent->isSEHTryScope())
    SEHTryParent = SEHTryParent->getParent();
  if (!SEHTryParent)
    return StmtError(Diag(Loc, diag::err_ms___leave_not_in___try));
  CheckJumpOutOfSEHFinally(*this, Loc, *SEHTryParent);

  return new (Context) SEHLeaveStmt(Loc);
}

StmtResult Sema::BuildMSDependentExistsStmt(SourceLocation KeywordLoc,
                                            bool IsIfExists,
                                            NestedNameSpecifierLoc QualifierLoc,
                                            DeclarationNameInfo NameInfo,
                                            Stmt *Nested)
{
  return new (Context) MSDependentExistsStmt(KeywordLoc, IsIfExists,
                                             QualifierLoc, NameInfo,
                                             cast<CompoundStmt>(Nested));
}


StmtResult Sema::ActOnMSDependentExistsStmt(SourceLocation KeywordLoc,
                                            bool IsIfExists,
                                            CXXScopeSpec &SS,
                                            UnqualifiedId &Name,
                                            Stmt *Nested) {
  return BuildMSDependentExistsStmt(KeywordLoc, IsIfExists,
                                    SS.getWithLocInContext(Context),
                                    GetNameFromUnqualifiedId(Name),
                                    Nested);
}

RecordDecl*
Sema::CreateCapturedStmtRecordDecl(CapturedDecl *&CD, SourceLocation Loc,
                                   unsigned NumParams) {
  DeclContext *DC = CurContext;
  while (!(DC->isFunctionOrMethod() || DC->isRecord() || DC->isFileContext()))
    DC = DC->getParent();

  RecordDecl *RD = nullptr;
  if (getLangOpts().CPlusPlus)
    RD = CXXRecordDecl::Create(Context, TTK_Struct, DC, Loc, Loc,
                               /*Id=*/nullptr);
  else
    RD = RecordDecl::Create(Context, TTK_Struct, DC, Loc, Loc, /*Id=*/nullptr);

  RD->setCapturedRecord();
  DC->addDecl(RD);
  RD->setImplicit();
  RD->startDefinition();

  assert(NumParams > 0 && "CapturedStmt requires context parameter");
  CD = CapturedDecl::Create(Context, CurContext, NumParams);
  DC->addDecl(CD);
  return RD;
}

static void
buildCapturedStmtCaptureList(SmallVectorImpl<CapturedStmt::Capture> &Captures,
                             SmallVectorImpl<Expr *> &CaptureInits,
                             ArrayRef<sema::Capture> Candidates) {
  for (const sema::Capture &Cap : Candidates) {
    if (Cap.isThisCapture()) {
      Captures.push_back(CapturedStmt::Capture(Cap.getLocation(),
                                               CapturedStmt::VCK_This));
      CaptureInits.push_back(Cap.getInitExpr());
      continue;
    } else if (Cap.isVLATypeCapture()) {
      Captures.push_back(
          CapturedStmt::Capture(Cap.getLocation(), CapturedStmt::VCK_VLAType));
      CaptureInits.push_back(nullptr);
      continue;
    } else if (Cap->isVLATypeCapture()) {
      Captures.push_back(
          CapturedStmt::Capture(Cap->getLocation(), CapturedStmt::VCK_VLAType));
      CaptureInits.push_back(nullptr);
      continue;
    }

<<<<<<< HEAD
    Captures.push_back(CapturedStmt::Capture(Cap->getLocation(),
                                             Cap->isReferenceCapture()
                                                 ? CapturedStmt::VCK_ByRef
                                                 : CapturedStmt::VCK_ByCopy,
                                             Cap->getVariable()));
    CaptureInits.push_back(Cap->getInitExpr());
=======
    Captures.push_back(CapturedStmt::Capture(Cap.getLocation(),
                                             Cap.isReferenceCapture()
                                                 ? CapturedStmt::VCK_ByRef
                                                 : CapturedStmt::VCK_ByCopy,
                                             Cap.getVariable()));
    CaptureInits.push_back(Cap.getInitExpr());
>>>>>>> b2b84690
  }
}

void Sema::ActOnCapturedRegionStart(SourceLocation Loc, Scope *CurScope,
                                    CapturedRegionKind Kind,
                                    unsigned NumParams) {
  CapturedDecl *CD = nullptr;
  RecordDecl *RD = CreateCapturedStmtRecordDecl(CD, Loc, NumParams);

  // Build the context parameter
  DeclContext *DC = CapturedDecl::castToDeclContext(CD);
  IdentifierInfo *ParamName = &Context.Idents.get("__context");
  QualType ParamType = Context.getPointerType(Context.getTagDeclType(RD));
  auto *Param =
      ImplicitParamDecl::Create(Context, DC, Loc, ParamName, ParamType,
                                ImplicitParamDecl::CapturedContext);
  DC->addDecl(Param);

  CD->setContextParam(0, Param);

<<<<<<< HEAD
  // Enter the capturing scope for this captured region.
  PushCapturedRegionScope(CurScope, CD, RD, Kind);

  if (CurScope)
    PushDeclContext(CurScope, CD);
  else
    CurContext = CD;

  PushExpressionEvaluationContext(
      ExpressionEvaluationContext::PotentiallyEvaluated);
}

void Sema::ActOnCapturedRegionStart(SourceLocation Loc, Scope *CurScope,
                                    CapturedRegionKind Kind,
                                    ArrayRef<CapturedParamNameType> Params) {
  CapturedDecl *CD = nullptr;
  RecordDecl *RD = CreateCapturedStmtRecordDecl(CD, Loc, Params.size());

  // Build the context parameter
  DeclContext *DC = CapturedDecl::castToDeclContext(CD);
  bool ContextIsFound = false;
  unsigned ParamNum = 0;
  for (ArrayRef<CapturedParamNameType>::iterator I = Params.begin(),
                                                 E = Params.end();
       I != E; ++I, ++ParamNum) {
    if (I->second.isNull()) {
      assert(!ContextIsFound &&
             "null type has been found already for '__context' parameter");
      IdentifierInfo *ParamName = &Context.Idents.get("__context");
      QualType ParamType = Context.getPointerType(Context.getTagDeclType(RD));
      auto *Param =
          ImplicitParamDecl::Create(Context, DC, Loc, ParamName, ParamType,
                                    ImplicitParamDecl::CapturedContext);
      DC->addDecl(Param);
      CD->setContextParam(ParamNum, Param);
      ContextIsFound = true;
    } else {
      IdentifierInfo *ParamName = &Context.Idents.get(I->first);
      auto *Param =
          ImplicitParamDecl::Create(Context, DC, Loc, ParamName, I->second,
                                    ImplicitParamDecl::CapturedContext);
      DC->addDecl(Param);
      CD->setParam(ParamNum, Param);
    }
  }
  assert(ContextIsFound && "no null type for '__context' parameter");
  if (!ContextIsFound) {
    // Add __context implicitly if it is not specified.
    IdentifierInfo *ParamName = &Context.Idents.get("__context");
    QualType ParamType = Context.getPointerType(Context.getTagDeclType(RD));
    auto *Param =
        ImplicitParamDecl::Create(Context, DC, Loc, ParamName, ParamType,
                                  ImplicitParamDecl::CapturedContext);
    DC->addDecl(Param);
    CD->setContextParam(ParamNum, Param);
  }
=======
>>>>>>> b2b84690
  // Enter the capturing scope for this captured region.
  PushCapturedRegionScope(CurScope, CD, RD, Kind);

  if (CurScope)
    PushDeclContext(CurScope, CD);
  else
    CurContext = CD;

  PushExpressionEvaluationContext(
      ExpressionEvaluationContext::PotentiallyEvaluated);
<<<<<<< HEAD
=======
}

void Sema::ActOnCapturedRegionStart(SourceLocation Loc, Scope *CurScope,
                                    CapturedRegionKind Kind,
                                    ArrayRef<CapturedParamNameType> Params) {
  CapturedDecl *CD = nullptr;
  RecordDecl *RD = CreateCapturedStmtRecordDecl(CD, Loc, Params.size());

  // Build the context parameter
  DeclContext *DC = CapturedDecl::castToDeclContext(CD);
  bool ContextIsFound = false;
  unsigned ParamNum = 0;
  for (ArrayRef<CapturedParamNameType>::iterator I = Params.begin(),
                                                 E = Params.end();
       I != E; ++I, ++ParamNum) {
    if (I->second.isNull()) {
      assert(!ContextIsFound &&
             "null type has been found already for '__context' parameter");
      IdentifierInfo *ParamName = &Context.Idents.get("__context");
      QualType ParamType = Context.getPointerType(Context.getTagDeclType(RD))
                               .withConst()
                               .withRestrict();
      auto *Param =
          ImplicitParamDecl::Create(Context, DC, Loc, ParamName, ParamType,
                                    ImplicitParamDecl::CapturedContext);
      DC->addDecl(Param);
      CD->setContextParam(ParamNum, Param);
      ContextIsFound = true;
    } else {
      IdentifierInfo *ParamName = &Context.Idents.get(I->first);
      auto *Param =
          ImplicitParamDecl::Create(Context, DC, Loc, ParamName, I->second,
                                    ImplicitParamDecl::CapturedContext);
      DC->addDecl(Param);
      CD->setParam(ParamNum, Param);
    }
  }
  assert(ContextIsFound && "no null type for '__context' parameter");
  if (!ContextIsFound) {
    // Add __context implicitly if it is not specified.
    IdentifierInfo *ParamName = &Context.Idents.get("__context");
    QualType ParamType = Context.getPointerType(Context.getTagDeclType(RD));
    auto *Param =
        ImplicitParamDecl::Create(Context, DC, Loc, ParamName, ParamType,
                                  ImplicitParamDecl::CapturedContext);
    DC->addDecl(Param);
    CD->setContextParam(ParamNum, Param);
  }
  // Enter the capturing scope for this captured region.
  PushCapturedRegionScope(CurScope, CD, RD, Kind);

  if (CurScope)
    PushDeclContext(CurScope, CD);
  else
    CurContext = CD;

  PushExpressionEvaluationContext(
      ExpressionEvaluationContext::PotentiallyEvaluated);
>>>>>>> b2b84690
}

void Sema::ActOnCapturedRegionError() {
  DiscardCleanupsInEvaluationContext();
  PopExpressionEvaluationContext();

  CapturedRegionScopeInfo *RSI = getCurCapturedRegion();
  RecordDecl *Record = RSI->TheRecordDecl;
  Record->setInvalidDecl();

  SmallVector<Decl*, 4> Fields(Record->fields());
  ActOnFields(/*Scope=*/nullptr, Record->getLocation(), Record, Fields,
<<<<<<< HEAD
              SourceLocation(), SourceLocation(), /*AttributeList=*/nullptr);
=======
              SourceLocation(), SourceLocation(), ParsedAttributesView());
>>>>>>> b2b84690

  PopDeclContext();
  PopFunctionScopeInfo();
}

StmtResult Sema::ActOnCapturedRegionEnd(Stmt *S) {
  CapturedRegionScopeInfo *RSI = getCurCapturedRegion();

  SmallVector<CapturedStmt::Capture, 4> Captures;
  SmallVector<Expr *, 4> CaptureInits;
  buildCapturedStmtCaptureList(Captures, CaptureInits, RSI->Captures);

  CapturedDecl *CD = RSI->TheCapturedDecl;
  RecordDecl *RD = RSI->TheRecordDecl;

  CapturedStmt *Res = CapturedStmt::Create(
      getASTContext(), S, static_cast<CapturedRegionKind>(RSI->CapRegionKind),
      Captures, CaptureInits, CD, RD);

  CD->setBody(Res->getCapturedStmt());
  RD->completeDefinition();

  DiscardCleanupsInEvaluationContext();
  PopExpressionEvaluationContext();

  PopDeclContext();
  PopFunctionScopeInfo();

  return Res;
}<|MERGE_RESOLUTION|>--- conflicted
+++ resolved
@@ -121,31 +121,20 @@
   }
 }
 
-<<<<<<< HEAD
-/// \brief Diagnose unused comparisons, both builtin and overloaded operators.
-=======
 /// Diagnose unused comparisons, both builtin and overloaded operators.
->>>>>>> b2b84690
 /// For '==' and '!=', suggest fixits for '=' or '|='.
 ///
 /// Adding a cast to void (or other expression wrappers) will prevent the
 /// warning from firing.
 static bool DiagnoseUnusedComparison(Sema &S, const Expr *E) {
   SourceLocation Loc;
-<<<<<<< HEAD
-  bool IsNotEqual, CanAssign, IsRelational;
-=======
   bool CanAssign;
   enum { Equality, Inequality, Relational, ThreeWay } Kind;
->>>>>>> b2b84690
 
   if (const BinaryOperator *Op = dyn_cast<BinaryOperator>(E)) {
     if (!Op->isComparisonOp())
       return false;
 
-<<<<<<< HEAD
-    IsRelational = Op->isRelationalOp();
-=======
     if (Op->getOpcode() == BO_EQ)
       Kind = Equality;
     else if (Op->getOpcode() == BO_NE)
@@ -156,25 +145,10 @@
       assert(Op->isRelationalOp());
       Kind = Relational;
     }
->>>>>>> b2b84690
     Loc = Op->getOperatorLoc();
     CanAssign = Op->getLHS()->IgnoreParenImpCasts()->isLValue();
   } else if (const CXXOperatorCallExpr *Op = dyn_cast<CXXOperatorCallExpr>(E)) {
     switch (Op->getOperator()) {
-<<<<<<< HEAD
-    default:
-      return false;
-    case OO_EqualEqual:
-    case OO_ExclaimEqual:
-      IsRelational = false;
-      break;
-    case OO_Less:
-    case OO_Greater:
-    case OO_GreaterEqual:
-    case OO_LessEqual:
-      IsRelational = true;
-      break;
-=======
     case OO_EqualEqual:
       Kind = Equality;
       break;
@@ -192,7 +166,6 @@
       break;
     default:
       return false;
->>>>>>> b2b84690
     }
 
     Loc = Op->getOperatorLoc();
@@ -208,21 +181,12 @@
     return false;
 
   S.Diag(Loc, diag::warn_unused_comparison)
-<<<<<<< HEAD
-    << (unsigned)IsRelational << (unsigned)IsNotEqual << E->getSourceRange();
-
-  // If the LHS is a plausible entity to assign to, provide a fixit hint to
-  // correct common typos.
-  if (!IsRelational && CanAssign) {
-    if (IsNotEqual)
-=======
     << (unsigned)Kind << E->getSourceRange();
 
   // If the LHS is a plausible entity to assign to, provide a fixit hint to
   // correct common typos.
   if (CanAssign) {
     if (Kind == Inequality)
->>>>>>> b2b84690
       S.Diag(Loc, diag::note_inequality_comparison_to_or_assign)
         << FixItHint::CreateReplacement(Loc, "|=");
     else if (Kind == Equality)
@@ -425,11 +389,7 @@
       DiagnoseEmptyLoopBody(Elts[i], Elts[i + 1]);
   }
 
-<<<<<<< HEAD
-  return new (Context) CompoundStmt(Context, Elts, L, R);
-=======
   return CompoundStmt::Create(Context, Elts, L, R);
->>>>>>> b2b84690
 }
 
 StmtResult
@@ -597,11 +557,7 @@
     return StmtError();
 
   if (IsConstexpr || isa<ObjCAvailabilityCheckExpr>(Cond.get().second))
-<<<<<<< HEAD
-    getCurFunction()->setHasBranchProtectedScope();
-=======
     setFunctionHasBranchProtectedScope();
->>>>>>> b2b84690
 
   DiagnoseUnusedExprResult(thenStmt);
   DiagnoseUnusedExprResult(elseStmt);
@@ -801,8 +757,6 @@
   return true;
 }
 
-<<<<<<< HEAD
-=======
 static void checkEnumTypesInSwitchStmt(Sema &S, const Expr *Cond,
                                        const Expr *Case) {
   QualType CondType = GetTypeBeforeIntegralPromotion(Cond);
@@ -829,7 +783,6 @@
       << Case->getSourceRange();
 }
 
->>>>>>> b2b84690
 StmtResult
 Sema::ActOnFinishSwitchStmt(SourceLocation SwitchLoc, Stmt *Switch,
                             Stmt *BodyStmt) {
@@ -1645,7 +1598,6 @@
     }
 
     typedef ConstEvaluatedExprVisitor<BreakContinueFinder> Inherited;
-<<<<<<< HEAD
 
     void VisitContinueStmt(const ContinueStmt* E) {
       ContinueLoc = E->getContinueLoc();
@@ -1671,33 +1623,6 @@
       InSwitch = false;
     }
 
-=======
-
-    void VisitContinueStmt(const ContinueStmt* E) {
-      ContinueLoc = E->getContinueLoc();
-    }
-
-    void VisitBreakStmt(const BreakStmt* E) {
-      if (!InSwitch)
-        BreakLoc = E->getBreakLoc();
-    }
-
-    void VisitSwitchStmt(const SwitchStmt* S) {
-      if (const Stmt *Init = S->getInit())
-        Visit(Init);
-      if (const Stmt *CondVar = S->getConditionVariableDeclStmt())
-        Visit(CondVar);
-      if (const Stmt *Cond = S->getCond())
-        Visit(Cond);
-
-      // Don't return break statements from the body of a switch.
-      InSwitch = true;
-      if (const Stmt *Body = S->getBody())
-        Visit(Body);
-      InSwitch = false;
-    }
-
->>>>>>> b2b84690
     void VisitForStmt(const ForStmt *S) {
       // Only visit the init statement of a for loop; the body
       // has a different break/continue scope.
@@ -1948,11 +1873,7 @@
 Sema::ActOnObjCForCollectionStmt(SourceLocation ForLoc,
                                  Stmt *First, Expr *collection,
                                  SourceLocation RParenLoc) {
-<<<<<<< HEAD
-  getCurFunction()->setHasBranchProtectedScope();
-=======
   setFunctionHasBranchProtectedScope();
->>>>>>> b2b84690
 
   ExprResult CollectionExprResult =
     CheckObjCForCollectionOperand(ForLoc, collection);
@@ -2470,11 +2391,7 @@
         // FIXME: This results in codegen generating IR that recalculates the
         // run-time number of elements (as opposed to just using the IR Value
         // that corresponds to the run-time value of each bound that was
-<<<<<<< HEAD
-        // generated when the array was created.) If this proves too embarassing
-=======
         // generated when the array was created.) If this proves too embarrassing
->>>>>>> b2b84690
         // even for unoptimized IR, consider passing a magic-value/cookie to
         // codegen that then knows to simply use that initial llvm::Value (that
         // corresponds to the bound at time of array creation) within
@@ -2581,11 +2498,7 @@
     // C++1z removes this restriction.
     QualType BeginType = BeginVar->getType(), EndType = EndVar->getType();
     if (!Context.hasSameType(BeginType, EndType)) {
-<<<<<<< HEAD
-      Diag(RangeLoc, getLangOpts().CPlusPlus1z
-=======
       Diag(RangeLoc, getLangOpts().CPlusPlus17
->>>>>>> b2b84690
                          ? diag::warn_for_range_begin_end_types_differ
                          : diag::ext_for_range_begin_end_types_differ)
           << BeginType << EndType;
@@ -2748,11 +2661,7 @@
 
   if (ReturnsReference) {
     // Loop variable creates a temporary.  Suggest either to go with
-<<<<<<< HEAD
-    // non-reference loop variable to indiciate a copy is made, or
-=======
     // non-reference loop variable to indicate a copy is made, or
->>>>>>> b2b84690
     // the correct time to bind a const reference.
     SemaRef.Diag(VD->getLocation(), diag::warn_for_range_const_reference_copy)
         << VD << VariableType << E->getType();
@@ -2813,11 +2722,7 @@
 /// DiagnoseForRangeVariableCopies - Diagnose three cases and fixes for them.
 /// 1) for (const foo &x : foos) where foos only returns a copy.  Suggest
 ///    using "const foo x" to show that a copy is made
-<<<<<<< HEAD
-/// 2) for (const bar &x : foos) where bar is a temporary intialized by bar.
-=======
 /// 2) for (const bar &x : foos) where bar is a temporary initialized by bar.
->>>>>>> b2b84690
 ///    Suggest either "const bar x" to keep the copying or "const foo& x" to
 ///    prevent the copy.
 /// 3) for (const foo x : foos) where x is constructed from a reference foo.
@@ -2905,21 +2810,12 @@
   if (ExprRes.isInvalid())
     return StmtError();
   E = ExprRes.get();
-<<<<<<< HEAD
-=======
 
   setFunctionHasIndirectGoto();
->>>>>>> b2b84690
 
   return new (Context) IndirectGotoStmt(GotoLoc, StarLoc, E);
 }
 
-<<<<<<< HEAD
-  return new (Context) IndirectGotoStmt(GotoLoc, StarLoc, E);
-}
-
-=======
->>>>>>> b2b84690
 static void CheckJumpOutOfSEHFinally(Sema &S, SourceLocation Loc,
                                      const Scope &DestScope) {
   if (!S.CurrentSEHFinally.empty() &&
@@ -2966,11 +2862,7 @@
 /// \param E The expression being returned from the function or block, or
 /// being thrown.
 ///
-<<<<<<< HEAD
-/// \param AllowParamOrMoveConstructible Whether we allow function parameters or
-=======
 /// \param CESK Whether we allow function parameters or
->>>>>>> b2b84690
 /// id-expressions that could be moved out of the function to be considered NRVO
 /// candidates. C++ prohibits these for NRVO itself, but we re-use this logic to
 /// determine whether we should try to move as part of a return or throw (which
@@ -2979,14 +2871,7 @@
 /// \returns The NRVO candidate variable, if the return statement may use the
 /// NRVO, or NULL if there is no such candidate.
 VarDecl *Sema::getCopyElisionCandidate(QualType ReturnType, Expr *E,
-<<<<<<< HEAD
-                                       bool AllowParamOrMoveConstructible) {
-  if (!getLangOpts().CPlusPlus)
-    return nullptr;
-
-=======
                                        CopyElisionSemanticsKind CESK) {
->>>>>>> b2b84690
   // - in a return statement in a function [where] ...
   // ... the expression is the name of a non-volatile automatic object ...
   DeclRefExpr *DR = dyn_cast<DeclRefExpr>(E->IgnoreParens());
@@ -2996,21 +2881,13 @@
   if (!VD)
     return nullptr;
 
-<<<<<<< HEAD
-  if (isCopyElisionCandidate(ReturnType, VD, AllowParamOrMoveConstructible))
-=======
   if (isCopyElisionCandidate(ReturnType, VD, CESK))
->>>>>>> b2b84690
     return VD;
   return nullptr;
 }
 
 bool Sema::isCopyElisionCandidate(QualType ReturnType, const VarDecl *VD,
-<<<<<<< HEAD
-                                  bool AllowParamOrMoveConstructible) {
-=======
                                   CopyElisionSemanticsKind CESK) {
->>>>>>> b2b84690
   QualType VDType = VD->getType();
   // - in a return statement in a function with ...
   // ... a class return type ...
@@ -3019,27 +2896,17 @@
       return false;
     // ... the same cv-unqualified type as the function return type ...
     // When considering moving this expression out, allow dissimilar types.
-<<<<<<< HEAD
-    if (!AllowParamOrMoveConstructible && !VDType->isDependentType() &&
-=======
     if (!(CESK & CES_AllowDifferentTypes) && !VDType->isDependentType() &&
->>>>>>> b2b84690
         !Context.hasSameUnqualifiedType(ReturnType, VDType))
       return false;
   }
 
   // ...object (other than a function or catch-clause parameter)...
   if (VD->getKind() != Decl::Var &&
-<<<<<<< HEAD
-      !(AllowParamOrMoveConstructible && VD->getKind() == Decl::ParmVar))
-    return false;
-  if (VD->isExceptionVariable()) return false;
-=======
       !((CESK & CES_AllowParameters) && VD->getKind() == Decl::ParmVar))
     return false;
   if (!(CESK & CES_AllowExceptionVariables) && VD->isExceptionVariable())
     return false;
->>>>>>> b2b84690
 
   // ...automatic...
   if (!VD->hasLocalStorage()) return false;
@@ -3048,17 +2915,10 @@
   // out of a __block variable during a return because we cannot assume the
   // variable will no longer be used.
   if (VD->hasAttr<BlocksAttr>()) return false;
-<<<<<<< HEAD
-
-  if (AllowParamOrMoveConstructible)
-    return true;
-
-=======
 
   if (CESK & CES_AllowDifferentTypes)
     return true;
 
->>>>>>> b2b84690
   // ...non-volatile...
   if (VD->getType().isVolatileQualified()) return false;
 
@@ -3067,10 +2927,6 @@
   if (!VD->getType()->isDependentType() && VD->hasAttr<AlignedAttr>() &&
       Context.getDeclAlign(VD) > Context.getTypeAlignInChars(VD->getType()))
     return false;
-<<<<<<< HEAD
-
-  return true;
-=======
 
   return true;
 }
@@ -3161,7 +3017,6 @@
     // using the constructor we found.
     Res = Seq.Perform(S, Entity, Kind, Value);
   }
->>>>>>> b2b84690
 }
 
 /// Perform the initialization of a potentially-movable value, which
@@ -3186,51 +3041,6 @@
   // select the constructor for the copy is first performed as if the object
   // were designated by an rvalue.
   ExprResult Res = ExprError();
-<<<<<<< HEAD
-
-  if (AllowNRVO && !NRVOCandidate)
-    NRVOCandidate = getCopyElisionCandidate(ResultType, Value, true);
-
-  if (AllowNRVO && NRVOCandidate) {
-    ImplicitCastExpr AsRvalue(ImplicitCastExpr::OnStack, Value->getType(),
-                              CK_NoOp, Value, VK_XValue);
-
-    Expr *InitExpr = &AsRvalue;
-
-    InitializationKind Kind = InitializationKind::CreateCopy(
-        Value->getLocStart(), Value->getLocStart());
-
-    InitializationSequence Seq(*this, Entity, Kind, InitExpr);
-    if (Seq) {
-      for (const InitializationSequence::Step &Step : Seq.steps()) {
-        if (!(Step.Kind ==
-                  InitializationSequence::SK_ConstructorInitialization ||
-              (Step.Kind == InitializationSequence::SK_UserConversion &&
-               isa<CXXConstructorDecl>(Step.Function.Function))))
-          continue;
-
-        CXXConstructorDecl *Constructor =
-            cast<CXXConstructorDecl>(Step.Function.Function);
-
-        const RValueReferenceType *RRefType
-          = Constructor->getParamDecl(0)->getType()
-                                                 ->getAs<RValueReferenceType>();
-
-        // [...] If the first overload resolution fails or was not performed, or
-        // if the type of the first parameter of the selected constructor is not
-        // an rvalue reference to the object's type (possibly cv-qualified),
-        // overload resolution is performed again, considering the object as an
-        // lvalue.
-        if (!RRefType ||
-            !Context.hasSameUnqualifiedType(RRefType->getPointeeType(),
-                                            NRVOCandidate->getType()))
-          break;
-
-        // Promote "AsRvalue" to the heap, since we now need this
-        // expression node to persist.
-        Value = ImplicitCastExpr::Create(Context, Value->getType(), CK_NoOp,
-                                         Value, nullptr, VK_XValue);
-=======
 
   if (AllowNRVO) {
     bool AffectedByCWG1579 = false;
@@ -3250,7 +3060,6 @@
       TryMoveInitialization(*this, Entity, NRVOCandidate, ResultType, Value,
                             true, Res);
     }
->>>>>>> b2b84690
 
     if (!Res.isInvalid() && AffectedByCWG1579) {
       QualType QT = NRVOCandidate->getType();
@@ -3469,11 +3278,7 @@
     RetValExp = Res.get();
     CheckReturnValExpr(RetValExp, FnRetType, ReturnLoc);
   } else {
-<<<<<<< HEAD
-    NRVOCandidate = getCopyElisionCandidate(FnRetType, RetValExp, false);
-=======
     NRVOCandidate = getCopyElisionCandidate(FnRetType, RetValExp, CES_Strict);
->>>>>>> b2b84690
   }
 
   if (RetValExp) {
@@ -3498,11 +3303,7 @@
 }
 
 namespace {
-<<<<<<< HEAD
-/// \brief Marks all typedefs in all local classes in a type referenced.
-=======
 /// Marks all typedefs in all local classes in a type referenced.
->>>>>>> b2b84690
 ///
 /// In a function like
 /// auto f() {
@@ -3548,15 +3349,12 @@
                                             SourceLocation ReturnLoc,
                                             Expr *&RetExpr,
                                             AutoType *AT) {
-<<<<<<< HEAD
-=======
   // If this is the conversion function for a lambda, we choose to deduce it
   // type from the corresponding call operator, not from the synthesized return
   // statement within it. See Sema::DeduceReturnType.
   if (isLambdaConversionOperator(FD))
     return false;
 
->>>>>>> b2b84690
   TypeLoc OrigResultType = getReturnTypeLoc(FD);
   QualType Deduced;
 
@@ -3850,11 +3648,7 @@
     // In C++ the return statement is handled via a copy initialization,
     // the C version of which boils down to CheckSingleAssignmentConstraints.
     if (RetValExp)
-<<<<<<< HEAD
-      NRVOCandidate = getCopyElisionCandidate(FnRetType, RetValExp, false);
-=======
       NRVOCandidate = getCopyElisionCandidate(FnRetType, RetValExp, CES_Strict);
->>>>>>> b2b84690
     if (!HasDependentReturnType && !RetValExp->isTypeDependent()) {
       // we have a non-void function with an expression, continue checking
       InitializedEntity Entity = InitializedEntity::InitializeResult(ReturnLoc,
@@ -4020,11 +3814,7 @@
 Sema::ActOnObjCAtSynchronizedStmt(SourceLocation AtLoc, Expr *SyncExpr,
                                   Stmt *SyncBody) {
   // We can't jump into or indirect-jump out of a @synchronized block.
-<<<<<<< HEAD
-  getCurFunction()->setHasBranchProtectedScope();
-=======
   setFunctionHasBranchProtectedScope();
->>>>>>> b2b84690
   return new (Context) ObjCAtSynchronizedStmt(AtLoc, SyncExpr, SyncBody);
 }
 
@@ -4040,11 +3830,7 @@
 
 StmtResult
 Sema::ActOnObjCAutoreleasePoolStmt(SourceLocation AtLoc, Stmt *Body) {
-<<<<<<< HEAD
-  getCurFunction()->setHasBranchProtectedScope();
-=======
   setFunctionHasBranchProtectedScope();
->>>>>>> b2b84690
   return new (Context) ObjCAutoreleasePoolStmt(AtLoc, Body);
 }
 
@@ -4156,15 +3942,11 @@
                                   ArrayRef<Stmt *> Handlers) {
   // Don't report an error if 'try' is used in system headers.
   if (!getLangOpts().CXXExceptions &&
-<<<<<<< HEAD
-      !getSourceManager().isInSystemHeader(TryLoc))
-=======
       !getSourceManager().isInSystemHeader(TryLoc) &&
       (!getLangOpts().OpenMPIsDevice ||
        !getLangOpts().OpenMPHostCXXExceptions ||
        isInOpenMPTargetExecutionDirective() ||
        isInOpenMPDeclareTargetContext()))
->>>>>>> b2b84690
     Diag(TryLoc, diag::err_exceptions_disabled) << "try";
 
   // Exceptions aren't allowed in CUDA device code.
@@ -4393,28 +4175,14 @@
           CapturedStmt::Capture(Cap.getLocation(), CapturedStmt::VCK_VLAType));
       CaptureInits.push_back(nullptr);
       continue;
-    } else if (Cap->isVLATypeCapture()) {
-      Captures.push_back(
-          CapturedStmt::Capture(Cap->getLocation(), CapturedStmt::VCK_VLAType));
-      CaptureInits.push_back(nullptr);
-      continue;
-    }
-
-<<<<<<< HEAD
-    Captures.push_back(CapturedStmt::Capture(Cap->getLocation(),
-                                             Cap->isReferenceCapture()
-                                                 ? CapturedStmt::VCK_ByRef
-                                                 : CapturedStmt::VCK_ByCopy,
-                                             Cap->getVariable()));
-    CaptureInits.push_back(Cap->getInitExpr());
-=======
+    }
+
     Captures.push_back(CapturedStmt::Capture(Cap.getLocation(),
                                              Cap.isReferenceCapture()
                                                  ? CapturedStmt::VCK_ByRef
                                                  : CapturedStmt::VCK_ByCopy,
                                              Cap.getVariable()));
     CaptureInits.push_back(Cap.getInitExpr());
->>>>>>> b2b84690
   }
 }
 
@@ -4435,7 +4203,6 @@
 
   CD->setContextParam(0, Param);
 
-<<<<<<< HEAD
   // Enter the capturing scope for this captured region.
   PushCapturedRegionScope(CurScope, CD, RD, Kind);
 
@@ -4446,66 +4213,6 @@
 
   PushExpressionEvaluationContext(
       ExpressionEvaluationContext::PotentiallyEvaluated);
-}
-
-void Sema::ActOnCapturedRegionStart(SourceLocation Loc, Scope *CurScope,
-                                    CapturedRegionKind Kind,
-                                    ArrayRef<CapturedParamNameType> Params) {
-  CapturedDecl *CD = nullptr;
-  RecordDecl *RD = CreateCapturedStmtRecordDecl(CD, Loc, Params.size());
-
-  // Build the context parameter
-  DeclContext *DC = CapturedDecl::castToDeclContext(CD);
-  bool ContextIsFound = false;
-  unsigned ParamNum = 0;
-  for (ArrayRef<CapturedParamNameType>::iterator I = Params.begin(),
-                                                 E = Params.end();
-       I != E; ++I, ++ParamNum) {
-    if (I->second.isNull()) {
-      assert(!ContextIsFound &&
-             "null type has been found already for '__context' parameter");
-      IdentifierInfo *ParamName = &Context.Idents.get("__context");
-      QualType ParamType = Context.getPointerType(Context.getTagDeclType(RD));
-      auto *Param =
-          ImplicitParamDecl::Create(Context, DC, Loc, ParamName, ParamType,
-                                    ImplicitParamDecl::CapturedContext);
-      DC->addDecl(Param);
-      CD->setContextParam(ParamNum, Param);
-      ContextIsFound = true;
-    } else {
-      IdentifierInfo *ParamName = &Context.Idents.get(I->first);
-      auto *Param =
-          ImplicitParamDecl::Create(Context, DC, Loc, ParamName, I->second,
-                                    ImplicitParamDecl::CapturedContext);
-      DC->addDecl(Param);
-      CD->setParam(ParamNum, Param);
-    }
-  }
-  assert(ContextIsFound && "no null type for '__context' parameter");
-  if (!ContextIsFound) {
-    // Add __context implicitly if it is not specified.
-    IdentifierInfo *ParamName = &Context.Idents.get("__context");
-    QualType ParamType = Context.getPointerType(Context.getTagDeclType(RD));
-    auto *Param =
-        ImplicitParamDecl::Create(Context, DC, Loc, ParamName, ParamType,
-                                  ImplicitParamDecl::CapturedContext);
-    DC->addDecl(Param);
-    CD->setContextParam(ParamNum, Param);
-  }
-=======
->>>>>>> b2b84690
-  // Enter the capturing scope for this captured region.
-  PushCapturedRegionScope(CurScope, CD, RD, Kind);
-
-  if (CurScope)
-    PushDeclContext(CurScope, CD);
-  else
-    CurContext = CD;
-
-  PushExpressionEvaluationContext(
-      ExpressionEvaluationContext::PotentiallyEvaluated);
-<<<<<<< HEAD
-=======
 }
 
 void Sema::ActOnCapturedRegionStart(SourceLocation Loc, Scope *CurScope,
@@ -4564,7 +4271,6 @@
 
   PushExpressionEvaluationContext(
       ExpressionEvaluationContext::PotentiallyEvaluated);
->>>>>>> b2b84690
 }
 
 void Sema::ActOnCapturedRegionError() {
@@ -4577,11 +4283,7 @@
 
   SmallVector<Decl*, 4> Fields(Record->fields());
   ActOnFields(/*Scope=*/nullptr, Record->getLocation(), Record, Fields,
-<<<<<<< HEAD
-              SourceLocation(), SourceLocation(), /*AttributeList=*/nullptr);
-=======
               SourceLocation(), SourceLocation(), ParsedAttributesView());
->>>>>>> b2b84690
 
   PopDeclContext();
   PopFunctionScopeInfo();
