//===--------------------- SemaLookup.cpp - Name Lookup  ------------------===//
//
//                     The LLVM Compiler Infrastructure
//
// This file is distributed under the University of Illinois Open Source
// License. See LICENSE.TXT for details.
//
//===----------------------------------------------------------------------===//
//
//  This file implements name lookup for C, C++, Objective-C, and
//  Objective-C++.
//
//===----------------------------------------------------------------------===//

#include "clang/AST/ASTContext.h"
#include "clang/AST/CXXInheritance.h"
#include "clang/AST/Decl.h"
#include "clang/AST/DeclCXX.h"
#include "clang/AST/DeclLookups.h"
#include "clang/AST/DeclObjC.h"
#include "clang/AST/DeclTemplate.h"
#include "clang/AST/Expr.h"
#include "clang/AST/ExprCXX.h"
#include "clang/Basic/Builtins.h"
#include "clang/Basic/LangOptions.h"
#include "clang/Lex/HeaderSearch.h"
#include "clang/Lex/ModuleLoader.h"
#include "clang/Lex/Preprocessor.h"
#include "clang/Sema/DeclSpec.h"
#include "clang/Sema/Lookup.h"
#include "clang/Sema/Overload.h"
#include "clang/Sema/Scope.h"
#include "clang/Sema/ScopeInfo.h"
#include "clang/Sema/Sema.h"
#include "clang/Sema/SemaInternal.h"
#include "clang/Sema/TemplateDeduction.h"
#include "clang/Sema/TypoCorrection.h"
#include "llvm/ADT/STLExtras.h"
#include "llvm/ADT/SmallPtrSet.h"
#include "llvm/ADT/TinyPtrVector.h"
#include "llvm/ADT/edit_distance.h"
#include "llvm/Support/ErrorHandling.h"
#include <algorithm>
#include <iterator>
#include <list>
#include <set>
#include <utility>
#include <vector>

using namespace clang;
using namespace sema;

namespace {
  class UnqualUsingEntry {
    const DeclContext *Nominated;
    const DeclContext *CommonAncestor;

  public:
    UnqualUsingEntry(const DeclContext *Nominated,
                     const DeclContext *CommonAncestor)
      : Nominated(Nominated), CommonAncestor(CommonAncestor) {
    }

    const DeclContext *getCommonAncestor() const {
      return CommonAncestor;
    }

    const DeclContext *getNominatedNamespace() const {
      return Nominated;
    }

    // Sort by the pointer value of the common ancestor.
    struct Comparator {
      bool operator()(const UnqualUsingEntry &L, const UnqualUsingEntry &R) {
        return L.getCommonAncestor() < R.getCommonAncestor();
      }

      bool operator()(const UnqualUsingEntry &E, const DeclContext *DC) {
        return E.getCommonAncestor() < DC;
      }

      bool operator()(const DeclContext *DC, const UnqualUsingEntry &E) {
        return DC < E.getCommonAncestor();
      }
    };
  };

  /// A collection of using directives, as used by C++ unqualified
  /// lookup.
  class UnqualUsingDirectiveSet {
    Sema &SemaRef;

    typedef SmallVector<UnqualUsingEntry, 8> ListTy;

    ListTy list;
    llvm::SmallPtrSet<DeclContext*, 8> visited;

  public:
    UnqualUsingDirectiveSet(Sema &SemaRef) : SemaRef(SemaRef) {}

    void visitScopeChain(Scope *S, Scope *InnermostFileScope) {
      // C++ [namespace.udir]p1:
      //   During unqualified name lookup, the names appear as if they
      //   were declared in the nearest enclosing namespace which contains
      //   both the using-directive and the nominated namespace.
      DeclContext *InnermostFileDC = InnermostFileScope->getEntity();
      assert(InnermostFileDC && InnermostFileDC->isFileContext());

      for (; S; S = S->getParent()) {
        // C++ [namespace.udir]p1:
        //   A using-directive shall not appear in class scope, but may
        //   appear in namespace scope or in block scope.
        DeclContext *Ctx = S->getEntity();
        if (Ctx && Ctx->isFileContext()) {
          visit(Ctx, Ctx);
        } else if (!Ctx || Ctx->isFunctionOrMethod()) {
          for (auto *I : S->using_directives())
<<<<<<< HEAD
            visit(I, InnermostFileDC);
=======
            if (SemaRef.isVisible(I))
              visit(I, InnermostFileDC);
>>>>>>> b2b84690
        }
      }
    }

    // Visits a context and collect all of its using directives
    // recursively.  Treats all using directives as if they were
    // declared in the context.
    //
    // A given context is only every visited once, so it is important
    // that contexts be visited from the inside out in order to get
    // the effective DCs right.
    void visit(DeclContext *DC, DeclContext *EffectiveDC) {
      if (!visited.insert(DC).second)
        return;

      addUsingDirectives(DC, EffectiveDC);
    }

    // Visits a using directive and collects all of its using
    // directives recursively.  Treats all using directives as if they
    // were declared in the effective DC.
    void visit(UsingDirectiveDecl *UD, DeclContext *EffectiveDC) {
      DeclContext *NS = UD->getNominatedNamespace();
      if (!visited.insert(NS).second)
        return;

      addUsingDirective(UD, EffectiveDC);
      addUsingDirectives(NS, EffectiveDC);
    }

    // Adds all the using directives in a context (and those nominated
    // by its using directives, transitively) as if they appeared in
    // the given effective context.
    void addUsingDirectives(DeclContext *DC, DeclContext *EffectiveDC) {
      SmallVector<DeclContext*, 4> queue;
      while (true) {
        for (auto UD : DC->using_directives()) {
          DeclContext *NS = UD->getNominatedNamespace();
<<<<<<< HEAD
          if (visited.insert(NS).second) {
=======
          if (SemaRef.isVisible(UD) && visited.insert(NS).second) {
>>>>>>> b2b84690
            addUsingDirective(UD, EffectiveDC);
            queue.push_back(NS);
          }
        }

        if (queue.empty())
          return;

        DC = queue.pop_back_val();
      }
    }

    // Add a using directive as if it had been declared in the given
    // context.  This helps implement C++ [namespace.udir]p3:
    //   The using-directive is transitive: if a scope contains a
    //   using-directive that nominates a second namespace that itself
    //   contains using-directives, the effect is as if the
    //   using-directives from the second namespace also appeared in
    //   the first.
    void addUsingDirective(UsingDirectiveDecl *UD, DeclContext *EffectiveDC) {
      // Find the common ancestor between the effective context and
      // the nominated namespace.
      DeclContext *Common = UD->getNominatedNamespace();
      while (!Common->Encloses(EffectiveDC))
        Common = Common->getParent();
      Common = Common->getPrimaryContext();

      list.push_back(UnqualUsingEntry(UD->getNominatedNamespace(), Common));
    }

    void done() {
      llvm::sort(list.begin(), list.end(), UnqualUsingEntry::Comparator());
    }

    typedef ListTy::const_iterator const_iterator;

    const_iterator begin() const { return list.begin(); }
    const_iterator end() const { return list.end(); }

    llvm::iterator_range<const_iterator>
    getNamespacesFor(DeclContext *DC) const {
      return llvm::make_range(std::equal_range(begin(), end(),
                                               DC->getPrimaryContext(),
                                               UnqualUsingEntry::Comparator()));
    }
  };
} // end anonymous namespace

// Retrieve the set of identifier namespaces that correspond to a
// specific kind of name lookup.
static inline unsigned getIDNS(Sema::LookupNameKind NameKind,
                               bool CPlusPlus,
                               bool Redeclaration) {
  unsigned IDNS = 0;
  switch (NameKind) {
  case Sema::LookupObjCImplicitSelfParam:
  case Sema::LookupOrdinaryName:
  case Sema::LookupRedeclarationWithLinkage:
  case Sema::LookupLocalFriendName:
    IDNS = Decl::IDNS_Ordinary;
    if (CPlusPlus) {
      IDNS |= Decl::IDNS_Tag | Decl::IDNS_Member | Decl::IDNS_Namespace;
      if (Redeclaration)
        IDNS |= Decl::IDNS_TagFriend | Decl::IDNS_OrdinaryFriend;
    }
    if (Redeclaration)
      IDNS |= Decl::IDNS_LocalExtern;
    break;

  case Sema::LookupOperatorName:
    // Operator lookup is its own crazy thing;  it is not the same
    // as (e.g.) looking up an operator name for redeclaration.
    assert(!Redeclaration && "cannot do redeclaration operator lookup");
    IDNS = Decl::IDNS_NonMemberOperator;
    break;

  case Sema::LookupTagName:
    if (CPlusPlus) {
      IDNS = Decl::IDNS_Type;

      // When looking for a redeclaration of a tag name, we add:
      // 1) TagFriend to find undeclared friend decls
      // 2) Namespace because they can't "overload" with tag decls.
      // 3) Tag because it includes class templates, which can't
      //    "overload" with tag decls.
      if (Redeclaration)
        IDNS |= Decl::IDNS_Tag | Decl::IDNS_TagFriend | Decl::IDNS_Namespace;
    } else {
      IDNS = Decl::IDNS_Tag;
    }
    break;

  case Sema::LookupLabel:
    IDNS = Decl::IDNS_Label;
    break;

  case Sema::LookupMemberName:
    IDNS = Decl::IDNS_Member;
    if (CPlusPlus)
      IDNS |= Decl::IDNS_Tag | Decl::IDNS_Ordinary;
    break;

  case Sema::LookupNestedNameSpecifierName:
    IDNS = Decl::IDNS_Type | Decl::IDNS_Namespace;
    break;

  case Sema::LookupNamespaceName:
    IDNS = Decl::IDNS_Namespace;
    break;

  case Sema::LookupUsingDeclName:
    assert(Redeclaration && "should only be used for redecl lookup");
    IDNS = Decl::IDNS_Ordinary | Decl::IDNS_Tag | Decl::IDNS_Member |
           Decl::IDNS_Using | Decl::IDNS_TagFriend | Decl::IDNS_OrdinaryFriend |
           Decl::IDNS_LocalExtern;
    break;

  case Sema::LookupObjCProtocolName:
    IDNS = Decl::IDNS_ObjCProtocol;
    break;

  case Sema::LookupOMPReductionName:
    IDNS = Decl::IDNS_OMPReduction;
    break;

  case Sema::LookupAnyName:
    IDNS = Decl::IDNS_Ordinary | Decl::IDNS_Tag | Decl::IDNS_Member
      | Decl::IDNS_Using | Decl::IDNS_Namespace | Decl::IDNS_ObjCProtocol
      | Decl::IDNS_Type;
    break;
  }
  return IDNS;
}

void LookupResult::configure() {
  IDNS = getIDNS(LookupKind, getSema().getLangOpts().CPlusPlus,
                 isForRedeclaration());

  // If we're looking for one of the allocation or deallocation
  // operators, make sure that the implicitly-declared new and delete
  // operators can be found.
  switch (NameInfo.getName().getCXXOverloadedOperator()) {
  case OO_New:
  case OO_Delete:
  case OO_Array_New:
  case OO_Array_Delete:
    getSema().DeclareGlobalNewDelete();
    break;

  default:
    break;
  }

  // Compiler builtins are always visible, regardless of where they end
  // up being declared.
  if (IdentifierInfo *Id = NameInfo.getName().getAsIdentifierInfo()) {
    if (unsigned BuiltinID = Id->getBuiltinID()) {
      if (!getSema().Context.BuiltinInfo.isPredefinedLibFunction(BuiltinID))
        AllowHidden = true;
    }
  }
}

bool LookupResult::sanity() const {
  // This function is never called by NDEBUG builds.
  assert(ResultKind != NotFound || Decls.size() == 0);
  assert(ResultKind != Found || Decls.size() == 1);
  assert(ResultKind != FoundOverloaded || Decls.size() > 1 ||
         (Decls.size() == 1 &&
          isa<FunctionTemplateDecl>((*begin())->getUnderlyingDecl())));
  assert(ResultKind != FoundUnresolvedValue || sanityCheckUnresolved());
  assert(ResultKind != Ambiguous || Decls.size() > 1 ||
         (Decls.size() == 1 && (Ambiguity == AmbiguousBaseSubobjects ||
                                Ambiguity == AmbiguousBaseSubobjectTypes)));
  assert((Paths != nullptr) == (ResultKind == Ambiguous &&
                                (Ambiguity == AmbiguousBaseSubobjectTypes ||
                                 Ambiguity == AmbiguousBaseSubobjects)));
  return true;
}

// Necessary because CXXBasePaths is not complete in Sema.h
void LookupResult::deletePaths(CXXBasePaths *Paths) {
  delete Paths;
}

/// Get a representative context for a declaration such that two declarations
/// will have the same context if they were found within the same scope.
static DeclContext *getContextForScopeMatching(Decl *D) {
  // For function-local declarations, use that function as the context. This
  // doesn't account for scopes within the function; the caller must deal with
  // those.
  DeclContext *DC = D->getLexicalDeclContext();
  if (DC->isFunctionOrMethod())
    return DC;

  // Otherwise, look at the semantic context of the declaration. The
  // declaration must have been found there.
  return D->getDeclContext()->getRedeclContext();
}

<<<<<<< HEAD
/// \brief Determine whether \p D is a better lookup result than \p Existing,
=======
/// Determine whether \p D is a better lookup result than \p Existing,
>>>>>>> b2b84690
/// given that they declare the same entity.
static bool isPreferredLookupResult(Sema &S, Sema::LookupNameKind Kind,
                                    NamedDecl *D, NamedDecl *Existing) {
  // When looking up redeclarations of a using declaration, prefer a using
  // shadow declaration over any other declaration of the same entity.
  if (Kind == Sema::LookupUsingDeclName && isa<UsingShadowDecl>(D) &&
      !isa<UsingShadowDecl>(Existing))
    return true;

  auto *DUnderlying = D->getUnderlyingDecl();
  auto *EUnderlying = Existing->getUnderlyingDecl();

  // If they have different underlying declarations, prefer a typedef over the
  // original type (this happens when two type declarations denote the same
  // type), per a generous reading of C++ [dcl.typedef]p3 and p4. The typedef
  // might carry additional semantic information, such as an alignment override.
  // However, per C++ [dcl.typedef]p5, when looking up a tag name, prefer a tag
  // declaration over a typedef.
  if (DUnderlying->getCanonicalDecl() != EUnderlying->getCanonicalDecl()) {
    assert(isa<TypeDecl>(DUnderlying) && isa<TypeDecl>(EUnderlying));
    bool HaveTag = isa<TagDecl>(EUnderlying);
    bool WantTag = Kind == Sema::LookupTagName;
    return HaveTag != WantTag;
  }

  // Pick the function with more default arguments.
  // FIXME: In the presence of ambiguous default arguments, we should keep both,
  //        so we can diagnose the ambiguity if the default argument is needed.
  //        See C++ [over.match.best]p3.
  if (auto *DFD = dyn_cast<FunctionDecl>(DUnderlying)) {
    auto *EFD = cast<FunctionDecl>(EUnderlying);
    unsigned DMin = DFD->getMinRequiredArguments();
    unsigned EMin = EFD->getMinRequiredArguments();
    // If D has more default arguments, it is preferred.
    if (DMin != EMin)
      return DMin < EMin;
    // FIXME: When we track visibility for default function arguments, check
    // that we pick the declaration with more visible default arguments.
  }

  // Pick the template with more default template arguments.
  if (auto *DTD = dyn_cast<TemplateDecl>(DUnderlying)) {
    auto *ETD = cast<TemplateDecl>(EUnderlying);
    unsigned DMin = DTD->getTemplateParameters()->getMinRequiredArguments();
    unsigned EMin = ETD->getTemplateParameters()->getMinRequiredArguments();
    // If D has more default arguments, it is preferred. Note that default
    // arguments (and their visibility) is monotonically increasing across the
    // redeclaration chain, so this is a quick proxy for "is more recent".
    if (DMin != EMin)
      return DMin < EMin;
    // If D has more *visible* default arguments, it is preferred. Note, an
    // earlier default argument being visible does not imply that a later
    // default argument is visible, so we can't just check the first one.
    for (unsigned I = DMin, N = DTD->getTemplateParameters()->size();
        I != N; ++I) {
      if (!S.hasVisibleDefaultArgument(
              ETD->getTemplateParameters()->getParam(I)) &&
          S.hasVisibleDefaultArgument(
              DTD->getTemplateParameters()->getParam(I)))
        return true;
    }
  }

  // VarDecl can have incomplete array types, prefer the one with more complete
  // array type.
  if (VarDecl *DVD = dyn_cast<VarDecl>(DUnderlying)) {
    VarDecl *EVD = cast<VarDecl>(EUnderlying);
    if (EVD->getType()->isIncompleteType() &&
        !DVD->getType()->isIncompleteType()) {
      // Prefer the decl with a more complete type if visible.
      return S.isVisible(DVD);
    }
    return false; // Avoid picking up a newer decl, just because it was newer.
  }

  // For most kinds of declaration, it doesn't really matter which one we pick.
  if (!isa<FunctionDecl>(DUnderlying) && !isa<VarDecl>(DUnderlying)) {
    // If the existing declaration is hidden, prefer the new one. Otherwise,
    // keep what we've got.
    return !S.isVisible(Existing);
  }

  // Pick the newer declaration; it might have a more precise type.
  for (Decl *Prev = DUnderlying->getPreviousDecl(); Prev;
       Prev = Prev->getPreviousDecl())
    if (Prev == EUnderlying)
      return true;
  return false;
}

/// Determine whether \p D can hide a tag declaration.
static bool canHideTag(NamedDecl *D) {
  // C++ [basic.scope.declarative]p4:
  //   Given a set of declarations in a single declarative region [...]
  //   exactly one declaration shall declare a class name or enumeration name
  //   that is not a typedef name and the other declarations shall all refer to
  //   the same variable, non-static data member, or enumerator, or all refer
  //   to functions and function templates; in this case the class name or
  //   enumeration name is hidden.
  // C++ [basic.scope.hiding]p2:
  //   A class name or enumeration name can be hidden by the name of a
  //   variable, data member, function, or enumerator declared in the same
  //   scope.
  // An UnresolvedUsingValueDecl always instantiates to one of these.
  D = D->getUnderlyingDecl();
  return isa<VarDecl>(D) || isa<EnumConstantDecl>(D) || isa<FunctionDecl>(D) ||
         isa<FunctionTemplateDecl>(D) || isa<FieldDecl>(D) ||
         isa<UnresolvedUsingValueDecl>(D);
}

/// Resolves the result kind of this lookup.
void LookupResult::resolveKind() {
  unsigned N = Decls.size();

  // Fast case: no possible ambiguity.
  if (N == 0) {
    assert(ResultKind == NotFound ||
           ResultKind == NotFoundInCurrentInstantiation);
    return;
  }

  // If there's a single decl, we need to examine it to decide what
  // kind of lookup this is.
  if (N == 1) {
    NamedDecl *D = (*Decls.begin())->getUnderlyingDecl();
    if (isa<FunctionTemplateDecl>(D))
      ResultKind = FoundOverloaded;
    else if (isa<UnresolvedUsingValueDecl>(D))
      ResultKind = FoundUnresolvedValue;
    return;
  }

  // Don't do any extra resolution if we've already resolved as ambiguous.
  if (ResultKind == Ambiguous) return;

  llvm::SmallDenseMap<NamedDecl*, unsigned, 16> Unique;
  llvm::SmallDenseMap<QualType, unsigned, 16> UniqueTypes;

  bool Ambiguous = false;
  bool HasTag = false, HasFunction = false;
  bool HasFunctionTemplate = false, HasUnresolved = false;
  NamedDecl *HasNonFunction = nullptr;

  llvm::SmallVector<NamedDecl*, 4> EquivalentNonFunctions;

  unsigned UniqueTagIndex = 0;

  unsigned I = 0;
  while (I < N) {
    NamedDecl *D = Decls[I]->getUnderlyingDecl();
    D = cast<NamedDecl>(D->getCanonicalDecl());

    // Ignore an invalid declaration unless it's the only one left.
    if (D->isInvalidDecl() && !(I == 0 && N == 1)) {
      Decls[I] = Decls[--N];
      continue;
    }

    llvm::Optional<unsigned> ExistingI;

    // Redeclarations of types via typedef can occur both within a scope
    // and, through using declarations and directives, across scopes. There is
    // no ambiguity if they all refer to the same type, so unique based on the
    // canonical type.
    if (TypeDecl *TD = dyn_cast<TypeDecl>(D)) {
      QualType T = getSema().Context.getTypeDeclType(TD);
      auto UniqueResult = UniqueTypes.insert(
          std::make_pair(getSema().Context.getCanonicalType(T), I));
      if (!UniqueResult.second) {
        // The type is not unique.
        ExistingI = UniqueResult.first->second;
      }
    }

    // For non-type declarations, check for a prior lookup result naming this
    // canonical declaration.
    if (!ExistingI) {
      auto UniqueResult = Unique.insert(std::make_pair(D, I));
      if (!UniqueResult.second) {
        // We've seen this entity before.
        ExistingI = UniqueResult.first->second;
      }
    }

    if (ExistingI) {
      // This is not a unique lookup result. Pick one of the results and
      // discard the other.
      if (isPreferredLookupResult(getSema(), getLookupKind(), Decls[I],
                                  Decls[*ExistingI]))
        Decls[*ExistingI] = Decls[I];
      Decls[I] = Decls[--N];
      continue;
    }

    // Otherwise, do some decl type analysis and then continue.

    if (isa<UnresolvedUsingValueDecl>(D)) {
      HasUnresolved = true;
    } else if (isa<TagDecl>(D)) {
      if (HasTag)
        Ambiguous = true;
      UniqueTagIndex = I;
      HasTag = true;
    } else if (isa<FunctionTemplateDecl>(D)) {
      HasFunction = true;
      HasFunctionTemplate = true;
    } else if (isa<FunctionDecl>(D)) {
      HasFunction = true;
    } else {
      if (HasNonFunction) {
        // If we're about to create an ambiguity between two declarations that
        // are equivalent, but one is an internal linkage declaration from one
        // module and the other is an internal linkage declaration from another
        // module, just skip it.
        if (getSema().isEquivalentInternalLinkageDeclaration(HasNonFunction,
                                                             D)) {
          EquivalentNonFunctions.push_back(D);
          Decls[I] = Decls[--N];
          continue;
        }

        Ambiguous = true;
      }
      HasNonFunction = D;
    }
    I++;
  }

  // C++ [basic.scope.hiding]p2:
  //   A class name or enumeration name can be hidden by the name of
  //   an object, function, or enumerator declared in the same
  //   scope. If a class or enumeration name and an object, function,
  //   or enumerator are declared in the same scope (in any order)
  //   with the same name, the class or enumeration name is hidden
  //   wherever the object, function, or enumerator name is visible.
  // But it's still an error if there are distinct tag types found,
  // even if they're not visible. (ref?)
  if (N > 1 && HideTags && HasTag && !Ambiguous &&
      (HasFunction || HasNonFunction || HasUnresolved)) {
    NamedDecl *OtherDecl = Decls[UniqueTagIndex ? 0 : N - 1];
    if (isa<TagDecl>(Decls[UniqueTagIndex]->getUnderlyingDecl()) &&
        getContextForScopeMatching(Decls[UniqueTagIndex])->Equals(
            getContextForScopeMatching(OtherDecl)) &&
        canHideTag(OtherDecl))
      Decls[UniqueTagIndex] = Decls[--N];
    else
      Ambiguous = true;
  }

  // FIXME: This diagnostic should really be delayed until we're done with
  // the lookup result, in case the ambiguity is resolved by the caller.
  if (!EquivalentNonFunctions.empty() && !Ambiguous)
    getSema().diagnoseEquivalentInternalLinkageDeclarations(
        getNameLoc(), HasNonFunction, EquivalentNonFunctions);

  Decls.set_size(N);

  if (HasNonFunction && (HasFunction || HasUnresolved))
    Ambiguous = true;

  if (Ambiguous)
    setAmbiguous(LookupResult::AmbiguousReference);
  else if (HasUnresolved)
    ResultKind = LookupResult::FoundUnresolvedValue;
  else if (N > 1 || HasFunctionTemplate)
    ResultKind = LookupResult::FoundOverloaded;
  else
    ResultKind = LookupResult::Found;
}

void LookupResult::addDeclsFromBasePaths(const CXXBasePaths &P) {
  CXXBasePaths::const_paths_iterator I, E;
  for (I = P.begin(), E = P.end(); I != E; ++I)
    for (DeclContext::lookup_iterator DI = I->Decls.begin(),
         DE = I->Decls.end(); DI != DE; ++DI)
      addDecl(*DI);
}

void LookupResult::setAmbiguousBaseSubobjects(CXXBasePaths &P) {
  Paths = new CXXBasePaths;
  Paths->swap(P);
  addDeclsFromBasePaths(*Paths);
  resolveKind();
  setAmbiguous(AmbiguousBaseSubobjects);
}

void LookupResult::setAmbiguousBaseSubobjectTypes(CXXBasePaths &P) {
  Paths = new CXXBasePaths;
  Paths->swap(P);
  addDeclsFromBasePaths(*Paths);
  resolveKind();
  setAmbiguous(AmbiguousBaseSubobjectTypes);
}

void LookupResult::print(raw_ostream &Out) {
  Out << Decls.size() << " result(s)";
  if (isAmbiguous()) Out << ", ambiguous";
  if (Paths) Out << ", base paths present";

  for (iterator I = begin(), E = end(); I != E; ++I) {
    Out << "\n";
    (*I)->print(Out, 2);
  }
}

LLVM_DUMP_METHOD void LookupResult::dump() {
  llvm::errs() << "lookup results for " << getLookupName().getAsString()
               << ":\n";
  for (NamedDecl *D : *this)
    D->dump();
}

<<<<<<< HEAD
/// \brief Lookup a builtin function, when name lookup would otherwise
=======
/// Lookup a builtin function, when name lookup would otherwise
>>>>>>> b2b84690
/// fail.
static bool LookupBuiltin(Sema &S, LookupResult &R) {
  Sema::LookupNameKind NameKind = R.getLookupKind();

  // If we didn't find a use of this identifier, and if the identifier
  // corresponds to a compiler builtin, create the decl object for the builtin
  // now, injecting it into translation unit scope, and return it.
  if (NameKind == Sema::LookupOrdinaryName ||
      NameKind == Sema::LookupRedeclarationWithLinkage) {
    IdentifierInfo *II = R.getLookupName().getAsIdentifierInfo();
    if (II) {
      if (S.getLangOpts().CPlusPlus && NameKind == Sema::LookupOrdinaryName) {
        if (II == S.getASTContext().getMakeIntegerSeqName()) {
          R.addDecl(S.getASTContext().getMakeIntegerSeqDecl());
          return true;
        } else if (II == S.getASTContext().getTypePackElementName()) {
          R.addDecl(S.getASTContext().getTypePackElementDecl());
          return true;
        }
      }

      // If this is a builtin on this (or all) targets, create the decl.
      if (unsigned BuiltinID = II->getBuiltinID()) {
        // In C++ and OpenCL (spec v1.2 s6.9.f), we don't have any predefined
        // library functions like 'malloc'. Instead, we'll just error.
        if ((S.getLangOpts().CPlusPlus || S.getLangOpts().OpenCL) &&
            S.Context.BuiltinInfo.isPredefinedLibFunction(BuiltinID))
          return false;

        if (NamedDecl *D = S.LazilyCreateBuiltin((IdentifierInfo *)II,
                                                 BuiltinID, S.TUScope,
                                                 R.isForRedeclaration(),
                                                 R.getNameLoc())) {
          R.addDecl(D);
          return true;
        }
      }
    }
  }

  return false;
}

/// Determine whether we can declare a special member function within
/// the class at this point.
static bool CanDeclareSpecialMemberFunction(const CXXRecordDecl *Class) {
  // We need to have a definition for the class.
  if (!Class->getDefinition() || Class->isDependentContext())
    return false;

  // We can't be in the middle of defining the class.
  return !Class->isBeingDefined();
}

void Sema::ForceDeclarationOfImplicitMembers(CXXRecordDecl *Class) {
  if (!CanDeclareSpecialMemberFunction(Class))
    return;

  // If the default constructor has not yet been declared, do so now.
  if (Class->needsImplicitDefaultConstructor())
    DeclareImplicitDefaultConstructor(Class);

  // If the copy constructor has not yet been declared, do so now.
  if (Class->needsImplicitCopyConstructor())
    DeclareImplicitCopyConstructor(Class);

  // If the copy assignment operator has not yet been declared, do so now.
  if (Class->needsImplicitCopyAssignment())
    DeclareImplicitCopyAssignment(Class);

  if (getLangOpts().CPlusPlus11) {
    // If the move constructor has not yet been declared, do so now.
    if (Class->needsImplicitMoveConstructor())
      DeclareImplicitMoveConstructor(Class);

    // If the move assignment operator has not yet been declared, do so now.
    if (Class->needsImplicitMoveAssignment())
      DeclareImplicitMoveAssignment(Class);
  }

  // If the destructor has not yet been declared, do so now.
  if (Class->needsImplicitDestructor())
    DeclareImplicitDestructor(Class);
}

/// Determine whether this is the name of an implicitly-declared
/// special member function.
static bool isImplicitlyDeclaredMemberFunctionName(DeclarationName Name) {
  switch (Name.getNameKind()) {
  case DeclarationName::CXXConstructorName:
  case DeclarationName::CXXDestructorName:
    return true;

  case DeclarationName::CXXOperatorName:
    return Name.getCXXOverloadedOperator() == OO_Equal;

  default:
    break;
  }

  return false;
}

/// If there are any implicit member functions with the given name
/// that need to be declared in the given declaration context, do so.
static void DeclareImplicitMemberFunctionsWithName(Sema &S,
                                                   DeclarationName Name,
                                                   SourceLocation Loc,
                                                   const DeclContext *DC) {
  if (!DC)
    return;

  switch (Name.getNameKind()) {
  case DeclarationName::CXXConstructorName:
    if (const CXXRecordDecl *Record = dyn_cast<CXXRecordDecl>(DC))
      if (Record->getDefinition() && CanDeclareSpecialMemberFunction(Record)) {
        CXXRecordDecl *Class = const_cast<CXXRecordDecl *>(Record);
        if (Record->needsImplicitDefaultConstructor())
          S.DeclareImplicitDefaultConstructor(Class);
        if (Record->needsImplicitCopyConstructor())
          S.DeclareImplicitCopyConstructor(Class);
        if (S.getLangOpts().CPlusPlus11 &&
            Record->needsImplicitMoveConstructor())
          S.DeclareImplicitMoveConstructor(Class);
      }
    break;

  case DeclarationName::CXXDestructorName:
    if (const CXXRecordDecl *Record = dyn_cast<CXXRecordDecl>(DC))
      if (Record->getDefinition() && Record->needsImplicitDestructor() &&
          CanDeclareSpecialMemberFunction(Record))
        S.DeclareImplicitDestructor(const_cast<CXXRecordDecl *>(Record));
    break;

  case DeclarationName::CXXOperatorName:
    if (Name.getCXXOverloadedOperator() != OO_Equal)
      break;

    if (const CXXRecordDecl *Record = dyn_cast<CXXRecordDecl>(DC)) {
      if (Record->getDefinition() && CanDeclareSpecialMemberFunction(Record)) {
        CXXRecordDecl *Class = const_cast<CXXRecordDecl *>(Record);
        if (Record->needsImplicitCopyAssignment())
          S.DeclareImplicitCopyAssignment(Class);
        if (S.getLangOpts().CPlusPlus11 &&
            Record->needsImplicitMoveAssignment())
          S.DeclareImplicitMoveAssignment(Class);
      }
    }
    break;

  case DeclarationName::CXXDeductionGuideName:
    S.DeclareImplicitDeductionGuides(Name.getCXXDeductionGuideTemplate(), Loc);
    break;

  default:
    break;
  }
}

// Adds all qualifying matches for a name within a decl context to the
// given lookup result.  Returns true if any matches were found.
static bool LookupDirect(Sema &S, LookupResult &R, const DeclContext *DC) {
  bool Found = false;

  // Lazily declare C++ special member functions.
  if (S.getLangOpts().CPlusPlus)
    DeclareImplicitMemberFunctionsWithName(S, R.getLookupName(), R.getNameLoc(),
                                           DC);

  // Perform lookup into this declaration context.
  DeclContext::lookup_result DR = DC->lookup(R.getLookupName());
  for (NamedDecl *D : DR) {
    if ((D = R.getAcceptableDecl(D))) {
      R.addDecl(D);
      Found = true;
    }
  }

  if (!Found && DC->isTranslationUnit() && LookupBuiltin(S, R))
    return true;

  if (R.getLookupName().getNameKind()
        != DeclarationName::CXXConversionFunctionName ||
      R.getLookupName().getCXXNameType()->isDependentType() ||
      !isa<CXXRecordDecl>(DC))
    return Found;

  // C++ [temp.mem]p6:
  //   A specialization of a conversion function template is not found by
  //   name lookup. Instead, any conversion function templates visible in the
  //   context of the use are considered. [...]
  const CXXRecordDecl *Record = cast<CXXRecordDecl>(DC);
  if (!Record->isCompleteDefinition())
    return Found;

  // For conversion operators, 'operator auto' should only match
  // 'operator auto'.  Since 'auto' is not a type, it shouldn't be considered
  // as a candidate for template substitution.
  auto *ContainedDeducedType =
      R.getLookupName().getCXXNameType()->getContainedDeducedType();
  if (R.getLookupName().getNameKind() ==
          DeclarationName::CXXConversionFunctionName &&
      ContainedDeducedType && ContainedDeducedType->isUndeducedType())
    return Found;

  for (CXXRecordDecl::conversion_iterator U = Record->conversion_begin(),
         UEnd = Record->conversion_end(); U != UEnd; ++U) {
    FunctionTemplateDecl *ConvTemplate = dyn_cast<FunctionTemplateDecl>(*U);
    if (!ConvTemplate)
      continue;

    // When we're performing lookup for the purposes of redeclaration, just
    // add the conversion function template. When we deduce template
    // arguments for specializations, we'll end up unifying the return
    // type of the new declaration with the type of the function template.
    if (R.isForRedeclaration()) {
      R.addDecl(ConvTemplate);
      Found = true;
      continue;
    }

    // C++ [temp.mem]p6:
    //   [...] For each such operator, if argument deduction succeeds
    //   (14.9.2.3), the resulting specialization is used as if found by
    //   name lookup.
    //
    // When referencing a conversion function for any purpose other than
    // a redeclaration (such that we'll be building an expression with the
    // result), perform template argument deduction and place the
    // specialization into the result set. We do this to avoid forcing all
    // callers to perform special deduction for conversion functions.
    TemplateDeductionInfo Info(R.getNameLoc());
    FunctionDecl *Specialization = nullptr;

    const FunctionProtoType *ConvProto
      = ConvTemplate->getTemplatedDecl()->getType()->getAs<FunctionProtoType>();
    assert(ConvProto && "Nonsensical conversion function template type");

    // Compute the type of the function that we would expect the conversion
    // function to have, if it were to match the name given.
    // FIXME: Calling convention!
    FunctionProtoType::ExtProtoInfo EPI = ConvProto->getExtProtoInfo();
    EPI.ExtInfo = EPI.ExtInfo.withCallingConv(CC_C);
    EPI.ExceptionSpec = EST_None;
    QualType ExpectedType
      = R.getSema().Context.getFunctionType(R.getLookupName().getCXXNameType(),
                                            None, EPI);

    // Perform template argument deduction against the type that we would
    // expect the function to have.
    if (R.getSema().DeduceTemplateArguments(ConvTemplate, nullptr, ExpectedType,
                                            Specialization, Info)
          == Sema::TDK_Success) {
      R.addDecl(Specialization);
      Found = true;
    }
  }

  return Found;
}

// Performs C++ unqualified lookup into the given file context.
static bool
CppNamespaceLookup(Sema &S, LookupResult &R, ASTContext &Context,
                   DeclContext *NS, UnqualUsingDirectiveSet &UDirs) {

  assert(NS && NS->isFileContext() && "CppNamespaceLookup() requires namespace!");

  // Perform direct name lookup into the LookupCtx.
  bool Found = LookupDirect(S, R, NS);

  // Perform direct name lookup into the namespaces nominated by the
  // using directives whose common ancestor is this namespace.
  for (const UnqualUsingEntry &UUE : UDirs.getNamespacesFor(NS))
    if (LookupDirect(S, R, UUE.getNominatedNamespace()))
      Found = true;

  R.resolveKind();

  return Found;
}

static bool isNamespaceOrTranslationUnitScope(Scope *S) {
  if (DeclContext *Ctx = S->getEntity())
    return Ctx->isFileContext();
  return false;
}

// Find the next outer declaration context from this scope. This
// routine actually returns the semantic outer context, which may
// differ from the lexical context (encoded directly in the Scope
// stack) when we are parsing a member of a class template. In this
// case, the second element of the pair will be true, to indicate that
// name lookup should continue searching in this semantic context when
// it leaves the current template parameter scope.
static std::pair<DeclContext *, bool> findOuterContext(Scope *S) {
  DeclContext *DC = S->getEntity();
  DeclContext *Lexical = nullptr;
  for (Scope *OuterS = S->getParent(); OuterS;
       OuterS = OuterS->getParent()) {
    if (OuterS->getEntity()) {
      Lexical = OuterS->getEntity();
      break;
    }
  }

  // C++ [temp.local]p8:
  //   In the definition of a member of a class template that appears
  //   outside of the namespace containing the class template
  //   definition, the name of a template-parameter hides the name of
  //   a member of this namespace.
  //
  // Example:
  //
  //   namespace N {
  //     class C { };
  //
  //     template<class T> class B {
  //       void f(T);
  //     };
  //   }
  //
  //   template<class C> void N::B<C>::f(C) {
  //     C b;  // C is the template parameter, not N::C
  //   }
  //
  // In this example, the lexical context we return is the
  // TranslationUnit, while the semantic context is the namespace N.
  if (!Lexical || !DC || !S->getParent() ||
      !S->getParent()->isTemplateParamScope())
    return std::make_pair(Lexical, false);

  // Find the outermost template parameter scope.
  // For the example, this is the scope for the template parameters of
  // template<class C>.
  Scope *OutermostTemplateScope = S->getParent();
  while (OutermostTemplateScope->getParent() &&
         OutermostTemplateScope->getParent()->isTemplateParamScope())
    OutermostTemplateScope = OutermostTemplateScope->getParent();

  // Find the namespace context in which the original scope occurs. In
  // the example, this is namespace N.
  DeclContext *Semantic = DC;
  while (!Semantic->isFileContext())
    Semantic = Semantic->getParent();

  // Find the declaration context just outside of the template
  // parameter scope. This is the context in which the template is
  // being lexically declaration (a namespace context). In the
  // example, this is the global scope.
  if (Lexical->isFileContext() && !Lexical->Equals(Semantic) &&
      Lexical->Encloses(Semantic))
    return std::make_pair(Semantic, true);

  return std::make_pair(Lexical, false);
}

namespace {
/// An RAII object to specify that we want to find block scope extern
/// declarations.
struct FindLocalExternScope {
  FindLocalExternScope(LookupResult &R)
      : R(R), OldFindLocalExtern(R.getIdentifierNamespace() &
                                 Decl::IDNS_LocalExtern) {
    R.setFindLocalExtern(R.getIdentifierNamespace() &
                         (Decl::IDNS_Ordinary | Decl::IDNS_NonMemberOperator));
  }
  void restore() {
    R.setFindLocalExtern(OldFindLocalExtern);
  }
  ~FindLocalExternScope() {
    restore();
  }
  LookupResult &R;
  bool OldFindLocalExtern;
};
} // end anonymous namespace

bool Sema::CppLookupName(LookupResult &R, Scope *S) {
  assert(getLangOpts().CPlusPlus && "Can perform only C++ lookup");

  DeclarationName Name = R.getLookupName();
  Sema::LookupNameKind NameKind = R.getLookupKind();

  // If this is the name of an implicitly-declared special member function,
  // go through the scope stack to implicitly declare
  if (isImplicitlyDeclaredMemberFunctionName(Name)) {
    for (Scope *PreS = S; PreS; PreS = PreS->getParent())
      if (DeclContext *DC = PreS->getEntity())
        DeclareImplicitMemberFunctionsWithName(*this, Name, R.getNameLoc(), DC);
  }

  // Implicitly declare member functions with the name we're looking for, if in
  // fact we are in a scope where it matters.

  Scope *Initial = S;
  IdentifierResolver::iterator
    I = IdResolver.begin(Name),
    IEnd = IdResolver.end();

  // First we lookup local scope.
  // We don't consider using-directives, as per 7.3.4.p1 [namespace.udir]
  // ...During unqualified name lookup (3.4.1), the names appear as if
  // they were declared in the nearest enclosing namespace which contains
  // both the using-directive and the nominated namespace.
  // [Note: in this context, "contains" means "contains directly or
  // indirectly".
  //
  // For example:
  // namespace A { int i; }
  // void foo() {
  //   int i;
  //   {
  //     using namespace A;
  //     ++i; // finds local 'i', A::i appears at global scope
  //   }
  // }
  //
  UnqualUsingDirectiveSet UDirs(*this);
  bool VisitedUsingDirectives = false;
  bool LeftStartingScope = false;
  DeclContext *OutsideOfTemplateParamDC = nullptr;

  // When performing a scope lookup, we want to find local extern decls.
  FindLocalExternScope FindLocals(R);

  for (; S && !isNamespaceOrTranslationUnitScope(S); S = S->getParent()) {
    DeclContext *Ctx = S->getEntity();
    bool SearchNamespaceScope = true;
    // Check whether the IdResolver has anything in this scope.
    for (; I != IEnd && S->isDeclScope(*I); ++I) {
      if (NamedDecl *ND = R.getAcceptableDecl(*I)) {
        if (NameKind == LookupRedeclarationWithLinkage &&
            !(*I)->isTemplateParameter()) {
          // If it's a template parameter, we still find it, so we can diagnose
          // the invalid redeclaration.

          // Determine whether this (or a previous) declaration is
          // out-of-scope.
          if (!LeftStartingScope && !Initial->isDeclScope(*I))
            LeftStartingScope = true;

          // If we found something outside of our starting scope that
          // does not have linkage, skip it.
          if (LeftStartingScope && !((*I)->hasLinkage())) {
            R.setShadowed();
            continue;
          }
        } else {
          // We found something in this scope, we should not look at the
          // namespace scope
          SearchNamespaceScope = false;
        }
        R.addDecl(ND);
      }
    }
    if (!SearchNamespaceScope) {
      R.resolveKind();
      if (S->isClassScope())
        if (CXXRecordDecl *Record = dyn_cast_or_null<CXXRecordDecl>(Ctx))
          R.setNamingClass(Record);
      return true;
    }

    if (NameKind == LookupLocalFriendName && !S->isClassScope()) {
      // C++11 [class.friend]p11:
      //   If a friend declaration appears in a local class and the name
      //   specified is an unqualified name, a prior declaration is
      //   looked up without considering scopes that are outside the
      //   innermost enclosing non-class scope.
      return false;
    }

    if (!Ctx && S->isTemplateParamScope() && OutsideOfTemplateParamDC &&
        S->getParent() && !S->getParent()->isTemplateParamScope()) {
      // We've just searched the last template parameter scope and
      // found nothing, so look into the contexts between the
      // lexical and semantic declaration contexts returned by
      // findOuterContext(). This implements the name lookup behavior
      // of C++ [temp.local]p8.
      Ctx = OutsideOfTemplateParamDC;
      OutsideOfTemplateParamDC = nullptr;
    }

    if (Ctx) {
      DeclContext *OuterCtx;
      bool SearchAfterTemplateScope;
      std::tie(OuterCtx, SearchAfterTemplateScope) = findOuterContext(S);
      if (SearchAfterTemplateScope)
        OutsideOfTemplateParamDC = OuterCtx;

      for (; Ctx && !Ctx->Equals(OuterCtx); Ctx = Ctx->getLookupParent()) {
        // We do not directly look into transparent contexts, since
        // those entities will be found in the nearest enclosing
        // non-transparent context.
        if (Ctx->isTransparentContext())
          continue;

        // We do not look directly into function or method contexts,
        // since all of the local variables and parameters of the
        // function/method are present within the Scope.
        if (Ctx->isFunctionOrMethod()) {
          // If we have an Objective-C instance method, look for ivars
          // in the corresponding interface.
          if (ObjCMethodDecl *Method = dyn_cast<ObjCMethodDecl>(Ctx)) {
            if (Method->isInstanceMethod() && Name.getAsIdentifierInfo())
              if (ObjCInterfaceDecl *Class = Method->getClassInterface()) {
                ObjCInterfaceDecl *ClassDeclared;
                if (ObjCIvarDecl *Ivar = Class->lookupInstanceVariable(
                                                 Name.getAsIdentifierInfo(),
                                                             ClassDeclared)) {
                  if (NamedDecl *ND = R.getAcceptableDecl(Ivar)) {
                    R.addDecl(ND);
                    R.resolveKind();
                    return true;
                  }
                }
              }
          }

          continue;
        }

        // If this is a file context, we need to perform unqualified name
        // lookup considering using directives.
        if (Ctx->isFileContext()) {
          // If we haven't handled using directives yet, do so now.
          if (!VisitedUsingDirectives) {
            // Add using directives from this context up to the top level.
            for (DeclContext *UCtx = Ctx; UCtx; UCtx = UCtx->getParent()) {
              if (UCtx->isTransparentContext())
                continue;

              UDirs.visit(UCtx, UCtx);
            }

            // Find the innermost file scope, so we can add using directives
            // from local scopes.
            Scope *InnermostFileScope = S;
            while (InnermostFileScope &&
                   !isNamespaceOrTranslationUnitScope(InnermostFileScope))
              InnermostFileScope = InnermostFileScope->getParent();
            UDirs.visitScopeChain(Initial, InnermostFileScope);

            UDirs.done();

            VisitedUsingDirectives = true;
          }

          if (CppNamespaceLookup(*this, R, Context, Ctx, UDirs)) {
            R.resolveKind();
            return true;
          }

          continue;
        }

        // Perform qualified name lookup into this context.
        // FIXME: In some cases, we know that every name that could be found by
        // this qualified name lookup will also be on the identifier chain. For
        // example, inside a class without any base classes, we never need to
        // perform qualified lookup because all of the members are on top of the
        // identifier chain.
        if (LookupQualifiedName(R, Ctx, /*InUnqualifiedLookup=*/true))
          return true;
      }
    }
  }

  // Stop if we ran out of scopes.
  // FIXME:  This really, really shouldn't be happening.
  if (!S) return false;

  // If we are looking for members, no need to look into global/namespace scope.
  if (NameKind == LookupMemberName)
    return false;

  // Collect UsingDirectiveDecls in all scopes, and recursively all
  // nominated namespaces by those using-directives.
  //
  // FIXME: Cache this sorted list in Scope structure, and DeclContext, so we
  // don't build it for each lookup!
  if (!VisitedUsingDirectives) {
    UDirs.visitScopeChain(Initial, S);
    UDirs.done();
  }

  // If we're not performing redeclaration lookup, do not look for local
  // extern declarations outside of a function scope.
  if (!R.isForRedeclaration())
    FindLocals.restore();

  // Lookup namespace scope, and global scope.
  // Unqualified name lookup in C++ requires looking into scopes
  // that aren't strictly lexical, and therefore we walk through the
  // context as well as walking through the scopes.
  for (; S; S = S->getParent()) {
    // Check whether the IdResolver has anything in this scope.
    bool Found = false;
    for (; I != IEnd && S->isDeclScope(*I); ++I) {
      if (NamedDecl *ND = R.getAcceptableDecl(*I)) {
        // We found something.  Look for anything else in our scope
        // with this same name and in an acceptable identifier
        // namespace, so that we can construct an overload set if we
        // need to.
        Found = true;
        R.addDecl(ND);
      }
    }

    if (Found && S->isTemplateParamScope()) {
      R.resolveKind();
      return true;
    }

    DeclContext *Ctx = S->getEntity();
    if (!Ctx && S->isTemplateParamScope() && OutsideOfTemplateParamDC &&
        S->getParent() && !S->getParent()->isTemplateParamScope()) {
      // We've just searched the last template parameter scope and
      // found nothing, so look into the contexts between the
      // lexical and semantic declaration contexts returned by
      // findOuterContext(). This implements the name lookup behavior
      // of C++ [temp.local]p8.
      Ctx = OutsideOfTemplateParamDC;
      OutsideOfTemplateParamDC = nullptr;
    }

    if (Ctx) {
      DeclContext *OuterCtx;
      bool SearchAfterTemplateScope;
      std::tie(OuterCtx, SearchAfterTemplateScope) = findOuterContext(S);
      if (SearchAfterTemplateScope)
        OutsideOfTemplateParamDC = OuterCtx;

      for (; Ctx && !Ctx->Equals(OuterCtx); Ctx = Ctx->getLookupParent()) {
        // We do not directly look into transparent contexts, since
        // those entities will be found in the nearest enclosing
        // non-transparent context.
        if (Ctx->isTransparentContext())
          continue;

        // If we have a context, and it's not a context stashed in the
        // template parameter scope for an out-of-line definition, also
        // look into that context.
        if (!(Found && S->isTemplateParamScope())) {
          assert(Ctx->isFileContext() &&
              "We should have been looking only at file context here already.");

          // Look into context considering using-directives.
          if (CppNamespaceLookup(*this, R, Context, Ctx, UDirs))
            Found = true;
        }

        if (Found) {
          R.resolveKind();
          return true;
        }

        if (R.isForRedeclaration() && !Ctx->isTransparentContext())
          return false;
      }
    }

    if (R.isForRedeclaration() && Ctx && !Ctx->isTransparentContext())
      return false;
  }

  return !R.empty();
}

void Sema::makeMergedDefinitionVisible(NamedDecl *ND) {
  if (auto *M = getCurrentModule())
    Context.mergeDefinitionIntoModule(ND, M);
  else
    // We're not building a module; just make the definition visible.
    ND->setVisibleDespiteOwningModule();

  // If ND is a template declaration, make the template parameters
  // visible too. They're not (necessarily) within a mergeable DeclContext.
  if (auto *TD = dyn_cast<TemplateDecl>(ND))
    for (auto *Param : *TD->getTemplateParameters())
      makeMergedDefinitionVisible(Param);
}

<<<<<<< HEAD
/// \brief Find the module in which the given declaration was defined.
=======
/// Find the module in which the given declaration was defined.
>>>>>>> b2b84690
static Module *getDefiningModule(Sema &S, Decl *Entity) {
  if (FunctionDecl *FD = dyn_cast<FunctionDecl>(Entity)) {
    // If this function was instantiated from a template, the defining module is
    // the module containing the pattern.
    if (FunctionDecl *Pattern = FD->getTemplateInstantiationPattern())
      Entity = Pattern;
  } else if (CXXRecordDecl *RD = dyn_cast<CXXRecordDecl>(Entity)) {
    if (CXXRecordDecl *Pattern = RD->getTemplateInstantiationPattern())
      Entity = Pattern;
  } else if (EnumDecl *ED = dyn_cast<EnumDecl>(Entity)) {
    if (auto *Pattern = ED->getTemplateInstantiationPattern())
      Entity = Pattern;
  } else if (VarDecl *VD = dyn_cast<VarDecl>(Entity)) {
    if (VarDecl *Pattern = VD->getTemplateInstantiationPattern())
      Entity = Pattern;
  }

  // Walk up to the containing context. That might also have been instantiated
  // from a template.
  DeclContext *Context = Entity->getLexicalDeclContext();
  if (Context->isFileContext())
    return S.getOwningModule(Entity);
  return getDefiningModule(S, cast<Decl>(Context));
}

llvm::DenseSet<Module*> &Sema::getLookupModules() {
  unsigned N = CodeSynthesisContexts.size();
  for (unsigned I = CodeSynthesisContextLookupModules.size();
       I != N; ++I) {
    Module *M = getDefiningModule(*this, CodeSynthesisContexts[I].Entity);
    if (M && !LookupModulesCache.insert(M).second)
      M = nullptr;
    CodeSynthesisContextLookupModules.push_back(M);
  }
  return LookupModulesCache;
}

bool Sema::hasVisibleMergedDefinition(NamedDecl *Def) {
  for (Module *Merged : Context.getModulesWithMergedDefinition(Def))
    if (isModuleVisible(Merged))
      return true;
  return false;
}

bool Sema::hasMergedDefinitionInCurrentModule(NamedDecl *Def) {
  // FIXME: When not in local visibility mode, we can't tell the difference
  // between a declaration being visible because we merged a local copy of
  // the same declaration into it, and it being visible because its owning
  // module is visible.
  if (Def->getModuleOwnershipKind() == Decl::ModuleOwnershipKind::Visible &&
      getLangOpts().ModulesLocalVisibility)
    return true;
  for (Module *Merged : Context.getModulesWithMergedDefinition(Def))
    if (Merged->getTopLevelModuleName() == getLangOpts().CurrentModule)
      return true;
  return false;
}

template<typename ParmDecl>
static bool
hasVisibleDefaultArgument(Sema &S, const ParmDecl *D,
                          llvm::SmallVectorImpl<Module *> *Modules) {
  if (!D->hasDefaultArgument())
    return false;

  while (D) {
    auto &DefaultArg = D->getDefaultArgStorage();
    if (!DefaultArg.isInherited() && S.isVisible(D))
      return true;

    if (!DefaultArg.isInherited() && Modules) {
      auto *NonConstD = const_cast<ParmDecl*>(D);
      Modules->push_back(S.getOwningModule(NonConstD));
      const auto &Merged = S.Context.getModulesWithMergedDefinition(NonConstD);
      Modules->insert(Modules->end(), Merged.begin(), Merged.end());
    }

    // If there was a previous default argument, maybe its parameter is visible.
    D = DefaultArg.getInheritedFrom();
  }
  return false;
}

bool Sema::hasVisibleDefaultArgument(const NamedDecl *D,
                                     llvm::SmallVectorImpl<Module *> *Modules) {
  if (auto *P = dyn_cast<TemplateTypeParmDecl>(D))
    return ::hasVisibleDefaultArgument(*this, P, Modules);
  if (auto *P = dyn_cast<NonTypeTemplateParmDecl>(D))
    return ::hasVisibleDefaultArgument(*this, P, Modules);
  return ::hasVisibleDefaultArgument(*this, cast<TemplateTemplateParmDecl>(D),
                                     Modules);
}

template<typename Filter>
static bool hasVisibleDeclarationImpl(Sema &S, const NamedDecl *D,
                                      llvm::SmallVectorImpl<Module *> *Modules,
                                      Filter F) {
<<<<<<< HEAD
=======
  bool HasFilteredRedecls = false;

>>>>>>> b2b84690
  for (auto *Redecl : D->redecls()) {
    auto *R = cast<NamedDecl>(Redecl);
    if (!F(R))
      continue;

    if (S.isVisible(R))
      return true;

<<<<<<< HEAD
=======
    HasFilteredRedecls = true;

>>>>>>> b2b84690
    if (Modules) {
      Modules->push_back(R->getOwningModule());
      const auto &Merged = S.Context.getModulesWithMergedDefinition(R);
      Modules->insert(Modules->end(), Merged.begin(), Merged.end());
    }
  }

<<<<<<< HEAD
  return false;
=======
  // Only return false if there is at least one redecl that is not filtered out.
  if (HasFilteredRedecls)
    return false;

  return true;
>>>>>>> b2b84690
}

bool Sema::hasVisibleExplicitSpecialization(
    const NamedDecl *D, llvm::SmallVectorImpl<Module *> *Modules) {
  return hasVisibleDeclarationImpl(*this, D, Modules, [](const NamedDecl *D) {
    if (auto *RD = dyn_cast<CXXRecordDecl>(D))
      return RD->getTemplateSpecializationKind() == TSK_ExplicitSpecialization;
    if (auto *FD = dyn_cast<FunctionDecl>(D))
      return FD->getTemplateSpecializationKind() == TSK_ExplicitSpecialization;
    if (auto *VD = dyn_cast<VarDecl>(D))
      return VD->getTemplateSpecializationKind() == TSK_ExplicitSpecialization;
    llvm_unreachable("unknown explicit specialization kind");
  });
}

bool Sema::hasVisibleMemberSpecialization(
    const NamedDecl *D, llvm::SmallVectorImpl<Module *> *Modules) {
  assert(isa<CXXRecordDecl>(D->getDeclContext()) &&
         "not a member specialization");
  return hasVisibleDeclarationImpl(*this, D, Modules, [](const NamedDecl *D) {
    // If the specialization is declared at namespace scope, then it's a member
    // specialization declaration. If it's lexically inside the class
    // definition then it was instantiated.
    //
    // FIXME: This is a hack. There should be a better way to determine this.
    // FIXME: What about MS-style explicit specializations declared within a
    //        class definition?
    return D->getLexicalDeclContext()->isFileContext();
  });
<<<<<<< HEAD

  return false;
}

/// \brief Determine whether a declaration is visible to name lookup.
=======
}

/// Determine whether a declaration is visible to name lookup.
>>>>>>> b2b84690
///
/// This routine determines whether the declaration D is visible in the current
/// lookup context, taking into account the current template instantiation
/// stack. During template instantiation, a declaration is visible if it is
/// visible from a module containing any entity on the template instantiation
/// path (by instantiating a template, you allow it to see the declarations that
/// your module can see, including those later on in your module).
bool LookupResult::isVisibleSlow(Sema &SemaRef, NamedDecl *D) {
  assert(D->isHidden() && "should not call this: not in slow case");

  Module *DeclModule = SemaRef.getOwningModule(D);
  if (!DeclModule) {
    // A module-private declaration with no owning module means this is in the
    // global module in the C++ Modules TS. This is visible within the same
    // translation unit only.
    // FIXME: Don't assume that "same translation unit" means the same thing
    // as "not from an AST file".
    assert(D->isModulePrivate() && "hidden decl has no module");
    if (!D->isFromASTFile() || SemaRef.hasMergedDefinitionInCurrentModule(D))
      return true;
  } else {
    // If the owning module is visible, and the decl is not module private,
    // then the decl is visible too. (Module private is ignored within the same
    // top-level module.)
    if (D->isModulePrivate()
          ? DeclModule->getTopLevelModuleName() ==
                    SemaRef.getLangOpts().CurrentModule ||
            SemaRef.hasMergedDefinitionInCurrentModule(D)
          : SemaRef.isModuleVisible(DeclModule) ||
            SemaRef.hasVisibleMergedDefinition(D))
      return true;
  }

  // Determine whether a decl context is a file context for the purpose of
  // visibility. This looks through some (export and linkage spec) transparent
  // contexts, but not others (enums).
  auto IsEffectivelyFileContext = [](const DeclContext *DC) {
    return DC->isFileContext() || isa<LinkageSpecDecl>(DC) ||
           isa<ExportDecl>(DC);
  };

  // If this declaration is not at namespace scope
  // then it is visible if its lexical parent has a visible definition.
  DeclContext *DC = D->getLexicalDeclContext();
  if (DC && !IsEffectivelyFileContext(DC)) {
    // For a parameter, check whether our current template declaration's
    // lexical context is visible, not whether there's some other visible
    // definition of it, because parameters aren't "within" the definition.
    //
    // In C++ we need to check for a visible definition due to ODR merging,
    // and in C we must not because each declaration of a function gets its own
    // set of declarations for tags in prototype scope.
    bool VisibleWithinParent;
    if (D->isTemplateParameter() || isa<ParmVarDecl>(D) ||
        (isa<FunctionDecl>(DC) && !SemaRef.getLangOpts().CPlusPlus))
      VisibleWithinParent = isVisible(SemaRef, cast<NamedDecl>(DC));
    else if (D->isModulePrivate()) {
      // A module-private declaration is only visible if an enclosing lexical
      // parent was merged with another definition in the current module.
      VisibleWithinParent = false;
      do {
        if (SemaRef.hasMergedDefinitionInCurrentModule(cast<NamedDecl>(DC))) {
          VisibleWithinParent = true;
          break;
        }
        DC = DC->getLexicalParent();
      } while (!IsEffectivelyFileContext(DC));
    } else {
      VisibleWithinParent = SemaRef.hasVisibleDefinition(cast<NamedDecl>(DC));
    }

    if (VisibleWithinParent && SemaRef.CodeSynthesisContexts.empty() &&
        // FIXME: Do something better in this case.
        !SemaRef.getLangOpts().ModulesLocalVisibility) {
      // Cache the fact that this declaration is implicitly visible because
      // its parent has a visible definition.
      D->setVisibleDespiteOwningModule();
    }
    return VisibleWithinParent;
  }

  // FIXME: All uses of DeclModule below this point should also check merged
  // modules.
  if (!DeclModule)
    return false;

  // Find the extra places where we need to look.
  const auto &LookupModules = SemaRef.getLookupModules();
  if (LookupModules.empty())
    return false;

  // If our lookup set contains the decl's module, it's visible.
  if (LookupModules.count(DeclModule))
    return true;

  // If the declaration isn't exported, it's not visible in any other module.
  if (D->isModulePrivate())
    return false;

  // Check whether DeclModule is transitively exported to an import of
  // the lookup set.
  return std::any_of(LookupModules.begin(), LookupModules.end(),
<<<<<<< HEAD
                     [&](Module *M) { return M->isModuleVisible(DeclModule); });
=======
                     [&](const Module *M) {
                       return M->isModuleVisible(DeclModule); });
>>>>>>> b2b84690
}

bool Sema::isVisibleSlow(const NamedDecl *D) {
  return LookupResult::isVisible(*this, const_cast<NamedDecl*>(D));
}

bool Sema::shouldLinkPossiblyHiddenDecl(LookupResult &R, const NamedDecl *New) {
<<<<<<< HEAD
  for (auto *D : R) {
    if (isVisible(D))
      return true;
  }
  return New->isExternallyVisible();
=======
  // FIXME: If there are both visible and hidden declarations, we need to take
  // into account whether redeclaration is possible. Example:
  // 
  // Non-imported module:
  //   int f(T);        // #1
  // Some TU:
  //   static int f(U); // #2, not a redeclaration of #1
  //   int f(T);        // #3, finds both, should link with #1 if T != U, but
  //                    // with #2 if T == U; neither should be ambiguous.
  for (auto *D : R) {
    if (isVisible(D))
      return true;
    assert(D->isExternallyDeclarable() &&
           "should not have hidden, non-externally-declarable result here");
  }

  // This function is called once "New" is essentially complete, but before a
  // previous declaration is attached. We can't query the linkage of "New" in
  // general, because attaching the previous declaration can change the
  // linkage of New to match the previous declaration.
  //
  // However, because we've just determined that there is no *visible* prior
  // declaration, we can compute the linkage here. There are two possibilities:
  //
  //  * This is not a redeclaration; it's safe to compute the linkage now.
  //
  //  * This is a redeclaration of a prior declaration that is externally
  //    redeclarable. In that case, the linkage of the declaration is not
  //    changed by attaching the prior declaration, because both are externally
  //    declarable (and thus ExternalLinkage or VisibleNoLinkage).
  //
  // FIXME: This is subtle and fragile.
  return New->isExternallyDeclarable();
>>>>>>> b2b84690
}

/// Retrieve the visible declaration corresponding to D, if any.
///
/// This routine determines whether the declaration D is visible in the current
/// module, with the current imports. If not, it checks whether any
/// redeclaration of D is visible, and if so, returns that declaration.
///
/// \returns D, or a visible previous declaration of D, whichever is more recent
/// and visible. If no declaration of D is visible, returns null.
static NamedDecl *findAcceptableDecl(Sema &SemaRef, NamedDecl *D,
                                     unsigned IDNS) {
  assert(!LookupResult::isVisible(SemaRef, D) && "not in slow case");

  for (auto RD : D->redecls()) {
    // Don't bother with extra checks if we already know this one isn't visible.
    if (RD == D)
      continue;

    auto ND = cast<NamedDecl>(RD);
    // FIXME: This is wrong in the case where the previous declaration is not
    // visible in the same scope as D. This needs to be done much more
    // carefully.
<<<<<<< HEAD
    if (LookupResult::isVisible(SemaRef, ND))
=======
    if (ND->isInIdentifierNamespace(IDNS) &&
        LookupResult::isVisible(SemaRef, ND))
>>>>>>> b2b84690
      return ND;
  }

  return nullptr;
}

bool Sema::hasVisibleDeclarationSlow(const NamedDecl *D,
                                     llvm::SmallVectorImpl<Module *> *Modules) {
  assert(!isVisible(D) && "not in slow case");
  return hasVisibleDeclarationImpl(*this, D, Modules,
                                   [](const NamedDecl *) { return true; });
}

NamedDecl *LookupResult::getAcceptableDeclSlow(NamedDecl *D) const {
  if (auto *ND = dyn_cast<NamespaceDecl>(D)) {
    // Namespaces are a bit of a special case: we expect there to be a lot of
    // redeclarations of some namespaces, all declarations of a namespace are
    // essentially interchangeable, all declarations are found by name lookup
    // if any is, and namespaces are never looked up during template
    // instantiation. So we benefit from caching the check in this case, and
    // it is correct to do so.
    auto *Key = ND->getCanonicalDecl();
    if (auto *Acceptable = getSema().VisibleNamespaceCache.lookup(Key))
      return Acceptable;
<<<<<<< HEAD
    auto *Acceptable =
        isVisible(getSema(), Key) ? Key : findAcceptableDecl(getSema(), Key);
=======
    auto *Acceptable = isVisible(getSema(), Key)
                           ? Key
                           : findAcceptableDecl(getSema(), Key, IDNS);
>>>>>>> b2b84690
    if (Acceptable)
      getSema().VisibleNamespaceCache.insert(std::make_pair(Key, Acceptable));
    return Acceptable;
  }

<<<<<<< HEAD
  return findAcceptableDecl(getSema(), D);
=======
  return findAcceptableDecl(getSema(), D, IDNS);
>>>>>>> b2b84690
}

/// Perform unqualified name lookup starting from a given
/// scope.
///
/// Unqualified name lookup (C++ [basic.lookup.unqual], C99 6.2.1) is
/// used to find names within the current scope. For example, 'x' in
/// @code
/// int x;
/// int f() {
///   return x; // unqualified name look finds 'x' in the global scope
/// }
/// @endcode
///
/// Different lookup criteria can find different names. For example, a
/// particular scope can have both a struct and a function of the same
/// name, and each can be found by certain lookup criteria. For more
/// information about lookup criteria, see the documentation for the
/// class LookupCriteria.
///
/// @param S        The scope from which unqualified name lookup will
/// begin. If the lookup criteria permits, name lookup may also search
/// in the parent scopes.
///
/// @param [in,out] R Specifies the lookup to perform (e.g., the name to
/// look up and the lookup kind), and is updated with the results of lookup
/// including zero or more declarations and possibly additional information
/// used to diagnose ambiguities.
///
/// @returns \c true if lookup succeeded and false otherwise.
bool Sema::LookupName(LookupResult &R, Scope *S, bool AllowBuiltinCreation) {
  DeclarationName Name = R.getLookupName();
  if (!Name) return false;

  LookupNameKind NameKind = R.getLookupKind();

  if (!getLangOpts().CPlusPlus) {
    // Unqualified name lookup in C/Objective-C is purely lexical, so
    // search in the declarations attached to the name.
    if (NameKind == Sema::LookupRedeclarationWithLinkage) {
      // Find the nearest non-transparent declaration scope.
      while (!(S->getFlags() & Scope::DeclScope) ||
             (S->getEntity() && S->getEntity()->isTransparentContext()))
        S = S->getParent();
    }

    // When performing a scope lookup, we want to find local extern decls.
    FindLocalExternScope FindLocals(R);

    // Scan up the scope chain looking for a decl that matches this
    // identifier that is in the appropriate namespace.  This search
    // should not take long, as shadowing of names is uncommon, and
    // deep shadowing is extremely uncommon.
    bool LeftStartingScope = false;

    for (IdentifierResolver::iterator I = IdResolver.begin(Name),
                                   IEnd = IdResolver.end();
         I != IEnd; ++I)
      if (NamedDecl *D = R.getAcceptableDecl(*I)) {
        if (NameKind == LookupRedeclarationWithLinkage) {
          // Determine whether this (or a previous) declaration is
          // out-of-scope.
          if (!LeftStartingScope && !S->isDeclScope(*I))
            LeftStartingScope = true;

          // If we found something outside of our starting scope that
          // does not have linkage, skip it.
          if (LeftStartingScope && !((*I)->hasLinkage())) {
            R.setShadowed();
            continue;
          }
        }
        else if (NameKind == LookupObjCImplicitSelfParam &&
                 !isa<ImplicitParamDecl>(*I))
          continue;

        R.addDecl(D);

        // Check whether there are any other declarations with the same name
        // and in the same scope.
        if (I != IEnd) {
          // Find the scope in which this declaration was declared (if it
          // actually exists in a Scope).
          while (S && !S->isDeclScope(D))
            S = S->getParent();
          
          // If the scope containing the declaration is the translation unit,
          // then we'll need to perform our checks based on the matching
          // DeclContexts rather than matching scopes.
          if (S && isNamespaceOrTranslationUnitScope(S))
            S = nullptr;

          // Compute the DeclContext, if we need it.
          DeclContext *DC = nullptr;
          if (!S)
            DC = (*I)->getDeclContext()->getRedeclContext();
            
          IdentifierResolver::iterator LastI = I;
          for (++LastI; LastI != IEnd; ++LastI) {
            if (S) {
              // Match based on scope.
              if (!S->isDeclScope(*LastI))
                break;
            } else {
              // Match based on DeclContext.
              DeclContext *LastDC 
                = (*LastI)->getDeclContext()->getRedeclContext();
              if (!LastDC->Equals(DC))
                break;
            }

            // If the declaration is in the right namespace and visible, add it.
            if (NamedDecl *LastD = R.getAcceptableDecl(*LastI))
              R.addDecl(LastD);
          }

          R.resolveKind();
        }

        return true;
      }
  } else {
    // Perform C++ unqualified name lookup.
    if (CppLookupName(R, S))
      return true;
  }

  // If we didn't find a use of this identifier, and if the identifier
  // corresponds to a compiler builtin, create the decl object for the builtin
  // now, injecting it into translation unit scope, and return it.
  if (AllowBuiltinCreation && LookupBuiltin(*this, R))
    return true;

  // If we didn't find a use of this identifier, the ExternalSource 
  // may be able to handle the situation. 
  // Note: some lookup failures are expected!
  // See e.g. R.isForRedeclaration().
  return (ExternalSource && ExternalSource->LookupUnqualified(R, S));
}

/// Perform qualified name lookup in the namespaces nominated by
/// using directives by the given context.
///
/// C++98 [namespace.qual]p2:
///   Given X::m (where X is a user-declared namespace), or given \::m
///   (where X is the global namespace), let S be the set of all
///   declarations of m in X and in the transitive closure of all
///   namespaces nominated by using-directives in X and its used
///   namespaces, except that using-directives are ignored in any
///   namespace, including X, directly containing one or more
///   declarations of m. No namespace is searched more than once in
///   the lookup of a name. If S is the empty set, the program is
///   ill-formed. Otherwise, if S has exactly one member, or if the
///   context of the reference is a using-declaration
///   (namespace.udecl), S is the required set of declarations of
///   m. Otherwise if the use of m is not one that allows a unique
///   declaration to be chosen from S, the program is ill-formed.
///
/// C++98 [namespace.qual]p5:
///   During the lookup of a qualified namespace member name, if the
///   lookup finds more than one declaration of the member, and if one
///   declaration introduces a class name or enumeration name and the
///   other declarations either introduce the same object, the same
///   enumerator or a set of functions, the non-type name hides the
///   class or enumeration name if and only if the declarations are
///   from the same namespace; otherwise (the declarations are from
///   different namespaces), the program is ill-formed.
static bool LookupQualifiedNameInUsingDirectives(Sema &S, LookupResult &R,
                                                 DeclContext *StartDC) {
  assert(StartDC->isFileContext() && "start context is not a file context");

<<<<<<< HEAD
  DeclContext::udir_range UsingDirectives = StartDC->using_directives();
  if (UsingDirectives.begin() == UsingDirectives.end()) return false;
=======
  // We have not yet looked into these namespaces, much less added
  // their "using-children" to the queue.
  SmallVector<NamespaceDecl*, 8> Queue;
>>>>>>> b2b84690

  // We have at least added all these contexts to the queue.
  llvm::SmallPtrSet<DeclContext*, 8> Visited;
  Visited.insert(StartDC);

  // We have already looked into the initial namespace; seed the queue
  // with its using-children.
<<<<<<< HEAD
  for (auto *I : UsingDirectives) {
    NamespaceDecl *ND = I->getNominatedNamespace()->getOriginalNamespace();
    if (Visited.insert(ND).second)
=======
  for (auto *I : StartDC->using_directives()) {
    NamespaceDecl *ND = I->getNominatedNamespace()->getOriginalNamespace();
    if (S.isVisible(I) && Visited.insert(ND).second)
>>>>>>> b2b84690
      Queue.push_back(ND);
  }

  // The easiest way to implement the restriction in [namespace.qual]p5
  // is to check whether any of the individual results found a tag
  // and, if so, to declare an ambiguity if the final result is not
  // a tag.
  bool FoundTag = false;
  bool FoundNonTag = false;

  LookupResult LocalR(LookupResult::Temporary, R);

  bool Found = false;
  while (!Queue.empty()) {
    NamespaceDecl *ND = Queue.pop_back_val();

    // We go through some convolutions here to avoid copying results
    // between LookupResults.
    bool UseLocal = !R.empty();
    LookupResult &DirectR = UseLocal ? LocalR : R;
    bool FoundDirect = LookupDirect(S, DirectR, ND);

    if (FoundDirect) {
      // First do any local hiding.
      DirectR.resolveKind();

      // If the local result is a tag, remember that.
      if (DirectR.isSingleTagDecl())
        FoundTag = true;
      else
        FoundNonTag = true;

      // Append the local results to the total results if necessary.
      if (UseLocal) {
        R.addAllDecls(LocalR);
        LocalR.clear();
      }
    }

    // If we find names in this namespace, ignore its using directives.
    if (FoundDirect) {
      Found = true;
      continue;
    }

    for (auto I : ND->using_directives()) {
      NamespaceDecl *Nom = I->getNominatedNamespace();
<<<<<<< HEAD
      if (Visited.insert(Nom).second)
=======
      if (S.isVisible(I) && Visited.insert(Nom).second)
>>>>>>> b2b84690
        Queue.push_back(Nom);
    }
  }

  if (Found) {
    if (FoundTag && FoundNonTag)
      R.setAmbiguousQualifiedTagHiding();
    else
      R.resolveKind();
  }

  return Found;
}

/// Callback that looks for any member of a class with the given name.
static bool LookupAnyMember(const CXXBaseSpecifier *Specifier,
                            CXXBasePath &Path, DeclarationName Name) {
  RecordDecl *BaseRecord = Specifier->getType()->getAs<RecordType>()->getDecl();

  Path.Decls = BaseRecord->lookup(Name);
  return !Path.Decls.empty();
}

/// Determine whether the given set of member declarations contains only
/// static members, nested types, and enumerators.
template<typename InputIterator>
static bool HasOnlyStaticMembers(InputIterator First, InputIterator Last) {
  Decl *D = (*First)->getUnderlyingDecl();
  if (isa<VarDecl>(D) || isa<TypeDecl>(D) || isa<EnumConstantDecl>(D))
    return true;

  if (isa<CXXMethodDecl>(D)) {
    // Determine whether all of the methods are static.
    bool AllMethodsAreStatic = true;
    for(; First != Last; ++First) {
      D = (*First)->getUnderlyingDecl();

      if (!isa<CXXMethodDecl>(D)) {
        assert(isa<TagDecl>(D) && "Non-function must be a tag decl");
        break;
      }

      if (!cast<CXXMethodDecl>(D)->isStatic()) {
        AllMethodsAreStatic = false;
        break;
      }
    }

    if (AllMethodsAreStatic)
      return true;
  }

  return false;
}

/// Perform qualified name lookup into a given context.
///
/// Qualified name lookup (C++ [basic.lookup.qual]) is used to find
/// names when the context of those names is explicit specified, e.g.,
/// "std::vector" or "x->member", or as part of unqualified name lookup.
///
/// Different lookup criteria can find different names. For example, a
/// particular scope can have both a struct and a function of the same
/// name, and each can be found by certain lookup criteria. For more
/// information about lookup criteria, see the documentation for the
/// class LookupCriteria.
///
/// \param R captures both the lookup criteria and any lookup results found.
///
/// \param LookupCtx The context in which qualified name lookup will
/// search. If the lookup criteria permits, name lookup may also search
/// in the parent contexts or (for C++ classes) base classes.
///
/// \param InUnqualifiedLookup true if this is qualified name lookup that
/// occurs as part of unqualified name lookup.
///
/// \returns true if lookup succeeded, false if it failed.
bool Sema::LookupQualifiedName(LookupResult &R, DeclContext *LookupCtx,
                               bool InUnqualifiedLookup) {
  assert(LookupCtx && "Sema::LookupQualifiedName requires a lookup context");

  if (!R.getLookupName())
    return false;

  // Make sure that the declaration context is complete.
  assert((!isa<TagDecl>(LookupCtx) ||
          LookupCtx->isDependentContext() ||
          cast<TagDecl>(LookupCtx)->isCompleteDefinition() ||
          cast<TagDecl>(LookupCtx)->isBeingDefined()) &&
         "Declaration context must already be complete!");

  struct QualifiedLookupInScope {
    bool oldVal;
    DeclContext *Context;
    // Set flag in DeclContext informing debugger that we're looking for qualified name
    QualifiedLookupInScope(DeclContext *ctx) : Context(ctx) { 
      oldVal = ctx->setUseQualifiedLookup(); 
    }
    ~QualifiedLookupInScope() { 
      Context->setUseQualifiedLookup(oldVal); 
    }
  } QL(LookupCtx);

  if (LookupDirect(*this, R, LookupCtx)) {
    R.resolveKind();
    if (isa<CXXRecordDecl>(LookupCtx))
      R.setNamingClass(cast<CXXRecordDecl>(LookupCtx));
    return true;
  }

  // Don't descend into implied contexts for redeclarations.
  // C++98 [namespace.qual]p6:
  //   In a declaration for a namespace member in which the
  //   declarator-id is a qualified-id, given that the qualified-id
  //   for the namespace member has the form
  //     nested-name-specifier unqualified-id
  //   the unqualified-id shall name a member of the namespace
  //   designated by the nested-name-specifier.
  // See also [class.mfct]p5 and [class.static.data]p2.
  if (R.isForRedeclaration())
    return false;

  // If this is a namespace, look it up in the implied namespaces.
  if (LookupCtx->isFileContext())
    return LookupQualifiedNameInUsingDirectives(*this, R, LookupCtx);

  // If this isn't a C++ class, we aren't allowed to look into base
  // classes, we're done.
  CXXRecordDecl *LookupRec = dyn_cast<CXXRecordDecl>(LookupCtx);
  if (!LookupRec || !LookupRec->getDefinition())
    return false;

  // If we're performing qualified name lookup into a dependent class,
  // then we are actually looking into a current instantiation. If we have any
  // dependent base classes, then we either have to delay lookup until
  // template instantiation time (at which point all bases will be available)
  // or we have to fail.
  if (!InUnqualifiedLookup && LookupRec->isDependentContext() &&
      LookupRec->hasAnyDependentBases()) {
    R.setNotFoundInCurrentInstantiation();
    return false;
  }

  // Perform lookup into our base classes.
  CXXBasePaths Paths;
  Paths.setOrigin(LookupRec);

  // Look for this member in our base classes
  bool (*BaseCallback)(const CXXBaseSpecifier *Specifier, CXXBasePath &Path,
                       DeclarationName Name) = nullptr;
  switch (R.getLookupKind()) {
    case LookupObjCImplicitSelfParam:
    case LookupOrdinaryName:
    case LookupMemberName:
    case LookupRedeclarationWithLinkage:
    case LookupLocalFriendName:
      BaseCallback = &CXXRecordDecl::FindOrdinaryMember;
      break;

    case LookupTagName:
      BaseCallback = &CXXRecordDecl::FindTagMember;
      break;

    case LookupAnyName:
      BaseCallback = &LookupAnyMember;
      break;

    case LookupOMPReductionName:
      BaseCallback = &CXXRecordDecl::FindOMPReductionMember;
      break;

    case LookupUsingDeclName:
      // This lookup is for redeclarations only.

    case LookupOperatorName:
    case LookupNamespaceName:
    case LookupObjCProtocolName:
    case LookupLabel:
      // These lookups will never find a member in a C++ class (or base class).
      return false;

    case LookupNestedNameSpecifierName:
      BaseCallback = &CXXRecordDecl::FindNestedNameSpecifierMember;
      break;
  }

  DeclarationName Name = R.getLookupName();
  if (!LookupRec->lookupInBases(
          [=](const CXXBaseSpecifier *Specifier, CXXBasePath &Path) {
            return BaseCallback(Specifier, Path, Name);
          },
          Paths))
    return false;

  R.setNamingClass(LookupRec);

  // C++ [class.member.lookup]p2:
  //   [...] If the resulting set of declarations are not all from
  //   sub-objects of the same type, or the set has a nonstatic member
  //   and includes members from distinct sub-objects, there is an
  //   ambiguity and the program is ill-formed. Otherwise that set is
  //   the result of the lookup.
  QualType SubobjectType;
  int SubobjectNumber = 0;
  AccessSpecifier SubobjectAccess = AS_none;

  for (CXXBasePaths::paths_iterator Path = Paths.begin(), PathEnd = Paths.end();
       Path != PathEnd; ++Path) {
    const CXXBasePathElement &PathElement = Path->back();

    // Pick the best (i.e. most permissive i.e. numerically lowest) access
    // across all paths.
    SubobjectAccess = std::min(SubobjectAccess, Path->Access);

    // Determine whether we're looking at a distinct sub-object or not.
    if (SubobjectType.isNull()) {
      // This is the first subobject we've looked at. Record its type.
      SubobjectType = Context.getCanonicalType(PathElement.Base->getType());
      SubobjectNumber = PathElement.SubobjectNumber;
      continue;
    }

    if (SubobjectType
                 != Context.getCanonicalType(PathElement.Base->getType())) {
      // We found members of the given name in two subobjects of
      // different types. If the declaration sets aren't the same, this
      // lookup is ambiguous.
      if (HasOnlyStaticMembers(Path->Decls.begin(), Path->Decls.end())) {
        CXXBasePaths::paths_iterator FirstPath = Paths.begin();
        DeclContext::lookup_iterator FirstD = FirstPath->Decls.begin();
        DeclContext::lookup_iterator CurrentD = Path->Decls.begin();

        while (FirstD != FirstPath->Decls.end() &&
               CurrentD != Path->Decls.end()) {
         if ((*FirstD)->getUnderlyingDecl()->getCanonicalDecl() !=
             (*CurrentD)->getUnderlyingDecl()->getCanonicalDecl())
           break;

          ++FirstD;
          ++CurrentD;
        }

        if (FirstD == FirstPath->Decls.end() &&
            CurrentD == Path->Decls.end())
          continue;
      }

      R.setAmbiguousBaseSubobjectTypes(Paths);
      return true;
    }

    if (SubobjectNumber != PathElement.SubobjectNumber) {
      // We have a different subobject of the same type.

      // C++ [class.member.lookup]p5:
      //   A static member, a nested type or an enumerator defined in
      //   a base class T can unambiguously be found even if an object
      //   has more than one base class subobject of type T.
      if (HasOnlyStaticMembers(Path->Decls.begin(), Path->Decls.end()))
        continue;

      // We have found a nonstatic member name in multiple, distinct
      // subobjects. Name lookup is ambiguous.
      R.setAmbiguousBaseSubobjects(Paths);
      return true;
    }
  }

  // Lookup in a base class succeeded; return these results.

  for (auto *D : Paths.front().Decls) {
    AccessSpecifier AS = CXXRecordDecl::MergeAccess(SubobjectAccess,
                                                    D->getAccess());
    R.addDecl(D, AS);
  }
  R.resolveKind();
  return true;
}

<<<<<<< HEAD
/// \brief Performs qualified name lookup or special type of lookup for
=======
/// Performs qualified name lookup or special type of lookup for
>>>>>>> b2b84690
/// "__super::" scope specifier.
///
/// This routine is a convenience overload meant to be called from contexts
/// that need to perform a qualified name lookup with an optional C++ scope
/// specifier that might require special kind of lookup.
///
/// \param R captures both the lookup criteria and any lookup results found.
///
/// \param LookupCtx The context in which qualified name lookup will
/// search.
///
/// \param SS An optional C++ scope-specifier.
///
/// \returns true if lookup succeeded, false if it failed.
bool Sema::LookupQualifiedName(LookupResult &R, DeclContext *LookupCtx,
                               CXXScopeSpec &SS) {
  auto *NNS = SS.getScopeRep();
  if (NNS && NNS->getKind() == NestedNameSpecifier::Super)
    return LookupInSuper(R, NNS->getAsRecordDecl());
  else

    return LookupQualifiedName(R, LookupCtx);
}

<<<<<<< HEAD
/// @brief Performs name lookup for a name that was parsed in the
=======
/// Performs name lookup for a name that was parsed in the
>>>>>>> b2b84690
/// source code, and may contain a C++ scope specifier.
///
/// This routine is a convenience routine meant to be called from
/// contexts that receive a name and an optional C++ scope specifier
/// (e.g., "N::M::x"). It will then perform either qualified or
/// unqualified name lookup (with LookupQualifiedName or LookupName,
/// respectively) on the given name and return those results. It will
/// perform a special type of lookup for "__super::" scope specifier.
///
/// @param S        The scope from which unqualified name lookup will
/// begin.
///
/// @param SS       An optional C++ scope-specifier, e.g., "::N::M".
///
/// @param EnteringContext Indicates whether we are going to enter the
/// context of the scope-specifier SS (if present).
///
/// @returns True if any decls were found (but possibly ambiguous)
bool Sema::LookupParsedName(LookupResult &R, Scope *S, CXXScopeSpec *SS,
                            bool AllowBuiltinCreation, bool EnteringContext) {
  if (SS && SS->isInvalid()) {
    // When the scope specifier is invalid, don't even look for
    // anything.
    return false;
  }

  if (SS && SS->isSet()) {
    NestedNameSpecifier *NNS = SS->getScopeRep();
    if (NNS->getKind() == NestedNameSpecifier::Super)
      return LookupInSuper(R, NNS->getAsRecordDecl());

    if (DeclContext *DC = computeDeclContext(*SS, EnteringContext)) {
      // We have resolved the scope specifier to a particular declaration
      // contex, and will perform name lookup in that context.
      if (!DC->isDependentContext() && RequireCompleteDeclContext(*SS, DC))
        return false;

      R.setContextRange(SS->getRange());
      return LookupQualifiedName(R, DC);
    }

    // We could not resolve the scope specified to a specific declaration
    // context, which means that SS refers to an unknown specialization.
    // Name lookup can't find anything in this case.
    R.setNotFoundInCurrentInstantiation();
    R.setContextRange(SS->getRange());
    return false;
  }

  // Perform unqualified name lookup starting in the given scope.
  return LookupName(R, S, AllowBuiltinCreation);
}

<<<<<<< HEAD
/// \brief Perform qualified name lookup into all base classes of the given
=======
/// Perform qualified name lookup into all base classes of the given
>>>>>>> b2b84690
/// class.
///
/// \param R captures both the lookup criteria and any lookup results found.
///
/// \param Class The context in which qualified name lookup will
/// search. Name lookup will search in all base classes merging the results.
///
/// @returns True if any decls were found (but possibly ambiguous)
bool Sema::LookupInSuper(LookupResult &R, CXXRecordDecl *Class) {
  // The access-control rules we use here are essentially the rules for
  // doing a lookup in Class that just magically skipped the direct
  // members of Class itself.  That is, the naming class is Class, and the
  // access includes the access of the base.
  for (const auto &BaseSpec : Class->bases()) {
    CXXRecordDecl *RD = cast<CXXRecordDecl>(
        BaseSpec.getType()->castAs<RecordType>()->getDecl());
    LookupResult Result(*this, R.getLookupNameInfo(), R.getLookupKind());
	Result.setBaseObjectType(Context.getRecordType(Class));
    LookupQualifiedName(Result, RD);

    // Copy the lookup results into the target, merging the base's access into
    // the path access.
    for (auto I = Result.begin(), E = Result.end(); I != E; ++I) {
      R.addDecl(I.getDecl(),
                CXXRecordDecl::MergeAccess(BaseSpec.getAccessSpecifier(),
                                           I.getAccess()));
    }

    Result.suppressDiagnostics();
  }

  R.resolveKind();
  R.setNamingClass(Class);

  return !R.empty();
}

/// Produce a diagnostic describing the ambiguity that resulted
/// from name lookup.
///
/// \param Result The result of the ambiguous lookup to be diagnosed.
void Sema::DiagnoseAmbiguousLookup(LookupResult &Result) {
  assert(Result.isAmbiguous() && "Lookup result must be ambiguous");

  DeclarationName Name = Result.getLookupName();
  SourceLocation NameLoc = Result.getNameLoc();
  SourceRange LookupRange = Result.getContextRange();

  switch (Result.getAmbiguityKind()) {
  case LookupResult::AmbiguousBaseSubobjects: {
    CXXBasePaths *Paths = Result.getBasePaths();
    QualType SubobjectType = Paths->front().back().Base->getType();
    Diag(NameLoc, diag::err_ambiguous_member_multiple_subobjects)
      << Name << SubobjectType << getAmbiguousPathsDisplayString(*Paths)
      << LookupRange;

    DeclContext::lookup_iterator Found = Paths->front().Decls.begin();
    while (isa<CXXMethodDecl>(*Found) &&
           cast<CXXMethodDecl>(*Found)->isStatic())
      ++Found;

    Diag((*Found)->getLocation(), diag::note_ambiguous_member_found);
    break;
  }

  case LookupResult::AmbiguousBaseSubobjectTypes: {
    Diag(NameLoc, diag::err_ambiguous_member_multiple_subobject_types)
      << Name << LookupRange;

    CXXBasePaths *Paths = Result.getBasePaths();
    std::set<Decl *> DeclsPrinted;
    for (CXXBasePaths::paths_iterator Path = Paths->begin(),
                                      PathEnd = Paths->end();
         Path != PathEnd; ++Path) {
      Decl *D = Path->Decls.front();
      if (DeclsPrinted.insert(D).second)
        Diag(D->getLocation(), diag::note_ambiguous_member_found);
    }
    break;
  }

  case LookupResult::AmbiguousTagHiding: {
    Diag(NameLoc, diag::err_ambiguous_tag_hiding) << Name << LookupRange;

    llvm::SmallPtrSet<NamedDecl*, 8> TagDecls;

    for (auto *D : Result)
      if (TagDecl *TD = dyn_cast<TagDecl>(D)) {
        TagDecls.insert(TD);
        Diag(TD->getLocation(), diag::note_hidden_tag);
      }

    for (auto *D : Result)
      if (!isa<TagDecl>(D))
        Diag(D->getLocation(), diag::note_hiding_object);

    // For recovery purposes, go ahead and implement the hiding.
    LookupResult::Filter F = Result.makeFilter();
    while (F.hasNext()) {
      if (TagDecls.count(F.next()))
        F.erase();
    }
    F.done();
    break;
  }

  case LookupResult::AmbiguousReference: {
    Diag(NameLoc, diag::err_ambiguous_reference) << Name << LookupRange;

    for (auto *D : Result)
      Diag(D->getLocation(), diag::note_ambiguous_candidate) << D;
    break;
  }
  }
}

namespace {
  struct AssociatedLookup {
    AssociatedLookup(Sema &S, SourceLocation InstantiationLoc,
                     Sema::AssociatedNamespaceSet &Namespaces,
                     Sema::AssociatedClassSet &Classes)
      : S(S), Namespaces(Namespaces), Classes(Classes),
        InstantiationLoc(InstantiationLoc) {
    }

    Sema &S;
    Sema::AssociatedNamespaceSet &Namespaces;
    Sema::AssociatedClassSet &Classes;
    SourceLocation InstantiationLoc;
  };
} // end anonymous namespace

static void
addAssociatedClassesAndNamespaces(AssociatedLookup &Result, QualType T);

static void CollectEnclosingNamespace(Sema::AssociatedNamespaceSet &Namespaces,
                                      DeclContext *Ctx) {
  // Add the associated namespace for this class.

  // We don't use DeclContext::getEnclosingNamespaceContext() as this may
  // be a locally scoped record.

  // We skip out of inline namespaces. The innermost non-inline namespace
  // contains all names of all its nested inline namespaces anyway, so we can
  // replace the entire inline namespace tree with its root.
  while (Ctx->isRecord() || Ctx->isTransparentContext() ||
         Ctx->isInlineNamespace())
    Ctx = Ctx->getParent();

  if (Ctx->isFileContext())
    Namespaces.insert(Ctx->getPrimaryContext());
}

// Add the associated classes and namespaces for argument-dependent
// lookup that involves a template argument (C++ [basic.lookup.koenig]p2).
static void
addAssociatedClassesAndNamespaces(AssociatedLookup &Result,
                                  const TemplateArgument &Arg) {
  // C++ [basic.lookup.koenig]p2, last bullet:
  //   -- [...] ;
  switch (Arg.getKind()) {
    case TemplateArgument::Null:
      break;

    case TemplateArgument::Type:
      // [...] the namespaces and classes associated with the types of the
      // template arguments provided for template type parameters (excluding
      // template template parameters)
      addAssociatedClassesAndNamespaces(Result, Arg.getAsType());
      break;

    case TemplateArgument::Template:
    case TemplateArgument::TemplateExpansion: {
      // [...] the namespaces in which any template template arguments are
      // defined; and the classes in which any member templates used as
      // template template arguments are defined.
      TemplateName Template = Arg.getAsTemplateOrTemplatePattern();
      if (ClassTemplateDecl *ClassTemplate
                 = dyn_cast<ClassTemplateDecl>(Template.getAsTemplateDecl())) {
        DeclContext *Ctx = ClassTemplate->getDeclContext();
        if (CXXRecordDecl *EnclosingClass = dyn_cast<CXXRecordDecl>(Ctx))
          Result.Classes.insert(EnclosingClass);
        // Add the associated namespace for this class.
        CollectEnclosingNamespace(Result.Namespaces, Ctx);
      }
      break;
    }

    case TemplateArgument::Declaration:
    case TemplateArgument::Integral:
    case TemplateArgument::Expression:
    case TemplateArgument::NullPtr:
      // [Note: non-type template arguments do not contribute to the set of
      //  associated namespaces. ]
      break;

    case TemplateArgument::Pack:
      for (const auto &P : Arg.pack_elements())
        addAssociatedClassesAndNamespaces(Result, P);
      break;
  }
}

// Add the associated classes and namespaces for
// argument-dependent lookup with an argument of class type
// (C++ [basic.lookup.koenig]p2).
static void
addAssociatedClassesAndNamespaces(AssociatedLookup &Result,
                                  CXXRecordDecl *Class) {

  // Just silently ignore anything whose name is __va_list_tag.
  if (Class->getDeclName() == Result.S.VAListTagName)
    return;

  // C++ [basic.lookup.koenig]p2:
  //   [...]
  //     -- If T is a class type (including unions), its associated
  //        classes are: the class itself; the class of which it is a
  //        member, if any; and its direct and indirect base
  //        classes. Its associated namespaces are the namespaces in
  //        which its associated classes are defined.

  // Add the class of which it is a member, if any.
  DeclContext *Ctx = Class->getDeclContext();
  if (CXXRecordDecl *EnclosingClass = dyn_cast<CXXRecordDecl>(Ctx))
    Result.Classes.insert(EnclosingClass);
  // Add the associated namespace for this class.
  CollectEnclosingNamespace(Result.Namespaces, Ctx);

  // Add the class itself. If we've already seen this class, we don't
  // need to visit base classes.
  //
  // FIXME: That's not correct, we may have added this class only because it
  // was the enclosing class of another class, and in that case we won't have
  // added its base classes yet.
  if (!Result.Classes.insert(Class))
    return;

  // -- If T is a template-id, its associated namespaces and classes are
  //    the namespace in which the template is defined; for member
  //    templates, the member template's class; the namespaces and classes
  //    associated with the types of the template arguments provided for
  //    template type parameters (excluding template template parameters); the
  //    namespaces in which any template template arguments are defined; and
  //    the classes in which any member templates used as template template
  //    arguments are defined. [Note: non-type template arguments do not
  //    contribute to the set of associated namespaces. ]
  if (ClassTemplateSpecializationDecl *Spec
        = dyn_cast<ClassTemplateSpecializationDecl>(Class)) {
    DeclContext *Ctx = Spec->getSpecializedTemplate()->getDeclContext();
    if (CXXRecordDecl *EnclosingClass = dyn_cast<CXXRecordDecl>(Ctx))
      Result.Classes.insert(EnclosingClass);
    // Add the associated namespace for this class.
    CollectEnclosingNamespace(Result.Namespaces, Ctx);

    const TemplateArgumentList &TemplateArgs = Spec->getTemplateArgs();
    for (unsigned I = 0, N = TemplateArgs.size(); I != N; ++I)
      addAssociatedClassesAndNamespaces(Result, TemplateArgs[I]);
  }

  // Only recurse into base classes for complete types.
  if (!Result.S.isCompleteType(Result.InstantiationLoc,
                               Result.S.Context.getRecordType(Class)))
    return;

  // Add direct and indirect base classes along with their associated
  // namespaces.
  SmallVector<CXXRecordDecl *, 32> Bases;
  Bases.push_back(Class);
  while (!Bases.empty()) {
    // Pop this class off the stack.
    Class = Bases.pop_back_val();

    // Visit the base classes.
    for (const auto &Base : Class->bases()) {
      const RecordType *BaseType = Base.getType()->getAs<RecordType>();
      // In dependent contexts, we do ADL twice, and the first time around,
      // the base type might be a dependent TemplateSpecializationType, or a
      // TemplateTypeParmType. If that happens, simply ignore it.
      // FIXME: If we want to support export, we probably need to add the
      // namespace of the template in a TemplateSpecializationType, or even
      // the classes and namespaces of known non-dependent arguments.
      if (!BaseType)
        continue;
      CXXRecordDecl *BaseDecl = cast<CXXRecordDecl>(BaseType->getDecl());
      if (Result.Classes.insert(BaseDecl)) {
        // Find the associated namespace for this base class.
        DeclContext *BaseCtx = BaseDecl->getDeclContext();
        CollectEnclosingNamespace(Result.Namespaces, BaseCtx);

        // Make sure we visit the bases of this base class.
        if (BaseDecl->bases_begin() != BaseDecl->bases_end())
          Bases.push_back(BaseDecl);
      }
    }
  }
}

// Add the associated classes and namespaces for
// argument-dependent lookup with an argument of type T
// (C++ [basic.lookup.koenig]p2).
static void
addAssociatedClassesAndNamespaces(AssociatedLookup &Result, QualType Ty) {
  // C++ [basic.lookup.koenig]p2:
  //
  //   For each argument type T in the function call, there is a set
  //   of zero or more associated namespaces and a set of zero or more
  //   associated classes to be considered. The sets of namespaces and
  //   classes is determined entirely by the types of the function
  //   arguments (and the namespace of any template template
  //   argument). Typedef names and using-declarations used to specify
  //   the types do not contribute to this set. The sets of namespaces
  //   and classes are determined in the following way:

  SmallVector<const Type *, 16> Queue;
  const Type *T = Ty->getCanonicalTypeInternal().getTypePtr();

  while (true) {
    switch (T->getTypeClass()) {

#define TYPE(Class, Base)
#define DEPENDENT_TYPE(Class, Base) case Type::Class:
#define NON_CANONICAL_TYPE(Class, Base) case Type::Class:
#define NON_CANONICAL_UNLESS_DEPENDENT_TYPE(Class, Base) case Type::Class:
#define ABSTRACT_TYPE(Class, Base)
#include "clang/AST/TypeNodes.def"
      // T is canonical.  We can also ignore dependent types because
      // we don't need to do ADL at the definition point, but if we
      // wanted to implement template export (or if we find some other
      // use for associated classes and namespaces...) this would be
      // wrong.
      break;

    //    -- If T is a pointer to U or an array of U, its associated
    //       namespaces and classes are those associated with U.
    case Type::Pointer:
      T = cast<PointerType>(T)->getPointeeType().getTypePtr();
      continue;
    case Type::ConstantArray:
    case Type::IncompleteArray:
    case Type::VariableArray:
      T = cast<ArrayType>(T)->getElementType().getTypePtr();
      continue;

    //     -- If T is a fundamental type, its associated sets of
    //        namespaces and classes are both empty.
    case Type::Builtin:
      break;

    //     -- If T is a class type (including unions), its associated
    //        classes are: the class itself; the class of which it is a
    //        member, if any; and its direct and indirect base
    //        classes. Its associated namespaces are the namespaces in
    //        which its associated classes are defined.
    case Type::Record: {
      CXXRecordDecl *Class =
          cast<CXXRecordDecl>(cast<RecordType>(T)->getDecl());
      addAssociatedClassesAndNamespaces(Result, Class);
      break;
    }

    //     -- If T is an enumeration type, its associated namespace is
    //        the namespace in which it is defined. If it is class
    //        member, its associated class is the member's class; else
    //        it has no associated class.
    case Type::Enum: {
      EnumDecl *Enum = cast<EnumType>(T)->getDecl();

      DeclContext *Ctx = Enum->getDeclContext();
      if (CXXRecordDecl *EnclosingClass = dyn_cast<CXXRecordDecl>(Ctx))
        Result.Classes.insert(EnclosingClass);

      // Add the associated namespace for this class.
      CollectEnclosingNamespace(Result.Namespaces, Ctx);

      break;
    }

    //     -- If T is a function type, its associated namespaces and
    //        classes are those associated with the function parameter
    //        types and those associated with the return type.
    case Type::FunctionProto: {
      const FunctionProtoType *Proto = cast<FunctionProtoType>(T);
      for (const auto &Arg : Proto->param_types())
        Queue.push_back(Arg.getTypePtr());
      // fallthrough
      LLVM_FALLTHROUGH;
    }
    case Type::FunctionNoProto: {
      const FunctionType *FnType = cast<FunctionType>(T);
      T = FnType->getReturnType().getTypePtr();
      continue;
    }

    //     -- If T is a pointer to a member function of a class X, its
    //        associated namespaces and classes are those associated
    //        with the function parameter types and return type,
    //        together with those associated with X.
    //
    //     -- If T is a pointer to a data member of class X, its
    //        associated namespaces and classes are those associated
    //        with the member type together with those associated with
    //        X.
    case Type::MemberPointer: {
      const MemberPointerType *MemberPtr = cast<MemberPointerType>(T);

      // Queue up the class type into which this points.
      Queue.push_back(MemberPtr->getClass());

      // And directly continue with the pointee type.
      T = MemberPtr->getPointeeType().getTypePtr();
      continue;
    }

    // As an extension, treat this like a normal pointer.
    case Type::BlockPointer:
      T = cast<BlockPointerType>(T)->getPointeeType().getTypePtr();
      continue;

    // References aren't covered by the standard, but that's such an
    // obvious defect that we cover them anyway.
    case Type::LValueReference:
    case Type::RValueReference:
      T = cast<ReferenceType>(T)->getPointeeType().getTypePtr();
      continue;

    // These are fundamental types.
    case Type::Vector:
    case Type::ExtVector:
    case Type::Complex:
      break;

    // Non-deduced auto types only get here for error cases.
    case Type::Auto:
    case Type::DeducedTemplateSpecialization:
      break;

    // If T is an Objective-C object or interface type, or a pointer to an 
    // object or interface type, the associated namespace is the global
    // namespace.
    case Type::ObjCObject:
    case Type::ObjCInterface:
    case Type::ObjCObjectPointer:
      Result.Namespaces.insert(Result.S.Context.getTranslationUnitDecl());
      break;

    // Atomic types are just wrappers; use the associations of the
    // contained type.
    case Type::Atomic:
      T = cast<AtomicType>(T)->getValueType().getTypePtr();
      continue;
    case Type::Pipe:
      T = cast<PipeType>(T)->getElementType().getTypePtr();
      continue;
    }

    if (Queue.empty())
      break;
    T = Queue.pop_back_val();
  }
}

/// Find the associated classes and namespaces for
/// argument-dependent lookup for a call with the given set of
/// arguments.
///
/// This routine computes the sets of associated classes and associated
/// namespaces searched by argument-dependent lookup
/// (C++ [basic.lookup.argdep]) for a given set of arguments.
void Sema::FindAssociatedClassesAndNamespaces(
    SourceLocation InstantiationLoc, ArrayRef<Expr *> Args,
    AssociatedNamespaceSet &AssociatedNamespaces,
    AssociatedClassSet &AssociatedClasses) {
  AssociatedNamespaces.clear();
  AssociatedClasses.clear();

  AssociatedLookup Result(*this, InstantiationLoc,
                          AssociatedNamespaces, AssociatedClasses);

  // C++ [basic.lookup.koenig]p2:
  //   For each argument type T in the function call, there is a set
  //   of zero or more associated namespaces and a set of zero or more
  //   associated classes to be considered. The sets of namespaces and
  //   classes is determined entirely by the types of the function
  //   arguments (and the namespace of any template template
  //   argument).
  for (unsigned ArgIdx = 0; ArgIdx != Args.size(); ++ArgIdx) {
    Expr *Arg = Args[ArgIdx];

    if (Arg->getType() != Context.OverloadTy) {
      addAssociatedClassesAndNamespaces(Result, Arg->getType());
      continue;
    }

    // [...] In addition, if the argument is the name or address of a
    // set of overloaded functions and/or function templates, its
    // associated classes and namespaces are the union of those
    // associated with each of the members of the set: the namespace
    // in which the function or function template is defined and the
    // classes and namespaces associated with its (non-dependent)
    // parameter types and return type.
    Arg = Arg->IgnoreParens();
    if (UnaryOperator *unaryOp = dyn_cast<UnaryOperator>(Arg))
      if (unaryOp->getOpcode() == UO_AddrOf)
        Arg = unaryOp->getSubExpr();

    UnresolvedLookupExpr *ULE = dyn_cast<UnresolvedLookupExpr>(Arg);
    if (!ULE) continue;

    for (const auto *D : ULE->decls()) {
      // Look through any using declarations to find the underlying function.
      const FunctionDecl *FDecl = D->getUnderlyingDecl()->getAsFunction();

      // Add the classes and namespaces associated with the parameter
      // types and return type of this function.
      addAssociatedClassesAndNamespaces(Result, FDecl->getType());
    }
  }
}

NamedDecl *Sema::LookupSingleName(Scope *S, DeclarationName Name,
                                  SourceLocation Loc,
                                  LookupNameKind NameKind,
                                  RedeclarationKind Redecl) {
  LookupResult R(*this, Name, Loc, NameKind, Redecl);
  LookupName(R, S);
  return R.getAsSingle<NamedDecl>();
}

/// Find the protocol with the given name, if any.
ObjCProtocolDecl *Sema::LookupProtocol(IdentifierInfo *II,
                                       SourceLocation IdLoc,
                                       RedeclarationKind Redecl) {
  Decl *D = LookupSingleName(TUScope, II, IdLoc,
                             LookupObjCProtocolName, Redecl);
  return cast_or_null<ObjCProtocolDecl>(D);
}

void Sema::LookupOverloadedOperatorName(OverloadedOperatorKind Op, Scope *S,
                                        QualType T1, QualType T2,
                                        UnresolvedSetImpl &Functions) {
  // C++ [over.match.oper]p3:
  //     -- The set of non-member candidates is the result of the
  //        unqualified lookup of operator@ in the context of the
  //        expression according to the usual rules for name lookup in
  //        unqualified function calls (3.4.2) except that all member
  //        functions are ignored.
  DeclarationName OpName = Context.DeclarationNames.getCXXOperatorName(Op);
  LookupResult Operators(*this, OpName, SourceLocation(), LookupOperatorName);
  LookupName(Operators, S);

  assert(!Operators.isAmbiguous() && "Operator lookup cannot be ambiguous");
  Functions.append(Operators.begin(), Operators.end());
}

Sema::SpecialMemberOverloadResult Sema::LookupSpecialMember(CXXRecordDecl *RD,
                                                           CXXSpecialMember SM,
                                                           bool ConstArg,
                                                           bool VolatileArg,
                                                           bool RValueThis,
                                                           bool ConstThis,
                                                           bool VolatileThis) {
  assert(CanDeclareSpecialMemberFunction(RD) &&
         "doing special member lookup into record that isn't fully complete");
  RD = RD->getDefinition();
  if (RValueThis || ConstThis || VolatileThis)
    assert((SM == CXXCopyAssignment || SM == CXXMoveAssignment) &&
           "constructors and destructors always have unqualified lvalue this");
  if (ConstArg || VolatileArg)
    assert((SM != CXXDefaultConstructor && SM != CXXDestructor) &&
           "parameter-less special members can't have qualified arguments");

  // FIXME: Get the caller to pass in a location for the lookup.
  SourceLocation LookupLoc = RD->getLocation();

  llvm::FoldingSetNodeID ID;
  ID.AddPointer(RD);
  ID.AddInteger(SM);
  ID.AddInteger(ConstArg);
  ID.AddInteger(VolatileArg);
  ID.AddInteger(RValueThis);
  ID.AddInteger(ConstThis);
  ID.AddInteger(VolatileThis);

  void *InsertPoint;
  SpecialMemberOverloadResultEntry *Result =
    SpecialMemberCache.FindNodeOrInsertPos(ID, InsertPoint);

  // This was already cached
  if (Result)
    return *Result;

  Result = BumpAlloc.Allocate<SpecialMemberOverloadResultEntry>();
  Result = new (Result) SpecialMemberOverloadResultEntry(ID);
  SpecialMemberCache.InsertNode(Result, InsertPoint);

  if (SM == CXXDestructor) {
    if (RD->needsImplicitDestructor())
      DeclareImplicitDestructor(RD);
    CXXDestructorDecl *DD = RD->getDestructor();
    assert(DD && "record without a destructor");
    Result->setMethod(DD);
    Result->setKind(DD->isDeleted() ?
                    SpecialMemberOverloadResult::NoMemberOrDeleted :
                    SpecialMemberOverloadResult::Success);
    return *Result;
  }

  // Prepare for overload resolution. Here we construct a synthetic argument
  // if necessary and make sure that implicit functions are declared.
  CanQualType CanTy = Context.getCanonicalType(Context.getTagDeclType(RD));
  DeclarationName Name;
  Expr *Arg = nullptr;
  unsigned NumArgs;

  QualType ArgType = CanTy;
  ExprValueKind VK = VK_LValue;

  if (SM == CXXDefaultConstructor) {
    Name = Context.DeclarationNames.getCXXConstructorName(CanTy);
    NumArgs = 0;
    if (RD->needsImplicitDefaultConstructor())
      DeclareImplicitDefaultConstructor(RD);
  } else {
    if (SM == CXXCopyConstructor || SM == CXXMoveConstructor) {
      Name = Context.DeclarationNames.getCXXConstructorName(CanTy);
      if (RD->needsImplicitCopyConstructor())
        DeclareImplicitCopyConstructor(RD);
      if (getLangOpts().CPlusPlus11 && RD->needsImplicitMoveConstructor())
        DeclareImplicitMoveConstructor(RD);
    } else {
      Name = Context.DeclarationNames.getCXXOperatorName(OO_Equal);
      if (RD->needsImplicitCopyAssignment())
        DeclareImplicitCopyAssignment(RD);
      if (getLangOpts().CPlusPlus11 && RD->needsImplicitMoveAssignment())
        DeclareImplicitMoveAssignment(RD);
    }

    if (ConstArg)
      ArgType.addConst();
    if (VolatileArg)
      ArgType.addVolatile();

    // This isn't /really/ specified by the standard, but it's implied
    // we should be working from an RValue in the case of move to ensure
    // that we prefer to bind to rvalue references, and an LValue in the
    // case of copy to ensure we don't bind to rvalue references.
    // Possibly an XValue is actually correct in the case of move, but
    // there is no semantic difference for class types in this restricted
    // case.
    if (SM == CXXCopyConstructor || SM == CXXCopyAssignment)
      VK = VK_LValue;
    else
      VK = VK_RValue;
  }

  OpaqueValueExpr FakeArg(LookupLoc, ArgType, VK);

  if (SM != CXXDefaultConstructor) {
    NumArgs = 1;
    Arg = &FakeArg;
  }

  // Create the object argument
  QualType ThisTy = CanTy;
  if (ConstThis)
    ThisTy.addConst();
  if (VolatileThis)
    ThisTy.addVolatile();
  Expr::Classification Classification =
    OpaqueValueExpr(LookupLoc, ThisTy,
                    RValueThis ? VK_RValue : VK_LValue).Classify(Context);

  // Now we perform lookup on the name we computed earlier and do overload
  // resolution. Lookup is only performed directly into the class since there
  // will always be a (possibly implicit) declaration to shadow any others.
  OverloadCandidateSet OCS(LookupLoc, OverloadCandidateSet::CSK_Normal);
  DeclContext::lookup_result R = RD->lookup(Name);

  if (R.empty()) {
    // We might have no default constructor because we have a lambda's closure
    // type, rather than because there's some other declared constructor.
    // Every class has a copy/move constructor, copy/move assignment, and
    // destructor.
    assert(SM == CXXDefaultConstructor &&
           "lookup for a constructor or assignment operator was empty");
    Result->setMethod(nullptr);
    Result->setKind(SpecialMemberOverloadResult::NoMemberOrDeleted);
    return *Result;
  }

  // Copy the candidates as our processing of them may load new declarations
  // from an external source and invalidate lookup_result.
  SmallVector<NamedDecl *, 8> Candidates(R.begin(), R.end());

  for (NamedDecl *CandDecl : Candidates) {
    if (CandDecl->isInvalidDecl())
      continue;

    DeclAccessPair Cand = DeclAccessPair::make(CandDecl, AS_public);
    auto CtorInfo = getConstructorInfo(Cand);
    if (CXXMethodDecl *M = dyn_cast<CXXMethodDecl>(Cand->getUnderlyingDecl())) {
      if (SM == CXXCopyAssignment || SM == CXXMoveAssignment)
        AddMethodCandidate(M, Cand, RD, ThisTy, Classification,
                           llvm::makeArrayRef(&Arg, NumArgs), OCS, true);
      else if (CtorInfo)
        AddOverloadCandidate(CtorInfo.Constructor, CtorInfo.FoundDecl,
                             llvm::makeArrayRef(&Arg, NumArgs), OCS, true);
      else
        AddOverloadCandidate(M, Cand, llvm::makeArrayRef(&Arg, NumArgs), OCS,
                             true);
    } else if (FunctionTemplateDecl *Tmpl =
                 dyn_cast<FunctionTemplateDecl>(Cand->getUnderlyingDecl())) {
      if (SM == CXXCopyAssignment || SM == CXXMoveAssignment)
        AddMethodTemplateCandidate(
            Tmpl, Cand, RD, nullptr, ThisTy, Classification,
            llvm::makeArrayRef(&Arg, NumArgs), OCS, true);
      else if (CtorInfo)
        AddTemplateOverloadCandidate(
            CtorInfo.ConstructorTmpl, CtorInfo.FoundDecl, nullptr,
            llvm::makeArrayRef(&Arg, NumArgs), OCS, true);
      else
        AddTemplateOverloadCandidate(
            Tmpl, Cand, nullptr, llvm::makeArrayRef(&Arg, NumArgs), OCS, true);
    } else {
      assert(isa<UsingDecl>(Cand.getDecl()) &&
             "illegal Kind of operator = Decl");
    }
  }

  OverloadCandidateSet::iterator Best;
  switch (OCS.BestViableFunction(*this, LookupLoc, Best)) {
    case OR_Success:
      Result->setMethod(cast<CXXMethodDecl>(Best->Function));
      Result->setKind(SpecialMemberOverloadResult::Success);
      break;

    case OR_Deleted:
      Result->setMethod(cast<CXXMethodDecl>(Best->Function));
      Result->setKind(SpecialMemberOverloadResult::NoMemberOrDeleted);
      break;

    case OR_Ambiguous:
      Result->setMethod(nullptr);
      Result->setKind(SpecialMemberOverloadResult::Ambiguous);
      break;

    case OR_No_Viable_Function:
      Result->setMethod(nullptr);
      Result->setKind(SpecialMemberOverloadResult::NoMemberOrDeleted);
      break;
  }

  return *Result;
}

/// Look up the default constructor for the given class.
CXXConstructorDecl *Sema::LookupDefaultConstructor(CXXRecordDecl *Class) {
  SpecialMemberOverloadResult Result =
    LookupSpecialMember(Class, CXXDefaultConstructor, false, false, false,
                        false, false);

  return cast_or_null<CXXConstructorDecl>(Result.getMethod());
}

/// Look up the copying constructor for the given class.
CXXConstructorDecl *Sema::LookupCopyingConstructor(CXXRecordDecl *Class,
                                                   unsigned Quals) {
  assert(!(Quals & ~(Qualifiers::Const | Qualifiers::Volatile)) &&
         "non-const, non-volatile qualifiers for copy ctor arg");
  SpecialMemberOverloadResult Result =
    LookupSpecialMember(Class, CXXCopyConstructor, Quals & Qualifiers::Const,
                        Quals & Qualifiers::Volatile, false, false, false);

  return cast_or_null<CXXConstructorDecl>(Result.getMethod());
}

/// Look up the moving constructor for the given class.
CXXConstructorDecl *Sema::LookupMovingConstructor(CXXRecordDecl *Class,
                                                  unsigned Quals) {
  SpecialMemberOverloadResult Result =
    LookupSpecialMember(Class, CXXMoveConstructor, Quals & Qualifiers::Const,
                        Quals & Qualifiers::Volatile, false, false, false);

  return cast_or_null<CXXConstructorDecl>(Result.getMethod());
}

/// Look up the constructors for the given class.
DeclContext::lookup_result Sema::LookupConstructors(CXXRecordDecl *Class) {
  // If the implicit constructors have not yet been declared, do so now.
  if (CanDeclareSpecialMemberFunction(Class)) {
    if (Class->needsImplicitDefaultConstructor())
      DeclareImplicitDefaultConstructor(Class);
    if (Class->needsImplicitCopyConstructor())
      DeclareImplicitCopyConstructor(Class);
    if (getLangOpts().CPlusPlus11 && Class->needsImplicitMoveConstructor())
      DeclareImplicitMoveConstructor(Class);
  }

  CanQualType T = Context.getCanonicalType(Context.getTypeDeclType(Class));
  DeclarationName Name = Context.DeclarationNames.getCXXConstructorName(T);
  return Class->lookup(Name);
}

/// Look up the copying assignment operator for the given class.
CXXMethodDecl *Sema::LookupCopyingAssignment(CXXRecordDecl *Class,
                                             unsigned Quals, bool RValueThis,
                                             unsigned ThisQuals) {
  assert(!(Quals & ~(Qualifiers::Const | Qualifiers::Volatile)) &&
         "non-const, non-volatile qualifiers for copy assignment arg");
  assert(!(ThisQuals & ~(Qualifiers::Const | Qualifiers::Volatile)) &&
         "non-const, non-volatile qualifiers for copy assignment this");
  SpecialMemberOverloadResult Result =
    LookupSpecialMember(Class, CXXCopyAssignment, Quals & Qualifiers::Const,
                        Quals & Qualifiers::Volatile, RValueThis,
                        ThisQuals & Qualifiers::Const,
                        ThisQuals & Qualifiers::Volatile);

  return Result.getMethod();
}

/// Look up the moving assignment operator for the given class.
CXXMethodDecl *Sema::LookupMovingAssignment(CXXRecordDecl *Class,
                                            unsigned Quals,
                                            bool RValueThis,
                                            unsigned ThisQuals) {
  assert(!(ThisQuals & ~(Qualifiers::Const | Qualifiers::Volatile)) &&
         "non-const, non-volatile qualifiers for copy assignment this");
  SpecialMemberOverloadResult Result =
    LookupSpecialMember(Class, CXXMoveAssignment, Quals & Qualifiers::Const,
                        Quals & Qualifiers::Volatile, RValueThis,
                        ThisQuals & Qualifiers::Const,
                        ThisQuals & Qualifiers::Volatile);

  return Result.getMethod();
}

/// Look for the destructor of the given class.
///
/// During semantic analysis, this routine should be used in lieu of
/// CXXRecordDecl::getDestructor().
///
/// \returns The destructor for this class.
CXXDestructorDecl *Sema::LookupDestructor(CXXRecordDecl *Class) {
  return cast<CXXDestructorDecl>(LookupSpecialMember(Class, CXXDestructor,
                                                     false, false, false,
                                                     false, false).getMethod());
}

/// LookupLiteralOperator - Determine which literal operator should be used for
/// a user-defined literal, per C++11 [lex.ext].
///
/// Normal overload resolution is not used to select which literal operator to
/// call for a user-defined literal. Look up the provided literal operator name,
/// and filter the results to the appropriate set for the given argument types.
Sema::LiteralOperatorLookupResult
Sema::LookupLiteralOperator(Scope *S, LookupResult &R,
                            ArrayRef<QualType> ArgTys,
                            bool AllowRaw, bool AllowTemplate,
                            bool AllowStringTemplate, bool DiagnoseMissing) {
  LookupName(R, S);
  assert(R.getResultKind() != LookupResult::Ambiguous &&
         "literal operator lookup can't be ambiguous");

  // Filter the lookup results appropriately.
  LookupResult::Filter F = R.makeFilter();

  bool FoundRaw = false;
  bool FoundTemplate = false;
  bool FoundStringTemplate = false;
  bool FoundExactMatch = false;

  while (F.hasNext()) {
    Decl *D = F.next();
    if (UsingShadowDecl *USD = dyn_cast<UsingShadowDecl>(D))
      D = USD->getTargetDecl();

    // If the declaration we found is invalid, skip it.
    if (D->isInvalidDecl()) {
      F.erase();
      continue;
    }

    bool IsRaw = false;
    bool IsTemplate = false;
    bool IsStringTemplate = false;
    bool IsExactMatch = false;

    if (FunctionDecl *FD = dyn_cast<FunctionDecl>(D)) {
      if (FD->getNumParams() == 1 &&
          FD->getParamDecl(0)->getType()->getAs<PointerType>())
        IsRaw = true;
      else if (FD->getNumParams() == ArgTys.size()) {
        IsExactMatch = true;
        for (unsigned ArgIdx = 0; ArgIdx != ArgTys.size(); ++ArgIdx) {
          QualType ParamTy = FD->getParamDecl(ArgIdx)->getType();
          if (!Context.hasSameUnqualifiedType(ArgTys[ArgIdx], ParamTy)) {
            IsExactMatch = false;
            break;
          }
        }
      }
    }
    if (FunctionTemplateDecl *FD = dyn_cast<FunctionTemplateDecl>(D)) {
      TemplateParameterList *Params = FD->getTemplateParameters();
      if (Params->size() == 1)
        IsTemplate = true;
      else
        IsStringTemplate = true;
    }

    if (IsExactMatch) {
      FoundExactMatch = true;
      AllowRaw = false;
      AllowTemplate = false;
      AllowStringTemplate = false;
      if (FoundRaw || FoundTemplate || FoundStringTemplate) {
        // Go through again and remove the raw and template decls we've
        // already found.
        F.restart();
        FoundRaw = FoundTemplate = FoundStringTemplate = false;
      }
    } else if (AllowRaw && IsRaw) {
      FoundRaw = true;
    } else if (AllowTemplate && IsTemplate) {
      FoundTemplate = true;
    } else if (AllowStringTemplate && IsStringTemplate) {
      FoundStringTemplate = true;
    } else {
      F.erase();
    }
  }

  F.done();

  // C++11 [lex.ext]p3, p4: If S contains a literal operator with a matching
  // parameter type, that is used in preference to a raw literal operator
  // or literal operator template.
  if (FoundExactMatch)
    return LOLR_Cooked;

  // C++11 [lex.ext]p3, p4: S shall contain a raw literal operator or a literal
  // operator template, but not both.
  if (FoundRaw && FoundTemplate) {
    Diag(R.getNameLoc(), diag::err_ovl_ambiguous_call) << R.getLookupName();
    for (LookupResult::iterator I = R.begin(), E = R.end(); I != E; ++I)
      NoteOverloadCandidate(*I, (*I)->getUnderlyingDecl()->getAsFunction());
    return LOLR_Error;
  }

  if (FoundRaw)
    return LOLR_Raw;

  if (FoundTemplate)
    return LOLR_Template;

  if (FoundStringTemplate)
    return LOLR_StringTemplate;

  // Didn't find anything we could use.
  if (DiagnoseMissing) {
    Diag(R.getNameLoc(), diag::err_ovl_no_viable_literal_operator)
        << R.getLookupName() << (int)ArgTys.size() << ArgTys[0]
        << (ArgTys.size() == 2 ? ArgTys[1] : QualType()) << AllowRaw
        << (AllowTemplate || AllowStringTemplate);
    return LOLR_Error;
  }

  return LOLR_ErrorNoDiagnostic;
}

void ADLResult::insert(NamedDecl *New) {
  NamedDecl *&Old = Decls[cast<NamedDecl>(New->getCanonicalDecl())];

  // If we haven't yet seen a decl for this key, or the last decl
  // was exactly this one, we're done.
  if (Old == nullptr || Old == New) {
    Old = New;
    return;
  }

  // Otherwise, decide which is a more recent redeclaration.
  FunctionDecl *OldFD = Old->getAsFunction();
  FunctionDecl *NewFD = New->getAsFunction();

  FunctionDecl *Cursor = NewFD;
  while (true) {
    Cursor = Cursor->getPreviousDecl();

    // If we got to the end without finding OldFD, OldFD is the newer
    // declaration;  leave things as they are.
    if (!Cursor) return;

    // If we do find OldFD, then NewFD is newer.
    if (Cursor == OldFD) break;

    // Otherwise, keep looking.
  }

  Old = New;
}

void Sema::ArgumentDependentLookup(DeclarationName Name, SourceLocation Loc,
                                   ArrayRef<Expr *> Args, ADLResult &Result) {
  // Find all of the associated namespaces and classes based on the
  // arguments we have.
  AssociatedNamespaceSet AssociatedNamespaces;
  AssociatedClassSet AssociatedClasses;
  FindAssociatedClassesAndNamespaces(Loc, Args,
                                     AssociatedNamespaces,
                                     AssociatedClasses);

  // C++ [basic.lookup.argdep]p3:
  //   Let X be the lookup set produced by unqualified lookup (3.4.1)
  //   and let Y be the lookup set produced by argument dependent
  //   lookup (defined as follows). If X contains [...] then Y is
  //   empty. Otherwise Y is the set of declarations found in the
  //   namespaces associated with the argument types as described
  //   below. The set of declarations found by the lookup of the name
  //   is the union of X and Y.
  //
  // Here, we compute Y and add its members to the overloaded
  // candidate set.
  for (auto *NS : AssociatedNamespaces) {
    //   When considering an associated namespace, the lookup is the
    //   same as the lookup performed when the associated namespace is
    //   used as a qualifier (3.4.3.2) except that:
    //
    //     -- Any using-directives in the associated namespace are
    //        ignored.
    //
    //     -- Any namespace-scope friend functions declared in
    //        associated classes are visible within their respective
    //        namespaces even if they are not visible during an ordinary
    //        lookup (11.4).
    DeclContext::lookup_result R = NS->lookup(Name);
    for (auto *D : R) {
<<<<<<< HEAD
=======
      auto *Underlying = D;
      if (auto *USD = dyn_cast<UsingShadowDecl>(D))
        Underlying = USD->getTargetDecl();

      if (!isa<FunctionDecl>(Underlying) &&
          !isa<FunctionTemplateDecl>(Underlying))
        continue;

      if (!isVisible(D)) {
        D = findAcceptableDecl(
            *this, D, (Decl::IDNS_Ordinary | Decl::IDNS_OrdinaryFriend));
        if (!D)
          continue;
        if (auto *USD = dyn_cast<UsingShadowDecl>(D))
          Underlying = USD->getTargetDecl();
      }

>>>>>>> b2b84690
      // If the only declaration here is an ordinary friend, consider
      // it only if it was declared in an associated classes.
      if ((D->getIdentifierNamespace() & Decl::IDNS_Ordinary) == 0) {
        // If it's neither ordinarily visible nor a friend, we can't find it.
        if ((D->getIdentifierNamespace() & Decl::IDNS_OrdinaryFriend) == 0)
          continue;

        bool DeclaredInAssociatedClass = false;
        for (Decl *DI = D; DI; DI = DI->getPreviousDecl()) {
          DeclContext *LexDC = DI->getLexicalDeclContext();
          if (isa<CXXRecordDecl>(LexDC) &&
              AssociatedClasses.count(cast<CXXRecordDecl>(LexDC)) &&
              isVisible(cast<NamedDecl>(DI))) {
            DeclaredInAssociatedClass = true;
            break;
          }
        }
        if (!DeclaredInAssociatedClass)
          continue;
      }

<<<<<<< HEAD
      if (isa<UsingShadowDecl>(D))
        D = cast<UsingShadowDecl>(D)->getTargetDecl();

      if (!isa<FunctionDecl>(D) && !isa<FunctionTemplateDecl>(D))
        continue;

      if (!isVisible(D) && !(D = findAcceptableDecl(*this, D)))
        continue;

      Result.insert(D);
=======
      // FIXME: Preserve D as the FoundDecl.
      Result.insert(Underlying);
>>>>>>> b2b84690
    }
  }
}

//----------------------------------------------------------------------------
// Search for all visible declarations.
//----------------------------------------------------------------------------
VisibleDeclConsumer::~VisibleDeclConsumer() { }

bool VisibleDeclConsumer::includeHiddenDecls() const { return false; }

namespace {

class ShadowContextRAII;

class VisibleDeclsRecord {
public:
  /// An entry in the shadow map, which is optimized to store a
  /// single declaration (the common case) but can also store a list
  /// of declarations.
  typedef llvm::TinyPtrVector<NamedDecl*> ShadowMapEntry;

private:
  /// A mapping from declaration names to the declarations that have
  /// this name within a particular scope.
  typedef llvm::DenseMap<DeclarationName, ShadowMapEntry> ShadowMap;

  /// A list of shadow maps, which is used to model name hiding.
  std::list<ShadowMap> ShadowMaps;

  /// The declaration contexts we have already visited.
  llvm::SmallPtrSet<DeclContext *, 8> VisitedContexts;

  friend class ShadowContextRAII;

public:
  /// Determine whether we have already visited this context
  /// (and, if not, note that we are going to visit that context now).
  bool visitedContext(DeclContext *Ctx) {
    return !VisitedContexts.insert(Ctx).second;
  }

  bool alreadyVisitedContext(DeclContext *Ctx) {
    return VisitedContexts.count(Ctx);
  }

  /// Determine whether the given declaration is hidden in the
  /// current scope.
  ///
  /// \returns the declaration that hides the given declaration, or
  /// NULL if no such declaration exists.
  NamedDecl *checkHidden(NamedDecl *ND);

  /// Add a declaration to the current shadow map.
  void add(NamedDecl *ND) {
    ShadowMaps.back()[ND->getDeclName()].push_back(ND);
  }
};

/// RAII object that records when we've entered a shadow context.
class ShadowContextRAII {
  VisibleDeclsRecord &Visible;

  typedef VisibleDeclsRecord::ShadowMap ShadowMap;

public:
  ShadowContextRAII(VisibleDeclsRecord &Visible) : Visible(Visible) {
    Visible.ShadowMaps.emplace_back();
  }

  ~ShadowContextRAII() {
    Visible.ShadowMaps.pop_back();
  }
};

} // end anonymous namespace

NamedDecl *VisibleDeclsRecord::checkHidden(NamedDecl *ND) {
  unsigned IDNS = ND->getIdentifierNamespace();
  std::list<ShadowMap>::reverse_iterator SM = ShadowMaps.rbegin();
  for (std::list<ShadowMap>::reverse_iterator SMEnd = ShadowMaps.rend();
       SM != SMEnd; ++SM) {
    ShadowMap::iterator Pos = SM->find(ND->getDeclName());
    if (Pos == SM->end())
      continue;

    for (auto *D : Pos->second) {
      // A tag declaration does not hide a non-tag declaration.
      if (D->hasTagIdentifierNamespace() &&
          (IDNS & (Decl::IDNS_Member | Decl::IDNS_Ordinary |
                   Decl::IDNS_ObjCProtocol)))
        continue;

      // Protocols are in distinct namespaces from everything else.
      if (((D->getIdentifierNamespace() & Decl::IDNS_ObjCProtocol)
           || (IDNS & Decl::IDNS_ObjCProtocol)) &&
          D->getIdentifierNamespace() != IDNS)
        continue;

      // Functions and function templates in the same scope overload
      // rather than hide.  FIXME: Look for hiding based on function
      // signatures!
      if (D->getUnderlyingDecl()->isFunctionOrFunctionTemplate() &&
          ND->getUnderlyingDecl()->isFunctionOrFunctionTemplate() &&
          SM == ShadowMaps.rbegin())
        continue;

      // A shadow declaration that's created by a resolved using declaration
      // is not hidden by the same using declaration.
      if (isa<UsingShadowDecl>(ND) && isa<UsingDecl>(D) &&
          cast<UsingShadowDecl>(ND)->getUsingDecl() == D)
        continue;

      // We've found a declaration that hides this one.
      return D;
    }
  }

  return nullptr;
}

static void LookupVisibleDecls(DeclContext *Ctx, LookupResult &Result,
                               bool QualifiedNameLookup,
                               bool InBaseClass,
                               VisibleDeclConsumer &Consumer,
                               VisibleDeclsRecord &Visited,
<<<<<<< HEAD
                               bool IncludeDependentBases = false) {
=======
                               bool IncludeDependentBases,
                               bool LoadExternal) {
>>>>>>> b2b84690
  if (!Ctx)
    return;

  // Make sure we don't visit the same context twice.
  if (Visited.visitedContext(Ctx->getPrimaryContext()))
    return;

<<<<<<< HEAD
=======
  Consumer.EnteredContext(Ctx);

>>>>>>> b2b84690
  // Outside C++, lookup results for the TU live on identifiers.
  if (isa<TranslationUnitDecl>(Ctx) &&
      !Result.getSema().getLangOpts().CPlusPlus) {
    auto &S = Result.getSema();
    auto &Idents = S.Context.Idents;

    // Ensure all external identifiers are in the identifier table.
<<<<<<< HEAD
    if (IdentifierInfoLookup *External = Idents.getExternalIdentifierLookup()) {
      std::unique_ptr<IdentifierIterator> Iter(External->getIdentifiers());
      for (StringRef Name = Iter->Next(); !Name.empty(); Name = Iter->Next())
        Idents.get(Name);
    }

    // Walk all lookup results in the TU for each identifier.
    for (const auto &Ident : Idents) {
      for (auto I = S.IdResolver.begin(Ident.getValue()),
                E = S.IdResolver.end();
           I != E; ++I) {
        if (S.IdResolver.isDeclInScope(*I, Ctx)) {
          if (NamedDecl *ND = Result.getAcceptableDecl(*I)) {
            Consumer.FoundDecl(ND, Visited.checkHidden(ND), Ctx, InBaseClass);
            Visited.add(ND);
          }
        }
=======
    if (LoadExternal)
      if (IdentifierInfoLookup *External = Idents.getExternalIdentifierLookup()) {
        std::unique_ptr<IdentifierIterator> Iter(External->getIdentifiers());
        for (StringRef Name = Iter->Next(); !Name.empty(); Name = Iter->Next())
          Idents.get(Name);
      }

    // Walk all lookup results in the TU for each identifier.
    for (const auto &Ident : Idents) {
      for (auto I = S.IdResolver.begin(Ident.getValue()),
                E = S.IdResolver.end();
           I != E; ++I) {
        if (S.IdResolver.isDeclInScope(*I, Ctx)) {
          if (NamedDecl *ND = Result.getAcceptableDecl(*I)) {
            Consumer.FoundDecl(ND, Visited.checkHidden(ND), Ctx, InBaseClass);
            Visited.add(ND);
          }
        }
      }
    }

    return;
  }

  if (CXXRecordDecl *Class = dyn_cast<CXXRecordDecl>(Ctx))
    Result.getSema().ForceDeclarationOfImplicitMembers(Class);

  // We sometimes skip loading namespace-level results (they tend to be huge).
  bool Load = LoadExternal ||
              !(isa<TranslationUnitDecl>(Ctx) || isa<NamespaceDecl>(Ctx));
  // Enumerate all of the results in this context.
  for (DeclContextLookupResult R :
       Load ? Ctx->lookups()
            : Ctx->noload_lookups(/*PreserveInternalState=*/false)) {
    for (auto *D : R) {
      if (auto *ND = Result.getAcceptableDecl(D)) {
        Consumer.FoundDecl(ND, Visited.checkHidden(ND), Ctx, InBaseClass);
        Visited.add(ND);
>>>>>>> b2b84690
      }
    }

    return;
  }

<<<<<<< HEAD
  if (CXXRecordDecl *Class = dyn_cast<CXXRecordDecl>(Ctx))
    Result.getSema().ForceDeclarationOfImplicitMembers(Class);

  // Enumerate all of the results in this context.
  for (DeclContextLookupResult R : Ctx->lookups()) {
    for (auto *D : R) {
      if (auto *ND = Result.getAcceptableDecl(D)) {
        Consumer.FoundDecl(ND, Visited.checkHidden(ND), Ctx, InBaseClass);
        Visited.add(ND);
      }
    }
  }

=======
>>>>>>> b2b84690
  // Traverse using directives for qualified name lookup.
  if (QualifiedNameLookup) {
    ShadowContextRAII Shadow(Visited);
    for (auto I : Ctx->using_directives()) {
<<<<<<< HEAD
      LookupVisibleDecls(I->getNominatedNamespace(), Result,
                         QualifiedNameLookup, InBaseClass, Consumer, Visited,
                         IncludeDependentBases);
=======
      if (!Result.getSema().isVisible(I))
        continue;
      LookupVisibleDecls(I->getNominatedNamespace(), Result,
                         QualifiedNameLookup, InBaseClass, Consumer, Visited,
                         IncludeDependentBases, LoadExternal);
>>>>>>> b2b84690
    }
  }

  // Traverse the contexts of inherited C++ classes.
  if (CXXRecordDecl *Record = dyn_cast<CXXRecordDecl>(Ctx)) {
    if (!Record->hasDefinition())
      return;

    for (const auto &B : Record->bases()) {
      QualType BaseType = B.getType();

      RecordDecl *RD;
      if (BaseType->isDependentType()) {
        if (!IncludeDependentBases) {
          // Don't look into dependent bases, because name lookup can't look
          // there anyway.
          continue;
        }
        const auto *TST = BaseType->getAs<TemplateSpecializationType>();
        if (!TST)
          continue;
        TemplateName TN = TST->getTemplateName();
        const auto *TD =
            dyn_cast_or_null<ClassTemplateDecl>(TN.getAsTemplateDecl());
        if (!TD)
          continue;
        RD = TD->getTemplatedDecl();
      } else {
        const auto *Record = BaseType->getAs<RecordType>();
        if (!Record)
          continue;
        RD = Record->getDecl();
      }

      // FIXME: It would be nice to be able to determine whether referencing
      // a particular member would be ambiguous. For example, given
      //
      //   struct A { int member; };
      //   struct B { int member; };
      //   struct C : A, B { };
      //
      //   void f(C *c) { c->### }
      //
      // accessing 'member' would result in an ambiguity. However, we
      // could be smart enough to qualify the member with the base
      // class, e.g.,
      //
      //   c->B::member
      //
      // or
      //
      //   c->A::member

      // Find results in this base class (and its bases).
      ShadowContextRAII Shadow(Visited);
      LookupVisibleDecls(RD, Result, QualifiedNameLookup, true, Consumer,
<<<<<<< HEAD
                         Visited, IncludeDependentBases);
=======
                         Visited, IncludeDependentBases, LoadExternal);
>>>>>>> b2b84690
    }
  }

  // Traverse the contexts of Objective-C classes.
  if (ObjCInterfaceDecl *IFace = dyn_cast<ObjCInterfaceDecl>(Ctx)) {
    // Traverse categories.
    for (auto *Cat : IFace->visible_categories()) {
      ShadowContextRAII Shadow(Visited);
<<<<<<< HEAD
      LookupVisibleDecls(Cat, Result, QualifiedNameLookup, false,
                         Consumer, Visited);
=======
      LookupVisibleDecls(Cat, Result, QualifiedNameLookup, false, Consumer,
                         Visited, IncludeDependentBases, LoadExternal);
>>>>>>> b2b84690
    }

    // Traverse protocols.
    for (auto *I : IFace->all_referenced_protocols()) {
      ShadowContextRAII Shadow(Visited);
      LookupVisibleDecls(I, Result, QualifiedNameLookup, false, Consumer,
<<<<<<< HEAD
                         Visited);
=======
                         Visited, IncludeDependentBases, LoadExternal);
>>>>>>> b2b84690
    }

    // Traverse the superclass.
    if (IFace->getSuperClass()) {
      ShadowContextRAII Shadow(Visited);
      LookupVisibleDecls(IFace->getSuperClass(), Result, QualifiedNameLookup,
                         true, Consumer, Visited, IncludeDependentBases,
                         LoadExternal);
    }

    // If there is an implementation, traverse it. We do this to find
    // synthesized ivars.
    if (IFace->getImplementation()) {
      ShadowContextRAII Shadow(Visited);
      LookupVisibleDecls(IFace->getImplementation(), Result,
                         QualifiedNameLookup, InBaseClass, Consumer, Visited,
                         IncludeDependentBases, LoadExternal);
    }
  } else if (ObjCProtocolDecl *Protocol = dyn_cast<ObjCProtocolDecl>(Ctx)) {
    for (auto *I : Protocol->protocols()) {
      ShadowContextRAII Shadow(Visited);
      LookupVisibleDecls(I, Result, QualifiedNameLookup, false, Consumer,
<<<<<<< HEAD
                         Visited);
=======
                         Visited, IncludeDependentBases, LoadExternal);
>>>>>>> b2b84690
    }
  } else if (ObjCCategoryDecl *Category = dyn_cast<ObjCCategoryDecl>(Ctx)) {
    for (auto *I : Category->protocols()) {
      ShadowContextRAII Shadow(Visited);
      LookupVisibleDecls(I, Result, QualifiedNameLookup, false, Consumer,
<<<<<<< HEAD
                         Visited);
=======
                         Visited, IncludeDependentBases, LoadExternal);
>>>>>>> b2b84690
    }

    // If there is an implementation, traverse it.
    if (Category->getImplementation()) {
      ShadowContextRAII Shadow(Visited);
      LookupVisibleDecls(Category->getImplementation(), Result,
                         QualifiedNameLookup, true, Consumer, Visited,
                         IncludeDependentBases, LoadExternal);
    }
  }
}

static void LookupVisibleDecls(Scope *S, LookupResult &Result,
                               UnqualUsingDirectiveSet &UDirs,
                               VisibleDeclConsumer &Consumer,
                               VisibleDeclsRecord &Visited,
                               bool LoadExternal) {
  if (!S)
    return;

  if (!S->getEntity() ||
      (!S->getParent() &&
       !Visited.alreadyVisitedContext(S->getEntity())) ||
      (S->getEntity())->isFunctionOrMethod()) {
    FindLocalExternScope FindLocals(Result);
<<<<<<< HEAD
    // Walk through the declarations in this Scope.
    for (auto *D : S->decls()) {
=======
    // Walk through the declarations in this Scope. The consumer might add new
    // decls to the scope as part of deserialization, so make a copy first.
    SmallVector<Decl *, 8> ScopeDecls(S->decls().begin(), S->decls().end());
    for (Decl *D : ScopeDecls) {
>>>>>>> b2b84690
      if (NamedDecl *ND = dyn_cast<NamedDecl>(D))
        if ((ND = Result.getAcceptableDecl(ND))) {
          Consumer.FoundDecl(ND, Visited.checkHidden(ND), nullptr, false);
          Visited.add(ND);
        }
    }
  }

  // FIXME: C++ [temp.local]p8
  DeclContext *Entity = nullptr;
  if (S->getEntity()) {
    // Look into this scope's declaration context, along with any of its
    // parent lookup contexts (e.g., enclosing classes), up to the point
    // where we hit the context stored in the next outer scope.
    Entity = S->getEntity();
    DeclContext *OuterCtx = findOuterContext(S).first; // FIXME

    for (DeclContext *Ctx = Entity; Ctx && !Ctx->Equals(OuterCtx);
         Ctx = Ctx->getLookupParent()) {
      if (ObjCMethodDecl *Method = dyn_cast<ObjCMethodDecl>(Ctx)) {
        if (Method->isInstanceMethod()) {
          // For instance methods, look for ivars in the method's interface.
          LookupResult IvarResult(Result.getSema(), Result.getLookupName(),
                                  Result.getNameLoc(), Sema::LookupMemberName);
          if (ObjCInterfaceDecl *IFace = Method->getClassInterface()) {
            LookupVisibleDecls(IFace, IvarResult, /*QualifiedNameLookup=*/false,
                               /*InBaseClass=*/false, Consumer, Visited,
                               /*IncludeDependentBases=*/false, LoadExternal);
          }
        }

        // We've already performed all of the name lookup that we need
        // to for Objective-C methods; the next context will be the
        // outer scope.
        break;
      }

      if (Ctx->isFunctionOrMethod())
        continue;

      LookupVisibleDecls(Ctx, Result, /*QualifiedNameLookup=*/false,
                         /*InBaseClass=*/false, Consumer, Visited,
                         /*IncludeDependentBases=*/false, LoadExternal);
    }
  } else if (!S->getParent()) {
    // Look into the translation unit scope. We walk through the translation
    // unit's declaration context, because the Scope itself won't have all of
    // the declarations if we loaded a precompiled header.
    // FIXME: We would like the translation unit's Scope object to point to the
    // translation unit, so we don't need this special "if" branch. However,
    // doing so would force the normal C++ name-lookup code to look into the
    // translation unit decl when the IdentifierInfo chains would suffice.
    // Once we fix that problem (which is part of a more general "don't look
    // in DeclContexts unless we have to" optimization), we can eliminate this.
    Entity = Result.getSema().Context.getTranslationUnitDecl();
    LookupVisibleDecls(Entity, Result, /*QualifiedNameLookup=*/false,
                       /*InBaseClass=*/false, Consumer, Visited,
                       /*IncludeDependentBases=*/false, LoadExternal);
  }

  if (Entity) {
    // Lookup visible declarations in any namespaces found by using
    // directives.
    for (const UnqualUsingEntry &UUE : UDirs.getNamespacesFor(Entity))
      LookupVisibleDecls(const_cast<DeclContext *>(UUE.getNominatedNamespace()),
                         Result, /*QualifiedNameLookup=*/false,
                         /*InBaseClass=*/false, Consumer, Visited,
                         /*IncludeDependentBases=*/false, LoadExternal);
  }

  // Lookup names in the parent scope.
  ShadowContextRAII Shadow(Visited);
  LookupVisibleDecls(S->getParent(), Result, UDirs, Consumer, Visited,
                     LoadExternal);
}

void Sema::LookupVisibleDecls(Scope *S, LookupNameKind Kind,
                              VisibleDeclConsumer &Consumer,
                              bool IncludeGlobalScope, bool LoadExternal) {
  // Determine the set of using directives available during
  // unqualified name lookup.
  Scope *Initial = S;
  UnqualUsingDirectiveSet UDirs(*this);
  if (getLangOpts().CPlusPlus) {
    // Find the first namespace or translation-unit scope.
    while (S && !isNamespaceOrTranslationUnitScope(S))
      S = S->getParent();

    UDirs.visitScopeChain(Initial, S);
  }
  UDirs.done();

  // Look for visible declarations.
  LookupResult Result(*this, DeclarationName(), SourceLocation(), Kind);
  Result.setAllowHidden(Consumer.includeHiddenDecls());
  VisibleDeclsRecord Visited;
  if (!IncludeGlobalScope)
    Visited.visitedContext(Context.getTranslationUnitDecl());
  ShadowContextRAII Shadow(Visited);
  ::LookupVisibleDecls(Initial, Result, UDirs, Consumer, Visited, LoadExternal);
}

void Sema::LookupVisibleDecls(DeclContext *Ctx, LookupNameKind Kind,
                              VisibleDeclConsumer &Consumer,
                              bool IncludeGlobalScope,
<<<<<<< HEAD
                              bool IncludeDependentBases) {
=======
                              bool IncludeDependentBases, bool LoadExternal) {
>>>>>>> b2b84690
  LookupResult Result(*this, DeclarationName(), SourceLocation(), Kind);
  Result.setAllowHidden(Consumer.includeHiddenDecls());
  VisibleDeclsRecord Visited;
  if (!IncludeGlobalScope)
    Visited.visitedContext(Context.getTranslationUnitDecl());
  ShadowContextRAII Shadow(Visited);
  ::LookupVisibleDecls(Ctx, Result, /*QualifiedNameLookup=*/true,
                       /*InBaseClass=*/false, Consumer, Visited,
<<<<<<< HEAD
                       IncludeDependentBases);
=======
                       IncludeDependentBases, LoadExternal);
>>>>>>> b2b84690
}

/// LookupOrCreateLabel - Do a name lookup of a label with the specified name.
/// If GnuLabelLoc is a valid source location, then this is a definition
/// of an __label__ label name, otherwise it is a normal label definition
/// or use.
LabelDecl *Sema::LookupOrCreateLabel(IdentifierInfo *II, SourceLocation Loc,
                                     SourceLocation GnuLabelLoc) {
  // Do a lookup to see if we have a label with this name already.
  NamedDecl *Res = nullptr;

  if (GnuLabelLoc.isValid()) {
    // Local label definitions always shadow existing labels.
    Res = LabelDecl::Create(Context, CurContext, Loc, II, GnuLabelLoc);
    Scope *S = CurScope;
    PushOnScopeChains(Res, S, true);
    return cast<LabelDecl>(Res);
  }

  // Not a GNU local label.
  Res = LookupSingleName(CurScope, II, Loc, LookupLabel, NotForRedeclaration);
  // If we found a label, check to see if it is in the same context as us.
  // When in a Block, we don't want to reuse a label in an enclosing function.
  if (Res && Res->getDeclContext() != CurContext)
    Res = nullptr;
  if (!Res) {
    // If not forward referenced or defined already, create the backing decl.
    Res = LabelDecl::Create(Context, CurContext, Loc, II);
    Scope *S = CurScope->getFnParent();
    assert(S && "Not in a function?");
    PushOnScopeChains(Res, S, true);
  }
  return cast<LabelDecl>(Res);
}

//===----------------------------------------------------------------------===//
// Typo correction
//===----------------------------------------------------------------------===//

static bool isCandidateViable(CorrectionCandidateCallback &CCC,
                              TypoCorrection &Candidate) {
  Candidate.setCallbackDistance(CCC.RankCandidate(Candidate));
  return Candidate.getEditDistance(false) != TypoCorrection::InvalidDistance;
}

static void LookupPotentialTypoResult(Sema &SemaRef,
                                      LookupResult &Res,
                                      IdentifierInfo *Name,
                                      Scope *S, CXXScopeSpec *SS,
                                      DeclContext *MemberContext,
                                      bool EnteringContext,
                                      bool isObjCIvarLookup,
                                      bool FindHidden);

<<<<<<< HEAD
/// \brief Check whether the declarations found for a typo correction are
=======
/// Check whether the declarations found for a typo correction are
>>>>>>> b2b84690
/// visible. Set the correction's RequiresImport flag to true if none of the
/// declarations are visible, false otherwise.
static void checkCorrectionVisibility(Sema &SemaRef, TypoCorrection &TC) {
  TypoCorrection::decl_iterator DI = TC.begin(), DE = TC.end();

  for (/**/; DI != DE; ++DI)
    if (!LookupResult::isVisible(SemaRef, *DI))
      break;
  // No filtering needed if all decls are visible.
  if (DI == DE) {
    TC.setRequiresImport(false);
    return;
  }

  llvm::SmallVector<NamedDecl*, 4> NewDecls(TC.begin(), DI);
  bool AnyVisibleDecls = !NewDecls.empty();

  for (/**/; DI != DE; ++DI) {
<<<<<<< HEAD
    NamedDecl *VisibleDecl = *DI;
    if (!LookupResult::isVisible(SemaRef, *DI))
      VisibleDecl = findAcceptableDecl(SemaRef, *DI);

    if (VisibleDecl) {
      if (!AnyVisibleDecls) {
        // Found a visible decl, discard all hidden ones.
        AnyVisibleDecls = true;
        NewDecls.clear();
      }
      NewDecls.push_back(VisibleDecl);
    } else if (!AnyVisibleDecls && !(*DI)->isModulePrivate())
      NewDecls.push_back(*DI);
  }

  if (NewDecls.empty())
    TC = TypoCorrection();
  else {
    TC.setCorrectionDecls(NewDecls);
    TC.setRequiresImport(!AnyVisibleDecls);
  }
}

// Fill the supplied vector with the IdentifierInfo pointers for each piece of
// the given NestedNameSpecifier (i.e. given a NestedNameSpecifier "foo::bar::",
// fill the vector with the IdentifierInfo pointers for "foo" and "bar").
static void getNestedNameSpecifierIdentifiers(
    NestedNameSpecifier *NNS,
    SmallVectorImpl<const IdentifierInfo*> &Identifiers) {
  if (NestedNameSpecifier *Prefix = NNS->getPrefix())
    getNestedNameSpecifierIdentifiers(Prefix, Identifiers);
  else
    Identifiers.clear();

  const IdentifierInfo *II = nullptr;

  switch (NNS->getKind()) {
  case NestedNameSpecifier::Identifier:
    II = NNS->getAsIdentifier();
    break;

  case NestedNameSpecifier::Namespace:
    if (NNS->getAsNamespace()->isAnonymousNamespace())
      return;
    II = NNS->getAsNamespace()->getIdentifier();
    break;

  case NestedNameSpecifier::NamespaceAlias:
    II = NNS->getAsNamespaceAlias()->getIdentifier();
    break;

  case NestedNameSpecifier::TypeSpecWithTemplate:
  case NestedNameSpecifier::TypeSpec:
    II = QualType(NNS->getAsType(), 0).getBaseTypeIdentifier();
    break;

  case NestedNameSpecifier::Global:
  case NestedNameSpecifier::Super:
    return;
  }

=======
    if (LookupResult::isVisible(SemaRef, *DI)) {
      if (!AnyVisibleDecls) {
        // Found a visible decl, discard all hidden ones.
        AnyVisibleDecls = true;
        NewDecls.clear();
      }
      NewDecls.push_back(*DI);
    } else if (!AnyVisibleDecls && !(*DI)->isModulePrivate())
      NewDecls.push_back(*DI);
  }

  if (NewDecls.empty())
    TC = TypoCorrection();
  else {
    TC.setCorrectionDecls(NewDecls);
    TC.setRequiresImport(!AnyVisibleDecls);
  }
}

// Fill the supplied vector with the IdentifierInfo pointers for each piece of
// the given NestedNameSpecifier (i.e. given a NestedNameSpecifier "foo::bar::",
// fill the vector with the IdentifierInfo pointers for "foo" and "bar").
static void getNestedNameSpecifierIdentifiers(
    NestedNameSpecifier *NNS,
    SmallVectorImpl<const IdentifierInfo*> &Identifiers) {
  if (NestedNameSpecifier *Prefix = NNS->getPrefix())
    getNestedNameSpecifierIdentifiers(Prefix, Identifiers);
  else
    Identifiers.clear();

  const IdentifierInfo *II = nullptr;

  switch (NNS->getKind()) {
  case NestedNameSpecifier::Identifier:
    II = NNS->getAsIdentifier();
    break;

  case NestedNameSpecifier::Namespace:
    if (NNS->getAsNamespace()->isAnonymousNamespace())
      return;
    II = NNS->getAsNamespace()->getIdentifier();
    break;

  case NestedNameSpecifier::NamespaceAlias:
    II = NNS->getAsNamespaceAlias()->getIdentifier();
    break;

  case NestedNameSpecifier::TypeSpecWithTemplate:
  case NestedNameSpecifier::TypeSpec:
    II = QualType(NNS->getAsType(), 0).getBaseTypeIdentifier();
    break;

  case NestedNameSpecifier::Global:
  case NestedNameSpecifier::Super:
    return;
  }

>>>>>>> b2b84690
  if (II)
    Identifiers.push_back(II);
}

void TypoCorrectionConsumer::FoundDecl(NamedDecl *ND, NamedDecl *Hiding,
                                       DeclContext *Ctx, bool InBaseClass) {
  // Don't consider hidden names for typo correction.
  if (Hiding)
    return;

  // Only consider entities with identifiers for names, ignoring
  // special names (constructors, overloaded operators, selectors,
  // etc.).
  IdentifierInfo *Name = ND->getIdentifier();
  if (!Name)
    return;

  // Only consider visible declarations and declarations from modules with
  // names that exactly match.
<<<<<<< HEAD
  if (!LookupResult::isVisible(SemaRef, ND) && Name != Typo &&
      !findAcceptableDecl(SemaRef, ND))
=======
  if (!LookupResult::isVisible(SemaRef, ND) && Name != Typo)
>>>>>>> b2b84690
    return;

  FoundName(Name->getName());
}

void TypoCorrectionConsumer::FoundName(StringRef Name) {
  // Compute the edit distance between the typo and the name of this
  // entity, and add the identifier to the list of results.
  addName(Name, nullptr);
}

void TypoCorrectionConsumer::addKeywordResult(StringRef Keyword) {
  // Compute the edit distance between the typo and this keyword,
  // and add the keyword to the list of results.
  addName(Keyword, nullptr, nullptr, true);
}

void TypoCorrectionConsumer::addName(StringRef Name, NamedDecl *ND,
                                     NestedNameSpecifier *NNS, bool isKeyword) {
  // Use a simple length-based heuristic to determine the minimum possible
  // edit distance. If the minimum isn't good enough, bail out early.
  StringRef TypoStr = Typo->getName();
  unsigned MinED = abs((int)Name.size() - (int)TypoStr.size());
  if (MinED && TypoStr.size() / MinED < 3)
    return;

  // Compute an upper bound on the allowable edit distance, so that the
  // edit-distance algorithm can short-circuit.
  unsigned UpperBound = (TypoStr.size() + 2) / 3 + 1;
  unsigned ED = TypoStr.edit_distance(Name, true, UpperBound);
  if (ED >= UpperBound) return;

  TypoCorrection TC(&SemaRef.Context.Idents.get(Name), ND, NNS, ED);
  if (isKeyword) TC.makeKeyword();
  TC.setCorrectionRange(nullptr, Result.getLookupNameInfo());
  addCorrection(TC);
}

static const unsigned MaxTypoDistanceResultSets = 5;

void TypoCorrectionConsumer::addCorrection(TypoCorrection Correction) {
  StringRef TypoStr = Typo->getName();
  StringRef Name = Correction.getCorrectionAsIdentifierInfo()->getName();

  // For very short typos, ignore potential corrections that have a different
  // base identifier from the typo or which have a normalized edit distance
  // longer than the typo itself.
  if (TypoStr.size() < 3 &&
      (Name != TypoStr || Correction.getEditDistance(true) > TypoStr.size()))
    return;

  // If the correction is resolved but is not viable, ignore it.
  if (Correction.isResolved()) {
    checkCorrectionVisibility(SemaRef, Correction);
    if (!Correction || !isCandidateViable(*CorrectionValidator, Correction))
      return;
  }

  TypoResultList &CList =
      CorrectionResults[Correction.getEditDistance(false)][Name];

  if (!CList.empty() && !CList.back().isResolved())
    CList.pop_back();
  if (NamedDecl *NewND = Correction.getCorrectionDecl()) {
    std::string CorrectionStr = Correction.getAsString(SemaRef.getLangOpts());
    for (TypoResultList::iterator RI = CList.begin(), RIEnd = CList.end();
         RI != RIEnd; ++RI) {
      // If the Correction refers to a decl already in the result list,
      // replace the existing result if the string representation of Correction
      // comes before the current result alphabetically, then stop as there is
      // nothing more to be done to add Correction to the candidate set.
      if (RI->getCorrectionDecl() == NewND) {
        if (CorrectionStr < RI->getAsString(SemaRef.getLangOpts()))
          *RI = Correction;
        return;
      }
    }
  }
  if (CList.empty() || Correction.isResolved())
    CList.push_back(Correction);

  while (CorrectionResults.size() > MaxTypoDistanceResultSets)
    CorrectionResults.erase(std::prev(CorrectionResults.end()));
}

void TypoCorrectionConsumer::addNamespaces(
    const llvm::MapVector<NamespaceDecl *, bool> &KnownNamespaces) {
  SearchNamespaces = true;

  for (auto KNPair : KnownNamespaces)
    Namespaces.addNameSpecifier(KNPair.first);

  bool SSIsTemplate = false;
  if (NestedNameSpecifier *NNS =
          (SS && SS->isValid()) ? SS->getScopeRep() : nullptr) {
    if (const Type *T = NNS->getAsType())
      SSIsTemplate = T->getTypeClass() == Type::TemplateSpecialization;
  }
  // Do not transform this into an iterator-based loop. The loop body can
  // trigger the creation of further types (through lazy deserialization) and
  // invalide iterators into this list.
  auto &Types = SemaRef.getASTContext().getTypes();
  for (unsigned I = 0; I != Types.size(); ++I) {
    const auto *TI = Types[I];
    if (CXXRecordDecl *CD = TI->getAsCXXRecordDecl()) {
      CD = CD->getCanonicalDecl();
      if (!CD->isDependentType() && !CD->isAnonymousStructOrUnion() &&
          !CD->isUnion() && CD->getIdentifier() &&
          (SSIsTemplate || !isa<ClassTemplateSpecializationDecl>(CD)) &&
          (CD->isBeingDefined() || CD->isCompleteDefinition()))
        Namespaces.addNameSpecifier(CD);
    }
  }
}

const TypoCorrection &TypoCorrectionConsumer::getNextCorrection() {
  if (++CurrentTCIndex < ValidatedCorrections.size())
    return ValidatedCorrections[CurrentTCIndex];

  CurrentTCIndex = ValidatedCorrections.size();
  while (!CorrectionResults.empty()) {
    auto DI = CorrectionResults.begin();
    if (DI->second.empty()) {
      CorrectionResults.erase(DI);
      continue;
    }

    auto RI = DI->second.begin();
    if (RI->second.empty()) {
      DI->second.erase(RI);
      performQualifiedLookups();
      continue;
    }

    TypoCorrection TC = RI->second.pop_back_val();
    if (TC.isResolved() || TC.requiresImport() || resolveCorrection(TC)) {
      ValidatedCorrections.push_back(TC);
      return ValidatedCorrections[CurrentTCIndex];
    }
  }
  return ValidatedCorrections[0];  // The empty correction.
}

bool TypoCorrectionConsumer::resolveCorrection(TypoCorrection &Candidate) {
  IdentifierInfo *Name = Candidate.getCorrectionAsIdentifierInfo();
  DeclContext *TempMemberContext = MemberContext;
  CXXScopeSpec *TempSS = SS.get();
retry_lookup:
  LookupPotentialTypoResult(SemaRef, Result, Name, S, TempSS, TempMemberContext,
                            EnteringContext,
                            CorrectionValidator->IsObjCIvarLookup,
                            Name == Typo && !Candidate.WillReplaceSpecifier());
  switch (Result.getResultKind()) {
  case LookupResult::NotFound:
  case LookupResult::NotFoundInCurrentInstantiation:
  case LookupResult::FoundUnresolvedValue:
    if (TempSS) {
      // Immediately retry the lookup without the given CXXScopeSpec
      TempSS = nullptr;
      Candidate.WillReplaceSpecifier(true);
      goto retry_lookup;
    }
    if (TempMemberContext) {
      if (SS && !TempSS)
        TempSS = SS.get();
      TempMemberContext = nullptr;
      goto retry_lookup;
    }
    if (SearchNamespaces)
      QualifiedResults.push_back(Candidate);
    break;

  case LookupResult::Ambiguous:
    // We don't deal with ambiguities.
    break;

  case LookupResult::Found:
  case LookupResult::FoundOverloaded:
    // Store all of the Decls for overloaded symbols
    for (auto *TRD : Result)
      Candidate.addCorrectionDecl(TRD);
    checkCorrectionVisibility(SemaRef, Candidate);
    if (!isCandidateViable(*CorrectionValidator, Candidate)) {
      if (SearchNamespaces)
        QualifiedResults.push_back(Candidate);
      break;
    }
    Candidate.setCorrectionRange(SS.get(), Result.getLookupNameInfo());
    return true;
  }
  return false;
}

void TypoCorrectionConsumer::performQualifiedLookups() {
  unsigned TypoLen = Typo->getName().size();
  for (const TypoCorrection &QR : QualifiedResults) {
    for (const auto &NSI : Namespaces) {
      DeclContext *Ctx = NSI.DeclCtx;
      const Type *NSType = NSI.NameSpecifier->getAsType();

      // If the current NestedNameSpecifier refers to a class and the
      // current correction candidate is the name of that class, then skip
      // it as it is unlikely a qualified version of the class' constructor
      // is an appropriate correction.
      if (CXXRecordDecl *NSDecl = NSType ? NSType->getAsCXXRecordDecl() :
                                           nullptr) {
        if (NSDecl->getIdentifier() == QR.getCorrectionAsIdentifierInfo())
          continue;
      }

      TypoCorrection TC(QR);
      TC.ClearCorrectionDecls();
      TC.setCorrectionSpecifier(NSI.NameSpecifier);
      TC.setQualifierDistance(NSI.EditDistance);
      TC.setCallbackDistance(0); // Reset the callback distance

      // If the current correction candidate and namespace combination are
      // too far away from the original typo based on the normalized edit
      // distance, then skip performing a qualified name lookup.
      unsigned TmpED = TC.getEditDistance(true);
      if (QR.getCorrectionAsIdentifierInfo() != Typo && TmpED &&
          TypoLen / TmpED < 3)
        continue;

      Result.clear();
      Result.setLookupName(QR.getCorrectionAsIdentifierInfo());
      if (!SemaRef.LookupQualifiedName(Result, Ctx))
        continue;

      // Any corrections added below will be validated in subsequent
      // iterations of the main while() loop over the Consumer's contents.
      switch (Result.getResultKind()) {
      case LookupResult::Found:
      case LookupResult::FoundOverloaded: {
        if (SS && SS->isValid()) {
          std::string NewQualified = TC.getAsString(SemaRef.getLangOpts());
          std::string OldQualified;
          llvm::raw_string_ostream OldOStream(OldQualified);
          SS->getScopeRep()->print(OldOStream, SemaRef.getPrintingPolicy());
          OldOStream << Typo->getName();
          // If correction candidate would be an identical written qualified
          // identifer, then the existing CXXScopeSpec probably included a
          // typedef that didn't get accounted for properly.
          if (OldOStream.str() == NewQualified)
            break;
        }
        for (LookupResult::iterator TRD = Result.begin(), TRDEnd = Result.end();
             TRD != TRDEnd; ++TRD) {
          if (SemaRef.CheckMemberAccess(TC.getCorrectionRange().getBegin(),
                                        NSType ? NSType->getAsCXXRecordDecl()
                                               : nullptr,
                                        TRD.getPair()) == Sema::AR_accessible)
            TC.addCorrectionDecl(*TRD);
        }
        if (TC.isResolved()) {
          TC.setCorrectionRange(SS.get(), Result.getLookupNameInfo());
          addCorrection(TC);
        }
        break;
      }
      case LookupResult::NotFound:
      case LookupResult::NotFoundInCurrentInstantiation:
      case LookupResult::Ambiguous:
      case LookupResult::FoundUnresolvedValue:
        break;
      }
    }
  }
  QualifiedResults.clear();
}

TypoCorrectionConsumer::NamespaceSpecifierSet::NamespaceSpecifierSet(
    ASTContext &Context, DeclContext *CurContext, CXXScopeSpec *CurScopeSpec)
    : Context(Context), CurContextChain(buildContextChain(CurContext)) {
  if (NestedNameSpecifier *NNS =
          CurScopeSpec ? CurScopeSpec->getScopeRep() : nullptr) {
    llvm::raw_string_ostream SpecifierOStream(CurNameSpecifier);
    NNS->print(SpecifierOStream, Context.getPrintingPolicy());

    getNestedNameSpecifierIdentifiers(NNS, CurNameSpecifierIdentifiers);
  }
  // Build the list of identifiers that would be used for an absolute
  // (from the global context) NestedNameSpecifier referring to the current
  // context.
  for (DeclContext *C : llvm::reverse(CurContextChain)) {
    if (auto *ND = dyn_cast_or_null<NamespaceDecl>(C))
      CurContextIdentifiers.push_back(ND->getIdentifier());
  }

  // Add the global context as a NestedNameSpecifier
  SpecifierInfo SI = {cast<DeclContext>(Context.getTranslationUnitDecl()),
                      NestedNameSpecifier::GlobalSpecifier(Context), 1};
  DistanceMap[1].push_back(SI);
}

auto TypoCorrectionConsumer::NamespaceSpecifierSet::buildContextChain(
    DeclContext *Start) -> DeclContextList {
  assert(Start && "Building a context chain from a null context");
  DeclContextList Chain;
  for (DeclContext *DC = Start->getPrimaryContext(); DC != nullptr;
       DC = DC->getLookupParent()) {
    NamespaceDecl *ND = dyn_cast_or_null<NamespaceDecl>(DC);
    if (!DC->isInlineNamespace() && !DC->isTransparentContext() &&
        !(ND && ND->isAnonymousNamespace()))
      Chain.push_back(DC->getPrimaryContext());
  }
  return Chain;
}

unsigned
TypoCorrectionConsumer::NamespaceSpecifierSet::buildNestedNameSpecifier(
    DeclContextList &DeclChain, NestedNameSpecifier *&NNS) {
  unsigned NumSpecifiers = 0;
  for (DeclContext *C : llvm::reverse(DeclChain)) {
    if (auto *ND = dyn_cast_or_null<NamespaceDecl>(C)) {
      NNS = NestedNameSpecifier::Create(Context, NNS, ND);
      ++NumSpecifiers;
    } else if (auto *RD = dyn_cast_or_null<RecordDecl>(C)) {
      NNS = NestedNameSpecifier::Create(Context, NNS, RD->isTemplateDecl(),
                                        RD->getTypeForDecl());
      ++NumSpecifiers;
    }
  }
  return NumSpecifiers;
}

void TypoCorrectionConsumer::NamespaceSpecifierSet::addNameSpecifier(
    DeclContext *Ctx) {
  NestedNameSpecifier *NNS = nullptr;
  unsigned NumSpecifiers = 0;
  DeclContextList NamespaceDeclChain(buildContextChain(Ctx));
  DeclContextList FullNamespaceDeclChain(NamespaceDeclChain);

  // Eliminate common elements from the two DeclContext chains.
  for (DeclContext *C : llvm::reverse(CurContextChain)) {
    if (NamespaceDeclChain.empty() || NamespaceDeclChain.back() != C)
      break;
    NamespaceDeclChain.pop_back();
  }

  // Build the NestedNameSpecifier from what is left of the NamespaceDeclChain
  NumSpecifiers = buildNestedNameSpecifier(NamespaceDeclChain, NNS);

  // Add an explicit leading '::' specifier if needed.
  if (NamespaceDeclChain.empty()) {
    // Rebuild the NestedNameSpecifier as a globally-qualified specifier.
    NNS = NestedNameSpecifier::GlobalSpecifier(Context);
    NumSpecifiers =
        buildNestedNameSpecifier(FullNamespaceDeclChain, NNS);
  } else if (NamedDecl *ND =
                 dyn_cast_or_null<NamedDecl>(NamespaceDeclChain.back())) {
    IdentifierInfo *Name = ND->getIdentifier();
    bool SameNameSpecifier = false;
    if (std::find(CurNameSpecifierIdentifiers.begin(),
                  CurNameSpecifierIdentifiers.end(),
                  Name) != CurNameSpecifierIdentifiers.end()) {
      std::string NewNameSpecifier;
      llvm::raw_string_ostream SpecifierOStream(NewNameSpecifier);
      SmallVector<const IdentifierInfo *, 4> NewNameSpecifierIdentifiers;
      getNestedNameSpecifierIdentifiers(NNS, NewNameSpecifierIdentifiers);
      NNS->print(SpecifierOStream, Context.getPrintingPolicy());
      SpecifierOStream.flush();
      SameNameSpecifier = NewNameSpecifier == CurNameSpecifier;
    }
    if (SameNameSpecifier ||
        std::find(CurContextIdentifiers.begin(), CurContextIdentifiers.end(),
                  Name) != CurContextIdentifiers.end()) {
      // Rebuild the NestedNameSpecifier as a globally-qualified specifier.
      NNS = NestedNameSpecifier::GlobalSpecifier(Context);
      NumSpecifiers =
          buildNestedNameSpecifier(FullNamespaceDeclChain, NNS);
    }
  }

  // If the built NestedNameSpecifier would be replacing an existing
  // NestedNameSpecifier, use the number of component identifiers that
  // would need to be changed as the edit distance instead of the number
  // of components in the built NestedNameSpecifier.
  if (NNS && !CurNameSpecifierIdentifiers.empty()) {
    SmallVector<const IdentifierInfo*, 4> NewNameSpecifierIdentifiers;
    getNestedNameSpecifierIdentifiers(NNS, NewNameSpecifierIdentifiers);
    NumSpecifiers = llvm::ComputeEditDistance(
        llvm::makeArrayRef(CurNameSpecifierIdentifiers),
        llvm::makeArrayRef(NewNameSpecifierIdentifiers));
  }

  SpecifierInfo SI = {Ctx, NNS, NumSpecifiers};
  DistanceMap[NumSpecifiers].push_back(SI);
}

/// Perform name lookup for a possible result for typo correction.
static void LookupPotentialTypoResult(Sema &SemaRef,
                                      LookupResult &Res,
                                      IdentifierInfo *Name,
                                      Scope *S, CXXScopeSpec *SS,
                                      DeclContext *MemberContext,
                                      bool EnteringContext,
                                      bool isObjCIvarLookup,
                                      bool FindHidden) {
  Res.suppressDiagnostics();
  Res.clear();
  Res.setLookupName(Name);
  Res.setAllowHidden(FindHidden);
  if (MemberContext) {
    if (ObjCInterfaceDecl *Class = dyn_cast<ObjCInterfaceDecl>(MemberContext)) {
      if (isObjCIvarLookup) {
        if (ObjCIvarDecl *Ivar = Class->lookupInstanceVariable(Name)) {
          Res.addDecl(Ivar);
          Res.resolveKind();
          return;
        }
      }

      if (ObjCPropertyDecl *Prop = Class->FindPropertyDeclaration(
              Name, ObjCPropertyQueryKind::OBJC_PR_query_instance)) {
        Res.addDecl(Prop);
        Res.resolveKind();
        return;
      }
    }

    SemaRef.LookupQualifiedName(Res, MemberContext);
    return;
  }

  SemaRef.LookupParsedName(Res, S, SS, /*AllowBuiltinCreation=*/false,
                           EnteringContext);

  // Fake ivar lookup; this should really be part of
  // LookupParsedName.
  if (ObjCMethodDecl *Method = SemaRef.getCurMethodDecl()) {
    if (Method->isInstanceMethod() && Method->getClassInterface() &&
        (Res.empty() ||
         (Res.isSingleResult() &&
          Res.getFoundDecl()->isDefinedOutsideFunctionOrMethod()))) {
       if (ObjCIvarDecl *IV
             = Method->getClassInterface()->lookupInstanceVariable(Name)) {
         Res.addDecl(IV);
         Res.resolveKind();
       }
     }
  }
}

/// Add keywords to the consumer as possible typo corrections.
static void AddKeywordsToConsumer(Sema &SemaRef,
                                  TypoCorrectionConsumer &Consumer,
                                  Scope *S, CorrectionCandidateCallback &CCC,
                                  bool AfterNestedNameSpecifier) {
  if (AfterNestedNameSpecifier) {
    // For 'X::', we know exactly which keywords can appear next.
    Consumer.addKeywordResult("template");
    if (CCC.WantExpressionKeywords)
      Consumer.addKeywordResult("operator");
    return;
  }

  if (CCC.WantObjCSuper)
    Consumer.addKeywordResult("super");

  if (CCC.WantTypeSpecifiers) {
    // Add type-specifier keywords to the set of results.
    static const char *const CTypeSpecs[] = {
      "char", "const", "double", "enum", "float", "int", "long", "short",
      "signed", "struct", "union", "unsigned", "void", "volatile", 
      "_Complex", "_Imaginary",
      // storage-specifiers as well
      "extern", "inline", "static", "typedef"
    };

    const unsigned NumCTypeSpecs = llvm::array_lengthof(CTypeSpecs);
    for (unsigned I = 0; I != NumCTypeSpecs; ++I)
      Consumer.addKeywordResult(CTypeSpecs[I]);

    if (SemaRef.getLangOpts().C99)
      Consumer.addKeywordResult("restrict");
    if (SemaRef.getLangOpts().Bool || SemaRef.getLangOpts().CPlusPlus)
      Consumer.addKeywordResult("bool");
    else if (SemaRef.getLangOpts().C99)
      Consumer.addKeywordResult("_Bool");
    
    if (SemaRef.getLangOpts().CPlusPlus) {
      Consumer.addKeywordResult("class");
      Consumer.addKeywordResult("typename");
      Consumer.addKeywordResult("wchar_t");

      if (SemaRef.getLangOpts().CPlusPlus11) {
        Consumer.addKeywordResult("char16_t");
        Consumer.addKeywordResult("char32_t");
        Consumer.addKeywordResult("constexpr");
        Consumer.addKeywordResult("decltype");
        Consumer.addKeywordResult("thread_local");
      }
    }

    if (SemaRef.getLangOpts().GNUKeywords)
      Consumer.addKeywordResult("typeof");
  } else if (CCC.WantFunctionLikeCasts) {
    static const char *const CastableTypeSpecs[] = {
      "char", "double", "float", "int", "long", "short",
      "signed", "unsigned", "void"
    };
    for (auto *kw : CastableTypeSpecs)
      Consumer.addKeywordResult(kw);
  }

  if (CCC.WantCXXNamedCasts && SemaRef.getLangOpts().CPlusPlus) {
    Consumer.addKeywordResult("const_cast");
    Consumer.addKeywordResult("dynamic_cast");
    Consumer.addKeywordResult("reinterpret_cast");
    Consumer.addKeywordResult("static_cast");
  }

  if (CCC.WantExpressionKeywords) {
    Consumer.addKeywordResult("sizeof");
    if (SemaRef.getLangOpts().Bool || SemaRef.getLangOpts().CPlusPlus) {
      Consumer.addKeywordResult("false");
      Consumer.addKeywordResult("true");
    }

    if (SemaRef.getLangOpts().CPlusPlus) {
      static const char *const CXXExprs[] = {
        "delete", "new", "operator", "throw", "typeid"
      };
      const unsigned NumCXXExprs = llvm::array_lengthof(CXXExprs);
      for (unsigned I = 0; I != NumCXXExprs; ++I)
        Consumer.addKeywordResult(CXXExprs[I]);

      if (isa<CXXMethodDecl>(SemaRef.CurContext) &&
          cast<CXXMethodDecl>(SemaRef.CurContext)->isInstance())
        Consumer.addKeywordResult("this");

      if (SemaRef.getLangOpts().CPlusPlus11) {
        Consumer.addKeywordResult("alignof");
        Consumer.addKeywordResult("nullptr");
      }
    }

    if (SemaRef.getLangOpts().C11) {
      // FIXME: We should not suggest _Alignof if the alignof macro
      // is present.
      Consumer.addKeywordResult("_Alignof");
    }
  }

  if (CCC.WantRemainingKeywords) {
    if (SemaRef.getCurFunctionOrMethodDecl() || SemaRef.getCurBlock()) {
      // Statements.
      static const char *const CStmts[] = {
        "do", "else", "for", "goto", "if", "return", "switch", "while" };
      const unsigned NumCStmts = llvm::array_lengthof(CStmts);
      for (unsigned I = 0; I != NumCStmts; ++I)
        Consumer.addKeywordResult(CStmts[I]);

      if (SemaRef.getLangOpts().CPlusPlus) {
        Consumer.addKeywordResult("catch");
        Consumer.addKeywordResult("try");
      }

      if (S && S->getBreakParent())
        Consumer.addKeywordResult("break");

      if (S && S->getContinueParent())
        Consumer.addKeywordResult("continue");

      if (SemaRef.getCurFunction() &&
          !SemaRef.getCurFunction()->SwitchStack.empty()) {
        Consumer.addKeywordResult("case");
        Consumer.addKeywordResult("default");
      }
    } else {
      if (SemaRef.getLangOpts().CPlusPlus) {
        Consumer.addKeywordResult("namespace");
        Consumer.addKeywordResult("template");
      }

      if (S && S->isClassScope()) {
        Consumer.addKeywordResult("explicit");
        Consumer.addKeywordResult("friend");
        Consumer.addKeywordResult("mutable");
        Consumer.addKeywordResult("private");
        Consumer.addKeywordResult("protected");
        Consumer.addKeywordResult("public");
        Consumer.addKeywordResult("virtual");
      }
    }

    if (SemaRef.getLangOpts().CPlusPlus) {
      Consumer.addKeywordResult("using");

      if (SemaRef.getLangOpts().CPlusPlus11)
        Consumer.addKeywordResult("static_assert");
    }
  }
}

std::unique_ptr<TypoCorrectionConsumer> Sema::makeTypoCorrectionConsumer(
    const DeclarationNameInfo &TypoName, Sema::LookupNameKind LookupKind,
    Scope *S, CXXScopeSpec *SS,
    std::unique_ptr<CorrectionCandidateCallback> CCC,
    DeclContext *MemberContext, bool EnteringContext,
    const ObjCObjectPointerType *OPT, bool ErrorRecovery) {

  if (Diags.hasFatalErrorOccurred() || !getLangOpts().SpellChecking ||
      DisableTypoCorrection)
    return nullptr;

  // In Microsoft mode, don't perform typo correction in a template member
  // function dependent context because it interferes with the "lookup into
  // dependent bases of class templates" feature.
  if (getLangOpts().MSVCCompat && CurContext->isDependentContext() &&
      isa<CXXMethodDecl>(CurContext))
    return nullptr;

  // We only attempt to correct typos for identifiers.
  IdentifierInfo *Typo = TypoName.getName().getAsIdentifierInfo();
  if (!Typo)
    return nullptr;

  // If the scope specifier itself was invalid, don't try to correct
  // typos.
  if (SS && SS->isInvalid())
    return nullptr;

  // Never try to correct typos during any kind of code synthesis.
  if (!CodeSynthesisContexts.empty())
    return nullptr;

  // Don't try to correct 'super'.
  if (S && S->isInObjcMethodScope() && Typo == getSuperIdentifier())
    return nullptr;

  // Abort if typo correction already failed for this specific typo.
  IdentifierSourceLocations::iterator locs = TypoCorrectionFailures.find(Typo);
  if (locs != TypoCorrectionFailures.end() &&
      locs->second.count(TypoName.getLoc()))
    return nullptr;

  // Don't try to correct the identifier "vector" when in AltiVec mode.
  // TODO: Figure out why typo correction misbehaves in this case, fix it, and
  // remove this workaround.
  if ((getLangOpts().AltiVec || getLangOpts().ZVector) && Typo->isStr("vector"))
    return nullptr;

  // Provide a stop gap for files that are just seriously broken.  Trying
  // to correct all typos can turn into a HUGE performance penalty, causing
  // some files to take minutes to get rejected by the parser.
  unsigned Limit = getDiagnostics().getDiagnosticOptions().SpellCheckingLimit;
  if (Limit && TyposCorrected >= Limit)
    return nullptr;
  ++TyposCorrected;

  // If we're handling a missing symbol error, using modules, and the
  // special search all modules option is used, look for a missing import.
  if (ErrorRecovery && getLangOpts().Modules &&
      getLangOpts().ModulesSearchAll) {
    // The following has the side effect of loading the missing module.
    getModuleLoader().lookupMissingImports(Typo->getName(),
                                           TypoName.getLocStart());
  }

  CorrectionCandidateCallback &CCCRef = *CCC;
  auto Consumer = llvm::make_unique<TypoCorrectionConsumer>(
      *this, TypoName, LookupKind, S, SS, std::move(CCC), MemberContext,
      EnteringContext);

  // Perform name lookup to find visible, similarly-named entities.
  bool IsUnqualifiedLookup = false;
  DeclContext *QualifiedDC = MemberContext;
  if (MemberContext) {
    LookupVisibleDecls(MemberContext, LookupKind, *Consumer);

    // Look in qualified interfaces.
    if (OPT) {
      for (auto *I : OPT->quals())
        LookupVisibleDecls(I, LookupKind, *Consumer);
    }
  } else if (SS && SS->isSet()) {
    QualifiedDC = computeDeclContext(*SS, EnteringContext);
    if (!QualifiedDC)
      return nullptr;

    LookupVisibleDecls(QualifiedDC, LookupKind, *Consumer);
  } else {
    IsUnqualifiedLookup = true;
  }

  // Determine whether we are going to search in the various namespaces for
  // corrections.
  bool SearchNamespaces
    = getLangOpts().CPlusPlus &&
      (IsUnqualifiedLookup || (SS && SS->isSet()));

  if (IsUnqualifiedLookup || SearchNamespaces) {
    // For unqualified lookup, look through all of the names that we have
    // seen in this translation unit.
    // FIXME: Re-add the ability to skip very unlikely potential corrections.
    for (const auto &I : Context.Idents)
      Consumer->FoundName(I.getKey());

    // Walk through identifiers in external identifier sources.
    // FIXME: Re-add the ability to skip very unlikely potential corrections.
    if (IdentifierInfoLookup *External
                            = Context.Idents.getExternalIdentifierLookup()) {
      std::unique_ptr<IdentifierIterator> Iter(External->getIdentifiers());
      do {
        StringRef Name = Iter->Next();
        if (Name.empty())
          break;

        Consumer->FoundName(Name);
      } while (true);
    }
  }

  AddKeywordsToConsumer(*this, *Consumer, S, CCCRef, SS && SS->isNotEmpty());

  // Build the NestedNameSpecifiers for the KnownNamespaces, if we're going
  // to search those namespaces.
  if (SearchNamespaces) {
    // Load any externally-known namespaces.
    if (ExternalSource && !LoadedExternalKnownNamespaces) {
      SmallVector<NamespaceDecl *, 4> ExternalKnownNamespaces;
      LoadedExternalKnownNamespaces = true;
      ExternalSource->ReadKnownNamespaces(ExternalKnownNamespaces);
      for (auto *N : ExternalKnownNamespaces)
        KnownNamespaces[N] = true;
    }

    Consumer->addNamespaces(KnownNamespaces);
  }

  return Consumer;
}

<<<<<<< HEAD
/// \brief Try to "correct" a typo in the source code by finding
=======
/// Try to "correct" a typo in the source code by finding
>>>>>>> b2b84690
/// visible declarations whose names are similar to the name that was
/// present in the source code.
///
/// \param TypoName the \c DeclarationNameInfo structure that contains
/// the name that was present in the source code along with its location.
///
/// \param LookupKind the name-lookup criteria used to search for the name.
///
/// \param S the scope in which name lookup occurs.
///
/// \param SS the nested-name-specifier that precedes the name we're
/// looking for, if present.
///
/// \param CCC A CorrectionCandidateCallback object that provides further
/// validation of typo correction candidates. It also provides flags for
/// determining the set of keywords permitted.
///
/// \param MemberContext if non-NULL, the context in which to look for
/// a member access expression.
///
/// \param EnteringContext whether we're entering the context described by
/// the nested-name-specifier SS.
///
/// \param OPT when non-NULL, the search for visible declarations will
/// also walk the protocols in the qualified interfaces of \p OPT.
///
/// \returns a \c TypoCorrection containing the corrected name if the typo
/// along with information such as the \c NamedDecl where the corrected name
/// was declared, and any additional \c NestedNameSpecifier needed to access
/// it (C++ only). The \c TypoCorrection is empty if there is no correction.
TypoCorrection Sema::CorrectTypo(const DeclarationNameInfo &TypoName,
                                 Sema::LookupNameKind LookupKind,
                                 Scope *S, CXXScopeSpec *SS,
                                 std::unique_ptr<CorrectionCandidateCallback> CCC,
                                 CorrectTypoKind Mode,
                                 DeclContext *MemberContext,
                                 bool EnteringContext,
                                 const ObjCObjectPointerType *OPT,
                                 bool RecordFailure) {
  assert(CCC && "CorrectTypo requires a CorrectionCandidateCallback");

  // Always let the ExternalSource have the first chance at correction, even
  // if we would otherwise have given up.
  if (ExternalSource) {
    if (TypoCorrection Correction = ExternalSource->CorrectTypo(
        TypoName, LookupKind, S, SS, *CCC, MemberContext, EnteringContext, OPT))
      return Correction;
  }

  // Ugly hack equivalent to CTC == CTC_ObjCMessageReceiver;
  // WantObjCSuper is only true for CTC_ObjCMessageReceiver and for
  // some instances of CTC_Unknown, while WantRemainingKeywords is true
  // for CTC_Unknown but not for CTC_ObjCMessageReceiver.
  bool ObjCMessageReceiver = CCC->WantObjCSuper && !CCC->WantRemainingKeywords;

  IdentifierInfo *Typo = TypoName.getName().getAsIdentifierInfo();
  auto Consumer = makeTypoCorrectionConsumer(
      TypoName, LookupKind, S, SS, std::move(CCC), MemberContext,
      EnteringContext, OPT, Mode == CTK_ErrorRecovery);

  if (!Consumer)
    return TypoCorrection();

  // If we haven't found anything, we're done.
  if (Consumer->empty())
    return FailedCorrection(Typo, TypoName.getLoc(), RecordFailure);

  // Make sure the best edit distance (prior to adding any namespace qualifiers)
  // is not more that about a third of the length of the typo's identifier.
  unsigned ED = Consumer->getBestEditDistance(true);
  unsigned TypoLen = Typo->getName().size();
  if (ED > 0 && TypoLen / ED < 3)
    return FailedCorrection(Typo, TypoName.getLoc(), RecordFailure);

  TypoCorrection BestTC = Consumer->getNextCorrection();
  TypoCorrection SecondBestTC = Consumer->getNextCorrection();
  if (!BestTC)
    return FailedCorrection(Typo, TypoName.getLoc(), RecordFailure);

  ED = BestTC.getEditDistance();

  if (TypoLen >= 3 && ED > 0 && TypoLen / ED < 3) {
    // If this was an unqualified lookup and we believe the callback
    // object wouldn't have filtered out possible corrections, note
    // that no correction was found.
    return FailedCorrection(Typo, TypoName.getLoc(), RecordFailure);
  }

  // If only a single name remains, return that result.
  if (!SecondBestTC ||
      SecondBestTC.getEditDistance(false) > BestTC.getEditDistance(false)) {
    const TypoCorrection &Result = BestTC;

    // Don't correct to a keyword that's the same as the typo; the keyword
    // wasn't actually in scope.
    if (ED == 0 && Result.isKeyword())
      return FailedCorrection(Typo, TypoName.getLoc(), RecordFailure);

    TypoCorrection TC = Result;
    TC.setCorrectionRange(SS, TypoName);
    checkCorrectionVisibility(*this, TC);
    return TC;
  } else if (SecondBestTC && ObjCMessageReceiver) {
    // Prefer 'super' when we're completing in a message-receiver
    // context.

    if (BestTC.getCorrection().getAsString() != "super") {
      if (SecondBestTC.getCorrection().getAsString() == "super")
        BestTC = SecondBestTC;
      else if ((*Consumer)["super"].front().isKeyword())
        BestTC = (*Consumer)["super"].front();
    }
    // Don't correct to a keyword that's the same as the typo; the keyword
    // wasn't actually in scope.
    if (BestTC.getEditDistance() == 0 ||
        BestTC.getCorrection().getAsString() != "super")
      return FailedCorrection(Typo, TypoName.getLoc(), RecordFailure);

    BestTC.setCorrectionRange(SS, TypoName);
    return BestTC;
  }

  // Record the failure's location if needed and return an empty correction. If
  // this was an unqualified lookup and we believe the callback object did not
  // filter out possible corrections, also cache the failure for the typo.
  return FailedCorrection(Typo, TypoName.getLoc(), RecordFailure && !SecondBestTC);
}

<<<<<<< HEAD
/// \brief Try to "correct" a typo in the source code by finding
=======
/// Try to "correct" a typo in the source code by finding
>>>>>>> b2b84690
/// visible declarations whose names are similar to the name that was
/// present in the source code.
///
/// \param TypoName the \c DeclarationNameInfo structure that contains
/// the name that was present in the source code along with its location.
///
/// \param LookupKind the name-lookup criteria used to search for the name.
///
/// \param S the scope in which name lookup occurs.
///
/// \param SS the nested-name-specifier that precedes the name we're
/// looking for, if present.
///
/// \param CCC A CorrectionCandidateCallback object that provides further
/// validation of typo correction candidates. It also provides flags for
/// determining the set of keywords permitted.
///
/// \param TDG A TypoDiagnosticGenerator functor that will be used to print
/// diagnostics when the actual typo correction is attempted.
///
/// \param TRC A TypoRecoveryCallback functor that will be used to build an
/// Expr from a typo correction candidate.
///
/// \param MemberContext if non-NULL, the context in which to look for
/// a member access expression.
///
/// \param EnteringContext whether we're entering the context described by
/// the nested-name-specifier SS.
///
/// \param OPT when non-NULL, the search for visible declarations will
/// also walk the protocols in the qualified interfaces of \p OPT.
///
/// \returns a new \c TypoExpr that will later be replaced in the AST with an
/// Expr representing the result of performing typo correction, or nullptr if
/// typo correction is not possible. If nullptr is returned, no diagnostics will
/// be emitted and it is the responsibility of the caller to emit any that are
/// needed.
TypoExpr *Sema::CorrectTypoDelayed(
    const DeclarationNameInfo &TypoName, Sema::LookupNameKind LookupKind,
    Scope *S, CXXScopeSpec *SS,
    std::unique_ptr<CorrectionCandidateCallback> CCC,
    TypoDiagnosticGenerator TDG, TypoRecoveryCallback TRC, CorrectTypoKind Mode,
    DeclContext *MemberContext, bool EnteringContext,
    const ObjCObjectPointerType *OPT) {
  assert(CCC && "CorrectTypoDelayed requires a CorrectionCandidateCallback");

  auto Consumer = makeTypoCorrectionConsumer(
      TypoName, LookupKind, S, SS, std::move(CCC), MemberContext,
      EnteringContext, OPT, Mode == CTK_ErrorRecovery);

  // Give the external sema source a chance to correct the typo.
  TypoCorrection ExternalTypo;
  if (ExternalSource && Consumer) {
    ExternalTypo = ExternalSource->CorrectTypo(
        TypoName, LookupKind, S, SS, *Consumer->getCorrectionValidator(),
        MemberContext, EnteringContext, OPT);
    if (ExternalTypo)
      Consumer->addCorrection(ExternalTypo);
  }

  if (!Consumer || Consumer->empty())
    return nullptr;

  // Make sure the best edit distance (prior to adding any namespace qualifiers)
  // is not more that about a third of the length of the typo's identifier.
  unsigned ED = Consumer->getBestEditDistance(true);
  IdentifierInfo *Typo = TypoName.getName().getAsIdentifierInfo();
  if (!ExternalTypo && ED > 0 && Typo->getName().size() / ED < 3)
    return nullptr;

  ExprEvalContexts.back().NumTypos++;
  return createDelayedTypo(std::move(Consumer), std::move(TDG), std::move(TRC));
}

void TypoCorrection::addCorrectionDecl(NamedDecl *CDecl) {
  if (!CDecl) return;

  if (isKeyword())
    CorrectionDecls.clear();

  CorrectionDecls.push_back(CDecl);

  if (!CorrectionName)
    CorrectionName = CDecl->getDeclName();
}

std::string TypoCorrection::getAsString(const LangOptions &LO) const {
  if (CorrectionNameSpec) {
    std::string tmpBuffer;
    llvm::raw_string_ostream PrefixOStream(tmpBuffer);
    CorrectionNameSpec->print(PrefixOStream, PrintingPolicy(LO));
    PrefixOStream << CorrectionName;
    return PrefixOStream.str();
  }

  return CorrectionName.getAsString();
}

bool CorrectionCandidateCallback::ValidateCandidate(
    const TypoCorrection &candidate) {
  if (!candidate.isResolved())
    return true;

  if (candidate.isKeyword())
    return WantTypeSpecifiers || WantExpressionKeywords || WantCXXNamedCasts ||
           WantRemainingKeywords || WantObjCSuper;

  bool HasNonType = false;
  bool HasStaticMethod = false;
  bool HasNonStaticMethod = false;
  for (Decl *D : candidate) {
    if (FunctionTemplateDecl *FTD = dyn_cast<FunctionTemplateDecl>(D))
      D = FTD->getTemplatedDecl();
    if (CXXMethodDecl *Method = dyn_cast<CXXMethodDecl>(D)) {
      if (Method->isStatic())
        HasStaticMethod = true;
      else
        HasNonStaticMethod = true;
    }
    if (!isa<TypeDecl>(D))
      HasNonType = true;
  }

  if (IsAddressOfOperand && HasNonStaticMethod && !HasStaticMethod &&
      !candidate.getCorrectionSpecifier())
    return false;

  return WantTypeSpecifiers || HasNonType;
}

FunctionCallFilterCCC::FunctionCallFilterCCC(Sema &SemaRef, unsigned NumArgs,
                                             bool HasExplicitTemplateArgs,
                                             MemberExpr *ME)
    : NumArgs(NumArgs), HasExplicitTemplateArgs(HasExplicitTemplateArgs),
      CurContext(SemaRef.CurContext), MemberFn(ME) {
  WantTypeSpecifiers = false;
  WantFunctionLikeCasts = SemaRef.getLangOpts().CPlusPlus && NumArgs == 1;
  WantRemainingKeywords = false;
}

bool FunctionCallFilterCCC::ValidateCandidate(const TypoCorrection &candidate) {
  if (!candidate.getCorrectionDecl())
    return candidate.isKeyword();

  for (auto *C : candidate) {
    FunctionDecl *FD = nullptr;
    NamedDecl *ND = C->getUnderlyingDecl();
    if (FunctionTemplateDecl *FTD = dyn_cast<FunctionTemplateDecl>(ND))
      FD = FTD->getTemplatedDecl();
    if (!HasExplicitTemplateArgs && !FD) {
      if (!(FD = dyn_cast<FunctionDecl>(ND)) && isa<ValueDecl>(ND)) {
        // If the Decl is neither a function nor a template function,
        // determine if it is a pointer or reference to a function. If so,
        // check against the number of arguments expected for the pointee.
        QualType ValType = cast<ValueDecl>(ND)->getType();
        if (ValType.isNull())
          continue;
        if (ValType->isAnyPointerType() || ValType->isReferenceType())
          ValType = ValType->getPointeeType();
        if (const FunctionProtoType *FPT = ValType->getAs<FunctionProtoType>())
          if (FPT->getNumParams() == NumArgs)
            return true;
      }
    }

    // Skip the current candidate if it is not a FunctionDecl or does not accept
    // the current number of arguments.
    if (!FD || !(FD->getNumParams() >= NumArgs &&
                 FD->getMinRequiredArguments() <= NumArgs))
      continue;

    // If the current candidate is a non-static C++ method, skip the candidate
    // unless the method being corrected--or the current DeclContext, if the
    // function being corrected is not a method--is a method in the same class
    // or a descendent class of the candidate's parent class.
    if (CXXMethodDecl *MD = dyn_cast<CXXMethodDecl>(FD)) {
      if (MemberFn || !MD->isStatic()) {
        CXXMethodDecl *CurMD =
            MemberFn
                ? dyn_cast_or_null<CXXMethodDecl>(MemberFn->getMemberDecl())
                : dyn_cast_or_null<CXXMethodDecl>(CurContext);
        CXXRecordDecl *CurRD =
            CurMD ? CurMD->getParent()->getCanonicalDecl() : nullptr;
        CXXRecordDecl *RD = MD->getParent()->getCanonicalDecl();
        if (!CurRD || (CurRD != RD && !CurRD->isDerivedFrom(RD)))
          continue;
      }
    }
    return true;
  }
  return false;
}

void Sema::diagnoseTypo(const TypoCorrection &Correction,
                        const PartialDiagnostic &TypoDiag,
                        bool ErrorRecovery) {
  diagnoseTypo(Correction, TypoDiag, PDiag(diag::note_previous_decl),
               ErrorRecovery);
}

/// Find which declaration we should import to provide the definition of
/// the given declaration.
static NamedDecl *getDefinitionToImport(NamedDecl *D) {
  if (VarDecl *VD = dyn_cast<VarDecl>(D))
    return VD->getDefinition();
  if (FunctionDecl *FD = dyn_cast<FunctionDecl>(D))
    return FD->getDefinition();
  if (TagDecl *TD = dyn_cast<TagDecl>(D))
    return TD->getDefinition();
  if (ObjCInterfaceDecl *ID = dyn_cast<ObjCInterfaceDecl>(D))
    return ID->getDefinition();
  if (ObjCProtocolDecl *PD = dyn_cast<ObjCProtocolDecl>(D))
    return PD->getDefinition();
  if (TemplateDecl *TD = dyn_cast<TemplateDecl>(D))
    return getDefinitionToImport(TD->getTemplatedDecl());
  return nullptr;
<<<<<<< HEAD
}

void Sema::diagnoseMissingImport(SourceLocation Loc, NamedDecl *Decl,
                                 MissingImportKind MIK, bool Recover) {
  // Suggest importing a module providing the definition of this entity, if
  // possible.
  NamedDecl *Def = getDefinitionToImport(Decl);
  if (!Def)
    Def = Decl;

  Module *Owner = getOwningModule(Decl);
  assert(Owner && "definition of hidden declaration is not in a module");

  llvm::SmallVector<Module*, 8> OwningModules;
  OwningModules.push_back(Owner);
  auto Merged = Context.getModulesWithMergedDefinition(Decl);
  OwningModules.insert(OwningModules.end(), Merged.begin(), Merged.end());

  diagnoseMissingImport(Loc, Decl, Decl->getLocation(), OwningModules, MIK,
                        Recover);
}

/// \brief Get a "quoted.h" or <angled.h> include path to use in a diagnostic
/// suggesting the addition of a #include of the specified file.
static std::string getIncludeStringForHeader(Preprocessor &PP,
                                             const FileEntry *E) {
  bool IsSystem;
  auto Path =
      PP.getHeaderSearchInfo().suggestPathToFileForDiagnostics(E, &IsSystem);
  return (IsSystem ? '<' : '"') + Path + (IsSystem ? '>' : '"');
}

void Sema::diagnoseMissingImport(SourceLocation UseLoc, NamedDecl *Decl,
                                 SourceLocation DeclLoc,
                                 ArrayRef<Module *> Modules,
                                 MissingImportKind MIK, bool Recover) {
  assert(!Modules.empty());

  // Weed out duplicates from module list.
  llvm::SmallVector<Module*, 8> UniqueModules;
  llvm::SmallDenseSet<Module*, 8> UniqueModuleSet;
  for (auto *M : Modules)
    if (UniqueModuleSet.insert(M).second)
      UniqueModules.push_back(M);
  Modules = UniqueModules;

  if (Modules.size() > 1) {
    std::string ModuleList;
    unsigned N = 0;
    for (Module *M : Modules) {
      ModuleList += "\n        ";
      if (++N == 5 && N != Modules.size()) {
        ModuleList += "[...]";
        break;
      }
      ModuleList += M->getFullModuleName();
    }

    Diag(UseLoc, diag::err_module_unimported_use_multiple)
      << (int)MIK << Decl << ModuleList;
  } else if (const FileEntry *E = PP.getModuleHeaderToIncludeForDiagnostics(
                 UseLoc, Modules[0], DeclLoc)) {
    // The right way to make the declaration visible is to include a header;
    // suggest doing so.
    //
    // FIXME: Find a smart place to suggest inserting a #include, and add
    // a FixItHint there.
    Diag(UseLoc, diag::err_module_unimported_use_header)
      << (int)MIK << Decl << Modules[0]->getFullModuleName()
      << getIncludeStringForHeader(PP, E);
  } else {
    // FIXME: Add a FixItHint that imports the corresponding module.
    Diag(UseLoc, diag::err_module_unimported_use)
      << (int)MIK << Decl << Modules[0]->getFullModuleName();
  }

  unsigned DiagID;
  switch (MIK) {
  case MissingImportKind::Declaration:
    DiagID = diag::note_previous_declaration;
    break;
  case MissingImportKind::Definition:
    DiagID = diag::note_previous_definition;
    break;
  case MissingImportKind::DefaultArgument:
    DiagID = diag::note_default_argument_declared_here;
    break;
  case MissingImportKind::ExplicitSpecialization:
    DiagID = diag::note_explicit_specialization_declared_here;
    break;
  case MissingImportKind::PartialSpecialization:
    DiagID = diag::note_partial_specialization_declared_here;
    break;
  }
  Diag(DeclLoc, DiagID);

  // Try to recover by implicitly importing this module.
  if (Recover)
    createImplicitModuleImportForErrorRecovery(UseLoc, Modules[0]);
=======
>>>>>>> b2b84690
}

void Sema::diagnoseMissingImport(SourceLocation Loc, NamedDecl *Decl,
                                 MissingImportKind MIK, bool Recover) {
  // Suggest importing a module providing the definition of this entity, if
  // possible.
  NamedDecl *Def = getDefinitionToImport(Decl);
  if (!Def)
    Def = Decl;

  Module *Owner = getOwningModule(Decl);
  assert(Owner && "definition of hidden declaration is not in a module");

  llvm::SmallVector<Module*, 8> OwningModules;
  OwningModules.push_back(Owner);
  auto Merged = Context.getModulesWithMergedDefinition(Decl);
  OwningModules.insert(OwningModules.end(), Merged.begin(), Merged.end());

  diagnoseMissingImport(Loc, Decl, Decl->getLocation(), OwningModules, MIK,
                        Recover);
}

/// Get a "quoted.h" or <angled.h> include path to use in a diagnostic
/// suggesting the addition of a #include of the specified file.
static std::string getIncludeStringForHeader(Preprocessor &PP,
                                             const FileEntry *E) {
  bool IsSystem;
  auto Path =
      PP.getHeaderSearchInfo().suggestPathToFileForDiagnostics(E, &IsSystem);
  return (IsSystem ? '<' : '"') + Path + (IsSystem ? '>' : '"');
}

void Sema::diagnoseMissingImport(SourceLocation UseLoc, NamedDecl *Decl,
                                 SourceLocation DeclLoc,
                                 ArrayRef<Module *> Modules,
                                 MissingImportKind MIK, bool Recover) {
  assert(!Modules.empty());

  // Weed out duplicates from module list.
  llvm::SmallVector<Module*, 8> UniqueModules;
  llvm::SmallDenseSet<Module*, 8> UniqueModuleSet;
  for (auto *M : Modules)
    if (UniqueModuleSet.insert(M).second)
      UniqueModules.push_back(M);
  Modules = UniqueModules;

  if (Modules.size() > 1) {
    std::string ModuleList;
    unsigned N = 0;
    for (Module *M : Modules) {
      ModuleList += "\n        ";
      if (++N == 5 && N != Modules.size()) {
        ModuleList += "[...]";
        break;
      }
      ModuleList += M->getFullModuleName();
    }

    Diag(UseLoc, diag::err_module_unimported_use_multiple)
      << (int)MIK << Decl << ModuleList;
  } else if (const FileEntry *E = PP.getModuleHeaderToIncludeForDiagnostics(
                 UseLoc, Modules[0], DeclLoc)) {
    // The right way to make the declaration visible is to include a header;
    // suggest doing so.
    //
    // FIXME: Find a smart place to suggest inserting a #include, and add
    // a FixItHint there.
    Diag(UseLoc, diag::err_module_unimported_use_header)
      << (int)MIK << Decl << Modules[0]->getFullModuleName()
      << getIncludeStringForHeader(PP, E);
  } else {
    // FIXME: Add a FixItHint that imports the corresponding module.
    Diag(UseLoc, diag::err_module_unimported_use)
      << (int)MIK << Decl << Modules[0]->getFullModuleName();
  }

  unsigned DiagID;
  switch (MIK) {
  case MissingImportKind::Declaration:
    DiagID = diag::note_previous_declaration;
    break;
  case MissingImportKind::Definition:
    DiagID = diag::note_previous_definition;
    break;
  case MissingImportKind::DefaultArgument:
    DiagID = diag::note_default_argument_declared_here;
    break;
  case MissingImportKind::ExplicitSpecialization:
    DiagID = diag::note_explicit_specialization_declared_here;
    break;
  case MissingImportKind::PartialSpecialization:
    DiagID = diag::note_partial_specialization_declared_here;
    break;
  }
  Diag(DeclLoc, DiagID);

  // Try to recover by implicitly importing this module.
  if (Recover)
    createImplicitModuleImportForErrorRecovery(UseLoc, Modules[0]);
}

/// Diagnose a successfully-corrected typo. Separated from the correction
/// itself to allow external validation of the result, etc.
///
/// \param Correction The result of performing typo correction.
/// \param TypoDiag The diagnostic to produce. This will have the corrected
///        string added to it (and usually also a fixit).
/// \param PrevNote A note to use when indicating the location of the entity to
///        which we are correcting. Will have the correction string added to it.
/// \param ErrorRecovery If \c true (the default), the caller is going to
///        recover from the typo as if the corrected string had been typed.
///        In this case, \c PDiag must be an error, and we will attach a fixit
///        to it.
void Sema::diagnoseTypo(const TypoCorrection &Correction,
                        const PartialDiagnostic &TypoDiag,
                        const PartialDiagnostic &PrevNote,
                        bool ErrorRecovery) {
  std::string CorrectedStr = Correction.getAsString(getLangOpts());
  std::string CorrectedQuotedStr = Correction.getQuoted(getLangOpts());
  FixItHint FixTypo = FixItHint::CreateReplacement(
      Correction.getCorrectionRange(), CorrectedStr);

  // Maybe we're just missing a module import.
  if (Correction.requiresImport()) {
    NamedDecl *Decl = Correction.getFoundDecl();
    assert(Decl && "import required but no declaration to import");

    diagnoseMissingImport(Correction.getCorrectionRange().getBegin(), Decl,
                          MissingImportKind::Declaration, ErrorRecovery);
    return;
  }

  Diag(Correction.getCorrectionRange().getBegin(), TypoDiag)
    << CorrectedQuotedStr << (ErrorRecovery ? FixTypo : FixItHint());

  NamedDecl *ChosenDecl =
      Correction.isKeyword() ? nullptr : Correction.getFoundDecl();
  if (PrevNote.getDiagID() && ChosenDecl)
    Diag(ChosenDecl->getLocation(), PrevNote)
      << CorrectedQuotedStr << (ErrorRecovery ? FixItHint() : FixTypo);

  // Add any extra diagnostics.
  for (const PartialDiagnostic &PD : Correction.getExtraDiagnostics())
    Diag(Correction.getCorrectionRange().getBegin(), PD);
}

TypoExpr *Sema::createDelayedTypo(std::unique_ptr<TypoCorrectionConsumer> TCC,
                                  TypoDiagnosticGenerator TDG,
                                  TypoRecoveryCallback TRC) {
  assert(TCC && "createDelayedTypo requires a valid TypoCorrectionConsumer");
  auto TE = new (Context) TypoExpr(Context.DependentTy);
  auto &State = DelayedTypos[TE];
  State.Consumer = std::move(TCC);
  State.DiagHandler = std::move(TDG);
  State.RecoveryHandler = std::move(TRC);
  return TE;
}

const Sema::TypoExprState &Sema::getTypoExprState(TypoExpr *TE) const {
  auto Entry = DelayedTypos.find(TE);
  assert(Entry != DelayedTypos.end() &&
         "Failed to get the state for a TypoExpr!");
  return Entry->second;
}

void Sema::clearDelayedTypo(TypoExpr *TE) {
  DelayedTypos.erase(TE);
}

void Sema::ActOnPragmaDump(Scope *S, SourceLocation IILoc, IdentifierInfo *II) {
  DeclarationNameInfo Name(II, IILoc);
  LookupResult R(*this, Name, LookupAnyName, Sema::NotForRedeclaration);
  R.suppressDiagnostics();
  R.setHideTags(false);
  LookupName(R, S);
  R.dump();
}<|MERGE_RESOLUTION|>--- conflicted
+++ resolved
@@ -115,12 +115,8 @@
           visit(Ctx, Ctx);
         } else if (!Ctx || Ctx->isFunctionOrMethod()) {
           for (auto *I : S->using_directives())
-<<<<<<< HEAD
-            visit(I, InnermostFileDC);
-=======
             if (SemaRef.isVisible(I))
               visit(I, InnermostFileDC);
->>>>>>> b2b84690
         }
       }
     }
@@ -159,11 +155,7 @@
       while (true) {
         for (auto UD : DC->using_directives()) {
           DeclContext *NS = UD->getNominatedNamespace();
-<<<<<<< HEAD
-          if (visited.insert(NS).second) {
-=======
           if (SemaRef.isVisible(UD) && visited.insert(NS).second) {
->>>>>>> b2b84690
             addUsingDirective(UD, EffectiveDC);
             queue.push_back(NS);
           }
@@ -364,11 +356,7 @@
   return D->getDeclContext()->getRedeclContext();
 }
 
-<<<<<<< HEAD
-/// \brief Determine whether \p D is a better lookup result than \p Existing,
-=======
 /// Determine whether \p D is a better lookup result than \p Existing,
->>>>>>> b2b84690
 /// given that they declare the same entity.
 static bool isPreferredLookupResult(Sema &S, Sema::LookupNameKind Kind,
                                     NamedDecl *D, NamedDecl *Existing) {
@@ -681,11 +669,7 @@
     D->dump();
 }
 
-<<<<<<< HEAD
-/// \brief Lookup a builtin function, when name lookup would otherwise
-=======
 /// Lookup a builtin function, when name lookup would otherwise
->>>>>>> b2b84690
 /// fail.
 static bool LookupBuiltin(Sema &S, LookupResult &R) {
   Sema::LookupNameKind NameKind = R.getLookupKind();
@@ -1370,11 +1354,7 @@
       makeMergedDefinitionVisible(Param);
 }
 
-<<<<<<< HEAD
-/// \brief Find the module in which the given declaration was defined.
-=======
 /// Find the module in which the given declaration was defined.
->>>>>>> b2b84690
 static Module *getDefiningModule(Sema &S, Decl *Entity) {
   if (FunctionDecl *FD = dyn_cast<FunctionDecl>(Entity)) {
     // If this function was instantiated from a template, the defining module is
@@ -1472,11 +1452,8 @@
 static bool hasVisibleDeclarationImpl(Sema &S, const NamedDecl *D,
                                       llvm::SmallVectorImpl<Module *> *Modules,
                                       Filter F) {
-<<<<<<< HEAD
-=======
   bool HasFilteredRedecls = false;
 
->>>>>>> b2b84690
   for (auto *Redecl : D->redecls()) {
     auto *R = cast<NamedDecl>(Redecl);
     if (!F(R))
@@ -1485,11 +1462,8 @@
     if (S.isVisible(R))
       return true;
 
-<<<<<<< HEAD
-=======
     HasFilteredRedecls = true;
 
->>>>>>> b2b84690
     if (Modules) {
       Modules->push_back(R->getOwningModule());
       const auto &Merged = S.Context.getModulesWithMergedDefinition(R);
@@ -1497,15 +1471,11 @@
     }
   }
 
-<<<<<<< HEAD
-  return false;
-=======
   // Only return false if there is at least one redecl that is not filtered out.
   if (HasFilteredRedecls)
     return false;
 
   return true;
->>>>>>> b2b84690
 }
 
 bool Sema::hasVisibleExplicitSpecialization(
@@ -1535,17 +1505,9 @@
     //        class definition?
     return D->getLexicalDeclContext()->isFileContext();
   });
-<<<<<<< HEAD
-
-  return false;
-}
-
-/// \brief Determine whether a declaration is visible to name lookup.
-=======
 }
 
 /// Determine whether a declaration is visible to name lookup.
->>>>>>> b2b84690
 ///
 /// This routine determines whether the declaration D is visible in the current
 /// lookup context, taking into account the current template instantiation
@@ -1648,12 +1610,8 @@
   // Check whether DeclModule is transitively exported to an import of
   // the lookup set.
   return std::any_of(LookupModules.begin(), LookupModules.end(),
-<<<<<<< HEAD
-                     [&](Module *M) { return M->isModuleVisible(DeclModule); });
-=======
                      [&](const Module *M) {
                        return M->isModuleVisible(DeclModule); });
->>>>>>> b2b84690
 }
 
 bool Sema::isVisibleSlow(const NamedDecl *D) {
@@ -1661,13 +1619,6 @@
 }
 
 bool Sema::shouldLinkPossiblyHiddenDecl(LookupResult &R, const NamedDecl *New) {
-<<<<<<< HEAD
-  for (auto *D : R) {
-    if (isVisible(D))
-      return true;
-  }
-  return New->isExternallyVisible();
-=======
   // FIXME: If there are both visible and hidden declarations, we need to take
   // into account whether redeclaration is possible. Example:
   // 
@@ -1701,7 +1652,6 @@
   //
   // FIXME: This is subtle and fragile.
   return New->isExternallyDeclarable();
->>>>>>> b2b84690
 }
 
 /// Retrieve the visible declaration corresponding to D, if any.
@@ -1725,12 +1675,8 @@
     // FIXME: This is wrong in the case where the previous declaration is not
     // visible in the same scope as D. This needs to be done much more
     // carefully.
-<<<<<<< HEAD
-    if (LookupResult::isVisible(SemaRef, ND))
-=======
     if (ND->isInIdentifierNamespace(IDNS) &&
         LookupResult::isVisible(SemaRef, ND))
->>>>>>> b2b84690
       return ND;
   }
 
@@ -1755,24 +1701,15 @@
     auto *Key = ND->getCanonicalDecl();
     if (auto *Acceptable = getSema().VisibleNamespaceCache.lookup(Key))
       return Acceptable;
-<<<<<<< HEAD
-    auto *Acceptable =
-        isVisible(getSema(), Key) ? Key : findAcceptableDecl(getSema(), Key);
-=======
     auto *Acceptable = isVisible(getSema(), Key)
                            ? Key
                            : findAcceptableDecl(getSema(), Key, IDNS);
->>>>>>> b2b84690
     if (Acceptable)
       getSema().VisibleNamespaceCache.insert(std::make_pair(Key, Acceptable));
     return Acceptable;
   }
 
-<<<<<<< HEAD
-  return findAcceptableDecl(getSema(), D);
-=======
   return findAcceptableDecl(getSema(), D, IDNS);
->>>>>>> b2b84690
 }
 
 /// Perform unqualified name lookup starting from a given
@@ -1944,14 +1881,9 @@
                                                  DeclContext *StartDC) {
   assert(StartDC->isFileContext() && "start context is not a file context");
 
-<<<<<<< HEAD
-  DeclContext::udir_range UsingDirectives = StartDC->using_directives();
-  if (UsingDirectives.begin() == UsingDirectives.end()) return false;
-=======
   // We have not yet looked into these namespaces, much less added
   // their "using-children" to the queue.
   SmallVector<NamespaceDecl*, 8> Queue;
->>>>>>> b2b84690
 
   // We have at least added all these contexts to the queue.
   llvm::SmallPtrSet<DeclContext*, 8> Visited;
@@ -1959,15 +1891,9 @@
 
   // We have already looked into the initial namespace; seed the queue
   // with its using-children.
-<<<<<<< HEAD
-  for (auto *I : UsingDirectives) {
-    NamespaceDecl *ND = I->getNominatedNamespace()->getOriginalNamespace();
-    if (Visited.insert(ND).second)
-=======
   for (auto *I : StartDC->using_directives()) {
     NamespaceDecl *ND = I->getNominatedNamespace()->getOriginalNamespace();
     if (S.isVisible(I) && Visited.insert(ND).second)
->>>>>>> b2b84690
       Queue.push_back(ND);
   }
 
@@ -2015,11 +1941,7 @@
 
     for (auto I : ND->using_directives()) {
       NamespaceDecl *Nom = I->getNominatedNamespace();
-<<<<<<< HEAD
-      if (Visited.insert(Nom).second)
-=======
       if (S.isVisible(I) && Visited.insert(Nom).second)
->>>>>>> b2b84690
         Queue.push_back(Nom);
     }
   }
@@ -2299,11 +2221,7 @@
   return true;
 }
 
-<<<<<<< HEAD
-/// \brief Performs qualified name lookup or special type of lookup for
-=======
 /// Performs qualified name lookup or special type of lookup for
->>>>>>> b2b84690
 /// "__super::" scope specifier.
 ///
 /// This routine is a convenience overload meant to be called from contexts
@@ -2328,11 +2246,7 @@
     return LookupQualifiedName(R, LookupCtx);
 }
 
-<<<<<<< HEAD
-/// @brief Performs name lookup for a name that was parsed in the
-=======
 /// Performs name lookup for a name that was parsed in the
->>>>>>> b2b84690
 /// source code, and may contain a C++ scope specifier.
 ///
 /// This routine is a convenience routine meant to be called from
@@ -2386,11 +2300,7 @@
   return LookupName(R, S, AllowBuiltinCreation);
 }
 
-<<<<<<< HEAD
-/// \brief Perform qualified name lookup into all base classes of the given
-=======
 /// Perform qualified name lookup into all base classes of the given
->>>>>>> b2b84690
 /// class.
 ///
 /// \param R captures both the lookup criteria and any lookup results found.
@@ -3428,8 +3338,6 @@
     //        lookup (11.4).
     DeclContext::lookup_result R = NS->lookup(Name);
     for (auto *D : R) {
-<<<<<<< HEAD
-=======
       auto *Underlying = D;
       if (auto *USD = dyn_cast<UsingShadowDecl>(D))
         Underlying = USD->getTargetDecl();
@@ -3447,7 +3355,6 @@
           Underlying = USD->getTargetDecl();
       }
 
->>>>>>> b2b84690
       // If the only declaration here is an ordinary friend, consider
       // it only if it was declared in an associated classes.
       if ((D->getIdentifierNamespace() & Decl::IDNS_Ordinary) == 0) {
@@ -3469,21 +3376,8 @@
           continue;
       }
 
-<<<<<<< HEAD
-      if (isa<UsingShadowDecl>(D))
-        D = cast<UsingShadowDecl>(D)->getTargetDecl();
-
-      if (!isa<FunctionDecl>(D) && !isa<FunctionTemplateDecl>(D))
-        continue;
-
-      if (!isVisible(D) && !(D = findAcceptableDecl(*this, D)))
-        continue;
-
-      Result.insert(D);
-=======
       // FIXME: Preserve D as the FoundDecl.
       Result.insert(Underlying);
->>>>>>> b2b84690
     }
   }
 }
@@ -3610,12 +3504,8 @@
                                bool InBaseClass,
                                VisibleDeclConsumer &Consumer,
                                VisibleDeclsRecord &Visited,
-<<<<<<< HEAD
-                               bool IncludeDependentBases = false) {
-=======
                                bool IncludeDependentBases,
                                bool LoadExternal) {
->>>>>>> b2b84690
   if (!Ctx)
     return;
 
@@ -3623,11 +3513,8 @@
   if (Visited.visitedContext(Ctx->getPrimaryContext()))
     return;
 
-<<<<<<< HEAD
-=======
   Consumer.EnteredContext(Ctx);
 
->>>>>>> b2b84690
   // Outside C++, lookup results for the TU live on identifiers.
   if (isa<TranslationUnitDecl>(Ctx) &&
       !Result.getSema().getLangOpts().CPlusPlus) {
@@ -3635,25 +3522,6 @@
     auto &Idents = S.Context.Idents;
 
     // Ensure all external identifiers are in the identifier table.
-<<<<<<< HEAD
-    if (IdentifierInfoLookup *External = Idents.getExternalIdentifierLookup()) {
-      std::unique_ptr<IdentifierIterator> Iter(External->getIdentifiers());
-      for (StringRef Name = Iter->Next(); !Name.empty(); Name = Iter->Next())
-        Idents.get(Name);
-    }
-
-    // Walk all lookup results in the TU for each identifier.
-    for (const auto &Ident : Idents) {
-      for (auto I = S.IdResolver.begin(Ident.getValue()),
-                E = S.IdResolver.end();
-           I != E; ++I) {
-        if (S.IdResolver.isDeclInScope(*I, Ctx)) {
-          if (NamedDecl *ND = Result.getAcceptableDecl(*I)) {
-            Consumer.FoundDecl(ND, Visited.checkHidden(ND), Ctx, InBaseClass);
-            Visited.add(ND);
-          }
-        }
-=======
     if (LoadExternal)
       if (IdentifierInfoLookup *External = Idents.getExternalIdentifierLookup()) {
         std::unique_ptr<IdentifierIterator> Iter(External->getIdentifiers());
@@ -3692,44 +3560,19 @@
       if (auto *ND = Result.getAcceptableDecl(D)) {
         Consumer.FoundDecl(ND, Visited.checkHidden(ND), Ctx, InBaseClass);
         Visited.add(ND);
->>>>>>> b2b84690
       }
     }
-
-    return;
-  }
-
-<<<<<<< HEAD
-  if (CXXRecordDecl *Class = dyn_cast<CXXRecordDecl>(Ctx))
-    Result.getSema().ForceDeclarationOfImplicitMembers(Class);
-
-  // Enumerate all of the results in this context.
-  for (DeclContextLookupResult R : Ctx->lookups()) {
-    for (auto *D : R) {
-      if (auto *ND = Result.getAcceptableDecl(D)) {
-        Consumer.FoundDecl(ND, Visited.checkHidden(ND), Ctx, InBaseClass);
-        Visited.add(ND);
-      }
-    }
-  }
-
-=======
->>>>>>> b2b84690
+  }
+
   // Traverse using directives for qualified name lookup.
   if (QualifiedNameLookup) {
     ShadowContextRAII Shadow(Visited);
     for (auto I : Ctx->using_directives()) {
-<<<<<<< HEAD
-      LookupVisibleDecls(I->getNominatedNamespace(), Result,
-                         QualifiedNameLookup, InBaseClass, Consumer, Visited,
-                         IncludeDependentBases);
-=======
       if (!Result.getSema().isVisible(I))
         continue;
       LookupVisibleDecls(I->getNominatedNamespace(), Result,
                          QualifiedNameLookup, InBaseClass, Consumer, Visited,
                          IncludeDependentBases, LoadExternal);
->>>>>>> b2b84690
     }
   }
 
@@ -3786,11 +3629,7 @@
       // Find results in this base class (and its bases).
       ShadowContextRAII Shadow(Visited);
       LookupVisibleDecls(RD, Result, QualifiedNameLookup, true, Consumer,
-<<<<<<< HEAD
-                         Visited, IncludeDependentBases);
-=======
                          Visited, IncludeDependentBases, LoadExternal);
->>>>>>> b2b84690
     }
   }
 
@@ -3799,24 +3638,15 @@
     // Traverse categories.
     for (auto *Cat : IFace->visible_categories()) {
       ShadowContextRAII Shadow(Visited);
-<<<<<<< HEAD
-      LookupVisibleDecls(Cat, Result, QualifiedNameLookup, false,
-                         Consumer, Visited);
-=======
       LookupVisibleDecls(Cat, Result, QualifiedNameLookup, false, Consumer,
                          Visited, IncludeDependentBases, LoadExternal);
->>>>>>> b2b84690
     }
 
     // Traverse protocols.
     for (auto *I : IFace->all_referenced_protocols()) {
       ShadowContextRAII Shadow(Visited);
       LookupVisibleDecls(I, Result, QualifiedNameLookup, false, Consumer,
-<<<<<<< HEAD
-                         Visited);
-=======
                          Visited, IncludeDependentBases, LoadExternal);
->>>>>>> b2b84690
     }
 
     // Traverse the superclass.
@@ -3839,21 +3669,13 @@
     for (auto *I : Protocol->protocols()) {
       ShadowContextRAII Shadow(Visited);
       LookupVisibleDecls(I, Result, QualifiedNameLookup, false, Consumer,
-<<<<<<< HEAD
-                         Visited);
-=======
                          Visited, IncludeDependentBases, LoadExternal);
->>>>>>> b2b84690
     }
   } else if (ObjCCategoryDecl *Category = dyn_cast<ObjCCategoryDecl>(Ctx)) {
     for (auto *I : Category->protocols()) {
       ShadowContextRAII Shadow(Visited);
       LookupVisibleDecls(I, Result, QualifiedNameLookup, false, Consumer,
-<<<<<<< HEAD
-                         Visited);
-=======
                          Visited, IncludeDependentBases, LoadExternal);
->>>>>>> b2b84690
     }
 
     // If there is an implementation, traverse it.
@@ -3879,15 +3701,10 @@
        !Visited.alreadyVisitedContext(S->getEntity())) ||
       (S->getEntity())->isFunctionOrMethod()) {
     FindLocalExternScope FindLocals(Result);
-<<<<<<< HEAD
-    // Walk through the declarations in this Scope.
-    for (auto *D : S->decls()) {
-=======
     // Walk through the declarations in this Scope. The consumer might add new
     // decls to the scope as part of deserialization, so make a copy first.
     SmallVector<Decl *, 8> ScopeDecls(S->decls().begin(), S->decls().end());
     for (Decl *D : ScopeDecls) {
->>>>>>> b2b84690
       if (NamedDecl *ND = dyn_cast<NamedDecl>(D))
         if ((ND = Result.getAcceptableDecl(ND))) {
           Consumer.FoundDecl(ND, Visited.checkHidden(ND), nullptr, false);
@@ -3993,11 +3810,7 @@
 void Sema::LookupVisibleDecls(DeclContext *Ctx, LookupNameKind Kind,
                               VisibleDeclConsumer &Consumer,
                               bool IncludeGlobalScope,
-<<<<<<< HEAD
-                              bool IncludeDependentBases) {
-=======
                               bool IncludeDependentBases, bool LoadExternal) {
->>>>>>> b2b84690
   LookupResult Result(*this, DeclarationName(), SourceLocation(), Kind);
   Result.setAllowHidden(Consumer.includeHiddenDecls());
   VisibleDeclsRecord Visited;
@@ -4006,11 +3819,7 @@
   ShadowContextRAII Shadow(Visited);
   ::LookupVisibleDecls(Ctx, Result, /*QualifiedNameLookup=*/true,
                        /*InBaseClass=*/false, Consumer, Visited,
-<<<<<<< HEAD
-                       IncludeDependentBases);
-=======
                        IncludeDependentBases, LoadExternal);
->>>>>>> b2b84690
 }
 
 /// LookupOrCreateLabel - Do a name lookup of a label with the specified name.
@@ -4065,11 +3874,7 @@
                                       bool isObjCIvarLookup,
                                       bool FindHidden);
 
-<<<<<<< HEAD
-/// \brief Check whether the declarations found for a typo correction are
-=======
 /// Check whether the declarations found for a typo correction are
->>>>>>> b2b84690
 /// visible. Set the correction's RequiresImport flag to true if none of the
 /// declarations are visible, false otherwise.
 static void checkCorrectionVisibility(Sema &SemaRef, TypoCorrection &TC) {
@@ -4088,18 +3893,13 @@
   bool AnyVisibleDecls = !NewDecls.empty();
 
   for (/**/; DI != DE; ++DI) {
-<<<<<<< HEAD
-    NamedDecl *VisibleDecl = *DI;
-    if (!LookupResult::isVisible(SemaRef, *DI))
-      VisibleDecl = findAcceptableDecl(SemaRef, *DI);
-
-    if (VisibleDecl) {
+    if (LookupResult::isVisible(SemaRef, *DI)) {
       if (!AnyVisibleDecls) {
         // Found a visible decl, discard all hidden ones.
         AnyVisibleDecls = true;
         NewDecls.clear();
       }
-      NewDecls.push_back(VisibleDecl);
+      NewDecls.push_back(*DI);
     } else if (!AnyVisibleDecls && !(*DI)->isModulePrivate())
       NewDecls.push_back(*DI);
   }
@@ -4150,65 +3950,6 @@
     return;
   }
 
-=======
-    if (LookupResult::isVisible(SemaRef, *DI)) {
-      if (!AnyVisibleDecls) {
-        // Found a visible decl, discard all hidden ones.
-        AnyVisibleDecls = true;
-        NewDecls.clear();
-      }
-      NewDecls.push_back(*DI);
-    } else if (!AnyVisibleDecls && !(*DI)->isModulePrivate())
-      NewDecls.push_back(*DI);
-  }
-
-  if (NewDecls.empty())
-    TC = TypoCorrection();
-  else {
-    TC.setCorrectionDecls(NewDecls);
-    TC.setRequiresImport(!AnyVisibleDecls);
-  }
-}
-
-// Fill the supplied vector with the IdentifierInfo pointers for each piece of
-// the given NestedNameSpecifier (i.e. given a NestedNameSpecifier "foo::bar::",
-// fill the vector with the IdentifierInfo pointers for "foo" and "bar").
-static void getNestedNameSpecifierIdentifiers(
-    NestedNameSpecifier *NNS,
-    SmallVectorImpl<const IdentifierInfo*> &Identifiers) {
-  if (NestedNameSpecifier *Prefix = NNS->getPrefix())
-    getNestedNameSpecifierIdentifiers(Prefix, Identifiers);
-  else
-    Identifiers.clear();
-
-  const IdentifierInfo *II = nullptr;
-
-  switch (NNS->getKind()) {
-  case NestedNameSpecifier::Identifier:
-    II = NNS->getAsIdentifier();
-    break;
-
-  case NestedNameSpecifier::Namespace:
-    if (NNS->getAsNamespace()->isAnonymousNamespace())
-      return;
-    II = NNS->getAsNamespace()->getIdentifier();
-    break;
-
-  case NestedNameSpecifier::NamespaceAlias:
-    II = NNS->getAsNamespaceAlias()->getIdentifier();
-    break;
-
-  case NestedNameSpecifier::TypeSpecWithTemplate:
-  case NestedNameSpecifier::TypeSpec:
-    II = QualType(NNS->getAsType(), 0).getBaseTypeIdentifier();
-    break;
-
-  case NestedNameSpecifier::Global:
-  case NestedNameSpecifier::Super:
-    return;
-  }
-
->>>>>>> b2b84690
   if (II)
     Identifiers.push_back(II);
 }
@@ -4228,12 +3969,7 @@
 
   // Only consider visible declarations and declarations from modules with
   // names that exactly match.
-<<<<<<< HEAD
-  if (!LookupResult::isVisible(SemaRef, ND) && Name != Typo &&
-      !findAcceptableDecl(SemaRef, ND))
-=======
   if (!LookupResult::isVisible(SemaRef, ND) && Name != Typo)
->>>>>>> b2b84690
     return;
 
   FoundName(Name->getName());
@@ -4969,11 +4705,7 @@
   return Consumer;
 }
 
-<<<<<<< HEAD
-/// \brief Try to "correct" a typo in the source code by finding
-=======
 /// Try to "correct" a typo in the source code by finding
->>>>>>> b2b84690
 /// visible declarations whose names are similar to the name that was
 /// present in the source code.
 ///
@@ -5102,11 +4834,7 @@
   return FailedCorrection(Typo, TypoName.getLoc(), RecordFailure && !SecondBestTC);
 }
 
-<<<<<<< HEAD
-/// \brief Try to "correct" a typo in the source code by finding
-=======
 /// Try to "correct" a typo in the source code by finding
->>>>>>> b2b84690
 /// visible declarations whose names are similar to the name that was
 /// present in the source code.
 ///
@@ -5323,7 +5051,6 @@
   if (TemplateDecl *TD = dyn_cast<TemplateDecl>(D))
     return getDefinitionToImport(TD->getTemplatedDecl());
   return nullptr;
-<<<<<<< HEAD
 }
 
 void Sema::diagnoseMissingImport(SourceLocation Loc, NamedDecl *Decl,
@@ -5346,7 +5073,7 @@
                         Recover);
 }
 
-/// \brief Get a "quoted.h" or <angled.h> include path to use in a diagnostic
+/// Get a "quoted.h" or <angled.h> include path to use in a diagnostic
 /// suggesting the addition of a #include of the specified file.
 static std::string getIncludeStringForHeader(Preprocessor &PP,
                                              const FileEntry *E) {
@@ -5423,107 +5150,6 @@
   // Try to recover by implicitly importing this module.
   if (Recover)
     createImplicitModuleImportForErrorRecovery(UseLoc, Modules[0]);
-=======
->>>>>>> b2b84690
-}
-
-void Sema::diagnoseMissingImport(SourceLocation Loc, NamedDecl *Decl,
-                                 MissingImportKind MIK, bool Recover) {
-  // Suggest importing a module providing the definition of this entity, if
-  // possible.
-  NamedDecl *Def = getDefinitionToImport(Decl);
-  if (!Def)
-    Def = Decl;
-
-  Module *Owner = getOwningModule(Decl);
-  assert(Owner && "definition of hidden declaration is not in a module");
-
-  llvm::SmallVector<Module*, 8> OwningModules;
-  OwningModules.push_back(Owner);
-  auto Merged = Context.getModulesWithMergedDefinition(Decl);
-  OwningModules.insert(OwningModules.end(), Merged.begin(), Merged.end());
-
-  diagnoseMissingImport(Loc, Decl, Decl->getLocation(), OwningModules, MIK,
-                        Recover);
-}
-
-/// Get a "quoted.h" or <angled.h> include path to use in a diagnostic
-/// suggesting the addition of a #include of the specified file.
-static std::string getIncludeStringForHeader(Preprocessor &PP,
-                                             const FileEntry *E) {
-  bool IsSystem;
-  auto Path =
-      PP.getHeaderSearchInfo().suggestPathToFileForDiagnostics(E, &IsSystem);
-  return (IsSystem ? '<' : '"') + Path + (IsSystem ? '>' : '"');
-}
-
-void Sema::diagnoseMissingImport(SourceLocation UseLoc, NamedDecl *Decl,
-                                 SourceLocation DeclLoc,
-                                 ArrayRef<Module *> Modules,
-                                 MissingImportKind MIK, bool Recover) {
-  assert(!Modules.empty());
-
-  // Weed out duplicates from module list.
-  llvm::SmallVector<Module*, 8> UniqueModules;
-  llvm::SmallDenseSet<Module*, 8> UniqueModuleSet;
-  for (auto *M : Modules)
-    if (UniqueModuleSet.insert(M).second)
-      UniqueModules.push_back(M);
-  Modules = UniqueModules;
-
-  if (Modules.size() > 1) {
-    std::string ModuleList;
-    unsigned N = 0;
-    for (Module *M : Modules) {
-      ModuleList += "\n        ";
-      if (++N == 5 && N != Modules.size()) {
-        ModuleList += "[...]";
-        break;
-      }
-      ModuleList += M->getFullModuleName();
-    }
-
-    Diag(UseLoc, diag::err_module_unimported_use_multiple)
-      << (int)MIK << Decl << ModuleList;
-  } else if (const FileEntry *E = PP.getModuleHeaderToIncludeForDiagnostics(
-                 UseLoc, Modules[0], DeclLoc)) {
-    // The right way to make the declaration visible is to include a header;
-    // suggest doing so.
-    //
-    // FIXME: Find a smart place to suggest inserting a #include, and add
-    // a FixItHint there.
-    Diag(UseLoc, diag::err_module_unimported_use_header)
-      << (int)MIK << Decl << Modules[0]->getFullModuleName()
-      << getIncludeStringForHeader(PP, E);
-  } else {
-    // FIXME: Add a FixItHint that imports the corresponding module.
-    Diag(UseLoc, diag::err_module_unimported_use)
-      << (int)MIK << Decl << Modules[0]->getFullModuleName();
-  }
-
-  unsigned DiagID;
-  switch (MIK) {
-  case MissingImportKind::Declaration:
-    DiagID = diag::note_previous_declaration;
-    break;
-  case MissingImportKind::Definition:
-    DiagID = diag::note_previous_definition;
-    break;
-  case MissingImportKind::DefaultArgument:
-    DiagID = diag::note_default_argument_declared_here;
-    break;
-  case MissingImportKind::ExplicitSpecialization:
-    DiagID = diag::note_explicit_specialization_declared_here;
-    break;
-  case MissingImportKind::PartialSpecialization:
-    DiagID = diag::note_partial_specialization_declared_here;
-    break;
-  }
-  Diag(DeclLoc, DiagID);
-
-  // Try to recover by implicitly importing this module.
-  if (Recover)
-    createImplicitModuleImportForErrorRecovery(UseLoc, Modules[0]);
 }
 
 /// Diagnose a successfully-corrected typo. Separated from the correction
