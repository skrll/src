--- conflicted
+++ resolved
@@ -43,29 +43,17 @@
     return nullptr;
   }
 
-<<<<<<< HEAD
-  // If this is spelled as the standard C++1z attribute, but not in C++1z, warn
-  // about using it as an extension.
-  if (!S.getLangOpts().CPlusPlus1z && A.isCXX11Attribute() &&
-      !A.getScopeName())
-    S.Diag(A.getLoc(), diag::ext_cxx1z_attr) << A.getName();
-=======
   // If this is spelled as the standard C++17 attribute, but not in C++17, warn
   // about using it as an extension.
   if (!S.getLangOpts().CPlusPlus17 && A.isCXX11Attribute() &&
       !A.getScopeName())
     S.Diag(A.getLoc(), diag::ext_cxx17_attr) << A.getName();
->>>>>>> b2b84690
 
   FnScope->setHasFallthroughStmt();
   return ::new (S.Context) auto(Attr);
 }
 
-<<<<<<< HEAD
-static Attr *handleSuppressAttr(Sema &S, Stmt *St, const AttributeList &A,
-=======
 static Attr *handleSuppressAttr(Sema &S, Stmt *St, const ParsedAttr &A,
->>>>>>> b2b84690
                                 SourceRange Range) {
   if (A.getNumArgs() < 1) {
     S.Diag(A.getLoc(), diag::err_attribute_too_few_arguments)
@@ -90,11 +78,7 @@
       DiagnosticIdentifiers.size(), A.getAttributeSpellingListIndex());
 }
 
-<<<<<<< HEAD
-static Attr *handleLoopHintAttr(Sema &S, Stmt *St, const AttributeList &A,
-=======
 static Attr *handleLoopHintAttr(Sema &S, Stmt *St, const ParsedAttr &A,
->>>>>>> b2b84690
                                 SourceRange) {
   IdentifierLoc *PragmaNameLoc = A.getArgAsIdent(0);
   IdentifierLoc *OptionLoc = A.getArgAsIdent(1);
@@ -116,27 +100,15 @@
     return nullptr;
   }
 
-<<<<<<< HEAD
-  LoopHintAttr::Spelling Spelling;
-=======
   LoopHintAttr::Spelling Spelling =
       LoopHintAttr::Spelling(A.getAttributeSpellingListIndex());
->>>>>>> b2b84690
   LoopHintAttr::OptionType Option;
   LoopHintAttr::LoopHintState State;
   if (PragmaNoUnroll) {
     // #pragma nounroll
-<<<<<<< HEAD
-    Spelling = LoopHintAttr::Pragma_nounroll;
     Option = LoopHintAttr::Unroll;
     State = LoopHintAttr::Disable;
   } else if (PragmaUnroll) {
-    Spelling = LoopHintAttr::Pragma_unroll;
-=======
-    Option = LoopHintAttr::Unroll;
-    State = LoopHintAttr::Disable;
-  } else if (PragmaUnroll) {
->>>>>>> b2b84690
     if (ValueExpr) {
       // #pragma unroll N
       Option = LoopHintAttr::UnrollCount;
@@ -148,10 +120,6 @@
     }
   } else {
     // #pragma clang loop ...
-<<<<<<< HEAD
-    Spelling = LoopHintAttr::Pragma_clang_loop;
-=======
->>>>>>> b2b84690
     assert(OptionLoc && OptionLoc->Ident &&
            "Attribute must have valid option info.");
     Option = llvm::StringSwitch<LoopHintAttr::OptionType>(
@@ -219,7 +187,6 @@
     // Skip non loop hint attributes
     if (!LH)
       continue;
-<<<<<<< HEAD
 
     LoopHintAttr::OptionType Option = LH->getOption();
     enum { Vectorize, Interleave, Unroll, Distribute } Category;
@@ -279,108 +246,6 @@
   }
 }
 
-static Attr *handleOpenCLUnrollHint(Sema &S, Stmt *St, const AttributeList &A,
-                                    SourceRange Range) {
-  // Although the feature was introduced only in OpenCL C v2.0 s6.11.5, it's
-  // useful for OpenCL 1.x too and doesn't require HW support.
-  // opencl_unroll_hint can have 0 arguments (compiler
-  // determines unrolling factor) or 1 argument (the unroll factor provided
-  // by the user).
-
-  unsigned NumArgs = A.getNumArgs();
-
-  if (NumArgs > 1) {
-    S.Diag(A.getLoc(), diag::err_attribute_too_many_arguments) << A.getName()
-                                                               << 1;
-    return nullptr;
-  }
-
-  unsigned UnrollFactor = 0;
-
-  if (NumArgs == 1) {
-    Expr *E = A.getArgAsExpr(0);
-    llvm::APSInt ArgVal(32);
-
-    if (!E->isIntegerConstantExpr(ArgVal, S.Context)) {
-      S.Diag(A.getLoc(), diag::err_attribute_argument_type)
-          << A.getName() << AANT_ArgumentIntegerConstant << E->getSourceRange();
-      return nullptr;
-    }
-
-    int Val = ArgVal.getSExtValue();
-
-    if (Val <= 0) {
-      S.Diag(A.getRange().getBegin(),
-             diag::err_attribute_requires_positive_integer)
-          << A.getName();
-      return nullptr;
-    }
-    UnrollFactor = Val;
-  }
-
-  return OpenCLUnrollHintAttr::CreateImplicit(S.Context, UnrollFactor);
-}
-=======
->>>>>>> b2b84690
-
-    LoopHintAttr::OptionType Option = LH->getOption();
-    enum { Vectorize, Interleave, Unroll, Distribute } Category;
-    switch (Option) {
-    case LoopHintAttr::Vectorize:
-    case LoopHintAttr::VectorizeWidth:
-      Category = Vectorize;
-      break;
-    case LoopHintAttr::Interleave:
-    case LoopHintAttr::InterleaveCount:
-      Category = Interleave;
-      break;
-    case LoopHintAttr::Unroll:
-    case LoopHintAttr::UnrollCount:
-      Category = Unroll;
-      break;
-    case LoopHintAttr::Distribute:
-      // Perform the check for duplicated 'distribute' hints.
-      Category = Distribute;
-      break;
-    };
-
-    auto &CategoryState = HintAttrs[Category];
-    const LoopHintAttr *PrevAttr;
-    if (Option == LoopHintAttr::Vectorize ||
-        Option == LoopHintAttr::Interleave || Option == LoopHintAttr::Unroll ||
-        Option == LoopHintAttr::Distribute) {
-      // Enable|Disable|AssumeSafety hint.  For example, vectorize(enable).
-      PrevAttr = CategoryState.StateAttr;
-      CategoryState.StateAttr = LH;
-    } else {
-      // Numeric hint.  For example, vectorize_width(8).
-      PrevAttr = CategoryState.NumericAttr;
-      CategoryState.NumericAttr = LH;
-    }
-
-    PrintingPolicy Policy(S.Context.getLangOpts());
-    SourceLocation OptionLoc = LH->getRange().getBegin();
-    if (PrevAttr)
-      // Cannot specify same type of attribute twice.
-      S.Diag(OptionLoc, diag::err_pragma_loop_compatibility)
-          << /*Duplicate=*/true << PrevAttr->getDiagnosticName(Policy)
-          << LH->getDiagnosticName(Policy);
-
-    if (CategoryState.StateAttr && CategoryState.NumericAttr &&
-        (Category == Unroll ||
-         CategoryState.StateAttr->getState() == LoopHintAttr::Disable)) {
-      // Disable hints are not compatible with numeric hints of the same
-      // category.  As a special case, numeric unroll hints are also not
-      // compatible with enable or full form of the unroll pragma because these
-      // directives indicate full unrolling.
-      S.Diag(OptionLoc, diag::err_pragma_loop_compatibility)
-          << /*Duplicate=*/false
-          << CategoryState.StateAttr->getDiagnosticName(Policy)
-          << CategoryState.NumericAttr->getDiagnosticName(Policy);
-    }
-  }
-}
-
 static Attr *handleOpenCLUnrollHint(Sema &S, Stmt *St, const ParsedAttr &A,
                                     SourceRange Range) {
   // Although the feature was introduced only in OpenCL C v2.0 s6.11.5, it's
@@ -431,15 +296,6 @@
            diag::warn_unhandled_ms_attribute_ignored :
            diag::warn_unknown_attribute_ignored) << A.getName();
     return nullptr;
-<<<<<<< HEAD
-  case AttributeList::AT_FallThrough:
-    return handleFallThroughAttr(S, St, A, Range);
-  case AttributeList::AT_LoopHint:
-    return handleLoopHintAttr(S, St, A, Range);
-  case AttributeList::AT_OpenCLUnrollHint:
-    return handleOpenCLUnrollHint(S, St, A, Range);
-  case AttributeList::AT_Suppress:
-=======
   case ParsedAttr::AT_FallThrough:
     return handleFallThroughAttr(S, St, A, Range);
   case ParsedAttr::AT_LoopHint:
@@ -447,7 +303,6 @@
   case ParsedAttr::AT_OpenCLUnrollHint:
     return handleOpenCLUnrollHint(S, St, A, Range);
   case ParsedAttr::AT_Suppress:
->>>>>>> b2b84690
     return handleSuppressAttr(S, St, A, Range);
   default:
     // if we're here, then we parsed a known attribute, but didn't recognize
