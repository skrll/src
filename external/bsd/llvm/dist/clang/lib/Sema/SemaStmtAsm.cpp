--- conflicted
+++ resolved
@@ -109,11 +109,7 @@
   return false;
 }
 
-<<<<<<< HEAD
-/// \brief Returns true if given expression is not compatible with inline
-=======
 /// Returns true if given expression is not compatible with inline
->>>>>>> b2b84690
 /// assembly's memory constraint; false otherwise.
 static bool checkExprMemoryConstraintCompat(Sema &S, Expr *E,
                                             TargetInfo::ConstraintInfo &Info,
@@ -611,17 +607,6 @@
   return NS;
 }
 
-<<<<<<< HEAD
-static void fillInlineAsmTypeInfo(const ASTContext &Context, QualType T,
-                                  llvm::InlineAsmIdentifierInfo &Info) {
-  // Compute the type size (and array length if applicable?).
-  Info.Type = Info.Size = Context.getTypeSizeInChars(T).getQuantity();
-  if (T->isArrayType()) {
-    const ArrayType *ATy = Context.getAsArrayType(T);
-    Info.Type = Context.getTypeSizeInChars(ATy->getElementType()).getQuantity();
-    Info.Length = Info.Size / Info.Type;
-  }
-=======
 void Sema::FillInlineAsmIdentifierInfo(Expr *Res,
                                        llvm::InlineAsmIdentifierInfo &Info) {
   QualType T = Res->getType();
@@ -641,16 +626,11 @@
   if (Res->EvaluateAsLValue(Eval, Context))
     IsGlobalLV = Eval.isGlobalLValue();
   Info.setVar(Res, IsGlobalLV, Size, Type);
->>>>>>> b2b84690
 }
 
 ExprResult Sema::LookupInlineAsmIdentifier(CXXScopeSpec &SS,
                                            SourceLocation TemplateKWLoc,
                                            UnqualifiedId &Id,
-<<<<<<< HEAD
-                                           llvm::InlineAsmIdentifierInfo &Info,
-=======
->>>>>>> b2b84690
                                            bool IsUnevaluatedContext) {
 
   if (IsUnevaluatedContext)
@@ -692,15 +672,6 @@
     return ExprError();
   }
 
-<<<<<<< HEAD
-  fillInlineAsmTypeInfo(Context, T, Info);
-
-  // We can work with the expression as long as it's not an r-value.
-  if (!Result.get()->isRValue())
-    Info.IsVarDecl = true;
-
-=======
->>>>>>> b2b84690
   return Result;
 }
 
@@ -710,10 +681,6 @@
   SmallVector<StringRef, 2> Members;
   Member.split(Members, ".");
 
-<<<<<<< HEAD
-  LookupResult BaseResult(*this, &Context.Idents.get(Base), SourceLocation(),
-                          LookupOrdinaryName);
-=======
   NamedDecl *FoundDecl = nullptr;
 
   // MS InlineAsm uses 'this' as a base
@@ -726,52 +693,32 @@
     if (LookupName(BaseResult, getCurScope()) && BaseResult.isSingleResult())
       FoundDecl = BaseResult.getFoundDecl();
   }
->>>>>>> b2b84690
 
   if (!FoundDecl)
     return true;
-<<<<<<< HEAD
-  
-  if(!BaseResult.isSingleResult())
-    return true;
-  NamedDecl *FoundDecl = BaseResult.getFoundDecl();
-=======
-
->>>>>>> b2b84690
+
   for (StringRef NextMember : Members) {
     const RecordType *RT = nullptr;
     if (VarDecl *VD = dyn_cast<VarDecl>(FoundDecl))
       RT = VD->getType()->getAs<RecordType>();
     else if (TypedefNameDecl *TD = dyn_cast<TypedefNameDecl>(FoundDecl)) {
       MarkAnyDeclReferenced(TD->getLocation(), TD, /*OdrUse=*/false);
-<<<<<<< HEAD
-      RT = TD->getUnderlyingType()->getAs<RecordType>();
-=======
       // MS InlineAsm often uses struct pointer aliases as a base
       QualType QT = TD->getUnderlyingType();
       if (const auto *PT = QT->getAs<PointerType>())
         QT = PT->getPointeeType();
       RT = QT->getAs<RecordType>();
->>>>>>> b2b84690
     } else if (TypeDecl *TD = dyn_cast<TypeDecl>(FoundDecl))
       RT = TD->getTypeForDecl()->getAs<RecordType>();
     else if (FieldDecl *TD = dyn_cast<FieldDecl>(FoundDecl))
       RT = TD->getType()->getAs<RecordType>();
     if (!RT)
       return true;
-<<<<<<< HEAD
 
     if (RequireCompleteType(AsmLoc, QualType(RT, 0),
                             diag::err_asm_incomplete_type))
       return true;
 
-=======
-
-    if (RequireCompleteType(AsmLoc, QualType(RT, 0),
-                            diag::err_asm_incomplete_type))
-      return true;
-
->>>>>>> b2b84690
     LookupResult FieldResult(*this, &Context.Idents.get(NextMember),
                              SourceLocation(), LookupMemberName);
 
@@ -795,13 +742,10 @@
 
   return false;
 }
-<<<<<<< HEAD
 
 ExprResult
 Sema::LookupInlineAsmVarDeclField(Expr *E, StringRef Member,
-                                  llvm::InlineAsmIdentifierInfo &Info,
                                   SourceLocation AsmLoc) {
-  Info.clear();
 
   QualType T = E->getType();
   if (T->isDependentType()) {
@@ -819,29 +763,6 @@
   if (!RT)
     return ExprResult();
 
-=======
-
-ExprResult
-Sema::LookupInlineAsmVarDeclField(Expr *E, StringRef Member,
-                                  SourceLocation AsmLoc) {
-
-  QualType T = E->getType();
-  if (T->isDependentType()) {
-    DeclarationNameInfo NameInfo;
-    NameInfo.setLoc(AsmLoc);
-    NameInfo.setName(&Context.Idents.get(Member));
-    return CXXDependentScopeMemberExpr::Create(
-        Context, E, T, /*IsArrow=*/false, AsmLoc, NestedNameSpecifierLoc(),
-        SourceLocation(),
-        /*FirstQualifierInScope=*/nullptr, NameInfo, /*TemplateArgs=*/nullptr);
-  }
-
-  const RecordType *RT = T->getAs<RecordType>();
-  // FIXME: Diagnose this as field access into a scalar type.
-  if (!RT)
-    return ExprResult();
-
->>>>>>> b2b84690
   LookupResult FieldResult(*this, &Context.Idents.get(Member), AsmLoc,
                            LookupMemberName);
 
@@ -854,29 +775,12 @@
     FD = dyn_cast<IndirectFieldDecl>(FieldResult.getFoundDecl());
   if (!FD)
     return ExprResult();
-<<<<<<< HEAD
 
   // Make an Expr to thread through OpDecl.
   ExprResult Result = BuildMemberReferenceExpr(
       E, E->getType(), AsmLoc, /*IsArrow=*/false, CXXScopeSpec(),
       SourceLocation(), nullptr, FieldResult, nullptr, nullptr);
-  if (Result.isInvalid())
-    return Result;
-  Info.OpDecl = Result.get();
-
-  fillInlineAsmTypeInfo(Context, Result.get()->getType(), Info);
-
-  // Fields are "variables" as far as inline assembly is concerned.
-  Info.IsVarDecl = true;
-
-=======
-
-  // Make an Expr to thread through OpDecl.
-  ExprResult Result = BuildMemberReferenceExpr(
-      E, E->getType(), AsmLoc, /*IsArrow=*/false, CXXScopeSpec(),
-      SourceLocation(), nullptr, FieldResult, nullptr, nullptr);
-
->>>>>>> b2b84690
+
   return Result;
 }
 
@@ -889,11 +793,7 @@
                                 ArrayRef<Expr*> Exprs,
                                 SourceLocation EndLoc) {
   bool IsSimple = (NumOutputs != 0 || NumInputs != 0);
-<<<<<<< HEAD
-  getCurFunction()->setHasBranchProtectedScope();
-=======
   setFunctionHasBranchProtectedScope();
->>>>>>> b2b84690
   MSAsmStmt *NS =
     new (Context) MSAsmStmt(Context, AsmLoc, LBraceLoc, IsSimple,
                             /*IsVolatile*/ true, AsmToks, NumOutputs, NumInputs,
