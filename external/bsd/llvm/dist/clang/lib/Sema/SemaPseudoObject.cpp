--- conflicted
+++ resolved
@@ -253,11 +253,7 @@
     virtual ExprResult buildGet() = 0;
     virtual ExprResult buildSet(Expr *, SourceLocation,
                                 bool captureSetValueAsResult) = 0;
-<<<<<<< HEAD
-    /// \brief Should the result of an assignment be the formal result of the
-=======
     /// Should the result of an assignment be the formal result of the
->>>>>>> b2b84690
     /// setter call or the value that was passed to the setter?
     ///
     /// Different pseudo-object language features use different language rules
@@ -285,17 +281,10 @@
     Selector GetterSelector;
 
   public:
-<<<<<<< HEAD
-    ObjCPropertyOpBuilder(Sema &S, ObjCPropertyRefExpr *refExpr) :
-      PseudoOpBuilder(S, refExpr->getLocation()), RefExpr(refExpr),
-      SyntacticRefExpr(nullptr), InstanceReceiver(nullptr), Getter(nullptr),
-      Setter(nullptr) {
-=======
     ObjCPropertyOpBuilder(Sema &S, ObjCPropertyRefExpr *refExpr, bool IsUnique)
         : PseudoOpBuilder(S, refExpr->getLocation(), IsUnique),
           RefExpr(refExpr), SyntacticRefExpr(nullptr),
           InstanceReceiver(nullptr), Getter(nullptr), Setter(nullptr) {
->>>>>>> b2b84690
     }
 
     ExprResult buildRValueOperation(Expr *op);
@@ -332,18 +321,10 @@
    Selector AtIndexSetterSelector;
   
  public:
-<<<<<<< HEAD
-    ObjCSubscriptOpBuilder(Sema &S, ObjCSubscriptRefExpr *refExpr) :
-      PseudoOpBuilder(S, refExpr->getSourceRange().getBegin()), 
-      RefExpr(refExpr),
-      InstanceBase(nullptr), InstanceKey(nullptr),
-      AtIndexGetter(nullptr), AtIndexSetter(nullptr) {}
-=======
    ObjCSubscriptOpBuilder(Sema &S, ObjCSubscriptRefExpr *refExpr, bool IsUnique)
        : PseudoOpBuilder(S, refExpr->getSourceRange().getBegin(), IsUnique),
          RefExpr(refExpr), InstanceBase(nullptr), InstanceKey(nullptr),
          AtIndexGetter(nullptr), AtIndexSetter(nullptr) {}
->>>>>>> b2b84690
 
    ExprResult buildRValueOperation(Expr *op);
    ExprResult buildAssignmentOperation(Scope *Sc,
@@ -363,17 +344,6 @@
    MSPropertyRefExpr *RefExpr;
    OpaqueValueExpr *InstanceBase;
    SmallVector<Expr *, 4> CallArgs;
-<<<<<<< HEAD
-
-   MSPropertyRefExpr *getBaseMSProperty(MSPropertySubscriptExpr *E);
-
- public:
-   MSPropertyOpBuilder(Sema &S, MSPropertyRefExpr *refExpr) :
-     PseudoOpBuilder(S, refExpr->getSourceRange().getBegin()),
-     RefExpr(refExpr), InstanceBase(nullptr) {}
-   MSPropertyOpBuilder(Sema &S, MSPropertySubscriptExpr *refExpr)
-       : PseudoOpBuilder(S, refExpr->getSourceRange().getBegin()),
-=======
 
    MSPropertyRefExpr *getBaseMSProperty(MSPropertySubscriptExpr *E);
 
@@ -383,7 +353,6 @@
          RefExpr(refExpr), InstanceBase(nullptr) {}
    MSPropertyOpBuilder(Sema &S, MSPropertySubscriptExpr *refExpr, bool IsUnique)
        : PseudoOpBuilder(S, refExpr->getSourceRange().getBegin(), IsUnique),
->>>>>>> b2b84690
          InstanceBase(nullptr) {
      RefExpr = getBaseMSProperty(refExpr);
    }
@@ -1006,19 +975,11 @@
 }
 
 ExprResult ObjCPropertyOpBuilder::complete(Expr *SyntacticForm) {
-<<<<<<< HEAD
-  if (isWeakProperty() &&
-      !S.Diags.isIgnored(diag::warn_arc_repeated_use_of_weak,
-                         SyntacticForm->getLocStart()))
-    S.recordUseOfEvaluatedWeak(SyntacticRefExpr,
-                               SyntacticRefExpr->isMessagingGetter());
-=======
   if (isWeakProperty() && !S.isUnevaluatedContext() &&
       !S.Diags.isIgnored(diag::warn_arc_repeated_use_of_weak,
                          SyntacticForm->getLocStart()))
     S.getCurFunction()->recordUseOfWeak(SyntacticRefExpr,
                                         SyntacticRefExpr->isMessagingGetter());
->>>>>>> b2b84690
 
   return PseudoOpBuilder::complete(SyntacticForm);
 }
@@ -1495,12 +1456,7 @@
 
 Expr *MSPropertyOpBuilder::rebuildAndCaptureObject(Expr *syntacticBase) {
   InstanceBase = capture(RefExpr->getBaseExpr());
-<<<<<<< HEAD
-  std::for_each(CallArgs.begin(), CallArgs.end(),
-                [this](Expr *&Arg) { Arg = capture(Arg); });
-=======
   llvm::for_each(CallArgs, [this](Expr *&Arg) { Arg = capture(Arg); });
->>>>>>> b2b84690
   syntacticBase = Rebuilder(S, [=](Expr *, unsigned Idx) -> Expr * {
                     switch (Idx) {
                     case 0:
@@ -1595,11 +1551,7 @@
     return builder.buildRValueOperation(E);
   } else if (MSPropertySubscriptExpr *RefExpr =
                  dyn_cast<MSPropertySubscriptExpr>(opaqueRef)) {
-<<<<<<< HEAD
-    MSPropertyOpBuilder Builder(*this, RefExpr);
-=======
     MSPropertyOpBuilder Builder(*this, RefExpr, true);
->>>>>>> b2b84690
     return Builder.buildRValueOperation(E);
   } else {
     llvm_unreachable("unknown pseudo-object kind!");
@@ -1629,11 +1581,7 @@
     return builder.buildIncDecOperation(Sc, opcLoc, opcode, op);
   } else if (MSPropertySubscriptExpr *RefExpr
              = dyn_cast<MSPropertySubscriptExpr>(opaqueRef)) {
-<<<<<<< HEAD
-    MSPropertyOpBuilder Builder(*this, RefExpr);
-=======
     MSPropertyOpBuilder Builder(*this, RefExpr, false);
->>>>>>> b2b84690
     return Builder.buildIncDecOperation(Sc, opcLoc, opcode, op);
   } else {
     llvm_unreachable("unknown pseudo-object kind!");
@@ -1668,19 +1616,11 @@
     return builder.buildAssignmentOperation(S, opcLoc, opcode, LHS, RHS);
   } else if (MSPropertyRefExpr *refExpr
              = dyn_cast<MSPropertyRefExpr>(opaqueRef)) {
-<<<<<<< HEAD
-      MSPropertyOpBuilder builder(*this, refExpr);
-      return builder.buildAssignmentOperation(S, opcLoc, opcode, LHS, RHS);
-  } else if (MSPropertySubscriptExpr *RefExpr
-             = dyn_cast<MSPropertySubscriptExpr>(opaqueRef)) {
-      MSPropertyOpBuilder Builder(*this, RefExpr);
-=======
       MSPropertyOpBuilder builder(*this, refExpr, IsSimpleAssign);
       return builder.buildAssignmentOperation(S, opcLoc, opcode, LHS, RHS);
   } else if (MSPropertySubscriptExpr *RefExpr
              = dyn_cast<MSPropertySubscriptExpr>(opaqueRef)) {
       MSPropertyOpBuilder Builder(*this, RefExpr, IsSimpleAssign);
->>>>>>> b2b84690
       return Builder.buildAssignmentOperation(S, opcLoc, opcode, LHS, RHS);
   } else {
     llvm_unreachable("unknown pseudo-object kind!");
