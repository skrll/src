--- conflicted
+++ resolved
@@ -266,28 +266,20 @@
   if (!ND)
     return;
   bool IsCategory = false;
-<<<<<<< HEAD
-  AvailabilityResult Availability = ND->getAvailability();
-=======
   StringRef RealizedPlatform;
   AvailabilityResult Availability = ND->getAvailability(
       /*Message=*/nullptr, /*EnclosingVersion=*/VersionTuple(),
       &RealizedPlatform);
->>>>>>> b2b84690
   if (Availability != AR_Deprecated) {
     if (isa<ObjCMethodDecl>(ND)) {
       if (Availability != AR_Unavailable)
         return;
-<<<<<<< HEAD
-      // Warn about implementing unavailable methods.
-=======
       if (RealizedPlatform.empty())
         RealizedPlatform = S.Context.getTargetInfo().getPlatformName();
       // Warn about implementing unavailable methods, unless the unavailable
       // is for an app extension.
       if (RealizedPlatform.endswith("_app_extension"))
         return;
->>>>>>> b2b84690
       S.Diag(ImplLoc, diag::warn_unavailable_def);
       S.Diag(ND->getLocation(), diag::note_method_declared_at)
           << ND->getDeclName();
@@ -956,18 +948,6 @@
   return false;
 }
 
-<<<<<<< HEAD
-Decl *Sema::
-ActOnStartClassInterface(Scope *S, SourceLocation AtInterfaceLoc,
-                         IdentifierInfo *ClassName, SourceLocation ClassLoc,
-                         ObjCTypeParamList *typeParamList,
-                         IdentifierInfo *SuperName, SourceLocation SuperLoc,
-                         ArrayRef<ParsedType> SuperTypeArgs,
-                         SourceRange SuperTypeArgsRange,
-                         Decl * const *ProtoRefs, unsigned NumProtoRefs,
-                         const SourceLocation *ProtoLocs, 
-                         SourceLocation EndProtoLoc, AttributeList *AttrList) {
-=======
 Decl *Sema::ActOnStartClassInterface(
     Scope *S, SourceLocation AtInterfaceLoc, IdentifierInfo *ClassName,
     SourceLocation ClassLoc, ObjCTypeParamList *typeParamList,
@@ -976,7 +956,6 @@
     Decl *const *ProtoRefs, unsigned NumProtoRefs,
     const SourceLocation *ProtoLocs, SourceLocation EndProtoLoc,
     const ParsedAttributesView &AttrList) {
->>>>>>> b2b84690
   assert(ClassName && "Missing class identifier");
 
   // Check for another declaration kind with the same name.
@@ -1061,14 +1040,8 @@
       IDecl->setInvalidDecl();
     }
   }
-<<<<<<< HEAD
-  
-  if (AttrList)
-    ProcessDeclAttributeList(TUScope, IDecl, AttrList);
-=======
 
   ProcessDeclAttributeList(TUScope, IDecl, AttrList);
->>>>>>> b2b84690
   AddPragmaAttributes(TUScope, IDecl);
   PushOnScopeChains(IDecl, TUScope);
 
@@ -1216,11 +1189,7 @@
   // FIXME: Deal with AttrList.
   assert(ProtocolName && "Missing protocol identifier");
   ObjCProtocolDecl *PrevDecl = LookupProtocol(ProtocolName, ProtocolLoc,
-<<<<<<< HEAD
-                                              ForRedeclaration);
-=======
                                               forRedeclarationInCurContext());
->>>>>>> b2b84690
   ObjCProtocolDecl *PDecl = nullptr;
   if (ObjCProtocolDecl *Def = PrevDecl? PrevDecl->getDefinition() : nullptr) {
     // If we already have a definition, complain.
@@ -1234,14 +1203,11 @@
     PDecl = ObjCProtocolDecl::Create(Context, CurContext, ProtocolName,
                                      ProtocolLoc, AtProtoInterfaceLoc,
                                      /*PrevDecl=*/nullptr);
-<<<<<<< HEAD
-=======
 
     // If we are using modules, add the decl to the context in order to
     // serialize something meaningful.
     if (getLangOpts().Modules)
       PushOnScopeChains(PDecl, TUScope);
->>>>>>> b2b84690
     PDecl->startDefinition();
   } else {
     if (PrevDecl) {
@@ -1261,14 +1227,8 @@
     PushOnScopeChains(PDecl, TUScope);
     PDecl->startDefinition();
   }
-<<<<<<< HEAD
-  
-  if (AttrList)
-    ProcessDeclAttributeList(TUScope, PDecl, AttrList);
-=======
 
   ProcessDeclAttributeList(TUScope, PDecl, AttrList);
->>>>>>> b2b84690
   AddPragmaAttributes(TUScope, PDecl);
 
   // Merge attributes from previous declarations.
@@ -1593,30 +1553,18 @@
     DS.SetRangeEnd(loc);
 
     // Form the declarator.
-<<<<<<< HEAD
-    Declarator D(DS, Declarator::TypeNameContext);
-=======
     Declarator D(DS, DeclaratorContext::TypeNameContext);
->>>>>>> b2b84690
 
     // If we have a typedef of an Objective-C class type that is missing a '*',
     // add the '*'.
     if (type->getAs<ObjCInterfaceType>()) {
       SourceLocation starLoc = getLocForEndOfToken(loc);
-<<<<<<< HEAD
-      ParsedAttributes parsedAttrs(attrFactory);
-=======
->>>>>>> b2b84690
       D.AddTypeInfo(DeclaratorChunk::getPointer(/*typeQuals=*/0, starLoc,
                                                 SourceLocation(),
                                                 SourceLocation(),
                                                 SourceLocation(),
                                                 SourceLocation(),
                                                 SourceLocation()),
-<<<<<<< HEAD
-                                                parsedAttrs,
-=======
->>>>>>> b2b84690
                                                 starLoc);
 
       // Diagnose the missing '*'.
@@ -1794,20 +1742,12 @@
 Sema::DeclGroupPtrTy
 Sema::ActOnForwardProtocolDeclaration(SourceLocation AtProtocolLoc,
                                       ArrayRef<IdentifierLocPair> IdentList,
-<<<<<<< HEAD
-                                      AttributeList *attrList) {
-=======
                                       const ParsedAttributesView &attrList) {
->>>>>>> b2b84690
   SmallVector<Decl *, 8> DeclsInGroup;
   for (const IdentifierLocPair &IdentPair : IdentList) {
     IdentifierInfo *Ident = IdentPair.first;
     ObjCProtocolDecl *PrevDecl = LookupProtocol(Ident, IdentPair.second,
-<<<<<<< HEAD
-                                                ForRedeclaration);
-=======
                                                 forRedeclarationInCurContext());
->>>>>>> b2b84690
     ObjCProtocolDecl *PDecl
       = ObjCProtocolDecl::Create(Context, CurContext, Ident, 
                                  IdentPair.second, AtProtocolLoc,
@@ -1815,14 +1755,8 @@
         
     PushOnScopeChains(PDecl, TUScope);
     CheckObjCDeclScope(PDecl);
-<<<<<<< HEAD
-    
-    if (attrList)
-      ProcessDeclAttributeList(TUScope, PDecl, attrList);
-=======
 
     ProcessDeclAttributeList(TUScope, PDecl, attrList);
->>>>>>> b2b84690
     AddPragmaAttributes(TUScope, PDecl);
 
     if (PrevDecl)
@@ -1834,19 +1768,6 @@
   return BuildDeclaratorGroup(DeclsInGroup);
 }
 
-<<<<<<< HEAD
-Decl *Sema::
-ActOnStartCategoryInterface(SourceLocation AtInterfaceLoc,
-                            IdentifierInfo *ClassName, SourceLocation ClassLoc,
-                            ObjCTypeParamList *typeParamList,
-                            IdentifierInfo *CategoryName,
-                            SourceLocation CategoryLoc,
-                            Decl * const *ProtoRefs,
-                            unsigned NumProtoRefs,
-                            const SourceLocation *ProtoLocs,
-                            SourceLocation EndProtoLoc,
-                            AttributeList *AttrList) {
-=======
 Decl *Sema::ActOnStartCategoryInterface(
     SourceLocation AtInterfaceLoc, IdentifierInfo *ClassName,
     SourceLocation ClassLoc, ObjCTypeParamList *typeParamList,
@@ -1854,7 +1775,6 @@
     Decl *const *ProtoRefs, unsigned NumProtoRefs,
     const SourceLocation *ProtoLocs, SourceLocation EndProtoLoc,
     const ParsedAttributesView &AttrList) {
->>>>>>> b2b84690
   ObjCCategoryDecl *CDecl;
   ObjCInterfaceDecl *IDecl = getObjCInterfaceDecl(ClassName, ClassLoc, true);
 
@@ -1936,10 +1856,6 @@
      IDecl->mergeClassExtensionProtocolList((ObjCProtocolDecl*const*)ProtoRefs, 
                                             NumProtoRefs, Context); 
   }
-
-  if (AttrList)
-    ProcessDeclAttributeList(TUScope, CDecl, AttrList);
-  AddPragmaAttributes(TUScope, CDecl);
 
   CheckObjCDeclScope(CDecl);
   return ActOnObjCContainerStartDefinition(CDecl);
@@ -2123,7 +2039,6 @@
     // Warn on implementating deprecated class under 
     // -Wdeprecated-implementations flag.
     DiagnoseObjCImplementedDeprecations(*this, IDecl, IMPDecl->getLocation());
-<<<<<<< HEAD
   }
 
   // If the superclass has the objc_runtime_visible attribute, we
@@ -2135,19 +2050,6 @@
       << IDecl->getSuperClass()->getDeclName();
   }
 
-=======
-  }
-
-  // If the superclass has the objc_runtime_visible attribute, we
-  // cannot implement a subclass of it.
-  if (IDecl->getSuperClass() &&
-      IDecl->getSuperClass()->hasAttr<ObjCRuntimeVisibleAttr>()) {
-    Diag(ClassLoc, diag::err_objc_runtime_visible_subclass)
-      << IDecl->getDeclName()
-      << IDecl->getSuperClass()->getDeclName();
-  }
-
->>>>>>> b2b84690
   return ActOnObjCContainerStartDefinition(IMPDecl);
 }
 
@@ -3527,11 +3429,7 @@
            MethodInterface->isSuperClassOf(BoundInterface) ||
            BoundInterface->isSuperClassOf(MethodInterface);
   }
-<<<<<<< HEAD
-  llvm_unreachable("unknow method context");
-=======
   llvm_unreachable("unknown method context");
->>>>>>> b2b84690
 }
 
 /// We first select the type of the method: Instance or Factory, then collect
@@ -3825,8 +3723,6 @@
   }
 }
 
-<<<<<<< HEAD
-=======
 /// Diagnose attempts to use flexible array member with retainable object type.
 static void DiagnoseRetainableFlexibleArrayMember(Sema &S,
                                                   ObjCInterfaceDecl *ID) {
@@ -3847,7 +3743,6 @@
   }
 }
 
->>>>>>> b2b84690
 Sema::ObjCContainerKind Sema::getObjCContainerKind() const {
   switch (CurContext->getDeclKind()) {
     case Decl::ObjCInterface:
@@ -4089,10 +3984,7 @@
       if (IDecl->hasDesignatedInitializers())
         DiagnoseMissingDesignatedInitOverrides(IC, IDecl);
       DiagnoseWeakIvars(*this, IC);
-<<<<<<< HEAD
-=======
       DiagnoseRetainableFlexibleArrayMember(*this, IDecl);
->>>>>>> b2b84690
 
       bool HasRootClassAttr = IDecl->hasAttr<ObjCRootClassAttr>();
       if (IDecl->getSuperClass() == nullptr) {
@@ -4194,11 +4086,7 @@
   return (Decl::ObjCDeclQualifier) (unsigned) PQTVal;
 }
 
-<<<<<<< HEAD
-/// \brief Check whether the declared result type of the given Objective-C
-=======
 /// Check whether the declared result type of the given Objective-C
->>>>>>> b2b84690
 /// method declaration is compatible with the method's class.
 ///
 static Sema::ResultTypeCompatibilityKind 
@@ -4281,11 +4169,7 @@
     }
   }
 
-<<<<<<< HEAD
-  typedef llvm::SmallPtrSetImpl<ObjCMethodDecl*>::iterator iterator;
-=======
   typedef decltype(Overridden)::iterator iterator;
->>>>>>> b2b84690
   iterator begin() const { return Overridden.begin(); }
   iterator end() const { return Overridden.end(); }
 
@@ -4731,12 +4615,7 @@
   ObjCMethod->setObjCDeclQualifier(
     CvtQTToAstBitMask(ReturnQT.getObjCDeclQualifier()));
 
-<<<<<<< HEAD
-  if (AttrList)
-    ProcessDeclAttributeList(TUScope, ObjCMethod, AttrList);
-=======
   ProcessDeclAttributeList(TUScope, ObjCMethod, AttrList);
->>>>>>> b2b84690
   AddPragmaAttributes(TUScope, ObjCMethod);
 
   // Add the method now.
@@ -4840,8 +4719,6 @@
       Context.getTargetInfo().getTriple().getArch() == llvm::Triple::x86)
     checkObjCMethodX86VectorTypes(*this, ObjCMethod);
 
-<<<<<<< HEAD
-=======
   // + load method cannot have availability attributes. It get called on
   // startup, so it has to have the availability of the deployment target.
   if (const auto *attr = ObjCMethod->getAttr<AvailabilityAttr>()) {
@@ -4853,7 +4730,6 @@
     }
   }
 
->>>>>>> b2b84690
   ActOnDocumentableDecl(ObjCMethod);
 
   return ObjCMethod;
@@ -4979,11 +4855,7 @@
   }
   if (DS.isInlineSpecified())
     Diag(DS.getInlineSpecLoc(), diag::err_inline_non_function)
-<<<<<<< HEAD
-        << getLangOpts().CPlusPlus1z;
-=======
         << getLangOpts().CPlusPlus17;
->>>>>>> b2b84690
   if (DeclSpec::TSCS TSCS = D.getDeclSpec().getThreadStorageClassSpec())
     Diag(D.getDeclSpec().getThreadStorageClassSpecLoc(),
          diag::err_invalid_thread)
