//===--- SemaCast.cpp - Semantic Analysis for Casts -----------------------===//
//
//                     The LLVM Compiler Infrastructure
//
// This file is distributed under the University of Illinois Open Source
// License. See LICENSE.TXT for details.
//
//===----------------------------------------------------------------------===//
//
//  This file implements semantic analysis for cast expressions, including
//  1) C-style casts like '(int) x'
//  2) C++ functional casts like 'int(x)'
//  3) C++ named casts like 'static_cast<int>(x)'
//
//===----------------------------------------------------------------------===//

#include "clang/Sema/SemaInternal.h"
#include "clang/AST/ASTContext.h"
#include "clang/AST/CXXInheritance.h"
#include "clang/AST/ExprCXX.h"
#include "clang/AST/ExprObjC.h"
#include "clang/AST/RecordLayout.h"
#include "clang/Basic/PartialDiagnostic.h"
#include "clang/Basic/TargetInfo.h"
#include "clang/Lex/Preprocessor.h"
#include "clang/Sema/Initialization.h"
#include "llvm/ADT/SmallVector.h"
#include <set>
using namespace clang;



enum TryCastResult {
  TC_NotApplicable, ///< The cast method is not applicable.
  TC_Success,       ///< The cast method is appropriate and successful.
  TC_Extension,     ///< The cast method is appropriate and accepted as a
                    ///< language extension.
  TC_Failed         ///< The cast method is appropriate, but failed. A
                    ///< diagnostic has been emitted.
};

static bool isValidCast(TryCastResult TCR) {
  return TCR == TC_Success || TCR == TC_Extension;
}

enum CastType {
  CT_Const,       ///< const_cast
  CT_Static,      ///< static_cast
  CT_Reinterpret, ///< reinterpret_cast
  CT_Dynamic,     ///< dynamic_cast
  CT_CStyle,      ///< (Type)expr
  CT_Functional   ///< Type(expr)
};

namespace {
  struct CastOperation {
    CastOperation(Sema &S, QualType destType, ExprResult src)
      : Self(S), SrcExpr(src), DestType(destType),
        ResultType(destType.getNonLValueExprType(S.Context)),
        ValueKind(Expr::getValueKindForType(destType)),
        Kind(CK_Dependent), IsARCUnbridgedCast(false) {

      if (const BuiltinType *placeholder =
            src.get()->getType()->getAsPlaceholderType()) {
        PlaceholderKind = placeholder->getKind();
      } else {
        PlaceholderKind = (BuiltinType::Kind) 0;
      }
    }

    Sema &Self;
    ExprResult SrcExpr;
    QualType DestType;
    QualType ResultType;
    ExprValueKind ValueKind;
    CastKind Kind;
    BuiltinType::Kind PlaceholderKind;
    CXXCastPath BasePath;
    bool IsARCUnbridgedCast;

    SourceRange OpRange;
    SourceRange DestRange;

    // Top-level semantics-checking routines.
    void CheckConstCast();
    void CheckReinterpretCast();
    void CheckStaticCast();
    void CheckDynamicCast();
    void CheckCXXCStyleCast(bool FunctionalCast, bool ListInitialization);
    void CheckCStyleCast();

    /// Complete an apparently-successful cast operation that yields
    /// the given expression.
    ExprResult complete(CastExpr *castExpr) {
      // If this is an unbridged cast, wrap the result in an implicit
      // cast that yields the unbridged-cast placeholder type.
      if (IsARCUnbridgedCast) {
        castExpr = ImplicitCastExpr::Create(Self.Context,
                                            Self.Context.ARCUnbridgedCastTy,
                                            CK_Dependent, castExpr, nullptr,
                                            castExpr->getValueKind());
      }
      return castExpr;
    }

    // Internal convenience methods.

    /// Try to handle the given placeholder expression kind.  Return
    /// true if the source expression has the appropriate placeholder
    /// kind.  A placeholder can only be claimed once.
    bool claimPlaceholder(BuiltinType::Kind K) {
      if (PlaceholderKind != K) return false;

      PlaceholderKind = (BuiltinType::Kind) 0;
      return true;
    }

    bool isPlaceholder() const {
      return PlaceholderKind != 0;
    }
    bool isPlaceholder(BuiltinType::Kind K) const {
      return PlaceholderKind == K;
    }

    void checkCastAlign() {
      Self.CheckCastAlign(SrcExpr.get(), DestType, OpRange);
    }

    void checkObjCConversion(Sema::CheckedConversionKind CCK) {
      assert(Self.getLangOpts().allowsNonTrivialObjCLifetimeQualifiers());

      Expr *src = SrcExpr.get();
      if (Self.CheckObjCConversion(OpRange, DestType, src, CCK) ==
          Sema::ACR_unbridged)
        IsARCUnbridgedCast = true;
      SrcExpr = src;
    }

    /// Check for and handle non-overload placeholder expressions.
    void checkNonOverloadPlaceholders() {
      if (!isPlaceholder() || isPlaceholder(BuiltinType::Overload))
        return;

      SrcExpr = Self.CheckPlaceholderExpr(SrcExpr.get());
      if (SrcExpr.isInvalid())
        return;
      PlaceholderKind = (BuiltinType::Kind) 0;
    }
  };
}

static void DiagnoseCastQual(Sema &Self, const ExprResult &SrcExpr,
                             QualType DestType);

// The Try functions attempt a specific way of casting. If they succeed, they
// return TC_Success. If their way of casting is not appropriate for the given
// arguments, they return TC_NotApplicable and *may* set diag to a diagnostic
// to emit if no other way succeeds. If their way of casting is appropriate but
// fails, they return TC_Failed and *must* set diag; they can set it to 0 if
// they emit a specialized diagnostic.
// All diagnostics returned by these functions must expect the same three
// arguments:
// %0: Cast Type (a value from the CastType enumeration)
// %1: Source Type
// %2: Destination Type
static TryCastResult TryLValueToRValueCast(Sema &Self, Expr *SrcExpr,
                                           QualType DestType, bool CStyle,
                                           CastKind &Kind,
                                           CXXCastPath &BasePath,
                                           unsigned &msg);
static TryCastResult TryStaticReferenceDowncast(Sema &Self, Expr *SrcExpr,
                                               QualType DestType, bool CStyle,
                                               SourceRange OpRange,
                                               unsigned &msg,
                                               CastKind &Kind,
                                               CXXCastPath &BasePath);
static TryCastResult TryStaticPointerDowncast(Sema &Self, QualType SrcType,
                                              QualType DestType, bool CStyle,
                                              SourceRange OpRange,
                                              unsigned &msg,
                                              CastKind &Kind,
                                              CXXCastPath &BasePath);
static TryCastResult TryStaticDowncast(Sema &Self, CanQualType SrcType,
                                       CanQualType DestType, bool CStyle,
                                       SourceRange OpRange,
                                       QualType OrigSrcType,
                                       QualType OrigDestType, unsigned &msg,
                                       CastKind &Kind,
                                       CXXCastPath &BasePath);
static TryCastResult TryStaticMemberPointerUpcast(Sema &Self, ExprResult &SrcExpr,
                                               QualType SrcType,
                                               QualType DestType,bool CStyle,
                                               SourceRange OpRange,
                                               unsigned &msg,
                                               CastKind &Kind,
                                               CXXCastPath &BasePath);

static TryCastResult TryStaticImplicitCast(Sema &Self, ExprResult &SrcExpr,
                                           QualType DestType, 
                                           Sema::CheckedConversionKind CCK,
                                           SourceRange OpRange,
                                           unsigned &msg, CastKind &Kind,
                                           bool ListInitialization);
static TryCastResult TryStaticCast(Sema &Self, ExprResult &SrcExpr,
                                   QualType DestType, 
                                   Sema::CheckedConversionKind CCK,
                                   SourceRange OpRange,
                                   unsigned &msg, CastKind &Kind,
                                   CXXCastPath &BasePath,
                                   bool ListInitialization);
static TryCastResult TryConstCast(Sema &Self, ExprResult &SrcExpr,
                                  QualType DestType, bool CStyle,
                                  unsigned &msg);
static TryCastResult TryReinterpretCast(Sema &Self, ExprResult &SrcExpr,
                                        QualType DestType, bool CStyle,
                                        SourceRange OpRange,
                                        unsigned &msg,
                                        CastKind &Kind);


/// ActOnCXXNamedCast - Parse {dynamic,static,reinterpret,const}_cast's.
ExprResult
Sema::ActOnCXXNamedCast(SourceLocation OpLoc, tok::TokenKind Kind,
                        SourceLocation LAngleBracketLoc, Declarator &D,
                        SourceLocation RAngleBracketLoc,
                        SourceLocation LParenLoc, Expr *E,
                        SourceLocation RParenLoc) {

  assert(!D.isInvalidType());

  TypeSourceInfo *TInfo = GetTypeForDeclaratorCast(D, E->getType());
  if (D.isInvalidType())
    return ExprError();

  if (getLangOpts().CPlusPlus) {
    // Check that there are no default arguments (C++ only).
    CheckExtraCXXDefaultArguments(D);
  }

  return BuildCXXNamedCast(OpLoc, Kind, TInfo, E,
                           SourceRange(LAngleBracketLoc, RAngleBracketLoc),
                           SourceRange(LParenLoc, RParenLoc));
}

ExprResult
Sema::BuildCXXNamedCast(SourceLocation OpLoc, tok::TokenKind Kind,
                        TypeSourceInfo *DestTInfo, Expr *E,
                        SourceRange AngleBrackets, SourceRange Parens) {
  ExprResult Ex = E;
  QualType DestType = DestTInfo->getType();

  // If the type is dependent, we won't do the semantic analysis now.
  bool TypeDependent =
      DestType->isDependentType() || Ex.get()->isTypeDependent();

  CastOperation Op(*this, DestType, E);
  Op.OpRange = SourceRange(OpLoc, Parens.getEnd());
  Op.DestRange = AngleBrackets;

  switch (Kind) {
  default: llvm_unreachable("Unknown C++ cast!");

  case tok::kw_const_cast:
    if (!TypeDependent) {
      Op.CheckConstCast();
      if (Op.SrcExpr.isInvalid())
        return ExprError();
      DiscardMisalignedMemberAddress(DestType.getTypePtr(), E);
    }
    return Op.complete(CXXConstCastExpr::Create(Context, Op.ResultType,
                                  Op.ValueKind, Op.SrcExpr.get(), DestTInfo,
                                                OpLoc, Parens.getEnd(),
                                                AngleBrackets));

  case tok::kw_dynamic_cast: {
    // OpenCL C++ 1.0 s2.9: dynamic_cast is not supported.
    if (getLangOpts().OpenCLCPlusPlus) {
      return ExprError(Diag(OpLoc, diag::err_openclcxx_not_supported)
                       << "dynamic_cast");
    }

    if (!TypeDependent) {
      Op.CheckDynamicCast();
      if (Op.SrcExpr.isInvalid())
        return ExprError();
    }
    return Op.complete(CXXDynamicCastExpr::Create(Context, Op.ResultType,
                                    Op.ValueKind, Op.Kind, Op.SrcExpr.get(),
                                                  &Op.BasePath, DestTInfo,
                                                  OpLoc, Parens.getEnd(),
                                                  AngleBrackets));
  }
  case tok::kw_reinterpret_cast: {
    if (!TypeDependent) {
      Op.CheckReinterpretCast();
      if (Op.SrcExpr.isInvalid())
        return ExprError();
      DiscardMisalignedMemberAddress(DestType.getTypePtr(), E);
    }
    return Op.complete(CXXReinterpretCastExpr::Create(Context, Op.ResultType,
                                    Op.ValueKind, Op.Kind, Op.SrcExpr.get(),
                                                      nullptr, DestTInfo, OpLoc,
                                                      Parens.getEnd(),
                                                      AngleBrackets));
  }
  case tok::kw_static_cast: {
    if (!TypeDependent) {
      Op.CheckStaticCast();
      if (Op.SrcExpr.isInvalid())
        return ExprError();
      DiscardMisalignedMemberAddress(DestType.getTypePtr(), E);
    }
    
    return Op.complete(CXXStaticCastExpr::Create(Context, Op.ResultType,
                                   Op.ValueKind, Op.Kind, Op.SrcExpr.get(),
                                                 &Op.BasePath, DestTInfo,
                                                 OpLoc, Parens.getEnd(),
                                                 AngleBrackets));
  }
  }
}

/// Try to diagnose a failed overloaded cast.  Returns true if
/// diagnostics were emitted.
static bool tryDiagnoseOverloadedCast(Sema &S, CastType CT,
                                      SourceRange range, Expr *src,
                                      QualType destType,
                                      bool listInitialization) {
  switch (CT) {
  // These cast kinds don't consider user-defined conversions.
  case CT_Const:
  case CT_Reinterpret:
  case CT_Dynamic:
    return false;

  // These do.
  case CT_Static:
  case CT_CStyle:
  case CT_Functional:
    break;
  }

  QualType srcType = src->getType();
  if (!destType->isRecordType() && !srcType->isRecordType())
    return false;

  InitializedEntity entity = InitializedEntity::InitializeTemporary(destType);
  InitializationKind initKind
    = (CT == CT_CStyle)? InitializationKind::CreateCStyleCast(range.getBegin(),
                                                      range, listInitialization)
    : (CT == CT_Functional)? InitializationKind::CreateFunctionalCast(range,
                                                             listInitialization)
    : InitializationKind::CreateCast(/*type range?*/ range);
  InitializationSequence sequence(S, entity, initKind, src);

  assert(sequence.Failed() && "initialization succeeded on second try?");
  switch (sequence.getFailureKind()) {
  default: return false;

  case InitializationSequence::FK_ConstructorOverloadFailed:
  case InitializationSequence::FK_UserConversionOverloadFailed:
    break;
  }

  OverloadCandidateSet &candidates = sequence.getFailedCandidateSet();

  unsigned msg = 0;
  OverloadCandidateDisplayKind howManyCandidates = OCD_AllCandidates;

  switch (sequence.getFailedOverloadResult()) {
  case OR_Success: llvm_unreachable("successful failed overload");
  case OR_No_Viable_Function:
    if (candidates.empty())
      msg = diag::err_ovl_no_conversion_in_cast;
    else
      msg = diag::err_ovl_no_viable_conversion_in_cast;
    howManyCandidates = OCD_AllCandidates;
    break;

  case OR_Ambiguous:
    msg = diag::err_ovl_ambiguous_conversion_in_cast;
    howManyCandidates = OCD_ViableCandidates;
    break;

  case OR_Deleted:
    msg = diag::err_ovl_deleted_conversion_in_cast;
    howManyCandidates = OCD_ViableCandidates;
    break;
  }

  S.Diag(range.getBegin(), msg)
    << CT << srcType << destType
    << range << src->getSourceRange();

  candidates.NoteCandidates(S, howManyCandidates, src);

  return true;
}

/// Diagnose a failed cast.
static void diagnoseBadCast(Sema &S, unsigned msg, CastType castType,
                            SourceRange opRange, Expr *src, QualType destType,
                            bool listInitialization) {
  if (msg == diag::err_bad_cxx_cast_generic &&
      tryDiagnoseOverloadedCast(S, castType, opRange, src, destType,
                                listInitialization))
    return;

  S.Diag(opRange.getBegin(), msg) << castType
    << src->getType() << destType << opRange << src->getSourceRange();
<<<<<<< HEAD

  // Detect if both types are (ptr to) class, and note any incompleteness.
  int DifferentPtrness = 0;
  QualType From = destType;
  if (auto Ptr = From->getAs<PointerType>()) {
    From = Ptr->getPointeeType();
    DifferentPtrness++;
  }
  QualType To = src->getType();
  if (auto Ptr = To->getAs<PointerType>()) {
    To = Ptr->getPointeeType();
    DifferentPtrness--;
  }
  if (!DifferentPtrness) {
    auto RecFrom = From->getAs<RecordType>();
    auto RecTo = To->getAs<RecordType>();
    if (RecFrom && RecTo) {
      auto DeclFrom = RecFrom->getAsCXXRecordDecl();
      if (!DeclFrom->isCompleteDefinition())
        S.Diag(DeclFrom->getLocation(), diag::note_type_incomplete)
          << DeclFrom->getDeclName();
      auto DeclTo = RecTo->getAsCXXRecordDecl();
      if (!DeclTo->isCompleteDefinition())
        S.Diag(DeclTo->getLocation(), diag::note_type_incomplete)
          << DeclTo->getDeclName();
    }
  }
}

/// UnwrapDissimilarPointerTypes - Like Sema::UnwrapSimilarPointerTypes,
/// this removes one level of indirection from both types, provided that they're
/// the same kind of pointer (plain or to-member). Unlike the Sema function,
/// this one doesn't care if the two pointers-to-member don't point into the
/// same class. This is because CastsAwayConstness doesn't care.
/// And additionally, it handles C++ references. If both the types are
/// references, then their pointee types are returned,
/// else if only one of them is reference, it's pointee type is returned,
/// and the other type is returned as-is.
static bool UnwrapDissimilarPointerTypes(QualType& T1, QualType& T2) {
  const PointerType *T1PtrType = T1->getAs<PointerType>(),
                    *T2PtrType = T2->getAs<PointerType>();
  if (T1PtrType && T2PtrType) {
    T1 = T1PtrType->getPointeeType();
    T2 = T2PtrType->getPointeeType();
    return true;
  }
  const ObjCObjectPointerType *T1ObjCPtrType = 
                                            T1->getAs<ObjCObjectPointerType>(),
                              *T2ObjCPtrType = 
                                            T2->getAs<ObjCObjectPointerType>();
  if (T1ObjCPtrType) {
    if (T2ObjCPtrType) {
      T1 = T1ObjCPtrType->getPointeeType();
      T2 = T2ObjCPtrType->getPointeeType();
      return true;
    }
    else if (T2PtrType) {
      T1 = T1ObjCPtrType->getPointeeType();
      T2 = T2PtrType->getPointeeType();
      return true;
    }
  }
  else if (T2ObjCPtrType) {
    if (T1PtrType) {
      T2 = T2ObjCPtrType->getPointeeType();
      T1 = T1PtrType->getPointeeType();
      return true;
    }
  }
  
  const MemberPointerType *T1MPType = T1->getAs<MemberPointerType>(),
                          *T2MPType = T2->getAs<MemberPointerType>();
  if (T1MPType && T2MPType) {
    T1 = T1MPType->getPointeeType();
    T2 = T2MPType->getPointeeType();
    return true;
  }
  
  const BlockPointerType *T1BPType = T1->getAs<BlockPointerType>(),
                         *T2BPType = T2->getAs<BlockPointerType>();
  if (T1BPType && T2BPType) {
    T1 = T1BPType->getPointeeType();
    T2 = T2BPType->getPointeeType();
    return true;
  }
  
  const LValueReferenceType *T1RefType = T1->getAs<LValueReferenceType>(),
                            *T2RefType = T2->getAs<LValueReferenceType>();
  if (T1RefType && T2RefType) {
    T1 = T1RefType->getPointeeType();
    T2 = T2RefType->getPointeeType();
    return true;
  }

  if (T1RefType) {
    T1 = T1RefType->getPointeeType();
    // T2 = T2;
    return true;
  }

  if (T2RefType) {
    // T1 = T1;
    T2 = T2RefType->getPointeeType();
    return true;
  }

  return false;
=======

  // Detect if both types are (ptr to) class, and note any incompleteness.
  int DifferentPtrness = 0;
  QualType From = destType;
  if (auto Ptr = From->getAs<PointerType>()) {
    From = Ptr->getPointeeType();
    DifferentPtrness++;
  }
  QualType To = src->getType();
  if (auto Ptr = To->getAs<PointerType>()) {
    To = Ptr->getPointeeType();
    DifferentPtrness--;
  }
  if (!DifferentPtrness) {
    auto RecFrom = From->getAs<RecordType>();
    auto RecTo = To->getAs<RecordType>();
    if (RecFrom && RecTo) {
      auto DeclFrom = RecFrom->getAsCXXRecordDecl();
      if (!DeclFrom->isCompleteDefinition())
        S.Diag(DeclFrom->getLocation(), diag::note_type_incomplete)
          << DeclFrom->getDeclName();
      auto DeclTo = RecTo->getAsCXXRecordDecl();
      if (!DeclTo->isCompleteDefinition())
        S.Diag(DeclTo->getLocation(), diag::note_type_incomplete)
          << DeclTo->getDeclName();
    }
  }
>>>>>>> b2b84690
}

namespace {
/// The kind of unwrapping we did when determining whether a conversion casts
/// away constness.
enum CastAwayConstnessKind {
  /// The conversion does not cast away constness.
  CACK_None = 0,
  /// We unwrapped similar types.
  CACK_Similar = 1,
  /// We unwrapped dissimilar types with similar representations (eg, a pointer
  /// versus an Objective-C object pointer).
  CACK_SimilarKind = 2,
  /// We unwrapped representationally-unrelated types, such as a pointer versus
  /// a pointer-to-member.
  CACK_Incoherent = 3,
};
}

/// Unwrap one level of types for CastsAwayConstness.
///
/// Like Sema::UnwrapSimilarTypes, this removes one level of indirection from
/// both types, provided that they're both pointer-like or array-like. Unlike
/// the Sema function, doesn't care if the unwrapped pieces are related.
static CastAwayConstnessKind
unwrapCastAwayConstnessLevel(ASTContext &Context, QualType &T1, QualType &T2) {
  // Note, even if this returns false, it may have unwrapped some number of
  // matching "array of" pieces. That's OK, we don't need to check their
  // cv-qualifiers (that check is covered by checking the qualifiers on the
  // array types themselves).
  if (Context.UnwrapSimilarTypes(T1, T2))
    return CastAwayConstnessKind::CACK_Similar;

  // Special case: if the destination type is a reference type, unwrap it as
  // the first level.
  if (T2->isReferenceType()) {
    T2 = T2->getPointeeType();
    return CastAwayConstnessKind::CACK_Similar;
  }

  auto Classify = [](QualType T) {
    if (T->isAnyPointerType()) return 1;
    if (T->isMemberPointerType()) return 2;
    if (T->isBlockPointerType()) return 3;
    // We somewhat-arbitrarily don't look through VLA types here. This is at
    // least consistent with the behavior of UnwrapSimilarTypes.
    if (T->isConstantArrayType() || T->isIncompleteArrayType()) return 4;
    return 0;
  };

  int T1Class = Classify(T1);
  if (!T1Class)
    return CastAwayConstnessKind::CACK_None;

  int T2Class = Classify(T2);
  if (!T2Class)
    return CastAwayConstnessKind::CACK_None;

  auto Unwrap = [&](QualType T) {
    if (auto *AT = Context.getAsArrayType(T))
      return AT->getElementType();
    return T->getPointeeType();
  };

  T1 = Unwrap(T1);
  T2 = Unwrap(T2);
  return T1Class == T2Class ? CastAwayConstnessKind::CACK_SimilarKind
                            : CastAwayConstnessKind::CACK_Incoherent;
}

/// Check if the pointer conversion from SrcType to DestType casts away
/// constness as defined in C++ [expr.const.cast]. This is used by the cast
/// checkers. Both arguments must denote pointer (possibly to member) types.
///
/// \param CheckCVR Whether to check for const/volatile/restrict qualifiers.
/// \param CheckObjCLifetime Whether to check Objective-C lifetime qualifiers.
static CastAwayConstnessKind
CastsAwayConstness(Sema &Self, QualType SrcType, QualType DestType,
                   bool CheckCVR, bool CheckObjCLifetime,
                   QualType *TheOffendingSrcType = nullptr,
                   QualType *TheOffendingDestType = nullptr,
                   Qualifiers *CastAwayQualifiers = nullptr) {
  // If the only checking we care about is for Objective-C lifetime qualifiers,
  // and we're not in ObjC mode, there's nothing to check.
<<<<<<< HEAD
  if (!CheckCVR && CheckObjCLifetime && 
      !Self.Context.getLangOpts().ObjC1)
    return false;
    
  // Casting away constness is defined in C++ 5.2.11p8 with reference to
  // C++ 4.4. We piggyback on Sema::IsQualificationConversion for this, since
  // the rules are non-trivial. So first we construct Tcv *...cv* as described
  // in C++ 5.2.11p8.
  assert((SrcType->isAnyPointerType() || SrcType->isMemberPointerType() ||
          SrcType->isBlockPointerType() ||
          DestType->isLValueReferenceType()) &&
         "Source type is not pointer or pointer to member.");
  assert((DestType->isAnyPointerType() || DestType->isMemberPointerType() ||
          DestType->isBlockPointerType() ||
          DestType->isLValueReferenceType()) &&
         "Destination type is not pointer or pointer to member, or reference.");
=======
  if (!CheckCVR && CheckObjCLifetime && !Self.Context.getLangOpts().ObjC1)
    return CastAwayConstnessKind::CACK_None;

  if (!DestType->isReferenceType()) {
    assert((SrcType->isAnyPointerType() || SrcType->isMemberPointerType() ||
            SrcType->isBlockPointerType()) &&
           "Source type is not pointer or pointer to member.");
    assert((DestType->isAnyPointerType() || DestType->isMemberPointerType() ||
            DestType->isBlockPointerType()) &&
           "Destination type is not pointer or pointer to member.");
  }
>>>>>>> b2b84690

  QualType UnwrappedSrcType = Self.Context.getCanonicalType(SrcType), 
           UnwrappedDestType = Self.Context.getCanonicalType(DestType);

  // Find the qualifiers. We only care about cvr-qualifiers for the 
  // purpose of this check, because other qualifiers (address spaces, 
  // Objective-C GC, etc.) are part of the type's identity.
  QualType PrevUnwrappedSrcType = UnwrappedSrcType;
  QualType PrevUnwrappedDestType = UnwrappedDestType;
<<<<<<< HEAD
  while (UnwrapDissimilarPointerTypes(UnwrappedSrcType, UnwrappedDestType)) {
=======
  auto WorstKind = CastAwayConstnessKind::CACK_Similar;
  bool AllConstSoFar = true;
  while (auto Kind = unwrapCastAwayConstnessLevel(
             Self.Context, UnwrappedSrcType, UnwrappedDestType)) {
    // Track the worst kind of unwrap we needed to do before we found a
    // problem.
    if (Kind > WorstKind)
      WorstKind = Kind;

>>>>>>> b2b84690
    // Determine the relevant qualifiers at this level.
    Qualifiers SrcQuals, DestQuals;
    Self.Context.getUnqualifiedArrayType(UnwrappedSrcType, SrcQuals);
    Self.Context.getUnqualifiedArrayType(UnwrappedDestType, DestQuals);

    // We do not meaningfully track object const-ness of Objective-C object
    // types. Remove const from the source type if either the source or
    // the destination is an Objective-C object type.
    if (UnwrappedSrcType->isObjCObjectType() ||
        UnwrappedDestType->isObjCObjectType())
      SrcQuals.removeConst();

<<<<<<< HEAD
    Qualifiers RetainedSrcQuals, RetainedDestQuals;
    if (CheckCVR) {
      RetainedSrcQuals.setCVRQualifiers(SrcQuals.getCVRQualifiers());
      RetainedDestQuals.setCVRQualifiers(DestQuals.getCVRQualifiers());

      if (RetainedSrcQuals != RetainedDestQuals && TheOffendingSrcType &&
          TheOffendingDestType && CastAwayQualifiers) {
        *TheOffendingSrcType = PrevUnwrappedSrcType;
        *TheOffendingDestType = PrevUnwrappedDestType;
        *CastAwayQualifiers = RetainedSrcQuals - RetainedDestQuals;
=======
    if (CheckCVR) {
      Qualifiers SrcCvrQuals =
          Qualifiers::fromCVRMask(SrcQuals.getCVRQualifiers());
      Qualifiers DestCvrQuals =
          Qualifiers::fromCVRMask(DestQuals.getCVRQualifiers());

      if (SrcCvrQuals != DestCvrQuals) {
        if (CastAwayQualifiers)
          *CastAwayQualifiers = SrcCvrQuals - DestCvrQuals;

        // If we removed a cvr-qualifier, this is casting away 'constness'.
        if (!DestCvrQuals.compatiblyIncludes(SrcCvrQuals)) {
          if (TheOffendingSrcType)
            *TheOffendingSrcType = PrevUnwrappedSrcType;
          if (TheOffendingDestType)
            *TheOffendingDestType = PrevUnwrappedDestType;
          return WorstKind;
        }

        // If any prior level was not 'const', this is also casting away
        // 'constness'. We noted the outermost type missing a 'const' already.
        if (!AllConstSoFar)
          return WorstKind;
>>>>>>> b2b84690
      }
    }

    if (CheckObjCLifetime &&
        !DestQuals.compatiblyIncludesObjCLifetime(SrcQuals))
<<<<<<< HEAD
      return true;
    
    cv1.push_back(RetainedSrcQuals);
    cv2.push_back(RetainedDestQuals);
=======
      return WorstKind;

    // If we found our first non-const-qualified type, this may be the place
    // where things start to go wrong.
    if (AllConstSoFar && !DestQuals.hasConst()) {
      AllConstSoFar = false;
      if (TheOffendingSrcType)
        *TheOffendingSrcType = PrevUnwrappedSrcType;
      if (TheOffendingDestType)
        *TheOffendingDestType = PrevUnwrappedDestType;
    }
>>>>>>> b2b84690

    PrevUnwrappedSrcType = UnwrappedSrcType;
    PrevUnwrappedDestType = UnwrappedDestType;
  }

  return CastAwayConstnessKind::CACK_None;
}

static TryCastResult getCastAwayConstnessCastKind(CastAwayConstnessKind CACK,
                                                  unsigned &DiagID) {
  switch (CACK) {
  case CastAwayConstnessKind::CACK_None:
    llvm_unreachable("did not cast away constness");

  case CastAwayConstnessKind::CACK_Similar:
    // FIXME: Accept these as an extension too?
  case CastAwayConstnessKind::CACK_SimilarKind:
    DiagID = diag::err_bad_cxx_cast_qualifiers_away;
    return TC_Failed;

  case CastAwayConstnessKind::CACK_Incoherent:
    DiagID = diag::ext_bad_cxx_cast_qualifiers_away_incoherent;
    return TC_Extension;
  }

  llvm_unreachable("unexpected cast away constness kind");
}

/// CheckDynamicCast - Check that a dynamic_cast\<DestType\>(SrcExpr) is valid.
/// Refer to C++ 5.2.7 for details. Dynamic casts are used mostly for runtime-
/// checked downcasts in class hierarchies.
void CastOperation::CheckDynamicCast() {
  if (ValueKind == VK_RValue)
    SrcExpr = Self.DefaultFunctionArrayLvalueConversion(SrcExpr.get());
  else if (isPlaceholder())
    SrcExpr = Self.CheckPlaceholderExpr(SrcExpr.get());
  if (SrcExpr.isInvalid()) // if conversion failed, don't report another error
    return;

  QualType OrigSrcType = SrcExpr.get()->getType();
  QualType DestType = Self.Context.getCanonicalType(this->DestType);

  // C++ 5.2.7p1: T shall be a pointer or reference to a complete class type,
  //   or "pointer to cv void".

  QualType DestPointee;
  const PointerType *DestPointer = DestType->getAs<PointerType>();
  const ReferenceType *DestReference = nullptr;
  if (DestPointer) {
    DestPointee = DestPointer->getPointeeType();
  } else if ((DestReference = DestType->getAs<ReferenceType>())) {
    DestPointee = DestReference->getPointeeType();
  } else {
    Self.Diag(OpRange.getBegin(), diag::err_bad_dynamic_cast_not_ref_or_ptr)
      << this->DestType << DestRange;
    SrcExpr = ExprError();
    return;
  }

  const RecordType *DestRecord = DestPointee->getAs<RecordType>();
  if (DestPointee->isVoidType()) {
    assert(DestPointer && "Reference to void is not possible");
  } else if (DestRecord) {
    if (Self.RequireCompleteType(OpRange.getBegin(), DestPointee,
                                 diag::err_bad_dynamic_cast_incomplete,
                                 DestRange)) {
      SrcExpr = ExprError();
      return;
    }
  } else {
    Self.Diag(OpRange.getBegin(), diag::err_bad_dynamic_cast_not_class)
      << DestPointee.getUnqualifiedType() << DestRange;
    SrcExpr = ExprError();
    return;
  }

  // C++0x 5.2.7p2: If T is a pointer type, v shall be an rvalue of a pointer to
  //   complete class type, [...]. If T is an lvalue reference type, v shall be
  //   an lvalue of a complete class type, [...]. If T is an rvalue reference 
  //   type, v shall be an expression having a complete class type, [...]
  QualType SrcType = Self.Context.getCanonicalType(OrigSrcType);
  QualType SrcPointee;
  if (DestPointer) {
    if (const PointerType *SrcPointer = SrcType->getAs<PointerType>()) {
      SrcPointee = SrcPointer->getPointeeType();
    } else {
      Self.Diag(OpRange.getBegin(), diag::err_bad_dynamic_cast_not_ptr)
        << OrigSrcType << SrcExpr.get()->getSourceRange();
      SrcExpr = ExprError();
      return;
    }
  } else if (DestReference->isLValueReferenceType()) {
    if (!SrcExpr.get()->isLValue()) {
      Self.Diag(OpRange.getBegin(), diag::err_bad_cxx_cast_rvalue)
        << CT_Dynamic << OrigSrcType << this->DestType << OpRange;
    }
    SrcPointee = SrcType;
  } else {
    // If we're dynamic_casting from a prvalue to an rvalue reference, we need
    // to materialize the prvalue before we bind the reference to it.
    if (SrcExpr.get()->isRValue())
      SrcExpr = Self.CreateMaterializeTemporaryExpr(
          SrcType, SrcExpr.get(), /*IsLValueReference*/ false);
    SrcPointee = SrcType;
  }

  const RecordType *SrcRecord = SrcPointee->getAs<RecordType>();
  if (SrcRecord) {
    if (Self.RequireCompleteType(OpRange.getBegin(), SrcPointee,
                                 diag::err_bad_dynamic_cast_incomplete,
                                 SrcExpr.get())) {
      SrcExpr = ExprError();
      return;
    }
  } else {
    Self.Diag(OpRange.getBegin(), diag::err_bad_dynamic_cast_not_class)
      << SrcPointee.getUnqualifiedType() << SrcExpr.get()->getSourceRange();
    SrcExpr = ExprError();
    return;
  }

  assert((DestPointer || DestReference) &&
    "Bad destination non-ptr/ref slipped through.");
  assert((DestRecord || DestPointee->isVoidType()) &&
    "Bad destination pointee slipped through.");
  assert(SrcRecord && "Bad source pointee slipped through.");

  // C++ 5.2.7p1: The dynamic_cast operator shall not cast away constness.
  if (!DestPointee.isAtLeastAsQualifiedAs(SrcPointee)) {
    Self.Diag(OpRange.getBegin(), diag::err_bad_cxx_cast_qualifiers_away)
      << CT_Dynamic << OrigSrcType << this->DestType << OpRange;
    SrcExpr = ExprError();
    return;
  }

  // C++ 5.2.7p3: If the type of v is the same as the required result type,
  //   [except for cv].
  if (DestRecord == SrcRecord) {
    Kind = CK_NoOp;
    return;
  }

  // C++ 5.2.7p5
  // Upcasts are resolved statically.
  if (DestRecord &&
      Self.IsDerivedFrom(OpRange.getBegin(), SrcPointee, DestPointee)) {
    if (Self.CheckDerivedToBaseConversion(SrcPointee, DestPointee,
                                           OpRange.getBegin(), OpRange, 
                                           &BasePath)) {
      SrcExpr = ExprError();
      return;
    }

    Kind = CK_DerivedToBase;
    return;
  }

  // C++ 5.2.7p6: Otherwise, v shall be [polymorphic].
  const RecordDecl *SrcDecl = SrcRecord->getDecl()->getDefinition();
  assert(SrcDecl && "Definition missing");
  if (!cast<CXXRecordDecl>(SrcDecl)->isPolymorphic()) {
    Self.Diag(OpRange.getBegin(), diag::err_bad_dynamic_cast_not_polymorphic)
      << SrcPointee.getUnqualifiedType() << SrcExpr.get()->getSourceRange();
    SrcExpr = ExprError();
  }

  // dynamic_cast is not available with -fno-rtti.
  // As an exception, dynamic_cast to void* is available because it doesn't
  // use RTTI.
  if (!Self.getLangOpts().RTTI && !DestPointee->isVoidType()) {
    Self.Diag(OpRange.getBegin(), diag::err_no_dynamic_cast_with_fno_rtti);
    SrcExpr = ExprError();
    return;
  }

  // Done. Everything else is run-time checks.
  Kind = CK_Dynamic;
}

/// CheckConstCast - Check that a const_cast\<DestType\>(SrcExpr) is valid.
/// Refer to C++ 5.2.11 for details. const_cast is typically used in code
/// like this:
/// const char *str = "literal";
/// legacy_function(const_cast\<char*\>(str));
void CastOperation::CheckConstCast() {
  if (ValueKind == VK_RValue)
    SrcExpr = Self.DefaultFunctionArrayLvalueConversion(SrcExpr.get());
  else if (isPlaceholder())
    SrcExpr = Self.CheckPlaceholderExpr(SrcExpr.get());
  if (SrcExpr.isInvalid()) // if conversion failed, don't report another error
    return;

  unsigned msg = diag::err_bad_cxx_cast_generic;
  auto TCR = TryConstCast(Self, SrcExpr, DestType, /*CStyle*/ false, msg);
  if (TCR != TC_Success && msg != 0) {
    Self.Diag(OpRange.getBegin(), msg) << CT_Const
      << SrcExpr.get()->getType() << DestType << OpRange;
  }
  if (!isValidCast(TCR))
    SrcExpr = ExprError();
}

/// Check that a reinterpret_cast\<DestType\>(SrcExpr) is not used as upcast
/// or downcast between respective pointers or references.
static void DiagnoseReinterpretUpDownCast(Sema &Self, const Expr *SrcExpr,
                                          QualType DestType,
                                          SourceRange OpRange) {
  QualType SrcType = SrcExpr->getType();
  // When casting from pointer or reference, get pointee type; use original
  // type otherwise.
  const CXXRecordDecl *SrcPointeeRD = SrcType->getPointeeCXXRecordDecl();
  const CXXRecordDecl *SrcRD =
    SrcPointeeRD ? SrcPointeeRD : SrcType->getAsCXXRecordDecl();

  // Examining subobjects for records is only possible if the complete and
  // valid definition is available.  Also, template instantiation is not
  // allowed here.
  if (!SrcRD || !SrcRD->isCompleteDefinition() || SrcRD->isInvalidDecl())
    return;

  const CXXRecordDecl *DestRD = DestType->getPointeeCXXRecordDecl();

  if (!DestRD || !DestRD->isCompleteDefinition() || DestRD->isInvalidDecl())
    return;

  enum {
    ReinterpretUpcast,
    ReinterpretDowncast
  } ReinterpretKind;

  CXXBasePaths BasePaths;

  if (SrcRD->isDerivedFrom(DestRD, BasePaths))
    ReinterpretKind = ReinterpretUpcast;
  else if (DestRD->isDerivedFrom(SrcRD, BasePaths))
    ReinterpretKind = ReinterpretDowncast;
  else
    return;

  bool VirtualBase = true;
  bool NonZeroOffset = false;
  for (CXXBasePaths::const_paths_iterator I = BasePaths.begin(),
                                          E = BasePaths.end();
       I != E; ++I) {
    const CXXBasePath &Path = *I;
    CharUnits Offset = CharUnits::Zero();
    bool IsVirtual = false;
    for (CXXBasePath::const_iterator IElem = Path.begin(), EElem = Path.end();
         IElem != EElem; ++IElem) {
      IsVirtual = IElem->Base->isVirtual();
      if (IsVirtual)
        break;
      const CXXRecordDecl *BaseRD = IElem->Base->getType()->getAsCXXRecordDecl();
      assert(BaseRD && "Base type should be a valid unqualified class type");
      // Don't check if any base has invalid declaration or has no definition
      // since it has no layout info.
      const CXXRecordDecl *Class = IElem->Class,
                          *ClassDefinition = Class->getDefinition();
      if (Class->isInvalidDecl() || !ClassDefinition ||
          !ClassDefinition->isCompleteDefinition())
        return;

      const ASTRecordLayout &DerivedLayout =
          Self.Context.getASTRecordLayout(Class);
      Offset += DerivedLayout.getBaseClassOffset(BaseRD);
    }
    if (!IsVirtual) {
      // Don't warn if any path is a non-virtually derived base at offset zero.
      if (Offset.isZero())
        return;
      // Offset makes sense only for non-virtual bases.
      else
        NonZeroOffset = true;
    }
    VirtualBase = VirtualBase && IsVirtual;
  }

  (void) NonZeroOffset; // Silence set but not used warning.
  assert((VirtualBase || NonZeroOffset) &&
         "Should have returned if has non-virtual base with zero offset");

  QualType BaseType =
      ReinterpretKind == ReinterpretUpcast? DestType : SrcType;
  QualType DerivedType =
      ReinterpretKind == ReinterpretUpcast? SrcType : DestType;

  SourceLocation BeginLoc = OpRange.getBegin();
  Self.Diag(BeginLoc, diag::warn_reinterpret_different_from_static)
    << DerivedType << BaseType << !VirtualBase << int(ReinterpretKind)
    << OpRange;
  Self.Diag(BeginLoc, diag::note_reinterpret_updowncast_use_static)
    << int(ReinterpretKind)
    << FixItHint::CreateReplacement(BeginLoc, "static_cast");
}

/// CheckReinterpretCast - Check that a reinterpret_cast\<DestType\>(SrcExpr) is
/// valid.
/// Refer to C++ 5.2.10 for details. reinterpret_cast is typically used in code
/// like this:
/// char *bytes = reinterpret_cast\<char*\>(int_ptr);
void CastOperation::CheckReinterpretCast() {
  if (ValueKind == VK_RValue && !isPlaceholder(BuiltinType::Overload))
    SrcExpr = Self.DefaultFunctionArrayLvalueConversion(SrcExpr.get());
  else
    checkNonOverloadPlaceholders();
  if (SrcExpr.isInvalid()) // if conversion failed, don't report another error
    return;

  unsigned msg = diag::err_bad_cxx_cast_generic;
  TryCastResult tcr = 
    TryReinterpretCast(Self, SrcExpr, DestType, 
                       /*CStyle*/false, OpRange, msg, Kind);
  if (tcr != TC_Success && msg != 0) {
    if (SrcExpr.isInvalid()) // if conversion failed, don't report another error
      return;
    if (SrcExpr.get()->getType() == Self.Context.OverloadTy) {
      //FIXME: &f<int>; is overloaded and resolvable 
      Self.Diag(OpRange.getBegin(), diag::err_bad_reinterpret_cast_overload) 
        << OverloadExpr::find(SrcExpr.get()).Expression->getName()
        << DestType << OpRange;
      Self.NoteAllOverloadCandidates(SrcExpr.get());

    } else {
      diagnoseBadCast(Self, msg, CT_Reinterpret, OpRange, SrcExpr.get(),
                      DestType, /*listInitialization=*/false);
    }
<<<<<<< HEAD
    SrcExpr = ExprError();
  } else if (tcr == TC_Success) {
=======
  }

  if (isValidCast(tcr)) {
>>>>>>> b2b84690
    if (Self.getLangOpts().allowsNonTrivialObjCLifetimeQualifiers())
      checkObjCConversion(Sema::CCK_OtherCast);
    DiagnoseReinterpretUpDownCast(Self, SrcExpr.get(), DestType, OpRange);
  } else {
    SrcExpr = ExprError();
  }
}


/// CheckStaticCast - Check that a static_cast\<DestType\>(SrcExpr) is valid.
/// Refer to C++ 5.2.9 for details. Static casts are mostly used for making
/// implicit conversions explicit and getting rid of data loss warnings.
void CastOperation::CheckStaticCast() {
  if (isPlaceholder()) {
    checkNonOverloadPlaceholders();
    if (SrcExpr.isInvalid())
      return;
  }

  // This test is outside everything else because it's the only case where
  // a non-lvalue-reference target type does not lead to decay.
  // C++ 5.2.9p4: Any expression can be explicitly converted to type "cv void".
  if (DestType->isVoidType()) {
    Kind = CK_ToVoid;

    if (claimPlaceholder(BuiltinType::Overload)) {
      Self.ResolveAndFixSingleFunctionTemplateSpecialization(SrcExpr, 
                false, // Decay Function to ptr 
                true, // Complain
                OpRange, DestType, diag::err_bad_static_cast_overload);
      if (SrcExpr.isInvalid())
        return;
    }

    SrcExpr = Self.IgnoredValueConversions(SrcExpr.get());
    return;
  }

  if (ValueKind == VK_RValue && !DestType->isRecordType() &&
      !isPlaceholder(BuiltinType::Overload)) {
    SrcExpr = Self.DefaultFunctionArrayLvalueConversion(SrcExpr.get());
    if (SrcExpr.isInvalid()) // if conversion failed, don't report another error
      return;
  }

  unsigned msg = diag::err_bad_cxx_cast_generic;
  TryCastResult tcr
    = TryStaticCast(Self, SrcExpr, DestType, Sema::CCK_OtherCast, OpRange, msg,
                    Kind, BasePath, /*ListInitialization=*/false);
  if (tcr != TC_Success && msg != 0) {
    if (SrcExpr.isInvalid())
      return;
    if (SrcExpr.get()->getType() == Self.Context.OverloadTy) {
      OverloadExpr* oe = OverloadExpr::find(SrcExpr.get()).Expression;
      Self.Diag(OpRange.getBegin(), diag::err_bad_static_cast_overload)
        << oe->getName() << DestType << OpRange 
        << oe->getQualifierLoc().getSourceRange();
      Self.NoteAllOverloadCandidates(SrcExpr.get());
    } else {
      diagnoseBadCast(Self, msg, CT_Static, OpRange, SrcExpr.get(), DestType,
                      /*listInitialization=*/false);
    }
  }

  if (isValidCast(tcr)) {
    if (Kind == CK_BitCast)
      checkCastAlign();
    if (Self.getLangOpts().allowsNonTrivialObjCLifetimeQualifiers())
      checkObjCConversion(Sema::CCK_OtherCast);
<<<<<<< HEAD
  } else if (Kind == CK_BitCast) {
    checkCastAlign();
=======
  } else {
    SrcExpr = ExprError();
>>>>>>> b2b84690
  }
}

/// TryStaticCast - Check if a static cast can be performed, and do so if
/// possible. If @p CStyle, ignore access restrictions on hierarchy casting
/// and casting away constness.
static TryCastResult TryStaticCast(Sema &Self, ExprResult &SrcExpr,
                                   QualType DestType, 
                                   Sema::CheckedConversionKind CCK,
                                   SourceRange OpRange, unsigned &msg,
                                   CastKind &Kind, CXXCastPath &BasePath,
                                   bool ListInitialization) {
  // Determine whether we have the semantics of a C-style cast.
  bool CStyle 
    = (CCK == Sema::CCK_CStyleCast || CCK == Sema::CCK_FunctionalCast);
  
  // The order the tests is not entirely arbitrary. There is one conversion
  // that can be handled in two different ways. Given:
  // struct A {};
  // struct B : public A {
  //   B(); B(const A&);
  // };
  // const A &a = B();
  // the cast static_cast<const B&>(a) could be seen as either a static
  // reference downcast, or an explicit invocation of the user-defined
  // conversion using B's conversion constructor.
  // DR 427 specifies that the downcast is to be applied here.

  // C++ 5.2.9p4: Any expression can be explicitly converted to type "cv void".
  // Done outside this function.

  TryCastResult tcr;

  // C++ 5.2.9p5, reference downcast.
  // See the function for details.
  // DR 427 specifies that this is to be applied before paragraph 2.
  tcr = TryStaticReferenceDowncast(Self, SrcExpr.get(), DestType, CStyle,
                                   OpRange, msg, Kind, BasePath);
  if (tcr != TC_NotApplicable)
    return tcr;

  // C++11 [expr.static.cast]p3: 
  //   A glvalue of type "cv1 T1" can be cast to type "rvalue reference to cv2
  //   T2" if "cv2 T2" is reference-compatible with "cv1 T1".
  tcr = TryLValueToRValueCast(Self, SrcExpr.get(), DestType, CStyle, Kind,
                              BasePath, msg);
  if (tcr != TC_NotApplicable)
    return tcr;

  // C++ 5.2.9p2: An expression e can be explicitly converted to a type T
  //   [...] if the declaration "T t(e);" is well-formed, [...].
  tcr = TryStaticImplicitCast(Self, SrcExpr, DestType, CCK, OpRange, msg,
                              Kind, ListInitialization);
  if (SrcExpr.isInvalid())
    return TC_Failed;
  if (tcr != TC_NotApplicable)
    return tcr;
  
  // C++ 5.2.9p6: May apply the reverse of any standard conversion, except
  // lvalue-to-rvalue, array-to-pointer, function-to-pointer, and boolean
  // conversions, subject to further restrictions.
  // Also, C++ 5.2.9p1 forbids casting away constness, which makes reversal
  // of qualification conversions impossible.
  // In the CStyle case, the earlier attempt to const_cast should have taken
  // care of reverse qualification conversions.

  QualType SrcType = Self.Context.getCanonicalType(SrcExpr.get()->getType());

  // C++0x 5.2.9p9: A value of a scoped enumeration type can be explicitly
  // converted to an integral type. [...] A value of a scoped enumeration type
  // can also be explicitly converted to a floating-point type [...].
  if (const EnumType *Enum = SrcType->getAs<EnumType>()) {
    if (Enum->getDecl()->isScoped()) {
      if (DestType->isBooleanType()) {
        Kind = CK_IntegralToBoolean;
        return TC_Success;
      } else if (DestType->isIntegralType(Self.Context)) {
        Kind = CK_IntegralCast;
        return TC_Success;
      } else if (DestType->isRealFloatingType()) {
        Kind = CK_IntegralToFloating;
        return TC_Success;
      }
    }
  }
  
  // Reverse integral promotion/conversion. All such conversions are themselves
  // again integral promotions or conversions and are thus already handled by
  // p2 (TryDirectInitialization above).
  // (Note: any data loss warnings should be suppressed.)
  // The exception is the reverse of enum->integer, i.e. integer->enum (and
  // enum->enum). See also C++ 5.2.9p7.
  // The same goes for reverse floating point promotion/conversion and
  // floating-integral conversions. Again, only floating->enum is relevant.
  if (DestType->isEnumeralType()) {
    if (SrcType->isIntegralOrEnumerationType()) {
      Kind = CK_IntegralCast;
      return TC_Success;
    } else if (SrcType->isRealFloatingType())   {
      Kind = CK_FloatingToIntegral;
      return TC_Success;
    }
  }

  // Reverse pointer upcast. C++ 4.10p3 specifies pointer upcast.
  // C++ 5.2.9p8 additionally disallows a cast path through virtual inheritance.
  tcr = TryStaticPointerDowncast(Self, SrcType, DestType, CStyle, OpRange, msg,
                                 Kind, BasePath);
  if (tcr != TC_NotApplicable)
    return tcr;

  // Reverse member pointer conversion. C++ 4.11 specifies member pointer
  // conversion. C++ 5.2.9p9 has additional information.
  // DR54's access restrictions apply here also.
  tcr = TryStaticMemberPointerUpcast(Self, SrcExpr, SrcType, DestType, CStyle,
                                     OpRange, msg, Kind, BasePath);
  if (tcr != TC_NotApplicable)
    return tcr;

  // Reverse pointer conversion to void*. C++ 4.10.p2 specifies conversion to
  // void*. C++ 5.2.9p10 specifies additional restrictions, which really is
  // just the usual constness stuff.
  if (const PointerType *SrcPointer = SrcType->getAs<PointerType>()) {
    QualType SrcPointee = SrcPointer->getPointeeType();
    if (SrcPointee->isVoidType()) {
      if (const PointerType *DestPointer = DestType->getAs<PointerType>()) {
        QualType DestPointee = DestPointer->getPointeeType();
        if (DestPointee->isIncompleteOrObjectType()) {
          // This is definitely the intended conversion, but it might fail due
          // to a qualifier violation. Note that we permit Objective-C lifetime
          // and GC qualifier mismatches here.
          if (!CStyle) {
            Qualifiers DestPointeeQuals = DestPointee.getQualifiers();
            Qualifiers SrcPointeeQuals = SrcPointee.getQualifiers();
            DestPointeeQuals.removeObjCGCAttr();
            DestPointeeQuals.removeObjCLifetime();
            SrcPointeeQuals.removeObjCGCAttr();
            SrcPointeeQuals.removeObjCLifetime();
            if (DestPointeeQuals != SrcPointeeQuals &&
                !DestPointeeQuals.compatiblyIncludes(SrcPointeeQuals)) {
              msg = diag::err_bad_cxx_cast_qualifiers_away;
              return TC_Failed;
            }
          }
          Kind = CK_BitCast;
          return TC_Success;
        }

        // Microsoft permits static_cast from 'pointer-to-void' to
        // 'pointer-to-function'.
        if (!CStyle && Self.getLangOpts().MSVCCompat &&
            DestPointee->isFunctionType()) {
          Self.Diag(OpRange.getBegin(), diag::ext_ms_cast_fn_obj) << OpRange;
          Kind = CK_BitCast;
          return TC_Success;
        }
      }
      else if (DestType->isObjCObjectPointerType()) {
        // allow both c-style cast and static_cast of objective-c pointers as 
        // they are pervasive.
        Kind = CK_CPointerToObjCPointerCast;
        return TC_Success;
      }
      else if (CStyle && DestType->isBlockPointerType()) {
        // allow c-style cast of void * to block pointers.
        Kind = CK_AnyPointerToBlockPointerCast;
        return TC_Success;
      }
    }
  }
  // Allow arbitrary objective-c pointer conversion with static casts.
  if (SrcType->isObjCObjectPointerType() &&
      DestType->isObjCObjectPointerType()) {
    Kind = CK_BitCast;
    return TC_Success;
  }
  // Allow ns-pointer to cf-pointer conversion in either direction
  // with static casts.
  if (!CStyle &&
      Self.CheckTollFreeBridgeStaticCast(DestType, SrcExpr.get(), Kind))
    return TC_Success;

  // See if it looks like the user is trying to convert between
  // related record types, and select a better diagnostic if so.
  if (auto SrcPointer = SrcType->getAs<PointerType>())
    if (auto DestPointer = DestType->getAs<PointerType>())
      if (SrcPointer->getPointeeType()->getAs<RecordType>() &&
          DestPointer->getPointeeType()->getAs<RecordType>())
       msg = diag::err_bad_cxx_cast_unrelated_class;
  
  // We tried everything. Everything! Nothing works! :-(
  return TC_NotApplicable;
}

/// Tests whether a conversion according to N2844 is valid.
TryCastResult TryLValueToRValueCast(Sema &Self, Expr *SrcExpr,
                                    QualType DestType, bool CStyle,
                                    CastKind &Kind, CXXCastPath &BasePath,
                                    unsigned &msg) {
  // C++11 [expr.static.cast]p3:
  //   A glvalue of type "cv1 T1" can be cast to type "rvalue reference to
  //   cv2 T2" if "cv2 T2" is reference-compatible with "cv1 T1".
  const RValueReferenceType *R = DestType->getAs<RValueReferenceType>();
  if (!R)
    return TC_NotApplicable;

  if (!SrcExpr->isGLValue())
    return TC_NotApplicable;

  // Because we try the reference downcast before this function, from now on
  // this is the only cast possibility, so we issue an error if we fail now.
  // FIXME: Should allow casting away constness if CStyle.
  bool DerivedToBase;
  bool ObjCConversion;
  bool ObjCLifetimeConversion;
  QualType FromType = SrcExpr->getType();
  QualType ToType = R->getPointeeType();
  if (CStyle) {
    FromType = FromType.getUnqualifiedType();
    ToType = ToType.getUnqualifiedType();
  }

  Sema::ReferenceCompareResult RefResult = Self.CompareReferenceRelationship(
      SrcExpr->getLocStart(), ToType, FromType, DerivedToBase, ObjCConversion,
      ObjCLifetimeConversion);
  if (RefResult != Sema::Ref_Compatible) {
    if (CStyle || RefResult == Sema::Ref_Incompatible)
      return TC_NotApplicable;
    // Diagnose types which are reference-related but not compatible here since
    // we can provide better diagnostics. In these cases forwarding to
    // [expr.static.cast]p4 should never result in a well-formed cast.
    msg = SrcExpr->isLValue() ? diag::err_bad_lvalue_to_rvalue_cast
                              : diag::err_bad_rvalue_to_rvalue_cast;
    return TC_Failed;
  }

  if (DerivedToBase) {
    Kind = CK_DerivedToBase;
    CXXBasePaths Paths(/*FindAmbiguities=*/true, /*RecordPaths=*/true,
                       /*DetectVirtual=*/true);
    if (!Self.IsDerivedFrom(SrcExpr->getLocStart(), SrcExpr->getType(),
                            R->getPointeeType(), Paths))
      return TC_NotApplicable;
  
    Self.BuildBasePathArray(Paths, BasePath);
  } else
    Kind = CK_NoOp;
  
  return TC_Success;
}

/// Tests whether a conversion according to C++ 5.2.9p5 is valid.
TryCastResult
TryStaticReferenceDowncast(Sema &Self, Expr *SrcExpr, QualType DestType,
                           bool CStyle, SourceRange OpRange,
                           unsigned &msg, CastKind &Kind,
                           CXXCastPath &BasePath) {
  // C++ 5.2.9p5: An lvalue of type "cv1 B", where B is a class type, can be
  //   cast to type "reference to cv2 D", where D is a class derived from B,
  //   if a valid standard conversion from "pointer to D" to "pointer to B"
  //   exists, cv2 >= cv1, and B is not a virtual base class of D.
  // In addition, DR54 clarifies that the base must be accessible in the
  // current context. Although the wording of DR54 only applies to the pointer
  // variant of this rule, the intent is clearly for it to apply to the this
  // conversion as well.

  const ReferenceType *DestReference = DestType->getAs<ReferenceType>();
  if (!DestReference) {
    return TC_NotApplicable;
  }
  bool RValueRef = DestReference->isRValueReferenceType();
  if (!RValueRef && !SrcExpr->isLValue()) {
    // We know the left side is an lvalue reference, so we can suggest a reason.
    msg = diag::err_bad_cxx_cast_rvalue;
    return TC_NotApplicable;
  }

  QualType DestPointee = DestReference->getPointeeType();

  // FIXME: If the source is a prvalue, we should issue a warning (because the
  // cast always has undefined behavior), and for AST consistency, we should
  // materialize a temporary.
  return TryStaticDowncast(Self, 
                           Self.Context.getCanonicalType(SrcExpr->getType()), 
                           Self.Context.getCanonicalType(DestPointee), CStyle,
                           OpRange, SrcExpr->getType(), DestType, msg, Kind,
                           BasePath);
}

/// Tests whether a conversion according to C++ 5.2.9p8 is valid.
TryCastResult
TryStaticPointerDowncast(Sema &Self, QualType SrcType, QualType DestType,
                         bool CStyle, SourceRange OpRange,
                         unsigned &msg, CastKind &Kind,
                         CXXCastPath &BasePath) {
  // C++ 5.2.9p8: An rvalue of type "pointer to cv1 B", where B is a class
  //   type, can be converted to an rvalue of type "pointer to cv2 D", where D
  //   is a class derived from B, if a valid standard conversion from "pointer
  //   to D" to "pointer to B" exists, cv2 >= cv1, and B is not a virtual base
  //   class of D.
  // In addition, DR54 clarifies that the base must be accessible in the
  // current context.

  const PointerType *DestPointer = DestType->getAs<PointerType>();
  if (!DestPointer) {
    return TC_NotApplicable;
  }

  const PointerType *SrcPointer = SrcType->getAs<PointerType>();
  if (!SrcPointer) {
    msg = diag::err_bad_static_cast_pointer_nonpointer;
    return TC_NotApplicable;
  }

  return TryStaticDowncast(Self, 
                   Self.Context.getCanonicalType(SrcPointer->getPointeeType()),
                  Self.Context.getCanonicalType(DestPointer->getPointeeType()), 
                           CStyle, OpRange, SrcType, DestType, msg, Kind,
                           BasePath);
}

/// TryStaticDowncast - Common functionality of TryStaticReferenceDowncast and
/// TryStaticPointerDowncast. Tests whether a static downcast from SrcType to
/// DestType is possible and allowed.
TryCastResult
TryStaticDowncast(Sema &Self, CanQualType SrcType, CanQualType DestType,
                  bool CStyle, SourceRange OpRange, QualType OrigSrcType,
                  QualType OrigDestType, unsigned &msg, 
                  CastKind &Kind, CXXCastPath &BasePath) {
  // We can only work with complete types. But don't complain if it doesn't work
  if (!Self.isCompleteType(OpRange.getBegin(), SrcType) ||
      !Self.isCompleteType(OpRange.getBegin(), DestType))
    return TC_NotApplicable;

  // Downcast can only happen in class hierarchies, so we need classes.
  if (!DestType->getAs<RecordType>() || !SrcType->getAs<RecordType>()) {
    return TC_NotApplicable;
  }

  CXXBasePaths Paths(/*FindAmbiguities=*/true, /*RecordPaths=*/true,
                     /*DetectVirtual=*/true);
  if (!Self.IsDerivedFrom(OpRange.getBegin(), DestType, SrcType, Paths)) {
    return TC_NotApplicable;
  }

  // Target type does derive from source type. Now we're serious. If an error
  // appears now, it's not ignored.
  // This may not be entirely in line with the standard. Take for example:
  // struct A {};
  // struct B : virtual A {
  //   B(A&);
  // };
  //
  // void f()
  // {
  //   (void)static_cast<const B&>(*((A*)0));
  // }
  // As far as the standard is concerned, p5 does not apply (A is virtual), so
  // p2 should be used instead - "const B& t(*((A*)0));" is perfectly valid.
  // However, both GCC and Comeau reject this example, and accepting it would
  // mean more complex code if we're to preserve the nice error message.
  // FIXME: Being 100% compliant here would be nice to have.

  // Must preserve cv, as always, unless we're in C-style mode.
  if (!CStyle && !DestType.isAtLeastAsQualifiedAs(SrcType)) {
    msg = diag::err_bad_cxx_cast_qualifiers_away;
    return TC_Failed;
  }

  if (Paths.isAmbiguous(SrcType.getUnqualifiedType())) {
    // This code is analoguous to that in CheckDerivedToBaseConversion, except
    // that it builds the paths in reverse order.
    // To sum up: record all paths to the base and build a nice string from
    // them. Use it to spice up the error message.
    if (!Paths.isRecordingPaths()) {
      Paths.clear();
      Paths.setRecordingPaths(true);
      Self.IsDerivedFrom(OpRange.getBegin(), DestType, SrcType, Paths);
    }
    std::string PathDisplayStr;
    std::set<unsigned> DisplayedPaths;
    for (clang::CXXBasePath &Path : Paths) {
      if (DisplayedPaths.insert(Path.back().SubobjectNumber).second) {
        // We haven't displayed a path to this particular base
        // class subobject yet.
        PathDisplayStr += "\n    ";
        for (CXXBasePathElement &PE : llvm::reverse(Path))
          PathDisplayStr += PE.Base->getType().getAsString() + " -> ";
        PathDisplayStr += QualType(DestType).getAsString();
      }
    }

    Self.Diag(OpRange.getBegin(), diag::err_ambiguous_base_to_derived_cast)
      << QualType(SrcType).getUnqualifiedType() 
      << QualType(DestType).getUnqualifiedType()
      << PathDisplayStr << OpRange;
    msg = 0;
    return TC_Failed;
  }

  if (Paths.getDetectedVirtual() != nullptr) {
    QualType VirtualBase(Paths.getDetectedVirtual(), 0);
    Self.Diag(OpRange.getBegin(), diag::err_static_downcast_via_virtual)
      << OrigSrcType << OrigDestType << VirtualBase << OpRange;
    msg = 0;
    return TC_Failed;
  }

  if (!CStyle) {
    switch (Self.CheckBaseClassAccess(OpRange.getBegin(),
                                      SrcType, DestType,
                                      Paths.front(),
                                diag::err_downcast_from_inaccessible_base)) {
    case Sema::AR_accessible:
    case Sema::AR_delayed:     // be optimistic
    case Sema::AR_dependent:   // be optimistic
      break;

    case Sema::AR_inaccessible:
      msg = 0;
      return TC_Failed;
    }
  }

  Self.BuildBasePathArray(Paths, BasePath);
  Kind = CK_BaseToDerived;
  return TC_Success;
}

/// TryStaticMemberPointerUpcast - Tests whether a conversion according to
/// C++ 5.2.9p9 is valid:
///
///   An rvalue of type "pointer to member of D of type cv1 T" can be
///   converted to an rvalue of type "pointer to member of B of type cv2 T",
///   where B is a base class of D [...].
///
TryCastResult
TryStaticMemberPointerUpcast(Sema &Self, ExprResult &SrcExpr, QualType SrcType, 
                             QualType DestType, bool CStyle, 
                             SourceRange OpRange,
                             unsigned &msg, CastKind &Kind,
                             CXXCastPath &BasePath) {
  const MemberPointerType *DestMemPtr = DestType->getAs<MemberPointerType>();
  if (!DestMemPtr)
    return TC_NotApplicable;

  bool WasOverloadedFunction = false;
  DeclAccessPair FoundOverload;
  if (SrcExpr.get()->getType() == Self.Context.OverloadTy) {
    if (FunctionDecl *Fn
          = Self.ResolveAddressOfOverloadedFunction(SrcExpr.get(), DestType, false,
                                                    FoundOverload)) {
      CXXMethodDecl *M = cast<CXXMethodDecl>(Fn);
      SrcType = Self.Context.getMemberPointerType(Fn->getType(),
                      Self.Context.getTypeDeclType(M->getParent()).getTypePtr());
      WasOverloadedFunction = true;
    }
  }
  
  const MemberPointerType *SrcMemPtr = SrcType->getAs<MemberPointerType>();
  if (!SrcMemPtr) {
    msg = diag::err_bad_static_cast_member_pointer_nonmp;
    return TC_NotApplicable;
  }

  // Lock down the inheritance model right now in MS ABI, whether or not the
  // pointee types are the same.
  if (Self.Context.getTargetInfo().getCXXABI().isMicrosoft()) {
    (void)Self.isCompleteType(OpRange.getBegin(), SrcType);
    (void)Self.isCompleteType(OpRange.getBegin(), DestType);
  }

  // T == T, modulo cv
  if (!Self.Context.hasSameUnqualifiedType(SrcMemPtr->getPointeeType(),
                                           DestMemPtr->getPointeeType()))
    return TC_NotApplicable;

  // B base of D
  QualType SrcClass(SrcMemPtr->getClass(), 0);
  QualType DestClass(DestMemPtr->getClass(), 0);
  CXXBasePaths Paths(/*FindAmbiguities=*/true, /*RecordPaths=*/true,
                  /*DetectVirtual=*/true);
  if (!Self.IsDerivedFrom(OpRange.getBegin(), SrcClass, DestClass, Paths))
    return TC_NotApplicable;

  // B is a base of D. But is it an allowed base? If not, it's a hard error.
  if (Paths.isAmbiguous(Self.Context.getCanonicalType(DestClass))) {
    Paths.clear();
    Paths.setRecordingPaths(true);
    bool StillOkay =
        Self.IsDerivedFrom(OpRange.getBegin(), SrcClass, DestClass, Paths);
    assert(StillOkay);
    (void)StillOkay;
    std::string PathDisplayStr = Self.getAmbiguousPathsDisplayString(Paths);
    Self.Diag(OpRange.getBegin(), diag::err_ambiguous_memptr_conv)
      << 1 << SrcClass << DestClass << PathDisplayStr << OpRange;
    msg = 0;
    return TC_Failed;
  }

  if (const RecordType *VBase = Paths.getDetectedVirtual()) {
    Self.Diag(OpRange.getBegin(), diag::err_memptr_conv_via_virtual)
      << SrcClass << DestClass << QualType(VBase, 0) << OpRange;
    msg = 0;
    return TC_Failed;
  }

  if (!CStyle) {
    switch (Self.CheckBaseClassAccess(OpRange.getBegin(),
                                      DestClass, SrcClass,
                                      Paths.front(),
                                      diag::err_upcast_to_inaccessible_base)) {
    case Sema::AR_accessible:
    case Sema::AR_delayed:
    case Sema::AR_dependent:
      // Optimistically assume that the delayed and dependent cases
      // will work out.
      break;

    case Sema::AR_inaccessible:
      msg = 0;
      return TC_Failed;
    }
  }

  if (WasOverloadedFunction) {
    // Resolve the address of the overloaded function again, this time
    // allowing complaints if something goes wrong.
    FunctionDecl *Fn = Self.ResolveAddressOfOverloadedFunction(SrcExpr.get(), 
                                                               DestType, 
                                                               true,
                                                               FoundOverload);
    if (!Fn) {
      msg = 0;
      return TC_Failed;
    }

    SrcExpr = Self.FixOverloadedFunctionReference(SrcExpr, FoundOverload, Fn);
    if (!SrcExpr.isUsable()) {
      msg = 0;
      return TC_Failed;
    }
  }

  Self.BuildBasePathArray(Paths, BasePath);
  Kind = CK_DerivedToBaseMemberPointer;
  return TC_Success;
}

/// TryStaticImplicitCast - Tests whether a conversion according to C++ 5.2.9p2
/// is valid:
///
///   An expression e can be explicitly converted to a type T using a
///   @c static_cast if the declaration "T t(e);" is well-formed [...].
TryCastResult
TryStaticImplicitCast(Sema &Self, ExprResult &SrcExpr, QualType DestType,
                      Sema::CheckedConversionKind CCK, 
                      SourceRange OpRange, unsigned &msg,
                      CastKind &Kind, bool ListInitialization) {
  if (DestType->isRecordType()) {
    if (Self.RequireCompleteType(OpRange.getBegin(), DestType,
                                 diag::err_bad_dynamic_cast_incomplete) ||
        Self.RequireNonAbstractType(OpRange.getBegin(), DestType,
                                    diag::err_allocation_of_abstract_type)) {
      msg = 0;
      return TC_Failed;
    }
  }

  InitializedEntity Entity = InitializedEntity::InitializeTemporary(DestType);
  InitializationKind InitKind
    = (CCK == Sema::CCK_CStyleCast)
        ? InitializationKind::CreateCStyleCast(OpRange.getBegin(), OpRange,
                                               ListInitialization)
    : (CCK == Sema::CCK_FunctionalCast)
        ? InitializationKind::CreateFunctionalCast(OpRange, ListInitialization)
    : InitializationKind::CreateCast(OpRange);
  Expr *SrcExprRaw = SrcExpr.get();
  // FIXME: Per DR242, we should check for an implicit conversion sequence
  // or for a constructor that could be invoked by direct-initialization
  // here, not for an initialization sequence.
  InitializationSequence InitSeq(Self, Entity, InitKind, SrcExprRaw);

  // At this point of CheckStaticCast, if the destination is a reference,
  // or the expression is an overload expression this has to work. 
  // There is no other way that works.
  // On the other hand, if we're checking a C-style cast, we've still got
  // the reinterpret_cast way.
  bool CStyle 
    = (CCK == Sema::CCK_CStyleCast || CCK == Sema::CCK_FunctionalCast);
  if (InitSeq.Failed() && (CStyle || !DestType->isReferenceType()))
    return TC_NotApplicable;
    
  ExprResult Result = InitSeq.Perform(Self, Entity, InitKind, SrcExprRaw);
  if (Result.isInvalid()) {
    msg = 0;
    return TC_Failed;
  }
  
  if (InitSeq.isConstructorInitialization())
    Kind = CK_ConstructorConversion;
  else
    Kind = CK_NoOp;
  
  SrcExpr = Result;
  return TC_Success;
}

/// TryConstCast - See if a const_cast from source to destination is allowed,
/// and perform it if it is.
static TryCastResult TryConstCast(Sema &Self, ExprResult &SrcExpr,
                                  QualType DestType, bool CStyle,
                                  unsigned &msg) {
  DestType = Self.Context.getCanonicalType(DestType);
  QualType SrcType = SrcExpr.get()->getType();
  bool NeedToMaterializeTemporary = false;

  if (const ReferenceType *DestTypeTmp =DestType->getAs<ReferenceType>()) {
    // C++11 5.2.11p4:
    //   if a pointer to T1 can be explicitly converted to the type "pointer to
    //   T2" using a const_cast, then the following conversions can also be
    //   made:
    //    -- an lvalue of type T1 can be explicitly converted to an lvalue of
    //       type T2 using the cast const_cast<T2&>;
    //    -- a glvalue of type T1 can be explicitly converted to an xvalue of
    //       type T2 using the cast const_cast<T2&&>; and
    //    -- if T1 is a class type, a prvalue of type T1 can be explicitly
    //       converted to an xvalue of type T2 using the cast const_cast<T2&&>.

    if (isa<LValueReferenceType>(DestTypeTmp) && !SrcExpr.get()->isLValue()) {
      // Cannot const_cast non-lvalue to lvalue reference type. But if this
      // is C-style, static_cast might find a way, so we simply suggest a
      // message and tell the parent to keep searching.
      msg = diag::err_bad_cxx_cast_rvalue;
      return TC_NotApplicable;
    }

    if (isa<RValueReferenceType>(DestTypeTmp) && SrcExpr.get()->isRValue()) {
      if (!SrcType->isRecordType()) {
        // Cannot const_cast non-class prvalue to rvalue reference type. But if
        // this is C-style, static_cast can do this.
        msg = diag::err_bad_cxx_cast_rvalue;
        return TC_NotApplicable;
      }

      // Materialize the class prvalue so that the const_cast can bind a
      // reference to it.
      NeedToMaterializeTemporary = true;
    }

    // It's not completely clear under the standard whether we can
    // const_cast bit-field gl-values.  Doing so would not be
    // intrinsically complicated, but for now, we say no for
    // consistency with other compilers and await the word of the
    // committee.
    if (SrcExpr.get()->refersToBitField()) {
      msg = diag::err_bad_cxx_cast_bitfield;
      return TC_NotApplicable;
    }

    DestType = Self.Context.getPointerType(DestTypeTmp->getPointeeType());
    SrcType = Self.Context.getPointerType(SrcType);
  }

  // C++ 5.2.11p5: For a const_cast involving pointers to data members [...]
  //   the rules for const_cast are the same as those used for pointers.

  if (!DestType->isPointerType() &&
      !DestType->isMemberPointerType() &&
      !DestType->isObjCObjectPointerType()) {
    // Cannot cast to non-pointer, non-reference type. Note that, if DestType
    // was a reference type, we converted it to a pointer above.
    // The status of rvalue references isn't entirely clear, but it looks like
    // conversion to them is simply invalid.
    // C++ 5.2.11p3: For two pointer types [...]
    if (!CStyle)
      msg = diag::err_bad_const_cast_dest;
    return TC_NotApplicable;
  }
  if (DestType->isFunctionPointerType() ||
      DestType->isMemberFunctionPointerType()) {
    // Cannot cast direct function pointers.
    // C++ 5.2.11p2: [...] where T is any object type or the void type [...]
    // T is the ultimate pointee of source and target type.
    if (!CStyle)
      msg = diag::err_bad_const_cast_dest;
    return TC_NotApplicable;
  }

  // C++ [expr.const.cast]p3:
  //   "For two similar types T1 and T2, [...]"
  //
  // We only allow a const_cast to change cvr-qualifiers, not other kinds of
  // type qualifiers. (Likewise, we ignore other changes when determining
  // whether a cast casts away constness.)
  if (!Self.Context.hasCvrSimilarType(SrcType, DestType))
    return TC_NotApplicable;

  if (NeedToMaterializeTemporary)
    // This is a const_cast from a class prvalue to an rvalue reference type.
    // Materialize a temporary to store the result of the conversion.
    SrcExpr = Self.CreateMaterializeTemporaryExpr(SrcExpr.get()->getType(),
                                                  SrcExpr.get(),
                                                  /*IsLValueReference*/ false);

  return TC_Success;
}

// Checks for undefined behavior in reinterpret_cast.
// The cases that is checked for is:
// *reinterpret_cast<T*>(&a)
// reinterpret_cast<T&>(a)
// where accessing 'a' as type 'T' will result in undefined behavior.
void Sema::CheckCompatibleReinterpretCast(QualType SrcType, QualType DestType,
                                          bool IsDereference,
                                          SourceRange Range) {
  unsigned DiagID = IsDereference ?
                        diag::warn_pointer_indirection_from_incompatible_type :
                        diag::warn_undefined_reinterpret_cast;

  if (Diags.isIgnored(DiagID, Range.getBegin()))
    return;

  QualType SrcTy, DestTy;
  if (IsDereference) {
    if (!SrcType->getAs<PointerType>() || !DestType->getAs<PointerType>()) {
      return;
    }
    SrcTy = SrcType->getPointeeType();
    DestTy = DestType->getPointeeType();
  } else {
    if (!DestType->getAs<ReferenceType>()) {
      return;
    }
    SrcTy = SrcType;
    DestTy = DestType->getPointeeType();
  }

  // Cast is compatible if the types are the same.
  if (Context.hasSameUnqualifiedType(DestTy, SrcTy)) {
    return;
  }
  // or one of the types is a char or void type
  if (DestTy->isAnyCharacterType() || DestTy->isVoidType() ||
      SrcTy->isAnyCharacterType() || SrcTy->isVoidType()) {
    return;
  }
  // or one of the types is a tag type.
  if (SrcTy->getAs<TagType>() || DestTy->getAs<TagType>()) {
    return;
  }

  // FIXME: Scoped enums?
  if ((SrcTy->isUnsignedIntegerType() && DestTy->isSignedIntegerType()) ||
      (SrcTy->isSignedIntegerType() && DestTy->isUnsignedIntegerType())) {
    if (Context.getTypeSize(DestTy) == Context.getTypeSize(SrcTy)) {
      return;
    }
  }

  Diag(Range.getBegin(), DiagID) << SrcType << DestType << Range;
}

static void DiagnoseCastOfObjCSEL(Sema &Self, const ExprResult &SrcExpr,
                                  QualType DestType) {
  QualType SrcType = SrcExpr.get()->getType();
  if (Self.Context.hasSameType(SrcType, DestType))
    return;
  if (const PointerType *SrcPtrTy = SrcType->getAs<PointerType>())
    if (SrcPtrTy->isObjCSelType()) {
      QualType DT = DestType;
      if (isa<PointerType>(DestType))
        DT = DestType->getPointeeType();
      if (!DT.getUnqualifiedType()->isVoidType())
        Self.Diag(SrcExpr.get()->getExprLoc(),
                  diag::warn_cast_pointer_from_sel)
        << SrcType << DestType << SrcExpr.get()->getSourceRange();
    }
}

/// Diagnose casts that change the calling convention of a pointer to a function
/// defined in the current TU.
static void DiagnoseCallingConvCast(Sema &Self, const ExprResult &SrcExpr,
                                    QualType DstType, SourceRange OpRange) {
  // Check if this cast would change the calling convention of a function
  // pointer type.
  QualType SrcType = SrcExpr.get()->getType();
  if (Self.Context.hasSameType(SrcType, DstType) ||
      !SrcType->isFunctionPointerType() || !DstType->isFunctionPointerType())
    return;
  const auto *SrcFTy =
      SrcType->castAs<PointerType>()->getPointeeType()->castAs<FunctionType>();
  const auto *DstFTy =
      DstType->castAs<PointerType>()->getPointeeType()->castAs<FunctionType>();
  CallingConv SrcCC = SrcFTy->getCallConv();
  CallingConv DstCC = DstFTy->getCallConv();
  if (SrcCC == DstCC)
    return;

  // We have a calling convention cast. Check if the source is a pointer to a
  // known, specific function that has already been defined.
  Expr *Src = SrcExpr.get()->IgnoreParenImpCasts();
  if (auto *UO = dyn_cast<UnaryOperator>(Src))
    if (UO->getOpcode() == UO_AddrOf)
      Src = UO->getSubExpr()->IgnoreParenImpCasts();
  auto *DRE = dyn_cast<DeclRefExpr>(Src);
  if (!DRE)
    return;
  auto *FD = dyn_cast<FunctionDecl>(DRE->getDecl());
  if (!FD)
    return;

  // Only warn if we are casting from the default convention to a non-default
  // convention. This can happen when the programmer forgot to apply the calling
  // convention to the function declaration and then inserted this cast to
  // satisfy the type system.
  CallingConv DefaultCC = Self.getASTContext().getDefaultCallingConvention(
      FD->isVariadic(), FD->isCXXInstanceMember());
  if (DstCC == DefaultCC || SrcCC != DefaultCC)
    return;

  // Diagnose this cast, as it is probably bad.
  StringRef SrcCCName = FunctionType::getNameForCallConv(SrcCC);
  StringRef DstCCName = FunctionType::getNameForCallConv(DstCC);
  Self.Diag(OpRange.getBegin(), diag::warn_cast_calling_conv)
      << SrcCCName << DstCCName << OpRange;

  // The checks above are cheaper than checking if the diagnostic is enabled.
  // However, it's worth checking if the warning is enabled before we construct
  // a fixit.
  if (Self.Diags.isIgnored(diag::warn_cast_calling_conv, OpRange.getBegin()))
    return;

  // Try to suggest a fixit to change the calling convention of the function
  // whose address was taken. Try to use the latest macro for the convention.
  // For example, users probably want to write "WINAPI" instead of "__stdcall"
  // to match the Windows header declarations.
  SourceLocation NameLoc = FD->getFirstDecl()->getNameInfo().getLoc();
  Preprocessor &PP = Self.getPreprocessor();
  SmallVector<TokenValue, 6> AttrTokens;
  SmallString<64> CCAttrText;
  llvm::raw_svector_ostream OS(CCAttrText);
  if (Self.getLangOpts().MicrosoftExt) {
    // __stdcall or __vectorcall
    OS << "__" << DstCCName;
    IdentifierInfo *II = PP.getIdentifierInfo(OS.str());
    AttrTokens.push_back(II->isKeyword(Self.getLangOpts())
                             ? TokenValue(II->getTokenID())
                             : TokenValue(II));
  } else {
    // __attribute__((stdcall)) or __attribute__((vectorcall))
    OS << "__attribute__((" << DstCCName << "))";
    AttrTokens.push_back(tok::kw___attribute);
    AttrTokens.push_back(tok::l_paren);
    AttrTokens.push_back(tok::l_paren);
    IdentifierInfo *II = PP.getIdentifierInfo(DstCCName);
    AttrTokens.push_back(II->isKeyword(Self.getLangOpts())
                             ? TokenValue(II->getTokenID())
                             : TokenValue(II));
    AttrTokens.push_back(tok::r_paren);
    AttrTokens.push_back(tok::r_paren);
  }
  StringRef AttrSpelling = PP.getLastMacroWithSpelling(NameLoc, AttrTokens);
  if (!AttrSpelling.empty())
    CCAttrText = AttrSpelling;
  OS << ' ';
  Self.Diag(NameLoc, diag::note_change_calling_conv_fixit)
      << FD << DstCCName << FixItHint::CreateInsertion(NameLoc, CCAttrText);
}

static void checkIntToPointerCast(bool CStyle, SourceLocation Loc,
                                  const Expr *SrcExpr, QualType DestType,
                                  Sema &Self) {
  QualType SrcType = SrcExpr->getType();

  // Not warning on reinterpret_cast, boolean, constant expressions, etc
  // are not explicit design choices, but consistent with GCC's behavior.
  // Feel free to modify them if you've reason/evidence for an alternative.
  if (CStyle && SrcType->isIntegralType(Self.Context)
      && !SrcType->isBooleanType()
      && !SrcType->isEnumeralType()
      && !SrcExpr->isIntegerConstantExpr(Self.Context)
      && Self.Context.getTypeSize(DestType) >
         Self.Context.getTypeSize(SrcType)) {
    // Separate between casts to void* and non-void* pointers.
    // Some APIs use (abuse) void* for something like a user context,
    // and often that value is an integer even if it isn't a pointer itself.
    // Having a separate warning flag allows users to control the warning
    // for their workflow.
    unsigned Diag = DestType->isVoidPointerType() ?
                      diag::warn_int_to_void_pointer_cast
                    : diag::warn_int_to_pointer_cast;
    Self.Diag(Loc, Diag) << SrcType << DestType;
  }
}

static bool fixOverloadedReinterpretCastExpr(Sema &Self, QualType DestType,
                                             ExprResult &Result) {
  // We can only fix an overloaded reinterpret_cast if
  // - it is a template with explicit arguments that resolves to an lvalue
  //   unambiguously, or
  // - it is the only function in an overload set that may have its address
  //   taken.

  Expr *E = Result.get();
  // TODO: what if this fails because of DiagnoseUseOfDecl or something
  // like it?
  if (Self.ResolveAndFixSingleFunctionTemplateSpecialization(
          Result,
          Expr::getValueKindForType(DestType) == VK_RValue // Convert Fun to Ptr
          ) &&
      Result.isUsable())
    return true;

  // No guarantees that ResolveAndFixSingleFunctionTemplateSpecialization
  // preserves Result.
  Result = E;
  if (!Self.resolveAndFixAddressOfOnlyViableOverloadCandidate(
          Result, /*DoFunctionPointerConversion=*/true))
    return false;
  return Result.isUsable();
}

static TryCastResult TryReinterpretCast(Sema &Self, ExprResult &SrcExpr,
                                        QualType DestType, bool CStyle,
                                        SourceRange OpRange,
                                        unsigned &msg,
                                        CastKind &Kind) {
  bool IsLValueCast = false;
  
  DestType = Self.Context.getCanonicalType(DestType);
  QualType SrcType = SrcExpr.get()->getType();

  // Is the source an overloaded name? (i.e. &foo)
  // If so, reinterpret_cast generally can not help us here (13.4, p1, bullet 5)
  if (SrcType == Self.Context.OverloadTy) {
    ExprResult FixedExpr = SrcExpr;
    if (!fixOverloadedReinterpretCastExpr(Self, DestType, FixedExpr))
      return TC_NotApplicable;

    assert(FixedExpr.isUsable() && "Invalid result fixing overloaded expr");
    SrcExpr = FixedExpr;
    SrcType = SrcExpr.get()->getType();
  }

  if (const ReferenceType *DestTypeTmp = DestType->getAs<ReferenceType>()) {
    if (!SrcExpr.get()->isGLValue()) {
      // Cannot cast non-glvalue to (lvalue or rvalue) reference type. See the
      // similar comment in const_cast.
      msg = diag::err_bad_cxx_cast_rvalue;
      return TC_NotApplicable;
    }

    if (!CStyle) {
      Self.CheckCompatibleReinterpretCast(SrcType, DestType,
                                          /*isDereference=*/false, OpRange);
    }

    // C++ 5.2.10p10: [...] a reference cast reinterpret_cast<T&>(x) has the
    //   same effect as the conversion *reinterpret_cast<T*>(&x) with the
    //   built-in & and * operators.

    const char *inappropriate = nullptr;
    switch (SrcExpr.get()->getObjectKind()) {
    case OK_Ordinary:
      break;
    case OK_BitField:
      msg = diag::err_bad_cxx_cast_bitfield;
      return TC_NotApplicable;
      // FIXME: Use a specific diagnostic for the rest of these cases.
    case OK_VectorComponent: inappropriate = "vector element";      break;
    case OK_ObjCProperty:    inappropriate = "property expression"; break;
    case OK_ObjCSubscript:   inappropriate = "container subscripting expression"; 
                             break;
    }
    if (inappropriate) {
      Self.Diag(OpRange.getBegin(), diag::err_bad_reinterpret_cast_reference)
          << inappropriate << DestType
          << OpRange << SrcExpr.get()->getSourceRange();
      msg = 0; SrcExpr = ExprError();
      return TC_NotApplicable;
    }

    // This code does this transformation for the checked types.
    DestType = Self.Context.getPointerType(DestTypeTmp->getPointeeType());
    SrcType = Self.Context.getPointerType(SrcType);
    
    IsLValueCast = true;
  }

  // Canonicalize source for comparison.
  SrcType = Self.Context.getCanonicalType(SrcType);

  const MemberPointerType *DestMemPtr = DestType->getAs<MemberPointerType>(),
                          *SrcMemPtr = SrcType->getAs<MemberPointerType>();
  if (DestMemPtr && SrcMemPtr) {
    // C++ 5.2.10p9: An rvalue of type "pointer to member of X of type T1"
    //   can be explicitly converted to an rvalue of type "pointer to member
    //   of Y of type T2" if T1 and T2 are both function types or both object
    //   types.
    if (DestMemPtr->isMemberFunctionPointer() !=
        SrcMemPtr->isMemberFunctionPointer())
      return TC_NotApplicable;

    if (Self.Context.getTargetInfo().getCXXABI().isMicrosoft()) {
      // We need to determine the inheritance model that the class will use if
      // haven't yet.
      (void)Self.isCompleteType(OpRange.getBegin(), SrcType);
      (void)Self.isCompleteType(OpRange.getBegin(), DestType);
    }

    if (Self.Context.getTargetInfo().getCXXABI().isMicrosoft()) {
      // We need to determine the inheritance model that the class will use if
      // haven't yet.
      (void)Self.isCompleteType(OpRange.getBegin(), SrcType);
      (void)Self.isCompleteType(OpRange.getBegin(), DestType);
    }

    // Don't allow casting between member pointers of different sizes.
    if (Self.Context.getTypeSize(DestMemPtr) !=
        Self.Context.getTypeSize(SrcMemPtr)) {
      msg = diag::err_bad_cxx_cast_member_pointer_size;
      return TC_Failed;
    }

    // C++ 5.2.10p2: The reinterpret_cast operator shall not cast away
    //   constness.
    // A reinterpret_cast followed by a const_cast can, though, so in C-style,
    // we accept it.
    if (auto CACK =
            CastsAwayConstness(Self, SrcType, DestType, /*CheckCVR=*/!CStyle,
                               /*CheckObjCLifetime=*/CStyle))
      return getCastAwayConstnessCastKind(CACK, msg);

    // A valid member pointer cast.
    assert(!IsLValueCast);
    Kind = CK_ReinterpretMemberPointer;
    return TC_Success;
  }

  // See below for the enumeral issue.
  if (SrcType->isNullPtrType() && DestType->isIntegralType(Self.Context)) {
    // C++0x 5.2.10p4: A pointer can be explicitly converted to any integral
    //   type large enough to hold it. A value of std::nullptr_t can be
    //   converted to an integral type; the conversion has the same meaning
    //   and validity as a conversion of (void*)0 to the integral type.
    if (Self.Context.getTypeSize(SrcType) >
        Self.Context.getTypeSize(DestType)) {
      msg = diag::err_bad_reinterpret_cast_small_int;
      return TC_Failed;
    }
    Kind = CK_PointerToIntegral;
    return TC_Success;
  }

  // Allow reinterpret_casts between vectors of the same size and
  // between vectors and integers of the same size.
  bool destIsVector = DestType->isVectorType();
  bool srcIsVector = SrcType->isVectorType();
  if (srcIsVector || destIsVector) {
    // The non-vector type, if any, must have integral type.  This is
    // the same rule that C vector casts use; note, however, that enum
    // types are not integral in C++.
    if ((!destIsVector && !DestType->isIntegralType(Self.Context)) ||
        (!srcIsVector && !SrcType->isIntegralType(Self.Context)))
      return TC_NotApplicable;

    // The size we want to consider is eltCount * eltSize.
    // That's exactly what the lax-conversion rules will check.
    if (Self.areLaxCompatibleVectorTypes(SrcType, DestType)) {
      Kind = CK_BitCast;
      return TC_Success;
    }

    // Otherwise, pick a reasonable diagnostic.
    if (!destIsVector)
      msg = diag::err_bad_cxx_cast_vector_to_scalar_different_size;
    else if (!srcIsVector)
      msg = diag::err_bad_cxx_cast_scalar_to_vector_different_size;
    else
      msg = diag::err_bad_cxx_cast_vector_to_vector_different_size;
    
    return TC_Failed;
  }

  if (SrcType == DestType) {
    // C++ 5.2.10p2 has a note that mentions that, subject to all other
    // restrictions, a cast to the same type is allowed so long as it does not
    // cast away constness. In C++98, the intent was not entirely clear here, 
    // since all other paragraphs explicitly forbid casts to the same type.
    // C++11 clarifies this case with p2.
    //
    // The only allowed types are: integral, enumeration, pointer, or 
    // pointer-to-member types.  We also won't restrict Obj-C pointers either.
    Kind = CK_NoOp;
    TryCastResult Result = TC_NotApplicable;
    if (SrcType->isIntegralOrEnumerationType() ||
        SrcType->isAnyPointerType() ||
        SrcType->isMemberPointerType() ||
        SrcType->isBlockPointerType()) {
      Result = TC_Success;
    }
    return Result;
  }

  bool destIsPtr = DestType->isAnyPointerType() ||
                   DestType->isBlockPointerType();
  bool srcIsPtr = SrcType->isAnyPointerType() ||
                  SrcType->isBlockPointerType();
  if (!destIsPtr && !srcIsPtr) {
    // Except for std::nullptr_t->integer and lvalue->reference, which are
    // handled above, at least one of the two arguments must be a pointer.
    return TC_NotApplicable;
  }

  if (DestType->isIntegralType(Self.Context)) {
    assert(srcIsPtr && "One type must be a pointer");
    // C++ 5.2.10p4: A pointer can be explicitly converted to any integral
    //   type large enough to hold it; except in Microsoft mode, where the
    //   integral type size doesn't matter (except we don't allow bool).
    bool MicrosoftException = Self.getLangOpts().MicrosoftExt &&
                              !DestType->isBooleanType();
    if ((Self.Context.getTypeSize(SrcType) >
         Self.Context.getTypeSize(DestType)) &&
         !MicrosoftException) {
      msg = diag::err_bad_reinterpret_cast_small_int;
      return TC_Failed;
    }
    Kind = CK_PointerToIntegral;
    return TC_Success;
  }

  if (SrcType->isIntegralOrEnumerationType()) {
    assert(destIsPtr && "One type must be a pointer");
    checkIntToPointerCast(CStyle, OpRange.getBegin(), SrcExpr.get(), DestType,
                          Self);
    // C++ 5.2.10p5: A value of integral or enumeration type can be explicitly
    //   converted to a pointer.
    // C++ 5.2.10p9: [Note: ...a null pointer constant of integral type is not
    //   necessarily converted to a null pointer value.]
    Kind = CK_IntegralToPointer;
    return TC_Success;
  }

  if (!destIsPtr || !srcIsPtr) {
    // With the valid non-pointer conversions out of the way, we can be even
    // more stringent.
    return TC_NotApplicable;
  }

  // Cannot convert between block pointers and Objective-C object pointers.
  if ((SrcType->isBlockPointerType() && DestType->isObjCObjectPointerType()) ||
      (DestType->isBlockPointerType() && SrcType->isObjCObjectPointerType()))
    return TC_NotApplicable;

  // C++ 5.2.10p2: The reinterpret_cast operator shall not cast away constness.
  // The C-style cast operator can.
  TryCastResult SuccessResult = TC_Success;
  if (auto CACK =
          CastsAwayConstness(Self, SrcType, DestType, /*CheckCVR=*/!CStyle,
                             /*CheckObjCLifetime=*/CStyle))
    SuccessResult = getCastAwayConstnessCastKind(CACK, msg);

  if (IsLValueCast) {
    Kind = CK_LValueBitCast;
  } else if (DestType->isObjCObjectPointerType()) {
    Kind = Self.PrepareCastToObjCObjectPointer(SrcExpr);
  } else if (DestType->isBlockPointerType()) {
    if (!SrcType->isBlockPointerType()) {
      Kind = CK_AnyPointerToBlockPointerCast;
    } else {
      Kind = CK_BitCast;
    }
  } else {
    Kind = CK_BitCast;
  }

  // Any pointer can be cast to an Objective-C pointer type with a C-style
  // cast.
  if (CStyle && DestType->isObjCObjectPointerType()) {
    return SuccessResult;
  }
  if (CStyle)
    DiagnoseCastOfObjCSEL(Self, SrcExpr, DestType);

  DiagnoseCallingConvCast(Self, SrcExpr, DestType, OpRange);

  // Not casting away constness, so the only remaining check is for compatible
  // pointer categories.

  if (SrcType->isFunctionPointerType()) {
    if (DestType->isFunctionPointerType()) {
      // C++ 5.2.10p6: A pointer to a function can be explicitly converted to
      // a pointer to a function of a different type.
      return SuccessResult;
    }

    // C++0x 5.2.10p8: Converting a pointer to a function into a pointer to
    //   an object type or vice versa is conditionally-supported.
    // Compilers support it in C++03 too, though, because it's necessary for
    // casting the return value of dlsym() and GetProcAddress().
    // FIXME: Conditionally-supported behavior should be configurable in the
    // TargetInfo or similar.
    Self.Diag(OpRange.getBegin(),
              Self.getLangOpts().CPlusPlus11 ?
                diag::warn_cxx98_compat_cast_fn_obj : diag::ext_cast_fn_obj)
      << OpRange;
    return SuccessResult;
  }

  if (DestType->isFunctionPointerType()) {
    // See above.
    Self.Diag(OpRange.getBegin(),
              Self.getLangOpts().CPlusPlus11 ?
                diag::warn_cxx98_compat_cast_fn_obj : diag::ext_cast_fn_obj)
      << OpRange;
    return SuccessResult;
  }
  
  // C++ 5.2.10p7: A pointer to an object can be explicitly converted to
  //   a pointer to an object of different type.
  // Void pointers are not specified, but supported by every compiler out there.
  // So we finish by allowing everything that remains - it's got to be two
  // object pointers.
  return SuccessResult;
}

void CastOperation::CheckCXXCStyleCast(bool FunctionalStyle,
                                       bool ListInitialization) {
  assert(Self.getLangOpts().CPlusPlus);

  // Handle placeholders.
  if (isPlaceholder()) {
    // C-style casts can resolve __unknown_any types.
    if (claimPlaceholder(BuiltinType::UnknownAny)) {
      SrcExpr = Self.checkUnknownAnyCast(DestRange, DestType,
                                         SrcExpr.get(), Kind,
                                         ValueKind, BasePath);
      return;
    }

    checkNonOverloadPlaceholders();
    if (SrcExpr.isInvalid())
      return;
  }

  // C++ 5.2.9p4: Any expression can be explicitly converted to type "cv void".
  // This test is outside everything else because it's the only case where
  // a non-lvalue-reference target type does not lead to decay.
  if (DestType->isVoidType()) {
    Kind = CK_ToVoid;

    if (claimPlaceholder(BuiltinType::Overload)) {
      Self.ResolveAndFixSingleFunctionTemplateSpecialization(
                  SrcExpr, /* Decay Function to ptr */ false, 
                  /* Complain */ true, DestRange, DestType,
                  diag::err_bad_cstyle_cast_overload);
      if (SrcExpr.isInvalid())
        return;
    }

    SrcExpr = Self.IgnoredValueConversions(SrcExpr.get());
    return;
  }

  // If the type is dependent, we won't do any other semantic analysis now.
  if (DestType->isDependentType() || SrcExpr.get()->isTypeDependent() ||
      SrcExpr.get()->isValueDependent()) {
    assert(Kind == CK_Dependent);
    return;
  }

  if (ValueKind == VK_RValue && !DestType->isRecordType() &&
      !isPlaceholder(BuiltinType::Overload)) {
    SrcExpr = Self.DefaultFunctionArrayLvalueConversion(SrcExpr.get());
    if (SrcExpr.isInvalid())
      return;
  }

  // AltiVec vector initialization with a single literal.
  if (const VectorType *vecTy = DestType->getAs<VectorType>())
    if (vecTy->getVectorKind() == VectorType::AltiVecVector
        && (SrcExpr.get()->getType()->isIntegerType()
            || SrcExpr.get()->getType()->isFloatingType())) {
      Kind = CK_VectorSplat;
      SrcExpr = Self.prepareVectorSplat(DestType, SrcExpr.get());
      return;
    }

  // C++ [expr.cast]p5: The conversions performed by
  //   - a const_cast,
  //   - a static_cast,
  //   - a static_cast followed by a const_cast,
  //   - a reinterpret_cast, or
  //   - a reinterpret_cast followed by a const_cast,
  //   can be performed using the cast notation of explicit type conversion.
  //   [...] If a conversion can be interpreted in more than one of the ways
  //   listed above, the interpretation that appears first in the list is used,
  //   even if a cast resulting from that interpretation is ill-formed.
  // In plain language, this means trying a const_cast ...
  unsigned msg = diag::err_bad_cxx_cast_generic;
  TryCastResult tcr = TryConstCast(Self, SrcExpr, DestType,
                                   /*CStyle*/true, msg);
  if (SrcExpr.isInvalid())
    return;
  if (isValidCast(tcr))
    Kind = CK_NoOp;

  Sema::CheckedConversionKind CCK
    = FunctionalStyle? Sema::CCK_FunctionalCast
                     : Sema::CCK_CStyleCast;
  if (tcr == TC_NotApplicable) {
    // ... or if that is not possible, a static_cast, ignoring const, ...
    tcr = TryStaticCast(Self, SrcExpr, DestType, CCK, OpRange,
                        msg, Kind, BasePath, ListInitialization);
    if (SrcExpr.isInvalid())
      return;

    if (tcr == TC_NotApplicable) {
      // ... and finally a reinterpret_cast, ignoring const.
      tcr = TryReinterpretCast(Self, SrcExpr, DestType, /*CStyle*/true,
                               OpRange, msg, Kind);
      if (SrcExpr.isInvalid())
        return;
    }
  }

  if (Self.getLangOpts().allowsNonTrivialObjCLifetimeQualifiers() &&
<<<<<<< HEAD
      tcr == TC_Success)
=======
      isValidCast(tcr))
>>>>>>> b2b84690
    checkObjCConversion(CCK);

  if (tcr != TC_Success && msg != 0) {
    if (SrcExpr.get()->getType() == Self.Context.OverloadTy) {
      DeclAccessPair Found;
      FunctionDecl *Fn = Self.ResolveAddressOfOverloadedFunction(SrcExpr.get(),
                                DestType,
                                /*Complain*/ true,
                                Found);
      if (Fn) {
        // If DestType is a function type (not to be confused with the function
        // pointer type), it will be possible to resolve the function address,
        // but the type cast should be considered as failure.
        OverloadExpr *OE = OverloadExpr::find(SrcExpr.get()).Expression;
        Self.Diag(OpRange.getBegin(), diag::err_bad_cstyle_cast_overload)
          << OE->getName() << DestType << OpRange
          << OE->getQualifierLoc().getSourceRange();
        Self.NoteAllOverloadCandidates(SrcExpr.get());
      }
    } else {
      diagnoseBadCast(Self, msg, (FunctionalStyle ? CT_Functional : CT_CStyle),
                      OpRange, SrcExpr.get(), DestType, ListInitialization);
    }
  }

  if (isValidCast(tcr)) {
    if (Kind == CK_BitCast)
      checkCastAlign();
  } else {
    SrcExpr = ExprError();
  }
}

/// DiagnoseBadFunctionCast - Warn whenever a function call is cast to a 
///  non-matching type. Such as enum function call to int, int call to
/// pointer; etc. Cast to 'void' is an exception.
static void DiagnoseBadFunctionCast(Sema &Self, const ExprResult &SrcExpr,
                                  QualType DestType) {
  if (Self.Diags.isIgnored(diag::warn_bad_function_cast,
                           SrcExpr.get()->getExprLoc()))
    return;
  
  if (!isa<CallExpr>(SrcExpr.get()))
    return;
  
  QualType SrcType = SrcExpr.get()->getType();
  if (DestType.getUnqualifiedType()->isVoidType())
    return;
  if ((SrcType->isAnyPointerType() || SrcType->isBlockPointerType())
      && (DestType->isAnyPointerType() || DestType->isBlockPointerType()))
    return;
  if (SrcType->isIntegerType() && DestType->isIntegerType() &&
      (SrcType->isBooleanType() == DestType->isBooleanType()) &&
      (SrcType->isEnumeralType() == DestType->isEnumeralType()))
    return;
  if (SrcType->isRealFloatingType() && DestType->isRealFloatingType())
    return;
  if (SrcType->isEnumeralType() && DestType->isEnumeralType())
    return;
  if (SrcType->isComplexType() && DestType->isComplexType())
    return;
  if (SrcType->isComplexIntegerType() && DestType->isComplexIntegerType())
    return;
  
  Self.Diag(SrcExpr.get()->getExprLoc(),
            diag::warn_bad_function_cast)
            << SrcType << DestType << SrcExpr.get()->getSourceRange();
}

/// Check the semantics of a C-style cast operation, in C.
void CastOperation::CheckCStyleCast() {
  assert(!Self.getLangOpts().CPlusPlus);

  // C-style casts can resolve __unknown_any types.
  if (claimPlaceholder(BuiltinType::UnknownAny)) {
    SrcExpr = Self.checkUnknownAnyCast(DestRange, DestType,
                                       SrcExpr.get(), Kind,
                                       ValueKind, BasePath);
    return;
  }

  // C99 6.5.4p2: the cast type needs to be void or scalar and the expression
  // type needs to be scalar.
  if (DestType->isVoidType()) {
    // We don't necessarily do lvalue-to-rvalue conversions on this.
    SrcExpr = Self.IgnoredValueConversions(SrcExpr.get());
    if (SrcExpr.isInvalid())
      return;

    // Cast to void allows any expr type.
    Kind = CK_ToVoid;
    return;
  }

  // Overloads are allowed with C extensions, so we need to support them.
  if (SrcExpr.get()->getType() == Self.Context.OverloadTy) {
    DeclAccessPair DAP;
    if (FunctionDecl *FD = Self.ResolveAddressOfOverloadedFunction(
            SrcExpr.get(), DestType, /*Complain=*/true, DAP))
      SrcExpr = Self.FixOverloadedFunctionReference(SrcExpr.get(), DAP, FD);
    else
      return;
    assert(SrcExpr.isUsable());
  }
  SrcExpr = Self.DefaultFunctionArrayLvalueConversion(SrcExpr.get());
  if (SrcExpr.isInvalid())
    return;
  QualType SrcType = SrcExpr.get()->getType();

  assert(!SrcType->isPlaceholderType());

  // OpenCL v1 s6.5: Casting a pointer to address space A to a pointer to
  // address space B is illegal.
  if (Self.getLangOpts().OpenCL && DestType->isPointerType() &&
      SrcType->isPointerType()) {
    const PointerType *DestPtr = DestType->getAs<PointerType>();
    if (!DestPtr->isAddressSpaceOverlapping(*SrcType->getAs<PointerType>())) {
      Self.Diag(OpRange.getBegin(),
                diag::err_typecheck_incompatible_address_space)
          << SrcType << DestType << Sema::AA_Casting
          << SrcExpr.get()->getSourceRange();
      SrcExpr = ExprError();
      return;
    }
  }

  if (Self.RequireCompleteType(OpRange.getBegin(), DestType,
                               diag::err_typecheck_cast_to_incomplete)) {
    SrcExpr = ExprError();
    return;
  }

  if (!DestType->isScalarType() && !DestType->isVectorType()) {
    const RecordType *DestRecordTy = DestType->getAs<RecordType>();

    if (DestRecordTy && Self.Context.hasSameUnqualifiedType(DestType, SrcType)){
      // GCC struct/union extension: allow cast to self.
      Self.Diag(OpRange.getBegin(), diag::ext_typecheck_cast_nonscalar)
        << DestType << SrcExpr.get()->getSourceRange();
      Kind = CK_NoOp;
      return;
    }

    // GCC's cast to union extension.
    if (DestRecordTy && DestRecordTy->getDecl()->isUnion()) {
      RecordDecl *RD = DestRecordTy->getDecl();
      if (CastExpr::getTargetFieldForToUnionCast(RD, SrcType)) {
        Self.Diag(OpRange.getBegin(), diag::ext_typecheck_cast_to_union)
          << SrcExpr.get()->getSourceRange();
        Kind = CK_ToUnion;
        return;
      } else {
        Self.Diag(OpRange.getBegin(), diag::err_typecheck_cast_to_union_no_type)
          << SrcType << SrcExpr.get()->getSourceRange();
        SrcExpr = ExprError();
        return;
      }
    }

    // OpenCL v2.0 s6.13.10 - Allow casts from '0' to event_t type.
    if (Self.getLangOpts().OpenCL && DestType->isEventT()) {
      llvm::APSInt CastInt;
      if (SrcExpr.get()->EvaluateAsInt(CastInt, Self.Context)) {
        if (0 == CastInt) {
          Kind = CK_ZeroToOCLEvent;
          return;
        }
        Self.Diag(OpRange.getBegin(),
                  diag::err_opencl_cast_non_zero_to_event_t)
                  << CastInt.toString(10) << SrcExpr.get()->getSourceRange();
        SrcExpr = ExprError();
        return;
      }
    }

    // OpenCL v2.0 s6.13.10 - Allow casts from '0' to event_t type.
    if (Self.getLangOpts().OpenCL && DestType->isEventT()) {
      llvm::APSInt CastInt;
      if (SrcExpr.get()->EvaluateAsInt(CastInt, Self.Context)) {
        if (0 == CastInt) {
          Kind = CK_ZeroToOCLEvent;
          return;
        }
        Self.Diag(OpRange.getBegin(),
                  diag::err_opencl_cast_non_zero_to_event_t)
                  << CastInt.toString(10) << SrcExpr.get()->getSourceRange();
        SrcExpr = ExprError();
        return;
      }
    }

    // Reject any other conversions to non-scalar types.
    Self.Diag(OpRange.getBegin(), diag::err_typecheck_cond_expect_scalar)
      << DestType << SrcExpr.get()->getSourceRange();
    SrcExpr = ExprError();
    return;
  }

  // The type we're casting to is known to be a scalar or vector.

  // Require the operand to be a scalar or vector.
  if (!SrcType->isScalarType() && !SrcType->isVectorType()) {
    Self.Diag(SrcExpr.get()->getExprLoc(),
              diag::err_typecheck_expect_scalar_operand)
      << SrcType << SrcExpr.get()->getSourceRange();
    SrcExpr = ExprError();
    return;
  }

  if (DestType->isExtVectorType()) {
    SrcExpr = Self.CheckExtVectorCast(OpRange, DestType, SrcExpr.get(), Kind);
    return;
  }

  if (const VectorType *DestVecTy = DestType->getAs<VectorType>()) {
    if (DestVecTy->getVectorKind() == VectorType::AltiVecVector &&
          (SrcType->isIntegerType() || SrcType->isFloatingType())) {
      Kind = CK_VectorSplat;
      SrcExpr = Self.prepareVectorSplat(DestType, SrcExpr.get());
    } else if (Self.CheckVectorCast(OpRange, DestType, SrcType, Kind)) {
      SrcExpr = ExprError();
    }
    return;
  }

  if (SrcType->isVectorType()) {
    if (Self.CheckVectorCast(OpRange, SrcType, DestType, Kind))
      SrcExpr = ExprError();
    return;
  }

  // The source and target types are both scalars, i.e.
  //   - arithmetic types (fundamental, enum, and complex)
  //   - all kinds of pointers
  // Note that member pointers were filtered out with C++, above.

  if (isa<ObjCSelectorExpr>(SrcExpr.get())) {
    Self.Diag(SrcExpr.get()->getExprLoc(), diag::err_cast_selector_expr);
    SrcExpr = ExprError();
    return;
  }

  // If either type is a pointer, the other type has to be either an
  // integer or a pointer.
  if (!DestType->isArithmeticType()) {
    if (!SrcType->isIntegralType(Self.Context) && SrcType->isArithmeticType()) {
      Self.Diag(SrcExpr.get()->getExprLoc(),
                diag::err_cast_pointer_from_non_pointer_int)
        << SrcType << SrcExpr.get()->getSourceRange();
      SrcExpr = ExprError();
      return;
    }
    checkIntToPointerCast(/* CStyle */ true, OpRange.getBegin(), SrcExpr.get(),
                          DestType, Self);
  } else if (!SrcType->isArithmeticType()) {
    if (!DestType->isIntegralType(Self.Context) &&
        DestType->isArithmeticType()) {
      Self.Diag(SrcExpr.get()->getLocStart(),
           diag::err_cast_pointer_to_non_pointer_int)
        << DestType << SrcExpr.get()->getSourceRange();
      SrcExpr = ExprError();
      return;
    }
  }

  if (Self.getLangOpts().OpenCL &&
      !Self.getOpenCLOptions().isEnabled("cl_khr_fp16")) {
    if (DestType->isHalfType()) {
      Self.Diag(SrcExpr.get()->getLocStart(), diag::err_opencl_cast_to_half)
        << DestType << SrcExpr.get()->getSourceRange();
      SrcExpr = ExprError();
      return;
    }
  }

  // ARC imposes extra restrictions on casts.
  if (Self.getLangOpts().allowsNonTrivialObjCLifetimeQualifiers()) {
    checkObjCConversion(Sema::CCK_CStyleCast);
    if (SrcExpr.isInvalid())
      return;

    const PointerType *CastPtr = DestType->getAs<PointerType>();
    if (Self.getLangOpts().ObjCAutoRefCount && CastPtr) {
      if (const PointerType *ExprPtr = SrcType->getAs<PointerType>()) {
        Qualifiers CastQuals = CastPtr->getPointeeType().getQualifiers();
        Qualifiers ExprQuals = ExprPtr->getPointeeType().getQualifiers();
        if (CastPtr->getPointeeType()->isObjCLifetimeType() && 
            ExprPtr->getPointeeType()->isObjCLifetimeType() &&
            !CastQuals.compatiblyIncludesObjCLifetime(ExprQuals)) {
          Self.Diag(SrcExpr.get()->getLocStart(), 
                    diag::err_typecheck_incompatible_ownership)
            << SrcType << DestType << Sema::AA_Casting
            << SrcExpr.get()->getSourceRange();
          return;
        }
      }
    } 
    else if (!Self.CheckObjCARCUnavailableWeakConversion(DestType, SrcType)) {
      Self.Diag(SrcExpr.get()->getLocStart(), 
                diag::err_arc_convesion_of_weak_unavailable)
        << 1 << SrcType << DestType << SrcExpr.get()->getSourceRange();
      SrcExpr = ExprError();
      return;
    }
  }
  
  DiagnoseCastOfObjCSEL(Self, SrcExpr, DestType);
  DiagnoseCallingConvCast(Self, SrcExpr, DestType, OpRange);
  DiagnoseBadFunctionCast(Self, SrcExpr, DestType);
  Kind = Self.PrepareScalarCast(SrcExpr, DestType);
  if (SrcExpr.isInvalid())
    return;

  if (Kind == CK_BitCast)
    checkCastAlign();
}

/// DiagnoseCastQual - Warn whenever casts discards a qualifiers, be it either
/// const, volatile or both.
static void DiagnoseCastQual(Sema &Self, const ExprResult &SrcExpr,
                             QualType DestType) {
  if (SrcExpr.isInvalid())
    return;

  QualType SrcType = SrcExpr.get()->getType();
  if (!((SrcType->isAnyPointerType() && DestType->isAnyPointerType()) ||
        DestType->isLValueReferenceType()))
    return;

  QualType TheOffendingSrcType, TheOffendingDestType;
  Qualifiers CastAwayQualifiers;
<<<<<<< HEAD
  if (!CastsAwayConstness(Self, SrcType, DestType, true, false,
                          &TheOffendingSrcType, &TheOffendingDestType,
                          &CastAwayQualifiers))
    return;

=======
  if (CastsAwayConstness(Self, SrcType, DestType, true, false,
                         &TheOffendingSrcType, &TheOffendingDestType,
                         &CastAwayQualifiers) !=
      CastAwayConstnessKind::CACK_Similar)
    return;

  // FIXME: 'restrict' is not properly handled here.
>>>>>>> b2b84690
  int qualifiers = -1;
  if (CastAwayQualifiers.hasConst() && CastAwayQualifiers.hasVolatile()) {
    qualifiers = 0;
  } else if (CastAwayQualifiers.hasConst()) {
    qualifiers = 1;
  } else if (CastAwayQualifiers.hasVolatile()) {
    qualifiers = 2;
  }
  // This is a variant of int **x; const int **y = (const int **)x;
  if (qualifiers == -1)
    Self.Diag(SrcExpr.get()->getLocStart(), diag::warn_cast_qual2)
        << SrcType << DestType;
  else
    Self.Diag(SrcExpr.get()->getLocStart(), diag::warn_cast_qual)
        << TheOffendingSrcType << TheOffendingDestType << qualifiers;
}

ExprResult Sema::BuildCStyleCastExpr(SourceLocation LPLoc,
                                     TypeSourceInfo *CastTypeInfo,
                                     SourceLocation RPLoc,
                                     Expr *CastExpr) {
  CastOperation Op(*this, CastTypeInfo->getType(), CastExpr);  
  Op.DestRange = CastTypeInfo->getTypeLoc().getSourceRange();
  Op.OpRange = SourceRange(LPLoc, CastExpr->getLocEnd());

  if (getLangOpts().CPlusPlus) {
    Op.CheckCXXCStyleCast(/*FunctionalStyle=*/ false,
                          isa<InitListExpr>(CastExpr));
  } else {
    Op.CheckCStyleCast();
  }

  if (Op.SrcExpr.isInvalid())
    return ExprError();

  // -Wcast-qual
  DiagnoseCastQual(Op.Self, Op.SrcExpr, Op.DestType);

  return Op.complete(CStyleCastExpr::Create(Context, Op.ResultType,
                              Op.ValueKind, Op.Kind, Op.SrcExpr.get(),
                              &Op.BasePath, CastTypeInfo, LPLoc, RPLoc));
}

ExprResult Sema::BuildCXXFunctionalCastExpr(TypeSourceInfo *CastTypeInfo,
                                            QualType Type,
                                            SourceLocation LPLoc,
                                            Expr *CastExpr,
                                            SourceLocation RPLoc) {
  assert(LPLoc.isValid() && "List-initialization shouldn't get here.");
  CastOperation Op(*this, Type, CastExpr);
  Op.DestRange = CastTypeInfo->getTypeLoc().getSourceRange();
  Op.OpRange = SourceRange(Op.DestRange.getBegin(), CastExpr->getLocEnd());

  Op.CheckCXXCStyleCast(/*FunctionalStyle=*/true, /*ListInit=*/false);
  if (Op.SrcExpr.isInvalid())
    return ExprError();

  auto *SubExpr = Op.SrcExpr.get();
  if (auto *BindExpr = dyn_cast<CXXBindTemporaryExpr>(SubExpr))
    SubExpr = BindExpr->getSubExpr();
  if (auto *ConstructExpr = dyn_cast<CXXConstructExpr>(SubExpr))
    ConstructExpr->setParenOrBraceRange(SourceRange(LPLoc, RPLoc));

  return Op.complete(CXXFunctionalCastExpr::Create(Context, Op.ResultType,
                         Op.ValueKind, CastTypeInfo, Op.Kind,
                         Op.SrcExpr.get(), &Op.BasePath, LPLoc, RPLoc));
}<|MERGE_RESOLUTION|>--- conflicted
+++ resolved
@@ -408,7 +408,6 @@
 
   S.Diag(opRange.getBegin(), msg) << castType
     << src->getType() << destType << opRange << src->getSourceRange();
-<<<<<<< HEAD
 
   // Detect if both types are (ptr to) class, and note any incompleteness.
   int DifferentPtrness = 0;
@@ -436,115 +435,6 @@
           << DeclTo->getDeclName();
     }
   }
-}
-
-/// UnwrapDissimilarPointerTypes - Like Sema::UnwrapSimilarPointerTypes,
-/// this removes one level of indirection from both types, provided that they're
-/// the same kind of pointer (plain or to-member). Unlike the Sema function,
-/// this one doesn't care if the two pointers-to-member don't point into the
-/// same class. This is because CastsAwayConstness doesn't care.
-/// And additionally, it handles C++ references. If both the types are
-/// references, then their pointee types are returned,
-/// else if only one of them is reference, it's pointee type is returned,
-/// and the other type is returned as-is.
-static bool UnwrapDissimilarPointerTypes(QualType& T1, QualType& T2) {
-  const PointerType *T1PtrType = T1->getAs<PointerType>(),
-                    *T2PtrType = T2->getAs<PointerType>();
-  if (T1PtrType && T2PtrType) {
-    T1 = T1PtrType->getPointeeType();
-    T2 = T2PtrType->getPointeeType();
-    return true;
-  }
-  const ObjCObjectPointerType *T1ObjCPtrType = 
-                                            T1->getAs<ObjCObjectPointerType>(),
-                              *T2ObjCPtrType = 
-                                            T2->getAs<ObjCObjectPointerType>();
-  if (T1ObjCPtrType) {
-    if (T2ObjCPtrType) {
-      T1 = T1ObjCPtrType->getPointeeType();
-      T2 = T2ObjCPtrType->getPointeeType();
-      return true;
-    }
-    else if (T2PtrType) {
-      T1 = T1ObjCPtrType->getPointeeType();
-      T2 = T2PtrType->getPointeeType();
-      return true;
-    }
-  }
-  else if (T2ObjCPtrType) {
-    if (T1PtrType) {
-      T2 = T2ObjCPtrType->getPointeeType();
-      T1 = T1PtrType->getPointeeType();
-      return true;
-    }
-  }
-  
-  const MemberPointerType *T1MPType = T1->getAs<MemberPointerType>(),
-                          *T2MPType = T2->getAs<MemberPointerType>();
-  if (T1MPType && T2MPType) {
-    T1 = T1MPType->getPointeeType();
-    T2 = T2MPType->getPointeeType();
-    return true;
-  }
-  
-  const BlockPointerType *T1BPType = T1->getAs<BlockPointerType>(),
-                         *T2BPType = T2->getAs<BlockPointerType>();
-  if (T1BPType && T2BPType) {
-    T1 = T1BPType->getPointeeType();
-    T2 = T2BPType->getPointeeType();
-    return true;
-  }
-  
-  const LValueReferenceType *T1RefType = T1->getAs<LValueReferenceType>(),
-                            *T2RefType = T2->getAs<LValueReferenceType>();
-  if (T1RefType && T2RefType) {
-    T1 = T1RefType->getPointeeType();
-    T2 = T2RefType->getPointeeType();
-    return true;
-  }
-
-  if (T1RefType) {
-    T1 = T1RefType->getPointeeType();
-    // T2 = T2;
-    return true;
-  }
-
-  if (T2RefType) {
-    // T1 = T1;
-    T2 = T2RefType->getPointeeType();
-    return true;
-  }
-
-  return false;
-=======
-
-  // Detect if both types are (ptr to) class, and note any incompleteness.
-  int DifferentPtrness = 0;
-  QualType From = destType;
-  if (auto Ptr = From->getAs<PointerType>()) {
-    From = Ptr->getPointeeType();
-    DifferentPtrness++;
-  }
-  QualType To = src->getType();
-  if (auto Ptr = To->getAs<PointerType>()) {
-    To = Ptr->getPointeeType();
-    DifferentPtrness--;
-  }
-  if (!DifferentPtrness) {
-    auto RecFrom = From->getAs<RecordType>();
-    auto RecTo = To->getAs<RecordType>();
-    if (RecFrom && RecTo) {
-      auto DeclFrom = RecFrom->getAsCXXRecordDecl();
-      if (!DeclFrom->isCompleteDefinition())
-        S.Diag(DeclFrom->getLocation(), diag::note_type_incomplete)
-          << DeclFrom->getDeclName();
-      auto DeclTo = RecTo->getAsCXXRecordDecl();
-      if (!DeclTo->isCompleteDefinition())
-        S.Diag(DeclTo->getLocation(), diag::note_type_incomplete)
-          << DeclTo->getDeclName();
-    }
-  }
->>>>>>> b2b84690
 }
 
 namespace {
@@ -629,24 +519,6 @@
                    Qualifiers *CastAwayQualifiers = nullptr) {
   // If the only checking we care about is for Objective-C lifetime qualifiers,
   // and we're not in ObjC mode, there's nothing to check.
-<<<<<<< HEAD
-  if (!CheckCVR && CheckObjCLifetime && 
-      !Self.Context.getLangOpts().ObjC1)
-    return false;
-    
-  // Casting away constness is defined in C++ 5.2.11p8 with reference to
-  // C++ 4.4. We piggyback on Sema::IsQualificationConversion for this, since
-  // the rules are non-trivial. So first we construct Tcv *...cv* as described
-  // in C++ 5.2.11p8.
-  assert((SrcType->isAnyPointerType() || SrcType->isMemberPointerType() ||
-          SrcType->isBlockPointerType() ||
-          DestType->isLValueReferenceType()) &&
-         "Source type is not pointer or pointer to member.");
-  assert((DestType->isAnyPointerType() || DestType->isMemberPointerType() ||
-          DestType->isBlockPointerType() ||
-          DestType->isLValueReferenceType()) &&
-         "Destination type is not pointer or pointer to member, or reference.");
-=======
   if (!CheckCVR && CheckObjCLifetime && !Self.Context.getLangOpts().ObjC1)
     return CastAwayConstnessKind::CACK_None;
 
@@ -658,7 +530,6 @@
             DestType->isBlockPointerType()) &&
            "Destination type is not pointer or pointer to member.");
   }
->>>>>>> b2b84690
 
   QualType UnwrappedSrcType = Self.Context.getCanonicalType(SrcType), 
            UnwrappedDestType = Self.Context.getCanonicalType(DestType);
@@ -668,9 +539,6 @@
   // Objective-C GC, etc.) are part of the type's identity.
   QualType PrevUnwrappedSrcType = UnwrappedSrcType;
   QualType PrevUnwrappedDestType = UnwrappedDestType;
-<<<<<<< HEAD
-  while (UnwrapDissimilarPointerTypes(UnwrappedSrcType, UnwrappedDestType)) {
-=======
   auto WorstKind = CastAwayConstnessKind::CACK_Similar;
   bool AllConstSoFar = true;
   while (auto Kind = unwrapCastAwayConstnessLevel(
@@ -680,7 +548,6 @@
     if (Kind > WorstKind)
       WorstKind = Kind;
 
->>>>>>> b2b84690
     // Determine the relevant qualifiers at this level.
     Qualifiers SrcQuals, DestQuals;
     Self.Context.getUnqualifiedArrayType(UnwrappedSrcType, SrcQuals);
@@ -693,18 +560,6 @@
         UnwrappedDestType->isObjCObjectType())
       SrcQuals.removeConst();
 
-<<<<<<< HEAD
-    Qualifiers RetainedSrcQuals, RetainedDestQuals;
-    if (CheckCVR) {
-      RetainedSrcQuals.setCVRQualifiers(SrcQuals.getCVRQualifiers());
-      RetainedDestQuals.setCVRQualifiers(DestQuals.getCVRQualifiers());
-
-      if (RetainedSrcQuals != RetainedDestQuals && TheOffendingSrcType &&
-          TheOffendingDestType && CastAwayQualifiers) {
-        *TheOffendingSrcType = PrevUnwrappedSrcType;
-        *TheOffendingDestType = PrevUnwrappedDestType;
-        *CastAwayQualifiers = RetainedSrcQuals - RetainedDestQuals;
-=======
     if (CheckCVR) {
       Qualifiers SrcCvrQuals =
           Qualifiers::fromCVRMask(SrcQuals.getCVRQualifiers());
@@ -728,18 +583,11 @@
         // 'constness'. We noted the outermost type missing a 'const' already.
         if (!AllConstSoFar)
           return WorstKind;
->>>>>>> b2b84690
       }
     }
 
     if (CheckObjCLifetime &&
         !DestQuals.compatiblyIncludesObjCLifetime(SrcQuals))
-<<<<<<< HEAD
-      return true;
-    
-    cv1.push_back(RetainedSrcQuals);
-    cv2.push_back(RetainedDestQuals);
-=======
       return WorstKind;
 
     // If we found our first non-const-qualified type, this may be the place
@@ -751,7 +599,6 @@
       if (TheOffendingDestType)
         *TheOffendingDestType = PrevUnwrappedDestType;
     }
->>>>>>> b2b84690
 
     PrevUnwrappedSrcType = UnwrappedSrcType;
     PrevUnwrappedDestType = UnwrappedDestType;
@@ -1078,14 +925,9 @@
       diagnoseBadCast(Self, msg, CT_Reinterpret, OpRange, SrcExpr.get(),
                       DestType, /*listInitialization=*/false);
     }
-<<<<<<< HEAD
-    SrcExpr = ExprError();
-  } else if (tcr == TC_Success) {
-=======
   }
 
   if (isValidCast(tcr)) {
->>>>>>> b2b84690
     if (Self.getLangOpts().allowsNonTrivialObjCLifetimeQualifiers())
       checkObjCConversion(Sema::CCK_OtherCast);
     DiagnoseReinterpretUpDownCast(Self, SrcExpr.get(), DestType, OpRange);
@@ -1155,13 +997,8 @@
       checkCastAlign();
     if (Self.getLangOpts().allowsNonTrivialObjCLifetimeQualifiers())
       checkObjCConversion(Sema::CCK_OtherCast);
-<<<<<<< HEAD
-  } else if (Kind == CK_BitCast) {
-    checkCastAlign();
-=======
   } else {
     SrcExpr = ExprError();
->>>>>>> b2b84690
   }
 }
 
@@ -2173,13 +2010,6 @@
       (void)Self.isCompleteType(OpRange.getBegin(), DestType);
     }
 
-    if (Self.Context.getTargetInfo().getCXXABI().isMicrosoft()) {
-      // We need to determine the inheritance model that the class will use if
-      // haven't yet.
-      (void)Self.isCompleteType(OpRange.getBegin(), SrcType);
-      (void)Self.isCompleteType(OpRange.getBegin(), DestType);
-    }
-
     // Don't allow casting between member pointers of different sizes.
     if (Self.Context.getTypeSize(DestMemPtr) !=
         Self.Context.getTypeSize(SrcMemPtr)) {
@@ -2490,11 +2320,7 @@
   }
 
   if (Self.getLangOpts().allowsNonTrivialObjCLifetimeQualifiers() &&
-<<<<<<< HEAD
-      tcr == TC_Success)
-=======
       isValidCast(tcr))
->>>>>>> b2b84690
     checkObjCConversion(CCK);
 
   if (tcr != TC_Success && msg != 0) {
@@ -2649,22 +2475,6 @@
       } else {
         Self.Diag(OpRange.getBegin(), diag::err_typecheck_cast_to_union_no_type)
           << SrcType << SrcExpr.get()->getSourceRange();
-        SrcExpr = ExprError();
-        return;
-      }
-    }
-
-    // OpenCL v2.0 s6.13.10 - Allow casts from '0' to event_t type.
-    if (Self.getLangOpts().OpenCL && DestType->isEventT()) {
-      llvm::APSInt CastInt;
-      if (SrcExpr.get()->EvaluateAsInt(CastInt, Self.Context)) {
-        if (0 == CastInt) {
-          Kind = CK_ZeroToOCLEvent;
-          return;
-        }
-        Self.Diag(OpRange.getBegin(),
-                  diag::err_opencl_cast_non_zero_to_event_t)
-                  << CastInt.toString(10) << SrcExpr.get()->getSourceRange();
         SrcExpr = ExprError();
         return;
       }
@@ -2826,13 +2636,6 @@
 
   QualType TheOffendingSrcType, TheOffendingDestType;
   Qualifiers CastAwayQualifiers;
-<<<<<<< HEAD
-  if (!CastsAwayConstness(Self, SrcType, DestType, true, false,
-                          &TheOffendingSrcType, &TheOffendingDestType,
-                          &CastAwayQualifiers))
-    return;
-
-=======
   if (CastsAwayConstness(Self, SrcType, DestType, true, false,
                          &TheOffendingSrcType, &TheOffendingDestType,
                          &CastAwayQualifiers) !=
@@ -2840,7 +2643,6 @@
     return;
 
   // FIXME: 'restrict' is not properly handled here.
->>>>>>> b2b84690
   int qualifiers = -1;
   if (CastAwayQualifiers.hasConst() && CastAwayQualifiers.hasVolatile()) {
     qualifiers = 0;
