//===------- SemaTemplateVariadic.cpp - C++ Variadic Templates ------------===/
//
//                     The LLVM Compiler Infrastructure
//
// This file is distributed under the University of Illinois Open Source
// License. See LICENSE.TXT for details.
//===----------------------------------------------------------------------===/
//
//  This file implements semantic analysis for C++0x variadic templates.
//===----------------------------------------------------------------------===/

#include "clang/Sema/Sema.h"
#include "TypeLocBuilder.h"
#include "clang/AST/Expr.h"
#include "clang/AST/RecursiveASTVisitor.h"
#include "clang/AST/TypeLoc.h"
#include "clang/Sema/Lookup.h"
#include "clang/Sema/ParsedTemplate.h"
#include "clang/Sema/ScopeInfo.h"
#include "clang/Sema/SemaInternal.h"
#include "clang/Sema/Template.h"

using namespace clang;

//----------------------------------------------------------------------------
// Visitor that collects unexpanded parameter packs
//----------------------------------------------------------------------------

/// Retrieve the depth and index of a parameter pack.
static std::pair<unsigned, unsigned> 
getDepthAndIndex(NamedDecl *ND) {
  if (TemplateTypeParmDecl *TTP = dyn_cast<TemplateTypeParmDecl>(ND))
    return std::make_pair(TTP->getDepth(), TTP->getIndex());
  
  if (NonTypeTemplateParmDecl *NTTP = dyn_cast<NonTypeTemplateParmDecl>(ND))
    return std::make_pair(NTTP->getDepth(), NTTP->getIndex());
  
  TemplateTemplateParmDecl *TTP = cast<TemplateTemplateParmDecl>(ND);
  return std::make_pair(TTP->getDepth(), TTP->getIndex());
}

namespace {
  /// A class that collects unexpanded parameter packs.
  class CollectUnexpandedParameterPacksVisitor :
    public RecursiveASTVisitor<CollectUnexpandedParameterPacksVisitor> 
  {
    typedef RecursiveASTVisitor<CollectUnexpandedParameterPacksVisitor>
      inherited;

    SmallVectorImpl<UnexpandedParameterPack> &Unexpanded;

    bool InLambda = false;
    unsigned DepthLimit = (unsigned)-1;

    void addUnexpanded(NamedDecl *ND, SourceLocation Loc = SourceLocation()) {
      if (auto *PVD = dyn_cast<ParmVarDecl>(ND)) {
        // For now, the only problematic case is a generic lambda's templated
        // call operator, so we don't need to look for all the other ways we
        // could have reached a dependent parameter pack.
        auto *FD = dyn_cast<FunctionDecl>(PVD->getDeclContext());
        auto *FTD = FD ? FD->getDescribedFunctionTemplate() : nullptr;
        if (FTD && FTD->getTemplateParameters()->getDepth() >= DepthLimit)
          return;
      } else if (getDepthAndIndex(ND).first >= DepthLimit)
        return;

      Unexpanded.push_back({ND, Loc});
    }
    void addUnexpanded(const TemplateTypeParmType *T,
                       SourceLocation Loc = SourceLocation()) {
      if (T->getDepth() < DepthLimit)
        Unexpanded.push_back({T, Loc});
    }
    
  public:
    explicit CollectUnexpandedParameterPacksVisitor(
        SmallVectorImpl<UnexpandedParameterPack> &Unexpanded)
        : Unexpanded(Unexpanded) {}

    bool shouldWalkTypesOfTypeLocs() const { return false; }

    //------------------------------------------------------------------------
    // Recording occurrences of (unexpanded) parameter packs.
    //------------------------------------------------------------------------

    /// Record occurrences of template type parameter packs.
    bool VisitTemplateTypeParmTypeLoc(TemplateTypeParmTypeLoc TL) {
      if (TL.getTypePtr()->isParameterPack())
        addUnexpanded(TL.getTypePtr(), TL.getNameLoc());
      return true;
    }

    /// Record occurrences of template type parameter packs
    /// when we don't have proper source-location information for
    /// them.
    ///
    /// Ideally, this routine would never be used.
    bool VisitTemplateTypeParmType(TemplateTypeParmType *T) {
      if (T->isParameterPack())
        addUnexpanded(T);

      return true;
    }

    /// Record occurrences of function and non-type template
    /// parameter packs in an expression.
    bool VisitDeclRefExpr(DeclRefExpr *E) {
      if (E->getDecl()->isParameterPack())
        addUnexpanded(E->getDecl(), E->getLocation());
      
      return true;
    }
    
    /// Record occurrences of template template parameter packs.
    bool TraverseTemplateName(TemplateName Template) {
      if (auto *TTP = dyn_cast_or_null<TemplateTemplateParmDecl>(
              Template.getAsTemplateDecl())) {
        if (TTP->isParameterPack())
          addUnexpanded(TTP);
      }
      
      return inherited::TraverseTemplateName(Template);
    }

    /// Suppress traversal into Objective-C container literal
    /// elements that are pack expansions.
    bool TraverseObjCDictionaryLiteral(ObjCDictionaryLiteral *E) {
      if (!E->containsUnexpandedParameterPack())
        return true;

      for (unsigned I = 0, N = E->getNumElements(); I != N; ++I) {
        ObjCDictionaryElement Element = E->getKeyValueElement(I);
        if (Element.isPackExpansion())
          continue;

        TraverseStmt(Element.Key);
        TraverseStmt(Element.Value);
      }
      return true;
    }
    //------------------------------------------------------------------------
    // Pruning the search for unexpanded parameter packs.
    //------------------------------------------------------------------------

    /// Suppress traversal into statements and expressions that
    /// do not contain unexpanded parameter packs.
    bool TraverseStmt(Stmt *S) { 
      Expr *E = dyn_cast_or_null<Expr>(S);
      if ((E && E->containsUnexpandedParameterPack()) || InLambda)
        return inherited::TraverseStmt(S);

      return true;
    }

    /// Suppress traversal into types that do not contain
    /// unexpanded parameter packs.
    bool TraverseType(QualType T) {
      if ((!T.isNull() && T->containsUnexpandedParameterPack()) || InLambda)
        return inherited::TraverseType(T);

      return true;
    }

    /// Suppress traversal into types with location information
    /// that do not contain unexpanded parameter packs.
    bool TraverseTypeLoc(TypeLoc TL) {
      if ((!TL.getType().isNull() && 
           TL.getType()->containsUnexpandedParameterPack()) ||
          InLambda)
        return inherited::TraverseTypeLoc(TL);

      return true;
    }

    /// Suppress traversal of parameter packs.
    bool TraverseDecl(Decl *D) { 
      // A function parameter pack is a pack expansion, so cannot contain
      // an unexpanded parameter pack. Likewise for a template parameter
      // pack that contains any references to other packs.
      if (D->isParameterPack())
        return true;

      return inherited::TraverseDecl(D);
    }

    /// Suppress traversal of pack-expanded attributes.
    bool TraverseAttr(Attr *A) {
      if (A->isPackExpansion())
        return true;

      return inherited::TraverseAttr(A);
    }

    /// Suppress traversal of pack expansion expressions and types.
    ///@{
    bool TraversePackExpansionType(PackExpansionType *T) { return true; }
    bool TraversePackExpansionTypeLoc(PackExpansionTypeLoc TL) { return true; }
    bool TraversePackExpansionExpr(PackExpansionExpr *E) { return true; }
    bool TraverseCXXFoldExpr(CXXFoldExpr *E) { return true; }

    ///@}

    /// Suppress traversal of using-declaration pack expansion.
    bool TraverseUnresolvedUsingValueDecl(UnresolvedUsingValueDecl *D) {
      if (D->isPackExpansion())
        return true;

      return inherited::TraverseUnresolvedUsingValueDecl(D);
    }

    /// Suppress traversal of using-declaration pack expansion.
    bool TraverseUnresolvedUsingTypenameDecl(UnresolvedUsingTypenameDecl *D) {
      if (D->isPackExpansion())
        return true;

      return inherited::TraverseUnresolvedUsingTypenameDecl(D);
    }

    /// Suppress traversal of template argument pack expansions.
    bool TraverseTemplateArgument(const TemplateArgument &Arg) {
      if (Arg.isPackExpansion())
        return true;

      return inherited::TraverseTemplateArgument(Arg);
    }

    /// Suppress traversal of template argument pack expansions.
    bool TraverseTemplateArgumentLoc(const TemplateArgumentLoc &ArgLoc) {
      if (ArgLoc.getArgument().isPackExpansion())
        return true;
      
      return inherited::TraverseTemplateArgumentLoc(ArgLoc);
    }

    /// Suppress traversal of base specifier pack expansions.
    bool TraverseCXXBaseSpecifier(const CXXBaseSpecifier &Base) {
      if (Base.isPackExpansion())
        return true;

      return inherited::TraverseCXXBaseSpecifier(Base);
    }

    /// Suppress traversal of mem-initializer pack expansions.
    bool TraverseConstructorInitializer(CXXCtorInitializer *Init) {
      if (Init->isPackExpansion())
        return true;

      return inherited::TraverseConstructorInitializer(Init);
    }

    /// Note whether we're traversing a lambda containing an unexpanded
    /// parameter pack. In this case, the unexpanded pack can occur anywhere,
    /// including all the places where we normally wouldn't look. Within a
    /// lambda, we don't propagate the 'contains unexpanded parameter pack' bit
    /// outside an expression.
    bool TraverseLambdaExpr(LambdaExpr *Lambda) {
      // The ContainsUnexpandedParameterPack bit on a lambda is always correct,
      // even if it's contained within another lambda.
      if (!Lambda->containsUnexpandedParameterPack())
        return true;

      bool WasInLambda = InLambda;
      unsigned OldDepthLimit = DepthLimit;

      InLambda = true;
      if (auto *TPL = Lambda->getTemplateParameterList())
        DepthLimit = TPL->getDepth();

      inherited::TraverseLambdaExpr(Lambda);

      InLambda = WasInLambda;
      DepthLimit = OldDepthLimit;
      return true;
    }

    /// Suppress traversal within pack expansions in lambda captures.
    bool TraverseLambdaCapture(LambdaExpr *Lambda, const LambdaCapture *C,
                               Expr *Init) {
      if (C->isPackExpansion())
        return true;

      return inherited::TraverseLambdaCapture(Lambda, C, Init);
    }
  };
}

<<<<<<< HEAD
/// \brief Determine whether it's possible for an unexpanded parameter pack to
=======
/// Determine whether it's possible for an unexpanded parameter pack to
>>>>>>> b2b84690
/// be valid in this location. This only happens when we're in a declaration
/// that is nested within an expression that could be expanded, such as a
/// lambda-expression within a function call.
///
/// This is conservatively correct, but may claim that some unexpanded packs are
/// permitted when they are not.
bool Sema::isUnexpandedParameterPackPermitted() {
  for (auto *SI : FunctionScopes)
    if (isa<sema::LambdaScopeInfo>(SI))
      return true;
  return false;
}

<<<<<<< HEAD
/// \brief Diagnose all of the unexpanded parameter packs in the given
=======
/// Diagnose all of the unexpanded parameter packs in the given
>>>>>>> b2b84690
/// vector.
bool
Sema::DiagnoseUnexpandedParameterPacks(SourceLocation Loc,
                                       UnexpandedParameterPackContext UPPC,
                                 ArrayRef<UnexpandedParameterPack> Unexpanded) {
  if (Unexpanded.empty())
    return false;

  // If we are within a lambda expression and referencing a pack that is not
  // a parameter of the lambda itself, that lambda contains an unexpanded
  // parameter pack, and we are done.
  // FIXME: Store 'Unexpanded' on the lambda so we don't need to recompute it
  // later.
  SmallVector<UnexpandedParameterPack, 4> LambdaParamPackReferences;
  for (unsigned N = FunctionScopes.size(); N; --N) {
    sema::FunctionScopeInfo *Func = FunctionScopes[N-1];
    // We do not permit pack expansion that would duplicate a statement
    // expression, not even within a lambda.
    // FIXME: We could probably support this for statement expressions that do
    // not contain labels, and for pack expansions that expand both the stmt
    // expr and the enclosing lambda.
    if (std::any_of(
            Func->CompoundScopes.begin(), Func->CompoundScopes.end(),
            [](sema::CompoundScopeInfo &CSI) { return CSI.IsStmtExpr; }))
      break;

    if (auto *LSI = dyn_cast<sema::LambdaScopeInfo>(Func)) {
      if (N == FunctionScopes.size()) {
        for (auto &Param : Unexpanded) {
          auto *PD = dyn_cast_or_null<ParmVarDecl>(
              Param.first.dyn_cast<NamedDecl *>());
          if (PD && PD->getDeclContext() == LSI->CallOperator)
            LambdaParamPackReferences.push_back(Param);
        }
      }

      // If we have references to a parameter pack of the innermost enclosing
      // lambda, only diagnose those ones. We don't know whether any other
      // unexpanded parameters referenced herein are actually unexpanded;
      // they might be expanded at an outer level.
      if (!LambdaParamPackReferences.empty()) {
        Unexpanded = LambdaParamPackReferences;
        break;
      }

      LSI->ContainsUnexpandedParameterPack = true;
      return false;
    }
  }
  
  SmallVector<SourceLocation, 4> Locations;
  SmallVector<IdentifierInfo *, 4> Names;
  llvm::SmallPtrSet<IdentifierInfo *, 4> NamesKnown;

  for (unsigned I = 0, N = Unexpanded.size(); I != N; ++I) {
    IdentifierInfo *Name = nullptr;
    if (const TemplateTypeParmType *TTP
          = Unexpanded[I].first.dyn_cast<const TemplateTypeParmType *>())
      Name = TTP->getIdentifier();
    else
      Name = Unexpanded[I].first.get<NamedDecl *>()->getIdentifier();

    if (Name && NamesKnown.insert(Name).second)
      Names.push_back(Name);

    if (Unexpanded[I].second.isValid())
      Locations.push_back(Unexpanded[I].second);
  }

  DiagnosticBuilder DB = Diag(Loc, diag::err_unexpanded_parameter_pack)
                         << (int)UPPC << (int)Names.size();
  for (size_t I = 0, E = std::min(Names.size(), (size_t)2); I != E; ++I)
    DB << Names[I];

  for (unsigned I = 0, N = Locations.size(); I != N; ++I)
    DB << SourceRange(Locations[I]);
  return true;
}

bool Sema::DiagnoseUnexpandedParameterPack(SourceLocation Loc, 
                                           TypeSourceInfo *T,
                                         UnexpandedParameterPackContext UPPC) {
  // C++0x [temp.variadic]p5:
  //   An appearance of a name of a parameter pack that is not expanded is 
  //   ill-formed.
  if (!T->getType()->containsUnexpandedParameterPack())
    return false;

  SmallVector<UnexpandedParameterPack, 2> Unexpanded;
  CollectUnexpandedParameterPacksVisitor(Unexpanded).TraverseTypeLoc(
                                                              T->getTypeLoc());
  assert(!Unexpanded.empty() && "Unable to find unexpanded parameter packs");
  return DiagnoseUnexpandedParameterPacks(Loc, UPPC, Unexpanded);
}

bool Sema::DiagnoseUnexpandedParameterPack(Expr *E,
                                        UnexpandedParameterPackContext UPPC) {
  // C++0x [temp.variadic]p5:
  //   An appearance of a name of a parameter pack that is not expanded is 
  //   ill-formed.
  if (!E->containsUnexpandedParameterPack())
    return false;

  SmallVector<UnexpandedParameterPack, 2> Unexpanded;
  CollectUnexpandedParameterPacksVisitor(Unexpanded).TraverseStmt(E);
  assert(!Unexpanded.empty() && "Unable to find unexpanded parameter packs");
  return DiagnoseUnexpandedParameterPacks(E->getLocStart(), UPPC, Unexpanded);
}

bool Sema::DiagnoseUnexpandedParameterPack(const CXXScopeSpec &SS,
                                        UnexpandedParameterPackContext UPPC) {
  // C++0x [temp.variadic]p5:
  //   An appearance of a name of a parameter pack that is not expanded is 
  //   ill-formed.
  if (!SS.getScopeRep() || 
      !SS.getScopeRep()->containsUnexpandedParameterPack())
    return false;

  SmallVector<UnexpandedParameterPack, 2> Unexpanded;
  CollectUnexpandedParameterPacksVisitor(Unexpanded)
    .TraverseNestedNameSpecifier(SS.getScopeRep());
  assert(!Unexpanded.empty() && "Unable to find unexpanded parameter packs");
  return DiagnoseUnexpandedParameterPacks(SS.getRange().getBegin(),
                                          UPPC, Unexpanded);
}

bool Sema::DiagnoseUnexpandedParameterPack(const DeclarationNameInfo &NameInfo,
                                         UnexpandedParameterPackContext UPPC) {
  // C++0x [temp.variadic]p5:
  //   An appearance of a name of a parameter pack that is not expanded is 
  //   ill-formed.
  switch (NameInfo.getName().getNameKind()) {
  case DeclarationName::Identifier:
  case DeclarationName::ObjCZeroArgSelector:
  case DeclarationName::ObjCOneArgSelector:
  case DeclarationName::ObjCMultiArgSelector:
  case DeclarationName::CXXOperatorName:
  case DeclarationName::CXXLiteralOperatorName:
  case DeclarationName::CXXUsingDirective:
  case DeclarationName::CXXDeductionGuideName:
    return false;

  case DeclarationName::CXXConstructorName:
  case DeclarationName::CXXDestructorName:
  case DeclarationName::CXXConversionFunctionName:
    // FIXME: We shouldn't need this null check!
    if (TypeSourceInfo *TSInfo = NameInfo.getNamedTypeInfo())
      return DiagnoseUnexpandedParameterPack(NameInfo.getLoc(), TSInfo, UPPC);

    if (!NameInfo.getName().getCXXNameType()->containsUnexpandedParameterPack())
      return false;

    break;
  }

  SmallVector<UnexpandedParameterPack, 2> Unexpanded;
  CollectUnexpandedParameterPacksVisitor(Unexpanded)
    .TraverseType(NameInfo.getName().getCXXNameType());
  assert(!Unexpanded.empty() && "Unable to find unexpanded parameter packs");
  return DiagnoseUnexpandedParameterPacks(NameInfo.getLoc(), UPPC, Unexpanded);
}

bool Sema::DiagnoseUnexpandedParameterPack(SourceLocation Loc,
                                           TemplateName Template,
                                       UnexpandedParameterPackContext UPPC) {
  
  if (Template.isNull() || !Template.containsUnexpandedParameterPack())
    return false;

  SmallVector<UnexpandedParameterPack, 2> Unexpanded;
  CollectUnexpandedParameterPacksVisitor(Unexpanded)
    .TraverseTemplateName(Template);
  assert(!Unexpanded.empty() && "Unable to find unexpanded parameter packs");
  return DiagnoseUnexpandedParameterPacks(Loc, UPPC, Unexpanded);
}

bool Sema::DiagnoseUnexpandedParameterPack(TemplateArgumentLoc Arg,
                                         UnexpandedParameterPackContext UPPC) {
  if (Arg.getArgument().isNull() || 
      !Arg.getArgument().containsUnexpandedParameterPack())
    return false;
  
  SmallVector<UnexpandedParameterPack, 2> Unexpanded;
  CollectUnexpandedParameterPacksVisitor(Unexpanded)
    .TraverseTemplateArgumentLoc(Arg);
  assert(!Unexpanded.empty() && "Unable to find unexpanded parameter packs");
  return DiagnoseUnexpandedParameterPacks(Arg.getLocation(), UPPC, Unexpanded);
}

void Sema::collectUnexpandedParameterPacks(TemplateArgument Arg,
                   SmallVectorImpl<UnexpandedParameterPack> &Unexpanded) {
  CollectUnexpandedParameterPacksVisitor(Unexpanded)
    .TraverseTemplateArgument(Arg);
}

void Sema::collectUnexpandedParameterPacks(TemplateArgumentLoc Arg,
                   SmallVectorImpl<UnexpandedParameterPack> &Unexpanded) {
  CollectUnexpandedParameterPacksVisitor(Unexpanded)
    .TraverseTemplateArgumentLoc(Arg);
}

void Sema::collectUnexpandedParameterPacks(QualType T,
                   SmallVectorImpl<UnexpandedParameterPack> &Unexpanded) {
  CollectUnexpandedParameterPacksVisitor(Unexpanded).TraverseType(T);  
}  

void Sema::collectUnexpandedParameterPacks(TypeLoc TL,
                   SmallVectorImpl<UnexpandedParameterPack> &Unexpanded) {
  CollectUnexpandedParameterPacksVisitor(Unexpanded).TraverseTypeLoc(TL);  
}

void Sema::collectUnexpandedParameterPacks(
    NestedNameSpecifierLoc NNS,
    SmallVectorImpl<UnexpandedParameterPack> &Unexpanded) {
  CollectUnexpandedParameterPacksVisitor(Unexpanded)
      .TraverseNestedNameSpecifierLoc(NNS);
}

void Sema::collectUnexpandedParameterPacks(
    const DeclarationNameInfo &NameInfo,
    SmallVectorImpl<UnexpandedParameterPack> &Unexpanded) {
  CollectUnexpandedParameterPacksVisitor(Unexpanded)
    .TraverseDeclarationNameInfo(NameInfo);
}


ParsedTemplateArgument 
Sema::ActOnPackExpansion(const ParsedTemplateArgument &Arg,
                         SourceLocation EllipsisLoc) {
  if (Arg.isInvalid())
    return Arg;

  switch (Arg.getKind()) {
  case ParsedTemplateArgument::Type: {
    TypeResult Result = ActOnPackExpansion(Arg.getAsType(), EllipsisLoc);
    if (Result.isInvalid())
      return ParsedTemplateArgument();

    return ParsedTemplateArgument(Arg.getKind(), Result.get().getAsOpaquePtr(), 
                                  Arg.getLocation());
  }

  case ParsedTemplateArgument::NonType: {
    ExprResult Result = ActOnPackExpansion(Arg.getAsExpr(), EllipsisLoc);
    if (Result.isInvalid())
      return ParsedTemplateArgument();
    
    return ParsedTemplateArgument(Arg.getKind(), Result.get(), 
                                  Arg.getLocation());
  }
    
  case ParsedTemplateArgument::Template:
    if (!Arg.getAsTemplate().get().containsUnexpandedParameterPack()) {
      SourceRange R(Arg.getLocation());
      if (Arg.getScopeSpec().isValid())
        R.setBegin(Arg.getScopeSpec().getBeginLoc());
      Diag(EllipsisLoc, diag::err_pack_expansion_without_parameter_packs)
        << R;
      return ParsedTemplateArgument();
    }
      
    return Arg.getTemplatePackExpansion(EllipsisLoc);
  }
  llvm_unreachable("Unhandled template argument kind?");
}

TypeResult Sema::ActOnPackExpansion(ParsedType Type, 
                                    SourceLocation EllipsisLoc) {
  TypeSourceInfo *TSInfo;
  GetTypeFromParser(Type, &TSInfo);
  if (!TSInfo)
    return true;

  TypeSourceInfo *TSResult = CheckPackExpansion(TSInfo, EllipsisLoc, None);
  if (!TSResult)
    return true;
  
  return CreateParsedType(TSResult->getType(), TSResult);
}

TypeSourceInfo *
Sema::CheckPackExpansion(TypeSourceInfo *Pattern, SourceLocation EllipsisLoc,
                         Optional<unsigned> NumExpansions) {
  // Create the pack expansion type and source-location information.
  QualType Result = CheckPackExpansion(Pattern->getType(), 
                                       Pattern->getTypeLoc().getSourceRange(),
                                       EllipsisLoc, NumExpansions);
  if (Result.isNull())
    return nullptr;

  TypeLocBuilder TLB;
  TLB.pushFullCopy(Pattern->getTypeLoc());
  PackExpansionTypeLoc TL = TLB.push<PackExpansionTypeLoc>(Result);
  TL.setEllipsisLoc(EllipsisLoc);

  return TLB.getTypeSourceInfo(Context, Result);
}

QualType Sema::CheckPackExpansion(QualType Pattern, SourceRange PatternRange,
                                  SourceLocation EllipsisLoc,
                                  Optional<unsigned> NumExpansions) {
  // C++0x [temp.variadic]p5:
  //   The pattern of a pack expansion shall name one or more
  //   parameter packs that are not expanded by a nested pack
  //   expansion.
  if (!Pattern->containsUnexpandedParameterPack()) {
    Diag(EllipsisLoc, diag::err_pack_expansion_without_parameter_packs)
      << PatternRange;
    return QualType();
  }

  return Context.getPackExpansionType(Pattern, NumExpansions);
}

ExprResult Sema::ActOnPackExpansion(Expr *Pattern, SourceLocation EllipsisLoc) {
  return CheckPackExpansion(Pattern, EllipsisLoc, None);
}

ExprResult Sema::CheckPackExpansion(Expr *Pattern, SourceLocation EllipsisLoc,
                                    Optional<unsigned> NumExpansions) {
  if (!Pattern)
    return ExprError();
  
  // C++0x [temp.variadic]p5:
  //   The pattern of a pack expansion shall name one or more
  //   parameter packs that are not expanded by a nested pack
  //   expansion.
  if (!Pattern->containsUnexpandedParameterPack()) {
    Diag(EllipsisLoc, diag::err_pack_expansion_without_parameter_packs)
    << Pattern->getSourceRange();
    return ExprError();
  }
  
  // Create the pack expansion expression and source-location information.
  return new (Context)
    PackExpansionExpr(Context.DependentTy, Pattern, EllipsisLoc, NumExpansions);
<<<<<<< HEAD
}

/// \brief Retrieve the depth and index of a parameter pack.
static std::pair<unsigned, unsigned> 
getDepthAndIndex(NamedDecl *ND) {
  if (TemplateTypeParmDecl *TTP = dyn_cast<TemplateTypeParmDecl>(ND))
    return std::make_pair(TTP->getDepth(), TTP->getIndex());
  
  if (NonTypeTemplateParmDecl *NTTP = dyn_cast<NonTypeTemplateParmDecl>(ND))
    return std::make_pair(NTTP->getDepth(), NTTP->getIndex());
  
  TemplateTemplateParmDecl *TTP = cast<TemplateTemplateParmDecl>(ND);
  return std::make_pair(TTP->getDepth(), TTP->getIndex());
=======
>>>>>>> b2b84690
}

bool Sema::CheckParameterPacksForExpansion(
    SourceLocation EllipsisLoc, SourceRange PatternRange,
    ArrayRef<UnexpandedParameterPack> Unexpanded,
    const MultiLevelTemplateArgumentList &TemplateArgs, bool &ShouldExpand,
    bool &RetainExpansion, Optional<unsigned> &NumExpansions) {
  ShouldExpand = true;
  RetainExpansion = false;
  std::pair<IdentifierInfo *, SourceLocation> FirstPack;
  bool HaveFirstPack = false;
  
  for (ArrayRef<UnexpandedParameterPack>::iterator i = Unexpanded.begin(),
                                                 end = Unexpanded.end();
                                                  i != end; ++i) {
    // Compute the depth and index for this parameter pack.
    unsigned Depth = 0, Index = 0;
    IdentifierInfo *Name;
    bool IsFunctionParameterPack = false;
    
    if (const TemplateTypeParmType *TTP
        = i->first.dyn_cast<const TemplateTypeParmType *>()) {
      Depth = TTP->getDepth();
      Index = TTP->getIndex();
      Name = TTP->getIdentifier();
    } else {
      NamedDecl *ND = i->first.get<NamedDecl *>();
      if (isa<ParmVarDecl>(ND))
        IsFunctionParameterPack = true;
      else
        std::tie(Depth, Index) = getDepthAndIndex(ND);

      Name = ND->getIdentifier();
    }
    
    // Determine the size of this argument pack.
    unsigned NewPackSize;    
    if (IsFunctionParameterPack) {
      // Figure out whether we're instantiating to an argument pack or not.
      typedef LocalInstantiationScope::DeclArgumentPack DeclArgumentPack;
      
      llvm::PointerUnion<Decl *, DeclArgumentPack *> *Instantiation
        = CurrentInstantiationScope->findInstantiationOf(
                                        i->first.get<NamedDecl *>());
      if (Instantiation->is<DeclArgumentPack *>()) {
        // We could expand this function parameter pack.
        NewPackSize = Instantiation->get<DeclArgumentPack *>()->size();
      } else {
        // We can't expand this function parameter pack, so we can't expand
        // the pack expansion.
        ShouldExpand = false;
        continue;
      }
    } else {
      // If we don't have a template argument at this depth/index, then we 
      // cannot expand the pack expansion. Make a note of this, but we still 
      // want to check any parameter packs we *do* have arguments for.
      if (Depth >= TemplateArgs.getNumLevels() ||
          !TemplateArgs.hasTemplateArgument(Depth, Index)) {
        ShouldExpand = false;
        continue;
      }
      
      // Determine the size of the argument pack.
      NewPackSize = TemplateArgs(Depth, Index).pack_size();
    }
    
    // C++0x [temp.arg.explicit]p9:
    //   Template argument deduction can extend the sequence of template 
    //   arguments corresponding to a template parameter pack, even when the
    //   sequence contains explicitly specified template arguments.
    if (!IsFunctionParameterPack && CurrentInstantiationScope) {
      if (NamedDecl *PartialPack 
                    = CurrentInstantiationScope->getPartiallySubstitutedPack()){
        unsigned PartialDepth, PartialIndex;
        std::tie(PartialDepth, PartialIndex) = getDepthAndIndex(PartialPack);
        if (PartialDepth == Depth && PartialIndex == Index)
          RetainExpansion = true;
      }
    }
    
    if (!NumExpansions) {
      // The is the first pack we've seen for which we have an argument. 
      // Record it.
      NumExpansions = NewPackSize;
      FirstPack.first = Name;
      FirstPack.second = i->second;
      HaveFirstPack = true;
      continue;
    }
    
    if (NewPackSize != *NumExpansions) {
      // C++0x [temp.variadic]p5:
      //   All of the parameter packs expanded by a pack expansion shall have 
      //   the same number of arguments specified.
      if (HaveFirstPack)
        Diag(EllipsisLoc, diag::err_pack_expansion_length_conflict)
          << FirstPack.first << Name << *NumExpansions << NewPackSize
          << SourceRange(FirstPack.second) << SourceRange(i->second);
      else
        Diag(EllipsisLoc, diag::err_pack_expansion_length_conflict_multilevel)
          << Name << *NumExpansions << NewPackSize
          << SourceRange(i->second);
      return true;
    }
  }

  return false;
}

Optional<unsigned> Sema::getNumArgumentsInExpansion(QualType T,
                          const MultiLevelTemplateArgumentList &TemplateArgs) {
  QualType Pattern = cast<PackExpansionType>(T)->getPattern();
  SmallVector<UnexpandedParameterPack, 2> Unexpanded;
  CollectUnexpandedParameterPacksVisitor(Unexpanded).TraverseType(Pattern);

  Optional<unsigned> Result;
  for (unsigned I = 0, N = Unexpanded.size(); I != N; ++I) {
    // Compute the depth and index for this parameter pack.
    unsigned Depth;
    unsigned Index;
    
    if (const TemplateTypeParmType *TTP
          = Unexpanded[I].first.dyn_cast<const TemplateTypeParmType *>()) {
      Depth = TTP->getDepth();
      Index = TTP->getIndex();
    } else {      
      NamedDecl *ND = Unexpanded[I].first.get<NamedDecl *>();
      if (isa<ParmVarDecl>(ND)) {
        // Function parameter pack.
        typedef LocalInstantiationScope::DeclArgumentPack DeclArgumentPack;
        
        llvm::PointerUnion<Decl *, DeclArgumentPack *> *Instantiation
          = CurrentInstantiationScope->findInstantiationOf(
                                        Unexpanded[I].first.get<NamedDecl *>());
        if (Instantiation->is<Decl*>())
          // The pattern refers to an unexpanded pack. We're not ready to expand
          // this pack yet.
          return None;

        unsigned Size = Instantiation->get<DeclArgumentPack *>()->size();
        assert((!Result || *Result == Size) && "inconsistent pack sizes");
        Result = Size;
        continue;
      }

      std::tie(Depth, Index) = getDepthAndIndex(ND);
    }
    if (Depth >= TemplateArgs.getNumLevels() ||
        !TemplateArgs.hasTemplateArgument(Depth, Index))
      // The pattern refers to an unknown template argument. We're not ready to
      // expand this pack yet.
      return None;
    
    // Determine the size of the argument pack.
    unsigned Size = TemplateArgs(Depth, Index).pack_size();
    assert((!Result || *Result == Size) && "inconsistent pack sizes");
    Result = Size;
  }
  
  return Result;
}

bool Sema::containsUnexpandedParameterPacks(Declarator &D) {
  const DeclSpec &DS = D.getDeclSpec();
  switch (DS.getTypeSpecType()) {
  case TST_typename:
  case TST_typeofType:
  case TST_underlyingType:
  case TST_atomic: {
    QualType T = DS.getRepAsType().get();
    if (!T.isNull() && T->containsUnexpandedParameterPack())
      return true;
    break;
  }
      
  case TST_typeofExpr:
  case TST_decltype:
    if (DS.getRepAsExpr() && 
        DS.getRepAsExpr()->containsUnexpandedParameterPack())
      return true;
    break;
      
  case TST_unspecified:
  case TST_void:
  case TST_char:
  case TST_wchar:
  case TST_char8:
  case TST_char16:
  case TST_char32:
  case TST_int:
  case TST_int128:
  case TST_half:
  case TST_float:
  case TST_double:
<<<<<<< HEAD
=======
  case TST_Accum:
  case TST_Fract:
  case TST_Float16:
>>>>>>> b2b84690
  case TST_float128:
  case TST_bool:
  case TST_decimal32:
  case TST_decimal64:
  case TST_decimal128:
  case TST_enum:
  case TST_union:
  case TST_struct:
  case TST_interface:
  case TST_class:
  case TST_auto:
  case TST_auto_type:
  case TST_decltype_auto:
#define GENERIC_IMAGE_TYPE(ImgType, Id) case TST_##ImgType##_t:
#include "clang/Basic/OpenCLImageTypes.def"
  case TST_unknown_anytype:
  case TST_error:
    break;
  }

  for (unsigned I = 0, N = D.getNumTypeObjects(); I != N; ++I) {
    const DeclaratorChunk &Chunk = D.getTypeObject(I);
    switch (Chunk.Kind) {
    case DeclaratorChunk::Pointer:
    case DeclaratorChunk::Reference:
    case DeclaratorChunk::Paren:
    case DeclaratorChunk::Pipe:
    case DeclaratorChunk::BlockPointer:
      // These declarator chunks cannot contain any parameter packs.
      break;
        
    case DeclaratorChunk::Array:
      if (Chunk.Arr.NumElts &&
          Chunk.Arr.NumElts->containsUnexpandedParameterPack())
        return true;
      break;
    case DeclaratorChunk::Function:
      for (unsigned i = 0, e = Chunk.Fun.NumParams; i != e; ++i) {
        ParmVarDecl *Param = cast<ParmVarDecl>(Chunk.Fun.Params[i].Param);
        QualType ParamTy = Param->getType();
        assert(!ParamTy.isNull() && "Couldn't parse type?");
        if (ParamTy->containsUnexpandedParameterPack()) return true;
      }

      if (Chunk.Fun.getExceptionSpecType() == EST_Dynamic) {
        for (unsigned i = 0; i != Chunk.Fun.getNumExceptions(); ++i) {
          if (Chunk.Fun.Exceptions[i]
                  .Ty.get()
                  ->containsUnexpandedParameterPack())
            return true;
        }
<<<<<<< HEAD
      } else if (Chunk.Fun.getExceptionSpecType() == EST_ComputedNoexcept &&
=======
      } else if (isComputedNoexcept(Chunk.Fun.getExceptionSpecType()) &&
>>>>>>> b2b84690
                 Chunk.Fun.NoexceptExpr->containsUnexpandedParameterPack())
        return true;

      if (Chunk.Fun.hasTrailingReturnType()) {
        QualType T = Chunk.Fun.getTrailingReturnType().get();
	if (!T.isNull() && T->containsUnexpandedParameterPack())
	  return true;
      }
      break;

    case DeclaratorChunk::MemberPointer:
      if (Chunk.Mem.Scope().getScopeRep() &&
          Chunk.Mem.Scope().getScopeRep()->containsUnexpandedParameterPack())
        return true;
      break;
    }
  }
  
  return false;
}

namespace {

// Callback to only accept typo corrections that refer to parameter packs.
class ParameterPackValidatorCCC : public CorrectionCandidateCallback {
 public:
  bool ValidateCandidate(const TypoCorrection &candidate) override {
    NamedDecl *ND = candidate.getCorrectionDecl();
    return ND && ND->isParameterPack();
  }
};

}

/// Called when an expression computing the size of a parameter pack
/// is parsed.
///
/// \code
/// template<typename ...Types> struct count {
///   static const unsigned value = sizeof...(Types);
/// };
/// \endcode
///
//
/// \param OpLoc The location of the "sizeof" keyword.
/// \param Name The name of the parameter pack whose size will be determined.
/// \param NameLoc The source location of the name of the parameter pack.
/// \param RParenLoc The location of the closing parentheses.
ExprResult Sema::ActOnSizeofParameterPackExpr(Scope *S,
                                              SourceLocation OpLoc,
                                              IdentifierInfo &Name,
                                              SourceLocation NameLoc,
                                              SourceLocation RParenLoc) {
  // C++0x [expr.sizeof]p5:
  //   The identifier in a sizeof... expression shall name a parameter pack.
  LookupResult R(*this, &Name, NameLoc, LookupOrdinaryName);
  LookupName(R, S);

  NamedDecl *ParameterPack = nullptr;
  switch (R.getResultKind()) {
  case LookupResult::Found:
    ParameterPack = R.getFoundDecl();
    break;
    
  case LookupResult::NotFound:
  case LookupResult::NotFoundInCurrentInstantiation:
    if (TypoCorrection Corrected =
            CorrectTypo(R.getLookupNameInfo(), R.getLookupKind(), S, nullptr,
                        llvm::make_unique<ParameterPackValidatorCCC>(),
                        CTK_ErrorRecovery)) {
      diagnoseTypo(Corrected,
                   PDiag(diag::err_sizeof_pack_no_pack_name_suggest) << &Name,
                   PDiag(diag::note_parameter_pack_here));
      ParameterPack = Corrected.getCorrectionDecl();
    }

  case LookupResult::FoundOverloaded:
  case LookupResult::FoundUnresolvedValue:
    break;
    
  case LookupResult::Ambiguous:
    DiagnoseAmbiguousLookup(R);
    return ExprError();
  }
  
  if (!ParameterPack || !ParameterPack->isParameterPack()) {
    Diag(NameLoc, diag::err_sizeof_pack_no_pack_name)
      << &Name;
    return ExprError();
  }

  MarkAnyDeclReferenced(OpLoc, ParameterPack, true);

  return SizeOfPackExpr::Create(Context, OpLoc, ParameterPack, NameLoc,
                                RParenLoc);
}

TemplateArgumentLoc
Sema::getTemplateArgumentPackExpansionPattern(
      TemplateArgumentLoc OrigLoc,
      SourceLocation &Ellipsis, Optional<unsigned> &NumExpansions) const {
  const TemplateArgument &Argument = OrigLoc.getArgument();
  assert(Argument.isPackExpansion());
  switch (Argument.getKind()) {
  case TemplateArgument::Type: {
    // FIXME: We shouldn't ever have to worry about missing
    // type-source info!
    TypeSourceInfo *ExpansionTSInfo = OrigLoc.getTypeSourceInfo();
    if (!ExpansionTSInfo)
      ExpansionTSInfo = Context.getTrivialTypeSourceInfo(Argument.getAsType(),
                                                         Ellipsis);
    PackExpansionTypeLoc Expansion =
        ExpansionTSInfo->getTypeLoc().castAs<PackExpansionTypeLoc>();
    Ellipsis = Expansion.getEllipsisLoc();

    TypeLoc Pattern = Expansion.getPatternLoc();
    NumExpansions = Expansion.getTypePtr()->getNumExpansions();

    // We need to copy the TypeLoc because TemplateArgumentLocs store a
    // TypeSourceInfo.
    // FIXME: Find some way to avoid the copy?
    TypeLocBuilder TLB;
    TLB.pushFullCopy(Pattern);
    TypeSourceInfo *PatternTSInfo =
        TLB.getTypeSourceInfo(Context, Pattern.getType());
    return TemplateArgumentLoc(TemplateArgument(Pattern.getType()),
                               PatternTSInfo);
  }

  case TemplateArgument::Expression: {
    PackExpansionExpr *Expansion
      = cast<PackExpansionExpr>(Argument.getAsExpr());
    Expr *Pattern = Expansion->getPattern();
    Ellipsis = Expansion->getEllipsisLoc();
    NumExpansions = Expansion->getNumExpansions();
    return TemplateArgumentLoc(Pattern, Pattern);
  }

  case TemplateArgument::TemplateExpansion:
    Ellipsis = OrigLoc.getTemplateEllipsisLoc();
    NumExpansions = Argument.getNumTemplateExpansions();
    return TemplateArgumentLoc(Argument.getPackExpansionPattern(),
                               OrigLoc.getTemplateQualifierLoc(),
                               OrigLoc.getTemplateNameLoc());

  case TemplateArgument::Declaration:
  case TemplateArgument::NullPtr:
  case TemplateArgument::Template:
  case TemplateArgument::Integral:
  case TemplateArgument::Pack:
  case TemplateArgument::Null:
    return TemplateArgumentLoc();
  }

  llvm_unreachable("Invalid TemplateArgument Kind!");
}

Optional<unsigned> Sema::getFullyPackExpandedSize(TemplateArgument Arg) {
  assert(Arg.containsUnexpandedParameterPack());

  // If this is a substituted pack, grab that pack. If not, we don't know
  // the size yet.
  // FIXME: We could find a size in more cases by looking for a substituted
  // pack anywhere within this argument, but that's not necessary in the common
  // case for 'sizeof...(A)' handling.
  TemplateArgument Pack;
  switch (Arg.getKind()) {
  case TemplateArgument::Type:
    if (auto *Subst = Arg.getAsType()->getAs<SubstTemplateTypeParmPackType>())
      Pack = Subst->getArgumentPack();
    else
      return None;
    break;

  case TemplateArgument::Expression:
    if (auto *Subst =
            dyn_cast<SubstNonTypeTemplateParmPackExpr>(Arg.getAsExpr()))
      Pack = Subst->getArgumentPack();
    else if (auto *Subst = dyn_cast<FunctionParmPackExpr>(Arg.getAsExpr()))  {
      for (ParmVarDecl *PD : *Subst)
        if (PD->isParameterPack())
          return None;
      return Subst->getNumExpansions();
    } else
      return None;
    break;

  case TemplateArgument::Template:
    if (SubstTemplateTemplateParmPackStorage *Subst =
            Arg.getAsTemplate().getAsSubstTemplateTemplateParmPack())
      Pack = Subst->getArgumentPack();
    else
      return None;
    break;

  case TemplateArgument::Declaration:
  case TemplateArgument::NullPtr:
  case TemplateArgument::TemplateExpansion:
  case TemplateArgument::Integral:
  case TemplateArgument::Pack:
  case TemplateArgument::Null:
    return None;
  }

  // Check that no argument in the pack is itself a pack expansion.
  for (TemplateArgument Elem : Pack.pack_elements()) {
    // There's no point recursing in this case; we would have already
    // expanded this pack expansion into the enclosing pack if we could.
    if (Elem.isPackExpansion())
      return None;
  }
  return Pack.pack_size();
}

static void CheckFoldOperand(Sema &S, Expr *E) {
  if (!E)
    return;

  E = E->IgnoreImpCasts();
  auto *OCE = dyn_cast<CXXOperatorCallExpr>(E);
  if ((OCE && OCE->isInfixBinaryOp()) || isa<BinaryOperator>(E) ||
      isa<AbstractConditionalOperator>(E)) {
    S.Diag(E->getExprLoc(), diag::err_fold_expression_bad_operand)
        << E->getSourceRange()
        << FixItHint::CreateInsertion(E->getLocStart(), "(")
        << FixItHint::CreateInsertion(E->getLocEnd(), ")");
  }
}

ExprResult Sema::ActOnCXXFoldExpr(SourceLocation LParenLoc, Expr *LHS,
                                  tok::TokenKind Operator,
                                  SourceLocation EllipsisLoc, Expr *RHS,
                                  SourceLocation RParenLoc) {
  // LHS and RHS must be cast-expressions. We allow an arbitrary expression
  // in the parser and reduce down to just cast-expressions here.
  CheckFoldOperand(*this, LHS);
  CheckFoldOperand(*this, RHS);

  auto DiscardOperands = [&] {
    CorrectDelayedTyposInExpr(LHS);
    CorrectDelayedTyposInExpr(RHS);
  };

  // [expr.prim.fold]p3:
  //   In a binary fold, op1 and op2 shall be the same fold-operator, and
  //   either e1 shall contain an unexpanded parameter pack or e2 shall contain
  //   an unexpanded parameter pack, but not both.
  if (LHS && RHS &&
      LHS->containsUnexpandedParameterPack() ==
          RHS->containsUnexpandedParameterPack()) {
    DiscardOperands();
    return Diag(EllipsisLoc,
                LHS->containsUnexpandedParameterPack()
                    ? diag::err_fold_expression_packs_both_sides
                    : diag::err_pack_expansion_without_parameter_packs)
        << LHS->getSourceRange() << RHS->getSourceRange();
  }

  // [expr.prim.fold]p2:
  //   In a unary fold, the cast-expression shall contain an unexpanded
  //   parameter pack.
  if (!LHS || !RHS) {
    Expr *Pack = LHS ? LHS : RHS;
    assert(Pack && "fold expression with neither LHS nor RHS");
    DiscardOperands();
    if (!Pack->containsUnexpandedParameterPack())
      return Diag(EllipsisLoc, diag::err_pack_expansion_without_parameter_packs)
             << Pack->getSourceRange();
  }

  BinaryOperatorKind Opc = ConvertTokenKindToBinaryOpcode(Operator);
  return BuildCXXFoldExpr(LParenLoc, LHS, Opc, EllipsisLoc, RHS, RParenLoc);
}

ExprResult Sema::BuildCXXFoldExpr(SourceLocation LParenLoc, Expr *LHS,
                                  BinaryOperatorKind Operator,
                                  SourceLocation EllipsisLoc, Expr *RHS,
                                  SourceLocation RParenLoc) {
  return new (Context) CXXFoldExpr(Context.DependentTy, LParenLoc, LHS,
                                   Operator, EllipsisLoc, RHS, RParenLoc);
}

ExprResult Sema::BuildEmptyCXXFoldExpr(SourceLocation EllipsisLoc,
                                       BinaryOperatorKind Operator) {
  // [temp.variadic]p9:
  //   If N is zero for a unary fold-expression, the value of the expression is
  //       &&  ->  true
  //       ||  ->  false
  //       ,   ->  void()
  //   if the operator is not listed [above], the instantiation is ill-formed.
  //
  // Note that we need to use something like int() here, not merely 0, to
  // prevent the result from being a null pointer constant.
  QualType ScalarType;
  switch (Operator) {
  case BO_LOr:
    return ActOnCXXBoolLiteral(EllipsisLoc, tok::kw_false);
  case BO_LAnd:
    return ActOnCXXBoolLiteral(EllipsisLoc, tok::kw_true);
  case BO_Comma:
    ScalarType = Context.VoidTy;
    break;

  default:
    return Diag(EllipsisLoc, diag::err_fold_expression_empty)
        << BinaryOperator::getOpcodeStr(Operator);
  }

  return new (Context) CXXScalarValueInitExpr(
      ScalarType, Context.getTrivialTypeSourceInfo(ScalarType, EllipsisLoc),
      EllipsisLoc);
}<|MERGE_RESOLUTION|>--- conflicted
+++ resolved
@@ -284,11 +284,7 @@
   };
 }
 
-<<<<<<< HEAD
-/// \brief Determine whether it's possible for an unexpanded parameter pack to
-=======
 /// Determine whether it's possible for an unexpanded parameter pack to
->>>>>>> b2b84690
 /// be valid in this location. This only happens when we're in a declaration
 /// that is nested within an expression that could be expanded, such as a
 /// lambda-expression within a function call.
@@ -302,11 +298,7 @@
   return false;
 }
 
-<<<<<<< HEAD
-/// \brief Diagnose all of the unexpanded parameter packs in the given
-=======
 /// Diagnose all of the unexpanded parameter packs in the given
->>>>>>> b2b84690
 /// vector.
 bool
 Sema::DiagnoseUnexpandedParameterPacks(SourceLocation Loc,
@@ -643,22 +635,6 @@
   // Create the pack expansion expression and source-location information.
   return new (Context)
     PackExpansionExpr(Context.DependentTy, Pattern, EllipsisLoc, NumExpansions);
-<<<<<<< HEAD
-}
-
-/// \brief Retrieve the depth and index of a parameter pack.
-static std::pair<unsigned, unsigned> 
-getDepthAndIndex(NamedDecl *ND) {
-  if (TemplateTypeParmDecl *TTP = dyn_cast<TemplateTypeParmDecl>(ND))
-    return std::make_pair(TTP->getDepth(), TTP->getIndex());
-  
-  if (NonTypeTemplateParmDecl *NTTP = dyn_cast<NonTypeTemplateParmDecl>(ND))
-    return std::make_pair(NTTP->getDepth(), NTTP->getIndex());
-  
-  TemplateTemplateParmDecl *TTP = cast<TemplateTemplateParmDecl>(ND);
-  return std::make_pair(TTP->getDepth(), TTP->getIndex());
-=======
->>>>>>> b2b84690
 }
 
 bool Sema::CheckParameterPacksForExpansion(
@@ -854,12 +830,9 @@
   case TST_half:
   case TST_float:
   case TST_double:
-<<<<<<< HEAD
-=======
   case TST_Accum:
   case TST_Fract:
   case TST_Float16:
->>>>>>> b2b84690
   case TST_float128:
   case TST_bool:
   case TST_decimal32:
@@ -911,11 +884,7 @@
                   ->containsUnexpandedParameterPack())
             return true;
         }
-<<<<<<< HEAD
-      } else if (Chunk.Fun.getExceptionSpecType() == EST_ComputedNoexcept &&
-=======
       } else if (isComputedNoexcept(Chunk.Fun.getExceptionSpecType()) &&
->>>>>>> b2b84690
                  Chunk.Fun.NoexceptExpr->containsUnexpandedParameterPack())
         return true;
 
