--- conflicted
+++ resolved
@@ -104,11 +104,7 @@
     << propertyLifetime;
 }
 
-<<<<<<< HEAD
-/// \brief Check this Objective-C property against a property declared in the
-=======
 /// Check this Objective-C property against a property declared in the
->>>>>>> b2b84690
 /// given protocol.
 static void
 CheckPropertyAgainstProtocol(Sema &S, ObjCPropertyDecl *Prop,
@@ -439,7 +435,6 @@
   if (!CCPrimary) {
     Diag(CDecl->getLocation(), diag::err_continuation_class);
     return nullptr;
-<<<<<<< HEAD
   }
 
   bool isClassProperty = (AttributesAsWritten & ObjCDeclSpec::DQ_PR_class) ||
@@ -479,47 +474,6 @@
       return nullptr;
     }
 
-=======
-  }
-
-  bool isClassProperty = (AttributesAsWritten & ObjCDeclSpec::DQ_PR_class) ||
-                         (Attributes & ObjCDeclSpec::DQ_PR_class);
-
-  // Find the property in the extended class's primary class or
-  // extensions.
-  ObjCPropertyDecl *PIDecl = CCPrimary->FindPropertyVisibleInPrimaryClass(
-      PropertyId, ObjCPropertyDecl::getQueryKind(isClassProperty));
-
-  // If we found a property in an extension, complain. 
-  if (PIDecl && isa<ObjCCategoryDecl>(PIDecl->getDeclContext())) {
-    Diag(AtLoc, diag::err_duplicate_property);
-    Diag(PIDecl->getLocation(), diag::note_property_declare);
-    return nullptr;
-  }
-
-  // Check for consistency with the previous declaration, if there is one.
-  if (PIDecl) {
-    // A readonly property declared in the primary class can be refined
-    // by adding a readwrite property within an extension.
-    // Anything else is an error.
-    if (!(PIDecl->isReadOnly() && isReadWrite)) {
-      // Tailor the diagnostics for the common case where a readwrite
-      // property is declared both in the @interface and the continuation.
-      // This is a common error where the user often intended the original
-      // declaration to be readonly.
-      unsigned diag =
-        (Attributes & ObjCDeclSpec::DQ_PR_readwrite) &&
-        (PIDecl->getPropertyAttributesAsWritten() &
-           ObjCPropertyDecl::OBJC_PR_readwrite)
-        ? diag::err_use_continuation_class_redeclaration_readwrite
-        : diag::err_use_continuation_class;
-      Diag(AtLoc, diag)
-        << CCPrimary->getDeclName();
-      Diag(PIDecl->getLocation(), diag::note_property_declare);
-      return nullptr;
-    }
-
->>>>>>> b2b84690
     // Check for consistency of getters.
     if (PIDecl->getGetterName() != GetterSel) {
      // If the getter was written explicitly, complain.
@@ -943,9 +897,6 @@
                                                  : HasUnexpectedAttribute;
         Mismatches.push_back({Prop, Kind, AttributeName});
       };
-<<<<<<< HEAD
-      if (isIncompatiblePropertyAttribute(OriginalAttributes, Attr,
-=======
       // The ownership might be incompatible unless the property has no explicit
       // ownership.
       bool HasOwnership = (Attr & (ObjCPropertyDecl::OBJC_PR_retain |
@@ -956,21 +907,14 @@
                                    ObjCPropertyDecl::OBJC_PR_weak)) != 0;
       if (HasOwnership &&
           isIncompatiblePropertyAttribute(OriginalAttributes, Attr,
->>>>>>> b2b84690
                                           ObjCPropertyDecl::OBJC_PR_copy)) {
         Diag(OriginalAttributes & ObjCPropertyDecl::OBJC_PR_copy, "copy");
         continue;
       }
-<<<<<<< HEAD
-      if (areIncompatiblePropertyAttributes(
-              OriginalAttributes, Attr, ObjCPropertyDecl::OBJC_PR_retain |
-                                            ObjCPropertyDecl::OBJC_PR_strong)) {
-=======
       if (HasOwnership && areIncompatiblePropertyAttributes(
                               OriginalAttributes, Attr,
                               ObjCPropertyDecl::OBJC_PR_retain |
                                   ObjCPropertyDecl::OBJC_PR_strong)) {
->>>>>>> b2b84690
         Diag(OriginalAttributes & (ObjCPropertyDecl::OBJC_PR_retain |
                                    ObjCPropertyDecl::OBJC_PR_strong),
              "retain (or strong)");
@@ -1356,8 +1300,6 @@
         // An abstract type is as bad as an incomplete type.
         CompleteTypeErr = true;
       }
-<<<<<<< HEAD
-=======
       if (!CompleteTypeErr) {
         const RecordType *RecordTy = PropertyIvarType->getAs<RecordType>();
         if (RecordTy && RecordTy->getDecl()->hasFlexibleArrayMember()) {
@@ -1366,7 +1308,6 @@
           CompleteTypeErr = true; // suppress later diagnostics about the ivar
         }
       }
->>>>>>> b2b84690
       if (CompleteTypeErr)
         Ivar->setInvalidDecl();
       ClassImpDecl->addDecl(Ivar);
@@ -1676,15 +1617,11 @@
   // meaningless for readonly properties, so don't diagnose if the
   // atomic property is 'readonly'.
   checkAtomicPropertyMismatch(*this, SuperProperty, Property, false);
-<<<<<<< HEAD
-  if (Property->getSetterName() != SuperProperty->getSetterName()) {
-=======
   // Readonly properties from protocols can be implemented as "readwrite"
   // with a custom setter name.
   if (Property->getSetterName() != SuperProperty->getSetterName() &&
       !(SuperProperty->isReadOnly() &&
         isa<ObjCProtocolDecl>(SuperProperty->getDeclContext()))) {
->>>>>>> b2b84690
     Diag(Property->getLocation(), diag::warn_property_attribute)
       << Property->getDeclName() << "setter" << inheritedName;
     Diag(SuperProperty->getLocation(), diag::note_property_declare);
@@ -1980,11 +1917,7 @@
                             /* property = */ Prop->getIdentifier(),
                             /* ivar = */ Prop->getDefaultSynthIvarName(Context),
                             Prop->getLocation(), Prop->getQueryKind()));
-<<<<<<< HEAD
-    if (PIDecl) {
-=======
     if (PIDecl && !Prop->isUnavailable()) {
->>>>>>> b2b84690
       Diag(Prop->getLocation(), diag::warn_missing_explicit_synthesis);
       Diag(IMPDecl->getLocation(), diag::note_while_in_implementation);
     }
