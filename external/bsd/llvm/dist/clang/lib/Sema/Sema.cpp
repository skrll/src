--- conflicted
+++ resolved
@@ -37,10 +37,7 @@
 #include "clang/Sema/SemaConsumer.h"
 #include "clang/Sema/SemaInternal.h"
 #include "clang/Sema/TemplateDeduction.h"
-<<<<<<< HEAD
-=======
 #include "clang/Sema/TemplateInstCallback.h"
->>>>>>> b2b84690
 #include "llvm/ADT/DenseMap.h"
 #include "llvm/ADT/SmallSet.h"
 using namespace clang;
@@ -55,13 +52,8 @@
 PrintingPolicy Sema::getPrintingPolicy(const ASTContext &Context,
                                        const Preprocessor &PP) {
   PrintingPolicy Policy = Context.getPrintingPolicy();
-<<<<<<< HEAD
-  // Our printing policy is copied over the ASTContext printing policy whenever
-  // a diagnostic is emitted, so recompute it.
-=======
   // In diagnostics, we print _Bool as bool if the latter is defined as the
   // former.
->>>>>>> b2b84690
   Policy.Bool = Context.getLangOpts().Bool;
   if (!Policy.Bool) {
     if (const MacroInfo *BoolMacro = PP.getMacroInfo(Context.getBoolName())) {
@@ -139,18 +131,6 @@
       IsBuildingRecoveryCallExpr(false), Cleanup{}, LateTemplateParser(nullptr),
       LateTemplateParserCleanup(nullptr), OpaqueParser(nullptr), IdResolver(pp),
       StdExperimentalNamespaceCache(nullptr), StdInitializerList(nullptr),
-<<<<<<< HEAD
-      CXXTypeInfoDecl(nullptr), MSVCGuidDecl(nullptr), NSNumberDecl(nullptr),
-      NSValueDecl(nullptr), NSStringDecl(nullptr),
-      StringWithUTF8StringMethod(nullptr),
-      ValueWithBytesObjCTypeMethod(nullptr), NSArrayDecl(nullptr),
-      ArrayWithObjectsMethod(nullptr), NSDictionaryDecl(nullptr),
-      DictionaryWithObjectsMethod(nullptr), GlobalNewDeleteDeclared(false),
-      TUKind(TUKind), NumSFINAEErrors(0), AccessCheckingSFINAE(false),
-      InNonInstantiationSFINAEContext(false), NonInstantiationEntries(0),
-      ArgumentPackSubstitutionIndex(-1), CurrentInstantiationScope(nullptr),
-      DisableTypoCorrection(false), TyposCorrected(0), AnalysisWarnings(*this),
-=======
       StdCoroutineTraitsCache(nullptr), CXXTypeInfoDecl(nullptr),
       MSVCGuidDecl(nullptr), NSNumberDecl(nullptr), NSValueDecl(nullptr),
       NSStringDecl(nullptr), StringWithUTF8StringMethod(nullptr),
@@ -164,7 +144,6 @@
       NonInstantiationEntries(0), ArgumentPackSubstitutionIndex(-1),
       CurrentInstantiationScope(nullptr), DisableTypoCorrection(false),
       TyposCorrected(0), AnalysisWarnings(*this),
->>>>>>> b2b84690
       ThreadSafetyDeclCache(nullptr), VarDataSharingAttributesStack(nullptr),
       CurScope(nullptr), Ident_super(nullptr), Ident___float128(nullptr) {
   TUScope = nullptr;
@@ -184,11 +163,7 @@
 
   ExprEvalContexts.emplace_back(
       ExpressionEvaluationContext::PotentiallyEvaluated, 0, CleanupInfo{},
-<<<<<<< HEAD
-      nullptr, false);
-=======
       nullptr, ExpressionEvaluationContextRecord::EK_Other);
->>>>>>> b2b84690
 
   PreallocatedFunctionScope.reset(new FunctionScopeInfo(Diags));
 
@@ -360,10 +335,7 @@
 
 Sema::~Sema() {
   if (VisContext) FreeVisContext();
-<<<<<<< HEAD
-=======
-
->>>>>>> b2b84690
+
   // Kill all the active scopes.
   for (sema::FunctionScopeInfo *FSI : FunctionScopes)
     if (FSI != PreallocatedFunctionScope.get())
@@ -387,13 +359,10 @@
   // Destroys data sharing attributes stack for OpenMP
   DestroyDataSharingAttributesStack();
 
-<<<<<<< HEAD
-=======
   // Detach from the PP callback handler which outlives Sema since it's owned
   // by the preprocessor.
   SemaPPCallbackHandler->reset();
 
->>>>>>> b2b84690
   assert(DelayedTypos.empty() && "Uncorrected typos!");
 }
 
@@ -471,21 +440,13 @@
 }
 
 void Sema::diagnoseZeroToNullptrConversion(CastKind Kind, const Expr* E) {
-<<<<<<< HEAD
-  if (Kind != CK_NullToPointer && Kind != CK_NullToMemberPointer)
-    return;
-  if (E->getType()->isNullPtrType())
-=======
   if (Diags.isIgnored(diag::warn_zero_as_null_pointer_constant,
                       E->getLocStart()))
->>>>>>> b2b84690
     return;
   // nullptr only exists from C++11 on, so don't warn on its absence earlier.
   if (!getLangOpts().CPlusPlus11)
     return;
 
-<<<<<<< HEAD
-=======
   if (Kind != CK_NullToPointer && Kind != CK_NullToMemberPointer)
     return;
   if (E->IgnoreParenImpCasts()->getType()->isNullPtrType())
@@ -499,7 +460,6 @@
       !findMacroSpelling(MaybeMacroLoc, "NULL"))
     return;
 
->>>>>>> b2b84690
   Diag(E->getLocStart(), diag::warn_zero_as_null_pointer_constant)
       << FixItHint::CreateReplacement(E->getSourceRange(), "nullptr");
 }
@@ -638,8 +598,6 @@
   return false;
 }
 
-<<<<<<< HEAD
-=======
 static bool isFunctionOrVarDeclExternC(NamedDecl *ND) {
   if (auto *FD = dyn_cast<FunctionDecl>(ND))
     return FD->isExternC();
@@ -657,7 +615,6 @@
          !isFunctionOrVarDeclExternC(VD);
 }
 
->>>>>>> b2b84690
 /// Obtains a sorted list of functions and variables that are undefined but
 /// ODR-used.
 void Sema::getUndefinedButUsed(
@@ -674,8 +631,6 @@
     if (isa<CXXDeductionGuideDecl>(ND))
       continue;
 
-<<<<<<< HEAD
-=======
     if (ND->hasAttr<DLLImportAttr>() || ND->hasAttr<DLLExportAttr>()) {
       // An exported function will always be emitted when defined, so even if
       // the function is inline, it doesn't have to be emitted in this TU. An
@@ -683,7 +638,6 @@
       continue;
     }
 
->>>>>>> b2b84690
     if (FunctionDecl *FD = dyn_cast<FunctionDecl>(ND)) {
       if (FD->isDefined())
         continue;
@@ -696,10 +650,6 @@
     } else {
       auto *VD = cast<VarDecl>(ND);
       if (VD->hasDefinition() != VarDecl::DeclarationOnly)
-<<<<<<< HEAD
-        continue;
-      if (VD->isExternallyVisible() && !VD->getMostRecentDecl()->isInline())
-=======
         continue;
       if (VD->isExternallyVisible() &&
           !isExternalWithNoLinkageType(VD) &&
@@ -709,7 +659,6 @@
       // Skip VarDecls that lack formal definitions but which we know are in
       // fact defined somewhere.
       if (VD->isKnownToBeDefined())
->>>>>>> b2b84690
         continue;
     }
 
@@ -727,23 +676,6 @@
   S.getUndefinedButUsed(Undefined);
   if (Undefined.empty()) return;
 
-<<<<<<< HEAD
-  for (SmallVectorImpl<std::pair<NamedDecl *, SourceLocation> >::iterator
-         I = Undefined.begin(), E = Undefined.end(); I != E; ++I) {
-    NamedDecl *ND = I->first;
-
-    if (ND->hasAttr<DLLImportAttr>() || ND->hasAttr<DLLExportAttr>()) {
-      // An exported function will always be emitted when defined, so even if
-      // the function is inline, it doesn't have to be emitted in this TU. An
-      // imported function implies that it has been exported somewhere else.
-      continue;
-    }
-
-    if (!ND->isExternallyVisible()) {
-      S.Diag(ND->getLocation(), diag::warn_undefined_internal)
-        << isa<VarDecl>(ND) << ND;
-    } else if (auto *FD = dyn_cast<FunctionDecl>(ND)) {
-=======
   for (auto Undef : Undefined) {
     ValueDecl *VD = cast<ValueDecl>(Undef.first);
     SourceLocation UseLoc = Undef.second;
@@ -769,24 +701,15 @@
       S.Diag(VD->getLocation(), diag::warn_undefined_internal)
         << isa<VarDecl>(VD) << VD;
     } else if (auto *FD = dyn_cast<FunctionDecl>(VD)) {
->>>>>>> b2b84690
       (void)FD;
       assert(FD->getMostRecentDecl()->isInlined() &&
              "used object requires definition but isn't inline or internal?");
       // FIXME: This is ill-formed; we should reject.
-<<<<<<< HEAD
-      S.Diag(ND->getLocation(), diag::warn_undefined_inline) << ND;
-    } else {
-      assert(cast<VarDecl>(ND)->getMostRecentDecl()->isInline() &&
-             "used var requires definition but isn't inline or internal?");
-      S.Diag(ND->getLocation(), diag::err_undefined_inline_var) << ND;
-=======
       S.Diag(VD->getLocation(), diag::warn_undefined_inline) << VD;
     } else {
       assert(cast<VarDecl>(VD)->getMostRecentDecl()->isInline() &&
              "used var requires definition but isn't inline or internal?");
       S.Diag(VD->getLocation(), diag::err_undefined_inline_var) << VD;
->>>>>>> b2b84690
     }
     if (UseLoc.isValid())
       S.Diag(UseLoc, diag::note_used_here);
@@ -904,12 +827,6 @@
 /// declarations.
 void Sema::ActOnStartOfTranslationUnit() {
   if (getLangOpts().ModulesTS) {
-<<<<<<< HEAD
-    // We start in the global module; all those declarations are implicitly
-    // module-private (though they do not have module linkage).
-    Context.getTranslationUnitDecl()->setModuleOwnershipKind(
-        Decl::ModuleOwnershipKind::ModulePrivate);
-=======
     SourceLocation StartOfTU =
         SourceMgr.getLocForStartOfFile(SourceMgr.getMainFileID());
 
@@ -928,7 +845,6 @@
     auto *TU = Context.getTranslationUnitDecl();
     TU->setModuleOwnershipKind(Decl::ModuleOwnershipKind::Visible);
     TU->setLocalOwningModule(GlobalModule);
->>>>>>> b2b84690
   }
 }
 
@@ -987,10 +903,6 @@
       PendingInstantiations.insert(PendingInstantiations.begin(),
                                    Pending.begin(), Pending.end());
     }
-<<<<<<< HEAD
-    PerformPendingInstantiations();
-
-=======
 
     PerformPendingInstantiations();
 
@@ -998,17 +910,13 @@
            "end of TU template instantiation should not create more "
            "late-parsed templates");
 
->>>>>>> b2b84690
     if (LateTemplateParserCleanup)
       LateTemplateParserCleanup(OpaqueParser);
 
     CheckDelayedMemberExceptionSpecs();
   }
 
-<<<<<<< HEAD
-=======
   DiagnoseUnterminatedPragmaPack();
->>>>>>> b2b84690
   DiagnoseUnterminatedPragmaAttribute();
 
   // All delayed member exception specs should be checked or we end up accepting
@@ -1102,14 +1010,6 @@
     // Warnings emitted in ActOnEndOfTranslationUnit() should be emitted for
     // modules when they are built, not every time they are used.
     emitAndClearUnusedLocalTypedefWarnings();
-<<<<<<< HEAD
-
-    // Modules don't need any of the checking below.
-    if (!PP.isIncrementalProcessingEnabled())
-      TUScope = nullptr;
-    return;
-=======
->>>>>>> b2b84690
   }
 
   // C99 6.9.2p2:
@@ -1228,11 +1128,8 @@
   }
 
   if (!Diags.isIgnored(diag::warn_unused_private_field, SourceLocation())) {
-<<<<<<< HEAD
-=======
     // FIXME: Load additional unused private field candidates from the external
     // source.
->>>>>>> b2b84690
     RecordCompleteMap RecordsComplete;
     RecordCompleteMap MNCComplete;
     for (NamedDeclSetType::iterator I = UnusedPrivateFields.begin(),
@@ -1470,19 +1367,6 @@
 
 /// Enter a new function scope
 void Sema::PushFunctionScope() {
-<<<<<<< HEAD
-  if (FunctionScopes.size() == 1) {
-    // Use the "top" function scope rather than having to allocate
-    // memory for a new scope.
-    FunctionScopes.back()->Clear();
-    FunctionScopes.push_back(FunctionScopes.back());
-    if (LangOpts.OpenMP)
-      pushOpenMPFunctionRegion();
-    return;
-  }
-
-  FunctionScopes.push_back(new FunctionScopeInfo(getDiagnostics()));
-=======
   if (FunctionScopes.empty()) {
     // Use PreallocatedFunctionScope to avoid allocating memory when possible.
     PreallocatedFunctionScope->Clear();
@@ -1490,7 +1374,6 @@
   } else {
     FunctionScopes.push_back(new FunctionScopeInfo(getDiagnostics()));
   }
->>>>>>> b2b84690
   if (LangOpts.OpenMP)
     pushOpenMPFunctionRegion();
 }
@@ -1519,9 +1402,6 @@
                                 const Decl *D, const BlockExpr *blkExpr) {
   assert(!FunctionScopes.empty() && "mismatched push/pop!");
   FunctionScopeInfo *Scope = FunctionScopes.pop_back_val();
-
-  if (LangOpts.OpenMP)
-    popOpenMPFunctionRegion(Scope);
 
   if (LangOpts.OpenMP)
     popOpenMPFunctionRegion(Scope);
@@ -1533,12 +1413,8 @@
     for (const auto &PUD : Scope->PossiblyUnreachableDiags)
       Diag(PUD.Loc, PUD.PD);
 
-<<<<<<< HEAD
-  if (FunctionScopes.back() != Scope)
-=======
   // Delete the scope unless its our preallocated scope.
   if (Scope != PreallocatedFunctionScope.get())
->>>>>>> b2b84690
     delete Scope;
 }
 
@@ -1585,10 +1461,6 @@
     assert(!CodeSynthesisContexts.empty());
     return nullptr;
   }
-<<<<<<< HEAD
-
-  return CurBSI;
-=======
 
   return CurBSI;
 }
@@ -1603,7 +1475,6 @@
     return FunctionScopes[e];
   }
   return nullptr;
->>>>>>> b2b84690
 }
 
 LambdaScopeInfo *Sema::getCurLambda(bool IgnoreNonLambdaCapturingScope) {
@@ -1677,33 +1548,9 @@
 
 void ExternalSemaSource::ReadUndefinedButUsed(
     llvm::MapVector<NamedDecl *, SourceLocation> &Undefined) {}
-<<<<<<< HEAD
 
 void ExternalSemaSource::ReadMismatchingDeleteExpressions(llvm::MapVector<
     FieldDecl *, llvm::SmallVector<std::pair<SourceLocation, bool>, 4>> &) {}
-
-void PrettyDeclStackTraceEntry::print(raw_ostream &OS) const {
-  SourceLocation Loc = this->Loc;
-  if (!Loc.isValid() && TheDecl) Loc = TheDecl->getLocation();
-  if (Loc.isValid()) {
-    Loc.print(OS, S.getSourceManager());
-    OS << ": ";
-  }
-  OS << Message;
-
-  if (auto *ND = dyn_cast_or_null<NamedDecl>(TheDecl)) {
-    OS << " '";
-    ND->getNameForDiagnostic(OS, ND->getASTContext().getPrintingPolicy(), true);
-    OS << "'";
-  }
-
-  OS << '\n';
-}
-=======
-
-void ExternalSemaSource::ReadMismatchingDeleteExpressions(llvm::MapVector<
-    FieldDecl *, llvm::SmallVector<std::pair<SourceLocation, bool>, 4>> &) {}
->>>>>>> b2b84690
 
 /// Figure out if an expression could be turned into a call.
 ///
