//===- DelayedDiagnostic.cpp - Delayed declarator diagnostics -------------===//
//
//                     The LLVM Compiler Infrastructure
//
// This file is distributed under the University of Illinois Open Source
// License. See LICENSE.TXT for details.
//
//===----------------------------------------------------------------------===//
//
// This file defines the DelayedDiagnostic class implementation, which
// is used to record diagnostics that are being conditionally produced
// during declarator parsing.
//
// This file also defines AccessedEntity.
//
//===----------------------------------------------------------------------===//

#include "clang/Sema/DelayedDiagnostic.h"
#include <cstring>

using namespace clang;
using namespace sema;

DelayedDiagnostic
DelayedDiagnostic::makeAvailability(AvailabilityResult AR,
<<<<<<< HEAD
                                    SourceLocation Loc,
=======
                                    ArrayRef<SourceLocation> Locs,
>>>>>>> b2b84690
                                    const NamedDecl *ReferringDecl,
                                    const NamedDecl *OffendingDecl,
                                    const ObjCInterfaceDecl *UnknownObjCClass,
                                    const ObjCPropertyDecl  *ObjCProperty,
                                    StringRef Msg,
                                    bool ObjCPropertyAccess) {
<<<<<<< HEAD
  DelayedDiagnostic DD;
  DD.Kind = Availability;
  DD.Triggered = false;
  DD.Loc = Loc;
=======
  assert(!Locs.empty());
  DelayedDiagnostic DD;
  DD.Kind = Availability;
  DD.Triggered = false;
  DD.Loc = Locs.front();
>>>>>>> b2b84690
  DD.AvailabilityData.ReferringDecl = ReferringDecl;
  DD.AvailabilityData.OffendingDecl = OffendingDecl;
  DD.AvailabilityData.UnknownObjCClass = UnknownObjCClass;
  DD.AvailabilityData.ObjCProperty = ObjCProperty;
  char *MessageData = nullptr;
<<<<<<< HEAD
  if (Msg.size()) {
=======
  if (!Msg.empty()) {
>>>>>>> b2b84690
    MessageData = new char [Msg.size()];
    memcpy(MessageData, Msg.data(), Msg.size());
  }
  DD.AvailabilityData.Message = MessageData;
  DD.AvailabilityData.MessageLen = Msg.size();

  DD.AvailabilityData.SelectorLocs = new SourceLocation[Locs.size()];
  memcpy(DD.AvailabilityData.SelectorLocs, Locs.data(),
         sizeof(SourceLocation) * Locs.size());
  DD.AvailabilityData.NumSelectorLocs = Locs.size();

<<<<<<< HEAD
  DD.AvailabilityData.Message = MessageData;
  DD.AvailabilityData.MessageLen = Msg.size();
=======
>>>>>>> b2b84690
  DD.AvailabilityData.AR = AR;
  DD.AvailabilityData.ObjCPropertyAccess = ObjCPropertyAccess;
  return DD;
}

void DelayedDiagnostic::Destroy() {
  switch (Kind) {
  case Access: 
    getAccessData().~AccessedEntity(); 
    break;

  case Availability:
    delete[] AvailabilityData.Message;
<<<<<<< HEAD
=======
    delete[] AvailabilityData.SelectorLocs;
>>>>>>> b2b84690
    break;

  case ForbiddenType:
    break;
  }
}<|MERGE_RESOLUTION|>--- conflicted
+++ resolved
@@ -23,39 +23,24 @@
 
 DelayedDiagnostic
 DelayedDiagnostic::makeAvailability(AvailabilityResult AR,
-<<<<<<< HEAD
-                                    SourceLocation Loc,
-=======
                                     ArrayRef<SourceLocation> Locs,
->>>>>>> b2b84690
                                     const NamedDecl *ReferringDecl,
                                     const NamedDecl *OffendingDecl,
                                     const ObjCInterfaceDecl *UnknownObjCClass,
                                     const ObjCPropertyDecl  *ObjCProperty,
                                     StringRef Msg,
                                     bool ObjCPropertyAccess) {
-<<<<<<< HEAD
-  DelayedDiagnostic DD;
-  DD.Kind = Availability;
-  DD.Triggered = false;
-  DD.Loc = Loc;
-=======
   assert(!Locs.empty());
   DelayedDiagnostic DD;
   DD.Kind = Availability;
   DD.Triggered = false;
   DD.Loc = Locs.front();
->>>>>>> b2b84690
   DD.AvailabilityData.ReferringDecl = ReferringDecl;
   DD.AvailabilityData.OffendingDecl = OffendingDecl;
   DD.AvailabilityData.UnknownObjCClass = UnknownObjCClass;
   DD.AvailabilityData.ObjCProperty = ObjCProperty;
   char *MessageData = nullptr;
-<<<<<<< HEAD
-  if (Msg.size()) {
-=======
   if (!Msg.empty()) {
->>>>>>> b2b84690
     MessageData = new char [Msg.size()];
     memcpy(MessageData, Msg.data(), Msg.size());
   }
@@ -67,11 +52,6 @@
          sizeof(SourceLocation) * Locs.size());
   DD.AvailabilityData.NumSelectorLocs = Locs.size();
 
-<<<<<<< HEAD
-  DD.AvailabilityData.Message = MessageData;
-  DD.AvailabilityData.MessageLen = Msg.size();
-=======
->>>>>>> b2b84690
   DD.AvailabilityData.AR = AR;
   DD.AvailabilityData.ObjCPropertyAccess = ObjCPropertyAccess;
   return DD;
@@ -85,10 +65,7 @@
 
   case Availability:
     delete[] AvailabilityData.Message;
-<<<<<<< HEAD
-=======
     delete[] AvailabilityData.SelectorLocs;
->>>>>>> b2b84690
     break;
 
   case ForbiddenType:
