--- conflicted
+++ resolved
@@ -43,10 +43,7 @@
   // Coroutine state
   FirstCoroutineStmtLoc = SourceLocation();
   CoroutinePromise = nullptr;
-<<<<<<< HEAD
-=======
   CoroutineParameterMoves.clear();
->>>>>>> b2b84690
   NeedsCoroutineSuspends = true;
   CoroutineSuspends.first = nullptr;
   CoroutineSuspends.second = nullptr;
