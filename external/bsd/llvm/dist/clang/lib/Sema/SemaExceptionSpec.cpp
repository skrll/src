--- conflicted
+++ resolved
@@ -76,8 +76,6 @@
       .Default(false);
 }
 
-<<<<<<< HEAD
-=======
 ExprResult Sema::ActOnNoexceptSpec(SourceLocation NoexceptLoc,
                                    Expr *NoexceptExpr,
                                    ExceptionSpecificationType &EST) {
@@ -101,7 +99,6 @@
   return Converted;
 }
 
->>>>>>> b2b84690
 /// CheckSpecifiedExceptionType - Check if the given type is valid in an
 /// exception specification. Incomplete types, or pointers to incomplete types
 /// other than void are not allowed.
@@ -171,11 +168,7 @@
 bool Sema::CheckDistantExceptionSpec(QualType T) {
   // C++17 removes this rule in favor of putting exception specifications into
   // the type system.
-<<<<<<< HEAD
-  if (getLangOpts().CPlusPlus1z)
-=======
   if (getLangOpts().CPlusPlus17)
->>>>>>> b2b84690
     return false;
 
   if (const PointerType *PT = T->getAs<PointerType>())
@@ -223,7 +216,6 @@
     Proto = nullptr;
   }
   return Proto;
-<<<<<<< HEAD
 }
 
 void
@@ -234,26 +226,10 @@
     if (auto *Listener = getASTMutationListener())
       Listener->ResolvedExceptionSpec(FD);
 
-  for (auto *Redecl : FD->redecls())
-    Context.adjustExceptionSpec(cast<FunctionDecl>(Redecl), ESI);
-}
-
-=======
-}
-
-void
-Sema::UpdateExceptionSpec(FunctionDecl *FD,
-                          const FunctionProtoType::ExceptionSpecInfo &ESI) {
-  // If we've fully resolved the exception specification, notify listeners.
-  if (!isUnresolvedExceptionSpec(ESI.Type))
-    if (auto *Listener = getASTMutationListener())
-      Listener->ResolvedExceptionSpec(FD);
-
   for (FunctionDecl *Redecl : FD->redecls())
     Context.adjustExceptionSpec(Redecl, ESI);
 }
 
->>>>>>> b2b84690
 static bool CheckEquivalentExceptionSpecImpl(
     Sema &S, const PartialDiagnostic &DiagID, const PartialDiagnostic &NoteID,
     const FunctionProtoType *Old, SourceLocation OldLoc,
@@ -284,17 +260,10 @@
 }
 
 bool Sema::CheckEquivalentExceptionSpec(FunctionDecl *Old, FunctionDecl *New) {
-<<<<<<< HEAD
-  // Just completely ignore this under -fno-exceptions prior to C++1z.
-  // In C++1z onwards, the exception specification is part of the type and
-  // we will diagnose mismatches anyway, so it's better to check for them here.
-  if (!getLangOpts().CXXExceptions && !getLangOpts().CPlusPlus1z)
-=======
   // Just completely ignore this under -fno-exceptions prior to C++17.
   // In C++17 onwards, the exception specification is part of the type and
   // we will diagnose mismatches anyway, so it's better to check for them here.
   if (!getLangOpts().CXXExceptions && !getLangOpts().CPlusPlus17)
->>>>>>> b2b84690
     return false;
 
   OverloadedOperatorKind OO = New->getDeclName().getCXXOverloadedOperator();
@@ -363,15 +332,6 @@
 
   FunctionProtoType::ExceptionSpecInfo ESI = OldProto->getExceptionSpecType();
   if (ESI.Type == EST_Dynamic) {
-<<<<<<< HEAD
-    ESI.Exceptions = OldProto->exceptions();
-  }
-
-  if (ESI.Type == EST_ComputedNoexcept) {
-    // For computed noexcept, we can't just take the expression from the old
-    // prototype. It likely contains references to the old prototype's
-    // parameters.
-=======
     // FIXME: What if the exceptions are described in terms of the old
     // prototype's parameters?
     ESI.Exceptions = OldProto->exceptions();
@@ -385,7 +345,6 @@
   // For dependent noexcept, we can't just take the expression from the old
   // prototype. It likely contains references to the old prototype's parameters.
   if (ESI.Type == EST_DependentNoexcept) {
->>>>>>> b2b84690
     New->setInvalidDecl();
   } else {
     // Update the type of the function with the appropriate exception
@@ -395,20 +354,12 @@
         NewProto->getExtProtoInfo().withExceptionSpec(ESI)));
   }
 
-<<<<<<< HEAD
-  if (getLangOpts().MicrosoftExt && ESI.Type != EST_ComputedNoexcept) {
-=======
   if (getLangOpts().MicrosoftExt && ESI.Type != EST_DependentNoexcept) {
->>>>>>> b2b84690
     // Allow missing exception specifications in redeclarations as an extension.
     DiagID = diag::ext_ms_missing_exception_specification;
     ReturnValueOnError = false;
   } else if (New->isReplaceableGlobalAllocationFunction() &&
-<<<<<<< HEAD
-             ESI.Type != EST_ComputedNoexcept) {
-=======
              ESI.Type != EST_DependentNoexcept) {
->>>>>>> b2b84690
     // Allow missing exception specifications in redeclarations as an extension,
     // when declaring a replaceable global allocation function.
     DiagID = diag::ext_missing_exception_specification;
@@ -561,28 +512,6 @@
   CanThrowResult OldCanThrow = Old->canThrow();
   CanThrowResult NewCanThrow = New->canThrow();
 
-<<<<<<< HEAD
-  FunctionProtoType::NoexceptResult OldNR = Old->getNoexceptSpec(S.Context);
-  FunctionProtoType::NoexceptResult NewNR = New->getNoexceptSpec(S.Context);
-  if (OldNR == FunctionProtoType::NR_BadNoexcept ||
-      NewNR == FunctionProtoType::NR_BadNoexcept)
-    return false;
-
-  // Dependent noexcept specifiers are compatible with each other, but nothing
-  // else.
-  // One noexcept is compatible with another if the argument is the same
-  if (OldNR == NewNR &&
-      OldNR != FunctionProtoType::NR_NoNoexcept &&
-      NewNR != FunctionProtoType::NR_NoNoexcept)
-    return false;
-  if (OldNR != NewNR &&
-      OldNR != FunctionProtoType::NR_NoNoexcept &&
-      NewNR != FunctionProtoType::NR_NoNoexcept) {
-    S.Diag(NewLoc, DiagID);
-    if (NoteID.getDiagID() != 0 && OldLoc.isValid())
-      S.Diag(OldLoc, NoteID);
-    return true;
-=======
   // Any non-throwing specifications are compatible.
   if (OldCanThrow == CT_Cannot && NewCanThrow == CT_Cannot)
     return false;
@@ -599,7 +528,6 @@
     } else {
       return false;
     }
->>>>>>> b2b84690
   }
 
   // C++14 [except.spec]p3:
@@ -677,31 +605,6 @@
       *MissingEmptyExceptionSpecification = true;
     }
 
-<<<<<<< HEAD
-    S.Diag(NewLoc, DiagID);
-    if (NoteID.getDiagID() != 0 && OldLoc.isValid())
-      S.Diag(OldLoc, NoteID);
-    return true;
-  }
-
-  assert(OldEST == EST_Dynamic && NewEST == EST_Dynamic &&
-      "Exception compatibility logic error: non-dynamic spec slipped through.");
-
-  bool Success = true;
-  // Both have a dynamic exception spec. Collect the first set, then compare
-  // to the second.
-  llvm::SmallPtrSet<CanQualType, 8> OldTypes, NewTypes;
-  for (const auto &I : Old->exceptions())
-    OldTypes.insert(S.Context.getCanonicalType(I).getUnqualifiedType());
-
-  for (const auto &I : New->exceptions()) {
-    CanQualType TypePtr = S.Context.getCanonicalType(I).getUnqualifiedType();
-    if (OldTypes.count(TypePtr))
-      NewTypes.insert(TypePtr);
-    else
-      Success = false;
-  }
-=======
     return true;
   }
 
@@ -710,7 +613,6 @@
     S.Diag(OldLoc, NoteID);
   return true;
 }
->>>>>>> b2b84690
 
 bool Sema::CheckEquivalentExceptionSpec(const PartialDiagnostic &DiagID,
                                         const PartialDiagnostic &NoteID,
@@ -805,26 +707,7 @@
   case AR_delayed:
     llvm_unreachable("access check delayed in non-declaration");
   }
-<<<<<<< HEAD
-  S.Diag(NewLoc, DiagID);
-  if (NoteID.getDiagID() != 0 && OldLoc.isValid())
-    S.Diag(OldLoc, NoteID);
-  return true;
-=======
   llvm_unreachable("unexpected access check result");
->>>>>>> b2b84690
-}
-
-bool Sema::CheckEquivalentExceptionSpec(const PartialDiagnostic &DiagID,
-                                        const PartialDiagnostic &NoteID,
-                                        const FunctionProtoType *Old,
-                                        SourceLocation OldLoc,
-                                        const FunctionProtoType *New,
-                                        SourceLocation NewLoc) {
-  if (!getLangOpts().CXXExceptions)
-    return false;
-  return CheckEquivalentExceptionSpecImpl(*this, DiagID, NoteID, Old, OldLoc,
-                                          New, NewLoc);
 }
 
 /// CheckExceptionSpecSubset - Check whether the second function type's
@@ -857,31 +740,6 @@
     return false;
 
   ExceptionSpecificationType SuperEST = Superset->getExceptionSpecType();
-<<<<<<< HEAD
-
-  // If superset contains everything, we're done.
-  if (SuperEST == EST_None || SuperEST == EST_MSAny)
-    return CheckParamExceptionSpec(NestedDiagID, NoteID, Superset, SuperLoc,
-                                   Subset, SubLoc);
-
-  // If there are dependent noexcept specs, assume everything is fine. Unlike
-  // with the equivalency check, this is safe in this case, because we don't
-  // want to merge declarations. Checks after instantiation will catch any
-  // omissions we make here.
-  // We also shortcut checking if a noexcept expression was bad.
-
-  FunctionProtoType::NoexceptResult SuperNR =Superset->getNoexceptSpec(Context);
-  if (SuperNR == FunctionProtoType::NR_BadNoexcept ||
-      SuperNR == FunctionProtoType::NR_Dependent)
-    return false;
-
-  // Another case of the superset containing everything.
-  if (SuperNR == FunctionProtoType::NR_Throw)
-    return CheckParamExceptionSpec(NestedDiagID, NoteID, Superset, SuperLoc,
-                                   Subset, SubLoc);
-
-=======
->>>>>>> b2b84690
   ExceptionSpecificationType SubEST = Subset->getExceptionSpecType();
   assert(!isUnresolvedExceptionSpec(SuperEST) &&
          !isUnresolvedExceptionSpec(SubEST) &&
@@ -897,15 +755,10 @@
   CanThrowResult SuperCanThrow = Superset->canThrow();
   CanThrowResult SubCanThrow = Subset->canThrow();
 
-<<<<<<< HEAD
-  // If the subset contains nothing, we're done.
-  if (SubEST == EST_DynamicNone || SubNR == FunctionProtoType::NR_Nothrow)
-=======
   // If the superset contains everything or the subset contains nothing, we're
   // done.
   if ((SuperCanThrow == CT_Can && SuperEST != EST_Dynamic) ||
       SubCanThrow == CT_Cannot)
->>>>>>> b2b84690
     return CheckParamExceptionSpec(NestedDiagID, NoteID, Superset, SuperLoc,
                                    Subset, SubLoc);
 
@@ -923,79 +776,11 @@
          "Exception spec subset: non-dynamic case slipped through.");
 
   // Neither contains everything or nothing. Do a proper comparison.
-<<<<<<< HEAD
-  for (const auto &SubI : Subset->exceptions()) {
-    // Take one type from the subset.
-    QualType CanonicalSubT = Context.getCanonicalType(SubI);
-    // Unwrap pointers and references so that we can do checks within a class
-    // hierarchy. Don't unwrap member pointers; they don't have hierarchy
-    // conversions on the pointee.
-    bool SubIsPointer = false;
-    if (const ReferenceType *RefTy = CanonicalSubT->getAs<ReferenceType>())
-      CanonicalSubT = RefTy->getPointeeType();
-    if (const PointerType *PtrTy = CanonicalSubT->getAs<PointerType>()) {
-      CanonicalSubT = PtrTy->getPointeeType();
-      SubIsPointer = true;
-    }
-    bool SubIsClass = CanonicalSubT->isRecordType();
-    CanonicalSubT = CanonicalSubT.getLocalUnqualifiedType();
-=======
   for (QualType SubI : Subset->exceptions()) {
     if (const ReferenceType *RefTy = SubI->getAs<ReferenceType>())
       SubI = RefTy->getPointeeType();
->>>>>>> b2b84690
 
     // Make sure it's in the superset.
-<<<<<<< HEAD
-    for (const auto &SuperI : Superset->exceptions()) {
-      QualType CanonicalSuperT = Context.getCanonicalType(SuperI);
-      // SubT must be SuperT or derived from it, or pointer or reference to
-      // such types.
-      if (const ReferenceType *RefTy = CanonicalSuperT->getAs<ReferenceType>())
-        CanonicalSuperT = RefTy->getPointeeType();
-      if (SubIsPointer) {
-        if (const PointerType *PtrTy = CanonicalSuperT->getAs<PointerType>())
-          CanonicalSuperT = PtrTy->getPointeeType();
-        else {
-          continue;
-        }
-      }
-      CanonicalSuperT = CanonicalSuperT.getLocalUnqualifiedType();
-      // If the types are the same, move on to the next type in the subset.
-      if (CanonicalSubT == CanonicalSuperT) {
-        Contained = true;
-        break;
-      }
-
-      // Otherwise we need to check the inheritance.
-      if (!SubIsClass || !CanonicalSuperT->isRecordType())
-        continue;
-
-      Paths.clear();
-      if (!IsDerivedFrom(SubLoc, CanonicalSubT, CanonicalSuperT, Paths))
-        continue;
-
-      if (Paths.isAmbiguous(Context.getCanonicalType(CanonicalSuperT)))
-        continue;
-
-      // Do this check from a context without privileges.
-      switch (CheckBaseClassAccess(SourceLocation(),
-                                   CanonicalSuperT, CanonicalSubT,
-                                   Paths.front(),
-                                   /*Diagnostic*/ 0,
-                                   /*ForceCheck*/ true,
-                                   /*ForceUnprivileged*/ true)) {
-      case AR_accessible: break;
-      case AR_inaccessible: continue;
-      case AR_dependent:
-        llvm_unreachable("access check dependent for unprivileged context");
-      case AR_delayed:
-        llvm_unreachable("access check delayed in non-declaration");
-      }
-
-      Contained = true;
-      break;
-=======
     bool Contained = false;
     for (QualType SuperI : Superset->exceptions()) {
       // [except.spec]p5:
@@ -1008,7 +793,6 @@
         Contained = true;
         break;
       }
->>>>>>> b2b84690
     }
     if (!Contained) {
       Diag(SubLoc, DiagID);
@@ -1090,11 +874,7 @@
   // This is not an error in C++17 onwards, unless the noexceptness doesn't
   // match, but in that case we have a full-on type mismatch, not just a
   // type sugar mismatch.
-<<<<<<< HEAD
-  if (getLangOpts().CPlusPlus1z) {
-=======
   if (getLangOpts().CPlusPlus17) {
->>>>>>> b2b84690
     DiagID = diag::warn_incompatible_exception_specs;
     NestedDiagID = diag::warn_deep_exception_specs_differ;
   }
@@ -1114,11 +894,7 @@
   return CheckExceptionSpecSubset(PDiag(DiagID), PDiag(NestedDiagID), PDiag(),
                                   ToFunc, From->getSourceRange().getBegin(),
                                   FromFunc, SourceLocation()) &&
-<<<<<<< HEAD
-         !getLangOpts().CPlusPlus1z;
-=======
          !getLangOpts().CPlusPlus17;
->>>>>>> b2b84690
 }
 
 bool Sema::CheckOverridingFunctionExceptionSpec(const CXXMethodDecl *New,
@@ -1179,11 +955,7 @@
   QualType T;
 
   // In C++1z, just look at the function type of the callee.
-<<<<<<< HEAD
-  if (S.getLangOpts().CPlusPlus1z && isa<CallExpr>(E)) {
-=======
   if (S.getLangOpts().CPlusPlus17 && isa<CallExpr>(E)) {
->>>>>>> b2b84690
     E = cast<CallExpr>(E)->getCallee();
     T = E->getType();
     if (T->isSpecificPlaceholderType(BuiltinType::BoundMember)) {
@@ -1492,10 +1264,7 @@
   case Expr::ImaginaryLiteralClass:
   case Expr::ImplicitValueInitExprClass:
   case Expr::IntegerLiteralClass:
-<<<<<<< HEAD
-=======
   case Expr::FixedPointLiteralClass:
->>>>>>> b2b84690
   case Expr::ArrayInitIndexExprClass:
   case Expr::NoInitExprClass:
   case Expr::ObjCEncodeExprClass:
