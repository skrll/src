//===--- SemaTemplateInstantiateDecl.cpp - C++ Template Decl Instantiation ===/
//
//                     The LLVM Compiler Infrastructure
//
// This file is distributed under the University of Illinois Open Source
// License. See LICENSE.TXT for details.
//===----------------------------------------------------------------------===/
//
//  This file implements C++ template instantiation for declarations.
//
//===----------------------------------------------------------------------===/
#include "clang/Sema/SemaInternal.h"
#include "clang/AST/ASTConsumer.h"
#include "clang/AST/ASTContext.h"
#include "clang/AST/ASTMutationListener.h"
#include "clang/AST/DeclTemplate.h"
#include "clang/AST/DeclVisitor.h"
#include "clang/AST/DependentDiagnostic.h"
#include "clang/AST/Expr.h"
#include "clang/AST/ExprCXX.h"
#include "clang/AST/PrettyDeclStackTrace.h"
#include "clang/AST/TypeLoc.h"
#include "clang/Sema/Initialization.h"
#include "clang/Sema/Lookup.h"
#include "clang/Sema/Template.h"
#include "clang/Sema/TemplateInstCallback.h"

using namespace clang;

static bool isDeclWithinFunction(const Decl *D) {
  const DeclContext *DC = D->getDeclContext();
  if (DC->isFunctionOrMethod())
    return true;

  if (DC->isRecord())
    return cast<CXXRecordDecl>(DC)->isLocalClass();

  return false;
}

template<typename DeclT>
static bool SubstQualifier(Sema &SemaRef, const DeclT *OldDecl, DeclT *NewDecl,
                           const MultiLevelTemplateArgumentList &TemplateArgs) {
  if (!OldDecl->getQualifierLoc())
    return false;

  assert((NewDecl->getFriendObjectKind() ||
          !OldDecl->getLexicalDeclContext()->isDependentContext()) &&
         "non-friend with qualified name defined in dependent context");
  Sema::ContextRAII SavedContext(
      SemaRef,
      const_cast<DeclContext *>(NewDecl->getFriendObjectKind()
                                    ? NewDecl->getLexicalDeclContext()
                                    : OldDecl->getLexicalDeclContext()));

  NestedNameSpecifierLoc NewQualifierLoc
      = SemaRef.SubstNestedNameSpecifierLoc(OldDecl->getQualifierLoc(),
                                            TemplateArgs);

  if (!NewQualifierLoc)
    return true;

  NewDecl->setQualifierInfo(NewQualifierLoc);
  return false;
}

bool TemplateDeclInstantiator::SubstQualifier(const DeclaratorDecl *OldDecl,
                                              DeclaratorDecl *NewDecl) {
  return ::SubstQualifier(SemaRef, OldDecl, NewDecl, TemplateArgs);
}

bool TemplateDeclInstantiator::SubstQualifier(const TagDecl *OldDecl,
                                              TagDecl *NewDecl) {
  return ::SubstQualifier(SemaRef, OldDecl, NewDecl, TemplateArgs);
}

// Include attribute instantiation code.
#include "clang/Sema/AttrTemplateInstantiate.inc"

static void instantiateDependentAlignedAttr(
    Sema &S, const MultiLevelTemplateArgumentList &TemplateArgs,
    const AlignedAttr *Aligned, Decl *New, bool IsPackExpansion) {
  if (Aligned->isAlignmentExpr()) {
    // The alignment expression is a constant expression.
    EnterExpressionEvaluationContext Unevaluated(
        S, Sema::ExpressionEvaluationContext::ConstantEvaluated);
    ExprResult Result = S.SubstExpr(Aligned->getAlignmentExpr(), TemplateArgs);
    if (!Result.isInvalid())
      S.AddAlignedAttr(Aligned->getLocation(), New, Result.getAs<Expr>(),
                       Aligned->getSpellingListIndex(), IsPackExpansion);
  } else {
    TypeSourceInfo *Result = S.SubstType(Aligned->getAlignmentType(),
                                         TemplateArgs, Aligned->getLocation(),
                                         DeclarationName());
    if (Result)
      S.AddAlignedAttr(Aligned->getLocation(), New, Result,
                       Aligned->getSpellingListIndex(), IsPackExpansion);
  }
}

static void instantiateDependentAlignedAttr(
    Sema &S, const MultiLevelTemplateArgumentList &TemplateArgs,
    const AlignedAttr *Aligned, Decl *New) {
  if (!Aligned->isPackExpansion()) {
    instantiateDependentAlignedAttr(S, TemplateArgs, Aligned, New, false);
    return;
  }

  SmallVector<UnexpandedParameterPack, 2> Unexpanded;
  if (Aligned->isAlignmentExpr())
    S.collectUnexpandedParameterPacks(Aligned->getAlignmentExpr(),
                                      Unexpanded);
  else
    S.collectUnexpandedParameterPacks(Aligned->getAlignmentType()->getTypeLoc(),
                                      Unexpanded);
  assert(!Unexpanded.empty() && "Pack expansion without parameter packs?");

  // Determine whether we can expand this attribute pack yet.
  bool Expand = true, RetainExpansion = false;
  Optional<unsigned> NumExpansions;
  // FIXME: Use the actual location of the ellipsis.
  SourceLocation EllipsisLoc = Aligned->getLocation();
  if (S.CheckParameterPacksForExpansion(EllipsisLoc, Aligned->getRange(),
                                        Unexpanded, TemplateArgs, Expand,
                                        RetainExpansion, NumExpansions))
    return;

  if (!Expand) {
    Sema::ArgumentPackSubstitutionIndexRAII SubstIndex(S, -1);
    instantiateDependentAlignedAttr(S, TemplateArgs, Aligned, New, true);
  } else {
    for (unsigned I = 0; I != *NumExpansions; ++I) {
      Sema::ArgumentPackSubstitutionIndexRAII SubstIndex(S, I);
      instantiateDependentAlignedAttr(S, TemplateArgs, Aligned, New, false);
    }
  }
}

static void instantiateDependentAssumeAlignedAttr(
    Sema &S, const MultiLevelTemplateArgumentList &TemplateArgs,
    const AssumeAlignedAttr *Aligned, Decl *New) {
  // The alignment expression is a constant expression.
  EnterExpressionEvaluationContext Unevaluated(
      S, Sema::ExpressionEvaluationContext::ConstantEvaluated);

  Expr *E, *OE = nullptr;
  ExprResult Result = S.SubstExpr(Aligned->getAlignment(), TemplateArgs);
  if (Result.isInvalid())
    return;
  E = Result.getAs<Expr>();

  if (Aligned->getOffset()) {
    Result = S.SubstExpr(Aligned->getOffset(), TemplateArgs);
    if (Result.isInvalid())
      return;
    OE = Result.getAs<Expr>();
  }

  S.AddAssumeAlignedAttr(Aligned->getLocation(), New, E, OE,
                         Aligned->getSpellingListIndex());
}

static void instantiateDependentAlignValueAttr(
    Sema &S, const MultiLevelTemplateArgumentList &TemplateArgs,
    const AlignValueAttr *Aligned, Decl *New) {
  // The alignment expression is a constant expression.
  EnterExpressionEvaluationContext Unevaluated(
      S, Sema::ExpressionEvaluationContext::ConstantEvaluated);
  ExprResult Result = S.SubstExpr(Aligned->getAlignment(), TemplateArgs);
  if (!Result.isInvalid())
    S.AddAlignValueAttr(Aligned->getLocation(), New, Result.getAs<Expr>(),
                        Aligned->getSpellingListIndex());
}

static void instantiateDependentAllocAlignAttr(
    Sema &S, const MultiLevelTemplateArgumentList &TemplateArgs,
    const AllocAlignAttr *Align, Decl *New) {
  Expr *Param = IntegerLiteral::Create(
<<<<<<< HEAD
      S.getASTContext(), llvm::APInt(64, Align->getParamIndex()),
=======
      S.getASTContext(),
      llvm::APInt(64, Align->getParamIndex().getSourceIndex()),
>>>>>>> b2b84690
      S.getASTContext().UnsignedLongLongTy, Align->getLocation());
  S.AddAllocAlignAttr(Align->getLocation(), New, Param,
                      Align->getSpellingListIndex());
}

static Expr *instantiateDependentFunctionAttrCondition(
    Sema &S, const MultiLevelTemplateArgumentList &TemplateArgs,
    const Attr *A, Expr *OldCond, const Decl *Tmpl, FunctionDecl *New) {
  Expr *Cond = nullptr;
  {
    Sema::ContextRAII SwitchContext(S, New);
    EnterExpressionEvaluationContext Unevaluated(
        S, Sema::ExpressionEvaluationContext::ConstantEvaluated);
    ExprResult Result = S.SubstExpr(OldCond, TemplateArgs);
    if (Result.isInvalid())
      return nullptr;
    Cond = Result.getAs<Expr>();
  }
  if (!Cond->isTypeDependent()) {
    ExprResult Converted = S.PerformContextuallyConvertToBool(Cond);
    if (Converted.isInvalid())
      return nullptr;
    Cond = Converted.get();
  }

  SmallVector<PartialDiagnosticAt, 8> Diags;
  if (OldCond->isValueDependent() && !Cond->isValueDependent() &&
      !Expr::isPotentialConstantExprUnevaluated(Cond, New, Diags)) {
    S.Diag(A->getLocation(), diag::err_attr_cond_never_constant_expr) << A;
    for (const auto &P : Diags)
      S.Diag(P.first, P.second);
    return nullptr;
  }
  return Cond;
}

static void instantiateDependentEnableIfAttr(
    Sema &S, const MultiLevelTemplateArgumentList &TemplateArgs,
    const EnableIfAttr *EIA, const Decl *Tmpl, FunctionDecl *New) {
  Expr *Cond = instantiateDependentFunctionAttrCondition(
      S, TemplateArgs, EIA, EIA->getCond(), Tmpl, New);

  if (Cond)
    New->addAttr(new (S.getASTContext()) EnableIfAttr(
        EIA->getLocation(), S.getASTContext(), Cond, EIA->getMessage(),
        EIA->getSpellingListIndex()));
}

static void instantiateDependentDiagnoseIfAttr(
    Sema &S, const MultiLevelTemplateArgumentList &TemplateArgs,
    const DiagnoseIfAttr *DIA, const Decl *Tmpl, FunctionDecl *New) {
  Expr *Cond = instantiateDependentFunctionAttrCondition(
      S, TemplateArgs, DIA, DIA->getCond(), Tmpl, New);

  if (Cond)
    New->addAttr(new (S.getASTContext()) DiagnoseIfAttr(
        DIA->getLocation(), S.getASTContext(), Cond, DIA->getMessage(),
        DIA->getDiagnosticType(), DIA->getArgDependent(), New,
        DIA->getSpellingListIndex()));
}

// Constructs and adds to New a new instance of CUDALaunchBoundsAttr using
// template A as the base and arguments from TemplateArgs.
static void instantiateDependentCUDALaunchBoundsAttr(
    Sema &S, const MultiLevelTemplateArgumentList &TemplateArgs,
    const CUDALaunchBoundsAttr &Attr, Decl *New) {
  // The alignment expression is a constant expression.
  EnterExpressionEvaluationContext Unevaluated(
      S, Sema::ExpressionEvaluationContext::ConstantEvaluated);

  ExprResult Result = S.SubstExpr(Attr.getMaxThreads(), TemplateArgs);
  if (Result.isInvalid())
    return;
  Expr *MaxThreads = Result.getAs<Expr>();

  Expr *MinBlocks = nullptr;
  if (Attr.getMinBlocks()) {
    Result = S.SubstExpr(Attr.getMinBlocks(), TemplateArgs);
    if (Result.isInvalid())
      return;
    MinBlocks = Result.getAs<Expr>();
  }

  S.AddLaunchBoundsAttr(Attr.getLocation(), New, MaxThreads, MinBlocks,
                        Attr.getSpellingListIndex());
}

static void
instantiateDependentModeAttr(Sema &S,
                             const MultiLevelTemplateArgumentList &TemplateArgs,
                             const ModeAttr &Attr, Decl *New) {
  S.AddModeAttr(Attr.getRange(), New, Attr.getMode(),
                Attr.getSpellingListIndex(), /*InInstantiation=*/true);
}

/// Instantiation of 'declare simd' attribute and its arguments.
static void instantiateOMPDeclareSimdDeclAttr(
    Sema &S, const MultiLevelTemplateArgumentList &TemplateArgs,
    const OMPDeclareSimdDeclAttr &Attr, Decl *New) {
  // Allow 'this' in clauses with varlists.
  if (auto *FTD = dyn_cast<FunctionTemplateDecl>(New))
    New = FTD->getTemplatedDecl();
  auto *FD = cast<FunctionDecl>(New);
  auto *ThisContext = dyn_cast_or_null<CXXRecordDecl>(FD->getDeclContext());
  SmallVector<Expr *, 4> Uniforms, Aligneds, Alignments, Linears, Steps;
  SmallVector<unsigned, 4> LinModifiers;

  auto &&Subst = [&](Expr *E) -> ExprResult {
    if (auto *DRE = dyn_cast<DeclRefExpr>(E->IgnoreParenImpCasts()))
      if (auto *PVD = dyn_cast<ParmVarDecl>(DRE->getDecl())) {
        Sema::ContextRAII SavedContext(S, FD);
        LocalInstantiationScope Local(S);
        if (FD->getNumParams() > PVD->getFunctionScopeIndex())
          Local.InstantiatedLocal(
              PVD, FD->getParamDecl(PVD->getFunctionScopeIndex()));
        return S.SubstExpr(E, TemplateArgs);
      }
    Sema::CXXThisScopeRAII ThisScope(S, ThisContext, /*TypeQuals=*/0,
                                     FD->isCXXInstanceMember());
    return S.SubstExpr(E, TemplateArgs);
  };

  ExprResult Simdlen;
  if (auto *E = Attr.getSimdlen())
    Simdlen = Subst(E);

  if (Attr.uniforms_size() > 0) {
    for(auto *E : Attr.uniforms()) {
      ExprResult Inst = Subst(E);
      if (Inst.isInvalid())
        continue;
      Uniforms.push_back(Inst.get());
    }
  }

  auto AI = Attr.alignments_begin();
  for (auto *E : Attr.aligneds()) {
    ExprResult Inst = Subst(E);
    if (Inst.isInvalid())
      continue;
    Aligneds.push_back(Inst.get());
    Inst = ExprEmpty();
    if (*AI)
      Inst = S.SubstExpr(*AI, TemplateArgs);
    Alignments.push_back(Inst.get());
    ++AI;
  }

  auto SI = Attr.steps_begin();
  for (auto *E : Attr.linears()) {
    ExprResult Inst = Subst(E);
    if (Inst.isInvalid())
      continue;
    Linears.push_back(Inst.get());
    Inst = ExprEmpty();
    if (*SI)
      Inst = S.SubstExpr(*SI, TemplateArgs);
    Steps.push_back(Inst.get());
    ++SI;
  }
  LinModifiers.append(Attr.modifiers_begin(), Attr.modifiers_end());
  (void)S.ActOnOpenMPDeclareSimdDirective(
      S.ConvertDeclToDeclGroup(New), Attr.getBranchState(), Simdlen.get(),
      Uniforms, Aligneds, Alignments, Linears, LinModifiers, Steps,
      Attr.getRange());
}

<<<<<<< HEAD
static bool DeclContainsAttr(const Decl *D, const Attr *NewAttr) {
  if (!D->hasAttrs() || NewAttr->duplicatesAllowed())
    return false;
  return llvm::find_if(D->getAttrs(), [NewAttr](const Attr *Attr) {
           return Attr->getKind() == NewAttr->getKind();
         }) != D->getAttrs().end();
}

=======
>>>>>>> b2b84690
void Sema::InstantiateAttrsForDecl(
    const MultiLevelTemplateArgumentList &TemplateArgs, const Decl *Tmpl,
    Decl *New, LateInstantiatedAttrVec *LateAttrs,
    LocalInstantiationScope *OuterMostScope) {
  if (NamedDecl *ND = dyn_cast<NamedDecl>(New)) {
    for (const auto *TmplAttr : Tmpl->attrs()) {
      // FIXME: If any of the special case versions from InstantiateAttrs become
      // applicable to template declaration, we'll need to add them here.
      CXXThisScopeRAII ThisScope(
          *this, dyn_cast_or_null<CXXRecordDecl>(ND->getDeclContext()),
          /*TypeQuals*/ 0, ND->isCXXInstanceMember());

      Attr *NewAttr = sema::instantiateTemplateAttributeForDecl(
          TmplAttr, Context, *this, TemplateArgs);
<<<<<<< HEAD
      if (NewAttr && !DeclContainsAttr(New, NewAttr))
=======
      if (NewAttr)
>>>>>>> b2b84690
        New->addAttr(NewAttr);
    }
  }
}

void Sema::InstantiateAttrs(const MultiLevelTemplateArgumentList &TemplateArgs,
                            const Decl *Tmpl, Decl *New,
                            LateInstantiatedAttrVec *LateAttrs,
                            LocalInstantiationScope *OuterMostScope) {
  for (const auto *TmplAttr : Tmpl->attrs()) {
    // FIXME: This should be generalized to more than just the AlignedAttr.
    const AlignedAttr *Aligned = dyn_cast<AlignedAttr>(TmplAttr);
    if (Aligned && Aligned->isAlignmentDependent()) {
      instantiateDependentAlignedAttr(*this, TemplateArgs, Aligned, New);
      continue;
    }

    const AssumeAlignedAttr *AssumeAligned = dyn_cast<AssumeAlignedAttr>(TmplAttr);
    if (AssumeAligned) {
      instantiateDependentAssumeAlignedAttr(*this, TemplateArgs, AssumeAligned, New);
      continue;
    }

    const AlignValueAttr *AlignValue = dyn_cast<AlignValueAttr>(TmplAttr);
    if (AlignValue) {
      instantiateDependentAlignValueAttr(*this, TemplateArgs, AlignValue, New);
      continue;
    }

    if (const auto *AllocAlign = dyn_cast<AllocAlignAttr>(TmplAttr)) {
      instantiateDependentAllocAlignAttr(*this, TemplateArgs, AllocAlign, New);
      continue;
    }


    if (const auto *EnableIf = dyn_cast<EnableIfAttr>(TmplAttr)) {
      instantiateDependentEnableIfAttr(*this, TemplateArgs, EnableIf, Tmpl,
                                       cast<FunctionDecl>(New));
      continue;
    }

    if (const auto *DiagnoseIf = dyn_cast<DiagnoseIfAttr>(TmplAttr)) {
      instantiateDependentDiagnoseIfAttr(*this, TemplateArgs, DiagnoseIf, Tmpl,
                                         cast<FunctionDecl>(New));
      continue;
    }

    if (const CUDALaunchBoundsAttr *CUDALaunchBounds =
            dyn_cast<CUDALaunchBoundsAttr>(TmplAttr)) {
      instantiateDependentCUDALaunchBoundsAttr(*this, TemplateArgs,
                                               *CUDALaunchBounds, New);
      continue;
    }

    if (const ModeAttr *Mode = dyn_cast<ModeAttr>(TmplAttr)) {
      instantiateDependentModeAttr(*this, TemplateArgs, *Mode, New);
      continue;
    }

    if (const auto *OMPAttr = dyn_cast<OMPDeclareSimdDeclAttr>(TmplAttr)) {
      instantiateOMPDeclareSimdDeclAttr(*this, TemplateArgs, *OMPAttr, New);
      continue;
    }

    // Existing DLL attribute on the instantiation takes precedence.
    if (TmplAttr->getKind() == attr::DLLExport ||
        TmplAttr->getKind() == attr::DLLImport) {
      if (New->hasAttr<DLLExportAttr>() || New->hasAttr<DLLImportAttr>()) {
        continue;
      }
    }

    if (auto ABIAttr = dyn_cast<ParameterABIAttr>(TmplAttr)) {
      AddParameterABIAttr(ABIAttr->getRange(), New, ABIAttr->getABI(),
                          ABIAttr->getSpellingListIndex());
      continue;
    }

    if (isa<NSConsumedAttr>(TmplAttr) || isa<CFConsumedAttr>(TmplAttr)) {
      AddNSConsumedAttr(TmplAttr->getRange(), New,
                        TmplAttr->getSpellingListIndex(),
                        isa<NSConsumedAttr>(TmplAttr),
                        /*template instantiation*/ true);
      continue;
    }

    assert(!TmplAttr->isPackExpansion());
    if (TmplAttr->isLateParsed() && LateAttrs) {
      // Late parsed attributes must be instantiated and attached after the
      // enclosing class has been instantiated.  See Sema::InstantiateClass.
      LocalInstantiationScope *Saved = nullptr;
      if (CurrentInstantiationScope)
        Saved = CurrentInstantiationScope->cloneScopes(OuterMostScope);
      LateAttrs->push_back(LateInstantiatedAttribute(TmplAttr, Saved, New));
    } else {
      // Allow 'this' within late-parsed attributes.
      NamedDecl *ND = dyn_cast<NamedDecl>(New);
      CXXRecordDecl *ThisContext =
          dyn_cast_or_null<CXXRecordDecl>(ND->getDeclContext());
      CXXThisScopeRAII ThisScope(*this, ThisContext, /*TypeQuals*/0,
                                 ND && ND->isCXXInstanceMember());

      Attr *NewAttr = sema::instantiateTemplateAttribute(TmplAttr, Context,
                                                         *this, TemplateArgs);

      if (NewAttr && !DeclContainsAttr(New, NewAttr))
        New->addAttr(NewAttr);
    }
  }
}

/// Get the previous declaration of a declaration for the purposes of template
/// instantiation. If this finds a previous declaration, then the previous
/// declaration of the instantiation of D should be an instantiation of the
/// result of this function.
template<typename DeclT>
static DeclT *getPreviousDeclForInstantiation(DeclT *D) {
  DeclT *Result = D->getPreviousDecl();

  // If the declaration is within a class, and the previous declaration was
  // merged from a different definition of that class, then we don't have a
  // previous declaration for the purpose of template instantiation.
  if (Result && isa<CXXRecordDecl>(D->getDeclContext()) &&
      D->getLexicalDeclContext() != Result->getLexicalDeclContext())
    return nullptr;

  return Result;
}

Decl *
TemplateDeclInstantiator::VisitTranslationUnitDecl(TranslationUnitDecl *D) {
  llvm_unreachable("Translation units cannot be instantiated");
}

Decl *
TemplateDeclInstantiator::VisitPragmaCommentDecl(PragmaCommentDecl *D) {
  llvm_unreachable("pragma comment cannot be instantiated");
}

Decl *TemplateDeclInstantiator::VisitPragmaDetectMismatchDecl(
    PragmaDetectMismatchDecl *D) {
  llvm_unreachable("pragma comment cannot be instantiated");
}

Decl *
TemplateDeclInstantiator::VisitExternCContextDecl(ExternCContextDecl *D) {
  llvm_unreachable("extern \"C\" context cannot be instantiated");
}

Decl *
TemplateDeclInstantiator::VisitLabelDecl(LabelDecl *D) {
  LabelDecl *Inst = LabelDecl::Create(SemaRef.Context, Owner, D->getLocation(),
                                      D->getIdentifier());
  Owner->addDecl(Inst);
  return Inst;
}

Decl *
TemplateDeclInstantiator::VisitNamespaceDecl(NamespaceDecl *D) {
  llvm_unreachable("Namespaces cannot be instantiated");
}

Decl *
TemplateDeclInstantiator::VisitNamespaceAliasDecl(NamespaceAliasDecl *D) {
  NamespaceAliasDecl *Inst
    = NamespaceAliasDecl::Create(SemaRef.Context, Owner,
                                 D->getNamespaceLoc(),
                                 D->getAliasLoc(),
                                 D->getIdentifier(),
                                 D->getQualifierLoc(),
                                 D->getTargetNameLoc(),
                                 D->getNamespace());
  Owner->addDecl(Inst);
  return Inst;
}

Decl *TemplateDeclInstantiator::InstantiateTypedefNameDecl(TypedefNameDecl *D,
                                                           bool IsTypeAlias) {
  bool Invalid = false;
  TypeSourceInfo *DI = D->getTypeSourceInfo();
  if (DI->getType()->isInstantiationDependentType() ||
      DI->getType()->isVariablyModifiedType()) {
    DI = SemaRef.SubstType(DI, TemplateArgs,
                           D->getLocation(), D->getDeclName());
    if (!DI) {
      Invalid = true;
      DI = SemaRef.Context.getTrivialTypeSourceInfo(SemaRef.Context.IntTy);
    }
  } else {
    SemaRef.MarkDeclarationsReferencedInType(D->getLocation(), DI->getType());
  }

  // HACK: g++ has a bug where it gets the value kind of ?: wrong.
  // libstdc++ relies upon this bug in its implementation of common_type.
  // If we happen to be processing that implementation, fake up the g++ ?:
  // semantics. See LWG issue 2141 for more information on the bug.
  const DecltypeType *DT = DI->getType()->getAs<DecltypeType>();
  CXXRecordDecl *RD = dyn_cast<CXXRecordDecl>(D->getDeclContext());
  if (DT && RD && isa<ConditionalOperator>(DT->getUnderlyingExpr()) &&
      DT->isReferenceType() &&
      RD->getEnclosingNamespaceContext() == SemaRef.getStdNamespace() &&
      RD->getIdentifier() && RD->getIdentifier()->isStr("common_type") &&
      D->getIdentifier() && D->getIdentifier()->isStr("type") &&
      SemaRef.getSourceManager().isInSystemHeader(D->getLocStart()))
    // Fold it to the (non-reference) type which g++ would have produced.
    DI = SemaRef.Context.getTrivialTypeSourceInfo(
      DI->getType().getNonReferenceType());

  // Create the new typedef
  TypedefNameDecl *Typedef;
  if (IsTypeAlias)
    Typedef = TypeAliasDecl::Create(SemaRef.Context, Owner, D->getLocStart(),
                                    D->getLocation(), D->getIdentifier(), DI);
  else
    Typedef = TypedefDecl::Create(SemaRef.Context, Owner, D->getLocStart(),
                                  D->getLocation(), D->getIdentifier(), DI);
  if (Invalid)
    Typedef->setInvalidDecl();

  // If the old typedef was the name for linkage purposes of an anonymous
  // tag decl, re-establish that relationship for the new typedef.
  if (const TagType *oldTagType = D->getUnderlyingType()->getAs<TagType>()) {
    TagDecl *oldTag = oldTagType->getDecl();
    if (oldTag->getTypedefNameForAnonDecl() == D && !Invalid) {
      TagDecl *newTag = DI->getType()->castAs<TagType>()->getDecl();
      assert(!newTag->hasNameForLinkage());
      newTag->setTypedefNameForAnonDecl(Typedef);
    }
  }

  if (TypedefNameDecl *Prev = getPreviousDeclForInstantiation(D)) {
    NamedDecl *InstPrev = SemaRef.FindInstantiatedDecl(D->getLocation(), Prev,
                                                       TemplateArgs);
    if (!InstPrev)
      return nullptr;

    TypedefNameDecl *InstPrevTypedef = cast<TypedefNameDecl>(InstPrev);

    // If the typedef types are not identical, reject them.
    SemaRef.isIncompatibleTypedef(InstPrevTypedef, Typedef);

    Typedef->setPreviousDecl(InstPrevTypedef);
  }

  SemaRef.InstantiateAttrs(TemplateArgs, D, Typedef);

  Typedef->setAccess(D->getAccess());

  return Typedef;
}

Decl *TemplateDeclInstantiator::VisitTypedefDecl(TypedefDecl *D) {
  Decl *Typedef = InstantiateTypedefNameDecl(D, /*IsTypeAlias=*/false);
  if (Typedef)
    Owner->addDecl(Typedef);
  return Typedef;
}

Decl *TemplateDeclInstantiator::VisitTypeAliasDecl(TypeAliasDecl *D) {
  Decl *Typedef = InstantiateTypedefNameDecl(D, /*IsTypeAlias=*/true);
  if (Typedef)
    Owner->addDecl(Typedef);
  return Typedef;
}

Decl *
TemplateDeclInstantiator::VisitTypeAliasTemplateDecl(TypeAliasTemplateDecl *D) {
  // Create a local instantiation scope for this type alias template, which
  // will contain the instantiations of the template parameters.
  LocalInstantiationScope Scope(SemaRef);

  TemplateParameterList *TempParams = D->getTemplateParameters();
  TemplateParameterList *InstParams = SubstTemplateParams(TempParams);
  if (!InstParams)
    return nullptr;

  TypeAliasDecl *Pattern = D->getTemplatedDecl();

  TypeAliasTemplateDecl *PrevAliasTemplate = nullptr;
  if (getPreviousDeclForInstantiation<TypedefNameDecl>(Pattern)) {
    DeclContext::lookup_result Found = Owner->lookup(Pattern->getDeclName());
    if (!Found.empty()) {
      PrevAliasTemplate = dyn_cast<TypeAliasTemplateDecl>(Found.front());
    }
  }

  TypeAliasDecl *AliasInst = cast_or_null<TypeAliasDecl>(
    InstantiateTypedefNameDecl(Pattern, /*IsTypeAlias=*/true));
  if (!AliasInst)
    return nullptr;

  TypeAliasTemplateDecl *Inst
    = TypeAliasTemplateDecl::Create(SemaRef.Context, Owner, D->getLocation(),
                                    D->getDeclName(), InstParams, AliasInst);
  AliasInst->setDescribedAliasTemplate(Inst);
  if (PrevAliasTemplate)
    Inst->setPreviousDecl(PrevAliasTemplate);

  Inst->setAccess(D->getAccess());

  if (!PrevAliasTemplate)
    Inst->setInstantiatedFromMemberTemplate(D);

  Owner->addDecl(Inst);

  return Inst;
}

Decl *TemplateDeclInstantiator::VisitBindingDecl(BindingDecl *D) {
  auto *NewBD = BindingDecl::Create(SemaRef.Context, Owner, D->getLocation(),
                                    D->getIdentifier());
  NewBD->setReferenced(D->isReferenced());
  SemaRef.CurrentInstantiationScope->InstantiatedLocal(D, NewBD);
  return NewBD;
}

Decl *TemplateDeclInstantiator::VisitDecompositionDecl(DecompositionDecl *D) {
  // Transform the bindings first.
  SmallVector<BindingDecl*, 16> NewBindings;
  for (auto *OldBD : D->bindings())
    NewBindings.push_back(cast<BindingDecl>(VisitBindingDecl(OldBD)));
  ArrayRef<BindingDecl*> NewBindingArray = NewBindings;

  auto *NewDD = cast_or_null<DecompositionDecl>(
      VisitVarDecl(D, /*InstantiatingVarTemplate=*/false, &NewBindingArray));

  if (!NewDD || NewDD->isInvalidDecl())
    for (auto *NewBD : NewBindings)
      NewBD->setInvalidDecl();

  return NewDD;
}

Decl *TemplateDeclInstantiator::VisitVarDecl(VarDecl *D) {
  return VisitVarDecl(D, /*InstantiatingVarTemplate=*/false);
}

Decl *TemplateDeclInstantiator::VisitVarDecl(VarDecl *D,
                                             bool InstantiatingVarTemplate,
                                             ArrayRef<BindingDecl*> *Bindings) {

  // Do substitution on the type of the declaration
  TypeSourceInfo *DI = SemaRef.SubstType(
      D->getTypeSourceInfo(), TemplateArgs, D->getTypeSpecStartLoc(),
      D->getDeclName(), /*AllowDeducedTST*/true);
  if (!DI)
    return nullptr;

  if (DI->getType()->isFunctionType()) {
    SemaRef.Diag(D->getLocation(), diag::err_variable_instantiates_to_function)
      << D->isStaticDataMember() << DI->getType();
    return nullptr;
  }

  DeclContext *DC = Owner;
  if (D->isLocalExternDecl())
    SemaRef.adjustContextForLocalExternDecl(DC);

  // Build the instantiated declaration.
  VarDecl *Var;
  if (Bindings)
    Var = DecompositionDecl::Create(SemaRef.Context, DC, D->getInnerLocStart(),
                                    D->getLocation(), DI->getType(), DI,
                                    D->getStorageClass(), *Bindings);
  else
    Var = VarDecl::Create(SemaRef.Context, DC, D->getInnerLocStart(),
                          D->getLocation(), D->getIdentifier(), DI->getType(),
                          DI, D->getStorageClass());

  // In ARC, infer 'retaining' for variables of retainable type.
  if (SemaRef.getLangOpts().ObjCAutoRefCount && 
      SemaRef.inferObjCARCLifetime(Var))
    Var->setInvalidDecl();

  // Substitute the nested name specifier, if any.
  if (SubstQualifier(D, Var))
    return nullptr;

  SemaRef.BuildVariableInstantiation(Var, D, TemplateArgs, LateAttrs, Owner,
                                     StartingScope, InstantiatingVarTemplate);

  if (D->isNRVOVariable()) {
    QualType ReturnType = cast<FunctionDecl>(DC)->getReturnType();
<<<<<<< HEAD
    if (SemaRef.isCopyElisionCandidate(ReturnType, Var, false))
=======
    if (SemaRef.isCopyElisionCandidate(ReturnType, Var, Sema::CES_Strict))
>>>>>>> b2b84690
      Var->setNRVOVariable(true);
  }

  Var->setImplicit(D->isImplicit());

  return Var;
}

Decl *TemplateDeclInstantiator::VisitAccessSpecDecl(AccessSpecDecl *D) {
  AccessSpecDecl* AD
    = AccessSpecDecl::Create(SemaRef.Context, D->getAccess(), Owner,
                             D->getAccessSpecifierLoc(), D->getColonLoc());
  Owner->addHiddenDecl(AD);
  return AD;
}

Decl *TemplateDeclInstantiator::VisitFieldDecl(FieldDecl *D) {
  bool Invalid = false;
  TypeSourceInfo *DI = D->getTypeSourceInfo();
  if (DI->getType()->isInstantiationDependentType() ||
      DI->getType()->isVariablyModifiedType())  {
    DI = SemaRef.SubstType(DI, TemplateArgs,
                           D->getLocation(), D->getDeclName());
    if (!DI) {
      DI = D->getTypeSourceInfo();
      Invalid = true;
    } else if (DI->getType()->isFunctionType()) {
      // C++ [temp.arg.type]p3:
      //   If a declaration acquires a function type through a type
      //   dependent on a template-parameter and this causes a
      //   declaration that does not use the syntactic form of a
      //   function declarator to have function type, the program is
      //   ill-formed.
      SemaRef.Diag(D->getLocation(), diag::err_field_instantiates_to_function)
        << DI->getType();
      Invalid = true;
    }
  } else {
    SemaRef.MarkDeclarationsReferencedInType(D->getLocation(), DI->getType());
  }

  Expr *BitWidth = D->getBitWidth();
  if (Invalid)
    BitWidth = nullptr;
  else if (BitWidth) {
    // The bit-width expression is a constant expression.
    EnterExpressionEvaluationContext Unevaluated(
        SemaRef, Sema::ExpressionEvaluationContext::ConstantEvaluated);

    ExprResult InstantiatedBitWidth
      = SemaRef.SubstExpr(BitWidth, TemplateArgs);
    if (InstantiatedBitWidth.isInvalid()) {
      Invalid = true;
      BitWidth = nullptr;
    } else
      BitWidth = InstantiatedBitWidth.getAs<Expr>();
  }

  FieldDecl *Field = SemaRef.CheckFieldDecl(D->getDeclName(),
                                            DI->getType(), DI,
                                            cast<RecordDecl>(Owner),
                                            D->getLocation(),
                                            D->isMutable(),
                                            BitWidth,
                                            D->getInClassInitStyle(),
                                            D->getInnerLocStart(),
                                            D->getAccess(),
                                            nullptr);
  if (!Field) {
    cast<Decl>(Owner)->setInvalidDecl();
    return nullptr;
  }

  SemaRef.InstantiateAttrs(TemplateArgs, D, Field, LateAttrs, StartingScope);

  if (Field->hasAttrs())
    SemaRef.CheckAlignasUnderalignment(Field);

  if (Invalid)
    Field->setInvalidDecl();

  if (!Field->getDeclName()) {
    // Keep track of where this decl came from.
    SemaRef.Context.setInstantiatedFromUnnamedFieldDecl(Field, D);
  }
  if (CXXRecordDecl *Parent= dyn_cast<CXXRecordDecl>(Field->getDeclContext())) {
    if (Parent->isAnonymousStructOrUnion() &&
        Parent->getRedeclContext()->isFunctionOrMethod())
      SemaRef.CurrentInstantiationScope->InstantiatedLocal(D, Field);
  }

  Field->setImplicit(D->isImplicit());
  Field->setAccess(D->getAccess());
  Owner->addDecl(Field);

  return Field;
}

Decl *TemplateDeclInstantiator::VisitMSPropertyDecl(MSPropertyDecl *D) {
  bool Invalid = false;
  TypeSourceInfo *DI = D->getTypeSourceInfo();

  if (DI->getType()->isVariablyModifiedType()) {
    SemaRef.Diag(D->getLocation(), diag::err_property_is_variably_modified)
      << D;
    Invalid = true;
  } else if (DI->getType()->isInstantiationDependentType())  {
    DI = SemaRef.SubstType(DI, TemplateArgs,
                           D->getLocation(), D->getDeclName());
    if (!DI) {
      DI = D->getTypeSourceInfo();
      Invalid = true;
    } else if (DI->getType()->isFunctionType()) {
      // C++ [temp.arg.type]p3:
      //   If a declaration acquires a function type through a type
      //   dependent on a template-parameter and this causes a
      //   declaration that does not use the syntactic form of a
      //   function declarator to have function type, the program is
      //   ill-formed.
      SemaRef.Diag(D->getLocation(), diag::err_field_instantiates_to_function)
      << DI->getType();
      Invalid = true;
    }
  } else {
    SemaRef.MarkDeclarationsReferencedInType(D->getLocation(), DI->getType());
  }

  MSPropertyDecl *Property = MSPropertyDecl::Create(
      SemaRef.Context, Owner, D->getLocation(), D->getDeclName(), DI->getType(),
      DI, D->getLocStart(), D->getGetterId(), D->getSetterId());

  SemaRef.InstantiateAttrs(TemplateArgs, D, Property, LateAttrs,
                           StartingScope);

  if (Invalid)
    Property->setInvalidDecl();

  Property->setAccess(D->getAccess());
  Owner->addDecl(Property);

  return Property;
}

Decl *TemplateDeclInstantiator::VisitIndirectFieldDecl(IndirectFieldDecl *D) {
  NamedDecl **NamedChain =
    new (SemaRef.Context)NamedDecl*[D->getChainingSize()];

  int i = 0;
  for (auto *PI : D->chain()) {
    NamedDecl *Next = SemaRef.FindInstantiatedDecl(D->getLocation(), PI,
                                              TemplateArgs);
    if (!Next)
      return nullptr;

    NamedChain[i++] = Next;
  }

  QualType T = cast<FieldDecl>(NamedChain[i-1])->getType();
  IndirectFieldDecl *IndirectField = IndirectFieldDecl::Create(
      SemaRef.Context, Owner, D->getLocation(), D->getIdentifier(), T,
      {NamedChain, D->getChainingSize()});

  for (const auto *Attr : D->attrs())
    IndirectField->addAttr(Attr->clone(SemaRef.Context));

  IndirectField->setImplicit(D->isImplicit());
  IndirectField->setAccess(D->getAccess());
  Owner->addDecl(IndirectField);
  return IndirectField;
}

Decl *TemplateDeclInstantiator::VisitFriendDecl(FriendDecl *D) {
  // Handle friend type expressions by simply substituting template
  // parameters into the pattern type and checking the result.
  if (TypeSourceInfo *Ty = D->getFriendType()) {
    TypeSourceInfo *InstTy;
    // If this is an unsupported friend, don't bother substituting template
    // arguments into it. The actual type referred to won't be used by any
    // parts of Clang, and may not be valid for instantiating. Just use the
    // same info for the instantiated friend.
    if (D->isUnsupportedFriend()) {
      InstTy = Ty;
    } else {
      InstTy = SemaRef.SubstType(Ty, TemplateArgs,
                                 D->getLocation(), DeclarationName());
    }
    if (!InstTy)
      return nullptr;

    FriendDecl *FD = SemaRef.CheckFriendTypeDecl(D->getLocStart(),
                                                 D->getFriendLoc(), InstTy);
    if (!FD)
      return nullptr;

    FD->setAccess(AS_public);
    FD->setUnsupportedFriend(D->isUnsupportedFriend());
    Owner->addDecl(FD);
    return FD;
  }

  NamedDecl *ND = D->getFriendDecl();
  assert(ND && "friend decl must be a decl or a type!");

  // All of the Visit implementations for the various potential friend
  // declarations have to be carefully written to work for friend
  // objects, with the most important detail being that the target
  // decl should almost certainly not be placed in Owner.
  Decl *NewND = Visit(ND);
  if (!NewND) return nullptr;

  FriendDecl *FD =
    FriendDecl::Create(SemaRef.Context, Owner, D->getLocation(),
                       cast<NamedDecl>(NewND), D->getFriendLoc());
  FD->setAccess(AS_public);
  FD->setUnsupportedFriend(D->isUnsupportedFriend());
  Owner->addDecl(FD);
  return FD;
}

Decl *TemplateDeclInstantiator::VisitStaticAssertDecl(StaticAssertDecl *D) {
  Expr *AssertExpr = D->getAssertExpr();

  // The expression in a static assertion is a constant expression.
  EnterExpressionEvaluationContext Unevaluated(
      SemaRef, Sema::ExpressionEvaluationContext::ConstantEvaluated);

  ExprResult InstantiatedAssertExpr
    = SemaRef.SubstExpr(AssertExpr, TemplateArgs);
  if (InstantiatedAssertExpr.isInvalid())
    return nullptr;

  return SemaRef.BuildStaticAssertDeclaration(D->getLocation(),
                                              InstantiatedAssertExpr.get(),
                                              D->getMessage(),
                                              D->getRParenLoc(),
                                              D->isFailed());
}

Decl *TemplateDeclInstantiator::VisitEnumDecl(EnumDecl *D) {
  EnumDecl *PrevDecl = nullptr;
  if (EnumDecl *PatternPrev = getPreviousDeclForInstantiation(D)) {
    NamedDecl *Prev = SemaRef.FindInstantiatedDecl(D->getLocation(),
                                                   PatternPrev,
                                                   TemplateArgs);
    if (!Prev) return nullptr;
    PrevDecl = cast<EnumDecl>(Prev);
  }

  EnumDecl *Enum = EnumDecl::Create(SemaRef.Context, Owner, D->getLocStart(),
                                    D->getLocation(), D->getIdentifier(),
                                    PrevDecl, D->isScoped(),
                                    D->isScopedUsingClassTag(), D->isFixed());
  if (D->isFixed()) {
    if (TypeSourceInfo *TI = D->getIntegerTypeSourceInfo()) {
      // If we have type source information for the underlying type, it means it
      // has been explicitly set by the user. Perform substitution on it before
      // moving on.
      SourceLocation UnderlyingLoc = TI->getTypeLoc().getBeginLoc();
      TypeSourceInfo *NewTI = SemaRef.SubstType(TI, TemplateArgs, UnderlyingLoc,
                                                DeclarationName());
      if (!NewTI || SemaRef.CheckEnumUnderlyingType(NewTI))
        Enum->setIntegerType(SemaRef.Context.IntTy);
      else
        Enum->setIntegerTypeSourceInfo(NewTI);
    } else {
      assert(!D->getIntegerType()->isDependentType()
             && "Dependent type without type source info");
      Enum->setIntegerType(D->getIntegerType());
    }
  }

  SemaRef.InstantiateAttrs(TemplateArgs, D, Enum);

  Enum->setInstantiationOfMemberEnum(D, TSK_ImplicitInstantiation);
  Enum->setAccess(D->getAccess());
  // Forward the mangling number from the template to the instantiated decl.
  SemaRef.Context.setManglingNumber(Enum, SemaRef.Context.getManglingNumber(D));
  // See if the old tag was defined along with a declarator.
  // If it did, mark the new tag as being associated with that declarator.
  if (DeclaratorDecl *DD = SemaRef.Context.getDeclaratorForUnnamedTagDecl(D))
    SemaRef.Context.addDeclaratorForUnnamedTagDecl(Enum, DD);
  // See if the old tag was defined along with a typedef.
  // If it did, mark the new tag as being associated with that typedef.
  if (TypedefNameDecl *TND = SemaRef.Context.getTypedefNameForUnnamedTagDecl(D))
    SemaRef.Context.addTypedefNameForUnnamedTagDecl(Enum, TND);
  if (SubstQualifier(D, Enum)) return nullptr;
  Owner->addDecl(Enum);

  EnumDecl *Def = D->getDefinition();
  if (Def && Def != D) {
    // If this is an out-of-line definition of an enum member template, check
    // that the underlying types match in the instantiation of both
    // declarations.
    if (TypeSourceInfo *TI = Def->getIntegerTypeSourceInfo()) {
      SourceLocation UnderlyingLoc = TI->getTypeLoc().getBeginLoc();
      QualType DefnUnderlying =
        SemaRef.SubstType(TI->getType(), TemplateArgs,
                          UnderlyingLoc, DeclarationName());
      SemaRef.CheckEnumRedeclaration(Def->getLocation(), Def->isScoped(),
<<<<<<< HEAD
                                     DefnUnderlying,
                                     /*EnumUnderlyingIsImplicit=*/false, Enum);
=======
                                     DefnUnderlying, /*IsFixed=*/true, Enum);
>>>>>>> b2b84690
    }
  }

  // C++11 [temp.inst]p1: The implicit instantiation of a class template
  // specialization causes the implicit instantiation of the declarations, but
  // not the definitions of scoped member enumerations.
  //
  // DR1484 clarifies that enumeration definitions inside of a template
  // declaration aren't considered entities that can be separately instantiated
  // from the rest of the entity they are declared inside of.
  if (isDeclWithinFunction(D) ? D == Def : Def && !Enum->isScoped()) {
    SemaRef.CurrentInstantiationScope->InstantiatedLocal(D, Enum);
    InstantiateEnumDefinition(Enum, Def);
  }

  return Enum;
}

void TemplateDeclInstantiator::InstantiateEnumDefinition(
    EnumDecl *Enum, EnumDecl *Pattern) {
  Enum->startDefinition();

  // Update the location to refer to the definition.
  Enum->setLocation(Pattern->getLocation());

  SmallVector<Decl*, 4> Enumerators;

  EnumConstantDecl *LastEnumConst = nullptr;
  for (auto *EC : Pattern->enumerators()) {
    // The specified value for the enumerator.
    ExprResult Value((Expr *)nullptr);
    if (Expr *UninstValue = EC->getInitExpr()) {
      // The enumerator's value expression is a constant expression.
      EnterExpressionEvaluationContext Unevaluated(
          SemaRef, Sema::ExpressionEvaluationContext::ConstantEvaluated);

      Value = SemaRef.SubstExpr(UninstValue, TemplateArgs);
    }

    // Drop the initial value and continue.
    bool isInvalid = false;
    if (Value.isInvalid()) {
      Value = nullptr;
      isInvalid = true;
    }

    EnumConstantDecl *EnumConst
      = SemaRef.CheckEnumConstant(Enum, LastEnumConst,
                                  EC->getLocation(), EC->getIdentifier(),
                                  Value.get());

    if (isInvalid) {
      if (EnumConst)
        EnumConst->setInvalidDecl();
      Enum->setInvalidDecl();
    }

    if (EnumConst) {
      SemaRef.InstantiateAttrs(TemplateArgs, EC, EnumConst);

      EnumConst->setAccess(Enum->getAccess());
      Enum->addDecl(EnumConst);
      Enumerators.push_back(EnumConst);
      LastEnumConst = EnumConst;

      if (Pattern->getDeclContext()->isFunctionOrMethod() &&
          !Enum->isScoped()) {
        // If the enumeration is within a function or method, record the enum
        // constant as a local.
        SemaRef.CurrentInstantiationScope->InstantiatedLocal(EC, EnumConst);
      }
    }
  }

  SemaRef.ActOnEnumBody(Enum->getLocation(), Enum->getBraceRange(), Enum,
<<<<<<< HEAD
                        Enumerators,
                        nullptr, nullptr);
=======
                        Enumerators, nullptr, ParsedAttributesView());
>>>>>>> b2b84690
}

Decl *TemplateDeclInstantiator::VisitEnumConstantDecl(EnumConstantDecl *D) {
  llvm_unreachable("EnumConstantDecls can only occur within EnumDecls.");
}

Decl *
TemplateDeclInstantiator::VisitBuiltinTemplateDecl(BuiltinTemplateDecl *D) {
  llvm_unreachable("BuiltinTemplateDecls cannot be instantiated.");
}

Decl *TemplateDeclInstantiator::VisitClassTemplateDecl(ClassTemplateDecl *D) {
  bool isFriend = (D->getFriendObjectKind() != Decl::FOK_None);

  // Create a local instantiation scope for this class template, which
  // will contain the instantiations of the template parameters.
  LocalInstantiationScope Scope(SemaRef);
  TemplateParameterList *TempParams = D->getTemplateParameters();
  TemplateParameterList *InstParams = SubstTemplateParams(TempParams);
  if (!InstParams)
    return nullptr;

  CXXRecordDecl *Pattern = D->getTemplatedDecl();

  // Instantiate the qualifier.  We have to do this first in case
  // we're a friend declaration, because if we are then we need to put
  // the new declaration in the appropriate context.
  NestedNameSpecifierLoc QualifierLoc = Pattern->getQualifierLoc();
  if (QualifierLoc) {
    QualifierLoc = SemaRef.SubstNestedNameSpecifierLoc(QualifierLoc,
                                                       TemplateArgs);
    if (!QualifierLoc)
      return nullptr;
  }

  CXXRecordDecl *PrevDecl = nullptr;
  ClassTemplateDecl *PrevClassTemplate = nullptr;

  if (!isFriend && getPreviousDeclForInstantiation(Pattern)) {
    DeclContext::lookup_result Found = Owner->lookup(Pattern->getDeclName());
    if (!Found.empty()) {
      PrevClassTemplate = dyn_cast<ClassTemplateDecl>(Found.front());
      if (PrevClassTemplate)
        PrevDecl = PrevClassTemplate->getTemplatedDecl();
    }
  }

  // If this isn't a friend, then it's a member template, in which
  // case we just want to build the instantiation in the
  // specialization.  If it is a friend, we want to build it in
  // the appropriate context.
  DeclContext *DC = Owner;
  if (isFriend) {
    if (QualifierLoc) {
      CXXScopeSpec SS;
      SS.Adopt(QualifierLoc);
      DC = SemaRef.computeDeclContext(SS);
      if (!DC) return nullptr;
    } else {
      DC = SemaRef.FindInstantiatedContext(Pattern->getLocation(),
                                           Pattern->getDeclContext(),
                                           TemplateArgs);
    }

    // Look for a previous declaration of the template in the owning
    // context.
    LookupResult R(SemaRef, Pattern->getDeclName(), Pattern->getLocation(),
                   Sema::LookupOrdinaryName,
                   SemaRef.forRedeclarationInCurContext());
    SemaRef.LookupQualifiedName(R, DC);

    if (R.isSingleResult()) {
      PrevClassTemplate = R.getAsSingle<ClassTemplateDecl>();
      if (PrevClassTemplate)
        PrevDecl = PrevClassTemplate->getTemplatedDecl();
    }

    if (!PrevClassTemplate && QualifierLoc) {
      SemaRef.Diag(Pattern->getLocation(), diag::err_not_tag_in_scope)
        << D->getTemplatedDecl()->getTagKind() << Pattern->getDeclName() << DC
        << QualifierLoc.getSourceRange();
      return nullptr;
    }

    bool AdoptedPreviousTemplateParams = false;
    if (PrevClassTemplate) {
      bool Complain = true;

      // HACK: libstdc++ 4.2.1 contains an ill-formed friend class
      // template for struct std::tr1::__detail::_Map_base, where the
      // template parameters of the friend declaration don't match the
      // template parameters of the original declaration. In this one
      // case, we don't complain about the ill-formed friend
      // declaration.
      if (isFriend && Pattern->getIdentifier() &&
          Pattern->getIdentifier()->isStr("_Map_base") &&
          DC->isNamespace() &&
          cast<NamespaceDecl>(DC)->getIdentifier() &&
          cast<NamespaceDecl>(DC)->getIdentifier()->isStr("__detail")) {
        DeclContext *DCParent = DC->getParent();
        if (DCParent->isNamespace() &&
            cast<NamespaceDecl>(DCParent)->getIdentifier() &&
            cast<NamespaceDecl>(DCParent)->getIdentifier()->isStr("tr1")) {
          if (cast<Decl>(DCParent)->isInStdNamespace())
            Complain = false;
        }
      }

      TemplateParameterList *PrevParams
        = PrevClassTemplate->getTemplateParameters();

      // Make sure the parameter lists match.
      if (!SemaRef.TemplateParameterListsAreEqual(InstParams, PrevParams,
                                                  Complain,
                                                  Sema::TPL_TemplateMatch)) {
        if (Complain)
          return nullptr;

        AdoptedPreviousTemplateParams = true;
        InstParams = PrevParams;
      }

      // Do some additional validation, then merge default arguments
      // from the existing declarations.
      if (!AdoptedPreviousTemplateParams &&
          SemaRef.CheckTemplateParameterList(InstParams, PrevParams,
                                             Sema::TPC_ClassTemplate))
        return nullptr;
    }
  }

  CXXRecordDecl *RecordInst
    = CXXRecordDecl::Create(SemaRef.Context, Pattern->getTagKind(), DC,
                            Pattern->getLocStart(), Pattern->getLocation(),
                            Pattern->getIdentifier(), PrevDecl,
                            /*DelayTypeCreation=*/true);

  if (QualifierLoc)
    RecordInst->setQualifierInfo(QualifierLoc);

  ClassTemplateDecl *Inst
    = ClassTemplateDecl::Create(SemaRef.Context, DC, D->getLocation(),
                                D->getIdentifier(), InstParams, RecordInst);
  assert(!(isFriend && Owner->isDependentContext()));
  Inst->setPreviousDecl(PrevClassTemplate);

  RecordInst->setDescribedClassTemplate(Inst);

  if (isFriend) {
    if (PrevClassTemplate)
      Inst->setAccess(PrevClassTemplate->getAccess());
    else
      Inst->setAccess(D->getAccess());

    Inst->setObjectOfFriendDecl();
    // TODO: do we want to track the instantiation progeny of this
    // friend target decl?
  } else {
    Inst->setAccess(D->getAccess());
    if (!PrevClassTemplate)
      Inst->setInstantiatedFromMemberTemplate(D);
  }

  // Trigger creation of the type for the instantiation.
  SemaRef.Context.getInjectedClassNameType(RecordInst,
                                    Inst->getInjectedClassNameSpecialization());

  // Finish handling of friends.
  if (isFriend) {
    DC->makeDeclVisibleInContext(Inst);
    Inst->setLexicalDeclContext(Owner);
    RecordInst->setLexicalDeclContext(Owner);
    return Inst;
  }

  if (D->isOutOfLine()) {
    Inst->setLexicalDeclContext(D->getLexicalDeclContext());
    RecordInst->setLexicalDeclContext(D->getLexicalDeclContext());
  }

  Owner->addDecl(Inst);

  if (!PrevClassTemplate) {
    // Queue up any out-of-line partial specializations of this member
    // class template; the client will force their instantiation once
    // the enclosing class has been instantiated.
    SmallVector<ClassTemplatePartialSpecializationDecl *, 4> PartialSpecs;
    D->getPartialSpecializations(PartialSpecs);
    for (unsigned I = 0, N = PartialSpecs.size(); I != N; ++I)
      if (PartialSpecs[I]->getFirstDecl()->isOutOfLine())
        OutOfLinePartialSpecs.push_back(std::make_pair(Inst, PartialSpecs[I]));
  }

  return Inst;
}

Decl *
TemplateDeclInstantiator::VisitClassTemplatePartialSpecializationDecl(
                                   ClassTemplatePartialSpecializationDecl *D) {
  ClassTemplateDecl *ClassTemplate = D->getSpecializedTemplate();

  // Lookup the already-instantiated declaration in the instantiation
  // of the class template and return that.
  DeclContext::lookup_result Found
    = Owner->lookup(ClassTemplate->getDeclName());
  if (Found.empty())
    return nullptr;

  ClassTemplateDecl *InstClassTemplate
    = dyn_cast<ClassTemplateDecl>(Found.front());
  if (!InstClassTemplate)
    return nullptr;

  if (ClassTemplatePartialSpecializationDecl *Result
        = InstClassTemplate->findPartialSpecInstantiatedFromMember(D))
    return Result;

  return InstantiateClassTemplatePartialSpecialization(InstClassTemplate, D);
}

Decl *TemplateDeclInstantiator::VisitVarTemplateDecl(VarTemplateDecl *D) {
  assert(D->getTemplatedDecl()->isStaticDataMember() &&
         "Only static data member templates are allowed.");

  // Create a local instantiation scope for this variable template, which
  // will contain the instantiations of the template parameters.
  LocalInstantiationScope Scope(SemaRef);
  TemplateParameterList *TempParams = D->getTemplateParameters();
  TemplateParameterList *InstParams = SubstTemplateParams(TempParams);
  if (!InstParams)
    return nullptr;

  VarDecl *Pattern = D->getTemplatedDecl();
  VarTemplateDecl *PrevVarTemplate = nullptr;

  if (getPreviousDeclForInstantiation(Pattern)) {
    DeclContext::lookup_result Found = Owner->lookup(Pattern->getDeclName());
    if (!Found.empty())
      PrevVarTemplate = dyn_cast<VarTemplateDecl>(Found.front());
  }

  VarDecl *VarInst =
      cast_or_null<VarDecl>(VisitVarDecl(Pattern,
                                         /*InstantiatingVarTemplate=*/true));
  if (!VarInst) return nullptr;

  DeclContext *DC = Owner;

  VarTemplateDecl *Inst = VarTemplateDecl::Create(
      SemaRef.Context, DC, D->getLocation(), D->getIdentifier(), InstParams,
      VarInst);
  VarInst->setDescribedVarTemplate(Inst);
  Inst->setPreviousDecl(PrevVarTemplate);

  Inst->setAccess(D->getAccess());
  if (!PrevVarTemplate)
    Inst->setInstantiatedFromMemberTemplate(D);

  if (D->isOutOfLine()) {
    Inst->setLexicalDeclContext(D->getLexicalDeclContext());
    VarInst->setLexicalDeclContext(D->getLexicalDeclContext());
  }

  Owner->addDecl(Inst);

  if (!PrevVarTemplate) {
    // Queue up any out-of-line partial specializations of this member
    // variable template; the client will force their instantiation once
    // the enclosing class has been instantiated.
    SmallVector<VarTemplatePartialSpecializationDecl *, 4> PartialSpecs;
    D->getPartialSpecializations(PartialSpecs);
    for (unsigned I = 0, N = PartialSpecs.size(); I != N; ++I)
      if (PartialSpecs[I]->getFirstDecl()->isOutOfLine())
        OutOfLineVarPartialSpecs.push_back(
            std::make_pair(Inst, PartialSpecs[I]));
  }

  return Inst;
}

Decl *TemplateDeclInstantiator::VisitVarTemplatePartialSpecializationDecl(
    VarTemplatePartialSpecializationDecl *D) {
  assert(D->isStaticDataMember() &&
         "Only static data member templates are allowed.");

  VarTemplateDecl *VarTemplate = D->getSpecializedTemplate();

  // Lookup the already-instantiated declaration and return that.
  DeclContext::lookup_result Found = Owner->lookup(VarTemplate->getDeclName());
  assert(!Found.empty() && "Instantiation found nothing?");

  VarTemplateDecl *InstVarTemplate = dyn_cast<VarTemplateDecl>(Found.front());
  assert(InstVarTemplate && "Instantiation did not find a variable template?");

  if (VarTemplatePartialSpecializationDecl *Result =
          InstVarTemplate->findPartialSpecInstantiatedFromMember(D))
    return Result;

  return InstantiateVarTemplatePartialSpecialization(InstVarTemplate, D);
}

Decl *
TemplateDeclInstantiator::VisitFunctionTemplateDecl(FunctionTemplateDecl *D) {
  // Create a local instantiation scope for this function template, which
  // will contain the instantiations of the template parameters and then get
  // merged with the local instantiation scope for the function template
  // itself.
  LocalInstantiationScope Scope(SemaRef);

  TemplateParameterList *TempParams = D->getTemplateParameters();
  TemplateParameterList *InstParams = SubstTemplateParams(TempParams);
  if (!InstParams)
    return nullptr;

  FunctionDecl *Instantiated = nullptr;
  if (CXXMethodDecl *DMethod = dyn_cast<CXXMethodDecl>(D->getTemplatedDecl()))
    Instantiated = cast_or_null<FunctionDecl>(VisitCXXMethodDecl(DMethod,
                                                                 InstParams));
  else
    Instantiated = cast_or_null<FunctionDecl>(VisitFunctionDecl(
                                                          D->getTemplatedDecl(),
                                                                InstParams));

  if (!Instantiated)
    return nullptr;

  // Link the instantiated function template declaration to the function
  // template from which it was instantiated.
  FunctionTemplateDecl *InstTemplate
    = Instantiated->getDescribedFunctionTemplate();
  InstTemplate->setAccess(D->getAccess());
  assert(InstTemplate &&
         "VisitFunctionDecl/CXXMethodDecl didn't create a template!");

  bool isFriend = (InstTemplate->getFriendObjectKind() != Decl::FOK_None);

  // Link the instantiation back to the pattern *unless* this is a
  // non-definition friend declaration.
  if (!InstTemplate->getInstantiatedFromMemberTemplate() &&
      !(isFriend && !D->getTemplatedDecl()->isThisDeclarationADefinition()))
    InstTemplate->setInstantiatedFromMemberTemplate(D);

  // Make declarations visible in the appropriate context.
  if (!isFriend) {
    Owner->addDecl(InstTemplate);
  } else if (InstTemplate->getDeclContext()->isRecord() &&
             !getPreviousDeclForInstantiation(D)) {
    SemaRef.CheckFriendAccess(InstTemplate);
  }

  return InstTemplate;
}

Decl *TemplateDeclInstantiator::VisitCXXRecordDecl(CXXRecordDecl *D) {
  CXXRecordDecl *PrevDecl = nullptr;
  if (D->isInjectedClassName())
    PrevDecl = cast<CXXRecordDecl>(Owner);
  else if (CXXRecordDecl *PatternPrev = getPreviousDeclForInstantiation(D)) {
    NamedDecl *Prev = SemaRef.FindInstantiatedDecl(D->getLocation(),
                                                   PatternPrev,
                                                   TemplateArgs);
    if (!Prev) return nullptr;
    PrevDecl = cast<CXXRecordDecl>(Prev);
  }

  CXXRecordDecl *Record
    = CXXRecordDecl::Create(SemaRef.Context, D->getTagKind(), Owner,
                            D->getLocStart(), D->getLocation(),
                            D->getIdentifier(), PrevDecl);

  // Substitute the nested name specifier, if any.
  if (SubstQualifier(D, Record))
    return nullptr;

  Record->setImplicit(D->isImplicit());
  // FIXME: Check against AS_none is an ugly hack to work around the issue that
  // the tag decls introduced by friend class declarations don't have an access
  // specifier. Remove once this area of the code gets sorted out.
  if (D->getAccess() != AS_none)
    Record->setAccess(D->getAccess());
  if (!D->isInjectedClassName())
    Record->setInstantiationOfMemberClass(D, TSK_ImplicitInstantiation);

  // If the original function was part of a friend declaration,
  // inherit its namespace state.
  if (D->getFriendObjectKind())
    Record->setObjectOfFriendDecl();

  // Make sure that anonymous structs and unions are recorded.
  if (D->isAnonymousStructOrUnion())
    Record->setAnonymousStructOrUnion(true);

  if (D->isLocalClass())
    SemaRef.CurrentInstantiationScope->InstantiatedLocal(D, Record);

  // Forward the mangling number from the template to the instantiated decl.
  SemaRef.Context.setManglingNumber(Record,
                                    SemaRef.Context.getManglingNumber(D));

  // See if the old tag was defined along with a declarator.
  // If it did, mark the new tag as being associated with that declarator.
  if (DeclaratorDecl *DD = SemaRef.Context.getDeclaratorForUnnamedTagDecl(D))
    SemaRef.Context.addDeclaratorForUnnamedTagDecl(Record, DD);

  // See if the old tag was defined along with a typedef.
  // If it did, mark the new tag as being associated with that typedef.
  if (TypedefNameDecl *TND = SemaRef.Context.getTypedefNameForUnnamedTagDecl(D))
    SemaRef.Context.addTypedefNameForUnnamedTagDecl(Record, TND);

  Owner->addDecl(Record);

  // DR1484 clarifies that the members of a local class are instantiated as part
  // of the instantiation of their enclosing entity.
  if (D->isCompleteDefinition() && D->isLocalClass()) {
    Sema::LocalEagerInstantiationScope LocalInstantiations(SemaRef);

    SemaRef.InstantiateClass(D->getLocation(), Record, D, TemplateArgs,
                             TSK_ImplicitInstantiation,
                             /*Complain=*/true);

    // For nested local classes, we will instantiate the members when we
    // reach the end of the outermost (non-nested) local class.
    if (!D->isCXXClassMember())
      SemaRef.InstantiateClassMembers(D->getLocation(), Record, TemplateArgs,
                                      TSK_ImplicitInstantiation);

    // This class may have local implicit instantiations that need to be
    // performed within this scope.
    LocalInstantiations.perform();
  }

  SemaRef.DiagnoseUnusedNestedTypedefs(Record);

  return Record;
}

/// Adjust the given function type for an instantiation of the
/// given declaration, to cope with modifications to the function's type that
/// aren't reflected in the type-source information.
///
/// \param D The declaration we're instantiating.
/// \param TInfo The already-instantiated type.
static QualType adjustFunctionTypeForInstantiation(ASTContext &Context,
                                                   FunctionDecl *D,
                                                   TypeSourceInfo *TInfo) {
  const FunctionProtoType *OrigFunc
    = D->getType()->castAs<FunctionProtoType>();
  const FunctionProtoType *NewFunc
    = TInfo->getType()->castAs<FunctionProtoType>();
  if (OrigFunc->getExtInfo() == NewFunc->getExtInfo())
    return TInfo->getType();

  FunctionProtoType::ExtProtoInfo NewEPI = NewFunc->getExtProtoInfo();
  NewEPI.ExtInfo = OrigFunc->getExtInfo();
  return Context.getFunctionType(NewFunc->getReturnType(),
                                 NewFunc->getParamTypes(), NewEPI);
}

/// Normal class members are of more specific types and therefore
/// don't make it here.  This function serves three purposes:
///   1) instantiating function templates
///   2) substituting friend declarations
<<<<<<< HEAD
=======
///   3) substituting deduction guide declarations for nested class templates
>>>>>>> b2b84690
Decl *TemplateDeclInstantiator::VisitFunctionDecl(FunctionDecl *D,
                                       TemplateParameterList *TemplateParams) {
  // Check whether there is already a function template specialization for
  // this declaration.
  FunctionTemplateDecl *FunctionTemplate = D->getDescribedFunctionTemplate();
  if (FunctionTemplate && !TemplateParams) {
    ArrayRef<TemplateArgument> Innermost = TemplateArgs.getInnermost();

    void *InsertPos = nullptr;
    FunctionDecl *SpecFunc
      = FunctionTemplate->findSpecialization(Innermost, InsertPos);

    // If we already have a function template specialization, return it.
    if (SpecFunc)
      return SpecFunc;
  }

  bool isFriend;
  if (FunctionTemplate)
    isFriend = (FunctionTemplate->getFriendObjectKind() != Decl::FOK_None);
  else
    isFriend = (D->getFriendObjectKind() != Decl::FOK_None);

  bool MergeWithParentScope = (TemplateParams != nullptr) ||
    Owner->isFunctionOrMethod() ||
    !(isa<Decl>(Owner) &&
      cast<Decl>(Owner)->isDefinedOutsideFunctionOrMethod());
  LocalInstantiationScope Scope(SemaRef, MergeWithParentScope);

  SmallVector<ParmVarDecl *, 4> Params;
  TypeSourceInfo *TInfo = SubstFunctionType(D, Params);
  if (!TInfo)
    return nullptr;
  QualType T = adjustFunctionTypeForInstantiation(SemaRef.Context, D, TInfo);

  NestedNameSpecifierLoc QualifierLoc = D->getQualifierLoc();
  if (QualifierLoc) {
    QualifierLoc = SemaRef.SubstNestedNameSpecifierLoc(QualifierLoc,
                                                       TemplateArgs);
    if (!QualifierLoc)
      return nullptr;
  }

  // If we're instantiating a local function declaration, put the result
  // in the enclosing namespace; otherwise we need to find the instantiated
  // context.
  DeclContext *DC;
  if (D->isLocalExternDecl()) {
    DC = Owner;
    SemaRef.adjustContextForLocalExternDecl(DC);
  } else if (isFriend && QualifierLoc) {
    CXXScopeSpec SS;
    SS.Adopt(QualifierLoc);
    DC = SemaRef.computeDeclContext(SS);
    if (!DC) return nullptr;
  } else {
    DC = SemaRef.FindInstantiatedContext(D->getLocation(), D->getDeclContext(),
                                         TemplateArgs);
  }

<<<<<<< HEAD
  FunctionDecl *Function;
  if (auto *DGuide = dyn_cast<CXXDeductionGuideDecl>(D))
    Function = CXXDeductionGuideDecl::Create(
        SemaRef.Context, DC, D->getInnerLocStart(), DGuide->isExplicit(),
        D->getNameInfo(), T, TInfo, D->getSourceRange().getEnd());
  else {
    Function = FunctionDecl::Create(
        SemaRef.Context, DC, D->getInnerLocStart(), D->getNameInfo(), T, TInfo,
=======
  DeclarationNameInfo NameInfo
    = SemaRef.SubstDeclarationNameInfo(D->getNameInfo(), TemplateArgs);

  FunctionDecl *Function;
  if (auto *DGuide = dyn_cast<CXXDeductionGuideDecl>(D)) {
    Function = CXXDeductionGuideDecl::Create(
      SemaRef.Context, DC, D->getInnerLocStart(), DGuide->isExplicit(),
      NameInfo, T, TInfo, D->getSourceRange().getEnd());
    if (DGuide->isCopyDeductionCandidate())
      cast<CXXDeductionGuideDecl>(Function)->setIsCopyDeductionCandidate();
    Function->setAccess(D->getAccess());
  } else {
    Function = FunctionDecl::Create(
        SemaRef.Context, DC, D->getInnerLocStart(), NameInfo, T, TInfo,
>>>>>>> b2b84690
        D->getCanonicalDecl()->getStorageClass(), D->isInlineSpecified(),
        D->hasWrittenPrototype(), D->isConstexpr());
    Function->setRangeEnd(D->getSourceRange().getEnd());
  }

  if (D->isInlined())
    Function->setImplicitlyInline();

  if (QualifierLoc)
    Function->setQualifierInfo(QualifierLoc);

  if (D->isLocalExternDecl())
    Function->setLocalExternDecl();

  DeclContext *LexicalDC = Owner;
  if (!isFriend && D->isOutOfLine() && !D->isLocalExternDecl()) {
    assert(D->getDeclContext()->isFileContext());
    LexicalDC = D->getDeclContext();
  }

  Function->setLexicalDeclContext(LexicalDC);

  // Attach the parameters
  for (unsigned P = 0; P < Params.size(); ++P)
    if (Params[P])
      Params[P]->setOwningFunction(Function);
  Function->setParams(Params);

  if (TemplateParams) {
    // Our resulting instantiation is actually a function template, since we
    // are substituting only the outer template parameters. For example, given
    //
    //   template<typename T>
    //   struct X {
    //     template<typename U> friend void f(T, U);
    //   };
    //
    //   X<int> x;
    //
    // We are instantiating the friend function template "f" within X<int>,
    // which means substituting int for T, but leaving "f" as a friend function
    // template.
    // Build the function template itself.
    FunctionTemplate = FunctionTemplateDecl::Create(SemaRef.Context, DC,
                                                    Function->getLocation(),
                                                    Function->getDeclName(),
                                                    TemplateParams, Function);
    Function->setDescribedFunctionTemplate(FunctionTemplate);

    FunctionTemplate->setLexicalDeclContext(LexicalDC);

    if (isFriend && D->isThisDeclarationADefinition()) {
      FunctionTemplate->setInstantiatedFromMemberTemplate(
                                           D->getDescribedFunctionTemplate());
    }
  } else if (FunctionTemplate) {
    // Record this function template specialization.
    ArrayRef<TemplateArgument> Innermost = TemplateArgs.getInnermost();
    Function->setFunctionTemplateSpecialization(FunctionTemplate,
                            TemplateArgumentList::CreateCopy(SemaRef.Context,
                                                             Innermost),
                                                /*InsertPos=*/nullptr);
  } else if (isFriend && D->isThisDeclarationADefinition()) {
    // Do not connect the friend to the template unless it's actually a
    // definition. We don't want non-template functions to be marked as being
    // template instantiations.
    Function->setInstantiationOfMemberFunction(D, TSK_ImplicitInstantiation);
  }

  if (InitFunctionInstantiation(Function, D))
    Function->setInvalidDecl();

  bool isExplicitSpecialization = false;

  LookupResult Previous(
      SemaRef, Function->getDeclName(), SourceLocation(),
      D->isLocalExternDecl() ? Sema::LookupRedeclarationWithLinkage
                             : Sema::LookupOrdinaryName,
      D->isLocalExternDecl() ? Sema::ForExternalRedeclaration
                             : SemaRef.forRedeclarationInCurContext());

  if (DependentFunctionTemplateSpecializationInfo *Info
        = D->getDependentSpecializationInfo()) {
    assert(isFriend && "non-friend has dependent specialization info?");

    // This needs to be set now for future sanity.
    Function->setObjectOfFriendDecl();

    // Instantiate the explicit template arguments.
    TemplateArgumentListInfo ExplicitArgs(Info->getLAngleLoc(),
                                          Info->getRAngleLoc());
    if (SemaRef.Subst(Info->getTemplateArgs(), Info->getNumTemplateArgs(),
                      ExplicitArgs, TemplateArgs))
      return nullptr;

    // Map the candidate templates to their instantiations.
    for (unsigned I = 0, E = Info->getNumTemplates(); I != E; ++I) {
      Decl *Temp = SemaRef.FindInstantiatedDecl(D->getLocation(),
                                                Info->getTemplate(I),
                                                TemplateArgs);
      if (!Temp) return nullptr;

      Previous.addDecl(cast<FunctionTemplateDecl>(Temp));
    }

    if (SemaRef.CheckFunctionTemplateSpecialization(Function,
                                                    &ExplicitArgs,
                                                    Previous))
      Function->setInvalidDecl();

    isExplicitSpecialization = true;

  } else if (TemplateParams || !FunctionTemplate) {
    // Look only into the namespace where the friend would be declared to
    // find a previous declaration. This is the innermost enclosing namespace,
    // as described in ActOnFriendFunctionDecl.
    SemaRef.LookupQualifiedName(Previous, DC);

    // In C++, the previous declaration we find might be a tag type
    // (class or enum). In this case, the new declaration will hide the
    // tag type. Note that this does does not apply if we're declaring a
    // typedef (C++ [dcl.typedef]p4).
    if (Previous.isSingleTagDecl())
      Previous.clear();
  }

  if (isFriend)
    Function->setObjectOfFriendDecl();

  SemaRef.CheckFunctionDeclaration(/*Scope*/ nullptr, Function, Previous,
                                   isExplicitSpecialization);

  NamedDecl *PrincipalDecl = (TemplateParams
                              ? cast<NamedDecl>(FunctionTemplate)
                              : Function);

  // If the original function was part of a friend declaration,
  // inherit its namespace state and add it to the owner.
  if (isFriend) {
    PrincipalDecl->setObjectOfFriendDecl();
    DC->makeDeclVisibleInContext(PrincipalDecl);

    bool QueuedInstantiation = false;

    // C++11 [temp.friend]p4 (DR329):
    //   When a function is defined in a friend function declaration in a class
    //   template, the function is instantiated when the function is odr-used.
    //   The same restrictions on multiple declarations and definitions that
    //   apply to non-template function declarations and definitions also apply
    //   to these implicit definitions.
    if (D->isThisDeclarationADefinition()) {
<<<<<<< HEAD
      // Check for a function body.
      const FunctionDecl *Definition = nullptr;
      if (Function->isDefined(Definition) &&
          Definition->getTemplateSpecializationKind() == TSK_Undeclared) {
        SemaRef.Diag(Function->getLocation(), diag::err_redefinition)
            << Function->getDeclName();
        SemaRef.Diag(Definition->getLocation(), diag::note_previous_definition);
      }
      // Check for redefinitions due to other instantiations of this or
      // a similar friend function.
      else for (auto R : Function->redecls()) {
        if (R == Function)
          continue;

        // If some prior declaration of this function has been used, we need
        // to instantiate its definition.
        if (!QueuedInstantiation && R->isUsed(false)) {
          if (MemberSpecializationInfo *MSInfo =
                  Function->getMemberSpecializationInfo()) {
            if (MSInfo->getPointOfInstantiation().isInvalid()) {
              SourceLocation Loc = R->getLocation(); // FIXME
              MSInfo->setPointOfInstantiation(Loc);
              SemaRef.PendingLocalImplicitInstantiations.push_back(
                                               std::make_pair(Function, Loc));
              QueuedInstantiation = true;
            }
          }
        }

        // If some prior declaration of this function was a friend with an
        // uninstantiated definition, reject it.
        if (R->getFriendObjectKind()) {
          if (const FunctionDecl *RPattern =
                  R->getTemplateInstantiationPattern()) {
            if (RPattern->isDefined(RPattern)) {
              SemaRef.Diag(Function->getLocation(), diag::err_redefinition)
                << Function->getDeclName();
              SemaRef.Diag(R->getLocation(), diag::note_previous_definition);
              break;
            }
          }
=======
      SemaRef.CheckForFunctionRedefinition(Function);
      if (!Function->isInvalidDecl()) {
        for (auto R : Function->redecls()) {
          if (R == Function)
            continue;

          // If some prior declaration of this function has been used, we need
          // to instantiate its definition.
          if (!QueuedInstantiation && R->isUsed(false)) {
            if (MemberSpecializationInfo *MSInfo =
                Function->getMemberSpecializationInfo()) {
              if (MSInfo->getPointOfInstantiation().isInvalid()) {
                SourceLocation Loc = R->getLocation(); // FIXME
                MSInfo->setPointOfInstantiation(Loc);
                SemaRef.PendingLocalImplicitInstantiations.push_back(
                    std::make_pair(Function, Loc));
                QueuedInstantiation = true;
              }
            }
          }
>>>>>>> b2b84690
        }
      }
    }

    // Check the template parameter list against the previous declaration. The
    // goal here is to pick up default arguments added since the friend was
    // declared; we know the template parameter lists match, since otherwise
    // we would not have picked this template as the previous declaration.
    if (TemplateParams && FunctionTemplate->getPreviousDecl()) {
      SemaRef.CheckTemplateParameterList(
          TemplateParams,
          FunctionTemplate->getPreviousDecl()->getTemplateParameters(),
          Function->isThisDeclarationADefinition()
              ? Sema::TPC_FriendFunctionTemplateDefinition
              : Sema::TPC_FriendFunctionTemplate);
    }
  }

  if (Function->isLocalExternDecl() && !Function->getPreviousDecl())
    DC->makeDeclVisibleInContext(PrincipalDecl);

  if (Function->isOverloadedOperator() && !DC->isRecord() &&
      PrincipalDecl->isInIdentifierNamespace(Decl::IDNS_Ordinary))
    PrincipalDecl->setNonMemberOperator();

  assert(!D->isDefaulted() && "only methods should be defaulted");
  return Function;
}

Decl *
TemplateDeclInstantiator::VisitCXXMethodDecl(CXXMethodDecl *D,
                                      TemplateParameterList *TemplateParams,
                                      bool IsClassScopeSpecialization) {
  FunctionTemplateDecl *FunctionTemplate = D->getDescribedFunctionTemplate();
  if (FunctionTemplate && !TemplateParams) {
    // We are creating a function template specialization from a function
    // template. Check whether there is already a function template
    // specialization for this particular set of template arguments.
    ArrayRef<TemplateArgument> Innermost = TemplateArgs.getInnermost();

    void *InsertPos = nullptr;
    FunctionDecl *SpecFunc
      = FunctionTemplate->findSpecialization(Innermost, InsertPos);

    // If we already have a function template specialization, return it.
    if (SpecFunc)
      return SpecFunc;
  }

  bool isFriend;
  if (FunctionTemplate)
    isFriend = (FunctionTemplate->getFriendObjectKind() != Decl::FOK_None);
  else
    isFriend = (D->getFriendObjectKind() != Decl::FOK_None);

  bool MergeWithParentScope = (TemplateParams != nullptr) ||
    !(isa<Decl>(Owner) &&
      cast<Decl>(Owner)->isDefinedOutsideFunctionOrMethod());
  LocalInstantiationScope Scope(SemaRef, MergeWithParentScope);

  // Instantiate enclosing template arguments for friends.
  SmallVector<TemplateParameterList *, 4> TempParamLists;
  unsigned NumTempParamLists = 0;
  if (isFriend && (NumTempParamLists = D->getNumTemplateParameterLists())) {
    TempParamLists.resize(NumTempParamLists);
    for (unsigned I = 0; I != NumTempParamLists; ++I) {
      TemplateParameterList *TempParams = D->getTemplateParameterList(I);
      TemplateParameterList *InstParams = SubstTemplateParams(TempParams);
      if (!InstParams)
        return nullptr;
      TempParamLists[I] = InstParams;
    }
  }

  SmallVector<ParmVarDecl *, 4> Params;
  TypeSourceInfo *TInfo = SubstFunctionType(D, Params);
  if (!TInfo)
    return nullptr;
  QualType T = adjustFunctionTypeForInstantiation(SemaRef.Context, D, TInfo);

  NestedNameSpecifierLoc QualifierLoc = D->getQualifierLoc();
  if (QualifierLoc) {
    QualifierLoc = SemaRef.SubstNestedNameSpecifierLoc(QualifierLoc,
                                                 TemplateArgs);
    if (!QualifierLoc)
      return nullptr;
  }

  DeclContext *DC = Owner;
  if (isFriend) {
    if (QualifierLoc) {
      CXXScopeSpec SS;
      SS.Adopt(QualifierLoc);
      DC = SemaRef.computeDeclContext(SS);

      if (DC && SemaRef.RequireCompleteDeclContext(SS, DC))
        return nullptr;
    } else {
      DC = SemaRef.FindInstantiatedContext(D->getLocation(),
                                           D->getDeclContext(),
                                           TemplateArgs);
    }
    if (!DC) return nullptr;
  }

  // Build the instantiated method declaration.
  CXXRecordDecl *Record = cast<CXXRecordDecl>(DC);
  CXXMethodDecl *Method = nullptr;

  SourceLocation StartLoc = D->getInnerLocStart();
  DeclarationNameInfo NameInfo
    = SemaRef.SubstDeclarationNameInfo(D->getNameInfo(), TemplateArgs);
  if (CXXConstructorDecl *Constructor = dyn_cast<CXXConstructorDecl>(D)) {
    Method = CXXConstructorDecl::Create(SemaRef.Context, Record,
                                        StartLoc, NameInfo, T, TInfo,
                                        Constructor->isExplicit(),
                                        Constructor->isInlineSpecified(),
                                        false, Constructor->isConstexpr());
    Method->setRangeEnd(Constructor->getLocEnd());
  } else if (CXXDestructorDecl *Destructor = dyn_cast<CXXDestructorDecl>(D)) {
    Method = CXXDestructorDecl::Create(SemaRef.Context, Record,
                                       StartLoc, NameInfo, T, TInfo,
                                       Destructor->isInlineSpecified(),
                                       false);
    Method->setRangeEnd(Destructor->getLocEnd());
  } else if (CXXConversionDecl *Conversion = dyn_cast<CXXConversionDecl>(D)) {
    Method = CXXConversionDecl::Create(SemaRef.Context, Record,
                                       StartLoc, NameInfo, T, TInfo,
                                       Conversion->isInlineSpecified(),
                                       Conversion->isExplicit(),
                                       Conversion->isConstexpr(),
                                       Conversion->getLocEnd());
  } else {
    StorageClass SC = D->isStatic() ? SC_Static : SC_None;
    Method = CXXMethodDecl::Create(SemaRef.Context, Record,
                                   StartLoc, NameInfo, T, TInfo,
                                   SC, D->isInlineSpecified(),
                                   D->isConstexpr(), D->getLocEnd());
  }

  if (D->isInlined())
    Method->setImplicitlyInline();

  if (QualifierLoc)
    Method->setQualifierInfo(QualifierLoc);

  if (TemplateParams) {
    // Our resulting instantiation is actually a function template, since we
    // are substituting only the outer template parameters. For example, given
    //
    //   template<typename T>
    //   struct X {
    //     template<typename U> void f(T, U);
    //   };
    //
    //   X<int> x;
    //
    // We are instantiating the member template "f" within X<int>, which means
    // substituting int for T, but leaving "f" as a member function template.
    // Build the function template itself.
    FunctionTemplate = FunctionTemplateDecl::Create(SemaRef.Context, Record,
                                                    Method->getLocation(),
                                                    Method->getDeclName(),
                                                    TemplateParams, Method);
    if (isFriend) {
      FunctionTemplate->setLexicalDeclContext(Owner);
      FunctionTemplate->setObjectOfFriendDecl();
    } else if (D->isOutOfLine())
      FunctionTemplate->setLexicalDeclContext(D->getLexicalDeclContext());
    Method->setDescribedFunctionTemplate(FunctionTemplate);
  } else if (FunctionTemplate) {
    // Record this function template specialization.
    ArrayRef<TemplateArgument> Innermost = TemplateArgs.getInnermost();
    Method->setFunctionTemplateSpecialization(FunctionTemplate,
                         TemplateArgumentList::CreateCopy(SemaRef.Context,
                                                          Innermost),
                                              /*InsertPos=*/nullptr);
  } else if (!isFriend) {
    // Record that this is an instantiation of a member function.
    Method->setInstantiationOfMemberFunction(D, TSK_ImplicitInstantiation);
  }

  // If we are instantiating a member function defined
  // out-of-line, the instantiation will have the same lexical
  // context (which will be a namespace scope) as the template.
  if (isFriend) {
    if (NumTempParamLists)
      Method->setTemplateParameterListsInfo(
          SemaRef.Context,
          llvm::makeArrayRef(TempParamLists.data(), NumTempParamLists));

    Method->setLexicalDeclContext(Owner);
    Method->setObjectOfFriendDecl();
  } else if (D->isOutOfLine())
    Method->setLexicalDeclContext(D->getLexicalDeclContext());

  // Attach the parameters
  for (unsigned P = 0; P < Params.size(); ++P)
    Params[P]->setOwningFunction(Method);
  Method->setParams(Params);

  if (InitMethodInstantiation(Method, D))
    Method->setInvalidDecl();

  LookupResult Previous(SemaRef, NameInfo, Sema::LookupOrdinaryName,
                        Sema::ForExternalRedeclaration);

  if (!FunctionTemplate || TemplateParams || isFriend) {
    SemaRef.LookupQualifiedName(Previous, Record);

    // In C++, the previous declaration we find might be a tag type
    // (class or enum). In this case, the new declaration will hide the
    // tag type. Note that this does does not apply if we're declaring a
    // typedef (C++ [dcl.typedef]p4).
    if (Previous.isSingleTagDecl())
      Previous.clear();
  }

  if (!IsClassScopeSpecialization)
    SemaRef.CheckFunctionDeclaration(nullptr, Method, Previous, false);

  if (D->isPure())
    SemaRef.CheckPureMethod(Method, SourceRange());

  // Propagate access.  For a non-friend declaration, the access is
  // whatever we're propagating from.  For a friend, it should be the
  // previous declaration we just found.
  if (isFriend && Method->getPreviousDecl())
    Method->setAccess(Method->getPreviousDecl()->getAccess());
  else 
    Method->setAccess(D->getAccess());
  if (FunctionTemplate)
    FunctionTemplate->setAccess(Method->getAccess());

  SemaRef.CheckOverrideControl(Method);

  // If a function is defined as defaulted or deleted, mark it as such now.
  if (D->isExplicitlyDefaulted())
    SemaRef.SetDeclDefaulted(Method, Method->getLocation());
  if (D->isDeletedAsWritten())
    SemaRef.SetDeclDeleted(Method, Method->getLocation());

  // If there's a function template, let our caller handle it.
  if (FunctionTemplate) {
    // do nothing

  // Don't hide a (potentially) valid declaration with an invalid one.
  } else if (Method->isInvalidDecl() && !Previous.empty()) {
    // do nothing

  // Otherwise, check access to friends and make them visible.
  } else if (isFriend) {
    // We only need to re-check access for methods which we didn't
    // manage to match during parsing.
    if (!D->getPreviousDecl())
      SemaRef.CheckFriendAccess(Method);

    Record->makeDeclVisibleInContext(Method);

  // Otherwise, add the declaration.  We don't need to do this for
  // class-scope specializations because we'll have matched them with
  // the appropriate template.
  } else if (!IsClassScopeSpecialization) {
    Owner->addDecl(Method);
  }

  return Method;
}

Decl *TemplateDeclInstantiator::VisitCXXConstructorDecl(CXXConstructorDecl *D) {
  return VisitCXXMethodDecl(D);
}

Decl *TemplateDeclInstantiator::VisitCXXDestructorDecl(CXXDestructorDecl *D) {
  return VisitCXXMethodDecl(D);
}

Decl *TemplateDeclInstantiator::VisitCXXConversionDecl(CXXConversionDecl *D) {
  return VisitCXXMethodDecl(D);
}

Decl *TemplateDeclInstantiator::VisitParmVarDecl(ParmVarDecl *D) {
  return SemaRef.SubstParmVarDecl(D, TemplateArgs, /*indexAdjustment*/ 0, None,
                                  /*ExpectParameterPack=*/ false);
}

Decl *TemplateDeclInstantiator::VisitTemplateTypeParmDecl(
                                                    TemplateTypeParmDecl *D) {
  // TODO: don't always clone when decls are refcounted.
  assert(D->getTypeForDecl()->isTemplateTypeParmType());

  TemplateTypeParmDecl *Inst = TemplateTypeParmDecl::Create(
      SemaRef.Context, Owner, D->getLocStart(), D->getLocation(),
      D->getDepth() - TemplateArgs.getNumSubstitutedLevels(), D->getIndex(),
      D->getIdentifier(), D->wasDeclaredWithTypename(), D->isParameterPack());
  Inst->setAccess(AS_public);

  if (D->hasDefaultArgument() && !D->defaultArgumentWasInherited()) {
    TypeSourceInfo *InstantiatedDefaultArg =
        SemaRef.SubstType(D->getDefaultArgumentInfo(), TemplateArgs,
                          D->getDefaultArgumentLoc(), D->getDeclName());
    if (InstantiatedDefaultArg)
      Inst->setDefaultArgument(InstantiatedDefaultArg);
  }

  // Introduce this template parameter's instantiation into the instantiation
  // scope.
  SemaRef.CurrentInstantiationScope->InstantiatedLocal(D, Inst);

  return Inst;
}

Decl *TemplateDeclInstantiator::VisitNonTypeTemplateParmDecl(
                                                 NonTypeTemplateParmDecl *D) {
  // Substitute into the type of the non-type template parameter.
  TypeLoc TL = D->getTypeSourceInfo()->getTypeLoc();
  SmallVector<TypeSourceInfo *, 4> ExpandedParameterPackTypesAsWritten;
  SmallVector<QualType, 4> ExpandedParameterPackTypes;
  bool IsExpandedParameterPack = false;
  TypeSourceInfo *DI;
  QualType T;
  bool Invalid = false;

  if (D->isExpandedParameterPack()) {
    // The non-type template parameter pack is an already-expanded pack
    // expansion of types. Substitute into each of the expanded types.
    ExpandedParameterPackTypes.reserve(D->getNumExpansionTypes());
    ExpandedParameterPackTypesAsWritten.reserve(D->getNumExpansionTypes());
    for (unsigned I = 0, N = D->getNumExpansionTypes(); I != N; ++I) {
      TypeSourceInfo *NewDI =
          SemaRef.SubstType(D->getExpansionTypeSourceInfo(I), TemplateArgs,
                            D->getLocation(), D->getDeclName());
      if (!NewDI)
        return nullptr;

      QualType NewT =
          SemaRef.CheckNonTypeTemplateParameterType(NewDI, D->getLocation());
      if (NewT.isNull())
        return nullptr;

      ExpandedParameterPackTypesAsWritten.push_back(NewDI);
      ExpandedParameterPackTypes.push_back(NewT);
    }

    IsExpandedParameterPack = true;
    DI = D->getTypeSourceInfo();
    T = DI->getType();
  } else if (D->isPackExpansion()) {
    // The non-type template parameter pack's type is a pack expansion of types.
    // Determine whether we need to expand this parameter pack into separate
    // types.
    PackExpansionTypeLoc Expansion = TL.castAs<PackExpansionTypeLoc>();
    TypeLoc Pattern = Expansion.getPatternLoc();
    SmallVector<UnexpandedParameterPack, 2> Unexpanded;
    SemaRef.collectUnexpandedParameterPacks(Pattern, Unexpanded);

    // Determine whether the set of unexpanded parameter packs can and should
    // be expanded.
    bool Expand = true;
    bool RetainExpansion = false;
    Optional<unsigned> OrigNumExpansions
      = Expansion.getTypePtr()->getNumExpansions();
    Optional<unsigned> NumExpansions = OrigNumExpansions;
    if (SemaRef.CheckParameterPacksForExpansion(Expansion.getEllipsisLoc(),
                                                Pattern.getSourceRange(),
                                                Unexpanded,
                                                TemplateArgs,
                                                Expand, RetainExpansion,
                                                NumExpansions))
      return nullptr;

    if (Expand) {
      for (unsigned I = 0; I != *NumExpansions; ++I) {
        Sema::ArgumentPackSubstitutionIndexRAII SubstIndex(SemaRef, I);
        TypeSourceInfo *NewDI = SemaRef.SubstType(Pattern, TemplateArgs,
                                                  D->getLocation(),
                                                  D->getDeclName());
        if (!NewDI)
          return nullptr;

        QualType NewT =
            SemaRef.CheckNonTypeTemplateParameterType(NewDI, D->getLocation());
        if (NewT.isNull())
          return nullptr;

        ExpandedParameterPackTypesAsWritten.push_back(NewDI);
        ExpandedParameterPackTypes.push_back(NewT);
      }

      // Note that we have an expanded parameter pack. The "type" of this
      // expanded parameter pack is the original expansion type, but callers
      // will end up using the expanded parameter pack types for type-checking.
      IsExpandedParameterPack = true;
      DI = D->getTypeSourceInfo();
      T = DI->getType();
    } else {
      // We cannot fully expand the pack expansion now, so substitute into the
      // pattern and create a new pack expansion type.
      Sema::ArgumentPackSubstitutionIndexRAII SubstIndex(SemaRef, -1);
      TypeSourceInfo *NewPattern = SemaRef.SubstType(Pattern, TemplateArgs,
                                                     D->getLocation(),
                                                     D->getDeclName());
      if (!NewPattern)
        return nullptr;

      SemaRef.CheckNonTypeTemplateParameterType(NewPattern, D->getLocation());
      DI = SemaRef.CheckPackExpansion(NewPattern, Expansion.getEllipsisLoc(),
                                      NumExpansions);
      if (!DI)
        return nullptr;

      T = DI->getType();
    }
  } else {
    // Simple case: substitution into a parameter that is not a parameter pack.
    DI = SemaRef.SubstType(D->getTypeSourceInfo(), TemplateArgs,
                           D->getLocation(), D->getDeclName());
    if (!DI)
      return nullptr;

    // Check that this type is acceptable for a non-type template parameter.
    T = SemaRef.CheckNonTypeTemplateParameterType(DI, D->getLocation());
    if (T.isNull()) {
      T = SemaRef.Context.IntTy;
      Invalid = true;
    }
  }

  NonTypeTemplateParmDecl *Param;
  if (IsExpandedParameterPack)
    Param = NonTypeTemplateParmDecl::Create(
        SemaRef.Context, Owner, D->getInnerLocStart(), D->getLocation(),
        D->getDepth() - TemplateArgs.getNumSubstitutedLevels(),
        D->getPosition(), D->getIdentifier(), T, DI, ExpandedParameterPackTypes,
        ExpandedParameterPackTypesAsWritten);
  else
    Param = NonTypeTemplateParmDecl::Create(
        SemaRef.Context, Owner, D->getInnerLocStart(), D->getLocation(),
        D->getDepth() - TemplateArgs.getNumSubstitutedLevels(),
        D->getPosition(), D->getIdentifier(), T, D->isParameterPack(), DI);

  Param->setAccess(AS_public);
  if (Invalid)
    Param->setInvalidDecl();

  if (D->hasDefaultArgument() && !D->defaultArgumentWasInherited()) {
    EnterExpressionEvaluationContext ConstantEvaluated(
        SemaRef, Sema::ExpressionEvaluationContext::ConstantEvaluated);
    ExprResult Value = SemaRef.SubstExpr(D->getDefaultArgument(), TemplateArgs);
    if (!Value.isInvalid())
      Param->setDefaultArgument(Value.get());
  }

  // Introduce this template parameter's instantiation into the instantiation
  // scope.
  SemaRef.CurrentInstantiationScope->InstantiatedLocal(D, Param);
  return Param;
}

static void collectUnexpandedParameterPacks(
    Sema &S,
    TemplateParameterList *Params,
    SmallVectorImpl<UnexpandedParameterPack> &Unexpanded) {
  for (const auto &P : *Params) {
    if (P->isTemplateParameterPack())
      continue;
    if (NonTypeTemplateParmDecl *NTTP = dyn_cast<NonTypeTemplateParmDecl>(P))
      S.collectUnexpandedParameterPacks(NTTP->getTypeSourceInfo()->getTypeLoc(),
                                        Unexpanded);
    if (TemplateTemplateParmDecl *TTP = dyn_cast<TemplateTemplateParmDecl>(P))
      collectUnexpandedParameterPacks(S, TTP->getTemplateParameters(),
                                      Unexpanded);
  }
}

Decl *
TemplateDeclInstantiator::VisitTemplateTemplateParmDecl(
                                                  TemplateTemplateParmDecl *D) {
  // Instantiate the template parameter list of the template template parameter.
  TemplateParameterList *TempParams = D->getTemplateParameters();
  TemplateParameterList *InstParams;
  SmallVector<TemplateParameterList*, 8> ExpandedParams;

  bool IsExpandedParameterPack = false;

  if (D->isExpandedParameterPack()) {
    // The template template parameter pack is an already-expanded pack
    // expansion of template parameters. Substitute into each of the expanded
    // parameters.
    ExpandedParams.reserve(D->getNumExpansionTemplateParameters());
    for (unsigned I = 0, N = D->getNumExpansionTemplateParameters();
         I != N; ++I) {
      LocalInstantiationScope Scope(SemaRef);
      TemplateParameterList *Expansion =
        SubstTemplateParams(D->getExpansionTemplateParameters(I));
      if (!Expansion)
        return nullptr;
      ExpandedParams.push_back(Expansion);
    }

    IsExpandedParameterPack = true;
    InstParams = TempParams;
  } else if (D->isPackExpansion()) {
    // The template template parameter pack expands to a pack of template
    // template parameters. Determine whether we need to expand this parameter
    // pack into separate parameters.
    SmallVector<UnexpandedParameterPack, 2> Unexpanded;
    collectUnexpandedParameterPacks(SemaRef, D->getTemplateParameters(),
                                    Unexpanded);

    // Determine whether the set of unexpanded parameter packs can and should
    // be expanded.
    bool Expand = true;
    bool RetainExpansion = false;
    Optional<unsigned> NumExpansions;
    if (SemaRef.CheckParameterPacksForExpansion(D->getLocation(),
                                                TempParams->getSourceRange(),
                                                Unexpanded,
                                                TemplateArgs,
                                                Expand, RetainExpansion,
                                                NumExpansions))
      return nullptr;

    if (Expand) {
      for (unsigned I = 0; I != *NumExpansions; ++I) {
        Sema::ArgumentPackSubstitutionIndexRAII SubstIndex(SemaRef, I);
        LocalInstantiationScope Scope(SemaRef);
        TemplateParameterList *Expansion = SubstTemplateParams(TempParams);
        if (!Expansion)
          return nullptr;
        ExpandedParams.push_back(Expansion);
      }

      // Note that we have an expanded parameter pack. The "type" of this
      // expanded parameter pack is the original expansion type, but callers
      // will end up using the expanded parameter pack types for type-checking.
      IsExpandedParameterPack = true;
      InstParams = TempParams;
    } else {
      // We cannot fully expand the pack expansion now, so just substitute
      // into the pattern.
      Sema::ArgumentPackSubstitutionIndexRAII SubstIndex(SemaRef, -1);

      LocalInstantiationScope Scope(SemaRef);
      InstParams = SubstTemplateParams(TempParams);
      if (!InstParams)
        return nullptr;
    }
  } else {
    // Perform the actual substitution of template parameters within a new,
    // local instantiation scope.
    LocalInstantiationScope Scope(SemaRef);
    InstParams = SubstTemplateParams(TempParams);
    if (!InstParams)
      return nullptr;
  }

  // Build the template template parameter.
  TemplateTemplateParmDecl *Param;
  if (IsExpandedParameterPack)
    Param = TemplateTemplateParmDecl::Create(
        SemaRef.Context, Owner, D->getLocation(),
        D->getDepth() - TemplateArgs.getNumSubstitutedLevels(),
        D->getPosition(), D->getIdentifier(), InstParams, ExpandedParams);
  else
    Param = TemplateTemplateParmDecl::Create(
        SemaRef.Context, Owner, D->getLocation(),
        D->getDepth() - TemplateArgs.getNumSubstitutedLevels(),
        D->getPosition(), D->isParameterPack(), D->getIdentifier(), InstParams);
  if (D->hasDefaultArgument() && !D->defaultArgumentWasInherited()) {
    NestedNameSpecifierLoc QualifierLoc =
        D->getDefaultArgument().getTemplateQualifierLoc();
    QualifierLoc =
        SemaRef.SubstNestedNameSpecifierLoc(QualifierLoc, TemplateArgs);
    TemplateName TName = SemaRef.SubstTemplateName(
        QualifierLoc, D->getDefaultArgument().getArgument().getAsTemplate(),
        D->getDefaultArgument().getTemplateNameLoc(), TemplateArgs);
    if (!TName.isNull())
      Param->setDefaultArgument(
          SemaRef.Context,
          TemplateArgumentLoc(TemplateArgument(TName),
                              D->getDefaultArgument().getTemplateQualifierLoc(),
                              D->getDefaultArgument().getTemplateNameLoc()));
  }
  Param->setAccess(AS_public);

  // Introduce this template parameter's instantiation into the instantiation
  // scope.
  SemaRef.CurrentInstantiationScope->InstantiatedLocal(D, Param);

  return Param;
}

Decl *TemplateDeclInstantiator::VisitUsingDirectiveDecl(UsingDirectiveDecl *D) {
  // Using directives are never dependent (and never contain any types or
  // expressions), so they require no explicit instantiation work.

  UsingDirectiveDecl *Inst
    = UsingDirectiveDecl::Create(SemaRef.Context, Owner, D->getLocation(),
                                 D->getNamespaceKeyLocation(),
                                 D->getQualifierLoc(),
                                 D->getIdentLocation(),
                                 D->getNominatedNamespace(),
                                 D->getCommonAncestor());

  // Add the using directive to its declaration context
  // only if this is not a function or method.
  if (!Owner->isFunctionOrMethod())
    Owner->addDecl(Inst);

  return Inst;
}

Decl *TemplateDeclInstantiator::VisitUsingDecl(UsingDecl *D) {

  // The nested name specifier may be dependent, for example
  //     template <typename T> struct t {
  //       struct s1 { T f1(); };
  //       struct s2 : s1 { using s1::f1; };
  //     };
  //     template struct t<int>;
  // Here, in using s1::f1, s1 refers to t<T>::s1;
  // we need to substitute for t<int>::s1.
  NestedNameSpecifierLoc QualifierLoc
    = SemaRef.SubstNestedNameSpecifierLoc(D->getQualifierLoc(),
                                          TemplateArgs);
  if (!QualifierLoc)
    return nullptr;

  // For an inheriting constructor declaration, the name of the using
  // declaration is the name of a constructor in this class, not in the
  // base class.
  DeclarationNameInfo NameInfo = D->getNameInfo();
  if (NameInfo.getName().getNameKind() == DeclarationName::CXXConstructorName)
    if (auto *RD = dyn_cast<CXXRecordDecl>(SemaRef.CurContext))
      NameInfo.setName(SemaRef.Context.DeclarationNames.getCXXConstructorName(
          SemaRef.Context.getCanonicalType(SemaRef.Context.getRecordType(RD))));

  // We only need to do redeclaration lookups if we're in a class
  // scope (in fact, it's not really even possible in non-class
  // scopes).
  bool CheckRedeclaration = Owner->isRecord();

  LookupResult Prev(SemaRef, NameInfo, Sema::LookupUsingDeclName,
                    Sema::ForVisibleRedeclaration);

  UsingDecl *NewUD = UsingDecl::Create(SemaRef.Context, Owner,
                                       D->getUsingLoc(),
                                       QualifierLoc,
                                       NameInfo,
                                       D->hasTypename());

  CXXScopeSpec SS;
  SS.Adopt(QualifierLoc);
  if (CheckRedeclaration) {
    Prev.setHideTags(false);
    SemaRef.LookupQualifiedName(Prev, Owner);

    // Check for invalid redeclarations.
    if (SemaRef.CheckUsingDeclRedeclaration(D->getUsingLoc(),
                                            D->hasTypename(), SS,
                                            D->getLocation(), Prev))
      NewUD->setInvalidDecl();

  }

  if (!NewUD->isInvalidDecl() &&
      SemaRef.CheckUsingDeclQualifier(D->getUsingLoc(), D->hasTypename(),
                                      SS, NameInfo, D->getLocation()))
    NewUD->setInvalidDecl();

  SemaRef.Context.setInstantiatedFromUsingDecl(NewUD, D);
  NewUD->setAccess(D->getAccess());
  Owner->addDecl(NewUD);

  // Don't process the shadow decls for an invalid decl.
  if (NewUD->isInvalidDecl())
    return NewUD;

  if (NameInfo.getName().getNameKind() == DeclarationName::CXXConstructorName)
    SemaRef.CheckInheritingConstructorUsingDecl(NewUD);

  bool isFunctionScope = Owner->isFunctionOrMethod();

  // Process the shadow decls.
  for (auto *Shadow : D->shadows()) {
    // FIXME: UsingShadowDecl doesn't preserve its immediate target, so
    // reconstruct it in the case where it matters.
    NamedDecl *OldTarget = Shadow->getTargetDecl();
    if (auto *CUSD = dyn_cast<ConstructorUsingShadowDecl>(Shadow))
      if (auto *BaseShadow = CUSD->getNominatedBaseClassShadowDecl())
        OldTarget = BaseShadow;

    NamedDecl *InstTarget =
        cast_or_null<NamedDecl>(SemaRef.FindInstantiatedDecl(
            Shadow->getLocation(), OldTarget, TemplateArgs));
    if (!InstTarget)
      return nullptr;

    UsingShadowDecl *PrevDecl = nullptr;
    if (CheckRedeclaration) {
      if (SemaRef.CheckUsingShadowDecl(NewUD, InstTarget, Prev, PrevDecl))
        continue;
    } else if (UsingShadowDecl *OldPrev =
                   getPreviousDeclForInstantiation(Shadow)) {
      PrevDecl = cast_or_null<UsingShadowDecl>(SemaRef.FindInstantiatedDecl(
          Shadow->getLocation(), OldPrev, TemplateArgs));
    }

    UsingShadowDecl *InstShadow =
        SemaRef.BuildUsingShadowDecl(/*Scope*/nullptr, NewUD, InstTarget,
                                     PrevDecl);
    SemaRef.Context.setInstantiatedFromUsingShadowDecl(InstShadow, Shadow);

    if (isFunctionScope)
      SemaRef.CurrentInstantiationScope->InstantiatedLocal(Shadow, InstShadow);
  }

  return NewUD;
}

Decl *TemplateDeclInstantiator::VisitUsingShadowDecl(UsingShadowDecl *D) {
  // Ignore these;  we handle them in bulk when processing the UsingDecl.
  return nullptr;
}

Decl *TemplateDeclInstantiator::VisitConstructorUsingShadowDecl(
    ConstructorUsingShadowDecl *D) {
  // Ignore these;  we handle them in bulk when processing the UsingDecl.
  return nullptr;
}

template <typename T>
Decl *TemplateDeclInstantiator::instantiateUnresolvedUsingDecl(
    T *D, bool InstantiatingPackElement) {
  // If this is a pack expansion, expand it now.
  if (D->isPackExpansion() && !InstantiatingPackElement) {
    SmallVector<UnexpandedParameterPack, 2> Unexpanded;
    SemaRef.collectUnexpandedParameterPacks(D->getQualifierLoc(), Unexpanded);
    SemaRef.collectUnexpandedParameterPacks(D->getNameInfo(), Unexpanded);

    // Determine whether the set of unexpanded parameter packs can and should
    // be expanded.
    bool Expand = true;
    bool RetainExpansion = false;
    Optional<unsigned> NumExpansions;
    if (SemaRef.CheckParameterPacksForExpansion(
          D->getEllipsisLoc(), D->getSourceRange(), Unexpanded, TemplateArgs,
            Expand, RetainExpansion, NumExpansions))
      return nullptr;

    // This declaration cannot appear within a function template signature,
    // so we can't have a partial argument list for a parameter pack.
    assert(!RetainExpansion &&
           "should never need to retain an expansion for UsingPackDecl");

    if (!Expand) {
      // We cannot fully expand the pack expansion now, so substitute into the
      // pattern and create a new pack expansion.
      Sema::ArgumentPackSubstitutionIndexRAII SubstIndex(SemaRef, -1);
      return instantiateUnresolvedUsingDecl(D, true);
    }

    // Within a function, we don't have any normal way to check for conflicts
    // between shadow declarations from different using declarations in the
    // same pack expansion, but this is always ill-formed because all expansions
    // must produce (conflicting) enumerators.
    //
    // Sadly we can't just reject this in the template definition because it
    // could be valid if the pack is empty or has exactly one expansion.
    if (D->getDeclContext()->isFunctionOrMethod() && *NumExpansions > 1) {
      SemaRef.Diag(D->getEllipsisLoc(),
                   diag::err_using_decl_redeclaration_expansion);
      return nullptr;
    }

    // Instantiate the slices of this pack and build a UsingPackDecl.
    SmallVector<NamedDecl*, 8> Expansions;
    for (unsigned I = 0; I != *NumExpansions; ++I) {
      Sema::ArgumentPackSubstitutionIndexRAII SubstIndex(SemaRef, I);
      Decl *Slice = instantiateUnresolvedUsingDecl(D, true);
      if (!Slice)
        return nullptr;
      // Note that we can still get unresolved using declarations here, if we
      // had arguments for all packs but the pattern also contained other
      // template arguments (this only happens during partial substitution, eg
      // into the body of a generic lambda in a function template).
      Expansions.push_back(cast<NamedDecl>(Slice));
    }

    auto *NewD = SemaRef.BuildUsingPackDecl(D, Expansions);
    if (isDeclWithinFunction(D))
      SemaRef.CurrentInstantiationScope->InstantiatedLocal(D, NewD);
    return NewD;
  }

  UnresolvedUsingTypenameDecl *TD = dyn_cast<UnresolvedUsingTypenameDecl>(D);
  SourceLocation TypenameLoc = TD ? TD->getTypenameLoc() : SourceLocation();

  NestedNameSpecifierLoc QualifierLoc
    = SemaRef.SubstNestedNameSpecifierLoc(D->getQualifierLoc(),
                                          TemplateArgs);
  if (!QualifierLoc)
    return nullptr;

  CXXScopeSpec SS;
  SS.Adopt(QualifierLoc);

  DeclarationNameInfo NameInfo
    = SemaRef.SubstDeclarationNameInfo(D->getNameInfo(), TemplateArgs);

  // Produce a pack expansion only if we're not instantiating a particular
  // slice of a pack expansion.
  bool InstantiatingSlice = D->getEllipsisLoc().isValid() &&
                            SemaRef.ArgumentPackSubstitutionIndex != -1;
  SourceLocation EllipsisLoc =
      InstantiatingSlice ? SourceLocation() : D->getEllipsisLoc();

  NamedDecl *UD = SemaRef.BuildUsingDeclaration(
      /*Scope*/ nullptr, D->getAccess(), D->getUsingLoc(),
<<<<<<< HEAD
      /*HasTypename*/ TD, TypenameLoc, SS, NameInfo, EllipsisLoc, nullptr,
=======
      /*HasTypename*/ TD, TypenameLoc, SS, NameInfo, EllipsisLoc,
      ParsedAttributesView(),
>>>>>>> b2b84690
      /*IsInstantiation*/ true);
  if (UD)
    SemaRef.Context.setInstantiatedFromUsingDecl(UD, D);

  return UD;
}

Decl *TemplateDeclInstantiator::VisitUnresolvedUsingTypenameDecl(
    UnresolvedUsingTypenameDecl *D) {
  return instantiateUnresolvedUsingDecl(D);
}

Decl *TemplateDeclInstantiator::VisitUnresolvedUsingValueDecl(
    UnresolvedUsingValueDecl *D) {
  return instantiateUnresolvedUsingDecl(D);
}

Decl *TemplateDeclInstantiator::VisitUsingPackDecl(UsingPackDecl *D) {
  SmallVector<NamedDecl*, 8> Expansions;
  for (auto *UD : D->expansions()) {
<<<<<<< HEAD
    if (auto *NewUD =
            SemaRef.FindInstantiatedDecl(D->getLocation(), UD, TemplateArgs))
      Expansions.push_back(cast<NamedDecl>(NewUD));
=======
    if (NamedDecl *NewUD =
            SemaRef.FindInstantiatedDecl(D->getLocation(), UD, TemplateArgs))
      Expansions.push_back(NewUD);
>>>>>>> b2b84690
    else
      return nullptr;
  }

  auto *NewD = SemaRef.BuildUsingPackDecl(D, Expansions);
  if (isDeclWithinFunction(D))
    SemaRef.CurrentInstantiationScope->InstantiatedLocal(D, NewD);
  return NewD;
}

Decl *TemplateDeclInstantiator::VisitClassScopeFunctionSpecializationDecl(
                                     ClassScopeFunctionSpecializationDecl *Decl) {
  CXXMethodDecl *OldFD = Decl->getSpecialization();
  CXXMethodDecl *NewFD =
    cast_or_null<CXXMethodDecl>(VisitCXXMethodDecl(OldFD, nullptr, true));
  if (!NewFD)
    return nullptr;

  LookupResult Previous(SemaRef, NewFD->getNameInfo(), Sema::LookupOrdinaryName,
                        Sema::ForExternalRedeclaration);

  TemplateArgumentListInfo TemplateArgs;
  TemplateArgumentListInfo *TemplateArgsPtr = nullptr;
  if (Decl->hasExplicitTemplateArgs()) {
    TemplateArgs = Decl->templateArgs();
    TemplateArgsPtr = &TemplateArgs;
  }

  SemaRef.LookupQualifiedName(Previous, SemaRef.CurContext);
  if (SemaRef.CheckFunctionTemplateSpecialization(NewFD, TemplateArgsPtr,
                                                  Previous)) {
    NewFD->setInvalidDecl();
    return NewFD;
  }

  // Associate the specialization with the pattern.
  FunctionDecl *Specialization = cast<FunctionDecl>(Previous.getFoundDecl());
  assert(Specialization && "Class scope Specialization is null");
  SemaRef.Context.setClassScopeSpecializationPattern(Specialization, OldFD);

  // FIXME: If this is a definition, check for redefinition errors!

  return NewFD;
}

Decl *TemplateDeclInstantiator::VisitOMPThreadPrivateDecl(
                                     OMPThreadPrivateDecl *D) {
  SmallVector<Expr *, 5> Vars;
  for (auto *I : D->varlists()) {
    Expr *Var = SemaRef.SubstExpr(I, TemplateArgs).get();
    assert(isa<DeclRefExpr>(Var) && "threadprivate arg is not a DeclRefExpr");
    Vars.push_back(Var);
  }

  OMPThreadPrivateDecl *TD =
    SemaRef.CheckOMPThreadPrivateDecl(D->getLocation(), Vars);

  TD->setAccess(AS_public);
  Owner->addDecl(TD);

  return TD;
}

Decl *TemplateDeclInstantiator::VisitOMPDeclareReductionDecl(
    OMPDeclareReductionDecl *D) {
  // Instantiate type and check if it is allowed.
  QualType SubstReductionType = SemaRef.ActOnOpenMPDeclareReductionType(
      D->getLocation(),
      ParsedType::make(SemaRef.SubstType(D->getType(), TemplateArgs,
                                         D->getLocation(), DeclarationName())));
  if (SubstReductionType.isNull())
    return nullptr;
  bool IsCorrect = !SubstReductionType.isNull();
  // Create instantiated copy.
  std::pair<QualType, SourceLocation> ReductionTypes[] = {
      std::make_pair(SubstReductionType, D->getLocation())};
  auto *PrevDeclInScope = D->getPrevDeclInScope();
  if (PrevDeclInScope && !PrevDeclInScope->isInvalidDecl()) {
    PrevDeclInScope = cast<OMPDeclareReductionDecl>(
        SemaRef.CurrentInstantiationScope->findInstantiationOf(PrevDeclInScope)
            ->get<Decl *>());
  }
  auto DRD = SemaRef.ActOnOpenMPDeclareReductionDirectiveStart(
      /*S=*/nullptr, Owner, D->getDeclName(), ReductionTypes, D->getAccess(),
      PrevDeclInScope);
  auto *NewDRD = cast<OMPDeclareReductionDecl>(DRD.get().getSingleDecl());
  if (isDeclWithinFunction(NewDRD))
    SemaRef.CurrentInstantiationScope->InstantiatedLocal(D, NewDRD);
  Expr *SubstCombiner = nullptr;
  Expr *SubstInitializer = nullptr;
  // Combiners instantiation sequence.
  if (D->getCombiner()) {
    SemaRef.ActOnOpenMPDeclareReductionCombinerStart(
        /*S=*/nullptr, NewDRD);
    const char *Names[] = {"omp_in", "omp_out"};
    for (auto &Name : Names) {
      DeclarationName DN(&SemaRef.Context.Idents.get(Name));
      auto OldLookup = D->lookup(DN);
      auto Lookup = NewDRD->lookup(DN);
      if (!OldLookup.empty() && !Lookup.empty()) {
        assert(Lookup.size() == 1 && OldLookup.size() == 1);
        SemaRef.CurrentInstantiationScope->InstantiatedLocal(OldLookup.front(),
                                                             Lookup.front());
      }
    }
    SubstCombiner = SemaRef.SubstExpr(D->getCombiner(), TemplateArgs).get();
    SemaRef.ActOnOpenMPDeclareReductionCombinerEnd(NewDRD, SubstCombiner);
    // Initializers instantiation sequence.
    if (D->getInitializer()) {
<<<<<<< HEAD
      SemaRef.ActOnOpenMPDeclareReductionInitializerStart(
          /*S=*/nullptr, NewDRD);
=======
      VarDecl *OmpPrivParm =
          SemaRef.ActOnOpenMPDeclareReductionInitializerStart(
              /*S=*/nullptr, NewDRD);
>>>>>>> b2b84690
      const char *Names[] = {"omp_orig", "omp_priv"};
      for (auto &Name : Names) {
        DeclarationName DN(&SemaRef.Context.Idents.get(Name));
        auto OldLookup = D->lookup(DN);
        auto Lookup = NewDRD->lookup(DN);
        if (!OldLookup.empty() && !Lookup.empty()) {
          assert(Lookup.size() == 1 && OldLookup.size() == 1);
<<<<<<< HEAD
          SemaRef.CurrentInstantiationScope->InstantiatedLocal(
              OldLookup.front(), Lookup.front());
        }
      }
      SubstInitializer =
          SemaRef.SubstExpr(D->getInitializer(), TemplateArgs).get();
      SemaRef.ActOnOpenMPDeclareReductionInitializerEnd(NewDRD,
                                                        SubstInitializer);
    }
    IsCorrect = IsCorrect && SubstCombiner &&
                (!D->getInitializer() || SubstInitializer);
=======
          auto *OldVD = cast<VarDecl>(OldLookup.front());
          auto *NewVD = cast<VarDecl>(Lookup.front());
          SemaRef.InstantiateVariableInitializer(NewVD, OldVD, TemplateArgs);
          SemaRef.CurrentInstantiationScope->InstantiatedLocal(OldVD, NewVD);
        }
      }
      if (D->getInitializerKind() == OMPDeclareReductionDecl::CallInit) {
        SubstInitializer =
            SemaRef.SubstExpr(D->getInitializer(), TemplateArgs).get();
      } else {
        IsCorrect = IsCorrect && OmpPrivParm->hasInit();
      }
      SemaRef.ActOnOpenMPDeclareReductionInitializerEnd(
          NewDRD, SubstInitializer, OmpPrivParm);
    }
    IsCorrect =
        IsCorrect && SubstCombiner &&
        (!D->getInitializer() ||
         (D->getInitializerKind() == OMPDeclareReductionDecl::CallInit &&
          SubstInitializer) ||
         (D->getInitializerKind() != OMPDeclareReductionDecl::CallInit &&
          !SubstInitializer && !SubstInitializer));
>>>>>>> b2b84690
  } else
    IsCorrect = false;

  (void)SemaRef.ActOnOpenMPDeclareReductionDirectiveEnd(/*S=*/nullptr, DRD,
                                                        IsCorrect);

  return NewDRD;
}

Decl *TemplateDeclInstantiator::VisitOMPCapturedExprDecl(
    OMPCapturedExprDecl * /*D*/) {
  llvm_unreachable("Should not be met in templates");
}

Decl *TemplateDeclInstantiator::VisitFunctionDecl(FunctionDecl *D) {
  return VisitFunctionDecl(D, nullptr);
}

Decl *
TemplateDeclInstantiator::VisitCXXDeductionGuideDecl(CXXDeductionGuideDecl *D) {
<<<<<<< HEAD
  return VisitFunctionDecl(D, nullptr);
=======
  Decl *Inst = VisitFunctionDecl(D, nullptr);
  if (Inst && !D->getDescribedFunctionTemplate())
    Owner->addDecl(Inst);
  return Inst;
>>>>>>> b2b84690
}

Decl *TemplateDeclInstantiator::VisitCXXMethodDecl(CXXMethodDecl *D) {
  return VisitCXXMethodDecl(D, nullptr);
}

Decl *TemplateDeclInstantiator::VisitRecordDecl(RecordDecl *D) {
  llvm_unreachable("There are only CXXRecordDecls in C++");
}

Decl *
TemplateDeclInstantiator::VisitClassTemplateSpecializationDecl(
    ClassTemplateSpecializationDecl *D) {
  // As a MS extension, we permit class-scope explicit specialization
  // of member class templates.
  ClassTemplateDecl *ClassTemplate = D->getSpecializedTemplate();
  assert(ClassTemplate->getDeclContext()->isRecord() &&
         D->getTemplateSpecializationKind() == TSK_ExplicitSpecialization &&
         "can only instantiate an explicit specialization "
         "for a member class template");

  // Lookup the already-instantiated declaration in the instantiation
  // of the class template. FIXME: Diagnose or assert if this fails?
  DeclContext::lookup_result Found
    = Owner->lookup(ClassTemplate->getDeclName());
  if (Found.empty())
    return nullptr;
  ClassTemplateDecl *InstClassTemplate
    = dyn_cast<ClassTemplateDecl>(Found.front());
  if (!InstClassTemplate)
    return nullptr;

  // Substitute into the template arguments of the class template explicit
  // specialization.
  TemplateSpecializationTypeLoc Loc = D->getTypeAsWritten()->getTypeLoc().
                                        castAs<TemplateSpecializationTypeLoc>();
  TemplateArgumentListInfo InstTemplateArgs(Loc.getLAngleLoc(),
                                            Loc.getRAngleLoc());
  SmallVector<TemplateArgumentLoc, 4> ArgLocs;
  for (unsigned I = 0; I != Loc.getNumArgs(); ++I)
    ArgLocs.push_back(Loc.getArgLoc(I));
  if (SemaRef.Subst(ArgLocs.data(), ArgLocs.size(),
                    InstTemplateArgs, TemplateArgs))
    return nullptr;

  // Check that the template argument list is well-formed for this
  // class template.
  SmallVector<TemplateArgument, 4> Converted;
  if (SemaRef.CheckTemplateArgumentList(InstClassTemplate,
                                        D->getLocation(),
                                        InstTemplateArgs,
                                        false,
                                        Converted))
    return nullptr;

  // Figure out where to insert this class template explicit specialization
  // in the member template's set of class template explicit specializations.
  void *InsertPos = nullptr;
  ClassTemplateSpecializationDecl *PrevDecl =
      InstClassTemplate->findSpecialization(Converted, InsertPos);

  // Check whether we've already seen a conflicting instantiation of this
  // declaration (for instance, if there was a prior implicit instantiation).
  bool Ignored;
  if (PrevDecl &&
      SemaRef.CheckSpecializationInstantiationRedecl(D->getLocation(),
                                                     D->getSpecializationKind(),
                                                     PrevDecl,
                                                     PrevDecl->getSpecializationKind(),
                                                     PrevDecl->getPointOfInstantiation(),
                                                     Ignored))
    return nullptr;

  // If PrevDecl was a definition and D is also a definition, diagnose.
  // This happens in cases like:
  //
  //   template<typename T, typename U>
  //   struct Outer {
  //     template<typename X> struct Inner;
  //     template<> struct Inner<T> {};
  //     template<> struct Inner<U> {};
  //   };
  //
  //   Outer<int, int> outer; // error: the explicit specializations of Inner
  //                          // have the same signature.
  if (PrevDecl && PrevDecl->getDefinition() &&
      D->isThisDeclarationADefinition()) {
    SemaRef.Diag(D->getLocation(), diag::err_redefinition) << PrevDecl;
    SemaRef.Diag(PrevDecl->getDefinition()->getLocation(),
                 diag::note_previous_definition);
    return nullptr;
  }

  // Create the class template partial specialization declaration.
  ClassTemplateSpecializationDecl *InstD
    = ClassTemplateSpecializationDecl::Create(SemaRef.Context,
                                              D->getTagKind(),
                                              Owner,
                                              D->getLocStart(),
                                              D->getLocation(),
                                              InstClassTemplate,
                                              Converted,
                                              PrevDecl);

  // Add this partial specialization to the set of class template partial
  // specializations.
  if (!PrevDecl)
    InstClassTemplate->AddSpecialization(InstD, InsertPos);

  // Substitute the nested name specifier, if any.
  if (SubstQualifier(D, InstD))
    return nullptr;

  // Build the canonical type that describes the converted template
  // arguments of the class template explicit specialization.
  QualType CanonType = SemaRef.Context.getTemplateSpecializationType(
      TemplateName(InstClassTemplate), Converted,
      SemaRef.Context.getRecordType(InstD));

  // Build the fully-sugared type for this class template
  // specialization as the user wrote in the specialization
  // itself. This means that we'll pretty-print the type retrieved
  // from the specialization's declaration the way that the user
  // actually wrote the specialization, rather than formatting the
  // name based on the "canonical" representation used to store the
  // template arguments in the specialization.
  TypeSourceInfo *WrittenTy = SemaRef.Context.getTemplateSpecializationTypeInfo(
      TemplateName(InstClassTemplate), D->getLocation(), InstTemplateArgs,
      CanonType);

  InstD->setAccess(D->getAccess());
  InstD->setInstantiationOfMemberClass(D, TSK_ImplicitInstantiation);
  InstD->setSpecializationKind(D->getSpecializationKind());
  InstD->setTypeAsWritten(WrittenTy);
  InstD->setExternLoc(D->getExternLoc());
  InstD->setTemplateKeywordLoc(D->getTemplateKeywordLoc());

  Owner->addDecl(InstD);

  // Instantiate the members of the class-scope explicit specialization eagerly.
  // We don't have support for lazy instantiation of an explicit specialization
  // yet, and MSVC eagerly instantiates in this case.
  if (D->isThisDeclarationADefinition() &&
      SemaRef.InstantiateClass(D->getLocation(), InstD, D, TemplateArgs,
                               TSK_ImplicitInstantiation,
                               /*Complain=*/true))
    return nullptr;

  return InstD;
}

Decl *TemplateDeclInstantiator::VisitVarTemplateSpecializationDecl(
    VarTemplateSpecializationDecl *D) {

  TemplateArgumentListInfo VarTemplateArgsInfo;
  VarTemplateDecl *VarTemplate = D->getSpecializedTemplate();
  assert(VarTemplate &&
         "A template specialization without specialized template?");

  // Substitute the current template arguments.
  const TemplateArgumentListInfo &TemplateArgsInfo = D->getTemplateArgsInfo();
  VarTemplateArgsInfo.setLAngleLoc(TemplateArgsInfo.getLAngleLoc());
  VarTemplateArgsInfo.setRAngleLoc(TemplateArgsInfo.getRAngleLoc());

  if (SemaRef.Subst(TemplateArgsInfo.getArgumentArray(),
                    TemplateArgsInfo.size(), VarTemplateArgsInfo, TemplateArgs))
    return nullptr;

  // Check that the template argument list is well-formed for this template.
  SmallVector<TemplateArgument, 4> Converted;
  if (SemaRef.CheckTemplateArgumentList(
          VarTemplate, VarTemplate->getLocStart(),
          const_cast<TemplateArgumentListInfo &>(VarTemplateArgsInfo), false,
          Converted))
    return nullptr;

  // Find the variable template specialization declaration that
  // corresponds to these arguments.
  void *InsertPos = nullptr;
  if (VarTemplateSpecializationDecl *VarSpec = VarTemplate->findSpecialization(
          Converted, InsertPos))
    // If we already have a variable template specialization, return it.
    return VarSpec;

  return VisitVarTemplateSpecializationDecl(VarTemplate, D, InsertPos,
                                            VarTemplateArgsInfo, Converted);
}

Decl *TemplateDeclInstantiator::VisitVarTemplateSpecializationDecl(
    VarTemplateDecl *VarTemplate, VarDecl *D, void *InsertPos,
    const TemplateArgumentListInfo &TemplateArgsInfo,
    ArrayRef<TemplateArgument> Converted) {

  // Do substitution on the type of the declaration
  TypeSourceInfo *DI =
      SemaRef.SubstType(D->getTypeSourceInfo(), TemplateArgs,
                        D->getTypeSpecStartLoc(), D->getDeclName());
  if (!DI)
    return nullptr;

  if (DI->getType()->isFunctionType()) {
    SemaRef.Diag(D->getLocation(), diag::err_variable_instantiates_to_function)
        << D->isStaticDataMember() << DI->getType();
    return nullptr;
  }

  // Build the instantiated declaration
  VarTemplateSpecializationDecl *Var = VarTemplateSpecializationDecl::Create(
      SemaRef.Context, Owner, D->getInnerLocStart(), D->getLocation(),
      VarTemplate, DI->getType(), DI, D->getStorageClass(), Converted);
  Var->setTemplateArgsInfo(TemplateArgsInfo);
  if (InsertPos)
    VarTemplate->AddSpecialization(Var, InsertPos);

  // Substitute the nested name specifier, if any.
  if (SubstQualifier(D, Var))
    return nullptr;

  SemaRef.BuildVariableInstantiation(Var, D, TemplateArgs, LateAttrs,
                                     Owner, StartingScope);

  return Var;
}

Decl *TemplateDeclInstantiator::VisitObjCAtDefsFieldDecl(ObjCAtDefsFieldDecl *D) {
  llvm_unreachable("@defs is not supported in Objective-C++");
}

Decl *TemplateDeclInstantiator::VisitFriendTemplateDecl(FriendTemplateDecl *D) {
  // FIXME: We need to be able to instantiate FriendTemplateDecls.
  unsigned DiagID = SemaRef.getDiagnostics().getCustomDiagID(
                                               DiagnosticsEngine::Error,
                                               "cannot instantiate %0 yet");
  SemaRef.Diag(D->getLocation(), DiagID)
    << D->getDeclKindName();

  return nullptr;
}

Decl *TemplateDeclInstantiator::VisitDecl(Decl *D) {
  llvm_unreachable("Unexpected decl");
}

Decl *Sema::SubstDecl(Decl *D, DeclContext *Owner,
                      const MultiLevelTemplateArgumentList &TemplateArgs) {
  TemplateDeclInstantiator Instantiator(*this, Owner, TemplateArgs);
  if (D->isInvalidDecl())
    return nullptr;

  return Instantiator.Visit(D);
}

/// Instantiates a nested template parameter list in the current
/// instantiation context.
///
/// \param L The parameter list to instantiate
///
/// \returns NULL if there was an error
TemplateParameterList *
TemplateDeclInstantiator::SubstTemplateParams(TemplateParameterList *L) {
  // Get errors for all the parameters before bailing out.
  bool Invalid = false;

  unsigned N = L->size();
  typedef SmallVector<NamedDecl *, 8> ParamVector;
  ParamVector Params;
  Params.reserve(N);
  for (auto &P : *L) {
    NamedDecl *D = cast_or_null<NamedDecl>(Visit(P));
    Params.push_back(D);
    Invalid = Invalid || !D || D->isInvalidDecl();
  }

  // Clean up if we had an error.
  if (Invalid)
    return nullptr;

  // Note: we substitute into associated constraints later
  Expr *const UninstantiatedRequiresClause = L->getRequiresClause();

  TemplateParameterList *InstL
    = TemplateParameterList::Create(SemaRef.Context, L->getTemplateLoc(),
                                    L->getLAngleLoc(), Params,
                                    L->getRAngleLoc(),
                                    UninstantiatedRequiresClause);
  return InstL;
}

TemplateParameterList *
Sema::SubstTemplateParams(TemplateParameterList *Params, DeclContext *Owner,
                          const MultiLevelTemplateArgumentList &TemplateArgs) {
  TemplateDeclInstantiator Instantiator(*this, Owner, TemplateArgs);
  return Instantiator.SubstTemplateParams(Params);
}

/// Instantiate the declaration of a class template partial
/// specialization.
///
/// \param ClassTemplate the (instantiated) class template that is partially
// specialized by the instantiation of \p PartialSpec.
///
/// \param PartialSpec the (uninstantiated) class template partial
/// specialization that we are instantiating.
///
/// \returns The instantiated partial specialization, if successful; otherwise,
/// NULL to indicate an error.
ClassTemplatePartialSpecializationDecl *
TemplateDeclInstantiator::InstantiateClassTemplatePartialSpecialization(
                                            ClassTemplateDecl *ClassTemplate,
                          ClassTemplatePartialSpecializationDecl *PartialSpec) {
  // Create a local instantiation scope for this class template partial
  // specialization, which will contain the instantiations of the template
  // parameters.
  LocalInstantiationScope Scope(SemaRef);

  // Substitute into the template parameters of the class template partial
  // specialization.
  TemplateParameterList *TempParams = PartialSpec->getTemplateParameters();
  TemplateParameterList *InstParams = SubstTemplateParams(TempParams);
  if (!InstParams)
    return nullptr;

  // Substitute into the template arguments of the class template partial
  // specialization.
  const ASTTemplateArgumentListInfo *TemplArgInfo
    = PartialSpec->getTemplateArgsAsWritten();
  TemplateArgumentListInfo InstTemplateArgs(TemplArgInfo->LAngleLoc,
                                            TemplArgInfo->RAngleLoc);
  if (SemaRef.Subst(TemplArgInfo->getTemplateArgs(),
                    TemplArgInfo->NumTemplateArgs,
                    InstTemplateArgs, TemplateArgs))
    return nullptr;

  // Check that the template argument list is well-formed for this
  // class template.
  SmallVector<TemplateArgument, 4> Converted;
  if (SemaRef.CheckTemplateArgumentList(ClassTemplate,
                                        PartialSpec->getLocation(),
                                        InstTemplateArgs,
                                        false,
                                        Converted))
    return nullptr;

  // Check these arguments are valid for a template partial specialization.
  if (SemaRef.CheckTemplatePartialSpecializationArgs(
          PartialSpec->getLocation(), ClassTemplate, InstTemplateArgs.size(),
          Converted))
    return nullptr;

  // Figure out where to insert this class template partial specialization
  // in the member template's set of class template partial specializations.
  void *InsertPos = nullptr;
  ClassTemplateSpecializationDecl *PrevDecl
    = ClassTemplate->findPartialSpecialization(Converted, InsertPos);

  // Build the canonical type that describes the converted template
  // arguments of the class template partial specialization.
  QualType CanonType
    = SemaRef.Context.getTemplateSpecializationType(TemplateName(ClassTemplate),
                                                    Converted);

  // Build the fully-sugared type for this class template
  // specialization as the user wrote in the specialization
  // itself. This means that we'll pretty-print the type retrieved
  // from the specialization's declaration the way that the user
  // actually wrote the specialization, rather than formatting the
  // name based on the "canonical" representation used to store the
  // template arguments in the specialization.
  TypeSourceInfo *WrittenTy
    = SemaRef.Context.getTemplateSpecializationTypeInfo(
                                                    TemplateName(ClassTemplate),
                                                    PartialSpec->getLocation(),
                                                    InstTemplateArgs,
                                                    CanonType);

  if (PrevDecl) {
    // We've already seen a partial specialization with the same template
    // parameters and template arguments. This can happen, for example, when
    // substituting the outer template arguments ends up causing two
    // class template partial specializations of a member class template
    // to have identical forms, e.g.,
    //
    //   template<typename T, typename U>
    //   struct Outer {
    //     template<typename X, typename Y> struct Inner;
    //     template<typename Y> struct Inner<T, Y>;
    //     template<typename Y> struct Inner<U, Y>;
    //   };
    //
    //   Outer<int, int> outer; // error: the partial specializations of Inner
    //                          // have the same signature.
    SemaRef.Diag(PartialSpec->getLocation(), diag::err_partial_spec_redeclared)
      << WrittenTy->getType();
    SemaRef.Diag(PrevDecl->getLocation(), diag::note_prev_partial_spec_here)
      << SemaRef.Context.getTypeDeclType(PrevDecl);
    return nullptr;
  }


  // Create the class template partial specialization declaration.
  ClassTemplatePartialSpecializationDecl *InstPartialSpec
    = ClassTemplatePartialSpecializationDecl::Create(SemaRef.Context,
                                                     PartialSpec->getTagKind(),
                                                     Owner,
                                                     PartialSpec->getLocStart(),
                                                     PartialSpec->getLocation(),
                                                     InstParams,
                                                     ClassTemplate,
                                                     Converted,
                                                     InstTemplateArgs,
                                                     CanonType,
                                                     nullptr);
  // Substitute the nested name specifier, if any.
  if (SubstQualifier(PartialSpec, InstPartialSpec))
    return nullptr;

  InstPartialSpec->setInstantiatedFromMember(PartialSpec);
  InstPartialSpec->setTypeAsWritten(WrittenTy);

  // Check the completed partial specialization.
  SemaRef.CheckTemplatePartialSpecialization(InstPartialSpec);

  // Add this partial specialization to the set of class template partial
  // specializations.
  ClassTemplate->AddPartialSpecialization(InstPartialSpec,
                                          /*InsertPos=*/nullptr);
  return InstPartialSpec;
}

/// Instantiate the declaration of a variable template partial
/// specialization.
///
/// \param VarTemplate the (instantiated) variable template that is partially
/// specialized by the instantiation of \p PartialSpec.
///
/// \param PartialSpec the (uninstantiated) variable template partial
/// specialization that we are instantiating.
///
/// \returns The instantiated partial specialization, if successful; otherwise,
/// NULL to indicate an error.
VarTemplatePartialSpecializationDecl *
TemplateDeclInstantiator::InstantiateVarTemplatePartialSpecialization(
    VarTemplateDecl *VarTemplate,
    VarTemplatePartialSpecializationDecl *PartialSpec) {
  // Create a local instantiation scope for this variable template partial
  // specialization, which will contain the instantiations of the template
  // parameters.
  LocalInstantiationScope Scope(SemaRef);

  // Substitute into the template parameters of the variable template partial
  // specialization.
  TemplateParameterList *TempParams = PartialSpec->getTemplateParameters();
  TemplateParameterList *InstParams = SubstTemplateParams(TempParams);
  if (!InstParams)
    return nullptr;

  // Substitute into the template arguments of the variable template partial
  // specialization.
  const ASTTemplateArgumentListInfo *TemplArgInfo
    = PartialSpec->getTemplateArgsAsWritten();
  TemplateArgumentListInfo InstTemplateArgs(TemplArgInfo->LAngleLoc,
                                            TemplArgInfo->RAngleLoc);
  if (SemaRef.Subst(TemplArgInfo->getTemplateArgs(),
                    TemplArgInfo->NumTemplateArgs,
                    InstTemplateArgs, TemplateArgs))
    return nullptr;

  // Check that the template argument list is well-formed for this
  // class template.
  SmallVector<TemplateArgument, 4> Converted;
  if (SemaRef.CheckTemplateArgumentList(VarTemplate, PartialSpec->getLocation(),
                                        InstTemplateArgs, false, Converted))
    return nullptr;

  // Check these arguments are valid for a template partial specialization.
  if (SemaRef.CheckTemplatePartialSpecializationArgs(
          PartialSpec->getLocation(), VarTemplate, InstTemplateArgs.size(),
          Converted))
    return nullptr;

  // Figure out where to insert this variable template partial specialization
  // in the member template's set of variable template partial specializations.
  void *InsertPos = nullptr;
  VarTemplateSpecializationDecl *PrevDecl =
      VarTemplate->findPartialSpecialization(Converted, InsertPos);

  // Build the canonical type that describes the converted template
  // arguments of the variable template partial specialization.
  QualType CanonType = SemaRef.Context.getTemplateSpecializationType(
      TemplateName(VarTemplate), Converted);

  // Build the fully-sugared type for this variable template
  // specialization as the user wrote in the specialization
  // itself. This means that we'll pretty-print the type retrieved
  // from the specialization's declaration the way that the user
  // actually wrote the specialization, rather than formatting the
  // name based on the "canonical" representation used to store the
  // template arguments in the specialization.
  TypeSourceInfo *WrittenTy = SemaRef.Context.getTemplateSpecializationTypeInfo(
      TemplateName(VarTemplate), PartialSpec->getLocation(), InstTemplateArgs,
      CanonType);

  if (PrevDecl) {
    // We've already seen a partial specialization with the same template
    // parameters and template arguments. This can happen, for example, when
    // substituting the outer template arguments ends up causing two
    // variable template partial specializations of a member variable template
    // to have identical forms, e.g.,
    //
    //   template<typename T, typename U>
    //   struct Outer {
    //     template<typename X, typename Y> pair<X,Y> p;
    //     template<typename Y> pair<T, Y> p;
    //     template<typename Y> pair<U, Y> p;
    //   };
    //
    //   Outer<int, int> outer; // error: the partial specializations of Inner
    //                          // have the same signature.
    SemaRef.Diag(PartialSpec->getLocation(),
                 diag::err_var_partial_spec_redeclared)
        << WrittenTy->getType();
    SemaRef.Diag(PrevDecl->getLocation(),
                 diag::note_var_prev_partial_spec_here);
    return nullptr;
  }

  // Do substitution on the type of the declaration
  TypeSourceInfo *DI = SemaRef.SubstType(
      PartialSpec->getTypeSourceInfo(), TemplateArgs,
      PartialSpec->getTypeSpecStartLoc(), PartialSpec->getDeclName());
  if (!DI)
    return nullptr;

  if (DI->getType()->isFunctionType()) {
    SemaRef.Diag(PartialSpec->getLocation(),
                 diag::err_variable_instantiates_to_function)
        << PartialSpec->isStaticDataMember() << DI->getType();
    return nullptr;
  }

  // Create the variable template partial specialization declaration.
  VarTemplatePartialSpecializationDecl *InstPartialSpec =
      VarTemplatePartialSpecializationDecl::Create(
          SemaRef.Context, Owner, PartialSpec->getInnerLocStart(),
          PartialSpec->getLocation(), InstParams, VarTemplate, DI->getType(),
          DI, PartialSpec->getStorageClass(), Converted, InstTemplateArgs);

  // Substitute the nested name specifier, if any.
  if (SubstQualifier(PartialSpec, InstPartialSpec))
    return nullptr;

  InstPartialSpec->setInstantiatedFromMember(PartialSpec);
  InstPartialSpec->setTypeAsWritten(WrittenTy);

  // Check the completed partial specialization.
  SemaRef.CheckTemplatePartialSpecialization(InstPartialSpec);

  // Add this partial specialization to the set of variable template partial
  // specializations. The instantiation of the initializer is not necessary.
  VarTemplate->AddPartialSpecialization(InstPartialSpec, /*InsertPos=*/nullptr);

  SemaRef.BuildVariableInstantiation(InstPartialSpec, PartialSpec, TemplateArgs,
                                     LateAttrs, Owner, StartingScope);

  return InstPartialSpec;
}

TypeSourceInfo*
TemplateDeclInstantiator::SubstFunctionType(FunctionDecl *D,
                              SmallVectorImpl<ParmVarDecl *> &Params) {
  TypeSourceInfo *OldTInfo = D->getTypeSourceInfo();
  assert(OldTInfo && "substituting function without type source info");
  assert(Params.empty() && "parameter vector is non-empty at start");

  CXXRecordDecl *ThisContext = nullptr;
  unsigned ThisTypeQuals = 0;
  if (CXXMethodDecl *Method = dyn_cast<CXXMethodDecl>(D)) {
    ThisContext = cast<CXXRecordDecl>(Owner);
    ThisTypeQuals = Method->getTypeQualifiers();
  }
  
  TypeSourceInfo *NewTInfo
    = SemaRef.SubstFunctionDeclType(OldTInfo, TemplateArgs,
                                    D->getTypeSpecStartLoc(),
                                    D->getDeclName(),
                                    ThisContext, ThisTypeQuals);
  if (!NewTInfo)
    return nullptr;

  TypeLoc OldTL = OldTInfo->getTypeLoc().IgnoreParens();
  if (FunctionProtoTypeLoc OldProtoLoc = OldTL.getAs<FunctionProtoTypeLoc>()) {
    if (NewTInfo != OldTInfo) {
      // Get parameters from the new type info.
      TypeLoc NewTL = NewTInfo->getTypeLoc().IgnoreParens();
      FunctionProtoTypeLoc NewProtoLoc = NewTL.castAs<FunctionProtoTypeLoc>();
      unsigned NewIdx = 0;
      for (unsigned OldIdx = 0, NumOldParams = OldProtoLoc.getNumParams();
           OldIdx != NumOldParams; ++OldIdx) {
        ParmVarDecl *OldParam = OldProtoLoc.getParam(OldIdx);
        LocalInstantiationScope *Scope = SemaRef.CurrentInstantiationScope;

        Optional<unsigned> NumArgumentsInExpansion;
        if (OldParam->isParameterPack())
          NumArgumentsInExpansion =
              SemaRef.getNumArgumentsInExpansion(OldParam->getType(),
                                                 TemplateArgs);
        if (!NumArgumentsInExpansion) {
          // Simple case: normal parameter, or a parameter pack that's
          // instantiated to a (still-dependent) parameter pack.
          ParmVarDecl *NewParam = NewProtoLoc.getParam(NewIdx++);
          Params.push_back(NewParam);
          Scope->InstantiatedLocal(OldParam, NewParam);
        } else {
          // Parameter pack expansion: make the instantiation an argument pack.
          Scope->MakeInstantiatedLocalArgPack(OldParam);
          for (unsigned I = 0; I != *NumArgumentsInExpansion; ++I) {
            ParmVarDecl *NewParam = NewProtoLoc.getParam(NewIdx++);
            Params.push_back(NewParam);
            Scope->InstantiatedLocalPackArg(OldParam, NewParam);
          }
        }
      }
    } else {
      // The function type itself was not dependent and therefore no
      // substitution occurred. However, we still need to instantiate
      // the function parameters themselves.
      const FunctionProtoType *OldProto =
          cast<FunctionProtoType>(OldProtoLoc.getType());
      for (unsigned i = 0, i_end = OldProtoLoc.getNumParams(); i != i_end;
           ++i) {
        ParmVarDecl *OldParam = OldProtoLoc.getParam(i);
        if (!OldParam) {
          Params.push_back(SemaRef.BuildParmVarDeclForTypedef(
              D, D->getLocation(), OldProto->getParamType(i)));
          continue;
        }

        ParmVarDecl *Parm =
            cast_or_null<ParmVarDecl>(VisitParmVarDecl(OldParam));
        if (!Parm)
          return nullptr;
        Params.push_back(Parm);
      }
    }
  } else {
    // If the type of this function, after ignoring parentheses, is not
    // *directly* a function type, then we're instantiating a function that
    // was declared via a typedef or with attributes, e.g.,
    //
    //   typedef int functype(int, int);
    //   functype func;
    //   int __cdecl meth(int, int);
    //
    // In this case, we'll just go instantiate the ParmVarDecls that we
    // synthesized in the method declaration.
    SmallVector<QualType, 4> ParamTypes;
    Sema::ExtParameterInfoBuilder ExtParamInfos;
    if (SemaRef.SubstParmTypes(D->getLocation(), D->parameters(), nullptr,
                               TemplateArgs, ParamTypes, &Params,
                               ExtParamInfos))
      return nullptr;
  }

  return NewTInfo;
}

/// Introduce the instantiated function parameters into the local
/// instantiation scope, and set the parameter names to those used
/// in the template.
static bool addInstantiatedParametersToScope(Sema &S, FunctionDecl *Function,
                                             const FunctionDecl *PatternDecl,
                                             LocalInstantiationScope &Scope,
                           const MultiLevelTemplateArgumentList &TemplateArgs) {
  unsigned FParamIdx = 0;
  for (unsigned I = 0, N = PatternDecl->getNumParams(); I != N; ++I) {
    const ParmVarDecl *PatternParam = PatternDecl->getParamDecl(I);
    if (!PatternParam->isParameterPack()) {
      // Simple case: not a parameter pack.
      assert(FParamIdx < Function->getNumParams());
      ParmVarDecl *FunctionParam = Function->getParamDecl(FParamIdx);
      FunctionParam->setDeclName(PatternParam->getDeclName());
      // If the parameter's type is not dependent, update it to match the type
      // in the pattern. They can differ in top-level cv-qualifiers, and we want
      // the pattern's type here. If the type is dependent, they can't differ,
      // per core issue 1668. Substitute into the type from the pattern, in case
      // it's instantiation-dependent.
      // FIXME: Updating the type to work around this is at best fragile.
      if (!PatternDecl->getType()->isDependentType()) {
        QualType T = S.SubstType(PatternParam->getType(), TemplateArgs,
                                 FunctionParam->getLocation(),
                                 FunctionParam->getDeclName());
        if (T.isNull())
          return true;
        FunctionParam->setType(T);
      }

      Scope.InstantiatedLocal(PatternParam, FunctionParam);
      ++FParamIdx;
      continue;
    }

    // Expand the parameter pack.
    Scope.MakeInstantiatedLocalArgPack(PatternParam);
    Optional<unsigned> NumArgumentsInExpansion
      = S.getNumArgumentsInExpansion(PatternParam->getType(), TemplateArgs);
    assert(NumArgumentsInExpansion &&
           "should only be called when all template arguments are known");
    QualType PatternType =
        PatternParam->getType()->castAs<PackExpansionType>()->getPattern();
    for (unsigned Arg = 0; Arg < *NumArgumentsInExpansion; ++Arg) {
      ParmVarDecl *FunctionParam = Function->getParamDecl(FParamIdx);
      FunctionParam->setDeclName(PatternParam->getDeclName());
      if (!PatternDecl->getType()->isDependentType()) {
        Sema::ArgumentPackSubstitutionIndexRAII SubstIndex(S, Arg);
        QualType T = S.SubstType(PatternType, TemplateArgs,
                                 FunctionParam->getLocation(),
                                 FunctionParam->getDeclName());
        if (T.isNull())
          return true;
        FunctionParam->setType(T);
      }

      Scope.InstantiatedLocalPackArg(PatternParam, FunctionParam);
      ++FParamIdx;
    }
  }

  return false;
}

void Sema::InstantiateExceptionSpec(SourceLocation PointOfInstantiation,
                                    FunctionDecl *Decl) {
  const FunctionProtoType *Proto = Decl->getType()->castAs<FunctionProtoType>();
  if (Proto->getExceptionSpecType() != EST_Uninstantiated)
    return;

  InstantiatingTemplate Inst(*this, PointOfInstantiation, Decl,
                             InstantiatingTemplate::ExceptionSpecification());
  if (Inst.isInvalid()) {
    // We hit the instantiation depth limit. Clear the exception specification
    // so that our callers don't have to cope with EST_Uninstantiated.
    UpdateExceptionSpec(Decl, EST_None);
    return;
  }
  if (Inst.isAlreadyInstantiating()) {
    // This exception specification indirectly depends on itself. Reject.
    // FIXME: Corresponding rule in the standard?
    Diag(PointOfInstantiation, diag::err_exception_spec_cycle) << Decl;
    UpdateExceptionSpec(Decl, EST_None);
    return;
  }

  // Enter the scope of this instantiation. We don't use
  // PushDeclContext because we don't have a scope.
  Sema::ContextRAII savedContext(*this, Decl);
  LocalInstantiationScope Scope(*this);

  MultiLevelTemplateArgumentList TemplateArgs =
    getTemplateInstantiationArgs(Decl, nullptr, /*RelativeToPrimary*/true);

  FunctionDecl *Template = Proto->getExceptionSpecTemplate();
  if (addInstantiatedParametersToScope(*this, Decl, Template, Scope,
                                       TemplateArgs)) {
    UpdateExceptionSpec(Decl, EST_None);
    return;
  }

  SubstExceptionSpec(Decl, Template->getType()->castAs<FunctionProtoType>(),
                     TemplateArgs);
}

/// Initializes the common fields of an instantiation function
/// declaration (New) from the corresponding fields of its template (Tmpl).
///
/// \returns true if there was an error
bool
TemplateDeclInstantiator::InitFunctionInstantiation(FunctionDecl *New,
                                                    FunctionDecl *Tmpl) {
  if (Tmpl->isDeleted())
    New->setDeletedAsWritten();

  New->setImplicit(Tmpl->isImplicit());

  // Forward the mangling number from the template to the instantiated decl.
  SemaRef.Context.setManglingNumber(New,
                                    SemaRef.Context.getManglingNumber(Tmpl));

  // If we are performing substituting explicitly-specified template arguments
  // or deduced template arguments into a function template and we reach this
  // point, we are now past the point where SFINAE applies and have committed
  // to keeping the new function template specialization. We therefore
  // convert the active template instantiation for the function template
  // into a template instantiation for this specific function template
  // specialization, which is not a SFINAE context, so that we diagnose any
  // further errors in the declaration itself.
  typedef Sema::CodeSynthesisContext ActiveInstType;
  ActiveInstType &ActiveInst = SemaRef.CodeSynthesisContexts.back();
  if (ActiveInst.Kind == ActiveInstType::ExplicitTemplateArgumentSubstitution ||
      ActiveInst.Kind == ActiveInstType::DeducedTemplateArgumentSubstitution) {
    if (FunctionTemplateDecl *FunTmpl
          = dyn_cast<FunctionTemplateDecl>(ActiveInst.Entity)) {
      assert(FunTmpl->getTemplatedDecl() == Tmpl &&
             "Deduction from the wrong function template?");
      (void) FunTmpl;
      atTemplateEnd(SemaRef.TemplateInstCallbacks, SemaRef, ActiveInst);
      ActiveInst.Kind = ActiveInstType::TemplateInstantiation;
      ActiveInst.Entity = New;
      atTemplateBegin(SemaRef.TemplateInstCallbacks, SemaRef, ActiveInst);
    }
  }

  const FunctionProtoType *Proto = Tmpl->getType()->getAs<FunctionProtoType>();
  assert(Proto && "Function template without prototype?");

  if (Proto->hasExceptionSpec() || Proto->getNoReturnAttr()) {
    FunctionProtoType::ExtProtoInfo EPI = Proto->getExtProtoInfo();

    // DR1330: In C++11, defer instantiation of a non-trivial
    // exception specification.
    // DR1484: Local classes and their members are instantiated along with the
    // containing function.
    if (SemaRef.getLangOpts().CPlusPlus11 &&
        EPI.ExceptionSpec.Type != EST_None &&
        EPI.ExceptionSpec.Type != EST_DynamicNone &&
        EPI.ExceptionSpec.Type != EST_BasicNoexcept &&
        !Tmpl->isLexicallyWithinFunctionOrMethod()) {
      FunctionDecl *ExceptionSpecTemplate = Tmpl;
      if (EPI.ExceptionSpec.Type == EST_Uninstantiated)
        ExceptionSpecTemplate = EPI.ExceptionSpec.SourceTemplate;
      ExceptionSpecificationType NewEST = EST_Uninstantiated;
      if (EPI.ExceptionSpec.Type == EST_Unevaluated)
        NewEST = EST_Unevaluated;

      // Mark the function has having an uninstantiated exception specification.
      const FunctionProtoType *NewProto
        = New->getType()->getAs<FunctionProtoType>();
      assert(NewProto && "Template instantiation without function prototype?");
      EPI = NewProto->getExtProtoInfo();
      EPI.ExceptionSpec.Type = NewEST;
      EPI.ExceptionSpec.SourceDecl = New;
      EPI.ExceptionSpec.SourceTemplate = ExceptionSpecTemplate;
      New->setType(SemaRef.Context.getFunctionType(
          NewProto->getReturnType(), NewProto->getParamTypes(), EPI));
    } else {
      Sema::ContextRAII SwitchContext(SemaRef, New);
      SemaRef.SubstExceptionSpec(New, Proto, TemplateArgs);
    }
  }

  // Get the definition. Leaves the variable unchanged if undefined.
  const FunctionDecl *Definition = Tmpl;
  Tmpl->isDefined(Definition);

  SemaRef.InstantiateAttrs(TemplateArgs, Definition, New,
                           LateAttrs, StartingScope);

  return false;
}

/// Initializes common fields of an instantiated method
/// declaration (New) from the corresponding fields of its template
/// (Tmpl).
///
/// \returns true if there was an error
bool
TemplateDeclInstantiator::InitMethodInstantiation(CXXMethodDecl *New,
                                                  CXXMethodDecl *Tmpl) {
  if (InitFunctionInstantiation(New, Tmpl))
    return true;

  New->setAccess(Tmpl->getAccess());
  if (Tmpl->isVirtualAsWritten())
    New->setVirtualAsWritten(true);

  // FIXME: New needs a pointer to Tmpl
  return false;
}

<<<<<<< HEAD
=======
/// Instantiate (or find existing instantiation of) a function template with a
/// given set of template arguments.
///
/// Usually this should not be used, and template argument deduction should be
/// used in its place.
FunctionDecl *
Sema::InstantiateFunctionDeclaration(FunctionTemplateDecl *FTD,
                                     const TemplateArgumentList *Args,
                                     SourceLocation Loc) {
  FunctionDecl *FD = FTD->getTemplatedDecl();

  sema::TemplateDeductionInfo Info(Loc);
  InstantiatingTemplate Inst(
      *this, Loc, FTD, Args->asArray(),
      CodeSynthesisContext::ExplicitTemplateArgumentSubstitution, Info);
  if (Inst.isInvalid())
    return nullptr;

  ContextRAII SavedContext(*this, FD);
  MultiLevelTemplateArgumentList MArgs(*Args);

  return cast_or_null<FunctionDecl>(SubstDecl(FD, FD->getParent(), MArgs));
}

>>>>>>> b2b84690
/// In the MS ABI, we need to instantiate default arguments of dllexported
/// default constructors along with the constructor definition. This allows IR
/// gen to emit a constructor closure which calls the default constructor with
/// its default arguments.
static void InstantiateDefaultCtorDefaultArgs(Sema &S,
                                              CXXConstructorDecl *Ctor) {
  assert(S.Context.getTargetInfo().getCXXABI().isMicrosoft() &&
         Ctor->isDefaultConstructor());
  unsigned NumParams = Ctor->getNumParams();
  if (NumParams == 0)
    return;
  DLLExportAttr *Attr = Ctor->getAttr<DLLExportAttr>();
  if (!Attr)
    return;
  for (unsigned I = 0; I != NumParams; ++I) {
    (void)S.CheckCXXDefaultArgExpr(Attr->getLocation(), Ctor,
                                   Ctor->getParamDecl(I));
    S.DiscardCleanupsInEvaluationContext();
  }
}

<<<<<<< HEAD
/// \brief Instantiate the definition of the given function from its
=======
/// Instantiate the definition of the given function from its
>>>>>>> b2b84690
/// template.
///
/// \param PointOfInstantiation the point at which the instantiation was
/// required. Note that this is not precisely a "point of instantiation"
/// for the function, but it's close.
///
/// \param Function the already-instantiated declaration of a
/// function template specialization or member function of a class template
/// specialization.
///
/// \param Recursive if true, recursively instantiates any functions that
/// are required by this instantiation.
///
/// \param DefinitionRequired if true, then we are performing an explicit
/// instantiation where the body of the function is required. Complain if
/// there is no such body.
void Sema::InstantiateFunctionDefinition(SourceLocation PointOfInstantiation,
                                         FunctionDecl *Function,
                                         bool Recursive,
                                         bool DefinitionRequired,
                                         bool AtEndOfTU) {
<<<<<<< HEAD
  if (Function->isInvalidDecl() || Function->isDefined())
=======
  if (Function->isInvalidDecl() || Function->isDefined() ||
      isa<CXXDeductionGuideDecl>(Function))
>>>>>>> b2b84690
    return;

  // Never instantiate an explicit specialization except if it is a class scope
  // explicit specialization.
  TemplateSpecializationKind TSK = Function->getTemplateSpecializationKind();
  if (TSK == TSK_ExplicitSpecialization &&
      !Function->getClassScopeSpecializationPattern())
    return;

  // Find the function body that we'll be substituting.
  const FunctionDecl *PatternDecl = Function->getTemplateInstantiationPattern();
  assert(PatternDecl && "instantiating a non-template");

  const FunctionDecl *PatternDef = PatternDecl->getDefinition();
  Stmt *Pattern = nullptr;
  if (PatternDef) {
    Pattern = PatternDef->getBody(PatternDef);
    PatternDecl = PatternDef;
    if (PatternDef->willHaveBody())
      PatternDef = nullptr;
  }

  // FIXME: We need to track the instantiation stack in order to know which
  // definitions should be visible within this instantiation.
  if (DiagnoseUninstantiableTemplate(PointOfInstantiation, Function,
                                Function->getInstantiatedFromMemberFunction(),
                                     PatternDecl, PatternDef, TSK,
                                     /*Complain*/DefinitionRequired)) {
    if (DefinitionRequired)
      Function->setInvalidDecl();
    else if (TSK == TSK_ExplicitInstantiationDefinition) {
      // Try again at the end of the translation unit (at which point a
      // definition will be required).
      assert(!Recursive);
      Function->setInstantiationIsPending(true);
      PendingInstantiations.push_back(
        std::make_pair(Function, PointOfInstantiation));
    } else if (TSK == TSK_ImplicitInstantiation) {
<<<<<<< HEAD
      if (AtEndOfTU && !getDiagnostics().hasErrorOccurred()) {
=======
      if (AtEndOfTU && !getDiagnostics().hasErrorOccurred() &&
          !getSourceManager().isInSystemHeader(PatternDecl->getLocStart())) {
>>>>>>> b2b84690
        Diag(PointOfInstantiation, diag::warn_func_template_missing)
          << Function;
        Diag(PatternDecl->getLocation(), diag::note_forward_template_decl);
        if (getLangOpts().CPlusPlus11)
          Diag(PointOfInstantiation, diag::note_inst_declaration_hint)
            << Function;
      }
    }

    return;
  }

  // Postpone late parsed template instantiations.
  if (PatternDecl->isLateTemplateParsed() &&
      !LateTemplateParser) {
    Function->setInstantiationIsPending(true);
<<<<<<< HEAD
    PendingInstantiations.push_back(
      std::make_pair(Function, PointOfInstantiation));
=======
    LateParsedInstantiations.push_back(
        std::make_pair(Function, PointOfInstantiation));
>>>>>>> b2b84690
    return;
  }

  // If we're performing recursive template instantiation, create our own
  // queue of pending implicit instantiations that we will instantiate later,
  // while we're still within our own instantiation context.
  // This has to happen before LateTemplateParser below is called, so that
  // it marks vtables used in late parsed templates as used.
  GlobalEagerInstantiationScope GlobalInstantiations(*this,
                                                     /*Enabled=*/Recursive);
  LocalEagerInstantiationScope LocalInstantiations(*this);

  // Call the LateTemplateParser callback if there is a need to late parse
  // a templated function definition.
  if (!Pattern && PatternDecl->isLateTemplateParsed() &&
      LateTemplateParser) {
    // FIXME: Optimize to allow individual templates to be deserialized.
    if (PatternDecl->isFromASTFile())
      ExternalSource->ReadLateParsedTemplates(LateParsedTemplateMap);

    auto LPTIter = LateParsedTemplateMap.find(PatternDecl);
    assert(LPTIter != LateParsedTemplateMap.end() &&
           "missing LateParsedTemplate");
    LateTemplateParser(OpaqueParser, *LPTIter->second);
    Pattern = PatternDecl->getBody(PatternDecl);
  }

  // Note, we should never try to instantiate a deleted function template.
<<<<<<< HEAD
  assert((Pattern || PatternDecl->isDefaulted()) &&
=======
  assert((Pattern || PatternDecl->isDefaulted() ||
          PatternDecl->hasSkippedBody()) &&
>>>>>>> b2b84690
         "unexpected kind of function template definition");

  // C++1y [temp.explicit]p10:
  //   Except for inline functions, declarations with types deduced from their
  //   initializer or return value, and class template specializations, other
  //   explicit instantiation declarations have the effect of suppressing the
  //   implicit instantiation of the entity to which they refer.
  if (TSK == TSK_ExplicitInstantiationDeclaration &&
      !PatternDecl->isInlined() &&
      !PatternDecl->getReturnType()->getContainedAutoType())
    return;

  if (PatternDecl->isInlined()) {
    // Function, and all later redeclarations of it (from imported modules,
    // for instance), are now implicitly inline.
    for (auto *D = Function->getMostRecentDecl(); /**/;
         D = D->getPreviousDecl()) {
      D->setImplicitlyInline();
      if (D == Function)
        break;
    }
  }

  InstantiatingTemplate Inst(*this, PointOfInstantiation, Function);
  if (Inst.isInvalid() || Inst.isAlreadyInstantiating())
    return;
<<<<<<< HEAD
  PrettyDeclStackTraceEntry CrashInfo(*this, Function, SourceLocation(),
=======
  PrettyDeclStackTraceEntry CrashInfo(Context, Function, SourceLocation(),
>>>>>>> b2b84690
                                      "instantiating function definition");

  // The instantiation is visible here, even if it was first declared in an
  // unimported module.
  Function->setVisibleDespiteOwningModule();

  // Copy the inner loc start from the pattern.
  Function->setInnerLocStart(PatternDecl->getInnerLocStart());

  EnterExpressionEvaluationContext EvalContext(
      *this, Sema::ExpressionEvaluationContext::PotentiallyEvaluated);

  // Introduce a new scope where local variable instantiations will be
  // recorded, unless we're actually a member function within a local
  // class, in which case we need to merge our results with the parent
  // scope (of the enclosing function).
  bool MergeWithParentScope = false;
  if (CXXRecordDecl *Rec = dyn_cast<CXXRecordDecl>(Function->getDeclContext()))
    MergeWithParentScope = Rec->isLocalClass();

  LocalInstantiationScope Scope(*this, MergeWithParentScope);

  if (PatternDecl->isDefaulted())
    SetDeclDefaulted(Function, PatternDecl->getLocation());
  else {
    MultiLevelTemplateArgumentList TemplateArgs =
      getTemplateInstantiationArgs(Function, nullptr, false, PatternDecl);

    // Substitute into the qualifier; we can get a substitution failure here
    // through evil use of alias templates.
    // FIXME: Is CurContext correct for this? Should we go to the (instantiation
    // of the) lexical context of the pattern?
    SubstQualifier(*this, PatternDecl, Function, TemplateArgs);

    ActOnStartOfFunctionDef(nullptr, Function);

    // Enter the scope of this instantiation. We don't use
    // PushDeclContext because we don't have a scope.
    Sema::ContextRAII savedContext(*this, Function);

    if (addInstantiatedParametersToScope(*this, Function, PatternDecl, Scope,
                                         TemplateArgs))
      return;

<<<<<<< HEAD
    if (CXXConstructorDecl *Ctor = dyn_cast<CXXConstructorDecl>(Function)) {
      // If this is a constructor, instantiate the member initializers.
      InstantiateMemInitializers(Ctor, cast<CXXConstructorDecl>(PatternDecl),
                                 TemplateArgs);

      // If this is an MS ABI dllexport default constructor, instantiate any
      // default arguments.
      if (Context.getTargetInfo().getCXXABI().isMicrosoft() &&
          Ctor->isDefaultConstructor()) {
        InstantiateDefaultCtorDefaultArgs(*this, Ctor);
      }
    }

    // Instantiate the function body.
    StmtResult Body = SubstStmt(Pattern, TemplateArgs);
=======
    StmtResult Body;
    if (PatternDecl->hasSkippedBody()) {
      ActOnSkippedFunctionBody(Function);
      Body = nullptr;
    } else {
      if (CXXConstructorDecl *Ctor = dyn_cast<CXXConstructorDecl>(Function)) {
        // If this is a constructor, instantiate the member initializers.
        InstantiateMemInitializers(Ctor, cast<CXXConstructorDecl>(PatternDecl),
                                   TemplateArgs);

        // If this is an MS ABI dllexport default constructor, instantiate any
        // default arguments.
        if (Context.getTargetInfo().getCXXABI().isMicrosoft() &&
            Ctor->isDefaultConstructor()) {
          InstantiateDefaultCtorDefaultArgs(*this, Ctor);
        }
      }
>>>>>>> b2b84690

      // Instantiate the function body.
      Body = SubstStmt(Pattern, TemplateArgs);

<<<<<<< HEAD
    // FIXME: finishing the function body while in an expression evaluation
    // context seems wrong. Investigate more.
    ActOnFinishFunctionBody(Function, Body.get(),
                            /*IsInstantiation=*/true);
=======
      if (Body.isInvalid())
        Function->setInvalidDecl();
    }
    // FIXME: finishing the function body while in an expression evaluation
    // context seems wrong. Investigate more.
    ActOnFinishFunctionBody(Function, Body.get(), /*IsInstantiation=*/true);
>>>>>>> b2b84690

    PerformDependentDiagnostics(PatternDecl, TemplateArgs);

    if (auto *Listener = getASTMutationListener())
      Listener->FunctionDefinitionInstantiated(Function);

    savedContext.pop();
  }

  DeclGroupRef DG(Function);
  Consumer.HandleTopLevelDecl(DG);

  // This class may have local implicit instantiations that need to be
  // instantiation within this scope.
  LocalInstantiations.perform();
  Scope.Exit();
  GlobalInstantiations.perform();
}

VarTemplateSpecializationDecl *Sema::BuildVarTemplateInstantiation(
    VarTemplateDecl *VarTemplate, VarDecl *FromVar,
    const TemplateArgumentList &TemplateArgList,
    const TemplateArgumentListInfo &TemplateArgsInfo,
    SmallVectorImpl<TemplateArgument> &Converted,
    SourceLocation PointOfInstantiation, void *InsertPos,
    LateInstantiatedAttrVec *LateAttrs,
    LocalInstantiationScope *StartingScope) {
  if (FromVar->isInvalidDecl())
    return nullptr;

  InstantiatingTemplate Inst(*this, PointOfInstantiation, FromVar);
  if (Inst.isInvalid())
    return nullptr;

  MultiLevelTemplateArgumentList TemplateArgLists;
  TemplateArgLists.addOuterTemplateArguments(&TemplateArgList);

  // Instantiate the first declaration of the variable template: for a partial
  // specialization of a static data member template, the first declaration may
  // or may not be the declaration in the class; if it's in the class, we want
  // to instantiate a member in the class (a declaration), and if it's outside,
  // we want to instantiate a definition.
  //
  // If we're instantiating an explicitly-specialized member template or member
  // partial specialization, don't do this. The member specialization completely
  // replaces the original declaration in this case.
  bool IsMemberSpec = false;
  if (VarTemplatePartialSpecializationDecl *PartialSpec =
          dyn_cast<VarTemplatePartialSpecializationDecl>(FromVar))
    IsMemberSpec = PartialSpec->isMemberSpecialization();
  else if (VarTemplateDecl *FromTemplate = FromVar->getDescribedVarTemplate())
    IsMemberSpec = FromTemplate->isMemberSpecialization();
  if (!IsMemberSpec)
    FromVar = FromVar->getFirstDecl();

  MultiLevelTemplateArgumentList MultiLevelList(TemplateArgList);
  TemplateDeclInstantiator Instantiator(*this, FromVar->getDeclContext(),
                                        MultiLevelList);

  // TODO: Set LateAttrs and StartingScope ...

  return cast_or_null<VarTemplateSpecializationDecl>(
      Instantiator.VisitVarTemplateSpecializationDecl(
          VarTemplate, FromVar, InsertPos, TemplateArgsInfo, Converted));
}

/// Instantiates a variable template specialization by completing it
/// with appropriate type information and initializer.
VarTemplateSpecializationDecl *Sema::CompleteVarTemplateSpecializationDecl(
    VarTemplateSpecializationDecl *VarSpec, VarDecl *PatternDecl,
    const MultiLevelTemplateArgumentList &TemplateArgs) {
  assert(PatternDecl->isThisDeclarationADefinition() &&
         "don't have a definition to instantiate from");

  // Do substitution on the type of the declaration
  TypeSourceInfo *DI =
      SubstType(PatternDecl->getTypeSourceInfo(), TemplateArgs,
                PatternDecl->getTypeSpecStartLoc(), PatternDecl->getDeclName());
  if (!DI)
    return nullptr;

  // Update the type of this variable template specialization.
  VarSpec->setType(DI->getType());

  // Convert the declaration into a definition now.
  VarSpec->setCompleteDefinition();

  // Instantiate the initializer.
  InstantiateVariableInitializer(VarSpec, PatternDecl, TemplateArgs);

  return VarSpec;
}

/// BuildVariableInstantiation - Used after a new variable has been created.
/// Sets basic variable data and decides whether to postpone the
/// variable instantiation.
void Sema::BuildVariableInstantiation(
    VarDecl *NewVar, VarDecl *OldVar,
    const MultiLevelTemplateArgumentList &TemplateArgs,
    LateInstantiatedAttrVec *LateAttrs, DeclContext *Owner,
    LocalInstantiationScope *StartingScope,
    bool InstantiatingVarTemplate) {

  // If we are instantiating a local extern declaration, the
  // instantiation belongs lexically to the containing function.
  // If we are instantiating a static data member defined
  // out-of-line, the instantiation will have the same lexical
  // context (which will be a namespace scope) as the template.
  if (OldVar->isLocalExternDecl()) {
    NewVar->setLocalExternDecl();
    NewVar->setLexicalDeclContext(Owner);
  } else if (OldVar->isOutOfLine())
    NewVar->setLexicalDeclContext(OldVar->getLexicalDeclContext());
  NewVar->setTSCSpec(OldVar->getTSCSpec());
  NewVar->setInitStyle(OldVar->getInitStyle());
  NewVar->setCXXForRangeDecl(OldVar->isCXXForRangeDecl());
  NewVar->setObjCForDecl(OldVar->isObjCForDecl());
  NewVar->setConstexpr(OldVar->isConstexpr());
  NewVar->setInitCapture(OldVar->isInitCapture());
  NewVar->setPreviousDeclInSameBlockScope(
      OldVar->isPreviousDeclInSameBlockScope());
  NewVar->setAccess(OldVar->getAccess());

  if (!OldVar->isStaticDataMember()) {
    if (OldVar->isUsed(false))
      NewVar->setIsUsed();
    NewVar->setReferenced(OldVar->isReferenced());
  }

  InstantiateAttrs(TemplateArgs, OldVar, NewVar, LateAttrs, StartingScope);

  LookupResult Previous(
      *this, NewVar->getDeclName(), NewVar->getLocation(),
      NewVar->isLocalExternDecl() ? Sema::LookupRedeclarationWithLinkage
                                  : Sema::LookupOrdinaryName,
      NewVar->isLocalExternDecl() ? Sema::ForExternalRedeclaration
                                  : forRedeclarationInCurContext());

  if (NewVar->isLocalExternDecl() && OldVar->getPreviousDecl() &&
      (!OldVar->getPreviousDecl()->getDeclContext()->isDependentContext() ||
       OldVar->getPreviousDecl()->getDeclContext()==OldVar->getDeclContext())) {
    // We have a previous declaration. Use that one, so we merge with the
    // right type.
    if (NamedDecl *NewPrev = FindInstantiatedDecl(
            NewVar->getLocation(), OldVar->getPreviousDecl(), TemplateArgs))
      Previous.addDecl(NewPrev);
  } else if (!isa<VarTemplateSpecializationDecl>(NewVar) &&
             OldVar->hasLinkage())
    LookupQualifiedName(Previous, NewVar->getDeclContext(), false);
  CheckVariableDeclaration(NewVar, Previous);

  if (!InstantiatingVarTemplate) {
    NewVar->getLexicalDeclContext()->addHiddenDecl(NewVar);
    if (!NewVar->isLocalExternDecl() || !NewVar->getPreviousDecl())
      NewVar->getDeclContext()->makeDeclVisibleInContext(NewVar);
  }

  if (!OldVar->isOutOfLine()) {
    if (NewVar->getDeclContext()->isFunctionOrMethod())
      CurrentInstantiationScope->InstantiatedLocal(OldVar, NewVar);
  }

  // Link instantiations of static data members back to the template from
  // which they were instantiated.
  if (NewVar->isStaticDataMember() && !InstantiatingVarTemplate)
    NewVar->setInstantiationOfStaticDataMember(OldVar,
                                               TSK_ImplicitInstantiation);

  // Forward the mangling number from the template to the instantiated decl.
  Context.setManglingNumber(NewVar, Context.getManglingNumber(OldVar));
  Context.setStaticLocalNumber(NewVar, Context.getStaticLocalNumber(OldVar));

  // Delay instantiation of the initializer for variable templates or inline
  // static data members until a definition of the variable is needed. We need
  // it right away if the type contains 'auto'.
  if ((!isa<VarTemplateSpecializationDecl>(NewVar) &&
       !InstantiatingVarTemplate &&
<<<<<<< HEAD
       !(OldVar->isInline() && OldVar->isThisDeclarationADefinition())) ||
=======
       !(OldVar->isInline() && OldVar->isThisDeclarationADefinition() &&
         !NewVar->isThisDeclarationADefinition())) ||
>>>>>>> b2b84690
      NewVar->getType()->isUndeducedType())
    InstantiateVariableInitializer(NewVar, OldVar, TemplateArgs);

  // Diagnose unused local variables with dependent types, where the diagnostic
  // will have been deferred.
  if (!NewVar->isInvalidDecl() &&
      NewVar->getDeclContext()->isFunctionOrMethod() &&
      OldVar->getType()->isDependentType())
    DiagnoseUnusedDecl(NewVar);
}

/// Instantiate the initializer of a variable.
void Sema::InstantiateVariableInitializer(
    VarDecl *Var, VarDecl *OldVar,
    const MultiLevelTemplateArgumentList &TemplateArgs) {
<<<<<<< HEAD
=======
  if (ASTMutationListener *L = getASTContext().getASTMutationListener())
    L->VariableDefinitionInstantiated(Var);

>>>>>>> b2b84690
  // We propagate the 'inline' flag with the initializer, because it
  // would otherwise imply that the variable is a definition for a
  // non-static data member.
  if (OldVar->isInlineSpecified())
    Var->setInlineSpecified();
  else if (OldVar->isInline())
    Var->setImplicitlyInline();

  if (OldVar->getInit()) {
<<<<<<< HEAD
    if (Var->isStaticDataMember() && !OldVar->isOutOfLine())
      PushExpressionEvaluationContext(
          Sema::ExpressionEvaluationContext::ConstantEvaluated, OldVar);
    else
      PushExpressionEvaluationContext(
          Sema::ExpressionEvaluationContext::PotentiallyEvaluated, OldVar);
=======
    EnterExpressionEvaluationContext Evaluated(
        *this, Sema::ExpressionEvaluationContext::PotentiallyEvaluated, Var);
>>>>>>> b2b84690

    // Instantiate the initializer.
    ExprResult Init;

    {
      ContextRAII SwitchContext(*this, Var->getDeclContext());
      Init = SubstInitializer(OldVar->getInit(), TemplateArgs,
                              OldVar->getInitStyle() == VarDecl::CallInit);
    }

    if (!Init.isInvalid()) {
      Expr *InitExpr = Init.get();

      if (Var->hasAttr<DLLImportAttr>() &&
          (!InitExpr ||
           !InitExpr->isConstantInitializer(getASTContext(), false))) {
        // Do not dynamically initialize dllimport variables.
      } else if (InitExpr) {
        bool DirectInit = OldVar->isDirectInit();
        AddInitializerToDecl(Var, InitExpr, DirectInit);
      } else
        ActOnUninitializedDecl(Var);
    } else {
      // FIXME: Not too happy about invalidating the declaration
      // because of a bogus initializer.
      Var->setInvalidDecl();
    }
  } else {
    // `inline` variables are a definition and declaration all in one; we won't
    // pick up an initializer from anywhere else.
    if (Var->isStaticDataMember() && !Var->isInline()) {
      if (!Var->isOutOfLine())
        return;

<<<<<<< HEAD
    PopExpressionEvaluationContext();
  } else {
    if (Var->isStaticDataMember()) {
      if (!Var->isOutOfLine())
        return;

=======
>>>>>>> b2b84690
      // If the declaration inside the class had an initializer, don't add
      // another one to the out-of-line definition.
      if (OldVar->getFirstDecl()->hasInit())
        return;
    }

    // We'll add an initializer to a for-range declaration later.
<<<<<<< HEAD
    if (Var->isCXXForRangeDecl())
=======
    if (Var->isCXXForRangeDecl() || Var->isObjCForDecl())
>>>>>>> b2b84690
      return;

    ActOnUninitializedDecl(Var);
  }
<<<<<<< HEAD
=======

  if (getLangOpts().CUDA)
    checkAllowedCUDAInitializer(Var);
>>>>>>> b2b84690
}

/// Instantiate the definition of the given variable from its
/// template.
///
/// \param PointOfInstantiation the point at which the instantiation was
/// required. Note that this is not precisely a "point of instantiation"
/// for the variable, but it's close.
///
/// \param Var the already-instantiated declaration of a templated variable.
///
/// \param Recursive if true, recursively instantiates any functions that
/// are required by this instantiation.
///
/// \param DefinitionRequired if true, then we are performing an explicit
/// instantiation where a definition of the variable is required. Complain
/// if there is no such definition.
void Sema::InstantiateVariableDefinition(SourceLocation PointOfInstantiation,
                                         VarDecl *Var, bool Recursive,
                                      bool DefinitionRequired, bool AtEndOfTU) {
  if (Var->isInvalidDecl())
    return;

  VarTemplateSpecializationDecl *VarSpec =
      dyn_cast<VarTemplateSpecializationDecl>(Var);
  VarDecl *PatternDecl = nullptr, *Def = nullptr;
  MultiLevelTemplateArgumentList TemplateArgs =
      getTemplateInstantiationArgs(Var);

  if (VarSpec) {
    // If this is a variable template specialization, make sure that it is
    // non-dependent, then find its instantiation pattern.
    bool InstantiationDependent = false;
    assert(!TemplateSpecializationType::anyDependentTemplateArguments(
               VarSpec->getTemplateArgsInfo(), InstantiationDependent) &&
           "Only instantiate variable template specializations that are "
           "not type-dependent");
    (void)InstantiationDependent;

    // Find the variable initialization that we'll be substituting. If the
    // pattern was instantiated from a member template, look back further to
    // find the real pattern.
    assert(VarSpec->getSpecializedTemplate() &&
           "Specialization without specialized template?");
    llvm::PointerUnion<VarTemplateDecl *,
                       VarTemplatePartialSpecializationDecl *> PatternPtr =
        VarSpec->getSpecializedTemplateOrPartial();
    if (PatternPtr.is<VarTemplatePartialSpecializationDecl *>()) {
      VarTemplatePartialSpecializationDecl *Tmpl =
          PatternPtr.get<VarTemplatePartialSpecializationDecl *>();
      while (VarTemplatePartialSpecializationDecl *From =
                 Tmpl->getInstantiatedFromMember()) {
        if (Tmpl->isMemberSpecialization())
          break;

        Tmpl = From;
      }
      PatternDecl = Tmpl;
    } else {
      VarTemplateDecl *Tmpl = PatternPtr.get<VarTemplateDecl *>();
      while (VarTemplateDecl *From =
                 Tmpl->getInstantiatedFromMemberTemplate()) {
        if (Tmpl->isMemberSpecialization())
          break;

        Tmpl = From;
      }
      PatternDecl = Tmpl->getTemplatedDecl();
    }

    // If this is a static data member template, there might be an
    // uninstantiated initializer on the declaration. If so, instantiate
    // it now.
    //
    // FIXME: This largely duplicates what we would do below. The difference
    // is that along this path we may instantiate an initializer from an
    // in-class declaration of the template and instantiate the definition
    // from a separate out-of-class definition.
    if (PatternDecl->isStaticDataMember() &&
        (PatternDecl = PatternDecl->getFirstDecl())->hasInit() &&
        !Var->hasInit()) {
      // FIXME: Factor out the duplicated instantiation context setup/tear down
      // code here.
      InstantiatingTemplate Inst(*this, PointOfInstantiation, Var);
      if (Inst.isInvalid() || Inst.isAlreadyInstantiating())
        return;
<<<<<<< HEAD
      PrettyDeclStackTraceEntry CrashInfo(*this, Var, SourceLocation(),
=======
      PrettyDeclStackTraceEntry CrashInfo(Context, Var, SourceLocation(),
>>>>>>> b2b84690
                                          "instantiating variable initializer");

      // The instantiation is visible here, even if it was first declared in an
      // unimported module.
      Var->setVisibleDespiteOwningModule();

      // If we're performing recursive template instantiation, create our own
      // queue of pending implicit instantiations that we will instantiate
      // later, while we're still within our own instantiation context.
      GlobalEagerInstantiationScope GlobalInstantiations(*this,
                                                         /*Enabled=*/Recursive);
      LocalInstantiationScope Local(*this);
      LocalEagerInstantiationScope LocalInstantiations(*this);

      // Enter the scope of this instantiation. We don't use
      // PushDeclContext because we don't have a scope.
      ContextRAII PreviousContext(*this, Var->getDeclContext());
      InstantiateVariableInitializer(Var, PatternDecl, TemplateArgs);
      PreviousContext.pop();

      // This variable may have local implicit instantiations that need to be
      // instantiated within this scope.
      LocalInstantiations.perform();
      Local.Exit();
      GlobalInstantiations.perform();
    }

    // Find actual definition
    Def = PatternDecl->getDefinition(getASTContext());
  } else {
    // If this is a static data member, find its out-of-line definition.
    assert(Var->isStaticDataMember() && "not a static data member?");
    PatternDecl = Var->getInstantiatedFromStaticDataMember();

    assert(PatternDecl && "data member was not instantiated from a template?");
    assert(PatternDecl->isStaticDataMember() && "not a static data member?");
    Def = PatternDecl->getDefinition();
  }

  TemplateSpecializationKind TSK = Var->getTemplateSpecializationKind();

  // If we don't have a definition of the variable template, we won't perform
  // any instantiation. Rather, we rely on the user to instantiate this
  // definition (or provide a specialization for it) in another translation
  // unit.
  if (!Def && !DefinitionRequired) {
    if (TSK == TSK_ExplicitInstantiationDefinition) {
      PendingInstantiations.push_back(
        std::make_pair(Var, PointOfInstantiation));
    } else if (TSK == TSK_ImplicitInstantiation) {
      // Warn about missing definition at the end of translation unit.
<<<<<<< HEAD
      if (AtEndOfTU && !getDiagnostics().hasErrorOccurred()) {
=======
      if (AtEndOfTU && !getDiagnostics().hasErrorOccurred() &&
          !getSourceManager().isInSystemHeader(PatternDecl->getLocStart())) {
>>>>>>> b2b84690
        Diag(PointOfInstantiation, diag::warn_var_template_missing)
          << Var;
        Diag(PatternDecl->getLocation(), diag::note_forward_template_decl);
        if (getLangOpts().CPlusPlus11)
          Diag(PointOfInstantiation, diag::note_inst_declaration_hint) << Var;
      }
      return;
    }

  }

  // FIXME: We need to track the instantiation stack in order to know which
  // definitions should be visible within this instantiation.
  // FIXME: Produce diagnostics when Var->getInstantiatedFromStaticDataMember().
  if (DiagnoseUninstantiableTemplate(PointOfInstantiation, Var,
                                     /*InstantiatedFromMember*/false,
                                     PatternDecl, Def, TSK,
                                     /*Complain*/DefinitionRequired))
    return;


  // Never instantiate an explicit specialization.
  if (TSK == TSK_ExplicitSpecialization)
    return;

  // C++11 [temp.explicit]p10:
  //   Except for inline functions, const variables of literal types, variables
  //   of reference types, [...] explicit instantiation declarations
  //   have the effect of suppressing the implicit instantiation of the entity
  //   to which they refer.
  if (TSK == TSK_ExplicitInstantiationDeclaration &&
      !Var->isUsableInConstantExpressions(getASTContext()))
    return;

  // Make sure to pass the instantiated variable to the consumer at the end.
  struct PassToConsumerRAII {
    ASTConsumer &Consumer;
    VarDecl *Var;

    PassToConsumerRAII(ASTConsumer &Consumer, VarDecl *Var)
      : Consumer(Consumer), Var(Var) { }

    ~PassToConsumerRAII() {
      Consumer.HandleCXXStaticMemberVarInstantiation(Var);
    }
  } PassToConsumerRAII(Consumer, Var);

  // If we already have a definition, we're done.
  if (VarDecl *Def = Var->getDefinition()) {
    // We may be explicitly instantiating something we've already implicitly
    // instantiated.
    Def->setTemplateSpecializationKind(Var->getTemplateSpecializationKind(),
                                       PointOfInstantiation);
    return;
  }

  InstantiatingTemplate Inst(*this, PointOfInstantiation, Var);
  if (Inst.isInvalid() || Inst.isAlreadyInstantiating())
    return;
<<<<<<< HEAD
  PrettyDeclStackTraceEntry CrashInfo(*this, Var, SourceLocation(),
=======
  PrettyDeclStackTraceEntry CrashInfo(Context, Var, SourceLocation(),
>>>>>>> b2b84690
                                      "instantiating variable definition");

  // If we're performing recursive template instantiation, create our own
  // queue of pending implicit instantiations that we will instantiate later,
  // while we're still within our own instantiation context.
  GlobalEagerInstantiationScope GlobalInstantiations(*this,
                                                     /*Enabled=*/Recursive);

  // Enter the scope of this instantiation. We don't use
  // PushDeclContext because we don't have a scope.
  ContextRAII PreviousContext(*this, Var->getDeclContext());
  LocalInstantiationScope Local(*this);

  LocalEagerInstantiationScope LocalInstantiations(*this);

  VarDecl *OldVar = Var;
  if (Def->isStaticDataMember() && !Def->isOutOfLine()) {
    // We're instantiating an inline static data member whose definition was
    // provided inside the class.
    InstantiateVariableInitializer(Var, Def, TemplateArgs);
  } else if (!VarSpec) {
    Var = cast_or_null<VarDecl>(SubstDecl(Def, Var->getDeclContext(),
                                          TemplateArgs));
  } else if (Var->isStaticDataMember() &&
             Var->getLexicalDeclContext()->isRecord()) {
    // We need to instantiate the definition of a static data member template,
    // and all we have is the in-class declaration of it. Instantiate a separate
    // declaration of the definition.
    TemplateDeclInstantiator Instantiator(*this, Var->getDeclContext(),
                                          TemplateArgs);
    Var = cast_or_null<VarDecl>(Instantiator.VisitVarTemplateSpecializationDecl(
        VarSpec->getSpecializedTemplate(), Def, nullptr,
        VarSpec->getTemplateArgsInfo(), VarSpec->getTemplateArgs().asArray()));
    if (Var) {
      llvm::PointerUnion<VarTemplateDecl *,
                         VarTemplatePartialSpecializationDecl *> PatternPtr =
          VarSpec->getSpecializedTemplateOrPartial();
      if (VarTemplatePartialSpecializationDecl *Partial =
          PatternPtr.dyn_cast<VarTemplatePartialSpecializationDecl *>())
        cast<VarTemplateSpecializationDecl>(Var)->setInstantiationOf(
            Partial, &VarSpec->getTemplateInstantiationArgs());

      // Merge the definition with the declaration.
      LookupResult R(*this, Var->getDeclName(), Var->getLocation(),
                     LookupOrdinaryName, forRedeclarationInCurContext());
      R.addDecl(OldVar);
      MergeVarDecl(Var, R);

      // Attach the initializer.
      InstantiateVariableInitializer(Var, Def, TemplateArgs);
    }
  } else
    // Complete the existing variable's definition with an appropriately
    // substituted type and initializer.
    Var = CompleteVarTemplateSpecializationDecl(VarSpec, Def, TemplateArgs);

  PreviousContext.pop();

  if (Var) {
    PassToConsumerRAII.Var = Var;
    Var->setTemplateSpecializationKind(OldVar->getTemplateSpecializationKind(),
                                       OldVar->getPointOfInstantiation());
  }

  // This variable may have local implicit instantiations that need to be
  // instantiated within this scope.
  LocalInstantiations.perform();
  Local.Exit();
  GlobalInstantiations.perform();
}

void
Sema::InstantiateMemInitializers(CXXConstructorDecl *New,
                                 const CXXConstructorDecl *Tmpl,
                           const MultiLevelTemplateArgumentList &TemplateArgs) {

  SmallVector<CXXCtorInitializer*, 4> NewInits;
  bool AnyErrors = Tmpl->isInvalidDecl();

  // Instantiate all the initializers.
  for (const auto *Init : Tmpl->inits()) {
    // Only instantiate written initializers, let Sema re-construct implicit
    // ones.
    if (!Init->isWritten())
      continue;

    SourceLocation EllipsisLoc;

    if (Init->isPackExpansion()) {
      // This is a pack expansion. We should expand it now.
      TypeLoc BaseTL = Init->getTypeSourceInfo()->getTypeLoc();
      SmallVector<UnexpandedParameterPack, 4> Unexpanded;
      collectUnexpandedParameterPacks(BaseTL, Unexpanded);
      collectUnexpandedParameterPacks(Init->getInit(), Unexpanded);
      bool ShouldExpand = false;
      bool RetainExpansion = false;
      Optional<unsigned> NumExpansions;
      if (CheckParameterPacksForExpansion(Init->getEllipsisLoc(),
                                          BaseTL.getSourceRange(),
                                          Unexpanded,
                                          TemplateArgs, ShouldExpand,
                                          RetainExpansion,
                                          NumExpansions)) {
        AnyErrors = true;
        New->setInvalidDecl();
        continue;
      }
      assert(ShouldExpand && "Partial instantiation of base initializer?");

      // Loop over all of the arguments in the argument pack(s),
      for (unsigned I = 0; I != *NumExpansions; ++I) {
        Sema::ArgumentPackSubstitutionIndexRAII SubstIndex(*this, I);

        // Instantiate the initializer.
        ExprResult TempInit = SubstInitializer(Init->getInit(), TemplateArgs,
                                               /*CXXDirectInit=*/true);
        if (TempInit.isInvalid()) {
          AnyErrors = true;
          break;
        }

        // Instantiate the base type.
        TypeSourceInfo *BaseTInfo = SubstType(Init->getTypeSourceInfo(),
                                              TemplateArgs,
                                              Init->getSourceLocation(),
                                              New->getDeclName());
        if (!BaseTInfo) {
          AnyErrors = true;
          break;
        }

        // Build the initializer.
        MemInitResult NewInit = BuildBaseInitializer(BaseTInfo->getType(),
                                                     BaseTInfo, TempInit.get(),
                                                     New->getParent(),
                                                     SourceLocation());
        if (NewInit.isInvalid()) {
          AnyErrors = true;
          break;
        }

        NewInits.push_back(NewInit.get());
      }

      continue;
    }

    // Instantiate the initializer.
    ExprResult TempInit = SubstInitializer(Init->getInit(), TemplateArgs,
                                           /*CXXDirectInit=*/true);
    if (TempInit.isInvalid()) {
      AnyErrors = true;
      continue;
    }

    MemInitResult NewInit;
    if (Init->isDelegatingInitializer() || Init->isBaseInitializer()) {
      TypeSourceInfo *TInfo = SubstType(Init->getTypeSourceInfo(),
                                        TemplateArgs,
                                        Init->getSourceLocation(),
                                        New->getDeclName());
      if (!TInfo) {
        AnyErrors = true;
        New->setInvalidDecl();
        continue;
      }

      if (Init->isBaseInitializer())
        NewInit = BuildBaseInitializer(TInfo->getType(), TInfo, TempInit.get(),
                                       New->getParent(), EllipsisLoc);
      else
        NewInit = BuildDelegatingInitializer(TInfo, TempInit.get(),
                                  cast<CXXRecordDecl>(CurContext->getParent()));
    } else if (Init->isMemberInitializer()) {
      FieldDecl *Member = cast_or_null<FieldDecl>(FindInstantiatedDecl(
                                                     Init->getMemberLocation(),
                                                     Init->getMember(),
                                                     TemplateArgs));
      if (!Member) {
        AnyErrors = true;
        New->setInvalidDecl();
        continue;
      }

      NewInit = BuildMemberInitializer(Member, TempInit.get(),
                                       Init->getSourceLocation());
    } else if (Init->isIndirectMemberInitializer()) {
      IndirectFieldDecl *IndirectMember =
         cast_or_null<IndirectFieldDecl>(FindInstantiatedDecl(
                                 Init->getMemberLocation(),
                                 Init->getIndirectMember(), TemplateArgs));

      if (!IndirectMember) {
        AnyErrors = true;
        New->setInvalidDecl();
        continue;
      }

      NewInit = BuildMemberInitializer(IndirectMember, TempInit.get(),
                                       Init->getSourceLocation());
    }

    if (NewInit.isInvalid()) {
      AnyErrors = true;
      New->setInvalidDecl();
    } else {
      NewInits.push_back(NewInit.get());
    }
  }

  // Assign all the initializers to the new constructor.
  ActOnMemInitializers(New,
                       /*FIXME: ColonLoc */
                       SourceLocation(),
                       NewInits,
                       AnyErrors);
}

// TODO: this could be templated if the various decl types used the
// same method name.
static bool isInstantiationOf(ClassTemplateDecl *Pattern,
                              ClassTemplateDecl *Instance) {
  Pattern = Pattern->getCanonicalDecl();

  do {
    Instance = Instance->getCanonicalDecl();
    if (Pattern == Instance) return true;
    Instance = Instance->getInstantiatedFromMemberTemplate();
  } while (Instance);

  return false;
}

static bool isInstantiationOf(FunctionTemplateDecl *Pattern,
                              FunctionTemplateDecl *Instance) {
  Pattern = Pattern->getCanonicalDecl();

  do {
    Instance = Instance->getCanonicalDecl();
    if (Pattern == Instance) return true;
    Instance = Instance->getInstantiatedFromMemberTemplate();
  } while (Instance);

  return false;
}

static bool
isInstantiationOf(ClassTemplatePartialSpecializationDecl *Pattern,
                  ClassTemplatePartialSpecializationDecl *Instance) {
  Pattern
    = cast<ClassTemplatePartialSpecializationDecl>(Pattern->getCanonicalDecl());
  do {
    Instance = cast<ClassTemplatePartialSpecializationDecl>(
                                                Instance->getCanonicalDecl());
    if (Pattern == Instance)
      return true;
    Instance = Instance->getInstantiatedFromMember();
  } while (Instance);

  return false;
}

static bool isInstantiationOf(CXXRecordDecl *Pattern,
                              CXXRecordDecl *Instance) {
  Pattern = Pattern->getCanonicalDecl();

  do {
    Instance = Instance->getCanonicalDecl();
    if (Pattern == Instance) return true;
    Instance = Instance->getInstantiatedFromMemberClass();
  } while (Instance);

  return false;
}

static bool isInstantiationOf(FunctionDecl *Pattern,
                              FunctionDecl *Instance) {
  Pattern = Pattern->getCanonicalDecl();

  do {
    Instance = Instance->getCanonicalDecl();
    if (Pattern == Instance) return true;
    Instance = Instance->getInstantiatedFromMemberFunction();
  } while (Instance);

  return false;
}

static bool isInstantiationOf(EnumDecl *Pattern,
                              EnumDecl *Instance) {
  Pattern = Pattern->getCanonicalDecl();

  do {
    Instance = Instance->getCanonicalDecl();
    if (Pattern == Instance) return true;
    Instance = Instance->getInstantiatedFromMemberEnum();
  } while (Instance);

  return false;
}

static bool isInstantiationOf(UsingShadowDecl *Pattern,
                              UsingShadowDecl *Instance,
                              ASTContext &C) {
  return declaresSameEntity(C.getInstantiatedFromUsingShadowDecl(Instance),
                            Pattern);
<<<<<<< HEAD
}

static bool isInstantiationOf(UsingDecl *Pattern, UsingDecl *Instance,
                              ASTContext &C) {
  return declaresSameEntity(C.getInstantiatedFromUsingDecl(Instance), Pattern);
}

=======
}

static bool isInstantiationOf(UsingDecl *Pattern, UsingDecl *Instance,
                              ASTContext &C) {
  return declaresSameEntity(C.getInstantiatedFromUsingDecl(Instance), Pattern);
}

>>>>>>> b2b84690
template<typename T>
static bool isInstantiationOfUnresolvedUsingDecl(T *Pattern, Decl *Other,
                                                 ASTContext &Ctx) {
  // An unresolved using declaration can instantiate to an unresolved using
  // declaration, or to a using declaration or a using declaration pack.
  //
  // Multiple declarations can claim to be instantiated from an unresolved
  // using declaration if it's a pack expansion. We want the UsingPackDecl
  // in that case, not the individual UsingDecls within the pack.
  bool OtherIsPackExpansion;
  NamedDecl *OtherFrom;
  if (auto *OtherUUD = dyn_cast<T>(Other)) {
    OtherIsPackExpansion = OtherUUD->isPackExpansion();
    OtherFrom = Ctx.getInstantiatedFromUsingDecl(OtherUUD);
  } else if (auto *OtherUPD = dyn_cast<UsingPackDecl>(Other)) {
    OtherIsPackExpansion = true;
    OtherFrom = OtherUPD->getInstantiatedFromUsingDecl();
  } else if (auto *OtherUD = dyn_cast<UsingDecl>(Other)) {
    OtherIsPackExpansion = false;
    OtherFrom = Ctx.getInstantiatedFromUsingDecl(OtherUD);
  } else {
    return false;
  }
  return Pattern->isPackExpansion() == OtherIsPackExpansion &&
         declaresSameEntity(OtherFrom, Pattern);
}

static bool isInstantiationOfStaticDataMember(VarDecl *Pattern,
                                              VarDecl *Instance) {
  assert(Instance->isStaticDataMember());

  Pattern = Pattern->getCanonicalDecl();

  do {
    Instance = Instance->getCanonicalDecl();
    if (Pattern == Instance) return true;
    Instance = Instance->getInstantiatedFromStaticDataMember();
  } while (Instance);

  return false;
}

// Other is the prospective instantiation
// D is the prospective pattern
static bool isInstantiationOf(ASTContext &Ctx, NamedDecl *D, Decl *Other) {
  if (auto *UUD = dyn_cast<UnresolvedUsingTypenameDecl>(D))
    return isInstantiationOfUnresolvedUsingDecl(UUD, Other, Ctx);

  if (auto *UUD = dyn_cast<UnresolvedUsingValueDecl>(D))
    return isInstantiationOfUnresolvedUsingDecl(UUD, Other, Ctx);

  if (D->getKind() != Other->getKind())
    return false;

  if (auto *Record = dyn_cast<CXXRecordDecl>(Other))
    return isInstantiationOf(cast<CXXRecordDecl>(D), Record);

  if (auto *Function = dyn_cast<FunctionDecl>(Other))
    return isInstantiationOf(cast<FunctionDecl>(D), Function);

  if (auto *Enum = dyn_cast<EnumDecl>(Other))
    return isInstantiationOf(cast<EnumDecl>(D), Enum);

  if (auto *Var = dyn_cast<VarDecl>(Other))
    if (Var->isStaticDataMember())
      return isInstantiationOfStaticDataMember(cast<VarDecl>(D), Var);

  if (auto *Temp = dyn_cast<ClassTemplateDecl>(Other))
    return isInstantiationOf(cast<ClassTemplateDecl>(D), Temp);

  if (auto *Temp = dyn_cast<FunctionTemplateDecl>(Other))
    return isInstantiationOf(cast<FunctionTemplateDecl>(D), Temp);

  if (auto *PartialSpec =
          dyn_cast<ClassTemplatePartialSpecializationDecl>(Other))
    return isInstantiationOf(cast<ClassTemplatePartialSpecializationDecl>(D),
                             PartialSpec);

  if (auto *Field = dyn_cast<FieldDecl>(Other)) {
    if (!Field->getDeclName()) {
      // This is an unnamed field.
      return declaresSameEntity(Ctx.getInstantiatedFromUnnamedFieldDecl(Field),
                                cast<FieldDecl>(D));
    }
  }

  if (auto *Using = dyn_cast<UsingDecl>(Other))
    return isInstantiationOf(cast<UsingDecl>(D), Using, Ctx);

  if (auto *Shadow = dyn_cast<UsingShadowDecl>(Other))
    return isInstantiationOf(cast<UsingShadowDecl>(D), Shadow, Ctx);

  return D->getDeclName() &&
         D->getDeclName() == cast<NamedDecl>(Other)->getDeclName();
}

template<typename ForwardIterator>
static NamedDecl *findInstantiationOf(ASTContext &Ctx,
                                      NamedDecl *D,
                                      ForwardIterator first,
                                      ForwardIterator last) {
  for (; first != last; ++first)
    if (isInstantiationOf(Ctx, D, *first))
      return cast<NamedDecl>(*first);

  return nullptr;
}

/// Finds the instantiation of the given declaration context
/// within the current instantiation.
///
/// \returns NULL if there was an error
DeclContext *Sema::FindInstantiatedContext(SourceLocation Loc, DeclContext* DC,
                          const MultiLevelTemplateArgumentList &TemplateArgs) {
  if (NamedDecl *D = dyn_cast<NamedDecl>(DC)) {
    Decl* ID = FindInstantiatedDecl(Loc, D, TemplateArgs, true);
    return cast_or_null<DeclContext>(ID);
  } else return DC;
}

/// Find the instantiation of the given declaration within the
/// current instantiation.
///
/// This routine is intended to be used when \p D is a declaration
/// referenced from within a template, that needs to mapped into the
/// corresponding declaration within an instantiation. For example,
/// given:
///
/// \code
/// template<typename T>
/// struct X {
///   enum Kind {
///     KnownValue = sizeof(T)
///   };
///
///   bool getKind() const { return KnownValue; }
/// };
///
/// template struct X<int>;
/// \endcode
///
/// In the instantiation of <tt>X<int>::getKind()</tt>, we need to map the
/// \p EnumConstantDecl for \p KnownValue (which refers to
/// <tt>X<T>::<Kind>::KnownValue</tt>) to its instantiation
/// (<tt>X<int>::<Kind>::KnownValue</tt>). \p FindInstantiatedDecl performs
/// this mapping from within the instantiation of <tt>X<int></tt>.
NamedDecl *Sema::FindInstantiatedDecl(SourceLocation Loc, NamedDecl *D,
                          const MultiLevelTemplateArgumentList &TemplateArgs,
                          bool FindingInstantiatedContext) {
  DeclContext *ParentDC = D->getDeclContext();
  // FIXME: Parmeters of pointer to functions (y below) that are themselves 
  // parameters (p below) can have their ParentDC set to the translation-unit
  // - thus we can not consistently check if the ParentDC of such a parameter 
  // is Dependent or/and a FunctionOrMethod.
  // For e.g. this code, during Template argument deduction tries to 
  // find an instantiated decl for (T y) when the ParentDC for y is
  // the translation unit.  
  //   e.g. template <class T> void Foo(auto (*p)(T y) -> decltype(y())) {} 
  //   float baz(float(*)()) { return 0.0; }
  //   Foo(baz);
  // The better fix here is perhaps to ensure that a ParmVarDecl, by the time
  // it gets here, always has a FunctionOrMethod as its ParentDC??
  // For now:
  //  - as long as we have a ParmVarDecl whose parent is non-dependent and
  //    whose type is not instantiation dependent, do nothing to the decl
  //  - otherwise find its instantiated decl.
  if (isa<ParmVarDecl>(D) && !ParentDC->isDependentContext() &&
      !cast<ParmVarDecl>(D)->getType()->isInstantiationDependentType())
    return D;
  if (isa<ParmVarDecl>(D) || isa<NonTypeTemplateParmDecl>(D) ||
      isa<TemplateTypeParmDecl>(D) || isa<TemplateTemplateParmDecl>(D) ||
      (ParentDC->isFunctionOrMethod() && ParentDC->isDependentContext()) ||
      (isa<CXXRecordDecl>(D) && cast<CXXRecordDecl>(D)->isLambda())) {
    // D is a local of some kind. Look into the map of local
    // declarations to their instantiations.
    if (CurrentInstantiationScope) {
      if (auto Found = CurrentInstantiationScope->findInstantiationOf(D)) {
        if (Decl *FD = Found->dyn_cast<Decl *>())
          return cast<NamedDecl>(FD);

        int PackIdx = ArgumentPackSubstitutionIndex;
        assert(PackIdx != -1 &&
               "found declaration pack but not pack expanding");
        typedef LocalInstantiationScope::DeclArgumentPack DeclArgumentPack;
        return cast<NamedDecl>((*Found->get<DeclArgumentPack *>())[PackIdx]);
      }
    }

    // If we're performing a partial substitution during template argument
    // deduction, we may not have values for template parameters yet. They
    // just map to themselves.
    if (isa<NonTypeTemplateParmDecl>(D) || isa<TemplateTypeParmDecl>(D) ||
        isa<TemplateTemplateParmDecl>(D))
      return D;

    if (D->isInvalidDecl())
      return nullptr;

    // Normally this function only searches for already instantiated declaration
    // however we have to make an exclusion for local types used before
    // definition as in the code:
    //
    //   template<typename T> void f1() {
    //     void g1(struct x1);
    //     struct x1 {};
    //   }
    //
    // In this case instantiation of the type of 'g1' requires definition of
    // 'x1', which is defined later. Error recovery may produce an enum used
    // before definition. In these cases we need to instantiate relevant
    // declarations here.
    bool NeedInstantiate = false;
    if (CXXRecordDecl *RD = dyn_cast<CXXRecordDecl>(D))
      NeedInstantiate = RD->isLocalClass();
    else
      NeedInstantiate = isa<EnumDecl>(D);
    if (NeedInstantiate) {
      Decl *Inst = SubstDecl(D, CurContext, TemplateArgs);
      CurrentInstantiationScope->InstantiatedLocal(D, Inst);
      return cast<TypeDecl>(Inst);
    }

    // If we didn't find the decl, then we must have a label decl that hasn't
    // been found yet.  Lazily instantiate it and return it now.
    assert(isa<LabelDecl>(D));

    Decl *Inst = SubstDecl(D, CurContext, TemplateArgs);
    assert(Inst && "Failed to instantiate label??");

    CurrentInstantiationScope->InstantiatedLocal(D, Inst);
    return cast<LabelDecl>(Inst);
  }

  // For variable template specializations, update those that are still
  // type-dependent.
  if (VarTemplateSpecializationDecl *VarSpec =
          dyn_cast<VarTemplateSpecializationDecl>(D)) {
    bool InstantiationDependent = false;
    const TemplateArgumentListInfo &VarTemplateArgs =
        VarSpec->getTemplateArgsInfo();
    if (TemplateSpecializationType::anyDependentTemplateArguments(
            VarTemplateArgs, InstantiationDependent))
      D = cast<NamedDecl>(
          SubstDecl(D, VarSpec->getDeclContext(), TemplateArgs));
    return D;
  }

  if (CXXRecordDecl *Record = dyn_cast<CXXRecordDecl>(D)) {
    if (!Record->isDependentContext())
      return D;

    // Determine whether this record is the "templated" declaration describing
    // a class template or class template partial specialization.
    ClassTemplateDecl *ClassTemplate = Record->getDescribedClassTemplate();
    if (ClassTemplate)
      ClassTemplate = ClassTemplate->getCanonicalDecl();
    else if (ClassTemplatePartialSpecializationDecl *PartialSpec
               = dyn_cast<ClassTemplatePartialSpecializationDecl>(Record))
      ClassTemplate = PartialSpec->getSpecializedTemplate()->getCanonicalDecl();

    // Walk the current context to find either the record or an instantiation of
    // it.
    DeclContext *DC = CurContext;
    while (!DC->isFileContext()) {
      // If we're performing substitution while we're inside the template
      // definition, we'll find our own context. We're done.
      if (DC->Equals(Record))
        return Record;

      if (CXXRecordDecl *InstRecord = dyn_cast<CXXRecordDecl>(DC)) {
        // Check whether we're in the process of instantiating a class template
        // specialization of the template we're mapping.
        if (ClassTemplateSpecializationDecl *InstSpec
                      = dyn_cast<ClassTemplateSpecializationDecl>(InstRecord)){
          ClassTemplateDecl *SpecTemplate = InstSpec->getSpecializedTemplate();
          if (ClassTemplate && isInstantiationOf(ClassTemplate, SpecTemplate))
            return InstRecord;
        }

        // Check whether we're in the process of instantiating a member class.
        if (isInstantiationOf(Record, InstRecord))
          return InstRecord;
      }

      // Move to the outer template scope.
      if (FunctionDecl *FD = dyn_cast<FunctionDecl>(DC)) {
        if (FD->getFriendObjectKind() && FD->getDeclContext()->isFileContext()){
          DC = FD->getLexicalDeclContext();
          continue;
        }
        // An implicit deduction guide acts as if it's within the class template
        // specialization described by its name and first N template params.
        auto *Guide = dyn_cast<CXXDeductionGuideDecl>(FD);
        if (Guide && Guide->isImplicit()) {
          TemplateDecl *TD = Guide->getDeducedTemplate();
          // Convert the arguments to an "as-written" list.
          TemplateArgumentListInfo Args(Loc, Loc);
          for (TemplateArgument Arg : TemplateArgs.getInnermost().take_front(
                                        TD->getTemplateParameters()->size())) {
            ArrayRef<TemplateArgument> Unpacked(Arg);
            if (Arg.getKind() == TemplateArgument::Pack)
              Unpacked = Arg.pack_elements();
            for (TemplateArgument UnpackedArg : Unpacked)
              Args.addArgument(
                  getTrivialTemplateArgumentLoc(UnpackedArg, QualType(), Loc));
          }
          QualType T = CheckTemplateIdType(TemplateName(TD), Loc, Args);
          if (T.isNull())
            return nullptr;
          auto *SubstRecord = T->getAsCXXRecordDecl();
          assert(SubstRecord && "class template id not a class type?");
          // Check that this template-id names the primary template and not a
          // partial or explicit specialization. (In the latter cases, it's
          // meaningless to attempt to find an instantiation of D within the
          // specialization.)
          // FIXME: The standard doesn't say what should happen here.
          if (FindingInstantiatedContext &&
              usesPartialOrExplicitSpecialization(
                  Loc, cast<ClassTemplateSpecializationDecl>(SubstRecord))) {
            Diag(Loc, diag::err_specialization_not_primary_template)
              << T << (SubstRecord->getTemplateSpecializationKind() ==
                           TSK_ExplicitSpecialization);
            return nullptr;
          }
          DC = SubstRecord;
          continue;
        }
      }

      DC = DC->getParent();
    }

    // Fall through to deal with other dependent record types (e.g.,
    // anonymous unions in class templates).
  }

  if (!ParentDC->isDependentContext())
    return D;

  ParentDC = FindInstantiatedContext(Loc, ParentDC, TemplateArgs);
  if (!ParentDC)
    return nullptr;

  if (ParentDC != D->getDeclContext()) {
    // We performed some kind of instantiation in the parent context,
    // so now we need to look into the instantiated parent context to
    // find the instantiation of the declaration D.

    // If our context used to be dependent, we may need to instantiate
    // it before performing lookup into that context.
    bool IsBeingInstantiated = false;
    if (CXXRecordDecl *Spec = dyn_cast<CXXRecordDecl>(ParentDC)) {
      if (!Spec->isDependentContext()) {
        QualType T = Context.getTypeDeclType(Spec);
        const RecordType *Tag = T->getAs<RecordType>();
        assert(Tag && "type of non-dependent record is not a RecordType");
        if (Tag->isBeingDefined())
          IsBeingInstantiated = true;
        if (!Tag->isBeingDefined() &&
            RequireCompleteType(Loc, T, diag::err_incomplete_type))
          return nullptr;

        ParentDC = Tag->getDecl();
      }
    }

    NamedDecl *Result = nullptr;
    // FIXME: If the name is a dependent name, this lookup won't necessarily
    // find it. Does that ever matter?
    if (auto Name = D->getDeclName()) {
      DeclarationNameInfo NameInfo(Name, D->getLocation());
      Name = SubstDeclarationNameInfo(NameInfo, TemplateArgs).getName();
      if (!Name)
        return nullptr;
      DeclContext::lookup_result Found = ParentDC->lookup(Name);
      Result = findInstantiationOf(Context, D, Found.begin(), Found.end());
    } else {
      // Since we don't have a name for the entity we're looking for,
      // our only option is to walk through all of the declarations to
      // find that name. This will occur in a few cases:
      //
      //   - anonymous struct/union within a template
      //   - unnamed class/struct/union/enum within a template
      //
      // FIXME: Find a better way to find these instantiations!
      Result = findInstantiationOf(Context, D,
                                   ParentDC->decls_begin(),
                                   ParentDC->decls_end());
    }

    if (!Result) {
      if (isa<UsingShadowDecl>(D)) {
        // UsingShadowDecls can instantiate to nothing because of using hiding.
      } else if (Diags.hasErrorOccurred()) {
        // We've already complained about something, so most likely this
        // declaration failed to instantiate. There's no point in complaining
        // further, since this is normal in invalid code.
      } else if (IsBeingInstantiated) {
        // The class in which this member exists is currently being
        // instantiated, and we haven't gotten around to instantiating this
        // member yet. This can happen when the code uses forward declarations
        // of member classes, and introduces ordering dependencies via
        // template instantiation.
        Diag(Loc, diag::err_member_not_yet_instantiated)
          << D->getDeclName()
          << Context.getTypeDeclType(cast<CXXRecordDecl>(ParentDC));
        Diag(D->getLocation(), diag::note_non_instantiated_member_here);
      } else if (EnumConstantDecl *ED = dyn_cast<EnumConstantDecl>(D)) {
        // This enumeration constant was found when the template was defined,
        // but can't be found in the instantiation. This can happen if an
        // unscoped enumeration member is explicitly specialized.
        EnumDecl *Enum = cast<EnumDecl>(ED->getLexicalDeclContext());
        EnumDecl *Spec = cast<EnumDecl>(FindInstantiatedDecl(Loc, Enum,
                                                             TemplateArgs));
        assert(Spec->getTemplateSpecializationKind() ==
                 TSK_ExplicitSpecialization);
        Diag(Loc, diag::err_enumerator_does_not_exist)
          << D->getDeclName()
          << Context.getTypeDeclType(cast<TypeDecl>(Spec->getDeclContext()));
        Diag(Spec->getLocation(), diag::note_enum_specialized_here)
          << Context.getTypeDeclType(Spec);
      } else {
        // We should have found something, but didn't.
        llvm_unreachable("Unable to find instantiation of declaration!");
      }
    }

    D = Result;
  }

  return D;
}

/// Performs template instantiation for all implicit template
/// instantiations we have seen until this point.
void Sema::PerformPendingInstantiations(bool LocalOnly) {
  while (!PendingLocalImplicitInstantiations.empty() ||
         (!LocalOnly && !PendingInstantiations.empty())) {
    PendingImplicitInstantiation Inst;

    if (PendingLocalImplicitInstantiations.empty()) {
      Inst = PendingInstantiations.front();
      PendingInstantiations.pop_front();
    } else {
      Inst = PendingLocalImplicitInstantiations.front();
      PendingLocalImplicitInstantiations.pop_front();
    }

    // Instantiate function definitions
    if (FunctionDecl *Function = dyn_cast<FunctionDecl>(Inst.first)) {
      bool DefinitionRequired = Function->getTemplateSpecializationKind() ==
                                TSK_ExplicitInstantiationDefinition;
      InstantiateFunctionDefinition(/*FIXME:*/Inst.second, Function, true,
                                    DefinitionRequired, true);
      if (Function->isDefined())
        Function->setInstantiationIsPending(false);
      continue;
    }

    // Instantiate variable definitions
    VarDecl *Var = cast<VarDecl>(Inst.first);

    assert((Var->isStaticDataMember() ||
            isa<VarTemplateSpecializationDecl>(Var)) &&
           "Not a static data member, nor a variable template"
           " specialization?");

    // Don't try to instantiate declarations if the most recent redeclaration
    // is invalid.
    if (Var->getMostRecentDecl()->isInvalidDecl())
      continue;

    // Check if the most recent declaration has changed the specialization kind
    // and removed the need for implicit instantiation.
    switch (Var->getMostRecentDecl()->getTemplateSpecializationKind()) {
    case TSK_Undeclared:
      llvm_unreachable("Cannot instantitiate an undeclared specialization.");
    case TSK_ExplicitInstantiationDeclaration:
    case TSK_ExplicitSpecialization:
      continue;  // No longer need to instantiate this type.
    case TSK_ExplicitInstantiationDefinition:
      // We only need an instantiation if the pending instantiation *is* the
      // explicit instantiation.
      if (Var != Var->getMostRecentDecl())
        continue;
      break;
    case TSK_ImplicitInstantiation:
      break;
    }

    PrettyDeclStackTraceEntry CrashInfo(Context, Var, SourceLocation(),
                                        "instantiating variable definition");
    bool DefinitionRequired = Var->getTemplateSpecializationKind() ==
                              TSK_ExplicitInstantiationDefinition;

    // Instantiate static data member definitions or variable template
    // specializations.
    InstantiateVariableDefinition(/*FIXME:*/ Inst.second, Var, true,
                                  DefinitionRequired, true);
  }
}

void Sema::PerformDependentDiagnostics(const DeclContext *Pattern,
                       const MultiLevelTemplateArgumentList &TemplateArgs) {
  for (auto DD : Pattern->ddiags()) {
    switch (DD->getKind()) {
    case DependentDiagnostic::Access:
      HandleDependentAccessCheck(*DD, TemplateArgs);
      break;
    }
  }
}<|MERGE_RESOLUTION|>--- conflicted
+++ resolved
@@ -176,12 +176,8 @@
     Sema &S, const MultiLevelTemplateArgumentList &TemplateArgs,
     const AllocAlignAttr *Align, Decl *New) {
   Expr *Param = IntegerLiteral::Create(
-<<<<<<< HEAD
-      S.getASTContext(), llvm::APInt(64, Align->getParamIndex()),
-=======
       S.getASTContext(),
       llvm::APInt(64, Align->getParamIndex().getSourceIndex()),
->>>>>>> b2b84690
       S.getASTContext().UnsignedLongLongTy, Align->getLocation());
   S.AddAllocAlignAttr(Align->getLocation(), New, Param,
                       Align->getSpellingListIndex());
@@ -349,17 +345,6 @@
       Attr.getRange());
 }
 
-<<<<<<< HEAD
-static bool DeclContainsAttr(const Decl *D, const Attr *NewAttr) {
-  if (!D->hasAttrs() || NewAttr->duplicatesAllowed())
-    return false;
-  return llvm::find_if(D->getAttrs(), [NewAttr](const Attr *Attr) {
-           return Attr->getKind() == NewAttr->getKind();
-         }) != D->getAttrs().end();
-}
-
-=======
->>>>>>> b2b84690
 void Sema::InstantiateAttrsForDecl(
     const MultiLevelTemplateArgumentList &TemplateArgs, const Decl *Tmpl,
     Decl *New, LateInstantiatedAttrVec *LateAttrs,
@@ -374,11 +359,7 @@
 
       Attr *NewAttr = sema::instantiateTemplateAttributeForDecl(
           TmplAttr, Context, *this, TemplateArgs);
-<<<<<<< HEAD
-      if (NewAttr && !DeclContainsAttr(New, NewAttr))
-=======
       if (NewAttr)
->>>>>>> b2b84690
         New->addAttr(NewAttr);
     }
   }
@@ -483,8 +464,7 @@
 
       Attr *NewAttr = sema::instantiateTemplateAttribute(TmplAttr, Context,
                                                          *this, TemplateArgs);
-
-      if (NewAttr && !DeclContainsAttr(New, NewAttr))
+      if (NewAttr)
         New->addAttr(NewAttr);
     }
   }
@@ -762,11 +742,7 @@
 
   if (D->isNRVOVariable()) {
     QualType ReturnType = cast<FunctionDecl>(DC)->getReturnType();
-<<<<<<< HEAD
-    if (SemaRef.isCopyElisionCandidate(ReturnType, Var, false))
-=======
     if (SemaRef.isCopyElisionCandidate(ReturnType, Var, Sema::CES_Strict))
->>>>>>> b2b84690
       Var->setNRVOVariable(true);
   }
 
@@ -1066,12 +1042,7 @@
         SemaRef.SubstType(TI->getType(), TemplateArgs,
                           UnderlyingLoc, DeclarationName());
       SemaRef.CheckEnumRedeclaration(Def->getLocation(), Def->isScoped(),
-<<<<<<< HEAD
-                                     DefnUnderlying,
-                                     /*EnumUnderlyingIsImplicit=*/false, Enum);
-=======
                                      DefnUnderlying, /*IsFixed=*/true, Enum);
->>>>>>> b2b84690
     }
   }
 
@@ -1147,12 +1118,7 @@
   }
 
   SemaRef.ActOnEnumBody(Enum->getLocation(), Enum->getBraceRange(), Enum,
-<<<<<<< HEAD
-                        Enumerators,
-                        nullptr, nullptr);
-=======
                         Enumerators, nullptr, ParsedAttributesView());
->>>>>>> b2b84690
 }
 
 Decl *TemplateDeclInstantiator::VisitEnumConstantDecl(EnumConstantDecl *D) {
@@ -1615,10 +1581,7 @@
 /// don't make it here.  This function serves three purposes:
 ///   1) instantiating function templates
 ///   2) substituting friend declarations
-<<<<<<< HEAD
-=======
 ///   3) substituting deduction guide declarations for nested class templates
->>>>>>> b2b84690
 Decl *TemplateDeclInstantiator::VisitFunctionDecl(FunctionDecl *D,
                                        TemplateParameterList *TemplateParams) {
   // Check whether there is already a function template specialization for
@@ -1679,16 +1642,6 @@
                                          TemplateArgs);
   }
 
-<<<<<<< HEAD
-  FunctionDecl *Function;
-  if (auto *DGuide = dyn_cast<CXXDeductionGuideDecl>(D))
-    Function = CXXDeductionGuideDecl::Create(
-        SemaRef.Context, DC, D->getInnerLocStart(), DGuide->isExplicit(),
-        D->getNameInfo(), T, TInfo, D->getSourceRange().getEnd());
-  else {
-    Function = FunctionDecl::Create(
-        SemaRef.Context, DC, D->getInnerLocStart(), D->getNameInfo(), T, TInfo,
-=======
   DeclarationNameInfo NameInfo
     = SemaRef.SubstDeclarationNameInfo(D->getNameInfo(), TemplateArgs);
 
@@ -1703,7 +1656,6 @@
   } else {
     Function = FunctionDecl::Create(
         SemaRef.Context, DC, D->getInnerLocStart(), NameInfo, T, TInfo,
->>>>>>> b2b84690
         D->getCanonicalDecl()->getStorageClass(), D->isInlineSpecified(),
         D->hasWrittenPrototype(), D->isConstexpr());
     Function->setRangeEnd(D->getSourceRange().getEnd());
@@ -1855,49 +1807,6 @@
     //   apply to non-template function declarations and definitions also apply
     //   to these implicit definitions.
     if (D->isThisDeclarationADefinition()) {
-<<<<<<< HEAD
-      // Check for a function body.
-      const FunctionDecl *Definition = nullptr;
-      if (Function->isDefined(Definition) &&
-          Definition->getTemplateSpecializationKind() == TSK_Undeclared) {
-        SemaRef.Diag(Function->getLocation(), diag::err_redefinition)
-            << Function->getDeclName();
-        SemaRef.Diag(Definition->getLocation(), diag::note_previous_definition);
-      }
-      // Check for redefinitions due to other instantiations of this or
-      // a similar friend function.
-      else for (auto R : Function->redecls()) {
-        if (R == Function)
-          continue;
-
-        // If some prior declaration of this function has been used, we need
-        // to instantiate its definition.
-        if (!QueuedInstantiation && R->isUsed(false)) {
-          if (MemberSpecializationInfo *MSInfo =
-                  Function->getMemberSpecializationInfo()) {
-            if (MSInfo->getPointOfInstantiation().isInvalid()) {
-              SourceLocation Loc = R->getLocation(); // FIXME
-              MSInfo->setPointOfInstantiation(Loc);
-              SemaRef.PendingLocalImplicitInstantiations.push_back(
-                                               std::make_pair(Function, Loc));
-              QueuedInstantiation = true;
-            }
-          }
-        }
-
-        // If some prior declaration of this function was a friend with an
-        // uninstantiated definition, reject it.
-        if (R->getFriendObjectKind()) {
-          if (const FunctionDecl *RPattern =
-                  R->getTemplateInstantiationPattern()) {
-            if (RPattern->isDefined(RPattern)) {
-              SemaRef.Diag(Function->getLocation(), diag::err_redefinition)
-                << Function->getDeclName();
-              SemaRef.Diag(R->getLocation(), diag::note_previous_definition);
-              break;
-            }
-          }
-=======
       SemaRef.CheckForFunctionRedefinition(Function);
       if (!Function->isInvalidDecl()) {
         for (auto R : Function->redecls()) {
@@ -1918,7 +1827,6 @@
               }
             }
           }
->>>>>>> b2b84690
         }
       }
     }
@@ -2739,12 +2647,8 @@
 
   NamedDecl *UD = SemaRef.BuildUsingDeclaration(
       /*Scope*/ nullptr, D->getAccess(), D->getUsingLoc(),
-<<<<<<< HEAD
-      /*HasTypename*/ TD, TypenameLoc, SS, NameInfo, EllipsisLoc, nullptr,
-=======
       /*HasTypename*/ TD, TypenameLoc, SS, NameInfo, EllipsisLoc,
       ParsedAttributesView(),
->>>>>>> b2b84690
       /*IsInstantiation*/ true);
   if (UD)
     SemaRef.Context.setInstantiatedFromUsingDecl(UD, D);
@@ -2765,15 +2669,9 @@
 Decl *TemplateDeclInstantiator::VisitUsingPackDecl(UsingPackDecl *D) {
   SmallVector<NamedDecl*, 8> Expansions;
   for (auto *UD : D->expansions()) {
-<<<<<<< HEAD
-    if (auto *NewUD =
-            SemaRef.FindInstantiatedDecl(D->getLocation(), UD, TemplateArgs))
-      Expansions.push_back(cast<NamedDecl>(NewUD));
-=======
     if (NamedDecl *NewUD =
             SemaRef.FindInstantiatedDecl(D->getLocation(), UD, TemplateArgs))
       Expansions.push_back(NewUD);
->>>>>>> b2b84690
     else
       return nullptr;
   }
@@ -2883,14 +2781,9 @@
     SemaRef.ActOnOpenMPDeclareReductionCombinerEnd(NewDRD, SubstCombiner);
     // Initializers instantiation sequence.
     if (D->getInitializer()) {
-<<<<<<< HEAD
-      SemaRef.ActOnOpenMPDeclareReductionInitializerStart(
-          /*S=*/nullptr, NewDRD);
-=======
       VarDecl *OmpPrivParm =
           SemaRef.ActOnOpenMPDeclareReductionInitializerStart(
               /*S=*/nullptr, NewDRD);
->>>>>>> b2b84690
       const char *Names[] = {"omp_orig", "omp_priv"};
       for (auto &Name : Names) {
         DeclarationName DN(&SemaRef.Context.Idents.get(Name));
@@ -2898,19 +2791,6 @@
         auto Lookup = NewDRD->lookup(DN);
         if (!OldLookup.empty() && !Lookup.empty()) {
           assert(Lookup.size() == 1 && OldLookup.size() == 1);
-<<<<<<< HEAD
-          SemaRef.CurrentInstantiationScope->InstantiatedLocal(
-              OldLookup.front(), Lookup.front());
-        }
-      }
-      SubstInitializer =
-          SemaRef.SubstExpr(D->getInitializer(), TemplateArgs).get();
-      SemaRef.ActOnOpenMPDeclareReductionInitializerEnd(NewDRD,
-                                                        SubstInitializer);
-    }
-    IsCorrect = IsCorrect && SubstCombiner &&
-                (!D->getInitializer() || SubstInitializer);
-=======
           auto *OldVD = cast<VarDecl>(OldLookup.front());
           auto *NewVD = cast<VarDecl>(Lookup.front());
           SemaRef.InstantiateVariableInitializer(NewVD, OldVD, TemplateArgs);
@@ -2933,7 +2813,6 @@
           SubstInitializer) ||
          (D->getInitializerKind() != OMPDeclareReductionDecl::CallInit &&
           !SubstInitializer && !SubstInitializer));
->>>>>>> b2b84690
   } else
     IsCorrect = false;
 
@@ -2954,14 +2833,10 @@
 
 Decl *
 TemplateDeclInstantiator::VisitCXXDeductionGuideDecl(CXXDeductionGuideDecl *D) {
-<<<<<<< HEAD
-  return VisitFunctionDecl(D, nullptr);
-=======
   Decl *Inst = VisitFunctionDecl(D, nullptr);
   if (Inst && !D->getDescribedFunctionTemplate())
     Owner->addDecl(Inst);
   return Inst;
->>>>>>> b2b84690
 }
 
 Decl *TemplateDeclInstantiator::VisitCXXMethodDecl(CXXMethodDecl *D) {
@@ -3840,8 +3715,6 @@
   return false;
 }
 
-<<<<<<< HEAD
-=======
 /// Instantiate (or find existing instantiation of) a function template with a
 /// given set of template arguments.
 ///
@@ -3866,7 +3739,6 @@
   return cast_or_null<FunctionDecl>(SubstDecl(FD, FD->getParent(), MArgs));
 }
 
->>>>>>> b2b84690
 /// In the MS ABI, we need to instantiate default arguments of dllexported
 /// default constructors along with the constructor definition. This allows IR
 /// gen to emit a constructor closure which calls the default constructor with
@@ -3888,11 +3760,7 @@
   }
 }
 
-<<<<<<< HEAD
-/// \brief Instantiate the definition of the given function from its
-=======
 /// Instantiate the definition of the given function from its
->>>>>>> b2b84690
 /// template.
 ///
 /// \param PointOfInstantiation the point at which the instantiation was
@@ -3914,12 +3782,8 @@
                                          bool Recursive,
                                          bool DefinitionRequired,
                                          bool AtEndOfTU) {
-<<<<<<< HEAD
-  if (Function->isInvalidDecl() || Function->isDefined())
-=======
   if (Function->isInvalidDecl() || Function->isDefined() ||
       isa<CXXDeductionGuideDecl>(Function))
->>>>>>> b2b84690
     return;
 
   // Never instantiate an explicit specialization except if it is a class scope
@@ -3958,12 +3822,8 @@
       PendingInstantiations.push_back(
         std::make_pair(Function, PointOfInstantiation));
     } else if (TSK == TSK_ImplicitInstantiation) {
-<<<<<<< HEAD
-      if (AtEndOfTU && !getDiagnostics().hasErrorOccurred()) {
-=======
       if (AtEndOfTU && !getDiagnostics().hasErrorOccurred() &&
           !getSourceManager().isInSystemHeader(PatternDecl->getLocStart())) {
->>>>>>> b2b84690
         Diag(PointOfInstantiation, diag::warn_func_template_missing)
           << Function;
         Diag(PatternDecl->getLocation(), diag::note_forward_template_decl);
@@ -3980,13 +3840,8 @@
   if (PatternDecl->isLateTemplateParsed() &&
       !LateTemplateParser) {
     Function->setInstantiationIsPending(true);
-<<<<<<< HEAD
-    PendingInstantiations.push_back(
-      std::make_pair(Function, PointOfInstantiation));
-=======
     LateParsedInstantiations.push_back(
         std::make_pair(Function, PointOfInstantiation));
->>>>>>> b2b84690
     return;
   }
 
@@ -4015,12 +3870,8 @@
   }
 
   // Note, we should never try to instantiate a deleted function template.
-<<<<<<< HEAD
-  assert((Pattern || PatternDecl->isDefaulted()) &&
-=======
   assert((Pattern || PatternDecl->isDefaulted() ||
           PatternDecl->hasSkippedBody()) &&
->>>>>>> b2b84690
          "unexpected kind of function template definition");
 
   // C++1y [temp.explicit]p10:
@@ -4047,11 +3898,7 @@
   InstantiatingTemplate Inst(*this, PointOfInstantiation, Function);
   if (Inst.isInvalid() || Inst.isAlreadyInstantiating())
     return;
-<<<<<<< HEAD
-  PrettyDeclStackTraceEntry CrashInfo(*this, Function, SourceLocation(),
-=======
   PrettyDeclStackTraceEntry CrashInfo(Context, Function, SourceLocation(),
->>>>>>> b2b84690
                                       "instantiating function definition");
 
   // The instantiation is visible here, even if it was first declared in an
@@ -4096,23 +3943,6 @@
                                          TemplateArgs))
       return;
 
-<<<<<<< HEAD
-    if (CXXConstructorDecl *Ctor = dyn_cast<CXXConstructorDecl>(Function)) {
-      // If this is a constructor, instantiate the member initializers.
-      InstantiateMemInitializers(Ctor, cast<CXXConstructorDecl>(PatternDecl),
-                                 TemplateArgs);
-
-      // If this is an MS ABI dllexport default constructor, instantiate any
-      // default arguments.
-      if (Context.getTargetInfo().getCXXABI().isMicrosoft() &&
-          Ctor->isDefaultConstructor()) {
-        InstantiateDefaultCtorDefaultArgs(*this, Ctor);
-      }
-    }
-
-    // Instantiate the function body.
-    StmtResult Body = SubstStmt(Pattern, TemplateArgs);
-=======
     StmtResult Body;
     if (PatternDecl->hasSkippedBody()) {
       ActOnSkippedFunctionBody(Function);
@@ -4130,24 +3960,16 @@
           InstantiateDefaultCtorDefaultArgs(*this, Ctor);
         }
       }
->>>>>>> b2b84690
 
       // Instantiate the function body.
       Body = SubstStmt(Pattern, TemplateArgs);
 
-<<<<<<< HEAD
-    // FIXME: finishing the function body while in an expression evaluation
-    // context seems wrong. Investigate more.
-    ActOnFinishFunctionBody(Function, Body.get(),
-                            /*IsInstantiation=*/true);
-=======
       if (Body.isInvalid())
         Function->setInvalidDecl();
     }
     // FIXME: finishing the function body while in an expression evaluation
     // context seems wrong. Investigate more.
     ActOnFinishFunctionBody(Function, Body.get(), /*IsInstantiation=*/true);
->>>>>>> b2b84690
 
     PerformDependentDiagnostics(PatternDecl, TemplateArgs);
 
@@ -4325,12 +4147,8 @@
   // it right away if the type contains 'auto'.
   if ((!isa<VarTemplateSpecializationDecl>(NewVar) &&
        !InstantiatingVarTemplate &&
-<<<<<<< HEAD
-       !(OldVar->isInline() && OldVar->isThisDeclarationADefinition())) ||
-=======
        !(OldVar->isInline() && OldVar->isThisDeclarationADefinition() &&
          !NewVar->isThisDeclarationADefinition())) ||
->>>>>>> b2b84690
       NewVar->getType()->isUndeducedType())
     InstantiateVariableInitializer(NewVar, OldVar, TemplateArgs);
 
@@ -4346,12 +4164,9 @@
 void Sema::InstantiateVariableInitializer(
     VarDecl *Var, VarDecl *OldVar,
     const MultiLevelTemplateArgumentList &TemplateArgs) {
-<<<<<<< HEAD
-=======
   if (ASTMutationListener *L = getASTContext().getASTMutationListener())
     L->VariableDefinitionInstantiated(Var);
 
->>>>>>> b2b84690
   // We propagate the 'inline' flag with the initializer, because it
   // would otherwise imply that the variable is a definition for a
   // non-static data member.
@@ -4361,17 +4176,8 @@
     Var->setImplicitlyInline();
 
   if (OldVar->getInit()) {
-<<<<<<< HEAD
-    if (Var->isStaticDataMember() && !OldVar->isOutOfLine())
-      PushExpressionEvaluationContext(
-          Sema::ExpressionEvaluationContext::ConstantEvaluated, OldVar);
-    else
-      PushExpressionEvaluationContext(
-          Sema::ExpressionEvaluationContext::PotentiallyEvaluated, OldVar);
-=======
     EnterExpressionEvaluationContext Evaluated(
         *this, Sema::ExpressionEvaluationContext::PotentiallyEvaluated, Var);
->>>>>>> b2b84690
 
     // Instantiate the initializer.
     ExprResult Init;
@@ -4406,15 +4212,6 @@
       if (!Var->isOutOfLine())
         return;
 
-<<<<<<< HEAD
-    PopExpressionEvaluationContext();
-  } else {
-    if (Var->isStaticDataMember()) {
-      if (!Var->isOutOfLine())
-        return;
-
-=======
->>>>>>> b2b84690
       // If the declaration inside the class had an initializer, don't add
       // another one to the out-of-line definition.
       if (OldVar->getFirstDecl()->hasInit())
@@ -4422,21 +4219,14 @@
     }
 
     // We'll add an initializer to a for-range declaration later.
-<<<<<<< HEAD
-    if (Var->isCXXForRangeDecl())
-=======
     if (Var->isCXXForRangeDecl() || Var->isObjCForDecl())
->>>>>>> b2b84690
       return;
 
     ActOnUninitializedDecl(Var);
   }
-<<<<<<< HEAD
-=======
 
   if (getLangOpts().CUDA)
     checkAllowedCUDAInitializer(Var);
->>>>>>> b2b84690
 }
 
 /// Instantiate the definition of the given variable from its
@@ -4523,11 +4313,7 @@
       InstantiatingTemplate Inst(*this, PointOfInstantiation, Var);
       if (Inst.isInvalid() || Inst.isAlreadyInstantiating())
         return;
-<<<<<<< HEAD
-      PrettyDeclStackTraceEntry CrashInfo(*this, Var, SourceLocation(),
-=======
       PrettyDeclStackTraceEntry CrashInfo(Context, Var, SourceLocation(),
->>>>>>> b2b84690
                                           "instantiating variable initializer");
 
       // The instantiation is visible here, even if it was first declared in an
@@ -4579,12 +4365,8 @@
         std::make_pair(Var, PointOfInstantiation));
     } else if (TSK == TSK_ImplicitInstantiation) {
       // Warn about missing definition at the end of translation unit.
-<<<<<<< HEAD
-      if (AtEndOfTU && !getDiagnostics().hasErrorOccurred()) {
-=======
       if (AtEndOfTU && !getDiagnostics().hasErrorOccurred() &&
           !getSourceManager().isInSystemHeader(PatternDecl->getLocStart())) {
->>>>>>> b2b84690
         Diag(PointOfInstantiation, diag::warn_var_template_missing)
           << Var;
         Diag(PatternDecl->getLocation(), diag::note_forward_template_decl);
@@ -4644,11 +4426,7 @@
   InstantiatingTemplate Inst(*this, PointOfInstantiation, Var);
   if (Inst.isInvalid() || Inst.isAlreadyInstantiating())
     return;
-<<<<<<< HEAD
-  PrettyDeclStackTraceEntry CrashInfo(*this, Var, SourceLocation(),
-=======
   PrettyDeclStackTraceEntry CrashInfo(Context, Var, SourceLocation(),
->>>>>>> b2b84690
                                       "instantiating variable definition");
 
   // If we're performing recursive template instantiation, create our own
@@ -4955,7 +4733,6 @@
                               ASTContext &C) {
   return declaresSameEntity(C.getInstantiatedFromUsingShadowDecl(Instance),
                             Pattern);
-<<<<<<< HEAD
 }
 
 static bool isInstantiationOf(UsingDecl *Pattern, UsingDecl *Instance,
@@ -4963,15 +4740,6 @@
   return declaresSameEntity(C.getInstantiatedFromUsingDecl(Instance), Pattern);
 }
 
-=======
-}
-
-static bool isInstantiationOf(UsingDecl *Pattern, UsingDecl *Instance,
-                              ASTContext &C) {
-  return declaresSameEntity(C.getInstantiatedFromUsingDecl(Instance), Pattern);
-}
-
->>>>>>> b2b84690
 template<typename T>
 static bool isInstantiationOfUnresolvedUsingDecl(T *Pattern, Decl *Other,
                                                  ASTContext &Ctx) {
