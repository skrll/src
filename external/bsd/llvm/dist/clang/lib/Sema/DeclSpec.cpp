--- conflicted
+++ resolved
@@ -186,10 +186,6 @@
   I.Kind                        = Function;
   I.Loc                         = LocalRangeBegin;
   I.EndLoc                      = LocalRangeEnd;
-<<<<<<< HEAD
-  I.Fun.AttrList                = nullptr;
-=======
->>>>>>> b2b84690
   I.Fun.hasPrototype            = hasProto;
   I.Fun.isVariadic              = EllipsisLoc.isValid();
   I.Fun.isAmbiguous             = isAmbiguous;
@@ -263,7 +259,6 @@
   case EST_Unparsed:
     I.Fun.ExceptionSpecTokens = ExceptionSpecTokens;
     break;
-<<<<<<< HEAD
   }
 
   if (!DeclsInPrototype.empty()) {
@@ -276,20 +271,6 @@
       I.Fun.DeclsInPrototype[J] = DeclsInPrototype[J];
   }
 
-=======
-  }
-
-  if (!DeclsInPrototype.empty()) {
-    assert(ESpecType == EST_None && NumExceptions == 0 &&
-           "cannot have exception specifiers and decls in prototype");
-    I.Fun.NumExceptionsOrDecls = DeclsInPrototype.size();
-    // Copy the array of decls into stable heap storage.
-    I.Fun.DeclsInPrototype = new NamedDecl *[DeclsInPrototype.size()];
-    for (size_t J = 0; J < DeclsInPrototype.size(); ++J)
-      I.Fun.DeclsInPrototype[J] = DeclsInPrototype[J];
-  }
-
->>>>>>> b2b84690
   return I;
 }
 
@@ -357,12 +338,9 @@
     case TST_decimal32:
     case TST_decimal64:
     case TST_double:
-<<<<<<< HEAD
-=======
     case TST_Accum:
     case TST_Fract:
     case TST_Float16:
->>>>>>> b2b84690
     case TST_float128:
     case TST_enum:
     case TST_error:
@@ -415,23 +393,14 @@
 bool Declarator::isStaticMember() {
   assert(getContext() == DeclaratorContext::MemberContext);
   return getDeclSpec().getStorageClassSpec() == DeclSpec::SCS_static ||
-<<<<<<< HEAD
-         (getName().Kind == UnqualifiedId::IK_OperatorFunctionId &&
-=======
          (getName().Kind == UnqualifiedIdKind::IK_OperatorFunctionId &&
->>>>>>> b2b84690
           CXXMethodDecl::isStaticOverloadedOperator(
               getName().OperatorFunctionId.Operator));
 }
 
 bool Declarator::isCtorOrDtor() {
-<<<<<<< HEAD
-  return (getName().getKind() == UnqualifiedId::IK_ConstructorName) ||
-         (getName().getKind() == UnqualifiedId::IK_DestructorName);
-=======
   return (getName().getKind() == UnqualifiedIdKind::IK_ConstructorName) ||
          (getName().getKind() == UnqualifiedIdKind::IK_DestructorName);
->>>>>>> b2b84690
 }
 
 bool DeclSpec::hasTagDefinition() const {
@@ -534,10 +503,7 @@
   case DeclSpec::TST_void:        return "void";
   case DeclSpec::TST_char:        return "char";
   case DeclSpec::TST_wchar:       return Policy.MSWChar ? "__wchar_t" : "wchar_t";
-<<<<<<< HEAD
-=======
   case DeclSpec::TST_char8:       return "char8_t";
->>>>>>> b2b84690
   case DeclSpec::TST_char16:      return "char16_t";
   case DeclSpec::TST_char32:      return "char32_t";
   case DeclSpec::TST_int:         return "int";
@@ -545,12 +511,9 @@
   case DeclSpec::TST_half:        return "half";
   case DeclSpec::TST_float:       return "float";
   case DeclSpec::TST_double:      return "double";
-<<<<<<< HEAD
-=======
   case DeclSpec::TST_accum:       return "_Accum";
   case DeclSpec::TST_fract:       return "_Fract";
   case DeclSpec::TST_float16:     return "_Float16";
->>>>>>> b2b84690
   case DeclSpec::TST_float128:    return "__float128";
   case DeclSpec::TST_bool:        return Policy.Bool ? "bool" : "_Bool";
   case DeclSpec::TST_decimal32:   return "_Decimal32";
@@ -802,8 +765,6 @@
   }
   TypeSpecType = T;
   TypeSpecOwned = false;
-<<<<<<< HEAD
-=======
   return false;
 }
 
@@ -817,7 +778,6 @@
   }
   TypeSpecSat = true;
   TSSatLoc = Loc;
->>>>>>> b2b84690
   return false;
 }
 
@@ -1029,21 +989,6 @@
   return false;
 }
 
-<<<<<<< HEAD
-bool DeclSpec::SetConceptSpec(SourceLocation Loc, const char *&PrevSpec,
-                              unsigned &DiagID) {
-  if (Concept_specified) {
-    DiagID = diag::ext_duplicate_declspec;
-    PrevSpec = "concept";
-    return true;
-  }
-  Concept_specified = true;
-  ConceptLoc = Loc;
-  return false;
-}
-
-=======
->>>>>>> b2b84690
 void DeclSpec::SaveWrittenBuiltinSpecs() {
   writtenBS.Sign = getTypeSpecSign();
   writtenBS.Width = getTypeSpecWidth();
@@ -1170,14 +1115,9 @@
   if (TypeSpecSign != TSS_unspecified) {
     if (TypeSpecType == TST_unspecified)
       TypeSpecType = TST_int; // unsigned -> unsigned int, signed -> signed int.
-<<<<<<< HEAD
-    else if (TypeSpecType != TST_int  && TypeSpecType != TST_int128 &&
-             TypeSpecType != TST_char && TypeSpecType != TST_wchar) {
-=======
     else if (TypeSpecType != TST_int && TypeSpecType != TST_int128 &&
              TypeSpecType != TST_char && TypeSpecType != TST_wchar &&
              !IsFixedPointType) {
->>>>>>> b2b84690
       S.Diag(TSSLoc, diag::err_invalid_sign_spec)
         << getSpecifierName((TST)TypeSpecType, Policy);
       // signed double -> double.
@@ -1192,12 +1132,8 @@
   case TSW_longlong: // long long int
     if (TypeSpecType == TST_unspecified)
       TypeSpecType = TST_int; // short -> short int, long long -> long long int.
-<<<<<<< HEAD
-    else if (TypeSpecType != TST_int) {
-=======
     else if (!(TypeSpecType == TST_int ||
                (IsFixedPointType && TypeSpecWidth != TSW_longlong))) {
->>>>>>> b2b84690
       S.Diag(TSWRange.getBegin(), diag::err_invalid_width_spec)
           << (int)TypeSpecWidth << getSpecifierName((TST)TypeSpecType, Policy);
       TypeSpecType = TST_int;
@@ -1208,12 +1144,8 @@
   case TSW_long:  // long double, long int
     if (TypeSpecType == TST_unspecified)
       TypeSpecType = TST_int;  // long -> long int.
-<<<<<<< HEAD
-    else if (TypeSpecType != TST_int && TypeSpecType != TST_double) {
-=======
     else if (TypeSpecType != TST_int && TypeSpecType != TST_double &&
              !IsFixedPointType) {
->>>>>>> b2b84690
       S.Diag(TSWRange.getBegin(), diag::err_invalid_width_spec)
           << (int)TypeSpecWidth << getSpecifierName((TST)TypeSpecType, Policy);
       TypeSpecType = TST_int;
@@ -1290,13 +1222,9 @@
       StorageClassSpec == SCS_auto)
     S.Diag(StorageClassSpecLoc, diag::warn_auto_storage_class)
       << FixItHint::CreateRemoval(StorageClassSpecLoc);
-<<<<<<< HEAD
-  if (TypeSpecType == TST_char16 || TypeSpecType == TST_char32)
-=======
   if (TypeSpecType == TST_char8)
     S.Diag(TSTLoc, diag::warn_cxx17_compat_unicode_type);
   else if (TypeSpecType == TST_char16 || TypeSpecType == TST_char32)
->>>>>>> b2b84690
     S.Diag(TSTLoc, diag::warn_cxx98_compat_unicode_type)
       << (TypeSpecType == TST_char16 ? "char16_t" : "char32_t");
   if (Constexpr_specified)
