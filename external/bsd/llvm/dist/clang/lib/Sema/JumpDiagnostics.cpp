//===--- JumpDiagnostics.cpp - Protected scope jump analysis ------*- C++ -*-=//
//
//                     The LLVM Compiler Infrastructure
//
// This file is distributed under the University of Illinois Open Source
// License. See LICENSE.TXT for details.
//
//===----------------------------------------------------------------------===//
//
// This file implements the JumpScopeChecker class, which is used to diagnose
// jumps that enter a protected scope in an invalid way.
//
//===----------------------------------------------------------------------===//

#include "clang/Sema/SemaInternal.h"
#include "clang/AST/DeclCXX.h"
#include "clang/AST/Expr.h"
#include "clang/AST/ExprCXX.h"
#include "clang/AST/StmtCXX.h"
#include "clang/AST/StmtObjC.h"
#include "llvm/ADT/BitVector.h"
using namespace clang;

namespace {

/// JumpScopeChecker - This object is used by Sema to diagnose invalid jumps
/// into VLA and other protected scopes.  For example, this rejects:
///    goto L;
///    int a[n];
///  L:
///
class JumpScopeChecker {
  Sema &S;

  /// Permissive - True when recovering from errors, in which case precautions
  /// are taken to handle incomplete scope information.
  const bool Permissive;

  /// GotoScope - This is a record that we use to keep track of all of the
  /// scopes that are introduced by VLAs and other things that scope jumps like
  /// gotos.  This scope tree has nothing to do with the source scope tree,
  /// because you can have multiple VLA scopes per compound statement, and most
  /// compound statements don't introduce any scopes.
  struct GotoScope {
    /// ParentScope - The index in ScopeMap of the parent scope.  This is 0 for
    /// the parent scope is the function body.
    unsigned ParentScope;

    /// InDiag - The note to emit if there is a jump into this scope.
    unsigned InDiag;

    /// OutDiag - The note to emit if there is an indirect jump out
    /// of this scope.  Direct jumps always clean up their current scope
    /// in an orderly way.
    unsigned OutDiag;

    /// Loc - Location to emit the diagnostic.
    SourceLocation Loc;

    GotoScope(unsigned parentScope, unsigned InDiag, unsigned OutDiag,
              SourceLocation L)
      : ParentScope(parentScope), InDiag(InDiag), OutDiag(OutDiag), Loc(L) {}
  };

  SmallVector<GotoScope, 48> Scopes;
  llvm::DenseMap<Stmt*, unsigned> LabelAndGotoScopes;
  SmallVector<Stmt*, 16> Jumps;

  SmallVector<IndirectGotoStmt*, 4> IndirectJumps;
  SmallVector<LabelDecl*, 4> IndirectJumpTargets;
public:
  JumpScopeChecker(Stmt *Body, Sema &S);
private:
  void BuildScopeInformation(Decl *D, unsigned &ParentScope);
  void BuildScopeInformation(VarDecl *D, const BlockDecl *BDecl,
                             unsigned &ParentScope);
  void BuildScopeInformation(Stmt *S, unsigned &origParentScope);

  void VerifyJumps();
  void VerifyIndirectJumps();
  void NoteJumpIntoScopes(ArrayRef<unsigned> ToScopes);
  void DiagnoseIndirectJump(IndirectGotoStmt *IG, unsigned IGScope,
                            LabelDecl *Target, unsigned TargetScope);
  void CheckJump(Stmt *From, Stmt *To, SourceLocation DiagLoc,
                 unsigned JumpDiag, unsigned JumpDiagWarning,
                 unsigned JumpDiagCXX98Compat);
  void CheckGotoStmt(GotoStmt *GS);

  unsigned GetDeepestCommonScope(unsigned A, unsigned B);
};
} // end anonymous namespace

#define CHECK_PERMISSIVE(x) (assert(Permissive || !(x)), (Permissive && (x)))

JumpScopeChecker::JumpScopeChecker(Stmt *Body, Sema &s)
    : S(s), Permissive(s.hasAnyUnrecoverableErrorsInThisFunction()) {
  // Add a scope entry for function scope.
  Scopes.push_back(GotoScope(~0U, ~0U, ~0U, SourceLocation()));

  // Build information for the top level compound statement, so that we have a
  // defined scope record for every "goto" and label.
  unsigned BodyParentScope = 0;
  BuildScopeInformation(Body, BodyParentScope);

  // Check that all jumps we saw are kosher.
  VerifyJumps();
  VerifyIndirectJumps();
}

/// GetDeepestCommonScope - Finds the innermost scope enclosing the
/// two scopes.
unsigned JumpScopeChecker::GetDeepestCommonScope(unsigned A, unsigned B) {
  while (A != B) {
    // Inner scopes are created after outer scopes and therefore have
    // higher indices.
    if (A < B) {
      assert(Scopes[B].ParentScope < B);
      B = Scopes[B].ParentScope;
    } else {
      assert(Scopes[A].ParentScope < A);
      A = Scopes[A].ParentScope;
    }
  }
  return A;
}

typedef std::pair<unsigned,unsigned> ScopePair;

/// GetDiagForGotoScopeDecl - If this decl induces a new goto scope, return a
/// diagnostic that should be emitted if control goes over it. If not, return 0.
static ScopePair GetDiagForGotoScopeDecl(Sema &S, const Decl *D) {
  if (const VarDecl *VD = dyn_cast<VarDecl>(D)) {
    unsigned InDiag = 0;
    unsigned OutDiag = 0;

    if (VD->getType()->isVariablyModifiedType())
      InDiag = diag::note_protected_by_vla;

    if (VD->hasAttr<BlocksAttr>())
      return ScopePair(diag::note_protected_by___block,
                       diag::note_exits___block);

    if (VD->hasAttr<CleanupAttr>())
      return ScopePair(diag::note_protected_by_cleanup,
                       diag::note_exits_cleanup);

    if (VD->hasLocalStorage()) {
      switch (VD->getType().isDestructedType()) {
      case QualType::DK_objc_strong_lifetime:
        return ScopePair(diag::note_protected_by_objc_strong_init,
                         diag::note_exits_objc_strong);

      case QualType::DK_objc_weak_lifetime:
        return ScopePair(diag::note_protected_by_objc_weak_init,
                         diag::note_exits_objc_weak);

<<<<<<< HEAD
=======
      case QualType::DK_nontrivial_c_struct:
        return ScopePair(diag::note_protected_by_non_trivial_c_struct_init,
                         diag::note_exits_dtor);

>>>>>>> b2b84690
      case QualType::DK_cxx_destructor:
        OutDiag = diag::note_exits_dtor;
        break;

      case QualType::DK_none:
        break;
      }
    }

    const Expr *Init = VD->getInit();
    if (S.Context.getLangOpts().CPlusPlus && VD->hasLocalStorage() && Init) {
      // C++11 [stmt.dcl]p3:
      //   A program that jumps from a point where a variable with automatic
      //   storage duration is not in scope to a point where it is in scope
      //   is ill-formed unless the variable has scalar type, class type with
      //   a trivial default constructor and a trivial destructor, a
      //   cv-qualified version of one of these types, or an array of one of
      //   the preceding types and is declared without an initializer.

      // C++03 [stmt.dcl.p3:
      //   A program that jumps from a point where a local variable
      //   with automatic storage duration is not in scope to a point
      //   where it is in scope is ill-formed unless the variable has
      //   POD type and is declared without an initializer.

      InDiag = diag::note_protected_by_variable_init;

      // For a variable of (array of) class type declared without an
      // initializer, we will have call-style initialization and the initializer
      // will be the CXXConstructExpr with no intervening nodes.
      if (const CXXConstructExpr *CCE = dyn_cast<CXXConstructExpr>(Init)) {
        const CXXConstructorDecl *Ctor = CCE->getConstructor();
        if (Ctor->isTrivial() && Ctor->isDefaultConstructor() &&
            VD->getInitStyle() == VarDecl::CallInit) {
          if (OutDiag)
            InDiag = diag::note_protected_by_variable_nontriv_destructor;
          else if (!Ctor->getParent()->isPOD())
            InDiag = diag::note_protected_by_variable_non_pod;
          else
            InDiag = 0;
        }
      }
    }

    return ScopePair(InDiag, OutDiag);
  }

  if (const TypedefNameDecl *TD = dyn_cast<TypedefNameDecl>(D)) {
    if (TD->getUnderlyingType()->isVariablyModifiedType())
      return ScopePair(isa<TypedefDecl>(TD)
                           ? diag::note_protected_by_vla_typedef
                           : diag::note_protected_by_vla_type_alias,
                       0);
  }

  return ScopePair(0U, 0U);
}

/// Build scope information for a declaration that is part of a DeclStmt.
void JumpScopeChecker::BuildScopeInformation(Decl *D, unsigned &ParentScope) {
  // If this decl causes a new scope, push and switch to it.
  std::pair<unsigned,unsigned> Diags = GetDiagForGotoScopeDecl(S, D);
  if (Diags.first || Diags.second) {
    Scopes.push_back(GotoScope(ParentScope, Diags.first, Diags.second,
                               D->getLocation()));
    ParentScope = Scopes.size()-1;
  }

  // If the decl has an initializer, walk it with the potentially new
  // scope we just installed.
  if (VarDecl *VD = dyn_cast<VarDecl>(D))
    if (Expr *Init = VD->getInit())
      BuildScopeInformation(Init, ParentScope);
}

<<<<<<< HEAD
/// \brief Build scope information for a captured block literal variables.
=======
/// Build scope information for a captured block literal variables.
>>>>>>> b2b84690
void JumpScopeChecker::BuildScopeInformation(VarDecl *D,
                                             const BlockDecl *BDecl,
                                             unsigned &ParentScope) {
  // exclude captured __block variables; there's no destructor
  // associated with the block literal for them.
  if (D->hasAttr<BlocksAttr>())
    return;
  QualType T = D->getType();
  QualType::DestructionKind destructKind = T.isDestructedType();
  if (destructKind != QualType::DK_none) {
    std::pair<unsigned,unsigned> Diags;
    switch (destructKind) {
      case QualType::DK_cxx_destructor:
        Diags = ScopePair(diag::note_enters_block_captures_cxx_obj,
                          diag::note_exits_block_captures_cxx_obj);
        break;
      case QualType::DK_objc_strong_lifetime:
        Diags = ScopePair(diag::note_enters_block_captures_strong,
                          diag::note_exits_block_captures_strong);
        break;
      case QualType::DK_objc_weak_lifetime:
        Diags = ScopePair(diag::note_enters_block_captures_weak,
                          diag::note_exits_block_captures_weak);
        break;
      case QualType::DK_nontrivial_c_struct:
        Diags = ScopePair(diag::note_enters_block_captures_non_trivial_c_struct,
                          diag::note_exits_block_captures_non_trivial_c_struct);
        break;
      case QualType::DK_none:
        llvm_unreachable("non-lifetime captured variable");
    }
    SourceLocation Loc = D->getLocation();
    if (Loc.isInvalid())
      Loc = BDecl->getLocation();
    Scopes.push_back(GotoScope(ParentScope,
                               Diags.first, Diags.second, Loc));
    ParentScope = Scopes.size()-1;
  }
}

/// BuildScopeInformation - The statements from CI to CE are known to form a
/// coherent VLA scope with a specified parent node.  Walk through the
/// statements, adding any labels or gotos to LabelAndGotoScopes and recursively
/// walking the AST as needed.
void JumpScopeChecker::BuildScopeInformation(Stmt *S,
                                             unsigned &origParentScope) {
  // If this is a statement, rather than an expression, scopes within it don't
  // propagate out into the enclosing scope.  Otherwise we have to worry
  // about block literals, which have the lifetime of their enclosing statement.
  unsigned independentParentScope = origParentScope;
  unsigned &ParentScope = ((isa<Expr>(S) && !isa<StmtExpr>(S))
                            ? origParentScope : independentParentScope);

  unsigned StmtsToSkip = 0u;

  // If we found a label, remember that it is in ParentScope scope.
  switch (S->getStmtClass()) {
  case Stmt::AddrLabelExprClass:
    IndirectJumpTargets.push_back(cast<AddrLabelExpr>(S)->getLabel());
    break;

  case Stmt::ObjCForCollectionStmtClass: {
    auto *CS = cast<ObjCForCollectionStmt>(S);
    unsigned Diag = diag::note_protected_by_objc_fast_enumeration;
    unsigned NewParentScope = Scopes.size();
    Scopes.push_back(GotoScope(ParentScope, Diag, 0, S->getLocStart()));
    BuildScopeInformation(CS->getBody(), NewParentScope);
    return;
  }

  case Stmt::IndirectGotoStmtClass:
    // "goto *&&lbl;" is a special case which we treat as equivalent
    // to a normal goto.  In addition, we don't calculate scope in the
    // operand (to avoid recording the address-of-label use), which
    // works only because of the restricted set of expressions which
    // we detect as constant targets.
    if (cast<IndirectGotoStmt>(S)->getConstantTarget()) {
      LabelAndGotoScopes[S] = ParentScope;
      Jumps.push_back(S);
      return;
    }

    LabelAndGotoScopes[S] = ParentScope;
    IndirectJumps.push_back(cast<IndirectGotoStmt>(S));
    break;

  case Stmt::SwitchStmtClass:
    // Evaluate the C++17 init stmt and condition variable
    // before entering the scope of the switch statement.
    if (Stmt *Init = cast<SwitchStmt>(S)->getInit()) {
      BuildScopeInformation(Init, ParentScope);
      ++StmtsToSkip;
    }
    if (VarDecl *Var = cast<SwitchStmt>(S)->getConditionVariable()) {
      BuildScopeInformation(Var, ParentScope);
      ++StmtsToSkip;
    }
<<<<<<< HEAD
    // Fall through
=======
    LLVM_FALLTHROUGH;
>>>>>>> b2b84690

  case Stmt::GotoStmtClass:
    // Remember both what scope a goto is in as well as the fact that we have
    // it.  This makes the second scan not have to walk the AST again.
    LabelAndGotoScopes[S] = ParentScope;
    Jumps.push_back(S);
    break;

  case Stmt::IfStmtClass: {
    IfStmt *IS = cast<IfStmt>(S);
    if (!(IS->isConstexpr() || IS->isObjCAvailabilityCheck()))
      break;

    unsigned Diag = IS->isConstexpr() ? diag::note_protected_by_constexpr_if
                                      : diag::note_protected_by_if_available;

    if (VarDecl *Var = IS->getConditionVariable())
      BuildScopeInformation(Var, ParentScope);

    // Cannot jump into the middle of the condition.
    unsigned NewParentScope = Scopes.size();
    Scopes.push_back(GotoScope(ParentScope, Diag, 0, IS->getLocStart()));
    BuildScopeInformation(IS->getCond(), NewParentScope);

    // Jumps into either arm of an 'if constexpr' are not allowed.
    NewParentScope = Scopes.size();
    Scopes.push_back(GotoScope(ParentScope, Diag, 0, IS->getLocStart()));
    BuildScopeInformation(IS->getThen(), NewParentScope);
    if (Stmt *Else = IS->getElse()) {
      NewParentScope = Scopes.size();
      Scopes.push_back(GotoScope(ParentScope, Diag, 0, IS->getLocStart()));
      BuildScopeInformation(Else, NewParentScope);
    }
    return;
  }

  case Stmt::CXXTryStmtClass: {
    CXXTryStmt *TS = cast<CXXTryStmt>(S);
    {
      unsigned NewParentScope = Scopes.size();
      Scopes.push_back(GotoScope(ParentScope,
                                 diag::note_protected_by_cxx_try,
                                 diag::note_exits_cxx_try,
                                 TS->getSourceRange().getBegin()));
      if (Stmt *TryBlock = TS->getTryBlock())
        BuildScopeInformation(TryBlock, NewParentScope);
    }

    // Jump from the catch into the try is not allowed either.
    for (unsigned I = 0, E = TS->getNumHandlers(); I != E; ++I) {
      CXXCatchStmt *CS = TS->getHandler(I);
      unsigned NewParentScope = Scopes.size();
      Scopes.push_back(GotoScope(ParentScope,
                                 diag::note_protected_by_cxx_catch,
                                 diag::note_exits_cxx_catch,
                                 CS->getSourceRange().getBegin()));
      BuildScopeInformation(CS->getHandlerBlock(), NewParentScope);
    }
    return;
  }

  case Stmt::SEHTryStmtClass: {
    SEHTryStmt *TS = cast<SEHTryStmt>(S);
    {
      unsigned NewParentScope = Scopes.size();
      Scopes.push_back(GotoScope(ParentScope,
                                 diag::note_protected_by_seh_try,
                                 diag::note_exits_seh_try,
                                 TS->getSourceRange().getBegin()));
      if (Stmt *TryBlock = TS->getTryBlock())
        BuildScopeInformation(TryBlock, NewParentScope);
    }

    // Jump from __except or __finally into the __try are not allowed either.
    if (SEHExceptStmt *Except = TS->getExceptHandler()) {
      unsigned NewParentScope = Scopes.size();
      Scopes.push_back(GotoScope(ParentScope,
                                 diag::note_protected_by_seh_except,
                                 diag::note_exits_seh_except,
                                 Except->getSourceRange().getBegin()));
      BuildScopeInformation(Except->getBlock(), NewParentScope);
    } else if (SEHFinallyStmt *Finally = TS->getFinallyHandler()) {
      unsigned NewParentScope = Scopes.size();
      Scopes.push_back(GotoScope(ParentScope,
                                 diag::note_protected_by_seh_finally,
                                 diag::note_exits_seh_finally,
                                 Finally->getSourceRange().getBegin()));
      BuildScopeInformation(Finally->getBlock(), NewParentScope);
    }

    return;
  }

  case Stmt::DeclStmtClass: {
    // If this is a declstmt with a VLA definition, it defines a scope from here
    // to the end of the containing context.
    DeclStmt *DS = cast<DeclStmt>(S);
    // The decl statement creates a scope if any of the decls in it are VLAs
    // or have the cleanup attribute.
    for (auto *I : DS->decls())
      BuildScopeInformation(I, origParentScope);
    return;
  }

  case Stmt::ObjCAtTryStmtClass: {
    // Disallow jumps into any part of an @try statement by pushing a scope and
    // walking all sub-stmts in that scope.
    ObjCAtTryStmt *AT = cast<ObjCAtTryStmt>(S);
    // Recursively walk the AST for the @try part.
    {
      unsigned NewParentScope = Scopes.size();
      Scopes.push_back(GotoScope(ParentScope,
                                 diag::note_protected_by_objc_try,
                                 diag::note_exits_objc_try,
                                 AT->getAtTryLoc()));
      if (Stmt *TryPart = AT->getTryBody())
        BuildScopeInformation(TryPart, NewParentScope);
    }

    // Jump from the catch to the finally or try is not valid.
    for (unsigned I = 0, N = AT->getNumCatchStmts(); I != N; ++I) {
      ObjCAtCatchStmt *AC = AT->getCatchStmt(I);
      unsigned NewParentScope = Scopes.size();
      Scopes.push_back(GotoScope(ParentScope,
                                 diag::note_protected_by_objc_catch,
                                 diag::note_exits_objc_catch,
                                 AC->getAtCatchLoc()));
      // @catches are nested and it isn't
      BuildScopeInformation(AC->getCatchBody(), NewParentScope);
    }

    // Jump from the finally to the try or catch is not valid.
    if (ObjCAtFinallyStmt *AF = AT->getFinallyStmt()) {
      unsigned NewParentScope = Scopes.size();
      Scopes.push_back(GotoScope(ParentScope,
                                 diag::note_protected_by_objc_finally,
                                 diag::note_exits_objc_finally,
                                 AF->getAtFinallyLoc()));
      BuildScopeInformation(AF, NewParentScope);
    }

    return;
  }

  case Stmt::ObjCAtSynchronizedStmtClass: {
    // Disallow jumps into the protected statement of an @synchronized, but
    // allow jumps into the object expression it protects.
    ObjCAtSynchronizedStmt *AS = cast<ObjCAtSynchronizedStmt>(S);
    // Recursively walk the AST for the @synchronized object expr, it is
    // evaluated in the normal scope.
    BuildScopeInformation(AS->getSynchExpr(), ParentScope);

    // Recursively walk the AST for the @synchronized part, protected by a new
    // scope.
    unsigned NewParentScope = Scopes.size();
    Scopes.push_back(GotoScope(ParentScope,
                               diag::note_protected_by_objc_synchronized,
                               diag::note_exits_objc_synchronized,
                               AS->getAtSynchronizedLoc()));
    BuildScopeInformation(AS->getSynchBody(), NewParentScope);
    return;
  }

  case Stmt::ObjCAutoreleasePoolStmtClass: {
    // Disallow jumps into the protected statement of an @autoreleasepool.
    ObjCAutoreleasePoolStmt *AS = cast<ObjCAutoreleasePoolStmt>(S);
    // Recursively walk the AST for the @autoreleasepool part, protected by a
    // new scope.
    unsigned NewParentScope = Scopes.size();
    Scopes.push_back(GotoScope(ParentScope,
                               diag::note_protected_by_objc_autoreleasepool,
                               diag::note_exits_objc_autoreleasepool,
                               AS->getAtLoc()));
    BuildScopeInformation(AS->getSubStmt(), NewParentScope);
    return;
  }

  case Stmt::ExprWithCleanupsClass: {
    // Disallow jumps past full-expressions that use blocks with
    // non-trivial cleanups of their captures.  This is theoretically
    // implementable but a lot of work which we haven't felt up to doing.
    ExprWithCleanups *EWC = cast<ExprWithCleanups>(S);
    for (unsigned i = 0, e = EWC->getNumObjects(); i != e; ++i) {
      const BlockDecl *BDecl = EWC->getObject(i);
      for (const auto &CI : BDecl->captures()) {
        VarDecl *variable = CI.getVariable();
        BuildScopeInformation(variable, BDecl, origParentScope);
      }
    }
    break;
  }

  case Stmt::MaterializeTemporaryExprClass: {
    // Disallow jumps out of scopes containing temporaries lifetime-extended to
    // automatic storage duration.
    MaterializeTemporaryExpr *MTE = cast<MaterializeTemporaryExpr>(S);
    if (MTE->getStorageDuration() == SD_Automatic) {
      SmallVector<const Expr *, 4> CommaLHS;
      SmallVector<SubobjectAdjustment, 4> Adjustments;
      const Expr *ExtendedObject =
          MTE->GetTemporaryExpr()->skipRValueSubobjectAdjustments(
              CommaLHS, Adjustments);
      if (ExtendedObject->getType().isDestructedType()) {
        Scopes.push_back(GotoScope(ParentScope, 0,
                                   diag::note_exits_temporary_dtor,
                                   ExtendedObject->getExprLoc()));
        origParentScope = Scopes.size()-1;
      }
    }
    break;
  }

  case Stmt::CaseStmtClass:
  case Stmt::DefaultStmtClass:
  case Stmt::LabelStmtClass:
    LabelAndGotoScopes[S] = ParentScope;
    break;

  default:
    break;
  }

  for (Stmt *SubStmt : S->children()) {
    if (!SubStmt)
        continue;
    if (StmtsToSkip) {
      --StmtsToSkip;
      continue;
    }

    // Cases, labels, and defaults aren't "scope parents".  It's also
    // important to handle these iteratively instead of recursively in
    // order to avoid blowing out the stack.
    while (true) {
      Stmt *Next;
      if (SwitchCase *SC = dyn_cast<SwitchCase>(SubStmt))
        Next = SC->getSubStmt();
      else if (LabelStmt *LS = dyn_cast<LabelStmt>(SubStmt))
        Next = LS->getSubStmt();
      else
        break;

      LabelAndGotoScopes[SubStmt] = ParentScope;
      SubStmt = Next;
    }

    // Recursively walk the AST.
    BuildScopeInformation(SubStmt, ParentScope);
  }
}

/// VerifyJumps - Verify each element of the Jumps array to see if they are
/// valid, emitting diagnostics if not.
void JumpScopeChecker::VerifyJumps() {
  while (!Jumps.empty()) {
    Stmt *Jump = Jumps.pop_back_val();

    // With a goto,
    if (GotoStmt *GS = dyn_cast<GotoStmt>(Jump)) {
      // The label may not have a statement if it's coming from inline MS ASM.
      if (GS->getLabel()->getStmt()) {
        CheckJump(GS, GS->getLabel()->getStmt(), GS->getGotoLoc(),
                  diag::err_goto_into_protected_scope,
                  diag::ext_goto_into_protected_scope,
                  diag::warn_cxx98_compat_goto_into_protected_scope);
      }
      CheckGotoStmt(GS);
      continue;
    }

    // We only get indirect gotos here when they have a constant target.
    if (IndirectGotoStmt *IGS = dyn_cast<IndirectGotoStmt>(Jump)) {
      LabelDecl *Target = IGS->getConstantTarget();
      CheckJump(IGS, Target->getStmt(), IGS->getGotoLoc(),
                diag::err_goto_into_protected_scope,
                diag::ext_goto_into_protected_scope,
                diag::warn_cxx98_compat_goto_into_protected_scope);
      continue;
    }

    SwitchStmt *SS = cast<SwitchStmt>(Jump);
    for (SwitchCase *SC = SS->getSwitchCaseList(); SC;
         SC = SC->getNextSwitchCase()) {
      if (CHECK_PERMISSIVE(!LabelAndGotoScopes.count(SC)))
        continue;
      SourceLocation Loc;
      if (CaseStmt *CS = dyn_cast<CaseStmt>(SC))
        Loc = CS->getLocStart();
      else if (DefaultStmt *DS = dyn_cast<DefaultStmt>(SC))
        Loc = DS->getLocStart();
      else
        Loc = SC->getLocStart();
      CheckJump(SS, SC, Loc, diag::err_switch_into_protected_scope, 0,
                diag::warn_cxx98_compat_switch_into_protected_scope);
    }
  }
}

/// VerifyIndirectJumps - Verify whether any possible indirect jump
/// might cross a protection boundary.  Unlike direct jumps, indirect
/// jumps count cleanups as protection boundaries:  since there's no
/// way to know where the jump is going, we can't implicitly run the
/// right cleanups the way we can with direct jumps.
///
/// Thus, an indirect jump is "trivial" if it bypasses no
/// initializations and no teardowns.  More formally, an indirect jump
/// from A to B is trivial if the path out from A to DCA(A,B) is
/// trivial and the path in from DCA(A,B) to B is trivial, where
/// DCA(A,B) is the deepest common ancestor of A and B.
/// Jump-triviality is transitive but asymmetric.
///
/// A path in is trivial if none of the entered scopes have an InDiag.
/// A path out is trivial is none of the exited scopes have an OutDiag.
///
/// Under these definitions, this function checks that the indirect
/// jump between A and B is trivial for every indirect goto statement A
/// and every label B whose address was taken in the function.
void JumpScopeChecker::VerifyIndirectJumps() {
  if (IndirectJumps.empty()) return;

  // If there aren't any address-of-label expressions in this function,
  // complain about the first indirect goto.
  if (IndirectJumpTargets.empty()) {
    S.Diag(IndirectJumps[0]->getGotoLoc(),
           diag::err_indirect_goto_without_addrlabel);
    return;
  }

  // Collect a single representative of every scope containing an
  // indirect goto.  For most code bases, this substantially cuts
  // down on the number of jump sites we'll have to consider later.
  typedef std::pair<unsigned, IndirectGotoStmt*> JumpScope;
  SmallVector<JumpScope, 32> JumpScopes;
  {
    llvm::DenseMap<unsigned, IndirectGotoStmt*> JumpScopesMap;
    for (SmallVectorImpl<IndirectGotoStmt*>::iterator
           I = IndirectJumps.begin(), E = IndirectJumps.end(); I != E; ++I) {
      IndirectGotoStmt *IG = *I;
      if (CHECK_PERMISSIVE(!LabelAndGotoScopes.count(IG)))
        continue;
      unsigned IGScope = LabelAndGotoScopes[IG];
      IndirectGotoStmt *&Entry = JumpScopesMap[IGScope];
      if (!Entry) Entry = IG;
    }
    JumpScopes.reserve(JumpScopesMap.size());
    for (llvm::DenseMap<unsigned, IndirectGotoStmt*>::iterator
           I = JumpScopesMap.begin(), E = JumpScopesMap.end(); I != E; ++I)
      JumpScopes.push_back(*I);
  }

  // Collect a single representative of every scope containing a
  // label whose address was taken somewhere in the function.
  // For most code bases, there will be only one such scope.
  llvm::DenseMap<unsigned, LabelDecl*> TargetScopes;
  for (SmallVectorImpl<LabelDecl*>::iterator
         I = IndirectJumpTargets.begin(), E = IndirectJumpTargets.end();
       I != E; ++I) {
    LabelDecl *TheLabel = *I;
    if (CHECK_PERMISSIVE(!LabelAndGotoScopes.count(TheLabel->getStmt())))
      continue;
    unsigned LabelScope = LabelAndGotoScopes[TheLabel->getStmt()];
    LabelDecl *&Target = TargetScopes[LabelScope];
    if (!Target) Target = TheLabel;
  }

  // For each target scope, make sure it's trivially reachable from
  // every scope containing a jump site.
  //
  // A path between scopes always consists of exitting zero or more
  // scopes, then entering zero or more scopes.  We build a set of
  // of scopes S from which the target scope can be trivially
  // entered, then verify that every jump scope can be trivially
  // exitted to reach a scope in S.
  llvm::BitVector Reachable(Scopes.size(), false);
  for (llvm::DenseMap<unsigned,LabelDecl*>::iterator
         TI = TargetScopes.begin(), TE = TargetScopes.end(); TI != TE; ++TI) {
    unsigned TargetScope = TI->first;
    LabelDecl *TargetLabel = TI->second;

    Reachable.reset();

    // Mark all the enclosing scopes from which you can safely jump
    // into the target scope.  'Min' will end up being the index of
    // the shallowest such scope.
    unsigned Min = TargetScope;
    while (true) {
      Reachable.set(Min);

      // Don't go beyond the outermost scope.
      if (Min == 0) break;

      // Stop if we can't trivially enter the current scope.
      if (Scopes[Min].InDiag) break;

      Min = Scopes[Min].ParentScope;
    }

    // Walk through all the jump sites, checking that they can trivially
    // reach this label scope.
    for (SmallVectorImpl<JumpScope>::iterator
           I = JumpScopes.begin(), E = JumpScopes.end(); I != E; ++I) {
      unsigned Scope = I->first;

      // Walk out the "scope chain" for this scope, looking for a scope
      // we've marked reachable.  For well-formed code this amortizes
      // to O(JumpScopes.size() / Scopes.size()):  we only iterate
      // when we see something unmarked, and in well-formed code we
      // mark everything we iterate past.
      bool IsReachable = false;
      while (true) {
        if (Reachable.test(Scope)) {
          // If we find something reachable, mark all the scopes we just
          // walked through as reachable.
          for (unsigned S = I->first; S != Scope; S = Scopes[S].ParentScope)
            Reachable.set(S);
          IsReachable = true;
          break;
        }

        // Don't walk out if we've reached the top-level scope or we've
        // gotten shallower than the shallowest reachable scope.
        if (Scope == 0 || Scope < Min) break;

        // Don't walk out through an out-diagnostic.
        if (Scopes[Scope].OutDiag) break;

        Scope = Scopes[Scope].ParentScope;
      }

      // Only diagnose if we didn't find something.
      if (IsReachable) continue;

      DiagnoseIndirectJump(I->second, I->first, TargetLabel, TargetScope);
    }
  }
}

/// Return true if a particular error+note combination must be downgraded to a
/// warning in Microsoft mode.
static bool IsMicrosoftJumpWarning(unsigned JumpDiag, unsigned InDiagNote) {
  return (JumpDiag == diag::err_goto_into_protected_scope &&
         (InDiagNote == diag::note_protected_by_variable_init ||
          InDiagNote == diag::note_protected_by_variable_nontriv_destructor));
}

/// Return true if a particular note should be downgraded to a compatibility
/// warning in C++11 mode.
static bool IsCXX98CompatWarning(Sema &S, unsigned InDiagNote) {
  return S.getLangOpts().CPlusPlus11 &&
         InDiagNote == diag::note_protected_by_variable_non_pod;
}

/// Produce primary diagnostic for an indirect jump statement.
static void DiagnoseIndirectJumpStmt(Sema &S, IndirectGotoStmt *Jump,
                                     LabelDecl *Target, bool &Diagnosed) {
  if (Diagnosed)
    return;
  S.Diag(Jump->getGotoLoc(), diag::err_indirect_goto_in_protected_scope);
  S.Diag(Target->getStmt()->getIdentLoc(), diag::note_indirect_goto_target);
  Diagnosed = true;
}

/// Produce note diagnostics for a jump into a protected scope.
void JumpScopeChecker::NoteJumpIntoScopes(ArrayRef<unsigned> ToScopes) {
  if (CHECK_PERMISSIVE(ToScopes.empty()))
    return;
  for (unsigned I = 0, E = ToScopes.size(); I != E; ++I)
    if (Scopes[ToScopes[I]].InDiag)
      S.Diag(Scopes[ToScopes[I]].Loc, Scopes[ToScopes[I]].InDiag);
}

/// Diagnose an indirect jump which is known to cross scopes.
void JumpScopeChecker::DiagnoseIndirectJump(IndirectGotoStmt *Jump,
                                            unsigned JumpScope,
                                            LabelDecl *Target,
                                            unsigned TargetScope) {
  if (CHECK_PERMISSIVE(JumpScope == TargetScope))
    return;

  unsigned Common = GetDeepestCommonScope(JumpScope, TargetScope);
  bool Diagnosed = false;

  // Walk out the scope chain until we reach the common ancestor.
  for (unsigned I = JumpScope; I != Common; I = Scopes[I].ParentScope)
    if (Scopes[I].OutDiag) {
      DiagnoseIndirectJumpStmt(S, Jump, Target, Diagnosed);
      S.Diag(Scopes[I].Loc, Scopes[I].OutDiag);
    }

  SmallVector<unsigned, 10> ToScopesCXX98Compat;

  // Now walk into the scopes containing the label whose address was taken.
  for (unsigned I = TargetScope; I != Common; I = Scopes[I].ParentScope)
    if (IsCXX98CompatWarning(S, Scopes[I].InDiag))
      ToScopesCXX98Compat.push_back(I);
    else if (Scopes[I].InDiag) {
      DiagnoseIndirectJumpStmt(S, Jump, Target, Diagnosed);
      S.Diag(Scopes[I].Loc, Scopes[I].InDiag);
    }

  // Diagnose this jump if it would be ill-formed in C++98.
  if (!Diagnosed && !ToScopesCXX98Compat.empty()) {
    S.Diag(Jump->getGotoLoc(),
           diag::warn_cxx98_compat_indirect_goto_in_protected_scope);
    S.Diag(Target->getStmt()->getIdentLoc(), diag::note_indirect_goto_target);
    NoteJumpIntoScopes(ToScopesCXX98Compat);
  }
}

/// CheckJump - Validate that the specified jump statement is valid: that it is
/// jumping within or out of its current scope, not into a deeper one.
void JumpScopeChecker::CheckJump(Stmt *From, Stmt *To, SourceLocation DiagLoc,
                               unsigned JumpDiagError, unsigned JumpDiagWarning,
                                 unsigned JumpDiagCXX98Compat) {
  if (CHECK_PERMISSIVE(!LabelAndGotoScopes.count(From)))
    return;
  if (CHECK_PERMISSIVE(!LabelAndGotoScopes.count(To)))
    return;

  unsigned FromScope = LabelAndGotoScopes[From];
  unsigned ToScope = LabelAndGotoScopes[To];

  // Common case: exactly the same scope, which is fine.
  if (FromScope == ToScope) return;

  // Warn on gotos out of __finally blocks.
  if (isa<GotoStmt>(From) || isa<IndirectGotoStmt>(From)) {
    // If FromScope > ToScope, FromScope is more nested and the jump goes to a
    // less nested scope.  Check if it crosses a __finally along the way.
    for (unsigned I = FromScope; I > ToScope; I = Scopes[I].ParentScope) {
      if (Scopes[I].InDiag == diag::note_protected_by_seh_finally) {
        S.Diag(From->getLocStart(), diag::warn_jump_out_of_seh_finally);
        break;
      }
    }
  }

  unsigned CommonScope = GetDeepestCommonScope(FromScope, ToScope);

  // It's okay to jump out from a nested scope.
  if (CommonScope == ToScope) return;

  // Pull out (and reverse) any scopes we might need to diagnose skipping.
  SmallVector<unsigned, 10> ToScopesCXX98Compat;
  SmallVector<unsigned, 10> ToScopesError;
  SmallVector<unsigned, 10> ToScopesWarning;
  for (unsigned I = ToScope; I != CommonScope; I = Scopes[I].ParentScope) {
    if (S.getLangOpts().MSVCCompat && JumpDiagWarning != 0 &&
        IsMicrosoftJumpWarning(JumpDiagError, Scopes[I].InDiag))
      ToScopesWarning.push_back(I);
    else if (IsCXX98CompatWarning(S, Scopes[I].InDiag))
      ToScopesCXX98Compat.push_back(I);
    else if (Scopes[I].InDiag)
      ToScopesError.push_back(I);
  }

  // Handle warnings.
  if (!ToScopesWarning.empty()) {
    S.Diag(DiagLoc, JumpDiagWarning);
    NoteJumpIntoScopes(ToScopesWarning);
  }

  // Handle errors.
  if (!ToScopesError.empty()) {
    S.Diag(DiagLoc, JumpDiagError);
    NoteJumpIntoScopes(ToScopesError);
  }

  // Handle -Wc++98-compat warnings if the jump is well-formed.
  if (ToScopesError.empty() && !ToScopesCXX98Compat.empty()) {
    S.Diag(DiagLoc, JumpDiagCXX98Compat);
    NoteJumpIntoScopes(ToScopesCXX98Compat);
  }
}

void JumpScopeChecker::CheckGotoStmt(GotoStmt *GS) {
  if (GS->getLabel()->isMSAsmLabel()) {
    S.Diag(GS->getGotoLoc(), diag::err_goto_ms_asm_label)
        << GS->getLabel()->getIdentifier();
    S.Diag(GS->getLabel()->getLocation(), diag::note_goto_ms_asm_label)
        << GS->getLabel()->getIdentifier();
  }
}

void Sema::DiagnoseInvalidJumps(Stmt *Body) {
  (void)JumpScopeChecker(Body, *this);
}<|MERGE_RESOLUTION|>--- conflicted
+++ resolved
@@ -154,13 +154,10 @@
         return ScopePair(diag::note_protected_by_objc_weak_init,
                          diag::note_exits_objc_weak);
 
-<<<<<<< HEAD
-=======
       case QualType::DK_nontrivial_c_struct:
         return ScopePair(diag::note_protected_by_non_trivial_c_struct_init,
                          diag::note_exits_dtor);
 
->>>>>>> b2b84690
       case QualType::DK_cxx_destructor:
         OutDiag = diag::note_exits_dtor;
         break;
@@ -236,11 +233,7 @@
       BuildScopeInformation(Init, ParentScope);
 }
 
-<<<<<<< HEAD
-/// \brief Build scope information for a captured block literal variables.
-=======
 /// Build scope information for a captured block literal variables.
->>>>>>> b2b84690
 void JumpScopeChecker::BuildScopeInformation(VarDecl *D,
                                              const BlockDecl *BDecl,
                                              unsigned &ParentScope) {
@@ -338,11 +331,7 @@
       BuildScopeInformation(Var, ParentScope);
       ++StmtsToSkip;
     }
-<<<<<<< HEAD
-    // Fall through
-=======
     LLVM_FALLTHROUGH;
->>>>>>> b2b84690
 
   case Stmt::GotoStmtClass:
     // Remember both what scope a goto is in as well as the fact that we have
