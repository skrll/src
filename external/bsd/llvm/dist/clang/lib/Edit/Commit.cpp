--- conflicted
+++ resolved
@@ -42,15 +42,9 @@
 }
 
 Commit::Commit(EditedSource &Editor)
-<<<<<<< HEAD
-  : SourceMgr(Editor.getSourceManager()), LangOpts(Editor.getLangOpts()),
-    PPRec(Editor.getPPCondDirectiveRecord()),
-    Editor(&Editor), IsCommitable(true) { }
-=======
     : SourceMgr(Editor.getSourceManager()), LangOpts(Editor.getLangOpts()),
       PPRec(Editor.getPPCondDirectiveRecord()),
       Editor(&Editor) {}
->>>>>>> b2b84690
 
 bool Commit::insert(SourceLocation loc, StringRef text,
                     bool afterToken, bool beforePreviousInsertions) {
