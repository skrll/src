//===- EditedSource.cpp - Collection of source edits ----------------------===//
//
//                     The LLVM Compiler Infrastructure
//
// This file is distributed under the University of Illinois Open Source
// License. See LICENSE.TXT for details.
//
//===----------------------------------------------------------------------===//

#include "clang/Edit/EditedSource.h"
#include "clang/Basic/CharInfo.h"
#include "clang/Basic/LLVM.h"
#include "clang/Basic/SourceLocation.h"
#include "clang/Basic/SourceManager.h"
#include "clang/Edit/Commit.h"
#include "clang/Edit/EditsReceiver.h"
#include "clang/Edit/FileOffset.h"
#include "clang/Lex/Lexer.h"
#include "llvm/ADT/STLExtras.h"
#include "llvm/ADT/SmallString.h"
#include "llvm/ADT/StringRef.h"
#include "llvm/ADT/Twine.h"
#include <algorithm>
#include <cassert>
#include <tuple>
#include <utility>

using namespace clang;
using namespace edit;

void EditsReceiver::remove(CharSourceRange range) {
  replace(range, StringRef());
}

void EditedSource::deconstructMacroArgLoc(SourceLocation Loc,
                                          SourceLocation &ExpansionLoc,
                                          MacroArgUse &ArgUse) {
  assert(SourceMgr.isMacroArgExpansion(Loc));
<<<<<<< HEAD
  SourceLocation DefArgLoc = SourceMgr.getImmediateExpansionRange(Loc).first;
  SourceLocation ImmediateExpansionLoc =
      SourceMgr.getImmediateExpansionRange(DefArgLoc).first;
  ExpansionLoc = ImmediateExpansionLoc;
  while (SourceMgr.isMacroBodyExpansion(ExpansionLoc))
    ExpansionLoc = SourceMgr.getImmediateExpansionRange(ExpansionLoc).first;
=======
  SourceLocation DefArgLoc =
      SourceMgr.getImmediateExpansionRange(Loc).getBegin();
  SourceLocation ImmediateExpansionLoc =
      SourceMgr.getImmediateExpansionRange(DefArgLoc).getBegin();
  ExpansionLoc = ImmediateExpansionLoc;
  while (SourceMgr.isMacroBodyExpansion(ExpansionLoc))
    ExpansionLoc =
        SourceMgr.getImmediateExpansionRange(ExpansionLoc).getBegin();
>>>>>>> b2b84690
  SmallString<20> Buf;
  StringRef ArgName = Lexer::getSpelling(SourceMgr.getSpellingLoc(DefArgLoc),
                                         Buf, SourceMgr, LangOpts);
  ArgUse = MacroArgUse{nullptr, SourceLocation(), SourceLocation()};
  if (!ArgName.empty())
    ArgUse = {&IdentTable.get(ArgName), ImmediateExpansionLoc,
              SourceMgr.getSpellingLoc(DefArgLoc)};
}

void EditedSource::startingCommit() {}

void EditedSource::finishedCommit() {
  for (auto &ExpArg : CurrCommitMacroArgExps) {
    SourceLocation ExpLoc;
    MacroArgUse ArgUse;
    std::tie(ExpLoc, ArgUse) = ExpArg;
    auto &ArgUses = ExpansionToArgMap[ExpLoc.getRawEncoding()];
    if (std::find(ArgUses.begin(), ArgUses.end(), ArgUse) == ArgUses.end())
      ArgUses.push_back(ArgUse);
  }
  CurrCommitMacroArgExps.clear();
}

StringRef EditedSource::copyString(const Twine &twine) {
  SmallString<128> Data;
  return copyString(twine.toStringRef(Data));
}

bool EditedSource::canInsertInOffset(SourceLocation OrigLoc, FileOffset Offs) {
  FileEditsTy::iterator FA = getActionForOffset(Offs);
  if (FA != FileEdits.end()) {
    if (FA->first != Offs)
      return false; // position has been removed.
  }

  if (SourceMgr.isMacroArgExpansion(OrigLoc)) {
    SourceLocation ExpLoc;
    MacroArgUse ArgUse;
    deconstructMacroArgLoc(OrigLoc, ExpLoc, ArgUse);
    auto I = ExpansionToArgMap.find(ExpLoc.getRawEncoding());
    if (I != ExpansionToArgMap.end() &&
        find_if(I->second, [&](const MacroArgUse &U) {
          return ArgUse.Identifier == U.Identifier &&
                 std::tie(ArgUse.ImmediateExpansionLoc, ArgUse.UseLoc) !=
                     std::tie(U.ImmediateExpansionLoc, U.UseLoc);
        }) != I->second.end()) {
      // Trying to write in a macro argument input that has already been
      // written by a previous commit for another expansion of the same macro
      // argument name. For example:
      //
      // \code
      //   #define MAC(x) ((x)+(x))
      //   MAC(a)
      // \endcode
      //
      // A commit modified the macro argument 'a' due to the first '(x)'
      // expansion inside the macro definition, and a subsequent commit tried
      // to modify 'a' again for the second '(x)' expansion. The edits of the
      // second commit will be rejected.
      return false;
    }
  }
  return true;
}

bool EditedSource::commitInsert(SourceLocation OrigLoc,
                                FileOffset Offs, StringRef text,
                                bool beforePreviousInsertions) {
  if (!canInsertInOffset(OrigLoc, Offs))
    return false;
  if (text.empty())
    return true;

  if (SourceMgr.isMacroArgExpansion(OrigLoc)) {
    MacroArgUse ArgUse;
    SourceLocation ExpLoc;
    deconstructMacroArgLoc(OrigLoc, ExpLoc, ArgUse);
    if (ArgUse.Identifier)
      CurrCommitMacroArgExps.emplace_back(ExpLoc, ArgUse);
  }

  FileEdit &FA = FileEdits[Offs];
  if (FA.Text.empty()) {
    FA.Text = copyString(text);
    return true;
  }

  if (beforePreviousInsertions)
    FA.Text = copyString(Twine(text) + FA.Text);
  else
    FA.Text = copyString(Twine(FA.Text) + text);

  return true;
}

bool EditedSource::commitInsertFromRange(SourceLocation OrigLoc,
                                   FileOffset Offs,
                                   FileOffset InsertFromRangeOffs, unsigned Len,
                                   bool beforePreviousInsertions) {
  if (Len == 0)
    return true;

  SmallString<128> StrVec;
  FileOffset BeginOffs = InsertFromRangeOffs;
  FileOffset EndOffs = BeginOffs.getWithOffset(Len);
  FileEditsTy::iterator I = FileEdits.upper_bound(BeginOffs);
  if (I != FileEdits.begin())
    --I;

  for (; I != FileEdits.end(); ++I) {
    FileEdit &FA = I->second;
    FileOffset B = I->first;
    FileOffset E = B.getWithOffset(FA.RemoveLen);

    if (BeginOffs == B)
      break;

    if (BeginOffs < E) {
      if (BeginOffs > B) {
        BeginOffs = E;
        ++I;
      }
      break;
    }
  }

  for (; I != FileEdits.end() && EndOffs > I->first; ++I) {
    FileEdit &FA = I->second;
    FileOffset B = I->first;
    FileOffset E = B.getWithOffset(FA.RemoveLen);

    if (BeginOffs < B) {
      bool Invalid = false;
      StringRef text = getSourceText(BeginOffs, B, Invalid);
      if (Invalid)
        return false;
      StrVec += text;
    }
    StrVec += FA.Text;
    BeginOffs = E;
  }

  if (BeginOffs < EndOffs) {
    bool Invalid = false;
    StringRef text = getSourceText(BeginOffs, EndOffs, Invalid);
    if (Invalid)
      return false;
    StrVec += text;
  }

  return commitInsert(OrigLoc, Offs, StrVec, beforePreviousInsertions);
}

void EditedSource::commitRemove(SourceLocation OrigLoc,
                                FileOffset BeginOffs, unsigned Len) {
  if (Len == 0)
    return;

  FileOffset EndOffs = BeginOffs.getWithOffset(Len);
  FileEditsTy::iterator I = FileEdits.upper_bound(BeginOffs);
  if (I != FileEdits.begin())
    --I;

  for (; I != FileEdits.end(); ++I) {
    FileEdit &FA = I->second;
    FileOffset B = I->first;
    FileOffset E = B.getWithOffset(FA.RemoveLen);

    if (BeginOffs < E)
      break;
  }

  FileOffset TopBegin, TopEnd;
  FileEdit *TopFA = nullptr;

  if (I == FileEdits.end()) {
    FileEditsTy::iterator
      NewI = FileEdits.insert(I, std::make_pair(BeginOffs, FileEdit()));
    NewI->second.RemoveLen = Len;
    return;
  }

  FileEdit &FA = I->second;
  FileOffset B = I->first;
  FileOffset E = B.getWithOffset(FA.RemoveLen);
  if (BeginOffs < B) {
    FileEditsTy::iterator
      NewI = FileEdits.insert(I, std::make_pair(BeginOffs, FileEdit()));
    TopBegin = BeginOffs;
    TopEnd = EndOffs;
    TopFA = &NewI->second;
    TopFA->RemoveLen = Len;
  } else {
    TopBegin = B;
    TopEnd = E;
    TopFA = &I->second;
    if (TopEnd >= EndOffs)
      return;
    unsigned diff = EndOffs.getOffset() - TopEnd.getOffset();
    TopEnd = EndOffs;
    TopFA->RemoveLen += diff;
    if (B == BeginOffs)
      TopFA->Text = StringRef();
    ++I;
  }

  while (I != FileEdits.end()) {
    FileEdit &FA = I->second;
    FileOffset B = I->first;
    FileOffset E = B.getWithOffset(FA.RemoveLen);

    if (B >= TopEnd)
      break;

    if (E <= TopEnd) {
      FileEdits.erase(I++);
      continue;
    }

    if (B < TopEnd) {
      unsigned diff = E.getOffset() - TopEnd.getOffset();
      TopEnd = E;
      TopFA->RemoveLen += diff;
      FileEdits.erase(I);
    }

    break;
  }
}

bool EditedSource::commit(const Commit &commit) {
  if (!commit.isCommitable())
    return false;

  struct CommitRAII {
    EditedSource &Editor;
<<<<<<< HEAD
    CommitRAII(EditedSource &Editor) : Editor(Editor) {
      Editor.startingCommit();
    }
=======

    CommitRAII(EditedSource &Editor) : Editor(Editor) {
      Editor.startingCommit();
    }

>>>>>>> b2b84690
    ~CommitRAII() {
      Editor.finishedCommit();
    }
  } CommitRAII(*this);

  for (edit::Commit::edit_iterator
         I = commit.edit_begin(), E = commit.edit_end(); I != E; ++I) {
    const edit::Commit::Edit &edit = *I;
    switch (edit.Kind) {
    case edit::Commit::Act_Insert:
      commitInsert(edit.OrigLoc, edit.Offset, edit.Text, edit.BeforePrev);
      break;
    case edit::Commit::Act_InsertFromRange:
      commitInsertFromRange(edit.OrigLoc, edit.Offset,
                            edit.InsertFromRangeOffs, edit.Length,
                            edit.BeforePrev);
      break;
    case edit::Commit::Act_Remove:
      commitRemove(edit.OrigLoc, edit.Offset, edit.Length);
      break;
    }
  }

  return true;
}

// Returns true if it is ok to make the two given characters adjacent.
static bool canBeJoined(char left, char right, const LangOptions &LangOpts) {
  // FIXME: Should use TokenConcatenation to make sure we don't allow stuff like
  // making two '<' adjacent.
  return !(Lexer::isIdentifierBodyChar(left, LangOpts) &&
           Lexer::isIdentifierBodyChar(right, LangOpts));
}

/// Returns true if it is ok to eliminate the trailing whitespace between
/// the given characters.
static bool canRemoveWhitespace(char left, char beforeWSpace, char right,
                                const LangOptions &LangOpts) {
  if (!canBeJoined(left, right, LangOpts))
    return false;
  if (isWhitespace(left) || isWhitespace(right))
    return true;
  if (canBeJoined(beforeWSpace, right, LangOpts))
    return false; // the whitespace was intentional, keep it.
  return true;
}

/// Check the range that we are going to remove and:
/// -Remove any trailing whitespace if possible.
/// -Insert a space if removing the range is going to mess up the source tokens.
static void adjustRemoval(const SourceManager &SM, const LangOptions &LangOpts,
                          SourceLocation Loc, FileOffset offs,
                          unsigned &len, StringRef &text) {
  assert(len && text.empty());
  SourceLocation BeginTokLoc = Lexer::GetBeginningOfToken(Loc, SM, LangOpts);
  if (BeginTokLoc != Loc)
    return; // the range is not at the beginning of a token, keep the range.

  bool Invalid = false;
  StringRef buffer = SM.getBufferData(offs.getFID(), &Invalid);
  if (Invalid)
    return;

  unsigned begin = offs.getOffset();
  unsigned end = begin + len;

  // Do not try to extend the removal if we're at the end of the buffer already.
  if (end == buffer.size())
    return;

  assert(begin < buffer.size() && end < buffer.size() && "Invalid range!");

  // FIXME: Remove newline.

  if (begin == 0) {
    if (buffer[end] == ' ')
      ++len;
    return;
  }

  if (buffer[end] == ' ') {
    assert((end + 1 != buffer.size() || buffer.data()[end + 1] == 0) &&
           "buffer not zero-terminated!");
    if (canRemoveWhitespace(/*left=*/buffer[begin-1],
                            /*beforeWSpace=*/buffer[end-1],
                            /*right=*/buffer.data()[end + 1], // zero-terminated
                            LangOpts))
      ++len;
    return;
  }

  if (!canBeJoined(buffer[begin-1], buffer[end], LangOpts))
    text = " ";
}

static void applyRewrite(EditsReceiver &receiver,
                         StringRef text, FileOffset offs, unsigned len,
                         const SourceManager &SM, const LangOptions &LangOpts,
                         bool shouldAdjustRemovals) {
  assert(offs.getFID().isValid());
  SourceLocation Loc = SM.getLocForStartOfFile(offs.getFID());
  Loc = Loc.getLocWithOffset(offs.getOffset());
  assert(Loc.isFileID());

  if (text.empty() && shouldAdjustRemovals)
    adjustRemoval(SM, LangOpts, Loc, offs, len, text);

  CharSourceRange range = CharSourceRange::getCharRange(Loc,
                                                     Loc.getLocWithOffset(len));

  if (text.empty()) {
    assert(len);
    receiver.remove(range);
    return;
  }

  if (len)
    receiver.replace(range, text);
  else
    receiver.insert(Loc, text);
}

void EditedSource::applyRewrites(EditsReceiver &receiver,
                                 bool shouldAdjustRemovals) {
  SmallString<128> StrVec;
  FileOffset CurOffs, CurEnd;
  unsigned CurLen;

  if (FileEdits.empty())
    return;

  FileEditsTy::iterator I = FileEdits.begin();
  CurOffs = I->first;
  StrVec = I->second.Text;
  CurLen = I->second.RemoveLen;
  CurEnd = CurOffs.getWithOffset(CurLen);
  ++I;

  for (FileEditsTy::iterator E = FileEdits.end(); I != E; ++I) {
    FileOffset offs = I->first;
    FileEdit act = I->second;
    assert(offs >= CurEnd);

    if (offs == CurEnd) {
      StrVec += act.Text;
      CurLen += act.RemoveLen;
      CurEnd.getWithOffset(act.RemoveLen);
      continue;
    }

    applyRewrite(receiver, StrVec, CurOffs, CurLen, SourceMgr, LangOpts,
                 shouldAdjustRemovals);
    CurOffs = offs;
    StrVec = act.Text;
    CurLen = act.RemoveLen;
    CurEnd = CurOffs.getWithOffset(CurLen);
  }

  applyRewrite(receiver, StrVec, CurOffs, CurLen, SourceMgr, LangOpts,
               shouldAdjustRemovals);
}

void EditedSource::clearRewrites() {
  FileEdits.clear();
  StrAlloc.Reset();
}

StringRef EditedSource::getSourceText(FileOffset BeginOffs, FileOffset EndOffs,
                                      bool &Invalid) {
  assert(BeginOffs.getFID() == EndOffs.getFID());
  assert(BeginOffs <= EndOffs);
  SourceLocation BLoc = SourceMgr.getLocForStartOfFile(BeginOffs.getFID());
  BLoc = BLoc.getLocWithOffset(BeginOffs.getOffset());
  assert(BLoc.isFileID());
  SourceLocation
    ELoc = BLoc.getLocWithOffset(EndOffs.getOffset() - BeginOffs.getOffset());
  return Lexer::getSourceText(CharSourceRange::getCharRange(BLoc, ELoc),
                              SourceMgr, LangOpts, &Invalid);
}

EditedSource::FileEditsTy::iterator
EditedSource::getActionForOffset(FileOffset Offs) {
  FileEditsTy::iterator I = FileEdits.upper_bound(Offs);
  if (I == FileEdits.begin())
    return FileEdits.end();
  --I;
  FileEdit &FA = I->second;
  FileOffset B = I->first;
  FileOffset E = B.getWithOffset(FA.RemoveLen);
  if (Offs >= B && Offs < E)
    return I;

  return FileEdits.end();
}<|MERGE_RESOLUTION|>--- conflicted
+++ resolved
@@ -36,14 +36,6 @@
                                           SourceLocation &ExpansionLoc,
                                           MacroArgUse &ArgUse) {
   assert(SourceMgr.isMacroArgExpansion(Loc));
-<<<<<<< HEAD
-  SourceLocation DefArgLoc = SourceMgr.getImmediateExpansionRange(Loc).first;
-  SourceLocation ImmediateExpansionLoc =
-      SourceMgr.getImmediateExpansionRange(DefArgLoc).first;
-  ExpansionLoc = ImmediateExpansionLoc;
-  while (SourceMgr.isMacroBodyExpansion(ExpansionLoc))
-    ExpansionLoc = SourceMgr.getImmediateExpansionRange(ExpansionLoc).first;
-=======
   SourceLocation DefArgLoc =
       SourceMgr.getImmediateExpansionRange(Loc).getBegin();
   SourceLocation ImmediateExpansionLoc =
@@ -52,7 +44,6 @@
   while (SourceMgr.isMacroBodyExpansion(ExpansionLoc))
     ExpansionLoc =
         SourceMgr.getImmediateExpansionRange(ExpansionLoc).getBegin();
->>>>>>> b2b84690
   SmallString<20> Buf;
   StringRef ArgName = Lexer::getSpelling(SourceMgr.getSpellingLoc(DefArgLoc),
                                          Buf, SourceMgr, LangOpts);
@@ -289,17 +280,11 @@
 
   struct CommitRAII {
     EditedSource &Editor;
-<<<<<<< HEAD
+
     CommitRAII(EditedSource &Editor) : Editor(Editor) {
       Editor.startingCommit();
     }
-=======
-
-    CommitRAII(EditedSource &Editor) : Editor(Editor) {
-      Editor.startingCommit();
-    }
-
->>>>>>> b2b84690
+
     ~CommitRAII() {
       Editor.finishedCommit();
     }
