// RUN: %clang_cc1 %s -fsyntax-only -verify
<<<<<<< HEAD
// RUN: %clang_cc1 %s -fsyntax-only -fshort-wchar -verify -DSHORT_WCHAR
=======
// RUN: %clang_cc1 %s -fsyntax-only -fwchar-type=short -fno-signed-wchar -verify -DSHORT_WCHAR
>>>>>>> b2b84690

typedef __WCHAR_TYPE__ wchar_t;

#if defined(_WIN32) || defined(_M_IX86) || defined(__CYGWIN__) \
 || defined(_M_X64) || defined(__ORBIS__) || defined(SHORT_WCHAR)
  #define WCHAR_T_TYPE unsigned short
#elif defined(__arm) || defined(__aarch64__)
  #define WCHAR_T_TYPE unsigned int
#elif defined(__sun)
  #define WCHAR_T_TYPE long
#else /* Solaris. */
  #define WCHAR_T_TYPE int
#endif
 
int check_wchar_size[sizeof(*L"") == sizeof(wchar_t) ? 1 : -1];
 
void foo() {
  WCHAR_T_TYPE t1[] = L"x";
  wchar_t tab[] = L"x";
  WCHAR_T_TYPE t2[] = "x";     // expected-error {{initializing wide char array with non-wide string literal}}
  char t3[] = L"x";   // expected-error {{initializing char array with wide string literal}}
}<|MERGE_RESOLUTION|>--- conflicted
+++ resolved
@@ -1,9 +1,5 @@
 // RUN: %clang_cc1 %s -fsyntax-only -verify
-<<<<<<< HEAD
-// RUN: %clang_cc1 %s -fsyntax-only -fshort-wchar -verify -DSHORT_WCHAR
-=======
 // RUN: %clang_cc1 %s -fsyntax-only -fwchar-type=short -fno-signed-wchar -verify -DSHORT_WCHAR
->>>>>>> b2b84690
 
 typedef __WCHAR_TYPE__ wchar_t;
 
