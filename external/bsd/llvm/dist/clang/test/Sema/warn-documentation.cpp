// RUN: %clang_cc1 -std=c++11 -fsyntax-only -Wdocumentation -Wdocumentation-pedantic -verify %s

// This file contains lots of corner cases, so ensure that XML we generate is not invalid.
// RUN: c-index-test -test-load-source all -comments-xml-schema=%S/../../bindings/xml/comment-xml-schema.rng %s | FileCheck %s -check-prefix=WRONG
// WRONG-NOT: CommentXMLInvalid

// expected-warning@+2 {{HTML tag 'a' requires an end tag}}
// expected-warning@+1 {{expected quoted string after equals sign}}
/// <a href=>
int test_html1(int);

// expected-warning@+2 {{HTML tag 'a' requires an end tag}}
// expected-warning@+1 {{expected quoted string after equals sign}}
/// <a href==>
int test_html2(int);

// expected-warning@+3 {{HTML tag 'a' requires an end tag}}
// expected-warning@+2 {{expected quoted string after equals sign}}
// expected-warning@+1 {{HTML start tag prematurely ended, expected attribute name or '>'}}
/// <a href= blah
int test_html3(int);

// expected-warning@+2 {{HTML tag 'a' requires an end tag}}
// expected-warning@+1 {{HTML start tag prematurely ended, expected attribute name or '>'}}
/// <a =>
int test_html4(int);

// expected-warning@+2 {{HTML tag 'a' requires an end tag}}
// expected-warning@+1 {{HTML start tag prematurely ended, expected attribute name or '>'}}
/// <a "aaa">
int test_html5(int);

// expected-warning@+2 {{HTML tag 'a' requires an end tag}}
// expected-warning@+1 {{HTML start tag prematurely ended, expected attribute name or '>'}}
/// <a a="b" =>
int test_html6(int);

// expected-warning@+2 {{HTML tag 'a' requires an end tag}}
// expected-warning@+1 {{HTML start tag prematurely ended, expected attribute name or '>'}}
/// <a a="b" "aaa">
int test_html7(int);

// expected-warning@+2 {{HTML tag 'a' requires an end tag}}
// expected-warning@+1 {{HTML start tag prematurely ended, expected attribute name or '>'}}
/// <a a="b" =
int test_html8(int);

// expected-warning@+2 {{HTML start tag prematurely ended, expected attribute name or '>'}} expected-note@+1 {{HTML tag started here}}
/** Aaa bbb<img ddd eee
 * fff ggg.
 */
int test_html9(int);

// expected-warning@+1 {{HTML start tag prematurely ended, expected attribute name or '>'}}
/** Aaa bbb<img ddd eee 42%
 * fff ggg.
 */
int test_html10(int);

// expected-warning@+1 {{HTML end tag 'br' is forbidden}}
/// <br></br>
int test_html11(int);

/// <blockquote>Meow</blockquote>
int test_html_nesting1(int);

/// <b><i>Meow</i></b>
int test_html_nesting2(int);

/// <p>Aaa<br>
/// Bbb</p>
int test_html_nesting3(int);

/// <p>Aaa<br />
/// Bbb</p>
int test_html_nesting4(int);

// expected-warning@+3 {{HTML tag 'b' requires an end tag}}
// expected-warning@+2 {{HTML tag 'i' requires an end tag}}
// expected-warning@+1 {{HTML end tag does not match any start tag}}
/// <b><i>Meow</a>
int test_html_nesting5(int);

// expected-warning@+2 {{HTML start tag 'i' closed by 'b'}}
// expected-warning@+1 {{HTML end tag does not match any start tag}}
/// <b><i>Meow</b></b>
int test_html_nesting6(int);

// expected-warning@+2 {{HTML start tag 'i' closed by 'b'}}
// expected-warning@+1 {{HTML end tag does not match any start tag}}
/// <b><i>Meow</b></i>
int test_html_nesting7(int);

// expected-warning@+1 {{HTML tag 'b' requires an end tag}}
/// <b>Meow
int test_html_nesting8(int);

// expected-warning@+1 {{empty paragraph passed to '\brief' command}}
/// \brief\returns Aaa
int test_block_command1(int);

// expected-warning@+1 {{empty paragraph passed to '\brief' command}}
/// \brief \returns Aaa
int test_block_command2(int);

// expected-warning@+1 {{empty paragraph passed to '\brief' command}}
/// \brief
/// \returns Aaa
int test_block_command3(int);

// expected-warning@+1 {{empty paragraph passed to '\brief' command}}
/// \brief
///
/// \returns Aaa
int test_block_command4(int);

// There is trailing whitespace on one of the following lines, don't remove it!
// expected-warning@+1 {{empty paragraph passed to '\brief' command}}
/// \brief
/// 
/// \returns Aaa
int test_block_command5(int);

/// \brief \c Aaa
int test_block_command6(int);

// expected-warning@+5 {{duplicated command '\brief'}} expected-note@+1 {{previous command '\brief' here}}
/// \brief Aaa
///
/// Bbb
///
/// \brief Ccc
int test_duplicate_brief1(int);

// expected-warning@+5 {{duplicated command '\short'}} expected-note@+1 {{previous command '\short' here}}
/// \short Aaa
///
/// Bbb
///
/// \short Ccc
int test_duplicate_brief2(int);

// expected-warning@+5 {{duplicated command '\brief'}} expected-note@+1 {{previous command '\short' (an alias of '\brief') here}}
/// \short Aaa
///
/// Bbb
///
/// \brief Ccc
int test_duplicate_brief3(int);


/// \return Aaa
///
/// Bbb
///
/// \return Ccc
int test_multiple_returns1(int);

/// \returns Aaa
///
/// Bbb
///
/// \returns Ccc
int test_multiple_returns2(int);

/// \result Aaa
///
/// Bbb
///
/// \result Ccc
int test_multiple_returns3(int);

/// \returns Aaa
///
/// Bbb
///
/// \return Ccc
int test_multiple_returns4(int);


// expected-warning@+1 {{'\param' command used in a comment that is not attached to a function declaration}}
/// \param a Blah blah.
int test_param1_backslash;

// rdar://13066276
// Check that the diagnostic uses the same command marker as the comment.
// expected-warning@+1 {{'@param' command used in a comment that is not attached to a function declaration}}
/// @param a Blah blah.
int test_param1_at;

// expected-warning@+1 {{empty paragraph passed to '\param' command}}
/// \param
/// \param a Blah blah.
int test_param2(int a);

// expected-warning@+1 {{empty paragraph passed to '\param' command}}
/// \param a
int test_param3(int a);

/// \param a Blah blah.
int test_param4(int a);

/// \param [in] a Blah blah.
int test_param5(int a);

/// \param [out] a Blah blah.
int test_param6(int a);

/// \param [in,out] a Blah blah.
int test_param7(int a);

// expected-warning@+1 {{whitespace is not allowed in parameter passing direction}}
/// \param [ in ] a Blah blah.
int test_param8(int a);

// expected-warning@+1 {{whitespace is not allowed in parameter passing direction}}
/// \param [in, out] a Blah blah.
int test_param9(int a);

// expected-warning@+1 {{unrecognized parameter passing direction, valid directions are '[in]', '[out]' and '[in,out]'}}
/// \param [ junk] a Blah blah.
int test_param10(int a);

// expected-warning@+1 {{parameter 'a' not found in the function declaration}}
/// \param a Blah blah.
int test_param11();

// expected-warning@+1 {{parameter 'A' not found in the function declaration}} expected-note@+1 {{did you mean 'a'?}}
/// \param A Blah blah.
int test_param12(int a);

// expected-warning@+1 {{parameter 'aab' not found in the function declaration}} expected-note@+1 {{did you mean 'aaa'?}}
/// \param aab Blah blah.
int test_param13(int aaa, int bbb);

// expected-warning@+2 {{parameter 'aab' not found in the function declaration}} expected-note@+2 {{did you mean 'bbb'?}}
/// \param aaa Blah blah.
/// \param aab Blah blah.
int test_param14(int aaa, int bbb);

// expected-warning@+1 {{parameter 'aab' not found in the function declaration}}
/// \param aab Blah blah.
int test_param15(int bbb, int ccc);

// expected-warning@+1 {{parameter 'aab' not found in the function declaration}}
/// \param aab Ccc.
/// \param aaa Aaa.
/// \param bbb Bbb.
int test_param16(int aaa, int bbb);

// expected-warning@+2 {{parameter 'aab' not found in the function declaration}}
/// \param aaa Aaa.
/// \param aab Ccc.
/// \param bbb Bbb.
int test_param17(int aaa, int bbb);

// expected-warning@+3 {{parameter 'aab' not found in the function declaration}}
/// \param aaa Aaa.
/// \param bbb Bbb.
/// \param aab Ccc.
int test_param18(int aaa, int bbb);

class C {
  // expected-warning@+1 {{parameter 'aaa' not found in the function declaration}}
  /// \param aaa Blah blah.
  C(int bbb, int ccc);

  // expected-warning@+1 {{parameter 'aaa' not found in the function declaration}}
  /// \param aaa Blah blah.
 int test_param19(int bbb, int ccc);
};

// expected-warning@+1 {{parameter 'aab' not found in the function declaration}}
/// \param aab Blah blah.
template<typename T>
void test_param20(int bbb, int ccc);

// expected-warning@+3 {{parameter 'a' is already documented}}
// expected-note@+1 {{previous documentation}}
/// \param a Aaa.
/// \param a Aaa.
int test_param21(int a);

// expected-warning@+4 {{parameter 'x2' is already documented}}
// expected-note@+2 {{previous documentation}}
/// \param x1 Aaa.
/// \param x2 Bbb.
/// \param x2 Ccc.
int test_param22(int x1, int x2, int x3);

//===---
// Test that we treat typedefs to some non-function types as functions for the
// purposes of documentation comment parsing.
//===---

namespace foo {
  inline namespace bar {
    template<typename>
    struct function_wrapper {};

    template<unsigned>
    struct not_a_function_wrapper {};
  }
};

<<<<<<< HEAD
=======
// expected-warning@+2 {{parameter 'bbb' not found in the function declaration}} expected-note@+2 {{did you mean 'ccc'?}}
/// \param aaa Meow.
/// \param bbb Bbb.
/// \returns aaa.
typedef int test_function_like_typedef1(int aaa, int ccc);

>>>>>>> b2b84690
// expected-warning@+2 {{parameter 'bbb' not found in the function declaration}} expected-note@+2 {{did you mean 'ccc'?}}
/// \param aaa Meow.
/// \param bbb Bbb.
/// \returns aaa.
<<<<<<< HEAD
typedef int test_function_like_typedef1(int aaa, int ccc);
=======
typedef int (*test_function_like_typedef2)(int aaa, int ccc);
>>>>>>> b2b84690

// expected-warning@+2 {{parameter 'bbb' not found in the function declaration}} expected-note@+2 {{did you mean 'ccc'?}}
/// \param aaa Meow.
/// \param bbb Bbb.
/// \returns aaa.
<<<<<<< HEAD
typedef int (*test_function_like_typedef2)(int aaa, int ccc);
=======
typedef int (* const test_function_like_typedef3)(int aaa, int ccc);
>>>>>>> b2b84690

// expected-warning@+2 {{parameter 'bbb' not found in the function declaration}} expected-note@+2 {{did you mean 'ccc'?}}
/// \param aaa Meow.
/// \param bbb Bbb.
/// \returns aaa.
<<<<<<< HEAD
typedef int (* const test_function_like_typedef3)(int aaa, int ccc);
=======
typedef int (C::*test_function_like_typedef4)(int aaa, int ccc);
>>>>>>> b2b84690

// expected-warning@+2 {{parameter 'bbb' not found in the function declaration}} expected-note@+2 {{did you mean 'ccc'?}}
/// \param aaa Meow.
/// \param bbb Bbb.
/// \returns aaa.
<<<<<<< HEAD
typedef int (C::*test_function_like_typedef4)(int aaa, int ccc);
=======
typedef foo::function_wrapper<int (int aaa, int ccc)> test_function_like_typedef5;
>>>>>>> b2b84690

// expected-warning@+2 {{parameter 'bbb' not found in the function declaration}} expected-note@+2 {{did you mean 'ccc'?}}
/// \param aaa Meow.
/// \param bbb Bbb.
/// \returns aaa.
<<<<<<< HEAD
typedef foo::function_wrapper<int (int aaa, int ccc)> test_function_like_typedef5;

// expected-warning@+2 {{parameter 'bbb' not found in the function declaration}} expected-note@+2 {{did you mean 'ccc'?}}
/// \param aaa Meow.
/// \param bbb Bbb.
/// \returns aaa.
=======
>>>>>>> b2b84690
typedef foo::function_wrapper<int (int aaa, int ccc)> *test_function_like_typedef6;

// expected-warning@+2 {{parameter 'bbb' not found in the function declaration}} expected-note@+2 {{did you mean 'ccc'?}}
/// \param aaa Meow.
/// \param bbb Bbb.
/// \returns aaa.
typedef foo::function_wrapper<int (int aaa, int ccc)> &test_function_like_typedef7;

// expected-warning@+2 {{parameter 'bbb' not found in the function declaration}} expected-note@+2 {{did you mean 'ccc'?}}
/// \param aaa Meow.
/// \param bbb Bbb.
/// \returns aaa.
typedef foo::function_wrapper<int (int aaa, int ccc)> &&test_function_like_typedef8;


typedef int (*test_not_function_like_typedef1)(int aaa);

// expected-warning@+1 {{'\param' command used in a comment that is not attached to a function declaration}}
/// \param aaa Meow.
typedef test_not_function_like_typedef1 test_not_function_like_typedef2;

// rdar://13066276
// Check that the diagnostic uses the same command marker as the comment.
<<<<<<< HEAD
// expected-warning@+1 {{'@param' command used in a comment that is not attached to a function declaration}}
/// @param aaa Meow.
typedef unsigned int test_not_function_like_typedef3;

// expected-warning@+1 {{'\param' command used in a comment that is not attached to a function declaration}}
/// \param aaa Meow.
typedef foo::not_a_function_wrapper<1> test_not_function_like_typedef4;

// expected-warning@+2 {{parameter 'bbb' not found in the function declaration}} expected-note@+2 {{did you mean 'ccc'?}}
/// \param aaa Meow.
/// \param bbb Bbb.
/// \returns aaa.
using test_function_like_using1 = int (int aaa, int ccc);

// expected-warning@+2 {{parameter 'bbb' not found in the function declaration}} expected-note@+2 {{did you mean 'ccc'?}}
/// \param aaa Meow.
/// \param bbb Bbb.
/// \returns aaa.
using test_function_like_using2 = int (*)(int aaa, int ccc);

// expected-warning@+2 {{parameter 'bbb' not found in the function declaration}} expected-note@+2 {{did you mean 'ccc'?}}
/// \param aaa Meow.
/// \param bbb Bbb.
/// \returns aaa.
using test_function_like_using3 = int (* const)(int aaa, int ccc);

// expected-warning@+2 {{parameter 'bbb' not found in the function declaration}} expected-note@+2 {{did you mean 'ccc'?}}
/// \param aaa Meow.
/// \param bbb Bbb.
/// \returns aaa.
using test_function_like_using4 = int (C::*)(int aaa, int ccc);

// expected-warning@+2 {{parameter 'bbb' not found in the function declaration}} expected-note@+2 {{did you mean 'ccc'?}}
/// \param aaa Meow.
/// \param bbb Bbb.
/// \returns aaa.
using test_function_like_using5 = foo::function_wrapper<int (int aaa, int ccc)>;

// expected-warning@+2 {{parameter 'bbb' not found in the function declaration}} expected-note@+2 {{did you mean 'ccc'?}}
/// \param aaa Meow.
/// \param bbb Bbb.
/// \returns aaa.
using test_function_like_using6 = foo::function_wrapper<int (int aaa, int ccc)> *;

// expected-warning@+2 {{parameter 'bbb' not found in the function declaration}} expected-note@+2 {{did you mean 'ccc'?}}
/// \param aaa Meow.
/// \param bbb Bbb.
/// \returns aaa.
using test_function_like_using7 = foo::function_wrapper<int (int aaa, int ccc)> &;

// expected-warning@+2 {{parameter 'bbb' not found in the function declaration}} expected-note@+2 {{did you mean 'ccc'?}}
/// \param aaa Meow.
/// \param bbb Bbb.
/// \returns aaa.
using test_function_like_using8 = foo::function_wrapper<int (int aaa, int ccc)> &&;

// expected-warning@+4 {{template parameter 'U' not found in the template declaration}} expected-note@+4 {{did you mean 'T'?}}
// expected-warning@+2 {{parameter 'bbb' not found in the function declaration}} expected-note@+2 {{did you mean 'ccc'?}}
/// \param aaa Meow.
/// \param bbb Bbb.
/// \tparam U Uuu.
template<typename T>
using test_function_like_using9 = int(T aaa, int ccc);

// expected-warning@+4 {{template parameter 'U' not found in the template declaration}} expected-note@+4 {{did you mean 'T'?}}
// expected-warning@+2 {{parameter 'bbb' not found in the function declaration}} expected-note@+2 {{did you mean 'ccc'?}}
/// \param aaa Meow.
/// \param bbb Bbb.
/// \tparam U Uuu.
template<typename T>
using test_function_like_using10 = int (*)(T aaa, int ccc);

// expected-warning@+4 {{template parameter 'U' not found in the template declaration}} expected-note@+4 {{did you mean 'T'?}}
// expected-warning@+2 {{parameter 'bbb' not found in the function declaration}} expected-note@+2 {{did you mean 'ccc'?}}
/// \param aaa Meow.
/// \param bbb Bbb.
/// \tparam U Uuu.
template<typename T>
using test_function_like_using11 = foo::function_wrapper<int (T aaa, int ccc)>;

// expected-warning@+4 {{template parameter 'U' not found in the template declaration}} expected-note@+4 {{did you mean 'T'?}}
// expected-warning@+2 {{parameter 'bbb' not found in the function declaration}} expected-note@+2 {{did you mean 'ccc'?}}
/// \param aaa Meow.
/// \param bbb Bbb.
/// \tparam U Uuu.
template<typename T>
using test_function_like_using12 = foo::function_wrapper<int (T aaa, int ccc)> *;

using test_not_function_like_using1 = int (*)(int aaa);

// expected-warning@+1 {{'\param' command used in a comment that is not attached to a function declaration}}
/// \param aaa Meow.
using test_not_function_like_using2 = test_not_function_like_using1;

// Check that the diagnostic uses the same command marker as the comment.
// expected-warning@+1 {{'@param' command used in a comment that is not attached to a function declaration}}
/// @param aaa Meow.
using test_not_function_like_using3 = unsigned int;

=======
// expected-warning@+1 {{'@param' command used in a comment that is not attached to a function declaration}}
/// @param aaa Meow.
typedef unsigned int test_not_function_like_typedef3;

// expected-warning@+1 {{'\param' command used in a comment that is not attached to a function declaration}}
/// \param aaa Meow.
typedef foo::not_a_function_wrapper<1> test_not_function_like_typedef4;

// expected-warning@+2 {{parameter 'bbb' not found in the function declaration}} expected-note@+2 {{did you mean 'ccc'?}}
/// \param aaa Meow.
/// \param bbb Bbb.
/// \returns aaa.
using test_function_like_using1 = int (int aaa, int ccc);

// expected-warning@+2 {{parameter 'bbb' not found in the function declaration}} expected-note@+2 {{did you mean 'ccc'?}}
/// \param aaa Meow.
/// \param bbb Bbb.
/// \returns aaa.
using test_function_like_using2 = int (*)(int aaa, int ccc);

// expected-warning@+2 {{parameter 'bbb' not found in the function declaration}} expected-note@+2 {{did you mean 'ccc'?}}
/// \param aaa Meow.
/// \param bbb Bbb.
/// \returns aaa.
using test_function_like_using3 = int (* const)(int aaa, int ccc);

// expected-warning@+2 {{parameter 'bbb' not found in the function declaration}} expected-note@+2 {{did you mean 'ccc'?}}
/// \param aaa Meow.
/// \param bbb Bbb.
/// \returns aaa.
using test_function_like_using4 = int (C::*)(int aaa, int ccc);

// expected-warning@+2 {{parameter 'bbb' not found in the function declaration}} expected-note@+2 {{did you mean 'ccc'?}}
/// \param aaa Meow.
/// \param bbb Bbb.
/// \returns aaa.
using test_function_like_using5 = foo::function_wrapper<int (int aaa, int ccc)>;

// expected-warning@+2 {{parameter 'bbb' not found in the function declaration}} expected-note@+2 {{did you mean 'ccc'?}}
/// \param aaa Meow.
/// \param bbb Bbb.
/// \returns aaa.
using test_function_like_using6 = foo::function_wrapper<int (int aaa, int ccc)> *;

// expected-warning@+2 {{parameter 'bbb' not found in the function declaration}} expected-note@+2 {{did you mean 'ccc'?}}
/// \param aaa Meow.
/// \param bbb Bbb.
/// \returns aaa.
using test_function_like_using7 = foo::function_wrapper<int (int aaa, int ccc)> &;

// expected-warning@+2 {{parameter 'bbb' not found in the function declaration}} expected-note@+2 {{did you mean 'ccc'?}}
/// \param aaa Meow.
/// \param bbb Bbb.
/// \returns aaa.
using test_function_like_using8 = foo::function_wrapper<int (int aaa, int ccc)> &&;

// expected-warning@+4 {{template parameter 'U' not found in the template declaration}} expected-note@+4 {{did you mean 'T'?}}
// expected-warning@+2 {{parameter 'bbb' not found in the function declaration}} expected-note@+2 {{did you mean 'ccc'?}}
/// \param aaa Meow.
/// \param bbb Bbb.
/// \tparam U Uuu.
template<typename T>
using test_function_like_using9 = int(T aaa, int ccc);

// expected-warning@+4 {{template parameter 'U' not found in the template declaration}} expected-note@+4 {{did you mean 'T'?}}
// expected-warning@+2 {{parameter 'bbb' not found in the function declaration}} expected-note@+2 {{did you mean 'ccc'?}}
/// \param aaa Meow.
/// \param bbb Bbb.
/// \tparam U Uuu.
template<typename T>
using test_function_like_using10 = int (*)(T aaa, int ccc);

// expected-warning@+4 {{template parameter 'U' not found in the template declaration}} expected-note@+4 {{did you mean 'T'?}}
// expected-warning@+2 {{parameter 'bbb' not found in the function declaration}} expected-note@+2 {{did you mean 'ccc'?}}
/// \param aaa Meow.
/// \param bbb Bbb.
/// \tparam U Uuu.
template<typename T>
using test_function_like_using11 = foo::function_wrapper<int (T aaa, int ccc)>;

// expected-warning@+4 {{template parameter 'U' not found in the template declaration}} expected-note@+4 {{did you mean 'T'?}}
// expected-warning@+2 {{parameter 'bbb' not found in the function declaration}} expected-note@+2 {{did you mean 'ccc'?}}
/// \param aaa Meow.
/// \param bbb Bbb.
/// \tparam U Uuu.
template<typename T>
using test_function_like_using12 = foo::function_wrapper<int (T aaa, int ccc)> *;

using test_not_function_like_using1 = int (*)(int aaa);

// expected-warning@+1 {{'\param' command used in a comment that is not attached to a function declaration}}
/// \param aaa Meow.
using test_not_function_like_using2 = test_not_function_like_using1;

// Check that the diagnostic uses the same command marker as the comment.
// expected-warning@+1 {{'@param' command used in a comment that is not attached to a function declaration}}
/// @param aaa Meow.
using test_not_function_like_using3 = unsigned int;

>>>>>>> b2b84690
// expected-warning@+1 {{'\param' command used in a comment that is not attached to a function declaration}}
/// \param aaa Meow.
using test_not_function_like_using4 = foo::not_a_function_wrapper<1>;

/// \param aaa Aaa
/// \param ... Vararg
int test_vararg_param1(int aaa, ...);

/// \param ... Vararg
int test_vararg_param2(...);

// expected-warning@+1 {{parameter '...' not found in the function declaration}} expected-note@+1 {{did you mean 'aaa'?}}
/// \param ... Vararg
int test_vararg_param3(int aaa);

// expected-warning@+1 {{parameter '...' not found in the function declaration}}
/// \param ... Vararg
int test_vararg_param4();


/// \param aaa Aaa
/// \param ... Vararg
template<typename T>
int test_template_vararg_param1(int aaa, ...);

/// \param ... Vararg
template<typename T>
int test_template_vararg_param2(...);

// expected-warning@+1 {{parameter '...' not found in the function declaration}} expected-note@+1 {{did you mean 'aaa'?}}
/// \param ... Vararg
template<typename T>
int test_template_vararg_param3(int aaa);

// expected-warning@+1 {{parameter '...' not found in the function declaration}}
/// \param ... Vararg
template<typename T>
int test_template_vararg_param4();


// expected-warning@+1 {{'\tparam' command used in a comment that is not attached to a template declaration}}
/// \tparam T Aaa
int test_tparam1;

// expected-warning@+1 {{'\tparam' command used in a comment that is not attached to a template declaration}}
/// \tparam T Aaa
void test_tparam2(int aaa);

// expected-warning@+1 {{empty paragraph passed to '\tparam' command}}
/// \tparam
/// \param aaa Blah blah
template<typename T>
void test_tparam3(T aaa);

// expected-warning@+1 {{template parameter 'T' not found in the template declaration}} expected-note@+1 {{did you mean 'TT'?}}
/// \tparam T Aaa
template<typename TT>
void test_tparam4(TT aaa);

// expected-warning@+1 {{template parameter 'T' not found in the template declaration}} expected-note@+1 {{did you mean 'TT'?}}
/// \tparam T Aaa
template<typename TT>
class test_tparam5 {
  // expected-warning@+1 {{template parameter 'T' not found in the template declaration}} expected-note@+1 {{did you mean 'TTT'?}}
  /// \tparam T Aaa
  template<typename TTT>
  void test_tparam6(TTT aaa);
};

/// \tparam T1 Aaa
/// \tparam T2 Bbb
template<typename T1, typename T2>
void test_tparam7(T1 aaa, T2 bbb);

// expected-warning@+1 {{template parameter 'SomTy' not found in the template declaration}} expected-note@+1 {{did you mean 'SomeTy'?}}
/// \tparam SomTy Aaa
/// \tparam OtherTy Bbb
template<typename SomeTy, typename OtherTy>
void test_tparam8(SomeTy aaa, OtherTy bbb);

// expected-warning@+2 {{template parameter 'T1' is already documented}} expected-note@+1 {{previous documentation}}
/// \tparam T1 Aaa
/// \tparam T1 Bbb
template<typename T1, typename T2>
void test_tparam9(T1 aaa, T2 bbb);

/// \tparam T Aaa
/// \tparam TT Bbb
template<template<typename T> class TT>
void test_tparam10(TT<int> aaa);

/// \tparam T Aaa
/// \tparam TT Bbb
/// \tparam TTT Ccc
template<template<template<typename T> class TT, class C> class TTT>
void test_tparam11();

/// \tparam I Aaa
template<int I>
void test_tparam12();

template<typename T, typename U>
class test_tparam13 { };

/// \tparam T Aaa
template<typename T>
using test_tparam14 = test_tparam13<T, int>;

// expected-warning@+1 {{template parameter 'U' not found in the template declaration}} expected-note@+1 {{did you mean 'T'?}}
/// \tparam U Aaa
template<typename T>
using test_tparam15 = test_tparam13<T, int>;

// ----

/// \tparam T Aaa
template<typename T>
class test_tparam16 { };

typedef test_tparam16<int> test_tparam17;
typedef test_tparam16<double> test_tparam18;

// ----

template<typename T>
class test_tparam19;

typedef test_tparam19<int> test_tparam20;
typedef test_tparam19<double> test_tparam21;

/// \tparam T Aaa
template<typename T>
class test_tparam19 { };

// ----

// expected-warning@+1 {{'@tparam' command used in a comment that is not attached to a template declaration}}
/// @tparam T Aaa
int test_tparam22;

// ----


/// Aaa
/// \deprecated Bbb
void test_deprecated_1(int a) __attribute__((deprecated));

// We don't want \deprecated to warn about empty paragraph.  It is fine to use
// \deprecated by itself without explanations.

/// Aaa
/// \deprecated
void test_deprecated_2(int a) __attribute__((deprecated));

/// Aaa
/// \deprecated
void test_deprecated_3(int a) __attribute__((availability(macosx,introduced=10.4)));

/// Aaa
/// \deprecated
void test_deprecated_4(int a) __attribute__((unavailable));

// expected-warning@+2 {{declaration is marked with '\deprecated' command but does not have a deprecation attribute}} expected-note@+3 {{add a deprecation attribute to the declaration to silence this warning}}
/// Aaa
/// \deprecated
void test_deprecated_5(int a);

// expected-warning@+2 {{declaration is marked with '\deprecated' command but does not have a deprecation attribute}} expected-note@+3 {{add a deprecation attribute to the declaration to silence this warning}}
/// Aaa
/// \deprecated
void test_deprecated_6(int a) {
}

// expected-warning@+2 {{declaration is marked with '\deprecated' command but does not have a deprecation attribute}}
/// Aaa
/// \deprecated
template<typename T>
void test_deprecated_7(T aaa);


// rdar://12397511
// expected-note@+2 {{previous command '\headerfile' here}}
// expected-warning@+2 {{duplicated command '\headerfile'}}
/// \headerfile ""
/// \headerfile foo.h
int test__headerfile_1(int a);


/// \invariant aaa
void test_invariant_1(int a);

// expected-warning@+1 {{empty paragraph passed to '\invariant' command}}
/// \invariant
void test_invariant_2(int a);


// no-warning
/// \returns Aaa
int test_returns_right_decl_1(int);

class test_returns_right_decl_2 {
  // no-warning
  /// \returns Aaa
  int test_returns_right_decl_3(int);
};

// no-warning
/// \returns Aaa
template<typename T>
int test_returns_right_decl_4(T aaa);

// no-warning
/// \returns Aaa
template<>
int test_returns_right_decl_4(int aaa);

/// \returns Aaa
template<typename T>
T test_returns_right_decl_5(T aaa);

// expected-warning@+1 {{'\returns' command used in a comment that is not attached to a function or method declaration}}
/// \returns Aaa
int test_returns_wrong_decl_1_backslash;

// rdar://13066276
// Check that the diagnostic uses the same command marker as the comment.
// expected-warning@+1 {{'@returns' command used in a comment that is not attached to a function or method declaration}}
/// @returns Aaa
int test_returns_wrong_decl_1_at;

// expected-warning@+1 {{'\return' command used in a comment that is not attached to a function or method declaration}}
/// \return Aaa
int test_returns_wrong_decl_2;

// expected-warning@+1 {{'\result' command used in a comment that is not attached to a function or method declaration}}
/// \result Aaa
int test_returns_wrong_decl_3;

// expected-warning@+1 {{'\returns' command used in a comment that is attached to a function returning void}}
/// \returns Aaa
void test_returns_wrong_decl_4(int);

// expected-warning@+1 {{'\returns' command used in a comment that is attached to a function returning void}}
/// \returns Aaa
template<typename T>
void test_returns_wrong_decl_5(T aaa);

// expected-warning@+1 {{'\returns' command used in a comment that is attached to a function returning void}}
/// \returns Aaa
template<>
void test_returns_wrong_decl_5(int aaa);

// expected-warning@+1 {{'\returns' command used in a comment that is not attached to a function or method declaration}}
/// \returns Aaa
struct test_returns_wrong_decl_6 { };

// expected-warning@+1 {{'\returns' command used in a comment that is not attached to a function or method declaration}}
/// \returns Aaa
class test_returns_wrong_decl_7 {
  // expected-warning@+1 {{'\returns' command used in a comment that is attached to a constructor}}
  /// \returns Aaa
  test_returns_wrong_decl_7();

  // expected-warning@+1 {{'\returns' command used in a comment that is attached to a destructor}}
  /// \returns Aaa
  ~test_returns_wrong_decl_7();
};

// expected-warning@+1 {{'\returns' command used in a comment that is not attached to a function or method declaration}}
/// \returns Aaa
enum test_returns_wrong_decl_8 {
  // expected-warning@+1 {{'\returns' command used in a comment that is not attached to a function or method declaration}}
  /// \returns Aaa
  test_returns_wrong_decl_9
};

// expected-warning@+1 {{'\returns' command used in a comment that is not attached to a function or method declaration}}
/// \returns Aaa
namespace test_returns_wrong_decl_10 { };

// rdar://13094352
// expected-warning@+1 {{'@function' command should be used in a comment attached to a function declaration}}
/*!	@function test_function
*/
typedef unsigned int Base64Flags;
unsigned test_function(Base64Flags inFlags);

// expected-warning@+1 {{'@callback' command should be used in a comment attached to a pointer to function declaration}}
/*! @callback test_callback
*/
typedef unsigned int BaseFlags;
unsigned (*test_callback)(BaseFlags inFlags);

// expected-warning@+1 {{'\endverbatim' command does not terminate a verbatim text block}}
/// \endverbatim
int test_verbatim_1();

// expected-warning@+1 {{'\endcode' command does not terminate a verbatim text block}}
/// \endcode
int test_verbatim_2();

// FIXME: we give a bad diagnostic here because we throw away non-documentation
// comments early.
//
// expected-warning@+3 {{'\endcode' command does not terminate a verbatim text block}}
/// \code
//  foo
/// \endcode
int test_verbatim_3();


// expected-warning@+1 {{empty paragraph passed to '\brief' command}}
int test1; ///< \brief\author Aaa

// expected-warning@+2 {{empty paragraph passed to '\brief' command}}
// expected-warning@+2 {{empty paragraph passed to '\brief' command}}
int test2, ///< \brief\author Aaa
    test3; ///< \brief\author Aaa

// expected-warning@+1 {{empty paragraph passed to '\brief' command}}
int test4; ///< \brief
           ///< \author Aaa


class TestRelates {};

/// \relates TestRelates
/// \brief Aaa
void test_relates_1();

/// \related TestRelates
/// \brief Aaa
void test_relates_2();

/// \relatesalso TestRelates
/// \brief Aaa
void test_relates_3();

/// \relatedalso TestRelates
/// \brief Aaa
void test_relates_4();


// Check that we attach the comment to the declaration during parsing in the
// following cases.  The test is based on the fact that we don't parse
// documentation comments that are not attached to anything.

// expected-warning@+1 {{empty paragraph passed to '\brief' command}}
/// \brief\author Aaa
int test_attach1;

// expected-warning@+1 {{empty paragraph passed to '\brief' command}}
/// \brief\author Aaa
int test_attach2(int);

// expected-warning@+1 {{empty paragraph passed to '\brief' command}}
/// \brief\author Aaa
struct test_attach3 {
  // expected-warning@+1 {{empty paragraph passed to '\brief' command}}
  /// \brief\author Aaa
  int test_attach4;

  // expected-warning@+1 {{empty paragraph passed to '\brief' command}}
  int test_attach5; ///< \brief\author Aaa

  // expected-warning@+1 {{empty paragraph passed to '\brief' command}}
  /// \brief\author Aaa
  int test_attach6(int);
};

// expected-warning@+1 {{empty paragraph passed to '\brief' command}}
/// \brief\author Aaa
class test_attach7 {
  // expected-warning@+1 {{empty paragraph passed to '\brief' command}}
  /// \brief\author Aaa
  int test_attach8;

  // expected-warning@+1 {{empty paragraph passed to '\brief' command}}
  int test_attach9; ///< \brief\author Aaa

  // expected-warning@+1 {{empty paragraph passed to '\brief' command}}
  /// \brief\author Aaa
  int test_attach10(int);
};

// expected-warning@+1 {{empty paragraph passed to '\brief' command}}
/// \brief\author Aaa
enum test_attach9 {
  // expected-warning@+1 {{empty paragraph passed to '\brief' command}}
  /// \brief\author Aaa
  test_attach10,

  // expected-warning@+1 {{empty paragraph passed to '\brief' command}}
  test_attach11 ///< \brief\author Aaa
};

// expected-warning@+1 {{empty paragraph passed to '\brief' command}}
/// \brief\author Aaa
struct test_noattach12 *test_attach13;

// expected-warning@+1 {{empty paragraph passed to '\brief' command}}
/// \brief\author Aaa
typedef struct test_noattach14 *test_attach15;

// expected-warning@+1 {{empty paragraph passed to '\brief' command}}
/// \brief\author Aaa
typedef struct test_attach16 { int a; } test_attach17;

struct S { int a; };

// expected-warning@+1 {{empty paragraph passed to '\brief' command}}
/// \brief\author Aaa
struct S *test_attach18;

// expected-warning@+1 {{empty paragraph passed to '\brief' command}}
/// \brief\author Aaa
typedef struct S *test_attach19;

// expected-warning@+1 {{empty paragraph passed to '\brief' command}}
/// \brief\author Aaa
struct test_attach20;

// expected-warning@+1 {{empty paragraph passed to '\brief' command}}
/// \brief\author Aaa
typedef struct test_attach21 {
  // expected-warning@+1 {{empty paragraph passed to '\brief' command}}
  /// \brief\author Aaa
  int test_attach22;
} test_attach23;

// expected-warning@+1 {{empty paragraph passed to '\brief' command}}
/// \brief\author Aaa
namespace test_attach24 {
  // expected-warning@+1 {{empty paragraph passed to '\brief' command}}
  /// \brief\author Aaa
  namespace test_attach25 {
  }
}

// expected-warning@+1 {{empty paragraph passed to '\brief' command}}
/// \brief\author Aaa
/// \tparam T Aaa
template<typename T>
void test_attach26(T aaa);

// expected-warning@+1 {{empty paragraph passed to '\brief' command}}
/// \brief\author Aaa
/// \tparam T Aaa
template<typename T, typename U>
void test_attach27(T aaa, U bbb);

// expected-warning@+2 {{empty paragraph passed to '\brief' command}}
// expected-warning@+2 {{template parameter 'T' not found in the template declaration}}
/// \brief\author Aaa
/// \tparam T Aaa
template<>
void test_attach27(int aaa, int bbb);

// expected-warning@+1 {{empty paragraph passed to '\brief' command}}
/// \brief\author Aaa
/// \tparam T Aaa
template<typename T>
class test_attach28 {
  T aaa;
};

// expected-warning@+1 {{empty paragraph passed to '\brief' command}}
/// \brief\author Aaa
using test_attach29 = test_attach28<int>;

// expected-warning@+1 {{empty paragraph passed to '\brief' command}}
/// \brief\author Aaa
/// \tparam T Aaa
template<typename T, typename U>
class test_attach30 { };

// expected-warning@+1 {{empty paragraph passed to '\brief' command}}
/// \brief\author Aaa
/// \tparam T Aaa
template<typename T>
class test_attach30<T, int> { };

// expected-warning@+1 {{empty paragraph passed to '\brief' command}}
/// \brief\author Aaa
template<>
class test_attach30<int, int> { };

// expected-warning@+1 {{empty paragraph passed to '\brief' command}}
/// \brief\author Aaa
template<typename T>
using test_attach31 = test_attach30<T, int>;

// expected-warning@+1 {{empty paragraph passed to '\brief' command}}
/// \brief\author Aaa
/// \tparam T Aaa
template<typename T, typename U, typename V>
class test_attach32 { };

// expected-warning@+1 {{empty paragraph passed to '\brief' command}}
/// \brief\author Aaa
/// \tparam T Aaa
template<typename T, typename U>
class test_attach32<T, U, int> { };

// expected-warning@+1 {{empty paragraph passed to '\brief' command}}
/// \brief\author Aaa
/// \tparam T Aaa
template<typename T>
class test_attach32<T, int, int> { };

// expected-warning@+2 {{empty paragraph passed to '\brief' command}}
// expected-warning@+2 {{template parameter 'T' not found in the template declaration}}
/// \brief\author Aaa
/// \tparam T Aaa
template<>
class test_attach32<int, int, int> { };

// expected-warning@+1 {{empty paragraph passed to '\brief' command}}
/// \brief\author Aaa
class test_attach33 {
  // expected-warning@+1 {{empty paragraph passed to '\brief' command}}
  /// \brief\author Aaa
  /// \tparam T Aaa
  template<typename T, typename U>
  void test_attach34(T aaa, U bbb);
};

template<typename T>
class test_attach35 {
  // expected-warning@+2 {{empty paragraph passed to '\brief' command}}
  // expected-warning@+2 {{template parameter 'T' not found in the template declaration}}
  /// \brief\author Aaa
  /// \tparam T Aaa
  template<typename TT, typename UU>
  void test_attach36(TT aaa, UU bbb);
};

// expected-warning@+2 {{empty paragraph passed to '\brief' command}}
// expected-warning@+2 {{template parameter 'T' not found in the template declaration}}
/// \brief\author Aaa
/// \tparam T Aaa
template<> template<>
void test_attach35<int>::test_attach36(int aaa, int bbb) {}

template<typename T>
class test_attach37 {
  // expected-warning@+2 {{empty paragraph passed to '\brief' command}}
  // expected-warning@+2 {{'\tparam' command used in a comment that is not attached to a template declaration}}
  /// \brief\author Aaa
  /// \tparam T Aaa
  void test_attach38(int aaa, int bbb);

  void test_attach39(int aaa, int bbb);
};

// expected-warning@+2 {{empty paragraph passed to '\brief' command}}
// expected-warning@+2 {{template parameter 'T' not found in the template declaration}}
/// \brief\author Aaa
/// \tparam T Aaa
template<>
void test_attach37<int>::test_attach38(int aaa, int bbb) {}

// expected-warning@+1 {{empty paragraph passed to '\brief' command}}
/// \brief\author Aaa
/// \tparam T Aaa
template<typename T>
void test_attach37<T>::test_attach39(int aaa, int bbb) {}

// We used to emit warning that parameter 'a' is not found because we parsed
// the comment in context of the redeclaration which does not have parameter
// names.
template <typename T>
struct test_attach38 {
  /*!
    \param a  First param
    \param b  Second param
  */
  template <typename B>
  void test_attach39(T a, B b);
};

template <>
template <typename B>
void test_attach38<int>::test_attach39(int, B);


// PR13411, reduced.  We used to crash on this.
/**
 * @code Aaa.
 */
void test_nocrash1(int);

// We used to crash on this.
// expected-warning@+2 {{empty paragraph passed to '\param' command}}
// expected-warning@+1 {{empty paragraph passed to '\brief' command}}
/// \param\brief
void test_nocrash2(int);

// PR13593, example 1 and 2

/**
* Bla.
*/
template <typename>
void test_nocrash3();

/// Foo
template <typename, typename>
void test_nocrash4() { }

template <typename>
void test_nocrash3()
{
}

// PR13593, example 3

/**
 * aaa
 */
template <typename T>
inline T test_nocrash5(T a1)
{
    return a1;
}

///
//,

inline void test_nocrash6()
{
    test_nocrash5(1);
}

// We used to crash on this.

/*!
  Blah.
*/
typedef const struct test_nocrash7 * test_nocrash8;

// We used to crash on this.

// expected-warning@+1 {{unknown command tag name}}
/// aaa \unknown aaa \unknown aaa
int test_nocrash9;

// We used to crash on this.  PR15068

// expected-warning@+2 {{empty paragraph passed to '@param' command}}
// expected-warning@+2 {{empty paragraph passed to '@param' command}}
///@param x
///@param y
int test_nocrash10(int x, int y);

// expected-warning@+2 {{empty paragraph passed to '@param' command}} expected-warning@+2 {{parameter 'x' not found in the function declaration}}
// expected-warning@+2 {{empty paragraph passed to '@param' command}} expected-warning@+2 {{parameter 'y' not found in the function declaration}}
///@param x
///@param y
int test_nocrash11();

// expected-warning@+3 {{empty paragraph passed to '@param' command}} expected-warning@+3 {{parameter 'x' not found in the function declaration}}
// expected-warning@+3 {{empty paragraph passed to '@param' command}} expected-warning@+3 {{parameter 'y' not found in the function declaration}}
/**
@param x
@param y
**/
int test_nocrash12();

// expected-warning@+2 {{empty paragraph passed to '@param' command}}
// expected-warning@+1 {{empty paragraph passed to '@param' command}}
///@param x@param y
int test_nocrash13(int x, int y);

/**
 * \verbatim
 * Aaa
 **/
int test_nocrash14();

// rdar://12379114
// expected-warning@+2 {{'@union' command should not be used in a comment attached to a non-union declaration}}
/*!
   @union U This is new 
*/
struct U { int iS; };

/*!
  @union U1
*/
union U1 {int i; };

// expected-warning@+2 {{'@struct' command should not be used in a comment attached to a non-struct declaration}}
/*!
 @struct S2
*/
union S2 {};

/*!
  @class C1
*/
class C1;

/*!
  @struct S3;
*/
class S3;

// rdar://14124702
//----------------------------------------------------------------------
/// @class Predicate Predicate.h "lldb/Host/Predicate.h"
/// @brief A C++ wrapper class for providing threaded access to a value
/// of type T.
///
/// A templatized class.
/// specified values.
//----------------------------------------------------------------------
template <class T, class T1>
class Predicate
{
};

//----------------------------------------------------------------------
/// @class Predicate<int, char> Predicate.h "lldb/Host/Predicate.h"
/// @brief A C++ wrapper class for providing threaded access to a value
/// of type T.
///
/// A template specialization class.
//----------------------------------------------------------------------
template<> class Predicate<int, char>
{
};

//----------------------------------------------------------------------
/// @class Predicate<T, int> Predicate.h "lldb/Host/Predicate.h"
/// @brief A C++ wrapper class for providing threaded access to a value
/// of type T.
///
/// A partial specialization template class.
//----------------------------------------------------------------------
template<class T> class Predicate<T, int>
{
};

/*!     @function test_function
*/
template <class T> T test_function (T arg);

/*!     @function test_function<int>
*/
template <> int test_function<int> (int arg);

namespace AllowParamAndReturnsOnFunctionPointerVars {

/**
 * functionPointerVariable
 *
 * @param i is integer.
 * @returns integer.
 */
int (*functionPointerVariable)(int i);

struct HasFields {
  /**
   * functionPointerField
   *
   * @param i is integer.
   * @returns integer.
   */
  int (*functionPointerField)(int i);
};

// expected-warning@+5 {{'\returns' command used in a comment that is attached to a function returning void}}
/**
 * functionPointerVariable
 *
 * \param p not here.
 * \returns integer.
 */
void (*functionPointerVariableThatLeadsNowhere)();

// Still warn about param/returns commands for variables that don't specify
// the type directly:

/**
 * FunctionPointerTypedef
 *
 * \param i is integer.
 * \returns integer.
 */
typedef int (*FunctionPointerTypedef)(int i);

/**
 * FunctionPointerTypealias
 *
 * \param i is integer.
 * \returns integer.
 */
using FunctionPointerTypealias = int (*)(int i);

// expected-warning@+5 {{'@param' command used in a comment that is not attached to a function declaration}}
// expected-warning@+5 {{'@returns' command used in a comment that is not attached to a function or method declaration}}
/**
 * functionPointerVariable
 *
 * @param i is integer.
 * @returns integer.
 */
FunctionPointerTypedef functionPointerTypedefVariable;

struct HasMoreFields {
  // expected-warning@+5 {{'\param' command used in a comment that is not attached to a function declaration}}
  // expected-warning@+5 {{'\returns' command used in a comment that is not attached to a function or method declaration}}
  /**
   * functionPointerTypealiasField
   *
   * \param i is integer.
   * \returns integer.
   */
  FunctionPointerTypealias functionPointerTypealiasField;
};

<<<<<<< HEAD
}
=======
}

/*!
 * Function pointer typedef with variadic params.
 *
 * @param a
 * works
 *
 * @param ...
 * now should work too.
 */
typedef void (*VariadicFnType)(int a, ...);

/*!
 * Function pointer type alias with variadic params.
 *
 * @param a
 * works
 *
 * @param ...
 * now should work too.
 */
using VariadicFnType2 = void (*)(int a, ...);
>>>>>>> b2b84690
<|MERGE_RESOLUTION|>--- conflicted
+++ resolved
@@ -303,68 +303,40 @@
   }
 };
 
-<<<<<<< HEAD
-=======
 // expected-warning@+2 {{parameter 'bbb' not found in the function declaration}} expected-note@+2 {{did you mean 'ccc'?}}
 /// \param aaa Meow.
 /// \param bbb Bbb.
 /// \returns aaa.
 typedef int test_function_like_typedef1(int aaa, int ccc);
 
->>>>>>> b2b84690
-// expected-warning@+2 {{parameter 'bbb' not found in the function declaration}} expected-note@+2 {{did you mean 'ccc'?}}
-/// \param aaa Meow.
-/// \param bbb Bbb.
-/// \returns aaa.
-<<<<<<< HEAD
-typedef int test_function_like_typedef1(int aaa, int ccc);
-=======
+// expected-warning@+2 {{parameter 'bbb' not found in the function declaration}} expected-note@+2 {{did you mean 'ccc'?}}
+/// \param aaa Meow.
+/// \param bbb Bbb.
+/// \returns aaa.
 typedef int (*test_function_like_typedef2)(int aaa, int ccc);
->>>>>>> b2b84690
-
-// expected-warning@+2 {{parameter 'bbb' not found in the function declaration}} expected-note@+2 {{did you mean 'ccc'?}}
-/// \param aaa Meow.
-/// \param bbb Bbb.
-/// \returns aaa.
-<<<<<<< HEAD
-typedef int (*test_function_like_typedef2)(int aaa, int ccc);
-=======
+
+// expected-warning@+2 {{parameter 'bbb' not found in the function declaration}} expected-note@+2 {{did you mean 'ccc'?}}
+/// \param aaa Meow.
+/// \param bbb Bbb.
+/// \returns aaa.
 typedef int (* const test_function_like_typedef3)(int aaa, int ccc);
->>>>>>> b2b84690
-
-// expected-warning@+2 {{parameter 'bbb' not found in the function declaration}} expected-note@+2 {{did you mean 'ccc'?}}
-/// \param aaa Meow.
-/// \param bbb Bbb.
-/// \returns aaa.
-<<<<<<< HEAD
-typedef int (* const test_function_like_typedef3)(int aaa, int ccc);
-=======
+
+// expected-warning@+2 {{parameter 'bbb' not found in the function declaration}} expected-note@+2 {{did you mean 'ccc'?}}
+/// \param aaa Meow.
+/// \param bbb Bbb.
+/// \returns aaa.
 typedef int (C::*test_function_like_typedef4)(int aaa, int ccc);
->>>>>>> b2b84690
-
-// expected-warning@+2 {{parameter 'bbb' not found in the function declaration}} expected-note@+2 {{did you mean 'ccc'?}}
-/// \param aaa Meow.
-/// \param bbb Bbb.
-/// \returns aaa.
-<<<<<<< HEAD
-typedef int (C::*test_function_like_typedef4)(int aaa, int ccc);
-=======
+
+// expected-warning@+2 {{parameter 'bbb' not found in the function declaration}} expected-note@+2 {{did you mean 'ccc'?}}
+/// \param aaa Meow.
+/// \param bbb Bbb.
+/// \returns aaa.
 typedef foo::function_wrapper<int (int aaa, int ccc)> test_function_like_typedef5;
->>>>>>> b2b84690
-
-// expected-warning@+2 {{parameter 'bbb' not found in the function declaration}} expected-note@+2 {{did you mean 'ccc'?}}
-/// \param aaa Meow.
-/// \param bbb Bbb.
-/// \returns aaa.
-<<<<<<< HEAD
-typedef foo::function_wrapper<int (int aaa, int ccc)> test_function_like_typedef5;
-
-// expected-warning@+2 {{parameter 'bbb' not found in the function declaration}} expected-note@+2 {{did you mean 'ccc'?}}
-/// \param aaa Meow.
-/// \param bbb Bbb.
-/// \returns aaa.
-=======
->>>>>>> b2b84690
+
+// expected-warning@+2 {{parameter 'bbb' not found in the function declaration}} expected-note@+2 {{did you mean 'ccc'?}}
+/// \param aaa Meow.
+/// \param bbb Bbb.
+/// \returns aaa.
 typedef foo::function_wrapper<int (int aaa, int ccc)> *test_function_like_typedef6;
 
 // expected-warning@+2 {{parameter 'bbb' not found in the function declaration}} expected-note@+2 {{did you mean 'ccc'?}}
@@ -388,7 +360,6 @@
 
 // rdar://13066276
 // Check that the diagnostic uses the same command marker as the comment.
-<<<<<<< HEAD
 // expected-warning@+1 {{'@param' command used in a comment that is not attached to a function declaration}}
 /// @param aaa Meow.
 typedef unsigned int test_not_function_like_typedef3;
@@ -488,107 +459,6 @@
 /// @param aaa Meow.
 using test_not_function_like_using3 = unsigned int;
 
-=======
-// expected-warning@+1 {{'@param' command used in a comment that is not attached to a function declaration}}
-/// @param aaa Meow.
-typedef unsigned int test_not_function_like_typedef3;
-
-// expected-warning@+1 {{'\param' command used in a comment that is not attached to a function declaration}}
-/// \param aaa Meow.
-typedef foo::not_a_function_wrapper<1> test_not_function_like_typedef4;
-
-// expected-warning@+2 {{parameter 'bbb' not found in the function declaration}} expected-note@+2 {{did you mean 'ccc'?}}
-/// \param aaa Meow.
-/// \param bbb Bbb.
-/// \returns aaa.
-using test_function_like_using1 = int (int aaa, int ccc);
-
-// expected-warning@+2 {{parameter 'bbb' not found in the function declaration}} expected-note@+2 {{did you mean 'ccc'?}}
-/// \param aaa Meow.
-/// \param bbb Bbb.
-/// \returns aaa.
-using test_function_like_using2 = int (*)(int aaa, int ccc);
-
-// expected-warning@+2 {{parameter 'bbb' not found in the function declaration}} expected-note@+2 {{did you mean 'ccc'?}}
-/// \param aaa Meow.
-/// \param bbb Bbb.
-/// \returns aaa.
-using test_function_like_using3 = int (* const)(int aaa, int ccc);
-
-// expected-warning@+2 {{parameter 'bbb' not found in the function declaration}} expected-note@+2 {{did you mean 'ccc'?}}
-/// \param aaa Meow.
-/// \param bbb Bbb.
-/// \returns aaa.
-using test_function_like_using4 = int (C::*)(int aaa, int ccc);
-
-// expected-warning@+2 {{parameter 'bbb' not found in the function declaration}} expected-note@+2 {{did you mean 'ccc'?}}
-/// \param aaa Meow.
-/// \param bbb Bbb.
-/// \returns aaa.
-using test_function_like_using5 = foo::function_wrapper<int (int aaa, int ccc)>;
-
-// expected-warning@+2 {{parameter 'bbb' not found in the function declaration}} expected-note@+2 {{did you mean 'ccc'?}}
-/// \param aaa Meow.
-/// \param bbb Bbb.
-/// \returns aaa.
-using test_function_like_using6 = foo::function_wrapper<int (int aaa, int ccc)> *;
-
-// expected-warning@+2 {{parameter 'bbb' not found in the function declaration}} expected-note@+2 {{did you mean 'ccc'?}}
-/// \param aaa Meow.
-/// \param bbb Bbb.
-/// \returns aaa.
-using test_function_like_using7 = foo::function_wrapper<int (int aaa, int ccc)> &;
-
-// expected-warning@+2 {{parameter 'bbb' not found in the function declaration}} expected-note@+2 {{did you mean 'ccc'?}}
-/// \param aaa Meow.
-/// \param bbb Bbb.
-/// \returns aaa.
-using test_function_like_using8 = foo::function_wrapper<int (int aaa, int ccc)> &&;
-
-// expected-warning@+4 {{template parameter 'U' not found in the template declaration}} expected-note@+4 {{did you mean 'T'?}}
-// expected-warning@+2 {{parameter 'bbb' not found in the function declaration}} expected-note@+2 {{did you mean 'ccc'?}}
-/// \param aaa Meow.
-/// \param bbb Bbb.
-/// \tparam U Uuu.
-template<typename T>
-using test_function_like_using9 = int(T aaa, int ccc);
-
-// expected-warning@+4 {{template parameter 'U' not found in the template declaration}} expected-note@+4 {{did you mean 'T'?}}
-// expected-warning@+2 {{parameter 'bbb' not found in the function declaration}} expected-note@+2 {{did you mean 'ccc'?}}
-/// \param aaa Meow.
-/// \param bbb Bbb.
-/// \tparam U Uuu.
-template<typename T>
-using test_function_like_using10 = int (*)(T aaa, int ccc);
-
-// expected-warning@+4 {{template parameter 'U' not found in the template declaration}} expected-note@+4 {{did you mean 'T'?}}
-// expected-warning@+2 {{parameter 'bbb' not found in the function declaration}} expected-note@+2 {{did you mean 'ccc'?}}
-/// \param aaa Meow.
-/// \param bbb Bbb.
-/// \tparam U Uuu.
-template<typename T>
-using test_function_like_using11 = foo::function_wrapper<int (T aaa, int ccc)>;
-
-// expected-warning@+4 {{template parameter 'U' not found in the template declaration}} expected-note@+4 {{did you mean 'T'?}}
-// expected-warning@+2 {{parameter 'bbb' not found in the function declaration}} expected-note@+2 {{did you mean 'ccc'?}}
-/// \param aaa Meow.
-/// \param bbb Bbb.
-/// \tparam U Uuu.
-template<typename T>
-using test_function_like_using12 = foo::function_wrapper<int (T aaa, int ccc)> *;
-
-using test_not_function_like_using1 = int (*)(int aaa);
-
-// expected-warning@+1 {{'\param' command used in a comment that is not attached to a function declaration}}
-/// \param aaa Meow.
-using test_not_function_like_using2 = test_not_function_like_using1;
-
-// Check that the diagnostic uses the same command marker as the comment.
-// expected-warning@+1 {{'@param' command used in a comment that is not attached to a function declaration}}
-/// @param aaa Meow.
-using test_not_function_like_using3 = unsigned int;
-
->>>>>>> b2b84690
 // expected-warning@+1 {{'\param' command used in a comment that is not attached to a function declaration}}
 /// \param aaa Meow.
 using test_not_function_like_using4 = foo::not_a_function_wrapper<1>;
@@ -1411,9 +1281,6 @@
   FunctionPointerTypealias functionPointerTypealiasField;
 };
 
-<<<<<<< HEAD
-}
-=======
 }
 
 /*!
@@ -1436,5 +1303,4 @@
  * @param ...
  * now should work too.
  */
-using VariadicFnType2 = void (*)(int a, ...);
->>>>>>> b2b84690
+using VariadicFnType2 = void (*)(int a, ...);