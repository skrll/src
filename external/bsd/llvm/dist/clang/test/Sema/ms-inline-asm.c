// REQUIRES: x86-registered-target
// RUN: %clang_cc1 %s -triple i386-apple-darwin10 -fms-extensions -fasm-blocks -Wno-microsoft -Wunused-label -verify -fsyntax-only

void t1(void) { 
 __asm __asm // expected-error {{__asm used with no assembly instructions}}
}

void f() {
  int foo;
  __asm { 
    mov eax, eax
    .unknowndirective // expected-error {{unknown directive}}
  }
  f();
  __asm {
    mov eax, 1+=2 // expected-error {{unknown token in expression}}
  }
  f();
  __asm {
    mov eax, 1+++ // expected-error {{unknown token in expression}}
  }
  f();
  __asm {
    mov eax, LENGTH bar // expected-error {{unable to lookup expression}}
  }
  f();
  __asm {
    mov eax, SIZE bar // expected-error {{unable to lookup expression}}
  }
  f();
  __asm {
    mov eax, TYPE bar // expected-error {{unable to lookup expression}} expected-error {{use of undeclared label 'bar'}}
  }
}

void rdar15318432(void) {
  // We used to crash on this.  When LLVM called back to Clang to parse a name
  // and do name lookup, if parsing failed, we did not restore the lexer state
  // properly.

  __asm {
    and ecx, ~15
  }

  int x = 0;
  __asm {
    and ecx, x
    and ecx, ~15
  }
}

static int global;

int t2(int *arr, int i) {
  __asm {
    mov eax, arr;
    mov eax, arr[0];
    mov eax, arr[1 + 2];
    mov eax, arr[1 + (2 * 5) - 3 + 1<<1];
  }

<<<<<<< HEAD
  // expected-error@+1 {{cannot use base register with variable reference}}
  __asm { mov eax, arr[ebp + 1 + (2 * 5) - 3 + 1<<1] }
  // expected-error@+1 {{cannot use index register with variable reference}}
  __asm { mov eax, arr[esi * 4] }
=======
>>>>>>> b2b84690
  // expected-error@+1 {{cannot use more than one symbol in memory operand}}
  __asm { mov eax, arr[i] }
  // expected-error@+1 {{cannot use more than one symbol in memory operand}}
  __asm { mov eax, global[i] }

<<<<<<< HEAD
  // FIXME: Why don't we diagnose this?
  // expected-Xerror@+1 {{cannot reference multiple local variables in assembly operand}}
  //__asm mov eax, [arr + i];
=======
  // expected-error@+1 {{cannot use more than one symbol in memory operand}}
  __asm mov eax, [arr + i];
>>>>>>> b2b84690
  return 0;
}

typedef struct {
  int a;
  int b;
} A;

void t3() {
  __asm { mov eax, [eax] UndeclaredId } // expected-error {{unknown token in expression}} expected-error {{use of undeclared label 'UndeclaredId'}}

  // FIXME: Only emit one diagnostic here.
  // expected-error@+3 {{use of undeclared label 'A'}}
  // expected-error@+2 {{unexpected type name 'A': expected expression}}
  // expected-error@+1 {{unknown token in expression}}
  __asm { mov eax, [eax] A }
}

void t4() {
  // The dot in the "intel dot operator" is optional in MSVC.  MSVC also does
  // global field lookup, but we don't.
  __asm { mov eax, [0] A.a }
  __asm { mov eax, [0].A.a }
  __asm { mov eax, [0].a } // expected-error {{Unable to lookup field reference!}}
  __asm { mov eax, fs:[0] A.a }
  __asm { mov eax, fs:[0].A.a }
  __asm { mov eax, fs:[0].a } // expected-error {{Unable to lookup field reference!}}
<<<<<<< HEAD
  __asm { mov eax, fs:[0]. A.a } // expected-error {{Unexpected token type!}}
=======
  __asm { mov eax, fs:[0]. A.a } // expected-error {{unexpected token in argument list}}
>>>>>>> b2b84690
}

void test_operand_size() {
  __asm { call word t4 } // expected-error {{Expected 'PTR' or 'ptr' token!}}
}

__declspec(naked) int t5(int x) { // expected-note {{attribute is here}}
  asm { movl eax, x } // expected-error {{parameter references not allowed in naked functions}} expected-error {{use of undeclared label 'x'}}
  asm { retl }
}

int y;
__declspec(naked) int t6(int x) {
  asm { mov eax, y } // No error.
  asm { ret }
}

void t7() {
  __asm {
    foo: // expected-note {{inline assembly label 'foo' declared here}}
    mov eax, 0
  }
  goto foo; // expected-error {{cannot jump from this goto statement to label 'foo' inside an inline assembly block}}
}

void t8() {
  __asm foo: // expected-note {{inline assembly label 'foo' declared here}}
  __asm mov eax, 0
  goto foo; // expected-error {{cannot jump from this goto statement to label 'foo' inside an inline assembly block}}
}

void t9() {
  goto foo; // expected-error {{cannot jump from this goto statement to label 'foo' inside an inline assembly block}}
  __asm {
    foo: // expected-note {{inline assembly label 'foo' declared here}}
    mov eax, 0
  }
}

void t10() {
  goto foo; // expected-error {{cannot jump from this goto statement to label 'foo' inside an inline assembly block}}
  __asm foo: // expected-note {{inline assembly label 'foo' declared here}}
  __asm mov eax, 0
}

void t11() {
foo:
  __asm mov eax, foo // expected-error {{use of undeclared label 'foo'}} expected-warning {{unused label 'foo'}}
}

void t12() {
  __asm foo:
  __asm bar: // expected-warning {{unused label 'bar'}}
  __asm jmp foo
}<|MERGE_RESOLUTION|>--- conflicted
+++ resolved
@@ -59,26 +59,13 @@
     mov eax, arr[1 + (2 * 5) - 3 + 1<<1];
   }
 
-<<<<<<< HEAD
-  // expected-error@+1 {{cannot use base register with variable reference}}
-  __asm { mov eax, arr[ebp + 1 + (2 * 5) - 3 + 1<<1] }
-  // expected-error@+1 {{cannot use index register with variable reference}}
-  __asm { mov eax, arr[esi * 4] }
-=======
->>>>>>> b2b84690
   // expected-error@+1 {{cannot use more than one symbol in memory operand}}
   __asm { mov eax, arr[i] }
   // expected-error@+1 {{cannot use more than one symbol in memory operand}}
   __asm { mov eax, global[i] }
 
-<<<<<<< HEAD
-  // FIXME: Why don't we diagnose this?
-  // expected-Xerror@+1 {{cannot reference multiple local variables in assembly operand}}
-  //__asm mov eax, [arr + i];
-=======
   // expected-error@+1 {{cannot use more than one symbol in memory operand}}
   __asm mov eax, [arr + i];
->>>>>>> b2b84690
   return 0;
 }
 
@@ -106,11 +93,7 @@
   __asm { mov eax, fs:[0] A.a }
   __asm { mov eax, fs:[0].A.a }
   __asm { mov eax, fs:[0].a } // expected-error {{Unable to lookup field reference!}}
-<<<<<<< HEAD
-  __asm { mov eax, fs:[0]. A.a } // expected-error {{Unexpected token type!}}
-=======
   __asm { mov eax, fs:[0]. A.a } // expected-error {{unexpected token in argument list}}
->>>>>>> b2b84690
 }
 
 void test_operand_size() {
