--- conflicted
+++ resolved
@@ -130,8 +130,4 @@
 
 // We had a problem where we'd skip all attributes that follow a late-parsed
 // attribute in a single __attribute__.
-<<<<<<< HEAD
-void run() __attribute__((guarded_by(mu1), guarded_by(mu1))); // expected-warning 2{{only applies to fields and global variables}}
-=======
-void run() __attribute__((guarded_by(mu1), guarded_by(mu1))); // expected-warning 2{{only applies to non-static data members and global variables}}
->>>>>>> b2b84690
+void run() __attribute__((guarded_by(mu1), guarded_by(mu1))); // expected-warning 2{{only applies to non-static data members and global variables}}