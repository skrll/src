--- conflicted
+++ resolved
@@ -1,14 +1,9 @@
-<<<<<<< HEAD
-// RUN: %clang_cc1 %s -fsyntax-only -verify -pedantic -std=c11
-
-=======
 // RUN: %clang_cc1 %s -fsyntax-only -verify -pedantic -Wextra -std=c11
 // RUN: %clang_cc1 %s -fsyntax-only -triple i686-unknown-unknown -verify -pedantic -Wextra -std=c11
 // RUN: %clang_cc1 %s -fsyntax-only -triple x86_64-unknown-unknown -verify -pedantic -Wextra -std=c11
 
 #include <stdint.h>
 
->>>>>>> b2b84690
 typedef struct S S; // expected-note 4 {{forward declaration of 'struct S'}}
 extern _Atomic(S*) e;
 void a(S* b, void* c) {
@@ -29,12 +24,9 @@
   d -= 1;    // expected-warning {{arithmetic on a pointer to the function type 'void (S *, void *)' (aka 'void (struct S *, void *)') is a GNU extension}}
   (void)(1 + d); // expected-warning {{arithmetic on a pointer to the function type 'void (S *, void *)' (aka 'void (struct S *, void *)') is a GNU extension}}
   e++;       // expected-error {{arithmetic on a pointer to an incomplete type}}
-<<<<<<< HEAD
-=======
   intptr_t i = (intptr_t)b;
   char *f = (char*)0 + i; // expected-warning {{arithmetic on a null pointer treated as a cast from integer to pointer is a GNU extension}}
   // Cases that don't match the GNU inttoptr idiom get a different warning.
   f = (char*)0 - i; // expected-warning {{performing pointer arithmetic on a null pointer has undefined behavior}}
   int *g = (int*)0 + i; // expected-warning {{performing pointer arithmetic on a null pointer has undefined behavior}}
->>>>>>> b2b84690
 }