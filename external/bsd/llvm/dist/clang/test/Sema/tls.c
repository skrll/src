--- conflicted
+++ resolved
@@ -12,19 +12,11 @@
 // RUN: %clang_cc1 -triple x86_64-pc-win32 -fsyntax-only %s
 // RUN: %clang_cc1 -triple i386-pc-win32 -fsyntax-only %s
 
-<<<<<<< HEAD
-// OpenBSD suppports TLS.
-=======
 // OpenBSD supports TLS.
->>>>>>> b2b84690
 // RUN: %clang_cc1 -triple x86_64-pc-openbsd -fsyntax-only %s
 // RUN: %clang_cc1 -triple i386-pc-openbsd -fsyntax-only %s
 
 // Haiku does not support TLS.
 // RUN: not %clang_cc1 -triple i586-pc-haiku -fsyntax-only %s
 
-// Bitrig suppports TLS.
-// RUN: %clang_cc1 -triple x86_64-pc-bitrig -fsyntax-only %s
-// RUN: %clang_cc1 -triple armv6-unknown-bitrig -fsyntax-only %s
-
 __thread int x;