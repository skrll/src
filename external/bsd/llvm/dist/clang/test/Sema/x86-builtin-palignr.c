// RUN: %clang_cc1 -ffreestanding -fsyntax-only -target-feature +ssse3 -target-feature +mmx -verify -triple x86_64-pc-linux-gnu %s
// RUN: %clang_cc1 -ffreestanding -fsyntax-only -target-feature +ssse3 -target-feature +mmx -verify -triple i686-apple-darwin10 %s

#include <tmmintrin.h>

__m64 test1(__m64 a, __m64 b, int c) {
<<<<<<< HEAD
   // FIXME: The "incompatible result type" error is due to pr10112 and should
   // be removed when that is fixed.
   return _mm_alignr_pi8(a, b, c); // expected-error {{argument to '__builtin_ia32_palignr' must be a constant integer}} expected-error {{incompatible result type}}
=======
   return _mm_alignr_pi8(a, b, c); // expected-error {{argument to '__builtin_ia32_palignr' must be a constant integer}}
>>>>>>> b2b84690
}<|MERGE_RESOLUTION|>--- conflicted
+++ resolved
@@ -4,11 +4,5 @@
 #include <tmmintrin.h>
 
 __m64 test1(__m64 a, __m64 b, int c) {
-<<<<<<< HEAD
-   // FIXME: The "incompatible result type" error is due to pr10112 and should
-   // be removed when that is fixed.
-   return _mm_alignr_pi8(a, b, c); // expected-error {{argument to '__builtin_ia32_palignr' must be a constant integer}} expected-error {{incompatible result type}}
-=======
    return _mm_alignr_pi8(a, b, c); // expected-error {{argument to '__builtin_ia32_palignr' must be a constant integer}}
->>>>>>> b2b84690
 }