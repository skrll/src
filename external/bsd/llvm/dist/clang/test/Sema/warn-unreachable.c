--- conflicted
+++ resolved
@@ -468,10 +468,7 @@
   else
     return x;
   __builtin_unreachable(); // expected no warning
-<<<<<<< HEAD
-=======
   __builtin_assume(0); // expected no warning
->>>>>>> b2b84690
 }
 
 int pr13910_bar(int x) {
@@ -489,28 +486,19 @@
     return x;
   pr13910_foo(x);          // expected-warning {{code will never be executed}}
   __builtin_unreachable(); // expected no warning
-<<<<<<< HEAD
-=======
   __builtin_assume(0);     // expected no warning
->>>>>>> b2b84690
   pr13910_foo(x);          // expected-warning {{code will never be executed}}
 }
 
 void pr13910_noreturn() {
   raze();
   __builtin_unreachable(); // expected no warning
-<<<<<<< HEAD
-=======
   __builtin_assume(0); // expected no warning
->>>>>>> b2b84690
 }
 
 void pr13910_assert() {
   myassert(0 && "unreachable");
   return;
   __builtin_unreachable(); // expected no warning
-<<<<<<< HEAD
-=======
   __builtin_assume(0); // expected no warning
->>>>>>> b2b84690
 }