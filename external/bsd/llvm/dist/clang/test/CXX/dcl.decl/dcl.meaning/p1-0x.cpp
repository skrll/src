// RUN: %clang_cc1 -fsyntax-only -verify -std=c++11 %s

// The nested-name-specifier of a qualified declarator-id shall not begin with a decltype-specifier.
class foo {
  static int i;
  void func();
};

int decltype(foo())::i; // expected-error{{'decltype' cannot be used to name a declaration}}
void decltype(foo())::func() { // expected-error{{'decltype' cannot be used to name a declaration}}
}


template<typename T>
class tfoo {
  static int i;
  void func();
};

template<typename T>
int decltype(tfoo<T>())::i; // expected-error{{nested name specifier 'decltype(tfoo<T>())::' for declaration does not refer into a class, class template or class template partial specialization}}
template<typename T>
void decltype(tfoo<T>())::func() { // expected-error{{nested name specifier 'decltype(tfoo<T>())::' for declaration does not refer into a class, class template or class template partial specialization}}
}

// An init-declarator named with a qualified-id can refer to an element of the
// inline namespace set of the named namespace.
namespace inline_namespaces {
  namespace N {
    inline namespace M {
      void f(); // expected-note {{possible target}}
      void g();
      extern int m; // expected-note {{candidate}}
      extern int n;
      struct S; // expected-note {{candidate}}
      struct T;
      enum E : int; // expected-note {{candidate}}
      enum F : int;
      template<typename T> void ft(); // expected-note {{here}}
      template<typename T> void gt(); // expected-note {{here}}
      template<typename T> extern int mt; // expected-note {{here}} expected-warning {{extension}}
      template<typename T> extern int nt; // expected-note {{here}} expected-warning {{extension}}
      template<typename T> struct U; // expected-note {{here}}
      template<typename T> struct V; // expected-note {{here}}
    }

    // When named by unqualified-id, we do *not* look in the inline namespace
    // set.
    void f() {} // expected-note {{possible target}}
    int m; // expected-note {{candidate}}
    struct S {}; // expected-note {{candidate}}
    enum E : int {}; // expected-note {{candidate}}

    static_assert(&f != &M::f, ""); // expected-error {{reference to overloaded function could not be resolved}}
    static_assert(&m != &M::m, ""); // expected-error {{ambiguous}}
    typedef S X; // expected-error {{ambiguous}}
    typedef E Y; // expected-error {{ambiguous}}

    // When named by (unqualified) template-id, we do look in the inline
    // namespace set.  See [namespace.def]p8, [temp.explicit]p3,
    // [temp.expl.spec]p2.
    //
    // This is not explicitly specified for partial specializations, but
    // that is just a language defect.
    template<> void ft<int>() {}
    template void ft<char>(); // expected-error {{undefined}}

    template<typename T> int mt<T*>;
    template<> int mt<int>;
    template int mt<int*>;
    template int mt<char>; // expected-error {{undefined}}

    template<typename T> struct U<T*> {};
    template<> struct U<int> {};
    template struct U<int*>;
    template struct U<char>; // expected-error {{undefined}}
  }

  // When named by qualified-id, we *do* look in the inline namespace set.
  void N::g() {}
  int N::n;
  struct N::T {};
  enum N::F : int {};

  static_assert(&N::g == &N::M::g, "");
  static_assert(&N::n == &N::M::n, "");
  typedef N::T X;
  typedef N::M::T X;
  typedef N::F Y;
  typedef N::M::F Y;

  template<> void N::gt<int>() {}
  template void N::gt<char>(); // expected-error {{undefined}}

  template<typename T> int N::nt<T*>;
  template<> int N::nt<int>;
  template int N::nt<int*>;
  template int N::nt<char>; // expected-error {{undefined}}

  template<typename T> struct N::V<T*> {};
  template<> struct N::V<int> {};
  template struct N::V<int*>;
  template struct N::V<char>; // expected-error {{undefined}}
<<<<<<< HEAD
=======

  struct Q {};

  // Perversely, inline anonymous namespaces can cause an ostensibly
  // external-linkage declaration to acquire internal linkage when
  // redeclared with a qualified name.
  inline namespace {
    struct Q {} q;
    int f_in_inline();
    extern int v_in_inline;
    typedef int t_in_inline;
  }
  // FIXME: These "extra qualification" warnings are bogus: the qualification
  // changes the meaning of the program.
  int inline_namespaces::f_in_inline() { // expected-warning {{extra qualification}}
    // Finds <anon>::Q, not inline_namespaces::Q
    Q x = q;
    return 0;
  }
  int inline_namespaces::v_in_inline = // expected-warning {{extra qualification}}
    (Q(q), 0);
>>>>>>> b2b84690
}<|MERGE_RESOLUTION|>--- conflicted
+++ resolved
@@ -101,8 +101,6 @@
   template<> struct N::V<int> {};
   template struct N::V<int*>;
   template struct N::V<char>; // expected-error {{undefined}}
-<<<<<<< HEAD
-=======
 
   struct Q {};
 
@@ -124,5 +122,4 @@
   }
   int inline_namespaces::v_in_inline = // expected-warning {{extra qualification}}
     (Q(q), 0);
->>>>>>> b2b84690
 }