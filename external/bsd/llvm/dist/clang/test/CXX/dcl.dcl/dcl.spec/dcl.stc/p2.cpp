// RUN: %clang_cc1 -fsyntax-only -verify %s
// RUN: %clang_cc1 -fsyntax-only -verify -std=c++98 %s
// RUN: %clang_cc1 -fsyntax-only -verify -std=c++11 %s

// The auto or register specifiers can be applied only to names of objects
// declared in a block (6.3) or to function parameters (8.4).

auto int ao; // expected-error {{illegal storage class on file-scoped variable}}
#if __cplusplus >= 201103L // C++11 or later
// expected-warning@-2 {{'auto' storage class specifier is not permitted in C++11, and will not be supported in future releases}}
#endif

auto void af(); // expected-error {{illegal storage class on function}}
#if __cplusplus >= 201103L // C++11 or later
// expected-warning@-2 {{'auto' storage class specifier is not permitted in C++11, and will not be supported in future releases}}
#endif

register int ro; // expected-error {{illegal storage class on file-scoped variable}}
#if __cplusplus >= 201103L // C++11 or later
// expected-warning@-2 {{'register' storage class specifier is deprecated}}
#endif

register void rf(); // expected-error {{illegal storage class on function}}

struct S {
  auto int ao; // expected-error {{storage class specified for a member declaration}}
#if __cplusplus >= 201103L // C++11 or later
// expected-warning@-2 {{'auto' storage class specifier is not permitted in C++11, and will not be supported in future releases}}
#endif
  auto void af(); // expected-error {{storage class specified for a member declaration}}
#if __cplusplus >= 201103L // C++11 or later
// expected-warning@-2 {{'auto' storage class specifier is not permitted in C++11, and will not be supported in future releases}}
#endif

  register int ro; // expected-error {{storage class specified for a member declaration}}
  register void rf(); // expected-error {{storage class specified for a member declaration}}
};

void foo(auto int ap, register int rp) {
#if __cplusplus >= 201103L // C++11 or later
// expected-warning@-2 {{'auto' storage class specifier is not permitted in C++11, and will not be supported in future releases}}
<<<<<<< HEAD
=======
// expected-warning@-3 {{'register' storage class specifier is deprecated}}
>>>>>>> b2b84690
#endif
  auto int abo;
#if __cplusplus >= 201103L // C++11 or later
// expected-warning@-2 {{'auto' storage class specifier is not permitted in C++11, and will not be supported in future releases}}
#endif
  auto void abf(); // expected-error {{illegal storage class on function}}
#if __cplusplus >= 201103L // C++11 or later
// expected-warning@-2 {{'auto' storage class specifier is not permitted in C++11, and will not be supported in future releases}}
#endif

  register int rbo;
#if __cplusplus >= 201103L // C++11 or later
// expected-warning@-2 {{'register' storage class specifier is deprecated}}
#endif

  register void rbf(); // expected-error {{illegal storage class on function}}
}<|MERGE_RESOLUTION|>--- conflicted
+++ resolved
@@ -39,10 +39,7 @@
 void foo(auto int ap, register int rp) {
 #if __cplusplus >= 201103L // C++11 or later
 // expected-warning@-2 {{'auto' storage class specifier is not permitted in C++11, and will not be supported in future releases}}
-<<<<<<< HEAD
-=======
 // expected-warning@-3 {{'register' storage class specifier is deprecated}}
->>>>>>> b2b84690
 #endif
   auto int abo;
 #if __cplusplus >= 201103L // C++11 or later
