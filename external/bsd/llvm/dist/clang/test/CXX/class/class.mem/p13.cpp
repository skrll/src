// RUN: %clang_cc1 -fsyntax-only -verify -std=c++14 %s

// If T is the name of a class, then each of the following shall have
// a name different from T:

// - every static data member of class T;
struct X0 {
  static int X0; // expected-error{{member 'X0' has the same name as its class}}
};

// - every member function of class T
struct Xa {
  int Xa() {} // expected-error{{constructor cannot have a return type}}
};

// - every member of class T that is itself a type;
struct X1 {
  enum X1 { }; // expected-error{{member 'X1' has the same name as its class}}
};

struct X1a {
  struct X1a; // expected-error{{member 'X1a' has the same name as its class}}
};

struct X2 {
  typedef int X2; // expected-error{{member 'X2' has the same name as its class}}
};

struct X2a {
  using X2a = int; // expected-error{{member 'X2a' has the same name as its class}}
};

// - every member template of class T

struct X2b {
  template<typename T> struct X2b; // expected-error{{member 'X2b' has the same name as its class}}
};
struct X2c {
  template<typename T> void X2c(); // expected-error{{constructor cannot have a return type}}
};
struct X2d {
  template<typename T> static int X2d; // expected-error{{member 'X2d' has the same name as its class}}
};
struct X2e {
  template<typename T> using X2e = int; // expected-error{{member 'X2e' has the same name as its class}}
};

// - every enumerator of every member of class T that is an unscoped enumerated type; and
struct X3 {
  enum E {
    X3 // expected-error{{member 'X3' has the same name as its class}}
  };
};
struct X3a {
  enum class E {
    X3a // ok
  };
};

// - every member of every anonymous union that is a member of class T.
struct X4 { // expected-note{{previous}}
  union {
    int X;
    union {
      float Y;
      unsigned X4; // expected-error{{redeclares 'X4'}}
    };
  };
<<<<<<< HEAD
=======
};

// This includes such things inherited from base classes.
struct B {
  static int D0;
  int Da() {};
  enum D1 {};
  struct D1a;
  typedef int D2;
  using D2a = int;
  template<typename T> struct D2b;
  template<typename T> void D2c();
  template<typename T> static int D2d;
  template<typename T> using D2e = int;
  union { int D4; };
  int Dtemplate;
  int Dtemplate_with_ctors;
};
struct B2 { int Dtemplate(); };

struct D0 : B { using B::D0; }; // expected-error {{member 'D0' has the same name as its class}}
struct Da : B { using B::Da; }; // expected-error {{member 'Da' has the same name as its class}}
struct D1 : B { using B::D1; }; // expected-error {{member 'D1' has the same name as its class}}
struct D1a : B { using B::D1a; }; // expected-error {{member 'D1a' has the same name as its class}}
struct D2 : B { using B::D2; }; // expected-error {{member 'D2' has the same name as its class}}
struct D2a : B { using B::D2a; }; // expected-error {{member 'D2a' has the same name as its class}}
struct D2b : B { using B::D2b; }; // expected-error {{member 'D2b' has the same name as its class}}
struct D2c : B { using B::D2c; }; // expected-error {{member 'D2c' has the same name as its class}}
struct D2d : B { using B::D2d; }; // expected-error {{member 'D2d' has the same name as its class}}
struct D2e : B { using B::D2e; }; // expected-error {{member 'D2e' has the same name as its class}}
struct D4 : B { using B::D4; }; // expected-error {{member 'D4' has the same name as its class}}

template<typename B> struct Dtemplate : B {
  using B::Dtemplate; // expected-error {{member 'Dtemplate' has the same name as its class}}
};
Dtemplate<B> ok;
Dtemplate<B2> error; // expected-note {{in instantiation of}}

template<typename B> struct Dtemplate_with_ctors : B {
  Dtemplate_with_ctors();
  using B::Dtemplate_with_ctors; // expected-error {{member 'Dtemplate_with_ctors' has the same name as its class}}
};

template<typename B> struct CtorDtorName : B {
  using B::CtorDtorName; // expected-error {{member 'CtorDtorName' has the same name as its class}}
  CtorDtorName();
  ~CtorDtorName(); // expected-error {{expected the class name after '~' to name a destructor}}
>>>>>>> b2b84690
};<|MERGE_RESOLUTION|>--- conflicted
+++ resolved
@@ -66,8 +66,6 @@
       unsigned X4; // expected-error{{redeclares 'X4'}}
     };
   };
-<<<<<<< HEAD
-=======
 };
 
 // This includes such things inherited from base classes.
@@ -115,5 +113,4 @@
   using B::CtorDtorName; // expected-error {{member 'CtorDtorName' has the same name as its class}}
   CtorDtorName();
   ~CtorDtorName(); // expected-error {{expected the class name after '~' to name a destructor}}
->>>>>>> b2b84690
 };