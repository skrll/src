// RUN: %clang_cc1 -fcxx-exceptions -fexceptions -fsyntax-only -verify -std=c++11 -Wc++14-compat -Wc++14-extensions -Wc++17-extensions %s

// Need std::initializer_list
namespace std {
  typedef decltype(sizeof(int)) size_t;

  // libc++'s implementation
  template <class _E>
  class initializer_list
  {
    const _E* __begin_;
    size_t    __size_;

    initializer_list(const _E* __b, size_t __s)
      : __begin_(__b),
        __size_(__s)
    {}

  public:
    typedef _E        value_type;
    typedef const _E& reference;
    typedef const _E& const_reference;
    typedef size_t    size_type;

    typedef const _E* iterator;
    typedef const _E* const_iterator;

    initializer_list() : __begin_(nullptr), __size_(0) {}

    size_t    size()  const {return __size_;}
    const _E* begin() const {return __begin_;}
    const _E* end()   const {return __begin_ + __size_;}
  };
}


// Declaration syntax checks
[[]] int before_attr;
int [[]] between_attr;
const [[]] int between_attr_2 = 0; // expected-error {{an attribute list cannot appear here}}
int after_attr [[]];
int * [[]] ptr_attr;
int & [[]] ref_attr = after_attr;
int & [[unknown]] ref_attr_2 = after_attr; // expected-warning {{unknown attribute 'unknown' ignored}}
int & [[noreturn]] ref_attr_3 = after_attr; // expected-error {{'noreturn' attribute cannot be applied to types}}
int && [[]] rref_attr = 0;
int array_attr [1] [[]];
alignas(8) int aligned_attr;
[[test::valid(for 42 [very] **** '+' symbols went on a trip and had a "good"_time; the end.)]] int garbage_attr; // expected-warning {{unknown attribute 'valid' ignored}}
[[,,,static, class, namespace,, inline, constexpr, mutable,, bitand, bitor::compl(!.*_ Cx.!U^*R),,,]] int more_garbage_attr; // expected-warning {{unknown attribute 'static' ignored}} \
    // expected-warning {{unknown attribute 'class' ignored}} \
    // expected-warning {{unknown attribute 'namespace' ignored}} \
    // expected-warning {{unknown attribute 'inline' ignored}} \
    // expected-warning {{unknown attribute 'constexpr' ignored}} \
    // expected-warning {{unknown attribute 'mutable' ignored}} \
    // expected-warning {{unknown attribute 'bitand' ignored}} \
    // expected-warning {{unknown attribute 'compl' ignored}}
[[u8"invalid!"]] int invalid_string_attr; // expected-error {{expected ']'}}
void fn_attr () [[]];
void noexcept_fn_attr () noexcept [[]];
struct MemberFnOrder {
  virtual void f() const volatile && noexcept [[]] final = 0;
};
struct [[]] struct_attr;
class [[]] class_attr {};
union [[]] union_attr;
enum [[]] E { };
namespace test_misplacement {
[[]] struct struct_attr2;  //expected-error{{misplaced attributes}}
[[]] class class_attr2; //expected-error{{misplaced attributes}}
[[]] union union_attr2; //expected-error{{misplaced attributes}}
[[]] enum  E2 { }; //expected-error{{misplaced attributes}}
}

// Checks attributes placed at wrong syntactic locations of class specifiers.
class [[]] [[]]
  attr_after_class_name_decl [[]] [[]]; // expected-error {{an attribute list cannot appear here}}

class [[]] [[]]
 attr_after_class_name_definition [[]] [[]] [[]]{}; // expected-error {{an attribute list cannot appear here}}

class [[]] c {};
class c [[]] [[]] x;
class c [[]] [[]] y [[]] [[]];
class c final [(int){0}];

class base {};
class [[]] [[]] final_class
  alignas(float) [[]] final // expected-error {{an attribute list cannot appear here}}
  alignas(float) [[]] [[]] alignas(float): base{}; // expected-error {{an attribute list cannot appear here}}

class [[]] [[]] final_class_another
  [[]] [[]] alignas(16) final // expected-error {{an attribute list cannot appear here}}
  [[]] [[]] alignas(16) [[]]{}; // expected-error {{an attribute list cannot appear here}}

// The diagnostics here don't matter much, this just shouldn't crash:
class C final [[deprecated(l]] {}); // expected-error {{use of undeclared identifier}} expected-error {{expected ']'}} expected-error {{an attribute list cannot appear here}} expected-error {{expected unqualified-id}}
class D final alignas ([l) {}]{}); // expected-error {{expected ',' or ']' in lambda capture list}} expected-error {{an attribute list cannot appear here}}

[[]] struct with_init_declarators {} init_declarator;
[[]] struct no_init_declarators; // expected-error {{misplaced attributes}}
template<typename> [[]] struct no_init_declarators_template; // expected-error {{an attribute list cannot appear here}}
void fn_with_structs() {
  [[]] struct with_init_declarators {} init_declarator;
  [[]] struct no_init_declarators; // expected-error {{an attribute list cannot appear here}}
}
[[]];
struct ctordtor {
  [[]] ctordtor [[]] () [[]];
  ctordtor (C) [[]];
  [[]] ~ctordtor [[]] () [[]];
};
[[]] ctordtor::ctordtor [[]] () [[]] {}
[[]] ctordtor::ctordtor (C) [[]] try {} catch (...) {}
[[]] ctordtor::~ctordtor [[]] () [[]] {}
extern "C++" [[]] int extern_attr;
template <typename T> [[]] void template_attr ();
[[]] [[]] int [[]] [[]] multi_attr [[]] [[]];

int comma_attr [[,]];
int scope_attr [[foo::]]; // expected-error {{expected identifier}}
int (paren_attr) [[]]; // expected-error {{an attribute list cannot appear here}}
unsigned [[]] int attr_in_decl_spec; // expected-error {{an attribute list cannot appear here}}
unsigned [[]] int [[]] const double_decl_spec = 0; // expected-error 2{{an attribute list cannot appear here}}
class foo {
  void const_after_attr () [[]] const; // expected-error {{expected ';'}}
};
extern "C++" [[]] { } // expected-error {{an attribute list cannot appear here}}
[[]] template <typename T> void before_template_attr (); // expected-error {{an attribute list cannot appear here}}
[[]] namespace ns { int i; } // expected-error {{an attribute list cannot appear here}} expected-note {{declared here}}
[[]] static_assert(true, ""); //expected-error {{an attribute list cannot appear here}}
[[]] asm(""); // expected-error {{an attribute list cannot appear here}}

[[]] using ns::i; // expected-error {{an attribute list cannot appear here}}
[[unknown]] using namespace ns; // expected-warning {{unknown attribute 'unknown' ignored}}
[[noreturn]] using namespace ns; // expected-error {{'noreturn' attribute only applies to functions}}
<<<<<<< HEAD
namespace [[]] ns2 {} // expected-warning {{attributes on a namespace declaration are incompatible with C++ standards before C++17}}
=======
namespace [[]] ns2 {} // expected-warning {{attributes on a namespace declaration are a C++17 extension}}
>>>>>>> b2b84690

using [[]] alignas(4) [[]] ns::i; // expected-error {{an attribute list cannot appear here}}
using [[]] alignas(4) [[]] foobar = int; // expected-error {{an attribute list cannot appear here}} expected-error {{'alignas' attribute only applies to}}

void bad_attributes_in_do_while() {
  do {} while (
      [[ns::i); // expected-error {{expected ']'}} \
                // expected-note {{to match this '['}} \
                // expected-error {{expected expression}}
  do {} while (
      [[a]b ns::i); // expected-error {{expected ']'}} \
                    // expected-note {{to match this '['}} \
                    // expected-error {{expected expression}}
  do {} while (
      [[ab]ab] ns::i); // expected-error {{an attribute list cannot appear here}}
  do {} while ( // expected-note {{to match this '('}}
      alignas(4 ns::i; // expected-note {{to match this '('}}
} // expected-error 2{{expected ')'}} expected-error {{expected expression}}

[[]] using T = int; // expected-error {{an attribute list cannot appear here}}
using T [[]] = int; // ok
template<typename T> using U [[]] = T;
using ns::i [[]]; // expected-error {{an attribute list cannot appear here}}
using [[]] ns::i; // expected-error {{an attribute list cannot appear here}}
using T [[unknown]] = int; // expected-warning {{unknown attribute 'unknown' ignored}}
using T [[noreturn]] = int; // expected-error {{'noreturn' attribute only applies to functions}}
using V = int; // expected-note {{previous}}
using V [[gnu::vector_size(16)]] = int; // expected-error {{redefinition with different types}}

auto trailing() -> [[]] const int; // expected-error {{an attribute list cannot appear here}}
auto trailing() -> const [[]] int; // expected-error {{an attribute list cannot appear here}}
auto trailing() -> const int [[]];
auto trailing_2() -> struct struct_attr [[]];

namespace N {
  struct S {};
};
template<typename> struct Template {};

// FIXME: Improve this diagnostic
struct [[]] N::S s; // expected-error {{an attribute list cannot appear here}}
struct [[]] Template<int> t; // expected-error {{an attribute list cannot appear here}}
struct [[]] ::template Template<int> u; // expected-error {{an attribute list cannot appear here}}
template struct [[]] Template<char>; // expected-error {{an attribute list cannot appear here}}
template <> struct [[]] Template<void>;

enum [[]] E1 {};
enum [[]] E2; // expected-error {{forbids forward references}}
enum [[]] E1;
enum [[]] E3 : int;
enum [[]] {
<<<<<<< HEAD
  k_123 [[]] = 123 // expected-warning {{attributes on an enumerator declaration are incompatible with C++ standards before C++17}}
=======
  k_123 [[]] = 123 // expected-warning {{attributes on an enumerator declaration are a C++17 extension}}
>>>>>>> b2b84690
};
enum [[]] E1 e; // expected-error {{an attribute list cannot appear here}}
enum [[]] class E4 { }; // expected-error {{an attribute list cannot appear here}}
enum struct [[]] E5;

struct S {
  friend int f [[]] (); // expected-FIXME{{an attribute list cannot appear here}}
  friend int f1 [[noreturn]] (); //expected-error{{an attribute list cannot appear here}}
  friend int f2 [[]] [[noreturn]] () {}
  [[]] friend int g(); // expected-error{{an attribute list cannot appear here}}
  [[]] friend int h() {
  }
  [[]] friend int f3(), f4(), f5(); // expected-error{{an attribute list cannot appear here}}
  friend int f6 [[noreturn]] (), f7 [[noreturn]] (), f8 [[noreturn]] (); // expected-error3 {{an attribute list cannot appear here}}
  friend class [[]] C; // expected-error{{an attribute list cannot appear here}}
  [[]] friend class D; // expected-error{{an attribute list cannot appear here}}
  [[]] friend int; // expected-error{{an attribute list cannot appear here}}
};
template<typename T> void tmpl(T) {}
template void tmpl [[]] (int); // expected-FIXME {{an attribute list cannot appear here}}
template [[]] void tmpl(char); // expected-error {{an attribute list cannot appear here}}
template void [[]] tmpl(short);

// Argument tests
alignas int aligned_no_params; // expected-error {{expected '('}}
alignas(i) int aligned_nonconst; // expected-error {{'aligned' attribute requires integer constant}} expected-note {{read of non-const variable 'i'}}

// Statement tests
void foo () {
  [[]] ;
  [[]] { }
  [[]] if (0) { }
  [[]] for (;;);
  [[]] do {
    [[]] continue;
  } while (0);
  [[]] while (0);

  [[]] switch (i) {
    [[]] case 0:
    [[]] default:
      [[]] break;
  }

  [[]] goto there;
  [[]] there:

  [[]] try {
  } [[]] catch (...) { // expected-error {{an attribute list cannot appear here}}
  }
  struct S { int arr[2]; } s;
  (void)s.arr[ [] { return 0; }() ]; // expected-error {{C++11 only allows consecutive left square brackets when introducing an attribute}}
  int n = __builtin_offsetof(S, arr[ [] { return 0; }() ]); // expected-error {{C++11 only allows consecutive left square brackets when introducing an attribute}}

  void bar [[noreturn]] ([[]] int i, [[]] int j);
  using FuncType = void ([[]] int);
  void baz([[]]...); // expected-error {{expected parameter declarator}}

  [[]] return;
}

template<typename...Ts> void variadic() {
  void bar [[noreturn...]] (); // expected-error {{attribute 'noreturn' cannot be used as an attribute pack}}
}

// Expression tests
void bar () {
  // FIXME: GCC accepts [[gnu::noreturn]] on a lambda, even though it appertains
  // to the operator()'s type, and GCC does not otherwise accept attributes
  // applied to types. Use that to test this.
  [] () [[gnu::noreturn]] { return; } (); // expected-warning {{attribute 'noreturn' ignored}} FIXME-error {{should not return}}
  [] () [[gnu::noreturn]] { throw; } (); // expected-warning {{attribute 'noreturn' ignored}}
  new int[42][[]][5][[]]{};
}

// Condition tests
void baz () {
  if ([[unknown]] bool b = true) { // expected-warning {{unknown attribute 'unknown' ignored}}
    switch ([[unknown]] int n { 42 }) { // expected-warning {{unknown attribute 'unknown' ignored}}
    default:
      for ([[unknown]] int n = 0; [[unknown]] char b = n < 5; ++b) { // expected-warning 2{{unknown attribute 'unknown' ignored}}
      }
    }
  }
  int x;
  // An attribute can be applied to an expression-statement, such as the first
  // statement in a for. But it can't be applied to a condition which is an
  // expression.
  for ([[]] x = 0; ; ) {} // expected-error {{an attribute list cannot appear here}}
  for (; [[]] x < 5; ) {} // expected-error {{an attribute list cannot appear here}}
  while ([[]] bool k { false }) {
  }
  while ([[]] true) { // expected-error {{an attribute list cannot appear here}}
  }
  do {
  } while ([[]] false); // expected-error {{an attribute list cannot appear here}}

  for ([[unknown]] int n : { 1, 2, 3 }) { // expected-warning {{unknown attribute 'unknown' ignored}}
  }
}

enum class __attribute__((visibility("hidden"))) SecretKeepers {
  one, /* rest are deprecated */ two, three
};
enum class [[]] EvenMoreSecrets {};

namespace arguments {
  void f[[gnu::format(printf, 1, 2)]](const char*, ...);
  void g() [[unknown::foo(ignore arguments for unknown attributes, even with symbols!)]]; // expected-warning {{unknown attribute 'foo' ignored}}
  [[deprecated("with argument")]] int i;
  // expected-warning@-1 {{use of the 'deprecated' attribute is a C++14 extension}}
}

// Forbid attributes on decl specifiers.
unsigned [[gnu::used]] static int [[gnu::unused]] v1; // expected-error {{'unused' attribute cannot be applied to types}} \
           expected-error {{an attribute list cannot appear here}}
typedef [[gnu::used]] unsigned long [[gnu::unused]] v2; // expected-error {{'unused' attribute cannot be applied to types}} \
          expected-error {{an attribute list cannot appear here}}
int [[carries_dependency]] foo(int [[carries_dependency]] x); // expected-error 2{{'carries_dependency' attribute cannot be applied to types}}

// Forbid [[gnu::...]] attributes on declarator chunks.
int *[[gnu::unused]] v3; // expected-warning {{attribute 'unused' ignored}}
int v4[2][[gnu::unused]]; // expected-warning {{attribute 'unused' ignored}}
int v5()[[gnu::unused]]; // expected-warning {{attribute 'unused' ignored}}

[[attribute_declaration]]; // expected-warning {{unknown attribute 'attribute_declaration' ignored}}
[[noreturn]]; // expected-error {{'noreturn' attribute only applies to functions}}
<<<<<<< HEAD
[[carries_dependency]]; // expected-error {{'carries_dependency' attribute only applies to functions, methods, and parameters}}
=======
[[carries_dependency]]; // expected-error {{'carries_dependency' attribute only applies to parameters, Objective-C methods, and functions}}
>>>>>>> b2b84690

class A {
  A([[gnu::unused]] int a);
};
A::A([[gnu::unused]] int a) {}

namespace GccConst {
  // GCC's tokenizer treats const and __const as the same token.
  [[gnu::const]] int *f1();
  [[gnu::__const]] int *f2();
  [[gnu::__const__]] int *f3();
  void f(const int *);
  void g() { f(f1()); f(f2()); }
  void h() { f(f3()); }
}

namespace GccASan {
  __attribute__((no_address_safety_analysis)) void f1();
  __attribute__((no_sanitize_address)) void f2();
  [[gnu::no_address_safety_analysis]] void f3();
  [[gnu::no_sanitize_address]] void f4();
}

namespace {
  [[deprecated]] void bar();
  // expected-warning@-1 {{use of the 'deprecated' attribute is a C++14 extension}}
  [[deprecated("hello")]] void baz();
  // expected-warning@-1 {{use of the 'deprecated' attribute is a C++14 extension}}
  [[deprecated()]] void foo();
  // expected-error@-1 {{parentheses must be omitted if 'deprecated' attribute's argument list is empty}}
  [[gnu::deprecated()]] void quux();
}

namespace {
[[ // expected-error {{expected ']'}}
#pragma pack(pop)
deprecated
]] void bad();
}

int fallthru(int n) {
  switch (n) {
  case 0:
    n += 5;
    [[fallthrough]]; // expected-warning {{use of the 'fallthrough' attribute is a C++17 extension}}
  case 1:
    n *= 2;
    break;
  }
  return n;
}

#define attr_name bitand
#define attr_name_2(x) x
#define attr_name_3(x, y) x##y
[[attr_name, attr_name_2(bitor), attr_name_3(com, pl)]] int macro_attrs; // expected-warning {{unknown attribute 'compl' ignored}} \
   expected-warning {{unknown attribute 'bitor' ignored}} \
   expected-warning {{unknown attribute 'bitand' ignored}}<|MERGE_RESOLUTION|>--- conflicted
+++ resolved
@@ -134,11 +134,7 @@
 [[]] using ns::i; // expected-error {{an attribute list cannot appear here}}
 [[unknown]] using namespace ns; // expected-warning {{unknown attribute 'unknown' ignored}}
 [[noreturn]] using namespace ns; // expected-error {{'noreturn' attribute only applies to functions}}
-<<<<<<< HEAD
-namespace [[]] ns2 {} // expected-warning {{attributes on a namespace declaration are incompatible with C++ standards before C++17}}
-=======
 namespace [[]] ns2 {} // expected-warning {{attributes on a namespace declaration are a C++17 extension}}
->>>>>>> b2b84690
 
 using [[]] alignas(4) [[]] ns::i; // expected-error {{an attribute list cannot appear here}}
 using [[]] alignas(4) [[]] foobar = int; // expected-error {{an attribute list cannot appear here}} expected-error {{'alignas' attribute only applies to}}
@@ -190,11 +186,7 @@
 enum [[]] E1;
 enum [[]] E3 : int;
 enum [[]] {
-<<<<<<< HEAD
-  k_123 [[]] = 123 // expected-warning {{attributes on an enumerator declaration are incompatible with C++ standards before C++17}}
-=======
   k_123 [[]] = 123 // expected-warning {{attributes on an enumerator declaration are a C++17 extension}}
->>>>>>> b2b84690
 };
 enum [[]] E1 e; // expected-error {{an attribute list cannot appear here}}
 enum [[]] class E4 { }; // expected-error {{an attribute list cannot appear here}}
@@ -322,11 +314,7 @@
 
 [[attribute_declaration]]; // expected-warning {{unknown attribute 'attribute_declaration' ignored}}
 [[noreturn]]; // expected-error {{'noreturn' attribute only applies to functions}}
-<<<<<<< HEAD
-[[carries_dependency]]; // expected-error {{'carries_dependency' attribute only applies to functions, methods, and parameters}}
-=======
 [[carries_dependency]]; // expected-error {{'carries_dependency' attribute only applies to parameters, Objective-C methods, and functions}}
->>>>>>> b2b84690
 
 class A {
   A([[gnu::unused]] int a);
