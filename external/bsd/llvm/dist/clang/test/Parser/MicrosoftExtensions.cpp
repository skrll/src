// RUN: %clang_cc1 %s -triple i386-pc-win32 -std=c++14 -fsyntax-only -Wno-unused-getter-return-value -Wno-unused-value -Wmicrosoft -verify -fms-extensions -fms-compatibility -fdelayed-template-parsing

/* Microsoft attribute tests */
[repeatable][source_annotation_attribute( Parameter|ReturnValue )]
struct SA_Post{ SA_Post(); int attr; };

[returnvalue:SA_Post( attr=1)]
int foo1([SA_Post(attr=1)] void *param);

namespace {
  [returnvalue:SA_Post(attr=1)]
  int foo2([SA_Post(attr=1)] void *param);
}

class T {
  [returnvalue:SA_Post(attr=1)]
  int foo3([SA_Post(attr=1)] void *param);
};

extern "C" {
  [returnvalue:SA_Post(attr=1)]
  int foo5([SA_Post(attr=1)] void *param);
}

class class_attr {
public:
  class_attr([SA_Pre(Null=SA_No,NullTerminated=SA_Yes)]  int a)
  {
  }
};



void uuidof_test1()
{
  __uuidof(0);  // expected-error {{you need to include <guiddef.h> before using the '__uuidof' operator}}
}

typedef struct _GUID
{
    unsigned long  Data1;
    unsigned short Data2;
    unsigned short Data3;
    unsigned char  Data4[8];
} GUID;

struct __declspec(uuid(L"00000000-0000-0000-1234-000000000047")) uuid_attr_bad1 { };// expected-error {{'uuid' attribute requires a string}}
struct __declspec(uuid(3)) uuid_attr_bad2 { };// expected-error {{'uuid' attribute requires a string}}
struct __declspec(uuid("0000000-0000-0000-1234-0000500000047")) uuid_attr_bad3 { };// expected-error {{uuid attribute contains a malformed GUID}}
struct __declspec(uuid("0000000-0000-0000-Z234-000000000047")) uuid_attr_bad4 { };// expected-error {{uuid attribute contains a malformed GUID}}
struct __declspec(uuid("000000000000-0000-1234-000000000047")) uuid_attr_bad5 { };// expected-error {{uuid attribute contains a malformed GUID}}
[uuid("000000000000-0000-1234-000000000047")] struct uuid_attr_bad6 { };// expected-error {{uuid attribute contains a malformed GUID}}

<<<<<<< HEAD
__declspec(uuid("000000A0-0000-0000-C000-000000000046")) int i; // expected-warning {{'uuid' attribute only applies to classes}}
=======
__declspec(uuid("000000A0-0000-0000-C000-000000000046")) int i; // expected-warning {{'uuid' attribute only applies to structs, unions, classes, and enums}}
>>>>>>> b2b84690

struct __declspec(uuid("000000A0-0000-0000-C000-000000000046"))
struct_with_uuid { };
struct struct_without_uuid { };

struct __declspec(uuid("000000A0-0000-0000-C000-000000000049"))
struct_with_uuid2;

[uuid("000000A0-0000-0000-C000-000000000049")] struct struct_with_uuid3; // expected-warning{{specifying 'uuid' as an ATL attribute is deprecated; use __declspec instead}}

struct
struct_with_uuid2 {} ;

enum __declspec(uuid("000000A0-0000-0000-C000-000000000046"))
enum_with_uuid { };
enum enum_without_uuid { };

<<<<<<< HEAD
int __declspec(uuid("000000A0-0000-0000-C000-000000000046")) inappropriate_uuid; // expected-warning {{'uuid' attribute only applies to classes and enumerations}}
=======
int __declspec(uuid("000000A0-0000-0000-C000-000000000046")) inappropriate_uuid; // expected-warning {{'uuid' attribute only applies to}}
>>>>>>> b2b84690

int uuid_sema_test()
{
   struct_with_uuid var_with_uuid[1];
   struct_without_uuid var_without_uuid[1];

   __uuidof(struct_with_uuid);
   __uuidof(struct_with_uuid2);
   __uuidof(struct_with_uuid3);
   __uuidof(struct_without_uuid); // expected-error {{cannot call operator __uuidof on a type with no GUID}}
   __uuidof(struct_with_uuid*);
   __uuidof(struct_without_uuid*); // expected-error {{cannot call operator __uuidof on a type with no GUID}}
   __uuidof(struct_with_uuid[1]);
   __uuidof(struct_with_uuid*[1]); // expected-error {{cannot call operator __uuidof on a type with no GUID}}
   __uuidof(const struct_with_uuid[1][1]);
   __uuidof(const struct_with_uuid*[1][1]); // expected-error {{cannot call operator __uuidof on a type with no GUID}}

   __uuidof(enum_with_uuid);
   __uuidof(enum_without_uuid); // expected-error {{cannot call operator __uuidof on a type with no GUID}}
   __uuidof(enum_with_uuid*);
   __uuidof(enum_without_uuid*); // expected-error {{cannot call operator __uuidof on a type with no GUID}}
   __uuidof(enum_with_uuid[1]);
   __uuidof(enum_with_uuid*[1]); // expected-error {{cannot call operator __uuidof on a type with no GUID}}
   __uuidof(const enum_with_uuid[1][1]);
   __uuidof(const enum_with_uuid*[1][1]); // expected-error {{cannot call operator __uuidof on a type with no GUID}}

   __uuidof(var_with_uuid);
   __uuidof(var_without_uuid);// expected-error {{cannot call operator __uuidof on a type with no GUID}}
   __uuidof(var_with_uuid[1]);
   __uuidof(var_without_uuid[1]);// expected-error {{cannot call operator __uuidof on a type with no GUID}}
   __uuidof(&var_with_uuid[1]);
   __uuidof(&var_without_uuid[1]);// expected-error {{cannot call operator __uuidof on a type with no GUID}}

   __uuidof(0);
   __uuidof(1);// expected-error {{cannot call operator __uuidof on a type with no GUID}}
}


template <class T>
void template_uuid()
{
   T expr;

   __uuidof(T);
   __uuidof(expr);
}


template <class T, const GUID* g = &__uuidof(T)> // expected-note {{template parameter is declared here}}
class COM_CLASS_TEMPLATE  { };

typedef COM_CLASS_TEMPLATE<struct_with_uuid, &*&__uuidof(struct_with_uuid)> COM_TYPE_1; // expected-warning {{non-type template argument containing a dereference operation is a Microsoft extension}}
typedef COM_CLASS_TEMPLATE<struct_with_uuid> COM_TYPE_2;

template <class T, const GUID& g>
class COM_CLASS_TEMPLATE_REF  { };
typedef COM_CLASS_TEMPLATE_REF<struct_with_uuid, __uuidof(struct_with_uuid)> COM_TYPE_REF;

  struct late_defined_uuid;
  template<typename T>
  void test_late_defined_uuid() {
    __uuidof(late_defined_uuid);
  }
  struct __declspec(uuid("000000A0-0000-0000-C000-000000000049")) late_defined_uuid;

COM_CLASS_TEMPLATE_REF<int, __uuidof(struct_with_uuid)> good_template_arg;

COM_CLASS_TEMPLATE<int, __uuidof(struct_with_uuid)> bad_template_arg; // expected-error {{non-type template argument of type 'const _GUID' is not a constant expression}}

namespace PR16911 {
struct __declspec(uuid("{12345678-1234-1234-1234-1234567890aB}")) uuid;
struct __declspec(uuid("{12345678-1234-1234-1234-1234567890aB}")) uuid2;

template <typename T, typename T2>
struct thing {
};

struct empty {};
struct inher : public thing<empty, uuid2> {};

struct __declspec(uuid("{12345678-1234-1234-1234-1234567890aB}")) uuid;
const struct _GUID *w = &__uuidof(inher); // expected-error{{cannot call operator __uuidof on a type with no GUID}}
const struct _GUID *x = &__uuidof(thing<uuid, inher>);
const struct _GUID *y = &__uuidof(thing<uuid2, uuid>); // expected-error{{cannot call operator __uuidof on a type with multiple GUIDs}}
thing<uuid2, uuid> thing_obj = thing<uuid2, uuid>();
const struct _GUID *z = &__uuidof(thing_obj); // expected-error{{cannot call operator __uuidof on a type with multiple GUIDs}}
}

class CtorCall {
public:
  CtorCall& operator=(const CtorCall& that);

  int a;
};

CtorCall& CtorCall::operator=(const CtorCall& that)
{
    if (this != &that) {
        this->CtorCall::~CtorCall();
        this->CtorCall::CtorCall(that); // expected-warning {{explicit constructor calls are a Microsoft extension}}
    }
    return *this;
}

template <class A>
class C1 {
public:
  template <int B>
  class Iterator {
  };
};

template<class T>
class C2  {
  typename C1<T>:: /*template*/  Iterator<0> Mypos; // expected-warning {{use 'template' keyword to treat 'Iterator' as a dependent template name}}
};

template <class T>
void missing_template_keyword(){
  typename C1<T>:: /*template*/ Iterator<0> Mypos; // expected-warning {{use 'template' keyword to treat 'Iterator' as a dependent template name}}
}



class AAAA {
   typedef int D;
};

template <typename T>
class SimpleTemplate {};

template <class T>
void redundant_typename() {
   typename T t;// expected-warning {{expected a qualified name after 'typename'}}
   typename AAAA a;// expected-warning {{expected a qualified name after 'typename'}}

   t = 3;

   typedef typename T* pointerT;// expected-warning {{expected a qualified name after 'typename'}}
   typedef typename SimpleTemplate<int> templateT;// expected-warning {{expected a qualified name after 'typename'}}

   pointerT pT = &t;
   *pT = 4;

   int var;
   int k = typename var;// expected-error {{expected a qualified name after 'typename'}}
}

template <typename T>
struct TypenameWrongPlace {
  typename typedef T::D D;// expected-warning {{expected a qualified name after 'typename'}}
};

extern TypenameWrongPlace<AAAA> PR16925;

__interface MicrosoftInterface;
__interface MicrosoftInterface {
   void foo1() = 0; // expected-note {{overridden virtual function is here}}
   virtual void foo2() = 0;
};

__interface MicrosoftDerivedInterface : public MicrosoftInterface {
  void foo1(); // expected-warning {{'foo1' overrides a member function but is not marked 'override'}}
  void foo2() override;
  void foo3();
};

void interface_test() {
  MicrosoftInterface* a;
  a->foo1();
  MicrosoftDerivedInterface* b;
  b->foo2();
}

__int64 x7 = __int64(0);
_int64 x8 = _int64(0);
static_assert(sizeof(_int64) == 8, "");
static_assert(sizeof(_int32) == 4, "");
static_assert(sizeof(_int16) == 2, "");
static_assert(sizeof(_int8) == 1, "");

int __identifier(generic) = 3;
int __identifier(int) = 4;
struct __identifier(class) { __identifier(class) *__identifier(for); };
__identifier(class) __identifier(struct) = { &__identifier(struct) };

int __identifier for; // expected-error {{missing '(' after '__identifier'}}
int __identifier(else} = __identifier(for); // expected-error {{missing ')' after identifier}} expected-note {{to match this '('}}
#define identifier_weird(x) __identifier(x
int k = identifier_weird(if)); // expected-error {{use of undeclared identifier 'if'}}

extern int __identifier(and);

void f() {
  __identifier(() // expected-error {{cannot convert '(' token to an identifier}}
  __identifier(void) // expected-error {{use of undeclared identifier 'void'}}
  __identifier()) // expected-error {{cannot convert ')' token to an identifier}}
  // FIXME: We should pick a friendlier display name for this token kind.
  __identifier(1) // expected-error {{cannot convert <numeric_constant> token to an identifier}}
  __identifier(+) // expected-error {{cannot convert '+' token to an identifier}}
  __identifier("foo") // expected-error {{cannot convert <string_literal> token to an identifier}}
  __identifier(;) // expected-error {{cannot convert ';' token to an identifier}}
}

class inline_definition_pure_spec {
   virtual int f() = 0 { return 0; }// expected-warning {{function definition with pure-specifier is a Microsoft extension}}
   virtual int f2() = 0;
};

struct pure_virtual_dtor {
  virtual ~pure_virtual_dtor() = 0;
};
pure_virtual_dtor::~pure_virtual_dtor() { }

struct pure_virtual_dtor_inline {
  virtual ~pure_virtual_dtor_inline() = 0 { }// expected-warning {{function definition with pure-specifier is a Microsoft extension}}
};


int main () {
  // Necessary to force instantiation in -fdelayed-template-parsing mode.
  test_late_defined_uuid<int>();
  redundant_typename<int>();
  missing_template_keyword<int>();
}

namespace access_protected_PTM {
  class A {
  protected:
    void f(); // expected-note {{must name member using the type of the current context 'access_protected_PTM::B'}}
  };

  class B : public A{
  public:
    void test_access();
    static void test_access_static();
  };

  void B::test_access() {
    &A::f; // expected-error {{'f' is a protected member of 'access_protected_PTM::A'}}
  }

  void B::test_access_static() {
    &A::f;
  }
}

namespace Inheritance {
  class __single_inheritance A;
  class __multiple_inheritance B;
  class __virtual_inheritance C;
}

struct StructWithProperty {
  __declspec(property) int V0; // expected-error {{expected '(' after 'property'}}
  __declspec(property()) int V1; // expected-error {{property does not specify a getter or a putter}}
  __declspec(property(set)) int V2; // expected-error {{putter for property must be specified as 'put', not 'set'}} expected-error {{expected '=' after 'set'}}
  __declspec(property(ptu)) int V3; // expected-error {{missing 'get=' or 'put='}}
  __declspec(property(ptu=PutV)) int V4; // expected-error {{expected 'get' or 'put' in property declaration}}
  __declspec(property(get)) int V5; // expected-error {{expected '=' after 'get'}}
  __declspec(property(get&)) int V6; // expected-error {{expected '=' after 'get'}}
  __declspec(property(get=)) int V7; // expected-error {{expected name of accessor method}}
  __declspec(property(get=GetV)) int V8; // no-warning
  __declspec(property(get=GetV=)) int V9; // expected-error {{expected ',' or ')' at end of property accessor list}}
  __declspec(property(get=GetV,)) int V10; // expected-error {{expected 'get' or 'put' in property declaration}}
  __declspec(property(get=GetV,put=SetV)) int V11; // no-warning
  __declspec(property(get=GetV,put=SetV,get=GetV)) int V12; // expected-error {{property declaration specifies 'get' accessor twice}}
  __declspec(property(get=GetV)) int V13 = 3; // expected-error {{property declaration cannot have an in-class initializer}}

  int GetV() { return 123; }
  void SetV(int v) {}
};
void TestProperty() {
  StructWithProperty sp;
  sp.V8;
  sp.V8 = 0; // expected-error {{no setter defined for property 'V8'}}
  int i = sp.V11;
  sp.V11 = i++;
  sp.V11 += 8;
  sp.V11++;
  ++sp.V11;
}

//expected-warning@+1 {{C++ operator 'and' (aka '&&') used as a macro name}}
#define and foo

struct __declspec(uuid("00000000-0000-0000-C000-000000000046")) __declspec(novtable) IUnknown {};

typedef bool (__stdcall __stdcall *blarg)(int);

void local_callconv() {
  bool (__stdcall *p)(int);
}

struct S7 {
	int foo() { return 12; }
	__declspec(property(get=foo) deprecated) int t; // expected-note {{'t' has been explicitly marked deprecated here}}
};

// Technically, this is legal (though it does nothing)
__declspec() void quux( void ) {
  struct S7 s;
  int i = s.t;	// expected-warning {{'t' is deprecated}}
}

void *_alloca(int);

void foo(void) {
  __declspec(align(16)) int *buffer = (int *)_alloca(9);
}

template <int *>
struct NullptrArg {};
NullptrArg<nullptr> a;

// Ignored type qualifiers after comma in declarator lists
typedef int ignored_quals_dummy1, const volatile __ptr32 __ptr64 __w64 __unaligned __sptr __uptr ignored_quals1; // expected-warning {{qualifiers after comma in declarator list are ignored}}
typedef void(*ignored_quals_dummy2)(), __fastcall ignored_quals2; // expected-warning {{qualifiers after comma in declarator list are ignored}}
typedef void(*ignored_quals_dummy3)(), __stdcall ignored_quals3; // expected-warning {{qualifiers after comma in declarator list are ignored}}
typedef void(*ignored_quals_dummy4)(), __thiscall ignored_quals4; // expected-warning {{qualifiers after comma in declarator list are ignored}}
typedef void(*ignored_quals_dummy5)(), __cdecl ignored_quals5; // expected-warning {{qualifiers after comma in declarator list are ignored}}
typedef void(*ignored_quals_dummy6)(), __vectorcall ignored_quals6; // expected-warning {{qualifiers after comma in declarator list are ignored}}

namespace {
bool f(int);
template <typename T>
struct A {
  constexpr A(T t) {
    __assume(f(t)); // expected-warning{{the argument to '__assume' has side effects that will be discarded}}
  }
  constexpr bool g() { return false; }
};
constexpr A<int> h() {
  A<int> b(0); // expected-note {{in instantiation of member function}}
  return b;
}
static_assert(h().g() == false, "");
}

namespace {
__declspec(align(16)) struct align_before_key1 {};
__declspec(align(16)) struct align_before_key2 {} align_before_key2_var;
__declspec(align(16)) struct align_before_key3 {} *align_before_key3_var;
static_assert(__alignof(struct align_before_key1) == 16, "");
static_assert(__alignof(struct align_before_key2) == 16, "");
static_assert(__alignof(struct align_before_key3) == 16, "");
}

namespace PR24027 {
struct S {
  template <typename T>
  S(T);
} f([] {});
<<<<<<< HEAD
=======
}

namespace pr36638 {
// Make sure we accept __unaligned method qualifiers on member function
// pointers.
struct A;
void (A::*mp1)(int) __unaligned;
>>>>>>> b2b84690
}<|MERGE_RESOLUTION|>--- conflicted
+++ resolved
@@ -51,11 +51,7 @@
 struct __declspec(uuid("000000000000-0000-1234-000000000047")) uuid_attr_bad5 { };// expected-error {{uuid attribute contains a malformed GUID}}
 [uuid("000000000000-0000-1234-000000000047")] struct uuid_attr_bad6 { };// expected-error {{uuid attribute contains a malformed GUID}}
 
-<<<<<<< HEAD
-__declspec(uuid("000000A0-0000-0000-C000-000000000046")) int i; // expected-warning {{'uuid' attribute only applies to classes}}
-=======
 __declspec(uuid("000000A0-0000-0000-C000-000000000046")) int i; // expected-warning {{'uuid' attribute only applies to structs, unions, classes, and enums}}
->>>>>>> b2b84690
 
 struct __declspec(uuid("000000A0-0000-0000-C000-000000000046"))
 struct_with_uuid { };
@@ -73,11 +69,7 @@
 enum_with_uuid { };
 enum enum_without_uuid { };
 
-<<<<<<< HEAD
-int __declspec(uuid("000000A0-0000-0000-C000-000000000046")) inappropriate_uuid; // expected-warning {{'uuid' attribute only applies to classes and enumerations}}
-=======
 int __declspec(uuid("000000A0-0000-0000-C000-000000000046")) inappropriate_uuid; // expected-warning {{'uuid' attribute only applies to}}
->>>>>>> b2b84690
 
 int uuid_sema_test()
 {
@@ -431,8 +423,6 @@
   template <typename T>
   S(T);
 } f([] {});
-<<<<<<< HEAD
-=======
 }
 
 namespace pr36638 {
@@ -440,5 +430,4 @@
 // pointers.
 struct A;
 void (A::*mp1)(int) __unaligned;
->>>>>>> b2b84690
 }