--- conflicted
+++ resolved
@@ -130,27 +130,18 @@
   using B = AliasDeclEndLocation::A<int
     > // expected-error {{expected ';' after alias declaration}}
     +;
-<<<<<<< HEAD
-  // FIXME: After splitting this >> into two > tokens, we incorrectly determine
-  // the end of the template-id to be after the *second* '>'.
-  // Perhaps we could synthesize an expansion FileID containing '> >' to fix this?
-=======
->>>>>>> b2b84690
   using C = AliasDeclEndLocation::A<int
     >\
 > // expected-error {{expected ';' after alias declaration}}
     ;
   using D = AliasDeclEndLocation::A<int
     > // expected-error {{expected ';' after alias declaration}}
-<<<<<<< HEAD
-=======
   // FIXME: After splitting this >> into two > tokens, we incorrectly determine
   // the end of the template-id to be after the *second* '>'.
   using E = AliasDeclEndLocation::A<int>>;
 #define GGG >>>
   using F = AliasDeclEndLocation::A<int GGG;
   // expected-error@-1 {{expected ';' after alias declaration}}
->>>>>>> b2b84690
   B something_else;
 }
 
