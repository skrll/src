// Note: %s must be preceded by --, otherwise it may be interpreted as a
// command-line option, e.g. on Mac where %s is commonly under /Users.


// Alias options:

// RUN: %clang_cl /c -### -- %s 2>&1 | FileCheck -check-prefix=c %s
// c: -c

// RUN: %clang_cl /C -### -- %s 2>&1 | FileCheck -check-prefix=C %s
// C: error: invalid argument '-C' only allowed with '/E, /P or /EP'

// RUN: %clang_cl /C /P -### -- %s 2>&1 | FileCheck -check-prefix=C_P %s
// C_P: "-E"
// C_P: "-C"

// RUN: %clang_cl /d1reportAllClassLayout -### -- %s 2>&1 | FileCheck -check-prefix=d1reportAllClassLayout %s
// d1reportAllClassLayout: -fdump-record-layouts

// RUN: %clang_cl /Dfoo=bar /D bar=baz /DMYDEF#value /DMYDEF2=foo#bar /DMYDEF3#a=b /DMYDEF4# \
// RUN:    -### -- %s 2>&1 | FileCheck -check-prefix=D %s
// D: "-D" "foo=bar"
// D: "-D" "bar=baz"
// D: "-D" "MYDEF=value"
// D: "-D" "MYDEF2=foo#bar"
// D: "-D" "MYDEF3=a=b"
// D: "-D" "MYDEF4="

// RUN: %clang_cl /E -### -- %s 2>&1 | FileCheck -check-prefix=E %s
// E: "-E"
// E: "-o" "-"

// RUN: %clang_cl /EP -### -- %s 2>&1 | FileCheck -check-prefix=EP %s
// EP: "-E"
// EP: "-P"
// EP: "-o" "-"

// RUN: %clang_cl /fp:fast /fp:except -### -- %s 2>&1 | FileCheck -check-prefix=fpexcept %s
// fpexcept-NOT: -menable-unsafe-fp-math

// RUN: %clang_cl /fp:fast /fp:except /fp:except- -### -- %s 2>&1 | FileCheck -check-prefix=fpexcept_ %s
// fpexcept_: -menable-unsafe-fp-math

// RUN: %clang_cl /fp:precise /fp:fast -### -- %s 2>&1 | FileCheck -check-prefix=fpfast %s
// fpfast: -menable-unsafe-fp-math
// fpfast: -ffast-math

// RUN: %clang_cl /fp:fast /fp:precise -### -- %s 2>&1 | FileCheck -check-prefix=fpprecise %s
// fpprecise-NOT: -menable-unsafe-fp-math
// fpprecise-NOT: -ffast-math

// RUN: %clang_cl /fp:fast /fp:strict -### -- %s 2>&1 | FileCheck -check-prefix=fpstrict %s
// fpstrict-NOT: -menable-unsafe-fp-math
// fpstrict-NOT: -ffast-math

// RUN: %clang_cl /Z7 -gcolumn-info -### -- %s 2>&1 | FileCheck -check-prefix=gcolumn %s
// gcolumn: -dwarf-column-info

// RUN: %clang_cl /Z7 -gno-column-info -### -- %s 2>&1 | FileCheck -check-prefix=gnocolumn %s
// gnocolumn-NOT: -dwarf-column-info

// RUN: %clang_cl /Z7 -### -- %s 2>&1 | FileCheck -check-prefix=gdefcolumn %s
// gdefcolumn-NOT: -dwarf-column-info

// RUN: %clang_cl -### /FA -fprofile-instr-generate -- %s 2>&1 | FileCheck -check-prefix=CHECK-PROFILE-GENERATE %s
// RUN: %clang_cl -### /FA -fprofile-instr-generate=/tmp/somefile.profraw -- %s 2>&1 | FileCheck -check-prefix=CHECK-PROFILE-GENERATE-FILE %s
// RUN: %clang_cl -### /FA -fprofile-instr-generate -fprofile-instr-use -- %s 2>&1 | FileCheck -check-prefix=CHECK-NO-MIX-GEN-USE %s
// RUN: %clang_cl -### /FA -fprofile-instr-generate -fprofile-instr-use=file -- %s 2>&1 | FileCheck -check-prefix=CHECK-NO-MIX-GEN-USE %s
// CHECK-PROFILE-GENERATE: "-fprofile-instrument=clang"
// CHECK-PROFILE-GENERATE-FILE: "-fprofile-instrument-path=/tmp/somefile.profraw"
// CHECK-NO-MIX-GEN-USE: '{{[a-z=-]*}}' not allowed with '{{[a-z=-]*}}'

// RUN: %clang_cl -### /FA -fprofile-instr-use -- %s 2>&1 | FileCheck -check-prefix=CHECK-PROFILE-USE %s
// RUN: %clang_cl -### /FA -fprofile-instr-use=/tmp/somefile.prof -- %s 2>&1 | FileCheck -check-prefix=CHECK-PROFILE-USE-FILE %s
// CHECK-PROFILE-USE: "-fprofile-instrument-use-path=default.profdata"
// CHECK-PROFILE-USE-FILE: "-fprofile-instrument-use-path=/tmp/somefile.prof"

// RUN: %clang_cl /GA -### -- %s 2>&1 | FileCheck -check-prefix=GA %s
// GA: -ftls-model=local-exec

// RTTI is on by default; just check that we don't error.
// RUN: %clang_cl /Zs /GR -- %s 2>&1

// RUN: %clang_cl /GR- -### -- %s 2>&1 | FileCheck -check-prefix=GR_ %s
// GR_: -fno-rtti

// Security Buffer Check is on by default.
// RUN: %clang_cl -### -- %s 2>&1 | FileCheck -check-prefix=GS-default %s
// GS-default: "-stack-protector" "2"

// RUN: %clang_cl /GS -### -- %s 2>&1 | FileCheck -check-prefix=GS %s
// GS: "-stack-protector" "2"

// RUN: %clang_cl /GS- -### -- %s 2>&1 | FileCheck -check-prefix=GS_ %s
// GS_-NOT: -stack-protector

// RUN: %clang_cl /Gy -### -- %s 2>&1 | FileCheck -check-prefix=Gy %s
// Gy: -ffunction-sections

// RUN: %clang_cl /Gy /Gy- -### -- %s 2>&1 | FileCheck -check-prefix=Gy_ %s
// Gy_-NOT: -ffunction-sections

// RUN: %clang_cl /Gs -### -- %s 2>&1 | FileCheck -check-prefix=Gs %s
// Gs: "-mstack-probe-size=0"
// RUN: %clang_cl /Gs0 -### -- %s 2>&1 | FileCheck -check-prefix=Gs0 %s
// Gs0: "-mstack-probe-size=0"
// RUN: %clang_cl /Gs4096 -### -- %s 2>&1 | FileCheck -check-prefix=Gs4096 %s
// Gs4096: "-mstack-probe-size=4096"

// RUN: %clang_cl /Gw -### -- %s 2>&1 | FileCheck -check-prefix=Gw %s
// Gw: -fdata-sections

// RUN: %clang_cl /Gw /Gw- -### -- %s 2>&1 | FileCheck -check-prefix=Gw_ %s
// Gw_-NOT: -fdata-sections

// RUN: %clang_cl /Imyincludedir -### -- %s 2>&1 | FileCheck -check-prefix=SLASH_I %s
// RUN: %clang_cl /I myincludedir -### -- %s 2>&1 | FileCheck -check-prefix=SLASH_I %s
// SLASH_I: "-I" "myincludedir"

// RUN: %clang_cl /imsvcmyincludedir -### -- %s 2>&1 | FileCheck -check-prefix=SLASH_imsvc %s
// RUN: %clang_cl /imsvc myincludedir -### -- %s 2>&1 | FileCheck -check-prefix=SLASH_imsvc %s
// Clang's resource header directory should be first:
// SLASH_imsvc: "-internal-isystem" "{{[^"]*}}lib{{(64)?/|\\\\}}clang{{[^"]*}}include"
// SLASH_imsvc: "-internal-isystem" "myincludedir"

// RUN: %clang_cl /J -### -- %s 2>&1 | FileCheck -check-prefix=J %s
// J: -fno-signed-char

// RUN: %clang_cl /Ofoo -### -- %s 2>&1 | FileCheck -check-prefix=O %s
// O: /Ofoo

// RUN: %clang_cl /Ob0 -### -- %s 2>&1 | FileCheck -check-prefix=Ob0 %s
// Ob0: -fno-inline

// RUN: %clang_cl /Ob2 -### -- %s 2>&1 | FileCheck -check-prefix=Ob2 %s
// RUN: %clang_cl /Odb2 -### -- %s 2>&1 | FileCheck -check-prefix=Ob2 %s
// RUN: %clang_cl /O2 /Ob2 -### -- %s 2>&1 | FileCheck -check-prefix=Ob2 %s
// Ob2-NOT: warning: argument unused during compilation: '/O2'
// Ob2: -finline-functions

// RUN: %clang_cl /Ob1 -### -- %s 2>&1 | FileCheck -check-prefix=Ob1 %s
// RUN: %clang_cl /Odb1 -### -- %s 2>&1 | FileCheck -check-prefix=Ob1 %s
// Ob1: -finline-hint-functions

// RUN: %clang_cl /Od -### -- %s 2>&1 | FileCheck -check-prefix=Od %s
// Od: -O0

// RUN: %clang_cl /Oi- /Oi -### -- %s 2>&1 | FileCheck -check-prefix=Oi %s
// Oi-NOT: -fno-builtin

// RUN: %clang_cl /Oi- -### -- %s 2>&1 | FileCheck -check-prefix=Oi_ %s
// Oi_: -fno-builtin

// RUN: %clang_cl /Os --target=i686-pc-windows-msvc -### -- %s 2>&1 | FileCheck -check-prefix=Os %s
// RUN: %clang_cl /Os --target=x86_64-pc-windows-msvc -### -- %s 2>&1 | FileCheck -check-prefix=Os %s
// Os-NOT: -mdisable-fp-elim
// Os: -momit-leaf-frame-pointer
// Os: -Os

// RUN: %clang_cl /Ot --target=i686-pc-windows-msvc -### -- %s 2>&1 | FileCheck -check-prefix=Ot %s
// RUN: %clang_cl /Ot --target=x86_64-pc-windows-msvc -### -- %s 2>&1 | FileCheck -check-prefix=Ot %s
// Ot-NOT: -mdisable-fp-elim
// Ot: -momit-leaf-frame-pointer
// Ot: -O2

// RUN: %clang_cl /Ox --target=i686-pc-windows-msvc -### -- %s 2>&1 | FileCheck -check-prefix=Ox %s
// RUN: %clang_cl /Ox --target=x86_64-pc-windows-msvc -### -- %s 2>&1 | FileCheck -check-prefix=Ox %s
// Ox-NOT: -mdisable-fp-elim
// Ox: -momit-leaf-frame-pointer
// Ox: -O2
<<<<<<< HEAD

// RUN: %clang_cl --target=i686-pc-win32 /O2sy- -### -- %s 2>&1 | FileCheck -check-prefix=PR24003 %s
// PR24003: -mdisable-fp-elim
// PR24003: -momit-leaf-frame-pointer
// PR24003: -Os

// RUN: %clang_cl --target=i686-pc-win32 -Werror /Oy- /O2 -### -- %s 2>&1 | FileCheck -check-prefix=Oy_2 %s
// Oy_2: -momit-leaf-frame-pointer
// Oy_2: -O2

=======

// RUN: %clang_cl --target=i686-pc-win32 /O2sy- -### -- %s 2>&1 | FileCheck -check-prefix=PR24003 %s
// PR24003: -mdisable-fp-elim
// PR24003: -momit-leaf-frame-pointer
// PR24003: -Os

// RUN: %clang_cl --target=i686-pc-win32 -Werror /Oy- /O2 -### -- %s 2>&1 | FileCheck -check-prefix=Oy_2 %s
// Oy_2: -momit-leaf-frame-pointer
// Oy_2: -O2

// RUN: %clang_cl --target=i686-pc-win32 -Werror /O2 /O2 -### -- %s 2>&1 | FileCheck -check-prefix=O2O2 %s
// O2O2: "-O2"

>>>>>>> b2b84690
// RUN: %clang_cl /Zs -Werror /Oy -- %s 2>&1

// RUN: %clang_cl --target=i686-pc-win32 -Werror /Oy- -### -- %s 2>&1 | FileCheck -check-prefix=Oy_ %s
// Oy_: -mdisable-fp-elim

// RUN: %clang_cl /Qvec -### -- %s 2>&1 | FileCheck -check-prefix=Qvec %s
// Qvec: -vectorize-loops

// RUN: %clang_cl /Qvec /Qvec- -### -- %s 2>&1 | FileCheck -check-prefix=Qvec_ %s
// Qvec_-NOT: -vectorize-loops

// RUN: %clang_cl /showIncludes -### -- %s 2>&1 | FileCheck -check-prefix=showIncludes %s
// showIncludes: --show-includes

// RUN: %clang_cl /E /showIncludes -### -- %s 2>&1 | FileCheck -check-prefix=showIncludes_E %s
// RUN: %clang_cl /EP /showIncludes -### -- %s 2>&1 | FileCheck -check-prefix=showIncludes_E %s
<<<<<<< HEAD
// showIncludes_E: warning: argument unused during compilation: '--show-includes'
=======
// RUN: %clang_cl /E /EP /showIncludes -### -- %s 2>&1 | FileCheck -check-prefix=showIncludes_E %s
// RUN: %clang_cl /EP /P /showIncludes -### -- %s 2>&1 | FileCheck -check-prefix=showIncludes_E %s
// showIncludes_E-NOT: warning: argument unused during compilation: '--show-includes'
>>>>>>> b2b84690

// /source-charset: should warn on everything except UTF-8.
// RUN: %clang_cl /source-charset:utf-16 -### -- %s 2>&1 | FileCheck -check-prefix=source-charset-utf-16 %s
// source-charset-utf-16: invalid value 'utf-16'

// /execution-charset: should warn on everything except UTF-8.
// RUN: %clang_cl /execution-charset:utf-16 -### -- %s 2>&1 | FileCheck -check-prefix=execution-charset-utf-16 %s
// execution-charset-utf-16: invalid value 'utf-16'
//
// RUN: %clang_cl /Umymacro -### -- %s 2>&1 | FileCheck -check-prefix=U %s
// RUN: %clang_cl /U mymacro -### -- %s 2>&1 | FileCheck -check-prefix=U %s
// U: "-U" "mymacro"

// RUN: %clang_cl /validate-charset -### -- %s 2>&1 | FileCheck -check-prefix=validate-charset %s
// validate-charset: -Winvalid-source-encoding

// RUN: %clang_cl /validate-charset- -### -- %s 2>&1 | FileCheck -check-prefix=validate-charset_ %s
// validate-charset_: -Wno-invalid-source-encoding

// RUN: %clang_cl /vd2 -### -- %s 2>&1 | FileCheck -check-prefix=VD2 %s
// VD2: -vtordisp-mode=2

// RUN: %clang_cl /vmg -### -- %s 2>&1 | FileCheck -check-prefix=VMG %s
// VMG: "-fms-memptr-rep=virtual"

// RUN: %clang_cl /vmg /vms -### -- %s 2>&1 | FileCheck -check-prefix=VMS %s
// VMS: "-fms-memptr-rep=single"

// RUN: %clang_cl /vmg /vmm -### -- %s 2>&1 | FileCheck -check-prefix=VMM %s
// VMM: "-fms-memptr-rep=multiple"

// RUN: %clang_cl /vmg /vmv -### -- %s 2>&1 | FileCheck -check-prefix=VMV %s
// VMV: "-fms-memptr-rep=virtual"

// RUN: %clang_cl /vmg /vmb -### -- %s 2>&1 | FileCheck -check-prefix=VMB %s
// VMB: '/vmg' not allowed with '/vmb'

// RUN: %clang_cl /vmg /vmm /vms -### -- %s 2>&1 | FileCheck -check-prefix=VMX %s
// VMX: '/vms' not allowed with '/vmm'

// RUN: %clang_cl /volatile:iso -### -- %s 2>&1 | FileCheck -check-prefix=VOLATILE-ISO %s
// VOLATILE-ISO-NOT: "-fms-volatile"

// RUN: %clang_cl /volatile:ms -### -- %s 2>&1 | FileCheck -check-prefix=VOLATILE-MS %s
// VOLATILE-MS: "-fms-volatile"

// RUN: %clang_cl /W0 -### -- %s 2>&1 | FileCheck -check-prefix=W0 %s
// W0: -w

// RUN: %clang_cl /W1 -### -- %s 2>&1 | FileCheck -check-prefix=W1 %s
// RUN: %clang_cl /W2 -### -- %s 2>&1 | FileCheck -check-prefix=W1 %s
// RUN: %clang_cl /W3 -### -- %s 2>&1 | FileCheck -check-prefix=W1 %s
// RUN: %clang_cl /W4 -### -- %s 2>&1 | FileCheck -check-prefix=W4 %s
<<<<<<< HEAD
// RUN: %clang_cl /Wall -### -- %s 2>&1 | FileCheck -check-prefix=W4 %s
// W1: -Wall
// W4: -WCL4
=======
// RUN: %clang_cl /Wall -### -- %s 2>&1 | FileCheck -check-prefix=Weverything %s
// W1: -Wall
// W4: -WCL4
// Weverything: -Weverything
>>>>>>> b2b84690

// RUN: %clang_cl /WX -### -- %s 2>&1 | FileCheck -check-prefix=WX %s
// WX: -Werror

// RUN: %clang_cl /WX- -### -- %s 2>&1 | FileCheck -check-prefix=WX_ %s
// WX_: -Wno-error

// RUN: %clang_cl /w -### -- %s 2>&1 | FileCheck -check-prefix=w %s
// w: -w

// RUN: %clang_cl /Zp -### -- %s 2>&1 | FileCheck -check-prefix=ZP %s
// ZP: -fpack-struct=1

// RUN: %clang_cl /Zp2 -### -- %s 2>&1 | FileCheck -check-prefix=ZP2 %s
// ZP2: -fpack-struct=2

// RUN: %clang_cl /Zs -### -- %s 2>&1 | FileCheck -check-prefix=Zs %s
// Zs: -fsyntax-only

// RUN: %clang_cl /FIasdf.h -### -- %s 2>&1 | FileCheck -check-prefix=FI %s
// FI: "-include" "asdf.h"

// RUN: %clang_cl /FI asdf.h -### -- %s 2>&1 | FileCheck -check-prefix=FI_ %s
// FI_: "-include" "asdf.h"

// RUN: %clang_cl /TP /c -### -- %s 2>&1 | FileCheck -check-prefix=NO-GX %s
// NO-GX-NOT: "-fcxx-exceptions" "-fexceptions"

// RUN: %clang_cl /TP /c /GX -### -- %s 2>&1 | FileCheck -check-prefix=GX %s
// GX: "-fcxx-exceptions" "-fexceptions"

// RUN: %clang_cl /TP /c /GX /GX- -### -- %s 2>&1 | FileCheck -check-prefix=GX_ %s
// GX_-NOT: "-fcxx-exceptions" "-fexceptions"

<<<<<<< HEAD
=======
// RUN: %clang_cl /d1PP -### -- %s 2>&1 | FileCheck -check-prefix=d1PP %s
// d1PP: -dD

>>>>>>> b2b84690
// We forward any unrecognized -W diagnostic options to cc1.
// RUN: %clang_cl -Wunused-pragmas -### -- %s 2>&1 | FileCheck -check-prefix=WJoined %s
// WJoined: "-cc1"
// WJoined: "-Wunused-pragmas"

// We recognize -f[no-]strict-aliasing.
// RUN: %clang_cl -c -### -- %s 2>&1 | FileCheck -check-prefix=DEFAULTSTRICT %s
// DEFAULTSTRICT: "-relaxed-aliasing"
// RUN: %clang_cl -c -fstrict-aliasing -### -- %s 2>&1 | FileCheck -check-prefix=STRICT %s
// STRICT-NOT: "-relaxed-aliasing"
// RUN: %clang_cl -c -fno-strict-aliasing -### -- %s 2>&1 | FileCheck -check-prefix=NOSTRICT %s
// NOSTRICT: "-relaxed-aliasing"

// We recognize -f[no-]delayed-template-parsing.
// /Zc:twoPhase[-] has the opposite meaning.
// RUN: %clang_cl -c -### -- %s 2>&1 | FileCheck -check-prefix=DELAYEDDEFAULT %s
// DELAYEDDEFAULT: "-fdelayed-template-parsing"
// RUN: %clang_cl -c -fdelayed-template-parsing -### -- %s 2>&1 | FileCheck -check-prefix=DELAYEDON %s
// RUN: %clang_cl -c /Zc:twoPhase- -### -- %s 2>&1 | FileCheck -check-prefix=DELAYEDON %s
// DELAYEDON: "-fdelayed-template-parsing"
// RUN: %clang_cl -c -fno-delayed-template-parsing -### -- %s 2>&1 | FileCheck -check-prefix=DELAYEDOFF %s
// RUN: %clang_cl -c /Zc:twoPhase -### -- %s 2>&1 | FileCheck -check-prefix=DELAYEDOFF %s
// DELAYEDOFF-NOT: "-fdelayed-template-parsing"

// For some warning ids, we can map from MSVC warning to Clang warning.
// RUN: %clang_cl -wd4005 -wd4100 -wd4910 -wd4996 -### -- %s 2>&1 | FileCheck -check-prefix=Wno %s
// Wno: "-cc1"
// Wno: "-Wno-macro-redefined"
// Wno: "-Wno-unused-parameter"
// Wno: "-Wno-dllexport-explicit-instantiation-decl"
// Wno: "-Wno-deprecated-declarations"

// Ignored options. Check that we don't get "unused during compilation" errors.
// RUN: %clang_cl /c \
// RUN:    /analyze- \
// RUN:    /bigobj \
// RUN:    /cgthreads4 \
// RUN:    /cgthreads8 \
// RUN:    /d2FastFail \
// RUN:    /d2Zi+ \
// RUN:    /errorReport:foo \
// RUN:    /execution-charset:utf-8 \
// RUN:    /FC \
// RUN:    /Fdfoo \
// RUN:    /FS \
// RUN:    /Gd \
// RUN:    /GF \
// RUN:    /GS- \
// RUN:    /kernel- \
// RUN:    /nologo \
<<<<<<< HEAD
// RUN:    /openmp- \
=======
// RUN:    /Og \
// RUN:    /openmp- \
// RUN:    /permissive- \
>>>>>>> b2b84690
// RUN:    /RTC1 \
// RUN:    /sdl \
// RUN:    /sdl- \
// RUN:    /source-charset:utf-8 \
// RUN:    /utf-8 \
// RUN:    /vmg \
// RUN:    /volatile:iso \
// RUN:    /w12345 \
// RUN:    /wd1234 \
<<<<<<< HEAD
=======
// RUN:    /Zc:__cplusplus \
// RUN:    /Zc:auto \
// RUN:    /Zc:forScope \
// RUN:    /Zc:inline \
// RUN:    /Zc:rvalueCast \
// RUN:    /Zc:ternary \
// RUN:    /Zc:wchar_t \
// RUN:    /Zm \
>>>>>>> b2b84690
// RUN:    /Zo \
// RUN:    /Zo- \
// RUN:    -### -- %s 2>&1 | FileCheck -check-prefix=IGNORED %s
// IGNORED-NOT: argument unused during compilation
// IGNORED-NOT: no such file or directory
// Don't confuse /openmp- with the /o flag:
// IGNORED-NOT: "-o" "penmp-.obj"

// Ignored options and compile-only options are ignored for link jobs.
// RUN: touch %t.obj
// RUN: %clang_cl /nologo -### -- %t.obj 2>&1 | FileCheck -check-prefix=LINKUNUSED %s
// RUN: %clang_cl /Dfoo -### -- %t.obj 2>&1 | FileCheck -check-prefix=LINKUNUSED %s
// RUN: %clang_cl /MD -### -- %t.obj 2>&1 | FileCheck -check-prefix=LINKUNUSED %s
// LINKUNUSED-NOT: argument unused during compilation

// Support ignoring warnings about unused arguments.
// RUN: %clang_cl /Abracadabra -Qunused-arguments -### -- %s 2>&1 | FileCheck -check-prefix=UNUSED %s
// UNUSED-NOT: argument unused during compilation

// Unsupported but parsed options. Check that we don't error on them.
// (/Zs is for syntax-only)
// RUN: %clang_cl /Zs \
// RUN:     /AIfoo \
<<<<<<< HEAD
=======
// RUN:     /Bt \
// RUN:     /Bt+ \
>>>>>>> b2b84690
// RUN:     /clr:pure \
// RUN:     /docname \
// RUN:     /EHsc \
// RUN:     /F \
// RUN:     /FA \
// RUN:     /FAc \
// RUN:     /Fafilename \
// RUN:     /FAs \
// RUN:     /FAu \
// RUN:     /favor:blend \
// RUN:     /Fifoo \
// RUN:     /Fmfoo \
// RUN:     /FpDebug\main.pch \
// RUN:     /Frfoo \
// RUN:     /FRfoo \
// RUN:     /FU foo \
// RUN:     /Fx \
// RUN:     /G1 \
// RUN:     /G2 \
// RUN:     /GA \
// RUN:     /Gd \
// RUN:     /Ge \
// RUN:     /Gh \
// RUN:     /GH \
// RUN:     /GL \
// RUN:     /GL- \
// RUN:     /Gm \
// RUN:     /Gm- \
// RUN:     /Gr \
// RUN:     /GS \
// RUN:     /GT \
// RUN:     /guard:cf \
// RUN:     /guard:cf- \
// RUN:     /GX \
// RUN:     /Gv \
// RUN:     /Gz \
// RUN:     /GZ \
// RUN:     /H \
// RUN:     /homeparams \
// RUN:     /hotpatch \
// RUN:     /kernel \
// RUN:     /LN \
// RUN:     /MP \
// RUN:     /o foo.obj \
// RUN:     /ofoo.obj \
// RUN:     /openmp \
// RUN:     /Qfast_transcendentals \
// RUN:     /QIfist \
// RUN:     /Qimprecise_fwaits \
// RUN:     /Qpar \
// RUN:     /Qvec-report:2 \
// RUN:     /u \
// RUN:     /V \
// RUN:     /volatile:ms \
// RUN:     /wfoo \
// RUN:     /WL \
// RUN:     /Wp64 \
// RUN:     /X \
// RUN:     /Y- \
// RUN:     /Yc \
// RUN:     /Ycstdafx.h \
// RUN:     /Yd \
// RUN:     /Yl- \
// RUN:     /Ylfoo \
// RUN:     /Yustdafx.h \
// RUN:     /Z7 \
// RUN:     /Za \
// RUN:     /Ze \
// RUN:     /Zg \
// RUN:     /Zi \
// RUN:     /ZI \
// RUN:     /Zl \
// RUN:     /ZW:nostdlib \
// RUN:     -- %s 2>&1

// We support -Xclang for forwarding options to cc1.
// RUN: %clang_cl -Xclang hellocc1 -### -- %s 2>&1 | FileCheck -check-prefix=Xclang %s
// Xclang: "-cc1"
// Xclang: "hellocc1"

// Files under /Users are often confused with the /U flag. (This could happen
// for other flags too, but this is the one people run into.)
// RUN: %clang_cl /c /Users/me/myfile.c -### 2>&1 | FileCheck -check-prefix=SlashU %s
// SlashU: warning: '/Users/me/myfile.c' treated as the '/U' option
// SlashU: note: Use '--' to treat subsequent arguments as filenames

// RTTI is on by default. /GR- controls -fno-rtti-data.
// RUN: %clang_cl /c /GR- -### -- %s 2>&1 | FileCheck -check-prefix=NoRTTI %s
// NoRTTI: "-fno-rtti-data"
// NoRTTI-NOT: "-fno-rtti"
// RUN: %clang_cl /c /GR -### -- %s 2>&1 | FileCheck -check-prefix=RTTI %s
// RTTI-NOT: "-fno-rtti-data"
// RTTI-NOT: "-fno-rtti"

// thread safe statics are off for versions < 19.
// RUN: %clang_cl /c -### -fms-compatibility-version=18 -- %s 2>&1 | FileCheck -check-prefix=NoThreadSafeStatics %s
// RUN: %clang_cl /Zc:threadSafeInit /Zc:threadSafeInit- /c -### -- %s 2>&1 | FileCheck -check-prefix=NoThreadSafeStatics %s
// NoThreadSafeStatics: "-fno-threadsafe-statics"

// RUN: %clang_cl /Zc:threadSafeInit /c -### -- %s 2>&1 | FileCheck -check-prefix=ThreadSafeStatics %s
// ThreadSafeStatics-NOT: "-fno-threadsafe-statics"

// RUN: %clang_cl /Zi /c -### -- %s 2>&1 | FileCheck -check-prefix=Zi %s
// Zi: "-gcodeview"
// Zi: "-debug-info-kind=limited"

// RUN: %clang_cl /Z7 /c -### -- %s 2>&1 | FileCheck -check-prefix=Z7 %s
// Z7: "-gcodeview"
// Z7: "-debug-info-kind=limited"

// RUN: %clang_cl /Zd /c -### -- %s 2>&1 | FileCheck -check-prefix=Z7GMLT %s
// Z7GMLT: "-gcodeview"
// Z7GMLT: "-debug-info-kind=line-tables-only"

// RUN: %clang_cl -gline-tables-only /c -### -- %s 2>&1 | FileCheck -check-prefix=ZGMLT %s
// ZGMLT: "-gcodeview"
// ZGMLT: "-debug-info-kind=line-tables-only"

// RUN: %clang_cl /c -### -- %s 2>&1 | FileCheck -check-prefix=BreproDefault %s
// BreproDefault: "-mincremental-linker-compatible"

// RUN: %clang_cl /Brepro- /Brepro /c '-###' -- %s 2>&1 | FileCheck -check-prefix=Brepro %s
// Brepro-NOT: "-mincremental-linker-compatible"

// RUN: %clang_cl /Brepro /Brepro- /c '-###' -- %s 2>&1 | FileCheck -check-prefix=Brepro_ %s
// Brepro_: "-mincremental-linker-compatible"

// This test was super sneaky: "/Z7" means "line-tables", but "-gdwarf" occurs
// later on the command line, so it should win. Interestingly the cc1 arguments
// came out right, but had wrong semantics, because an invariant assumed by
// CompilerInvocation was violated: it expects that at most one of {gdwarfN,
// line-tables-only} appear. If you assume that, then you can safely use
// Args.hasArg to test whether a boolean flag is present without caring
// where it appeared. And for this test, it appeared to the left of -gdwarf
// which made it "win". This test could not detect that bug.
// RUN: %clang_cl /Z7 -gdwarf /c -### -- %s 2>&1 | FileCheck -check-prefix=Z7_gdwarf %s
// Z7_gdwarf: "-gcodeview"
// Z7_gdwarf: "-debug-info-kind=limited"
// Z7_gdwarf: "-dwarf-version=4"

// RUN: %clang_cl -fmsc-version=1800 -TP -### -- %s 2>&1 | FileCheck -check-prefix=CXX11 %s
// CXX11: -std=c++11

// RUN: %clang_cl -fmsc-version=1900 -TP -### -- %s 2>&1 | FileCheck -check-prefix=CXX14 %s
// CXX14: -std=c++14

// RUN: %clang_cl -fmsc-version=1900 -TP -std:c++14 -### -- %s 2>&1 | FileCheck -check-prefix=STDCXX14 %s
// STDCXX14: -std=c++14

<<<<<<< HEAD
// RUN: %clang_cl -fmsc-version=1900 -TP -std:c++latest -### -- %s 2>&1 | FileCheck -check-prefix=STDCXXLATEST %s
// STDCXXLATEST: -std=c++1z
=======
// RUN: %clang_cl -fmsc-version=1900 -TP -std:c++17 -### -- %s 2>&1 | FileCheck -check-prefix=STDCXX17 %s
// STDCXX17: -std=c++17

// RUN: %clang_cl -fmsc-version=1900 -TP -std:c++latest -### -- %s 2>&1 | FileCheck -check-prefix=STDCXXLATEST %s
// STDCXXLATEST: -std=c++2a
>>>>>>> b2b84690

// RUN: env CL="/Gy" %clang_cl -### -- %s 2>&1 | FileCheck -check-prefix=ENV-CL %s
// ENV-CL: "-ffunction-sections"

// RUN: env CL="/Gy" _CL_="/Gy- -- %s" %clang_cl -### 2>&1 | FileCheck -check-prefix=ENV-_CL_ %s
// ENV-_CL_-NOT: "-ffunction-sections"

// RUN: env CL="%s" _CL_="%s" not %clang --rsp-quoting=windows -c

// RUN: %clang_cl -### /c -flto -- %s 2>&1 | FileCheck -check-prefix=LTO %s
// LTO: -flto

// RUN: %clang_cl -### /c -flto=thin -- %s 2>&1 | FileCheck -check-prefix=LTO-THIN %s
// LTO-THIN: -flto=thin

// RUN: %clang_cl -### -Fe%t.exe -entry:main -flto -- %s 2>&1 | FileCheck -check-prefix=LTO-WITHOUT-LLD %s
// LTO-WITHOUT-LLD: LTO requires -fuse-ld=lld

// Accept "core" clang options.
// (/Zs is for syntax-only, -Werror makes it fail hard on unknown options)
// RUN: %clang_cl \
// RUN:     --driver-mode=cl \
// RUN:     -fcolor-diagnostics \
// RUN:     -fno-color-diagnostics \
<<<<<<< HEAD
=======
// RUN:     -fcoverage-mapping \
// RUN:     -fno-coverage-mapping \
>>>>>>> b2b84690
// RUN:     -fdiagnostics-color \
// RUN:     -fno-diagnostics-color \
// RUN:     -fdiagnostics-parseable-fixits \
// RUN:     -fdiagnostics-absolute-paths \
// RUN:     -ferror-limit=10 \
// RUN:     -fmsc-version=1800 \
// RUN:     -fno-strict-aliasing \
// RUN:     -fstrict-aliasing \
// RUN:     -fsyntax-only \
// RUN:     -fms-compatibility \
// RUN:     -fno-ms-compatibility \
// RUN:     -fms-extensions \
// RUN:     -fno-ms-extensions \
// RUN:     -Xclang -disable-llvm-passes \
// RUN:     -resource-dir asdf \
// RUN:     -resource-dir=asdf \
// RUN:     -Wunused-variable \
// RUN:     -fmacro-backtrace-limit=0 \
// RUN:     -fstandalone-debug \
// RUN:     -flimit-debug-info \
// RUN:     -flto \
<<<<<<< HEAD
=======
// RUN:     -fmerge-all-constants \
// RUN:     -no-canonical-prefixes \
// RUN:     --version \
>>>>>>> b2b84690
// RUN:     -Werror /Zs -- %s 2>&1


void f() { }<|MERGE_RESOLUTION|>--- conflicted
+++ resolved
@@ -168,7 +168,6 @@
 // Ox-NOT: -mdisable-fp-elim
 // Ox: -momit-leaf-frame-pointer
 // Ox: -O2
-<<<<<<< HEAD
 
 // RUN: %clang_cl --target=i686-pc-win32 /O2sy- -### -- %s 2>&1 | FileCheck -check-prefix=PR24003 %s
 // PR24003: -mdisable-fp-elim
@@ -179,21 +178,9 @@
 // Oy_2: -momit-leaf-frame-pointer
 // Oy_2: -O2
 
-=======
-
-// RUN: %clang_cl --target=i686-pc-win32 /O2sy- -### -- %s 2>&1 | FileCheck -check-prefix=PR24003 %s
-// PR24003: -mdisable-fp-elim
-// PR24003: -momit-leaf-frame-pointer
-// PR24003: -Os
-
-// RUN: %clang_cl --target=i686-pc-win32 -Werror /Oy- /O2 -### -- %s 2>&1 | FileCheck -check-prefix=Oy_2 %s
-// Oy_2: -momit-leaf-frame-pointer
-// Oy_2: -O2
-
 // RUN: %clang_cl --target=i686-pc-win32 -Werror /O2 /O2 -### -- %s 2>&1 | FileCheck -check-prefix=O2O2 %s
 // O2O2: "-O2"
 
->>>>>>> b2b84690
 // RUN: %clang_cl /Zs -Werror /Oy -- %s 2>&1
 
 // RUN: %clang_cl --target=i686-pc-win32 -Werror /Oy- -### -- %s 2>&1 | FileCheck -check-prefix=Oy_ %s
@@ -210,13 +197,9 @@
 
 // RUN: %clang_cl /E /showIncludes -### -- %s 2>&1 | FileCheck -check-prefix=showIncludes_E %s
 // RUN: %clang_cl /EP /showIncludes -### -- %s 2>&1 | FileCheck -check-prefix=showIncludes_E %s
-<<<<<<< HEAD
-// showIncludes_E: warning: argument unused during compilation: '--show-includes'
-=======
 // RUN: %clang_cl /E /EP /showIncludes -### -- %s 2>&1 | FileCheck -check-prefix=showIncludes_E %s
 // RUN: %clang_cl /EP /P /showIncludes -### -- %s 2>&1 | FileCheck -check-prefix=showIncludes_E %s
 // showIncludes_E-NOT: warning: argument unused during compilation: '--show-includes'
->>>>>>> b2b84690
 
 // /source-charset: should warn on everything except UTF-8.
 // RUN: %clang_cl /source-charset:utf-16 -### -- %s 2>&1 | FileCheck -check-prefix=source-charset-utf-16 %s
@@ -270,16 +253,10 @@
 // RUN: %clang_cl /W2 -### -- %s 2>&1 | FileCheck -check-prefix=W1 %s
 // RUN: %clang_cl /W3 -### -- %s 2>&1 | FileCheck -check-prefix=W1 %s
 // RUN: %clang_cl /W4 -### -- %s 2>&1 | FileCheck -check-prefix=W4 %s
-<<<<<<< HEAD
-// RUN: %clang_cl /Wall -### -- %s 2>&1 | FileCheck -check-prefix=W4 %s
-// W1: -Wall
-// W4: -WCL4
-=======
 // RUN: %clang_cl /Wall -### -- %s 2>&1 | FileCheck -check-prefix=Weverything %s
 // W1: -Wall
 // W4: -WCL4
 // Weverything: -Weverything
->>>>>>> b2b84690
 
 // RUN: %clang_cl /WX -### -- %s 2>&1 | FileCheck -check-prefix=WX %s
 // WX: -Werror
@@ -314,12 +291,9 @@
 // RUN: %clang_cl /TP /c /GX /GX- -### -- %s 2>&1 | FileCheck -check-prefix=GX_ %s
 // GX_-NOT: "-fcxx-exceptions" "-fexceptions"
 
-<<<<<<< HEAD
-=======
 // RUN: %clang_cl /d1PP -### -- %s 2>&1 | FileCheck -check-prefix=d1PP %s
 // d1PP: -dD
 
->>>>>>> b2b84690
 // We forward any unrecognized -W diagnostic options to cc1.
 // RUN: %clang_cl -Wunused-pragmas -### -- %s 2>&1 | FileCheck -check-prefix=WJoined %s
 // WJoined: "-cc1"
@@ -370,13 +344,9 @@
 // RUN:    /GS- \
 // RUN:    /kernel- \
 // RUN:    /nologo \
-<<<<<<< HEAD
-// RUN:    /openmp- \
-=======
 // RUN:    /Og \
 // RUN:    /openmp- \
 // RUN:    /permissive- \
->>>>>>> b2b84690
 // RUN:    /RTC1 \
 // RUN:    /sdl \
 // RUN:    /sdl- \
@@ -386,8 +356,6 @@
 // RUN:    /volatile:iso \
 // RUN:    /w12345 \
 // RUN:    /wd1234 \
-<<<<<<< HEAD
-=======
 // RUN:    /Zc:__cplusplus \
 // RUN:    /Zc:auto \
 // RUN:    /Zc:forScope \
@@ -396,7 +364,6 @@
 // RUN:    /Zc:ternary \
 // RUN:    /Zc:wchar_t \
 // RUN:    /Zm \
->>>>>>> b2b84690
 // RUN:    /Zo \
 // RUN:    /Zo- \
 // RUN:    -### -- %s 2>&1 | FileCheck -check-prefix=IGNORED %s
@@ -420,11 +387,8 @@
 // (/Zs is for syntax-only)
 // RUN: %clang_cl /Zs \
 // RUN:     /AIfoo \
-<<<<<<< HEAD
-=======
 // RUN:     /Bt \
 // RUN:     /Bt+ \
->>>>>>> b2b84690
 // RUN:     /clr:pure \
 // RUN:     /docname \
 // RUN:     /EHsc \
@@ -574,16 +538,11 @@
 // RUN: %clang_cl -fmsc-version=1900 -TP -std:c++14 -### -- %s 2>&1 | FileCheck -check-prefix=STDCXX14 %s
 // STDCXX14: -std=c++14
 
-<<<<<<< HEAD
-// RUN: %clang_cl -fmsc-version=1900 -TP -std:c++latest -### -- %s 2>&1 | FileCheck -check-prefix=STDCXXLATEST %s
-// STDCXXLATEST: -std=c++1z
-=======
 // RUN: %clang_cl -fmsc-version=1900 -TP -std:c++17 -### -- %s 2>&1 | FileCheck -check-prefix=STDCXX17 %s
 // STDCXX17: -std=c++17
 
 // RUN: %clang_cl -fmsc-version=1900 -TP -std:c++latest -### -- %s 2>&1 | FileCheck -check-prefix=STDCXXLATEST %s
 // STDCXXLATEST: -std=c++2a
->>>>>>> b2b84690
 
 // RUN: env CL="/Gy" %clang_cl -### -- %s 2>&1 | FileCheck -check-prefix=ENV-CL %s
 // ENV-CL: "-ffunction-sections"
@@ -608,11 +567,8 @@
 // RUN:     --driver-mode=cl \
 // RUN:     -fcolor-diagnostics \
 // RUN:     -fno-color-diagnostics \
-<<<<<<< HEAD
-=======
 // RUN:     -fcoverage-mapping \
 // RUN:     -fno-coverage-mapping \
->>>>>>> b2b84690
 // RUN:     -fdiagnostics-color \
 // RUN:     -fno-diagnostics-color \
 // RUN:     -fdiagnostics-parseable-fixits \
@@ -634,12 +590,9 @@
 // RUN:     -fstandalone-debug \
 // RUN:     -flimit-debug-info \
 // RUN:     -flto \
-<<<<<<< HEAD
-=======
 // RUN:     -fmerge-all-constants \
 // RUN:     -no-canonical-prefixes \
 // RUN:     --version \
->>>>>>> b2b84690
 // RUN:     -Werror /Zs -- %s 2>&1
 
 
