// Test whether or not the driver instructs the backend to use .init_array
// sections for global constructors.
//
// CHECK-INIT-ARRAY: -fuse-init-array
// CHECK-NO-INIT-ARRAY-NOT: -fuse-init-array
//
// RUN: %clang -no-canonical-prefixes %s -### -fsyntax-only 2>&1       \
// RUN:     -target i386-unknown-linux \
// RUN:     --sysroot=%S/Inputs/resource_dir \
// RUN:     --gcc-toolchain="" \
// RUN:   | FileCheck --check-prefix=CHECK-INIT-ARRAY %s
//
// RUN: %clang -no-canonical-prefixes %s -### -fsyntax-only 2>&1       \
// RUN:     -target i386-unknown-linux \
// RUN:     --sysroot=%S/Inputs/fake_install_tree \
// RUN:     --gcc-toolchain="" \
// RUN:   | FileCheck --check-prefix=CHECK-INIT-ARRAY %s
//
// RUN: %clang -no-canonical-prefixes %s -### -fsyntax-only 2>&1       \
// RUN:     -fno-use-init-array \
// RUN:     -target i386-unknown-linux \
// RUN:     --sysroot=%S/Inputs/fake_install_tree \
// RUN:     --gcc-toolchain="" \
// RUN:   | FileCheck --check-prefix=CHECK-NO-INIT-ARRAY %s
//
// RUN: %clang -no-canonical-prefixes %s -### -fsyntax-only 2>&1       \
// RUN:     -fno-use-init-array -fuse-init-array \
// RUN:     -target i386-unknown-linux \
// RUN:     --sysroot=%S/Inputs/fake_install_tree \
// RUN:     --gcc-toolchain="" \
// RUN:   | FileCheck --check-prefix=CHECK-INIT-ARRAY %s
//
// RUN: %clang -no-canonical-prefixes %s -### -fsyntax-only 2>&1       \
// RUN:     -target i386-unknown-linux \
// RUN:     --sysroot=%S/Inputs/basic_linux_tree \
// RUN:     --gcc-toolchain="" \
// RUN:   | FileCheck --check-prefix=CHECK-NO-INIT-ARRAY %s
//
// RUN: %clang -no-canonical-prefixes %s -### -fsyntax-only 2>&1       \
// RUN:     -fuse-init-array \
// RUN:     -target i386-unknown-linux \
// RUN:     --sysroot=%S/Inputs/basic_linux_tree \
// RUN:     --gcc-toolchain="" \
// RUN:   | FileCheck --check-prefix=CHECK-INIT-ARRAY %s
//
// RUN: %clang -no-canonical-prefixes %s -### -fsyntax-only 2>&1       \
// RUN:     -target arm-unknown-linux-androideabi \
// RUN:     --sysroot=%S/Inputs/basic_android_tree/sysroot \
// RUN:     --gcc-toolchain="" \
// RUN:   | FileCheck --check-prefix=CHECK-INIT-ARRAY %s
//
// RUN: %clang -no-canonical-prefixes %s -### -fsyntax-only 2>&1       \
// RUN:     -target mipsel-unknown-linux-android \
// RUN:     --sysroot=%S/Inputs/basic_android_tree/sysroot \
// RUN:     --gcc-toolchain="" \
// RUN:   | FileCheck --check-prefix=CHECK-INIT-ARRAY %s
//
// RUN: %clang -no-canonical-prefixes %s -### -fsyntax-only 2>&1       \
// RUN:     -target i386-unknown-linux-android \
// RUN:     --sysroot=%S/Inputs/basic_android_tree/sysroot \
// RUN:     --gcc-toolchain="" \
// RUN:   | FileCheck --check-prefix=CHECK-INIT-ARRAY %s
//
// RUN: %clang -no-canonical-prefixes %s -### -fsyntax-only 2>&1       \
// RUN:     -target aarch64-none-linux-gnu \
// RUN:     --sysroot=%S/Inputs/basic_linux_tree \
// RUN:     --gcc-toolchain="" \
// RUN:   | FileCheck --check-prefix=CHECK-INIT-ARRAY %s
//
// RUN: %clang -no-canonical-prefixes %s -### -fsyntax-only 2>&1       \
// RUN:     -target aarch64-none-none-eabi \
// RUN:   | FileCheck --check-prefix=CHECK-INIT-ARRAY %s

// RUN: %clang -no-canonical-prefixes %s -### -fsyntax-only 2>&1       \
// RUN:     -target arm64-none-linux-gnu \
// RUN:     --sysroot=%S/Inputs/basic_linux_tree \
// RUN:     --gcc-toolchain="" \
// RUN:   | FileCheck --check-prefix=CHECK-INIT-ARRAY %s
//
// RUN: %clang -no-canonical-prefixes %s -### -fsyntax-only 2>&1       \
// RUN:     -target arm64-none-none-eabi \
// RUN:   | FileCheck --check-prefix=CHECK-INIT-ARRAY %s
<<<<<<< HEAD
=======

// RUN: %clang -no-canonical-prefixes %s -### -fsyntax-only 2>&1       \
// RUN:     -target i386-unknown-freebsd11 \
// RUN:   | FileCheck --check-prefix=CHECK-NO-INIT-ARRAY %s

// RUN: %clang -no-canonical-prefixes %s -### -fsyntax-only 2>&1       \
// RUN:     -target i386-unknown-freebsd12 \
// RUN:   | FileCheck --check-prefix=CHECK-INIT-ARRAY %s
>>>>>>> b2b84690
//
// RUN: %clang -no-canonical-prefixes %s -### -fsyntax-only 2>&1        \
// RUN:     -target sparc-sun-solaris2.11 \
// RUN:   | FileCheck --check-prefix=CHECK-INIT-ARRAY %s
//
// RUN: %clang -no-canonical-prefixes %s -### -fsyntax-only 2>&1        \
// RUN:     -target i386-pc-solaris2.11 \
// RUN:   | FileCheck --check-prefix=CHECK-INIT-ARRAY %s<|MERGE_RESOLUTION|>--- conflicted
+++ resolved
@@ -80,8 +80,6 @@
 // RUN: %clang -no-canonical-prefixes %s -### -fsyntax-only 2>&1       \
 // RUN:     -target arm64-none-none-eabi \
 // RUN:   | FileCheck --check-prefix=CHECK-INIT-ARRAY %s
-<<<<<<< HEAD
-=======
 
 // RUN: %clang -no-canonical-prefixes %s -### -fsyntax-only 2>&1       \
 // RUN:     -target i386-unknown-freebsd11 \
@@ -90,7 +88,6 @@
 // RUN: %clang -no-canonical-prefixes %s -### -fsyntax-only 2>&1       \
 // RUN:     -target i386-unknown-freebsd12 \
 // RUN:   | FileCheck --check-prefix=CHECK-INIT-ARRAY %s
->>>>>>> b2b84690
 //
 // RUN: %clang -no-canonical-prefixes %s -### -fsyntax-only 2>&1        \
 // RUN:     -target sparc-sun-solaris2.11 \
