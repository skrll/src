// Check to make sure clang is somewhat picky about -g options.
// rdar://10383444

// Linux.
// RUN: %clang -### -c -g %s -target x86_64-linux-gnu 2>&1 \
// RUN:             | FileCheck -check-prefix=G -check-prefix=G_GDB %s
// RUN: %clang -### -c -g2 %s -target x86_64-linux-gnu 2>&1 \
// RUN:             | FileCheck -check-prefix=G %s
// RUN: %clang -### -c -g3 %s -target x86_64-linux-gnu 2>&1 \
// RUN:             | FileCheck -check-prefix=G %s
// RUN: %clang -### -c -ggdb %s -target x86_64-linux-gnu 2>&1 \
// RUN:             | FileCheck -check-prefix=G -check-prefix=G_GDB %s
// RUN: %clang -### -c -ggdb1 %s -target x86_64-linux-gnu 2>&1 \
// RUN:             | FileCheck -check-prefix=GLTO_ONLY -check-prefix=G_GDB %s
// RUN: %clang -### -c -ggdb3 %s -target x86_64-linux-gnu 2>&1 \
// RUN:             | FileCheck -check-prefix=G %s
// RUN: %clang -### -c -glldb %s -target x86_64-linux-gnu 2>&1 \
// RUN:             | FileCheck -check-prefix=G -check-prefix=G_LLDB %s
// RUN: %clang -### -c -gsce %s -target x86_64-linux-gnu 2>&1 \

// Darwin.
// RUN:             | FileCheck -check-prefix=G -check-prefix=G_SCE %s
// RUN: %clang -### -c -g %s -target x86_64-apple-darwin 2>&1 \
// RUN:             | FileCheck -check-prefix=G_STANDALONE \
// RUN:                         -check-prefix=G_DWARF2 \
// RUN:                         -check-prefix=G_LLDB %s
// RUN: %clang -### -c -g %s -target x86_64-apple-darwin16 2>&1 \
// RUN:             | FileCheck -check-prefix=G_STANDALONE \
// RUN:                         -check-prefix=G_DWARF4 \
// RUN:                         -check-prefix=G_LLDB %s
// RUN: %clang -### -c -g2 %s -target x86_64-apple-darwin16 2>&1 \
// RUN:             | FileCheck -check-prefix=G_STANDALONE \
// RUN:                         -check-prefix=G_DWARF4 %s
// RUN: %clang -### -c -g3 %s -target x86_64-apple-darwin16 2>&1 \
// RUN:             | FileCheck -check-prefix=G_STANDALONE \
// RUN:                         -check-prefix=G_DWARF4 %s
// RUN: %clang -### -c -ggdb %s -target x86_64-apple-darwin16 2>&1 \
// RUN:             | FileCheck -check-prefix=G_STANDALONE \
// RUN:                         -check-prefix=G_DWARF4 \
// RUN:                         -check-prefix=G_GDB %s
// RUN: %clang -### -c -ggdb1 %s -target x86_64-apple-darwin16 2>&1 \
// RUN:             | FileCheck -check-prefix=GLTO_ONLY %s
// RUN: %clang -### -c -ggdb3 %s -target x86_64-apple-darwin16 2>&1 \
// RUN:             | FileCheck -check-prefix=G_STANDALONE \
// RUN:                         -check-prefix=G_DWARF4 %s
// RUN: %clang -### -c -g %s -target x86_64-apple-macosx10.11 2>&1 \
// RUN:             | FileCheck -check-prefix=G_STANDALONE \
// RUN:                         -check-prefix=G_DWARF4 %s
// RUN: %clang -### -c -g %s -target x86_64-apple-macosx10.10 2>&1 \
// RUN:             | FileCheck -check-prefix=G_ONLY_DWARF2 %s
// RUN: %clang -### -c -g %s -target armv7-apple-ios9.0 2>&1 \
// RUN:             | FileCheck -check-prefix=G_STANDALONE \
// RUN:                         -check-prefix=G_DWARF4 %s
// RUN: %clang -### -c -g %s -target armv7-apple-ios8.0 2>&1 \
// RUN:             | FileCheck -check-prefix=G_ONLY_DWARF2 %s
// RUN: %clang -### -c -g %s -target armv7k-apple-watchos 2>&1 \
// RUN:             | FileCheck -check-prefix=G_STANDALONE \
// RUN:                         -check-prefix=G_DWARF4 %s
// RUN: %clang -### -c -g %s -target arm64-apple-tvos9.0 2>&1 \
// RUN:             | FileCheck -check-prefix=G_STANDALONE \
// RUN:                         -check-prefix=G_DWARF4 %s

// FreeBSD.
// RUN: %clang -### -c -g %s -target x86_64-pc-freebsd10.0 2>&1 \
// RUN:             | FileCheck -check-prefix=G_GDB %s

// On the PS4, -g defaults to -gno-column-info, and we always generate the
// arange section.
// RUN: %clang -### -c %s -target x86_64-scei-ps4 2>&1 \
// RUN:             | FileCheck -check-prefix=NOG_PS4 %s
// RUN: %clang -### -c %s -g -target x86_64-scei-ps4 2>&1 \
// RUN:             | FileCheck -check-prefix=G_PS4 %s
// RUN: %clang -### -c %s -g -target x86_64-scei-ps4 2>&1 \
// RUN:             | FileCheck -check-prefix=G_SCE %s
// RUN: %clang -### -c %s -g -target x86_64-scei-ps4 2>&1 \
// RUN:             | FileCheck -check-prefix=NOCI %s
// RUN: %clang -### -c %s -g -gcolumn-info -target x86_64-scei-ps4 2>&1 \
// RUN:             | FileCheck -check-prefix=CI %s
<<<<<<< HEAD
=======
// RUN: %clang -### -c %s -gsce -target x86_64-unknown-linux 2>&1 \
// RUN:             | FileCheck -check-prefix=NOCI %s
>>>>>>> b2b84690

// RUN: %clang -### -c -gdwarf-2 %s 2>&1 \
// RUN:             | FileCheck -check-prefix=G_ONLY_DWARF2 %s
//
// RUN: not %clang -### -c -gfoo %s 2>&1 | FileCheck -check-prefix=G_ERR %s
// RUN: %clang -### -c -g -g0 %s 2>&1 | FileCheck -check-prefix=G_NO %s
// RUN: %clang -### -c -ggdb0 %s 2>&1 | FileCheck -check-prefix=G_NO %s
// RUN: %clang -### -c -glldb -g0 %s 2>&1 | FileCheck -check-prefix=G_NO %s
// RUN: %clang -### -c -glldb -g1 %s 2>&1 \
// RUN:             | FileCheck -check-prefix=GLTO_ONLY -check-prefix=G_LLDB %s
//
// PS4 defaults to sce; -ggdb0 changes tuning but turns off debug info,
// then -g turns it back on without affecting tuning.
// RUN: %clang -### -c -ggdb0 -g -target x86_64-scei-ps4 %s 2>&1 \
// RUN:             | FileCheck -check-prefix=G -check-prefix=G_GDB %s
//
// RUN: %clang -### -c -g1 %s 2>&1 \
// RUN:             | FileCheck -check-prefix=GLTO_ONLY %s
// RUN: %clang -### -c -gmlt %s 2>&1 \
// RUN:             | FileCheck -check-prefix=GLTO_ONLY %s
// RUN: %clang -### -c -gline-tables-only %s 2>&1 \
// RUN:             | FileCheck -check-prefix=GLTO_ONLY %s
// RUN: %clang -### -c -gline-tables-only %s -target x86_64-apple-darwin 2>&1 \
// RUN:             | FileCheck -check-prefix=GLTO_ONLY %s
// RUN: %clang -### -c -gline-tables-only %s -target i686-pc-openbsd 2>&1 \
// RUN:             | FileCheck -check-prefix=GLTO_ONLY_DWARF2 %s
// RUN: %clang -### -c -gline-tables-only %s -target x86_64-pc-freebsd10.0 2>&1 \
// RUN:             | FileCheck -check-prefix=GLTO_ONLY_DWARF2 %s
// RUN: %clang -### -c -gline-tables-only -g %s -target x86_64-linux-gnu 2>&1 \
// RUN:             | FileCheck -check-prefix=G_ONLY %s
// RUN: %clang -### -c -gline-tables-only -g %s -target x86_64-apple-darwin16 2>&1 \
// RUN:             | FileCheck -check-prefix=G_STANDALONE -check-prefix=G_DWARF4 %s
// RUN: %clang -### -c -gline-tables-only -g %s -target i686-pc-openbsd 2>&1 \
// RUN:             | FileCheck -check-prefix=G_ONLY_DWARF2 %s
// RUN: %clang -### -c -gline-tables-only -g %s -target x86_64-pc-freebsd10.0 2>&1 \
// RUN:             | FileCheck -check-prefix=G_ONLY_DWARF2 %s
// RUN: %clang -### -c -gline-tables-only -g %s -target i386-pc-solaris 2>&1 \
// RUN:             | FileCheck -check-prefix=G_ONLY_DWARF2 %s
// RUN: %clang -### -c -gline-tables-only -g0 %s 2>&1 \
// RUN:             | FileCheck -check-prefix=GLTO_NO %s
//
// RUN: %clang -### -c -grecord-gcc-switches %s 2>&1 \
//             | FileCheck -check-prefix=GRECORD %s
// RUN: %clang -### -c -gno-record-gcc-switches %s 2>&1 \
//             | FileCheck -check-prefix=GNO_RECORD %s
// RUN: %clang -### -c -grecord-gcc-switches -gno-record-gcc-switches %s 2>&1 \
//             | FileCheck -check-prefix=GNO_RECORD %s/
// RUN: %clang -### -c -grecord-gcc-switches -o - %s 2>&1 \
//             | FileCheck -check-prefix=GRECORD_O %s
// RUN: %clang -### -c -O3 -ffunction-sections -grecord-gcc-switches %s 2>&1 \
//             | FileCheck -check-prefix=GRECORD_OPT %s
//
// RUN: %clang -### -c -gstrict-dwarf -gno-strict-dwarf %s 2>&1 \
// RUN:        | FileCheck -check-prefix=GIGNORE %s
//
// RUN: %clang -### -c -ggnu-pubnames %s 2>&1 | FileCheck -check-prefix=GOPT %s
// RUN: %clang -### -c %s 2>&1 | FileCheck -check-prefix=NOGOPT %s
// RUN: %clang -### -c -ggnu-pubnames -gno-gnu-pubnames %s 2>&1 | FileCheck -check-prefix=NOGOPT %s
//
// RUN: %clang -### -c -gdwarf-aranges %s 2>&1 | FileCheck -check-prefix=GARANGE %s
//
// RUN: %clang -### -fdebug-types-section %s 2>&1 \
// RUN:        | FileCheck -check-prefix=FDTS %s
//
// RUN: %clang -### -fdebug-types-section -fno-debug-types-section %s 2>&1 \
// RUN:        | FileCheck -check-prefix=NOFDTS %s
//
// RUN: %clang -### -g -gno-column-info %s 2>&1 \
// RUN:        | FileCheck -check-prefix=NOCI %s
//
// RUN: %clang -### -g -target x86_64-unknown-unknown %s 2>&1 \
//             | FileCheck -check-prefix=CI %s
//
// RUN: %clang -### -gmodules %s 2>&1 \
// RUN:        | FileCheck -check-prefix=GEXTREFS %s
//
// RUN: %clang -### -gmodules -g %s 2>&1 \
// RUN:        | FileCheck -check-prefix=GEXTREFS %s
//
// RUN: %clang -### -gline-tables-only -gmodules %s 2>&1 \
// RUN:        | FileCheck -check-prefix=GEXTREFS %s
//
// RUN: %clang -### -gmodules -gline-tables-only %s 2>&1 \
// RUN:        | FileCheck -check-prefix=GLTO_ONLY %s
//
// RUN: %clang -### -c -gdwarf-aranges %s 2>&1 | FileCheck -check-prefix=GARANGE %s
//
// RUN: %clang -### -fdebug-types-section %s 2>&1 \
// RUN:        | FileCheck -check-prefix=FDTS %s
//
// RUN: %clang -### -fdebug-types-section -fno-debug-types-section %s 2>&1 \
// RUN:        | FileCheck -check-prefix=NOFDTS %s
//
// RUN: %clang -### -g -gno-column-info %s 2>&1 \
// RUN:        | FileCheck -check-prefix=NOCI %s
//
// RUN: %clang -### -g -target x86_64-unknown-unknown %s 2>&1 \
//             | FileCheck -check-prefix=CI %s
//
// RUN: %clang -### -gmodules %s 2>&1 \
// RUN:        | FileCheck -check-prefix=GEXTREFS %s
//
// RUN: %clang -### -gmodules -g %s 2>&1 \
// RUN:        | FileCheck -check-prefix=GEXTREFS %s
//
// RUN: %clang -### -gline-tables-only -gmodules %s 2>&1 \
// RUN:        | FileCheck -check-prefix=GEXTREFS %s
//
// RUN: %clang -### -gmodules -gline-tables-only %s 2>&1 \
// RUN:        | FileCheck -check-prefix=GLTO_ONLY %s
//
// G: "-cc1"
// G: "-debug-info-kind=limited"
<<<<<<< HEAD
//
// NOG_PS4: "-cc1"
// NOG_PS4-NOT "-dwarf-version=
// NOG_PS4: "-generate-arange-section"
// NOG_PS4-NOT: "-dwarf-version=
//
=======
//
// NOG_PS4: "-cc1"
// NOG_PS4-NOT "-dwarf-version=
// NOG_PS4: "-generate-arange-section"
// NOG_PS4-NOT: "-dwarf-version=
//
>>>>>>> b2b84690
// G_PS4: "-cc1"
// G_PS4: "-dwarf-version=
// G_PS4: "-generate-arange-section"
//
// G_ERR: error: unknown argument:
//
// G_NO: "-cc1"
// G_NO-NOT: -debug-info-kind=
//
// GLTO_ONLY: "-cc1"
// GLTO_ONLY-NOT: "-dwarf-ext-refs"
// GLTO_ONLY: "-debug-info-kind=line-tables-only"
// GLTO_ONLY-NOT: "-dwarf-ext-refs"
//
// GLTO_ONLY_DWARF2: "-cc1"
// GLTO_ONLY_DWARF2: "-debug-info-kind=line-tables-only"
// GLTO_ONLY_DWARF2: "-dwarf-version=2"
//
// G_ONLY: "-cc1"
// G_ONLY: "-debug-info-kind=limited"
//
// These tests assert that "-gline-tables-only" "-g" uses the latter,
// but otherwise not caring about the DebugInfoKind.
// G_ONLY_DWARF2: "-cc1"
// G_ONLY_DWARF2: "-debug-info-kind={{standalone|limited}}"
// G_ONLY_DWARF2: "-dwarf-version=2"
<<<<<<< HEAD
//
// G_STANDALONE: "-cc1"
// G_STANDALONE: "-debug-info-kind=standalone"
// G_DWARF4: "-dwarf-version=4"
//
// G_GDB:  "-debugger-tuning=gdb"
// G_LLDB: "-debugger-tuning=lldb"
// G_SCE:  "-debugger-tuning=sce"
//
=======
//
// G_STANDALONE: "-cc1"
// G_STANDALONE: "-debug-info-kind=standalone"
// G_DWARF4: "-dwarf-version=4"
//
// G_GDB:  "-debugger-tuning=gdb"
// G_LLDB: "-debugger-tuning=lldb"
// G_SCE:  "-debugger-tuning=sce"
//
>>>>>>> b2b84690
// This tests asserts that "-gline-tables-only" "-g0" disables debug info.
// GLTO_NO: "-cc1"
// GLTO_NO-NOT: -debug-info-kind=
//
// GRECORD: "-dwarf-debug-flags"
// GRECORD: -### -c -grecord-gcc-switches
//
// GNO_RECORD-NOT: "-dwarf-debug-flags"
// GNO_RECORD-NOT: -### -c -grecord-gcc-switches
//
// GRECORD_O: "-dwarf-debug-flags"
// GRECORD_O: -### -c -grecord-gcc-switches -o -
//
// GRECORD_OPT: -### -c -O3 -ffunction-sections -grecord-gcc-switches
//
// GIGNORE-NOT: "argument unused during compilation"
//
<<<<<<< HEAD
// GOPT: -generate-gnu-dwarf-pub-sections
//
// GARANGE: -generate-arange-section
//
// FDTS: "-backend-option" "-generate-type-units"
//
// NOFDTS-NOT: "-backend-option" "-generate-type-units"
=======
// GOPT: -ggnu-pubnames
// NOGOPT-NOT: -ggnu-pubnames
//
// GARANGE: -generate-arange-section
//
// FDTS: "-mllvm" "-generate-type-units"
//
// NOFDTS-NOT: "-mllvm" "-generate-type-units"
>>>>>>> b2b84690
//
// CI: "-dwarf-column-info"
//
// NOCI-NOT: "-dwarf-column-info"
//
// GEXTREFS: "-dwarf-ext-refs" "-fmodule-format=obj" "-debug-info-kind={{standalone|limited}}"

// RUN: not %clang -cc1 -debug-info-kind=watkind 2>&1 | FileCheck -check-prefix=BADSTRING1 %s
// BADSTRING1: error: invalid value 'watkind' in '-debug-info-kind=watkind'
// RUN: not %clang -cc1 -debugger-tuning=gmodal 2>&1 | FileCheck -check-prefix=BADSTRING2 %s
// BADSTRING2: error: invalid value 'gmodal' in '-debugger-tuning=gmodal'

// RUN: %clang -### -fdebug-macro    %s 2>&1 | FileCheck -check-prefix=MACRO %s
// RUN: %clang -### -fno-debug-macro %s 2>&1 | FileCheck -check-prefix=NOMACRO %s
// RUN: %clang -###                  %s 2>&1 | FileCheck -check-prefix=NOMACRO %s
// MACRO: "-debug-info-macro"
<<<<<<< HEAD
// NOMACRO-NOT: "-debug-info-macro"
=======
// NOMACRO-NOT: "-debug-info-macro"
//
// RUN: %clang -### -gdwarf-5 -gembed-source %s 2>&1 | FileCheck -check-prefix=GEMBED_5 %s
// RUN: %clang -### -gdwarf-2 -gembed-source %s 2>&1 | FileCheck -check-prefix=GEMBED_2 %s
// RUN: %clang -### -gdwarf-5 -gno-embed-source %s 2>&1 | FileCheck -check-prefix=NOGEMBED_5 %s
// RUN: %clang -### -gdwarf-2 -gno-embed-source %s 2>&1 | FileCheck -check-prefix=NOGEMBED_2 %s
//
// GEMBED_5:  "-gembed-source"
// GEMBED_2:  error: invalid argument '-gembed-source' only allowed with '-gdwarf-5'
// NOGEMBED_5-NOT:  "-gembed-source"
// NOGEMBED_2-NOT:  error: invalid argument '-gembed-source' only allowed with '-gdwarf-5'
>>>>>>> b2b84690
<|MERGE_RESOLUTION|>--- conflicted
+++ resolved
@@ -76,11 +76,8 @@
 // RUN:             | FileCheck -check-prefix=NOCI %s
 // RUN: %clang -### -c %s -g -gcolumn-info -target x86_64-scei-ps4 2>&1 \
 // RUN:             | FileCheck -check-prefix=CI %s
-<<<<<<< HEAD
-=======
 // RUN: %clang -### -c %s -gsce -target x86_64-unknown-linux 2>&1 \
 // RUN:             | FileCheck -check-prefix=NOCI %s
->>>>>>> b2b84690
 
 // RUN: %clang -### -c -gdwarf-2 %s 2>&1 \
 // RUN:             | FileCheck -check-prefix=G_ONLY_DWARF2 %s
@@ -166,49 +163,14 @@
 // RUN: %clang -### -gmodules -gline-tables-only %s 2>&1 \
 // RUN:        | FileCheck -check-prefix=GLTO_ONLY %s
 //
-// RUN: %clang -### -c -gdwarf-aranges %s 2>&1 | FileCheck -check-prefix=GARANGE %s
-//
-// RUN: %clang -### -fdebug-types-section %s 2>&1 \
-// RUN:        | FileCheck -check-prefix=FDTS %s
-//
-// RUN: %clang -### -fdebug-types-section -fno-debug-types-section %s 2>&1 \
-// RUN:        | FileCheck -check-prefix=NOFDTS %s
-//
-// RUN: %clang -### -g -gno-column-info %s 2>&1 \
-// RUN:        | FileCheck -check-prefix=NOCI %s
-//
-// RUN: %clang -### -g -target x86_64-unknown-unknown %s 2>&1 \
-//             | FileCheck -check-prefix=CI %s
-//
-// RUN: %clang -### -gmodules %s 2>&1 \
-// RUN:        | FileCheck -check-prefix=GEXTREFS %s
-//
-// RUN: %clang -### -gmodules -g %s 2>&1 \
-// RUN:        | FileCheck -check-prefix=GEXTREFS %s
-//
-// RUN: %clang -### -gline-tables-only -gmodules %s 2>&1 \
-// RUN:        | FileCheck -check-prefix=GEXTREFS %s
-//
-// RUN: %clang -### -gmodules -gline-tables-only %s 2>&1 \
-// RUN:        | FileCheck -check-prefix=GLTO_ONLY %s
-//
 // G: "-cc1"
 // G: "-debug-info-kind=limited"
-<<<<<<< HEAD
 //
 // NOG_PS4: "-cc1"
 // NOG_PS4-NOT "-dwarf-version=
 // NOG_PS4: "-generate-arange-section"
 // NOG_PS4-NOT: "-dwarf-version=
 //
-=======
-//
-// NOG_PS4: "-cc1"
-// NOG_PS4-NOT "-dwarf-version=
-// NOG_PS4: "-generate-arange-section"
-// NOG_PS4-NOT: "-dwarf-version=
-//
->>>>>>> b2b84690
 // G_PS4: "-cc1"
 // G_PS4: "-dwarf-version=
 // G_PS4: "-generate-arange-section"
@@ -235,7 +197,6 @@
 // G_ONLY_DWARF2: "-cc1"
 // G_ONLY_DWARF2: "-debug-info-kind={{standalone|limited}}"
 // G_ONLY_DWARF2: "-dwarf-version=2"
-<<<<<<< HEAD
 //
 // G_STANDALONE: "-cc1"
 // G_STANDALONE: "-debug-info-kind=standalone"
@@ -245,17 +206,6 @@
 // G_LLDB: "-debugger-tuning=lldb"
 // G_SCE:  "-debugger-tuning=sce"
 //
-=======
-//
-// G_STANDALONE: "-cc1"
-// G_STANDALONE: "-debug-info-kind=standalone"
-// G_DWARF4: "-dwarf-version=4"
-//
-// G_GDB:  "-debugger-tuning=gdb"
-// G_LLDB: "-debugger-tuning=lldb"
-// G_SCE:  "-debugger-tuning=sce"
-//
->>>>>>> b2b84690
 // This tests asserts that "-gline-tables-only" "-g0" disables debug info.
 // GLTO_NO: "-cc1"
 // GLTO_NO-NOT: -debug-info-kind=
@@ -273,15 +223,6 @@
 //
 // GIGNORE-NOT: "argument unused during compilation"
 //
-<<<<<<< HEAD
-// GOPT: -generate-gnu-dwarf-pub-sections
-//
-// GARANGE: -generate-arange-section
-//
-// FDTS: "-backend-option" "-generate-type-units"
-//
-// NOFDTS-NOT: "-backend-option" "-generate-type-units"
-=======
 // GOPT: -ggnu-pubnames
 // NOGOPT-NOT: -ggnu-pubnames
 //
@@ -290,7 +231,6 @@
 // FDTS: "-mllvm" "-generate-type-units"
 //
 // NOFDTS-NOT: "-mllvm" "-generate-type-units"
->>>>>>> b2b84690
 //
 // CI: "-dwarf-column-info"
 //
@@ -307,9 +247,6 @@
 // RUN: %clang -### -fno-debug-macro %s 2>&1 | FileCheck -check-prefix=NOMACRO %s
 // RUN: %clang -###                  %s 2>&1 | FileCheck -check-prefix=NOMACRO %s
 // MACRO: "-debug-info-macro"
-<<<<<<< HEAD
-// NOMACRO-NOT: "-debug-info-macro"
-=======
 // NOMACRO-NOT: "-debug-info-macro"
 //
 // RUN: %clang -### -gdwarf-5 -gembed-source %s 2>&1 | FileCheck -check-prefix=GEMBED_5 %s
@@ -320,5 +257,4 @@
 // GEMBED_5:  "-gembed-source"
 // GEMBED_2:  error: invalid argument '-gembed-source' only allowed with '-gdwarf-5'
 // NOGEMBED_5-NOT:  "-gembed-source"
-// NOGEMBED_2-NOT:  error: invalid argument '-gembed-source' only allowed with '-gdwarf-5'
->>>>>>> b2b84690
+// NOGEMBED_2-NOT:  error: invalid argument '-gembed-source' only allowed with '-gdwarf-5'