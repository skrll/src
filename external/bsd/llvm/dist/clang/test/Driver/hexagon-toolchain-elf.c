// -----------------------------------------------------------------------------
// Test standard include paths
// -----------------------------------------------------------------------------

// RUN: %clang -### -target hexagon-unknown-elf \
// RUN:   -ccc-install-dir %S/Inputs/hexagon_tree/Tools/bin \
// RUN:   %s 2>&1 \
// RUN:   | FileCheck -check-prefix=CHECK000 %s
// CHECK000: "-cc1" {{.*}} "-internal-externc-isystem" "{{.*}}/Inputs/hexagon_tree/Tools/bin/../target/hexagon/include"

// RUN: %clangxx -### -target hexagon-unknown-elf \
// RUN:   -ccc-install-dir %S/Inputs/hexagon_tree/Tools/bin \
// RUN:   %s 2>&1 \
// RUN:   | FileCheck -check-prefix=CHECK001 %s
// CHECK001: "-cc1" {{.*}} "-internal-isystem" "{{.*}}/Inputs/hexagon_tree/Tools/bin/../target/hexagon/include/c++"
// CHECK001:   "-internal-externc-isystem" "{{.*}}/Inputs/hexagon_tree/Tools/bin/../target/hexagon/include"

// -----------------------------------------------------------------------------
// Test -nostdinc, -nostdlibinc, -nostdinc++
// -----------------------------------------------------------------------------

// RUN: %clang -### -target hexagon-unknown-elf \
// RUN:   -ccc-install-dir %S/Inputs/hexagon_tree/Tools/bin \
// RUN:   -nostdinc \
// RUN:   %s 2>&1 \
// RUN:   | FileCheck -check-prefix=CHECK010 %s
// CHECK010: "-cc1"
// CHECK010-NOT: "-internal-externc-isystem"

// RUN: %clang -### -target hexagon-unknown-elf \
// RUN:   -ccc-install-dir %S/Inputs/hexagon_tree/Tools/bin \
// RUN:   -nostdlibinc \
// RUN:   %s 2>&1 \
// RUN:   | FileCheck -check-prefix=CHECK011 %s
// CHECK011: "-cc1"
// CHECK011-NOT: "-internal-externc-isystem"

// RUN: %clangxx -### -target hexagon-unknown-elf \
// RUN:   -ccc-install-dir %S/Inputs/hexagon_tree/Tools/bin \
// RUN:   -nostdinc++ \
// RUN:   %s 2>&1 \
// RUN:   | FileCheck -check-prefix=CHECK012 %s
// CHECK012: "-cc1"
// CHECK012-NOT: "-internal-isystem"
// CHECK012-DAG: "-internal-externc-isystem" "{{.*}}/Inputs/hexagon_tree/Tools/bin/../target/hexagon/include"

// RUN: %clangxx -### -target hexagon-unknown-elf -fno-integrated-as    \
// RUN:   -ccc-install-dir %S/Inputs/hexagon_tree/qc/bin \
// RUN:   --gcc-toolchain="" \
// RUN:   -nostdlibinc \
// RUN:   %s 2>&1 \
// RUN:   | FileCheck -check-prefix=CHECK013 %s
// CHECK013: "-cc1"
// CHECK013-NOT: "-internal-isystem"
// CHECK013-NOT: "-internal-externc-isystem"

// -----------------------------------------------------------------------------
// Test -mcpu=<cpuname> -mv<number>
// -----------------------------------------------------------------------------
// RUN: %clang -### -target hexagon-unknown-elf \
// RUN:   -ccc-install-dir %S/Inputs/hexagon_tree/Tools/bin \
// RUN:   -mcpu=hexagonv4 \
// RUN:   %s 2>&1 \
// RUN:   | FileCheck -check-prefix=CHECK020 %s
// CHECK020: "-cc1" {{.*}} "-target-cpu" "hexagonv4"
// CHECK020: hexagon-link{{.*}}/Inputs/hexagon_tree/Tools/bin/../target/hexagon/lib/v4/crt0

// RUN: %clang -### -target hexagon-unknown-elf \
// RUN:   -ccc-install-dir %S/Inputs/hexagon_tree/Tools/bin \
// RUN:   -mcpu=hexagonv5 \
// RUN:   %s 2>&1 \
// RUN:   | FileCheck -check-prefix=CHECK021 %s
// CHECK021: "-cc1" {{.*}} "-target-cpu" "hexagonv5"
// CHECK021: hexagon-link{{.*}}/Inputs/hexagon_tree/Tools/bin/../target/hexagon/lib/v5/crt0

// RUN: %clang -### -target hexagon-unknown-elf \
// RUN:   -ccc-install-dir %S/Inputs/hexagon_tree/Tools/bin \
// RUN:   -mcpu=hexagonv55 \
<<<<<<< HEAD
// RUN:   %s 2>&1 \
// RUN:   | FileCheck -check-prefix=CHECK022 %s
// CHECK022: "-cc1" {{.*}} "-target-cpu" "hexagonv55"
// CHECK022: hexagon-link{{.*}}/Inputs/hexagon_tree/Tools/bin/../target/hexagon/lib/v55/crt0

// RUN: %clang -### -target hexagon-unknown-elf \
// RUN:   -ccc-install-dir %S/Inputs/hexagon_tree/Tools/bin \
// RUN:   -mcpu=hexagonv60 \
// RUN:   %s 2>&1 \
// RUN:   | FileCheck -check-prefix=CHECK023 %s
// CHECK023: "-cc1" {{.*}} "-target-cpu" "hexagonv60"
// CHECK023: hexagon-link{{.*}}/Inputs/hexagon_tree/Tools/bin/../target/hexagon/lib/v60/crt0

// RUN: %clang -### -target hexagon-unknown-elf \
// RUN:   -ccc-install-dir %S/Inputs/hexagon_tree/Tools/bin \
// RUN:   -mcpu=hexagonv62 \
// RUN:   %s 2>&1 \
=======
// RUN:   %s 2>&1 \
// RUN:   | FileCheck -check-prefix=CHECK022 %s
// CHECK022: "-cc1" {{.*}} "-target-cpu" "hexagonv55"
// CHECK022: hexagon-link{{.*}}/Inputs/hexagon_tree/Tools/bin/../target/hexagon/lib/v55/crt0

// RUN: %clang -### -target hexagon-unknown-elf \
// RUN:   -ccc-install-dir %S/Inputs/hexagon_tree/Tools/bin \
// RUN:   -mcpu=hexagonv60 \
// RUN:   %s 2>&1 \
// RUN:   | FileCheck -check-prefix=CHECK023 %s
// CHECK023: "-cc1" {{.*}} "-target-cpu" "hexagonv60"
// CHECK023: hexagon-link{{.*}}/Inputs/hexagon_tree/Tools/bin/../target/hexagon/lib/v60/crt0

// RUN: %clang -### -target hexagon-unknown-elf \
// RUN:   -ccc-install-dir %S/Inputs/hexagon_tree/Tools/bin \
// RUN:   -mcpu=hexagonv62 \
// RUN:   %s 2>&1 \
>>>>>>> b2b84690
// RUN:   | FileCheck -check-prefix=CHECK024 %s
// CHECK024: "-cc1" {{.*}} "-target-cpu" "hexagonv62"
// CHECK024: hexagon-link{{.*}}/Inputs/hexagon_tree/Tools/bin/../target/hexagon/lib/v62/crt0

// RUN: %clang -### -target hexagon-unknown-elf \
// RUN:   -ccc-install-dir %S/Inputs/hexagon_tree/Tools/bin \
<<<<<<< HEAD
// RUN:   -O3 \
// RUN:   %s 2>&1 \
// RUN:   | FileCheck -check-prefix=CHECK025 %s
// CHECK025: "-ffp-contract=fast"
// CHECK025: hexagon-link

// RUN: %clang -### -target hexagon-unknown-elf \
// RUN:   -ccc-install-dir %S/Inputs/hexagon_tree/Tools/bin \
// RUN:   -O3 -ffp-contract=off \
// RUN:   %s 2>&1 \
// RUN:   | FileCheck -check-prefix=CHECK026 %s
// CHECK026-NOT: "-ffp-contract=fast"
// CHECK026: hexagon-link
=======
// RUN:   -mcpu=hexagonv65 \
// RUN:   %s 2>&1 \
// RUN:   | FileCheck -check-prefix=CHECK025 %s
// CHECK025: "-cc1" {{.*}} "-target-cpu" "hexagonv65"
// CHECK025: hexagon-link{{.*}}/Inputs/hexagon_tree/Tools/bin/../target/hexagon/lib/v65/crt0

// RUN: %clang -### -target hexagon-unknown-elf \
// RUN:   -ccc-install-dir %S/Inputs/hexagon_tree/Tools/bin \
// RUN:   -O3 \
// RUN:   %s 2>&1 \
// RUN:   | FileCheck -check-prefix=CHECK026 %s
// CHECK026: "-ffp-contract=fast"
// CHECK026: hexagon-link

// RUN: %clang -### -target hexagon-unknown-elf \
// RUN:   -ccc-install-dir %S/Inputs/hexagon_tree/Tools/bin \
// RUN:   -O3 -ffp-contract=off \
// RUN:   %s 2>&1 \
// RUN:   | FileCheck -check-prefix=CHECK027 %s
// CHECK027-NOT: "-ffp-contract=fast"
// CHECK027: hexagon-link
>>>>>>> b2b84690

// -----------------------------------------------------------------------------
// Test Linker related args
// -----------------------------------------------------------------------------

// - - - - - - - - - - - - - - - - - - - - - - - - - - - - - - - - - - - - - - -
// Defaults for C
// - - - - - - - - - - - - - - - - - - - - - - - - - - - - - - - - - - - - - - -
// RUN: %clang -### -target hexagon-unknown-elf \
// RUN:   -ccc-install-dir %S/Inputs/hexagon_tree/Tools/bin \
// RUN:   -mcpu=hexagonv60 \
// RUN:   %s 2>&1 \
// RUN:   | FileCheck -check-prefix=CHECK030 %s
// CHECK030: "-cc1"
// CHECK030-NEXT: hexagon-link
// CHECK030-NOT: "-static"
// CHECK030-NOT: "-shared"
// CHECK030: "{{.*}}/Inputs/hexagon_tree/Tools/bin/../target/hexagon/lib/v60/crt0_standalone.o"
// CHECK030: "{{.*}}/Inputs/hexagon_tree/Tools/bin/../target/hexagon/lib/v60/crt0.o"
// CHECK030: "{{.*}}/Inputs/hexagon_tree/Tools/bin/../target/hexagon/lib/v60/init.o"
// CHECK030: "-L{{.*}}/Inputs/hexagon_tree/Tools/bin/../target/hexagon/lib/v60"
// CHECK030: "-L{{.*}}/Inputs/hexagon_tree/Tools/bin/../target/hexagon/lib"
// CHECK030: "{{[^"]+}}.o"
// CHECK030: "--start-group" "-lstandalone" "-lc" "-lgcc" "--end-group"
// CHECK030: "{{.*}}/Inputs/hexagon_tree/Tools/bin/../target/hexagon/lib/v60/fini.o"

// - - - - - - - - - - - - - - - - - - - - - - - - - - - - - - - - - - - - - - -
// Defaults for C++
// - - - - - - - - - - - - - - - - - - - - - - - - - - - - - - - - - - - - - - -
// RUN: %clangxx -### -target hexagon-unknown-elf \
// RUN:   -ccc-install-dir %S/Inputs/hexagon_tree/Tools/bin \
// RUN:   -mcpu=hexagonv60 \
// RUN:   %s 2>&1 \
// RUN:   | FileCheck -check-prefix=CHECK031 %s
// CHECK031: "-cc1"
// CHECK031-NEXT: hexagon-link
// CHECK031-NOT: "-static"
// CHECK031-NOT: "-shared"
// CHECK031: "{{.*}}/Inputs/hexagon_tree/Tools/bin/../target/hexagon/lib/v60/crt0_standalone.o"
// CHECK031: "{{.*}}/Inputs/hexagon_tree/Tools/bin/../target/hexagon/lib/v60/crt0.o"
// CHECK031: "{{.*}}/Inputs/hexagon_tree/Tools/bin/../target/hexagon/lib/v60/init.o"
// CHECK031: "-L{{.*}}/Inputs/hexagon_tree/Tools/bin/../target/hexagon/lib/v60"
// CHECK031: "-L{{.*}}/Inputs/hexagon_tree/Tools/bin/../target/hexagon/lib"
// CHECK031: "{{[^"]+}}.o"
// CHECK031: "-lstdc++" "-lm"
// CHECK031: "--start-group" "-lstandalone" "-lc" "-lgcc" "--end-group"
// CHECK031: "{{.*}}/Inputs/hexagon_tree/Tools/bin/../target/hexagon/lib/v60/fini.o"

// - - - - - - - - - - - - - - - - - - - - - - - - - - - - - - - - - - - - - - -
// Additional Libraries (-L)
// - - - - - - - - - - - - - - - - - - - - - - - - - - - - - - - - - - - - - - -
// RUN: %clang -### -target hexagon-unknown-elf \
// RUN:   -ccc-install-dir %S/Inputs/hexagon_tree/Tools/bin \
// RUN:   -mcpu=hexagonv60 \
// RUN:   -Lone -L two -L three \
// RUN:   %s 2>&1 \
// RUN:   | FileCheck -check-prefix=CHECK032 %s
// CHECK032: "-cc1"
// CHECK032-NEXT: hexagon-link
// CHECK032-NOT: "-static"
// CHECK032-NOT: "-shared"
// CHECK032: "{{.*}}/Inputs/hexagon_tree/Tools/bin/../target/hexagon/lib/v60/crt0_standalone.o"
// CHECK032: "{{.*}}/Inputs/hexagon_tree/Tools/bin/../target/hexagon/lib/v60/crt0.o"
// CHECK032: "{{.*}}/Inputs/hexagon_tree/Tools/bin/../target/hexagon/lib/v60/init.o"
// CHECK032: "-Lone" "-Ltwo" "-Lthree"
// CHECK032: "-L{{.*}}/Inputs/hexagon_tree/Tools/bin/../target/hexagon/lib/v60"
// CHECK032: "-L{{.*}}/Inputs/hexagon_tree/Tools/bin/../target/hexagon/lib"
// CHECK032: "{{[^"]+}}.o"
// CHECK032: "--start-group" "-lstandalone" "-lc" "-lgcc" "--end-group"
// CHECK032: "{{.*}}/Inputs/hexagon_tree/Tools/bin/../target/hexagon/lib/v60/fini.o"

// - - - - - - - - - - - - - - - - - - - - - - - - - - - - - - - - - - - - - - -
// -static, -shared
// - - - - - - - - - - - - - - - - - - - - - - - - - - - - - - - - - - - - - - -
// RUN: %clang -### -target hexagon-unknown-elf \
// RUN:   -ccc-install-dir %S/Inputs/hexagon_tree/Tools/bin \
// RUN:   -mcpu=hexagonv60 \
// RUN:   -static \
// RUN:   %s 2>&1 \
// RUN:   | FileCheck -check-prefix=CHECK033 %s
// CHECK033: "-cc1"
// CHECK033-NEXT: hexagon-link
// CHECK033: "-static"
// CHECK033: "{{.*}}/Inputs/hexagon_tree/Tools/bin/../target/hexagon/lib/v60/crt0_standalone.o"
// CHECK033: "{{.*}}/Inputs/hexagon_tree/Tools/bin/../target/hexagon/lib/v60/crt0.o"
// CHECK033: "{{.*}}/Inputs/hexagon_tree/Tools/bin/../target/hexagon/lib/v60/init.o"
// CHECK033: "-L{{.*}}/Inputs/hexagon_tree/Tools/bin/../target/hexagon/lib/v60"
// CHECK033: "-L{{.*}}/Inputs/hexagon_tree/Tools/bin/../target/hexagon/lib"
// CHECK033: "{{[^"]+}}.o"
// CHECK033: "--start-group" "-lstandalone" "-lc" "-lgcc" "--end-group"
// CHECK033: "{{.*}}/Inputs/hexagon_tree/Tools/bin/../target/hexagon/lib/v60/fini.o"

// RUN: %clang -### -target hexagon-unknown-elf \
// RUN:   -ccc-install-dir %S/Inputs/hexagon_tree/Tools/bin \
// RUN:   -mcpu=hexagonv60 \
// RUN:   -shared \
// RUN:   %s 2>&1 \
// RUN:   | FileCheck -check-prefix=CHECK034 %s
// CHECK034: "-cc1"
// CHECK034-NEXT: hexagon-link
// CHECK034: "-shared" "-call_shared"
// CHECK034-NOT: crt0_standalone.o
// CHECK034-NOT: crt0.o
// CHECK034: "{{.*}}/Inputs/hexagon_tree/Tools/bin/../target/hexagon/lib/v60/G0/pic/initS.o"
// CHECK034: "-L{{.*}}/Inputs/hexagon_tree/Tools/bin/../target/hexagon/lib/v60/G0"
// CHECK034: "-L{{.*}}/Inputs/hexagon_tree/Tools/bin/../target/hexagon/lib/v60"
// CHECK034: "-L{{.*}}/Inputs/hexagon_tree/Tools/bin/../target/hexagon/lib"
// CHECK034: "{{[^"]+}}.o"
// CHECK034: "--start-group"
// CHECK034-NOT: "-lstandalone"
// CHECK034-NOT: "-lc"
// CHECK034: "-lgcc"
// CHECK034: "--end-group"
// CHECK034: "{{.*}}/Inputs/hexagon_tree/Tools/bin/../target/hexagon/lib/v60/G0/pic/finiS.o"

// RUN: %clang -### -target hexagon-unknown-elf \
// RUN:   -ccc-install-dir %S/Inputs/hexagon_tree/Tools/bin \
// RUN:   -mcpu=hexagonv60 \
// RUN:   -shared \
// RUN:   -static \
// RUN:   %s 2>&1 \
// RUN:   | FileCheck -check-prefix=CHECK035 %s
// CHECK035: "-cc1"
// CHECK035-NEXT: hexagon-link
// CHECK035: "-shared" "-call_shared" "-static"
// CHECK035-NOT: crt0_standalone.o
// CHECK035-NOT: crt0.o
// CHECK035: "{{.*}}/Inputs/hexagon_tree/Tools/bin/../target/hexagon/lib/v60/G0/init.o"
// CHECK035: "-L{{.*}}/Inputs/hexagon_tree/Tools/bin/../target/hexagon/lib/v60/G0"
// CHECK035: "-L{{.*}}/Inputs/hexagon_tree/Tools/bin/../target/hexagon/lib/v60"
// CHECK035: "-L{{.*}}/Inputs/hexagon_tree/Tools/bin/../target/hexagon/lib"
// CHECK035: "{{[^"]+}}.o"
// CHECK035: "--start-group"
// CHECK035-NOT: "-lstandalone"
// CHECK035-NOT: "-lc"
// CHECK035: "-lgcc"
// CHECK035: "--end-group"
// CHECK035: "{{.*}}/Inputs/hexagon_tree/Tools/bin/../target/hexagon/lib/v60/G0/fini.o"

// - - - - - - - - - - - - - - - - - - - - - - - - - - - - - - - - - - - - - - -
// -nostdlib, -nostartfiles, -nodefaultlibs
// - - - - - - - - - - - - - - - - - - - - - - - - - - - - - - - - - - - - - - -
// RUN: %clangxx -### -target hexagon-unknown-elf \
// RUN:   -ccc-install-dir %S/Inputs/hexagon_tree/Tools/bin \
// RUN:   -mcpu=hexagonv60 \
// RUN:   -nostdlib \
// RUN:   %s 2>&1 \
// RUN:   | FileCheck -check-prefix=CHECK036 %s
// CHECK036: "-cc1"
// CHECK036-NEXT: hexagon-link
// CHECK036-NOT: crt0_standalone.o
// CHECK036-NOT: crt0.o
// CHECK036-NOT: init.o
// CHECK036: "-L{{.*}}/Inputs/hexagon_tree/Tools/bin/../target/hexagon/lib/v60"
// CHECK036: "-L{{.*}}/Inputs/hexagon_tree/Tools/bin/../target/hexagon/lib"
// CHECK036: "{{[^"]+}}.o"
// CHECK036-NOT: "-lstdc++"
// CHECK036-NOT: "-lm"
// CHECK036-NOT: "--start-group"
// CHECK036-NOT: "-lstandalone"
// CHECK036-NOT: "-lc"
// CHECK036-NOT: "-lgcc"
// CHECK036-NOT: "--end-group"
// CHECK036-NOT: fini.o

// RUN: %clangxx -### -target hexagon-unknown-elf \
// RUN:   -ccc-install-dir %S/Inputs/hexagon_tree/Tools/bin \
// RUN:   -mcpu=hexagonv60 \
// RUN:   -nostartfiles \
// RUN:   %s 2>&1 \
// RUN:   | FileCheck -check-prefix=CHECK037 %s
// CHECK037: "-cc1"
// CHECK037-NEXT: hexagon-link
// CHECK037-NOT: crt0_standalone.o
// CHECK037-NOT: crt0.o
// CHECK037-NOT: init.o
// CHECK037: "-L{{.*}}/Inputs/hexagon_tree/Tools/bin/../target/hexagon/lib/v60"
// CHECK037: "-L{{.*}}/Inputs/hexagon_tree/Tools/bin/../target/hexagon/lib"
// CHECK037: "{{[^"]+}}.o"
// CHECK037: "-lstdc++"
// CHECK037: "-lm"
// CHECK037: "--start-group"
// CHECK037: "-lstandalone"
// CHECK037: "-lc"
// CHECK037: "-lgcc"
// CHECK037: "--end-group"
// CHECK037-NOT: fini.o

// RUN: %clangxx -### -target hexagon-unknown-elf \
// RUN:   -ccc-install-dir %S/Inputs/hexagon_tree/Tools/bin \
// RUN:   -mcpu=hexagonv60 \
// RUN:   -nodefaultlibs \
// RUN:   %s 2>&1 \
// RUN:   | FileCheck -check-prefix=CHECK038 %s
// CHECK038: "-cc1"
// CHECK038-NEXT: hexagon-link
// CHECK038: "{{.*}}/Inputs/hexagon_tree/Tools/bin/../target/hexagon/lib/v60/crt0_standalone.o"
// CHECK038: "{{.*}}/Inputs/hexagon_tree/Tools/bin/../target/hexagon/lib/v60/crt0.o"
// CHECK038: "{{.*}}/Inputs/hexagon_tree/Tools/bin/../target/hexagon/lib/v60/init.o"
// CHECK038: "-L{{.*}}/Inputs/hexagon_tree/Tools/bin/../target/hexagon/lib/v60"
// CHECK038: "-L{{.*}}/Inputs/hexagon_tree/Tools/bin/../target/hexagon/lib"
// CHECK038: "{{[^"]+}}.o"
// CHECK038-NOT: "-lstdc++"
// CHECK038-NOT: "-lm"
// CHECK038-NOT: "--start-group"
// CHECK038-NOT: "-lstandalone"
// CHECK038-NOT: "-lc"
// CHECK038-NOT: "-lgcc"
// CHECK038-NOT: "--end-group"
// CHECK038: "{{.*}}/Inputs/hexagon_tree/Tools/bin/../target/hexagon/lib/v60/fini.o"

// - - - - - - - - - - - - - - - - - - - - - - - - - - - - - - - - - - - - - - -
// -moslib
// - - - - - - - - - - - - - - - - - - - - - - - - - - - - - - - - - - - - - - -
// RUN: %clang -### -target hexagon-unknown-elf \
// RUN:   -ccc-install-dir %S/Inputs/hexagon_tree/Tools/bin \
// RUN:   -mcpu=hexagonv60 \
// RUN:   -moslib=first -moslib=second \
// RUN:   %s 2>&1 \
// RUN:   | FileCheck -check-prefix=CHECK039 %s
// CHECK039: "-cc1"
// CHECK039-NEXT: hexagon-link
// CHECK039-NOT: "-static"
// CHECK039-NOT: "-shared"
// CHECK039-NOT: crt0_standalone.o
// CHECK039: "{{.*}}/Inputs/hexagon_tree/Tools/bin/../target/hexagon/lib/v60/crt0.o"
// CHECK039: "{{.*}}/Inputs/hexagon_tree/Tools/bin/../target/hexagon/lib/v60/init.o"
// CHECK039: "-L{{.*}}/Inputs/hexagon_tree/Tools/bin/../target/hexagon/lib/v60"
// CHECK039: "-L{{.*}}/Inputs/hexagon_tree/Tools/bin/../target/hexagon/lib"
// CHECK039: "{{[^"]+}}.o"
// CHECK039: "--start-group"
// CHECK039: "-lfirst" "-lsecond"
// CHECK039-NOT: "-lstandalone"
// CHECK039: "-lc" "-lgcc" "--end-group"
// CHECK039: "{{.*}}/Inputs/hexagon_tree/Tools/bin/../target/hexagon/lib/v60/fini.o"

// RUN: %clang -### -target hexagon-unknown-elf \
// RUN:   -ccc-install-dir %S/Inputs/hexagon_tree/Tools/bin \
// RUN:   -mcpu=hexagonv60 \
// RUN:   -moslib=first -moslib=second -moslib=standalone \
// RUN:   %s 2>&1 \
// RUN:   | FileCheck -check-prefix=CHECK03A %s
// CHECK03A: "-cc1"
// CHECK03A-NEXT: hexagon-link
// CHECK03A-NOT: "-static"
// CHECK03A-NOT: "-shared"
// CHECK03A: "{{.*}}/Inputs/hexagon_tree/Tools/bin/../target/hexagon/lib/v60/crt0_standalone.o"
// CHECK03A: "{{.*}}/Inputs/hexagon_tree/Tools/bin/../target/hexagon/lib/v60/crt0.o"
// CHECK03A: "{{.*}}/Inputs/hexagon_tree/Tools/bin/../target/hexagon/lib/v60/init.o"
// CHECK03A: "-L{{.*}}/Inputs/hexagon_tree/Tools/bin/../target/hexagon/lib/v60"
// CHECK03A: "-L{{.*}}/Inputs/hexagon_tree/Tools/bin/../target/hexagon/lib"
// CHECK03A: "{{[^"]+}}.o"
// CHECK03A: "--start-group"
// CHECK03A: "-lfirst" "-lsecond"
// CHECK03A: "-lstandalone"
// CHECK03A: "-lc" "-lgcc" "--end-group"
// CHECK03A: "{{.*}}/Inputs/hexagon_tree/Tools/bin/../target/hexagon/lib/v60/fini.o"

// - - - - - - - - - - - - - - - - - - - - - - - - - - - - - - - - - - - - - - -
// Other args to pass to linker
// - - - - - - - - - - - - - - - - - - - - - - - - - - - - - - - - - - - - - - -
// RUN: %clangxx -### -target hexagon-unknown-elf \
// RUN:   -ccc-install-dir %S/Inputs/hexagon_tree/Tools/bin \
// RUN:   -mcpu=hexagonv60 \
// RUN:   -s \
// RUN:   -Tbss 0xdead -Tdata 0xbeef -Ttext 0xcafe \
// RUN:   -t \
// RUN:   -e start_here \
// RUN:   -uFoo -undefined Bar \
// RUN:   %s 2>&1 \
// RUN:   | FileCheck -check-prefix=CHECK03B %s
// CHECK03B: "-cc1"
// CHECK03B-NEXT: hexagon-link
// CHECK03B: "{{.*}}/Inputs/hexagon_tree/Tools/bin/../target/hexagon/lib/v60/crt0_standalone.o"
// CHECK03B: "{{.*}}/Inputs/hexagon_tree/Tools/bin/../target/hexagon/lib/v60/crt0.o"
// CHECK03B: "{{.*}}/Inputs/hexagon_tree/Tools/bin/../target/hexagon/lib/v60/init.o"
// CHECK03B: "-L{{.*}}/Inputs/hexagon_tree/Tools/bin/../target/hexagon/lib/v60"
// CHECK03B: "-L{{.*}}/Inputs/hexagon_tree/Tools/bin/../target/hexagon/lib"
// CHECK03B: "-s"
// CHECK03B: "-Tbss" "0xdead" "-Tdata" "0xbeef" "-Ttext" "0xcafe"
// CHECK03B: "-t"
// CHECK03B: "-u" "Foo" "-undefined" "Bar"
// CHECK03B: "{{[^"]+}}.o"
// CHECK03B: "-lstdc++" "-lm"
// CHECK03B: "--start-group" "-lstandalone" "-lc" "-lgcc" "--end-group"
// CHECK03B: "{{.*}}/Inputs/hexagon_tree/Tools/bin/../target/hexagon/lib/v60/fini.o"

// -----------------------------------------------------------------------------
// pic, small data threshold
// -----------------------------------------------------------------------------
// RUN: %clang -### -target hexagon-unknown-elf \
// RUN:   -ccc-install-dir %S/Inputs/hexagon_tree/Tools/bin \
// RUN:   -mcpu=hexagonv60 \
// RUN:   %s 2>&1 \
// RUN:   | FileCheck -check-prefix=CHECK040 %s
// CHECK040:      "-cc1"
// CHECK040-NEXT: hexagon-link
// CHECK040-NOT:  "-G{{[0-9]+}}"

// RUN: %clang -### -target hexagon-unknown-elf \
// RUN:   -ccc-install-dir %S/Inputs/hexagon_tree/Tools/bin \
// RUN:   -mcpu=hexagonv60 \
// RUN:   -fpic \
// RUN:   %s 2>&1 \
// RUN:   | FileCheck -check-prefix=CHECK041 %s
// RUN: %clang -### -target hexagon-unknown-elf \
// RUN:   -ccc-install-dir %S/Inputs/hexagon_tree/Tools/bin \
// RUN:   -mcpu=hexagonv60 \
// RUN:   -fPIC \
// RUN:   %s 2>&1 \
// RUN:   | FileCheck -check-prefix=CHECK041 %s
// CHECK041:      "-cc1"
// CHECK041-NOT:  "-mrelocation-model" "static"
// CHECK041:      "-pic-level" "{{[12]}}"
// CHECK041:      "-mllvm" "-hexagon-small-data-threshold=0"
// CHECK041-NEXT: hexagon-link
// CHECK041:      "-G0"

// RUN: %clang -### -target hexagon-unknown-elf -fno-integrated-as \
// RUN:   -ccc-install-dir %S/Inputs/hexagon_tree/Tools/bin \
// RUN:   -mcpu=hexagonv60 \
// RUN:   -G=8 \
// RUN:   %s 2>&1 \
// RUN:   | FileCheck -check-prefix=CHECK042 %s
// RUN: %clang -### -target hexagon-unknown-elf -fno-integrated-as \
// RUN:   -ccc-install-dir %S/Inputs/hexagon_tree/Tools/bin \
// RUN:   -mcpu=hexagonv60 \
// RUN:   -G 8 \
// RUN:   %s 2>&1 \
// RUN:   | FileCheck -check-prefix=CHECK042 %s
// RUN: %clang -### -target hexagon-unknown-elf -fno-integrated-as \
// RUN:   -ccc-install-dir %S/Inputs/hexagon_tree/Tools/bin \
// RUN:   -mcpu=hexagonv60 \
// RUN:   -msmall-data-threshold=8 \
// RUN:   %s 2>&1 \
// RUN:   | FileCheck -check-prefix=CHECK042 %s
// CHECK042:      "-cc1"
// CHECK042:      "-mrelocation-model" "static"
// CHECK042:      "-mllvm" "-hexagon-small-data-threshold=8"
// CHECK042-NEXT: llvm-mc
// CHECK042:      "-gpsize=8"
// CHECK042-NEXT: hexagon-link
// CHECK042:      "-G8"

// -----------------------------------------------------------------------------
// pie
// -----------------------------------------------------------------------------
// RUN: %clang -### -target hexagon-unknown-elf \
// RUN:   -ccc-install-dir %S/Inputs/hexagon_tree/Tools/bin \
// RUN:   -mcpu=hexagonv60 \
// RUN:   -pie \
// RUN:   %s 2>&1 \
// RUN:   | FileCheck -check-prefix=CHECK050 %s
// CHECK050:      "-cc1"
// CHECK050-NEXT: hexagon-link
// CHECK050:      "-pie"

// RUN: %clang -### -target hexagon-unknown-elf \
// RUN:   -ccc-install-dir %S/Inputs/hexagon_tree/Tools/bin \
// RUN:   -mcpu=hexagonv60 \
// RUN:   -pie -shared \
// RUN:   %s 2>&1 \
// RUN:   | FileCheck -check-prefix=CHECK051 %s
// CHECK051:      "-cc1"
// CHECK051-NEXT: hexagon-link
// CHECK051-NOT:  "-pie"

// -----------------------------------------------------------------------------
// Test Assembler related args
// -----------------------------------------------------------------------------
// RUN: %clang -### -target hexagon-unknown-elf -fno-integrated-as    \
// RUN:   -ccc-install-dir %S/Inputs/hexagon_tree/Tools/bin \
// RUN:   -mcpu=hexagonv60 \
// RUN:   -gdwarf-2 \
// RUN:   -Wa,--noexecstack,--trap \
// RUN:   -Xassembler --keep-locals \
// RUN:   %s 2>&1 \
// RUN:   | FileCheck -check-prefix=CHECK060 %s
// CHECK060:      "-cc1"
// CHECK060-NEXT: llvm-mc
// CHECK060:      "--noexecstack" "--trap" "--keep-locals"
// CHECK060-NEXT: hexagon-link

// -----------------------------------------------------------------------------
<<<<<<< HEAD
=======
// ffixed-r19
// -----------------------------------------------------------------------------
// RUN: %clang -### -target hexagon-unknown-elf -ffixed-r19 %s 2>&1 \
// RUN:        | FileCheck --check-prefix=CHECK070 %s
// CHECK070: "-target-feature" "+reserved-r19"
// RUN: %clang -### -target hexagon-unknown-elf %s 2>&1 \
// RUN:        | FileCheck --check-prefix=CHECK071 %s
// CHECK071-NOT: "+reserved-r19"

// -----------------------------------------------------------------------------
>>>>>>> b2b84690
// Misc Defaults
// -----------------------------------------------------------------------------
// RUN: %clang -### -target hexagon-unknown-elf \
// RUN:   -ccc-install-dir %S/Inputs/hexagon_tree/Tools/bin \
// RUN:   -mcpu=hexagonv60 \
// RUN:   %s 2>&1 \
<<<<<<< HEAD
// RUN:   | FileCheck -check-prefix=CHECK070 %s
// CHECK070:      "-cc1"
// CHECK070:      "-Wreturn-type"
=======
// RUN:   | FileCheck -check-prefix=CHECK080 %s
// CHECK080:      "-cc1"
// CHECK080:      "-Wreturn-type"
>>>>>>> b2b84690
<|MERGE_RESOLUTION|>--- conflicted
+++ resolved
@@ -76,7 +76,6 @@
 // RUN: %clang -### -target hexagon-unknown-elf \
 // RUN:   -ccc-install-dir %S/Inputs/hexagon_tree/Tools/bin \
 // RUN:   -mcpu=hexagonv55 \
-<<<<<<< HEAD
 // RUN:   %s 2>&1 \
 // RUN:   | FileCheck -check-prefix=CHECK022 %s
 // CHECK022: "-cc1" {{.*}} "-target-cpu" "hexagonv55"
@@ -94,46 +93,12 @@
 // RUN:   -ccc-install-dir %S/Inputs/hexagon_tree/Tools/bin \
 // RUN:   -mcpu=hexagonv62 \
 // RUN:   %s 2>&1 \
-=======
-// RUN:   %s 2>&1 \
-// RUN:   | FileCheck -check-prefix=CHECK022 %s
-// CHECK022: "-cc1" {{.*}} "-target-cpu" "hexagonv55"
-// CHECK022: hexagon-link{{.*}}/Inputs/hexagon_tree/Tools/bin/../target/hexagon/lib/v55/crt0
-
-// RUN: %clang -### -target hexagon-unknown-elf \
-// RUN:   -ccc-install-dir %S/Inputs/hexagon_tree/Tools/bin \
-// RUN:   -mcpu=hexagonv60 \
-// RUN:   %s 2>&1 \
-// RUN:   | FileCheck -check-prefix=CHECK023 %s
-// CHECK023: "-cc1" {{.*}} "-target-cpu" "hexagonv60"
-// CHECK023: hexagon-link{{.*}}/Inputs/hexagon_tree/Tools/bin/../target/hexagon/lib/v60/crt0
-
-// RUN: %clang -### -target hexagon-unknown-elf \
-// RUN:   -ccc-install-dir %S/Inputs/hexagon_tree/Tools/bin \
-// RUN:   -mcpu=hexagonv62 \
-// RUN:   %s 2>&1 \
->>>>>>> b2b84690
 // RUN:   | FileCheck -check-prefix=CHECK024 %s
 // CHECK024: "-cc1" {{.*}} "-target-cpu" "hexagonv62"
 // CHECK024: hexagon-link{{.*}}/Inputs/hexagon_tree/Tools/bin/../target/hexagon/lib/v62/crt0
 
 // RUN: %clang -### -target hexagon-unknown-elf \
 // RUN:   -ccc-install-dir %S/Inputs/hexagon_tree/Tools/bin \
-<<<<<<< HEAD
-// RUN:   -O3 \
-// RUN:   %s 2>&1 \
-// RUN:   | FileCheck -check-prefix=CHECK025 %s
-// CHECK025: "-ffp-contract=fast"
-// CHECK025: hexagon-link
-
-// RUN: %clang -### -target hexagon-unknown-elf \
-// RUN:   -ccc-install-dir %S/Inputs/hexagon_tree/Tools/bin \
-// RUN:   -O3 -ffp-contract=off \
-// RUN:   %s 2>&1 \
-// RUN:   | FileCheck -check-prefix=CHECK026 %s
-// CHECK026-NOT: "-ffp-contract=fast"
-// CHECK026: hexagon-link
-=======
 // RUN:   -mcpu=hexagonv65 \
 // RUN:   %s 2>&1 \
 // RUN:   | FileCheck -check-prefix=CHECK025 %s
@@ -155,7 +120,6 @@
 // RUN:   | FileCheck -check-prefix=CHECK027 %s
 // CHECK027-NOT: "-ffp-contract=fast"
 // CHECK027: hexagon-link
->>>>>>> b2b84690
 
 // -----------------------------------------------------------------------------
 // Test Linker related args
@@ -540,8 +504,6 @@
 // CHECK060-NEXT: hexagon-link
 
 // -----------------------------------------------------------------------------
-<<<<<<< HEAD
-=======
 // ffixed-r19
 // -----------------------------------------------------------------------------
 // RUN: %clang -### -target hexagon-unknown-elf -ffixed-r19 %s 2>&1 \
@@ -552,19 +514,12 @@
 // CHECK071-NOT: "+reserved-r19"
 
 // -----------------------------------------------------------------------------
->>>>>>> b2b84690
 // Misc Defaults
 // -----------------------------------------------------------------------------
 // RUN: %clang -### -target hexagon-unknown-elf \
 // RUN:   -ccc-install-dir %S/Inputs/hexagon_tree/Tools/bin \
 // RUN:   -mcpu=hexagonv60 \
 // RUN:   %s 2>&1 \
-<<<<<<< HEAD
-// RUN:   | FileCheck -check-prefix=CHECK070 %s
-// CHECK070:      "-cc1"
-// CHECK070:      "-Wreturn-type"
-=======
 // RUN:   | FileCheck -check-prefix=CHECK080 %s
 // CHECK080:      "-cc1"
-// CHECK080:      "-Wreturn-type"
->>>>>>> b2b84690
+// CHECK080:      "-Wreturn-type"