--- conflicted
+++ resolved
@@ -12,13 +12,6 @@
 // CHECK-VERSION-IOS3: "armv6k-apple-ios3.0.0"
 
 // RUN: env IPHONEOS_DEPLOYMENT_TARGET=11.0 \
-<<<<<<< HEAD
-// RUN:   %clang -target armv7-apple-ios9.0 -c -### %s 2> %t.err
-// RUN:   FileCheck --input-file=%t.err --check-prefix=CHECK-VERSION-IOS4 %s
-// CHECK-VERSION-IOS4: invalid iOS deployment version 'IPHONEOS_DEPLOYMENT_TARGET=11.0'
-
-// RUN: %clang -target armv7-apple-ios9.0 -miphoneos-version-min=11.0 -c -### %s 2> %t.err
-=======
 // RUN:   %clang -target armv7-apple-darwin -c -### %s 2> %t.err
 // RUN:   FileCheck --input-file=%t.err --check-prefix=CHECK-VERSION-IOS4 %s
 // CHECK-VERSION-IOS4: invalid iOS deployment version 'IPHONEOS_DEPLOYMENT_TARGET=11.0'
@@ -28,7 +21,6 @@
 // CHECK-VERSION-IOS41: invalid iOS deployment version '--target=armv7-apple-ios11.0'
 
 // RUN: %clang -target armv7-apple-darwin -miphoneos-version-min=11.0 -c -### %s 2> %t.err
->>>>>>> b2b84690
 // RUN: FileCheck --input-file=%t.err --check-prefix=CHECK-VERSION-IOS5 %s
 // CHECK-VERSION-IOS5: invalid iOS deployment version '-miphoneos-version-min=11.0'
 
@@ -37,23 +29,14 @@
 // CHECK-VERSION-IOS6: invalid iOS deployment version '-mios-simulator-version-min=11.0'
 
 // RUN: %clang -target armv7-apple-ios11.1 -c -### %s 2>&1 | \
-<<<<<<< HEAD
-// RUN: FileCheck --check-prefix=CHECK-VERSION-IOS7 %s
-// RUN: %clang -target armv7-apple-ios9 -Wno-missing-sysroot -isysroot SDKs/iPhoneOS11.0.sdk -c -### %s 2>&1 | \
-=======
 // RUN: FileCheck --check-prefix=CHECK-VERSION-IOS71 %s
 // CHECK-VERSION-IOS71: invalid iOS deployment version
 // RUN: %clang -target armv7-apple-darwin -Wno-missing-sysroot -isysroot SDKs/iPhoneOS11.0.sdk -c -### %s 2>&1 | \
->>>>>>> b2b84690
 // RUN: FileCheck --check-prefix=CHECK-VERSION-IOS7 %s
 // CHECK-VERSION-IOS7: thumbv7-apple-ios10.99.99
 
 // RUN: env IPHONEOS_DEPLOYMENT_TARGET=11.0 \
-<<<<<<< HEAD
-// RUN:   %clang -target arm64-apple-ios11.0 -c -### %s 2>&1 | \
-=======
 // RUN:   %clang -target arm64-apple-darwin -c -### %s 2>&1 | \
->>>>>>> b2b84690
 // RUN:   FileCheck --check-prefix=CHECK-VERSION-IOS8 %s
 // CHECK-VERSION-IOS8: arm64-apple-ios11.0.0
 
@@ -63,11 +46,7 @@
 
 // RUN: %clang -target x86_64-apple-darwin -mios-simulator-version-min=11.0 -c -### %s 2>&1 | \
 // RUN: FileCheck --check-prefix=CHECK-VERSION-IOS10 %s
-<<<<<<< HEAD
-// CHECK-VERSION-IOS10: x86_64-apple-ios11.0.0
-=======
 // CHECK-VERSION-IOS10: x86_64-apple-ios11.0.0-simulator
->>>>>>> b2b84690
 
 // RUN: %clang -target arm64-apple-ios11.1 -c -### %s 2>&1 | \
 // RUN: FileCheck --check-prefix=CHECK-VERSION-IOS11 %s
@@ -75,11 +54,7 @@
 
 // RUN: %clang -target armv7-apple-ios9.0 -miphoneos-version-min=11.0 -c -Wno-invalid-ios-deployment-target -### %s 2>&1 | \
 // RUN: FileCheck --check-prefix=CHECK-VERSION-IOS12 %s
-<<<<<<< HEAD
-// CHECK-VERSION-IOS12: thumbv7-apple-ios11.0.0
-=======
 // CHECK-VERSION-IOS12: thumbv7-apple-ios9.0.0
->>>>>>> b2b84690
 
 // RUN: %clang -target i686-apple-darwin8 -c %s -### 2>&1 | \
 // RUN:   FileCheck --check-prefix=CHECK-VERSION-OSX4 %s
@@ -98,16 +73,6 @@
 // CHECK-VERSION-OSX6: "i386-apple-macosx10.6.0"
 // RUN: %clang -target x86_64-apple-darwin14 -c %s -### 2>&1 | \
 // RUN:   FileCheck --check-prefix=CHECK-VERSION-OSX10 %s
-<<<<<<< HEAD
-// RUN: %clang -target x86_64-apple-macosx -mmacosx-version-min=10.10 -c %s -### 2>&1 | \
-// RUN:   FileCheck --check-prefix=CHECK-VERSION-OSX10 %s
-// RUN: %clang -target x86_64-apple-macosx -mmacos-version-min=10.10 -c %s -### 2>&1 | \
-// RUN:   FileCheck --check-prefix=CHECK-VERSION-OSX10 %s
-// CHECK-VERSION-OSX10: "x86_64-apple-macosx10.10.0"
-// RUN: %clang -target x86_64-apple-macosx -mmacosx-version-min= -c %s -### 2>&1 | \
-// RUN:   FileCheck --check-prefix=CHECK-VERSION-MISSING %s
-// RUN: %clang -target x86_64-apple-macosx -mmacos-version-min= -c %s -### 2>&1 | \
-=======
 // RUN: %clang -target x86_64-apple-darwin -mmacosx-version-min=10.10 -c %s -### 2>&1 | \
 // RUN:   FileCheck --check-prefix=CHECK-VERSION-OSX10 %s
 // RUN: %clang -target x86_64-apple-darwin -mmacos-version-min=10.10 -c %s -### 2>&1 | \
@@ -116,7 +81,6 @@
 // RUN: %clang -target x86_64-apple-darwin -mmacosx-version-min= -c %s -### 2>&1 | \
 // RUN:   FileCheck --check-prefix=CHECK-VERSION-MISSING %s
 // RUN: %clang -target x86_64-apple-darwin -mmacos-version-min= -c %s -### 2>&1 | \
->>>>>>> b2b84690
 // RUN:   FileCheck --check-prefix=CHECK-VERSION-MISSING %s
 // CHECK-VERSION-MISSING: invalid version number
 // RUN: %clang -target armv7k-apple-darwin -mwatchos-version-min=2.0 -c %s -### 2>&1 | \
@@ -126,21 +90,13 @@
 // CHECK-VERSION-TVOS83: "thumbv7-apple-tvos8.3.0"
 // RUN: %clang -target i386-apple-darwin -mtvos-simulator-version-min=8.3 -c %s -### 2>&1 | \
 // RUN:   FileCheck --check-prefix=CHECK-VERSION-TVSIM83 %s
-<<<<<<< HEAD
-// CHECK-VERSION-TVSIM83: "i386-apple-tvos8.3.0"
-=======
 // CHECK-VERSION-TVSIM83: "i386-apple-tvos8.3.0-simulator"
->>>>>>> b2b84690
 // RUN: %clang -target armv7k-apple-darwin -mwatchos-version-min=2.0 -c %s -### 2>&1 | \
 // RUN:   FileCheck --check-prefix=CHECK-VERSION-WATCHOS20 %s
 // CHECK-VERSION-WATCHOS20: "thumbv7k-apple-watchos2.0.0"
 // RUN: %clang -target i386-apple-darwin -mwatchos-simulator-version-min=2.0 -c %s -### 2>&1 | \
 // RUN:   FileCheck --check-prefix=CHECK-VERSION-WATCHSIM20 %s
-<<<<<<< HEAD
-// CHECK-VERSION-WATCHSIM20: "i386-apple-watchos2.0.0"
-=======
 // CHECK-VERSION-WATCHSIM20: "i386-apple-watchos2.0.0-simulator"
->>>>>>> b2b84690
 
 // Check environment variable gets interpreted correctly
 // RUN: env MACOSX_DEPLOYMENT_TARGET=10.5 IPHONEOS_DEPLOYMENT_TARGET=2.0 \
@@ -166,11 +122,7 @@
 // RUN: env TVOS_DEPLOYMENT_TARGET=8.3.1 \
 // RUN:   %clang -target i386-apple-darwin9 -c %s -### 2>&1 | \
 // RUN:   FileCheck --check-prefix=CHECK-VERSION-TVOSSIM %s
-<<<<<<< HEAD
-// CHECK-VERSION-TVOSSIM: "i386-apple-tvos8.3.1"
-=======
 // CHECK-VERSION-TVOSSIM: "i386-apple-tvos8.3.1-simulator"
->>>>>>> b2b84690
 
 // RUN: env MACOSX_DEPLOYMENT_TARGET=10.5 WATCHOS_DEPLOYMENT_TARGET=2.0 \
 // RUN:   %clang -target armv7-apple-darwin9 -c %s -### 2>&1 | \
@@ -179,21 +131,6 @@
 // RUN: env WATCHOS_DEPLOYMENT_TARGET=2.0 \
 // RUN:   %clang -target i386-apple-darwin9 -c %s -### 2>&1 | \
 // RUN:   FileCheck --check-prefix=CHECK-VERSION-WATCHOSSIM %s
-<<<<<<< HEAD
-// CHECK-VERSION-WATCHOSSIM: "i386-apple-watchos2.0.0"
-
-// RUN: %clang -target x86_64-apple-ios11.0.0 -c %s -### 2>&1 | \
-// RUN: FileCheck --check-prefix=CHECK-VERSION-IOS-TARGET %s
-// CHECK-VERSION-IOS-TARGET: "x86_64-apple-ios11.0.0"
-
-// RUN: %clang -target x86_64-apple-tvos11.0 -c %s -### 2>&1 | \
-// RUN: FileCheck --check-prefix=CHECK-VERSION-TVOS-TARGET %s
-// CHECK-VERSION-TVOS-TARGET: "x86_64-apple-tvos11.0.0"
-
-// RUN: %clang -target x86_64-apple-watchos4.0 -c %s -### 2>&1 | \
-// RUN: FileCheck --check-prefix=CHECK-VERSION-WATCHOS-TARGET %s
-// CHECK-VERSION-WATCHOS-TARGET: "x86_64-apple-watchos4.0.0"
-=======
 // CHECK-VERSION-WATCHOSSIM: "i386-apple-watchos2.0.0-simulator"
 
 // RUN: %clang -target x86_64-apple-ios11.0.0 -c %s -### 2>&1 | \
@@ -367,5 +304,4 @@
 
 // RUN: %clang -target armv7k-apple-ios10.1-simulator -c %s -### 2>&1 | \
 // RUN:   FileCheck --check-prefix=CHECK-VERSION-TENV-SIM2 %s
-// CHECK-VERSION-TENV-SIM2: "thumbv7k-apple-ios10.1.0-simulator"
->>>>>>> b2b84690
+// CHECK-VERSION-TENV-SIM2: "thumbv7k-apple-ios10.1.0-simulator"