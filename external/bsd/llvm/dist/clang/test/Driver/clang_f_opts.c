// REQUIRES: clang-driver

// RUN: %clang -### -S -fasm -fblocks -fbuiltin -fno-math-errno -fcommon -fpascal-strings -fno-blocks -fno-builtin -fmath-errno -fno-common -fno-pascal-strings -fblocks -fbuiltin -fmath-errno -fcommon -fpascal-strings -fsplit-stack %s 2>&1 | FileCheck -check-prefix=CHECK-OPTIONS1 %s
// RUN: %clang -### -S -fasm -fblocks -fbuiltin -fno-math-errno -fcommon -fpascal-strings -fno-asm -fno-blocks -fno-builtin -fmath-errno -fno-common -fno-pascal-strings -fno-show-source-location -fshort-enums %s 2>&1 | FileCheck -check-prefix=CHECK-OPTIONS2 %s

// CHECK-OPTIONS1: -split-stacks
// CHECK-OPTIONS1: -fgnu-keywords
// CHECK-OPTIONS1: -fblocks
// CHECK-OPTIONS1: -fpascal-strings

// CHECK-OPTIONS2: -fmath-errno
// CHECK-OPTIONS2: -fno-gnu-keywords
// CHECK-OPTIONS2: -fno-builtin
// CHECK-OPTIONS2: -fshort-enums
// CHECK-OPTIONS2: -fno-common
// CHECK-OPTIONS2: -fno-show-source-location

// RUN: %clang -### -S -Wwrite-strings %s 2>&1 | FileCheck -check-prefix=WRITE-STRINGS1 %s
// WRITE-STRINGS1: -fconst-strings
// RUN: %clang -### -S -Wwrite-strings -Wno-write-strings %s 2>&1 | FileCheck -check-prefix=WRITE-STRINGS2 %s
// WRITE-STRINGS2-NOT: -fconst-strings
// RUN: %clang -### -S -Wwrite-strings -w %s 2>&1 | FileCheck -check-prefix=WRITE-STRINGS3 %s
// WRITE-STRINGS3-NOT: -fconst-strings

// RUN: %clang -### -x c++ -c %s 2>&1 | FileCheck -check-prefix=DEPRECATED-ON-CHECK %s
// RUN: %clang -### -x c++ -c -Wdeprecated %s 2>&1 | FileCheck -check-prefix=DEPRECATED-ON-CHECK %s
// RUN: %clang -### -x c++ -c -Wno-deprecated %s 2>&1 | FileCheck -check-prefix=DEPRECATED-OFF-CHECK %s
// RUN: %clang -### -x c++ -c -Wno-deprecated -Wdeprecated %s 2>&1 | FileCheck -check-prefix=DEPRECATED-ON-CHECK %s
// RUN: %clang -### -x c++ -c -w %s 2>&1 | FileCheck -check-prefix=DEPRECATED-ON-CHECK %s
// RUN: %clang -### -c %s 2>&1 | FileCheck -check-prefix=DEPRECATED-OFF-CHECK %s
// RUN: %clang -### -c -Wdeprecated %s 2>&1 | FileCheck -check-prefix=DEPRECATED-OFF-CHECK %s
// DEPRECATED-ON-CHECK: -fdeprecated-macro
// DEPRECATED-OFF-CHECK-NOT: -fdeprecated-macro

// RUN: %clang -### -S -ffp-contract=fast %s 2>&1 | FileCheck -check-prefix=FP-CONTRACT-FAST-CHECK %s
// RUN: %clang -### -S -ffast-math %s 2>&1 | FileCheck -check-prefix=FP-CONTRACT-FAST-CHECK %s
// RUN: %clang -### -S -ffp-contract=off %s 2>&1 | FileCheck -check-prefix=FP-CONTRACT-OFF-CHECK %s
// FP-CONTRACT-FAST-CHECK: -ffp-contract=fast
// FP-CONTRACT-OFF-CHECK: -ffp-contract=off

// RUN: %clang -### -S -funroll-loops %s 2>&1 | FileCheck -check-prefix=CHECK-UNROLL-LOOPS %s
// RUN: %clang -### -S -fno-unroll-loops %s 2>&1 | FileCheck -check-prefix=CHECK-NO-UNROLL-LOOPS %s
// RUN: %clang -### -S -fno-unroll-loops -funroll-loops %s 2>&1 | FileCheck -check-prefix=CHECK-UNROLL-LOOPS %s
// RUN: %clang -### -S -funroll-loops -fno-unroll-loops %s 2>&1 | FileCheck -check-prefix=CHECK-NO-UNROLL-LOOPS %s
// CHECK-UNROLL-LOOPS: "-funroll-loops"
// CHECK-NO-UNROLL-LOOPS: "-fno-unroll-loops"

// RUN: %clang -### -S -freroll-loops %s 2>&1 | FileCheck -check-prefix=CHECK-REROLL-LOOPS %s
// RUN: %clang -### -S -fno-reroll-loops %s 2>&1 | FileCheck -check-prefix=CHECK-NO-REROLL-LOOPS %s
// RUN: %clang -### -S -fno-reroll-loops -freroll-loops %s 2>&1 | FileCheck -check-prefix=CHECK-REROLL-LOOPS %s
// RUN: %clang -### -S -freroll-loops -fno-reroll-loops %s 2>&1 | FileCheck -check-prefix=CHECK-NO-REROLL-LOOPS %s
// CHECK-REROLL-LOOPS: "-freroll-loops"
// CHECK-NO-REROLL-LOOPS-NOT: "-freroll-loops"

// RUN: %clang -### -S -fprofile-sample-accurate %s 2>&1 | FileCheck -check-prefix=CHECK-PROFILE-SAMPLE-ACCURATE %s
// CHECK-PROFILE-SAMPLE-ACCURATE: "-fprofile-sample-accurate"

// RUN: %clang -### -S -fprofile-sample-use=%S/Inputs/file.prof %s 2>&1 | FileCheck -check-prefix=CHECK-SAMPLE-PROFILE %s
// CHECK-SAMPLE-PROFILE: "-fprofile-sample-use={{.*}}/file.prof"

// RUN: %clang -### -S -fauto-profile=%S/Inputs/file.prof %s 2>&1 | FileCheck -check-prefix=CHECK-AUTO-PROFILE %s
// CHECK-AUTO-PROFILE: "-fprofile-sample-use={{.*}}/file.prof"

// RUN: %clang -### -S -fauto-profile=%S/Inputs/file.prof -fno-profile-sample-use %s 2>&1 | FileCheck -check-prefix=CHECK-NO-AUTO-PROFILE %s
// RUN: %clang -### -S -fauto-profile=%S/Inputs/file.prof -fno-auto-profile %s 2>&1 | FileCheck -check-prefix=CHECK-NO-AUTO-PROFILE %s
// CHECK-NO-AUTO-PROFILE-NOT: "-fprofile-sample-use={{.*}}/file.prof"

// RUN: %clang -### -S -fauto-profile=%S/Inputs/file.prof -fno-profile-sample-use -fauto-profile %s 2>&1 | FileCheck -check-prefix=CHECK-AUTO-PROFILE %s
// RUN: %clang -### -S -fauto-profile=%S/Inputs/file.prof -fno-auto-profile -fprofile-sample-use %s 2>&1 | FileCheck -check-prefix=CHECK-AUTO-PROFILE %s

// RUN: %clang -### -S -fprofile-arcs %s 2>&1 | FileCheck -check-prefix=CHECK-PROFILE-ARCS %s
// RUN: %clang -### -S -fno-profile-arcs -fprofile-arcs %s 2>&1 | FileCheck -check-prefix=CHECK-PROFILE-ARCS %s
// RUN: %clang -### -S -fno-profile-arcs %s 2>&1 | FileCheck -check-prefix=CHECK-NO-PROFILE-ARCS %s
// RUN: %clang -### -S -fprofile-arcs -fno-profile-arcs %s 2>&1 | FileCheck -check-prefix=CHECK-NO-PROFILE-ARCS %s
// CHECK-PROFILE-ARCS: "-femit-coverage-data"
// CHECK-NO-PROFILE-ARCS-NOT: "-femit-coverage-data"

// RUN: %clang -### -S -fprofile-dir=abc %s 2>&1 | FileCheck -check-prefix=CHECK-PROFILE-DIR-UNUSED %s
// RUN: %clang -### -S -ftest-coverage -fprofile-dir=abc %s 2>&1 | FileCheck -check-prefix=CHECK-PROFILE-DIR-UNUSED %s
// RUN: %clang -### -S -fprofile-arcs -fprofile-dir=abc %s 2>&1 | FileCheck -check-prefix=CHECK-PROFILE-DIR %s
// RUN: %clang -### -S --coverage -fprofile-dir=abc %s 2>&1 | FileCheck -check-prefix=CHECK-PROFILE-DIR %s
// RUN: %clang -### -S -fprofile-arcs -fno-profile-arcs -fprofile-dir=abc %s 2>&1 | FileCheck -check-prefix=CHECK-PROFILE-DIR-NEITHER %s
// CHECK-PROFILE-DIR: "-coverage-data-file" "abc
// CHECK-PROFILE-DIR-UNUSED: argument unused
// CHECK-PROFILE-DIR-UNUSED-NOT: "-coverage-data-file" "abc
// CHECK-PROFILE-DIR-NEITHER-NOT: argument unused

// RUN: %clang -### -S -fprofile-generate %s 2>&1 | FileCheck -check-prefix=CHECK-PROFILE-GENERATE-LLVM %s
// RUN: %clang -### -S -fprofile-instr-generate %s 2>&1 | FileCheck -check-prefix=CHECK-PROFILE-GENERATE %s
// RUN: %clang -### -S -fprofile-generate=/some/dir %s 2>&1 | FileCheck -check-prefix=CHECK-PROFILE-GENERATE-DIR %s
// RUN: %clang -### -S -fprofile-instr-generate=/tmp/somefile.profraw %s 2>&1 | FileCheck -check-prefix=CHECK-PROFILE-GENERATE-FILE %s
// RUN: %clang -### -S -fprofile-generate -fprofile-use %s 2>&1 | FileCheck -check-prefix=CHECK-NO-MIX-GEN-USE %s
// RUN: %clang -### -S -fprofile-generate -fprofile-use=dir %s 2>&1 | FileCheck -check-prefix=CHECK-NO-MIX-GEN-USE %s
// RUN: %clang -### -S -fprofile-generate -fprofile-instr-use %s 2>&1 | FileCheck -check-prefix=CHECK-NO-MIX-GEN-USE %s
// RUN: %clang -### -S -fprofile-generate -fprofile-instr-use=file %s 2>&1 | FileCheck -check-prefix=CHECK-NO-MIX-GEN-USE %s
// RUN: %clang -### -S -fprofile-instr-generate -fprofile-use %s 2>&1 | FileCheck -check-prefix=CHECK-NO-MIX-GEN-USE %s
// RUN: %clang -### -S -fprofile-instr-generate -fprofile-use=dir %s 2>&1 | FileCheck -check-prefix=CHECK-NO-MIX-GEN-USE %s
// RUN: %clang -### -S -fprofile-instr-generate -fprofile-instr-use %s 2>&1 | FileCheck -check-prefix=CHECK-NO-MIX-GEN-USE %s
// RUN: %clang -### -S -fprofile-instr-generate -fprofile-instr-use=file %s 2>&1 | FileCheck -check-prefix=CHECK-NO-MIX-GEN-USE %s
// RUN: %clang -### -S -fprofile-instr-generate=file -fprofile-use %s 2>&1 | FileCheck -check-prefix=CHECK-NO-MIX-GEN-USE %s
// RUN: %clang -### -S -fprofile-instr-generate=file -fprofile-use=dir %s 2>&1 | FileCheck -check-prefix=CHECK-NO-MIX-GEN-USE %s
// RUN: %clang -### -S -fprofile-instr-generate=file -fprofile-instr-use %s 2>&1 | FileCheck -check-prefix=CHECK-NO-MIX-GEN-USE %s
// RUN: %clang -### -S -fprofile-instr-generate=file -fprofile-instr-use=file %s 2>&1 | FileCheck -check-prefix=CHECK-NO-MIX-GEN-USE %s
// RUN: %clang -### -S -fprofile-generate=dir -fprofile-use %s 2>&1 | FileCheck -check-prefix=CHECK-NO-MIX-GEN-USE %s
// RUN: %clang -### -S -fprofile-generate=dir -fprofile-use=dir %s 2>&1 | FileCheck -check-prefix=CHECK-NO-MIX-GEN-USE %s
// RUN: %clang -### -S -fprofile-generate=dir -fprofile-instr-use %s 2>&1 | FileCheck -check-prefix=CHECK-NO-MIX-GEN-USE %s
// RUN: %clang -### -S -fprofile-generate=dir -fprofile-instr-use=file %s 2>&1 | FileCheck -check-prefix=CHECK-NO-MIX-GEN-USE %s
// RUN: %clang -### -S -fprofile-instr-generate=file -fno-profile-instr-generate %s 2>&1 | FileCheck -check-prefix=CHECK-DISABLE-GEN %s
// RUN: %clang -### -S -fprofile-instr-generate -fprofile-generate %s 2>&1 | FileCheck -check-prefix=CHECK-NO-MIX-GENERATE %s
// RUN: %clang -### -S -fprofile-instr-generate -fprofile-generate=file %s 2>&1 | FileCheck -check-prefix=CHECK-NO-MIX-GENERATE %s
// RUN: %clang -### -S -fprofile-generate=dir -fno-profile-generate %s 2>&1 | FileCheck -check-prefix=CHECK-DISABLE-GEN %s
// RUN: %clang -### -S -fprofile-instr-use=file -fno-profile-instr-use %s 2>&1 | FileCheck -check-prefix=CHECK-DISABLE-USE %s
// RUN: %clang -### -S -fprofile-instr-use=file -fno-profile-use %s 2>&1 | FileCheck -check-prefix=CHECK-DISABLE-USE %s
// RUN: %clang -### -S -fprofile-use=file -fno-profile-use %s 2>&1 | FileCheck -check-prefix=CHECK-DISABLE-USE %s
// RUN: %clang -### -S -fprofile-use=file -fno-profile-instr-use %s 2>&1 | FileCheck -check-prefix=CHECK-DISABLE-USE %s
// RUN: %clang -### -S -fcoverage-mapping %s 2>&1 | FileCheck -check-prefix=CHECK-COVERAGE-AND-GEN %s
// RUN: %clang -### -S -fcoverage-mapping -fno-coverage-mapping %s 2>&1 | FileCheck -check-prefix=CHECK-DISABLE-COVERAGE %s
// RUN: %clang -### -S -fprofile-instr-generate -fcoverage-mapping -fno-coverage-mapping %s 2>&1 | FileCheck -check-prefix=CHECK-DISABLE-COVERAGE %s
// CHECK-PROFILE-GENERATE: "-fprofile-instrument=clang"
// CHECK-PROFILE-GENERATE-LLVM: "-fprofile-instrument=llvm"
// CHECK-PROFILE-GENERATE-DIR: "-fprofile-instrument-path=/some/dir{{/|\\\\}}{{.*}}"
// CHECK-PROFILE-GENERATE-FILE: "-fprofile-instrument-path=/tmp/somefile.profraw"
// CHECK-NO-MIX-GEN-USE: '{{[a-z=-]*}}' not allowed with '{{[a-z=-]*}}'
// CHECK-NO-MIX-GENERATE: '{{[a-z=-]*}}' not allowed with '{{[a-z=-]*}}'
// CHECK-DISABLE-GEN-NOT: "-fprofile-instrument=clang"
// CHECK-DISABLE-USE-NOT: "-fprofile-instr-use"
// CHECK-COVERAGE-AND-GEN: '-fcoverage-mapping' only allowed with '-fprofile-instr-generate'
// CHECK-DISABLE-COVERAGE-NOT: "-fcoverage-mapping"

// RUN: %clang -### -S -fprofile-use %s 2>&1 | FileCheck -check-prefix=CHECK-PROFILE-USE %s
// RUN: %clang -### -S -fprofile-instr-use %s 2>&1 | FileCheck -check-prefix=CHECK-PROFILE-USE %s
// RUN: mkdir -p %t.d/some/dir
// RUN: %clang -### -S -fprofile-use=%t.d/some/dir %s 2>&1 | FileCheck -check-prefix=CHECK-PROFILE-USE-DIR %s
// RUN: %clang -### -S -fprofile-instr-use=/tmp/somefile.prof %s 2>&1 | FileCheck -check-prefix=CHECK-PROFILE-USE-FILE %s
// CHECK-PROFILE-USE: "-fprofile-instrument-use-path=default.profdata"
// CHECK-PROFILE-USE-DIR: "-fprofile-instrument-use-path={{.*}}.d/some/dir{{/|\\\\}}default.profdata"
// CHECK-PROFILE-USE-FILE: "-fprofile-instrument-use-path=/tmp/somefile.prof"

// RUN: %clang -### -S -fvectorize %s 2>&1 | FileCheck -check-prefix=CHECK-VECTORIZE %s
// RUN: %clang -### -S -fno-vectorize -fvectorize %s 2>&1 | FileCheck -check-prefix=CHECK-VECTORIZE %s
// RUN: %clang -### -S -fno-vectorize %s 2>&1 | FileCheck -check-prefix=CHECK-NO-VECTORIZE %s
// RUN: %clang -### -S -fvectorize -fno-vectorize %s 2>&1 | FileCheck -check-prefix=CHECK-NO-VECTORIZE %s
// RUN: %clang -### -S -ftree-vectorize %s 2>&1 | FileCheck -check-prefix=CHECK-VECTORIZE %s
// RUN: %clang -### -S -fno-tree-vectorize -fvectorize %s 2>&1 | FileCheck -check-prefix=CHECK-VECTORIZE %s
// RUN: %clang -### -S -fno-tree-vectorize %s 2>&1 | FileCheck -check-prefix=CHECK-NO-VECTORIZE %s
// RUN: %clang -### -S -ftree-vectorize -fno-vectorize %s 2>&1 | FileCheck -check-prefix=CHECK-NO-VECTORIZE %s
// RUN: %clang -### -S -O %s 2>&1 | FileCheck -check-prefix=CHECK-VECTORIZE %s
// RUN: %clang -### -S -O2 %s 2>&1 | FileCheck -check-prefix=CHECK-VECTORIZE %s
// RUN: %clang -### -S -Os %s 2>&1 | FileCheck -check-prefix=CHECK-VECTORIZE %s
// RUN: %clang -### -S -O3 %s 2>&1 | FileCheck -check-prefix=CHECK-VECTORIZE %s
// RUN: %clang -### -S -fno-vectorize -O3 %s 2>&1 | FileCheck -check-prefix=CHECK-VECTORIZE %s
// RUN: %clang -### -S -O1 -fvectorize %s 2>&1 | FileCheck -check-prefix=CHECK-VECTORIZE %s
// RUN: %clang -### -S -Ofast %s 2>&1 | FileCheck -check-prefix=CHECK-VECTORIZE %s
// RUN: %clang -### -S %s 2>&1 | FileCheck -check-prefix=CHECK-NO-VECTORIZE %s
// RUN: %clang -### -S -O0 %s 2>&1 | FileCheck -check-prefix=CHECK-NO-VECTORIZE %s
// RUN: %clang -### -S -O1 %s 2>&1 | FileCheck -check-prefix=CHECK-NO-VECTORIZE %s
// RUN: %clang -### -S -Oz %s 2>&1 | FileCheck -check-prefix=CHECK-NO-VECTORIZE %s
// CHECK-VECTORIZE: "-vectorize-loops"
// CHECK-NO-VECTORIZE-NOT: "-vectorize-loops"

// RUN: %clang -### -S -fslp-vectorize %s 2>&1 | FileCheck -check-prefix=CHECK-SLP-VECTORIZE %s
// RUN: %clang -### -S -fno-slp-vectorize -fslp-vectorize %s 2>&1 | FileCheck -check-prefix=CHECK-SLP-VECTORIZE %s
// RUN: %clang -### -S -fno-slp-vectorize %s 2>&1 | FileCheck -check-prefix=CHECK-NO-SLP-VECTORIZE %s
// RUN: %clang -### -S -fslp-vectorize -fno-slp-vectorize %s 2>&1 | FileCheck -check-prefix=CHECK-NO-SLP-VECTORIZE %s
// RUN: %clang -### -S -ftree-slp-vectorize %s 2>&1 | FileCheck -check-prefix=CHECK-SLP-VECTORIZE %s
// RUN: %clang -### -S -fno-tree-slp-vectorize -fslp-vectorize %s 2>&1 | FileCheck -check-prefix=CHECK-SLP-VECTORIZE %s
// RUN: %clang -### -S -fno-tree-slp-vectorize %s 2>&1 | FileCheck -check-prefix=CHECK-NO-SLP-VECTORIZE %s
// RUN: %clang -### -S -ftree-slp-vectorize -fno-slp-vectorize %s 2>&1 | FileCheck -check-prefix=CHECK-NO-SLP-VECTORIZE %s
// RUN: %clang -### -S -O %s 2>&1 | FileCheck -check-prefix=CHECK-SLP-VECTORIZE %s
// RUN: %clang -### -S -O2 %s 2>&1 | FileCheck -check-prefix=CHECK-SLP-VECTORIZE %s
// RUN: %clang -### -S -Os %s 2>&1 | FileCheck -check-prefix=CHECK-SLP-VECTORIZE %s
// RUN: %clang -### -S -Oz %s 2>&1 | FileCheck -check-prefix=CHECK-SLP-VECTORIZE %s
// RUN: %clang -### -S -O3 %s 2>&1 | FileCheck -check-prefix=CHECK-SLP-VECTORIZE %s
// RUN: %clang -### -S -fno-slp-vectorize -O3 %s 2>&1 | FileCheck -check-prefix=CHECK-SLP-VECTORIZE %s
// RUN: %clang -### -S -O1 -fslp-vectorize %s 2>&1 | FileCheck -check-prefix=CHECK-SLP-VECTORIZE %s
// RUN: %clang -### -S -Ofast %s 2>&1 | FileCheck -check-prefix=CHECK-SLP-VECTORIZE %s
// RUN: %clang -### -S %s 2>&1 | FileCheck -check-prefix=CHECK-NO-SLP-VECTORIZE %s
// RUN: %clang -### -S -O0 %s 2>&1 | FileCheck -check-prefix=CHECK-NO-SLP-VECTORIZE %s
// RUN: %clang -### -S -O1 %s 2>&1 | FileCheck -check-prefix=CHECK-NO-SLP-VECTORIZE %s
// CHECK-SLP-VECTORIZE: "-vectorize-slp"
// CHECK-NO-SLP-VECTORIZE-NOT: "-vectorize-slp"

// RUN: %clang -### -S -fextended-identifiers %s 2>&1 | FileCheck -check-prefix=CHECK-EXTENDED-IDENTIFIERS %s
// RUN: not %clang -### -S -fno-extended-identifiers %s 2>&1 | FileCheck -check-prefix=CHECK-NO-EXTENDED-IDENTIFIERS %s
// CHECK-EXTENDED-IDENTIFIERS: "-cc1"
// CHECK-EXTENDED-IDENTIFIERS-NOT: "-fextended-identifiers"
// CHECK-NO-EXTENDED-IDENTIFIERS: error: unsupported option '-fno-extended-identifiers'

// RUN: %clang -### -S -fno-pascal-strings -mpascal-strings %s 2>&1 | FileCheck -check-prefix=CHECK-M-PASCAL-STRINGS %s
// CHECK-M-PASCAL-STRINGS: "-fpascal-strings"

// RUN: %clang -### -S -fpascal-strings -mno-pascal-strings %s 2>&1 | FileCheck -check-prefix=CHECK-NO-M-PASCAL-STRINGS %s
// CHECK-NO-M-PASCAL-STRINGS-NOT: "-fpascal-strings"

// RUN: %clang -### -S -O4 %s 2>&1 | FileCheck -check-prefix=CHECK-MAX-O %s
// CHECK-MAX-O: warning: -O4 is equivalent to -O3
// CHECK-MAX-O: -O3

// RUN: %clang -S -O20 -o /dev/null %s 2>&1 | FileCheck -check-prefix=CHECK-INVALID-O %s
// CHECK-INVALID-O: warning: optimization level '-O20' is not supported; using '-O3' instead

// RUN: %clang -### -S -finput-charset=iso-8859-1 -o /dev/null %s 2>&1 | FileCheck -check-prefix=CHECK-INVALID-CHARSET %s
// CHECK-INVALID-CHARSET: error: invalid value 'iso-8859-1' in '-finput-charset=iso-8859-1'

// RUN: %clang -### -S -fexec-charset=iso-8859-1 -o /dev/null %s 2>&1 | FileCheck -check-prefix=CHECK-INVALID-INPUT-CHARSET %s
// CHECK-INVALID-INPUT-CHARSET: error: invalid value 'iso-8859-1' in '-fexec-charset=iso-8859-1'

// Test that we don't error on these.
// RUN: %clang -### -S -Werror                                                \
// RUN:     -falign-functions -falign-functions=2 -fno-align-functions        \
// RUN:     -fasynchronous-unwind-tables -fno-asynchronous-unwind-tables      \
// RUN:     -fbuiltin -fno-builtin                                            \
// RUN:     -fdiagnostics-show-location=once                                  \
// RUN:     -ffloat-store -fno-float-store                                    \
// RUN:     -feliminate-unused-debug-types -fno-eliminate-unused-debug-types  \
// RUN:     -fgcse -fno-gcse                                                  \
// RUN:     -fident -fno-ident                                                \
// RUN:     -fimplicit-templates -fno-implicit-templates                      \
// RUN:     -finput-charset=UTF-8                                             \
// RUN:     -fexec-charset=UTF-8                                             \
// RUN:     -fivopts -fno-ivopts                                              \
// RUN:     -fnon-call-exceptions -fno-non-call-exceptions                    \
// RUN:     -fpermissive -fno-permissive                                      \
// RUN:     -fdefer-pop -fno-defer-pop                                        \
// RUN:     -fprefetch-loop-arrays -fno-prefetch-loop-arrays                  \
// RUN:     -fprofile-correction -fno-profile-correction                      \
// RUN:     -fprofile-values -fno-profile-values                              \
// RUN:     -frounding-math -fno-rounding-math                                \
// RUN:     -fsee -fno-see                                                    \
// RUN:     -ftracer -fno-tracer                                              \
// RUN:     -funroll-all-loops -fno-unroll-all-loops                          \
// RUN:     -fuse-ld=gold                                                     \
// RUN:     -fno-builtin-foobar                                               \
// RUN:     -fno-builtin-strcat -fno-builtin-strcpy                           \
// RUN:     -fno-var-tracking                                                 \
// RUN:     -fno-unsigned-char                                                \
// RUN:     -fno-signed-char                                                  \
// RUN:     -fstrength-reduce -fno-strength-reduce                            \
// RUN:     -finline-limit=1000                                               \
// RUN:     -finline-limit                                                    \
// RUN:     -flto=1                                                           \
// RUN:     -falign-labels                                                    \
// RUN:     -falign-labels=100                                                \
// RUN:     -falign-loops                                                     \
// RUN:     -falign-loops=100                                                 \
// RUN:     -falign-jumps                                                     \
// RUN:     -falign-jumps=100                                                 \
// RUN:     -fexcess-precision=100                                            \
// RUN:     -fbranch-count-reg                                                \
// RUN:     -fcaller-saves                                                    \
// RUN:     -fno-default-inline -fdefault-inline                              \
// RUN:     -fgcse-after-reload                                               \
// RUN:     -fgcse-las                                                        \
// RUN:     -fgcse-sm                                                         \
// RUN:     -fipa-cp                                                          \
// RUN:     -finline-functions-called-once                                    \
// RUN:     -fmodulo-sched                                                    \
// RUN:     -fmodulo-sched-allow-regmoves                                     \
// RUN:     -fpeel-loops                                                      \
// RUN:     -frename-registers                                                \
// RUN:     -fschedule-insns2                                                 \
// RUN:     -fsingle-precision-constant                                       \
// RUN:     -ftree_loop_im                                                    \
// RUN:     -ftree_loop_ivcanon                                               \
// RUN:     -ftree_loop_linear                                                \
// RUN:     -funsafe-loop-optimizations                                       \
// RUN:     -fuse-linker-plugin                                               \
// RUN:     -fvect-cost-model                                                 \
// RUN:     -fvariable-expansion-in-unroller                                  \
// RUN:     -fweb                                                             \
// RUN:     -fwhole-program                                                   \
// RUN:     -fno-tree-dce -ftree-dce                                          \
// RUN:     -fno-tree-ter -ftree-ter                                          \
// RUN:     -fno-tree-vrp -ftree-vrp                                          \
// RUN:     -fno-delete-null-pointer-checks -fdelete-null-pointer-checks      \
// RUN:     -fno-inline-small-functions -finline-small-functions              \
// RUN:     -fno-fat-lto-objects -ffat-lto-objects                            \
// RUN:     -fno-merge-constants -fmerge-constants                            \
<<<<<<< HEAD
=======
// RUN:     -fno-merge-all-constants -fmerge-all-constants                    \
>>>>>>> b2b84690
// RUN:     -fno-caller-saves -fcaller-saves                                  \
// RUN:     -fno-reorder-blocks -freorder-blocks                              \
// RUN:     -fno-schedule-insns2 -fschedule-insns2                            \
// RUN:     -fno-stack-check                                                  \
// RUN:     -fno-check-new -fcheck-new                                        \
// RUN:     -ffriend-injection                                                \
// RUN:     -fno-implement-inlines -fimplement-inlines                        \
// RUN:     -fstack-check                                                     \
// RUN:     -fforce-addr                                                      \
// RUN:     -malign-functions=100                                             \
// RUN:     -malign-loops=100                                                 \
// RUN:     -malign-jumps=100                                                 \
// RUN:     %s 2>&1 | FileCheck --check-prefix=IGNORE %s
// IGNORE-NOT: error: unknown argument

// Test that the warning is displayed on these.
// RUN: %clang -###                                                           \
// RUN: -finline-limit=1000                                                   \
// RUN: -finline-limit                                                        \
// RUN: -fexpensive-optimizations                                             \
// RUN: -fno-expensive-optimizations                                          \
// RUN: -fno-defer-pop                                                        \
// RUN: -fkeep-inline-functions                                               \
// RUN: -fno-keep-inline-functions                                            \
// RUN: -freorder-blocks                                                      \
<<<<<<< HEAD
// RUN: -falign-functions                                                     \
// RUN: -falign-functions=1                                                   \
=======
>>>>>>> b2b84690
// RUN: -ffloat-store                                                         \
// RUN: -fgcse                                                                \
// RUN: -fivopts                                                              \
// RUN: -fprefetch-loop-arrays                                                \
// RUN: -fprofile-correction                                                  \
// RUN: -fprofile-values                                                      \
// RUN: -frounding-math                                                       \
// RUN: -fschedule-insns                                                      \
// RUN: -fsignaling-nans                                                      \
// RUN: -fstrength-reduce                                                     \
// RUN: -ftracer                                                              \
// RUN: -funroll-all-loops                                                    \
// RUN: -funswitch-loops                                                      \
// RUN: -flto=1                                                               \
// RUN: -falign-labels                                                        \
// RUN: -falign-labels=100                                                    \
// RUN: -falign-loops                                                         \
// RUN: -falign-loops=100                                                     \
// RUN: -falign-jumps                                                         \
// RUN: -falign-jumps=100                                                     \
// RUN: -fexcess-precision=100                                                \
// RUN: -fbranch-count-reg                                                    \
// RUN: -fcaller-saves                                                        \
// RUN: -fno-default-inline                                                   \
// RUN: -fgcse-after-reload                                                   \
// RUN: -fgcse-las                                                            \
// RUN: -fgcse-sm                                                             \
// RUN: -fipa-cp                                                              \
// RUN: -finline-functions-called-once                                        \
// RUN: -fmodulo-sched                                                        \
// RUN: -fmodulo-sched-allow-regmoves                                         \
// RUN: -fpeel-loops                                                          \
// RUN: -frename-registers                                                    \
// RUN: -fschedule-insns2                                                     \
// RUN: -fsingle-precision-constant                                           \
// RUN: -ftree_loop_im                                                        \
// RUN: -ftree_loop_ivcanon                                                   \
// RUN: -ftree_loop_linear                                                    \
// RUN: -funsafe-loop-optimizations                                           \
// RUN: -fuse-linker-plugin                                                   \
// RUN: -fvect-cost-model                                                     \
// RUN: -fvariable-expansion-in-unroller                                      \
// RUN: -fweb                                                                 \
// RUN: -fwhole-program                                                       \
// RUN: -fcaller-saves                                                        \
// RUN: -freorder-blocks                                                      \
// RUN: -fdelete-null-pointer-checks                                          \
// RUN: -ffat-lto-objects                                                     \
// RUN: -fmerge-constants                                                     \
// RUN: -finline-small-functions                                              \
// RUN: -ftree-dce                                                            \
// RUN: -ftree-ter                                                            \
// RUN: -ftree-vrp                                                            \
// RUN: -fno-devirtualize                                                     \
// RUN: -fno-devirtualize-speculatively                                       \
// RUN: -fslp-vectorize-aggressive                                            \
// RUN: -fno-slp-vectorize-aggressive                                         \
// RUN: %s 2>&1 | FileCheck --check-prefix=CHECK-WARNING %s
// CHECK-WARNING-DAG: optimization flag '-finline-limit=1000' is not supported
// CHECK-WARNING-DAG: optimization flag '-finline-limit' is not supported
// CHECK-WARNING-DAG: optimization flag '-fexpensive-optimizations' is not supported
// CHECK-WARNING-DAG: optimization flag '-fno-expensive-optimizations' is not supported
// CHECK-WARNING-DAG: optimization flag '-fno-defer-pop' is not supported
// CHECK-WARNING-DAG: optimization flag '-fkeep-inline-functions' is not supported
// CHECK-WARNING-DAG: optimization flag '-fno-keep-inline-functions' is not supported
// CHECK-WARNING-DAG: optimization flag '-freorder-blocks' is not supported
<<<<<<< HEAD
// CHECK-WARNING-DAG: optimization flag '-falign-functions' is not supported
// CHECK-WARNING-DAG: optimization flag '-falign-functions=1' is not supported
=======
>>>>>>> b2b84690
// CHECK-WARNING-DAG: optimization flag '-ffloat-store' is not supported
// CHECK-WARNING-DAG: optimization flag '-fgcse' is not supported
// CHECK-WARNING-DAG: optimization flag '-fivopts' is not supported
// CHECK-WARNING-DAG: optimization flag '-fprefetch-loop-arrays' is not supported
// CHECK-WARNING-DAG: optimization flag '-fprofile-correction' is not supported
// CHECK-WARNING-DAG: optimization flag '-fprofile-values' is not supported
// CHECK-WARNING-DAG: optimization flag '-frounding-math' is not supported
// CHECK-WARNING-DAG: optimization flag '-fschedule-insns' is not supported
// CHECK-WARNING-DAG: optimization flag '-fsignaling-nans' is not supported
// CHECK-WARNING-DAG: optimization flag '-fstrength-reduce' is not supported
// CHECK-WARNING-DAG: optimization flag '-ftracer' is not supported
// CHECK-WARNING-DAG: optimization flag '-funroll-all-loops' is not supported
// CHECK-WARNING-DAG: optimization flag '-funswitch-loops' is not supported
// CHECK-WARNING-DAG: unsupported argument '1' to option 'flto='
// CHECK-WARNING-DAG: optimization flag '-falign-labels' is not supported
// CHECK-WARNING-DAG: optimization flag '-falign-labels=100' is not supported
// CHECK-WARNING-DAG: optimization flag '-falign-loops' is not supported
// CHECK-WARNING-DAG: optimization flag '-falign-loops=100' is not supported
// CHECK-WARNING-DAG: optimization flag '-falign-jumps' is not supported
// CHECK-WARNING-DAG: optimization flag '-falign-jumps=100' is not supported
// CHECK-WARNING-DAG: optimization flag '-fexcess-precision=100' is not supported
// CHECK-WARNING-DAG: optimization flag '-fbranch-count-reg' is not supported
// CHECK-WARNING-DAG: optimization flag '-fcaller-saves' is not supported
// CHECK-WARNING-DAG: optimization flag '-fno-default-inline' is not supported
// CHECK-WARNING-DAG: optimization flag '-fgcse-after-reload' is not supported
// CHECK-WARNING-DAG: optimization flag '-fgcse-las' is not supported
// CHECK-WARNING-DAG: optimization flag '-fgcse-sm' is not supported
// CHECK-WARNING-DAG: optimization flag '-fipa-cp' is not supported
// CHECK-WARNING-DAG: optimization flag '-finline-functions-called-once' is not supported
// CHECK-WARNING-DAG: optimization flag '-fmodulo-sched' is not supported
// CHECK-WARNING-DAG: optimization flag '-fmodulo-sched-allow-regmoves' is not supported
// CHECK-WARNING-DAG: optimization flag '-fpeel-loops' is not supported
// CHECK-WARNING-DAG: optimization flag '-frename-registers' is not supported
// CHECK-WARNING-DAG: optimization flag '-fschedule-insns2' is not supported
// CHECK-WARNING-DAG: optimization flag '-fsingle-precision-constant' is not supported
// CHECK-WARNING-DAG: optimization flag '-ftree_loop_im' is not supported
// CHECK-WARNING-DAG: optimization flag '-ftree_loop_ivcanon' is not supported
// CHECK-WARNING-DAG: optimization flag '-ftree_loop_linear' is not supported
// CHECK-WARNING-DAG: optimization flag '-funsafe-loop-optimizations' is not supported
// CHECK-WARNING-DAG: optimization flag '-fuse-linker-plugin' is not supported
// CHECK-WARNING-DAG: optimization flag '-fvect-cost-model' is not supported
// CHECK-WARNING-DAG: optimization flag '-fvariable-expansion-in-unroller' is not supported
// CHECK-WARNING-DAG: optimization flag '-fweb' is not supported
// CHECK-WARNING-DAG: optimization flag '-fwhole-program' is not supported
// CHECK-WARNING-DAG: optimization flag '-fcaller-saves' is not supported
// CHECK-WARNING-DAG: optimization flag '-freorder-blocks' is not supported
// CHECK-WARNING-DAG: optimization flag '-fdelete-null-pointer-checks' is not supported
// CHECK-WARNING-DAG: optimization flag '-ffat-lto-objects' is not supported
// CHECK-WARNING-DAG: optimization flag '-fmerge-constants' is not supported
// CHECK-WARNING-DAG: optimization flag '-finline-small-functions' is not supported
// CHECK-WARNING-DAG: optimization flag '-ftree-dce' is not supported
// CHECK-WARNING-DAG: optimization flag '-ftree-ter' is not supported
// CHECK-WARNING-DAG: optimization flag '-ftree-vrp' is not supported
// CHECK-WARNING-DAG: optimization flag '-fno-devirtualize' is not supported
// CHECK-WARNING-DAG: optimization flag '-fno-devirtualize-speculatively' is not supported
// CHECK-WARNING-DAG: the flag '-fslp-vectorize-aggressive' has been deprecated and will be ignored
// CHECK-WARNING-DAG: the flag '-fno-slp-vectorize-aggressive' has been deprecated and will be ignored

// Test that we mute the warning on these
// RUN: %clang -### -finline-limit=1000 -Wno-invalid-command-line-argument              \
// RUN:     %s 2>&1 | FileCheck --check-prefix=CHECK-NO-WARNING1 %s
// RUN: %clang -### -finline-limit -Wno-invalid-command-line-argument                   \
// RUN:     %s 2>&1 | FileCheck --check-prefix=CHECK-NO-WARNING2 %s
// RUN: %clang -### -finline-limit \
// RUN:     -Winvalid-command-line-argument -Wno-ignored-optimization-argument          \
// RUN:     %s 2>&1 | FileCheck --check-prefix=CHECK-NO-WARNING2 %s
// CHECK-NO-WARNING1-NOT: optimization flag '-finline-limit=1000' is not supported
// CHECK-NO-WARNING2-NOT: optimization flag '-finline-limit' is not supported

// Test that an ignored optimization argument only prints 1 warning,
// not both a warning about not claiming the arg, *and* about not supporting
// the arg; and that adding -Wno-ignored-optimization silences the warning.
//
// RUN: %clang -### -fprofile-correction %s 2>&1 \
// RUN:   | FileCheck --check-prefix=CHECK-NO-WARNING3 %s
// CHECK-NO-WARNING3: optimization flag '-fprofile-correction' is not supported
// CHECK-NO-WARNING3-NOT: argument unused
// RUN: %clang -### -fprofile-correction -Wno-ignored-optimization-argument %s 2>&1 \
// RUN:   | FileCheck --check-prefix=CHECK-NO-WARNING4 %s
// CHECK-NO-WARNING4-NOT: not supported
// CHECK-NO-WARNING4-NOT: argument unused

// RUN: %clang -### -S -fsigned-char %s 2>&1 | FileCheck -check-prefix=CHAR-SIGN1 %s
// CHAR-SIGN1-NOT: -fno-signed-char

// RUN: %clang -### -S -funsigned-char %s 2>&1 | FileCheck -check-prefix=CHAR-SIGN2 %s
// CHAR-SIGN2: -fno-signed-char

// RUN: %clang -### -S -fno-signed-char %s 2>&1 | FileCheck -check-prefix=CHAR-SIGN3 %s
// CHAR-SIGN3: -fno-signed-char

// RUN: %clang -### -S -fno-unsigned-char %s 2>&1 | FileCheck -check-prefix=CHAR-SIGN4 %s
// CHAR-SIGN4-NOT: -fno-signed-char

<<<<<<< HEAD
// RUN: %clang -### -fshort-wchar -fno-short-wchar %s 2>&1 | FileCheck -check-prefix=CHECK-WCHAR1 -check-prefix=DELIMITERS %s
// RUN: %clang -### -fno-short-wchar -fshort-wchar %s 2>&1 | FileCheck -check-prefix=CHECK-WCHAR2 -check-prefix=DELIMITERS %s
// Make sure we don't match the -NOT lines with the linker invocation.
// Delimiters match the start of the cc1 and the start of the linker lines
// DELIMITERS: {{^ *"}}
// CHECK-WCHAR1: -fno-short-wchar
// CHECK-WCHAR1-NOT: -fshort-wchar
// CHECK-WCHAR2: -fshort-wchar
// CHECK-WCHAR2-NOT: -fno-short-wchar
=======
// RUN: %clang -target x86_64-unknown-none-none -### -fshort-wchar -fno-short-wchar %s 2>&1 | FileCheck -check-prefix=CHECK-WCHAR1 -check-prefix=DELIMITERS %s
// RUN: %clang -target x86_64-unknown-none-none -### -fno-short-wchar -fshort-wchar %s 2>&1 | FileCheck -check-prefix=CHECK-WCHAR2 -check-prefix=DELIMITERS %s
// Make sure we don't match the -NOT lines with the linker invocation.
// Delimiters match the start of the cc1 and the start of the linker lines
// DELIMITERS: {{^ *"}}
// CHECK-WCHAR1: -fwchar-type=int
// CHECK-WCHAR1-NOT: -fwchar-type=short
// CHECK-WCHAR2: -fwchar-type=short
// CHECK-WCHAR2-NOT: -fwchar-type=int
>>>>>>> b2b84690
// DELIMITERS: {{^ *"}}

// RUN: %clang -### -fno-experimental-new-pass-manager -fexperimental-new-pass-manager %s 2>&1 | FileCheck --check-prefix=CHECK-PM --check-prefix=CHECK-NEW-PM %s
// RUN: %clang -### -fexperimental-new-pass-manager -fno-experimental-new-pass-manager %s 2>&1 | FileCheck --check-prefix=CHECK-PM --check-prefix=CHECK-NO-NEW-PM %s
// CHECK-PM-NOT: argument unused
// CHECK-NEW-PM: -fexperimental-new-pass-manager
// CHECK-NEW-PM-NOT: -fno-experimental-new-pass-manager
// CHECK-NO-NEW-PM: -fno-experimental-new-pass-manager
// CHECK-NO-NEW-PM-NOT: -fexperimental-new-pass-manager

// RUN: %clang -### -S -fstrict-return %s 2>&1 | FileCheck -check-prefix=CHECK-STRICT-RETURN %s
// RUN: %clang -### -S -fno-strict-return %s 2>&1 | FileCheck -check-prefix=CHECK-NO-STRICT-RETURN %s
// CHECK-STRICT-RETURN-NOT: "-fno-strict-return"
// CHECK-NO-STRICT-RETURN: "-fno-strict-return"

// RUN: %clang -### -S -fno-debug-info-for-profiling -fdebug-info-for-profiling %s 2>&1 | FileCheck -check-prefix=CHECK-PROFILE-DEBUG %s
// RUN: %clang -### -S -fdebug-info-for-profiling -fno-debug-info-for-profiling %s 2>&1 | FileCheck -check-prefix=CHECK-NO-PROFILE-DEBUG %s
// CHECK-PROFILE-DEBUG: -fdebug-info-for-profiling
// CHECK-NO-PROFILE-DEBUG-NOT: -fdebug-info-for-profiling

// RUN: %clang -### -S -fallow-editor-placeholders %s 2>&1 | FileCheck -check-prefix=CHECK-ALLOW-PLACEHOLDERS %s
// RUN: %clang -### -S -fno-allow-editor-placeholders %s 2>&1 | FileCheck -check-prefix=CHECK-NO-ALLOW-PLACEHOLDERS %s
// CHECK-ALLOW-PLACEHOLDERS: -fallow-editor-placeholders
<<<<<<< HEAD
// CHECK-NO-ALLOW-PLACEHOLDERS-NOT: -fallow-editor-placeholders
=======
// CHECK-NO-ALLOW-PLACEHOLDERS-NOT: -fallow-editor-placeholders

// RUN: %clang -### -target x86_64-unknown-windows-msvc -fno-short-wchar %s 2>&1 | FileCheck -check-prefix CHECK-WINDOWS-ISO10646 %s
// CHECK-WINDOWS-ISO10646: "-fwchar-type=int"
// CHECK-WINDOWS-ISO10646: "-fsigned-wchar"

// RUN: %clang -### -S -fcf-protection %s 2>&1 | FileCheck -check-prefix=CHECK-CF-PROTECTION-FULL %s
// RUN: %clang -### -S %s 2>&1 | FileCheck -check-prefix=CHECK-NO-CF-PROTECTION-FULL %s
// RUN: %clang -### -S -fcf-protection=full %s 2>&1 | FileCheck -check-prefix=CHECK-CF-PROTECTION-FULL %s
// RUN: %clang -### -S %s 2>&1 | FileCheck -check-prefix=CHECK-NO-CF-PROTECTION-FULL %s
// CHECK-CF-PROTECTION-FULL: -fcf-protection=full
// CHECK-NO-CF-PROTECTION-FULL-NOT: -fcf-protection=full
// RUN: %clang -### -S -fcf-protection=return %s 2>&1 | FileCheck -check-prefix=CHECK-CF-PROTECTION-RETURN %s
// RUN: %clang -### -S %s 2>&1 | FileCheck -check-prefix=CHECK-NO-CF-PROTECTION-RETURN %s
// CHECK-CF-PROTECTION-RETURN: -fcf-protection=return
// CHECK-NO-CF-PROTECTION-RETURN-NOT: -fcf-protection=return
// RUN: %clang -### -S -fcf-protection=branch %s 2>&1 | FileCheck -check-prefix=CHECK-CF-PROTECTION-BRANCH %s
// RUN: %clang -### -S %s 2>&1 | FileCheck -check-prefix=CHECK-NO-CF-PROTECTION-BRANCH %s
// CHECK-CF-PROTECTION-BRANCH: -fcf-protection=branch
// CHECK-NO-CF-PROTECTION-BRANCH-NOT: -fcf-protection=branch

// RUN: %clang -### -S -fdiscard-value-names %s 2>&1 | FileCheck -check-prefix=CHECK-DISCARD-NAMES %s
// RUN: %clang -### -S -fno-discard-value-names %s 2>&1 | FileCheck -check-prefix=CHECK-NO-DISCARD-NAMES %s
// CHECK-DISCARD-NAMES: "-discard-value-names"
// CHECK-NO-DISCARD-NAMES-NOT: "-discard-value-names"
//
// RUN: %clang -### -S -fmerge-all-constants %s 2>&1 | FileCheck -check-prefix=CHECK-MERGE-ALL-CONSTANTS %s
// RUN: %clang -### -S -fno-merge-all-constants %s 2>&1 | FileCheck -check-prefix=CHECK-NO-MERGE-ALL-CONSTANTS %s
// RUN: %clang -### -S -fmerge-all-constants -fno-merge-all-constants %s 2>&1 | FileCheck -check-prefix=CHECK-NO-MERGE-ALL-CONSTANTS %s
// RUN: %clang -### -S -fno-merge-all-constants -fmerge-all-constants %s 2>&1 | FileCheck -check-prefix=CHECK-MERGE-ALL-CONSTANTS %s
// CHECK-NO-MERGE-ALL-CONSTANTS-NOT: "-fmerge-all-constants"
// CHECK-MERGE-ALL-CONSTANTS: "-fmerge-all-constants"
>>>>>>> b2b84690
<|MERGE_RESOLUTION|>--- conflicted
+++ resolved
@@ -276,10 +276,7 @@
 // RUN:     -fno-inline-small-functions -finline-small-functions              \
 // RUN:     -fno-fat-lto-objects -ffat-lto-objects                            \
 // RUN:     -fno-merge-constants -fmerge-constants                            \
-<<<<<<< HEAD
-=======
 // RUN:     -fno-merge-all-constants -fmerge-all-constants                    \
->>>>>>> b2b84690
 // RUN:     -fno-caller-saves -fcaller-saves                                  \
 // RUN:     -fno-reorder-blocks -freorder-blocks                              \
 // RUN:     -fno-schedule-insns2 -fschedule-insns2                            \
@@ -305,11 +302,6 @@
 // RUN: -fkeep-inline-functions                                               \
 // RUN: -fno-keep-inline-functions                                            \
 // RUN: -freorder-blocks                                                      \
-<<<<<<< HEAD
-// RUN: -falign-functions                                                     \
-// RUN: -falign-functions=1                                                   \
-=======
->>>>>>> b2b84690
 // RUN: -ffloat-store                                                         \
 // RUN: -fgcse                                                                \
 // RUN: -fivopts                                                              \
@@ -376,11 +368,6 @@
 // CHECK-WARNING-DAG: optimization flag '-fkeep-inline-functions' is not supported
 // CHECK-WARNING-DAG: optimization flag '-fno-keep-inline-functions' is not supported
 // CHECK-WARNING-DAG: optimization flag '-freorder-blocks' is not supported
-<<<<<<< HEAD
-// CHECK-WARNING-DAG: optimization flag '-falign-functions' is not supported
-// CHECK-WARNING-DAG: optimization flag '-falign-functions=1' is not supported
-=======
->>>>>>> b2b84690
 // CHECK-WARNING-DAG: optimization flag '-ffloat-store' is not supported
 // CHECK-WARNING-DAG: optimization flag '-fgcse' is not supported
 // CHECK-WARNING-DAG: optimization flag '-fivopts' is not supported
@@ -475,17 +462,6 @@
 // RUN: %clang -### -S -fno-unsigned-char %s 2>&1 | FileCheck -check-prefix=CHAR-SIGN4 %s
 // CHAR-SIGN4-NOT: -fno-signed-char
 
-<<<<<<< HEAD
-// RUN: %clang -### -fshort-wchar -fno-short-wchar %s 2>&1 | FileCheck -check-prefix=CHECK-WCHAR1 -check-prefix=DELIMITERS %s
-// RUN: %clang -### -fno-short-wchar -fshort-wchar %s 2>&1 | FileCheck -check-prefix=CHECK-WCHAR2 -check-prefix=DELIMITERS %s
-// Make sure we don't match the -NOT lines with the linker invocation.
-// Delimiters match the start of the cc1 and the start of the linker lines
-// DELIMITERS: {{^ *"}}
-// CHECK-WCHAR1: -fno-short-wchar
-// CHECK-WCHAR1-NOT: -fshort-wchar
-// CHECK-WCHAR2: -fshort-wchar
-// CHECK-WCHAR2-NOT: -fno-short-wchar
-=======
 // RUN: %clang -target x86_64-unknown-none-none -### -fshort-wchar -fno-short-wchar %s 2>&1 | FileCheck -check-prefix=CHECK-WCHAR1 -check-prefix=DELIMITERS %s
 // RUN: %clang -target x86_64-unknown-none-none -### -fno-short-wchar -fshort-wchar %s 2>&1 | FileCheck -check-prefix=CHECK-WCHAR2 -check-prefix=DELIMITERS %s
 // Make sure we don't match the -NOT lines with the linker invocation.
@@ -495,7 +471,6 @@
 // CHECK-WCHAR1-NOT: -fwchar-type=short
 // CHECK-WCHAR2: -fwchar-type=short
 // CHECK-WCHAR2-NOT: -fwchar-type=int
->>>>>>> b2b84690
 // DELIMITERS: {{^ *"}}
 
 // RUN: %clang -### -fno-experimental-new-pass-manager -fexperimental-new-pass-manager %s 2>&1 | FileCheck --check-prefix=CHECK-PM --check-prefix=CHECK-NEW-PM %s
@@ -519,9 +494,6 @@
 // RUN: %clang -### -S -fallow-editor-placeholders %s 2>&1 | FileCheck -check-prefix=CHECK-ALLOW-PLACEHOLDERS %s
 // RUN: %clang -### -S -fno-allow-editor-placeholders %s 2>&1 | FileCheck -check-prefix=CHECK-NO-ALLOW-PLACEHOLDERS %s
 // CHECK-ALLOW-PLACEHOLDERS: -fallow-editor-placeholders
-<<<<<<< HEAD
-// CHECK-NO-ALLOW-PLACEHOLDERS-NOT: -fallow-editor-placeholders
-=======
 // CHECK-NO-ALLOW-PLACEHOLDERS-NOT: -fallow-editor-placeholders
 
 // RUN: %clang -### -target x86_64-unknown-windows-msvc -fno-short-wchar %s 2>&1 | FileCheck -check-prefix CHECK-WINDOWS-ISO10646 %s
@@ -553,5 +525,4 @@
 // RUN: %clang -### -S -fmerge-all-constants -fno-merge-all-constants %s 2>&1 | FileCheck -check-prefix=CHECK-NO-MERGE-ALL-CONSTANTS %s
 // RUN: %clang -### -S -fno-merge-all-constants -fmerge-all-constants %s 2>&1 | FileCheck -check-prefix=CHECK-MERGE-ALL-CONSTANTS %s
 // CHECK-NO-MERGE-ALL-CONSTANTS-NOT: "-fmerge-all-constants"
-// CHECK-MERGE-ALL-CONSTANTS: "-fmerge-all-constants"
->>>>>>> b2b84690
+// CHECK-MERGE-ALL-CONSTANTS: "-fmerge-all-constants"