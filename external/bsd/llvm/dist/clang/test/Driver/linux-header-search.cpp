// General tests that the header search paths detected by the driver and passed
// to CC1 are sane.
//
// Test a simulated installation of libc++ on Linux, both through sysroot and
// the installation path of Clang.
// RUN: %clang -no-canonical-prefixes %s -### -fsyntax-only 2>&1 \
// RUN:     -target x86_64-unknown-linux-gnu \
// RUN:     -stdlib=libc++ \
// RUN:     -ccc-install-dir %S/Inputs/basic_linux_tree/usr/bin \
<<<<<<< HEAD
=======
// RUN:     -resource-dir=%S/Inputs/resource_dir \
>>>>>>> b2b84690
// RUN:     --sysroot=%S/Inputs/basic_linux_libcxx_tree \
// RUN:     --gcc-toolchain="" \
// RUN:   | FileCheck --check-prefix=CHECK-BASIC-LIBCXX-SYSROOT %s
// CHECK-BASIC-LIBCXX-SYSROOT: "{{[^"]*}}clang{{[^"]*}}" "-cc1"
// CHECK-BASIC-LIBCXX-SYSROOT: "-isysroot" "[[SYSROOT:[^"]+]]"
// CHECK-BASIC-LIBCXX-SYSROOT: "-internal-isystem" "[[SYSROOT]]/usr/include/c++/v1"
// CHECK-BASIC-LIBCXX-SYSROOT: "-internal-isystem" "[[SYSROOT]]/usr/local/include"
// RUN: %clang -no-canonical-prefixes %s -### -fsyntax-only 2>&1 \
// RUN:     -target x86_64-unknown-linux-gnu \
// RUN:     -stdlib=libc++ \
// RUN:     -ccc-install-dir %S/Inputs/basic_linux_libcxx_tree/usr/bin \
<<<<<<< HEAD
=======
// RUN:     -resource-dir=%S/Inputs/resource_dir \
>>>>>>> b2b84690
// RUN:     --sysroot=%S/Inputs/basic_linux_libcxx_tree \
// RUN:     --gcc-toolchain="" \
// RUN:   | FileCheck --check-prefix=CHECK-BASIC-LIBCXX-INSTALL %s
// CHECK-BASIC-LIBCXX-INSTALL: "{{[^"]*}}clang{{[^"]*}}" "-cc1"
// CHECK-BASIC-LIBCXX-INSTALL: "-isysroot" "[[SYSROOT:[^"]+]]"
// CHECK-BASIC-LIBCXX-INSTALL: "-internal-isystem" "[[SYSROOT]]/usr/bin/../include/c++/v1"
// CHECK-BASIC-LIBCXX-INSTALL: "-internal-isystem" "[[SYSROOT]]/usr/local/include"
//
// RUN: %clang -no-canonical-prefixes %s -### -fsyntax-only 2>&1 \
// RUN:     -target x86_64-unknown-linux-gnu \
// RUN:     -stdlib=libc++ \
// RUN:     -ccc-install-dir %S/Inputs/basic_linux_tree/usr/bin \
<<<<<<< HEAD
=======
// RUN:     -resource-dir=%S/Inputs/resource_dir \
>>>>>>> b2b84690
// RUN:     --sysroot=%S/Inputs/basic_linux_libcxxv2_tree \
// RUN:     --gcc-toolchain="" \
// RUN:   | FileCheck --check-prefix=CHECK-BASIC-LIBCXXV2-SYSROOT %s
// CHECK-BASIC-LIBCXXV2-SYSROOT: "{{[^"]*}}clang{{[^"]*}}" "-cc1"
// CHECK-BASIC-LIBCXXV2-SYSROOT: "-isysroot" "[[SYSROOT:[^"]+]]"
// CHECK-BASIC-LIBCXXV2-SYSROOT: "-internal-isystem" "[[SYSROOT]]/usr/include/c++/v2"
// CHECK-BASIC-LIBCXXV2-SYSROOT: "-internal-isystem" "[[SYSROOT]]/usr/local/include"
// RUN: %clang -no-canonical-prefixes %s -### -fsyntax-only 2>&1 \
// RUN:     -target x86_64-unknown-linux-gnu \
// RUN:     -stdlib=libc++ \
// RUN:     -ccc-install-dir %S/Inputs/basic_linux_libcxxv2_tree/usr/bin \
<<<<<<< HEAD
=======
// RUN:     -resource-dir=%S/Inputs/resource_dir \
>>>>>>> b2b84690
// RUN:     --sysroot=%S/Inputs/basic_linux_libcxxv2_tree \
// RUN:     --gcc-toolchain="" \
// RUN:   | FileCheck --check-prefix=CHECK-BASIC-LIBCXXV2-INSTALL %s
// CHECK-BASIC-LIBCXXV2-INSTALL: "{{[^"]*}}clang{{[^"]*}}" "-cc1"
// CHECK-BASIC-LIBCXXV2-INSTALL: "-isysroot" "[[SYSROOT:[^"]+]]"
// CHECK-BASIC-LIBCXXV2-INSTALL: "-internal-isystem" "[[SYSROOT]]/usr/bin/../include/c++/v2"
// CHECK-BASIC-LIBCXXV2-INSTALL: "-internal-isystem" "[[SYSROOT]]/usr/local/include"
//
// Test Linux with both libc++ and libstdc++ installed.
// RUN: %clang -no-canonical-prefixes %s -### -fsyntax-only 2>&1 \
// RUN:     -target x86_64-unknown-linux-gnu \
// RUN:     -stdlib=libc++ \
// RUN:     -ccc-install-dir %S/Inputs/basic_linux_tree/usr/bin \
<<<<<<< HEAD
=======
// RUN:     -resource-dir=%S/Inputs/resource_dir \
>>>>>>> b2b84690
// RUN:     --sysroot=%S/Inputs/basic_linux_libstdcxx_libcxxv2_tree \
// RUN:     --gcc-toolchain="" \
// RUN:   | FileCheck --check-prefix=CHECK-BASIC-LIBSTDCXX-LIBCXXV2-SYSROOT %s
// CHECK-BASIC-LIBSTDCXX-LIBCXXV2-SYSROOT: "{{[^"]*}}clang{{[^"]*}}" "-cc1"
// CHECK-BASIC-LIBSTDCXX-LIBCXXV2-SYSROOT: "-isysroot" "[[SYSROOT:[^"]+]]"
// CHECK-BASIC-LIBSTDCXX-LIBCXXV2-SYSROOT: "-internal-isystem" "[[SYSROOT]]/usr/include/c++/v2"
// CHECK-BASIC-LIBSTDCXX-LIBCXXV2-SYSROOT: "-internal-isystem" "[[SYSROOT]]/usr/local/include"
//
// Test a very broken version of multiarch that shipped in Ubuntu 11.04.
// RUN: %clang -no-canonical-prefixes %s -### -fsyntax-only 2>&1 \
// RUN:     -target i386-unknown-linux -stdlib=libstdc++ \
// RUN:     --sysroot=%S/Inputs/ubuntu_11.04_multiarch_tree \
// RUN:     --gcc-toolchain="" \
// RUN:   | FileCheck --check-prefix=CHECK-UBUNTU-11-04 %s
// CHECK-UBUNTU-11-04: "{{.*}}clang{{.*}}" "-cc1"
// CHECK-UBUNTU-11-04: "-resource-dir" "[[RESOURCE_DIR:[^"]+]]"
// CHECK-UBUNTU-11-04: "-isysroot" "[[SYSROOT:[^"]+]]"
// CHECK-UBUNTU-11-04: "-internal-isystem" "[[SYSROOT]]/usr/lib/i386-linux-gnu/gcc/i686-linux-gnu/4.5/../../../../../include/c++/4.5"
// CHECK-UBUNTU-11-04: "-internal-isystem" "[[SYSROOT]]/usr/lib/i386-linux-gnu/gcc/i686-linux-gnu/4.5/../../../../../include/c++/4.5/i686-linux-gnu"
// CHECK-UBUNTU-11-04: "-internal-isystem" "[[SYSROOT]]/usr/lib/i386-linux-gnu/gcc/i686-linux-gnu/4.5/../../../../../include/c++/4.5/backward"
// CHECK-UBUNTU-11-04: "-internal-isystem" "[[SYSROOT]]/usr/local/include"
// CHECK-UBUNTU-11-04: "-internal-isystem" "[[RESOURCE_DIR]]{{/|\\\\}}include"
// CHECK-UBUNTU-11-04: "-internal-externc-isystem" "[[SYSROOT]]/include"
// CHECK-UBUNTU-11-04: "-internal-externc-isystem" "[[SYSROOT]]/usr/include"
//
// RUN: %clang -no-canonical-prefixes %s -### -fsyntax-only 2>&1 \
// RUN:     -target x86_64-unknown-linux-gnu -stdlib=libstdc++ \
// RUN:     --sysroot=%S/Inputs/ubuntu_13.04_multiarch_tree \
// RUN:     --gcc-toolchain="" \
// RUN:   | FileCheck --check-prefix=CHECK-UBUNTU-13-04 %s
// CHECK-UBUNTU-13-04: "{{[^"]*}}clang{{[^"]*}}" "-cc1"
// CHECK-UBUNTU-13-04: "-resource-dir" "[[RESOURCE_DIR:[^"]+]]"
// CHECK-UBUNTU-13-04: "-isysroot" "[[SYSROOT:[^"]+]]"
// CHECK-UBUNTU-13-04: "-internal-isystem" "[[SYSROOT]]/usr/lib/gcc/x86_64-linux-gnu/4.7/../../../../include/c++/4.7"
// CHECK-UBUNTU-13-04: "-internal-isystem" "[[SYSROOT]]/usr/lib/gcc/x86_64-linux-gnu/4.7/../../../../include/x86_64-linux-gnu/c++/4.7"
// CHECK-UBUNTU-13-04: "-internal-isystem" "[[SYSROOT]]/usr/lib/gcc/x86_64-linux-gnu/4.7/../../../../include/c++/4.7/backward"
// CHECK-UBUNTU-13-04: "-internal-isystem" "[[SYSROOT]]/usr/local/include"
// CHECK-UBUNTU-13-04: "-internal-isystem" "[[RESOURCE_DIR]]{{/|\\\\}}include"
// CHECK-UBUNTU-13-04: "-internal-externc-isystem" "[[SYSROOT]]/usr/include/x86_64-linux-gnu"
// CHECK-UBUNTU-13-04: "-internal-externc-isystem" "[[SYSROOT]]/include"
// CHECK-UBUNTU-13-04: "-internal-externc-isystem" "[[SYSROOT]]/usr/include"
//
// RUN: %clang -no-canonical-prefixes %s -### -fsyntax-only 2>&1 \
// RUN:     -target x86_64-unknown-linux-gnux32 -stdlib=libstdc++ \
// RUN:     --sysroot=%S/Inputs/ubuntu_14.04_multiarch_tree \
// RUN:     --gcc-toolchain="" \
// RUN:   | FileCheck --check-prefix=CHECK-UBUNTU-14-04 %s
// CHECK-UBUNTU-14-04: "{{[^"]*}}clang{{[^"]*}}" "-cc1"
// CHECK-UBUNTU-14-04: "-resource-dir" "[[RESOURCE_DIR:[^"]+]]"
// CHECK-UBUNTU-14-04: "-isysroot" "[[SYSROOT:[^"]+]]"
// CHECK-UBUNTU-14-04: "-internal-isystem" "[[SYSROOT]]/usr/lib/gcc/x86_64-linux-gnu/4.8/../../../../include/c++/4.8"
// CHECK-UBUNTU-14-04: "-internal-isystem" "[[SYSROOT]]/usr/lib/gcc/x86_64-linux-gnu/4.8/../../../../include/x86_64-linux-gnu/c++/4.8/x32"
// CHECK-UBUNTU-14-04: "-internal-isystem" "[[SYSROOT]]/usr/lib/gcc/x86_64-linux-gnu/4.8/../../../../include/c++/4.8/backward"
// CHECK-UBUNTU-14-04: "-internal-isystem" "[[SYSROOT]]/usr/local/include"
// CHECK-UBUNTU-14-04: "-internal-isystem" "[[RESOURCE_DIR]]{{/|\\\\}}include"
// CHECK-UBUNTU-14-04: "-internal-externc-isystem" "[[SYSROOT]]/usr/include/x86_64-linux-gnu"
// CHECK-UBUNTU-14-04: "-internal-externc-isystem" "[[SYSROOT]]/include"
// CHECK-UBUNTU-14-04: "-internal-externc-isystem" "[[SYSROOT]]/usr/include"
///
// RUN: %clang -no-canonical-prefixes %s -### -fsyntax-only 2>&1 \
// RUN:     -target arm-linux-gnueabihf -stdlib=libstdc++ \
// RUN:     --sysroot=%S/Inputs/ubuntu_13.04_multiarch_tree \
// RUN:     --gcc-toolchain="" \
// RUN:   | FileCheck --check-prefix=CHECK-UBUNTU-13-04-CROSS %s
// CHECK-UBUNTU-13-04-CROSS: "{{[^"]*}}clang{{[^"]*}}" "-cc1"
// CHECK-UBUNTU-13-04-CROSS: "-resource-dir" "[[RESOURCE_DIR:[^"]+]]"
// CHECK-UBUNTU-13-04-CROSS: "-isysroot" "[[SYSROOT:[^"]+]]"
// CHECK-UBUNTU-13-04-CROSS: "-internal-isystem" "[[SYSROOT]]/usr/lib/gcc-cross/arm-linux-gnueabihf/4.7/../../../../include/c++/4.7"
// CHECK-UBUNTU-13-04-CROSS: "-internal-isystem" "[[SYSROOT]]/usr/lib/gcc-cross/arm-linux-gnueabihf/4.7/../../../../include/arm-linux-gnueabihf/c++/4.7"
// CHECK-UBUNTU-13-04-CROSS: "-internal-isystem" "[[SYSROOT]]/usr/lib/gcc-cross/arm-linux-gnueabihf/4.7/../../../../include/c++/4.7/backward"
// CHECK-UBUNTU-13-04-CROSS: "-internal-isystem" "[[SYSROOT]]/usr/local/include"
// CHECK-UBUNTU-13-04-CROSS: "-internal-isystem" "[[RESOURCE_DIR]]{{/|\\\\}}include"
// CHECK-UBUNTU-13-04-CROSS: "-internal-externc-isystem" "[[SYSROOT]]/include"
// CHECK-UBUNTU-13-04-CROSS: "-internal-externc-isystem" "[[SYSROOT]]/usr/include"
//
// Test Ubuntu/Debian's new version of multiarch, with -m32.
// RUN: %clang -no-canonical-prefixes %s -### -fsyntax-only 2>&1 \
// RUN:     -target x86_64-unknown-linux-gnu -m32 -stdlib=libstdc++ \
// RUN:     --sysroot=%S/Inputs/ubuntu_13.04_multiarch_tree \
// RUN:     --gcc-toolchain="" \
// RUN:   | FileCheck --check-prefix=CHECK-UBUNTU-13-04-M32 %s
// CHECK-UBUNTU-13-04-M32: "{{[^"]*}}clang{{[^"]*}}" "-cc1"
// CHECK-UBUNTU-13-04-M32: "-triple" "i386-unknown-linux-gnu"
// CHECK-UBUNTU-13-04-M32: "-isysroot" "[[SYSROOT:[^"]+]]"
// CHECK-UBUNTU-13-04-M32: "-internal-isystem" "[[SYSROOT]]/usr/lib/gcc/x86_64-linux-gnu/4.7/../../../../include/c++/4.7"
// CHECK-UBUNTU-13-04-M32: "-internal-isystem" "[[SYSROOT]]/usr/lib/gcc/x86_64-linux-gnu/4.7/../../../../include/x86_64-linux-gnu/c++/4.7/32"
// CHECK-UBUNTU-13-04-M32: "-internal-isystem" "[[SYSROOT]]/usr/lib/gcc/x86_64-linux-gnu/4.7/../../../../include/c++/4.7/backward"
//
// Test Ubuntu/Debian's Ubuntu 14.04 config variant, with -m32
// and an empty 4.9 directory.
// RUN: %clang -no-canonical-prefixes %s -### -fsyntax-only 2>&1 \
// RUN:     -target x86_64-unknown-linux-gnu -m32 -stdlib=libstdc++ \
// RUN:     --sysroot=%S/Inputs/ubuntu_14.04_multiarch_tree \
// RUN:     --gcc-toolchain="" \
// RUN:   | FileCheck --check-prefix=CHECK-UBUNTU-14-04-M32 %s
// CHECK-UBUNTU-14-04-M32: "{{[^"]*}}clang{{[^"]*}}" "-cc1"
// CHECK-UBUNTU-14-04-M32: "-triple" "i386-unknown-linux-gnu"
// CHECK-UBUNTU-14-04-M32: "-isysroot" "[[SYSROOT:[^"]+]]"
// CHECK-UBUNTU-14-04-M32: "-internal-isystem" "[[SYSROOT]]/usr/lib/gcc/x86_64-linux-gnu/4.8/../../../../include/c++/4.8"
// CHECK-UBUNTU-14-04-M32: "-internal-isystem" "[[SYSROOT]]/usr/lib/gcc/x86_64-linux-gnu/4.8/../../../../include/x86_64-linux-gnu/c++/4.8/32"
// CHECK-UBUNTU-14-04-M32: "-internal-isystem" "[[SYSROOT]]/usr/lib/gcc/x86_64-linux-gnu/4.8/../../../../include/c++/4.8/backward"
//
// Test Ubuntu/Debian's Ubuntu 14.04 with -m32 and an i686 cross compiler
// installed rather than relying on multilib. Also happens to look like an
// actual i686 Ubuntu system.
// RUN: %clang -no-canonical-prefixes %s -### -fsyntax-only 2>&1 \
// RUN:     -target x86_64-unknown-linux-gnu -m32 -stdlib=libstdc++ \
// RUN:     --sysroot=%S/Inputs/ubuntu_14.04_multiarch_tree2 \
// RUN:     --gcc-toolchain="" \
// RUN:   | FileCheck --check-prefix=CHECK-UBUNTU-14-04-I686 %s
// CHECK-UBUNTU-14-04-I686: "{{[^"]*}}clang{{[^"]*}}" "-cc1"
// CHECK-UBUNTU-14-04-I686: "-triple" "i386-unknown-linux-gnu"
// CHECK-UBUNTU-14-04-I686: "-isysroot" "[[SYSROOT:[^"]+]]"
// CHECK-UBUNTU-14-04-I686: "-internal-isystem" "[[SYSROOT]]/usr/lib/gcc/i686-linux-gnu/4.8/../../../../include/c++/4.8"
// CHECK-UBUNTU-14-04-I686: "-internal-isystem" "[[SYSROOT]]/usr/lib/gcc/i686-linux-gnu/4.8/../../../../include/i386-linux-gnu/c++/4.8"
// CHECK-UBUNTU-14-04-I686: "-internal-isystem" "[[SYSROOT]]/usr/lib/gcc/i686-linux-gnu/4.8/../../../../include/c++/4.8/backward"
//
// Test Ubuntu/Debian's Ubuntu 14.04 for powerpc64le
// RUN: %clang -no-canonical-prefixes %s -### -fsyntax-only 2>&1 \
// RUN:     -target powerpc64le-unknown-linux-gnu -m32 -stdlib=libstdc++ \
// RUN:     --sysroot=%S/Inputs/ubuntu_14.04_multiarch_tree \
// RUN:     --gcc-toolchain="" \
// RUN:   | FileCheck --check-prefix=CHECK-UBUNTU-14-04-PPC64LE %s
// CHECK-UBUNTU-14-04-PPC64LE: "{{[^"]*}}clang{{[^"]*}}" "-cc1"
// CHECK-UBUNTU-14-04-PPC64LE: "-triple" "powerpc64le-unknown-linux-gnu"
// CHECK-UBUNTU-14-04-PPC64LE: "-isysroot" "[[SYSROOT:[^"]+]]"
// CHECK-UBUNTU-14-04-PPC64LE: "-internal-isystem" "[[SYSROOT]]/usr/lib/gcc/powerpc64le-linux-gnu/4.8/../../../../include/c++/4.8"
// CHECK-UBUNTU-14-04-PPC64LE: "-internal-isystem" "[[SYSROOT]]/usr/lib/gcc/powerpc64le-linux-gnu/4.8/../../../../include/powerpc64le-linux-gnu/c++/4.8"
// CHECK-UBUNTU-14-04-PPC64LE: "-internal-isystem" "[[SYSROOT]]/usr/lib/gcc/powerpc64le-linux-gnu/4.8/../../../../include/c++/4.8/backward"
// CHECK-UBUNTU-14-04-PPC64LE: "-internal-externc-isystem" "[[SYSROOT]]/usr/include/powerpc64le-linux-gnu"
// CHECK-UBUNTU-14-04-PPC64LE: "-internal-externc-isystem" "[[SYSROOT]]/include"
// CHECK-UBUNTU-14-04-PPC64LE: "-internal-externc-isystem" "[[SYSROOT]]/usr/include"
//
// Thoroughly exercise the Debian multiarch environment.
// RUN: %clang -no-canonical-prefixes %s -### -fsyntax-only 2>&1 \
// RUN:     -target i686-linux-gnu -stdlib=libstdc++ \
// RUN:     --sysroot=%S/Inputs/debian_multiarch_tree \
// RUN:     --gcc-toolchain="" \
// RUN:   | FileCheck --check-prefix=CHECK-DEBIAN-X86 %s
// CHECK-DEBIAN-X86: "{{[^"]*}}clang{{[^"]*}}" "-cc1"
// CHECK-DEBIAN-X86: "-resource-dir" "[[RESOURCE_DIR:[^"]+]]"
// CHECK-DEBIAN-X86: "-isysroot" "[[SYSROOT:[^"]+]]"
// CHECK-DEBIAN-X86: "-internal-isystem" "[[SYSROOT]]/usr/lib/gcc/i686-linux-gnu/4.5/../../../../include/c++/4.5"
// CHECK-DEBIAN-X86: "-internal-isystem" "[[SYSROOT]]/usr/lib/gcc/i686-linux-gnu/4.5/../../../../include/c++/4.5/i686-linux-gnu"
// CHECK-DEBIAN-X86: "-internal-isystem" "[[SYSROOT]]/usr/lib/gcc/i686-linux-gnu/4.5/../../../../include/c++/4.5/backward"
// CHECK-DEBIAN-X86: "-internal-isystem" "[[SYSROOT]]/usr/local/include"
// CHECK-DEBIAN-X86: "-internal-isystem" "[[RESOURCE_DIR]]{{/|\\\\}}include"
// CHECK-DEBIAN-X86: "-internal-externc-isystem" "[[SYSROOT]]/usr/include/i386-linux-gnu"
// CHECK-DEBIAN-X86: "-internal-externc-isystem" "[[SYSROOT]]/include"
// CHECK-DEBIAN-X86: "-internal-externc-isystem" "[[SYSROOT]]/usr/include"
// RUN: %clang -no-canonical-prefixes %s -### -fsyntax-only 2>&1 \
// RUN:     -target x86_64-linux-gnu -stdlib=libstdc++ \
// RUN:     --sysroot=%S/Inputs/debian_multiarch_tree \
// RUN:     --gcc-toolchain="" \
// RUN:   | FileCheck --check-prefix=CHECK-DEBIAN-X86-64 %s
// CHECK-DEBIAN-X86-64: "{{[^"]*}}clang{{[^"]*}}" "-cc1"
// CHECK-DEBIAN-X86-64: "-resource-dir" "[[RESOURCE_DIR:[^"]+]]"
// CHECK-DEBIAN-X86-64: "-isysroot" "[[SYSROOT:[^"]+]]"
// CHECK-DEBIAN-X86-64: "-internal-isystem" "[[SYSROOT]]/usr/lib/gcc/x86_64-linux-gnu/4.5/../../../../include/c++/4.5"
// CHECK-DEBIAN-X86-64: "-internal-isystem" "[[SYSROOT]]/usr/lib/gcc/x86_64-linux-gnu/4.5/../../../../include/c++/4.5/x86_64-linux-gnu"
// CHECK-DEBIAN-X86-64: "-internal-isystem" "[[SYSROOT]]/usr/lib/gcc/x86_64-linux-gnu/4.5/../../../../include/c++/4.5/backward"
// CHECK-DEBIAN-X86-64: "-internal-isystem" "[[SYSROOT]]/usr/local/include"
// CHECK-DEBIAN-X86-64: "-internal-isystem" "[[RESOURCE_DIR]]{{/|\\\\}}include"
// CHECK-DEBIAN-X86-64: "-internal-externc-isystem" "[[SYSROOT]]/usr/include/x86_64-linux-gnu"
// CHECK-DEBIAN-X86-64: "-internal-externc-isystem" "[[SYSROOT]]/include"
// CHECK-DEBIAN-X86-64: "-internal-externc-isystem" "[[SYSROOT]]/usr/include"
// RUN: %clang -no-canonical-prefixes %s -### -fsyntax-only 2>&1 \
// RUN:     -target powerpc-linux-gnu -stdlib=libstdc++ \
// RUN:     --sysroot=%S/Inputs/debian_multiarch_tree \
// RUN:     --gcc-toolchain="" \
// RUN:   | FileCheck --check-prefix=CHECK-DEBIAN-PPC %s
// CHECK-DEBIAN-PPC: "{{[^"]*}}clang{{[^"]*}}" "-cc1"
// CHECK-DEBIAN-PPC: "-resource-dir" "[[RESOURCE_DIR:[^"]+]]"
// CHECK-DEBIAN-PPC: "-isysroot" "[[SYSROOT:[^"]+]]"
// CHECK-DEBIAN-PPC: "-internal-isystem" "[[SYSROOT]]/usr/lib/gcc/powerpc-linux-gnu/4.5/../../../../include/c++/4.5"
// CHECK-DEBIAN-PPC: "-internal-isystem" "[[SYSROOT]]/usr/lib/gcc/powerpc-linux-gnu/4.5/../../../../include/c++/4.5/powerpc-linux-gnu"
// CHECK-DEBIAN-PPC: "-internal-isystem" "[[SYSROOT]]/usr/lib/gcc/powerpc-linux-gnu/4.5/../../../../include/c++/4.5/backward"
// CHECK-DEBIAN-PPC: "-internal-isystem" "[[SYSROOT]]/usr/local/include"
// CHECK-DEBIAN-PPC: "-internal-isystem" "[[RESOURCE_DIR]]{{/|\\\\}}include"
// CHECK-DEBIAN-PPC: "-internal-externc-isystem" "[[SYSROOT]]/usr/include/powerpc-linux-gnu"
// CHECK-DEBIAN-PPC: "-internal-externc-isystem" "[[SYSROOT]]/include"
// CHECK-DEBIAN-PPC: "-internal-externc-isystem" "[[SYSROOT]]/usr/include"
// RUN: %clang -no-canonical-prefixes %s -### -fsyntax-only 2>&1 \
// RUN:     -target powerpc64-linux-gnu -stdlib=libstdc++ \
// RUN:     --sysroot=%S/Inputs/debian_multiarch_tree \
// RUN:     --gcc-toolchain="" \
// RUN:   | FileCheck --check-prefix=CHECK-DEBIAN-PPC64 %s
// CHECK-DEBIAN-PPC64: "{{[^"]*}}clang{{[^"]*}}" "-cc1"
// CHECK-DEBIAN-PPC64: "-resource-dir" "[[RESOURCE_DIR:[^"]+]]"
// CHECK-DEBIAN-PPC64: "-isysroot" "[[SYSROOT:[^"]+]]"
// CHECK-DEBIAN-PPC64: "-internal-isystem" "[[SYSROOT]]/usr/lib/gcc/powerpc64-linux-gnu/4.5/../../../../include/c++/4.5"
// CHECK-DEBIAN-PPC64: "-internal-isystem" "[[SYSROOT]]/usr/lib/gcc/powerpc64-linux-gnu/4.5/../../../../include/c++/4.5/powerpc64-linux-gnu"
// CHECK-DEBIAN-PPC64: "-internal-isystem" "[[SYSROOT]]/usr/lib/gcc/powerpc64-linux-gnu/4.5/../../../../include/c++/4.5/backward"
// CHECK-DEBIAN-PPC64: "-internal-isystem" "[[SYSROOT]]/usr/local/include"
// CHECK-DEBIAN-PPC64: "-internal-isystem" "[[RESOURCE_DIR]]{{/|\\\\}}include"
// CHECK-DEBIAN-PPC64: "-internal-externc-isystem" "[[SYSROOT]]/usr/include/powerpc64-linux-gnu"
// CHECK-DEBIAN-PPC64: "-internal-externc-isystem" "[[SYSROOT]]/include"
// CHECK-DEBIAN-PPC64: "-internal-externc-isystem" "[[SYSROOT]]/usr/include"
//
// Test Gentoo's weirdness both before and after they changed it in their GCC
// 4.6.4 release.
// RUN: %clang -no-canonical-prefixes %s -### -fsyntax-only 2>&1 \
// RUN:     -target x86_64-unknown-linux-gnu -stdlib=libstdc++ \
// RUN:     --sysroot=%S/Inputs/gentoo_linux_gcc_4.6.2_tree \
// RUN:     --gcc-toolchain="" \
// RUN:   | FileCheck --check-prefix=CHECK-GENTOO-4-6-2 %s
// CHECK-GENTOO-4-6-2: "{{.*}}clang{{.*}}" "-cc1"
// CHECK-GENTOO-4-6-2: "-resource-dir" "[[RESOURCE_DIR:[^"]+]]"
// CHECK-GENTOO-4-6-2: "-isysroot" "[[SYSROOT:[^"]+]]"
// CHECK-GENTOO-4-6-2: "-internal-isystem" "[[SYSROOT]]/usr/lib/gcc/x86_64-pc-linux-gnu/4.6.2/include/g++-v4"
// CHECK-GENTOO-4-6-2: "-internal-isystem" "[[SYSROOT]]/usr/lib/gcc/x86_64-pc-linux-gnu/4.6.2/include/g++-v4/x86_64-pc-linux-gnu"
// CHECK-GENTOO-4-6-2: "-internal-isystem" "[[SYSROOT]]/usr/lib/gcc/x86_64-pc-linux-gnu/4.6.2/include/g++-v4/backward"
// CHECK-GENTOO-4-6-2: "-internal-isystem" "[[SYSROOT]]/usr/local/include"
// CHECK-GENTOO-4-6-2: "-internal-isystem" "[[RESOURCE_DIR]]{{/|\\\\}}include"
// CHECK-GENTOO-4-6-2: "-internal-externc-isystem" "[[SYSROOT]]/include"
// CHECK-GENTOO-4-6-2: "-internal-externc-isystem" "[[SYSROOT]]/usr/include"
// RUN: %clang -no-canonical-prefixes %s -### -fsyntax-only 2>&1 \
// RUN:     -target x86_64-unknown-linux-gnu -stdlib=libstdc++ \
// RUN:     --sysroot=%S/Inputs/gentoo_linux_gcc_4.6.4_tree \
// RUN:     --gcc-toolchain="" \
// RUN:   | FileCheck --check-prefix=CHECK-GENTOO-4-6-4 %s
// CHECK-GENTOO-4-6-4: "{{.*}}clang{{.*}}" "-cc1"
// CHECK-GENTOO-4-6-4: "-resource-dir" "[[RESOURCE_DIR:[^"]+]]"
// CHECK-GENTOO-4-6-4: "-isysroot" "[[SYSROOT:[^"]+]]"
// CHECK-GENTOO-4-6-4: "-internal-isystem" "[[SYSROOT]]/usr/lib/gcc/x86_64-pc-linux-gnu/4.6.4/include/g++-v4.6"
// CHECK-GENTOO-4-6-4: "-internal-isystem" "[[SYSROOT]]/usr/lib/gcc/x86_64-pc-linux-gnu/4.6.4/include/g++-v4.6/x86_64-pc-linux-gnu"
// CHECK-GENTOO-4-6-4: "-internal-isystem" "[[SYSROOT]]/usr/lib/gcc/x86_64-pc-linux-gnu/4.6.4/include/g++-v4.6/backward"
// CHECK-GENTOO-4-6-4: "-internal-isystem" "[[SYSROOT]]/usr/local/include"
// CHECK-GENTOO-4-6-4: "-internal-isystem" "[[RESOURCE_DIR]]{{/|\\\\}}include"
// CHECK-GENTOO-4-6-4: "-internal-externc-isystem" "[[SYSROOT]]/include"
// CHECK-GENTOO-4-6-4: "-internal-externc-isystem" "[[SYSROOT]]/usr/include"
// RUN: %clang -no-canonical-prefixes %s -### -fsyntax-only 2>&1 \
// RUN:     -target x86_64-unknown-linux-gnu -stdlib=libstdc++ \
// RUN:     --sysroot=%S/Inputs/gentoo_linux_gcc_4.9.3_tree \
// RUN:     --gcc-toolchain="" \
// RUN:   | FileCheck --check-prefix=CHECK-GENTOO-4-9-3 %s
// CHECK-GENTOO-4-9-3: "{{.*}}clang{{.*}}" "-cc1"
// CHECK-GENTOO-4-9-3: "-resource-dir" "[[RESOURCE_DIR:[^"]+]]"
// CHECK-GENTOO-4-9-3: "-isysroot" "[[SYSROOT:[^"]+]]"
// CHECK-GENTOO-4-9-3: "-internal-isystem" "[[SYSROOT]]/usr/lib/gcc/x86_64-pc-linux-gnu/4.9.3/include/g++-v4.9.3"
// CHECK-GENTOO-4-9-3: "-internal-isystem" "[[SYSROOT]]/usr/lib/gcc/x86_64-pc-linux-gnu/4.9.3/include/g++-v4.9.3/x86_64-pc-linux-gnu"
// CHECK-GENTOO-4-9-3: "-internal-isystem" "[[SYSROOT]]/usr/lib/gcc/x86_64-pc-linux-gnu/4.9.3/include/g++-v4.9.3/backward"
// CHECK-GENTOO-4-9-3: "-internal-isystem" "[[SYSROOT]]/usr/local/include"
// CHECK-GENTOO-4-9-3: "-internal-isystem" "[[RESOURCE_DIR]]{{/|\\\\}}include"
// CHECK-GENTOO-4-9-3: "-internal-externc-isystem" "[[SYSROOT]]/include"
// CHECK-GENTOO-4-9-3: "-internal-externc-isystem" "[[SYSROOT]]/usr/include"
//
// Test support for Gentoo's gcc-config -- clang should prefer the older
// (4.9.3) version over the newer (5.4.0) due to preference specified
// in /etc/env.d/gcc/x86_64-pc-linux-gnu.
// RUN: %clang -no-canonical-prefixes %s -### -fsyntax-only 2>&1 \
// RUN:     -target x86_64-unknown-linux-gnu -stdlib=libstdc++ \
// RUN:     --sysroot=%S/Inputs/gentoo_linux_gcc_multi_version_tree \
// RUN:     --gcc-toolchain="" \
// RUN:   | FileCheck --check-prefix=CHECK-GENTOO-4-9-3 %s
//
// Test that gcc-config support does not break multilib.
// RUN: %clang -no-canonical-prefixes %s -### -fsyntax-only 2>&1 \
// RUN:     -target x86_64-unknown-linux-gnux32 -stdlib=libstdc++ \
// RUN:     --sysroot=%S/Inputs/gentoo_linux_gcc_multi_version_tree \
// RUN:     --gcc-toolchain="" \
// RUN:   | FileCheck --check-prefix=CHECK-GENTOO-4-9-3-X32 %s
// CHECK-GENTOO-4-9-3-X32: "{{.*}}clang{{.*}}" "-cc1"
// CHECK-GENTOO-4-9-3-X32: "-resource-dir" "[[RESOURCE_DIR:[^"]+]]"
// CHECK-GENTOO-4-9-3-X32: "-isysroot" "[[SYSROOT:[^"]+]]"
// CHECK-GENTOO-4-9-3-X32: "-internal-isystem" "[[SYSROOT]]/usr/lib/gcc/x86_64-pc-linux-gnu/4.9.3/include/g++-v4.9.3"
// CHECK-GENTOO-4-9-3-X32: "-internal-isystem" "[[SYSROOT]]/usr/lib/gcc/x86_64-pc-linux-gnu/4.9.3/include/g++-v4.9.3/x86_64-pc-linux-gnu/x32"
// CHECK-GENTOO-4-9-3-X32: "-internal-isystem" "[[SYSROOT]]/usr/lib/gcc/x86_64-pc-linux-gnu/4.9.3/include/g++-v4.9.3/backward"
// CHECK-GENTOO-4-9-3-X32: "-internal-isystem" "[[SYSROOT]]/usr/local/include"
// CHECK-GENTOO-4-9-3-X32: "-internal-isystem" "[[RESOURCE_DIR]]{{/|\\\\}}include"
// CHECK-GENTOO-4-9-3-X32: "-internal-externc-isystem" "[[SYSROOT]]/include"
// CHECK-GENTOO-4-9-3-X32: "-internal-externc-isystem" "[[SYSROOT]]/usr/include"
//
// RUN: %clang -no-canonical-prefixes %s -### -fsyntax-only 2>&1 \
// RUN:     -target i386-unknown-linux-gnu -stdlib=libstdc++ \
// RUN:     --sysroot=%S/Inputs/gentoo_linux_gcc_multi_version_tree \
// RUN:     --gcc-toolchain="" \
// RUN:   | FileCheck --check-prefix=CHECK-GENTOO-4-9-3-32 %s
// CHECK-GENTOO-4-9-3-32: "{{.*}}clang{{.*}}" "-cc1"
// CHECK-GENTOO-4-9-3-32: "-resource-dir" "[[RESOURCE_DIR:[^"]+]]"
// CHECK-GENTOO-4-9-3-32: "-isysroot" "[[SYSROOT:[^"]+]]"
// CHECK-GENTOO-4-9-3-32: "-internal-isystem" "[[SYSROOT]]/usr/lib/gcc/x86_64-pc-linux-gnu/4.9.3/include/g++-v4.9.3"
// CHECK-GENTOO-4-9-3-32: "-internal-isystem" "[[SYSROOT]]/usr/lib/gcc/x86_64-pc-linux-gnu/4.9.3/include/g++-v4.9.3/x86_64-pc-linux-gnu/32"
// CHECK-GENTOO-4-9-3-32: "-internal-isystem" "[[SYSROOT]]/usr/lib/gcc/x86_64-pc-linux-gnu/4.9.3/include/g++-v4.9.3/backward"
// CHECK-GENTOO-4-9-3-32: "-internal-isystem" "[[SYSROOT]]/usr/local/include"
// CHECK-GENTOO-4-9-3-32: "-internal-isystem" "[[RESOURCE_DIR]]{{/|\\\\}}include"
// CHECK-GENTOO-4-9-3-32: "-internal-externc-isystem" "[[SYSROOT]]/include"
// CHECK-GENTOO-4-9-3-32: "-internal-externc-isystem" "[[SYSROOT]]/usr/include"
//
<<<<<<< HEAD
=======
// Test support for parsing Gentoo's gcc-config -- clang should parse the
// /etc/env.d/gcc/config-x86_64-pc-linux-gnu file to find CURRENT gcc used.
// Then should pick the multilibs from version 4.9.x specified in
// /etc/env.d/gcc/x86_64-pc-linux-gnu-4.9.3.
// RUN: %clang -no-canonical-prefixes %s -### -fsyntax-only 2>&1 \
// RUN:     -target x86_64-unknown-linux-gnu -stdlib=libstdc++ \
// RUN:     --sysroot=%S/Inputs/gentoo_linux_gcc_4.9.x_tree \
// RUN:     --gcc-toolchain="" \
// RUN:   | FileCheck --check-prefix=CHECK-GENTOO-4-9-X %s
//
// CHECK-GENTOO-4-9-X: "{{.*}}clang{{.*}}" "-cc1"
// CHECK-GENTOO-4-9-X: "-resource-dir" "[[RESOURCE_DIR:[^"]+]]"
// CHECK-GENTOO-4-9-X: "-isysroot" "[[SYSROOT:[^"]+]]"
// CHECK-GENTOO-4-9-X: "-internal-isystem" "[[SYSROOT]]/usr/lib/gcc/x86_64-pc-linux-gnu/4.9.x/include/g++-v4.9.3"
// CHECK-GENTOO-4-9-X: "-internal-isystem" "[[SYSROOT]]/usr/lib/gcc/x86_64-pc-linux-gnu/4.9.x/include/g++-v4.9.3/x86_64-pc-linux-gnu"
// CHECK-GENTOO-4-9-X: "-internal-isystem" "[[SYSROOT]]/usr/lib/gcc/x86_64-pc-linux-gnu/4.9.x/include/g++-v4.9.3/backward"
// CHECK-GENTOO-4-9-X: "-internal-isystem" "[[SYSROOT]]/usr/local/include"
// CHECK-GENTOO-4-9-X: "-internal-isystem" "[[RESOURCE_DIR]]{{/|\\\\}}include"
// CHECK-GENTOO-4-9-X: "-internal-externc-isystem" "[[SYSROOT]]/include"
// CHECK-GENTOO-4-9-X: "-internal-externc-isystem" "[[SYSROOT]]/usr/include"
//
// RUN: %clang -no-canonical-prefixes %s -### -fsyntax-only 2>&1 \
// RUN:     -target x86_64-unknown-linux-gnux32 -stdlib=libstdc++ \
// RUN:     --sysroot=%S/Inputs/gentoo_linux_gcc_4.9.x_tree \
// RUN:     --gcc-toolchain="" \
// RUN:   | FileCheck --check-prefix=CHECK-GENTOO-4-9-X-X32 %s
// CHECK-GENTOO-4-9-X-X32: "{{.*}}clang{{.*}}" "-cc1"
// CHECK-GENTOO-4-9-X-X32: "-resource-dir" "[[RESOURCE_DIR:[^"]+]]"
// CHECK-GENTOO-4-9-X-X32: "-isysroot" "[[SYSROOT:[^"]+]]"
// CHECK-GENTOO-4-9-X-X32: "-internal-isystem" "[[SYSROOT]]/usr/lib/gcc/x86_64-pc-linux-gnu/4.9.x/include/g++-v4.9.3"
// CHECK-GENTOO-4-9-X-X32: "-internal-isystem" "[[SYSROOT]]/usr/lib/gcc/x86_64-pc-linux-gnu/4.9.x/include/g++-v4.9.3/x86_64-pc-linux-gnu/x32"
// CHECK-GENTOO-4-9-X-X32: "-internal-isystem" "[[SYSROOT]]/usr/lib/gcc/x86_64-pc-linux-gnu/4.9.x/include/g++-v4.9.3/backward"
// CHECK-GENTOO-4-9-X-X32: "-internal-isystem" "[[SYSROOT]]/usr/local/include"
// CHECK-GENTOO-4-9-X-X32: "-internal-isystem" "[[RESOURCE_DIR]]{{/|\\\\}}include"
// CHECK-GENTOO-4-9-X-X32: "-internal-externc-isystem" "[[SYSROOT]]/include"
// CHECK-GENTOO-4-9-X-X32: "-internal-externc-isystem" "[[SYSROOT]]/usr/include"
//
// RUN: %clang -no-canonical-prefixes %s -### -fsyntax-only 2>&1 \
// RUN:     -target i386-unknown-linux-gnu -stdlib=libstdc++ \
// RUN:     --sysroot=%S/Inputs/gentoo_linux_gcc_4.9.x_tree \
// RUN:     --gcc-toolchain="" \
// RUN:   | FileCheck --check-prefix=CHECK-GENTOO-4-9-X-32 %s
// CHECK-GENTOO-4-9-X-32: "{{.*}}clang{{.*}}" "-cc1"
// CHECK-GENTOO-4-9-X-32: "-resource-dir" "[[RESOURCE_DIR:[^"]+]]"
// CHECK-GENTOO-4-9-X-32: "-isysroot" "[[SYSROOT:[^"]+]]"
// CHECK-GENTOO-4-9-X-32: "-internal-isystem" "[[SYSROOT]]/usr/lib/gcc/x86_64-pc-linux-gnu/4.9.x/include/g++-v4.9.3"
// CHECK-GENTOO-4-9-X-32: "-internal-isystem" "[[SYSROOT]]/usr/lib/gcc/x86_64-pc-linux-gnu/4.9.x/include/g++-v4.9.3/x86_64-pc-linux-gnu/32"
// CHECK-GENTOO-4-9-X-32: "-internal-isystem" "[[SYSROOT]]/usr/lib/gcc/x86_64-pc-linux-gnu/4.9.x/include/g++-v4.9.3/backward"
// CHECK-GENTOO-4-9-X-32: "-internal-isystem" "[[SYSROOT]]/usr/local/include"
// CHECK-GENTOO-4-9-X-32: "-internal-isystem" "[[RESOURCE_DIR]]{{/|\\\\}}include"
// CHECK-GENTOO-4-9-X-32: "-internal-externc-isystem" "[[SYSROOT]]/include"
// CHECK-GENTOO-4-9-X-32: "-internal-externc-isystem" "[[SYSROOT]]/usr/include"
//
>>>>>>> b2b84690
// Check header search on Debian 6 / MIPS64
// RUN: %clang -no-canonical-prefixes %s -### -fsyntax-only 2>&1 \
// RUN:     -target mips64-unknown-linux-gnuabi64 -stdlib=libstdc++ \
// RUN:     --sysroot=%S/Inputs/debian_6_mips64_tree \
// RUN:     --gcc-toolchain="" \
// RUN:   | FileCheck --check-prefix=CHECK-MIPS64-GNUABI %s
// CHECK-MIPS64-GNUABI: "{{[^"]*}}clang{{[^"]*}}" "-cc1"
// CHECK-MIPS64-GNUABI: "-resource-dir" "[[RESOURCE_DIR:[^"]+]]"
// CHECK-MIPS64-GNUABI: "-isysroot" "[[SYSROOT:[^"]+]]"
// CHECK-MIPS64-GNUABI: "-internal-isystem" "[[SYSROOT]]/usr/lib/gcc/mips64-linux-gnuabi64/4.9/../../../../include/c++/4.9"
// CHECK-MIPS64-GNUABI: "-internal-isystem" "[[SYSROOT]]/usr/lib/gcc/mips64-linux-gnuabi64/4.9/../../../../include/c++/4.9/mips64-linux-gnuabi64"
// CHECK-MIPS64-GNUABI: "-internal-isystem" "[[SYSROOT]]/usr/lib/gcc/mips64-linux-gnuabi64/4.9/../../../../include/c++/4.9/backward"
// CHECK-MIPS64-GNUABI: "-internal-isystem" "[[SYSROOT]]/usr/local/include"
// CHECK-MIPS64-GNUABI: "-internal-isystem" "[[RESOURCE_DIR]]{{/|\\\\}}include"
// CHECK-MIPS64-GNUABI: "-internal-externc-isystem" "[[SYSROOT]]/usr/include/mips64-linux-gnuabi64"
// CHECK-MIPS64-GNUABI: "-internal-externc-isystem" "[[SYSROOT]]/include"
// CHECK-MIPS64-GNUABI: "-internal-externc-isystem" "[[SYSROOT]]/usr/include"
//
// Check header search on Debian 6 / MIPS64
// RUN: %clang -no-canonical-prefixes %s -### -fsyntax-only 2>&1 \
// RUN:     -target mips64el-unknown-linux-gnuabi64 -stdlib=libstdc++ \
// RUN:     --sysroot=%S/Inputs/debian_6_mips64_tree \
// RUN:     --gcc-toolchain="" \
// RUN:   | FileCheck --check-prefix=CHECK-MIPS64EL-GNUABI %s
// CHECK-MIPS64EL-GNUABI: "{{[^"]*}}clang{{[^"]*}}" "-cc1"
// CHECK-MIPS64EL-GNUABI: "-resource-dir" "[[RESOURCE_DIR:[^"]+]]"
// CHECK-MIPS64EL-GNUABI: "-isysroot" "[[SYSROOT:[^"]+]]"
// CHECK-MIPS64EL-GNUABI: "-internal-isystem" "[[SYSROOT]]/usr/lib/gcc/mips64el-linux-gnuabi64/4.9/../../../../include/c++/4.9"
// CHECK-MIPS64EL-GNUABI: "-internal-isystem" "[[SYSROOT]]/usr/lib/gcc/mips64el-linux-gnuabi64/4.9/../../../../include/c++/4.9/mips64el-linux-gnuabi64"
// CHECK-MIPS64EL-GNUABI: "-internal-isystem" "[[SYSROOT]]/usr/lib/gcc/mips64el-linux-gnuabi64/4.9/../../../../include/c++/4.9/backward"
// CHECK-MIPS64EL-GNUABI: "-internal-isystem" "[[SYSROOT]]/usr/local/include"
// CHECK-MIPS64EL-GNUABI: "-internal-isystem" "[[RESOURCE_DIR]]{{/|\\\\}}include"
// CHECK-MIPS64EL-GNUABI: "-internal-externc-isystem" "[[SYSROOT]]/usr/include/mips64el-linux-gnuabi64"
// CHECK-MIPS64EL-GNUABI: "-internal-externc-isystem" "[[SYSROOT]]/include"
// CHECK-MIPS64EL-GNUABI: "-internal-externc-isystem" "[[SYSROOT]]/usr/include"

// Check header search on Debian 8 / Sparc
// RUN: %clang -no-canonical-prefixes %s -### -fsyntax-only 2>&1 \
// RUN:     -target sparc-unknown-linux-gnu -stdlib=libstdc++ \
// RUN:     --sysroot=%S/Inputs/debian_8_sparc_multilib_tree \
// RUN:     --gcc-toolchain="" \
// RUN:   | FileCheck --check-prefix=CHECK-DEBIAN-SPARC32 %s
// CHECK-DEBIAN-SPARC32: "{{[^"]*}}clang{{[^"]*}}" "-cc1"
// CHECK-DEBIAN-SPARC32: "-resource-dir" "[[RESOURCE_DIR:[^"]+]]"
// CHECK-DEBIAN-SPARC32: "-isysroot" "[[SYSROOT:[^"]+]]"
// CHECK-DEBIAN-SPARC32: "-internal-isystem" "[[SYSROOT]]/usr/lib/gcc/sparc-linux-gnu/4.9/../../../../include/c++/4.9"
// CHECK-DEBIAN-SPARC32: "-internal-isystem" "[[SYSROOT]]/usr/lib/gcc/sparc-linux-gnu/4.9/../../../../include/sparc-linux-gnu/c++/4.9"
// CHECK-DEBIAN-SPARC32: "-internal-isystem" "[[SYSROOT]]/usr/lib/gcc/sparc-linux-gnu/4.9/../../../../include/c++/4.9/backward"
// CHECK-DEBIAN-SPARC32: "-internal-isystem" "[[SYSROOT]]/usr/local/include"
// CHECK-DEBIAN-SPARC32: "-internal-isystem" "[[RESOURCE_DIR]]{{/|\\\\}}include"
// CHECK-DEBIAN-SPARC32: "-internal-externc-isystem" "[[SYSROOT]]/usr/include/sparc-linux-gnu"
// CHECK-DEBIAN-SPARC32: "-internal-externc-isystem" "[[SYSROOT]]/include"
// CHECK-DEBIAN-SPARC32: "-internal-externc-isystem" "[[SYSROOT]]/usr/include"

// Check header search on Debian 8 / Sparc, with the oldstyle multilib packages
// RUN: %clang -no-canonical-prefixes -m64 %s -### -fsyntax-only 2>&1 \
// RUN:     -target sparc-unknown-linux-gnu -stdlib=libstdc++ \
// RUN:     --sysroot=%S/Inputs/debian_8_sparc_multilib_tree \
// RUN:     --gcc-toolchain="" \
// RUN:   | FileCheck --check-prefix=CHECK-DEBIAN-SPARC32-LIB64 %s
// CHECK-DEBIAN-SPARC32-LIB64: "{{[^"]*}}clang{{[^"]*}}" "-cc1"
// CHECK-DEBIAN-SPARC32-LIB64: "-resource-dir" "[[RESOURCE_DIR:[^"]+]]"
// CHECK-DEBIAN-SPARC32-LIB64: "-isysroot" "[[SYSROOT:[^"]+]]"
// CHECK-DEBIAN-SPARC32-LIB64: "-internal-isystem" "[[SYSROOT]]/usr/lib/gcc/sparc-linux-gnu/4.9/../../../../include/c++/4.9"
// CHECK-DEBIAN-SPARC32-LIB64: "-internal-isystem" "[[SYSROOT]]/usr/lib/gcc/sparc-linux-gnu/4.9/../../../../include/sparc-linux-gnu/c++/4.9/64"
// CHECK-DEBIAN-SPARC32-LIB64: "-internal-isystem" "[[SYSROOT]]/usr/lib/gcc/sparc-linux-gnu/4.9/../../../../include/c++/4.9/backward"
// CHECK-DEBIAN-SPARC32-LIB64: "-internal-isystem" "[[SYSROOT]]/usr/local/include"
// CHECK-DEBIAN-SPARC32-LIB64: "-internal-isystem" "[[RESOURCE_DIR]]{{/|\\\\}}include"
/* TODO: GCC 4.9 includes the following dir in its search path, which
   seems questionable. Clang doesn't. Not sure if clang should be
   doing that too. */
// CHECK-DEBIAN-SPARC32-LIB64-todo: "-internal-externc-isystem" "[[SYSROOT]]/usr/include/sparc-linux-gnu"
// CHECK-DEBIAN-SPARC32-LIB64: "-internal-externc-isystem" "[[SYSROOT]]/include"
// CHECK-DEBIAN-SPARC32-LIB64: "-internal-externc-isystem" "[[SYSROOT]]/usr/include"

// Check header search on Debian 8 / Sparc64
// RUN: %clang -no-canonical-prefixes %s -### -fsyntax-only 2>&1 \
// RUN:     -target sparc64-unknown-linux-gnu -stdlib=libstdc++ \
// RUN:     --sysroot=%S/Inputs/debian_8_sparc64_tree \
// RUN:     --gcc-toolchain="" \
// RUN:   | FileCheck --check-prefix=CHECK-DEBIAN-SPARC64 %s
// CHECK-DEBIAN-SPARC64: "{{[^"]*}}clang{{[^"]*}}" "-cc1"
// CHECK-DEBIAN-SPARC64: "-resource-dir" "[[RESOURCE_DIR:[^"]+]]"
// CHECK-DEBIAN-SPARC64: "-isysroot" "[[SYSROOT:[^"]+]]"
// CHECK-DEBIAN-SPARC64: "-internal-isystem" "[[SYSROOT]]/usr/lib/gcc/sparc64-linux-gnu/4.9/../../../../include/c++/4.9"
// CHECK-DEBIAN-SPARC64: "-internal-isystem" "[[SYSROOT]]/usr/lib/gcc/sparc64-linux-gnu/4.9/../../../../include/sparc64-linux-gnu/c++/4.9"
// CHECK-DEBIAN-SPARC64: "-internal-isystem" "[[SYSROOT]]/usr/lib/gcc/sparc64-linux-gnu/4.9/../../../../include/c++/4.9/backward"
// CHECK-DEBIAN-SPARC64: "-internal-isystem" "[[SYSROOT]]/usr/local/include"
// CHECK-DEBIAN-SPARC64: "-internal-isystem" "[[RESOURCE_DIR]]{{/|\\\\}}include"
// CHECK-DEBIAN-SPARC64: "-internal-externc-isystem" "[[SYSROOT]]/usr/include/sparc64-linux-gnu"
// CHECK-DEBIAN-SPARC64: "-internal-externc-isystem" "[[SYSROOT]]/include"
// CHECK-DEBIAN-SPARC64: "-internal-externc-isystem" "[[SYSROOT]]/usr/include"<|MERGE_RESOLUTION|>--- conflicted
+++ resolved
@@ -7,10 +7,7 @@
 // RUN:     -target x86_64-unknown-linux-gnu \
 // RUN:     -stdlib=libc++ \
 // RUN:     -ccc-install-dir %S/Inputs/basic_linux_tree/usr/bin \
-<<<<<<< HEAD
-=======
 // RUN:     -resource-dir=%S/Inputs/resource_dir \
->>>>>>> b2b84690
 // RUN:     --sysroot=%S/Inputs/basic_linux_libcxx_tree \
 // RUN:     --gcc-toolchain="" \
 // RUN:   | FileCheck --check-prefix=CHECK-BASIC-LIBCXX-SYSROOT %s
@@ -22,10 +19,7 @@
 // RUN:     -target x86_64-unknown-linux-gnu \
 // RUN:     -stdlib=libc++ \
 // RUN:     -ccc-install-dir %S/Inputs/basic_linux_libcxx_tree/usr/bin \
-<<<<<<< HEAD
-=======
 // RUN:     -resource-dir=%S/Inputs/resource_dir \
->>>>>>> b2b84690
 // RUN:     --sysroot=%S/Inputs/basic_linux_libcxx_tree \
 // RUN:     --gcc-toolchain="" \
 // RUN:   | FileCheck --check-prefix=CHECK-BASIC-LIBCXX-INSTALL %s
@@ -38,10 +32,7 @@
 // RUN:     -target x86_64-unknown-linux-gnu \
 // RUN:     -stdlib=libc++ \
 // RUN:     -ccc-install-dir %S/Inputs/basic_linux_tree/usr/bin \
-<<<<<<< HEAD
-=======
 // RUN:     -resource-dir=%S/Inputs/resource_dir \
->>>>>>> b2b84690
 // RUN:     --sysroot=%S/Inputs/basic_linux_libcxxv2_tree \
 // RUN:     --gcc-toolchain="" \
 // RUN:   | FileCheck --check-prefix=CHECK-BASIC-LIBCXXV2-SYSROOT %s
@@ -53,10 +44,7 @@
 // RUN:     -target x86_64-unknown-linux-gnu \
 // RUN:     -stdlib=libc++ \
 // RUN:     -ccc-install-dir %S/Inputs/basic_linux_libcxxv2_tree/usr/bin \
-<<<<<<< HEAD
-=======
 // RUN:     -resource-dir=%S/Inputs/resource_dir \
->>>>>>> b2b84690
 // RUN:     --sysroot=%S/Inputs/basic_linux_libcxxv2_tree \
 // RUN:     --gcc-toolchain="" \
 // RUN:   | FileCheck --check-prefix=CHECK-BASIC-LIBCXXV2-INSTALL %s
@@ -70,10 +58,7 @@
 // RUN:     -target x86_64-unknown-linux-gnu \
 // RUN:     -stdlib=libc++ \
 // RUN:     -ccc-install-dir %S/Inputs/basic_linux_tree/usr/bin \
-<<<<<<< HEAD
-=======
 // RUN:     -resource-dir=%S/Inputs/resource_dir \
->>>>>>> b2b84690
 // RUN:     --sysroot=%S/Inputs/basic_linux_libstdcxx_libcxxv2_tree \
 // RUN:     --gcc-toolchain="" \
 // RUN:   | FileCheck --check-prefix=CHECK-BASIC-LIBSTDCXX-LIBCXXV2-SYSROOT %s
@@ -363,8 +348,6 @@
 // CHECK-GENTOO-4-9-3-32: "-internal-externc-isystem" "[[SYSROOT]]/include"
 // CHECK-GENTOO-4-9-3-32: "-internal-externc-isystem" "[[SYSROOT]]/usr/include"
 //
-<<<<<<< HEAD
-=======
 // Test support for parsing Gentoo's gcc-config -- clang should parse the
 // /etc/env.d/gcc/config-x86_64-pc-linux-gnu file to find CURRENT gcc used.
 // Then should pick the multilibs from version 4.9.x specified in
@@ -418,7 +401,6 @@
 // CHECK-GENTOO-4-9-X-32: "-internal-externc-isystem" "[[SYSROOT]]/include"
 // CHECK-GENTOO-4-9-X-32: "-internal-externc-isystem" "[[SYSROOT]]/usr/include"
 //
->>>>>>> b2b84690
 // Check header search on Debian 6 / MIPS64
 // RUN: %clang -no-canonical-prefixes %s -### -fsyntax-only 2>&1 \
 // RUN:     -target mips64-unknown-linux-gnuabi64 -stdlib=libstdc++ \
