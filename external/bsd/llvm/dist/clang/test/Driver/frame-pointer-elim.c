// For these next two tests when optimized we should omit the leaf frame
// pointer, for unoptimized we should have a leaf frame pointer.
// RUN: %clang -### -target i386-pc-linux-gnu -S -O1 %s 2>&1 | \
// RUN:   FileCheck --check-prefix=LINUX-OPT %s
// LINUX-OPT: "-momit-leaf-frame-pointer"

// RUN: %clang -### -target i386-pc-linux-gnu -S %s 2>&1 | \
// RUN:   FileCheck --check-prefix=LINUX %s
// LINUX-NOT: "-momit-leaf-frame-pointer"

// CloudABI follows the same rules as Linux.
// RUN: %clang -### -target x86_64-unknown-cloudabi -S -O1 %s 2>&1 | \
// RUN:   FileCheck --check-prefix=CLOUDABI-OPT %s
// CLOUDABI-OPT: "-momit-leaf-frame-pointer"

// RUN: %clang -### -target x86_64-unknown-cloudabi -S %s 2>&1 | \
// RUN:   FileCheck --check-prefix=CLOUDABI %s
// CLOUDABI-NOT: "-momit-leaf-frame-pointer"

<<<<<<< HEAD
=======
// NetBSD follows the same rules as Linux.
// RUN: %clang -### -target x86_64-unknown-netbsd -S -O1 %s 2>&1 | \
// RUN:   FileCheck --check-prefix=NETBSD-OPT %s
// NETBSD-OPT: "-momit-leaf-frame-pointer"

// RUN: %clang -### -target x86_64-unknown-netbsd -S %s 2>&1 | \
// RUN:   FileCheck --check-prefix=NETBSD %s
// NETBSD-NOT: "-momit-leaf-frame-pointer"

>>>>>>> b2b84690
// Darwin disables omitting the leaf frame pointer even under optimization
// unless the command lines are given.
// RUN: %clang -### -target i386-apple-darwin -S %s 2>&1 | \
// RUN:   FileCheck --check-prefix=DARWIN %s
// DARWIN: "-mdisable-fp-elim"

// RUN: %clang -### -target i386-apple-darwin -S -O1 %s 2>&1 | \
// RUN:   FileCheck --check-prefix=DARWIN-OPT %s
// DARWIN-OPT-NOT: "-momit-leaf-frame-pointer"

// RUN: %clang -### -target i386-darwin -S -fomit-frame-pointer %s 2>&1 | \
// RUN:   FileCheck --check-prefix=OMIT_ALL %s
// OMIT_ALL-NOT: "-mdisable-fp-elim"

// RUN: %clang -### -target i386-darwin -S -momit-leaf-frame-pointer %s 2>&1 | \
// RUN:   FileCheck --check-prefix=OMIT_LEAF %s
// OMIT_LEAF: "-momit-leaf-frame-pointer"

// RUN: %clang -### -target armv7s-apple-ios -fomit-frame-pointer %s 2>&1 | \
// RUN:   FileCheck --check-prefix=WARN-OMIT-7S %s
// WARN-OMIT-7S: warning: optimization flag '-fomit-frame-pointer' is not supported for target 'armv7s'
// WARN-OMIT-7S: "-mdisable-fp-elim"
// WARN-OMIT-7S-NOT: "-momit-leaf-frame-pointer"

// RUN: %clang -### -target armv7k-apple-watchos -fomit-frame-pointer %s 2>&1 | \
// RUN:   FileCheck --check-prefix=WARN-OMIT-7K %s
// WARN-OMIT-7K: warning: optimization flag '-fomit-frame-pointer' is not supported for target 'armv7k'
// WARN-OMIT-7K: "-mdisable-fp-elim"
// WARN-OMIT-7K-NOT: "-momit-leaf-frame-pointer"

// RUN: %clang -### -target armv7s-apple-ios8.0 -momit-leaf-frame-pointer %s 2>&1 | \
// RUN:   FileCheck --check-prefix=WARN-OMIT-LEAF-7S %s
// WARN-OMIT-LEAF-7S-NOT: warning: optimization flag '-momit-leaf-frame-pointer' is not supported for target 'armv7s'
// WARN-OMIT-LEAF-7S: "-mdisable-fp-elim"
// WARN-OMIT-LEAF-7S: "-momit-leaf-frame-pointer"

// On the PS4, we default to omitting the frame pointer on leaf functions
// (OMIT_LEAF check line is above)
// RUN: %clang -### -target x86_64-scei-ps4 -S %s 2>&1 | \
// RUN:   FileCheck --check-prefix=OMIT_LEAF %s
// RUN: %clang -### -target x86_64-scei-ps4 -S -O2 %s 2>&1 | \
// RUN:   FileCheck --check-prefix=OMIT_LEAF %s

void f0() {}
void f1() { f0(); }<|MERGE_RESOLUTION|>--- conflicted
+++ resolved
@@ -17,8 +17,6 @@
 // RUN:   FileCheck --check-prefix=CLOUDABI %s
 // CLOUDABI-NOT: "-momit-leaf-frame-pointer"
 
-<<<<<<< HEAD
-=======
 // NetBSD follows the same rules as Linux.
 // RUN: %clang -### -target x86_64-unknown-netbsd -S -O1 %s 2>&1 | \
 // RUN:   FileCheck --check-prefix=NETBSD-OPT %s
@@ -28,7 +26,6 @@
 // RUN:   FileCheck --check-prefix=NETBSD %s
 // NETBSD-NOT: "-momit-leaf-frame-pointer"
 
->>>>>>> b2b84690
 // Darwin disables omitting the leaf frame pointer even under optimization
 // unless the command lines are given.
 // RUN: %clang -### -target i386-apple-darwin -S %s 2>&1 | \
