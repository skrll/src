// RUN: rm -f "%t.d" "%t1.s" "%t2.s" "%t3.s" "%t4.s" "%t5.s"
//
// RUN: touch %t.s
// RUN: not %clang -S -DCRASH -o %t.s -MMD -MF %t.d %s
// RUN: test ! -f %t.s
// RUN: test ! -f %t.d

// RUN: touch %t.s
// RUN: not %clang -S -DMISSING -o %t.s -MMD -MF %t.d %s
// RUN: test ! -f %t.s
// RUN: test ! -f %t.d

// RUN: touch %t.s
// RUN: not %clang -S -o %t.s -MMD -MF %t.d %s
// RUN: test ! -f %t.s
// RUN: test -f %t.d

// REQUIRES: crash-recovery

#ifdef CRASH
#pragma clang __debug crash
#elif defined(MISSING)
#include "nonexistent.h"
#else
invalid C code
#endif

// RUN: rm -rf %t-dir
// RUN: mkdir -p %t-dir
// RUN: cd %t-dir

// RUN: touch %t-dir/1.c
// RUN: echo "invalid C code" > %t-dir/2.c
// RUN: not %clang -S %t-dir/1.c %t-dir/2.c
// RUN: test -f %t-dir/1.s
// RUN: test ! -f %t-dir/2.s

<<<<<<< HEAD
// When given multiple .c files to compile, clang compiles them in order until
// it hits an error, at which point it stops.
//
// RUN: touch %t1.c
// RUN: echo "invalid C code" > %t2.c
// RUN: touch %t3.c
// RUN: echo "invalid C code" > %t4.c
// RUN: touch %t5.c
// RUN: cd %T && not %clang -S %t1.c %t2.c %t3.c %t4.c %t5.c
// RUN: test -f %t1.s
// RUN: test ! -f %t2.s
// RUN: test ! -f %t3.s
// RUN: test ! -f %t4.s
// RUN: test ! -f %t5.s
=======
// RUN: touch %t-dir/1.c
// RUN: touch %t-dir/2.c
// RUN: chmod -r %t-dir/2.c
// RUN: not %clang -S %t-dir/1.c %t-dir/2.c
// RUN: test -f %t-dir/1.s
// RUN: test ! -f %t-dir/2.s
>>>>>>> b2b84690
<|MERGE_RESOLUTION|>--- conflicted
+++ resolved
@@ -35,26 +35,9 @@
 // RUN: test -f %t-dir/1.s
 // RUN: test ! -f %t-dir/2.s
 
-<<<<<<< HEAD
-// When given multiple .c files to compile, clang compiles them in order until
-// it hits an error, at which point it stops.
-//
-// RUN: touch %t1.c
-// RUN: echo "invalid C code" > %t2.c
-// RUN: touch %t3.c
-// RUN: echo "invalid C code" > %t4.c
-// RUN: touch %t5.c
-// RUN: cd %T && not %clang -S %t1.c %t2.c %t3.c %t4.c %t5.c
-// RUN: test -f %t1.s
-// RUN: test ! -f %t2.s
-// RUN: test ! -f %t3.s
-// RUN: test ! -f %t4.s
-// RUN: test ! -f %t5.s
-=======
 // RUN: touch %t-dir/1.c
 // RUN: touch %t-dir/2.c
 // RUN: chmod -r %t-dir/2.c
 // RUN: not %clang -S %t-dir/1.c %t-dir/2.c
 // RUN: test -f %t-dir/1.s
-// RUN: test ! -f %t-dir/2.s
->>>>>>> b2b84690
+// RUN: test ! -f %t-dir/2.s