// Test that different values of -mfpu pick correct ARM FPU target-feature(s).

// RUN: %clang -target arm-linux-eabi %s -### -o %t.o 2>&1 \
// RUN:   | FileCheck --check-prefix=CHECK-DEFAULT %s
// CHECK-DEFAULT-NOT: "-target-feature" "+soft-float"
// CHECK-DEFAULT: "-target-feature" "+soft-float-abi"
// CHECK-DEFAULT-NOT: "-target-feature" "+vfp2"
// CHECK-DEFAULT-NOT: "-target-feature" "+vfp3"
// CHECK-DEFAULT-NOT: "-target-feature" "+d16"
// CHECK-DEFAULT-NOT: "-target-feature" "+neon"

// RUN: %clang -target arm-linux-eabi -mfpu=fpa %s -### -o %t.o 2>&1 \
// RUN:   | FileCheck --check-prefix=CHECK-FPA %s
// RUN: %clang -target arm-linux-eabi -mfpu=fpe2 %s -### -o %t.o 2>&1 \
// RUN:   | FileCheck --check-prefix=CHECK-FPA %s
// RUN: %clang -target arm-linux-eabi -mfpu=fpe3 %s -### -o %t.o 2>&1 \
// RUN:   | FileCheck --check-prefix=CHECK-FPA %s
// RUN: %clang -target arm-linux-eabi -mfpu=maverick %s -### -o %t.o 2>&1 \
// RUN:   | FileCheck --check-prefix=CHECK-FPA %s
// CHECK-FPA: error: {{.*}} does not support '-mfpu={{fpa|fpe|fpe2|fpe3|maverick}}'

// RUN: %clang -target arm-linux-eabi -mfpu=vfp %s -### -o %t.o 2>&1 \
// RUN:   | FileCheck --check-prefix=CHECK-VFP %s
// RUN: %clang -target arm-linux-eabi -mfpu=vfp %s -mfloat-abi=soft -### -o %t.o 2>&1 \
// RUN:   | FileCheck --check-prefix=CHECK-SOFT-ABI-FP-2 %s
// CHECK-VFP-NOT: "-target-feature" "+soft-float"
// CHECK-VFP: "-target-feature" "+soft-float-abi"
// CHECK-VFP: "-target-feature" "+vfp2"
// CHECK-VFP: "-target-feature" "-vfp3"
// CHECK-VFP: "-target-feature" "-vfp4"
// CHECK-VFP: "-target-feature" "-fp-armv8"
// CHECK-VFP: "-target-feature" "-neon"
// CHECK-SOFT-ABI-FP-2: "-target-feature" "+soft-float-abi"
// CHECK-SOFT-ABI-FP-2: "-target-feature" "-vfp3"
// CHECK-SOFT-ABI-FP-2: "-target-feature" "-vfp4"
// CHECK-SOFT-ABI-FP-2: "-target-feature" "-fp-armv8"
// CHECK-SOFT-ABI-FP-2: "-target-feature" "-neon"
// CHECK-SOFT-ABI-FP-2: "-target-feature" "-crypto"
// CHECK-SOFT-ABI-FP-2: "-target-feature" "-vfp2"

// RUN: %clang -target arm-linux-eabi -mfpu=vfp3 %s -### -o %t.o 2>&1 \
// RUN:   | FileCheck --check-prefix=CHECK-VFP3 %s
// RUN: %clang -target arm-linux-eabi -mfpu=vfpv3 %s -### -o %t.o 2>&1 \
// RUN:   | FileCheck --check-prefix=CHECK-VFP3 %s
// RUN: %clang -target arm-linux-eabi -mfpu=vfpv3 -mfloat-abi=soft %s -### -o %t.o 2>&1 \
// RUN:   | FileCheck --check-prefix=CHECK-SOFT-ABI-FP-3 %s
// CHECK-VFP3-NOT: "-target-feature" "+soft-float"
// CHECK-VFP3: "-target-feature" "+soft-float-abi"
// CHECK-VFP3: "-target-feature" "+vfp3"
// CHECK-VFP3: "-target-feature" "-vfp4"
// CHECK-VFP3: "-target-feature" "-fp-armv8"
// CHECK-VFP3: "-target-feature" "-neon"
// CHECK-SOFT-ABI-FP-3: "-target-feature" "+soft-float-abi"
// CHECK-SOFT-ABI-FP-3: "-target-feature" "-vfp2"
// CHECK-SOFT-ABI-FP-3: "-target-feature" "-vfp4"
// CHECK-SOFT-ABI-FP-3: "-target-feature" "-fp-armv8"
// CHECK-SOFT-ABI-FP-3: "-target-feature" "-neon"
// CHECK-SOFT-ABI-FP-3: "-target-feature" "-crypto"
// CHECK-SOFT-ABI-FP-3: "-target-feature" "-vfp3"

// RUN: %clang -target arm-linux-eabi -mfpu=vfpv3-fp16 %s -### -o %t.o 2>&1 \
// RUN:   | FileCheck --check-prefix=CHECK-VFP3-FP16 %s
// RUN: %clang -target arm-linux-eabi -mfpu=vfpv3-fp16 -mfloat-abi=soft %s -### -o %t.o 2>&1 \
// RUN:   | FileCheck --check-prefix=CHECK-SOFT-ABI-FP-3 %s
// CHECK-VFP3-FP16-NOT: "-target-feature" "+soft-float"
// CHECK-VFP3-FP16: "-target-feature" "+soft-float-abi"
// CHECK-VFP3-FP16: "-target-feature" "-fp-only-sp"
// CHECK-VFP3-FP16: "-target-feature" "-d16"
// CHECK-VFP3-FP16: "-target-feature" "+vfp3"
// CHECK-VFP3-FP16: "-target-feature" "+fp16"
// CHECK-VFP3-FP16: "-target-feature" "-vfp4"
// CHECK-VFP3-FP16: "-target-feature" "-fp-armv8"
// CHECK-VFP3-FP16: "-target-feature" "-neon"
// CHECK-VFP3-FP16: "-target-feature" "-crypto"

// RUN: %clang -target arm-linux-eabi -mfpu=vfp3-d16 %s -### -o %t.o 2>&1 \
// RUN:   | FileCheck --check-prefix=CHECK-VFP3-D16 %s
// RUN: %clang -target arm-linux-eabi -mfpu=vfpv3-d16 %s -### -o %t.o 2>&1 \
// RUN:   | FileCheck --check-prefix=CHECK-VFP3-D16 %s
// RUN: %clang -target arm-linux-eabi -mfpu=vfpv3-d16 -mfloat-abi=soft %s -### -o %t.o 2>&1 \
// RUN:   | FileCheck --check-prefix=CHECK-SOFT-ABI-FP-3 %s
// CHECK-VFP3-D16-NOT: "-target-feature" "+soft-float"
// CHECK-VFP3-D16: "-target-feature" "+soft-float-abi"
// CHECK-VFP3-D16: "-target-feature" "-fp-only-sp"
// CHECK-VFP3-D16: "-target-feature" "+d16"
// CHECK-VFP3-D16: "-target-feature" "+vfp3"
// CHECK-VFP3-D16: "-target-feature" "-vfp4"
// CHECK-VFP3-D16: "-target-feature" "-fp-armv8"
// CHECK-VFP3-D16: "-target-feature" "-neon"

// RUN: %clang -target arm-linux-eabi -mfpu=vfpv3-d16-fp16 %s -### -o %t.o 2>&1 \
// RUN:   | FileCheck --check-prefix=CHECK-VFP3-D16-FP16 %s
// RUN: %clang -target arm-linux-eabi -mfpu=vfpv3-d16-fp16 -mfloat-abi=soft %s -### -o %t.o 2>&1 \
// RUN:   | FileCheck --check-prefix=CHECK-SOFT-ABI-FP-3 %s
// CHECK-VFP3-D16-FP16-NOT: "-target-feature" "+soft-float"
// CHECK-VFP3-D16-FP16: "-target-feature" "+soft-float-abi"
// CHECK-VFP3-D16-FP16: "-target-feature" "-fp-only-sp"
// CHECK-VFP3-D16-FP16: "-target-feature" "+d16"
// CHECK-VFP3-D16-FP16: "-target-feature" "+vfp3"
// CHECK-VFP3-D16-FP16: "-target-feature" "+fp16"
// CHECK-VFP3-D16-FP16: "-target-feature" "-vfp4"
// CHECK-VFP3-D16-FP16: "-target-feature" "-fp-armv8"
// CHECK-VFP3-D16-FP16: "-target-feature" "-neon"
// CHECK-VFP3-D16-FP16: "-target-feature" "-crypto"

// RUN: %clang -target arm-linux-eabi -mfpu=vfpv3xd %s -### -o %t.o 2>&1 \
// RUN:   | FileCheck --check-prefix=CHECK-VFP3XD %s
// RUN: %clang -target arm-linux-eabi -mfpu=vfpv3xd -mfloat-abi=soft %s -### -o %t.o 2>&1 \
// RUN:   | FileCheck --check-prefix=CHECK-SOFT-ABI-FP-3 %s
// CHECK-VFP3XD-NOT: "-target-feature" "+soft-float"
// CHECK-VFP3XD: "-target-feature" "+soft-float-abi"
// CHECK-VFP3XD: "-target-feature" "+fp-only-sp"
// CHECK-VFP3XD: "-target-feature" "+d16"
// CHECK-VFP3XD: "-target-feature" "+vfp3"
// CHECK-VFP3XD: "-target-feature" "-fp16"
// CHECK-VFP3XD: "-target-feature" "-vfp4"
// CHECK-VFP3XD: "-target-feature" "-fp-armv8"
// CHECK-VFP3XD: "-target-feature" "-neon"
// CHECK-VFP3XD: "-target-feature" "-crypto"

// RUN: %clang -target arm-linux-eabi -mfpu=vfpv3xd-fp16 %s -### -o %t.o 2>&1 \
// RUN:   | FileCheck --check-prefix=CHECK-VFP3XD-FP16 %s
// RUN: %clang -target arm-linux-eabi -mfpu=vfpv3xd-fp16 -mfloat-abi=soft %s -### -o %t.o 2>&1 \
// RUN:   | FileCheck --check-prefix=CHECK-SOFT-ABI-FP-3 %s
// CHECK-VFP3XD-FP16-NOT: "-target-feature" "+soft-float"
// CHECK-VFP3XD-FP16: "-target-feature" "+soft-float-abi"
// CHECK-VFP3XD-FP16: "-target-feature" "+fp-only-sp"
// CHECK-VFP3XD-FP16: "-target-feature" "+d16"
// CHECK-VFP3XD-FP16: "-target-feature" "+vfp3"
// CHECK-VFP3XD-FP16: "-target-feature" "+fp16"
// CHECK-VFP3XD-FP16: "-target-feature" "-vfp4"
// CHECK-VFP3XD-FP16: "-target-feature" "-fp-armv8"
// CHECK-VFP3XD-FP16: "-target-feature" "-neon"
// CHECK-VFP3XD-FP16: "-target-feature" "-crypto"

// RUN: %clang -target arm-linux-eabi -mfpu=vfp4 %s -### -o %t.o 2>&1 \
// RUN:   | FileCheck --check-prefix=CHECK-VFP4 %s
// RUN: %clang -target arm-linux-eabi -mfpu=vfpv4 %s -### -o %t.o 2>&1 \
// RUN:   | FileCheck --check-prefix=CHECK-VFP4 %s
// RUN: %clang -target arm-linux-eabi -mfpu=vfpv4 -mfloat-abi=soft %s -### -o %t.o 2>&1 \
// RUN:   | FileCheck --check-prefix=CHECK-SOFT-ABI-FP-4 %s
// CHECK-VFP4-NOT: "-target-feature" "+soft-float"
// CHECK-VFP4: "-target-feature" "+soft-float-abi"
// CHECK-VFP4: "-target-feature" "+vfp4"
// CHECK-VFP4: "-target-feature" "-fp-armv8"
// CHECK-VFP4: "-target-feature" "-neon"
// CHECK-SOFT-ABI-FP-4: "-target-feature" "+soft-float-abi"
// CHECK-SOFT-ABI-FP-4: "-target-feature" "-vfp2"
// CHECK-SOFT-ABI-FP-4: "-target-feature" "-vfp3"
// CHECK-SOFT-ABI-FP-4: "-target-feature" "-fp-armv8"
// CHECK-SOFT-ABI-FP-4: "-target-feature" "-neon"
// CHECK-SOFT-ABI-FP-4: "-target-feature" "-crypto"
// CHECK-SOFT-ABI-FP-4: "-target-feature" "-vfp4"

// RUN: %clang -target arm-linux-eabi -mfpu=vfp4-d16 %s -### -o %t.o 2>&1 \
// RUN:   | FileCheck --check-prefix=CHECK-VFP4-D16 %s
// RUN: %clang -target arm-linux-eabi -mfpu=vfpv4-d16 %s -### -o %t.o 2>&1 \
// RUN:   | FileCheck --check-prefix=CHECK-VFP4-D16 %s
// RUN: %clang -target arm-linux-eabi -mfpu=vfpv4-d16 -mfloat-abi=soft %s -### -o %t.o 2>&1 \
// RUN:   | FileCheck --check-prefix=CHECK-SOFT-ABI-FP-4 %s
// CHECK-VFP4-D16-NOT: "-target-feature" "+soft-float"
// CHECK-VFP4-D16: "-target-feature" "+soft-float-abi"
// CHECK-VFP4-D16: "-target-feature" "-fp-only-sp"
// CHECK-VFP4-D16: "-target-feature" "+d16"
// CHECK-VFP4-D16: "-target-feature" "+vfp4"
// CHECK-VFP4-D16: "-target-feature" "-fp-armv8"
// CHECK-VFP4-D16: "-target-feature" "-neon"

// RUN: %clang -target arm-linux-eabi -mfpu=fp4-sp-d16 %s -### -o %t.o 2>&1 \
// RUN:   | FileCheck --check-prefix=CHECK-FP4-SP-D16 %s
// RUN: %clang -target arm-linux-eabi -mfpu=fpv4-sp-d16 %s -### -o %t.o 2>&1 \
// RUN:   | FileCheck --check-prefix=CHECK-FP4-SP-D16 %s
// RUN: %clang -target arm-linux-eabi -mfpu=fpv4-sp-d16 -mfloat-abi=soft %s -### -o %t.o 2>&1 \
// RUN:   | FileCheck --check-prefix=CHECK-SOFT-ABI-FP-4 %s
// CHECK-FP4-SP-D16-NOT: "-target-feature" "+soft-float"
// CHECK-FP4-SP-D16: "-target-feature" "+soft-float-abi"
// CHECK-FP4-SP-D16: "-target-feature" "+fp-only-sp"
// CHECK-FP4-SP-D16: "-target-feature" "+d16"
// CHECK-FP4-SP-D16: "-target-feature" "+vfp4"
// CHECK-FP4-SP-D16: "-target-feature" "-fp-armv8"
// CHECK-FP4-SP-D16: "-target-feature" "-neon"

// RUN: %clang -target arm-linux-eabi -mfpu=fp5-sp-d16 %s -### -o %t.o 2>&1 \
// RUN:   | FileCheck --check-prefix=CHECK-FP5-SP-D16 %s
// RUN: %clang -target arm-linux-eabi -mfpu=fpv5-sp-d16 %s -### -o %t.o 2>&1 \
// RUN:   | FileCheck --check-prefix=CHECK-FP5-SP-D16 %s
// RUN: %clang -target arm-linux-eabi -mfpu=fp-armv8-sp-d16 -mfloat-abi=soft %s -### -o %t.o \
// RUN:   2>&1 | FileCheck --check-prefix=CHECK-SOFT-ABI-FP %s
// CHECK-FP5-SP-D16-NOT: "-target-feature" "+soft-float"
// CHECK-FP5-SP-D16: "-target-feature" "+soft-float-abi"
// CHECK-FP5-SP-D16: "-target-feature" "+fp-only-sp"
// CHECK-FP5-SP-D16: "-target-feature" "+d16"
// CHECK-FP5-SP-D16: "-target-feature" "+fp-armv8"
// CHECK-FP5-SP-D16: "-target-feature" "-neon"
// CHECK-FP5-SP-D16: "-target-feature" "-crypto"

// RUN: %clang -target arm-linux-eabi -mfpu=fp5-dp-d16 %s -### -o %t.o 2>&1 \
// RUN:   | FileCheck --check-prefix=CHECK-FP5-DP-D16 %s
// RUN: %clang -target arm-linux-eabi -mfpu=fpv5-dp-d16 %s -### -o %t.o 2>&1 \
// RUN:   | FileCheck --check-prefix=CHECK-FP5-DP-D16 %s
// RUN: %clang -target arm-linux-eabi -mfpu=fpv5-dp-d16 %s -mfloat-abi=soft -### -o %t.o 2>&1 \
// RUN:   | FileCheck --check-prefix=CHECK-SOFT-ABI-FP-5 %s
// CHECK-FP5-DP-D16-NOT: "-target-feature" "+soft-float"
// CHECK-FP5-DP-D16: "-target-feature" "+soft-float-abi"
// CHECK-FP5-DP-D16: "-target-feature" "-fp-only-sp"
// CHECK-FP5-DP-D16: "-target-feature" "+d16"
// CHECK-FP5-DP-D16: "-target-feature" "+fp-armv8"
// CHECK-FP5-DP-D16: "-target-feature" "-neon"
// CHECK-FP5-DP-D16: "-target-feature" "-crypto"
// CHECK-SOFT-ABI-FP-5: "-target-feature" "+soft-float"
// CHECK-SOFT-ABI-FP-5: "-target-feature" "+soft-float-abi"
// CHECK-SOFT-ABI-FP-5: "-target-feature" "-vfp2"
// CHECK-SOFT-ABI-FP-5: "-target-feature" "-vfp3"
// CHECK-SOFT-ABI-FP-5: "-target-feature" "-vfp4"
// CHECK-SOFT-ABI-FP-5: "-target-feature" "-neon"
// CHECK-SOFT-ABI-FP-5: "-target-feature" "-crypto"
// CHECK-SOFT-ABI-FP-5: "-target-feature" "-fp-armv8"

// RUN: %clang -target arm-linux-eabi -mfpu=vfpv3-fp16 %s -### -o %t.o 2>&1 \
// RUN:   | FileCheck --check-prefix=CHECK-VFP3-FP16 %s
// CHECK-VFP3-FP16: "-target-feature" "-fp-only-sp"
// CHECK-VFP3-FP16: "-target-feature" "-d16"
// CHECK-VFP3-FP16: "-target-feature" "+vfp3"
// CHECK-VFP3-FP16: "-target-feature" "+fp16"
// CHECK-VFP3-FP16: "-target-feature" "-vfp4"
// CHECK-VFP3-FP16: "-target-feature" "-fp-armv8"
// CHECK-VFP3-FP16: "-target-feature" "-neon"
// CHECK-VFP3-FP16: "-target-feature" "-crypto"

// RUN: %clang -target arm-linux-eabi -mfpu=vfp3-d16 %s -### -o %t.o 2>&1 \
// RUN:   | FileCheck --check-prefix=CHECK-VFP3-D16 %s
// RUN: %clang -target arm-linux-eabi -mfpu=vfpv3-d16 %s -### -o %t.o 2>&1 \
// RUN:   | FileCheck --check-prefix=CHECK-VFP3-D16 %s
// CHECK-VFP3-D16: "-target-feature" "-fp-only-sp"
// CHECK-VFP3-D16: "-target-feature" "+d16"
// CHECK-VFP3-D16: "-target-feature" "+vfp3"
// CHECK-VFP3-D16: "-target-feature" "-vfp4"
// CHECK-VFP3-D16: "-target-feature" "-fp-armv8"
// CHECK-VFP3-D16: "-target-feature" "-neon"

// RUN: %clang -target arm-linux-eabi -mfpu=vfpv3-d16-fp16 %s -### -o %t.o 2>&1 \
// RUN:   | FileCheck --check-prefix=CHECK-VFP3-D16-FP16 %s
// CHECK-VFP3-D16-FP16: "-target-feature" "-fp-only-sp"
// CHECK-VFP3-D16-FP16: "-target-feature" "+d16"
// CHECK-VFP3-D16-FP16: "-target-feature" "+vfp3"
// CHECK-VFP3-D16-FP16: "-target-feature" "+fp16"
// CHECK-VFP3-D16-FP16: "-target-feature" "-vfp4"
// CHECK-VFP3-D16-FP16: "-target-feature" "-fp-armv8"
// CHECK-VFP3-D16-FP16: "-target-feature" "-neon"
// CHECK-VFP3-D16-FP16: "-target-feature" "-crypto"

// RUN: %clang -target arm-linux-eabi -mfpu=vfpv3xd %s -### -o %t.o 2>&1 \
// RUN:   | FileCheck --check-prefix=CHECK-VFP3XD %s
// CHECK-VFP3XD: "-target-feature" "+fp-only-sp"
// CHECK-VFP3XD: "-target-feature" "+d16"
// CHECK-VFP3XD: "-target-feature" "+vfp3"
// CHECK-VFP3XD: "-target-feature" "-fp16"
// CHECK-VFP3XD: "-target-feature" "-vfp4"
// CHECK-VFP3XD: "-target-feature" "-fp-armv8"
// CHECK-VFP3XD: "-target-feature" "-neon"
// CHECK-VFP3XD: "-target-feature" "-crypto"

// RUN: %clang -target arm-linux-eabi -mfpu=vfpv3xd-fp16 %s -### -o %t.o 2>&1 \
// RUN:   | FileCheck --check-prefix=CHECK-VFP3XD-FP16 %s
// CHECK-VFP3XD-FP16: "-target-feature" "+fp-only-sp"
// CHECK-VFP3XD-FP16: "-target-feature" "+d16"
// CHECK-VFP3XD-FP16: "-target-feature" "+vfp3"
// CHECK-VFP3XD-FP16: "-target-feature" "+fp16"
// CHECK-VFP3XD-FP16: "-target-feature" "-vfp4"
// CHECK-VFP3XD-FP16: "-target-feature" "-fp-armv8"
// CHECK-VFP3XD-FP16: "-target-feature" "-neon"
// CHECK-VFP3XD-FP16: "-target-feature" "-crypto"

// RUN: %clang -target arm-linux-eabi -mfpu=vfp4 %s -### -o %t.o 2>&1 \
// RUN:   | FileCheck --check-prefix=CHECK-VFP4 %s
// RUN: %clang -target arm-linux-eabi -mfpu=vfpv4 %s -### -o %t.o 2>&1 \
// RUN:   | FileCheck --check-prefix=CHECK-VFP4 %s
// CHECK-VFP4: "-target-feature" "+vfp4"
// CHECK-VFP4: "-target-feature" "-fp-armv8"
// CHECK-VFP4: "-target-feature" "-neon"

// RUN: %clang -target arm-linux-eabi -mfpu=vfp4-d16 %s -### -o %t.o 2>&1 \
// RUN:   | FileCheck --check-prefix=CHECK-VFP4-D16 %s
// RUN: %clang -target arm-linux-eabi -mfpu=vfpv4-d16 %s -### -o %t.o 2>&1 \
// RUN:   | FileCheck --check-prefix=CHECK-VFP4-D16 %s
// CHECK-VFP4-D16: "-target-feature" "-fp-only-sp"
// CHECK-VFP4-D16: "-target-feature" "+d16"
// CHECK-VFP4-D16: "-target-feature" "+vfp4"
// CHECK-VFP4-D16: "-target-feature" "-fp-armv8"
// CHECK-VFP4-D16: "-target-feature" "-neon"

// RUN: %clang -target arm-linux-eabi -mfpu=fp4-sp-d16 %s -### -o %t.o 2>&1 \
// RUN:   | FileCheck --check-prefix=CHECK-FP4-SP-D16 %s
// RUN: %clang -target arm-linux-eabi -mfpu=fpv4-sp-d16 %s -### -o %t.o 2>&1 \
// RUN:   | FileCheck --check-prefix=CHECK-FP4-SP-D16 %s
// CHECK-FP4-SP-D16: "-target-feature" "+fp-only-sp"
// CHECK-FP4-SP-D16: "-target-feature" "+d16"
// CHECK-FP4-SP-D16: "-target-feature" "+vfp4"
// CHECK-FP4-SP-D16: "-target-feature" "-fp-armv8"
// CHECK-FP4-SP-D16: "-target-feature" "-neon"

// RUN: %clang -target arm-linux-eabi -mfpu=fp5-sp-d16 %s -### -o %t.o 2>&1 \
// RUN:   | FileCheck --check-prefix=CHECK-FP5-SP-D16 %s
// RUN: %clang -target arm-linux-eabi -mfpu=fpv5-sp-d16 %s -### -o %t.o 2>&1 \
// RUN:   | FileCheck --check-prefix=CHECK-FP5-SP-D16 %s
// CHECK-FP5-SP-D16: "-target-feature" "+fp-only-sp"
// CHECK-FP5-SP-D16: "-target-feature" "+d16"
// CHECK-FP5-SP-D16: "-target-feature" "+fp-armv8"
// CHECK-FP5-SP-D16: "-target-feature" "-neon"
// CHECK-FP5-SP-D16: "-target-feature" "-crypto"

// RUN: %clang -target arm-linux-eabi -mfpu=fp5-dp-d16 %s -### -o %t.o 2>&1 \
// RUN:   | FileCheck --check-prefix=CHECK-FP5-DP-D16 %s
// RUN: %clang -target arm-linux-eabi -mfpu=fpv5-dp-d16 %s -### -o %t.o 2>&1 \
// RUN:   | FileCheck --check-prefix=CHECK-FP5-DP-D16 %s
// CHECK-FP5-DP-D16: "-target-feature" "-fp-only-sp"
// CHECK-FP5-DP-D16: "-target-feature" "+d16"
// CHECK-FP5-DP-D16: "-target-feature" "+fp-armv8"
// CHECK-FP5-DP-D16: "-target-feature" "-neon"
// CHECK-FP5-DP-D16: "-target-feature" "-crypto"

// RUN: %clang -target arm-linux-eabi -mfpu=neon %s -### -o %t.o 2>&1 \
// RUN:   | FileCheck --check-prefix=CHECK-NEON %s
// RUN: %clang -target arm-linux-eabi -mfpu=neon -mfloat-abi=soft %s -### -o %t.o 2>&1 \
// RUN:   | FileCheck --check-prefix=CHECK-SOFT-ABI-FP-6 %s
// CHECK-NEON-NOT: "-target-feature" "+soft-float"
// CHECK-NEON: "-target-feature" "+neon"
// CHECK-SOFT-ABI-FP-6: "-target-feature" "+soft-float-abi"
// CHECK-SOFT-ABI-FP-6: "-target-feature" "-vfp2"
// CHECK-SOFT-ABI-FP-6: "-target-feature" "-vfp4"
// CHECK-SOFT-ABI-FP-6: "-target-feature" "-fp-armv8"
// CHECK-SOFT-ABI-FP-6: "-target-feature" "-crypto"
// CHECK-SOFT-ABI-FP-6: "-target-feature" "-vfp3"
// CHECK-SOFT-ABI-FP-6: "-target-feature" "-neon"

// RUN: %clang -target arm-linux-eabi -mfpu=neon-fp16 %s -### -o %t.o 2>&1 \
// RUN:   | FileCheck --check-prefix=CHECK-NEON-FP16 %s
// RUN: %clang -target arm-linux-eabi -mfpu=neon-fp16 -mfloat-abi=soft %s -### -o %t.o 2>&1 \
// RUN:   | FileCheck --check-prefix=CHECK-SOFT-ABI-FP-6 %s
// CHECK-NEON-FP16-NOT: "-target-feature" "+soft-float"
// CHECK-NEON-FP16: "-target-feature" "+soft-float-abi"
// CHECK-NEON-FP16: "-target-feature" "-fp-only-sp"
// CHECK-NEON-FP16: "-target-feature" "-d16"
// CHECK-NEON-FP16: "-target-feature" "+vfp3"
// CHECK-NEON-FP16: "-target-feature" "+fp16"
// CHECK-NEON-FP16: "-target-feature" "-vfp4"
// CHECK-NEON-FP16: "-target-feature" "-fp-armv8"
// CHECK-NEON-FP16: "-target-feature" "+neon"
// CHECK-NEON-FP16: "-target-feature" "-crypto"

// RUN: %clang -target arm-linux-eabi -mfpu=neon-vfpv3 %s -### -o %t.o 2>&1 \
// RUN:   | FileCheck --check-prefix=CHECK-NEON-VFPV3 %s
// RUN: %clang -target arm-linux-eabi -mfpu=neon-vfpv3 -mfloat-abi=soft %s -### -o %t.o 2>&1 \
// RUN:   | FileCheck --check-prefix=CHECK-SOFT-ABI-FP-6 %s
// CHECK-NEON-VFPV3-NOT: "-target-feature" "+soft-float"
// CHECK-NEON-VFPV3: "-target-feature" "+soft-float-abi"
// CHECK-NEON-VFPV3: "-target-feature" "+vfp3"
// CHECK-NEON-VFPV3: "-target-feature" "+neon"

// RUN: %clang -target arm-linux-eabi -mfpu=neon-vfpv4 %s -### -o %t.o 2>&1 \
// RUN:   | FileCheck --check-prefix=CHECK-NEON-VFPV4 %s
// RUN: %clang -target arm-linux-eabi -mfpu=neon-vfpv4 -mfloat-abi=soft %s -### -o %t.o 2>&1 \
// RUN:   | FileCheck --check-prefix=CHECK-SOFT-ABI-FP-7 %s
// CHECK-NEON-VFPV4-NOT: "-target-feature" "+soft-float"
// CHECK-NEON-VFPV4: "-target-feature" "+soft-float-abi"
// CHECK-NEON-VFPV4: "-target-feature" "+vfp4"
// CHECK-NEON-VFPV4: "-target-feature" "+neon"
// CHECK-SOFT-ABI-FP-7: "-target-feature" "+soft-float-abi"
// CHECK-SOFT-ABI-FP-7: "-target-feature" "-vfp2"
// CHECK-SOFT-ABI-FP-7: "-target-feature" "-vfp3"
// CHECK-SOFT-ABI-FP-7: "-target-feature" "-fp-armv8"
// CHECK-SOFT-ABI-FP-7: "-target-feature" "-crypto"
// CHECK-SOFT-ABI-FP-7: "-target-feature" "-vfp4"
// CHECK-SOFT-ABI-FP-7: "-target-feature" "-neon"

// RUN: %clang -target arm-linux-eabi -mfpu=neon-fp16 %s -### -o %t.o 2>&1 \
// RUN:   | FileCheck --check-prefix=CHECK-NEON-FP16 %s
// CHECK-NEON-FP16: "-target-feature" "-fp-only-sp"
// CHECK-NEON-FP16: "-target-feature" "-d16"
// CHECK-NEON-FP16: "-target-feature" "+vfp3"
// CHECK-NEON-FP16: "-target-feature" "+fp16"
// CHECK-NEON-FP16: "-target-feature" "-vfp4"
// CHECK-NEON-FP16: "-target-feature" "-fp-armv8"
// CHECK-NEON-FP16: "-target-feature" "+neon"
// CHECK-NEON-FP16: "-target-feature" "-crypto"

// RUN: %clang -target arm-linux-eabi -mfpu=neon-vfpv3 %s -### -o %t.o 2>&1 \
// RUN:   | FileCheck --check-prefix=CHECK-NEON-VFPV3 %s
// CHECK-NEON-VFPV3: "-target-feature" "+neon"

// RUN: %clang -target arm-linux-eabi -mfpu=neon-vfpv4 %s -### -o %t.o 2>&1 \
// RUN:   | FileCheck --check-prefix=CHECK-NEON-VFPV4 %s
// CHECK-NEON-VFPV4: "-target-feature" "+vfp4"
// CHECK-NEON-VFPV4: "-target-feature" "+neon"

// RUN: %clang -target arm-linux-eabi -msoft-float %s -### -o %t.o 2>&1 \
// RUN:   | FileCheck --check-prefix=CHECK-SOFT-ABI-FP %s
// RUN: %clang -target armv8 %s -### 2>&1 \
// RUN:   | FileCheck --check-prefix=CHECK-SOFT-ABI-FP %s
// RUN: %clang -target armv8a -mfpu=neon %s -### -c 2>&1 \
// RUN:   | FileCheck --check-prefix=CHECK-SOFT-ABI-FP-8 %s
// CHECK-SOFT-ABI-FP-8: "-target-feature" "+soft-float-abi"
// CHECK-SOFT-ABI-FP-8: "-target-feature" "-vfp2"
// CHECK-SOFT-ABI-FP-8: "-target-feature" "-vfp4"
// CHECK-SOFT-ABI-FP-8: "-target-feature" "-fp-armv8"
// CHECK-SOFT-ABI-FP-8: "-target-feature" "-crypto"
// CHECK-SOFT-ABI-FP-8: "-target-feature" "-vfp3"
// CHECK-SOFT-ABI-FP-8: "-target-feature" "-neon"

// RUN: %clang -target armv8 %s -### 2>&1 \
// RUN:   | FileCheck --check-prefix=CHECK-ARMV8-DEFAULT-SOFT-FP %s
// CHECK-ARMV8-DEFAULT-SOFT-FP: "-target-feature" "-neon"
// CHECK-ARMV8-DEFAULT-SOFT-FP: "-target-feature" "-crypto"

// RUN: %clang -target armv8 -mfpu=fp-armv8 %s -### 2>&1 \
// RUN:   | FileCheck --check-prefix=CHECK-ARMV8-SOFT-FLOAT %s
<<<<<<< HEAD
// CHECK-ARMV8-SOFT-FLOAT: "-target-feature" "+fp-armv8"
// CHECK-ARMV8-SOFT-FLOAT: "-target-feature" "-neon"
=======
// CHECK-ARMV8-SOFT-FLOAT: "-target-feature" "+soft-float"
// CHECK-ARMV8-SOFT-FLOAT: "-target-feature" "+soft-float-abi"
// NOT-CHECK-ARMV8-SOFT-FLOAT: "-target-feature" "+fp-armv8"
// CHECK-ARMV9-SOFT-FLOAT: "-target-feature" "-neon"
>>>>>>> b2b84690
// CHECK-ARMV8-SOFT-FLOAT: "-target-feature" "-crypto"

// RUN: %clang -target armv8-linux-gnueabihf -mfpu=fp-armv8 %s -### 2>&1 \
// RUN:   | FileCheck --check-prefix=CHECK-FP-ARMV8 %s
// CHECK-FP-ARMV8-NOT: "-target-feature" "+soft-float"
// CHECK-FP-ARMV8-NOT: "-target-feature" "+soft-float-abi"
// CHECK-FP-ARMV8: "-target-feature" "+fp-armv8"
// CHECK-FP-ARMV8: "-target-feature" "-neon"
// CHECK-FP-ARMV8: "-target-feature" "-crypto"

// RUN: %clang -target armv8-linux-gnueabihf -mfpu=neon-fp-armv8 %s -### 2>&1 \
// RUN:   | FileCheck --check-prefix=CHECK-NEON-FP-ARMV8 %s
// CHECK-NEON-FP-ARMV8-NOT: "-target-feature" "+soft-float"
// CHECK-NEON-FP-ARMV8-NOT: "-target-feature" "+soft-float-abi"
// CHECK-NEON-FP-ARMV8: "-target-feature" "+fp-armv8"
// CHECK-NEON-FP-ARMV8: "-target-feature" "+neon"
// CHECK-NEON-FP-ARMV8: "-target-feature" "-crypto"

// RUN: %clang -target armv8-linux-gnueabihf -mfpu=crypto-neon-fp-armv8 %s -### 2>&1 \
// RUN:   | FileCheck --check-prefix=CHECK-CRYPTO-NEON-FP-ARMV8 %s
// CHECK-CRYPTO-NEON-FP-ARMV8-NOT: "-target-feature" "+soft-float"
// CHECK-CRYPTO-NEON-FP-ARMV8-NOT: "-target-feature" "+soft-float-abi"
// CHECK-CRYPTO-NEON-FP-ARMV8: "-target-feature" "+fp-armv8"
// CHECK-CRYPTO-NEON-FP-ARMV8: "-target-feature" "+crypto"

// RUN: %clang -target armv8-linux-gnueabi -mfpu=none %s -### 2>&1 \
// RUN:   | FileCheck --check-prefix=CHECK-NO-FP %s
<<<<<<< HEAD
=======
// CHECK-NO-FP-NOT: "-target-feature" "+soft-float"
// CHECK-NO-FP: "-target-feature" "+soft-float-abi"
>>>>>>> b2b84690
// CHECK-NO-FP: "-target-feature" "-fp-only-sp"
// CHECK-NO-FP: "-target-feature" "-d16"
// CHECK-NO-FP: "-target-feature" "-vfp2"
// CHECK-NO-FP: "-target-feature" "-vfp3"
// CHECK-NO-FP: "-target-feature" "-vfp4"
// CHECK-NO-FP: "-target-feature" "-fp-armv8"
// CHECK-NO-FP: "-target-feature" "-neon"
// CHECK-NO-FP: "-target-feature" "-crypto"

// RUN: %clang -target arm-linux-gnueabihf %s -### 2>&1 \
// RUN:   | FileCheck --check-prefix=CHECK-HF %s
// RUN: %clang -target arm-linux-musleabihf %s -### 2>&1 \
// RUN:   | FileCheck --check-prefix=CHECK-HF %s
<<<<<<< HEAD
=======
// CHECK-HF-NOT: "-target-feature" "+soft-float"
// CHECK-HF-NOT: "-target-feature" "+soft-float-abi"
>>>>>>> b2b84690
// CHECK-HF: "-target-cpu" "arm1176jzf-s"

// RUN: %clang -target armv7-apple-darwin -x assembler %s -### -c 2>&1 \
// RUN:   | FileCheck --check-prefix=ASM %s
<<<<<<< HEAD
// ASM-NOT: -target-feature
=======
// ASM-NOT: -target-feature

// RUN: %clang -target armv8-linux-gnueabi -mfloat-abi=soft -mfpu=none %s -### -c 2>&1 \
// RUN:   | FileCheck --check-prefix=CHECK-SOFT-ABI-FP %s
// RUN: %clang -target armv7-linux-gnueabi -mfloat-abi=soft -mfpu=none %s -### -c 2>&1 \
// RUN:   | FileCheck --check-prefix=CHECK-SOFT-ABI-FP %s
// RUN: %clang -target armv6-linux-gnueabi -mfloat-abi=soft -mfpu=none %s -### -c 2>&1 \
// RUN:   | FileCheck --check-prefix=CHECK-SOFT-ABI-FP %s
// RUN: %clang -target armv5-linux-gnueabi -mfloat-abi=soft -mfpu=none %s -### -c 2>&1 \
// RUN:   | FileCheck --check-prefix=CHECK-SOFT-ABI-FP %s
// RUN: %clang -target armv4-linux-gnueabi -mfloat-abi=soft -mfpu=none %s -### -c 2>&1 \
// RUN:   | FileCheck --check-prefix=CHECK-SOFT-ABI-FP %s
// RUN: %clang -target armv8-linux-gnueabi -msoft-float -mfpu=none %s -### -c 2>&1 \
// RUN:   | FileCheck --check-prefix=CHECK-SOFT-ABI-FP %s
// RUN: %clang -target armv8-linux-gnueabi -mfloat-abi=soft %s -### -c 2>&1 \
// RUN:   | FileCheck --check-prefix=CHECK-SOFT-ABI-FP %s
// RUN: %clang -target armv8-linux-gnueabi -msoft-float %s -### -c 2>&1 \
// RUN:   | FileCheck --check-prefix=CHECK-SOFT-ABI-FP %s
// CHECK-SOFT-ABI-FP: "-target-feature" "+soft-float"
// CHECK-SOFT-ABI-FP: "-target-feature" "+soft-float-abi"
// CHECK-SOFT-ABI-FP: "-target-feature" "-vfp2"
// CHECK-SOFT-ABI-FP: "-target-feature" "-vfp3"
// CHECK-SOFT-ABI-FP: "-target-feature" "-vfp4"
// CHECK-SOFT-ABI-FP: "-target-feature" "-fp-armv8"
// CHECK-SOFT-ABI-FP: "-target-feature" "-neon"
// CHECK-SOFT-ABI-FP: "-target-feature" "-crypto"
>>>>>>> b2b84690
<|MERGE_RESOLUTION|>--- conflicted
+++ resolved
@@ -216,109 +216,6 @@
 // CHECK-SOFT-ABI-FP-5: "-target-feature" "-crypto"
 // CHECK-SOFT-ABI-FP-5: "-target-feature" "-fp-armv8"
 
-// RUN: %clang -target arm-linux-eabi -mfpu=vfpv3-fp16 %s -### -o %t.o 2>&1 \
-// RUN:   | FileCheck --check-prefix=CHECK-VFP3-FP16 %s
-// CHECK-VFP3-FP16: "-target-feature" "-fp-only-sp"
-// CHECK-VFP3-FP16: "-target-feature" "-d16"
-// CHECK-VFP3-FP16: "-target-feature" "+vfp3"
-// CHECK-VFP3-FP16: "-target-feature" "+fp16"
-// CHECK-VFP3-FP16: "-target-feature" "-vfp4"
-// CHECK-VFP3-FP16: "-target-feature" "-fp-armv8"
-// CHECK-VFP3-FP16: "-target-feature" "-neon"
-// CHECK-VFP3-FP16: "-target-feature" "-crypto"
-
-// RUN: %clang -target arm-linux-eabi -mfpu=vfp3-d16 %s -### -o %t.o 2>&1 \
-// RUN:   | FileCheck --check-prefix=CHECK-VFP3-D16 %s
-// RUN: %clang -target arm-linux-eabi -mfpu=vfpv3-d16 %s -### -o %t.o 2>&1 \
-// RUN:   | FileCheck --check-prefix=CHECK-VFP3-D16 %s
-// CHECK-VFP3-D16: "-target-feature" "-fp-only-sp"
-// CHECK-VFP3-D16: "-target-feature" "+d16"
-// CHECK-VFP3-D16: "-target-feature" "+vfp3"
-// CHECK-VFP3-D16: "-target-feature" "-vfp4"
-// CHECK-VFP3-D16: "-target-feature" "-fp-armv8"
-// CHECK-VFP3-D16: "-target-feature" "-neon"
-
-// RUN: %clang -target arm-linux-eabi -mfpu=vfpv3-d16-fp16 %s -### -o %t.o 2>&1 \
-// RUN:   | FileCheck --check-prefix=CHECK-VFP3-D16-FP16 %s
-// CHECK-VFP3-D16-FP16: "-target-feature" "-fp-only-sp"
-// CHECK-VFP3-D16-FP16: "-target-feature" "+d16"
-// CHECK-VFP3-D16-FP16: "-target-feature" "+vfp3"
-// CHECK-VFP3-D16-FP16: "-target-feature" "+fp16"
-// CHECK-VFP3-D16-FP16: "-target-feature" "-vfp4"
-// CHECK-VFP3-D16-FP16: "-target-feature" "-fp-armv8"
-// CHECK-VFP3-D16-FP16: "-target-feature" "-neon"
-// CHECK-VFP3-D16-FP16: "-target-feature" "-crypto"
-
-// RUN: %clang -target arm-linux-eabi -mfpu=vfpv3xd %s -### -o %t.o 2>&1 \
-// RUN:   | FileCheck --check-prefix=CHECK-VFP3XD %s
-// CHECK-VFP3XD: "-target-feature" "+fp-only-sp"
-// CHECK-VFP3XD: "-target-feature" "+d16"
-// CHECK-VFP3XD: "-target-feature" "+vfp3"
-// CHECK-VFP3XD: "-target-feature" "-fp16"
-// CHECK-VFP3XD: "-target-feature" "-vfp4"
-// CHECK-VFP3XD: "-target-feature" "-fp-armv8"
-// CHECK-VFP3XD: "-target-feature" "-neon"
-// CHECK-VFP3XD: "-target-feature" "-crypto"
-
-// RUN: %clang -target arm-linux-eabi -mfpu=vfpv3xd-fp16 %s -### -o %t.o 2>&1 \
-// RUN:   | FileCheck --check-prefix=CHECK-VFP3XD-FP16 %s
-// CHECK-VFP3XD-FP16: "-target-feature" "+fp-only-sp"
-// CHECK-VFP3XD-FP16: "-target-feature" "+d16"
-// CHECK-VFP3XD-FP16: "-target-feature" "+vfp3"
-// CHECK-VFP3XD-FP16: "-target-feature" "+fp16"
-// CHECK-VFP3XD-FP16: "-target-feature" "-vfp4"
-// CHECK-VFP3XD-FP16: "-target-feature" "-fp-armv8"
-// CHECK-VFP3XD-FP16: "-target-feature" "-neon"
-// CHECK-VFP3XD-FP16: "-target-feature" "-crypto"
-
-// RUN: %clang -target arm-linux-eabi -mfpu=vfp4 %s -### -o %t.o 2>&1 \
-// RUN:   | FileCheck --check-prefix=CHECK-VFP4 %s
-// RUN: %clang -target arm-linux-eabi -mfpu=vfpv4 %s -### -o %t.o 2>&1 \
-// RUN:   | FileCheck --check-prefix=CHECK-VFP4 %s
-// CHECK-VFP4: "-target-feature" "+vfp4"
-// CHECK-VFP4: "-target-feature" "-fp-armv8"
-// CHECK-VFP4: "-target-feature" "-neon"
-
-// RUN: %clang -target arm-linux-eabi -mfpu=vfp4-d16 %s -### -o %t.o 2>&1 \
-// RUN:   | FileCheck --check-prefix=CHECK-VFP4-D16 %s
-// RUN: %clang -target arm-linux-eabi -mfpu=vfpv4-d16 %s -### -o %t.o 2>&1 \
-// RUN:   | FileCheck --check-prefix=CHECK-VFP4-D16 %s
-// CHECK-VFP4-D16: "-target-feature" "-fp-only-sp"
-// CHECK-VFP4-D16: "-target-feature" "+d16"
-// CHECK-VFP4-D16: "-target-feature" "+vfp4"
-// CHECK-VFP4-D16: "-target-feature" "-fp-armv8"
-// CHECK-VFP4-D16: "-target-feature" "-neon"
-
-// RUN: %clang -target arm-linux-eabi -mfpu=fp4-sp-d16 %s -### -o %t.o 2>&1 \
-// RUN:   | FileCheck --check-prefix=CHECK-FP4-SP-D16 %s
-// RUN: %clang -target arm-linux-eabi -mfpu=fpv4-sp-d16 %s -### -o %t.o 2>&1 \
-// RUN:   | FileCheck --check-prefix=CHECK-FP4-SP-D16 %s
-// CHECK-FP4-SP-D16: "-target-feature" "+fp-only-sp"
-// CHECK-FP4-SP-D16: "-target-feature" "+d16"
-// CHECK-FP4-SP-D16: "-target-feature" "+vfp4"
-// CHECK-FP4-SP-D16: "-target-feature" "-fp-armv8"
-// CHECK-FP4-SP-D16: "-target-feature" "-neon"
-
-// RUN: %clang -target arm-linux-eabi -mfpu=fp5-sp-d16 %s -### -o %t.o 2>&1 \
-// RUN:   | FileCheck --check-prefix=CHECK-FP5-SP-D16 %s
-// RUN: %clang -target arm-linux-eabi -mfpu=fpv5-sp-d16 %s -### -o %t.o 2>&1 \
-// RUN:   | FileCheck --check-prefix=CHECK-FP5-SP-D16 %s
-// CHECK-FP5-SP-D16: "-target-feature" "+fp-only-sp"
-// CHECK-FP5-SP-D16: "-target-feature" "+d16"
-// CHECK-FP5-SP-D16: "-target-feature" "+fp-armv8"
-// CHECK-FP5-SP-D16: "-target-feature" "-neon"
-// CHECK-FP5-SP-D16: "-target-feature" "-crypto"
-
-// RUN: %clang -target arm-linux-eabi -mfpu=fp5-dp-d16 %s -### -o %t.o 2>&1 \
-// RUN:   | FileCheck --check-prefix=CHECK-FP5-DP-D16 %s
-// RUN: %clang -target arm-linux-eabi -mfpu=fpv5-dp-d16 %s -### -o %t.o 2>&1 \
-// RUN:   | FileCheck --check-prefix=CHECK-FP5-DP-D16 %s
-// CHECK-FP5-DP-D16: "-target-feature" "-fp-only-sp"
-// CHECK-FP5-DP-D16: "-target-feature" "+d16"
-// CHECK-FP5-DP-D16: "-target-feature" "+fp-armv8"
-// CHECK-FP5-DP-D16: "-target-feature" "-neon"
-// CHECK-FP5-DP-D16: "-target-feature" "-crypto"
-
 // RUN: %clang -target arm-linux-eabi -mfpu=neon %s -### -o %t.o 2>&1 \
 // RUN:   | FileCheck --check-prefix=CHECK-NEON %s
 // RUN: %clang -target arm-linux-eabi -mfpu=neon -mfloat-abi=soft %s -### -o %t.o 2>&1 \
@@ -373,26 +270,6 @@
 // CHECK-SOFT-ABI-FP-7: "-target-feature" "-vfp4"
 // CHECK-SOFT-ABI-FP-7: "-target-feature" "-neon"
 
-// RUN: %clang -target arm-linux-eabi -mfpu=neon-fp16 %s -### -o %t.o 2>&1 \
-// RUN:   | FileCheck --check-prefix=CHECK-NEON-FP16 %s
-// CHECK-NEON-FP16: "-target-feature" "-fp-only-sp"
-// CHECK-NEON-FP16: "-target-feature" "-d16"
-// CHECK-NEON-FP16: "-target-feature" "+vfp3"
-// CHECK-NEON-FP16: "-target-feature" "+fp16"
-// CHECK-NEON-FP16: "-target-feature" "-vfp4"
-// CHECK-NEON-FP16: "-target-feature" "-fp-armv8"
-// CHECK-NEON-FP16: "-target-feature" "+neon"
-// CHECK-NEON-FP16: "-target-feature" "-crypto"
-
-// RUN: %clang -target arm-linux-eabi -mfpu=neon-vfpv3 %s -### -o %t.o 2>&1 \
-// RUN:   | FileCheck --check-prefix=CHECK-NEON-VFPV3 %s
-// CHECK-NEON-VFPV3: "-target-feature" "+neon"
-
-// RUN: %clang -target arm-linux-eabi -mfpu=neon-vfpv4 %s -### -o %t.o 2>&1 \
-// RUN:   | FileCheck --check-prefix=CHECK-NEON-VFPV4 %s
-// CHECK-NEON-VFPV4: "-target-feature" "+vfp4"
-// CHECK-NEON-VFPV4: "-target-feature" "+neon"
-
 // RUN: %clang -target arm-linux-eabi -msoft-float %s -### -o %t.o 2>&1 \
 // RUN:   | FileCheck --check-prefix=CHECK-SOFT-ABI-FP %s
 // RUN: %clang -target armv8 %s -### 2>&1 \
@@ -407,22 +284,12 @@
 // CHECK-SOFT-ABI-FP-8: "-target-feature" "-vfp3"
 // CHECK-SOFT-ABI-FP-8: "-target-feature" "-neon"
 
-// RUN: %clang -target armv8 %s -### 2>&1 \
-// RUN:   | FileCheck --check-prefix=CHECK-ARMV8-DEFAULT-SOFT-FP %s
-// CHECK-ARMV8-DEFAULT-SOFT-FP: "-target-feature" "-neon"
-// CHECK-ARMV8-DEFAULT-SOFT-FP: "-target-feature" "-crypto"
-
 // RUN: %clang -target armv8 -mfpu=fp-armv8 %s -### 2>&1 \
 // RUN:   | FileCheck --check-prefix=CHECK-ARMV8-SOFT-FLOAT %s
-<<<<<<< HEAD
-// CHECK-ARMV8-SOFT-FLOAT: "-target-feature" "+fp-armv8"
-// CHECK-ARMV8-SOFT-FLOAT: "-target-feature" "-neon"
-=======
 // CHECK-ARMV8-SOFT-FLOAT: "-target-feature" "+soft-float"
 // CHECK-ARMV8-SOFT-FLOAT: "-target-feature" "+soft-float-abi"
 // NOT-CHECK-ARMV8-SOFT-FLOAT: "-target-feature" "+fp-armv8"
 // CHECK-ARMV9-SOFT-FLOAT: "-target-feature" "-neon"
->>>>>>> b2b84690
 // CHECK-ARMV8-SOFT-FLOAT: "-target-feature" "-crypto"
 
 // RUN: %clang -target armv8-linux-gnueabihf -mfpu=fp-armv8 %s -### 2>&1 \
@@ -450,11 +317,8 @@
 
 // RUN: %clang -target armv8-linux-gnueabi -mfpu=none %s -### 2>&1 \
 // RUN:   | FileCheck --check-prefix=CHECK-NO-FP %s
-<<<<<<< HEAD
-=======
 // CHECK-NO-FP-NOT: "-target-feature" "+soft-float"
 // CHECK-NO-FP: "-target-feature" "+soft-float-abi"
->>>>>>> b2b84690
 // CHECK-NO-FP: "-target-feature" "-fp-only-sp"
 // CHECK-NO-FP: "-target-feature" "-d16"
 // CHECK-NO-FP: "-target-feature" "-vfp2"
@@ -468,18 +332,12 @@
 // RUN:   | FileCheck --check-prefix=CHECK-HF %s
 // RUN: %clang -target arm-linux-musleabihf %s -### 2>&1 \
 // RUN:   | FileCheck --check-prefix=CHECK-HF %s
-<<<<<<< HEAD
-=======
 // CHECK-HF-NOT: "-target-feature" "+soft-float"
 // CHECK-HF-NOT: "-target-feature" "+soft-float-abi"
->>>>>>> b2b84690
 // CHECK-HF: "-target-cpu" "arm1176jzf-s"
 
 // RUN: %clang -target armv7-apple-darwin -x assembler %s -### -c 2>&1 \
 // RUN:   | FileCheck --check-prefix=ASM %s
-<<<<<<< HEAD
-// ASM-NOT: -target-feature
-=======
 // ASM-NOT: -target-feature
 
 // RUN: %clang -target armv8-linux-gnueabi -mfloat-abi=soft -mfpu=none %s -### -c 2>&1 \
@@ -505,5 +363,4 @@
 // CHECK-SOFT-ABI-FP: "-target-feature" "-vfp4"
 // CHECK-SOFT-ABI-FP: "-target-feature" "-fp-armv8"
 // CHECK-SOFT-ABI-FP: "-target-feature" "-neon"
-// CHECK-SOFT-ABI-FP: "-target-feature" "-crypto"
->>>>>>> b2b84690
+// CHECK-SOFT-ABI-FP: "-target-feature" "-crypto"