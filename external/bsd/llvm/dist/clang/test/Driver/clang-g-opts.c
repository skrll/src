--- conflicted
+++ resolved
@@ -3,11 +3,7 @@
 // RUN:             | FileCheck --check-prefix=CHECK-WITH-G %s
 
 // Assert that the toolchains which should default to a lower Dwarf version do so.
-<<<<<<< HEAD
-// RUN: %clang -### -S %s -g -target x86_64-apple-darwin 2>&1 \
-=======
 // RUN: %clang -### -S %s -g -target x86_64-apple-darwin8 2>&1 \
->>>>>>> b2b84690
 // RUN:             | FileCheck --check-prefix=CHECK-WITH-G-DWARF2 %s
 // RUN: %clang -### -S %s -g -target i686-pc-openbsd 2>&1 \
 // RUN:             | FileCheck --check-prefix=CHECK-WITH-G-DWARF2 %s
@@ -25,11 +21,7 @@
 //
 // RUN: %clang -### -S %s -g0 -g -target x86_64-linux-gnu 2>&1 \
 // RUN:             | FileCheck --check-prefix=CHECK-WITH-G %s
-<<<<<<< HEAD
-// RUN: %clang -### -S %s -g0 -g -target x86_64-apple-darwin 2>&1 \
-=======
 // RUN: %clang -### -S %s -g0 -g -target x86_64-apple-darwin8 2>&1 \
->>>>>>> b2b84690
 // RUN:             | FileCheck --check-prefix=CHECK-WITH-G-STANDALONE %s
 // RUN: %clang -### -S %s -g0 -g -target i686-pc-openbsd 2>&1 \
 // RUN:             | FileCheck --check-prefix=CHECK-WITH-G-DWARF2 %s
