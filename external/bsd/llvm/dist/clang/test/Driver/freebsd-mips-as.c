--- conflicted
+++ resolved
@@ -3,106 +3,62 @@
 // RUN: %clang -target mips-unknown-freebsd -### \
 // RUN:   -no-integrated-as -c %s 2>&1 \
 // RUN:   | FileCheck -check-prefix=MIPS32-EB-AS %s
-<<<<<<< HEAD
-// MIPS32-EB-AS: as{{(.exe)?}}" "-march" "mips32r2" "-mabi" "32" "-EB"
-=======
 // MIPS32-EB-AS: as{{(.exe)?}}" "-march" "mips2" "-mabi" "32" "-EB"
->>>>>>> b2b84690
 // MIPS32-EB-AS-NOT: "-KPIC"
 //
 // RUN: %clang -target mips-unknown-freebsd -### \
 // RUN:   -no-integrated-as -fPIC -c %s 2>&1 \
 // RUN:   | FileCheck -check-prefix=MIPS32-EB-PIC %s
-<<<<<<< HEAD
-// MIPS32-EB-PIC: as{{(.exe)?}}" "-march" "mips32r2" "-mabi" "32" "-EB"
-=======
 // MIPS32-EB-PIC: as{{(.exe)?}}" "-march" "mips2" "-mabi" "32" "-EB"
->>>>>>> b2b84690
 // MIPS32-EB-PIC: "-KPIC"
 //
 // RUN: %clang -target mips-unknown-freebsd -### \
 // RUN:   -no-integrated-as -fpic -c %s 2>&1 \
 // RUN:   | FileCheck -check-prefix=MIPS32-EB-PIC-SMALL %s
-<<<<<<< HEAD
-// MIPS32-EB-PIC-SMALL: as{{(.exe)?}}" "-march" "mips32r2" "-mabi" "32" "-EB"
-=======
 // MIPS32-EB-PIC-SMALL: as{{(.exe)?}}" "-march" "mips2" "-mabi" "32" "-EB"
->>>>>>> b2b84690
 // MIPS32-EB-PIC-SMALL: "-KPIC"
 //
 // RUN: %clang -target mips-unknown-freebsd -### \
 // RUN:   -no-integrated-as -fPIE -c %s 2>&1 \
 // RUN:   | FileCheck -check-prefix=MIPS32-EB-PIE %s
-<<<<<<< HEAD
-// MIPS32-EB-PIE: as{{(.exe)?}}" "-march" "mips32r2" "-mabi" "32" "-EB"
-=======
 // MIPS32-EB-PIE: as{{(.exe)?}}" "-march" "mips2" "-mabi" "32" "-EB"
->>>>>>> b2b84690
 // MIPS32-EB-PIE: "-KPIC"
 //
 // RUN: %clang -target mips-unknown-freebsd -### \
 // RUN:   -no-integrated-as -fpie -c %s 2>&1 \
 // RUN:   | FileCheck -check-prefix=MIPS32-EB-PIE-SMALL %s
-<<<<<<< HEAD
-// MIPS32-EB-PIE-SMALL: as{{(.exe)?}}" "-march" "mips32r2" "-mabi" "32" "-EB"
-=======
 // MIPS32-EB-PIE-SMALL: as{{(.exe)?}}" "-march" "mips2" "-mabi" "32" "-EB"
->>>>>>> b2b84690
 // MIPS32-EB-PIE-SMALL: "-KPIC"
 //
 // RUN: %clang -target mipsel-unknown-freebsd -### \
 // RUN:   -no-integrated-as -c %s 2>&1 \
 // RUN:   | FileCheck -check-prefix=MIPS32-DEF-EL-AS %s
-<<<<<<< HEAD
-// MIPS32-DEF-EL-AS: as{{(.exe)?}}" "-march" "mips32r2" "-mabi" "32" "-EL"
-=======
 // MIPS32-DEF-EL-AS: as{{(.exe)?}}" "-march" "mips2" "-mabi" "32" "-EL"
->>>>>>> b2b84690
 //
 // RUN: %clang -target mips64-unknown-freebsd -### \
 // RUN:   -no-integrated-as -c %s 2>&1 \
 // RUN:   | FileCheck -check-prefix=MIPS64-EB-AS %s
-<<<<<<< HEAD
-// MIPS64-EB-AS: as{{(.exe)?}}" "-march" "mips64r2" "-mabi" "64" "-EB"
-=======
 // MIPS64-EB-AS: as{{(.exe)?}}" "-march" "mips3" "-mabi" "64" "-EB"
->>>>>>> b2b84690
 //
 // RUN: %clang -target mips64el-unknown-freebsd -### \
 // RUN:   -no-integrated-as -c %s 2>&1 \
 // RUN:   | FileCheck -check-prefix=MIPS64-DEF-EL-AS %s
-<<<<<<< HEAD
-// MIPS64-DEF-EL-AS: as{{(.exe)?}}" "-march" "mips64r2" "-mabi" "64" "-EL"
-=======
 // MIPS64-DEF-EL-AS: as{{(.exe)?}}" "-march" "mips3" "-mabi" "64" "-EL"
->>>>>>> b2b84690
 //
 // RUN: %clang -target mips64-unknown-freebsd -mabi=n32 -### \
 // RUN:   -no-integrated-as -c %s 2>&1 \
 // RUN:   | FileCheck -check-prefix=MIPS-N32 %s
-<<<<<<< HEAD
-// MIPS-N32: as{{(.exe)?}}" "-march" "mips64r2" "-mabi" "n32" "-EB"
-=======
 // MIPS-N32: as{{(.exe)?}}" "-march" "mips3" "-mabi" "n32" "-EB"
->>>>>>> b2b84690
 //
 // RUN: %clang -target mipsel-unknown-freebsd -mabi=32 -### \
 // RUN:   -no-integrated-as -c %s 2>&1 \
 // RUN:   | FileCheck -check-prefix=MIPS32-EL-AS %s
-<<<<<<< HEAD
-// MIPS32-EL-AS: as{{(.exe)?}}" "-march" "mips32r2" "-mabi" "32" "-EL"
-=======
 // MIPS32-EL-AS: as{{(.exe)?}}" "-march" "mips2" "-mabi" "32" "-EL"
->>>>>>> b2b84690
 //
 // RUN: %clang -target mips64el-unknown-freebsd -mabi=64 -### \
 // RUN:   -no-integrated-as -c %s 2>&1 \
 // RUN:   | FileCheck -check-prefix=MIPS64-EL-AS %s
-<<<<<<< HEAD
-// MIPS64-EL-AS: as{{(.exe)?}}" "-march" "mips64r2" "-mabi" "64" "-EL"
-=======
 // MIPS64-EL-AS: as{{(.exe)?}}" "-march" "mips3" "-mabi" "64" "-EL"
->>>>>>> b2b84690
 //
 // RUN: %clang -target mips-linux-freebsd -march=mips32r2 -### \
 // RUN:   -no-integrated-as -c %s 2>&1 \
@@ -132,9 +88,5 @@
 // RUN: %clang -target mips-unknown-freebsd -### \
 // RUN:   -no-integrated-as -G0 -c %s 2>&1 \
 // RUN:   | FileCheck -check-prefix=MIPS32-EB-AS-G0 %s
-<<<<<<< HEAD
-// MIPS32-EB-AS-G0: as{{(.exe)?}}" "-march" "mips32r2" "-mabi" "32" "-EB" "-G0"
-=======
 // MIPS32-EB-AS-G0: as{{(.exe)?}}" "-march" "mips2" "-mabi" "32" "-EB" "-G0"
->>>>>>> b2b84690
 // MIPS32-EB-AS-G0-NOT: "-KPIC"