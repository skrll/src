// Test the driver's control over the PIC behavior. These consist of tests of
// the relocation model flags and the pic level flags passed to CC1.
//
// CHECK-NO-PIC: "-mrelocation-model" "static"
// CHECK-NO-PIC-NOT: "-pic-level"
// CHECK-NO-PIC-NOT: "-pic-is-pie"
//
// CHECK-PIC1: "-mrelocation-model" "pic"
// CHECK-PIC1: "-pic-level" "1"
// CHECK-PIC1-NOT: "-pic-is-pie"
//
// CHECK-PIC2: "-mrelocation-model" "pic"
// CHECK-PIC2: "-pic-level" "2"
// CHECK-PIC2-NOT: "-pic-is-pie"
//
// CHECK-STATIC: "-static"
// CHECK-NO-STATIC-NOT: "-static"
//
// CHECK-PIE1: "-mrelocation-model" "pic"
// CHECK-PIE1: "-pic-level" "1"
// CHECK-PIE1: "-pic-is-pie"
//
// CHECK-PIE2: "-mrelocation-model" "pic"
// CHECK-PIE2: "-pic-level" "2"
// CHECK-PIE2: "-pic-is-pie"
//
// CHECK-PIE-LD: "{{.*}}ld{{(.exe)?}}"
// CHECK-PIE-LD: "-pie"
// CHECK-PIE-LD: "Scrt1.o" "crti.o" "crtbeginS.o"
// CHECK-PIE-LD: "crtendS.o" "crtn.o"
//
// CHECK-NOPIE-LD: "-nopie"
//
// CHECK-DYNAMIC-NO-PIC-32: "-mrelocation-model" "dynamic-no-pic"
// CHECK-DYNAMIC-NO-PIC-32-NOT: "-pic-level"
// CHECK-DYNAMIC-NO-PIC-32-NOT: "-pic-is-pie"
//
// CHECK-DYNAMIC-NO-PIC-64: "-mrelocation-model" "dynamic-no-pic"
// CHECK-DYNAMIC-NO-PIC-64: "-pic-level" "2"
// CHECK-DYNAMIC-NO-PIC-64-NOT: "-pic-is-pie"
//
// CHECK-NON-DARWIN-DYNAMIC-NO-PIC: error: unsupported option '-mdynamic-no-pic' for target 'i386-unknown-unknown'
//
// CHECK-NO-PIE-NOT: "-pie"
//
// CHECK-NO-UNUSED-ARG-NOT: argument unused during compilation
//
// RUN: %clang -c %s -target i386-unknown-unknown -### 2>&1 \
// RUN:   | FileCheck %s --check-prefix=CHECK-NO-PIC
// RUN: %clang -c %s -target i386-unknown-unknown -fpic -### 2>&1 \
// RUN:   | FileCheck %s --check-prefix=CHECK-PIC1
// RUN: %clang -c %s -target i386-unknown-unknown -fPIC -### 2>&1 \
// RUN:   | FileCheck %s --check-prefix=CHECK-PIC2
// RUN: %clang -c %s -target i386-unknown-unknown -fpie -### 2>&1 \
// RUN:   | FileCheck %s --check-prefix=CHECK-PIE1
// RUN: %clang -c %s -target i386-unknown-unknown -fPIE -### 2>&1 \
// RUN:   | FileCheck %s --check-prefix=CHECK-PIE2
//
// Check that PIC and PIE flags obey last-match-wins. If the last flag is
// a no-* variant, regardless of which variant or which flags precede it, we
// get no PIC.
// RUN: %clang -c %s -target i386-unknown-unknown -fpic -fno-pic -### 2>&1 \
// RUN:   | FileCheck %s --check-prefix=CHECK-NO-PIC
// RUN: %clang -c %s -target i386-unknown-unknown -fPIC -fno-pic -### 2>&1 \
// RUN:   | FileCheck %s --check-prefix=CHECK-NO-PIC
// RUN: %clang -c %s -target i386-unknown-unknown -fpie -fno-pic -### 2>&1 \
// RUN:   | FileCheck %s --check-prefix=CHECK-NO-PIC
// RUN: %clang -c %s -target i386-unknown-unknown -fPIE -fno-pic -### 2>&1 \
// RUN:   | FileCheck %s --check-prefix=CHECK-NO-PIC
// RUN: %clang -c %s -target i386-unknown-unknown -fpic -fno-PIC -### 2>&1 \
// RUN:   | FileCheck %s --check-prefix=CHECK-NO-PIC
// RUN: %clang -c %s -target i386-unknown-unknown -fPIC -fno-PIC -### 2>&1 \
// RUN:   | FileCheck %s --check-prefix=CHECK-NO-PIC
// RUN: %clang -c %s -target i386-unknown-unknown -fpie -fno-PIC -### 2>&1 \
// RUN:   | FileCheck %s --check-prefix=CHECK-NO-PIC
// RUN: %clang -c %s -target i386-unknown-unknown -fPIE -fno-PIC -### 2>&1 \
// RUN:   | FileCheck %s --check-prefix=CHECK-NO-PIC
// RUN: %clang -c %s -target i386-unknown-unknown -fpic -fno-pie -### 2>&1 \
// RUN:   | FileCheck %s --check-prefix=CHECK-NO-PIC
// RUN: %clang -c %s -target i386-unknown-unknown -fPIC -fno-pie -### 2>&1 \
// RUN:   | FileCheck %s --check-prefix=CHECK-NO-PIC
// RUN: %clang -c %s -target i386-unknown-unknown -fpie -fno-pie -### 2>&1 \
// RUN:   | FileCheck %s --check-prefix=CHECK-NO-PIC
// RUN: %clang -c %s -target i386-unknown-unknown -fPIE -fno-pie -### 2>&1 \
// RUN:   | FileCheck %s --check-prefix=CHECK-NO-PIC
// RUN: %clang -c %s -target i386-unknown-unknown -fpic -fno-PIE -### 2>&1 \
// RUN:   | FileCheck %s --check-prefix=CHECK-NO-PIC
// RUN: %clang -c %s -target i386-unknown-unknown -fPIC -fno-PIE -### 2>&1 \
// RUN:   | FileCheck %s --check-prefix=CHECK-NO-PIC
// RUN: %clang -c %s -target i386-unknown-unknown -fpie -fno-PIE -### 2>&1 \
// RUN:   | FileCheck %s --check-prefix=CHECK-NO-PIC
// RUN: %clang -c %s -target i386-unknown-unknown -fPIE -fno-PIE -### 2>&1 \
// RUN:   | FileCheck %s --check-prefix=CHECK-NO-PIC
//
// Last-match-wins where both pic and pie are specified.
// RUN: %clang -c %s -target i386-unknown-unknown -fpie -fpic -### 2>&1 \
// RUN:   | FileCheck %s --check-prefix=CHECK-PIC1
// RUN: %clang -c %s -target i386-unknown-unknown -fPIE -fpic -### 2>&1 \
// RUN:   | FileCheck %s --check-prefix=CHECK-PIC1
// RUN: %clang -c %s -target i386-unknown-unknown -fpie -fPIC -### 2>&1 \
// RUN:   | FileCheck %s --check-prefix=CHECK-PIC2
// RUN: %clang -c %s -target i386-unknown-unknown -fPIE -fPIC -### 2>&1 \
// RUN:   | FileCheck %s --check-prefix=CHECK-PIC2
// RUN: %clang -c %s -target i386-unknown-unknown -fpic -fpie -### 2>&1 \
// RUN:   | FileCheck %s --check-prefix=CHECK-PIE1
// RUN: %clang -c %s -target i386-unknown-unknown -fPIC -fpie -### 2>&1 \
// RUN:   | FileCheck %s --check-prefix=CHECK-PIE1
// RUN: %clang -c %s -target i386-unknown-unknown -fpic -fPIE -### 2>&1 \
// RUN:   | FileCheck %s --check-prefix=CHECK-PIE2
// RUN: %clang -c %s -target i386-unknown-unknown -fPIC -fPIE -### 2>&1 \
// RUN:   | FileCheck %s --check-prefix=CHECK-PIE2
//
// Last-match-wins when selecting level 1 vs. level 2.
// RUN: %clang -c %s -target i386-unknown-unknown -fpic -fPIC -### 2>&1 \
// RUN:   | FileCheck %s --check-prefix=CHECK-PIC2
// RUN: %clang -c %s -target i386-unknown-unknown -fPIC -fpic -### 2>&1 \
// RUN:   | FileCheck %s --check-prefix=CHECK-PIC1
// RUN: %clang -c %s -target i386-unknown-unknown -fpic -fPIE -fpie -### 2>&1 \
// RUN:   | FileCheck %s --check-prefix=CHECK-PIE1
// RUN: %clang -c %s -target i386-unknown-unknown -fpie -fPIC -fPIE -### 2>&1 \
// RUN:   | FileCheck %s --check-prefix=CHECK-PIE2
//
// Make sure -pie is passed to along to ld and that the right *crt* files
// are linked in.
// RUN: %clang %s -target i386-unknown-freebsd -fPIE -pie -### \
// RUN: --gcc-toolchain="" \
// RUN: --sysroot=%S/Inputs/basic_freebsd_tree 2>&1 \
// RUN:   | FileCheck %s --check-prefix=CHECK-PIE-LD
// RUN: %clang %s -target i386-linux-gnu -fPIE -pie -### \
// RUN: --gcc-toolchain="" \
// RUN: --sysroot=%S/Inputs/basic_linux_tree 2>&1 \
// RUN:   | FileCheck %s --check-prefix=CHECK-PIE-LD
// RUN: %clang %s -target i386-linux-gnu -fPIC -pie -### \
// RUN: --gcc-toolchain="" \
// RUN: --sysroot=%S/Inputs/basic_linux_tree 2>&1 \
// RUN:   | FileCheck %s --check-prefix=CHECK-PIE-LD
//
// Disregard any of the PIC-specific flags if we have a trump-card flag.
// RUN: %clang -c %s -target i386-unknown-unknown -mkernel -fPIC -### 2>&1 \
// RUN:   | FileCheck %s --check-prefix=CHECK-NO-PIC

// The -static argument *doesn't* override PIC: -static only affects
// linking, and -fPIC only affects code generation.
// RUN: %clang -c %s -target i386-unknown-unknown -static -fPIC -### 2>&1 \
// RUN:   | FileCheck %s --check-prefix=CHECK-PIC2
// RUN: %clang %s -target i386-linux-gnu -static -fPIC -### \
// RUN: --gcc-toolchain="" \
// RUN: --sysroot=%S/Inputs/basic_linux_tree 2>&1 \
// RUN:   | FileCheck %s --check-prefix=CHECK-STATIC
//
// On Linux, disregard -pie if we have -shared.
// RUN: %clang %s -target i386-unknown-linux -shared -pie -### 2>&1 \
// RUN:   | FileCheck %s --check-prefix=CHECK-NO-PIE
//
// On Musl Linux, PIE is enabled by default, but can be disabled.
// RUN: %clang -c %s -target x86_64-linux-musl -### 2>&1 \
// RUN:   | FileCheck %s --check-prefix=CHECK-PIE2
// RUN: %clang -c %s -target i686-linux-musl -### 2>&1 \
// RUN:   | FileCheck %s --check-prefix=CHECK-PIE2
// RUN: %clang -c %s -target armv6-linux-musleabihf -### 2>&1 \
// RUN:   | FileCheck %s --check-prefix=CHECK-PIE2
// RUN: %clang -c %s -target armv7-linux-musleabihf -### 2>&1 \
// RUN:   | FileCheck %s --check-prefix=CHECK-PIE2
// RUN: %clang %s -target x86_64-linux-musl -nopie -### 2>&1 \
// RUN:   | FileCheck %s --check-prefix=CHECK-NO-PIE
// RUN: %clang %s -target x86_64-linux-musl -pie -nopie -### 2>&1 \
// RUN:   | FileCheck %s --check-prefix=CHECK-NO-PIE
// RUN: %clang %s -target x86_64-linux-musl -nopie -pie -### 2>&1 \
// RUN:   | FileCheck %s --check-prefix=CHECK-PIE2
//
// Darwin is a beautiful and unique snowflake when it comes to these flags.
// When targeting a 32-bit darwin system, only level 2 is supported. On 64-bit
// targets, there is simply nothing you can do, there is no PIE, there is only
// PIC when it comes to compilation.
// RUN: %clang -c %s -target i386-apple-darwin -### 2>&1 \
// RUN:   | FileCheck %s --check-prefix=CHECK-PIC2
// RUN: %clang -c %s -target i386-apple-darwin -fpic -### 2>&1 \
// RUN:   | FileCheck %s --check-prefix=CHECK-PIC2
// RUN: %clang -c %s -target i386-apple-darwin -fPIC -### 2>&1 \
// RUN:   | FileCheck %s --check-prefix=CHECK-PIC2
// RUN: %clang -c %s -target i386-apple-darwin -fpie -### 2>&1 \
// RUN:   | FileCheck %s --check-prefix=CHECK-PIE2
// RUN: %clang -c %s -target i386-apple-darwin -fPIE -### 2>&1 \
// RUN:   | FileCheck %s --check-prefix=CHECK-PIE2
// RUN: %clang -c %s -target i386-apple-darwin -fno-PIC -### 2>&1 \
// RUN:   | FileCheck %s --check-prefix=CHECK-NO-PIC
// RUN: %clang -c %s -target i386-apple-darwin -fno-PIE -### 2>&1 \
// RUN:   | FileCheck %s --check-prefix=CHECK-NO-PIC
// RUN: %clang -c %s -target i386-apple-darwin -fno-PIC -fpic -### 2>&1 \
// RUN:   | FileCheck %s --check-prefix=CHECK-PIC2
// RUN: %clang -c %s -target i386-apple-darwin -fno-PIC -fPIE -### 2>&1 \
// RUN:   | FileCheck %s --check-prefix=CHECK-PIE2
// RUN: %clang -c %s -target x86_64-apple-darwin -fno-PIC -### 2>&1 \
// RUN:   | FileCheck %s --check-prefix=CHECK-PIC2
// RUN: %clang -c %s -target x86_64-apple-darwin -fno-PIE -### 2>&1 \
// RUN:   | FileCheck %s --check-prefix=CHECK-PIC2
// RUN: %clang -c %s -target x86_64-apple-darwin -fpic -### 2>&1 \
// RUN:   | FileCheck %s --check-prefix=CHECK-PIC2
// RUN: %clang -c %s -target x86_64-apple-darwin -fPIE -### 2>&1 \
// RUN:   | FileCheck %s --check-prefix=CHECK-PIC2
// RUN: %clang -c %s -target x86_64-apple-darwin -fPIC -### 2>&1 \
// RUN:   | FileCheck %s --check-prefix=CHECK-NO-UNUSED-ARG
//
// Darwin gets even more special with '-mdynamic-no-pic'. This flag is only
// valid on Darwin, and it's behavior is very strange but needs to remain
// consistent for compatibility.
// RUN: %clang -c %s -target i386-unknown-unknown -mdynamic-no-pic -### 2>&1 \
// RUN:   | FileCheck %s --check-prefix=CHECK-NON-DARWIN-DYNAMIC-NO-PIC
// RUN: %clang -c %s -target i386-apple-darwin -mdynamic-no-pic -### 2>&1 \
// RUN:   | FileCheck %s --check-prefix=CHECK-DYNAMIC-NO-PIC-32
// RUN: %clang -c %s -target i386-apple-darwin -mdynamic-no-pic -fno-pic -### 2>&1 \
// RUN:   | FileCheck %s --check-prefix=CHECK-DYNAMIC-NO-PIC-32
// RUN: %clang -c %s -target i386-apple-darwin -mdynamic-no-pic -fpie -### 2>&1 \
// RUN:   | FileCheck %s --check-prefix=CHECK-DYNAMIC-NO-PIC-32
// RUN: %clang -c %s -target x86_64-apple-darwin -mdynamic-no-pic -### 2>&1 \
// RUN:   | FileCheck %s --check-prefix=CHECK-DYNAMIC-NO-PIC-64
// RUN: %clang -c %s -target x86_64-apple-darwin -mdynamic-no-pic -fno-pic -### 2>&1 \
// RUN:   | FileCheck %s --check-prefix=CHECK-DYNAMIC-NO-PIC-64
// RUN: %clang -c %s -target x86_64-apple-darwin -mdynamic-no-pic -fpie -### 2>&1 \
// RUN:   | FileCheck %s --check-prefix=CHECK-DYNAMIC-NO-PIC-64
//
// Checks for ARM+Apple+IOS including -fapple-kext, -mkernel, and iphoneos
// version boundaries.
// RUN: %clang -c %s -target armv7-apple-ios6 -fapple-kext -### 2>&1 \
// RUN:   | FileCheck %s --check-prefix=CHECK-PIC2
// RUN: %clang -c %s -target armv7-apple-ios6 -mkernel -### 2>&1 \
// RUN:   | FileCheck %s --check-prefix=CHECK-PIC2
<<<<<<< HEAD
// RUN: %clang -c %s -target arm64-apple-ios -mkernel -miphoneos-version-min=7.0.0 -### 2>&1 \
// RUN:   | FileCheck %s --check-prefix=CHECK-PIC2
// RUN: %clang -x assembler -c %s -target arm64-apple-ios -mkernel -miphoneos-version-min=7.0.0 -no-integrated-as -### 2>&1 \
// RUN:   | FileCheck %s --check-prefix=CHECK-NO-STATIC
// RUN: %clang -c %s -target armv7k-apple-watchos -fapple-kext -mwatchos-version-min=1.0.0 -### 2>&1 \
// RUN:   | FileCheck %s --check-prefix=CHECK-PIC2
// RUN: %clang -c %s -target armv7-apple-ios -fapple-kext -miphoneos-version-min=5.0.0 -### 2>&1 \
=======
// RUN: %clang -c %s -target arm64-apple-ios7 -mkernel -### 2>&1 \
// RUN:   | FileCheck %s --check-prefix=CHECK-PIC2
// RUN: %clang -x assembler -c %s -target arm64-apple-ios7 -mkernel -no-integrated-as -### 2>&1 \
// RUN:   | FileCheck %s --check-prefix=CHECK-NO-STATIC
// RUN: %clang -c %s -target armv7k-apple-watchos1 -fapple-kext -### 2>&1 \
// RUN:   | FileCheck %s --check-prefix=CHECK-PIC2
// RUN: %clang -c %s -target armv7-apple-ios5 -fapple-kext -### 2>&1 \
// RUN:   | FileCheck %s --check-prefix=CHECK-NO-PIC
// RUN: %clang -c %s -target armv7-apple-ios6 -fapple-kext -static -### 2>&1 \
>>>>>>> b2b84690
// RUN:   | FileCheck %s --check-prefix=CHECK-NO-PIC
// RUN: %clang -c %s -target armv7-apple-unknown-macho -static -### 2>&1 \
// RUN:   | FileCheck %s --check-prefix=CHECK-NO-PIC
// RUN: %clang -c %s -target armv7-apple-unknown-macho -static -### 2>&1 \
// RUN:   | FileCheck %s --check-prefix=CHECK-NO-PIC
//
// On OpenBSD, PIE is enabled by default, but can be disabled.
// RUN: %clang -c %s -target amd64-pc-openbsd -### 2>&1 \
// RUN:   | FileCheck %s --check-prefix=CHECK-PIE1
// RUN: %clang -c %s -target i386-pc-openbsd -### 2>&1 \
// RUN:   | FileCheck %s --check-prefix=CHECK-PIE1
// RUN: %clang -c %s -target aarch64-unknown-openbsd -### 2>&1 \
// RUN:   | FileCheck %s --check-prefix=CHECK-PIE1
// RUN: %clang -c %s -target arm-unknown-openbsd -### 2>&1 \
// RUN:   | FileCheck %s --check-prefix=CHECK-PIE1
// RUN: %clang -c %s -target mips64-unknown-openbsd -### 2>&1 \
// RUN:   | FileCheck %s --check-prefix=CHECK-PIE1
// RUN: %clang -c %s -target mips64el-unknown-openbsd -### 2>&1 \
// RUN:   | FileCheck %s --check-prefix=CHECK-PIE1
// RUN: %clang -c %s -target powerpc-unknown-openbsd -### 2>&1 \
// RUN:   | FileCheck %s --check-prefix=CHECK-PIE2
// RUN: %clang -c %s -target sparc-unknown-openbsd -### 2>&1 \
// RUN:   | FileCheck %s --check-prefix=CHECK-PIE2
// RUN: %clang -c %s -target sparc64-unknown-openbsd -### 2>&1 \
// RUN:   | FileCheck %s --check-prefix=CHECK-PIE2
// RUN: %clang -c %s -target i386-pc-openbsd -fno-pie -### 2>&1 \
// RUN:   | FileCheck %s --check-prefix=CHECK-NO-PIC
//
// On OpenBSD, -nopie needs to be passed through to the linker.
// RUN: %clang %s -target i386-pc-openbsd -nopie -### 2>&1 \
// RUN:   | FileCheck %s --check-prefix=CHECK-NOPIE-LD
// Try with the alias
// RUN: %clang %s -target i386-pc-openbsd -no-pie -### 2>&1 \
// RUN:   | FileCheck %s --check-prefix=CHECK-NOPIE-LD
//
<<<<<<< HEAD
// On Android PIC is enabled by default
// RUN: %clang -c %s -target i686-linux-android -### 2>&1 \
// RUN:   | FileCheck %s --check-prefix=CHECK-PIC2
// RUN: %clang -c %s -target arm-linux-androideabi -### 2>&1 \
// RUN:   | FileCheck %s --check-prefix=CHECK-PIC1
// RUN: %clang -c %s -target mipsel-linux-android -### 2>&1 \
// RUN:   | FileCheck %s --check-prefix=CHECK-PIC1
// RUN: %clang -c %s -target aarch64-linux-android -### 2>&1 \
// RUN:   | FileCheck %s --check-prefix=CHECK-PIC1
// RUN: %clang -c %s -target arm64-linux-android -### 2>&1 \
// RUN:   | FileCheck %s --check-prefix=CHECK-PIC1
=======
// On Android PIC is enabled by default, and PIE is enabled by default starting
// with API16.
// RUN: %clang -c %s -target i686-linux-android -### 2>&1 \
// RUN:   | FileCheck %s --check-prefix=CHECK-PIC2
// RUN: %clang -c %s -target i686-linux-android14 -### 2>&1 \
// RUN:   | FileCheck %s --check-prefix=CHECK-PIC2
// RUN: %clang -c %s -target i686-linux-android16 -### 2>&1 \
// RUN:   | FileCheck %s --check-prefix=CHECK-PIE2
// RUN: %clang -c %s -target i686-linux-android24 -### 2>&1 \
// RUN:   | FileCheck %s --check-prefix=CHECK-PIE2
//
// RUN: %clang -c %s -target arm-linux-androideabi -### 2>&1 \
// RUN:   | FileCheck %s --check-prefix=CHECK-PIC1
// RUN: %clang -c %s -target arm-linux-androideabi14 -### 2>&1 \
// RUN:   | FileCheck %s --check-prefix=CHECK-PIC1
// RUN: %clang -c %s -target arm-linux-androideabi16 -### 2>&1 \
// RUN:   | FileCheck %s --check-prefix=CHECK-PIE2
// RUN: %clang -c %s -target arm-linux-androideabi24 -### 2>&1 \
// RUN:   | FileCheck %s --check-prefix=CHECK-PIE2
//
// RUN: %clang -c %s -target mipsel-linux-android -### 2>&1 \
// RUN:   | FileCheck %s --check-prefix=CHECK-PIC1
// RUN: %clang -c %s -target mipsel-linux-android14 -### 2>&1 \
// RUN:   | FileCheck %s --check-prefix=CHECK-PIC1
// RUN: %clang -c %s -target mipsel-linux-android16 -### 2>&1 \
// RUN:   | FileCheck %s --check-prefix=CHECK-PIE1
// RUN: %clang -c %s -target mipsel-linux-android24 -### 2>&1 \
// RUN:   | FileCheck %s --check-prefix=CHECK-PIE1
//
// 64-bit Android targets are always PIE.
// RUN: %clang -c %s -target aarch64-linux-android -### 2>&1 \
// RUN:   | FileCheck %s --check-prefix=CHECK-PIE2
// RUN: %clang -c %s -target aarch64-linux-android24 -### 2>&1 \
// RUN:   | FileCheck %s --check-prefix=CHECK-PIE2
// RUN: %clang -c %s -target arm64-linux-android -### 2>&1 \
// RUN:   | FileCheck %s --check-prefix=CHECK-PIE2
//
// Default value of PIE can be overwritten, even on 64-bit targets.
// RUN: %clang -c %s -target arm-linux-androideabi -fPIE -### 2>&1 \
// RUN:   | FileCheck %s --check-prefix=CHECK-PIE2
// RUN: %clang -c %s -target i686-linux-android14 -fPIE -### 2>&1 \
// RUN:   | FileCheck %s --check-prefix=CHECK-PIE2
// RUN: %clang -c %s -target i686-linux-android16 -fno-PIE -### 2>&1 \
// RUN:   | FileCheck %s --check-prefix=CHECK-NO-PIC
// RUN: %clang -c %s -target aarch64-linux-android -fno-PIE -### 2>&1 \
// RUN:   | FileCheck %s --check-prefix=CHECK-NO-PIC
// RUN: %clang -c %s -target aarch64-linux-android24 -fno-PIE -### 2>&1 \
// RUN:   | FileCheck %s --check-prefix=CHECK-NO-PIC
>>>>>>> b2b84690
//
// On Windows-X64 PIC is enabled by default
// RUN: %clang -c %s -target x86_64-pc-windows-msvc18.0.0 -### 2>&1 \
// RUN:   | FileCheck %s --check-prefix=CHECK-PIC2
// RUN: %clang -c %s -target x86_64-pc-windows-gnu -### 2>&1 \
// RUN:   | FileCheck %s --check-prefix=CHECK-PIC2<|MERGE_RESOLUTION|>--- conflicted
+++ resolved
@@ -225,15 +225,6 @@
 // RUN:   | FileCheck %s --check-prefix=CHECK-PIC2
 // RUN: %clang -c %s -target armv7-apple-ios6 -mkernel -### 2>&1 \
 // RUN:   | FileCheck %s --check-prefix=CHECK-PIC2
-<<<<<<< HEAD
-// RUN: %clang -c %s -target arm64-apple-ios -mkernel -miphoneos-version-min=7.0.0 -### 2>&1 \
-// RUN:   | FileCheck %s --check-prefix=CHECK-PIC2
-// RUN: %clang -x assembler -c %s -target arm64-apple-ios -mkernel -miphoneos-version-min=7.0.0 -no-integrated-as -### 2>&1 \
-// RUN:   | FileCheck %s --check-prefix=CHECK-NO-STATIC
-// RUN: %clang -c %s -target armv7k-apple-watchos -fapple-kext -mwatchos-version-min=1.0.0 -### 2>&1 \
-// RUN:   | FileCheck %s --check-prefix=CHECK-PIC2
-// RUN: %clang -c %s -target armv7-apple-ios -fapple-kext -miphoneos-version-min=5.0.0 -### 2>&1 \
-=======
 // RUN: %clang -c %s -target arm64-apple-ios7 -mkernel -### 2>&1 \
 // RUN:   | FileCheck %s --check-prefix=CHECK-PIC2
 // RUN: %clang -x assembler -c %s -target arm64-apple-ios7 -mkernel -no-integrated-as -### 2>&1 \
@@ -243,9 +234,6 @@
 // RUN: %clang -c %s -target armv7-apple-ios5 -fapple-kext -### 2>&1 \
 // RUN:   | FileCheck %s --check-prefix=CHECK-NO-PIC
 // RUN: %clang -c %s -target armv7-apple-ios6 -fapple-kext -static -### 2>&1 \
->>>>>>> b2b84690
-// RUN:   | FileCheck %s --check-prefix=CHECK-NO-PIC
-// RUN: %clang -c %s -target armv7-apple-unknown-macho -static -### 2>&1 \
 // RUN:   | FileCheck %s --check-prefix=CHECK-NO-PIC
 // RUN: %clang -c %s -target armv7-apple-unknown-macho -static -### 2>&1 \
 // RUN:   | FileCheck %s --check-prefix=CHECK-NO-PIC
@@ -279,19 +267,6 @@
 // RUN: %clang %s -target i386-pc-openbsd -no-pie -### 2>&1 \
 // RUN:   | FileCheck %s --check-prefix=CHECK-NOPIE-LD
 //
-<<<<<<< HEAD
-// On Android PIC is enabled by default
-// RUN: %clang -c %s -target i686-linux-android -### 2>&1 \
-// RUN:   | FileCheck %s --check-prefix=CHECK-PIC2
-// RUN: %clang -c %s -target arm-linux-androideabi -### 2>&1 \
-// RUN:   | FileCheck %s --check-prefix=CHECK-PIC1
-// RUN: %clang -c %s -target mipsel-linux-android -### 2>&1 \
-// RUN:   | FileCheck %s --check-prefix=CHECK-PIC1
-// RUN: %clang -c %s -target aarch64-linux-android -### 2>&1 \
-// RUN:   | FileCheck %s --check-prefix=CHECK-PIC1
-// RUN: %clang -c %s -target arm64-linux-android -### 2>&1 \
-// RUN:   | FileCheck %s --check-prefix=CHECK-PIC1
-=======
 // On Android PIC is enabled by default, and PIE is enabled by default starting
 // with API16.
 // RUN: %clang -c %s -target i686-linux-android -### 2>&1 \
@@ -340,7 +315,6 @@
 // RUN:   | FileCheck %s --check-prefix=CHECK-NO-PIC
 // RUN: %clang -c %s -target aarch64-linux-android24 -fno-PIE -### 2>&1 \
 // RUN:   | FileCheck %s --check-prefix=CHECK-NO-PIC
->>>>>>> b2b84690
 //
 // On Windows-X64 PIC is enabled by default
 // RUN: %clang -c %s -target x86_64-pc-windows-msvc18.0.0 -### 2>&1 \
