// Check passing options to the assembler for MIPS targets.
//
// RUN: %clang -target mips-linux-gnu -### \
// RUN:   -no-integrated-as -c %s 2>&1 \
// RUN:   | FileCheck -check-prefix=MIPS32R2-EB-AS %s
// RUN: %clang -target mipsel-linux-gnu -### \
// RUN:   -no-integrated-as -c -EB %s 2>&1 \
// RUN:   | FileCheck -check-prefix=MIPS32R2-EB-AS %s
// MIPS32R2-EB-AS: as{{(.exe)?}}" "-march" "mips32r2" "-mabi" "32" "-mno-shared" "-call_nonpic" "-EB"
// MIPS32R2-EB-AS-NOT: "{{[ A-Za-z\\\/]*}}as{{(.exe)?}}{{.*}}"-KPIC"
//
// RUN: %clang -target mips-linux-gnu -### \
// RUN:   -no-integrated-as -fPIC -c %s 2>&1 \
// RUN:   | FileCheck -check-prefix=MIPS32R2-EB-PIC %s
// MIPS32R2-EB-PIC: as{{(.exe)?}}" "-march" "mips32r2" "-mabi" "32" "-call_nonpic" "-EB"
// MIPS32R2-EB-PIC: "-KPIC"
//
// RUN: %clang -target mipsel-linux-gnu -### \
// RUN:   -no-integrated-as -c %s 2>&1 \
// RUN:   | FileCheck -check-prefix=MIPS32R2-DEF-EL-AS %s
// MIPS32R2-DEF-EL-AS: as{{(.exe)?}}" "-march" "mips32r2" "-mabi" "32" "-mno-shared" "-call_nonpic" "-EL"
//
// RUN: %clang -target mips64-linux-gnu -### \
<<<<<<< HEAD
// RUN:   -no-integrated-as -fno-pic -c %s 2>&1 \
=======
// RUN:   -no-integrated-as -fno-pic -mno-abicalls -c %s 2>&1 \
>>>>>>> b2b84690
// RUN:   | FileCheck -check-prefix=MIPS64R2-EB-AS %s
// MIPS64R2-EB-AS: as{{(.exe)?}}" "-march" "mips64r2" "-mabi" "64" "-mno-shared" "-EB"
//
// RUN: %clang -target mips64-linux-gnu -### \
// RUN:   -no-integrated-as -c %s 2>&1 \
// RUN:   | FileCheck -check-prefix=MIPS64R2-EB-AS-PIC %s
// MIPS64R2-EB-AS-PIC: as{{(.exe)?}}" "-march" "mips64r2" "-mabi" "64" "-EB" "-KPIC"
//
// RUN: %clang -target mips64el-linux-gnu -### \
<<<<<<< HEAD
// RUN:   -no-integrated-as -c -fno-pic %s 2>&1 \
=======
// RUN:   -no-integrated-as -c -fno-pic -mno-abicalls %s 2>&1 \
>>>>>>> b2b84690
// RUN:   | FileCheck -check-prefix=MIPS64R2-DEF-EL-AS %s
// MIPS64R2-DEF-EL-AS: as{{(.exe)?}}" "-march" "mips64r2" "-mabi" "64"  "-mno-shared" "-EL"
//
// RUN: %clang -target mips64el-linux-gnu -### \
// RUN:   -no-integrated-as -c %s 2>&1 \
// RUN:   | FileCheck -check-prefix=MIPS64R2-DEF-EL-AS-PIC %s
// MIPS64R2-DEF-EL-AS-PIC: as{{(.exe)?}}" "-march" "mips64r2" "-mabi" "64" "-EL" "-KPIC"
//
// RUN: %clang -target mips64-linux-gnu -mabi=n32 -### \
// RUN:   -no-integrated-as -c %s 2>&1 \
// RUN:   | FileCheck -check-prefix=MIPS-N32-PIC %s
// MIPS-N32-PIC: as{{(.exe)?}}" "-march" "mips64r2" "-mabi" "n32" "-call_nonpic" "-EB" "-KPIC"
//
// RUN: %clang -target mips64-linux-gnu -mabi=n32 -### \
// RUN:   -no-integrated-as -c %s -fno-pic 2>&1 \
// RUN:   | FileCheck -check-prefix=MIPS-N32 %s
// MIPS-N32: as{{(.exe)?}}" "-march" "mips64r2" "-mabi" "n32" "-mno-shared" "-call_nonpic" "-EB"
//
// RUN: %clang -target mipsel-linux-gnu -mabi=32 -### \
// RUN:   -no-integrated-as -c %s 2>&1 \
// RUN:   | FileCheck -check-prefix=MIPS32R2-EL-AS %s
// RUN: %clang -target mips-linux-gnu -mabi=32 -### \
// RUN:   -no-integrated-as -c %s -EL 2>&1 \
// RUN:   | FileCheck -check-prefix=MIPS32R2-EL-AS %s
// MIPS32R2-EL-AS: as{{(.exe)?}}" "-march" "mips32r2" "-mabi" "32" "-mno-shared" "-call_nonpic" "-EL"
//
// RUN: %clang -target mips64el-linux-gnu -mabi=64 -### \
// RUN:   -no-integrated-as -c %s 2>&1 \
// RUN:   | FileCheck -check-prefix=MIPS64R2-EL-AS-PIC %s
// MIPS64R2-EL-AS-PIC: as{{(.exe)?}}" "-march" "mips64r2" "-mabi" "64" "-EL" "-KPIC"
//
// RUN: %clang -target mips64el-linux-gnu -mabi=64 -### \
<<<<<<< HEAD
// RUN:   -no-integrated-as -c %s -fno-pic 2>&1 \
=======
// RUN:   -no-integrated-as -c %s -fno-pic -mno-abicalls 2>&1 \
>>>>>>> b2b84690
// RUN:   | FileCheck -check-prefix=MIPS64R2-EL-AS %s
// MIPS64R2-EL-AS: as{{(.exe)?}}" "-march" "mips64r2" "-mabi" "64" "-mno-shared" "-EL"
//
// RUN: %clang -target mips-linux-gnu -march=mips32r2 -### \
// RUN:   -no-integrated-as -c %s 2>&1 \
// RUN:   | FileCheck -check-prefix=MIPS-32R2 %s
// MIPS-32R2: as{{(.exe)?}}" "-march" "mips32r2" "-mabi" "32" "-mno-shared" "-call_nonpic" "-EB"
//
// RUN: %clang -target mips-linux-gnu -march=p5600 -### \
// RUN:   -no-integrated-as -c %s 2>&1 \
// RUN:   | FileCheck -check-prefix=MIPS-P5600 %s
// MIPS-P5600: as{{(.exe)?}}" "-march" "p5600" "-mabi" "32" "-mno-shared" "-call_nonpic" "-EB"
//
// RUN: %clang -target mips64-linux-gnu -march=octeon -### \
// RUN:   -no-integrated-as -c %s 2>&1 \
// RUN:   | FileCheck -check-prefix=MIPS-OCTEON-PIC %s
// MIPS-OCTEON-PIC: as{{(.exe)?}}" "-march" "octeon" "-mabi" "64" "-EB" "-KPIC"
//
// RUN: %clang -target mips64-linux-gnu -march=octeon -### \
<<<<<<< HEAD
// RUN:   -no-integrated-as -c %s -fno-pic 2>&1 \
=======
// RUN:   -no-integrated-as -c %s -fno-pic -mno-abicalls 2>&1 \
>>>>>>> b2b84690
// RUN:   | FileCheck -check-prefix=MIPS-OCTEON %s
// MIPS-OCTEON: as{{(.exe)?}}" "-march" "octeon" "-mabi" "64" "-mno-shared" "-EB"
//
// RUN: %clang -target mips-linux-gnu -mips1 -### \
// RUN:   -no-integrated-as -c %s 2>&1 \
// RUN:   | FileCheck -check-prefix=MIPS-ALIAS-1 %s
// MIPS-ALIAS-1: as{{(.exe)?}}" "-march" "mips1" "-mabi" "32" "-mno-shared" "-call_nonpic" "-EB"
//
// RUN: %clang -target mips-linux-gnu -mips2 -### \
// RUN:   -no-integrated-as -c %s 2>&1 \
// RUN:   | FileCheck -check-prefix=MIPS-ALIAS-2 %s
// MIPS-ALIAS-2: as{{(.exe)?}}" "-march" "mips2" "-mabi" "32" "-mno-shared" "-call_nonpic" "-EB"
//
// RUN: %clang -target mips-linux-gnu -mips3 -### \
// RUN:   -no-integrated-as -c %s 2>&1 \
// RUN:   | FileCheck -check-prefix=MIPS-ALIAS-3 %s
// MIPS-ALIAS-3: as{{(.exe)?}}" "-march" "mips3" "-mabi" "32" "-mno-shared" "-call_nonpic" "-EB"
//
// RUN: %clang -target mips-linux-gnu -mips4 -### \
// RUN:   -no-integrated-as -c %s 2>&1 \
// RUN:   | FileCheck -check-prefix=MIPS-ALIAS-4 %s
// MIPS-ALIAS-4: as{{(.exe)?}}" "-march" "mips4" "-mabi" "32" "-mno-shared" "-call_nonpic" "-EB"
//
// RUN: %clang -target mips-linux-gnu -mips5 -### \
// RUN:   -no-integrated-as -c %s 2>&1 \
// RUN:   | FileCheck -check-prefix=MIPS-ALIAS-5 %s
// MIPS-ALIAS-5: as{{(.exe)?}}" "-march" "mips5" "-mabi" "32" "-mno-shared" "-call_nonpic" "-EB"
//
// RUN: %clang -target mips-linux-gnu -mips32 -### \
// RUN:   -no-integrated-as -c %s 2>&1 \
// RUN:   | FileCheck -check-prefix=MIPS-ALIAS-32 %s
// MIPS-ALIAS-32: as{{(.exe)?}}" "-march" "mips32" "-mabi" "32" "-mno-shared" "-call_nonpic" "-EB"
//
// RUN: %clang -target mips-linux-gnu -mips32r2 -### \
// RUN:   -no-integrated-as -c %s 2>&1 \
// RUN:   | FileCheck -check-prefix=MIPS-ALIAS-32R2 %s
// MIPS-ALIAS-32R2: as{{(.exe)?}}" "-march" "mips32r2" "-mabi" "32" "-mno-shared" "-call_nonpic" "-EB"
//
// RUN: %clang -target mips-linux-gnu -mips32r3 -### \
// RUN:   -no-integrated-as -c %s 2>&1 \
// RUN:   | FileCheck -check-prefix=MIPS-ALIAS-32R3 %s
// MIPS-ALIAS-32R3: as{{(.exe)?}}" "-march" "mips32r3" "-mabi" "32" "-mno-shared" "-call_nonpic" "-EB"
//
// RUN: %clang -target mips-linux-gnu -mips32r5 -### \
// RUN:   -no-integrated-as -c %s 2>&1 \
// RUN:   | FileCheck -check-prefix=MIPS-ALIAS-32R5 %s
// MIPS-ALIAS-32R5: as{{(.exe)?}}" "-march" "mips32r5" "-mabi" "32" "-mno-shared" "-call_nonpic" "-EB"
//
// RUN: %clang -target mips-linux-gnu -mips32r6 -### \
// RUN:   -no-integrated-as -c %s 2>&1 \
// RUN:   | FileCheck -check-prefix=MIPS-ALIAS-32R6 %s
// MIPS-ALIAS-32R6: as{{(.exe)?}}" "-march" "mips32r6" "-mabi" "32" "-mno-shared" "-call_nonpic" "-EB"
//
// RUN: %clang -target mips64-linux-gnu -mips64 -### \
// RUN:   -no-integrated-as -c %s 2>&1 \
// RUN:   | FileCheck -check-prefix=MIPS-ALIAS-64-PIC %s
// MIPS-ALIAS-64-PIC: as{{(.exe)?}}" "-march" "mips64" "-mabi" "64" "-EB" "-KPIC"
//
// RUN: %clang -target mips64-linux-gnu -mips64 -### \
<<<<<<< HEAD
// RUN:   -no-integrated-as -c -fno-pic %s 2>&1 \
=======
// RUN:   -no-integrated-as -c -fno-pic -mno-abicalls %s 2>&1 \
>>>>>>> b2b84690
// RUN:   | FileCheck -check-prefix=MIPS-ALIAS-64 %s
// MIPS-ALIAS-64: as{{(.exe)?}}" "-march" "mips64" "-mabi" "64" "-mno-shared" "-EB"
//
// RUN: %clang -target mips64-linux-gnu -mips64r2 -### \
// RUN:   -no-integrated-as -c %s 2>&1 \
// RUN:   | FileCheck -check-prefix=MIPS-ALIAS-64R2-PIC %s
// MIPS-ALIAS-64R2-PIC: as{{(.exe)?}}" "-march" "mips64r2" "-mabi" "64" "-EB" "-KPIC"
//
// RUN: %clang -target mips64-linux-gnu -mips64r3 -### \
// RUN:   -no-integrated-as -c %s 2>&1 \
// RUN:   | FileCheck -check-prefix=MIPS-ALIAS-64R3-PIC %s
// MIPS-ALIAS-64R3-PIC: as{{(.exe)?}}" "-march" "mips64r3" "-mabi" "64" "-EB" "-KPIC"
//
// RUN: %clang -target mips64-linux-gnu -mips64r3 -### \
<<<<<<< HEAD
// RUN:   -no-integrated-as -c %s -fno-pic 2>&1 \
=======
// RUN:   -no-integrated-as -c %s -fno-pic -mno-abicalls 2>&1 \
>>>>>>> b2b84690
// RUN:   | FileCheck -check-prefix=MIPS-ALIAS-64R3 %s
// MIPS-ALIAS-64R3: as{{(.exe)?}}" "-march" "mips64r3" "-mabi" "64" "-mno-shared" "-EB"
//
// RUN: %clang -target mips64-linux-gnu -mips64r5 -### \
// RUN:   -no-integrated-as -c %s 2>&1 \
// RUN:   | FileCheck -check-prefix=MIPS-ALIAS-64R5-PIC %s
// MIPS-ALIAS-64R5-PIC: as{{(.exe)?}}" "-march" "mips64r5" "-mabi" "64" "-EB" "-KPIC"
//
// RUN: %clang -target mips64-linux-gnu -mips64r5 -### \
<<<<<<< HEAD
// RUN:   -no-integrated-as -c %s -fno-pic 2>&1 \
=======
// RUN:   -no-integrated-as -c %s -fno-pic -mno-abicalls 2>&1 \
>>>>>>> b2b84690
// RUN:   | FileCheck -check-prefix=MIPS-ALIAS-64R5 %s
// MIPS-ALIAS-64R5: as{{(.exe)?}}" "-march" "mips64r5" "-mabi" "64" "-mno-shared" "-EB"
//
// RUN: %clang -target mips64-linux-gnu -mips64r6 -### \
// RUN:   -no-integrated-as -c %s 2>&1 \
// RUN:   | FileCheck -check-prefix=MIPS-ALIAS-64R6-PIC %s
// MIPS-ALIAS-64R6-PIC: as{{(.exe)?}}" "-march" "mips64r6" "-mabi" "64" "-EB" "-KPIC"
//
// RUN: %clang -target mips64-linux-gnu -mips64r6 -### \
<<<<<<< HEAD
// RUN:   -no-integrated-as -c %s -fno-pic 2>&1 \
=======
// RUN:   -no-integrated-as -c %s -fno-pic -mno-abicalls 2>&1 \
>>>>>>> b2b84690
// RUN:   | FileCheck -check-prefix=MIPS-ALIAS-64R6 %s
// MIPS-ALIAS-64R6: as{{(.exe)?}}" "-march" "mips64r6" "-mabi" "64" "-mno-shared" "-EB"
//
// RUN: %clang -target mips-linux-gnu -mno-mips16 -mips16 -### \
// RUN:   -no-integrated-as -c %s 2>&1 \
// RUN:   | FileCheck -check-prefix=MIPS-16 %s
// MIPS-16: as{{(.exe)?}}" "-march" "mips32r2" "-mabi" "32" "-mno-shared" "-call_nonpic" "-EB" "-mips16"
//
// RUN: %clang -target mips-linux-gnu -mips16 -mno-mips16 -### \
// RUN:   -no-integrated-as -c %s 2>&1 \
// RUN:   | FileCheck -check-prefix=MIPS-N16 %s
// MIPS-N16: as{{(.exe)?}}"
// MIPS-N16: -no-mips16
//
// RUN: %clang -target mips-linux-gnu -mno-micromips -mmicromips -### \
// RUN:   -no-integrated-as -c %s 2>&1 \
// RUN:   | FileCheck -check-prefix=MIPS-MICRO %s
// MIPS-MICRO: as{{(.exe)?}}" "-march" "mips32r2" "-mabi" "32" "-mno-shared" "-call_nonpic" "-EB" "-mmicromips"
//
// RUN: %clang -target mips-linux-gnu -mmicromips -mno-micromips -### \
// RUN:   -no-integrated-as -c %s 2>&1 \
// RUN:   | FileCheck -check-prefix=MIPS-NMICRO %s
// MIPS-NMICRO: as{{(.exe)?}}"
// MIPS-NMICRO-NOT: {{[A-Za-z\\\/]*}}as{{(.exe)?}}{{.*}}"-mmicromips"
//
// RUN: %clang -target mips-linux-gnu -mno-dsp -mdsp -### \
// RUN:   -no-integrated-as -c %s 2>&1 \
// RUN:   | FileCheck -check-prefix=MIPS-DSP %s
// MIPS-DSP: as{{(.exe)?}}" "-march" "mips32r2" "-mabi" "32" "-mno-shared" "-call_nonpic" "-EB" "-mdsp"
//
// RUN: %clang -target mips-linux-gnu -mdsp -mno-dsp -### \
// RUN:   -no-integrated-as -c %s 2>&1 \
// RUN:   | FileCheck -check-prefix=MIPS-NDSP %s
// MIPS-NDSP: as{{(.exe)?}}"
// MIPS-NDSP-NOT: "{{[ A-Za-z\\\/]*}}as{{(.exe)?}}{{.*}}"-mdsp"
//
// RUN: %clang -target mips-linux-gnu -mno-dspr2 -mdspr2 -### \
// RUN:   -no-integrated-as -c %s 2>&1 \
// RUN:   | FileCheck -check-prefix=MIPS-DSPR2 %s
// MIPS-DSPR2: as{{(.exe)?}}" "-march" "mips32r2" "-mabi" "32" "-mno-shared" "-call_nonpic" "-EB" "-mdspr2"
//
// RUN: %clang -target mips-linux-gnu -mdspr2 -mno-dspr2 -### \
// RUN:   -no-integrated-as -c %s 2>&1 \
// RUN:   | FileCheck -check-prefix=MIPS-NDSPR2 %s
// MIPS-NDSPR2: as{{(.exe)?}}"
// MIPS-NDSPR2-NOT: "{{[ A-Za-z\\\/]*}}as{{(.exe)?}}{{.*}}"-mdspr2"
//
// RUN: %clang -target mips-linux-gnu -mnan=legacy -mnan=2008 -### \
// RUN:   -no-integrated-as -c %s 2>&1 \
// RUN:   | FileCheck -check-prefix=MIPS-NAN2008 %s
// MIPS-NAN2008: as{{(.exe)?}}" "-march" "mips32r2" "-mabi" "32" "-mno-shared" "-call_nonpic" "-EB" "-mnan=2008"
//
// RUN: %clang -target mips-linux-gnu -mnan=2008 -mnan=legacy -### \
// RUN:   -no-integrated-as -c %s 2>&1 \
// RUN:   | FileCheck -check-prefix=MIPS-NAN-LEGACY %s
// MIPS-NAN-LEGACY: as{{(.exe)?}}"
// MIPS-NAN-LEGACY-NOT: "{{[ A-Za-z\\\/]*}}as{{(.exe)?}}{{.*}}"-mnan={{.*}}"
//
// RUN: %clang -target mips-linux-gnu -mfp64 -mfpxx -mfp32 -### \
// RUN:   -no-integrated-as -c %s 2>&1 \
// RUN:   | FileCheck -check-prefix=MIPS-MFP32 %s
// MIPS-MFP32: as{{(.exe)?}}" "-march" "mips32r2" "-mabi" "32" "-mno-shared" "-call_nonpic" "-EB" "-mfp32"
//
// RUN: %clang -target mips-linux-gnu -mfp32 -mfp64 -mfpxx -### \
// RUN:   -no-integrated-as -c %s 2>&1 \
// RUN:   | FileCheck -check-prefix=MIPS-MFPXX %s
// MIPS-MFPXX: as{{(.exe)?}}" "-march" "mips32r2" "-mabi" "32" "-mno-shared" "-call_nonpic" "-EB" "-mfpxx"
//
// RUN: %clang -target mips-linux-gnu -mfpxx -mfp32 -mfp64 -### \
// RUN:   -no-integrated-as -c %s 2>&1 \
// RUN:   | FileCheck -check-prefix=MIPS-MFP64 %s
// MIPS-MFP64: as{{(.exe)?}}" "-march" "mips32r2" "-mabi" "32" "-mno-shared" "-call_nonpic" "-EB" "-mfp64"
//
// RUN: %clang -target mips-linux-gnu -mno-msa -mmsa -### \
// RUN:   -no-integrated-as -c %s 2>&1 \
// RUN:   | FileCheck -check-prefix=MIPS-MSA %s
// MIPS-MSA: as{{(.exe)?}}" "-march" "mips32r2" "-mabi" "32" "-mno-shared" "-call_nonpic" "-EB" "-mmsa"
//
// RUN: %clang -target mips-linux-gnu -mmsa -mno-msa -### \
// RUN:   -no-integrated-as -c %s 2>&1 \
// RUN:   | FileCheck -check-prefix=MIPS-NMSA %s
// MIPS-NMSA: as{{(.exe)?}}"
// MIPS-NMSA-NOT: "{{[ A-Za-z\\\/]*}}as{{(.exe)?}}{{.*}}"-mmsa"
//
// We've already tested MIPS32r2 and MIPS64r2 thoroughly. Do minimal tests on
// the remaining CPU's since it was possible to pass on a -mabi with no value
// when the CPU name is absent from a StringSwitch in getMipsCPUAndABI()
// RUN: %clang -target mips-linux-gnu -### -no-integrated-as -c %s -mcpu=mips1 \
// RUN:   2>&1 | FileCheck -check-prefix=MIPS1-EB-AS %s
// MIPS1-EB-AS: as{{(.exe)?}}" "-march" "mips1" "-mabi" "32" "-mno-shared" "-call_nonpic" "-EB"
// MIPS1-EB-AS-NOT: "{{[ A-Za-z\\\/]*}}as{{(.exe)?}}{{.*}}"-KPIC"
//
// RUN: %clang -target mips-linux-gnu -### -no-integrated-as -c %s -mcpu=mips2 \
// RUN:   2>&1 | FileCheck -check-prefix=MIPS2-EB-AS %s
// MIPS2-EB-AS: as{{(.exe)?}}" "-march" "mips2" "-mabi" "32" "-mno-shared" "-call_nonpic" "-EB"
// MIPS2-EB-AS-NOT: "{{[ A-Za-z\\\/]*}}as{{(.exe)?}}{{.*}}"-KPIC"
//
// RUN: %clang -target mips64-linux-gnu -### -no-integrated-as -c %s -mcpu=mips3 \
// RUN:   2>&1 | FileCheck -check-prefix=MIPS3-EB-AS %s
// MIPS3-EB-AS: as{{(.exe)?}}" "-march" "mips3" "-mabi" "64" "-EB" "-KPIC"
//
// RUN: %clang -target mips64-linux-gnu -### -no-integrated-as -c %s -mcpu=mips4 \
// RUN:   2>&1 | FileCheck -check-prefix=MIPS4-EB-AS %s
// MIPS4-EB-AS: as{{(.exe)?}}" "-march" "mips4" "-mabi" "64" "-EB" "-KPIC"
//
// RUN: %clang -target mips64-linux-gnu -### -no-integrated-as -c %s -mcpu=mips5 \
// RUN:   2>&1 | FileCheck -check-prefix=MIPS5-EB-AS %s
// MIPS5-EB-AS: as{{(.exe)?}}" "-march" "mips5" "-mabi" "64" "-EB" "-KPIC"
//
// RUN: %clang -target mips-linux-gnu -### -no-integrated-as -c %s -mcpu=mips32 \
// RUN:   2>&1 | FileCheck -check-prefix=MIPS32-EB-AS %s
// MIPS32-EB-AS: as{{(.exe)?}}" "-march" "mips32" "-mabi" "32" "-mno-shared" "-call_nonpic" "-EB"
// MIPS32-EB-AS-NOT: "{{[ A-Za-z\\\/]*}}as{{(.exe)?}}{{.*}}"-KPIC"
//
// RUN: %clang -target mips-linux-gnu -### -no-integrated-as -c %s -mcpu=mips32r6 \
// RUN:   2>&1 | FileCheck -check-prefix=MIPS32R6-EB-AS %s
// MIPS32R6-EB-AS: as{{(.exe)?}}" "-march" "mips32r6" "-mabi" "32" "-mno-shared" "-call_nonpic" "-EB"
// MIPS32R6-EB-AS-NOT: "{{[ A-Za-z\\\/]*}}as{{(.exe)?}}{{.*}}"-KPIC"
//
// RUN: %clang -target mips64-linux-gnu -### -no-integrated-as -c %s -mcpu=mips64 \
// RUN:   2>&1 | FileCheck -check-prefix=MIPS64-EB-AS %s
// MIPS64-EB-AS: as{{(.exe)?}}" "-march" "mips64" "-mabi" "64" "-EB" "-KPIC"
//
// RUN: %clang -target mips64-linux-gnu -### -no-integrated-as -c %s -mcpu=mips64r6 \
// RUN:   2>&1 | FileCheck -check-prefix=MIPS64R6-EB-AS %s
// MIPS64R6-EB-AS: as{{(.exe)?}}" "-march" "mips64r6" "-mabi" "64" "-EB" "-KPIC"
//
// RUN: %clang -target mips-linux-gnu -### -no-integrated-as -msoft-float -mhard-float -c %s 2>&1 \
// RUN:   | FileCheck -check-prefix=HARDFLOAT --implicit-check-not=-msoft-float %s
// HARDFLOAT: as{{(.exe)?}}"
// HARDFLOAT: -mhard-float
//
// RUN: %clang -target mips-linux-gnu -### -no-integrated-as -mhard-float -msoft-float -c %s 2>&1 \
// RUN:   | FileCheck -check-prefix=SOFTFLOAT --implicit-check-not=-mhard-float %s
// SOFTFLOAT: as{{(.exe)?}}"
// SOFTFLOAT: -msoft-float
//
// RUN: %clang -target mips-linux-gnu -### -no-integrated-as -mno-odd-spreg -modd-spreg -c %s 2>&1 \
// RUN:   | FileCheck -check-prefix=ODDSPREG --implicit-check-not=-mno-odd-spreg %s
// ODDSPREG: as{{(.exe)?}}"
// ODDSPREG: -modd-spreg
//
// RUN: %clang -target mips-linux-gnu -### -no-integrated-as -modd-spreg -mno-odd-spreg -c %s 2>&1 \
// RUN:   | FileCheck -check-prefix=NOODDSPREG --implicit-check-not=-modd-spreg %s
// NOODDSPREG: as{{(.exe)?}}"
// NOODDSPREG: -mno-odd-spreg
//
// RUN: %clang -target mips-linux-gnu -### -no-integrated-as -mdouble-float -msingle-float -c %s 2>&1 \
// RUN:   | FileCheck -check-prefix=SINGLEFLOAT --implicit-check-not=-mdouble-float %s
// SINGLEFLOAT: as{{(.exe)?}}"
// SINGLEFLOAT: -msingle-float
//
// RUN: %clang -target mips-linux-gnu -### -no-integrated-as -msingle-float -mdouble-float -c %s 2>&1 \
// RUN:   | FileCheck -check-prefix=DOUBLEFLOAT --implicit-check-not=-msingle-float %s
// DOUBLEFLOAT: as{{(.exe)?}}"
// DOUBLEFLOAT: -mdouble-float
//
// RUN: %clang -target mips-linux-gnu -### -no-integrated-as -msoft-float -c %s 2>&1 \
// RUN:   | FileCheck -check-prefix=SOFTFLOAT-IMPLICIT-FPXX --implicit-check-not=-mfpxx %s
// SOFTFLOAT-IMPLICIT-FPXX: as{{(.exe)?}}"
// SOFTFLOAT-IMPLICIT-FPXX: -msoft-float
//
// RUN: %clang -target mips-linux-gnu -### -no-integrated-as -msoft-float -mfpxx -c %s 2>&1 \
// RUN:   | FileCheck -check-prefix=SOFTFLOAT-EXPLICIT-FPXX %s
// SOFTFLOAT-EXPLICIT-FPXX: as{{(.exe)?}}"
// SOFTFLOAT-EXPLICIT-FPXX: -mfpxx
// SOFTFLOAT-EXPLICIT-FPXX: -msoft-float
//
// RUN: %clang -target mips-mti-linux-gnu -### -no-integrated-as -msoft-float -c %s 2>&1 \
// RUN:   | FileCheck -check-prefix=MTI-SOFTFLOAT-IMPLICIT-FPXX --implicit-check-not=-mfpxx %s
// MTI-SOFTFLOAT-IMPLICIT-FPXX: as{{(.exe)?}}"
// MTI-SOFTFLOAT-IMPLICIT-FPXX: -msoft-float
//
// RUN: %clang -target mips-mti-linux-gnu -### -no-integrated-as -msoft-float -mfpxx -c %s 2>&1 \
// RUN:   | FileCheck -check-prefix=MTI-SOFTFLOAT-EXPLICIT-FPXX %s
// MTI-SOFTFLOAT-EXPLICIT-FPXX: as{{(.exe)?}}"
// MTI-SOFTFLOAT-EXPLICIT-FPXX: -mfpxx
// MTI-SOFTFLOAT-EXPLICIT-FPXX: -msoft-float
//
// RUN: %clang -target mips-img-linux-gnu -### -no-integrated-as -msoft-float -c %s 2>&1 \
// RUN:   | FileCheck -check-prefix=IMG-SOFTFLOAT-IMPLICIT-FPXX --implicit-check-not=-mfpxx %s
// IMG-SOFTFLOAT-IMPLICIT-FPXX: as{{(.exe)?}}"
// IMG-SOFTFLOAT-IMPLICIT-FPXX: -msoft-float
//
// RUN: %clang -target mips-img-linux-gnu -### -no-integrated-as -msoft-float -mfpxx -c %s 2>&1 \
// RUN:   | FileCheck -check-prefix=IMG-SOFTFLOAT-EXPLICIT-FPXX %s
// IMG-SOFTFLOAT-EXPLICIT-FPXX: as{{(.exe)?}}"
// IMG-SOFTFLOAT-EXPLICIT-FPXX: -mfpxx
// IMG-SOFTFLOAT-EXPLICIT-FPXX: -msoft-float
//
// RUN: %clang -target mips-linux-gnu -### -no-integrated-as -msingle-float -c %s 2>&1 \
// RUN:   | FileCheck -check-prefix=SINGLEFLOAT-IMPLICIT-FPXX --implicit-check-not=-mfpxx %s
// SINGLEFLOAT-IMPLICIT-FPXX: as{{(.exe)?}}"
// SINGLEFLOAT-IMPLICIT-FPXX: -msingle-float
//
// RUN: %clang -target mips-linux-gnu -### -no-integrated-as -msingle-float -mfpxx -c %s 2>&1 \
// RUN:   | FileCheck -check-prefix=SINGLEFLOAT-EXPLICIT-FPXX %s
// SINGLEFLOAT-EXPLICIT-FPXX: as{{(.exe)?}}"
// SINGLEFLOAT-EXPLICIT-FPXX: -mfpxx
// SINGLEFLOAT-EXPLICIT-FPXX: -msingle-float
//
// RUN: %clang -target mips-mti-linux-gnu -### -no-integrated-as -msingle-float -c %s 2>&1 \
// RUN:   | FileCheck -check-prefix=MTI-SINGLEFLOAT-IMPLICIT-FPXX --implicit-check-not=-mfpxx %s
// MTI-SINGLEFLOAT-IMPLICIT-FPXX: as{{(.exe)?}}"
// MTI-SINGLEFLOAT-IMPLICIT-FPXX: -msingle-float
//
// RUN: %clang -target mips-mti-linux-gnu -### -no-integrated-as -msingle-float -mfpxx -c %s 2>&1 \
// RUN:   | FileCheck -check-prefix=MTI-SINGLEFLOAT-EXPLICIT-FPXX %s
// MTI-SINGLEFLOAT-EXPLICIT-FPXX: as{{(.exe)?}}"
// MTI-SINGLEFLOAT-EXPLICIT-FPXX: -mfpxx
// MTI-SINGLEFLOAT-EXPLICIT-FPXX: -msingle-float
//
// RUN: %clang -target mips-img-linux-gnu -### -no-integrated-as -msingle-float -c %s 2>&1 \
// RUN:   | FileCheck -check-prefix=IMG-SINGLEFLOAT-IMPLICIT-FPXX --implicit-check-not=-mfpxx %s
// IMG-SINGLEFLOAT-IMPLICIT-FPXX: as{{(.exe)?}}"
// IMG-SINGLEFLOAT-IMPLICIT-FPXX: -msingle-float
//
// RUN: %clang -target mips-img-linux-gnu -### -no-integrated-as -msingle-float -mfpxx -c %s 2>&1 \
// RUN:   | FileCheck -check-prefix=IMG-SINGLEFLOAT-EXPLICIT-FPXX %s
// IMG-SINGLEFLOAT-EXPLICIT-FPXX: as{{(.exe)?}}"
// IMG-SINGLEFLOAT-EXPLICIT-FPXX: -mfpxx
// IMG-SINGLEFLOAT-EXPLICIT-FPXX: -msingle-float<|MERGE_RESOLUTION|>--- conflicted
+++ resolved
@@ -21,11 +21,7 @@
 // MIPS32R2-DEF-EL-AS: as{{(.exe)?}}" "-march" "mips32r2" "-mabi" "32" "-mno-shared" "-call_nonpic" "-EL"
 //
 // RUN: %clang -target mips64-linux-gnu -### \
-<<<<<<< HEAD
-// RUN:   -no-integrated-as -fno-pic -c %s 2>&1 \
-=======
 // RUN:   -no-integrated-as -fno-pic -mno-abicalls -c %s 2>&1 \
->>>>>>> b2b84690
 // RUN:   | FileCheck -check-prefix=MIPS64R2-EB-AS %s
 // MIPS64R2-EB-AS: as{{(.exe)?}}" "-march" "mips64r2" "-mabi" "64" "-mno-shared" "-EB"
 //
@@ -35,11 +31,7 @@
 // MIPS64R2-EB-AS-PIC: as{{(.exe)?}}" "-march" "mips64r2" "-mabi" "64" "-EB" "-KPIC"
 //
 // RUN: %clang -target mips64el-linux-gnu -### \
-<<<<<<< HEAD
-// RUN:   -no-integrated-as -c -fno-pic %s 2>&1 \
-=======
 // RUN:   -no-integrated-as -c -fno-pic -mno-abicalls %s 2>&1 \
->>>>>>> b2b84690
 // RUN:   | FileCheck -check-prefix=MIPS64R2-DEF-EL-AS %s
 // MIPS64R2-DEF-EL-AS: as{{(.exe)?}}" "-march" "mips64r2" "-mabi" "64"  "-mno-shared" "-EL"
 //
@@ -72,11 +64,7 @@
 // MIPS64R2-EL-AS-PIC: as{{(.exe)?}}" "-march" "mips64r2" "-mabi" "64" "-EL" "-KPIC"
 //
 // RUN: %clang -target mips64el-linux-gnu -mabi=64 -### \
-<<<<<<< HEAD
-// RUN:   -no-integrated-as -c %s -fno-pic 2>&1 \
-=======
 // RUN:   -no-integrated-as -c %s -fno-pic -mno-abicalls 2>&1 \
->>>>>>> b2b84690
 // RUN:   | FileCheck -check-prefix=MIPS64R2-EL-AS %s
 // MIPS64R2-EL-AS: as{{(.exe)?}}" "-march" "mips64r2" "-mabi" "64" "-mno-shared" "-EL"
 //
@@ -96,11 +84,7 @@
 // MIPS-OCTEON-PIC: as{{(.exe)?}}" "-march" "octeon" "-mabi" "64" "-EB" "-KPIC"
 //
 // RUN: %clang -target mips64-linux-gnu -march=octeon -### \
-<<<<<<< HEAD
-// RUN:   -no-integrated-as -c %s -fno-pic 2>&1 \
-=======
 // RUN:   -no-integrated-as -c %s -fno-pic -mno-abicalls 2>&1 \
->>>>>>> b2b84690
 // RUN:   | FileCheck -check-prefix=MIPS-OCTEON %s
 // MIPS-OCTEON: as{{(.exe)?}}" "-march" "octeon" "-mabi" "64" "-mno-shared" "-EB"
 //
@@ -160,11 +144,7 @@
 // MIPS-ALIAS-64-PIC: as{{(.exe)?}}" "-march" "mips64" "-mabi" "64" "-EB" "-KPIC"
 //
 // RUN: %clang -target mips64-linux-gnu -mips64 -### \
-<<<<<<< HEAD
-// RUN:   -no-integrated-as -c -fno-pic %s 2>&1 \
-=======
 // RUN:   -no-integrated-as -c -fno-pic -mno-abicalls %s 2>&1 \
->>>>>>> b2b84690
 // RUN:   | FileCheck -check-prefix=MIPS-ALIAS-64 %s
 // MIPS-ALIAS-64: as{{(.exe)?}}" "-march" "mips64" "-mabi" "64" "-mno-shared" "-EB"
 //
@@ -179,11 +159,7 @@
 // MIPS-ALIAS-64R3-PIC: as{{(.exe)?}}" "-march" "mips64r3" "-mabi" "64" "-EB" "-KPIC"
 //
 // RUN: %clang -target mips64-linux-gnu -mips64r3 -### \
-<<<<<<< HEAD
-// RUN:   -no-integrated-as -c %s -fno-pic 2>&1 \
-=======
 // RUN:   -no-integrated-as -c %s -fno-pic -mno-abicalls 2>&1 \
->>>>>>> b2b84690
 // RUN:   | FileCheck -check-prefix=MIPS-ALIAS-64R3 %s
 // MIPS-ALIAS-64R3: as{{(.exe)?}}" "-march" "mips64r3" "-mabi" "64" "-mno-shared" "-EB"
 //
@@ -193,11 +169,7 @@
 // MIPS-ALIAS-64R5-PIC: as{{(.exe)?}}" "-march" "mips64r5" "-mabi" "64" "-EB" "-KPIC"
 //
 // RUN: %clang -target mips64-linux-gnu -mips64r5 -### \
-<<<<<<< HEAD
-// RUN:   -no-integrated-as -c %s -fno-pic 2>&1 \
-=======
 // RUN:   -no-integrated-as -c %s -fno-pic -mno-abicalls 2>&1 \
->>>>>>> b2b84690
 // RUN:   | FileCheck -check-prefix=MIPS-ALIAS-64R5 %s
 // MIPS-ALIAS-64R5: as{{(.exe)?}}" "-march" "mips64r5" "-mabi" "64" "-mno-shared" "-EB"
 //
@@ -207,11 +179,7 @@
 // MIPS-ALIAS-64R6-PIC: as{{(.exe)?}}" "-march" "mips64r6" "-mabi" "64" "-EB" "-KPIC"
 //
 // RUN: %clang -target mips64-linux-gnu -mips64r6 -### \
-<<<<<<< HEAD
-// RUN:   -no-integrated-as -c %s -fno-pic 2>&1 \
-=======
 // RUN:   -no-integrated-as -c %s -fno-pic -mno-abicalls 2>&1 \
->>>>>>> b2b84690
 // RUN:   | FileCheck -check-prefix=MIPS-ALIAS-64R6 %s
 // MIPS-ALIAS-64R6: as{{(.exe)?}}" "-march" "mips64r6" "-mabi" "64" "-mno-shared" "-EB"
 //
