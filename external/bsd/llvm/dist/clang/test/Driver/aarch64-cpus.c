--- conflicted
+++ resolved
@@ -15,33 +15,17 @@
 
 // ARM64-GENERIC: "-cc1"{{.*}} "-triple" "arm64{{.*}}" "-target-cpu" "generic"
 
-<<<<<<< HEAD
-=======
 // We cannot check much for -mcpu=native, but it should be replaced by either generic or a valid
 // Arm cpu string, depending on the host.
 // RUN: %clang -target arm64 -mcpu=native -### -c %s 2>&1 | FileCheck -check-prefix=ARM64-NATIVE %s
 // ARM64-NATIVE-NOT: "-cc1"{{.*}} "-triple" "arm64{{.*}}" "-target-cpu" "native"
 
->>>>>>> b2b84690
 // RUN: %clang -target arm64-apple-darwin -arch arm64 -### -c %s 2>&1 | FileCheck -check-prefix=ARM64-DARWIN %s
 // ARM64-DARWIN: "-cc1"{{.*}} "-triple" "arm64{{.*}}" "-target-cpu" "cyclone"
 
 // RUN: %clang -target aarch64 -mcpu=cortex-a35 -### -c %s 2>&1 | FileCheck -check-prefix=CA35 %s
 // RUN: %clang -target aarch64 -mlittle-endian -mcpu=cortex-a35 -### -c %s 2>&1 | FileCheck -check-prefix=CA35 %s
 // RUN: %clang -target aarch64_be -mlittle-endian -mcpu=cortex-a35 -### -c %s 2>&1 | FileCheck -check-prefix=CA35 %s
-<<<<<<< HEAD
-// RUN: %clang -target aarch64 -mtune=cortex-a35 -### -c %s 2>&1 | FileCheck -check-prefix=CA35 %s
-// RUN: %clang -target aarch64 -mlittle-endian -mtune=cortex-a35 -### -c %s 2>&1 | FileCheck -check-prefix=CA35 %s
-// RUN: %clang -target aarch64_be -mlittle-endian -mtune=cortex-a35 -### -c %s 2>&1 | FileCheck -check-prefix=CA35 %s
-// CA35: "-cc1"{{.*}} "-triple" "aarch64{{.*}}" "-target-cpu" "cortex-a35"
-
-// RUN: %clang -target arm64 -mcpu=cortex-a35 -### -c %s 2>&1 | FileCheck -check-prefix=ARM64-CA35 %s
-// RUN: %clang -target arm64 -mlittle-endian -mcpu=cortex-a35 -### -c %s 2>&1 | FileCheck -check-prefix=ARM64-CA35 %s
-// RUN: %clang -target arm64 -mtune=cortex-a35 -### -c %s 2>&1 | FileCheck -check-prefix=ARM64-CA35 %s
-// RUN: %clang -target arm64 -mlittle-endian -mtune=cortex-a35 -### -c %s 2>&1 | FileCheck -check-prefix=ARM64-CA35 %s
-// ARM64-CA35: "-cc1"{{.*}} "-triple" "arm64{{.*}}" "-target-cpu" "cortex-a35"
-
-=======
 // RUN: %clang -target aarch64 -mtune=cortex-a35 -### -c %s 2>&1 | FileCheck -check-prefix=CA35-TUNE %s
 // RUN: %clang -target aarch64 -mlittle-endian -mtune=cortex-a35 -### -c %s 2>&1 | FileCheck -check-prefix=CA35-TUNE %s
 // RUN: %clang -target aarch64_be -mlittle-endian -mtune=cortex-a35 -### -c %s 2>&1 | FileCheck -check-prefix=CA35-TUNE %s
@@ -54,18 +38,12 @@
 // RUN: %clang -target arm64 -mlittle-endian -mtune=cortex-a35 -### -c %s 2>&1 | FileCheck -check-prefix=ARM64-CA35-TUNE %s
 // ARM64-CA35: "-cc1"{{.*}} "-triple" "arm64{{.*}}" "-target-cpu" "cortex-a35"
 // ARM64-CA35-TUNE: "-cc1"{{.*}} "-triple" "arm64{{.*}}" "-target-cpu" "generic"
->>>>>>> b2b84690
 
 // RUN: %clang -target aarch64 -mcpu=cortex-a53 -### -c %s 2>&1 | FileCheck -check-prefix=CA53 %s
 // RUN: %clang -target aarch64 -mlittle-endian -mcpu=cortex-a53 -### -c %s 2>&1 | FileCheck -check-prefix=CA53 %s
 // RUN: %clang -target aarch64_be -mlittle-endian -mcpu=cortex-a53 -### -c %s 2>&1 | FileCheck -check-prefix=CA53 %s
-<<<<<<< HEAD
-// RUN: %clang -target aarch64 -mtune=cortex-a53 -### -c %s 2>&1 | FileCheck -check-prefix=CA53 %s
-// RUN: %clang -target aarch64_be -mlittle-endian -mtune=cortex-a53 -### -c %s 2>&1 | FileCheck -check-prefix=CA53 %s
-=======
 // RUN: %clang -target aarch64 -mtune=cortex-a53 -### -c %s 2>&1 | FileCheck -check-prefix=CA53-TUNE %s
 // RUN: %clang -target aarch64_be -mlittle-endian -mtune=cortex-a53 -### -c %s 2>&1 | FileCheck -check-prefix=CA53-TUNE %s
->>>>>>> b2b84690
 // CA53: "-cc1"{{.*}} "-triple" "aarch64{{.*}}" "-target-cpu" "cortex-a53"
 // CA53-TUNE: "-cc1"{{.*}} "-triple" "aarch64{{.*}}" "-target-cpu" "generic"
 
@@ -91,27 +69,9 @@
 // ARM64-CA55: "-cc1"{{.*}} "-triple" "arm64{{.*}}" "-target-cpu" "cortex-a55"
 // ARM64-CA55-TUNE: "-cc1"{{.*}} "-triple" "arm64{{.*}}" "-target-cpu" "generic"
 
-// RUN: %clang -target arm64 -mcpu=cortex-a53 -### -c %s 2>&1 | FileCheck -check-prefix=ARM64-CA53 %s
-// RUN: %clang -target arm64 -mlittle-endian -mcpu=cortex-a53 -### -c %s 2>&1 | FileCheck -check-prefix=ARM64-CA53 %s
-// RUN: %clang -target arm64 -mtune=cortex-a53 -### -c %s 2>&1 | FileCheck -check-prefix=ARM64-CA53 %s
-// RUN: %clang -target arm64 -mlittle-endian -mtune=cortex-a53 -### -c %s 2>&1 | FileCheck -check-prefix=ARM64-CA53 %s
-// ARM64-CA53: "-cc1"{{.*}} "-triple" "arm64{{.*}}" "-target-cpu" "cortex-a53"
-
 // RUN: %clang -target aarch64 -mcpu=cortex-a57 -### -c %s 2>&1 | FileCheck -check-prefix=CA57 %s
 // RUN: %clang -target aarch64 -mlittle-endian -mcpu=cortex-a57 -### -c %s 2>&1 | FileCheck -check-prefix=CA57 %s
 // RUN: %clang -target aarch64_be -mlittle-endian -mcpu=cortex-a57 -### -c %s 2>&1 | FileCheck -check-prefix=CA57 %s
-<<<<<<< HEAD
-// RUN: %clang -target aarch64 -mtune=cortex-a57 -### -c %s 2>&1 | FileCheck -check-prefix=CA57 %s
-// RUN: %clang -target aarch64 -mlittle-endian -mtune=cortex-a57 -### -c %s 2>&1 | FileCheck -check-prefix=CA57 %s
-// RUN: %clang -target aarch64_be -mlittle-endian -mtune=cortex-a57 -### -c %s 2>&1 | FileCheck -check-prefix=CA57 %s
-// CA57: "-cc1"{{.*}} "-triple" "aarch64{{.*}}" "-target-cpu" "cortex-a57"
-
-// RUN: %clang -target arm64 -mcpu=cortex-a57 -### -c %s 2>&1 | FileCheck -check-prefix=ARM64-CA57 %s
-// RUN: %clang -target arm64 -mlittle-endian -mcpu=cortex-a57 -### -c %s 2>&1 | FileCheck -check-prefix=ARM64-CA57 %s
-// RUN: %clang -target arm64 -mtune=cortex-a57 -### -c %s 2>&1 | FileCheck -check-prefix=ARM64-CA57 %s
-// RUN: %clang -target arm64 -mlittle-endian -mtune=cortex-a57 -### -c %s 2>&1 | FileCheck -check-prefix=ARM64-CA57 %s
-// ARM64-CA57: "-cc1"{{.*}} "-triple" "arm64{{.*}}" "-target-cpu" "cortex-a57"
-=======
 // RUN: %clang -target aarch64 -mtune=cortex-a57 -### -c %s 2>&1 | FileCheck -check-prefix=CA57-TUNE %s
 // RUN: %clang -target aarch64 -mlittle-endian -mtune=cortex-a57 -### -c %s 2>&1 | FileCheck -check-prefix=CA57-TUNE %s
 // RUN: %clang -target aarch64_be -mlittle-endian -mtune=cortex-a57 -### -c %s 2>&1 | FileCheck -check-prefix=CA57-TUNE %s
@@ -124,23 +84,10 @@
 // RUN: %clang -target arm64 -mlittle-endian -mtune=cortex-a57 -### -c %s 2>&1 | FileCheck -check-prefix=ARM64-CA57-TUNE %s
 // ARM64-CA57: "-cc1"{{.*}} "-triple" "arm64{{.*}}" "-target-cpu" "cortex-a57"
 // ARM64-CA57-TUNE: "-cc1"{{.*}} "-triple" "arm64{{.*}}" "-target-cpu" "generic"
->>>>>>> b2b84690
 
 // RUN: %clang -target aarch64 -mcpu=cortex-a72 -### -c %s 2>&1 | FileCheck -check-prefix=CA72 %s
 // RUN: %clang -target aarch64 -mlittle-endian -mcpu=cortex-a72 -### -c %s 2>&1 | FileCheck -check-prefix=CA72 %s
 // RUN: %clang -target aarch64_be -mlittle-endian -mcpu=cortex-a72 -### -c %s 2>&1 | FileCheck -check-prefix=CA72 %s
-<<<<<<< HEAD
-// RUN: %clang -target aarch64 -mtune=cortex-a72 -### -c %s 2>&1 | FileCheck -check-prefix=CA72 %s
-// RUN: %clang -target aarch64 -mlittle-endian -mtune=cortex-a72 -### -c %s 2>&1 | FileCheck -check-prefix=CA72 %s
-// RUN: %clang -target aarch64_be -mlittle-endian -mtune=cortex-a72 -### -c %s 2>&1 | FileCheck -check-prefix=CA72 %s
-// CA72: "-cc1"{{.*}} "-triple" "aarch64{{.*}}" "-target-cpu" "cortex-a72"
-
-// RUN: %clang -target arm64 -mcpu=cortex-a72 -### -c %s 2>&1 | FileCheck -check-prefix=ARM64-CA72 %s
-// RUN: %clang -target arm64 -mlittle-endian -mcpu=cortex-a72 -### -c %s 2>&1 | FileCheck -check-prefix=ARM64-CA72 %s
-// RUN: %clang -target arm64 -mtune=cortex-a72 -### -c %s 2>&1 | FileCheck -check-prefix=ARM64-CA72 %s
-// RUN: %clang -target arm64 -mlittle-endian -mtune=cortex-a72 -### -c %s 2>&1 | FileCheck -check-prefix=ARM64-CA72 %s
-// ARM64-CA72: "-cc1"{{.*}} "-triple" "arm64{{.*}}" "-target-cpu" "cortex-a72"
-=======
 // RUN: %clang -target aarch64 -mtune=cortex-a72 -### -c %s 2>&1 | FileCheck -check-prefix=CA72-TUNE %s
 // RUN: %clang -target aarch64 -mlittle-endian -mtune=cortex-a72 -### -c %s 2>&1 | FileCheck -check-prefix=CA72-TUNE %s
 // RUN: %clang -target aarch64_be -mlittle-endian -mtune=cortex-a72 -### -c %s 2>&1 | FileCheck -check-prefix=CA72-TUNE %s
@@ -153,23 +100,10 @@
 // RUN: %clang -target arm64 -mlittle-endian -mtune=cortex-a72 -### -c %s 2>&1 | FileCheck -check-prefix=ARM64-CA72-TUNE %s
 // ARM64-CA72: "-cc1"{{.*}} "-triple" "arm64{{.*}}" "-target-cpu" "cortex-a72"
 // ARM64-CA72-TUNE: "-cc1"{{.*}} "-triple" "arm64{{.*}}" "-target-cpu" "generic"
->>>>>>> b2b84690
 
 // RUN: %clang -target aarch64 -mcpu=cortex-a73 -### -c %s 2>&1 | FileCheck -check-prefix=CORTEX-A73 %s
 // RUN: %clang -target aarch64 -mlittle-endian -mcpu=cortex-a73 -### -c %s 2>&1 | FileCheck -check-prefix=CORTEX-A73 %s
 // RUN: %clang -target aarch64_be -mlittle-endian -mcpu=cortex-a73 -### -c %s 2>&1 | FileCheck -check-prefix=CORTEX-A73 %s
-<<<<<<< HEAD
-// RUN: %clang -target aarch64 -mtune=cortex-a73 -### -c %s 2>&1 | FileCheck -check-prefix=CORTEX-A73 %s
-// RUN: %clang -target aarch64 -mlittle-endian -mtune=cortex-a73 -### -c %s 2>&1 | FileCheck -check-prefix=CORTEX-A73 %s
-// RUN: %clang -target aarch64_be -mlittle-endian -mtune=cortex-a73 -### -c %s 2>&1 | FileCheck -check-prefix=CORTEX-A73 %s
-// CORTEX-A73: "-cc1"{{.*}} "-triple" "aarch64{{.*}}" "-target-cpu" "cortex-a73"
-
-// RUN: %clang -target arm64 -mcpu=cortex-a73 -### -c %s 2>&1 | FileCheck -check-prefix=ARM64-CORTEX-A73 %s
-// RUN: %clang -target arm64 -mlittle-endian -mcpu=cortex-a73 -### -c %s 2>&1 | FileCheck -check-prefix=ARM64-CORTEX-A73 %s
-// RUN: %clang -target arm64 -mtune=cortex-a73 -### -c %s 2>&1 | FileCheck -check-prefix=ARM64-CORTEX-A73 %s
-// RUN: %clang -target arm64 -mlittle-endian -mtune=cortex-a73 -### -c %s 2>&1 | FileCheck -check-prefix=ARM64-CORTEX-A73 %s
-// ARM64-CORTEX-A73: "-cc1"{{.*}} "-triple" "arm64{{.*}}" "-target-cpu" "cortex-a73"
-=======
 // RUN: %clang -target aarch64 -mtune=cortex-a73 -### -c %s 2>&1 | FileCheck -check-prefix=CORTEX-A73-TUNE %s
 // RUN: %clang -target aarch64 -mlittle-endian -mtune=cortex-a73 -### -c %s 2>&1 | FileCheck -check-prefix=CORTEX-A73-TUNE %s
 // RUN: %clang -target aarch64_be -mlittle-endian -mtune=cortex-a73 -### -c %s 2>&1 | FileCheck -check-prefix=CORTEX-A73-TUNE %s
@@ -198,91 +132,28 @@
 // RUN: %clang -target arm64 -mlittle-endian -mtune=cortex-a75 -### -c %s 2>&1 | FileCheck -check-prefix=ARM64-CORTEX-A75-TUNE %s
 // ARM64-CORTEX-A75: "-cc1"{{.*}} "-triple" "arm64{{.*}}" "-target-cpu" "cortex-a75"
 // ARM64-CORTEX-A75-TUNE: "-cc1"{{.*}} "-triple" "arm64{{.*}}" "-target-cpu" "generic"
->>>>>>> b2b84690
 
 // RUN: %clang -target aarch64 -mcpu=exynos-m1 -### -c %s 2>&1 | FileCheck -check-prefix=M1 %s
 // RUN: %clang -target aarch64 -mlittle-endian -mcpu=exynos-m1 -### -c %s 2>&1 | FileCheck -check-prefix=M1 %s
 // RUN: %clang -target aarch64_be -mlittle-endian -mcpu=exynos-m1 -### -c %s 2>&1 | FileCheck -check-prefix=M1 %s
-<<<<<<< HEAD
-// RUN: %clang -target aarch64 -mtune=exynos-m1 -### -c %s 2>&1 | FileCheck -check-prefix=M1 %s
-// RUN: %clang -target aarch64 -mlittle-endian -mtune=exynos-m1 -### -c %s 2>&1 | FileCheck -check-prefix=M1 %s
-// RUN: %clang -target aarch64_be -mlittle-endian -mtune=exynos-m1 -### -c %s 2>&1 | FileCheck -check-prefix=M1 %s
-// M1: "-cc1"{{.*}} "-triple" "aarch64{{.*}}" "-target-cpu" "exynos-m1"
-=======
 // RUN: %clang -target aarch64 -mtune=exynos-m1 -### -c %s 2>&1 | FileCheck -check-prefix=M1-TUNE %s
 // RUN: %clang -target aarch64 -mlittle-endian -mtune=exynos-m1 -### -c %s 2>&1 | FileCheck -check-prefix=M1-TUNE %s
 // RUN: %clang -target aarch64_be -mlittle-endian -mtune=exynos-m1 -### -c %s 2>&1 | FileCheck -check-prefix=M1-TUNE %s
 // M1: "-cc1"{{.*}} "-triple" "aarch64{{.*}}" "-target-cpu" "exynos-m1"
 // M1-TUNE: "-cc1"{{.*}} "-triple" "aarch64{{.*}}" "-target-cpu" "generic"
->>>>>>> b2b84690
 
 // RUN: %clang -target aarch64 -mcpu=exynos-m2 -### -c %s 2>&1 | FileCheck -check-prefix=M2 %s
 // RUN: %clang -target aarch64 -mlittle-endian -mcpu=exynos-m2 -### -c %s 2>&1 | FileCheck -check-prefix=M2 %s
 // RUN: %clang -target aarch64_be -mlittle-endian -mcpu=exynos-m2 -### -c %s 2>&1 | FileCheck -check-prefix=M2 %s
-<<<<<<< HEAD
-// RUN: %clang -target aarch64 -mtune=exynos-m2 -### -c %s 2>&1 | FileCheck -check-prefix=M2 %s
-// RUN: %clang -target aarch64 -mlittle-endian -mtune=exynos-m2 -### -c %s 2>&1 | FileCheck -check-prefix=M2 %s
-// RUN: %clang -target aarch64_be -mlittle-endian -mtune=exynos-m2 -### -c %s 2>&1 | FileCheck -check-prefix=M2 %s
-// M2: "-cc1"{{.*}} "-triple" "aarch64{{.*}}" "-target-cpu" "exynos-m2"
-=======
 // RUN: %clang -target aarch64 -mtune=exynos-m2 -### -c %s 2>&1 | FileCheck -check-prefix=M2-TUNE %s
 // RUN: %clang -target aarch64 -mlittle-endian -mtune=exynos-m2 -### -c %s 2>&1 | FileCheck -check-prefix=M2-TUNE %s
 // RUN: %clang -target aarch64_be -mlittle-endian -mtune=exynos-m2 -### -c %s 2>&1 | FileCheck -check-prefix=M2-TUNE %s
 // M2: "-cc1"{{.*}} "-triple" "aarch64{{.*}}" "-target-cpu" "exynos-m2"
 // M2-TUNE: "-cc1"{{.*}} "-triple" "aarch64{{.*}}" "-target-cpu" "generic"
->>>>>>> b2b84690
 
 // RUN: %clang -target aarch64_be -mcpu=exynos-m3 -### -c %s 2>&1 | FileCheck -check-prefix=M3 %s
 // RUN: %clang -target aarch64 -mbig-endian -mcpu=exynos-m3 -### -c %s 2>&1 | FileCheck -check-prefix=M3 %s
 // RUN: %clang -target aarch64_be -mbig-endian -mcpu=exynos-m3 -### -c %s 2>&1 | FileCheck -check-prefix=M3 %s
-<<<<<<< HEAD
-// RUN: %clang -target aarch64_be -mtune=exynos-m3 -### -c %s 2>&1 | FileCheck -check-prefix=M3 %s
-// RUN: %clang -target aarch64 -mbig-endian -mtune=exynos-m3 -### -c %s 2>&1 | FileCheck -check-prefix=M3 %s
-// RUN: %clang -target aarch64_be -mbig-endian -mtune=exynos-m3 -### -c %s 2>&1 | FileCheck -check-prefix=M3 %s
-// M3: "-cc1"{{.*}} "-triple" "aarch64_be{{.*}}" "-target-cpu" "exynos-m3"
-
-// RUN: %clang -target arm64 -mcpu=exynos-m1 -### -c %s 2>&1 | FileCheck -check-prefix=ARM64-M1 %s
-// RUN: %clang -target arm64 -mlittle-endian -mcpu=exynos-m1 -### -c %s 2>&1 | FileCheck -check-prefix=ARM64-M1 %s
-// RUN: %clang -target arm64 -mtune=exynos-m1 -### -c %s 2>&1 | FileCheck -check-prefix=ARM64-M1 %s
-// RUN: %clang -target arm64 -mlittle-endian -mtune=exynos-m1 -### -c %s 2>&1 | FileCheck -check-prefix=ARM64-M1 %s
-// ARM64-M1: "-cc1"{{.*}} "-triple" "arm64{{.*}}" "-target-cpu" "exynos-m1"
-
-// RUN: %clang -target arm64 -mcpu=exynos-m2 -### -c %s 2>&1 | FileCheck -check-prefix=ARM64-M2 %s
-// RUN: %clang -target arm64 -mlittle-endian -mcpu=exynos-m2 -### -c %s 2>&1 | FileCheck -check-prefix=ARM64-M2 %s
-// RUN: %clang -target arm64 -mtune=exynos-m2 -### -c %s 2>&1 | FileCheck -check-prefix=ARM64-M2 %s
-// RUN: %clang -target arm64 -mlittle-endian -mtune=exynos-m2 -### -c %s 2>&1 | FileCheck -check-prefix=ARM64-M2 %s
-// ARM64-M2: "-cc1"{{.*}} "-triple" "arm64{{.*}}" "-target-cpu" "exynos-m2"
-
-// RUN: %clang -target arm64 -mcpu=exynos-m3 -### -c %s 2>&1 | FileCheck -check-prefix=ARM64-M3 %s
-// RUN: %clang -target arm64 -mlittle-endian -mcpu=exynos-m3 -### -c %s 2>&1 | FileCheck -check-prefix=ARM64-M3 %s
-// RUN: %clang -target arm64 -mtune=exynos-m3 -### -c %s 2>&1 | FileCheck -check-prefix=ARM64-M3 %s
-// RUN: %clang -target arm64 -mlittle-endian -mtune=exynos-m3 -### -c %s 2>&1 | FileCheck -check-prefix=ARM64-M3 %s
-// ARM64-M3: "-cc1"{{.*}} "-triple" "arm64{{.*}}" "-target-cpu" "exynos-m3"
-
-// RUN: %clang -target aarch64 -mcpu=falkor -### -c %s 2>&1 | FileCheck -check-prefix=FALKOR %s
-// RUN: %clang -target aarch64 -mlittle-endian -mcpu=falkor -### -c %s 2>&1 | FileCheck -check-prefix=FALKOR %s
-// RUN: %clang -target aarch64 -mtune=falkor -### -c %s 2>&1 | FileCheck -check-prefix=FALKOR %s
-// RUN: %clang -target aarch64 -mlittle-endian -mtune=falkor -### -c %s 2>&1 | FileCheck -check-prefix=FALKOR %s
-// FALKOR: "-cc1"{{.*}} "-triple" "aarch64{{.*}}" "-target-cpu" "falkor"
-
-// RUN: %clang -target arm64 -mcpu=falkor -### -c %s 2>&1 | FileCheck -check-prefix=ARM64-FALKOR %s
-// RUN: %clang -target arm64 -mlittle-endian -mcpu=falkor -### -c %s 2>&1 | FileCheck -check-prefix=ARM64-FALKOR %s
-// RUN: %clang -target arm64 -mtune=falkor -### -c %s 2>&1 | FileCheck -check-prefix=ARM64-FALKOR %s
-// RUN: %clang -target arm64 -mlittle-endian -mtune=falkor -### -c %s 2>&1 | FileCheck -check-prefix=ARM64-FALKOR %s
-// ARM64-FALKOR: "-cc1"{{.*}} "-triple" "arm64{{.*}}" "-target-cpu" "falkor"
-
-// RUN: %clang -target aarch64 -mcpu=kryo -### -c %s 2>&1 | FileCheck -check-prefix=KRYO %s
-// RUN: %clang -target aarch64 -mlittle-endian -mcpu=kryo -### -c %s 2>&1 | FileCheck -check-prefix=KRYO %s
-// RUN: %clang -target aarch64 -mtune=kryo -### -c %s 2>&1 | FileCheck -check-prefix=KRYO %s
-// RUN: %clang -target aarch64 -mlittle-endian -mtune=kryo -### -c %s 2>&1 | FileCheck -check-prefix=KRYO %s
-// KRYO: "-cc1"{{.*}} "-triple" "aarch64{{.*}}" "-target-cpu" "kryo"
-
-// RUN: %clang -target arm64 -mcpu=kryo -### -c %s 2>&1 | FileCheck -check-prefix=ARM64-KRYO %s
-// RUN: %clang -target arm64 -mlittle-endian -mcpu=kryo -### -c %s 2>&1 | FileCheck -check-prefix=ARM64-KRYO %s
-// RUN: %clang -target arm64 -mtune=kryo -### -c %s 2>&1 | FileCheck -check-prefix=ARM64-KRYO %s
-// RUN: %clang -target arm64 -mlittle-endian -mtune=kryo -### -c %s 2>&1 | FileCheck -check-prefix=ARM64-KRYO %s
-// ARM64-KRYO: "-cc1"{{.*}} "-triple" "arm64{{.*}}" "-target-cpu" "kryo"
-=======
 // RUN: %clang -target aarch64_be -mtune=exynos-m3 -### -c %s 2>&1 | FileCheck -check-prefix=M3-TUNE %s
 // RUN: %clang -target aarch64 -mbig-endian -mtune=exynos-m3 -### -c %s 2>&1 | FileCheck -check-prefix=M3-TUNE %s
 // RUN: %clang -target aarch64_be -mbig-endian -mtune=exynos-m3 -### -c %s 2>&1 | FileCheck -check-prefix=M3-TUNE %s
@@ -353,7 +224,6 @@
 // RUN: %clang -target arm64 -mlittle-endian -mtune=kryo -### -c %s 2>&1 | FileCheck -check-prefix=ARM64-KRYO-TUNE %s
 // ARM64-KRYO: "-cc1"{{.*}} "-triple" "arm64{{.*}}" "-target-cpu" "kryo"
 // ARM64-KRYO-TUNE: "-cc1"{{.*}} "-triple" "arm64{{.*}}" "-target-cpu" "generic"
->>>>>>> b2b84690
 
 // RUN: %clang -target aarch64 -mcpu=thunderx2t99 -### -c %s 2>&1 | FileCheck -check-prefix=THUNDERX2T99 %s
 // RUN: %clang -target aarch64 -mlittle-endian -mcpu=thunderx2t99 -### -c %s 2>&1 | FileCheck -check-prefix=THUNDERX2T99 %s
@@ -362,11 +232,7 @@
 // RUN: %clang -target aarch64 -mlittle-endian -mtune=thunderx2t99 -### -c %s 2>&1 | FileCheck -check-prefix=THUNDERX2T99-TUNE %s
 // RUN: %clang -target aarch64_be -mlittle-endian -mtune=thunderx2t99 -### -c %s 2>&1 | FileCheck -check-prefix=THUNDERX2T99-TUNE %s
 // THUNDERX2T99: "-cc1"{{.*}} "-triple" "aarch64{{.*}}" "-target-cpu" "thunderx2t99" "-target-feature" "+v8.1a"
-<<<<<<< HEAD
-// THUNDERX2T99-TUNE: "-cc1"{{.*}} "-triple" "aarch64{{.*}}" "-target-cpu" "thunderx2t99"
-=======
 // THUNDERX2T99-TUNE: "-cc1"{{.*}} "-triple" "aarch64{{.*}}" "-target-cpu" "generic"
->>>>>>> b2b84690
 // THUNDERX2T99-TUNE-NOT: +v8.1a
 
 // RUN: %clang -target arm64 -mcpu=thunderx2t99 -### -c %s 2>&1 | FileCheck -check-prefix=ARM64-THUNDERX2T99 %s
@@ -374,11 +240,7 @@
 // RUN: %clang -target arm64 -mtune=thunderx2t99 -### -c %s 2>&1 | FileCheck -check-prefix=ARM64-THUNDERX2T99-TUNE %s
 // RUN: %clang -target arm64 -mlittle-endian -mtune=thunderx2t99 -### -c %s 2>&1 | FileCheck -check-prefix=ARM64-THUNDERX2T99-TUNE %s
 // ARM64-THUNDERX2T99: "-cc1"{{.*}} "-triple" "arm64{{.*}}" "-target-cpu" "thunderx2t99" "-target-feature" "+v8.1a"
-<<<<<<< HEAD
-// ARM64-THUNDERX2T99-TUNE: "-cc1"{{.*}} "-triple" "arm64{{.*}}" "-target-cpu" "thunderx2t99"
-=======
 // ARM64-THUNDERX2T99-TUNE: "-cc1"{{.*}} "-triple" "arm64{{.*}}" "-target-cpu" "generic"
->>>>>>> b2b84690
 // ARM64-THUNDERX2T99-TUNE-NOT: +v8.1a
 
 // RUN: %clang -target aarch64_be -### -c %s 2>&1 | FileCheck -check-prefix=GENERIC-BE %s
@@ -389,28 +251,15 @@
 // RUN: %clang -target aarch64_be -mcpu=cortex-a35 -### -c %s 2>&1 | FileCheck -check-prefix=CA35-BE %s
 // RUN: %clang -target aarch64 -mbig-endian -mcpu=cortex-a35 -### -c %s 2>&1 | FileCheck -check-prefix=CA35-BE %s
 // RUN: %clang -target aarch64_be -mbig-endian -mcpu=cortex-a35 -### -c %s 2>&1 | FileCheck -check-prefix=CA35-BE %s
-<<<<<<< HEAD
-// RUN: %clang -target aarch64_be -mtune=cortex-a35 -### -c %s 2>&1 | FileCheck -check-prefix=CA35-BE %s
-// RUN: %clang -target aarch64 -mbig-endian -mtune=cortex-a35 -### -c %s 2>&1 | FileCheck -check-prefix=CA35-BE %s
-// RUN: %clang -target aarch64_be -mbig-endian -mtune=cortex-a35 -### -c %s 2>&1 | FileCheck -check-prefix=CA35-BE %s
-// CA35-BE: "-cc1"{{.*}} "-triple" "aarch64_be{{.*}}" "-target-cpu" "cortex-a35"
-=======
 // RUN: %clang -target aarch64_be -mtune=cortex-a35 -### -c %s 2>&1 | FileCheck -check-prefix=CA35-BE-TUNE %s
 // RUN: %clang -target aarch64 -mbig-endian -mtune=cortex-a35 -### -c %s 2>&1 | FileCheck -check-prefix=CA35-BE-TUNE %s
 // RUN: %clang -target aarch64_be -mbig-endian -mtune=cortex-a35 -### -c %s 2>&1 | FileCheck -check-prefix=CA35-BE-TUNE %s
 // CA35-BE: "-cc1"{{.*}} "-triple" "aarch64_be{{.*}}" "-target-cpu" "cortex-a35"
 // CA35-BE-TUNE: "-cc1"{{.*}} "-triple" "aarch64_be{{.*}}" "-target-cpu" "generic"
->>>>>>> b2b84690
 
 // RUN: %clang -target aarch64_be -mcpu=cortex-a53 -### -c %s 2>&1 | FileCheck -check-prefix=CA53-BE %s
 // RUN: %clang -target aarch64 -mbig-endian -mcpu=cortex-a53 -### -c %s 2>&1 | FileCheck -check-prefix=CA53-BE %s
 // RUN: %clang -target aarch64_be -mbig-endian -mcpu=cortex-a53 -### -c %s 2>&1 | FileCheck -check-prefix=CA53-BE %s
-<<<<<<< HEAD
-// RUN: %clang -target aarch64_be -mtune=cortex-a53 -### -c %s 2>&1 | FileCheck -check-prefix=CA53-BE %s
-// RUN: %clang -target aarch64 -mbig-endian -mtune=cortex-a53 -### -c %s 2>&1 | FileCheck -check-prefix=CA53-BE %s
-// RUN: %clang -target aarch64_be -mbig-endian -mtune=cortex-a53 -### -c %s 2>&1 | FileCheck -check-prefix=CA53-BE %s
-// CA53-BE: "-cc1"{{.*}} "-triple" "aarch64_be{{.*}}" "-target-cpu" "cortex-a53"
-=======
 // RUN: %clang -target aarch64_be -mtune=cortex-a53 -### -c %s 2>&1 | FileCheck -check-prefix=CA53-BE-TUNE %s
 // RUN: %clang -target aarch64 -mbig-endian -mtune=cortex-a53 -### -c %s 2>&1 | FileCheck -check-prefix=CA53-BE-TUNE %s
 // RUN: %clang -target aarch64_be -mbig-endian -mtune=cortex-a53 -### -c %s 2>&1 | FileCheck -check-prefix=CA53-BE-TUNE %s
@@ -425,97 +274,55 @@
 // RUN: %clang -target aarch64_be -mbig-endian -mtune=cortex-a55 -### -c %s 2>&1 | FileCheck -check-prefix=CA55-BE-TUNE %s
 // CA55-BE: "-cc1"{{.*}} "-triple" "aarch64_be{{.*}}" "-target-cpu" "cortex-a55"
 // CA55-BE-TUNE: "-cc1"{{.*}} "-triple" "aarch64_be{{.*}}" "-target-cpu" "generic"
->>>>>>> b2b84690
 
 // RUN: %clang -target aarch64_be -mcpu=cortex-a57 -### -c %s 2>&1 | FileCheck -check-prefix=CA57-BE %s
 // RUN: %clang -target aarch64 -mbig-endian -mcpu=cortex-a57 -### -c %s 2>&1 | FileCheck -check-prefix=CA57-BE %s
 // RUN: %clang -target aarch64_be -mbig-endian -mcpu=cortex-a57 -### -c %s 2>&1 | FileCheck -check-prefix=CA57-BE %s
-<<<<<<< HEAD
-// RUN: %clang -target aarch64_be -mtune=cortex-a57 -### -c %s 2>&1 | FileCheck -check-prefix=CA57-BE %s
-// RUN: %clang -target aarch64 -mbig-endian -mtune=cortex-a57 -### -c %s 2>&1 | FileCheck -check-prefix=CA57-BE %s
-// RUN: %clang -target aarch64_be -mbig-endian -mtune=cortex-a57 -### -c %s 2>&1 | FileCheck -check-prefix=CA57-BE %s
-// CA57-BE: "-cc1"{{.*}} "-triple" "aarch64_be{{.*}}" "-target-cpu" "cortex-a57"
-=======
 // RUN: %clang -target aarch64_be -mtune=cortex-a57 -### -c %s 2>&1 | FileCheck -check-prefix=CA57-BE-TUNE %s
 // RUN: %clang -target aarch64 -mbig-endian -mtune=cortex-a57 -### -c %s 2>&1 | FileCheck -check-prefix=CA57-BE-TUNE %s
 // RUN: %clang -target aarch64_be -mbig-endian -mtune=cortex-a57 -### -c %s 2>&1 | FileCheck -check-prefix=CA57-BE-TUNE %s
 // CA57-BE: "-cc1"{{.*}} "-triple" "aarch64_be{{.*}}" "-target-cpu" "cortex-a57"
 // CA57-BE-TUNE: "-cc1"{{.*}} "-triple" "aarch64_be{{.*}}" "-target-cpu" "generic"
->>>>>>> b2b84690
 
 // RUN: %clang -target aarch64_be -mcpu=cortex-a72 -### -c %s 2>&1 | FileCheck -check-prefix=CA72-BE %s
 // RUN: %clang -target aarch64 -mbig-endian -mcpu=cortex-a72 -### -c %s 2>&1 | FileCheck -check-prefix=CA72-BE %s
 // RUN: %clang -target aarch64_be -mbig-endian -mcpu=cortex-a72 -### -c %s 2>&1 | FileCheck -check-prefix=CA72-BE %s
-<<<<<<< HEAD
-// RUN: %clang -target aarch64_be -mtune=cortex-a72 -### -c %s 2>&1 | FileCheck -check-prefix=CA72-BE %s
-// RUN: %clang -target aarch64 -mbig-endian -mtune=cortex-a72 -### -c %s 2>&1 | FileCheck -check-prefix=CA72-BE %s
-// RUN: %clang -target aarch64_be -mbig-endian -mtune=cortex-a72 -### -c %s 2>&1 | FileCheck -check-prefix=CA72-BE %s
-// CA72-BE: "-cc1"{{.*}} "-triple" "aarch64_be{{.*}}" "-target-cpu" "cortex-a72"
-=======
 // RUN: %clang -target aarch64_be -mtune=cortex-a72 -### -c %s 2>&1 | FileCheck -check-prefix=CA72-BE-TUNE %s
 // RUN: %clang -target aarch64 -mbig-endian -mtune=cortex-a72 -### -c %s 2>&1 | FileCheck -check-prefix=CA72-BE-TUNE %s
 // RUN: %clang -target aarch64_be -mbig-endian -mtune=cortex-a72 -### -c %s 2>&1 | FileCheck -check-prefix=CA72-BE-TUNE %s
 // CA72-BE: "-cc1"{{.*}} "-triple" "aarch64_be{{.*}}" "-target-cpu" "cortex-a72"
 // CA72-BE-TUNE: "-cc1"{{.*}} "-triple" "aarch64_be{{.*}}" "-target-cpu" "generic"
->>>>>>> b2b84690
 
 // RUN: %clang -target aarch64_be -mcpu=cortex-a73 -### -c %s 2>&1 | FileCheck -check-prefix=CORTEX-A73-BE %s
 // RUN: %clang -target aarch64 -mbig-endian -mcpu=cortex-a73 -### -c %s 2>&1 | FileCheck -check-prefix=CORTEX-A73-BE %s
 // RUN: %clang -target aarch64_be -mbig-endian -mcpu=cortex-a73 -### -c %s 2>&1 | FileCheck -check-prefix=CORTEX-A73-BE %s
-<<<<<<< HEAD
-// RUN: %clang -target aarch64_be -mtune=cortex-a73 -### -c %s 2>&1 | FileCheck -check-prefix=CORTEX-A73-BE %s
-// RUN: %clang -target aarch64 -mbig-endian -mtune=cortex-a73 -### -c %s 2>&1 | FileCheck -check-prefix=CORTEX-A73-BE %s
-// RUN: %clang -target aarch64_be -mbig-endian -mtune=cortex-a73 -### -c %s 2>&1 | FileCheck -check-prefix=CORTEX-A73-BE %s
-// CORTEX-A73-BE: "-cc1"{{.*}} "-triple" "aarch64_be{{.*}}" "-target-cpu" "cortex-a73"
-=======
 // RUN: %clang -target aarch64_be -mtune=cortex-a73 -### -c %s 2>&1 | FileCheck -check-prefix=CORTEX-A73-BE-TUNE %s
 // RUN: %clang -target aarch64 -mbig-endian -mtune=cortex-a73 -### -c %s 2>&1 | FileCheck -check-prefix=CORTEX-A73-BE-TUNE %s
 // RUN: %clang -target aarch64_be -mbig-endian -mtune=cortex-a73 -### -c %s 2>&1 | FileCheck -check-prefix=CORTEX-A73-BE-TUNE %s
 // CORTEX-A73-BE: "-cc1"{{.*}} "-triple" "aarch64_be{{.*}}" "-target-cpu" "cortex-a73"
 // CORTEX-A73-BE-TUNE: "-cc1"{{.*}} "-triple" "aarch64_be{{.*}}" "-target-cpu" "generic"
->>>>>>> b2b84690
 
 // RUN: %clang -target aarch64_be -mcpu=exynos-m1 -### -c %s 2>&1 | FileCheck -check-prefix=M1-BE %s
 // RUN: %clang -target aarch64 -mbig-endian -mcpu=exynos-m1 -### -c %s 2>&1 | FileCheck -check-prefix=M1-BE %s
 // RUN: %clang -target aarch64_be -mbig-endian -mcpu=exynos-m1 -### -c %s 2>&1 | FileCheck -check-prefix=M1-BE %s
-<<<<<<< HEAD
-// RUN: %clang -target aarch64_be -mtune=exynos-m1 -### -c %s 2>&1 | FileCheck -check-prefix=M1-BE %s
-// RUN: %clang -target aarch64 -mbig-endian -mtune=exynos-m1 -### -c %s 2>&1 | FileCheck -check-prefix=M1-BE %s
-// RUN: %clang -target aarch64_be -mbig-endian -mtune=exynos-m1 -### -c %s 2>&1 | FileCheck -check-prefix=M1-BE %s
-// M1-BE: "-cc1"{{.*}} "-triple" "aarch64_be{{.*}}" "-target-cpu" "exynos-m1"
-=======
 // RUN: %clang -target aarch64_be -mtune=exynos-m1 -### -c %s 2>&1 | FileCheck -check-prefix=M1-BE-TUNE %s
 // RUN: %clang -target aarch64 -mbig-endian -mtune=exynos-m1 -### -c %s 2>&1 | FileCheck -check-prefix=M1-BE-TUNE %s
 // RUN: %clang -target aarch64_be -mbig-endian -mtune=exynos-m1 -### -c %s 2>&1 | FileCheck -check-prefix=M1-BE-TUNE %s
 // M1-BE: "-cc1"{{.*}} "-triple" "aarch64_be{{.*}}" "-target-cpu" "exynos-m1"
 // M1-BE-TUNE: "-cc1"{{.*}} "-triple" "aarch64_be{{.*}}" "-target-cpu" "generic"
->>>>>>> b2b84690
 
 // RUN: %clang -target aarch64_be -mcpu=exynos-m2 -### -c %s 2>&1 | FileCheck -check-prefix=M2-BE %s
 // RUN: %clang -target aarch64 -mbig-endian -mcpu=exynos-m2 -### -c %s 2>&1 | FileCheck -check-prefix=M2-BE %s
 // RUN: %clang -target aarch64_be -mbig-endian -mcpu=exynos-m2 -### -c %s 2>&1 | FileCheck -check-prefix=M2-BE %s
-<<<<<<< HEAD
-// RUN: %clang -target aarch64_be -mtune=exynos-m2 -### -c %s 2>&1 | FileCheck -check-prefix=M2-BE %s
-// RUN: %clang -target aarch64 -mbig-endian -mtune=exynos-m2 -### -c %s 2>&1 | FileCheck -check-prefix=M2-BE %s
-// RUN: %clang -target aarch64_be -mbig-endian -mtune=exynos-m2 -### -c %s 2>&1 | FileCheck -check-prefix=M2-BE %s
-// M2-BE: "-cc1"{{.*}} "-triple" "aarch64_be{{.*}}" "-target-cpu" "exynos-m2"
-=======
 // RUN: %clang -target aarch64_be -mtune=exynos-m2 -### -c %s 2>&1 | FileCheck -check-prefix=M2-BE-TUNE %s
 // RUN: %clang -target aarch64 -mbig-endian -mtune=exynos-m2 -### -c %s 2>&1 | FileCheck -check-prefix=M2-BE-TUNE %s
 // RUN: %clang -target aarch64_be -mbig-endian -mtune=exynos-m2 -### -c %s 2>&1 | FileCheck -check-prefix=M2-BE-TUNE %s
 // M2-BE: "-cc1"{{.*}} "-triple" "aarch64_be{{.*}}" "-target-cpu" "exynos-m2"
 // M2-BE-TUNE: "-cc1"{{.*}} "-triple" "aarch64_be{{.*}}" "-target-cpu" "generic"
->>>>>>> b2b84690
 
 // RUN: %clang -target aarch64_be -mcpu=exynos-m3 -### -c %s 2>&1 | FileCheck -check-prefix=M3-BE %s
 // RUN: %clang -target aarch64 -mbig-endian -mcpu=exynos-m3 -### -c %s 2>&1 | FileCheck -check-prefix=M3-BE %s
 // RUN: %clang -target aarch64_be -mbig-endian -mcpu=exynos-m3 -### -c %s 2>&1 | FileCheck -check-prefix=M3-BE %s
-<<<<<<< HEAD
-// RUN: %clang -target aarch64_be -mtune=exynos-m3 -### -c %s 2>&1 | FileCheck -check-prefix=M3-BE %s
-// RUN: %clang -target aarch64 -mbig-endian -mtune=exynos-m3 -### -c %s 2>&1 | FileCheck -check-prefix=M3-BE %s
-// RUN: %clang -target aarch64_be -mbig-endian -mtune=exynos-m3 -### -c %s 2>&1 | FileCheck -check-prefix=M3-BE %s
-// M3-BE: "-cc1"{{.*}} "-triple" "aarch64_be{{.*}}" "-target-cpu" "exynos-m3"
-=======
 // RUN: %clang -target aarch64_be -mtune=exynos-m3 -### -c %s 2>&1 | FileCheck -check-prefix=M3-BE-TUNE %s
 // RUN: %clang -target aarch64 -mbig-endian -mtune=exynos-m3 -### -c %s 2>&1 | FileCheck -check-prefix=M3-BE-TUNE %s
 // RUN: %clang -target aarch64_be -mbig-endian -mtune=exynos-m3 -### -c %s 2>&1 | FileCheck -check-prefix=M3-BE-TUNE %s
@@ -530,26 +337,10 @@
 // RUN: %clang -target aarch64_be -mbig-endian -mtune=exynos-m4 -### -c %s 2>&1 | FileCheck -check-prefix=M4-BE-TUNE %s
 // M4-BE: "-cc1"{{.*}} "-triple" "aarch64_be{{.*}}" "-target-cpu" "exynos-m4"
 // M4-BE-TUNE: "-cc1"{{.*}} "-triple" "aarch64_be{{.*}}" "-target-cpu" "generic"
->>>>>>> b2b84690
 
 // RUN: %clang -target aarch64_be -mcpu=thunderx2t99 -### -c %s 2>&1 | FileCheck -check-prefix=THUNDERX2T99-BE %s
 // RUN: %clang -target aarch64 -mbig-endian -mcpu=thunderx2t99 -### -c %s 2>&1 | FileCheck -check-prefix=THUNDERX2T99-BE %s
 // RUN: %clang -target aarch64_be -mbig-endian -mcpu=thunderx2t99 -### -c %s 2>&1 | FileCheck -check-prefix=THUNDERX2T99-BE %s
-<<<<<<< HEAD
-// RUN: %clang -target aarch64_be -mtune=thunderx2t99 -### -c %s 2>&1 | FileCheck -check-prefix=THUNDERX2T99-BE %s
-// RUN: %clang -target aarch64 -mbig-endian -mtune=thunderx2t99 -### -c %s 2>&1 | FileCheck -check-prefix=THUNDERX2T99-BE %s
-// RUN: %clang -target aarch64_be -mbig-endian -mtune=thunderx2t99 -### -c %s 2>&1 | FileCheck -check-prefix=THUNDERX2T99-BE %s
-// THUNDERX2T99-BE: "-cc1"{{.*}} "-triple" "aarch64_be{{.*}}" "-target-cpu" "thunderx2t99"
-
-// RUN: %clang -target aarch64 -mcpu=cortex-a57 -mtune=cortex-a53 -### -c %s 2>&1 | FileCheck -check-prefix=MCPU-MTUNE %s
-// RUN: %clang -target aarch64 -mtune=cortex-a53 -mcpu=cortex-a57  -### -c %s 2>&1 | FileCheck -check-prefix=MCPU-MTUNE %s
-// RUN: %clang -target aarch64 -mcpu=cortex-a72 -mtune=cortex-a53 -### -c %s 2>&1 | FileCheck -check-prefix=MCPU-MTUNE %s
-// RUN: %clang -target aarch64 -mtune=cortex-a53 -mcpu=cortex-a72  -### -c %s 2>&1 | FileCheck -check-prefix=MCPU-MTUNE %s
-// RUN: %clang -target aarch64 -mtune=cortex-a53 -mcpu=cortex-a73     -### -c %s 2>&1 | FileCheck -check-prefix=MCPU-MTUNE %s
-// RUN: %clang -target aarch64 -mcpu=thunderx2t99 -mtune=cortex-a53 -### -c %s 2>&1 | FileCheck -check-prefix=MCPU-MTUNE %s
-// RUN: %clang -target aarch64 -mtune=cortex-a53 -mcpu=thunderx2t99  -### -c %s 2>&1 | FileCheck -check-prefix=MCPU-MTUNE %s
-// MCPU-MTUNE: "-cc1"{{.*}} "-triple" "aarch64{{.*}}" "-target-cpu" "cortex-a53"
-=======
 // RUN: %clang -target aarch64_be -mtune=thunderx2t99 -### -c %s 2>&1 | FileCheck -check-prefix=THUNDERX2T99-BE-TUNE %s
 // RUN: %clang -target aarch64 -mbig-endian -mtune=thunderx2t99 -### -c %s 2>&1 | FileCheck -check-prefix=THUNDERX2T99-BE-TUNE %s
 // RUN: %clang -target aarch64_be -mbig-endian -mtune=thunderx2t99 -### -c %s 2>&1 | FileCheck -check-prefix=THUNDERX2T99-BE-TUNE %s
@@ -567,7 +358,6 @@
 // MCPU-MTUNE-A72: "-cc1"{{.*}} "-triple" "aarch64{{.*}}" "-target-cpu" "cortex-a72"
 // MCPU-MTUNE-A73: "-cc1"{{.*}} "-triple" "aarch64{{.*}}" "-target-cpu" "cortex-a73"
 // MCPU-MTUNE-THUNDERX2T99: "-cc1"{{.*}} "-triple" "aarch64{{.*}}" "-target-cpu" "thunderx2t99"
->>>>>>> b2b84690
 
 // RUN: %clang -target aarch64 -march=armv8.1a -### -c %s 2>&1 | FileCheck -check-prefix=GENERICV81A %s
 // RUN: %clang -target aarch64 -march=armv8.1-a -### -c %s 2>&1 | FileCheck -check-prefix=GENERICV81A %s
@@ -618,22 +408,6 @@
 
 // ================== Check whether -mcpu and -mtune accept mixed-case values.
 // RUN: %clang -target aarch64 -mcpu=Cortex-a53 -### -c %s 2>&1 | FileCheck -check-prefix=CASE-INSENSITIVE-CA53 %s
-<<<<<<< HEAD
-// RUN: %clang -target aarch64 -mtune=Cortex-a53 -### -c %s 2>&1 | FileCheck -check-prefix=CASE-INSENSITIVE-CA53 %s
-// CASE-INSENSITIVE-CA53: "-cc1"{{.*}} "-triple" "aarch64{{.*}}" "-target-cpu" "cortex-a53"
-
-// RUN: %clang -target arm64 -mcpu=cortex-A53 -### -c %s 2>&1 | FileCheck -check-prefix=CASE-INSENSITIVE-ARM64-CA53 %s
-// RUN: %clang -target arm64 -mtune=cortex-A53 -### -c %s 2>&1 | FileCheck -check-prefix=CASE-INSENSITIVE-ARM64-CA53 %s
-// CASE-INSENSITIVE-ARM64-CA53: "-cc1"{{.*}} "-triple" "arm64{{.*}}" "-target-cpu" "cortex-a53"
-
-// RUN: %clang -target aarch64 -mcpu=CORTEX-A57 -### -c %s 2>&1 | FileCheck -check-prefix=CASE-INSENSITIVE-CA57 %s
-// RUN: %clang -target aarch64 -mtune=CORTEX-A57 -### -c %s 2>&1 | FileCheck -check-prefix=CASE-INSENSITIVE-CA57 %s
-// CASE-INSENSITIVE-CA57: "-cc1"{{.*}} "-triple" "aarch64{{.*}}" "-target-cpu" "cortex-a57"
-
-// RUN: %clang -target arm64 -mcpu=Cortex-A57 -### -c %s 2>&1 | FileCheck -check-prefix=CASE-INSENSITIVE-ARM64-CA57 %s
-// RUN: %clang -target arm64 -mtune=Cortex-A57 -### -c %s 2>&1 | FileCheck -check-prefix=CASE-INSENSITIVE-ARM64-CA57 %s
-// CASE-INSENSITIVE-ARM64-CA57: "-cc1"{{.*}} "-triple" "arm64{{.*}}" "-target-cpu" "cortex-a57"
-=======
 // RUN: %clang -target aarch64 -mtune=Cortex-a53 -### -c %s 2>&1 | FileCheck -check-prefix=CASE-INSENSITIVE-CA53-TUNE %s
 // CASE-INSENSITIVE-CA53: "-cc1"{{.*}} "-triple" "aarch64{{.*}}" "-target-cpu" "cortex-a53"
 // CASE-INSENSITIVE-CA53-TUNE: "-cc1"{{.*}} "-triple" "aarch64{{.*}}" "-target-cpu" "generic"
@@ -651,5 +425,4 @@
 // RUN: %clang -target arm64 -mcpu=Cortex-A57 -### -c %s 2>&1 | FileCheck -check-prefix=CASE-INSENSITIVE-ARM64-CA57 %s
 // RUN: %clang -target arm64 -mtune=Cortex-A57 -### -c %s 2>&1 | FileCheck -check-prefix=CASE-INSENSITIVE-ARM64-CA57-TUNE %s
 // CASE-INSENSITIVE-ARM64-CA57: "-cc1"{{.*}} "-triple" "arm64{{.*}}" "-target-cpu" "cortex-a57"
-// CASE-INSENSITIVE-ARM64-CA57-TUNE: "-cc1"{{.*}} "-triple" "arm64{{.*}}" "-target-cpu" "generic"
->>>>>>> b2b84690
+// CASE-INSENSITIVE-ARM64-CA57-TUNE: "-cc1"{{.*}} "-triple" "arm64{{.*}}" "-target-cpu" "generic"