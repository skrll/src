// RUN: %clang -### -Wlarge-by-value-copy %s 2>&1 | FileCheck -check-prefix=LARGE_VALUE_COPY_DEFAULT %s
// LARGE_VALUE_COPY_DEFAULT: -Wlarge-by-value-copy=64
// RUN: %clang -### -Wlarge-by-value-copy=128 %s 2>&1 | FileCheck -check-prefix=LARGE_VALUE_COPY_JOINED %s
// LARGE_VALUE_COPY_JOINED: -Wlarge-by-value-copy=128

// Check that -isysroot warns on nonexistent paths.
<<<<<<< HEAD
// RUN: %clang -### -c -target i386-apple-darwin10 -isysroot %T/warning-options %s 2>&1 | FileCheck --check-prefix=CHECK-ISYSROOT %s
=======
// RUN: %clang -### -c -target i386-apple-darwin10 -isysroot %t/warning-options %s 2>&1 | FileCheck --check-prefix=CHECK-ISYSROOT %s
>>>>>>> b2b84690
// CHECK-ISYSROOT: warning: no such sysroot directory: '{{.*}}/warning-options'<|MERGE_RESOLUTION|>--- conflicted
+++ resolved
@@ -4,9 +4,5 @@
 // LARGE_VALUE_COPY_JOINED: -Wlarge-by-value-copy=128
 
 // Check that -isysroot warns on nonexistent paths.
-<<<<<<< HEAD
-// RUN: %clang -### -c -target i386-apple-darwin10 -isysroot %T/warning-options %s 2>&1 | FileCheck --check-prefix=CHECK-ISYSROOT %s
-=======
 // RUN: %clang -### -c -target i386-apple-darwin10 -isysroot %t/warning-options %s 2>&1 | FileCheck --check-prefix=CHECK-ISYSROOT %s
->>>>>>> b2b84690
 // CHECK-ISYSROOT: warning: no such sysroot directory: '{{.*}}/warning-options'