// RUN: %clang -no-canonical-prefixes -target i686-pc-openbsd %s -### 2>&1 \
// RUN:   | FileCheck --check-prefix=CHECK-LD %s
// CHECK-LD: clang{{.*}}" "-cc1" "-triple" "i686-pc-openbsd"
// CHECK-LD: ld{{.*}}" "-e" "__start" "--eh-frame-hdr" "-Bdynamic" "-dynamic-linker" "{{.*}}ld.so" "-o" "a.out" "{{.*}}crt0.o" "{{.*}}crtbegin.o" "{{.*}}.o" "-lgcc" "-lc" "-lgcc" "{{.*}}crtend.o"

// Check for --eh-frame-hdr being passed with static linking
// RUN: %clang -no-canonical-prefixes -target i686-pc-openbsd -static %s -### 2>&1 \
// RUN:   | FileCheck --check-prefix=CHECK-LD-STATIC-EH %s
// CHECK-LD-STATIC-EH: clang{{.*}}" "-cc1" "-triple" "i686-pc-openbsd"
// CHECK-LD-STATIC-EH: ld{{.*}}" "-e" "__start" "--eh-frame-hdr" "-Bstatic" "-o" "a.out" "{{.*}}rcrt0.o" "{{.*}}crtbegin.o" "{{.*}}.o" "-lgcc" "-lc" "-lgcc" "{{.*}}crtend.o"

// RUN: %clang -no-canonical-prefixes -target i686-pc-openbsd -pg -pthread %s -### 2>&1 \
// RUN:   | FileCheck --check-prefix=CHECK-PG %s
// CHECK-PG: clang{{.*}}" "-cc1" "-triple" "i686-pc-openbsd"
// CHECK-PG: ld{{.*}}" "-e" "__start" "--eh-frame-hdr" "-Bdynamic" "-dynamic-linker" "{{.*}}ld.so" "-o" "a.out" "{{.*}}gcrt0.o" "{{.*}}crtbegin.o" "{{.*}}.o" "-lgcc" "-lpthread_p" "-lc_p" "-lgcc" "{{.*}}crtend.o"

// Check CPU type for MIPS64
// RUN: %clang -target mips64-unknown-openbsd -### -c %s 2>&1 \
// RUN:   | FileCheck -check-prefix=CHECK-MIPS64-CPU %s
// RUN: %clang -target mips64el-unknown-openbsd -### -c %s 2>&1 \
// RUN:   | FileCheck -check-prefix=CHECK-MIPS64EL-CPU %s
// CHECK-MIPS64-CPU: "-target-cpu" "mips3"
// CHECK-MIPS64EL-CPU: "-target-cpu" "mips3"

// Check that the new linker flags are passed to OpenBSD
// RUN: %clang -no-canonical-prefixes -target i686-pc-openbsd -r %s -### 2>&1 \
// RUN:   | FileCheck --check-prefix=CHECK-LD-R %s
// RUN: %clang -no-canonical-prefixes -target i686-pc-openbsd -s %s -### 2>&1 \
// RUN:   | FileCheck --check-prefix=CHECK-LD-S %s
// RUN: %clang -no-canonical-prefixes -target i686-pc-openbsd -t %s -### 2>&1 \
// RUN:   | FileCheck --check-prefix=CHECK-LD-T %s
// RUN: %clang -no-canonical-prefixes -target i686-pc-openbsd -Z %s -### 2>&1 \
// RUN:   | FileCheck --check-prefix=CHECK-LD-Z %s
// RUN: %clang -no-canonical-prefixes -target mips64-unknown-openbsd %s -### 2>&1 \
// RUN:   | FileCheck --check-prefix=CHECK-MIPS64-LD %s
// RUN: %clang -no-canonical-prefixes -target mips64el-unknown-openbsd %s -### 2>&1 \
// RUN:   | FileCheck --check-prefix=CHECK-MIPS64EL-LD %s
// CHECK-LD-R: clang{{.*}}" "-cc1" "-triple" "i686-pc-openbsd"
// CHECK-LD-R: ld{{.*}}" "-e" "__start" "--eh-frame-hdr" "-Bdynamic" "-dynamic-linker" "{{.*}}ld.so" "-o" "a.out" "{{.*}}crt0.o" "{{.*}}crtbegin.o" "-L{{.*}}" "-r" "{{.*}}.o" "-lgcc" "-lc" "-lgcc" "{{.*}}crtend.o"
// CHECK-LD-S: clang{{.*}}" "-cc1" "-triple" "i686-pc-openbsd"
// CHECK-LD-S: ld{{.*}}" "-e" "__start" "--eh-frame-hdr" "-Bdynamic" "-dynamic-linker" "{{.*}}ld.so" "-o" "a.out" "{{.*}}crt0.o" "{{.*}}crtbegin.o" "-L{{.*}}" "-s" "{{.*}}.o" "-lgcc" "-lc" "-lgcc" "{{.*}}crtend.o"
// CHECK-LD-T: clang{{.*}}" "-cc1" "-triple" "i686-pc-openbsd"
// CHECK-LD-T: ld{{.*}}" "-e" "__start" "--eh-frame-hdr" "-Bdynamic" "-dynamic-linker" "{{.*}}ld.so" "-o" "a.out" "{{.*}}crt0.o" "{{.*}}crtbegin.o" "-L{{.*}}" "-t" "{{.*}}.o" "-lgcc" "-lc" "-lgcc" "{{.*}}crtend.o"
// CHECK-LD-Z: clang{{.*}}" "-cc1" "-triple" "i686-pc-openbsd"
// CHECK-LD-Z: ld{{.*}}" "-e" "__start" "--eh-frame-hdr" "-Bdynamic" "-dynamic-linker" "{{.*}}ld.so" "-o" "a.out" "{{.*}}crt0.o" "{{.*}}crtbegin.o" "-L{{.*}}" "-Z" "{{.*}}.o" "-lgcc" "-lc" "-lgcc" "{{.*}}crtend.o"
// CHECK-MIPS64-LD: clang{{.*}}" "-cc1" "-triple" "mips64-unknown-openbsd"
// CHECK-MIPS64-LD: ld{{.*}}" "-EB" "-e" "__start" "--eh-frame-hdr" "-Bdynamic" "-dynamic-linker" "{{.*}}ld.so" "-o" "a.out" "{{.*}}crt0.o" "{{.*}}crtbegin.o" "-L{{.*}}" "{{.*}}.o" "-lgcc" "-lc" "-lgcc" "{{.*}}crtend.o"
// CHECK-MIPS64EL-LD: clang{{.*}}" "-cc1" "-triple" "mips64el-unknown-openbsd"
// CHECK-MIPS64EL-LD: ld{{.*}}" "-EL" "-e" "__start" "--eh-frame-hdr" "-Bdynamic" "-dynamic-linker" "{{.*}}ld.so" "-o" "a.out" "{{.*}}crt0.o" "{{.*}}crtbegin.o" "-L{{.*}}" "{{.*}}.o" "-lgcc" "-lc" "-lgcc" "{{.*}}crtend.o"

// Check passing options to the assembler for various OpenBSD targets
// RUN: %clang -target amd64-pc-openbsd -m32 -### -no-integrated-as -c %s 2>&1 \
// RUN:   | FileCheck -check-prefix=CHECK-AMD64-M32 %s
// RUN: %clang -target powerpc-unknown-openbsd -### -no-integrated-as -c %s 2>&1 \
// RUN:   | FileCheck -check-prefix=CHECK-POWERPC %s
// RUN: %clang -target sparc-unknown-openbsd -### -no-integrated-as -c %s 2>&1 \
// RUN:   | FileCheck -check-prefix=CHECK-SPARC %s
// RUN: %clang -target sparc64-unknown-openbsd -### -no-integrated-as -c %s 2>&1 \
// RUN:   | FileCheck -check-prefix=CHECK-SPARC64 %s
// RUN: %clang -target mips64-unknown-openbsd -### -no-integrated-as -c %s 2>&1 \
// RUN:   | FileCheck -check-prefix=CHECK-MIPS64 %s
// RUN: %clang -target mips64-unknown-openbsd -fPIC -### -no-integrated-as -c %s 2>&1 \
// RUN:   | FileCheck -check-prefix=CHECK-MIPS64-PIC %s
// RUN: %clang -target mips64el-unknown-openbsd -### -no-integrated-as -c %s 2>&1 \
// RUN:   | FileCheck -check-prefix=CHECK-MIPS64EL %s
// RUN: %clang -target mips64el-unknown-openbsd -fPIC -### -no-integrated-as -c %s 2>&1 \
// RUN:   | FileCheck -check-prefix=CHECK-MIPS64EL-PIC %s
// CHECK-AMD64-M32: as{{.*}}" "--32"
// CHECK-POWERPC: as{{.*}}" "-mppc" "-many"
// CHECK-SPARC: as{{.*}}" "-32" "-Av8"
// CHECK-SPARC64: as{{.*}}" "-64" "-Av9"
// CHECK-MIPS64: as{{.*}}" "-mabi" "64" "-EB"
// CHECK-MIPS64-PIC: as{{.*}}" "-mabi" "64" "-EB" "-KPIC"
// CHECK-MIPS64EL: as{{.*}}" "-mabi" "64" "-EL"
// CHECK-MIPS64EL-PIC: as{{.*}}" "-mabi" "64" "-EL" "-KPIC"

<<<<<<< HEAD
=======
// Check that the integrated assembler is enabled for MIPS64
// RUN: %clang -target mips64-unknown-openbsd -### -c %s 2>&1 \
// RUN:   | FileCheck -check-prefix=CHECK-MIPS64-AS %s
// RUN: %clang -target mips64el-unknown-openbsd -### -c %s 2>&1 \
// RUN:   | FileCheck -check-prefix=CHECK-MIPS64-AS %s
// CHECK-MIPS64-AS-NOT: "-no-integrated-as"

>>>>>>> b2b84690
// Check linking against correct startup code when (not) using PIE
// RUN: %clang -no-canonical-prefixes -target i686-pc-openbsd %s -### 2>&1 \
// RUN:   | FileCheck -check-prefix=CHECK-PIE %s
// RUN: %clang -no-canonical-prefixes -target i686-pc-openbsd -pie %s -### 2>&1 \
// RUN:   | FileCheck -check-prefix=CHECK-PIE-FLAG %s
// RUN: %clang -no-canonical-prefixes -target i686-pc-openbsd -fno-pie %s -### 2>&1 \
// RUN:   | FileCheck -check-prefix=CHECK-PIE %s
// RUN: %clang -no-canonical-prefixes -target i686-pc-openbsd -static %s -### 2>&1 \
// RUN:   | FileCheck -check-prefix=CHECK-STATIC-PIE %s
// RUN: %clang -no-canonical-prefixes -target i686-pc-openbsd -static -fno-pie %s -### 2>&1 \
// RUN:   | FileCheck -check-prefix=CHECK-STATIC-PIE %s
// RUN: %clang -no-canonical-prefixes -target i686-pc-openbsd -nopie %s -### 2>&1 \
// RUN:   | FileCheck -check-prefix=CHECK-NOPIE %s
// RUN: %clang -no-canonical-prefixes -target i686-pc-openbsd -fno-pie -nopie %s -### 2>&1 \
// RUN:   | FileCheck -check-prefix=CHECK-NOPIE %s
// RUN: %clang -no-canonical-prefixes -target i686-pc-openbsd -static -nopie %s -### 2>&1 \
// RUN:   | FileCheck -check-prefix=CHECK-NOPIE %s
// RUN: %clang -no-canonical-prefixes -target i686-pc-openbsd -fno-pie -static -nopie %s -### 2>&1 \
// RUN:   | FileCheck -check-prefix=CHECK-NOPIE %s
// CHECK-PIE: "{{.*}}crt0.o"
// CHECK-PIE-NOT: "-nopie"
// CHECK-PIE-FLAG: "-pie"
// CHECK-STATIC-PIE: "{{.*}}rcrt0.o"
// CHECK-STATIC-PIE-NOT: "-nopie"
// CHECK-NOPIE: "-nopie" "{{.*}}crt0.o"

// Check ARM float ABI
// RUN: %clang -target arm-unknown-openbsd -### -c %s 2>&1 \
// RUN:   | FileCheck -check-prefix=CHECK-ARM-FLOAT-ABI %s
// CHECK-ARM-FLOAT-ABI: "-mfloat-abi" "soft"<|MERGE_RESOLUTION|>--- conflicted
+++ resolved
@@ -74,8 +74,6 @@
 // CHECK-MIPS64EL: as{{.*}}" "-mabi" "64" "-EL"
 // CHECK-MIPS64EL-PIC: as{{.*}}" "-mabi" "64" "-EL" "-KPIC"
 
-<<<<<<< HEAD
-=======
 // Check that the integrated assembler is enabled for MIPS64
 // RUN: %clang -target mips64-unknown-openbsd -### -c %s 2>&1 \
 // RUN:   | FileCheck -check-prefix=CHECK-MIPS64-AS %s
@@ -83,7 +81,6 @@
 // RUN:   | FileCheck -check-prefix=CHECK-MIPS64-AS %s
 // CHECK-MIPS64-AS-NOT: "-no-integrated-as"
 
->>>>>>> b2b84690
 // Check linking against correct startup code when (not) using PIE
 // RUN: %clang -no-canonical-prefixes -target i686-pc-openbsd %s -### 2>&1 \
 // RUN:   | FileCheck -check-prefix=CHECK-PIE %s
