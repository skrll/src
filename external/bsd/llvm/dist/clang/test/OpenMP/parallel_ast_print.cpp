--- conflicted
+++ resolved
@@ -1,13 +1,10 @@
 // RUN: %clang_cc1 -verify -fopenmp -fopenmp-version=45 -ast-print %s | FileCheck %s
 // RUN: %clang_cc1 -fopenmp -fopenmp-version=45 -x c++ -std=c++11 -emit-pch -o %t %s
 // RUN: %clang_cc1 -fopenmp -fopenmp-version=45 -std=c++11 -include-pch %t -fsyntax-only -verify %s -ast-print | FileCheck %s
-<<<<<<< HEAD
-=======
 
 // RUN: %clang_cc1 -verify -fopenmp-simd -fopenmp-version=45 -ast-print %s | FileCheck %s
 // RUN: %clang_cc1 -fopenmp-simd -fopenmp-version=45 -x c++ -std=c++11 -emit-pch -o %t %s
 // RUN: %clang_cc1 -fopenmp-simd -fopenmp-version=45 -std=c++11 -include-pch %t -fsyntax-only -verify %s -ast-print | FileCheck %s
->>>>>>> b2b84690
 // expected-no-diagnostics
 
 #ifndef HEADER
@@ -142,12 +139,9 @@
 // CHECK-NEXT:   #pragma omp threadprivate(S<long>::TS)
 // CHECK-NEXT: }
 
-<<<<<<< HEAD
-=======
 int thrp;
 #pragma omp threadprivate(thrp)
 
->>>>>>> b2b84690
 template <typename T, int C>
 T tmain(T argc, T *argv) {
   T b = argc, c, d, e, f, g;
@@ -156,11 +150,7 @@
   T arr[C][10], arr1[C];
 #pragma omp parallel
   a=2;
-<<<<<<< HEAD
-#pragma omp parallel default(none), private(argc,b) firstprivate(argv) shared (d) if (parallel:argc > 0) num_threads(C) copyin(S<T>::TS) proc_bind(master) reduction(+:c, arr1[argc]) reduction(max:e, arr[:C][0:10])
-=======
 #pragma omp parallel default(none), private(argc,b) firstprivate(argv) shared (d) if (parallel:argc > 0) num_threads(C) copyin(S<T>::TS, thrp) proc_bind(master) reduction(+:c, arr1[argc]) reduction(max:e, arr[:C][0:10])
->>>>>>> b2b84690
   foo();
 #pragma omp parallel if (C) num_threads(s) proc_bind(close) reduction(^:e, f, arr[0:C][:argc]) reduction(&& : g)
   foo();
@@ -172,10 +162,9 @@
 // CHECK-NEXT: static T a;
 // CHECK-NEXT: S<T> s;
 // CHECK-NEXT: T arr[C][10], arr1[C];
-<<<<<<< HEAD
-// CHECK-NEXT: #pragma omp parallel
-// CHECK-NEXT: a = 2;
-// CHECK-NEXT: #pragma omp parallel default(none) private(argc,b) firstprivate(argv) shared(d) if(parallel: argc > 0) num_threads(C) copyin(S<T>::TS) proc_bind(master) reduction(+: c,arr1[argc]) reduction(max: e,arr[:C][0:10])
+// CHECK-NEXT: #pragma omp parallel{{$}}
+// CHECK-NEXT: a = 2;
+// CHECK-NEXT: #pragma omp parallel default(none) private(argc,b) firstprivate(argv) shared(d) if(parallel: argc > 0) num_threads(C) copyin(S<T>::TS,thrp) proc_bind(master) reduction(+: c,arr1[argc]) reduction(max: e,arr[:C][0:10])
 // CHECK-NEXT: foo()
 // CHECK-NEXT: #pragma omp parallel if(C) num_threads(s) proc_bind(close) reduction(^: e,f,arr[0:C][:argc]) reduction(&&: g)
 // CHECK-NEXT: foo()
@@ -186,29 +175,10 @@
 // CHECK-NEXT: int arr[5][10], arr1[5];
 // CHECK-NEXT: #pragma omp parallel
 // CHECK-NEXT: a = 2;
-// CHECK-NEXT: #pragma omp parallel default(none) private(argc,b) firstprivate(argv) shared(d) if(parallel: argc > 0) num_threads(5) copyin(S<int>::TS) proc_bind(master) reduction(+: c,arr1[argc]) reduction(max: e,arr[:5][0:10])
+// CHECK-NEXT: #pragma omp parallel default(none) private(argc,b) firstprivate(argv) shared(d) if(parallel: argc > 0) num_threads(5) copyin(S<int>::TS,thrp) proc_bind(master) reduction(+: c,arr1[argc]) reduction(max: e,arr[:5][0:10])
 // CHECK-NEXT: foo()
 // CHECK-NEXT: #pragma omp parallel if(5) num_threads(s) proc_bind(close) reduction(^: e,f,arr[0:5][:argc]) reduction(&&: g)
 // CHECK-NEXT: foo()
-=======
-// CHECK-NEXT: #pragma omp parallel{{$}}
-// CHECK-NEXT: a = 2;
-// CHECK-NEXT: #pragma omp parallel default(none) private(argc,b) firstprivate(argv) shared(d) if(parallel: argc > 0) num_threads(C) copyin(S<T>::TS,thrp) proc_bind(master) reduction(+: c,arr1[argc]) reduction(max: e,arr[:C][0:10])
-// CHECK-NEXT: foo()
-// CHECK-NEXT: #pragma omp parallel if(C) num_threads(s) proc_bind(close) reduction(^: e,f,arr[0:C][:argc]) reduction(&&: g)
-// CHECK-NEXT: foo()
-// CHECK: template<> int tmain<int, 5>(int argc, int *argv) {
-// CHECK-NEXT: int b = argc, c, d, e, f, g;
-// CHECK-NEXT: static int a;
-// CHECK-NEXT: S<int> s;
-// CHECK-NEXT: int arr[5][10], arr1[5];
-// CHECK-NEXT: #pragma omp parallel
-// CHECK-NEXT: a = 2;
-// CHECK-NEXT: #pragma omp parallel default(none) private(argc,b) firstprivate(argv) shared(d) if(parallel: argc > 0) num_threads(5) copyin(S<int>::TS,thrp) proc_bind(master) reduction(+: c,arr1[argc]) reduction(max: e,arr[:5][0:10])
-// CHECK-NEXT: foo()
-// CHECK-NEXT: #pragma omp parallel if(5) num_threads(s) proc_bind(close) reduction(^: e,f,arr[0:5][:argc]) reduction(&&: g)
-// CHECK-NEXT: foo()
->>>>>>> b2b84690
 // CHECK: template<> long tmain<long, 1>(long argc, long *argv) {
 // CHECK-NEXT: long b = argc, c, d, e, f, g;
 // CHECK-NEXT: static long a;
@@ -216,18 +186,10 @@
 // CHECK-NEXT: long arr[1][10], arr1[1];
 // CHECK-NEXT: #pragma omp parallel
 // CHECK-NEXT: a = 2;
-<<<<<<< HEAD
-// CHECK-NEXT: #pragma omp parallel default(none) private(argc,b) firstprivate(argv) shared(d) if(parallel: argc > 0) num_threads(1) copyin(S<long>::TS) proc_bind(master) reduction(+: c,arr1[argc]) reduction(max: e,arr[:1][0:10])
+// CHECK-NEXT: #pragma omp parallel default(none) private(argc,b) firstprivate(argv) shared(d) if(parallel: argc > 0) num_threads(1) copyin(S<long>::TS,thrp) proc_bind(master) reduction(+: c,arr1[argc]) reduction(max: e,arr[:1][0:10])
 // CHECK-NEXT: foo()
 // CHECK-NEXT: #pragma omp parallel if(1) num_threads(s) proc_bind(close) reduction(^: e,f,arr[0:1][:argc]) reduction(&&: g)
-=======
-// CHECK-NEXT: #pragma omp parallel default(none) private(argc,b) firstprivate(argv) shared(d) if(parallel: argc > 0) num_threads(1) copyin(S<long>::TS,thrp) proc_bind(master) reduction(+: c,arr1[argc]) reduction(max: e,arr[:1][0:10])
->>>>>>> b2b84690
-// CHECK-NEXT: foo()
-// CHECK-NEXT: #pragma omp parallel if(1) num_threads(s) proc_bind(close) reduction(^: e,f,arr[0:1][:argc]) reduction(&&: g)
-// CHECK-NEXT: foo()
-
-enum Enum { };
+// CHECK-NEXT: foo()
 
 enum Enum { };
 
