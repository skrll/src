// RUN: %clang_cc1 -verify -fopenmp -triple x86_64-apple-darwin10.6.0 -ast-print %s | FileCheck %s
// RUN: %clang_cc1 -fopenmp -triple x86_64-apple-darwin10.6.0 -x c++ -std=c++11 -emit-pch -o %t %s
// RUN: %clang_cc1 -fopenmp -triple x86_64-apple-darwin10.6.0 -std=c++11 -include-pch %t -fsyntax-only -verify %s -ast-print
// RUN: %clang_cc1 -verify -fopenmp -triple x86_64-unknown-linux-gnu -ast-print %s | FileCheck %s
// RUN: %clang_cc1 -fopenmp -fnoopenmp-use-tls -triple x86_64-unknown-linux-gnu -x c++ -std=c++11 -emit-pch -o %t %s
// RUN: %clang_cc1 -fopenmp -fnoopenmp-use-tls -triple x86_64-unknown-linux-gnu -std=c++11 -include-pch %t -fsyntax-only -verify %s -ast-print
<<<<<<< HEAD
=======

// RUN: %clang_cc1 -verify -fopenmp-simd -triple x86_64-apple-darwin10.6.0 -ast-print %s | FileCheck %s
// RUN: %clang_cc1 -fopenmp-simd -triple x86_64-apple-darwin10.6.0 -x c++ -std=c++11 -emit-pch -o %t %s
// RUN: %clang_cc1 -fopenmp-simd -triple x86_64-apple-darwin10.6.0 -std=c++11 -include-pch %t -fsyntax-only -verify %s -ast-print
// RUN: %clang_cc1 -verify -fopenmp-simd -triple x86_64-unknown-linux-gnu -ast-print %s | FileCheck %s
// RUN: %clang_cc1 -fopenmp-simd -fnoopenmp-use-tls -triple x86_64-unknown-linux-gnu -x c++ -std=c++11 -emit-pch -o %t %s
// RUN: %clang_cc1 -fopenmp-simd -fnoopenmp-use-tls -triple x86_64-unknown-linux-gnu -std=c++11 -include-pch %t -fsyntax-only -verify %s -ast-print
>>>>>>> b2b84690
// expected-no-diagnostics

#ifndef HEADER
#define HEADER

struct St{
 int a;
};

struct St1{
 int a;
 static int b;
// CHECK: static int b;
#pragma omp threadprivate(b)
// CHECK-NEXT: #pragma omp threadprivate(St1::b){{$}}
} d;

int a, b;
// CHECK: int a;
// CHECK: int b;
#pragma omp threadprivate(a)
#pragma omp threadprivate(a)
// CHECK-NEXT: #pragma omp threadprivate(a)
// CHECK-NEXT: #pragma omp threadprivate(a)
#pragma omp threadprivate(d, b)
// CHECK-NEXT: #pragma omp threadprivate(d,b)

template <class T>
struct ST {
  static T m;
  #pragma omp threadprivate(m)
};

template <class T> T foo() {
  static T v;
  #pragma omp threadprivate(v)
  v = ST<T>::m;
  return v;
}
//CHECK: template <class T> T foo() {
//CHECK-NEXT: static T v;
//CHECK-NEXT: #pragma omp threadprivate(v)
//CHECK: template<> int foo<int>() {
//CHECK-NEXT: static int v;
//CHECK-NEXT: #pragma omp threadprivate(v)

namespace ns{
  int a;
}
// CHECK: namespace ns {
// CHECK-NEXT: int a;
// CHECK-NEXT: }
#pragma omp threadprivate(ns::a)
// CHECK-NEXT: #pragma omp threadprivate(ns::a)

int main () {
  static int a;
// CHECK: static int a;
#pragma omp threadprivate(a)
// CHECK-NEXT: #pragma omp threadprivate(a)
  a=2;
  return (foo<int>());
}

extern template int ST<int>::m;
#endif<|MERGE_RESOLUTION|>--- conflicted
+++ resolved
@@ -4,8 +4,6 @@
 // RUN: %clang_cc1 -verify -fopenmp -triple x86_64-unknown-linux-gnu -ast-print %s | FileCheck %s
 // RUN: %clang_cc1 -fopenmp -fnoopenmp-use-tls -triple x86_64-unknown-linux-gnu -x c++ -std=c++11 -emit-pch -o %t %s
 // RUN: %clang_cc1 -fopenmp -fnoopenmp-use-tls -triple x86_64-unknown-linux-gnu -std=c++11 -include-pch %t -fsyntax-only -verify %s -ast-print
-<<<<<<< HEAD
-=======
 
 // RUN: %clang_cc1 -verify -fopenmp-simd -triple x86_64-apple-darwin10.6.0 -ast-print %s | FileCheck %s
 // RUN: %clang_cc1 -fopenmp-simd -triple x86_64-apple-darwin10.6.0 -x c++ -std=c++11 -emit-pch -o %t %s
@@ -13,7 +11,6 @@
 // RUN: %clang_cc1 -verify -fopenmp-simd -triple x86_64-unknown-linux-gnu -ast-print %s | FileCheck %s
 // RUN: %clang_cc1 -fopenmp-simd -fnoopenmp-use-tls -triple x86_64-unknown-linux-gnu -x c++ -std=c++11 -emit-pch -o %t %s
 // RUN: %clang_cc1 -fopenmp-simd -fnoopenmp-use-tls -triple x86_64-unknown-linux-gnu -std=c++11 -include-pch %t -fsyntax-only -verify %s -ast-print
->>>>>>> b2b84690
 // expected-no-diagnostics
 
 #ifndef HEADER
