--- conflicted
+++ resolved
@@ -11,7 +11,6 @@
 S& bar();
 int main(int argc, char **argv) {
   S &s = bar();
-<<<<<<< HEAD
   #pragma omp parallel
   (void)&s;
   #pragma omp parallel { // expected-warning {{extra tokens at the end of '#pragma omp parallel' are ignored}}
@@ -27,23 +26,6 @@
   #pragma omp parallel } // expected-warning {{extra tokens at the end of '#pragma omp parallel' are ignored}}
   foo();
   #pragma omp parallel
-=======
-  #pragma omp parallel
-  (void)&s;
-  #pragma omp parallel { // expected-warning {{extra tokens at the end of '#pragma omp parallel' are ignored}}
-  foo();
-  #pragma omp parallel ( // expected-warning {{extra tokens at the end of '#pragma omp parallel' are ignored}}
-  foo();
-  #pragma omp parallel [ // expected-warning {{extra tokens at the end of '#pragma omp parallel' are ignored}}
-  foo();
-  #pragma omp parallel ] // expected-warning {{extra tokens at the end of '#pragma omp parallel' are ignored}}
-  foo();
-  #pragma omp parallel ) // expected-warning {{extra tokens at the end of '#pragma omp parallel' are ignored}}
-  foo();
-  #pragma omp parallel } // expected-warning {{extra tokens at the end of '#pragma omp parallel' are ignored}}
-  foo();
-  #pragma omp parallel
->>>>>>> b2b84690
   // expected-warning@+1 {{extra tokens at the end of '#pragma omp parallel' are ignored}}
   #pragma omp parallel unknown()
   foo();
