--- conflicted
+++ resolved
@@ -119,19 +119,11 @@
 // CHECK:    define void @_Z6testB0P1B([[B:%.*]]*
 // CHECK:      [[BVAR:%.*]] = alloca [[B]]*, align 8
 // CHECK:      [[TEMP:%.*]] = alloca [[B0:%.*]], align 8
-<<<<<<< HEAD
-// CHECK:      load [[B]]*, [[B]]** [[BVAR]]
-// CHECK-NEXT: [[X:%.*]] = getelementptr inbounds [[B0]], [[B0]]* [[TEMP]], i32 0, i32 0
-// CHECK-NEXT: [[T0:%.*]] = call i32 @_Z9b_makeIntv()
-// CHECK-NEXT: [[T1:%.*]] = sext i32 [[T0]] to i64
-// CHECK-NEXT: store i64 [[T1]], i64* [[X]], align 8
-=======
 // CHECK:      [[X:%.*]] = getelementptr inbounds [[B0]], [[B0]]* [[TEMP]], i32 0, i32 0
 // CHECK-NEXT: [[T0:%.*]] = call i32 @_Z9b_makeIntv()
 // CHECK-NEXT: [[T1:%.*]] = sext i32 [[T0]] to i64
 // CHECK-NEXT: store i64 [[T1]], i64* [[X]], align 8
 // CHECK:      load [[B]]*, [[B]]** [[BVAR]]
->>>>>>> b2b84690
 // CHECK-NOT:  call
 // CHECK:      call void @llvm.memcpy
 // CHECK-NOT:  call
@@ -169,20 +161,12 @@
 
 // CHECK:    define void @_Z6testB2P1B([[B]]*
 // CHECK:      [[BVAR:%.*]] = alloca [[B]]*, align 8
-<<<<<<< HEAD
-// CHECK:      load [[B]]*, [[B]]** [[BVAR]]
-// CHECK-NOT:  call
-=======
 // CHECK:      call void @llvm.dbg.declare(
->>>>>>> b2b84690
 // CHECK:      call void @_ZN2B3C1Ev(
 // CHECK-NEXT: [[T0:%.*]] = call i64 @_ZN2B3cv2B1Ev(
 // CHECK-NOT:  call
 // CHECK:      store i64 [[T0]],
-<<<<<<< HEAD
-=======
 // CHECK:      load [[B]]*, [[B]]** [[BVAR]]
->>>>>>> b2b84690
 // CHECK-NOT:  call
 // CHECK:      call void @llvm.memcpy
 // CHECK-NOT:  call
