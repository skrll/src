--- conflicted
+++ resolved
@@ -25,13 +25,8 @@
 // CHECK-NEXT: store i8* [[CALL]], i8** [[OLDOBJ:%.*]], align 8
 
   val = (array[10] = oldObject);
-<<<<<<< HEAD
-// CHECK: [[THREE:%.*]] = load {{%.*}} [[array:%.*]], align 8
-// CHECK-NEXT: [[FOUR:%.*]] = load i8*, i8** [[oldObject:%.*]], align 8
-=======
 // CHECK:      [[FOUR:%.*]] = load i8*, i8** [[oldObject:%.*]], align 8
 // CHECK-NEXT: [[THREE:%.*]] = load {{%.*}} [[array:%.*]], align 8
->>>>>>> b2b84690
 // CHECK-NEXT: [[FIVE:%.*]] = load i8*, i8** @OBJC_SELECTOR_REFERENCES_.2
 // CHECK-NEXT: [[SIX:%.*]] = bitcast {{%.*}} [[THREE]] to i8*
 // CHECK-NEXT: call void bitcast (i8* (i8*, i8*, ...)* @objc_msgSend to void (i8*, i8*, i8*, i32)*)(i8* [[SIX]], i8* [[FIVE]], i8* [[FOUR]], i32 10)
@@ -50,15 +45,9 @@
 
 
   val = (dictionary[key] = newObject);
-<<<<<<< HEAD
-// CHECK: [[TWELVE:%.*]] = load {{%.*}} [[DICTIONARY]], align 8
-// CHECK-NEXT:  [[THIRTEEN:%.*]] = load i8*, i8** [[KEY]], align 8
-// CHECK-NEXT:  [[FOURTEEN:%.*]] = load i8*, i8** [[NEWOBJECT:%.*]], align 8
-=======
 // CHECK:       [[FOURTEEN:%.*]] = load i8*, i8** [[NEWOBJECT:%.*]], align 8
 // CHECK-NEXT:  [[TWELVE:%.*]] = load {{%.*}} [[DICTIONARY]], align 8
 // CHECK-NEXT:  [[THIRTEEN:%.*]] = load i8*, i8** [[KEY]], align 8
->>>>>>> b2b84690
 // CHECK-NEXT:  [[SIXTEEN:%.*]] = load i8*, i8** @OBJC_SELECTOR_REFERENCES_.6
 // CHECK-NEXT:  [[SEVENTEEN:%.*]] = bitcast {{%.*}} [[TWELVE]] to i8*
 // CHECK-NEXT:  call void bitcast (i8* (i8*, i8*, ...)* @objc_msgSend to void (i8*, i8*, i8*, i8*)*)(i8* [[SEVENTEEN]], i8* [[SIXTEEN]], i8* [[FOURTEEN]], i8* [[THIRTEEN]])
