// RUN: %clang_cc1  -fsyntax-only -fblocks -triple x86_64-apple-darwin10 -verify %s
// rdar://9092208

__attribute__((unavailable("not available")))
@interface MyClass { // expected-note 7 {{'MyClass' has been explicitly marked unavailable here}}
@public
    void *_test;
    MyClass *ivar; // no error.
}

- (id)self;
- new;
+ (void)addObject:(id)anObject;
- (MyClass *)meth; // no error.

@end

@interface Gorf {
  MyClass *ivar; // expected-error {{unavailable}}
}
- (MyClass *)meth; // expected-error {{unavailable}}
@end

@interface MyClass (Cat1)
- (MyClass *)meth; // no error.
@end

@interface MyClass (Cat2) // no error.
@end

@implementation MyClass (Cat2) // no error.
@end

int main() {
 [MyClass new]; // expected-error {{'MyClass' is unavailable: not available}}
 [MyClass self]; // expected-error {{'MyClass' is unavailable: not available}}
 [MyClass addObject:((void *)0)]; // expected-error {{'MyClass' is unavailable: not available}}

 MyClass *foo = [MyClass new]; // expected-error 2 {{'MyClass' is unavailable: not available}}

 return 0;
}

// rdar://16681279
@interface NSObject @end

__attribute__((visibility("default"))) __attribute__((availability(macosx,unavailable)))
@interface Foo : NSObject @end // expected-note 3 {{'Foo' has been explicitly marked unavailable here}}
@interface AppDelegate  : NSObject
@end

@class Foo;

@implementation AppDelegate
- (void) applicationDidFinishLaunching
{
  Foo *foo = 0; // expected-error {{'Foo' is unavailable}}
}
@end

@class Foo;
Foo *g_foo = 0; // expected-error {{'Foo' is unavailable}}

@class Foo;
@class Foo;
@class Foo;
Foo * f_func() { // expected-error {{'Foo' is unavailable}}
  return 0; 
}

#define UNAVAILABLE __attribute__((unavailable("not available")))

UNAVAILABLE
@interface Base // expected-note {{unavailable here}}
@end

UNAVAILABLE
@protocol SomeProto // expected-note 4 {{unavailable here}}
@end

@interface Sub : Base<SomeProto> // expected-error 2 {{unavailable}}
@end
@interface IP<SomeProto> // expected-error {{unavailable}}
@end
@protocol SubProt<SomeProto> // expected-error {{unavailable}}
@end
@interface Sub(cat)<SomeProto> // expected-error {{unavailable}}
@end

UNAVAILABLE
@interface UnavailSub : Base<SomeProto> // no error
@end
UNAVAILABLE
@interface UnavailIP<SomeProto> // no error
@end
UNAVAILABLE
@protocol UnavailProt<SomeProto> // no error
@end
@interface UnavailSub(cat)<SomeProto> // no error
@end

int unavail_global UNAVAILABLE;

UNAVAILABLE __attribute__((objc_root_class))
@interface TestAttrContext
-meth;
@end

@implementation TestAttrContext
-meth {
  unavail_global = 2; // no warn
  (void) ^{
    unavail_global = 4; // no warn
  };
}
@end

<<<<<<< HEAD
typedef int unavailable_int UNAVAILABLE;

UNAVAILABLE
@interface A
extern unavailable_int global_unavailable; // FIXME: this should be an error!
=======
typedef int unavailable_int UNAVAILABLE; // expected-note {{'unavailable_int' has been explicitly marked unavailable here}}

UNAVAILABLE
@interface A
extern unavailable_int global_unavailable; // expected-error {{'unavailable_int' is unavailable: not available}}
>>>>>>> b2b84690
@end<|MERGE_RESOLUTION|>--- conflicted
+++ resolved
@@ -115,17 +115,9 @@
 }
 @end
 
-<<<<<<< HEAD
-typedef int unavailable_int UNAVAILABLE;
-
-UNAVAILABLE
-@interface A
-extern unavailable_int global_unavailable; // FIXME: this should be an error!
-=======
 typedef int unavailable_int UNAVAILABLE; // expected-note {{'unavailable_int' has been explicitly marked unavailable here}}
 
 UNAVAILABLE
 @interface A
 extern unavailable_int global_unavailable; // expected-error {{'unavailable_int' is unavailable: not available}}
->>>>>>> b2b84690
 @end