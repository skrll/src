// RUN: %clang_cc1 %s -verify -fsyntax-only -fobjc-runtime=ios

@protocol P
-(id)description;
@end

@interface B<P>
@property int x;
@end

@interface S : B {
  id _someivar; // expected-note {{here}}
}
@end

// Spell-checking 'undefined' is ok.
undefined var; // expected-error {{unknown type name}}

typedef int super1;
@implementation S
-(void)foo:(id)p1 other:(id)p2 {
  // Spell-checking 'super' is not ok.
  super.x = 0;
  self.x = 0;
}

-(void)test {
  [self foo:[super description] other:someivar]; // expected-error {{use of undeclared identifier 'someivar'; did you mean '_someivar'?}}
}
@end

__attribute__ (( __objc_root_class__ ))
@interface I {
  id _interface; // expected-note {{'_interface' declared here}}
}
-(void)method;
@end

@interface I () {
  id _extension; // expected-note {{'_extension' declared here}}
}
@end

@implementation I {
  id _implementation; // expected-note {{'_implementation' declared here}}
}
-(void)method {
  (void)self->implementation; // expected-error {{'I' does not have a member named 'implementation'; did you mean '_implementation'?}}
  (void)self->interface; // expected-error {{'I' does not have a member named 'interface'; did you mean '_interface'?}}
  (void)self->extension; // expected-error {{'I' does not have a member named 'extension'; did you mean '_extension'?}}
}
@end
<<<<<<< HEAD
=======

// rdar://problem/33102722
// Typo correction for a property when it has as correction candidates
// synthesized ivar and a class name, both at the same edit distance.
@class TypoCandidate;

__attribute__ (( __objc_root_class__ ))
@interface PropertyType
@property int x;
@end

__attribute__ (( __objc_root_class__ ))
@interface InterfaceC
@property(assign) PropertyType *typoCandidate; // expected-note {{'_typoCandidate' declared here}}
@end

@implementation InterfaceC
-(void)method {
  typoCandidate.x = 0; // expected-error {{use of undeclared identifier 'typoCandidate'; did you mean '_typoCandidate'?}}
}
@end
>>>>>>> b2b84690
<|MERGE_RESOLUTION|>--- conflicted
+++ resolved
@@ -50,8 +50,6 @@
   (void)self->extension; // expected-error {{'I' does not have a member named 'extension'; did you mean '_extension'?}}
 }
 @end
-<<<<<<< HEAD
-=======
 
 // rdar://problem/33102722
 // Typo correction for a property when it has as correction candidates
@@ -72,5 +70,4 @@
 -(void)method {
   typoCandidate.x = 0; // expected-error {{use of undeclared identifier 'typoCandidate'; did you mean '_typoCandidate'?}}
 }
-@end
->>>>>>> b2b84690
+@end