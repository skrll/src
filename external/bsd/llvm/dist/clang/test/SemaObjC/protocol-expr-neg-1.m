// RUN: %clang_cc1 -fsyntax-only -verify %s

@class Protocol;

@protocol fproto; // expected-note {{'fproto' declared here}}

@protocol p1 
@end

@class cl;

int main()
{
	Protocol *proto = @protocol(p1);
<<<<<<< HEAD
        Protocol *fproto = @protocol(fproto); // expected-warning {{@protocol is using a forward protocol declaration of fproto}}
=======
        Protocol *fproto = @protocol(fproto); // expected-warning {{@protocol is using a forward protocol declaration of 'fproto'}}
>>>>>>> b2b84690
	Protocol *pp = @protocol(i); // expected-error {{cannot find protocol declaration for 'i'}}
	Protocol *p1p = @protocol(cl); // expected-error {{cannot find protocol declaration for 'cl'}}
}

// rdar://17768630
@protocol SuperProtocol; // expected-note {{'SuperProtocol' declared here}}
@protocol TestProtocol; // expected-note {{'TestProtocol' declared here}}

@interface I
- (int) conformsToProtocol : (Protocol *)protocl;
@end

int doesConform(id foo) {
<<<<<<< HEAD
  return [foo conformsToProtocol:@protocol(TestProtocol)]; // expected-warning {{@protocol is using a forward protocol declaration of TestProtocol}}
}

int doesConformSuper(id foo) {
  return [foo conformsToProtocol:@protocol(SuperProtocol)]; // expected-warning {{@protocol is using a forward protocol declaration of SuperProtocol}}
=======
  return [foo conformsToProtocol:@protocol(TestProtocol)]; // expected-warning {{@protocol is using a forward protocol declaration of 'TestProtocol'}}
}

int doesConformSuper(id foo) {
  return [foo conformsToProtocol:@protocol(SuperProtocol)]; // expected-warning {{@protocol is using a forward protocol declaration of 'SuperProtocol'}}
>>>>>>> b2b84690
}<|MERGE_RESOLUTION|>--- conflicted
+++ resolved
@@ -12,11 +12,7 @@
 int main()
 {
 	Protocol *proto = @protocol(p1);
-<<<<<<< HEAD
-        Protocol *fproto = @protocol(fproto); // expected-warning {{@protocol is using a forward protocol declaration of fproto}}
-=======
         Protocol *fproto = @protocol(fproto); // expected-warning {{@protocol is using a forward protocol declaration of 'fproto'}}
->>>>>>> b2b84690
 	Protocol *pp = @protocol(i); // expected-error {{cannot find protocol declaration for 'i'}}
 	Protocol *p1p = @protocol(cl); // expected-error {{cannot find protocol declaration for 'cl'}}
 }
@@ -30,17 +26,9 @@
 @end
 
 int doesConform(id foo) {
-<<<<<<< HEAD
-  return [foo conformsToProtocol:@protocol(TestProtocol)]; // expected-warning {{@protocol is using a forward protocol declaration of TestProtocol}}
-}
-
-int doesConformSuper(id foo) {
-  return [foo conformsToProtocol:@protocol(SuperProtocol)]; // expected-warning {{@protocol is using a forward protocol declaration of SuperProtocol}}
-=======
   return [foo conformsToProtocol:@protocol(TestProtocol)]; // expected-warning {{@protocol is using a forward protocol declaration of 'TestProtocol'}}
 }
 
 int doesConformSuper(id foo) {
   return [foo conformsToProtocol:@protocol(SuperProtocol)]; // expected-warning {{@protocol is using a forward protocol declaration of 'SuperProtocol'}}
->>>>>>> b2b84690
 }