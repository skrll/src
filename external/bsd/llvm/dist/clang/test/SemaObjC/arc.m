// RUN: %clang_cc1 -triple x86_64-apple-darwin11 -fobjc-runtime-has-weak -fsyntax-only -fobjc-arc -fblocks -verify -Wno-objc-root-class %s
<<<<<<< HEAD
// RUN: not %clang_cc1 -triple x86_64-apple-darwin11 -fobjc-runtime-has-weak -fsyntax-only -fobjc-arc -fblocks -Wno-objc-root-class -fdiagnostics-parseable-fixits %s 2>&1 | FileCheck %s
=======
// RUN: not %clang_cc1 -triple x86_64-apple-darwin11 -fobjc-runtime-has-weak -fsyntax-only -fobjc-arc -fblocks -Wno-objc-root-class -fdiagnostics-parseable-fixits %s 2>&1
>>>>>>> b2b84690

typedef unsigned long NSUInteger;
typedef const void * CFTypeRef;
CFTypeRef CFBridgingRetain(id X);
id CFBridgingRelease(CFTypeRef);
@protocol NSCopying @end
@interface NSDictionary
+ (id)dictionaryWithObjects:(const id [])objects forKeys:(const id <NSCopying> [])keys count:(NSUInteger)cnt;
- (void)setObject:(id)object forKeyedSubscript:(id)key;
@end
@class NSFastEnumerationState;
@protocol NSFastEnumeration
- (NSUInteger)countByEnumeratingWithState:(NSFastEnumerationState *)state objects:(id __unsafe_unretained [])buffer count:(NSUInteger)len;
@end
@interface NSNumber 
+ (NSNumber *)numberWithInt:(int)value;
@end
@interface NSArray <NSFastEnumeration>
+ (id)arrayWithObjects:(const id [])objects count:(NSUInteger)cnt;
@end

void test0(void (*fn)(int), int val) {
  fn(val);
}

@interface A
- (id)retain;
- (id)autorelease;
- (oneway void)release;
- (void)dealloc;
- (NSUInteger)retainCount;
@end

void test1(A *a) {
  SEL s = @selector(retain);	// expected-error {{ARC forbids use of 'retain' in a @selector}}
  s = @selector(release);	// expected-error {{ARC forbids use of 'release' in a @selector}}
  s = @selector(autorelease);	// expected-error {{ARC forbids use of 'autorelease' in a @selector}}
  s = @selector(dealloc);	// expected-error {{ARC forbids use of 'dealloc' in a @selector}}
  [a dealloc]; // expected-error {{ARC forbids explicit message send of 'dealloc'}}
  [a retain]; // expected-error {{ARC forbids explicit message send of 'retain'}}
  [a retainCount]; // expected-error {{ARC forbids explicit message send of 'retainCount'}}
  [a release]; // expected-error {{ARC forbids explicit message send of 'release'}}
  [a autorelease]; // expected-error {{ARC forbids explicit message send of 'autorelease'}}
}

@interface Test2 : A
- (void) dealloc;
@end
@implementation Test2
- (void) dealloc {
  // This should maybe just be ignored.  We're just going to warn about it for now.
  [super dealloc]; // expected-error {{ARC forbids explicit message send of 'dealloc'}}
}
@end

// rdar://8843638

@interface I
- (id)retain; // expected-note {{method 'retain' declared here}}
- (id)autorelease; // expected-note {{method 'autorelease' declared here}}
- (oneway void)release; // expected-note {{method 'release' declared here}}
- (NSUInteger)retainCount; // expected-note {{method 'retainCount' declared here}}
@end

@implementation I
- (id)retain{return 0;} // expected-error {{ARC forbids implementation of 'retain'}}
- (id)autorelease{return 0;} // expected-error {{ARC forbids implementation of 'autorelease'}}
- (oneway void)release{} // expected-error {{ARC forbids implementation of 'release'}}
- (NSUInteger)retainCount{ return 0; } // expected-error {{ARC forbids implementation of 'retainCount'}}
@end

@implementation I(CAT)
- (id)retain{return 0;} // expected-error {{ARC forbids implementation of 'retain'}} \
                        // expected-warning {{category is implementing a method which will also be implemented by its primary class}}
- (id)autorelease{return 0;} // expected-error {{ARC forbids implementation of 'autorelease'}} \
                         // expected-warning {{category is implementing a method which will also be implemented by its primary class}}
- (oneway void)release{} // expected-error {{ARC forbids implementation of 'release'}} \
                          // expected-warning {{category is implementing a method which will also be implemented by its primary class}}
- (NSUInteger)retainCount{ return 0; } // expected-error {{ARC forbids implementation of 'retainCount'}} \
                          // expected-warning {{category is implementing a method which will also be implemented by its primary class}}
@end

// rdar://8861761

@interface B
+ (id)alloc;
- (id)initWithInt: (int) i;
- (id)myInit __attribute__((objc_method_family(init)));
- (id)myBadInit __attribute__((objc_method_family(12)));  // expected-error {{'objc_method_family' attribute requires parameter 1 to be an identifier}}

@end

void rdar8861761() {
  B *o1 = [[B alloc] initWithInt:0];
  B *o2 = [B alloc];
  [o2 initWithInt:0]; // expected-warning {{expression result unused}}
  B *o3 = [[B alloc] myInit];
  [[B alloc] myInit]; // expected-warning {{expression result unused}}
}

// rdar://8925835
@interface rdar8925835
- (void)foo:(void (^)(unsigned captureCount, I * const capturedStrings[captureCount]))block;
@end

void test5() {
  extern void test5_helper(__autoreleasing id *);
  id x;

  // Okay because of magic temporaries.
  test5_helper(&x);

  __autoreleasing id *a = &x; // expected-error {{initializing '__autoreleasing id *' with an expression of type '__strong id *' changes retain/release properties of pointer}}

  a = &x; // expected-error {{assigning '__strong id *' to '__autoreleasing id *' changes retain/release properties of pointer}}

  extern void test5_helper2(id const *);
  test5_helper2(&x);

  extern void test5_helper3(__weak id *); // expected-note {{passing argument to parameter here}}
  test5_helper3(&x); // expected-error {{passing '__strong id *' to parameter of type '__weak id *' changes retain/release properties of pointer}}
}

// rdar://problem/8937869
void test6(unsigned cond) {
  switch (cond) {
  case 0:
    ;
    id x; // expected-note {{jump bypasses initialization of __strong variable}}

  case 1: // expected-error {{cannot jump}}
    break;
  }
}
void test6a(unsigned cond) {
  switch (cond) {
  case 0:
    ;
    __weak id x; // expected-note {{jump bypasses initialization of __weak variable}}

  case 1: // expected-error {{cannot jump}}
    break;
  }
}

@class NSError;
void test7(void) {
  extern void test7_helper(NSError **);
  NSError *err;
  test7_helper(&err);
}
void test7_weak(void) {
  extern void test7_helper(NSError **);
  __weak NSError *err;
  test7_helper(&err);
}
void test7_unsafe(void) {
  extern void test7_helper(NSError **); // expected-note {{passing argument to parameter here}}
  __unsafe_unretained NSError *err;
  test7_helper(&err); // expected-error {{passing 'NSError *__unsafe_unretained *' to parameter of type 'NSError *__autoreleasing *' changes retain/release properties of pointer}}
}

@class Test8_incomplete;
@interface Test8_complete @end;
@interface Test8_super @end;
@interface Test8 : Test8_super
- (id) init00;
- (id) init01; // expected-note {{declaration in interface}} \
               // expected-note{{overridden method}}
- (id) init02; // expected-note{{overridden method}}
- (id) init03; // covariance
- (id) init04; // covariance
- (id) init05; // expected-note{{overridden method}}

- (void) init10; // expected-note {{declaration in interface is not in the 'init' family because its result type is not an object pointer}}
- (void) init11;
- (void) init12;
- (void) init13; // expected-note {{declaration in interface is not in the 'init' family because its result type is not an object pointer}}
- (void) init14; // expected-note {{declaration in interface is not in the 'init' family because its result type is not an object pointer}}
- (void) init15;

// These should be invalid to actually call.
- (Test8_incomplete*) init20;
- (Test8_incomplete*) init21; // expected-note {{declaration in interface}}
- (Test8_incomplete*) init22;
- (Test8_incomplete*) init23;
- (Test8_incomplete*) init24;
- (Test8_incomplete*) init25;

- (Test8_super*) init30; // id exception to covariance
- (Test8_super*) init31; // expected-note {{declaration in interface}} \
                         // expected-note{{overridden method}}
- (Test8_super*) init32; // expected-note{{overridden method}}
- (Test8_super*) init33;
- (Test8_super*) init34; // covariance
- (Test8_super*) init35; // expected-note{{overridden method}}

- (Test8*) init40; // id exception to covariance
- (Test8*) init41; // expected-note {{declaration in interface}} \
                   // expected-note{{overridden method}}
- (Test8*) init42; // expected-note{{overridden method}}
- (Test8*) init43; // this should be a warning, but that's a general language thing, not an ARC thing
- (Test8*) init44;
- (Test8*) init45; // expected-note{{overridden method}}

- (Test8_complete*) init50; // expected-error {{init methods must return a type related to the receiver type}}
- (Test8_complete*) init51; // expected-error {{init methods must return a type related to the receiver type}}
- (Test8_complete*) init52; // expected-error {{init methods must return a type related to the receiver type}}
- (Test8_complete*) init53; // expected-error {{init methods must return a type related to the receiver type}}
- (Test8_complete*) init54; // expected-error {{init methods must return a type related to the receiver type}}
- (Test8_complete*) init55; // expected-error {{init methods must return a type related to the receiver type}}
@end
@implementation Test8
- (id) init00 { return 0; }
- (id) init10 { return 0; } // expected-error {{method implementation does not match its declaration}}
- (id) init20 { return 0; }
- (id) init30 { return 0; }
- (id) init40 { return 0; }
- (id) init50 { return 0; }

- (void) init01 {} // expected-error {{method was declared as an 'init' method, but its implementation doesn't match because its result type is not an object pointer}} \
                   // expected-warning{{method is expected to return an instance of its class type 'Test8', but is declared to return 'void'}}
- (void) init11 {}
- (void) init21 {} // expected-error {{method was declared as an 'init' method, but its implementation doesn't match because its result type is not an object pointer}}
- (void) init31 {} // expected-error {{method was declared as an 'init' method, but its implementation doesn't match because its result type is not an object pointer}} \
                   // expected-warning{{method is expected to return an instance of its class type 'Test8', but is declared to return 'void'}}
- (void) init41 {} // expected-error {{method was declared as an 'init' method, but its implementation doesn't match because its result type is not an object pointer}} \
                   // expected-warning{{method is expected to return an instance of its class type 'Test8', but is declared to return 'void'}}
- (void) init51 {}

- (Test8_incomplete*) init02 { return 0; } // expected-error {{init methods must return a type related to the receiver type}} \
                                           // expected-warning{{method is expected to return an instance of its class type 'Test8', but is declared to return 'Test8_incomplete *'}}
- (Test8_incomplete*) init12 { return 0; } // expected-error {{init methods must return a type related to the receiver type}}
- (Test8_incomplete*) init22 { return 0; } // expected-error {{init methods must return a type related to the receiver type}}
- (Test8_incomplete*) init32 { return 0; } // expected-error {{init methods must return a type related to the receiver type}} \
                                           // expected-warning{{method is expected to return an instance of its class type 'Test8', but is declared to return 'Test8_incomplete *'}}
- (Test8_incomplete*) init42 { return 0; } // expected-error {{init methods must return a type related to the receiver type}} \
                                           // expected-warning{{method is expected to return an instance of its class type 'Test8', but is declared to return 'Test8_incomplete *'}}
- (Test8_incomplete*) init52 { return 0; } // expected-error {{init methods must return a type related to the receiver type}}

- (Test8_super*) init03 { return 0; }
- (Test8_super*) init13 { return 0; } // expected-error {{method implementation does not match its declaration}}
- (Test8_super*) init23 { return 0; }
- (Test8_super*) init33 { return 0; }
- (Test8_super*) init43 { return 0; }
- (Test8_super*) init53 { return 0; }

- (Test8*) init04 { return 0; }
- (Test8*) init14 { return 0; } // expected-error {{method implementation does not match its declaration}}
- (Test8*) init24 { return 0; }
- (Test8*) init34 { return 0; }
- (Test8*) init44 { return 0; }
- (Test8*) init54 { return 0; }

- (Test8_complete*) init05 { return 0; } // expected-error {{init methods must return a type related to the receiver type}} \
                                         // expected-warning{{method is expected to return an instance of its class type 'Test8', but is declared to return 'Test8_complete *'}}
- (Test8_complete*) init15 { return 0; } // expected-error {{init methods must return a type related to the receiver type}}
- (Test8_complete*) init25 { return 0; } // expected-error {{init methods must return a type related to the receiver type}}
- (Test8_complete*) init35 { return 0; } // expected-error {{init methods must return a type related to the receiver type}} \
                                         // expected-warning{{method is expected to return an instance of its class type 'Test8', but is declared to return 'Test8_complete *'}}
- (Test8_complete*) init45 { return 0; } // expected-error {{init methods must return a type related to the receiver type}} \
                                         // expected-warning{{method is expected to return an instance of its class type 'Test8', but is declared to return 'Test8_complete *'}}
- (Test8_complete*) init55 { return 0; } // expected-error {{init methods must return a type related to the receiver type}}
@end

@class Test9_incomplete;
@interface Test9
- (Test9_incomplete*) init1; // expected-error {{init methods must return a type related to the receiver type}}
- (Test9_incomplete*) init2;
@end
id test9(Test9 *v) {
  return [v init1];
}

// Test that the inference rules are different for fast enumeration variables.
void test10(id collection) {
  for (id x in collection) {
    __strong id *ptr = &x; // expected-warning {{initializing '__strong id *' with an expression of type 'const __strong id *' discards qualifiers}}
  }

  for (__strong id x in collection) {
    __weak id *ptr = &x; // expected-error {{initializing '__weak id *' with an expression of type '__strong id *' changes retain/release properties of pointer}}
  }
}

// rdar://problem/9078626
#define nil ((void*) 0)
void test11(id op, void *vp) {
  _Bool b;
  b = (op == nil);
  b = (nil == op);

  b = (vp == nil);
  b = (nil == vp);

  b = (vp == op); // expected-error {{implicit conversion of Objective-C pointer type 'id' to C pointer type 'void *' requires a bridged cast}} expected-note {{use __bridge}} expected-note {{use CFBridgingRetain call}}
  b = (op == vp);
}

void test12(id collection) {
  for (id x in collection) {
    x = 0; // expected-error {{fast enumeration variables cannot be modified in ARC by default; declare the variable __strong to allow this}}
  }

  for (const id x in collection) { // expected-note {{variable 'x' declared const here}}
    x = 0; // expected-error {{cannot assign to variable 'x' with const-qualified type 'const __strong id'}}
  }

  for (__strong id x in collection) {
    x = 0;
  }
}

@interface Test13
- (id) init0;
- (void) noninit;
@end
@implementation Test13
- (id) init0 {
  self = 0;
}
- (void) noninit {
  self = 0; // expected-error {{cannot assign to 'self' outside of a method in the init family}}
}
@end

// <rdar://problem/10274056>
@interface Test13_B
- (id) consumesSelf __attribute__((ns_consumes_self));
@end
@implementation Test13_B
- (id) consumesSelf {
  self = 0; // no-warning
}
@end

// rdar://problem/9172151
@class Test14A, Test14B;
void test14() {
  extern void test14_consume(id *);
  extern int test14_cond(void);
  extern float test14_nowriteback(id __autoreleasing const *); // expected-note{{passing argument to parameter here}}

  Test14A *a;
  Test14B *b;
  id i;
  id cla[10];
  id vla[test14_cond() + 10];

  test14_consume((__strong id*) &a);
  test14_consume((test14_cond() ? (__strong id*) &b : &i));
  test14_consume(test14_cond() ? 0 : &a);
  test14_consume(test14_cond() ? (void*) 0 : (&a));
  test14_consume(cla); // expected-error {{passing address of non-scalar object to __autoreleasing parameter for write-back}}
  test14_consume(vla); // expected-error {{passing address of non-scalar object to __autoreleasing parameter for write-back}}
  test14_consume(&cla[5]); // expected-error {{passing address of non-scalar object to __autoreleasing parameter for write-back}}

  __strong id *test14_indirect(void);
  test14_consume(test14_indirect()); // expected-error {{passing address of non-local object to __autoreleasing parameter for write-back}}

  extern id test14_global;
  test14_consume(&test14_global); // expected-error {{passing address of non-local object to __autoreleasing parameter for write-back}}

  extern __strong id *test14_global_ptr;
  test14_consume(test14_global_ptr); // expected-error {{passing address of non-local object to __autoreleasing parameter for write-back}}

  static id static_local;
  test14_consume(&static_local); // expected-error {{passing address of non-local object to __autoreleasing parameter for write-back}}

  __weak id* wip;
  test14_nowriteback(&static_local); // okay, not a write-back.
  test14_nowriteback(wip); // expected-error{{passing '__weak id *' to parameter of type '__autoreleasing id const *' changes retain/release properties of pointer}}
}

void test15() {
  __block __autoreleasing id x; // expected-error {{__block variables cannot have __autoreleasing ownership}}
}

struct Test16;
@interface Test16a
- (void) test16_0: (int) x;
- (int) test16_1: (int) x; // expected-note {{one possibility}}
- (int) test16_2: (int) x; // expected-note {{one possibility}}
- (id) test16_3: (int) x __attribute__((ns_returns_retained)); // expected-note {{one possibility}}
- (void) test16_4: (int) x __attribute__((ns_consumes_self)); // expected-note {{one possibility}}
- (void) test16_5: (id) __attribute__((ns_consumed)) x; // expected-note {{one possibility}}
- (void) test16_6: (id) x;
@end

@interface Test16b 
- (void) test16_0: (int) x;
- (int) test16_1: (char*) x; // expected-note {{also found}}
- (char*) test16_2: (int) x; // expected-note {{also found}}
- (id) test16_3: (int) x; // expected-note {{also found}}
- (void) test16_4: (int) x; // expected-note {{also found}}
- (void) test16_5: (id) x; // expected-note {{also found}}
- (void) test16_6: (struct Test16 *) x;
@end

void test16(void) {
  id v;
  [v test16_0: 0];
  [v test16_1: 0]; // expected-error {{multiple methods named 'test16_1:' found with mismatched result, parameter type or attributes}}
  [v test16_2: 0]; // expected-error {{multiple methods named}}
  [v test16_3: 0]; // expected-error {{multiple methods named}}
  [v test16_4: 0]; // expected-error {{multiple methods named}}
  [v test16_5: 0]; // expected-error {{multiple methods named}}
  [v test16_6: 0];
}

@class Test17; // expected-note 2{{forward declaration of class here}}
@protocol Test17p
- (void) test17;
+ (void) test17;
@end
void test17(void) {
  Test17 *v0;
  [v0 test17]; // expected-error {{receiver type 'Test17' for instance message is a forward declaration}}

  Test17<Test17p> *v1;
  [v1 test17]; // expected-error {{receiver type 'Test17<Test17p>' for instance message is a forward declaration}}

  [Test17 test17]; // expected-error {{receiver 'Test17' for class message is a forward declaration}}
}

void test18(void) {
  id x;
  [x test18]; // expected-error {{instance method 'test18' not found ; did you mean 'test17'?}}
}

extern struct Test19 *test19a;
struct Test19 *const test19b = 0;
void test19(void) {
  id x;
  x = (id) test19a; // expected-error {{bridged cast}} \
  // expected-note{{use __bridge to convert directly (no change in ownership)}} \
  // expected-note{{use CFBridgingRelease call to transfer ownership of a +1 'struct Test19 *' into ARC}}
  x = (id) test19b; // expected-error {{bridged cast}} \
  // expected-note{{use __bridge to convert directly (no change in ownership)}} \
  // expected-note{{use CFBridgingRelease call to transfer ownership of a +1 'struct Test19 *' into ARC}}
}

// rdar://problem/8951453
static __thread id test20_implicit; // expected-error {{thread-local variable has non-trivial ownership: type is '__strong id'}}
static __thread __strong id test20_strong; // expected-error {{thread-local variable has non-trivial ownership: type is '__strong id'}}
static __thread __weak id test20_weak; // expected-error {{thread-local variable has non-trivial ownership: type is '__weak id'}}
static __thread __autoreleasing id test20_autoreleasing; // expected-error {{thread-local variable has non-trivial ownership: type is '__autoreleasing id'}} expected-error {{global variables cannot have __autoreleasing ownership}}
static __thread __unsafe_unretained id test20_unsafe;
void test20(void) {
  static __thread id test20_implicit; // expected-error {{thread-local variable has non-trivial ownership: type is '__strong id'}}
  static __thread __strong id test20_strong; // expected-error {{thread-local variable has non-trivial ownership: type is '__strong id'}}
  static __thread __weak id test20_weak; // expected-error {{thread-local variable has non-trivial ownership: type is '__weak id'}}
  static __thread __autoreleasing id test20_autoreleasing; // expected-error {{thread-local variable has non-trivial ownership: type is '__autoreleasing id'}} expected-error {{global variables cannot have __autoreleasing ownership}}
  static __thread __unsafe_unretained id test20_unsafe;
}

// rdar://9310049
_Bool fn(id obj) {
    return (_Bool)obj;
}

// Check casting w/ ownership qualifiers.
void test21() {
  __strong id *sip;
  (void)(__weak id *)sip; // expected-error{{casting '__strong id *' to type '__weak id *' changes retain/release properties of pointer}}
  (void)(__weak const id *)sip; // expected-error{{casting '__strong id *' to type '__weak id const *' changes retain/release properties of pointer}}
  (void)(__autoreleasing id *)sip; // expected-error{{casting '__strong id *' to type '__autoreleasing id *' changes retain/release properties of pointer}}
  (void)(__autoreleasing const id *)sip; // okay
}

// rdar://problem/9340462
void test22(id x[]) { // expected-error {{must explicitly describe intended ownership of an object array parameter}}
}

// rdar://problem/9400219
void test23(void) {
  void *ptr;
  ptr = @"foo";
  ptr = (ptr ? @"foo" : 0);
  ptr = (ptr ? @"foo" : @"bar");
}

id test24(void) {
  extern void test24_helper(void);
  return test24_helper(), (void*) 0;
}

// rdar://9400841
@interface Base
@property (assign) id content;
@end

@interface Foo : Base
-(void)test;
@end

@implementation Foo
-(void)test {
	super.content = 0;
}
@end

// <rdar://problem/9398437>
void test25(Class *classes) {
  Class *other_classes;
  test25(other_classes);
}

void test26(id y) {
  extern id test26_var1;
  __sync_swap(&test26_var1, 0, y); // expected-error {{cannot perform atomic operation on a pointer to type '__strong id': type has non-trivial ownership}}

  extern __unsafe_unretained id test26_var2;
  __sync_swap(&test26_var2, 0, y);
}

@interface Test26
- (id) init;
- (id) initWithInt: (int) x;
@end
@implementation Test26
- (id) init { return self; }
- (id) initWithInt: (int) x {
  [self init]; // expected-error {{the result of a delegate init call must be immediately returned or assigned to 'self'}}
  return self;
}
@end

// rdar://9525555
@interface  Test27 {
  __weak id _myProp1;
  id myProp2;
}
@property id x;
@property (readonly) id ro;
@property (readonly) id custom_ro;
@property int y;

@property (readonly) __weak id myProp1;
@property (readonly) id myProp2;
@property (readonly) __strong id myProp3;
@end

@implementation Test27
@synthesize x;
@synthesize ro;
@synthesize y;

@synthesize myProp1 = _myProp1;
@synthesize myProp2;
@synthesize myProp3;

-(id)custom_ro { return 0; }
@end

// rdar://9569264
@interface Test28
@property (nonatomic, assign) __strong id a; // expected-error {{unsafe_unretained property 'a' may not also be declared __strong}}
@end

@interface Test28 ()
@property (nonatomic, assign) __strong id b; // expected-error {{unsafe_unretained property 'b' may not also be declared __strong}}
@end

@implementation Test28
@synthesize a;
@synthesize b;
@end

// rdar://9573962
typedef struct Bark Bark;
@interface Test29
@property Bark* P;
@end

@implementation Test29
@synthesize P;
- (id)Meth { 
  Bark** f = &P; 
  return 0; 
}
@end

// rdar://9495837
@interface Test30
+ (id) new;
- (void)Meth;
@end

@implementation Test30
+ (id) new { return 0; }
- (void) Meth {
  __weak id x = [Test30 new]; // expected-warning {{assigning retained object to weak variable}}
  id __unsafe_unretained u = [Test30 new]; // expected-warning {{assigning retained object to unsafe_unretained variable}}
  id y = [Test30 new];
  x = [Test30 new]; // expected-warning {{assigning retained object to weak variable}}
  u = [Test30 new]; // expected-warning {{assigning retained object to unsafe_unretained variable}}
  y = [Test30 new];
}
@end

// rdar://9411838
@protocol PTest31 @end

int Test31() {
    Class cls;
    id ids;
    id<PTest31> pids;
    Class<PTest31> pcls;

    int i =  (ids->isa ? 1 : 0); // expected-error {{member reference base type 'id' is not a structure or union}}
    int j = (pids->isa ? 1 : 0); // expected-error {{member reference base type 'id<PTest31>' is not a structure or union}}
    int k = (pcls->isa ? i : j); // expected-error {{member reference base type 'Class<PTest31>' is not a structure or union}}
    return cls->isa ? i : j; // expected-error {{member reference base type 'Class' is not a structure or union}}
}

// rdar://9612030
@interface ITest32 {
@public
 id ivar;
}
@end

id Test32(__weak ITest32 *x) {
  __weak ITest32 *y;
  x->ivar = 0; // expected-error {{dereferencing a __weak pointer is not allowed}}
  return y ? y->ivar     // expected-error {{dereferencing a __weak pointer is not allowed}}
           : (*x).ivar;  // expected-error {{dereferencing a __weak pointer is not allowed}}
}

// rdar://9619861
extern int printf(const char*, ...);
typedef long intptr_t;

int Test33(id someid) {
  printf( "Hello%ld", (intptr_t)someid);
  return (int)someid;
}

// rdar://9636091
@interface I34
@property (nonatomic, retain) id newName __attribute__((ns_returns_not_retained)) ;

@property (nonatomic, retain) id newName1 __attribute__((ns_returns_not_retained)) ;
- (id) newName1 __attribute__((ns_returns_not_retained));

@property (nonatomic, retain) id newName2 __attribute__((ns_returns_not_retained)); // expected-note {{roperty declared here}}
- (id) newName2;   // expected-warning {{property declared as returning non-retained objects; getter returning retained objects}}
@end

@implementation I34
@synthesize newName;

@synthesize newName1;
- (id) newName1 { return 0; }

@synthesize newName2;
@end

void test35(void) {
  extern void test36_helper(id*);
  id x;
  __strong id *xp = 0;

  test36_helper(&x);
  test36_helper(xp); // expected-error {{passing address of non-local object to __autoreleasing parameter for write-back}}

  // rdar://problem/9665710
  __block id y;
  test36_helper(&y);
  ^{ test36_helper(&y); }();

  __strong int non_objc_type; // expected-warning {{'__strong' only applies to Objective-C object or block pointer types}} 
}

void test36(int first, ...) {
  // <rdar://problem/9758798>
  __builtin_va_list arglist;
  __builtin_va_start(arglist, first);
  id obj = __builtin_va_arg(arglist, id);
  __builtin_va_end(arglist);
}

@class Test37; // expected-note{{forward declaration of class here}}
void test37(Test37 *c) {
  for (id y in c) { // expected-error {{collection expression type 'Test37' is a forward declaration}}
    (void) y;
  }

  (void)sizeof(id*); // no error.
}

// rdar://problem/9887979
@interface Test38
@property int value;
@end
void test38() {
  extern Test38 *test38_helper(void);
  switch (test38_helper().value) {
  case 0:
  case 1:
    ;
  }
}

// rdar://10186536
@class NSColor;
void _NSCalc(NSColor* color, NSColor* bezelColors[]) __attribute__((unavailable("not available in automatic reference counting mode")));

void _NSCalcBeze(NSColor* color, NSColor* bezelColors[]); // expected-error {{must explicitly describe intended ownership of an object array parameter}}

// rdar://9970739
@interface RestaurantTableViewCell
- (void) restaurantLocation;
@end

@interface Radar9970739
- (void) Meth;
@end

@implementation Radar9970739
- (void) Meth { 
  RestaurantTableViewCell *cell;
  [cell restaurantLocatoin]; // expected-error {{no visible @interface for 'RestaurantTableViewCell' declares the selector 'restaurantLocatoin'}}
}
@end

// rdar://11814185
@interface Radar11814185
@property (nonatomic, weak)  Radar11814185* picker1;
+ alloc;
- init;
@end

@implementation Radar11814185

@synthesize picker1;

- (void)viewDidLoad
{
    picker1 = [[Radar11814185 alloc] init]; // expected-warning {{assigning retained object to weak variable; object will be released after assignment}}
    self.picker1 = [[Radar11814185 alloc] init]; // expected-warning {{assigning retained object to weak property; object will be released after assignment}}
}

+ alloc { return 0; }
- init { return 0; }
@end

// <rdar://problem/12569201>.  Warn on cases of initializing a weak variable
// with an Objective-C object literal.
void rdar12569201(id key, id value) {
    // Declarations.
    __weak id x = @"foo"; // no-warning
    __weak id y = @{ key : value }; // expected-warning {{assigning dictionary literal to a weak variable; object will be released after assignment}}
    __weak id z = @[ value ]; // expected-warning {{assigning array literal to a weak variable; object will be released after assignment}}
    __weak id b = ^() {}; // expected-warning {{assigning block literal to a weak variable; object will be released after assignment}}
    __weak id n = @42; // expected-warning {{assigning numeric literal to a weak variable; object will be released after assignment}}
    __weak id e = @(42); // expected-warning {{assigning numeric literal to a weak variable; object will be released after assignment}}
    __weak id m = @(41 + 1); // expected-warning {{assigning boxed expression to a weak variable; object will be released after assignment}}
    
    // Assignments.
    y = @{ key : value }; // expected-warning {{assigning dictionary literal to a weak variable; object will be released after assignment}}
    z = @[ value ]; // expected-warning {{assigning array literal to a weak variable; object will be released after assignment}}
    b = ^() {}; // expected-warning {{assigning block literal to a weak variable; object will be released after assignment}}
    n = @42; // expected-warning {{assigning numeric literal to a weak variable; object will be released after assignment}}
    e = @(42); // expected-warning {{assigning numeric literal to a weak variable; object will be released after assignment}}
    m = @(41 + 1); // expected-warning {{assigning boxed expression to a weak variable; object will be released after assignment}}
}

@interface C
- (void)method:(id[])objects; // expected-error{{must explicitly describe intended ownership of an object array parameter}}
@end

// rdar://13752880
@interface NSMutableArray : NSArray @end

typedef __strong NSMutableArray * PSNS;

void test(NSArray *x) {
  NSMutableArray *y = x; // expected-warning {{incompatible pointer types initializing 'NSMutableArray *' with an expression of type 'NSArray *'}}
  __strong NSMutableArray *y1 = x; // expected-warning {{incompatible pointer types initializing 'NSMutableArray *' with an expression of type 'NSArray *'}}
  PSNS y2 = x; // expected-warning {{incompatible pointer types initializing 'NSMutableArray *' with an expression of type 'NSArray *'}}
}

// rdar://15123684
@class NSString;

void foo(NSArray *array) {
  for (NSString *string in array) {
    for (string in @[@"blah", @"more blah", string]) { // expected-error {{selector element of type 'NSString *const __strong' cannot be a constant l-value}}
    }
  }
}

// rdar://16627903
extern void abort();
#define TKAssertEqual(a, b) do{\
    __typeof(a) a_res = (a);\
    __typeof(b) b_res = (b);\
    if ((a_res) != (b_res)) {\
        abort();\
    }\
}while(0)

int garf() {
  id object;
  TKAssertEqual(object, nil);
  TKAssertEqual(object, (id)nil);
}

void block_capture_autoreleasing(A * __autoreleasing *a,
<<<<<<< HEAD
                                 A **b, // expected-note {{declare the parameter __autoreleasing explicitly to suppress this warning}} expected-note {{declare the parameter __strong or capture a __block __strong variable to keep values alive across autorelease pools}}
                                 A * _Nullable *c, // expected-note {{declare the parameter __autoreleasing explicitly to suppress this warning}} expected-note {{declare the parameter __strong or capture a __block __strong variable to keep values alive across autorelease pools}}
                                 A * _Nullable __autoreleasing *d,
                                 A ** _Nullable e, // expected-note {{declare the parameter __autoreleasing explicitly to suppress this warning}} expected-note {{declare the parameter __strong or capture a __block __strong variable to keep values alive across autorelease pools}}
                                 A * __autoreleasing * _Nullable f,
                                 id __autoreleasing *g,
                                 id *h, // expected-note {{declare the parameter __autoreleasing explicitly to suppress this warning}} expected-note {{declare the parameter __strong or capture a __block __strong variable to keep values alive across autorelease pools}}
                                 id _Nullable *i, // expected-note {{declare the parameter __autoreleasing explicitly to suppress this warning}} expected-note {{declare the parameter __strong or capture a __block __strong variable to keep values alive across autorelease pools}}
                                 id _Nullable __autoreleasing *j,
                                 id * _Nullable k, // expected-note {{declare the parameter __autoreleasing explicitly to suppress this warning}} expected-note {{declare the parameter __strong or capture a __block __strong variable to keep values alive across autorelease pools}}
                                 id __autoreleasing * _Nullable l) {
  // CHECK: fix-it:"{{.*}}":{[[@LINE-11]]:37-[[@LINE-11]]:37}:" __autoreleasing "
  // CHECK: fix-it:"{{.*}}":{[[@LINE-11]]:47-[[@LINE-11]]:47}:" __autoreleasing"
  // CHECK: fix-it:"{{.*}}":{[[@LINE-10]]:37-[[@LINE-10]]:37}:" __autoreleasing "
  // CHECK: fix-it:"{{.*}}":{[[@LINE-8]]:36-[[@LINE-8]]:36}:" __autoreleasing"
  // CHECK: fix-it:"{{.*}}":{[[@LINE-8]]:46-[[@LINE-8]]:46}:" __autoreleasing"
  // CHECK: fix-it:"{{.*}}":{[[@LINE-7]]:36-[[@LINE-7]]:36}:" __autoreleasing"
=======
                                 A **b, //  expected-note {{declare the parameter __strong or capture a __block __strong variable to keep values alive across autorelease pools}}
                                 A * _Nullable *c, // expected-note {{declare the parameter __strong or capture a __block __strong variable to keep values alive across autorelease pools}}
                                 A * _Nullable __autoreleasing *d,
                                 A ** _Nullable e, // expected-note {{declare the parameter __strong or capture a __block __strong variable to keep values alive across autorelease pools}}
                                 A * __autoreleasing * _Nullable f,
                                 id __autoreleasing *g,
                                 id *h, // expected-note {{declare the parameter __strong or capture a __block __strong variable to keep values alive across autorelease pools}}
                                 id _Nullable *i, // expected-note {{declare the parameter __strong or capture a __block __strong variable to keep values alive across autorelease pools}}
                                 id _Nullable __autoreleasing *j,
                                 id * _Nullable k, // expected-note {{declare the parameter __strong or capture a __block __strong variable to keep values alive across autorelease pools}}
                                 id __autoreleasing * _Nullable l) {
>>>>>>> b2b84690
  ^{
    (void)*a;
    (void)*b; // expected-warning {{block captures an autoreleasing out-parameter, which may result in use-after-free bugs}}
    (void)*c; // expected-warning {{block captures an autoreleasing out-parameter, which may result in use-after-free bugs}}
    (void)*d;
    (void)*e; // expected-warning {{block captures an autoreleasing out-parameter, which may result in use-after-free bugs}}
    (void)*f;
    (void)*g;
    (void)*h; // expected-warning {{block captures an autoreleasing out-parameter, which may result in use-after-free bugs}}
    (void)*i; // expected-warning {{block captures an autoreleasing out-parameter, which may result in use-after-free bugs}}
    (void)*j;
    (void)*k; // expected-warning {{block captures an autoreleasing out-parameter, which may result in use-after-free bugs}}
    (void)*l;
  }();
}<|MERGE_RESOLUTION|>--- conflicted
+++ resolved
@@ -1,9 +1,5 @@
 // RUN: %clang_cc1 -triple x86_64-apple-darwin11 -fobjc-runtime-has-weak -fsyntax-only -fobjc-arc -fblocks -verify -Wno-objc-root-class %s
-<<<<<<< HEAD
-// RUN: not %clang_cc1 -triple x86_64-apple-darwin11 -fobjc-runtime-has-weak -fsyntax-only -fobjc-arc -fblocks -Wno-objc-root-class -fdiagnostics-parseable-fixits %s 2>&1 | FileCheck %s
-=======
 // RUN: not %clang_cc1 -triple x86_64-apple-darwin11 -fobjc-runtime-has-weak -fsyntax-only -fobjc-arc -fblocks -Wno-objc-root-class -fdiagnostics-parseable-fixits %s 2>&1
->>>>>>> b2b84690
 
 typedef unsigned long NSUInteger;
 typedef const void * CFTypeRef;
@@ -815,25 +811,6 @@
 }
 
 void block_capture_autoreleasing(A * __autoreleasing *a,
-<<<<<<< HEAD
-                                 A **b, // expected-note {{declare the parameter __autoreleasing explicitly to suppress this warning}} expected-note {{declare the parameter __strong or capture a __block __strong variable to keep values alive across autorelease pools}}
-                                 A * _Nullable *c, // expected-note {{declare the parameter __autoreleasing explicitly to suppress this warning}} expected-note {{declare the parameter __strong or capture a __block __strong variable to keep values alive across autorelease pools}}
-                                 A * _Nullable __autoreleasing *d,
-                                 A ** _Nullable e, // expected-note {{declare the parameter __autoreleasing explicitly to suppress this warning}} expected-note {{declare the parameter __strong or capture a __block __strong variable to keep values alive across autorelease pools}}
-                                 A * __autoreleasing * _Nullable f,
-                                 id __autoreleasing *g,
-                                 id *h, // expected-note {{declare the parameter __autoreleasing explicitly to suppress this warning}} expected-note {{declare the parameter __strong or capture a __block __strong variable to keep values alive across autorelease pools}}
-                                 id _Nullable *i, // expected-note {{declare the parameter __autoreleasing explicitly to suppress this warning}} expected-note {{declare the parameter __strong or capture a __block __strong variable to keep values alive across autorelease pools}}
-                                 id _Nullable __autoreleasing *j,
-                                 id * _Nullable k, // expected-note {{declare the parameter __autoreleasing explicitly to suppress this warning}} expected-note {{declare the parameter __strong or capture a __block __strong variable to keep values alive across autorelease pools}}
-                                 id __autoreleasing * _Nullable l) {
-  // CHECK: fix-it:"{{.*}}":{[[@LINE-11]]:37-[[@LINE-11]]:37}:" __autoreleasing "
-  // CHECK: fix-it:"{{.*}}":{[[@LINE-11]]:47-[[@LINE-11]]:47}:" __autoreleasing"
-  // CHECK: fix-it:"{{.*}}":{[[@LINE-10]]:37-[[@LINE-10]]:37}:" __autoreleasing "
-  // CHECK: fix-it:"{{.*}}":{[[@LINE-8]]:36-[[@LINE-8]]:36}:" __autoreleasing"
-  // CHECK: fix-it:"{{.*}}":{[[@LINE-8]]:46-[[@LINE-8]]:46}:" __autoreleasing"
-  // CHECK: fix-it:"{{.*}}":{[[@LINE-7]]:36-[[@LINE-7]]:36}:" __autoreleasing"
-=======
                                  A **b, //  expected-note {{declare the parameter __strong or capture a __block __strong variable to keep values alive across autorelease pools}}
                                  A * _Nullable *c, // expected-note {{declare the parameter __strong or capture a __block __strong variable to keep values alive across autorelease pools}}
                                  A * _Nullable __autoreleasing *d,
@@ -845,7 +822,6 @@
                                  id _Nullable __autoreleasing *j,
                                  id * _Nullable k, // expected-note {{declare the parameter __strong or capture a __block __strong variable to keep values alive across autorelease pools}}
                                  id __autoreleasing * _Nullable l) {
->>>>>>> b2b84690
   ^{
     (void)*a;
     (void)*b; // expected-warning {{block captures an autoreleasing out-parameter, which may result in use-after-free bugs}}
