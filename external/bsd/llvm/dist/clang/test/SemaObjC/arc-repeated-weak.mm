--- conflicted
+++ resolved
@@ -478,11 +478,7 @@
 #if __has_feature(objc_arc)
 // expected-error@-2{{cast of 'E' to 'INTFPtrTy' (aka 'INTF *') is disallowed with ARC}}
 #endif
-<<<<<<< HEAD
-}
-=======
 }
 
 @class NSString;
-static NSString* const kGlobal = @"";
->>>>>>> b2b84690
+static NSString* const kGlobal = @"";