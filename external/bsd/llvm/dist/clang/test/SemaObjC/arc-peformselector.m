// RUN: %clang_cc1 -triple x86_64-apple-darwin11 -fsyntax-only -fobjc-arc -verify %s
// rdar://9659270

@interface NSObject
- (id)copy; // expected-note {{method 'copy' declared here}}
- (id) test __attribute__((ns_returns_retained)); // expected-note {{method 'test' declared here}}
+ (id) new ; // expected-note {{method 'new' declared here}}
- (id) init __attribute__((ns_returns_not_retained));
- (id)PlusZero;
- (id)PlusOne __attribute__((ns_returns_retained)); // expected-note {{method 'PlusOne' declared here}}
- (id)self;
@end

@interface I : NSObject
{
  SEL sel1;
}
- (id)performSelector:(SEL)aSelector;
- (id)performSelector:(SEL)aSelector withObject:(id)object;
- (id)performSelector:(SEL)aSelector withObject:(id)object1 withObject:(id)object2;

- (void)performSelector:(SEL)aSelector withObject:(id)anArgument afterDelay:(double)delay inModes:(I *)modes;

@end

@implementation I
- (id) Meth {
  return [self performSelector : @selector(copy)]; // expected-error {{performSelector names a selector which retains the object}}
  return [self performSelector : @selector(test)]; // expected-error {{performSelector names a selector which retains the object}}
  return [self performSelector : @selector(new)]; // expected-error {{performSelector names a selector which retains the object}}
  return [self performSelector : @selector(init)];
  return [self performSelector : sel1]; // expected-warning {{performSelector may cause a leak because its selector is unknown}} \
					// expected-note {{used here}}
  return [self performSelector: (@selector(PlusZero))];

  return [self performSelector : @selector(PlusZero)];
  return [self performSelector : @selector(PlusOne)]; // expected-error {{performSelector names a selector which retains the object}}

<<<<<<< HEAD
  // Avoid the unkown selector warning for more complicated performSelector
=======
  // Avoid the unknown selector warning for more complicated performSelector
>>>>>>> b2b84690
  // variations because it produces too many false positives.
  [self performSelector: sel1 withObject:0 afterDelay:0 inModes:0];

  return [self performSelector: @selector(self)]; // No error, -self is not +1!
}

- (id)performSelector:(SEL)aSelector { return 0; }
- (id)performSelector:(SEL)aSelector withObject:(id)object { return 0; }
- (id)performSelector:(SEL)aSelector withObject:(id)object1 withObject:(id)object2 { return 0; }
- (void)performSelector:(SEL)aSelector withObject:(id)anArgument afterDelay:(double)delay inModes:(I *)modes { }
@end<|MERGE_RESOLUTION|>--- conflicted
+++ resolved
@@ -36,11 +36,7 @@
   return [self performSelector : @selector(PlusZero)];
   return [self performSelector : @selector(PlusOne)]; // expected-error {{performSelector names a selector which retains the object}}
 
-<<<<<<< HEAD
-  // Avoid the unkown selector warning for more complicated performSelector
-=======
   // Avoid the unknown selector warning for more complicated performSelector
->>>>>>> b2b84690
   // variations because it produces too many false positives.
   [self performSelector: sel1 withObject:0 afterDelay:0 inModes:0];
 
