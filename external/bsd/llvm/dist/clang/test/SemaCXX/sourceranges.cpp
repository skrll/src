--- conflicted
+++ resolved
@@ -1,194 +1,139 @@
-<<<<<<< HEAD
-// RUN: %clang_cc1 -triple i686-mingw32 -ast-dump %s | FileCheck %s
-
-template<class T>
-class P {
- public:
-  P(T* t) {}
-};
-
-namespace foo {
-class A { public: A(int = 0) {} };
-enum B {};
-typedef int C;
-}
-
-// CHECK: VarDecl {{0x[0-9a-fA-F]+}} <line:16:1, col:36> col:15 ImplicitConstrArray 'foo::A [2]'
-static foo::A ImplicitConstrArray[2];
-
-int main() {
-  // CHECK: CXXNewExpr {{0x[0-9a-fA-F]+}} <col:19, col:28> 'foo::A *'
-  P<foo::A> p14 = new foo::A;
-  // CHECK: CXXNewExpr {{0x[0-9a-fA-F]+}} <col:19, col:28> 'foo::B *'
-  P<foo::B> p24 = new foo::B;
-  // CHECK: CXXNewExpr {{0x[0-9a-fA-F]+}} <col:19, col:28> 'foo::C *'
-  P<foo::C> pr4 = new foo::C;
-}
-
-foo::A getName() {
-  // CHECK: CXXConstructExpr {{0x[0-9a-fA-F]+}} <col:10, col:17> 'foo::A'
-  return foo::A();
-}
-
-void destruct(foo::A *a1, foo::A *a2, P<int> *p1) {
-  // CHECK: MemberExpr {{0x[0-9a-fA-F]+}} <col:3, col:8> '<bound member function type>' ->~A
-  a1->~A();
-  // CHECK: MemberExpr {{0x[0-9a-fA-F]+}} <col:3, col:16> '<bound member function type>' ->~A
-  a2->foo::A::~A();
-  // CHECK: MemberExpr {{0x[0-9a-fA-F]+}} <col:3, col:13> '<bound member function type>' ->~P
-  p1->~P<int>();
-}
-
-struct D {
-  D(int);
-  ~D();
-};
-
-void construct() {
-  using namespace foo;
-  A a = A(12);
-  // CHECK: CXXConstructExpr {{0x[0-9a-fA-F]+}} <col:9, col:13> 'class foo::A' 'void (int){{( __attribute__\(\(thiscall\)\))?}}'
-  D d = D(12);
-  // CHECK: CXXConstructExpr {{0x[0-9a-fA-F]+}} <col:9, col:13> 'struct D' 'void (int){{( __attribute__\(\(thiscall\)\))?}}'
-}
-=======
-// RUN: %clang_cc1 -triple i686-mingw32 -ast-dump %s | FileCheck %s
-// RUN: %clang_cc1 -triple i686-mingw32 -std=c++1z -ast-dump %s | FileCheck %s -check-prefix=CHECK-1Z
-
-template<class T>
-class P {
- public:
-  P(T* t) {}
-};
-
-namespace foo {
-class A { public: A(int = 0) {} };
-enum B {};
-typedef int C;
-}
-
-// CHECK: VarDecl {{0x[0-9a-fA-F]+}} <line:[[@LINE+1]]:1, col:36> col:15 ImplicitConstrArray 'foo::A [2]'
-static foo::A ImplicitConstrArray[2];
-
-int main() {
-  // CHECK: CXXNewExpr {{0x[0-9a-fA-F]+}} <col:19, col:28> 'foo::A *'
-  P<foo::A> p14 = new foo::A;
-  // CHECK: CXXNewExpr {{0x[0-9a-fA-F]+}} <col:19, col:28> 'foo::B *'
-  P<foo::B> p24 = new foo::B;
-  // CHECK: CXXNewExpr {{0x[0-9a-fA-F]+}} <col:19, col:28> 'foo::C *'
-  P<foo::C> pr4 = new foo::C;
-}
-
-foo::A getName() {
-  // CHECK: CXXConstructExpr {{0x[0-9a-fA-F]+}} <col:10, col:17> 'foo::A'
-  return foo::A();
-}
-
-void destruct(foo::A *a1, foo::A *a2, P<int> *p1) {
-  // CHECK: MemberExpr {{0x[0-9a-fA-F]+}} <col:3, col:8> '<bound member function type>' ->~A
-  a1->~A();
-  // CHECK: MemberExpr {{0x[0-9a-fA-F]+}} <col:3, col:16> '<bound member function type>' ->~A
-  a2->foo::A::~A();
-  // CHECK: MemberExpr {{0x[0-9a-fA-F]+}} <col:3, col:13> '<bound member function type>' ->~P
-  p1->~P<int>();
-}
-
-struct D {
-  D(int);
-  ~D();
-};
-
-void construct() {
-  using namespace foo;
-  A a = A(12);
-  // CHECK: CXXConstructExpr {{0x[0-9a-fA-F]+}} <col:9, col:13> 'foo::A' 'void (int){{( __attribute__\(\(thiscall\)\))?}}'
-  D d = D(12);
-  // CHECK: CXXConstructExpr {{0x[0-9a-fA-F]+}} <col:9, col:13> 'D' 'void (int){{( __attribute__\(\(thiscall\)\))?}}'
-}
-
-void abort() __attribute__((noreturn));
-
-namespace std {
-typedef decltype(sizeof(int)) size_t;
-
-template <typename E> struct initializer_list {
-  const E *p;
-  size_t n;
-  initializer_list(const E *p, size_t n) : p(p), n(n) {}
-};
-
-template <typename F, typename S> struct pair {
-  F f;
-  S s;
-  pair(const F &f, const S &s) : f(f), s(s) {}
-};
-
-struct string {
-  const char *str;
-  string() { abort(); }
-  string(const char *S) : str(S) {}
-  ~string() { abort(); }
-};
-
-template<typename K, typename V>
-struct map {
-  using T = pair<K, V>;
-  map(initializer_list<T> i, const string &s = string()) {}
-  ~map() { abort(); }
-};
-
-}; // namespace std
-
-#if __cplusplus >= 201703L
-// CHECK-1Z: FunctionDecl {{.*}} construct_with_init_list
-std::map<int, int> construct_with_init_list() {
-  // CHECK-1Z-NEXT: CompoundStmt
-  // CHECK-1Z-NEXT: ReturnStmt {{.*}} <line:[[@LINE+5]]:3, col:35
-  // CHECK-1Z-NEXT: ExprWithCleanups {{.*}} <col:10, col:35
-  // CHECK-1Z-NEXT: CXXBindTemporaryExpr {{.*}} <col:10, col:35
-  // CHECK-1Z-NEXT: CXXTemporaryObjectExpr {{.*}} <col:10, col:35
-  // CHECK-1Z-NEXT: CXXStdInitializerListExpr {{.*}} <col:28, col:35
-  return std::map<int, int>{{0, 0}};
-}
-
-// CHECK-1Z: NamespaceDecl {{.*}} in_class_init
-namespace in_class_init {
-  struct A {};
-
-  // CHECK-1Z: CXXRecordDecl {{.*}} struct B definition
-  struct B {
-    // CHECK-1Z: FieldDecl {{.*}} a 'in_class_init::A'
-    // CHECK-1Z-NEXT: InitListExpr {{.*}} <col:11, col:12
-    A a = {};
-  };
-}
-
-// CHECK-1Z: NamespaceDecl {{.*}} delegating_constructor_init
-namespace delegating_constructor_init {
-  struct A {};
-
-  struct B : A {
-    A a;
-    B(A a) : a(a) {}
-  };
-
-  // CHECK-1Z: CXXRecordDecl {{.*}} struct C definition
-  struct C : B {
-    // CHECK-1Z: CXXConstructorDecl {{.*}} C
-    // CHECK-1Z-NEXT: CXXCtorInitializer 'delegating_constructor_init::B'
-    // CHECK-1Z-NEXT: CXXConstructExpr {{.*}} <col:11, col:15
-    // CHECK-1Z-NEXT: InitListExpr {{.*}} <col:13, col:14
-    C() : B({}) {};
-  };
-}
-
-// CHECK-1Z: NamespaceDecl {{.*}} new_init
-namespace new_init {
-  void A() {
-    // CHECK-1Z: CXXNewExpr {{.*}} <line:[[@LINE+2]]:5, col:14
-    // CHECK-1Z-NEXT: InitListExpr {{.*}} <col:12, col:14
-    new int{0};
-  }
-}
-#endif
->>>>>>> b2b84690
+// RUN: %clang_cc1 -triple i686-mingw32 -ast-dump %s | FileCheck %s
+// RUN: %clang_cc1 -triple i686-mingw32 -std=c++1z -ast-dump %s | FileCheck %s -check-prefix=CHECK-1Z
+
+template<class T>
+class P {
+ public:
+  P(T* t) {}
+};
+
+namespace foo {
+class A { public: A(int = 0) {} };
+enum B {};
+typedef int C;
+}
+
+// CHECK: VarDecl {{0x[0-9a-fA-F]+}} <line:[[@LINE+1]]:1, col:36> col:15 ImplicitConstrArray 'foo::A [2]'
+static foo::A ImplicitConstrArray[2];
+
+int main() {
+  // CHECK: CXXNewExpr {{0x[0-9a-fA-F]+}} <col:19, col:28> 'foo::A *'
+  P<foo::A> p14 = new foo::A;
+  // CHECK: CXXNewExpr {{0x[0-9a-fA-F]+}} <col:19, col:28> 'foo::B *'
+  P<foo::B> p24 = new foo::B;
+  // CHECK: CXXNewExpr {{0x[0-9a-fA-F]+}} <col:19, col:28> 'foo::C *'
+  P<foo::C> pr4 = new foo::C;
+}
+
+foo::A getName() {
+  // CHECK: CXXConstructExpr {{0x[0-9a-fA-F]+}} <col:10, col:17> 'foo::A'
+  return foo::A();
+}
+
+void destruct(foo::A *a1, foo::A *a2, P<int> *p1) {
+  // CHECK: MemberExpr {{0x[0-9a-fA-F]+}} <col:3, col:8> '<bound member function type>' ->~A
+  a1->~A();
+  // CHECK: MemberExpr {{0x[0-9a-fA-F]+}} <col:3, col:16> '<bound member function type>' ->~A
+  a2->foo::A::~A();
+  // CHECK: MemberExpr {{0x[0-9a-fA-F]+}} <col:3, col:13> '<bound member function type>' ->~P
+  p1->~P<int>();
+}
+
+struct D {
+  D(int);
+  ~D();
+};
+
+void construct() {
+  using namespace foo;
+  A a = A(12);
+  // CHECK: CXXConstructExpr {{0x[0-9a-fA-F]+}} <col:9, col:13> 'foo::A' 'void (int){{( __attribute__\(\(thiscall\)\))?}}'
+  D d = D(12);
+  // CHECK: CXXConstructExpr {{0x[0-9a-fA-F]+}} <col:9, col:13> 'D' 'void (int){{( __attribute__\(\(thiscall\)\))?}}'
+}
+
+void abort() __attribute__((noreturn));
+
+namespace std {
+typedef decltype(sizeof(int)) size_t;
+
+template <typename E> struct initializer_list {
+  const E *p;
+  size_t n;
+  initializer_list(const E *p, size_t n) : p(p), n(n) {}
+};
+
+template <typename F, typename S> struct pair {
+  F f;
+  S s;
+  pair(const F &f, const S &s) : f(f), s(s) {}
+};
+
+struct string {
+  const char *str;
+  string() { abort(); }
+  string(const char *S) : str(S) {}
+  ~string() { abort(); }
+};
+
+template<typename K, typename V>
+struct map {
+  using T = pair<K, V>;
+  map(initializer_list<T> i, const string &s = string()) {}
+  ~map() { abort(); }
+};
+
+}; // namespace std
+
+#if __cplusplus >= 201703L
+// CHECK-1Z: FunctionDecl {{.*}} construct_with_init_list
+std::map<int, int> construct_with_init_list() {
+  // CHECK-1Z-NEXT: CompoundStmt
+  // CHECK-1Z-NEXT: ReturnStmt {{.*}} <line:[[@LINE+5]]:3, col:35
+  // CHECK-1Z-NEXT: ExprWithCleanups {{.*}} <col:10, col:35
+  // CHECK-1Z-NEXT: CXXBindTemporaryExpr {{.*}} <col:10, col:35
+  // CHECK-1Z-NEXT: CXXTemporaryObjectExpr {{.*}} <col:10, col:35
+  // CHECK-1Z-NEXT: CXXStdInitializerListExpr {{.*}} <col:28, col:35
+  return std::map<int, int>{{0, 0}};
+}
+
+// CHECK-1Z: NamespaceDecl {{.*}} in_class_init
+namespace in_class_init {
+  struct A {};
+
+  // CHECK-1Z: CXXRecordDecl {{.*}} struct B definition
+  struct B {
+    // CHECK-1Z: FieldDecl {{.*}} a 'in_class_init::A'
+    // CHECK-1Z-NEXT: InitListExpr {{.*}} <col:11, col:12
+    A a = {};
+  };
+}
+
+// CHECK-1Z: NamespaceDecl {{.*}} delegating_constructor_init
+namespace delegating_constructor_init {
+  struct A {};
+
+  struct B : A {
+    A a;
+    B(A a) : a(a) {}
+  };
+
+  // CHECK-1Z: CXXRecordDecl {{.*}} struct C definition
+  struct C : B {
+    // CHECK-1Z: CXXConstructorDecl {{.*}} C
+    // CHECK-1Z-NEXT: CXXCtorInitializer 'delegating_constructor_init::B'
+    // CHECK-1Z-NEXT: CXXConstructExpr {{.*}} <col:11, col:15
+    // CHECK-1Z-NEXT: InitListExpr {{.*}} <col:13, col:14
+    C() : B({}) {};
+  };
+}
+
+// CHECK-1Z: NamespaceDecl {{.*}} new_init
+namespace new_init {
+  void A() {
+    // CHECK-1Z: CXXNewExpr {{.*}} <line:[[@LINE+2]]:5, col:14
+    // CHECK-1Z-NEXT: InitListExpr {{.*}} <col:12, col:14
+    new int{0};
+  }
+}
+#endif