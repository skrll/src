// RUN: %clang_cc1 -std=c++1y -verify %s -fcxx-exceptions -triple=x86_64-linux-gnu

struct S {
  // dummy ctor to make this a literal type
  constexpr S(int);

  S();

  int arr[10];

  constexpr int &get(int n) { return arr[n]; }
  constexpr const int &get(int n) const { return arr[n]; }
};

S s = S();
const S &sr = s;
static_assert(&s.get(4) - &sr.get(2) == 2, "");

// Compound-statements can be used in constexpr functions.
constexpr int e() {{{{}} return 5; }}
static_assert(e() == 5, "");

// Types can be defined in constexpr functions.
constexpr int f() {
  enum E { e1, e2, e3 };

  struct S {
    constexpr S(E e) : e(e) {}
    constexpr int get() { return e; }
    E e;
  };

  return S(e2).get();
}
static_assert(f() == 1, "");

// Variables can be declared in constexpr functions.
constexpr int g(int k) {
  const int n = 9;
  int k2 = k * k;
  int k3 = k2 * k;
  return 3 * k3 + 5 * k2 + n * k - 20;
}
static_assert(g(2) == 42, "");
constexpr int h(int n) {
  static const int m = n; // expected-error {{static variable not permitted in a constexpr function}}
  return m;
}
constexpr int i(int n) {
  thread_local const int m = n; // expected-error {{thread_local variable not permitted in a constexpr function}}
  return m;
}

// if-statements can be used in constexpr functions.
constexpr int j(int k) {
  if (k == 5)
    return 1;
  if (k == 1)
    return 5;
  else {
    if (int n = 2 * k - 4) {
      return n + 1;
      return 2;
    }
  }
} // expected-note 2{{control reached end of constexpr function}}
static_assert(j(0) == -3, "");
static_assert(j(1) == 5, "");
static_assert(j(2), ""); // expected-error {{constant expression}} expected-note {{in call to 'j(2)'}}
static_assert(j(3) == 3, "");
static_assert(j(4) == 5, "");
static_assert(j(5) == 1, "");

// There can be 0 return-statements.
constexpr void k() {
}

// If the return type is not 'void', no return statements => never a constant
// expression, so still diagnose that case.
[[noreturn]] constexpr int fn() { // expected-error {{no return statement in constexpr function}}
  fn();
}

// We evaluate the body of a constexpr constructor, to check for side-effects.
struct U {
  constexpr U(int n) {
    if (j(n)) {} // expected-note {{in call to 'j(2)'}}
  }
};
constexpr U u1{1};
constexpr U u2{2}; // expected-error {{constant expression}} expected-note {{in call to 'U(2)'}}

// We allow expression-statements.
constexpr int l(bool b) {
  if (b)
    throw "invalid value for b!"; // expected-note {{subexpression not valid}}
  return 5;
}
static_assert(l(false) == 5, "");
static_assert(l(true), ""); // expected-error {{constant expression}} expected-note {{in call to 'l(true)'}}

// Potential constant expression checking is still applied where possible.
constexpr int htonl(int x) { // expected-error {{never produces a constant expression}}
  typedef unsigned char uchar;
  uchar arr[4] = { uchar(x >> 24), uchar(x >> 16), uchar(x >> 8), uchar(x) };
  return *reinterpret_cast<int*>(arr); // expected-note {{reinterpret_cast is not allowed in a constant expression}}
}

constexpr int maybe_htonl(bool isBigEndian, int x) {
  if (isBigEndian)
    return x;

  typedef unsigned char uchar;
  uchar arr[4] = { uchar(x >> 24), uchar(x >> 16), uchar(x >> 8), uchar(x) };
  return *reinterpret_cast<int*>(arr); // expected-note {{reinterpret_cast is not allowed in a constant expression}}
}

constexpr int swapped = maybe_htonl(false, 123); // expected-error {{constant expression}} expected-note {{in call}}

namespace NS {
  constexpr int n = 0;
}
constexpr int namespace_alias() {
  namespace N = NS;
  return N::n;
}

namespace assign {
  constexpr int a = 0;
  const int b = 0;
  int c = 0; // expected-note {{here}}

  constexpr void set(const int &a, int b) {
    const_cast<int&>(a) = b; // expected-note 3{{constant expression cannot modify an object that is visible outside that expression}}
  }
  constexpr int wrap(int a, int b) {
    set(a, b);
    return a;
  }

  static_assert((set(a, 1), a) == 1, ""); // expected-error {{constant expression}} expected-note {{in call to 'set(a, 1)'}}
  static_assert((set(b, 1), b) == 1, ""); // expected-error {{constant expression}} expected-note {{in call to 'set(b, 1)'}}
  static_assert((set(c, 1), c) == 1, ""); // expected-error {{constant expression}} expected-note {{in call to 'set(c, 1)'}}

  static_assert(wrap(a, 1) == 1, "");
  static_assert(wrap(b, 1) == 1, "");
  static_assert(wrap(c, 1) == 1, ""); // expected-error {{constant expression}} expected-note {{read of non-const variable 'c'}}
}

namespace string_assign {
  template<typename T>
  constexpr void swap(T &a, T &b) {
    T tmp = a;
    a = b;
    b = tmp;
  }
  template<typename Iterator>
  constexpr void reverse(Iterator begin, Iterator end) {
    while (begin != end && begin != --end)
      swap(*begin++, *end);
  }
  template<typename Iterator1, typename Iterator2>
  constexpr bool equal(Iterator1 a, Iterator1 ae, Iterator2 b, Iterator2 be) {
    while (a != ae && b != be)
      if (*a++ != *b++)
        return false;
    return a == ae && b == be;
  }
  constexpr bool test1(int n) {
    char stuff[100] = "foobarfoo";
    const char stuff2[100] = "oofraboof";
    reverse(stuff, stuff + n); // expected-note {{cannot refer to element 101 of array of 100 elements}}
    return equal(stuff, stuff + n, stuff2, stuff2 + n);
  }
  static_assert(!test1(1), "");
  static_assert(test1(3), "");
  static_assert(!test1(6), "");
  static_assert(test1(9), "");
  static_assert(!test1(100), "");
  static_assert(!test1(101), ""); // expected-error {{constant expression}} expected-note {{in call to 'test1(101)'}}

  constexpr void f() { // expected-error{{constexpr function never produces a constant expression}} expected-note@+2{{assignment to dereferenced one-past-the-end pointer is not allowed in a constant expression}}
    char foo[10] = { "z" }; // expected-note {{here}}
    foo[10] = 'x'; // expected-warning {{past the end}}
  }
}

namespace array_resize {
  constexpr int do_stuff(int k1, int k2) {
    int arr[1234] = { 1, 2, 3, 4 };
    arr[k1] = 5; // expected-note {{past-the-end}} expected-note {{cannot refer to element 1235}} expected-note {{cannot refer to element -1}}
    return arr[k2];
  }
  static_assert(do_stuff(1, 2) == 3, "");
  static_assert(do_stuff(0, 0) == 5, "");
  static_assert(do_stuff(1233, 1233) == 5, "");
  static_assert(do_stuff(1233, 0) == 1, "");
  static_assert(do_stuff(1234, 0) == 1, ""); // expected-error {{constant expression}} expected-note {{in call}}
  static_assert(do_stuff(1235, 0) == 1, ""); // expected-error {{constant expression}} expected-note {{in call}}
  static_assert(do_stuff(-1, 0) == 1, ""); // expected-error {{constant expression}} expected-note {{in call}}
}

namespace potential_const_expr {
  constexpr void set(int &n) { n = 1; }
  constexpr int div_zero_1() { int z = 0; set(z); return 100 / z; } // no error
  constexpr int div_zero_2() { // expected-error {{never produces a constant expression}}
    int z = 0;
    return 100 / (set(z), 0); // expected-note {{division by zero}}
  }
  int n; // expected-note {{declared here}}
  constexpr int ref() { // expected-error {{never produces a constant expression}}
    int &r = n;
    return r; // expected-note {{read of non-const variable 'n'}}
  }
}

namespace subobject {
  union A { constexpr A() : y(5) {} int x, y; };
  struct B { A a; };
  struct C : B {};
  union D { constexpr D() : c() {} constexpr D(int n) : n(n) {} C c; int n; };
  constexpr void f(D &d) {
    d.c.a.y = 3;
    // expected-note@-1 {{cannot modify an object that is visible outside}}
    // expected-note@-2 {{assignment to member 'c' of union with active member 'n'}}
  }
  constexpr bool check(D &d) { return d.c.a.y == 3; }

  constexpr bool g() { D d; f(d); return d.c.a.y == 3; }
  static_assert(g(), "");

  D d;
  constexpr bool h() { f(d); return check(d); } // expected-note {{in call}}
  static_assert(h(), ""); // expected-error {{constant expression}} expected-note {{in call}}

  constexpr bool i() { D d(0); f(d); return check(d); } // expected-note {{in call}}
  static_assert(i(), ""); // expected-error {{constant expression}} expected-note {{in call}}

  constexpr bool j() { D d; d.c.a.x = 3; return check(d); } // expected-note {{assignment to member 'x' of union with active member 'y'}}
  static_assert(j(), ""); // expected-error {{constant expression}} expected-note {{in call}}
}

namespace lifetime {
  constexpr int &&id(int &&n) { return static_cast<int&&>(n); }
  constexpr int &&dead() { return id(0); } // expected-note {{temporary created here}}
  constexpr int bad() { int &&n = dead(); n = 1; return n; } // expected-note {{assignment to temporary whose lifetime has ended}}
  static_assert(bad(), ""); // expected-error {{constant expression}} expected-note {{in call}}
}

namespace const_modify {
  constexpr int modify(int &n) { return n = 1; } // expected-note 2 {{modification of object of const-qualified type 'const int'}}
  constexpr int test1() { int k = 0; return modify(k); }
  constexpr int test2() { const int k = 0; return modify(const_cast<int&>(k)); } // expected-note 2 {{in call}}
  static_assert(test1() == 1, "");
  static_assert(test2() == 1, ""); // expected-error {{constant expression}} expected-note {{in call}}
  constexpr int i = test2(); // expected-error {{constant expression}} expected-note {{in call}}
}

namespace null {
  constexpr int test(int *p) {
    return *p = 123; // expected-note {{assignment to dereferenced null pointer}}
  }
  static_assert(test(0), ""); // expected-error {{constant expression}} expected-note {{in call}}
}

namespace incdec {
  template<typename T> constexpr T &ref(T &&r) { return r; }
  template<typename T> constexpr T postinc(T &&r) { return (r++, r); }
  template<typename T> constexpr T postdec(T &&r) { return (r--, r); }

  static_assert(++ref(0) == 1, "");
  static_assert(ref(0)++ == 0, "");
  static_assert(postinc(0) == 1, "");
  static_assert(--ref(0) == -1, "");
  static_assert(ref(0)-- == 0, "");
  static_assert(postdec(0) == -1, "");

  constexpr int overflow_int_inc_1 = ref(0x7fffffff)++; // expected-error {{constant}} expected-note {{2147483648}}
  constexpr int overflow_int_inc_1_ok = ref(0x7ffffffe)++;
  constexpr int overflow_int_inc_2 = ++ref(0x7fffffff); // expected-error {{constant}} expected-note {{2147483648}}
  constexpr int overflow_int_inc_2_ok = ++ref(0x7ffffffe);

  // inc/dec on short can't overflow because we promote to int first
  static_assert(++ref<short>(0x7fff) == (int)0xffff8000u, "");
  static_assert(--ref<short>(0x8000) == 0x7fff, "");

  // inc on bool sets to true
  static_assert(++ref(false), ""); // expected-warning {{deprecated}}
  static_assert(++ref(true), ""); // expected-warning {{deprecated}}

  int arr[10];
  static_assert(++ref(&arr[0]) == &arr[1], "");
  static_assert(++ref(&arr[9]) == &arr[10], "");
  static_assert(++ref(&arr[10]) == &arr[11], ""); // expected-error {{constant}} expected-note {{cannot refer to element 11}}
  static_assert(ref(&arr[0])++ == &arr[0], "");
  static_assert(ref(&arr[10])++ == &arr[10], ""); // expected-error {{constant}} expected-note {{cannot refer to element 11}}
  static_assert(postinc(&arr[0]) == &arr[1], "");
  static_assert(--ref(&arr[10]) == &arr[9], "");
  static_assert(--ref(&arr[1]) == &arr[0], "");
  static_assert(--ref(&arr[0]) != &arr[0], ""); // expected-error {{constant}} expected-note {{cannot refer to element -1}}
  static_assert(ref(&arr[1])-- == &arr[1], "");
  static_assert(ref(&arr[0])-- == &arr[0], ""); // expected-error {{constant}} expected-note {{cannot refer to element -1}}
  static_assert(postdec(&arr[1]) == &arr[0], "");

  int x;
  static_assert(++ref(&x) == &x + 1, "");

  static_assert(++ref(0.0) == 1.0, "");
  static_assert(ref(0.0)++ == 0.0, "");
  static_assert(postinc(0.0) == 1.0, "");
  static_assert(--ref(0.0) == -1.0, "");
  static_assert(ref(0.0)-- == 0.0, "");
  static_assert(postdec(0.0) == -1.0, "");

  static_assert(++ref(1e100) == 1e100, "");
  static_assert(--ref(1e100) == 1e100, "");

  union U {
    int a, b;
  };
  constexpr int f(U u) {
    return ++u.b; // expected-note {{increment of member 'b' of union with active member 'a'}}
  }
  constexpr int wrong_member = f({0}); // expected-error {{constant}} expected-note {{in call to 'f({.a = 0})'}}
  constexpr int vol = --ref<volatile int>(0); // expected-error {{constant}} expected-note {{decrement of volatile-qualified}}

  constexpr int incr(int k) {
    int x = k;
    if (x++ == 100)
      return x;
    return incr(x);
  }
  static_assert(incr(0) == 101, "");
}

namespace compound_assign {
  constexpr bool test_int() {
    int a = 3;
    a += 6;
    if (a != 9) return false;
    a -= 2;
    if (a != 7) return false;
    a *= 3;
    if (a != 21) return false;
    if (&(a /= 10) != &a) return false;
    if (a != 2) return false;
    a <<= 3;
    if (a != 16) return false;
    a %= 6;
    if (a != 4) return false;
    a >>= 1;
    if (a != 2) return false;
    a ^= 10;
    if (a != 8) return false;
    a |= 5;
    if (a != 13) return false;
    a &= 14;
    if (a != 12) return false;
    return true;
  }
  static_assert(test_int(), "");

  constexpr bool test_float() {
    float f = 123.;
    f *= 2;
    if (f != 246.) return false;
    if ((f -= 0.5) != 245.5) return false;
    if (f != 245.5) return false;
    f /= 0.5;
    if (f != 491.) return false;
    f += -40;
    if (f != 451.) return false;
    return true;
  }
  static_assert(test_float(), "");

  constexpr bool test_ptr() {
    int arr[123] = {};
    int *p = arr;
    if ((p += 4) != &arr[4]) return false;
    if (p != &arr[4]) return false;
    p += -1;
    if (p != &arr[3]) return false;
    if ((p -= -10) != &arr[13]) return false;
    if (p != &arr[13]) return false;
    p -= 11;
    if (p != &arr[2]) return false;
    return true;
  }
  static_assert(test_ptr(), "");

  template<typename T>
  constexpr bool test_overflow() {
    T a = 1;
    while (a != a / 2)
      a *= 2; // expected-note {{value 2147483648 is outside the range}} expected-note {{ 9223372036854775808 }} expected-note {{floating point arithmetic produces an infinity}}
    return true;
  }

  static_assert(test_overflow<int>(), ""); // expected-error {{constant}} expected-note {{call}}
  static_assert(test_overflow<unsigned>(), ""); // ok, unsigned overflow is defined
  static_assert(test_overflow<short>(), ""); // ok, short is promoted to int before multiplication
  static_assert(test_overflow<unsigned short>(), ""); // ok
  static_assert(test_overflow<unsigned long long>(), ""); // ok
  static_assert(test_overflow<long long>(), ""); // expected-error {{constant}} expected-note {{call}}
  static_assert(test_overflow<float>(), ""); // expected-error {{constant}} expected-note {{call}}

  constexpr short test_promotion(short k) {
    short s = k;
    s *= s;
    return s;
  }
  static_assert(test_promotion(100) == 10000, "");
  static_assert(test_promotion(200) == -25536, "");
  static_assert(test_promotion(256) == 0, "");

  constexpr const char *test_bounds(const char *p, int o) {
    return p += o; // expected-note {{element 5 of}} expected-note {{element -1 of}} expected-note {{element 1000 of}}
  }
  static_assert(test_bounds("foo", 0)[0] == 'f', "");
  static_assert(test_bounds("foo", 3)[0] == 0, "");
  static_assert(test_bounds("foo", 4)[-3] == 'o', "");
  static_assert(test_bounds("foo" + 4, -4)[0] == 'f', "");
  static_assert(test_bounds("foo", 5) != 0, ""); // expected-error {{constant}} expected-note {{call}}
  static_assert(test_bounds("foo", -1) != 0, ""); // expected-error {{constant}} expected-note {{call}}
  static_assert(test_bounds("foo", 1000) != 0, ""); // expected-error {{constant}} expected-note {{call}}
}

namespace loops {
  constexpr int fib_loop(int a) {
    int f_k = 0, f_k_plus_one = 1;
    for (int k = 1; k != a; ++k) {
      int f_k_plus_two = f_k + f_k_plus_one;
      f_k = f_k_plus_one;
      f_k_plus_one = f_k_plus_two;
    }
    return f_k_plus_one;
  }
  static_assert(fib_loop(46) == 1836311903, "");

  constexpr bool breaks_work() {
    int a = 0;
    for (int n = 0; n != 100; ++n) {
      ++a;
      if (a == 5) continue;
      if ((a % 5) == 0) break;
    }

    int b = 0;
    while (b != 17) {
      ++b;
      if (b == 6) continue;
      if ((b % 6) == 0) break;
    }

    int c = 0;
    do {
      ++c;
      if (c == 7) continue;
      if ((c % 7) == 0) break;
    } while (c != 21);

    return a == 10 && b == 12 && c == 14;
  }
  static_assert(breaks_work(), "");

  void not_constexpr();
  constexpr bool no_cont_after_break() {
    for (;;) {
      break;
      not_constexpr();
    }
    while (true) {
      break;
      not_constexpr();
    }
    do {
      break;
      not_constexpr();
    } while (true);
    return true;
  }
  static_assert(no_cont_after_break(), "");

  constexpr bool cond() {
    for (int a = 1; bool b = a != 3; ++a) {
      if (!b)
        return false;
    }
    while (bool b = true) {
      b = false;
      break;
    }
    return true;
  }
  static_assert(cond(), "");

  constexpr int range_for() {
    int arr[] = { 1, 2, 3, 4, 5 };
    int sum = 0;
    for (int x : arr)
      sum += x;
    return sum;
  }
  static_assert(range_for() == 15, "");

  template<int...N> struct ints {};
  template<typename A, typename B> struct join_ints;
  template<int...As, int...Bs> struct join_ints<ints<As...>, ints<Bs...>> {
    using type = ints<As..., sizeof...(As) + Bs...>;
  };
  template<unsigned N> struct make_ints {
    using type = typename join_ints<typename make_ints<N/2>::type, typename make_ints<(N+1)/2>::type>::type;
  };
  template<> struct make_ints<0> { using type = ints<>; };
  template<> struct make_ints<1> { using type = ints<0>; };

  struct ignore { template<typename ...Ts> constexpr ignore(Ts &&...) {} };

  template<typename T, unsigned N> struct array {
    constexpr array() : arr{} {}
    template<typename ...X>
    constexpr array(X ...x) : arr{} {
      init(typename make_ints<sizeof...(X)>::type{}, x...);
    }
    template<int ...I, typename ...X> constexpr void init(ints<I...>, X ...x) {
      ignore{arr[I] = x ...};
    }
    T arr[N];
    struct iterator {
      T *p;
      constexpr explicit iterator(T *p) : p(p) {}
      constexpr bool operator!=(iterator o) { return p != o.p; }
      constexpr iterator &operator++() { ++p; return *this; }
      constexpr T &operator*() { return *p; }
    };
    constexpr iterator begin() { return iterator(arr); }
    constexpr iterator end() { return iterator(arr + N); }
  };

  constexpr int range_for_2() {
    array<int, 5> arr { 1, 2, 3, 4, 5 };
    int sum = 0;
    for (int k : arr) {
      sum += k;
      if (sum > 8) break;
    }
    return sum;
  }
  static_assert(range_for_2() == 10, "");
}

namespace assignment_op {
  struct A {
    constexpr A() : n(5) {}
    int n;
    struct B {
      int k = 1;
      union U {
        constexpr U() : y(4) {}
        int x;
        int y;
      } u;
    } b;
  };
  constexpr bool testA() {
    A a, b;
    a.n = 7;
    a.b.u.y = 5;
    b = a;
    return b.n == 7 && b.b.u.y == 5 && b.b.k == 1;
  }
  static_assert(testA(), "");

  struct B {
    bool assigned = false;
    constexpr B &operator=(const B&) {
      assigned = true;
      return *this;
    }
  };
  struct C : B {
    B b;
    int n = 5;
  };
  constexpr bool testC() {
    C c, d;
    c.n = 7;
    d = c;
    c.n = 3;
    return d.n == 7 && d.assigned && d.b.assigned;
  }
  static_assert(testC(), "");
}

namespace switch_stmt {
  constexpr int f(char k) {
    bool b = false;
    int z = 6;
    switch (k) {
      return -1;
    case 0:
      if (false) {
      case 1:
        z = 1;
        for (; b;) {
          return 5;
          while (0)
            case 2: return 2;
          case 7: z = 7;
          do case 6: {
            return z;
            if (false)
              case 3: return 3;
            case 4: z = 4;
          } while (1);
          case 5: b = true;
          case 9: z = 9;
        }
        return z;
      } else if (false) case 8: z = 8;
      else if (false) {
      case 10:
        z = -10;
        break;
      }
      else z = 0;
      return z;
    default:
      return -1;
    }
    return -z;
  }
  static_assert(f(0) == 0, "");
  static_assert(f(1) == 1, "");
  static_assert(f(2) == 2, "");
  static_assert(f(3) == 3, "");
  static_assert(f(4) == 4, "");
  static_assert(f(5) == 5, "");
  static_assert(f(6) == 6, "");
  static_assert(f(7) == 7, "");
  static_assert(f(8) == 8, "");
  static_assert(f(9) == 9, "");
  static_assert(f(10) == 10, "");

  // Check that we can continue an outer loop from within a switch.
  constexpr bool contin() {
    for (int n = 0; n != 10; ++n) {
      switch (n) {
      case 0:
        ++n;
        continue;
      case 1:
        return false;
      case 2:
        return true;
      }
    }
    return false;
  }
  static_assert(contin(), "");

  constexpr bool switch_into_for() {
    int n = 0;
    switch (n) {
      for (; n == 1; ++n) {
        return n == 1;
      case 0: ;
      }
    }
    return false;
  }
  static_assert(switch_into_for(), "");

  constexpr void duff_copy(char *a, const char *b, int n) {
    switch ((n - 1) % 8 + 1) {
      for ( ; n; n = (n - 1) & ~7) {
      case 8: a[n-8] = b[n-8];
      case 7: a[n-7] = b[n-7];
      case 6: a[n-6] = b[n-6];
      case 5: a[n-5] = b[n-5];
      case 4: a[n-4] = b[n-4];
      case 3: a[n-3] = b[n-3];
      case 2: a[n-2] = b[n-2];
      case 1: a[n-1] = b[n-1];
      }
      case 0: ;
    }
  }

  constexpr bool test_copy(const char *str, int n) {
    char buffer[16] = {};
    duff_copy(buffer, str, n);
    for (int i = 0; i != sizeof(buffer); ++i)
      if (buffer[i] != (i < n ? str[i] : 0))
        return false;
    return true;
  }
  static_assert(test_copy("foo", 0), "");
  static_assert(test_copy("foo", 1), "");
  static_assert(test_copy("foo", 2), "");
  static_assert(test_copy("hello world", 0), "");
  static_assert(test_copy("hello world", 7), "");
  static_assert(test_copy("hello world", 8), "");
  static_assert(test_copy("hello world", 9), "");
  static_assert(test_copy("hello world", 10), "");
  static_assert(test_copy("hello world", 10), "");
}

namespace deduced_return_type {
  constexpr auto f() { return 0; }
  template<typename T> constexpr auto g(T t) { return t; }
  static_assert(f() == 0, "");
  static_assert(g(true), "");
}

namespace modify_temporary_during_construction {
  struct A { int &&temporary; int x; int y; };
  constexpr int f(int &r) { r *= 9; return r - 12; }
  constexpr A a = { 6, f(a.temporary), a.temporary }; // expected-note {{temporary created here}}
  static_assert(a.x == 42, "");
  static_assert(a.y == 54, "");
  constexpr int k = a.temporary++; // expected-error {{constant expression}} expected-note {{outside the expression that created the temporary}}
}

namespace std {
  typedef decltype(sizeof(int)) size_t;

  template <class _E>
  class initializer_list
  {
    const _E* __begin_;
    size_t    __size_;

    constexpr initializer_list(const _E* __b, size_t __s)
      : __begin_(__b),
        __size_(__s)
    {}

  public:
    typedef _E        value_type;
    typedef const _E& reference;
    typedef const _E& const_reference;
    typedef size_t    size_type;

    typedef const _E* iterator;
    typedef const _E* const_iterator;

    constexpr initializer_list() : __begin_(nullptr), __size_(0) {}

    constexpr size_t    size()  const {return __size_;}
    constexpr const _E* begin() const {return __begin_;}
    constexpr const _E* end()   const {return __begin_ + __size_;}
  };
}

namespace InitializerList {
  constexpr int sum(std::initializer_list<int> ints) {
    int total = 0;
    for (int n : ints) total += n;
    return total;
  }
  static_assert(sum({1, 2, 3, 4, 5}) == 15, "");
}

namespace StmtExpr {
  constexpr int f(int k) {
    switch (k) {
    case 0:
      return 0;

      ({
        case 1: // expected-note {{not supported}}
          return 1;
      });
    }
  }
  static_assert(f(1) == 1, ""); // expected-error {{constant expression}} expected-note {{in call}}

  constexpr int g() { // expected-error {{never produces a constant}}
    return ({ int n; n; }); // expected-note {{object of type 'int' is not initialized}}
  }

  // FIXME: We should handle the void statement expression case.
  constexpr int h() { // expected-error {{never produces a constant}}
    ({ if (true) {} }); // expected-note {{not supported}}
    return 0;
  }
}

namespace VirtualFromBase {
  struct S1 {
    virtual int f() const;
  };
  struct S2 {
    virtual int f();
  };
  template <typename T> struct X : T {
    constexpr X() {}
    double d = 0.0;
    constexpr int f() { return sizeof(T); }
  };

  // Non-virtual f(), OK.
  constexpr X<X<S1>> xxs1;
  constexpr X<S1> *p = const_cast<X<X<S1>>*>(&xxs1);
  static_assert(p->f() == sizeof(S1), "");

  // Virtual f(), not OK.
  constexpr X<X<S2>> xxs2;
  constexpr X<S2> *q = const_cast<X<X<S2>>*>(&xxs2);
  static_assert(q->f() == sizeof(X<S2>), ""); // expected-error {{constant expression}} expected-note {{virtual function call}}
}

namespace Lifetime {
  constexpr int &get(int &&r) { return r; }
  constexpr int f() {
    int &r = get(123);
    return r; // expected-note {{read of object outside its lifetime}}
  }
  static_assert(f() == 123, ""); // expected-error {{constant expression}} expected-note {{in call}}

  constexpr int g() {
    int *p = 0;
    {
      int n = 0;
      p = &n;
      n = 42;
    }
    *p = 123; // expected-note {{assignment to object outside its lifetime}}
    return *p;
  }
  static_assert(g() == 42, ""); // expected-error {{constant expression}} expected-note {{in call}}

  constexpr int h(int n) {
    int *p[4] = {};
    int &&r = 1;
    p[0] = &r;
    while (int a = 1) {
      p[1] = &a;
      for (int b = 1; int c = 1; ) {
        p[2] = &b, p[3] = &c;
        break;
      }
      break;
    }
    *p[n] = 0; // expected-note 3{{assignment to object outside its lifetime}}
    return *p[n];
  }
  static_assert(h(0) == 0, ""); // ok, lifetime-extended
  static_assert(h(1) == 0, ""); // expected-error {{constant expression}} expected-note {{in call}}
  static_assert(h(2) == 0, ""); // expected-error {{constant expression}} expected-note {{in call}}
  static_assert(h(3) == 0, ""); // expected-error {{constant expression}} expected-note {{in call}}

  constexpr void lifetime_versus_loops() {
    int *p = 0;
    for (int i = 0; i != 2; ++i) {
      int *q = p;
      int n = 0;
      p = &n;
      if (i)
        // This modifies the 'n' from the previous iteration of the loop outside
        // its lifetime.
        ++*q; // expected-note {{increment of object outside its lifetime}}
    }
  }
  static_assert((lifetime_versus_loops(), true), ""); // expected-error {{constant expression}} expected-note {{in call}}
}

namespace Bitfields {
  struct A {
    bool b : 1;
    int n : 4;
    unsigned u : 5;
  };
  constexpr bool test() {
    A a {};
    a.b += 2;
    --a.n;
    --a.u;
    a.n = -a.n * 3;
    return a.b == false && a.n == 3 && a.u == 31;
  }
  static_assert(test(), "");
}

namespace PR17615 {
  struct A {
    int &&r;
    constexpr A(int &&r) : r(static_cast<int &&>(r)) {}
    constexpr A() : A(0) {
      (void)+r; // expected-note {{outside its lifetime}}
    }
  };
  constexpr int k = A().r; // expected-error {{constant expression}} expected-note {{in call to}}
}

namespace PR17331 {
  template<typename T, unsigned int N>
  constexpr T sum(const T (&arr)[N]) {
    T result = 0;
    for (T i : arr)
      result += i;
    return result;
  }

  constexpr int ARR[] = { 1, 2, 3, 4, 5 };
  static_assert(sum(ARR) == 15, "");
}

namespace EmptyClass {
  struct E1 {} e1;
  union E2 {} e2; // expected-note 4{{here}}
  struct E3 : E1 {} e3;

  template<typename E>
  constexpr int f(E &a, int kind) {
    switch (kind) {
    case 0: { E e(a); return 0; } // expected-note {{read}} expected-note {{in call}}
    case 1: { E e(static_cast<E&&>(a)); return 0; } // expected-note {{read}} expected-note {{in call}}
    case 2: { E e; e = a; return 0; } // expected-note {{read}} expected-note {{in call}}
    case 3: { E e; e = static_cast<E&&>(a); return 0; } // expected-note {{read}} expected-note {{in call}}
    }
  }
  constexpr int test1 = f(e1, 0);
  constexpr int test2 = f(e2, 0); // expected-error {{constant expression}} expected-note {{in call}}
  constexpr int test3 = f(e3, 0);
  constexpr int test4 = f(e1, 1);
  constexpr int test5 = f(e2, 1); // expected-error {{constant expression}} expected-note {{in call}}
  constexpr int test6 = f(e3, 1);
  constexpr int test7 = f(e1, 2);
  constexpr int test8 = f(e2, 2); // expected-error {{constant expression}} expected-note {{in call}}
  constexpr int test9 = f(e3, 2);
  constexpr int testa = f(e1, 3);
  constexpr int testb = f(e2, 3); // expected-error {{constant expression}} expected-note {{in call}}
  constexpr int testc = f(e3, 3);
}

namespace SpeculativeEvalWrites {
  // Ensure that we don't try to speculatively evaluate writes.
  constexpr int f() {
    int i = 0;
    int a = 0;
    // __builtin_object_size speculatively evaluates its first argument.
    __builtin_object_size((i = 1, &a), 0);
    return i;
  }

  static_assert(!f(), "");
}

namespace PR27989 {
  constexpr int f(int n) {
    int a = (n = 1, 0);
    return n;
  }
  static_assert(f(0) == 1, "");
}

namespace const_char {
template <int N>
constexpr int sum(const char (&Arr)[N]) {
  int S = 0;
  for (unsigned I = 0; I != N; ++I)
    S += Arr[I]; // expected-note 2{{read of non-constexpr variable 'Cs' is not allowed}}
  return S;
}

// As an extension, we support evaluating some things that are `const` as though
// they were `constexpr` when folding, but it should not be allowed in normal
// constexpr evaluation.
const char Cs[] = {'a', 'b'};
void foo() __attribute__((enable_if(sum(Cs) == 'a' + 'b', "")));
void run() { foo(); }

static_assert(sum(Cs) == 'a' + 'b', ""); // expected-error{{not an integral constant expression}} expected-note{{in call to 'sum(Cs)'}}
constexpr int S = sum(Cs); // expected-error{{must be initialized by a constant expression}} expected-note{{in call}}
}

constexpr void PR28739(int n) { // expected-error {{never produces a constant}}
  int *p = &n;
  p += (__int128)(unsigned long)-1; // expected-note {{cannot refer to element 18446744073709551615 of non-array object in a constant expression}}
}

constexpr void Void(int n) {
  void(n + 1);
  void();
}
<<<<<<< HEAD
constexpr int void_test = (Void(0), 1);
=======
constexpr int void_test = (Void(0), 1);

namespace PR19741 {
constexpr void addone(int &m) { m++; }

struct S {
  int m = 0;
  constexpr S() { addone(m); }
};
constexpr bool evalS() {
  constexpr S s;
  return s.m == 1;
}
static_assert(evalS(), "");

struct Nested {
  struct First { int x = 42; };
  union {
    First first;
    int second;
  };
  int x;
  constexpr Nested(int x) : first(), x(x) { x = 4; }
  constexpr Nested() : Nested(42) {
    addone(first.x);
    x = 3;
  }
};
constexpr bool evalNested() {
  constexpr Nested N;
  return N.first.x == 43;
}
static_assert(evalNested(), "");
} // namespace PR19741

namespace Mutable {
  struct A { mutable int n; }; // expected-note 2{{here}}
  constexpr int k = A{123}.n; // ok
  static_assert(k == 123, "");

  struct Q { A &&a; int b = a.n; };
  constexpr Q q = { A{456} }; // expected-note {{temporary}}
  static_assert(q.b == 456, "");
  static_assert(q.a.n == 456, ""); // expected-error {{constant expression}} expected-note {{outside the expression that created the temporary}}

  constexpr A a = {123};
  constexpr int m = a.n; // expected-error {{constant expression}} expected-note {{mutable}}

  constexpr Q r = { static_cast<A&&>(const_cast<A&>(a)) }; // expected-error {{constant expression}} expected-note@-8 {{mutable}}

  struct B {
    mutable int n; // expected-note {{here}}
    int m;
    constexpr B() : n(1), m(n) {} // ok
  };
  constexpr B b;
  constexpr int p = b.n; // expected-error {{constant expression}} expected-note {{mutable}}
}

namespace IndirectFields {

// Reference indirect field.
struct A {
  struct {
    union {
      int x = x = 3; // expected-note {{outside its lifetime}}
    };
  };
  constexpr A() {}
};
static_assert(A().x == 3, ""); // expected-error{{not an integral constant expression}} expected-note{{in call to 'A()'}}

// Reference another indirect field, with different 'this'.
struct B {
  struct {
    union {
      int x = 3;
    };
    int y = x;
  };
  constexpr B() {}
};
static_assert(B().y == 3, "");

// Nested evaluation of indirect field initializers.
struct C {
  union {
    int x = 1;
  };
};
struct D {
  struct {
    C c;
    int y = c.x + 1;
  };
};
static_assert(D().y == 2, "");

// Explicit 'this'.
struct E {
  int n = 0;
  struct {
    void *x = this;
  };
  void *y = this;
};
constexpr E e1 = E();
static_assert(e1.x != e1.y, "");
constexpr E e2 = E{0};
static_assert(e2.x != e2.y, "");

} // namespace IndirectFields
>>>>>>> b2b84690
<|MERGE_RESOLUTION|>--- conflicted
+++ resolved
@@ -986,9 +986,6 @@
   void(n + 1);
   void();
 }
-<<<<<<< HEAD
-constexpr int void_test = (Void(0), 1);
-=======
 constexpr int void_test = (Void(0), 1);
 
 namespace PR19741 {
@@ -1100,5 +1097,4 @@
 constexpr E e2 = E{0};
 static_assert(e2.x != e2.y, "");
 
-} // namespace IndirectFields
->>>>>>> b2b84690
+} // namespace IndirectFields