--- conflicted
+++ resolved
@@ -95,14 +95,10 @@
 template<typename T> int h(T::type, int); // expected-error{{missing 'typename'}}
 template<typename T> int h(T::type x, char); // expected-error{{missing 'typename'}}
 
-<<<<<<< HEAD
-template<typename T> int junk1(T::junk); // expected-warning{{variable templates are a C++14 extension}}
-=======
 template<typename T> int junk1(T::junk);
 #if __cplusplus <= 201103L
 // expected-warning@-2 {{variable templates are a C++14 extension}}
 #endif
->>>>>>> b2b84690
 template<typename T> int junk2(T::junk) throw(); // expected-error{{missing 'typename'}}
 template<typename T> int junk3(T::junk) = delete; // expected-error{{missing 'typename'}}
 #if __cplusplus <= 199711L
@@ -113,15 +109,11 @@
 
 // FIXME: We can tell this was intended to be a function because it does not
 //        have a dependent nested name specifier.
-<<<<<<< HEAD
-template<typename T> int i(T::type, int()); // expected-warning{{variable templates are a C++14 extension}}
-=======
 template<typename T> int i(T::type, int());
 #if __cplusplus <= 201103L
 // expected-warning@-2 {{variable templates are a C++14 extension}}
 #endif
 
->>>>>>> b2b84690
 
 // FIXME: We know which type specifier should have been specified here. Provide
 //        a fix-it to add 'typename A<T>::type'
