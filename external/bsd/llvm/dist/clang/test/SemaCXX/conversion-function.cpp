// RUN: %clang_cc1 -triple %itanium_abi_triple -fsyntax-only -Wbind-to-temporary-copy -verify %s 
// RUN: %clang_cc1 -triple %itanium_abi_triple -fsyntax-only -Wbind-to-temporary-copy -verify -std=c++98 %s
// RUN: %clang_cc1 -triple %itanium_abi_triple -fsyntax-only -Wbind-to-temporary-copy -verify -std=c++11 %s

class X { 
public:
  operator bool();
  operator int() const;

  bool f() {
    return operator bool();
  }

  float g() {
    return operator float(); // expected-error{{use of undeclared 'operator float'}}
  }

  static operator short(); // expected-error{{conversion function must be a non-static member function}}
};

operator int(); // expected-error{{conversion function must be a non-static member function}}

operator int; // expected-error{{'operator int' cannot be the name of a variable or data member}}

typedef int func_type(int);
typedef int array_type[10];

class Y {
public:
  void operator bool(int, ...) const; // expected-error{{conversion function cannot have a return type}} \
  // expected-error{{conversion function cannot have any parameters}}

  operator bool(int a = 4, int b = 6) const; // expected-error{{conversion function cannot have any parameters}}
  
  
  operator float(...) const;  // expected-error{{conversion function cannot be variadic}}
  
  
  operator func_type(); // expected-error{{conversion function cannot convert to a function type}}
  operator array_type(); // expected-error{{conversion function cannot convert to an array type}}
};


typedef int INT;
typedef INT* INT_PTR;

class Z { 
  operator int(); // expected-note {{previous declaration is here}}
  operator int**(); // expected-note {{previous declaration is here}}
  
  operator INT();  // expected-error{{conversion function cannot be redeclared}}
  operator INT_PTR*(); // expected-error{{conversion function cannot be redeclared}}
};


class A { };

class B : public A {
public:
  operator A&() const; // expected-warning{{conversion function converting 'B' to its base class 'A' will never be used}}
  operator const void() const; // expected-warning{{conversion function converting 'B' to 'const void' will never be used}}
  operator const B(); // expected-warning{{conversion function converting 'B' to itself will never be used}}
};

// This used to crash Clang.
struct Flip;
struct Flop {
  Flop();
  Flop(const Flip&); // expected-note{{candidate constructor}}
};
struct Flip {
  operator Flop() const; // expected-note{{candidate function}}
};
Flop flop = Flip(); // expected-error {{conversion from 'Flip' to 'Flop' is ambiguous}}

// This tests that we don't add the second conversion declaration to the list of user conversions
struct C {
  operator const char *() const;
};

C::operator const char*() const { return 0; }

void f(const C& c) {
  const char* v = c;
}

// Test. Conversion in base class is visible in derived class.
class XB { 
public:
  operator int(); // expected-note {{candidate function}}
};

class Yb : public XB { 
public:
  operator char(); // expected-note {{candidate function}}
};

void f(Yb& a) {
  if (a) { } // expected-error {{conversion from 'Yb' to 'bool' is ambiguous}}
  int i = a; // OK. calls XB::operator int();
  char ch = a;  // OK. calls Yb::operator char();
}

// Test conversion + copy construction.
class AutoPtrRef { };

class AutoPtr {
  AutoPtr(AutoPtr &); // expected-note{{declared private here}}
  
public:
  AutoPtr();
  AutoPtr(AutoPtrRef);
  
  operator AutoPtrRef();
};

AutoPtr make_auto_ptr();

AutoPtr test_auto_ptr(bool Cond) {
  AutoPtr p1( make_auto_ptr() );
  
  AutoPtr p;
  if (Cond)
    return p; // expected-error{{calling a private constructor}}
  
  return AutoPtr();
}

struct A1 {
  A1(const char *);
  ~A1();

private:
  A1(const A1&); // expected-note 2 {{declared private here}}
};

A1 f() {
  // FIXME: redundant diagnostics!
  return "Hello"; // expected-error {{calling a private constructor}}
#if __cplusplus <= 199711L
  // expected-warning@-2 {{an accessible copy constructor}}
#else
  // expected-warning@-4 {{copying parameter of type 'A1' when binding a reference to a temporary would invoke an inaccessible constructor in C++98}}
#endif
}

namespace source_locations {
  template<typename T>
  struct sneaky_int {
    typedef int type;
  };

  template<typename T, typename U>
  struct A { };

  template<typename T>
  struct A<T, T> : A<T, int> { };

  struct E {
    template<typename T>
    operator A<T, typename sneaky_int<T>::type>&() const; // expected-note{{candidate function}}
  };

  void f() {
    A<float, float> &af = E(); // expected-error{{no viable conversion}}
    A<float, int> &af2 = E();
    const A<float, int> &caf2 = E();
  }

  // Check 
  template<typename T>
  struct E2 {
    operator T
    * // expected-error{{pointer to a reference}}
    () const;
  };

  E2<int&> e2i; // expected-note{{in instantiation}}
}

namespace crazy_declarators {
  struct A {
    (&operator bool())(); // expected-error {{use a typedef to declare a conversion to 'bool (&)()'}}
    *operator int();  // expected-error {{put the complete type after 'operator'}}
    // No suggestion of using a typedef here; that's not possible.
    template<typename T> (&operator T())();
#if __cplusplus <= 199711L
    // expected-error-re@-2 {{cannot specify any part of a return type in the declaration of a conversion function{{$}}}}
#else
    // expected-error-re@-4 {{cannot specify any part of a return type in the declaration of a conversion function; use an alias template to declare a conversion to 'T (&)()'{{$}}}}
#endif

  };
}

namespace smart_ptr {
  class Y { 
    class YRef { };

    Y(Y&);

  public:
    Y();
    Y(YRef);

    operator YRef(); // expected-note{{candidate function}}
  };

  struct X { // expected-note{{candidate constructor (the implicit copy constructor) not}}
#if __cplusplus >= 201103L
  // expected-note@-2 {{candidate constructor (the implicit move constructor) not}}
#endif

    explicit X(Y);
  };

  Y make_Y();

  X f() {
    X x = make_Y(); // expected-error{{no viable conversion from 'smart_ptr::Y' to 'smart_ptr::X'}}
    X x2(make_Y());
    return X(Y());
  }
}

struct Any {
  Any(...);
};

struct Other {
  Other(const Other &); 
  Other();
};

void test_any() {
  Any any = Other();
#if __cplusplus <= 199711L
  // expected-error@-2 {{cannot pass object of non-POD type 'Other' through variadic constructor; call will abort at runtime}}
#else
  // expected-error@-4 {{cannot pass object of non-trivial type 'Other' through variadic constructor; call will abort at runtime}}
#endif
}

namespace PR7055 {
  // Make sure that we don't allow too many conversions in an
  // auto_ptr-like template. In particular, we can't create multiple
  // temporary objects when binding to a reference.
  struct auto_ptr {
    struct auto_ptr_ref { };

    auto_ptr(auto_ptr&);
    auto_ptr(auto_ptr_ref);
    explicit auto_ptr(int *);

    operator auto_ptr_ref();
  };

  struct X {
    X(auto_ptr);
  };

  X f() {
    X x(auto_ptr(new int));
    return X(auto_ptr(new int));
  }

  auto_ptr foo();

  X e(foo());

  struct Y {
    Y(X);
  };
  
  Y f2(foo());
}

namespace PR7934 {
  typedef unsigned char uint8;

  struct MutablePtr {
    MutablePtr() : ptr(0) {}
    void *ptr;

    operator void*() { return ptr; }

  private:
    operator uint8*() { return reinterpret_cast<uint8*>(ptr); }
    operator const char*() const { return reinterpret_cast<const char*>(ptr); }
  };

  void fake_memcpy(const void *);

  void use() {
    MutablePtr ptr;
    fake_memcpy(ptr);
  }
}

namespace rdar8018274 {
  struct X { };
  struct Y {
    operator const struct X *() const;
  };

  struct Z : Y {
    operator struct X * ();
  };

  void test() {
    Z x;
    (void) (x != __null);
  }


  struct Base {
    operator int();
  };

  struct Derived1 : Base { };

  struct Derived2 : Base { };

  struct SuperDerived : Derived1, Derived2 { 
    using Derived1::operator int;
  };

  struct UeberDerived : SuperDerived {
    operator long();
  };

  void test2(UeberDerived ud) {
    int i = ud; // expected-error{{ambiguous conversion from derived class 'rdar8018274::SuperDerived' to base class 'rdar8018274::Base'}}
  }

  struct Base2 {
    operator int();
  };

  struct Base3 {
    operator int();
  };

  struct Derived23 : Base2, Base3 { 
    using Base2::operator int;
  };

  struct ExtraDerived23 : Derived23 { };

  void test3(ExtraDerived23 ed) {
    int i = ed;
  }
}

namespace PR8065 {
  template <typename T> struct Iterator;
  template <typename T> struct Container;

  template<>
  struct Iterator<int> {
    typedef Container<int> container_type;
  };

  template <typename T>
  struct Container {
    typedef typename Iterator<T>::container_type X;
    operator X(void) { return X(); }
  };

  Container<int> test;
}

namespace PR8034 {
  struct C {
    operator int();

  private:
    template <typename T> operator T();
  };
  int x = C().operator int();
}

namespace PR9336 {
  template<class T>
  struct generic_list
  {
    template<class Container>
    operator Container()
    { 
      Container ar;
      T* i;
      ar[0]=*i;
      return ar;
    }
  };

  template<class T>
  struct array
  {
    T& operator[](int);
    const T& operator[](int)const;
  };

  generic_list<generic_list<int> > l;
  array<array<int> > a = l;
}

namespace PR8800 {
  struct A;
  struct C {
    operator A&();
  };
  void f() {
    C c;
    A& a1(c);
    A& a2 = c;
    A& a3 = static_cast<A&>(c);
    A& a4 = (A&)c;
  }
}

namespace PR12712 {
  struct A {};
  struct B {
    operator A();
    operator A() const;
  };
  struct C : B {};

  A f(const C c) { return c; }
}

namespace PR18234 {
  struct A {
    operator enum E { e } (); // expected-error {{'PR18234::A::E' cannot be defined in a type specifier}}
    operator struct S { int n; } (); // expected-error {{'PR18234::A::S' cannot be defined in a type specifier}}
    // expected-note@-1 {{candidate constructor (the implicit copy constructor) not viable: no known conversion from 'struct A' to 'const PR18234::A::S &' for 1st argument}}
#if __cplusplus >= 201103L
  // expected-note@-3 {{candidate constructor (the implicit move constructor) not viable: no known conversion from 'struct A' to 'PR18234::A::S &&' for 1st argument}}
#endif
  } a;
  A::S s = a; // expected-error {{no viable conversion from 'struct A' to 'A::S'}}
  A::E e = a;
  bool k1 = e == A::e; // expected-error {{no member named 'e'}}
  bool k2 = e.n == 0;
<<<<<<< HEAD
=======
}

namespace PR30595 {
struct S {
  const operator int(); // expected-error {{cannot specify any part of a return type in the declaration of a conversion function; put the complete type after 'operator'}}
  const operator int() const; // expected-error {{cannot specify any part of a return type}}
  volatile const operator int(); // expected-error {{cannot specify any part of a return type}}

  operator const int() const;
};
>>>>>>> b2b84690
}<|MERGE_RESOLUTION|>--- conflicted
+++ resolved
@@ -443,8 +443,6 @@
   A::E e = a;
   bool k1 = e == A::e; // expected-error {{no member named 'e'}}
   bool k2 = e.n == 0;
-<<<<<<< HEAD
-=======
 }
 
 namespace PR30595 {
@@ -455,5 +453,4 @@
 
   operator const int() const;
 };
->>>>>>> b2b84690
 }