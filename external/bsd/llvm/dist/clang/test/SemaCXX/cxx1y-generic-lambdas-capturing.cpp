--- conflicted
+++ resolved
@@ -1379,9 +1379,6 @@
 
 void PR33318(int i) {
   [&](auto) { static_assert(&i != nullptr, ""); }(0); // expected-warning 2{{always true}} expected-note {{instantiation}}
-<<<<<<< HEAD
-}
-=======
 }
 
 // Check to make sure that we don't capture when member-calls are made to members that are not of 'this' class.
@@ -1524,5 +1521,4 @@
 
 
 
-} // end PR34266
->>>>>>> b2b84690
+} // end PR34266