// RUN: %clang_cc1 -std=c++11 -fsyntax-only -verify %s

class C {
    struct S; // expected-note {{previously declared 'private' here}}
public:
    
    struct S {}; // expected-error {{'S' redeclared with 'public' access}}
};

struct S {
    class C; // expected-note {{previously declared 'public' here}}
    
private:
    class C { }; // expected-error {{'C' redeclared with 'private' access}}
};

class T {
protected:
    template<typename T> struct A; // expected-note {{previously declared 'protected' here}}
    
private:
    template<typename T> struct A {}; // expected-error {{'A' redeclared with 'private' access}}
};

// PR5573
namespace test1 {
  class A {
  private:
    class X; // expected-note {{previously declared 'private' here}} \
             // expected-note {{previous declaration is here}}
  public:
    class X; // expected-error {{'X' redeclared with 'public' access}} \
             // expected-warning {{class member cannot be redeclared}}
    class X {};
  };
}

// PR15209
namespace PR15209 {
  namespace alias_templates {
    template<typename T1, typename T2> struct U { };
    template<typename T1> using W = U<T1, float>;

    class A {
      typedef int I;
      static constexpr I x = 0; // expected-note {{implicitly declared private here}}
      static constexpr I y = 42; // expected-note {{implicitly declared private here}}
      friend W<int>;
    };

    template<typename T1>
    struct U<T1, float>  {
      int v_;
      // the following will trigger for U<float, float> instantiation, via W<float>
      U() : v_(A::x) { } // expected-error {{'x' is a private member of 'PR15209::alias_templates::A'}}
    };

    template<typename T1>
    struct U<T1, int> {
      int v_;
      U() : v_(A::y) { } // expected-error {{'y' is a private member of 'PR15209::alias_templates::A'}}
    };

    template struct U<int, int>; // expected-note {{in instantiation of member function 'PR15209::alias_templates::U<int, int>::U' requested here}}

    void f()
    {
      W<int>();
      // we should issue diagnostics for the following
      W<float>(); // expected-note {{in instantiation of member function 'PR15209::alias_templates::U<float, float>::U' requested here}}
    }
  }

  namespace templates {
    class A {
      typedef int I;  // expected-note {{implicitly declared private here}}
      static constexpr I x = 0; // expected-note {{implicitly declared private here}}

      template<int> friend struct B;
      template<int> struct C;
      template<template<int> class T> friend struct TT;
      template<typename T> friend void funct(T);
    };
    template<A::I> struct B { };

    template<A::I> struct A::C { };

    template<template<A::I> class T> struct TT {
      T<A::x> t;
    };

    template struct TT<B>;
    template<A::I> struct D { };  // expected-error {{'I' is a private member of 'PR15209::templates::A'}}
    template struct TT<D>;

    // function template case
    template<typename T>
    void funct(T)
    {
      (void)A::x;
    }

    template void funct<int>(int);

    void f()
    {
      (void)A::x;  // expected-error {{'x' is a private member of 'PR15209::templates::A'}}
    }
  }
}

namespace PR7434 {
  namespace comment0 {
    template <typename T> struct X;
    namespace N {
    class Y {
      template<typename T> friend struct X;
      int t; // expected-note {{here}}
    };
    }
    template<typename T> struct X {
      X() { (void)N::Y().t; } // expected-error {{private}}
    };
    X<char> x;
  }
  namespace comment2 {
    struct X;
    namespace N {
    class Y {
      friend struct X;
      int t; // expected-note {{here}}
    };
    }
    struct X {
      X() { (void)N::Y().t; } // expected-error {{private}}
    };
  }
}

namespace LocalExternVar {
  class test {
  private:
    struct private_struct { // expected-note 2{{here}}
      int x;
    };
    int use_private();
  };

  int test::use_private() {
    extern int array[sizeof(test::private_struct)]; // ok
    return array[0];
  }

  int f() {
    extern int array[sizeof(test::private_struct)]; // expected-error {{private}}
    return array[0];
  }

  int array[sizeof(test::private_struct)]; // expected-error {{private}}
}

namespace ThisLambdaIsNotMyFriend {
  class A {
    friend class D;
    static void foo(); // expected-note {{here}}
  };
  template <class T> void foo() {
    []() { A::foo(); }(); // expected-error {{private}}
  }
  void bar() { foo<void>(); }
<<<<<<< HEAD
=======
}

namespace OverloadedMemberFunctionPointer {
  template<class T, void(T::*pMethod)()>
  void func0() {}

  template<class T, void(T::*pMethod)(int)>
  void func1() {}

  template<class T>
  void func2(void(*fn)()) {} // expected-note 2 {{candidate function template not viable: no overload of 'func}}

  class C {
  private:
    friend void friendFunc();
    void overloadedMethod();
  protected:
    void overloadedMethod(int);
  public:
    void overloadedMethod(int, int);
    void method() {
      func2<int>(&func0<C, &C::overloadedMethod>);
      func2<int>(&func1<C, &C::overloadedMethod>);
    }
  };

  void friendFunc() {
    func2<int>(&func0<C, &C::overloadedMethod>);
    func2<int>(&func1<C, &C::overloadedMethod>);
  }

  void nonFriendFunc() {
    func2<int>(&func0<C, &C::overloadedMethod>); // expected-error {{no matching function for call to 'func2'}}
    func2<int>(&func1<C, &C::overloadedMethod>); // expected-error {{no matching function for call to 'func2'}}
  }

  // r325321 caused an assertion failure when the following code was compiled.
  class A {
    template <typename Type> static bool foo1() { return true; }

  public:
    void init(bool c) {
      if (c) {
        auto f = foo1<int>;
      }
    }
  };
>>>>>>> b2b84690
}<|MERGE_RESOLUTION|>--- conflicted
+++ resolved
@@ -168,8 +168,6 @@
     []() { A::foo(); }(); // expected-error {{private}}
   }
   void bar() { foo<void>(); }
-<<<<<<< HEAD
-=======
 }
 
 namespace OverloadedMemberFunctionPointer {
@@ -217,5 +215,4 @@
       }
     }
   };
->>>>>>> b2b84690
 }