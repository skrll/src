// RUN: %clang_cc1 -fsyntax-only -pedantic -std=c++98 -verify -triple x86_64-apple-darwin %s
// RUN: %clang_cc1 -fsyntax-only -pedantic -std=c++11 -verify -triple x86_64-apple-darwin %s
enum E { // expected-note{{previous definition is here}}
  Val1,
  Val2
};

enum E; // expected-warning{{redeclaration of already-defined enum 'E' is a GNU extension}}

int& enumerator_type(int);
float& enumerator_type(E);

void f() {
  E e = Val1;
  float& fr = enumerator_type(Val2);
}

// <rdar://problem/6502934>
typedef enum Foo {
  A = 0,
  B = 1
} Foo;

void bar() {
  Foo myvar = A;
  myvar = B;
}

/// PR3688
struct s1 {
  enum e1 (*bar)(void); // expected-error{{ISO C++ forbids forward references to 'enum' types}}
};

enum e1 { YES, NO };

static enum e1 badfunc(struct s1 *q) {
  return q->bar();
}

enum e2; // expected-error{{ISO C++ forbids forward references to 'enum' types}}

namespace test1 {
  template <class A, class B> struct is_same { static const int value = -1; };
  template <class A> struct is_same<A,A> { static const int value = 1; };

  enum enum0 { v0 };
  int test0[is_same<__typeof(+v0), int>::value];

  enum enum1 { v1 = __INT_MAX__ };
  int test1[is_same<__typeof(+v1), int>::value];

  enum enum2 { v2 = __INT_MAX__ * 2U };
  int test2[is_same<__typeof(+v2), unsigned int>::value];

  enum enum3 { v3 = __LONG_MAX__ };
  int test3[is_same<__typeof(+v3), long>::value];

  enum enum4 { v4 = __LONG_MAX__ * 2UL };
  int test4[is_same<__typeof(+v4), unsigned long>::value];
}

// PR6061
namespace PR6061 {
  struct A { enum { id }; };
  struct B { enum { id }; };
  
  struct C : public A, public B
  { 
    enum { id }; 
  };
}

namespace Conditional {
  enum a { A }; a x(const enum a x) { return 1?x:A; }
}

namespace PR7051 {
  enum E { e0 };
  void f() {
    E e;
    e = 1; // expected-error{{assigning to 'PR7051::E' from incompatible type 'int'}}
    e |= 1; // expected-error{{assigning to 'PR7051::E' from incompatible type 'int'}}
  }
}

// PR7466
enum { }; // expected-warning{{declaration does not declare anything}}
typedef enum { }; // expected-warning{{typedef requires a name}}

// PR7921
enum PR7921E {
    PR7921V = (PR7921E)(123)
#if __cplusplus < 201103L
// expected-error@-2 {{expression is not an integral constant expression}}
#else
// expected-error@-4 {{must have integral or unscoped enumeration type}}
// FIXME: The above diagnostic isn't very good; we should instead complain about the type being incomplete.
#endif
};

void PR8089() {
  enum E; // expected-error{{ISO C++ forbids forward references to 'enum' types}}
  int a = (E)3; // expected-error{{cannot initialize a variable of type 'int' with an rvalue of type 'E'}}
}

// This is accepted as a GNU extension. In C++98, there was no provision for
// expressions with UB to be non-constant.
enum { overflow = 123456 * 234567 };
#if __cplusplus >= 201103L
// expected-warning@-2 {{not an integral constant expression}}
// expected-note@-3 {{value 28958703552 is outside the range of representable values}}
<<<<<<< HEAD
#endif
=======
#endif

// PR28903
struct PR28903 {
  enum {
    PR28903_A = (enum { // expected-error-re {{'PR28903::(anonymous enum at {{.*}})' cannot be defined in an enumeration}}
      PR28903_B,
      PR28903_C = PR28903_B
    })
  };
};
>>>>>>> b2b84690
<|MERGE_RESOLUTION|>--- conflicted
+++ resolved
@@ -109,9 +109,6 @@
 #if __cplusplus >= 201103L
 // expected-warning@-2 {{not an integral constant expression}}
 // expected-note@-3 {{value 28958703552 is outside the range of representable values}}
-<<<<<<< HEAD
-#endif
-=======
 #endif
 
 // PR28903
@@ -122,5 +119,4 @@
       PR28903_C = PR28903_B
     })
   };
-};
->>>>>>> b2b84690
+};