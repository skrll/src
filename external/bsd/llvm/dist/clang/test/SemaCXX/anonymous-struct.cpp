// RUN: %clang_cc1 -fsyntax-only -verify %s
// RUN: %clang_cc1 -fsyntax-only -verify -std=c++98 %s
// RUN: %clang_cc1 -fsyntax-only -verify -std=c++11 %s

struct S {
  S();
#if __cplusplus <= 199711L
  // expected-note@-2 {{because type 'S' has a user-provided default constructor}}
#endif
};

struct { // expected-error {{anonymous structs and classes must be class members}}
};

struct E {
  struct {
    S x;
#if __cplusplus <= 199711L
<<<<<<< HEAD
    // expected-error@-2 {{anonymous struct member 'x' has a non-trivial constructor}}
=======
    // expected-error@-2 {{anonymous struct member 'x' has a non-trivial default constructor}}
>>>>>>> b2b84690
#endif
  };
  static struct {
  };
  class {
    int anon_priv_field; // expected-error {{anonymous struct cannot contain a private data member}}
  };
};

template <class T> void foo(T);
typedef struct { // expected-note {{use a tag name here to establish linkage prior to definition}}
#if __cplusplus <= 199711L
// expected-note@-2 {{declared here}}
#endif

  void test() {
    foo(this);
#if __cplusplus <= 199711L
    // expected-warning@-2 {{template argument uses unnamed type}}
#endif
  }
} A; // expected-error {{unsupported: typedef changes linkage of anonymous type, but linkage was already computed}}<|MERGE_RESOLUTION|>--- conflicted
+++ resolved
@@ -16,11 +16,7 @@
   struct {
     S x;
 #if __cplusplus <= 199711L
-<<<<<<< HEAD
-    // expected-error@-2 {{anonymous struct member 'x' has a non-trivial constructor}}
-=======
     // expected-error@-2 {{anonymous struct member 'x' has a non-trivial default constructor}}
->>>>>>> b2b84690
 #endif
   };
   static struct {
