--- conflicted
+++ resolved
@@ -3,11 +3,7 @@
 static int test0 __attribute__((weak)); // expected-error {{weak declaration cannot have internal linkage}}
 static void test1() __attribute__((weak)); // expected-error {{weak declaration cannot have internal linkage}}
 
-<<<<<<< HEAD
-namespace test2 __attribute__((weak)) { // expected-warning {{'weak' attribute only applies to variables, functions and classes}}
-=======
 namespace test2 __attribute__((weak)) { // expected-warning {{'weak' attribute only applies to variables, functions, and classes}}
->>>>>>> b2b84690
 }
 
 namespace {
