--- conflicted
+++ resolved
@@ -15,10 +15,6 @@
   TestNormal normal;
   used.use();
 
-<<<<<<< HEAD
-  int i __attribute__((warn_unused)) = 12; // expected-warning {{'warn_unused' attribute only applies to struct, union or class}}
-=======
   int i __attribute__((warn_unused)) = 12; // expected-warning {{'warn_unused' attribute only applies to structs, unions, and classes}}
->>>>>>> b2b84690
   return i;
 }