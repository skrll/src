--- conflicted
+++ resolved
@@ -48,9 +48,6 @@
   // values.
   bool b3 = 0.0f;
   bool b4 = 0.0;
-<<<<<<< HEAD
-}
-=======
 
   // These all warn because they overflow the target type.
   short s = 32768.0; // expected-warning{{implicit conversion of out of range value from 'double' to 'short' is undefined}}
@@ -62,4 +59,3 @@
 
 int a() { return 2147483647.5; } // expected-warning{{implicit conversion from 'double' to 'int' changes value from 2147483647.5 to 2147483647}}
 unsigned b() { return -.5; } // expected-warning{{implicit conversion from 'double' to 'unsigned int' changes value from -0.5 to 0}}
->>>>>>> b2b84690
