--- conflicted
+++ resolved
@@ -530,8 +530,6 @@
     b2[3]; // expected-error {{does not provide a subscript}}
     b3 / 0; // expected-note {{in instantiation of}} expected-error {{invalid operands to}}
   }
-<<<<<<< HEAD
-=======
 }
 
 
@@ -586,5 +584,4 @@
   float &operator++(B, int);
   float &operator->*(B, B);
   template void f<int>();
->>>>>>> b2b84690
 }