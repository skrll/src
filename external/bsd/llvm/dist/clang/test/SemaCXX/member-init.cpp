--- conflicted
+++ resolved
@@ -1,11 +1,7 @@
 // RUN: %clang_cc1 -fsyntax-only -fcxx-exceptions -verify -std=c++11 -Wall %s
 
 struct Bitfield {
-<<<<<<< HEAD
-  int n : 3 = 7; // expected-error {{bit-field member cannot have an in-class initializer}}
-=======
   int n : 3 = 7; // expected-warning {{C++2a extension}} expected-warning {{changes value from 7 to -1}}
->>>>>>> b2b84690
 };
 
 int a;
@@ -105,11 +101,7 @@
   struct Sprite {
     Point location = Point(0,0); // expected-error {{no matching constructor for initialization of 'rdar14084171::Point'}}
   };
-<<<<<<< HEAD
-  void f(Sprite& x) { x = x; }
-=======
   void f(Sprite& x) { x = x; } // expected-warning {{explicitly assigning value of variable}}
->>>>>>> b2b84690
 }
 
 namespace PR18560 {
