--- conflicted
+++ resolved
@@ -6,12 +6,7 @@
 struct X { };
 
 void f() {
-<<<<<<< HEAD
-  // CHECK: @_ZTS1X = linkonce_odr constant
-  // CHECK: @_ZTI1X = linkonce_odr constant 
-=======
   // CHECK: @_ZTS1X = linkonce_odr {{(dso_local )?}}constant
   // CHECK: @_ZTI1X = linkonce_odr {{(dso_local )?}}constant 
->>>>>>> b2b84690
   (void)typeid(X&);
 }