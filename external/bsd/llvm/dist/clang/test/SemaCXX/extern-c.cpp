// RUN: %clang_cc1 -fsyntax-only -verify %s

namespace test1 {
  extern "C" {
    void test1_f() {
      void test1_g(int);
    }
  }
}
int test1_g(int);

namespace test2 {
  extern "C" {
    void test2_f() {
      extern int test2_x; // expected-note {{declared with C language linkage here}}
    }
  }
}
float test2_x; // expected-error {{declaration of 'test2_x' in global scope conflicts with declaration with C language linkage}}

namespace test3 {
  extern "C" {
    void test3_f() {
      extern int test3_b; // expected-note {{previous declaration is here}}
    }
  }
  extern "C" {
    float test3_b; // expected-error {{redefinition of 'test3_b' with a different type: 'float' vs 'int'}}
  }
}

namespace N {
  extern "C" {
    void test4_f() {
      extern int test4_b; // expected-note {{declared with C language linkage here}}
    }
  }
}
static float test4_b; // expected-error {{declaration of 'test4_b' in global scope conflicts with declaration with C language linkage}}

extern "C" {
  void test4c_f() {
    extern int test4_c; // expected-note {{previous}}
  }
}
static float test4_c; // expected-error {{redefinition of 'test4_c' with a different type: 'float' vs 'int'}}

namespace N {
  extern "C" {
    void test5_f() {
      extern int test5_b; // expected-note {{declared with C language linkage here}}
    }
  }
}
extern "C" {
  static float test5_b; // expected-error {{declaration of 'test5_b' in global scope conflicts with declaration with C language linkage}}
}

extern "C" {
  void test5c_f() {
    extern int test5_c; // expected-note {{previous}}
  }
}
extern "C" {
  static float test5_c; // expected-error {{redefinition of 'test5_c' with a different type: 'float' vs 'int'}}
}

extern "C" {
  void f() {
    extern int test6_b;
  }
}
namespace foo {
  extern "C" {
    static float test6_b;
    extern float test6_b;
  }
}

namespace linkage {
  namespace redecl {
    extern "C" {
      static void linkage_redecl();
      static void linkage_redecl(int);
      void linkage_redecl(); // ok, still not extern "C"
      void linkage_redecl(int); // ok, still not extern "C"
      void linkage_redecl(float); // expected-note {{previous}}
      void linkage_redecl(double); // expected-error {{conflicting types}}
    }
  }
  namespace from_outer {
    void linkage_from_outer_1(); // expected-note {{previous}}
    void linkage_from_outer_2(); // expected-note {{previous}}
    extern "C" {
      void linkage_from_outer_1(int);
      void linkage_from_outer_1(); // expected-error {{different language linkage}}
      void linkage_from_outer_2(); // expected-error {{different language linkage}}
    }
  }
  namespace mixed {
    extern "C" {
      void linkage_mixed_1();
      static void linkage_mixed_1(int);

      static void linkage_mixed_2(int);
      void linkage_mixed_2();
    }
  }
  namespace across_scopes {
    namespace X {
      extern "C" void linkage_across_scopes_f() {
        void linkage_across_scopes_g(); // expected-note {{previous}}
      }
    }
    namespace Y {
      extern "C" void linkage_across_scopes_g(int); // expected-error {{conflicting}}
    }
  }
}

int lookup_in_global_f; // expected-note {{here}}
namespace lookup_in_global {
  void lookup_in_global_f();
  void lookup_in_global_g();
  extern "C" {
    void lookup_in_global_f(int); // expected-error {{conflicts with declaration in global scope}}
    void lookup_in_global_g(int); // expected-note {{here}}
  }
}
int lookup_in_global_g; // expected-error {{conflicts with declaration with C language linkage}}

namespace N1 {
  extern "C" int different_kind_1; // expected-note {{here}}
  extern "C" void different_kind_2(); // expected-note {{here}}
}
namespace N2 {
  extern "C" void different_kind_1(); // expected-error {{different kind of symbol}}
  extern "C" int different_kind_2; // expected-error {{different kind of symbol}}
}

// We allow all these even though the standard says they are ill-formed.
extern "C" {
  struct stat {};   // expected-warning{{empty struct has size 0 in C, size 1 in C++}}
  void stat(struct stat);
}
namespace X {
  extern "C" {
    void stat(struct ::stat);
  }
}
int stat(int *p);
void global_fn_vs_extern_c_var_1();
namespace X {
  extern "C" int global_fn_vs_extern_c_var_1;
  extern "C" int global_fn_vs_extern_c_var_2;
}
void global_fn_vs_extern_c_var_2();
void global_fn_vs_extern_c_fn_1();
namespace X {
  extern "C" int global_fn_vs_extern_c_fn_1(int);
  extern "C" int global_fn_vs_extern_c_fn_2(int);
}
void global_fn_vs_extern_c_fn_2();
extern "C" void name_with_using_decl_1(int);
namespace using_decl {
  void name_with_using_decl_1();
  void name_with_using_decl_2();
  void name_with_using_decl_3();
}
using using_decl::name_with_using_decl_1;
using using_decl::name_with_using_decl_2;
extern "C" void name_with_using_decl_2(int);
extern "C" void name_with_using_decl_3(int);
using using_decl::name_with_using_decl_3;

// We do not allow a global variable and an extern "C" function to have the same
// name, because such entities may have the same mangled name.
int global_var_vs_extern_c_fn_1; // expected-note {{here}}
namespace X {
  extern "C" void global_var_vs_extern_c_fn_1(); // expected-error {{conflicts with declaration in global scope}}
  extern "C" void global_var_vs_extern_c_fn_2(); // expected-note {{here}}
}
int global_var_vs_extern_c_fn_2; // expected-error {{conflicts with declaration with C language linkage}}
int global_var_vs_extern_c_var_1; // expected-note {{here}}
namespace X {
  extern "C" double global_var_vs_extern_c_var_1; // expected-error {{conflicts with declaration in global scope}}
  extern "C" double global_var_vs_extern_c_var_2; // expected-note {{here}}
}
int global_var_vs_extern_c_var_2; // expected-error {{conflicts with declaration with C language linkage}}

template <class T> struct pr5065_n1 {};
extern "C" {
  union pr5065_1 {}; // expected-warning{{empty union has size 0 in C, size 1 in C++}}
  struct pr5065_2 { int: 0; }; // expected-warning{{struct has size 0 in C, size 1 in C++}}
  struct pr5065_3 {}; // expected-warning{{empty struct has size 0 in C, size 1 in C++}}
  struct pr5065_4 { // expected-warning{{empty struct has size 0 in C, size 1 in C++}}
    struct Inner {}; // expected-warning{{empty struct has size 0 in C, size 1 in C++}}
  };
  // These should not warn
  class pr5065_n3 {};
  pr5065_n1<int> pr5065_v;
  struct pr5065_n4 { void m() {} };
  struct pr5065_n5 : public pr5065_3 {};
  struct pr5065_n6 : public virtual pr5065_3 {};
}
struct pr5065_n7 {};

namespace tag_hiding {
  namespace namespace_with_injected_name {
    class Boo {
      friend struct ExternCStruct1;
    };
    void ExternCStruct4(); // expected-note 2{{candidate}}
  }

  class Baz {
    friend struct ExternCStruct2;
    friend void ExternCStruct3();
  };

  using namespace namespace_with_injected_name;

  extern "C" {
    struct ExternCStruct1;
    struct ExternCStruct2;
    struct ExternCStruct3;
    struct ExternCStruct4; // expected-note {{candidate}}
  }
  ExternCStruct1 *p1;
  ExternCStruct2 *p2;
  ExternCStruct3 *p3;
  ExternCStruct4 *p4; // expected-error {{ambiguous}}

  extern "C" {
    struct ExternCStruct1;
    struct ExternCStruct2;
    struct ExternCStruct3;
    struct ExternCStruct4; // expected-note {{candidate}}
  }
  ExternCStruct1 *q1 = p1;
  ExternCStruct2 *q2 = p2;
  ExternCStruct3 *q3 = p3;
  ExternCStruct4 *q4 = p4; // expected-error {{ambiguous}}
<<<<<<< HEAD
=======
}

namespace PR35697 {
  typedef struct {} *ReturnStruct;
  extern "C" ReturnStruct PR35697_f();
  extern "C" ReturnStruct PR35697_v;
  ReturnStruct PR35697_f();
  ReturnStruct PR35697_v;

  namespace {
    extern "C" ReturnStruct PR35697_f();
    extern "C" ReturnStruct PR35697_v;
    void q() {
      extern ReturnStruct PR35697_f();
      extern ReturnStruct PR35697_v;
    }
  }
>>>>>>> b2b84690
}<|MERGE_RESOLUTION|>--- conflicted
+++ resolved
@@ -241,8 +241,6 @@
   ExternCStruct2 *q2 = p2;
   ExternCStruct3 *q3 = p3;
   ExternCStruct4 *q4 = p4; // expected-error {{ambiguous}}
-<<<<<<< HEAD
-=======
 }
 
 namespace PR35697 {
@@ -260,5 +258,4 @@
       extern ReturnStruct PR35697_v;
     }
   }
->>>>>>> b2b84690
 }