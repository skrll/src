// RUN: %clang_cc1 -verify -std=c++11 %s

int foo() {
  int x[2]; // expected-note 4 {{array 'x' declared here}}
  int y[2]; // expected-note 2 {{array 'y' declared here}}
  int z[1]; // expected-note {{array 'z' declared here}}
  int w[1][1]; // expected-note {{array 'w' declared here}}
  int v[1][1][1]; // expected-note {{array 'v' declared here}}
  int *p = &y[2]; // no-warning
  (void) sizeof(x[2]); // no-warning
  y[2] = 2; // expected-warning {{array index 2 is past the end of the array (which contains 2 elements)}}
  z[1] = 'x'; // expected-warning {{array index 1 is past the end of the array (which contains 1 element)}}
  w[0][2] = 0; // expected-warning {{array index 2 is past the end of the array (which contains 1 element)}}
  v[0][0][2] = 0; // expected-warning {{array index 2 is past the end of the array (which contains 1 element)}}
  return x[2] +  // expected-warning {{array index 2 is past the end of the array (which contains 2 elements)}}
         y[-1] + // expected-warning {{array index -1 is before the beginning of the array}}
         x[sizeof(x)] +  // expected-warning {{array index 8 is past the end of the array (which contains 2 elements)}}
         x[sizeof(x) / sizeof(x[0])] +  // expected-warning {{array index 2 is past the end of the array (which contains 2 elements)}}
         x[sizeof(x) / sizeof(x[0]) - 1] + // no-warning
         x[sizeof(x[2])]; // expected-warning {{array index 4 is past the end of the array (which contains 2 elements)}}
}

// This code example tests that -Warray-bounds works with arrays that
// are template parameters.
template <char *sz> class Qux {
  bool test() { return sz[0] == 'a'; }
};

void f1(int a[1]) {
  int val = a[3]; // no warning for function argumnet
}

void f2(const int (&a)[2]) { // expected-note {{declared here}}
  int val = a[3];  // expected-warning {{array index 3 is past the end of the array (which contains 2 elements)}}
}

void test() {
  struct {
    int a[0];
  } s2;
  s2.a[3] = 0; // no warning for 0-sized array

  union {
    short a[2]; // expected-note 4 {{declared here}}
    char c[4];
  } u;
  u.a[3] = 1; // expected-warning {{array index 3 is past the end of the array (which contains 2 elements)}}
  u.c[3] = 1; // no warning
  short *p = &u.a[2]; // no warning
  p = &u.a[3]; // expected-warning {{array index 3 is past the end of the array (which contains 2 elements)}}
  *(&u.a[2]) = 1; // expected-warning {{array index 2 is past the end of the array (which contains 2 elements)}}
  *(&u.a[3]) = 1; // expected-warning {{array index 3 is past the end of the array (which contains 2 elements)}}
  *(&u.c[3]) = 1; // no warning

  const int const_subscript = 3;
  int array[2]; // expected-note {{declared here}}
  array[const_subscript] = 0;  // expected-warning {{array index 3 is past the end of the array (which contains 2 elements)}}

  int *ptr;
  ptr[3] = 0; // no warning for pointer references
  int array2[] = { 0, 1, 2 }; // expected-note 2 {{declared here}}

  array2[3] = 0; // expected-warning {{array index 3 is past the end of the array (which contains 3 elements)}}
  array2[2+2] = 0; // expected-warning {{array index 4 is past the end of the array (which contains 3 elements)}}

  const char *str1 = "foo";
  char c1 = str1[5]; // no warning for pointers

  const char str2[] = "foo"; // expected-note {{declared here}}
  char c2 = str2[5]; // expected-warning {{array index 5 is past the end of the array (which contains 4 elements)}}

  int (*array_ptr)[2];
  (*array_ptr)[3] = 1; // expected-warning {{array index 3 is past the end of the array (which contains 2 elements)}}
}

template <int I> struct S {
  char arr[I]; // expected-note 3 {{declared here}}
};
template <int I> void f() {
  S<3> s;
  s.arr[4] = 0; // expected-warning 2 {{array index 4 is past the end of the array (which contains 3 elements)}}
  s.arr[I] = 0; // expected-warning {{array index 5 is past the end of the array (which contains 3 elements)}}
}

void test_templates() {
  f<5>(); // expected-note {{in instantiation}}
}

#define SIZE 10
#define ARR_IN_MACRO(flag, arr, idx) flag ? arr[idx] : 1

int test_no_warn_macro_unreachable() {
  int arr[SIZE]; // expected-note {{array 'arr' declared here}}
  return ARR_IN_MACRO(0, arr, SIZE) + // no-warning
         ARR_IN_MACRO(1, arr, SIZE); // expected-warning{{array index 10 is past the end of the array (which contains 10 elements)}}
}

// This exhibited an assertion failure for a 32-bit build of Clang.
int test_pr9240() {
  short array[100]; // expected-note {{array 'array' declared here}}
  return array[(unsigned long long) 100]; // expected-warning {{array index 100 is past the end of the array (which contains 100 elements)}}
}

// PR 9284 - a template parameter can cause an array bounds access to be
// infeasible.
template <bool extendArray>
void pr9284() {
    int arr[3 + (extendArray ? 1 : 0)];

    if (extendArray)
        arr[3] = 42; // no-warning
}

template <bool extendArray>
void pr9284b() {
    int arr[3 + (extendArray ? 1 : 0)]; // expected-note {{array 'arr' declared here}}

    if (!extendArray)
        arr[3] = 42; // expected-warning{{array index 3 is past the end of the array (which contains 3 elements)}}
}

void test_pr9284() {
    pr9284<true>();
    pr9284<false>();
    pr9284b<true>();
    pr9284b<false>(); // expected-note{{in instantiation of function template specialization 'pr9284b<false>' requested here}}
}

int test_pr9296() {
    int array[2];
    return array[true]; // no-warning
}

int test_sizeof_as_condition(int flag) {
  int arr[2] = { 0, 0 }; // expected-note {{array 'arr' declared here}}
  if (flag) 
    return sizeof(char) != sizeof(char) ? arr[2] : arr[1];
  return sizeof(char) == sizeof(char) ? arr[2] : arr[1]; // expected-warning {{array index 2 is past the end of the array (which contains 2 elements)}}
}

void test_switch() {
  switch (4) {
    case 1: {
      int arr[2];
      arr[2] = 1; // no-warning
      break;
    }
    case 4: {
      int arr[2]; // expected-note {{array 'arr' declared here}}
      arr[2] = 1; // expected-warning {{array index 2 is past the end of the array (which contains 2 elements)}}
      break;
    }
    default: {
      int arr[2];
      arr[2] = 1; // no-warning
      break;
    }
  }
}

// Test nested switch statements.
enum enumA { enumA_A, enumA_B, enumA_C, enumA_D, enumA_E };
enum enumB { enumB_X, enumB_Y, enumB_Z };
static enum enumB myVal = enumB_X;
void test_nested_switch() {
  switch (enumA_E) { // expected-warning {{no case matching constant}}
    switch (myVal) { // expected-warning {{enumeration values 'enumB_X' and 'enumB_Z' not handled in switch}}
      case enumB_Y: ;
    }
  }
}

// Test that if all the values of an enum covered, that the 'default' branch
// is unreachable.
enum Values { A, B, C, D };
void test_all_enums_covered(enum Values v) {
  int x[2];
  switch (v) {
  case A: return;
  case B: return;
  case C: return;
  case D: return;
  }
  x[2] = 0; // no-warning
}

namespace tailpad {
  struct foo {
    char c1[1]; // expected-note {{declared here}}
    int x;
    char c2[1];
  };

  class baz {
   public:
    char c1[1]; // expected-note {{declared here}}
    int x;
    char c2[1];
  };

  char bar(struct foo *F, baz *B) {
    return F->c1[3] + // expected-warning {{array index 3 is past the end of the array (which contains 1 element)}}
           F->c2[3] + // no warning, foo could have tail padding allocated.
           B->c1[3] + // expected-warning {{array index 3 is past the end of the array (which contains 1 element)}}
           B->c2[3]; // no warning, baz could have tail padding allocated.
  }
}

namespace metaprogramming {
#define ONE 1
  struct foo { char c[ONE]; }; // expected-note {{declared here}}
  template <int N> struct bar { char c[N]; }; // expected-note {{declared here}}

  char test(foo *F, bar<1> *B) {
    return F->c[3] + // expected-warning {{array index 3 is past the end of the array (which contains 1 element)}}
           B->c[3]; // expected-warning {{array index 3 is past the end of the array (which contains 1 element)}}
  }
}

void bar(int x) {}
int test_more() {
  int foo[5]; // expected-note 5 {{array 'foo' declared here}}
  bar(foo[5]); // expected-warning {{array index 5 is past the end of the array (which contains 5 elements)}}
  ++foo[5]; // expected-warning {{array index 5 is past the end of the array (which contains 5 elements)}}
  if (foo[6]) // expected-warning {{array index 6 is past the end of the array (which contains 5 elements)}}
    return --foo[6]; // expected-warning {{array index 6 is past the end of the array (which contains 5 elements)}}
  else
    return foo[5]; // expected-warning {{array index 5 is past the end of the array (which contains 5 elements)}}
}

void test_pr10771() {
    double foo[4096];  // expected-note {{array 'foo' declared here}}

    ((char*)foo)[sizeof(foo) - 1] = '\0';  // no-warning
    *(((char*)foo) + sizeof(foo) - 1) = '\0';  // no-warning

    ((char*)foo)[sizeof(foo)] = '\0';  // expected-warning {{array index 32768 is past the end of the array (which contains 32768 elements)}}

    // TODO: This should probably warn, too.
    *(((char*)foo) + sizeof(foo)) = '\0';  // no-warning
}

int test_pr11007_aux(const char * restrict, ...);
  
// Test checking with varargs.
void test_pr11007() {
  double a[5]; // expected-note {{array 'a' declared here}}
  test_pr11007_aux("foo", a[1000]); // expected-warning {{array index 1000 is past the end of the array}}
}

void test_rdar10916006(void)
{
	int a[128]; // expected-note {{array 'a' declared here}}
	a[(unsigned char)'\xA1'] = 1; // expected-warning {{array index 161 is past the end of the array}}
}

struct P {
  int a;
  int b;
};

void test_struct_array_index() {
  struct P p[10]; // expected-note {{array 'p' declared here}}
  p[11] = {0, 1}; // expected-warning {{array index 11 is past the end of the array (which contains 10 elements)}}
}

int operator+(const struct P &s1, const struct P &s2);
int test_operator_overload_struct_array_index() {
  struct P x[10] = {0}; // expected-note {{array 'x' declared here}}
  return x[1] + x[11]; // expected-warning {{array index 11 is past the end of the array (which contains 10 elements)}}
<<<<<<< HEAD
=======
}

int multi[2][2][2]; // expected-note 3 {{array 'multi' declared here}}
int test_multiarray() {
  return multi[2][0][0] + // expected-warning {{array index 2 is past the end of the array (which contains 2 elements)}}
         multi[0][2][0] + // expected-warning {{array index 2 is past the end of the array (which contains 2 elements)}}
         multi[0][0][2];  // expected-warning {{array index 2 is past the end of the array (which contains 2 elements)}}
}

struct multi_s {
  int arr[4];
};
struct multi_s multi2[4]; // expected-note {{array 'multi2' declared here}}
int test_struct_multiarray() {
  return multi2[4].arr[0]; // expected-warning {{array index 4 is past the end of the array (which contains 4 elements)}}
>>>>>>> b2b84690
}<|MERGE_RESOLUTION|>--- conflicted
+++ resolved
@@ -268,8 +268,6 @@
 int test_operator_overload_struct_array_index() {
   struct P x[10] = {0}; // expected-note {{array 'x' declared here}}
   return x[1] + x[11]; // expected-warning {{array index 11 is past the end of the array (which contains 10 elements)}}
-<<<<<<< HEAD
-=======
 }
 
 int multi[2][2][2]; // expected-note 3 {{array 'multi' declared here}}
@@ -285,5 +283,4 @@
 struct multi_s multi2[4]; // expected-note {{array 'multi2' declared here}}
 int test_struct_multiarray() {
   return multi2[4].arr[0]; // expected-warning {{array index 4 is past the end of the array (which contains 4 elements)}}
->>>>>>> b2b84690
 }