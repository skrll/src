--- conflicted
+++ resolved
@@ -582,8 +582,6 @@
     const int N = 10;
     (void) [] { X<N> x; };
   }
-<<<<<<< HEAD
-=======
 }
 
 namespace ConversionOperatorDoesNotHaveDeducedReturnType {
@@ -624,5 +622,4 @@
     // expected-error@-2 {{template argument for template type parameter must be a type}}
   };
 }
->>>>>>> b2b84690
 }