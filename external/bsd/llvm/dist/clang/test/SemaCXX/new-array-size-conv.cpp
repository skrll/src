--- conflicted
+++ resolved
@@ -1,8 +1,4 @@
-<<<<<<< HEAD
-// RUN: %clang_cc1 -fsyntax-only -pedantic -verify %s
-=======
 // RUN: %clang_cc1 -fsyntax-only -pedantic -verify -std=gnu++98 %s
->>>>>>> b2b84690
 // RUN: %clang_cc1 -fsyntax-only -pedantic -verify -std=c++98 %s
 // RUN: %clang_cc1 -fsyntax-only -pedantic -verify -std=c++11 %s
 
