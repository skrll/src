--- conflicted
+++ resolved
@@ -1,9 +1,6 @@
 // RUN: %clang_cc1 -triple x86_64-unknown-unknown %s -fsyntax-only -verify -std=c++98 -Wno-inaccessible-base
 // RUN: %clang_cc1 -triple x86_64-unknown-unknown %s -fsyntax-only -verify -std=c++11 -Wno-inaccessible-base
-<<<<<<< HEAD
-=======
 // RUN: %clang_cc1 -triple x86_64-unknown-unknown %s -fsyntax-only -verify -std=c++11 -Wno-inaccessible-base -fclang-abi-compat=6 -DCLANG_ABI_COMPAT=6
->>>>>>> b2b84690
 // expected-no-diagnostics
 
 #define SA(n, p) int a##n[(p) ? 1 : -1]
