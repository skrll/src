--- conflicted
+++ resolved
@@ -70,12 +70,8 @@
 // Tests the exact text used to note the candidates
 namespace test1 {
   class A {
-<<<<<<< HEAD
-    template <class T> void foo(T t, unsigned N); // expected-note {{candidate function not viable: no known conversion from 'const char [6]' to 'unsigned int' for 2nd argument}}
-=======
     template <class T>
     void foo(T t, unsigned N); // expected-note {{candidate function template not viable: no known conversion from 'const char [6]' to 'unsigned int' for 2nd argument}}
->>>>>>> b2b84690
     void foo(int n, char N); // expected-note {{candidate function not viable: no known conversion from 'const char [6]' to 'char' for 2nd argument}} 
     void foo(int n, const char *s, int t); // expected-note {{candidate function not viable: requires 3 arguments, but 2 were provided}}
     void foo(int n, const char *s, int t, ...); // expected-note {{candidate function not viable: requires at least 3 arguments, but 2 were provided}}
