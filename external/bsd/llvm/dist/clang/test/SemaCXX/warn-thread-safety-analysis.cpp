<<<<<<< HEAD
// RUN: %clang_cc1 -fsyntax-only -verify -std=c++11 -Wthread-safety -Wthread-safety-beta -Wno-thread-safety-negative -fcxx-exceptions %s
=======
// RUN: %clang_cc1 -fsyntax-only -verify -std=c++11 -Wthread-safety -Wthread-safety-beta -Wno-thread-safety-negative -fcxx-exceptions -DUSE_CAPABILITY=0 %s
// RUN: %clang_cc1 -fsyntax-only -verify -std=c++11 -Wthread-safety -Wthread-safety-beta -Wno-thread-safety-negative -fcxx-exceptions -DUSE_CAPABILITY=1 %s
// RUN: %clang_cc1 -fsyntax-only -verify -std=c++17 -Wthread-safety -Wthread-safety-beta -Wno-thread-safety-negative -fcxx-exceptions -DUSE_CAPABILITY=0 %s
// RUN: %clang_cc1 -fsyntax-only -verify -std=c++17 -Wthread-safety -Wthread-safety-beta -Wno-thread-safety-negative -fcxx-exceptions -DUSE_CAPABILITY=1 %s
>>>>>>> b2b84690

// FIXME: should also run  %clang_cc1 -fsyntax-only -verify -Wthread-safety -std=c++11 -Wc++98-compat %s
// FIXME: should also run  %clang_cc1 -fsyntax-only -verify -Wthread-safety %s

<<<<<<< HEAD
#define LOCKABLE             __attribute__((lockable))
=======
>>>>>>> b2b84690
#define SCOPED_LOCKABLE      __attribute__((scoped_lockable))
#define GUARDED_BY(x)        __attribute__((guarded_by(x)))
#define GUARDED_VAR          __attribute__((guarded_var))
#define PT_GUARDED_BY(x)     __attribute__((pt_guarded_by(x)))
#define PT_GUARDED_VAR       __attribute__((pt_guarded_var))
#define ACQUIRED_AFTER(...)  __attribute__((acquired_after(__VA_ARGS__)))
#define ACQUIRED_BEFORE(...) __attribute__((acquired_before(__VA_ARGS__)))
<<<<<<< HEAD
#define EXCLUSIVE_LOCK_FUNCTION(...)    __attribute__((exclusive_lock_function(__VA_ARGS__)))
#define SHARED_LOCK_FUNCTION(...)       __attribute__((shared_lock_function(__VA_ARGS__)))
#define ASSERT_EXCLUSIVE_LOCK(...)      __attribute__((assert_exclusive_lock(__VA_ARGS__)))
#define ASSERT_SHARED_LOCK(...)         __attribute__((assert_shared_lock(__VA_ARGS__)))
#define EXCLUSIVE_TRYLOCK_FUNCTION(...) __attribute__((exclusive_trylock_function(__VA_ARGS__)))
#define SHARED_TRYLOCK_FUNCTION(...)    __attribute__((shared_trylock_function(__VA_ARGS__)))
#define UNLOCK_FUNCTION(...)            __attribute__((unlock_function(__VA_ARGS__)))
#define EXCLUSIVE_UNLOCK_FUNCTION(...)  __attribute__((release_capability(__VA_ARGS__)))
#define SHARED_UNLOCK_FUNCTION(...)     __attribute__((release_shared_capability(__VA_ARGS__)))
#define LOCK_RETURNED(x)                __attribute__((lock_returned(x)))
#define LOCKS_EXCLUDED(...)             __attribute__((locks_excluded(__VA_ARGS__)))
#define EXCLUSIVE_LOCKS_REQUIRED(...)   __attribute__((exclusive_locks_required(__VA_ARGS__)))
#define SHARED_LOCKS_REQUIRED(...)      __attribute__((shared_locks_required(__VA_ARGS__)))
=======

#if USE_CAPABILITY
#define LOCKABLE                        __attribute__((capability("mutex")))
#define ASSERT_EXCLUSIVE_LOCK(...)      __attribute__((assert_capability(__VA_ARGS__)))
#define ASSERT_SHARED_LOCK(...)         __attribute__((assert_shared_capability(__VA_ARGS__)))
#define EXCLUSIVE_LOCK_FUNCTION(...)    __attribute__((acquire_capability(__VA_ARGS__)))
#define SHARED_LOCK_FUNCTION(...)       __attribute__((acquire_shared_capability(__VA_ARGS__)))
#define EXCLUSIVE_TRYLOCK_FUNCTION(...) __attribute__((try_acquire_capability(__VA_ARGS__)))
#define SHARED_TRYLOCK_FUNCTION(...)    __attribute__((try_acquire_shared_capability(__VA_ARGS__)))
#define EXCLUSIVE_UNLOCK_FUNCTION(...)  __attribute__((release_capability(__VA_ARGS__)))
#define SHARED_UNLOCK_FUNCTION(...)     __attribute__((release_shared_capability(__VA_ARGS__)))
#define EXCLUSIVE_LOCKS_REQUIRED(...)   __attribute__((requires_capability(__VA_ARGS__)))
#define SHARED_LOCKS_REQUIRED(...)      __attribute__((requires_shared_capability(__VA_ARGS__)))
#else
#define LOCKABLE                        __attribute__((lockable))
#define ASSERT_EXCLUSIVE_LOCK(...)      __attribute__((assert_exclusive_lock(__VA_ARGS__)))
#define ASSERT_SHARED_LOCK(...)         __attribute__((assert_shared_lock(__VA_ARGS__)))
#define EXCLUSIVE_LOCK_FUNCTION(...)    __attribute__((exclusive_lock_function(__VA_ARGS__)))
#define SHARED_LOCK_FUNCTION(...)       __attribute__((shared_lock_function(__VA_ARGS__)))
#define EXCLUSIVE_TRYLOCK_FUNCTION(...) __attribute__((exclusive_trylock_function(__VA_ARGS__)))
#define SHARED_TRYLOCK_FUNCTION(...)    __attribute__((shared_trylock_function(__VA_ARGS__)))
#define EXCLUSIVE_UNLOCK_FUNCTION(...)  __attribute__((unlock_function(__VA_ARGS__)))
#define SHARED_UNLOCK_FUNCTION(...)     __attribute__((unlock_function(__VA_ARGS__)))
#define EXCLUSIVE_LOCKS_REQUIRED(...)   __attribute__((exclusive_locks_required(__VA_ARGS__)))
#define SHARED_LOCKS_REQUIRED(...)      __attribute__((shared_locks_required(__VA_ARGS__)))
#endif
#define UNLOCK_FUNCTION(...)            __attribute__((unlock_function(__VA_ARGS__)))
#define LOCK_RETURNED(x)                __attribute__((lock_returned(x)))
#define LOCKS_EXCLUDED(...)             __attribute__((locks_excluded(__VA_ARGS__)))
>>>>>>> b2b84690
#define NO_THREAD_SAFETY_ANALYSIS       __attribute__((no_thread_safety_analysis))


class LOCKABLE Mutex {
 public:
  void Lock() EXCLUSIVE_LOCK_FUNCTION();
  void ReaderLock() SHARED_LOCK_FUNCTION();
  void Unlock() UNLOCK_FUNCTION();
  bool TryLock() EXCLUSIVE_TRYLOCK_FUNCTION(true);
  bool ReaderTryLock() SHARED_TRYLOCK_FUNCTION(true);
  void LockWhen(const int &cond) EXCLUSIVE_LOCK_FUNCTION();

  // for negative capabilities
  const Mutex& operator!() const { return *this; }

  // for negative capabilities
  const Mutex& operator!() const { return *this; }

  void AssertHeld()       ASSERT_EXCLUSIVE_LOCK();
  void AssertReaderHeld() ASSERT_SHARED_LOCK();
};

class SCOPED_LOCKABLE MutexLock {
 public:
  MutexLock(Mutex *mu) EXCLUSIVE_LOCK_FUNCTION(mu);
  MutexLock(Mutex *mu, bool adopt) EXCLUSIVE_LOCKS_REQUIRED(mu);
  ~MutexLock() UNLOCK_FUNCTION();
};

class SCOPED_LOCKABLE ReaderMutexLock {
 public:
  ReaderMutexLock(Mutex *mu) SHARED_LOCK_FUNCTION(mu);
  ReaderMutexLock(Mutex *mu, bool adopt) SHARED_LOCKS_REQUIRED(mu);
  ~ReaderMutexLock() UNLOCK_FUNCTION();
};

class SCOPED_LOCKABLE ReleasableMutexLock {
 public:
  ReleasableMutexLock(Mutex *mu) EXCLUSIVE_LOCK_FUNCTION(mu);
  ~ReleasableMutexLock() UNLOCK_FUNCTION();

  void Release() UNLOCK_FUNCTION();
};

<<<<<<< HEAD
class __attribute__((scoped_lockable)) DoubleMutexLock {
public:
  DoubleMutexLock(Mutex *mu1, Mutex *mu2)
      __attribute__((exclusive_lock_function(mu1, mu2)));
  ~DoubleMutexLock() __attribute__((unlock_function));
=======
class SCOPED_LOCKABLE DoubleMutexLock {
public:
  DoubleMutexLock(Mutex *mu1, Mutex *mu2) EXCLUSIVE_LOCK_FUNCTION(mu1, mu2);
  ~DoubleMutexLock() UNLOCK_FUNCTION();
>>>>>>> b2b84690
};

// The universal lock, written "*", allows checking to be selectively turned
// off for a particular piece of code.
void beginNoWarnOnReads()  SHARED_LOCK_FUNCTION("*");
void endNoWarnOnReads()    UNLOCK_FUNCTION("*");
void beginNoWarnOnWrites() EXCLUSIVE_LOCK_FUNCTION("*");
void endNoWarnOnWrites()   UNLOCK_FUNCTION("*");


// For testing handling of smart pointers.
template<class T>
class SmartPtr {
public:
  SmartPtr(T* p) : ptr_(p) { }
  SmartPtr(const SmartPtr<T>& p) : ptr_(p.ptr_) { }
  ~SmartPtr();

  T* get()        const { return ptr_; }
  T* operator->() const { return ptr_; }
  T& operator*()  const { return *ptr_; }
  T& operator[](int i) const { return ptr_[i]; }

private:
  T* ptr_;
};


// For testing destructor calls and cleanup.
class MyString {
public:
  MyString(const char* s);
  ~MyString();
};


// For testing operator overloading
template <class K, class T>
class MyMap {
public:
  T& operator[](const K& k);
};


// For testing handling of containers.
template <class T>
class MyContainer {
public:
  MyContainer();

  typedef T* iterator;
  typedef const T* const_iterator;

  T* begin();
  T* end();

  const T* cbegin();
  const T* cend();

  T&       operator[](int i);
  const T& operator[](int i) const;

private:
  T* ptr_;
};



Mutex sls_mu;

Mutex sls_mu2 __attribute__((acquired_after(sls_mu)));
int sls_guard_var __attribute__((guarded_var)) = 0;
int sls_guardby_var __attribute__((guarded_by(sls_mu))) = 0;

bool getBool();

class MutexWrapper {
public:
   Mutex mu;
   int x __attribute__((guarded_by(mu)));
   void MyLock() EXCLUSIVE_LOCK_FUNCTION(mu);
};

MutexWrapper sls_mw;

void sls_fun_0() {
  sls_mw.mu.Lock();
  sls_mw.x = 5;
  sls_mw.mu.Unlock();
}

void sls_fun_2() {
  sls_mu.Lock();
  int x = sls_guard_var;
  sls_mu.Unlock();
}

void sls_fun_3() {
  sls_mu.Lock();
  sls_guard_var = 2;
  sls_mu.Unlock();
}

void sls_fun_4() {
  sls_mu2.Lock();
  sls_guard_var = 2;
  sls_mu2.Unlock();
}

void sls_fun_5() {
  sls_mu.Lock();
  int x = sls_guardby_var;
  sls_mu.Unlock();
}

void sls_fun_6() {
  sls_mu.Lock();
  sls_guardby_var = 2;
  sls_mu.Unlock();
}

void sls_fun_7() {
  sls_mu.Lock();
  sls_mu2.Lock();
  sls_mu2.Unlock();
  sls_mu.Unlock();
}

void sls_fun_8() {
  sls_mu.Lock();
  if (getBool())
    sls_mu.Unlock();
  else
    sls_mu.Unlock();
}

void sls_fun_9() {
  if (getBool())
    sls_mu.Lock();
  else
    sls_mu.Lock();
  sls_mu.Unlock();
}

void sls_fun_good_6() {
  if (getBool()) {
    sls_mu.Lock();
  } else {
    if (getBool()) {
      getBool(); // EMPTY
    } else {
      getBool(); // EMPTY
    }
    sls_mu.Lock();
  }
  sls_mu.Unlock();
}

void sls_fun_good_7() {
  sls_mu.Lock();
  while (getBool()) {
    sls_mu.Unlock();
    if (getBool()) {
      if (getBool()) {
        sls_mu.Lock();
        continue;
      }
    }
    sls_mu.Lock();
  }
  sls_mu.Unlock();
}

void sls_fun_good_8() {
  sls_mw.MyLock();
  sls_mw.mu.Unlock();
}

void sls_fun_bad_1() {
  sls_mu.Unlock(); // \
    // expected-warning{{releasing mutex 'sls_mu' that was not held}}
}

void sls_fun_bad_2() {
  sls_mu.Lock();
  sls_mu.Lock(); // \
    // expected-warning{{acquiring mutex 'sls_mu' that is already held}}
  sls_mu.Unlock();
}

void sls_fun_bad_3() {
  sls_mu.Lock(); // expected-note {{mutex acquired here}}
} // expected-warning{{mutex 'sls_mu' is still held at the end of function}}

void sls_fun_bad_4() {
  if (getBool())
    sls_mu.Lock();  // expected-note{{mutex acquired here}}
  else
    sls_mu2.Lock(); // expected-note{{mutex acquired here}}
} // expected-warning{{mutex 'sls_mu' is not held on every path through here}}  \
  // expected-warning{{mutex 'sls_mu2' is not held on every path through here}}

void sls_fun_bad_5() {
  sls_mu.Lock(); // expected-note {{mutex acquired here}}
  if (getBool())
    sls_mu.Unlock();
} // expected-warning{{mutex 'sls_mu' is not held on every path through here}}

void sls_fun_bad_6() {
  if (getBool()) {
    sls_mu.Lock(); // expected-note {{mutex acquired here}}
  } else {
    if (getBool()) {
      getBool(); // EMPTY
    } else {
      getBool(); // EMPTY
    }
  }
  sls_mu.Unlock(); // \
    expected-warning{{mutex 'sls_mu' is not held on every path through here}}\
    expected-warning{{releasing mutex 'sls_mu' that was not held}}
}

void sls_fun_bad_7() {
  sls_mu.Lock();
  while (getBool()) {
    sls_mu.Unlock();
    if (getBool()) {
      if (getBool()) {
        continue; // \
        expected-warning{{expecting mutex 'sls_mu' to be held at start of each loop}}
      }
    }
    sls_mu.Lock(); // expected-note {{mutex acquired here}}
  }
  sls_mu.Unlock();
}

void sls_fun_bad_8() {
  sls_mu.Lock(); // expected-note{{mutex acquired here}}

  do {
    sls_mu.Unlock(); // expected-warning{{expecting mutex 'sls_mu' to be held at start of each loop}}
  } while (getBool());
}

void sls_fun_bad_9() {
  do {
    sls_mu.Lock();  // \
      // expected-warning{{expecting mutex 'sls_mu' to be held at start of each loop}} \
      // expected-note{{mutex acquired here}}
  } while (getBool());
  sls_mu.Unlock();
}

void sls_fun_bad_10() {
  sls_mu.Lock();  // expected-note 2{{mutex acquired here}}
  while(getBool()) {  // expected-warning{{expecting mutex 'sls_mu' to be held at start of each loop}}
    sls_mu.Unlock();
  }
} // expected-warning{{mutex 'sls_mu' is still held at the end of function}}

void sls_fun_bad_11() {
  while (getBool()) { // \
      expected-warning{{expecting mutex 'sls_mu' to be held at start of each loop}}
    sls_mu.Lock(); // expected-note {{mutex acquired here}}
  }
  sls_mu.Unlock(); // \
    // expected-warning{{releasing mutex 'sls_mu' that was not held}}
}

void sls_fun_bad_12() {
  sls_mu.Lock(); // expected-note {{mutex acquired here}}
  while (getBool()) {
    sls_mu.Unlock();
    if (getBool()) {
      if (getBool()) {
        break; // expected-warning{{mutex 'sls_mu' is not held on every path through here}}
      }
    }
    sls_mu.Lock();
  }
  sls_mu.Unlock();
}

//-----------------------------------------//
// Handling lock expressions in attribute args
// -------------------------------------------//

Mutex aa_mu;

class GlobalLocker {
public:
  void globalLock() EXCLUSIVE_LOCK_FUNCTION(aa_mu);
  void globalUnlock() UNLOCK_FUNCTION(aa_mu);
};

GlobalLocker glock;

void aa_fun_1() {
  glock.globalLock();
  glock.globalUnlock();
}

void aa_fun_bad_1() {
  glock.globalUnlock(); // \
    // expected-warning{{releasing mutex 'aa_mu' that was not held}}
}

void aa_fun_bad_2() {
  glock.globalLock();
  glock.globalLock(); // \
    // expected-warning{{acquiring mutex 'aa_mu' that is already held}}
  glock.globalUnlock();
}

void aa_fun_bad_3() {
  glock.globalLock(); // expected-note{{mutex acquired here}}
} // expected-warning{{mutex 'aa_mu' is still held at the end of function}}

//--------------------------------------------------//
// Regression tests for unusual method names
//--------------------------------------------------//

Mutex wmu;

// Test diagnostics for other method names.
class WeirdMethods {
  // FIXME: can't currently check inside constructors and destructors.
  WeirdMethods() {
    wmu.Lock(); // EXPECTED-NOTE {{mutex acquired here}}
  } // EXPECTED-WARNING {{mutex 'wmu' is still held at the end of function}}
  ~WeirdMethods() {
    wmu.Lock(); // EXPECTED-NOTE {{mutex acquired here}}
  } // EXPECTED-WARNING {{mutex 'wmu' is still held at the end of function}}
  void operator++() {
    wmu.Lock(); // expected-note {{mutex acquired here}}
  } // expected-warning {{mutex 'wmu' is still held at the end of function}}
  operator int*() {
    wmu.Lock(); // expected-note {{mutex acquired here}}
    return 0;
  } // expected-warning {{mutex 'wmu' is still held at the end of function}}
};

//-----------------------------------------------//
// Errors for guarded by or guarded var variables
// ----------------------------------------------//

int *pgb_gvar __attribute__((pt_guarded_var));
int *pgb_var __attribute__((pt_guarded_by(sls_mu)));

class PGBFoo {
 public:
  int x;
  int *pgb_field __attribute__((guarded_by(sls_mu2)))
                 __attribute__((pt_guarded_by(sls_mu)));
  void testFoo() {
    pgb_field = &x; // \
      // expected-warning {{writing variable 'pgb_field' requires holding mutex 'sls_mu2' exclusively}}
    *pgb_field = x; // expected-warning {{reading variable 'pgb_field' requires holding mutex 'sls_mu2'}} \
      // expected-warning {{writing the value pointed to by 'pgb_field' requires holding mutex 'sls_mu' exclusively}}
    x = *pgb_field; // expected-warning {{reading variable 'pgb_field' requires holding mutex 'sls_mu2'}} \
      // expected-warning {{reading the value pointed to by 'pgb_field' requires holding mutex 'sls_mu'}}
    (*pgb_field)++; // expected-warning {{reading variable 'pgb_field' requires holding mutex 'sls_mu2'}} \
      // expected-warning {{writing the value pointed to by 'pgb_field' requires holding mutex 'sls_mu' exclusively}}
  }
};

class GBFoo {
 public:
  int gb_field __attribute__((guarded_by(sls_mu)));

  void testFoo() {
    gb_field = 0; // \
      // expected-warning {{writing variable 'gb_field' requires holding mutex 'sls_mu' exclusively}}
  }

  void testNoAnal() NO_THREAD_SAFETY_ANALYSIS {
    gb_field = 0;
  }
};

GBFoo GlobalGBFoo __attribute__((guarded_by(sls_mu)));

void gb_fun_0() {
  sls_mu.Lock();
  int x = *pgb_var;
  sls_mu.Unlock();
}

void gb_fun_1() {
  sls_mu.Lock();
  *pgb_var = 2;
  sls_mu.Unlock();
}

void gb_fun_2() {
  int x;
  pgb_var = &x;
}

void gb_fun_3() {
  int *x = pgb_var;
}

void gb_bad_0() {
  sls_guard_var = 1; // \
    // expected-warning{{writing variable 'sls_guard_var' requires holding any mutex exclusively}}
}

void gb_bad_1() {
  int x = sls_guard_var; // \
    // expected-warning{{reading variable 'sls_guard_var' requires holding any mutex}}
}

void gb_bad_2() {
  sls_guardby_var = 1; // \
    // expected-warning {{writing variable 'sls_guardby_var' requires holding mutex 'sls_mu' exclusively}}
}

void gb_bad_3() {
  int x = sls_guardby_var; // \
    // expected-warning {{reading variable 'sls_guardby_var' requires holding mutex 'sls_mu'}}
}

void gb_bad_4() {
  *pgb_gvar = 1; // \
    // expected-warning {{writing the value pointed to by 'pgb_gvar' requires holding any mutex exclusively}}
}

void gb_bad_5() {
  int x = *pgb_gvar; // \
    // expected-warning {{reading the value pointed to by 'pgb_gvar' requires holding any mutex}}
}

void gb_bad_6() {
  *pgb_var = 1; // \
    // expected-warning {{writing the value pointed to by 'pgb_var' requires holding mutex 'sls_mu' exclusively}}
}

void gb_bad_7() {
  int x = *pgb_var; // \
    // expected-warning {{reading the value pointed to by 'pgb_var' requires holding mutex 'sls_mu'}}
}

void gb_bad_8() {
  GBFoo G;
  G.gb_field = 0; // \
    // expected-warning {{writing variable 'gb_field' requires holding mutex 'sls_mu'}}
}

void gb_bad_9() {
  sls_guard_var++; // \
    // expected-warning{{writing variable 'sls_guard_var' requires holding any mutex exclusively}}
  sls_guard_var--; // \
    // expected-warning{{writing variable 'sls_guard_var' requires holding any mutex exclusively}}
  ++sls_guard_var; // \
    // expected-warning{{writing variable 'sls_guard_var' requires holding any mutex exclusively}}
  --sls_guard_var;// \
    // expected-warning{{writing variable 'sls_guard_var' requires holding any mutex exclusively}}
}

//-----------------------------------------------//
// Warnings on variables with late parsed attributes
// ----------------------------------------------//

class LateFoo {
public:
  int a __attribute__((guarded_by(mu)));
  int b;

  void foo() EXCLUSIVE_LOCKS_REQUIRED(mu) { }

  void test() {
    a = 0; // \
      // expected-warning{{writing variable 'a' requires holding mutex 'mu' exclusively}}
    b = a; // \
      // expected-warning {{reading variable 'a' requires holding mutex 'mu'}}
    c = 0; // \
      // expected-warning {{writing variable 'c' requires holding mutex 'mu' exclusively}}
  }

  int c __attribute__((guarded_by(mu)));

  Mutex mu;
};

class LateBar {
 public:
  int a_ __attribute__((guarded_by(mu1_)));
  int b_;
  int *q __attribute__((pt_guarded_by(mu)));
  Mutex mu1_;
  Mutex mu;
  LateFoo Foo;
  LateFoo Foo2;
  LateFoo *FooPointer;
};

LateBar b1, *b3;

void late_0() {
  LateFoo FooA;
  LateFoo FooB;
  FooA.mu.Lock();
  FooA.a = 5;
  FooA.mu.Unlock();
}

void late_1() {
  LateBar BarA;
  BarA.FooPointer->mu.Lock();
  BarA.FooPointer->a = 2;
  BarA.FooPointer->mu.Unlock();
}

void late_bad_0() {
  LateFoo fooA;
  LateFoo fooB;
  fooA.mu.Lock();
  fooB.a = 5; // \
    // expected-warning{{writing variable 'a' requires holding mutex 'fooB.mu' exclusively}} \
    // expected-note{{found near match 'fooA.mu'}}
  fooA.mu.Unlock();
}

void late_bad_1() {
  Mutex mu;
  mu.Lock();
  b1.mu1_.Lock();
  int res = b1.a_ + b3->b_;
  b3->b_ = *b1.q; // \
    // expected-warning{{reading the value pointed to by 'q' requires holding mutex 'b1.mu'}}
  b1.mu1_.Unlock();
  b1.b_ = res;
  mu.Unlock();
}

void late_bad_2() {
  LateBar BarA;
  BarA.FooPointer->mu.Lock();
  BarA.Foo.a = 2; // \
    // expected-warning{{writing variable 'a' requires holding mutex 'BarA.Foo.mu' exclusively}} \
    // expected-note{{found near match 'BarA.FooPointer->mu'}}
  BarA.FooPointer->mu.Unlock();
}

void late_bad_3() {
  LateBar BarA;
  BarA.Foo.mu.Lock();
  BarA.FooPointer->a = 2; // \
    // expected-warning{{writing variable 'a' requires holding mutex 'BarA.FooPointer->mu' exclusively}} \
    // expected-note{{found near match 'BarA.Foo.mu'}}
  BarA.Foo.mu.Unlock();
}

void late_bad_4() {
  LateBar BarA;
  BarA.Foo.mu.Lock();
  BarA.Foo2.a = 2; // \
    // expected-warning{{writing variable 'a' requires holding mutex 'BarA.Foo2.mu' exclusively}} \
    // expected-note{{found near match 'BarA.Foo.mu'}}
  BarA.Foo.mu.Unlock();
}

//-----------------------------------------------//
// Extra warnings for shared vs. exclusive locks
// ----------------------------------------------//

void shared_fun_0() {
  sls_mu.Lock();
  do {
    sls_mu.Unlock();
    sls_mu.Lock();
  } while (getBool());
  sls_mu.Unlock();
}

void shared_fun_1() {
  sls_mu.ReaderLock(); // \
    // expected-warning {{mutex 'sls_mu' is acquired exclusively and shared in the same scope}}
  do {
    sls_mu.Unlock();
    sls_mu.Lock();  // \
      // expected-note {{the other acquisition of mutex 'sls_mu' is here}}
  } while (getBool());
  sls_mu.Unlock();
}

void shared_fun_3() {
  if (getBool())
    sls_mu.Lock();
  else
    sls_mu.Lock();
  *pgb_var = 1;
  sls_mu.Unlock();
}

void shared_fun_4() {
  if (getBool())
    sls_mu.ReaderLock();
  else
    sls_mu.ReaderLock();
  int x = sls_guardby_var;
  sls_mu.Unlock();
}

void shared_fun_8() {
  if (getBool())
    sls_mu.Lock(); // \
      // expected-warning {{mutex 'sls_mu' is acquired exclusively and shared in the same scope}}
  else
    sls_mu.ReaderLock(); // \
      // expected-note {{the other acquisition of mutex 'sls_mu' is here}}
  sls_mu.Unlock();
}

void shared_bad_0() {
  sls_mu.Lock();  // \
    // expected-warning {{mutex 'sls_mu' is acquired exclusively and shared in the same scope}}
  do {
    sls_mu.Unlock();
    sls_mu.ReaderLock();  // \
      // expected-note {{the other acquisition of mutex 'sls_mu' is here}}
  } while (getBool());
  sls_mu.Unlock();
}

void shared_bad_1() {
  if (getBool())
    sls_mu.Lock(); // \
      // expected-warning {{mutex 'sls_mu' is acquired exclusively and shared in the same scope}}
  else
    sls_mu.ReaderLock(); // \
      // expected-note {{the other acquisition of mutex 'sls_mu' is here}}
  *pgb_var = 1;
  sls_mu.Unlock();
}

void shared_bad_2() {
  if (getBool())
    sls_mu.ReaderLock(); // \
      // expected-warning {{mutex 'sls_mu' is acquired exclusively and shared in the same scope}}
  else
    sls_mu.Lock(); // \
      // expected-note {{the other acquisition of mutex 'sls_mu' is here}}
  *pgb_var = 1;
  sls_mu.Unlock();
}

// FIXME: Add support for functions (not only methods)
class LRBar {
 public:
  void aa_elr_fun() EXCLUSIVE_LOCKS_REQUIRED(aa_mu);
  void aa_elr_fun_s() SHARED_LOCKS_REQUIRED(aa_mu);
  void le_fun() __attribute__((locks_excluded(sls_mu)));
};

class LRFoo {
 public:
  void test() EXCLUSIVE_LOCKS_REQUIRED(sls_mu);
  void testShared() SHARED_LOCKS_REQUIRED(sls_mu2);
};

void elr_fun() EXCLUSIVE_LOCKS_REQUIRED(sls_mu);
void elr_fun() {}

LRFoo MyLRFoo;
LRBar Bar;

void es_fun_0() {
  aa_mu.Lock();
  Bar.aa_elr_fun();
  aa_mu.Unlock();
}

void es_fun_1() {
  aa_mu.Lock();
  Bar.aa_elr_fun_s();
  aa_mu.Unlock();
}

void es_fun_2() {
  aa_mu.ReaderLock();
  Bar.aa_elr_fun_s();
  aa_mu.Unlock();
}

void es_fun_3() {
  sls_mu.Lock();
  MyLRFoo.test();
  sls_mu.Unlock();
}

void es_fun_4() {
  sls_mu2.Lock();
  MyLRFoo.testShared();
  sls_mu2.Unlock();
}

void es_fun_5() {
  sls_mu2.ReaderLock();
  MyLRFoo.testShared();
  sls_mu2.Unlock();
}

void es_fun_6() {
  Bar.le_fun();
}

void es_fun_7() {
  sls_mu.Lock();
  elr_fun();
  sls_mu.Unlock();
}

void es_fun_8() NO_THREAD_SAFETY_ANALYSIS;

void es_fun_8() {
  Bar.aa_elr_fun_s();
}

void es_fun_9() SHARED_LOCKS_REQUIRED(aa_mu);
void es_fun_9() {
  Bar.aa_elr_fun_s();
}

void es_fun_10() EXCLUSIVE_LOCKS_REQUIRED(aa_mu);
void es_fun_10() {
  Bar.aa_elr_fun_s();
}

void es_bad_0() {
  Bar.aa_elr_fun(); // \
    // expected-warning {{calling function 'aa_elr_fun' requires holding mutex 'aa_mu' exclusively}}
}

void es_bad_1() {
  aa_mu.ReaderLock();
  Bar.aa_elr_fun(); // \
    // expected-warning {{calling function 'aa_elr_fun' requires holding mutex 'aa_mu' exclusively}}
  aa_mu.Unlock();
}

void es_bad_2() {
  Bar.aa_elr_fun_s(); // \
    // expected-warning {{calling function 'aa_elr_fun_s' requires holding mutex 'aa_mu'}}
}

void es_bad_3() {
  MyLRFoo.test(); // \
    // expected-warning {{calling function 'test' requires holding mutex 'sls_mu' exclusively}}
}

void es_bad_4() {
  MyLRFoo.testShared(); // \
    // expected-warning {{calling function 'testShared' requires holding mutex 'sls_mu2'}}
}

void es_bad_5() {
  sls_mu.ReaderLock();
  MyLRFoo.test(); // \
    // expected-warning {{calling function 'test' requires holding mutex 'sls_mu' exclusively}}
  sls_mu.Unlock();
}

void es_bad_6() {
  sls_mu.Lock();
  Bar.le_fun(); // \
    // expected-warning {{cannot call function 'le_fun' while mutex 'sls_mu' is held}}
  sls_mu.Unlock();
}

void es_bad_7() {
  sls_mu.ReaderLock();
  Bar.le_fun(); // \
    // expected-warning {{cannot call function 'le_fun' while mutex 'sls_mu' is held}}
  sls_mu.Unlock();
}


//-----------------------------------------------//
// Unparseable lock expressions
// ----------------------------------------------//

// FIXME -- derive new tests for unhandled expressions


//----------------------------------------------------------------------------//
// The following test cases are ported from the gcc thread safety implementation
// They are each wrapped inside a namespace with the test number of the gcc test
//
// FIXME: add all the gcc tests, once this analysis passes them.
//----------------------------------------------------------------------------//

//-----------------------------------------//
// Good testcases (no errors)
//-----------------------------------------//

namespace thread_annot_lock_20 {
class Bar {
 public:
  static int func1() EXCLUSIVE_LOCKS_REQUIRED(mu1_);
  static int b_ GUARDED_BY(mu1_);
  static Mutex mu1_;
  static int a_ GUARDED_BY(mu1_);
};

Bar b1;

int Bar::func1()
{
  int res = 5;

  if (a_ == 4)
    res = b_;
  return res;
}
} // end namespace thread_annot_lock_20

namespace thread_annot_lock_22 {
// Test various usage of GUARDED_BY and PT_GUARDED_BY annotations, especially
// uses in class definitions.
Mutex mu;

class Bar {
 public:
  int a_ GUARDED_BY(mu1_);
  int b_;
  int *q PT_GUARDED_BY(mu);
  Mutex mu1_ ACQUIRED_AFTER(mu);
};

Bar b1, *b3;
int *p GUARDED_BY(mu) PT_GUARDED_BY(mu);
int res GUARDED_BY(mu) = 5;

int func(int i)
{
  int x;
  mu.Lock();
  b1.mu1_.Lock();
  res = b1.a_ + b3->b_;
  *p = i;
  b1.a_ = res + b3->b_;
  b3->b_ = *b1.q;
  b1.mu1_.Unlock();
  b1.b_ = res;
  x = res;
  mu.Unlock();
  return x;
}
} // end namespace thread_annot_lock_22

namespace thread_annot_lock_27_modified {
// test lock annotations applied to function definitions
// Modified: applied annotations only to function declarations
Mutex mu1;
Mutex mu2 ACQUIRED_AFTER(mu1);

class Foo {
 public:
  int method1(int i) SHARED_LOCKS_REQUIRED(mu2) EXCLUSIVE_LOCKS_REQUIRED(mu1);
};

int Foo::method1(int i) {
  return i;
}


int foo(int i) EXCLUSIVE_LOCKS_REQUIRED(mu2) SHARED_LOCKS_REQUIRED(mu1);
int foo(int i) {
  return i;
}

static int bar(int i) EXCLUSIVE_LOCKS_REQUIRED(mu1);
static int bar(int i) {
  return i;
}

void main() {
  Foo a;

  mu1.Lock();
  mu2.Lock();
  a.method1(1);
  foo(2);
  mu2.Unlock();
  bar(3);
  mu1.Unlock();
}
} // end namespace thread_annot_lock_27_modified


namespace thread_annot_lock_38 {
// Test the case where a template member function is annotated with lock
// attributes in a non-template class.
class Foo {
 public:
  void func1(int y) LOCKS_EXCLUDED(mu_);
  template <typename T> void func2(T x) LOCKS_EXCLUDED(mu_);
 private:
  Mutex mu_;
};

Foo *foo;

void main()
{
  foo->func1(5);
  foo->func2(5);
}
} // end namespace thread_annot_lock_38

namespace thread_annot_lock_43 {
// Tests lock canonicalization
class Foo {
 public:
  Mutex *mu_;
};

class FooBar {
 public:
  Foo *foo_;
  int GetA() EXCLUSIVE_LOCKS_REQUIRED(foo_->mu_) { return a_; }
  int a_ GUARDED_BY(foo_->mu_);
};

FooBar *fb;

void main()
{
  int x;
  fb->foo_->mu_->Lock();
  x = fb->GetA();
  fb->foo_->mu_->Unlock();
}
} // end namespace thread_annot_lock_43

namespace thread_annot_lock_49 {
// Test the support for use of lock expression in the annotations
class Foo {
 public:
  Mutex foo_mu_;
};

class Bar {
 private:
  Foo *foo;
  Mutex bar_mu_ ACQUIRED_AFTER(foo->foo_mu_);

 public:
  void Test1() {
    foo->foo_mu_.Lock();
    bar_mu_.Lock();
    bar_mu_.Unlock();
    foo->foo_mu_.Unlock();
  }
};

void main() {
  Bar bar;
  bar.Test1();
}
} // end namespace thread_annot_lock_49

namespace thread_annot_lock_61_modified {
  // Modified to fix the compiler errors
  // Test the fix for a bug introduced by the support of pass-by-reference
  // parameters.
  struct Foo { Foo &operator<< (bool) {return *this;} };
  Foo &getFoo();
  struct Bar { Foo &func () {return getFoo();} };
  struct Bas { void operator& (Foo &) {} };
  void mumble()
  {
    Bas() & Bar().func() << "" << "";
    Bas() & Bar().func() << "";
  }
} // end namespace thread_annot_lock_61_modified


namespace thread_annot_lock_65 {
// Test the fix for a bug in the support of allowing reader locks for
// non-const, non-modifying overload functions. (We didn't handle the builtin
// properly.)
enum MyFlags {
  Zero,
  One,
  Two,
  Three,
  Four,
  Five,
  Six,
  Seven,
  Eight,
  Nine
};

inline MyFlags
operator|(MyFlags a, MyFlags b)
{
  return MyFlags(static_cast<int>(a) | static_cast<int>(b));
}

inline MyFlags&
operator|=(MyFlags& a, MyFlags b)
{
    return a = a | b;
}
} // end namespace thread_annot_lock_65

namespace thread_annot_lock_66_modified {
// Modified: Moved annotation to function defn
// Test annotations on out-of-line definitions of member functions where the
// annotations refer to locks that are also data members in the class.
Mutex mu;

class Foo {
 public:
  int method1(int i) SHARED_LOCKS_REQUIRED(mu1, mu, mu2);
  int data GUARDED_BY(mu1);
  Mutex *mu1;
  Mutex *mu2;
};

int Foo::method1(int i)
{
  return data + i;
}

void main()
{
  Foo a;

  a.mu2->Lock();
  a.mu1->Lock();
  mu.Lock();
  a.method1(1);
  mu.Unlock();
  a.mu1->Unlock();
  a.mu2->Unlock();
}
} // end namespace thread_annot_lock_66_modified

namespace thread_annot_lock_68_modified {
// Test a fix to a bug in the delayed name binding with nested template
// instantiation. We use a stack to make sure a name is not resolved to an
// inner context.
template <typename T>
class Bar {
  Mutex mu_;
};

template <typename T>
class Foo {
 public:
  void func(T x) {
    mu_.Lock();
    count_ = x;
    mu_.Unlock();
  }

 private:
  T count_ GUARDED_BY(mu_);
  Bar<T> bar_;
  Mutex mu_;
};

void main()
{
  Foo<int> *foo;
  foo->func(5);
}
} // end namespace thread_annot_lock_68_modified

namespace thread_annot_lock_30_modified {
// Test delay parsing of lock attribute arguments with nested classes.
// Modified: trylocks replaced with exclusive_lock_fun
int a = 0;

class Bar {
  struct Foo;

 public:
  void MyLock() EXCLUSIVE_LOCK_FUNCTION(mu);

  int func() {
    MyLock();
//    if (foo == 0) {
//      return 0;
//    }
    a = 5;
    mu.Unlock();
    return 1;
  }

  class FooBar {
    int x;
    int y;
  };

 private:
  Mutex mu;
};

Bar *bar;

void main()
{
  bar->func();
}
} // end namespace thread_annot_lock_30_modified

namespace thread_annot_lock_47 {
// Test the support for annotations on virtual functions.
// This is a good test case. (i.e. There should be no warning emitted by the
// compiler.)
class Base {
 public:
  virtual void func1() EXCLUSIVE_LOCKS_REQUIRED(mu_);
  virtual void func2() LOCKS_EXCLUDED(mu_);
  Mutex mu_;
};

class Child : public Base {
 public:
  virtual void func1() EXCLUSIVE_LOCKS_REQUIRED(mu_);
  virtual void func2() LOCKS_EXCLUDED(mu_);
};

void main() {
  Child *c;
  Base *b = c;

  b->mu_.Lock();
  b->func1();
  b->mu_.Unlock();
  b->func2();

  c->mu_.Lock();
  c->func1();
  c->mu_.Unlock();
  c->func2();
}
} // end namespace thread_annot_lock_47

//-----------------------------------------//
// Tests which produce errors
//-----------------------------------------//

namespace thread_annot_lock_13 {
Mutex mu1;
Mutex mu2;

int g GUARDED_BY(mu1);
int w GUARDED_BY(mu2);

class Foo {
 public:
  void bar() LOCKS_EXCLUDED(mu_, mu1);
  int foo() SHARED_LOCKS_REQUIRED(mu_) EXCLUSIVE_LOCKS_REQUIRED(mu2);

 private:
  int a_ GUARDED_BY(mu_);
 public:
  Mutex mu_ ACQUIRED_AFTER(mu1);
};

int Foo::foo()
{
  int res;
  w = 5;
  res = a_ + 5;
  return res;
}

void Foo::bar()
{
  int x;
  mu_.Lock();
  x = foo(); // expected-warning {{calling function 'foo' requires holding mutex 'mu2' exclusively}}
  a_ = x + 1;
  mu_.Unlock();
  if (x > 5) {
    mu1.Lock();
    g = 2;
    mu1.Unlock();
  }
}

void main()
{
  Foo f1, *f2;
  f1.mu_.Lock();
  f1.bar(); // expected-warning {{cannot call function 'bar' while mutex 'f1.mu_' is held}}
  mu2.Lock();
  f1.foo();
  mu2.Unlock();
  f1.mu_.Unlock();
  f2->mu_.Lock();
  f2->bar(); // expected-warning {{cannot call function 'bar' while mutex 'f2->mu_' is held}}
  f2->mu_.Unlock();
  mu2.Lock();
  w = 2;
  mu2.Unlock();
}
} // end namespace thread_annot_lock_13

namespace thread_annot_lock_18_modified {
// Modified: Trylocks removed
// Test the ability to distnguish between the same lock field of
// different objects of a class.
  class Bar {
 public:
  bool MyLock() EXCLUSIVE_LOCK_FUNCTION(mu1_);
  void MyUnlock() UNLOCK_FUNCTION(mu1_);
  int a_ GUARDED_BY(mu1_);

 private:
  Mutex mu1_;
};

Bar *b1, *b2;

void func()
{
  b1->MyLock();
  b1->a_ = 5;
  b2->a_ = 3; // \
    // expected-warning {{writing variable 'a_' requires holding mutex 'b2->mu1_' exclusively}} \
    // expected-note {{found near match 'b1->mu1_'}}
  b2->MyLock();
  b2->MyUnlock();
  b1->MyUnlock();
}
} // end namespace thread_annot_lock_18_modified

namespace thread_annot_lock_21 {
// Test various usage of GUARDED_BY and PT_GUARDED_BY annotations, especially
// uses in class definitions.
Mutex mu;

class Bar {
 public:
  int a_ GUARDED_BY(mu1_);
  int b_;
  int *q PT_GUARDED_BY(mu);
  Mutex mu1_ ACQUIRED_AFTER(mu);
};

Bar b1, *b3;
int *p GUARDED_BY(mu) PT_GUARDED_BY(mu);

int res GUARDED_BY(mu) = 5;

int func(int i)
{
  int x;
  b3->mu1_.Lock();
  res = b1.a_ + b3->b_; // expected-warning {{reading variable 'a_' requires holding mutex 'b1.mu1_'}} \
    // expected-warning {{writing variable 'res' requires holding mutex 'mu' exclusively}} \
    // expected-note {{found near match 'b3->mu1_'}}
  *p = i; // expected-warning {{reading variable 'p' requires holding mutex 'mu'}} \
    // expected-warning {{writing the value pointed to by 'p' requires holding mutex 'mu' exclusively}}
  b1.a_ = res + b3->b_; // expected-warning {{reading variable 'res' requires holding mutex 'mu'}} \
    // expected-warning {{writing variable 'a_' requires holding mutex 'b1.mu1_' exclusively}} \
    // expected-note {{found near match 'b3->mu1_'}}
  b3->b_ = *b1.q; // expected-warning {{reading the value pointed to by 'q' requires holding mutex 'mu'}}
  b3->mu1_.Unlock();
  b1.b_ = res; // expected-warning {{reading variable 'res' requires holding mutex 'mu'}}
  x = res; // expected-warning {{reading variable 'res' requires holding mutex 'mu'}}
  return x;
}
} // end namespace thread_annot_lock_21

namespace thread_annot_lock_35_modified {
// Test the analyzer's ability to distinguish the lock field of different
// objects.
class Foo {
 private:
  Mutex lock_;
  int a_ GUARDED_BY(lock_);

 public:
  void Func(Foo* child) LOCKS_EXCLUDED(lock_) {
     Foo *new_foo = new Foo;

     lock_.Lock();

     child->Func(new_foo); // There shouldn't be any warning here as the
                           // acquired lock is not in child.
     child->bar(7); // \
       // expected-warning {{calling function 'bar' requires holding mutex 'child->lock_' exclusively}} \
       // expected-note {{found near match 'lock_'}}
     child->a_ = 5; // \
       // expected-warning {{writing variable 'a_' requires holding mutex 'child->lock_' exclusively}} \
       // expected-note {{found near match 'lock_'}}
     lock_.Unlock();
  }

  void bar(int y) EXCLUSIVE_LOCKS_REQUIRED(lock_) {
    a_ = y;
  }
};

Foo *x;

void main() {
  Foo *child = new Foo;
  x->Func(child);
}
} // end namespace thread_annot_lock_35_modified

namespace thread_annot_lock_36_modified {
// Modified to move the annotations to function defns.
// Test the analyzer's ability to distinguish the lock field of different
// objects
class Foo {
 private:
  Mutex lock_;
  int a_ GUARDED_BY(lock_);

 public:
  void Func(Foo* child) LOCKS_EXCLUDED(lock_);
  void bar(int y) EXCLUSIVE_LOCKS_REQUIRED(lock_);
};

void Foo::Func(Foo* child) {
  Foo *new_foo = new Foo;

  lock_.Lock();

  child->lock_.Lock();
  child->Func(new_foo); // expected-warning {{cannot call function 'Func' while mutex 'child->lock_' is held}}
  child->bar(7);
  child->a_ = 5;
  child->lock_.Unlock();

  lock_.Unlock();
}

void Foo::bar(int y) {
  a_ = y;
}


Foo *x;

void main() {
  Foo *child = new Foo;
  x->Func(child);
}
} // end namespace thread_annot_lock_36_modified


namespace thread_annot_lock_42 {
// Test support of multiple lock attributes of the same kind on a decl.
class Foo {
 private:
  Mutex mu1, mu2, mu3;
  int x GUARDED_BY(mu1) GUARDED_BY(mu2);
  int y GUARDED_BY(mu2);

  void f2() LOCKS_EXCLUDED(mu1) LOCKS_EXCLUDED(mu2) LOCKS_EXCLUDED(mu3) {
    mu2.Lock();
    y = 2;
    mu2.Unlock();
  }

 public:
  void f1() EXCLUSIVE_LOCKS_REQUIRED(mu2) EXCLUSIVE_LOCKS_REQUIRED(mu1) {
    x = 5;
    f2(); // expected-warning {{cannot call function 'f2' while mutex 'mu1' is held}} \
      // expected-warning {{cannot call function 'f2' while mutex 'mu2' is held}}
  }
};

Foo *foo;

void func()
{
  foo->f1(); // expected-warning {{calling function 'f1' requires holding mutex 'foo->mu2' exclusively}} \
             // expected-warning {{calling function 'f1' requires holding mutex 'foo->mu1' exclusively}}
}
} // end namespace thread_annot_lock_42

namespace thread_annot_lock_46 {
// Test the support for annotations on virtual functions.
class Base {
 public:
  virtual void func1() EXCLUSIVE_LOCKS_REQUIRED(mu_);
  virtual void func2() LOCKS_EXCLUDED(mu_);
  Mutex mu_;
};

class Child : public Base {
 public:
  virtual void func1() EXCLUSIVE_LOCKS_REQUIRED(mu_);
  virtual void func2() LOCKS_EXCLUDED(mu_);
};

void main() {
  Child *c;
  Base *b = c;

  b->func1(); // expected-warning {{calling function 'func1' requires holding mutex 'b->mu_' exclusively}}
  b->mu_.Lock();
  b->func2(); // expected-warning {{cannot call function 'func2' while mutex 'b->mu_' is held}}
  b->mu_.Unlock();

  c->func1(); // expected-warning {{calling function 'func1' requires holding mutex 'c->mu_' exclusively}}
  c->mu_.Lock();
  c->func2(); // expected-warning {{cannot call function 'func2' while mutex 'c->mu_' is held}}
  c->mu_.Unlock();
}
} // end namespace thread_annot_lock_46

namespace thread_annot_lock_67_modified {
// Modified: attributes on definitions moved to declarations
// Test annotations on out-of-line definitions of member functions where the
// annotations refer to locks that are also data members in the class.
Mutex mu;
Mutex mu3;

class Foo {
 public:
  int method1(int i) SHARED_LOCKS_REQUIRED(mu1, mu, mu2, mu3);
  int data GUARDED_BY(mu1);
  Mutex *mu1;
  Mutex *mu2;
};

int Foo::method1(int i) {
  return data + i;
}

void main()
{
  Foo a;
  a.method1(1); // expected-warning {{calling function 'method1' requires holding mutex 'a.mu1'}} \
    // expected-warning {{calling function 'method1' requires holding mutex 'mu'}} \
    // expected-warning {{calling function 'method1' requires holding mutex 'a.mu2'}} \
    // expected-warning {{calling function 'method1' requires holding mutex 'mu3'}}
}
} // end namespace thread_annot_lock_67_modified


namespace substitution_test {
  class MyData  {
  public:
    Mutex mu;

    void lockData()    EXCLUSIVE_LOCK_FUNCTION(mu);
    void unlockData()  UNLOCK_FUNCTION(mu);

    void doSomething() EXCLUSIVE_LOCKS_REQUIRED(mu)  { }
  };


  class DataLocker {
  public:
    void lockData  (MyData *d) EXCLUSIVE_LOCK_FUNCTION(d->mu);
    void unlockData(MyData *d) UNLOCK_FUNCTION(d->mu);
  };


  class Foo {
  public:
    void foo(MyData* d) EXCLUSIVE_LOCKS_REQUIRED(d->mu) { }

    void bar1(MyData* d) {
      d->lockData();
      foo(d);
      d->unlockData();
    }

    void bar2(MyData* d) {
      DataLocker dlr;
      dlr.lockData(d);
      foo(d);
      dlr.unlockData(d);
    }

    void bar3(MyData* d1, MyData* d2) {
      DataLocker dlr;
      dlr.lockData(d1);   // expected-note {{mutex acquired here}}
      dlr.unlockData(d2); // \
        // expected-warning {{releasing mutex 'd2->mu' that was not held}}
    } // expected-warning {{mutex 'd1->mu' is still held at the end of function}}

    void bar4(MyData* d1, MyData* d2) {
      DataLocker dlr;
      dlr.lockData(d1);
      foo(d2); // \
        // expected-warning {{calling function 'foo' requires holding mutex 'd2->mu' exclusively}} \
        // expected-note {{found near match 'd1->mu'}}
      dlr.unlockData(d1);
    }
  };
} // end namespace substituation_test



namespace constructor_destructor_tests {
  Mutex fooMu;
  int myVar GUARDED_BY(fooMu);

  class Foo {
  public:
    Foo()  EXCLUSIVE_LOCK_FUNCTION(fooMu) { }
    ~Foo() UNLOCK_FUNCTION(fooMu) { }
  };

  void fooTest() {
    Foo foo;
    myVar = 0;
  }
}


namespace template_member_test {

  struct S { int n; };
  struct T {
    Mutex m;
    S *s GUARDED_BY(this->m);
  };
  Mutex m;
  struct U {
    union {
      int n;
    };
  } *u GUARDED_BY(m);

  template<typename U>
  struct IndirectLock {
    int DoNaughtyThings(T *t) {
      u->n = 0; // expected-warning {{reading variable 'u' requires holding mutex 'm'}}
      return t->s->n; // expected-warning {{reading variable 's' requires holding mutex 't->m'}}
    }
  };

  template struct IndirectLock<int>; // expected-note {{here}}

  struct V {
    void f(int);
    void f(double);

    Mutex m;
    V *p GUARDED_BY(this->m);
  };
  template<typename U> struct W {
    V v;
    void f(U u) {
      v.p->f(u); // expected-warning {{reading variable 'p' requires holding mutex 'v.m'}}
    }
  };
  template struct W<int>; // expected-note {{here}}

}

namespace test_scoped_lockable {

struct TestScopedLockable {
  Mutex mu1;
  Mutex mu2;
  int a __attribute__((guarded_by(mu1)));
  int b __attribute__((guarded_by(mu2)));

  bool getBool();

  void foo1() {
    MutexLock mulock(&mu1);
    a = 5;
  }

  void foo2() {
    ReaderMutexLock mulock1(&mu1);
    if (getBool()) {
      MutexLock mulock2a(&mu2);
      b = a + 1;
    }
    else {
      MutexLock mulock2b(&mu2);
      b = a + 2;
    }
  }

  void foo3() {
    MutexLock mulock_a(&mu1);
    MutexLock mulock_b(&mu1); // \
      // expected-warning {{acquiring mutex 'mu1' that is already held}}
  }

  void foo4() {
    MutexLock mulock1(&mu1), mulock2(&mu2);
    a = b+1;
    b = a+1;
  }

  void foo5() {
    DoubleMutexLock mulock(&mu1, &mu2);
    a = b + 1;
    b = a + 1;
  }
};

} // end namespace test_scoped_lockable


namespace FunctionAttrTest {

class Foo {
public:
  Mutex mu_;
  int a GUARDED_BY(mu_);
};

Foo fooObj;

void foo() EXCLUSIVE_LOCKS_REQUIRED(fooObj.mu_);

void bar() {
  foo();  // expected-warning {{calling function 'foo' requires holding mutex 'fooObj.mu_' exclusively}}
  fooObj.mu_.Lock();
  foo();
  fooObj.mu_.Unlock();
}

};  // end namespace FunctionAttrTest


namespace TryLockTest {

struct TestTryLock {
  Mutex mu;
  int a GUARDED_BY(mu);
  bool cond;

  void foo1() {
    if (mu.TryLock()) {
      a = 1;
      mu.Unlock();
    }
  }

  void foo2() {
    if (!mu.TryLock()) return;
    a = 2;
    mu.Unlock();
  }

  void foo3() {
    bool b = mu.TryLock();
    if (b) {
      a = 3;
      mu.Unlock();
    }
  }

  void foo4() {
    bool b = mu.TryLock();
    if (!b) return;
    a = 4;
    mu.Unlock();
  }

  void foo5() {
    while (mu.TryLock()) {
      a = a + 1;
      mu.Unlock();
    }
  }

  void foo6() {
    bool b = mu.TryLock();
    b = !b;
    if (b) return;
    a = 6;
    mu.Unlock();
  }

  void foo7() {
    bool b1 = mu.TryLock();
    bool b2 = !b1;
    bool b3 = !b2;
    if (b3) {
      a = 7;
      mu.Unlock();
    }
  }

  // Test use-def chains: join points
  void foo8() {
    bool b  = mu.TryLock();
    bool b2 = b;
    if (cond)
      b = true;
    if (b) {    // b should be unknown at this point, because of the join point
      a = 8;    // expected-warning {{writing variable 'a' requires holding mutex 'mu' exclusively}}
    }
    if (b2) {   // b2 should be known at this point.
      a = 8;
      mu.Unlock();
    }
  }

  // Test use-def-chains: back edges
  void foo9() {
    bool b = mu.TryLock();

    for (int i = 0; i < 10; ++i);

    if (b) {  // b is still known, because the loop doesn't alter it
      a = 9;
      mu.Unlock();
    }
  }

  // Test use-def chains: back edges
  void foo10() {
    bool b = mu.TryLock();

    while (cond) {
<<<<<<< HEAD
      if (b) {   // b should be uknown at this point b/c of the loop
=======
      if (b) {   // b should be unknown at this point b/c of the loop
>>>>>>> b2b84690
        a = 10;  // expected-warning {{writing variable 'a' requires holding mutex 'mu' exclusively}}
      }
      b = !b;
    }
  }

  // Test merge of exclusive trylock
  void foo11() {
   if (cond) {
     if (!mu.TryLock())
       return;
   }
   else {
     mu.Lock();
   }
   a = 10;
   mu.Unlock();
  }

  // Test merge of shared trylock
  void foo12() {
   if (cond) {
     if (!mu.ReaderTryLock())
       return;
   }
   else {
     mu.ReaderLock();
   }
   int i = a;
   mu.Unlock();
  }
};  // end TestTrylock

} // end namespace TrylockTest


namespace TestTemplateAttributeInstantiation {

class Foo1 {
public:
  Mutex mu_;
  int a GUARDED_BY(mu_);
};

class Foo2 {
public:
  int a GUARDED_BY(mu_);
  Mutex mu_;
};


class Bar {
public:
  // Test non-dependent expressions in attributes on template functions
  template <class T>
  void barND(Foo1 *foo, T *fooT) EXCLUSIVE_LOCKS_REQUIRED(foo->mu_) {
    foo->a = 0;
  }

  // Test dependent expressions in attributes on template functions
  template <class T>
  void barD(Foo1 *foo, T *fooT) EXCLUSIVE_LOCKS_REQUIRED(fooT->mu_) {
    fooT->a = 0;
  }
};


template <class T>
class BarT {
public:
  Foo1 fooBase;
  T    fooBaseT;

  // Test non-dependent expression in ordinary method on template class
  void barND() EXCLUSIVE_LOCKS_REQUIRED(fooBase.mu_) {
    fooBase.a = 0;
  }

  // Test dependent expressions in ordinary methods on template class
  void barD() EXCLUSIVE_LOCKS_REQUIRED(fooBaseT.mu_) {
    fooBaseT.a = 0;
  }

  // Test dependent expressions in template method in template class
  template <class T2>
  void barTD(T2 *fooT) EXCLUSIVE_LOCKS_REQUIRED(fooBaseT.mu_, fooT->mu_) {
    fooBaseT.a = 0;
    fooT->a = 0;
  }
};

template <class T>
class Cell {
public:
  Mutex mu_;
  // Test dependent guarded_by
  T data GUARDED_BY(mu_);

  void fooEx() EXCLUSIVE_LOCKS_REQUIRED(mu_) {
    data = 0;
  }

  void foo() {
    mu_.Lock();
    data = 0;
    mu_.Unlock();
  }
};

void test() {
  Bar b;
  BarT<Foo2> bt;
  Foo1 f1;
  Foo2 f2;

  f1.mu_.Lock();
  f2.mu_.Lock();
  bt.fooBase.mu_.Lock();
  bt.fooBaseT.mu_.Lock();

  b.barND(&f1, &f2);
  b.barD(&f1, &f2);
  bt.barND();
  bt.barD();
  bt.barTD(&f2);

  f1.mu_.Unlock();
  bt.barTD(&f1);  // \
<<<<<<< HEAD
    // expected-warning {{calling function 'barTD' requires holding mutex 'f1.mu_' exclusively}} \
=======
    // expected-warning {{calling function 'barTD<TestTemplateAttributeInstantiation::Foo1>' requires holding mutex 'f1.mu_' exclusively}} \
>>>>>>> b2b84690
    // expected-note {{found near match 'bt.fooBase.mu_'}}

  bt.fooBase.mu_.Unlock();
  bt.fooBaseT.mu_.Unlock();
  f2.mu_.Unlock();

  Cell<int> cell;
  cell.data = 0; // \
    // expected-warning {{writing variable 'data' requires holding mutex 'cell.mu_' exclusively}}
  cell.foo();
  cell.mu_.Lock();
  cell.fooEx();
  cell.mu_.Unlock();
}


template <class T>
class CellDelayed {
public:
  // Test dependent guarded_by
  T data GUARDED_BY(mu_);
  static T static_data GUARDED_BY(static_mu_);

  void fooEx(CellDelayed<T> *other) EXCLUSIVE_LOCKS_REQUIRED(mu_, other->mu_) {
    this->data = other->data;
  }

  template <class T2>
  void fooExT(CellDelayed<T2> *otherT) EXCLUSIVE_LOCKS_REQUIRED(mu_, otherT->mu_) {
    this->data = otherT->data;
  }

  void foo() {
    mu_.Lock();
    data = 0;
    mu_.Unlock();
  }

  Mutex mu_;
  static Mutex static_mu_;
};

void testDelayed() {
  CellDelayed<int> celld;
  CellDelayed<int> celld2;
  celld.foo();
  celld.mu_.Lock();
  celld2.mu_.Lock();

  celld.fooEx(&celld2);
  celld.fooExT(&celld2);

  celld2.mu_.Unlock();
  celld.mu_.Unlock();
}

};  // end namespace TestTemplateAttributeInstantiation


namespace FunctionDeclDefTest {

class Foo {
public:
  Mutex mu_;
  int a GUARDED_BY(mu_);

  virtual void foo1(Foo *f_declared) EXCLUSIVE_LOCKS_REQUIRED(f_declared->mu_);
};

// EXCLUSIVE_LOCKS_REQUIRED should be applied, and rewritten to f_defined->mu_
void Foo::foo1(Foo *f_defined) {
  f_defined->a = 0;
};

void test() {
  Foo myfoo;
  myfoo.foo1(&myfoo);  // \
    // expected-warning {{calling function 'foo1' requires holding mutex 'myfoo.mu_' exclusively}}
  myfoo.mu_.Lock();
  myfoo.foo1(&myfoo);
  myfoo.mu_.Unlock();
}

};

namespace GoingNative {

  struct LOCKABLE mutex {
    void lock() EXCLUSIVE_LOCK_FUNCTION();
    void unlock() UNLOCK_FUNCTION();
    // ...
  };
  bool foo();
  bool bar();
  mutex m;
  void test() {
    m.lock();
    while (foo()) {
      m.unlock();
      // ...
      if (bar()) {
        // ...
        if (foo())
          continue; // expected-warning {{expecting mutex 'm' to be held at start of each loop}}
        //...
      }
      // ...
      m.lock(); // expected-note {{mutex acquired here}}
    }
    m.unlock();
  }

}



namespace FunctionDefinitionTest {

class Foo {
public:
  void foo1();
  void foo2();
  void foo3(Foo *other);

  template<class T>
  void fooT1(const T& dummy1);

  template<class T>
  void fooT2(const T& dummy2) EXCLUSIVE_LOCKS_REQUIRED(mu_);

  Mutex mu_;
  int a GUARDED_BY(mu_);
};

template<class T>
class FooT {
public:
  void foo();

  Mutex mu_;
  T a GUARDED_BY(mu_);
};


void Foo::foo1() NO_THREAD_SAFETY_ANALYSIS {
  a = 1;
}

void Foo::foo2() EXCLUSIVE_LOCKS_REQUIRED(mu_) {
  a = 2;
}

void Foo::foo3(Foo *other) EXCLUSIVE_LOCKS_REQUIRED(other->mu_) {
  other->a = 3;
}

template<class T>
void Foo::fooT1(const T& dummy1) EXCLUSIVE_LOCKS_REQUIRED(mu_) {
  a = dummy1;
}

/* TODO -- uncomment with template instantiation of attributes.
template<class T>
void Foo::fooT2(const T& dummy2) {
  a = dummy2;
}
*/

void fooF1(Foo *f) EXCLUSIVE_LOCKS_REQUIRED(f->mu_) {
  f->a = 1;
}

void fooF2(Foo *f);
void fooF2(Foo *f) EXCLUSIVE_LOCKS_REQUIRED(f->mu_) {
  f->a = 2;
}

void fooF3(Foo *f) EXCLUSIVE_LOCKS_REQUIRED(f->mu_);
void fooF3(Foo *f) {
  f->a = 3;
}

template<class T>
void FooT<T>::foo() EXCLUSIVE_LOCKS_REQUIRED(mu_) {
  a = 0;
}

void test() {
  int dummy = 0;
  Foo myFoo;

  myFoo.foo2();        // \
    // expected-warning {{calling function 'foo2' requires holding mutex 'myFoo.mu_' exclusively}}
  myFoo.foo3(&myFoo);  // \
    // expected-warning {{calling function 'foo3' requires holding mutex 'myFoo.mu_' exclusively}}
  myFoo.fooT1(dummy);  // \
<<<<<<< HEAD
    // expected-warning {{calling function 'fooT1' requires holding mutex 'myFoo.mu_' exclusively}}

  myFoo.fooT2(dummy);  // \
    // expected-warning {{calling function 'fooT2' requires holding mutex 'myFoo.mu_' exclusively}}
=======
    // expected-warning {{calling function 'fooT1<int>' requires holding mutex 'myFoo.mu_' exclusively}}

  myFoo.fooT2(dummy);  // \
    // expected-warning {{calling function 'fooT2<int>' requires holding mutex 'myFoo.mu_' exclusively}}
>>>>>>> b2b84690

  fooF1(&myFoo);  // \
    // expected-warning {{calling function 'fooF1' requires holding mutex 'myFoo.mu_' exclusively}}
  fooF2(&myFoo);  // \
    // expected-warning {{calling function 'fooF2' requires holding mutex 'myFoo.mu_' exclusively}}
  fooF3(&myFoo);  // \
    // expected-warning {{calling function 'fooF3' requires holding mutex 'myFoo.mu_' exclusively}}

  myFoo.mu_.Lock();
  myFoo.foo2();
  myFoo.foo3(&myFoo);
  myFoo.fooT1(dummy);

  myFoo.fooT2(dummy);

  fooF1(&myFoo);
  fooF2(&myFoo);
  fooF3(&myFoo);
  myFoo.mu_.Unlock();

  FooT<int> myFooT;
  myFooT.foo();  // \
    // expected-warning {{calling function 'foo' requires holding mutex 'myFooT.mu_' exclusively}}
}

} // end namespace FunctionDefinitionTest


namespace SelfLockingTest {

class LOCKABLE MyLock {
public:
  int foo GUARDED_BY(this);

  void lock()   EXCLUSIVE_LOCK_FUNCTION();
  void unlock() UNLOCK_FUNCTION();

  void doSomething() {
    this->lock();  // allow 'this' as a lock expression
    foo = 0;
    doSomethingElse();
    this->unlock();
  }

  void doSomethingElse() EXCLUSIVE_LOCKS_REQUIRED(this) {
    foo = 1;
  };

  void test() {
    foo = 2;  // \
      // expected-warning {{writing variable 'foo' requires holding mutex 'this' exclusively}}
  }
};


class LOCKABLE MyLock2 {
public:
  Mutex mu_;
  int foo GUARDED_BY(this);

  // don't check inside lock and unlock functions
  void lock()   EXCLUSIVE_LOCK_FUNCTION() { mu_.Lock();   }
  void unlock() UNLOCK_FUNCTION()         { mu_.Unlock(); }

  // don't check inside constructors and destructors
  MyLock2()  { foo = 1; }
  ~MyLock2() { foo = 0; }
};


} // end namespace SelfLockingTest


namespace InvalidNonstatic {

// Forward decl here causes bogus "invalid use of non-static data member"
// on reference to mutex_ in guarded_by attribute.
class Foo;

class Foo {
  Mutex* mutex_;

  int foo __attribute__((guarded_by(mutex_)));
};

}  // end namespace InvalidNonStatic


namespace NoReturnTest {

bool condition();
void fatal() __attribute__((noreturn));

Mutex mu_;

void test1() {
  MutexLock lock(&mu_);
  if (condition()) {
    fatal();
    return;
  }
}

} // end namespace NoReturnTest


namespace TestMultiDecl {

class Foo {
public:
  int GUARDED_BY(mu_) a;
  int GUARDED_BY(mu_) b, c;

  void foo() {
    a = 0; // \
      // expected-warning {{writing variable 'a' requires holding mutex 'mu_' exclusively}}
    b = 0; // \
      // expected-warning {{writing variable 'b' requires holding mutex 'mu_' exclusively}}
    c = 0; // \
      // expected-warning {{writing variable 'c' requires holding mutex 'mu_' exclusively}}
  }

private:
  Mutex mu_;
};

} // end namespace TestMultiDecl


namespace WarnNoDecl {

class Foo {
  void foo(int a);  __attribute__(( // \
    // expected-warning {{declaration does not declare anything}}
    exclusive_locks_required(a))); // \
    // expected-warning {{attribute exclusive_locks_required ignored}}
};

} // end namespace WarnNoDecl



namespace MoreLockExpressions {

class Foo {
public:
  Mutex mu_;
  int a GUARDED_BY(mu_);
};

class Bar {
public:
  int b;
  Foo* f;

  Foo& getFoo()              { return *f; }
  Foo& getFoo2(int c)        { return *f; }
  Foo& getFoo3(int c, int d) { return *f; }

  Foo& getFooey() { return *f; }
};

Foo& getBarFoo(Bar &bar, int c) { return bar.getFoo2(c); }

void test() {
  Foo foo;
  Foo *fooArray;
  Bar bar;
  int a;
  int b;
  int c;

  bar.getFoo().mu_.Lock();
  bar.getFoo().a = 0;
  bar.getFoo().mu_.Unlock();

  (bar.getFoo().mu_).Lock();   // test parenthesis
  bar.getFoo().a = 0;
  (bar.getFoo().mu_).Unlock();

  bar.getFoo2(a).mu_.Lock();
  bar.getFoo2(a).a = 0;
  bar.getFoo2(a).mu_.Unlock();

  bar.getFoo3(a, b).mu_.Lock();
  bar.getFoo3(a, b).a = 0;
  bar.getFoo3(a, b).mu_.Unlock();

  getBarFoo(bar, a).mu_.Lock();
  getBarFoo(bar, a).a = 0;
  getBarFoo(bar, a).mu_.Unlock();

  bar.getFoo2(10).mu_.Lock();
  bar.getFoo2(10).a = 0;
  bar.getFoo2(10).mu_.Unlock();

  bar.getFoo2(a + 1).mu_.Lock();
  bar.getFoo2(a + 1).a = 0;
  bar.getFoo2(a + 1).mu_.Unlock();

  (a > 0 ? fooArray[1] : fooArray[b]).mu_.Lock();
  (a > 0 ? fooArray[1] : fooArray[b]).a = 0;
  (a > 0 ? fooArray[1] : fooArray[b]).mu_.Unlock();
}


void test2() {
  Foo *fooArray;
  Bar bar;
  int a;
  int b;
  int c;

  bar.getFoo().mu_.Lock();
  bar.getFooey().a = 0; // \
    // expected-warning {{writing variable 'a' requires holding mutex 'bar.getFooey().mu_' exclusively}} \
    // expected-note {{found near match 'bar.getFoo().mu_'}}
  bar.getFoo().mu_.Unlock();

  bar.getFoo2(a).mu_.Lock();
  bar.getFoo2(b).a = 0; // \
    // expected-warning {{writing variable 'a' requires holding mutex 'bar.getFoo2(b).mu_' exclusively}} \
    // expected-note {{found near match 'bar.getFoo2(a).mu_'}}
  bar.getFoo2(a).mu_.Unlock();

  bar.getFoo3(a, b).mu_.Lock();
  bar.getFoo3(a, c).a = 0;  // \
    // expected-warning {{writing variable 'a' requires holding mutex 'bar.getFoo3(a, c).mu_' exclusively}} \
    // expected-note {{found near match 'bar.getFoo3(a, b).mu_'}}
  bar.getFoo3(a, b).mu_.Unlock();

  getBarFoo(bar, a).mu_.Lock();
  getBarFoo(bar, b).a = 0;  // \
    // expected-warning {{writing variable 'a' requires holding mutex 'getBarFoo(bar, b).mu_' exclusively}} \
    // expected-note {{found near match 'getBarFoo(bar, a).mu_'}}
  getBarFoo(bar, a).mu_.Unlock();

  (a > 0 ? fooArray[1] : fooArray[b]).mu_.Lock();
  (a > 0 ? fooArray[b] : fooArray[c]).a = 0; // \
    // expected-warning {{writing variable 'a' requires holding mutex '((0 < a) ? fooArray[b] : fooArray[c]).mu_' exclusively}} \
    // expected-note {{found near match '((0 < a) ? fooArray[1] : fooArray[b]).mu_'}}
  (a > 0 ? fooArray[1] : fooArray[b]).mu_.Unlock();
}


} // end namespace MoreLockExpressions


namespace TrylockJoinPoint {

class Foo {
  Mutex mu;
  bool c;

  void foo() {
    if (c) {
      if (!mu.TryLock())
        return;
    } else {
      mu.Lock();
    }
    mu.Unlock();
  }
};

} // end namespace TrylockJoinPoint


namespace LockReturned {

class Foo {
public:
  int a             GUARDED_BY(mu_);
  void foo()        EXCLUSIVE_LOCKS_REQUIRED(mu_);
  void foo2(Foo* f) EXCLUSIVE_LOCKS_REQUIRED(mu_, f->mu_);

  static void sfoo(Foo* f) EXCLUSIVE_LOCKS_REQUIRED(f->mu_);

  Mutex* getMu() LOCK_RETURNED(mu_);

  Mutex mu_;

  static Mutex* getMu(Foo* f) LOCK_RETURNED(f->mu_);
};


// Calls getMu() directly to lock and unlock
void test1(Foo* f1, Foo* f2) {
  f1->a = 0;       // expected-warning {{writing variable 'a' requires holding mutex 'f1->mu_' exclusively}}
  f1->foo();       // expected-warning {{calling function 'foo' requires holding mutex 'f1->mu_' exclusively}}

  f1->foo2(f2);    // expected-warning {{calling function 'foo2' requires holding mutex 'f1->mu_' exclusively}} \
                   // expected-warning {{calling function 'foo2' requires holding mutex 'f2->mu_' exclusively}}
  Foo::sfoo(f1);   // expected-warning {{calling function 'sfoo' requires holding mutex 'f1->mu_' exclusively}}

  f1->getMu()->Lock();

  f1->a = 0;
  f1->foo();
  f1->foo2(f2); // \
    // expected-warning {{calling function 'foo2' requires holding mutex 'f2->mu_' exclusively}} \
    // expected-note {{found near match 'f1->mu_'}}

  Foo::getMu(f2)->Lock();
  f1->foo2(f2);
  Foo::getMu(f2)->Unlock();

  Foo::sfoo(f1);

  f1->getMu()->Unlock();
}


Mutex* getFooMu(Foo* f) LOCK_RETURNED(Foo::getMu(f));

class Bar : public Foo {
public:
  int  b            GUARDED_BY(getMu());
  void bar()        EXCLUSIVE_LOCKS_REQUIRED(getMu());
  void bar2(Bar* g) EXCLUSIVE_LOCKS_REQUIRED(getMu(this), g->getMu());

  static void sbar(Bar* g)  EXCLUSIVE_LOCKS_REQUIRED(g->getMu());
  static void sbar2(Bar* g) EXCLUSIVE_LOCKS_REQUIRED(getFooMu(g));
};



// Use getMu() within other attributes.
// This requires at lest levels of substitution, more in the case of
void test2(Bar* b1, Bar* b2) {
  b1->b = 0;       // expected-warning {{writing variable 'b' requires holding mutex 'b1->mu_' exclusively}}
  b1->bar();       // expected-warning {{calling function 'bar' requires holding mutex 'b1->mu_' exclusively}}
  b1->bar2(b2);    // expected-warning {{calling function 'bar2' requires holding mutex 'b1->mu_' exclusively}} \
                   // expected-warning {{calling function 'bar2' requires holding mutex 'b2->mu_' exclusively}}
  Bar::sbar(b1);   // expected-warning {{calling function 'sbar' requires holding mutex 'b1->mu_' exclusively}}
  Bar::sbar2(b1);  // expected-warning {{calling function 'sbar2' requires holding mutex 'b1->mu_' exclusively}}

  b1->getMu()->Lock();

  b1->b = 0;
  b1->bar();
  b1->bar2(b2);  // \
    // expected-warning {{calling function 'bar2' requires holding mutex 'b2->mu_' exclusively}} \
    // // expected-note {{found near match 'b1->mu_'}}

  b2->getMu()->Lock();
  b1->bar2(b2);

  b2->getMu()->Unlock();

  Bar::sbar(b1);
  Bar::sbar2(b1);

  b1->getMu()->Unlock();
}


// Sanity check -- lock the mutex directly, but use attributes that call getMu()
// Also lock the mutex using getFooMu, which calls a lock_returned function.
void test3(Bar* b1, Bar* b2) {
  b1->mu_.Lock();
  b1->b = 0;
  b1->bar();

  getFooMu(b2)->Lock();
  b1->bar2(b2);
  getFooMu(b2)->Unlock();

  Bar::sbar(b1);
  Bar::sbar2(b1);

  b1->mu_.Unlock();
}

} // end namespace LockReturned


namespace ReleasableScopedLock {

class Foo {
  Mutex mu_;
  bool c;
  int a GUARDED_BY(mu_);

  void test1();
  void test2();
  void test3();
  void test4();
  void test5();
};


void Foo::test1() {
  ReleasableMutexLock rlock(&mu_);
  rlock.Release();
}

void Foo::test2() {
  ReleasableMutexLock rlock(&mu_);
  if (c) {            // test join point -- held/not held during release
    rlock.Release();
  }
}

void Foo::test3() {
  ReleasableMutexLock rlock(&mu_);
  a = 0;
  rlock.Release();
  a = 1;  // expected-warning {{writing variable 'a' requires holding mutex 'mu_' exclusively}}
}

void Foo::test4() {
  ReleasableMutexLock rlock(&mu_);
  rlock.Release();
  rlock.Release();  // expected-warning {{releasing mutex 'mu_' that was not held}}
}

void Foo::test5() {
  ReleasableMutexLock rlock(&mu_);
  if (c) {
    rlock.Release();
  }
  // no warning on join point for managed lock.
  rlock.Release();  // expected-warning {{releasing mutex 'mu_' that was not held}}
}


} // end namespace ReleasableScopedLock


namespace TrylockFunctionTest {

class Foo {
public:
  Mutex mu1_;
  Mutex mu2_;
  bool c;

  bool lockBoth() EXCLUSIVE_TRYLOCK_FUNCTION(true, mu1_, mu2_);
};

bool Foo::lockBoth() {
  if (!mu1_.TryLock())
    return false;

  mu2_.Lock();
  if (!c) {
    mu1_.Unlock();
    mu2_.Unlock();
    return false;
  }

  return true;
}


}  // end namespace TrylockFunctionTest



namespace DoubleLockBug {

class Foo {
public:
  Mutex mu_;
  int a GUARDED_BY(mu_);

  void foo1() EXCLUSIVE_LOCKS_REQUIRED(mu_);
  int  foo2() SHARED_LOCKS_REQUIRED(mu_);
};


void Foo::foo1() EXCLUSIVE_LOCKS_REQUIRED(mu_) {
  a = 0;
}

int Foo::foo2() SHARED_LOCKS_REQUIRED(mu_) {
  return a;
}

}



namespace UnlockBug {

class Foo {
public:
  Mutex mutex_;

  void foo1() EXCLUSIVE_LOCKS_REQUIRED(mutex_) {  // expected-note {{mutex acquired here}}
    mutex_.Unlock();
  }  // expected-warning {{expecting mutex 'mutex_' to be held at the end of function}}


  void foo2() SHARED_LOCKS_REQUIRED(mutex_) {   // expected-note {{mutex acquired here}}
    mutex_.Unlock();
  }  // expected-warning {{expecting mutex 'mutex_' to be held at the end of function}}
};

} // end namespace UnlockBug



namespace FoolishScopedLockableBug {

class SCOPED_LOCKABLE WTF_ScopedLockable {
public:
  WTF_ScopedLockable(Mutex* mu) EXCLUSIVE_LOCK_FUNCTION(mu);

  // have to call release() manually;
  ~WTF_ScopedLockable();

  void release() UNLOCK_FUNCTION();
};


class Foo {
  Mutex mu_;
  int a GUARDED_BY(mu_);
  bool c;

  void doSomething();

  void test1() {
    WTF_ScopedLockable wtf(&mu_);
    wtf.release();
  }

  void test2() {
    WTF_ScopedLockable wtf(&mu_);  // expected-note {{mutex acquired here}}
  }  // expected-warning {{mutex 'mu_' is still held at the end of function}}

  void test3() {
    if (c) {
      WTF_ScopedLockable wtf(&mu_);
      wtf.release();
    }
  }

  void test4() {
    if (c) {
      doSomething();
    }
    else {
      WTF_ScopedLockable wtf(&mu_);
      wtf.release();
    }
  }

  void test5() {
    if (c) {
      WTF_ScopedLockable wtf(&mu_);  // expected-note {{mutex acquired here}}
    }
  } // expected-warning {{mutex 'mu_' is not held on every path through here}}

  void test6() {
    if (c) {
      doSomething();
    }
    else {
      WTF_ScopedLockable wtf(&mu_);  // expected-note {{mutex acquired here}}
    }
  } // expected-warning {{mutex 'mu_' is not held on every path through here}}
};


} // end namespace FoolishScopedLockableBug



namespace TemporaryCleanupExpr {

class Foo {
  int a GUARDED_BY(getMutexPtr().get());

  SmartPtr<Mutex> getMutexPtr();

  void test();
};


void Foo::test() {
  {
    ReaderMutexLock lock(getMutexPtr().get());
    int b = a;
  }
  int b = a;  // expected-warning {{reading variable 'a' requires holding mutex 'getMutexPtr()'}}
}

} // end namespace TemporaryCleanupExpr



namespace SmartPointerTests {

class Foo {
public:
  SmartPtr<Mutex> mu_;
  int a GUARDED_BY(mu_);
  int b GUARDED_BY(mu_.get());
  int c GUARDED_BY(*mu_);

  void Lock()   EXCLUSIVE_LOCK_FUNCTION(mu_);
  void Unlock() UNLOCK_FUNCTION(mu_);

  void test0();
  void test1();
  void test2();
  void test3();
  void test4();
  void test5();
  void test6();
  void test7();
  void test8();
};

void Foo::test0() {
  a = 0;  // expected-warning {{writing variable 'a' requires holding mutex 'mu_' exclusively}}
  b = 0;  // expected-warning {{writing variable 'b' requires holding mutex 'mu_' exclusively}}
  c = 0;  // expected-warning {{writing variable 'c' requires holding mutex 'mu_' exclusively}}
}

void Foo::test1() {
  mu_->Lock();
  a = 0;
  b = 0;
  c = 0;
  mu_->Unlock();
}

void Foo::test2() {
  (*mu_).Lock();
  a = 0;
  b = 0;
  c = 0;
  (*mu_).Unlock();
}


void Foo::test3() {
  mu_.get()->Lock();
  a = 0;
  b = 0;
  c = 0;
  mu_.get()->Unlock();
}


void Foo::test4() {
  MutexLock lock(mu_.get());
  a = 0;
  b = 0;
  c = 0;
}


void Foo::test5() {
  MutexLock lock(&(*mu_));
  a = 0;
  b = 0;
  c = 0;
}


void Foo::test6() {
  Lock();
  a = 0;
  b = 0;
  c = 0;
  Unlock();
}


void Foo::test7() {
  {
    Lock();
    mu_->Unlock();
  }
  {
    mu_->Lock();
    Unlock();
  }
  {
    mu_.get()->Lock();
    mu_->Unlock();
  }
  {
    mu_->Lock();
    mu_.get()->Unlock();
  }
  {
    mu_.get()->Lock();
    (*mu_).Unlock();
  }
  {
    (*mu_).Lock();
    mu_->Unlock();
  }
}


void Foo::test8() {
  mu_->Lock();
  mu_.get()->Lock();    // expected-warning {{acquiring mutex 'mu_' that is already held}}
  (*mu_).Lock();        // expected-warning {{acquiring mutex 'mu_' that is already held}}
  mu_.get()->Unlock();
  Unlock();             // expected-warning {{releasing mutex 'mu_' that was not held}}
}


class Bar {
  SmartPtr<Foo> foo;

  void test0();
  void test1();
  void test2();
  void test3();
};


void Bar::test0() {
  foo->a = 0;         // expected-warning {{writing variable 'a' requires holding mutex 'foo->mu_' exclusively}}
  (*foo).b = 0;       // expected-warning {{writing variable 'b' requires holding mutex 'foo->mu_' exclusively}}
  foo.get()->c = 0;   // expected-warning {{writing variable 'c' requires holding mutex 'foo->mu_' exclusively}}
}


void Bar::test1() {
  foo->mu_->Lock();
  foo->a = 0;
  (*foo).b = 0;
  foo.get()->c = 0;
  foo->mu_->Unlock();
}


void Bar::test2() {
  (*foo).mu_->Lock();
  foo->a = 0;
  (*foo).b = 0;
  foo.get()->c = 0;
  foo.get()->mu_->Unlock();
}


void Bar::test3() {
  MutexLock lock(foo->mu_.get());
  foo->a = 0;
  (*foo).b = 0;
  foo.get()->c = 0;
}

}  // end namespace SmartPointerTests



namespace DuplicateAttributeTest {

class LOCKABLE Foo {
public:
  Mutex mu1_;
  Mutex mu2_;
  Mutex mu3_;
  int a GUARDED_BY(mu1_);
  int b GUARDED_BY(mu2_);
  int c GUARDED_BY(mu3_);

  void lock()   EXCLUSIVE_LOCK_FUNCTION();
  void unlock() UNLOCK_FUNCTION();

  void lock1()  EXCLUSIVE_LOCK_FUNCTION(mu1_);
  void slock1() SHARED_LOCK_FUNCTION(mu1_);
  void lock3()  EXCLUSIVE_LOCK_FUNCTION(mu1_, mu2_, mu3_);
  void locklots()
    EXCLUSIVE_LOCK_FUNCTION(mu1_)
    EXCLUSIVE_LOCK_FUNCTION(mu2_)
    EXCLUSIVE_LOCK_FUNCTION(mu1_, mu2_, mu3_);

  void unlock1() UNLOCK_FUNCTION(mu1_);
  void unlock3() UNLOCK_FUNCTION(mu1_, mu2_, mu3_);
  void unlocklots()
    UNLOCK_FUNCTION(mu1_)
    UNLOCK_FUNCTION(mu2_)
    UNLOCK_FUNCTION(mu1_, mu2_, mu3_);
};


void Foo::lock()   EXCLUSIVE_LOCK_FUNCTION() { }
void Foo::unlock() UNLOCK_FUNCTION()         { }

void Foo::lock1()  EXCLUSIVE_LOCK_FUNCTION(mu1_) {
  mu1_.Lock();
}

void Foo::slock1() SHARED_LOCK_FUNCTION(mu1_) {
  mu1_.ReaderLock();
}

void Foo::lock3()  EXCLUSIVE_LOCK_FUNCTION(mu1_, mu2_, mu3_) {
  mu1_.Lock();
  mu2_.Lock();
  mu3_.Lock();
}

void Foo::locklots()
    EXCLUSIVE_LOCK_FUNCTION(mu1_, mu2_)
    EXCLUSIVE_LOCK_FUNCTION(mu2_, mu3_) {
  mu1_.Lock();
  mu2_.Lock();
  mu3_.Lock();
}

void Foo::unlock1() UNLOCK_FUNCTION(mu1_) {
  mu1_.Unlock();
}

void Foo::unlock3() UNLOCK_FUNCTION(mu1_, mu2_, mu3_) {
  mu1_.Unlock();
  mu2_.Unlock();
  mu3_.Unlock();
}

void Foo::unlocklots()
    UNLOCK_FUNCTION(mu1_, mu2_)
    UNLOCK_FUNCTION(mu2_, mu3_) {
  mu1_.Unlock();
  mu2_.Unlock();
  mu3_.Unlock();
}


void test0() {
  Foo foo;
  foo.lock();
  foo.unlock();

  foo.lock();
  foo.lock();     // expected-warning {{acquiring mutex 'foo' that is already held}}
  foo.unlock();
  foo.unlock();   // expected-warning {{releasing mutex 'foo' that was not held}}
}


void test1() {
  Foo foo;
  foo.lock1();
  foo.a = 0;
  foo.unlock1();

  foo.lock1();
  foo.lock1();    // expected-warning {{acquiring mutex 'foo.mu1_' that is already held}}
  foo.a = 0;
  foo.unlock1();
  foo.unlock1();  // expected-warning {{releasing mutex 'foo.mu1_' that was not held}}
}


int test2() {
  Foo foo;
  foo.slock1();
  int d1 = foo.a;
  foo.unlock1();

  foo.slock1();
  foo.slock1();    // expected-warning {{acquiring mutex 'foo.mu1_' that is already held}}
  int d2 = foo.a;
  foo.unlock1();
  foo.unlock1();   // expected-warning {{releasing mutex 'foo.mu1_' that was not held}}
  return d1 + d2;
}


void test3() {
  Foo foo;
  foo.lock3();
  foo.a = 0;
  foo.b = 0;
  foo.c = 0;
  foo.unlock3();

  foo.lock3();
  foo.lock3(); // \
    // expected-warning {{acquiring mutex 'foo.mu1_' that is already held}} \
    // expected-warning {{acquiring mutex 'foo.mu2_' that is already held}} \
    // expected-warning {{acquiring mutex 'foo.mu3_' that is already held}}
  foo.a = 0;
  foo.b = 0;
  foo.c = 0;
  foo.unlock3();
  foo.unlock3(); // \
    // expected-warning {{releasing mutex 'foo.mu1_' that was not held}} \
    // expected-warning {{releasing mutex 'foo.mu2_' that was not held}} \
    // expected-warning {{releasing mutex 'foo.mu3_' that was not held}}
}


void testlots() {
  Foo foo;
  foo.locklots();
  foo.a = 0;
  foo.b = 0;
  foo.c = 0;
  foo.unlocklots();

  foo.locklots();
  foo.locklots(); // \
    // expected-warning {{acquiring mutex 'foo.mu1_' that is already held}} \
    // expected-warning {{acquiring mutex 'foo.mu2_' that is already held}} \
    // expected-warning {{acquiring mutex 'foo.mu3_' that is already held}}
  foo.a = 0;
  foo.b = 0;
  foo.c = 0;
  foo.unlocklots();
  foo.unlocklots(); // \
    // expected-warning {{releasing mutex 'foo.mu1_' that was not held}} \
    // expected-warning {{releasing mutex 'foo.mu2_' that was not held}} \
    // expected-warning {{releasing mutex 'foo.mu3_' that was not held}}
}

}  // end namespace DuplicateAttributeTest



namespace TryLockEqTest {

class Foo {
  Mutex mu_;
  int a GUARDED_BY(mu_);
  bool c;

  int    tryLockMutexI() EXCLUSIVE_TRYLOCK_FUNCTION(1, mu_);
  Mutex* tryLockMutexP() EXCLUSIVE_TRYLOCK_FUNCTION(1, mu_);
  void unlock() UNLOCK_FUNCTION(mu_);

  void test1();
  void test2();
};


void Foo::test1() {
  if (tryLockMutexP() == 0) {
    a = 0;  // expected-warning {{writing variable 'a' requires holding mutex 'mu_' exclusively}}
    return;
  }
  a = 0;
  unlock();

  if (tryLockMutexP() != 0) {
    a = 0;
    unlock();
  }

  if (0 != tryLockMutexP()) {
    a = 0;
    unlock();
  }

  if (!(tryLockMutexP() == 0)) {
    a = 0;
    unlock();
  }

  if (tryLockMutexI() == 0) {
    a = 0;   // expected-warning {{writing variable 'a' requires holding mutex 'mu_' exclusively}}
    return;
  }
  a = 0;
  unlock();

  if (0 == tryLockMutexI()) {
    a = 0;   // expected-warning {{writing variable 'a' requires holding mutex 'mu_' exclusively}}
    return;
  }
  a = 0;
  unlock();

  if (tryLockMutexI() == 1) {
    a = 0;
    unlock();
  }

  if (mu_.TryLock() == false) {
    a = 0;   // expected-warning {{writing variable 'a' requires holding mutex 'mu_' exclusively}}
    return;
  }
  a = 0;
  unlock();

  if (mu_.TryLock() == true) {
    a = 0;
    unlock();
  }
  else {
    a = 0;  // expected-warning {{writing variable 'a' requires holding mutex 'mu_' exclusively}}
  }

#if __has_feature(cxx_nullptr)
  if (tryLockMutexP() == nullptr) {
    a = 0;  // expected-warning {{writing variable 'a' requires holding mutex 'mu_' exclusively}}
    return;
  }
  a = 0;
  unlock();
#endif
}

} // end namespace TryLockEqTest


namespace ExistentialPatternMatching {

class Graph {
public:
  Mutex mu_;
};

void LockAllGraphs()   EXCLUSIVE_LOCK_FUNCTION(&Graph::mu_);
void UnlockAllGraphs() UNLOCK_FUNCTION(&Graph::mu_);

class Node {
public:
  int a GUARDED_BY(&Graph::mu_);

  void foo()  EXCLUSIVE_LOCKS_REQUIRED(&Graph::mu_) {
    a = 0;
  }
  void foo2() LOCKS_EXCLUDED(&Graph::mu_);
};

void test() {
  Graph g1;
  Graph g2;
  Node n1;

  n1.a = 0;   // expected-warning {{writing variable 'a' requires holding mutex '&ExistentialPatternMatching::Graph::mu_' exclusively}}
  n1.foo();   // expected-warning {{calling function 'foo' requires holding mutex '&ExistentialPatternMatching::Graph::mu_' exclusively}}
  n1.foo2();

  g1.mu_.Lock();
  n1.a = 0;
  n1.foo();
  n1.foo2();  // expected-warning {{cannot call function 'foo2' while mutex '&ExistentialPatternMatching::Graph::mu_' is held}}
  g1.mu_.Unlock();

  g2.mu_.Lock();
  n1.a = 0;
  n1.foo();
  n1.foo2();  // expected-warning {{cannot call function 'foo2' while mutex '&ExistentialPatternMatching::Graph::mu_' is held}}
  g2.mu_.Unlock();

  LockAllGraphs();
  n1.a = 0;
  n1.foo();
  n1.foo2();  // expected-warning {{cannot call function 'foo2' while mutex '&ExistentialPatternMatching::Graph::mu_' is held}}
  UnlockAllGraphs();

  LockAllGraphs();
  g1.mu_.Unlock();

  LockAllGraphs();
  g2.mu_.Unlock();

  LockAllGraphs();
  g1.mu_.Lock();  // expected-warning {{acquiring mutex 'g1.mu_' that is already held}}
  g1.mu_.Unlock();
}

} // end namespace ExistentialPatternMatching


namespace StringIgnoreTest {

class Foo {
public:
  Mutex mu_;
  void lock()   EXCLUSIVE_LOCK_FUNCTION("");
  void unlock() UNLOCK_FUNCTION("");
  void goober() EXCLUSIVE_LOCKS_REQUIRED("");
  void roober() SHARED_LOCKS_REQUIRED("");
};


class Bar : public Foo {
public:
  void bar(Foo* f) {
    f->unlock();
    f->goober();
    f->roober();
    f->lock();
  };
};

} // end namespace StringIgnoreTest


namespace LockReturnedScopeFix {

class Base {
protected:
  struct Inner;
  bool c;

  const Mutex& getLock(const Inner* i);

  void lockInner  (Inner* i) EXCLUSIVE_LOCK_FUNCTION(getLock(i));
  void unlockInner(Inner* i) UNLOCK_FUNCTION(getLock(i));
  void foo(Inner* i) EXCLUSIVE_LOCKS_REQUIRED(getLock(i));

  void bar(Inner* i);
};


struct Base::Inner {
  Mutex lock_;
  void doSomething() EXCLUSIVE_LOCKS_REQUIRED(lock_);
};


const Mutex& Base::getLock(const Inner* i) LOCK_RETURNED(i->lock_) {
  return i->lock_;
}


void Base::foo(Inner* i) {
  i->doSomething();
}

void Base::bar(Inner* i) {
  if (c) {
    i->lock_.Lock();
    unlockInner(i);
  }
  else {
    lockInner(i);
    i->lock_.Unlock();
  }
}

} // end namespace LockReturnedScopeFix


namespace TrylockWithCleanups {

struct Foo {
  Mutex mu_;
  int a GUARDED_BY(mu_);
};

Foo* GetAndLockFoo(const MyString& s)
    EXCLUSIVE_TRYLOCK_FUNCTION(true, &Foo::mu_);

static void test() {
  Foo* lt = GetAndLockFoo("foo");
  if (!lt) return;
  int a = lt->a;
  lt->mu_.Unlock();
}

}  // end namespace TrylockWithCleanups


namespace UniversalLock {

class Foo {
  Mutex mu_;
  bool c;

  int a        GUARDED_BY(mu_);
  void r_foo() SHARED_LOCKS_REQUIRED(mu_);
  void w_foo() EXCLUSIVE_LOCKS_REQUIRED(mu_);

  void test1() {
    int b;

    beginNoWarnOnReads();
    b = a;
    r_foo();
    endNoWarnOnReads();

    beginNoWarnOnWrites();
    a = 0;
    w_foo();
    endNoWarnOnWrites();
  }

  // don't warn on joins with universal lock
  void test2() {
    if (c) {
      beginNoWarnOnWrites();
    }
    a = 0; // \
      // expected-warning {{writing variable 'a' requires holding mutex 'mu_' exclusively}}
    endNoWarnOnWrites();  // \
      // expected-warning {{releasing mutex '*' that was not held}}
  }


  // make sure the universal lock joins properly
  void test3() {
    if (c) {
      mu_.Lock();
      beginNoWarnOnWrites();
    }
    else {
      beginNoWarnOnWrites();
      mu_.Lock();
    }
    a = 0;
    endNoWarnOnWrites();
    mu_.Unlock();
  }


  // combine universal lock with other locks
  void test4() {
    beginNoWarnOnWrites();
    mu_.Lock();
    mu_.Unlock();
    endNoWarnOnWrites();

    mu_.Lock();
    beginNoWarnOnWrites();
    endNoWarnOnWrites();
    mu_.Unlock();

    mu_.Lock();
    beginNoWarnOnWrites();
    mu_.Unlock();
    endNoWarnOnWrites();
  }
};

}  // end namespace UniversalLock


namespace TemplateLockReturned {

template<class T>
class BaseT {
public:
  virtual void baseMethod() = 0;
  Mutex* get_mutex() LOCK_RETURNED(mutex_) { return &mutex_; }

  Mutex mutex_;
  int a GUARDED_BY(mutex_);
};


class Derived : public BaseT<int> {
public:
  void baseMethod() EXCLUSIVE_LOCKS_REQUIRED(get_mutex()) {
    a = 0;
  }
};

}  // end namespace TemplateLockReturned


namespace ExprMatchingBugFix {

class Foo {
public:
  Mutex mu_;
};


class Bar {
public:
  bool c;
  Foo* foo;
  Bar(Foo* f) : foo(f) { }

  struct Nested {
    Foo* foo;
    Nested(Foo* f) : foo(f) { }

    void unlockFoo() UNLOCK_FUNCTION(&Foo::mu_);
  };

  void test();
};


void Bar::test() {
  foo->mu_.Lock();
  if (c) {
    Nested *n = new Nested(foo);
    n->unlockFoo();
  }
  else {
    foo->mu_.Unlock();
  }
}

}; // end namespace ExprMatchingBugfix


namespace ComplexNameTest {

class Foo {
public:
  static Mutex mu_;

  Foo() EXCLUSIVE_LOCKS_REQUIRED(mu_)  { }
  ~Foo() EXCLUSIVE_LOCKS_REQUIRED(mu_) { }

  int operator[](int i) EXCLUSIVE_LOCKS_REQUIRED(mu_) { return 0; }
};

class Bar {
public:
  static Mutex mu_;

  Bar()  LOCKS_EXCLUDED(mu_) { }
  ~Bar() LOCKS_EXCLUDED(mu_) { }

  int operator[](int i) LOCKS_EXCLUDED(mu_) { return 0; }
};


void test1() {
  Foo f;           // expected-warning {{calling function 'Foo' requires holding mutex 'mu_' exclusively}}
  int a = f[0];    // expected-warning {{calling function 'operator[]' requires holding mutex 'mu_' exclusively}}
}                  // expected-warning {{calling function '~Foo' requires holding mutex 'mu_' exclusively}}


void test2() {
  Bar::mu_.Lock();
  {
    Bar b;         // expected-warning {{cannot call function 'Bar' while mutex 'mu_' is held}}
    int a = b[0];  // expected-warning {{cannot call function 'operator[]' while mutex 'mu_' is held}}
  }                // expected-warning {{cannot call function '~Bar' while mutex 'mu_' is held}}
  Bar::mu_.Unlock();
}

};  // end namespace ComplexNameTest


namespace UnreachableExitTest {

class FemmeFatale {
public:
  FemmeFatale();
  ~FemmeFatale() __attribute__((noreturn));
};

void exitNow() __attribute__((noreturn));
void exitDestruct(const MyString& ms) __attribute__((noreturn));

Mutex fatalmu_;

void test1() EXCLUSIVE_LOCKS_REQUIRED(fatalmu_) {
  exitNow();
}

void test2() EXCLUSIVE_LOCKS_REQUIRED(fatalmu_) {
  FemmeFatale femme;
}

bool c;

void test3() EXCLUSIVE_LOCKS_REQUIRED(fatalmu_) {
  if (c) {
    exitNow();
  }
  else {
    FemmeFatale femme;
  }
}

void test4() EXCLUSIVE_LOCKS_REQUIRED(fatalmu_) {
  exitDestruct("foo");
}

}   // end namespace UnreachableExitTest


namespace VirtualMethodCanonicalizationTest {

class Base {
public:
  virtual Mutex* getMutex() = 0;
};

class Base2 : public Base {
public:
  Mutex* getMutex();
};

class Base3 : public Base2 {
public:
  Mutex* getMutex();
};

class Derived : public Base3 {
public:
  Mutex* getMutex();  // overrides Base::getMutex()
};

void baseFun(Base *b) EXCLUSIVE_LOCKS_REQUIRED(b->getMutex()) { }

void derivedFun(Derived *d) EXCLUSIVE_LOCKS_REQUIRED(d->getMutex()) {
  baseFun(d);
}

}  // end namespace VirtualMethodCanonicalizationTest


namespace TemplateFunctionParamRemapTest {

template <class T>
struct Cell {
  T dummy_;
  Mutex* mu_;
};

class Foo {
public:
  template <class T>
  void elr(Cell<T>* c) EXCLUSIVE_LOCKS_REQUIRED(c->mu_);

  void test();
};

template<class T>
void Foo::elr(Cell<T>* c1) { }

void Foo::test() {
  Cell<int> cell;
  elr(&cell); // \
<<<<<<< HEAD
    // expected-warning {{calling function 'elr' requires holding mutex 'cell.mu_' exclusively}}
=======
    // expected-warning {{calling function 'elr<int>' requires holding mutex 'cell.mu_' exclusively}}
>>>>>>> b2b84690
}


template<class T>
void globalELR(Cell<T>* c) EXCLUSIVE_LOCKS_REQUIRED(c->mu_);

template<class T>
void globalELR(Cell<T>* c1) { }

void globalTest() {
  Cell<int> cell;
  globalELR(&cell); // \
<<<<<<< HEAD
    // expected-warning {{calling function 'globalELR' requires holding mutex 'cell.mu_' exclusively}}
=======
    // expected-warning {{calling function 'globalELR<int>' requires holding mutex 'cell.mu_' exclusively}}
>>>>>>> b2b84690
}


template<class T>
void globalELR2(Cell<T>* c) EXCLUSIVE_LOCKS_REQUIRED(c->mu_);

// second declaration
template<class T>
void globalELR2(Cell<T>* c2);

template<class T>
void globalELR2(Cell<T>* c3) { }

// re-declaration after definition
template<class T>
void globalELR2(Cell<T>* c4);

void globalTest2() {
  Cell<int> cell;
  globalELR2(&cell); // \
<<<<<<< HEAD
    // expected-warning {{calling function 'globalELR2' requires holding mutex 'cell.mu_' exclusively}}
=======
    // expected-warning {{calling function 'globalELR2<int>' requires holding mutex 'cell.mu_' exclusively}}
>>>>>>> b2b84690
}


template<class T>
class FooT {
public:
  void elr(Cell<T>* c) EXCLUSIVE_LOCKS_REQUIRED(c->mu_);
};

template<class T>
void FooT<T>::elr(Cell<T>* c1) { }

void testFooT() {
  Cell<int> cell;
  FooT<int> foo;
  foo.elr(&cell); // \
    // expected-warning {{calling function 'elr' requires holding mutex 'cell.mu_' exclusively}}
}

}  // end namespace TemplateFunctionParamRemapTest


namespace SelfConstructorTest {

class SelfLock {
public:
  SelfLock()  EXCLUSIVE_LOCK_FUNCTION(mu_);
  ~SelfLock() UNLOCK_FUNCTION(mu_);

  void foo() EXCLUSIVE_LOCKS_REQUIRED(mu_);

  Mutex mu_;
};

class LOCKABLE SelfLock2 {
public:
  SelfLock2()  EXCLUSIVE_LOCK_FUNCTION();
  ~SelfLock2() UNLOCK_FUNCTION();

  void foo() EXCLUSIVE_LOCKS_REQUIRED(this);
};


void test() {
  SelfLock s;
  s.foo();
}

void test2() {
  SelfLock2 s2;
  s2.foo();
}

}  // end namespace SelfConstructorTest


namespace MultipleAttributeTest {

class Foo {
  Mutex mu1_;
  Mutex mu2_;
  int  a GUARDED_BY(mu1_);
  int  b GUARDED_BY(mu2_);
  int  c GUARDED_BY(mu1_)    GUARDED_BY(mu2_);
  int* d PT_GUARDED_BY(mu1_) PT_GUARDED_BY(mu2_);

  void foo1()          EXCLUSIVE_LOCKS_REQUIRED(mu1_)
                       EXCLUSIVE_LOCKS_REQUIRED(mu2_);
  void foo2()          SHARED_LOCKS_REQUIRED(mu1_)
                       SHARED_LOCKS_REQUIRED(mu2_);
  void foo3()          LOCKS_EXCLUDED(mu1_)
                       LOCKS_EXCLUDED(mu2_);
  void lock()          EXCLUSIVE_LOCK_FUNCTION(mu1_)
                       EXCLUSIVE_LOCK_FUNCTION(mu2_);
  void readerlock()    SHARED_LOCK_FUNCTION(mu1_)
                       SHARED_LOCK_FUNCTION(mu2_);
  void unlock()        UNLOCK_FUNCTION(mu1_)
                       UNLOCK_FUNCTION(mu2_);
  bool trylock()       EXCLUSIVE_TRYLOCK_FUNCTION(true, mu1_)
                       EXCLUSIVE_TRYLOCK_FUNCTION(true, mu2_);
  bool readertrylock() SHARED_TRYLOCK_FUNCTION(true, mu1_)
                       SHARED_TRYLOCK_FUNCTION(true, mu2_);
  void assertBoth() ASSERT_EXCLUSIVE_LOCK(mu1_)
                    ASSERT_EXCLUSIVE_LOCK(mu2_);
<<<<<<< HEAD
  void assertShared() ASSERT_SHARED_LOCK(mu1_)
                      ASSERT_SHARED_LOCK(mu2_);
=======

  void alsoAssertBoth() ASSERT_EXCLUSIVE_LOCK(mu1_, mu2_);

  void assertShared() ASSERT_SHARED_LOCK(mu1_)
                      ASSERT_SHARED_LOCK(mu2_);

  void alsoAssertShared() ASSERT_SHARED_LOCK(mu1_, mu2_);
>>>>>>> b2b84690

  void test();
  void testAssert();
  void testAssertShared();
};


void Foo::foo1() {
  a = 1;
  b = 2;
}

void Foo::foo2() {
  int result = a + b;
}

void Foo::foo3() { }
void Foo::lock() { mu1_.Lock();  mu2_.Lock(); }
void Foo::readerlock() { mu1_.ReaderLock();  mu2_.ReaderLock(); }
void Foo::unlock() { mu1_.Unlock();  mu2_.Unlock(); }
bool Foo::trylock()       { return true; }
bool Foo::readertrylock() { return true; }


void Foo::test() {
  mu1_.Lock();
  foo1();             // expected-warning {{}}
  c = 0;              // expected-warning {{}}
  *d = 0;             // expected-warning {{}}
  mu1_.Unlock();

  mu1_.ReaderLock();
  foo2();             // expected-warning {{}}
  int x = c;          // expected-warning {{}}
  int y = *d;         // expected-warning {{}}
  mu1_.Unlock();

  mu2_.Lock();
  foo3();             // expected-warning {{}}
  mu2_.Unlock();

  lock();
  a = 0;
  b = 0;
  unlock();

  readerlock();
  int z = a + b;
  unlock();

  if (trylock()) {
    a = 0;
    b = 0;
    unlock();
  }

  if (readertrylock()) {
    int zz = a + b;
    unlock();
  }
}

// Force duplication of attributes
void Foo::assertBoth() { }
<<<<<<< HEAD
void Foo::assertShared() { }

void Foo::testAssert() {
  assertBoth();
  a = 0;
  b = 0;
}

void Foo::testAssertShared() {
  assertShared();
  int zz = a + b;
=======
void Foo::alsoAssertBoth() { }
void Foo::assertShared() { }
void Foo::alsoAssertShared() { }

void Foo::testAssert() {
  {
    assertBoth();
    a = 0;
    b = 0;
  }
  {
    alsoAssertBoth();
    a = 0;
    b = 0;
  }
}

void Foo::testAssertShared() {
  {
    assertShared();
    int zz = a + b;
  }

  {
    alsoAssertShared();
    int zz = a + b;
  }
>>>>>>> b2b84690
}


}  // end namespace MultipleAttributeTest


namespace GuardedNonPrimitiveTypeTest {


class Data {
public:
  Data(int i) : dat(i) { }

  int  getValue() const { return dat; }
  void setValue(int i)  { dat = i; }

  int  operator[](int i) const { return dat; }
  int& operator[](int i)       { return dat; }

  void operator()() { }

private:
  int dat;
};


class DataCell {
public:
  DataCell(const Data& d) : dat(d) { }

private:
  Data dat;
};


void showDataCell(const DataCell& dc);


class Foo {
public:
  // method call tests
  void test() {
    data_.setValue(0);         // FIXME -- should be writing \
      // expected-warning {{reading variable 'data_' requires holding mutex 'mu_'}}
    int a = data_.getValue();  // \
      // expected-warning {{reading variable 'data_' requires holding mutex 'mu_'}}

    datap1_->setValue(0);      // FIXME -- should be writing \
      // expected-warning {{reading variable 'datap1_' requires holding mutex 'mu_'}}
    a = datap1_->getValue();   // \
      // expected-warning {{reading variable 'datap1_' requires holding mutex 'mu_'}}

    datap2_->setValue(0);      // FIXME -- should be writing \
      // expected-warning {{reading the value pointed to by 'datap2_' requires holding mutex 'mu_'}}
    a = datap2_->getValue();   // \
      // expected-warning {{reading the value pointed to by 'datap2_' requires holding mutex 'mu_'}}

    (*datap2_).setValue(0);    // FIXME -- should be writing \
      // expected-warning {{reading the value pointed to by 'datap2_' requires holding mutex 'mu_'}}
    a = (*datap2_).getValue(); // \
      // expected-warning {{reading the value pointed to by 'datap2_' requires holding mutex 'mu_'}}

    mu_.Lock();
    data_.setValue(1);
    datap1_->setValue(1);
    datap2_->setValue(1);
    mu_.Unlock();

    mu_.ReaderLock();
    a = data_.getValue();
    datap1_->setValue(0);  // reads datap1_, writes *datap1_
    a = datap1_->getValue();
    a = datap2_->getValue();
    mu_.Unlock();
  }

  // operator tests
  void test2() {
    data_    = Data(1);   // expected-warning {{writing variable 'data_' requires holding mutex 'mu_' exclusively}}
    *datap1_ = data_;     // expected-warning {{reading variable 'datap1_' requires holding mutex 'mu_'}} \
                          // expected-warning {{reading variable 'data_' requires holding mutex 'mu_'}}
    *datap2_ = data_;     // expected-warning {{writing the value pointed to by 'datap2_' requires holding mutex 'mu_' exclusively}} \
                          // expected-warning {{reading variable 'data_' requires holding mutex 'mu_'}}
    data_ = *datap1_;     // expected-warning {{writing variable 'data_' requires holding mutex 'mu_' exclusively}} \
                          // expected-warning {{reading variable 'datap1_' requires holding mutex 'mu_'}}
    data_ = *datap2_;     // expected-warning {{writing variable 'data_' requires holding mutex 'mu_' exclusively}} \
                          // expected-warning {{reading the value pointed to by 'datap2_' requires holding mutex 'mu_'}}

    data_[0] = 0;         // expected-warning {{reading variable 'data_' requires holding mutex 'mu_'}}
    (*datap2_)[0] = 0;    // expected-warning {{reading the value pointed to by 'datap2_' requires holding mutex 'mu_'}}

    data_();              // expected-warning {{reading variable 'data_' requires holding mutex 'mu_'}}
  }

  // const operator tests
  void test3() const {
    Data mydat(data_);      // expected-warning {{reading variable 'data_' requires holding mutex 'mu_'}}

    //FIXME
    //showDataCell(data_);    // xpected-warning {{reading variable 'data_' requires holding mutex 'mu_'}}
    //showDataCell(*datap2_); // xpected-warning {{reading the value pointed to by 'datap2_' requires holding mutex 'mu_'}}

    int a = data_[0];       // expected-warning {{reading variable 'data_' requires holding mutex 'mu_'}}
  }

private:
  Mutex mu_;
  Data  data_   GUARDED_BY(mu_);
  Data* datap1_ GUARDED_BY(mu_);
  Data* datap2_ PT_GUARDED_BY(mu_);
};

}  // end namespace GuardedNonPrimitiveTypeTest


namespace GuardedNonPrimitive_MemberAccess {

class Cell {
public:
  Cell(int i);

  void cellMethod();

  int a;
};


class Foo {
public:
  int   a;
  Cell  c  GUARDED_BY(cell_mu_);
  Cell* cp PT_GUARDED_BY(cell_mu_);

  void myMethod();

  Mutex cell_mu_;
};


class Bar {
private:
  Mutex mu_;
  Foo  foo  GUARDED_BY(mu_);
  Foo* foop PT_GUARDED_BY(mu_);

  void test() {
    foo.myMethod();      // expected-warning {{reading variable 'foo' requires holding mutex 'mu_'}}

    int fa = foo.a;      // expected-warning {{reading variable 'foo' requires holding mutex 'mu_'}}
    foo.a  = fa;         // expected-warning {{writing variable 'foo' requires holding mutex 'mu_' exclusively}}

    fa = foop->a;        // expected-warning {{reading the value pointed to by 'foop' requires holding mutex 'mu_'}}
    foop->a = fa;        // expected-warning {{writing the value pointed to by 'foop' requires holding mutex 'mu_' exclusively}}

    fa = (*foop).a;      // expected-warning {{reading the value pointed to by 'foop' requires holding mutex 'mu_'}}
    (*foop).a = fa;      // expected-warning {{writing the value pointed to by 'foop' requires holding mutex 'mu_' exclusively}}

    foo.c  = Cell(0);    // expected-warning {{writing variable 'foo' requires holding mutex 'mu_'}} \
                         // expected-warning {{writing variable 'c' requires holding mutex 'foo.cell_mu_' exclusively}}
    foo.c.cellMethod();  // expected-warning {{reading variable 'foo' requires holding mutex 'mu_'}} \
                         // expected-warning {{reading variable 'c' requires holding mutex 'foo.cell_mu_'}}

    foop->c  = Cell(0);    // expected-warning {{writing the value pointed to by 'foop' requires holding mutex 'mu_'}} \
                           // expected-warning {{writing variable 'c' requires holding mutex 'foop->cell_mu_' exclusively}}
    foop->c.cellMethod();  // expected-warning {{reading the value pointed to by 'foop' requires holding mutex 'mu_'}} \
                           // expected-warning {{reading variable 'c' requires holding mutex 'foop->cell_mu_'}}

    (*foop).c  = Cell(0);    // expected-warning {{writing the value pointed to by 'foop' requires holding mutex 'mu_'}} \
                             // expected-warning {{writing variable 'c' requires holding mutex 'foop->cell_mu_' exclusively}}
    (*foop).c.cellMethod();  // expected-warning {{reading the value pointed to by 'foop' requires holding mutex 'mu_'}} \
                             // expected-warning {{reading variable 'c' requires holding mutex 'foop->cell_mu_'}}
  };
};

}  // namespace GuardedNonPrimitive_MemberAccess


namespace TestThrowExpr {

class Foo {
  Mutex mu_;

  bool hasError();

  void test() {
    mu_.Lock();
    if (hasError()) {
      throw "ugly";
    }
    mu_.Unlock();
  }
};

}  // end namespace TestThrowExpr


namespace UnevaluatedContextTest {

// parse attribute expressions in an unevaluated context.

static inline Mutex* getMutex1();
static inline Mutex* getMutex2();

void bar() EXCLUSIVE_LOCKS_REQUIRED(getMutex1());

void bar2() EXCLUSIVE_LOCKS_REQUIRED(getMutex1(), getMutex2());

}  // end namespace UnevaluatedContextTest


namespace LockUnlockFunctionTest {

// Check built-in lock functions
class LOCKABLE MyLockable  {
public:
  void lock()       EXCLUSIVE_LOCK_FUNCTION() { mu_.Lock(); }
  void readerLock() SHARED_LOCK_FUNCTION()    { mu_.ReaderLock(); }
  void unlock()     UNLOCK_FUNCTION()         { mu_.Unlock(); }

private:
  Mutex mu_;
};


class Foo {
public:
  // Correct lock/unlock functions
  void lock() EXCLUSIVE_LOCK_FUNCTION(mu_) {
    mu_.Lock();
  }

  void readerLock() SHARED_LOCK_FUNCTION(mu_) {
    mu_.ReaderLock();
  }

  void unlock() UNLOCK_FUNCTION(mu_) {
    mu_.Unlock();
  }

  // Check failure to lock.
  void lockBad() EXCLUSIVE_LOCK_FUNCTION(mu_) {    // expected-note {{mutex acquired here}}
    mu2_.Lock();
    mu2_.Unlock();
  }  // expected-warning {{expecting mutex 'mu_' to be held at the end of function}}

  void readerLockBad() SHARED_LOCK_FUNCTION(mu_) {  // expected-note {{mutex acquired here}}
    mu2_.Lock();
    mu2_.Unlock();
  }  // expected-warning {{expecting mutex 'mu_' to be held at the end of function}}

  void unlockBad() UNLOCK_FUNCTION(mu_) {  // expected-note {{mutex acquired here}}
    mu2_.Lock();
    mu2_.Unlock();
  }  // expected-warning {{mutex 'mu_' is still held at the end of function}}

  // Check locking the wrong thing.
  void lockBad2() EXCLUSIVE_LOCK_FUNCTION(mu_) {   // expected-note {{mutex acquired here}}
    mu2_.Lock();            // expected-note {{mutex acquired here}}
  } // expected-warning {{expecting mutex 'mu_' to be held at the end of function}} \
    // expected-warning {{mutex 'mu2_' is still held at the end of function}}


  void readerLockBad2() SHARED_LOCK_FUNCTION(mu_) {   // expected-note {{mutex acquired here}}
    mu2_.ReaderLock();      // expected-note {{mutex acquired here}}
  } // expected-warning {{expecting mutex 'mu_' to be held at the end of function}} \
    // expected-warning {{mutex 'mu2_' is still held at the end of function}}


  void unlockBad2() UNLOCK_FUNCTION(mu_) {  // expected-note {{mutex acquired here}}
    mu2_.Unlock();  // expected-warning {{releasing mutex 'mu2_' that was not held}}
  }  // expected-warning {{mutex 'mu_' is still held at the end of function}}

private:
  Mutex mu_;
  Mutex mu2_;
};

}  // end namespace LockUnlockFunctionTest


namespace AssertHeldTest {

class Foo {
public:
  int c;
  int a GUARDED_BY(mu_);
  Mutex mu_;

  void test1() {
    mu_.AssertHeld();
    int b = a;
    a = 0;
  }

  void test2() {
    mu_.AssertReaderHeld();
    int b = a;
    a = 0;   // expected-warning {{writing variable 'a' requires holding mutex 'mu_' exclusively}}
  }

  void test3() {
    if (c) {
      mu_.AssertHeld();
    }
    else {
      mu_.AssertHeld();
    }
    int b = a;
    a = 0;
  }

  void test4() EXCLUSIVE_LOCKS_REQUIRED(mu_) {
    mu_.AssertHeld();
    int b = a;
    a = 0;
  }

  void test5() UNLOCK_FUNCTION(mu_) {
    mu_.AssertHeld();
    mu_.Unlock();
  }

  void test6() {
    mu_.AssertHeld();
    mu_.Unlock();
  }  // should this be a warning?

  void test7() {
    if (c) {
      mu_.AssertHeld();
    }
    else {
      mu_.Lock();
    }
    int b = a;
    a = 0;
    mu_.Unlock();
  }

  void test8() {
    if (c) {
      mu_.Lock();
    }
    else {
      mu_.AssertHeld();
    }
    int b = a;
    a = 0;
    mu_.Unlock();
  }

  void test9() {
    if (c) {
      mu_.AssertHeld();
    }
    else {
      mu_.Lock();  // expected-note {{mutex acquired here}}
    }
  }  // expected-warning {{mutex 'mu_' is still held at the end of function}}

  void test10() {
    if (c) {
      mu_.Lock();  // expected-note {{mutex acquired here}}
    }
    else {
      mu_.AssertHeld();
    }
  }  // expected-warning {{mutex 'mu_' is still held at the end of function}}

  void assertMu() ASSERT_EXCLUSIVE_LOCK(mu_);

  void test11() {
    assertMu();
    int b = a;
    a = 0;
  }
};

}  // end namespace AssertHeldTest


namespace LogicalConditionalTryLock {

class Foo {
public:
  Mutex mu;
  int a GUARDED_BY(mu);
  bool c;

  bool newc();

  void test1() {
    if (c && mu.TryLock()) {
      a = 0;
      mu.Unlock();
    }
  }

  void test2() {
    bool b = mu.TryLock();
    if (c && b) {
      a = 0;
      mu.Unlock();
    }
  }

  void test3() {
    if (c || !mu.TryLock())
      return;
    a = 0;
    mu.Unlock();
  }

  void test4() {
    while (c && mu.TryLock()) {
      a = 0;
      c = newc();
      mu.Unlock();
    }
  }

  void test5() {
    while (c) {
      if (newc() || !mu.TryLock())
        break;
      a = 0;
      mu.Unlock();
    }
  }

  void test6() {
    mu.Lock();
    do {
      a = 0;
      mu.Unlock();
    } while (newc() && mu.TryLock());
  }

  void test7() {
    for (bool b = mu.TryLock(); c && b;) {
      a = 0;
      mu.Unlock();
    }
  }

  void test8() {
    if (c && newc() && mu.TryLock()) {
      a = 0;
      mu.Unlock();
    }
  }

  void test9() {
    if (!(c && newc() && mu.TryLock()))
      return;
    a = 0;
    mu.Unlock();
  }

  void test10() {
    if (!(c || !mu.TryLock())) {
      a = 0;
      mu.Unlock();
    }
  }
};

}  // end namespace LogicalConditionalTryLock



namespace PtGuardedByTest {

void doSomething();

class Cell {
  public:
  int a;
};


// This mainly duplicates earlier tests, but just to make sure...
class PtGuardedBySanityTest {
  Mutex  mu1;
  Mutex  mu2;
  int*   a GUARDED_BY(mu1) PT_GUARDED_BY(mu2);
  Cell*  c GUARDED_BY(mu1) PT_GUARDED_BY(mu2);
  int    sa[10] GUARDED_BY(mu1);
  Cell   sc[10] GUARDED_BY(mu1);

  void test1() {
    mu1.Lock();
    if (a == 0) doSomething();  // OK, we don't dereference.
    a = 0;
    c = 0;
    if (sa[0] == 42) doSomething();
    sa[0] = 57;
    if (sc[0].a == 42) doSomething();
    sc[0].a = 57;
    mu1.Unlock();
  }

  void test2() {
    mu1.ReaderLock();
    if (*a == 0) doSomething();      // expected-warning {{reading the value pointed to by 'a' requires holding mutex 'mu2'}}
    *a = 0;                          // expected-warning {{writing the value pointed to by 'a' requires holding mutex 'mu2' exclusively}}

    if (c->a == 0) doSomething();    // expected-warning {{reading the value pointed to by 'c' requires holding mutex 'mu2'}}
    c->a = 0;                        // expected-warning {{writing the value pointed to by 'c' requires holding mutex 'mu2' exclusively}}

    if ((*c).a == 0) doSomething();  // expected-warning {{reading the value pointed to by 'c' requires holding mutex 'mu2'}}
    (*c).a = 0;                      // expected-warning {{writing the value pointed to by 'c' requires holding mutex 'mu2' exclusively}}

    if (a[0] == 42) doSomething();     // expected-warning {{reading the value pointed to by 'a' requires holding mutex 'mu2'}}
    a[0] = 57;                         // expected-warning {{writing the value pointed to by 'a' requires holding mutex 'mu2' exclusively}}
    if (c[0].a == 42) doSomething();   // expected-warning {{reading the value pointed to by 'c' requires holding mutex 'mu2'}}
    c[0].a = 57;                       // expected-warning {{writing the value pointed to by 'c' requires holding mutex 'mu2' exclusively}}
    mu1.Unlock();
  }

  void test3() {
    mu2.Lock();
    if (*a == 0) doSomething();      // expected-warning {{reading variable 'a' requires holding mutex 'mu1'}}
    *a = 0;                          // expected-warning {{reading variable 'a' requires holding mutex 'mu1'}}

    if (c->a == 0) doSomething();    // expected-warning {{reading variable 'c' requires holding mutex 'mu1'}}
    c->a = 0;                        // expected-warning {{reading variable 'c' requires holding mutex 'mu1'}}

    if ((*c).a == 0) doSomething();  // expected-warning {{reading variable 'c' requires holding mutex 'mu1'}}
    (*c).a = 0;                      // expected-warning {{reading variable 'c' requires holding mutex 'mu1'}}

    if (a[0] == 42) doSomething();     // expected-warning {{reading variable 'a' requires holding mutex 'mu1'}}
    a[0] = 57;                         // expected-warning {{reading variable 'a' requires holding mutex 'mu1'}}
    if (c[0].a == 42) doSomething();   // expected-warning {{reading variable 'c' requires holding mutex 'mu1'}}
    c[0].a = 57;                       // expected-warning {{reading variable 'c' requires holding mutex 'mu1'}}
    mu2.Unlock();
  }

  void test4() {  // Literal arrays
    if (sa[0] == 42) doSomething();     // expected-warning {{reading variable 'sa' requires holding mutex 'mu1'}}
    sa[0] = 57;                         // expected-warning {{writing variable 'sa' requires holding mutex 'mu1' exclusively}}
    if (sc[0].a == 42) doSomething();   // expected-warning {{reading variable 'sc' requires holding mutex 'mu1'}}
    sc[0].a = 57;                       // expected-warning {{writing variable 'sc' requires holding mutex 'mu1' exclusively}}

    if (*sa == 42) doSomething();       // expected-warning {{reading variable 'sa' requires holding mutex 'mu1'}}
    *sa = 57;                           // expected-warning {{writing variable 'sa' requires holding mutex 'mu1' exclusively}}
    if ((*sc).a == 42) doSomething();   // expected-warning {{reading variable 'sc' requires holding mutex 'mu1'}}
    (*sc).a = 57;                       // expected-warning {{writing variable 'sc' requires holding mutex 'mu1' exclusively}}
    if (sc->a == 42) doSomething();     // expected-warning {{reading variable 'sc' requires holding mutex 'mu1'}}
    sc->a = 57;                         // expected-warning {{writing variable 'sc' requires holding mutex 'mu1' exclusively}}
  }

  void test5() {
    mu1.ReaderLock();    // OK -- correct use.
    mu2.Lock();
    if (*a == 0) doSomething();
    *a = 0;

    if (c->a == 0) doSomething();
    c->a = 0;

    if ((*c).a == 0) doSomething();
    (*c).a = 0;
    mu2.Unlock();
    mu1.Unlock();
  }
};


class SmartPtr_PtGuardedBy_Test {
  Mutex mu1;
  Mutex mu2;
  SmartPtr<int>  sp GUARDED_BY(mu1) PT_GUARDED_BY(mu2);
  SmartPtr<Cell> sq GUARDED_BY(mu1) PT_GUARDED_BY(mu2);

  void test1() {
    mu1.ReaderLock();
    mu2.Lock();

    sp.get();
    if (*sp == 0) doSomething();
    *sp = 0;
    sq->a = 0;

    if (sp[0] == 0) doSomething();
    sp[0] = 0;

    mu2.Unlock();
    mu1.Unlock();
  }

  void test2() {
    mu2.Lock();

    sp.get();                      // expected-warning {{reading variable 'sp' requires holding mutex 'mu1'}}
    if (*sp == 0) doSomething();   // expected-warning {{reading variable 'sp' requires holding mutex 'mu1'}}
    *sp = 0;                       // expected-warning {{reading variable 'sp' requires holding mutex 'mu1'}}
    sq->a = 0;                     // expected-warning {{reading variable 'sq' requires holding mutex 'mu1'}}

    if (sp[0] == 0) doSomething();   // expected-warning {{reading variable 'sp' requires holding mutex 'mu1'}}
    sp[0] = 0;                       // expected-warning {{reading variable 'sp' requires holding mutex 'mu1'}}
    if (sq[0].a == 0) doSomething(); // expected-warning {{reading variable 'sq' requires holding mutex 'mu1'}}
    sq[0].a = 0;                     // expected-warning {{reading variable 'sq' requires holding mutex 'mu1'}}

    mu2.Unlock();
  }

  void test3() {
    mu1.Lock();

    sp.get();
    if (*sp == 0) doSomething();   // expected-warning {{reading the value pointed to by 'sp' requires holding mutex 'mu2'}}
    *sp = 0;                       // expected-warning {{reading the value pointed to by 'sp' requires holding mutex 'mu2'}}
    sq->a = 0;                     // expected-warning {{reading the value pointed to by 'sq' requires holding mutex 'mu2'}}

    if (sp[0] == 0) doSomething();   // expected-warning {{reading the value pointed to by 'sp' requires holding mutex 'mu2'}}
    sp[0] = 0;                       // expected-warning {{reading the value pointed to by 'sp' requires holding mutex 'mu2'}}
    if (sq[0].a == 0) doSomething(); // expected-warning {{reading the value pointed to by 'sq' requires holding mutex 'mu2'}}
    sq[0].a = 0;                     // expected-warning {{reading the value pointed to by 'sq' requires holding mutex 'mu2'}}

    mu1.Unlock();
  }
};

}  // end namespace PtGuardedByTest


namespace NonMemberCalleeICETest {

class A {
  void Run() {
  (RunHelper)();  // expected-warning {{calling function 'RunHelper' requires holding mutex 'M' exclusively}}
 }

<<<<<<< HEAD
 void RunHelper() __attribute__((exclusive_locks_required(M)));
=======
 void RunHelper() EXCLUSIVE_LOCKS_REQUIRED(M);
>>>>>>> b2b84690
 Mutex M;
};

}  // end namespace NonMemberCalleeICETest


namespace pt_guard_attribute_type {
  int i PT_GUARDED_BY(sls_mu);  // expected-warning {{'pt_guarded_by' only applies to pointer types; type here is 'int'}}
  int j PT_GUARDED_VAR;  // expected-warning {{'pt_guarded_var' only applies to pointer types; type here is 'int'}}

  void test() {
<<<<<<< HEAD
    int i PT_GUARDED_BY(sls_mu);  // expected-warning {{'pt_guarded_by' attribute only applies to fields and global variables}}
    int j PT_GUARDED_VAR;  // expected-warning {{'pt_guarded_var' attribute only applies to fields and global variables}}

    typedef int PT_GUARDED_BY(sls_mu) bad1;  // expected-warning {{'pt_guarded_by' attribute only applies to fields and global variables}}
    typedef int PT_GUARDED_VAR bad2;  // expected-warning {{'pt_guarded_var' attribute only applies to fields and global variables}}
=======
    int i PT_GUARDED_BY(sls_mu);  // expected-warning {{'pt_guarded_by' attribute only applies to non-static data members and global variables}}
    int j PT_GUARDED_VAR;  // expected-warning {{'pt_guarded_var' attribute only applies to non-static data members and global variables}}

    typedef int PT_GUARDED_BY(sls_mu) bad1;  // expected-warning {{'pt_guarded_by' attribute only applies to}}
    typedef int PT_GUARDED_VAR bad2;  // expected-warning {{'pt_guarded_var' attribute only applies to}}
>>>>>>> b2b84690
  }
}  // end namespace pt_guard_attribute_type


namespace ThreadAttributesOnLambdas {

class Foo {
  Mutex mu_;

  void LockedFunction() EXCLUSIVE_LOCKS_REQUIRED(mu_);

  void test() {
    auto func1 = [this]() EXCLUSIVE_LOCKS_REQUIRED(mu_) {
      LockedFunction();
    };

    auto func2 = [this]() NO_THREAD_SAFETY_ANALYSIS {
      LockedFunction();
    };

    auto func3 = [this]() EXCLUSIVE_LOCK_FUNCTION(mu_) {
      mu_.Lock();
    };

    func1();  // expected-warning {{calling function 'operator()' requires holding mutex 'mu_' exclusively}}
    func2();
    func3();
    mu_.Unlock();
  }
};

}  // end namespace ThreadAttributesOnLambdas



namespace AttributeExpressionCornerCases {

class Foo {
  int a GUARDED_BY(getMu());

  Mutex* getMu()   LOCK_RETURNED("");
  Mutex* getUniv() LOCK_RETURNED("*");

  void test1() {
    a = 0;
  }

  void test2() EXCLUSIVE_LOCKS_REQUIRED(getUniv()) {
    a = 0;
  }

  void foo(Mutex* mu) EXCLUSIVE_LOCKS_REQUIRED(mu);

  void test3() {
    foo(nullptr);
  }
};


class MapTest {
  struct MuCell { Mutex* mu; };

  MyMap<MyString, Mutex*> map;
  MyMap<MyString, MuCell> mapCell;

  int a GUARDED_BY(map["foo"]);
  int b GUARDED_BY(mapCell["foo"].mu);

  void test() {
    map["foo"]->Lock();
    a = 0;
    map["foo"]->Unlock();
  }

  void test2() {
    mapCell["foo"].mu->Lock();
    b = 0;
    mapCell["foo"].mu->Unlock();
  }
};


class PreciseSmartPtr {
  SmartPtr<Mutex> mu;
  int val GUARDED_BY(mu);

  static bool compare(PreciseSmartPtr& a, PreciseSmartPtr &b) {
    a.mu->Lock();
    bool result = (a.val == b.val);   // expected-warning {{reading variable 'val' requires holding mutex 'b.mu'}} \
                                      // expected-note {{found near match 'a.mu'}}
    a.mu->Unlock();
    return result;
  }
};


class SmartRedeclare {
  SmartPtr<Mutex> mu;
  int val GUARDED_BY(mu);

  void test()  EXCLUSIVE_LOCKS_REQUIRED(mu);
  void test2() EXCLUSIVE_LOCKS_REQUIRED(mu.get());
  void test3() EXCLUSIVE_LOCKS_REQUIRED(mu.get());
};


void SmartRedeclare::test() EXCLUSIVE_LOCKS_REQUIRED(mu.get()) {
  val = 0;
}

void SmartRedeclare::test2() EXCLUSIVE_LOCKS_REQUIRED(mu) {
  val = 0;
}

void SmartRedeclare::test3() {
  val = 0;
}


namespace CustomMutex {


class LOCKABLE BaseMutex { };
class DerivedMutex : public BaseMutex { };

void customLock(const BaseMutex *m)   EXCLUSIVE_LOCK_FUNCTION(m);
void customUnlock(const BaseMutex *m) UNLOCK_FUNCTION(m);

static struct DerivedMutex custMu;

static void doSomethingRequiringLock() EXCLUSIVE_LOCKS_REQUIRED(custMu) { }

void customTest() {
  customLock(reinterpret_cast<BaseMutex*>(&custMu));  // ignore casts
  doSomethingRequiringLock();
  customUnlock(reinterpret_cast<BaseMutex*>(&custMu));
}

} // end namespace CustomMutex

} // end AttributeExpressionCornerCases


namespace ScopedLockReturnedInvalid {

class Opaque;

Mutex* getMutex(Opaque* o) LOCK_RETURNED("");

void test(Opaque* o) {
  MutexLock lock(getMutex(o));
}

}  // end namespace ScopedLockReturnedInvalid


namespace NegativeRequirements {

class Bar {
  Mutex mu;
  int a GUARDED_BY(mu);

public:
  void baz() EXCLUSIVE_LOCKS_REQUIRED(!mu) {
    mu.Lock();
    a = 0;
    mu.Unlock();
  }
};


class Foo {
  Mutex mu;
  int a GUARDED_BY(mu);

public:
  void foo() {
    mu.Lock();    // warning?  needs !mu?
    baz();        // expected-warning {{cannot call function 'baz' while mutex 'mu' is held}}
    bar();
    mu.Unlock();
  }

  void bar() {
    bar2();       // expected-warning {{calling function 'bar2' requires holding  '!mu'}}
  }

  void bar2() EXCLUSIVE_LOCKS_REQUIRED(!mu) {
    baz();
  }

  void baz() EXCLUSIVE_LOCKS_REQUIRED(!mu) {
    mu.Lock();
    a = 0;
    mu.Unlock();
  }

  void test() {
    Bar b;
    b.baz();     // no warning -- in different class.
  }
};

}   // end namespace NegativeRequirements


namespace NegativeThreadRoles {

typedef int __attribute__((capability("role"))) ThreadRole;

<<<<<<< HEAD
void acquire(ThreadRole R) __attribute__((exclusive_lock_function(R))) __attribute__((no_thread_safety_analysis)) {}
void release(ThreadRole R) __attribute__((unlock_function(R))) __attribute__((no_thread_safety_analysis)) {}
=======
void acquire(ThreadRole R) EXCLUSIVE_LOCK_FUNCTION(R) NO_THREAD_SAFETY_ANALYSIS {}
void release(ThreadRole R) UNLOCK_FUNCTION(R) NO_THREAD_SAFETY_ANALYSIS {}
>>>>>>> b2b84690

ThreadRole FlightControl, Logger;

extern void enque_log_msg(const char *msg);
void log_msg(const char *msg) {
  enque_log_msg(msg);
}

void dispatch_log(const char *msg) __attribute__((requires_capability(!FlightControl))) {}
void dispatch_log2(const char *msg) __attribute__((requires_capability(Logger))) {}

void flight_control_entry(void) __attribute__((requires_capability(FlightControl))) {
  dispatch_log("wrong"); /* expected-warning {{cannot call function 'dispatch_log' while mutex 'FlightControl' is held}} */
  dispatch_log2("also wrong"); /* expected-warning {{calling function 'dispatch_log2' requires holding role 'Logger' exclusively}} */
}

void spawn_fake_flight_control_thread(void) {
  acquire(FlightControl);
  flight_control_entry();
  release(FlightControl);
}

extern const char *deque_log_msg(void) __attribute__((requires_capability(Logger)));
void logger_entry(void) __attribute__((requires_capability(Logger))) {
  const char *msg;

  while ((msg = deque_log_msg())) {
    dispatch_log(msg);
  }
}

void spawn_fake_logger_thread(void) {
  acquire(Logger);
  logger_entry();
  release(Logger);
}

int main(void) {
  spawn_fake_flight_control_thread();
  spawn_fake_logger_thread();

  for (;;)
    ; /* Pretend to dispatch things. */

  return 0;
}

} // end namespace NegativeThreadRoles


namespace AssertSharedExclusive {

void doSomething();

class Foo {
  Mutex mu;
  int a GUARDED_BY(mu);

  void test() SHARED_LOCKS_REQUIRED(mu) {
    mu.AssertHeld();
    if (a > 0)
      doSomething();
  }
};

} // end namespace AssertSharedExclusive


namespace RangeBasedForAndReferences {

class Foo {
  struct MyStruct {
    int a;
  };

  Mutex mu;
  int a GUARDED_BY(mu);
  MyContainer<int>  cntr  GUARDED_BY(mu);
  MyStruct s GUARDED_BY(mu);
  int arr[10] GUARDED_BY(mu);

  void nonref_test() {
    int b = a;             // expected-warning {{reading variable 'a' requires holding mutex 'mu'}}
    b = 0;                 // no warning
  }

  void auto_test() {
    auto b = a;            // expected-warning {{reading variable 'a' requires holding mutex 'mu'}}
    b = 0;                 // no warning
    auto &c = a;           // no warning
    c = 0;                 // expected-warning {{writing variable 'a' requires holding mutex 'mu' exclusively}}
  }

  void ref_test() {
    int &b = a;
    int &c = b;
    int &d = c;
    b = 0;                 // expected-warning {{writing variable 'a' requires holding mutex 'mu' exclusively}}
    c = 0;                 // expected-warning {{writing variable 'a' requires holding mutex 'mu' exclusively}}
    d = 0;                 // expected-warning {{writing variable 'a' requires holding mutex 'mu' exclusively}}

    MyStruct &rs = s;
    rs.a = 0;              // expected-warning {{writing variable 's' requires holding mutex 'mu' exclusively}}

    int (&rarr)[10] = arr;
    rarr[2] = 0;           // expected-warning {{writing variable 'arr' requires holding mutex 'mu' exclusively}}
  }

  void ptr_test() {
    int *b = &a;
    *b = 0;                // no expected warning yet
  }

  void for_test() {
    int total = 0;
    for (int i : cntr) {   // expected-warning2 {{reading variable 'cntr' requires holding mutex 'mu'}}
      total += i;
    }
  }
};


} // end namespace RangeBasedForAndReferences



namespace PassByRefTest {

class Foo {
public:
  Foo() : a(0), b(0) { }

  int a;
  int b;

  void operator+(const Foo& f);

  void operator[](const Foo& g);
};

template<class T>
T&& mymove(T& f);


// test top-level functions
void copy(Foo f);
void write1(Foo& f);
void write2(int a, Foo& f);
void read1(const Foo& f);
void read2(int a, const Foo& f);
void destroy(Foo&& f);

void operator/(const Foo& f, const Foo& g);
void operator*(const Foo& f, const Foo& g);




class Bar {
public:
  Mutex mu;
  Foo           foo   GUARDED_BY(mu);
  Foo           foo2  GUARDED_BY(mu);
  Foo*          foop  PT_GUARDED_BY(mu);
  SmartPtr<Foo> foosp PT_GUARDED_BY(mu);

  // test methods.
  void mwrite1(Foo& f);
  void mwrite2(int a, Foo& f);
  void mread1(const Foo& f);
  void mread2(int a, const Foo& f);

  // static methods
  static void smwrite1(Foo& f);
  static void smwrite2(int a, Foo& f);
  static void smread1(const Foo& f);
  static void smread2(int a, const Foo& f);

  void operator<<(const Foo& f);

  void test1() {
    copy(foo);             // expected-warning {{reading variable 'foo' requires holding mutex 'mu'}}
    write1(foo);           // expected-warning {{passing variable 'foo' by reference requires holding mutex 'mu'}}
    write2(10, foo);       // expected-warning {{passing variable 'foo' by reference requires holding mutex 'mu'}}
    read1(foo);            // expected-warning {{passing variable 'foo' by reference requires holding mutex 'mu'}}
    read2(10, foo);        // expected-warning {{passing variable 'foo' by reference requires holding mutex 'mu'}}
    destroy(mymove(foo));  // expected-warning {{passing variable 'foo' by reference requires holding mutex 'mu'}}

    mwrite1(foo);           // expected-warning {{passing variable 'foo' by reference requires holding mutex 'mu'}}
    mwrite2(10, foo);       // expected-warning {{passing variable 'foo' by reference requires holding mutex 'mu'}}
    mread1(foo);            // expected-warning {{passing variable 'foo' by reference requires holding mutex 'mu'}}
    mread2(10, foo);        // expected-warning {{passing variable 'foo' by reference requires holding mutex 'mu'}}

    smwrite1(foo);           // expected-warning {{passing variable 'foo' by reference requires holding mutex 'mu'}}
    smwrite2(10, foo);       // expected-warning {{passing variable 'foo' by reference requires holding mutex 'mu'}}
    smread1(foo);            // expected-warning {{passing variable 'foo' by reference requires holding mutex 'mu'}}
    smread2(10, foo);        // expected-warning {{passing variable 'foo' by reference requires holding mutex 'mu'}}

    foo + foo2;              // expected-warning {{reading variable 'foo' requires holding mutex 'mu'}} \
                             // expected-warning {{passing variable 'foo2' by reference requires holding mutex 'mu'}}
    foo / foo2;              // expected-warning {{reading variable 'foo' requires holding mutex 'mu'}} \
                             // expected-warning {{passing variable 'foo2' by reference requires holding mutex 'mu'}}
    foo * foo2;              // expected-warning {{reading variable 'foo' requires holding mutex 'mu'}} \
                             // expected-warning {{passing variable 'foo2' by reference requires holding mutex 'mu'}}
    foo[foo2];               // expected-warning {{reading variable 'foo' requires holding mutex 'mu'}} \
                             // expected-warning {{passing variable 'foo2' by reference requires holding mutex 'mu'}}
    (*this) << foo;          // expected-warning {{passing variable 'foo' by reference requires holding mutex 'mu'}}

    copy(*foop);             // expected-warning {{reading the value pointed to by 'foop' requires holding mutex 'mu'}}
    write1(*foop);           // expected-warning {{passing the value that 'foop' points to by reference requires holding mutex 'mu'}}
    write2(10, *foop);       // expected-warning {{passing the value that 'foop' points to by reference requires holding mutex 'mu'}}
    read1(*foop);            // expected-warning {{passing the value that 'foop' points to by reference requires holding mutex 'mu'}}
    read2(10, *foop);        // expected-warning {{passing the value that 'foop' points to by reference requires holding mutex 'mu'}}
    destroy(mymove(*foop));  // expected-warning {{passing the value that 'foop' points to by reference requires holding mutex 'mu'}}

    copy(*foosp);             // expected-warning {{reading the value pointed to by 'foosp' requires holding mutex 'mu'}}
    write1(*foosp);           // expected-warning {{reading the value pointed to by 'foosp' requires holding mutex 'mu'}}
    write2(10, *foosp);       // expected-warning {{reading the value pointed to by 'foosp' requires holding mutex 'mu'}}
    read1(*foosp);            // expected-warning {{reading the value pointed to by 'foosp' requires holding mutex 'mu'}}
    read2(10, *foosp);        // expected-warning {{reading the value pointed to by 'foosp' requires holding mutex 'mu'}}
    destroy(mymove(*foosp));  // expected-warning {{reading the value pointed to by 'foosp' requires holding mutex 'mu'}}

    // TODO -- these require better smart pointer handling.
    copy(*foosp.get());
    write1(*foosp.get());
    write2(10, *foosp.get());
    read1(*foosp.get());
    read2(10, *foosp.get());
    destroy(mymove(*foosp.get()));
  }
};


}  // end namespace PassByRefTest


namespace AcquiredBeforeAfterText {

class Foo {
  Mutex mu1 ACQUIRED_BEFORE(mu2, mu3);
  Mutex mu2;
  Mutex mu3;

  void test1() {
    mu1.Lock();
    mu2.Lock();
    mu3.Lock();

    mu3.Unlock();
    mu2.Unlock();
    mu1.Unlock();
  }

  void test2() {
    mu2.Lock();
    mu1.Lock();    // expected-warning {{mutex 'mu1' must be acquired before 'mu2'}}
    mu1.Unlock();
    mu2.Unlock();
  }

  void test3() {
    mu3.Lock();
    mu1.Lock();     // expected-warning {{mutex 'mu1' must be acquired before 'mu3'}}
    mu1.Unlock();
    mu3.Unlock();
  }

  void test4() EXCLUSIVE_LOCKS_REQUIRED(mu1) {
    mu2.Lock();
    mu2.Unlock();
  }

  void test5() EXCLUSIVE_LOCKS_REQUIRED(mu2) {
    mu1.Lock();    // expected-warning {{mutex 'mu1' must be acquired before 'mu2'}}
    mu1.Unlock();
  }

  void test6() EXCLUSIVE_LOCKS_REQUIRED(mu2) {
    mu1.AssertHeld();
  }

  void test7() EXCLUSIVE_LOCKS_REQUIRED(mu1, mu2, mu3) { }

  void test8() EXCLUSIVE_LOCKS_REQUIRED(mu3, mu2, mu1) { }
};


class Foo2 {
  Mutex mu1;
  Mutex mu2 ACQUIRED_AFTER(mu1);
  Mutex mu3 ACQUIRED_AFTER(mu1);

  void test1() {
    mu1.Lock();
    mu2.Lock();
    mu3.Lock();

    mu3.Unlock();
    mu2.Unlock();
    mu1.Unlock();
  }

  void test2() {
    mu2.Lock();
    mu1.Lock();     // expected-warning {{mutex 'mu1' must be acquired before 'mu2'}}
    mu1.Unlock();
    mu2.Unlock();
  }

  void test3() {
    mu3.Lock();
    mu1.Lock();     // expected-warning {{mutex 'mu1' must be acquired before 'mu3'}}
    mu1.Unlock();
    mu3.Unlock();
  }
};


class Foo3 {
  Mutex mu1 ACQUIRED_BEFORE(mu2);
  Mutex mu2;
  Mutex mu3 ACQUIRED_AFTER(mu2) ACQUIRED_BEFORE(mu4);
  Mutex mu4;

  void test1() {
    mu1.Lock();
    mu2.Lock();
    mu3.Lock();
    mu4.Lock();

    mu4.Unlock();
    mu3.Unlock();
    mu2.Unlock();
    mu1.Unlock();
  }

  void test2() {
    mu4.Lock();
    mu2.Lock();     // expected-warning {{mutex 'mu2' must be acquired before 'mu4'}}

    mu2.Unlock();
    mu4.Unlock();
  }

  void test3() {
    mu4.Lock();
    mu1.Lock();     // expected-warning {{mutex 'mu1' must be acquired before 'mu4'}}

    mu1.Unlock();
    mu4.Unlock();
  }

  void test4() {
    mu3.Lock();
    mu1.Lock();     // expected-warning {{mutex 'mu1' must be acquired before 'mu3'}}

    mu1.Unlock();
    mu3.Unlock();
  }
};


// Test transitive DAG traversal with AFTER
class Foo4 {
  Mutex mu1;
  Mutex mu2 ACQUIRED_AFTER(mu1);
  Mutex mu3 ACQUIRED_AFTER(mu1);
  Mutex mu4 ACQUIRED_AFTER(mu2, mu3);
  Mutex mu5 ACQUIRED_AFTER(mu4);
  Mutex mu6 ACQUIRED_AFTER(mu4);
  Mutex mu7 ACQUIRED_AFTER(mu5, mu6);
  Mutex mu8 ACQUIRED_AFTER(mu7);

  void test() {
    mu8.Lock();
    mu1.Lock();    // expected-warning {{mutex 'mu1' must be acquired before 'mu8'}}
    mu1.Unlock();
    mu8.Unlock();
  }
};


// Test transitive DAG traversal with BEFORE
class Foo5 {
  Mutex mu1 ACQUIRED_BEFORE(mu2, mu3);
  Mutex mu2 ACQUIRED_BEFORE(mu4);
  Mutex mu3 ACQUIRED_BEFORE(mu4);
  Mutex mu4 ACQUIRED_BEFORE(mu5, mu6);
  Mutex mu5 ACQUIRED_BEFORE(mu7);
  Mutex mu6 ACQUIRED_BEFORE(mu7);
  Mutex mu7 ACQUIRED_BEFORE(mu8);
  Mutex mu8;

  void test() {
    mu8.Lock();
    mu1.Lock();  // expected-warning {{mutex 'mu1' must be acquired before 'mu8'}}
    mu1.Unlock();
    mu8.Unlock();
  }
};


class Foo6 {
  Mutex mu1 ACQUIRED_AFTER(mu3);     // expected-warning {{Cycle in acquired_before/after dependencies, starting with 'mu1'}}
  Mutex mu2 ACQUIRED_AFTER(mu1);     // expected-warning {{Cycle in acquired_before/after dependencies, starting with 'mu2'}}
  Mutex mu3 ACQUIRED_AFTER(mu2);     // expected-warning {{Cycle in acquired_before/after dependencies, starting with 'mu3'}}

  Mutex mu_b ACQUIRED_BEFORE(mu_b);  // expected-warning {{Cycle in acquired_before/after dependencies, starting with 'mu_b'}}
  Mutex mu_a ACQUIRED_AFTER(mu_a);   // expected-warning {{Cycle in acquired_before/after dependencies, starting with 'mu_a'}}

  void test0() {
    mu_a.Lock();
    mu_b.Lock();
    mu_b.Unlock();
    mu_a.Unlock();
  }

  void test1a() {
    mu1.Lock();
    mu1.Unlock();
  }

  void test1b() {
    mu1.Lock();
    mu_a.Lock();
    mu_b.Lock();
    mu_b.Unlock();
    mu_a.Unlock();
    mu1.Unlock();
  }

  void test() {
    mu2.Lock();
    mu2.Unlock();
  }

  void test3() {
    mu3.Lock();
    mu3.Unlock();
  }
};

}  // end namespace AcquiredBeforeAfterTest


namespace ScopedAdoptTest {

class Foo {
  Mutex mu;
  int a GUARDED_BY(mu);
  int b;

  void test1() EXCLUSIVE_UNLOCK_FUNCTION(mu) {
    MutexLock slock(&mu, true);
    a = 0;
  }

  void test2() SHARED_UNLOCK_FUNCTION(mu) {
    ReaderMutexLock slock(&mu, true);
    b = a;
  }

  void test3() EXCLUSIVE_LOCKS_REQUIRED(mu) {  // expected-note {{mutex acquired here}}
    MutexLock slock(&mu, true);
    a = 0;
  }  // expected-warning {{expecting mutex 'mu' to be held at the end of function}}

  void test4() SHARED_LOCKS_REQUIRED(mu) {     // expected-note {{mutex acquired here}}
    ReaderMutexLock slock(&mu, true);
    b = a;
  }  // expected-warning {{expecting mutex 'mu' to be held at the end of function}}

};

}  // end namespace ScopedAdoptTest


namespace TestReferenceNoThreadSafetyAnalysis {

#define TS_UNCHECKED_READ(x) ts_unchecked_read(x)

// Takes a reference to a guarded data member, and returns an unguarded
// reference.
template <class T>
inline const T& ts_unchecked_read(const T& v) NO_THREAD_SAFETY_ANALYSIS {
  return v;
}

template <class T>
inline T& ts_unchecked_read(T& v) NO_THREAD_SAFETY_ANALYSIS {
  return v;
}


class Foo {
public:
  Foo(): a(0) { }

  int a;
};


class Bar {
public:
  Bar() : a(0) { }

  Mutex mu;
  int a   GUARDED_BY(mu);
  Foo foo GUARDED_BY(mu);
};


void test() {
  Bar bar;
  const Bar cbar;

  int a = TS_UNCHECKED_READ(bar.a);       // nowarn
  TS_UNCHECKED_READ(bar.a) = 1;           // nowarn

  int b = TS_UNCHECKED_READ(bar.foo).a;   // nowarn
  TS_UNCHECKED_READ(bar.foo).a = 1;       // nowarn

  int c = TS_UNCHECKED_READ(cbar.a);      // nowarn
}

#undef TS_UNCHECKED_READ

}  // end namespace TestReferenceNoThreadSafetyAnalysis


namespace GlobalAcquiredBeforeAfterTest {

Mutex mu1;
Mutex mu2 ACQUIRED_AFTER(mu1);

void test3() {
  mu2.Lock();
  mu1.Lock();  // expected-warning {{mutex 'mu1' must be acquired before 'mu2'}}
  mu1.Unlock();
  mu2.Unlock();
}

}  // end namespace  GlobalAcquiredBeforeAfterTest


namespace LifetimeExtensionText {

struct Holder {
  virtual ~Holder() throw() {}
  int i = 0;
};

void test() {
  // Should not crash.
  const auto &value = Holder().i;
}

} // end namespace LifetimeExtensionTest


namespace LockableUnions {

union LOCKABLE MutexUnion {
  int a;
  char* b;

  void Lock()   EXCLUSIVE_LOCK_FUNCTION();
  void Unlock() UNLOCK_FUNCTION();
};

MutexUnion muun2;
MutexUnion muun1 ACQUIRED_BEFORE(muun2);

void test() {
  muun2.Lock();
  muun1.Lock();  // expected-warning {{mutex 'muun1' must be acquired before 'muun2'}}
  muun1.Unlock();
  muun2.Unlock();
}

}  // end namespace LockableUnions

// This used to crash.
class acquired_before_empty_str {
  void WaitUntilSpaceAvailable() {
    lock_.ReaderLock(); // expected-note {{acquired here}}
  } // expected-warning {{mutex 'lock_' is still held at the end of function}}
  Mutex lock_ ACQUIRED_BEFORE("");
<<<<<<< HEAD
};
=======
};

namespace PR34800 {
struct A {
  operator int() const;
};
struct B {
  bool g() __attribute__((locks_excluded(h))); // expected-warning {{'locks_excluded' attribute requires arguments whose type is annotated with 'capability' attribute; type here is 'int'}}
  int h;
};
struct C {
  B *operator[](int);
};
C c;
void f() { c[A()]->g(); }
} // namespace PR34800

namespace ReturnScopedLockable {
  template<typename Object> class SCOPED_LOCKABLE ReadLockedPtr {
  public:
    ReadLockedPtr(Object *ptr) SHARED_LOCK_FUNCTION((*this)->mutex);
    ReadLockedPtr(ReadLockedPtr &&) SHARED_LOCK_FUNCTION((*this)->mutex);
    ~ReadLockedPtr() UNLOCK_FUNCTION();

    Object *operator->() const { return object; }

  private:
    Object *object;
  };

  struct Object {
    int f() SHARED_LOCKS_REQUIRED(mutex);
    Mutex mutex;
  };

  ReadLockedPtr<Object> get();
  int use() {
    auto ptr = get();
    return ptr->f();
  }
}
>>>>>>> b2b84690
<|MERGE_RESOLUTION|>--- conflicted
+++ resolved
@@ -1,19 +1,11 @@
-<<<<<<< HEAD
-// RUN: %clang_cc1 -fsyntax-only -verify -std=c++11 -Wthread-safety -Wthread-safety-beta -Wno-thread-safety-negative -fcxx-exceptions %s
-=======
 // RUN: %clang_cc1 -fsyntax-only -verify -std=c++11 -Wthread-safety -Wthread-safety-beta -Wno-thread-safety-negative -fcxx-exceptions -DUSE_CAPABILITY=0 %s
 // RUN: %clang_cc1 -fsyntax-only -verify -std=c++11 -Wthread-safety -Wthread-safety-beta -Wno-thread-safety-negative -fcxx-exceptions -DUSE_CAPABILITY=1 %s
 // RUN: %clang_cc1 -fsyntax-only -verify -std=c++17 -Wthread-safety -Wthread-safety-beta -Wno-thread-safety-negative -fcxx-exceptions -DUSE_CAPABILITY=0 %s
 // RUN: %clang_cc1 -fsyntax-only -verify -std=c++17 -Wthread-safety -Wthread-safety-beta -Wno-thread-safety-negative -fcxx-exceptions -DUSE_CAPABILITY=1 %s
->>>>>>> b2b84690
 
 // FIXME: should also run  %clang_cc1 -fsyntax-only -verify -Wthread-safety -std=c++11 -Wc++98-compat %s
 // FIXME: should also run  %clang_cc1 -fsyntax-only -verify -Wthread-safety %s
 
-<<<<<<< HEAD
-#define LOCKABLE             __attribute__((lockable))
-=======
->>>>>>> b2b84690
 #define SCOPED_LOCKABLE      __attribute__((scoped_lockable))
 #define GUARDED_BY(x)        __attribute__((guarded_by(x)))
 #define GUARDED_VAR          __attribute__((guarded_var))
@@ -21,21 +13,6 @@
 #define PT_GUARDED_VAR       __attribute__((pt_guarded_var))
 #define ACQUIRED_AFTER(...)  __attribute__((acquired_after(__VA_ARGS__)))
 #define ACQUIRED_BEFORE(...) __attribute__((acquired_before(__VA_ARGS__)))
-<<<<<<< HEAD
-#define EXCLUSIVE_LOCK_FUNCTION(...)    __attribute__((exclusive_lock_function(__VA_ARGS__)))
-#define SHARED_LOCK_FUNCTION(...)       __attribute__((shared_lock_function(__VA_ARGS__)))
-#define ASSERT_EXCLUSIVE_LOCK(...)      __attribute__((assert_exclusive_lock(__VA_ARGS__)))
-#define ASSERT_SHARED_LOCK(...)         __attribute__((assert_shared_lock(__VA_ARGS__)))
-#define EXCLUSIVE_TRYLOCK_FUNCTION(...) __attribute__((exclusive_trylock_function(__VA_ARGS__)))
-#define SHARED_TRYLOCK_FUNCTION(...)    __attribute__((shared_trylock_function(__VA_ARGS__)))
-#define UNLOCK_FUNCTION(...)            __attribute__((unlock_function(__VA_ARGS__)))
-#define EXCLUSIVE_UNLOCK_FUNCTION(...)  __attribute__((release_capability(__VA_ARGS__)))
-#define SHARED_UNLOCK_FUNCTION(...)     __attribute__((release_shared_capability(__VA_ARGS__)))
-#define LOCK_RETURNED(x)                __attribute__((lock_returned(x)))
-#define LOCKS_EXCLUDED(...)             __attribute__((locks_excluded(__VA_ARGS__)))
-#define EXCLUSIVE_LOCKS_REQUIRED(...)   __attribute__((exclusive_locks_required(__VA_ARGS__)))
-#define SHARED_LOCKS_REQUIRED(...)      __attribute__((shared_locks_required(__VA_ARGS__)))
-=======
 
 #if USE_CAPABILITY
 #define LOCKABLE                        __attribute__((capability("mutex")))
@@ -65,7 +42,6 @@
 #define UNLOCK_FUNCTION(...)            __attribute__((unlock_function(__VA_ARGS__)))
 #define LOCK_RETURNED(x)                __attribute__((lock_returned(x)))
 #define LOCKS_EXCLUDED(...)             __attribute__((locks_excluded(__VA_ARGS__)))
->>>>>>> b2b84690
 #define NO_THREAD_SAFETY_ANALYSIS       __attribute__((no_thread_safety_analysis))
 
 
@@ -81,9 +57,6 @@
   // for negative capabilities
   const Mutex& operator!() const { return *this; }
 
-  // for negative capabilities
-  const Mutex& operator!() const { return *this; }
-
   void AssertHeld()       ASSERT_EXCLUSIVE_LOCK();
   void AssertReaderHeld() ASSERT_SHARED_LOCK();
 };
@@ -110,18 +83,10 @@
   void Release() UNLOCK_FUNCTION();
 };
 
-<<<<<<< HEAD
-class __attribute__((scoped_lockable)) DoubleMutexLock {
-public:
-  DoubleMutexLock(Mutex *mu1, Mutex *mu2)
-      __attribute__((exclusive_lock_function(mu1, mu2)));
-  ~DoubleMutexLock() __attribute__((unlock_function));
-=======
 class SCOPED_LOCKABLE DoubleMutexLock {
 public:
   DoubleMutexLock(Mutex *mu1, Mutex *mu2) EXCLUSIVE_LOCK_FUNCTION(mu1, mu2);
   ~DoubleMutexLock() UNLOCK_FUNCTION();
->>>>>>> b2b84690
 };
 
 // The universal lock, written "*", allows checking to be selectively turned
@@ -1847,11 +1812,7 @@
     bool b = mu.TryLock();
 
     while (cond) {
-<<<<<<< HEAD
-      if (b) {   // b should be uknown at this point b/c of the loop
-=======
       if (b) {   // b should be unknown at this point b/c of the loop
->>>>>>> b2b84690
         a = 10;  // expected-warning {{writing variable 'a' requires holding mutex 'mu' exclusively}}
       }
       b = !b;
@@ -1980,11 +1941,7 @@
 
   f1.mu_.Unlock();
   bt.barTD(&f1);  // \
-<<<<<<< HEAD
-    // expected-warning {{calling function 'barTD' requires holding mutex 'f1.mu_' exclusively}} \
-=======
     // expected-warning {{calling function 'barTD<TestTemplateAttributeInstantiation::Foo1>' requires holding mutex 'f1.mu_' exclusively}} \
->>>>>>> b2b84690
     // expected-note {{found near match 'bt.fooBase.mu_'}}
 
   bt.fooBase.mu_.Unlock();
@@ -2181,17 +2138,10 @@
   myFoo.foo3(&myFoo);  // \
     // expected-warning {{calling function 'foo3' requires holding mutex 'myFoo.mu_' exclusively}}
   myFoo.fooT1(dummy);  // \
-<<<<<<< HEAD
-    // expected-warning {{calling function 'fooT1' requires holding mutex 'myFoo.mu_' exclusively}}
-
-  myFoo.fooT2(dummy);  // \
-    // expected-warning {{calling function 'fooT2' requires holding mutex 'myFoo.mu_' exclusively}}
-=======
     // expected-warning {{calling function 'fooT1<int>' requires holding mutex 'myFoo.mu_' exclusively}}
 
   myFoo.fooT2(dummy);  // \
     // expected-warning {{calling function 'fooT2<int>' requires holding mutex 'myFoo.mu_' exclusively}}
->>>>>>> b2b84690
 
   fooF1(&myFoo);  // \
     // expected-warning {{calling function 'fooF1' requires holding mutex 'myFoo.mu_' exclusively}}
@@ -3623,11 +3573,7 @@
 void Foo::test() {
   Cell<int> cell;
   elr(&cell); // \
-<<<<<<< HEAD
-    // expected-warning {{calling function 'elr' requires holding mutex 'cell.mu_' exclusively}}
-=======
     // expected-warning {{calling function 'elr<int>' requires holding mutex 'cell.mu_' exclusively}}
->>>>>>> b2b84690
 }
 
 
@@ -3640,11 +3586,7 @@
 void globalTest() {
   Cell<int> cell;
   globalELR(&cell); // \
-<<<<<<< HEAD
-    // expected-warning {{calling function 'globalELR' requires holding mutex 'cell.mu_' exclusively}}
-=======
     // expected-warning {{calling function 'globalELR<int>' requires holding mutex 'cell.mu_' exclusively}}
->>>>>>> b2b84690
 }
 
 
@@ -3665,11 +3607,7 @@
 void globalTest2() {
   Cell<int> cell;
   globalELR2(&cell); // \
-<<<<<<< HEAD
-    // expected-warning {{calling function 'globalELR2' requires holding mutex 'cell.mu_' exclusively}}
-=======
     // expected-warning {{calling function 'globalELR2<int>' requires holding mutex 'cell.mu_' exclusively}}
->>>>>>> b2b84690
 }
 
 
@@ -3754,18 +3692,13 @@
                        SHARED_TRYLOCK_FUNCTION(true, mu2_);
   void assertBoth() ASSERT_EXCLUSIVE_LOCK(mu1_)
                     ASSERT_EXCLUSIVE_LOCK(mu2_);
-<<<<<<< HEAD
+
+  void alsoAssertBoth() ASSERT_EXCLUSIVE_LOCK(mu1_, mu2_);
+
   void assertShared() ASSERT_SHARED_LOCK(mu1_)
                       ASSERT_SHARED_LOCK(mu2_);
-=======
-
-  void alsoAssertBoth() ASSERT_EXCLUSIVE_LOCK(mu1_, mu2_);
-
-  void assertShared() ASSERT_SHARED_LOCK(mu1_)
-                      ASSERT_SHARED_LOCK(mu2_);
 
   void alsoAssertShared() ASSERT_SHARED_LOCK(mu1_, mu2_);
->>>>>>> b2b84690
 
   void test();
   void testAssert();
@@ -3830,19 +3763,6 @@
 
 // Force duplication of attributes
 void Foo::assertBoth() { }
-<<<<<<< HEAD
-void Foo::assertShared() { }
-
-void Foo::testAssert() {
-  assertBoth();
-  a = 0;
-  b = 0;
-}
-
-void Foo::testAssertShared() {
-  assertShared();
-  int zz = a + b;
-=======
 void Foo::alsoAssertBoth() { }
 void Foo::assertShared() { }
 void Foo::alsoAssertShared() { }
@@ -3870,7 +3790,6 @@
     alsoAssertShared();
     int zz = a + b;
   }
->>>>>>> b2b84690
 }
 
 
@@ -4505,11 +4424,7 @@
   (RunHelper)();  // expected-warning {{calling function 'RunHelper' requires holding mutex 'M' exclusively}}
  }
 
-<<<<<<< HEAD
- void RunHelper() __attribute__((exclusive_locks_required(M)));
-=======
  void RunHelper() EXCLUSIVE_LOCKS_REQUIRED(M);
->>>>>>> b2b84690
  Mutex M;
 };
 
@@ -4521,19 +4436,11 @@
   int j PT_GUARDED_VAR;  // expected-warning {{'pt_guarded_var' only applies to pointer types; type here is 'int'}}
 
   void test() {
-<<<<<<< HEAD
-    int i PT_GUARDED_BY(sls_mu);  // expected-warning {{'pt_guarded_by' attribute only applies to fields and global variables}}
-    int j PT_GUARDED_VAR;  // expected-warning {{'pt_guarded_var' attribute only applies to fields and global variables}}
-
-    typedef int PT_GUARDED_BY(sls_mu) bad1;  // expected-warning {{'pt_guarded_by' attribute only applies to fields and global variables}}
-    typedef int PT_GUARDED_VAR bad2;  // expected-warning {{'pt_guarded_var' attribute only applies to fields and global variables}}
-=======
     int i PT_GUARDED_BY(sls_mu);  // expected-warning {{'pt_guarded_by' attribute only applies to non-static data members and global variables}}
     int j PT_GUARDED_VAR;  // expected-warning {{'pt_guarded_var' attribute only applies to non-static data members and global variables}}
 
     typedef int PT_GUARDED_BY(sls_mu) bad1;  // expected-warning {{'pt_guarded_by' attribute only applies to}}
     typedef int PT_GUARDED_VAR bad2;  // expected-warning {{'pt_guarded_var' attribute only applies to}}
->>>>>>> b2b84690
   }
 }  // end namespace pt_guard_attribute_type
 
@@ -4744,13 +4651,8 @@
 
 typedef int __attribute__((capability("role"))) ThreadRole;
 
-<<<<<<< HEAD
-void acquire(ThreadRole R) __attribute__((exclusive_lock_function(R))) __attribute__((no_thread_safety_analysis)) {}
-void release(ThreadRole R) __attribute__((unlock_function(R))) __attribute__((no_thread_safety_analysis)) {}
-=======
 void acquire(ThreadRole R) EXCLUSIVE_LOCK_FUNCTION(R) NO_THREAD_SAFETY_ANALYSIS {}
 void release(ThreadRole R) UNLOCK_FUNCTION(R) NO_THREAD_SAFETY_ANALYSIS {}
->>>>>>> b2b84690
 
 ThreadRole FlightControl, Logger;
 
@@ -5339,9 +5241,6 @@
     lock_.ReaderLock(); // expected-note {{acquired here}}
   } // expected-warning {{mutex 'lock_' is still held at the end of function}}
   Mutex lock_ ACQUIRED_BEFORE("");
-<<<<<<< HEAD
-};
-=======
 };
 
 namespace PR34800 {
@@ -5382,5 +5281,4 @@
     auto ptr = get();
     return ptr->f();
   }
-}
->>>>>>> b2b84690
+}