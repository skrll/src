// RUN: %clang_cc1 -std=c++11 -fsyntax-only -verify %s

// This must obviously come before the definition of std::initializer_list.
void missing_initializerlist() {
  auto l = {1, 2, 3, 4}; // expected-error {{std::initializer_list was not found}}
}

namespace std {
  typedef decltype(sizeof(int)) size_t;

  // libc++'s implementation
  template <class _E>
  class initializer_list
  {
    const _E* __begin_;
    size_t    __size_;

    initializer_list(const _E* __b, size_t __s)
      : __begin_(__b),
        __size_(__s)
    {}

  public:
    typedef _E        value_type;
    typedef const _E& reference;
    typedef const _E& const_reference;
    typedef size_t    size_type;

    typedef const _E* iterator;
    typedef const _E* const_iterator;

    initializer_list() : __begin_(nullptr), __size_(0) {}

    size_t    size()  const {return __size_;}
    const _E* begin() const {return __begin_;}
    const _E* end()   const {return __begin_ + __size_;}
  };
}

template <typename T, typename U>
struct same_type { static const bool value = false; };
template <typename T>
struct same_type<T, T> { static const bool value = true; };

struct one { char c[1]; };
struct two { char c[2]; };

struct A {
  int a, b;
};

struct B {
  B();
  B(int, int);
};

void simple_list() {
  std::initializer_list<int> il = { 1, 2, 3 };
  std::initializer_list<double> dl = { 1.0, 2.0, 3 };
  std::initializer_list<A> al = { {1, 2}, {2, 3}, {3, 4} };
  std::initializer_list<B> bl = { {1, 2}, {2, 3}, {} };
}

void function_call() {
  void f(std::initializer_list<int>);
  f({1, 2, 3});

  void g(std::initializer_list<B>);
  g({ {1, 2}, {2, 3}, {} });
}

struct C {
  C(int);
};

struct D {
  D();
  operator int();
  operator C();
};

void overloaded_call() {
    one overloaded(std::initializer_list<int>);
    two overloaded(std::initializer_list<B>);

    static_assert(sizeof(overloaded({1, 2, 3})) == sizeof(one), "bad overload");
    static_assert(sizeof(overloaded({ {1, 2}, {2, 3}, {} })) == sizeof(two), "bad overload");

    void ambiguous(std::initializer_list<A>); // expected-note {{candidate}}
    void ambiguous(std::initializer_list<B>); // expected-note {{candidate}}
    ambiguous({ {1, 2}, {2, 3}, {3, 4} }); // expected-error {{ambiguous}}

    one ov2(std::initializer_list<int>); // expected-note {{candidate}}
    two ov2(std::initializer_list<C>); // expected-note {{candidate}}
    // Worst sequence to int is identity, whereas to C it's user-defined.
    static_assert(sizeof(ov2({1, 2, 3})) == sizeof(one), "bad overload");
    // But here, user-defined is worst in both cases.
    ov2({1, 2, D()}); // expected-error {{ambiguous}}
}

template <typename T>
T deduce(std::initializer_list<T>); // expected-note {{conflicting types for parameter 'T' ('int' vs. 'double')}}
template <typename T>
T deduce_ref(const std::initializer_list<T>&); // expected-note {{conflicting types for parameter 'T' ('int' vs. 'double')}}

template<typename T, typename U> struct pair { pair(...); };
template<typename T> void deduce_pairs(std::initializer_list<pair<T, typename T::type>>);
// expected-note@-1 {{deduced type 'pair<[...], typename WithIntType::type>' of element of 1st parameter does not match adjusted type 'pair<[...], float>' of element of argument [with T = WithIntType]}}
struct WithIntType { typedef int type; };

template<typename ...T> void deduce_after_init_list_in_pack(void (*)(T...), T...); // expected-note {{<int, int> vs. <(no value), double>}}

void argument_deduction() {
  static_assert(same_type<decltype(deduce({1, 2, 3})), int>::value, "bad deduction");
  static_assert(same_type<decltype(deduce({1.0, 2.0, 3.0})), double>::value, "bad deduction");

  deduce({1, 2.0}); // expected-error {{no matching function}}

  static_assert(same_type<decltype(deduce_ref({1, 2, 3})), int>::value, "bad deduction");
  static_assert(same_type<decltype(deduce_ref({1.0, 2.0, 3.0})), double>::value, "bad deduction");

  deduce_ref({1, 2.0}); // expected-error {{no matching function}}

  pair<WithIntType, int> pi;
  pair<WithIntType, float> pf;
  deduce_pairs({pi, pi, pi}); // ok
  deduce_pairs({pi, pf, pi}); // expected-error {{no matching function}}

  deduce_after_init_list_in_pack((void(*)(int,int))0, {}, 0);
  deduce_after_init_list_in_pack((void(*)(int,int))0, {}, 0.0); // expected-error {{no matching function}}
}

void auto_deduction() {
  auto l = {1, 2, 3, 4};
  auto l2 {1, 2, 3, 4}; // expected-error {{initializer for variable 'l2' with type 'auto' contains multiple expressions}}
  auto l3 {1};
  static_assert(same_type<decltype(l), std::initializer_list<int>>::value, "");
  static_assert(same_type<decltype(l3), int>::value, "");
<<<<<<< HEAD
  auto bl = {1, 2.0}; // expected-error {{cannot deduce}}
=======
  auto bl = {1, 2.0}; // expected-error {{deduced conflicting types ('int' vs 'double') for initializer list element type}}

  void f1(int), f1(float), f2(int), f3(float);
  auto fil = {f1, f2};
  auto ffl = {f1, f3};
  auto fl = {f1, f2, f3}; // expected-error {{deduced conflicting types ('void (*)(int)' vs 'void (*)(float)') for initializer list element type}}
>>>>>>> b2b84690

  for (int i : {1, 2, 3, 4}) {}
  for (int j : {1.0, 2.0, 3.0f, 4.0}) {} // expected-error {{deduced conflicting types ('double' vs 'float') for initializer list element type}}
}

void dangle() {
  new auto{1, 2, 3}; // expected-error {{new expression for type 'auto' contains multiple constructor arguments}}
  new std::initializer_list<int>{1, 2, 3}; // expected-warning {{at the end of the full-expression}}
}

struct haslist1 {
  std::initializer_list<int> il = {1, 2, 3}; // expected-warning{{at the end of the constructor}}
  std::initializer_list<int> jl{1, 2, 3}; // expected-warning{{at the end of the constructor}}
  haslist1();
};

haslist1::haslist1()
: il{1, 2, 3} // expected-warning{{at the end of the constructor}}
{}

namespace PR12119 {
  // Deduction with nested initializer lists.
  template<typename T> void f(std::initializer_list<T>);
  template<typename T> void g(std::initializer_list<std::initializer_list<T>>);

  void foo() {
    f({0, {1}}); // expected-warning{{braces around scalar initializer}}
    g({{0, 1}, {2, 3}});
    std::initializer_list<int> il = {1, 2};
    g({il, {2, 3}});
  }
}

namespace Decay {
  template<typename T>
  void f(std::initializer_list<T>) {
    T x = 1; // expected-error{{cannot initialize a variable of type 'const char *' with an rvalue of type 'int'}}
  }

  void g() {
    f({"A", "BB", "CCC"}); // expected-note{{in instantiation of function template specialization 'Decay::f<const char *>' requested here}}

    auto x = { "A", "BB", "CCC" };
    std::initializer_list<const char *> *il = &x;

    for( auto s : {"A", "BB", "CCC", "DDD"}) { }
  }
}

namespace PR12436 {
  struct X {
    template<typename T>
    X(std::initializer_list<int>, T);
  };
  
  X x({}, 17);
}

namespace rdar11948732 {
  template<typename T> struct X {};

  struct XCtorInit {
    XCtorInit(std::initializer_list<X<int>>);
  };

  void f(X<int> &xi) {
    XCtorInit xc = { xi, xi };
  }
}

namespace PR14272 {
  auto x { { 0, 0 } }; // expected-error {{cannot deduce type for variable 'x' with type 'auto' from nested initializer list}}
}

namespace initlist_of_array {
  void f(std::initializer_list<int[2]>) {}
  void f(std::initializer_list<int[2][2]>) = delete;
  void h() {
    f({{1,2},{3,4}});
  }
}

namespace init_list_deduction_failure {
  void f();
  void f(int);
  // FIXME: It'd be nice to track that 'T' became a non-deduced context due to
  // overload resolution failure for 'f'.
  template<typename T> void g(std::initializer_list<T>);
  // expected-note@-1 {{candidate template ignored: couldn't infer template argument 'T'}}
  void h() {
    g({f}); // expected-error {{no matching function for call to 'g'}}
    g({f, h}); // ok
  }
}

namespace deleted_copy {
  struct X {
    X(int i) {}
    X(const X& x) = delete; // expected-note {{here}}
    void operator=(const X& x) = delete;
  };

  std::initializer_list<X> x{1}; // expected-error {{invokes deleted constructor}}
}

namespace RefVersusInitList {
  struct S {};
  void f(const S &) = delete;
  void f(std::initializer_list<S>);
  void g(S s) { f({S()}); }
}

namespace PR18013 {
  int f();
  std::initializer_list<long (*)()> x = {f}; // expected-error {{cannot initialize an array element of type 'long (*const)()' with an lvalue of type 'int ()': different return type ('long' vs 'int')}}
}

namespace DR1070 {
  struct S {
    S(std::initializer_list<int>);
  };
  S s[3] = { {1, 2, 3}, {4, 5} }; // ok
  S *p = new S[3] { {1, 2, 3}, {4, 5} }; // ok
}

namespace ListInitInstantiate {
  struct A {
    A(std::initializer_list<A>);
    A(std::initializer_list<int>);
  };
  struct B : A {
    B(int);
  };
  template<typename T> struct X {
    X();
    A a;
  };
  template<typename T> X<T>::X() : a{B{0}, B{1}} {}

  X<int> x;

  int f(const A&);
  template<typename T> void g() { int k = f({0}); }
  template void g<int>();
}

namespace TemporaryInitListSourceRange_PR22367 {
  struct A {
    constexpr A() {}
    A(std::initializer_list<int>); // expected-note {{here}}
  };
  constexpr int f(A) { return 0; }
  constexpr int k = f( // expected-error {{must be initialized by a constant expression}}
      // The point of this test is to check that the caret points to
      // 'std::initializer_list', not to '{0}'.
      std::initializer_list // expected-note {{constructor}}
      <int>
      {0}
      );
}

namespace ParameterPackNestedInitializerLists_PR23904c3 {
  template <typename ...T>
  void f(std::initializer_list<std::initializer_list<T>> ...tt); // expected-note 2{{conflicting}} expected-note {{incomplete pack}}

  void foo() {
    f({{0}}, {{'\0'}}); // ok, T = <int, char>
    f({{0}, {'\0'}}); // expected-error {{no match}}
    f({{0, '\0'}}); // expected-error {{no match}}

    f({{0}}, {{{}}}); // expected-error {{no match}}
    f({{0}}, {{{}, '\0'}}); // ok, T = <int, char>
    f({{0}, {{}}}); // ok, T = <int>
    f({{0, {}}}); // ok, T = <int>
  }
}

namespace update_rbrace_loc_crash {
  // We used to crash-on-invalid on this example when updating the right brace
  // location.
  template <typename T, T>
  struct A {};
  template <typename T, typename F, int... I>
  std::initializer_list<T> ExplodeImpl(F p1, A<int, I...>) {
    // expected-error@+1 {{reference to type 'const update_rbrace_loc_crash::Incomplete' could not bind to an rvalue of type 'void'}}
    return {p1(I)...};
  }
  template <typename T, int N, typename F>
  void Explode(F p1) {
    // expected-note@+1 {{in instantiation of function template specialization}}
    ExplodeImpl<T>(p1, A<int, N>());
  }
  class Incomplete;
  struct ContainsIncomplete {
    const Incomplete &obstacle;
  };
  void f() {
    // expected-note@+1 {{in instantiation of function template specialization}}
    Explode<ContainsIncomplete, 4>([](int) {});
  }
}

namespace no_conversion_after_auto_list_deduction {
  // We used to deduce 'auto' == 'std::initializer_list<X>' here, and then
  // incorrectly accept the declaration of 'x'.
  struct X { using T = std::initializer_list<X> X::*; operator T(); };
  auto X::*x = { X() }; // expected-error {{from initializer list}}

  struct Y { using T = std::initializer_list<Y>(*)(); operator T(); };
  auto (*y)() = { Y() }; // expected-error {{from initializer list}}
}<|MERGE_RESOLUTION|>--- conflicted
+++ resolved
@@ -136,16 +136,12 @@
   auto l3 {1};
   static_assert(same_type<decltype(l), std::initializer_list<int>>::value, "");
   static_assert(same_type<decltype(l3), int>::value, "");
-<<<<<<< HEAD
-  auto bl = {1, 2.0}; // expected-error {{cannot deduce}}
-=======
   auto bl = {1, 2.0}; // expected-error {{deduced conflicting types ('int' vs 'double') for initializer list element type}}
 
   void f1(int), f1(float), f2(int), f3(float);
   auto fil = {f1, f2};
   auto ffl = {f1, f3};
   auto fl = {f1, f2, f3}; // expected-error {{deduced conflicting types ('void (*)(int)' vs 'void (*)(float)') for initializer list element type}}
->>>>>>> b2b84690
 
   for (int i : {1, 2, 3, 4}) {}
   for (int j : {1.0, 2.0, 3.0f, 4.0}) {} // expected-error {{deduced conflicting types ('double' vs 'float') for initializer list element type}}
