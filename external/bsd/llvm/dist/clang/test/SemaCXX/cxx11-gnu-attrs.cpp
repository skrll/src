// RUN: %clang_cc1 -triple x86_64-unknown-unknown -std=c++11 -Wno-gcc-compat -verify %s

// Error cases.

[[gnu::this_attribute_does_not_exist]] int unknown_attr;
// expected-warning@-1 {{unknown attribute 'this_attribute_does_not_exist' ignored}}
int [[gnu::unused]] attr_on_type;
// expected-error@-1 {{'unused' attribute cannot be applied to types}}
int *[[gnu::unused]] attr_on_ptr;
// expected-warning@-1 {{attribute 'unused' ignored, because it cannot be applied to a type}}
[[gnu::fastcall]] void pr17424_1();
// expected-warning@-1 {{calling convention 'fastcall' ignored for this target}}
[[gnu::fastcall]] [[gnu::stdcall]] void pr17424_2();
// expected-warning@-1 {{calling convention 'fastcall' ignored for this target}}
// expected-warning@-2 {{calling convention 'stdcall' ignored for this target}}
[[gnu::fastcall]] __stdcall void pr17424_3();
// expected-warning@-1 {{calling convention 'fastcall' ignored for this target}}
// expected-warning@-2 {{calling convention '__stdcall' ignored for this target}}
[[gnu::fastcall]] void pr17424_4() [[gnu::stdcall]];
// expected-warning@-1 {{calling convention 'fastcall' ignored for this target}}
<<<<<<< HEAD
// expected-warning@-2 {{attribute 'stdcall' ignored, because it cannot be applied to a type}}
// expected-warning@-3 {{calling convention 'stdcall' ignored for this target}}
=======
// expected-warning@-2 {{calling convention 'stdcall' ignored for this target}}
>>>>>>> b2b84690
void pr17424_5 [[gnu::fastcall]]();
// expected-warning@-1 {{calling convention 'fastcall' ignored for this target}}

// Valid cases.

void aliasb [[gnu::alias("_Z6alias1v")]] ();
void alias1() {}
void aliasa [[gnu::alias("_Z6alias1v")]] ();

extern struct PR22493Ty {
} PR22493 [[gnu::alias("_ZN7pcrecpp2RE6no_argE")]];

[[gnu::aligned(8)]] int aligned;
void aligned_fn [[gnu::aligned(32)]] ();
struct [[gnu::aligned(8)]] aligned_struct {};

void always_inline [[gnu::always_inline]] ();

__thread int tls_model [[gnu::tls_model("local-exec")]];

void cleanup(int *p) {
  int n [[gnu::cleanup(cleanup)]];
}

void deprecated1 [[gnu::deprecated]] (); // expected-note {{here}}
[[gnu::deprecated("custom message")]] void deprecated2(); // expected-note {{here}}
void deprecated3() {
  deprecated1(); // expected-warning {{deprecated}}
  deprecated2(); // expected-warning {{custom message}}
}

[[gnu::naked(1,2,3)]] void naked(); // expected-error {{takes no arguments}}

void nonnull [[gnu::nonnull]] (); // expected-warning {{applied to function with no pointer arguments}}

// [[gnu::noreturn]] appertains to a declaration, and marks the innermost
// function declarator in that declaration as being noreturn.
int noreturn [[gnu::noreturn]]; // expected-warning {{'noreturn' only applies to function types}}
int noreturn_fn_1();
int noreturn_fn_2() [[gnu::noreturn]]; // expected-warning {{cannot be applied to a type}}
int noreturn_fn_3 [[gnu::noreturn]] ();
[[gnu::noreturn]] int noreturn_fn_4();
int (*noreturn_fn_ptr_1 [[gnu::noreturn]])() = &noreturn_fn_1; // expected-error {{cannot initialize}}
int (*noreturn_fn_ptr_2 [[gnu::noreturn]])() = &noreturn_fn_3;
[[gnu::noreturn]] int (*noreturn_fn_ptr_3)() = &noreturn_fn_1; // expected-error {{cannot initialize}}
[[gnu::noreturn]] int (*noreturn_fn_ptr_4)() = &noreturn_fn_3;

struct [[gnu::packed]] packed { char c; int n; };
static_assert(sizeof(packed) == sizeof(char) + sizeof(int), "not packed");<|MERGE_RESOLUTION|>--- conflicted
+++ resolved
@@ -18,12 +18,7 @@
 // expected-warning@-2 {{calling convention '__stdcall' ignored for this target}}
 [[gnu::fastcall]] void pr17424_4() [[gnu::stdcall]];
 // expected-warning@-1 {{calling convention 'fastcall' ignored for this target}}
-<<<<<<< HEAD
-// expected-warning@-2 {{attribute 'stdcall' ignored, because it cannot be applied to a type}}
-// expected-warning@-3 {{calling convention 'stdcall' ignored for this target}}
-=======
 // expected-warning@-2 {{calling convention 'stdcall' ignored for this target}}
->>>>>>> b2b84690
 void pr17424_5 [[gnu::fastcall]]();
 // expected-warning@-1 {{calling convention 'fastcall' ignored for this target}}
 
