--- conflicted
+++ resolved
@@ -1,8 +1,5 @@
 // RUN: %clang_cc1 -fsyntax-only -Wunused-variable -Wunused-label -Wno-c++1y-extensions -verify %s
-<<<<<<< HEAD
-=======
 // RUN: %clang_cc1 -fsyntax-only -Wunused-variable -Wunused-label -Wno-c++1y-extensions -verify -std=c++11 %s
->>>>>>> b2b84690
 template<typename T> void f() {
   T t;
   t = 17;
@@ -161,45 +158,6 @@
 public:
   ~NonTriviallyDestructible() {}
 };
-<<<<<<< HEAD
-
-struct Foo {
-  int x;
-  Foo(int x) : x(x) {}
-};
-
-struct Elidable {
-  Elidable();
-};
-
-void foo(int size) {
-  Elidable elidable; // no warning
-  Elidable elidableArray[2]; // no warning
-  Elidable elidableDynArray[size]; // no warning
-  Elidable elidableNestedArray[1][2][3]; // no warning
-
-  NonTriviallyDestructible scalar; // no warning
-  NonTriviallyDestructible array[2];  // no warning
-  NonTriviallyDestructible nestedArray[2][2]; // no warning
-
-  Foo fooScalar = 1; // expected-warning {{unused variable 'fooScalar'}}
-  Foo fooArray[] = {1,2}; // expected-warning {{unused variable 'fooArray'}}
-  Foo fooNested[2][2] = { {1,2}, {3,4} }; // expected-warning {{unused variable 'fooNested'}}
-}
-
-template<int N>
-void bar() {
-  NonTriviallyDestructible scaler; // no warning
-  NonTriviallyDestructible array[N]; // no warning
-}
-
-void test() {
-  foo(10);
-  bar<2>();
-}
-
-}
-=======
 
 struct Foo {
   int x;
@@ -278,5 +236,4 @@
   a d(b::e ? "" : "");
 }
 }
-#endif
->>>>>>> b2b84690
+#endif