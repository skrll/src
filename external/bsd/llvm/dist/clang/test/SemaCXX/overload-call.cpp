--- conflicted
+++ resolved
@@ -338,24 +338,6 @@
 
 // Tests the exact text used to note the candidates
 namespace test1 {
-<<<<<<< HEAD
-  template <class T> void foo(T t, unsigned N); // expected-note {{candidate function not viable: no known conversion from 'const char [6]' to 'unsigned int' for 2nd argument}}
-  void foo(int n, char N); // expected-note {{candidate function not viable: no known conversion from 'const char [6]' to 'char' for 2nd argument}} 
-  void foo(int n, const char *s, int t); // expected-note {{candidate function not viable: requires 3 arguments, but 2 were provided}}
-  void foo(int n, const char *s, int t, ...); // expected-note {{candidate function not viable: requires at least 3 arguments, but 2 were provided}}
-  void foo(int n, const char *s, int t, int u = 0); // expected-note {{candidate function not viable: requires at least 3 arguments, but 2 were provided}}
-
-  // PR 11857
-  void foo(int n); // expected-note {{candidate function not viable: requires single argument 'n', but 2 arguments were provided}}
-  void foo(unsigned n = 10); // expected-note {{candidate function not viable: allows at most single argument 'n', but 2 arguments were provided}}
-  void bar(int n, int u = 0); // expected-note {{candidate function not viable: requires at least argument 'n', but no arguments were provided}}
-  void baz(int n = 0, int u = 0); // expected-note {{candidate function not viable: requires at most 2 arguments, but 3 were provided}}
-
-  void test() {
-    foo(4, "hello"); //expected-error {{no matching function for call to 'foo'}}
-    bar(); //expected-error {{no matching function for call to 'bar'}}
-    baz(3, 4, 5); // expected-error {{no matching function for call to 'baz'}}
-=======
 template <class T>
 void foo(T t, unsigned N);                        // expected-note {{candidate function template not viable: no known conversion from 'const char [6]' to 'unsigned int' for 2nd argument}}
 void foo(int n, char N);                          // expected-note {{candidate function not viable: no known conversion from 'const char [6]' to 'char' for 2nd argument}}
@@ -373,7 +355,6 @@
   foo(4, "hello"); //expected-error {{no matching function for call to 'foo'}}
   bar();           //expected-error {{no matching function for call to 'bar'}}
   baz(3, 4, 5);    // expected-error {{no matching function for call to 'baz'}}
->>>>>>> b2b84690
   }
 }
 
@@ -677,8 +658,6 @@
   // expected-note@-5 {{candidate function}}
   // expected-note@-5 {{candidate function}}
 #endif
-<<<<<<< HEAD
-=======
 }
 
 namespace ProduceNotesAfterSFINAEFailure {
@@ -708,5 +687,4 @@
     f(pmem);
     f(pmf);
   }
->>>>>>> b2b84690
 }