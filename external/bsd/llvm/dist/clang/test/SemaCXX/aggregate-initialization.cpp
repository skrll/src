// RUN: %clang_cc1 -fsyntax-only -verify -std=c++11 %s 
// RUN: %clang_cc1 -fsyntax-only -verify -std=c++14 %s 
<<<<<<< HEAD
// RUN: %clang_cc1 -fsyntax-only -verify -std=c++1z %s 
=======
// RUN: %clang_cc1 -fsyntax-only -verify -std=c++17 %s 
>>>>>>> b2b84690

// Verify that using an initializer list for a non-aggregate looks for
// constructors..
struct NonAggr1 { // expected-note 2 {{candidate constructor}}
  NonAggr1(int, int) { } // expected-note {{candidate constructor}}

  int m;
};

struct Base { };
struct NonAggr2 : public Base { // expected-note 0-3 {{candidate constructor}}
  int m;
};

class NonAggr3 { // expected-note 3 {{candidate constructor}}
  int m;
};

struct NonAggr4 { // expected-note 3 {{candidate constructor}}
  int m;
  virtual void f();
};

NonAggr1 na1 = { 17 }; // expected-error{{no matching constructor for initialization of 'NonAggr1'}}
NonAggr2 na2 = { 17 };
NonAggr3 na3 = { 17 }; // expected-error{{no matching constructor for initialization of 'NonAggr3'}}
NonAggr4 na4 = { 17 }; // expected-error{{no matching constructor for initialization of 'NonAggr4'}}
#if __cplusplus <= 201402L
// expected-error@-4{{no matching constructor for initialization of 'NonAggr2'}}
#else
// expected-error@-6{{requires explicit braces}}
NonAggr2 na2b = { {}, 17 }; // ok
#endif

// PR5817
typedef int type[][2];
const type foo = {0};

// Vector initialization.
typedef short __v4hi __attribute__ ((__vector_size__ (8)));
__v4hi v1 = { (void *)1, 2, 3 }; // expected-error {{cannot initialize a vector element of type 'short' with an rvalue of type 'void *'}}

// Array initialization.
int a[] = { (void *)1 }; // expected-error {{cannot initialize an array element of type 'int' with an rvalue of type 'void *'}}

// Struct initialization.
struct S { int a; } s = { (void *)1 }; // expected-error {{cannot initialize a member subobject of type 'int' with an rvalue of type 'void *'}}

// Check that we're copy-initializing the structs.
struct A {
  A();
  A(int);
  ~A();
  
  A(const A&) = delete; // expected-note 0-2{{'A' has been explicitly marked deleted here}}
};

struct B {
  A a;
};

struct C {
  const A& a;
};

void f() {
  A as1[1] = { };
  A as2[1] = { 1 };
#if __cplusplus <= 201402L
  // expected-error@-2 {{copying array element of type 'A' invokes deleted constructor}}
#endif

  B b1 = { };
  B b2 = { 1 };
#if __cplusplus <= 201402L
  // expected-error@-2 {{copying member subobject of type 'A' invokes deleted constructor}}
#endif
  
  C c1 = { 1 };
}

class Agg {
public:
  int i, j;
};

class AggAgg {
public:
  Agg agg1;
  Agg agg2;
};

AggAgg aggagg = { 1, 2, 3, 4 };

namespace diff_cpp14_dcl_init_aggr_example {
  struct derived;
  struct base {
    friend struct derived;
  private:
    base();
  };
  struct derived : base {};

  derived d1{};
#if __cplusplus > 201402L
  // expected-error@-2 {{private}}
  // expected-note@-7 {{here}}
#endif
  derived d2;
}

namespace ProtectedBaseCtor {
  // FIXME: It's unclear whether f() and g() should be valid in C++1z. What is
  // the object expression in a constructor call -- the base class subobject or
  // the complete object?
  struct A {
  protected:
    A();
  };

  struct B : public A {
    friend B f();
    friend B g();
    friend B h();
  };

  B f() { return {}; }
#if __cplusplus > 201402L
  // expected-error@-2 {{protected default constructor}}
  // expected-note@-12 {{here}}
#endif

  B g() { return {{}}; }
#if __cplusplus <= 201402L
  // expected-error@-2 {{no matching constructor}}
  // expected-note@-15 3{{candidate}}
#else
  // expected-error@-5 {{protected default constructor}}
  // expected-note@-21 {{here}}
#endif

  B h() { return {A{}}; }
#if __cplusplus <= 201402L
  // expected-error@-2 {{no matching constructor}}
  // expected-note@-24 3{{candidate}}
#endif
  // expected-error@-5 {{protected constructor}}
  // expected-note@-30 {{here}}
<<<<<<< HEAD
=======
}

namespace IdiomaticStdArrayInitDoesNotWarn {
#pragma clang diagnostic push
#pragma clang diagnostic warning "-Wmissing-braces"
  template<typename T, int N> struct StdArray {
    T contents[N];
  };
  StdArray<int, 3> x = {1, 2, 3};
  
  template<typename T, int N> struct ArrayAndSomethingElse {
    T contents[N];
    int something_else;
  };
  ArrayAndSomethingElse<int, 3> y = {1, 2, 3}; // expected-warning {{suggest braces}}

#if __cplusplus >= 201703L
  template<typename T, int N> struct ArrayAndBaseClass : StdArray<int, 3> {
    T contents[N];
  };
  ArrayAndBaseClass<int, 3> z = {1, 2, 3}; // expected-warning {{suggest braces}}

  // It's not clear whether we should be warning in this case. If this
  // pattern becomes idiomatic, it would be reasonable to suppress the
  // warning here too.
  template<typename T, int N> struct JustABaseClass : StdArray<T, N> {};
  JustABaseClass<int, 3> w = {1, 2, 3}; // expected-warning {{suggest braces}}
#endif

#pragma clang diagnostic pop
}

namespace HugeArraysUseArrayFiller {
  // All we're checking here is that initialization completes in a reasonable
  // amount of time.
  struct A { int n; int arr[1000 * 1000 * 1000]; } a = {1, {2}};
>>>>>>> b2b84690
}<|MERGE_RESOLUTION|>--- conflicted
+++ resolved
@@ -1,10 +1,6 @@
 // RUN: %clang_cc1 -fsyntax-only -verify -std=c++11 %s 
 // RUN: %clang_cc1 -fsyntax-only -verify -std=c++14 %s 
-<<<<<<< HEAD
-// RUN: %clang_cc1 -fsyntax-only -verify -std=c++1z %s 
-=======
 // RUN: %clang_cc1 -fsyntax-only -verify -std=c++17 %s 
->>>>>>> b2b84690
 
 // Verify that using an initializer list for a non-aggregate looks for
 // constructors..
@@ -153,8 +149,6 @@
 #endif
   // expected-error@-5 {{protected constructor}}
   // expected-note@-30 {{here}}
-<<<<<<< HEAD
-=======
 }
 
 namespace IdiomaticStdArrayInitDoesNotWarn {
@@ -191,5 +185,4 @@
   // All we're checking here is that initialization completes in a reasonable
   // amount of time.
   struct A { int n; int arr[1000 * 1000 * 1000]; } a = {1, {2}};
->>>>>>> b2b84690
 }