// RUN: %clang_cc1 -fsyntax-only -verify %s
// RUN: %clang_cc1 -std=c++11 -fsyntax-only -verify %s 
int g(int);

void f() {
  int i;
  int &r = i;
  r = 1;
  int *p = &r;
  int &rr = r;
  int (&rg)(int) = g;
  rg(i);
  int a[3];
  int (&ra)[3] = a;
  ra[1] = i;
  int *Q;
  int *& P = Q;
  P[1] = 1;
}

typedef int t[1];
void test2() {
    t a;
    t& b = a;


    int c[3];
    int (&rc)[3] = c;
}

// C++ [dcl.init.ref]p5b1
struct A { };
struct B : A { } b;

void test3() {
  double d = 2.0;
  double& rd = d; // rd refers to d
  const double& rcd = d; // rcd refers to d

  A& ra = b; // ra refers to A subobject in b
  const A& rca = b; // rca refers to A subobject in b
}

B fB();

// C++ [dcl.init.ref]p5b2
void test4() {
  double& rd2 = 2.0; // expected-error{{non-const lvalue reference to type 'double' cannot bind to a temporary of type 'double'}}
  int i = 2;
  double& rd3 = i; // expected-error{{non-const lvalue reference to type 'double' cannot bind to a value of unrelated type 'int'}}

  const A& rca = fB();
}

void test5() {
  //  const double& rcd2 = 2; // rcd2 refers to temporary with value 2.0
  const volatile int cvi = 1;
  const int& r = cvi; // expected-error{{binding value of type 'const volatile int' to reference to type 'const int' drops 'volatile' qualifier}}
<<<<<<< HEAD
=======

#if __cplusplus >= 201103L
  const int& r2{cvi}; // expected-error{{binding value of type 'const volatile int' to reference to type 'const int' drops 'volatile' qualifier}}

  const int a = 2;
  int& r3{a}; // expected-error{{binding value of type 'const int' to reference to type 'int' drops 'const'}}

  const int&& r4{a}; // expected-error{{rvalue reference to type 'const int' cannot bind to lvalue of type 'const int'}}

  void func();
  void func(int);
  int &ptr1 = {func}; // expected-error{{address of overloaded function 'func' does not match required type 'int'}}
  int &&ptr2{func}; // expected-error{{address of overloaded function 'func' does not match required type 'int'}}
  // expected-note@-4{{candidate function}}
  // expected-note@-4{{candidate function}}
  // expected-note@-6{{candidate function}}
  // expected-note@-6{{candidate function}}
#endif
>>>>>>> b2b84690
}

// C++ [dcl.init.ref]p3
int& test6(int& x) {
  int& yo; // expected-error{{declaration of reference variable 'yo' requires an initializer}}

  return x;
}
int& not_initialized_error; // expected-error{{declaration of reference variable 'not_initialized_error' requires an initializer}}
extern int& not_initialized_okay;

class Test6 { // expected-warning{{class 'Test6' does not declare any constructor to initialize its non-modifiable members}}
  int& okay; // expected-note{{reference member 'okay' will never be initialized}}
};

struct C : B, A { }; // expected-warning {{direct base 'A' is inaccessible due to ambiguity:\n    struct C -> struct B -> struct A\nstruct C -> struct A}}

void test7(C& c) {
  A& a1 = c; // expected-error {{ambiguous conversion from derived class 'C' to base class 'A':}}
}

// C++ [dcl.ref]p1, C++ [dcl.ref]p4
void test8(int& const,// expected-error{{'const' qualifier may not be applied to a reference}}
           
           void&,     // expected-error{{cannot form a reference to 'void'}}
           int& &)    // expected-error{{type name declared as a reference to a reference}}
{
  typedef int& intref;
  typedef intref& intrefref; // C++ DR 106: reference collapsing

  typedef intref const intref_c; // expected-warning {{'const' qualifier on reference type 'intref' (aka 'int &') has no effect}}
  typedef intref_c intref; // ok, same type

  typedef intref volatile intref; // expected-warning {{'volatile' qualifier on reference type 'intref' (aka 'int &') has no effect}}
  typedef intref _Atomic intref; // expected-warning {{'_Atomic' qualifier on reference type 'intref' (aka 'int &') has no effect}}

  void restrict_ref(__restrict intref); // ok
  void restrict_ref(int &__restrict); // ok
}

template<typename T> int const_param(const T) {}
int const_ref_param = const_param<int&>(const_ref_param); // no-warning


class string {
  char *Data;
  unsigned Length;
public:
  string(); 
  ~string();
};

string getInput();

void test9() {
  string &s = getInput(); // expected-error{{lvalue reference}}
}

void test10() {
  __attribute((vector_size(16))) typedef int vec4;
  typedef __attribute__(( ext_vector_type(4) )) int ext_vec4;
  
  vec4 v;
  int &a = v[0]; // expected-error{{non-const reference cannot bind to vector element}}
  const int &b = v[0];
  
  ext_vec4 ev;
  int &c = ev.x; // expected-error{{non-const reference cannot bind to vector element}}
  const int &d = ev.x;
}

namespace PR7149 {
  template<typename T> struct X0
  {
    T& first;
    X0(T& p1) : first(p1) { }
  };


  void f()
  {
    int p1[1];
    X0< const int[1]> c(p1);
  }
}

namespace PR8608 {
  bool& f(unsigned char& c) { return (bool&)c; }
}

// The following crashed trying to recursively evaluate the LValue.
const int &do_not_crash = do_not_crash; // expected-warning{{reference 'do_not_crash' is not yet bound to a value when used within its own initialization}}

namespace ExplicitRefInit {
  // This is invalid: we can't copy-initialize an 'A' temporary using an
  // explicit constructor.
  struct A { explicit A(int); };
  const A &a(0); // expected-error {{reference to type 'const ExplicitRefInit::A' could not bind to an rvalue of type 'int'}}
}

namespace RefCollapseTypePrinting {
  template<typename T> void add_lref() {
    using X = int(T); // expected-note 4{{previous}}
    using X = const volatile T&;
    // expected-error@-1 {{'int &' vs 'int (int &)'}}
    // expected-error@-2 {{'int &' vs 'int (int &&)'}}
    // expected-error@-3 {{'const int &' vs 'int (const int &)'}}
    // expected-error@-4 {{'const int &' vs 'int (const int &&)'}}
  }
  template void add_lref<int&>(); // expected-note {{instantiation of}}
  template void add_lref<int&&>(); // expected-note {{instantiation of}}
  template void add_lref<const int&>(); // expected-note {{instantiation of}}
  template void add_lref<const int&&>(); // expected-note {{instantiation of}}

  template<typename T> void add_rref() {
    using X = int(T); // expected-note 4{{previous}}
    using X = const volatile T&&;
    // expected-error@-1 {{'int &' vs 'int (int &)'}}
    // expected-error@-2 {{'int &&' vs 'int (int &&)'}}
    // expected-error@-3 {{'const int &' vs 'int (const int &)'}}
    // expected-error@-4 {{'const int &&' vs 'int (const int &&)'}}
  }
  template void add_rref<int&>(); // expected-note {{instantiation of}}
  template void add_rref<int&&>(); // expected-note {{instantiation of}}
  template void add_rref<const int&>(); // expected-note {{instantiation of}}
  template void add_rref<const int&&>(); // expected-note {{instantiation of}}
}<|MERGE_RESOLUTION|>--- conflicted
+++ resolved
@@ -56,8 +56,6 @@
   //  const double& rcd2 = 2; // rcd2 refers to temporary with value 2.0
   const volatile int cvi = 1;
   const int& r = cvi; // expected-error{{binding value of type 'const volatile int' to reference to type 'const int' drops 'volatile' qualifier}}
-<<<<<<< HEAD
-=======
 
 #if __cplusplus >= 201103L
   const int& r2{cvi}; // expected-error{{binding value of type 'const volatile int' to reference to type 'const int' drops 'volatile' qualifier}}
@@ -76,7 +74,6 @@
   // expected-note@-6{{candidate function}}
   // expected-note@-6{{candidate function}}
 #endif
->>>>>>> b2b84690
 }
 
 // C++ [dcl.init.ref]p3
