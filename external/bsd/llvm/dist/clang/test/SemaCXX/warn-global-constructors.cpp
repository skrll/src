--- conflicted
+++ resolved
@@ -125,8 +125,6 @@
 // No warning is expected. This used to crash.
 void *array_storage[1];
 const int &global_reference = *(int *)array_storage;
-<<<<<<< HEAD
-=======
 }
 
 namespace bitfields {
@@ -146,5 +144,4 @@
   HasUnnamedBitfield explicitMutable{1, 2};
   const HasUnnamedBitfield nonConstexprConst{1}; // expected-warning {{global constructor}}
   HasUnnamedBitfield nonConstexprMutable{1}; // expected-warning {{global constructor}}
->>>>>>> b2b84690
 }