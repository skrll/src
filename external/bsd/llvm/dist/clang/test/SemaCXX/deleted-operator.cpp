--- conflicted
+++ resolved
@@ -8,13 +8,8 @@
 int PR10757f() {
   PR10757 a1;
   // FIXME: We get a ridiculous number of "built-in candidate" notes here...
-<<<<<<< HEAD
-  if(~a1) {} // expected-error {{overload resolution selected deleted operator}} expected-note 8 {{built-in candidate}}
-  if(a1==a1) {} // expected-error {{overload resolution selected deleted operator}} expected-note 144 {{built-in candidate}}
-=======
   if(~a1) {} // expected-error {{overload resolution selected deleted operator}} expected-note 6-8 {{built-in candidate}}
   if(a1==a1) {} // expected-error {{overload resolution selected deleted operator}} expected-note 1-144 {{built-in candidate}}
->>>>>>> b2b84690
 }
 
 struct DelOpDel {
