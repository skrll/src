--- conflicted
+++ resolved
@@ -217,8 +217,6 @@
 namespace PR18964 {
   unsigned &*foo; //expected-error{{'foo' declared as a pointer to a reference of type}}
   extern struct {} *foo; // don't assert
-<<<<<<< HEAD
-=======
 }
 
 namespace typedef_name_for_linkage {
@@ -250,5 +248,4 @@
   // expected-error@-2 {{unsupported: typedef changes linkage of anonymous type, but linkage was already computed}}
   // expected-note@-5 {{use a tag name here}}
 #endif
->>>>>>> b2b84690
 }