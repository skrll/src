// RUN: %clang_cc1 -triple %itanium_abi_triple -ffreestanding -fsyntax-only -verify -std=c++11 %s

#include "limits.h"

template<typename T, typename U>
struct is_same_type {
  static const bool value = false;
};
template <typename T>
struct is_same_type<T, T> {
  static const bool value = true;
};

__underlying_type(int) a; // expected-error {{only enumeration types}}
__underlying_type(struct b) c; // expected-error {{only enumeration types}}

enum class f : char;
static_assert(is_same_type<char, __underlying_type(f)>::value,
              "f has the wrong underlying type");

enum g {d = INT_MIN };
static_assert(is_same_type<int, __underlying_type(g)>::value,
              "g has the wrong underlying type");

__underlying_type(f) h;
static_assert(is_same_type<char, decltype(h)>::value,
              "h has the wrong type");

template <typename T>
struct underlying_type {
  typedef __underlying_type(T) type; // expected-error {{only enumeration types}}
};

static_assert(is_same_type<underlying_type<f>::type, char>::value,
              "f has the wrong underlying type in the template");

underlying_type<int>::type e; // expected-note {{requested here}}

using uint = unsigned;
enum class foo : uint { bar };
 
static_assert(is_same_type<underlying_type<foo>::type, unsigned>::value,
              "foo has the wrong underlying type");

namespace PR19966 {
  void PR19966(enum Invalid) { // expected-note 2{{forward declaration of}}
    // expected-error@-1 {{ISO C++ forbids forward references to 'enum'}}
    // expected-error@-2 {{variable has incomplete type}}
    __underlying_type(Invalid) dont_crash;
    // expected-error@-1 {{cannot determine underlying type of incomplete enumeration type 'PR19966::Invalid'}}
  }
  enum E { // expected-note {{forward declaration of 'E'}}
    a = (__underlying_type(E)){}
    // expected-error@-1 {{cannot determine underlying type of incomplete enumeration type 'PR19966::E'}}
    // expected-error@-2 {{constant expression}}
  };
}

template<typename T> void f(__underlying_type(T));
template<typename T> void f(__underlying_type(T));
enum E {};
void PR26014() { f<E>(0); } // should not yield an ambiguity error.

<<<<<<< HEAD
template<typename ...T> void f(__underlying_type(T) v); // expected-error {{declaration type contains unexpanded parameter pack 'T'}}
=======
template<typename ...T> void f(__underlying_type(T) v); // expected-error {{declaration type contains unexpanded parameter pack 'T'}}

namespace PR23421 {
template <class T>
using underlying_type_t = __underlying_type(T);
// Should not crash.
template <class T>
struct make_unsigned_impl { using type = underlying_type_t<T>; };
using AnotherType = make_unsigned_impl<E>::type;

// also should not crash.
template <typename T>
__underlying_type(T) ft();
auto x = &ft<E>;
}
>>>>>>> b2b84690
<|MERGE_RESOLUTION|>--- conflicted
+++ resolved
@@ -61,9 +61,6 @@
 enum E {};
 void PR26014() { f<E>(0); } // should not yield an ambiguity error.
 
-<<<<<<< HEAD
-template<typename ...T> void f(__underlying_type(T) v); // expected-error {{declaration type contains unexpanded parameter pack 'T'}}
-=======
 template<typename ...T> void f(__underlying_type(T) v); // expected-error {{declaration type contains unexpanded parameter pack 'T'}}
 
 namespace PR23421 {
@@ -78,5 +75,4 @@
 template <typename T>
 __underlying_type(T) ft();
 auto x = &ft<E>;
-}
->>>>>>> b2b84690
+}