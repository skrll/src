// RUN: %clang_cc1 -std=c++1y -verify -fsyntax-only -fblocks -emit-llvm-only %s
// RUN: %clang_cc1 -std=c++1y -verify -fsyntax-only -fblocks -fdelayed-template-parsing %s -DDELAYED_TEMPLATE_PARSING
// RUN: %clang_cc1 -std=c++1y -verify -fsyntax-only -fblocks -fms-extensions %s -DMS_EXTENSIONS
// RUN: %clang_cc1 -std=c++1y -verify -fsyntax-only -fblocks -fdelayed-template-parsing -fms-extensions %s -DMS_EXTENSIONS -DDELAYED_TEMPLATE_PARSING

template<class F, class ...Rest> struct first_impl { typedef F type; };
template<class ...Args> using first = typename first_impl<Args...>::type;

namespace simple_explicit_capture {
  void test() {
    int i;
    auto L = [i](auto a) { return i + a; };
    L(3.14);
  }
}

namespace explicit_call {
int test() {
  auto L = [](auto a) { return a; };
  L.operator()(3);
  L.operator()<char>(3.14); //expected-warning{{implicit conversion}}
  return 0;
}  
} //end ns

namespace test_conversion_to_fptr_2 {

template<class T> struct X {

  T (*fp)(T) = [](auto a) { return a; };
  
};

X<int> xi;

template<class T> 
void fooT(T t, T (*fp)(T) = [](auto a) { return a; }) {
  fp(t);
}

int test() {
{
  auto L = [](auto a) { return a; };
  int (*fp)(int) = L;
  fp(5);
  L(3);
  char (*fc)(char) = L;
  fc('b');
  L('c');
  double (*fd)(double) = L;
  fd(3.14);
  fd(6.26);
  L(4.25);
}
{
  auto L = [](auto a) ->int { return a; }; //expected-note 2{{candidate template ignored}}
  int (*fp)(int) = L;
  char (*fc)(char) = L; //expected-error{{no viable conversion}}
  double (*fd)(double) = L; //expected-error{{no viable conversion}}
}
{
  int x = 5;
  auto L = [=](auto b, char c = 'x') {
    int i = x;
    return [](auto a) ->decltype(a) { return a; };
  };
  int (*fp)(int) = L(8);
  fp(5);
  L(3);
  char (*fc)(char) = L('a');
  fc('b');
  L('c');
  double (*fd)(double) = L(3.14);
  fd(3.14);
  fd(6.26);

}
{
 auto L = [=](auto b) {
    return [](auto a) ->decltype(b)* { return (decltype(b)*)0; };
  };
  int* (*fp)(int) = L(8);
  fp(5);
  L(3);
  char* (*fc)(char) = L('a');
  fc('b');
  L('c');
  double* (*fd)(double) = L(3.14);
  fd(3.14);
  fd(6.26);
}
{
 auto L = [=](auto b) {
    return [](auto a) ->decltype(b)* { return (decltype(b)*)0; }; //expected-note{{candidate template ignored}}
  };
  char* (*fp)(int) = L('8');
  fp(5);
  char* (*fc)(char) = L('a');
  fc('b');
  double* (*fi)(int) = L(3.14);
  fi(5);
  int* (*fi2)(int) = L(3.14); //expected-error{{no viable conversion}}
}

{
 auto L = [=](auto b) {
    return [](auto a) { 
      return [=](auto c) { 
        return [](auto d) ->decltype(a + b + c + d) { return d; }; 
      }; 
    }; 
  };
  int (*fp)(int) = L('8')(3)(short{});
  double (*fs)(char) = L(3.14)(short{})('4');
}

  fooT(3);
  fooT('a');
  fooT(3.14);
  fooT("abcdefg");
  return 0;
}
int run2 = test();

}


namespace test_conversion_to_fptr {

void f1(int (*)(int)) { }
void f2(char (*)(int)) { } // expected-note{{candidate}}
void g(int (*)(int)) { } // #1 expected-note{{candidate}}
void g(char (*)(char)) { } // #2 expected-note{{candidate}}
void h(int (*)(int)) { } // #3
void h(char (*)(int)) { } // #4

int test() {
{
  auto glambda = [](auto a) { return a; };
  glambda(1);
  f1(glambda); // OK
  f2(glambda); // expected-error{{no matching function}}
  g(glambda); // expected-error{{call to 'g' is ambiguous}}
  h(glambda); // OK: calls #3 since it is convertible from ID
  
  int& (*fpi)(int*) = [](auto* a) -> auto& { return *a; }; // OK
  
}
{
  
  auto L = [](auto a) { return a; };
  int (*fp)(int) = L;
  fp(5);
  L(3);
  char (*fc)(char) = L;
  fc('b');
  L('c');
  double (*fd)(double) = L;
  fd(3.14);
  fd(6.26);
  L(4.25);
}
{
  auto L = [](auto a) ->int { return a; }; //expected-note 2{{candidate template ignored}}
  int (*fp)(int) = L;
  char (*fc)(char) = L; //expected-error{{no viable conversion}}
  double (*fd)(double) = L; //expected-error{{no viable conversion}}
}
{
  int* (*fp)(int*) = [](auto *a) -> auto* { return a; };
  fp(0);
}
}

namespace more_converion_to_ptr_to_function_tests {


int test() {
  {
    int& (*fpi)(int*) = [](auto* a) -> auto& { return *a; }; // OK
    int (*fp2)(int) = [](auto b) -> int {  return b; };
    int (*fp3)(char) = [](auto c) -> int { return c; };
    char (*fp4)(int) = [](auto d) { return d; }; //expected-error{{no viable conversion}}\
                                                 //expected-note{{candidate function [with $0 = int]}}
    char (*fp5)(char) = [](auto e) -> int { return e; }; //expected-error{{no viable conversion}}\
                                                 //expected-note{{candidate template ignored}}

    fp2(3);
    fp3('\n');
    fp3('a');
    return 0;
  }
} // end test()

template<class ... Ts> void vfun(Ts ... ) { }

int variadic_test() {

 int (*fp)(int, char, double) = [](auto ... a) -> int { vfun(a...); return 4; };
 fp(3, '4', 3.14);
 
 int (*fp2)(int, char, double) = [](auto ... a) { vfun(a...); return 4; };
 fp(3, '4', 3.14);
 return 2;
}

} // end ns

namespace conversion_operator {
  void test() {
    auto L = [](auto a) -> int { return a; }; // expected-error {{cannot initialize}}
    int (*fp)(int) = L; 
    int (&fp2)(int) = [](auto a) { return a; };  // expected-error{{non-const lvalue}}
    int (&&fp3)(int) = [](auto a) { return a; };  // expected-error{{no viable conversion}}\
                                                  //expected-note{{candidate}}

    using F = int(int);
    using G = int(void*);
    L.operator F*();
    L.operator G*(); // expected-note-re {{instantiation of function template specialization '{{.*}}::operator()<void *>'}}

    // Here, the conversion function is named 'operator auto (*)(int)', and
    // there is no way to write that name in valid C++.
    auto M = [](auto a) -> auto { return a; };
    M.operator F*(); // expected-error {{no member named 'operator int (*)(int)'}}
  }
}
}

namespace return_type_deduction_ok {
 auto l = [](auto a) ->auto { return a; }(2); 
 auto l2 = [](auto a) ->decltype(auto) { return a; }(2);  
 auto l3 = [](auto a) { return a; }(2); 

}

namespace generic_lambda_as_default_argument_ok {
  void test(int i = [](auto a)->int { return a; }(3)) {
  }
}

namespace nested_non_capturing_lambda_tests {
template<class ... Ts> void print(Ts ...) { }
int test() {
{
  auto L = [](auto a) {
    return [](auto b) {
      return b;
    };
  };
  auto M = L(3);
  M(4.15);
 }
{
  int i = 10; //expected-note 3{{declared here}}
  auto L = [](auto a) {
    return [](auto b) { //expected-note 3{{begins here}}
      i = b;  //expected-error 3{{cannot be implicitly captured}}
      return b;
    };
  };
  auto M = L(3); //expected-note{{instantiation}}
  M(4.15); //expected-note{{instantiation}}
 }
 {
  int i = 10; 
  auto L = [](auto a) {
    return [](auto b) { 
      b = sizeof(i);  //ok 
      return b;
    };
  };
 }
 {
  auto L = [](auto a) {
    print("a = ", a, "\n");
    return [](auto b) ->decltype(a) {
      print("b = ", b, "\n");
      return b;
    };
  };
  auto M = L(3);
  M(4.15);
 }
 
{
  auto L = [](auto a) ->decltype(a) {
    print("a = ", a, "\n");
    return [](auto b) ->decltype(a) { //expected-error{{no viable conversion}}\
                                      //expected-note{{candidate template ignored}}
      print("b = ", b, "\n");
      return b;
    };
  };
  auto M = L(3); //expected-note{{in instantiation of}}
 }
{
  auto L = [](auto a) {
    print("a = ", a, "\n");
    return [](auto ... b) ->decltype(a) {
      print("b = ", b ..., "\n");
      return 4;
    };
  };
  auto M = L(3);
  M(4.15, 3, "fv");
}

{
  auto L = [](auto a) {
    print("a = ", a, "\n");
    return [](auto ... b) ->decltype(a) {
      print("b = ", b ..., "\n");
      return 4;
    };
  };
  auto M = L(3);
  int (*fp)(double, int, const char*) = M; 
  fp(4.15, 3, "fv");
}

{
  auto L = [](auto a) {
    print("a = ", a, "\n");
    return [](char b) {
      return [](auto ... c) ->decltype(b) {
        print("c = ", c ..., "\n");
        return 42;
      };
    };
  };
  L(4);
  auto M = L(3);
  M('a');
  auto N = M('x');
  N("\n3 = ", 3, "\n6.14 = ", 6.14, "\n4'123'456 = ", 4'123'456);
  char (*np)(const char*, int, const char*, double, const char*, int) = N;
  np("\n3 = ", 3, "\n6.14 = ", 6.14, "\n4'123'456 = ", 4'123'456);
}


{
  auto L = [](auto a) {
    print("a = ", a, "\n");
    return [](decltype(a) b) {
      return [](auto ... c) ->decltype(b) {
        print("c = ", c ..., "\n");
        return 42;
      };
    };
  };
  L('4');
  auto M = L('3');
  M('a');
  auto N = M('x');
  N("\n3 = ", 3, "\n6.14 = ", 6.14, "\n4'123'456 = ", 4'123'456);
  char (*np)(const char*, int, const char*, double, const char*, int) = N;
  np("\n3 = ", 3, "\n6.14 = ", 6.14, "\n4'123'456 = ", 4'123'456);
}


{
 struct X {
  static void foo(double d) { } 
  void test() {
    auto L = [](auto a) {
      print("a = ", a, "\n");
      foo(a);
      return [](decltype(a) b) {
        foo(b);
        foo(sizeof(a) + sizeof(b));
        return [](auto ... c) ->decltype(b) {
          print("c = ", c ..., "\n");
          foo(decltype(b){});
          foo(sizeof(decltype(a)*) + sizeof(decltype(b)*));
          return 42;
        };
      };
    };
    L('4');
    auto M = L('3');
    M('a');
    auto N = M('x');
    N("\n3 = ", 3, "\n6.14 = ", 6.14, "\n4'123'456 = ", 4'123'456);
    char (*np)(const char*, int, const char*, double, const char*, int) = N;
    np("\n3 = ", 3, "\n6.14 = ", 6.14, "\n4'123'456 = ", 4'123'456);
  }
};
X x;
x.test();
}
// Make sure we can escape the function
{
 struct X {
  static void foo(double d) { } 
  auto test() {
    auto L = [](auto a) {
      print("a = ", a, "\n");
      foo(a);
      return [](decltype(a) b) {
        foo(b);
        foo(sizeof(a) + sizeof(b));
        return [](auto ... c) ->decltype(b) {
          print("c = ", c ..., "\n");
          foo(decltype(b){});
          foo(sizeof(decltype(a)*) + sizeof(decltype(b)*));
          return 42;
        };
      };
    };
    return L;
  }
};
  X x;
  auto L = x.test();
  L('4');
  auto M = L('3');
  M('a');
  auto N = M('x');
  N("\n3 = ", 3, "\n6.14 = ", 6.14, "\n4'123'456 = ", 4'123'456);
  char (*np)(const char*, int, const char*, double, const char*, int) = N;
  np("\n3 = ", 3, "\n6.14 = ", 6.14, "\n4'123'456 = ", 4'123'456);
}

{
 struct X {
  static void foo(double d) { } 
  auto test() {
    auto L = [](auto a) {
      print("a = ", a, "\n");
      foo(a);
      return [](decltype(a) b) {
        foo(b);
        foo(sizeof(a) + sizeof(b));
        return [](auto ... c) {
          print("c = ", c ..., "\n");
          foo(decltype(b){});
          foo(sizeof(decltype(a)*) + sizeof(decltype(b)*));
          return [](decltype(c) ... d) ->decltype(a) { //expected-note{{candidate}}
            print("d = ", d ..., "\n");
            foo(decltype(b){});
            foo(sizeof(decltype(a)*) + sizeof(decltype(b)*));
            return decltype(a){};
          };
        };
      };
    };
    return L;
  }
};
  X x;
  auto L = x.test();
  L('4');
  auto M = L('3');
  M('a');
  auto N = M('x');
  auto O = N("\n3 = ", 3, "\n6.14 = ", 6.14, "\n4'123'456 = ", 4'123'456);
  char (*np)(const char*, int, const char*, double, const char*, int) = O;
  np("\n3 = ", 3, "\n6.14 = ", 6.14, "\n4'123'456 = ", 4'123'456);
  int (*np2)(const char*, int, const char*, double, const char*, int) = O; // expected-error{{no viable conversion}}
  
}
} // end test()

namespace wrapped_within_templates {

namespace explicit_return {
template<class T> int fooT(T t) {
  auto L = [](auto a) -> void { 
    auto M = [](char b) -> void {
      auto N = [](auto c) -> void {
        int x = 0;
        x = sizeof(a);        
        x = sizeof(b);
        x = sizeof(c);
      };  
      N('a');
      N(decltype(a){});
    };    
  };
  L(t);
  L(3.14);
  return 0;
}

int run = fooT('a') + fooT(3.14);

} // end explicit_return

namespace implicit_return_deduction {
template<class T> auto fooT(T t) {
  auto L = [](auto a)  { 
    auto M = [](char b)  {
      auto N = [](auto c)  {
        int x = 0;
        x = sizeof(a);        
        x = sizeof(b);
        x = sizeof(c);
      };  
      N('a');
      N(decltype(a){});
    };    
  };
  L(t);
  L(3.14);
  return 0;
}

int run = fooT('a') + fooT(3.14);

template<class ... Ts> void print(Ts ... ts) { }

template<class ... Ts> auto fooV(Ts ... ts) {
  auto L = [](auto ... a) { 
    auto M = [](decltype(a) ... b) {  
      auto N = [](auto c) {
        int x = 0;
        x = sizeof...(a);        
        x = sizeof...(b);
        x = sizeof(c);
      };  
      N('a');
      N(N);
      N(first<Ts...>{});
    };
    M(a...);
    print("a = ", a..., "\n");    
  };
  L(L, ts...);
  print("ts = ", ts..., "\n");
  return 0;
}

int run2 = fooV(3.14, " ", '4', 5) + fooV("BC", 3, 2.77, 'A', float{}, short{}, unsigned{});

} //implicit_return_deduction


} //wrapped_within_templates

namespace at_ns_scope {
  void foo(double d) { }
  auto test() {
    auto L = [](auto a) {
      print("a = ", a, "\n");
      foo(a);
      return [](decltype(a) b) {
        foo(b);
        foo(sizeof(a) + sizeof(b));
        return [](auto ... c) {
          print("c = ", c ..., "\n");
          foo(decltype(b){});
          foo(sizeof(decltype(a)*) + sizeof(decltype(b)*));
          return [](decltype(c) ... d) ->decltype(a) { //expected-note{{candidate}}
            print("d = ", d ..., "\n");
            foo(decltype(b){});
            foo(sizeof(decltype(a)*) + sizeof(decltype(b)*));
            return decltype(a){};
          };
        };
      };
    };
    return L;
  }
auto L = test();
auto L_test = L('4');
auto M = L('3');
auto M_test = M('a');
auto N = M('x');
auto O = N("\n3 = ", 3, "\n6.14 = ", 6.14, "\n4'123'456 = ", 4'123'456);
char (*np)(const char*, int, const char*, double, const char*, int) = O;
auto NP_result = np("\n3 = ", 3, "\n6.14 = ", 6.14, "\n4'123'456 = ", 4'123'456);
int (*np2)(const char*, int, const char*, double, const char*, int) = O; // expected-error{{no viable conversion}}



} 

namespace variadic_tests_1 {
template<class ... Ts> void print(Ts ... ts) { }

template<class F, class ... Rest> F& FirstArg(F& f, Rest...) { return f; }
 
template<class ... Ts> int fooV(Ts ... ts) {
  auto L = [](auto ... a) -> void { 
    auto M = [](decltype(a) ... b) -> void {  
      auto N = [](auto c) -> void {
        int x = 0;
        x = sizeof...(a);        
        x = sizeof...(b);
        x = sizeof(c);
      };  
      N('a');
      N(N);
      N(first<Ts...>{});
    };
    M(a...);
    print("a = ", a..., "\n");    
  };
  L(L, ts...);
  print("ts = ", ts..., "\n");
  return 0;
}

int run2 = fooV(3.14, " ", '4', 5) + fooV("BC", 3, 2.77, 'A', float{}, short{}, unsigned{});

namespace more_variadic_1 {

template<class ... Ts> int fooV(Ts ... ts) {
  auto L = [](auto ... a) { 
    auto M = [](decltype(a) ... b) -> void {  
      auto N = [](auto c) -> void {
        int x = 0;
        x = sizeof...(a);        
        x = sizeof...(b);
        x = sizeof(c);
      };  
      N('a');
      N(N);
      N(first<Ts...>{});
    };
    M(a...);
    return M;
  };
  auto M = L(L, ts...);
  decltype(L(L, ts...)) (*fp)(decltype(L), decltype(ts) ...) = L;
  void (*fp2)(decltype(L), decltype(ts) ...) = L(L, ts...);
  
  {
    auto L = [](auto ... a) { 
      auto M = [](decltype(a) ... b) {  
        auto N = [](auto c) -> void {
          int x = 0;
          x = sizeof...(a);        
          x = sizeof...(b);
          x = sizeof(c);
        };  
        N('a');
        N(N);
        N(first<Ts...>{});
        return N;
      };
      M(a...);
      return M;
    };
    auto M = L(L, ts...);
    decltype(L(L, ts...)) (*fp)(decltype(L), decltype(ts) ...) = L;
    fp(L, ts...);
    decltype(L(L, ts...)(L, ts...)) (*fp2)(decltype(L), decltype(ts) ...) = L(L, ts...);
    fp2 = fp(L, ts...);
    void (*fp3)(char) = fp2(L, ts...);
    fp3('a');
  }
  return 0;
}

int run2 = fooV(3.14, " ", '4', 5) + fooV("BC", 3, 2.77, 'A', float{}, short{}, unsigned{});


} //end ns more_variadic_1

} // end ns variadic_tests_1

namespace at_ns_scope_within_class_member {
 struct X {
  static void foo(double d) { } 
  auto test() {
    auto L = [](auto a) {
      print("a = ", a, "\n");
      foo(a);
      return [](decltype(a) b) {
        foo(b);
        foo(sizeof(a) + sizeof(b));
        return [](auto ... c) {
          print("c = ", c ..., "\n");
          foo(decltype(b){});
          foo(sizeof(decltype(a)*) + sizeof(decltype(b)*));
          return [](decltype(c) ... d) ->decltype(a) { //expected-note{{candidate}}
            print("d = ", d ..., "\n");
            foo(decltype(b){});
            foo(sizeof(decltype(a)*) + sizeof(decltype(b)*));
            return decltype(a){};
          };
        };
      };
    };
    return L;
  }
};
X x;
auto L = x.test();
auto L_test = L('4');
auto M = L('3');
auto M_test = M('a');
auto N = M('x');
auto O = N("\n3 = ", 3, "\n6.14 = ", 6.14, "\n4'123'456 = ", 4'123'456);
char (*np)(const char*, int, const char*, double, const char*, int) = O;
auto NP_result = np("\n3 = ", 3, "\n6.14 = ", 6.14, "\n4'123'456 = ", 4'123'456);
int (*np2)(const char*, int, const char*, double, const char*, int) = O; // expected-error{{no viable conversion}}
  
} //end at_ns_scope_within_class_member


namespace at_ns_scope_within_class_template_member {
 struct X {
  static void foo(double d) { } 
  template<class T = int>
  auto test(T = T{}) {
    auto L = [](auto a) {
      print("a = ", a, "\n");
      foo(a);
      return [](decltype(a) b) {
        foo(b);
        foo(sizeof(a) + sizeof(b));
        return [](auto ... c) {
          print("c = ", c ..., "\n");
          foo(decltype(b){});
          foo(sizeof(decltype(a)*) + sizeof(decltype(b)*));
          return [](decltype(c) ... d) ->decltype(a) { //expected-note{{candidate}}
            print("d = ", d ..., "\n");
            foo(decltype(b){});
            foo(sizeof(decltype(a)*) + sizeof(decltype(b)*));
            return decltype(a){};
          };
        };
      };
    };
    return L;
  }
  
};
X x;
auto L = x.test();
auto L_test = L('4');
auto M = L('3');
auto M_test = M('a');
auto N = M('x');
auto O = N("\n3 = ", 3, "\n6.14 = ", 6.14, "\n4'123'456 = ", 4'123'456);
char (*np)(const char*, int, const char*, double, const char*, int) = O;
auto NP_result = np("\n3 = ", 3, "\n6.14 = ", 6.14, "\n4'123'456 = ", 4'123'456);
int (*np2)(const char*, int, const char*, double, const char*, int) = O; // expected-error{{no viable conversion}}
  
} //end at_ns_scope_within_class_member


namespace nested_generic_lambdas_123 {
void test() {
  auto L = [](auto a) -> int {
    auto M = [](auto b, decltype(a) b2) -> int { 
      return 1;
    };
    M(a, a);
  };
  L(3); 
}
template<class T> void foo(T) {
 auto L = [](auto a) { return a; }; 
}
template void foo(int); 
} // end ns nested_generic_lambdas_123

namespace nested_fptr_235 {
int test()
{
  auto L = [](auto b) {
    return [](auto a) ->decltype(a) { return a; };
  };
  int (*fp)(int) = L(8);
  fp(5);
  L(3);
  char (*fc)(char) = L('a');
  fc('b');
  L('c');
  double (*fd)(double) = L(3.14);
  fd(3.14);
  fd(6.26);
  return 0;
}
int run = test();
}


namespace fptr_with_decltype_return_type {
template<class F, class ... Rest> F& FirstArg(F& f, Rest& ... r) { return f; };
template<class ... Ts> auto vfun(Ts&& ... ts) {
  print(ts...);
  return FirstArg(ts...);
}
int test()
{
 {
   auto L = [](auto ... As) {
    return [](auto b) ->decltype(b) {   
      vfun([](decltype(As) a) -> decltype(a) { return a; } ...)(first<decltype(As)...>{});
      return decltype(b){};
    };
   };
   auto LL = L(1, 'a', 3.14, "abc");
   LL("dim");
 }
  return 0;
}
int run = test();
}

} // end ns nested_non_capturing_lambda_tests

namespace PR17476 {
struct string {
  string(const char *__s) { }
  string &operator+=(const string &__str) { return *this; }
};

template <class T> 
void finalizeDefaultAtomValues() {
  auto startEnd = [](const char * sym) -> void {
    string start("__");
    start += sym;
  };
  startEnd("preinit_array");
}

void f() { finalizeDefaultAtomValues<char>(); }

} 

namespace PR17476_variant {
struct string {
  string(const char *__s) { }
  string &operator+=(const string &__str) { return *this; }
};

template <class T> 
void finalizeDefaultAtomValues() {
  auto startEnd = [](const T *sym) -> void {
    string start("__");
    start += sym;
  };
  startEnd("preinit_array");
}

void f() { finalizeDefaultAtomValues<char>(); }

} 

namespace PR17877_lambda_declcontext_and_get_cur_lambda_disconnect {


template<class T> struct U {
  int t = 0;
};

template<class T>
struct V { 
  U<T> size() const { return U<T>{}; }
};

template<typename T>
void Do() {
  V<int> v{};
  [=] { v.size(); };
}

}

namespace inclass_lambdas_within_nested_classes {
namespace ns1 {

struct X1 {  
  struct X2 {
    enum { E = [](auto i) { return i; }(3) }; //expected-error{{inside of a constant expression}}\
                                          //expected-error{{constant}}\
                                          //expected-note{{non-literal type}}
    int L = ([] (int i) { return i; })(2);
    void foo(int i = ([] (int i) { return i; })(2)) { }
    int B : ([](int i) { return i; })(3); //expected-error{{inside of a constant expression}}\
                                          //expected-error{{not an integral constant}}\
                                          //expected-note{{non-literal type}}
    int arr[([](int i) { return i; })(3)]; //expected-error{{inside of a constant expression}}\
                                           //expected-error{{must have a constant size}}
    int (*fp)(int) = [](int i) { return i; };
    void fooptr(int (*fp)(char) = [](char c) { return 0; }) { }
    int L2 = ([](auto i) { return i; })(2);
    void fooG(int i = ([] (auto i) { return i; })(2)) { }
    int BG : ([](auto i) { return i; })(3); //expected-error{{inside of a constant expression}}  \
                                            //expected-error{{not an integral constant}}\
                                            //expected-note{{non-literal type}}
    int arrG[([](auto i) { return i; })(3)]; //expected-error{{inside of a constant expression}}\
                                             //expected-error{{must have a constant size}}
    int (*fpG)(int) = [](auto i) { return i; };
    void fooptrG(int (*fp)(char) = [](auto c) { return 0; }) { }
  };
};
} //end ns

namespace ns2 {
struct X1 {  
  template<class T>
  struct X2 {
    int L = ([] (T i) { return i; })(2);
    void foo(int i = ([] (int i) { return i; })(2)) { }
    int B : ([](T i) { return i; })(3); //expected-error{{inside of a constant expression}}\
                                        //expected-error{{not an integral constant}}\
                                        //expected-note{{non-literal type}}
    int arr[([](T i) { return i; })(3)]; //expected-error{{inside of a constant expression}}\
                                         //expected-error{{must have a constant size}}
    int (*fp)(T) = [](T i) { return i; };
    void fooptr(T (*fp)(char) = [](char c) { return 0; }) { }
    int L2 = ([](auto i) { return i; })(2);
    void fooG(T i = ([] (auto i) { return i; })(2)) { }
    int BG : ([](auto i) { return i; })(3); //expected-error{{not an integral constant}}\
                                            //expected-note{{non-literal type}}\
                                            //expected-error{{inside of a constant expression}}
    int arrG[([](auto i) { return i; })(3)]; //expected-error{{must have a constant size}} \
                                             //expected-error{{inside of a constant expression}}
    int (*fpG)(T) = [](auto i) { return i; };
    void fooptrG(T (*fp)(char) = [](auto c) { return 0; }) { }
    template<class U = char> int fooG2(T (*fp)(U) = [](auto a) { return 0; }) { return 0; }
    template<class U = char> int fooG3(T (*fp)(U) = [](auto a) { return 0; });
  };
};
template<class T> 
template<class U>
int X1::X2<T>::fooG3(T (*fp)(U)) { return 0; } 
X1::X2<int> x2; //expected-note {{in instantiation of}}
int run1 = x2.fooG2();
int run2 = x2.fooG3();
} // end ns


<<<<<<< HEAD

} //end ns inclass_lambdas_within_nested_classes

namespace pr21684_disambiguate_auto_followed_by_ellipsis_no_id {
int a = [](auto ...) { return 0; }();
}

namespace PR22117 {
  int x = [](auto) {
    return [](auto... run_args) {
      using T = int(decltype(run_args)...);
      return 0;
    };
  }(0)(0);
}

namespace PR23716 {
template<typename T>
auto f(T x) {
  auto g = [](auto&&... args) {
    auto h = [args...]() -> int {
      return 0;
    };
    return h;
  };
  return g;
}

auto x = f(0)();
}

namespace PR13987 {
class Enclosing {
  void Method(char c = []()->char {
    int d = [](auto x)->int {
        struct LocalClass {
          int Method() { return 0; }
        };
      return 0;
    }(0);
    return d; }()
  );
};

class Enclosing2 {
  void Method(char c = [](auto x)->char {
    int d = []()->int {
        struct LocalClass {
          int Method() { return 0; }
        };
      return 0;
    }();
    return d; }(0)
  );
};

=======

} //end ns inclass_lambdas_within_nested_classes

namespace pr21684_disambiguate_auto_followed_by_ellipsis_no_id {
int a = [](auto ...) { return 0; }();
}

namespace PR22117 {
  int x = [](auto) {
    return [](auto... run_args) {
      using T = int(decltype(run_args)...);
      return 0;
    };
  }(0)(0);
}

namespace PR23716 {
template<typename T>
auto f(T x) {
  auto g = [](auto&&... args) {
    auto h = [args...]() -> int {
      return 0;
    };
    return h;
  };
  return g;
}

auto x = f(0)();
}

namespace PR13987 {
class Enclosing {
  void Method(char c = []()->char {
    int d = [](auto x)->int {
        struct LocalClass {
          int Method() { return 0; }
        };
      return 0;
    }(0);
    return d; }()
  );
};

class Enclosing2 {
  void Method(char c = [](auto x)->char {
    int d = []()->int {
        struct LocalClass {
          int Method() { return 0; }
        };
      return 0;
    }();
    return d; }(0)
  );
};

>>>>>>> b2b84690
class Enclosing3 {
  void Method(char c = [](auto x)->char {
    int d = [](auto y)->int {
        struct LocalClass {
          int Method() { return 0; }
        };
      return 0;
    }(0);
    return d; }(0)
  );
};
}

namespace PR32638 {
 //https://bugs.llvm.org/show_bug.cgi?id=32638
 void test() {
    [](auto x) noexcept(noexcept(x)) { } (0);
 }
}<|MERGE_RESOLUTION|>--- conflicted
+++ resolved
@@ -928,7 +928,6 @@
 } // end ns
 
 
-<<<<<<< HEAD
 
 } //end ns inclass_lambdas_within_nested_classes
 
@@ -985,64 +984,6 @@
   );
 };
 
-=======
-
-} //end ns inclass_lambdas_within_nested_classes
-
-namespace pr21684_disambiguate_auto_followed_by_ellipsis_no_id {
-int a = [](auto ...) { return 0; }();
-}
-
-namespace PR22117 {
-  int x = [](auto) {
-    return [](auto... run_args) {
-      using T = int(decltype(run_args)...);
-      return 0;
-    };
-  }(0)(0);
-}
-
-namespace PR23716 {
-template<typename T>
-auto f(T x) {
-  auto g = [](auto&&... args) {
-    auto h = [args...]() -> int {
-      return 0;
-    };
-    return h;
-  };
-  return g;
-}
-
-auto x = f(0)();
-}
-
-namespace PR13987 {
-class Enclosing {
-  void Method(char c = []()->char {
-    int d = [](auto x)->int {
-        struct LocalClass {
-          int Method() { return 0; }
-        };
-      return 0;
-    }(0);
-    return d; }()
-  );
-};
-
-class Enclosing2 {
-  void Method(char c = [](auto x)->char {
-    int d = []()->int {
-        struct LocalClass {
-          int Method() { return 0; }
-        };
-      return 0;
-    }();
-    return d; }(0)
-  );
-};
-
->>>>>>> b2b84690
 class Enclosing3 {
   void Method(char c = [](auto x)->char {
     int d = [](auto y)->int {
