// REQUIRES: x86-registered-target
// RUN: %clang_cc1 %s -triple i386-apple-darwin10 -fasm-blocks -emit-llvm -o - | FileCheck %s

void t1() {
// CHECK: @t1
// CHECK: call void asm sideeffect inteldialect "", "~{dirflag},~{fpsr},~{flags}"()
// CHECK: ret void
  __asm {}
}

void t2() {
// CHECK: @t2
// CHECK: call void asm sideeffect inteldialect "nop\0A\09nop\0A\09nop", "~{dirflag},~{fpsr},~{flags}"()
// CHECK: ret void
  __asm nop
  __asm nop
  __asm nop
}

void t3() {
// CHECK: @t3
// CHECK: call void asm sideeffect inteldialect "nop\0A\09nop\0A\09nop", "~{dirflag},~{fpsr},~{flags}"()
// CHECK: ret void
  __asm nop __asm nop __asm nop
}

void t4(void) {
// CHECK: @t4
// CHECK: call void asm sideeffect inteldialect "mov ebx, eax\0A\09mov ecx, ebx", "~{ebx},~{ecx},~{dirflag},~{fpsr},~{flags}"()
// CHECK: ret void
  __asm mov ebx, eax
  __asm mov ecx, ebx
}

void t5(void) {
// CHECK: @t5
// CHECK: call void asm sideeffect inteldialect "mov ebx, eax\0A\09mov ecx, ebx", "~{ebx},~{ecx},~{dirflag},~{fpsr},~{flags}"()
// CHECK: ret void
  __asm mov ebx, eax __asm mov ecx, ebx
}

void t6(void) {
  __asm int 0x2c
// CHECK: t6
// CHECK: call void asm sideeffect inteldialect "int $$44", "~{dirflag},~{fpsr},~{flags}"()
}

void t7() {
  __asm {
    int 0x2cU ; } asm comments are fun! }{
  }
  __asm {
    {
      int 0x2c ; } asm comments are fun! }{
    }
  }
  __asm {}
  __asm {
    ;
    ; label
    mov eax, ebx
  }
// CHECK: t7
<<<<<<< HEAD
// CHECK: call void asm sideeffect inteldialect "int $$0x2cU", "~{dirflag},~{fpsr},~{flags}"()
=======
// CHECK: call void asm sideeffect inteldialect "int $$44", "~{dirflag},~{fpsr},~{flags}"()
>>>>>>> b2b84690
// CHECK: call void asm sideeffect inteldialect "", "~{dirflag},~{fpsr},~{flags}"()
// CHECK: call void asm sideeffect inteldialect "mov eax, ebx", "~{eax},~{dirflag},~{fpsr},~{flags}"()
}

int t8() {
  __asm int 4 ; } comments for single-line asm
  __asm {}
  __asm { int 5}
  __asm int 6
  __asm int 7
  __asm { 
    int 8
  }
  return 10;
// CHECK: t8
// CHECK: call i32 asm sideeffect inteldialect "int $$4", "={eax},~{dirflag},~{fpsr},~{flags}"()
// CHECK: call i32 asm sideeffect inteldialect "", "={eax},~{dirflag},~{fpsr},~{flags}"()
// CHECK: call i32 asm sideeffect inteldialect "int $$5", "={eax},~{dirflag},~{fpsr},~{flags}"()
// CHECK: call i32 asm sideeffect inteldialect "int $$6\0A\09int $$7", "={eax},~{dirflag},~{fpsr},~{flags}"()
// CHECK: call i32 asm sideeffect inteldialect "int $$8", "={eax},~{dirflag},~{fpsr},~{flags}"()
// CHECK: ret i32 10
}

void t9() {
  __asm {
    push ebx
    { mov ebx, 0x07 }
    __asm { pop ebx }
  }
// CHECK: t9
// CHECK: call void asm sideeffect inteldialect
// CHECK-SAME: push ebx
<<<<<<< HEAD
// CHECK-SAME: mov ebx, $$0x07
=======
// CHECK-SAME: mov ebx, $$7
>>>>>>> b2b84690
// CHECK-SAME: pop ebx
// CHECK-SAME: "~{ebx},~{esp},~{dirflag},~{fpsr},~{flags}"()
}

unsigned t10(void) {
  unsigned i = 1, j;
  __asm {
    mov eax, i
    mov j, eax
  }
  return j;
// CHECK: t10
// CHECK: [[r:%[a-zA-Z0-9]+]] = alloca i32, align 4
// CHECK: [[I:%[a-zA-Z0-9]+]] = alloca i32, align 4
// CHECK: [[J:%[a-zA-Z0-9]+]] = alloca i32, align 4
// CHECK: store i32 1, i32* [[I]], align 4
// CHECK: call i32 asm sideeffect inteldialect
// CHECK-SAME: mov eax, $2
// CHECK-SAME: mov $0, eax
// CHECK-SAME: "=*m,={eax},*m,~{eax},~{dirflag},~{fpsr},~{flags}"(i32* %{{.*}}, i32* %{{.*}})
// CHECK: [[RET:%[a-zA-Z0-9]+]] = load i32, i32* [[J]], align 4
// CHECK: ret i32 [[RET]]
}

void t11(void) {
  __asm mov eax, 1
// CHECK: t11
// CHECK: call void asm sideeffect inteldialect "mov eax, $$1", "~{eax},~{dirflag},~{fpsr},~{flags}"()
}

unsigned t12(void) {
  unsigned i = 1, j, l = 1, m;
  __asm {
    mov eax, i
    mov j, eax
    mov eax, l
    mov m, eax
  }
  return j + m;
// CHECK: t12
// CHECK: call i32 asm sideeffect inteldialect
// CHECK-SAME: mov eax, $3
// CHECK-SAME: mov $0, eax
// CHECK-SAME: mov eax, $4
// CHECK-SAME: mov $1, eax
// CHECK-SAME: "=*m,=*m,={eax},*m,*m,~{eax},~{dirflag},~{fpsr},~{flags}"(i32* %{{.*}}, i32* %{{.*}}, i32* %{{.*}}, i32* %{{.*}})
}

void t13() {
  char i = 1;
  short j = 2;
  __asm movzx eax, i
  __asm movzx eax, j
// CHECK-LABEL: define void @t13()
// CHECK: call void asm sideeffect inteldialect
// CHECK-SAME: movzx eax, byte ptr $0
// CHECK-SAME: movzx eax, word ptr $1
// CHECK-SAME: "*m,*m,~{eax},~{dirflag},~{fpsr},~{flags}"(i8* %{{.*}}i, i16* %{{.*}}j)
}

void t13_brac() {
  char i = 1;
  short j = 2;
  __asm movzx eax, [i]
  __asm movzx eax, [j]
// CHECK-LABEL: define void @t13_brac()
// CHECK: call void asm sideeffect inteldialect
// CHECK-SAME: movzx eax, byte ptr $0
// CHECK-SAME: movzx eax, word ptr $1
// CHECK-SAME: "*m,*m,~{eax},~{dirflag},~{fpsr},~{flags}"(i8* %{{.*}}i, i16* %{{.*}}j)
}

void t14() {
  unsigned i = 1, j = 2;
  __asm {
    .if 1
    { mov eax, i }
    .else
    mov ebx, j
    .endif
  }
// CHECK: t14
// CHECK: call void asm sideeffect inteldialect ".if 1\0A\09mov eax, $0\0A\09.else\0A\09mov ebx, j\0A\09.endif", "*m,~{eax},~{dirflag},~{fpsr},~{flags}"(i32* %{{.*}})
}

int gvar = 10;
void t15() {
// CHECK: t15
  int lvar = 10;
  __asm mov eax, lvar        ; eax = 10
// CHECK: mov eax, $0
  __asm mov eax, offset lvar ; eax = address of lvar
// CHECK: mov eax, $1
  __asm mov eax, offset gvar ; eax = address of gvar
// CHECK: mov eax, $2
// CHECK: "*m,r,r,~{eax},~{dirflag},~{fpsr},~{flags}"(i32* %{{.*}}, i32* %{{.*}}, i32* @{{.*}})
}

void t16() {
  int var = 10;
  __asm mov [eax], offset var
// CHECK: t16
// CHECK: call void asm sideeffect inteldialect "mov [eax], $0", "r,~{dirflag},~{fpsr},~{flags}"(i32* %{{.*}})
}

void t17() {
// CHECK: t17
  __asm _emit 0x4A
// CHECK: .byte 0x4A
  __asm _emit 0x43L
// CHECK: .byte 0x43L
  __asm _emit 0x4B
// CHECK: .byte 0x4B
  __asm _EMIT 0x4B
// CHECK: .byte 0x4B
// CHECK:  "~{dirflag},~{fpsr},~{flags}"()
}

void t20() {
// CHECK: t20
  char bar;
  int foo;
  char _bar[2];
  int _foo[4];

  __asm mov eax, LENGTH foo
// CHECK: mov eax, $$1
  __asm mov eax, LENGTH bar
// CHECK: mov eax, $$1
  __asm mov eax, LENGTH _foo
// CHECK: mov eax, $$4
  __asm mov eax, LENGTH _bar
// CHECK: mov eax, $$2
  __asm mov eax, [eax + LENGTH foo * 4]
<<<<<<< HEAD
// CHECK: mov eax, [eax + $$1 * $$4]
=======
// CHECK: mov eax, [eax + $$4]
>>>>>>> b2b84690

  __asm mov eax, TYPE foo
// CHECK: mov eax, $$4
  __asm mov eax, TYPE bar
// CHECK: mov eax, $$1
  __asm mov eax, TYPE _foo
// CHECK: mov eax, $$4
  __asm mov eax, TYPE _bar
// CHECK: mov eax, $$1
  __asm mov eax, [eax + TYPE foo * 4]
<<<<<<< HEAD
// CHECK: mov eax, [eax + $$4 * $$4]
=======
// CHECK: mov eax, [eax + $$16]
>>>>>>> b2b84690

  __asm mov eax, SIZE foo
// CHECK: mov eax, $$4
  __asm mov eax, SIZE bar
// CHECK: mov eax, $$1
  __asm mov eax, SIZE _foo
// CHECK: mov eax, $$16
  __asm mov eax, [eax + SIZE _foo * 4]
<<<<<<< HEAD
// CHECK: mov eax, [eax + $$16 * $$4]
=======
// CHECK: mov eax, [eax + $$64]
>>>>>>> b2b84690
  __asm mov eax, SIZE _bar
// CHECK: mov eax, $$2
// CHECK: "~{eax},~{dirflag},~{fpsr},~{flags}"()

}

void t21() {
  __asm {
    __asm push ebx
    __asm mov ebx, 07H
    __asm pop ebx
  }
// CHECK: t21
// CHECK: call void asm sideeffect inteldialect
// CHECK-SAME: push ebx
<<<<<<< HEAD
// CHECK-SAME: mov ebx, $$07H
=======
// CHECK-SAME: mov ebx, $$7
>>>>>>> b2b84690
// CHECK-SAME: pop ebx
// CHECK-SAME: "~{ebx},~{esp},~{dirflag},~{fpsr},~{flags}"()
}

extern void t22_helper(int x);
void t22() {
  int x = 0;
  __asm {
    __asm push ebx
    __asm mov ebx, esp
  }
  t22_helper(x);
  __asm {
    __asm mov esp, ebx
    __asm pop ebx
  }
// CHECK: t22
// CHECK: call void asm sideeffect inteldialect
// CHECK-SAME: push ebx
// CHECK-SAME: mov ebx, esp
// CHECK-SAME: "~{ebx},~{esp},~{dirflag},~{fpsr},~{flags}"()
// CHECK: call void @t22_helper
// CHECK: call void asm sideeffect inteldialect
// CHECK-SAME: mov esp, ebx
// CHECK-SAME: pop ebx
// CHECK-SAME: "~{ebx},~{esp},~{dirflag},~{fpsr},~{flags}"()
}

void t23() {
  __asm {
  the_label:
  }
// CHECK: t23
// CHECK: call void asm sideeffect inteldialect "{{.*}}__MSASMLABEL_.${:uid}__the_label:", "~{dirflag},~{fpsr},~{flags}"()
}

void t24_helper(void) {}
void t24() {
  __asm call t24_helper
// CHECK: t24
// CHECK: call void asm sideeffect inteldialect "call dword ptr $0", "*m,~{dirflag},~{fpsr},~{flags}"(void ()* @t24_helper)
}

void t25() {
// CHECK: t25
  __asm mov eax, 0ffffffffh
<<<<<<< HEAD
// CHECK: mov eax, $$0ffffffffh
  __asm mov eax, 0fhU
// CHECK: mov eax, $$15
  __asm mov eax, 0a2h
// CHECK: mov eax, $$0a2h
  __asm mov eax, 10100010b
// CHECK: mov eax, $$10100010b
=======
// CHECK: mov eax, $$4294967295
  __asm mov eax, 0fhU
// CHECK: mov eax, $$15
  __asm mov eax, 0a2h
// CHECK: mov eax, $$162
  __asm mov eax, 10100010b
// CHECK: mov eax, $$162
>>>>>>> b2b84690
  __asm mov eax, 10100010BU
// CHECK: mov eax, $$162
// CHECK: "~{eax},~{dirflag},~{fpsr},~{flags}"()
}

void t26() {
// CHECK: t26
  __asm pushad
// CHECK: pushad
  __asm mov eax, 0
// CHECK: mov eax, $$0
  __asm __emit 0fh
// CHECK: .byte 0fh
  __asm __emit 0a2h
// CHECK: .byte 0a2h
  __asm __EMIT 0a2h
// CHECK: .byte 0a2h
  __asm popad
// CHECK: popad
// CHECK: "~{eax},~{ebp},~{ebx},~{ecx},~{edi},~{edx},~{esi},~{esp},~{dirflag},~{fpsr},~{flags}"()
}

void t27() {
  __asm mov eax, fs:[0h]
// CHECK: t27
// CHECK: call void asm sideeffect inteldialect "mov eax, fs:[$$0]", "~{eax},~{dirflag},~{fpsr},~{flags}"()
}

void t28() {
// CHECK: t28
  __asm align 8
// CHECK: .align 3
  __asm align 16;
// CHECK: .align 4
  __asm align 128;
// CHECK: .align 7
  __asm ALIGN 256;
// CHECK: .align 8
// CHECK: "~{dirflag},~{fpsr},~{flags}"()
}

void t29() {
// CHECK: t29
  int arr[2] = {0, 0};
  int olen = 0, osize = 0, otype = 0;
  __asm mov olen, LENGTH arr
// CHECK: mov dword ptr $0, $$2
  __asm mov osize, SIZE arr
// CHECK: mov dword ptr $1, $$8
  __asm mov otype, TYPE arr
// CHECK: mov dword ptr $2, $$4
// CHECK: "=*m,=*m,=*m,~{dirflag},~{fpsr},~{flags}"(i32* %{{.*}}, i32* %{{.*}}, i32* %{{.*}})
}

int results[2] = {13, 37};
int *t30()
// CHECK: t30
{
  int *res;
  __asm lea edi, results
// CHECK: lea edi, $2
  __asm mov res, edi
// CHECK: mov $0, edi
  return res;
// CHECK: "=*m,={eax},*m,~{edi},~{dirflag},~{fpsr},~{flags}"(i32** %{{.*}}, [2 x i32]* @{{.*}})
}

void t31() {
// CHECK: t31
  __asm pushad
// CHECK: pushad
  __asm popad
// CHECK: popad
// CHECK: "~{eax},~{ebp},~{ebx},~{ecx},~{edi},~{edx},~{esi},~{esp},~{dirflag},~{fpsr},~{flags}"()
}

void t32() {
// CHECK: t32
  int i;
  __asm mov eax, i
// CHECK: mov eax, $0
  __asm mov eax, dword ptr i
// CHECK: mov eax, dword ptr $1
  __asm mov ax, word ptr i
// CHECK: mov ax, word ptr $2
  __asm mov al, byte ptr i
// CHECK: mov al, byte ptr $3
// CHECK: "*m,*m,*m,*m,~{al},~{ax},~{eax},~{dirflag},~{fpsr},~{flags}"(i32* %{{.*}}, i32* %{{.*}}, i32* %{{.*}}, i32* %{{.*}})
}

void t33() {
// CHECK: t33
  int i;
  __asm mov eax, [i]
// CHECK: mov eax, $0
  __asm mov eax, dword ptr [i]
// CHECK: mov eax, dword ptr $1
  __asm mov ax, word ptr [i]
// CHECK: mov ax, word ptr $2
  __asm mov al, byte ptr [i]
// CHECK: mov al, byte ptr $3
// CHECK: "*m,*m,*m,*m,~{al},~{ax},~{eax},~{dirflag},~{fpsr},~{flags}"(i32* %{{.*}}, i32* %{{.*}}, i32* %{{.*}}, i32* %{{.*}})
}

void t34() {
// CHECK: t34
  __asm prefetchnta 64[eax]
<<<<<<< HEAD
// CHECK: prefetchnta $$64[eax]
  __asm mov eax, dword ptr 4[eax]
// CHECK: mov eax, dword ptr $$4[eax]
=======
// CHECK: prefetchnta [eax + $$64]
  __asm mov eax, dword ptr 4[eax]
// CHECK: mov eax, dword ptr [eax + $$4]
>>>>>>> b2b84690
// CHECK: "~{eax},~{dirflag},~{fpsr},~{flags}"()
}

void t35() {
// CHECK: t35
  __asm prefetchnta [eax + (200*64)]
<<<<<<< HEAD
// CHECK: prefetchnta [eax + ($$200*$$64)]
  __asm mov eax, dword ptr [eax + (200*64)]
// CHECK: mov eax, dword ptr [eax + ($$200*$$64)]
=======
// CHECK: prefetchnta [eax + $$12800]
  __asm mov eax, dword ptr [eax + (200*64)]
// CHECK: mov eax, dword ptr [eax + $$12800]
>>>>>>> b2b84690
// CHECK: "~{eax},~{dirflag},~{fpsr},~{flags}"()
}

void t36() {
// CHECK: t36
  int arr[4];
  // Work around PR20368: These should be single line blocks
  __asm { mov eax, 4[arr] }
<<<<<<< HEAD
// CHECK: call void asm sideeffect inteldialect "mov eax, $$4$0", "*m,~{eax},~{dirflag},~{fpsr},~{flags}"([4 x i32]* %{{.*}})
  __asm { mov eax, 4[arr + 4] }
// CHECK: call void asm sideeffect inteldialect "mov eax, $$8$0", "*m,~{eax},~{dirflag},~{fpsr},~{flags}"([4 x i32]* %{{.*}})
  __asm { mov eax, 8[arr + 4 + 32*2 - 4] }
// CHECK: call void asm sideeffect inteldialect "mov eax, $$72$0", "*m,~{eax},~{dirflag},~{fpsr},~{flags}"([4 x i32]* %{{.*}})
  __asm { mov eax, 12[4 + arr] }
// CHECK: call void asm sideeffect inteldialect "mov eax, $$16$0", "*m,~{eax},~{dirflag},~{fpsr},~{flags}"([4 x i32]* %{{.*}})
  __asm { mov eax, 4[4 + arr + 4] }
// CHECK: call void asm sideeffect inteldialect "mov eax, $$12$0", "*m,~{eax},~{dirflag},~{fpsr},~{flags}"([4 x i32]* %{{.*}})
  __asm { mov eax, 4[64 + arr + (2*32)] }
// CHECK: call void asm sideeffect inteldialect "mov eax, $$132$0", "*m,~{eax},~{dirflag},~{fpsr},~{flags}"([4 x i32]* %{{.*}})
  __asm { mov eax, 4[64 + arr - 2*32] }
// CHECK: call void asm sideeffect inteldialect "mov eax, $$4$0", "*m,~{eax},~{dirflag},~{fpsr},~{flags}"([4 x i32]* %{{.*}})
  __asm { mov eax, [arr + 4] }
// CHECK: call void asm sideeffect inteldialect "mov eax, $$4$0", "*m,~{eax},~{dirflag},~{fpsr},~{flags}"([4 x i32]* %{{.*}})
  __asm { mov eax, [arr + 4 + 32*2 - 4] }
// CHECK: call void asm sideeffect inteldialect "mov eax, $$64$0", "*m,~{eax},~{dirflag},~{fpsr},~{flags}"([4 x i32]* %{{.*}})
  __asm { mov eax, [4 + arr] }
// CHECK: call void asm sideeffect inteldialect "mov eax, $$4$0", "*m,~{eax},~{dirflag},~{fpsr},~{flags}"([4 x i32]* %{{.*}})
  __asm { mov eax, [4 + arr + 4] }
// CHECK: call void asm sideeffect inteldialect "mov eax, $$8$0", "*m,~{eax},~{dirflag},~{fpsr},~{flags}"([4 x i32]* %{{.*}})
  __asm { mov eax, [64 + arr + (2*32)] }
// CHECK: call void asm sideeffect inteldialect "mov eax, $$128$0", "*m,~{eax},~{dirflag},~{fpsr},~{flags}"([4 x i32]* %{{.*}})
=======
// CHECK: call void asm sideeffect inteldialect "mov eax, $0[$$4]", "*m,~{eax},~{dirflag},~{fpsr},~{flags}"([4 x i32]* %{{.*}})
  __asm { mov eax, 4[arr + 4] }
// CHECK: call void asm sideeffect inteldialect "mov eax, $0[$$8]", "*m,~{eax},~{dirflag},~{fpsr},~{flags}"([4 x i32]* %{{.*}})
  __asm { mov eax, 8[arr + 4 + 32*2 - 4] }
// CHECK: call void asm sideeffect inteldialect "mov eax, $0[$$72]", "*m,~{eax},~{dirflag},~{fpsr},~{flags}"([4 x i32]* %{{.*}})
  __asm { mov eax, 12[4 + arr] }
// CHECK: call void asm sideeffect inteldialect "mov eax, $0[$$16]", "*m,~{eax},~{dirflag},~{fpsr},~{flags}"([4 x i32]* %{{.*}})
  __asm { mov eax, 4[4 + arr + 4] }
// CHECK: call void asm sideeffect inteldialect "mov eax, $0[$$12]", "*m,~{eax},~{dirflag},~{fpsr},~{flags}"([4 x i32]* %{{.*}})
  __asm { mov eax, 4[64 + arr + (2*32)] }
// CHECK: call void asm sideeffect inteldialect "mov eax, $0[$$132]", "*m,~{eax},~{dirflag},~{fpsr},~{flags}"([4 x i32]* %{{.*}})
  __asm { mov eax, 4[64 + arr - 2*32] }
// CHECK: call void asm sideeffect inteldialect "mov eax, $0[$$4]", "*m,~{eax},~{dirflag},~{fpsr},~{flags}"([4 x i32]* %{{.*}})
  __asm { mov eax, [arr + 4] }
// CHECK: call void asm sideeffect inteldialect "mov eax, $0[$$4]", "*m,~{eax},~{dirflag},~{fpsr},~{flags}"([4 x i32]* %{{.*}})
  __asm { mov eax, [arr + 4 + 32*2 - 4] }
// CHECK: call void asm sideeffect inteldialect "mov eax, $0[$$64]", "*m,~{eax},~{dirflag},~{fpsr},~{flags}"([4 x i32]* %{{.*}})
  __asm { mov eax, [4 + arr] }
// CHECK: call void asm sideeffect inteldialect "mov eax, $0[$$4]", "*m,~{eax},~{dirflag},~{fpsr},~{flags}"([4 x i32]* %{{.*}})
  __asm { mov eax, [4 + arr + 4] }
// CHECK: call void asm sideeffect inteldialect "mov eax, $0[$$8]", "*m,~{eax},~{dirflag},~{fpsr},~{flags}"([4 x i32]* %{{.*}})
  __asm { mov eax, [64 + arr + (2*32)] }
// CHECK: call void asm sideeffect inteldialect "mov eax, $0[$$128]", "*m,~{eax},~{dirflag},~{fpsr},~{flags}"([4 x i32]* %{{.*}})
>>>>>>> b2b84690
  __asm { mov eax, [64 + arr - 2*32] }
// CHECK: call void asm sideeffect inteldialect "mov eax, $0", "*m,~{eax},~{dirflag},~{fpsr},~{flags}"([4 x i32]* %{{.*}})
}

void t37() {
// CHECK: t37
  __asm mov eax, 4 + 8
// CHECK: mov eax, $$12
  __asm mov eax, 4 + 8 * 16
// CHECK: mov eax, $$132
  __asm mov eax, -4 + 8 * 16
// CHECK: mov eax, $$124
  __asm mov eax, (4 + 4) * 16
// CHECK: mov eax, $$128
  __asm mov eax, 4 + 8 * -16
<<<<<<< HEAD
// CHECK: mov eax, $$4294967172
  __asm mov eax, 4 + 16 / -8
// CHECK: mov eax, $$2
  __asm mov eax, (16 + 16) / -8
// CHECK: mov eax, $$4294967292
  __asm mov eax, ~15
// CHECK: mov eax, $$4294967280
=======
// CHECK: mov eax, $$-124
  __asm mov eax, 4 + 16 / -8
// CHECK: mov eax, $$2
  __asm mov eax, (16 + 16) / -8
// CHECK: mov eax, $$-4
  __asm mov eax, ~15
// CHECK: mov eax, $$-16
>>>>>>> b2b84690
  __asm mov eax, 6 ^ 3
// CHECK: mov eax, $$5
// CHECK: "~{eax},~{dirflag},~{fpsr},~{flags}"()
}

void t38() {
// CHECK: t38
  int arr[4];
  // Work around PR20368: These should be single line blocks
  __asm { mov eax, 4+4[arr] }
<<<<<<< HEAD
// CHECK: call void asm sideeffect inteldialect "mov eax, $$8$0", "*m,~{eax},~{dirflag},~{fpsr},~{flags}"([4 x i32]* %{{.*}})
  __asm { mov eax, (4+4)[arr + 4] }
// CHECK: call void asm sideeffect inteldialect "mov eax, $$12$0", "*m,~{eax},~{dirflag},~{fpsr},~{flags}"([4 x i32]* %{{.*}})
  __asm { mov eax, 8*2[arr + 4 + 32*2 - 4] }
// CHECK: call void asm sideeffect inteldialect "mov eax, $$80$0", "*m,~{eax},~{dirflag},~{fpsr},~{flags}"([4 x i32]* %{{.*}})
  __asm { mov eax, 12+20[4 + arr] }
// CHECK: call void asm sideeffect inteldialect "mov eax, $$36$0", "*m,~{eax},~{dirflag},~{fpsr},~{flags}"([4 x i32]* %{{.*}})
  __asm { mov eax, 4*16+4[4 + arr + 4] }
// CHECK: call void asm sideeffect inteldialect "mov eax, $$76$0", "*m,~{eax},~{dirflag},~{fpsr},~{flags}"([4 x i32]* %{{.*}})
  __asm { mov eax, 4*4[64 + arr + (2*32)] }
// CHECK: call void asm sideeffect inteldialect "mov eax, $$144$0", "*m,~{eax},~{dirflag},~{fpsr},~{flags}"([4 x i32]* %{{.*}})
  __asm { mov eax, 4*(4-2)[64 + arr - 2*32] }
// CHECK: call void asm sideeffect inteldialect "mov eax, $$8$0", "*m,~{eax},~{dirflag},~{fpsr},~{flags}"([4 x i32]* %{{.*}})
  __asm { mov eax, 32*(4-2)[arr - 2*32] }
// CHECK: call void asm sideeffect inteldialect "mov eax, $$0$0", "*m,~{eax},~{dirflag},~{fpsr},~{flags}"([4 x i32]* %{{.*}})
=======
// CHECK: call void asm sideeffect inteldialect "mov eax, $0[$$8]", "*m,~{eax},~{dirflag},~{fpsr},~{flags}"([4 x i32]* %{{.*}})
  __asm { mov eax, (4+4)[arr + 4] }
// CHECK: call void asm sideeffect inteldialect "mov eax, $0[$$12]", "*m,~{eax},~{dirflag},~{fpsr},~{flags}"([4 x i32]* %{{.*}})
  __asm { mov eax, 8*2[arr + 4 + 32*2 - 4] }
// CHECK: call void asm sideeffect inteldialect "mov eax, $0[$$80]", "*m,~{eax},~{dirflag},~{fpsr},~{flags}"([4 x i32]* %{{.*}})
  __asm { mov eax, 12+20[4 + arr] }
// CHECK: call void asm sideeffect inteldialect "mov eax, $0[$$36]", "*m,~{eax},~{dirflag},~{fpsr},~{flags}"([4 x i32]* %{{.*}})
  __asm { mov eax, 4*16+4[4 + arr + 4] }
// CHECK: call void asm sideeffect inteldialect "mov eax, $0[$$76]", "*m,~{eax},~{dirflag},~{fpsr},~{flags}"([4 x i32]* %{{.*}})
  __asm { mov eax, 4*4[64 + arr + (2*32)] }
// CHECK: call void asm sideeffect inteldialect "mov eax, $0[$$144]", "*m,~{eax},~{dirflag},~{fpsr},~{flags}"([4 x i32]* %{{.*}})
  __asm { mov eax, 4*(4-2)[64 + arr - 2*32] }
// CHECK: call void asm sideeffect inteldialect "mov eax, $0[$$8]", "*m,~{eax},~{dirflag},~{fpsr},~{flags}"([4 x i32]* %{{.*}})
  __asm { mov eax, 32*(4-2)[arr - 2*32] }
// CHECK: call void asm sideeffect inteldialect "mov eax, $0", "*m,~{eax},~{dirflag},~{fpsr},~{flags}"([4 x i32]* %{{.*}})
>>>>>>> b2b84690
}

void cpuid() {
  __asm cpuid
// CHECK-LABEL: define void @cpuid
// CHECK: call void asm sideeffect inteldialect "cpuid", "~{eax},~{ebx},~{ecx},~{edx},~{dirflag},~{fpsr},~{flags}"()
}

typedef struct {
  int a;
  int b;
<<<<<<< HEAD
} A;
=======
} A, *pA;
>>>>>>> b2b84690

typedef struct {
  int b1;
  A   b2;
} B;

typedef struct {
  int c1;
  A   c2;
  int c3;
  B   c4;
<<<<<<< HEAD
} C;
=======
} C, *pC;
>>>>>>> b2b84690

void t39() {
// CHECK-LABEL: define void @t39
  __asm mov eax, [eax].A.b
<<<<<<< HEAD
// CHECK: mov eax, [eax].4
  __asm mov eax, [eax] A.b
// CHECK: mov eax, [eax] .4
  __asm mov eax, fs:[0] A.b
// CHECK: mov eax, fs:[$$0] .4
  __asm mov eax, [eax].B.b2.a
// CHECK: mov eax, [eax].4
  __asm mov eax, [eax] B.b2.b
// CHECK: mov eax, [eax] .8
  __asm mov eax, fs:[0] C.c2.b
// CHECK: mov eax, fs:[$$0] .8
  __asm mov eax, [eax]C.c4.b2.b
// CHECK: mov eax, [eax].24
=======
// CHECK: mov eax, [eax + $$4]
  __asm mov eax, [eax] A.b
// CHECK: mov eax, [eax + $$4]
  __asm mov eax, [eax] pA.b
// CHECK: mov eax, [eax + $$4]
  __asm mov eax, fs:[0] A.b
// CHECK: mov eax, fs:[$$4]
  __asm mov eax, [eax].B.b2.a
// CHECK: mov eax, [eax + $$4]
  __asm mov eax, [eax] B.b2.b
// CHECK: mov eax, [eax + $$8]
  __asm mov eax, fs:[0] C.c2.b
// CHECK: mov eax, fs:[$$8]
  __asm mov eax, [eax]C.c4.b2.b
// CHECK: mov eax, [eax + $$24]
  __asm mov eax, [eax]pC.c4.b2.b
// CHECK: mov eax, [eax + $$24]
>>>>>>> b2b84690
// CHECK: "~{eax},~{dirflag},~{fpsr},~{flags}"()
}

void t40(float a) {
// CHECK-LABEL: define void @t40
  int i;
  __asm fld a
// CHECK: fld dword ptr $1
  __asm fistp i
// CHECK: fistp dword ptr $0
// CHECK: "=*m,*m,~{dirflag},~{fpsr},~{flags}"(i32* %{{.*}}, float* %{{.*}})
}

void t41(unsigned short a) {
// CHECK-LABEL: define void @t41(i16 zeroext %a)
  __asm mov cs, a;
<<<<<<< HEAD
// CHECK: mov cs, word ptr $0
  __asm mov ds, a;
// CHECK: mov ds, word ptr $1
  __asm mov es, a;
// CHECK: mov es, word ptr $2
  __asm mov fs, a;
// CHECK: mov fs, word ptr $3
  __asm mov gs, a;
// CHECK: mov gs, word ptr $4
  __asm mov ss, a;
// CHECK: mov ss, word ptr $5
=======
// CHECK: mov cs, $0
  __asm mov ds, a;
// CHECK: mov ds, $1
  __asm mov es, a;
// CHECK: mov es, $2
  __asm mov fs, a;
// CHECK: mov fs, $3
  __asm mov gs, a;
// CHECK: mov gs, $4
  __asm mov ss, a;
// CHECK: mov ss, $5
>>>>>>> b2b84690
// CHECK: "*m,*m,*m,*m,*m,*m,~{dirflag},~{fpsr},~{flags}"(i16* {{.*}}, i16* {{.*}}, i16* {{.*}}, i16* {{.*}}, i16* {{.*}}, i16* {{.*}})
}

void t42() {
// CHECK-LABEL: define void @t42
  int flags;
  __asm mov flags, eax
// CHECK: mov $0, eax
// CHECK: "=*m,~{dirflag},~{fpsr},~{flags}"(i32* %flags)
}

void t43() {
// CHECK-LABEL: define void @t43
  C strct;
// Work around PR20368: These should be single line blocks
 __asm { mov eax, 4[strct.c1] }
<<<<<<< HEAD
// CHECK: call void asm sideeffect inteldialect "mov eax, $$4$0", "*m,~{eax},~{dirflag},~{fpsr},~{flags}"(i32* %{{.*}})
  __asm { mov eax, 4[strct.c3 + 4] }
// CHECK: call void asm sideeffect inteldialect "mov eax, $$8$0", "*m,~{eax},~{dirflag},~{fpsr},~{flags}"(i32* %{{.*}})
  __asm { mov eax, 8[strct.c2.a + 4 + 32*2 - 4] }
// CHECK: call void asm sideeffect inteldialect "mov eax, $$72$0", "*m,~{eax},~{dirflag},~{fpsr},~{flags}"(i32* %{{.*}})
  __asm { mov eax, 12[4 + strct.c2.b] }
// CHECK: call void asm sideeffect inteldialect "mov eax, $$16$0", "*m,~{eax},~{dirflag},~{fpsr},~{flags}"(i32* %{{.*}})
  __asm { mov eax, 4[4 + strct.c4.b2.b + 4] }
// CHECK: call void asm sideeffect inteldialect "mov eax, $$12$0", "*m,~{eax},~{dirflag},~{fpsr},~{flags}"(i32* %{{.*}})
  __asm { mov eax, 4[64 + strct.c1 + (2*32)] }
// CHECK: call void asm sideeffect inteldialect "mov eax, $$132$0", "*m,~{eax},~{dirflag},~{fpsr},~{flags}"(i32* %{{.*}})
  __asm { mov eax, 4[64 + strct.c2.a - 2*32] }
// CHECK: call void asm sideeffect inteldialect "mov eax, $$4$0", "*m,~{eax},~{dirflag},~{fpsr},~{flags}"(i32* %{{.*}})
  __asm { mov eax, [strct.c4.b1 + 4] }
// CHECK: call void asm sideeffect inteldialect "mov eax, $$4$0", "*m,~{eax},~{dirflag},~{fpsr},~{flags}"(i32* %{{.*}})
  __asm { mov eax, [strct.c4.b2.a + 4 + 32*2 - 4] }
// CHECK: call void asm sideeffect inteldialect "mov eax, $$64$0", "*m,~{eax},~{dirflag},~{fpsr},~{flags}"(i32* %{{.*}})
  __asm { mov eax, [4 + strct.c1] }
// CHECK: call void asm sideeffect inteldialect "mov eax, $$4$0", "*m,~{eax},~{dirflag},~{fpsr},~{flags}"(i32* %{{.*}})
  __asm { mov eax, [4 + strct.c2.b + 4] }
// CHECK: call void asm sideeffect inteldialect "mov eax, $$8$0", "*m,~{eax},~{dirflag},~{fpsr},~{flags}"(i32* %{{.*}})
  __asm { mov eax, [64 + strct.c3 + (2*32)] }
// CHECK: call void asm sideeffect inteldialect "mov eax, $$128$0", "*m,~{eax},~{dirflag},~{fpsr},~{flags}"(i32* %{{.*}})
=======
// CHECK: call void asm sideeffect inteldialect "mov eax, $0[$$4]", "*m,~{eax},~{dirflag},~{fpsr},~{flags}"(i32* %{{.*}})
  __asm { mov eax, 4[strct.c3 + 4] }
// CHECK: call void asm sideeffect inteldialect "mov eax, $0[$$8]", "*m,~{eax},~{dirflag},~{fpsr},~{flags}"(i32* %{{.*}})
  __asm { mov eax, 8[strct.c2.a + 4 + 32*2 - 4] }
// CHECK: call void asm sideeffect inteldialect "mov eax, $0[$$72]", "*m,~{eax},~{dirflag},~{fpsr},~{flags}"(i32* %{{.*}})
  __asm { mov eax, 12[4 + strct.c2.b] }
// CHECK: call void asm sideeffect inteldialect "mov eax, $0[$$16]", "*m,~{eax},~{dirflag},~{fpsr},~{flags}"(i32* %{{.*}})
  __asm { mov eax, 4[4 + strct.c4.b2.b + 4] }
// CHECK: call void asm sideeffect inteldialect "mov eax, $0[$$12]", "*m,~{eax},~{dirflag},~{fpsr},~{flags}"(i32* %{{.*}})
  __asm { mov eax, 4[64 + strct.c1 + (2*32)] }
// CHECK: call void asm sideeffect inteldialect "mov eax, $0[$$132]", "*m,~{eax},~{dirflag},~{fpsr},~{flags}"(i32* %{{.*}})
  __asm { mov eax, 4[64 + strct.c2.a - 2*32] }
// CHECK: call void asm sideeffect inteldialect "mov eax, $0[$$4]", "*m,~{eax},~{dirflag},~{fpsr},~{flags}"(i32* %{{.*}})
  __asm { mov eax, [strct.c4.b1 + 4] }
// CHECK: call void asm sideeffect inteldialect "mov eax, $0[$$4]", "*m,~{eax},~{dirflag},~{fpsr},~{flags}"(i32* %{{.*}})
  __asm { mov eax, [strct.c4.b2.a + 4 + 32*2 - 4] }
// CHECK: call void asm sideeffect inteldialect "mov eax, $0[$$64]", "*m,~{eax},~{dirflag},~{fpsr},~{flags}"(i32* %{{.*}})
  __asm { mov eax, [4 + strct.c1] }
// CHECK: call void asm sideeffect inteldialect "mov eax, $0[$$4]", "*m,~{eax},~{dirflag},~{fpsr},~{flags}"(i32* %{{.*}})
  __asm { mov eax, [4 + strct.c2.b + 4] }
// CHECK: call void asm sideeffect inteldialect "mov eax, $0[$$8]", "*m,~{eax},~{dirflag},~{fpsr},~{flags}"(i32* %{{.*}})
  __asm { mov eax, [64 + strct.c3 + (2*32)] }
// CHECK: call void asm sideeffect inteldialect "mov eax, $0[$$128]", "*m,~{eax},~{dirflag},~{fpsr},~{flags}"(i32* %{{.*}})
>>>>>>> b2b84690
  __asm { mov eax, [64 + strct.c4.b2.b - 2*32] }
// CHECK: call void asm sideeffect inteldialect "mov eax, $0", "*m,~{eax},~{dirflag},~{fpsr},~{flags}"(i32* %{{.*}})
}

<<<<<<< HEAD
void dot_operator(){
// CHECK-LABEL: define void @dot_operator
	__asm { mov eax, 3[ebx]A.b}
// CHECK: call void asm sideeffect inteldialect "mov eax, $$3[ebx].4", "~{eax},~{dirflag},~{fpsr},~{flags}"
=======
void t44() {
  // CHECK-LABEL: define void @t44
  __asm {
    mov cr0, eax
    mov cr2, ebx
    mov cr3, ecx
    mov cr4, edx
  }
  // CHECK: call void asm sideeffect inteldialect "mov cr0, eax\0A\09mov cr2, ebx\0A\09mov cr3, ecx\0A\09mov cr4, edx", "~{cr0},~{cr2},~{cr3},~{cr4},~{dirflag},~{fpsr},~{flags}"()
}

void t45() {
  // CHECK-LABEL: define void @t45
  __asm {
    mov dr0, eax
    mov dr1, ebx
    mov dr2, ebx
    mov dr3, ecx
    mov dr6, edx
    mov dr7, ecx
  }
  // CHECK: call void asm sideeffect inteldialect "mov dr0, eax\0A\09mov dr1, ebx\0A\09mov dr2, ebx\0A\09mov dr3, ecx\0A\09mov dr6, edx\0A\09mov dr7, ecx", "~{dr0},~{dr1},~{dr2},~{dr3},~{dr6},~{dr7},~{dirflag},~{fpsr},~{flags}"()
}

void t46() {
  // CHECK-LABEL: define void @t46
  __asm add eax, -128[eax]
  // CHECK: call void asm sideeffect inteldialect "add eax, [eax + $$-128]", "~{eax},~{flags},~{dirflag},~{fpsr},~{flags}"()
}

void t47() {
  // CHECK-LABEL: define void @t47
  __asm {
    bndmk bnd0, dword ptr [eax]
    bndmk bnd1, dword ptr [ebx]
    bndmk bnd2, dword ptr [ecx]
    bndmk bnd3, dword ptr [edx]
  }
  // CHECK: call void asm sideeffect inteldialect "bndmk bnd0, dword ptr [eax]\0A\09bndmk bnd1, dword ptr [ebx]\0A\09bndmk bnd2, dword ptr [ecx]\0A\09bndmk bnd3, dword ptr [edx]", "~{bnd0},~{bnd1},~{bnd2},~{bnd3},~{dirflag},~{fpsr},~{flags}"()
}

void dot_operator(){
  // CHECK-LABEL: define void @dot_operator
	__asm { mov eax, 3[ebx]A.b}
  // CHECK: call void asm sideeffect inteldialect "mov eax, [ebx + $$7]", "~{eax},~{dirflag},~{fpsr},~{flags}"
>>>>>>> b2b84690
}

void call_clobber() {
  __asm call t41
  // CHECK-LABEL: define void @call_clobber
  // CHECK: call void asm sideeffect inteldialect "call dword ptr $0", "*m,~{dirflag},~{fpsr},~{flags}"(void (i16)* @t41)
}

void xgetbv() {
  __asm xgetbv
}
// CHECK-LABEL: define void @xgetbv()
// CHECK: call void asm sideeffect inteldialect "xgetbv", "~{eax},~{edx},~{dirflag},~{fpsr},~{flags}"()

void label1() {
  __asm {
    label:
    jmp label
  }
  // CHECK-LABEL: define void @label1()
  // CHECK: call void asm sideeffect inteldialect "{{.*}}__MSASMLABEL_.${:uid}__label:\0A\09jmp {{.*}}__MSASMLABEL_.${:uid}__label", "~{dirflag},~{fpsr},~{flags}"() [[ATTR1:#[0-9]+]]
}

void label2() {
  __asm {
    jmp label
    label:
  }
  // CHECK-LABEL: define void @label2
  // CHECK: call void asm sideeffect inteldialect "jmp {{.*}}__MSASMLABEL_.${:uid}__label\0A\09{{.*}}__MSASMLABEL_.${:uid}__label:", "~{dirflag},~{fpsr},~{flags}"()
}

void label3() {
  __asm {
    label:
    mov eax, label
  }
  // CHECK-LABEL: define void @label3
  // CHECK: call void asm sideeffect inteldialect "{{.*}}__MSASMLABEL_.${:uid}__label:\0A\09mov eax, {{.*}}__MSASMLABEL_.${:uid}__label", "~{eax},~{dirflag},~{fpsr},~{flags}"()
}

void label4() {
  __asm {
    label:
    mov eax, [label]
  }
  // CHECK-LABEL: define void @label4
  // CHECK: call void asm sideeffect inteldialect "{{.*}}__MSASMLABEL_.${:uid}__label:\0A\09mov eax, {{.*}}__MSASMLABEL_.${:uid}__label", "~{eax},~{dirflag},~{fpsr},~{flags}"()
}

void label5() {
  __asm {
    jmp dollar_label$
    dollar_label$:
  }
  // CHECK-LABEL: define void @label5
  // CHECK: call void asm sideeffect inteldialect "jmp {{.*}}__MSASMLABEL_.${:uid}__dollar_label$$\0A\09{{.*}}__MSASMLABEL_.${:uid}__dollar_label$$:", "~{dirflag},~{fpsr},~{flags}"()
}

void label6(){
  __asm {
      jmp short label
<<<<<<< HEAD
    label:
  }
  // CHECK-LABEL: define void @label6
  // CHECK: call void asm sideeffect inteldialect "jmp {{.*}}__MSASMLABEL_.${:uid}__label\0A\09{{.*}}__MSASMLABEL_.${:uid}__label:", "~{dirflag},~{fpsr},~{flags}"()
=======
      jc  short label
      jz  short label
    label:
  }
  // CHECK-LABEL: define void @label6
  // CHECK: jmp {{.*}}__MSASMLABEL_.${:uid}__label\0A\09jc {{.*}}__MSASMLABEL_.${:uid}__label\0A\09jz {{.*}}__MSASMLABEL_.${:uid}__label\0A\09{{.*}}__MSASMLABEL_.${:uid}__label:"
>>>>>>> b2b84690
}

// Don't include mxcsr in the clobber list.
void mxcsr() {
  char buf[4096];
  __asm fxrstor buf
}
// CHECK-LABEL: define void @mxcsr
// CHECK: call void asm sideeffect inteldialect "fxrstor $0", "=*m,~{dirflag},~{fpsr},~{flags}"

<<<<<<< HEAD
=======
// Make sure we can find the register for the dirflag for popfd
void dirflag() {
  __asm popfd
}
// CHECK-LABEL: define void @dirflag
// CHECK: call void asm sideeffect inteldialect "popfd", "~{dirflag},~{flags},~{esp},~{dirflag},~{fpsr},~{flags}"

>>>>>>> b2b84690
typedef union _LARGE_INTEGER {
  struct {
    unsigned int LowPart;
    unsigned int  HighPart;
  };
  struct {
    unsigned int LowPart;
    unsigned int  HighPart;
  } u;
  unsigned long long QuadPart;
} LARGE_INTEGER, *PLARGE_INTEGER;

int test_indirect_field(LARGE_INTEGER LargeInteger) {
    __asm mov     eax, LargeInteger.LowPart
}
// CHECK-LABEL: define i32 @test_indirect_field(
// CHECK: call i32 asm sideeffect inteldialect "mov eax, $1",

// MS ASM containing labels must not be duplicated (PR23715).
// CHECK: attributes [[ATTR1]] = {
// CHECK-NOT: noduplicate
// CHECK-SAME: }{{$}}<|MERGE_RESOLUTION|>--- conflicted
+++ resolved
@@ -61,11 +61,7 @@
     mov eax, ebx
   }
 // CHECK: t7
-<<<<<<< HEAD
-// CHECK: call void asm sideeffect inteldialect "int $$0x2cU", "~{dirflag},~{fpsr},~{flags}"()
-=======
 // CHECK: call void asm sideeffect inteldialect "int $$44", "~{dirflag},~{fpsr},~{flags}"()
->>>>>>> b2b84690
 // CHECK: call void asm sideeffect inteldialect "", "~{dirflag},~{fpsr},~{flags}"()
 // CHECK: call void asm sideeffect inteldialect "mov eax, ebx", "~{eax},~{dirflag},~{fpsr},~{flags}"()
 }
@@ -98,11 +94,7 @@
 // CHECK: t9
 // CHECK: call void asm sideeffect inteldialect
 // CHECK-SAME: push ebx
-<<<<<<< HEAD
-// CHECK-SAME: mov ebx, $$0x07
-=======
 // CHECK-SAME: mov ebx, $$7
->>>>>>> b2b84690
 // CHECK-SAME: pop ebx
 // CHECK-SAME: "~{ebx},~{esp},~{dirflag},~{fpsr},~{flags}"()
 }
@@ -237,11 +229,7 @@
   __asm mov eax, LENGTH _bar
 // CHECK: mov eax, $$2
   __asm mov eax, [eax + LENGTH foo * 4]
-<<<<<<< HEAD
-// CHECK: mov eax, [eax + $$1 * $$4]
-=======
 // CHECK: mov eax, [eax + $$4]
->>>>>>> b2b84690
 
   __asm mov eax, TYPE foo
 // CHECK: mov eax, $$4
@@ -252,11 +240,7 @@
   __asm mov eax, TYPE _bar
 // CHECK: mov eax, $$1
   __asm mov eax, [eax + TYPE foo * 4]
-<<<<<<< HEAD
-// CHECK: mov eax, [eax + $$4 * $$4]
-=======
 // CHECK: mov eax, [eax + $$16]
->>>>>>> b2b84690
 
   __asm mov eax, SIZE foo
 // CHECK: mov eax, $$4
@@ -265,11 +249,7 @@
   __asm mov eax, SIZE _foo
 // CHECK: mov eax, $$16
   __asm mov eax, [eax + SIZE _foo * 4]
-<<<<<<< HEAD
-// CHECK: mov eax, [eax + $$16 * $$4]
-=======
 // CHECK: mov eax, [eax + $$64]
->>>>>>> b2b84690
   __asm mov eax, SIZE _bar
 // CHECK: mov eax, $$2
 // CHECK: "~{eax},~{dirflag},~{fpsr},~{flags}"()
@@ -285,11 +265,7 @@
 // CHECK: t21
 // CHECK: call void asm sideeffect inteldialect
 // CHECK-SAME: push ebx
-<<<<<<< HEAD
-// CHECK-SAME: mov ebx, $$07H
-=======
 // CHECK-SAME: mov ebx, $$7
->>>>>>> b2b84690
 // CHECK-SAME: pop ebx
 // CHECK-SAME: "~{ebx},~{esp},~{dirflag},~{fpsr},~{flags}"()
 }
@@ -336,15 +312,6 @@
 void t25() {
 // CHECK: t25
   __asm mov eax, 0ffffffffh
-<<<<<<< HEAD
-// CHECK: mov eax, $$0ffffffffh
-  __asm mov eax, 0fhU
-// CHECK: mov eax, $$15
-  __asm mov eax, 0a2h
-// CHECK: mov eax, $$0a2h
-  __asm mov eax, 10100010b
-// CHECK: mov eax, $$10100010b
-=======
 // CHECK: mov eax, $$4294967295
   __asm mov eax, 0fhU
 // CHECK: mov eax, $$15
@@ -352,7 +319,6 @@
 // CHECK: mov eax, $$162
   __asm mov eax, 10100010b
 // CHECK: mov eax, $$162
->>>>>>> b2b84690
   __asm mov eax, 10100010BU
 // CHECK: mov eax, $$162
 // CHECK: "~{eax},~{dirflag},~{fpsr},~{flags}"()
@@ -460,30 +426,18 @@
 void t34() {
 // CHECK: t34
   __asm prefetchnta 64[eax]
-<<<<<<< HEAD
-// CHECK: prefetchnta $$64[eax]
-  __asm mov eax, dword ptr 4[eax]
-// CHECK: mov eax, dword ptr $$4[eax]
-=======
 // CHECK: prefetchnta [eax + $$64]
   __asm mov eax, dword ptr 4[eax]
 // CHECK: mov eax, dword ptr [eax + $$4]
->>>>>>> b2b84690
 // CHECK: "~{eax},~{dirflag},~{fpsr},~{flags}"()
 }
 
 void t35() {
 // CHECK: t35
   __asm prefetchnta [eax + (200*64)]
-<<<<<<< HEAD
-// CHECK: prefetchnta [eax + ($$200*$$64)]
-  __asm mov eax, dword ptr [eax + (200*64)]
-// CHECK: mov eax, dword ptr [eax + ($$200*$$64)]
-=======
 // CHECK: prefetchnta [eax + $$12800]
   __asm mov eax, dword ptr [eax + (200*64)]
 // CHECK: mov eax, dword ptr [eax + $$12800]
->>>>>>> b2b84690
 // CHECK: "~{eax},~{dirflag},~{fpsr},~{flags}"()
 }
 
@@ -492,31 +446,6 @@
   int arr[4];
   // Work around PR20368: These should be single line blocks
   __asm { mov eax, 4[arr] }
-<<<<<<< HEAD
-// CHECK: call void asm sideeffect inteldialect "mov eax, $$4$0", "*m,~{eax},~{dirflag},~{fpsr},~{flags}"([4 x i32]* %{{.*}})
-  __asm { mov eax, 4[arr + 4] }
-// CHECK: call void asm sideeffect inteldialect "mov eax, $$8$0", "*m,~{eax},~{dirflag},~{fpsr},~{flags}"([4 x i32]* %{{.*}})
-  __asm { mov eax, 8[arr + 4 + 32*2 - 4] }
-// CHECK: call void asm sideeffect inteldialect "mov eax, $$72$0", "*m,~{eax},~{dirflag},~{fpsr},~{flags}"([4 x i32]* %{{.*}})
-  __asm { mov eax, 12[4 + arr] }
-// CHECK: call void asm sideeffect inteldialect "mov eax, $$16$0", "*m,~{eax},~{dirflag},~{fpsr},~{flags}"([4 x i32]* %{{.*}})
-  __asm { mov eax, 4[4 + arr + 4] }
-// CHECK: call void asm sideeffect inteldialect "mov eax, $$12$0", "*m,~{eax},~{dirflag},~{fpsr},~{flags}"([4 x i32]* %{{.*}})
-  __asm { mov eax, 4[64 + arr + (2*32)] }
-// CHECK: call void asm sideeffect inteldialect "mov eax, $$132$0", "*m,~{eax},~{dirflag},~{fpsr},~{flags}"([4 x i32]* %{{.*}})
-  __asm { mov eax, 4[64 + arr - 2*32] }
-// CHECK: call void asm sideeffect inteldialect "mov eax, $$4$0", "*m,~{eax},~{dirflag},~{fpsr},~{flags}"([4 x i32]* %{{.*}})
-  __asm { mov eax, [arr + 4] }
-// CHECK: call void asm sideeffect inteldialect "mov eax, $$4$0", "*m,~{eax},~{dirflag},~{fpsr},~{flags}"([4 x i32]* %{{.*}})
-  __asm { mov eax, [arr + 4 + 32*2 - 4] }
-// CHECK: call void asm sideeffect inteldialect "mov eax, $$64$0", "*m,~{eax},~{dirflag},~{fpsr},~{flags}"([4 x i32]* %{{.*}})
-  __asm { mov eax, [4 + arr] }
-// CHECK: call void asm sideeffect inteldialect "mov eax, $$4$0", "*m,~{eax},~{dirflag},~{fpsr},~{flags}"([4 x i32]* %{{.*}})
-  __asm { mov eax, [4 + arr + 4] }
-// CHECK: call void asm sideeffect inteldialect "mov eax, $$8$0", "*m,~{eax},~{dirflag},~{fpsr},~{flags}"([4 x i32]* %{{.*}})
-  __asm { mov eax, [64 + arr + (2*32)] }
-// CHECK: call void asm sideeffect inteldialect "mov eax, $$128$0", "*m,~{eax},~{dirflag},~{fpsr},~{flags}"([4 x i32]* %{{.*}})
-=======
 // CHECK: call void asm sideeffect inteldialect "mov eax, $0[$$4]", "*m,~{eax},~{dirflag},~{fpsr},~{flags}"([4 x i32]* %{{.*}})
   __asm { mov eax, 4[arr + 4] }
 // CHECK: call void asm sideeffect inteldialect "mov eax, $0[$$8]", "*m,~{eax},~{dirflag},~{fpsr},~{flags}"([4 x i32]* %{{.*}})
@@ -540,7 +469,6 @@
 // CHECK: call void asm sideeffect inteldialect "mov eax, $0[$$8]", "*m,~{eax},~{dirflag},~{fpsr},~{flags}"([4 x i32]* %{{.*}})
   __asm { mov eax, [64 + arr + (2*32)] }
 // CHECK: call void asm sideeffect inteldialect "mov eax, $0[$$128]", "*m,~{eax},~{dirflag},~{fpsr},~{flags}"([4 x i32]* %{{.*}})
->>>>>>> b2b84690
   __asm { mov eax, [64 + arr - 2*32] }
 // CHECK: call void asm sideeffect inteldialect "mov eax, $0", "*m,~{eax},~{dirflag},~{fpsr},~{flags}"([4 x i32]* %{{.*}})
 }
@@ -556,15 +484,6 @@
   __asm mov eax, (4 + 4) * 16
 // CHECK: mov eax, $$128
   __asm mov eax, 4 + 8 * -16
-<<<<<<< HEAD
-// CHECK: mov eax, $$4294967172
-  __asm mov eax, 4 + 16 / -8
-// CHECK: mov eax, $$2
-  __asm mov eax, (16 + 16) / -8
-// CHECK: mov eax, $$4294967292
-  __asm mov eax, ~15
-// CHECK: mov eax, $$4294967280
-=======
 // CHECK: mov eax, $$-124
   __asm mov eax, 4 + 16 / -8
 // CHECK: mov eax, $$2
@@ -572,7 +491,6 @@
 // CHECK: mov eax, $$-4
   __asm mov eax, ~15
 // CHECK: mov eax, $$-16
->>>>>>> b2b84690
   __asm mov eax, 6 ^ 3
 // CHECK: mov eax, $$5
 // CHECK: "~{eax},~{dirflag},~{fpsr},~{flags}"()
@@ -583,23 +501,6 @@
   int arr[4];
   // Work around PR20368: These should be single line blocks
   __asm { mov eax, 4+4[arr] }
-<<<<<<< HEAD
-// CHECK: call void asm sideeffect inteldialect "mov eax, $$8$0", "*m,~{eax},~{dirflag},~{fpsr},~{flags}"([4 x i32]* %{{.*}})
-  __asm { mov eax, (4+4)[arr + 4] }
-// CHECK: call void asm sideeffect inteldialect "mov eax, $$12$0", "*m,~{eax},~{dirflag},~{fpsr},~{flags}"([4 x i32]* %{{.*}})
-  __asm { mov eax, 8*2[arr + 4 + 32*2 - 4] }
-// CHECK: call void asm sideeffect inteldialect "mov eax, $$80$0", "*m,~{eax},~{dirflag},~{fpsr},~{flags}"([4 x i32]* %{{.*}})
-  __asm { mov eax, 12+20[4 + arr] }
-// CHECK: call void asm sideeffect inteldialect "mov eax, $$36$0", "*m,~{eax},~{dirflag},~{fpsr},~{flags}"([4 x i32]* %{{.*}})
-  __asm { mov eax, 4*16+4[4 + arr + 4] }
-// CHECK: call void asm sideeffect inteldialect "mov eax, $$76$0", "*m,~{eax},~{dirflag},~{fpsr},~{flags}"([4 x i32]* %{{.*}})
-  __asm { mov eax, 4*4[64 + arr + (2*32)] }
-// CHECK: call void asm sideeffect inteldialect "mov eax, $$144$0", "*m,~{eax},~{dirflag},~{fpsr},~{flags}"([4 x i32]* %{{.*}})
-  __asm { mov eax, 4*(4-2)[64 + arr - 2*32] }
-// CHECK: call void asm sideeffect inteldialect "mov eax, $$8$0", "*m,~{eax},~{dirflag},~{fpsr},~{flags}"([4 x i32]* %{{.*}})
-  __asm { mov eax, 32*(4-2)[arr - 2*32] }
-// CHECK: call void asm sideeffect inteldialect "mov eax, $$0$0", "*m,~{eax},~{dirflag},~{fpsr},~{flags}"([4 x i32]* %{{.*}})
-=======
 // CHECK: call void asm sideeffect inteldialect "mov eax, $0[$$8]", "*m,~{eax},~{dirflag},~{fpsr},~{flags}"([4 x i32]* %{{.*}})
   __asm { mov eax, (4+4)[arr + 4] }
 // CHECK: call void asm sideeffect inteldialect "mov eax, $0[$$12]", "*m,~{eax},~{dirflag},~{fpsr},~{flags}"([4 x i32]* %{{.*}})
@@ -615,7 +516,6 @@
 // CHECK: call void asm sideeffect inteldialect "mov eax, $0[$$8]", "*m,~{eax},~{dirflag},~{fpsr},~{flags}"([4 x i32]* %{{.*}})
   __asm { mov eax, 32*(4-2)[arr - 2*32] }
 // CHECK: call void asm sideeffect inteldialect "mov eax, $0", "*m,~{eax},~{dirflag},~{fpsr},~{flags}"([4 x i32]* %{{.*}})
->>>>>>> b2b84690
 }
 
 void cpuid() {
@@ -627,11 +527,7 @@
 typedef struct {
   int a;
   int b;
-<<<<<<< HEAD
-} A;
-=======
 } A, *pA;
->>>>>>> b2b84690
 
 typedef struct {
   int b1;
@@ -643,30 +539,11 @@
   A   c2;
   int c3;
   B   c4;
-<<<<<<< HEAD
-} C;
-=======
 } C, *pC;
->>>>>>> b2b84690
 
 void t39() {
 // CHECK-LABEL: define void @t39
   __asm mov eax, [eax].A.b
-<<<<<<< HEAD
-// CHECK: mov eax, [eax].4
-  __asm mov eax, [eax] A.b
-// CHECK: mov eax, [eax] .4
-  __asm mov eax, fs:[0] A.b
-// CHECK: mov eax, fs:[$$0] .4
-  __asm mov eax, [eax].B.b2.a
-// CHECK: mov eax, [eax].4
-  __asm mov eax, [eax] B.b2.b
-// CHECK: mov eax, [eax] .8
-  __asm mov eax, fs:[0] C.c2.b
-// CHECK: mov eax, fs:[$$0] .8
-  __asm mov eax, [eax]C.c4.b2.b
-// CHECK: mov eax, [eax].24
-=======
 // CHECK: mov eax, [eax + $$4]
   __asm mov eax, [eax] A.b
 // CHECK: mov eax, [eax + $$4]
@@ -684,7 +561,6 @@
 // CHECK: mov eax, [eax + $$24]
   __asm mov eax, [eax]pC.c4.b2.b
 // CHECK: mov eax, [eax + $$24]
->>>>>>> b2b84690
 // CHECK: "~{eax},~{dirflag},~{fpsr},~{flags}"()
 }
 
@@ -701,19 +577,6 @@
 void t41(unsigned short a) {
 // CHECK-LABEL: define void @t41(i16 zeroext %a)
   __asm mov cs, a;
-<<<<<<< HEAD
-// CHECK: mov cs, word ptr $0
-  __asm mov ds, a;
-// CHECK: mov ds, word ptr $1
-  __asm mov es, a;
-// CHECK: mov es, word ptr $2
-  __asm mov fs, a;
-// CHECK: mov fs, word ptr $3
-  __asm mov gs, a;
-// CHECK: mov gs, word ptr $4
-  __asm mov ss, a;
-// CHECK: mov ss, word ptr $5
-=======
 // CHECK: mov cs, $0
   __asm mov ds, a;
 // CHECK: mov ds, $1
@@ -725,7 +588,6 @@
 // CHECK: mov gs, $4
   __asm mov ss, a;
 // CHECK: mov ss, $5
->>>>>>> b2b84690
 // CHECK: "*m,*m,*m,*m,*m,*m,~{dirflag},~{fpsr},~{flags}"(i16* {{.*}}, i16* {{.*}}, i16* {{.*}}, i16* {{.*}}, i16* {{.*}}, i16* {{.*}})
 }
 
@@ -742,31 +604,6 @@
   C strct;
 // Work around PR20368: These should be single line blocks
  __asm { mov eax, 4[strct.c1] }
-<<<<<<< HEAD
-// CHECK: call void asm sideeffect inteldialect "mov eax, $$4$0", "*m,~{eax},~{dirflag},~{fpsr},~{flags}"(i32* %{{.*}})
-  __asm { mov eax, 4[strct.c3 + 4] }
-// CHECK: call void asm sideeffect inteldialect "mov eax, $$8$0", "*m,~{eax},~{dirflag},~{fpsr},~{flags}"(i32* %{{.*}})
-  __asm { mov eax, 8[strct.c2.a + 4 + 32*2 - 4] }
-// CHECK: call void asm sideeffect inteldialect "mov eax, $$72$0", "*m,~{eax},~{dirflag},~{fpsr},~{flags}"(i32* %{{.*}})
-  __asm { mov eax, 12[4 + strct.c2.b] }
-// CHECK: call void asm sideeffect inteldialect "mov eax, $$16$0", "*m,~{eax},~{dirflag},~{fpsr},~{flags}"(i32* %{{.*}})
-  __asm { mov eax, 4[4 + strct.c4.b2.b + 4] }
-// CHECK: call void asm sideeffect inteldialect "mov eax, $$12$0", "*m,~{eax},~{dirflag},~{fpsr},~{flags}"(i32* %{{.*}})
-  __asm { mov eax, 4[64 + strct.c1 + (2*32)] }
-// CHECK: call void asm sideeffect inteldialect "mov eax, $$132$0", "*m,~{eax},~{dirflag},~{fpsr},~{flags}"(i32* %{{.*}})
-  __asm { mov eax, 4[64 + strct.c2.a - 2*32] }
-// CHECK: call void asm sideeffect inteldialect "mov eax, $$4$0", "*m,~{eax},~{dirflag},~{fpsr},~{flags}"(i32* %{{.*}})
-  __asm { mov eax, [strct.c4.b1 + 4] }
-// CHECK: call void asm sideeffect inteldialect "mov eax, $$4$0", "*m,~{eax},~{dirflag},~{fpsr},~{flags}"(i32* %{{.*}})
-  __asm { mov eax, [strct.c4.b2.a + 4 + 32*2 - 4] }
-// CHECK: call void asm sideeffect inteldialect "mov eax, $$64$0", "*m,~{eax},~{dirflag},~{fpsr},~{flags}"(i32* %{{.*}})
-  __asm { mov eax, [4 + strct.c1] }
-// CHECK: call void asm sideeffect inteldialect "mov eax, $$4$0", "*m,~{eax},~{dirflag},~{fpsr},~{flags}"(i32* %{{.*}})
-  __asm { mov eax, [4 + strct.c2.b + 4] }
-// CHECK: call void asm sideeffect inteldialect "mov eax, $$8$0", "*m,~{eax},~{dirflag},~{fpsr},~{flags}"(i32* %{{.*}})
-  __asm { mov eax, [64 + strct.c3 + (2*32)] }
-// CHECK: call void asm sideeffect inteldialect "mov eax, $$128$0", "*m,~{eax},~{dirflag},~{fpsr},~{flags}"(i32* %{{.*}})
-=======
 // CHECK: call void asm sideeffect inteldialect "mov eax, $0[$$4]", "*m,~{eax},~{dirflag},~{fpsr},~{flags}"(i32* %{{.*}})
   __asm { mov eax, 4[strct.c3 + 4] }
 // CHECK: call void asm sideeffect inteldialect "mov eax, $0[$$8]", "*m,~{eax},~{dirflag},~{fpsr},~{flags}"(i32* %{{.*}})
@@ -790,17 +627,10 @@
 // CHECK: call void asm sideeffect inteldialect "mov eax, $0[$$8]", "*m,~{eax},~{dirflag},~{fpsr},~{flags}"(i32* %{{.*}})
   __asm { mov eax, [64 + strct.c3 + (2*32)] }
 // CHECK: call void asm sideeffect inteldialect "mov eax, $0[$$128]", "*m,~{eax},~{dirflag},~{fpsr},~{flags}"(i32* %{{.*}})
->>>>>>> b2b84690
   __asm { mov eax, [64 + strct.c4.b2.b - 2*32] }
 // CHECK: call void asm sideeffect inteldialect "mov eax, $0", "*m,~{eax},~{dirflag},~{fpsr},~{flags}"(i32* %{{.*}})
 }
 
-<<<<<<< HEAD
-void dot_operator(){
-// CHECK-LABEL: define void @dot_operator
-	__asm { mov eax, 3[ebx]A.b}
-// CHECK: call void asm sideeffect inteldialect "mov eax, $$3[ebx].4", "~{eax},~{dirflag},~{fpsr},~{flags}"
-=======
 void t44() {
   // CHECK-LABEL: define void @t44
   __asm {
@@ -846,7 +676,6 @@
   // CHECK-LABEL: define void @dot_operator
 	__asm { mov eax, 3[ebx]A.b}
   // CHECK: call void asm sideeffect inteldialect "mov eax, [ebx + $$7]", "~{eax},~{dirflag},~{fpsr},~{flags}"
->>>>>>> b2b84690
 }
 
 void call_clobber() {
@@ -909,19 +738,12 @@
 void label6(){
   __asm {
       jmp short label
-<<<<<<< HEAD
-    label:
-  }
-  // CHECK-LABEL: define void @label6
-  // CHECK: call void asm sideeffect inteldialect "jmp {{.*}}__MSASMLABEL_.${:uid}__label\0A\09{{.*}}__MSASMLABEL_.${:uid}__label:", "~{dirflag},~{fpsr},~{flags}"()
-=======
       jc  short label
       jz  short label
     label:
   }
   // CHECK-LABEL: define void @label6
   // CHECK: jmp {{.*}}__MSASMLABEL_.${:uid}__label\0A\09jc {{.*}}__MSASMLABEL_.${:uid}__label\0A\09jz {{.*}}__MSASMLABEL_.${:uid}__label\0A\09{{.*}}__MSASMLABEL_.${:uid}__label:"
->>>>>>> b2b84690
 }
 
 // Don't include mxcsr in the clobber list.
@@ -932,8 +754,6 @@
 // CHECK-LABEL: define void @mxcsr
 // CHECK: call void asm sideeffect inteldialect "fxrstor $0", "=*m,~{dirflag},~{fpsr},~{flags}"
 
-<<<<<<< HEAD
-=======
 // Make sure we can find the register for the dirflag for popfd
 void dirflag() {
   __asm popfd
@@ -941,7 +761,6 @@
 // CHECK-LABEL: define void @dirflag
 // CHECK: call void asm sideeffect inteldialect "popfd", "~{dirflag},~{flags},~{esp},~{dirflag},~{fpsr},~{flags}"
 
->>>>>>> b2b84690
 typedef union _LARGE_INTEGER {
   struct {
     unsigned int LowPart;
