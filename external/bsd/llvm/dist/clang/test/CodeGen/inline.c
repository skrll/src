--- conflicted
+++ resolved
@@ -61,15 +61,6 @@
 // RUN: %clang_cc1 %s -triple i386-pc-win32 -O1 -disable-llvm-passes -emit-llvm -o - -std=c99 | FileCheck %s --check-prefix=CHECK4
 // RUN: %clang_cc1 %s -triple i386-pc-win32 -fexperimental-new-pass-manager -O1 -disable-llvm-passes -emit-llvm -o - -std=c99 | FileCheck %s --check-prefix=CHECK4
 // CHECK4-NOT: define weak_odr void @_Exit(
-<<<<<<< HEAD
-// CHECK4-LABEL: define weak_odr i32 @ei()
-// CHECK4-LABEL: define i32 @bar()
-// CHECK4-NOT: unreferenced1
-// CHECK4-LABEL: define weak_odr void @unreferenced2()
-// CHECK4-LABEL: define void @gnu_inline()
-// CHECK4-LABEL: define linkonce_odr i32 @foo()
-// CHECK4-LABEL: define available_externally void @gnu_ei_inline()
-=======
 // CHECK4-LABEL: define weak_odr dso_local i32 @ei()
 // CHECK4-LABEL: define dso_local i32 @bar()
 // CHECK4-NOT: unreferenced1
@@ -77,7 +68,6 @@
 // CHECK4-LABEL: define dso_local void @gnu_inline()
 // CHECK4-LABEL: define linkonce_odr dso_local i32 @foo()
 // CHECK4-LABEL: define available_externally dso_local void @gnu_ei_inline()
->>>>>>> b2b84690
 
 __attribute__((noreturn)) void __cdecl _exit(int _Code);
 __inline void __cdecl _Exit(int status) { _exit(status); }
