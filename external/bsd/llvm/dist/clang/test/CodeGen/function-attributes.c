// RUN: %clang_cc1 -triple i386-unknown-unknown -emit-llvm -disable-llvm-passes -Os -o - %s | FileCheck %s
// RUN: %clang_cc1 -triple i386-unknown-unknown -emit-llvm -disable-llvm-passes -Os -std=c99 -o - %s | FileCheck %s
<<<<<<< HEAD
=======
// RUN: %clang_cc1 -triple x86_64-unknown-unknown -emit-llvm -disable-llvm-passes -Os -std=c99 -o - %s | FileCheck %s
>>>>>>> b2b84690
// CHECK: define signext i8 @f0(i32 %x) [[NUW:#[0-9]+]]
// CHECK: define zeroext i8 @f1(i32 %x) [[NUW]]
// CHECK: define void @f2(i8 signext %x) [[NUW]]
// CHECK: define void @f3(i8 zeroext %x) [[NUW]]
// CHECK: define signext i16 @f4(i32 %x) [[NUW]]
// CHECK: define zeroext i16 @f5(i32 %x) [[NUW]]
// CHECK: define void @f6(i16 signext %x) [[NUW]]
// CHECK: define void @f7(i16 zeroext %x) [[NUW]]

signed char f0(int x) { return x; }

unsigned char f1(int x) { return x; }

void f2(signed char x) { }

void f3(unsigned char x) { }

signed short f4(int x) { return x; }

unsigned short f5(int x) { return x; }

void f6(signed short x) { }

void f7(unsigned short x) { }

// CHECK-LABEL: define void @f8()
// CHECK: [[AI:#[0-9]+]]
// CHECK: {
void __attribute__((always_inline)) f8(void) { }

// CHECK: call void @f9_t()
// CHECK: [[NR:#[0-9]+]]
// CHECK: }
void __attribute__((noreturn)) f9_t(void);
void f9(void) { f9_t(); }

// CHECK: call void @f9a()
// CHECK: [[NR]]
// CHECK: }
_Noreturn void f9a(void);
void f9b(void) { f9a(); }

// FIXME: We should be setting nounwind on calls.
// CHECK: call i32 @f10_t()
// CHECK: [[NUW_RN:#[0-9]+]]
// CHECK: {
int __attribute__((const)) f10_t(void);
int f10(void) { return f10_t(); }
int f11(void) {
 exit:
  return f10_t();
}
int f12(int arg) {
  return arg ? 0 : f10_t();
}

// CHECK: define void @f13() [[NUW_OS_RN:#[0-9]+]]
void f13(void) __attribute__((pure)) __attribute__((const));
void f13(void){}


// <rdar://problem/7102668> [irgen] clang isn't setting the optsize bit on functions
// CHECK-LABEL: define void @f15
// CHECK: [[NUW]]
// CHECK: {
void f15(void) {
}

// PR5254
// CHECK-LABEL: define void @f16
// CHECK: [[SR:#[0-9]+]]
// CHECK: {
void __attribute__((force_align_arg_pointer)) f16(void) {
}

// PR11038
// CHECK-LABEL: define void @f18()
// CHECK: [[RT:#[0-9]+]]
// CHECK: {
// CHECK: call void @f17()
// CHECK: [[RT_CALL:#[0-9]+]]
// CHECK: ret void
__attribute__ ((returns_twice)) void f17(void);
__attribute__ ((returns_twice)) void f18(void) {
        f17();
}

// CHECK-LABEL: define void @f19()
// CHECK: {
// CHECK: call i32 @setjmp(i32* null)
// CHECK: [[RT_CALL]]
// CHECK: ret void
typedef int jmp_buf[((9 * 2) + 3 + 16)];
int setjmp(jmp_buf);
void f19(void) {
  setjmp(0);
}

// CHECK-LABEL: define void @f20()
// CHECK: {
// CHECK: call i32 @_setjmp(i32* null)
// CHECK: [[RT_CALL]]
// CHECK: ret void
int _setjmp(jmp_buf);
void f20(void) {
  _setjmp(0);
}

// CHECK: attributes [[NUW]] = { nounwind optsize{{.*}} }
// CHECK: attributes [[AI]] = { alwaysinline nounwind optsize{{.*}} }
// CHECK: attributes [[NUW_OS_RN]] = { nounwind optsize readnone{{.*}} }
<<<<<<< HEAD
// CHECK: attributes [[ALIGN]] = { nounwind optsize alignstack=16{{.*}} }
=======
// CHECK: attributes [[SR]] = { nounwind optsize{{.*}} "stackrealign"{{.*}} }
>>>>>>> b2b84690
// CHECK: attributes [[RT]] = { nounwind optsize returns_twice{{.*}} }
// CHECK: attributes [[NR]] = { noreturn optsize }
// CHECK: attributes [[NUW_RN]] = { nounwind optsize readnone }
// CHECK: attributes [[RT_CALL]] = { optsize returns_twice }<|MERGE_RESOLUTION|>--- conflicted
+++ resolved
@@ -1,9 +1,6 @@
 // RUN: %clang_cc1 -triple i386-unknown-unknown -emit-llvm -disable-llvm-passes -Os -o - %s | FileCheck %s
 // RUN: %clang_cc1 -triple i386-unknown-unknown -emit-llvm -disable-llvm-passes -Os -std=c99 -o - %s | FileCheck %s
-<<<<<<< HEAD
-=======
 // RUN: %clang_cc1 -triple x86_64-unknown-unknown -emit-llvm -disable-llvm-passes -Os -std=c99 -o - %s | FileCheck %s
->>>>>>> b2b84690
 // CHECK: define signext i8 @f0(i32 %x) [[NUW:#[0-9]+]]
 // CHECK: define zeroext i8 @f1(i32 %x) [[NUW]]
 // CHECK: define void @f2(i8 signext %x) [[NUW]]
@@ -115,11 +112,7 @@
 // CHECK: attributes [[NUW]] = { nounwind optsize{{.*}} }
 // CHECK: attributes [[AI]] = { alwaysinline nounwind optsize{{.*}} }
 // CHECK: attributes [[NUW_OS_RN]] = { nounwind optsize readnone{{.*}} }
-<<<<<<< HEAD
-// CHECK: attributes [[ALIGN]] = { nounwind optsize alignstack=16{{.*}} }
-=======
 // CHECK: attributes [[SR]] = { nounwind optsize{{.*}} "stackrealign"{{.*}} }
->>>>>>> b2b84690
 // CHECK: attributes [[RT]] = { nounwind optsize returns_twice{{.*}} }
 // CHECK: attributes [[NR]] = { noreturn optsize }
 // CHECK: attributes [[NUW_RN]] = { nounwind optsize readnone }
