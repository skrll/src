--- conflicted
+++ resolved
@@ -4,10 +4,7 @@
 // RUN: %clang_cc1 %s -triple thumbv7-linux-gnueabihf -fms-extensions -emit-llvm -o - | FileCheck -check-prefix LINUX %s
 // RUN: %clang_cc1 %s -triple i686-pc-linux -fms-extensions -emit-llvm -o - | FileCheck -check-prefix LINUX %s
 // RUN: %clang_cc1 %s -triple x86_64-scei-ps4 -fms-extensions -emit-llvm -o - | FileCheck -check-prefix PS4 %s
-<<<<<<< HEAD
-=======
 // RUN: %clang_cc1 %s -triple aarch64-windows-msvc -fms-extensions -emit-llvm -o - | FileCheck %s
->>>>>>> b2b84690
 
 #pragma comment(lib, "msvcrt.lib")
 #pragma comment(lib, "kernel32")
@@ -26,16 +23,9 @@
 // CHECK: ![[bar]] = !{!" /bar=2"}
 // CHECK: ![[foo]] = !{!" /foo=\22foo bar\22"}
 
-<<<<<<< HEAD
-// LINUX: !{!"-lmsvcrt.lib"}
-// LINUX: !{!"-lkernel32"}
-// LINUX: !{!"-lUSER32.LIB"}
-// LINUX: !{!" /bar=2"}
-=======
 // LINUX: !{!"lib", !"msvcrt.lib"}
 // LINUX: !{!"lib", !"kernel32"}
 // LINUX: !{!"lib", !"USER32.LIB"}
->>>>>>> b2b84690
 
 // PS4: !{!"\01msvcrt.lib"}
 // PS4: !{!"\01kernel32"}
