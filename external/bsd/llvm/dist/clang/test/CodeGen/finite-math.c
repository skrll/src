--- conflicted
+++ resolved
@@ -1,10 +1,7 @@
 // RUN: %clang_cc1 -ffinite-math-only -emit-llvm -o - %s | FileCheck %s -check-prefix=CHECK -check-prefix=FINITE
 // RUN: %clang_cc1 -fno-signed-zeros -emit-llvm -o - %s | FileCheck %s -check-prefix=CHECK  -check-prefix=NSZ
 // RUN: %clang_cc1 -freciprocal-math -emit-llvm -o - %s | FileCheck %s -check-prefix=CHECK  -check-prefix=RECIP
-<<<<<<< HEAD
-=======
 // RUN: %clang_cc1 -mreassociate -emit-llvm -o - %s | FileCheck %s -check-prefix=CHECK  -check-prefix=REASSOC
->>>>>>> b2b84690
 
 float f0, f1, f2;
 
@@ -14,10 +11,7 @@
   // FINITE: fadd nnan ninf
   // NSZ: fadd nsz
   // RECIP: fadd arcp
-<<<<<<< HEAD
-=======
   // REASSOC: fadd reassoc
->>>>>>> b2b84690
   f0 = f1 + f2;
 
   // CHECK: ret
