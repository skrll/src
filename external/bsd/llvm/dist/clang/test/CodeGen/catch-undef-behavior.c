// RUN: %clang_cc1 -fsanitize=alignment,null,object-size,shift-base,shift-exponent,return,signed-integer-overflow,vla-bound,float-cast-overflow,integer-divide-by-zero,bool,returns-nonnull-attribute,nonnull-attribute -fsanitize-recover=alignment,null,object-size,shift-base,shift-exponent,signed-integer-overflow,vla-bound,float-cast-overflow,integer-divide-by-zero,bool,returns-nonnull-attribute,nonnull-attribute -emit-llvm %s -o - -triple x86_64-linux-gnu | opt -instnamer -S | FileCheck %s --check-prefix=CHECK-COMMON --check-prefix=CHECK-UBSAN
// RUN: %clang_cc1 -fsanitize-trap=alignment,null,object-size,shift-base,shift-exponent,return,signed-integer-overflow,vla-bound,float-cast-overflow,integer-divide-by-zero,bool,returns-nonnull-attribute,nonnull-attribute -fsanitize-recover=alignment,null,object-size,shift-base,shift-exponent,signed-integer-overflow,vla-bound,float-cast-overflow,integer-divide-by-zero,bool,returns-nonnull-attribute,nonnull-attribute -fsanitize=alignment,null,object-size,shift-base,shift-exponent,return,signed-integer-overflow,vla-bound,float-cast-overflow,integer-divide-by-zero,bool,returns-nonnull-attribute,nonnull-attribute -fsanitize-recover=alignment,null,object-size,shift-base,shift-exponent,signed-integer-overflow,vla-bound,float-cast-overflow,integer-divide-by-zero,bool,returns-nonnull-attribute,nonnull-attribute -emit-llvm %s -o - -triple x86_64-linux-gnu | opt -instnamer -S | FileCheck %s --check-prefix=CHECK-COMMON --check-prefix=CHECK-TRAP
// RUN: %clang_cc1 -fsanitize=signed-integer-overflow -emit-llvm %s -o - -triple x86_64-linux-gnu | FileCheck %s --check-prefix=CHECK-OVERFLOW

// CHECK-UBSAN: @[[INT:.*]] = private unnamed_addr constant { i16, i16, [6 x i8] } { i16 0, i16 11, [6 x i8] c"'int'\00" }

// FIXME: When we only emit each type once, use [[INT]] more below.
// CHECK-UBSAN: @[[LINE_100:.*]] = private unnamed_addr global {{.*}}, i32 100, i32 5 {{.*}} @[[INT]], i8 2, i8 1
// CHECK-UBSAN: @[[LINE_200:.*]] = {{.*}}, i32 200, i32 10 {{.*}}, i8 2, i8 0
// CHECK-UBSAN: @[[LINE_300:.*]] = {{.*}}, i32 300, i32 12 {{.*}} @{{.*}}, {{.*}} @{{.*}}
// CHECK-UBSAN: @[[LINE_400:.*]] = {{.*}}, i32 400, i32 12 {{.*}} @{{.*}}, {{.*}} @{{.*}}
// CHECK-UBSAN: @[[LINE_500:.*]] = {{.*}}, i32 500, i32 10 {{.*}} @{{.*}}, i8 2, i8 0 }
// CHECK-UBSAN: @[[LINE_600:.*]] = {{.*}}, i32 600, i32 3 {{.*}} @{{.*}}, i8 2, i8 1 }

// CHECK-UBSAN: @[[STRUCT_S:.*]] = private unnamed_addr constant { i16, i16, [11 x i8] } { i16 -1, i16 0, [11 x i8] c"'struct S'\00" }

// CHECK-UBSAN: @[[LINE_700:.*]] = {{.*}}, i32 700, i32 14 {{.*}} @[[STRUCT_S]], i8 2, i8 3 }
// CHECK-UBSAN: @[[LINE_800:.*]] = {{.*}}, i32 800, i32 12 {{.*}} @{{.*}} }
// CHECK-UBSAN: @[[LINE_900:.*]] = {{.*}}, i32 900, i32 11 {{.*}} @{{.*}} }
// CHECK-UBSAN: @[[LINE_1000:.*]] = {{.*}}, i32 1000, i32 10 {{.*}} @{{.*}} }
// CHECK-UBSAN: @[[FP16:.*]] = private unnamed_addr constant { i16, i16, [9 x i8] } { i16 1, i16 16, [9 x i8] c"'__fp16'\00" }
// CHECK-UBSAN: @[[LINE_1100:.*]] = {{.*}}, i32 1100, i32 8 {{.*}} @{{.*}} }
// CHECK-UBSAN: @[[LINE_1200:.*]] = {{.*}}, i32 1200, i32 10 {{.*}} @{{.*}} }
// CHECK-UBSAN: @[[LINE_1300:.*]] = {{.*}}, i32 1300, i32 10 {{.*}} @{{.*}} }
// CHECK-UBSAN: @[[LINE_1400:.*]] = {{.*}}, i32 1400, i32 10 {{.*}} @{{.*}} }
// Make sure we check the fp16 type_mismatch data so we can easily match the signed char float_cast_overflow
// CHECK-UBSAN: @[[LINE_1500:.*]] = {{.*}}, i32 1500, i32 10 {{.*}} @[[FP16]], {{.*}} }
// CHECK-UBSAN: @[[SCHAR:.*]] = private unnamed_addr constant { i16, i16, [14 x i8] } { i16 0, i16 7, [14 x i8] c"'signed char'\00" }
// CHECK-UBSAN: @[[LINE_1500:.*]] = {{.*}}, i32 1500, i32 10 {{.*}} @[[FP16]], {{.*}} }
// CHECK-UBSAN: @[[LINE_1600:.*]] = {{.*}}, i32 1600, i32 10 {{.*}} @{{.*}} }

// PR6805
// CHECK-COMMON-LABEL: @foo
void foo() {
  union { int i; } u;

  // CHECK-COMMON:      %[[I8PTR:.*]] = bitcast i32* %[[PTR:.*]] to i8*
  // CHECK-COMMON-NEXT: %[[SIZE:.*]] = call i64 @llvm.objectsize.i64.p0i8(i8* %[[I8PTR]], i1 false, i1 false)
  // CHECK-COMMON-NEXT: %[[OK:.*]] = icmp uge i64 %[[SIZE]], 4

  // CHECK-UBSAN: br i1 %[[OK]], {{.*}} !prof ![[WEIGHT_MD:.*]], !nosanitize
  // CHECK-TRAP:  br i1 %[[OK]], {{.*}}

  // CHECK-UBSAN:      %[[ARG:.*]] = ptrtoint {{.*}} %[[PTR]] to i64
  // CHECK-UBSAN-NEXT: call void @__ubsan_handle_type_mismatch_v1(i8* bitcast ({{.*}} @[[LINE_100]] to i8*), i64 %[[ARG]])

  // CHECK-TRAP:      call void @llvm.trap() [[NR_NUW:#[0-9]+]]
  // CHECK-TRAP-NEXT: unreachable
#line 100
  u.i=1;
}

// CHECK-COMMON-LABEL: @bar
int bar(int *a) {
  // CHECK-COMMON:      %[[SIZE:.*]] = call i64 @llvm.objectsize.i64
  // CHECK-COMMON-NEXT: icmp uge i64 %[[SIZE]], 4

  // CHECK-COMMON:      %[[PTRINT:.*]] = ptrtoint
  // CHECK-COMMON-NEXT: %[[MISALIGN:.*]] = and i64 %[[PTRINT]], 3
  // CHECK-COMMON-NEXT: icmp eq i64 %[[MISALIGN]], 0

<<<<<<< HEAD
  // CHECK-UBSAN:      %[[ARG:.*]] = ptrtoint
  // CHECK-UBSAN-NEXT: call void @__ubsan_handle_type_mismatch_v1(i8* bitcast ({{.*}} @[[LINE_200]] to i8*), i64 %[[ARG]])
=======
  // CHECK-UBSAN: call void @__ubsan_handle_type_mismatch_v1(i8* bitcast ({{.*}} @[[LINE_200]] to i8*), i64 %[[PTRINT]])
>>>>>>> b2b84690

  // CHECK-TRAP:      call void @llvm.trap() [[NR_NUW]]
  // CHECK-TRAP-NEXT: unreachable

#line 200
  return *a;
}

// CHECK-UBSAN-LABEL: @addr_space
int addr_space(int __attribute__((address_space(256))) *a) {
  // CHECK-UBSAN-NOT: __ubsan
  return *a;
}

// CHECK-COMMON-LABEL: @lsh_overflow
int lsh_overflow(int a, int b) {
  // CHECK-COMMON:      %[[RHS_INBOUNDS:.*]] = icmp ule i32 %[[RHS:.*]], 31
  // CHECK-COMMON-NEXT: br i1 %[[RHS_INBOUNDS]], label %[[CHECK_BB:.*]], label %[[CONT_BB:.*]],

  // CHECK-COMMON:      [[CHECK_BB]]:
  // CHECK-COMMON-NEXT: %[[SHIFTED_OUT_WIDTH:.*]] = sub nuw nsw i32 31, %[[RHS]]
  // CHECK-COMMON-NEXT: %[[SHIFTED_OUT:.*]] = lshr i32 %[[LHS:.*]], %[[SHIFTED_OUT_WIDTH]]
  // CHECK-COMMON-NEXT: %[[NO_OVERFLOW:.*]] = icmp eq i32 %[[SHIFTED_OUT]], 0
  // CHECK-COMMON-NEXT: br label %[[CONT_BB]]

  // CHECK-COMMON:      [[CONT_BB]]:
  // CHECK-COMMON-NEXT: %[[VALID_BASE:.*]] = phi i1 [ true, {{.*}} ], [ %[[NO_OVERFLOW]], %[[CHECK_BB]] ]
  // CHECK-COMMON-NEXT: %[[VALID:.*]] = and i1 %[[RHS_INBOUNDS]], %[[VALID_BASE]]

  // CHECK-UBSAN: br i1 %[[VALID]], {{.*}} !prof ![[WEIGHT_MD]]
  // CHECK-TRAP:  br i1 %[[VALID]]

  // CHECK-UBSAN:      %[[ARG1:.*]] = zext
  // CHECK-UBSAN-NEXT: %[[ARG2:.*]] = zext
  // CHECK-UBSAN-NEXT: call void @__ubsan_handle_shift_out_of_bounds(i8* bitcast ({{.*}} @[[LINE_300]] to i8*), i64 %[[ARG1]], i64 %[[ARG2]])
  // CHECK-UBSAN-NOT:  call void @__ubsan_handle_shift_out_of_bounds

  // CHECK-TRAP:      call void @llvm.trap() [[NR_NUW]]
  // CHECK-TRAP:      unreachable
  // CHECK-TRAP-NOT:  call void @llvm.trap()

  // CHECK-COMMON:      %[[RET:.*]] = shl i32 %[[LHS]], %[[RHS]]
  // CHECK-COMMON-NEXT: ret i32 %[[RET]]
#line 300
  return a << b;
}

// CHECK-COMMON-LABEL: @rsh_inbounds
int rsh_inbounds(int a, int b) {
  // CHECK-COMMON:      %[[INBOUNDS:.*]] = icmp ule i32 %[[RHS:.*]], 31
  // CHECK-COMMON:      br i1 %[[INBOUNDS]]

  // CHECK-UBSAN:      %[[ARG1:.*]] = zext
  // CHECK-UBSAN-NEXT: %[[ARG2:.*]] = zext
  // CHECK-UBSAN-NEXT: call void @__ubsan_handle_shift_out_of_bounds(i8* bitcast ({{.*}} @[[LINE_400]] to i8*), i64 %[[ARG1]], i64 %[[ARG2]])

  // CHECK-TRAP:      call void @llvm.trap() [[NR_NUW]]
  // CHECK-TRAP-NEXT: unreachable

  // CHECK-COMMON:      %[[RET:.*]] = ashr i32 {{.*}}, %[[RHS]]
  // CHECK-COMMON-NEXT: ret i32 %[[RET]]
#line 400
  return a >> b;
}

// CHECK-COMMON-LABEL: @load
int load(int *p) {
  // CHECK-UBSAN: call void @__ubsan_handle_type_mismatch_v1(i8* bitcast ({{.*}} @[[LINE_500]] to i8*), i64 %{{.*}})

  // CHECK-TRAP:      call void @llvm.trap() [[NR_NUW]]
  // CHECK-TRAP-NEXT: unreachable
#line 500
  return *p;
}

// CHECK-COMMON-LABEL: @store
void store(int *p, int q) {
  // CHECK-UBSAN: call void @__ubsan_handle_type_mismatch_v1(i8* bitcast ({{.*}} @[[LINE_600]] to i8*), i64 %{{.*}})

  // CHECK-TRAP:      call void @llvm.trap() [[NR_NUW]]
  // CHECK-TRAP-NEXT: unreachable
#line 600
  *p = q;
}

struct S { int k; };

// CHECK-COMMON-LABEL: @member_access
int *member_access(struct S *p) {
  // CHECK-UBSAN: call void @__ubsan_handle_type_mismatch_v1(i8* bitcast ({{.*}} @[[LINE_700]] to i8*), i64 %{{.*}})

  // CHECK-TRAP:      call void @llvm.trap() [[NR_NUW]]
  // CHECK-TRAP-NEXT: unreachable
#line 700
  return &p->k;
}

// CHECK-COMMON-LABEL: @signed_overflow
int signed_overflow(int a, int b) {
  // CHECK-UBSAN:      %[[ARG1:.*]] = zext
  // CHECK-UBSAN-NEXT: %[[ARG2:.*]] = zext
  // CHECK-UBSAN-NEXT: call void @__ubsan_handle_add_overflow(i8* bitcast ({{.*}} @[[LINE_800]] to i8*), i64 %[[ARG1]], i64 %[[ARG2]])

  // CHECK-TRAP:      call void @llvm.trap() [[NR_NUW]]
  // CHECK-TRAP-NEXT: unreachable
#line 800
  return a + b;
}

// CHECK-COMMON-LABEL: @no_return
int no_return() {
  // Reaching the end of a noreturn function is fine in C.
  // FIXME: If the user explicitly requests -fsanitize=return, we should catch
  //        that here even though it's not undefined behavior.
  // CHECK-COMMON-NOT: call
  // CHECK-COMMON-NOT: unreachable
  // CHECK-COMMON: ret i32
}

// CHECK-UBSAN-LABEL: @vla_bound
void vla_bound(int n) {
  // CHECK-UBSAN:      icmp sgt i32 %[[PARAM:.*]], 0
  //
  // CHECK-UBSAN:      %[[ARG:.*]] = zext i32 %[[PARAM]] to i64
  // CHECK-UBSAN-NEXT: call void @__ubsan_handle_vla_bound_not_positive(i8* bitcast ({{.*}} @[[LINE_900]] to i8*), i64 %[[ARG]])
#line 900
  int arr[n * 3];
}

// CHECK-UBSAN-LABEL: @int_float_no_overflow
float int_float_no_overflow(__int128 n) {
  // CHECK-UBSAN-NOT: call void @__ubsan_handle
  return n;
}

// CHECK-COMMON-LABEL: @int_float_overflow
float int_float_overflow(unsigned __int128 n) {
  // This is 2**104. FLT_MAX is 2**128 - 2**104.
  // CHECK-COMMON: %[[INBOUNDS:.*]] = icmp ule i128 %{{.*}}, -20282409603651670423947251286016
  // CHECK-COMMON-NEXT: br i1 %[[INBOUNDS]]

  // CHECK-UBSAN: call void @__ubsan_handle_float_cast_overflow(i8* bitcast ({{.*}} @[[LINE_1000]] to i8*),

  // CHECK-TRAP:      call void @llvm.trap() [[NR_NUW]]
  // CHECK-TRAP-NEXT: unreachable
#line 1000
  return n;
}

// CHECK-COMMON-LABEL: @int_fp16_overflow
void int_fp16_overflow(int n, __fp16 *p) {
  // CHECK-COMMON: %[[GE:.*]] = icmp sge i32 %{{.*}}, -65504
  // CHECK-COMMON: %[[LE:.*]] = icmp sle i32 %{{.*}}, 65504
  // CHECK-COMMON: %[[INBOUNDS:.*]] = and i1 %[[GE]], %[[LE]]
  // CHECK-COMMON-NEXT: br i1 %[[INBOUNDS]]

  // CHECK-UBSAN: call void @__ubsan_handle_float_cast_overflow(i8* bitcast ({{.*}} @[[LINE_1100]] to i8*),

  // CHECK-TRAP:      call void @llvm.trap() [[NR_NUW]]
  // CHECK-TRAP-NEXT: unreachable
#line 1100
  *p = n;
}

// CHECK-COMMON-LABEL: @float_int_overflow
int float_int_overflow(float f) {
  // CHECK-COMMON: %[[GE:.*]] = fcmp ogt float %[[F:.*]], 0xC1E0000020000000
  // CHECK-COMMON: %[[LE:.*]] = fcmp olt float %[[F]], 0x41E0000000000000
  // CHECK-COMMON: %[[INBOUNDS:.*]] = and i1 %[[GE]], %[[LE]]
  // CHECK-COMMON-NEXT: br i1 %[[INBOUNDS]]

  // CHECK-UBSAN: %[[CAST:.*]] = bitcast float %[[F]] to i32
  // CHECK-UBSAN: %[[ARG:.*]] = zext i32 %[[CAST]] to i64
  // CHECK-UBSAN: call void @__ubsan_handle_float_cast_overflow(i8* bitcast ({{.*}} @[[LINE_1200]] to i8*), i64 %[[ARG]]

  // CHECK-TRAP:      call void @llvm.trap() [[NR_NUW]]
  // CHECK-TRAP-NEXT: unreachable
#line 1200
  return f;
}

// CHECK-COMMON-LABEL: @long_double_int_overflow
int long_double_int_overflow(long double ld) {
  // CHECK-UBSAN: alloca x86_fp80

  // CHECK-COMMON: %[[GE:.*]] = fcmp ogt x86_fp80 %[[F:.*]], 0xKC01E800000010000000
  // CHECK-COMMON: %[[LE:.*]] = fcmp olt x86_fp80 %[[F]], 0xK401E800000000000000
  // CHECK-COMMON: %[[INBOUNDS:.*]] = and i1 %[[GE]], %[[LE]]
  // CHECK-COMMON-NEXT: br i1 %[[INBOUNDS]]

  // CHECK-UBSAN: store x86_fp80 %[[F]], x86_fp80* %[[ALLOCA:.*]], align 16, !nosanitize
  // CHECK-UBSAN: %[[ARG:.*]] = ptrtoint x86_fp80* %[[ALLOCA]] to i64
  // CHECK-UBSAN: call void @__ubsan_handle_float_cast_overflow(i8* bitcast ({{.*}} @[[LINE_1300]] to i8*), i64 %[[ARG]]

  // CHECK-TRAP:      call void @llvm.trap() [[NR_NUW]]
  // CHECK-TRAP-NEXT: unreachable
#line 1300
  return ld;
}

// CHECK-COMMON-LABEL: @float_uint_overflow
unsigned float_uint_overflow(float f) {
  // CHECK-COMMON: %[[GE:.*]] = fcmp ogt float %[[F:.*]], -1.{{0*}}e+00
  // CHECK-COMMON: %[[LE:.*]] = fcmp olt float %[[F]], 0x41F0000000000000
  // CHECK-COMMON: %[[INBOUNDS:.*]] = and i1 %[[GE]], %[[LE]]
  // CHECK-COMMON-NEXT: br i1 %[[INBOUNDS]]

  // CHECK-UBSAN: call void @__ubsan_handle_float_cast_overflow(i8* bitcast ({{.*}} @[[LINE_1400]] to i8*),

  // CHECK-TRAP:      call void @llvm.trap() [[NR_NUW]]
  // CHECK-TRAP-NEXT: unreachable
#line 1400
  return f;
}

// CHECK-COMMON-LABEL: @fp16_char_overflow
signed char fp16_char_overflow(__fp16 *p) {
  // CHECK-COMMON: %[[GE:.*]] = fcmp ogt float %[[F:.*]], -1.29{{0*}}e+02
  // CHECK-COMMON: %[[LE:.*]] = fcmp olt float %[[F]], 1.28{{0*}}e+02
  // CHECK-COMMON: %[[INBOUNDS:.*]] = and i1 %[[GE]], %[[LE]]
  // CHECK-COMMON-NEXT: br i1 %[[INBOUNDS]]

  // CHECK-UBSAN: call void @__ubsan_handle_float_cast_overflow(i8* bitcast ({{.*}} @[[LINE_1500]] to i8*),

  // CHECK-TRAP:      call void @llvm.trap() [[NR_NUW]]
  // CHECK-TRAP-NEXT: unreachable
#line 1500
  return *p;
}

// CHECK-COMMON-LABEL: @float_float_overflow
float float_float_overflow(double f) {
  // CHECK-COMMON: %[[F:.*]] = call double @llvm.fabs.f64(
  // CHECK-COMMON: %[[GE:.*]] = fcmp ogt double %[[F]], 0x47EFFFFFE0000000
  // CHECK-COMMON: %[[LE:.*]] = fcmp olt double %[[F]], 0x7FF0000000000000
  // CHECK-COMMON: %[[OUTOFBOUNDS:.*]] = and i1 %[[GE]], %[[LE]]
  // CHECK-COMMON: %[[INBOUNDS:.*]] = xor i1 %[[OUTOFBOUNDS]], true
  // CHECK-COMMON-NEXT: br i1 %[[INBOUNDS]]

  // CHECK-UBSAN: call void @__ubsan_handle_float_cast_overflow(i8* bitcast ({{.*}} @[[LINE_1600]] to i8*),

  // CHECK-TRAP:      call void @llvm.trap() [[NR_NUW]]
  // CHECK-TRAP-NEXT: unreachable
#line 1600
  return f;
}

// CHECK-COMMON-LABEL:   @int_divide_overflow
// CHECK-OVERFLOW-LABEL: @int_divide_overflow
int int_divide_overflow(int a, int b) {
  // CHECK-COMMON:         %[[ZERO:.*]] = icmp ne i32 %[[B:.*]], 0
  // CHECK-OVERFLOW-NOT:  icmp ne i32 %{{.*}}, 0

  // CHECK-COMMON:               %[[AOK:.*]] = icmp ne i32 %[[A:.*]], -2147483648
  // CHECK-COMMON-NEXT:          %[[BOK:.*]] = icmp ne i32 %[[B]], -1
  // CHECK-COMMON-NEXT:          %[[OVER:.*]] = or i1 %[[AOK]], %[[BOK]]
  // CHECK-COMMON:         %[[OK:.*]] = and i1 %[[ZERO]], %[[OVER]]
  // CHECK-COMMON:         br i1 %[[OK]]

  // CHECK-OVERFLOW:      %[[AOK:.*]] = icmp ne i32 %[[A:.*]], -2147483648
  // CHECK-OVERFLOW-NEXT: %[[BOK:.*]] = icmp ne i32 %[[B:.*]], -1
  // CHECK-OVERFLOW-NEXT: %[[OK:.*]] = or i1 %[[AOK]], %[[BOK]]
  // CHECK-OVERFLOW:      br i1 %[[OK]]

  // CHECK-TRAP: call void @llvm.trap() [[NR_NUW]]
  // CHECK-TRAP: unreachable
  return a / b;

  // CHECK-COMMON:          }
  // CHECK-OVERFLOW: }
}

// CHECK-COMMON-LABEL: @sour_bool
_Bool sour_bool(_Bool *p) {
  // CHECK-COMMON: %[[OK:.*]] = icmp ule i8 {{.*}}, 1
  // CHECK-COMMON: br i1 %[[OK]]

  // CHECK-UBSAN: call void @__ubsan_handle_load_invalid_value(i8* bitcast ({{.*}}), i64 {{.*}})

  // CHECK-TRAP: call void @llvm.trap() [[NR_NUW]]
  // CHECK-TRAP: unreachable
  return *p;
}

// CHECK-COMMON-LABEL: @ret_nonnull
__attribute__((returns_nonnull))
int *ret_nonnull(int *a) {
  // CHECK-COMMON: [[OK:%.*]] = icmp ne i32* {{.*}}, null
  // CHECK-COMMON: br i1 [[OK]]

  // CHECK-UBSAN: call void @__ubsan_handle_nonnull_return

  // CHECK-TRAP: call void @llvm.trap() [[NR_NUW]]
  // CHECK-TRAP: unreachable
  return a;
}

// CHECK-COMMON-LABEL: @call_decl_nonnull
__attribute__((nonnull)) void decl_nonnull(int *a);
void call_decl_nonnull(int *a) {
  // CHECK-COMMON: [[OK:%.*]] = icmp ne i32* {{.*}}, null
  // CHECK-COMMON: br i1 [[OK]]

  // CHECK-UBSAN: call void @__ubsan_handle_nonnull_arg

  // CHECK-TRAP: call void @llvm.trap() [[NR_NUW]]
  // CHECK-TRAP: unreachable
  decl_nonnull(a);
}

extern void *memcpy (void *, const void *, unsigned) __attribute__((nonnull(1, 2)));

// CHECK-COMMON-LABEL: @call_memcpy_nonnull
void call_memcpy_nonnull(void *p, void *q, int sz) {
  // CHECK-COMMON: icmp ne i8* {{.*}}, null
  // CHECK-UBSAN: call void @__ubsan_handle_nonnull_arg
  // CHECK-TRAP: call void @llvm.trap()

  // CHECK-COMMON: icmp ne i8* {{.*}}, null
  // CHECK-UBSAN: call void @__ubsan_handle_nonnull_arg
  // CHECK-TRAP: call void @llvm.trap()
  memcpy(p, q, sz);
}

extern void *memmove (void *, const void *, unsigned) __attribute__((nonnull(1, 2)));

// CHECK-COMMON-LABEL: @call_memmove_nonnull
void call_memmove_nonnull(void *p, void *q, int sz) {
  // CHECK-COMMON: icmp ne i8* {{.*}}, null
  // CHECK-UBSAN: call void @__ubsan_handle_nonnull_arg
  // CHECK-TRAP: call void @llvm.trap()

  // CHECK-COMMON: icmp ne i8* {{.*}}, null
  // CHECK-UBSAN: call void @__ubsan_handle_nonnull_arg
  // CHECK-TRAP: call void @llvm.trap()
  memmove(p, q, sz);
}

// CHECK-COMMON-LABEL: @call_nonnull_variadic
__attribute__((nonnull)) void nonnull_variadic(int a, ...);
void call_nonnull_variadic(int a, int *b) {
  // CHECK-COMMON: [[OK:%.*]] = icmp ne i32* {{.*}}, null
  // CHECK-COMMON: br i1 [[OK]]

  // CHECK-UBSAN: call void @__ubsan_handle_nonnull_arg
  // CHECK-UBSAN-NOT: __ubsan_handle_nonnull_arg

  // CHECK-COMMON: call void (i32, ...) @nonnull_variadic
  nonnull_variadic(a, b);
}

// CHECK-UBSAN: ![[WEIGHT_MD]] = !{!"branch_weights", i32 1048575, i32 1}

// CHECK-TRAP: attributes [[NR_NUW]] = { noreturn nounwind }<|MERGE_RESOLUTION|>--- conflicted
+++ resolved
@@ -59,12 +59,7 @@
   // CHECK-COMMON-NEXT: %[[MISALIGN:.*]] = and i64 %[[PTRINT]], 3
   // CHECK-COMMON-NEXT: icmp eq i64 %[[MISALIGN]], 0
 
-<<<<<<< HEAD
-  // CHECK-UBSAN:      %[[ARG:.*]] = ptrtoint
-  // CHECK-UBSAN-NEXT: call void @__ubsan_handle_type_mismatch_v1(i8* bitcast ({{.*}} @[[LINE_200]] to i8*), i64 %[[ARG]])
-=======
   // CHECK-UBSAN: call void @__ubsan_handle_type_mismatch_v1(i8* bitcast ({{.*}} @[[LINE_200]] to i8*), i64 %[[PTRINT]])
->>>>>>> b2b84690
 
   // CHECK-TRAP:      call void @llvm.trap() [[NR_NUW]]
   // CHECK-TRAP-NEXT: unreachable
