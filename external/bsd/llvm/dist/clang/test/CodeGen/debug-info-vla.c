// RUN: %clang_cc1 -emit-llvm -debug-info-kind=limited -triple x86_64-apple-darwin %s -o - | FileCheck %s

void testVLAwithSize(int s)
{
<<<<<<< HEAD
// CHECK: dbg.declare
// CHECK: dbg.declare({{.*}}, metadata ![[VAR:.*]], metadata ![[EXPR:.*]])
// CHECK: ![[EXPR]] = !DIExpression()
// CHECK: ![[VAR]] = !DILocalVariable(name: "vla",{{.*}} line: [[@LINE+1]]
=======
// CHECK-DAG: dbg.declare({{.*}} %__vla_expr, metadata ![[VLAEXPR:[0-9]+]]
// CHECK-DAG: dbg.declare({{.*}} %vla, metadata ![[VAR:[0-9]+]]
// CHECK-DAG: ![[VLAEXPR]] = !DILocalVariable(name: "__vla_expr", {{.*}} flags: DIFlagArtificial
// CHECK-DAG: ![[VAR]] = !DILocalVariable(name: "vla",{{.*}} line: [[@LINE+2]]
// CHECK-DAG: !DISubrange(count: ![[VLAEXPR]])
>>>>>>> b2b84690
  int vla[s];
  int i;
  for (i = 0; i < s; i++) {
    vla[i] = i*i;
  }
}<|MERGE_RESOLUTION|>--- conflicted
+++ resolved
@@ -2,18 +2,11 @@
 
 void testVLAwithSize(int s)
 {
-<<<<<<< HEAD
-// CHECK: dbg.declare
-// CHECK: dbg.declare({{.*}}, metadata ![[VAR:.*]], metadata ![[EXPR:.*]])
-// CHECK: ![[EXPR]] = !DIExpression()
-// CHECK: ![[VAR]] = !DILocalVariable(name: "vla",{{.*}} line: [[@LINE+1]]
-=======
 // CHECK-DAG: dbg.declare({{.*}} %__vla_expr, metadata ![[VLAEXPR:[0-9]+]]
 // CHECK-DAG: dbg.declare({{.*}} %vla, metadata ![[VAR:[0-9]+]]
 // CHECK-DAG: ![[VLAEXPR]] = !DILocalVariable(name: "__vla_expr", {{.*}} flags: DIFlagArtificial
 // CHECK-DAG: ![[VAR]] = !DILocalVariable(name: "vla",{{.*}} line: [[@LINE+2]]
 // CHECK-DAG: !DISubrange(count: ![[VLAEXPR]])
->>>>>>> b2b84690
   int vla[s];
   int i;
   for (i = 0; i < s; i++) {
