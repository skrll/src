--- conflicted
+++ resolved
@@ -1,8 +1,4 @@
 // RUN: %clang_cc1 -triple i386-unknown-unknown %s -emit-llvm -o - | FileCheck %s
-<<<<<<< HEAD
-// CHECK: i32 @a(i32)
-=======
->>>>>>> b2b84690
 
 // CHECK: i32 @a(i32
 int a();
