// RUN: %clang_cc1 -emit-llvm -fcf-protection=branch -triple i386-linux-gnu -o %t %s
// RUN: FileCheck --input-file=%t %s

// CHECK: @t5 = weak global i32 2
int t5 __attribute__((weak)) = 2;

// CHECK: @t13 = global %struct.s0 zeroinitializer, section "SECT"
struct s0 { int x; };
struct s0 t13 __attribute__((section("SECT"))) = { 0 };

// CHECK: @t14.x = internal global i32 0, section "SECT"
void t14(void) {
  static int x __attribute__((section("SECT"))) = 0;
}

// CHECK: @t18 = global i32 1, align 4
extern int t18 __attribute__((weak_import));
int t18 = 1;

// CHECK: @t16 = extern_weak global i32
extern int t16 __attribute__((weak_import));

// CHECK: @t6 = common protected global i32 0
int t6 __attribute__((visibility("protected")));

// CHECK: @t12 = global i32 0, section "SECT"
int t12 __attribute__((section("SECT")));

// CHECK: @t9 = weak alias void (...), bitcast (void ()* @__t8 to void (...)*)
void __t8() {}
void t9() __attribute__((weak, alias("__t8")));

// CHECK: declare extern_weak i32 @t15()
int __attribute__((weak_import)) t15(void);
int t17() {
  return t15() + t16;
}

// CHECK: define void @t1() [[NR:#[0-9]+]] {
void t1() __attribute__((noreturn));
void t1() { while (1) {} }

// CHECK: define void @t2() [[NUW:#[0-9]+]] {
void t2() __attribute__((nothrow));
void t2() {}

// CHECK: define weak void @t3() [[NUW]] {
void t3() __attribute__((weak));
void t3() {}

// CHECK: define hidden void @t4() [[NUW]] {
void t4() __attribute__((visibility("hidden")));
void t4() {}

// CHECK: define void @t7() [[NR]] {
void t7() __attribute__((noreturn, nothrow));
void t7() { while (1) {} }

// CHECK: define void @t72() [[COLDDEF:#[0-9]+]] {
void t71(void) __attribute__((cold));
void t72() __attribute__((cold));
void t72() { t71(); }
// CHECK: call void @t71() [[COLDSITE:#[0-9]+]]
// CHECK: declare void @t71() [[COLDDECL:#[0-9]+]]

// CHECK: define void @t10() [[NUW]] section "SECT" {
void t10(void) __attribute__((section("SECT")));
void t10(void) {}
// CHECK: define void @t11() [[NUW]] section "SECT" {
void __attribute__((section("SECT"))) t11(void) {}

// CHECK: define i32 @t19() [[NUW]] {
extern int t19(void) __attribute__((weak_import));
int t19(void) {
  return 10;
}

// CHECK:define void @t20() [[NUW]] {
// CHECK: call void @abort()
// CHECK-NEXT: unreachable
void t20(void) {
  __builtin_abort();
}

void (__attribute__((fastcall)) *fptr)(int);
void t21(void) {
  fptr(10);
}
// CHECK: [[FPTRVAR:%[a-z0-9]+]] = load void (i32)*, void (i32)** @fptr
// CHECK-NEXT: call x86_fastcallcc void [[FPTRVAR]](i32 inreg 10)


// PR9356: We might want to err on this, but for now at least make sure we
// use the section in the definition.
void __attribute__((section(".foo"))) t22(void);
void __attribute__((section(".bar"))) t22(void) {}

// CHECK: define void @t22() [[NUW]] section ".bar"

<<<<<<< HEAD
=======
// CHECK: define void @t23() [[NOCF_CHECK_FUNC:#[0-9]+]]
void __attribute__((nocf_check)) t23(void) {}

// CHECK: call void %{{[a-z0-9]+}}() [[NOCF_CHECK_CALL:#[0-9]+]]
typedef void (*f_t)(void);
void t24(f_t f1) {
  __attribute__((nocf_check)) f_t p = f1;
  (*p)();
}

>>>>>>> b2b84690
// CHECK: attributes [[NUW]] = { noinline nounwind{{.*}} }
// CHECK: attributes [[NR]] = { noinline noreturn nounwind{{.*}} }
// CHECK: attributes [[COLDDEF]] = { cold {{.*}}}
// CHECK: attributes [[COLDDECL]] = { cold {{.*}}}
<<<<<<< HEAD
// CHECK: attributes [[COLDSITE]] = { cold {{.*}}}
=======
// CHECK: attributes [[NOCF_CHECK_FUNC]] = { nocf_check {{.*}}}
// CHECK: attributes [[COLDSITE]] = { cold {{.*}}}
// CHECK: attributes [[NOCF_CHECK_CALL]] = { nocf_check }
>>>>>>> b2b84690
<|MERGE_RESOLUTION|>--- conflicted
+++ resolved
@@ -97,8 +97,6 @@
 
 // CHECK: define void @t22() [[NUW]] section ".bar"
 
-<<<<<<< HEAD
-=======
 // CHECK: define void @t23() [[NOCF_CHECK_FUNC:#[0-9]+]]
 void __attribute__((nocf_check)) t23(void) {}
 
@@ -109,15 +107,10 @@
   (*p)();
 }
 
->>>>>>> b2b84690
 // CHECK: attributes [[NUW]] = { noinline nounwind{{.*}} }
 // CHECK: attributes [[NR]] = { noinline noreturn nounwind{{.*}} }
 // CHECK: attributes [[COLDDEF]] = { cold {{.*}}}
 // CHECK: attributes [[COLDDECL]] = { cold {{.*}}}
-<<<<<<< HEAD
-// CHECK: attributes [[COLDSITE]] = { cold {{.*}}}
-=======
 // CHECK: attributes [[NOCF_CHECK_FUNC]] = { nocf_check {{.*}}}
 // CHECK: attributes [[COLDSITE]] = { cold {{.*}}}
-// CHECK: attributes [[NOCF_CHECK_CALL]] = { nocf_check }
->>>>>>> b2b84690
+// CHECK: attributes [[NOCF_CHECK_CALL]] = { nocf_check }