--- conflicted
+++ resolved
@@ -34,13 +34,8 @@
 // CHECK: t3
 // CHECK: call void asm sideeffect inteldialect
 // CHECK-SAME: lea ebx, $0
-<<<<<<< HEAD
-// CHECK-SAME: mov eax, [ebx].0
-// CHECK-SAME: mov [ebx].4, ecx
-=======
 // CHECK-SAME: mov eax, [ebx]
 // CHECK-SAME: mov [ebx + $$4], ecx
->>>>>>> b2b84690
 // CHECK-SAME: "*m,~{eax},~{ebx},~{dirflag},~{fpsr},~{flags}"(%struct.t3_type* %{{.*}})
 }
 
@@ -59,12 +54,7 @@
 // CHECK: t4
 // CHECK: call void asm sideeffect inteldialect
 // CHECK-SAME: lea ebx, $0
-<<<<<<< HEAD
-// CHECK-SAME: mov eax, [ebx].0
-// CHECK-SAME: mov [ebx].4, ecx
-=======
 // CHECK-SAME: mov eax, [ebx]
 // CHECK-SAME: mov [ebx + $$4], ecx
->>>>>>> b2b84690
 // CHECK-SAME: "*m,~{eax},~{ebx},~{dirflag},~{fpsr},~{flags}"(%struct.t3_type* %{{.*}})
 }