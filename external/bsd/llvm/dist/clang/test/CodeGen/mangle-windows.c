// RUN: %clang_cc1 -emit-llvm %s -o - -triple=i386-pc-win32 | FileCheck %s
// RUN: %clang_cc1 -emit-llvm %s -o - -triple=i386-mingw32 | FileCheck %s
// RUN: %clang_cc1 -emit-llvm %s -o - -triple=i386-pc-windows-msvc-elf | FileCheck %s --check-prefix=ELF32
// RUN: %clang_cc1 -emit-llvm %s -o - -triple=x86_64-pc-win32 | FileCheck %s --check-prefix=X64
// RUN: %clang_cc1 -emit-llvm %s -o - -triple=x86_64-mingw32 | FileCheck %s --check-prefix=X64
// RUN: %clang_cc1 -emit-llvm %s -o - -triple=x86_64-pc-windows-msvc-elf | FileCheck %s --check-prefix=ELF64

// CHECK: target datalayout = "e-m:x-{{.*}}"
// X64: target datalayout = "e-m:w-{{.*}}"
// ELF32: target datalayout = "e-m:e-{{.*}}"
// ELF64: target datalayout = "e-m:e-{{.*}}"

void __stdcall f1(void) {}
<<<<<<< HEAD
// CHECK: define x86_stdcallcc void @"\01_f1@0"
// X64: define void @f1(
=======
// CHECK: define dso_local x86_stdcallcc void @"\01_f1@0"
// X64: define dso_local void @f1(
>>>>>>> b2b84690
// ELF32: define x86_stdcallcc void @"\01_f1@0"
// ELF64: define void @f1(

void __fastcall f2(void) {}
<<<<<<< HEAD
// CHECK: define x86_fastcallcc void @"\01@f2@0"
// X64: define void @f2(
=======
// CHECK: define dso_local x86_fastcallcc void @"\01@f2@0"
// X64: define dso_local void @f2(
>>>>>>> b2b84690
// ELF32: define x86_fastcallcc void @"\01@f2@0"
// ELF64: define void @f2(

void __stdcall f3() {}
<<<<<<< HEAD
// CHECK: define x86_stdcallcc void @"\01_f3@0"
// X64: define void @f3(

void __fastcall f4(char a) {}
// CHECK: define x86_fastcallcc void @"\01@f4@4"
// X64: define void @f4(

void __fastcall f5(short a) {}
// CHECK: define x86_fastcallcc void @"\01@f5@4"
// X64: define void @f5(

void __fastcall f6(int a) {}
// CHECK: define x86_fastcallcc void @"\01@f6@4"
// X64: define void @f6(

void __fastcall f7(long a) {}
// CHECK: define x86_fastcallcc void @"\01@f7@4"
// X64: define void @f7(

void __fastcall f8(long long a) {}
// CHECK: define x86_fastcallcc void @"\01@f8@8"
// X64: define void @f8(

void __fastcall f9(long long a, char b, char c, short d) {}
// CHECK: define x86_fastcallcc void @"\01@f9@20"(i64 %a, i8 signext %b, i8 signext %c, i16 signext %d)
// X64: define void @f9(

void f12(void) {}
// CHECK: define void @f12(
// X64: define void @f12(

void __vectorcall v1(void) {}
// CHECK: define x86_vectorcallcc void @"\01v1@@0"(
// X64: define x86_vectorcallcc void @"\01v1@@0"(
=======
// CHECK: define dso_local x86_stdcallcc void @"\01_f3@0"
// X64: define dso_local void @f3(

void __fastcall f4(char a) {}
// CHECK: define dso_local x86_fastcallcc void @"\01@f4@4"
// X64: define dso_local void @f4(

void __fastcall f5(short a) {}
// CHECK: define dso_local x86_fastcallcc void @"\01@f5@4"
// X64: define dso_local void @f5(

void __fastcall f6(int a) {}
// CHECK: define dso_local x86_fastcallcc void @"\01@f6@4"
// X64: define dso_local void @f6(

void __fastcall f7(long a) {}
// CHECK: define dso_local x86_fastcallcc void @"\01@f7@4"
// X64: define dso_local void @f7(

void __fastcall f8(long long a) {}
// CHECK: define dso_local x86_fastcallcc void @"\01@f8@8"
// X64: define dso_local void @f8(

void __fastcall f9(long long a, char b, char c, short d) {}
// CHECK: define dso_local x86_fastcallcc void @"\01@f9@20"(i64 %a, i8 signext %b, i8 signext %c, i16 signext %d)
// X64: define dso_local void @f9(

void f12(void) {}
// CHECK: define dso_local void @f12(
// X64: define dso_local void @f12(

void __vectorcall v1(void) {}
// CHECK: define dso_local x86_vectorcallcc void @"\01v1@@0"(
// X64: define dso_local x86_vectorcallcc void @"\01v1@@0"(
>>>>>>> b2b84690
// ELF32: define x86_vectorcallcc void @"\01v1@@0"(
// ELF64: define x86_vectorcallcc void @"\01v1@@0"(

void __vectorcall v2(char a) {}
<<<<<<< HEAD
// CHECK: define x86_vectorcallcc void @"\01v2@@4"(
// X64: define x86_vectorcallcc void @"\01v2@@8"(
=======
// CHECK: define dso_local x86_vectorcallcc void @"\01v2@@4"(
// X64: define dso_local x86_vectorcallcc void @"\01v2@@8"(
>>>>>>> b2b84690
// ELF32: define x86_vectorcallcc void @"\01v2@@4"(
// ELF64: define x86_vectorcallcc void @"\01v2@@8"(

void __vectorcall v3(short a) {}
<<<<<<< HEAD
// CHECK: define x86_vectorcallcc void @"\01v3@@4"(
// X64: define x86_vectorcallcc void @"\01v3@@8"(

void __vectorcall v4(int a) {}
// CHECK: define x86_vectorcallcc void @"\01v4@@4"(
// X64: define x86_vectorcallcc void @"\01v4@@8"(

void __vectorcall v5(long long a) {}
// CHECK: define x86_vectorcallcc void @"\01v5@@8"(
// X64: define x86_vectorcallcc void @"\01v5@@8"(

void __vectorcall v6(char a, char b) {}
// CHECK: define x86_vectorcallcc void @"\01v6@@8"(
// X64: define x86_vectorcallcc void @"\01v6@@16"(
=======
// CHECK: define dso_local x86_vectorcallcc void @"\01v3@@4"(
// X64: define dso_local x86_vectorcallcc void @"\01v3@@8"(

void __vectorcall v4(int a) {}
// CHECK: define dso_local x86_vectorcallcc void @"\01v4@@4"(
// X64: define dso_local x86_vectorcallcc void @"\01v4@@8"(

void __vectorcall v5(long long a) {}
// CHECK: define dso_local x86_vectorcallcc void @"\01v5@@8"(
// X64: define dso_local x86_vectorcallcc void @"\01v5@@8"(

void __vectorcall v6(char a, char b) {}
// CHECK: define dso_local x86_vectorcallcc void @"\01v6@@8"(
// X64: define dso_local x86_vectorcallcc void @"\01v6@@16"(
>>>>>>> b2b84690
<|MERGE_RESOLUTION|>--- conflicted
+++ resolved
@@ -11,64 +11,18 @@
 // ELF64: target datalayout = "e-m:e-{{.*}}"
 
 void __stdcall f1(void) {}
-<<<<<<< HEAD
-// CHECK: define x86_stdcallcc void @"\01_f1@0"
-// X64: define void @f1(
-=======
 // CHECK: define dso_local x86_stdcallcc void @"\01_f1@0"
 // X64: define dso_local void @f1(
->>>>>>> b2b84690
 // ELF32: define x86_stdcallcc void @"\01_f1@0"
 // ELF64: define void @f1(
 
 void __fastcall f2(void) {}
-<<<<<<< HEAD
-// CHECK: define x86_fastcallcc void @"\01@f2@0"
-// X64: define void @f2(
-=======
 // CHECK: define dso_local x86_fastcallcc void @"\01@f2@0"
 // X64: define dso_local void @f2(
->>>>>>> b2b84690
 // ELF32: define x86_fastcallcc void @"\01@f2@0"
 // ELF64: define void @f2(
 
 void __stdcall f3() {}
-<<<<<<< HEAD
-// CHECK: define x86_stdcallcc void @"\01_f3@0"
-// X64: define void @f3(
-
-void __fastcall f4(char a) {}
-// CHECK: define x86_fastcallcc void @"\01@f4@4"
-// X64: define void @f4(
-
-void __fastcall f5(short a) {}
-// CHECK: define x86_fastcallcc void @"\01@f5@4"
-// X64: define void @f5(
-
-void __fastcall f6(int a) {}
-// CHECK: define x86_fastcallcc void @"\01@f6@4"
-// X64: define void @f6(
-
-void __fastcall f7(long a) {}
-// CHECK: define x86_fastcallcc void @"\01@f7@4"
-// X64: define void @f7(
-
-void __fastcall f8(long long a) {}
-// CHECK: define x86_fastcallcc void @"\01@f8@8"
-// X64: define void @f8(
-
-void __fastcall f9(long long a, char b, char c, short d) {}
-// CHECK: define x86_fastcallcc void @"\01@f9@20"(i64 %a, i8 signext %b, i8 signext %c, i16 signext %d)
-// X64: define void @f9(
-
-void f12(void) {}
-// CHECK: define void @f12(
-// X64: define void @f12(
-
-void __vectorcall v1(void) {}
-// CHECK: define x86_vectorcallcc void @"\01v1@@0"(
-// X64: define x86_vectorcallcc void @"\01v1@@0"(
-=======
 // CHECK: define dso_local x86_stdcallcc void @"\01_f3@0"
 // X64: define dso_local void @f3(
 
@@ -103,38 +57,16 @@
 void __vectorcall v1(void) {}
 // CHECK: define dso_local x86_vectorcallcc void @"\01v1@@0"(
 // X64: define dso_local x86_vectorcallcc void @"\01v1@@0"(
->>>>>>> b2b84690
 // ELF32: define x86_vectorcallcc void @"\01v1@@0"(
 // ELF64: define x86_vectorcallcc void @"\01v1@@0"(
 
 void __vectorcall v2(char a) {}
-<<<<<<< HEAD
-// CHECK: define x86_vectorcallcc void @"\01v2@@4"(
-// X64: define x86_vectorcallcc void @"\01v2@@8"(
-=======
 // CHECK: define dso_local x86_vectorcallcc void @"\01v2@@4"(
 // X64: define dso_local x86_vectorcallcc void @"\01v2@@8"(
->>>>>>> b2b84690
 // ELF32: define x86_vectorcallcc void @"\01v2@@4"(
 // ELF64: define x86_vectorcallcc void @"\01v2@@8"(
 
 void __vectorcall v3(short a) {}
-<<<<<<< HEAD
-// CHECK: define x86_vectorcallcc void @"\01v3@@4"(
-// X64: define x86_vectorcallcc void @"\01v3@@8"(
-
-void __vectorcall v4(int a) {}
-// CHECK: define x86_vectorcallcc void @"\01v4@@4"(
-// X64: define x86_vectorcallcc void @"\01v4@@8"(
-
-void __vectorcall v5(long long a) {}
-// CHECK: define x86_vectorcallcc void @"\01v5@@8"(
-// X64: define x86_vectorcallcc void @"\01v5@@8"(
-
-void __vectorcall v6(char a, char b) {}
-// CHECK: define x86_vectorcallcc void @"\01v6@@8"(
-// X64: define x86_vectorcallcc void @"\01v6@@16"(
-=======
 // CHECK: define dso_local x86_vectorcallcc void @"\01v3@@4"(
 // X64: define dso_local x86_vectorcallcc void @"\01v3@@8"(
 
@@ -148,5 +80,4 @@
 
 void __vectorcall v6(char a, char b) {}
 // CHECK: define dso_local x86_vectorcallcc void @"\01v6@@8"(
-// X64: define dso_local x86_vectorcallcc void @"\01v6@@16"(
->>>>>>> b2b84690
+// X64: define dso_local x86_vectorcallcc void @"\01v6@@16"(