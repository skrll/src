--- conflicted
+++ resolved
@@ -1,8 +1,6 @@
 // RUN: %clang_cc1 -emit-llvm -disable-red-zone -femit-coverage-data %s -o - | FileCheck %s
 // RUN: %clang_cc1 -emit-llvm -disable-red-zone -femit-coverage-data -coverage-no-function-names-in-data %s -o - | FileCheck %s --check-prefix WITHOUTNAMES
 // RUN: %clang_cc1 -emit-llvm -disable-red-zone -femit-coverage-data -coverage-notes-file=aaa.gcno -coverage-data-file=bbb.gcda -dwarf-column-info -debug-info-kind=limited -dwarf-version=4 %s -o - | FileCheck %s --check-prefix GCOV_FILE_INFO
-<<<<<<< HEAD
-=======
 
 // RUN: %clang_cc1 -emit-llvm-bc -o /dev/null -fexperimental-new-pass-manager -fdebug-pass-manager -femit-coverage-data %s 2>&1 | FileCheck --check-prefix=NEWPM %s
 // RUN: %clang_cc1 -emit-llvm-bc -o /dev/null -fexperimental-new-pass-manager -fdebug-pass-manager -femit-coverage-data -O3 %s 2>&1 | FileCheck --check-prefix=NEWPM-O3 %s
@@ -13,7 +11,6 @@
 // NEWPM-O3-NOT: Running pass
 // NEWPM-O3: Running pass: ForceFunctionAttrsPass
 // NEWPM-O3: Running pass: GCOVProfilerPass
->>>>>>> b2b84690
 
 
 int test1(int a) {
