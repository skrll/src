--- conflicted
+++ resolved
@@ -2,11 +2,7 @@
 // RUN: %clang_cc1 -ffreestanding %s -triple=x86_64-apple-darwin -target-feature +ssse3 -fno-signed-char -emit-llvm -o - -Wall -Werror | FileCheck %s
 
 
-<<<<<<< HEAD
-#include <x86intrin.h>
-=======
 #include <immintrin.h>
->>>>>>> b2b84690
 
 __m64 test_mm_abs_pi8(__m64 a) {
   // CHECK-LABEL: test_mm_abs_pi8
