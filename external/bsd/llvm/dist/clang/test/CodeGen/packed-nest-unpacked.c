// RUN: %clang_cc1 %s -triple x86_64-apple-macosx10.7.2 -emit-llvm -o - | FileCheck %s

struct X { int x[6]; };
struct Y { char x[13]; struct X y; } __attribute((packed));
struct Y g;
void f(struct X);
struct X foo(void);

// <rdar://problem/10463337>
struct X test1() {
  // CHECK: @test1
<<<<<<< HEAD
  // CHECK: call void @llvm.memcpy.p0i8.p0i8.i64(i8* {{.*}}, i8* bitcast (%struct.X* getelementptr inbounds (%struct.Y, %struct.Y* @g, i32 0, i32 1) to i8*), i64 24, i32 1, i1 false)
=======
  // CHECK: call void @llvm.memcpy.p0i8.p0i8.i64(i8* {{.*}}, i8* align 1 bitcast (%struct.X* getelementptr inbounds (%struct.Y, %struct.Y* @g, i32 0, i32 1) to i8*), i64 24, i1 false)
>>>>>>> b2b84690
  return g.y;
}
struct X test2() {
  // CHECK: @test2
<<<<<<< HEAD
  // CHECK: call void @llvm.memcpy.p0i8.p0i8.i64(i8* {{.*}}, i8* bitcast (%struct.X* getelementptr inbounds (%struct.Y, %struct.Y* @g, i32 0, i32 1) to i8*), i64 24, i32 1, i1 false)
=======
  // CHECK: call void @llvm.memcpy.p0i8.p0i8.i64(i8* {{.*}}, i8* align 1 bitcast (%struct.X* getelementptr inbounds (%struct.Y, %struct.Y* @g, i32 0, i32 1) to i8*), i64 24, i1 false)
>>>>>>> b2b84690
  struct X a = g.y;
  return a;
}

void test3(struct X a) {
  // CHECK: @test3
<<<<<<< HEAD
  // CHECK: call void @llvm.memcpy.p0i8.p0i8.i64(i8* bitcast (%struct.X* getelementptr inbounds (%struct.Y, %struct.Y* @g, i32 0, i32 1) to i8*), i8* {{.*}}, i64 24, i32 1, i1 false)
=======
  // CHECK: call void @llvm.memcpy.p0i8.p0i8.i64(i8* align 1 bitcast (%struct.X* getelementptr inbounds (%struct.Y, %struct.Y* @g, i32 0, i32 1) to i8*), i8* {{.*}}, i64 24, i1 false)
>>>>>>> b2b84690
  g.y = a;
}

// <rdar://problem/10530444>
void test4() {
  // CHECK: @test4
<<<<<<< HEAD
  // CHECK: call void @llvm.memcpy.p0i8.p0i8.i64(i8* {{.*}}, i8* bitcast (%struct.X* getelementptr inbounds (%struct.Y, %struct.Y* @g, i32 0, i32 1) to i8*), i64 24, i32 1, i1 false)
=======
  // CHECK: call void @llvm.memcpy.p0i8.p0i8.i64(i8* {{.*}}, i8* align 1 bitcast (%struct.X* getelementptr inbounds (%struct.Y, %struct.Y* @g, i32 0, i32 1) to i8*), i64 24, i1 false)
>>>>>>> b2b84690
  f(g.y);
}

// PR12395
int test5() {
  // CHECK: @test5
  // CHECK: load i32, i32* getelementptr inbounds (%struct.Y, %struct.Y* @g, i32 0, i32 1, i32 0, i64 0), align 1
  return g.y.x[0];
}

// <rdar://problem/11220251>
void test6() {
  // CHECK: @test6
<<<<<<< HEAD
  // CHECK: call void @llvm.memcpy.p0i8.p0i8.i64(i8* bitcast (%struct.X* getelementptr inbounds (%struct.Y, %struct.Y* @g, i32 0, i32 1) to i8*), i8* %{{.*}}, i64 24, i32 1, i1 false)
=======
  // CHECK: call void @llvm.memcpy.p0i8.p0i8.i64(i8* align 1 bitcast (%struct.X* getelementptr inbounds (%struct.Y, %struct.Y* @g, i32 0, i32 1) to i8*), i8* align 4 %{{.*}}, i64 24, i1 false)
>>>>>>> b2b84690
  g.y = foo();
}


struct XBitfield {
  unsigned b1 : 10;
  unsigned b2 : 12;
  unsigned b3 : 10;
};
struct YBitfield {
  char x;
  struct XBitfield y;
} __attribute((packed));
struct YBitfield gbitfield;

unsigned test7() {
  // CHECK: @test7
  // CHECK: load i32, i32* getelementptr inbounds (%struct.YBitfield, %struct.YBitfield* @gbitfield, i32 0, i32 1, i32 0), align 1
  return gbitfield.y.b2;
}

void test8(unsigned x) {
  // CHECK: @test8
  // CHECK: load i32, i32* getelementptr inbounds (%struct.YBitfield, %struct.YBitfield* @gbitfield, i32 0, i32 1, i32 0), align 1
  // CHECK: store i32 {{.*}}, i32* getelementptr inbounds (%struct.YBitfield, %struct.YBitfield* @gbitfield, i32 0, i32 1, i32 0), align 1
  gbitfield.y.b2 = x;
}

struct TBitfield
{
  long a;
  char b;
  unsigned c:15;
};
struct TBitfield tbitfield;

unsigned test9() {
  // CHECK: @test9
  // CHECK: load i16, i16* getelementptr inbounds (%struct.TBitfield, %struct.TBitfield* @tbitfield, i32 0, i32 2), align 1
  return tbitfield.c;
}

void test10(unsigned x) {
  // CHECK: @test10
  // CHECK: load i16, i16* getelementptr inbounds (%struct.TBitfield, %struct.TBitfield* @tbitfield, i32 0, i32 2), align 1
  // CHECK: store i16 {{.*}}, i16* getelementptr inbounds (%struct.TBitfield, %struct.TBitfield* @tbitfield, i32 0, i32 2), align 1
  tbitfield.c = x;
}
<|MERGE_RESOLUTION|>--- conflicted
+++ resolved
@@ -9,42 +9,26 @@
 // <rdar://problem/10463337>
 struct X test1() {
   // CHECK: @test1
-<<<<<<< HEAD
-  // CHECK: call void @llvm.memcpy.p0i8.p0i8.i64(i8* {{.*}}, i8* bitcast (%struct.X* getelementptr inbounds (%struct.Y, %struct.Y* @g, i32 0, i32 1) to i8*), i64 24, i32 1, i1 false)
-=======
   // CHECK: call void @llvm.memcpy.p0i8.p0i8.i64(i8* {{.*}}, i8* align 1 bitcast (%struct.X* getelementptr inbounds (%struct.Y, %struct.Y* @g, i32 0, i32 1) to i8*), i64 24, i1 false)
->>>>>>> b2b84690
   return g.y;
 }
 struct X test2() {
   // CHECK: @test2
-<<<<<<< HEAD
-  // CHECK: call void @llvm.memcpy.p0i8.p0i8.i64(i8* {{.*}}, i8* bitcast (%struct.X* getelementptr inbounds (%struct.Y, %struct.Y* @g, i32 0, i32 1) to i8*), i64 24, i32 1, i1 false)
-=======
   // CHECK: call void @llvm.memcpy.p0i8.p0i8.i64(i8* {{.*}}, i8* align 1 bitcast (%struct.X* getelementptr inbounds (%struct.Y, %struct.Y* @g, i32 0, i32 1) to i8*), i64 24, i1 false)
->>>>>>> b2b84690
   struct X a = g.y;
   return a;
 }
 
 void test3(struct X a) {
   // CHECK: @test3
-<<<<<<< HEAD
-  // CHECK: call void @llvm.memcpy.p0i8.p0i8.i64(i8* bitcast (%struct.X* getelementptr inbounds (%struct.Y, %struct.Y* @g, i32 0, i32 1) to i8*), i8* {{.*}}, i64 24, i32 1, i1 false)
-=======
   // CHECK: call void @llvm.memcpy.p0i8.p0i8.i64(i8* align 1 bitcast (%struct.X* getelementptr inbounds (%struct.Y, %struct.Y* @g, i32 0, i32 1) to i8*), i8* {{.*}}, i64 24, i1 false)
->>>>>>> b2b84690
   g.y = a;
 }
 
 // <rdar://problem/10530444>
 void test4() {
   // CHECK: @test4
-<<<<<<< HEAD
-  // CHECK: call void @llvm.memcpy.p0i8.p0i8.i64(i8* {{.*}}, i8* bitcast (%struct.X* getelementptr inbounds (%struct.Y, %struct.Y* @g, i32 0, i32 1) to i8*), i64 24, i32 1, i1 false)
-=======
   // CHECK: call void @llvm.memcpy.p0i8.p0i8.i64(i8* {{.*}}, i8* align 1 bitcast (%struct.X* getelementptr inbounds (%struct.Y, %struct.Y* @g, i32 0, i32 1) to i8*), i64 24, i1 false)
->>>>>>> b2b84690
   f(g.y);
 }
 
@@ -58,11 +42,7 @@
 // <rdar://problem/11220251>
 void test6() {
   // CHECK: @test6
-<<<<<<< HEAD
-  // CHECK: call void @llvm.memcpy.p0i8.p0i8.i64(i8* bitcast (%struct.X* getelementptr inbounds (%struct.Y, %struct.Y* @g, i32 0, i32 1) to i8*), i8* %{{.*}}, i64 24, i32 1, i1 false)
-=======
   // CHECK: call void @llvm.memcpy.p0i8.p0i8.i64(i8* align 1 bitcast (%struct.X* getelementptr inbounds (%struct.Y, %struct.Y* @g, i32 0, i32 1) to i8*), i8* align 4 %{{.*}}, i64 24, i1 false)
->>>>>>> b2b84690
   g.y = foo();
 }
 
