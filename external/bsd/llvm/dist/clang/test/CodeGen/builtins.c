--- conflicted
+++ resolved
@@ -330,8 +330,6 @@
   resld = __builtin_floorl(LD);
   // CHECK: call x86_fp80 @llvm.floor.f80
 
-<<<<<<< HEAD
-=======
   resf = __builtin_sqrtf(F);
   // CHECK: call float @llvm.sqrt.f32(
 
@@ -341,7 +339,6 @@
   resld = __builtin_sqrtl(LD);
   // CHECK: call x86_fp80 @llvm.sqrt.f80
 
->>>>>>> b2b84690
   resf = __builtin_truncf(F);
   // CHECK: call float @llvm.trunc.f32
 
@@ -403,115 +400,6 @@
 #ifdef __x86_64__
 
 // CHECK-LABEL: define void @test_builtin_os_log
-<<<<<<< HEAD
-// CHECK: (i8* [[BUF:%.*]], i32 [[I:%.*]], i8* [[DATA:%.*]])
-void test_builtin_os_log(void *buf, int i, const char *data) {
-  volatile int len;
-  // CHECK: store i8* [[BUF]], i8** [[BUF_ADDR:%.*]], align 8
-  // CHECK: store i32 [[I]], i32* [[I_ADDR:%.*]], align 4
-  // CHECK: store i8* [[DATA]], i8** [[DATA_ADDR:%.*]], align 8
-
-  // CHECK: store volatile i32 34
-  len = __builtin_os_log_format_buffer_size("%d %{public}s %{private}.16P", i, data, data);
-
-  // CHECK: [[BUF2:%.*]] = load i8*, i8** [[BUF_ADDR]]
-  // CHECK: [[SUMMARY:%.*]] = getelementptr i8, i8* [[BUF2]], i64 0
-  // CHECK: store i8 3, i8* [[SUMMARY]]
-  // CHECK: [[NUM_ARGS:%.*]] = getelementptr i8, i8* [[BUF2]], i64 1
-  // CHECK: store i8 4, i8* [[NUM_ARGS]]
-  //
-  // CHECK: [[ARG1_DESC:%.*]] = getelementptr i8, i8* [[BUF2]], i64 2
-  // CHECK: store i8 0, i8* [[ARG1_DESC]]
-  // CHECK: [[ARG1_SIZE:%.*]] = getelementptr i8, i8* [[BUF2]], i64 3
-  // CHECK: store i8 4, i8* [[ARG1_SIZE]]
-  // CHECK: [[ARG1:%.*]] = getelementptr i8, i8* [[BUF2]], i64 4
-  // CHECK: [[ARG1_INT:%.*]] = bitcast i8* [[ARG1]] to i32*
-  // CHECK: [[I2:%.*]] = load i32, i32* [[I_ADDR]]
-  // CHECK: store i32 [[I2]], i32* [[ARG1_INT]]
-
-  // CHECK: [[ARG2_DESC:%.*]] = getelementptr i8, i8* [[BUF2]], i64 8
-  // CHECK: store i8 34, i8* [[ARG2_DESC]]
-  // CHECK: [[ARG2_SIZE:%.*]] = getelementptr i8, i8* [[BUF2]], i64 9
-  // CHECK: store i8 8, i8* [[ARG2_SIZE]]
-  // CHECK: [[ARG2:%.*]] = getelementptr i8, i8* [[BUF2]], i64 10
-  // CHECK: [[ARG2_PTR:%.*]] = bitcast i8* [[ARG2]] to i8**
-  // CHECK: [[DATA2:%.*]] = load i8*, i8** [[DATA_ADDR]]
-  // CHECK: store i8* [[DATA2]], i8** [[ARG2_PTR]]
-
-  // CHECK: [[ARG3_DESC:%.*]] = getelementptr i8, i8* [[BUF2]], i64 18
-  // CHECK: store i8 17, i8* [[ARG3_DESC]]
-  // CHECK: [[ARG3_SIZE:%.*]] = getelementptr i8, i8* [[BUF2]], i64 19
-  // CHECK: store i8 4, i8* [[ARG3_SIZE]]
-  // CHECK: [[ARG3:%.*]] = getelementptr i8, i8* [[BUF2]], i64 20
-  // CHECK: [[ARG3_INT:%.*]] = bitcast i8* [[ARG3]] to i32*
-  // CHECK: store i32 16, i32* [[ARG3_INT]]
-
-  // CHECK: [[ARG4_DESC:%.*]] = getelementptr i8, i8* [[BUF2]], i64 24
-  // CHECK: store i8 49, i8* [[ARG4_DESC]]
-  // CHECK: [[ARG4_SIZE:%.*]] = getelementptr i8, i8* [[BUF2]], i64 25
-  // CHECK: store i8 8, i8* [[ARG4_SIZE]]
-  // CHECK: [[ARG4:%.*]] = getelementptr i8, i8* [[BUF2]], i64 26
-  // CHECK: [[ARG4_PTR:%.*]] = bitcast i8* [[ARG4]] to i8**
-  // CHECK: [[DATA3:%.*]] = load i8*, i8** [[DATA_ADDR]]
-  // CHECK: store i8* [[DATA3]], i8** [[ARG4_PTR]]
-
-  __builtin_os_log_format(buf, "%d %{public}s %{private}.16P", i, data, data);
-}
-
-// CHECK-LABEL: define void @test_builtin_os_log_errno
-// CHECK: (i8* [[BUF:%.*]], i8* [[DATA:%.*]])
-void test_builtin_os_log_errno(void *buf, const char *data) {
-  volatile int len;
-  // CHECK: store i8* [[BUF]], i8** [[BUF_ADDR:%.*]], align 8
-  // CHECK: store i8* [[DATA]], i8** [[DATA_ADDR:%.*]], align 8
-
-  // CHECK: store volatile i32 2
-  len = __builtin_os_log_format_buffer_size("%S");
-
-  // CHECK: [[BUF2:%.*]] = load i8*, i8** [[BUF_ADDR]]
-  // CHECK: [[SUMMARY:%.*]] = getelementptr i8, i8* [[BUF2]], i64 0
-  // CHECK: store i8 2, i8* [[SUMMARY]]
-  // CHECK: [[NUM_ARGS:%.*]] = getelementptr i8, i8* [[BUF2]], i64 1
-  // CHECK: store i8 1, i8* [[NUM_ARGS]]
-
-  // CHECK: [[ARG1_DESC:%.*]] = getelementptr i8, i8* [[BUF2]], i64 2
-  // CHECK: store i8 96, i8* [[ARG1_DESC]]
-  // CHECK: [[ARG1_SIZE:%.*]] = getelementptr i8, i8* [[BUF2]], i64 3
-  // CHECK: store i8 0, i8* [[ARG1_SIZE]]
-  // CHECK: [[ARG1:%.*]] = getelementptr i8, i8* [[BUF2]], i64 4
-  // CHECK: [[ARG1_INT:%.*]] = bitcast i8* [[ARG1]] to i32*
-  // CHECK: store i32 0, i32* [[ARG1_INT]]
-
-  __builtin_os_log_format(buf, "%m");
-}
-
-// CHECK-LABEL: define void @test_builtin_os_log_wide
-// CHECK: (i8* [[BUF:%.*]], i8* [[DATA:%.*]], i32* [[STR:%.*]])
-typedef int wchar_t;
-void test_builtin_os_log_wide(void *buf, const char *data, wchar_t *str) {
-  volatile int len;
-  // CHECK: store i8* [[BUF]], i8** [[BUF_ADDR:%.*]], align 8
-  // CHECK: store i8* [[DATA]], i8** [[DATA_ADDR:%.*]], align 8
-  // CHECK: store i32* [[STR]], i32** [[STR_ADDR:%.*]],
-
-  // CHECK: store volatile i32 12
-  len = __builtin_os_log_format_buffer_size("%S", str);
-
-  // CHECK: [[BUF2:%.*]] = load i8*, i8** [[BUF_ADDR]]
-  // CHECK: [[SUMMARY:%.*]] = getelementptr i8, i8* [[BUF2]], i64 0
-  // CHECK: store i8 2, i8* [[SUMMARY]]
-  // CHECK: [[NUM_ARGS:%.*]] = getelementptr i8, i8* [[BUF2]], i64 1
-  // CHECK: store i8 1, i8* [[NUM_ARGS]]
-
-  // CHECK: [[ARG1_DESC:%.*]] = getelementptr i8, i8* [[BUF2]], i64 2
-  // CHECK: store i8 80, i8* [[ARG1_DESC]]
-  // CHECK: [[ARG1_SIZE:%.*]] = getelementptr i8, i8* [[BUF2]], i64 3
-  // CHECK: store i8 8, i8* [[ARG1_SIZE]]
-  // CHECK: [[ARG1:%.*]] = getelementptr i8, i8* [[BUF2]], i64 4
-  // CHECK: [[ARG1_PTR:%.*]] = bitcast i8* [[ARG1]] to i32**
-  // CHECK: [[STR2:%.*]] = load i32*, i32** [[STR_ADDR]]
-  // CHECK: store i32* [[STR2]], i32** [[ARG1_PTR]]
-=======
 // CHECK: (i8* %[[BUF:.*]], i32 %[[I:.*]], i8* %[[DATA:.*]])
 void test_builtin_os_log(void *buf, int i, const char *data) {
   volatile int len;
@@ -630,86 +518,10 @@
   // CHECK: %[[V2:.*]] = load i32*, i32** %[[STR_ADDR]], align 8
   // CHECK: %[[V3:.*]] = ptrtoint i32* %[[V2]] to i64
   // CHECK: call void @__os_log_helper_1_2_1_8_80(i8* %[[V1]], i64 %[[V3]])
->>>>>>> b2b84690
 
   __builtin_os_log_format(buf, "%S", str);
 }
 
-<<<<<<< HEAD
-// CHECK-LABEL: define void @test_builtin_os_log_precision_width
-// CHECK: (i8* [[BUF:%.*]], i8* [[DATA:%.*]], i32 [[PRECISION:%.*]], i32 [[WIDTH:%.*]])
-void test_builtin_os_log_precision_width(void *buf, const char *data,
-                                         int precision, int width) {
-  volatile int len;
-  // CHECK: store i8* [[BUF]], i8** [[BUF_ADDR:%.*]], align 8
-  // CHECK: store i8* [[DATA]], i8** [[DATA_ADDR:%.*]], align 8
-  // CHECK: store i32 [[PRECISION]], i32* [[PRECISION_ADDR:%.*]], align 4
-  // CHECK: store i32 [[WIDTH]], i32* [[WIDTH_ADDR:%.*]], align 4
-
-  // CHECK: store volatile i32 24,
-  len = __builtin_os_log_format_buffer_size("Hello %*.*s World", precision, width, data);
-
-  // CHECK: [[BUF2:%.*]] = load i8*, i8** [[BUF_ADDR]]
-  // CHECK: [[SUMMARY:%.*]] = getelementptr i8, i8* [[BUF2]], i64 0
-  // CHECK: store i8 2, i8* [[SUMMARY]]
-  // CHECK: [[NUM_ARGS:%.*]] = getelementptr i8, i8* [[BUF2]], i64 1
-  // CHECK: store i8 3, i8* [[NUM_ARGS]]
-
-  // CHECK: [[ARG1_DESC:%.*]] = getelementptr i8, i8* [[BUF2]], i64 2
-  // CHECK: store i8 0, i8* [[ARG1_DESC]]
-  // CHECK: [[ARG1_SIZE:%.*]] = getelementptr i8, i8* [[BUF2]], i64 3
-  // CHECK: store i8 4, i8* [[ARG1_SIZE]]
-  // CHECK: [[ARG1:%.*]] = getelementptr i8, i8* [[BUF2]], i64 4
-  // CHECK: [[ARG1_INT:%.*]] = bitcast i8* [[ARG1]] to i32*
-  // CHECK: [[ARG1_VAL:%.*]] = load i32, i32* [[PRECISION_ADDR]]
-  // CHECK: store i32 [[ARG1_VAL]], i32* [[ARG1_INT]]
-
-  // CHECK: [[ARG2_DESC:%.*]] = getelementptr i8, i8* [[BUF2]], i64 8
-  // CHECK: store i8 16, i8* [[ARG2_DESC]]
-  // CHECK: [[ARG2_SIZE:%.*]] = getelementptr i8, i8* [[BUF2]], i64 9
-  // CHECK: store i8 4, i8* [[ARG2_SIZE]]
-  // CHECK: [[ARG2:%.*]] = getelementptr i8, i8* [[BUF2]], i64 10
-  // CHECK: [[ARG2_INT:%.*]] = bitcast i8* [[ARG2]] to i32*
-  // CHECK: [[ARG2_VAL:%.*]] = load i32, i32* [[WIDTH_ADDR]]
-  // CHECK: store i32 [[ARG2_VAL]], i32* [[ARG2_INT]]
-
-  // CHECK: [[ARG3_DESC:%.*]] = getelementptr i8, i8* [[BUF2]], i64 14
-  // CHECK: store i8 32, i8* [[ARG3_DESC]]
-  // CHECK: [[ARG3_SIZE:%.*]] = getelementptr i8, i8* [[BUF2]], i64 15
-  // CHECK: store i8 8, i8* [[ARG3_SIZE]]
-  // CHECK: [[ARG3:%.*]] = getelementptr i8, i8* [[BUF2]], i64 16
-  // CHECK: [[ARG3_PTR:%.*]] = bitcast i8* [[ARG3]] to i8**
-  // CHECK: [[DATA2:%.*]] = load i8*, i8** [[DATA_ADDR]]
-  // CHECK: store i8* [[DATA2]], i8** [[ARG3_PTR]]
-
-  __builtin_os_log_format(buf, "Hello %*.*s World", precision, width, data);
-}
-
-// CHECK-LABEL: define void @test_builtin_os_log_invalid
-// CHECK: (i8* [[BUF:%.*]], i32 [[DATA:%.*]])
-void test_builtin_os_log_invalid(void *buf, int data) {
-  volatile int len;
-  // CHECK: store i8* [[BUF]], i8** [[BUF_ADDR:%.*]], align 8
-  // CHECK: store i32 [[DATA]], i32* [[DATA_ADDR:%.*]]
-
-  // CHECK: store volatile i32 8,
-  len = __builtin_os_log_format_buffer_size("invalid specifier %: %d even a trailing one%", data);
-
-  // CHECK: [[BUF2:%.*]] = load i8*, i8** [[BUF_ADDR]]
-  // CHECK: [[SUMMARY:%.*]] = getelementptr i8, i8* [[BUF2]], i64 0
-  // CHECK: store i8 0, i8* [[SUMMARY]]
-  // CHECK: [[NUM_ARGS:%.*]] = getelementptr i8, i8* [[BUF2]], i64 1
-  // CHECK: store i8 1, i8* [[NUM_ARGS]]
-
-  // CHECK: [[ARG1_DESC:%.*]] = getelementptr i8, i8* [[BUF2]], i64 2
-  // CHECK: store i8 0, i8* [[ARG1_DESC]]
-  // CHECK: [[ARG1_SIZE:%.*]] = getelementptr i8, i8* [[BUF2]], i64 3
-  // CHECK: store i8 4, i8* [[ARG1_SIZE]]
-  // CHECK: [[ARG1:%.*]] = getelementptr i8, i8* [[BUF2]], i64 4
-  // CHECK: [[ARG1_INT:%.*]] = bitcast i8* [[ARG1]] to i32*
-  // CHECK: [[ARG1_VAL:%.*]] = load i32, i32* [[DATA_ADDR]]
-  // CHECK: store i32 [[ARG1_VAL]], i32* [[ARG1_INT]]
-=======
 // CHECK-LABEL: define linkonce_odr hidden void @__os_log_helper_1_2_1_8_80
 // CHECK: (i8* %[[BUFFER:.*]], i64 %[[ARG0:.*]])
 
@@ -815,50 +627,10 @@
   // CHECK: %[[V1:.*]] = load i8*, i8** %[[BUF_ADDR]], align 8
   // CHECK: %[[V2:.*]] = load i32, i32* %[[DATA_ADDR]], align 4
   // CHECK: call void @__os_log_helper_1_0_1_4_0(i8* %[[V1]], i32 %[[V2]])
->>>>>>> b2b84690
 
   __builtin_os_log_format(buf, "invalid specifier %: %d even a trailing one%", data);
 }
 
-<<<<<<< HEAD
-// CHECK-LABEL: define void @test_builtin_os_log_percent
-// CHECK: (i8* [[BUF:%.*]], i8* [[DATA1:%.*]], i8* [[DATA2:%.*]])
-// Check that the %% which does not consume any argument is correctly handled
-void test_builtin_os_log_percent(void *buf, const char *data1, const char *data2) {
-  volatile int len;
-  // CHECK: store i8* [[BUF]], i8** [[BUF_ADDR:%.*]], align 8
-  // CHECK: store i8* [[DATA1]], i8** [[DATA1_ADDR:%.*]], align 8
-  // CHECK: store i8* [[DATA2]], i8** [[DATA2_ADDR:%.*]], align 8
-  // CHECK: store volatile i32 22
-  len = __builtin_os_log_format_buffer_size("%s %% %s", data1, data2);
-
-  // CHECK: [[BUF2:%.*]] = load i8*, i8** [[BUF_ADDR]]
-  // CHECK: [[SUMMARY:%.*]] = getelementptr i8, i8* [[BUF2]], i64 0
-  // CHECK: store i8 2, i8* [[SUMMARY]]
-  // CHECK: [[NUM_ARGS:%.*]] = getelementptr i8, i8* [[BUF2]], i64 1
-  // CHECK: store i8 2, i8* [[NUM_ARGS]]
-  //
-  // CHECK: [[ARG1_DESC:%.*]] = getelementptr i8, i8* [[BUF2]], i64 2
-  // CHECK: store i8 32, i8* [[ARG1_DESC]]
-  // CHECK: [[ARG1_SIZE:%.*]] = getelementptr i8, i8* [[BUF2]], i64 3
-  // CHECK: store i8 8, i8* [[ARG1_SIZE]]
-  // CHECK: [[ARG1:%.*]] = getelementptr i8, i8* [[BUF2]], i64 4
-  // CHECK: [[ARG1_PTR:%.*]] = bitcast i8* [[ARG1]] to i8**
-  // CHECK: [[DATA1:%.*]] = load i8*, i8** [[DATA1_ADDR]]
-  // CHECK: store i8* [[DATA1]], i8** [[ARG1_PTR]]
-  //
-  // CHECK: [[ARG2_DESC:%.*]] = getelementptr i8, i8* [[BUF2]], i64 12
-  // CHECK: store i8 32, i8* [[ARG2_DESC]]
-  // CHECK: [[ARG2_SIZE:%.*]] = getelementptr i8, i8* [[BUF2]], i64 13
-  // CHECK: store i8 8, i8* [[ARG2_SIZE]]
-  // CHECK: [[ARG2:%.*]] = getelementptr i8, i8* [[BUF2]], i64 14
-  // CHECK: [[ARG2_PTR:%.*]] = bitcast i8* [[ARG2]] to i8**
-  // CHECK: [[DATA2:%.*]] = load i8*, i8** [[DATA2_ADDR]]
-  // CHECK: store i8* [[DATA2]], i8** [[ARG2_PTR]]
-  __builtin_os_log_format(buf, "%s %% %s", data1, data2);
-}
-
-=======
 // CHECK-LABEL: define linkonce_odr hidden void @__os_log_helper_1_0_1_4_0
 // CHECK: (i8* %[[BUFFER:.*]], i32 %[[ARG0:.*]])
 
@@ -1031,5 +803,4 @@
 // CHECK: %[[V3:.*]] = load i128, i128* %[[ARG0_ADDR]], align 16
 // CHECK: store i128 %[[V3]], i128* %[[ARGDATACAST]], align 1
 
->>>>>>> b2b84690
 #endif