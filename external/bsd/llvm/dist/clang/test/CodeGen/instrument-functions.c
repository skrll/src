<<<<<<< HEAD
// RUN: %clang_cc1 -S -debug-info-kind=standalone -emit-llvm -o - %s -finstrument-functions | FileCheck %s
=======
// RUN: %clang_cc1 -S -debug-info-kind=standalone -emit-llvm -o - %s -finstrument-functions -disable-llvm-passes | FileCheck %s
// RUN: %clang_cc1 -S -debug-info-kind=standalone -emit-llvm -o - %s -finstrument-function-entry-bare -disable-llvm-passes | FileCheck -check-prefix=BARE %s
>>>>>>> b2b84690

int test1(int x) {
<<<<<<< HEAD
// CHECK: call void @__cyg_profile_func_enter({{.*}}, !dbg
// CHECK: call void @__cyg_profile_func_exit({{.*}}, !dbg
=======
// CHECK: @test1(i32 {{.*}}%x) #[[ATTR1:[0-9]+]]
>>>>>>> b2b84690
// CHECK: ret

// BARE: @test1(i32 {{.*}}%x) #[[ATTR1:[0-9]+]]
// BARE: ret
  return x;
}

int test2(int) __attribute__((no_instrument_function));
int test2(int x) {
// CHECK: @test2(i32 {{.*}}%x) #[[ATTR2:[0-9]+]]
// CHECK: ret

// BARE: @test2(i32 {{.*}}%x) #[[ATTR2:[0-9]+]]
// BARE: ret
  return x;
}

// CHECK: attributes #[[ATTR1]] =
// CHECK-SAME: "instrument-function-entry"="__cyg_profile_func_enter"
// CHECK-SAME: "instrument-function-exit"="__cyg_profile_func_exit"

// BARE: attributes #[[ATTR1]] =
// BARE-SAME: "instrument-function-entry-inlined"="__cyg_profile_func_enter_bare"

// CHECK: attributes #[[ATTR2]] =
// CHECK-NOT: "instrument-function-entry"

// BARE: attributes #[[ATTR2]] =
// BARE-NOT: "instrument-function-entry"<|MERGE_RESOLUTION|>--- conflicted
+++ resolved
@@ -1,17 +1,8 @@
-<<<<<<< HEAD
-// RUN: %clang_cc1 -S -debug-info-kind=standalone -emit-llvm -o - %s -finstrument-functions | FileCheck %s
-=======
 // RUN: %clang_cc1 -S -debug-info-kind=standalone -emit-llvm -o - %s -finstrument-functions -disable-llvm-passes | FileCheck %s
 // RUN: %clang_cc1 -S -debug-info-kind=standalone -emit-llvm -o - %s -finstrument-function-entry-bare -disable-llvm-passes | FileCheck -check-prefix=BARE %s
->>>>>>> b2b84690
 
 int test1(int x) {
-<<<<<<< HEAD
-// CHECK: call void @__cyg_profile_func_enter({{.*}}, !dbg
-// CHECK: call void @__cyg_profile_func_exit({{.*}}, !dbg
-=======
 // CHECK: @test1(i32 {{.*}}%x) #[[ATTR1:[0-9]+]]
->>>>>>> b2b84690
 // CHECK: ret
 
 // BARE: @test1(i32 {{.*}}%x) #[[ATTR1:[0-9]+]]
