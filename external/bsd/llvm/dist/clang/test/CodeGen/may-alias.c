--- conflicted
+++ resolved
@@ -1,7 +1,3 @@
-<<<<<<< HEAD
-// RUN: %clang_cc1 -Werror -triple i386-unknown-unknown -emit-llvm -O1 -no-struct-path-tbaa -disable-llvm-passes -o - %s | FileCheck %s
-// RUN: %clang_cc1 -Werror -triple i386-unknown-unknown -emit-llvm -O1 -disable-llvm-passes -o - %s | FileCheck %s -check-prefix=PATH
-=======
 // RUN: %clang_cc1 -Werror -triple i386-unknown-unknown -emit-llvm -O1 \
 // RUN:     -no-struct-path-tbaa -disable-llvm-passes -o - %s | \
 // RUN:     FileCheck -allow-deprecated-dag-overlap %s -check-prefixes=CHECK,SCALAR
@@ -11,7 +7,6 @@
 // RUN: %clang_cc1 -Werror -triple i386-unknown-unknown -emit-llvm -O1 \
 // RUN:     -new-struct-path-tbaa -disable-llvm-passes -o - %s | \
 // RUN:     FileCheck -allow-deprecated-dag-overlap %s -check-prefixes=CHECK,NEW-PATH
->>>>>>> b2b84690
 
 // Types with the may_alias attribute should be considered equivalent
 // to char for aliasing.
@@ -38,21 +33,6 @@
 // CHECK: store i32 3, {{.*}}, !tbaa [[TAG_test1_x:!.*]]
   p2->x = 3;
 }
-<<<<<<< HEAD
-// CHECK:  !"any pointer", [[TYPE_CHAR:!.*]],
-// CHECK: [[TYPE_CHAR]] = !{!"omnipotent char", [[TAG_CXX_TBAA:!.*]],
-// CHECK: [[TAG_CXX_TBAA]] = !{!"Simple C/C++ TBAA"}
-// CHECK: [[TAG_CHAR]] = !{[[TYPE_CHAR]], [[TYPE_CHAR]], i64 0}
-// CHECK: [[TAG_INT]] = !{[[TYPE_INT:!.*]], [[TYPE_INT]], i64 0}
-// CHECK: [[TYPE_INT]] = !{!"int", [[TYPE_CHAR]]
-
-// PATH: [[TYPE_CHAR:!.*]] = !{!"omnipotent char", !{{.*}}
-// PATH: [[TAG_CHAR]] = !{[[TYPE_CHAR]], [[TYPE_CHAR]], i64 0}
-// PATH: [[TAG_INT]] = !{[[TYPE_INT:!.*]], [[TYPE_INT]], i64 0}
-// PATH: [[TYPE_INT]] = !{!"int", [[TYPE_CHAR]]
-// PATH: [[TAG_test1_x]] = !{[[TYPE_test1:!.*]], [[TYPE_INT]], i64 0}
-// PATH: [[TYPE_test1]] = !{!"Test1", [[TYPE_INT]], i64 0}
-=======
 
 // SCALAR-DAG: [[ROOT:!.*]] = !{!"Simple C/C++ TBAA"}
 // SCALAR-DAG: [[TYPE_char:!.*]] = !{!"omnipotent char", [[ROOT]], i64 0}
@@ -78,5 +58,4 @@
 // NEW-PATH-DAG: [[TYPE_int:!.*]] = !{[[TYPE_char]], i64 4, !"int"}
 // NEW-PATH-DAG: [[TAG_int]] = !{[[TYPE_int]], [[TYPE_int]], i64 0, i64 4}
 // NEW-PATH-DAG: [[TYPE_test1:!.*]] = !{[[TYPE_char]], i64 4, !"Test1", [[TYPE_int]], i64 0, i64 4}
-// NEW-PATH-DAG: [[TAG_test1_x]] = !{[[TYPE_test1]], [[TYPE_int]], i64 0, i64 4}
->>>>>>> b2b84690
+// NEW-PATH-DAG: [[TAG_test1_x]] = !{[[TYPE_test1]], [[TYPE_int]], i64 0, i64 4}