// REQUIRES: arm-registered-target
<<<<<<< HEAD
// RUN: %clang_cc1 -emit-llvm -o - -triple arm-none-linux-gnueabi %s | FileCheck %s --check-prefix=NOHALF --check-prefix=CHECK
// RUN: %clang_cc1 -emit-llvm -o - -triple aarch64-none-linux-gnueabi %s | FileCheck %s --check-prefix=NOHALF --check-prefix=CHECK
// RUN: %clang_cc1 -emit-llvm -o - -triple arm-none-linux-gnueabi -fallow-half-arguments-and-returns %s | FileCheck %s --check-prefix=HALF --check-prefix=CHECK
// RUN: %clang_cc1 -emit-llvm -o - -triple aarch64-none-linux-gnueabi -fallow-half-arguments-and-returns %s | FileCheck %s --check-prefix=HALF --check-prefix=CHECK
=======
// RUN: %clang_cc1 -emit-llvm -o - -triple arm-none-linux-gnueabi %s | FileCheck %s --check-prefix=NOTNATIVE --check-prefix=CHECK
// RUN: %clang_cc1 -emit-llvm -o - -triple aarch64-none-linux-gnueabi %s | FileCheck %s --check-prefix=NOTNATIVE --check-prefix=CHECK
// RUN: %clang_cc1 -emit-llvm -o - -triple x86_64-linux-gnu %s | FileCheck %s --check-prefix=NOTNATIVE --check-prefix=CHECK
// RUN: %clang_cc1 -emit-llvm -o - -triple arm-none-linux-gnueabi -fallow-half-arguments-and-returns %s | FileCheck %s --check-prefix=NOTNATIVE --check-prefix=CHECK
// RUN: %clang_cc1 -emit-llvm -o - -triple aarch64-none-linux-gnueabi -fallow-half-arguments-and-returns %s | FileCheck %s --check-prefix=NOTNATIVE --check-prefix=CHECK
>>>>>>> b2b84690
// RUN: %clang_cc1 -emit-llvm -o - -triple arm-none-linux-gnueabi -fnative-half-type %s \
// RUN:   | FileCheck %s --check-prefix=NATIVE-HALF
// RUN: %clang_cc1 -emit-llvm -o - -triple aarch64-none-linux-gnueabi -fnative-half-type %s \
// RUN:   | FileCheck %s --check-prefix=NATIVE-HALF
// RUN: %clang_cc1 -emit-llvm -o - -x renderscript %s \
// RUN:   | FileCheck %s --check-prefix=NATIVE-HALF
typedef unsigned cond_t;

volatile cond_t test;
volatile int i0;
volatile __fp16 h0 = 0.0, h1 = 1.0, h2;
volatile float f0, f1, f2;
volatile double d0;
<<<<<<< HEAD
=======
short s0;
>>>>>>> b2b84690

void foo(void) {
  // CHECK-LABEL: define void @foo()

  // Check unary ops

<<<<<<< HEAD
  // NOHALF: [[F16TOF32:call float @llvm.convert.from.fp16.f32]]
  // HALF: [[F16TOF32:fpext half]]
=======
  // NOTNATIVE: [[F16TOF32:fpext half]]
>>>>>>> b2b84690
  // CHECK: fptoui float
  // NATIVE-HALF: fptoui half
  test = (h0);
  // CHECK: uitofp i32
<<<<<<< HEAD
  // NOHALF: [[F32TOF16:call i16 @llvm.convert.to.fp16.f32]]
  // HALF: [[F32TOF16:fptrunc float]]
=======
  // NOTNATIVE: [[F32TOF16:fptrunc float]]
>>>>>>> b2b84690
  // NATIVE-HALF: uitofp i32 {{.*}} to half
  h0 = (test);
  // CHECK: [[F16TOF32]]
  // CHECK: fcmp une float
  // NATIVE-HALF: fcmp une half
  test = (!h1);
  // CHECK: [[F16TOF32]]
  // CHECK: fsub float
<<<<<<< HEAD
  // NOHALF: [[F32TOF16]]
  // HALF: [[F32TOF16]]
=======
  // NOTNATIVE: [[F32TOF16]]
>>>>>>> b2b84690
  // NATIVE-HALF: fsub half
  h1 = -h1;
  // CHECK: [[F16TOF32]]
  // CHECK: [[F32TOF16]]
  // NATIVE-HALF: load volatile half
  // NATIVE-HALF-NEXT: store volatile half
  h1 = +h1;
  // CHECK: [[F16TOF32]]
  // CHECK: fadd float
  // CHECK: [[F32TOF16]]
  // NATIVE-HALF: fadd half
  h1++;
  // CHECK: [[F16TOF32]]
  // CHECK: fadd float
  // CHECK: [[F32TOF16]]
  // NATIVE-HALF: fadd half
  ++h1;
  // CHECK: [[F16TOF32]]
  // CHECK: fadd float
  // CHECK: [[F32TOF16]]
  // NATIVE-HALF: fadd half
  --h1;
  // CHECK: [[F16TOF32]]
  // CHECK: fadd float
  // CHECK: [[F32TOF16]]
  // NATIVE-HALF: fadd half
  h1--;

  // Check binary ops with various operands
  // CHECK: [[F16TOF32]]
  // CHECK: [[F16TOF32]]
  // CHECK: fmul float
  // CHECK: [[F32TOF16]]
  // NATIVE-HALF: fmul half
  h1 = h0 * h2;
  // CHECK: [[F16TOF32]]
<<<<<<< HEAD
  // NOHALF: [[F32TOF16]]
  // NOHALF: [[F16TOF32]]
=======
>>>>>>> b2b84690
  // CHECK: fmul float
  // CHECK: [[F32TOF16]]
  // NATIVE-HALF: fmul half
  h1 = h0 * (__fp16) -2.0f;
  // CHECK: [[F16TOF32]]
  // CHECK: fmul float
  // CHECK: [[F32TOF16]]
  // NATIVE-HALF: fpext half
  // NATIVE-HALF: fmul float
  h1 = h0 * f2;
  // CHECK: [[F16TOF32]]
  // CHECK: fmul float
  // CHECK: [[F32TOF16]]
  // NATIVE-HALF: fpext half
  // NATIVE-HALF: fmul float
  h1 = f0 * h2;
  // CHECK: [[F16TOF32]]
  // CHECK: fmul float
  // CHECK: [[F32TOF16]]
  // NATIVE-HALF: fmul half
  h1 = h0 * i0;

  // CHECK: [[F16TOF32]]
  // CHECK: [[F16TOF32]]
  // CHECK: fdiv float
  // CHECK: [[F32TOF16]]
  // NATIVE-HALF: fdiv half
  h1 = (h0 / h2);
  // CHECK: [[F16TOF32]]
<<<<<<< HEAD
  // NOHALF: [[F16TOF32]]
=======
>>>>>>> b2b84690
  // CHECK: fdiv float
  // CHECK: [[F32TOF16]]
  // NATIVE-HALF: fdiv half
  h1 = (h0 / (__fp16) -2.0f);
  // CHECK: [[F16TOF32]]
  // CHECK: fdiv float
  // CHECK: [[F32TOF16]]
  // NATIVE-HALF: fpext half
  // NATIVE-HALF: fdiv float
  h1 = (h0 / f2);
  // CHECK: [[F16TOF32]]
  // CHECK: fdiv float
  // CHECK: [[F32TOF16]]
  // NATIVE-HALF: fpext half
  // NATIVE-HALF: fdiv float
  h1 = (f0 / h2);
  // CHECK: [[F16TOF32]]
  // CHECK: fdiv float
  // CHECK: [[F32TOF16]]
  // NATIVE-HALF: fdiv half
  h1 = (h0 / i0);

  // CHECK: [[F16TOF32]]
  // CHECK: [[F16TOF32]]
  // CHECK: fadd float
  // CHECK: [[F32TOF16]]
  // NATIVE-HALF: fadd half
  h1 = (h2 + h0);
  // CHECK: [[F16TOF32]]
<<<<<<< HEAD
  // NOHALF: [[F16TOF32]]
=======
>>>>>>> b2b84690
  // CHECK: fadd float
  // CHECK: [[F32TOF16]]
  // NATIVE-HALF: fadd half
  h1 = ((__fp16)-2.0 + h0);
  // CHECK: [[F16TOF32]]
  // CHECK: fadd float
  // CHECK: [[F32TOF16]]
  // NATIVE-HALF: fpext half
  // NATIVE-HALF: fadd float
  h1 = (h2 + f0);
  // CHECK: [[F16TOF32]]
  // CHECK: fadd float
  // CHECK: [[F32TOF16]]
  // NATIVE-HALF: fpext half
  // NATIVE-HALF: fadd float
  h1 = (f2 + h0);
  // CHECK: [[F16TOF32]]
  // CHECK: fadd float
  // CHECK: [[F32TOF16]]
  // NATIVE-HALF: fadd half
  h1 = (h0 + i0);

  // CHECK: [[F16TOF32]]
  // CHECK: [[F16TOF32]]
  // CHECK: fsub float
  // CHECK: [[F32TOF16]]
  // NATIVE-HALF: fsub half
  h1 = (h2 - h0);
  // CHECK: [[F16TOF32]]
<<<<<<< HEAD
  // NOHALF: [[F16TOF32]]
=======
>>>>>>> b2b84690
  // CHECK: fsub float
  // CHECK: [[F32TOF16]]
  // NATIVE-HALF: fsub half
  h1 = ((__fp16)-2.0f - h0);
  // CHECK: [[F16TOF32]]
  // CHECK: fsub float
  // CHECK: [[F32TOF16]]
  // NATIVE-HALF: fpext half
  // NATIVE-HALF: fsub float
  h1 = (h2 - f0);
  // CHECK: [[F16TOF32]]
  // CHECK: fsub float
  // CHECK: [[F32TOF16]]
  // NATIVE-HALF: fpext half
  // NATIVE-HALF: fsub float
  h1 = (f2 - h0);
  // CHECK: [[F16TOF32]]
  // CHECK: fsub float
  // CHECK: [[F32TOF16]]
  // NATIVE-HALF: fsub half
  h1 = (h0 - i0);

  // CHECK: [[F16TOF32]]
  // CHECK: [[F16TOF32]]
  // CHECK: fcmp olt float
  // NATIVE-HALF: fcmp olt half
  test = (h2 < h0);
  // CHECK: [[F16TOF32]]
<<<<<<< HEAD
  // NOHALF: [[F16TOF32]]
=======
>>>>>>> b2b84690
  // CHECK: fcmp olt float
  // NATIVE-HALF: fcmp olt half
  test = (h2 < (__fp16)42.0);
  // CHECK: [[F16TOF32]]
  // CHECK: fcmp olt float
  // NATIVE-HALF: fpext half
  // NATIVE-HALF: fcmp olt float
  test = (h2 < f0);
  // CHECK: [[F16TOF32]]
  // CHECK: fcmp olt float
  // NATIVE-HALF: fpext half
  // NATIVE-HALF: fcmp olt float
  test = (f2 < h0);
  // CHECK: [[F16TOF32]]
  // CHECK: fcmp olt float
  // NATIVE-HALF: fcmp olt half
  test = (i0 < h0);
  // CHECK: [[F16TOF32]]
  // CHECK: fcmp olt float
  // NATIVE-HALF: fcmp olt half
  test = (h0 < i0);

  // CHECK: [[F16TOF32]]
  // CHECK: [[F16TOF32]]
  // CHECK: fcmp ogt float
  // NATIVE-HALF: fcmp ogt half
  test = (h0 > h2);
  // CHECK: [[F16TOF32]]
<<<<<<< HEAD
  // NOHALF: [[F16TOF32]]
=======
>>>>>>> b2b84690
  // CHECK: fcmp ogt float
  // NATIVE-HALF: fcmp ogt half
  test = ((__fp16)42.0 > h2);
  // CHECK: [[F16TOF32]]
  // CHECK: fcmp ogt float
  // NATIVE-HALF: fpext half
  // NATIVE-HALF: fcmp ogt float
  test = (h0 > f2);
  // CHECK: [[F16TOF32]]
  // CHECK: fcmp ogt float
  // NATIVE-HALF: fpext half
  // NATIVE-HALF: fcmp ogt float
  test = (f0 > h2);
  // CHECK: [[F16TOF32]]
  // CHECK: fcmp ogt float
  // NATIVE-HALF: fcmp ogt half
  test = (i0 > h0);
  // CHECK: [[F16TOF32]]
  // CHECK: fcmp ogt float
  // NATIVE-HALF: fcmp ogt half
  test = (h0 > i0);

  // CHECK: [[F16TOF32]]
  // CHECK: [[F16TOF32]]
  // CHECK: fcmp ole float
  // NATIVE-HALF: fcmp ole half
  test = (h2 <= h0);
  // CHECK: [[F16TOF32]]
<<<<<<< HEAD
  // NOHALF: [[F16TOF32]]
=======
>>>>>>> b2b84690
  // CHECK: fcmp ole float
  // NATIVE-HALF: fcmp ole half
  test = (h2 <= (__fp16)42.0);
  // CHECK: [[F16TOF32]]
  // CHECK: fcmp ole float
  // NATIVE-HALF: fpext half
  // NATIVE-HALF: fcmp ole float
  test = (h2 <= f0);
  // CHECK: [[F16TOF32]]
  // CHECK: fcmp ole float
  // NATIVE-HALF: fpext half
  // NATIVE-HALF: fcmp ole float
  test = (f2 <= h0);
  // CHECK: [[F16TOF32]]
  // CHECK: fcmp ole float
  // NATIVE-HALF: fcmp ole half
  test = (i0 <= h0);
  // CHECK: [[F16TOF32]]
  // CHECK: fcmp ole float
  // NATIVE-HALF: fcmp ole half
  test = (h0 <= i0);


  // CHECK: [[F16TOF32]]
  // CHECK: [[F16TOF32]]
  // CHECK: fcmp oge float
  // NATIVE-HALF: fcmp oge half
  test = (h0 >= h2);
  // CHECK: [[F16TOF32]]
<<<<<<< HEAD
  // NOHALF: [[F16TOF32]]
=======
>>>>>>> b2b84690
  // CHECK: fcmp oge float
  // NATIVE-HALF: fcmp oge half
  test = (h0 >= (__fp16)-2.0);
  // CHECK: [[F16TOF32]]
  // CHECK: fcmp oge float
  // NATIVE-HALF: fpext half
  // NATIVE-HALF: fcmp oge float
  test = (h0 >= f2);
  // CHECK: [[F16TOF32]]
  // CHECK: fcmp oge float
  // NATIVE-HALF: fpext half
  // NATIVE-HALF: fcmp oge float
  test = (f0 >= h2);
  // CHECK: [[F16TOF32]]
  // CHECK: fcmp oge float
  // NATIVE-HALF: fcmp oge half
  test = (i0 >= h0);
  // CHECK: [[F16TOF32]]
  // CHECK: fcmp oge float
  // NATIVE-HALF: fcmp oge half
  test = (h0 >= i0);

  // CHECK: [[F16TOF32]]
  // CHECK: [[F16TOF32]]
  // CHECK: fcmp oeq float
  // NATIVE-HALF: fcmp oeq half
  test = (h1 == h2);
  // CHECK: [[F16TOF32]]
<<<<<<< HEAD
  // NOHALF: [[F16TOF32]]
=======
>>>>>>> b2b84690
  // CHECK: fcmp oeq float
  // NATIVE-HALF: fcmp oeq half
  test = (h1 == (__fp16)1.0);
  // CHECK: [[F16TOF32]]
  // CHECK: fcmp oeq float
  // NATIVE-HALF: fpext half
  // NATIVE-HALF: fcmp oeq float
  test = (h1 == f1);
  // CHECK: [[F16TOF32]]
  // CHECK: fcmp oeq float
  // NATIVE-HALF: fpext half
  // NATIVE-HALF: fcmp oeq float
  test = (f1 == h1);
  // CHECK: [[F16TOF32]]
  // CHECK: fcmp oeq float
  // NATIVE-HALF: fcmp oeq half
  test = (i0 == h0);
  // CHECK: [[F16TOF32]]
  // CHECK: fcmp oeq float
  // NATIVE-HALF: fcmp oeq half
  test = (h0 == i0);

  // CHECK: [[F16TOF32]]
  // CHECK: [[F16TOF32]]
  // CHECK: fcmp une float
  // NATIVE-HALF: fcmp une half
  test = (h1 != h2);
  // CHECK: [[F16TOF32]]
<<<<<<< HEAD
  // NOHALF: [[F16TOF32]]
=======
>>>>>>> b2b84690
  // CHECK: fcmp une float
  // NATIVE-HALF: fcmp une half
  test = (h1 != (__fp16)1.0);
  // CHECK: [[F16TOF32]]
  // CHECK: fcmp une float
  // NATIVE-HALF: fpext half
  // NATIVE-HALF: fcmp une float
  test = (h1 != f1);
  // CHECK: [[F16TOF32]]
  // CHECK: fcmp une float
  // NATIVE-HALF: fpext half
  // NATIVE-HALF: fcmp une float
  test = (f1 != h1);
  // CHECK: [[F16TOF32]]
  // CHECK: fcmp une float
  // NATIVE-HALF: fcmp une half
  test = (i0 != h0);
  // CHECK: [[F16TOF32]]
  // CHECK: fcmp une float
  // NATIVE-HALF: fcmp une half
  test = (h0 != i0);

  // CHECK: [[F16TOF32]]
  // CHECK: fcmp une float
  // CHECK: [[F16TOF32]]
  // CHECK: [[F16TOF32]]
  // CHECK: [[F32TOF16]]
  // NATIVE-HALF: fcmp une half {{.*}}, 0xH0000
  h1 = (h1 ? h2 : h0);
  // Check assignments (inc. compound)
  h0 = h1;
<<<<<<< HEAD
  // NOHALF: [[F32TOF16]]
  // HALF: store {{.*}} half 0xHC000
=======
  // NOTNATIVE: store {{.*}} half 0xHC000
>>>>>>> b2b84690
  // NATIVE-HALF: store {{.*}} half 0xHC000
  h0 = (__fp16)-2.0f;
  // CHECK: [[F32TOF16]]
  // NATIVE-HALF: fptrunc float
  h0 = f0;

  // CHECK: sitofp i32 {{.*}} to float
  // CHECK: [[F32TOF16]]
  // NATIVE-HALF: sitofp i32 {{.*}} to half
  h0 = i0;
  // CHECK: [[F16TOF32]]
  // CHECK: fptosi float {{.*}} to i32
  // NATIVE-HALF: fptosi half {{.*}} to i32
  i0 = h0;

  // CHECK: [[F16TOF32]]
  // CHECK: [[F16TOF32]]
  // CHECK: fadd float
  // CHECK: [[F32TOF16]]
  // NATIVE-HALF: fadd half
  h0 += h1;
  // CHECK: [[F16TOF32]]
<<<<<<< HEAD
  // NOHALF: [[F16TOF32]]
=======
>>>>>>> b2b84690
  // CHECK: fadd float
  // CHECK: [[F32TOF16]]
  // NATIVE-HALF: fadd half
  h0 += (__fp16)1.0f;
  // CHECK: [[F16TOF32]]
  // CHECK: fadd float
  // CHECK: [[F32TOF16]]
  // NATIVE-HALF: fpext half
  // NATIVE-HALF: fadd float
  // NATIVE-HALF: fptrunc float
  h0 += f2;
  // CHECK: [[F16TOF32]]
  // CHECK: sitofp i32 {{.*}} to float
  // CHECK: fadd float
  // CHECK: fptosi float {{.*}} to i32
  // NATIVE-HALF: sitofp i32 {{.*}} to half
  // NATIVE-HALF: fadd half
  // NATIVE-HALF: fptosi half {{.*}} to i32
  i0 += h0;
  // CHECK: sitofp i32 {{.*}} to float
  // CHECK: [[F16TOF32]]
  // CHECK: fadd float
  // CHECK: [[F32TOF16]]
  // NATIVE-HALF: sitofp i32 {{.*}} to half
  // NATIVE-HALF: fadd half
  h0 += i0;

  // CHECK: [[F16TOF32]]
  // CHECK: [[F16TOF32]]
  // CHECK: fsub float
  // CHECK: [[F32TOF16]]
  // NATIVE-HALF: fsub half
  h0 -= h1;
  // CHECK: [[F16TOF32]]
<<<<<<< HEAD
  // NOHALF: [[F16TOF32]]
=======
>>>>>>> b2b84690
  // CHECK: fsub float
  // CHECK: [[F32TOF16]]
  // NATIVE-HALF: fsub half
  h0 -= (__fp16)1.0;
  // CHECK: [[F16TOF32]]
  // CHECK: fsub float
  // CHECK: [[F32TOF16]]
  // NATIVE-HALF: fpext half
  // NATIVE-HALF: fsub float
  // NATIVE-HALF: fptrunc float
  h0 -= f2;
  // CHECK: [[F16TOF32]]
  // CHECK: sitofp i32 {{.*}} to float
  // CHECK: fsub float
  // CHECK: fptosi float {{.*}} to i32
  // NATIVE-HALF: sitofp i32 {{.*}} to half
  // NATIVE-HALF: fsub half
  // NATIVE-HALF: fptosi half {{.*}} to i32
  i0 -= h0;
  // CHECK: sitofp i32 {{.*}} to float
  // CHECK: [[F16TOF32]]
  // CHECK: fsub float
  // CHECK: [[F32TOF16]]
  // NATIVE-HALF: sitofp i32 {{.*}} to half
  // NATIVE-HALF: fsub half
  h0 -= i0;

  // CHECK: [[F16TOF32]]
  // CHECK: [[F16TOF32]]
  // CHECK: fmul float
  // CHECK: [[F32TOF16]]
  // NATIVE-HALF: fmul half
  h0 *= h1;
  // CHECK: [[F16TOF32]]
<<<<<<< HEAD
  // NOHALF: [[F16TOF32]]
=======
>>>>>>> b2b84690
  // CHECK: fmul float
  // CHECK: [[F32TOF16]]
  // NATIVE-HALF: fmul half
  h0 *= (__fp16)1.0;
  // CHECK: [[F16TOF32]]
  // CHECK: fmul float
  // CHECK: [[F32TOF16]]
  // NATIVE-HALF: fpext half
  // NATIVE-HALF: fmul float
  // NATIVE-HALF: fptrunc float
  h0 *= f2;
  // CHECK: [[F16TOF32]]
  // CHECK: sitofp i32 {{.*}} to float
  // CHECK: fmul float
  // CHECK: fptosi float {{.*}} to i32
  // NATIVE-HALF: sitofp i32 {{.*}} to half
  // NATIVE-HALF: fmul half
  // NATIVE-HALF: fptosi half {{.*}} to i32
  i0 *= h0;
  // CHECK: sitofp i32 {{.*}} to float
  // CHECK: [[F16TOF32]]
  // CHECK: fmul float
  // CHECK: [[F32TOF16]]
  // NATIVE-HALF: sitofp i32 {{.*}} to half
  // NATIVE-HALF: fmul half
  h0 *= i0;

  // CHECK: [[F16TOF32]]
  // CHECK: [[F16TOF32]]
  // CHECK: fdiv float
  // CHECK: [[F32TOF16]]
  // NATIVE-HALF: fdiv half
  h0 /= h1;
  // CHECK: [[F16TOF32]]
<<<<<<< HEAD
  // NOHALF: [[F16TOF32]]
=======
>>>>>>> b2b84690
  // CHECK: fdiv float
  // CHECK: [[F32TOF16]]
  // NATIVE-HALF: fdiv half
  h0 /= (__fp16)1.0;
  // CHECK: [[F16TOF32]]
  // CHECK: fdiv float
  // CHECK: [[F32TOF16]]
  // NATIVE-HALF: fpext half
  // NATIVE-HALF: fdiv float
  // NATIVE-HALF: fptrunc float
  h0 /= f2;
  // CHECK: [[F16TOF32]]
  // CHECK: sitofp i32 {{.*}} to float
  // CHECK: fdiv float
  // CHECK: fptosi float {{.*}} to i32
  // NATIVE-HALF: sitofp i32 {{.*}} to half
  // NATIVE-HALF: fdiv half
  // NATIVE-HALF: fptosi half {{.*}} to i32
  i0 /= h0;
  // CHECK: sitofp i32 {{.*}} to float
  // CHECK: [[F16TOF32]]
  // CHECK: fdiv float
  // CHECK: [[F32TOF16]]
  // NATIVE-HALF: sitofp i32 {{.*}} to half
  // NATIVE-HALF: fdiv half
  h0 /= i0;

  // Check conversions to/from double
<<<<<<< HEAD
  // NOHALF: call i16 @llvm.convert.to.fp16.f64(
  // HALF: fptrunc double {{.*}} to half
=======
  // NOTNATIVE: fptrunc double {{.*}} to half
>>>>>>> b2b84690
  // NATIVE-HALF: fptrunc double {{.*}} to half
  h0 = d0;

  // CHECK: [[MID:%.*]] = fptrunc double {{%.*}} to float
<<<<<<< HEAD
  // NOHALF: call i16 @llvm.convert.to.fp16.f32(float [[MID]])
  // HALF: fptrunc float [[MID]] to half
=======
  // NOTNATIVE: fptrunc float [[MID]] to half
>>>>>>> b2b84690
  // NATIVE-HALF: [[MID:%.*]] = fptrunc double {{%.*}} to float
  // NATIVE-HALF: fptrunc float {{.*}} to half
  h0 = (float)d0;

<<<<<<< HEAD
  // NOHALF: call double @llvm.convert.from.fp16.f64(
  // HALF: fpext half {{.*}} to double
  // NATIVE-HALF: fpext half {{.*}} to double
  d0 = h0;

  // NOHALF: [[MID:%.*]] = call float @llvm.convert.from.fp16.f32(
  // HALF: [[MID:%.*]] = fpext half {{.*}} to float
=======
  // NOTNATIVE: fpext half {{.*}} to double
  // NATIVE-HALF: fpext half {{.*}} to double
  d0 = h0;

  // NOTNATIVE: [[MID:%.*]] = fpext half {{.*}} to float
>>>>>>> b2b84690
  // CHECK: fpext float [[MID]] to double
  // NATIVE-HALF: [[MID:%.*]] = fpext half {{.*}} to float
  // NATIVE-HALF: fpext float [[MID]] to double
  d0 = (float)h0;
<<<<<<< HEAD
=======

  // NOTNATIVE: [[V1:%.*]] = load i16, i16* @s0
  // NOTNATIVE: [[CONV:%.*]] = sitofp i16 [[V1]] to float
  // NOTNATIVE: [[TRUNC:%.*]] = fptrunc float [[CONV]] to half
  // NOTNATIVE: store volatile half [[TRUNC]], half* @h0
  h0 = s0;
>>>>>>> b2b84690
}<|MERGE_RESOLUTION|>--- conflicted
+++ resolved
@@ -1,16 +1,9 @@
 // REQUIRES: arm-registered-target
-<<<<<<< HEAD
-// RUN: %clang_cc1 -emit-llvm -o - -triple arm-none-linux-gnueabi %s | FileCheck %s --check-prefix=NOHALF --check-prefix=CHECK
-// RUN: %clang_cc1 -emit-llvm -o - -triple aarch64-none-linux-gnueabi %s | FileCheck %s --check-prefix=NOHALF --check-prefix=CHECK
-// RUN: %clang_cc1 -emit-llvm -o - -triple arm-none-linux-gnueabi -fallow-half-arguments-and-returns %s | FileCheck %s --check-prefix=HALF --check-prefix=CHECK
-// RUN: %clang_cc1 -emit-llvm -o - -triple aarch64-none-linux-gnueabi -fallow-half-arguments-and-returns %s | FileCheck %s --check-prefix=HALF --check-prefix=CHECK
-=======
 // RUN: %clang_cc1 -emit-llvm -o - -triple arm-none-linux-gnueabi %s | FileCheck %s --check-prefix=NOTNATIVE --check-prefix=CHECK
 // RUN: %clang_cc1 -emit-llvm -o - -triple aarch64-none-linux-gnueabi %s | FileCheck %s --check-prefix=NOTNATIVE --check-prefix=CHECK
 // RUN: %clang_cc1 -emit-llvm -o - -triple x86_64-linux-gnu %s | FileCheck %s --check-prefix=NOTNATIVE --check-prefix=CHECK
 // RUN: %clang_cc1 -emit-llvm -o - -triple arm-none-linux-gnueabi -fallow-half-arguments-and-returns %s | FileCheck %s --check-prefix=NOTNATIVE --check-prefix=CHECK
 // RUN: %clang_cc1 -emit-llvm -o - -triple aarch64-none-linux-gnueabi -fallow-half-arguments-and-returns %s | FileCheck %s --check-prefix=NOTNATIVE --check-prefix=CHECK
->>>>>>> b2b84690
 // RUN: %clang_cc1 -emit-llvm -o - -triple arm-none-linux-gnueabi -fnative-half-type %s \
 // RUN:   | FileCheck %s --check-prefix=NATIVE-HALF
 // RUN: %clang_cc1 -emit-llvm -o - -triple aarch64-none-linux-gnueabi -fnative-half-type %s \
@@ -24,32 +17,19 @@
 volatile __fp16 h0 = 0.0, h1 = 1.0, h2;
 volatile float f0, f1, f2;
 volatile double d0;
-<<<<<<< HEAD
-=======
 short s0;
->>>>>>> b2b84690
 
 void foo(void) {
   // CHECK-LABEL: define void @foo()
 
   // Check unary ops
 
-<<<<<<< HEAD
-  // NOHALF: [[F16TOF32:call float @llvm.convert.from.fp16.f32]]
-  // HALF: [[F16TOF32:fpext half]]
-=======
   // NOTNATIVE: [[F16TOF32:fpext half]]
->>>>>>> b2b84690
   // CHECK: fptoui float
   // NATIVE-HALF: fptoui half
   test = (h0);
   // CHECK: uitofp i32
-<<<<<<< HEAD
-  // NOHALF: [[F32TOF16:call i16 @llvm.convert.to.fp16.f32]]
-  // HALF: [[F32TOF16:fptrunc float]]
-=======
   // NOTNATIVE: [[F32TOF16:fptrunc float]]
->>>>>>> b2b84690
   // NATIVE-HALF: uitofp i32 {{.*}} to half
   h0 = (test);
   // CHECK: [[F16TOF32]]
@@ -58,12 +38,7 @@
   test = (!h1);
   // CHECK: [[F16TOF32]]
   // CHECK: fsub float
-<<<<<<< HEAD
-  // NOHALF: [[F32TOF16]]
-  // HALF: [[F32TOF16]]
-=======
   // NOTNATIVE: [[F32TOF16]]
->>>>>>> b2b84690
   // NATIVE-HALF: fsub half
   h1 = -h1;
   // CHECK: [[F16TOF32]]
@@ -100,11 +75,6 @@
   // NATIVE-HALF: fmul half
   h1 = h0 * h2;
   // CHECK: [[F16TOF32]]
-<<<<<<< HEAD
-  // NOHALF: [[F32TOF16]]
-  // NOHALF: [[F16TOF32]]
-=======
->>>>>>> b2b84690
   // CHECK: fmul float
   // CHECK: [[F32TOF16]]
   // NATIVE-HALF: fmul half
@@ -134,10 +104,6 @@
   // NATIVE-HALF: fdiv half
   h1 = (h0 / h2);
   // CHECK: [[F16TOF32]]
-<<<<<<< HEAD
-  // NOHALF: [[F16TOF32]]
-=======
->>>>>>> b2b84690
   // CHECK: fdiv float
   // CHECK: [[F32TOF16]]
   // NATIVE-HALF: fdiv half
@@ -167,10 +133,6 @@
   // NATIVE-HALF: fadd half
   h1 = (h2 + h0);
   // CHECK: [[F16TOF32]]
-<<<<<<< HEAD
-  // NOHALF: [[F16TOF32]]
-=======
->>>>>>> b2b84690
   // CHECK: fadd float
   // CHECK: [[F32TOF16]]
   // NATIVE-HALF: fadd half
@@ -200,10 +162,6 @@
   // NATIVE-HALF: fsub half
   h1 = (h2 - h0);
   // CHECK: [[F16TOF32]]
-<<<<<<< HEAD
-  // NOHALF: [[F16TOF32]]
-=======
->>>>>>> b2b84690
   // CHECK: fsub float
   // CHECK: [[F32TOF16]]
   // NATIVE-HALF: fsub half
@@ -232,10 +190,6 @@
   // NATIVE-HALF: fcmp olt half
   test = (h2 < h0);
   // CHECK: [[F16TOF32]]
-<<<<<<< HEAD
-  // NOHALF: [[F16TOF32]]
-=======
->>>>>>> b2b84690
   // CHECK: fcmp olt float
   // NATIVE-HALF: fcmp olt half
   test = (h2 < (__fp16)42.0);
@@ -264,10 +218,6 @@
   // NATIVE-HALF: fcmp ogt half
   test = (h0 > h2);
   // CHECK: [[F16TOF32]]
-<<<<<<< HEAD
-  // NOHALF: [[F16TOF32]]
-=======
->>>>>>> b2b84690
   // CHECK: fcmp ogt float
   // NATIVE-HALF: fcmp ogt half
   test = ((__fp16)42.0 > h2);
@@ -296,10 +246,6 @@
   // NATIVE-HALF: fcmp ole half
   test = (h2 <= h0);
   // CHECK: [[F16TOF32]]
-<<<<<<< HEAD
-  // NOHALF: [[F16TOF32]]
-=======
->>>>>>> b2b84690
   // CHECK: fcmp ole float
   // NATIVE-HALF: fcmp ole half
   test = (h2 <= (__fp16)42.0);
@@ -329,10 +275,6 @@
   // NATIVE-HALF: fcmp oge half
   test = (h0 >= h2);
   // CHECK: [[F16TOF32]]
-<<<<<<< HEAD
-  // NOHALF: [[F16TOF32]]
-=======
->>>>>>> b2b84690
   // CHECK: fcmp oge float
   // NATIVE-HALF: fcmp oge half
   test = (h0 >= (__fp16)-2.0);
@@ -361,10 +303,6 @@
   // NATIVE-HALF: fcmp oeq half
   test = (h1 == h2);
   // CHECK: [[F16TOF32]]
-<<<<<<< HEAD
-  // NOHALF: [[F16TOF32]]
-=======
->>>>>>> b2b84690
   // CHECK: fcmp oeq float
   // NATIVE-HALF: fcmp oeq half
   test = (h1 == (__fp16)1.0);
@@ -393,10 +331,6 @@
   // NATIVE-HALF: fcmp une half
   test = (h1 != h2);
   // CHECK: [[F16TOF32]]
-<<<<<<< HEAD
-  // NOHALF: [[F16TOF32]]
-=======
->>>>>>> b2b84690
   // CHECK: fcmp une float
   // NATIVE-HALF: fcmp une half
   test = (h1 != (__fp16)1.0);
@@ -428,12 +362,7 @@
   h1 = (h1 ? h2 : h0);
   // Check assignments (inc. compound)
   h0 = h1;
-<<<<<<< HEAD
-  // NOHALF: [[F32TOF16]]
-  // HALF: store {{.*}} half 0xHC000
-=======
   // NOTNATIVE: store {{.*}} half 0xHC000
->>>>>>> b2b84690
   // NATIVE-HALF: store {{.*}} half 0xHC000
   h0 = (__fp16)-2.0f;
   // CHECK: [[F32TOF16]]
@@ -456,10 +385,6 @@
   // NATIVE-HALF: fadd half
   h0 += h1;
   // CHECK: [[F16TOF32]]
-<<<<<<< HEAD
-  // NOHALF: [[F16TOF32]]
-=======
->>>>>>> b2b84690
   // CHECK: fadd float
   // CHECK: [[F32TOF16]]
   // NATIVE-HALF: fadd half
@@ -494,10 +419,6 @@
   // NATIVE-HALF: fsub half
   h0 -= h1;
   // CHECK: [[F16TOF32]]
-<<<<<<< HEAD
-  // NOHALF: [[F16TOF32]]
-=======
->>>>>>> b2b84690
   // CHECK: fsub float
   // CHECK: [[F32TOF16]]
   // NATIVE-HALF: fsub half
@@ -532,10 +453,6 @@
   // NATIVE-HALF: fmul half
   h0 *= h1;
   // CHECK: [[F16TOF32]]
-<<<<<<< HEAD
-  // NOHALF: [[F16TOF32]]
-=======
->>>>>>> b2b84690
   // CHECK: fmul float
   // CHECK: [[F32TOF16]]
   // NATIVE-HALF: fmul half
@@ -570,10 +487,6 @@
   // NATIVE-HALF: fdiv half
   h0 /= h1;
   // CHECK: [[F16TOF32]]
-<<<<<<< HEAD
-  // NOHALF: [[F16TOF32]]
-=======
->>>>>>> b2b84690
   // CHECK: fdiv float
   // CHECK: [[F32TOF16]]
   // NATIVE-HALF: fdiv half
@@ -602,52 +515,29 @@
   h0 /= i0;
 
   // Check conversions to/from double
-<<<<<<< HEAD
-  // NOHALF: call i16 @llvm.convert.to.fp16.f64(
-  // HALF: fptrunc double {{.*}} to half
-=======
   // NOTNATIVE: fptrunc double {{.*}} to half
->>>>>>> b2b84690
   // NATIVE-HALF: fptrunc double {{.*}} to half
   h0 = d0;
 
   // CHECK: [[MID:%.*]] = fptrunc double {{%.*}} to float
-<<<<<<< HEAD
-  // NOHALF: call i16 @llvm.convert.to.fp16.f32(float [[MID]])
-  // HALF: fptrunc float [[MID]] to half
-=======
   // NOTNATIVE: fptrunc float [[MID]] to half
->>>>>>> b2b84690
   // NATIVE-HALF: [[MID:%.*]] = fptrunc double {{%.*}} to float
   // NATIVE-HALF: fptrunc float {{.*}} to half
   h0 = (float)d0;
 
-<<<<<<< HEAD
-  // NOHALF: call double @llvm.convert.from.fp16.f64(
-  // HALF: fpext half {{.*}} to double
-  // NATIVE-HALF: fpext half {{.*}} to double
-  d0 = h0;
-
-  // NOHALF: [[MID:%.*]] = call float @llvm.convert.from.fp16.f32(
-  // HALF: [[MID:%.*]] = fpext half {{.*}} to float
-=======
   // NOTNATIVE: fpext half {{.*}} to double
   // NATIVE-HALF: fpext half {{.*}} to double
   d0 = h0;
 
   // NOTNATIVE: [[MID:%.*]] = fpext half {{.*}} to float
->>>>>>> b2b84690
   // CHECK: fpext float [[MID]] to double
   // NATIVE-HALF: [[MID:%.*]] = fpext half {{.*}} to float
   // NATIVE-HALF: fpext float [[MID]] to double
   d0 = (float)h0;
-<<<<<<< HEAD
-=======
 
   // NOTNATIVE: [[V1:%.*]] = load i16, i16* @s0
   // NOTNATIVE: [[CONV:%.*]] = sitofp i16 [[V1]] to float
   // NOTNATIVE: [[TRUNC:%.*]] = fptrunc float [[CONV]] to half
   // NOTNATIVE: store volatile half [[TRUNC]], half* @h0
   h0 = s0;
->>>>>>> b2b84690
 }