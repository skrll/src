--- conflicted
+++ resolved
@@ -2,43 +2,31 @@
 // RUN: %clang_cc1 -ffreestanding %s -triple=x86_64-apple-darwin -target-feature +avx2 -fno-signed-char -emit-llvm -o - -Wall -Werror | FileCheck %s
 
 
-#include <x86intrin.h>
+#include <immintrin.h>
 
 // NOTE: This should match the tests in llvm/test/CodeGen/X86/avx2-intrinsics-fast-isel.ll
 
 __m256i test_mm256_abs_epi8(__m256i a) {
   // CHECK-LABEL: test_mm256_abs_epi8
-<<<<<<< HEAD
-  // CHECK: call <32 x i8> @llvm.x86.avx2.pabs.b(<32 x i8> %{{.*}})
-=======
   // CHECK: [[SUB:%.*]] = sub <32 x i8> zeroinitializer, %{{.*}}
   // CHECK: [[CMP:%.*]] = icmp sgt <32 x i8> %{{.*}}, zeroinitializer
   // CHECK: select <32 x i1> [[CMP]], <32 x i8> %{{.*}}, <32 x i8> [[SUB]]
->>>>>>> b2b84690
   return _mm256_abs_epi8(a);
 }
 
 __m256i test_mm256_abs_epi16(__m256i a) {
   // CHECK-LABEL: test_mm256_abs_epi16
-<<<<<<< HEAD
-  // CHECK: call <16 x i16> @llvm.x86.avx2.pabs.w(<16 x i16> %{{.*}})
-=======
   // CHECK: [[SUB:%.*]] = sub <16 x i16> zeroinitializer, %{{.*}}
   // CHECK: [[CMP:%.*]] = icmp sgt <16 x i16> %{{.*}}, zeroinitializer
   // CHECK: select <16 x i1> [[CMP]], <16 x i16> %{{.*}}, <16 x i16> [[SUB]]
->>>>>>> b2b84690
   return _mm256_abs_epi16(a);
 }
 
 __m256i test_mm256_abs_epi32(__m256i a) {
   // CHECK-LABEL: test_mm256_abs_epi32
-<<<<<<< HEAD
-  // CHECK: call <8 x i32> @llvm.x86.avx2.pabs.d(<8 x i32> %{{.*}})
-=======
   // CHECK: [[SUB:%.*]] = sub <8 x i32> zeroinitializer, %{{.*}}
   // CHECK: [[CMP:%.*]] = icmp sgt <8 x i32> %{{.*}}, zeroinitializer
   // CHECK: select <8 x i1> [[CMP]], <8 x i32> %{{.*}}, <8 x i32> [[SUB]]
->>>>>>> b2b84690
   return _mm256_abs_epi32(a);
 }
 
@@ -117,9 +105,6 @@
 
 __m256i test_mm256_avg_epu8(__m256i a, __m256i b) {
   // CHECK-LABEL: test_mm256_avg_epu8
-<<<<<<< HEAD
-  // CHECK: call <32 x i8> @llvm.x86.avx2.pavg.b(<32 x i8> %{{.*}}, <32 x i8> %{{.*}})
-=======
   // CHECK-NOT: call <32 x i8> @llvm.x86.avx2.pavg.b(<32 x i8> %{{.*}}, <32 x i8> %{{.*}})
   // CHECK: zext <32 x i8> %{{.*}} to <32 x i16>
   // CHECK: zext <32 x i8> %{{.*}} to <32 x i16>
@@ -127,15 +112,11 @@
   // CHECK: add <32 x i16> %{{.*}}, <i16 1, i16 1, i16 1, i16 1, i16 1, i16 1, i16 1, i16 1, i16 1, i16 1, i16 1, i16 1, i16 1, i16 1, i16 1, i16 1, i16 1, i16 1, i16 1, i16 1, i16 1, i16 1, i16 1, i16 1, i16 1, i16 1, i16 1, i16 1, i16 1, i16 1, i16 1, i16 1>
   // CHECK: lshr <32 x i16> %{{.*}}, <i16 1, i16 1, i16 1, i16 1, i16 1, i16 1, i16 1, i16 1, i16 1, i16 1, i16 1, i16 1, i16 1, i16 1, i16 1, i16 1, i16 1, i16 1, i16 1, i16 1, i16 1, i16 1, i16 1, i16 1, i16 1, i16 1, i16 1, i16 1, i16 1, i16 1, i16 1, i16 1>
   // CHECK: trunc <32 x i16> %{{.*}} to <32 x i8>
->>>>>>> b2b84690
   return _mm256_avg_epu8(a, b);
 }
 
 __m256i test_mm256_avg_epu16(__m256i a, __m256i b) {
   // CHECK-LABEL: test_mm256_avg_epu16
-<<<<<<< HEAD
-  // CHECK: call <16 x i16> @llvm.x86.avx2.pavg.w(<16 x i16> %{{.*}}, <16 x i16> %{{.*}})
-=======
   // CHECK-NOT: call <16 x i16> @llvm.x86.avx2.pavg.w(<16 x i16> %{{.*}}, <16 x i16> %{{.*}})
   // CHECK: zext <16 x i16> %{{.*}} to <16 x i32>
   // CHECK: zext <16 x i16> %{{.*}} to <16 x i32>
@@ -143,7 +124,6 @@
   // CHECK: add <16 x i32> %{{.*}}, <i32 1, i32 1, i32 1, i32 1, i32 1, i32 1, i32 1, i32 1, i32 1, i32 1, i32 1, i32 1, i32 1, i32 1, i32 1, i32 1>
   // CHECK: lshr <16 x i32> %{{.*}}, <i32 1, i32 1, i32 1, i32 1, i32 1, i32 1, i32 1, i32 1, i32 1, i32 1, i32 1, i32 1, i32 1, i32 1, i32 1, i32 1>
   // CHECK: trunc <16 x i32> %{{.*}} to <16 x i16>
->>>>>>> b2b84690
   return _mm256_avg_epu16(a, b);
 }
 
@@ -161,11 +141,7 @@
   // CHECK-LABEL: test_mm_blend_epi32
   // CHECK-NOT: @llvm.x86.avx2.pblendd.128
   // CHECK: shufflevector <4 x i32> %{{.*}}, <4 x i32> %{{.*}}, <4 x i32> <i32 4, i32 1, i32 6, i32 3>
-<<<<<<< HEAD
-  return _mm_blend_epi32(a, b, 0x35);
-=======
   return _mm_blend_epi32(a, b, 0x05);
->>>>>>> b2b84690
 }
 
 __m256i test_mm256_blend_epi32(__m256i a, __m256i b) {
@@ -272,21 +248,13 @@
 
 __m256i test_mm256_bslli_epi128(__m256i a) {
   // CHECK-LABEL: test_mm256_bslli_epi128
-<<<<<<< HEAD
-  // CHECK: shufflevector <32 x i8> %{{.*}}, <32 x i8> %{{.*}}, <32 x i32> <i32 13, i32 14, i32 15, i32 32, i32 33, i32 34, i32 35, i32 36, i32 37, i32 38, i32 39, i32 40, i32 41, i32 42, i32 43, i32 44, i32 29, i32 30, i32 31, i32 48, i32 49, i32 50, i32 51, i32 52, i32 53, i32 54, i32 55, i32 56, i32 57, i32 58, i32 59, i32 60>
-=======
   // CHECK: shufflevector <32 x i8> zeroinitializer, <32 x i8> %{{.*}}, <32 x i32> <i32 13, i32 14, i32 15, i32 32, i32 33, i32 34, i32 35, i32 36, i32 37, i32 38, i32 39, i32 40, i32 41, i32 42, i32 43, i32 44, i32 29, i32 30, i32 31, i32 48, i32 49, i32 50, i32 51, i32 52, i32 53, i32 54, i32 55, i32 56, i32 57, i32 58, i32 59, i32 60>
->>>>>>> b2b84690
   return _mm256_bslli_epi128(a, 3);
 }
 
 __m256i test_mm256_bsrli_epi128(__m256i a) {
   // CHECK-LABEL: test_mm256_bsrli_epi128
-<<<<<<< HEAD
-  // CHECK: shufflevector <32 x i8> %{{.*}}, <32 x i8> %{{.*}}, <32 x i32> <i32 3, i32 4, i32 5, i32 6, i32 7, i32 8, i32 9, i32 10, i32 11, i32 12, i32 13, i32 14, i32 15, i32 32, i32 33, i32 34, i32 19, i32 20, i32 21, i32 22, i32 23, i32 24, i32 25, i32 26, i32 27, i32 28, i32 29, i32 30, i32 31, i32 48, i32 49, i32 50>
-=======
   // CHECK: shufflevector <32 x i8> %{{.*}}, <32 x i8> zeroinitializer, <32 x i32> <i32 3, i32 4, i32 5, i32 6, i32 7, i32 8, i32 9, i32 10, i32 11, i32 12, i32 13, i32 14, i32 15, i32 32, i32 33, i32 34, i32 19, i32 20, i32 21, i32 22, i32 23, i32 24, i32 25, i32 26, i32 27, i32 28, i32 29, i32 30, i32 31, i32 48, i32 49, i32 50>
->>>>>>> b2b84690
   return _mm256_bsrli_epi128(a, 3);
 }
 
@@ -418,34 +386,21 @@
 
 __m128i test0_mm256_extracti128_si256_0(__m256i a) {
   // CHECK-LABEL: test0_mm256_extracti128_si256
-<<<<<<< HEAD
-  // CHECK: shufflevector <4 x i64> %{{.*}}, <4 x i64> zeroinitializer, <2 x i32> <i32 0, i32 1>
-=======
   // CHECK: shufflevector <4 x i64> %{{.*}}, <4 x i64> undef, <2 x i32> <i32 0, i32 1>
->>>>>>> b2b84690
   return _mm256_extracti128_si256(a, 0);
 }
 
 __m128i test1_mm256_extracti128_si256_1(__m256i a) {
   // CHECK-LABEL: test1_mm256_extracti128_si256
-<<<<<<< HEAD
-  // CHECK: shufflevector <4 x i64> %{{.*}}, <4 x i64> zeroinitializer, <2 x i32> <i32 2, i32 3>
-=======
   // CHECK: shufflevector <4 x i64> %{{.*}}, <4 x i64> undef, <2 x i32> <i32 2, i32 3>
->>>>>>> b2b84690
   return _mm256_extracti128_si256(a, 1);
 }
 
 // Immediate should be truncated to one bit.
 __m128i test2_mm256_extracti128_si256(__m256i a) {
   // CHECK-LABEL: test2_mm256_extracti128_si256
-<<<<<<< HEAD
-  // CHECK: shufflevector <4 x i64> %{{.*}}, <4 x i64> zeroinitializer, <2 x i32> <i32 0, i32 1>
-  return _mm256_extracti128_si256(a, 2);
-=======
   // CHECK: shufflevector <4 x i64> %{{.*}}, <4 x i64> undef, <2 x i32> <i32 0, i32 1>
   return _mm256_extracti128_si256(a, 0);
->>>>>>> b2b84690
 }
 
 __m256i test_mm256_hadd_epi16(__m256i a, __m256i b) {
@@ -657,13 +612,7 @@
 
 __m256d test_mm256_i64gather_pd(double const *b, __m256i c) {
   // CHECK-LABEL: test_mm256_i64gather_pd
-<<<<<<< HEAD
-  // CHECK:         [[CMP:%.*]] = fcmp oeq <4 x double>
-  // CHECK-NEXT:    [[SEXT:%.*]] = sext <4 x i1> [[CMP]] to <4 x i64>
-  // CHECK-NEXT:    [[BC:%.*]] = bitcast <4 x i64> [[SEXT]] to <4 x double>
-=======
   // CHECK: fcmp oeq <4 x double> %{{.*}}, %{{.*}}
->>>>>>> b2b84690
   // CHECK: call <4 x double> @llvm.x86.avx2.gather.q.pd.256(<4 x double> zeroinitializer, i8* %{{.*}}, <4 x i64> %{{.*}}, <4 x double> %{{.*}}, i8 2)
   return _mm256_i64gather_pd(b, c, 2);
 }
@@ -706,22 +655,14 @@
 
 __m256i test0_mm256_inserti128_si256(__m256i a, __m128i b) {
   // CHECK-LABEL: test0_mm256_inserti128_si256
-<<<<<<< HEAD
-  // CHECK: shufflevector <2 x i64> %{{.*}}, <2 x i64> %{{.*}}, <4 x i32> <i32 0, i32 1, i32 undef, i32 undef>
-=======
   // CHECK: shufflevector <2 x i64> %{{.*}}, <2 x i64> undef, <4 x i32> <i32 0, i32 1, i32 2, i32 3>
->>>>>>> b2b84690
   // CHECK: shufflevector <4 x i64> %{{.*}}, <4 x i64> %{{.*}}, <4 x i32> <i32 4, i32 5, i32 2, i32 3>
   return _mm256_inserti128_si256(a, b, 0);
 }
 
 __m256i test1_mm256_inserti128_si256(__m256i a, __m128i b) {
   // CHECK-LABEL: test1_mm256_inserti128_si256
-<<<<<<< HEAD
-  // CHECK: shufflevector <2 x i64> %{{.*}}, <2 x i64> %{{.*}}, <4 x i32> <i32 0, i32 1, i32 undef, i32 undef>
-=======
   // CHECK: shufflevector <2 x i64> %{{.*}}, <2 x i64> undef, <4 x i32> <i32 0, i32 1, i32 2, i32 3>
->>>>>>> b2b84690
   // CHECK: shufflevector <4 x i64> %{{.*}}, <4 x i64> %{{.*}}, <4 x i32> <i32 0, i32 1, i32 4, i32 5>
   return _mm256_inserti128_si256(a, b, 1);
 }
@@ -729,15 +670,9 @@
 // Immediate should be truncated to one bit.
 __m256i test2_mm256_inserti128_si256(__m256i a, __m128i b) {
   // CHECK-LABEL: test2_mm256_inserti128_si256
-<<<<<<< HEAD
-  // CHECK: shufflevector <2 x i64> %{{.*}}, <2 x i64> %{{.*}}, <4 x i32> <i32 0, i32 1, i32 undef, i32 undef>
-  // CHECK: shufflevector <4 x i64> %{{.*}}, <4 x i64> %{{.*}}, <4 x i32> <i32 4, i32 5, i32 2, i32 3>
-  return _mm256_inserti128_si256(a, b, 2);
-=======
   // CHECK: shufflevector <2 x i64> %{{.*}}, <2 x i64> undef, <4 x i32> <i32 0, i32 1, i32 2, i32 3>
   // CHECK: shufflevector <4 x i64> %{{.*}}, <4 x i64> %{{.*}}, <4 x i32> <i32 4, i32 5, i32 2, i32 3>
   return _mm256_inserti128_si256(a, b, 0);
->>>>>>> b2b84690
 }
 
 __m256i test_mm256_madd_epi16(__m256i a, __m256i b) {
@@ -826,228 +761,6 @@
   // CHECK:       [[CMP:%.*]] = icmp ugt <32 x i8> [[X:%.*]], [[Y:%.*]]
   // CHECK-NEXT:  select <32 x i1> [[CMP]], <32 x i8> [[X]], <32 x i8> [[Y]]
   return _mm256_max_epu8(a, b);
-<<<<<<< HEAD
-}
-
-__m256i test_mm256_max_epu16(__m256i a, __m256i b) {
-  // CHECK-LABEL: test_mm256_max_epu16
-  // CHECK:       [[CMP:%.*]] = icmp ugt <16 x i16> [[X:%.*]], [[Y:%.*]]
-  // CHECK-NEXT:  select <16 x i1> [[CMP]], <16 x i16> [[X]], <16 x i16> [[Y]]
-  return _mm256_max_epu16(a, b);
-}
-
-__m256i test_mm256_max_epu32(__m256i a, __m256i b) {
-  // CHECK-LABEL: test_mm256_max_epu32
-  // CHECK:       [[CMP:%.*]] = icmp ugt <8 x i32> [[X:%.*]], [[Y:%.*]]
-  // CHECK-NEXT:  select <8 x i1> [[CMP]], <8 x i32> [[X]], <8 x i32> [[Y]]
-  return _mm256_max_epu32(a, b);
-}
-
-__m256i test_mm256_min_epi8(__m256i a, __m256i b) {
-  // CHECK-LABEL: test_mm256_min_epi8
-  // CHECK:       [[CMP:%.*]] = icmp slt <32 x i8> [[X:%.*]], [[Y:%.*]]
-  // CHECK-NEXT:  select <32 x i1> [[CMP]], <32 x i8> [[X]], <32 x i8> [[Y]]
-  return _mm256_min_epi8(a, b);
-}
-
-__m256i test_mm256_min_epi16(__m256i a, __m256i b) {
-  // CHECK-LABEL: test_mm256_min_epi16
-  // CHECK:       [[CMP:%.*]] = icmp slt <16 x i16> [[X:%.*]], [[Y:%.*]]
-  // CHECK-NEXT:  select <16 x i1> [[CMP]], <16 x i16> [[X]], <16 x i16> [[Y]]
-  return _mm256_min_epi16(a, b);
-}
-
-__m256i test_mm256_min_epi32(__m256i a, __m256i b) {
-  // CHECK-LABEL: test_mm256_min_epi32
-  // CHECK:       [[CMP:%.*]] = icmp slt <8 x i32> [[X:%.*]], [[Y:%.*]]
-  // CHECK-NEXT:  select <8 x i1> [[CMP]], <8 x i32> [[X]], <8 x i32> [[Y]]
-  return _mm256_min_epi32(a, b);
-}
-
-__m256i test_mm256_min_epu8(__m256i a, __m256i b) {
-  // CHECK-LABEL: test_mm256_min_epu8
-  // CHECK:       [[CMP:%.*]] = icmp ult <32 x i8> [[X:%.*]], [[Y:%.*]]
-  // CHECK-NEXT:  select <32 x i1> [[CMP]], <32 x i8> [[X]], <32 x i8> [[Y]]
-  return _mm256_min_epu8(a, b);
-}
-
-__m256i test_mm256_min_epu16(__m256i a, __m256i b) {
-  // CHECK-LABEL: test_mm256_min_epu16
-  // CHECK:       [[CMP:%.*]] = icmp ult <16 x i16> [[X:%.*]], [[Y:%.*]]
-  // CHECK-NEXT:  select <16 x i1> [[CMP]], <16 x i16> [[X]], <16 x i16> [[Y]]
-  return _mm256_min_epu16(a, b);
-}
-
-__m256i test_mm256_min_epu32(__m256i a, __m256i b) {
-  // CHECK-LABEL: test_mm256_min_epu32
-  // CHECK:       [[CMP:%.*]] = icmp ult <8 x i32> [[X:%.*]], [[Y:%.*]]
-  // CHECK-NEXT:  select <8 x i1> [[CMP]], <8 x i32> [[X]], <8 x i32> [[Y]]
-  return _mm256_min_epu32(a, b);
-}
-
-int test_mm256_movemask_epi8(__m256i a) {
-  // CHECK-LABEL: test_mm256_movemask_epi8
-  // CHECK: call i32 @llvm.x86.avx2.pmovmskb(<32 x i8> %{{.*}})
-  return _mm256_movemask_epi8(a);
-}
-
-__m256i test_mm256_mpsadbw_epu8(__m256i x, __m256i y) {
-  // CHECK-LABEL: test_mm256_mpsadbw_epu8
-  // CHECK: call <16 x i16> @llvm.x86.avx2.mpsadbw(<32 x i8> %{{.*}}, <32 x i8> %{{.*}}, i8 3)
-  return _mm256_mpsadbw_epu8(x, y, 3);
-}
-
-__m256i test_mm256_mul_epi32(__m256i a, __m256i b) {
-  // CHECK-LABEL: test_mm256_mul_epi32
-  // CHECK: call <4 x i64> @llvm.x86.avx2.pmul.dq(<8 x i32> %{{.*}}, <8 x i32> %{{.*}})
-  return _mm256_mul_epi32(a, b);
-}
-
-__m256i test_mm256_mul_epu32(__m256i a, __m256i b) {
-  // CHECK-LABEL: test_mm256_mul_epu32
-  // CHECK: call <4 x i64> @llvm.x86.avx2.pmulu.dq(<8 x i32> %{{.*}}, <8 x i32> %{{.*}})
-  return _mm256_mul_epu32(a, b);
-}
-
-__m256i test_mm256_mulhi_epu16(__m256i a, __m256i b) {
-  // CHECK-LABEL: test_mm256_mulhi_epu16
-  // CHECK: call <16 x i16> @llvm.x86.avx2.pmulhu.w(<16 x i16> %{{.*}}, <16 x i16> %{{.*}})
-  return _mm256_mulhi_epu16(a, b);
-}
-
-__m256i test_mm256_mulhi_epi16(__m256i a, __m256i b) {
-  // CHECK-LABEL: test_mm256_mulhi_epi16
-  // CHECK: call <16 x i16> @llvm.x86.avx2.pmulh.w(<16 x i16> %{{.*}}, <16 x i16> %{{.*}})
-  return _mm256_mulhi_epi16(a, b);
-}
-
-__m256i test_mm256_mulhrs_epi16(__m256i a, __m256i b) {
-  // CHECK-LABEL: test_mm256_mulhrs_epi16
-  // CHECK: call <16 x i16> @llvm.x86.avx2.pmul.hr.sw(<16 x i16> %{{.*}}, <16 x i16> %{{.*}})
-  return _mm256_mulhrs_epi16(a, b);
-}
-
-__m256i test_mm256_mullo_epi16(__m256i a, __m256i b) {
-  // CHECK-LABEL: test_mm256_mullo_epi16
-  // CHECK: mul <16 x i16>
-  return _mm256_mullo_epi16(a, b);
-}
-
-__m256i test_mm256_mullo_epi32(__m256i a, __m256i b) {
-  // CHECK-LABEL: test_mm256_mullo_epi32
-  // CHECK: mul <8 x i32>
-  return _mm256_mullo_epi32(a, b);
-}
-
-__m256i test_mm256_or_si256(__m256i a, __m256i b) {
-  // CHECK-LABEL: test_mm256_or_si256
-  // CHECK: or <4 x i64>
-  return _mm256_or_si256(a, b);
-}
-
-__m256i test_mm256_packs_epi16(__m256i a, __m256i b) {
-  // CHECK-LABEL: test_mm256_packs_epi16
-  // CHECK: call <32 x i8> @llvm.x86.avx2.packsswb(<16 x i16> %{{.*}}, <16 x i16> %{{.*}})
-  return _mm256_packs_epi16(a, b);
-}
-
-__m256i test_mm256_packs_epi32(__m256i a, __m256i b) {
-  // CHECK-LABEL: test_mm256_packs_epi32
-  // CHECK: call <16 x i16> @llvm.x86.avx2.packssdw(<8 x i32> %{{.*}}, <8 x i32> %{{.*}})
-  return _mm256_packs_epi32(a, b);
-}
-
-__m256i test_mm256_packs_epu16(__m256i a, __m256i b) {
-  // CHECK-LABEL: test_mm256_packs_epu16
-  // CHECK:  call <32 x i8> @llvm.x86.avx2.packuswb(<16 x i16> %{{.*}}, <16 x i16> %{{.*}})
-  return _mm256_packus_epi16(a, b);
-}
-
-__m256i test_mm256_packs_epu32(__m256i a, __m256i b) {
-  // CHECK-LABEL: test_mm256_packs_epu32
-  // CHECK: call <16 x i16> @llvm.x86.avx2.packusdw(<8 x i32> %{{.*}}, <8 x i32> %{{.*}})
-  return _mm256_packus_epi32(a, b);
-}
-
-__m256i test_mm256_permute2x128_si256(__m256i a, __m256i b) {
-  // CHECK-LABEL: test_mm256_permute2x128_si256
-  // CHECK: call <4 x i64> @llvm.x86.avx2.vperm2i128(<4 x i64> %{{.*}}, <4 x i64> %{{.*}}, i8 49)
-  return _mm256_permute2x128_si256(a, b, 0x31);
-}
-
-__m256i test_mm256_permute4x64_epi64(__m256i a) {
-  // CHECK-LABEL: test_mm256_permute4x64_epi64
-  // CHECK: shufflevector <4 x i64> %{{.*}}, <4 x i64> zeroinitializer, <4 x i32> <i32 3, i32 0, i32 2, i32 0>
-  return _mm256_permute4x64_epi64(a, 35);
-}
-
-__m256d test_mm256_permute4x64_pd(__m256d a) {
-  // CHECK-LABEL: test_mm256_permute4x64_pd
-  // CHECK: shufflevector <4 x double> %{{.*}}, <4 x double> zeroinitializer, <4 x i32> <i32 1, i32 2, i32 1, i32 0>
-  return _mm256_permute4x64_pd(a, 25);
-}
-
-__m256i test_mm256_permutevar8x32_epi32(__m256i a, __m256i b) {
-  // CHECK-LABEL: test_mm256_permutevar8x32_epi32
-  // CHECK: call <8 x i32> @llvm.x86.avx2.permd(<8 x i32> %{{.*}}, <8 x i32> %{{.*}})
-  return _mm256_permutevar8x32_epi32(a, b);
-}
-
-__m256 test_mm256_permutevar8x32_ps(__m256 a, __m256i b) {
-  // CHECK-LABEL: test_mm256_permutevar8x32_ps
-  // CHECK: call <8 x float> @llvm.x86.avx2.permps(<8 x float> %{{.*}}, <8 x i32> %{{.*}})
-  return _mm256_permutevar8x32_ps(a, b);
-}
-
-__m256i test_mm256_sad_epu8(__m256i x, __m256i y) {
-  // CHECK-LABEL: test_mm256_sad_epu8
-  // CHECK: call <4 x i64> @llvm.x86.avx2.psad.bw(<32 x i8> %{{.*}}, <32 x i8> %{{.*}})
-  return _mm256_sad_epu8(x, y);
-}
-
-__m256i test_mm256_shuffle_epi8(__m256i a, __m256i b) {
-  // CHECK-LABEL: test_mm256_shuffle_epi8
-  // CHECK: call <32 x i8> @llvm.x86.avx2.pshuf.b(<32 x i8> %{{.*}}, <32 x i8> %{{.*}})
-  return _mm256_shuffle_epi8(a, b);
-}
-
-__m256i test_mm256_shuffle_epi32(__m256i a) {
-  // CHECK-LABEL: test_mm256_shuffle_epi32
-  // CHECK: shufflevector <8 x i32> %{{.*}}, <8 x i32> %{{.*}}, <8 x i32> <i32 3, i32 3, i32 0, i32 0, i32 7, i32 7, i32 4, i32 4>
-  return _mm256_shuffle_epi32(a, 15);
-}
-
-__m256i test_mm256_shufflehi_epi16(__m256i a) {
-  // CHECK-LABEL: test_mm256_shufflehi_epi16
-  // CHECK: shufflevector <16 x i16> %{{.*}}, <16 x i16> %{{.*}}, <16 x i32> <i32 0, i32 1, i32 2, i32 3, i32 7, i32 6, i32 6, i32 5, i32 8, i32 9, i32 10, i32 11, i32 15, i32 14, i32 14, i32 13>
-  return _mm256_shufflehi_epi16(a, 107);
-}
-
-__m256i test_mm256_shufflelo_epi16(__m256i a) {
-  // CHECK-LABEL: test_mm256_shufflelo_epi16
-  // CHECK: shufflevector <16 x i16> %{{.*}}, <16 x i16> %{{.*}}, <16 x i32> <i32 3, i32 0, i32 1, i32 1, i32 4, i32 5, i32 6, i32 7, i32 11, i32 8, i32 9, i32 9, i32 12, i32 13, i32 14, i32 15>
-  return _mm256_shufflelo_epi16(a, 83);
-}
-
-__m256i test_mm256_sign_epi8(__m256i a, __m256i b) {
-  // CHECK-LABEL: test_mm256_sign_epi8
-  // CHECK: call <32 x i8> @llvm.x86.avx2.psign.b(<32 x i8> %{{.*}}, <32 x i8> %{{.*}})
-  return _mm256_sign_epi8(a, b);
-}
-
-__m256i test_mm256_sign_epi16(__m256i a, __m256i b) {
-  // CHECK-LABEL: test_mm256_sign_epi16
-  // CHECK: call <16 x i16> @llvm.x86.avx2.psign.w(<16 x i16> %{{.*}}, <16 x i16> %{{.*}})
-  return _mm256_sign_epi16(a, b);
-}
-
-__m256i test_mm256_sign_epi32(__m256i a, __m256i b) {
-  // CHECK-LABEL: test_mm256_sign_epi32
-  // CHECK: call <8 x i32> @llvm.x86.avx2.psign.d(<8 x i32> %{{.*}}, <8 x i32> %{{.*}})
-  return _mm256_sign_epi32(a, b);
-}
-
-=======
 }
 
 __m256i test_mm256_max_epu16(__m256i a, __m256i b) {
@@ -1274,7 +987,6 @@
   return _mm256_sign_epi32(a, b);
 }
 
->>>>>>> b2b84690
 __m256i test_mm256_slli_epi16(__m256i a) {
   // CHECK-LABEL: test_mm256_slli_epi16
   // CHECK: call <16 x i16> @llvm.x86.avx2.pslli.w(<16 x i16> %{{.*}}, i32 %{{.*}})
@@ -1295,11 +1007,7 @@
 
 __m256i test_mm256_slli_si256(__m256i a) {
   // CHECK-LABEL: test_mm256_slli_si256
-<<<<<<< HEAD
-  // CHECK: shufflevector <32 x i8> %{{.*}}, <32 x i8> %{{.*}}, <32 x i32> <i32 13, i32 14, i32 15, i32 32, i32 33, i32 34, i32 35, i32 36, i32 37, i32 38, i32 39, i32 40, i32 41, i32 42, i32 43, i32 44, i32 29, i32 30, i32 31, i32 48, i32 49, i32 50, i32 51, i32 52, i32 53, i32 54, i32 55, i32 56, i32 57, i32 58, i32 59, i32 60>
-=======
   // CHECK: shufflevector <32 x i8> zeroinitializer, <32 x i8> %{{.*}}, <32 x i32> <i32 13, i32 14, i32 15, i32 32, i32 33, i32 34, i32 35, i32 36, i32 37, i32 38, i32 39, i32 40, i32 41, i32 42, i32 43, i32 44, i32 29, i32 30, i32 31, i32 48, i32 49, i32 50, i32 51, i32 52, i32 53, i32 54, i32 55, i32 56, i32 57, i32 58, i32 59, i32 60>
->>>>>>> b2b84690
   return _mm256_slli_si256(a, 3);
 }
 
@@ -1401,11 +1109,7 @@
 
 __m256i test_mm256_srli_si256(__m256i a) {
   // CHECK-LABEL: test_mm256_srli_si256
-<<<<<<< HEAD
-  // CHECK: shufflevector <32 x i8> %{{.*}}, <32 x i8> %{{.*}}, <32 x i32> <i32 3, i32 4, i32 5, i32 6, i32 7, i32 8, i32 9, i32 10, i32 11, i32 12, i32 13, i32 14, i32 15, i32 32, i32 33, i32 34, i32 19, i32 20, i32 21, i32 22, i32 23, i32 24, i32 25, i32 26, i32 27, i32 28, i32 29, i32 30, i32 31, i32 48, i32 49, i32 50>
-=======
   // CHECK: shufflevector <32 x i8> %{{.*}}, <32 x i8> zeroinitializer, <32 x i32> <i32 3, i32 4, i32 5, i32 6, i32 7, i32 8, i32 9, i32 10, i32 11, i32 12, i32 13, i32 14, i32 15, i32 32, i32 33, i32 34, i32 19, i32 20, i32 21, i32 22, i32 23, i32 24, i32 25, i32 26, i32 27, i32 28, i32 29, i32 30, i32 31, i32 48, i32 49, i32 50>
->>>>>>> b2b84690
   return _mm256_srli_si256(a, 3);
 }
 
