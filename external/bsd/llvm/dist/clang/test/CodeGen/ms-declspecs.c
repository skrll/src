// RUN: %clang_cc1 -triple i386-pc-win32 %s -emit-llvm -fms-compatibility -O2 -disable-llvm-passes -o - | FileCheck %s

__declspec(selectany) int x1 = 1;
const __declspec(selectany) int x2 = 2;
<<<<<<< HEAD
// CHECK: @x1 = weak_odr global i32 1, comdat, align 4
// CHECK: @x2 = weak_odr constant i32 2, comdat, align 4
=======
// CHECK: @x1 = weak_odr dso_local global i32 1, comdat, align 4
// CHECK: @x2 = weak_odr dso_local constant i32 2, comdat, align 4
>>>>>>> b2b84690

// selectany turns extern variable declarations into definitions.
__declspec(selectany) int x3;
extern __declspec(selectany) int x4;
<<<<<<< HEAD
// CHECK: @x3 = weak_odr global i32 0, comdat, align 4
// CHECK: @x4 = weak_odr global i32 0, comdat, align 4
=======
// CHECK: @x3 = weak_odr dso_local global i32 0, comdat, align 4
// CHECK: @x4 = weak_odr dso_local global i32 0, comdat, align 4
>>>>>>> b2b84690

struct __declspec(align(16)) S {
  char x;
};
union { struct S s; } u;

// CHECK: @u = {{.*}}zeroinitializer, align 16


// CHECK: define dso_local void @t3() [[NAKED:#[0-9]+]] {
__declspec(naked) void t3() {}

// CHECK: define dso_local void @t22() [[NUW:#[0-9]+]]
void __declspec(nothrow) t22();
void t22() {}

// CHECK: define dso_local void @t2() [[NI:#[0-9]+]] {
__declspec(noinline) void t2() {}

// CHECK: call void @f20_t() [[NR:#[0-9]+]]
__declspec(noreturn) void f20_t(void);
void f20(void) { f20_t(); }

__declspec(noalias) void noalias_callee(int *x);
// CHECK: call void @noalias_callee({{.*}}) [[NA:#[0-9]+]]
void noalias_caller(int *x) { noalias_callee(x); }

// CHECK: attributes [[NAKED]] = { naked noinline nounwind{{.*}} }
// CHECK: attributes [[NUW]] = { nounwind{{.*}} }
// CHECK: attributes [[NI]] = { noinline nounwind{{.*}} }
// CHECK: attributes [[NR]] = { noreturn }
// CHECK: attributes [[NA]] = { argmemonly nounwind{{.*}} }<|MERGE_RESOLUTION|>--- conflicted
+++ resolved
@@ -2,24 +2,14 @@
 
 __declspec(selectany) int x1 = 1;
 const __declspec(selectany) int x2 = 2;
-<<<<<<< HEAD
-// CHECK: @x1 = weak_odr global i32 1, comdat, align 4
-// CHECK: @x2 = weak_odr constant i32 2, comdat, align 4
-=======
 // CHECK: @x1 = weak_odr dso_local global i32 1, comdat, align 4
 // CHECK: @x2 = weak_odr dso_local constant i32 2, comdat, align 4
->>>>>>> b2b84690
 
 // selectany turns extern variable declarations into definitions.
 __declspec(selectany) int x3;
 extern __declspec(selectany) int x4;
-<<<<<<< HEAD
-// CHECK: @x3 = weak_odr global i32 0, comdat, align 4
-// CHECK: @x4 = weak_odr global i32 0, comdat, align 4
-=======
 // CHECK: @x3 = weak_odr dso_local global i32 0, comdat, align 4
 // CHECK: @x4 = weak_odr dso_local global i32 0, comdat, align 4
->>>>>>> b2b84690
 
 struct __declspec(align(16)) S {
   char x;
