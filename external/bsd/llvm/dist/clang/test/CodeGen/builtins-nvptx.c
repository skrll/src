// REQUIRES: nvptx-registered-target
// RUN: %clang_cc1 -triple nvptx-unknown-unknown -target-cpu sm_60 \
// RUN:            -fcuda-is-device -S -emit-llvm -o - -x cuda %s \
// RUN:   | FileCheck -check-prefix=CHECK -check-prefix=LP32 %s
// RUN: %clang_cc1 -triple nvptx64-unknown-unknown -target-cpu sm_60 \
// RUN:            -fcuda-is-device -S -emit-llvm -o - -x cuda %s \
// RUN:   | FileCheck -check-prefix=CHECK -check-prefix=LP64 %s
<<<<<<< HEAD
=======
// RUN: %clang_cc1 -triple nvptx64-unknown-unknown -target-cpu sm_61 \
// RUN:            -fcuda-is-device -S -emit-llvm -o - -x cuda %s \
// RUN:   | FileCheck -check-prefix=CHECK -check-prefix=LP64 %s
>>>>>>> b2b84690
// RUN: %clang_cc1 -triple nvptx-unknown-unknown -target-cpu sm_53 \
// RUN:   -DERROR_CHECK -fcuda-is-device -S -o /dev/null -x cuda -verify %s

#define __device__ __attribute__((device))
#define __global__ __attribute__((global))
#define __shared__ __attribute__((shared))
#define __constant__ __attribute__((constant))

__device__ int read_tid() {

// CHECK: call i32 @llvm.nvvm.read.ptx.sreg.tid.x()
// CHECK: call i32 @llvm.nvvm.read.ptx.sreg.tid.y()
// CHECK: call i32 @llvm.nvvm.read.ptx.sreg.tid.z()
// CHECK: call i32 @llvm.nvvm.read.ptx.sreg.tid.w()

  int x = __nvvm_read_ptx_sreg_tid_x();
  int y = __nvvm_read_ptx_sreg_tid_y();
  int z = __nvvm_read_ptx_sreg_tid_z();
  int w = __nvvm_read_ptx_sreg_tid_w();

  return x + y + z + w;

}

__device__ int read_ntid() {

// CHECK: call i32 @llvm.nvvm.read.ptx.sreg.ntid.x()
// CHECK: call i32 @llvm.nvvm.read.ptx.sreg.ntid.y()
// CHECK: call i32 @llvm.nvvm.read.ptx.sreg.ntid.z()
// CHECK: call i32 @llvm.nvvm.read.ptx.sreg.ntid.w()

  int x = __nvvm_read_ptx_sreg_ntid_x();
  int y = __nvvm_read_ptx_sreg_ntid_y();
  int z = __nvvm_read_ptx_sreg_ntid_z();
  int w = __nvvm_read_ptx_sreg_ntid_w();

  return x + y + z + w;

}

__device__ int read_ctaid() {

// CHECK: call i32 @llvm.nvvm.read.ptx.sreg.ctaid.x()
// CHECK: call i32 @llvm.nvvm.read.ptx.sreg.ctaid.y()
// CHECK: call i32 @llvm.nvvm.read.ptx.sreg.ctaid.z()
// CHECK: call i32 @llvm.nvvm.read.ptx.sreg.ctaid.w()

  int x = __nvvm_read_ptx_sreg_ctaid_x();
  int y = __nvvm_read_ptx_sreg_ctaid_y();
  int z = __nvvm_read_ptx_sreg_ctaid_z();
  int w = __nvvm_read_ptx_sreg_ctaid_w();

  return x + y + z + w;

}

__device__ int read_nctaid() {

// CHECK: call i32 @llvm.nvvm.read.ptx.sreg.nctaid.x()
// CHECK: call i32 @llvm.nvvm.read.ptx.sreg.nctaid.y()
// CHECK: call i32 @llvm.nvvm.read.ptx.sreg.nctaid.z()
// CHECK: call i32 @llvm.nvvm.read.ptx.sreg.nctaid.w()

  int x = __nvvm_read_ptx_sreg_nctaid_x();
  int y = __nvvm_read_ptx_sreg_nctaid_y();
  int z = __nvvm_read_ptx_sreg_nctaid_z();
  int w = __nvvm_read_ptx_sreg_nctaid_w();

  return x + y + z + w;

}

__device__ int read_ids() {

// CHECK: call i32 @llvm.nvvm.read.ptx.sreg.laneid()
// CHECK: call i32 @llvm.nvvm.read.ptx.sreg.warpid()
// CHECK: call i32 @llvm.nvvm.read.ptx.sreg.nwarpid()
// CHECK: call i32 @llvm.nvvm.read.ptx.sreg.smid()
// CHECK: call i32 @llvm.nvvm.read.ptx.sreg.nsmid()
// CHECK: call i32 @llvm.nvvm.read.ptx.sreg.gridid()

  int a = __nvvm_read_ptx_sreg_laneid();
  int b = __nvvm_read_ptx_sreg_warpid();
  int c = __nvvm_read_ptx_sreg_nwarpid();
  int d = __nvvm_read_ptx_sreg_smid();
  int e = __nvvm_read_ptx_sreg_nsmid();
  int f = __nvvm_read_ptx_sreg_gridid();

  return a + b + c + d + e + f;

}

__device__ int read_lanemasks() {

// CHECK: call i32 @llvm.nvvm.read.ptx.sreg.lanemask.eq()
// CHECK: call i32 @llvm.nvvm.read.ptx.sreg.lanemask.le()
// CHECK: call i32 @llvm.nvvm.read.ptx.sreg.lanemask.lt()
// CHECK: call i32 @llvm.nvvm.read.ptx.sreg.lanemask.ge()
// CHECK: call i32 @llvm.nvvm.read.ptx.sreg.lanemask.gt()

  int a = __nvvm_read_ptx_sreg_lanemask_eq();
  int b = __nvvm_read_ptx_sreg_lanemask_le();
  int c = __nvvm_read_ptx_sreg_lanemask_lt();
  int d = __nvvm_read_ptx_sreg_lanemask_ge();
  int e = __nvvm_read_ptx_sreg_lanemask_gt();

  return a + b + c + d + e;

}

__device__ long long read_clocks() {

// CHECK: call i32 @llvm.nvvm.read.ptx.sreg.clock()
// CHECK: call i64 @llvm.nvvm.read.ptx.sreg.clock64()

  int a = __nvvm_read_ptx_sreg_clock();
  long long b = __nvvm_read_ptx_sreg_clock64();

  return a + b;
}

__device__ int read_pms() {

// CHECK: call i32 @llvm.nvvm.read.ptx.sreg.pm0()
// CHECK: call i32 @llvm.nvvm.read.ptx.sreg.pm1()
// CHECK: call i32 @llvm.nvvm.read.ptx.sreg.pm2()
// CHECK: call i32 @llvm.nvvm.read.ptx.sreg.pm3()

  int a = __nvvm_read_ptx_sreg_pm0();
  int b = __nvvm_read_ptx_sreg_pm1();
  int c = __nvvm_read_ptx_sreg_pm2();
  int d = __nvvm_read_ptx_sreg_pm3();

  return a + b + c + d;

}

__device__ void sync() {

// CHECK: call void @llvm.nvvm.bar.sync(i32 0)

  __nvvm_bar_sync(0);

}


// NVVM intrinsics

// The idea is not to test all intrinsics, just that Clang is recognizing the
// builtins defined in BuiltinsNVPTX.def
__device__ void nvvm_math(float f1, float f2, double d1, double d2) {
// CHECK: call float @llvm.nvvm.fmax.f
  float t1 = __nvvm_fmax_f(f1, f2);
// CHECK: call float @llvm.nvvm.fmin.f
  float t2 = __nvvm_fmin_f(f1, f2);
// CHECK: call float @llvm.nvvm.sqrt.rn.f
  float t3 = __nvvm_sqrt_rn_f(f1);
// CHECK: call float @llvm.nvvm.rcp.rn.f
  float t4 = __nvvm_rcp_rn_f(f2);
// CHECK: call float @llvm.nvvm.add.rn.f
  float t5 = __nvvm_add_rn_f(f1, f2);

// CHECK: call double @llvm.nvvm.fmax.d
  double td1 = __nvvm_fmax_d(d1, d2);
// CHECK: call double @llvm.nvvm.fmin.d
  double td2 = __nvvm_fmin_d(d1, d2);
// CHECK: call double @llvm.nvvm.sqrt.rn.d
  double td3 = __nvvm_sqrt_rn_d(d1);
// CHECK: call double @llvm.nvvm.rcp.rn.d
  double td4 = __nvvm_rcp_rn_d(d2);

// CHECK: call void @llvm.nvvm.membar.cta()
  __nvvm_membar_cta();
// CHECK: call void @llvm.nvvm.membar.gl()
  __nvvm_membar_gl();
// CHECK: call void @llvm.nvvm.membar.sys()
  __nvvm_membar_sys();
// CHECK: call void @llvm.nvvm.barrier0()
  __syncthreads();
}

__device__ int di;
__shared__ int si;
__device__ long dl;
__shared__ long sl;
__device__ long long dll;
__shared__ long long sll;

// Check for atomic intrinsics
// CHECK-LABEL: nvvm_atom
__device__ void nvvm_atom(float *fp, float f, double *dfp, double df, int *ip,
                          int i, unsigned int *uip, unsigned ui, long *lp,
                          long l, long long *llp, long long ll) {
  // CHECK: atomicrmw add
  __nvvm_atom_add_gen_i(ip, i);
  // CHECK: atomicrmw add
  __nvvm_atom_add_gen_l(&dl, l);
  // CHECK: atomicrmw add
  __nvvm_atom_add_gen_ll(&sll, ll);

  // CHECK: atomicrmw sub
  __nvvm_atom_sub_gen_i(ip, i);
  // CHECK: atomicrmw sub
  __nvvm_atom_sub_gen_l(&dl, l);
  // CHECK: atomicrmw sub
  __nvvm_atom_sub_gen_ll(&sll, ll);

  // CHECK: atomicrmw and
  __nvvm_atom_and_gen_i(ip, i);
  // CHECK: atomicrmw and
  __nvvm_atom_and_gen_l(&dl, l);
  // CHECK: atomicrmw and
  __nvvm_atom_and_gen_ll(&sll, ll);

  // CHECK: atomicrmw or
  __nvvm_atom_or_gen_i(ip, i);
  // CHECK: atomicrmw or
  __nvvm_atom_or_gen_l(&dl, l);
  // CHECK: atomicrmw or
  __nvvm_atom_or_gen_ll(&sll, ll);

  // CHECK: atomicrmw xor
  __nvvm_atom_xor_gen_i(ip, i);
  // CHECK: atomicrmw xor
  __nvvm_atom_xor_gen_l(&dl, l);
  // CHECK: atomicrmw xor
  __nvvm_atom_xor_gen_ll(&sll, ll);

  // CHECK: atomicrmw xchg
  __nvvm_atom_xchg_gen_i(ip, i);
  // CHECK: atomicrmw xchg
  __nvvm_atom_xchg_gen_l(&dl, l);
  // CHECK: atomicrmw xchg
  __nvvm_atom_xchg_gen_ll(&sll, ll);

  // CHECK: atomicrmw max i32*
  __nvvm_atom_max_gen_i(ip, i);
  // CHECK: atomicrmw umax i32*
  __nvvm_atom_max_gen_ui((unsigned int *)ip, i);
  // CHECK: atomicrmw max
  __nvvm_atom_max_gen_l(&dl, l);
  // CHECK: atomicrmw umax
  __nvvm_atom_max_gen_ul((unsigned long *)&dl, l);
  // CHECK: atomicrmw max i64*
  __nvvm_atom_max_gen_ll(&sll, ll);
  // CHECK: atomicrmw umax i64*
  __nvvm_atom_max_gen_ull((unsigned long long *)&sll, ll);

  // CHECK: atomicrmw min i32*
  __nvvm_atom_min_gen_i(ip, i);
  // CHECK: atomicrmw umin i32*
  __nvvm_atom_min_gen_ui((unsigned int *)ip, i);
  // CHECK: atomicrmw min
  __nvvm_atom_min_gen_l(&dl, l);
  // CHECK: atomicrmw umin
  __nvvm_atom_min_gen_ul((unsigned long *)&dl, l);
  // CHECK: atomicrmw min i64*
  __nvvm_atom_min_gen_ll(&sll, ll);
  // CHECK: atomicrmw umin i64*
  __nvvm_atom_min_gen_ull((unsigned long long *)&sll, ll);

  // CHECK: cmpxchg
  // CHECK-NEXT: extractvalue { i32, i1 } {{%[0-9]+}}, 0
  __nvvm_atom_cas_gen_i(ip, 0, i);
  // CHECK: cmpxchg
  // CHECK-NEXT: extractvalue { {{i32|i64}}, i1 } {{%[0-9]+}}, 0
  __nvvm_atom_cas_gen_l(&dl, 0, l);
  // CHECK: cmpxchg
  // CHECK-NEXT: extractvalue { i64, i1 } {{%[0-9]+}}, 0
  __nvvm_atom_cas_gen_ll(&sll, 0, ll);

  // CHECK: call float @llvm.nvvm.atomic.load.add.f32.p0f32
  __nvvm_atom_add_gen_f(fp, f);

  // CHECK: call i32 @llvm.nvvm.atomic.load.inc.32.p0i32
  __nvvm_atom_inc_gen_ui(uip, ui);

  // CHECK: call i32 @llvm.nvvm.atomic.load.dec.32.p0i32
  __nvvm_atom_dec_gen_ui(uip, ui);


  //////////////////////////////////////////////////////////////////
  // Atomics with scope (only supported on sm_60+).

#if ERROR_CHECK || __CUDA_ARCH__ >= 600

  // CHECK: call i32 @llvm.nvvm.atomic.add.gen.i.cta.i32.p0i32
<<<<<<< HEAD
  // expected-error@+1 {{'__nvvm_atom_cta_add_gen_i' needs target feature satom}}
  __nvvm_atom_cta_add_gen_i(ip, i);
  // LP32: call i32 @llvm.nvvm.atomic.add.gen.i.cta.i32.p0i32
  // LP64: call i64 @llvm.nvvm.atomic.add.gen.i.cta.i64.p0i64
  // expected-error@+1 {{'__nvvm_atom_cta_add_gen_l' needs target feature satom}}
  __nvvm_atom_cta_add_gen_l(&dl, l);
  // CHECK: call i64 @llvm.nvvm.atomic.add.gen.i.cta.i64.p0i64
  // expected-error@+1 {{'__nvvm_atom_cta_add_gen_ll' needs target feature satom}}
  __nvvm_atom_cta_add_gen_ll(&sll, ll);
  // CHECK: call i32 @llvm.nvvm.atomic.add.gen.i.sys.i32.p0i32
  // expected-error@+1 {{'__nvvm_atom_sys_add_gen_i' needs target feature satom}}
  __nvvm_atom_sys_add_gen_i(ip, i);
  // LP32: call i32 @llvm.nvvm.atomic.add.gen.i.sys.i32.p0i32
  // LP64: call i64 @llvm.nvvm.atomic.add.gen.i.sys.i64.p0i64
  // expected-error@+1 {{'__nvvm_atom_sys_add_gen_l' needs target feature satom}}
  __nvvm_atom_sys_add_gen_l(&dl, l);
  // CHECK: call i64 @llvm.nvvm.atomic.add.gen.i.sys.i64.p0i64
  // expected-error@+1 {{'__nvvm_atom_sys_add_gen_ll' needs target feature satom}}
  __nvvm_atom_sys_add_gen_ll(&sll, ll);

  // CHECK: call float @llvm.nvvm.atomic.add.gen.f.cta.f32.p0f32
  // expected-error@+1 {{'__nvvm_atom_cta_add_gen_f' needs target feature satom}}
  __nvvm_atom_cta_add_gen_f(fp, f);
  // CHECK: call double @llvm.nvvm.atomic.add.gen.f.cta.f64.p0f64
  // expected-error@+1 {{'__nvvm_atom_cta_add_gen_d' needs target feature satom}}
  __nvvm_atom_cta_add_gen_d(dfp, df);
  // CHECK: call float @llvm.nvvm.atomic.add.gen.f.sys.f32.p0f32
  // expected-error@+1 {{'__nvvm_atom_sys_add_gen_f' needs target feature satom}}
  __nvvm_atom_sys_add_gen_f(fp, f);
  // CHECK: call double @llvm.nvvm.atomic.add.gen.f.sys.f64.p0f64
  // expected-error@+1 {{'__nvvm_atom_sys_add_gen_d' needs target feature satom}}
  __nvvm_atom_sys_add_gen_d(dfp, df);

  // CHECK: call i32 @llvm.nvvm.atomic.exch.gen.i.cta.i32.p0i32
  // expected-error@+1 {{'__nvvm_atom_cta_xchg_gen_i' needs target feature satom}}
  __nvvm_atom_cta_xchg_gen_i(ip, i);
  // LP32: call i32 @llvm.nvvm.atomic.exch.gen.i.cta.i32.p0i32
  // LP64: call i64 @llvm.nvvm.atomic.exch.gen.i.cta.i64.p0i64
  // expected-error@+1 {{'__nvvm_atom_cta_xchg_gen_l' needs target feature satom}}
  __nvvm_atom_cta_xchg_gen_l(&dl, l);
  // CHECK: call i64 @llvm.nvvm.atomic.exch.gen.i.cta.i64.p0i64
  // expected-error@+1 {{'__nvvm_atom_cta_xchg_gen_ll' needs target feature satom}}
  __nvvm_atom_cta_xchg_gen_ll(&sll, ll);

  // CHECK: call i32 @llvm.nvvm.atomic.exch.gen.i.sys.i32.p0i32
  // expected-error@+1 {{'__nvvm_atom_sys_xchg_gen_i' needs target feature satom}}
  __nvvm_atom_sys_xchg_gen_i(ip, i);
  // LP32: call i32 @llvm.nvvm.atomic.exch.gen.i.sys.i32.p0i32
  // LP64: call i64 @llvm.nvvm.atomic.exch.gen.i.sys.i64.p0i64
  // expected-error@+1 {{'__nvvm_atom_sys_xchg_gen_l' needs target feature satom}}
  __nvvm_atom_sys_xchg_gen_l(&dl, l);
  // CHECK: call i64 @llvm.nvvm.atomic.exch.gen.i.sys.i64.p0i64
  // expected-error@+1 {{'__nvvm_atom_sys_xchg_gen_ll' needs target feature satom}}
  __nvvm_atom_sys_xchg_gen_ll(&sll, ll);

  // CHECK: call i32 @llvm.nvvm.atomic.max.gen.i.cta.i32.p0i32
  // expected-error@+1 {{'__nvvm_atom_cta_max_gen_i' needs target feature satom}}
  __nvvm_atom_cta_max_gen_i(ip, i);
  // CHECK: call i32 @llvm.nvvm.atomic.max.gen.i.cta.i32.p0i32
  // expected-error@+1 {{'__nvvm_atom_cta_max_gen_ui' needs target feature satom}}
  __nvvm_atom_cta_max_gen_ui((unsigned int *)ip, i);
  // LP32: call i32 @llvm.nvvm.atomic.max.gen.i.cta.i32.p0i32
  // LP64: call i64 @llvm.nvvm.atomic.max.gen.i.cta.i64.p0i64
  // expected-error@+1 {{'__nvvm_atom_cta_max_gen_l' needs target feature satom}}
  __nvvm_atom_cta_max_gen_l(&dl, l);
  // LP32: call i32 @llvm.nvvm.atomic.max.gen.i.cta.i32.p0i32
  // LP64: call i64 @llvm.nvvm.atomic.max.gen.i.cta.i64.p0i64
  // expected-error@+1 {{'__nvvm_atom_cta_max_gen_ul' needs target feature satom}}
  __nvvm_atom_cta_max_gen_ul((unsigned long *)lp, l);
  // CHECK: call i64 @llvm.nvvm.atomic.max.gen.i.cta.i64.p0i64
  // expected-error@+1 {{'__nvvm_atom_cta_max_gen_ll' needs target feature satom}}
  __nvvm_atom_cta_max_gen_ll(&sll, ll);
  // CHECK: call i64 @llvm.nvvm.atomic.max.gen.i.cta.i64.p0i64
  // expected-error@+1 {{'__nvvm_atom_cta_max_gen_ull' needs target feature satom}}
  __nvvm_atom_cta_max_gen_ull((unsigned long long *)llp, ll);

  // CHECK: call i32 @llvm.nvvm.atomic.max.gen.i.sys.i32.p0i32
  // expected-error@+1 {{'__nvvm_atom_sys_max_gen_i' needs target feature satom}}
  __nvvm_atom_sys_max_gen_i(ip, i);
  // CHECK: call i32 @llvm.nvvm.atomic.max.gen.i.sys.i32.p0i32
  // expected-error@+1 {{'__nvvm_atom_sys_max_gen_ui' needs target feature satom}}
  __nvvm_atom_sys_max_gen_ui((unsigned int *)ip, i);
  // LP32: call i32 @llvm.nvvm.atomic.max.gen.i.sys.i32.p0i32
  // LP64: call i64 @llvm.nvvm.atomic.max.gen.i.sys.i64.p0i64
  // expected-error@+1 {{'__nvvm_atom_sys_max_gen_l' needs target feature satom}}
  __nvvm_atom_sys_max_gen_l(&dl, l);
  // LP32: call i32 @llvm.nvvm.atomic.max.gen.i.sys.i32.p0i32
  // LP64: call i64 @llvm.nvvm.atomic.max.gen.i.sys.i64.p0i64
  // expected-error@+1 {{'__nvvm_atom_sys_max_gen_ul' needs target feature satom}}
  __nvvm_atom_sys_max_gen_ul((unsigned long *)lp, l);
  // CHECK: call i64 @llvm.nvvm.atomic.max.gen.i.sys.i64.p0i64
  // expected-error@+1 {{'__nvvm_atom_sys_max_gen_ll' needs target feature satom}}
  __nvvm_atom_sys_max_gen_ll(&sll, ll);
  // CHECK: call i64 @llvm.nvvm.atomic.max.gen.i.sys.i64.p0i64
  // expected-error@+1 {{'__nvvm_atom_sys_max_gen_ull' needs target feature satom}}
  __nvvm_atom_sys_max_gen_ull((unsigned long long *)llp, ll);

  // CHECK: call i32 @llvm.nvvm.atomic.min.gen.i.cta.i32.p0i32
  // expected-error@+1 {{'__nvvm_atom_cta_min_gen_i' needs target feature satom}}
  __nvvm_atom_cta_min_gen_i(ip, i);
  // CHECK: call i32 @llvm.nvvm.atomic.min.gen.i.cta.i32.p0i32
  // expected-error@+1 {{'__nvvm_atom_cta_min_gen_ui' needs target feature satom}}
  __nvvm_atom_cta_min_gen_ui((unsigned int *)ip, i);
  // LP32: call i32 @llvm.nvvm.atomic.min.gen.i.cta.i32.p0i32
  // LP64: call i64 @llvm.nvvm.atomic.min.gen.i.cta.i64.p0i64
  // expected-error@+1 {{'__nvvm_atom_cta_min_gen_l' needs target feature satom}}
  __nvvm_atom_cta_min_gen_l(&dl, l);
  // LP32: call i32 @llvm.nvvm.atomic.min.gen.i.cta.i32.p0i32
  // LP64: call i64 @llvm.nvvm.atomic.min.gen.i.cta.i64.p0i64
  // expected-error@+1 {{'__nvvm_atom_cta_min_gen_ul' needs target feature satom}}
  __nvvm_atom_cta_min_gen_ul((unsigned long *)lp, l);
  // CHECK: call i64 @llvm.nvvm.atomic.min.gen.i.cta.i64.p0i64
  // expected-error@+1 {{'__nvvm_atom_cta_min_gen_ll' needs target feature satom}}
  __nvvm_atom_cta_min_gen_ll(&sll, ll);
  // CHECK: call i64 @llvm.nvvm.atomic.min.gen.i.cta.i64.p0i64
  // expected-error@+1 {{'__nvvm_atom_cta_min_gen_ull' needs target feature satom}}
  __nvvm_atom_cta_min_gen_ull((unsigned long long *)llp, ll);

  // CHECK: call i32 @llvm.nvvm.atomic.min.gen.i.sys.i32.p0i32
  // expected-error@+1 {{'__nvvm_atom_sys_min_gen_i' needs target feature satom}}
  __nvvm_atom_sys_min_gen_i(ip, i);
  // CHECK: call i32 @llvm.nvvm.atomic.min.gen.i.sys.i32.p0i32
  // expected-error@+1 {{'__nvvm_atom_sys_min_gen_ui' needs target feature satom}}
  __nvvm_atom_sys_min_gen_ui((unsigned int *)ip, i);
  // LP32: call i32 @llvm.nvvm.atomic.min.gen.i.sys.i32.p0i32
  // LP64: call i64 @llvm.nvvm.atomic.min.gen.i.sys.i64.p0i64
  // expected-error@+1 {{'__nvvm_atom_sys_min_gen_l' needs target feature satom}}
  __nvvm_atom_sys_min_gen_l(&dl, l);
  // LP32: call i32 @llvm.nvvm.atomic.min.gen.i.sys.i32.p0i32
  // LP64: call i64 @llvm.nvvm.atomic.min.gen.i.sys.i64.p0i64
  // expected-error@+1 {{'__nvvm_atom_sys_min_gen_ul' needs target feature satom}}
  __nvvm_atom_sys_min_gen_ul((unsigned long *)lp, l);
  // CHECK: call i64 @llvm.nvvm.atomic.min.gen.i.sys.i64.p0i64
  // expected-error@+1 {{'__nvvm_atom_sys_min_gen_ll' needs target feature satom}}
  __nvvm_atom_sys_min_gen_ll(&sll, ll);
  // CHECK: call i64 @llvm.nvvm.atomic.min.gen.i.sys.i64.p0i64
  // expected-error@+1 {{'__nvvm_atom_sys_min_gen_ull' needs target feature satom}}
  __nvvm_atom_sys_min_gen_ull((unsigned long long *)llp, ll);

  // CHECK: call i32 @llvm.nvvm.atomic.inc.gen.i.cta.i32.p0i32
  // expected-error@+1 {{'__nvvm_atom_cta_inc_gen_ui' needs target feature satom}}
  __nvvm_atom_cta_inc_gen_ui((unsigned int *)ip, i);
  // CHECK: call i32 @llvm.nvvm.atomic.inc.gen.i.sys.i32.p0i32
  // expected-error@+1 {{'__nvvm_atom_sys_inc_gen_ui' needs target feature satom}}
  __nvvm_atom_sys_inc_gen_ui((unsigned int *)ip, i);

  // CHECK: call i32 @llvm.nvvm.atomic.dec.gen.i.cta.i32.p0i32
  // expected-error@+1 {{'__nvvm_atom_cta_dec_gen_ui' needs target feature satom}}
  __nvvm_atom_cta_dec_gen_ui((unsigned int *)ip, i);
  // CHECK: call i32 @llvm.nvvm.atomic.dec.gen.i.sys.i32.p0i32
  // expected-error@+1 {{'__nvvm_atom_sys_dec_gen_ui' needs target feature satom}}
  __nvvm_atom_sys_dec_gen_ui((unsigned int *)ip, i);

  // CHECK: call i32 @llvm.nvvm.atomic.and.gen.i.cta.i32.p0i32
  // expected-error@+1 {{'__nvvm_atom_cta_and_gen_i' needs target feature satom}}
  __nvvm_atom_cta_and_gen_i(ip, i);
  // LP32: call i32 @llvm.nvvm.atomic.and.gen.i.cta.i32.p0i32
  // LP64: call i64 @llvm.nvvm.atomic.and.gen.i.cta.i64.p0i64
  // expected-error@+1 {{'__nvvm_atom_cta_and_gen_l' needs target feature satom}}
  __nvvm_atom_cta_and_gen_l(&dl, l);
  // CHECK: call i64 @llvm.nvvm.atomic.and.gen.i.cta.i64.p0i64
  // expected-error@+1 {{'__nvvm_atom_cta_and_gen_ll' needs target feature satom}}
  __nvvm_atom_cta_and_gen_ll(&sll, ll);

  // CHECK: call i32 @llvm.nvvm.atomic.and.gen.i.sys.i32.p0i32
  // expected-error@+1 {{'__nvvm_atom_sys_and_gen_i' needs target feature satom}}
  __nvvm_atom_sys_and_gen_i(ip, i);
  // LP32: call i32 @llvm.nvvm.atomic.and.gen.i.sys.i32.p0i32
  // LP64: call i64 @llvm.nvvm.atomic.and.gen.i.sys.i64.p0i64
  // expected-error@+1 {{'__nvvm_atom_sys_and_gen_l' needs target feature satom}}
  __nvvm_atom_sys_and_gen_l(&dl, l);
  // CHECK: call i64 @llvm.nvvm.atomic.and.gen.i.sys.i64.p0i64
  // expected-error@+1 {{'__nvvm_atom_sys_and_gen_ll' needs target feature satom}}
  __nvvm_atom_sys_and_gen_ll(&sll, ll);

  // CHECK: call i32 @llvm.nvvm.atomic.or.gen.i.cta.i32.p0i32
  // expected-error@+1 {{'__nvvm_atom_cta_or_gen_i' needs target feature satom}}
  __nvvm_atom_cta_or_gen_i(ip, i);
  // LP32: call i32 @llvm.nvvm.atomic.or.gen.i.cta.i32.p0i32
  // LP64: call i64 @llvm.nvvm.atomic.or.gen.i.cta.i64.p0i64
  // expected-error@+1 {{'__nvvm_atom_cta_or_gen_l' needs target feature satom}}
  __nvvm_atom_cta_or_gen_l(&dl, l);
  // CHECK: call i64 @llvm.nvvm.atomic.or.gen.i.cta.i64.p0i64
  // expected-error@+1 {{'__nvvm_atom_cta_or_gen_ll' needs target feature satom}}
  __nvvm_atom_cta_or_gen_ll(&sll, ll);

  // CHECK: call i32 @llvm.nvvm.atomic.or.gen.i.sys.i32.p0i32
  // expected-error@+1 {{'__nvvm_atom_sys_or_gen_i' needs target feature satom}}
  __nvvm_atom_sys_or_gen_i(ip, i);
  // LP32: call i32 @llvm.nvvm.atomic.or.gen.i.sys.i32.p0i32
  // LP64: call i64 @llvm.nvvm.atomic.or.gen.i.sys.i64.p0i64
  // expected-error@+1 {{'__nvvm_atom_sys_or_gen_l' needs target feature satom}}
  __nvvm_atom_sys_or_gen_l(&dl, l);
  // CHECK: call i64 @llvm.nvvm.atomic.or.gen.i.sys.i64.p0i64
  // expected-error@+1 {{'__nvvm_atom_sys_or_gen_ll' needs target feature satom}}
  __nvvm_atom_sys_or_gen_ll(&sll, ll);

  // CHECK: call i32 @llvm.nvvm.atomic.xor.gen.i.cta.i32.p0i32
  // expected-error@+1 {{'__nvvm_atom_cta_xor_gen_i' needs target feature satom}}
  __nvvm_atom_cta_xor_gen_i(ip, i);
  // LP32: call i32 @llvm.nvvm.atomic.xor.gen.i.cta.i32.p0i32
  // LP64: call i64 @llvm.nvvm.atomic.xor.gen.i.cta.i64.p0i64
  // expected-error@+1 {{'__nvvm_atom_cta_xor_gen_l' needs target feature satom}}
  __nvvm_atom_cta_xor_gen_l(&dl, l);
  // CHECK: call i64 @llvm.nvvm.atomic.xor.gen.i.cta.i64.p0i64
  // expected-error@+1 {{'__nvvm_atom_cta_xor_gen_ll' needs target feature satom}}
  __nvvm_atom_cta_xor_gen_ll(&sll, ll);

  // CHECK: call i32 @llvm.nvvm.atomic.xor.gen.i.sys.i32.p0i32
  // expected-error@+1 {{'__nvvm_atom_sys_xor_gen_i' needs target feature satom}}
  __nvvm_atom_sys_xor_gen_i(ip, i);
  // LP32: call i32 @llvm.nvvm.atomic.xor.gen.i.sys.i32.p0i32
  // LP64: call i64 @llvm.nvvm.atomic.xor.gen.i.sys.i64.p0i64
  // expected-error@+1 {{'__nvvm_atom_sys_xor_gen_l' needs target feature satom}}
  __nvvm_atom_sys_xor_gen_l(&dl, l);
  // CHECK: call i64 @llvm.nvvm.atomic.xor.gen.i.sys.i64.p0i64
  // expected-error@+1 {{'__nvvm_atom_sys_xor_gen_ll' needs target feature satom}}
  __nvvm_atom_sys_xor_gen_ll(&sll, ll);

  // CHECK: call i32 @llvm.nvvm.atomic.cas.gen.i.cta.i32.p0i32
  // expected-error@+1 {{'__nvvm_atom_cta_cas_gen_i' needs target feature satom}}
  __nvvm_atom_cta_cas_gen_i(ip, i, 0);
  // LP32: call i32 @llvm.nvvm.atomic.cas.gen.i.cta.i32.p0i32
  // LP64: call i64 @llvm.nvvm.atomic.cas.gen.i.cta.i64.p0i64
  // expected-error@+1 {{'__nvvm_atom_cta_cas_gen_l' needs target feature satom}}
  __nvvm_atom_cta_cas_gen_l(&dl, l, 0);
  // CHECK: call i64 @llvm.nvvm.atomic.cas.gen.i.cta.i64.p0i64
  // expected-error@+1 {{'__nvvm_atom_cta_cas_gen_ll' needs target feature satom}}
  __nvvm_atom_cta_cas_gen_ll(&sll, ll, 0);

  // CHECK: call i32 @llvm.nvvm.atomic.cas.gen.i.sys.i32.p0i32
  // expected-error@+1 {{'__nvvm_atom_sys_cas_gen_i' needs target feature satom}}
  __nvvm_atom_sys_cas_gen_i(ip, i, 0);
  // LP32: call i32 @llvm.nvvm.atomic.cas.gen.i.sys.i32.p0i32
  // LP64: call i64 @llvm.nvvm.atomic.cas.gen.i.sys.i64.p0i64
  // expected-error@+1 {{'__nvvm_atom_sys_cas_gen_l' needs target feature satom}}
  __nvvm_atom_sys_cas_gen_l(&dl, l, 0);
  // CHECK: call i64 @llvm.nvvm.atomic.cas.gen.i.sys.i64.p0i64
  // expected-error@+1 {{'__nvvm_atom_sys_cas_gen_ll' needs target feature satom}}
=======
  // expected-error@+1 {{'__nvvm_atom_cta_add_gen_i' needs target feature sm_60}}
  __nvvm_atom_cta_add_gen_i(ip, i);
  // LP32: call i32 @llvm.nvvm.atomic.add.gen.i.cta.i32.p0i32
  // LP64: call i64 @llvm.nvvm.atomic.add.gen.i.cta.i64.p0i64
  // expected-error@+1 {{'__nvvm_atom_cta_add_gen_l' needs target feature sm_60}}
  __nvvm_atom_cta_add_gen_l(&dl, l);
  // CHECK: call i64 @llvm.nvvm.atomic.add.gen.i.cta.i64.p0i64
  // expected-error@+1 {{'__nvvm_atom_cta_add_gen_ll' needs target feature sm_60}}
  __nvvm_atom_cta_add_gen_ll(&sll, ll);
  // CHECK: call i32 @llvm.nvvm.atomic.add.gen.i.sys.i32.p0i32
  // expected-error@+1 {{'__nvvm_atom_sys_add_gen_i' needs target feature sm_60}}
  __nvvm_atom_sys_add_gen_i(ip, i);
  // LP32: call i32 @llvm.nvvm.atomic.add.gen.i.sys.i32.p0i32
  // LP64: call i64 @llvm.nvvm.atomic.add.gen.i.sys.i64.p0i64
  // expected-error@+1 {{'__nvvm_atom_sys_add_gen_l' needs target feature sm_60}}
  __nvvm_atom_sys_add_gen_l(&dl, l);
  // CHECK: call i64 @llvm.nvvm.atomic.add.gen.i.sys.i64.p0i64
  // expected-error@+1 {{'__nvvm_atom_sys_add_gen_ll' needs target feature sm_60}}
  __nvvm_atom_sys_add_gen_ll(&sll, ll);

  // CHECK: call float @llvm.nvvm.atomic.add.gen.f.cta.f32.p0f32
  // expected-error@+1 {{'__nvvm_atom_cta_add_gen_f' needs target feature sm_60}}
  __nvvm_atom_cta_add_gen_f(fp, f);
  // CHECK: call double @llvm.nvvm.atomic.add.gen.f.cta.f64.p0f64
  // expected-error@+1 {{'__nvvm_atom_cta_add_gen_d' needs target feature sm_60}}
  __nvvm_atom_cta_add_gen_d(dfp, df);
  // CHECK: call float @llvm.nvvm.atomic.add.gen.f.sys.f32.p0f32
  // expected-error@+1 {{'__nvvm_atom_sys_add_gen_f' needs target feature sm_60}}
  __nvvm_atom_sys_add_gen_f(fp, f);
  // CHECK: call double @llvm.nvvm.atomic.add.gen.f.sys.f64.p0f64
  // expected-error@+1 {{'__nvvm_atom_sys_add_gen_d' needs target feature sm_60}}
  __nvvm_atom_sys_add_gen_d(dfp, df);

  // CHECK: call i32 @llvm.nvvm.atomic.exch.gen.i.cta.i32.p0i32
  // expected-error@+1 {{'__nvvm_atom_cta_xchg_gen_i' needs target feature sm_60}}
  __nvvm_atom_cta_xchg_gen_i(ip, i);
  // LP32: call i32 @llvm.nvvm.atomic.exch.gen.i.cta.i32.p0i32
  // LP64: call i64 @llvm.nvvm.atomic.exch.gen.i.cta.i64.p0i64
  // expected-error@+1 {{'__nvvm_atom_cta_xchg_gen_l' needs target feature sm_60}}
  __nvvm_atom_cta_xchg_gen_l(&dl, l);
  // CHECK: call i64 @llvm.nvvm.atomic.exch.gen.i.cta.i64.p0i64
  // expected-error@+1 {{'__nvvm_atom_cta_xchg_gen_ll' needs target feature sm_60}}
  __nvvm_atom_cta_xchg_gen_ll(&sll, ll);

  // CHECK: call i32 @llvm.nvvm.atomic.exch.gen.i.sys.i32.p0i32
  // expected-error@+1 {{'__nvvm_atom_sys_xchg_gen_i' needs target feature sm_60}}
  __nvvm_atom_sys_xchg_gen_i(ip, i);
  // LP32: call i32 @llvm.nvvm.atomic.exch.gen.i.sys.i32.p0i32
  // LP64: call i64 @llvm.nvvm.atomic.exch.gen.i.sys.i64.p0i64
  // expected-error@+1 {{'__nvvm_atom_sys_xchg_gen_l' needs target feature sm_60}}
  __nvvm_atom_sys_xchg_gen_l(&dl, l);
  // CHECK: call i64 @llvm.nvvm.atomic.exch.gen.i.sys.i64.p0i64
  // expected-error@+1 {{'__nvvm_atom_sys_xchg_gen_ll' needs target feature sm_60}}
  __nvvm_atom_sys_xchg_gen_ll(&sll, ll);

  // CHECK: call i32 @llvm.nvvm.atomic.max.gen.i.cta.i32.p0i32
  // expected-error@+1 {{'__nvvm_atom_cta_max_gen_i' needs target feature sm_60}}
  __nvvm_atom_cta_max_gen_i(ip, i);
  // CHECK: call i32 @llvm.nvvm.atomic.max.gen.i.cta.i32.p0i32
  // expected-error@+1 {{'__nvvm_atom_cta_max_gen_ui' needs target feature sm_60}}
  __nvvm_atom_cta_max_gen_ui((unsigned int *)ip, i);
  // LP32: call i32 @llvm.nvvm.atomic.max.gen.i.cta.i32.p0i32
  // LP64: call i64 @llvm.nvvm.atomic.max.gen.i.cta.i64.p0i64
  // expected-error@+1 {{'__nvvm_atom_cta_max_gen_l' needs target feature sm_60}}
  __nvvm_atom_cta_max_gen_l(&dl, l);
  // LP32: call i32 @llvm.nvvm.atomic.max.gen.i.cta.i32.p0i32
  // LP64: call i64 @llvm.nvvm.atomic.max.gen.i.cta.i64.p0i64
  // expected-error@+1 {{'__nvvm_atom_cta_max_gen_ul' needs target feature sm_60}}
  __nvvm_atom_cta_max_gen_ul((unsigned long *)lp, l);
  // CHECK: call i64 @llvm.nvvm.atomic.max.gen.i.cta.i64.p0i64
  // expected-error@+1 {{'__nvvm_atom_cta_max_gen_ll' needs target feature sm_60}}
  __nvvm_atom_cta_max_gen_ll(&sll, ll);
  // CHECK: call i64 @llvm.nvvm.atomic.max.gen.i.cta.i64.p0i64
  // expected-error@+1 {{'__nvvm_atom_cta_max_gen_ull' needs target feature sm_60}}
  __nvvm_atom_cta_max_gen_ull((unsigned long long *)llp, ll);

  // CHECK: call i32 @llvm.nvvm.atomic.max.gen.i.sys.i32.p0i32
  // expected-error@+1 {{'__nvvm_atom_sys_max_gen_i' needs target feature sm_60}}
  __nvvm_atom_sys_max_gen_i(ip, i);
  // CHECK: call i32 @llvm.nvvm.atomic.max.gen.i.sys.i32.p0i32
  // expected-error@+1 {{'__nvvm_atom_sys_max_gen_ui' needs target feature sm_60}}
  __nvvm_atom_sys_max_gen_ui((unsigned int *)ip, i);
  // LP32: call i32 @llvm.nvvm.atomic.max.gen.i.sys.i32.p0i32
  // LP64: call i64 @llvm.nvvm.atomic.max.gen.i.sys.i64.p0i64
  // expected-error@+1 {{'__nvvm_atom_sys_max_gen_l' needs target feature sm_60}}
  __nvvm_atom_sys_max_gen_l(&dl, l);
  // LP32: call i32 @llvm.nvvm.atomic.max.gen.i.sys.i32.p0i32
  // LP64: call i64 @llvm.nvvm.atomic.max.gen.i.sys.i64.p0i64
  // expected-error@+1 {{'__nvvm_atom_sys_max_gen_ul' needs target feature sm_60}}
  __nvvm_atom_sys_max_gen_ul((unsigned long *)lp, l);
  // CHECK: call i64 @llvm.nvvm.atomic.max.gen.i.sys.i64.p0i64
  // expected-error@+1 {{'__nvvm_atom_sys_max_gen_ll' needs target feature sm_60}}
  __nvvm_atom_sys_max_gen_ll(&sll, ll);
  // CHECK: call i64 @llvm.nvvm.atomic.max.gen.i.sys.i64.p0i64
  // expected-error@+1 {{'__nvvm_atom_sys_max_gen_ull' needs target feature sm_60}}
  __nvvm_atom_sys_max_gen_ull((unsigned long long *)llp, ll);

  // CHECK: call i32 @llvm.nvvm.atomic.min.gen.i.cta.i32.p0i32
  // expected-error@+1 {{'__nvvm_atom_cta_min_gen_i' needs target feature sm_60}}
  __nvvm_atom_cta_min_gen_i(ip, i);
  // CHECK: call i32 @llvm.nvvm.atomic.min.gen.i.cta.i32.p0i32
  // expected-error@+1 {{'__nvvm_atom_cta_min_gen_ui' needs target feature sm_60}}
  __nvvm_atom_cta_min_gen_ui((unsigned int *)ip, i);
  // LP32: call i32 @llvm.nvvm.atomic.min.gen.i.cta.i32.p0i32
  // LP64: call i64 @llvm.nvvm.atomic.min.gen.i.cta.i64.p0i64
  // expected-error@+1 {{'__nvvm_atom_cta_min_gen_l' needs target feature sm_60}}
  __nvvm_atom_cta_min_gen_l(&dl, l);
  // LP32: call i32 @llvm.nvvm.atomic.min.gen.i.cta.i32.p0i32
  // LP64: call i64 @llvm.nvvm.atomic.min.gen.i.cta.i64.p0i64
  // expected-error@+1 {{'__nvvm_atom_cta_min_gen_ul' needs target feature sm_60}}
  __nvvm_atom_cta_min_gen_ul((unsigned long *)lp, l);
  // CHECK: call i64 @llvm.nvvm.atomic.min.gen.i.cta.i64.p0i64
  // expected-error@+1 {{'__nvvm_atom_cta_min_gen_ll' needs target feature sm_60}}
  __nvvm_atom_cta_min_gen_ll(&sll, ll);
  // CHECK: call i64 @llvm.nvvm.atomic.min.gen.i.cta.i64.p0i64
  // expected-error@+1 {{'__nvvm_atom_cta_min_gen_ull' needs target feature sm_60}}
  __nvvm_atom_cta_min_gen_ull((unsigned long long *)llp, ll);

  // CHECK: call i32 @llvm.nvvm.atomic.min.gen.i.sys.i32.p0i32
  // expected-error@+1 {{'__nvvm_atom_sys_min_gen_i' needs target feature sm_60}}
  __nvvm_atom_sys_min_gen_i(ip, i);
  // CHECK: call i32 @llvm.nvvm.atomic.min.gen.i.sys.i32.p0i32
  // expected-error@+1 {{'__nvvm_atom_sys_min_gen_ui' needs target feature sm_60}}
  __nvvm_atom_sys_min_gen_ui((unsigned int *)ip, i);
  // LP32: call i32 @llvm.nvvm.atomic.min.gen.i.sys.i32.p0i32
  // LP64: call i64 @llvm.nvvm.atomic.min.gen.i.sys.i64.p0i64
  // expected-error@+1 {{'__nvvm_atom_sys_min_gen_l' needs target feature sm_60}}
  __nvvm_atom_sys_min_gen_l(&dl, l);
  // LP32: call i32 @llvm.nvvm.atomic.min.gen.i.sys.i32.p0i32
  // LP64: call i64 @llvm.nvvm.atomic.min.gen.i.sys.i64.p0i64
  // expected-error@+1 {{'__nvvm_atom_sys_min_gen_ul' needs target feature sm_60}}
  __nvvm_atom_sys_min_gen_ul((unsigned long *)lp, l);
  // CHECK: call i64 @llvm.nvvm.atomic.min.gen.i.sys.i64.p0i64
  // expected-error@+1 {{'__nvvm_atom_sys_min_gen_ll' needs target feature sm_60}}
  __nvvm_atom_sys_min_gen_ll(&sll, ll);
  // CHECK: call i64 @llvm.nvvm.atomic.min.gen.i.sys.i64.p0i64
  // expected-error@+1 {{'__nvvm_atom_sys_min_gen_ull' needs target feature sm_60}}
  __nvvm_atom_sys_min_gen_ull((unsigned long long *)llp, ll);

  // CHECK: call i32 @llvm.nvvm.atomic.inc.gen.i.cta.i32.p0i32
  // expected-error@+1 {{'__nvvm_atom_cta_inc_gen_ui' needs target feature sm_60}}
  __nvvm_atom_cta_inc_gen_ui((unsigned int *)ip, i);
  // CHECK: call i32 @llvm.nvvm.atomic.inc.gen.i.sys.i32.p0i32
  // expected-error@+1 {{'__nvvm_atom_sys_inc_gen_ui' needs target feature sm_60}}
  __nvvm_atom_sys_inc_gen_ui((unsigned int *)ip, i);

  // CHECK: call i32 @llvm.nvvm.atomic.dec.gen.i.cta.i32.p0i32
  // expected-error@+1 {{'__nvvm_atom_cta_dec_gen_ui' needs target feature sm_60}}
  __nvvm_atom_cta_dec_gen_ui((unsigned int *)ip, i);
  // CHECK: call i32 @llvm.nvvm.atomic.dec.gen.i.sys.i32.p0i32
  // expected-error@+1 {{'__nvvm_atom_sys_dec_gen_ui' needs target feature sm_60}}
  __nvvm_atom_sys_dec_gen_ui((unsigned int *)ip, i);

  // CHECK: call i32 @llvm.nvvm.atomic.and.gen.i.cta.i32.p0i32
  // expected-error@+1 {{'__nvvm_atom_cta_and_gen_i' needs target feature sm_60}}
  __nvvm_atom_cta_and_gen_i(ip, i);
  // LP32: call i32 @llvm.nvvm.atomic.and.gen.i.cta.i32.p0i32
  // LP64: call i64 @llvm.nvvm.atomic.and.gen.i.cta.i64.p0i64
  // expected-error@+1 {{'__nvvm_atom_cta_and_gen_l' needs target feature sm_60}}
  __nvvm_atom_cta_and_gen_l(&dl, l);
  // CHECK: call i64 @llvm.nvvm.atomic.and.gen.i.cta.i64.p0i64
  // expected-error@+1 {{'__nvvm_atom_cta_and_gen_ll' needs target feature sm_60}}
  __nvvm_atom_cta_and_gen_ll(&sll, ll);

  // CHECK: call i32 @llvm.nvvm.atomic.and.gen.i.sys.i32.p0i32
  // expected-error@+1 {{'__nvvm_atom_sys_and_gen_i' needs target feature sm_60}}
  __nvvm_atom_sys_and_gen_i(ip, i);
  // LP32: call i32 @llvm.nvvm.atomic.and.gen.i.sys.i32.p0i32
  // LP64: call i64 @llvm.nvvm.atomic.and.gen.i.sys.i64.p0i64
  // expected-error@+1 {{'__nvvm_atom_sys_and_gen_l' needs target feature sm_60}}
  __nvvm_atom_sys_and_gen_l(&dl, l);
  // CHECK: call i64 @llvm.nvvm.atomic.and.gen.i.sys.i64.p0i64
  // expected-error@+1 {{'__nvvm_atom_sys_and_gen_ll' needs target feature sm_60}}
  __nvvm_atom_sys_and_gen_ll(&sll, ll);

  // CHECK: call i32 @llvm.nvvm.atomic.or.gen.i.cta.i32.p0i32
  // expected-error@+1 {{'__nvvm_atom_cta_or_gen_i' needs target feature sm_60}}
  __nvvm_atom_cta_or_gen_i(ip, i);
  // LP32: call i32 @llvm.nvvm.atomic.or.gen.i.cta.i32.p0i32
  // LP64: call i64 @llvm.nvvm.atomic.or.gen.i.cta.i64.p0i64
  // expected-error@+1 {{'__nvvm_atom_cta_or_gen_l' needs target feature sm_60}}
  __nvvm_atom_cta_or_gen_l(&dl, l);
  // CHECK: call i64 @llvm.nvvm.atomic.or.gen.i.cta.i64.p0i64
  // expected-error@+1 {{'__nvvm_atom_cta_or_gen_ll' needs target feature sm_60}}
  __nvvm_atom_cta_or_gen_ll(&sll, ll);

  // CHECK: call i32 @llvm.nvvm.atomic.or.gen.i.sys.i32.p0i32
  // expected-error@+1 {{'__nvvm_atom_sys_or_gen_i' needs target feature sm_60}}
  __nvvm_atom_sys_or_gen_i(ip, i);
  // LP32: call i32 @llvm.nvvm.atomic.or.gen.i.sys.i32.p0i32
  // LP64: call i64 @llvm.nvvm.atomic.or.gen.i.sys.i64.p0i64
  // expected-error@+1 {{'__nvvm_atom_sys_or_gen_l' needs target feature sm_60}}
  __nvvm_atom_sys_or_gen_l(&dl, l);
  // CHECK: call i64 @llvm.nvvm.atomic.or.gen.i.sys.i64.p0i64
  // expected-error@+1 {{'__nvvm_atom_sys_or_gen_ll' needs target feature sm_60}}
  __nvvm_atom_sys_or_gen_ll(&sll, ll);

  // CHECK: call i32 @llvm.nvvm.atomic.xor.gen.i.cta.i32.p0i32
  // expected-error@+1 {{'__nvvm_atom_cta_xor_gen_i' needs target feature sm_60}}
  __nvvm_atom_cta_xor_gen_i(ip, i);
  // LP32: call i32 @llvm.nvvm.atomic.xor.gen.i.cta.i32.p0i32
  // LP64: call i64 @llvm.nvvm.atomic.xor.gen.i.cta.i64.p0i64
  // expected-error@+1 {{'__nvvm_atom_cta_xor_gen_l' needs target feature sm_60}}
  __nvvm_atom_cta_xor_gen_l(&dl, l);
  // CHECK: call i64 @llvm.nvvm.atomic.xor.gen.i.cta.i64.p0i64
  // expected-error@+1 {{'__nvvm_atom_cta_xor_gen_ll' needs target feature sm_60}}
  __nvvm_atom_cta_xor_gen_ll(&sll, ll);

  // CHECK: call i32 @llvm.nvvm.atomic.xor.gen.i.sys.i32.p0i32
  // expected-error@+1 {{'__nvvm_atom_sys_xor_gen_i' needs target feature sm_60}}
  __nvvm_atom_sys_xor_gen_i(ip, i);
  // LP32: call i32 @llvm.nvvm.atomic.xor.gen.i.sys.i32.p0i32
  // LP64: call i64 @llvm.nvvm.atomic.xor.gen.i.sys.i64.p0i64
  // expected-error@+1 {{'__nvvm_atom_sys_xor_gen_l' needs target feature sm_60}}
  __nvvm_atom_sys_xor_gen_l(&dl, l);
  // CHECK: call i64 @llvm.nvvm.atomic.xor.gen.i.sys.i64.p0i64
  // expected-error@+1 {{'__nvvm_atom_sys_xor_gen_ll' needs target feature sm_60}}
  __nvvm_atom_sys_xor_gen_ll(&sll, ll);

  // CHECK: call i32 @llvm.nvvm.atomic.cas.gen.i.cta.i32.p0i32
  // expected-error@+1 {{'__nvvm_atom_cta_cas_gen_i' needs target feature sm_60}}
  __nvvm_atom_cta_cas_gen_i(ip, i, 0);
  // LP32: call i32 @llvm.nvvm.atomic.cas.gen.i.cta.i32.p0i32
  // LP64: call i64 @llvm.nvvm.atomic.cas.gen.i.cta.i64.p0i64
  // expected-error@+1 {{'__nvvm_atom_cta_cas_gen_l' needs target feature sm_60}}
  __nvvm_atom_cta_cas_gen_l(&dl, l, 0);
  // CHECK: call i64 @llvm.nvvm.atomic.cas.gen.i.cta.i64.p0i64
  // expected-error@+1 {{'__nvvm_atom_cta_cas_gen_ll' needs target feature sm_60}}
  __nvvm_atom_cta_cas_gen_ll(&sll, ll, 0);

  // CHECK: call i32 @llvm.nvvm.atomic.cas.gen.i.sys.i32.p0i32
  // expected-error@+1 {{'__nvvm_atom_sys_cas_gen_i' needs target feature sm_60}}
  __nvvm_atom_sys_cas_gen_i(ip, i, 0);
  // LP32: call i32 @llvm.nvvm.atomic.cas.gen.i.sys.i32.p0i32
  // LP64: call i64 @llvm.nvvm.atomic.cas.gen.i.sys.i64.p0i64
  // expected-error@+1 {{'__nvvm_atom_sys_cas_gen_l' needs target feature sm_60}}
  __nvvm_atom_sys_cas_gen_l(&dl, l, 0);
  // CHECK: call i64 @llvm.nvvm.atomic.cas.gen.i.sys.i64.p0i64
  // expected-error@+1 {{'__nvvm_atom_sys_cas_gen_ll' needs target feature sm_60}}
>>>>>>> b2b84690
  __nvvm_atom_sys_cas_gen_ll(&sll, ll, 0);
#endif

  // CHECK: ret
}

// CHECK-LABEL: nvvm_ldg
__device__ void nvvm_ldg(const void *p) {
  // CHECK: call i8 @llvm.nvvm.ldg.global.i.i8.p0i8(i8* {{%[0-9]+}}, i32 1)
  // CHECK: call i8 @llvm.nvvm.ldg.global.i.i8.p0i8(i8* {{%[0-9]+}}, i32 1)
  __nvvm_ldg_c((const char *)p);
  __nvvm_ldg_uc((const unsigned char *)p);

  // CHECK: call i16 @llvm.nvvm.ldg.global.i.i16.p0i16(i16* {{%[0-9]+}}, i32 2)
  // CHECK: call i16 @llvm.nvvm.ldg.global.i.i16.p0i16(i16* {{%[0-9]+}}, i32 2)
  __nvvm_ldg_s((const short *)p);
  __nvvm_ldg_us((const unsigned short *)p);

  // CHECK: call i32 @llvm.nvvm.ldg.global.i.i32.p0i32(i32* {{%[0-9]+}}, i32 4)
  // CHECK: call i32 @llvm.nvvm.ldg.global.i.i32.p0i32(i32* {{%[0-9]+}}, i32 4)
  __nvvm_ldg_i((const int *)p);
  __nvvm_ldg_ui((const unsigned int *)p);

  // LP32: call i32 @llvm.nvvm.ldg.global.i.i32.p0i32(i32* {{%[0-9]+}}, i32 4)
  // LP32: call i32 @llvm.nvvm.ldg.global.i.i32.p0i32(i32* {{%[0-9]+}}, i32 4)
  // LP64: call i64 @llvm.nvvm.ldg.global.i.i64.p0i64(i64* {{%[0-9]+}}, i32 8)
  // LP64: call i64 @llvm.nvvm.ldg.global.i.i64.p0i64(i64* {{%[0-9]+}}, i32 8)
  __nvvm_ldg_l((const long *)p);
  __nvvm_ldg_ul((const unsigned long *)p);

  // CHECK: call float @llvm.nvvm.ldg.global.f.f32.p0f32(float* {{%[0-9]+}}, i32 4)
  __nvvm_ldg_f((const float *)p);
  // CHECK: call double @llvm.nvvm.ldg.global.f.f64.p0f64(double* {{%[0-9]+}}, i32 8)
  __nvvm_ldg_d((const double *)p);

  // In practice, the pointers we pass to __ldg will be aligned as appropriate
  // for the CUDA <type>N vector types (e.g. short4), which are not the same as
  // the LLVM vector types.  However, each LLVM vector type has an alignment
  // less than or equal to its corresponding CUDA type, so we're OK.
  //
  // PTX Interoperability section 2.2: "For a vector with an even number of
  // elements, its alignment is set to number of elements times the alignment of
  // its member: n*alignof(t)."

  // CHECK: call <2 x i8> @llvm.nvvm.ldg.global.i.v2i8.p0v2i8(<2 x i8>* {{%[0-9]+}}, i32 2)
  // CHECK: call <2 x i8> @llvm.nvvm.ldg.global.i.v2i8.p0v2i8(<2 x i8>* {{%[0-9]+}}, i32 2)
  typedef char char2 __attribute__((ext_vector_type(2)));
  typedef unsigned char uchar2 __attribute__((ext_vector_type(2)));
  __nvvm_ldg_c2((const char2 *)p);
  __nvvm_ldg_uc2((const uchar2 *)p);

  // CHECK: call <4 x i8> @llvm.nvvm.ldg.global.i.v4i8.p0v4i8(<4 x i8>* {{%[0-9]+}}, i32 4)
  // CHECK: call <4 x i8> @llvm.nvvm.ldg.global.i.v4i8.p0v4i8(<4 x i8>* {{%[0-9]+}}, i32 4)
  typedef char char4 __attribute__((ext_vector_type(4)));
  typedef unsigned char uchar4 __attribute__((ext_vector_type(4)));
  __nvvm_ldg_c4((const char4 *)p);
  __nvvm_ldg_uc4((const uchar4 *)p);

  // CHECK: call <2 x i16> @llvm.nvvm.ldg.global.i.v2i16.p0v2i16(<2 x i16>* {{%[0-9]+}}, i32 4)
  // CHECK: call <2 x i16> @llvm.nvvm.ldg.global.i.v2i16.p0v2i16(<2 x i16>* {{%[0-9]+}}, i32 4)
  typedef short short2 __attribute__((ext_vector_type(2)));
  typedef unsigned short ushort2 __attribute__((ext_vector_type(2)));
  __nvvm_ldg_s2((const short2 *)p);
  __nvvm_ldg_us2((const ushort2 *)p);

  // CHECK: call <4 x i16> @llvm.nvvm.ldg.global.i.v4i16.p0v4i16(<4 x i16>* {{%[0-9]+}}, i32 8)
  // CHECK: call <4 x i16> @llvm.nvvm.ldg.global.i.v4i16.p0v4i16(<4 x i16>* {{%[0-9]+}}, i32 8)
  typedef short short4 __attribute__((ext_vector_type(4)));
  typedef unsigned short ushort4 __attribute__((ext_vector_type(4)));
  __nvvm_ldg_s4((const short4 *)p);
  __nvvm_ldg_us4((const ushort4 *)p);

  // CHECK: call <2 x i32> @llvm.nvvm.ldg.global.i.v2i32.p0v2i32(<2 x i32>* {{%[0-9]+}}, i32 8)
  // CHECK: call <2 x i32> @llvm.nvvm.ldg.global.i.v2i32.p0v2i32(<2 x i32>* {{%[0-9]+}}, i32 8)
  typedef int int2 __attribute__((ext_vector_type(2)));
  typedef unsigned int uint2 __attribute__((ext_vector_type(2)));
  __nvvm_ldg_i2((const int2 *)p);
  __nvvm_ldg_ui2((const uint2 *)p);

  // CHECK: call <4 x i32> @llvm.nvvm.ldg.global.i.v4i32.p0v4i32(<4 x i32>* {{%[0-9]+}}, i32 16)
  // CHECK: call <4 x i32> @llvm.nvvm.ldg.global.i.v4i32.p0v4i32(<4 x i32>* {{%[0-9]+}}, i32 16)
  typedef int int4 __attribute__((ext_vector_type(4)));
  typedef unsigned int uint4 __attribute__((ext_vector_type(4)));
  __nvvm_ldg_i4((const int4 *)p);
  __nvvm_ldg_ui4((const uint4 *)p);

  // CHECK: call <2 x i64> @llvm.nvvm.ldg.global.i.v2i64.p0v2i64(<2 x i64>* {{%[0-9]+}}, i32 16)
  // CHECK: call <2 x i64> @llvm.nvvm.ldg.global.i.v2i64.p0v2i64(<2 x i64>* {{%[0-9]+}}, i32 16)
  typedef long long longlong2 __attribute__((ext_vector_type(2)));
  typedef unsigned long long ulonglong2 __attribute__((ext_vector_type(2)));
  __nvvm_ldg_ll2((const longlong2 *)p);
  __nvvm_ldg_ull2((const ulonglong2 *)p);

  // CHECK: call <2 x float> @llvm.nvvm.ldg.global.f.v2f32.p0v2f32(<2 x float>* {{%[0-9]+}}, i32 8)
  typedef float float2 __attribute__((ext_vector_type(2)));
  __nvvm_ldg_f2((const float2 *)p);

  // CHECK: call <4 x float> @llvm.nvvm.ldg.global.f.v4f32.p0v4f32(<4 x float>* {{%[0-9]+}}, i32 16)
  typedef float float4 __attribute__((ext_vector_type(4)));
  __nvvm_ldg_f4((const float4 *)p);

  // CHECK: call <2 x double> @llvm.nvvm.ldg.global.f.v2f64.p0v2f64(<2 x double>* {{%[0-9]+}}, i32 16)
  typedef double double2 __attribute__((ext_vector_type(2)));
  __nvvm_ldg_d2((const double2 *)p);
<<<<<<< HEAD
=======
}

// CHECK-LABEL: nvvm_shfl
__device__ void nvvm_shfl(int i, float f, int a, int b) {
  // CHECK: call i32 @llvm.nvvm.shfl.down.i32(i32
  __nvvm_shfl_down_i32(i, a, b);
  // CHECK: call float @llvm.nvvm.shfl.down.f32(float
  __nvvm_shfl_down_f32(f, a, b);
  // CHECK: call i32 @llvm.nvvm.shfl.up.i32(i32
  __nvvm_shfl_up_i32(i, a, b);
  // CHECK: call float @llvm.nvvm.shfl.up.f32(float
  __nvvm_shfl_up_f32(f, a, b);
  // CHECK: call i32 @llvm.nvvm.shfl.bfly.i32(i32
  __nvvm_shfl_bfly_i32(i, a, b);
  // CHECK: call float @llvm.nvvm.shfl.bfly.f32(float
  __nvvm_shfl_bfly_f32(f, a, b);
  // CHECK: call i32 @llvm.nvvm.shfl.idx.i32(i32
  __nvvm_shfl_idx_i32(i, a, b);
  // CHECK: call float @llvm.nvvm.shfl.idx.f32(float
  __nvvm_shfl_idx_f32(f, a, b);
  // CHECK: ret void
}

__device__ void nvvm_vote(int pred) {
  // CHECK: call i1 @llvm.nvvm.vote.all(i1
  __nvvm_vote_all(pred);
  // CHECK: call i1 @llvm.nvvm.vote.any(i1
  __nvvm_vote_any(pred);
  // CHECK: call i1 @llvm.nvvm.vote.uni(i1
  __nvvm_vote_uni(pred);
  // CHECK: call i32 @llvm.nvvm.vote.ballot(i1
  __nvvm_vote_ballot(pred);
  // CHECK: ret void
>>>>>>> b2b84690
}<|MERGE_RESOLUTION|>--- conflicted
+++ resolved
@@ -5,12 +5,9 @@
 // RUN: %clang_cc1 -triple nvptx64-unknown-unknown -target-cpu sm_60 \
 // RUN:            -fcuda-is-device -S -emit-llvm -o - -x cuda %s \
 // RUN:   | FileCheck -check-prefix=CHECK -check-prefix=LP64 %s
-<<<<<<< HEAD
-=======
 // RUN: %clang_cc1 -triple nvptx64-unknown-unknown -target-cpu sm_61 \
 // RUN:            -fcuda-is-device -S -emit-llvm -o - -x cuda %s \
 // RUN:   | FileCheck -check-prefix=CHECK -check-prefix=LP64 %s
->>>>>>> b2b84690
 // RUN: %clang_cc1 -triple nvptx-unknown-unknown -target-cpu sm_53 \
 // RUN:   -DERROR_CHECK -fcuda-is-device -S -o /dev/null -x cuda -verify %s
 
@@ -298,247 +295,6 @@
 #if ERROR_CHECK || __CUDA_ARCH__ >= 600
 
   // CHECK: call i32 @llvm.nvvm.atomic.add.gen.i.cta.i32.p0i32
-<<<<<<< HEAD
-  // expected-error@+1 {{'__nvvm_atom_cta_add_gen_i' needs target feature satom}}
-  __nvvm_atom_cta_add_gen_i(ip, i);
-  // LP32: call i32 @llvm.nvvm.atomic.add.gen.i.cta.i32.p0i32
-  // LP64: call i64 @llvm.nvvm.atomic.add.gen.i.cta.i64.p0i64
-  // expected-error@+1 {{'__nvvm_atom_cta_add_gen_l' needs target feature satom}}
-  __nvvm_atom_cta_add_gen_l(&dl, l);
-  // CHECK: call i64 @llvm.nvvm.atomic.add.gen.i.cta.i64.p0i64
-  // expected-error@+1 {{'__nvvm_atom_cta_add_gen_ll' needs target feature satom}}
-  __nvvm_atom_cta_add_gen_ll(&sll, ll);
-  // CHECK: call i32 @llvm.nvvm.atomic.add.gen.i.sys.i32.p0i32
-  // expected-error@+1 {{'__nvvm_atom_sys_add_gen_i' needs target feature satom}}
-  __nvvm_atom_sys_add_gen_i(ip, i);
-  // LP32: call i32 @llvm.nvvm.atomic.add.gen.i.sys.i32.p0i32
-  // LP64: call i64 @llvm.nvvm.atomic.add.gen.i.sys.i64.p0i64
-  // expected-error@+1 {{'__nvvm_atom_sys_add_gen_l' needs target feature satom}}
-  __nvvm_atom_sys_add_gen_l(&dl, l);
-  // CHECK: call i64 @llvm.nvvm.atomic.add.gen.i.sys.i64.p0i64
-  // expected-error@+1 {{'__nvvm_atom_sys_add_gen_ll' needs target feature satom}}
-  __nvvm_atom_sys_add_gen_ll(&sll, ll);
-
-  // CHECK: call float @llvm.nvvm.atomic.add.gen.f.cta.f32.p0f32
-  // expected-error@+1 {{'__nvvm_atom_cta_add_gen_f' needs target feature satom}}
-  __nvvm_atom_cta_add_gen_f(fp, f);
-  // CHECK: call double @llvm.nvvm.atomic.add.gen.f.cta.f64.p0f64
-  // expected-error@+1 {{'__nvvm_atom_cta_add_gen_d' needs target feature satom}}
-  __nvvm_atom_cta_add_gen_d(dfp, df);
-  // CHECK: call float @llvm.nvvm.atomic.add.gen.f.sys.f32.p0f32
-  // expected-error@+1 {{'__nvvm_atom_sys_add_gen_f' needs target feature satom}}
-  __nvvm_atom_sys_add_gen_f(fp, f);
-  // CHECK: call double @llvm.nvvm.atomic.add.gen.f.sys.f64.p0f64
-  // expected-error@+1 {{'__nvvm_atom_sys_add_gen_d' needs target feature satom}}
-  __nvvm_atom_sys_add_gen_d(dfp, df);
-
-  // CHECK: call i32 @llvm.nvvm.atomic.exch.gen.i.cta.i32.p0i32
-  // expected-error@+1 {{'__nvvm_atom_cta_xchg_gen_i' needs target feature satom}}
-  __nvvm_atom_cta_xchg_gen_i(ip, i);
-  // LP32: call i32 @llvm.nvvm.atomic.exch.gen.i.cta.i32.p0i32
-  // LP64: call i64 @llvm.nvvm.atomic.exch.gen.i.cta.i64.p0i64
-  // expected-error@+1 {{'__nvvm_atom_cta_xchg_gen_l' needs target feature satom}}
-  __nvvm_atom_cta_xchg_gen_l(&dl, l);
-  // CHECK: call i64 @llvm.nvvm.atomic.exch.gen.i.cta.i64.p0i64
-  // expected-error@+1 {{'__nvvm_atom_cta_xchg_gen_ll' needs target feature satom}}
-  __nvvm_atom_cta_xchg_gen_ll(&sll, ll);
-
-  // CHECK: call i32 @llvm.nvvm.atomic.exch.gen.i.sys.i32.p0i32
-  // expected-error@+1 {{'__nvvm_atom_sys_xchg_gen_i' needs target feature satom}}
-  __nvvm_atom_sys_xchg_gen_i(ip, i);
-  // LP32: call i32 @llvm.nvvm.atomic.exch.gen.i.sys.i32.p0i32
-  // LP64: call i64 @llvm.nvvm.atomic.exch.gen.i.sys.i64.p0i64
-  // expected-error@+1 {{'__nvvm_atom_sys_xchg_gen_l' needs target feature satom}}
-  __nvvm_atom_sys_xchg_gen_l(&dl, l);
-  // CHECK: call i64 @llvm.nvvm.atomic.exch.gen.i.sys.i64.p0i64
-  // expected-error@+1 {{'__nvvm_atom_sys_xchg_gen_ll' needs target feature satom}}
-  __nvvm_atom_sys_xchg_gen_ll(&sll, ll);
-
-  // CHECK: call i32 @llvm.nvvm.atomic.max.gen.i.cta.i32.p0i32
-  // expected-error@+1 {{'__nvvm_atom_cta_max_gen_i' needs target feature satom}}
-  __nvvm_atom_cta_max_gen_i(ip, i);
-  // CHECK: call i32 @llvm.nvvm.atomic.max.gen.i.cta.i32.p0i32
-  // expected-error@+1 {{'__nvvm_atom_cta_max_gen_ui' needs target feature satom}}
-  __nvvm_atom_cta_max_gen_ui((unsigned int *)ip, i);
-  // LP32: call i32 @llvm.nvvm.atomic.max.gen.i.cta.i32.p0i32
-  // LP64: call i64 @llvm.nvvm.atomic.max.gen.i.cta.i64.p0i64
-  // expected-error@+1 {{'__nvvm_atom_cta_max_gen_l' needs target feature satom}}
-  __nvvm_atom_cta_max_gen_l(&dl, l);
-  // LP32: call i32 @llvm.nvvm.atomic.max.gen.i.cta.i32.p0i32
-  // LP64: call i64 @llvm.nvvm.atomic.max.gen.i.cta.i64.p0i64
-  // expected-error@+1 {{'__nvvm_atom_cta_max_gen_ul' needs target feature satom}}
-  __nvvm_atom_cta_max_gen_ul((unsigned long *)lp, l);
-  // CHECK: call i64 @llvm.nvvm.atomic.max.gen.i.cta.i64.p0i64
-  // expected-error@+1 {{'__nvvm_atom_cta_max_gen_ll' needs target feature satom}}
-  __nvvm_atom_cta_max_gen_ll(&sll, ll);
-  // CHECK: call i64 @llvm.nvvm.atomic.max.gen.i.cta.i64.p0i64
-  // expected-error@+1 {{'__nvvm_atom_cta_max_gen_ull' needs target feature satom}}
-  __nvvm_atom_cta_max_gen_ull((unsigned long long *)llp, ll);
-
-  // CHECK: call i32 @llvm.nvvm.atomic.max.gen.i.sys.i32.p0i32
-  // expected-error@+1 {{'__nvvm_atom_sys_max_gen_i' needs target feature satom}}
-  __nvvm_atom_sys_max_gen_i(ip, i);
-  // CHECK: call i32 @llvm.nvvm.atomic.max.gen.i.sys.i32.p0i32
-  // expected-error@+1 {{'__nvvm_atom_sys_max_gen_ui' needs target feature satom}}
-  __nvvm_atom_sys_max_gen_ui((unsigned int *)ip, i);
-  // LP32: call i32 @llvm.nvvm.atomic.max.gen.i.sys.i32.p0i32
-  // LP64: call i64 @llvm.nvvm.atomic.max.gen.i.sys.i64.p0i64
-  // expected-error@+1 {{'__nvvm_atom_sys_max_gen_l' needs target feature satom}}
-  __nvvm_atom_sys_max_gen_l(&dl, l);
-  // LP32: call i32 @llvm.nvvm.atomic.max.gen.i.sys.i32.p0i32
-  // LP64: call i64 @llvm.nvvm.atomic.max.gen.i.sys.i64.p0i64
-  // expected-error@+1 {{'__nvvm_atom_sys_max_gen_ul' needs target feature satom}}
-  __nvvm_atom_sys_max_gen_ul((unsigned long *)lp, l);
-  // CHECK: call i64 @llvm.nvvm.atomic.max.gen.i.sys.i64.p0i64
-  // expected-error@+1 {{'__nvvm_atom_sys_max_gen_ll' needs target feature satom}}
-  __nvvm_atom_sys_max_gen_ll(&sll, ll);
-  // CHECK: call i64 @llvm.nvvm.atomic.max.gen.i.sys.i64.p0i64
-  // expected-error@+1 {{'__nvvm_atom_sys_max_gen_ull' needs target feature satom}}
-  __nvvm_atom_sys_max_gen_ull((unsigned long long *)llp, ll);
-
-  // CHECK: call i32 @llvm.nvvm.atomic.min.gen.i.cta.i32.p0i32
-  // expected-error@+1 {{'__nvvm_atom_cta_min_gen_i' needs target feature satom}}
-  __nvvm_atom_cta_min_gen_i(ip, i);
-  // CHECK: call i32 @llvm.nvvm.atomic.min.gen.i.cta.i32.p0i32
-  // expected-error@+1 {{'__nvvm_atom_cta_min_gen_ui' needs target feature satom}}
-  __nvvm_atom_cta_min_gen_ui((unsigned int *)ip, i);
-  // LP32: call i32 @llvm.nvvm.atomic.min.gen.i.cta.i32.p0i32
-  // LP64: call i64 @llvm.nvvm.atomic.min.gen.i.cta.i64.p0i64
-  // expected-error@+1 {{'__nvvm_atom_cta_min_gen_l' needs target feature satom}}
-  __nvvm_atom_cta_min_gen_l(&dl, l);
-  // LP32: call i32 @llvm.nvvm.atomic.min.gen.i.cta.i32.p0i32
-  // LP64: call i64 @llvm.nvvm.atomic.min.gen.i.cta.i64.p0i64
-  // expected-error@+1 {{'__nvvm_atom_cta_min_gen_ul' needs target feature satom}}
-  __nvvm_atom_cta_min_gen_ul((unsigned long *)lp, l);
-  // CHECK: call i64 @llvm.nvvm.atomic.min.gen.i.cta.i64.p0i64
-  // expected-error@+1 {{'__nvvm_atom_cta_min_gen_ll' needs target feature satom}}
-  __nvvm_atom_cta_min_gen_ll(&sll, ll);
-  // CHECK: call i64 @llvm.nvvm.atomic.min.gen.i.cta.i64.p0i64
-  // expected-error@+1 {{'__nvvm_atom_cta_min_gen_ull' needs target feature satom}}
-  __nvvm_atom_cta_min_gen_ull((unsigned long long *)llp, ll);
-
-  // CHECK: call i32 @llvm.nvvm.atomic.min.gen.i.sys.i32.p0i32
-  // expected-error@+1 {{'__nvvm_atom_sys_min_gen_i' needs target feature satom}}
-  __nvvm_atom_sys_min_gen_i(ip, i);
-  // CHECK: call i32 @llvm.nvvm.atomic.min.gen.i.sys.i32.p0i32
-  // expected-error@+1 {{'__nvvm_atom_sys_min_gen_ui' needs target feature satom}}
-  __nvvm_atom_sys_min_gen_ui((unsigned int *)ip, i);
-  // LP32: call i32 @llvm.nvvm.atomic.min.gen.i.sys.i32.p0i32
-  // LP64: call i64 @llvm.nvvm.atomic.min.gen.i.sys.i64.p0i64
-  // expected-error@+1 {{'__nvvm_atom_sys_min_gen_l' needs target feature satom}}
-  __nvvm_atom_sys_min_gen_l(&dl, l);
-  // LP32: call i32 @llvm.nvvm.atomic.min.gen.i.sys.i32.p0i32
-  // LP64: call i64 @llvm.nvvm.atomic.min.gen.i.sys.i64.p0i64
-  // expected-error@+1 {{'__nvvm_atom_sys_min_gen_ul' needs target feature satom}}
-  __nvvm_atom_sys_min_gen_ul((unsigned long *)lp, l);
-  // CHECK: call i64 @llvm.nvvm.atomic.min.gen.i.sys.i64.p0i64
-  // expected-error@+1 {{'__nvvm_atom_sys_min_gen_ll' needs target feature satom}}
-  __nvvm_atom_sys_min_gen_ll(&sll, ll);
-  // CHECK: call i64 @llvm.nvvm.atomic.min.gen.i.sys.i64.p0i64
-  // expected-error@+1 {{'__nvvm_atom_sys_min_gen_ull' needs target feature satom}}
-  __nvvm_atom_sys_min_gen_ull((unsigned long long *)llp, ll);
-
-  // CHECK: call i32 @llvm.nvvm.atomic.inc.gen.i.cta.i32.p0i32
-  // expected-error@+1 {{'__nvvm_atom_cta_inc_gen_ui' needs target feature satom}}
-  __nvvm_atom_cta_inc_gen_ui((unsigned int *)ip, i);
-  // CHECK: call i32 @llvm.nvvm.atomic.inc.gen.i.sys.i32.p0i32
-  // expected-error@+1 {{'__nvvm_atom_sys_inc_gen_ui' needs target feature satom}}
-  __nvvm_atom_sys_inc_gen_ui((unsigned int *)ip, i);
-
-  // CHECK: call i32 @llvm.nvvm.atomic.dec.gen.i.cta.i32.p0i32
-  // expected-error@+1 {{'__nvvm_atom_cta_dec_gen_ui' needs target feature satom}}
-  __nvvm_atom_cta_dec_gen_ui((unsigned int *)ip, i);
-  // CHECK: call i32 @llvm.nvvm.atomic.dec.gen.i.sys.i32.p0i32
-  // expected-error@+1 {{'__nvvm_atom_sys_dec_gen_ui' needs target feature satom}}
-  __nvvm_atom_sys_dec_gen_ui((unsigned int *)ip, i);
-
-  // CHECK: call i32 @llvm.nvvm.atomic.and.gen.i.cta.i32.p0i32
-  // expected-error@+1 {{'__nvvm_atom_cta_and_gen_i' needs target feature satom}}
-  __nvvm_atom_cta_and_gen_i(ip, i);
-  // LP32: call i32 @llvm.nvvm.atomic.and.gen.i.cta.i32.p0i32
-  // LP64: call i64 @llvm.nvvm.atomic.and.gen.i.cta.i64.p0i64
-  // expected-error@+1 {{'__nvvm_atom_cta_and_gen_l' needs target feature satom}}
-  __nvvm_atom_cta_and_gen_l(&dl, l);
-  // CHECK: call i64 @llvm.nvvm.atomic.and.gen.i.cta.i64.p0i64
-  // expected-error@+1 {{'__nvvm_atom_cta_and_gen_ll' needs target feature satom}}
-  __nvvm_atom_cta_and_gen_ll(&sll, ll);
-
-  // CHECK: call i32 @llvm.nvvm.atomic.and.gen.i.sys.i32.p0i32
-  // expected-error@+1 {{'__nvvm_atom_sys_and_gen_i' needs target feature satom}}
-  __nvvm_atom_sys_and_gen_i(ip, i);
-  // LP32: call i32 @llvm.nvvm.atomic.and.gen.i.sys.i32.p0i32
-  // LP64: call i64 @llvm.nvvm.atomic.and.gen.i.sys.i64.p0i64
-  // expected-error@+1 {{'__nvvm_atom_sys_and_gen_l' needs target feature satom}}
-  __nvvm_atom_sys_and_gen_l(&dl, l);
-  // CHECK: call i64 @llvm.nvvm.atomic.and.gen.i.sys.i64.p0i64
-  // expected-error@+1 {{'__nvvm_atom_sys_and_gen_ll' needs target feature satom}}
-  __nvvm_atom_sys_and_gen_ll(&sll, ll);
-
-  // CHECK: call i32 @llvm.nvvm.atomic.or.gen.i.cta.i32.p0i32
-  // expected-error@+1 {{'__nvvm_atom_cta_or_gen_i' needs target feature satom}}
-  __nvvm_atom_cta_or_gen_i(ip, i);
-  // LP32: call i32 @llvm.nvvm.atomic.or.gen.i.cta.i32.p0i32
-  // LP64: call i64 @llvm.nvvm.atomic.or.gen.i.cta.i64.p0i64
-  // expected-error@+1 {{'__nvvm_atom_cta_or_gen_l' needs target feature satom}}
-  __nvvm_atom_cta_or_gen_l(&dl, l);
-  // CHECK: call i64 @llvm.nvvm.atomic.or.gen.i.cta.i64.p0i64
-  // expected-error@+1 {{'__nvvm_atom_cta_or_gen_ll' needs target feature satom}}
-  __nvvm_atom_cta_or_gen_ll(&sll, ll);
-
-  // CHECK: call i32 @llvm.nvvm.atomic.or.gen.i.sys.i32.p0i32
-  // expected-error@+1 {{'__nvvm_atom_sys_or_gen_i' needs target feature satom}}
-  __nvvm_atom_sys_or_gen_i(ip, i);
-  // LP32: call i32 @llvm.nvvm.atomic.or.gen.i.sys.i32.p0i32
-  // LP64: call i64 @llvm.nvvm.atomic.or.gen.i.sys.i64.p0i64
-  // expected-error@+1 {{'__nvvm_atom_sys_or_gen_l' needs target feature satom}}
-  __nvvm_atom_sys_or_gen_l(&dl, l);
-  // CHECK: call i64 @llvm.nvvm.atomic.or.gen.i.sys.i64.p0i64
-  // expected-error@+1 {{'__nvvm_atom_sys_or_gen_ll' needs target feature satom}}
-  __nvvm_atom_sys_or_gen_ll(&sll, ll);
-
-  // CHECK: call i32 @llvm.nvvm.atomic.xor.gen.i.cta.i32.p0i32
-  // expected-error@+1 {{'__nvvm_atom_cta_xor_gen_i' needs target feature satom}}
-  __nvvm_atom_cta_xor_gen_i(ip, i);
-  // LP32: call i32 @llvm.nvvm.atomic.xor.gen.i.cta.i32.p0i32
-  // LP64: call i64 @llvm.nvvm.atomic.xor.gen.i.cta.i64.p0i64
-  // expected-error@+1 {{'__nvvm_atom_cta_xor_gen_l' needs target feature satom}}
-  __nvvm_atom_cta_xor_gen_l(&dl, l);
-  // CHECK: call i64 @llvm.nvvm.atomic.xor.gen.i.cta.i64.p0i64
-  // expected-error@+1 {{'__nvvm_atom_cta_xor_gen_ll' needs target feature satom}}
-  __nvvm_atom_cta_xor_gen_ll(&sll, ll);
-
-  // CHECK: call i32 @llvm.nvvm.atomic.xor.gen.i.sys.i32.p0i32
-  // expected-error@+1 {{'__nvvm_atom_sys_xor_gen_i' needs target feature satom}}
-  __nvvm_atom_sys_xor_gen_i(ip, i);
-  // LP32: call i32 @llvm.nvvm.atomic.xor.gen.i.sys.i32.p0i32
-  // LP64: call i64 @llvm.nvvm.atomic.xor.gen.i.sys.i64.p0i64
-  // expected-error@+1 {{'__nvvm_atom_sys_xor_gen_l' needs target feature satom}}
-  __nvvm_atom_sys_xor_gen_l(&dl, l);
-  // CHECK: call i64 @llvm.nvvm.atomic.xor.gen.i.sys.i64.p0i64
-  // expected-error@+1 {{'__nvvm_atom_sys_xor_gen_ll' needs target feature satom}}
-  __nvvm_atom_sys_xor_gen_ll(&sll, ll);
-
-  // CHECK: call i32 @llvm.nvvm.atomic.cas.gen.i.cta.i32.p0i32
-  // expected-error@+1 {{'__nvvm_atom_cta_cas_gen_i' needs target feature satom}}
-  __nvvm_atom_cta_cas_gen_i(ip, i, 0);
-  // LP32: call i32 @llvm.nvvm.atomic.cas.gen.i.cta.i32.p0i32
-  // LP64: call i64 @llvm.nvvm.atomic.cas.gen.i.cta.i64.p0i64
-  // expected-error@+1 {{'__nvvm_atom_cta_cas_gen_l' needs target feature satom}}
-  __nvvm_atom_cta_cas_gen_l(&dl, l, 0);
-  // CHECK: call i64 @llvm.nvvm.atomic.cas.gen.i.cta.i64.p0i64
-  // expected-error@+1 {{'__nvvm_atom_cta_cas_gen_ll' needs target feature satom}}
-  __nvvm_atom_cta_cas_gen_ll(&sll, ll, 0);
-
-  // CHECK: call i32 @llvm.nvvm.atomic.cas.gen.i.sys.i32.p0i32
-  // expected-error@+1 {{'__nvvm_atom_sys_cas_gen_i' needs target feature satom}}
-  __nvvm_atom_sys_cas_gen_i(ip, i, 0);
-  // LP32: call i32 @llvm.nvvm.atomic.cas.gen.i.sys.i32.p0i32
-  // LP64: call i64 @llvm.nvvm.atomic.cas.gen.i.sys.i64.p0i64
-  // expected-error@+1 {{'__nvvm_atom_sys_cas_gen_l' needs target feature satom}}
-  __nvvm_atom_sys_cas_gen_l(&dl, l, 0);
-  // CHECK: call i64 @llvm.nvvm.atomic.cas.gen.i.sys.i64.p0i64
-  // expected-error@+1 {{'__nvvm_atom_sys_cas_gen_ll' needs target feature satom}}
-=======
   // expected-error@+1 {{'__nvvm_atom_cta_add_gen_i' needs target feature sm_60}}
   __nvvm_atom_cta_add_gen_i(ip, i);
   // LP32: call i32 @llvm.nvvm.atomic.add.gen.i.cta.i32.p0i32
@@ -778,7 +534,6 @@
   __nvvm_atom_sys_cas_gen_l(&dl, l, 0);
   // CHECK: call i64 @llvm.nvvm.atomic.cas.gen.i.sys.i64.p0i64
   // expected-error@+1 {{'__nvvm_atom_sys_cas_gen_ll' needs target feature sm_60}}
->>>>>>> b2b84690
   __nvvm_atom_sys_cas_gen_ll(&sll, ll, 0);
 #endif
 
@@ -883,8 +638,6 @@
   // CHECK: call <2 x double> @llvm.nvvm.ldg.global.f.v2f64.p0v2f64(<2 x double>* {{%[0-9]+}}, i32 16)
   typedef double double2 __attribute__((ext_vector_type(2)));
   __nvvm_ldg_d2((const double2 *)p);
-<<<<<<< HEAD
-=======
 }
 
 // CHECK-LABEL: nvvm_shfl
@@ -918,5 +671,4 @@
   // CHECK: call i32 @llvm.nvvm.vote.ballot(i1
   __nvvm_vote_ballot(pred);
   // CHECK: ret void
->>>>>>> b2b84690
 }