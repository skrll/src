--- conflicted
+++ resolved
@@ -14,11 +14,7 @@
 void overflowed(void);
 
 unsigned test_add_overflow_uint_uint_uint(unsigned x, unsigned y) {
-<<<<<<< HEAD
-  // CHECK-LABEL: define i32 @test_add_overflow_uint_uint_uint
-=======
   // CHECK-LABEL: define {{(dso_local )?}}i32 @test_add_overflow_uint_uint_uint
->>>>>>> b2b84690
   // CHECK-NOT: ext
   // CHECK: [[S:%.+]] = call { i32, i1 } @llvm.uadd.with.overflow.i32(i32 %{{.+}}, i32 %{{.+}})
   // CHECK-DAG: [[Q:%.+]] = extractvalue { i32, i1 } [[S]], 0
@@ -32,11 +28,7 @@
 }
 
 int test_add_overflow_int_int_int(int x, int y) {
-<<<<<<< HEAD
-  // CHECK-LABEL: define i32 @test_add_overflow_int_int_int
-=======
   // CHECK-LABEL: define {{(dso_local )?}}i32 @test_add_overflow_int_int_int
->>>>>>> b2b84690
   // CHECK-NOT: ext
   // CHECK: [[S:%.+]] = call { i32, i1 } @llvm.sadd.with.overflow.i32(i32 %{{.+}}, i32 %{{.+}})
   // CHECK-DAG: [[C:%.+]] = extractvalue { i32, i1 } [[S]], 1
@@ -50,11 +42,7 @@
 }
 
 unsigned test_sub_overflow_uint_uint_uint(unsigned x, unsigned y) {
-<<<<<<< HEAD
-  // CHECK-LABEL: define i32 @test_sub_overflow_uint_uint_uint
-=======
   // CHECK-LABEL: define {{(dso_local )?}}i32 @test_sub_overflow_uint_uint_uint
->>>>>>> b2b84690
   // CHECK-NOT: ext
   // CHECK: [[S:%.+]] = call { i32, i1 } @llvm.usub.with.overflow.i32(i32 %{{.+}}, i32 %{{.+}})
   // CHECK-DAG: [[Q:%.+]] = extractvalue { i32, i1 } [[S]], 0
@@ -68,11 +56,7 @@
 }
 
 int test_sub_overflow_int_int_int(int x, int y) {
-<<<<<<< HEAD
-  // CHECK-LABEL: define i32 @test_sub_overflow_int_int_int
-=======
   // CHECK-LABEL: define {{(dso_local )?}}i32 @test_sub_overflow_int_int_int
->>>>>>> b2b84690
   // CHECK-NOT: ext
   // CHECK: [[S:%.+]] = call { i32, i1 } @llvm.ssub.with.overflow.i32(i32 %{{.+}}, i32 %{{.+}})
   // CHECK-DAG: [[C:%.+]] = extractvalue { i32, i1 } [[S]], 1
@@ -86,11 +70,7 @@
 }
 
 unsigned test_mul_overflow_uint_uint_uint(unsigned x, unsigned y) {
-<<<<<<< HEAD
-  // CHECK-LABEL: define i32 @test_mul_overflow_uint_uint_uint
-=======
   // CHECK-LABEL: define {{(dso_local )?}}i32 @test_mul_overflow_uint_uint_uint
->>>>>>> b2b84690
   // CHECK-NOT: ext
   // CHECK: [[S:%.+]] = call { i32, i1 } @llvm.umul.with.overflow.i32(i32 %{{.+}}, i32 %{{.+}})
   // CHECK-DAG: [[Q:%.+]] = extractvalue { i32, i1 } [[S]], 0
@@ -104,11 +84,7 @@
 }
 
 int test_mul_overflow_int_int_int(int x, int y) {
-<<<<<<< HEAD
-  // CHECK-LABEL: define i32 @test_mul_overflow_int_int_int
-=======
   // CHECK-LABEL: define {{(dso_local )?}}i32 @test_mul_overflow_int_int_int
->>>>>>> b2b84690
   // CHECK-NOT: ext
   // CHECK: [[S:%.+]] = call { i32, i1 } @llvm.smul.with.overflow.i32(i32 %{{.+}}, i32 %{{.+}})
   // CHECK-DAG: [[C:%.+]] = extractvalue { i32, i1 } [[S]], 1
@@ -122,11 +98,7 @@
 }
 
 int test_add_overflow_uint_int_int(unsigned x, int y) {
-<<<<<<< HEAD
-  // CHECK-LABEL: define i32 @test_add_overflow_uint_int_int
-=======
   // CHECK-LABEL: define {{(dso_local )?}}i32 @test_add_overflow_uint_int_int
->>>>>>> b2b84690
   // CHECK: [[XE:%.+]] = zext i32 %{{.+}} to i33
   // CHECK: [[YE:%.+]] = sext i32 %{{.+}} to i33
   // CHECK: [[S:%.+]] = call { i33, i1 } @llvm.sadd.with.overflow.i33(i33 [[XE]], i33 [[YE]])
@@ -164,11 +136,7 @@
 }
 
 unsigned test_add_overflow_bool_bool_uint(_Bool x, _Bool y) {
-<<<<<<< HEAD
-  // CHECK-LABEL: define i32 @test_add_overflow_bool_bool_uint
-=======
   // CHECK-LABEL: define {{(dso_local )?}}i32 @test_add_overflow_bool_bool_uint
->>>>>>> b2b84690
   // CHECK: [[XE:%.+]] = zext i1 %{{.+}} to i32
   // CHECK: [[YE:%.+]] = zext i1 %{{.+}} to i32
   // CHECK: [[S:%.+]] = call { i32, i1 } @llvm.uadd.with.overflow.i32(i32 [[XE]], i32 [[YE]])
@@ -197,11 +165,7 @@
 }
 
 int test_add_overflow_volatile(int x, int y) {
-<<<<<<< HEAD
-  // CHECK-LABEL: define i32 @test_add_overflow_volatile
-=======
   // CHECK-LABEL: define {{(dso_local )?}}i32 @test_add_overflow_volatile
->>>>>>> b2b84690
   // CHECK: [[S:%.+]] = call { i32, i1 } @llvm.sadd.with.overflow.i32(i32 %{{.+}}, i32 %{{.+}})
   // CHECK-DAG: [[Q:%.+]] = extractvalue { i32, i1 } [[S]], 0
   // CHECK-DAG: [[C:%.+]] = extractvalue { i32, i1 } [[S]], 1
