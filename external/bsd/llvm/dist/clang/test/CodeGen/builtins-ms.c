// RUN: %clang_cc1 %s -emit-llvm -o - -fms-extensions -triple i686-pc-win32 | FileCheck %s

<<<<<<< HEAD
// CHECK-LABEL: define void @test_alloca(
=======
// CHECK-LABEL: define dso_local void @test_alloca(
>>>>>>> b2b84690
void capture(void *);
void test_alloca(int n) {
  capture(_alloca(n));
  // CHECK: %[[arg:.*]] = alloca i8, i32 %{{.*}}, align 16
  // CHECK: call void @capture(i8* %[[arg]])
}

<<<<<<< HEAD
// CHECK-LABEL: define void @test_alloca_with_align(
=======
// CHECK-LABEL: define dso_local void @test_alloca_with_align(
>>>>>>> b2b84690
void test_alloca_with_align(int n) {
  capture(__builtin_alloca_with_align(n, 64));
  // CHECK: %[[arg:.*]] = alloca i8, i32 %{{.*}}, align 8
  // CHECK: call void @capture(i8* %[[arg]])
}<|MERGE_RESOLUTION|>--- conflicted
+++ resolved
@@ -1,10 +1,6 @@
 // RUN: %clang_cc1 %s -emit-llvm -o - -fms-extensions -triple i686-pc-win32 | FileCheck %s
 
-<<<<<<< HEAD
-// CHECK-LABEL: define void @test_alloca(
-=======
 // CHECK-LABEL: define dso_local void @test_alloca(
->>>>>>> b2b84690
 void capture(void *);
 void test_alloca(int n) {
   capture(_alloca(n));
@@ -12,11 +8,7 @@
   // CHECK: call void @capture(i8* %[[arg]])
 }
 
-<<<<<<< HEAD
-// CHECK-LABEL: define void @test_alloca_with_align(
-=======
 // CHECK-LABEL: define dso_local void @test_alloca_with_align(
->>>>>>> b2b84690
 void test_alloca_with_align(int n) {
   capture(__builtin_alloca_with_align(n, 64));
   // CHECK: %[[arg:.*]] = alloca i8, i32 %{{.*}}, align 8
