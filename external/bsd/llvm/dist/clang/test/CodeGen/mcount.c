--- conflicted
+++ resolved
@@ -3,36 +3,20 @@
 // RUN: %clang_cc1 -pg -triple powerpc-unknown-gnu-linux -emit-llvm -o - %s | FileCheck -check-prefixes=CHECK-PREFIXED,NO-MCOUNT1 %s
 // RUN: %clang_cc1 -pg -triple powerpc64-unknown-gnu-linux -emit-llvm -o - %s | FileCheck -check-prefixes=CHECK-PREFIXED,NO-MCOUNT1 %s
 // RUN: %clang_cc1 -pg -triple powerpc64le-unknown-gnu-linux -emit-llvm -o - %s | FileCheck -check-prefixes=CHECK-PREFIXED,NO-MCOUNT1 %s
-<<<<<<< HEAD
-// RUN: %clang_cc1 -pg -triple i386-netbsd -emit-llvm -o - %s | FileCheck -check-prefixes=CHECK-PREFIXED,NO-MCOUNT1 %s
-// RUN: %clang_cc1 -pg -triple x86_64-netbsd -emit-llvm -o - %s | FileCheck -check-prefixes=CHECK-PREFIXED,NO-MCOUNT1 %s
-// RUN: %clang_cc1 -pg -triple arm-netbsd-eabi -emit-llvm -o - %s | FileCheck -check-prefixes=CHECK-PREFIXED,NO-MCOUNT1 %s
-// RUN: %clang_cc1 -pg -triple aarch64-netbsd -emit-llvm -o - %s | FileCheck -check-prefixes=CHECK-PREFIXED,NO-MCOUNT1 %s
-// RUN: %clang_cc1 -pg -triple mips-netbsd -emit-llvm -o - %s | FileCheck -check-prefixes=CHECK-PREFIXED,NO-MCOUNT1 %s
-=======
 // RUN: %clang_cc1 -pg -triple i386-netbsd -emit-llvm -o - %s | FileCheck -check-prefixes=CHECK-DOUBLE-PREFIXED,NO-MCOUNT1 %s
 // RUN: %clang_cc1 -pg -triple x86_64-netbsd -emit-llvm -o - %s | FileCheck -check-prefixes=CHECK-DOUBLE-PREFIXED,NO-MCOUNT1 %s
 // RUN: %clang_cc1 -pg -triple arm-netbsd-eabi -emit-llvm -o - %s | FileCheck -check-prefixes=CHECK-DOUBLE-PREFIXED,NO-MCOUNT1 %s
 // RUN: %clang_cc1 -pg -triple aarch64-netbsd -emit-llvm -o - %s | FileCheck -check-prefixes=CHECK-DOUBLE-PREFIXED,NO-MCOUNT1 %s
 // RUN: %clang_cc1 -pg -triple mips-netbsd -emit-llvm -o - %s | FileCheck -check-prefixes=CHECK-DOUBLE-PREFIXED,NO-MCOUNT1 %s
->>>>>>> b2b84690
 // RUN: %clang_cc1 -pg -triple mips-unknown-gnu-linux -emit-llvm -o - %s | FileCheck -check-prefixes=CHECK-PREFIXED,NO-MCOUNT1 %s
 // RUN: %clang_cc1 -pg -triple mipsel-unknown-gnu-linux -emit-llvm -o - %s | FileCheck -check-prefixes=CHECK-PREFIXED,NO-MCOUNT1 %s
 // RUN: %clang_cc1 -pg -triple mips64-unknown-gnu-linux -emit-llvm -o - %s | FileCheck -check-prefixes=CHECK-PREFIXED,NO-MCOUNT1 %s
 // RUN: %clang_cc1 -pg -triple mips64el-unknown-gnu-linux -emit-llvm -o - %s | FileCheck -check-prefixes=CHECK-PREFIXED,NO-MCOUNT1 %s
-<<<<<<< HEAD
-// RUN: %clang_cc1 -pg -triple powerpc-netbsd -emit-llvm -o - %s | FileCheck -check-prefixes=CHECK-PREFIXED,NO-MCOUNT1 %s
-// RUN: %clang_cc1 -pg -triple powerpc64-netbsd -emit-llvm -o - %s | FileCheck -check-prefixes=CHECK-PREFIXED,NO-MCOUNT1 %s
-// RUN: %clang_cc1 -pg -triple powerpc64le-netbsd -emit-llvm -o - %s | FileCheck -check-prefixes=CHECK-PREFIXED,NO-MCOUNT1 %s
-// RUN: %clang_cc1 -pg -triple sparc-netbsd -emit-llvm -o - %s | FileCheck -check-prefixes=CHECK-PREFIXED,NO-MCOUNT1 %s
-// RUN: %clang_cc1 -pg -triple sparc64-netbsd -emit-llvm -o - %s | FileCheck -check-prefixes=CHECK-PREFIXED,NO-MCOUNT1 %s
-=======
 // RUN: %clang_cc1 -pg -triple powerpc-netbsd -emit-llvm -o - %s | FileCheck -check-prefixes=CHECK-DOUBLE-PREFIXED,NO-MCOUNT1 %s
 // RUN: %clang_cc1 -pg -triple powerpc64-netbsd -emit-llvm -o - %s | FileCheck -check-prefixes=CHECK-DOUBLE-PREFIXED,NO-MCOUNT1 %s
 // RUN: %clang_cc1 -pg -triple powerpc64le-netbsd -emit-llvm -o - %s | FileCheck -check-prefixes=CHECK-DOUBLE-PREFIXED,NO-MCOUNT1 %s
 // RUN: %clang_cc1 -pg -triple sparc-netbsd -emit-llvm -o - %s | FileCheck -check-prefixes=CHECK-DOUBLE-PREFIXED,NO-MCOUNT1 %s
 // RUN: %clang_cc1 -pg -triple sparc64-netbsd -emit-llvm -o - %s | FileCheck -check-prefixes=CHECK-DOUBLE-PREFIXED,NO-MCOUNT1 %s
->>>>>>> b2b84690
 // RUN: %clang_cc1 -emit-llvm -o - %s | FileCheck %s -check-prefix=NO-MCOUNT
 
 int bar(void) {
@@ -51,14 +35,6 @@
   return no_instrument();
 }
 
-<<<<<<< HEAD
-// CHECK: attributes #0 = { {{.*}}"counting-function"="mcount"{{.*}} }
-// CHECK: attributes #1 = { {{.*}} }
-// CHECK-PREFIXED: attributes #0 = { {{.*}}"counting-function"="_mcount"{{.*}} }
-// CHECK-PREFIXED: attributes #1 = { {{.*}} }
-// NO-MCOUNT-NOT: attributes #{{[0-9]}} = { {{.*}}"counting-function"={{.*}} }
-// NO-MCOUNT1-NOT: attributes #1 = { {{.*}}"counting-function"={{.*}} }
-=======
 // CHECK: attributes #0 = { {{.*}}"instrument-function-entry-inlined"="mcount"{{.*}} }
 // CHECK: attributes #1 = { {{.*}} }
 // CHECK-PREFIXED: attributes #0 = { {{.*}}"instrument-function-entry-inlined"="_mcount"{{.*}} }
@@ -66,5 +42,4 @@
 // CHECK-DOUBLE-PREFIXED: attributes #0 = { {{.*}}"instrument-function-entry-inlined"="__mcount"{{.*}} }
 // CHECK-DOUBLE-PREFIXED: attributes #1 = { {{.*}} }
 // NO-MCOUNT-NOT: attributes #{{[0-9]}} = { {{.*}}"instrument-function-entry-inlined"={{.*}} }
-// NO-MCOUNT1-NOT: attributes #1 = { {{.*}}"instrument-function-entry-inlined"={{.*}} }
->>>>>>> b2b84690
+// NO-MCOUNT1-NOT: attributes #1 = { {{.*}}"instrument-function-entry-inlined"={{.*}} }