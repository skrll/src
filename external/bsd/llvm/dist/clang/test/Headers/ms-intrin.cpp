--- conflicted
+++ resolved
@@ -64,11 +64,8 @@
 #ifdef _M_ARM
   __dmb(_ARM_BARRIER_ISHST);
 #endif
-<<<<<<< HEAD
-=======
 
 #ifdef _M_ARM64
   __dmb(_ARM64_BARRIER_SY);
 #endif
->>>>>>> b2b84690
 }