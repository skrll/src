// RUN: %clang_cc1 -triple %itanium_abi_triple -fsyntax-only -fblocks -verify %s
// RUN: %clang_cc1 -triple %itanium_abi_triple -fdiagnostics-parseable-fixits -fblocks %s 2>&1 | FileCheck %s

@class NSString;
extern void NSLog(NSString *, ...);
int printf(const char * restrict, ...) ;

void test_integer_correction (int x) {
  printf("%d", x); // no-warning
  printf("%s", x); // expected-warning{{format specifies type 'char *' but the argument has type 'int'}}
  printf("%lf", x); // expected-warning{{format specifies type 'double' but the argument has type 'int'}}
  // CHECK: fix-it:"{{.*}}":{10:11-10:13}:"%d"
  // CHECK: fix-it:"{{.*}}":{11:11-11:14}:"%d"

  NSLog(@"%d", x); // no-warning
  NSLog(@"%s", x); // expected-warning{{format specifies type 'char *' but the argument has type 'int'}}
  NSLog(@"%lf", x); // expected-warning{{format specifies type 'double' but the argument has type 'int'}}
  NSLog(@"%@", x); // expected-warning{{format specifies type 'id' but the argument has type 'int'}}
  // CHECK: fix-it:"{{.*}}":{16:11-16:13}:"%d"
  // CHECK: fix-it:"{{.*}}":{17:11-17:14}:"%d"
  // CHECK: fix-it:"{{.*}}":{18:11-18:13}:"%d"
}

void test_string_correction (char *x) {
  printf("%d", x); // expected-warning{{format specifies type 'int' but the argument has type 'char *'}}
  printf("%s", x); // no-warning
  printf("%lf", x); // expected-warning{{format specifies type 'double' but the argument has type 'char *'}}
  // CHECK: fix-it:"{{.*}}":{25:11-25:13}:"%s"
  // CHECK: fix-it:"{{.*}}":{27:11-27:14}:"%s"

  NSLog(@"%d", x); // expected-warning{{format specifies type 'int' but the argument has type 'char *'}}
  NSLog(@"%s", x); // no-warning
  NSLog(@"%lf", x); // expected-warning{{format specifies type 'double' but the argument has type 'char *'}}
  NSLog(@"%@", x); // expected-warning{{format specifies type 'id' but the argument has type 'char *'}}
  // CHECK: fix-it:"{{.*}}":{31:11-31:13}:"%s"
  // CHECK: fix-it:"{{.*}}":{33:11-33:14}:"%s"
  // CHECK: fix-it:"{{.*}}":{34:11-34:13}:"%s"
}

void test_object_correction (id x) {  
  NSLog(@"%d", x); // expected-warning{{format specifies type 'int' but the argument has type 'id'}}
  NSLog(@"%s", x); // expected-warning{{format specifies type 'char *' but the argument has type 'id'}}
  NSLog(@"%lf", x); // expected-warning{{format specifies type 'double' but the argument has type 'id'}}
  NSLog(@"%@", x); // no-warning
  // CHECK: fix-it:"{{.*}}":{41:11-41:13}:"%@"
  // CHECK: fix-it:"{{.*}}":{42:11-42:13}:"%@"
  // CHECK: fix-it:"{{.*}}":{43:11-43:14}:"%@"
}

typedef const struct __CFString * __attribute__((NSObject)) CFStringRef;
void test_cf_object_correction (CFStringRef x) {
  NSLog(@"%d", x); // expected-warning{{format specifies type 'int' but the argument has type 'CFStringRef'}}
  NSLog(@"%s", x); // expected-warning{{format specifies type 'char *' but the argument has type 'CFStringRef'}}
  NSLog(@"%lf", x); // expected-warning{{format specifies type 'double' but the argument has type 'CFStringRef'}}
  NSLog(@"%@", x); // no-warning
  // CHECK: fix-it:"{{.*}}":{52:11-52:13}:"%@"
  // CHECK: fix-it:"{{.*}}":{53:11-53:13}:"%@"
  // CHECK: fix-it:"{{.*}}":{54:11-54:14}:"%@"
}

typedef void (^block_t)(void);
void test_block_correction (block_t x) {
  NSLog(@"%d", x); // expected-warning{{format specifies type 'int' but the argument has type 'block_t'}}
  NSLog(@"%s", x); // expected-warning{{format specifies type 'char *' but the argument has type 'block_t'}}
  NSLog(@"%lf", x); // expected-warning{{format specifies type 'double' but the argument has type 'block_t'}}
  NSLog(@"%@", x); // no-warning
  // CHECK: fix-it:"{{.*}}":{63:11-63:13}:"%@"
  // CHECK: fix-it:"{{.*}}":{64:11-64:13}:"%@"
  // CHECK: fix-it:"{{.*}}":{65:11-65:14}:"%@"
}

void test_class_correction (Class x) {
  NSLog(@"%d", x); // expected-warning{{format specifies type 'int' but the argument has type 'Class'}}
  NSLog(@"%s", x); // expected-warning{{format specifies type 'char *' but the argument has type 'Class'}}
  NSLog(@"%lf", x); // expected-warning{{format specifies type 'double' but the argument has type 'Class'}}
  NSLog(@"%@", x); // no-warning
  // CHECK: fix-it:"{{.*}}":{73:11-73:13}:"%@"
  // CHECK: fix-it:"{{.*}}":{74:11-74:13}:"%@"
  // CHECK: fix-it:"{{.*}}":{75:11-75:14}:"%@"
}


typedef enum : int { NSUTF8StringEncoding = 8 } NSStringEncoding;
void test_fixed_enum_correction(NSStringEncoding x) {
  NSLog(@"%@", x); // expected-warning{{format specifies type 'id' but the argument has underlying type 'int'}}
  // CHECK: fix-it:"{{.*}}":{85:11-85:13}:"%d"
}

typedef __SIZE_TYPE__ size_t;
enum SomeSize : size_t { IntegerSize = sizeof(int) };
void test_named_fixed_enum_correction(enum SomeSize x) {
  NSLog(@"%@", x); // expected-warning{{format specifies type 'id' but the argument has underlying type 'size_t' (aka}}
  // CHECK: fix-it:"{{.*}}":{92:11-92:13}:"%zu"
}


typedef unsigned char uint8_t;
void test_char(char c, signed char s, unsigned char u, uint8_t n) {
  NSLog(@"%s", c); // expected-warning{{format specifies type 'char *' but the argument has type 'char'}}
  // CHECK: fix-it:"{{.*}}":{[[@LINE-1]]:11-[[@LINE-1]]:13}:"%c"

  NSLog(@"%lf", c); // expected-warning{{format specifies type 'double' but the argument has type 'char'}}
  // CHECK: fix-it:"{{.*}}":{[[@LINE-1]]:11-[[@LINE-1]]:14}:"%c"

  NSLog(@"%@", c); // expected-warning{{format specifies type 'id' but the argument has type 'char'}}
  // CHECK: fix-it:"{{.*}}":{[[@LINE-1]]:11-[[@LINE-1]]:13}:"%c"

  NSLog(@"%c", c); // no-warning
  // CHECK-NOT: fix-it:"{{.*}}":{[[@LINE-1]]:11-[[@LINE-1]]:13}:"%c"

  
  NSLog(@"%s", s); // expected-warning{{format specifies type 'char *' but the argument has type 'signed char'}}
  // CHECK: fix-it:"{{.*}}":{[[@LINE-1]]:11-[[@LINE-1]]:13}:"%c"

  NSLog(@"%lf", s); // expected-warning{{format specifies type 'double' but the argument has type 'signed char'}}
  // CHECK: fix-it:"{{.*}}":{[[@LINE-1]]:11-[[@LINE-1]]:14}:"%c"

  NSLog(@"%@", s); // expected-warning{{format specifies type 'id' but the argument has type 'signed char'}}
  // CHECK: fix-it:"{{.*}}":{[[@LINE-1]]:11-[[@LINE-1]]:13}:"%c"

  NSLog(@"%c", s); // no-warning
  // CHECK-NOT: fix-it:"{{.*}}":{[[@LINE-1]]:11-[[@LINE-1]]:13}:"%c"


  NSLog(@"%s", u); // expected-warning{{format specifies type 'char *' but the argument has type 'unsigned char'}}
  // CHECK: fix-it:"{{.*}}":{[[@LINE-1]]:11-[[@LINE-1]]:13}:"%c"

  NSLog(@"%lf", u); // expected-warning{{format specifies type 'double' but the argument has type 'unsigned char'}}
  // CHECK: fix-it:"{{.*}}":{[[@LINE-1]]:11-[[@LINE-1]]:14}:"%c"

  NSLog(@"%@", u); // expected-warning{{format specifies type 'id' but the argument has type 'unsigned char'}}
  // CHECK: fix-it:"{{.*}}":{[[@LINE-1]]:11-[[@LINE-1]]:13}:"%c"

  NSLog(@"%c", u); // no-warning
  // CHECK-NOT: fix-it:"{{.*}}":{[[@LINE-1]]:11-[[@LINE-1]]:13}:"%c"


  NSLog(@"%s", n); // expected-warning{{format specifies type 'char *' but the argument has type 'uint8_t' (aka 'unsigned char')}}
  // CHECK: fix-it:"{{.*}}":{[[@LINE-1]]:11-[[@LINE-1]]:13}:"%hhu"

  NSLog(@"%lf", n); // expected-warning{{format specifies type 'double' but the argument has type 'uint8_t' (aka 'unsigned char')}}
  // CHECK: fix-it:"{{.*}}":{[[@LINE-1]]:11-[[@LINE-1]]:14}:"%hhu"

  NSLog(@"%@", n); // expected-warning{{format specifies type 'id' but the argument has type 'uint8_t' (aka 'unsigned char')}}
  // CHECK: fix-it:"{{.*}}":{[[@LINE-1]]:11-[[@LINE-1]]:13}:"%hhu"

  NSLog(@"%c", n); // no-warning
  // CHECK-NOT: fix-it:"{{.*}}":{[[@LINE-1]]:11-[[@LINE-1]]:13}:"%hhu"


  NSLog(@"%s", 'a'); // expected-warning{{format specifies type 'char *' but the argument has type 'char'}}
  // CHECK: fix-it:"{{.*}}":{[[@LINE-1]]:11-[[@LINE-1]]:13}:"%c"

  NSLog(@"%lf", 'a'); // expected-warning{{format specifies type 'double' but the argument has type 'char'}}
  // CHECK: fix-it:"{{.*}}":{[[@LINE-1]]:11-[[@LINE-1]]:14}:"%c"

  NSLog(@"%@", 'a'); // expected-warning{{format specifies type 'id' but the argument has type 'char'}}
  // CHECK: fix-it:"{{.*}}":{[[@LINE-1]]:11-[[@LINE-1]]:13}:"%c"

  NSLog(@"%c", 'a'); // no-warning
  // CHECK-NOT: fix-it:"{{.*}}":{[[@LINE-1]]:11-[[@LINE-1]]:13}:"%c"


  NSLog(@"%s", 'abcd'); // expected-warning{{format specifies type 'char *' but the argument has type 'int'}}
  // CHECK: fix-it:"{{.*}}":{[[@LINE-1]]:11-[[@LINE-1]]:13}:"%d"

  NSLog(@"%lf", 'abcd'); // expected-warning{{format specifies type 'double' but the argument has type 'int'}}
  // CHECK: fix-it:"{{.*}}":{[[@LINE-1]]:11-[[@LINE-1]]:14}:"%d"

  NSLog(@"%@", 'abcd'); // expected-warning{{format specifies type 'id' but the argument has type 'int'}}
  // CHECK: fix-it:"{{.*}}":{[[@LINE-1]]:11-[[@LINE-1]]:13}:"%d"
}

void multichar_constants_false_negative() {
  // The value of a multi-character constant is implementation-defined, but
  // almost certainly shouldn't be printed with %c. However, the current
  // type-checker expects %c to correspond to an integer argument, because
  // many C library functions like fgetc() actually return an int (using -1
  // as a sentinel).
  NSLog(@"%c", 'abcd'); // missing-warning{{format specifies type 'char' but the argument has type 'int'}}
  // CHECK-NOT: fix-it:"{{.*}}":{[[@LINE-1]]:11-[[@LINE-1]]:13}:"%d"
}


void test_percent_C() {
  const unsigned short data = 'a';
  NSLog(@"%C", data);  // no-warning

  NSLog(@"%C", 0x260300);  // expected-warning{{format specifies type 'unichar' (aka 'unsigned short') but the argument has type 'int'}}
  // CHECK-NOT: fix-it:"{{.*}}":{[[@LINE-1]]:11-[[@LINE-1]]:13}:"%d"
  // CHECK: fix-it:"{{.*}}":{[[@LINE-2]]:16-[[@LINE-2]]:16}:"(unsigned short)"

  typedef unsigned short unichar;
  
  NSLog(@"%C", 0x260300);  // expected-warning{{format specifies type 'unichar' (aka 'unsigned short') but the argument has type 'int'}}
  // CHECK-NOT: fix-it:"{{.*}}":{[[@LINE-1]]:11-[[@LINE-1]]:13}:"%d"
  // CHECK: fix-it:"{{.*}}":{[[@LINE-2]]:16-[[@LINE-2]]:16}:"(unichar)"
  
  NSLog(@"%C", data ? 0x2F0000 : 0x260300); // expected-warning{{format specifies type 'unichar' (aka 'unsigned short') but the argument has type 'int'}}
  // CHECK-NOT: fix-it:"{{.*}}":{[[@LINE-1]]:11-[[@LINE-1]]:13}:"%d"
  // CHECK: fix-it:"{{.*}}":{[[@LINE-2]]:16-[[@LINE-2]]:16}:"(unichar)("
  // CHECK: fix-it:"{{.*}}":{[[@LINE-3]]:42-[[@LINE-3]]:42}:")"

  NSLog(@"%C", 0.0); // expected-warning{{format specifies type 'unichar' (aka 'unsigned short') but the argument has type 'double'}}
  // CHECK: fix-it:"{{.*}}":{[[@LINE-1]]:11-[[@LINE-1]]:13}:"%f"
  // CHECK-NOT: fix-it:"{{.*}}":{[[@LINE-2]]:16-[[@LINE-2]]:16}:"(unichar)"

  NSLog(@"%C", (char)0x260300); // expected-warning{{format specifies type 'unichar' (aka 'unsigned short') but the argument has type 'char'}}
  // CHECK: fix-it:"{{.*}}":{[[@LINE-1]]:11-[[@LINE-1]]:13}:"%c"
  // CHECK-NOT: fix-it:"{{.*}}":{[[@LINE-2]]:16-[[@LINE-2]]:22}:"(unichar)"

  NSLog(@"%C", 'a'); // expected-warning{{format specifies type 'unichar' (aka 'unsigned short') but the argument has type 'char'}}
  // CHECK: fix-it:"{{.*}}":{[[@LINE-1]]:11-[[@LINE-1]]:13}:"%c"
  // CHECK-NOT: fix-it:"{{.*}}":{[[@LINE-2]]:16-[[@LINE-2]]:22}:"(unichar)"
}


void testSignedness(long i, unsigned long u) {
  printf("%d", u); // expected-warning{{format specifies type 'int' but the argument has type 'unsigned long'}}
  printf("%i", u); // expected-warning{{format specifies type 'int' but the argument has type 'unsigned long'}}
  printf("%u", i); // expected-warning{{format specifies type 'unsigned int' but the argument has type 'long'}}

  // CHECK: fix-it:"{{.*}}":{[[@LINE-4]]:11-[[@LINE-4]]:13}:"%lu"
  // CHECK: fix-it:"{{.*}}":{[[@LINE-4]]:11-[[@LINE-4]]:13}:"%lu"
  // CHECK: fix-it:"{{.*}}":{[[@LINE-4]]:11-[[@LINE-4]]:13}:"%ld"

  printf("%+d", u); // expected-warning{{format specifies type 'int' but the argument has type 'unsigned long'}}

  // CHECK: fix-it:"{{.*}}":{[[@LINE-2]]:11-[[@LINE-2]]:14}:"%+ld"
}

void testSizeTypes() {
  printf("%zu", 0.f); // expected-warning-re{{format specifies type 'size_t' (aka '{{.+}}') but the argument has type 'float'}}
  // CHECK: fix-it:"{{.*}}":{[[@LINE-1]]:11-[[@LINE-1]]:14}:"%f"

  printf("%zd", 0.f); // expected-warning-re{{format specifies type 'ssize_t' (aka '{{.+}}') but the argument has type 'float'}}
  // CHECK: fix-it:"{{.*}}":{[[@LINE-1]]:11-[[@LINE-1]]:14}:"%f"
  
  short x;
  printf("%zn", &x); // expected-warning-re{{format specifies type 'ssize_t *' (aka '{{.+}}') but the argument has type 'short *'}}
  // PrintfSpecifier::fixType doesn't handle %n, so a fix-it is not emitted, 
  // see the comment in PrintfSpecifier::fixType in PrintfFormatString.cpp.
}

<<<<<<< HEAD
=======
typedef __PTRDIFF_TYPE__ ptrdiff_t;
#define __UNSIGNED_PTRDIFF_TYPE__                                              \
  __typeof__(_Generic((__PTRDIFF_TYPE__)0,                                     \
                      long long int : (unsigned long long int)0,               \
                      long int : (unsigned long int)0,                         \
                      int : (unsigned int)0,                                   \
                      short : (unsigned short)0,                               \
                      signed char : (unsigned char)0))

void testPtrDiffTypes() {
  __UNSIGNED_PTRDIFF_TYPE__ p1 = 0;
  printf("%tu", p1);  // No warning.

  printf("%tu", 0.f); // expected-warning-re{{format specifies type 'unsigned ptrdiff_t' (aka '{{.+}}') but the argument has type 'float'}}
  // CHECK: fix-it:"{{.*}}":{[[@LINE-1]]:11-[[@LINE-1]]:14}:"%f"
  
  ptrdiff_t p2 = 0;
  printf("%td", p2);  // No warning.

  printf("%td", 0.f); // expected-warning-re{{format specifies type 'ptrdiff_t' (aka '{{.+}}') but the argument has type 'float'}}
  // CHECK: fix-it:"{{.*}}":{[[@LINE-1]]:11-[[@LINE-1]]:14}:"%f"

  ptrdiff_t p3 = 0;
  printf("%tn", &p3); // No warning.

  short x;
  printf("%tn", &x); // expected-warning-re{{format specifies type 'ptrdiff_t *' (aka '{{.+}}') but the argument has type 'short *'}}
  // PrintfSpecifier::fixType doesn't handle %n, so a fix-it is not emitted,
  // see the comment in PrintfSpecifier::fixType in PrintfFormatString.cpp.
}

>>>>>>> b2b84690
void testEnum() {
  typedef enum {
    ImplicitA = 1,
    ImplicitB = 2
  } Implicit;

  typedef enum {
    ImplicitLLA = 0,
    ImplicitLLB = ~0ULL
  } ImplicitLongLong;

  typedef enum : short {
    ExplicitA = 0,
    ExplicitB
  } ExplicitShort;

  printf("%f", (Implicit)0); // expected-warning{{format specifies type 'double' but the argument has underlying type}}
  // CHECK: fix-it:"{{.*}}":{[[@LINE-1]]:11-[[@LINE-1]]:13}:"%{{[du]}}"

  printf("%f", (ImplicitLongLong)0); // expected-warning{{format specifies type 'double' but the argument has underlying type}}
  // CHECK: fix-it:"{{.*}}":{[[@LINE-1]]:11-[[@LINE-1]]:13}:"%{{l*[du]}}"

  printf("%f", (ExplicitShort)0); // expected-warning{{format specifies type 'double' but the argument has underlying type 'short'}}
  // CHECK: fix-it:"{{.*}}":{[[@LINE-1]]:11-[[@LINE-1]]:13}:"%hd"
}<|MERGE_RESOLUTION|>--- conflicted
+++ resolved
@@ -242,8 +242,6 @@
   // see the comment in PrintfSpecifier::fixType in PrintfFormatString.cpp.
 }
 
-<<<<<<< HEAD
-=======
 typedef __PTRDIFF_TYPE__ ptrdiff_t;
 #define __UNSIGNED_PTRDIFF_TYPE__                                              \
   __typeof__(_Generic((__PTRDIFF_TYPE__)0,                                     \
@@ -275,7 +273,6 @@
   // see the comment in PrintfSpecifier::fixType in PrintfFormatString.cpp.
 }
 
->>>>>>> b2b84690
 void testEnum() {
   typedef enum {
     ImplicitA = 1,
