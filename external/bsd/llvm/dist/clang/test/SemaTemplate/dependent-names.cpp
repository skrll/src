// RUN: %clang_cc1 -fsyntax-only -verify -std=c++11 %s 

typedef double A;
template<typename T> class B {
  typedef int A;
};

template<typename T> struct X : B<T> {
  static A a;
};

int a0[sizeof(X<int>::a) == sizeof(double) ? 1 : -1];

// PR4365.
template<class T> class Q;
template<class T> class R : Q<T> {T current;};


namespace test0 {
  template <class T> class Base {
  public:
    void instance_foo();
    static void static_foo();
    class Inner {
    public:
      void instance_foo();
      static void static_foo();
    };
  };

  template <class T> class Derived1 : Base<T> {
  public:
    void test0() {
      Base<T>::static_foo();
      Base<T>::instance_foo();
    }

    void test1() {
      Base<T>::Inner::static_foo();
      Base<T>::Inner::instance_foo(); // expected-error {{call to non-static member function without an object argument}}
    }

    static void test2() {
      Base<T>::static_foo();
      Base<T>::instance_foo(); // expected-error {{call to non-static member function without an object argument}}
    }

    static void test3() {
      Base<T>::Inner::static_foo();
      Base<T>::Inner::instance_foo(); // expected-error {{call to non-static member function without an object argument}}
    }
  };

  template <class T> class Derived2 : Base<T>::Inner {
  public:
    void test0() {
      Base<T>::static_foo();
      Base<T>::instance_foo(); // expected-error {{call to non-static member function without an object argument}}
    }

    void test1() {
      Base<T>::Inner::static_foo();
      Base<T>::Inner::instance_foo();
    }

    static void test2() {
      Base<T>::static_foo();
      Base<T>::instance_foo(); // expected-error {{call to non-static member function without an object argument}}
    }

    static void test3() {
      Base<T>::Inner::static_foo();
      Base<T>::Inner::instance_foo(); // expected-error {{call to non-static member function without an object argument}}
    }
  };

  void test0() {
    Derived1<int> d1;
    d1.test0();
    d1.test1(); // expected-note {{in instantiation of member function}}
    d1.test2(); // expected-note {{in instantiation of member function}}
    d1.test3(); // expected-note {{in instantiation of member function}}

    Derived2<int> d2;
    d2.test0(); // expected-note {{in instantiation of member function}}
    d2.test1();
    d2.test2(); // expected-note {{in instantiation of member function}}
    d2.test3(); // expected-note {{in instantiation of member function}}
  }
}

namespace test1 {
  template <class T> struct Base {
    void foo(T); // expected-note {{must qualify identifier to find this declaration in dependent base class}}
  };

  template <class T> struct Derived : Base<T> {
    void doFoo(T v) {
      foo(v); // expected-error {{use of undeclared identifier}}
    }
  };

  template struct Derived<int>; // expected-note {{requested here}}
}

namespace PR8966 {
  template <class T>
  class MyClassCore
  {
  };

  template <class T>
  class MyClass : public MyClassCore<T>
  {
  public:
    enum  {
      N
    };

    // static member declaration
    static const char* array [N];

    void f() {
      MyClass<T>::InBase = 17;
    }
  };

  // static member definition
  template <class T>
  const char* MyClass<T>::array [MyClass<T>::N] = { "A", "B", "C" };
}

namespace std {
  inline namespace v1 {
    template<typename T> struct basic_ostream;
  }
  namespace inner {
    template<typename T> struct vector {};
  }
  using inner::vector;
  template<typename T, typename U> struct pair {};
  typedef basic_ostream<char> ostream;
  extern ostream cout;
  std::ostream &operator<<(std::ostream &out, const char *);
}

namespace PR10053 {
  template<typename T> struct A {
    T t;
    A() {
      f(t); // expected-error {{call to function 'f' that is neither visible in the template definition nor found by argument-dependent lookup}}
    }
  };

  void f(int&); // expected-note {{'f' should be declared prior to the call site}}

  A<int> a; // expected-note {{in instantiation of member function}}


  namespace N {
    namespace M {
      template<typename T> int g(T t) {
        f(t); // expected-error {{call to function 'f' that is neither visible in the template definition nor found by argument-dependent lookup}}
      };
    }

    void f(char&); // expected-note {{'f' should be declared prior to the call site}}
  }

  void f(char&);

  int k = N::M::g<char>(0);; // expected-note {{in instantiation of function}}


  namespace O {
    void f(char&); // expected-note {{candidate function not viable}}

    template<typename T> struct C {
      static const int n = f(T()); // expected-error {{no matching function}}
    };
  }

  int f(double); // no note, shadowed by O::f
  O::C<double> c; // expected-note {{requested here}}


  // Example from www/compatibility.html
  namespace my_file {
    template <typename T> T Squared(T x) {
      return Multiply(x, x); // expected-error {{neither visible in the template definition nor found by argument-dependent lookup}}
    }

    int Multiply(int x, int y) { // expected-note {{should be declared prior to the call site}}
      return x * y;
    }

    int main() {
      Squared(5); // expected-note {{here}}
    }
  }

  // Example from www/compatibility.html
  namespace my_file2 {
    template<typename T>
    void Dump(const T& value) {
      std::cout << value << "\n"; // expected-error {{neither visible in the template definition nor found by argument-dependent lookup}}
    }

    namespace ns {
      struct Data {};
    }

    std::ostream& operator<<(std::ostream& out, ns::Data data) { // expected-note {{should be declared prior to the call site or in namespace 'PR10053::my_file2::ns'}}
      return out << "Some data";
    }

    void Use() {
      Dump(ns::Data()); // expected-note {{here}}
    }
  }

  namespace my_file2_a {
    template<typename T>
    void Dump(const T &value) {
      print(std::cout, value); // expected-error 4{{neither visible in the template definition nor found by argument-dependent lookup}}
    }

    namespace ns {
      struct Data {};
    }
    namespace ns2 {
      struct Data {};
    }

    std::ostream &print(std::ostream &out, int); // expected-note-re {{should be declared prior to the call site{{$}}}}
    std::ostream &print(std::ostream &out, ns::Data); // expected-note {{should be declared prior to the call site or in namespace 'PR10053::my_file2_a::ns'}}
    std::ostream &print(std::ostream &out, std::vector<ns2::Data>); // expected-note {{should be declared prior to the call site or in namespace 'PR10053::my_file2_a::ns2'}}
    std::ostream &print(std::ostream &out, std::pair<ns::Data, ns2::Data>); // expected-note {{should be declared prior to the call site or in an associated namespace of one of its arguments}}

    void Use() {
      Dump(0); // expected-note {{requested here}}
      Dump(ns::Data()); // expected-note {{requested here}}
      Dump(std::vector<ns2::Data>()); // expected-note {{requested here}}
      Dump(std::pair<ns::Data, ns2::Data>()); // expected-note {{requested here}}
    }
  }

  namespace unary {
    template<typename T>
    T Negate(const T& value) {
      return !value; // expected-error {{call to function 'operator!' that is neither visible in the template definition nor found by argument-dependent lookup}}
    }

    namespace ns {
      struct Data {};
    }

    ns::Data operator!(ns::Data); // expected-note {{should be declared prior to the call site or in namespace 'PR10053::unary::ns'}}

    void Use() {
      Negate(ns::Data()); // expected-note {{requested here}}
    }
  }
}

namespace PR10187 {
  namespace A1 {
    template<typename T>
    struct S {
      void f() {
        for (auto &a : e)
          __range(a); // expected-error {{undeclared identifier '__range'}}
      }
      int e[10];
    };
    void g() {
      S<int>().f(); // expected-note {{here}}
    }
  }

  namespace A2 {
    template<typename T>
    struct S {
      void f() {
        for (auto &a : e)
          __range(a); // expected-error {{undeclared identifier '__range'}}
      }
      T e[10];
    };
    void g() {
      S<int>().f(); // expected-note {{here}}
    }
    struct X {};
    void __range(X);
    void h() {
      S<X>().f();
    }
  }

  namespace B {
    template<typename T> void g(); // expected-note {{not viable}}
    template<typename T> void f() {
      g<int>(T()); // expected-error {{no matching function}}
    }

    namespace {
      struct S {};
    }
    void g(S);

    template void f<S>(); // expected-note {{here}}
  }
}

namespace rdar11242625 {

template <typename T>
struct Main {
  struct default_names {
    typedef int id;
  };

  template <typename T2 = typename default_names::id>
  struct TS {
    T2 q;
  };
};

struct Sub : public Main<int> {
  TS<> ff;
};

int arr[sizeof(Sub)];

}

namespace PR11421 {
template < unsigned > struct X {
  static const unsigned dimension = 3;
  template<unsigned dim=dimension> 
  struct Y: Y<dim> { }; // expected-error{{circular inheritance between 'Y<dim>' and 'Y<dim>'}}
};
typedef X<3> X3;
X3::Y<>::iterator it; // expected-error {{no type named 'iterator' in 'PR11421::X<3>::Y<3>'}}
}

namespace rdar12629723 {
  template<class T>
  struct X {
    struct C : public C { }; // expected-error{{circular inheritance between 'rdar12629723::X::C' and 'rdar12629723::X::C'}}

    struct B;

    struct A : public B {  // expected-note{{'rdar12629723::X::A' declared here}}
      virtual void foo() { }
    };

    struct D : T::foo { };
    struct E : D { };
  };

  template<class T>
  struct X<T>::B : public A {  // expected-error{{circular inheritance between 'rdar12629723::X::A' and 'rdar12629723::X::B'}}
    virtual void foo() { }
  };
}

namespace test_reserved_identifiers {
  template<typename A, typename B> void tempf(A a, B b) {
    a + b;  // expected-error{{call to function 'operator+' that is neither visible in the template definition nor found by argument-dependent lookup}}
  }
  namespace __gnu_cxx { struct X {}; }
  namespace ns { struct Y {}; }
  void operator+(__gnu_cxx::X, ns::Y);  // expected-note{{or in namespace 'test_reserved_identifiers::ns'}}
  void test() {
    __gnu_cxx::X x;
    ns::Y y;
    tempf(x, y);  // expected-note{{in instantiation of}}
  }
}

// This test must live in the global namespace.
struct PR14695_X {};
// FIXME: This note is bogus; it is the using directive which would need to move
// to prior to the call site to fix the problem.
namespace PR14695_A { void PR14695_f(PR14695_X); } // expected-note {{'PR14695_f' should be declared prior to the call site or in the global namespace}}
template<typename T> void PR14695_g(T t) { PR14695_f(t); } // expected-error {{call to function 'PR14695_f' that is neither visible in the template definition nor found by argument-dependent lookup}}
using namespace PR14695_A;
template void PR14695_g(PR14695_X); // expected-note{{requested here}}

namespace OperatorNew {
  template<typename T> void f(T t) {
    operator new(100, t); // expected-error{{call to function 'operator new' that is neither visible in the template definition nor found by argument-dependent lookup}}
    // FIXME: This should give the same error.
    new (t) int;
  }
  struct X {};
};
using size_t = decltype(sizeof(0));
void *operator new(size_t, OperatorNew::X); // expected-note-re {{should be declared prior to the call site{{$}}}}
template void OperatorNew::f(OperatorNew::X); // expected-note {{instantiation of}}

namespace PR19936 {
  template<typename T> decltype(*T()) f() {} // expected-note {{previous}}
  template<typename T> decltype(T() * T()) g() {} // expected-note {{previous}}

  // Create some overloaded operators so we build an overload operator call
  // instead of a builtin operator call for the dependent expression.
  enum E {};
  int operator*(E);
  int operator*(E, E);

  // Check that they still profile the same.
  template<typename T> decltype(*T()) f() {} // expected-error {{redefinition}}
  template<typename T> decltype(T() * T()) g() {} // expected-error {{redefinition}}
}

template <typename> struct CT2 {
  template <class U> struct X;
};
<<<<<<< HEAD
template <typename T> int CT2<int>::X<>; // expected-error {{template parameter list matching the non-templated nested type 'CT2<int>' should be empty}}
=======
template <typename T> int CT2<int>::X<>; // expected-error {{template parameter list matching the non-templated nested type 'CT2<int>' should be empty}}

namespace DependentTemplateIdWithNoArgs {
  template<typename T> void f() { T::template f(); }
  struct X {
    template<int = 0> static void f();
  };
  void g() { f<X>(); }
}

namespace DependentUnresolvedUsingTemplate {
  template<typename T>
  struct X : T {
    using T::foo;
    void f() { this->template foo(); } // expected-error {{does not refer to a template}}
    void g() { this->template foo<>(); } // expected-error {{does not refer to a template}}
    void h() { this->template foo<int>(); } // expected-error {{does not refer to a template}}
  };
  struct A { template<typename = int> int foo(); };
  struct B { int foo(); }; // expected-note 3{{non-template here}}
  void test(X<A> xa, X<B> xb) {
    xa.f();
    xa.g();
    xa.h();
    xb.f(); // expected-note {{instantiation of}}
    xb.g(); // expected-note {{instantiation of}}
    xb.h(); // expected-note {{instantiation of}}
  }
}

namespace PR37680 {
  template <class a> struct b : a {
    using a::add;
    template<int> int add() { return this->template add(0); }
  };
  struct a {
    template<typename T = void> int add(...);
    void add(int);
  };
  int f(b<a> ba) { return ba.add<0>(); }
}
>>>>>>> b2b84690
<|MERGE_RESOLUTION|>--- conflicted
+++ resolved
@@ -418,9 +418,6 @@
 template <typename> struct CT2 {
   template <class U> struct X;
 };
-<<<<<<< HEAD
-template <typename T> int CT2<int>::X<>; // expected-error {{template parameter list matching the non-templated nested type 'CT2<int>' should be empty}}
-=======
 template <typename T> int CT2<int>::X<>; // expected-error {{template parameter list matching the non-templated nested type 'CT2<int>' should be empty}}
 
 namespace DependentTemplateIdWithNoArgs {
@@ -461,5 +458,4 @@
     void add(int);
   };
   int f(b<a> ba) { return ba.add<0>(); }
-}
->>>>>>> b2b84690
+}