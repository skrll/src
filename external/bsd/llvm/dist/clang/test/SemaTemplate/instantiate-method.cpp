// RUN: %clang_cc1 -fsyntax-only -verify %s
template<typename T>
class X {
public:
  void f(T x); // expected-error{{argument may not have 'void' type}}
  void g(T*);

  static int h(T, T); // expected-error {{argument may not have 'void' type}}
};

int identity(int x) { return x; }

void test(X<int> *xi, int *ip, X<int(int)> *xf) {
  xi->f(17);
  xi->g(ip);
  xf->f(&identity);
  xf->g(identity);
  X<int>::h(17, 25);
  X<int(int)>::h(identity, &identity);
}

void test_bad() {
  X<void> xv; // expected-note{{in instantiation of template class 'X<void>' requested here}}
}

template<typename T, typename U>
class Overloading {
public:
  int& f(T, T); // expected-note{{previous declaration is here}}
  float& f(T, U); // expected-error{{functions that differ only in their return type cannot be overloaded}}
};

void test_ovl(Overloading<int, long> *oil, int i, long l) {
  int &ir = oil->f(i, i);
  float &fr = oil->f(i, l);
}

void test_ovl_bad() {
  Overloading<float, float> off; // expected-note{{in instantiation of template class 'Overloading<float, float>' requested here}}
}

template<typename T>
class HasDestructor {
public:
  virtual ~HasDestructor() = 0;
};

int i = sizeof(HasDestructor<int>); // FIXME: forces instantiation, but 
                // the code below should probably instantiate by itself.
int abstract_destructor[__is_abstract(HasDestructor<int>)? 1 : -1];


template<typename T>
class Constructors {
public:
  Constructors(const T&);
  Constructors(const Constructors &other);
};

void test_constructors() {
  Constructors<int> ci1(17);
  Constructors<int> ci2 = ci1;
}


template<typename T>
struct ConvertsTo {
  operator T();
};

void test_converts_to(ConvertsTo<int> ci, ConvertsTo<int *> cip) {
  int i = ci;
  int *ip = cip;
}

// PR4660
template<class T> struct A0 { operator T*(); };
template<class T> struct A1;

int *a(A0<int> &x0, A1<int> &x1) {
  int *y0 = x0;
  int *y1 = x1; // expected-error{{no viable conversion}}
}

struct X0Base {
  int &f();
  int& g(int);
  static double &g(double);
};

template<typename T>
struct X0 : X0Base {
};

template<typename U>
struct X1 : X0<U> {
  int &f2() { 
    return X0Base::f();
  }
};

void test_X1(X1<int> x1i) {
  int &ir = x1i.f2();
}

template<typename U>
struct X2 : X0Base, U {
  int &f2() { return X0Base::f(); }
};

template<typename T>
struct X3 {
  void test(T x) {
    double& d1 = X0Base::g(x);
  }
};


template struct X3<double>;

// Don't try to instantiate this, it's invalid.
namespace test1 {
  template <class T> class A {};
  template <class T> class B {
    void foo(A<test1::Undeclared> &a) // expected-error {{no member named 'Undeclared' in namespace 'test1'}}
    {}
  };
  template class B<int>;
}

namespace PR6947 {
  template< class T > 
  struct X {
    int f0( )      
    {
      typedef void ( X::*impl_fun_ptr )( );
      impl_fun_ptr pImpl = &X::template
        f0_impl1<int>;
    }
  private:                  
    int f1() {
    }
    template< class Processor>                  
    void f0_impl1( )                 
    {
    }
  };

  char g0() {
    X<int> pc;
    pc.f0();
  }

}

namespace PR7022 {
  template <typename > 
  struct X1
  {
    typedef int state_t( );
    state_t g ;
  };

  template <  typename U = X1<int> > struct X2
  {
    X2( U = U())
    {
    }
  };

  void m(void)
  {
    typedef X2<> X2_type;
    X2_type c;
  }
}

namespace SameSignatureAfterInstantiation {
  template<typename T> struct S {
    void f(T *); // expected-note {{previous}}
    void f(const T*); // expected-error-re {{multiple overloads of 'f' instantiate to the same signature 'void (const int *){{( __attribute__\(\(thiscall\)\))?}}'}}
  };
  S<const int> s; // expected-note {{instantiation}}
}

namespace PR22040 {
  template <typename T> struct Foobar {
<<<<<<< HEAD
    template <> void bazqux(typename T::type) {}  // expected-error {{cannot specialize a function 'bazqux' within class scope}} expected-error 2{{cannot be used prior to '::' because it has no members}}
=======
    template <> void bazqux(typename T::type) {}  // expected-error 2{{cannot be used prior to '::' because it has no members}}
>>>>>>> b2b84690
  };

  void test() {
    // FIXME: we should suppress the "no member" errors
    Foobar<void>::bazqux();  // expected-error{{no member named 'bazqux' in }}  expected-note{{in instantiation of template class }}
    Foobar<int>::bazqux();  // expected-error{{no member named 'bazqux' in }}  expected-note{{in instantiation of template class }}
    Foobar<int>::bazqux(3);  // expected-error{{no member named 'bazqux' in }}
  }
}

template <typename>
struct SpecializationOfGlobalFnInClassScope {
  template <>
  void ::Fn(); // expected-error{{cannot have a qualified name}}
};

class AbstractClassWithGlobalFn {
  template <typename>
  void ::f(); // expected-error{{cannot have a qualified name}}
  virtual void f1() = 0;
};<|MERGE_RESOLUTION|>--- conflicted
+++ resolved
@@ -185,11 +185,7 @@
 
 namespace PR22040 {
   template <typename T> struct Foobar {
-<<<<<<< HEAD
-    template <> void bazqux(typename T::type) {}  // expected-error {{cannot specialize a function 'bazqux' within class scope}} expected-error 2{{cannot be used prior to '::' because it has no members}}
-=======
     template <> void bazqux(typename T::type) {}  // expected-error 2{{cannot be used prior to '::' because it has no members}}
->>>>>>> b2b84690
   };
 
   void test() {
