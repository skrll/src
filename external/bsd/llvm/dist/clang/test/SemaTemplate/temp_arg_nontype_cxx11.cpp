// RUN: %clang_cc1 -fsyntax-only -verify -std=c++11 %s

namespace PR15360 {
  template<typename R, typename U, R F>
  U f() { return &F; } // expected-error{{cannot take the address of an rvalue of type 'int (*)(int)'}} expected-error{{cannot take the address of an rvalue of type 'int *'}}
  void test() {
    f<int(int), int(*)(int), nullptr>(); // expected-note{{in instantiation of}}
    f<int[3], int*, nullptr>(); // expected-note{{in instantiation of}}
  }
}

namespace CanonicalNullptr {
  template<typename T> struct get { typedef T type; };
  struct X {};
  template<typename T, typename get<T *>::type P = nullptr> struct A {};
  template<typename T, typename get<decltype((T(), nullptr))>::type P = nullptr> struct B {};
  template<typename T, typename get<T X::*>::type P = nullptr> struct C {};

  template<typename T> A<T> MakeA();
  template<typename T> B<T> MakeB();
  template<typename T> C<T> MakeC();
  A<int> a = MakeA<int>();
  B<int> b = MakeB<int>();
  C<int> c = MakeC<int>();
}

namespace Auto {
  template<auto> struct A { };  // expected-error {{until C++17}}
}

namespace check_conversion_early {
  struct X {};
  template<int> struct A {};
  template<X &x> struct A<x> {}; // expected-error {{not implicitly convertible}}

  struct Y { constexpr operator int() const { return 0; } };
  template<Y &y> struct A<y> {}; // expected-error {{cannot be deduced}} expected-note {{'y'}}
<<<<<<< HEAD
}
=======
}

namespace ReportCorrectParam {
template <int a, unsigned b, int c>
void TempFunc() {}

void Useage() {
  //expected-error@+2 {{no matching function}}
  //expected-note@-4 {{candidate template ignored: invalid explicitly-specified argument for template parameter 'b'}}
  TempFunc<1, -1, 1>();
}
}
>>>>>>> b2b84690
<|MERGE_RESOLUTION|>--- conflicted
+++ resolved
@@ -35,9 +35,6 @@
 
   struct Y { constexpr operator int() const { return 0; } };
   template<Y &y> struct A<y> {}; // expected-error {{cannot be deduced}} expected-note {{'y'}}
-<<<<<<< HEAD
-}
-=======
 }
 
 namespace ReportCorrectParam {
@@ -50,4 +47,3 @@
   TempFunc<1, -1, 1>();
 }
 }
->>>>>>> b2b84690
