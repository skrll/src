// RUN: %clang_cc1 -fsyntax-only -verify %s
// RUN: %clang_cc1 -fsyntax-only -verify -std=c++98 %s
// RUN: %clang_cc1 -fsyntax-only -verify -std=c++11 %s
template<typename T> struct vector;

// C++ [temp.class.spec]p6:
namespace N {
  namespace M {
    template<typename T> struct A;
<<<<<<< HEAD
#if __cplusplus <= 199711L // C++03 or earlier modes
    // expected-note@-2{{explicitly specialized declaration is here}}
#endif
=======
>>>>>>> b2b84690
  }
}

template<typename T>
struct N::M::A<T*> { };
<<<<<<< HEAD
#if __cplusplus <= 199711L
// expected-warning@-2{{first declaration of class template partial specialization of 'A' outside namespace 'M' is a C++11 extension}}
#endif
=======
>>>>>>> b2b84690

// C++ [temp.class.spec]p9
//   bullet 1, as amended by DR1315
template <int I, int J> struct A {}; 
template <int I> struct A<I+5, I*2> {}; // expected-error{{cannot be deduced}} expected-note {{'I'}}
template <int I, int J> struct B {}; 
template <int I> struct B<I, I> {}; //OK 

//   bullet 2
template <class T, T t> struct C {};  // expected-note{{declared here}}
template <class T> struct C<T, 1>; // expected-error{{specializes}}
template <class T, T* t> struct C<T*, t>; // okay

template< int X, int (*array_ptr)[X] > class A2 {}; // expected-note{{here}}
int array[5]; 
template< int X > class A2<X, &array> { }; // expected-error{{specializes}}

template<typename T, int N, template<typename X> class TT>
struct Test0;

//   bullet 3
template<typename T, int N, template<typename X> class TT>
struct Test0<T, N, TT>; // expected-error{{does not specialize}}

// C++ [temp.class.spec]p10
template<typename T = int, // expected-error{{default template argument}}
         int N = 17, // expected-error{{default template argument}}
         template<typename X> class TT = ::vector> // expected-error{{default template argument}}
  struct Test0<T*, N, TT> { };

template<typename T> struct Test1;
template<typename T, typename U>  // expected-note{{non-deducible}}
  struct Test1<T*> { }; // expected-error{{never be used}}<|MERGE_RESOLUTION|>--- conflicted
+++ resolved
@@ -7,23 +7,11 @@
 namespace N {
   namespace M {
     template<typename T> struct A;
-<<<<<<< HEAD
-#if __cplusplus <= 199711L // C++03 or earlier modes
-    // expected-note@-2{{explicitly specialized declaration is here}}
-#endif
-=======
->>>>>>> b2b84690
   }
 }
 
 template<typename T>
 struct N::M::A<T*> { };
-<<<<<<< HEAD
-#if __cplusplus <= 199711L
-// expected-warning@-2{{first declaration of class template partial specialization of 'A' outside namespace 'M' is a C++11 extension}}
-#endif
-=======
->>>>>>> b2b84690
 
 // C++ [temp.class.spec]p9
 //   bullet 1, as amended by DR1315
