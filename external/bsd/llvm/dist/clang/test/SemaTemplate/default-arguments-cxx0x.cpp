--- conflicted
+++ resolved
@@ -86,8 +86,6 @@
     ~Test() {}
     A<1> m_target;
   };
-<<<<<<< HEAD
-=======
 }
 
 // rdar://problem/34167492
@@ -115,5 +113,4 @@
     A(const A&) noexcept = default;
     S<int> _a{};
   };
->>>>>>> b2b84690
 }