// RUN: rm -rf %t
// Run without global module index
<<<<<<< HEAD
// RUN: %clang_cc1 -Wauto-import -fmodules-cache-path=%t -fdisable-module-hash -fmodules -fimplicit-module-maps -fno-modules-global-index -F %S/Inputs %s -verify
// RUN: ls %t|not grep modules.idx
// Run and create the global module index
// RUN: %clang_cc1 -Wauto-import -fmodules-cache-path=%t -fdisable-module-hash -fmodules -fimplicit-module-maps -F %S/Inputs %s -verify
// RUN: ls %t|grep modules.idx
// Run and use the global module index
// RUN: %clang_cc1 -Wauto-import -fmodules-cache-path=%t -fdisable-module-hash -fmodules -fimplicit-module-maps -F %S/Inputs %s -verify -print-stats 2>&1 | FileCheck %s
=======
// RUN: %clang_cc1 -Wauto-import -Wno-private-module -fmodules-cache-path=%t -fdisable-module-hash -fmodules -fimplicit-module-maps -fno-modules-global-index -F %S/Inputs %s -verify
// RUN: ls %t|not grep modules.idx
// Run and create the global module index
// RUN: %clang_cc1 -Wauto-import -Wno-private-module -fmodules-cache-path=%t -fdisable-module-hash -fmodules -fimplicit-module-maps -F %S/Inputs %s -verify
// RUN: ls %t|grep modules.idx
// Run and use the global module index
// RUN: %clang_cc1 -Wauto-import -Wno-private-module -fmodules-cache-path=%t -fdisable-module-hash -fmodules -fimplicit-module-maps -F %S/Inputs %s -verify -print-stats 2>&1 | FileCheck %s
>>>>>>> b2b84690

// expected-no-diagnostics
@import DependsOnModule;
@import Module;

// CHECK: *** Global Module Index Statistics:

int *get_sub() {
  return Module_Sub;
}<|MERGE_RESOLUTION|>--- conflicted
+++ resolved
@@ -1,14 +1,5 @@
 // RUN: rm -rf %t
 // Run without global module index
-<<<<<<< HEAD
-// RUN: %clang_cc1 -Wauto-import -fmodules-cache-path=%t -fdisable-module-hash -fmodules -fimplicit-module-maps -fno-modules-global-index -F %S/Inputs %s -verify
-// RUN: ls %t|not grep modules.idx
-// Run and create the global module index
-// RUN: %clang_cc1 -Wauto-import -fmodules-cache-path=%t -fdisable-module-hash -fmodules -fimplicit-module-maps -F %S/Inputs %s -verify
-// RUN: ls %t|grep modules.idx
-// Run and use the global module index
-// RUN: %clang_cc1 -Wauto-import -fmodules-cache-path=%t -fdisable-module-hash -fmodules -fimplicit-module-maps -F %S/Inputs %s -verify -print-stats 2>&1 | FileCheck %s
-=======
 // RUN: %clang_cc1 -Wauto-import -Wno-private-module -fmodules-cache-path=%t -fdisable-module-hash -fmodules -fimplicit-module-maps -fno-modules-global-index -F %S/Inputs %s -verify
 // RUN: ls %t|not grep modules.idx
 // Run and create the global module index
@@ -16,7 +7,6 @@
 // RUN: ls %t|grep modules.idx
 // Run and use the global module index
 // RUN: %clang_cc1 -Wauto-import -Wno-private-module -fmodules-cache-path=%t -fdisable-module-hash -fmodules -fimplicit-module-maps -F %S/Inputs %s -verify -print-stats 2>&1 | FileCheck %s
->>>>>>> b2b84690
 
 // expected-no-diagnostics
 @import DependsOnModule;
