--- conflicted
+++ resolved
@@ -46,44 +46,11 @@
 
 void kernel ker(sampler_t argsmp) {
   local sampler_t smp; // expected-error{{sampler type cannot be used with the __local and __global address space qualifiers}}
-<<<<<<< HEAD
-  const sampler_t const_smp = CLK_ADDRESS_CLAMP_TO_EDGE | CLK_NORMALIZED_COORDS_TRUE | CLK_FILTER_LINEAR;
-  const sampler_t const_smp2;
-  const sampler_t const_smp3 = const_smp;
-  const sampler_t const_smp4 = f();
-  const sampler_t const_smp5 = 1.0f; // expected-error{{initializing 'const sampler_t' with an expression of incompatible type 'float'}}
-  const sampler_t const_smp6 = 0x100000000LL; // expected-error{{sampler_t initialization requires 32-bit integer, not 'long long'}}
-
-  foo(glb_smp);
-  foo(glb_smp2);
-  foo(glb_smp3);
-  foo(glb_smp4);
-  foo(glb_smp5);
-  foo(glb_smp6);
-  foo(glb_smp7);
-  foo(glb_smp8);
-  foo(glb_smp9);
-  foo(smp);
-  foo(sampler_str.smp);
-  foo(const_smp);
-  foo(const_smp2);
-  foo(const_smp3);
-  foo(const_smp4);
-  foo(const_smp5);
-  foo(const_smp6);
-  foo(argsmp);
-  foo(5);
-  foo(5.0f); // expected-error {{passing 'float' to parameter of incompatible type 'sampler_t'}}
-  sampler_t sa[] = {argsmp, const_smp}; // expected-error {{array of 'sampler_t' type is invalid in OpenCL}}
-  foo(sa[0]);
-  foo(bad());
-=======
   const sampler_t const_smp5 = 1.0f; // expected-error{{initializing 'const sampler_t' with an expression of incompatible type 'float'}}
   const sampler_t const_smp6 = 0x100000000LL; // expected-error{{sampler_t initialization requires 32-bit integer, not 'long long'}}
 
   foo(5.0f); // expected-error {{passing 'float' to parameter of incompatible type 'sampler_t'}}
   sampler_t sa[] = {argsmp, glb_smp}; // expected-error {{array of 'sampler_t' type is invalid in OpenCL}}
->>>>>>> b2b84690
 }
 
 void bad(sampler_t*); // expected-error{{pointer to type 'sampler_t' is invalid in OpenCL}}
