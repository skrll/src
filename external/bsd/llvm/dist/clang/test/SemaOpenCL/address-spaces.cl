// RUN: %clang_cc1 %s -verify -pedantic -fsyntax-only
// RUN: %clang_cc1 %s -cl-std=CL2.0 -verify -pedantic -fsyntax-only
// RUN: %clang_cc1 %s -cl-std=c++ -verify -pedantic -fsyntax-only

__constant int ci = 1;

__kernel void foo(__global int *gip) {
  __local int li;
  __local int lj = 2; // expected-error {{'__local' variable cannot have an initializer}}

  int *ip;
// FIXME: Temporarily disable part of the test that doesn't work for C++ yet.
#if !__OPENCL_CPP_VERSION__
#if __OPENCL_C_VERSION__ < 200
  ip = gip; // expected-error {{assigning '__global int *' to 'int *' changes address space of pointer}}
  ip = &li; // expected-error {{assigning '__local int *' to 'int *' changes address space of pointer}}
  ip = &ci; // expected-error {{assigning '__constant int *' to 'int *' changes address space of pointer}}
<<<<<<< HEAD
=======
#else
  ip = gip;
  ip = &li;
  ip = &ci; // expected-error {{assigning '__constant int *' to '__generic int *' changes address space of pointer}}
#endif
>>>>>>> b2b84690
}

void explicit_cast(global int* g, local int* l, constant int* c, private int* p, const constant int *cc)
{
  g = (global int*) l;    // expected-error {{casting '__local int *' to type '__global int *' changes address space of pointer}}
  g = (global int*) c;    // expected-error {{casting '__constant int *' to type '__global int *' changes address space of pointer}}
  g = (global int*) cc;   // expected-error {{casting 'const __constant int *' to type '__global int *' changes address space of pointer}}
  g = (global int*) p;    // expected-error {{casting 'int *' to type '__global int *' changes address space of pointer}}

  l = (local int*) g;     // expected-error {{casting '__global int *' to type '__local int *' changes address space of pointer}}
  l = (local int*) c;     // expected-error {{casting '__constant int *' to type '__local int *' changes address space of pointer}}
  l = (local int*) cc;    // expected-error {{casting 'const __constant int *' to type '__local int *' changes address space of pointer}}
  l = (local int*) p;     // expected-error {{casting 'int *' to type '__local int *' changes address space of pointer}}

  c = (constant int*) g;  // expected-error {{casting '__global int *' to type '__constant int *' changes address space of pointer}}
  c = (constant int*) l;  // expected-error {{casting '__local int *' to type '__constant int *' changes address space of pointer}}
  c = (constant int*) p;  // expected-error {{casting 'int *' to type '__constant int *' changes address space of pointer}}

  p = (private int*) g;   // expected-error {{casting '__global int *' to type 'int *' changes address space of pointer}}
  p = (private int*) l;   // expected-error {{casting '__local int *' to type 'int *' changes address space of pointer}}
  p = (private int*) c;   // expected-error {{casting '__constant int *' to type 'int *' changes address space of pointer}}
  p = (private int*) cc;  // expected-error {{casting 'const __constant int *' to type 'int *' changes address space of pointer}}
}

void ok_explicit_casts(global int *g, global int* g2, local int* l, local int* l2, private int* p, private int* p2)
{
  g = (global int*) g2;
  l = (local int*) l2;
  p = (private int*) p2;
<<<<<<< HEAD
=======
}

__private int func_return_priv(void);       //expected-error {{return value cannot be qualified with address space}}
__global int func_return_global(void);      //expected-error {{return value cannot be qualified with address space}}
__local int func_return_local(void);        //expected-error {{return value cannot be qualified with address space}}
__constant int func_return_constant(void);  //expected-error {{return value cannot be qualified with address space}}
#if __OPENCL_C_VERSION__ >= 200
__generic int func_return_generic(void);    //expected-error {{return value cannot be qualified with address space}}
#endif

void func_multiple_addr(void) {
  typedef __private int private_int_t;
  __local __private int var1;   // expected-error {{multiple address spaces specified for type}}
  __local __private int *var2;  // expected-error {{multiple address spaces specified for type}}
  __local private_int_t var3;   // expected-error {{multiple address spaces specified for type}}
  __local private_int_t *var4;  // expected-error {{multiple address spaces specified for type}}
  __private private_int_t var5; // expected-warning {{multiple identical address spaces specified for type}}
  __private private_int_t *var6;// expected-warning {{multiple identical address spaces specified for type}}
#endif // !__OPENCL_CXX_VERSION__
>>>>>>> b2b84690
}<|MERGE_RESOLUTION|>--- conflicted
+++ resolved
@@ -15,14 +15,11 @@
   ip = gip; // expected-error {{assigning '__global int *' to 'int *' changes address space of pointer}}
   ip = &li; // expected-error {{assigning '__local int *' to 'int *' changes address space of pointer}}
   ip = &ci; // expected-error {{assigning '__constant int *' to 'int *' changes address space of pointer}}
-<<<<<<< HEAD
-=======
 #else
   ip = gip;
   ip = &li;
   ip = &ci; // expected-error {{assigning '__constant int *' to '__generic int *' changes address space of pointer}}
 #endif
->>>>>>> b2b84690
 }
 
 void explicit_cast(global int* g, local int* l, constant int* c, private int* p, const constant int *cc)
@@ -52,8 +49,6 @@
   g = (global int*) g2;
   l = (local int*) l2;
   p = (private int*) p2;
-<<<<<<< HEAD
-=======
 }
 
 __private int func_return_priv(void);       //expected-error {{return value cannot be qualified with address space}}
@@ -73,5 +68,33 @@
   __private private_int_t var5; // expected-warning {{multiple identical address spaces specified for type}}
   __private private_int_t *var6;// expected-warning {{multiple identical address spaces specified for type}}
 #endif // !__OPENCL_CXX_VERSION__
->>>>>>> b2b84690
+}
+
+void explicit_cast(global int* g, local int* l, constant int* c, private int* p, const constant int *cc)
+{
+  g = (global int*) l;    // expected-error {{casting '__local int *' to type '__global int *' changes address space of pointer}}
+  g = (global int*) c;    // expected-error {{casting '__constant int *' to type '__global int *' changes address space of pointer}}
+  g = (global int*) cc;   // expected-error {{casting 'const __constant int *' to type '__global int *' changes address space of pointer}}
+  g = (global int*) p;    // expected-error {{casting 'int *' to type '__global int *' changes address space of pointer}}
+
+  l = (local int*) g;     // expected-error {{casting '__global int *' to type '__local int *' changes address space of pointer}}
+  l = (local int*) c;     // expected-error {{casting '__constant int *' to type '__local int *' changes address space of pointer}}
+  l = (local int*) cc;    // expected-error {{casting 'const __constant int *' to type '__local int *' changes address space of pointer}}
+  l = (local int*) p;     // expected-error {{casting 'int *' to type '__local int *' changes address space of pointer}}
+
+  c = (constant int*) g;  // expected-error {{casting '__global int *' to type '__constant int *' changes address space of pointer}}
+  c = (constant int*) l;  // expected-error {{casting '__local int *' to type '__constant int *' changes address space of pointer}}
+  c = (constant int*) p;  // expected-error {{casting 'int *' to type '__constant int *' changes address space of pointer}}
+
+  p = (private int*) g;   // expected-error {{casting '__global int *' to type 'int *' changes address space of pointer}}
+  p = (private int*) l;   // expected-error {{casting '__local int *' to type 'int *' changes address space of pointer}}
+  p = (private int*) c;   // expected-error {{casting '__constant int *' to type 'int *' changes address space of pointer}}
+  p = (private int*) cc;  // expected-error {{casting 'const __constant int *' to type 'int *' changes address space of pointer}}
+}
+
+void ok_explicit_casts(global int *g, global int* g2, local int* l, local int* l2, private int* p, private int* p2)
+{
+  g = (global int*) g2;
+  l = (local int*) l2;
+  p = (private int*) p2;
 }