--- conflicted
+++ resolved
@@ -1,15 +1,9 @@
 // RUN: %clang_cc1 %s -E | FileCheck --strict-whitespace --match-full-lines %s
 
 // In the following tests, note that the output is sensitive to the
-<<<<<<< HEAD
-// whitespace *preceeding* the varargs argument, as well as to
-// interior whitespace. AFAIK, this is the only case where whitespace
-// preceeding an argument matters, and might be considered a bug in
-=======
 // whitespace *preceding* the varargs argument, as well as to
 // interior whitespace. AFAIK, this is the only case where whitespace
 // preceding an argument matters, and might be considered a bug in
->>>>>>> b2b84690
 // GCC. Nevertheless, since this feature is a GCC extension in the
 // first place, we'll follow along.
 
