<<<<<<< HEAD
// RUN: %clang_cc1 %s -fsyntax-only -verify -fms-extensions -Wunknown-pragmas
// RUN: not %clang_cc1 %s -fms-extensions -E | FileCheck %s
=======
// RUN: %clang_cc1 -triple i686-unknown-windows-msvc %s -fsyntax-only -verify -fms-extensions -Wunknown-pragmas
// RUN: not %clang_cc1 -triple i686-unknown-windows-msvc %s -fms-extensions -E | FileCheck %s
>>>>>>> b2b84690
// REQUIRES: non-ps4-sdk

// rdar://6495941

#define FOO 1
#define BAR "2"

#pragma comment(linker,"foo=" FOO) // expected-error {{pragma comment requires parenthesized identifier and optional string}}
// CHECK: #pragma comment(linker,"foo=" 1)
#pragma comment(linker," bar=" BAR)
// CHECK: #pragma comment(linker," bar=" "2")

#pragma comment( user, "Compiled on " __DATE__ " at " __TIME__ ) 
// CHECK: {{#pragma comment\( user, \"Compiled on \".*\" at \".*\" \)}}

#pragma comment(foo)    // expected-error {{unknown kind of pragma comment}}
// CHECK: #pragma comment(foo)
#pragma comment(compiler,)     // expected-error {{expected string literal in pragma comment}}
// CHECK: #pragma comment(compiler,)
#define foo compiler
#pragma comment(foo)   // macro expand kind.
// CHECK: #pragma comment(compiler)
#pragma comment(foo) x // expected-error {{pragma comment requires}}
// CHECK: #pragma comment(compiler) x

#pragma comment(user, "foo\abar\nbaz\tsome	thing")
// CHECK: #pragma comment(user, "foo\abar\nbaz\tsome	thing")

#pragma detect_mismatch("test", "1")
// CHECK: #pragma detect_mismatch("test", "1")
#pragma detect_mismatch()  // expected-error {{expected string literal in pragma detect_mismatch}}
// CHECK: #pragma detect_mismatch()
#pragma detect_mismatch("test") // expected-error {{pragma detect_mismatch is malformed; it requires two comma-separated string literals}}
// CHECK: #pragma detect_mismatch("test")
#pragma detect_mismatch("test", 1) // expected-error {{expected string literal in pragma detect_mismatch}}
// CHECK: #pragma detect_mismatch("test", 1)
#pragma detect_mismatch("test", BAR)
// CHECK: #pragma detect_mismatch("test", "2")

// __pragma

__pragma(comment(linker," bar=" BAR))
// CHECK: #pragma comment(linker," bar=" "2")

#define MACRO_WITH__PRAGMA { \
  __pragma(warning(push)); \
  __pragma(warning(disable: 10000)); \
  1 + (2 > 3) ? 4 : 5; \
  __pragma(warning(pop)); \
}

void f()
{
  __pragma() // expected-warning{{unknown pragma ignored}}
// CHECK: #pragma

  // If we ever actually *support* __pragma(warning(disable: x)),
  // this warning should go away.
  MACRO_WITH__PRAGMA // expected-warning {{lower precedence}} \
                     // expected-note 2 {{place parentheses}}
// CHECK: #pragma warning(push)
// CHECK: #pragma warning(disable: 10000)
// CHECK: ; 1 + (2 > 3) ? 4 : 5;
// CHECK: #pragma warning(pop)
}


// This should include macro_arg_directive even though the include
// is looking for test.h  This allows us to assign to "n"
#pragma include_alias("test.h", "macro_arg_directive.h" )
#include "test.h"
void test( void ) {
  n = 12;
}

#pragma include_alias(<bar.h>, "bar.h") // expected-warning {{angle-bracketed include <bar.h> cannot be aliased to double-quoted include "bar.h"}}
#pragma include_alias("foo.h", <bar.h>) // expected-warning {{double-quoted include "foo.h" cannot be aliased to angle-bracketed include <bar.h>}}
#pragma include_alias("test.h") // expected-warning {{pragma include_alias expected ','}}

// Make sure that the names match exactly for a replacement, including path information.  If
// this were to fail, we would get a file not found error
#pragma include_alias(".\pp-record.h", "does_not_exist.h")
#include "pp-record.h"

#pragma include_alias(12) // expected-warning {{pragma include_alias expected include filename}}

// It's expected that we can map "bar" and <bar> separately
#define test
// We can't actually look up stdio.h because we're using cc1 without header paths, but this will ensure
// that we get the right bar.h, because the "bar.h" will undef test for us, where <bar.h> won't
#pragma include_alias(<bar.h>, <stdio.h>)
#pragma include_alias("bar.h", "pr2086.h")  // This should #undef test

#include "bar.h"
#if defined(test)
// This should not warn because test should not be defined
#pragma include_alias("test.h")
#endif

// Test to make sure there are no use-after-free problems
#define B "pp-record.h"
#pragma include_alias("quux.h", B)
void g() {}
#include "quux.h"

// Make sure that empty includes don't work
#pragma include_alias("", "foo.h")  // expected-error {{empty filename}}
#pragma include_alias(<foo.h>, <>)  // expected-error {{empty filename}}

// Test that we ignore pragma warning.
#pragma warning(push)
// CHECK: #pragma warning(push)
#pragma warning(push, 1)
// CHECK: #pragma warning(push, 1)
#pragma warning(disable : 4705)
// CHECK: #pragma warning(disable: 4705)
#pragma warning(disable : 123 456 789 ; error : 321)
// CHECK: #pragma warning(disable: 123 456 789)
// CHECK: #pragma warning(error: 321)
#pragma warning(once : 321)
// CHECK: #pragma warning(once: 321)
#pragma warning(suppress : 321)
// CHECK: #pragma warning(suppress: 321)
#pragma warning(default : 321)
// CHECK: #pragma warning(default: 321)
#pragma warning(pop)
// CHECK: #pragma warning(pop)
#pragma warning(1: 123)
// CHECK: #pragma warning(1: 123)
#pragma warning(2: 234 567)
// CHECK: #pragma warning(2: 234 567)
#pragma warning(3: 123; 4: 678)
// CHECK: #pragma warning(3: 123)
// CHECK: #pragma warning(4: 678)
#pragma warning(5: 123) // expected-warning {{expected 'push', 'pop', 'default', 'disable', 'error', 'once', 'suppress', 1, 2, 3, or 4}}

#pragma warning(push, 0)
// CHECK: #pragma warning(push, 0)
// FIXME: We could probably support pushing warning level 0.
#pragma warning(pop)
// CHECK: #pragma warning(pop)

#pragma warning  // expected-warning {{expected '('}}
#pragma warning(   // expected-warning {{expected 'push', 'pop', 'default', 'disable', 'error', 'once', 'suppress', 1, 2, 3, or 4}}
#pragma warning()   // expected-warning {{expected 'push', 'pop', 'default', 'disable', 'error', 'once', 'suppress', 1, 2, 3, or 4}}
#pragma warning(push 4)  // expected-warning {{expected ')'}}
// CHECK: #pragma warning(push)
#pragma warning(push  // expected-warning {{expected ')'}}
// CHECK: #pragma warning(push)
#pragma warning(push, 5)  // expected-warning {{requires a level between 0 and 4}}
#pragma warning(pop, 1)  // expected-warning {{expected ')'}}
// CHECK: #pragma warning(pop)
#pragma warning(push, 1) asdf // expected-warning {{extra tokens at end of #pragma warning directive}}
// CHECK: #pragma warning(push, 1)
#pragma warning(disable 4705) // expected-warning {{expected ':'}}
#pragma warning(disable : 0) // expected-warning {{expected a warning number}}
#pragma warning(default 321) // expected-warning {{expected ':'}}
#pragma warning(asdf : 321) // expected-warning {{expected 'push', 'pop'}}
#pragma warning(push, -1) // expected-warning {{requires a level between 0 and 4}}

// Test that runtime_checks is parsed but ignored.
#pragma runtime_checks("sc", restore) // no-warning

// Test pragma intrinsic
#pragma intrinsic(memset) // no-warning
#pragma intrinsic(memcpy, strlen, strlen) // no-warning
#pragma intrinsic() // no-warning
#pragma intrinsic(asdf) // expected-warning {{'asdf' is not a recognized builtin; consider including <intrin.h>}}
#pragma intrinsic(main) // expected-warning {{'main' is not a recognized builtin; consider including <intrin.h>}}
#pragma intrinsic( // expected-warning {{missing ')' after}}
#pragma intrinsic(int) // expected-warning {{missing ')' after}}
#pragma intrinsic(strcmp) asdf // expected-warning {{extra tokens at end}}

#define __INTRIN_H  // there should be no notes after defining __INTRIN_H
#pragma intrinsic(asdf) // expected-warning-re {{'asdf' is not a recognized builtin{{$}}}}
#pragma intrinsic(memset) // no-warning
#undef __INTRIN_H
#pragma intrinsic(asdf) // expected-warning {{'asdf' is not a recognized builtin; consider including <intrin.h>}}

#pragma clang diagnostic push
#pragma clang diagnostic ignored "-Wignored-pragma-intrinsic"
#pragma intrinsic(asdf) // no-warning
#pragma clang diagnostic pop
#pragma intrinsic(asdf) // expected-warning {{'asdf' is not a recognized builtin; consider including <intrin.h>}}

#pragma clang diagnostic push
#pragma clang diagnostic ignored "-Wignored-pragmas"
#pragma intrinsic(asdf) // no-warning
#pragma clang diagnostic pop
<<<<<<< HEAD
#pragma intrinsic(asdf) // expected-warning {{'asdf' is not a recognized builtin; consider including <intrin.h>}}
=======
#pragma intrinsic(asdf) // expected-warning {{'asdf' is not a recognized builtin; consider including <intrin.h>}}

#pragma optimize          // expected-warning{{missing '(' after '#pragma optimize'}}
#pragma optimize(         // expected-warning{{expected string literal in '#pragma optimize'}}
#pragma optimize(a        // expected-warning{{expected string literal in '#pragma optimize'}}
#pragma optimize("g"      // expected-warning{{expected ',' in '#pragma optimize'}}
#pragma optimize("g",     // expected-warning{{missing argument to '#pragma optimize'; expected 'on' or 'off'}}
#pragma optimize("g",xyz  // expected-warning{{unexpected argument 'xyz' to '#pragma optimize'; expected 'on' or 'off'}}
#pragma optimize("g",on)  // expected-warning{{#pragma optimize' is not supported}}
>>>>>>> b2b84690
<|MERGE_RESOLUTION|>--- conflicted
+++ resolved
@@ -1,10 +1,5 @@
-<<<<<<< HEAD
-// RUN: %clang_cc1 %s -fsyntax-only -verify -fms-extensions -Wunknown-pragmas
-// RUN: not %clang_cc1 %s -fms-extensions -E | FileCheck %s
-=======
 // RUN: %clang_cc1 -triple i686-unknown-windows-msvc %s -fsyntax-only -verify -fms-extensions -Wunknown-pragmas
 // RUN: not %clang_cc1 -triple i686-unknown-windows-msvc %s -fms-extensions -E | FileCheck %s
->>>>>>> b2b84690
 // REQUIRES: non-ps4-sdk
 
 // rdar://6495941
@@ -194,9 +189,6 @@
 #pragma clang diagnostic ignored "-Wignored-pragmas"
 #pragma intrinsic(asdf) // no-warning
 #pragma clang diagnostic pop
-<<<<<<< HEAD
-#pragma intrinsic(asdf) // expected-warning {{'asdf' is not a recognized builtin; consider including <intrin.h>}}
-=======
 #pragma intrinsic(asdf) // expected-warning {{'asdf' is not a recognized builtin; consider including <intrin.h>}}
 
 #pragma optimize          // expected-warning{{missing '(' after '#pragma optimize'}}
@@ -205,5 +197,4 @@
 #pragma optimize("g"      // expected-warning{{expected ',' in '#pragma optimize'}}
 #pragma optimize("g",     // expected-warning{{missing argument to '#pragma optimize'; expected 'on' or 'off'}}
 #pragma optimize("g",xyz  // expected-warning{{unexpected argument 'xyz' to '#pragma optimize'; expected 'on' or 'off'}}
-#pragma optimize("g",on)  // expected-warning{{#pragma optimize' is not supported}}
->>>>>>> b2b84690
+#pragma optimize("g",on)  // expected-warning{{#pragma optimize' is not supported}}