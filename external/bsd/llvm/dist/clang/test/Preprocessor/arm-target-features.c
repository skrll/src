--- conflicted
+++ resolved
@@ -5,11 +5,6 @@
 // CHECK-V8A: #define __ARM_FEATURE_CRC32 1
 // CHECK-V8A: #define __ARM_FEATURE_DIRECTED_ROUNDING 1
 // CHECK-V8A: #define __ARM_FEATURE_NUMERIC_MAXMIN 1
-<<<<<<< HEAD
-// CHECK-V8A: #define __ARM_FP 0xE
-// CHECK-V8A: #define __ARM_FP16_ARGS 1
-// CHECK-V8A: #define __ARM_FP16_FORMAT_IEEE 1
-=======
 // CHECK-V8A-NOT: #define __ARM_FP 0x
 // CHECK-V8A-NOT: #define __ARM_FEATURE_DOTPROD
 
@@ -40,7 +35,6 @@
 //
 // RUN: %clang -target arm-none-linux-gnueabi -march=armv8.2a+dotprod -x c -E -dM %s -o - | FileCheck -match-full-lines --check-prefix=CHECK-DOTPROD %s
 // CHECK-DOTPROD: #define __ARM_FEATURE_DOTPROD 1
->>>>>>> b2b84690
 
 // RUN: %clang -target armv8r-none-linux-gnu -x c -E -dM %s -o - | FileCheck -match-full-lines --check-prefix=CHECK-V8R %s
 // CHECK-V8R: #define __ARMEL__ 1
@@ -49,9 +43,6 @@
 // CHECK-V8R: #define __ARM_FEATURE_CRC32 1
 // CHECK-V8R: #define __ARM_FEATURE_DIRECTED_ROUNDING 1
 // CHECK-V8R: #define __ARM_FEATURE_NUMERIC_MAXMIN 1
-<<<<<<< HEAD
-// CHECK-V8R: #define __ARM_FP 0xE
-=======
 // CHECK-V8R-NOT: #define __ARM_FP 0x
 
 // RUN: %clang -target armv8r-none-linux-gnueabi -x c -E -dM %s -o - | FileCheck -match-full-lines --check-prefix=CHECK-V8R-ALLOW-FP-INSTR %s
@@ -63,7 +54,6 @@
 // CHECK-V8R-ALLOW-FP-INSTR: #define __ARM_FEATURE_DIRECTED_ROUNDING 1
 // CHECK-V8R-ALLOW-FP-INSTR: #define __ARM_FEATURE_NUMERIC_MAXMIN 1
 // CHECK-V8R-ALLOW-FP-INSTR: #define __ARM_FP 0xe
->>>>>>> b2b84690
 
 // RUN: %clang -target armv7a-none-linux-gnu -x c -E -dM %s -o - | FileCheck -match-full-lines --check-prefix=CHECK-V7 %s
 // CHECK-V7: #define __ARMEL__ 1
@@ -72,9 +62,6 @@
 // CHECK-V7-NOT: __ARM_FEATURE_CRC32
 // CHECK-V7-NOT: __ARM_FEATURE_NUMERIC_MAXMIN
 // CHECK-V7-NOT: __ARM_FEATURE_DIRECTED_ROUNDING
-<<<<<<< HEAD
-// CHECK-V7: #define __ARM_FP 0xC
-=======
 // CHECK-V7-NOT: #define __ARM_FP 0x
 
 // RUN: %clang -target armv7a-none-linux-gnueabi -x c -E -dM %s -o - | FileCheck -match-full-lines --check-prefix=CHECK-V7-ALLOW-FP-INSTR %s
@@ -86,16 +73,12 @@
 // CHECK-V7-ALLOW-FP-INSTR-NOT: __ARM_FEATURE_NUMERIC_MAXMIN
 // CHECK-V7-ALLOW-FP-INSTR-NOT: __ARM_FEATURE_DIRECTED_ROUNDING
 // CHECK-V7-ALLOW-FP-INSTR: #define __ARM_FP 0xc
->>>>>>> b2b84690
 
 // RUN: %clang -target armv7ve-none-linux-gnu -x c -E -dM %s -o - | FileCheck -match-full-lines --check-prefix=CHECK-V7VE %s
 // CHECK-V7VE: #define __ARMEL__ 1
 // CHECK-V7VE: #define __ARM_ARCH 7
 // CHECK-V7VE: #define __ARM_ARCH_7VE__ 1
 // CHECK-V7VE: #define __ARM_ARCH_EXT_IDIV__ 1
-<<<<<<< HEAD
-// CHECK-V7VE: #define __ARM_FP 0xC
-=======
 // CHECK-V7VE-NOT: #define __ARM_FP 0x
 
 // RUN: %clang -target armv7ve-none-linux-gnueabi -x c -E -dM %s -o - | FileCheck -match-full-lines --check-prefix=CHECK-V7VE-DEFAULT-ABI-SOFT %s
@@ -105,7 +88,6 @@
 // CHECK-V7VE-DEFAULT-ABI-SOFT: #define __ARM_ARCH_7VE__ 1
 // CHECK-V7VE-DEFAULT-ABI-SOFT: #define __ARM_ARCH_EXT_IDIV__ 1
 // CHECK-V7VE-DEFAULT-ABI-SOFT: #define __ARM_FP 0xc
->>>>>>> b2b84690
 
 // RUN: %clang -target x86_64-apple-macosx10.10 -arch armv7s -x c -E -dM %s -o - | FileCheck -match-full-lines --check-prefix=CHECK-V7S %s
 // CHECK-V7S: #define __ARMEL__ 1
@@ -114,11 +96,7 @@
 // CHECK-V7S-NOT: __ARM_FEATURE_CRC32
 // CHECK-V7S-NOT: __ARM_FEATURE_NUMERIC_MAXMIN
 // CHECK-V7S-NOT: __ARM_FEATURE_DIRECTED_ROUNDING
-<<<<<<< HEAD
-// CHECK-V7S: #define __ARM_FP 0xE
-=======
 // CHECK-V7S: #define __ARM_FP 0xe
->>>>>>> b2b84690
 
 // RUN: %clang -target armv8a -mfloat-abi=hard -x c -E -dM %s | FileCheck -match-full-lines --check-prefix=CHECK-V8-BAREHF %s
 // CHECK-V8-BAREHF: #define __ARMEL__ 1
@@ -127,31 +105,19 @@
 // CHECK-V8-BAREHF: #define __ARM_FEATURE_CRC32 1
 // CHECK-V8-BAREHF: #define __ARM_FEATURE_DIRECTED_ROUNDING 1
 // CHECK-V8-BAREHF: #define __ARM_FEATURE_NUMERIC_MAXMIN 1
-<<<<<<< HEAD
-// CHECK-V8-BAREHP: #define __ARM_FP 0xE
-=======
 // CHECK-V8-BAREHP: #define __ARM_FP 0xe
->>>>>>> b2b84690
 // CHECK-V8-BAREHF: #define __ARM_NEON__ 1
 // CHECK-V8-BAREHF: #define __ARM_PCS_VFP 1
 // CHECK-V8-BAREHF: #define __VFP_FP__ 1
 
 // RUN: %clang -target armv8a -mfloat-abi=hard -mfpu=fp-armv8 -x c -E -dM %s | FileCheck -match-full-lines --check-prefix=CHECK-V8-BAREHF-FP %s
 // CHECK-V8-BAREHF-FP-NOT: __ARM_NEON__ 1
-<<<<<<< HEAD
-// CHECK-V8-BAREHP-FP: #define __ARM_FP 0xE
-=======
 // CHECK-V8-BAREHP-FP: #define __ARM_FP 0xe
->>>>>>> b2b84690
 // CHECK-V8-BAREHF-FP: #define __VFP_FP__ 1
 
 // RUN: %clang -target armv8a -mfloat-abi=hard -mfpu=neon-fp-armv8 -x c -E -dM %s | FileCheck -match-full-lines --check-prefix=CHECK-V8-BAREHF-NEON-FP %s
 // RUN: %clang -target armv8a -mfloat-abi=hard -mfpu=crypto-neon-fp-armv8 -x c -E -dM %s | FileCheck -match-full-lines --check-prefix=CHECK-V8-BAREHF-NEON-FP %s
-<<<<<<< HEAD
-// CHECK-V8-BAREHP-NEON-FP: #define __ARM_FP 0xE
-=======
 // CHECK-V8-BAREHP-NEON-FP: #define __ARM_FP 0xe
->>>>>>> b2b84690
 // CHECK-V8-BAREHF-NEON-FP: #define __ARM_NEON__ 1
 // CHECK-V8-BAREHF-NEON-FP: #define __VFP_FP__ 1
 
@@ -174,12 +140,6 @@
 
 // RUN: %clang -target armv8a -x c -E -dM %s -o - | FileCheck -match-full-lines --check-prefix=V8A %s
 // RUN: %clang -target armv8a -mthumb -x c -E -dM %s -o - | FileCheck -match-full-lines --check-prefix=V8A %s
-<<<<<<< HEAD
-// RUN: %clang -target armv8a-eabi -x c -E -dM %s -o - | FileCheck -match-full-lines --check-prefix=V8A %s
-// RUN: %clang -target armv8a-eabi -x c -E -dM %s -o - | FileCheck -match-full-lines --check-prefix=V8A %s
-// V8A:#define __ARM_ARCH_EXT_IDIV__ 1
-// V8A:#define __ARM_FP 0xE
-=======
 // V8A:#define __ARM_ARCH_EXT_IDIV__ 1
 // V8A-NOT:#define __ARM_FP 0x
 
@@ -189,7 +149,6 @@
 // RUN: %clang -target armv8a-eabihf -mthumb -x c -E -dM %s -o - | FileCheck -match-full-lines --check-prefix=V8A-ALLOW-FP-INSTR %s
 // V8A-ALLOW-FP-INSTR:#define __ARM_ARCH_EXT_IDIV__ 1
 // V8A-ALLOW-FP-INSTR:#define __ARM_FP 0xe
->>>>>>> b2b84690
 
 // RUN: %clang -target armv8m.base-none-linux-gnu -x c -E -dM %s -o - | FileCheck -match-full-lines --check-prefix=V8M_BASELINE %s
 // V8M_BASELINE: #define __ARM_ARCH 8
@@ -212,11 +171,6 @@
 // V8M_MAINLINE: #define __ARM_ARCH_PROFILE 'M'
 // V8M_MAINLINE-NOT: __ARM_FEATURE_CRC32
 // V8M_MAINLINE-NOT: __ARM_FEATURE_DSP
-<<<<<<< HEAD
-// V8M_MAINLINE: #define __ARM_FP 0xE
-// V8M_MAINLINE: #define __GCC_HAVE_SYNC_COMPARE_AND_SWAP_1 1
-
-=======
 // V8M_MAINLINE-NOT: #define __ARM_FP 0x
 // V8M_MAINLINE: #define __GCC_HAVE_SYNC_COMPARE_AND_SWAP_1 1
 
@@ -233,7 +187,6 @@
 // V8M-MAINLINE-ALLOW-FP-INSTR: #define __ARM_FP 0xe
 // V8M-MAINLINE-ALLOW-FP-INSTR: #define __GCC_HAVE_SYNC_COMPARE_AND_SWAP_1 1
 
->>>>>>> b2b84690
 // RUN: %clang -target arm-none-linux-gnu -march=armv8-m.main+dsp -x c -E -dM %s -o - | FileCheck -match-full-lines --check-prefix=V8M_MAINLINE_DSP %s
 // V8M_MAINLINE_DSP: #define __ARM_ARCH 8
 // V8M_MAINLINE_DSP: #define __ARM_ARCH_8M_MAIN__ 1
@@ -243,11 +196,6 @@
 // V8M_MAINLINE_DSP: #define __ARM_ARCH_PROFILE 'M'
 // V8M_MAINLINE_DSP-NOT: __ARM_FEATURE_CRC32
 // V8M_MAINLINE_DSP: #define __ARM_FEATURE_DSP 1
-<<<<<<< HEAD
-// V8M_MAINLINE_DSP: #define __ARM_FP 0xE
-// V8M_MAINLINE_DSP: #define __GCC_HAVE_SYNC_COMPARE_AND_SWAP_1 1
-
-=======
 // V8M_MAINLINE_DSP-NOT: #define __ARM_FP 0x
 // V8M_MAINLINE_DSP: #define __GCC_HAVE_SYNC_COMPARE_AND_SWAP_1 1
 
@@ -263,7 +211,6 @@
 // V8M-MAINLINE-DSP-ALLOW-FP-INSTR: #define __ARM_FP 0xe
 // V8M-MAINLINE-DSP-ALLOW-FP-INSTR: #define __GCC_HAVE_SYNC_COMPARE_AND_SWAP_1 1
 
->>>>>>> b2b84690
 // RUN: %clang -target arm-none-linux-gnu -x c -E -dM %s -o - | FileCheck -match-full-lines --check-prefix=CHECK-DEFS %s
 // CHECK-DEFS:#define __ARM_PCS 1
 // CHECK-DEFS:#define __ARM_SIZEOF_MINIMAL_ENUM 4
@@ -299,13 +246,9 @@
 // Check that -mfpu works properly for Cortex-A7 (enabled by default).
 // RUN: %clang -target armv7-none-linux-gnueabi -mcpu=cortex-a7 -x c -E -dM %s -o - | FileCheck -match-full-lines --check-prefix=DEFAULTFPU-A7 %s
 // RUN: %clang -target armv7-none-linux-gnueabi -mthumb -mcpu=cortex-a7 -x c -E -dM %s -o - | FileCheck -match-full-lines --check-prefix=DEFAULTFPU-A7 %s
-<<<<<<< HEAD
-// DEFAULTFPU-A7:#define __ARM_FP 0xE
-=======
 // RUN: %clang -target armv7-none-linux-gnueabihf -mcpu=cortex-a7 -x c -E -dM %s -o - | FileCheck -match-full-lines --check-prefix=DEFAULTFPU-A7 %s
 // RUN: %clang -target armv7-none-linux-gnueabihf -mthumb -mcpu=cortex-a7 -x c -E -dM %s -o - | FileCheck -match-full-lines --check-prefix=DEFAULTFPU-A7 %s
 // DEFAULTFPU-A7:#define __ARM_FP 0xe
->>>>>>> b2b84690
 // DEFAULTFPU-A7:#define __ARM_NEON__ 1
 // DEFAULTFPU-A7:#define __ARM_VFPV4__ 1
 
@@ -317,22 +260,14 @@
 
 // RUN: %clang -target armv7-none-linux-gnueabi -mcpu=cortex-a7 -mfpu=vfp4 -x c -E -dM %s -o - | FileCheck -match-full-lines --check-prefix=NONEON-A7 %s
 // RUN: %clang -target armv7-none-linux-gnueabi -mthumb -mcpu=cortex-a7 -mfpu=vfp4 -x c -E -dM %s -o - | FileCheck -match-full-lines --check-prefix=NONEON-A7 %s
-<<<<<<< HEAD
-// NONEON-A7:#define __ARM_FP 0xE
-=======
 // NONEON-A7:#define __ARM_FP 0xe
->>>>>>> b2b84690
 // NONEON-A7-NOT:#define __ARM_NEON__ 1
 // NONEON-A7:#define __ARM_VFPV4__ 1
 
 // Check that -mfpu works properly for Cortex-A5 (enabled by default).
 // RUN: %clang -target armv7-none-linux-gnueabi -mcpu=cortex-a5 -x c -E -dM %s -o - | FileCheck -match-full-lines --check-prefix=DEFAULTFPU-A5 %s
 // RUN: %clang -target armv7-none-linux-gnueabi -mthumb -mcpu=cortex-a5 -x c -E -dM %s -o - | FileCheck -match-full-lines --check-prefix=DEFAULTFPU-A5 %s
-<<<<<<< HEAD
-// DEFAULTFPU-A5:#define __ARM_FP 0xE
-=======
 // DEFAULTFPU-A5:#define __ARM_FP 0xe
->>>>>>> b2b84690
 // DEFAULTFPU-A5:#define __ARM_NEON__ 1
 // DEFAULTFPU-A5:#define __ARM_VFPV4__ 1
 
@@ -344,8 +279,7 @@
 
 // RUN: %clang -target armv7-none-linux-gnueabi -mcpu=cortex-a5 -mfpu=vfp4-d16 -x c -E -dM %s -o - | FileCheck -match-full-lines --check-prefix=NONEON-A5 %s
 // RUN: %clang -target armv7-none-linux-gnueabi -mthumb -mcpu=cortex-a5 -mfpu=vfp4-d16 -x c -E -dM %s -o - | FileCheck -match-full-lines --check-prefix=NONEON-A5 %s
-<<<<<<< HEAD
-// NONEON-A5:#define __ARM_FP 0xE
+// NONEON-A5:#define __ARM_FP 0xe
 // NONEON-A5-NOT:#define __ARM_NEON__ 1
 // NONEON-A5:#define __ARM_VFPV4__ 1
 
@@ -360,39 +294,13 @@
 // A5T-NOT:#define __ARM_FEATURE_DSP
 // A5T-NOT:#define __ARM_FP 0x{{.*}}
 
-// Test whether predefines are as expected when targeting cortex-a5.
-=======
-// NONEON-A5:#define __ARM_FP 0xe
-// NONEON-A5-NOT:#define __ARM_NEON__ 1
-// NONEON-A5:#define __ARM_VFPV4__ 1
-
-// FIXME: add check for further predefines
-// Test whether predefines are as expected when targeting ep9312.
-// RUN: %clang -target armv4t -mcpu=ep9312 -x c -E -dM %s -o - | FileCheck -match-full-lines --check-prefix=A4T %s
-// A4T-NOT:#define __ARM_FEATURE_DSP
-// A4T-NOT:#define __ARM_FP 0x{{.*}}
-
-// Test whether predefines are as expected when targeting arm10tdmi.
-// RUN: %clang -target armv5 -mcpu=arm10tdmi -x c -E -dM %s -o - | FileCheck -match-full-lines --check-prefix=A5T %s
-// A5T-NOT:#define __ARM_FEATURE_DSP
-// A5T-NOT:#define __ARM_FP 0x{{.*}}
-
 // Test whether predefines are as expected when targeting cortex-a5i (soft FP ABI as default).
->>>>>>> b2b84690
 // RUN: %clang -target armv7 -mcpu=cortex-a5 -x c -E -dM %s -o - | FileCheck -match-full-lines --check-prefix=A5 %s
 // RUN: %clang -target armv7 -mthumb -mcpu=cortex-a5 -x c -E -dM %s -o - | FileCheck -match-full-lines --check-prefix=A5 %s
 // A5:#define __ARM_ARCH 7
 // A5:#define __ARM_ARCH_7A__ 1
 // A5-NOT:#define __ARM_ARCH_EXT_IDIV__
 // A5:#define __ARM_ARCH_PROFILE 'A'
-<<<<<<< HEAD
-// A5-NOT: #define __ARM_FEATURE_DIRECTED_ROUNDING
-// A5:#define __ARM_FEATURE_DSP 1
-// A5-NOT: #define __ARM_FEATURE_NUMERIC_MAXMIN
-// A5:#define __ARM_FP 0xE
-
-// Test whether predefines are as expected when targeting cortex-a7.
-=======
 // A5-NOT:#define __ARM_DWARF_EH__ 1
 // A5-NOT: #define __ARM_FEATURE_DIRECTED_ROUNDING
 // A5:#define __ARM_FEATURE_DSP 1
@@ -412,16 +320,11 @@
 // A5-ALLOW-FP-INSTR:#define __ARM_FP 0xe
 
 // Test whether predefines are as expected when targeting cortex-a7 (soft FP ABI as default).
->>>>>>> b2b84690
 // RUN: %clang -target armv7k -mcpu=cortex-a7 -x c -E -dM %s -o - | FileCheck -match-full-lines --check-prefix=A7 %s
 // RUN: %clang -target armv7k -mthumb -mcpu=cortex-a7 -x c -E -dM %s -o - | FileCheck -match-full-lines --check-prefix=A7 %s
 // A7:#define __ARM_ARCH 7
 // A7:#define __ARM_ARCH_EXT_IDIV__ 1
 // A7:#define __ARM_ARCH_PROFILE 'A'
-<<<<<<< HEAD
-// A7:#define __ARM_FEATURE_DSP 1
-// A7:#define __ARM_FP 0xE
-=======
 // A7-NOT:#define __ARM_DWARF_EH__ 1
 // A7:#define __ARM_FEATURE_DSP 1
 // A7-NOT:#define __ARM_FP 0x
@@ -434,7 +337,6 @@
 // A7-ALLOW-FP-INSTR:#define __ARM_ARCH_PROFILE 'A'
 // A7-ALLOW-FP-INSTR:#define __ARM_FEATURE_DSP 1
 // A7-ALLOW-FP-INSTR:#define __ARM_FP 0xe
->>>>>>> b2b84690
 
 // Test whether predefines are as expected when targeting cortex-a7.
 // RUN: %clang -target x86_64-apple-darwin -arch armv7k -x c -E -dM %s -o - | FileCheck -match-full-lines --check-prefix=ARMV7K %s
@@ -443,28 +345,15 @@
 // ARMV7K:#define __ARM_ARCH_PROFILE 'A'
 // ARMV7K:#define __ARM_DWARF_EH__ 1
 // ARMV7K:#define __ARM_FEATURE_DSP 1
-<<<<<<< HEAD
-// ARMV7K:#define __ARM_FP 0xE
-// ARMV7K:#define __ARM_PCS_VFP 1
-
-
-// Test whether predefines are as expected when targeting cortex-a8.
-=======
 // ARMV7K:#define __ARM_FP 0xe
 // ARMV7K:#define __ARM_PCS_VFP 1
 
 
 // Test whether predefines are as expected when targeting cortex-a8 (soft FP ABI as default).
->>>>>>> b2b84690
 // RUN: %clang -target armv7 -mcpu=cortex-a8 -x c -E -dM %s -o - | FileCheck -match-full-lines --check-prefix=A8 %s
 // RUN: %clang -target armv7 -mthumb -mcpu=cortex-a8 -x c -E -dM %s -o - | FileCheck -match-full-lines --check-prefix=A8 %s
 // A8-NOT:#define __ARM_ARCH_EXT_IDIV__
 // A8:#define __ARM_FEATURE_DSP 1
-<<<<<<< HEAD
-// A8:#define __ARM_FP 0xC
-
-// Test whether predefines are as expected when targeting cortex-a9.
-=======
 // A8-NOT:#define __ARM_FP 0x
 
 // Test whether predefines are as expected when targeting cortex-a8 (softfp FP ABI as default).
@@ -475,14 +364,10 @@
 // A8-ALLOW-FP-INSTR:#define __ARM_FP 0xc
 
 // Test whether predefines are as expected when targeting cortex-a9 (soft FP as default).
->>>>>>> b2b84690
 // RUN: %clang -target armv7 -mcpu=cortex-a9 -x c -E -dM %s -o - | FileCheck -match-full-lines --check-prefix=A9 %s
 // RUN: %clang -target armv7 -mthumb -mcpu=cortex-a9 -x c -E -dM %s -o - | FileCheck -match-full-lines --check-prefix=A9 %s
 // A9-NOT:#define __ARM_ARCH_EXT_IDIV__
 // A9:#define __ARM_FEATURE_DSP 1
-<<<<<<< HEAD
-// A9:#define __ARM_FP 0xE
-=======
 // A9-NOT:#define __ARM_FP 0x
 
 // Test whether predefines are as expected when targeting cortex-a9 (softfp FP as default).
@@ -491,17 +376,12 @@
 // A9-ALLOW-FP-INSTR-NOT:#define __ARM_ARCH_EXT_IDIV__
 // A9-ALLOW-FP-INSTR:#define __ARM_FEATURE_DSP 1
 // A9-ALLOW-FP-INSTR:#define __ARM_FP 0xe
->>>>>>> b2b84690
 
 
 // Check that -mfpu works properly for Cortex-A12 (enabled by default).
 // RUN: %clang -target armv7-none-linux-gnueabi -mcpu=cortex-a12 -x c -E -dM %s -o - | FileCheck -match-full-lines --check-prefix=DEFAULTFPU-A12 %s
 // RUN: %clang -target armv7-none-linux-gnueabi -mthumb -mcpu=cortex-a12 -x c -E -dM %s -o - | FileCheck -match-full-lines --check-prefix=DEFAULTFPU-A12 %s
-<<<<<<< HEAD
-// DEFAULTFPU-A12:#define __ARM_FP 0xE
-=======
 // DEFAULTFPU-A12:#define __ARM_FP 0xe
->>>>>>> b2b84690
 // DEFAULTFPU-A12:#define __ARM_NEON__ 1
 // DEFAULTFPU-A12:#define __ARM_VFPV4__ 1
 
@@ -511,11 +391,7 @@
 // FPUNONE-A12-NOT:#define __ARM_NEON__ 1
 // FPUNONE-A12-NOT:#define __ARM_VFPV4__ 1
 
-<<<<<<< HEAD
-// Test whether predefines are as expected when targeting cortex-a12.
-=======
 // Test whether predefines are as expected when targeting cortex-a12 (soft FP ABI as default).
->>>>>>> b2b84690
 // RUN: %clang -target armv7 -mcpu=cortex-a12 -x c -E -dM %s -o - | FileCheck -match-full-lines --check-prefix=A12 %s
 // RUN: %clang -target armv7 -mthumb -mcpu=cortex-a12 -x c -E -dM %s -o - | FileCheck -match-full-lines --check-prefix=A12 %s
 // A12:#define __ARM_ARCH 7
@@ -523,11 +399,6 @@
 // A12:#define __ARM_ARCH_EXT_IDIV__ 1
 // A12:#define __ARM_ARCH_PROFILE 'A'
 // A12:#define __ARM_FEATURE_DSP 1
-<<<<<<< HEAD
-// A12:#define __ARM_FP 0xE
-
-// Test whether predefines are as expected when targeting cortex-a15.
-=======
 // A12-NOT:#define __ARM_FP 0x
 
 // Test whether predefines are as expected when targeting cortex-a12 (soft FP ABI as default).
@@ -541,14 +412,10 @@
 // A12-ALLOW-FP-INSTR:#define __ARM_FP 0xe
 
 // Test whether predefines are as expected when targeting cortex-a15 (soft FP ABI as default).
->>>>>>> b2b84690
 // RUN: %clang -target armv7 -mcpu=cortex-a15 -x c -E -dM %s -o - | FileCheck -match-full-lines --check-prefix=A15 %s
 // RUN: %clang -target armv7 -mthumb -mcpu=cortex-a15 -x c -E -dM %s -o - | FileCheck -match-full-lines --check-prefix=A15 %s
 // A15:#define __ARM_ARCH_EXT_IDIV__ 1
 // A15:#define __ARM_FEATURE_DSP 1
-<<<<<<< HEAD
-// A15:#define __ARM_FP 0xE
-=======
 // A15-NOT:#define __ARM_FP 0x
 
 // Test whether predefines are as expected when targeting cortex-a15 (softfp ABI as default).
@@ -557,16 +424,11 @@
 // A15-ALLOW-FP-INSTR:#define __ARM_ARCH_EXT_IDIV__ 1
 // A15-ALLOW-FP-INSTR:#define __ARM_FEATURE_DSP 1
 // A15-ALLOW-FP-INSTR:#define __ARM_FP 0xe
->>>>>>> b2b84690
 
 // Check that -mfpu works properly for Cortex-A17 (enabled by default).
 // RUN: %clang -target armv7-none-linux-gnueabi -mcpu=cortex-a17 -x c -E -dM %s -o - | FileCheck -match-full-lines --check-prefix=DEFAULTFPU-A17 %s
 // RUN: %clang -target armv7-none-linux-gnueabi -mthumb -mcpu=cortex-a17 -x c -E -dM %s -o - | FileCheck -match-full-lines --check-prefix=DEFAULTFPU-A17 %s
-<<<<<<< HEAD
-// DEFAULTFPU-A17:#define __ARM_FP 0xE
-=======
 // DEFAULTFPU-A17:#define __ARM_FP 0xe
->>>>>>> b2b84690
 // DEFAULTFPU-A17:#define __ARM_NEON__ 1
 // DEFAULTFPU-A17:#define __ARM_VFPV4__ 1
 
@@ -576,11 +438,7 @@
 // FPUNONE-A17-NOT:#define __ARM_NEON__ 1
 // FPUNONE-A17-NOT:#define __ARM_VFPV4__ 1
 
-<<<<<<< HEAD
-// Test whether predefines are as expected when targeting cortex-a17.
-=======
 // Test whether predefines are as expected when targeting cortex-a17 (soft FP ABI as default).
->>>>>>> b2b84690
 // RUN: %clang -target armv7 -mcpu=cortex-a17 -x c -E -dM %s -o - | FileCheck -match-full-lines --check-prefix=A17 %s
 // RUN: %clang -target armv7 -mthumb -mcpu=cortex-a17 -x c -E -dM %s -o - | FileCheck -match-full-lines --check-prefix=A17 %s
 // A17:#define __ARM_ARCH 7
@@ -588,11 +446,6 @@
 // A17:#define __ARM_ARCH_EXT_IDIV__ 1
 // A17:#define __ARM_ARCH_PROFILE 'A'
 // A17:#define __ARM_FEATURE_DSP 1
-<<<<<<< HEAD
-// A17:#define __ARM_FP 0xE
-
-// Test whether predefines are as expected when targeting swift.
-=======
 // A17-NOT:#define __ARM_FP 0x
 
 // Test whether predefines are as expected when targeting cortex-a17 (softfp FP ABI as default).
@@ -606,16 +459,10 @@
 // A17-ALLOW-FP-INSTR:#define __ARM_FP 0xe
 
 // Test whether predefines are as expected when targeting swift (soft FP ABI as default).
->>>>>>> b2b84690
 // RUN: %clang -target armv7s -mcpu=swift -x c -E -dM %s -o - | FileCheck -match-full-lines --check-prefix=SWIFT %s
 // RUN: %clang -target armv7s -mthumb -mcpu=swift -x c -E -dM %s -o - | FileCheck -match-full-lines --check-prefix=SWIFT %s
 // SWIFT:#define __ARM_ARCH_EXT_IDIV__ 1
 // SWIFT:#define __ARM_FEATURE_DSP 1
-<<<<<<< HEAD
-// SWIFT:#define __ARM_FP 0xE
-
-// Test whether predefines are as expected when targeting ARMv8-A Cortex implementations
-=======
 // SWIFT-NOT:#define __ARM_FP 0xxE
 
 // Test whether predefines are as expected when targeting swift (softfp FP ABI as default).
@@ -626,7 +473,6 @@
 // SWIFT-ALLOW-FP-INSTR:#define __ARM_FP 0xe
 
 // Test whether predefines are as expected when targeting ARMv8-A Cortex implementations (soft FP ABI as default)
->>>>>>> b2b84690
 // RUN: %clang -target armv8 -mcpu=cortex-a32 -x c -E -dM %s -o - | FileCheck -match-full-lines --check-prefix=ARMV8 %s
 // RUN: %clang -target armv8 -mthumb -mcpu=cortex-a32 -x c -E -dM %s -o - | FileCheck -match-full-lines --check-prefix=ARMV8 %s
 // RUN: %clang -target armv8 -mcpu=cortex-a35 -x c -E -dM %s -o - | FileCheck -match-full-lines --check-prefix=ARMV8 %s
@@ -639,11 +485,6 @@
 // RUN: %clang -target armv8 -mthumb -mcpu=cortex-a72 -x c -E -dM %s -o - | FileCheck -match-full-lines --check-prefix=ARMV8 %s
 // RUN: %clang -target armv8 -mcpu=cortex-a73 -x c -E -dM %s -o - | FileCheck -match-full-lines --check-prefix=ARMV8 %s
 // RUN: %clang -target armv8 -mthumb -mcpu=cortex-a73 -x c -E -dM %s -o - | FileCheck -match-full-lines --check-prefix=ARMV8 %s
-<<<<<<< HEAD
-// ARMV8:#define __ARM_ARCH_EXT_IDIV__ 1
-// ARMV8:#define __ARM_FEATURE_DSP 1
-// ARMV8:#define __ARM_FP 0xE
-=======
 //
 // RUN: %clang -target armv8 -mcpu=exynos-m1 -x c -E -dM %s -o - | FileCheck -match-full-lines --check-prefix=ARMV8 %s
 // RUN: %clang -target armv8 -mthumb -mcpu=exynos-m1 -x c -E -dM %s -o - | FileCheck -match-full-lines --check-prefix=ARMV8 %s
@@ -682,7 +523,6 @@
 // ARMV8-ALLOW-FP-INSTR:#define __ARM_ARCH_EXT_IDIV__ 1
 // ARMV8-ALLOW-FP-INSTR:#define __ARM_FEATURE_DSP 1
 // ARMV8-ALLOW-FP-INSTR:#define __ARM_FP 0xe
->>>>>>> b2b84690
 
 // Test whether predefines are as expected when targeting cortex-r4.
 // RUN: %clang -target armv7 -mcpu=cortex-r4 -x c -E -dM %s -o - | FileCheck -match-full-lines --check-prefix=R4-ARM %s
@@ -695,13 +535,6 @@
 // R4-THUMB:#define __ARM_FEATURE_DSP 1
 // R4-THUMB-NOT:#define __ARM_FP 0x{{.*}}
 
-<<<<<<< HEAD
-// Test whether predefines are as expected when targeting cortex-r4f.
-// RUN: %clang -target armv7 -mcpu=cortex-r4f -x c -E -dM %s -o - | FileCheck -match-full-lines --check-prefix=R4F-ARM %s
-// R4F-ARM-NOT:#define __ARM_ARCH_EXT_IDIV__
-// R4F-ARM:#define __ARM_FEATURE_DSP 1
-// R4F-ARM:#define __ARM_FP 0xC
-=======
 // Test whether predefines are as expected when targeting cortex-r4f (soft FP ABI as default).
 // RUN: %clang -target armv7 -mcpu=cortex-r4f -x c -E -dM %s -o - | FileCheck -match-full-lines --check-prefix=R4F-ARM %s
 // R4F-ARM-NOT:#define __ARM_ARCH_EXT_IDIV__
@@ -713,16 +546,10 @@
 // R4F-ARM-ALLOW-FP-INSTR-NOT:#define __ARM_ARCH_EXT_IDIV__
 // R4F-ARM-ALLOW-FP-INSTR:#define __ARM_FEATURE_DSP 1
 // R4F-ARM-ALLOW-FP-INSTR:#define __ARM_FP 0xc
->>>>>>> b2b84690
 
 // RUN: %clang -target armv7 -mthumb -mcpu=cortex-r4f -x c -E -dM %s -o - | FileCheck -match-full-lines --check-prefix=R4F-THUMB %s
 // R4F-THUMB:#define __ARM_ARCH_EXT_IDIV__ 1
 // R4F-THUMB:#define __ARM_FEATURE_DSP 1
-<<<<<<< HEAD
-// R4F-THUMB:#define __ARM_FP 0xC
-
-// Test whether predefines are as expected when targeting cortex-r5.
-=======
 // R4F-THUMB-NOT:#define __ARM_FP 0x
 
 // RUN: %clang -target armv7-eabi -mthumb -mcpu=cortex-r4f -x c -E -dM %s -o - | FileCheck -match-full-lines --check-prefix=R4F-THUMB-ALLOW-FP-INSTR %s
@@ -731,16 +558,10 @@
 // R4F-THUMB-ALLOW-FP-INSTR:#define __ARM_FP 0xc
 
 // Test whether predefines are as expected when targeting cortex-r5 (soft FP ABI as default).
->>>>>>> b2b84690
 // RUN: %clang -target armv7 -mcpu=cortex-r5 -x c -E -dM %s -o - | FileCheck -match-full-lines --check-prefix=R5 %s
 // RUN: %clang -target armv7 -mthumb -mcpu=cortex-r5 -x c -E -dM %s -o - | FileCheck -match-full-lines --check-prefix=R5 %s
 // R5:#define __ARM_ARCH_EXT_IDIV__ 1
 // R5:#define __ARM_FEATURE_DSP 1
-<<<<<<< HEAD
-// R5:#define __ARM_FP 0xC
-
-// Test whether predefines are as expected when targeting cortex-r7 and cortex-r8.
-=======
 // R5-NOT:#define __ARM_FP 0x
 
 // Test whether predefines are as expected when targeting cortex-r5 (softfp FP ABI as default).
@@ -751,16 +572,12 @@
 // R5-ALLOW-FP-INSTR:#define __ARM_FP 0xc
 
 // Test whether predefines are as expected when targeting cortex-r7 and cortex-r8 (soft FP ABI as default).
->>>>>>> b2b84690
 // RUN: %clang -target armv7 -mcpu=cortex-r7 -x c -E -dM %s -o - | FileCheck -match-full-lines --check-prefix=R7-R8 %s
 // RUN: %clang -target armv7 -mthumb -mcpu=cortex-r7 -x c -E -dM %s -o - | FileCheck -match-full-lines --check-prefix=R7-R8 %s
 // RUN: %clang -target armv7 -mcpu=cortex-r8 -x c -E -dM %s -o - | FileCheck -match-full-lines --check-prefix=R7-R8 %s
 // RUN: %clang -target armv7 -mthumb -mcpu=cortex-r8 -x c -E -dM %s -o - | FileCheck -match-full-lines --check-prefix=R7-R8 %s
 // R7-R8:#define __ARM_ARCH_EXT_IDIV__ 1
 // R7-R8:#define __ARM_FEATURE_DSP 1
-<<<<<<< HEAD
-// R7-R8:#define __ARM_FP 0xE
-=======
 // R7-R8-NOT:#define __ARM_FP 0x
 
 // Test whether predefines are as expected when targeting cortex-r7 and cortex-r8 (softfp FP ABI as default).
@@ -771,7 +588,6 @@
 // R7-R8-ALLOW-FP-INSTR:#define __ARM_ARCH_EXT_IDIV__ 1
 // R7-R8-ALLOW-FP-INSTR:#define __ARM_FEATURE_DSP 1
 // R7-R8-ALLOW-FP-INSTR:#define __ARM_FP 0xe
->>>>>>> b2b84690
 
 // Test whether predefines are as expected when targeting cortex-m0.
 // RUN: %clang -target armv7 -mthumb -mcpu=cortex-m0 -x c -E -dM %s -o - | FileCheck -match-full-lines --check-prefix=M0-THUMB %s
@@ -789,20 +605,6 @@
 // M3-THUMB-NOT:#define __ARM_FEATURE_DSP
 // M3-THUMB-NOT:#define __ARM_FP 0x{{.*}}
 
-<<<<<<< HEAD
-// Test whether predefines are as expected when targeting cortex-m4.
-// RUN: %clang -target armv7 -mthumb -mcpu=cortex-m4 -x c -E -dM %s -o - | FileCheck -match-full-lines --check-prefix=M4-THUMB %s
-// M4-THUMB:#define __ARM_ARCH_EXT_IDIV__ 1
-// M4-THUMB:#define __ARM_FEATURE_DSP 1
-// M4-THUMB:#define __ARM_FP 0x6
-
-// Test whether predefines are as expected when targeting cortex-m7.
-// RUN: %clang -target armv7 -mthumb -mcpu=cortex-m7 -x c -E -dM %s -o - | FileCheck -match-full-lines --check-prefix=M7-THUMB %s
-// M7-THUMB:#define __ARM_ARCH_EXT_IDIV__ 1
-// M7-THUMB:#define __ARM_FEATURE_DSP 1
-// M7-THUMB:#define __ARM_FP 0xE
-// M7-THUMB:#define __ARM_FPV5__ 1
-=======
 // Test whether predefines are as expected when targeting cortex-m4 (soft FP ABI as default).
 // RUN: %clang -target armv7 -mthumb -mcpu=cortex-m4 -x c -E -dM %s -o - | FileCheck -match-full-lines --check-prefix=M4-THUMB %s
 // M4-THUMB:#define __ARM_ARCH_EXT_IDIV__ 1
@@ -828,7 +630,6 @@
 // M7-THUMB-ALLOW-FP-INSTR:#define __ARM_FEATURE_DSP 1
 // M7-THUMB-ALLOW-FP-INSTR:#define __ARM_FP 0xe
 // M7-THUMB-ALLOW-FP-INSTR:#define __ARM_FPV5__ 1
->>>>>>> b2b84690
 
 // Test whether predefines are as expected when targeting v8m cores
 // RUN: %clang -target arm -mcpu=cortex-m23 -x c -E -dM %s -o - | FileCheck -match-full-lines --check-prefix=M23 %s
@@ -843,10 +644,7 @@
 // M23-NOT: __ARM_FP 0x{{.*}}
 // M23-NOT: __GCC_HAVE_SYNC_COMPARE_AND_SWAP_1
 
-<<<<<<< HEAD
-=======
 // Test whether predefines are as expected when targeting m33 (soft FP ABI as default).
->>>>>>> b2b84690
 // RUN: %clang -target arm -mcpu=cortex-m33 -x c -E -dM %s -o - | FileCheck -match-full-lines --check-prefix=M33 %s
 // M33: #define __ARM_ARCH 8
 // M33: #define __ARM_ARCH_8M_MAIN__ 1
@@ -856,12 +654,6 @@
 // M33: #define __ARM_ARCH_PROFILE 'M'
 // M33-NOT: __ARM_FEATURE_CRC32
 // M33: #define __ARM_FEATURE_DSP 1
-<<<<<<< HEAD
-// M33: #define __ARM_FP 0x6
-// M33: #define __GCC_HAVE_SYNC_COMPARE_AND_SWAP_1 1
-
-// Test whether predefines are as expected when targeting krait.
-=======
 // M33-NOT: #define __ARM_FP 0x
 // M33: #define __GCC_HAVE_SYNC_COMPARE_AND_SWAP_1 1
 
@@ -879,14 +671,10 @@
 // M33-ALLOW-FP-INSTR: #define __GCC_HAVE_SYNC_COMPARE_AND_SWAP_1 1
 
 // Test whether predefines are as expected when targeting krait (soft FP as default).
->>>>>>> b2b84690
 // RUN: %clang -target armv7 -mcpu=krait -x c -E -dM %s -o - | FileCheck -match-full-lines --check-prefix=KRAIT %s
 // RUN: %clang -target armv7 -mthumb -mcpu=krait -x c -E -dM %s -o - | FileCheck -match-full-lines --check-prefix=KRAIT %s
 // KRAIT:#define __ARM_ARCH_EXT_IDIV__ 1
 // KRAIT:#define __ARM_FEATURE_DSP 1
-<<<<<<< HEAD
-// KRAIT:#define  __ARM_VFPV4__ 1
-=======
 // KRAIT-NOT:#define  __ARM_VFPV4__
 
 // Test whether predefines are as expected when targeting krait (softfp FP as default).
@@ -895,26 +683,17 @@
 // KRAIT-ALLOW-FP-INSTR:#define __ARM_ARCH_EXT_IDIV__ 1
 // KRAIT-ALLOW-FP-INSTR:#define __ARM_FEATURE_DSP 1
 // KRAIT-ALLOW-FP-INSTR:#define  __ARM_VFPV4__ 1
->>>>>>> b2b84690
 
 // RUN: %clang -target armv8.1a-none-none-eabi -x c -E -dM %s -o - | FileCheck -match-full-lines --check-prefix=CHECK-V81A %s
 // CHECK-V81A: #define __ARM_ARCH 8
 // CHECK-V81A: #define __ARM_ARCH_8_1A__ 1
 // CHECK-V81A: #define __ARM_ARCH_PROFILE 'A'
 // CHECK-V81A: #define __ARM_FEATURE_QRDMX 1
-<<<<<<< HEAD
-// CHECK-V81A: #define __ARM_FP 0xE
-=======
 // CHECK-V81A: #define __ARM_FP 0xe
->>>>>>> b2b84690
 
 // RUN: %clang -target armv8.2a-none-none-eabi -x c -E -dM %s -o - | FileCheck -match-full-lines --check-prefix=CHECK-V82A %s
 // CHECK-V82A: #define __ARM_ARCH 8
 // CHECK-V82A: #define __ARM_ARCH_8_2A__ 1
 // CHECK-V82A: #define __ARM_ARCH_PROFILE 'A'
 // CHECK-V82A: #define __ARM_FEATURE_QRDMX 1
-<<<<<<< HEAD
-// CHECK-V82A: #define __ARM_FP 0xE
-=======
-// CHECK-V82A: #define __ARM_FP 0xe
->>>>>>> b2b84690
+// CHECK-V82A: #define __ARM_FP 0xe