
namespace NS {
  extern int gx;
  typedef int MyInt;
}

enum {
  EnumVal = 1
};

NS::MyInt NS::gx = EnumVal;

void foo() {
  NS::MyInt x;
}

enum {
  SecondVal = EnumVal
};

struct S {
  S& operator++();
  int operator*();
  S& operator=(int x);
  S& operator!=(int x);
  S& operator()(int x);
};

void foo2(S &s) {
  (void)++s;
  (void)*s;
  s = 3;
  (void)(s != 3);
  s(3);
}

namespace NS {
  namespace Inn {}
  typedef int Foo;
}

using namespace NS;
using namespace NS::Inn;
using NS::Foo;

template <typename T1, typename T2>
struct TS { };

template <typename T>
struct TS<T, int> {
  typedef int MyInt;
};

void foo3() {
  TS<int, int> s;
}

const int array_size = 3;
typedef int some_arr[array_size];

const int default_param = 3;
void foo4(int p = default_param);

struct S2 {
  int x,y;
};

void foo5() {
  struct S2 s = { .y = 1, .x = 4};
  s.y = s.x + 1;
  (void)&foo3;
  foo4(s.y);
}

int ginitlist[] = {EnumVal};

// RUN: c-index-test -index-file %s | FileCheck %s
// CHECK:      [indexDeclaration]: kind: namespace | name: NS
// CHECK-NEXT: [indexDeclaration]: kind: variable | name: gx
// CHECK-NEXT: [indexDeclaration]: kind: typedef | name: MyInt
// CHECK-NEXT: [indexDeclaration]: kind: enum
// CHECK-NEXT: [indexDeclaration]: kind: enumerator | name: EnumVal
// CHECK-NEXT: [indexDeclaration]: kind: variable | name: gx
// CHECK-NEXT: [indexEntityReference]: kind: namespace | name: NS
// CHECK-NEXT: [indexEntityReference]: kind: typedef | name: MyInt
// CHECK-NEXT: [indexEntityReference]: kind: namespace | name: NS
// CHECK-NEXT: [indexEntityReference]: kind: enumerator | name: EnumVal
// CHECK-NEXT: [indexDeclaration]: kind: function | name: foo
// CHECK-NEXT: [indexEntityReference]: kind: namespace | name: NS
// CHECK-NEXT: [indexEntityReference]: kind: typedef | name: MyInt
// CHECK-NEXT: [indexDeclaration]: kind: enum
// CHECK-NEXT: [indexDeclaration]: kind: enumerator | name: SecondVal
// CHECK-NEXT: [indexEntityReference]: kind: enumerator | name: EnumVal

// CHECK:      [indexDeclaration]: kind: function | name: foo2
// CHECK:      [indexEntityReference]: kind: c++-instance-method | name: operator++
// CHECK-NEXT: [indexEntityReference]: kind: c++-instance-method | name: operator*
// CHECK-NEXT: [indexEntityReference]: kind: c++-instance-method | name: operator=
// CHECK-NEXT: [indexEntityReference]: kind: c++-instance-method | name: operator!=
// CHECK-NEXT: [indexEntityReference]: kind: c++-instance-method | name: operator()

// CHECK:      [indexEntityReference]: kind: namespace | name: NS | {{.*}} | loc: 42:17
// CHECK-NEXT: [indexEntityReference]: kind: namespace | name: NS | {{.*}} | loc: 43:17
// CHECK-NEXT: [indexEntityReference]: kind: namespace | name: Inn | {{.*}} | loc: 43:21
// CHECK-NEXT: [indexEntityReference]: kind: namespace | name: NS | {{.*}} | loc: 44:7
// CHECK-NEXT: [indexEntityReference]: kind: typedef | name: Foo | {{.*}} | loc: 44:11

// CHECK:      [indexDeclaration]: kind: c++-class-template | name: TS | {{.*}} | loc: 47:8
// CHECK-NEXT: [indexDeclaration]: kind: struct-template-partial-spec | name: TS | USR: c:@SP>1#T@TS>#t0.0#I | {{.*}} | loc: 50:8
// CHECK-NEXT: [indexDeclaration]: kind: typedef | name: MyInt | USR: c:index-refs.cpp@SP>1#T@TS>#t0.0#I@T@MyInt | {{.*}} | loc: 51:15 | semantic-container: [TS:50:8] | lexical-container: [TS:50:8]
<<<<<<< HEAD
// CHECK-NEXT: [indexEntityReference]: kind: c++-class-template | name: TS | USR: c:@ST>2#T#T@TS | lang: C++ | cursor: TemplateRef=TS:47:8 | loc: 50:8 | <parent>:: <<NULL>> | container: [TU] | refkind: direct
=======
// CHECK-NEXT: [indexEntityReference]: kind: c++-class-template | name: TS | USR: c:@ST>2#T#T@TS | lang: C++ | cursor: TemplateRef=TS:47:8 | loc: 50:8 | <parent>:: <<NULL>> | container: [TU] | refkind: direct | role: ref
>>>>>>> b2b84690
/* when indexing implicit instantiations
  [indexDeclaration]: kind: struct-template-spec | name: TS | USR: c:@S@TS>#I | {{.*}} | loc: 50:8
  [indexDeclaration]: kind: typedef | name: MyInt | USR: c:index-refs.cpp@593@S@TS>#I@T@MyInt | {{.*}} | loc: 51:15 | semantic-container: [TS:50:8] | lexical-container: [TS:50:8]
 */
// CHECK-NEXT: [indexDeclaration]: kind: function | name: foo3
/* when indexing implicit instantiations
  [indexEntityReference]: kind: struct-template-spec | name: TS | USR: c:@S@TS>#I | {{.*}} | loc: 55:3
*/
// CHECK-NEXT: [indexEntityReference]: kind: c++-class-template | name: TS | USR: c:@ST>2#T#T@TS | {{.*}} | loc: 55:3

// CHECK:      [indexEntityReference]: kind: variable | name: array_size | {{.*}} | loc: 59:22
// CHECK:      [indexEntityReference]: kind: variable | name: default_param | {{.*}} | loc: 62:19 | {{.*}} | role: ref read
// CHECK-NOT:  [indexEntityReference]: kind: variable | name: default_param | {{.*}} | loc: 62:19

// CHECK:      [indexEntityReference]: kind: field | name: y | {{.*}} | loc: 69:20
// CHECK-NEXT: [indexEntityReference]: kind: field | name: x | {{.*}} | loc: 69:28
// CHECK-NOT:  [indexEntityReference]: kind: field | name: y | {{.*}} | loc: 69:20
// CHECK-NOT:  [indexEntityReference]: kind: field | name: x | {{.*}} | loc: 69:28

<<<<<<< HEAD
// CHECK:      [indexDeclaration]: kind: variable | name: ginitlist |
// CHECK:      [indexEntityReference]: kind: enumerator | name: EnumVal | {{.*}} | loc: 72:20
// CHECK-NOT:  [indexEntityReference]: kind: enumerator | name: EnumVal | {{.*}} | loc: 72:20
=======
// CHECK:      [indexEntityReference]: kind: field | name: y | {{.*}} | loc: 70:5 | {{.*}} | role: ref write
// CHECK:      [indexEntityReference]: kind: field | name: x | {{.*}} | loc: 70:11 | {{.*}} | role: ref read
// CHECK:      [indexEntityReference]: kind: function | name: foo3 | {{.*}} | loc: 71:10 | {{.*}} | role: ref addr
// CHECK:      [indexEntityReference]: kind: function | name: foo4 | {{.*}} | loc: 72:3 | {{.*}} | role: ref call

// CHECK:      [indexDeclaration]: kind: variable | name: ginitlist |
// CHECK:      [indexEntityReference]: kind: enumerator | name: EnumVal | {{.*}} | loc: 75:20
// CHECK-NOT:  [indexEntityReference]: kind: enumerator | name: EnumVal | {{.*}} | loc: 75:20
>>>>>>> b2b84690
<|MERGE_RESOLUTION|>--- conflicted
+++ resolved
@@ -108,11 +108,7 @@
 // CHECK:      [indexDeclaration]: kind: c++-class-template | name: TS | {{.*}} | loc: 47:8
 // CHECK-NEXT: [indexDeclaration]: kind: struct-template-partial-spec | name: TS | USR: c:@SP>1#T@TS>#t0.0#I | {{.*}} | loc: 50:8
 // CHECK-NEXT: [indexDeclaration]: kind: typedef | name: MyInt | USR: c:index-refs.cpp@SP>1#T@TS>#t0.0#I@T@MyInt | {{.*}} | loc: 51:15 | semantic-container: [TS:50:8] | lexical-container: [TS:50:8]
-<<<<<<< HEAD
-// CHECK-NEXT: [indexEntityReference]: kind: c++-class-template | name: TS | USR: c:@ST>2#T#T@TS | lang: C++ | cursor: TemplateRef=TS:47:8 | loc: 50:8 | <parent>:: <<NULL>> | container: [TU] | refkind: direct
-=======
 // CHECK-NEXT: [indexEntityReference]: kind: c++-class-template | name: TS | USR: c:@ST>2#T#T@TS | lang: C++ | cursor: TemplateRef=TS:47:8 | loc: 50:8 | <parent>:: <<NULL>> | container: [TU] | refkind: direct | role: ref
->>>>>>> b2b84690
 /* when indexing implicit instantiations
   [indexDeclaration]: kind: struct-template-spec | name: TS | USR: c:@S@TS>#I | {{.*}} | loc: 50:8
   [indexDeclaration]: kind: typedef | name: MyInt | USR: c:index-refs.cpp@593@S@TS>#I@T@MyInt | {{.*}} | loc: 51:15 | semantic-container: [TS:50:8] | lexical-container: [TS:50:8]
@@ -132,11 +128,6 @@
 // CHECK-NOT:  [indexEntityReference]: kind: field | name: y | {{.*}} | loc: 69:20
 // CHECK-NOT:  [indexEntityReference]: kind: field | name: x | {{.*}} | loc: 69:28
 
-<<<<<<< HEAD
-// CHECK:      [indexDeclaration]: kind: variable | name: ginitlist |
-// CHECK:      [indexEntityReference]: kind: enumerator | name: EnumVal | {{.*}} | loc: 72:20
-// CHECK-NOT:  [indexEntityReference]: kind: enumerator | name: EnumVal | {{.*}} | loc: 72:20
-=======
 // CHECK:      [indexEntityReference]: kind: field | name: y | {{.*}} | loc: 70:5 | {{.*}} | role: ref write
 // CHECK:      [indexEntityReference]: kind: field | name: x | {{.*}} | loc: 70:11 | {{.*}} | role: ref read
 // CHECK:      [indexEntityReference]: kind: function | name: foo3 | {{.*}} | loc: 71:10 | {{.*}} | role: ref addr
@@ -144,5 +135,4 @@
 
 // CHECK:      [indexDeclaration]: kind: variable | name: ginitlist |
 // CHECK:      [indexEntityReference]: kind: enumerator | name: EnumVal | {{.*}} | loc: 75:20
-// CHECK-NOT:  [indexEntityReference]: kind: enumerator | name: EnumVal | {{.*}} | loc: 75:20
->>>>>>> b2b84690
+// CHECK-NOT:  [indexEntityReference]: kind: enumerator | name: EnumVal | {{.*}} | loc: 75:20