--- conflicted
+++ resolved
@@ -5,11 +5,7 @@
   ~A() {}
 };
 template class A<char>;
-<<<<<<< HEAD
-// CHECK-DAG: define weak_odr x86_thiscallcc void @"\01??1?$A@D@test1@@AAE@XZ"
-=======
 // CHECK-DAG: define weak_odr dso_local x86_thiscallcc void @"??1?$A@D@test1@@AAE@XZ"
->>>>>>> b2b84690
 }
 
 namespace test2 {
@@ -26,22 +22,14 @@
 void foo() {
   B b;
 }
-<<<<<<< HEAD
-// CHECK-DAG: @"\01??1B@test2@@UAE@XZ" = alias void (%"struct.test2::B"*), bitcast (void (%"struct.test2::A"*)* @"\01??1A@test2@@UAE@XZ" to void (%"struct.test2::B"*)*)
-=======
 // CHECK-DAG: @"??1B@test2@@UAE@XZ" = dso_local unnamed_addr alias void (%"struct.test2::B"*), bitcast (void (%"struct.test2::A"*)* @"??1A@test2@@UAE@XZ" to void (%"struct.test2::B"*)*)
->>>>>>> b2b84690
 }
 
 namespace test3 {
 struct A { virtual ~A(); };
 A::~A() {}
 }
-<<<<<<< HEAD
-// CHECK-DAG: define x86_thiscallcc void @"\01??1A@test3@@UAE@XZ"(
-=======
 // CHECK-DAG: define dso_local x86_thiscallcc void @"??1A@test3@@UAE@XZ"(
->>>>>>> b2b84690
 namespace test3 {
 template <typename T>
 struct B : A {
@@ -51,8 +39,4 @@
 }
 // This has to be weak, and emitting weak aliases is fragile, so we don't do the
 // aliasing.
-<<<<<<< HEAD
-// CHECK-DAG: define weak_odr x86_thiscallcc void @"\01??1?$B@H@test3@@UAE@XZ"(
-=======
-// CHECK-DAG: define weak_odr dso_local x86_thiscallcc void @"??1?$B@H@test3@@UAE@XZ"(
->>>>>>> b2b84690
+// CHECK-DAG: define weak_odr dso_local x86_thiscallcc void @"??1?$B@H@test3@@UAE@XZ"(