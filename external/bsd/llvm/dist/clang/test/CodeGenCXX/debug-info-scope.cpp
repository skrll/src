--- conflicted
+++ resolved
@@ -58,11 +58,7 @@
   }
 
   int x[] = {1, 2};
-<<<<<<< HEAD
-  // CHECK: = !DILocalVariable(name: "__range"
-=======
   // CHECK: = !DILocalVariable(name: "__range1"
->>>>>>> b2b84690
   // CHECK-SAME:               scope: [[RANGE_FOR:![0-9]*]]
   // CHECK-NOT:                line:
   // CHECK-SAME:               ){{$}}
