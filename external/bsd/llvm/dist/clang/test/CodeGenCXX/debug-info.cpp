// RUN: %clang_cc1 -triple x86_64-none-linux-gnu -emit-llvm -debug-info-kind=limited %s -o - | FileCheck %s --check-prefix=CHECK --check-prefix=BOTH
// RUN: %clang_cc1 -triple i686-pc-windows-msvc -emit-llvm -debug-info-kind=limited %s -o - | FileCheck %s --check-prefix=MSVC --check-prefix=BOTH

// CHECK: @_ZN6pr96081xE = global [3 x i8]* null, align 8, !dbg [[X:![0-9]+]]

// CHECK: define void @_ZN7pr147634funcENS_3fooE
<<<<<<< HEAD
// CHECK: call void @llvm.dbg.declare({{.*}}, metadata ![[F:[0-9]+]], metadata ![[EXPR:[0-9]+]])

// !llvm.dbg.cu pulls in globals and their types first.
// CHECK-NOT: !DIGlobalVariable(name: "c"
// CHECK: [[X]] = !DIGlobalVariableExpression(var: [[XV:!.*]])
=======
// CHECK: call void @llvm.dbg.declare({{.*}}, metadata ![[F:[0-9]+]], metadata !DIExpression())

// !llvm.dbg.cu pulls in globals and their types first.
// CHECK-NOT: !DIGlobalVariable(name: "c"
// CHECK: [[X]] = !DIGlobalVariableExpression(var: [[XV:!.*]], expr: !DIExpression())
>>>>>>> b2b84690
// CHECK: [[XV]] = distinct !DIGlobalVariable(name: "x", linkageName: "_ZN6pr96081xE"
// CHECK-SAME:                                type: [[INCARRAYPTR:![0-9]*]]
// CHECK: [[INCARRAYPTR]] = !DIDerivedType(tag: DW_TAG_pointer_type, baseType: [[INCARRAY:![0-9]+]]
// CHECK: [[INCARRAY]] = !DICompositeType(tag: DW_TAG_array_type
// CHECK-NOT:                             line:
// CHECK-NOT:                             size:
// CHECK-NOT:                             align:
// CHECK-NOT:                             offset:
// CHECK-SAME:                            baseType: ![[INCTYPE:[0-9]+]]

// CHECK: ![[INCTYPE]] = !DICompositeType(tag: DW_TAG_structure_type, name: "incomplete"
// CHECK-SAME:                                   DIFlagFwdDecl
<<<<<<< HEAD
// CHECK: ![[EXPR]] = !DIExpression()
=======
>>>>>>> b2b84690

template<typename T> struct Identity {
  typedef T Type;
};

void f(Identity<int>::Type a) {}
void f(Identity<int> a) {}
void f(int& a) { }

template<typename T> struct A {
  A<T> *next;
};
void f(A<int>) { }

struct B { };

void f() {
  int B::*a = 0;
  void (B::*b)() = 0;
}

namespace EmptyNameCrash {
  struct A { A(); };
  typedef struct { A x; } B;
  B x;
}

// PR4890
namespace PR4890 {
  struct X {
    ~X();
  };

  X::~X() { }
}

namespace VirtualDtor {
  struct Y {
    virtual ~Y();
  };
  
  Y::~Y() { }
}

namespace VirtualBase {
  struct A { int a; };
  struct B : virtual A { int b; };
// BOTH: ![[VBASE_B:[0-9]+]] ={{.*}}!DICompositeType(tag: DW_TAG_structure_type, name: "B",{{.*}} line: [[@LINE-1]],
// MSVC-SAME:                                        size: 96
// CHECK-SAME:                                       size: 128,
// BOTH-NOT:                                         offset:
// BOTH-NOT:                                         DIFlagFwdDecl
// BOTH-SAME:                                        elements: [[VBASE_B_DEF:![0-9]+]]
// BOTH: [[VBASE_B_DEF]] = !{[[VBASE_A_IN_B:![0-9]+]],
//
// Look for the vbtable offset of A, which should be 4 for MSVC, 24 otherwise.
// BOTH: [[VBASE_A_IN_B]] = !DIDerivedType(tag: DW_TAG_inheritance, scope: ![[VBASE_B]],
// BOTH-SAME:                              baseType: ![[VBASE_A:[0-9]+]],
// MSVC-SAME:                              offset: 4,
// CHECK-SAME:                             offset: 24,
//
// BOTH: ![[VBASE_A]] ={{.*}}!DICompositeType(tag: DW_TAG_structure_type, name: "A",

  void f() {
    B b;
  }
}

namespace b5249287 {
template <typename T> class A {
  struct B;
};

class Cls {
  template <typename T> friend class A<T>::B;
};

Cls obj;
}

// CHECK: [[FUNC:[0-9]+]] = distinct !DISubprogram(name: "func", linkageName: "_ZN7pr147634funcENS_3fooE"
// CHECK-SAME:                                      type: {{![0-9]+}}
// CHECK-SAME:                                      isDefinition: true

// CHECK: [[PR14763:![0-9]+]] = !DINamespace(name: "pr14763"
namespace pr14763 {
struct foo {
// CHECK: ![[FOO:[0-9]+]] ={{.*}}!DICompositeType(tag: DW_TAG_structure_type, name: "foo"
// CHECK-SAME:             scope: [[PR14763]]
// CHECK-SAME:             identifier:
  foo(const foo&);
};

// For some reason function arguments ended up down here
// CHECK: ![[F]] = !DILocalVariable(name: "f", arg: 1, scope: ![[FUNC]]
// CHECK-SAME:                      type: ![[FOO]]
foo func(foo f) {
  return f; // reference 'f' for now because otherwise we hit another bug
}

}

void foo() {
// CHECK: !DILocalVariable(name: "c"
// CHECK-NOT:              arg:
// CHECK-SAME:            )
  const wchar_t c = L'x';
  wchar_t d = c;
}

namespace pr9608 { // also pr9600
struct incomplete;
incomplete (*x)[3];
}

namespace pr16214 {
// CHECK: !DICompositeType(tag: DW_TAG_structure_type, name: "a"
// CHECK-SAME:             elements: [[A_MEM:![0-9]+]]
// CHECK-SAME:             identifier: "_ZTSN7pr162141aE"
// CHECK: [[A_MEM]] = !{[[A_I:![0-9]*]]}
struct a {
// CHECK: [[A_I]] = !DIDerivedType(tag: DW_TAG_member, name: "i"
  int i;
};

typedef a at;

// CHECK: !DICompositeType(tag: DW_TAG_structure_type, name: "b"
// CHECK-SAME:             DIFlagFwdDecl
struct b {
};

typedef b bt;

void func() {
  at a_inst;
  bt *b_ptr_inst;
  const bt *b_cnst_ptr_inst;
}

}<|MERGE_RESOLUTION|>--- conflicted
+++ resolved
@@ -4,19 +4,11 @@
 // CHECK: @_ZN6pr96081xE = global [3 x i8]* null, align 8, !dbg [[X:![0-9]+]]
 
 // CHECK: define void @_ZN7pr147634funcENS_3fooE
-<<<<<<< HEAD
-// CHECK: call void @llvm.dbg.declare({{.*}}, metadata ![[F:[0-9]+]], metadata ![[EXPR:[0-9]+]])
-
-// !llvm.dbg.cu pulls in globals and their types first.
-// CHECK-NOT: !DIGlobalVariable(name: "c"
-// CHECK: [[X]] = !DIGlobalVariableExpression(var: [[XV:!.*]])
-=======
 // CHECK: call void @llvm.dbg.declare({{.*}}, metadata ![[F:[0-9]+]], metadata !DIExpression())
 
 // !llvm.dbg.cu pulls in globals and their types first.
 // CHECK-NOT: !DIGlobalVariable(name: "c"
 // CHECK: [[X]] = !DIGlobalVariableExpression(var: [[XV:!.*]], expr: !DIExpression())
->>>>>>> b2b84690
 // CHECK: [[XV]] = distinct !DIGlobalVariable(name: "x", linkageName: "_ZN6pr96081xE"
 // CHECK-SAME:                                type: [[INCARRAYPTR:![0-9]*]]
 // CHECK: [[INCARRAYPTR]] = !DIDerivedType(tag: DW_TAG_pointer_type, baseType: [[INCARRAY:![0-9]+]]
@@ -29,10 +21,6 @@
 
 // CHECK: ![[INCTYPE]] = !DICompositeType(tag: DW_TAG_structure_type, name: "incomplete"
 // CHECK-SAME:                                   DIFlagFwdDecl
-<<<<<<< HEAD
-// CHECK: ![[EXPR]] = !DIExpression()
-=======
->>>>>>> b2b84690
 
 template<typename T> struct Identity {
   typedef T Type;
