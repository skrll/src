// RUN: %clang_cc1 -emit-llvm -triple mipsel--linux-gnu -mconstructor-aliases -o - %s | FileCheck %s

// The target attribute code used to get confused with aliases. Make sure
// we don't crash when an alias is used.

struct B {
  B();
};
B::B() {
}

<<<<<<< HEAD
// CHECK: @_ZN1BC1Ev = alias void (%struct.B*), void (%struct.B*)* @_ZN1BC2Ev
=======
// CHECK: @_ZN1BC1Ev = unnamed_addr alias void (%struct.B*), void (%struct.B*)* @_ZN1BC2Ev
>>>>>>> b2b84690
<|MERGE_RESOLUTION|>--- conflicted
+++ resolved
@@ -9,8 +9,4 @@
 B::B() {
 }
 
-<<<<<<< HEAD
-// CHECK: @_ZN1BC1Ev = alias void (%struct.B*), void (%struct.B*)* @_ZN1BC2Ev
-=======
-// CHECK: @_ZN1BC1Ev = unnamed_addr alias void (%struct.B*), void (%struct.B*)* @_ZN1BC2Ev
->>>>>>> b2b84690
+// CHECK: @_ZN1BC1Ev = unnamed_addr alias void (%struct.B*), void (%struct.B*)* @_ZN1BC2Ev