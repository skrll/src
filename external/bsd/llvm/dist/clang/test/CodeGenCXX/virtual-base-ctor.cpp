--- conflicted
+++ resolved
@@ -8,8 +8,4 @@
 struct B : virtual A { void* x; };    
 B x;
 
-<<<<<<< HEAD
-// CHECK: @y = local_unnamed_addr global i8 2
-=======
-// CHECK: @y = {{(dso_local )?}}local_unnamed_addr global i8 2
->>>>>>> b2b84690
+// CHECK: @y = {{(dso_local )?}}local_unnamed_addr global i8 2