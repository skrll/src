<<<<<<< HEAD
// RUN: %clang_cc1 -std=c++11 -triple x86_64-apple-darwin %s -emit-llvm -o - | FileCheck %s
=======
// RUN: %clang_cc1 -std=c++11 -triple x86_64-apple-darwin %s -emit-llvm -o - | FileCheck -check-prefixes=X64,CHECK %s
// RUN: %clang_cc1 -std=c++11 -triple amdgcn %s -emit-llvm -o - | FileCheck -check-prefixes=AMDGCN,CHECK %s
>>>>>>> b2b84690

template<typename T>
struct S {
  static int n;
};
template<typename T> int S<T>::n = 5;

int f() {
  // Make sure that the reference here is enough to trigger the instantiation of
  // the static data member.
<<<<<<< HEAD
  // CHECK: @_ZN1SIiE1nE = linkonce_odr global i32 5
=======
  // CHECK: @_ZN1SIiE1nE = linkonce_odr{{.*}} global i32 5
>>>>>>> b2b84690
  int a[S<int>::n];
  return sizeof a;
}

// rdar://problem/9506377
void test0(void *array, int n) {
  // CHECK-LABEL: define void @_Z5test0Pvi(
  // X64:        [[ARRAY:%.*]] = alloca i8*, align 8
  // AMDGCN:        [[ARRAY0:%.*]] = alloca i8*, align 8, addrspace(5)
  // AMDGCN-NEXT:   [[ARRAY:%.*]] = addrspacecast i8* addrspace(5)* [[ARRAY0]] to i8**
  // X64-NEXT:   [[N:%.*]] = alloca i32, align 4
  // AMDGCN:        [[N0:%.*]] = alloca i32, align 4, addrspace(5)
  // AMDGCN-NEXT:   [[N:%.*]] = addrspacecast i32 addrspace(5)* [[N0]] to i32*
  // X64-NEXT:   [[REF:%.*]] = alloca i16*, align 8
  // AMDGCN:        [[REF0:%.*]] = alloca i16*, align 8, addrspace(5)
  // AMDGCN-NEXT:   [[REF:%.*]] = addrspacecast i16* addrspace(5)* [[REF0]] to i16**
  // X64-NEXT:   [[S:%.*]] = alloca i16, align 2
  // AMDGCN:        [[S0:%.*]] = alloca i16, align 2, addrspace(5)
  // AMDGCN-NEXT:   [[S:%.*]] = addrspacecast i16 addrspace(5)* [[S0]] to i16*
  // CHECK-NEXT: store i8* 
  // CHECK-NEXT: store i32

  // Capture the bounds.
  // CHECK-NEXT: [[T0:%.*]] = load i32, i32* [[N]], align 4
  // CHECK-NEXT: [[DIM0:%.*]] = zext i32 [[T0]] to i64
  // CHECK-NEXT: [[T0:%.*]] = load i32, i32* [[N]], align 4
  // CHECK-NEXT: [[T1:%.*]] = add nsw i32 [[T0]], 1
  // CHECK-NEXT: [[DIM1:%.*]] = zext i32 [[T1]] to i64
  typedef short array_t[n][n+1];

  // CHECK-NEXT: [[T0:%.*]] = load i8*, i8** [[ARRAY]], align 8
  // CHECK-NEXT: [[T1:%.*]] = bitcast i8* [[T0]] to i16*
  // CHECK-NEXT: store i16* [[T1]], i16** [[REF]], align 8
  array_t &ref = *(array_t*) array;

  // CHECK-NEXT: [[T0:%.*]] = load i16*, i16** [[REF]]
  // CHECK-NEXT: [[T1:%.*]] = mul nsw i64 1, [[DIM1]]
  // CHECK-NEXT: [[T2:%.*]] = getelementptr inbounds i16, i16* [[T0]], i64 [[T1]]
  // CHECK-NEXT: [[T3:%.*]] = getelementptr inbounds i16, i16* [[T2]], i64 2
  // CHECK-NEXT: store i16 3, i16* [[T3]]
  ref[1][2] = 3;

  // CHECK-NEXT: [[T0:%.*]] = load i16*, i16** [[REF]]
  // CHECK-NEXT: [[T1:%.*]] = mul nsw i64 4, [[DIM1]]
  // CHECK-NEXT: [[T2:%.*]] = getelementptr inbounds i16, i16* [[T0]], i64 [[T1]]
  // CHECK-NEXT: [[T3:%.*]] = getelementptr inbounds i16, i16* [[T2]], i64 5
  // CHECK-NEXT: [[T4:%.*]] = load i16, i16* [[T3]]
  // CHECK-NEXT: store i16 [[T4]], i16* [[S]], align 2
  short s = ref[4][5];

  // CHECK-NEXT: ret void
}


void test2(int b) {
  // CHECK-LABEL: define void {{.*}}test2{{.*}}(i32 %b)
  int varr[b];
<<<<<<< HEAD
=======
  // AMDGCN: %__end1 = alloca i32*, align 8, addrspace(5)
  // AMDGCN: [[END:%.*]] = addrspacecast i32* addrspace(5)* %__end1 to i32**
>>>>>>> b2b84690
  // get the address of %b by checking the first store that stores it 
  //CHECK: store i32 %b, i32* [[PTR_B:%.*]]

  // get the size of the VLA by getting the first load of the PTR_B
  //CHECK: [[VLA_NUM_ELEMENTS_PREZEXT:%.*]] = load i32, i32* [[PTR_B]]
  //CHECK-NEXT: [[VLA_NUM_ELEMENTS_PRE:%.*]] = zext i32 [[VLA_NUM_ELEMENTS_PREZEXT]]
  
  b = 15;
  //CHECK: store i32 15, i32* [[PTR_B]]
  
  // Now get the sizeof, and then divide by the element size
  
  
  //CHECK: [[VLA_SIZEOF:%.*]] = mul nuw i64 4, [[VLA_NUM_ELEMENTS_PRE]]
  //CHECK-NEXT: [[VLA_NUM_ELEMENTS_POST:%.*]] = udiv i64 [[VLA_SIZEOF]], 4
  //CHECK-NEXT: [[VLA_END_PTR:%.*]] = getelementptr inbounds i32, i32* {{%.*}}, i64 [[VLA_NUM_ELEMENTS_POST]]
<<<<<<< HEAD
  //CHECK-NEXT: store i32* [[VLA_END_PTR]], i32** %__end
=======
  //X64-NEXT: store i32* [[VLA_END_PTR]], i32** %__end1
  //AMDGCN-NEXT: store i32* [[VLA_END_PTR]], i32** [[END]]
>>>>>>> b2b84690
  for (int d : varr) 0;
}

void test3(int b, int c) {
  // CHECK-LABEL: define void {{.*}}test3{{.*}}(i32 %b, i32 %c)
  int varr[b][c];
<<<<<<< HEAD
=======
  // AMDGCN: %__end1 = alloca i32*, align 8, addrspace(5)
  // AMDGCN: [[END:%.*]] = addrspacecast i32* addrspace(5)* %__end1 to i32**
>>>>>>> b2b84690
  // get the address of %b by checking the first store that stores it 
  //CHECK: store i32 %b, i32* [[PTR_B:%.*]]
  //CHECK-NEXT: store i32 %c, i32* [[PTR_C:%.*]]
  
  // get the size of the VLA by getting the first load of the PTR_B
  //CHECK: [[VLA_DIM1_PREZEXT:%.*]] = load i32, i32* [[PTR_B]]
  //CHECK-NEXT: [[VLA_DIM1_PRE:%.*]] = zext i32 [[VLA_DIM1_PREZEXT]]
  //CHECK: [[VLA_DIM2_PREZEXT:%.*]] = load i32, i32* [[PTR_C]]
  //CHECK-NEXT: [[VLA_DIM2_PRE:%.*]] = zext i32 [[VLA_DIM2_PREZEXT]]
  
  b = 15;
  c = 15;
  //CHECK: store i32 15, i32* [[PTR_B]]
  //CHECK: store i32 15, i32* [[PTR_C]]
  // Now get the sizeof, and then divide by the element size
  
  // multiply the two dimensions, then by the element type and then divide by the sizeof dim2
  //CHECK: [[VLA_DIM1_X_DIM2:%.*]] = mul nuw i64 [[VLA_DIM1_PRE]], [[VLA_DIM2_PRE]]
  //CHECK-NEXT: [[VLA_SIZEOF:%.*]] = mul nuw i64 4, [[VLA_DIM1_X_DIM2]]
  //CHECK-NEXT: [[VLA_SIZEOF_DIM2:%.*]] = mul nuw i64 4, [[VLA_DIM2_PRE]]
  //CHECK-NEXT: [[VLA_NUM_ELEMENTS:%.*]] = udiv i64 [[VLA_SIZEOF]], [[VLA_SIZEOF_DIM2]]
  //CHECK-NEXT: [[VLA_END_INDEX:%.*]] = mul nsw i64 [[VLA_NUM_ELEMENTS]], [[VLA_DIM2_PRE]]
  //CHECK-NEXT: [[VLA_END_PTR:%.*]] = getelementptr inbounds i32, i32* {{%.*}}, i64 [[VLA_END_INDEX]]
<<<<<<< HEAD
  //CHECK-NEXT: store i32* [[VLA_END_PTR]], i32** %__end
=======
  //X64-NEXT: store i32* [[VLA_END_PTR]], i32** %__end
  //AMDGCN-NEXT: store i32* [[VLA_END_PTR]], i32** [[END]]
>>>>>>> b2b84690
 
  for (auto &d : varr) 0;
}

<|MERGE_RESOLUTION|>--- conflicted
+++ resolved
@@ -1,9 +1,5 @@
-<<<<<<< HEAD
-// RUN: %clang_cc1 -std=c++11 -triple x86_64-apple-darwin %s -emit-llvm -o - | FileCheck %s
-=======
 // RUN: %clang_cc1 -std=c++11 -triple x86_64-apple-darwin %s -emit-llvm -o - | FileCheck -check-prefixes=X64,CHECK %s
 // RUN: %clang_cc1 -std=c++11 -triple amdgcn %s -emit-llvm -o - | FileCheck -check-prefixes=AMDGCN,CHECK %s
->>>>>>> b2b84690
 
 template<typename T>
 struct S {
@@ -14,11 +10,7 @@
 int f() {
   // Make sure that the reference here is enough to trigger the instantiation of
   // the static data member.
-<<<<<<< HEAD
-  // CHECK: @_ZN1SIiE1nE = linkonce_odr global i32 5
-=======
   // CHECK: @_ZN1SIiE1nE = linkonce_odr{{.*}} global i32 5
->>>>>>> b2b84690
   int a[S<int>::n];
   return sizeof a;
 }
@@ -76,11 +68,8 @@
 void test2(int b) {
   // CHECK-LABEL: define void {{.*}}test2{{.*}}(i32 %b)
   int varr[b];
-<<<<<<< HEAD
-=======
   // AMDGCN: %__end1 = alloca i32*, align 8, addrspace(5)
   // AMDGCN: [[END:%.*]] = addrspacecast i32* addrspace(5)* %__end1 to i32**
->>>>>>> b2b84690
   // get the address of %b by checking the first store that stores it 
   //CHECK: store i32 %b, i32* [[PTR_B:%.*]]
 
@@ -97,23 +86,16 @@
   //CHECK: [[VLA_SIZEOF:%.*]] = mul nuw i64 4, [[VLA_NUM_ELEMENTS_PRE]]
   //CHECK-NEXT: [[VLA_NUM_ELEMENTS_POST:%.*]] = udiv i64 [[VLA_SIZEOF]], 4
   //CHECK-NEXT: [[VLA_END_PTR:%.*]] = getelementptr inbounds i32, i32* {{%.*}}, i64 [[VLA_NUM_ELEMENTS_POST]]
-<<<<<<< HEAD
-  //CHECK-NEXT: store i32* [[VLA_END_PTR]], i32** %__end
-=======
   //X64-NEXT: store i32* [[VLA_END_PTR]], i32** %__end1
   //AMDGCN-NEXT: store i32* [[VLA_END_PTR]], i32** [[END]]
->>>>>>> b2b84690
   for (int d : varr) 0;
 }
 
 void test3(int b, int c) {
   // CHECK-LABEL: define void {{.*}}test3{{.*}}(i32 %b, i32 %c)
   int varr[b][c];
-<<<<<<< HEAD
-=======
   // AMDGCN: %__end1 = alloca i32*, align 8, addrspace(5)
   // AMDGCN: [[END:%.*]] = addrspacecast i32* addrspace(5)* %__end1 to i32**
->>>>>>> b2b84690
   // get the address of %b by checking the first store that stores it 
   //CHECK: store i32 %b, i32* [[PTR_B:%.*]]
   //CHECK-NEXT: store i32 %c, i32* [[PTR_C:%.*]]
@@ -137,12 +119,8 @@
   //CHECK-NEXT: [[VLA_NUM_ELEMENTS:%.*]] = udiv i64 [[VLA_SIZEOF]], [[VLA_SIZEOF_DIM2]]
   //CHECK-NEXT: [[VLA_END_INDEX:%.*]] = mul nsw i64 [[VLA_NUM_ELEMENTS]], [[VLA_DIM2_PRE]]
   //CHECK-NEXT: [[VLA_END_PTR:%.*]] = getelementptr inbounds i32, i32* {{%.*}}, i64 [[VLA_END_INDEX]]
-<<<<<<< HEAD
-  //CHECK-NEXT: store i32* [[VLA_END_PTR]], i32** %__end
-=======
   //X64-NEXT: store i32* [[VLA_END_PTR]], i32** %__end
   //AMDGCN-NEXT: store i32* [[VLA_END_PTR]], i32** [[END]]
->>>>>>> b2b84690
  
   for (auto &d : varr) 0;
 }
