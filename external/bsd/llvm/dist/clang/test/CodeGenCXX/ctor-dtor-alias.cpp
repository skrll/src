// RUN: %clang_cc1 %s -triple i686-linux -emit-llvm -o - -mconstructor-aliases | FileCheck --check-prefix=NOOPT %s

// RUN: %clang_cc1 %s -triple i686-linux -emit-llvm -o - -mconstructor-aliases -O1 -disable-llvm-passes > %t
// RUN: FileCheck --check-prefix=CHECK1 --input-file=%t %s
// RUN: FileCheck --check-prefix=CHECK2 --input-file=%t %s
// RUN: FileCheck --check-prefix=CHECK3 --input-file=%t %s
// RUN: FileCheck --check-prefix=CHECK4 --input-file=%t %s
// RUN: FileCheck --check-prefix=CHECK5 --input-file=%t %s
// RUN: FileCheck --check-prefix=CHECK6 --input-file=%t %s

// RUN: %clang_cc1 %s -triple i686-pc-windows-gnu -emit-llvm -o - -mconstructor-aliases -O1 -disable-llvm-passes | FileCheck --check-prefix=COFF %s

namespace test1 {
<<<<<<< HEAD
// Test that we produce the apropriate comdats when creating aliases to
// weak_odr constructors and destructors.

// CHECK1: @_ZN5test16foobarIvEC1Ev = weak_odr alias void {{.*}} @_ZN5test16foobarIvEC2Ev
// CHECK1: @_ZN5test16foobarIvED1Ev = weak_odr alias void (%"struct.test1::foobar"*), void (%"struct.test1::foobar"*)* @_ZN5test16foobarIvED2Ev
=======
// Test that we produce the appropriate comdats when creating aliases to
// weak_odr constructors and destructors.

// CHECK1: @_ZN5test16foobarIvEC1Ev = weak_odr unnamed_addr alias void {{.*}} @_ZN5test16foobarIvEC2Ev
// CHECK1: @_ZN5test16foobarIvED1Ev = weak_odr unnamed_addr alias void (%"struct.test1::foobar"*), void (%"struct.test1::foobar"*)* @_ZN5test16foobarIvED2Ev
>>>>>>> b2b84690
// CHECK1: define weak_odr void @_ZN5test16foobarIvEC2Ev({{.*}} comdat($_ZN5test16foobarIvEC5Ev)
// CHECK1: define weak_odr void @_ZN5test16foobarIvED2Ev({{.*}} comdat($_ZN5test16foobarIvED5Ev)
// CHECK1: define weak_odr void @_ZN5test16foobarIvED0Ev({{.*}} comdat($_ZN5test16foobarIvED5Ev)
// CHECK1-NOT: comdat

// COFF doesn't support comdats with arbitrary names (C5/D5).
// COFF: define weak_odr {{.*}} void @_ZN5test16foobarIvEC2Ev({{.*}} comdat align
// COFF: define weak_odr {{.*}} void @_ZN5test16foobarIvEC1Ev({{.*}} comdat align
// COFF: define weak_odr {{.*}} void @_ZN5test16foobarIvED2Ev({{.*}} comdat align
// COFF: define weak_odr {{.*}} void @_ZN5test16foobarIvED0Ev({{.*}} comdat align

template <typename T>
struct foobar {
  foobar() {}
  virtual ~foobar() {}
};

template struct foobar<void>;
}

namespace test2 {
// test that when the destrucor is linkonce_odr we just replace every use of
// C1 with C2.

// CHECK1: define internal void @__cxx_global_var_init()
// CHECK1: call void @_ZN5test26foobarIvEC2Ev
// CHECK1: define linkonce_odr void @_ZN5test26foobarIvEC2Ev({{.*}} comdat align
void g();
template <typename T> struct foobar {
  foobar() { g(); }
};
foobar<void> x;
}

namespace test3 {
// test that instead of an internal alias we just use the other destructor
// directly.

// CHECK1: define internal void @__cxx_global_var_init.1()
// CHECK1: call i32 @__cxa_atexit{{.*}}_ZN5test312_GLOBAL__N_11AD2Ev
// CHECK1: define internal void @_ZN5test312_GLOBAL__N_11AD2Ev(
namespace {
struct A {
  ~A() {}
};

struct B : public A {};
}

B x;
}

namespace test4 {
  // Test that we don't produce aliases from B to A. We cannot because we cannot
  // guarantee that they will be present in every TU. Instead, we just call
  // A's destructor directly.

  // CHECK1: define internal void @__cxx_global_var_init.2()
  // CHECK1: call i32 @__cxa_atexit{{.*}}_ZN5test41AD2Ev
  // CHECK1: define linkonce_odr void @_ZN5test41AD2Ev({{.*}} comdat align

  // test that we don't do this optimization at -O0 so that the debugger can
  // see both destructors.
  // NOOPT: define internal void @__cxx_global_var_init.2()
  // NOOPT: call i32 @__cxa_atexit{{.*}}@_ZN5test41BD2Ev
  // NOOPT: define linkonce_odr void @_ZN5test41BD2Ev({{.*}} comdat align
  struct A {
    virtual ~A() {}
  };
  struct B : public A{
    ~B() {}
  };
  B X;
}

namespace test5 {
  // similar to test4, but with an internal B.

  // CHECK2: define internal void @__cxx_global_var_init.3()
  // CHECK2: call i32 @__cxa_atexit{{.*}}_ZN5test51AD2Ev
  // CHECK2: define linkonce_odr void @_ZN5test51AD2Ev({{.*}} comdat align
  struct A {
    virtual ~A() {}
  };
  namespace {
  struct B : public A{
    ~B() {}
  };
  }
  B X;
}

namespace test6 {
  // Test that we use ~A directly, even when ~A is not defined. The symbol for
  // ~B would have been internal and still contain a reference to ~A.
  struct A {
    virtual ~A();
  };
  namespace {
  struct B : public A {
    ~B() {}
  };
  }
  B X;
  // CHECK3: define internal void @__cxx_global_var_init.4()
  // CHECK3: call i32 @__cxa_atexit({{.*}}@_ZN5test61AD2Ev
}

namespace test7 {
  // Test that we don't produce an alias from ~B to ~A<int> (or crash figuring
  // out if we should).
  // pr17875.
  // CHECK3: define void @_ZN5test71BD2Ev
  template <typename> struct A {
    ~A() {}
  };
  class B : A<int> {
    ~B();
  };
  template class A<int>;
  B::~B() {}
}

namespace test8 {
  // Test that we replace ~zed with ~bar which is an alias to ~foo.
<<<<<<< HEAD
  // CHECK4: @_ZN5test83barD2Ev = alias {{.*}} @_ZN5test83fooD2Ev
=======
  // CHECK4: @_ZN5test83barD2Ev = unnamed_addr alias {{.*}} @_ZN5test83fooD2Ev
>>>>>>> b2b84690
  // CHECK4: define internal void @__cxx_global_var_init.5()
  // CHECK4: call i32 @__cxa_atexit({{.*}}@_ZN5test83barD2Ev
  struct foo {
    ~foo();
  };
  foo::~foo() {}
  struct bar : public foo {
    ~bar();
  };
  bar::~bar() {}
  struct zed : public bar {};
  zed foo;
}

namespace test9 {
struct foo {
  __attribute__((stdcall)) ~foo() {
  }
};

struct bar : public foo {};

void zed() {
  // Test that we produce a call to bar's destructor. We used to call foo's, but
  // it has a different calling conversion.
  // CHECK4: call void @_ZN5test93barD2Ev
  bar ptr;
}
}

// CHECK5: @_ZTV1C = linkonce_odr unnamed_addr constant { [4 x i8*] } {{[^@]*}}@_ZTI1C {{[^@]*}}@_ZN1CD2Ev {{[^@]*}}@_ZN1CD0Ev {{[^@]*}}]
// r194296 replaced C::~C with B::~B without emitting the later.

class A {
public:
  A(int);
  virtual ~A();
};

template <class>
class B : A {
public:
  B()
      : A(0) {
  }
  __attribute__((always_inline)) ~B() {
  }
};

extern template class B<char>;

class C : B<char> {
};

void
fn1() {
  new C;
}

namespace test10 {
// Test that if a destructor is in a comdat, we don't try to emit is as an
// alias to a base class destructor.
struct bar {
  ~bar();
};
bar::~bar() {
}
} // closing the namespace causes ~bar to be sent to CodeGen
namespace test10 {
template <typename T>
struct foo : public bar {
  ~foo();
};
template <typename T>
foo<T>::~foo() {}
template class foo<int>;
// CHECK5: define weak_odr void @_ZN6test103fooIiED2Ev({{.*}} comdat($_ZN6test103fooIiED5Ev)
}

namespace test11 {
// Test that when we don't have to worry about COMDATs we produce an alias
// from complate to base and from base to base class base.
struct bar {
  ~bar();
};
bar::~bar() {}
struct foo : public bar {
  ~foo();
};
foo::~foo() {}
<<<<<<< HEAD
// CHECK6: @_ZN6test113fooD2Ev = alias {{.*}} @_ZN6test113barD2Ev
// CHECK6: @_ZN6test113fooD1Ev = alias {{.*}} @_ZN6test113fooD2Ev
=======
// CHECK6: @_ZN6test113fooD2Ev = unnamed_addr alias {{.*}} @_ZN6test113barD2Ev
// CHECK6: @_ZN6test113fooD1Ev = unnamed_addr alias {{.*}} @_ZN6test113fooD2Ev
>>>>>>> b2b84690
}

namespace test12 {
template <int>
struct foo {
  ~foo() { delete this; }
};

template class foo<1>;
<<<<<<< HEAD
// CHECK6: @_ZN6test123fooILi1EED1Ev = weak_odr alias {{.*}} @_ZN6test123fooILi1EED2Ev
=======
// CHECK6: @_ZN6test123fooILi1EED1Ev = weak_odr unnamed_addr alias {{.*}} @_ZN6test123fooILi1EED2Ev
>>>>>>> b2b84690
// CHECK6: define weak_odr void @_ZN6test123fooILi1EED2Ev({{.*}}) {{.*}} comdat($_ZN6test123fooILi1EED5Ev)
}<|MERGE_RESOLUTION|>--- conflicted
+++ resolved
@@ -11,19 +11,11 @@
 // RUN: %clang_cc1 %s -triple i686-pc-windows-gnu -emit-llvm -o - -mconstructor-aliases -O1 -disable-llvm-passes | FileCheck --check-prefix=COFF %s
 
 namespace test1 {
-<<<<<<< HEAD
-// Test that we produce the apropriate comdats when creating aliases to
-// weak_odr constructors and destructors.
-
-// CHECK1: @_ZN5test16foobarIvEC1Ev = weak_odr alias void {{.*}} @_ZN5test16foobarIvEC2Ev
-// CHECK1: @_ZN5test16foobarIvED1Ev = weak_odr alias void (%"struct.test1::foobar"*), void (%"struct.test1::foobar"*)* @_ZN5test16foobarIvED2Ev
-=======
 // Test that we produce the appropriate comdats when creating aliases to
 // weak_odr constructors and destructors.
 
 // CHECK1: @_ZN5test16foobarIvEC1Ev = weak_odr unnamed_addr alias void {{.*}} @_ZN5test16foobarIvEC2Ev
 // CHECK1: @_ZN5test16foobarIvED1Ev = weak_odr unnamed_addr alias void (%"struct.test1::foobar"*), void (%"struct.test1::foobar"*)* @_ZN5test16foobarIvED2Ev
->>>>>>> b2b84690
 // CHECK1: define weak_odr void @_ZN5test16foobarIvEC2Ev({{.*}} comdat($_ZN5test16foobarIvEC5Ev)
 // CHECK1: define weak_odr void @_ZN5test16foobarIvED2Ev({{.*}} comdat($_ZN5test16foobarIvED5Ev)
 // CHECK1: define weak_odr void @_ZN5test16foobarIvED0Ev({{.*}} comdat($_ZN5test16foobarIvED5Ev)
@@ -149,11 +141,7 @@
 
 namespace test8 {
   // Test that we replace ~zed with ~bar which is an alias to ~foo.
-<<<<<<< HEAD
-  // CHECK4: @_ZN5test83barD2Ev = alias {{.*}} @_ZN5test83fooD2Ev
-=======
   // CHECK4: @_ZN5test83barD2Ev = unnamed_addr alias {{.*}} @_ZN5test83fooD2Ev
->>>>>>> b2b84690
   // CHECK4: define internal void @__cxx_global_var_init.5()
   // CHECK4: call i32 @__cxa_atexit({{.*}}@_ZN5test83barD2Ev
   struct foo {
@@ -244,13 +232,8 @@
   ~foo();
 };
 foo::~foo() {}
-<<<<<<< HEAD
-// CHECK6: @_ZN6test113fooD2Ev = alias {{.*}} @_ZN6test113barD2Ev
-// CHECK6: @_ZN6test113fooD1Ev = alias {{.*}} @_ZN6test113fooD2Ev
-=======
 // CHECK6: @_ZN6test113fooD2Ev = unnamed_addr alias {{.*}} @_ZN6test113barD2Ev
 // CHECK6: @_ZN6test113fooD1Ev = unnamed_addr alias {{.*}} @_ZN6test113fooD2Ev
->>>>>>> b2b84690
 }
 
 namespace test12 {
@@ -260,10 +243,6 @@
 };
 
 template class foo<1>;
-<<<<<<< HEAD
-// CHECK6: @_ZN6test123fooILi1EED1Ev = weak_odr alias {{.*}} @_ZN6test123fooILi1EED2Ev
-=======
 // CHECK6: @_ZN6test123fooILi1EED1Ev = weak_odr unnamed_addr alias {{.*}} @_ZN6test123fooILi1EED2Ev
->>>>>>> b2b84690
 // CHECK6: define weak_odr void @_ZN6test123fooILi1EED2Ev({{.*}}) {{.*}} comdat($_ZN6test123fooILi1EED5Ev)
 }