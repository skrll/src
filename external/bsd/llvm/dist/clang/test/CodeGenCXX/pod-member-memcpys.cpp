// RUN: %clang_cc1 -triple x86_64-apple-darwin10 -emit-llvm -std=c++03 -fexceptions -fcxx-exceptions -o - %s | FileCheck %s
// RUN: %clang_cc1 -triple i386-apple-darwin10 -emit-llvm -std=c++03 -o - %s | FileCheck --check-prefix=CHECK-2 %s

struct POD {
  int w, x, y, z;
};

struct PODLike {
  int w, x, y, z;
  PODLike();
  ~PODLike();
};

struct NonPOD {
  NonPOD();
  NonPOD(const NonPOD&);
  NonPOD& operator=(const NonPOD&);
};

struct Basic {
  int a, b, c, d;
  NonPOD np;
  int w, x, y, z;
};

struct PODMember {
  int a, b, c, d;
  POD p;
  NonPOD np;
  int w, x, y, z;
};

struct PODLikeMember {
  int a, b, c, d;
  PODLike pl;
  NonPOD np;
  int w, x, y, z;
};

struct ArrayMember {
  int a, b, c, d;
  int e[12];
  NonPOD np;
  int f[12];
  int w, x, y, z;
};

struct VolatileMember {
  int a, b, c, d;
  volatile int v;
  NonPOD np;
  int w, x, y, z;
};

struct BitfieldMember {
  int a, b, c, d;
  NonPOD np;
  int w : 6;
  int x : 6;
  int y : 6;
  int z : 6;
};

struct BitfieldMember2 {
  unsigned a : 1;
  unsigned b, c, d;
  NonPOD np;
};

struct BitfieldMember3 {
  virtual void f();
  int   : 8;
  int x : 1;
  int y;
};

struct InnerClassMember {
  struct {
    int a, b, c, d;
  } a;
  int b, c, d, e;
  NonPOD np;
  int w, x, y, z;
};

struct ReferenceMember {
  ReferenceMember(int &a, int &b, int &c, int &d)
    : a(a), b(b), c(c), d(d) {}
  int &a;
  int &b;
  NonPOD np;
  int &c;
  int &d;
};

struct __attribute__((packed)) PackedMembers {
  char c;
  NonPOD np;
  int w, x, y, z;
};

// COPY-ASSIGNMENT OPERATORS:

// Assignment operators are output in the order they're encountered.

#define CALL_AO(T) void callAO##T(T& a, const T& b) { a = b; } 

CALL_AO(Basic)
CALL_AO(PODMember)
CALL_AO(PODLikeMember)
CALL_AO(ArrayMember)
CALL_AO(VolatileMember)
CALL_AO(BitfieldMember)
CALL_AO(InnerClassMember)
CALL_AO(PackedMembers)

// Basic copy-assignment:
// CHECK-LABEL: define linkonce_odr dereferenceable({{[0-9]+}}) %struct.Basic* @_ZN5BasicaSERKS_(%struct.Basic* %this, %struct.Basic* dereferenceable({{[0-9]+}}))
<<<<<<< HEAD
// CHECK: call void @llvm.memcpy.p0i8.p0i8.i64({{.*}}i64 16, i32 4{{.*}})
// CHECK: call dereferenceable({{[0-9]+}}) %struct.NonPOD* @_ZN6NonPODaSERKS_
// CHECK: call void @llvm.memcpy.p0i8.p0i8.i64({{.*}}i64 16, i32 4{{.*}})
=======
// CHECK: call void @llvm.memcpy.p0i8.p0i8.i64({{.*}} align 4 {{.*}} align 4 {{.*}}i64 16, i1 {{.*}})
// CHECK: call dereferenceable({{[0-9]+}}) %struct.NonPOD* @_ZN6NonPODaSERKS_
// CHECK: call void @llvm.memcpy.p0i8.p0i8.i64({{.*}} align 4 {{.*}} align 4 {{.*}}i64 16, i1 {{.*}})
>>>>>>> b2b84690
// CHECK: ret %struct.Basic*

// PODMember copy-assignment:
// CHECK-LABEL: define linkonce_odr dereferenceable({{[0-9]+}}) %struct.PODMember* @_ZN9PODMemberaSERKS_(%struct.PODMember* %this, %struct.PODMember* dereferenceable({{[0-9]+}}))
<<<<<<< HEAD
// CHECK: call void @llvm.memcpy.p0i8.p0i8.i64({{.*}}i64 32, i32 4{{.*}})
// CHECK: call dereferenceable({{[0-9]+}}) %struct.NonPOD* @_ZN6NonPODaSERKS_
// CHECK: call void @llvm.memcpy.p0i8.p0i8.i64({{.*}}i64 16, i32 4{{.*}})
=======
// CHECK: call void @llvm.memcpy.p0i8.p0i8.i64({{.*}} align 4 {{.*}} align 4 {{.*}}i64 32, i1 {{.*}})
// CHECK: call dereferenceable({{[0-9]+}}) %struct.NonPOD* @_ZN6NonPODaSERKS_
// CHECK: call void @llvm.memcpy.p0i8.p0i8.i64({{.*}} align 4 {{.*}} align 4 {{.*}}i64 16, i1 {{.*}})
>>>>>>> b2b84690
// CHECK: ret %struct.PODMember*

// PODLikeMember copy-assignment:
// CHECK-LABEL: define linkonce_odr dereferenceable({{[0-9]+}}) %struct.PODLikeMember* @_ZN13PODLikeMemberaSERKS_(%struct.PODLikeMember* %this, %struct.PODLikeMember* dereferenceable({{[0-9]+}}))
<<<<<<< HEAD
// CHECK: call void @llvm.memcpy.p0i8.p0i8.i64({{.*}}i64 32, i32 4{{.*}})
// CHECK: call dereferenceable({{[0-9]+}}) %struct.NonPOD* @_ZN6NonPODaSERKS_
// CHECK: call void @llvm.memcpy.p0i8.p0i8.i64({{.*}}i64 16, i32 4{{.*}})
=======
// CHECK: call void @llvm.memcpy.p0i8.p0i8.i64({{.*}} align 4 {{.*}} align 4 {{.*}}i64 32, i1 {{.*}})
// CHECK: call dereferenceable({{[0-9]+}}) %struct.NonPOD* @_ZN6NonPODaSERKS_
// CHECK: call void @llvm.memcpy.p0i8.p0i8.i64({{.*}} align 4 {{.*}} align 4 {{.*}}i64 16, i1 {{.*}})
>>>>>>> b2b84690
// CHECK: ret %struct.PODLikeMember*

// ArrayMember copy-assignment:
// CHECK-LABEL: define linkonce_odr dereferenceable({{[0-9]+}}) %struct.ArrayMember* @_ZN11ArrayMemberaSERKS_(%struct.ArrayMember* %this, %struct.ArrayMember* dereferenceable({{[0-9]+}}))
<<<<<<< HEAD
// CHECK: call void @llvm.memcpy.p0i8.p0i8.i64({{.*}}i64 64, i32 4{{.*}})
// CHECK: call dereferenceable({{[0-9]+}}) %struct.NonPOD* @_ZN6NonPODaSERKS_
// CHECK: call void @llvm.memcpy.p0i8.p0i8.i64({{.*}}i64 64, i32 4{{.*}})
=======
// CHECK: call void @llvm.memcpy.p0i8.p0i8.i64({{.*}} align 4 {{.*}} align 4 {{.*}}i64 64, i1 {{.*}})
// CHECK: call dereferenceable({{[0-9]+}}) %struct.NonPOD* @_ZN6NonPODaSERKS_
// CHECK: call void @llvm.memcpy.p0i8.p0i8.i64({{.*}} align 4 {{.*}} align 4 {{.*}}i64 64, i1 {{.*}})
>>>>>>> b2b84690
// CHECK: ret %struct.ArrayMember*

// VolatileMember copy-assignment:
// CHECK-LABEL: define linkonce_odr dereferenceable({{[0-9]+}}) %struct.VolatileMember* @_ZN14VolatileMemberaSERKS_(%struct.VolatileMember* %this, %struct.VolatileMember* dereferenceable({{[0-9]+}}))
<<<<<<< HEAD
// CHECK: call void @llvm.memcpy.p0i8.p0i8.i64({{.*}}i64 16, i32 4{{.*}})
// CHECK: load volatile i32, i32* {{.*}}, align 4
// CHECK: store volatile i32 {{.*}}, align 4
// CHECK: call dereferenceable({{[0-9]+}}) %struct.NonPOD* @_ZN6NonPODaSERKS_
// CHECK: call void @llvm.memcpy.p0i8.p0i8.i64({{.*}}i64 16, i32 4{{.*}})
=======
// CHECK: call void @llvm.memcpy.p0i8.p0i8.i64({{.*}} align 4 {{.*}} align 4 {{.*}}i64 16, i1 {{.*}})
// CHECK: load volatile i32, i32* {{.*}}, align 4
// CHECK: store volatile i32 {{.*}}, align 4
// CHECK: call dereferenceable({{[0-9]+}}) %struct.NonPOD* @_ZN6NonPODaSERKS_
// CHECK: call void @llvm.memcpy.p0i8.p0i8.i64({{.*}} align 4 {{.*}} align 4 {{.*}}i64 16, i1 {{.*}})
>>>>>>> b2b84690
// CHECK: ret %struct.VolatileMember*

// BitfieldMember copy-assignment:
// CHECK-LABEL: define linkonce_odr dereferenceable({{[0-9]+}}) %struct.BitfieldMember* @_ZN14BitfieldMemberaSERKS_(%struct.BitfieldMember* %this, %struct.BitfieldMember* dereferenceable({{[0-9]+}}))
<<<<<<< HEAD
// CHECK: call void @llvm.memcpy.p0i8.p0i8.i64({{.*}}i64 16, i32 4{{.*}})
// CHECK: call dereferenceable({{[0-9]+}}) %struct.NonPOD* @_ZN6NonPODaSERKS_
// CHECK: call void @llvm.memcpy.p0i8.p0i8.i64({{.*}}i64 3, i32 1{{.*}})
=======
// CHECK: call void @llvm.memcpy.p0i8.p0i8.i64({{.*}} align 4 {{.*}} align 4 {{.*}}i64 16, i1 {{.*}})
// CHECK: call dereferenceable({{[0-9]+}}) %struct.NonPOD* @_ZN6NonPODaSERKS_
// CHECK: call void @llvm.memcpy.p0i8.p0i8.i64({{.*}} align 1 {{.*}} align 1 {{.*}}i64 3, i1 {{.*}})
>>>>>>> b2b84690
// CHECK: ret %struct.BitfieldMember*

// InnerClass copy-assignment:
// CHECK-LABEL: define linkonce_odr dereferenceable({{[0-9]+}}) %struct.InnerClassMember* @_ZN16InnerClassMemberaSERKS_(%struct.InnerClassMember* %this, %struct.InnerClassMember* dereferenceable({{[0-9]+}}))
<<<<<<< HEAD
// CHECK: call void @llvm.memcpy.p0i8.p0i8.i64({{.*}}i64 32, i32 4{{.*}})
// CHECK: call dereferenceable({{[0-9]+}}) %struct.NonPOD* @_ZN6NonPODaSERKS_
// CHECK: call void @llvm.memcpy.p0i8.p0i8.i64({{.*}}i64 16, i32 4{{.*}})
=======
// CHECK: call void @llvm.memcpy.p0i8.p0i8.i64({{.*}} align 4 {{.*}} align 4 {{.*}}i64 32, i1 {{.*}})
// CHECK: call dereferenceable({{[0-9]+}}) %struct.NonPOD* @_ZN6NonPODaSERKS_
// CHECK: call void @llvm.memcpy.p0i8.p0i8.i64({{.*}} align 4 {{.*}} align 4 {{.*}}i64 16, i1 {{.*}})
>>>>>>> b2b84690
// CHECK: ret %struct.InnerClassMember*

// PackedMembers copy-assignment:
// CHECK-LABEL: define linkonce_odr dereferenceable({{[0-9]+}}) %struct.PackedMembers* @_ZN13PackedMembersaSERKS_(%struct.PackedMembers* %this, %struct.PackedMembers* dereferenceable({{[0-9]+}}))
// CHECK: call dereferenceable({{[0-9]+}}) %struct.NonPOD* @_ZN6NonPODaSERKS_
<<<<<<< HEAD
// CHECK: call void @llvm.memcpy.p0i8.p0i8.i64({{.*}}i64 16, i32 1{{.*}})
=======
// CHECK: call void @llvm.memcpy.p0i8.p0i8.i64({{.*}} align 1 {{.*}} align 1 {{.*}}i64 16, i1 {{.*}})
>>>>>>> b2b84690
// CHECK: ret %struct.PackedMembers*

// COPY-CONSTRUCTORS:

// Clang outputs copy-constructors in the reverse of the order that
// copy-constructor calls are encountered. Add functions that call the copy
// constructors of the classes above in reverse order here.

#define CALL_CC(T) T callCC##T(const T& b) { return b; }

CALL_CC(PackedMembers)
// PackedMembers copy-assignment:
// CHECK-LABEL: define linkonce_odr void @_ZN13PackedMembersC2ERKS_(%struct.PackedMembers* %this, %struct.PackedMembers* dereferenceable({{[0-9]+}}))
// CHECK: call void @_ZN6NonPODC1ERKS_
<<<<<<< HEAD
// CHECK: call void @llvm.memcpy.p0i8.p0i8.i64({{.*}}i64 16, i32 1{{.*}})
=======
// CHECK: call void @llvm.memcpy.p0i8.p0i8.i64({{.*}} align 1 {{.*}} align 1 {{.*}}i64 16, i1 {{.*}})
>>>>>>> b2b84690
// CHECK: ret void

CALL_CC(BitfieldMember2)
// BitfieldMember2 copy-constructor:
// CHECK-2-LABEL: define linkonce_odr void @_ZN15BitfieldMember2C2ERKS_(%struct.BitfieldMember2* %this, %struct.BitfieldMember2* dereferenceable({{[0-9]+}}))
<<<<<<< HEAD
// CHECK-2: call void @llvm.memcpy.p0i8.p0i8.i64({{.*}}i64 16, i32 4, i1 false)
=======
// CHECK-2: call void @llvm.memcpy.p0i8.p0i8.i64({{.*}} align 4 {{.*}} align 4 {{.*}}i64 16, i1 false)
>>>>>>> b2b84690
// CHECK-2: call void @_ZN6NonPODC1ERKS_
// CHECK-2: ret void

CALL_CC(BitfieldMember3)
// BitfieldMember3 copy-constructor:
// CHECK-LABEL: define linkonce_odr void @_ZN15BitfieldMember3C2ERKS_(%struct.BitfieldMember3* %this, %struct.BitfieldMember3* dereferenceable({{[0-9]+}}))
<<<<<<< HEAD
// CHECK: call void @llvm.memcpy.p0i8.p0i8.i64({{.*}}i64 8, i32 8, i1 false)
=======
// CHECK: call void @llvm.memcpy.p0i8.p0i8.i64({{.*}} align 8 {{.*}} align 8 {{.*}}i64 8, i1 false)
>>>>>>> b2b84690
// CHECK: ret void

CALL_CC(ReferenceMember)
// ReferenceMember copy-constructor:
// CHECK-LABEL: define linkonce_odr void @_ZN15ReferenceMemberC2ERKS_(%struct.ReferenceMember* %this, %struct.ReferenceMember* dereferenceable({{[0-9]+}}))
<<<<<<< HEAD
// CHECK: call void @llvm.memcpy.p0i8.p0i8.i64({{.*}}i64 16, i32 8{{.*}})
// CHECK: call void @_ZN6NonPODC1ERKS_
// CHECK: call void @llvm.memcpy.p0i8.p0i8.i64({{.*}}i64 16, i32 8{{.*}})
=======
// CHECK: call void @llvm.memcpy.p0i8.p0i8.i64({{.*}} align 8 {{.*}} align 8 {{.*}}i64 16, i1 {{.*}})
// CHECK: call void @_ZN6NonPODC1ERKS_
// CHECK: call void @llvm.memcpy.p0i8.p0i8.i64({{.*}} align 8 {{.*}} align 8 {{.*}}i64 16, i1 {{.*}})
>>>>>>> b2b84690
// CHECK: ret void

CALL_CC(InnerClassMember)
// InnerClass copy-constructor:
// CHECK-LABEL: define linkonce_odr void @_ZN16InnerClassMemberC2ERKS_(%struct.InnerClassMember* %this, %struct.InnerClassMember* dereferenceable({{[0-9]+}}))
<<<<<<< HEAD
// CHECK: call void @llvm.memcpy.p0i8.p0i8.i64({{.*}}i64 32, i32 4{{.*}})
// CHECK: call void @_ZN6NonPODC1ERKS_
// CHECK: call void @llvm.memcpy.p0i8.p0i8.i64({{.*}}i64 16, i32 4{{.*}})
=======
// CHECK: call void @llvm.memcpy.p0i8.p0i8.i64({{.*}} align 4 {{.*}} align 4 {{.*}}i64 32, i1 {{.*}})
// CHECK: call void @_ZN6NonPODC1ERKS_
// CHECK: call void @llvm.memcpy.p0i8.p0i8.i64({{.*}} align 4 {{.*}} align 4 {{.*}}i64 16, i1 {{.*}})
>>>>>>> b2b84690
// CHECK: ret void

CALL_CC(BitfieldMember)
// BitfieldMember copy-constructor:
// CHECK-LABEL: define linkonce_odr void @_ZN14BitfieldMemberC2ERKS_(%struct.BitfieldMember* %this, %struct.BitfieldMember* dereferenceable({{[0-9]+}}))
<<<<<<< HEAD
// CHECK: call void @llvm.memcpy.p0i8.p0i8.i64({{.*}}i64 16, i32 4{{.*}})
// CHECK: call void @_ZN6NonPODC1ERKS_
// CHECK: call void @llvm.memcpy.p0i8.p0i8.i64({{.*}}i64 3, i32 1{{.*}})
=======
// CHECK: call void @llvm.memcpy.p0i8.p0i8.i64({{.*}} align 4 {{.*}} align 4 {{.*}}i64 16, i1 {{.*}})
// CHECK: call void @_ZN6NonPODC1ERKS_
// CHECK: call void @llvm.memcpy.p0i8.p0i8.i64({{.*}} align 1 {{.*}} align 1 {{.*}}i64 3, i1 {{.*}})
>>>>>>> b2b84690
// CHECK: ret void

CALL_CC(VolatileMember)
// VolatileMember copy-constructor:
// CHECK-LABEL: define linkonce_odr void @_ZN14VolatileMemberC2ERKS_(%struct.VolatileMember* %this, %struct.VolatileMember* dereferenceable({{[0-9]+}}))
<<<<<<< HEAD
// CHECK: call void @llvm.memcpy.p0i8.p0i8.i64({{.*}}i64 16, i32 4{{.*}})
=======
// CHECK: call void @llvm.memcpy.p0i8.p0i8.i64({{.*}} align 4 {{.*}} align 4 {{.*}}i64 16, i1 {{.*}})
>>>>>>> b2b84690
// CHECK: load volatile i32, i32* {{.*}}, align 4
// CHECK: store volatile i32 {{.*}}, align 4
// CHECK: call void @_ZN6NonPODC1ERKS_
// CHECK: call void @llvm.memcpy.p0i8.p0i8.i64({{.*}} align 4 {{.*}} align 4 {{.*}}i64 16, i1 {{.*}})
// CHECK: ret void

CALL_CC(ArrayMember)
// ArrayMember copy-constructor:
// CHECK-LABEL: define linkonce_odr void @_ZN11ArrayMemberC2ERKS_(%struct.ArrayMember* %this, %struct.ArrayMember* dereferenceable({{[0-9]+}}))
<<<<<<< HEAD
// CHECK: call void @llvm.memcpy.p0i8.p0i8.i64({{.*}}i64 64, i32 4{{.*}})
// CHECK: call void @_ZN6NonPODC1ERKS_
// CHECK: call void @llvm.memcpy.p0i8.p0i8.i64({{.*}}i64 64, i32 4{{.*}})
=======
// CHECK: call void @llvm.memcpy.p0i8.p0i8.i64({{.*}} align 4 {{.*}} align 4 {{.*}}i64 64, i1 {{.*}})
// CHECK: call void @_ZN6NonPODC1ERKS_
// CHECK: call void @llvm.memcpy.p0i8.p0i8.i64({{.*}} align 4 {{.*}} align 4 {{.*}}i64 64, i1 {{.*}})
>>>>>>> b2b84690
// CHECK: ret void

CALL_CC(PODLikeMember)
// PODLikeMember copy-constructor:
// CHECK-LABEL: define linkonce_odr void @_ZN13PODLikeMemberC2ERKS_(%struct.PODLikeMember* %this, %struct.PODLikeMember* dereferenceable({{[0-9]+}}))
<<<<<<< HEAD
// CHECK: call void @llvm.memcpy.p0i8.p0i8.i64({{.*}}i64 32, i32 4{{.*}})
// CHECK: invoke void @_ZN6NonPODC1ERKS_
// CHECK: call void @llvm.memcpy.p0i8.p0i8.i64({{.*}}i64 16, i32 4{{.*}})
=======
// CHECK: call void @llvm.memcpy.p0i8.p0i8.i64({{.*}} align 4 {{.*}} align 4 {{.*}}i64 32, i1 {{.*}})
// CHECK: invoke void @_ZN6NonPODC1ERKS_
// CHECK: call void @llvm.memcpy.p0i8.p0i8.i64({{.*}} align 4 {{.*}} align 4 {{.*}}i64 16, i1 {{.*}})
>>>>>>> b2b84690
// CHECK: ret void
// CHECK: landingpad
// CHECK: invoke void @_ZN7PODLikeD1Ev

CALL_CC(PODMember)
// PODMember copy-constructor:
// CHECK-LABEL: define linkonce_odr void @_ZN9PODMemberC2ERKS_(%struct.PODMember* %this, %struct.PODMember* dereferenceable({{[0-9]+}}))
<<<<<<< HEAD
// CHECK: call void @llvm.memcpy.p0i8.p0i8.i64({{.*}}i64 32, i32 4{{.*}})
// CHECK: call void @_ZN6NonPODC1ERKS_
// CHECK: call void @llvm.memcpy.p0i8.p0i8.i64({{.*}}i64 16, i32 4{{.*}})
=======
// CHECK: call void @llvm.memcpy.p0i8.p0i8.i64({{.*}} align 4 {{.*}} align 4 {{.*}}i64 32, i1 {{.*}})
// CHECK: call void @_ZN6NonPODC1ERKS_
// CHECK: call void @llvm.memcpy.p0i8.p0i8.i64({{.*}} align 4 {{.*}} align 4 {{.*}}i64 16, i1 {{.*}})
>>>>>>> b2b84690
// CHECK: ret void

CALL_CC(Basic)
// Basic copy-constructor:
// CHECK-LABEL: define linkonce_odr void @_ZN5BasicC2ERKS_(%struct.Basic* %this, %struct.Basic* dereferenceable({{[0-9]+}}))
<<<<<<< HEAD
// CHECK: call void @llvm.memcpy.p0i8.p0i8.i64({{.*}}i64 16, i32 4{{.*}})
// CHECK: call void @_ZN6NonPODC1ERKS_
// CHECK: call void @llvm.memcpy.p0i8.p0i8.i64({{.*}}i64 16, i32 4{{.*}})
=======
// CHECK: call void @llvm.memcpy.p0i8.p0i8.i64({{.*}} align 4 {{.*}} align 4 {{.*}}i64 16, i1 {{.*}})
// CHECK: call void @_ZN6NonPODC1ERKS_
// CHECK: call void @llvm.memcpy.p0i8.p0i8.i64({{.*}} align 4 {{.*}} align 4 {{.*}}i64 16, i1 {{.*}})
>>>>>>> b2b84690
// CHECK: ret void<|MERGE_RESOLUTION|>--- conflicted
+++ resolved
@@ -116,107 +116,59 @@
 
 // Basic copy-assignment:
 // CHECK-LABEL: define linkonce_odr dereferenceable({{[0-9]+}}) %struct.Basic* @_ZN5BasicaSERKS_(%struct.Basic* %this, %struct.Basic* dereferenceable({{[0-9]+}}))
-<<<<<<< HEAD
-// CHECK: call void @llvm.memcpy.p0i8.p0i8.i64({{.*}}i64 16, i32 4{{.*}})
-// CHECK: call dereferenceable({{[0-9]+}}) %struct.NonPOD* @_ZN6NonPODaSERKS_
-// CHECK: call void @llvm.memcpy.p0i8.p0i8.i64({{.*}}i64 16, i32 4{{.*}})
-=======
-// CHECK: call void @llvm.memcpy.p0i8.p0i8.i64({{.*}} align 4 {{.*}} align 4 {{.*}}i64 16, i1 {{.*}})
-// CHECK: call dereferenceable({{[0-9]+}}) %struct.NonPOD* @_ZN6NonPODaSERKS_
-// CHECK: call void @llvm.memcpy.p0i8.p0i8.i64({{.*}} align 4 {{.*}} align 4 {{.*}}i64 16, i1 {{.*}})
->>>>>>> b2b84690
+// CHECK: call void @llvm.memcpy.p0i8.p0i8.i64({{.*}} align 4 {{.*}} align 4 {{.*}}i64 16, i1 {{.*}})
+// CHECK: call dereferenceable({{[0-9]+}}) %struct.NonPOD* @_ZN6NonPODaSERKS_
+// CHECK: call void @llvm.memcpy.p0i8.p0i8.i64({{.*}} align 4 {{.*}} align 4 {{.*}}i64 16, i1 {{.*}})
 // CHECK: ret %struct.Basic*
 
 // PODMember copy-assignment:
 // CHECK-LABEL: define linkonce_odr dereferenceable({{[0-9]+}}) %struct.PODMember* @_ZN9PODMemberaSERKS_(%struct.PODMember* %this, %struct.PODMember* dereferenceable({{[0-9]+}}))
-<<<<<<< HEAD
-// CHECK: call void @llvm.memcpy.p0i8.p0i8.i64({{.*}}i64 32, i32 4{{.*}})
-// CHECK: call dereferenceable({{[0-9]+}}) %struct.NonPOD* @_ZN6NonPODaSERKS_
-// CHECK: call void @llvm.memcpy.p0i8.p0i8.i64({{.*}}i64 16, i32 4{{.*}})
-=======
-// CHECK: call void @llvm.memcpy.p0i8.p0i8.i64({{.*}} align 4 {{.*}} align 4 {{.*}}i64 32, i1 {{.*}})
-// CHECK: call dereferenceable({{[0-9]+}}) %struct.NonPOD* @_ZN6NonPODaSERKS_
-// CHECK: call void @llvm.memcpy.p0i8.p0i8.i64({{.*}} align 4 {{.*}} align 4 {{.*}}i64 16, i1 {{.*}})
->>>>>>> b2b84690
+// CHECK: call void @llvm.memcpy.p0i8.p0i8.i64({{.*}} align 4 {{.*}} align 4 {{.*}}i64 32, i1 {{.*}})
+// CHECK: call dereferenceable({{[0-9]+}}) %struct.NonPOD* @_ZN6NonPODaSERKS_
+// CHECK: call void @llvm.memcpy.p0i8.p0i8.i64({{.*}} align 4 {{.*}} align 4 {{.*}}i64 16, i1 {{.*}})
 // CHECK: ret %struct.PODMember*
 
 // PODLikeMember copy-assignment:
 // CHECK-LABEL: define linkonce_odr dereferenceable({{[0-9]+}}) %struct.PODLikeMember* @_ZN13PODLikeMemberaSERKS_(%struct.PODLikeMember* %this, %struct.PODLikeMember* dereferenceable({{[0-9]+}}))
-<<<<<<< HEAD
-// CHECK: call void @llvm.memcpy.p0i8.p0i8.i64({{.*}}i64 32, i32 4{{.*}})
-// CHECK: call dereferenceable({{[0-9]+}}) %struct.NonPOD* @_ZN6NonPODaSERKS_
-// CHECK: call void @llvm.memcpy.p0i8.p0i8.i64({{.*}}i64 16, i32 4{{.*}})
-=======
-// CHECK: call void @llvm.memcpy.p0i8.p0i8.i64({{.*}} align 4 {{.*}} align 4 {{.*}}i64 32, i1 {{.*}})
-// CHECK: call dereferenceable({{[0-9]+}}) %struct.NonPOD* @_ZN6NonPODaSERKS_
-// CHECK: call void @llvm.memcpy.p0i8.p0i8.i64({{.*}} align 4 {{.*}} align 4 {{.*}}i64 16, i1 {{.*}})
->>>>>>> b2b84690
+// CHECK: call void @llvm.memcpy.p0i8.p0i8.i64({{.*}} align 4 {{.*}} align 4 {{.*}}i64 32, i1 {{.*}})
+// CHECK: call dereferenceable({{[0-9]+}}) %struct.NonPOD* @_ZN6NonPODaSERKS_
+// CHECK: call void @llvm.memcpy.p0i8.p0i8.i64({{.*}} align 4 {{.*}} align 4 {{.*}}i64 16, i1 {{.*}})
 // CHECK: ret %struct.PODLikeMember*
 
 // ArrayMember copy-assignment:
 // CHECK-LABEL: define linkonce_odr dereferenceable({{[0-9]+}}) %struct.ArrayMember* @_ZN11ArrayMemberaSERKS_(%struct.ArrayMember* %this, %struct.ArrayMember* dereferenceable({{[0-9]+}}))
-<<<<<<< HEAD
-// CHECK: call void @llvm.memcpy.p0i8.p0i8.i64({{.*}}i64 64, i32 4{{.*}})
-// CHECK: call dereferenceable({{[0-9]+}}) %struct.NonPOD* @_ZN6NonPODaSERKS_
-// CHECK: call void @llvm.memcpy.p0i8.p0i8.i64({{.*}}i64 64, i32 4{{.*}})
-=======
-// CHECK: call void @llvm.memcpy.p0i8.p0i8.i64({{.*}} align 4 {{.*}} align 4 {{.*}}i64 64, i1 {{.*}})
-// CHECK: call dereferenceable({{[0-9]+}}) %struct.NonPOD* @_ZN6NonPODaSERKS_
-// CHECK: call void @llvm.memcpy.p0i8.p0i8.i64({{.*}} align 4 {{.*}} align 4 {{.*}}i64 64, i1 {{.*}})
->>>>>>> b2b84690
+// CHECK: call void @llvm.memcpy.p0i8.p0i8.i64({{.*}} align 4 {{.*}} align 4 {{.*}}i64 64, i1 {{.*}})
+// CHECK: call dereferenceable({{[0-9]+}}) %struct.NonPOD* @_ZN6NonPODaSERKS_
+// CHECK: call void @llvm.memcpy.p0i8.p0i8.i64({{.*}} align 4 {{.*}} align 4 {{.*}}i64 64, i1 {{.*}})
 // CHECK: ret %struct.ArrayMember*
 
 // VolatileMember copy-assignment:
 // CHECK-LABEL: define linkonce_odr dereferenceable({{[0-9]+}}) %struct.VolatileMember* @_ZN14VolatileMemberaSERKS_(%struct.VolatileMember* %this, %struct.VolatileMember* dereferenceable({{[0-9]+}}))
-<<<<<<< HEAD
-// CHECK: call void @llvm.memcpy.p0i8.p0i8.i64({{.*}}i64 16, i32 4{{.*}})
+// CHECK: call void @llvm.memcpy.p0i8.p0i8.i64({{.*}} align 4 {{.*}} align 4 {{.*}}i64 16, i1 {{.*}})
 // CHECK: load volatile i32, i32* {{.*}}, align 4
 // CHECK: store volatile i32 {{.*}}, align 4
 // CHECK: call dereferenceable({{[0-9]+}}) %struct.NonPOD* @_ZN6NonPODaSERKS_
-// CHECK: call void @llvm.memcpy.p0i8.p0i8.i64({{.*}}i64 16, i32 4{{.*}})
-=======
-// CHECK: call void @llvm.memcpy.p0i8.p0i8.i64({{.*}} align 4 {{.*}} align 4 {{.*}}i64 16, i1 {{.*}})
-// CHECK: load volatile i32, i32* {{.*}}, align 4
-// CHECK: store volatile i32 {{.*}}, align 4
-// CHECK: call dereferenceable({{[0-9]+}}) %struct.NonPOD* @_ZN6NonPODaSERKS_
-// CHECK: call void @llvm.memcpy.p0i8.p0i8.i64({{.*}} align 4 {{.*}} align 4 {{.*}}i64 16, i1 {{.*}})
->>>>>>> b2b84690
+// CHECK: call void @llvm.memcpy.p0i8.p0i8.i64({{.*}} align 4 {{.*}} align 4 {{.*}}i64 16, i1 {{.*}})
 // CHECK: ret %struct.VolatileMember*
 
 // BitfieldMember copy-assignment:
 // CHECK-LABEL: define linkonce_odr dereferenceable({{[0-9]+}}) %struct.BitfieldMember* @_ZN14BitfieldMemberaSERKS_(%struct.BitfieldMember* %this, %struct.BitfieldMember* dereferenceable({{[0-9]+}}))
-<<<<<<< HEAD
-// CHECK: call void @llvm.memcpy.p0i8.p0i8.i64({{.*}}i64 16, i32 4{{.*}})
-// CHECK: call dereferenceable({{[0-9]+}}) %struct.NonPOD* @_ZN6NonPODaSERKS_
-// CHECK: call void @llvm.memcpy.p0i8.p0i8.i64({{.*}}i64 3, i32 1{{.*}})
-=======
 // CHECK: call void @llvm.memcpy.p0i8.p0i8.i64({{.*}} align 4 {{.*}} align 4 {{.*}}i64 16, i1 {{.*}})
 // CHECK: call dereferenceable({{[0-9]+}}) %struct.NonPOD* @_ZN6NonPODaSERKS_
 // CHECK: call void @llvm.memcpy.p0i8.p0i8.i64({{.*}} align 1 {{.*}} align 1 {{.*}}i64 3, i1 {{.*}})
->>>>>>> b2b84690
 // CHECK: ret %struct.BitfieldMember*
 
 // InnerClass copy-assignment:
 // CHECK-LABEL: define linkonce_odr dereferenceable({{[0-9]+}}) %struct.InnerClassMember* @_ZN16InnerClassMemberaSERKS_(%struct.InnerClassMember* %this, %struct.InnerClassMember* dereferenceable({{[0-9]+}}))
-<<<<<<< HEAD
-// CHECK: call void @llvm.memcpy.p0i8.p0i8.i64({{.*}}i64 32, i32 4{{.*}})
-// CHECK: call dereferenceable({{[0-9]+}}) %struct.NonPOD* @_ZN6NonPODaSERKS_
-// CHECK: call void @llvm.memcpy.p0i8.p0i8.i64({{.*}}i64 16, i32 4{{.*}})
-=======
-// CHECK: call void @llvm.memcpy.p0i8.p0i8.i64({{.*}} align 4 {{.*}} align 4 {{.*}}i64 32, i1 {{.*}})
-// CHECK: call dereferenceable({{[0-9]+}}) %struct.NonPOD* @_ZN6NonPODaSERKS_
-// CHECK: call void @llvm.memcpy.p0i8.p0i8.i64({{.*}} align 4 {{.*}} align 4 {{.*}}i64 16, i1 {{.*}})
->>>>>>> b2b84690
+// CHECK: call void @llvm.memcpy.p0i8.p0i8.i64({{.*}} align 4 {{.*}} align 4 {{.*}}i64 32, i1 {{.*}})
+// CHECK: call dereferenceable({{[0-9]+}}) %struct.NonPOD* @_ZN6NonPODaSERKS_
+// CHECK: call void @llvm.memcpy.p0i8.p0i8.i64({{.*}} align 4 {{.*}} align 4 {{.*}}i64 16, i1 {{.*}})
 // CHECK: ret %struct.InnerClassMember*
 
 // PackedMembers copy-assignment:
 // CHECK-LABEL: define linkonce_odr dereferenceable({{[0-9]+}}) %struct.PackedMembers* @_ZN13PackedMembersaSERKS_(%struct.PackedMembers* %this, %struct.PackedMembers* dereferenceable({{[0-9]+}}))
 // CHECK: call dereferenceable({{[0-9]+}}) %struct.NonPOD* @_ZN6NonPODaSERKS_
-<<<<<<< HEAD
-// CHECK: call void @llvm.memcpy.p0i8.p0i8.i64({{.*}}i64 16, i32 1{{.*}})
-=======
 // CHECK: call void @llvm.memcpy.p0i8.p0i8.i64({{.*}} align 1 {{.*}} align 1 {{.*}}i64 16, i1 {{.*}})
->>>>>>> b2b84690
 // CHECK: ret %struct.PackedMembers*
 
 // COPY-CONSTRUCTORS:
@@ -231,84 +183,50 @@
 // PackedMembers copy-assignment:
 // CHECK-LABEL: define linkonce_odr void @_ZN13PackedMembersC2ERKS_(%struct.PackedMembers* %this, %struct.PackedMembers* dereferenceable({{[0-9]+}}))
 // CHECK: call void @_ZN6NonPODC1ERKS_
-<<<<<<< HEAD
-// CHECK: call void @llvm.memcpy.p0i8.p0i8.i64({{.*}}i64 16, i32 1{{.*}})
-=======
 // CHECK: call void @llvm.memcpy.p0i8.p0i8.i64({{.*}} align 1 {{.*}} align 1 {{.*}}i64 16, i1 {{.*}})
->>>>>>> b2b84690
 // CHECK: ret void
 
 CALL_CC(BitfieldMember2)
 // BitfieldMember2 copy-constructor:
 // CHECK-2-LABEL: define linkonce_odr void @_ZN15BitfieldMember2C2ERKS_(%struct.BitfieldMember2* %this, %struct.BitfieldMember2* dereferenceable({{[0-9]+}}))
-<<<<<<< HEAD
-// CHECK-2: call void @llvm.memcpy.p0i8.p0i8.i64({{.*}}i64 16, i32 4, i1 false)
-=======
 // CHECK-2: call void @llvm.memcpy.p0i8.p0i8.i64({{.*}} align 4 {{.*}} align 4 {{.*}}i64 16, i1 false)
->>>>>>> b2b84690
 // CHECK-2: call void @_ZN6NonPODC1ERKS_
 // CHECK-2: ret void
 
 CALL_CC(BitfieldMember3)
 // BitfieldMember3 copy-constructor:
 // CHECK-LABEL: define linkonce_odr void @_ZN15BitfieldMember3C2ERKS_(%struct.BitfieldMember3* %this, %struct.BitfieldMember3* dereferenceable({{[0-9]+}}))
-<<<<<<< HEAD
-// CHECK: call void @llvm.memcpy.p0i8.p0i8.i64({{.*}}i64 8, i32 8, i1 false)
-=======
 // CHECK: call void @llvm.memcpy.p0i8.p0i8.i64({{.*}} align 8 {{.*}} align 8 {{.*}}i64 8, i1 false)
->>>>>>> b2b84690
 // CHECK: ret void
 
 CALL_CC(ReferenceMember)
 // ReferenceMember copy-constructor:
 // CHECK-LABEL: define linkonce_odr void @_ZN15ReferenceMemberC2ERKS_(%struct.ReferenceMember* %this, %struct.ReferenceMember* dereferenceable({{[0-9]+}}))
-<<<<<<< HEAD
-// CHECK: call void @llvm.memcpy.p0i8.p0i8.i64({{.*}}i64 16, i32 8{{.*}})
-// CHECK: call void @_ZN6NonPODC1ERKS_
-// CHECK: call void @llvm.memcpy.p0i8.p0i8.i64({{.*}}i64 16, i32 8{{.*}})
-=======
 // CHECK: call void @llvm.memcpy.p0i8.p0i8.i64({{.*}} align 8 {{.*}} align 8 {{.*}}i64 16, i1 {{.*}})
 // CHECK: call void @_ZN6NonPODC1ERKS_
 // CHECK: call void @llvm.memcpy.p0i8.p0i8.i64({{.*}} align 8 {{.*}} align 8 {{.*}}i64 16, i1 {{.*}})
->>>>>>> b2b84690
 // CHECK: ret void
 
 CALL_CC(InnerClassMember)
 // InnerClass copy-constructor:
 // CHECK-LABEL: define linkonce_odr void @_ZN16InnerClassMemberC2ERKS_(%struct.InnerClassMember* %this, %struct.InnerClassMember* dereferenceable({{[0-9]+}}))
-<<<<<<< HEAD
-// CHECK: call void @llvm.memcpy.p0i8.p0i8.i64({{.*}}i64 32, i32 4{{.*}})
-// CHECK: call void @_ZN6NonPODC1ERKS_
-// CHECK: call void @llvm.memcpy.p0i8.p0i8.i64({{.*}}i64 16, i32 4{{.*}})
-=======
-// CHECK: call void @llvm.memcpy.p0i8.p0i8.i64({{.*}} align 4 {{.*}} align 4 {{.*}}i64 32, i1 {{.*}})
-// CHECK: call void @_ZN6NonPODC1ERKS_
-// CHECK: call void @llvm.memcpy.p0i8.p0i8.i64({{.*}} align 4 {{.*}} align 4 {{.*}}i64 16, i1 {{.*}})
->>>>>>> b2b84690
+// CHECK: call void @llvm.memcpy.p0i8.p0i8.i64({{.*}} align 4 {{.*}} align 4 {{.*}}i64 32, i1 {{.*}})
+// CHECK: call void @_ZN6NonPODC1ERKS_
+// CHECK: call void @llvm.memcpy.p0i8.p0i8.i64({{.*}} align 4 {{.*}} align 4 {{.*}}i64 16, i1 {{.*}})
 // CHECK: ret void
 
 CALL_CC(BitfieldMember)
 // BitfieldMember copy-constructor:
 // CHECK-LABEL: define linkonce_odr void @_ZN14BitfieldMemberC2ERKS_(%struct.BitfieldMember* %this, %struct.BitfieldMember* dereferenceable({{[0-9]+}}))
-<<<<<<< HEAD
-// CHECK: call void @llvm.memcpy.p0i8.p0i8.i64({{.*}}i64 16, i32 4{{.*}})
-// CHECK: call void @_ZN6NonPODC1ERKS_
-// CHECK: call void @llvm.memcpy.p0i8.p0i8.i64({{.*}}i64 3, i32 1{{.*}})
-=======
 // CHECK: call void @llvm.memcpy.p0i8.p0i8.i64({{.*}} align 4 {{.*}} align 4 {{.*}}i64 16, i1 {{.*}})
 // CHECK: call void @_ZN6NonPODC1ERKS_
 // CHECK: call void @llvm.memcpy.p0i8.p0i8.i64({{.*}} align 1 {{.*}} align 1 {{.*}}i64 3, i1 {{.*}})
->>>>>>> b2b84690
 // CHECK: ret void
 
 CALL_CC(VolatileMember)
 // VolatileMember copy-constructor:
 // CHECK-LABEL: define linkonce_odr void @_ZN14VolatileMemberC2ERKS_(%struct.VolatileMember* %this, %struct.VolatileMember* dereferenceable({{[0-9]+}}))
-<<<<<<< HEAD
-// CHECK: call void @llvm.memcpy.p0i8.p0i8.i64({{.*}}i64 16, i32 4{{.*}})
-=======
-// CHECK: call void @llvm.memcpy.p0i8.p0i8.i64({{.*}} align 4 {{.*}} align 4 {{.*}}i64 16, i1 {{.*}})
->>>>>>> b2b84690
+// CHECK: call void @llvm.memcpy.p0i8.p0i8.i64({{.*}} align 4 {{.*}} align 4 {{.*}}i64 16, i1 {{.*}})
 // CHECK: load volatile i32, i32* {{.*}}, align 4
 // CHECK: store volatile i32 {{.*}}, align 4
 // CHECK: call void @_ZN6NonPODC1ERKS_
@@ -318,29 +236,17 @@
 CALL_CC(ArrayMember)
 // ArrayMember copy-constructor:
 // CHECK-LABEL: define linkonce_odr void @_ZN11ArrayMemberC2ERKS_(%struct.ArrayMember* %this, %struct.ArrayMember* dereferenceable({{[0-9]+}}))
-<<<<<<< HEAD
-// CHECK: call void @llvm.memcpy.p0i8.p0i8.i64({{.*}}i64 64, i32 4{{.*}})
-// CHECK: call void @_ZN6NonPODC1ERKS_
-// CHECK: call void @llvm.memcpy.p0i8.p0i8.i64({{.*}}i64 64, i32 4{{.*}})
-=======
-// CHECK: call void @llvm.memcpy.p0i8.p0i8.i64({{.*}} align 4 {{.*}} align 4 {{.*}}i64 64, i1 {{.*}})
-// CHECK: call void @_ZN6NonPODC1ERKS_
-// CHECK: call void @llvm.memcpy.p0i8.p0i8.i64({{.*}} align 4 {{.*}} align 4 {{.*}}i64 64, i1 {{.*}})
->>>>>>> b2b84690
+// CHECK: call void @llvm.memcpy.p0i8.p0i8.i64({{.*}} align 4 {{.*}} align 4 {{.*}}i64 64, i1 {{.*}})
+// CHECK: call void @_ZN6NonPODC1ERKS_
+// CHECK: call void @llvm.memcpy.p0i8.p0i8.i64({{.*}} align 4 {{.*}} align 4 {{.*}}i64 64, i1 {{.*}})
 // CHECK: ret void
 
 CALL_CC(PODLikeMember)
 // PODLikeMember copy-constructor:
 // CHECK-LABEL: define linkonce_odr void @_ZN13PODLikeMemberC2ERKS_(%struct.PODLikeMember* %this, %struct.PODLikeMember* dereferenceable({{[0-9]+}}))
-<<<<<<< HEAD
-// CHECK: call void @llvm.memcpy.p0i8.p0i8.i64({{.*}}i64 32, i32 4{{.*}})
+// CHECK: call void @llvm.memcpy.p0i8.p0i8.i64({{.*}} align 4 {{.*}} align 4 {{.*}}i64 32, i1 {{.*}})
 // CHECK: invoke void @_ZN6NonPODC1ERKS_
-// CHECK: call void @llvm.memcpy.p0i8.p0i8.i64({{.*}}i64 16, i32 4{{.*}})
-=======
-// CHECK: call void @llvm.memcpy.p0i8.p0i8.i64({{.*}} align 4 {{.*}} align 4 {{.*}}i64 32, i1 {{.*}})
-// CHECK: invoke void @_ZN6NonPODC1ERKS_
-// CHECK: call void @llvm.memcpy.p0i8.p0i8.i64({{.*}} align 4 {{.*}} align 4 {{.*}}i64 16, i1 {{.*}})
->>>>>>> b2b84690
+// CHECK: call void @llvm.memcpy.p0i8.p0i8.i64({{.*}} align 4 {{.*}} align 4 {{.*}}i64 16, i1 {{.*}})
 // CHECK: ret void
 // CHECK: landingpad
 // CHECK: invoke void @_ZN7PODLikeD1Ev
@@ -348,27 +254,15 @@
 CALL_CC(PODMember)
 // PODMember copy-constructor:
 // CHECK-LABEL: define linkonce_odr void @_ZN9PODMemberC2ERKS_(%struct.PODMember* %this, %struct.PODMember* dereferenceable({{[0-9]+}}))
-<<<<<<< HEAD
-// CHECK: call void @llvm.memcpy.p0i8.p0i8.i64({{.*}}i64 32, i32 4{{.*}})
-// CHECK: call void @_ZN6NonPODC1ERKS_
-// CHECK: call void @llvm.memcpy.p0i8.p0i8.i64({{.*}}i64 16, i32 4{{.*}})
-=======
-// CHECK: call void @llvm.memcpy.p0i8.p0i8.i64({{.*}} align 4 {{.*}} align 4 {{.*}}i64 32, i1 {{.*}})
-// CHECK: call void @_ZN6NonPODC1ERKS_
-// CHECK: call void @llvm.memcpy.p0i8.p0i8.i64({{.*}} align 4 {{.*}} align 4 {{.*}}i64 16, i1 {{.*}})
->>>>>>> b2b84690
+// CHECK: call void @llvm.memcpy.p0i8.p0i8.i64({{.*}} align 4 {{.*}} align 4 {{.*}}i64 32, i1 {{.*}})
+// CHECK: call void @_ZN6NonPODC1ERKS_
+// CHECK: call void @llvm.memcpy.p0i8.p0i8.i64({{.*}} align 4 {{.*}} align 4 {{.*}}i64 16, i1 {{.*}})
 // CHECK: ret void
 
 CALL_CC(Basic)
 // Basic copy-constructor:
 // CHECK-LABEL: define linkonce_odr void @_ZN5BasicC2ERKS_(%struct.Basic* %this, %struct.Basic* dereferenceable({{[0-9]+}}))
-<<<<<<< HEAD
-// CHECK: call void @llvm.memcpy.p0i8.p0i8.i64({{.*}}i64 16, i32 4{{.*}})
-// CHECK: call void @_ZN6NonPODC1ERKS_
-// CHECK: call void @llvm.memcpy.p0i8.p0i8.i64({{.*}}i64 16, i32 4{{.*}})
-=======
-// CHECK: call void @llvm.memcpy.p0i8.p0i8.i64({{.*}} align 4 {{.*}} align 4 {{.*}}i64 16, i1 {{.*}})
-// CHECK: call void @_ZN6NonPODC1ERKS_
-// CHECK: call void @llvm.memcpy.p0i8.p0i8.i64({{.*}} align 4 {{.*}} align 4 {{.*}}i64 16, i1 {{.*}})
->>>>>>> b2b84690
+// CHECK: call void @llvm.memcpy.p0i8.p0i8.i64({{.*}} align 4 {{.*}} align 4 {{.*}}i64 16, i1 {{.*}})
+// CHECK: call void @_ZN6NonPODC1ERKS_
+// CHECK: call void @llvm.memcpy.p0i8.p0i8.i64({{.*}} align 4 {{.*}} align 4 {{.*}}i64 16, i1 {{.*}})
 // CHECK: ret void