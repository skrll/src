// RUN: %clang_cc1 %s -fno-rtti -triple=i386-pc-win32 -emit-llvm -fdump-vtable-layouts -o %t.ll > %t
// RUN: FileCheck --check-prefix=EMITS-VFTABLE %s < %t.ll
// RUN: FileCheck --check-prefix=NO-VFTABLE %s < %t.ll
// RUN: FileCheck %s < %t

struct A {
  // CHECK-LABEL: VFTable for 'A' (3 entries)
  // CHECK-NEXT: 0 | void A::f()
  // CHECK-NEXT: 1 | void A::g()
  // CHECK-NEXT: 2 | void A::h()
  // CHECK-LABEL: VFTable indices for 'A' (3 entries)
  // CHECK-NEXT: 0 | void A::f()
  // CHECK-NEXT: 1 | void A::g()
  // CHECK-NEXT: 2 | void A::h()

  virtual void f();
  virtual void g();
  virtual void h();
  int ia;
};
A a;
<<<<<<< HEAD
// EMITS-VFTABLE-DAG: @"\01??_7A@@6B@" = linkonce_odr unnamed_addr constant { [3 x i8*] }
=======
// EMITS-VFTABLE-DAG: @"??_7A@@6B@" = linkonce_odr unnamed_addr constant { [3 x i8*] }
>>>>>>> b2b84690
void use(A *obj) { obj->f(); }

struct B : A {
  // CHECK-LABEL: VFTable for 'A' in 'B' (5 entries)
  // CHECK-NEXT: 0 | void B::f()
  // CHECK-NEXT: 1 | void A::g()
  // CHECK-NEXT: 2 | void A::h()
  // CHECK-NEXT: 3 | void B::i()
  // CHECK-NEXT: 4 | void B::j()
  // CHECK-LABEL: VFTable indices for 'B' (3 entries)
  // CHECK-NEXT: 0 | void B::f()
  // CHECK-NEXT: 3 | void B::i()
  // CHECK-NEXT: 4 | void B::j()

  virtual void f();  // overrides A::f()
  virtual void i();
  virtual void j();
};
B b;
<<<<<<< HEAD
// EMITS-VFTABLE-DAG: @"\01??_7B@@6B@" = linkonce_odr unnamed_addr constant { [5 x i8*] }
=======
// EMITS-VFTABLE-DAG: @"??_7B@@6B@" = linkonce_odr unnamed_addr constant { [5 x i8*] }
>>>>>>> b2b84690
void use(B *obj) { obj->f(); }

struct C {
  // CHECK-LABEL: VFTable for 'C' (2 entries)
  // CHECK-NEXT: 0 | C::~C() [scalar deleting]
  // CHECK-NEXT: 1 | void C::f()
  // CHECK-LABEL: VFTable indices for 'C' (2 entries).
  // CHECK-NEXT: 0 | C::~C() [scalar deleting]
  // CHECK-NEXT: 1 | void C::f()

  virtual ~C();
  virtual void f();
};
void C::f() {}
<<<<<<< HEAD
// NO-VFTABLE-NOT: @"\01??_7C@@6B@"
=======
// NO-VFTABLE-NOT: @"??_7C@@6B@"
>>>>>>> b2b84690
void use(C *obj) { obj->f(); }

struct D {
  // CHECK-LABEL: VFTable for 'D' (2 entries)
  // CHECK-NEXT: 0 | void D::f()
  // CHECK-NEXT: 1 | D::~D() [scalar deleting]
  // CHECK-LABEL: VFTable indices for 'D' (2 entries)
  // CHECK-NEXT: 0 | void D::f()
  // CHECK-NEXT: 1 | D::~D() [scalar deleting]

  virtual void f();
  virtual ~D();
};
D d;
<<<<<<< HEAD
// EMITS-VFTABLE-DAG: @"\01??_7D@@6B@" = linkonce_odr unnamed_addr constant { [2 x i8*] }
=======
// EMITS-VFTABLE-DAG: @"??_7D@@6B@" = linkonce_odr unnamed_addr constant { [2 x i8*] }
>>>>>>> b2b84690
void use(D *obj) { obj->f(); }

struct E : A {
  // CHECK-LABEL: VFTable for 'A' in 'E' (5 entries)
  // CHECK-NEXT: 0 | void A::f()
  // CHECK-NEXT: 1 | void A::g()
  // CHECK-NEXT: 2 | void A::h()
  // CHECK-NEXT: 3 | E::~E() [scalar deleting]
  // CHECK-NEXT: 4 | void E::i()
  // CHECK-LABEL: VFTable indices for 'E' (2 entries).
  // CHECK-NEXT: 3 | E::~E() [scalar deleting]
  // CHECK-NEXT: 4 | void E::i()

  // ~E would be the key method, but it isn't used, and MS ABI has no key
  // methods.
  virtual ~E();
  virtual void i();
};
void E::i() {}
<<<<<<< HEAD
// NO-VFTABLE-NOT: @"\01??_7E@@6B@"
=======
// NO-VFTABLE-NOT: @"??_7E@@6B@"
>>>>>>> b2b84690
void use(E *obj) { obj->i(); }

struct F : A {
  // CHECK-LABEL: VFTable for 'A' in 'F' (5 entries)
  // CHECK-NEXT: 0 | void A::f()
  // CHECK-NEXT: 1 | void A::g()
  // CHECK-NEXT: 2 | void A::h()
  // CHECK-NEXT: 3 | void F::i()
  // CHECK-NEXT: 4 | F::~F() [scalar deleting]
  // CHECK-LABEL: VFTable indices for 'F' (2 entries).
  // CHECK-NEXT: 3 | void F::i()
  // CHECK-NEXT: 4 | F::~F() [scalar deleting]

  virtual void i();
  virtual ~F();
};
F f;
<<<<<<< HEAD
// EMITS-VFTABLE-DAG: @"\01??_7F@@6B@" = linkonce_odr unnamed_addr constant { [5 x i8*] }
=======
// EMITS-VFTABLE-DAG: @"??_7F@@6B@" = linkonce_odr unnamed_addr constant { [5 x i8*] }
>>>>>>> b2b84690
void use(F *obj) { obj->i(); }

struct G : E {
  // CHECK-LABEL: VFTable for 'A' in 'E' in 'G' (6 entries)
  // CHECK-NEXT: 0 | void G::f()
  // CHECK-NEXT: 1 | void A::g()
  // CHECK-NEXT: 2 | void A::h()
  // CHECK-NEXT: 3 | G::~G() [scalar deleting]
  // CHECK-NEXT: 4 | void E::i()
  // CHECK-NEXT: 5 | void G::j()
  // CHECK-LABEL: VFTable indices for 'G' (3 entries).
  // CHECK-NEXT: 0 | void G::f()
  // CHECK-NEXT: 3 | G::~G() [scalar deleting]
  // CHECK-NEXT: 5 | void G::j()

  virtual void f();  // overrides A::f()
  virtual ~G();
  virtual void j();
};
void G::j() {}
<<<<<<< HEAD
// NO-VFTABLE-NOT: @"\01??_7G@@6B@"
=======
// NO-VFTABLE-NOT: @"??_7G@@6B@"
>>>>>>> b2b84690
void use(G *obj) { obj->j(); }

// Test that the usual Itanium-style key method does not emit a vtable.
struct H {
  virtual void f();
};
void H::f() {}
// NO-VFTABLE-NOT: @"??_7H@@6B@"

struct Empty { };

struct I : Empty {
  // CHECK-LABEL: VFTable for 'I' (2 entries)
  // CHECK-NEXT: 0 | void I::f()
  // CHECK-NEXT: 1 | void I::g()
  virtual void f();
  virtual void g();
};

I i;
void use(I *obj) { obj->f(); }

struct J {
  // CHECK-LABEL: VFTable for 'J' (6 entries)
  // CHECK-NEXT: 0 | void J::foo(long)
  // CHECK-NEXT: 1 | void J::foo(int)
  // CHECK-NEXT: 2 | void J::foo(short)
  // CHECK-NEXT: 3 | void J::bar(long)
  // CHECK-NEXT: 4 | void J::bar(int)
  // CHECK-NEXT: 5 | void J::bar(short)
  virtual void foo(short);
  virtual void bar(short);
  virtual void foo(int);
  virtual void bar(int);
  virtual void foo(long);
  virtual void bar(long);
};

J j;
void use(J *obj) { obj->foo(42); }

struct K : J {
  // CHECK-LABEL: VFTable for 'J' in 'K' (9 entries)
  // CHECK-NEXT: 0 | void J::foo(long)
  // CHECK-NEXT: 1 | void J::foo(int)
  // CHECK-NEXT: 2 | void J::foo(short)
  // CHECK-NEXT: 3 | void J::bar(long)
  // CHECK-NEXT: 4 | void J::bar(int)
  // CHECK-NEXT: 5 | void J::bar(short)
  // CHECK-NEXT: 6 | void K::bar(double)
  // CHECK-NEXT: 7 | void K::bar(float)
  // CHECK-NEXT: 8 | void K::foo(float)
  virtual void bar(float);
  virtual void foo(float);
  virtual void bar(double);
};

K k;
void use(K *obj) { obj->foo(42.0f); }

struct L : J {
  // CHECK-LABEL: VFTable for 'J' in 'L' (9 entries)
  // CHECK-NEXT: 0 | void J::foo(long)
  // CHECK-NEXT: 1 | void L::foo(int)
  // CHECK-NEXT: 2 | void J::foo(short)
  // CHECK-NEXT: 3 | void J::bar(long)
  // CHECK-NEXT: 4 | void J::bar(int)
  // CHECK-NEXT: 5 | void J::bar(short)
  // CHECK-NEXT: 6 | void L::foo(float)
  // CHECK-NEXT: 7 | void L::bar(double)
  // CHECK-NEXT: 8 | void L::bar(float)

  // This case is interesting. Since the J::foo(int) override is the first method in
  // the class, foo(float) precedes the bar(double) and bar(float) in the vftable.
  virtual void foo(int);
  virtual void bar(float);
  virtual void foo(float);
  virtual void bar(double);
};

L l;
void use(L *obj) { obj->foo(42.0f); }

struct M : J {
  // CHECK-LABEL: VFTable for 'J' in 'M' (11 entries)
  // CHECK-NEXT:  0 | void J::foo(long)
  // CHECK-NEXT:  1 | void M::foo(int)
  // CHECK-NEXT:  2 | void J::foo(short)
  // CHECK-NEXT:  3 | void J::bar(long)
  // CHECK-NEXT:  4 | void J::bar(int)
  // CHECK-NEXT:  5 | void J::bar(short)
  // CHECK-NEXT:  6 | void M::foo(float)
  // CHECK-NEXT:  7 | void M::spam(long)
  // CHECK-NEXT:  8 | void M::spam(int)
  // CHECK-NEXT:  9 | void M::bar(double)
  // CHECK-NEXT: 10 | void M::bar(float)

  virtual void foo(int);
  virtual void spam(int);
  virtual void bar(float);
  virtual void bar(double);
  virtual void foo(float);
  virtual void spam(long);
};

M m;
void use(M *obj) { obj->foo(42.0f); }

struct N {
  // CHECK-LABEL: VFTable for 'N' (4 entries)
  // CHECK-NEXT: 0 | void N::operator+(int)
  // CHECK-NEXT: 1 | void N::operator+(short)
  // CHECK-NEXT: 2 | void N::operator*(int)
  // CHECK-NEXT: 3 | void N::operator*(short)
  virtual void operator+(short);
  virtual void operator*(short);
  virtual void operator+(int);
  virtual void operator*(int);
};

N n;
void use(N *obj) { obj->operator+(42); }

struct O { virtual A *f(); };
struct P : O { virtual B *f(); };
P p;
void use(O *obj) { obj->f(); }
void use(P *obj) { obj->f(); }
// CHECK-LABEL: VFTable for 'O' (1 entry)
// CHECK-NEXT: 0 | A *O::f()

// CHECK-LABEL: VFTable for 'O' in 'P' (1 entry)
// CHECK-NEXT: 0 | B *P::f()

struct Q {
  // CHECK-LABEL: VFTable for 'Q' (2 entries)
  // CHECK-NEXT: 0 | void Q::foo(int)
  // CHECK-NEXT: 1 | void Q::bar(int)
  void foo(short);
  void bar(short);
  virtual void bar(int);
  virtual void foo(int);
};

Q q;
void use(Q *obj) { obj->foo(42); }

// Inherited non-virtual overloads don't participate in the ordering.
struct R : Q {
  // CHECK-LABEL: VFTable for 'Q' in 'R' (4 entries)
  // CHECK-NEXT: 0 | void Q::foo(int)
  // CHECK-NEXT: 1 | void Q::bar(int)
  // CHECK-NEXT: 2 | void R::bar(long)
  // CHECK-NEXT: 3 | void R::foo(long)
  virtual void bar(long);
  virtual void foo(long);
};

R r;
void use(R *obj) { obj->foo(42l); }

struct S {
  // CHECK-LABEL: VFTable for 'S' (1 entry).
  // CHECK-NEXT:   0 | void S::f() [deleted]
  virtual void f() = delete;
  S();
<<<<<<< HEAD
  // EMITS-VFTABLE-DAG: @"\01??_7S@@6B@" = linkonce_odr unnamed_addr constant { [1 x i8*] } { [1 x i8*] [i8* bitcast (void ()* @_purecall to i8*)] }
=======
  // EMITS-VFTABLE-DAG: @"??_7S@@6B@" = linkonce_odr unnamed_addr constant { [1 x i8*] } { [1 x i8*] [i8* bitcast (void ()* @_purecall to i8*)] }
>>>>>>> b2b84690
};

S::S() {}

struct T {
  struct U {};
};
struct V : T {
  // CHECK-LABEL: VFTable for 'V' (2 entries).
  // CHECK-NEXT:   0 | void V::U()
  // CHECK-NEXT:   1 | void V::f()
  using T::U;
  virtual void f();
  virtual void U();
  V();
};

V::V() {}<|MERGE_RESOLUTION|>--- conflicted
+++ resolved
@@ -19,11 +19,7 @@
   int ia;
 };
 A a;
-<<<<<<< HEAD
-// EMITS-VFTABLE-DAG: @"\01??_7A@@6B@" = linkonce_odr unnamed_addr constant { [3 x i8*] }
-=======
 // EMITS-VFTABLE-DAG: @"??_7A@@6B@" = linkonce_odr unnamed_addr constant { [3 x i8*] }
->>>>>>> b2b84690
 void use(A *obj) { obj->f(); }
 
 struct B : A {
@@ -43,11 +39,7 @@
   virtual void j();
 };
 B b;
-<<<<<<< HEAD
-// EMITS-VFTABLE-DAG: @"\01??_7B@@6B@" = linkonce_odr unnamed_addr constant { [5 x i8*] }
-=======
 // EMITS-VFTABLE-DAG: @"??_7B@@6B@" = linkonce_odr unnamed_addr constant { [5 x i8*] }
->>>>>>> b2b84690
 void use(B *obj) { obj->f(); }
 
 struct C {
@@ -62,11 +54,7 @@
   virtual void f();
 };
 void C::f() {}
-<<<<<<< HEAD
-// NO-VFTABLE-NOT: @"\01??_7C@@6B@"
-=======
 // NO-VFTABLE-NOT: @"??_7C@@6B@"
->>>>>>> b2b84690
 void use(C *obj) { obj->f(); }
 
 struct D {
@@ -81,11 +69,7 @@
   virtual ~D();
 };
 D d;
-<<<<<<< HEAD
-// EMITS-VFTABLE-DAG: @"\01??_7D@@6B@" = linkonce_odr unnamed_addr constant { [2 x i8*] }
-=======
 // EMITS-VFTABLE-DAG: @"??_7D@@6B@" = linkonce_odr unnamed_addr constant { [2 x i8*] }
->>>>>>> b2b84690
 void use(D *obj) { obj->f(); }
 
 struct E : A {
@@ -105,11 +89,7 @@
   virtual void i();
 };
 void E::i() {}
-<<<<<<< HEAD
-// NO-VFTABLE-NOT: @"\01??_7E@@6B@"
-=======
 // NO-VFTABLE-NOT: @"??_7E@@6B@"
->>>>>>> b2b84690
 void use(E *obj) { obj->i(); }
 
 struct F : A {
@@ -127,11 +107,7 @@
   virtual ~F();
 };
 F f;
-<<<<<<< HEAD
-// EMITS-VFTABLE-DAG: @"\01??_7F@@6B@" = linkonce_odr unnamed_addr constant { [5 x i8*] }
-=======
 // EMITS-VFTABLE-DAG: @"??_7F@@6B@" = linkonce_odr unnamed_addr constant { [5 x i8*] }
->>>>>>> b2b84690
 void use(F *obj) { obj->i(); }
 
 struct G : E {
@@ -152,11 +128,7 @@
   virtual void j();
 };
 void G::j() {}
-<<<<<<< HEAD
-// NO-VFTABLE-NOT: @"\01??_7G@@6B@"
-=======
 // NO-VFTABLE-NOT: @"??_7G@@6B@"
->>>>>>> b2b84690
 void use(G *obj) { obj->j(); }
 
 // Test that the usual Itanium-style key method does not emit a vtable.
@@ -323,11 +295,7 @@
   // CHECK-NEXT:   0 | void S::f() [deleted]
   virtual void f() = delete;
   S();
-<<<<<<< HEAD
-  // EMITS-VFTABLE-DAG: @"\01??_7S@@6B@" = linkonce_odr unnamed_addr constant { [1 x i8*] } { [1 x i8*] [i8* bitcast (void ()* @_purecall to i8*)] }
-=======
   // EMITS-VFTABLE-DAG: @"??_7S@@6B@" = linkonce_odr unnamed_addr constant { [1 x i8*] } { [1 x i8*] [i8* bitcast (void ()* @_purecall to i8*)] }
->>>>>>> b2b84690
 };
 
 S::S() {}
