<<<<<<< HEAD
// RUN: %clang_cc1 -std=c++11 -triple x86_64-none-linux-gnu -emit-llvm -o - %s | FileCheck -check-prefixes=X86,CHECK %s
// RUN: %clang_cc1 -std=c++11 -triple amdgcn-amd-amdhsa-amdgiz -DNO_TLS -emit-llvm -o - %s | FileCheck -check-prefixes=AMD,CHECK %s
=======
// RUN: %clang_cc1 -std=c++11 -triple x86_64-none-linux-gnu -fmerge-all-constants -emit-llvm -o - %s | FileCheck -check-prefixes=X86,CHECK %s
// RUN: %clang_cc1 -std=c++11 -triple amdgcn-amd-amdhsa -DNO_TLS -fmerge-all-constants -emit-llvm -o - %s | FileCheck -check-prefixes=AMDGCN,CHECK %s
>>>>>>> b2b84690

namespace std {
  typedef decltype(sizeof(int)) size_t;

  // libc++'s implementation
  template <class _E>
  class initializer_list
  {
    const _E* __begin_;
    size_t    __size_;

    initializer_list(const _E* __b, size_t __s)
      : __begin_(__b),
        __size_(__s)
    {}

  public:
    typedef _E        value_type;
    typedef const _E& reference;
    typedef const _E& const_reference;
    typedef size_t    size_type;

    typedef const _E* iterator;
    typedef const _E* const_iterator;

    initializer_list() : __begin_(nullptr), __size_(0) {}

    size_t    size()  const {return __size_;}
    const _E* begin() const {return __begin_;}
    const _E* end()   const {return __begin_ + __size_;}
  };
}

struct destroyme1 {
  ~destroyme1();
};
struct destroyme2 {
  ~destroyme2();
};
struct witharg1 {
  witharg1(const destroyme1&);
  ~witharg1();
};
struct wantslist1 {
  wantslist1(std::initializer_list<destroyme1>);
  ~wantslist1();
};
// X86: @_ZGR15globalInitList1_ = internal constant [3 x i32] [i32 1, i32 2, i32 3]
// X86: @globalInitList1 = global %{{[^ ]+}} { i32* getelementptr inbounds ([3 x i32], [3 x i32]* @_ZGR15globalInitList1_, i32 0, i32 0), i{{32|64}} 3 }
<<<<<<< HEAD
// AMD: @_ZGR15globalInitList1_ = internal addrspace(1) constant [3 x i32] [i32 1, i32 2, i32 3]
// AMD: @globalInitList1 = addrspace(1) global %{{[^ ]+}} { i32* addrspacecast (i32 addrspace(1)* getelementptr inbounds ([3 x i32], [3 x i32] addrspace(1)* @_ZGR15globalInitList1_, i32 0, i32 0) to i32*), i{{32|64}} 3 }
=======
// AMDGCN: @_ZGR15globalInitList1_ = internal addrspace(1) constant [3 x i32] [i32 1, i32 2, i32 3]
// AMDGCN: @globalInitList1 = addrspace(1) global %{{[^ ]+}} { i32* addrspacecast (i32 addrspace(1)* getelementptr inbounds ([3 x i32], [3 x i32] addrspace(1)* @_ZGR15globalInitList1_, i32 0, i32 0) to i32*), i{{32|64}} 3 }
>>>>>>> b2b84690
std::initializer_list<int> globalInitList1 = {1, 2, 3};

#ifndef NO_TLS
namespace thread_local_global_array {
// FIXME: We should be able to constant-evaluate this even though the
// initializer is not a constant expression (pointers to thread_local
// objects aren't really a problem).
//
// X86: @_ZN25thread_local_global_array1xE = thread_local global
// X86: @_ZGRN25thread_local_global_array1xE_ = internal thread_local constant [4 x i32] [i32 1, i32 2, i32 3, i32 4]
std::initializer_list<int> thread_local x = {1, 2, 3, 4};
}
#endif

// X86: @globalInitList2 = global %{{[^ ]+}} zeroinitializer
// X86: @_ZGR15globalInitList2_ = internal global [2 x %[[WITHARG:[^ ]*]]] zeroinitializer
<<<<<<< HEAD
// AMD: @globalInitList2 = addrspace(1) global %{{[^ ]+}} zeroinitializer
// AMD: @_ZGR15globalInitList2_ = internal addrspace(1) global [2 x %[[WITHARG:[^ ]*]]] zeroinitializer
=======
// AMDGCN: @globalInitList2 = addrspace(1) global %{{[^ ]+}} zeroinitializer
// AMDGCN: @_ZGR15globalInitList2_ = internal addrspace(1) global [2 x %[[WITHARG:[^ ]*]]] zeroinitializer
>>>>>>> b2b84690

// X86: @_ZN15partly_constant1kE = global i32 0, align 4
// X86: @_ZN15partly_constant2ilE = global {{.*}} null, align 8
// X86: @[[PARTLY_CONSTANT_OUTER:_ZGRN15partly_constant2ilE.*]] = internal global {{.*}} zeroinitializer, align 8
// X86: @[[PARTLY_CONSTANT_INNER:_ZGRN15partly_constant2ilE.*]] = internal global [3 x {{.*}}] zeroinitializer, align 8
// X86: @[[PARTLY_CONSTANT_FIRST:_ZGRN15partly_constant2ilE.*]] = internal constant [3 x i32] [i32 1, i32 2, i32 3], align 4
// X86: @[[PARTLY_CONSTANT_SECOND:_ZGRN15partly_constant2ilE.*]] = internal global [2 x i32] zeroinitializer, align 4
// X86: @[[PARTLY_CONSTANT_THIRD:_ZGRN15partly_constant2ilE.*]] = internal constant [4 x i32] [i32 5, i32 6, i32 7, i32 8], align 4
<<<<<<< HEAD
// AMD: @_ZN15partly_constant1kE = addrspace(1) global i32 0, align 4
// AMD: @_ZN15partly_constant2ilE = addrspace(2) global {{.*}} null, align 8
// AMD: @[[PARTLY_CONSTANT_OUTER:_ZGRN15partly_constant2ilE.*]] = internal addrspace(2) global {{.*}} zeroinitializer, align 8
// AMD: @[[PARTLY_CONSTANT_INNER:_ZGRN15partly_constant2ilE.*]] = internal addrspace(2) global [3 x {{.*}}] zeroinitializer, align 8
// AMD: @[[PARTLY_CONSTANT_FIRST:_ZGRN15partly_constant2ilE.*]] = internal addrspace(2) constant [3 x i32] [i32 1, i32 2, i32 3], align 4
// AMD: @[[PARTLY_CONSTANT_SECOND:_ZGRN15partly_constant2ilE.*]] = internal addrspace(2) global [2 x i32] zeroinitializer, align 4
// AMD: @[[PARTLY_CONSTANT_THIRD:_ZGRN15partly_constant2ilE.*]] = internal addrspace(2) constant [4 x i32] [i32 5, i32 6, i32 7, i32 8], align 4

// X86: @[[REFTMP1:.*]] = private constant [2 x i32] [i32 42, i32 43], align 4
// X86: @[[REFTMP2:.*]] = private constant [3 x %{{.*}}] [%{{.*}} { i32 1 }, %{{.*}} { i32 2 }, %{{.*}} { i32 3 }], align 4
// AMD: @[[REFTMP1:.*]] = private addrspace(2) constant [2 x i32] [i32 42, i32 43], align 4
// AMD: @[[REFTMP2:.*]] = private addrspace(2) constant [3 x %{{.*}}] [%{{.*}} { i32 1 }, %{{.*}} { i32 2 }, %{{.*}} { i32 3 }], align 4
=======
// AMDGCN: @_ZN15partly_constant1kE = addrspace(1) global i32 0, align 4
// AMDGCN: @_ZN15partly_constant2ilE = addrspace(4) global {{.*}} null, align 8
// AMDGCN: @[[PARTLY_CONSTANT_OUTER:_ZGRN15partly_constant2ilE.*]] = internal addrspace(4) global {{.*}} zeroinitializer, align 8
// AMDGCN: @[[PARTLY_CONSTANT_INNER:_ZGRN15partly_constant2ilE.*]] = internal addrspace(4) global [3 x {{.*}}] zeroinitializer, align 8
// AMDGCN: @[[PARTLY_CONSTANT_FIRST:_ZGRN15partly_constant2ilE.*]] = internal addrspace(4) constant [3 x i32] [i32 1, i32 2, i32 3], align 4
// AMDGCN: @[[PARTLY_CONSTANT_SECOND:_ZGRN15partly_constant2ilE.*]] = internal addrspace(4) global [2 x i32] zeroinitializer, align 4
// AMDGCN: @[[PARTLY_CONSTANT_THIRD:_ZGRN15partly_constant2ilE.*]] = internal addrspace(4) constant [4 x i32] [i32 5, i32 6, i32 7, i32 8], align 4

// X86: @[[REFTMP1:.*]] = private constant [2 x i32] [i32 42, i32 43], align 4
// X86: @[[REFTMP2:.*]] = private constant [3 x %{{.*}}] [%{{.*}} { i32 1 }, %{{.*}} { i32 2 }, %{{.*}} { i32 3 }], align 4
// AMDGCN: @[[REFTMP1:.*]] = private addrspace(4) constant [2 x i32] [i32 42, i32 43], align 4
// AMDGCN: @[[REFTMP2:.*]] = private addrspace(4) constant [3 x %{{.*}}] [%{{.*}} { i32 1 }, %{{.*}} { i32 2 }, %{{.*}} { i32 3 }], align 4
>>>>>>> b2b84690

// CHECK: appending global

// thread_local initializer:
// X86-LABEL: define internal void @__cxx_global_var_init
// X86: store i32* getelementptr inbounds ([4 x i32], [4 x i32]* @_ZGRN25thread_local_global_array1xE_, i64 0, i64 0),
// X86:       i32** getelementptr inbounds ({{.*}}, {{.*}}* @_ZN25thread_local_global_array1xE, i32 0, i32 0), align 8
// X86: store i64 4, i64* getelementptr inbounds ({{.*}}, {{.*}}* @_ZN25thread_local_global_array1xE, i32 0, i32 1), align 8

// CHECK-LABEL: define internal void @__cxx_global_var_init
// X86: call void @_ZN8witharg1C1ERK10destroyme1(%[[WITHARG]]* getelementptr inbounds ([2 x %[[WITHARG]]], [2 x %[[WITHARG]]]* @_ZGR15globalInitList2_, i{{32|64}} 0, i{{32|64}} 0
// X86: call void @_ZN8witharg1C1ERK10destroyme1(%[[WITHARG]]* getelementptr inbounds ([2 x %[[WITHARG]]], [2 x %[[WITHARG]]]* @_ZGR15globalInitList2_, i{{32|64}} 0, i{{32|64}} 1
<<<<<<< HEAD
// AMD: call void @_ZN8witharg1C1ERK10destroyme1(%[[WITHARG]]* getelementptr inbounds ([2 x %[[WITHARG]]], [2 x %[[WITHARG]]]* addrspacecast ({{[^@]+}} @_ZGR15globalInitList2_ {{[^)]+}}), i{{32|64}} 0, i{{32|64}} 0
// AMD: call void @_ZN8witharg1C1ERK10destroyme1(%[[WITHARG]]* getelementptr inbounds ([2 x %[[WITHARG]]], [2 x %[[WITHARG]]]* addrspacecast ({{[^@]+}} @_ZGR15globalInitList2_ {{[^)]+}}), i{{32|64}} 0, i{{32|64}} 1
=======
// AMDGCN: call void @_ZN8witharg1C1ERK10destroyme1(%[[WITHARG]]* getelementptr inbounds ([2 x %[[WITHARG]]], [2 x %[[WITHARG]]]* addrspacecast ({{[^@]+}} @_ZGR15globalInitList2_ {{[^)]+}}), i{{32|64}} 0, i{{32|64}} 0
// AMDGCN: call void @_ZN8witharg1C1ERK10destroyme1(%[[WITHARG]]* getelementptr inbounds ([2 x %[[WITHARG]]], [2 x %[[WITHARG]]]* addrspacecast ({{[^@]+}} @_ZGR15globalInitList2_ {{[^)]+}}), i{{32|64}} 0, i{{32|64}} 1
>>>>>>> b2b84690
// CHECK: call i32 @__cxa_atexit
// X86: store %[[WITHARG]]* getelementptr inbounds ([2 x %[[WITHARG]]], [2 x %[[WITHARG]]]* @_ZGR15globalInitList2_, i64 0, i64 0),
// X86:       %[[WITHARG]]** getelementptr inbounds (%{{.*}}, %{{.*}}* @globalInitList2, i32 0, i32 0), align 8
// X86: store i64 2, i64* getelementptr inbounds (%{{.*}}, %{{.*}}* @globalInitList2, i32 0, i32 1), align 8
<<<<<<< HEAD
// AMD: store %[[WITHARG]]* getelementptr inbounds ([2 x %[[WITHARG]]], [2 x %[[WITHARG]]]* addrspacecast ({{[^@]+}} @_ZGR15globalInitList2_ {{[^)]+}}), i64 0, i64 0),
// AMD:       %[[WITHARG]]** getelementptr inbounds (%{{.*}}, %{{.*}}* addrspacecast ({{[^@]+}} @globalInitList2 {{[^)]+}}), i32 0, i32 0), align 8
// AMD: store i64 2, i64* getelementptr inbounds (%{{.*}}, %{{.*}}* addrspacecast ({{[^@]+}} @globalInitList2 {{[^)]+}}), i32 0, i32 1), align 8
=======
// AMDGCN: store %[[WITHARG]]* getelementptr inbounds ([2 x %[[WITHARG]]], [2 x %[[WITHARG]]]* addrspacecast ({{[^@]+}} @_ZGR15globalInitList2_ {{[^)]+}}), i64 0, i64 0),
// AMDGCN:       %[[WITHARG]]** getelementptr inbounds (%{{.*}}, %{{.*}}* addrspacecast ({{[^@]+}} @globalInitList2 {{[^)]+}}), i32 0, i32 0), align 8
// AMDGCN: store i64 2, i64* getelementptr inbounds (%{{.*}}, %{{.*}}* addrspacecast ({{[^@]+}} @globalInitList2 {{[^)]+}}), i32 0, i32 1), align 8
>>>>>>> b2b84690
// CHECK: call void @_ZN10destroyme1D1Ev
// CHECK-NEXT: call void @_ZN10destroyme1D1Ev
// CHECK-NEXT: ret void
std::initializer_list<witharg1> globalInitList2 = {
  witharg1(destroyme1()), witharg1(destroyme1())
};

void fn1(int i) {
  // CHECK-LABEL: define void @_Z3fn1i
  // temporary array
  // X86: [[array:%[^ ]+]] = alloca [3 x i32]
<<<<<<< HEAD
  // AMD: [[alloca:%[^ ]+]] = alloca [3 x i32], align 4, addrspace(5)
  // AMD: [[array:%[^ ]+]] = addrspacecast [3 x i32] addrspace(5)* [[alloca]] to [3 x i32]*
=======
  // AMDGCN: [[alloca:%[^ ]+]] = alloca [3 x i32], align 4, addrspace(5)
  // AMDGCN: [[array:%[^ ]+]] = addrspacecast [3 x i32] addrspace(5)* [[alloca]] to [3 x i32]*
>>>>>>> b2b84690
  // CHECK: getelementptr inbounds [3 x i32], [3 x i32]* [[array]], i{{32|64}} 0
  // CHECK-NEXT: store i32 1, i32*
  // CHECK-NEXT: getelementptr
  // CHECK-NEXT: store
  // CHECK-NEXT: getelementptr
  // CHECK-NEXT: load
  // CHECK-NEXT: store
  // init the list
  // CHECK-NEXT: getelementptr
  // CHECK-NEXT: getelementptr inbounds [3 x i32], [3 x i32]*
  // CHECK-NEXT: store i32*
  // CHECK-NEXT: getelementptr
  // CHECK-NEXT: store i{{32|64}} 3
  std::initializer_list<int> intlist{1, 2, i};
}

void fn2() {
  // CHECK-LABEL: define void @_Z3fn2v
  void target(std::initializer_list<destroyme1>);
  // objects should be destroyed before dm2, after call returns
  // CHECK: call void @_Z6targetSt16initializer_listI10destroyme1E
  target({ destroyme1(), destroyme1() });
  // CHECK: call void @_ZN10destroyme1D1Ev
  destroyme2 dm2;
  // CHECK: call void @_ZN10destroyme2D1Ev
}

void fn3() {
  // CHECK-LABEL: define void @_Z3fn3v
  // objects should be destroyed after dm2
  auto list = { destroyme1(), destroyme1() };
  destroyme2 dm2;
  // CHECK: call void @_ZN10destroyme2D1Ev
  // CHECK: call void @_ZN10destroyme1D1Ev
}

void fn4() {
  // CHECK-LABEL: define void @_Z3fn4v
  void target(std::initializer_list<witharg1>);
  // objects should be destroyed before dm2, after call returns
  // CHECK: call void @_ZN8witharg1C1ERK10destroyme1
  // CHECK: call void @_Z6targetSt16initializer_listI8witharg1E
  target({ witharg1(destroyme1()), witharg1(destroyme1()) });
  // CHECK: call void @_ZN8witharg1D1Ev
  // CHECK: call void @_ZN10destroyme1D1Ev
  destroyme2 dm2;
  // CHECK: call void @_ZN10destroyme2D1Ev
}

void fn5() {
  // CHECK-LABEL: define void @_Z3fn5v
  // temps should be destroyed before dm2
  // objects should be destroyed after dm2
  // CHECK: call void @_ZN8witharg1C1ERK10destroyme1
  auto list = { witharg1(destroyme1()), witharg1(destroyme1()) };
  // CHECK: call void @_ZN10destroyme1D1Ev
  destroyme2 dm2;
  // CHECK: call void @_ZN10destroyme2D1Ev
  // CHECK: call void @_ZN8witharg1D1Ev
}

void fn6() {
  // CHECK-LABEL: define void @_Z3fn6v
  void target(const wantslist1&);
  // objects should be destroyed before dm2, after call returns
  // CHECK: call void @_ZN10wantslist1C1ESt16initializer_listI10destroyme1E
  // CHECK: call void @_Z6targetRK10wantslist1
  target({ destroyme1(), destroyme1() });
  // CHECK: call void @_ZN10wantslist1D1Ev
  // CHECK: call void @_ZN10destroyme1D1Ev
  destroyme2 dm2;
  // CHECK: call void @_ZN10destroyme2D1Ev
}
void fn7() {
  // CHECK-LABEL: define void @_Z3fn7v
  // temps should be destroyed before dm2
  // object should be destroyed after dm2
  // CHECK: call void @_ZN10wantslist1C1ESt16initializer_listI10destroyme1E
  wantslist1 wl = { destroyme1(), destroyme1() };
  // CHECK: call void @_ZN10destroyme1D1Ev
  destroyme2 dm2;
  // CHECK: call void @_ZN10destroyme2D1Ev
  // CHECK: call void @_ZN10wantslist1D1Ev
}

void fn8() {
  // CHECK-LABEL: define void @_Z3fn8v
  void target(std::initializer_list<std::initializer_list<destroyme1>>);
  // objects should be destroyed before dm2, after call returns
  // CHECK: call void @_Z6targetSt16initializer_listIS_I10destroyme1EE
  std::initializer_list<destroyme1> inner;
  target({ inner, { destroyme1() } });
  // CHECK: call void @_ZN10destroyme1D1Ev
  // Only one destroy loop, since only one inner init list is directly inited.
  // CHECK-NOT: call void @_ZN10destroyme1D1Ev
  destroyme2 dm2;
  // CHECK: call void @_ZN10destroyme2D1Ev
}

void fn9() {
  // CHECK-LABEL: define void @_Z3fn9v
  // objects should be destroyed after dm2
  std::initializer_list<destroyme1> inner;
  std::initializer_list<std::initializer_list<destroyme1>> list =
      { inner, { destroyme1() } };
  destroyme2 dm2;
  // CHECK: call void @_ZN10destroyme2D1Ev
  // CHECK: call void @_ZN10destroyme1D1Ev
  // Only one destroy loop, since only one inner init list is directly inited.
  // CHECK-NOT: call void @_ZN10destroyme1D1Ev
  // CHECK: ret void
}

struct haslist1 {
  std::initializer_list<int> il;
  haslist1(int i);
};

// CHECK-LABEL: define void @_ZN8haslist1C2Ei
haslist1::haslist1(int i)
// CHECK: alloca [3 x i32]
// CHECK: store i32 %
// CHECK: store i32 2
// CHECK: store i32 3
  : il{i, 2, 3}
{
  destroyme2 dm2;
}

struct haslist2 {
  std::initializer_list<destroyme1> il;
  haslist2();
};

// CHECK-LABEL: define void @_ZN8haslist2C2Ev
haslist2::haslist2()
  : il{destroyme1(), destroyme1()}
{
  destroyme2 dm2;
  // CHECK: call void @_ZN10destroyme2D1Ev
  // CHECK: call void @_ZN10destroyme1D1Ev
}

void fn10(int i) {
  // CHECK-LABEL: define void @_Z4fn10i
  // CHECK: alloca [3 x i32]
  // CHECK: call i8* @_Znw{{[jm]}}
  // CHECK: store i32 %
  // CHECK: store i32 2
  // CHECK: store i32 3
  // CHECK: store i32*
  (void) new std::initializer_list<int> {i, 2, 3};
}

void fn11() {
  // CHECK-LABEL: define void @_Z4fn11v
  (void) new std::initializer_list<destroyme1> {destroyme1(), destroyme1()};
  // CHECK: call void @_ZN10destroyme1D1Ev
  destroyme2 dm2;
  // CHECK: call void @_ZN10destroyme2D1Ev
}

namespace PR12178 {
  struct string {
    string(int);
    ~string();
  };

  struct pair {
    string a;
    int b;
  };

  struct map {
    map(std::initializer_list<pair>);
  };

  map m{ {1, 2}, {3, 4} };
}

namespace rdar13325066 {
  struct X { ~X(); };

  // CHECK-LABEL: define void @_ZN12rdar133250664loopERNS_1XES1_
  void loop(X &x1, X &x2) {
    // CHECK: br label
    // CHECK: br i1
    // CHECK: br label
    // CHECK: call void @_ZN12rdar133250661XD1Ev
    // CHECK: br label
    // CHECK: br label
    // CHECK: call void @_ZN12rdar133250661XD1Ev
    // CHECK: br i1
    // CHECK: br label
    // CHECK: ret void
    for (X x : { x1, x2 }) { }
  }
}

namespace dtors {
  struct S {
    S();
    ~S();
  };
  void z();

  // CHECK-LABEL: define void @_ZN5dtors1fEv(
  void f() {
    // CHECK: call void @_ZN5dtors1SC1Ev(
    // CHECK: call void @_ZN5dtors1SC1Ev(
    std::initializer_list<S>{ S(), S() };

    // Destruction loop for underlying array.
    // CHECK: br label
    // CHECK: call void @_ZN5dtors1SD1Ev(
    // CHECK: br i1

    // CHECK: call void @_ZN5dtors1zEv(
    z();

    // CHECK-NOT: call void @_ZN5dtors1SD1Ev(
  }

  // CHECK-LABEL: define void @_ZN5dtors1gEv(
  void g() {
    // CHECK: call void @_ZN5dtors1SC1Ev(
    // CHECK: call void @_ZN5dtors1SC1Ev(
    auto x = std::initializer_list<S>{ S(), S() };

    // Destruction loop for underlying array.
    // CHECK: br label
    // CHECK: call void @_ZN5dtors1SD1Ev(
    // CHECK: br i1

    // CHECK: call void @_ZN5dtors1zEv(
    z();

    // CHECK-NOT: call void @_ZN5dtors1SD1Ev(
  }

  // CHECK-LABEL: define void @_ZN5dtors1hEv(
  void h() {
    // CHECK: call void @_ZN5dtors1SC1Ev(
    // CHECK: call void @_ZN5dtors1SC1Ev(
    std::initializer_list<S> x = { S(), S() };

    // CHECK-NOT: call void @_ZN5dtors1SD1Ev(

    // CHECK: call void @_ZN5dtors1zEv(
    z();

    // Destruction loop for underlying array.
    // CHECK: br label
    // CHECK: call void @_ZN5dtors1SD1Ev(
    // CHECK: br i1
  }
}

namespace partly_constant {
  int k;
  std::initializer_list<std::initializer_list<int>> &&il = { { 1, 2, 3 }, { 4, k }, { 5, 6, 7, 8 } };
  // First init list.
  // CHECK-NOT: @[[PARTLY_CONSTANT_FIRST]],
  // CHECK: store i32* getelementptr inbounds ({{.*}}, {{.*}}* {{.*}}@[[PARTLY_CONSTANT_FIRST]]{{.*}}, i64 0, i64 0),
  // CHECK:       i32** getelementptr inbounds ({{.*}}, {{.*}}* {{.*}}@[[PARTLY_CONSTANT_INNER]]{{.*}}, i64 0, i64 0, i32 0)
  // CHECK: store i64 3, i64* getelementptr inbounds ({{.*}}, {{.*}}* {{.*}}@[[PARTLY_CONSTANT_INNER]]{{.*}}, i64 0, i64 0, i32 1)
  // CHECK-NOT: @[[PARTLY_CONSTANT_FIRST]],
  //
  // Second init list array (non-constant).
  // CHECK: store i32 4, i32* getelementptr inbounds ({{.*}}, {{.*}}* {{.*}}@[[PARTLY_CONSTANT_SECOND]]{{.*}}, i64 0, i64 0)
  // CHECK: load i32, i32* {{.*}}@_ZN15partly_constant1kE
  // CHECK: store i32 {{.*}}, i32* getelementptr inbounds ({{.*}}, {{.*}}* {{.*}}@[[PARTLY_CONSTANT_SECOND]]{{.*}}, i64 0, i64 1)
  //
  // Second init list.
  // CHECK: store i32* getelementptr inbounds ({{.*}}, {{.*}}* {{.*}}@[[PARTLY_CONSTANT_SECOND]]{{.*}}, i64 0, i64 0),
  // CHECK:       i32** getelementptr inbounds ({{.*}}, {{.*}}* {{.*}}@[[PARTLY_CONSTANT_INNER]]{{.*}}, i64 0, i64 1, i32 0)
  // CHECK: store i64 2, i64* getelementptr inbounds ({{.*}}, {{.*}}* {{.*}}@[[PARTLY_CONSTANT_INNER]]{{.*}}, i64 0, i64 1, i32 1)
  //
  // Third init list.
  // CHECK-NOT: @[[PARTLY_CONSTANT_THIRD]],
  // CHECK: store i32* getelementptr inbounds ({{.*}}, {{.*}}* {{.*}}@[[PARTLY_CONSTANT_THIRD]]{{.*}}, i64 0, i64 0),
  // CHECK:       i32** getelementptr inbounds ({{.*}}, {{.*}}* {{.*}}@[[PARTLY_CONSTANT_INNER]]{{.*}}, i64 0, i64 2, i32 0)
  // CHECK: store i64 4, i64* getelementptr inbounds ({{.*}}, {{.*}}* {{.*}}@_ZGRN15partly_constant2ilE4_{{.*}}, i64 0, i64 2, i32 1)
  // CHECK-NOT: @[[PARTLY_CONSTANT_THIRD]],
  //
  // Outer init list.
  // CHECK: store {{.*}}* getelementptr inbounds ({{.*}}, {{.*}}* {{.*}}@[[PARTLY_CONSTANT_INNER]]{{.*}}, i64 0, i64 0),
  // CHECK:       {{.*}}** getelementptr inbounds ({{.*}}, {{.*}}* {{.*}}@[[PARTLY_CONSTANT_OUTER]]{{.*}}, i32 0, i32 0)
  // CHECK: store i64 3, i64* getelementptr inbounds ({{.*}}, {{.*}}* {{.*}}@[[PARTLY_CONSTANT_OUTER]]{{.*}}, i32 0, i32 1)
  //
  // 'il' reference.
  // CHECK: store {{.*}}* {{.*}}@[[PARTLY_CONSTANT_OUTER]]{{.*}}, {{.*}}** {{.*}}@_ZN15partly_constant2ilE{{.*}}, align 8
}
namespace nested {
  struct A { A(); ~A(); };
  struct B { const A &a; ~B(); };
  struct C { std::initializer_list<B> b; ~C(); };
  void f();
  // CHECK-LABEL: define void @_ZN6nested1gEv(
  void g() {
    // CHECK: call void @_ZN6nested1AC1Ev(
    // CHECK-NOT: call
    // CHECK: call void @_ZN6nested1AC1Ev(
    // CHECK-NOT: call
    const C &c { { { A() }, { A() } } };

    // CHECK: call void @_ZN6nested1fEv(
    // CHECK-NOT: call
    f();

    // CHECK: call void @_ZN6nested1CD1Ev(
    // CHECK-NOT: call

    // Destroy B[2] array.
    // FIXME: This isn't technically correct: reverse construction order would
    // destroy the second B then the second A then the first B then the first A.
    // CHECK: call void @_ZN6nested1BD1Ev(
    // CHECK-NOT: call
    // CHECK: br

    // CHECK-NOT: call
    // CHECK: call void @_ZN6nested1AD1Ev(
    // CHECK-NOT: call
    // CHECK: call void @_ZN6nested1AD1Ev(
    // CHECK-NOT: call
    // CHECK: }
  }
}

namespace DR1070 {
  struct A {
    A(std::initializer_list<int>);
  };
  struct B {
    int i;
    A a;
  };
  B b = {1};
  struct C {
    std::initializer_list<int> a;
    B b;
    std::initializer_list<double> c;
  };
  C c = {};
}

namespace ArrayOfInitList {
  struct S {
    S(std::initializer_list<int>);
  };
  S x[1] = {};
}

namespace PR20445 {
  struct vector { vector(std::initializer_list<int>); };
  struct MyClass { explicit MyClass(const vector &v); };
  template<int x> void f() { new MyClass({42, 43}); }
  template void f<0>();
  // CHECK-LABEL: define {{.*}} @_ZN7PR204451fILi0EEEvv(
  // CHECK: store i32* getelementptr inbounds ([2 x i32], [2 x i32]* {{.*}}@[[REFTMP1]]{{.*}}, i64 0, i64 0)
  // CHECK: call void @_ZN7PR204456vectorC1ESt16initializer_listIiE(
  // CHECK: call void @_ZN7PR204457MyClassC1ERKNS_6vectorE(
}

namespace ConstExpr {
  class C {
    int x;
  public:
    constexpr C(int x) : x(x) {}
  };
  void f(std::initializer_list<C>);
  void g() {
    // CHECK-LABEL: _ZN9ConstExpr1gEv
    // CHECK: store %"class.ConstExpr::C"* getelementptr inbounds ([3 x %"class.ConstExpr::C"], [3 x %"class.ConstExpr::C"]* {{.*}}@[[REFTMP2]]{{.*}}, i64 0, i64 0)
    // CHECK: call void @_ZN9ConstExpr1fESt16initializer_listINS_1CEE
    f({C(1), C(2), C(3)});
  }
}

namespace B19773010 {
  template <class T1, class T2> struct pair {
    T1 first;
    T2 second;
    constexpr pair() : first(), second() {}
    constexpr pair(T1 a, T2 b) : first(a), second(b) {}
  };

  enum E { ENUM_CONSTANT };
  struct testcase {
    testcase(std::initializer_list<pair<const char *, E>>);
  };
  void f1() {
    // CHECK-LABEL: @_ZN9B197730102f1Ev
    testcase a{{"", ENUM_CONSTANT}};
    // X86: store %"struct.B19773010::pair"* getelementptr inbounds ([1 x %"struct.B19773010::pair"], [1 x %"struct.B19773010::pair"]* bitcast ([1 x { i8*, i32 }]* @.ref.tmp{{.*}} to [1 x %"struct.B19773010::pair"]*), i64 0, i64 0), %"struct.B19773010::pair"** %{{.*}}, align 8
<<<<<<< HEAD
    // AMD: store %"struct.B19773010::pair"* getelementptr inbounds ([1 x %"struct.B19773010::pair"], [1 x %"struct.B19773010::pair"]* addrspacecast{{.*}} bitcast ([1 x { i8*, i32 }] addrspace(2)* @.ref.tmp{{.*}} to [1 x %"struct.B19773010::pair"] addrspace(2)*){{.*}}, i64 0, i64 0), %"struct.B19773010::pair"** %{{.*}}, align 8
=======
    // AMDGCN: store %"struct.B19773010::pair"* getelementptr inbounds ([1 x %"struct.B19773010::pair"], [1 x %"struct.B19773010::pair"]* addrspacecast{{.*}} bitcast ([1 x { i8*, i32 }] addrspace(4)* @.ref.tmp{{.*}} to [1 x %"struct.B19773010::pair"] addrspace(4)*){{.*}}, i64 0, i64 0), %"struct.B19773010::pair"** %{{.*}}, align 8
>>>>>>> b2b84690
  }
  void f2() {
    // CHECK-LABEL: @_ZN9B197730102f2Ev
    // X86: store %"struct.B19773010::pair"* getelementptr inbounds ([1 x %"struct.B19773010::pair"], [1 x %"struct.B19773010::pair"]* bitcast ([1 x { i8*, i32 }]* @_ZGRZN9B197730102f2EvE1p_ to [1 x %"struct.B19773010::pair"]*), i64 0, i64 0), %"struct.B19773010::pair"** getelementptr inbounds ([2 x %"class.std::initializer_list.10"], [2 x %"class.std::initializer_list.10"]* @_ZZN9B197730102f2EvE1p, i64 0, i64 1, i32 0), align 16
<<<<<<< HEAD
    // AMD: store %"struct.B19773010::pair"* getelementptr inbounds ([1 x %"struct.B19773010::pair"], [1 x %"struct.B19773010::pair"]* addrspacecast{{.*}} bitcast ([1 x { i8*, i32 }] addrspace(1)* @_ZGRZN9B197730102f2EvE1p_ to [1 x %"struct.B19773010::pair"] addrspace(1)*){{.*}}, i64 0, i64 0), %"struct.B19773010::pair"** getelementptr inbounds ([2 x %"class.std::initializer_list.10"], [2 x %"class.std::initializer_list.10"]* addrspacecast{{.*}}@_ZZN9B197730102f2EvE1p{{.*}}, i64 0, i64 1, i32 0), align 8
=======
    // AMDGCN: store %"struct.B19773010::pair"* getelementptr inbounds ([1 x %"struct.B19773010::pair"], [1 x %"struct.B19773010::pair"]* addrspacecast{{.*}} bitcast ([1 x { i8*, i32 }] addrspace(1)* @_ZGRZN9B197730102f2EvE1p_ to [1 x %"struct.B19773010::pair"] addrspace(1)*){{.*}}, i64 0, i64 0), %"struct.B19773010::pair"** getelementptr inbounds ([2 x %"class.std::initializer_list.10"], [2 x %"class.std::initializer_list.10"]* addrspacecast{{.*}}@_ZZN9B197730102f2EvE1p{{.*}}, i64 0, i64 1, i32 0), align 8
>>>>>>> b2b84690
    static std::initializer_list<pair<const char *, E>> a, p[2] =
        {a, {{"", ENUM_CONSTANT}}};
  }

  void PR22940_helper(const pair<void*, int>&) { }
  void PR22940() {
    // CHECK-LABEL: @_ZN9B197730107PR22940Ev
    // CHECK: call {{.*}} @_ZN9B197730104pairIPviEC{{.}}Ev(
    // CHECK: call {{.*}} @_ZN9B1977301014PR22940_helperERKNS_4pairIPviEE(
    PR22940_helper(pair<void*, int>());
  }
}<|MERGE_RESOLUTION|>--- conflicted
+++ resolved
@@ -1,10 +1,5 @@
-<<<<<<< HEAD
-// RUN: %clang_cc1 -std=c++11 -triple x86_64-none-linux-gnu -emit-llvm -o - %s | FileCheck -check-prefixes=X86,CHECK %s
-// RUN: %clang_cc1 -std=c++11 -triple amdgcn-amd-amdhsa-amdgiz -DNO_TLS -emit-llvm -o - %s | FileCheck -check-prefixes=AMD,CHECK %s
-=======
 // RUN: %clang_cc1 -std=c++11 -triple x86_64-none-linux-gnu -fmerge-all-constants -emit-llvm -o - %s | FileCheck -check-prefixes=X86,CHECK %s
 // RUN: %clang_cc1 -std=c++11 -triple amdgcn-amd-amdhsa -DNO_TLS -fmerge-all-constants -emit-llvm -o - %s | FileCheck -check-prefixes=AMDGCN,CHECK %s
->>>>>>> b2b84690
 
 namespace std {
   typedef decltype(sizeof(int)) size_t;
@@ -54,13 +49,8 @@
 };
 // X86: @_ZGR15globalInitList1_ = internal constant [3 x i32] [i32 1, i32 2, i32 3]
 // X86: @globalInitList1 = global %{{[^ ]+}} { i32* getelementptr inbounds ([3 x i32], [3 x i32]* @_ZGR15globalInitList1_, i32 0, i32 0), i{{32|64}} 3 }
-<<<<<<< HEAD
-// AMD: @_ZGR15globalInitList1_ = internal addrspace(1) constant [3 x i32] [i32 1, i32 2, i32 3]
-// AMD: @globalInitList1 = addrspace(1) global %{{[^ ]+}} { i32* addrspacecast (i32 addrspace(1)* getelementptr inbounds ([3 x i32], [3 x i32] addrspace(1)* @_ZGR15globalInitList1_, i32 0, i32 0) to i32*), i{{32|64}} 3 }
-=======
 // AMDGCN: @_ZGR15globalInitList1_ = internal addrspace(1) constant [3 x i32] [i32 1, i32 2, i32 3]
 // AMDGCN: @globalInitList1 = addrspace(1) global %{{[^ ]+}} { i32* addrspacecast (i32 addrspace(1)* getelementptr inbounds ([3 x i32], [3 x i32] addrspace(1)* @_ZGR15globalInitList1_, i32 0, i32 0) to i32*), i{{32|64}} 3 }
->>>>>>> b2b84690
 std::initializer_list<int> globalInitList1 = {1, 2, 3};
 
 #ifndef NO_TLS
@@ -77,13 +67,8 @@
 
 // X86: @globalInitList2 = global %{{[^ ]+}} zeroinitializer
 // X86: @_ZGR15globalInitList2_ = internal global [2 x %[[WITHARG:[^ ]*]]] zeroinitializer
-<<<<<<< HEAD
-// AMD: @globalInitList2 = addrspace(1) global %{{[^ ]+}} zeroinitializer
-// AMD: @_ZGR15globalInitList2_ = internal addrspace(1) global [2 x %[[WITHARG:[^ ]*]]] zeroinitializer
-=======
 // AMDGCN: @globalInitList2 = addrspace(1) global %{{[^ ]+}} zeroinitializer
 // AMDGCN: @_ZGR15globalInitList2_ = internal addrspace(1) global [2 x %[[WITHARG:[^ ]*]]] zeroinitializer
->>>>>>> b2b84690
 
 // X86: @_ZN15partly_constant1kE = global i32 0, align 4
 // X86: @_ZN15partly_constant2ilE = global {{.*}} null, align 8
@@ -92,20 +77,6 @@
 // X86: @[[PARTLY_CONSTANT_FIRST:_ZGRN15partly_constant2ilE.*]] = internal constant [3 x i32] [i32 1, i32 2, i32 3], align 4
 // X86: @[[PARTLY_CONSTANT_SECOND:_ZGRN15partly_constant2ilE.*]] = internal global [2 x i32] zeroinitializer, align 4
 // X86: @[[PARTLY_CONSTANT_THIRD:_ZGRN15partly_constant2ilE.*]] = internal constant [4 x i32] [i32 5, i32 6, i32 7, i32 8], align 4
-<<<<<<< HEAD
-// AMD: @_ZN15partly_constant1kE = addrspace(1) global i32 0, align 4
-// AMD: @_ZN15partly_constant2ilE = addrspace(2) global {{.*}} null, align 8
-// AMD: @[[PARTLY_CONSTANT_OUTER:_ZGRN15partly_constant2ilE.*]] = internal addrspace(2) global {{.*}} zeroinitializer, align 8
-// AMD: @[[PARTLY_CONSTANT_INNER:_ZGRN15partly_constant2ilE.*]] = internal addrspace(2) global [3 x {{.*}}] zeroinitializer, align 8
-// AMD: @[[PARTLY_CONSTANT_FIRST:_ZGRN15partly_constant2ilE.*]] = internal addrspace(2) constant [3 x i32] [i32 1, i32 2, i32 3], align 4
-// AMD: @[[PARTLY_CONSTANT_SECOND:_ZGRN15partly_constant2ilE.*]] = internal addrspace(2) global [2 x i32] zeroinitializer, align 4
-// AMD: @[[PARTLY_CONSTANT_THIRD:_ZGRN15partly_constant2ilE.*]] = internal addrspace(2) constant [4 x i32] [i32 5, i32 6, i32 7, i32 8], align 4
-
-// X86: @[[REFTMP1:.*]] = private constant [2 x i32] [i32 42, i32 43], align 4
-// X86: @[[REFTMP2:.*]] = private constant [3 x %{{.*}}] [%{{.*}} { i32 1 }, %{{.*}} { i32 2 }, %{{.*}} { i32 3 }], align 4
-// AMD: @[[REFTMP1:.*]] = private addrspace(2) constant [2 x i32] [i32 42, i32 43], align 4
-// AMD: @[[REFTMP2:.*]] = private addrspace(2) constant [3 x %{{.*}}] [%{{.*}} { i32 1 }, %{{.*}} { i32 2 }, %{{.*}} { i32 3 }], align 4
-=======
 // AMDGCN: @_ZN15partly_constant1kE = addrspace(1) global i32 0, align 4
 // AMDGCN: @_ZN15partly_constant2ilE = addrspace(4) global {{.*}} null, align 8
 // AMDGCN: @[[PARTLY_CONSTANT_OUTER:_ZGRN15partly_constant2ilE.*]] = internal addrspace(4) global {{.*}} zeroinitializer, align 8
@@ -118,7 +89,6 @@
 // X86: @[[REFTMP2:.*]] = private constant [3 x %{{.*}}] [%{{.*}} { i32 1 }, %{{.*}} { i32 2 }, %{{.*}} { i32 3 }], align 4
 // AMDGCN: @[[REFTMP1:.*]] = private addrspace(4) constant [2 x i32] [i32 42, i32 43], align 4
 // AMDGCN: @[[REFTMP2:.*]] = private addrspace(4) constant [3 x %{{.*}}] [%{{.*}} { i32 1 }, %{{.*}} { i32 2 }, %{{.*}} { i32 3 }], align 4
->>>>>>> b2b84690
 
 // CHECK: appending global
 
@@ -131,26 +101,15 @@
 // CHECK-LABEL: define internal void @__cxx_global_var_init
 // X86: call void @_ZN8witharg1C1ERK10destroyme1(%[[WITHARG]]* getelementptr inbounds ([2 x %[[WITHARG]]], [2 x %[[WITHARG]]]* @_ZGR15globalInitList2_, i{{32|64}} 0, i{{32|64}} 0
 // X86: call void @_ZN8witharg1C1ERK10destroyme1(%[[WITHARG]]* getelementptr inbounds ([2 x %[[WITHARG]]], [2 x %[[WITHARG]]]* @_ZGR15globalInitList2_, i{{32|64}} 0, i{{32|64}} 1
-<<<<<<< HEAD
-// AMD: call void @_ZN8witharg1C1ERK10destroyme1(%[[WITHARG]]* getelementptr inbounds ([2 x %[[WITHARG]]], [2 x %[[WITHARG]]]* addrspacecast ({{[^@]+}} @_ZGR15globalInitList2_ {{[^)]+}}), i{{32|64}} 0, i{{32|64}} 0
-// AMD: call void @_ZN8witharg1C1ERK10destroyme1(%[[WITHARG]]* getelementptr inbounds ([2 x %[[WITHARG]]], [2 x %[[WITHARG]]]* addrspacecast ({{[^@]+}} @_ZGR15globalInitList2_ {{[^)]+}}), i{{32|64}} 0, i{{32|64}} 1
-=======
 // AMDGCN: call void @_ZN8witharg1C1ERK10destroyme1(%[[WITHARG]]* getelementptr inbounds ([2 x %[[WITHARG]]], [2 x %[[WITHARG]]]* addrspacecast ({{[^@]+}} @_ZGR15globalInitList2_ {{[^)]+}}), i{{32|64}} 0, i{{32|64}} 0
 // AMDGCN: call void @_ZN8witharg1C1ERK10destroyme1(%[[WITHARG]]* getelementptr inbounds ([2 x %[[WITHARG]]], [2 x %[[WITHARG]]]* addrspacecast ({{[^@]+}} @_ZGR15globalInitList2_ {{[^)]+}}), i{{32|64}} 0, i{{32|64}} 1
->>>>>>> b2b84690
 // CHECK: call i32 @__cxa_atexit
 // X86: store %[[WITHARG]]* getelementptr inbounds ([2 x %[[WITHARG]]], [2 x %[[WITHARG]]]* @_ZGR15globalInitList2_, i64 0, i64 0),
 // X86:       %[[WITHARG]]** getelementptr inbounds (%{{.*}}, %{{.*}}* @globalInitList2, i32 0, i32 0), align 8
 // X86: store i64 2, i64* getelementptr inbounds (%{{.*}}, %{{.*}}* @globalInitList2, i32 0, i32 1), align 8
-<<<<<<< HEAD
-// AMD: store %[[WITHARG]]* getelementptr inbounds ([2 x %[[WITHARG]]], [2 x %[[WITHARG]]]* addrspacecast ({{[^@]+}} @_ZGR15globalInitList2_ {{[^)]+}}), i64 0, i64 0),
-// AMD:       %[[WITHARG]]** getelementptr inbounds (%{{.*}}, %{{.*}}* addrspacecast ({{[^@]+}} @globalInitList2 {{[^)]+}}), i32 0, i32 0), align 8
-// AMD: store i64 2, i64* getelementptr inbounds (%{{.*}}, %{{.*}}* addrspacecast ({{[^@]+}} @globalInitList2 {{[^)]+}}), i32 0, i32 1), align 8
-=======
 // AMDGCN: store %[[WITHARG]]* getelementptr inbounds ([2 x %[[WITHARG]]], [2 x %[[WITHARG]]]* addrspacecast ({{[^@]+}} @_ZGR15globalInitList2_ {{[^)]+}}), i64 0, i64 0),
 // AMDGCN:       %[[WITHARG]]** getelementptr inbounds (%{{.*}}, %{{.*}}* addrspacecast ({{[^@]+}} @globalInitList2 {{[^)]+}}), i32 0, i32 0), align 8
 // AMDGCN: store i64 2, i64* getelementptr inbounds (%{{.*}}, %{{.*}}* addrspacecast ({{[^@]+}} @globalInitList2 {{[^)]+}}), i32 0, i32 1), align 8
->>>>>>> b2b84690
 // CHECK: call void @_ZN10destroyme1D1Ev
 // CHECK-NEXT: call void @_ZN10destroyme1D1Ev
 // CHECK-NEXT: ret void
@@ -162,13 +121,8 @@
   // CHECK-LABEL: define void @_Z3fn1i
   // temporary array
   // X86: [[array:%[^ ]+]] = alloca [3 x i32]
-<<<<<<< HEAD
-  // AMD: [[alloca:%[^ ]+]] = alloca [3 x i32], align 4, addrspace(5)
-  // AMD: [[array:%[^ ]+]] = addrspacecast [3 x i32] addrspace(5)* [[alloca]] to [3 x i32]*
-=======
   // AMDGCN: [[alloca:%[^ ]+]] = alloca [3 x i32], align 4, addrspace(5)
   // AMDGCN: [[array:%[^ ]+]] = addrspacecast [3 x i32] addrspace(5)* [[alloca]] to [3 x i32]*
->>>>>>> b2b84690
   // CHECK: getelementptr inbounds [3 x i32], [3 x i32]* [[array]], i{{32|64}} 0
   // CHECK-NEXT: store i32 1, i32*
   // CHECK-NEXT: getelementptr
@@ -564,20 +518,12 @@
     // CHECK-LABEL: @_ZN9B197730102f1Ev
     testcase a{{"", ENUM_CONSTANT}};
     // X86: store %"struct.B19773010::pair"* getelementptr inbounds ([1 x %"struct.B19773010::pair"], [1 x %"struct.B19773010::pair"]* bitcast ([1 x { i8*, i32 }]* @.ref.tmp{{.*}} to [1 x %"struct.B19773010::pair"]*), i64 0, i64 0), %"struct.B19773010::pair"** %{{.*}}, align 8
-<<<<<<< HEAD
-    // AMD: store %"struct.B19773010::pair"* getelementptr inbounds ([1 x %"struct.B19773010::pair"], [1 x %"struct.B19773010::pair"]* addrspacecast{{.*}} bitcast ([1 x { i8*, i32 }] addrspace(2)* @.ref.tmp{{.*}} to [1 x %"struct.B19773010::pair"] addrspace(2)*){{.*}}, i64 0, i64 0), %"struct.B19773010::pair"** %{{.*}}, align 8
-=======
     // AMDGCN: store %"struct.B19773010::pair"* getelementptr inbounds ([1 x %"struct.B19773010::pair"], [1 x %"struct.B19773010::pair"]* addrspacecast{{.*}} bitcast ([1 x { i8*, i32 }] addrspace(4)* @.ref.tmp{{.*}} to [1 x %"struct.B19773010::pair"] addrspace(4)*){{.*}}, i64 0, i64 0), %"struct.B19773010::pair"** %{{.*}}, align 8
->>>>>>> b2b84690
   }
   void f2() {
     // CHECK-LABEL: @_ZN9B197730102f2Ev
     // X86: store %"struct.B19773010::pair"* getelementptr inbounds ([1 x %"struct.B19773010::pair"], [1 x %"struct.B19773010::pair"]* bitcast ([1 x { i8*, i32 }]* @_ZGRZN9B197730102f2EvE1p_ to [1 x %"struct.B19773010::pair"]*), i64 0, i64 0), %"struct.B19773010::pair"** getelementptr inbounds ([2 x %"class.std::initializer_list.10"], [2 x %"class.std::initializer_list.10"]* @_ZZN9B197730102f2EvE1p, i64 0, i64 1, i32 0), align 16
-<<<<<<< HEAD
-    // AMD: store %"struct.B19773010::pair"* getelementptr inbounds ([1 x %"struct.B19773010::pair"], [1 x %"struct.B19773010::pair"]* addrspacecast{{.*}} bitcast ([1 x { i8*, i32 }] addrspace(1)* @_ZGRZN9B197730102f2EvE1p_ to [1 x %"struct.B19773010::pair"] addrspace(1)*){{.*}}, i64 0, i64 0), %"struct.B19773010::pair"** getelementptr inbounds ([2 x %"class.std::initializer_list.10"], [2 x %"class.std::initializer_list.10"]* addrspacecast{{.*}}@_ZZN9B197730102f2EvE1p{{.*}}, i64 0, i64 1, i32 0), align 8
-=======
     // AMDGCN: store %"struct.B19773010::pair"* getelementptr inbounds ([1 x %"struct.B19773010::pair"], [1 x %"struct.B19773010::pair"]* addrspacecast{{.*}} bitcast ([1 x { i8*, i32 }] addrspace(1)* @_ZGRZN9B197730102f2EvE1p_ to [1 x %"struct.B19773010::pair"] addrspace(1)*){{.*}}, i64 0, i64 0), %"struct.B19773010::pair"** getelementptr inbounds ([2 x %"class.std::initializer_list.10"], [2 x %"class.std::initializer_list.10"]* addrspacecast{{.*}}@_ZZN9B197730102f2EvE1p{{.*}}, i64 0, i64 1, i32 0), align 8
->>>>>>> b2b84690
     static std::initializer_list<pair<const char *, E>> a, p[2] =
         {a, {{"", ENUM_CONSTANT}}};
   }
