--- conflicted
+++ resolved
@@ -1,20 +1,3 @@
-<<<<<<< HEAD
-// RUN: %clang_cc1 %s -I%S -triple=x86_64-apple-darwin10 -emit-llvm -o %t
-// RUN: %clang_cc1 %s -I%S -triple=x86_64-apple-darwin10 -O2 -disable-llvm-passes -emit-llvm -o %t.opt
-// RUN: FileCheck --check-prefix=CHECK-TEST1 %s < %t
-// RUN: FileCheck --check-prefix=CHECK-TEST2 %s < %t
-// RUN: FileCheck --check-prefix=CHECK-TEST5 %s < %t
-// RUN: FileCheck --check-prefix=CHECK-TEST8 %s < %t.opt
-// RUN: FileCheck --check-prefix=CHECK-TEST9 %s < %t.opt
-// RUN: FileCheck --check-prefix=CHECK-TEST10 %s < %t.opt
-// RUN: FileCheck --check-prefix=CHECK-TEST11 %s < %t.opt
-// RUN: FileCheck --check-prefix=CHECK-TEST12 %s < %t.opt
-// RUN: FileCheck --check-prefix=CHECK-TEST13 %s < %t.opt
-// RUN: FileCheck --check-prefix=CHECK-TEST14 %s < %t.opt
-// RUN: FileCheck --check-prefix=CHECK-TEST15 %s < %t.opt
-// RUN: FileCheck --check-prefix=CHECK-TEST16 %s < %t.opt
-// RUN: FileCheck --check-prefix=CHECK-TEST17 %s < %t.opt
-=======
 // RUN: %clang_cc1 %s -I%S -triple=x86_64-apple-darwin10 -std=c++98 -emit-llvm -o %t
 // RUN: %clang_cc1 %s -I%S -triple=x86_64-apple-darwin10 -std=c++98 -O2 -disable-llvm-passes -emit-llvm -o %t.opt
 // RUN: %clang_cc1 %s -I%S -triple=x86_64-apple-darwin10 -std=c++98 -O2 -disable-llvm-passes -emit-llvm -o %t.vtable -fforce-emit-vtables -fstrict-vtable-pointers -mconstructor-aliases
@@ -33,7 +16,6 @@
 // RUN: FileCheck -allow-deprecated-dag-overlap --check-prefix=CHECK-TEST17 %s < %t.opt
 // RUN: FileCheck -allow-deprecated-dag-overlap --check-prefix=CHECK-FORCE-EMIT %s < %t.vtable
 
->>>>>>> b2b84690
 
 #include <typeinfo>
 
@@ -235,10 +217,7 @@
 
 // because A's key function is defined here, vtable is generated in this TU
 // CHECK-TEST10-DAG: @_ZTVN6Test101AE = unnamed_addr constant
-<<<<<<< HEAD
-=======
 // CHECK-FORCE-EMIT-DAG: @_ZTVN6Test101AE = unnamed_addr constant
->>>>>>> b2b84690
 struct A {
   virtual void foo();
   virtual void bar();
@@ -247,10 +226,7 @@
 
 // Because key function is inline we will generate vtable as linkonce_odr.
 // CHECK-TEST10-DAG: @_ZTVN6Test101DE = linkonce_odr unnamed_addr constant
-<<<<<<< HEAD
-=======
 // CHECK-FORCE-EMIT-DAG: @_ZTVN6Test101DE = linkonce_odr unnamed_addr constant
->>>>>>> b2b84690
 struct D : A {
   void bar();
 };
@@ -267,10 +243,7 @@
 // can't guarantee that we will be able to refer to bar from name
 // so (at the moment) we can't emit vtable available_externally.
 // CHECK-TEST10-DAG: @_ZTVN6Test101CE = external unnamed_addr constant
-<<<<<<< HEAD
-=======
 // CHECK-FORCE-EMIT-DAG: @_ZTVN6Test101CE = available_externally unnamed_addr constant
->>>>>>> b2b84690
 struct C : A {
   void bar() {}               // defined in body - not key function
   virtual inline void gar();  // inline in body - not key function
@@ -279,11 +252,8 @@
 
 // no key function, vtable will be generated everywhere it will be used
 // CHECK-TEST10-DAG: @_ZTVN6Test101EE = linkonce_odr unnamed_addr constant
-<<<<<<< HEAD
-=======
 // CHECK-FORCE-EMIT-DAG: @_ZTVN6Test101EE = linkonce_odr unnamed_addr constant
 
->>>>>>> b2b84690
 struct E : A {};
 
 void g(A& a) {
@@ -337,19 +307,13 @@
 namespace Test12 {
 
 // CHECK-TEST12: @_ZTVN6Test121AE = external unnamed_addr constant
-<<<<<<< HEAD
-=======
 // CHECK-FORCE-EMIT-DAG: @_ZTVN6Test121AE = available_externally unnamed_addr constant
->>>>>>> b2b84690
 struct A {
   virtual void foo();
   virtual ~A() {}
 };
 // CHECK-TEST12: @_ZTVN6Test121BE = external unnamed_addr constant
-<<<<<<< HEAD
-=======
 // CHECK-FORCE-EMIT-DAG: @_ZTVN6Test121BE = available_externally unnamed_addr constant
->>>>>>> b2b84690
 struct B : A {
   void foo();
 };
@@ -366,12 +330,9 @@
 
 // CHECK-TEST13-DAG: @_ZTVN6Test131AE = available_externally unnamed_addr constant
 // CHECK-TEST13-DAG: @_ZTVN6Test131BE = external unnamed_addr constant
-<<<<<<< HEAD
-=======
 // CHECK-FORCE-EMIT-DAG: @_ZTVN6Test131AE = available_externally unnamed_addr constant
 // CHECK-FORCE-EMIT-DAG: @_ZTVN6Test131BE = available_externally unnamed_addr constant
 
->>>>>>> b2b84690
 struct A {
   virtual ~A();
 };
@@ -424,11 +385,8 @@
 // generate available_externally vtable for it.
 // CHECK-TEST16-DAG: @_ZTVN6Test161SE = external unnamed_addr constant
 // CHECK-TEST16-DAG: @_ZTVN6Test162S2E = available_externally
-<<<<<<< HEAD
-=======
 // CHECK-FORCE-EMIT-DAG: @_ZTVN6Test161SE = external unnamed_addr constant
 // CHECK-FORCE-EMIT-DAG: @_ZTVN6Test162S2E = available_externally
->>>>>>> b2b84690
 
 struct S {
   __attribute__((visibility("hidden"))) virtual void doStuff();
@@ -453,13 +411,10 @@
 // This test checks if we emit vtables opportunistically.
 // CHECK-TEST17-DAG: @_ZTVN6Test171AE = available_externally
 // CHECK-TEST17-DAG: @_ZTVN6Test171BE = external
-<<<<<<< HEAD
-=======
 // CHECK-FORCE-EMIT-DAG: @_ZTVN6Test171AE = available_externally
 // CHECK-FORCE-EMIT-DAG: @_ZTVN6Test171BE = available_externally
 // CHECK-FORCE-EMIT-DAG: define linkonce_odr void @_ZN6Test171BD2Ev(
 // CHECK-FORCE-EMIT-DAG: define linkonce_odr void @_ZN6Test171BD0Ev(
->>>>>>> b2b84690
 
 struct A {
   virtual void key();
@@ -482,9 +437,6 @@
   B b; // This only forces emitting of complete object destructor
 }
 
-<<<<<<< HEAD
-} // namespace Test17
-=======
 } // namespace Test17
 
 namespace Test18 {
@@ -593,5 +545,4 @@
   use<OuterTemplate<long>::NestedNonTemplateInTemplate>();
   use<OuterNonTemplate::NestedNonTemplateInNonTemplate>();
 }
-}
->>>>>>> b2b84690
+}