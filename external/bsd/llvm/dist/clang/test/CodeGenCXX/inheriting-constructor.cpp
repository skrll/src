--- conflicted
+++ resolved
@@ -18,13 +18,8 @@
 // ITANIUM-LABEL: define void @_ZN1BD2Ev
 // ITANIUM-LABEL: define void @_ZN1BD1Ev
 // ITANIUM-LABEL: define void @_ZN1BD0Ev
-<<<<<<< HEAD
-// WIN32-LABEL: define {{.*}}void @"\01??1B@@UAE@XZ"
-// WIN64-LABEL: define {{.*}}void @"\01??1B@@UEAA@XZ"
-=======
 // WIN32-LABEL: define {{.*}}void @"??1B@@UAE@XZ"
 // WIN64-LABEL: define {{.*}}void @"??1B@@UEAA@XZ"
->>>>>>> b2b84690
 
 // ITANIUM-LABEL: define linkonce_odr void @_ZN1BCI11AEi(
 // ITANIUM: call void @_ZN1BCI21AEi(
@@ -32,17 +27,6 @@
 // ITANIUM-LABEL: define linkonce_odr void @_ZN1DCI11CIiEET_(
 // ITANIUM: call void @_ZN1DCI21CIiEET_(
 
-<<<<<<< HEAD
-// WIN32-LABEL: define internal {{.*}} @"\01??0B@@QAE@H@Z"(
-// WIN32: call {{.*}} @"\01??0A@@QAE@H@Z"(
-// WIN64-LABEL: define internal {{.*}} @"\01??0B@@QEAA@H@Z"(
-// WIN64: call {{.*}} @"\01??0A@@QEAA@H@Z"(
-
-// WIN32-LABEL: define internal {{.*}} @"\01??0D@@QAE@H@Z"(
-// WIN32: call {{.*}} @"\01??$?0H@C@@QAE@H@Z"
-// WIN64-LABEL: define internal {{.*}} @"\01??0D@@QEAA@H@Z"(
-// WIN64: call {{.*}} @"\01??$?0H@C@@QEAA@H@Z"
-=======
 // WIN32-LABEL: define internal {{.*}} @"??0B@@QAE@H@Z"(
 // WIN32: call {{.*}} @"??0A@@QAE@H@Z"(
 // WIN64-LABEL: define internal {{.*}} @"??0B@@QEAA@H@Z"(
@@ -52,7 +36,6 @@
 // WIN32: call {{.*}} @"??$?0H@C@@QAE@H@Z"
 // WIN64-LABEL: define internal {{.*}} @"??0D@@QEAA@H@Z"(
 // WIN64: call {{.*}} @"??$?0H@C@@QEAA@H@Z"
->>>>>>> b2b84690
 
 struct Q { Q(int); Q(const Q&); ~Q(); };
 struct Z { Z(); Z(int); ~Z(); int n; };
@@ -72,17 +55,10 @@
   // ITANIUM: call void @_ZN17noninline_nonvirt1BCI2NS_1AEEiO1QPvU17pass_object_size0({{.*}}, i32 {{.*}}, %{{.*}}* {{.*}}, i8* {{.*}}, i{{32|64}} {{.*}})
 
   // In MSABI, we don't have ctor variants. B ctor forwards to A ctor.
-<<<<<<< HEAD
-  // MSABI-LABEL: define internal {{.*}} @"\01??0B@noninline_nonvirt@@Q{{AE|EAA}}@H$$Q{{E?}}AUQ@@P{{E?}}AXW4__pass_object_size0@__clang@@@Z"(%{{.*}}, i32{{.*}}, %{{.*}}, i8*{{.*}}, i{{32|64}}{{.*}})
-  // MSABI: call {{.*}} @"\01??0Z@@Q{{AE|EAA}}@XZ"(
-  // MSABI: call {{.*}} @"\01??0A@noninline_nonvirt@@Q{{AE|EAA}}@H$$Q{{E?}}AUQ@@P{{E?}}AXW4__pass_object_size0@__clang@@@Z"(%{{.*}}, i32{{.*}}, %{{.*}}, i8*{{.*}}, i{{32|64}}{{.*}})
-  // MSABI: call {{.*}} @"\01??0Z@@Q{{AE|EAA}}@XZ"(
-=======
   // MSABI-LABEL: define internal {{.*}} @"??0B@noninline_nonvirt@@Q{{AE|EAA}}@H$$Q{{E?}}AUQ@@P{{E?}}AXW4__pass_object_size0@__clang@@@Z"(%{{.*}}, i32{{.*}}, %{{.*}}, i8*{{.*}}, i{{32|64}}{{.*}})
   // MSABI: call {{.*}} @"??0Z@@Q{{AE|EAA}}@XZ"(
   // MSABI: call {{.*}} @"??0A@noninline_nonvirt@@Q{{AE|EAA}}@H$$Q{{E?}}AUQ@@P{{E?}}AXW4__pass_object_size0@__clang@@@Z"(%{{.*}}, i32{{.*}}, %{{.*}}, i8*{{.*}}, i{{32|64}}{{.*}})
   // MSABI: call {{.*}} @"??0Z@@Q{{AE|EAA}}@XZ"(
->>>>>>> b2b84690
 
   struct C : B { using B::B; };
   C c(1, 2, &c);
@@ -90,13 +66,8 @@
   // ITANIUM-LABEL: define linkonce_odr void @_ZN17noninline_nonvirt1CCI1NS_1AEEiO1QPvU17pass_object_size0(
   // ITANIUM: call void @_ZN17noninline_nonvirt1CCI2NS_1AEEiO1QPvU17pass_object_size0({{.*}}, i32 {{.*}}, %{{.*}}* {{.*}}, i8* {{.*}}, i{{32|64}} {{.*}})
 
-<<<<<<< HEAD
-  // MSABI-LABEL: define internal {{.*}} @"\01??0C@noninline_nonvirt@@Q{{AE|EAA}}@H$$Q{{E?}}AUQ@@P{{E?}}AXW4__pass_object_size0@__clang@@@Z"(%{{.*}}, i32{{.*}}, %{{.*}}, i8*{{.*}}, i{{32|64}}{{.*}})
-  // MSABI: call {{.*}} @"\01??0B@noninline_nonvirt@@Q{{AE|EAA}}@H$$Q{{E?}}AUQ@@P{{E?}}AXW4__pass_object_size0@__clang@@@Z"(%{{.*}}, i32{{.*}}, %{{.*}}, i8*{{.*}}, i{{32|64}}{{.*}})
-=======
   // MSABI-LABEL: define internal {{.*}} @"??0C@noninline_nonvirt@@Q{{AE|EAA}}@H$$Q{{E?}}AUQ@@P{{E?}}AXW4__pass_object_size0@__clang@@@Z"(%{{.*}}, i32{{.*}}, %{{.*}}, i8*{{.*}}, i{{32|64}}{{.*}})
   // MSABI: call {{.*}} @"??0B@noninline_nonvirt@@Q{{AE|EAA}}@H$$Q{{E?}}AUQ@@P{{E?}}AXW4__pass_object_size0@__clang@@@Z"(%{{.*}}, i32{{.*}}, %{{.*}}, i8*{{.*}}, i{{32|64}}{{.*}})
->>>>>>> b2b84690
 }
 
 namespace noninline_virt {
@@ -110,15 +81,6 @@
   // ITANIUM: store {{.*}} @_ZTVN14noninline_virt1BE
   // ITANIUM: call void @_ZN1ZC1Ev(
 
-<<<<<<< HEAD
-  // MSABI-LABEL: define internal {{.*}} @"\01??0B@noninline_virt@@Q{{AE|EAA}}@H$$Q{{E?}}AUQ@@P{{E?}}AXW4__pass_object_size0@__clang@@@Z"(%{{.*}}, i32{{.*}}, %{{.*}}, i8*{{.*}}, i{{32|64}}{{.*}}, i32 %{{.*}})
-  // MSABI: %[[COMPLETE:.*]] = icmp ne
-  // MSABI: br i1 %[[COMPLETE]],
-  // MSABI: call {{.*}} @"\01??0A@noninline_virt@@Q{{AE|EAA}}@H$$Q{{E?}}AUQ@@P{{E?}}AXW4__pass_object_size0@__clang@@@Z"(%{{.*}}, i32{{.*}}, %{{.*}}, i8*{{.*}}, i{{32|64}}{{.*}})
-  // MSABI: br
-  // MSABI: call {{.*}} @"\01??0Z@@Q{{AE|EAA}}@XZ"(
-  // MSABI: call {{.*}} @"\01??0Z@@Q{{AE|EAA}}@XZ"(
-=======
   // MSABI-LABEL: define internal {{.*}} @"??0B@noninline_virt@@Q{{AE|EAA}}@H$$Q{{E?}}AUQ@@P{{E?}}AXW4__pass_object_size0@__clang@@@Z"(%{{.*}}, i32{{.*}}, %{{.*}}, i8*{{.*}}, i{{32|64}}{{.*}}, i32 %{{.*}})
   // MSABI: %[[COMPLETE:.*]] = icmp ne
   // MSABI: br i1 %[[COMPLETE]],
@@ -126,7 +88,6 @@
   // MSABI: br
   // MSABI: call {{.*}} @"??0Z@@Q{{AE|EAA}}@XZ"(
   // MSABI: call {{.*}} @"??0Z@@Q{{AE|EAA}}@XZ"(
->>>>>>> b2b84690
 
   struct C : B { using B::B; };
   C c(1, 2, &c);
@@ -140,21 +101,12 @@
   // C constructor forwards to B constructor and A constructor. We pass the args
   // to both. FIXME: Can we pass undef here instead, for the base object
   // constructor call?
-<<<<<<< HEAD
-  // MSABI-LABEL: define internal {{.*}} @"\01??0C@noninline_virt@@Q{{AE|EAA}}@H$$Q{{E?}}AUQ@@P{{E?}}AXW4__pass_object_size0@__clang@@@Z"(%{{.*}}, i32{{.*}}, %{{.*}}, i8*{{.*}}, i{{32|64}}{{.*}}, i32 %{{.*}})
-  // MSABI: %[[COMPLETE:.*]] = icmp ne
-  // MSABI: br i1 %[[COMPLETE]],
-  // MSABI: call {{.*}} @"\01??0A@noninline_virt@@Q{{AE|EAA}}@H$$Q{{E?}}AUQ@@P{{E?}}AXW4__pass_object_size0@__clang@@@Z"(%{{.*}}, i32{{.*}}, %{{.*}}, i8*{{.*}}, i{{32|64}}{{.*}})
-  // MSABI: br
-  // MSABI: call {{.*}} @"\01??0B@noninline_virt@@Q{{AE|EAA}}@H$$Q{{E?}}AUQ@@P{{E?}}AXW4__pass_object_size0@__clang@@@Z"(%{{.*}}, i32{{.*}}, %{{.*}}, i8*{{.*}}, i{{32|64}}{{.*}}, i32 0)
-=======
   // MSABI-LABEL: define internal {{.*}} @"??0C@noninline_virt@@Q{{AE|EAA}}@H$$Q{{E?}}AUQ@@P{{E?}}AXW4__pass_object_size0@__clang@@@Z"(%{{.*}}, i32{{.*}}, %{{.*}}, i8*{{.*}}, i{{32|64}}{{.*}}, i32 %{{.*}})
   // MSABI: %[[COMPLETE:.*]] = icmp ne
   // MSABI: br i1 %[[COMPLETE]],
   // MSABI: call {{.*}} @"??0A@noninline_virt@@Q{{AE|EAA}}@H$$Q{{E?}}AUQ@@P{{E?}}AXW4__pass_object_size0@__clang@@@Z"(%{{.*}}, i32{{.*}}, %{{.*}}, i8*{{.*}}, i{{32|64}}{{.*}})
   // MSABI: br
   // MSABI: call {{.*}} @"??0B@noninline_virt@@Q{{AE|EAA}}@H$$Q{{E?}}AUQ@@P{{E?}}AXW4__pass_object_size0@__clang@@@Z"(%{{.*}}, i32{{.*}}, %{{.*}}, i8*{{.*}}, i{{32|64}}{{.*}}, i32 0)
->>>>>>> b2b84690
 }
 
 // For MSABI only, check that inalloca arguments result in inlining.
@@ -166,65 +118,32 @@
   // ITANIUM-LABEL: define linkonce_odr void @_ZN16inalloca_nonvirt1BCI1NS_1AEE1QiS1_OS1_(
   // ITANIUM: call void @_ZN16inalloca_nonvirt1BCI2NS_1AEE1QiS1_OS1_(
 
-<<<<<<< HEAD
-  // MSABI-LABEL: define internal void @"\01??__Eb@inalloca_nonvirt@@YAXXZ"(
-=======
   // MSABI-LABEL: define internal void @"??__Eb@inalloca_nonvirt@@YAXXZ"(
->>>>>>> b2b84690
 
   // On Win32, the inalloca call can't be forwarded so we force inlining.
   // WIN32: %[[TMP:.*]] = alloca
   // WIN32: call i8* @llvm.stacksave()
   // WIN32: %[[ARGMEM:.*]] = alloca inalloca
-<<<<<<< HEAD
-  // WIN32: call {{.*}} @"\01??0Q@@QAE@H@Z"(%{{.*}}* %[[TMP]], i32 4)
-  // WIN32: %[[ARG3:.*]] = getelementptr {{.*}} %[[ARGMEM]]
-  // WIN32: call {{.*}} @"\01??0Q@@QAE@H@Z"({{.*}}* %[[ARG3]], i32 3)
-  // WIN32: %[[ARG1:.*]] = getelementptr {{.*}} %[[ARGMEM]]
-  // WIN32: call {{.*}} @"\01??0Q@@QAE@H@Z"({{.*}}* %[[ARG1]], i32 1)
-  // WIN32: call {{.*}} @"\01??0Z@@QAE@XZ"(
-=======
   // WIN32: call {{.*}} @"??0Q@@QAE@H@Z"(%{{.*}}* %[[TMP]], i32 4)
   // WIN32: %[[ARG3:.*]] = getelementptr {{.*}} %[[ARGMEM]]
   // WIN32: call {{.*}} @"??0Q@@QAE@H@Z"({{.*}}* %[[ARG3]], i32 3)
   // WIN32: %[[ARG1:.*]] = getelementptr {{.*}} %[[ARGMEM]]
   // WIN32: call {{.*}} @"??0Q@@QAE@H@Z"({{.*}}* %[[ARG1]], i32 1)
   // WIN32: call {{.*}} @"??0Z@@QAE@XZ"(
->>>>>>> b2b84690
   // WIN32: %[[ARG2:.*]] = getelementptr {{.*}} %[[ARGMEM]]
   // WIN32: store i32 2, i32* %[[ARG2]]
   // WIN32: %[[ARG4:.*]] = getelementptr {{.*}} %[[ARGMEM]]
   // WIN32: store {{.*}}* %[[TMP]], {{.*}}** %[[ARG4]]
-<<<<<<< HEAD
-  // WIN32: call {{.*}} @"\01??0A@inalloca_nonvirt@@QAE@UQ@@H0$$QAU2@@Z"(%{{[^,]*}}, <{{.*}}>* inalloca %[[ARGMEM]])
-  // WIN32: call void @llvm.stackrestore(
-  // WIN32: call {{.*}} @"\01??0Z@@QAE@XZ"(
-  // WIN32: call {{.*}} @"\01??_DQ@@QAEXXZ"(
-=======
   // WIN32: call {{.*}} @"??0A@inalloca_nonvirt@@QAE@UQ@@H0$$QAU2@@Z"(%{{[^,]*}}, <{{.*}}>* inalloca %[[ARGMEM]])
   // WIN32: call void @llvm.stackrestore(
   // WIN32: call {{.*}} @"??0Z@@QAE@XZ"(
   // WIN32: call {{.*}} @"??1Q@@QAE@XZ"(
->>>>>>> b2b84690
 
   // On Win64, the Q arguments would be destroyed in the callee. We don't yet
   // support that in the non-inlined case, so we force inlining.
   // WIN64: %[[TMP:.*]] = alloca
   // WIN64: %[[ARG3:.*]] = alloca
   // WIN64: %[[ARG1:.*]] = alloca
-<<<<<<< HEAD
-  // WIN64: call {{.*}} @"\01??0Q@@QEAA@H@Z"({{.*}}* %[[TMP]], i32 4)
-  // WIN64: call {{.*}} @"\01??0Q@@QEAA@H@Z"({{.*}}* %[[ARG3]], i32 3)
-  // WIN64: call {{.*}} @"\01??0Q@@QEAA@H@Z"({{.*}}* %[[ARG1]], i32 1)
-  // WIN64: call {{.*}} @"\01??0Z@@QEAA@XZ"(
-  // WIN64: call {{.*}} @"\01??0A@inalloca_nonvirt@@QEAA@UQ@@H0$$QEAU2@@Z"(%{{.*}}, %{{.*}}* %[[ARG1]], i32 2, %{{.*}}* %[[ARG3]], %{{.*}} %[[TMP]])
-  // WIN64: call {{.*}} @"\01??0Z@@QEAA@XZ"(
-  // WIN64: call void @"\01??_DQ@@QEAAXXZ"({{.*}}* %[[TMP]])
-
-  struct C : B { using B::B; };
-  C c(1, 2, 3, 4);
-  // MSABI-LABEL: define internal void @"\01??__Ec@inalloca_nonvirt@@YAXXZ"(
-=======
   // WIN64: call {{.*}} @"??0Q@@QEAA@H@Z"({{.*}}* %[[TMP]], i32 4)
   // WIN64: call {{.*}} @"??0Q@@QEAA@H@Z"({{.*}}* %[[ARG3]], i32 3)
   // WIN64: call {{.*}} @"??0Q@@QEAA@H@Z"({{.*}}* %[[ARG1]], i32 1)
@@ -236,57 +155,31 @@
   struct C : B { using B::B; };
   C c(1, 2, 3, 4);
   // MSABI-LABEL: define internal void @"??__Ec@inalloca_nonvirt@@YAXXZ"(
->>>>>>> b2b84690
 
   // On Win32, the inalloca call can't be forwarded so we force inlining.
   // WIN32: %[[TMP:.*]] = alloca
   // WIN32: call i8* @llvm.stacksave()
   // WIN32: %[[ARGMEM:.*]] = alloca inalloca
-<<<<<<< HEAD
-  // WIN32: call {{.*}} @"\01??0Q@@QAE@H@Z"(%{{.*}}* %[[TMP]], i32 4)
-  // WIN32: %[[ARG3:.*]] = getelementptr {{.*}} %[[ARGMEM]]
-  // WIN32: call {{.*}} @"\01??0Q@@QAE@H@Z"({{.*}}* %[[ARG3]], i32 3)
-  // WIN32: %[[ARG1:.*]] = getelementptr {{.*}} %[[ARGMEM]]
-  // WIN32: call {{.*}} @"\01??0Q@@QAE@H@Z"({{.*}}* %[[ARG1]], i32 1)
-  // WIN32: call {{.*}} @"\01??0Z@@QAE@XZ"(
-=======
   // WIN32: call {{.*}} @"??0Q@@QAE@H@Z"(%{{.*}}* %[[TMP]], i32 4)
   // WIN32: %[[ARG3:.*]] = getelementptr {{.*}} %[[ARGMEM]]
   // WIN32: call {{.*}} @"??0Q@@QAE@H@Z"({{.*}}* %[[ARG3]], i32 3)
   // WIN32: %[[ARG1:.*]] = getelementptr {{.*}} %[[ARGMEM]]
   // WIN32: call {{.*}} @"??0Q@@QAE@H@Z"({{.*}}* %[[ARG1]], i32 1)
   // WIN32: call {{.*}} @"??0Z@@QAE@XZ"(
->>>>>>> b2b84690
   // WIN32: %[[ARG2:.*]] = getelementptr {{.*}} %[[ARGMEM]]
   // WIN32: store i32 2, i32* %[[ARG2]]
   // WIN32: %[[ARG4:.*]] = getelementptr {{.*}} %[[ARGMEM]]
   // WIN32: store {{.*}}* %[[TMP]], {{.*}}** %[[ARG4]]
-<<<<<<< HEAD
-  // WIN32: call {{.*}} @"\01??0A@inalloca_nonvirt@@QAE@UQ@@H0$$QAU2@@Z"(%{{[^,]*}}, <{{.*}}>* inalloca %[[ARGMEM]])
-  // WIN32: call void @llvm.stackrestore(
-  // WIN32: call {{.*}} @"\01??0Z@@QAE@XZ"(
-  // WIN32: call {{.*}} @"\01??_DQ@@QAEXXZ"(
-=======
   // WIN32: call {{.*}} @"??0A@inalloca_nonvirt@@QAE@UQ@@H0$$QAU2@@Z"(%{{[^,]*}}, <{{.*}}>* inalloca %[[ARGMEM]])
   // WIN32: call void @llvm.stackrestore(
   // WIN32: call {{.*}} @"??0Z@@QAE@XZ"(
   // WIN32: call {{.*}} @"??1Q@@QAE@XZ"(
->>>>>>> b2b84690
 
   // On Win64, the Q arguments would be destroyed in the callee. We don't yet
   // support that in the non-inlined case, so we force inlining.
   // WIN64: %[[TMP:.*]] = alloca
   // WIN64: %[[ARG3:.*]] = alloca
   // WIN64: %[[ARG1:.*]] = alloca
-<<<<<<< HEAD
-  // WIN64: call {{.*}} @"\01??0Q@@QEAA@H@Z"({{.*}}* %[[TMP]], i32 4)
-  // WIN64: call {{.*}} @"\01??0Q@@QEAA@H@Z"({{.*}}* %[[ARG3]], i32 3)
-  // WIN64: call {{.*}} @"\01??0Q@@QEAA@H@Z"({{.*}}* %[[ARG1]], i32 1)
-  // WIN64: call {{.*}} @"\01??0Z@@QEAA@XZ"(
-  // WIN64: call {{.*}} @"\01??0A@inalloca_nonvirt@@QEAA@UQ@@H0$$QEAU2@@Z"(%{{.*}}, %{{.*}}* %[[ARG1]], i32 2, %{{.*}}* %[[ARG3]], %{{.*}} %[[TMP]])
-  // WIN64: call {{.*}} @"\01??0Z@@QEAA@XZ"(
-  // WIN64: call void @"\01??_DQ@@QEAAXXZ"({{.*}}* %[[TMP]])
-=======
   // WIN64: call {{.*}} @"??0Q@@QEAA@H@Z"({{.*}}* %[[TMP]], i32 4)
   // WIN64: call {{.*}} @"??0Q@@QEAA@H@Z"({{.*}}* %[[ARG3]], i32 3)
   // WIN64: call {{.*}} @"??0Q@@QEAA@H@Z"({{.*}}* %[[ARG1]], i32 1)
@@ -294,7 +187,6 @@
   // WIN64: call {{.*}} @"??0A@inalloca_nonvirt@@QEAA@UQ@@H0$$QEAU2@@Z"(%{{.*}}, %{{.*}}* %[[ARG1]], i32 2, %{{.*}}* %[[ARG3]], %{{.*}} %[[TMP]])
   // WIN64: call {{.*}} @"??0Z@@QEAA@XZ"(
   // WIN64: call void @"??1Q@@QEAA@XZ"({{.*}}* %[[TMP]])
->>>>>>> b2b84690
 }
 
 namespace inalloca_virt {
@@ -302,80 +194,43 @@
   struct B : Z, virtual A { Z z; using A::A; };
   B b(1, 2, 3, 4);
 
-<<<<<<< HEAD
-  // MSABI-LABEL: define internal void @"\01??__Eb@inalloca_virt@@YAXXZ"(
-=======
   // MSABI-LABEL: define internal void @"??__Eb@inalloca_virt@@YAXXZ"(
->>>>>>> b2b84690
 
   // On Win32, the inalloca call can't be forwarded so we force inlining.
   // WIN32: %[[TMP:.*]] = alloca
   // WIN32: call i8* @llvm.stacksave()
   // WIN32: %[[ARGMEM:.*]] = alloca inalloca
-<<<<<<< HEAD
-  // WIN32: call {{.*}} @"\01??0Q@@QAE@H@Z"(%{{.*}}* %[[TMP]], i32 4)
-  // WIN32: %[[ARG3:.*]] = getelementptr {{.*}} %[[ARGMEM]]
-  // WIN32: call {{.*}} @"\01??0Q@@QAE@H@Z"({{.*}}* %[[ARG3]], i32 3)
-  // WIN32: %[[ARG1:.*]] = getelementptr {{.*}} %[[ARGMEM]]
-  // WIN32: call {{.*}} @"\01??0Q@@QAE@H@Z"({{.*}}* %[[ARG1]], i32 1)
-=======
   // WIN32: call {{.*}} @"??0Q@@QAE@H@Z"(%{{.*}}* %[[TMP]], i32 4)
   // WIN32: %[[ARG3:.*]] = getelementptr {{.*}} %[[ARGMEM]]
   // WIN32: call {{.*}} @"??0Q@@QAE@H@Z"({{.*}}* %[[ARG3]], i32 3)
   // WIN32: %[[ARG1:.*]] = getelementptr {{.*}} %[[ARGMEM]]
   // WIN32: call {{.*}} @"??0Q@@QAE@H@Z"({{.*}}* %[[ARG1]], i32 1)
->>>>>>> b2b84690
   // FIXME: It's dumb to round-trip this though memory and generate a branch.
   // WIN32: store i32 1, i32* %[[IS_MOST_DERIVED_ADDR:.*]]
   // WIN32: %[[IS_MOST_DERIVED:.*]] = load i32, i32* %[[IS_MOST_DERIVED_ADDR]]
   // WIN32: %[[IS_MOST_DERIVED_i1:.*]] = icmp ne i32 %[[IS_MOST_DERIVED]], 0
   // WIN32: br i1 %[[IS_MOST_DERIVED_i1]]
   //
-<<<<<<< HEAD
-  // WIN32: store {{.*}} @"\01??_8B@inalloca_virt@@7B@"
-=======
   // WIN32: store {{.*}} @"??_8B@inalloca_virt@@7B@"
->>>>>>> b2b84690
   // WIN32: %[[ARG2:.*]] = getelementptr {{.*}} %[[ARGMEM]]
   // WIN32: store i32 2, i32* %[[ARG2]]
   // WIN32: %[[ARG4:.*]] = getelementptr {{.*}} %[[ARGMEM]]
   // WIN32: store {{.*}}* %[[TMP]], {{.*}}** %[[ARG4]]
-<<<<<<< HEAD
-  // WIN32: call {{.*}} @"\01??0A@inalloca_virt@@QAE@UQ@@H0$$QAU2@@Z"(%{{[^,]*}}, <{{.*}}>* inalloca %[[ARGMEM]])
-=======
   // WIN32: call {{.*}} @"??0A@inalloca_virt@@QAE@UQ@@H0$$QAU2@@Z"(%{{[^,]*}}, <{{.*}}>* inalloca %[[ARGMEM]])
->>>>>>> b2b84690
   // WIN32: call void @llvm.stackrestore(
   // WIN32: br
   //
   // Note that if we jumped directly to here we would fail to stackrestore and
   // destroy the parameters, but that's not actually possible.
-<<<<<<< HEAD
-  // WIN32: call {{.*}} @"\01??0Z@@QAE@XZ"(
-  // WIN32: call {{.*}} @"\01??0Z@@QAE@XZ"(
-  // WIN32: call {{.*}} @"\01??_DQ@@QAEXXZ"(
-=======
   // WIN32: call {{.*}} @"??0Z@@QAE@XZ"(
   // WIN32: call {{.*}} @"??0Z@@QAE@XZ"(
   // WIN32: call {{.*}} @"??1Q@@QAE@XZ"(
->>>>>>> b2b84690
 
   // On Win64, the Q arguments would be destroyed in the callee. We don't yet
   // support that in the non-inlined case, so we force inlining.
   // WIN64: %[[TMP:.*]] = alloca
   // WIN64: %[[ARG3:.*]] = alloca
   // WIN64: %[[ARG1:.*]] = alloca
-<<<<<<< HEAD
-  // WIN64: call {{.*}} @"\01??0Q@@QEAA@H@Z"({{.*}}* %[[TMP]], i32 4)
-  // WIN64: call {{.*}} @"\01??0Q@@QEAA@H@Z"({{.*}}* %[[ARG3]], i32 3)
-  // WIN64: call {{.*}} @"\01??0Q@@QEAA@H@Z"({{.*}}* %[[ARG1]], i32 1)
-  // WIN64: br i1
-  // WIN64: call {{.*}} @"\01??0A@inalloca_virt@@QEAA@UQ@@H0$$QEAU2@@Z"(%{{.*}}, %{{.*}}* %[[ARG1]], i32 2, %{{.*}}* %[[ARG3]], %{{.*}} %[[TMP]])
-  // WIN64: br
-  // WIN64: call {{.*}} @"\01??0Z@@QEAA@XZ"(
-  // WIN64: call {{.*}} @"\01??0Z@@QEAA@XZ"(
-  // WIN64: call void @"\01??_DQ@@QEAAXXZ"({{.*}}* %[[TMP]])
-=======
   // WIN64: call {{.*}} @"??0Q@@QEAA@H@Z"({{.*}}* %[[TMP]], i32 4)
   // WIN64: call {{.*}} @"??0Q@@QEAA@H@Z"({{.*}}* %[[ARG3]], i32 3)
   // WIN64: call {{.*}} @"??0Q@@QEAA@H@Z"({{.*}}* %[[ARG1]], i32 1)
@@ -385,54 +240,33 @@
   // WIN64: call {{.*}} @"??0Z@@QEAA@XZ"(
   // WIN64: call {{.*}} @"??0Z@@QEAA@XZ"(
   // WIN64: call void @"??1Q@@QEAA@XZ"({{.*}}* %[[TMP]])
->>>>>>> b2b84690
 
   struct C : B { using B::B; };
   C c(1, 2, 3, 4);
   // ITANIUM-LABEL: define linkonce_odr void @_ZN13inalloca_virt1CD1Ev(
 
-<<<<<<< HEAD
-  // MSABI-LABEL: define internal void @"\01??__Ec@inalloca_virt@@YAXXZ"(
-=======
   // MSABI-LABEL: define internal void @"??__Ec@inalloca_virt@@YAXXZ"(
->>>>>>> b2b84690
 
   // On Win32, the inalloca call can't be forwarded so we force inlining.
   // WIN32: %[[TMP:.*]] = alloca
   // WIN32: call i8* @llvm.stacksave()
   // WIN32: %[[ARGMEM:.*]] = alloca inalloca
-<<<<<<< HEAD
-  // WIN32: call {{.*}} @"\01??0Q@@QAE@H@Z"(%{{.*}}* %[[TMP]], i32 4)
-  // WIN32: %[[ARG3:.*]] = getelementptr {{.*}} %[[ARGMEM]]
-  // WIN32: call {{.*}} @"\01??0Q@@QAE@H@Z"({{.*}}* %[[ARG3]], i32 3)
-  // WIN32: %[[ARG1:.*]] = getelementptr {{.*}} %[[ARGMEM]]
-  // WIN32: call {{.*}} @"\01??0Q@@QAE@H@Z"({{.*}}* %[[ARG1]], i32 1)
-=======
   // WIN32: call {{.*}} @"??0Q@@QAE@H@Z"(%{{.*}}* %[[TMP]], i32 4)
   // WIN32: %[[ARG3:.*]] = getelementptr {{.*}} %[[ARGMEM]]
   // WIN32: call {{.*}} @"??0Q@@QAE@H@Z"({{.*}}* %[[ARG3]], i32 3)
   // WIN32: %[[ARG1:.*]] = getelementptr {{.*}} %[[ARGMEM]]
   // WIN32: call {{.*}} @"??0Q@@QAE@H@Z"({{.*}}* %[[ARG1]], i32 1)
->>>>>>> b2b84690
   // WIN32: store i32 1, i32* %[[IS_MOST_DERIVED_ADDR:.*]]
   // WIN32: %[[IS_MOST_DERIVED:.*]] = load i32, i32* %[[IS_MOST_DERIVED_ADDR]]
   // WIN32: %[[IS_MOST_DERIVED_i1:.*]] = icmp ne i32 %[[IS_MOST_DERIVED]], 0
   // WIN32: br i1 %[[IS_MOST_DERIVED_i1]]
   //
-<<<<<<< HEAD
-  // WIN32: store {{.*}} @"\01??_8C@inalloca_virt@@7B@"
-=======
   // WIN32: store {{.*}} @"??_8C@inalloca_virt@@7B@"
->>>>>>> b2b84690
   // WIN32: %[[ARG2:.*]] = getelementptr {{.*}} %[[ARGMEM]]
   // WIN32: store i32 2, i32* %[[ARG2]]
   // WIN32: %[[ARG4:.*]] = getelementptr {{.*}} %[[ARGMEM]]
   // WIN32: store {{.*}}* %[[TMP]], {{.*}}** %[[ARG4]]
-<<<<<<< HEAD
-  // WIN32: call {{.*}} @"\01??0A@inalloca_virt@@QAE@UQ@@H0$$QAU2@@Z"(%{{[^,]*}}, <{{.*}}>* inalloca %[[ARGMEM]])
-=======
   // WIN32: call {{.*}} @"??0A@inalloca_virt@@QAE@UQ@@H0$$QAU2@@Z"(%{{[^,]*}}, <{{.*}}>* inalloca %[[ARGMEM]])
->>>>>>> b2b84690
   // WIN32: call void @llvm.stackrestore(
   // WIN32: br
   //
@@ -442,43 +276,18 @@
   // WIN32: br i1 %[[IS_MOST_DERIVED_i1]]
   //
   // Note: this block is unreachable.
-<<<<<<< HEAD
-  // WIN32: store {{.*}} @"\01??_8B@inalloca_virt@@7B@"
-  // WIN32: br
-  //
-  // WIN32: call {{.*}} @"\01??0Z@@QAE@XZ"(
-  // WIN32: call {{.*}} @"\01??0Z@@QAE@XZ"(
-  // WIN32: call {{.*}} @"\01??_DQ@@QAEXXZ"(
-=======
   // WIN32: store {{.*}} @"??_8B@inalloca_virt@@7B@"
   // WIN32: br
   //
   // WIN32: call {{.*}} @"??0Z@@QAE@XZ"(
   // WIN32: call {{.*}} @"??0Z@@QAE@XZ"(
   // WIN32: call {{.*}} @"??1Q@@QAE@XZ"(
->>>>>>> b2b84690
 
   // On Win64, the Q arguments would be destroyed in the callee. We don't yet
   // support that in the non-inlined case, so we force inlining.
   // WIN64: %[[TMP:.*]] = alloca
   // WIN64: %[[ARG3:.*]] = alloca
   // WIN64: %[[ARG1:.*]] = alloca
-<<<<<<< HEAD
-  // WIN64: call {{.*}} @"\01??0Q@@QEAA@H@Z"({{.*}}* %[[TMP]], i32 4)
-  // WIN64: call {{.*}} @"\01??0Q@@QEAA@H@Z"({{.*}}* %[[ARG3]], i32 3)
-  // WIN64: call {{.*}} @"\01??0Q@@QEAA@H@Z"({{.*}}* %[[ARG1]], i32 1)
-  // WIN64: br i1
-  // WIN64: store {{.*}} @"\01??_8C@inalloca_virt@@7B@"
-  // WIN64: call {{.*}} @"\01??0A@inalloca_virt@@QEAA@UQ@@H0$$QEAU2@@Z"(%{{.*}}, %{{.*}}* %[[ARG1]], i32 2, %{{.*}}* %[[ARG3]], %{{.*}} %[[TMP]])
-  // WIN64: br
-  // WIN64: br i1
-  // (Unreachable block)
-  // WIN64: store {{.*}} @"\01??_8B@inalloca_virt@@7B@"
-  // WIN64: br
-  // WIN64: call {{.*}} @"\01??0Z@@QEAA@XZ"(
-  // WIN64: call {{.*}} @"\01??0Z@@QEAA@XZ"(
-  // WIN64: call void @"\01??_DQ@@QEAAXXZ"({{.*}}* %[[TMP]])
-=======
   // WIN64: call {{.*}} @"??0Q@@QEAA@H@Z"({{.*}}* %[[TMP]], i32 4)
   // WIN64: call {{.*}} @"??0Q@@QEAA@H@Z"({{.*}}* %[[ARG3]], i32 3)
   // WIN64: call {{.*}} @"??0Q@@QEAA@H@Z"({{.*}}* %[[ARG1]], i32 1)
@@ -493,7 +302,6 @@
   // WIN64: call {{.*}} @"??0Z@@QEAA@XZ"(
   // WIN64: call {{.*}} @"??0Z@@QEAA@XZ"(
   // WIN64: call void @"??1Q@@QEAA@XZ"({{.*}}* %[[TMP]])
->>>>>>> b2b84690
 }
 
 namespace inline_nonvirt {
