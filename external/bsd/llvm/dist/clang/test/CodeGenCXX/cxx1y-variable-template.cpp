// RUN: %clang_cc1 -std=c++1y -triple x86_64-linux-gnu -emit-llvm -o - %s | FileCheck %s

// Check that we keep the 'extern' when we instantiate the definition of this
// variable template specialization.
template<typename T> extern const int extern_redecl;
template<typename T> const int extern_redecl = 5;
template const int extern_redecl<int>;

// CHECK: @_Z13extern_redeclIiE = weak_odr constant

template<typename T> struct Outer {
  template<typename U> struct Inner {
    template<typename V> static int arr[];
  };
};
Outer<char[100]> outer_int;
int init_arr();
template<typename T> template<typename U> template<typename V> int Outer<T>::Inner<U>::arr[sizeof(T) + sizeof(U) + sizeof(V)] = { init_arr() };
int *p = Outer<char[100]>::Inner<char[20]>::arr<char[3]>;

<<<<<<< HEAD
=======
namespace PR35456 {
// CHECK: @_ZN7PR354561nILi0EEE = linkonce_odr global i32 0
template<int> int n;
int *p = &n<0>;
}

>>>>>>> b2b84690
// CHECK: @_ZN5OuterIA100_cE5InnerIA20_cE3arrIA3_cEE = linkonce_odr global [123 x i32] zeroinitializer
// CHECK: @_ZGVN5OuterIA100_cE5InnerIA20_cE3arrIA3_cEE = linkonce_odr global

// CHECK: call {{.*}}@_Z8init_arrv<|MERGE_RESOLUTION|>--- conflicted
+++ resolved
@@ -18,15 +18,12 @@
 template<typename T> template<typename U> template<typename V> int Outer<T>::Inner<U>::arr[sizeof(T) + sizeof(U) + sizeof(V)] = { init_arr() };
 int *p = Outer<char[100]>::Inner<char[20]>::arr<char[3]>;
 
-<<<<<<< HEAD
-=======
 namespace PR35456 {
 // CHECK: @_ZN7PR354561nILi0EEE = linkonce_odr global i32 0
 template<int> int n;
 int *p = &n<0>;
 }
 
->>>>>>> b2b84690
 // CHECK: @_ZN5OuterIA100_cE5InnerIA20_cE3arrIA3_cEE = linkonce_odr global [123 x i32] zeroinitializer
 // CHECK: @_ZGVN5OuterIA100_cE5InnerIA20_cE3arrIA3_cEE = linkonce_odr global
 
