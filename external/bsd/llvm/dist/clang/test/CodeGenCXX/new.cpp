--- conflicted
+++ resolved
@@ -255,11 +255,6 @@
   // CHECK-LABEL:    define void @_ZN6test155test2EPvi(
   // CHECK:      [[N:%.*]] = load i32, i32*
   // CHECK-NEXT: [[T0:%.*]] = sext i32 [[N]] to i64
-<<<<<<< HEAD
-  // CHECK-NEXT: [[T1:%.*]] = icmp slt i64 [[T0]], 0
-  // CHECK-NEXT: [[T2:%.*]] = select i1 [[T1]], i64 -1, i64 [[T0]]
-=======
->>>>>>> b2b84690
   // CHECK-NEXT: [[P:%.*]] = load i8*, i8**
   // CHECK:      [[BEGIN:%.*]] = bitcast i8* [[P]] to [[A:%.*]]*
   // CHECK-NEXT: [[ISEMPTY:%.*]] = icmp eq i64 [[T0]], 0
