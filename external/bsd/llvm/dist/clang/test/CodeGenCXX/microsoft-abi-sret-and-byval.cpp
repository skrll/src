// RUN: %clang_cc1 -std=c++11 -emit-llvm %s -o - -triple=i386-pc-linux | FileCheck -check-prefix LINUX %s
// RUN: %clang_cc1 -std=c++11 -emit-llvm %s -o - -triple=i386-pc-win32 -mconstructor-aliases -fno-rtti | FileCheck -check-prefix WIN32 %s
// RUN: %clang_cc1 -std=c++11 -emit-llvm %s -o - -triple=thumb-pc-win32 -mconstructor-aliases -fno-rtti | FileCheck -check-prefix WOA %s
// RUN: %clang_cc1 -std=c++11 -emit-llvm %s -o - -triple=x86_64-pc-win32 -mconstructor-aliases -fno-rtti | FileCheck -check-prefix WIN64 %s

struct Empty {};

struct EmptyWithCtor {
  EmptyWithCtor() {}
};

struct Small {
  int x;
};

// This is a C++11 trivial and standard-layout struct but not a C++03 POD.
struct SmallCpp11NotCpp03Pod : Empty {
  int x;
};

struct SmallWithCtor {
  SmallWithCtor() {}
  int x;
};

struct Multibyte {
  char a, b, c, d;
};

struct Packed {
  short a;
  int b;
  short c;
};

struct SmallWithDtor {
  SmallWithDtor();
  ~SmallWithDtor();
  int x;
};

struct SmallWithVftable {
  int x;
  virtual void foo();
};

struct Medium {
  int x, y;
};

struct MediumWithCopyCtor {
  MediumWithCopyCtor();
  MediumWithCopyCtor(const struct MediumWithCopyCtor &);
  int x, y;
};

struct Big {
  int a, b, c, d, e, f;
};

struct BigWithDtor {
  BigWithDtor();
  ~BigWithDtor();
  int a, b, c, d, e, f;
};

struct BaseNoByval : Small {
  int bb;
};

<<<<<<< HEAD
// WIN32: declare void @"{{.*take_bools_and_chars.*}}"
=======
// WIN32: declare dso_local void @"{{.*take_bools_and_chars.*}}"
>>>>>>> b2b84690
// WIN32:       (<{ i8, [3 x i8], i8, [3 x i8], %struct.SmallWithDtor,
// WIN32:           i8, [3 x i8], i8, [3 x i8], i32, i8, [3 x i8] }>* inalloca)
void take_bools_and_chars(char a, char b, SmallWithDtor c, char d, bool e, int f, bool g);
void call_bools_and_chars() {
  take_bools_and_chars('A', 'B', SmallWithDtor(), 'D', true, 13, false);
}

// Returning structs that fit into a register.
Small small_return() { return Small(); }
// LINUX-LABEL: define void @_Z12small_returnv(%struct.Small* noalias sret %agg.result)
// WIN32: define dso_local i32 @"?small_return@@YA?AUSmall@@XZ"()
// WIN64: define dso_local i32 @"?small_return@@YA?AUSmall@@XZ"()

Medium medium_return() { return Medium(); }
// LINUX-LABEL: define void @_Z13medium_returnv(%struct.Medium* noalias sret %agg.result)
// WIN32: define dso_local i64 @"?medium_return@@YA?AUMedium@@XZ"()
// WIN64: define dso_local i64 @"?medium_return@@YA?AUMedium@@XZ"()

// Returning structs that fit into a register but are not POD.
SmallCpp11NotCpp03Pod small_non_pod_return() { return SmallCpp11NotCpp03Pod(); }
// LINUX-LABEL: define void @_Z20small_non_pod_returnv(%struct.SmallCpp11NotCpp03Pod* noalias sret %agg.result)
// WIN32: define dso_local void @"?small_non_pod_return@@YA?AUSmallCpp11NotCpp03Pod@@XZ"(%struct.SmallCpp11NotCpp03Pod* noalias sret %agg.result)
// WIN64: define dso_local void @"?small_non_pod_return@@YA?AUSmallCpp11NotCpp03Pod@@XZ"(%struct.SmallCpp11NotCpp03Pod* noalias sret %agg.result)

SmallWithCtor small_with_ctor_return() { return SmallWithCtor(); }
// LINUX-LABEL: define void @_Z22small_with_ctor_returnv(%struct.SmallWithCtor* noalias sret %agg.result)
<<<<<<< HEAD
// WIN32: define void @"\01?small_with_ctor_return@@YA?AUSmallWithCtor@@XZ"(%struct.SmallWithCtor* noalias sret %agg.result)
// WIN64: define void @"\01?small_with_ctor_return@@YA?AUSmallWithCtor@@XZ"(%struct.SmallWithCtor* noalias sret %agg.result)
// FIXME: The 'sret' mark here doesn't seem to be enough to convince LLVM to
// preserve the hidden sret pointer in R0 across the function.
// WOA: define arm_aapcs_vfpcc void @"\01?small_with_ctor_return@@YA?AUSmallWithCtor@@XZ"(%struct.SmallWithCtor* noalias sret %agg.result)
=======
// WIN32: define dso_local void @"?small_with_ctor_return@@YA?AUSmallWithCtor@@XZ"(%struct.SmallWithCtor* noalias sret %agg.result)
// WIN64: define dso_local void @"?small_with_ctor_return@@YA?AUSmallWithCtor@@XZ"(%struct.SmallWithCtor* noalias sret %agg.result)
// FIXME: The 'sret' mark here doesn't seem to be enough to convince LLVM to
// preserve the hidden sret pointer in R0 across the function.
// WOA: define dso_local arm_aapcs_vfpcc void @"?small_with_ctor_return@@YA?AUSmallWithCtor@@XZ"(%struct.SmallWithCtor* noalias sret %agg.result)
>>>>>>> b2b84690

SmallWithVftable small_with_vftable_return() { return SmallWithVftable(); }
// LINUX-LABEL: define void @_Z25small_with_vftable_returnv(%struct.SmallWithVftable* noalias sret %agg.result)
// WIN32: define dso_local void @"?small_with_vftable_return@@YA?AUSmallWithVftable@@XZ"(%struct.SmallWithVftable* noalias sret %agg.result)
// WIN64: define dso_local void @"?small_with_vftable_return@@YA?AUSmallWithVftable@@XZ"(%struct.SmallWithVftable* noalias sret %agg.result)

MediumWithCopyCtor medium_with_copy_ctor_return() { return MediumWithCopyCtor(); }
// LINUX-LABEL: define void @_Z28medium_with_copy_ctor_returnv(%struct.MediumWithCopyCtor* noalias sret %agg.result)
<<<<<<< HEAD
// WIN32: define void @"\01?medium_with_copy_ctor_return@@YA?AUMediumWithCopyCtor@@XZ"(%struct.MediumWithCopyCtor* noalias sret %agg.result)
// WIN64: define void @"\01?medium_with_copy_ctor_return@@YA?AUMediumWithCopyCtor@@XZ"(%struct.MediumWithCopyCtor* noalias sret %agg.result)
// WOA: define arm_aapcs_vfpcc void @"\01?medium_with_copy_ctor_return@@YA?AUMediumWithCopyCtor@@XZ"(%struct.MediumWithCopyCtor* noalias sret %agg.result)
=======
// WIN32: define dso_local void @"?medium_with_copy_ctor_return@@YA?AUMediumWithCopyCtor@@XZ"(%struct.MediumWithCopyCtor* noalias sret %agg.result)
// WIN64: define dso_local void @"?medium_with_copy_ctor_return@@YA?AUMediumWithCopyCtor@@XZ"(%struct.MediumWithCopyCtor* noalias sret %agg.result)
// WOA: define dso_local arm_aapcs_vfpcc void @"?medium_with_copy_ctor_return@@YA?AUMediumWithCopyCtor@@XZ"(%struct.MediumWithCopyCtor* noalias sret %agg.result)
>>>>>>> b2b84690

// Returning a large struct that doesn't fit into a register.
Big big_return() { return Big(); }
// LINUX-LABEL: define void @_Z10big_returnv(%struct.Big* noalias sret %agg.result)
// WIN32: define dso_local void @"?big_return@@YA?AUBig@@XZ"(%struct.Big* noalias sret %agg.result)
// WIN64: define dso_local void @"?big_return@@YA?AUBig@@XZ"(%struct.Big* noalias sret %agg.result)


void small_arg(Small s) {}
// LINUX-LABEL: define void @_Z9small_arg5Small(i32 %s.0)
<<<<<<< HEAD
// WIN32: define void @"\01?small_arg@@YAXUSmall@@@Z"(i32 %s.0)
// WIN64: define void @"\01?small_arg@@YAXUSmall@@@Z"(i32 %s.coerce)
// WOA: define arm_aapcs_vfpcc void @"\01?small_arg@@YAXUSmall@@@Z"([1 x i32] %s.coerce)

void medium_arg(Medium s) {}
// LINUX-LABEL: define void @_Z10medium_arg6Medium(i32 %s.0, i32 %s.1)
// WIN32: define void @"\01?medium_arg@@YAXUMedium@@@Z"(i32 %s.0, i32 %s.1)
// WIN64: define void @"\01?medium_arg@@YAXUMedium@@@Z"(i64 %s.coerce)
// WOA: define arm_aapcs_vfpcc void @"\01?medium_arg@@YAXUMedium@@@Z"([2 x i32] %s.coerce)

void base_no_byval_arg(BaseNoByval s) {}
// LINUX-LABEL: define void @_Z17base_no_byval_arg11BaseNoByval(%struct.BaseNoByval* byval align 4 %s)
// WIN32: define void @"\01?base_no_byval_arg@@YAXUBaseNoByval@@@Z"(i32 %s.0, i32 %s.1)
// WIN64: define void @"\01?base_no_byval_arg@@YAXUBaseNoByval@@@Z"(i64 %s.coerce)
// WOA: define arm_aapcs_vfpcc void @"\01?base_no_byval_arg@@YAXUBaseNoByval@@@Z"([2 x i32] %s.coerce)

void small_arg_with_ctor(SmallWithCtor s) {}
// LINUX-LABEL: define void @_Z19small_arg_with_ctor13SmallWithCtor(%struct.SmallWithCtor* byval align 4 %s)
// WIN32: define void @"\01?small_arg_with_ctor@@YAXUSmallWithCtor@@@Z"(i32 %s.0)
// WIN64: define void @"\01?small_arg_with_ctor@@YAXUSmallWithCtor@@@Z"(i32 %s.coerce)
// WOA: define arm_aapcs_vfpcc void @"\01?small_arg_with_ctor@@YAXUSmallWithCtor@@@Z"([1 x i32] %s.coerce)
=======
// WIN32: define dso_local void @"?small_arg@@YAXUSmall@@@Z"(i32 %s.0)
// WIN64: define dso_local void @"?small_arg@@YAXUSmall@@@Z"(i32 %s.coerce)
// WOA: define dso_local arm_aapcs_vfpcc void @"?small_arg@@YAXUSmall@@@Z"([1 x i32] %s.coerce)

void medium_arg(Medium s) {}
// LINUX-LABEL: define void @_Z10medium_arg6Medium(i32 %s.0, i32 %s.1)
// WIN32: define dso_local void @"?medium_arg@@YAXUMedium@@@Z"(i32 %s.0, i32 %s.1)
// WIN64: define dso_local void @"?medium_arg@@YAXUMedium@@@Z"(i64 %s.coerce)
// WOA: define dso_local arm_aapcs_vfpcc void @"?medium_arg@@YAXUMedium@@@Z"([2 x i32] %s.coerce)

void base_no_byval_arg(BaseNoByval s) {}
// LINUX-LABEL: define void @_Z17base_no_byval_arg11BaseNoByval(%struct.BaseNoByval* byval align 4 %s)
// WIN32: define dso_local void @"?base_no_byval_arg@@YAXUBaseNoByval@@@Z"(i32 %s.0, i32 %s.1)
// WIN64: define dso_local void @"?base_no_byval_arg@@YAXUBaseNoByval@@@Z"(i64 %s.coerce)
// WOA: define dso_local arm_aapcs_vfpcc void @"?base_no_byval_arg@@YAXUBaseNoByval@@@Z"([2 x i32] %s.coerce)

void small_arg_with_ctor(SmallWithCtor s) {}
// LINUX-LABEL: define void @_Z19small_arg_with_ctor13SmallWithCtor(%struct.SmallWithCtor* byval align 4 %s)
// WIN32: define dso_local void @"?small_arg_with_ctor@@YAXUSmallWithCtor@@@Z"(i32 %s.0)
// WIN64: define dso_local void @"?small_arg_with_ctor@@YAXUSmallWithCtor@@@Z"(i32 %s.coerce)
// WOA: define dso_local arm_aapcs_vfpcc void @"?small_arg_with_ctor@@YAXUSmallWithCtor@@@Z"([1 x i32] %s.coerce)
>>>>>>> b2b84690

// FIXME: We could coerce to a series of i32s here if we wanted to.
void multibyte_arg(Multibyte s) {}
// LINUX-LABEL: define void @_Z13multibyte_arg9Multibyte(%struct.Multibyte* byval align 4 %s)
<<<<<<< HEAD
// WIN32: define void @"\01?multibyte_arg@@YAXUMultibyte@@@Z"(%struct.Multibyte* byval align 4 %s)
// WIN64: define void @"\01?multibyte_arg@@YAXUMultibyte@@@Z"(i32 %s.coerce)
// WOA: define arm_aapcs_vfpcc void @"\01?multibyte_arg@@YAXUMultibyte@@@Z"([1 x i32] %s.coerce)

void packed_arg(Packed s) {}
// LINUX-LABEL: define void @_Z10packed_arg6Packed(%struct.Packed* byval align 4 %s)
// WIN32: define void @"\01?packed_arg@@YAXUPacked@@@Z"(%struct.Packed* byval align 4 %s)
// WIN64: define void @"\01?packed_arg@@YAXUPacked@@@Z"(%struct.Packed* %s)

// Test that dtors are invoked in the callee.
void small_arg_with_dtor(SmallWithDtor s) {}
// WIN32: define void @"\01?small_arg_with_dtor@@YAXUSmallWithDtor@@@Z"(<{ %struct.SmallWithDtor }>* inalloca) {{.*}} {
// WIN32:   call x86_thiscallcc void @"\01??1SmallWithDtor@@QAE@XZ"
// WIN32: }
// WIN64: define void @"\01?small_arg_with_dtor@@YAXUSmallWithDtor@@@Z"(i32 %s.coerce) {{.*}} {
// WIN64:   call void @"\01??1SmallWithDtor@@QEAA@XZ"
// WIN64: }

// FIXME: MSVC incompatible!
// WOA: define arm_aapcs_vfpcc void @"\01?small_arg_with_dtor@@YAXUSmallWithDtor@@@Z"(%struct.SmallWithDtor* %s) {{.*}} {
// WOA:   call arm_aapcs_vfpcc void @"\01??1SmallWithDtor@@QAA@XZ"(%struct.SmallWithDtor* %s)
=======
// WIN32: define dso_local void @"?multibyte_arg@@YAXUMultibyte@@@Z"(%struct.Multibyte* byval align 4 %s)
// WIN64: define dso_local void @"?multibyte_arg@@YAXUMultibyte@@@Z"(i32 %s.coerce)
// WOA: define dso_local arm_aapcs_vfpcc void @"?multibyte_arg@@YAXUMultibyte@@@Z"([1 x i32] %s.coerce)

void packed_arg(Packed s) {}
// LINUX-LABEL: define void @_Z10packed_arg6Packed(%struct.Packed* byval align 4 %s)
// WIN32: define dso_local void @"?packed_arg@@YAXUPacked@@@Z"(%struct.Packed* byval align 4 %s)
// WIN64: define dso_local void @"?packed_arg@@YAXUPacked@@@Z"(%struct.Packed* %s)

// Test that dtors are invoked in the callee.
void small_arg_with_dtor(SmallWithDtor s) {}
// WIN32: define dso_local void @"?small_arg_with_dtor@@YAXUSmallWithDtor@@@Z"(<{ %struct.SmallWithDtor }>* inalloca) {{.*}} {
// WIN32:   call x86_thiscallcc void @"??1SmallWithDtor@@QAE@XZ"
// WIN32: }
// WIN64: define dso_local void @"?small_arg_with_dtor@@YAXUSmallWithDtor@@@Z"(i32 %s.coerce) {{.*}} {
// WIN64:   call void @"??1SmallWithDtor@@QEAA@XZ"
// WIN64: }

// FIXME: MSVC incompatible!
// WOA: define dso_local arm_aapcs_vfpcc void @"?small_arg_with_dtor@@YAXUSmallWithDtor@@@Z"(%struct.SmallWithDtor* %s) {{.*}} {
// WOA:   call arm_aapcs_vfpcc void @"??1SmallWithDtor@@QAA@XZ"(%struct.SmallWithDtor* %s)
>>>>>>> b2b84690
// WOA: }

void call_small_arg_with_dtor() {
  small_arg_with_dtor(SmallWithDtor());
}
<<<<<<< HEAD
// The temporary is copied, so it's destroyed in the caller as well as the
// callee.
// WIN64-LABEL: define void @"\01?call_small_arg_with_dtor@@YAXXZ"()
// WIN64:   call %struct.SmallWithDtor* @"\01??0SmallWithDtor@@QEAA@XZ"
// WIN64:   call void @"\01?small_arg_with_dtor@@YAXUSmallWithDtor@@@Z"(i32 %{{.*}})
// WIN64:   call void @"\01??1SmallWithDtor@@QEAA@XZ"
=======
// WIN64-LABEL: define dso_local void @"?call_small_arg_with_dtor@@YAXXZ"()
// WIN64:   call %struct.SmallWithDtor* @"??0SmallWithDtor@@QEAA@XZ"
// WIN64:   call void @"?small_arg_with_dtor@@YAXUSmallWithDtor@@@Z"(i32 %{{.*}})
>>>>>>> b2b84690
// WIN64:   ret void

// Test that references aren't destroyed in the callee.
void ref_small_arg_with_dtor(const SmallWithDtor &s) { }
<<<<<<< HEAD
// WIN32: define void @"\01?ref_small_arg_with_dtor@@YAXABUSmallWithDtor@@@Z"(%struct.SmallWithDtor* dereferenceable({{[0-9]+}}) %s) {{.*}} {
// WIN32-NOT:   call x86_thiscallcc void @"\01??1SmallWithDtor@@QAE@XZ"
// WIN32: }
// WIN64-LABEL: define void @"\01?ref_small_arg_with_dtor@@YAXAEBUSmallWithDtor@@@Z"(%struct.SmallWithDtor* dereferenceable({{[0-9]+}}) %s)

void big_arg_with_dtor(BigWithDtor s) {}
// WIN64-LABEL: define void @"\01?big_arg_with_dtor@@YAXUBigWithDtor@@@Z"(%struct.BigWithDtor* %s)
// WIN64:   call void @"\01??1BigWithDtor@@QEAA@XZ"
=======
// WIN32: define dso_local void @"?ref_small_arg_with_dtor@@YAXABUSmallWithDtor@@@Z"(%struct.SmallWithDtor* dereferenceable({{[0-9]+}}) %s) {{.*}} {
// WIN32-NOT:   call x86_thiscallcc void @"??1SmallWithDtor@@QAE@XZ"
// WIN32: }
// WIN64-LABEL: define dso_local void @"?ref_small_arg_with_dtor@@YAXAEBUSmallWithDtor@@@Z"(%struct.SmallWithDtor* dereferenceable({{[0-9]+}}) %s)

void big_arg_with_dtor(BigWithDtor s) {}
// WIN64-LABEL: define dso_local void @"?big_arg_with_dtor@@YAXUBigWithDtor@@@Z"(%struct.BigWithDtor* %s)
// WIN64:   call void @"??1BigWithDtor@@QEAA@XZ"
>>>>>>> b2b84690
// WIN64: }

void call_big_arg_with_dtor() {
  big_arg_with_dtor(BigWithDtor());
}
// We can elide the copy of the temporary in the caller, because this object is
// larger than 8 bytes and is passed indirectly.
<<<<<<< HEAD
// WIN64-LABEL: define void @"\01?call_big_arg_with_dtor@@YAXXZ"()
// WIN64:   call %struct.BigWithDtor* @"\01??0BigWithDtor@@QEAA@XZ"
// WIN64:   call void @"\01?big_arg_with_dtor@@YAXUBigWithDtor@@@Z"(%struct.BigWithDtor* %{{.*}})
// WIN64-NOT: call void @"\01??1BigWithDtor@@QEAA@XZ"
=======
// WIN64-LABEL: define dso_local void @"?call_big_arg_with_dtor@@YAXXZ"()
// WIN64:   call %struct.BigWithDtor* @"??0BigWithDtor@@QEAA@XZ"
// WIN64:   call void @"?big_arg_with_dtor@@YAXUBigWithDtor@@@Z"(%struct.BigWithDtor* %{{.*}})
// WIN64-NOT: call void @"??1BigWithDtor@@QEAA@XZ"
>>>>>>> b2b84690
// WIN64:   ret void

// Test that temporaries passed by reference are destroyed in the caller.
void temporary_ref_with_dtor() {
  ref_small_arg_with_dtor(SmallWithDtor());
}
// WIN32: define dso_local void @"?temporary_ref_with_dtor@@YAXXZ"() {{.*}} {
// WIN32:   call x86_thiscallcc %struct.SmallWithDtor* @"??0SmallWithDtor@@QAE@XZ"
// WIN32:   call void @"?ref_small_arg_with_dtor@@YAXABUSmallWithDtor@@@Z"
// WIN32:   call x86_thiscallcc void @"??1SmallWithDtor@@QAE@XZ"
// WIN32: }

void takes_two_by_val_with_dtor(SmallWithDtor a, SmallWithDtor b);
void eh_cleanup_arg_with_dtor() {
  takes_two_by_val_with_dtor(SmallWithDtor(), SmallWithDtor());
}
//   When exceptions are off, we don't have any cleanups.  See
//   microsoft-abi-exceptions.cpp for these cleanups.
// WIN32: define dso_local void @"?eh_cleanup_arg_with_dtor@@YAXXZ"() {{.*}} {
// WIN32:   call x86_thiscallcc %struct.SmallWithDtor* @"??0SmallWithDtor@@QAE@XZ"
// WIN32:   call x86_thiscallcc %struct.SmallWithDtor* @"??0SmallWithDtor@@QAE@XZ"
// WIN32:   call void @"?takes_two_by_val_with_dtor@@YAXUSmallWithDtor@@0@Z"
// WIN32-NOT: call x86_thiscallcc void @"??1SmallWithDtor@@QAE@XZ"
// WIN32: }

void small_arg_with_vftable(SmallWithVftable s) {}
// LINUX-LABEL: define void @_Z22small_arg_with_vftable16SmallWithVftable(%struct.SmallWithVftable* %s)
<<<<<<< HEAD
// WIN32: define void @"\01?small_arg_with_vftable@@YAXUSmallWithVftable@@@Z"(<{ %struct.SmallWithVftable }>* inalloca)
// WIN64: define void @"\01?small_arg_with_vftable@@YAXUSmallWithVftable@@@Z"(%struct.SmallWithVftable* %s)

void medium_arg_with_copy_ctor(MediumWithCopyCtor s) {}
// LINUX-LABEL: define void @_Z25medium_arg_with_copy_ctor18MediumWithCopyCtor(%struct.MediumWithCopyCtor* %s)
// WIN32: define void @"\01?medium_arg_with_copy_ctor@@YAXUMediumWithCopyCtor@@@Z"(<{ %struct.MediumWithCopyCtor }>* inalloca)
// WIN64: define void @"\01?medium_arg_with_copy_ctor@@YAXUMediumWithCopyCtor@@@Z"(%struct.MediumWithCopyCtor* %s)
// WOA: define arm_aapcs_vfpcc void @"\01?medium_arg_with_copy_ctor@@YAXUMediumWithCopyCtor@@@Z"(%struct.MediumWithCopyCtor* %s)
=======
// WIN32: define dso_local void @"?small_arg_with_vftable@@YAXUSmallWithVftable@@@Z"(<{ %struct.SmallWithVftable }>* inalloca)
// WIN64: define dso_local void @"?small_arg_with_vftable@@YAXUSmallWithVftable@@@Z"(%struct.SmallWithVftable* %s)

void medium_arg_with_copy_ctor(MediumWithCopyCtor s) {}
// LINUX-LABEL: define void @_Z25medium_arg_with_copy_ctor18MediumWithCopyCtor(%struct.MediumWithCopyCtor* %s)
// WIN32: define dso_local void @"?medium_arg_with_copy_ctor@@YAXUMediumWithCopyCtor@@@Z"(<{ %struct.MediumWithCopyCtor }>* inalloca)
// WIN64: define dso_local void @"?medium_arg_with_copy_ctor@@YAXUMediumWithCopyCtor@@@Z"(%struct.MediumWithCopyCtor* %s)
// WOA: define dso_local arm_aapcs_vfpcc void @"?medium_arg_with_copy_ctor@@YAXUMediumWithCopyCtor@@@Z"(%struct.MediumWithCopyCtor* %s)
>>>>>>> b2b84690

void big_arg(Big s) {}
// LINUX-LABEL: define void @_Z7big_arg3Big(%struct.Big* byval align 4 %s)
// WIN32: define dso_local void @"?big_arg@@YAXUBig@@@Z"(%struct.Big* byval align 4 %s)
// WIN64: define dso_local void @"?big_arg@@YAXUBig@@@Z"(%struct.Big* %s)

// PR27607: We would attempt to load i32 value out of the reference instead of
// just loading the pointer from the struct during argument expansion.
struct RefField {
  RefField(int &x);
  int &x;
};
void takes_ref_field(RefField s) {}
// LINUX-LABEL: define void @_Z15takes_ref_field8RefField(%struct.RefField* byval align 4 %s)
// WIN32: define dso_local void @"?takes_ref_field@@YAXURefField@@@Z"(i32* %s.0)
// WIN64: define dso_local void @"?takes_ref_field@@YAXURefField@@@Z"(i64 %s.coerce)

void pass_ref_field() {
  int x;
  takes_ref_field(RefField(x));
}
// LINUX-LABEL: define void @_Z14pass_ref_fieldv()
// LINUX: call void @_Z15takes_ref_field8RefField(%struct.RefField* byval align 4 %{{.*}})
// WIN32-LABEL: define dso_local void @"?pass_ref_field@@YAXXZ"()
// WIN32: call void @"?takes_ref_field@@YAXURefField@@@Z"(i32* %{{.*}})
// WIN64-LABEL: define dso_local void @"?pass_ref_field@@YAXXZ"()
// WIN64: call void @"?takes_ref_field@@YAXURefField@@@Z"(i64 %{{.*}})

<<<<<<< HEAD
// PR27607: We would attempt to load i32 value out of the reference instead of
// just loading the pointer from the struct during argument expansion.
struct RefField {
  RefField(int &x);
  int &x;
};
void takes_ref_field(RefField s) {}
// LINUX-LABEL: define void @_Z15takes_ref_field8RefField(%struct.RefField* byval align 4 %s)
// WIN32: define void @"\01?takes_ref_field@@YAXURefField@@@Z"(i32* %s.0)
// WIN64: define void @"\01?takes_ref_field@@YAXURefField@@@Z"(i64 %s.coerce)

void pass_ref_field() {
  int x;
  takes_ref_field(RefField(x));
}
// LINUX-LABEL: define void @_Z14pass_ref_fieldv()
// LINUX: call void @_Z15takes_ref_field8RefField(%struct.RefField* byval align 4 %{{.*}})
// WIN32-LABEL: define void @"\01?pass_ref_field@@YAXXZ"()
// WIN32: call void @"\01?takes_ref_field@@YAXURefField@@@Z"(i32* %{{.*}})
// WIN64-LABEL: define void @"\01?pass_ref_field@@YAXXZ"()
// WIN64: call void @"\01?takes_ref_field@@YAXURefField@@@Z"(i64 %{{.*}})

=======
>>>>>>> b2b84690
class Class {
 public:
  Small thiscall_method_small() { return Small(); }
  // LINUX: define {{.*}} void @_ZN5Class21thiscall_method_smallEv(%struct.Small* noalias sret %agg.result, %class.Class* %this)
<<<<<<< HEAD
  // WIN32: define {{.*}} x86_thiscallcc void @"\01?thiscall_method_small@Class@@QAE?AUSmall@@XZ"(%class.Class* %this, %struct.Small* noalias sret %agg.result)
  // WIN64: define linkonce_odr void @"\01?thiscall_method_small@Class@@QEAA?AUSmall@@XZ"(%class.Class* %this, %struct.Small* noalias sret %agg.result)

  SmallWithCtor thiscall_method_small_with_ctor() { return SmallWithCtor(); }
  // LINUX: define {{.*}} void @_ZN5Class31thiscall_method_small_with_ctorEv(%struct.SmallWithCtor* noalias sret %agg.result, %class.Class* %this)
  // WIN32: define {{.*}} x86_thiscallcc void @"\01?thiscall_method_small_with_ctor@Class@@QAE?AUSmallWithCtor@@XZ"(%class.Class* %this, %struct.SmallWithCtor* noalias sret %agg.result)
  // WIN64: define linkonce_odr void @"\01?thiscall_method_small_with_ctor@Class@@QEAA?AUSmallWithCtor@@XZ"(%class.Class* %this, %struct.SmallWithCtor* noalias sret %agg.result)

  Small __cdecl cdecl_method_small() { return Small(); }
  // LINUX: define {{.*}} void @_ZN5Class18cdecl_method_smallEv(%struct.Small* noalias sret %agg.result, %class.Class* %this)
  // WIN32: define {{.*}} void @"\01?cdecl_method_small@Class@@QAA?AUSmall@@XZ"(%class.Class* %this, %struct.Small* noalias sret %agg.result)
  // WIN64: define linkonce_odr void @"\01?cdecl_method_small@Class@@QEAA?AUSmall@@XZ"(%class.Class* %this, %struct.Small* noalias sret %agg.result)

  Big __cdecl cdecl_method_big() { return Big(); }
  // LINUX: define {{.*}} void @_ZN5Class16cdecl_method_bigEv(%struct.Big* noalias sret %agg.result, %class.Class* %this)
  // WIN32: define {{.*}} void @"\01?cdecl_method_big@Class@@QAA?AUBig@@XZ"(%class.Class* %this, %struct.Big* noalias sret %agg.result)
  // WIN64: define linkonce_odr void @"\01?cdecl_method_big@Class@@QEAA?AUBig@@XZ"(%class.Class* %this, %struct.Big* noalias sret %agg.result)

  void thiscall_method_arg(Empty s) {}
  // LINUX: define {{.*}} void @_ZN5Class19thiscall_method_argE5Empty(%class.Class* %this)
  // WIN32: define {{.*}} void @"\01?thiscall_method_arg@Class@@QAEXUEmpty@@@Z"(%class.Class* %this, %struct.Empty* byval align 4 %s)
  // WIN64: define linkonce_odr void @"\01?thiscall_method_arg@Class@@QEAAXUEmpty@@@Z"(%class.Class* %this, i8 %s.coerce)

  void thiscall_method_arg(EmptyWithCtor s) {}
  // LINUX: define {{.*}} void @_ZN5Class19thiscall_method_argE13EmptyWithCtor(%class.Class* %this)
  // WIN32: define {{.*}} void @"\01?thiscall_method_arg@Class@@QAEXUEmptyWithCtor@@@Z"(%class.Class* %this, %struct.EmptyWithCtor* byval align 4 %s)
  // WIN64: define linkonce_odr void @"\01?thiscall_method_arg@Class@@QEAAXUEmptyWithCtor@@@Z"(%class.Class* %this, i8 %s.coerce)

  void thiscall_method_arg(Small s) {}
  // LINUX: define {{.*}} void @_ZN5Class19thiscall_method_argE5Small(%class.Class* %this, i32 %s.0)
  // WIN32: define {{.*}} void @"\01?thiscall_method_arg@Class@@QAEXUSmall@@@Z"(%class.Class* %this, i32 %s.0)
  // WIN64: define linkonce_odr void @"\01?thiscall_method_arg@Class@@QEAAXUSmall@@@Z"(%class.Class* %this, i32 %s.coerce)

  void thiscall_method_arg(SmallWithCtor s) {}
  // LINUX: define {{.*}} void @_ZN5Class19thiscall_method_argE13SmallWithCtor(%class.Class* %this, %struct.SmallWithCtor* byval align 4 %s)
  // WIN32: define {{.*}} void @"\01?thiscall_method_arg@Class@@QAEXUSmallWithCtor@@@Z"(%class.Class* %this, i32 %s.0)
  // WIN64: define linkonce_odr void @"\01?thiscall_method_arg@Class@@QEAAXUSmallWithCtor@@@Z"(%class.Class* %this, i32 %s.coerce)

  void thiscall_method_arg(Big s) {}
  // LINUX: define {{.*}} void @_ZN5Class19thiscall_method_argE3Big(%class.Class* %this, %struct.Big* byval align 4 %s)
  // WIN32: define {{.*}} void @"\01?thiscall_method_arg@Class@@QAEXUBig@@@Z"(%class.Class* %this, %struct.Big* byval align 4 %s)
  // WIN64: define linkonce_odr void @"\01?thiscall_method_arg@Class@@QEAAXUBig@@@Z"(%class.Class* %this, %struct.Big* %s)
=======
  // WIN32: define {{.*}} x86_thiscallcc void @"?thiscall_method_small@Class@@QAE?AUSmall@@XZ"(%class.Class* %this, %struct.Small* noalias sret %agg.result)
  // WIN64: define linkonce_odr dso_local void @"?thiscall_method_small@Class@@QEAA?AUSmall@@XZ"(%class.Class* %this, %struct.Small* noalias sret %agg.result)

  SmallWithCtor thiscall_method_small_with_ctor() { return SmallWithCtor(); }
  // LINUX: define {{.*}} void @_ZN5Class31thiscall_method_small_with_ctorEv(%struct.SmallWithCtor* noalias sret %agg.result, %class.Class* %this)
  // WIN32: define {{.*}} x86_thiscallcc void @"?thiscall_method_small_with_ctor@Class@@QAE?AUSmallWithCtor@@XZ"(%class.Class* %this, %struct.SmallWithCtor* noalias sret %agg.result)
  // WIN64: define linkonce_odr dso_local void @"?thiscall_method_small_with_ctor@Class@@QEAA?AUSmallWithCtor@@XZ"(%class.Class* %this, %struct.SmallWithCtor* noalias sret %agg.result)

  Small __cdecl cdecl_method_small() { return Small(); }
  // LINUX: define {{.*}} void @_ZN5Class18cdecl_method_smallEv(%struct.Small* noalias sret %agg.result, %class.Class* %this)
  // WIN32: define {{.*}} void @"?cdecl_method_small@Class@@QAA?AUSmall@@XZ"(%class.Class* %this, %struct.Small* noalias sret %agg.result)
  // WIN64: define linkonce_odr dso_local void @"?cdecl_method_small@Class@@QEAA?AUSmall@@XZ"(%class.Class* %this, %struct.Small* noalias sret %agg.result)

  Big __cdecl cdecl_method_big() { return Big(); }
  // LINUX: define {{.*}} void @_ZN5Class16cdecl_method_bigEv(%struct.Big* noalias sret %agg.result, %class.Class* %this)
  // WIN32: define {{.*}} void @"?cdecl_method_big@Class@@QAA?AUBig@@XZ"(%class.Class* %this, %struct.Big* noalias sret %agg.result)
  // WIN64: define linkonce_odr dso_local void @"?cdecl_method_big@Class@@QEAA?AUBig@@XZ"(%class.Class* %this, %struct.Big* noalias sret %agg.result)

  void thiscall_method_arg(Empty s) {}
  // LINUX: define {{.*}} void @_ZN5Class19thiscall_method_argE5Empty(%class.Class* %this)
  // WIN32: define {{.*}} void @"?thiscall_method_arg@Class@@QAEXUEmpty@@@Z"(%class.Class* %this, %struct.Empty* byval align 4 %s)
  // WIN64: define linkonce_odr dso_local void @"?thiscall_method_arg@Class@@QEAAXUEmpty@@@Z"(%class.Class* %this, i8 %s.coerce)

  void thiscall_method_arg(EmptyWithCtor s) {}
  // LINUX: define {{.*}} void @_ZN5Class19thiscall_method_argE13EmptyWithCtor(%class.Class* %this)
  // WIN32: define {{.*}} void @"?thiscall_method_arg@Class@@QAEXUEmptyWithCtor@@@Z"(%class.Class* %this, %struct.EmptyWithCtor* byval align 4 %s)
  // WIN64: define linkonce_odr dso_local void @"?thiscall_method_arg@Class@@QEAAXUEmptyWithCtor@@@Z"(%class.Class* %this, i8 %s.coerce)

  void thiscall_method_arg(Small s) {}
  // LINUX: define {{.*}} void @_ZN5Class19thiscall_method_argE5Small(%class.Class* %this, i32 %s.0)
  // WIN32: define {{.*}} void @"?thiscall_method_arg@Class@@QAEXUSmall@@@Z"(%class.Class* %this, i32 %s.0)
  // WIN64: define linkonce_odr dso_local void @"?thiscall_method_arg@Class@@QEAAXUSmall@@@Z"(%class.Class* %this, i32 %s.coerce)

  void thiscall_method_arg(SmallWithCtor s) {}
  // LINUX: define {{.*}} void @_ZN5Class19thiscall_method_argE13SmallWithCtor(%class.Class* %this, %struct.SmallWithCtor* byval align 4 %s)
  // WIN32: define {{.*}} void @"?thiscall_method_arg@Class@@QAEXUSmallWithCtor@@@Z"(%class.Class* %this, i32 %s.0)
  // WIN64: define linkonce_odr dso_local void @"?thiscall_method_arg@Class@@QEAAXUSmallWithCtor@@@Z"(%class.Class* %this, i32 %s.coerce)

  void thiscall_method_arg(Big s) {}
  // LINUX: define {{.*}} void @_ZN5Class19thiscall_method_argE3Big(%class.Class* %this, %struct.Big* byval align 4 %s)
  // WIN32: define {{.*}} void @"?thiscall_method_arg@Class@@QAEXUBig@@@Z"(%class.Class* %this, %struct.Big* byval align 4 %s)
  // WIN64: define linkonce_odr dso_local void @"?thiscall_method_arg@Class@@QEAAXUBig@@@Z"(%class.Class* %this, %struct.Big* %s)
>>>>>>> b2b84690
};

void use_class() {
  Class c;
  c.thiscall_method_small();
  c.thiscall_method_small_with_ctor();

  c.cdecl_method_small();
  c.cdecl_method_big();

  c.thiscall_method_arg(Empty());
  c.thiscall_method_arg(EmptyWithCtor());
  c.thiscall_method_arg(Small());
  c.thiscall_method_arg(SmallWithCtor());
  c.thiscall_method_arg(Big());
}

struct X {
  X();
  ~X();
};
void g(X) {
}
<<<<<<< HEAD
// WIN32: define void @"\01?g@@YAXUX@@@Z"(<{ %struct.X, [3 x i8] }>* inalloca) {{.*}} {
// WIN32:   call x86_thiscallcc void @"\01??1X@@QAE@XZ"(%struct.X* {{.*}})
=======
// WIN32: define dso_local void @"?g@@YAXUX@@@Z"(<{ %struct.X, [3 x i8] }>* inalloca) {{.*}} {
// WIN32:   call x86_thiscallcc void @"??1X@@QAE@XZ"(%struct.X* {{.*}})
>>>>>>> b2b84690
// WIN32: }
void f() {
  g(X());
}
<<<<<<< HEAD
// WIN32: define void @"\01?f@@YAXXZ"() {{.*}} {
// WIN32-NOT: call {{.*}} @"\01??1X@@QAE@XZ"
=======
// WIN32: define dso_local void @"?f@@YAXXZ"() {{.*}} {
// WIN32-NOT: call {{.*}} @"??1X@@QAE@XZ"
>>>>>>> b2b84690
// WIN32: }


namespace test2 {
// We used to crash on this due to the mixture of POD byval and non-trivial
// byval.

struct NonTrivial {
  NonTrivial();
  NonTrivial(const NonTrivial &o);
  ~NonTrivial();
  int a;
};
struct POD { int b; };

int foo(NonTrivial a, POD b);
void bar() {
  POD b;
  b.b = 13;
  int c = foo(NonTrivial(), b);
}
<<<<<<< HEAD
// WIN32-LABEL: define void @"\01?bar@test2@@YAXXZ"() {{.*}} {
=======
// WIN32-LABEL: define dso_local void @"?bar@test2@@YAXXZ"() {{.*}} {
>>>>>>> b2b84690
// WIN32:   %[[argmem:[^ ]*]] = alloca inalloca [[argmem_ty:<{ %"struct.test2::NonTrivial", %"struct.test2::POD" }>]]
// WIN32:   getelementptr inbounds [[argmem_ty]], [[argmem_ty]]* %[[argmem]], i32 0, i32 1
// WIN32:   call void @llvm.memcpy
// WIN32:   getelementptr inbounds [[argmem_ty]], [[argmem_ty]]* %[[argmem]], i32 0, i32 0
<<<<<<< HEAD
// WIN32:   call x86_thiscallcc %"struct.test2::NonTrivial"* @"\01??0NonTrivial@test2@@QAE@XZ"
// WIN32:   call i32 @"\01?foo@test2@@YAHUNonTrivial@1@UPOD@1@@Z"([[argmem_ty]]* inalloca %argmem)
=======
// WIN32:   call x86_thiscallcc %"struct.test2::NonTrivial"* @"??0NonTrivial@test2@@QAE@XZ"
// WIN32:   call i32 @"?foo@test2@@YAHUNonTrivial@1@UPOD@1@@Z"([[argmem_ty]]* inalloca %argmem)
>>>>>>> b2b84690
// WIN32:   ret void
// WIN32: }

}

namespace test3 {

// Check that we padded the inalloca struct to a multiple of 4.
struct NonTrivial {
  NonTrivial();
  NonTrivial(const NonTrivial &o);
  ~NonTrivial();
  int a;
};
void foo(NonTrivial a, bool b) { }
<<<<<<< HEAD
// WIN32-LABEL: define void @"\01?foo@test3@@YAXUNonTrivial@1@_N@Z"(<{ %"struct.test3::NonTrivial", i8, [3 x i8] }>* inalloca)
=======
// WIN32-LABEL: define dso_local void @"?foo@test3@@YAXUNonTrivial@1@_N@Z"(<{ %"struct.test3::NonTrivial", i8, [3 x i8] }>* inalloca)
>>>>>>> b2b84690

}

// We would crash here because the later definition of ForwardDeclare1 results
// in a different IR type for the value we want to store.  However, the alloca's
// type will use the argument type selected by fn1.
struct ForwardDeclare1;

typedef void (*FnPtr1)(ForwardDeclare1);
void fn1(FnPtr1 a, SmallWithDtor b) { }

struct ForwardDeclare1 {};

void fn2(FnPtr1 a, SmallWithDtor b) { fn1(a, b); };
<<<<<<< HEAD
// WIN32-LABEL: define void @"\01?fn2@@YAXP6AXUForwardDeclare1@@@ZUSmallWithDtor@@@Z"
=======
// WIN32-LABEL: define dso_local void @"?fn2@@YAXP6AXUForwardDeclare1@@@ZUSmallWithDtor@@@Z"
>>>>>>> b2b84690
// WIN32:   %[[a:[^ ]*]] = getelementptr inbounds [[argmem_ty:<{ {}\*, %struct.SmallWithDtor }>]], [[argmem_ty:<{ {}\*, %struct.SmallWithDtor }>]]* %{{.*}}, i32 0, i32 0
// WIN32:   %[[a1:[^ ]*]] = bitcast {}** %[[a]] to void [[dst_ty:\(%struct.ForwardDeclare1\*\)\*]]*
// WIN32:   %[[argmem:[^ ]*]] = alloca inalloca [[argmem_ty]]
// WIN32:   %[[gep1:[^ ]*]] = getelementptr inbounds [[argmem_ty]], [[argmem_ty]]* %[[argmem]], i32 0, i32 1
// WIN32:   %[[bc1:[^ ]*]] = bitcast %struct.SmallWithDtor* %[[gep1]] to i8*
<<<<<<< HEAD
// WIN32:   call void @llvm.memcpy.p0i8.p0i8.i32(i8* %[[bc1]], i8* {{.*}}, i32 4, i32 4, i1 false)
=======
// WIN32:   call void @llvm.memcpy.p0i8.p0i8.i32(i8* align 4 %[[bc1]], i8* align 4 {{.*}}, i32 4, i1 false)
>>>>>>> b2b84690
// WIN32:   %[[a2:[^ ]*]] = load void [[dst_ty]], void [[dst_ty]]* %[[a1]], align 4
// WIN32:   %[[gep2:[^ ]*]] = getelementptr inbounds [[argmem_ty]], [[argmem_ty]]* %[[argmem]], i32 0, i32 0
// WIN32:   %[[addr:[^ ]*]] = bitcast {}** %[[gep2]] to void [[dst_ty]]*
// WIN32:   store void [[dst_ty]] %[[a2]], void [[dst_ty]]* %[[addr]], align 4
<<<<<<< HEAD
// WIN32:   call void @"\01?fn1@@YAXP6AXUForwardDeclare1@@@ZUSmallWithDtor@@@Z"([[argmem_ty]]* inalloca %[[argmem]])
=======
// WIN32:   call void @"?fn1@@YAXP6AXUForwardDeclare1@@@ZUSmallWithDtor@@@Z"([[argmem_ty]]* inalloca %[[argmem]])
>>>>>>> b2b84690

namespace pr30293 {
// Virtual methods living in a secondary vtable take i8* as their 'this'
// parameter because the 'this' parameter on entry points to the secondary
// vptr. We used to have a bug where we didn't apply this rule consistently,
// and it would cause assertion failures when used with inalloca.
struct A {
  virtual void f();
};
struct B {
  virtual void __cdecl h(SmallWithDtor);
};
struct C final : A, B {
  void g();
  void __cdecl h(SmallWithDtor);
  void f();
};
void C::g() { return h(SmallWithDtor()); }

<<<<<<< HEAD
// WIN32-LABEL: define x86_thiscallcc void @"\01?g@C@pr30293@@QAEXXZ"(%"struct.pr30293::C"* %this)
// WIN32: call x86_thiscallcc %struct.SmallWithDtor* @"\01??0SmallWithDtor@@QAE@XZ"
// WIN32: call void @"\01?h@C@pr30293@@UAAXUSmallWithDtor@@@Z"(<{ i8*, %struct.SmallWithDtor }>* inalloca %{{[^,)]*}})
// WIN32: declare void @"\01?h@C@pr30293@@UAAXUSmallWithDtor@@@Z"(<{ i8*, %struct.SmallWithDtor }>* inalloca)

// WIN64-LABEL: define void @"\01?g@C@pr30293@@QEAAXXZ"(%"struct.pr30293::C"* %this)
// WIN64: declare void @"\01?h@C@pr30293@@UEAAXUSmallWithDtor@@@Z"(i8*, i32)
=======
// WIN32-LABEL: define dso_local x86_thiscallcc void @"?g@C@pr30293@@QAEXXZ"(%"struct.pr30293::C"* %this)
// WIN32: call x86_thiscallcc %struct.SmallWithDtor* @"??0SmallWithDtor@@QAE@XZ"
// WIN32: call void @"?h@C@pr30293@@UAAXUSmallWithDtor@@@Z"(<{ i8*, %struct.SmallWithDtor }>* inalloca %{{[^,)]*}})
// WIN32: declare dso_local void @"?h@C@pr30293@@UAAXUSmallWithDtor@@@Z"(<{ i8*, %struct.SmallWithDtor }>* inalloca)

// WIN64-LABEL: define dso_local void @"?g@C@pr30293@@QEAAXXZ"(%"struct.pr30293::C"* %this)
// WIN64: declare dso_local void @"?h@C@pr30293@@UEAAXUSmallWithDtor@@@Z"(i8*, i32)
>>>>>>> b2b84690
}<|MERGE_RESOLUTION|>--- conflicted
+++ resolved
@@ -68,11 +68,7 @@
   int bb;
 };
 
-<<<<<<< HEAD
-// WIN32: declare void @"{{.*take_bools_and_chars.*}}"
-=======
 // WIN32: declare dso_local void @"{{.*take_bools_and_chars.*}}"
->>>>>>> b2b84690
 // WIN32:       (<{ i8, [3 x i8], i8, [3 x i8], %struct.SmallWithDtor,
 // WIN32:           i8, [3 x i8], i8, [3 x i8], i32, i8, [3 x i8] }>* inalloca)
 void take_bools_and_chars(char a, char b, SmallWithDtor c, char d, bool e, int f, bool g);
@@ -99,19 +95,11 @@
 
 SmallWithCtor small_with_ctor_return() { return SmallWithCtor(); }
 // LINUX-LABEL: define void @_Z22small_with_ctor_returnv(%struct.SmallWithCtor* noalias sret %agg.result)
-<<<<<<< HEAD
-// WIN32: define void @"\01?small_with_ctor_return@@YA?AUSmallWithCtor@@XZ"(%struct.SmallWithCtor* noalias sret %agg.result)
-// WIN64: define void @"\01?small_with_ctor_return@@YA?AUSmallWithCtor@@XZ"(%struct.SmallWithCtor* noalias sret %agg.result)
-// FIXME: The 'sret' mark here doesn't seem to be enough to convince LLVM to
-// preserve the hidden sret pointer in R0 across the function.
-// WOA: define arm_aapcs_vfpcc void @"\01?small_with_ctor_return@@YA?AUSmallWithCtor@@XZ"(%struct.SmallWithCtor* noalias sret %agg.result)
-=======
 // WIN32: define dso_local void @"?small_with_ctor_return@@YA?AUSmallWithCtor@@XZ"(%struct.SmallWithCtor* noalias sret %agg.result)
 // WIN64: define dso_local void @"?small_with_ctor_return@@YA?AUSmallWithCtor@@XZ"(%struct.SmallWithCtor* noalias sret %agg.result)
 // FIXME: The 'sret' mark here doesn't seem to be enough to convince LLVM to
 // preserve the hidden sret pointer in R0 across the function.
 // WOA: define dso_local arm_aapcs_vfpcc void @"?small_with_ctor_return@@YA?AUSmallWithCtor@@XZ"(%struct.SmallWithCtor* noalias sret %agg.result)
->>>>>>> b2b84690
 
 SmallWithVftable small_with_vftable_return() { return SmallWithVftable(); }
 // LINUX-LABEL: define void @_Z25small_with_vftable_returnv(%struct.SmallWithVftable* noalias sret %agg.result)
@@ -120,15 +108,9 @@
 
 MediumWithCopyCtor medium_with_copy_ctor_return() { return MediumWithCopyCtor(); }
 // LINUX-LABEL: define void @_Z28medium_with_copy_ctor_returnv(%struct.MediumWithCopyCtor* noalias sret %agg.result)
-<<<<<<< HEAD
-// WIN32: define void @"\01?medium_with_copy_ctor_return@@YA?AUMediumWithCopyCtor@@XZ"(%struct.MediumWithCopyCtor* noalias sret %agg.result)
-// WIN64: define void @"\01?medium_with_copy_ctor_return@@YA?AUMediumWithCopyCtor@@XZ"(%struct.MediumWithCopyCtor* noalias sret %agg.result)
-// WOA: define arm_aapcs_vfpcc void @"\01?medium_with_copy_ctor_return@@YA?AUMediumWithCopyCtor@@XZ"(%struct.MediumWithCopyCtor* noalias sret %agg.result)
-=======
 // WIN32: define dso_local void @"?medium_with_copy_ctor_return@@YA?AUMediumWithCopyCtor@@XZ"(%struct.MediumWithCopyCtor* noalias sret %agg.result)
 // WIN64: define dso_local void @"?medium_with_copy_ctor_return@@YA?AUMediumWithCopyCtor@@XZ"(%struct.MediumWithCopyCtor* noalias sret %agg.result)
 // WOA: define dso_local arm_aapcs_vfpcc void @"?medium_with_copy_ctor_return@@YA?AUMediumWithCopyCtor@@XZ"(%struct.MediumWithCopyCtor* noalias sret %agg.result)
->>>>>>> b2b84690
 
 // Returning a large struct that doesn't fit into a register.
 Big big_return() { return Big(); }
@@ -139,29 +121,6 @@
 
 void small_arg(Small s) {}
 // LINUX-LABEL: define void @_Z9small_arg5Small(i32 %s.0)
-<<<<<<< HEAD
-// WIN32: define void @"\01?small_arg@@YAXUSmall@@@Z"(i32 %s.0)
-// WIN64: define void @"\01?small_arg@@YAXUSmall@@@Z"(i32 %s.coerce)
-// WOA: define arm_aapcs_vfpcc void @"\01?small_arg@@YAXUSmall@@@Z"([1 x i32] %s.coerce)
-
-void medium_arg(Medium s) {}
-// LINUX-LABEL: define void @_Z10medium_arg6Medium(i32 %s.0, i32 %s.1)
-// WIN32: define void @"\01?medium_arg@@YAXUMedium@@@Z"(i32 %s.0, i32 %s.1)
-// WIN64: define void @"\01?medium_arg@@YAXUMedium@@@Z"(i64 %s.coerce)
-// WOA: define arm_aapcs_vfpcc void @"\01?medium_arg@@YAXUMedium@@@Z"([2 x i32] %s.coerce)
-
-void base_no_byval_arg(BaseNoByval s) {}
-// LINUX-LABEL: define void @_Z17base_no_byval_arg11BaseNoByval(%struct.BaseNoByval* byval align 4 %s)
-// WIN32: define void @"\01?base_no_byval_arg@@YAXUBaseNoByval@@@Z"(i32 %s.0, i32 %s.1)
-// WIN64: define void @"\01?base_no_byval_arg@@YAXUBaseNoByval@@@Z"(i64 %s.coerce)
-// WOA: define arm_aapcs_vfpcc void @"\01?base_no_byval_arg@@YAXUBaseNoByval@@@Z"([2 x i32] %s.coerce)
-
-void small_arg_with_ctor(SmallWithCtor s) {}
-// LINUX-LABEL: define void @_Z19small_arg_with_ctor13SmallWithCtor(%struct.SmallWithCtor* byval align 4 %s)
-// WIN32: define void @"\01?small_arg_with_ctor@@YAXUSmallWithCtor@@@Z"(i32 %s.0)
-// WIN64: define void @"\01?small_arg_with_ctor@@YAXUSmallWithCtor@@@Z"(i32 %s.coerce)
-// WOA: define arm_aapcs_vfpcc void @"\01?small_arg_with_ctor@@YAXUSmallWithCtor@@@Z"([1 x i32] %s.coerce)
-=======
 // WIN32: define dso_local void @"?small_arg@@YAXUSmall@@@Z"(i32 %s.0)
 // WIN64: define dso_local void @"?small_arg@@YAXUSmall@@@Z"(i32 %s.coerce)
 // WOA: define dso_local arm_aapcs_vfpcc void @"?small_arg@@YAXUSmall@@@Z"([1 x i32] %s.coerce)
@@ -183,34 +142,10 @@
 // WIN32: define dso_local void @"?small_arg_with_ctor@@YAXUSmallWithCtor@@@Z"(i32 %s.0)
 // WIN64: define dso_local void @"?small_arg_with_ctor@@YAXUSmallWithCtor@@@Z"(i32 %s.coerce)
 // WOA: define dso_local arm_aapcs_vfpcc void @"?small_arg_with_ctor@@YAXUSmallWithCtor@@@Z"([1 x i32] %s.coerce)
->>>>>>> b2b84690
 
 // FIXME: We could coerce to a series of i32s here if we wanted to.
 void multibyte_arg(Multibyte s) {}
 // LINUX-LABEL: define void @_Z13multibyte_arg9Multibyte(%struct.Multibyte* byval align 4 %s)
-<<<<<<< HEAD
-// WIN32: define void @"\01?multibyte_arg@@YAXUMultibyte@@@Z"(%struct.Multibyte* byval align 4 %s)
-// WIN64: define void @"\01?multibyte_arg@@YAXUMultibyte@@@Z"(i32 %s.coerce)
-// WOA: define arm_aapcs_vfpcc void @"\01?multibyte_arg@@YAXUMultibyte@@@Z"([1 x i32] %s.coerce)
-
-void packed_arg(Packed s) {}
-// LINUX-LABEL: define void @_Z10packed_arg6Packed(%struct.Packed* byval align 4 %s)
-// WIN32: define void @"\01?packed_arg@@YAXUPacked@@@Z"(%struct.Packed* byval align 4 %s)
-// WIN64: define void @"\01?packed_arg@@YAXUPacked@@@Z"(%struct.Packed* %s)
-
-// Test that dtors are invoked in the callee.
-void small_arg_with_dtor(SmallWithDtor s) {}
-// WIN32: define void @"\01?small_arg_with_dtor@@YAXUSmallWithDtor@@@Z"(<{ %struct.SmallWithDtor }>* inalloca) {{.*}} {
-// WIN32:   call x86_thiscallcc void @"\01??1SmallWithDtor@@QAE@XZ"
-// WIN32: }
-// WIN64: define void @"\01?small_arg_with_dtor@@YAXUSmallWithDtor@@@Z"(i32 %s.coerce) {{.*}} {
-// WIN64:   call void @"\01??1SmallWithDtor@@QEAA@XZ"
-// WIN64: }
-
-// FIXME: MSVC incompatible!
-// WOA: define arm_aapcs_vfpcc void @"\01?small_arg_with_dtor@@YAXUSmallWithDtor@@@Z"(%struct.SmallWithDtor* %s) {{.*}} {
-// WOA:   call arm_aapcs_vfpcc void @"\01??1SmallWithDtor@@QAA@XZ"(%struct.SmallWithDtor* %s)
-=======
 // WIN32: define dso_local void @"?multibyte_arg@@YAXUMultibyte@@@Z"(%struct.Multibyte* byval align 4 %s)
 // WIN64: define dso_local void @"?multibyte_arg@@YAXUMultibyte@@@Z"(i32 %s.coerce)
 // WOA: define dso_local arm_aapcs_vfpcc void @"?multibyte_arg@@YAXUMultibyte@@@Z"([1 x i32] %s.coerce)
@@ -232,38 +167,18 @@
 // FIXME: MSVC incompatible!
 // WOA: define dso_local arm_aapcs_vfpcc void @"?small_arg_with_dtor@@YAXUSmallWithDtor@@@Z"(%struct.SmallWithDtor* %s) {{.*}} {
 // WOA:   call arm_aapcs_vfpcc void @"??1SmallWithDtor@@QAA@XZ"(%struct.SmallWithDtor* %s)
->>>>>>> b2b84690
 // WOA: }
 
 void call_small_arg_with_dtor() {
   small_arg_with_dtor(SmallWithDtor());
 }
-<<<<<<< HEAD
-// The temporary is copied, so it's destroyed in the caller as well as the
-// callee.
-// WIN64-LABEL: define void @"\01?call_small_arg_with_dtor@@YAXXZ"()
-// WIN64:   call %struct.SmallWithDtor* @"\01??0SmallWithDtor@@QEAA@XZ"
-// WIN64:   call void @"\01?small_arg_with_dtor@@YAXUSmallWithDtor@@@Z"(i32 %{{.*}})
-// WIN64:   call void @"\01??1SmallWithDtor@@QEAA@XZ"
-=======
 // WIN64-LABEL: define dso_local void @"?call_small_arg_with_dtor@@YAXXZ"()
 // WIN64:   call %struct.SmallWithDtor* @"??0SmallWithDtor@@QEAA@XZ"
 // WIN64:   call void @"?small_arg_with_dtor@@YAXUSmallWithDtor@@@Z"(i32 %{{.*}})
->>>>>>> b2b84690
 // WIN64:   ret void
 
 // Test that references aren't destroyed in the callee.
 void ref_small_arg_with_dtor(const SmallWithDtor &s) { }
-<<<<<<< HEAD
-// WIN32: define void @"\01?ref_small_arg_with_dtor@@YAXABUSmallWithDtor@@@Z"(%struct.SmallWithDtor* dereferenceable({{[0-9]+}}) %s) {{.*}} {
-// WIN32-NOT:   call x86_thiscallcc void @"\01??1SmallWithDtor@@QAE@XZ"
-// WIN32: }
-// WIN64-LABEL: define void @"\01?ref_small_arg_with_dtor@@YAXAEBUSmallWithDtor@@@Z"(%struct.SmallWithDtor* dereferenceable({{[0-9]+}}) %s)
-
-void big_arg_with_dtor(BigWithDtor s) {}
-// WIN64-LABEL: define void @"\01?big_arg_with_dtor@@YAXUBigWithDtor@@@Z"(%struct.BigWithDtor* %s)
-// WIN64:   call void @"\01??1BigWithDtor@@QEAA@XZ"
-=======
 // WIN32: define dso_local void @"?ref_small_arg_with_dtor@@YAXABUSmallWithDtor@@@Z"(%struct.SmallWithDtor* dereferenceable({{[0-9]+}}) %s) {{.*}} {
 // WIN32-NOT:   call x86_thiscallcc void @"??1SmallWithDtor@@QAE@XZ"
 // WIN32: }
@@ -272,7 +187,6 @@
 void big_arg_with_dtor(BigWithDtor s) {}
 // WIN64-LABEL: define dso_local void @"?big_arg_with_dtor@@YAXUBigWithDtor@@@Z"(%struct.BigWithDtor* %s)
 // WIN64:   call void @"??1BigWithDtor@@QEAA@XZ"
->>>>>>> b2b84690
 // WIN64: }
 
 void call_big_arg_with_dtor() {
@@ -280,17 +194,10 @@
 }
 // We can elide the copy of the temporary in the caller, because this object is
 // larger than 8 bytes and is passed indirectly.
-<<<<<<< HEAD
-// WIN64-LABEL: define void @"\01?call_big_arg_with_dtor@@YAXXZ"()
-// WIN64:   call %struct.BigWithDtor* @"\01??0BigWithDtor@@QEAA@XZ"
-// WIN64:   call void @"\01?big_arg_with_dtor@@YAXUBigWithDtor@@@Z"(%struct.BigWithDtor* %{{.*}})
-// WIN64-NOT: call void @"\01??1BigWithDtor@@QEAA@XZ"
-=======
 // WIN64-LABEL: define dso_local void @"?call_big_arg_with_dtor@@YAXXZ"()
 // WIN64:   call %struct.BigWithDtor* @"??0BigWithDtor@@QEAA@XZ"
 // WIN64:   call void @"?big_arg_with_dtor@@YAXUBigWithDtor@@@Z"(%struct.BigWithDtor* %{{.*}})
 // WIN64-NOT: call void @"??1BigWithDtor@@QEAA@XZ"
->>>>>>> b2b84690
 // WIN64:   ret void
 
 // Test that temporaries passed by reference are destroyed in the caller.
@@ -318,16 +225,6 @@
 
 void small_arg_with_vftable(SmallWithVftable s) {}
 // LINUX-LABEL: define void @_Z22small_arg_with_vftable16SmallWithVftable(%struct.SmallWithVftable* %s)
-<<<<<<< HEAD
-// WIN32: define void @"\01?small_arg_with_vftable@@YAXUSmallWithVftable@@@Z"(<{ %struct.SmallWithVftable }>* inalloca)
-// WIN64: define void @"\01?small_arg_with_vftable@@YAXUSmallWithVftable@@@Z"(%struct.SmallWithVftable* %s)
-
-void medium_arg_with_copy_ctor(MediumWithCopyCtor s) {}
-// LINUX-LABEL: define void @_Z25medium_arg_with_copy_ctor18MediumWithCopyCtor(%struct.MediumWithCopyCtor* %s)
-// WIN32: define void @"\01?medium_arg_with_copy_ctor@@YAXUMediumWithCopyCtor@@@Z"(<{ %struct.MediumWithCopyCtor }>* inalloca)
-// WIN64: define void @"\01?medium_arg_with_copy_ctor@@YAXUMediumWithCopyCtor@@@Z"(%struct.MediumWithCopyCtor* %s)
-// WOA: define arm_aapcs_vfpcc void @"\01?medium_arg_with_copy_ctor@@YAXUMediumWithCopyCtor@@@Z"(%struct.MediumWithCopyCtor* %s)
-=======
 // WIN32: define dso_local void @"?small_arg_with_vftable@@YAXUSmallWithVftable@@@Z"(<{ %struct.SmallWithVftable }>* inalloca)
 // WIN64: define dso_local void @"?small_arg_with_vftable@@YAXUSmallWithVftable@@@Z"(%struct.SmallWithVftable* %s)
 
@@ -336,7 +233,6 @@
 // WIN32: define dso_local void @"?medium_arg_with_copy_ctor@@YAXUMediumWithCopyCtor@@@Z"(<{ %struct.MediumWithCopyCtor }>* inalloca)
 // WIN64: define dso_local void @"?medium_arg_with_copy_ctor@@YAXUMediumWithCopyCtor@@@Z"(%struct.MediumWithCopyCtor* %s)
 // WOA: define dso_local arm_aapcs_vfpcc void @"?medium_arg_with_copy_ctor@@YAXUMediumWithCopyCtor@@@Z"(%struct.MediumWithCopyCtor* %s)
->>>>>>> b2b84690
 
 void big_arg(Big s) {}
 // LINUX-LABEL: define void @_Z7big_arg3Big(%struct.Big* byval align 4 %s)
@@ -365,79 +261,10 @@
 // WIN64-LABEL: define dso_local void @"?pass_ref_field@@YAXXZ"()
 // WIN64: call void @"?takes_ref_field@@YAXURefField@@@Z"(i64 %{{.*}})
 
-<<<<<<< HEAD
-// PR27607: We would attempt to load i32 value out of the reference instead of
-// just loading the pointer from the struct during argument expansion.
-struct RefField {
-  RefField(int &x);
-  int &x;
-};
-void takes_ref_field(RefField s) {}
-// LINUX-LABEL: define void @_Z15takes_ref_field8RefField(%struct.RefField* byval align 4 %s)
-// WIN32: define void @"\01?takes_ref_field@@YAXURefField@@@Z"(i32* %s.0)
-// WIN64: define void @"\01?takes_ref_field@@YAXURefField@@@Z"(i64 %s.coerce)
-
-void pass_ref_field() {
-  int x;
-  takes_ref_field(RefField(x));
-}
-// LINUX-LABEL: define void @_Z14pass_ref_fieldv()
-// LINUX: call void @_Z15takes_ref_field8RefField(%struct.RefField* byval align 4 %{{.*}})
-// WIN32-LABEL: define void @"\01?pass_ref_field@@YAXXZ"()
-// WIN32: call void @"\01?takes_ref_field@@YAXURefField@@@Z"(i32* %{{.*}})
-// WIN64-LABEL: define void @"\01?pass_ref_field@@YAXXZ"()
-// WIN64: call void @"\01?takes_ref_field@@YAXURefField@@@Z"(i64 %{{.*}})
-
-=======
->>>>>>> b2b84690
 class Class {
  public:
   Small thiscall_method_small() { return Small(); }
   // LINUX: define {{.*}} void @_ZN5Class21thiscall_method_smallEv(%struct.Small* noalias sret %agg.result, %class.Class* %this)
-<<<<<<< HEAD
-  // WIN32: define {{.*}} x86_thiscallcc void @"\01?thiscall_method_small@Class@@QAE?AUSmall@@XZ"(%class.Class* %this, %struct.Small* noalias sret %agg.result)
-  // WIN64: define linkonce_odr void @"\01?thiscall_method_small@Class@@QEAA?AUSmall@@XZ"(%class.Class* %this, %struct.Small* noalias sret %agg.result)
-
-  SmallWithCtor thiscall_method_small_with_ctor() { return SmallWithCtor(); }
-  // LINUX: define {{.*}} void @_ZN5Class31thiscall_method_small_with_ctorEv(%struct.SmallWithCtor* noalias sret %agg.result, %class.Class* %this)
-  // WIN32: define {{.*}} x86_thiscallcc void @"\01?thiscall_method_small_with_ctor@Class@@QAE?AUSmallWithCtor@@XZ"(%class.Class* %this, %struct.SmallWithCtor* noalias sret %agg.result)
-  // WIN64: define linkonce_odr void @"\01?thiscall_method_small_with_ctor@Class@@QEAA?AUSmallWithCtor@@XZ"(%class.Class* %this, %struct.SmallWithCtor* noalias sret %agg.result)
-
-  Small __cdecl cdecl_method_small() { return Small(); }
-  // LINUX: define {{.*}} void @_ZN5Class18cdecl_method_smallEv(%struct.Small* noalias sret %agg.result, %class.Class* %this)
-  // WIN32: define {{.*}} void @"\01?cdecl_method_small@Class@@QAA?AUSmall@@XZ"(%class.Class* %this, %struct.Small* noalias sret %agg.result)
-  // WIN64: define linkonce_odr void @"\01?cdecl_method_small@Class@@QEAA?AUSmall@@XZ"(%class.Class* %this, %struct.Small* noalias sret %agg.result)
-
-  Big __cdecl cdecl_method_big() { return Big(); }
-  // LINUX: define {{.*}} void @_ZN5Class16cdecl_method_bigEv(%struct.Big* noalias sret %agg.result, %class.Class* %this)
-  // WIN32: define {{.*}} void @"\01?cdecl_method_big@Class@@QAA?AUBig@@XZ"(%class.Class* %this, %struct.Big* noalias sret %agg.result)
-  // WIN64: define linkonce_odr void @"\01?cdecl_method_big@Class@@QEAA?AUBig@@XZ"(%class.Class* %this, %struct.Big* noalias sret %agg.result)
-
-  void thiscall_method_arg(Empty s) {}
-  // LINUX: define {{.*}} void @_ZN5Class19thiscall_method_argE5Empty(%class.Class* %this)
-  // WIN32: define {{.*}} void @"\01?thiscall_method_arg@Class@@QAEXUEmpty@@@Z"(%class.Class* %this, %struct.Empty* byval align 4 %s)
-  // WIN64: define linkonce_odr void @"\01?thiscall_method_arg@Class@@QEAAXUEmpty@@@Z"(%class.Class* %this, i8 %s.coerce)
-
-  void thiscall_method_arg(EmptyWithCtor s) {}
-  // LINUX: define {{.*}} void @_ZN5Class19thiscall_method_argE13EmptyWithCtor(%class.Class* %this)
-  // WIN32: define {{.*}} void @"\01?thiscall_method_arg@Class@@QAEXUEmptyWithCtor@@@Z"(%class.Class* %this, %struct.EmptyWithCtor* byval align 4 %s)
-  // WIN64: define linkonce_odr void @"\01?thiscall_method_arg@Class@@QEAAXUEmptyWithCtor@@@Z"(%class.Class* %this, i8 %s.coerce)
-
-  void thiscall_method_arg(Small s) {}
-  // LINUX: define {{.*}} void @_ZN5Class19thiscall_method_argE5Small(%class.Class* %this, i32 %s.0)
-  // WIN32: define {{.*}} void @"\01?thiscall_method_arg@Class@@QAEXUSmall@@@Z"(%class.Class* %this, i32 %s.0)
-  // WIN64: define linkonce_odr void @"\01?thiscall_method_arg@Class@@QEAAXUSmall@@@Z"(%class.Class* %this, i32 %s.coerce)
-
-  void thiscall_method_arg(SmallWithCtor s) {}
-  // LINUX: define {{.*}} void @_ZN5Class19thiscall_method_argE13SmallWithCtor(%class.Class* %this, %struct.SmallWithCtor* byval align 4 %s)
-  // WIN32: define {{.*}} void @"\01?thiscall_method_arg@Class@@QAEXUSmallWithCtor@@@Z"(%class.Class* %this, i32 %s.0)
-  // WIN64: define linkonce_odr void @"\01?thiscall_method_arg@Class@@QEAAXUSmallWithCtor@@@Z"(%class.Class* %this, i32 %s.coerce)
-
-  void thiscall_method_arg(Big s) {}
-  // LINUX: define {{.*}} void @_ZN5Class19thiscall_method_argE3Big(%class.Class* %this, %struct.Big* byval align 4 %s)
-  // WIN32: define {{.*}} void @"\01?thiscall_method_arg@Class@@QAEXUBig@@@Z"(%class.Class* %this, %struct.Big* byval align 4 %s)
-  // WIN64: define linkonce_odr void @"\01?thiscall_method_arg@Class@@QEAAXUBig@@@Z"(%class.Class* %this, %struct.Big* %s)
-=======
   // WIN32: define {{.*}} x86_thiscallcc void @"?thiscall_method_small@Class@@QAE?AUSmall@@XZ"(%class.Class* %this, %struct.Small* noalias sret %agg.result)
   // WIN64: define linkonce_odr dso_local void @"?thiscall_method_small@Class@@QEAA?AUSmall@@XZ"(%class.Class* %this, %struct.Small* noalias sret %agg.result)
 
@@ -480,7 +307,6 @@
   // LINUX: define {{.*}} void @_ZN5Class19thiscall_method_argE3Big(%class.Class* %this, %struct.Big* byval align 4 %s)
   // WIN32: define {{.*}} void @"?thiscall_method_arg@Class@@QAEXUBig@@@Z"(%class.Class* %this, %struct.Big* byval align 4 %s)
   // WIN64: define linkonce_odr dso_local void @"?thiscall_method_arg@Class@@QEAAXUBig@@@Z"(%class.Class* %this, %struct.Big* %s)
->>>>>>> b2b84690
 };
 
 void use_class() {
@@ -504,24 +330,14 @@
 };
 void g(X) {
 }
-<<<<<<< HEAD
-// WIN32: define void @"\01?g@@YAXUX@@@Z"(<{ %struct.X, [3 x i8] }>* inalloca) {{.*}} {
-// WIN32:   call x86_thiscallcc void @"\01??1X@@QAE@XZ"(%struct.X* {{.*}})
-=======
 // WIN32: define dso_local void @"?g@@YAXUX@@@Z"(<{ %struct.X, [3 x i8] }>* inalloca) {{.*}} {
 // WIN32:   call x86_thiscallcc void @"??1X@@QAE@XZ"(%struct.X* {{.*}})
->>>>>>> b2b84690
 // WIN32: }
 void f() {
   g(X());
 }
-<<<<<<< HEAD
-// WIN32: define void @"\01?f@@YAXXZ"() {{.*}} {
-// WIN32-NOT: call {{.*}} @"\01??1X@@QAE@XZ"
-=======
 // WIN32: define dso_local void @"?f@@YAXXZ"() {{.*}} {
 // WIN32-NOT: call {{.*}} @"??1X@@QAE@XZ"
->>>>>>> b2b84690
 // WIN32: }
 
 
@@ -543,22 +359,13 @@
   b.b = 13;
   int c = foo(NonTrivial(), b);
 }
-<<<<<<< HEAD
-// WIN32-LABEL: define void @"\01?bar@test2@@YAXXZ"() {{.*}} {
-=======
 // WIN32-LABEL: define dso_local void @"?bar@test2@@YAXXZ"() {{.*}} {
->>>>>>> b2b84690
 // WIN32:   %[[argmem:[^ ]*]] = alloca inalloca [[argmem_ty:<{ %"struct.test2::NonTrivial", %"struct.test2::POD" }>]]
 // WIN32:   getelementptr inbounds [[argmem_ty]], [[argmem_ty]]* %[[argmem]], i32 0, i32 1
 // WIN32:   call void @llvm.memcpy
 // WIN32:   getelementptr inbounds [[argmem_ty]], [[argmem_ty]]* %[[argmem]], i32 0, i32 0
-<<<<<<< HEAD
-// WIN32:   call x86_thiscallcc %"struct.test2::NonTrivial"* @"\01??0NonTrivial@test2@@QAE@XZ"
-// WIN32:   call i32 @"\01?foo@test2@@YAHUNonTrivial@1@UPOD@1@@Z"([[argmem_ty]]* inalloca %argmem)
-=======
 // WIN32:   call x86_thiscallcc %"struct.test2::NonTrivial"* @"??0NonTrivial@test2@@QAE@XZ"
 // WIN32:   call i32 @"?foo@test2@@YAHUNonTrivial@1@UPOD@1@@Z"([[argmem_ty]]* inalloca %argmem)
->>>>>>> b2b84690
 // WIN32:   ret void
 // WIN32: }
 
@@ -574,11 +381,7 @@
   int a;
 };
 void foo(NonTrivial a, bool b) { }
-<<<<<<< HEAD
-// WIN32-LABEL: define void @"\01?foo@test3@@YAXUNonTrivial@1@_N@Z"(<{ %"struct.test3::NonTrivial", i8, [3 x i8] }>* inalloca)
-=======
 // WIN32-LABEL: define dso_local void @"?foo@test3@@YAXUNonTrivial@1@_N@Z"(<{ %"struct.test3::NonTrivial", i8, [3 x i8] }>* inalloca)
->>>>>>> b2b84690
 
 }
 
@@ -593,30 +396,18 @@
 struct ForwardDeclare1 {};
 
 void fn2(FnPtr1 a, SmallWithDtor b) { fn1(a, b); };
-<<<<<<< HEAD
-// WIN32-LABEL: define void @"\01?fn2@@YAXP6AXUForwardDeclare1@@@ZUSmallWithDtor@@@Z"
-=======
 // WIN32-LABEL: define dso_local void @"?fn2@@YAXP6AXUForwardDeclare1@@@ZUSmallWithDtor@@@Z"
->>>>>>> b2b84690
 // WIN32:   %[[a:[^ ]*]] = getelementptr inbounds [[argmem_ty:<{ {}\*, %struct.SmallWithDtor }>]], [[argmem_ty:<{ {}\*, %struct.SmallWithDtor }>]]* %{{.*}}, i32 0, i32 0
 // WIN32:   %[[a1:[^ ]*]] = bitcast {}** %[[a]] to void [[dst_ty:\(%struct.ForwardDeclare1\*\)\*]]*
 // WIN32:   %[[argmem:[^ ]*]] = alloca inalloca [[argmem_ty]]
 // WIN32:   %[[gep1:[^ ]*]] = getelementptr inbounds [[argmem_ty]], [[argmem_ty]]* %[[argmem]], i32 0, i32 1
 // WIN32:   %[[bc1:[^ ]*]] = bitcast %struct.SmallWithDtor* %[[gep1]] to i8*
-<<<<<<< HEAD
-// WIN32:   call void @llvm.memcpy.p0i8.p0i8.i32(i8* %[[bc1]], i8* {{.*}}, i32 4, i32 4, i1 false)
-=======
 // WIN32:   call void @llvm.memcpy.p0i8.p0i8.i32(i8* align 4 %[[bc1]], i8* align 4 {{.*}}, i32 4, i1 false)
->>>>>>> b2b84690
 // WIN32:   %[[a2:[^ ]*]] = load void [[dst_ty]], void [[dst_ty]]* %[[a1]], align 4
 // WIN32:   %[[gep2:[^ ]*]] = getelementptr inbounds [[argmem_ty]], [[argmem_ty]]* %[[argmem]], i32 0, i32 0
 // WIN32:   %[[addr:[^ ]*]] = bitcast {}** %[[gep2]] to void [[dst_ty]]*
 // WIN32:   store void [[dst_ty]] %[[a2]], void [[dst_ty]]* %[[addr]], align 4
-<<<<<<< HEAD
-// WIN32:   call void @"\01?fn1@@YAXP6AXUForwardDeclare1@@@ZUSmallWithDtor@@@Z"([[argmem_ty]]* inalloca %[[argmem]])
-=======
 // WIN32:   call void @"?fn1@@YAXP6AXUForwardDeclare1@@@ZUSmallWithDtor@@@Z"([[argmem_ty]]* inalloca %[[argmem]])
->>>>>>> b2b84690
 
 namespace pr30293 {
 // Virtual methods living in a secondary vtable take i8* as their 'this'
@@ -636,15 +427,6 @@
 };
 void C::g() { return h(SmallWithDtor()); }
 
-<<<<<<< HEAD
-// WIN32-LABEL: define x86_thiscallcc void @"\01?g@C@pr30293@@QAEXXZ"(%"struct.pr30293::C"* %this)
-// WIN32: call x86_thiscallcc %struct.SmallWithDtor* @"\01??0SmallWithDtor@@QAE@XZ"
-// WIN32: call void @"\01?h@C@pr30293@@UAAXUSmallWithDtor@@@Z"(<{ i8*, %struct.SmallWithDtor }>* inalloca %{{[^,)]*}})
-// WIN32: declare void @"\01?h@C@pr30293@@UAAXUSmallWithDtor@@@Z"(<{ i8*, %struct.SmallWithDtor }>* inalloca)
-
-// WIN64-LABEL: define void @"\01?g@C@pr30293@@QEAAXXZ"(%"struct.pr30293::C"* %this)
-// WIN64: declare void @"\01?h@C@pr30293@@UEAAXUSmallWithDtor@@@Z"(i8*, i32)
-=======
 // WIN32-LABEL: define dso_local x86_thiscallcc void @"?g@C@pr30293@@QAEXXZ"(%"struct.pr30293::C"* %this)
 // WIN32: call x86_thiscallcc %struct.SmallWithDtor* @"??0SmallWithDtor@@QAE@XZ"
 // WIN32: call void @"?h@C@pr30293@@UAAXUSmallWithDtor@@@Z"(<{ i8*, %struct.SmallWithDtor }>* inalloca %{{[^,)]*}})
@@ -652,5 +434,4 @@
 
 // WIN64-LABEL: define dso_local void @"?g@C@pr30293@@QEAAXXZ"(%"struct.pr30293::C"* %this)
 // WIN64: declare dso_local void @"?h@C@pr30293@@UEAAXUSmallWithDtor@@@Z"(i8*, i32)
->>>>>>> b2b84690
 }