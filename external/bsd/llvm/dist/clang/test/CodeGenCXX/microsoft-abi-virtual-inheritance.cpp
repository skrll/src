<<<<<<< HEAD
// RUN: %clang_cc1 %s -fno-rtti -triple=i386-pc-win32 -emit-llvm -o %t
=======
// RUN: %clang_cc1 %s -fno-rtti -std=c++11 -Wno-inaccessible-base -triple=i386-pc-win32 -emit-llvm -o %t
>>>>>>> b2b84690
// RUN: FileCheck %s < %t
// RUN: FileCheck --check-prefix=CHECK2 %s < %t

// For now, just make sure x86_64 doesn't crash.
<<<<<<< HEAD
// RUN: %clang_cc1 %s -fno-rtti -triple=x86_64-pc-win32 -emit-llvm -o %t
=======
// RUN: %clang_cc1 %s -fno-rtti -std=c++11 -Wno-inaccessible-base -triple=x86_64-pc-win32 -emit-llvm -o %t
>>>>>>> b2b84690

struct VBase {
  virtual ~VBase();
  virtual void foo();
  virtual void bar();
  int field;
};

struct B : virtual VBase {
  B();
  virtual ~B();
  virtual void foo();
  virtual void bar();
};

B::B() {
<<<<<<< HEAD
  // CHECK-LABEL: define x86_thiscallcc %struct.B* @"\01??0B@@QAE@XZ"
=======
  // CHECK-LABEL: define dso_local x86_thiscallcc %struct.B* @"??0B@@QAE@XZ"
>>>>>>> b2b84690
  // CHECK:   %[[THIS:.*]] = load %struct.B*, %struct.B**
  // CHECK:   br i1 %{{.*}}, label %[[INIT_VBASES:.*]], label %[[SKIP_VBASES:.*]]

  // Don't check the INIT_VBASES case as it's covered by the ctor tests.

  // CHECK: %[[SKIP_VBASES]]
  // CHECK:   %[[THIS_i8:.*]] = bitcast %struct.B* %[[THIS]] to i8*
  // CHECK:   %[[VBPTR:.*]] = getelementptr inbounds i8, i8* %[[THIS_i8]], i32 0
  // ...
  // CHECK:   %[[THIS_i8:.*]] = bitcast %struct.B* %[[THIS]] to i8*
  // CHECK:   %[[VFPTR_i8:.*]] = getelementptr inbounds i8, i8* %[[THIS_i8]], i32 %{{.*}}
  // CHECK:   %[[VFPTR:.*]] = bitcast i8* %[[VFPTR_i8]] to i32 (...)***
<<<<<<< HEAD
  // CHECK:   store i32 (...)** bitcast ({ [3 x i8*] }* @"\01??_7B@@6B@" to i32 (...)**), i32 (...)*** %[[VFPTR]]
=======
  // CHECK:   store i32 (...)** bitcast ({ [3 x i8*] }* @"??_7B@@6B@" to i32 (...)**), i32 (...)*** %[[VFPTR]]
>>>>>>> b2b84690

  // Initialize vtorDisp:
  // CHECK:   %[[THIS_i8:.*]] = bitcast %struct.B* %[[THIS]] to i8*
  // CHECK:   %[[VBPTR:.*]] = getelementptr inbounds i8, i8* %[[THIS_i8]], i32 0
  // ...
  // CHECK:   %[[VBASE_OFFSET:.*]] = add nsw i32 0, %{{.*}}
  // CHECK:   %[[VTORDISP_VAL:.*]] = sub i32 %[[VBASE_OFFSET]], 8
  // CHECK:   %[[THIS_i8:.*]] = bitcast %struct.B* %[[THIS]] to i8*
  // CHECK:   %[[VBASE_i8:.*]] = getelementptr inbounds i8, i8* %[[THIS_i8]], i32 %[[VBASE_OFFSET]]
  // CHECK:   %[[VTORDISP_i8:.*]] = getelementptr i8, i8* %[[VBASE_i8]], i32 -4
  // CHECK:   %[[VTORDISP_PTR:.*]] = bitcast i8* %[[VTORDISP_i8]] to i32*
  // CHECK:   store i32 %[[VTORDISP_VAL]], i32* %[[VTORDISP_PTR]]

  // CHECK: ret
}

B::~B() {
<<<<<<< HEAD
  // CHECK-LABEL: define x86_thiscallcc void @"\01??1B@@UAE@XZ"
  // Adjust the this parameter:
  // CHECK:   %[[THIS_PARAM_i8:.*]] = bitcast %struct.B* {{.*}} to i8*
  // CHECK:   %[[THIS_i8:.*]] = getelementptr inbounds i8, i8* %[[THIS_PARAM_i8]], i32 -8
  // CHECK:   %[[THIS:.*]] = bitcast i8* %[[THIS_i8]] to %struct.B*
  // CHECK:   store %struct.B* %[[THIS]], %struct.B** %[[THIS_ADDR:.*]], align 4
  // CHECK:   %[[THIS:.*]] = load %struct.B*, %struct.B** %[[THIS_ADDR]]
=======
  // CHECK-LABEL: define dso_local x86_thiscallcc void @"??1B@@UAE@XZ"
  // Store initial this:
  // CHECK:   %[[THIS_ADDR:.*]] = alloca %struct.B*
  // CHECK:   store %struct.B* %{{.*}}, %struct.B** %[[THIS_ADDR]], align 4
  // Reload and adjust the this parameter:
  // CHECK:   %[[THIS_RELOAD:.*]] = load %struct.B*, %struct.B** %[[THIS_ADDR]]
  // CHECK:   %[[THIS_UNADJ_i8:.*]] = bitcast %struct.B* %[[THIS_RELOAD]] to i8*
  // CHECK:   %[[THIS_ADJ_i8:.*]] = getelementptr inbounds i8, i8* %[[THIS_UNADJ_i8]], i32 -8
  // CHECK:   %[[THIS:.*]] = bitcast i8* %[[THIS_ADJ_i8]] to %struct.B*
>>>>>>> b2b84690

  // Restore the vfptr that could have been changed by a subclass.
  // CHECK:   %[[THIS_i8:.*]] = bitcast %struct.B* %[[THIS]] to i8*
  // CHECK:   %[[VBPTR:.*]] = getelementptr inbounds i8, i8* %[[THIS_i8]], i32 0
  // ...
  // CHECK:   %[[THIS_i8:.*]] = bitcast %struct.B* %[[THIS]] to i8*
  // CHECK:   %[[VFPTR_i8:.*]] = getelementptr inbounds i8, i8* %[[THIS_i8]], i32 %{{.*}}
  // CHECK:   %[[VFPTR:.*]] = bitcast i8* %[[VFPTR_i8]] to i32 (...)***
<<<<<<< HEAD
  // CHECK:   store i32 (...)** bitcast ({ [3 x i8*] }* @"\01??_7B@@6B@" to i32 (...)**), i32 (...)*** %[[VFPTR]]
=======
  // CHECK:   store i32 (...)** bitcast ({ [3 x i8*] }* @"??_7B@@6B@" to i32 (...)**), i32 (...)*** %[[VFPTR]]
>>>>>>> b2b84690

  // Initialize vtorDisp:
  // CHECK:   %[[THIS_i8:.*]] = bitcast %struct.B* %[[THIS]] to i8*
  // CHECK:   %[[VBPTR:.*]] = getelementptr inbounds i8, i8* %[[THIS_i8]], i32 0
  // ...
  // CHECK:   %[[VBASE_OFFSET:.*]] = add nsw i32 0, %{{.*}}
  // CHECK:   %[[VTORDISP_VAL:.*]] = sub i32 %[[VBASE_OFFSET]], 8
  // CHECK:   %[[THIS_i8:.*]] = bitcast %struct.B* %[[THIS]] to i8*
  // CHECK:   %[[VBASE_i8:.*]] = getelementptr inbounds i8, i8* %[[THIS_i8]], i32 %[[VBASE_OFFSET]]
  // CHECK:   %[[VTORDISP_i8:.*]] = getelementptr i8, i8* %[[VBASE_i8]], i32 -4
  // CHECK:   %[[VTORDISP_PTR:.*]] = bitcast i8* %[[VTORDISP_i8]] to i32*
  // CHECK:   store i32 %[[VTORDISP_VAL]], i32* %[[VTORDISP_PTR]]

  foo();  // Avoid the "trivial destructor" optimization.

  // CHECK: ret

<<<<<<< HEAD
  // CHECK2-LABEL: define linkonce_odr x86_thiscallcc void @"\01??_DB@@QAEXXZ"(%struct.B*
=======
  // CHECK2-LABEL: define linkonce_odr dso_local x86_thiscallcc void @"??_DB@@QAEXXZ"(%struct.B*
>>>>>>> b2b84690
  // CHECK2: %[[THIS:.*]] = load %struct.B*, %struct.B** {{.*}}
  // CHECK2: %[[THIS_i8:.*]] = bitcast %struct.B* %[[THIS]] to i8*
  // CHECK2: %[[B_i8:.*]] = getelementptr i8, i8* %[[THIS_i8]], i32 8
  // CHECK2: %[[B:.*]] = bitcast i8* %[[B_i8]] to %struct.B*
  // CHECK2: call x86_thiscallcc void @"??1B@@UAE@XZ"(%struct.B* %[[B]])
  // CHECK2: %[[THIS_i8:.*]] = bitcast %struct.B* %[[THIS]] to i8*
  // CHECK2: %[[VBASE_i8:.*]] = getelementptr inbounds i8, i8* %[[THIS_i8]], i32 8
  // CHECK2: %[[VBASE:.*]] = bitcast i8* %[[VBASE_i8]] to %struct.VBase*
  // CHECK2: call x86_thiscallcc void @"??1VBase@@UAE@XZ"(%struct.VBase* %[[VBASE]])
  // CHECK2: ret

<<<<<<< HEAD
  // CHECK2-LABEL: define linkonce_odr x86_thiscallcc i8* @"\01??_GB@@UAEPAXI@Z"
  // CHECK2:   %[[THIS_PARAM_i8:.*]] = bitcast %struct.B* {{.*}} to i8*
  // CHECK2:   %[[THIS_i8:.*]] = getelementptr inbounds i8, i8* %[[THIS_PARAM_i8:.*]], i32 -8
  // CHECK2:   %[[THIS:.*]] = bitcast i8* %[[THIS_i8]] to %struct.B*
  // CHECK2:   store %struct.B* %[[THIS]], %struct.B** %[[THIS_ADDR:.*]], align 4
  // CHECK2:   %[[THIS:.*]] = load %struct.B*, %struct.B** %[[THIS_ADDR]]
  // CHECK2:   call x86_thiscallcc void @"\01??_DB@@QAEXXZ"(%struct.B* %[[THIS]])
=======
  // CHECK2-LABEL: define linkonce_odr dso_local x86_thiscallcc i8* @"??_GB@@UAEPAXI@Z"
  // CHECK2:   store %struct.B* %{{.*}}, %struct.B** %[[THIS_ADDR:.*]], align 4
  // CHECK2:   %[[THIS:.*]] = load %struct.B*, %struct.B** %[[THIS_ADDR]]
  // CHECK2:   %[[THIS_PARAM_i8:.*]] = bitcast %struct.B* %[[THIS]] to i8*
  // CHECK2:   %[[THIS_i8:.*]] = getelementptr inbounds i8, i8* %[[THIS_PARAM_i8:.*]], i32 -8
  // CHECK2:   %[[THIS:.*]] = bitcast i8* %[[THIS_i8]] to %struct.B*
  // CHECK2:   call x86_thiscallcc void @"??_DB@@QAEXXZ"(%struct.B* %[[THIS]])
>>>>>>> b2b84690
  // ...
  // CHECK2: ret
}

void B::foo() {
// CHECK-LABEL: define dso_local x86_thiscallcc void @"?foo@B@@UAEXXZ"(i8*
//
// B::foo gets 'this' cast to VBase* in ECX (i.e. this+8) so we
// need to adjust 'this' before use.
//
<<<<<<< HEAD
// CHECK: %[[THIS_ADDR:.*]] = alloca %struct.B*, align 4
// CHECK: %[[THIS_i8:.*]] = getelementptr inbounds i8, i8* %[[ECX:.*]], i32 -8
// CHECK: %[[THIS:.*]] = bitcast i8* %[[THIS_i8]] to %struct.B*
// CHECK: store %struct.B* %[[THIS]], %struct.B** %[[THIS_ADDR]], align 4

  field = 42;
// CHECK: %[[THIS:.*]] = load %struct.B*, %struct.B** %[[THIS_ADDR]]
=======
// Coerce this to correct type:
// CHECK:   %[[THIS_STORE:.*]] = alloca %struct.B*
// CHECK:   %[[THIS_ADDR:.*]] = alloca %struct.B*
// CHECK:   %[[COERCE_VAL:.*]] = bitcast i8* %{{.*}} to %struct.B*
// CHECK:   store %struct.B* %[[COERCE_VAL]], %struct.B** %[[THIS_STORE]], align 4
//
// Store initial this:
// CHECK:   %[[THIS_INIT:.*]] = load %struct.B*, %struct.B** %[[THIS_STORE]]
// CHECK:   store %struct.B* %[[THIS_INIT]], %struct.B** %[[THIS_ADDR]], align 4
//
// Reload and adjust the this parameter:
// CHECK:   %[[THIS_RELOAD:.*]] = load %struct.B*, %struct.B** %[[THIS_ADDR]]
// CHECK:   %[[THIS_UNADJ_i8:.*]] = bitcast %struct.B* %[[THIS_RELOAD]] to i8*
// CHECK:   %[[THIS_ADJ_i8:.*]] = getelementptr inbounds i8, i8* %[[THIS_UNADJ_i8]], i32 -8
// CHECK:   %[[THIS:.*]] = bitcast i8* %[[THIS_ADJ_i8]] to %struct.B*

  field = 42;
>>>>>>> b2b84690
// CHECK: %[[THIS8:.*]] = bitcast %struct.B* %[[THIS]] to i8*
// CHECK: %[[VBPTR:.*]] = getelementptr inbounds i8, i8* %[[THIS8]], i32 0
// CHECK: %[[VBPTR8:.*]] = bitcast i8* %[[VBPTR]] to i32**
// CHECK: %[[VBTABLE:.*]] = load i32*, i32** %[[VBPTR8]]
// CHECK: %[[VBENTRY:.*]] = getelementptr inbounds i32, i32* %[[VBTABLE]], i32 1
// CHECK: %[[VBOFFSET32:.*]] = load i32, i32* %[[VBENTRY]]
// CHECK: %[[VBOFFSET:.*]] = add nsw i32 0, %[[VBOFFSET32]]
// CHECK: %[[THIS8:.*]] = bitcast %struct.B* %[[THIS]] to i8*
// CHECK: %[[VBASE_i8:.*]] = getelementptr inbounds i8, i8* %[[THIS8]], i32 %[[VBOFFSET]]
// CHECK: %[[VBASE:.*]] = bitcast i8* %[[VBASE_i8]] to %struct.VBase*
// CHECK: %[[FIELD:.*]] = getelementptr inbounds %struct.VBase, %struct.VBase* %[[VBASE]], i32 0, i32 1
// CHECK: store i32 42, i32* %[[FIELD]], align 4
//
// CHECK: ret void
}

void call_vbase_bar(B *obj) {
// CHECK-LABEL: define dso_local void @"?call_vbase_bar@@YAXPAUB@@@Z"(%struct.B* %obj)
// CHECK: %[[OBJ:.*]] = load %struct.B

  obj->bar();
// When calling a vbase's virtual method, one needs to adjust 'this'
// at the caller site.
//
// CHECK: %[[OBJ_i8:.*]] = bitcast %struct.B* %[[OBJ]] to i8*
// CHECK: %[[VBPTR:.*]] = getelementptr inbounds i8, i8* %[[OBJ_i8]], i32 0
// CHECK: %[[VBPTR8:.*]] = bitcast i8* %[[VBPTR]] to i32**
// CHECK: %[[VBTABLE:.*]] = load i32*, i32** %[[VBPTR8]]
// CHECK: %[[VBENTRY:.*]] = getelementptr inbounds i32, i32* %[[VBTABLE]], i32 1
// CHECK: %[[VBOFFSET32:.*]] = load i32, i32* %[[VBENTRY]]
// CHECK: %[[VBOFFSET:.*]] = add nsw i32 0, %[[VBOFFSET32]]
<<<<<<< HEAD
// CHECK: %[[VBASE_i8:.*]] = getelementptr inbounds i8, i8* %[[OBJ_i8]], i32 %[[VBOFFSET]]
// CHECK: %[[VFPTR:.*]] = bitcast i8* %[[VBASE_i8]] to void (i8*)***
// CHECK: %[[VFTABLE:.*]] = load void (i8*)**, void (i8*)*** %[[VFPTR]]
// CHECK: %[[VFUN:.*]] = getelementptr inbounds void (i8*)*, void (i8*)** %[[VFTABLE]], i64 2
// CHECK: %[[VFUN_VALUE:.*]] = load void (i8*)*, void (i8*)** %[[VFUN]]
=======
// CHECK: %[[VBASE:.*]] = getelementptr inbounds i8, i8* %[[OBJ_i8]], i32 %[[VBOFFSET]]
>>>>>>> b2b84690
//
// CHECK: %[[OBJ_i8:.*]] = bitcast %struct.B* %[[OBJ]] to i8*
// CHECK: %[[VBPTR:.*]] = getelementptr inbounds i8, i8* %[[OBJ_i8]], i32 0
// CHECK: %[[VBPTR8:.*]] = bitcast i8* %[[VBPTR]] to i32**
// CHECK: %[[VBTABLE:.*]] = load i32*, i32** %[[VBPTR8]]
// CHECK: %[[VBENTRY:.*]] = getelementptr inbounds i32, i32* %[[VBTABLE]], i32 1
// CHECK: %[[VBOFFSET32:.*]] = load i32, i32* %[[VBENTRY]]
// CHECK: %[[VBOFFSET:.*]] = add nsw i32 0, %[[VBOFFSET32]]
<<<<<<< HEAD
// CHECK: %[[VBASE:.*]] = getelementptr inbounds i8, i8* %[[OBJ_i8]], i32 %[[VBOFFSET]]
=======
// CHECK: %[[VBASE_i8:.*]] = getelementptr inbounds i8, i8* %[[OBJ_i8]], i32 %[[VBOFFSET]]
// CHECK: %[[VFPTR:.*]] = bitcast i8* %[[VBASE_i8]] to void (i8*)***
// CHECK: %[[VFTABLE:.*]] = load void (i8*)**, void (i8*)*** %[[VFPTR]]
// CHECK: %[[VFUN:.*]] = getelementptr inbounds void (i8*)*, void (i8*)** %[[VFTABLE]], i64 2
// CHECK: %[[VFUN_VALUE:.*]] = load void (i8*)*, void (i8*)** %[[VFUN]]
>>>>>>> b2b84690
//
// CHECK: call x86_thiscallcc void %[[VFUN_VALUE]](i8* %[[VBASE]])
//
// CHECK: ret void
}

void delete_B(B *obj) {
// CHECK-LABEL: define dso_local void @"?delete_B@@YAXPAUB@@@Z"(%struct.B* %obj)
// CHECK: %[[OBJ:.*]] = load %struct.B

  delete obj;
// CHECK: %[[OBJ_i8:.*]] = bitcast %struct.B* %[[OBJ]] to i8*
// CHECK: %[[VBPTR:.*]] = getelementptr inbounds i8, i8* %[[OBJ_i8]], i32 0
// CHECK: %[[VBPTR8:.*]] = bitcast i8* %[[VBPTR]] to i32**
// CHECK: %[[VBTABLE:.*]] = load i32*, i32** %[[VBPTR8]]
// CHECK: %[[VBENTRY:.*]] = getelementptr inbounds i32, i32* %[[VBTABLE]], i32 1
// CHECK: %[[VBOFFSET32:.*]] = load i32, i32* %[[VBENTRY]]
// CHECK: %[[VBOFFSET:.*]] = add nsw i32 0, %[[VBOFFSET32]]
// CHECK: %[[VBASE_i8:.*]] = getelementptr inbounds i8, i8* %[[OBJ_i8]], i32 %[[VBOFFSET]]
<<<<<<< HEAD
// CHECK: %[[VFPTR:.*]] = bitcast i8* %[[VBASE_i8]] to i8* (%struct.B*, i32)***
// CHECK: %[[VFTABLE:.*]] = load i8* (%struct.B*, i32)**, i8* (%struct.B*, i32)*** %[[VFPTR]]
// CHECK: %[[VFUN:.*]] = getelementptr inbounds i8* (%struct.B*, i32)*, i8* (%struct.B*, i32)** %[[VFTABLE]], i64 0
// CHECK: %[[VFUN_VALUE:.*]] = load i8* (%struct.B*, i32)*, i8* (%struct.B*, i32)** %[[VFUN]]
=======
// CHECK: %[[VBASE:.*]] = bitcast i8* %[[VBASE_i8]] to %struct.B*
>>>>>>> b2b84690
//
// CHECK: %[[OBJ_i8:.*]] = bitcast %struct.B* %[[OBJ]] to i8*
// CHECK: %[[VBPTR:.*]] = getelementptr inbounds i8, i8* %[[OBJ_i8]], i32 0
// CHECK: %[[VBPTR8:.*]] = bitcast i8* %[[VBPTR]] to i32**
// CHECK: %[[VBTABLE:.*]] = load i32*, i32** %[[VBPTR8]]
// CHECK: %[[VBENTRY:.*]] = getelementptr inbounds i32, i32* %[[VBTABLE]], i32 1
// CHECK: %[[VBOFFSET32:.*]] = load i32, i32* %[[VBENTRY]]
// CHECK: %[[VBOFFSET:.*]] = add nsw i32 0, %[[VBOFFSET32]]
// CHECK: %[[VBASE_i8:.*]] = getelementptr inbounds i8, i8* %[[OBJ_i8]], i32 %[[VBOFFSET]]
<<<<<<< HEAD
// CHECK: %[[VBASE:.*]] = bitcast i8* %[[VBASE_i8]] to %struct.B*
=======
// CHECK: %[[VFPTR:.*]] = bitcast i8* %[[VBASE_i8]] to i8* (%struct.B*, i32)***
// CHECK: %[[VFTABLE:.*]] = load i8* (%struct.B*, i32)**, i8* (%struct.B*, i32)*** %[[VFPTR]]
// CHECK: %[[VFUN:.*]] = getelementptr inbounds i8* (%struct.B*, i32)*, i8* (%struct.B*, i32)** %[[VFTABLE]], i64 0
// CHECK: %[[VFUN_VALUE:.*]] = load i8* (%struct.B*, i32)*, i8* (%struct.B*, i32)** %[[VFUN]]
>>>>>>> b2b84690
//
// CHECK: call x86_thiscallcc i8* %[[VFUN_VALUE]](%struct.B* %[[VBASE]], i32 1)
// CHECK: ret void
}

void call_complete_dtor() {
  // CHECK-LABEL: define dso_local void @"?call_complete_dtor@@YAXXZ"
  B b;
  // CHECK: call x86_thiscallcc %struct.B* @"??0B@@QAE@XZ"(%struct.B* %[[B:.*]], i32 1)
  // CHECK-NOT: getelementptr
<<<<<<< HEAD
  // CHECK: call x86_thiscallcc void @"\01??_DB@@QAEXXZ"(%struct.B* %[[B]])
=======
  // CHECK: call x86_thiscallcc void @"??_DB@@QAEXXZ"(%struct.B* %[[B]])
>>>>>>> b2b84690
  // CHECK: ret
}

struct C : B {
  C();
  // has an implicit vdtor.
};

// Used to crash on an assertion.
C::C() {
// CHECK-LABEL: define dso_local x86_thiscallcc %struct.C* @"??0C@@QAE@XZ"
}

namespace multiple_vbases {
struct A {
  virtual void a();
};

struct B {
  virtual void b();
};

struct C {
  virtual void c();
};

struct D : virtual A, virtual B, virtual C {
  virtual void a();
  virtual void b();
  virtual void c();
  D();
};

D::D() {
  // CHECK-LABEL: define dso_local x86_thiscallcc %"struct.multiple_vbases::D"* @"??0D@multiple_vbases@@QAE@XZ"
  // Just make sure we emit 3 vtordisps after initializing vfptrs.
<<<<<<< HEAD
  // CHECK: store i32 (...)** bitcast ({ [1 x i8*] }* @"\01??_7D@multiple_vbases@@6BA@1@@" to i32 (...)**), i32 (...)*** %{{.*}}
  // CHECK: store i32 (...)** bitcast ({ [1 x i8*] }* @"\01??_7D@multiple_vbases@@6BB@1@@" to i32 (...)**), i32 (...)*** %{{.*}}
  // CHECK: store i32 (...)** bitcast ({ [1 x i8*] }* @"\01??_7D@multiple_vbases@@6BC@1@@" to i32 (...)**), i32 (...)*** %{{.*}}
=======
  // CHECK: store i32 (...)** bitcast ({ [1 x i8*] }* @"??_7D@multiple_vbases@@6BA@1@@" to i32 (...)**), i32 (...)*** %{{.*}}
  // CHECK: store i32 (...)** bitcast ({ [1 x i8*] }* @"??_7D@multiple_vbases@@6BB@1@@" to i32 (...)**), i32 (...)*** %{{.*}}
  // CHECK: store i32 (...)** bitcast ({ [1 x i8*] }* @"??_7D@multiple_vbases@@6BC@1@@" to i32 (...)**), i32 (...)*** %{{.*}}
>>>>>>> b2b84690
  // ...
  // CHECK: store i32 %{{.*}}, i32* %{{.*}}
  // CHECK: store i32 %{{.*}}, i32* %{{.*}}
  // CHECK: store i32 %{{.*}}, i32* %{{.*}}
  // CHECK: ret
}
}

namespace diamond {
struct A {
  A();
  virtual ~A();
};

struct B : virtual A {
  B();
  ~B();
};

struct C : virtual A {
  C();
  ~C();
  int c1, c2, c3;
};

struct Z {
  int z;
};

struct D : virtual Z, B, C {
  D();
  ~D();
} d;

D::~D() {
<<<<<<< HEAD
  // CHECK-LABEL: define x86_thiscallcc void @"\01??1D@diamond@@UAE@XZ"(%"struct.diamond::D"*{{.*}})
  // CHECK: %[[ARG_i8:.*]] = bitcast %"struct.diamond::D"* %{{.*}} to i8*
  // CHECK: %[[THIS_i8:.*]] = getelementptr inbounds i8, i8* %[[ARG_i8]], i32 -24
  // CHECK: %[[THIS:.*]] = bitcast i8* %[[THIS_i8]] to %"struct.diamond::D"*
  // CHECK: store %"struct.diamond::D"* %[[THIS]], %"struct.diamond::D"** %[[THIS_VAL:.*]], align 4
  // CHECK: %[[THIS:.*]] = load %"struct.diamond::D"*, %"struct.diamond::D"** %[[THIS_VAL]]
=======
  // CHECK-LABEL: define dso_local x86_thiscallcc void @"??1D@diamond@@UAE@XZ"(%"struct.diamond::D"*{{.*}})
  // Store initial this:
  // CHECK: %[[THIS_ADDR:.*]] = alloca %"struct.diamond::D"*
  // CHECK: store %"struct.diamond::D"* %{{.*}}, %"struct.diamond::D"** %[[THIS_ADDR]], align 4
  //
  // Reload and adjust the this parameter:
  // CHECK: %[[THIS_RELOAD:.*]] = load %"struct.diamond::D"*, %"struct.diamond::D"** %[[THIS_ADDR]]
  // CHECK: %[[THIS_UNADJ_i8:.*]] = bitcast %"struct.diamond::D"* %[[THIS_RELOAD]] to i8*
  // CHECK: %[[THIS_ADJ_i8:.*]] = getelementptr inbounds i8, i8* %[[THIS_UNADJ_i8]], i32 -24
  // CHECK: %[[THIS:.*]] = bitcast i8* %[[THIS_ADJ_i8]] to %"struct.diamond::D"*
  //
>>>>>>> b2b84690
  // CHECK: %[[D_i8:.*]] = bitcast %"struct.diamond::D"* %[[THIS]] to i8*
  // CHECK: %[[C_i8:.*]] = getelementptr inbounds i8, i8* %[[D_i8]], i32 4
  // CHECK: %[[C:.*]] = bitcast i8* %[[C_i8]] to %"struct.diamond::C"*
  // CHECK: %[[C_i8:.*]] = bitcast %"struct.diamond::C"* %[[C]] to i8*
  // CHECK: %[[ARG_i8:.*]] = getelementptr i8, i8* %{{.*}}, i32 16
  // FIXME: We might consider changing the dtor this parameter type to i8*.
  // CHECK: %[[ARG:.*]] = bitcast i8* %[[ARG_i8]] to %"struct.diamond::C"*
  // CHECK: call x86_thiscallcc void @"??1C@diamond@@UAE@XZ"(%"struct.diamond::C"* %[[ARG]])

  // CHECK: %[[B:.*]] = bitcast %"struct.diamond::D"* %[[THIS]] to %"struct.diamond::B"*
  // CHECK: %[[B_i8:.*]] = bitcast %"struct.diamond::B"* %[[B]] to i8*
  // CHECK: %[[ARG_i8:.*]] = getelementptr i8, i8* %[[B_i8]], i32 4
  // CHECK: %[[ARG:.*]] = bitcast i8* %[[ARG_i8]] to %"struct.diamond::B"*
  // CHECK: call x86_thiscallcc void @"??1B@diamond@@UAE@XZ"(%"struct.diamond::B"* %[[ARG]])
  // CHECK: ret void
}

}

namespace test2 {
struct A { A(); };
struct B : virtual A { B() {} };
struct C : B, A { C() {} };

// PR18435: Order mattered here.  We were generating code for the delegating
// call to B() from C().
void callC() { C x; }

<<<<<<< HEAD
// CHECK-LABEL: define linkonce_odr x86_thiscallcc %"struct.test2::C"* @"\01??0C@test2@@QAE@XZ"
// CHECK:           (%"struct.test2::C"* returned %this, i32 %is_most_derived)
// CHECK: br i1
//   Virtual bases
// CHECK: call x86_thiscallcc %"struct.test2::A"* @"\01??0A@test2@@QAE@XZ"(%"struct.test2::A"* %{{.*}})
// CHECK: br label
//   Non-virtual bases
// CHECK: call x86_thiscallcc %"struct.test2::B"* @"\01??0B@test2@@QAE@XZ"(%"struct.test2::B"* %{{.*}}, i32 0)
// CHECK: call x86_thiscallcc %"struct.test2::A"* @"\01??0A@test2@@QAE@XZ"(%"struct.test2::A"* %{{.*}})
// CHECK: ret

// CHECK2-LABEL: define linkonce_odr x86_thiscallcc %"struct.test2::B"* @"\01??0B@test2@@QAE@XZ"
// CHECK2:           (%"struct.test2::B"* returned %this, i32 %is_most_derived)
// CHECK2: call x86_thiscallcc %"struct.test2::A"* @"\01??0A@test2@@QAE@XZ"(%"struct.test2::A"* %{{.*}})
=======
// CHECK-LABEL: define linkonce_odr dso_local x86_thiscallcc %"struct.test2::C"* @"??0C@test2@@QAE@XZ"
// CHECK:           (%"struct.test2::C"* returned %this, i32 %is_most_derived)
// CHECK: br i1
//   Virtual bases
// CHECK: call x86_thiscallcc %"struct.test2::A"* @"??0A@test2@@QAE@XZ"(%"struct.test2::A"* %{{.*}})
// CHECK: br label
//   Non-virtual bases
// CHECK: call x86_thiscallcc %"struct.test2::B"* @"??0B@test2@@QAE@XZ"(%"struct.test2::B"* %{{.*}}, i32 0)
// CHECK: call x86_thiscallcc %"struct.test2::A"* @"??0A@test2@@QAE@XZ"(%"struct.test2::A"* %{{.*}})
// CHECK: ret

// CHECK2-LABEL: define linkonce_odr dso_local x86_thiscallcc %"struct.test2::B"* @"??0B@test2@@QAE@XZ"
// CHECK2:           (%"struct.test2::B"* returned %this, i32 %is_most_derived)
// CHECK2: call x86_thiscallcc %"struct.test2::A"* @"??0A@test2@@QAE@XZ"(%"struct.test2::A"* %{{.*}})
>>>>>>> b2b84690
// CHECK2: ret

}

namespace test3 {
// PR19104: A non-virtual call of a virtual method doesn't use vftable thunks,
// so requires only static adjustment which is different to the one used
// for virtual calls.
struct A {
  virtual void foo();
};

struct B : virtual A {
  virtual void bar();
};

struct C : virtual A {
  virtual void foo();
};

struct D : B, C {
  virtual void bar();
  int field;  // Laid out between C and A subobjects in D.
};

void D::bar() {
<<<<<<< HEAD
  // CHECK-LABEL: define x86_thiscallcc void @"\01?bar@D@test3@@UAEXXZ"(%"struct.test3::D"* %this)
=======
  // CHECK-LABEL: define dso_local x86_thiscallcc void @"?bar@D@test3@@UAEXXZ"(%"struct.test3::D"* %this)
>>>>>>> b2b84690

  C::foo();
  // Shouldn't need any vbtable lookups.  All we have to do is adjust to C*,
  // then compensate for the adjustment performed in the C::foo() prologue.
  // CHECK-NOT: load i8*, i8**
  // CHECK: %[[OBJ_i8:.*]] = bitcast %"struct.test3::D"* %{{.*}} to i8*
  // CHECK: %[[C_i8:.*]] = getelementptr inbounds i8, i8* %[[OBJ_i8]], i32 8
  // CHECK: %[[C:.*]] = bitcast i8* %[[C_i8]] to %"struct.test3::C"*
  // CHECK: %[[C_i8:.*]] = bitcast %"struct.test3::C"* %[[C]] to i8*
  // CHECK: %[[ARG:.*]] = getelementptr i8, i8* %[[C_i8]], i32 4
<<<<<<< HEAD
  // CHECK: call x86_thiscallcc void @"\01?foo@C@test3@@UAEXXZ"(i8* %[[ARG]])
=======
  // CHECK: call x86_thiscallcc void @"?foo@C@test3@@UAEXXZ"(i8* %[[ARG]])
>>>>>>> b2b84690
  // CHECK: ret
}
}

namespace test4{
// PR19172: We used to merge method vftable locations wrong.

struct A {
  virtual ~A() {}
};

struct B {
  virtual ~B() {}
};

struct C : virtual A, B {
  virtual ~C();
};

void foo(void*);

C::~C() {
<<<<<<< HEAD
  // CHECK-LABEL: define x86_thiscallcc void @"\01??1C@test4@@UAE@XZ"(%"struct.test4::C"* %this)
=======
  // CHECK-LABEL: define dso_local x86_thiscallcc void @"??1C@test4@@UAE@XZ"(%"struct.test4::C"* %this)
>>>>>>> b2b84690

  // In this case "this" points to the most derived class, so no GEPs needed.
  // CHECK-NOT: getelementptr
  // CHECK-NOT: bitcast
  // CHECK: %[[VFPTR_i8:.*]] = bitcast %"struct.test4::C"* %{{.*}} to i32 (...)***
<<<<<<< HEAD
  // CHECK: store i32 (...)** bitcast ({ [1 x i8*] }* @"\01??_7C@test4@@6BB@1@@" to i32 (...)**), i32 (...)*** %[[VFPTR_i8]]
=======
  // CHECK: store i32 (...)** bitcast ({ [1 x i8*] }* @"??_7C@test4@@6BB@1@@" to i32 (...)**), i32 (...)*** %[[VFPTR_i8]]
>>>>>>> b2b84690

  foo(this);
  // CHECK: ret
}

void destroy(C *obj) {
<<<<<<< HEAD
  // CHECK-LABEL: define void @"\01?destroy@test4@@YAXPAUC@1@@Z"(%"struct.test4::C"* %obj)
=======
  // CHECK-LABEL: define dso_local void @"?destroy@test4@@YAXPAUC@1@@Z"(%"struct.test4::C"* %obj)
>>>>>>> b2b84690

  delete obj;
  // CHECK: %[[VPTR:.*]] = bitcast %"struct.test4::C"* %[[OBJ:.*]] to i8* (%"struct.test4::C"*, i32)***
  // CHECK: %[[VFTABLE:.*]] = load i8* (%"struct.test4::C"*, i32)**, i8* (%"struct.test4::C"*, i32)*** %[[VPTR]]
  // CHECK: %[[VFTENTRY:.*]] = getelementptr inbounds i8* (%"struct.test4::C"*, i32)*, i8* (%"struct.test4::C"*, i32)** %[[VFTABLE]], i64 0
  // CHECK: %[[VFUN:.*]] = load i8* (%"struct.test4::C"*, i32)*, i8* (%"struct.test4::C"*, i32)** %[[VFTENTRY]]
  // CHECK: call x86_thiscallcc i8* %[[VFUN]](%"struct.test4::C"* %[[OBJ]], i32 1)
  // CHECK: ret
}

struct D {
  virtual void d();
};

// The first non-virtual base doesn't have a vdtor,
// but "this adjustment" is not needed.
struct E : D, B, virtual A {
  virtual ~E();
};

E::~E() {
<<<<<<< HEAD
  // CHECK-LABEL: define x86_thiscallcc void @"\01??1E@test4@@UAE@XZ"(%"struct.test4::E"* %this)
=======
  // CHECK-LABEL: define dso_local x86_thiscallcc void @"??1E@test4@@UAE@XZ"(%"struct.test4::E"* %this)
>>>>>>> b2b84690

  // In this case "this" points to the most derived class, so no GEPs needed.
  // CHECK-NOT: getelementptr
  // CHECK-NOT: bitcast
  // CHECK: %[[VFPTR_i8:.*]] = bitcast %"struct.test4::E"* %{{.*}} to i32 (...)***
<<<<<<< HEAD
  // CHECK: store i32 (...)** bitcast ({ [1 x i8*] }* @"\01??_7E@test4@@6BD@1@@" to i32 (...)**), i32 (...)*** %[[VFPTR_i8]]
=======
  // CHECK: store i32 (...)** bitcast ({ [1 x i8*] }* @"??_7E@test4@@6BD@1@@" to i32 (...)**), i32 (...)*** %[[VFPTR_i8]]
>>>>>>> b2b84690
  foo(this);
}

void destroy(E *obj) {
<<<<<<< HEAD
  // CHECK-LABEL: define void @"\01?destroy@test4@@YAXPAUE@1@@Z"(%"struct.test4::E"* %obj)

  // CHECK-NOT: getelementptr
=======
  // CHECK-LABEL: define dso_local void @"?destroy@test4@@YAXPAUE@1@@Z"(%"struct.test4::E"* %obj)

  // CHECK-NOT: getelementptr
  // CHECK: %[[OBJ_i8:.*]] = bitcast %"struct.test4::E"* %[[OBJ]] to i8*
  // CHECK: %[[B_i8:.*]] = getelementptr inbounds i8, i8* %[[OBJ_i8]], i32 4
  // FIXME: in fact, the call should take i8* and the bitcast is redundant.
  // CHECK: %[[B_as_E:.*]] = bitcast i8* %[[B_i8]] to %"struct.test4::E"*
>>>>>>> b2b84690
  // CHECK: %[[OBJ_i8:.*]] = bitcast %"struct.test4::E"* %[[OBJ:.*]] to i8*
  // CHECK: %[[B_i8:.*]] = getelementptr inbounds i8, i8* %[[OBJ_i8]], i32 4
  // CHECK: %[[VPTR:.*]] = bitcast i8* %[[B_i8]] to i8* (%"struct.test4::E"*, i32)***
  // CHECK: %[[VFTABLE:.*]] = load i8* (%"struct.test4::E"*, i32)**, i8* (%"struct.test4::E"*, i32)*** %[[VPTR]]
  // CHECK: %[[VFTENTRY:.*]] = getelementptr inbounds i8* (%"struct.test4::E"*, i32)*, i8* (%"struct.test4::E"*, i32)** %[[VFTABLE]], i64 0
  // CHECK: %[[VFUN:.*]] = load i8* (%"struct.test4::E"*, i32)*, i8* (%"struct.test4::E"*, i32)** %[[VFTENTRY]]
<<<<<<< HEAD
  // CHECK: %[[OBJ_i8:.*]] = bitcast %"struct.test4::E"* %[[OBJ]] to i8*
  // CHECK: %[[B_i8:.*]] = getelementptr inbounds i8, i8* %[[OBJ_i8]], i32 4
  // FIXME: in fact, the call should take i8* and the bitcast is redundant.
  // CHECK: %[[B_as_E:.*]] = bitcast i8* %[[B_i8]] to %"struct.test4::E"*
=======
>>>>>>> b2b84690
  // CHECK: call x86_thiscallcc i8* %[[VFUN]](%"struct.test4::E"* %[[B_as_E]], i32 1)
  delete obj;
}

}

namespace test5 {
// PR25370: Don't zero-initialize vbptrs in virtual bases.
struct A {
  virtual void f();
};

struct B : virtual A {
  int Field;
};

struct C : B {
  C();
};

C::C() : B() {}
<<<<<<< HEAD
// CHECK-LABEL: define x86_thiscallcc %"struct.test5::C"* @"\01??0C@test5@@QAE@XZ"(
=======
// CHECK-LABEL: define dso_local x86_thiscallcc %"struct.test5::C"* @"??0C@test5@@QAE@XZ"(
>>>>>>> b2b84690
// CHECK:   %[[THIS:.*]] = load %"struct.test5::C"*, %"struct.test5::C"**
// CHECK:   br i1 %{{.*}}, label %[[INIT_VBASES:.*]], label %[[SKIP_VBASES:.*]]

// CHECK: %[[SKIP_VBASES]]
// CHECK:   %[[B:.*]] = bitcast %"struct.test5::C"* %[[THIS]] to %"struct.test5::B"*
// CHECK:   %[[B_i8:.*]] = bitcast %"struct.test5::B"* %[[B]] to i8*
// CHECK:   %[[FIELD:.*]] = getelementptr inbounds i8, i8* %[[B_i8]], i32 4
<<<<<<< HEAD
// CHECK:   call void @llvm.memset.p0i8.i32(i8* %[[FIELD]], i8 0, i32 4, i32 4, i1 false)
=======
// CHECK:   call void @llvm.memset.p0i8.i32(i8* align 4 %[[FIELD]], i8 0, i32 4, i1 false)
>>>>>>> b2b84690
}

namespace pr27621 {
// Devirtualization through a static_cast used to make us compute the 'this'
// adjustment for B::g instead of C::g. When we directly call C::g, 'this' is a
// B*, and the prologue of C::g will adjust it to a C*.
struct A { virtual void f(); };
struct B { virtual void g(); };
struct C final : A, B {
  virtual void h();
  void g() override;
};
void callit(C *p) {
  static_cast<B*>(p)->g();
}
<<<<<<< HEAD
// CHECK-LABEL: define void @"\01?callit@pr27621@@YAXPAUC@1@@Z"(%"struct.pr27621::C"* %{{.*}})
// CHECK: %[[B_i8:.*]] = getelementptr i8, i8* %{{.*}}, i32 4
// CHECK: call x86_thiscallcc void @"\01?g@C@pr27621@@UAEXXZ"(i8* %[[B_i8]])
=======
// CHECK-LABEL: define dso_local void @"?callit@pr27621@@YAXPAUC@1@@Z"(%"struct.pr27621::C"* %{{.*}})
// CHECK: %[[B_i8:.*]] = getelementptr i8, i8* %{{.*}}, i32 4
// CHECK: call x86_thiscallcc void @"?g@C@pr27621@@UAEXXZ"(i8* %[[B_i8]])
>>>>>>> b2b84690
}

namespace test6 {
class A {};
class B : virtual A {};
class C : virtual B {
  virtual void m_fn1();
  float field;
};
class D : C {
  D();
};
D::D() : C() {}
<<<<<<< HEAD
// CHECK-LABEL: define x86_thiscallcc %"class.test6::D"* @"\01??0D@test6@@AAE@XZ"(
=======
// CHECK-LABEL: define dso_local x86_thiscallcc %"class.test6::D"* @"??0D@test6@@AAE@XZ"(
>>>>>>> b2b84690
// CHECK:   %[[THIS:.*]] = load %"class.test6::D"*, %"class.test6::D"**
// CHECK:   br i1 %{{.*}}, label %[[INIT_VBASES:.*]], label %[[SKIP_VBASES:.*]]

// CHECK: %[[SKIP_VBASES]]
// CHECK:   %[[C:.*]] = bitcast %"class.test6::D"* %[[THIS]] to %"class.test6::C"*
// CHECK:   %[[C_i8:.*]] = bitcast %"class.test6::C"* %[[C]] to i8*
// CHECK:   %[[FIELD:.*]] = getelementptr inbounds i8, i8* %[[C_i8]], i32 8
<<<<<<< HEAD
// CHECK:   call void @llvm.memset.p0i8.i32(i8* %[[FIELD]], i8 0, i32 4, i32 4, i1 false)
=======
// CHECK:   call void @llvm.memset.p0i8.i32(i8* align 4 %[[FIELD]], i8 0, i32 4, i1 false)
}

namespace pr36921 {
struct A {
  virtual ~A() {}
};
struct B {
  virtual ~B() {}
};
struct C : virtual B {};
struct D : virtual A, C {};
D d;
// CHECK-LABEL: define linkonce_odr dso_local x86_thiscallcc i8* @"??_GD@pr36921@@UAEPAXI@Z"(
// CHECK:   %[[THIS:.*]] = load %"struct.pr36921::D"*, %"struct.pr36921::D"**
// CHECK:   %[[THIS_UNADJ_i8:.*]] = bitcast %"struct.pr36921::D"* %[[THIS_RELOAD]] to i8*
// CHECK:   %[[THIS_ADJ_i8:.*]] = getelementptr inbounds i8, i8* %[[THIS_UNADJ_i8]], i32 -4
// CHECK:   %[[THIS:.*]] = bitcast i8* %[[THIS_ADJ_i8]] to %"struct.pr36921::D"*
>>>>>>> b2b84690
}<|MERGE_RESOLUTION|>--- conflicted
+++ resolved
@@ -1,17 +1,9 @@
-<<<<<<< HEAD
-// RUN: %clang_cc1 %s -fno-rtti -triple=i386-pc-win32 -emit-llvm -o %t
-=======
 // RUN: %clang_cc1 %s -fno-rtti -std=c++11 -Wno-inaccessible-base -triple=i386-pc-win32 -emit-llvm -o %t
->>>>>>> b2b84690
 // RUN: FileCheck %s < %t
 // RUN: FileCheck --check-prefix=CHECK2 %s < %t
 
 // For now, just make sure x86_64 doesn't crash.
-<<<<<<< HEAD
-// RUN: %clang_cc1 %s -fno-rtti -triple=x86_64-pc-win32 -emit-llvm -o %t
-=======
 // RUN: %clang_cc1 %s -fno-rtti -std=c++11 -Wno-inaccessible-base -triple=x86_64-pc-win32 -emit-llvm -o %t
->>>>>>> b2b84690
 
 struct VBase {
   virtual ~VBase();
@@ -28,11 +20,7 @@
 };
 
 B::B() {
-<<<<<<< HEAD
-  // CHECK-LABEL: define x86_thiscallcc %struct.B* @"\01??0B@@QAE@XZ"
-=======
   // CHECK-LABEL: define dso_local x86_thiscallcc %struct.B* @"??0B@@QAE@XZ"
->>>>>>> b2b84690
   // CHECK:   %[[THIS:.*]] = load %struct.B*, %struct.B**
   // CHECK:   br i1 %{{.*}}, label %[[INIT_VBASES:.*]], label %[[SKIP_VBASES:.*]]
 
@@ -45,11 +33,7 @@
   // CHECK:   %[[THIS_i8:.*]] = bitcast %struct.B* %[[THIS]] to i8*
   // CHECK:   %[[VFPTR_i8:.*]] = getelementptr inbounds i8, i8* %[[THIS_i8]], i32 %{{.*}}
   // CHECK:   %[[VFPTR:.*]] = bitcast i8* %[[VFPTR_i8]] to i32 (...)***
-<<<<<<< HEAD
-  // CHECK:   store i32 (...)** bitcast ({ [3 x i8*] }* @"\01??_7B@@6B@" to i32 (...)**), i32 (...)*** %[[VFPTR]]
-=======
   // CHECK:   store i32 (...)** bitcast ({ [3 x i8*] }* @"??_7B@@6B@" to i32 (...)**), i32 (...)*** %[[VFPTR]]
->>>>>>> b2b84690
 
   // Initialize vtorDisp:
   // CHECK:   %[[THIS_i8:.*]] = bitcast %struct.B* %[[THIS]] to i8*
@@ -67,15 +51,6 @@
 }
 
 B::~B() {
-<<<<<<< HEAD
-  // CHECK-LABEL: define x86_thiscallcc void @"\01??1B@@UAE@XZ"
-  // Adjust the this parameter:
-  // CHECK:   %[[THIS_PARAM_i8:.*]] = bitcast %struct.B* {{.*}} to i8*
-  // CHECK:   %[[THIS_i8:.*]] = getelementptr inbounds i8, i8* %[[THIS_PARAM_i8]], i32 -8
-  // CHECK:   %[[THIS:.*]] = bitcast i8* %[[THIS_i8]] to %struct.B*
-  // CHECK:   store %struct.B* %[[THIS]], %struct.B** %[[THIS_ADDR:.*]], align 4
-  // CHECK:   %[[THIS:.*]] = load %struct.B*, %struct.B** %[[THIS_ADDR]]
-=======
   // CHECK-LABEL: define dso_local x86_thiscallcc void @"??1B@@UAE@XZ"
   // Store initial this:
   // CHECK:   %[[THIS_ADDR:.*]] = alloca %struct.B*
@@ -85,7 +60,6 @@
   // CHECK:   %[[THIS_UNADJ_i8:.*]] = bitcast %struct.B* %[[THIS_RELOAD]] to i8*
   // CHECK:   %[[THIS_ADJ_i8:.*]] = getelementptr inbounds i8, i8* %[[THIS_UNADJ_i8]], i32 -8
   // CHECK:   %[[THIS:.*]] = bitcast i8* %[[THIS_ADJ_i8]] to %struct.B*
->>>>>>> b2b84690
 
   // Restore the vfptr that could have been changed by a subclass.
   // CHECK:   %[[THIS_i8:.*]] = bitcast %struct.B* %[[THIS]] to i8*
@@ -94,11 +68,7 @@
   // CHECK:   %[[THIS_i8:.*]] = bitcast %struct.B* %[[THIS]] to i8*
   // CHECK:   %[[VFPTR_i8:.*]] = getelementptr inbounds i8, i8* %[[THIS_i8]], i32 %{{.*}}
   // CHECK:   %[[VFPTR:.*]] = bitcast i8* %[[VFPTR_i8]] to i32 (...)***
-<<<<<<< HEAD
-  // CHECK:   store i32 (...)** bitcast ({ [3 x i8*] }* @"\01??_7B@@6B@" to i32 (...)**), i32 (...)*** %[[VFPTR]]
-=======
   // CHECK:   store i32 (...)** bitcast ({ [3 x i8*] }* @"??_7B@@6B@" to i32 (...)**), i32 (...)*** %[[VFPTR]]
->>>>>>> b2b84690
 
   // Initialize vtorDisp:
   // CHECK:   %[[THIS_i8:.*]] = bitcast %struct.B* %[[THIS]] to i8*
@@ -116,11 +86,7 @@
 
   // CHECK: ret
 
-<<<<<<< HEAD
-  // CHECK2-LABEL: define linkonce_odr x86_thiscallcc void @"\01??_DB@@QAEXXZ"(%struct.B*
-=======
   // CHECK2-LABEL: define linkonce_odr dso_local x86_thiscallcc void @"??_DB@@QAEXXZ"(%struct.B*
->>>>>>> b2b84690
   // CHECK2: %[[THIS:.*]] = load %struct.B*, %struct.B** {{.*}}
   // CHECK2: %[[THIS_i8:.*]] = bitcast %struct.B* %[[THIS]] to i8*
   // CHECK2: %[[B_i8:.*]] = getelementptr i8, i8* %[[THIS_i8]], i32 8
@@ -132,15 +98,6 @@
   // CHECK2: call x86_thiscallcc void @"??1VBase@@UAE@XZ"(%struct.VBase* %[[VBASE]])
   // CHECK2: ret
 
-<<<<<<< HEAD
-  // CHECK2-LABEL: define linkonce_odr x86_thiscallcc i8* @"\01??_GB@@UAEPAXI@Z"
-  // CHECK2:   %[[THIS_PARAM_i8:.*]] = bitcast %struct.B* {{.*}} to i8*
-  // CHECK2:   %[[THIS_i8:.*]] = getelementptr inbounds i8, i8* %[[THIS_PARAM_i8:.*]], i32 -8
-  // CHECK2:   %[[THIS:.*]] = bitcast i8* %[[THIS_i8]] to %struct.B*
-  // CHECK2:   store %struct.B* %[[THIS]], %struct.B** %[[THIS_ADDR:.*]], align 4
-  // CHECK2:   %[[THIS:.*]] = load %struct.B*, %struct.B** %[[THIS_ADDR]]
-  // CHECK2:   call x86_thiscallcc void @"\01??_DB@@QAEXXZ"(%struct.B* %[[THIS]])
-=======
   // CHECK2-LABEL: define linkonce_odr dso_local x86_thiscallcc i8* @"??_GB@@UAEPAXI@Z"
   // CHECK2:   store %struct.B* %{{.*}}, %struct.B** %[[THIS_ADDR:.*]], align 4
   // CHECK2:   %[[THIS:.*]] = load %struct.B*, %struct.B** %[[THIS_ADDR]]
@@ -148,7 +105,6 @@
   // CHECK2:   %[[THIS_i8:.*]] = getelementptr inbounds i8, i8* %[[THIS_PARAM_i8:.*]], i32 -8
   // CHECK2:   %[[THIS:.*]] = bitcast i8* %[[THIS_i8]] to %struct.B*
   // CHECK2:   call x86_thiscallcc void @"??_DB@@QAEXXZ"(%struct.B* %[[THIS]])
->>>>>>> b2b84690
   // ...
   // CHECK2: ret
 }
@@ -159,15 +115,6 @@
 // B::foo gets 'this' cast to VBase* in ECX (i.e. this+8) so we
 // need to adjust 'this' before use.
 //
-<<<<<<< HEAD
-// CHECK: %[[THIS_ADDR:.*]] = alloca %struct.B*, align 4
-// CHECK: %[[THIS_i8:.*]] = getelementptr inbounds i8, i8* %[[ECX:.*]], i32 -8
-// CHECK: %[[THIS:.*]] = bitcast i8* %[[THIS_i8]] to %struct.B*
-// CHECK: store %struct.B* %[[THIS]], %struct.B** %[[THIS_ADDR]], align 4
-
-  field = 42;
-// CHECK: %[[THIS:.*]] = load %struct.B*, %struct.B** %[[THIS_ADDR]]
-=======
 // Coerce this to correct type:
 // CHECK:   %[[THIS_STORE:.*]] = alloca %struct.B*
 // CHECK:   %[[THIS_ADDR:.*]] = alloca %struct.B*
@@ -185,7 +132,6 @@
 // CHECK:   %[[THIS:.*]] = bitcast i8* %[[THIS_ADJ_i8]] to %struct.B*
 
   field = 42;
->>>>>>> b2b84690
 // CHECK: %[[THIS8:.*]] = bitcast %struct.B* %[[THIS]] to i8*
 // CHECK: %[[VBPTR:.*]] = getelementptr inbounds i8, i8* %[[THIS8]], i32 0
 // CHECK: %[[VBPTR8:.*]] = bitcast i8* %[[VBPTR]] to i32**
@@ -217,15 +163,7 @@
 // CHECK: %[[VBENTRY:.*]] = getelementptr inbounds i32, i32* %[[VBTABLE]], i32 1
 // CHECK: %[[VBOFFSET32:.*]] = load i32, i32* %[[VBENTRY]]
 // CHECK: %[[VBOFFSET:.*]] = add nsw i32 0, %[[VBOFFSET32]]
-<<<<<<< HEAD
-// CHECK: %[[VBASE_i8:.*]] = getelementptr inbounds i8, i8* %[[OBJ_i8]], i32 %[[VBOFFSET]]
-// CHECK: %[[VFPTR:.*]] = bitcast i8* %[[VBASE_i8]] to void (i8*)***
-// CHECK: %[[VFTABLE:.*]] = load void (i8*)**, void (i8*)*** %[[VFPTR]]
-// CHECK: %[[VFUN:.*]] = getelementptr inbounds void (i8*)*, void (i8*)** %[[VFTABLE]], i64 2
-// CHECK: %[[VFUN_VALUE:.*]] = load void (i8*)*, void (i8*)** %[[VFUN]]
-=======
 // CHECK: %[[VBASE:.*]] = getelementptr inbounds i8, i8* %[[OBJ_i8]], i32 %[[VBOFFSET]]
->>>>>>> b2b84690
 //
 // CHECK: %[[OBJ_i8:.*]] = bitcast %struct.B* %[[OBJ]] to i8*
 // CHECK: %[[VBPTR:.*]] = getelementptr inbounds i8, i8* %[[OBJ_i8]], i32 0
@@ -234,15 +172,11 @@
 // CHECK: %[[VBENTRY:.*]] = getelementptr inbounds i32, i32* %[[VBTABLE]], i32 1
 // CHECK: %[[VBOFFSET32:.*]] = load i32, i32* %[[VBENTRY]]
 // CHECK: %[[VBOFFSET:.*]] = add nsw i32 0, %[[VBOFFSET32]]
-<<<<<<< HEAD
-// CHECK: %[[VBASE:.*]] = getelementptr inbounds i8, i8* %[[OBJ_i8]], i32 %[[VBOFFSET]]
-=======
 // CHECK: %[[VBASE_i8:.*]] = getelementptr inbounds i8, i8* %[[OBJ_i8]], i32 %[[VBOFFSET]]
 // CHECK: %[[VFPTR:.*]] = bitcast i8* %[[VBASE_i8]] to void (i8*)***
 // CHECK: %[[VFTABLE:.*]] = load void (i8*)**, void (i8*)*** %[[VFPTR]]
 // CHECK: %[[VFUN:.*]] = getelementptr inbounds void (i8*)*, void (i8*)** %[[VFTABLE]], i64 2
 // CHECK: %[[VFUN_VALUE:.*]] = load void (i8*)*, void (i8*)** %[[VFUN]]
->>>>>>> b2b84690
 //
 // CHECK: call x86_thiscallcc void %[[VFUN_VALUE]](i8* %[[VBASE]])
 //
@@ -262,14 +196,7 @@
 // CHECK: %[[VBOFFSET32:.*]] = load i32, i32* %[[VBENTRY]]
 // CHECK: %[[VBOFFSET:.*]] = add nsw i32 0, %[[VBOFFSET32]]
 // CHECK: %[[VBASE_i8:.*]] = getelementptr inbounds i8, i8* %[[OBJ_i8]], i32 %[[VBOFFSET]]
-<<<<<<< HEAD
-// CHECK: %[[VFPTR:.*]] = bitcast i8* %[[VBASE_i8]] to i8* (%struct.B*, i32)***
-// CHECK: %[[VFTABLE:.*]] = load i8* (%struct.B*, i32)**, i8* (%struct.B*, i32)*** %[[VFPTR]]
-// CHECK: %[[VFUN:.*]] = getelementptr inbounds i8* (%struct.B*, i32)*, i8* (%struct.B*, i32)** %[[VFTABLE]], i64 0
-// CHECK: %[[VFUN_VALUE:.*]] = load i8* (%struct.B*, i32)*, i8* (%struct.B*, i32)** %[[VFUN]]
-=======
 // CHECK: %[[VBASE:.*]] = bitcast i8* %[[VBASE_i8]] to %struct.B*
->>>>>>> b2b84690
 //
 // CHECK: %[[OBJ_i8:.*]] = bitcast %struct.B* %[[OBJ]] to i8*
 // CHECK: %[[VBPTR:.*]] = getelementptr inbounds i8, i8* %[[OBJ_i8]], i32 0
@@ -279,14 +206,10 @@
 // CHECK: %[[VBOFFSET32:.*]] = load i32, i32* %[[VBENTRY]]
 // CHECK: %[[VBOFFSET:.*]] = add nsw i32 0, %[[VBOFFSET32]]
 // CHECK: %[[VBASE_i8:.*]] = getelementptr inbounds i8, i8* %[[OBJ_i8]], i32 %[[VBOFFSET]]
-<<<<<<< HEAD
-// CHECK: %[[VBASE:.*]] = bitcast i8* %[[VBASE_i8]] to %struct.B*
-=======
 // CHECK: %[[VFPTR:.*]] = bitcast i8* %[[VBASE_i8]] to i8* (%struct.B*, i32)***
 // CHECK: %[[VFTABLE:.*]] = load i8* (%struct.B*, i32)**, i8* (%struct.B*, i32)*** %[[VFPTR]]
 // CHECK: %[[VFUN:.*]] = getelementptr inbounds i8* (%struct.B*, i32)*, i8* (%struct.B*, i32)** %[[VFTABLE]], i64 0
 // CHECK: %[[VFUN_VALUE:.*]] = load i8* (%struct.B*, i32)*, i8* (%struct.B*, i32)** %[[VFUN]]
->>>>>>> b2b84690
 //
 // CHECK: call x86_thiscallcc i8* %[[VFUN_VALUE]](%struct.B* %[[VBASE]], i32 1)
 // CHECK: ret void
@@ -297,11 +220,7 @@
   B b;
   // CHECK: call x86_thiscallcc %struct.B* @"??0B@@QAE@XZ"(%struct.B* %[[B:.*]], i32 1)
   // CHECK-NOT: getelementptr
-<<<<<<< HEAD
-  // CHECK: call x86_thiscallcc void @"\01??_DB@@QAEXXZ"(%struct.B* %[[B]])
-=======
   // CHECK: call x86_thiscallcc void @"??_DB@@QAEXXZ"(%struct.B* %[[B]])
->>>>>>> b2b84690
   // CHECK: ret
 }
 
@@ -338,15 +257,9 @@
 D::D() {
   // CHECK-LABEL: define dso_local x86_thiscallcc %"struct.multiple_vbases::D"* @"??0D@multiple_vbases@@QAE@XZ"
   // Just make sure we emit 3 vtordisps after initializing vfptrs.
-<<<<<<< HEAD
-  // CHECK: store i32 (...)** bitcast ({ [1 x i8*] }* @"\01??_7D@multiple_vbases@@6BA@1@@" to i32 (...)**), i32 (...)*** %{{.*}}
-  // CHECK: store i32 (...)** bitcast ({ [1 x i8*] }* @"\01??_7D@multiple_vbases@@6BB@1@@" to i32 (...)**), i32 (...)*** %{{.*}}
-  // CHECK: store i32 (...)** bitcast ({ [1 x i8*] }* @"\01??_7D@multiple_vbases@@6BC@1@@" to i32 (...)**), i32 (...)*** %{{.*}}
-=======
   // CHECK: store i32 (...)** bitcast ({ [1 x i8*] }* @"??_7D@multiple_vbases@@6BA@1@@" to i32 (...)**), i32 (...)*** %{{.*}}
   // CHECK: store i32 (...)** bitcast ({ [1 x i8*] }* @"??_7D@multiple_vbases@@6BB@1@@" to i32 (...)**), i32 (...)*** %{{.*}}
   // CHECK: store i32 (...)** bitcast ({ [1 x i8*] }* @"??_7D@multiple_vbases@@6BC@1@@" to i32 (...)**), i32 (...)*** %{{.*}}
->>>>>>> b2b84690
   // ...
   // CHECK: store i32 %{{.*}}, i32* %{{.*}}
   // CHECK: store i32 %{{.*}}, i32* %{{.*}}
@@ -382,14 +295,6 @@
 } d;
 
 D::~D() {
-<<<<<<< HEAD
-  // CHECK-LABEL: define x86_thiscallcc void @"\01??1D@diamond@@UAE@XZ"(%"struct.diamond::D"*{{.*}})
-  // CHECK: %[[ARG_i8:.*]] = bitcast %"struct.diamond::D"* %{{.*}} to i8*
-  // CHECK: %[[THIS_i8:.*]] = getelementptr inbounds i8, i8* %[[ARG_i8]], i32 -24
-  // CHECK: %[[THIS:.*]] = bitcast i8* %[[THIS_i8]] to %"struct.diamond::D"*
-  // CHECK: store %"struct.diamond::D"* %[[THIS]], %"struct.diamond::D"** %[[THIS_VAL:.*]], align 4
-  // CHECK: %[[THIS:.*]] = load %"struct.diamond::D"*, %"struct.diamond::D"** %[[THIS_VAL]]
-=======
   // CHECK-LABEL: define dso_local x86_thiscallcc void @"??1D@diamond@@UAE@XZ"(%"struct.diamond::D"*{{.*}})
   // Store initial this:
   // CHECK: %[[THIS_ADDR:.*]] = alloca %"struct.diamond::D"*
@@ -401,7 +306,6 @@
   // CHECK: %[[THIS_ADJ_i8:.*]] = getelementptr inbounds i8, i8* %[[THIS_UNADJ_i8]], i32 -24
   // CHECK: %[[THIS:.*]] = bitcast i8* %[[THIS_ADJ_i8]] to %"struct.diamond::D"*
   //
->>>>>>> b2b84690
   // CHECK: %[[D_i8:.*]] = bitcast %"struct.diamond::D"* %[[THIS]] to i8*
   // CHECK: %[[C_i8:.*]] = getelementptr inbounds i8, i8* %[[D_i8]], i32 4
   // CHECK: %[[C:.*]] = bitcast i8* %[[C_i8]] to %"struct.diamond::C"*
@@ -430,22 +334,6 @@
 // call to B() from C().
 void callC() { C x; }
 
-<<<<<<< HEAD
-// CHECK-LABEL: define linkonce_odr x86_thiscallcc %"struct.test2::C"* @"\01??0C@test2@@QAE@XZ"
-// CHECK:           (%"struct.test2::C"* returned %this, i32 %is_most_derived)
-// CHECK: br i1
-//   Virtual bases
-// CHECK: call x86_thiscallcc %"struct.test2::A"* @"\01??0A@test2@@QAE@XZ"(%"struct.test2::A"* %{{.*}})
-// CHECK: br label
-//   Non-virtual bases
-// CHECK: call x86_thiscallcc %"struct.test2::B"* @"\01??0B@test2@@QAE@XZ"(%"struct.test2::B"* %{{.*}}, i32 0)
-// CHECK: call x86_thiscallcc %"struct.test2::A"* @"\01??0A@test2@@QAE@XZ"(%"struct.test2::A"* %{{.*}})
-// CHECK: ret
-
-// CHECK2-LABEL: define linkonce_odr x86_thiscallcc %"struct.test2::B"* @"\01??0B@test2@@QAE@XZ"
-// CHECK2:           (%"struct.test2::B"* returned %this, i32 %is_most_derived)
-// CHECK2: call x86_thiscallcc %"struct.test2::A"* @"\01??0A@test2@@QAE@XZ"(%"struct.test2::A"* %{{.*}})
-=======
 // CHECK-LABEL: define linkonce_odr dso_local x86_thiscallcc %"struct.test2::C"* @"??0C@test2@@QAE@XZ"
 // CHECK:           (%"struct.test2::C"* returned %this, i32 %is_most_derived)
 // CHECK: br i1
@@ -460,7 +348,6 @@
 // CHECK2-LABEL: define linkonce_odr dso_local x86_thiscallcc %"struct.test2::B"* @"??0B@test2@@QAE@XZ"
 // CHECK2:           (%"struct.test2::B"* returned %this, i32 %is_most_derived)
 // CHECK2: call x86_thiscallcc %"struct.test2::A"* @"??0A@test2@@QAE@XZ"(%"struct.test2::A"* %{{.*}})
->>>>>>> b2b84690
 // CHECK2: ret
 
 }
@@ -487,11 +374,7 @@
 };
 
 void D::bar() {
-<<<<<<< HEAD
-  // CHECK-LABEL: define x86_thiscallcc void @"\01?bar@D@test3@@UAEXXZ"(%"struct.test3::D"* %this)
-=======
   // CHECK-LABEL: define dso_local x86_thiscallcc void @"?bar@D@test3@@UAEXXZ"(%"struct.test3::D"* %this)
->>>>>>> b2b84690
 
   C::foo();
   // Shouldn't need any vbtable lookups.  All we have to do is adjust to C*,
@@ -502,11 +385,7 @@
   // CHECK: %[[C:.*]] = bitcast i8* %[[C_i8]] to %"struct.test3::C"*
   // CHECK: %[[C_i8:.*]] = bitcast %"struct.test3::C"* %[[C]] to i8*
   // CHECK: %[[ARG:.*]] = getelementptr i8, i8* %[[C_i8]], i32 4
-<<<<<<< HEAD
-  // CHECK: call x86_thiscallcc void @"\01?foo@C@test3@@UAEXXZ"(i8* %[[ARG]])
-=======
   // CHECK: call x86_thiscallcc void @"?foo@C@test3@@UAEXXZ"(i8* %[[ARG]])
->>>>>>> b2b84690
   // CHECK: ret
 }
 }
@@ -529,32 +408,20 @@
 void foo(void*);
 
 C::~C() {
-<<<<<<< HEAD
-  // CHECK-LABEL: define x86_thiscallcc void @"\01??1C@test4@@UAE@XZ"(%"struct.test4::C"* %this)
-=======
   // CHECK-LABEL: define dso_local x86_thiscallcc void @"??1C@test4@@UAE@XZ"(%"struct.test4::C"* %this)
->>>>>>> b2b84690
 
   // In this case "this" points to the most derived class, so no GEPs needed.
   // CHECK-NOT: getelementptr
   // CHECK-NOT: bitcast
   // CHECK: %[[VFPTR_i8:.*]] = bitcast %"struct.test4::C"* %{{.*}} to i32 (...)***
-<<<<<<< HEAD
-  // CHECK: store i32 (...)** bitcast ({ [1 x i8*] }* @"\01??_7C@test4@@6BB@1@@" to i32 (...)**), i32 (...)*** %[[VFPTR_i8]]
-=======
   // CHECK: store i32 (...)** bitcast ({ [1 x i8*] }* @"??_7C@test4@@6BB@1@@" to i32 (...)**), i32 (...)*** %[[VFPTR_i8]]
->>>>>>> b2b84690
 
   foo(this);
   // CHECK: ret
 }
 
 void destroy(C *obj) {
-<<<<<<< HEAD
-  // CHECK-LABEL: define void @"\01?destroy@test4@@YAXPAUC@1@@Z"(%"struct.test4::C"* %obj)
-=======
   // CHECK-LABEL: define dso_local void @"?destroy@test4@@YAXPAUC@1@@Z"(%"struct.test4::C"* %obj)
->>>>>>> b2b84690
 
   delete obj;
   // CHECK: %[[VPTR:.*]] = bitcast %"struct.test4::C"* %[[OBJ:.*]] to i8* (%"struct.test4::C"*, i32)***
@@ -576,30 +443,17 @@
 };
 
 E::~E() {
-<<<<<<< HEAD
-  // CHECK-LABEL: define x86_thiscallcc void @"\01??1E@test4@@UAE@XZ"(%"struct.test4::E"* %this)
-=======
   // CHECK-LABEL: define dso_local x86_thiscallcc void @"??1E@test4@@UAE@XZ"(%"struct.test4::E"* %this)
->>>>>>> b2b84690
 
   // In this case "this" points to the most derived class, so no GEPs needed.
   // CHECK-NOT: getelementptr
   // CHECK-NOT: bitcast
   // CHECK: %[[VFPTR_i8:.*]] = bitcast %"struct.test4::E"* %{{.*}} to i32 (...)***
-<<<<<<< HEAD
-  // CHECK: store i32 (...)** bitcast ({ [1 x i8*] }* @"\01??_7E@test4@@6BD@1@@" to i32 (...)**), i32 (...)*** %[[VFPTR_i8]]
-=======
   // CHECK: store i32 (...)** bitcast ({ [1 x i8*] }* @"??_7E@test4@@6BD@1@@" to i32 (...)**), i32 (...)*** %[[VFPTR_i8]]
->>>>>>> b2b84690
   foo(this);
 }
 
 void destroy(E *obj) {
-<<<<<<< HEAD
-  // CHECK-LABEL: define void @"\01?destroy@test4@@YAXPAUE@1@@Z"(%"struct.test4::E"* %obj)
-
-  // CHECK-NOT: getelementptr
-=======
   // CHECK-LABEL: define dso_local void @"?destroy@test4@@YAXPAUE@1@@Z"(%"struct.test4::E"* %obj)
 
   // CHECK-NOT: getelementptr
@@ -607,20 +461,12 @@
   // CHECK: %[[B_i8:.*]] = getelementptr inbounds i8, i8* %[[OBJ_i8]], i32 4
   // FIXME: in fact, the call should take i8* and the bitcast is redundant.
   // CHECK: %[[B_as_E:.*]] = bitcast i8* %[[B_i8]] to %"struct.test4::E"*
->>>>>>> b2b84690
   // CHECK: %[[OBJ_i8:.*]] = bitcast %"struct.test4::E"* %[[OBJ:.*]] to i8*
   // CHECK: %[[B_i8:.*]] = getelementptr inbounds i8, i8* %[[OBJ_i8]], i32 4
   // CHECK: %[[VPTR:.*]] = bitcast i8* %[[B_i8]] to i8* (%"struct.test4::E"*, i32)***
   // CHECK: %[[VFTABLE:.*]] = load i8* (%"struct.test4::E"*, i32)**, i8* (%"struct.test4::E"*, i32)*** %[[VPTR]]
   // CHECK: %[[VFTENTRY:.*]] = getelementptr inbounds i8* (%"struct.test4::E"*, i32)*, i8* (%"struct.test4::E"*, i32)** %[[VFTABLE]], i64 0
   // CHECK: %[[VFUN:.*]] = load i8* (%"struct.test4::E"*, i32)*, i8* (%"struct.test4::E"*, i32)** %[[VFTENTRY]]
-<<<<<<< HEAD
-  // CHECK: %[[OBJ_i8:.*]] = bitcast %"struct.test4::E"* %[[OBJ]] to i8*
-  // CHECK: %[[B_i8:.*]] = getelementptr inbounds i8, i8* %[[OBJ_i8]], i32 4
-  // FIXME: in fact, the call should take i8* and the bitcast is redundant.
-  // CHECK: %[[B_as_E:.*]] = bitcast i8* %[[B_i8]] to %"struct.test4::E"*
-=======
->>>>>>> b2b84690
   // CHECK: call x86_thiscallcc i8* %[[VFUN]](%"struct.test4::E"* %[[B_as_E]], i32 1)
   delete obj;
 }
@@ -642,11 +488,7 @@
 };
 
 C::C() : B() {}
-<<<<<<< HEAD
-// CHECK-LABEL: define x86_thiscallcc %"struct.test5::C"* @"\01??0C@test5@@QAE@XZ"(
-=======
 // CHECK-LABEL: define dso_local x86_thiscallcc %"struct.test5::C"* @"??0C@test5@@QAE@XZ"(
->>>>>>> b2b84690
 // CHECK:   %[[THIS:.*]] = load %"struct.test5::C"*, %"struct.test5::C"**
 // CHECK:   br i1 %{{.*}}, label %[[INIT_VBASES:.*]], label %[[SKIP_VBASES:.*]]
 
@@ -654,11 +496,7 @@
 // CHECK:   %[[B:.*]] = bitcast %"struct.test5::C"* %[[THIS]] to %"struct.test5::B"*
 // CHECK:   %[[B_i8:.*]] = bitcast %"struct.test5::B"* %[[B]] to i8*
 // CHECK:   %[[FIELD:.*]] = getelementptr inbounds i8, i8* %[[B_i8]], i32 4
-<<<<<<< HEAD
-// CHECK:   call void @llvm.memset.p0i8.i32(i8* %[[FIELD]], i8 0, i32 4, i32 4, i1 false)
-=======
 // CHECK:   call void @llvm.memset.p0i8.i32(i8* align 4 %[[FIELD]], i8 0, i32 4, i1 false)
->>>>>>> b2b84690
 }
 
 namespace pr27621 {
@@ -674,15 +512,9 @@
 void callit(C *p) {
   static_cast<B*>(p)->g();
 }
-<<<<<<< HEAD
-// CHECK-LABEL: define void @"\01?callit@pr27621@@YAXPAUC@1@@Z"(%"struct.pr27621::C"* %{{.*}})
-// CHECK: %[[B_i8:.*]] = getelementptr i8, i8* %{{.*}}, i32 4
-// CHECK: call x86_thiscallcc void @"\01?g@C@pr27621@@UAEXXZ"(i8* %[[B_i8]])
-=======
 // CHECK-LABEL: define dso_local void @"?callit@pr27621@@YAXPAUC@1@@Z"(%"struct.pr27621::C"* %{{.*}})
 // CHECK: %[[B_i8:.*]] = getelementptr i8, i8* %{{.*}}, i32 4
 // CHECK: call x86_thiscallcc void @"?g@C@pr27621@@UAEXXZ"(i8* %[[B_i8]])
->>>>>>> b2b84690
 }
 
 namespace test6 {
@@ -696,11 +528,7 @@
   D();
 };
 D::D() : C() {}
-<<<<<<< HEAD
-// CHECK-LABEL: define x86_thiscallcc %"class.test6::D"* @"\01??0D@test6@@AAE@XZ"(
-=======
 // CHECK-LABEL: define dso_local x86_thiscallcc %"class.test6::D"* @"??0D@test6@@AAE@XZ"(
->>>>>>> b2b84690
 // CHECK:   %[[THIS:.*]] = load %"class.test6::D"*, %"class.test6::D"**
 // CHECK:   br i1 %{{.*}}, label %[[INIT_VBASES:.*]], label %[[SKIP_VBASES:.*]]
 
@@ -708,9 +536,6 @@
 // CHECK:   %[[C:.*]] = bitcast %"class.test6::D"* %[[THIS]] to %"class.test6::C"*
 // CHECK:   %[[C_i8:.*]] = bitcast %"class.test6::C"* %[[C]] to i8*
 // CHECK:   %[[FIELD:.*]] = getelementptr inbounds i8, i8* %[[C_i8]], i32 8
-<<<<<<< HEAD
-// CHECK:   call void @llvm.memset.p0i8.i32(i8* %[[FIELD]], i8 0, i32 4, i32 4, i1 false)
-=======
 // CHECK:   call void @llvm.memset.p0i8.i32(i8* align 4 %[[FIELD]], i8 0, i32 4, i1 false)
 }
 
@@ -729,5 +554,4 @@
 // CHECK:   %[[THIS_UNADJ_i8:.*]] = bitcast %"struct.pr36921::D"* %[[THIS_RELOAD]] to i8*
 // CHECK:   %[[THIS_ADJ_i8:.*]] = getelementptr inbounds i8, i8* %[[THIS_UNADJ_i8]], i32 -4
 // CHECK:   %[[THIS:.*]] = bitcast i8* %[[THIS_ADJ_i8]] to %"struct.pr36921::D"*
->>>>>>> b2b84690
 }