--- conflicted
+++ resolved
@@ -33,25 +33,6 @@
 
 
 // No initialization.
-<<<<<<< HEAD
-// CHECK-DAG: @"\01?NoInit_Ref@S@@2HB" = external constant i32
-
-// Inline initialization, no real definiton, not referenced.
-// CHECK-NOT: @"\01?Inline_NotDef_NotRef@S@@2HB" = {{.*}} constant i32 5
-
-// Inline initialization, no real definiton, referenced.
-// CHECK-DAG: @"\01?Inline_NotDef_Ref@S@@2HB" = linkonce_odr constant i32 5, comdat, align 4
-
-// Inline initialization, real definiton, not referenced.
-// CHECK-NOT: @"\01?Inline_Def_NotRef@S@@2HB" = constant i32 5, align 4
-
-// Inline initialization, real definiton, referenced.
-// CHECK-DAG: @"\01?Inline_Def_Ref@S@@2HB" = linkonce_odr constant i32 5, comdat, align 4
-
-// Out-of-line initialization.
-// CHECK-DAG: @"\01?OutOfLine_Def_NotRef@S@@2HB" = constant i32 5, align 4
-// CHECK-DAG: @"\01?OutOfLine_Def_Ref@S@@2HB" = constant i32 5, align 4
-=======
 // CHECK-DAG: @"?NoInit_Ref@S@@2HB" = external dso_local constant i32
 
 // Inline initialization, no real definiton, not referenced.
@@ -68,5 +49,4 @@
 
 // Out-of-line initialization.
 // CHECK-DAG: @"?OutOfLine_Def_NotRef@S@@2HB" = dso_local constant i32 5, align 4
-// CHECK-DAG: @"?OutOfLine_Def_Ref@S@@2HB" = dso_local constant i32 5, align 4
->>>>>>> b2b84690
+// CHECK-DAG: @"?OutOfLine_Def_Ref@S@@2HB" = dso_local constant i32 5, align 4