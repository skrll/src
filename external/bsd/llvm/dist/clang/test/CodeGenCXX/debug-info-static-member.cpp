// RUN: %clangxx -target x86_64-unknown-unknown -g %s -emit-llvm -S -o - | FileCheck %s
// RUN: %clangxx -target x86_64-unknown-unknown -g -std=c++98 %s -emit-llvm -S -o - | FileCheck %s
// RUN: %clangxx -target x86_64-unknown-unknown -g -std=c++11 %s -emit-llvm -S -o - | FileCheck %s
// PR14471

<<<<<<< HEAD
// CHECK: @_ZN1C1aE = global i32 4, align 4, !dbg [[A:![0-9]+]]
// CHECK: @_ZN1C1bE = global i32 2, align 4, !dbg [[B:![0-9]+]]
// CHECK: @_ZN1C1cE = global i32 1, align 4, !dbg [[C:![0-9]+]]
=======
// CHECK: @_ZN1C1aE = dso_local global i32 4, align 4, !dbg [[A:![0-9]+]]
// CHECK: @_ZN1C1bE = dso_local global i32 2, align 4, !dbg [[B:![0-9]+]]
// CHECK: @_ZN1C1cE = dso_local global i32 1, align 4, !dbg [[C:![0-9]+]]
>>>>>>> b2b84690

enum X {
  Y
};
class C
{
  static int a;
  const static bool const_a = true;
protected:
  static int b;
#if __cplusplus >= 201103L
  constexpr static float const_b = 3.14;
#else
  const static float const_b = 3.14;
#endif
public:
  static int c;
  const static int const_c = 18;
  int d;
  static X x_a;
};

// The definition of C::a drives the emission of class C, which is
// why the definition of "a" comes before the declarations while
// "b" and "c" come after.

<<<<<<< HEAD
// CHECK: [[A]] = !DIGlobalVariableExpression(var: [[AV:.*]])
=======
// CHECK: [[A]] = !DIGlobalVariableExpression(var: [[AV:.*]], expr: !DIExpression())
>>>>>>> b2b84690
// CHECK: [[AV]] = distinct !DIGlobalVariable(name: "a",
// CHECK-SAME:                                declaration: ![[DECL_A:[0-9]+]])
//
// CHECK: !DICompositeType(tag: DW_TAG_enumeration_type, name: "X"{{.*}}, identifier: "_ZTS1X")
// CHECK: !DICompositeType(tag: DW_TAG_structure_type, name: "anon_static_decl_struct"
// CHECK: !DIDerivedType(tag: DW_TAG_member, name: "anon_static_decl_var"
// CHECK: !DICompositeType(tag: DW_TAG_structure_type, name: "static_decl_templ<int>"
// CHECK-NOT:              DIFlagFwdDecl
// CHECK-SAME:             ){{$}}
// CHECK: !DIDerivedType(tag: DW_TAG_member, name: "static_decl_templ_var"

int C::a = 4;
<<<<<<< HEAD
// CHECK: [[B]] = !DIGlobalVariableExpression(var: [[BV:.*]])
=======
// CHECK: [[B]] = !DIGlobalVariableExpression(var: [[BV:.*]], expr: !DIExpression())
>>>>>>> b2b84690
// CHECK: [[BV]] = distinct !DIGlobalVariable(name: "b",
// CHECK-SAME:                                declaration: ![[DECL_B:[0-9]+]])
// CHECK: ![[DECL_B]] = !DIDerivedType(tag: DW_TAG_member, name: "b"
// CHECK-NOT:                                 size:
// CHECK-NOT:                                 align:
// CHECK-NOT:                                 offset:
// CHECK-SAME:                                flags: DIFlagProtected | DIFlagStaticMember)
//
// CHECK: !DICompositeType(tag: DW_TAG_class_type, name: "C"{{.*}}, identifier: "_ZTS1C")
//
// CHECK: ![[DECL_A]] = !DIDerivedType(tag: DW_TAG_member, name: "a"
// CHECK-NOT:                                 size:
// CHECK-NOT:                                 align:
// CHECK-NOT:                                 offset:
// CHECK-SAME:                                flags: DIFlagStaticMember)
//
// CHECK: !DIDerivedType(tag: DW_TAG_member, name: "const_a"
// CHECK-NOT:            size:
// CHECK-NOT:            align:
// CHECK-NOT:            offset:
// CHECK-SAME:           flags: DIFlagStaticMember,
// CHECK-SAME:           extraData: i1 true)

// CHECK: !DIDerivedType(tag: DW_TAG_member, name: "const_b"
// CHECK-NOT:            size:
// CHECK-NOT:            align:
// CHECK-NOT:            offset:
// CHECK-SAME:           flags: DIFlagProtected | DIFlagStaticMember,
// CHECK-SAME:           extraData: float 0x{{.*}})

// CHECK: ![[DECL_C:[0-9]+]] = !DIDerivedType(tag: DW_TAG_member, name: "c"
// CHECK-NOT:                                 size:
// CHECK-NOT:                                 align:
// CHECK-NOT:                                 offset:
// CHECK-SAME:                                flags: DIFlagPublic | DIFlagStaticMember)
//
// CHECK: !DIDerivedType(tag: DW_TAG_member, name: "const_c"
// CHECK-NOT:            size:
// CHECK-NOT:            align:
// CHECK-NOT:            offset:
// CHECK-SAME:           flags: DIFlagPublic | DIFlagStaticMember,
// CHECK-SAME:           extraData: i32 18)
//
// CHECK: !DIDerivedType(tag: DW_TAG_member, name: "x_a"
// CHECK-SAME:           flags: DIFlagPublic | DIFlagStaticMember)

int C::b = 2;
<<<<<<< HEAD
// CHECK: [[C]] = !DIGlobalVariableExpression(var: [[CV:.*]])
=======
// CHECK: [[C]] = !DIGlobalVariableExpression(var: [[CV:.*]], expr: !DIExpression())
>>>>>>> b2b84690
// CHECK: [[CV]] = distinct !DIGlobalVariable(name: "c", {{.*}} declaration: ![[DECL_C]])
int C::c = 1;

int main()
{
        C instance_C;
        instance_C.d = 8;
        return C::c;
}

// CHECK-NOT: !DIGlobalVariable(name: "anon_static_decl_var"

// Test this in an anonymous namespace to ensure the type is retained even when
// it doesn't get automatically retained by the string type reference machinery.
namespace {
struct anon_static_decl_struct {
  static const int anon_static_decl_var = 117;
};
}


int ref() {
  return anon_static_decl_struct::anon_static_decl_var;
}

template<typename T>
struct static_decl_templ {
  static const int static_decl_templ_var = 7;
};

template<typename T>
const int static_decl_templ<T>::static_decl_templ_var;

int static_decl_templ_ref() {
  return static_decl_templ<int>::static_decl_templ_var;
}

// Verify that even when a static member declaration is created lazily when
// creating the definition, the declaration line is that of the canonical
// declaration, not the definition. Also, since we look at the canonical
// definition, we should also correctly emit the constant value (42) into the
// debug info.
struct V {
  virtual ~V(); // cause the definition of 'V' to be omitted by no-standalone-debug optimization
  static const int const_va = 42;
};
// CHECK: !DIDerivedType(tag: DW_TAG_member, name: "const_va",
// CHECK-SAME:           line: [[@LINE-3]]
// CHECK-SAME:           extraData: i32 42
const int V::const_va;

namespace x {
struct y {
// CHECK: !DIGlobalVariable(name: "z",
// CHECK-SAME:              scope: [[NS_X:![0-9]+]]
// CHECK: [[NS_X]] = !DINamespace(name: "x"
  static int z;
};
int y::z;
}<|MERGE_RESOLUTION|>--- conflicted
+++ resolved
@@ -3,15 +3,9 @@
 // RUN: %clangxx -target x86_64-unknown-unknown -g -std=c++11 %s -emit-llvm -S -o - | FileCheck %s
 // PR14471
 
-<<<<<<< HEAD
-// CHECK: @_ZN1C1aE = global i32 4, align 4, !dbg [[A:![0-9]+]]
-// CHECK: @_ZN1C1bE = global i32 2, align 4, !dbg [[B:![0-9]+]]
-// CHECK: @_ZN1C1cE = global i32 1, align 4, !dbg [[C:![0-9]+]]
-=======
 // CHECK: @_ZN1C1aE = dso_local global i32 4, align 4, !dbg [[A:![0-9]+]]
 // CHECK: @_ZN1C1bE = dso_local global i32 2, align 4, !dbg [[B:![0-9]+]]
 // CHECK: @_ZN1C1cE = dso_local global i32 1, align 4, !dbg [[C:![0-9]+]]
->>>>>>> b2b84690
 
 enum X {
   Y
@@ -38,11 +32,7 @@
 // why the definition of "a" comes before the declarations while
 // "b" and "c" come after.
 
-<<<<<<< HEAD
-// CHECK: [[A]] = !DIGlobalVariableExpression(var: [[AV:.*]])
-=======
 // CHECK: [[A]] = !DIGlobalVariableExpression(var: [[AV:.*]], expr: !DIExpression())
->>>>>>> b2b84690
 // CHECK: [[AV]] = distinct !DIGlobalVariable(name: "a",
 // CHECK-SAME:                                declaration: ![[DECL_A:[0-9]+]])
 //
@@ -55,11 +45,7 @@
 // CHECK: !DIDerivedType(tag: DW_TAG_member, name: "static_decl_templ_var"
 
 int C::a = 4;
-<<<<<<< HEAD
-// CHECK: [[B]] = !DIGlobalVariableExpression(var: [[BV:.*]])
-=======
 // CHECK: [[B]] = !DIGlobalVariableExpression(var: [[BV:.*]], expr: !DIExpression())
->>>>>>> b2b84690
 // CHECK: [[BV]] = distinct !DIGlobalVariable(name: "b",
 // CHECK-SAME:                                declaration: ![[DECL_B:[0-9]+]])
 // CHECK: ![[DECL_B]] = !DIDerivedType(tag: DW_TAG_member, name: "b"
@@ -107,11 +93,7 @@
 // CHECK-SAME:           flags: DIFlagPublic | DIFlagStaticMember)
 
 int C::b = 2;
-<<<<<<< HEAD
-// CHECK: [[C]] = !DIGlobalVariableExpression(var: [[CV:.*]])
-=======
 // CHECK: [[C]] = !DIGlobalVariableExpression(var: [[CV:.*]], expr: !DIExpression())
->>>>>>> b2b84690
 // CHECK: [[CV]] = distinct !DIGlobalVariable(name: "c", {{.*}} declaration: ![[DECL_C]])
 int C::c = 1;
 
