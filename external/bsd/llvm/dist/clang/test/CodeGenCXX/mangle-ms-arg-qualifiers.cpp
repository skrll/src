// RUN: %clang_cc1 -emit-llvm %s -o - -triple=i386-pc-win32 | FileCheck %s
// RUN: %clang_cc1 -emit-llvm %s -o - -triple=x86_64-pc-win32 | FileCheck -check-prefix=X64 %s

void foo(const unsigned int) {}
// CHECK: "?foo@@YAXI@Z"
// X64: "?foo@@YAXI@Z"

void foo(const double) {}
// CHECK: "?foo@@YAXN@Z"
// X64: "?foo@@YAXN@Z"

void bar(const volatile double) {}
// CHECK: "?bar@@YAXN@Z"
// X64: "?bar@@YAXN@Z"

void foo_pad(char * x) {}
// CHECK: "?foo_pad@@YAXPAD@Z"
// X64: "?foo_pad@@YAXPEAD@Z"

void foo_pbd(const char * x) {}
// CHECK: "?foo_pbd@@YAXPBD@Z"
// X64: "?foo_pbd@@YAXPEBD@Z"

void foo_pcd(volatile char * x) {}
// CHECK: "?foo_pcd@@YAXPCD@Z"
// X64: "?foo_pcd@@YAXPECD@Z"

void foo_qad(char * const x) {}
// CHECK: "?foo_qad@@YAXQAD@Z"
// X64: "?foo_qad@@YAXQEAD@Z"

void foo_rad(char * volatile x) {}
// CHECK: "?foo_rad@@YAXRAD@Z"
// X64: "?foo_rad@@YAXREAD@Z"

void foo_sad(char * const volatile x) {}
// CHECK: "?foo_sad@@YAXSAD@Z"
// X64: "?foo_sad@@YAXSEAD@Z"

void foo_piad(char * __restrict x) {}
// CHECK: "?foo_piad@@YAXPIAD@Z"
// X64: "?foo_piad@@YAXPEIAD@Z"

void foo_qiad(char * const __restrict x) {}
// CHECK: "?foo_qiad@@YAXQIAD@Z"
// X64: "?foo_qiad@@YAXQEIAD@Z"

void foo_riad(char * volatile __restrict x) {}
// CHECK: "?foo_riad@@YAXRIAD@Z"
// X64: "?foo_riad@@YAXREIAD@Z"

void foo_siad(char * const volatile __restrict x) {}
// CHECK: "?foo_siad@@YAXSIAD@Z"
// X64: "?foo_siad@@YAXSEIAD@Z"

void foo_piad(char * __restrict x) {}
// CHECK: "\01?foo_piad@@YAXPIAD@Z"
// X64: "\01?foo_piad@@YAXPEIAD@Z"

void foo_qiad(char * const __restrict x) {}
// CHECK: "\01?foo_qiad@@YAXQIAD@Z"
// X64: "\01?foo_qiad@@YAXQEIAD@Z"

void foo_riad(char * volatile __restrict x) {}
// CHECK: "\01?foo_riad@@YAXRIAD@Z"
// X64: "\01?foo_riad@@YAXREIAD@Z"

void foo_siad(char * const volatile __restrict x) {}
// CHECK: "\01?foo_siad@@YAXSIAD@Z"
// X64: "\01?foo_siad@@YAXSEIAD@Z"

void foo_papad(char ** x) {}
// CHECK: "?foo_papad@@YAXPAPAD@Z"
// X64: "?foo_papad@@YAXPEAPEAD@Z"

void foo_papbd(char const ** x) {}
// CHECK: "?foo_papbd@@YAXPAPBD@Z"
// X64: "?foo_papbd@@YAXPEAPEBD@Z"

void foo_papcd(char volatile ** x) {}
// CHECK: "?foo_papcd@@YAXPAPCD@Z"
// X64: "?foo_papcd@@YAXPEAPECD@Z"

void foo_pbqad(char * const* x) {}
// CHECK: "?foo_pbqad@@YAXPBQAD@Z"
// X64: "?foo_pbqad@@YAXPEBQEAD@Z"

void foo_pcrad(char * volatile* x) {}
// CHECK: "?foo_pcrad@@YAXPCRAD@Z"
// X64: "?foo_pcrad@@YAXPECREAD@Z"

void foo_qapad(char ** const x) {}
// CHECK: "?foo_qapad@@YAXQAPAD@Z"
// X64: "?foo_qapad@@YAXQEAPEAD@Z"

void foo_rapad(char ** volatile x) {}
// CHECK: "?foo_rapad@@YAXRAPAD@Z"
// X64: "?foo_rapad@@YAXREAPEAD@Z"

void foo_pbqbd(const char * const* x) {}
// CHECK: "?foo_pbqbd@@YAXPBQBD@Z"
// X64: "?foo_pbqbd@@YAXPEBQEBD@Z"

void foo_pbqcd(volatile char * const* x) {}
// CHECK: "?foo_pbqcd@@YAXPBQCD@Z"
// X64: "?foo_pbqcd@@YAXPEBQECD@Z"

void foo_pcrbd(const char * volatile* x) {}
// CHECK: "?foo_pcrbd@@YAXPCRBD@Z"
// X64: "?foo_pcrbd@@YAXPECREBD@Z"

void foo_pcrcd(volatile char * volatile* x) {}
// CHECK: "?foo_pcrcd@@YAXPCRCD@Z"
// X64: "?foo_pcrcd@@YAXPECRECD@Z"

void foo_aad(char &x) {}
// CHECK: "?foo_aad@@YAXAAD@Z"
// X64: "?foo_aad@@YAXAEAD@Z"

void foo_abd(const char &x) {}
// CHECK: "?foo_abd@@YAXABD@Z"
// X64: "?foo_abd@@YAXAEBD@Z"

void foo_aapad(char *&x) {}
// CHECK: "?foo_aapad@@YAXAAPAD@Z"
// X64: "?foo_aapad@@YAXAEAPEAD@Z"

void foo_aapbd(const char *&x) {}
// CHECK: "?foo_aapbd@@YAXAAPBD@Z"
// X64: "?foo_aapbd@@YAXAEAPEBD@Z"

void foo_abqad(char * const &x) {}
// CHECK: "?foo_abqad@@YAXABQAD@Z"
// X64: "?foo_abqad@@YAXAEBQEAD@Z"

void foo_abqbd(const char * const &x) {}
// CHECK: "?foo_abqbd@@YAXABQBD@Z"
// X64: "?foo_abqbd@@YAXAEBQEBD@Z"

void foo_aay144h(int (&x)[5][5]) {}
// CHECK: "?foo_aay144h@@YAXAAY144H@Z"
// X64: "?foo_aay144h@@YAXAEAY144H@Z"

void foo_aay144cbh(const int (&x)[5][5]) {}
// CHECK: "?foo_aay144cbh@@YAXAAY144$$CBH@Z"
// X64: "?foo_aay144cbh@@YAXAEAY144$$CBH@Z"

void foo_qay144h(int (&&x)[5][5]) {}
// CHECK: "?foo_qay144h@@YAX$$QAY144H@Z"
// X64: "?foo_qay144h@@YAX$$QEAY144H@Z"

void foo_qay144cbh(const int (&&x)[5][5]) {}
// CHECK: "?foo_qay144cbh@@YAX$$QAY144$$CBH@Z"
// X64: "?foo_qay144cbh@@YAX$$QEAY144$$CBH@Z"

void foo_p6ahxz(int x()) {}
// CHECK: "?foo_p6ahxz@@YAXP6AHXZ@Z"
// X64: "?foo_p6ahxz@@YAXP6AHXZ@Z"

void foo_a6ahxz(int (&x)()) {}
// CHECK: "?foo_a6ahxz@@YAXA6AHXZ@Z"
// X64: "?foo_a6ahxz@@YAXA6AHXZ@Z"

void foo_q6ahxz(int (&&x)()) {}
// CHECK: "?foo_q6ahxz@@YAX$$Q6AHXZ@Z"
// X64: "?foo_q6ahxz@@YAX$$Q6AHXZ@Z"

void foo_qay04h(int x[5][5]) {}
// CHECK: "?foo_qay04h@@YAXQAY04H@Z"
// X64: "?foo_qay04h@@YAXQEAY04H@Z"

void foo_qay04cbh(const int x[5][5]) {}
// CHECK: "?foo_qay04cbh@@YAXQAY04$$CBH@Z"
// X64: "?foo_qay04cbh@@YAXQEAY04$$CBH@Z"

typedef double Vector[3];

void foo(Vector*) {}
// CHECK: "?foo@@YAXPAY02N@Z"
// X64: "?foo@@YAXPEAY02N@Z"

void foo(Vector) {}
// CHECK: "?foo@@YAXQAN@Z"
// X64: "?foo@@YAXQEAN@Z"

void foo_const(const Vector) {}
// CHECK: "?foo_const@@YAXQBN@Z"
// X64: "?foo_const@@YAXQEBN@Z"

void foo_volatile(volatile Vector) {}
// CHECK: "?foo_volatile@@YAXQCN@Z"
// X64: "?foo_volatile@@YAXQECN@Z"

void foo(Vector*, const Vector, const double) {}
// CHECK: "?foo@@YAXPAY02NQBNN@Z"
// X64: "?foo@@YAXPEAY02NQEBNN@Z"

typedef void (*ConstFunPtr)(int *const d);
void foo_fnptrconst(ConstFunPtr f) {  }
// CHECK: "?foo_fnptrconst@@YAXP6AXQAH@Z@Z"
// X64:   "?foo_fnptrconst@@YAXP6AXQEAH@Z@Z"

typedef void (*ArrayFunPtr)(int d[1]);
void foo_fnptrarray(ArrayFunPtr f) {  }
// CHECK: "?foo_fnptrarray@@YAXP6AXQAH@Z@Z"
// X64:   "?foo_fnptrarray@@YAXP6AXQEAH@Z@Z"

void foo_fnptrbackref1(ArrayFunPtr f1, ArrayFunPtr f2) {  }
// CHECK: "?foo_fnptrbackref1@@YAXP6AXQAH@Z1@Z"
// X64:   "?foo_fnptrbackref1@@YAXP6AXQEAH@Z1@Z"

void foo_fnptrbackref2(ArrayFunPtr f1, ConstFunPtr f2) {  }
// CHECK: "?foo_fnptrbackref2@@YAXP6AXQAH@Z1@Z"
// X64:   "?foo_fnptrbackref2@@YAXP6AXQEAH@Z1@Z"

typedef void (*NormalFunPtr)(int *d);
void foo_fnptrbackref3(ArrayFunPtr f1, NormalFunPtr f2) {  }
// CHECK: "?foo_fnptrbackref3@@YAXP6AXQAH@Z1@Z"
// X64:   "?foo_fnptrbackref3@@YAXP6AXQEAH@Z1@Z"

void foo_fnptrbackref4(NormalFunPtr f1, ArrayFunPtr f2) {  }
// CHECK: "?foo_fnptrbackref4@@YAXP6AXPAH@Z1@Z"
// X64:   "?foo_fnptrbackref4@@YAXP6AXPEAH@Z1@Z"

ArrayFunPtr ret_fnptrarray() { return 0; }
// CHECK: "?ret_fnptrarray@@YAP6AXQAH@ZXZ"
// X64:   "?ret_fnptrarray@@YAP6AXQEAH@ZXZ"

// Test that we mangle the forward decl when we have a redeclaration with a
// slightly different type.
void mangle_fwd(char * const x);
void mangle_fwd(char * x) {}
// CHECK: "?mangle_fwd@@YAXQAD@Z"
// X64:   "?mangle_fwd@@YAXQEAD@Z"

void mangle_no_fwd(char * x) {}
// CHECK: "?mangle_no_fwd@@YAXPAD@Z"
// X64:   "?mangle_no_fwd@@YAXPEAD@Z"

// The first argument gets mangled as-if it were written "int *const"
// The second arg should not form a backref because it isn't qualified
void mangle_no_backref0(int[], int *) {}
// CHECK: "?mangle_no_backref0@@YAXQAHPAH@Z"
// X64:   "?mangle_no_backref0@@YAXQEAHPEAH@Z"

void mangle_no_backref1(int[], int *const) {}
// CHECK: "?mangle_no_backref1@@YAXQAHQAH@Z"
// X64:   "?mangle_no_backref1@@YAXQEAHQEAH@Z"

typedef void fun_type(void);
typedef void (*ptr_to_fun_type)(void);

// Pointer to function types don't backref with function types
void mangle_no_backref2(fun_type, ptr_to_fun_type) {}
// CHECK: "?mangle_no_backref2@@YAXP6AXXZP6AXXZ@Z"
// X64:   "?mangle_no_backref2@@YAXP6AXXZP6AXXZ@Z"

void mangle_yes_backref0(int[], int []) {}
// CHECK: "?mangle_yes_backref0@@YAXQAH0@Z"
// X64:   "?mangle_yes_backref0@@YAXQEAH0@Z"

void mangle_yes_backref1(int *const, int *const) {}
// CHECK: "?mangle_yes_backref1@@YAXQAH0@Z"
// X64:   "?mangle_yes_backref1@@YAXQEAH0@Z"

void mangle_yes_backref2(fun_type *const[], ptr_to_fun_type const[]) {}
// CHECK: "?mangle_yes_backref2@@YAXQBQ6AXXZ0@Z"
// X64:   "?mangle_yes_backref2@@YAXQEBQ6AXXZ0@Z"

void mangle_yes_backref3(ptr_to_fun_type *const, void (**const)(void)) {}
<<<<<<< HEAD
// CHECK: "\01?mangle_yes_backref3@@YAXQAP6AXXZ0@Z"
// X64:   "\01?mangle_yes_backref3@@YAXQEAP6AXXZ0@Z"

void mangle_yes_backref4(int *const __restrict, int *const __restrict) {}
// CHECK: "\01?mangle_yes_backref4@@YAXQIAH0@Z"
// X64:   "\01?mangle_yes_backref4@@YAXQEIAH0@Z"

struct S {};
void pr23325(const S[1], const S[]) {}
// CHECK: "\01?pr23325@@YAXQBUS@@0@Z"
// X64:   "\01?pr23325@@YAXQEBUS@@0@Z"

void vla_arg(int i, int a[][i]) {}
// CHECK: "\01?vla_arg@@YAXHQAY0A@H@Z"
// X64:   "\01?vla_arg@@YAXHQEAY0A@H@Z"
=======
// CHECK: "?mangle_yes_backref3@@YAXQAP6AXXZ0@Z"
// X64:   "?mangle_yes_backref3@@YAXQEAP6AXXZ0@Z"

void mangle_yes_backref4(int *const __restrict, int *const __restrict) {}
// CHECK: "?mangle_yes_backref4@@YAXQIAH0@Z"
// X64:   "?mangle_yes_backref4@@YAXQEIAH0@Z"

struct S {};
void pr23325(const S[1], const S[]) {}
// CHECK: "?pr23325@@YAXQBUS@@0@Z"
// X64:   "?pr23325@@YAXQEBUS@@0@Z"

void vla_arg(int i, int a[][i]) {}
// CHECK: "?vla_arg@@YAXHQAY0A@H@Z"
// X64:   "?vla_arg@@YAXHQEAY0A@H@Z"
>>>>>>> b2b84690
<|MERGE_RESOLUTION|>--- conflicted
+++ resolved
@@ -52,22 +52,6 @@
 void foo_siad(char * const volatile __restrict x) {}
 // CHECK: "?foo_siad@@YAXSIAD@Z"
 // X64: "?foo_siad@@YAXSEIAD@Z"
-
-void foo_piad(char * __restrict x) {}
-// CHECK: "\01?foo_piad@@YAXPIAD@Z"
-// X64: "\01?foo_piad@@YAXPEIAD@Z"
-
-void foo_qiad(char * const __restrict x) {}
-// CHECK: "\01?foo_qiad@@YAXQIAD@Z"
-// X64: "\01?foo_qiad@@YAXQEIAD@Z"
-
-void foo_riad(char * volatile __restrict x) {}
-// CHECK: "\01?foo_riad@@YAXRIAD@Z"
-// X64: "\01?foo_riad@@YAXREIAD@Z"
-
-void foo_siad(char * const volatile __restrict x) {}
-// CHECK: "\01?foo_siad@@YAXSIAD@Z"
-// X64: "\01?foo_siad@@YAXSEIAD@Z"
 
 void foo_papad(char ** x) {}
 // CHECK: "?foo_papad@@YAXPAPAD@Z"
@@ -268,23 +252,6 @@
 // X64:   "?mangle_yes_backref2@@YAXQEBQ6AXXZ0@Z"
 
 void mangle_yes_backref3(ptr_to_fun_type *const, void (**const)(void)) {}
-<<<<<<< HEAD
-// CHECK: "\01?mangle_yes_backref3@@YAXQAP6AXXZ0@Z"
-// X64:   "\01?mangle_yes_backref3@@YAXQEAP6AXXZ0@Z"
-
-void mangle_yes_backref4(int *const __restrict, int *const __restrict) {}
-// CHECK: "\01?mangle_yes_backref4@@YAXQIAH0@Z"
-// X64:   "\01?mangle_yes_backref4@@YAXQEIAH0@Z"
-
-struct S {};
-void pr23325(const S[1], const S[]) {}
-// CHECK: "\01?pr23325@@YAXQBUS@@0@Z"
-// X64:   "\01?pr23325@@YAXQEBUS@@0@Z"
-
-void vla_arg(int i, int a[][i]) {}
-// CHECK: "\01?vla_arg@@YAXHQAY0A@H@Z"
-// X64:   "\01?vla_arg@@YAXHQEAY0A@H@Z"
-=======
 // CHECK: "?mangle_yes_backref3@@YAXQAP6AXXZ0@Z"
 // X64:   "?mangle_yes_backref3@@YAXQEAP6AXXZ0@Z"
 
@@ -299,5 +266,4 @@
 
 void vla_arg(int i, int a[][i]) {}
 // CHECK: "?vla_arg@@YAXHQAY0A@H@Z"
-// X64:   "?vla_arg@@YAXHQEAY0A@H@Z"
->>>>>>> b2b84690
+// X64:   "?vla_arg@@YAXHQEAY0A@H@Z"