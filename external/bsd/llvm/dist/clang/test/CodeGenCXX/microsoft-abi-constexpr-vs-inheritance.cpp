--- conflicted
+++ resolved
@@ -7,11 +7,7 @@
 };
 
 A a(42);
-<<<<<<< HEAD
-// CHECK: @"\01?a@@3UA@@A" = global { { [1 x i8*] }*, i32 } { { [1 x i8*] }* @"\01??_7A@@6B@", i32 42 }, align 4
-=======
 // CHECK: @"?a@@3UA@@A" = dso_local global { { [1 x i8*] }*, i32 } { { [1 x i8*] }* @"??_7A@@6B@", i32 42 }, align 4
->>>>>>> b2b84690
 
 struct B {
   constexpr B(int y) : y(y) {}
@@ -24,8 +20,4 @@
 };
 
 C c;
-<<<<<<< HEAD
-// CHECK: @"\01?c@@3UC@@A" = global { { [1 x i8*] }*, i32, { [1 x i8*] }*, i32 } { { [1 x i8*] }* @"\01??_7C@@6BA@@@", i32 777, { [1 x i8*] }* @"\01??_7C@@6BB@@@", i32 13 }
-=======
-// CHECK: @"?c@@3UC@@A" = dso_local global { { [1 x i8*] }*, i32, { [1 x i8*] }*, i32 } { { [1 x i8*] }* @"??_7C@@6BA@@@", i32 777, { [1 x i8*] }* @"??_7C@@6BB@@@", i32 13 }
->>>>>>> b2b84690
+// CHECK: @"?c@@3UC@@A" = dso_local global { { [1 x i8*] }*, i32, { [1 x i8*] }*, i32 } { { [1 x i8*] }* @"??_7C@@6BA@@@", i32 777, { [1 x i8*] }* @"??_7C@@6BB@@@", i32 13 }