// RUN: %clang_cc1 %s -std=c++11 -emit-llvm -o - -triple=i686-linux-gnu | FileCheck %s

struct A {
  A(const A&);
  A &operator=(const A&);
};

struct B {
  A a;
  B(B&&) = default;
  B &operator=(B&&) = default;
};

// CHECK: define {{.*}} @_Z2f1
void f1(B &x) {
  // CHECK-NOT: memcpy
  // CHECK: call {{.*}} @_ZN1BC1EOS_(
  B b(static_cast<B&&>(x));
}

// CHECK: define {{.*}} @_Z2f2
void f2(B &x, B &y) {
  // CHECK-NOT: memcpy
  // CHECK: call {{.*}} @_ZN1BaSEOS_(
  x = static_cast<B&&>(y);
}

// CHECK: define {{.*}} @_ZN1BaSEOS_(
// CHECK: call {{.*}} @_ZN1AaSERKS_(

// rdar://18309639 {
template<int> struct C { C() = default; };
struct D {
  C<0> c;
  D() { }
};
template struct C<0>; // was asserting
void f3() {
  C<0> a;
  D b;
}
<<<<<<< HEAD
// CHECK: define {{.*}} @_ZN1CILi0EEC1Ev
=======
// Trivial default ctor, might or might not be defined, but we must not expect
// someone else ot define it.
// CHECK-NOT: declare {{.*}} @_ZN1CILi0EEC1Ev
>>>>>>> b2b84690
// CHECK: define {{.*}} @_ZN1DC1Ev

// CHECK: define {{.*}} @_ZN1BC2EOS_(
// CHECK: call {{.*}} @_ZN1AC1ERKS_(<|MERGE_RESOLUTION|>--- conflicted
+++ resolved
@@ -39,13 +39,9 @@
   C<0> a;
   D b;
 }
-<<<<<<< HEAD
-// CHECK: define {{.*}} @_ZN1CILi0EEC1Ev
-=======
 // Trivial default ctor, might or might not be defined, but we must not expect
 // someone else ot define it.
 // CHECK-NOT: declare {{.*}} @_ZN1CILi0EEC1Ev
->>>>>>> b2b84690
 // CHECK: define {{.*}} @_ZN1DC1Ev
 
 // CHECK: define {{.*}} @_ZN1BC2EOS_(
