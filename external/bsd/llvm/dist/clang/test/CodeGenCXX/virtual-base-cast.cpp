// RUN: %clang_cc1 -emit-llvm %s -o - -triple i686-pc-linux-gnu | FileCheck %s
// RUN: %clang_cc1 -emit-llvm %s -o - -triple i686-pc-win32 | FileCheck -check-prefix MSVC %s

struct A { int a; virtual int aa(); };
struct B { int b; virtual int bb(); };
struct C : virtual A, virtual B { int c; virtual int aa(); virtual int bb(); };
struct AA { int a; virtual int aa(); };
struct BB { int b; virtual int bb(); };
struct CC : AA, BB { virtual int aa(); virtual int bb(); virtual int cc(); };
struct D : virtual C, virtual CC { int e; };

D* x;

A* a() { return x; }
// CHECK: @_Z1av() [[NUW:#[0-9]+]]
// CHECK: [[VBASEOFFSETPTRA:%[a-zA-Z0-9\.]+]] = getelementptr i8, i8* {{.*}}, i64 -16
// CHECK: [[CASTVBASEOFFSETPTRA:%[a-zA-Z0-9\.]+]] = bitcast i8* [[VBASEOFFSETPTRA]] to i32*
// CHECK: load i32, i32* [[CASTVBASEOFFSETPTRA]]
// CHECK: }

<<<<<<< HEAD
// MSVC: @"\01?a@@YAPAUA@@XZ"() [[NUW:#[0-9]+]] {
=======
// MSVC: @"?a@@YAPAUA@@XZ"() [[NUW:#[0-9]+]] {
>>>>>>> b2b84690
// MSVC:   %[[vbptr_off:.*]] = getelementptr inbounds i8, i8* {{.*}}, i32 0
// MSVC:   %[[vbptr:.*]] = bitcast i8* %[[vbptr_off]] to i32**
// MSVC:   %[[vbtable:.*]] = load i32*, i32** %[[vbptr]]
// MSVC:   %[[entry:.*]] = getelementptr inbounds i32, i32* {{.*}}, i32 1
// MSVC:   %[[offset:.*]] = load i32, i32* %[[entry]]
// MSVC:   add nsw i32 0, %[[offset]]
// MSVC: }

B* b() { return x; }
// CHECK: @_Z1bv() [[NUW]]
// CHECK: [[VBASEOFFSETPTRA:%[a-zA-Z0-9\.]+]] = getelementptr i8, i8* {{.*}}, i64 -20
// CHECK: [[CASTVBASEOFFSETPTRA:%[a-zA-Z0-9\.]+]] = bitcast i8* [[VBASEOFFSETPTRA]] to i32*
// CHECK: load i32, i32* [[CASTVBASEOFFSETPTRA]]
// CHECK: }

// Same as 'a' except we use a different vbtable offset.
<<<<<<< HEAD
// MSVC: @"\01?b@@YAPAUB@@XZ"() [[NUW:#[0-9]+]] {
=======
// MSVC: @"?b@@YAPAUB@@XZ"() [[NUW:#[0-9]+]] {
>>>>>>> b2b84690
// MSVC:   %[[vbptr_off:.*]] = getelementptr inbounds i8, i8* {{.*}}, i32 0
// MSVC:   %[[vbptr:.*]] = bitcast i8* %[[vbptr_off]] to i32**
// MSVC:   %[[vbtable:.*]] = load i32*, i32** %[[vbptr]]
// MSVC:   %[[entry:.*]] = getelementptr inbounds i32, i32* {{.*}}, i32 2
// MSVC:   %[[offset:.*]] = load i32, i32* %[[entry]]
// MSVC:   add nsw i32 0, %[[offset]]
// MSVC: }


BB* c() { return x; }
// CHECK: @_Z1cv() [[NUW]]
// CHECK: [[VBASEOFFSETPTRC:%[a-zA-Z0-9\.]+]] = getelementptr i8, i8* {{.*}}, i64 -24
// CHECK: [[CASTVBASEOFFSETPTRC:%[a-zA-Z0-9\.]+]] = bitcast i8* [[VBASEOFFSETPTRC]] to i32*
// CHECK: [[VBASEOFFSETC:%[a-zA-Z0-9\.]+]] = load i32, i32* [[CASTVBASEOFFSETPTRC]]
// CHECK: add i32 [[VBASEOFFSETC]], 8
// CHECK: }

// Same as 'a' except we use a different vbtable offset.
<<<<<<< HEAD
// MSVC: @"\01?c@@YAPAUBB@@XZ"() [[NUW:#[0-9]+]] {
=======
// MSVC: @"?c@@YAPAUBB@@XZ"() [[NUW:#[0-9]+]] {
>>>>>>> b2b84690
// MSVC:   %[[vbptr_off:.*]] = getelementptr inbounds i8, i8* {{.*}}, i32 0
// MSVC:   %[[vbptr:.*]] = bitcast i8* %[[vbptr_off]] to i32**
// MSVC:   %[[vbtable:.*]] = load i32*, i32** %[[vbptr]]
// MSVC:   %[[entry:.*]] = getelementptr inbounds i32, i32* {{.*}}, i32 4
// MSVC:   %[[offset:.*]] = load i32, i32* %[[entry]]
// MSVC:   add nsw i32 0, %[[offset]]
// MSVC: }

// Put the vbptr at a non-zero offset inside a non-virtual base.
struct E { int e; };
struct F : E, D { int f; };

F* y;

BB* d() { return y; }

// Same as 'c' except the vbptr offset is 4, changing the initial GEP and the
// final add.
<<<<<<< HEAD
// MSVC: @"\01?d@@YAPAUBB@@XZ"() [[NUW:#[0-9]+]] {
=======
// MSVC: @"?d@@YAPAUBB@@XZ"() [[NUW:#[0-9]+]] {
>>>>>>> b2b84690
// MSVC:   %[[vbptr_off:.*]] = getelementptr inbounds i8, i8* {{.*}}, i32 4
// MSVC:   %[[vbptr:.*]] = bitcast i8* %[[vbptr_off]] to i32**
// MSVC:   %[[vbtable:.*]] = load i32*, i32** %[[vbptr]]
// MSVC:   %[[entry:.*]] = getelementptr inbounds i32, i32* {{.*}}, i32 4
// MSVC:   %[[offset:.*]] = load i32, i32* %[[entry]]
// MSVC:   add nsw i32 4, %[[offset]]
// MSVC: }

// CHECK: attributes [[NUW]] = { noinline nounwind{{.*}} }<|MERGE_RESOLUTION|>--- conflicted
+++ resolved
@@ -18,11 +18,7 @@
 // CHECK: load i32, i32* [[CASTVBASEOFFSETPTRA]]
 // CHECK: }
 
-<<<<<<< HEAD
-// MSVC: @"\01?a@@YAPAUA@@XZ"() [[NUW:#[0-9]+]] {
-=======
 // MSVC: @"?a@@YAPAUA@@XZ"() [[NUW:#[0-9]+]] {
->>>>>>> b2b84690
 // MSVC:   %[[vbptr_off:.*]] = getelementptr inbounds i8, i8* {{.*}}, i32 0
 // MSVC:   %[[vbptr:.*]] = bitcast i8* %[[vbptr_off]] to i32**
 // MSVC:   %[[vbtable:.*]] = load i32*, i32** %[[vbptr]]
@@ -39,11 +35,7 @@
 // CHECK: }
 
 // Same as 'a' except we use a different vbtable offset.
-<<<<<<< HEAD
-// MSVC: @"\01?b@@YAPAUB@@XZ"() [[NUW:#[0-9]+]] {
-=======
 // MSVC: @"?b@@YAPAUB@@XZ"() [[NUW:#[0-9]+]] {
->>>>>>> b2b84690
 // MSVC:   %[[vbptr_off:.*]] = getelementptr inbounds i8, i8* {{.*}}, i32 0
 // MSVC:   %[[vbptr:.*]] = bitcast i8* %[[vbptr_off]] to i32**
 // MSVC:   %[[vbtable:.*]] = load i32*, i32** %[[vbptr]]
@@ -62,11 +54,7 @@
 // CHECK: }
 
 // Same as 'a' except we use a different vbtable offset.
-<<<<<<< HEAD
-// MSVC: @"\01?c@@YAPAUBB@@XZ"() [[NUW:#[0-9]+]] {
-=======
 // MSVC: @"?c@@YAPAUBB@@XZ"() [[NUW:#[0-9]+]] {
->>>>>>> b2b84690
 // MSVC:   %[[vbptr_off:.*]] = getelementptr inbounds i8, i8* {{.*}}, i32 0
 // MSVC:   %[[vbptr:.*]] = bitcast i8* %[[vbptr_off]] to i32**
 // MSVC:   %[[vbtable:.*]] = load i32*, i32** %[[vbptr]]
@@ -85,11 +73,7 @@
 
 // Same as 'c' except the vbptr offset is 4, changing the initial GEP and the
 // final add.
-<<<<<<< HEAD
-// MSVC: @"\01?d@@YAPAUBB@@XZ"() [[NUW:#[0-9]+]] {
-=======
 // MSVC: @"?d@@YAPAUBB@@XZ"() [[NUW:#[0-9]+]] {
->>>>>>> b2b84690
 // MSVC:   %[[vbptr_off:.*]] = getelementptr inbounds i8, i8* {{.*}}, i32 4
 // MSVC:   %[[vbptr:.*]] = bitcast i8* %[[vbptr_off]] to i32**
 // MSVC:   %[[vbtable:.*]] = load i32*, i32** %[[vbptr]]
