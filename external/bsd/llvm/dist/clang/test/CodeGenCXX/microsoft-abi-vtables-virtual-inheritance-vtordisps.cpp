// RUN: %clang_cc1 -fno-rtti -emit-llvm -fdump-vtable-layouts %s -o %t.ll -triple=i386-pc-win32 > %t
// RUN: FileCheck %s < %t
// RUN: FileCheck --check-prefix=MANGLING %s < %t.ll

// For now, just make sure x86_64 doesn't crash.
// RUN: %clang_cc1 -fno-rtti -emit-llvm-only -fdump-vtable-layouts %s -triple=x86_64-pc-win32 > /dev/null

struct V1 {
  virtual void f();
  virtual ~V1();
};

struct V2 {
  virtual void f();
  virtual ~V2();
  int v;
};

struct Z {
  virtual void g();
  virtual ~Z();
  int x;
};

struct V3 : Z, V2 {
};

struct V4 : Z, V1, V2 {
  int y;
};

void use_somewhere_else(void*);

namespace simple {
// In case of a single-layer virtual inheritance, the "this" adjustment for a
// virtual method is done statically:
//   struct A {
//     virtual void f();  // Expects "(A*)this" in ECX
//   };
//   struct B : virtual A {
//     virtual void f();  // Expects "(char*)(B*)this + 12" in ECX
//     virtual ~B();      // Might call f()
//   };
//
// If a class overrides a virtual function of its base and has a non-trivial
// ctor/dtor that call(s) the virtual function (or may escape "this" to some
// code that might call it), a virtual adjustment might be needed in case the
// current class layout and the most derived class layout are different.
// This is done using vtordisp thunks.
//
// A simple vtordisp{x,y} thunk for Method@Class is something like:
//   sub  ecx, [ecx+x]  // apply the vtordisp adjustment
//   sub  ecx, y        // apply the subobject adjustment, if needed.
//   jmp Method@Class

struct A : virtual V1 {
  // CHECK-LABEL: VFTable for 'V1' in 'simple::A' (2 entries).
  // CHECK-NEXT: 0 | void simple::A::f()
  // CHECK-NEXT:     [this adjustment: vtordisp at -4, 0 non-virtual]
  // CHECK-NEXT: 1 | simple::A::~A() [scalar deleting]
  // CHECK-NEXT:     [this adjustment: vtordisp at -4, 0 non-virtual]

  // CHECK-LABEL: Thunks for 'simple::A::~A()' (1 entry).
  // CHECK-NEXT: 0 | [this adjustment: vtordisp at -4, 0 non-virtual]

  // CHECK-LABEL: Thunks for 'void simple::A::f()' (1 entry).
  // CHECK-NEXT: 0 | [this adjustment: vtordisp at -4, 0 non-virtual]

  virtual void f();
  // MANGLING-DAG: @"?f@A@simple@@$4PPPPPPPM@A@AEXXZ"

  virtual ~A();
  // MANGLING-DAG: @"??_EA@simple@@$4PPPPPPPM@A@AEPAXI@Z"
};

A a;
void use(A *obj) { obj->f(); }

struct B : virtual V3 {
  // CHECK-LABEL: VFTable for 'Z' in 'V3' in 'simple::B' (2 entries).
  // CHECK-NEXT: 0 | void Z::g()
  // CHECK-NEXT: 1 | simple::B::~B() [scalar deleting]
  // CHECK-NEXT:     [this adjustment: vtordisp at -4, 0 non-virtual]

  // CHECK-LABEL: Thunks for 'simple::B::~B()' (1 entry).
  // CHECK-NEXT: 0 | [this adjustment: vtordisp at -4, 0 non-virtual]

  // CHECK-LABEL: VFTable for 'V2' in 'V3' in 'simple::B' (2 entries).
  // CHECK-NEXT: 0 | void simple::B::f()
  // CHECK-NEXT:     [this adjustment: vtordisp at -12, 0 non-virtual]
  // CHECK-NEXT: 1 | simple::B::~B() [scalar deleting]
  // CHECK-NEXT:     [this adjustment: vtordisp at -12, -8 non-virtual]

  // CHECK-LABEL: Thunks for 'simple::B::~B()' (1 entry).
  // CHECK-NEXT: 0 | [this adjustment: vtordisp at -12, -8 non-virtual]

  // CHECK-LABEL: Thunks for 'void simple::B::f()' (1 entry).
  // CHECK-NEXT: 0 | [this adjustment: vtordisp at -12, 0 non-virtual]

  // FIXME: The vtordisp thunk should only get emitted for a constructor
  // if "this" leaves scope.
  B() { use_somewhere_else(this); }

  virtual void f();
  // MANGLING-DAG: @"?f@B@simple@@$4PPPPPPPE@A@AEXXZ"

  // Has an implicit destructor.
  // MANGLING-DAG: @"??_EB@simple@@$4PPPPPPPE@7AEPAXI@Z"
  // MANGLING-DAG: @"??_EB@simple@@$4PPPPPPPM@A@AEPAXI@Z"
};

B b;
void use(B *obj) { obj->f(); }

struct C : virtual V4 {
  // CHECK-LABEL: VFTable for 'Z' in 'V4' in 'simple::C' (2 entries).
  // CHECK-NEXT: 0 | void Z::g()
  // CHECK-NEXT: 1 | simple::C::~C() [scalar deleting]
  // CHECK-NEXT:     [this adjustment: vtordisp at -4, 0 non-virtual]

  // CHECK-LABEL: Thunks for 'simple::C::~C()' (1 entry).
  // CHECK-NEXT: 0 | [this adjustment: vtordisp at -4, 0 non-virtual]

  // CHECK-LABEL: VFTable for 'V1' in 'V4' in 'simple::C' (2 entries).
  // CHECK-NEXT: 0 | void simple::C::f()
  // CHECK-NEXT:     [this adjustment: vtordisp at -12, 0 non-virtual]
  // CHECK-NEXT: 1 | simple::C::~C() [scalar deleting]
  // CHECK-NEXT:     [this adjustment: vtordisp at -12, -8 non-virtual]

  // CHECK-LABEL: Thunks for 'simple::C::~C()' (1 entry).
  // CHECK-NEXT: 0 | [this adjustment: vtordisp at -12, -8 non-virtual]

  // CHECK-LABEL: Thunks for 'void simple::C::f()' (1 entry).
  // CHECK-NEXT: 0 | [this adjustment: vtordisp at -12, 0 non-virtual]

  // CHECK-LABEL: VFTable for 'V2' in 'V4' in 'simple::C' (2 entries).
  // CHECK-NEXT: 0 | void simple::C::f()
  // CHECK-NEXT:     [this adjustment: vtordisp at -16, -4 non-virtual]
  // CHECK-NEXT: 1 | simple::C::~C() [scalar deleting]
  // CHECK-NEXT:     [this adjustment: vtordisp at -16, -12 non-virtual]

  // CHECK-LABEL: Thunks for 'simple::C::~C()' (1 entry).
  // CHECK-NEXT: 0 | [this adjustment: vtordisp at -16, -12 non-virtual]

  // CHECK-LABEL: Thunks for 'void simple::C::f()' (1 entry).
  // CHECK-NEXT: 0 | [this adjustment: vtordisp at -16, -4 non-virtual]

  int x;
  virtual void f();
  // MANGLING-DAG: @"?f@C@simple@@$4PPPPPPPA@3AEXXZ"
  // MANGLING-DAG: @"?f@C@simple@@$4PPPPPPPE@A@AEXXZ"
  virtual ~C();
  // MANGLING-DAG: @"??_EC@simple@@$4PPPPPPPA@M@AEPAXI@Z"
  // MANGLING-DAG: @"??_EC@simple@@$4PPPPPPPE@7AEPAXI@Z"
  // MANGLING-DAG: @"??_EC@simple@@$4PPPPPPPM@A@AEPAXI@Z"
};

C c;
void use(C *obj) { obj->f(); }

class D : B {
  // CHECK-LABEL: VFTable for 'V2' in 'V3' in 'simple::B' in 'simple::D' (2 entries).
  // CHECK-NEXT: 0 | void simple::B::f()
  // CHECK-NEXT:     [this adjustment: vtordisp at -12, -4 non-virtual]
  // CHECK-NEXT: 1 | simple::D::~D() [scalar deleting]
  // CHECK-NEXT:     [this adjustment: vtordisp at -12, -8 non-virtual]
  D();
  int z;

<<<<<<< HEAD
  // MANGLING-DAG: @"\01?f@B@simple@@$4PPPPPPPE@3AEXXZ"
=======
  // MANGLING-DAG: @"?f@B@simple@@$4PPPPPPPE@3AEXXZ"
>>>>>>> b2b84690
};

D::D() {}

struct E : V3 {
  virtual void f();
};

struct F : virtual E {
  // CHECK-LABEL: VFTable for 'Z' in 'V3' in 'simple::E' in 'simple::F' (2 entries).
  // CHECK-NEXT:   0 | void simple::F::g()
  // CHECK-NEXT:       [this adjustment: vtordisp at -4, 0 non-virtual]
  // CHECK-NEXT:   1 | simple::F::~F() [scalar deleting]
  // CHECK-NEXT:       [this adjustment: vtordisp at -4, 0 non-virtual]

  // CHECK-LABEL: VFTable for 'V2' in 'V3' in 'simple::E' in 'simple::F' (2 entries).
  // CHECK-NEXT:   0 | void simple::E::f()
  // CHECK-NEXT:   1 | simple::F::~F() [scalar deleting]
  // CHECK-NEXT:       [this adjustment: vtordisp at -12, -8 non-virtual]

  F();
  virtual void g();  // Force a vtordisp.
  int f;

<<<<<<< HEAD
  // MANGLING-DAG: @"\01?g@F@simple@@$4PPPPPPPM@A@AEXXZ"{{.*}}??_EF@simple@@$4PPPPPPPM@A@AEPAXI@Z
=======
  // MANGLING-DAG: @"?g@F@simple@@$4PPPPPPPM@A@AEXXZ"{{.*}}??_EF@simple@@$4PPPPPPPM@A@AEPAXI@Z
>>>>>>> b2b84690
  // MANGLING-DAG: ?f@E@simple@@UAEXXZ{{.*}}??_EF@simple@@$4PPPPPPPE@7AEPAXI@Z
};

F::F() {}

struct G : F {
  // CHECK-LABEL: VFTable for 'Z' in 'V3' in 'simple::E' in 'simple::F' in 'simple::G' (2 entries).
  // CHECK-NEXT:   0 | void simple::F::g()
  // CHECK-NEXT:       [this adjustment: vtordisp at -4, -4 non-virtual]
  // CHECK-NEXT:   1 | simple::G::~G() [scalar deleting]
  // CHECK-NEXT:       [this adjustment: vtordisp at -4, 0 non-virtual]

  // CHECK-LABEL: VFTable for 'V2' in 'V3' in 'simple::E' in 'simple::F' in 'simple::G' (2 entries).
  // CHECK-NEXT:   0 | void simple::E::f()
  // CHECK-NEXT:   1 | simple::G::~G() [scalar deleting]
  // CHECK-NEXT:       [this adjustment: vtordisp at -12, -8 non-virtual]

  G();
  int g;

<<<<<<< HEAD
  // MANGLING-DAG: @"\01?g@F@simple@@$4PPPPPPPM@3AEXXZ"{{.*}}@"\01??_EG@simple@@$4PPPPPPPM@A@AEPAXI@Z"
  // MANGLING-DAG: @"\01?f@E@simple@@UAEXXZ"{{.*}}@"\01??_EG@simple@@$4PPPPPPPE@7AEPAXI@Z"
=======
  // MANGLING-DAG: @"?g@F@simple@@$4PPPPPPPM@3AEXXZ"{{.*}}@"??_EG@simple@@$4PPPPPPPM@A@AEPAXI@Z"
  // MANGLING-DAG: @"?f@E@simple@@UAEXXZ"{{.*}}@"??_EG@simple@@$4PPPPPPPE@7AEPAXI@Z"
>>>>>>> b2b84690
};

G::G() {}
}

namespace extended {
// If a virtual function requires vtordisp adjustment and the final overrider
// is defined in another virtual base of the most derived class,
// we need to know two vbase offsets.
// In this case, we should use the extended form of vtordisp thunks, called
// vtordispex thunks.
//
// vtordispex{x,y,z,w} thunk for Method@Class is something like:
//   sub  ecx, [ecx+z]  // apply the vtordisp adjustment
//   sub  ecx, x        // jump to the vbptr of the most derived class
//   mov  eax, [ecx]    // load the vbtable address
//   add  ecx, [eax+y]  // lookup the final overrider's vbase offset
//   add  ecx, w        // apphy the subobject offset if needed
//   jmp Method@Class

struct A : virtual simple::A {
  // CHECK-LABEL: VFTable for 'V1' in 'simple::A' in 'extended::A' (2 entries).
  // CHECK-NEXT: 0 | void simple::A::f()
  // CHECK-NEXT:     [this adjustment: vtordisp at -4, vbptr at 8 to the left,
  // CHECK-NEXT:      vboffset at 8 in the vbtable, 8 non-virtual]
  // CHECK-NEXT: 1 | extended::A::~A() [scalar deleting]
  // CHECK-NEXT:     [this adjustment: vtordisp at -4, 0 non-virtual]

  // CHECK-LABEL: Thunks for 'void simple::A::f()' (1 entry).
  // CHECK-NEXT: 0 | [this adjustment: vtordisp at -4, vbptr at 8 to the left,
  // CHECK-NEXT:      vboffset at 8 in the vbtable, 8 non-virtual]

  // `vtordispex{8,8,4294967292,8}'
  // MANGLING-DAG: @"?f@A@simple@@$R477PPPPPPPM@7AEXXZ"

  virtual ~A();
  // vtordisp{4294967292,0}
  // MANGLING-DAG: @"??_EA@extended@@$4PPPPPPPM@A@AEPAXI@Z"
};

A a;
void use(A *obj) { delete obj; }

struct B : virtual simple::A {
  // This class has an implicit dtor.  Vdtors don't require vtordispex thunks
  // as the most derived class always has an implicit dtor,
  // which is a final overrider.

  // CHECK-LABEL: VFTable for 'V1' in 'simple::A' in 'extended::B' (2 entries).
  //  ...
  // CHECK: 1 | extended::B::~B() [scalar deleting]
  // CHECK-NEXT: [this adjustment: vtordisp at -4, 0 non-virtual]

  // CHECK-LABEL: Thunks for 'void simple::A::f()' (1 entry).
  // CHECK-NEXT: 0 | [this adjustment: vtordisp at -4, vbptr at 8 to the left,
  // CHECK-NEXT:      vboffset at 8 in the vbtable, 8 non-virtual]

  // vtordisp{4294967292,0}
  // MANGLING-DAG: @"??_EB@extended@@$4PPPPPPPM@A@AEPAXI@Z"
};

B b;
void use(B *obj) { delete obj; }

struct C : virtual simple::A {
  // CHECK-LABEL: VFTable for 'V1' in 'simple::A' in 'extended::C' (2 entries).
  // CHECK-NEXT: 0 | void simple::A::f()
  // CHECK-NEXT:     [this adjustment: vtordisp at -4, vbptr at 12 to the left,
  // CHECK-NEXT:      vboffset at 8 in the vbtable, 8 non-virtual]

  // CHECK-LABEL: Thunks for 'void simple::A::f()' (1 entry).
  // CHECK-NEXT: 0 | [this adjustment: vtordisp at -4, vbptr at 12 to the left,
  // CHECK-NEXT:      vboffset at 8 in the vbtable, 8 non-virtual]

  // `vtordispex{12,8,4294967292,8}'
  // MANGLING-DAG: @"?f@A@simple@@$R4M@7PPPPPPPM@7AEXXZ"
  int x;
  virtual ~C();
  // MANGLING-DAG: @"??_EC@extended@@$4PPPPPPPM@A@AEPAXI@Z"
};

C c;
void use(C *obj) { delete obj; }

struct D : virtual V2 {
  virtual void f();
  virtual ~D();
  int x;
};

struct E : virtual D {
  // CHECK-LABEL: VFTable for 'V2' in 'extended::D' in 'extended::E' (2 entries).
  // CHECK-NEXT: 0 | void extended::D::f()
  // CHECK-NEXT:     [this adjustment: vtordisp at -4, vbptr at 8 to the left,
  // CHECK-NEXT:      vboffset at 8 in the vbtable, 12 non-virtual]

  // CHECK-LABEL: Thunks for 'void extended::D::f()' (1 entry).
  // CHECK-NEXT: 0 | [this adjustment: vtordisp at -4, vbptr at 8 to the left,
  // CHECK-NEXT:      vboffset at 8 in the vbtable, 12 non-virtual]

  // `vtordispex{8,8,4294967292,12}'
  // MANGLING-DAG: @"?f@D@extended@@$R477PPPPPPPM@M@AEXXZ"

  virtual ~E();
  // MANGLING-DAG: @"??_EE@extended@@$4PPPPPPPM@A@AEPAXI@Z"
};

E e;
void use(E *obj) { delete obj; } 

struct F : virtual Z, virtual D {
  // CHECK-LABEL: VFTable for 'V2' in 'extended::D' in 'extended::F' (2 entries).
  // CHECK-NEXT: 0 | void extended::D::f()
  // CHECK-NEXT:     [this adjustment: vtordisp at -4, vbptr at 20 to the left,
  // CHECK-NEXT:      vboffset at 12 in the vbtable, 12 non-virtual]

  // CHECK-LABEL: Thunks for 'void extended::D::f()' (1 entry).
  // CHECK-NEXT: 0 | [this adjustment: vtordisp at -4, vbptr at 20 to the left,
  // CHECK-NEXT:      vboffset at 12 in the vbtable, 12 non-virtual]

  // `vtordispex{20,12,4294967292,12}'
  // MANGLING-DAG: @"?f@D@extended@@$R4BE@M@PPPPPPPM@M@AEXXZ"
  int x;
  virtual ~F();
  // MANGLING-DAG: @"??_EF@extended@@$4PPPPPPPM@M@AEPAXI@Z"
};

F f;
void use(F *obj) { delete obj; }

struct G : virtual simple::A {
  // CHECK-LABEL: VFTable for 'extended::G' (1 entry).
  // CHECK-NEXT: 0 | void extended::G::g()

  // CHECK-LABEL: VFTable for 'V1' in 'simple::A' in 'extended::G' (2 entries).
  // CHECK-NEXT: 0 | void simple::A::f()
  // CHECK-NEXT:     [this adjustment: vtordisp at -4, vbptr at 8 to the left,
  // CHECK-NEXT:      vboffset at 8 in the vbtable, 8 non-virtual]
  // CHECK-NEXT: 1 | extended::G::~G() [scalar deleting]
  // CHECK-NEXT:     [this adjustment: vtordisp at -4, 0 non-virtual]

  // CHECK-LABEL: Thunks for 'void simple::A::f()' (1 entry).
  // CHECK-NEXT: 0 | [this adjustment: vtordisp at -4, vbptr at 8 to the left,
  // CHECK-NEXT:      vboffset at 8 in the vbtable, 8 non-virtual]

  // Emits a G's own vfptr, thus moving the vbptr in the layout.
  virtual void g();

  virtual ~G();
  // vtordisp{4294967292,0}
  // MANGLING-DAG: @"??_EG@extended@@$4PPPPPPPM@A@AEPAXI@Z"
};

G g;
void use(G *obj) { obj->g(); }

struct H : Z, A {
  // CHECK-LABEL: VFTable for 'Z' in 'extended::H' (2 entries).
  // CHECK-NEXT: 0 | void Z::g()
  // CHECK-NEXT: 1 | extended::H::~H() [scalar deleting]

  // CHECK-LABEL: VFTable for 'V1' in 'simple::A' in 'extended::A' in 'extended::H' (2 entries).
  // CHECK-NEXT: 0 | void simple::A::f()
  // CHECK-NEXT:     [this adjustment: vtordisp at -4, vbptr at 8 to the left,
  // CHECK-NEXT:      vboffset at 8 in the vbtable, 8 non-virtual]

  // CHECK-LABEL: Thunks for 'void simple::A::f()' (1 entry).
  // CHECK-NEXT: 0 | [this adjustment: vtordisp at -4, vbptr at 8 to the left,
  // CHECK-NEXT:      vboffset at 8 in the vbtable, 8 non-virtual]

  // MANGLING-DAG: @"?f@A@simple@@$R477PPPPPPPM@7AEXXZ"
  // MANGLING-DAG: @"??_EH@extended@@$4PPPPPPPM@BA@AEPAXI@Z"
};

H h;
void use(H *obj) { delete obj; }
}

namespace pr17738 {
// These classes should have vtordispex thunks but MSVS CL miscompiles them.
// Just do the right thing.

struct A : virtual simple::B {
  // CHECK-LABEL: VFTable for 'V2' in 'V3' in 'simple::B' in 'pr17738::A' (2 entries).
  // CHECK-NEXT: 0 | void simple::B::f()
  // CHECK-NEXT:     [this adjustment: vtordisp at -12, vbptr at 20 to the left,
  // CHECK-NEXT:      vboffset at 8 in the vbtable, 16 non-virtual]
<<<<<<< HEAD

  // CHECK-LABEL: Thunks for 'void simple::B::f()' (1 entry).
  // CHECK-NEXT: 0 | [this adjustment: vtordisp at -12, vbptr at 20 to the left,
  // CHECK-NEXT:      vboffset at 8 in the vbtable, 16 non-virtual]
=======
>>>>>>> b2b84690

  // CHECK-LABEL: Thunks for 'void simple::B::f()' (1 entry).
  // CHECK-NEXT: 0 | [this adjustment: vtordisp at -12, vbptr at 20 to the left,
  // CHECK-NEXT:      vboffset at 8 in the vbtable, 16 non-virtual]

  // MANGLING-DAG: @"?f@B@simple@@$R4BE@7PPPPPPPE@BA@AEXXZ"
  int a;
  virtual ~A();
};

A a;
void use(A *obj) { delete obj; }
}

namespace pr19408 {
// In this test, the vptr used to vcall D::f() is located in the A vbase.
// The offset of A in different in C and D, so the D vtordisp thunk should
// adjust "this" so C::f gets the right value.
struct A {
  A();
  virtual void f();
  int a;
};

struct B : virtual A {
  B();
  int b;
};

struct C : B {
  C();
  virtual void f();
  int c;
};

struct D : C {
  // CHECK-LABEL: VFTable for 'pr19408::A' in 'pr19408::B' in 'pr19408::C' in 'pr19408::D' (1 entry).
  // CHECK-NEXT:   0 | void pr19408::C::f()
  // CHECK-NEXT:       [this adjustment: vtordisp at -4, -4 non-virtual]

<<<<<<< HEAD
  // MANGLING-DAG: @"\01?f@C@pr19408@@$4PPPPPPPM@3AEXXZ"
=======
  // MANGLING-DAG: @"?f@C@pr19408@@$4PPPPPPPM@3AEXXZ"
>>>>>>> b2b84690
  D();
  int d;
};

D::D() {}
}

namespace access {
struct A {
  virtual ~A();
protected:
  virtual void prot();
private:
  virtual void priv();
};

struct B : virtual A {
  virtual ~B();
protected:
  virtual void prot();
  // MANGLING-DAG: @"?prot@B@access@@$2PPPPPPPM@A@AEXXZ"
private:
  virtual void priv();
  // MANGLING-DAG: @"?priv@B@access@@$0PPPPPPPM@A@AEXXZ"
};

B b;

struct C : virtual B {
  virtual ~C();

  // MANGLING-DAG: @"?prot@B@access@@$R277PPPPPPPM@7AEXXZ"
  // MANGLING-DAG: @"?priv@B@access@@$R077PPPPPPPM@7AEXXZ"
};

C c;
}

namespace pr19505 {
struct A {
  virtual void f();
  virtual void z();
};

struct B : A {
  virtual void f();
};

struct C : A, B {
  virtual void g();
};

struct X : B, virtual C {
  X() {}
  virtual void g();

  // CHECK-LABEL: VFTable for 'pr19505::A' in 'pr19505::B' in 'pr19505::C' in 'pr19505::X' (2 entries).
  // CHECK-NEXT:   0 | void pr19505::B::f()
  // CHECK-NEXT:   1 | void pr19505::A::z()

<<<<<<< HEAD
  // MANGLING-DAG: @"\01??_7X@pr19505@@6BB@1@@" = {{.*}}@"\01?f@B@pr19505@@UAEXXZ"
=======
  // MANGLING-DAG: @"??_7X@pr19505@@6BB@1@@" = {{.*}}@"?f@B@pr19505@@UAEXXZ"
>>>>>>> b2b84690
} x;

void build_vftable(X *obj) { obj->g(); }
}

namespace pr19506 {
struct A {
  virtual void f();
  virtual void g();
};

struct B : A {
  virtual void f();
};

struct C : B {};

struct X : C, virtual B {
  virtual void g();
  X() {}

  // CHECK-LABEL: VFTable for 'pr19506::A' in 'pr19506::B' in 'pr19506::X' (2 entries).
  // CHECK-NEXT:   0 | void pr19506::B::f()
  // CHECK-NEXT:   1 | void pr19506::X::g()
  // CHECK-NEXT:       [this adjustment: vtordisp at -4, -12 non-virtual]

<<<<<<< HEAD
  // MANGLING-DAG: @"\01??_7X@pr19506@@6BB@1@@" = {{.*}}@"\01?f@B@pr19506@@UAEXXZ"
=======
  // MANGLING-DAG: @"??_7X@pr19506@@6BB@1@@" = {{.*}}@"?f@B@pr19506@@UAEXXZ"
>>>>>>> b2b84690
} x;

void build_vftable(X *obj) { obj->g(); }
}

namespace pr19519 {
// VS2013 CL miscompiles this, just make sure we don't regress.

struct A {
  virtual void f();
  virtual void g();
};

struct B : virtual A {
  virtual void f();
  B();
};

struct C : virtual A {
  virtual void g();
};

struct X : B, C {
  X();

  // CHECK-LABEL: VFTable for 'pr19519::A' in 'pr19519::B' in 'pr19519::X' (2 entries).
  // CHECK-NEXT:   0 | void pr19519::B::f()
  // CHECK-NEXT:       [this adjustment: vtordisp at -4, -4 non-virtual]
  // CHECK-NEXT:   1 | void pr19519::C::g()
  // CHECK-NEXT:       [this adjustment: vtordisp at -4, -4 non-virtual]

<<<<<<< HEAD
  // MANGLING-DAG: @"\01??_7X@pr19519@@6B@" = {{.*}}@"\01?g@C@pr19519@@$4PPPPPPPM@3AEXXZ"
=======
  // MANGLING-DAG: @"??_7X@pr19519@@6B@" = {{.*}}@"?g@C@pr19519@@$4PPPPPPPM@3AEXXZ"
>>>>>>> b2b84690
};

X::X() {}
}<|MERGE_RESOLUTION|>--- conflicted
+++ resolved
@@ -167,11 +167,7 @@
   D();
   int z;
 
-<<<<<<< HEAD
-  // MANGLING-DAG: @"\01?f@B@simple@@$4PPPPPPPE@3AEXXZ"
-=======
   // MANGLING-DAG: @"?f@B@simple@@$4PPPPPPPE@3AEXXZ"
->>>>>>> b2b84690
 };
 
 D::D() {}
@@ -196,11 +192,7 @@
   virtual void g();  // Force a vtordisp.
   int f;
 
-<<<<<<< HEAD
-  // MANGLING-DAG: @"\01?g@F@simple@@$4PPPPPPPM@A@AEXXZ"{{.*}}??_EF@simple@@$4PPPPPPPM@A@AEPAXI@Z
-=======
   // MANGLING-DAG: @"?g@F@simple@@$4PPPPPPPM@A@AEXXZ"{{.*}}??_EF@simple@@$4PPPPPPPM@A@AEPAXI@Z
->>>>>>> b2b84690
   // MANGLING-DAG: ?f@E@simple@@UAEXXZ{{.*}}??_EF@simple@@$4PPPPPPPE@7AEPAXI@Z
 };
 
@@ -221,13 +213,8 @@
   G();
   int g;
 
-<<<<<<< HEAD
-  // MANGLING-DAG: @"\01?g@F@simple@@$4PPPPPPPM@3AEXXZ"{{.*}}@"\01??_EG@simple@@$4PPPPPPPM@A@AEPAXI@Z"
-  // MANGLING-DAG: @"\01?f@E@simple@@UAEXXZ"{{.*}}@"\01??_EG@simple@@$4PPPPPPPE@7AEPAXI@Z"
-=======
   // MANGLING-DAG: @"?g@F@simple@@$4PPPPPPPM@3AEXXZ"{{.*}}@"??_EG@simple@@$4PPPPPPPM@A@AEPAXI@Z"
   // MANGLING-DAG: @"?f@E@simple@@UAEXXZ"{{.*}}@"??_EG@simple@@$4PPPPPPPE@7AEPAXI@Z"
->>>>>>> b2b84690
 };
 
 G::G() {}
@@ -415,13 +402,6 @@
   // CHECK-NEXT: 0 | void simple::B::f()
   // CHECK-NEXT:     [this adjustment: vtordisp at -12, vbptr at 20 to the left,
   // CHECK-NEXT:      vboffset at 8 in the vbtable, 16 non-virtual]
-<<<<<<< HEAD
-
-  // CHECK-LABEL: Thunks for 'void simple::B::f()' (1 entry).
-  // CHECK-NEXT: 0 | [this adjustment: vtordisp at -12, vbptr at 20 to the left,
-  // CHECK-NEXT:      vboffset at 8 in the vbtable, 16 non-virtual]
-=======
->>>>>>> b2b84690
 
   // CHECK-LABEL: Thunks for 'void simple::B::f()' (1 entry).
   // CHECK-NEXT: 0 | [this adjustment: vtordisp at -12, vbptr at 20 to the left,
@@ -462,11 +442,7 @@
   // CHECK-NEXT:   0 | void pr19408::C::f()
   // CHECK-NEXT:       [this adjustment: vtordisp at -4, -4 non-virtual]
 
-<<<<<<< HEAD
-  // MANGLING-DAG: @"\01?f@C@pr19408@@$4PPPPPPPM@3AEXXZ"
-=======
   // MANGLING-DAG: @"?f@C@pr19408@@$4PPPPPPPM@3AEXXZ"
->>>>>>> b2b84690
   D();
   int d;
 };
@@ -527,11 +503,7 @@
   // CHECK-NEXT:   0 | void pr19505::B::f()
   // CHECK-NEXT:   1 | void pr19505::A::z()
 
-<<<<<<< HEAD
-  // MANGLING-DAG: @"\01??_7X@pr19505@@6BB@1@@" = {{.*}}@"\01?f@B@pr19505@@UAEXXZ"
-=======
   // MANGLING-DAG: @"??_7X@pr19505@@6BB@1@@" = {{.*}}@"?f@B@pr19505@@UAEXXZ"
->>>>>>> b2b84690
 } x;
 
 void build_vftable(X *obj) { obj->g(); }
@@ -558,11 +530,7 @@
   // CHECK-NEXT:   1 | void pr19506::X::g()
   // CHECK-NEXT:       [this adjustment: vtordisp at -4, -12 non-virtual]
 
-<<<<<<< HEAD
-  // MANGLING-DAG: @"\01??_7X@pr19506@@6BB@1@@" = {{.*}}@"\01?f@B@pr19506@@UAEXXZ"
-=======
   // MANGLING-DAG: @"??_7X@pr19506@@6BB@1@@" = {{.*}}@"?f@B@pr19506@@UAEXXZ"
->>>>>>> b2b84690
 } x;
 
 void build_vftable(X *obj) { obj->g(); }
@@ -594,11 +562,7 @@
   // CHECK-NEXT:   1 | void pr19519::C::g()
   // CHECK-NEXT:       [this adjustment: vtordisp at -4, -4 non-virtual]
 
-<<<<<<< HEAD
-  // MANGLING-DAG: @"\01??_7X@pr19519@@6B@" = {{.*}}@"\01?g@C@pr19519@@$4PPPPPPPM@3AEXXZ"
-=======
   // MANGLING-DAG: @"??_7X@pr19519@@6B@" = {{.*}}@"?g@C@pr19519@@$4PPPPPPPM@3AEXXZ"
->>>>>>> b2b84690
 };
 
 X::X() {}
