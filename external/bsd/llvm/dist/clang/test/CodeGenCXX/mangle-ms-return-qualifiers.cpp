// RUN: %clang_cc1 -emit-llvm %s -o - -triple=i386-pc-win32 | FileCheck %s

void a1() {}
// CHECK: "?a1@@YAXXZ"

int a2() { return 0; }
// CHECK: "?a2@@YAHXZ"

const int a3() { return 0; }
// CHECK: "?a3@@YA?BHXZ"

volatile int a4() { return 0; }
// CHECK: "?a4@@YA?CHXZ"

const volatile int a5() { return 0; }
// CHECK: "?a5@@YA?DHXZ"

float a6() { return 0.0f; }
// CHECK: "?a6@@YAMXZ"

int *b1() { return 0; }
// CHECK: "?b1@@YAPAHXZ"

const char *b2() { return 0; }
// CHECK: "?b2@@YAPBDXZ"

float *b3() { return 0; }
// CHECK: "?b3@@YAPAMXZ"

const float *b4() { return 0; }
// CHECK: "?b4@@YAPBMXZ"

volatile float *b5() { return 0; }
// CHECK: "?b5@@YAPCMXZ"

const volatile float *b6() { return 0; }
// CHECK: "?b6@@YAPDMXZ"

float &b7() { return *(float*)0; }
// CHECK: "?b7@@YAAAMXZ"

const float &b8() { return *(float*)0; }
// CHECK: "?b8@@YAABMXZ"

volatile float &b9() { return *(float*)0; }
// CHECK: "?b9@@YAACMXZ"

const volatile float &b10() { return *(float*)0; }
// CHECK: "?b10@@YAADMXZ"

const char** b11() { return 0; }
// CHECK: "?b11@@YAPAPBDXZ"

class A {};

A c1() { return A(); }
// CHECK: "?c1@@YA?AVA@@XZ"

const A c2() { return A(); }
// CHECK: "?c2@@YA?BVA@@XZ"

volatile A c3() { return A(); }
// CHECK: "?c3@@YA?CVA@@XZ"

const volatile A c4() { return A(); }
// CHECK: "?c4@@YA?DVA@@XZ"

const A* c5() { return 0; }
// CHECK: "?c5@@YAPBVA@@XZ"

volatile A* c6() { return 0; }
// CHECK: "?c6@@YAPCVA@@XZ"

const volatile A* c7() { return 0; }
// CHECK: "?c7@@YAPDVA@@XZ"

A &c8() { return *(A*)0; }
// CHECK: "?c8@@YAAAVA@@XZ"

const A &c9() { return *(A*)0; }
// CHECK: "?c9@@YAABVA@@XZ"

volatile A &c10() { return *(A*)0; }
// CHECK: "?c10@@YAACVA@@XZ"

const volatile A &c11() { return *(A*)0; }
// CHECK: "?c11@@YAADVA@@XZ"

template<typename T> class B {};

B<int> d1() { return B<int>(); }
// CHECK: "?d1@@YA?AV?$B@H@@XZ"

B<const char*> d2() {return B<const char*>(); }
// CHECK: "?d2@@YA?AV?$B@PBD@@XZ"

B<A> d3() {return B<A>(); }
// CHECK: "?d3@@YA?AV?$B@VA@@@@XZ"

B<A>* d4() { return 0; }
// CHECK: "?d4@@YAPAV?$B@VA@@@@XZ"

const B<A>* d5() { return 0; }
// CHECK: "?d5@@YAPBV?$B@VA@@@@XZ"

volatile B<A>* d6() { return 0; }
// CHECK: "?d6@@YAPCV?$B@VA@@@@XZ"

const volatile B<A>* d7() { return 0; }
// CHECK: "?d7@@YAPDV?$B@VA@@@@XZ"

B<A>& d8() { return *(B<A>*)0; }
// CHECK: "?d8@@YAAAV?$B@VA@@@@XZ"

const B<A>& d9() { return *(B<A>*)0; }
// CHECK: "?d9@@YAABV?$B@VA@@@@XZ"

volatile B<A>& d10() { return *(B<A>*)0; }
// CHECK: "?d10@@YAACV?$B@VA@@@@XZ"

const volatile B<A>& d11() { return *(B<A>*)0; }
// CHECK: "?d11@@YAADV?$B@VA@@@@XZ"

enum Enum { DEFAULT };

Enum e1() { return DEFAULT; }
// CHECK: "?e1@@YA?AW4Enum@@XZ"

const Enum e2() { return DEFAULT; }
// CHECK: "?e2@@YA?BW4Enum@@XZ"

Enum* e3() { return 0; }
// CHECK: "?e3@@YAPAW4Enum@@XZ"

Enum& e4() { return *(Enum*)0; }
// CHECK: "?e4@@YAAAW4Enum@@XZ"

struct S {};

struct S f1() { struct S s; return s; }
// CHECK: "?f1@@YA?AUS@@XZ"

const struct S f2() { struct S s; return s; }
// CHECK: "?f2@@YA?BUS@@XZ"

struct S* f3() { return 0; }
// CHECK: "?f3@@YAPAUS@@XZ"

const struct S* f4() { return 0; }
// CHECK: "?f4@@YAPBUS@@XZ"

const volatile struct S* f5() { return 0; }
// CHECK: "?f5@@YAPDUS@@XZ"

struct S& f6() { return *(struct S*)0; }
// CHECK: "?f6@@YAAAUS@@XZ"

struct S* const f7() { return 0; }
// CHECK: "?f7@@YAQAUS@@XZ"

int S::* f8() { return 0; }
// CHECK: "?f8@@YAPQS@@HXZ"

int S::* const f9() { return 0; }
// CHECK: "?f9@@YAQQS@@HXZ"

int S::* __restrict f10() { return 0; }
// CHECK: "?f10@@YAPIQS@@HXZ"

int S::* const __restrict f11() { return 0; }
// CHECK: "?f11@@YAQIQS@@HXZ"

int S::* __restrict f10() { return 0; }
// CHECK: "\01?f10@@YAPIQS@@HXZ"

int S::* const __restrict f11() { return 0; }
// CHECK: "\01?f11@@YAQIQS@@HXZ"

typedef int (*function_pointer)(int);

function_pointer g1() { return 0; }
// CHECK: "?g1@@YAP6AHH@ZXZ"

const function_pointer g2() { return 0; }
// CHECK: "?g2@@YAQ6AHH@ZXZ"

function_pointer* g3() { return 0; }
// CHECK: "?g3@@YAPAP6AHH@ZXZ"

const function_pointer* g4() { return 0; }
<<<<<<< HEAD
// CHECK: "\01?g4@@YAPBQ6AHH@ZXZ"

extern int &z;
int & __restrict h1() { return z; }
// CHECK: "\01?h1@@YAAIAHXZ"
=======
// CHECK: "?g4@@YAPBQ6AHH@ZXZ"

extern int &z;
int & __restrict h1() { return z; }
// CHECK: "?h1@@YAAIAHXZ"
>>>>>>> b2b84690
<|MERGE_RESOLUTION|>--- conflicted
+++ resolved
@@ -170,12 +170,6 @@
 int S::* const __restrict f11() { return 0; }
 // CHECK: "?f11@@YAQIQS@@HXZ"
 
-int S::* __restrict f10() { return 0; }
-// CHECK: "\01?f10@@YAPIQS@@HXZ"
-
-int S::* const __restrict f11() { return 0; }
-// CHECK: "\01?f11@@YAQIQS@@HXZ"
-
 typedef int (*function_pointer)(int);
 
 function_pointer g1() { return 0; }
@@ -188,16 +182,8 @@
 // CHECK: "?g3@@YAPAP6AHH@ZXZ"
 
 const function_pointer* g4() { return 0; }
-<<<<<<< HEAD
-// CHECK: "\01?g4@@YAPBQ6AHH@ZXZ"
-
-extern int &z;
-int & __restrict h1() { return z; }
-// CHECK: "\01?h1@@YAAIAHXZ"
-=======
 // CHECK: "?g4@@YAPBQ6AHH@ZXZ"
 
 extern int &z;
 int & __restrict h1() { return z; }
-// CHECK: "?h1@@YAAIAHXZ"
->>>>>>> b2b84690
+// CHECK: "?h1@@YAAIAHXZ"