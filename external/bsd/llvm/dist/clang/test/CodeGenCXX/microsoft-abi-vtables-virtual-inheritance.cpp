// RUN: %clang_cc1 -std=c++11 -fms-extensions -fno-rtti -emit-llvm -o %t.ll -fdump-vtable-layouts %s -triple=i386-pc-win32 >%t
// RUN: FileCheck %s < %t
// RUN: FileCheck --check-prefix=MANGLING %s < %t.ll

struct Empty { };

struct A {
  virtual void f();
  virtual void z();  // Useful to check there are no thunks for f() when appropriate.
};

struct B {
  virtual void g();
};

struct C: virtual A {
  // CHECK-LABEL: VFTable for 'A' in 'C' (2 entries)
  // CHECK-NEXT: 0 | void C::f()
  // CHECK-NEXT: 1 | void A::z()

  // CHECK-LABEL: VFTable indices for 'C' (1 entry)
  // CHECK-NEXT: vbtable index 1, vfptr at offset 0
  // CHECK-NEXT: 0 | void C::f()

  // MANGLING-DAG: @"??_7C@@6B@"

  virtual void f() {}
};

C c;
void use(C *obj) { obj->f(); }

struct D: virtual A {
  // CHECK-LABEL: VFTable for 'D' (1 entry).
  // CHECK-NEXT: 0 | void D::h()

  // CHECK-LABEL: VFTable for 'A' in 'D' (2 entries).
  // CHECK-NEXT: 0 | void D::f()
  // CHECK-NEXT: 1 | void A::z()

  // CHECK-LABEL: VFTable indices for 'D' (2 entries).
  // CHECK-NEXT: via vfptr at offset 0
  // CHECK-NEXT: 0 | void D::h()
  // CHECK-NEXT: via vbtable index 1, vfptr at offset 0
  // CHECK-NEXT: 0 | void D::f()

  // MANGLING-DAG: @"??_7D@@6B0@@"
  // MANGLING-DAG: @"??_7D@@6BA@@@"

  virtual void f();
  virtual void h();
};

D d;
void use(D *obj) { obj->h(); }

namespace Test1 {

struct X { int x; };

// X and A get reordered in the layout since X doesn't have a vfptr while A has.
struct Y : X, A { };
// MANGLING-DAG: @"??_7Y@Test1@@6B@"

struct Z : virtual Y {
  Z();
  // CHECK-LABEL: VFTable for 'A' in 'Test1::Y' in 'Test1::Z' (2 entries).
  // CHECK-NEXT: 0 | void A::f()
  // CHECK-NEXT: 1 | void A::z()

  // CHECK-NOT: VFTable indices for 'Test1::Z'

  // MANGLING-DAG: @"??_7Z@Test1@@6B@"
};

Z::Z() {}
}

namespace Test2 {

struct X: virtual A, virtual B {
  // CHECK-LABEL: VFTable for 'Test2::X' (1 entry).
  // CHECK-NEXT: 0 | void Test2::X::h()

  // CHECK-LABEL: VFTable for 'A' in 'Test2::X' (2 entries).
  // CHECK-NEXT: 0 | void A::f()
  // CHECK-NEXT: 1 | void A::z()

  // CHECK-LABEL: VFTable for 'B' in 'Test2::X' (1 entry).
  // CHECK-NEXT: 0 | void B::g()

  // CHECK-LABEL: VFTable indices for 'Test2::X' (1 entry).
  // CHECK-NEXT: 0 | void Test2::X::h()

  // MANGLING-DAG: @"??_7X@Test2@@6B01@@"
  // MANGLING-DAG: @"??_7X@Test2@@6BA@@@"
  // MANGLING-DAG: @"??_7X@Test2@@6BB@@@"

  virtual void h();
};

X x;
void use(X *obj) { obj->h(); }
}

namespace Test3 {

struct X : virtual A {
  // MANGLING-DAG: @"??_7X@Test3@@6B@"
};

struct Y: virtual X {
  Y();
  // CHECK-LABEL: VFTable for 'A' in 'Test3::X' in 'Test3::Y' (2 entries).
  // CHECK-NEXT: 0 | void A::f()
  // CHECK-NEXT: 1 | void A::z()

  // CHECK-NOT: VFTable indices for 'Test3::Y'

  // MANGLING-DAG: @"??_7Y@Test3@@6B@"
};

Y::Y() {}
}

namespace Test4 {

struct X: virtual C {
  X();
  // This one's interesting. C::f expects (A*) to be passed as 'this' and does
  // ECX-=4 to cast to (C*). In X, C and A vbases are reordered, so the thunk
  // should pass a pointer to the end of X in order
  // for ECX-=4 to point at the C part.

  // CHECK-LABEL: VFTable for 'A' in 'C' in 'Test4::X' (2 entries).
  // CHECK-NEXT: 0 | void C::f()
  // CHECK-NEXT:     [this adjustment: 8 non-virtual]
  // CHECK-NEXT: 1 | void A::z()
<<<<<<< HEAD

  // CHECK-LABEL: Thunks for 'void C::f()' (1 entry).
  // CHECK-NEXT: 0 | [this adjustment: 8 non-virtual]

=======

  // CHECK-LABEL: Thunks for 'void C::f()' (1 entry).
  // CHECK-NEXT: 0 | [this adjustment: 8 non-virtual]

>>>>>>> b2b84690
  // CHECK-NOT: VFTable indices for 'Test4::X'

  // MANGLING-DAG: @"??_7X@Test4@@6B@"

  // Also check the mangling of the thunk.
<<<<<<< HEAD
  // MANGLING-DAG: define linkonce_odr x86_thiscallcc void @"\01?f@C@@WPPPPPPPI@AEXXZ"
=======
  // MANGLING-DAG: define linkonce_odr dso_local x86_thiscallcc void @"?f@C@@WPPPPPPPI@AEXXZ"
>>>>>>> b2b84690
};

X::X() {}
}

namespace Test5 {

// New methods are added to the base's vftable.
struct X : A {
  // MANGLING-DAG: @"??_7X@Test5@@6B@"
  virtual void g();
};

struct Y : virtual X {
  // CHECK-LABEL: VFTable for 'Test5::Y' (1 entry).
  // CHECK-NEXT: 0 | void Test5::Y::h()

  // CHECK-LABEL: VFTable for 'A' in 'Test5::X' in 'Test5::Y' (3 entries).
  // CHECK-NEXT: 0 | void A::f()
  // CHECK-NEXT: 1 | void A::z()
  // CHECK-NEXT: 2 | void Test5::X::g()

  // CHECK-LABEL: VFTable indices for 'Test5::Y' (1 entry).
  // CHECK-NEXT: 0 | void Test5::Y::h()

  // MANGLING-DAG: @"??_7Y@Test5@@6B01@@"
  // MANGLING-DAG: @"??_7Y@Test5@@6BX@1@@"

  virtual void h();
};

Y y;
void use(Y *obj) { obj->h(); }
}

namespace Test6 {

struct X : A, virtual Empty {
  X();
  // CHECK-LABEL: VFTable for 'A' in 'Test6::X' (2 entries).
  // CHECK-NEXT: 0 | void A::f()
  // CHECK-NEXT: 1 | void A::z()

  // CHECK-NOT: VFTable indices for 'Test6::X'

  // MANGLING-DAG: @"??_7X@Test6@@6B@"
};

X::X() {}
}

namespace Test7 {

struct X : C {
  // MANGLING-DAG: @"??_7X@Test7@@6B@"
};

struct Y : virtual X {
  Y();
  // CHECK-LABEL: VFTable for 'A' in 'C' in 'Test7::X' in 'Test7::Y' (2 entries).
  // CHECK-NEXT: 0 | void C::f()
  // CHECK-NEXT:     [this adjustment: 8 non-virtual]
  // CHECK-NEXT: 1 | void A::z()

  // CHECK-LABEL: Thunks for 'void C::f()' (1 entry).
  // CHECK-NEXT: 0 | [this adjustment: 8 non-virtual]

  // CHECK-NOT: VFTable indices for 'Test7::Y'

  // MANGLING-DAG: @"??_7Y@Test7@@6B@"
};

Y::Y() {}
}

namespace Test8 {

// This is a typical diamond inheritance with a shared 'A' vbase.
struct X : D, C {
  // CHECK-LABEL: VFTable for 'D' in 'Test8::X' (1 entry).
  // CHECK-NEXT: 0 | void D::h()

  // CHECK-LABEL: VFTable for 'A' in 'D' in 'Test8::X' (2 entries).
  // CHECK-NEXT: 0 | void Test8::X::f()
  // CHECK-NEXT: 1 | void A::z()

  // CHECK-LABEL: VFTable indices for 'Test8::X' (1 entry).
  // CHECK-NEXT: via vbtable index 1, vfptr at offset 0
  // CHECK-NEXT: 0 | void Test8::X::f()

  // MANGLING-DAG: @"??_7X@Test8@@6BA@@@"
  // MANGLING-DAG: @"??_7X@Test8@@6BD@@@"

  virtual void f();
};

X x;
void use(X *obj) { obj->f(); }

// Another diamond inheritance which led to AST crashes.
struct Y : virtual A {};

struct Z : Y, C {
  // CHECK-LABEL: VFTable for 'A' in 'Test8::Y' in 'Test8::Z' (2 entries).
  // CHECK-NEXT: 0 | void Test8::Z::f()
  // CHECK-NEXT: 1 | void A::z()

  // CHECK-LABEL: VFTable indices for 'Test8::Z' (1 entry).
  // CHECK-NEXT: via vbtable index 1, vfptr at offset 0
  // CHECK-NEXT: 0 | void Test8::Z::f()
  virtual void f();
};
Z z;
void use(Z *obj) { obj->f(); }

// Another diamond inheritance which we miscompiled (PR18967).
struct W : virtual A {
  virtual void bar();
};

struct T : W, C {
  // CHECK-LABEL: VFTable for 'Test8::W' in 'Test8::T' (1 entry)
  // CHECK-NEXT: 0 | void Test8::T::bar()

  // CHECK-LABEL: VFTable for 'A' in 'Test8::W' in 'Test8::T' (2 entries)
  // CHECK-NEXT: 0 | void C::f()
  // CHECK-NEXT:     [this adjustment: -4 non-virtual]
  // CHECK-NEXT: 1 | void A::z()

  // CHECK-LABEL: Thunks for 'void C::f()' (1 entry).
  // CHECK-NEXT: 0 | [this adjustment: -4 non-virtual]
  virtual void bar();
  int field;
};
T t;
void use(T *obj) { obj->bar(); }
}

namespace Test9 {

struct X : A { };

struct Y : virtual X {
  // CHECK-LABEL: VFTable for 'Test9::Y' (1 entry).
  // CHECK-NEXT: 0 | void Test9::Y::h()

  // CHECK-LABEL: VFTable for 'A' in 'Test9::X' in 'Test9::Y' (2 entries).
  // CHECK-NEXT: 0 | void A::f()
  // CHECK-NEXT: 1 | void A::z()

  // CHECK-LABEL: VFTable indices for 'Test9::Y' (1 entry).
  // CHECK-NEXT: 0 | void Test9::Y::h()

  // MANGLING-DAG: @"??_7Y@Test9@@6B01@@"
  // MANGLING-DAG: @"??_7Y@Test9@@6BX@1@@"

  virtual void h();
};

Y y;
void use(Y *obj) { obj->h(); }

struct Z : Y, virtual B {
  Z();
  // CHECK-LABEL: VFTable for 'Test9::Y' in 'Test9::Z' (1 entry).
  // CHECK-NEXT: 0 | void Test9::Y::h()

  // CHECK-LABEL: VFTable for 'A' in 'Test9::X' in 'Test9::Y' in 'Test9::Z' (2 entries).
  // CHECK-NEXT: 0 | void A::f()
  // CHECK-NEXT: 1 | void A::z()

  // CHECK-LABEL: VFTable for 'B' in 'Test9::Z' (1 entry).
  // CHECK-NEXT: 0 | void B::g()

  // CHECK-NOT: VFTable indices for 'Test9::Z'

  // MANGLING-DAG: @"??_7Z@Test9@@6BX@1@@"
  // MANGLING-DAG: @"??_7Z@Test9@@6BY@1@@"

<<<<<<< HEAD
  // MANGLING-DAG: @"\01??_7Z@Test9@@6B@"
=======
  // MANGLING-DAG: @"??_7Z@Test9@@6B@"
>>>>>>> b2b84690
};

Z::Z() {}

struct W : Z, D, virtual A, virtual B {
  W();
  // CHECK-LABEL: VFTable for 'Test9::Y' in 'Test9::Z' in 'Test9::W' (1 entry).
  // CHECK-NEXT: 0 | void Test9::Y::h()

  // CHECK-LABEL: VFTable for 'A' in 'Test9::X' in 'Test9::Y' in 'Test9::Z' in 'Test9::W' (2 entries).
  // CHECK-NEXT: 0 | void A::f()
  // CHECK-NEXT: 1 | void A::z()

  // CHECK-LABEL: VFTable for 'B' in 'Test9::Z' in 'Test9::W' (1 entry).
  // CHECK-NEXT: 0 | void B::g()

  // CHECK-LABEL: VFTable for 'D' in 'Test9::W' (1 entry).
  // CHECK-NEXT: 0 | void D::h()

  // CHECK-LABEL: VFTable for 'A' in 'D' in 'Test9::W' (2 entries).
  // CHECK-NEXT: 0 | void D::f()
  // CHECK-NEXT:     [this adjustment: -8 non-virtual]
  // CHECK-NEXT: 1 | void A::z()

  // CHECK-LABEL: Thunks for 'void D::f()' (1 entry).
  // CHECK-NEXT: 0 | [this adjustment: -8 non-virtual]

  // CHECK-NOT: VFTable indices for 'Test9::W'

  // MANGLING-DAG: @"??_7W@Test9@@6BA@@@"
  // MANGLING-DAG: @"??_7W@Test9@@6BD@@@"
  // MANGLING-DAG: @"??_7W@Test9@@6BX@1@@"

<<<<<<< HEAD
  // MANGLING-DAG: @"\01??_7W@Test9@@6B@"
  // MANGLING-DAG: @"\01??_7W@Test9@@6BY@1@@"
=======
  // MANGLING-DAG: @"??_7W@Test9@@6B@"
  // MANGLING-DAG: @"??_7W@Test9@@6BY@1@@"
>>>>>>> b2b84690
};

W::W() {}

struct T : Z, D, virtual A, virtual B {
  // CHECK-LABEL: VFTable for 'Test9::Y' in 'Test9::Z' in 'Test9::T' (1 entry).
  // CHECK-NEXT: 0 | void Test9::T::h()

  // CHECK-LABEL: VFTable for 'A' in 'Test9::X' in 'Test9::Y' in 'Test9::Z' in 'Test9::T' (2 entries).
  // CHECK-NEXT: 0 | void Test9::T::f()
  // CHECK-NEXT: 1 | void Test9::T::z()

  // CHECK-LABEL: VFTable for 'B' in 'Test9::Z' in 'Test9::T' (1 entry).
  // CHECK-NEXT: 0 | void Test9::T::g()

  // CHECK-LABEL: VFTable for 'D' in 'Test9::T' (1 entry).
  // CHECK-NEXT: 0 | void Test9::T::h()
  // CHECK-NEXT:     [this adjustment: -8 non-virtual]

  // CHECK-LABEL: Thunks for 'void Test9::T::h()' (1 entry).
  // CHECK-NEXT: 0 | [this adjustment: -8 non-virtual]

  // CHECK-LABEL: VFTable for 'A' in 'D' in 'Test9::T' (2 entries).
  // CHECK-NEXT: 0 | void Test9::T::f()
  // CHECK-NEXT:     [this adjustment: -8 non-virtual]
  // CHECK-NEXT: 1 | void Test9::T::z()
  // CHECK-NEXT:     [this adjustment: -8 non-virtual]

  // CHECK-LABEL: Thunks for 'void Test9::T::f()' (1 entry).
  // CHECK-NEXT: 0 | [this adjustment: -8 non-virtual]

  // CHECK-LABEL: Thunks for 'void Test9::T::z()' (1 entry).
  // CHECK-NEXT: 0 | [this adjustment: -8 non-virtual]

  // CHECK-LABEL: VFTable indices for 'Test9::T' (4 entries).
  // CHECK-NEXT: via vfptr at offset 0
  // CHECK-NEXT: 0 | void Test9::T::h()
  // CHECK-NEXT: via vbtable index 1, vfptr at offset 0
  // CHECK-NEXT: 0 | void Test9::T::f()
  // CHECK-NEXT: 1 | void Test9::T::z()
  // CHECK-NEXT: via vbtable index 2, vfptr at offset 0
  // CHECK-NEXT: 0 | void Test9::T::g()

<<<<<<< HEAD
  // MANGLING-DAG: @"\01??_7T@Test9@@6BA@@@"
  // MANGLING-DAG: @"\01??_7T@Test9@@6BD@@@"
  // MANGLING-DAG: @"\01??_7T@Test9@@6BX@1@@"

  // MANGLING-DAG: @"\01??_7T@Test9@@6B@"
  // MANGLING-DAG: @"\01??_7T@Test9@@6BY@1@@"
=======
  // MANGLING-DAG: @"??_7T@Test9@@6BA@@@"
  // MANGLING-DAG: @"??_7T@Test9@@6BD@@@"
  // MANGLING-DAG: @"??_7T@Test9@@6BX@1@@"

  // MANGLING-DAG: @"??_7T@Test9@@6B@"
  // MANGLING-DAG: @"??_7T@Test9@@6BY@1@@"
>>>>>>> b2b84690

  virtual void f();
  virtual void g();
  virtual void h();
  virtual void z();
};

T t;
void use(T *obj) { obj->f(); }
}

namespace Test10 {
struct X : virtual C, virtual A {
  // CHECK-LABEL: VFTable for 'A' in 'C' in 'Test10::X' (2 entries).
  // CHECK-NEXT: 0 | void Test10::X::f()
  // CHECK-NEXT: 1 | void A::z()

  // CHECK-LABEL: VFTable indices for 'Test10::X' (1 entry).
  // CHECK-NEXT: via vbtable index 1, vfptr at offset 0
  // CHECK-NEXT: 0 | void Test10::X::f()
  virtual void f();
};

void X::f() {}
X x;
void use(X *obj) { obj->f(); }
}

namespace Test11 {
struct X : virtual A {};
struct Y { virtual void g(); };

struct Z : virtual X, Y {
<<<<<<< HEAD
  // MANGLING-DAG: @"\01??_7Z@Test11@@6BY@1@@"
  // MANGLING-DAG: @"\01??_7Z@Test11@@6BX@1@@"
=======
  // MANGLING-DAG: @"??_7Z@Test11@@6BY@1@@"
  // MANGLING-DAG: @"??_7Z@Test11@@6BX@1@@"
>>>>>>> b2b84690
};

Z z;

struct W : virtual X, A {};

// Used to crash, PR17748.
W w;
}

namespace Test12 {
struct X : B, A { };

struct Y : X {
  virtual void f();  // Overrides A::f.
};

struct Z : virtual Y {
  // CHECK-LABEL: VFTable for 'A' in 'Test12::X' in 'Test12::Y' in 'Test12::Z' (2 entries).
  // CHECK-NEXT:   0 | void Test12::Y::f()
  // CHECK-NEXT:   1 | void A::z()

  int z;
<<<<<<< HEAD
  // MANGLING-DAG: @"\01??_7Z@Test12@@6BA@@@" = {{.*}}@"\01?f@Y@Test12@@UAEXXZ"
=======
  // MANGLING-DAG: @"??_7Z@Test12@@6BA@@@" = {{.*}}@"?f@Y@Test12@@UAEXXZ"
>>>>>>> b2b84690
};

struct W : Z {
  // CHECK-LABEL: VFTable for 'A' in 'Test12::X' in 'Test12::Y' in 'Test12::Z' in 'Test12::W' (2 entries).
  // CHECK-NEXT:   0 | void Test12::Y::f()
  // CHECK-NEXT:   1 | void A::z()
  W();

  int w;
<<<<<<< HEAD
  // MANGLING-DAG: @"\01??_7W@Test12@@6BA@@@" = {{.*}}@"\01?f@Y@Test12@@UAEXXZ"
=======
  // MANGLING-DAG: @"??_7W@Test12@@6BA@@@" = {{.*}}@"?f@Y@Test12@@UAEXXZ"
>>>>>>> b2b84690
};

W::W() {}
}

namespace vdtors {
struct X {
  virtual ~X();
  virtual void zzz();
};

struct Y : virtual X {
  // CHECK-LABEL: VFTable for 'vdtors::X' in 'vdtors::Y' (2 entries).
  // CHECK-NEXT: 0 | vdtors::Y::~Y() [scalar deleting]
  // CHECK-NEXT: 1 | void vdtors::X::zzz()

  // CHECK-NOT: Thunks for 'vdtors::Y::~Y()'
  virtual ~Y();
};

Y y;
void use(Y *obj) { delete obj; }

struct Z {
  virtual void z();
};

struct W : Z, X {
  // Implicit virtual dtor.
};

struct U : virtual W {
  // CHECK-LABEL: VFTable for 'vdtors::Z' in 'vdtors::W' in 'vdtors::U' (1 entry).
  // CHECK-NEXT: 0 | void vdtors::Z::z()

  // CHECK-LABEL: VFTable for 'vdtors::X' in 'vdtors::W' in 'vdtors::U' (2 entries).
  // CHECK-NEXT: 0 | vdtors::U::~U() [scalar deleting]
  // CHECK-NEXT:     [this adjustment: -4 non-virtual]
  // CHECK-NEXT: 1 | void vdtors::X::zzz()

  // CHECK-LABEL: Thunks for 'vdtors::U::~U()' (1 entry).
  // CHECK-NEXT: 0 | [this adjustment: -4 non-virtual]

  // CHECK-LABEL: VFTable indices for 'vdtors::U' (1 entry).
  // CHECK-NEXT: -- accessible via vbtable index 1, vfptr at offset 4 --
  // CHECK-NEXT: 0 | vdtors::U::~U() [scalar deleting]
  virtual ~U();
};

U u;
void use(U *obj) { delete obj; }

struct V : virtual W {
  // CHECK-LABEL: VFTable for 'vdtors::Z' in 'vdtors::W' in 'vdtors::V' (1 entry).
  // CHECK-NEXT: 0 | void vdtors::Z::z()

  // CHECK-LABEL: VFTable for 'vdtors::X' in 'vdtors::W' in 'vdtors::V' (2 entries).
  // CHECK-NEXT: 0 | vdtors::V::~V() [scalar deleting]
  // CHECK-NEXT:     [this adjustment: -4 non-virtual]
  // CHECK-NEXT: 1 | void vdtors::X::zzz()

  // CHECK-LABEL: Thunks for 'vdtors::V::~V()' (1 entry).
  // CHECK-NEXT: 0 | [this adjustment: -4 non-virtual]

  // CHECK-LABEL: VFTable indices for 'vdtors::V' (1 entry).
  // CHECK-NEXT: -- accessible via vbtable index 1, vfptr at offset 4 --
  // CHECK-NEXT: 0 | vdtors::V::~V() [scalar deleting]
};

V v;
void use(V *obj) { delete obj; }

struct T : virtual X {
  virtual ~T();
};

struct P : T, Y {
  // CHECK-LABEL: VFTable for 'vdtors::X' in 'vdtors::T' in 'vdtors::P' (2 entries).
  // CHECK-NEXT: 0 | vdtors::P::~P() [scalar deleting]
  // CHECK-NEXT: 1 | void vdtors::X::zzz()

  // CHECK-NOT: Thunks for 'vdtors::P::~P()'
  virtual ~P();
};

P p;
void use(P *obj) { delete obj; }
<<<<<<< HEAD

struct Q {
  virtual ~Q();
};

// PR19172: Yet another diamond we miscompiled.
struct R : virtual Q, X {
  // CHECK-LABEL: VFTable for 'vdtors::Q' in 'vdtors::R' (1 entry).
  // CHECK-NEXT: 0 | vdtors::R::~R() [scalar deleting]
  // CHECK-NEXT:     [this adjustment: -8 non-virtual]

  // CHECK-LABEL: Thunks for 'vdtors::R::~R()' (1 entry).
  // CHECK-NEXT: 0 | [this adjustment: -8 non-virtual]

  // CHECK-LABEL: VFTable for 'vdtors::X' in 'vdtors::R' (2 entries).
  // CHECK-NEXT: 0 | vdtors::R::~R() [scalar deleting]
  // CHECK-NEXT: 1 | void vdtors::X::zzz()

  // CHECK-LABEL: VFTable indices for 'vdtors::R' (1 entry).
  // CHECK-NEXT: 0 | vdtors::R::~R() [scalar deleting]
  virtual ~R();
};

=======

struct Q {
  virtual ~Q();
};

// PR19172: Yet another diamond we miscompiled.
struct R : virtual Q, X {
  // CHECK-LABEL: VFTable for 'vdtors::Q' in 'vdtors::R' (1 entry).
  // CHECK-NEXT: 0 | vdtors::R::~R() [scalar deleting]
  // CHECK-NEXT:     [this adjustment: -8 non-virtual]

  // CHECK-LABEL: Thunks for 'vdtors::R::~R()' (1 entry).
  // CHECK-NEXT: 0 | [this adjustment: -8 non-virtual]

  // CHECK-LABEL: VFTable for 'vdtors::X' in 'vdtors::R' (2 entries).
  // CHECK-NEXT: 0 | vdtors::R::~R() [scalar deleting]
  // CHECK-NEXT: 1 | void vdtors::X::zzz()

  // CHECK-LABEL: VFTable indices for 'vdtors::R' (1 entry).
  // CHECK-NEXT: 0 | vdtors::R::~R() [scalar deleting]
  virtual ~R();
};

>>>>>>> b2b84690
R r;
void use(R *obj) { delete obj; }
}

namespace return_adjustment {

struct X : virtual A {
  virtual void f();
};

struct Y : virtual A, virtual X {
  virtual void f();
};

struct Z {
  virtual A* foo();
};

struct W : Z {
  // CHECK-LABEL: VFTable for 'return_adjustment::Z' in 'return_adjustment::W' (2 entries).
  // CHECK-NEXT: 0 | return_adjustment::X *return_adjustment::W::foo()
  // CHECK-NEXT:     [return adjustment (to type 'struct A *'): vbase #1, 0 non-virtual]
  // CHECK-NEXT: 1 | return_adjustment::X *return_adjustment::W::foo()

  // CHECK-LABEL: Thunks for 'return_adjustment::X *return_adjustment::W::foo()' (1 entry).
  // CHECK-NEXT: 0 | [return adjustment (to type 'struct A *'): vbase #1, 0 non-virtual]

  // CHECK-LABEL: VFTable indices for 'return_adjustment::W' (1 entry).
  // CHECK-NEXT: 1 | return_adjustment::X *return_adjustment::W::foo()

  virtual X* foo();
};

W w;
void use(W *obj) { obj->foo(); }

struct T : W {
  // CHECK-LABEL: VFTable for 'return_adjustment::Z' in 'return_adjustment::W' in 'return_adjustment::T' (3 entries).
  // CHECK-NEXT: 0 | return_adjustment::Y *return_adjustment::T::foo()
  // CHECK-NEXT:     [return adjustment (to type 'struct A *'): vbase #1, 0 non-virtual]
  // CHECK-NEXT: 1 | return_adjustment::Y *return_adjustment::T::foo()
  // CHECK-NEXT:     [return adjustment (to type 'struct return_adjustment::X *'): vbase #2, 0 non-virtual]
  // CHECK-NEXT: 2 | return_adjustment::Y *return_adjustment::T::foo()

  // CHECK-LABEL: Thunks for 'return_adjustment::Y *return_adjustment::T::foo()' (2 entries).
  // CHECK-NEXT: 0 | [return adjustment (to type 'struct A *'): vbase #1, 0 non-virtual]
  // CHECK-NEXT: 1 | [return adjustment (to type 'struct return_adjustment::X *'): vbase #2, 0 non-virtual]

  // CHECK-LABEL: VFTable indices for 'return_adjustment::T' (1 entry).
  // CHECK-NEXT: 2 | return_adjustment::Y *return_adjustment::T::foo()

  virtual Y* foo();
};

T t;
void use(T *obj) { obj->foo(); }

struct U : virtual A {
  virtual void g();  // adds a vfptr
};

struct V : Z {
  // CHECK-LABEL: VFTable for 'return_adjustment::Z' in 'return_adjustment::V' (2 entries).
  // CHECK-NEXT: 0 | return_adjustment::U *return_adjustment::V::foo()
  // CHECK-NEXT:     [return adjustment (to type 'struct A *'): vbptr at offset 4, vbase #1, 0 non-virtual]
  // CHECK-NEXT: 1 | return_adjustment::U *return_adjustment::V::foo()

  // CHECK-LABEL: Thunks for 'return_adjustment::U *return_adjustment::V::foo()' (1 entry).
  // CHECK-NEXT: 0 | [return adjustment (to type 'struct A *'): vbptr at offset 4, vbase #1, 0 non-virtual]

  // CHECK-LABEL: VFTable indices for 'return_adjustment::V' (1 entry).
  // CHECK-NEXT: 1 | return_adjustment::U *return_adjustment::V::foo()

  virtual U* foo();
};

V v;
void use(V *obj) { obj->foo(); }
}

namespace pr17748 {
struct A {
  virtual void f() {}
};

struct B : virtual A {
  B() {}
};

struct C : virtual B, A {
  C() {}
};
C c;

<<<<<<< HEAD
// MANGLING-DAG: @"\01??_7A@pr17748@@6B@"
// MANGLING-DAG: @"\01??_7B@pr17748@@6B@"
// MANGLING-DAG: @"\01??_7C@pr17748@@6BA@1@@"
// MANGLING-DAG: @"\01??_7C@pr17748@@6BB@1@@"
=======
// MANGLING-DAG: @"??_7A@pr17748@@6B@"
// MANGLING-DAG: @"??_7B@pr17748@@6B@"
// MANGLING-DAG: @"??_7C@pr17748@@6BA@1@@"
// MANGLING-DAG: @"??_7C@pr17748@@6BB@1@@"
>>>>>>> b2b84690
}

namespace pr19066 {
struct X : virtual B {};

struct Y : virtual X, B {
  Y();
  // CHECK-LABEL: VFTable for 'B' in 'pr19066::X' in 'pr19066::Y' (1 entry).
  // CHECK-NEXT:  0 | void B::g()

  // CHECK-LABEL: VFTable for 'B' in 'pr19066::Y' (1 entry).
  // CHECK-NEXT:  0 | void B::g()
};

Y::Y() {}
}

namespace pr19240 {
struct A {
  virtual void c();
};

struct B : virtual A {
  virtual void c();
};

struct C { };

struct D : virtual A, virtual C, B {};

D obj;

// Each MDC only has one vftable.

<<<<<<< HEAD
// MANGLING-DAG: @"\01??_7D@pr19240@@6B@"
// MANGLING-DAG: @"\01??_7A@pr19240@@6B@"
// MANGLING-DAG: @"\01??_7B@pr19240@@6B@"
=======
// MANGLING-DAG: @"??_7D@pr19240@@6B@"
// MANGLING-DAG: @"??_7A@pr19240@@6B@"
// MANGLING-DAG: @"??_7B@pr19240@@6B@"
>>>>>>> b2b84690

}

namespace pr19408 {
// This test is a non-vtordisp version of the reproducer for PR19408.
struct X : virtual A {
  int x;
};

struct Y : X {
  virtual void f();
  int y;
};

struct Z : Y {
  // CHECK-LABEL: VFTable for 'A' in 'pr19408::X' in 'pr19408::Y' in 'pr19408::Z' (2 entries).
  // CHECK-NEXT:   0 | void pr19408::Y::f()
  // CHECK-NEXT:       [this adjustment: -4 non-virtual]
  // CHECK-NEXT:   1 | void A::z()

  Z();
  int z;
<<<<<<< HEAD
  // MANGLING-DAG: @"\01??_7Z@pr19408@@6B@" = {{.*}}@"\01?f@Y@pr19408@@W3AEXXZ"
=======
  // MANGLING-DAG: @"??_7Z@pr19408@@6B@" = {{.*}}@"?f@Y@pr19408@@W3AEXXZ"
>>>>>>> b2b84690
};

Z::Z() {}

struct W : B, Y {
  // CHECK-LABEL: VFTable for 'A' in 'pr19408::X' in 'pr19408::Y' in 'pr19408::W' (2 entries).
  // CHECK-NEXT:   0 | void pr19408::Y::f()
  // CHECK-NEXT:       [this adjustment: -4 non-virtual]
  // CHECK-NEXT:   1 | void A::z()

  W();
  int w;
<<<<<<< HEAD
  // MANGLING-DAG: @"\01??_7W@pr19408@@6BY@1@@" = {{.*}}@"\01?f@Y@pr19408@@W3AEXXZ"
=======
  // MANGLING-DAG: @"??_7W@pr19408@@6BY@1@@" = {{.*}}@"?f@Y@pr19408@@W3AEXXZ"
>>>>>>> b2b84690
};

W::W() {}
}

namespace Test13 {
struct A {
  virtual void f();
};
struct __declspec(dllexport) B : virtual A {
  virtual void f() = 0;
<<<<<<< HEAD
  // MANGLING-DAG: @"\01??_7B@Test13@@6B@" = weak_odr dllexport unnamed_addr constant { [1 x i8*] } { [1 x i8*] [i8* bitcast (void ()* @_purecall to i8*)] }
=======
  // MANGLING-DAG: @"??_7B@Test13@@6B@" = weak_odr dllexport unnamed_addr constant { [1 x i8*] } { [1 x i8*] [i8* bitcast (void ()* @_purecall to i8*)] }
>>>>>>> b2b84690
};
}

namespace pr21031_1 {
// This ordering of base specifiers regressed in r202425.
struct A { virtual void f(void); };
struct B : virtual A { virtual void g(void); };
struct C : virtual A, B { C(); };
C::C() {}

// CHECK-LABEL: VFTable for 'pr21031_1::A' in 'pr21031_1::B' in 'pr21031_1::C' (1 entry)
// CHECK-NEXT:   0 | void pr21031_1::A::f()

// CHECK-LABEL: VFTable for 'pr21031_1::B' in 'pr21031_1::C' (1 entry)
// CHECK-NEXT:   0 | void pr21031_1::B::g()

<<<<<<< HEAD
// MANGLING-DAG: @"\01??_7C@pr21031_1@@6BB@1@@" = {{.*}} constant { [1 x i8*] }
// MANGLING-DAG: @"\01??_7C@pr21031_1@@6B@" = {{.*}} constant { [1 x i8*] }
=======
// MANGLING-DAG: @"??_7C@pr21031_1@@6BB@1@@" = {{.*}} constant { [1 x i8*] }
// MANGLING-DAG: @"??_7C@pr21031_1@@6B@" = {{.*}} constant { [1 x i8*] }
>>>>>>> b2b84690
}

namespace pr21031_2 {
struct A { virtual void f(void); };
struct B : virtual A { virtual void g(void); };
struct C : B, virtual A { C(); };
C::C() {}

// CHECK-LABEL: VFTable for 'pr21031_2::B' in 'pr21031_2::C' (1 entry)
// CHECK-NEXT:   0 | void pr21031_2::B::g()

// CHECK-LABEL: VFTable for 'pr21031_2::A' in 'pr21031_2::B' in 'pr21031_2::C' (1 entry)
// CHECK-NEXT:   0 | void pr21031_2::A::f()

<<<<<<< HEAD
// MANGLING-DAG: @"\01??_7C@pr21031_2@@6BA@1@@" = {{.*}} constant { [1 x i8*] }
// MANGLING-DAG: @"\01??_7C@pr21031_2@@6BB@1@@" = {{.*}} constant { [1 x i8*] }
=======
// MANGLING-DAG: @"??_7C@pr21031_2@@6BA@1@@" = {{.*}} constant { [1 x i8*] }
// MANGLING-DAG: @"??_7C@pr21031_2@@6BB@1@@" = {{.*}} constant { [1 x i8*] }
>>>>>>> b2b84690
}

namespace pr21062_1 {
struct A { virtual void f(); };
struct B {};
struct C : virtual B {};
struct D : virtual C, virtual B, virtual A { D();};
D::D() {}

// CHECK-LABEL: VFTable for 'pr21062_1::A' in 'pr21062_1::D' (1 entry)
// CHECK-NEXT:   0 | void pr21062_1::A::f()

<<<<<<< HEAD
// MANGLING-DAG: @"\01??_7D@pr21062_1@@6B@" = {{.*}} constant { [1 x i8*] }
=======
// MANGLING-DAG: @"??_7D@pr21062_1@@6B@" = {{.*}} constant { [1 x i8*] }
>>>>>>> b2b84690
}

namespace pr21062_2 {
struct A { virtual void f(); };
struct B {};
struct C : virtual B {};
struct D : C, virtual B, virtual A { D(); };
D::D() {}

// CHECK-LABEL: VFTable for 'pr21062_2::A' in 'pr21062_2::D' (1 entry)
// CHECK-NEXT:   0 | void pr21062_2::A::f()

<<<<<<< HEAD
// MANGLING-DAG: @"\01??_7D@pr21062_2@@6B@" = {{.*}} constant { [1 x i8*] }
=======
// MANGLING-DAG: @"??_7D@pr21062_2@@6B@" = {{.*}} constant { [1 x i8*] }
>>>>>>> b2b84690
}

namespace pr21064 {
struct A {};
struct B { virtual void f(); };
struct C : virtual A, virtual B {};
struct D : virtual A, virtual C { D(); };
D::D() {}
// CHECK-LABEL: VFTable for 'pr21064::B' in 'pr21064::C' in 'pr21064::D' (1 entry)
// CHECK-NEXT:   0 | void pr21064::B::f()

<<<<<<< HEAD
// MANGLING-DAG: @"\01??_7D@pr21064@@6B@" = {{.*}} constant { [1 x i8*] }
=======
// MANGLING-DAG: @"??_7D@pr21064@@6B@" = {{.*}} constant { [1 x i8*] }
>>>>>>> b2b84690
}<|MERGE_RESOLUTION|>--- conflicted
+++ resolved
@@ -136,27 +136,16 @@
   // CHECK-NEXT: 0 | void C::f()
   // CHECK-NEXT:     [this adjustment: 8 non-virtual]
   // CHECK-NEXT: 1 | void A::z()
-<<<<<<< HEAD
 
   // CHECK-LABEL: Thunks for 'void C::f()' (1 entry).
   // CHECK-NEXT: 0 | [this adjustment: 8 non-virtual]
 
-=======
-
-  // CHECK-LABEL: Thunks for 'void C::f()' (1 entry).
-  // CHECK-NEXT: 0 | [this adjustment: 8 non-virtual]
-
->>>>>>> b2b84690
   // CHECK-NOT: VFTable indices for 'Test4::X'
 
   // MANGLING-DAG: @"??_7X@Test4@@6B@"
 
   // Also check the mangling of the thunk.
-<<<<<<< HEAD
-  // MANGLING-DAG: define linkonce_odr x86_thiscallcc void @"\01?f@C@@WPPPPPPPI@AEXXZ"
-=======
   // MANGLING-DAG: define linkonce_odr dso_local x86_thiscallcc void @"?f@C@@WPPPPPPPI@AEXXZ"
->>>>>>> b2b84690
 };
 
 X::X() {}
@@ -336,11 +325,7 @@
   // MANGLING-DAG: @"??_7Z@Test9@@6BX@1@@"
   // MANGLING-DAG: @"??_7Z@Test9@@6BY@1@@"
 
-<<<<<<< HEAD
-  // MANGLING-DAG: @"\01??_7Z@Test9@@6B@"
-=======
   // MANGLING-DAG: @"??_7Z@Test9@@6B@"
->>>>>>> b2b84690
 };
 
 Z::Z() {}
@@ -374,13 +359,8 @@
   // MANGLING-DAG: @"??_7W@Test9@@6BD@@@"
   // MANGLING-DAG: @"??_7W@Test9@@6BX@1@@"
 
-<<<<<<< HEAD
-  // MANGLING-DAG: @"\01??_7W@Test9@@6B@"
-  // MANGLING-DAG: @"\01??_7W@Test9@@6BY@1@@"
-=======
   // MANGLING-DAG: @"??_7W@Test9@@6B@"
   // MANGLING-DAG: @"??_7W@Test9@@6BY@1@@"
->>>>>>> b2b84690
 };
 
 W::W() {}
@@ -424,21 +404,12 @@
   // CHECK-NEXT: via vbtable index 2, vfptr at offset 0
   // CHECK-NEXT: 0 | void Test9::T::g()
 
-<<<<<<< HEAD
-  // MANGLING-DAG: @"\01??_7T@Test9@@6BA@@@"
-  // MANGLING-DAG: @"\01??_7T@Test9@@6BD@@@"
-  // MANGLING-DAG: @"\01??_7T@Test9@@6BX@1@@"
-
-  // MANGLING-DAG: @"\01??_7T@Test9@@6B@"
-  // MANGLING-DAG: @"\01??_7T@Test9@@6BY@1@@"
-=======
   // MANGLING-DAG: @"??_7T@Test9@@6BA@@@"
   // MANGLING-DAG: @"??_7T@Test9@@6BD@@@"
   // MANGLING-DAG: @"??_7T@Test9@@6BX@1@@"
 
   // MANGLING-DAG: @"??_7T@Test9@@6B@"
   // MANGLING-DAG: @"??_7T@Test9@@6BY@1@@"
->>>>>>> b2b84690
 
   virtual void f();
   virtual void g();
@@ -472,13 +443,8 @@
 struct Y { virtual void g(); };
 
 struct Z : virtual X, Y {
-<<<<<<< HEAD
-  // MANGLING-DAG: @"\01??_7Z@Test11@@6BY@1@@"
-  // MANGLING-DAG: @"\01??_7Z@Test11@@6BX@1@@"
-=======
   // MANGLING-DAG: @"??_7Z@Test11@@6BY@1@@"
   // MANGLING-DAG: @"??_7Z@Test11@@6BX@1@@"
->>>>>>> b2b84690
 };
 
 Z z;
@@ -502,11 +468,7 @@
   // CHECK-NEXT:   1 | void A::z()
 
   int z;
-<<<<<<< HEAD
-  // MANGLING-DAG: @"\01??_7Z@Test12@@6BA@@@" = {{.*}}@"\01?f@Y@Test12@@UAEXXZ"
-=======
   // MANGLING-DAG: @"??_7Z@Test12@@6BA@@@" = {{.*}}@"?f@Y@Test12@@UAEXXZ"
->>>>>>> b2b84690
 };
 
 struct W : Z {
@@ -516,11 +478,7 @@
   W();
 
   int w;
-<<<<<<< HEAD
-  // MANGLING-DAG: @"\01??_7W@Test12@@6BA@@@" = {{.*}}@"\01?f@Y@Test12@@UAEXXZ"
-=======
   // MANGLING-DAG: @"??_7W@Test12@@6BA@@@" = {{.*}}@"?f@Y@Test12@@UAEXXZ"
->>>>>>> b2b84690
 };
 
 W::W() {}
@@ -608,7 +566,6 @@
 
 P p;
 void use(P *obj) { delete obj; }
-<<<<<<< HEAD
 
 struct Q {
   virtual ~Q();
@@ -632,31 +589,6 @@
   virtual ~R();
 };
 
-=======
-
-struct Q {
-  virtual ~Q();
-};
-
-// PR19172: Yet another diamond we miscompiled.
-struct R : virtual Q, X {
-  // CHECK-LABEL: VFTable for 'vdtors::Q' in 'vdtors::R' (1 entry).
-  // CHECK-NEXT: 0 | vdtors::R::~R() [scalar deleting]
-  // CHECK-NEXT:     [this adjustment: -8 non-virtual]
-
-  // CHECK-LABEL: Thunks for 'vdtors::R::~R()' (1 entry).
-  // CHECK-NEXT: 0 | [this adjustment: -8 non-virtual]
-
-  // CHECK-LABEL: VFTable for 'vdtors::X' in 'vdtors::R' (2 entries).
-  // CHECK-NEXT: 0 | vdtors::R::~R() [scalar deleting]
-  // CHECK-NEXT: 1 | void vdtors::X::zzz()
-
-  // CHECK-LABEL: VFTable indices for 'vdtors::R' (1 entry).
-  // CHECK-NEXT: 0 | vdtors::R::~R() [scalar deleting]
-  virtual ~R();
-};
-
->>>>>>> b2b84690
 R r;
 void use(R *obj) { delete obj; }
 }
@@ -751,17 +683,10 @@
 };
 C c;
 
-<<<<<<< HEAD
-// MANGLING-DAG: @"\01??_7A@pr17748@@6B@"
-// MANGLING-DAG: @"\01??_7B@pr17748@@6B@"
-// MANGLING-DAG: @"\01??_7C@pr17748@@6BA@1@@"
-// MANGLING-DAG: @"\01??_7C@pr17748@@6BB@1@@"
-=======
 // MANGLING-DAG: @"??_7A@pr17748@@6B@"
 // MANGLING-DAG: @"??_7B@pr17748@@6B@"
 // MANGLING-DAG: @"??_7C@pr17748@@6BA@1@@"
 // MANGLING-DAG: @"??_7C@pr17748@@6BB@1@@"
->>>>>>> b2b84690
 }
 
 namespace pr19066 {
@@ -796,15 +721,9 @@
 
 // Each MDC only has one vftable.
 
-<<<<<<< HEAD
-// MANGLING-DAG: @"\01??_7D@pr19240@@6B@"
-// MANGLING-DAG: @"\01??_7A@pr19240@@6B@"
-// MANGLING-DAG: @"\01??_7B@pr19240@@6B@"
-=======
 // MANGLING-DAG: @"??_7D@pr19240@@6B@"
 // MANGLING-DAG: @"??_7A@pr19240@@6B@"
 // MANGLING-DAG: @"??_7B@pr19240@@6B@"
->>>>>>> b2b84690
 
 }
 
@@ -827,11 +746,7 @@
 
   Z();
   int z;
-<<<<<<< HEAD
-  // MANGLING-DAG: @"\01??_7Z@pr19408@@6B@" = {{.*}}@"\01?f@Y@pr19408@@W3AEXXZ"
-=======
   // MANGLING-DAG: @"??_7Z@pr19408@@6B@" = {{.*}}@"?f@Y@pr19408@@W3AEXXZ"
->>>>>>> b2b84690
 };
 
 Z::Z() {}
@@ -844,11 +759,7 @@
 
   W();
   int w;
-<<<<<<< HEAD
-  // MANGLING-DAG: @"\01??_7W@pr19408@@6BY@1@@" = {{.*}}@"\01?f@Y@pr19408@@W3AEXXZ"
-=======
   // MANGLING-DAG: @"??_7W@pr19408@@6BY@1@@" = {{.*}}@"?f@Y@pr19408@@W3AEXXZ"
->>>>>>> b2b84690
 };
 
 W::W() {}
@@ -860,11 +771,7 @@
 };
 struct __declspec(dllexport) B : virtual A {
   virtual void f() = 0;
-<<<<<<< HEAD
-  // MANGLING-DAG: @"\01??_7B@Test13@@6B@" = weak_odr dllexport unnamed_addr constant { [1 x i8*] } { [1 x i8*] [i8* bitcast (void ()* @_purecall to i8*)] }
-=======
   // MANGLING-DAG: @"??_7B@Test13@@6B@" = weak_odr dllexport unnamed_addr constant { [1 x i8*] } { [1 x i8*] [i8* bitcast (void ()* @_purecall to i8*)] }
->>>>>>> b2b84690
 };
 }
 
@@ -881,13 +788,8 @@
 // CHECK-LABEL: VFTable for 'pr21031_1::B' in 'pr21031_1::C' (1 entry)
 // CHECK-NEXT:   0 | void pr21031_1::B::g()
 
-<<<<<<< HEAD
-// MANGLING-DAG: @"\01??_7C@pr21031_1@@6BB@1@@" = {{.*}} constant { [1 x i8*] }
-// MANGLING-DAG: @"\01??_7C@pr21031_1@@6B@" = {{.*}} constant { [1 x i8*] }
-=======
 // MANGLING-DAG: @"??_7C@pr21031_1@@6BB@1@@" = {{.*}} constant { [1 x i8*] }
 // MANGLING-DAG: @"??_7C@pr21031_1@@6B@" = {{.*}} constant { [1 x i8*] }
->>>>>>> b2b84690
 }
 
 namespace pr21031_2 {
@@ -902,13 +804,8 @@
 // CHECK-LABEL: VFTable for 'pr21031_2::A' in 'pr21031_2::B' in 'pr21031_2::C' (1 entry)
 // CHECK-NEXT:   0 | void pr21031_2::A::f()
 
-<<<<<<< HEAD
-// MANGLING-DAG: @"\01??_7C@pr21031_2@@6BA@1@@" = {{.*}} constant { [1 x i8*] }
-// MANGLING-DAG: @"\01??_7C@pr21031_2@@6BB@1@@" = {{.*}} constant { [1 x i8*] }
-=======
 // MANGLING-DAG: @"??_7C@pr21031_2@@6BA@1@@" = {{.*}} constant { [1 x i8*] }
 // MANGLING-DAG: @"??_7C@pr21031_2@@6BB@1@@" = {{.*}} constant { [1 x i8*] }
->>>>>>> b2b84690
 }
 
 namespace pr21062_1 {
@@ -921,11 +818,7 @@
 // CHECK-LABEL: VFTable for 'pr21062_1::A' in 'pr21062_1::D' (1 entry)
 // CHECK-NEXT:   0 | void pr21062_1::A::f()
 
-<<<<<<< HEAD
-// MANGLING-DAG: @"\01??_7D@pr21062_1@@6B@" = {{.*}} constant { [1 x i8*] }
-=======
 // MANGLING-DAG: @"??_7D@pr21062_1@@6B@" = {{.*}} constant { [1 x i8*] }
->>>>>>> b2b84690
 }
 
 namespace pr21062_2 {
@@ -938,11 +831,7 @@
 // CHECK-LABEL: VFTable for 'pr21062_2::A' in 'pr21062_2::D' (1 entry)
 // CHECK-NEXT:   0 | void pr21062_2::A::f()
 
-<<<<<<< HEAD
-// MANGLING-DAG: @"\01??_7D@pr21062_2@@6B@" = {{.*}} constant { [1 x i8*] }
-=======
 // MANGLING-DAG: @"??_7D@pr21062_2@@6B@" = {{.*}} constant { [1 x i8*] }
->>>>>>> b2b84690
 }
 
 namespace pr21064 {
@@ -954,9 +843,5 @@
 // CHECK-LABEL: VFTable for 'pr21064::B' in 'pr21064::C' in 'pr21064::D' (1 entry)
 // CHECK-NEXT:   0 | void pr21064::B::f()
 
-<<<<<<< HEAD
-// MANGLING-DAG: @"\01??_7D@pr21064@@6B@" = {{.*}} constant { [1 x i8*] }
-=======
 // MANGLING-DAG: @"??_7D@pr21064@@6B@" = {{.*}} constant { [1 x i8*] }
->>>>>>> b2b84690
 }