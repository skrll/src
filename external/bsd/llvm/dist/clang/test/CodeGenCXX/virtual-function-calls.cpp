// RUN: %clang_cc1 %s -triple %itanium_abi_triple -std=c++11 -emit-llvm -o - | FileCheck %s
// RUN: %clang_cc1 %s -triple %itanium_abi_triple -std=c++11 -emit-llvm -o - -fstrict-vtable-pointers -O1 | FileCheck --check-prefix=CHECK-INVARIANT %s

// PR5021
namespace PR5021 {

struct A {
  virtual void f(char);
};

void f(A *a) {
  // CHECK: call {{.*}}void %
  a->f('c');
}

struct B : virtual A { 
  virtual void f();
};

void f(B * b) {
  b->f();
}

}

namespace Test1 {
  struct A { 
    virtual ~A(); 
  };

  struct B : A {
    virtual ~B();
    virtual void f();
  };

  void f(B *b) {
    b->f();
  }
}

namespace VirtualNoreturn {
  struct A {
    [[noreturn]] virtual void f();
  };

  // CHECK-LABEL: @_ZN15VirtualNoreturn1f
<<<<<<< HEAD
  // CHECK-INVARIANT-LABEL: define void @_ZN15VirtualNoreturn1f
=======
  // CHECK-INVARIANT-LABEL: define {{(dso_local )?}}void @_ZN15VirtualNoreturn1f
>>>>>>> b2b84690
  void f(A *p) {
    p->f();
    // CHECK: call {{.*}}void %{{[^#]*$}}
    // CHECK-NOT: unreachable
    // CHECK-INVARIANT: load {{.*}} !invariant.load ![[EMPTY_NODE:[0-9]+]]
  }
}

// CHECK-INVARIANT: ![[EMPTY_NODE]] = !{}<|MERGE_RESOLUTION|>--- conflicted
+++ resolved
@@ -44,11 +44,7 @@
   };
 
   // CHECK-LABEL: @_ZN15VirtualNoreturn1f
-<<<<<<< HEAD
-  // CHECK-INVARIANT-LABEL: define void @_ZN15VirtualNoreturn1f
-=======
   // CHECK-INVARIANT-LABEL: define {{(dso_local )?}}void @_ZN15VirtualNoreturn1f
->>>>>>> b2b84690
   void f(A *p) {
     p->f();
     // CHECK: call {{.*}}void %{{[^#]*$}}
