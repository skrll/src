--- conflicted
+++ resolved
@@ -44,21 +44,13 @@
 // MSABI: define dso_local void @"?static_baz@@YAXXZ"
 void static_qux() {}
 // GCABI-LABEL: define void @_Z10static_quxv
-<<<<<<< HEAD
-// MSABI: define void @"\01?static_qux@@YAXXZ"
-=======
 // MSABI: define dso_local void @"?static_qux@@YAXXZ"
->>>>>>> b2b84690
 
 namespace PR31656 {
 template <int I>
 void __cdecl callee(int args[I]);
 // GCABI-LABEL: declare void @_ZN7PR316566calleeILi1EEEvPi(
-<<<<<<< HEAD
-// MSABI: declare void @"\01??$callee@$00@PR31656@@YAXQAH@Z"(
-=======
 // MSABI: declare dso_local void @"??$callee@$00@PR31656@@YAXQAH@Z"(
->>>>>>> b2b84690
 
 void caller() { callee<1>(0); }
 }