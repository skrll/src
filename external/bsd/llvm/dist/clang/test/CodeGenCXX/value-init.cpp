<<<<<<< HEAD
// RUN: %clang_cc1 -std=c++98 %s -triple x86_64-apple-darwin10 -emit-llvm -o - | FileCheck %s
=======
// RUN: %clang_cc1 -std=c++98 %s -triple x86_64-apple-darwin10 -emit-llvm -o - | FileCheck %s --check-prefix=CHECK --check-prefix=CHECK-CXX98
// RUN: %clang_cc1 -std=c++17 %s -triple x86_64-apple-darwin10 -emit-llvm -o - | FileCheck %s --check-prefix=CHECK --check-prefix=CHECK-CXX17
>>>>>>> b2b84690

struct A {
  virtual ~A();
};

struct B : A { };

struct C {
  int i;
  B b;
};

// CHECK: _Z15test_value_initv
void test_value_init() {
  // This value initialization requires zero initialization of the 'B'
  // subobject followed by a call to its constructor.
  // PR5800

  // CHECK: store i32 17
  // CHECK: call void @llvm.memset.p0i8.i64
  // CHECK: call void @_ZN1BC1Ev
  C c = { 17 } ;
  // CHECK: call void @_ZN1CD1Ev
}

enum enum_type { negative_number = -1, magic_number = 42 };

class enum_holder
{
  enum_type m_enum;

public:
  enum_holder() : m_enum(magic_number) { }
};

struct enum_holder_and_int
{
  enum_holder e;
  int i;
};

// CHECK: _Z24test_enum_holder_and_intv()
void test_enum_holder_and_int() {
  // CHECK: alloca
  // CHECK-NEXT: bitcast
  // CHECK-NEXT: call void @llvm.memset
  // CHECK-NEXT: call void @_ZN19enum_holder_and_intC1Ev
  enum_holder_and_int();
  // CHECK-NEXT: ret void
}

// PR7834: don't crash.
namespace test1 {
  struct A {
    int A::*f;
    A();
    A(const A&);
    A &operator=(const A &);
  };

  struct B {
    A base;
  };

  void foo() {
    B();
  }
}

namespace ptrmem {
  struct S {
    int mem1;
    int S::*mem2;
  };

  // CHECK-LABEL: define i32 @_ZN6ptrmem4testEPNS_1SE
  int test(S *s) {
    // CHECK: call void @llvm.memcpy.p0i8.p0i8.i64
    // CHECK: getelementptr
    // CHECK: ret
    return s->*S().mem2;
  }
}

namespace PR9801 {

struct Test {
  Test() : i(10) {}
  Test(int i) : i(i) {}
  int i;
private:
  int j;
};

struct Test2 {
  Test t;
};

struct Test3 : public Test { };

// CHECK-LABEL: define void @_ZN6PR98011fEv
void f() {
  // CHECK-NOT: call void @llvm.memset.p0i8.i64
  // CHECK: call void @_ZN6PR98014TestC1Ei
  // CHECK-NOT: call void @llvm.memset.p0i8.i64
  // CHECK: call void @_ZN6PR98014TestC1Ev
  Test partial[3] = { 1 };

  // CHECK-NOT: call void @llvm.memset.p0i8.i64
  // CHECK: call void @_ZN6PR98014TestC1Ev
  // CHECK-NOT: call void @_ZN6PR98014TestC1Ev
  Test empty[3] = {};

  // CHECK: call void @llvm.memset.p0i8.i64
  // CHECK-NOT: call void @llvm.memset.p0i8.i64
  // CHECK-CXX98: call void @_ZN6PR98015Test2C1Ev
  // CHECK-CXX17: call void @_ZN6PR98014TestC1Ev
  // CHECK-NOT: call void @_ZN6PR98015Test2C1Ev
  Test2 empty2[3] = {};

  // CHECK: call void @llvm.memset.p0i8.i64
  // CHECK-NOT: call void @llvm.memset.p0i8.i64
  // CHECK-CXX98: call void @_ZN6PR98015Test3C1Ev
  // CHECK-CXX17: call void @_ZN6PR98014TestC2Ev
  // CHECK-NOT: call void @llvm.memset.p0i8.i64
  // CHECK-NOT: call void @_ZN6PR98015Test3C1Ev
  Test3 empty3[3] = {};
}

}

namespace zeroinit {
  struct S { int i; };

  // CHECK-LABEL: define i32 @_ZN8zeroinit4testEv()
  int test() {
    // CHECK: call void @llvm.memset.p0i8.i64
    // CHECK: ret i32 0
    return S().i;
  }

  struct X0 {
    X0() { }
    int x;
  };

  struct X1 : X0 {
    int x1;
    void f();
  };

  // CHECK-LABEL: define void @_ZN8zeroinit9testX0_X1Ev
  void testX0_X1() {
    // CHECK: call void @llvm.memset.p0i8.i64
    // CHECK-NEXT: call void @_ZN8zeroinit2X1C1Ev
    // CHECK-NEXT: call void @_ZN8zeroinit2X11fEv
    X1().f();
  }

  template<typename>
  struct X2 : X0 {
    int x2;
    void f();
  };

  template<typename>
  struct X3 : X2<int> { 
    X3() : X2<int>() { }
    int i;
  };
  

  // CHECK-LABEL: define void @_ZN8zeroinit9testX0_X3Ev
  void testX0_X3() {
    // CHECK-NOT: call void @llvm.memset
    // CHECK: call void @_ZN8zeroinit2X3IiEC1Ev
    // CHECK: call void @_ZN8zeroinit2X2IiE1fEv
    // CHECK-NEXT: ret void
    X3<int>().f();
  }

  // More checks at EOF
}

namespace PR8726 {
class C;
struct S {
  const C &c1;
  int i;
  const C &c2;
};
void f(const C& c) {
  S s = {c, 42, c};
}

}

// rdar://problem/9355931
namespace test6 {
  struct A { A(); A(int); };

  void test() {
    A arr[10][20] = { 5 };
  };
  // CHECK-LABEL:    define void @_ZN5test64testEv()
  // CHECK:      [[ARR:%.*]] = alloca [10 x [20 x [[A:%.*]]]],

  // CHECK-NEXT: [[INNER:%.*]] = getelementptr inbounds [10 x [20 x [[A]]]], [10 x [20 x [[A]]]]* [[ARR]], i64 0, i64 0
  // CHECK-NEXT: [[T0:%.*]] = getelementptr inbounds [20 x [[A]]], [20 x [[A]]]* [[INNER]], i64 0, i64 0
  // CHECK-NEXT: call void @_ZN5test61AC1Ei([[A]]* [[T0]], i32 5)
  // CHECK-NEXT: [[BEGIN:%.*]] = getelementptr inbounds [[A]], [[A]]* [[T0]], i64 1
  // CHECK-NEXT: [[END:%.*]] = getelementptr inbounds [[A]], [[A]]* [[T0]], i64 20
  // CHECK-NEXT: br label
  // CHECK:      [[CUR:%.*]] = phi [[A]]* [ [[BEGIN]], {{%.*}} ], [ [[NEXT:%.*]], {{%.*}} ]
  // CHECK-NEXT: call void @_ZN5test61AC1Ev([[A]]* [[CUR]])
  // CHECK-NEXT: [[NEXT]] = getelementptr inbounds [[A]], [[A]]* [[CUR]], i64 1
  // CHECK-NEXT: [[T0:%.*]] = icmp eq [[A]]* [[NEXT]], [[END]]
  // CHECK-NEXT: br i1

  // CHECK:      [[BEGIN:%.*]] = getelementptr inbounds [20 x [[A]]], [20 x [[A]]]* [[INNER]], i64 1
  // CHECK-NEXT: [[END:%.*]] = getelementptr inbounds [20 x [[A]]], [20 x [[A]]]* [[INNER]], i64 10
  // CHECK-NEXT: br label
  // CHECK:      [[CUR:%.*]] = phi [20 x [[A]]]* [ [[BEGIN]], {{%.*}} ], [ [[NEXT:%.*]], {{%.*}} ]

  // Inner loop.
<<<<<<< HEAD
  // CHECK-NEXT: [[IBEGIN:%.*]] = getelementptr inbounds [20 x [[A]]], [20 x [[A]]]* [[CUR]], i32 0, i32 0
=======
  // CHECK-NEXT: [[IBEGIN:%.*]] = getelementptr inbounds [20 x [[A]]], [20 x [[A]]]* [[CUR]], i{{32|64}} 0, i{{32|64}} 0
>>>>>>> b2b84690
  // CHECK-NEXT: [[IEND:%.*]] = getelementptr inbounds [[A]], [[A]]* [[IBEGIN]], i64 20
  // CHECK-NEXT: br label
  // CHECK:      [[ICUR:%.*]] = phi [[A]]* [ [[IBEGIN]], {{%.*}} ], [ [[INEXT:%.*]], {{%.*}} ]
  // CHECK-NEXT: call void @_ZN5test61AC1Ev([[A]]* [[ICUR]])
  // CHECK-NEXT: [[INEXT:%.*]] = getelementptr inbounds [[A]], [[A]]* [[ICUR]], i64 1
  // CHECK-NEXT: [[T0:%.*]] = icmp eq [[A]]* [[INEXT]], [[IEND]]
  // CHECK-NEXT: br i1 [[T0]],

  // CHECK:      [[NEXT]] = getelementptr inbounds [20 x [[A]]], [20 x [[A]]]* [[CUR]], i64 1
  // CHECK-NEXT: [[T0:%.*]] = icmp eq [20 x [[A]]]* [[NEXT]], [[END]]
  // CHECK-NEXT: br i1 [[T0]]
  // CHECK:      ret void
}

namespace PR11124 {
  // Make sure C::C doesn't overwrite parts of A while it is zero-initializing B
  struct A { int a; A(); A(int); };
  struct B : virtual A { int b; };
  struct C : B { C(); };      
  C::C() : A(3), B() {}
  // CHECK-LABEL: define void @_ZN7PR111241CC1Ev
  // CHECK: call void @llvm.memset.p0i8.i64(i8* align 8 {{.*}}, i8 0, i64 12, i1 false)
  // CHECK-NEXT: call void @_ZN7PR111241BC2Ev
  // Make sure C::C doesn't overwrite parts of A while it is zero-initializing B

  struct B2 : virtual A { int B::*b; };
  struct C2 : B2 { C2(); };      
  C2::C2() : A(3), B2() {}
  // CHECK-LABEL: define void @_ZN7PR111242C2C1Ev
  // CHECK: call void @llvm.memcpy.p0i8.p0i8.i64(i8* align 8 %{{.*}}, i8* align 8 {{.*}}, i64 16, i1 false)
  // CHECK-NEXT: call void @_ZN7PR111242B2C2Ev
}

// Ensure we produce an i1 here, and don't assert.
// CHECK-LABEL: define void @_Z9r170806_bv(
// CHECK: call void @_Z9r170806_ab(i1 zeroext false)
void r170806_a(bool b = bool());
void r170806_b() { r170806_a(); }

namespace PR20256 {
  struct data { int i; };

  template<typename T = int>
  data g() {
    data d; // not value-init
    return d;
  }
  template data g();
  // CHECK-LABEL: define {{.*}} @_ZN7PR202561gIiEENS_4dataEv(
  // CHECK-NOT: store
  // CHECK-NOT: memset
  // CHECK: }

  template<typename ...T>
  data h(T ...t) {
    data d(t...); // value-init
    return d;
  }
  template data h();
  // CHECK-LABEL: define {{.*}} @_ZN7PR202561hIJEEENS_4dataEDpT_(
  // CHECK: call void @llvm.memset
  // CHECK: }


  template<typename T = int>
  data j() {
    data d = {}; // value-init
    return d;
  }
  template data j();
  // CHECK-LABEL: define {{.*}} @_ZN7PR202561jIiEENS_4dataEv(
  // CHECK: call void @llvm.memset
  // CHECK: }

  data f() {
    data d; // not value-init
    return d;
  }
  // CHECK-LABEL: define {{.*}} @_ZN7PR202561fEv(
  // CHECK-NOT: store
  // CHECK-NOT: memset
  // CHECK: }

  data i() {
    data d = {}; // value-init
    return d;
  }
  // CHECK-LABEL: define {{.*}} @_ZN7PR202561iEv(
  // CHECK: call void @llvm.memset
  // CHECK: }
}

// CHECK-LABEL: define {{.*}}@_Z20explicitly_defaultedv
int explicitly_defaulted() {
  struct A { A() = default; int n; };
  // CHECK: call void @llvm.memset
  A a = A();
  return a.n;
} // CHECK-LABEL: }

// CHECK-LABEL: define linkonce_odr void @_ZN8zeroinit2X3IiEC2Ev(%"struct.zeroinit::X3"* %this) unnamed_addr
// CHECK: call void @llvm.memset.p0i8.i64
// CHECK-NEXT: call void @_ZN8zeroinit2X2IiEC2Ev
// CHECK-NEXT: ret void

#if __cplusplus >= 201103L
namespace transparent_init_list {
  struct optional_assign_base {};
  struct optional_data_dtor_base { char dummy_[24]; };
  struct optional : optional_data_dtor_base, optional_assign_base {};
  optional f(optional a) { return {optional(a)}; }
}
#endif<|MERGE_RESOLUTION|>--- conflicted
+++ resolved
@@ -1,9 +1,5 @@
-<<<<<<< HEAD
-// RUN: %clang_cc1 -std=c++98 %s -triple x86_64-apple-darwin10 -emit-llvm -o - | FileCheck %s
-=======
 // RUN: %clang_cc1 -std=c++98 %s -triple x86_64-apple-darwin10 -emit-llvm -o - | FileCheck %s --check-prefix=CHECK --check-prefix=CHECK-CXX98
 // RUN: %clang_cc1 -std=c++17 %s -triple x86_64-apple-darwin10 -emit-llvm -o - | FileCheck %s --check-prefix=CHECK --check-prefix=CHECK-CXX17
->>>>>>> b2b84690
 
 struct A {
   virtual ~A();
@@ -229,11 +225,7 @@
   // CHECK:      [[CUR:%.*]] = phi [20 x [[A]]]* [ [[BEGIN]], {{%.*}} ], [ [[NEXT:%.*]], {{%.*}} ]
 
   // Inner loop.
-<<<<<<< HEAD
-  // CHECK-NEXT: [[IBEGIN:%.*]] = getelementptr inbounds [20 x [[A]]], [20 x [[A]]]* [[CUR]], i32 0, i32 0
-=======
   // CHECK-NEXT: [[IBEGIN:%.*]] = getelementptr inbounds [20 x [[A]]], [20 x [[A]]]* [[CUR]], i{{32|64}} 0, i{{32|64}} 0
->>>>>>> b2b84690
   // CHECK-NEXT: [[IEND:%.*]] = getelementptr inbounds [[A]], [[A]]* [[IBEGIN]], i64 20
   // CHECK-NEXT: br label
   // CHECK:      [[ICUR:%.*]] = phi [[A]]* [ [[IBEGIN]], {{%.*}} ], [ [[INEXT:%.*]], {{%.*}} ]
