<<<<<<< HEAD
// RUN: %clang_cc1 -triple %itanium_abi_triple -emit-llvm %s -o - | FileCheck %s
// CHECK: @_ZTI3foo = constant
=======
// RUN: %clang_cc1 -triple i386-linux -emit-llvm %s -o - | FileCheck %s
// RUN: %clang_cc1 -triple i386-windows-gnu -emit-llvm %s -o - | FileCheck %s -check-prefix CHECK-MINGW
// CHECK: @_ZTI3foo = constant
// CHECK-MINGW: @_ZTI3foo = linkonce_odr
>>>>>>> b2b84690
class foo {
   foo();
   virtual ~foo();
};

foo::~foo() {
}<|MERGE_RESOLUTION|>--- conflicted
+++ resolved
@@ -1,12 +1,7 @@
-<<<<<<< HEAD
-// RUN: %clang_cc1 -triple %itanium_abi_triple -emit-llvm %s -o - | FileCheck %s
-// CHECK: @_ZTI3foo = constant
-=======
 // RUN: %clang_cc1 -triple i386-linux -emit-llvm %s -o - | FileCheck %s
 // RUN: %clang_cc1 -triple i386-windows-gnu -emit-llvm %s -o - | FileCheck %s -check-prefix CHECK-MINGW
 // CHECK: @_ZTI3foo = constant
 // CHECK-MINGW: @_ZTI3foo = linkonce_odr
->>>>>>> b2b84690
 class foo {
    foo();
    virtual ~foo();
