--- conflicted
+++ resolved
@@ -19,11 +19,7 @@
 }
 
 // The compile unit pulls in the global variables first.
-<<<<<<< HEAD
-// CHECK: [[X]] = !DIGlobalVariableExpression(var: [[XV:.*]])
-=======
 // CHECK: [[X]] = !DIGlobalVariableExpression(var: [[XV:.*]], expr: !DIExpression())
->>>>>>> b2b84690
 // CHECK: [[XV]] = distinct !DIGlobalVariable(name: "x",
 // CHECK-SAME:                                type: ![[OUTER_FOO_INNER_ID:[0-9]+]]
 
