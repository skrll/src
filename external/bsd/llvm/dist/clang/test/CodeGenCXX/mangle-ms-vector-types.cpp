--- conflicted
+++ resolved
@@ -27,19 +27,11 @@
 
 // We have a custom mangling for vector types not standardized by Intel.
 void foov8hi(__v8hi) {}
-<<<<<<< HEAD
-// CHECK: define void @"\01?foov8hi@@YAXT?$__vector@F$07@__clang@@@Z"
-
-typedef __attribute__((ext_vector_type(4))) int vi4b;
-void foovi4b(vi4b) {}
-// CHECK: define void @"\01?foovi4b@@YAXT?$__vector@H$03@__clang@@@Z"
-=======
 // CHECK: define dso_local void @"?foov8hi@@YAXT?$__vector@F$07@__clang@@@Z"
 
 typedef __attribute__((ext_vector_type(4))) int vi4b;
 void foovi4b(vi4b) {}
 // CHECK: define dso_local void @"?foovi4b@@YAXT?$__vector@H$03@__clang@@@Z"
->>>>>>> b2b84690
 
 // Clang does not support vectors of complex types, so we can't test the
 // mangling of them.