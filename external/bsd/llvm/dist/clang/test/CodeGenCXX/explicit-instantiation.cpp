--- conflicted
+++ resolved
@@ -119,22 +119,14 @@
   // definition of Inner.
   template struct Outer<int>;
   // CHECK: define weak_odr void @_ZN13NestedClasses5OuterIiE5Inner1fEv
-<<<<<<< HEAD
-  // CHECK-MS: define weak_odr x86_thiscallcc void @"\01?f@Inner@?$Outer@H@NestedClasses@@QAEXXZ"
-=======
   // CHECK-MS: define weak_odr dso_local x86_thiscallcc void @"?f@Inner@?$Outer@H@NestedClasses@@QAEXXZ"
->>>>>>> b2b84690
 
   // Explicit instantiation declaration of Outer causes explicit instantiation
   // declaration of Inner, but not in MSVC mode.
   extern template struct Outer<char>;
   auto use = &Outer<char>::Inner::f;
   // CHECK: {{declare|define available_externally}} void @_ZN13NestedClasses5OuterIcE5Inner1fEv
-<<<<<<< HEAD
-  // CHECK-MS: define linkonce_odr x86_thiscallcc void @"\01?f@Inner@?$Outer@D@NestedClasses@@QAEXXZ"
-=======
   // CHECK-MS: define linkonce_odr dso_local x86_thiscallcc void @"?f@Inner@?$Outer@D@NestedClasses@@QAEXXZ"
->>>>>>> b2b84690
 }
 
 // Check that we emit definitions from explicit instantiations even when they
@@ -177,8 +169,6 @@
 void use() {
   f<int>();
 }
-<<<<<<< HEAD
-=======
 }
 
 namespace DefaultedMembers {
@@ -198,5 +188,4 @@
 
   // CHECK-NOT: @_ZN16DefaultedMembers1AIcE
   template struct A<char>;
->>>>>>> b2b84690
 }