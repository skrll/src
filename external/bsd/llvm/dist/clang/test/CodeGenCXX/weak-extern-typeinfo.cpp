--- conflicted
+++ resolved
@@ -31,22 +31,6 @@
 void V1::foo() { }
 void V2::foo() { }
 
-<<<<<<< HEAD
-// CHECK: @_ZTS1A = weak_odr constant
-// CHECK: @_ZTI1A = weak_odr constant
-// CHECK: @_ZTS1B = weak_odr constant
-// CHECK: @_ZTI1B = weak_odr constant
-// CHECK: @_ZTS1C = weak_odr constant
-// CHECK: @_ZTS2T1 = linkonce_odr constant
-// CHECK: @_ZTI2T1 = linkonce_odr constant
-// CHECK: @_ZTS1T = linkonce_odr constant
-// CHECK: @_ZTI1T = linkonce_odr constant
-// CHECK: @_ZTI1C = weak_odr constant
-// CHECK: @_ZTS2V1 = weak_odr constant
-// CHECK: @_ZTI2V1 = weak_odr constant
-// CHECK: @_ZTS2V2 = weak_odr constant
-// CHECK: @_ZTI2V2 = weak_odr constant
-=======
 // CHECK: @_ZTS1A = weak_odr {{(dso_local )?}}constant
 // CHECK: @_ZTI1A = weak_odr {{(dso_local )?}}constant
 // CHECK: @_ZTS1B = weak_odr {{(dso_local )?}}constant
@@ -60,5 +44,4 @@
 // CHECK: @_ZTS2V1 = weak_odr {{(dso_local )?}}constant
 // CHECK: @_ZTI2V1 = weak_odr {{(dso_local )?}}constant
 // CHECK: @_ZTS2V2 = weak_odr {{(dso_local )?}}constant
-// CHECK: @_ZTI2V2 = weak_odr {{(dso_local )?}}constant
->>>>>>> b2b84690
+// CHECK: @_ZTI2V2 = weak_odr {{(dso_local )?}}constant