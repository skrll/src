// RUN: %clang_cc1 %s -cl-opt-disable -emit-llvm -o - -ffake-address-space-map | FileCheck %s

__constant char *__constant x = "hello world";
__constant char *__constant y = "hello world";

<<<<<<< HEAD
// CHECK: unnamed_addr addrspace(2) constant
// CHECK-NOT: addrspace(2) unnamed_addr constant
// CHECK: @x = addrspace(2) constant i8 addrspace(2)*
// CHECK: @y = addrspace(2) constant i8 addrspace(2)*
=======
// CHECK: unnamed_addr addrspace(2) constant{{.*}}"hello world\00"
// CHECK-NOT: addrspace(2) unnamed_addr constant
// CHECK: @x = {{(dso_local )?}}addrspace(2) constant i8 addrspace(2)*
// CHECK: @y = {{(dso_local )?}}addrspace(2) constant i8 addrspace(2)*
// CHECK: unnamed_addr addrspace(2) constant{{.*}}"f\00"

void f() {
  //CHECK: store i8 addrspace(2)* {{.*}}, i8 addrspace(2)**
  constant const char *f3 = __func__;
}
>>>>>>> b2b84690
<|MERGE_RESOLUTION|>--- conflicted
+++ resolved
@@ -3,12 +3,6 @@
 __constant char *__constant x = "hello world";
 __constant char *__constant y = "hello world";
 
-<<<<<<< HEAD
-// CHECK: unnamed_addr addrspace(2) constant
-// CHECK-NOT: addrspace(2) unnamed_addr constant
-// CHECK: @x = addrspace(2) constant i8 addrspace(2)*
-// CHECK: @y = addrspace(2) constant i8 addrspace(2)*
-=======
 // CHECK: unnamed_addr addrspace(2) constant{{.*}}"hello world\00"
 // CHECK-NOT: addrspace(2) unnamed_addr constant
 // CHECK: @x = {{(dso_local )?}}addrspace(2) constant i8 addrspace(2)*
@@ -18,5 +12,4 @@
 void f() {
   //CHECK: store i8 addrspace(2)* {{.*}}, i8 addrspace(2)**
   constant const char *f3 = __func__;
-}
->>>>>>> b2b84690
+}