--- conflicted
+++ resolved
@@ -1,16 +1,5 @@
 // RUN: %clang_cc1 %s -O0 -ffake-address-space-map -emit-llvm -o - | FileCheck %s --check-prefixes=CHECK,SPIR
 // RUN: %clang_cc1 %s -O0 -DCL20 -cl-std=CL2.0 -ffake-address-space-map -emit-llvm -o - | FileCheck %s --check-prefixes=CL20,CL20SPIR
-<<<<<<< HEAD
-// RUN: %clang_cc1 %s -O0 -triple amdgcn-amd-amdhsa-opencl -emit-llvm -o - | FileCheck --check-prefixes=CHECK,SPIR %s
-// RUN: %clang_cc1 %s -O0 -triple amdgcn-amd-amdhsa-opencl -DCL20 -cl-std=CL2.0 -emit-llvm -o - | FileCheck %s --check-prefixes=CL20,CL20SPIR
-// RUN: %clang_cc1 %s -O0 -triple amdgcn-amd-amdhsa-amdgizcl -emit-llvm -o - | FileCheck %s -check-prefixes=CHECK,GIZ
-// RUN: %clang_cc1 %s -O0 -triple amdgcn-amd-amdhsa-amdgizcl -DCL20 -cl-std=CL2.0 -emit-llvm -o - | FileCheck %s --check-prefixes=CL20,CL20GIZ
-// RUN: %clang_cc1 %s -O0 -triple amdgcn-mesa-mesa3d -emit-llvm -o - | FileCheck --check-prefixes=CHECK,SPIR %s
-// RUN: %clang_cc1 %s -O0 -triple r600-- -emit-llvm -o - | FileCheck --check-prefixes=CHECK,SPIR %s
-
-// SPIR: i32* %arg
-// GIZ: i32 addrspace(5)* %arg
-=======
 // RUN: %clang_cc1 %s -O0 -triple amdgcn-amd-amdhsa -emit-llvm -o - | FileCheck --check-prefixes=CHECK,AMDGCN %s
 // RUN: %clang_cc1 %s -O0 -triple amdgcn-amd-amdhsa -DCL20 -cl-std=CL2.0 -emit-llvm -o - | FileCheck %s --check-prefixes=CL20,CL20AMDGCN
 // RUN: %clang_cc1 %s -O0 -triple amdgcn-mesa-mesa3d -emit-llvm -o - | FileCheck --check-prefixes=CHECK,AMDGCN %s
@@ -36,7 +25,6 @@
 
 // SPIR: i32* %arg
 // AMDGCN: i32 addrspace(5)* %arg
->>>>>>> b2b84690
 void f__p(__private int *arg) {}
 
 // CHECK: i32 addrspace(1)* %arg
@@ -45,20 +33,12 @@
 // CHECK: i32 addrspace(3)* %arg
 void f__l(__local int *arg) {}
 
-<<<<<<< HEAD
-// CHECK: i32 addrspace(2)* %arg
-void f__c(__constant int *arg) {}
-
-// SPIR: i32* %arg
-// GIZ: i32 addrspace(5)* %arg
-=======
 // SPIR: i32 addrspace(2)* %arg
 // AMDGCN: i32 addrspace(4)* %arg
 void f__c(__constant int *arg) {}
 
 // SPIR: i32* %arg
 // AMDGCN: i32 addrspace(5)* %arg
->>>>>>> b2b84690
 void fp(private int *arg) {}
 
 // CHECK: i32 addrspace(1)* %arg
@@ -67,28 +47,12 @@
 // CHECK: i32 addrspace(3)* %arg
 void fl(local int *arg) {}
 
-<<<<<<< HEAD
-// CHECK: i32 addrspace(2)* %arg
-=======
 // SPIR: i32 addrspace(2)* %arg
 // AMDGCN: i32 addrspace(4)* %arg
->>>>>>> b2b84690
 void fc(constant int *arg) {}
 
 #ifdef CL20
 int i;
-<<<<<<< HEAD
-// CL20-DAG: @i = common addrspace(1) global i32 0
-int *ptr;
-// CL20SPIR-DAG: @ptr = common addrspace(1) global i32 addrspace(4)* null
-// CL20GIZ-DAG: @ptr = common addrspace(1) global i32* null
-#endif
-
-// SPIR: i32* %arg
-// GIZ: i32 addrspace(5)* %arg
-// CL20SPIR-DAG: i32 addrspace(4)* %arg
-// CL20GIZ-DAG: i32* %arg
-=======
 // CL20-DAG: @i = common {{(dso_local )?}}addrspace(1) global i32 0
 int *ptr;
 // CL20SPIR-DAG: @ptr = common {{(dso_local )?}}addrspace(1) global i32 addrspace(4)* null
@@ -99,28 +63,18 @@
 // AMDGCN: i32 addrspace(5)* %arg
 // CL20SPIR-DAG: i32 addrspace(4)* %arg
 // CL20AMDGCN-DAG: i32* %arg
->>>>>>> b2b84690
 void f(int *arg) {
 
   int i;
 // SPIR: %i = alloca i32,
-<<<<<<< HEAD
-// GIZ: %i = alloca i32{{.*}}addrspace(5)
-// CL20SPIR-DAG: %i = alloca i32,
-// CL20GIZ-DAG: %i = alloca i32{{.*}}addrspace(5)
-=======
 // AMDGCN: %i = alloca i32{{.*}}addrspace(5)
 // CL20SPIR-DAG: %i = alloca i32,
 // CL20AMDGCN-DAG: %i = alloca i32{{.*}}addrspace(5)
->>>>>>> b2b84690
 
 #ifdef CL20
   static int ii;
 // CL20-DAG: @f.ii = internal addrspace(1) global i32 0
 #endif
-<<<<<<< HEAD
-}
-=======
 }
 
 typedef int int_td;
@@ -171,5 +125,4 @@
   buf[0] += g_static_var + l_static_var;
 }
 
-#endif
->>>>>>> b2b84690
+#endif