--- conflicted
+++ resolved
@@ -58,19 +58,6 @@
   return f;
 }
 
-<<<<<<< HEAD
-//OPT: @vectorScalarTest
-int4 vectorScalarTest(int4 a,int b) {
-  //OPT: [[SP0:%.+]] = insertelement <4 x i32> undef, i32 %b, i32 0
-  //OPT: [[SP1:%.+]] = shufflevector <4 x i32> [[SP0]], <4 x i32> undef, <4 x i32> zeroinitializer
-  //OPT: [[VSM:%.+]] = and <4 x i32> [[SP1]], <i32 31, i32 31, i32 31, i32 31>
-  //OPT-NEXT: [[VSC:%.+]] = shl <4 x i32> %a, [[VSM]]
-  int4 c = a << b;
-  //OPT-NEXT: [[VSF:%.+]] = add <4 x i32> [[VSC]], <i32 4, i32 4, i32 4, i32 4>
-  int4 d = {1, 1, 1, 1};
-  int4 f = c + (d << 34);
-  //OPT-NEXT: ret <4 x i32> [[VSF]]
-=======
 //NOOPT-LABEL: @vectorScalarTest
 int4 vectorScalarTest(int4 a,int b) {
   //NOOPT: [[SP0:%.+]] = insertelement <4 x i32> undef
@@ -83,6 +70,5 @@
   int4 d = {1, 1, 1, 1};
   int4 f = c + (d << 34);
   //NOOPT: ret <4 x i32>
->>>>>>> b2b84690
   return f;
 }