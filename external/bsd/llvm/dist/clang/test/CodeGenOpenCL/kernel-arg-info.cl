// RUN: %clang_cc1 %s -cl-std=CL2.0 -emit-llvm -o - -triple spir-unknown-unknown | FileCheck %s
// RUN: %clang_cc1 %s -cl-std=CL2.0 -emit-llvm -o - -triple spir-unknown-unknown -cl-kernel-arg-info | FileCheck %s -check-prefix ARGINFO

kernel void foo(global int * globalintp, global int * restrict globalintrestrictp,
                global const int * globalconstintp,
                global const int * restrict globalconstintrestrictp,
                constant int * constantintp, constant int * restrict constantintrestrictp,
                global const volatile int * globalconstvolatileintp,
                global const volatile int * restrict globalconstvolatileintrestrictp,
                global volatile int * globalvolatileintp,
                global volatile int * restrict globalvolatileintrestrictp,
                local int * localintp, local int * restrict localintrestrictp,
                local const int * localconstintp,
                local const int * restrict localconstintrestrictp,
                local const volatile int * localconstvolatileintp,
                local const volatile int * restrict localconstvolatileintrestrictp,
                local volatile int * localvolatileintp,
                local volatile int * restrict localvolatileintrestrictp,
                int X, const int constint, const volatile int constvolatileint,
                volatile int volatileint) {
  *globalintrestrictp = constint + volatileint;
}
// CHECK: define spir_kernel void @foo{{[^!]+}}
// CHECK: !kernel_arg_addr_space ![[MD11:[0-9]+]]
// CHECK: !kernel_arg_access_qual ![[MD12:[0-9]+]]
// CHECK: !kernel_arg_type ![[MD13:[0-9]+]]
// CHECK: !kernel_arg_base_type ![[MD13]]
// CHECK: !kernel_arg_type_qual ![[MD14:[0-9]+]]
// CHECK-NOT: !kernel_arg_name
// ARGINFO: !kernel_arg_name ![[MD15:[0-9]+]]

kernel void foo2(read_only image1d_t img1, image2d_t img2, write_only image2d_array_t img3, read_write image1d_t img4) {
}
// CHECK: define spir_kernel void @foo2{{[^!]+}}
// CHECK: !kernel_arg_addr_space ![[MD21:[0-9]+]]
// CHECK: !kernel_arg_access_qual ![[MD22:[0-9]+]]
// CHECK: !kernel_arg_type ![[MD23:[0-9]+]]
// CHECK: !kernel_arg_base_type ![[MD23]]
// CHECK: !kernel_arg_type_qual ![[MD24:[0-9]+]]
// CHECK-NOT: !kernel_arg_name
// ARGINFO: !kernel_arg_name ![[MD25:[0-9]+]]

kernel void foo3(__global half * X) {
}
// CHECK: define spir_kernel void @foo3{{[^!]+}}
// CHECK: !kernel_arg_addr_space ![[MD31:[0-9]+]]
// CHECK: !kernel_arg_access_qual ![[MD32:[0-9]+]]
// CHECK: !kernel_arg_type ![[MD33:[0-9]+]]
// CHECK: !kernel_arg_base_type ![[MD33]]
// CHECK: !kernel_arg_type_qual ![[MD34:[0-9]+]]
// CHECK-NOT: !kernel_arg_name
// ARGINFO: !kernel_arg_name ![[MD35:[0-9]+]]
<<<<<<< HEAD

typedef unsigned int myunsignedint;
kernel void foo4(__global unsigned int * X, __global myunsignedint * Y) {
}
// CHECK: define spir_kernel void @foo4{{[^!]+}}
// CHECK: !kernel_arg_addr_space ![[MD41:[0-9]+]]
// CHECK: !kernel_arg_access_qual ![[MD42:[0-9]+]]
// CHECK: !kernel_arg_type ![[MD43:[0-9]+]]
// CHECK: !kernel_arg_base_type ![[MD44:[0-9]+]]
// CHECK: !kernel_arg_type_qual ![[MD45:[0-9]+]]
// CHECK-NOT: !kernel_arg_name
// ARGINFO: !kernel_arg_name ![[MD46:[0-9]+]]

typedef image1d_t myImage;
kernel void foo5(myImage img1, write_only image1d_t img2) {
}
=======

typedef unsigned int myunsignedint;
kernel void foo4(__global unsigned int * X, __global myunsignedint * Y) {
}
// CHECK: define spir_kernel void @foo4{{[^!]+}}
// CHECK: !kernel_arg_addr_space ![[MD41:[0-9]+]]
// CHECK: !kernel_arg_access_qual ![[MD42:[0-9]+]]
// CHECK: !kernel_arg_type ![[MD43:[0-9]+]]
// CHECK: !kernel_arg_base_type ![[MD44:[0-9]+]]
// CHECK: !kernel_arg_type_qual ![[MD45:[0-9]+]]
// CHECK-NOT: !kernel_arg_name
// ARGINFO: !kernel_arg_name ![[MD46:[0-9]+]]

typedef image1d_t myImage;
kernel void foo5(myImage img1, write_only image1d_t img2) {
}
>>>>>>> b2b84690
// CHECK: define spir_kernel void @foo5{{[^!]+}}
// CHECK: !kernel_arg_addr_space ![[MD41:[0-9]+]]
// CHECK: !kernel_arg_access_qual ![[MD51:[0-9]+]]
// CHECK: !kernel_arg_type ![[MD52:[0-9]+]]
// CHECK: !kernel_arg_base_type ![[MD53:[0-9]+]]
// CHECK: !kernel_arg_type_qual ![[MD45]]
// CHECK-NOT: !kernel_arg_name
// ARGINFO: !kernel_arg_name ![[MD54:[0-9]+]]

typedef char char16 __attribute__((ext_vector_type(16)));
__kernel void foo6(__global char16 arg[]) {}
// CHECK: !kernel_arg_type ![[MD61:[0-9]+]]
<<<<<<< HEAD
=======
// ARGINFO: !kernel_arg_name ![[MD62:[0-9]+]]

typedef read_only  image1d_t ROImage;
typedef write_only image1d_t WOImage;
typedef read_write image1d_t RWImage;
kernel void foo7(ROImage ro, WOImage wo, RWImage rw) {
}
// CHECK: define spir_kernel void @foo7{{[^!]+}}
// CHECK: !kernel_arg_addr_space ![[MD71:[0-9]+]]
// CHECK: !kernel_arg_access_qual ![[MD72:[0-9]+]]
// CHECK: !kernel_arg_type ![[MD73:[0-9]+]]
// CHECK: !kernel_arg_base_type ![[MD74:[0-9]+]]
// CHECK: !kernel_arg_type_qual ![[MD75:[0-9]+]]
// CHECK-NOT: !kernel_arg_name
// ARGINFO: !kernel_arg_name ![[MD76:[0-9]+]]
>>>>>>> b2b84690

// CHECK: ![[MD11]] = !{i32 1, i32 1, i32 1, i32 1, i32 2, i32 2, i32 1, i32 1, i32 1, i32 1, i32 3, i32 3, i32 3, i32 3, i32 3, i32 3, i32 3, i32 3, i32 0, i32 0, i32 0, i32 0}
// CHECK: ![[MD12]] = !{!"none", !"none", !"none", !"none", !"none", !"none", !"none", !"none", !"none", !"none", !"none", !"none", !"none", !"none", !"none", !"none", !"none", !"none", !"none", !"none", !"none", !"none"}
// CHECK: ![[MD13]] = !{!"int*", !"int*", !"int*", !"int*", !"int*", !"int*", !"int*", !"int*", !"int*", !"int*", !"int*", !"int*", !"int*", !"int*", !"int*", !"int*", !"int*", !"int*", !"int", !"int", !"int", !"int"}
// CHECK: ![[MD14]] = !{!"", !"restrict", !"const", !"restrict const", !"const", !"restrict const", !"const volatile", !"restrict const volatile", !"volatile", !"restrict volatile", !"", !"restrict", !"const", !"restrict const", !"const volatile", !"restrict const volatile", !"volatile", !"restrict volatile", !"", !"", !"", !""}
// ARGINFO: ![[MD15]] = !{!"globalintp", !"globalintrestrictp", !"globalconstintp", !"globalconstintrestrictp", !"constantintp", !"constantintrestrictp", !"globalconstvolatileintp", !"globalconstvolatileintrestrictp", !"globalvolatileintp", !"globalvolatileintrestrictp", !"localintp", !"localintrestrictp", !"localconstintp", !"localconstintrestrictp", !"localconstvolatileintp", !"localconstvolatileintrestrictp", !"localvolatileintp", !"localvolatileintrestrictp", !"X", !"constint", !"constvolatileint", !"volatileint"}
// CHECK: ![[MD21]] = !{i32 1, i32 1, i32 1, i32 1}
// CHECK: ![[MD22]] = !{!"read_only", !"read_only", !"write_only", !"read_write"}
// CHECK: ![[MD23]] = !{!"image1d_t", !"image2d_t", !"image2d_array_t", !"image1d_t"}
// CHECK: ![[MD24]] = !{!"", !"", !"", !""}
// ARGINFO: ![[MD25]] = !{!"img1", !"img2", !"img3", !"img4"}
// CHECK: ![[MD31]] = !{i32 1}
// CHECK: ![[MD32]] = !{!"none"}
// CHECK: ![[MD33]] = !{!"half*"}
// CHECK: ![[MD34]] = !{!""}
// ARGINFO: ![[MD35]] = !{!"X"}
// CHECK: ![[MD41]] = !{i32 1, i32 1}
// CHECK: ![[MD42]] = !{!"none", !"none"}
// CHECK: ![[MD43]] = !{!"uint*", !"myunsignedint*"}
// CHECK: ![[MD44]] = !{!"uint*", !"uint*"}
// CHECK: ![[MD45]] = !{!"", !""}
// ARGINFO: ![[MD46]] = !{!"X", !"Y"}
// CHECK: ![[MD51]] = !{!"read_only", !"write_only"}
// CHECK: ![[MD52]] = !{!"myImage", !"image1d_t"}
// CHECK: ![[MD53]] = !{!"image1d_t", !"image1d_t"}
// ARGINFO: ![[MD54]] = !{!"img1", !"img2"}
// CHECK: ![[MD61]] = !{!"char16*"}
<<<<<<< HEAD
=======
// ARGINFO: ![[MD62]] = !{!"arg"}
// CHECK: ![[MD71]] = !{i32 1, i32 1, i32 1}
// CHECK: ![[MD72]] = !{!"read_only", !"write_only", !"read_write"}
// CHECK: ![[MD73]] = !{!"ROImage", !"WOImage", !"RWImage"}
// CHECK: ![[MD74]] = !{!"image1d_t", !"image1d_t", !"image1d_t"}
// CHECK: ![[MD75]] = !{!"", !"", !""}
// ARGINFO: ![[MD76]] = !{!"ro", !"wo", !"rw"}
>>>>>>> b2b84690
<|MERGE_RESOLUTION|>--- conflicted
+++ resolved
@@ -50,7 +50,6 @@
 // CHECK: !kernel_arg_type_qual ![[MD34:[0-9]+]]
 // CHECK-NOT: !kernel_arg_name
 // ARGINFO: !kernel_arg_name ![[MD35:[0-9]+]]
-<<<<<<< HEAD
 
 typedef unsigned int myunsignedint;
 kernel void foo4(__global unsigned int * X, __global myunsignedint * Y) {
@@ -67,24 +66,6 @@
 typedef image1d_t myImage;
 kernel void foo5(myImage img1, write_only image1d_t img2) {
 }
-=======
-
-typedef unsigned int myunsignedint;
-kernel void foo4(__global unsigned int * X, __global myunsignedint * Y) {
-}
-// CHECK: define spir_kernel void @foo4{{[^!]+}}
-// CHECK: !kernel_arg_addr_space ![[MD41:[0-9]+]]
-// CHECK: !kernel_arg_access_qual ![[MD42:[0-9]+]]
-// CHECK: !kernel_arg_type ![[MD43:[0-9]+]]
-// CHECK: !kernel_arg_base_type ![[MD44:[0-9]+]]
-// CHECK: !kernel_arg_type_qual ![[MD45:[0-9]+]]
-// CHECK-NOT: !kernel_arg_name
-// ARGINFO: !kernel_arg_name ![[MD46:[0-9]+]]
-
-typedef image1d_t myImage;
-kernel void foo5(myImage img1, write_only image1d_t img2) {
-}
->>>>>>> b2b84690
 // CHECK: define spir_kernel void @foo5{{[^!]+}}
 // CHECK: !kernel_arg_addr_space ![[MD41:[0-9]+]]
 // CHECK: !kernel_arg_access_qual ![[MD51:[0-9]+]]
@@ -97,8 +78,6 @@
 typedef char char16 __attribute__((ext_vector_type(16)));
 __kernel void foo6(__global char16 arg[]) {}
 // CHECK: !kernel_arg_type ![[MD61:[0-9]+]]
-<<<<<<< HEAD
-=======
 // ARGINFO: !kernel_arg_name ![[MD62:[0-9]+]]
 
 typedef read_only  image1d_t ROImage;
@@ -114,7 +93,6 @@
 // CHECK: !kernel_arg_type_qual ![[MD75:[0-9]+]]
 // CHECK-NOT: !kernel_arg_name
 // ARGINFO: !kernel_arg_name ![[MD76:[0-9]+]]
->>>>>>> b2b84690
 
 // CHECK: ![[MD11]] = !{i32 1, i32 1, i32 1, i32 1, i32 2, i32 2, i32 1, i32 1, i32 1, i32 1, i32 3, i32 3, i32 3, i32 3, i32 3, i32 3, i32 3, i32 3, i32 0, i32 0, i32 0, i32 0}
 // CHECK: ![[MD12]] = !{!"none", !"none", !"none", !"none", !"none", !"none", !"none", !"none", !"none", !"none", !"none", !"none", !"none", !"none", !"none", !"none", !"none", !"none", !"none", !"none", !"none", !"none"}
@@ -142,8 +120,6 @@
 // CHECK: ![[MD53]] = !{!"image1d_t", !"image1d_t"}
 // ARGINFO: ![[MD54]] = !{!"img1", !"img2"}
 // CHECK: ![[MD61]] = !{!"char16*"}
-<<<<<<< HEAD
-=======
 // ARGINFO: ![[MD62]] = !{!"arg"}
 // CHECK: ![[MD71]] = !{i32 1, i32 1, i32 1}
 // CHECK: ![[MD72]] = !{!"read_only", !"write_only", !"read_write"}
@@ -151,4 +127,3 @@
 // CHECK: ![[MD74]] = !{!"image1d_t", !"image1d_t", !"image1d_t"}
 // CHECK: ![[MD75]] = !{!"", !"", !""}
 // ARGINFO: ![[MD76]] = !{!"ro", !"wo", !"rw"}
->>>>>>> b2b84690
