// RUN: not %clang_cc1 -fsyntax-only %s -std=c++11 2>&1 | FileCheck %s -check-prefix=CHECK-ELIDE-NOTREE
// RUN: not %clang_cc1 -fsyntax-only %s -fno-elide-type -std=c++11 2>&1 | FileCheck %s -check-prefix=CHECK-NOELIDE-NOTREE
// RUN: not %clang_cc1 -fsyntax-only %s -fdiagnostics-show-template-tree -std=c++11 2>&1 | FileCheck %s -check-prefix=CHECK-ELIDE-TREE
// RUN: not %clang_cc1 -fsyntax-only %s -fno-elide-type -fdiagnostics-show-template-tree -std=c++11 2>&1 | FileCheck %s -check-prefix=CHECK-NOELIDE-TREE

// PR9548 - "no known conversion from 'vector<string>' to 'vector<string>'"
// vector<string> refers to two different types here.  Make sure the message
// gives a way to tell them apart.
class versa_string;
typedef versa_string string;

namespace std {template <typename T> class vector;}
using std::vector;

void f(vector<string> v);

namespace std {
  class basic_string;
  typedef basic_string string;
  template <typename T> class vector {};
  void g() {
    vector<string> v;
    f(v);
  }
} // end namespace std
// CHECK-ELIDE-NOTREE: no matching function for call to 'f'
// CHECK-ELIDE-NOTREE: candidate function not viable: no known conversion from 'vector<std::string>' to 'vector<string>' for 1st argument
// CHECK-NOELIDE-NOTREE: no matching function for call to 'f'
// CHECK-NOELIDE-NOTREE: candidate function not viable: no known conversion from 'vector<std::string>' to 'vector<string>' for 1st argument
// CHECK-ELIDE-TREE: no matching function for call to 'f'
// CHECK-ELIDE-TREE: candidate function not viable: no known conversion from argument type to parameter type for 1st argument
// CHECK-ELIDE-TREE:   vector<
// CHECK-ELIDE-TREE:     [std::string != string]>
// CHECK-NOELIDE-TREE: no matching function for call to 'f'
// CHECK-NOELIDE-TREE: candidate function not viable: no known conversion from argument type to parameter type for 1st argument
// CHECK-NOELIDE-TREE:   vector<
// CHECK-NOELIDE-TREE:     [std::string != string]>

template <int... A>
class I1{};
void set1(I1<1,2,3,4,2,3,4,3>) {};
void test1() {
  set1(I1<1,2,3,4,2,2,4,3,7>());
}
// CHECK-ELIDE-NOTREE: no matching function for call to 'set1'
// CHECK-ELIDE-NOTREE: candidate function not viable: no known conversion from 'I1<[5 * ...], 2, [2 * ...], 7>' to 'I1<[5 * ...], 3, [2 * ...], (no argument)>' for 1st argument
// CHECK-NOELIDE-NOTREE: no matching function for call to 'set1'
// CHECK-NOELIDE-NOTREE: candidate function not viable: no known conversion from 'I1<1, 2, 3, 4, 2, 2, 4, 3, 7>' to 'I1<1, 2, 3, 4, 2, 3, 4, 3, (no argument)>' for 1st argument
// CHECK-ELIDE-TREE: no matching function for call to 'set1'
// CHECK-ELIDE-TREE: candidate function not viable: no known conversion from argument type to parameter type for 1st argument
// CHECK-ELIDE-TREE:   I1<
// CHECK-ELIDE-TREE:     [5 * ...],
// CHECK-ELIDE-TREE:     [2 != 3],
// CHECK-ELIDE-TREE:     [2 * ...],
// CHECK-ELIDE-TREE:     [7 != (no argument)]>
// CHECK-NOELIDE-TREE: no matching function for call to 'set1'
// CHECK-NOELIDE-TREE: candidate function not viable: no known conversion from argument type to parameter type for 1st argument
// CHECK-NOELIDE-TREE:   I1<
// CHECK-NOELIDE-TREE:     1,
// CHECK-NOELIDE-TREE:     2,
// CHECK-NOELIDE-TREE:     3,
// CHECK-NOELIDE-TREE:     4,
// CHECK-NOELIDE-TREE:     2,
// CHECK-NOELIDE-TREE:     [2 != 3],
// CHECK-NOELIDE-TREE:     4,
// CHECK-NOELIDE-TREE:     3,
// CHECK-NOELIDE-TREE:     [7 != (no argument)]>

template <class A, class B, class C = void>
class I2{};
void set2(I2<int, int>) {};
void test2() {
  set2(I2<double, int, int>());
}
// CHECK-ELIDE-NOTREE: no matching function for call to 'set2'
// CHECK-ELIDE-NOTREE: candidate function not viable: no known conversion from 'I2<double, [...], int>' to 'I2<int, [...], (default) void>' for 1st argument
// CHECK-NOELIDE-NOTREE: no matching function for call to 'set2'
// CHECK-NOELIDE-NOTREE: candidate function not viable: no known conversion from 'I2<double, int, int>' to 'I2<int, int, (default) void>' for 1st argument
// CHECK-ELIDE-TREE: no matching function for call to 'set2'
// CHECK-ELIDE-TREE: candidate function not viable: no known conversion from argument type to parameter type for 1st argument
// CHECK-ELIDE-TREE:   I2<
// CHECK-ELIDE-TREE:     [double != int],
// CHECK-ELIDE-TREE:     [...], 
// CHECK-ELIDE-TREE:     [int != (default) void]>
// CHECK-NOELIDE-TREE: no matching function for call to 'set2'
// CHECK-NOELIDE-TREE: candidate function not viable: no known conversion from argument type to parameter type for 1st argument
// CHECK-NOELIDE-TREE:   I2<
// CHECK-NOELIDE-TREE:     [double != int],
// CHECK-NOELIDE-TREE:     int,
// CHECK-NOELIDE-TREE:     [int != (default) void]>

int V1, V2, V3;
template <int* A, int *B>
class I3{};
void set3(I3<&V1, &V2>) {};
void test3() {
  set3(I3<&V3, &V2>());
}
// CHECK-ELIDE-NOTREE: no matching function for call to 'set3'
// CHECK-ELIDE-NOTREE: candidate function not viable: no known conversion from 'I3<&V3, [...]>' to 'I3<&V1, [...]>' for 1st argument
// CHECK-NOELIDE-NOTREE: no matching function for call to 'set3'
// CHECK-NOELIDE-NOTREE: candidate function not viable: no known conversion from 'I3<&V3, &V2>' to 'I3<&V1, &V2>' for 1st argument
// CHECK-ELIDE-TREE: no matching function for call to 'set3'
// CHECK-ELIDE-TREE: candidate function not viable: no known conversion from argument type to parameter type for 1st argument
// CHECK-ELIDE-TREE:   I3<
// CHECK-ELIDE-TREE:     [&V3 != &V1]
// CHECK-ELIDE-TREE:     [...]>
// CHECK-NOELIDE-TREE: no matching function for call to 'set3'
// CHECK-NOELIDE-TREE: candidate function not viable: no known conversion from argument type to parameter type for 1st argument
// CHECK-NOELIDE-TREE:   I3<
// CHECK-NOELIDE-TREE:     [&V3 != &V1]
// CHECK-NOELIDE-TREE:     &V2>

template <class A, class B>
class Alpha{};
template <class A, class B>
class Beta{};
template <class A, class B>
class Gamma{};
template <class A, class B>
class Delta{};

void set4(Alpha<int, int>);
void test4() {
  set4(Beta<void, void>());
}
// CHECK-ELIDE-NOTREE: no matching function for call to 'set4'
// CHECK-ELIDE-NOTREE: candidate function not viable: no known conversion from 'Beta<void, void>' to 'Alpha<int, int>' for 1st argument
// CHECK-NOELIDE-NOTREE: no matching function for call to 'set4'
// CHECK-NOELIDE-NOTREE: candidate function not viable: no known conversion from 'Beta<void, void>' to 'Alpha<int, int>' for 1st argument
// CHECK-ELIDE-TREE: no matching function for call to 'set4'
// CHECK-ELIDE-TREE: candidate function not viable: no known conversion from 'Beta<void, void>' to 'Alpha<int, int>' for 1st argument
// CHECK-NOELIDE-TREE: no matching function for call to 'set4'
// CHECK-NOELIDE-TREE: candidate function not viable: no known conversion from 'Beta<void, void>' to 'Alpha<int, int>' for 1st argument

void set5(Alpha<Beta<Gamma<Delta<int, int>, int>, int>, int>);
void test5() {
  set5(Alpha<Beta<Gamma<void, void>, double>, double>());
}
// CHECK-ELIDE-NOTREE: no matching function for call to 'set5'
// CHECK-ELIDE-NOTREE: candidate function not viable: no known conversion from 'Alpha<Beta<Gamma<void, void>, double>, double>' to 'Alpha<Beta<Gamma<Delta<int, int>, int>, int>, int>' for 1st argument
// CHECK-NOELIDE-NOTREE: no matching function for call to 'set5'
// CHECK-NOELIDE-NOTREE: candidate function not viable: no known conversion from 'Alpha<Beta<Gamma<void, void>, double>, double>' to 'Alpha<Beta<Gamma<Delta<int, int>, int>, int>, int>' for 1st argument
// CHECK-ELIDE-TREE: no matching function for call to 'set5'
// CHECK-ELIDE-TREE: candidate function not viable: no known conversion from argument type to parameter type for 1st argument
// CHECK-ELIDE-TREE:   Alpha<
// CHECK-ELIDE-TREE:     Beta<
// CHECK-ELIDE-TREE:       Gamma<
// CHECK-ELIDE-TREE:         [void != Delta<int, int>],
// CHECK-ELIDE-TREE:         [void != int]>
// CHECK-ELIDE-TREE:       [double != int]>
// CHECK-ELIDE-TREE:     [double != int]>
// CHECK-NOELIDE-TREE: no matching function for call to 'set5'
// CHECK-NOELIDE-TREE: candidate function not viable: no known conversion from argument type to parameter type for 1st argument
// CHECK-NOELIDE-TREE:   Alpha<
// CHECK-NOELIDE-TREE:     Beta<
// CHECK-NOELIDE-TREE:       Gamma<
// CHECK-NOELIDE-TREE:         [void != Delta<int, int>],
// CHECK-NOELIDE-TREE:         [void != int]>
// CHECK-NOELIDE-TREE:       [double != int]>
// CHECK-NOELIDE-TREE:     [double != int]>

void test6() {
  set5(Alpha<Beta<Delta<int, int>, int>, int>());
}
// CHECK-ELIDE-NOTREE: no matching function for call to 'set5'
// CHECK-ELIDE-NOTREE: candidate function not viable: no known conversion from 'Alpha<Beta<Delta<int, int>, [...]>, [...]>' to 'Alpha<Beta<Gamma<Delta<int, int>, int>, [...]>, [...]>' for 1st argument
// CHECK-NOELIDE-NOTREE: no matching function for call to 'set5'
// CHECK-NOELIDE-NOTREE: candidate function not viable: no known conversion from 'Alpha<Beta<Delta<int, int>, int>, int>' to 'Alpha<Beta<Gamma<Delta<int, int>, int>, int>, int>' for 1st argument
// CHECK-ELIDE-TREE: no matching function for call to 'set5'
// CHECK-ELIDE-TREE: candidate function not viable: no known conversion from argument type to parameter type for 1st argument
// CHECK-ELIDE-TREE:   Alpha<
// CHECK-ELIDE-TREE:     Beta<
// CHECK-ELIDE-TREE:       [Delta<int, int> != Gamma<Delta<int, int>, int>],
// CHECK-ELIDE-TREE:       [...]>
// CHECK-ELIDE-TREE:     [...]>
// CHECK-NOELIDE-TREE: no matching function for call to 'set5'
// CHECK-NOELIDE-TREE: candidate function not viable: no known conversion from argument type to parameter type for 1st argument
// CHECK-NOELIDE-TREE:   Alpha<
// CHECK-NOELIDE-TREE:     Beta<
// CHECK-NOELIDE-TREE:       [Delta<int, int> != Gamma<Delta<int, int>, int>],
// CHECK-NOELIDE-TREE:       int>
// CHECK-NOELIDE-TREE:     int>

int a7, b7;
int c7[] = {1,2,3};
template<int *A>
class class7 {};
void set7(class7<&a7> A) {}
void test7() {
  set7(class7<&a7>());
  set7(class7<&b7>());
  set7(class7<c7>());
  set7(class7<nullptr>());
}
// CHECK-ELIDE-NOTREE: no matching function for call to 'set7'
// CHECK-ELIDE-NOTREE: candidate function not viable: no known conversion from 'class7<&b7>' to 'class7<&a7>' for 1st argument
// CHECK-ELIDE-NOTREE: no matching function for call to 'set7'
// CHECK-ELIDE-NOTREE: candidate function not viable: no known conversion from 'class7<c7>' to 'class7<&a7>' for 1st argument
// CHECK-ELIDE-NOTREE: no matching function for call to 'set7'
// CHECK-ELIDE-NOTREE: candidate function not viable: no known conversion from 'class7<nullptr>' to 'class7<&a7>' for 1st argument
// CHECK-NOELIDE-NOTREE: no matching function for call to 'set7'
// CHECK-NOELIDE-NOTREE: candidate function not viable: no known conversion from 'class7<&b7>' to 'class7<&a7>' for 1st argument
// CHECK-NOELIDE-NOTREE: no matching function for call to 'set7'
// CHECK-NOELIDE-NOTREE: candidate function not viable: no known conversion from 'class7<c7>' to 'class7<&a7>' for 1st argument
// CHECK-NOELIDE-NOTREE: no matching function for call to 'set7'
// CHECK-NOELIDE-NOTREE: candidate function not viable: no known conversion from 'class7<nullptr>' to 'class7<&a7>' for 1st argument
// CHECK-ELIDE-TREE: no matching function for call to 'set7'
// CHECK-ELIDE-TREE: candidate function not viable: no known conversion from argument type to parameter type for 1st argument
// CHECK-ELIDE-TREE:   class7<
// CHECK-ELIDE-TREE:     [&b7 != &a7]>
// CHECK-ELIDE-TREE: no matching function for call to 'set7'
// CHECK-ELIDE-TREE: candidate function not viable: no known conversion from argument type to parameter type for 1st argument
// CHECK-ELIDE-TREE:   class7<
// CHECK-ELIDE-TREE:     [c7 != &a7]>
// CHECK-ELIDE-TREE: no matching function for call to 'set7'
// CHECK-ELIDE-TREE: candidate function not viable: no known conversion from argument type to parameter type for 1st argument
// CHECK-ELIDE-TREE:   class7<
// CHECK-ELIDE-TREE:     [nullptr != &a7]>
// CHECK-NOELIDE-TREE: no matching function for call to 'set7'
// CHECK-NOELIDE-TREE: candidate function not viable: no known conversion from argument type to parameter type for 1st argument
// CHECK-NOELIDE-TREE:   class7<
// CHECK-NOELIDE-TREE:     [&b7 != &a7]>
// CHECK-NOELIDE-TREE: no matching function for call to 'set7'
// CHECK-NOELIDE-TREE: candidate function not viable: no known conversion from argument type to parameter type for 1st argument
// CHECK-NOELIDE-TREE:   class7<
// CHECK-NOELIDE-TREE:     [c7 != &a7]>
// CHECK-NOELIDE-TREE: no matching function for call to 'set7'
// CHECK-NOELIDE-TREE: candidate function not viable: no known conversion from argument type to parameter type for 1st argument
// CHECK-NOELIDE-TREE:   class7<
// CHECK-NOELIDE-TREE:     [nullptr != &a7]>

template<typename ...T> struct S8 {};
template<typename T> using U8 = S8<int, char, T>;
int f8(S8<int, char, double>);
int k8 = f8(U8<char>());
// CHECK-ELIDE-NOTREE: no matching function for call to 'f8'
// CHECK-ELIDE-NOTREE: candidate function not viable: no known conversion from 'S8<[2 * ...], char>' to 'S8<[2 * ...], double>' for 1st argument
// CHECK-NOELIDE-NOTREE: no matching function for call to 'f8'
// CHECK-NOELIDE-NOTREE: candidate function not viable: no known conversion from 'S8<int, char, char>' to 'S8<int, char, double>' for 1st argument
// CHECK-ELIDE-TREE: no matching function for call to 'f8'
// CHECK-ELIDE-TREE: candidate function not viable: no known conversion from argument type to parameter type for 1st argument
// CHECK-ELIDE-TREE:   S8<
// CHECK-ELIDE-TREE:     [2 * ...], 
// CHECK-ELIDE-TREE:     [char != double]>
// CHECK-NOELIDE-TREE: no matching function for call to 'f8'
// CHECK-NOELIDE-TREE: candidate function not viable: no known conversion from argument type to parameter type for 1st argument
// CHECK-NOELIDE-TREE:   S8<
// CHECK-NOELIDE-TREE:     int, 
// CHECK-NOELIDE-TREE:     char, 
// CHECK-NOELIDE-TREE:     [char != double]>

template<typename ...T> struct S9 {};
template<typename T> using U9 = S9<int, char, T>;
template<typename T> using V9 = U9<U9<T>>;
int f9(S9<int, char, U9<const double>>);
int k9 = f9(V9<double>());

// CHECK-ELIDE-NOTREE: no matching function for call to 'f9'
// CHECK-ELIDE-NOTREE: candidate function not viable: no known conversion from 'S9<[2 * ...], S9<[2 * ...], double>>' to 'S9<[2 * ...], S9<[2 * ...], const double>>' for 1st argument
// CHECK-NOELIDE-NOTREE: no matching function for call to 'f9'
// CHECK-NOELIDE-NOTREE: candidate function not viable: no known conversion from 'S9<int, char, S9<int, char, double>>' to 'S9<int, char, S9<int, char, const double>>' for 1st argument
// CHECK-ELIDE-TREE: no matching function for call to 'f9'
// CHECK-ELIDE-TREE: candidate function not viable: no known conversion from argument type to parameter type for 1st argument
// CHECK-ELIDE-TREE:   S9<
// CHECK-ELIDE-TREE:     [2 * ...], 
// CHECK-ELIDE-TREE:     S9<
// CHECK-ELIDE-TREE:       [2 * ...], 
// CHECK-ELIDE-TREE:       [double != const double]>>
// CHECK-NOELIDE-TREE: no matching function for call to 'f9'
// CHECK-NOELIDE-TREE: candidate function not viable: no known conversion from argument type to parameter type for 1st argument
// CHECK-NOELIDE-TREE:   S9<
// CHECK-NOELIDE-TREE:     int, 
// CHECK-NOELIDE-TREE:     char, 
// CHECK-NOELIDE-TREE:     S9<
// CHECK-NOELIDE-TREE:       int, 
// CHECK-NOELIDE-TREE:       char, 
// CHECK-NOELIDE-TREE:       [double != const double]>>

template<typename ...A> class class_types {};
void set10(class_types<int, int>) {}
void test10() {
  set10(class_types<int>());
  set10(class_types<int, int, int>());
}

// CHECK-ELIDE-NOTREE: no matching function for call to 'set10'
// CHECK-ELIDE-NOTREE: candidate function not viable: no known conversion from 'class_types<[...], (no argument)>' to 'class_types<[...], int>' for 1st argument
// CHECK-ELIDE-NOTREE: no matching function for call to 'set10'
// CHECK-ELIDE-NOTREE: candidate function not viable: no known conversion from 'class_types<[2 * ...], int>' to 'class_types<[2 * ...], (no argument)>' for 1st argument
// CHECK-NOELIDE-NOTREE: no matching function for call to 'set10'
// CHECK-NOELIDE-NOTREE: candidate function not viable: no known conversion from 'class_types<int, (no argument)>' to 'class_types<int, int>' for 1st argument
// CHECK-NOELIDE-NOTREE: no matching function for call to 'set10'
// CHECK-NOELIDE-NOTREE: candidate function not viable: no known conversion from 'class_types<int, int, int>' to 'class_types<int, int, (no argument)>' for 1st argument
// CHECK-ELIDE-TREE: no matching function for call to 'set10'
// CHECK-ELIDE-TREE: candidate function not viable: no known conversion from argument type to parameter type for 1st argument
// CHECK-ELIDE-TREE:   class_types<
// CHECK-ELIDE-TREE:     [...], 
// CHECK-ELIDE-TREE:     [(no argument) != int]>
// CHECK-ELIDE-TREE: no matching function for call to 'set10'
// CHECK-ELIDE-TREE: candidate function not viable: no known conversion from argument type to parameter type for 1st argument
// CHECK-ELIDE-TREE:   class_types<
// CHECK-ELIDE-TREE:     [2 * ...], 
// CHECK-ELIDE-TREE:     [int != (no argument)]>
// CHECK-NOELIDE-TREE: no matching function for call to 'set10'
// CHECK-NOELIDE-TREE: candidate function not viable: no known conversion from argument type to parameter type for 1st argument
// CHECK-NOELIDE-TREE:   class_types<
// CHECK-NOELIDE-TREE:     int, 
// CHECK-NOELIDE-TREE:     [(no argument) != int]>
// CHECK-NOELIDE-TREE: no matching function for call to 'set10'
// CHECK-NOELIDE-TREE: candidate function not viable: no known conversion from argument type to parameter type for 1st argument
// CHECK-NOELIDE-TREE:   class_types<
// CHECK-NOELIDE-TREE:     int, 
// CHECK-NOELIDE-TREE:     int, 
// CHECK-NOELIDE-TREE:     [int != (no argument)]>

template<int ...A> class class_ints {};
void set11(class_ints<2, 3>) {}
void test11() {
  set11(class_ints<1>());
  set11(class_ints<0, 3, 6>());
}
// CHECK-ELIDE-NOTREE: no matching function for call to 'set11'
// CHECK-ELIDE-NOTREE: candidate function not viable: no known conversion from 'class_ints<1, (no argument)>' to 'class_ints<2, 3>' for 1st argument
// CHECK-ELIDE-NOTREE: no matching function for call to 'set11'
// CHECK-ELIDE-NOTREE: candidate function not viable: no known conversion from 'class_ints<0, [...], 6>' to 'class_ints<2, [...], (no argument)>' for 1st argument
// CHECK-NOELIDE-NOTREE: no matching function for call to 'set11'
// CHECK-NOELIDE-NOTREE: candidate function not viable: no known conversion from 'class_ints<1, (no argument)>' to 'class_ints<2, 3>' for 1st argument
// CHECK-NOELIDE-NOTREE: no matching function for call to 'set11'
// CHECK-NOELIDE-NOTREE: candidate function not viable: no known conversion from 'class_ints<0, 3, 6>' to 'class_ints<2, 3, (no argument)>' for 1st argument
// CHECK-ELIDE-TREE: no matching function for call to 'set11'
// CHECK-ELIDE-TREE: candidate function not viable: no known conversion from argument type to parameter type for 1st argument
// CHECK-ELIDE-TREE:   class_ints<
// CHECK-ELIDE-TREE:     [1 != 2], 
// CHECK-ELIDE-TREE:     [(no argument) != 3]>
// CHECK-ELIDE-TREE: no matching function for call to 'set11'
// CHECK-ELIDE-TREE: candidate function not viable: no known conversion from argument type to parameter type for 1st argument
// CHECK-ELIDE-TREE:   class_ints<
// CHECK-ELIDE-TREE:     [0 != 2], 
// CHECK-ELIDE-TREE:     [...], 
// CHECK-ELIDE-TREE:     [6 != (no argument)]>
// CHECK-NOELIDE-TREE: no matching function for call to 'set11'
// CHECK-NOELIDE-TREE: candidate function not viable: no known conversion from argument type to parameter type for 1st argument
// CHECK-NOELIDE-TREE:   class_ints<
// CHECK-NOELIDE-TREE:     [1 != 2], 
// CHECK-NOELIDE-TREE:     [(no argument) != 3]>
// CHECK-NOELIDE-TREE: no matching function for call to 'set11'
// CHECK-NOELIDE-TREE: candidate function not viable: no known conversion from argument type to parameter type for 1st argument
// CHECK-NOELIDE-TREE:   class_ints<
// CHECK-NOELIDE-TREE:     [0 != 2], 
// CHECK-NOELIDE-TREE:     3, 
// CHECK-NOELIDE-TREE:     [6 != (no argument)]>

template<template<class> class ...A> class class_template_templates {};
template<class> class tt1 {};
template<class> class tt2 {};
void set12(class_template_templates<tt1, tt1>) {}
void test12() {
  set12(class_template_templates<tt2>());
  set12(class_template_templates<tt1, tt1, tt1>());
}
// CHECK-ELIDE-NOTREE: no matching function for call to 'set12'
// CHECK-ELIDE-NOTREE: candidate function not viable: no known conversion from 'class_template_templates<template tt2, template (no argument)>' to 'class_template_templates<template tt1, template tt1>' for 1st argument
// CHECK-ELIDE-NOTREE: no matching function for call to 'set12'
// CHECK-ELIDE-NOTREE: candidate function not viable: no known conversion from 'class_template_templates<[2 * ...], template tt1>' to 'class_template_templates<[2 * ...], template (no argument)>' for 1st argument
// CHECK-NOELIDE-NOTREE: no matching function for call to 'set12'
// CHECK-NOELIDE-NOTREE: candidate function not viable: no known conversion from 'class_template_templates<template tt2, template (no argument)>' to 'class_template_templates<template tt1, template tt1>' for 1st argument
// CHECK-NOELIDE-NOTREE: no matching function for call to 'set12'
// CHECK-NOELIDE-NOTREE: candidate function not viable: no known conversion from 'class_template_templates<template tt1, template tt1, template tt1>' to 'class_template_templates<template tt1, template tt1, template (no argument)>' for 1st argument
// CHECK-ELIDE-TREE: no matching function for call to 'set12'
// CHECK-ELIDE-TREE: candidate function not viable: no known conversion from argument type to parameter type for 1st argument
// CHECK-ELIDE-TREE:   class_template_templates<
// CHECK-ELIDE-TREE:     [template tt2 != template tt1], 
// CHECK-ELIDE-TREE:     [template (no argument) != template tt1]>
// CHECK-ELIDE-TREE: no matching function for call to 'set12'
// CHECK-ELIDE-TREE: candidate function not viable: no known conversion from argument type to parameter type for 1st argument
// CHECK-ELIDE-TREE:   class_template_templates<
// CHECK-ELIDE-TREE:     [2 * ...], 
// CHECK-ELIDE-TREE:     [template tt1 != template (no argument)]>
// CHECK-NOELIDE-TREE: no matching function for call to 'set12'
// CHECK-NOELIDE-TREE: candidate function not viable: no known conversion from argument type to parameter type for 1st argument
// CHECK-NOELIDE-TREE:   class_template_templates<
// CHECK-NOELIDE-TREE:     [template tt2 != template tt1], 
// CHECK-NOELIDE-TREE:     [template (no argument) != template tt1]>
// CHECK-NOELIDE-TREE: no matching function for call to 'set12'
// CHECK-NOELIDE-TREE: candidate function not viable: no known conversion from argument type to parameter type for 1st argument
// CHECK-NOELIDE-TREE:   class_template_templates<
// CHECK-NOELIDE-TREE:     template tt1, 
// CHECK-NOELIDE-TREE:     template tt1, 
// CHECK-NOELIDE-TREE:     [template tt1 != template (no argument)]>

double a13, b13, c13, d13;
template<double* ...A> class class_ptrs {};
void set13(class_ptrs<&a13, &b13>) {}
void test13() {
  set13(class_ptrs<&c13>());
  set13(class_ptrss<&a13, &b13, &d13>());
}
// CHECK-ELIDE-NOTREE: no matching function for call to 'set13'
// CHECK-ELIDE-NOTREE: candidate function not viable: no known conversion from 'class_ptrs<&c13, (no argument)>' to 'class_ptrs<&a13, &b13>' for 1st argument
// CHECK-ELIDE-NOTREE: no matching function for call to 'set13'
// CHECK-ELIDE-NOTREE: candidate function not viable: no known conversion from 'class_ptrs<[2 * ...], &d13>' to 'class_ptrs<[2 * ...], (no argument)>' for 1st argument
// CHECK-NOELIDE-NOTREE: no matching function for call to 'set13'
// CHECK-NOELIDE-NOTREE: candidate function not viable: no known conversion from 'class_ptrs<&c13, (no argument)>' to 'class_ptrs<&a13, &b13>' for 1st argument
// CHECK-NOELIDE-NOTREE: no matching function for call to 'set13'
// CHECK-NOELIDE-NOTREE: candidate function not viable: no known conversion from 'class_ptrs<&a13, &b13, &d13>' to 'class_ptrs<&a13, &b13, (no argument)>' for 1st argument
// CHECK-ELIDE-TREE: no matching function for call to 'set13'
// CHECK-ELIDE-TREE: candidate function not viable: no known conversion from argument type to parameter type for 1st argument
// CHECK-ELIDE-TREE:   class_ptrs<
// CHECK-ELIDE-TREE:     [&c13 != &a13], 
// CHECK-ELIDE-TREE:     [(no argument) != &b13]>
// CHECK-ELIDE-TREE: no matching function for call to 'set13'
// CHECK-ELIDE-TREE: candidate function not viable: no known conversion from argument type to parameter type for 1st argument
// CHECK-ELIDE-TREE:   class_ptrs<
// CHECK-ELIDE-TREE:     [2 * ...], 
// CHECK-ELIDE-TREE:     [&d13 != (no argument)]>
// CHECK-NOELIDE-TREE: no matching function for call to 'set13'
// CHECK-NOELIDE-TREE: candidate function not viable: no known conversion from argument type to parameter type for 1st argument
// CHECK-NOELIDE-TREE:   class_ptrs<
// CHECK-NOELIDE-TREE:     [&c13 != &a13], 
// CHECK-NOELIDE-TREE:     [(no argument) != &b13]>
// CHECK-NOELIDE-TREE: no matching function for call to 'set13'
// CHECK-NOELIDE-TREE: candidate function not viable: no known conversion from argument type to parameter type for 1st argument
// CHECK-NOELIDE-TREE:   class_ptrs<
// CHECK-NOELIDE-TREE:     &a13, 
// CHECK-NOELIDE-TREE:     &b13, 
// CHECK-NOELIDE-TREE:     [&d13 != (no argument)]>

template<typename T> struct s14 {};
template<typename T> using a14 = s14<T>;
typedef a14<int> b14;
template<typename T> using c14 = b14;
int f14(c14<int>);
int k14 = f14(a14<char>());
// CHECK-ELIDE-NOTREE: no matching function for call to 'f14'
// CHECK-ELIDE-NOTREE: candidate function not viable: no known conversion from 'a14<char>' to 'a14<int>' for 1st argument
// CHECK-NOELIDE-NOTREE: no matching function for call to 'f14'
// CHECK-NOELIDE-NOTREE: candidate function not viable: no known conversion from 'a14<char>' to 'a14<int>' for 1st argument
// CHECK-ELIDE-TREE: no matching function for call to 'f14'
// CHECK-ELIDE-TREE: candidate function not viable: no known conversion from argument type to parameter type for 1st argument
// CHECK-ELIDE-TREE:   a14<
// CHECK-ELIDE-TREE:     [char != int]>
// CHECK-NOELIDE-TREE: no matching function for call to 'f14'
// CHECK-NOELIDE-TREE: candidate function not viable: no known conversion from argument type to parameter type for 1st argument
// CHECK-NOELIDE-TREE:   a14<
// CHECK-NOELIDE-TREE:     [char != int]>

void set15(vector<vector<int>>) {}
void test15() {
  set15(vector<vector<int>>());
}
// CHECK-ELIDE-NOTREE-NOT: set15
// CHECK-NOELIDE-NOTREE-NOT: set15
// CHECK-ELIDE-TREE-NOT: set15
// CHECK-NOELIDE-TREE-NOT: set15
// no error here

void set16(vector<const vector<int>>) {}
void test16() {
  set16(vector<const vector<const int>>());
}
// CHECK-ELIDE-NOTREE: no matching function for call to 'set16'
// CHECK-ELIDE-NOTREE: candidate function not viable: no known conversion from 'vector<const vector<const int>>' to 'vector<const vector<int>>' for 1st argument
// CHECK-NOELIDE-NOTREE: no matching function for call to 'set16'
// CHECK-NOELIDE-NOTREE: candidate function not viable: no known conversion from 'vector<const vector<const int>>' to 'vector<const vector<int>>' for 1st argument
// CHECK-ELIDE-TREE: no matching function for call to 'set16'
// CHECK-ELIDE-TREE: candidate function not viable: no known conversion from argument type to parameter type for 1st argument
// CHECK-ELIDE-TREE:   vector<
// CHECK-ELIDE-TREE:     const vector<
// CHECK-ELIDE-TREE:       [const != (no qualifiers)] int>>
// CHECK-NOELIDE-TREE: no matching function for call to 'set16'
// CHECK-NOELIDE-TREE: candidate function not viable: no known conversion from argument type to parameter type for 1st argument
// CHECK-NOELIDE-TREE:   vector<
// CHECK-NOELIDE-TREE:     const vector<
// CHECK-NOELIDE-TREE:       [const != (no qualifiers)] int>>

void set17(vector<vector<int>>) {}
void test17() {
  set17(vector<const vector<int>>());
}
// CHECK-ELIDE-NOTREE: no matching function for call to 'set17'
// CHECK-ELIDE-NOTREE: candidate function not viable: no known conversion from 'vector<const vector<...>>' to 'vector<vector<...>>' for 1st argument
// CHECK-NOELIDE-NOTREE: no matching function for call to 'set17'
// CHECK-NOELIDE-NOTREE: candidate function not viable: no known conversion from 'vector<const vector<int>>' to 'vector<vector<int>>' for 1st argument
// CHECK-ELIDE-TREE: no matching function for call to 'set17'
// CHECK-ELIDE-TREE: candidate function not viable: no known conversion from argument type to parameter type for 1st argument
// CHECK-ELIDE-TREE:   vector<
// CHECK-ELIDE-TREE:     [const != (no qualifiers)] vector<...>>
// CHECK-NOELIDE-TREE: no matching function for call to 'set17'
// CHECK-NOELIDE-TREE: candidate function not viable: no known conversion from argument type to parameter type for 1st argument
// CHECK-NOELIDE-TREE:   vector<
// CHECK-NOELIDE-TREE:     [const != (no qualifiers)] vector<
// CHECK-NOELIDE-TREE:       int>>

void set18(vector<const vector<int>>) {}
void test18() {
  set18(vector<vector<int>>());
}
// CHECK-ELIDE-NOTREE: no matching function for call to 'set18'
// CHECK-ELIDE-NOTREE: candidate function not viable: no known conversion from 'vector<vector<...>>' to 'vector<const vector<...>>' for 1st argument
// CHECK-NOELIDE-NOTREE: no matching function for call to 'set18'
// CHECK-NOELIDE-NOTREE: candidate function not viable: no known conversion from 'vector<vector<int>>' to 'vector<const vector<int>>' for 1st argument
// CHECK-ELIDE-TREE: no matching function for call to 'set18'
// CHECK-ELIDE-TREE: candidate function not viable: no known conversion from argument type to parameter type for 1st argument
// CHECK-ELIDE-TREE:   vector<
// CHECK-ELIDE-TREE:     [(no qualifiers) != const] vector<...>>
// CHECK-NOELIDE-TREE: no matching function for call to 'set18'
// CHECK-NOELIDE-TREE: candidate function not viable: no known conversion from argument type to parameter type for 1st argument
// CHECK-NOELIDE-TREE:   vector<
// CHECK-NOELIDE-TREE:     [(no qualifiers) != const] vector<
// CHECK-NOELIDE-TREE:       int>>

void set19(vector<volatile vector<int>>) {}
void test19() {
  set19(vector<const vector<int>>());
}
// CHECK-ELIDE-NOTREE: no matching function for call to 'set19'
// CHECK-ELIDE-NOTREE: candidate function not viable: no known conversion from 'vector<const vector<...>>' to 'vector<volatile vector<...>>' for 1st argument
// CHECK-NOELIDE-NOTREE: no matching function for call to 'set19'
// CHECK-NOELIDE-NOTREE: candidate function not viable: no known conversion from 'vector<const vector<int>>' to 'vector<volatile vector<int>>' for 1st argument
// CHECK-ELIDE-TREE: no matching function for call to 'set19'
// CHECK-ELIDE-TREE: candidate function not viable: no known conversion from argument type to parameter type for 1st argument
// CHECK-ELIDE-TREE:   vector<
// CHECK-ELIDE-TREE:     [const != volatile] vector<...>>
// CHECK-NOELIDE-TREE: no matching function for call to 'set19'
// CHECK-NOELIDE-TREE: candidate function not viable: no known conversion from argument type to parameter type for 1st argument
// CHECK-NOELIDE-TREE:   vector<
// CHECK-NOELIDE-TREE:     [const != volatile] vector<
// CHECK-NOELIDE-TREE:       int>>

void set20(vector<const volatile vector<int>>) {}
void test20() {
  set20(vector<const vector<int>>());
}
// CHECK-ELIDE-NOTREE: no matching function for call to 'set20'
// CHECK-ELIDE-NOTREE: candidate function not viable: no known conversion from 'vector<const vector<...>>' to 'vector<const volatile vector<...>>' for 1st argument
// CHECK-NOELIDE-NOTREE: no matching function for call to 'set20'
// CHECK-NOELIDE-NOTREE: candidate function not viable: no known conversion from 'vector<const vector<int>>' to 'vector<const volatile vector<int>>' for 1st argument
// CHECK-ELIDE-TREE: no matching function for call to 'set20'
// CHECK-ELIDE-TREE: candidate function not viable: no known conversion from argument type to parameter type for 1st argument
// CHECK-ELIDE-TREE:   vector<
// CHECK-ELIDE-TREE:     [const != const volatile] vector<...>>
// CHECK-NOELIDE-TREE: no matching function for call to 'set20'
// CHECK-NOELIDE-TREE: candidate function not viable: no known conversion from argument type to parameter type for 1st argument
// CHECK-NOELIDE-TREE:   vector<
// CHECK-NOELIDE-TREE:     [const != const volatile] vector<
// CHECK-NOELIDE-TREE:       int>>


// Checks that volatile does not show up in diagnostics.
template<typename T> struct S21 {};
template<typename T> using U21 = volatile S21<T>;
int f21(vector<const U21<int>>);
int k21 = f21(vector<U21<int>>());
// CHECK-ELIDE-NOTREE: no matching function for call to 'f21'
// CHECK-ELIDE-NOTREE: candidate function not viable: no known conversion from 'vector<U21<...>>' to 'vector<const U21<...>>' for 1st argument 
// CHECK-NOELIDE-NOTREE: no matching function for call to 'f21'
// CHECK-NOELIDE-NOTREE: candidate function not viable: no known conversion from 'vector<U21<int>>' to 'vector<const U21<int>>' for 1st argument
// CHECK-ELIDE-TREE: no matching function for call to 'f21'
// CHECK-ELIDE-TREE: candidate function not viable: no known conversion from argument type to parameter type for 1st argument
// CHECK-ELIDE-TREE:    vector<
// CHECK-ELIDE-TREE:      [(no qualifiers) != const] U21<...>>
// CHECK-NOELIDE-TREE: no matching function for call to 'f21'
// CHECK-NOELIDE-TREE: candidate function not viable: no known conversion from argument type to parameter type for 1st argument
// CHECK-NOELIDE-TREE:    vector<
// CHECK-NOELIDE-TREE:      [(no qualifiers) != const] U21<
// CHECK-NOELIDE-TREE:        int>>

// Checks that volatile does not show up in diagnostics.
template<typename T> struct S22 {};
template<typename T> using U22 = volatile S22<T>;
int f22(vector<volatile const U22<int>>);
int k22 = f22(vector<volatile U22<int>>());
// CHECK-ELIDE-NOTREE: no matching function for call to 'f22'
// CHECK-ELIDE-NOTREE: candidate function not viable: no known conversion from 'vector<U22<...>>' to 'vector<const U22<...>>' for 1st argument
// CHECK-NOELIDE-NOTREE: no matching function for call to 'f22'
// CHECK-NOELIDE-NOTREE: candidate function not viable: no known conversion from 'vector<U22<int>>' to 'vector<const U22<int>>' for 1st argument
// CHECK-ELIDE-TREE: no matching function for call to 'f22'
// CHECK-ELIDE-TREE: candidate function not viable: no known conversion from argument type to parameter type for 1st argument
// CHECK-ELIDE-TREE:    vector<
// CHECK-ELIDE-TREE:      [(no qualifiers) != const] U22<...>>
// CHECK-NOELIDE-TREE: no matching function for call to 'f22'
// CHECK-NOELIDE-TREE: candidate function not viable: no known conversion from argument type to parameter type for 1st argument
// CHECK-NOELIDE-TREE:    vector<
// CHECK-NOELIDE-TREE:      [(no qualifiers) != const] U22<
// CHECK-NOELIDE-TREE:        int>>

// Testing qualifiers and typedefs.
template <class T> struct D23{};
template <class T> using C23 = D23<T>;
typedef const C23<int> B23;
template<class ...T> using A23 = B23;

void foo23(D23<A23<>> b) {}
void test23() {
  foo23(D23<D23<char>>());
  foo23(C23<char>());
}

// CHECK-ELIDE-NOTREE: no matching function for call to 'foo23'
// CHECK-ELIDE-NOTREE: candidate function not viable: no known conversion from 'D23<D23<char>>' to 'D23<const D23<int>>' for 1st argument
// CHECK-ELIDE-NOTREE: no matching function for call to 'foo23'
// CHECK-ELIDE-NOTREE: candidate function not viable: no known conversion from 'D23<char>' to 'D23<A23<>>' for 1st argument
// CHECK-NOELIDE-NOTREE: no matching function for call to 'foo23'
// CHECK-NOELIDE-NOTREE: candidate function not viable: no known conversion from 'D23<D23<char>>' to 'D23<const D23<int>>' for 1st argument
// CHECK-NOELIDE-NOTREE: no matching function for call to 'foo23'
// CHECK-NOELIDE-NOTREE: candidate function not viable: no known conversion from 'D23<char>' to 'D23<A23<>>' for 1st argument
// CHECK-ELIDE-TREE: no matching function for call to 'foo23'
// CHECK-ELIDE-TREE: candidate function not viable: no known conversion from argument type to parameter type for 1st argument
// CHECK-ELIDE-TREE:   D23<
// CHECK-ELIDE-TREE:     [(no qualifiers) != const] D23<
// CHECK-ELIDE-TREE:       [char != int]>>
// CHECK-ELIDE-TREE: no matching function for call to 'foo23'
// CHECK-ELIDE-TREE: candidate function not viable: no known conversion from argument type to parameter type for 1st argument
// CHECK-ELIDE-TREE:   D23<
// CHECK-ELIDE-TREE:     [char != A23<>]>
// CHECK-NOELIDE-TREE: no matching function for call to 'foo23'
// CHECK-NOELIDE-TREE: candidate function not viable: no known conversion from argument type to parameter type for 1st argument
// CHECK-NOELIDE-TREE:   D23<
// CHECK-NOELIDE-TREE:     [(no qualifiers) != const] D23<
// CHECK-NOELIDE-TREE:       [char != int]>>
// CHECK-NOELIDE-TREE: no matching function for call to 'foo23'
// CHECK-NOELIDE-TREE: candidate function not viable: no known conversion from argument type to parameter type for 1st argument
// CHECK-NOELIDE-TREE:   D23<
// CHECK-NOELIDE-TREE:     [char != A23<>]>

namespace PR14015 {
template <unsigned N> class Foo1 {};
template <unsigned N = 2> class Foo2 {};
template <unsigned ...N> class Foo3 {};

void Play1() {
  Foo1<1> F1;
  Foo1<2> F2, F3;
  F2 = F1;
  F1 = F2;
  F2 = F3;
  F3 = F2;
}

// CHECK-ELIDE-NOTREE: no viable overloaded '='
// CHECK-ELIDE-NOTREE: candidate function (the implicit copy assignment operator) not viable: no known conversion from 'Foo1<1>' to 'const Foo1<2>' for 1st argument
// CHECK-ELIDE-NOTREE: candidate function (the implicit move assignment operator) not viable: no known conversion from 'Foo1<1>' to 'Foo1<2>' for 1st argument
// CHECK-ELIDE-NOTREE: no viable overloaded '='
// CHECK-ELIDE-NOTREE: candidate function (the implicit copy assignment operator) not viable: no known conversion from 'Foo1<2>' to 'const Foo1<1>' for 1st argument
// CHECK-ELIDE-NOTREE: candidate function (the implicit move assignment operator) not viable: no known conversion from 'Foo1<2>' to 'Foo1<1>' for 1st argument
// CHECK-NOELIDE-NOTREE: no viable overloaded '='
// CHECK-NOELIDE-NOTREE: candidate function (the implicit copy assignment operator) not viable: no known conversion from 'Foo1<1>' to 'const Foo1<2>' for 1st argument
// CHECK-NOELIDE-NOTREE: candidate function (the implicit move assignment operator) not viable: no known conversion from 'Foo1<1>' to 'Foo1<2>' for 1st argument
// CHECK-NOELIDE-NOTREE: no viable overloaded '='
// CHECK-NOELIDE-NOTREE: candidate function (the implicit copy assignment operator) not viable: no known conversion from 'Foo1<2>' to 'const Foo1<1>' for 1st argument
// CHECK-NOELIDE-NOTREE: candidate function (the implicit move assignment operator) not viable: no known conversion from 'Foo1<2>' to 'Foo1<1>' for 1st argument
// CHECK-ELIDE-TREE: no viable overloaded '='
// CHECK-ELIDE-TREE: candidate function (the implicit copy assignment operator) not viable: no known conversion from argument type to parameter type for 1st argument
// CHECK-ELIDE-TREE:   [(no qualifiers) != const] Foo1<
// CHECK-ELIDE-TREE:     [1 != 2]>
// CHECK-ELIDE-TREE: candidate function (the implicit move assignment operator) not viable: no known conversion from argument type to parameter type for 1st argument
// CHECK-ELIDE-TREE:   Foo1<
// CHECK-ELIDE-TREE:     [1 != 2]>
// CHECK-ELIDE-TREE: no viable overloaded '='
// CHECK-ELIDE-TREE: candidate function (the implicit copy assignment operator) not viable: no known conversion from argument type to parameter type for 1st argument
// CHECK-ELIDE-TREE:   [(no qualifiers) != const] Foo1<
// CHECK-ELIDE-TREE:     [2 != 1]>
// CHECK-ELIDE-TREE: candidate function (the implicit move assignment operator) not viable: no known conversion from argument type to parameter type for 1st argument
// CHECK-ELIDE-TREE:   Foo1<
// CHECK-ELIDE-TREE:     [2 != 1]>
// CHECK-NOELIDE-TREE: no viable overloaded '='
// CHECK-NOELIDE-TREE: candidate function (the implicit copy assignment operator) not viable: no known conversion from argument type to parameter type for 1st argument
// CHECK-NOELIDE-TREE:   [(no qualifiers) != const] Foo1<
// CHECK-NOELIDE-TREE:     [1 != 2]>
// CHECK-NOELIDE-TREE: candidate function (the implicit move assignment operator) not viable: no known conversion from argument type to parameter type for 1st argument
// CHECK-NOELIDE-TREE:   Foo1<
// CHECK-NOELIDE-TREE:     [1 != 2]>
// CHECK-NOELIDE-TREE: no viable overloaded '='
// CHECK-NOELIDE-TREE: candidate function (the implicit copy assignment operator) not viable: no known conversion from argument type to parameter type for 1st argument
// CHECK-NOELIDE-TREE:   [(no qualifiers) != const] Foo1<
// CHECK-NOELIDE-TREE:     [2 != 1]>
// CHECK-NOELIDE-TREE: candidate function (the implicit move assignment operator) not viable: no known conversion from argument type to parameter type for 1st argument
// CHECK-NOELIDE-TREE:   Foo1<
// CHECK-NOELIDE-TREE:     [2 != 1]>

void Play2() {
  Foo2<1> F1;
  Foo2<> F2, F3;
  F2 = F1;
  F1 = F2;
  F2 = F3;
  F3 = F2;
}
// CHECK-ELIDE-NOTREE: no viable overloaded '='
// CHECK-ELIDE-NOTREE: candidate function (the implicit copy assignment operator) not viable: no known conversion from 'Foo2<1>' to 'const Foo2<2>' for 1st argument
// CHECK-ELIDE-NOTREE: candidate function (the implicit move assignment operator) not viable: no known conversion from 'Foo2<1>' to 'Foo2<2>' for 1st argument
// CHECK-ELIDE-NOTREE: no viable overloaded '='
// CHECK-ELIDE-NOTREE: candidate function (the implicit copy assignment operator) not viable: no known conversion from 'Foo2<(default) 2>' to 'const Foo2<1>' for 1st argument
// CHECK-ELIDE-NOTREE: candidate function (the implicit move assignment operator) not viable: no known conversion from 'Foo2<(default) 2>' to 'Foo2<1>' for 1st argument
// CHECK-NOELIDE-NOTREE: no viable overloaded '='
// CHECK-NOELIDE-NOTREE: candidate function (the implicit copy assignment operator) not viable: no known conversion from 'Foo2<1>' to 'const Foo2<2>' for 1st argument
// CHECK-NOELIDE-NOTREE: candidate function (the implicit move assignment operator) not viable: no known conversion from 'Foo2<1>' to 'Foo2<2>' for 1st argument
// CHECK-NOELIDE-NOTREE: no viable overloaded '='
// CHECK-NOELIDE-NOTREE: candidate function (the implicit copy assignment operator) not viable: no known conversion from 'Foo2<(default) 2>' to 'const Foo2<1>' for 1st argument
// CHECK-NOELIDE-NOTREE: candidate function (the implicit move assignment operator) not viable: no known conversion from 'Foo2<(default) 2>' to 'Foo2<1>' for 1st argument
// CHECK-ELIDE-TREE: no viable overloaded '='
// CHECK-ELIDE-TREE: candidate function (the implicit copy assignment operator) not viable: no known conversion from argument type to parameter type for 1st argument
// CHECK-ELIDE-TREE:   [(no qualifiers) != const] Foo2<
// CHECK-ELIDE-TREE:     [1 != 2]>
// CHECK-ELIDE-TREE: candidate function (the implicit move assignment operator) not viable: no known conversion from argument type to parameter type for 1st argument
// CHECK-ELIDE-TREE:   Foo2<
// CHECK-ELIDE-TREE:     [1 != 2]>
// CHECK-ELIDE-TREE: no viable overloaded '='
// CHECK-ELIDE-TREE: candidate function (the implicit copy assignment operator) not viable: no known conversion from argument type to parameter type for 1st argument
// CHECK-ELIDE-TREE:   [(no qualifiers) != const] Foo2<
// CHECK-ELIDE-TREE:     [(default) 2 != 1]>
// CHECK-ELIDE-TREE: candidate function (the implicit move assignment operator) not viable: no known conversion from argument type to parameter type for 1st argument
// CHECK-ELIDE-TREE:   Foo2<
// CHECK-ELIDE-TREE:     [(default) 2 != 1]>
// CHECK-NOELIDE-TREE: no viable overloaded '='
// CHECK-NOELIDE-TREE: candidate function (the implicit copy assignment operator) not viable: no known conversion from argument type to parameter type for 1st argument
// CHECK-NOELIDE-TREE:   [(no qualifiers) != const] Foo2<
// CHECK-NOELIDE-TREE:     [1 != 2]>
// CHECK-NOELIDE-TREE: candidate function (the implicit move assignment operator) not viable: no known conversion from argument type to parameter type for 1st argument
// CHECK-NOELIDE-TREE:   Foo2<
// CHECK-NOELIDE-TREE:     [1 != 2]>
// CHECK-NOELIDE-TREE: no viable overloaded '='
// CHECK-NOELIDE-TREE: candidate function (the implicit copy assignment operator) not viable: no known conversion from argument type to parameter type for 1st argument
// CHECK-NOELIDE-TREE:   [(no qualifiers) != const] Foo2<
// CHECK-NOELIDE-TREE:     [(default) 2 != 1]>
// CHECK-NOELIDE-TREE: candidate function (the implicit move assignment operator) not viable: no known conversion from argument type to parameter type for 1st argument
// CHECK-NOELIDE-TREE:   Foo2<
// CHECK-NOELIDE-TREE:     [(default) 2 != 1]>

void Play3() {
  Foo3<1> F1;
  Foo3<2, 1> F2, F3;
  F2 = F1;
  F1 = F2;
  F2 = F3;
  F3 = F2;
}
// CHECK-ELIDE-NOTREE: no viable overloaded '='
// CHECK-ELIDE-NOTREE: candidate function (the implicit copy assignment operator) not viable: no known conversion from 'Foo3<1, (no argument)>' to 'const Foo3<2, 1>' for 1st argument
// CHECK-ELIDE-NOTREE: candidate function (the implicit move assignment operator) not viable: no known conversion from 'Foo3<1, (no argument)>' to 'Foo3<2, 1>' for 1st argument
// CHECK-ELIDE-NOTREE: no viable overloaded '='
// CHECK-ELIDE-NOTREE: candidate function (the implicit copy assignment operator) not viable: no known conversion from 'Foo3<2, 1>' to 'const Foo3<1, (no argument)>' for 1st argument
// CHECK-ELIDE-NOTREE: candidate function (the implicit move assignment operator) not viable: no known conversion from 'Foo3<2, 1>' to 'Foo3<1, (no argument)>' for 1st argument
// CHECK-NOELIDE-NOTREE: no viable overloaded '='
// CHECK-NOELIDE-NOTREE: candidate function (the implicit copy assignment operator) not viable: no known conversion from 'Foo3<1, (no argument)>' to 'const Foo3<2, 1>' for 1st argument
// CHECK-NOELIDE-NOTREE: candidate function (the implicit move assignment operator) not viable: no known conversion from 'Foo3<1, (no argument)>' to 'Foo3<2, 1>' for 1st argument
// CHECK-NOELIDE-NOTREE: no viable overloaded '='
// CHECK-NOELIDE-NOTREE: candidate function (the implicit copy assignment operator) not viable: no known conversion from 'Foo3<2, 1>' to 'const Foo3<1, (no argument)>' for 1st argument
// CHECK-NOELIDE-NOTREE: candidate function (the implicit move assignment operator) not viable: no known conversion from 'Foo3<2, 1>' to 'Foo3<1, (no argument)>' for 1st argument
// CHECK-ELIDE-TREE: no viable overloaded '='
// CHECK-ELIDE-TREE: candidate function (the implicit copy assignment operator) not viable: no known conversion from argument type to parameter type for 1st argument
// CHECK-ELIDE-TREE:   [(no qualifiers) != const] Foo3<
// CHECK-ELIDE-TREE:     [1 != 2], 
// CHECK-ELIDE-TREE:     [(no argument) != 1]>
// CHECK-ELIDE-TREE: candidate function (the implicit move assignment operator) not viable: no known conversion from argument type to parameter type for 1st argument
// CHECK-ELIDE-TREE:   Foo3<
// CHECK-ELIDE-TREE:     [1 != 2],
// CHECK-ELIDE-TREE:     [(no argument) != 1]>
// CHECK-ELIDE-TREE: no viable overloaded '='
// CHECK-ELIDE-TREE: candidate function (the implicit copy assignment operator) not viable: no known conversion from argument type to parameter type for 1st argument
// CHECK-ELIDE-TREE:   [(no qualifiers) != const] Foo3<
// CHECK-ELIDE-TREE:     [2 != 1],
// CHECK-ELIDE-TREE:     [1 != (no argument)]>
// CHECK-ELIDE-TREE: candidate function (the implicit move assignment operator) not viable: no known conversion from argument type to parameter type for 1st argument
// CHECK-ELIDE-TREE:   Foo3<
// CHECK-ELIDE-TREE:     [2 != 1], 
// CHECK-ELIDE-TREE:     [1 != (no argument)]>
// CHECK-NOELIDE-TREE: no viable overloaded '='
// CHECK-NOELIDE-TREE: candidate function (the implicit copy assignment operator) not viable: no known conversion from argument type to parameter type for 1st argument
// CHECK-NOELIDE-TREE:   [(no qualifiers) != const] Foo3<
// CHECK-NOELIDE-TREE:     [1 != 2], 
// CHECK-NOELIDE-TREE:     [(no argument) != 1]>
// CHECK-NOELIDE-TREE: candidate function (the implicit move assignment operator) not viable: no known conversion from argument type to parameter type for 1st argument
// CHECK-NOELIDE-TREE:   Foo3<
// CHECK-NOELIDE-TREE:     [1 != 2], 
// CHECK-NOELIDE-TREE:     [(no argument) != 1]>
// CHECK-NOELIDE-TREE: no viable overloaded '='
// CHECK-NOELIDE-TREE: candidate function (the implicit copy assignment operator) not viable: no known conversion from argument type to parameter type for 1st argument
// CHECK-NOELIDE-TREE:   [(no qualifiers) != const] Foo3<
// CHECK-NOELIDE-TREE:     [2 != 1], 
// CHECK-NOELIDE-TREE:     [1 != (no argument)]>
// CHECK-NOELIDE-TREE: candidate function (the implicit move assignment operator) not viable: no known conversion from argument type to parameter type for 1st argument
// CHECK-NOELIDE-TREE:   Foo3<
// CHECK-NOELIDE-TREE:     [2 != 1], 
// CHECK-NOELIDE-TREE:     [1 != (no argument)]>
}

namespace PR14342 {
  template<typename T, short a> struct X {};
  X<int, (signed char)-1> x = X<long, -1>();
  X<int, 3UL> y = X<int, 2>();
  // CHECK-ELIDE-NOTREE: error: no viable conversion from 'X<long, [...]>' to 'X<int, [...]>'
  // CHECK-ELIDE-NOTREE: error: no viable conversion from 'X<[...], 2>' to 'X<[...], 3>'
}

namespace PR14489 {
  // The important thing here is that the diagnostic diffs a template specialization
  // with no arguments against itself.  (We might need a different test if this
  // diagnostic changes).
  template<class ...V>
  struct VariableList   {
    void ConnectAllToAll(VariableList<>& params = VariableList<>())    {
    }
  };
  // CHECK-ELIDE-NOTREE: non-const lvalue reference to type 'VariableList<>' cannot bind to a temporary of type 'VariableList<>'
}

namespace rdar12456626 {
  struct IntWrapper {
    typedef int type;
  };
  
  template<typename T, typename T::type V>
  struct X { };
  
  struct A {
    virtual X<IntWrapper, 1> foo();
  };
  
  struct B : A {
    // CHECK-ELIDE-NOTREE: virtual function 'foo' has a different return type
    virtual X<IntWrapper, 2> foo();
  };
}

namespace PR15023 {
  // Don't crash when non-QualTypes are passed to a diff modifier.
  template <typename... Args>
  void func(void (*func)(Args...), Args...) { }

  void bar(int, int &) {
  }

  void foo(int x) {
    func(bar, 1, x)
  }
  // CHECK-ELIDE-NOTREE: no matching function for call to 'func'
  // CHECK-ELIDE-NOTREE: candidate template ignored: deduced conflicting types for parameter 'Args' (<int, int &> vs. <int, int>)
}

namespace rdar12931988 {
  namespace A {
    template<typename T> struct X { };
  }

  namespace B {
    template<typename T> struct X { };
  }

  void foo(A::X<int> &ax, B::X<int> bx) {
    // CHECK-ELIDE-NOTREE: no viable overloaded '='
    // CHECK-ELIDE-NOTREE: no known conversion from 'B::X<int>' to 'const rdar12931988::A::X<int>'
    ax = bx;
  }

  template<template<typename> class> class Y {};

  void bar(Y<A::X> ya, Y<B::X> yb) {
    // CHECK-ELIDE-NOTREE: no viable overloaded '='
    // CHECK-ELIDE-NOTREE: no known conversion from 'Y<template rdar12931988::B::X>' to 'Y<template rdar12931988::A::X>'
    ya = yb;
  }
}

namespace ValueDecl {
  int int1, int2, default_int;
  template <const int& T = default_int>
  struct S {};

  typedef S<int1> T1;
  typedef S<int2> T2;
  typedef S<> TD;

  void test() {
    T1 t1;
    T2 t2;
    TD td;

    t1 = t2;
    // CHECK-ELIDE-NOTREE: no viable overloaded '='
    // CHECK-ELIDE-NOTREE: no known conversion from 'S<int2>' to 'S<int1>'

    t2 = t1;
    // CHECK-ELIDE-NOTREE: no viable overloaded '='
    // CHECK-ELIDE-NOTREE: no known conversion from 'S<int1>' to 'S<int2>'

    td = t1;
    // TODO: Find out why (default) isn't printed on second template.
    // CHECK-ELIDE-NOTREE: no viable overloaded '='
    // CHECK-ELIDE-NOTREE: no known conversion from 'S<int1>' to 'S<default_int>'

    t2 = td;
    // CHECK-ELIDE-NOTREE: no viable overloaded '='
    // CHECK-ELIDE-NOTREE: no known conversion from 'S<(default) default_int>' to 'S<int2>'

  }
}

namespace DependentDefault {
  template <typename> struct Trait {
    enum { V = 40 };
    typedef int Ty;
    static int I;
  };
  int other;

  template <typename T, int = Trait<T>::V > struct A {};
  template <typename T, typename = Trait<T>::Ty > struct B {};
  template <typename T, int& = Trait<T>::I > struct C {};

  void test() {

    A<int> a1;
    A<char> a2;
    A<int, 10> a3;
    a1 = a2;
    // CHECK-ELIDE-NOTREE: no viable overloaded '='
    // CHECK-ELIDE-NOTREE: no known conversion from 'A<char, [...]>' to 'A<int, [...]>'
    a3 = a1;
    // CHECK-ELIDE-NOTREE: no viable overloaded '='
    // CHECK-ELIDE-NOTREE: no known conversion from 'A<[...], (default) Trait<T>::V aka 40>' to 'A<[...], 10>'
    a2 = a3;
    // CHECK-ELIDE-NOTREE: no viable overloaded '='
    // CHECK-ELIDE-NOTREE: no known conversion from 'A<int, 10>' to 'A<char, 40>'

    B<int> b1;
    B<char> b2;
    B<int, char> b3;
    b1 = b2;
    // CHECK-ELIDE-NOTREE: no viable overloaded '='
    // CHECK-ELIDE-NOTREE: no known conversion from 'B<char, [...]>' to 'B<int, [...]>'
    b3 = b1;
    // CHECK-ELIDE-NOTREE: no viable overloaded '='
    // CHECK-ELIDE-NOTREE: no known conversion from 'B<[...], (default) int>' to 'B<[...], char>'
    b2 = b3;
    // CHECK-ELIDE-NOTREE: no viable overloaded '='
    // CHECK-ELIDE-NOTREE: no known conversion from 'B<int, char>' to 'B<char, int>'

    C<int> c1;
    C<char> c2;
    C<int, other> c3;
    c1 = c2;
    // CHECK-ELIDE-NOTREE: no viable overloaded '='
    // CHECK-ELIDE-NOTREE: no known conversion from 'C<char, (default) I>' to 'C<int, I>'
    c3 = c1;
    // CHECK-ELIDE-NOTREE: no viable overloaded '='
    // CHECK-ELIDE-NOTREE: no known conversion from 'C<[...], (default) I>' to 'C<[...], other>'
    c2 = c3;
    // CHECK-ELIDE-NOTREE: no viable overloaded '='
    // CHECK-ELIDE-NOTREE: no known conversion from 'C<int, other>' to 'C<char, I>'
  }
}

namespace VariadicDefault {
  int i1, i2, i3;
  template <int = 5, int...> struct A {};
  template <int& = i1, int& ...> struct B {};
  template <typename = void, typename...> struct C {};

  void test() {
    A<> a1;
    A<5, 6, 7> a2;
    A<1, 2> a3;
    a2 = a1;
    // CHECK-ELIDE-NOTREE: no viable overloaded '='
    // CHECK-ELIDE-NOTREE: no known conversion from 'A<[...], (no argument), (no argument)>' to 'A<[...], 6, 7>'
    a3 = a1;
    // CHECK-ELIDE-NOTREE: no viable overloaded '='
    // CHECK-ELIDE-NOTREE: no known conversion from 'A<(default) 5, (no argument)>' to 'A<1, 2>'

    B<> b1;
    B<i1, i2, i3> b2;
    B<i2, i3> b3;
    b2 = b1;
    // CHECK-ELIDE-NOTREE: no viable overloaded '='
    // CHECK-ELIDE-NOTREE: no known conversion from 'B<[...], (no argument), (no argument)>' to 'B<[...], i2, i3>'
    b3 = b1;
    // CHECK-ELIDE-NOTREE: no viable overloaded '='
    // CHECK-ELIDE-NOTREE: no known conversion from 'B<(default) i1, (no argument)>' to 'B<i2, i3>'

    B<i1, i2, i3> b4 = b1;
    // CHECK-ELIDE-NOTREE: no viable conversion from 'B<[...], (no argument), (no argument)>' to 'B<[...], i2, i3>'
    B<i2, i3> b5 = b1;
    // CHECK-ELIDE-NOTREE: no viable conversion from 'B<(default) i1, (no argument)>' to 'B<i2, i3>'

    C<> c1;
    C<void, void> c2;
    C<char, char> c3;
    c2 = c1;
    // CHECK-ELIDE-NOTREE: no viable overloaded '='
    // CHECK-ELIDE-NOTREE: no known conversion from 'C<[...], (no argument)>' to 'C<[...], void>'
    c3 = c1;
    // CHECK-ELIDE-NOTREE: no viable overloaded '='
    // CHECK-ELIDE-NOTREE: no known conversion from 'C<(default) void, (no argument)>' to 'C<char, char>'
  }
}

namespace PointerArguments {
  template <int *p> class T {};
  template <int* ...> class U {};
  int a, b, c;
  int z[5];
  void test() {
    T<&a> ta;
    T<z> tz;
    T<&b> tb(ta);
    // CHECK-ELIDE-NOTREE: no matching constructor for initialization of 'T<&b>'
    // CHECK-ELIDE-NOTREE: candidate constructor (the implicit copy constructor) not viable: no known conversion from 'T<&a>' to 'const T<&b>' for 1st argument
    T<&c> tc(tz);
    // CHECK-ELIDE-NOTREE: no matching constructor for initialization of 'T<&c>'
    // CHECK-ELIDE-NOTREE: candidate constructor (the implicit copy constructor) not viable: no known conversion from 'T<z>' to 'const T<&c>' for 1st argument

    U<&a, &a> uaa;
    U<&b> ub(uaa);
    // CHECK-ELIDE-NOTREE: no matching constructor for initialization of 'U<&b>'
    // CHECK-ELIDE-NOTREE: candidate constructor (the implicit copy constructor) not viable: no known conversion from 'U<&a, &a>' to 'const U<&b, (no argument)>' for 1st argument

    U<&b, &b, &b> ubbb(uaa);
    // CHECK-ELIDE-NOTREE: no matching constructor for initialization of 'U<&b, &b, &b>'
    // CHECK-ELIDE-NOTREE: candidate constructor (the implicit copy constructor) not viable: no known conversion from 'U<&a, &a, (no argument)>' to 'const U<&b, &b, &b>' for 1st argument

  }
}

namespace DependentInt {
  template<int Num> struct INT;

  template <class CLASS, class Int_wrapper = INT<CLASS::val> >
  struct C;

  struct N {
    static const int val = 1;
  };

  template <class M_T>
  struct M {};

  void test() {
    using T1 = M<C<int, INT<0>>>;
    using T2 = M<C<N>>;
    T2 p;
    T1 x = p;
    // CHECK-ELIDE-NOTREE: no viable conversion from 'M<C<DependentInt::N, INT<1>>>' to 'M<C<int, INT<0>>>'
  }
}

namespace PR17510 {
class Atom;

template <typename T> class allocator;
template <typename T, typename A> class vector;

typedef vector<const Atom *, allocator<const Atom *> > AtomVector;

template <typename T, typename A = allocator<const Atom *> > class vector {};

void foo() {
  vector<Atom *> v;
  AtomVector v2(v);
  // CHECK-ELIDE-NOTREE: no known conversion from 'vector<PR17510::Atom *, [...]>' to 'const vector<const PR17510::Atom *, [...]>'
}
}

namespace PR15677 {
template <bool>
struct A{};

template <typename T>
using B = A<T::value>;

template <typename T>
using B = A<!T::value>;
// CHECK-ELIDE-NOTREE: type alias template redefinition with different types ('A<!T::value>' vs 'A<T::value>')

template <int>
struct C{};

template <typename T>
using D = C<T::value>;

template <typename T>
using D = C<T::value + 1>;
// CHECK-ELIDE-NOTREE: type alias template redefinition with different types ('C<T::value + 1>' vs 'C<T::value>')

template <typename T>
using E = C<T::value>;

template <typename T>
using E = C<42>;
// CHECK-ELIDE-NOTREE: type alias template redefinition with different types ('C<42>' vs 'C<T::value>')

template <typename T>
using F = C<T::value>;

template <typename T>
using F = C<21 + 21>;
// CHECK-ELIDE-NOTREE: type alias template redefinition with different types ('C<21 + 21 aka 42>' vs 'C<T::value>')
}
}

namespace AddressOf {
template <int*>
struct S {};

template <class T>
struct Wrapper {};

template <class T>
Wrapper<T> MakeWrapper();
int global, global2;
constexpr int * ptr = nullptr;
Wrapper<S<ptr>> W = MakeWrapper<S<&global>>();
// Don't print an extra '&' for 'ptr'
// CHECK-ELIDE-NOTREE: no viable conversion from 'Wrapper<S<&global>>' to 'Wrapper<S<ptr aka nullptr>>'

// Handle parens correctly
Wrapper<S<(&global2)>> W2 = MakeWrapper<S<&global>>();
// CHECK-ELIDE-NOTREE: no viable conversion from 'Wrapper<S<&global>>' to 'Wrapper<S<&global2>>'
Wrapper<S<&global2>> W3 = MakeWrapper<S<(&global)>>();
// CHECK-ELIDE-NOTREE: no viable conversion from 'Wrapper<S<&global>>' to 'Wrapper<S<&global2>>'
Wrapper<S<(&global2)>> W4 = MakeWrapper<S<(&global)>>();
// CHECK-ELIDE-NOTREE: no viable conversion from 'Wrapper<S<&global>>' to 'Wrapper<S<&global2>>'
}

namespace NullPtr {
template <int*, int*>
struct S {};

template <class T>
struct Wrapper {};

template <class T>
Wrapper<T> MakeWrapper();
int global, global2;
constexpr int * ptr = nullptr;
constexpr int * ptr2 = static_cast<int*>(0);

S<&global> s1 = S<&global, ptr>();
S<&global, nullptr> s2 = S<&global, ptr>();

S<&global, nullptr> s3 = S<&global, &global>();
// CHECK-ELIDE-NOTREE: no viable conversion from 'S<[...], &global>' to 'S<[...], nullptr>'
S<&global, ptr> s4 = S<&global, &global>();
// CHECK-ELIDE-NOTREE: no viable conversion from 'S<[...], &global>' to 'S<[...], ptr aka nullptr>

Wrapper<S<&global, nullptr>> W1 = MakeWrapper<S<&global, ptr>>();
Wrapper<S<&global, static_cast<int*>(0)>> W2 = MakeWrapper<S<&global, ptr>>();

Wrapper<S<&global, nullptr>> W3 = MakeWrapper<S<&global, &global>>();
// CHECK-ELIDE-NOTREE: no viable conversion from 'Wrapper<S<[...], &global>>' to 'Wrapper<S<[...], nullptr>>'
Wrapper<S<&global, ptr>> W4 = MakeWrapper<S<&global, &global>>();
// CHECK-ELIDE-NOTREE: no viable conversion from 'Wrapper<S<[...], &global>>' to 'Wrapper<S<[...], ptr aka nullptr>>'

Wrapper<S<&global2, ptr>> W5 = MakeWrapper<S<&global, nullptr>>();
// CHECK-ELIDE-NOTREE: no viable conversion from 'Wrapper<S<&global, [...]>>' to 'Wrapper<S<&global2, [...]>>'
Wrapper<S<&global2, nullptr>> W6 = MakeWrapper<S<&global, nullptr>>();
// CHECK-ELIDE-NOTREE: no viable conversion from 'Wrapper<S<&global, [...]>>' to 'Wrapper<S<&global2, [...]>>'
Wrapper<S<&global2, ptr2>> W7 = MakeWrapper<S<&global, nullptr>>();
// CHECK-ELIDE-NOTREE: no viable conversion from 'Wrapper<S<&global, [...]>>' to 'Wrapper<S<&global2, [...]>>'
Wrapper<S<&global2, nullptr>> W8 = MakeWrapper<S<&global, ptr2>>();
// CHECK-ELIDE-NOTREE: no viable conversion from 'Wrapper<S<&global, [...]>>' to 'Wrapper<S<&global2, [...]>>'
Wrapper<S<&global2, ptr>> W9 = MakeWrapper<S<&global, ptr2>>();
// CHECK-ELIDE-NOTREE: no viable conversion from 'Wrapper<S<&global, [...]>>' to 'Wrapper<S<&global2, [...]>>'
Wrapper<S<&global2, ptr2>> W10 = MakeWrapper<S<&global, ptr>>();
// CHECK-ELIDE-NOTREE: no viable conversion from 'Wrapper<S<&global, [...]>>' to 'Wrapper<S<&global2, [...]>>'
Wrapper<S<&global2, static_cast<int *>(0)>> W11 =
    MakeWrapper<S<&global, nullptr>>();
// CHECK-ELIDE-NOTREE: no viable conversion from 'Wrapper<S<&global, [...]>>' to 'Wrapper<S<&global2, [...]>>'
Wrapper<S<&global2, nullptr>> W12 =
    MakeWrapper<S<&global, static_cast<int *>(0)>>();
// CHECK-ELIDE-NOTREE: no viable conversion from 'Wrapper<S<&global, [...]>>' to 'Wrapper<S<&global2, [...]>>'

Wrapper<S<&global, &global>> W13 = MakeWrapper<S<&global, ptr>>();
// CHECK-ELIDE-NOTREE: no viable conversion from 'Wrapper<S<[...], nullptr>>' to 'Wrapper<S<[...], &global>>'
Wrapper<S<&global, ptr>> W14 = MakeWrapper<S<&global, &global>>();
// CHECK-ELIDE-NOTREE: no viable conversion from 'Wrapper<S<[...], &global>>' to 'Wrapper<S<[...], ptr aka nullptr>>'
}

namespace TemplateTemplateDefault {
template <class> class A{};
template <class> class B{};
template <class> class C{};
template <template <class> class, template <class> class = A>
        class T {};

T<A> t1 = T<A, C>();
// CHECK-ELIDE-NOTREE: no viable conversion from 'T<[...], template C>' to 'T<[...], (default) template A>'
T<A, C> t2 = T<A>();
// CHECK-ELIDE-NOTREE: no viable conversion from 'T<[...], (default) template A>' to 'T<[...], template C>'
T<A> t3 = T<B>();
// CHECK-ELIDE-NOTREE: no viable conversion from 'T<template B>' to 'T<template A>'
T<B, C> t4 = T<C, B>();
// CHECK-ELIDE-NOTREE: no viable conversion from 'T<template C, template B>' to 'T<template B, template C>'
T<A, A> t5 = T<B>();
// CHECK-ELIDE-NOTREE: no viable conversion from 'T<template B, [...]>' to 'T<template A, [...]>'
T<B> t6 = T<A, A>();
// CHECK-ELIDE-NOTREE: no viable conversion from 'T<template A, [...]>' to 'T<template B, [...]>'
}

namespace Bool {
template <class> class A{};
A<bool> a1 = A<int>();
// CHECK-ELIDE-NOTREE: no viable conversion from 'A<int>' to 'A<bool>'
A<int> a2 = A<bool>();
// CHECK-ELIDE-NOTREE: no viable conversion from 'A<bool>' to 'A<int>'
}

namespace TypeAlias {
template <int, int = 0> class A {};

template <class T> using a = A<T::num, 0>;
template <class T> using a = A<T::num>;

template <class T> using A1 = A<T::num>;
template <class T> using A1 = A<T::num + 0>;
// CHECK-ELIDE-NOTREE: type alias template redefinition with different types ('A<T::num + 0>' vs 'A<T::num>')

template <class T> using A2 = A<1 + T::num>;
template <class T> using A2 = A<T::num + 1>;
// CHECK-ELIDE-NOTREE: type alias template redefinition with different types ('A<T::num + 1>' vs 'A<1 + T::num>')

template <class T> using A3 = A<(T::num)>;
template <class T> using A3 = A<T::num>;
// CHECK-ELIDE-NOTREE: error: type alias template redefinition with different types ('A<T::num>' vs 'A<(T::num)>')

          template <class T> using A4 = A<(T::num)>;
template <class T> using A4 = A<((T::num))>;
// CHECK-ELIDE-NOTREE: type alias template redefinition with different types ('A<((T::num))>' vs 'A<(T::num)>')

template <class T> using A5 = A<T::num, 1>;
template <class T> using A5 = A<T::num>;
// CHECK-ELIDE-NOTREE: type alias template redefinition with different types ('A<[...], (default) 0>' vs 'A<[...], 1>')

template <class T> using A6 = A<T::num + 5, 1>;
template <class T> using A6 = A<T::num + 5>;
// CHECK-ELIDE-NOTREE: type alias template redefinition with different types ('A<[...], (default) 0>' vs 'A<[...], 1>')

template <class T> using A7 = A<T::num, 1>;
template <class T> using A7 = A<(T::num)>;
// CHECK-ELIDE-NOTREE: type alias template redefinition with different types ('A<(T::num), (default) 0>' vs 'A<T::num, 1>')
}

namespace TemplateArgumentImplicitConversion {
template <int X> struct condition {};

struct is_const {
    constexpr operator int() const { return 10; }
};

using T = condition<(is_const())>;
void foo(const T &t) {
  T &t2 = t;
}
// CHECK-ELIDE-NOTREE: binding value of type 'const condition<...>' to reference to type 'condition<...>' drops 'const' qualifier
}

namespace BoolArgumentBitExtended {
template <bool B> struct BoolT {};

template <typename T> void foo(T) {}

void test() {
  BoolT<false> X;
  foo<BoolT<true>>(X);
}
// CHECK-ELIDE-NOTREE: no matching function for call to 'foo'
<<<<<<< HEAD
// CHECK-ELIDE-NOTREE: candidate function not viable: no known conversion from 'BoolT<false>' to 'BoolT<true>' for 1st argument
=======
// CHECK-ELIDE-NOTREE: candidate function template not viable: no known conversion from 'BoolT<false>' to 'BoolT<true>' for 1st argument
>>>>>>> b2b84690
}

namespace DifferentIntegralTypes {
template<typename T, T n>
class A{};
void foo() {
  A<int, 1> a1 = A<long long, 1>();
  A<unsigned int, 1> a2 = A<int, 5>();
  A<bool, true> a3 = A<signed char, true>();
}
// CHECK-ELIDE-NOTREE: error: no viable conversion from 'A<long long, (long long) 1>' to 'A<int, (int) 1>'
// CHECK-ELIDE-NOTREE: error: no viable conversion from 'A<int, (int) 5>' to 'A<unsigned int, (unsigned int) 1>'
// CHECK-ELIDE-NOTREE: error: no viable conversion from 'A<signed char, (signed char) 1>' to 'A<bool, (bool) true>'
}

namespace MixedDeclarationIntegerArgument {
template<typename T, T n> class A{};
int x;
int y[5];

A<int, 5> a1 = A<int&, x>();
A<int, 5 - 1> a2 = A<int*, &x>();
A<int, 5 + 1> a3 = A<int*, y>();
A<int, 0> a4 = A<int**, nullptr>();
// CHECK-ELIDE-NOTREE: error: no viable conversion from 'A<int &, x>' to 'A<int, 5>'
// CHECK-ELIDE-NOTREE: error: no viable conversion from 'A<int *, &x>' to 'A<int, 5 - 1 aka 4>'
// CHECK-ELIDE-NOTREE: error: no viable conversion from 'A<int *, y>' to 'A<int, 5 + 1 aka 6>'
// CHECK-ELIDE-NOTREE: error: no viable conversion from 'A<int **, nullptr>' to 'A<int, 0>'
// CHECK-ELIDE-TREE: error: no viable conversion
// CHECK-ELIDE-TREE:   A<
// CHECK-ELIDE-TREE:     [int & != int],
// CHECK-ELIDE-TREE:     [x != 5]>
// CHECK-ELIDE-TREE: error: no viable conversion
// CHECK-ELIDE-TREE:   A<
// CHECK-ELIDE-TREE:     [int * != int],
// CHECK-ELIDE-TREE:     [&x != 5 - 1 aka 4]>
// CHECK-ELIDE-TREE: error: no viable conversion
// CHECK-ELIDE-TREE:   A<
// CHECK-ELIDE-TREE:     [int * != int],
// CHECK-ELIDE-TREE:     [y != 5 + 1 aka 6]>
// CHECK-ELIDE-TREE: error: no viable conversion
// CHECK-ELIDE-TREE:   A<
// CHECK-ELIDE-TREE:     [int ** != int],
// CHECK-ELIDE-TREE:     [nullptr != 0]>

A<int&, x> a5 = A<int, 3>();
A<int*, &x> a6 = A<int, 3 - 1>();
A<int*, y> a7 = A<int, 3 + 1>();
A<int**, nullptr> a8 = A<int, 3>();
// CHECK-ELIDE-NOTREE: error: no viable conversion from 'A<int, 3>' to 'A<int &, x>'
// CHECK-ELIDE-NOTREE: error: no viable conversion from 'A<int, 3 - 1 aka 2>' to 'A<int *, &x>'
// CHECK-ELIDE-NOTREE: error: no viable conversion from 'A<int, 3 + 1 aka 4>' to 'A<int *, y>'
// CHECK-ELIDE-NOTREE: error: no viable conversion from 'A<int, 3>' to 'A<int **, nullptr>'
// CHECK-ELIDE-TREE: error: no viable conversion
// CHECK-ELIDE-TREE:   A<
// CHECK-ELIDE-TREE:     [int != int &],
// CHECK-ELIDE-TREE:     [3 != x]>
// CHECK-ELIDE-TREE: error: no viable conversion
// CHECK-ELIDE-TREE:   A<
// CHECK-ELIDE-TREE:     [int != int *],
// CHECK-ELIDE-TREE:     [3 - 1 aka 2 != &x]>
// CHECK-ELIDE-TREE: error: no viable conversion
// CHECK-ELIDE-TREE:   A<
// CHECK-ELIDE-TREE:     [int != int *],
// CHECK-ELIDE-TREE:     [3 + 1 aka 4 != y]>
// CHECK-ELIDE-TREE: error: no viable conversion
// CHECK-ELIDE-TREE:   A<
// CHECK-ELIDE-TREE:     [int != int **],
// CHECK-ELIDE-TREE:     [3 != nullptr]>

template<class T, T n = x> class B{} ;
B<int, 5> b1 = B<int&>();
// CHECK-ELIDE-NOTREE: error: no viable conversion from 'B<int &, (default) x>' to 'B<int, 5>'
// CHECK-ELIDE-TREE: error: no viable conversion
// CHECK-ELIDE-TREE:   B<
// CHECK-ELIDE-TREE:     [int & != int],
// CHECK-ELIDE-TREE:     [(default) x != 5]>

B<int &> b2 = B<int, 2>();
// CHECK-ELIDE-NOTREE: error: no viable conversion from 'B<int, 2>' to 'B<int &, (default) x>'
// CHECK-ELIDE-TREE:   B<
// CHECK-ELIDE-TREE:     [int != int &],
// CHECK-ELIDE-TREE:     [2 != (default) x]>

template<class T, T n = 11> class C {};
C<int> c1 = C<int&, x>();
// CHECK-ELIDE-NOTREE: error: no viable conversion from 'C<int &, x>' to 'C<int, (default) 11>'
// CHECK-ELIDE-TREE: error: no viable conversion
// CHECK-ELIDE-TREE:   C<
// CHECK-ELIDE-TREE:     [int & != int],
// CHECK-ELIDE-TREE:     [x != (default) 11]>

C<int &, x> c2 = C<int>();
// CHECK-ELIDE-NOTREE: error: no viable conversion from 'C<int, (default) 11>' to 'C<int &, x>'
// CHECK-ELIDE-TREE:   C<
// CHECK-ELIDE-TREE:     [int != int &],
// CHECK-ELIDE-TREE:     [(default) 11 != x]>
}

namespace default_args {
  template <int x, int y = 1+1, int z = 2>
  class A {};

  void foo(A<0> &M) {
    // CHECK-ELIDE-NOTREE: no viable conversion from 'A<[...], (default) 1 + 1 aka 2, (default) 2>' to 'A<[...], 0, 0>'
    A<0, 0, 0> N = M;

    // CHECK-ELIDE-NOTREE: no viable conversion from 'A<[2 * ...], (default) 2>' to 'A<[2 * ...], 0>'
    A<0, 2, 0> N2 = M;
  }
}

namespace DefaultNonTypeArgWithDependentType {
// We used to crash diffing integer template arguments when the argument type
// is dependent and default arguments were used.
template <typename SizeType = int, SizeType = 0> struct A {};
template <typename R = A<>> R bar();
A<> &foo() { return bar(); }
// CHECK-ELIDE-NOTREE: error: non-const lvalue reference to type 'A<...>' cannot bind to a temporary of type 'A<...>'
// CHECK-NOELIDE-NOTREE: error: non-const lvalue reference to type 'A<int, 0>' cannot bind to a temporary of type 'A<int, 0>'
}

namespace PR24587 {
template <typename T, T v>
struct integral_constant {};

auto false_ = integral_constant<bool, false> {};

template <typename T>
void f(T, decltype(false_));

void run() {
  f(1, integral_constant<bool, true>{});
}
// CHECK-ELIDE-NOTREE: error: no matching function for call to 'f'
<<<<<<< HEAD
// CHECK-ELIDE-NOTREE: note: candidate function not viable: no known conversion from 'integral_constant<[...], true>' to 'integral_constant<[...], false>' for 2nd argument
=======
// CHECK-ELIDE-NOTREE: note: candidate function template not viable: no known conversion from 'integral_constant<[...], true>' to 'integral_constant<[...], false>' for 2nd argument
>>>>>>> b2b84690
}

namespace ZeroArgs {
template <int N = 0> class A {};
template <class T = A<>> class B {};
A<1> a1 = A<>();
A<> a2 = A<1>();
B<> b1 = B<int>();
B<int> b2 = B<>();
B<> b3 = B<const A<>>();
B<const A<>> b4 = B<>();
// CHECK-ELIDE-NOTREE: error: no viable conversion from 'A<(default) 0>' to 'A<1>'
// CHECK-ELIDE-NOTREE: error: no viable conversion from 'A<1>' to 'A<(default) 0>'
// CHECK-ELIDE-NOTREE: error: no viable conversion from 'B<int>' to 'B<(default) ZeroArgs::A<0>>'
// CHECK-ELIDE-NOTREE: error: no viable conversion from 'B<(default) ZeroArgs::A<0>>' to 'B<int>'
// CHECK-ELIDE-NOTREE: error: no viable conversion from 'B<const A<...>>' to 'B<A<...>>'
// CHECK-ELIDE-NOTREE: error: no viable conversion from 'B<A<...>>' to 'B<const A<...>>'
}

namespace TypeAlias {

template <typename T> class vector {};

template <int Dimension> class Point;
template <int dimension, typename T> using Polygon = vector<Point<dimension>>;

void foo(Polygon<3, float>);
void bar() { foo(Polygon<2, float>()); }

// CHECK-ELIDE-NOTREE: error: no matching function for call to 'foo'
// CHECK-ELIDE-NOTREE: note: candidate function not viable: no known conversion from 'Polygon<2, [...]>' to 'Polygon<3, [...]>' for 1st argument

enum class X {
  X1,
  X2,
};

template<X x> struct EnumToType;

template <> struct EnumToType<X::X1> { using type = int; };

template <> struct EnumToType<X::X2> { using type = double; };


template <X x> using VectorType = vector<typename EnumToType<x>::type>;

template <X x> void D(const VectorType<x>&);

void run() {
  D<X::X1>(VectorType<X::X2>());
}
// CHECK-ELIDE-NOTREE: error: no matching function for call to 'D'
<<<<<<< HEAD
// CHECK-ELIDE-NOTREE: note: candidate function not viable: no known conversion from 'VectorType<X::X2>' to 'const VectorType<(TypeAlias::X)0>' for 1st argument
=======
// CHECK-ELIDE-NOTREE: note: candidate function template not viable: no known conversion from 'VectorType<X::X2>' to 'const VectorType<(TypeAlias::X)0>' for 1st argument
>>>>>>> b2b84690
}

namespace TypeAlias2 {
template <typename T>
class A {};

template <typename T>
using A_reg = A<T>;
void take_reg(A_reg<int>);

template <typename T>
using A_ptr = A<T> *;
void take_ptr(A_ptr<int>);

template <typename T>
using A_ref = const A<T> &;
void take_ref(A_ref<int>);

void run(A_reg<float> reg, A_ptr<float> ptr, A_ref<float> ref) {
  take_reg(reg);
// CHECK-ELIDE-NOTREE: error: no matching function for call to 'take_reg'
// CHECK-ELIDE-NOTREE: note:     candidate function not viable: no known conversion from 'A_reg<float>' to 'A_reg<int>' for 1st argument

  take_ptr(ptr);
// CHECK-ELIDE-NOTREE: error: no matching function for call to 'take_ptr'
// CHECK-ELIDE-NOTREE: note:     candidate function not viable: no known conversion from 'A_ptr<float>' to 'A_ptr<int>' for 1st argument

  take_ref(ref);
// CHECK-ELIDE-NOTREE: error: no matching function for call to 'take_ref'
// CHECK-ELIDE-NOTREE: note: candidate function not viable: no known conversion from 'const A<float>' to 'const A<int>' for 1st argument
}
}

// CHECK-ELIDE-NOTREE: {{[0-9]*}} errors generated.
// CHECK-NOELIDE-NOTREE: {{[0-9]*}} errors generated.
// CHECK-ELIDE-TREE: {{[0-9]*}} errors generated.
// CHECK-NOELIDE-TREE: {{[0-9]*}} errors generated.

namespace pr30831 {
  template <typename T> struct A { static A<T> const a; };
  template <typename T> A<T> A<T>::a = A<T>();
}<|MERGE_RESOLUTION|>--- conflicted
+++ resolved
@@ -1265,11 +1265,7 @@
   foo<BoolT<true>>(X);
 }
 // CHECK-ELIDE-NOTREE: no matching function for call to 'foo'
-<<<<<<< HEAD
-// CHECK-ELIDE-NOTREE: candidate function not viable: no known conversion from 'BoolT<false>' to 'BoolT<true>' for 1st argument
-=======
 // CHECK-ELIDE-NOTREE: candidate function template not viable: no known conversion from 'BoolT<false>' to 'BoolT<true>' for 1st argument
->>>>>>> b2b84690
 }
 
 namespace DifferentIntegralTypes {
@@ -1405,11 +1401,7 @@
   f(1, integral_constant<bool, true>{});
 }
 // CHECK-ELIDE-NOTREE: error: no matching function for call to 'f'
-<<<<<<< HEAD
-// CHECK-ELIDE-NOTREE: note: candidate function not viable: no known conversion from 'integral_constant<[...], true>' to 'integral_constant<[...], false>' for 2nd argument
-=======
 // CHECK-ELIDE-NOTREE: note: candidate function template not viable: no known conversion from 'integral_constant<[...], true>' to 'integral_constant<[...], false>' for 2nd argument
->>>>>>> b2b84690
 }
 
 namespace ZeroArgs {
@@ -1462,11 +1454,7 @@
   D<X::X1>(VectorType<X::X2>());
 }
 // CHECK-ELIDE-NOTREE: error: no matching function for call to 'D'
-<<<<<<< HEAD
-// CHECK-ELIDE-NOTREE: note: candidate function not viable: no known conversion from 'VectorType<X::X2>' to 'const VectorType<(TypeAlias::X)0>' for 1st argument
-=======
 // CHECK-ELIDE-NOTREE: note: candidate function template not viable: no known conversion from 'VectorType<X::X2>' to 'const VectorType<(TypeAlias::X)0>' for 1st argument
->>>>>>> b2b84690
 }
 
 namespace TypeAlias2 {
