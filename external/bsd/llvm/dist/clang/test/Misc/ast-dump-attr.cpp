--- conflicted
+++ resolved
@@ -1,417 +1,211 @@
-<<<<<<< HEAD
-// RUN: %clang_cc1 -triple x86_64-pc-linux -std=c++11 -Wno-deprecated-declarations -ast-dump -ast-dump-filter Test %s | FileCheck --strict-whitespace %s
-
-int TestLocation
-__attribute__((unused));
-// CHECK:      VarDecl{{.*}}TestLocation
-// CHECK-NEXT:   UnusedAttr 0x{{[^ ]*}} <line:[[@LINE-2]]:16>
-
-int TestIndent
-__attribute__((unused));
-// CHECK:      {{^}}VarDecl{{.*TestIndent[^()]*$}}
-// CHECK-NEXT: {{^}}`-UnusedAttr{{[^()]*$}}
-
-void TestAttributedStmt() {
-  switch (1) {
-  case 1:
-    [[clang::fallthrough]];
-  case 2:
-    ;
-  }
-}
-// CHECK:      FunctionDecl{{.*}}TestAttributedStmt
-// CHECK:      AttributedStmt
-// CHECK-NEXT:   FallThroughAttr
-// CHECK-NEXT:   NullStmt
-
-[[clang::warn_unused_result]] int TestCXX11DeclAttr();
-// CHECK:      FunctionDecl{{.*}}TestCXX11DeclAttr
-// CHECK-NEXT:   WarnUnusedResultAttr
-
-int TestAlignedNull __attribute__((aligned));
-// CHECK:      VarDecl{{.*}}TestAlignedNull
-// CHECK-NEXT:   AlignedAttr {{.*}} aligned
-// CHECK-NEXT:     <<<NULL>>>
-
-int TestAlignedExpr __attribute__((aligned(4)));
-// CHECK:      VarDecl{{.*}}TestAlignedExpr
-// CHECK-NEXT:   AlignedAttr {{.*}} aligned
-// CHECK-NEXT:     IntegerLiteral
-
-int TestEnum __attribute__((visibility("default")));
-// CHECK:      VarDecl{{.*}}TestEnum
-// CHECK-NEXT:   VisibilityAttr{{.*}} Default
-
-class __attribute__((lockable)) Mutex {
-} mu1, mu2;
-int TestExpr __attribute__((guarded_by(mu1)));
-// CHECK:      VarDecl{{.*}}TestExpr
-// CHECK-NEXT:   GuardedByAttr
-// CHECK-NEXT:     DeclRefExpr{{.*}}mu1
-
-class Mutex TestVariadicExpr __attribute__((acquired_after(mu1, mu2)));
-// CHECK:      VarDecl{{.*}}TestVariadicExpr
-// CHECK:        AcquiredAfterAttr
-// CHECK-NEXT:     DeclRefExpr{{.*}}mu1
-// CHECK-NEXT:     DeclRefExpr{{.*}}mu2
-
-void function1(void *) {
-  int TestFunction __attribute__((cleanup(function1)));
-}
-// CHECK:      VarDecl{{.*}}TestFunction
-// CHECK-NEXT:   CleanupAttr{{.*}} Function{{.*}}function1
-
-void TestIdentifier(void *, int)
-__attribute__((pointer_with_type_tag(ident1,1,2)));
-// CHECK: FunctionDecl{{.*}}TestIdentifier
-// CHECK:   ArgumentWithTypeTagAttr{{.*}} pointer_with_type_tag ident1
-
-void TestBool(void *, int)
-__attribute__((pointer_with_type_tag(bool1,1,2)));
-// CHECK: FunctionDecl{{.*}}TestBool
-// CHECK:   ArgumentWithTypeTagAttr{{.*}}pointer_with_type_tag bool1 0 1 IsPointer
-
-void TestUnsigned(void *, int)
-__attribute__((pointer_with_type_tag(unsigned1,1,2)));
-// CHECK: FunctionDecl{{.*}}TestUnsigned
-// CHECK:   ArgumentWithTypeTagAttr{{.*}} pointer_with_type_tag unsigned1 0 1
-
-void TestInt(void) __attribute__((constructor(123)));
-// CHECK:      FunctionDecl{{.*}}TestInt
-// CHECK-NEXT:   ConstructorAttr{{.*}} 123
-
-static int TestString __attribute__((alias("alias1")));
-// CHECK:      VarDecl{{.*}}TestString
-// CHECK-NEXT:   AliasAttr{{.*}} "alias1"
-
-extern struct s1 TestType
-__attribute__((type_tag_for_datatype(ident1,int)));
-// CHECK:      VarDecl{{.*}}TestType
-// CHECK-NEXT:   TypeTagForDatatypeAttr{{.*}} int
-
-void TestLabel() {
-L: __attribute__((unused)) int i;
-// CHECK: LabelStmt{{.*}}'L'
-// CHECK: VarDecl{{.*}}i 'int'
-// CHECK-NEXT: UnusedAttr{{.*}}
-
-M: __attribute(()) int j;
-// CHECK: LabelStmt {{.*}} 'M'
-// CHECK-NEXT: DeclStmt
-// CHECK-NEXT: VarDecl {{.*}} j 'int'
-
-N: __attribute(()) ;
-// CHECK: LabelStmt {{.*}} 'N'
-// CHECK-NEXT: NullStmt
-}
-
-namespace Test {
-extern "C" int printf(const char *format, ...);
-// CHECK: FunctionDecl{{.*}}printf
-// CHECK-NEXT: ParmVarDecl{{.*}}format{{.*}}'const char *'
-// CHECK-NEXT: FormatAttr{{.*}}Implicit printf 1 2
-
-alignas(8) extern int x;
-extern int x;
-// CHECK: VarDecl{{.*}} x 'int'
-// CHECK: VarDecl{{.*}} x 'int'
-// CHECK-NEXT: AlignedAttr{{.*}} Inherited
-}
-
-int __attribute__((cdecl)) TestOne(void), TestTwo(void);
-// CHECK: FunctionDecl{{.*}}TestOne{{.*}}__attribute__((cdecl))
-// CHECK: FunctionDecl{{.*}}TestTwo{{.*}}__attribute__((cdecl))
-
-void func() {
-  auto Test = []() __attribute__((no_thread_safety_analysis)) {};
-  // CHECK: CXXMethodDecl{{.*}}operator() 'void (void) const'
-  // CHECK: NoThreadSafetyAnalysisAttr
-
-  // Because GNU's noreturn applies to the function type, and this lambda does
-  // not have a capture list, the call operator and the function pointer
-  // conversion should both be noreturn, but the method should not contain a
-  // NoReturnAttr because the attribute applied to the type.
-  auto Test2 = []() __attribute__((noreturn)) { while(1); };
-  // CHECK: CXXMethodDecl{{.*}}operator() 'void (void) __attribute__((noreturn)) const'
-  // CHECK-NOT: NoReturnAttr
-  // CHECK: CXXConversionDecl{{.*}}operator void (*)() __attribute__((noreturn))
-}
-
-namespace PR20930 {
-struct S {
-  struct { int Test __attribute__((deprecated)); };
-  // CHECK: FieldDecl{{.*}}Test 'int'
-  // CHECK-NEXT: DeprecatedAttr
-};
-
-void f() {
-  S s;
-  s.Test = 1;
-  // CHECK: IndirectFieldDecl{{.*}}Test 'int'
-  // CHECK: DeprecatedAttr
-}
-}
-
-struct __attribute__((objc_bridge_related(NSParagraphStyle,,))) TestBridgedRef;
-// CHECK: CXXRecordDecl{{.*}} struct TestBridgedRef
-// CHECK-NEXT: ObjCBridgeRelatedAttr{{.*}} NSParagraphStyle
-
-void TestExternalSourceSymbolAttr1()
-__attribute__((external_source_symbol(language="Swift", defined_in="module", generated_declaration)));
-// CHECK: FunctionDecl{{.*}} TestExternalSourceSymbolAttr1
-// CHECK-NEXT: ExternalSourceSymbolAttr{{.*}} "Swift" "module" GeneratedDeclaration
-
-void TestExternalSourceSymbolAttr2()
-__attribute__((external_source_symbol(defined_in="module", language="Swift")));
-// CHECK: FunctionDecl{{.*}} TestExternalSourceSymbolAttr2
-// CHECK-NEXT: ExternalSourceSymbolAttr{{.*}} "Swift" "module"{{$}}
-
-void TestExternalSourceSymbolAttr3()
-__attribute__((external_source_symbol(generated_declaration, language="Objective-C++", defined_in="module")));
-// CHECK: FunctionDecl{{.*}} TestExternalSourceSymbolAttr3
-// CHECK-NEXT: ExternalSourceSymbolAttr{{.*}} "Objective-C++" "module" GeneratedDeclaration
-
-void TestExternalSourceSymbolAttr4()
-__attribute__((external_source_symbol(defined_in="Some external file.cs", generated_declaration, language="C Sharp")));
-// CHECK: FunctionDecl{{.*}} TestExternalSourceSymbolAttr4
-// CHECK-NEXT: ExternalSourceSymbolAttr{{.*}} "C Sharp" "Some external file.cs" GeneratedDeclaration
-
-void TestExternalSourceSymbolAttr5()
-__attribute__((external_source_symbol(generated_declaration, defined_in="module", language="Swift")));
-// CHECK: FunctionDecl{{.*}} TestExternalSourceSymbolAttr5
-// CHECK-NEXT: ExternalSourceSymbolAttr{{.*}} "Swift" "module" GeneratedDeclaration
-
-namespace TestSuppress {
-  [[gsl::suppress("at-namespace")]];
-  // CHECK: NamespaceDecl{{.*}} TestSuppress
-  // CHECK-NEXT: EmptyDecl{{.*}}
-  // CHECK-NEXT: SuppressAttr{{.*}} at-namespace
-  [[gsl::suppress("on-decl")]]
-  void TestSuppressFunction();
-  // CHECK: FunctionDecl{{.*}} TestSuppressFunction
-  // CHECK-NEXT SuppressAttr{{.*}} on-decl
-
-  void f() {
-      int *i;
-
-      [[gsl::suppress("on-stmt")]] {
-      // CHECK: AttributedStmt
-      // CHECK-NEXT: SuppressAttr{{.*}} on-stmt
-      // CHECK-NEXT: CompoundStmt
-        i = reinterpret_cast<int*>(7);
-      }
-    }
-}
-=======
-// RUN: %clang_cc1 -triple x86_64-pc-linux -std=c++11 -Wno-deprecated-declarations -ast-dump -ast-dump-filter Test %s | FileCheck --strict-whitespace %s
-
-int TestLocation
-__attribute__((unused));
-// CHECK:      VarDecl{{.*}}TestLocation
-// CHECK-NEXT:   UnusedAttr 0x{{[^ ]*}} <line:[[@LINE-2]]:16>
-
-int TestIndent
-__attribute__((unused));
-// CHECK:      {{^}}VarDecl{{.*TestIndent[^()]*$}}
-// CHECK-NEXT: {{^}}`-UnusedAttr{{[^()]*$}}
-
-void TestAttributedStmt() {
-  switch (1) {
-  case 1:
-    [[clang::fallthrough]];
-  case 2:
-    ;
-  }
-}
-// CHECK:      FunctionDecl{{.*}}TestAttributedStmt
-// CHECK:      AttributedStmt
-// CHECK-NEXT:   FallThroughAttr
-// CHECK-NEXT:   NullStmt
-
-[[clang::warn_unused_result]] int TestCXX11DeclAttr();
-// CHECK:      FunctionDecl{{.*}}TestCXX11DeclAttr
-// CHECK-NEXT:   WarnUnusedResultAttr
-
-int TestAlignedNull __attribute__((aligned));
-// CHECK:      VarDecl{{.*}}TestAlignedNull
-// CHECK-NEXT:   AlignedAttr {{.*}} aligned
-// CHECK-NEXT:     <<<NULL>>>
-
-int TestAlignedExpr __attribute__((aligned(4)));
-// CHECK:      VarDecl{{.*}}TestAlignedExpr
-// CHECK-NEXT:   AlignedAttr {{.*}} aligned
-// CHECK-NEXT:     IntegerLiteral
-
-int TestEnum __attribute__((visibility("default")));
-// CHECK:      VarDecl{{.*}}TestEnum
-// CHECK-NEXT:   VisibilityAttr{{.*}} Default
-
-class __attribute__((lockable)) Mutex {
-} mu1, mu2;
-int TestExpr __attribute__((guarded_by(mu1)));
-// CHECK:      VarDecl{{.*}}TestExpr
-// CHECK-NEXT:   GuardedByAttr
-// CHECK-NEXT:     DeclRefExpr{{.*}}mu1
-
-class Mutex TestVariadicExpr __attribute__((acquired_after(mu1, mu2)));
-// CHECK:      VarDecl{{.*}}TestVariadicExpr
-// CHECK:        AcquiredAfterAttr
-// CHECK-NEXT:     DeclRefExpr{{.*}}mu1
-// CHECK-NEXT:     DeclRefExpr{{.*}}mu2
-
-void function1(void *) {
-  int TestFunction __attribute__((cleanup(function1)));
-}
-// CHECK:      VarDecl{{.*}}TestFunction
-// CHECK-NEXT:   CleanupAttr{{.*}} Function{{.*}}function1
-
-void TestIdentifier(void *, int)
-__attribute__((pointer_with_type_tag(ident1,1,2)));
-// CHECK: FunctionDecl{{.*}}TestIdentifier
-// CHECK:   ArgumentWithTypeTagAttr{{.*}} pointer_with_type_tag ident1
-
-void TestBool(void *, int)
-__attribute__((pointer_with_type_tag(bool1,1,2)));
-// CHECK: FunctionDecl{{.*}}TestBool
-// CHECK:   ArgumentWithTypeTagAttr{{.*}}pointer_with_type_tag bool1 1 2 IsPointer
-
-void TestUnsigned(void *, int)
-__attribute__((pointer_with_type_tag(unsigned1,1,2)));
-// CHECK: FunctionDecl{{.*}}TestUnsigned
-// CHECK:   ArgumentWithTypeTagAttr{{.*}} pointer_with_type_tag unsigned1 1 2
-
-void TestInt(void) __attribute__((constructor(123)));
-// CHECK:      FunctionDecl{{.*}}TestInt
-// CHECK-NEXT:   ConstructorAttr{{.*}} 123
-
-static int TestString __attribute__((alias("alias1")));
-// CHECK:      VarDecl{{.*}}TestString
-// CHECK-NEXT:   AliasAttr{{.*}} "alias1"
-
-extern struct s1 TestType
-__attribute__((type_tag_for_datatype(ident1,int)));
-// CHECK:      VarDecl{{.*}}TestType
-// CHECK-NEXT:   TypeTagForDatatypeAttr{{.*}} int
-
-void TestLabel() {
-L: __attribute__((unused)) int i;
-// CHECK: LabelStmt{{.*}}'L'
-// CHECK: VarDecl{{.*}}i 'int'
-// CHECK-NEXT: UnusedAttr{{.*}}
-
-M: __attribute(()) int j;
-// CHECK: LabelStmt {{.*}} 'M'
-// CHECK-NEXT: DeclStmt
-// CHECK-NEXT: VarDecl {{.*}} j 'int'
-
-N: __attribute(()) ;
-// CHECK: LabelStmt {{.*}} 'N'
-// CHECK-NEXT: NullStmt
-}
-
-namespace Test {
-extern "C" int printf(const char *format, ...);
-// CHECK: FunctionDecl{{.*}}printf
-// CHECK-NEXT: ParmVarDecl{{.*}}format{{.*}}'const char *'
-// CHECK-NEXT: FormatAttr{{.*}}Implicit printf 1 2
-
-alignas(8) extern int x;
-extern int x;
-// CHECK: VarDecl{{.*}} x 'int'
-// CHECK: VarDecl{{.*}} x 'int'
-// CHECK-NEXT: AlignedAttr{{.*}} Inherited
-}
-
-int __attribute__((cdecl)) TestOne(void), TestTwo(void);
-// CHECK: FunctionDecl{{.*}}TestOne{{.*}}__attribute__((cdecl))
-// CHECK: FunctionDecl{{.*}}TestTwo{{.*}}__attribute__((cdecl))
-
-void func() {
-  auto Test = []() __attribute__((no_thread_safety_analysis)) {};
-  // CHECK: CXXMethodDecl{{.*}}operator() 'void () const'
-  // CHECK: NoThreadSafetyAnalysisAttr
-
-  // Because GNU's noreturn applies to the function type, and this lambda does
-  // not have a capture list, the call operator and the function pointer
-  // conversion should both be noreturn, but the method should not contain a
-  // NoReturnAttr because the attribute applied to the type.
-  auto Test2 = []() __attribute__((noreturn)) { while(1); };
-  // CHECK: CXXMethodDecl{{.*}}operator() 'void () __attribute__((noreturn)) const'
-  // CHECK-NOT: NoReturnAttr
-  // CHECK: CXXConversionDecl{{.*}}operator void (*)() __attribute__((noreturn))
-}
-
-namespace PR20930 {
-struct S {
-  struct { int Test __attribute__((deprecated)); };
-  // CHECK: FieldDecl{{.*}}Test 'int'
-  // CHECK-NEXT: DeprecatedAttr
-};
-
-void f() {
-  S s;
-  s.Test = 1;
-  // CHECK: IndirectFieldDecl{{.*}}Test 'int'
-  // CHECK: DeprecatedAttr
-}
-}
-
-struct __attribute__((objc_bridge_related(NSParagraphStyle,,))) TestBridgedRef;
-// CHECK: CXXRecordDecl{{.*}} struct TestBridgedRef
-// CHECK-NEXT: ObjCBridgeRelatedAttr{{.*}} NSParagraphStyle
-
-void TestExternalSourceSymbolAttr1()
-__attribute__((external_source_symbol(language="Swift", defined_in="module", generated_declaration)));
-// CHECK: FunctionDecl{{.*}} TestExternalSourceSymbolAttr1
-// CHECK-NEXT: ExternalSourceSymbolAttr{{.*}} "Swift" "module" GeneratedDeclaration
-
-void TestExternalSourceSymbolAttr2()
-__attribute__((external_source_symbol(defined_in="module", language="Swift")));
-// CHECK: FunctionDecl{{.*}} TestExternalSourceSymbolAttr2
-// CHECK-NEXT: ExternalSourceSymbolAttr{{.*}} "Swift" "module"{{$}}
-
-void TestExternalSourceSymbolAttr3()
-__attribute__((external_source_symbol(generated_declaration, language="Objective-C++", defined_in="module")));
-// CHECK: FunctionDecl{{.*}} TestExternalSourceSymbolAttr3
-// CHECK-NEXT: ExternalSourceSymbolAttr{{.*}} "Objective-C++" "module" GeneratedDeclaration
-
-void TestExternalSourceSymbolAttr4()
-__attribute__((external_source_symbol(defined_in="Some external file.cs", generated_declaration, language="C Sharp")));
-// CHECK: FunctionDecl{{.*}} TestExternalSourceSymbolAttr4
-// CHECK-NEXT: ExternalSourceSymbolAttr{{.*}} "C Sharp" "Some external file.cs" GeneratedDeclaration
-
-void TestExternalSourceSymbolAttr5()
-__attribute__((external_source_symbol(generated_declaration, defined_in="module", language="Swift")));
-// CHECK: FunctionDecl{{.*}} TestExternalSourceSymbolAttr5
-// CHECK-NEXT: ExternalSourceSymbolAttr{{.*}} "Swift" "module" GeneratedDeclaration
-
-namespace TestNoEscape {
-  void noescapeFunc(int *p0, __attribute__((noescape)) int *p1) {}
-  // CHECK: `-FunctionDecl{{.*}} noescapeFunc 'void (int *, __attribute__((noescape)) int *)'
-  // CHECK-NEXT: ParmVarDecl
-  // CHECK-NEXT: ParmVarDecl
-  // CHECK-NEXT: NoEscapeAttr
-}
-
-namespace TestSuppress {
-  [[gsl::suppress("at-namespace")]];
-  // CHECK: NamespaceDecl{{.*}} TestSuppress
-  // CHECK-NEXT: EmptyDecl{{.*}}
-  // CHECK-NEXT: SuppressAttr{{.*}} at-namespace
-  [[gsl::suppress("on-decl")]]
-  void TestSuppressFunction();
-  // CHECK: FunctionDecl{{.*}} TestSuppressFunction
-  // CHECK-NEXT SuppressAttr{{.*}} on-decl
-
-  void f() {
-      int *i;
-
-      [[gsl::suppress("on-stmt")]] {
-      // CHECK: AttributedStmt
-      // CHECK-NEXT: SuppressAttr{{.*}} on-stmt
-      // CHECK-NEXT: CompoundStmt
-        i = reinterpret_cast<int*>(7);
-      }
-    }
-}
->>>>>>> b2b84690
+// RUN: %clang_cc1 -triple x86_64-pc-linux -std=c++11 -Wno-deprecated-declarations -ast-dump -ast-dump-filter Test %s | FileCheck --strict-whitespace %s
+
+int TestLocation
+__attribute__((unused));
+// CHECK:      VarDecl{{.*}}TestLocation
+// CHECK-NEXT:   UnusedAttr 0x{{[^ ]*}} <line:[[@LINE-2]]:16>
+
+int TestIndent
+__attribute__((unused));
+// CHECK:      {{^}}VarDecl{{.*TestIndent[^()]*$}}
+// CHECK-NEXT: {{^}}`-UnusedAttr{{[^()]*$}}
+
+void TestAttributedStmt() {
+  switch (1) {
+  case 1:
+    [[clang::fallthrough]];
+  case 2:
+    ;
+  }
+}
+// CHECK:      FunctionDecl{{.*}}TestAttributedStmt
+// CHECK:      AttributedStmt
+// CHECK-NEXT:   FallThroughAttr
+// CHECK-NEXT:   NullStmt
+
+[[clang::warn_unused_result]] int TestCXX11DeclAttr();
+// CHECK:      FunctionDecl{{.*}}TestCXX11DeclAttr
+// CHECK-NEXT:   WarnUnusedResultAttr
+
+int TestAlignedNull __attribute__((aligned));
+// CHECK:      VarDecl{{.*}}TestAlignedNull
+// CHECK-NEXT:   AlignedAttr {{.*}} aligned
+// CHECK-NEXT:     <<<NULL>>>
+
+int TestAlignedExpr __attribute__((aligned(4)));
+// CHECK:      VarDecl{{.*}}TestAlignedExpr
+// CHECK-NEXT:   AlignedAttr {{.*}} aligned
+// CHECK-NEXT:     IntegerLiteral
+
+int TestEnum __attribute__((visibility("default")));
+// CHECK:      VarDecl{{.*}}TestEnum
+// CHECK-NEXT:   VisibilityAttr{{.*}} Default
+
+class __attribute__((lockable)) Mutex {
+} mu1, mu2;
+int TestExpr __attribute__((guarded_by(mu1)));
+// CHECK:      VarDecl{{.*}}TestExpr
+// CHECK-NEXT:   GuardedByAttr
+// CHECK-NEXT:     DeclRefExpr{{.*}}mu1
+
+class Mutex TestVariadicExpr __attribute__((acquired_after(mu1, mu2)));
+// CHECK:      VarDecl{{.*}}TestVariadicExpr
+// CHECK:        AcquiredAfterAttr
+// CHECK-NEXT:     DeclRefExpr{{.*}}mu1
+// CHECK-NEXT:     DeclRefExpr{{.*}}mu2
+
+void function1(void *) {
+  int TestFunction __attribute__((cleanup(function1)));
+}
+// CHECK:      VarDecl{{.*}}TestFunction
+// CHECK-NEXT:   CleanupAttr{{.*}} Function{{.*}}function1
+
+void TestIdentifier(void *, int)
+__attribute__((pointer_with_type_tag(ident1,1,2)));
+// CHECK: FunctionDecl{{.*}}TestIdentifier
+// CHECK:   ArgumentWithTypeTagAttr{{.*}} pointer_with_type_tag ident1
+
+void TestBool(void *, int)
+__attribute__((pointer_with_type_tag(bool1,1,2)));
+// CHECK: FunctionDecl{{.*}}TestBool
+// CHECK:   ArgumentWithTypeTagAttr{{.*}}pointer_with_type_tag bool1 1 2 IsPointer
+
+void TestUnsigned(void *, int)
+__attribute__((pointer_with_type_tag(unsigned1,1,2)));
+// CHECK: FunctionDecl{{.*}}TestUnsigned
+// CHECK:   ArgumentWithTypeTagAttr{{.*}} pointer_with_type_tag unsigned1 1 2
+
+void TestInt(void) __attribute__((constructor(123)));
+// CHECK:      FunctionDecl{{.*}}TestInt
+// CHECK-NEXT:   ConstructorAttr{{.*}} 123
+
+static int TestString __attribute__((alias("alias1")));
+// CHECK:      VarDecl{{.*}}TestString
+// CHECK-NEXT:   AliasAttr{{.*}} "alias1"
+
+extern struct s1 TestType
+__attribute__((type_tag_for_datatype(ident1,int)));
+// CHECK:      VarDecl{{.*}}TestType
+// CHECK-NEXT:   TypeTagForDatatypeAttr{{.*}} int
+
+void TestLabel() {
+L: __attribute__((unused)) int i;
+// CHECK: LabelStmt{{.*}}'L'
+// CHECK: VarDecl{{.*}}i 'int'
+// CHECK-NEXT: UnusedAttr{{.*}}
+
+M: __attribute(()) int j;
+// CHECK: LabelStmt {{.*}} 'M'
+// CHECK-NEXT: DeclStmt
+// CHECK-NEXT: VarDecl {{.*}} j 'int'
+
+N: __attribute(()) ;
+// CHECK: LabelStmt {{.*}} 'N'
+// CHECK-NEXT: NullStmt
+}
+
+namespace Test {
+extern "C" int printf(const char *format, ...);
+// CHECK: FunctionDecl{{.*}}printf
+// CHECK-NEXT: ParmVarDecl{{.*}}format{{.*}}'const char *'
+// CHECK-NEXT: FormatAttr{{.*}}Implicit printf 1 2
+
+alignas(8) extern int x;
+extern int x;
+// CHECK: VarDecl{{.*}} x 'int'
+// CHECK: VarDecl{{.*}} x 'int'
+// CHECK-NEXT: AlignedAttr{{.*}} Inherited
+}
+
+int __attribute__((cdecl)) TestOne(void), TestTwo(void);
+// CHECK: FunctionDecl{{.*}}TestOne{{.*}}__attribute__((cdecl))
+// CHECK: FunctionDecl{{.*}}TestTwo{{.*}}__attribute__((cdecl))
+
+void func() {
+  auto Test = []() __attribute__((no_thread_safety_analysis)) {};
+  // CHECK: CXXMethodDecl{{.*}}operator() 'void () const'
+  // CHECK: NoThreadSafetyAnalysisAttr
+
+  // Because GNU's noreturn applies to the function type, and this lambda does
+  // not have a capture list, the call operator and the function pointer
+  // conversion should both be noreturn, but the method should not contain a
+  // NoReturnAttr because the attribute applied to the type.
+  auto Test2 = []() __attribute__((noreturn)) { while(1); };
+  // CHECK: CXXMethodDecl{{.*}}operator() 'void () __attribute__((noreturn)) const'
+  // CHECK-NOT: NoReturnAttr
+  // CHECK: CXXConversionDecl{{.*}}operator void (*)() __attribute__((noreturn))
+}
+
+namespace PR20930 {
+struct S {
+  struct { int Test __attribute__((deprecated)); };
+  // CHECK: FieldDecl{{.*}}Test 'int'
+  // CHECK-NEXT: DeprecatedAttr
+};
+
+void f() {
+  S s;
+  s.Test = 1;
+  // CHECK: IndirectFieldDecl{{.*}}Test 'int'
+  // CHECK: DeprecatedAttr
+}
+}
+
+struct __attribute__((objc_bridge_related(NSParagraphStyle,,))) TestBridgedRef;
+// CHECK: CXXRecordDecl{{.*}} struct TestBridgedRef
+// CHECK-NEXT: ObjCBridgeRelatedAttr{{.*}} NSParagraphStyle
+
+void TestExternalSourceSymbolAttr1()
+__attribute__((external_source_symbol(language="Swift", defined_in="module", generated_declaration)));
+// CHECK: FunctionDecl{{.*}} TestExternalSourceSymbolAttr1
+// CHECK-NEXT: ExternalSourceSymbolAttr{{.*}} "Swift" "module" GeneratedDeclaration
+
+void TestExternalSourceSymbolAttr2()
+__attribute__((external_source_symbol(defined_in="module", language="Swift")));
+// CHECK: FunctionDecl{{.*}} TestExternalSourceSymbolAttr2
+// CHECK-NEXT: ExternalSourceSymbolAttr{{.*}} "Swift" "module"{{$}}
+
+void TestExternalSourceSymbolAttr3()
+__attribute__((external_source_symbol(generated_declaration, language="Objective-C++", defined_in="module")));
+// CHECK: FunctionDecl{{.*}} TestExternalSourceSymbolAttr3
+// CHECK-NEXT: ExternalSourceSymbolAttr{{.*}} "Objective-C++" "module" GeneratedDeclaration
+
+void TestExternalSourceSymbolAttr4()
+__attribute__((external_source_symbol(defined_in="Some external file.cs", generated_declaration, language="C Sharp")));
+// CHECK: FunctionDecl{{.*}} TestExternalSourceSymbolAttr4
+// CHECK-NEXT: ExternalSourceSymbolAttr{{.*}} "C Sharp" "Some external file.cs" GeneratedDeclaration
+
+void TestExternalSourceSymbolAttr5()
+__attribute__((external_source_symbol(generated_declaration, defined_in="module", language="Swift")));
+// CHECK: FunctionDecl{{.*}} TestExternalSourceSymbolAttr5
+// CHECK-NEXT: ExternalSourceSymbolAttr{{.*}} "Swift" "module" GeneratedDeclaration
+
+namespace TestNoEscape {
+  void noescapeFunc(int *p0, __attribute__((noescape)) int *p1) {}
+  // CHECK: `-FunctionDecl{{.*}} noescapeFunc 'void (int *, __attribute__((noescape)) int *)'
+  // CHECK-NEXT: ParmVarDecl
+  // CHECK-NEXT: ParmVarDecl
+  // CHECK-NEXT: NoEscapeAttr
+}
+
+namespace TestSuppress {
+  [[gsl::suppress("at-namespace")]];
+  // CHECK: NamespaceDecl{{.*}} TestSuppress
+  // CHECK-NEXT: EmptyDecl{{.*}}
+  // CHECK-NEXT: SuppressAttr{{.*}} at-namespace
+  [[gsl::suppress("on-decl")]]
+  void TestSuppressFunction();
+  // CHECK: FunctionDecl{{.*}} TestSuppressFunction
+  // CHECK-NEXT SuppressAttr{{.*}} on-decl
+
+  void f() {
+      int *i;
+
+      [[gsl::suppress("on-stmt")]] {
+      // CHECK: AttributedStmt
+      // CHECK-NEXT: SuppressAttr{{.*}} on-stmt
+      // CHECK-NEXT: CompoundStmt
+        i = reinterpret_cast<int*>(7);
+      }
+    }
+}