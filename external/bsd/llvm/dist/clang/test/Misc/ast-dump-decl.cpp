--- conflicted
+++ resolved
@@ -1,1065 +1,541 @@
-<<<<<<< HEAD
-// RUN: %clang_cc1 -std=c++11 -triple x86_64-linux-gnu -fms-extensions -ast-dump -ast-dump-filter Test %s | FileCheck -strict-whitespace %s
-
-class testEnumDecl {
-  enum class TestEnumDeclScoped;
-  enum TestEnumDeclFixed : int;
-};
-// CHECK: EnumDecl{{.*}} class TestEnumDeclScoped 'int'
-// CHECK: EnumDecl{{.*}} TestEnumDeclFixed 'int'
-
-class testFieldDecl {
-  int TestFieldDeclInit = 0;
-};
-// CHECK:      FieldDecl{{.*}} TestFieldDeclInit 'int'
-// CHECK-NEXT:   IntegerLiteral
-
-namespace testVarDeclNRVO {
-  class A { };
-  A foo() {
-    A TestVarDeclNRVO;
-    return TestVarDeclNRVO;
-  }
-}
-// CHECK: VarDecl{{.*}} TestVarDeclNRVO 'class testVarDeclNRVO::A' nrvo
-
-void testParmVarDeclInit(int TestParmVarDeclInit = 0);
-// CHECK:      ParmVarDecl{{.*}} TestParmVarDeclInit 'int'
-// CHECK-NEXT:   IntegerLiteral{{.*}}
-
-namespace TestNamespaceDecl {
-  int i;
-}
-// CHECK:      NamespaceDecl{{.*}} TestNamespaceDecl
-// CHECK-NEXT:   VarDecl
-
-namespace TestNamespaceDecl {
-  int j;
-}
-// CHECK:      NamespaceDecl{{.*}} TestNamespaceDecl
-// CHECK-NEXT:   original Namespace
-// CHECK-NEXT:   VarDecl
-
-inline namespace TestNamespaceDeclInline {
-}
-// CHECK:      NamespaceDecl{{.*}} TestNamespaceDeclInline inline
-
-namespace testUsingDirectiveDecl {
-  namespace A {
-  }
-}
-namespace TestUsingDirectiveDecl {
-  using namespace testUsingDirectiveDecl::A;
-}
-// CHECK:      NamespaceDecl{{.*}} TestUsingDirectiveDecl
-// CHECK-NEXT:   UsingDirectiveDecl{{.*}} Namespace{{.*}} 'A'
-
-namespace testNamespaceAlias {
-  namespace A {
-  }
-}
-namespace TestNamespaceAlias = testNamespaceAlias::A;
-// CHECK:      NamespaceAliasDecl{{.*}} TestNamespaceAlias
-// CHECK-NEXT:   Namespace{{.*}} 'A'
-
-using TestTypeAliasDecl = int;
-// CHECK: TypeAliasDecl{{.*}} TestTypeAliasDecl 'int'
-
-namespace testTypeAliasTemplateDecl {
-  template<typename T> class A;
-  template<typename T> using TestTypeAliasTemplateDecl = A<T>;
-}
-// CHECK:      TypeAliasTemplateDecl{{.*}} TestTypeAliasTemplateDecl
-// CHECK-NEXT:   TemplateTypeParmDecl
-// CHECK-NEXT:   TypeAliasDecl{{.*}} TestTypeAliasTemplateDecl 'A<T>'
-
-namespace testCXXRecordDecl {
-  class A { };
-  class B { };
-  class TestCXXRecordDecl : virtual A, public B {
-    int i;
-  };
-}
-// CHECK:      CXXRecordDecl{{.*}} class TestCXXRecordDecl
-// CHECK-NEXT:   virtual private 'class testCXXRecordDecl::A'
-// CHECK-NEXT:   public 'class testCXXRecordDecl::B'
-// CHECK-NEXT:   CXXRecordDecl{{.*}} class TestCXXRecordDecl
-// CHECK-NEXT:   FieldDecl
-
-template<class...T>
-class TestCXXRecordDeclPack : public T... {
-};
-// CHECK:      CXXRecordDecl{{.*}} class TestCXXRecordDeclPack
-// CHECK-NEXT:   public 'T'...
-// CHECK-NEXT:   CXXRecordDecl{{.*}} class TestCXXRecordDeclPack
-
-thread_local int TestThreadLocalInt;
-// CHECK: TestThreadLocalInt {{.*}} tls_dynamic
-
-class testCXXMethodDecl {
-  virtual void TestCXXMethodDeclPure() = 0;
-  void TestCXXMethodDeclDelete() = delete;
-  void TestCXXMethodDeclThrow() throw();
-  void TestCXXMethodDeclThrowType() throw(int);
-};
-// CHECK: CXXMethodDecl{{.*}} TestCXXMethodDeclPure 'void (void)' virtual pure
-// CHECK: CXXMethodDecl{{.*}} TestCXXMethodDeclDelete 'void (void)' delete
-// CHECK: CXXMethodDecl{{.*}} TestCXXMethodDeclThrow 'void (void) throw()'
-// CHECK: CXXMethodDecl{{.*}} TestCXXMethodDeclThrowType 'void (void) throw(int)'
-
-namespace testCXXConstructorDecl {
-  class A { };
-  class TestCXXConstructorDecl : public A {
-    int I;
-    TestCXXConstructorDecl(A &a, int i) : A(a), I(i) { }
-    TestCXXConstructorDecl(A &a) : TestCXXConstructorDecl(a, 0) { }
-  };
-}
-// CHECK:      CXXConstructorDecl{{.*}} TestCXXConstructorDecl 'void {{.*}}'
-// CHECK-NEXT:   ParmVarDecl{{.*}} a
-// CHECK-NEXT:   ParmVarDecl{{.*}} i
-// CHECK-NEXT:   CXXCtorInitializer{{.*}}A
-// CHECK-NEXT:     Expr
-// CHECK:        CXXCtorInitializer{{.*}}I
-// CHECK-NEXT:     Expr
-// CHECK:        CompoundStmt
-// CHECK:      CXXConstructorDecl{{.*}} TestCXXConstructorDecl 'void {{.*}}'
-// CHECK-NEXT:   ParmVarDecl{{.*}} a
-// CHECK-NEXT:   CXXCtorInitializer{{.*}}TestCXXConstructorDecl
-// CHECK-NEXT:     CXXConstructExpr{{.*}}TestCXXConstructorDecl
-
-class TestCXXDestructorDecl {
-  ~TestCXXDestructorDecl() { }
-};
-// CHECK:      CXXDestructorDecl{{.*}} ~TestCXXDestructorDecl 'void (void) noexcept'
-// CHECK-NEXT:   CompoundStmt
-
-// Test that the range of a defaulted members is computed correctly.
-class TestMemberRanges {
-public:
-  TestMemberRanges() = default;
-  TestMemberRanges(const TestMemberRanges &Other) = default;
-  TestMemberRanges(TestMemberRanges &&Other) = default;
-  ~TestMemberRanges() = default;
-  TestMemberRanges &operator=(const TestMemberRanges &Other) = default;
-  TestMemberRanges &operator=(TestMemberRanges &&Other) = default;
-};
-void SomeFunction() {
-  TestMemberRanges A;
-  TestMemberRanges B(A);
-  B = A;
-  A = static_cast<TestMemberRanges &&>(B);
-  TestMemberRanges C(static_cast<TestMemberRanges &&>(A));
-}
-// CHECK:      CXXConstructorDecl{{.*}} <line:{{.*}}:3, col:30>
-// CHECK:      CXXConstructorDecl{{.*}} <line:{{.*}}:3, col:59>
-// CHECK:      CXXConstructorDecl{{.*}} <line:{{.*}}:3, col:54>
-// CHECK:      CXXDestructorDecl{{.*}} <line:{{.*}}:3, col:31>
-// CHECK:      CXXMethodDecl{{.*}} <line:{{.*}}:3, col:70>
-// CHECK:      CXXMethodDecl{{.*}} <line:{{.*}}:3, col:65>
-
-class TestCXXConversionDecl {
-  operator int() { return 0; }
-};
-// CHECK:      CXXConversionDecl{{.*}} operator int 'int (void)'
-// CHECK-NEXT:   CompoundStmt
-
-namespace TestStaticAssertDecl {
-  static_assert(true, "msg");
-}
-// CHECK:      NamespaceDecl{{.*}} TestStaticAssertDecl
-// CHECK-NEXT:   StaticAssertDecl{{.*> .*$}}
-// CHECK-NEXT:     CXXBoolLiteralExpr
-// CHECK-NEXT:     StringLiteral
-
-namespace testFunctionTemplateDecl {
-  class A { };
-  class B { };
-  class C { };
-  class D { };
-  template<typename T> void TestFunctionTemplate(T) { }
-
-  // implicit instantiation
-  void bar(A a) { TestFunctionTemplate(a); }
-
-  // explicit specialization
-  template<> void TestFunctionTemplate(B);
-
-  // explicit instantiation declaration
-  extern template void TestFunctionTemplate(C);
-
-  // explicit instantiation definition
-  template void TestFunctionTemplate(D);
-}
-// CHECK:      FunctionTemplateDecl{{.*}} TestFunctionTemplate
-// CHECK-NEXT:   TemplateTypeParmDecl
-// CHECK-NEXT:   FunctionDecl{{.*}} TestFunctionTemplate 'void (T)'
-// CHECK-NEXT:     ParmVarDecl{{.*}} 'T'
-// CHECK-NEXT:     CompoundStmt
-// CHECK-NEXT:   FunctionDecl{{.*}} TestFunctionTemplate {{.*}}A
-// CHECK-NEXT:     TemplateArgument
-// CHECK-NEXT:     ParmVarDecl
-// CHECK-NEXT:     CompoundStmt
-// CHECK-NEXT:   Function{{.*}} 'TestFunctionTemplate' {{.*}}B
-// CHECK-NEXT:   FunctionDecl{{.*}} TestFunctionTemplate {{.*}}C
-// CHECK-NEXT:     TemplateArgument
-// CHECK-NEXT:     ParmVarDecl
-// CHECK-NEXT:   FunctionDecl{{.*}} TestFunctionTemplate {{.*}}D
-// CHECK-NEXT:     TemplateArgument
-// CHECK-NEXT:     ParmVarDecl
-// CHECK-NEXT:     CompoundStmt
-// CHECK:      FunctionDecl{{.*}} TestFunctionTemplate {{.*}}B
-// CHECK-NEXT:   TemplateArgument
-// CHECK-NEXT:   ParmVarDecl
-
-namespace testClassTemplateDecl {
-  class A { };
-  class B { };
-  class C { };
-  class D { };
-
-  template<typename T> class TestClassTemplate {
-  public:
-    TestClassTemplate();
-    ~TestClassTemplate();
-    int j();
-    int i;
-  };
-
-  // implicit instantiation
-  TestClassTemplate<A> a;
-
-  // explicit specialization
-  template<> class TestClassTemplate<B> {
-    int j;
-  };
-
-  // explicit instantiation declaration
-  extern template class TestClassTemplate<C>;
-
-  // explicit instantiation definition
-  template class TestClassTemplate<D>;
-
-  // partial explicit specialization
-  template<typename T1, typename T2> class TestClassTemplatePartial {
-    int i;
-  };
-  template<typename T1> class TestClassTemplatePartial<T1, A> {
-    int j;
-  };
-}
-// CHECK:      ClassTemplateDecl{{.*}} TestClassTemplate
-// CHECK-NEXT:   TemplateTypeParmDecl
-// CHECK-NEXT:   CXXRecordDecl{{.*}} class TestClassTemplate
-// CHECK-NEXT:     CXXRecordDecl{{.*}} class TestClassTemplate
-// CHECK-NEXT:     AccessSpecDecl{{.*}} public
-// CHECK-NEXT:     CXXConstructorDecl{{.*}} <line:{{.*}}:5, col:23>
-// CHECK-NEXT:     CXXDestructorDecl{{.*}} <line:{{.*}}:5, col:24>
-// CHECK-NEXT:     CXXMethodDecl{{.*}} <line:{{.*}}:5, col:11>
-// CHECK-NEXT:     FieldDecl{{.*}} i
-// CHECK-NEXT:   ClassTemplateSpecializationDecl{{.*}} class TestClassTemplate
-// CHECK-NEXT:     TemplateArgument{{.*}}A
-// CHECK-NEXT:     CXXRecordDecl{{.*}} class TestClassTemplate
-// CHECK-NEXT:     AccessSpecDecl{{.*}} public
-// CHECK-NEXT:     CXXConstructorDecl{{.*}} <line:{{.*}}:5, col:23>
-// CHECK-NEXT:     CXXDestructorDecl{{.*}} <line:{{.*}}:5, col:24>
-// CHECK-NEXT:     CXXMethodDecl{{.*}} <line:{{.*}}:5, col:11>
-// CHECK-NEXT:     FieldDecl{{.*}} i
-// CHECK:        ClassTemplateSpecialization{{.*}} 'TestClassTemplate'
-// CHECK-NEXT:   ClassTemplateSpecialization{{.*}} 'TestClassTemplate'
-// CHECK-NEXT:   ClassTemplateSpecialization{{.*}} 'TestClassTemplate'
-
-// CHECK:      ClassTemplateSpecializationDecl{{.*}} class TestClassTemplate
-// CHECK-NEXT:   TemplateArgument{{.*}}B
-// CHECK-NEXT:   CXXRecordDecl{{.*}} class TestClassTemplate
-// CHECK-NEXT:   FieldDecl{{.*}} j
-
-// CHECK:      ClassTemplateSpecializationDecl{{.*}} class TestClassTemplate
-// CHECK-NEXT:   TemplateArgument{{.*}}C
-// CHECK-NEXT:   CXXRecordDecl{{.*}} class TestClassTemplate
-// CHECK-NEXT:   AccessSpecDecl{{.*}} public
-// CHECK-NEXT:   CXXConstructorDecl{{.*}} <line:{{.*}}:5, col:23>
-// CHECK-NEXT:   CXXDestructorDecl{{.*}} <line:{{.*}}:5, col:24>
-// CHECK-NEXT:   CXXMethodDecl{{.*}} <line:{{.*}}:5, col:11>
-// CHECK-NEXT:   FieldDecl{{.*}} i
-
-// CHECK:      ClassTemplateSpecializationDecl{{.*}} class TestClassTemplate
-// CHECK-NEXT:   TemplateArgument{{.*}}D
-// CHECK-NEXT:   CXXRecordDecl{{.*}} class TestClassTemplate
-// CHECK-NEXT:   AccessSpecDecl{{.*}} public
-// CHECK-NEXT:   CXXConstructorDecl{{.*}} <line:{{.*}}:5, col:23>
-// CHECK-NEXT:   CXXDestructorDecl{{.*}} <line:{{.*}}:5, col:24>
-// CHECK-NEXT:   CXXMethodDecl{{.*}} <line:{{.*}}:5, col:11>
-// CHECK-NEXT:   FieldDecl{{.*}} i
-
-// CHECK:      ClassTemplatePartialSpecializationDecl{{.*}} class TestClassTemplatePartial
-// CHECK-NEXT:   TemplateArgument
-// CHECK-NEXT:   TemplateArgument{{.*}}A
-// CHECK-NEXT:   TemplateTypeParmDecl
-// CHECK-NEXT:   CXXRecordDecl{{.*}} class TestClassTemplatePartial
-// CHECK-NEXT:   FieldDecl{{.*}} j
-
-// PR15220 dump instantiation only once
-namespace testCanonicalTemplate {
-  class A {};
-
-  template<typename T> void TestFunctionTemplate(T);
-  template<typename T> void TestFunctionTemplate(T);
-  void bar(A a) { TestFunctionTemplate(a); }
-  // CHECK:      FunctionTemplateDecl{{.*}} TestFunctionTemplate
-  // CHECK-NEXT:   TemplateTypeParmDecl
-  // CHECK-NEXT:   FunctionDecl{{.*}} TestFunctionTemplate 'void (T)'
-  // CHECK-NEXT:     ParmVarDecl{{.*}} 'T'
-  // CHECK-NEXT:   FunctionDecl{{.*}} TestFunctionTemplate {{.*}}A
-  // CHECK-NEXT:     TemplateArgument
-  // CHECK-NEXT:     ParmVarDecl
-  // CHECK:      FunctionTemplateDecl{{.*}} TestFunctionTemplate
-  // CHECK-NEXT:   TemplateTypeParmDecl
-  // CHECK-NEXT:   FunctionDecl{{.*}} TestFunctionTemplate 'void (T)'
-  // CHECK-NEXT:     ParmVarDecl{{.*}} 'T'
-  // CHECK-NEXT:   Function{{.*}} 'TestFunctionTemplate'
-  // CHECK-NOT:      TemplateArgument
-
-  template<typename T1> class TestClassTemplate {
-    template<typename T2> friend class TestClassTemplate;
-  };
-  TestClassTemplate<A> a;
-  // CHECK:      ClassTemplateDecl{{.*}} TestClassTemplate
-  // CHECK-NEXT:   TemplateTypeParmDecl
-  // CHECK-NEXT:   CXXRecordDecl{{.*}} class TestClassTemplate
-  // CHECK-NEXT:     CXXRecordDecl{{.*}} class TestClassTemplate
-  // CHECK-NEXT:     FriendDecl
-  // CHECK-NEXT:       ClassTemplateDecl{{.*}} TestClassTemplate
-  // CHECK-NEXT:         TemplateTypeParmDecl
-  // CHECK-NEXT:         CXXRecordDecl{{.*}} class TestClassTemplate
-  // CHECK-NEXT:   ClassTemplateSpecializationDecl{{.*}} class TestClassTemplate
-  // CHECK-NEXT:     TemplateArgument{{.*}}A
-  // CHECK-NEXT:     CXXRecordDecl{{.*}} class TestClassTemplate
-}
-
-template <class T>
-class TestClassScopeFunctionSpecialization {
-  template<class U> void foo(U a) { }
-  template<> void foo<int>(int a) { }
-};
-// CHECK:      ClassScopeFunctionSpecializationDecl
-// CHECK-NEXT:   CXXMethod{{.*}} 'foo' 'void (int)'
-// CHECK-NEXT:   TemplateArgument{{.*}} 'int'
-
-namespace TestTemplateTypeParmDecl {
-  template<typename ... T, class U = int> void foo();
-}
-// CHECK:      NamespaceDecl{{.*}} TestTemplateTypeParmDecl
-// CHECK-NEXT:   FunctionTemplateDecl
-// CHECK-NEXT:     TemplateTypeParmDecl{{.*}} typename depth 0 index 0 ... T
-// CHECK-NEXT:     TemplateTypeParmDecl{{.*}} class depth 0 index 1 U
-// CHECK-NEXT:       TemplateArgument type 'int'
-
-namespace TestNonTypeTemplateParmDecl {
-  template<int I = 1, int ... J> void foo();
-}
-// CHECK:      NamespaceDecl{{.*}} TestNonTypeTemplateParmDecl
-// CHECK-NEXT:   FunctionTemplateDecl
-// CHECK-NEXT:     NonTypeTemplateParmDecl{{.*}} 'int' depth 0 index 0 I
-// CHECK-NEXT:       TemplateArgument expr
-// CHECK-NEXT:         IntegerLiteral{{.*}} 'int' 1
-// CHECK-NEXT:     NonTypeTemplateParmDecl{{.*}} 'int' depth 0 index 1 ... J
-
-namespace TestTemplateTemplateParmDecl {
-  template<typename T> class A;
-  template <template <typename> class T = A, template <typename> class ... U> void foo();
-}
-// CHECK:      NamespaceDecl{{.*}} TestTemplateTemplateParmDecl
-// CHECK:        FunctionTemplateDecl
-// CHECK-NEXT:     TemplateTemplateParmDecl{{.*}} T
-// CHECK-NEXT:       TemplateTypeParmDecl{{.*}} typename
-// CHECK-NEXT:       TemplateArgument{{.*}} template A
-// CHECK-NEXT:     TemplateTemplateParmDecl{{.*}} ... U
-// CHECK-NEXT:       TemplateTypeParmDecl{{.*}} typename
-
-namespace TestTemplateArgument {
-  template<typename> class A { };
-  template<template<typename> class ...> class B { };
-  int foo();
-
-  template<typename> class testType { };
-  template class testType<int>;
-  // CHECK:      ClassTemplateSpecializationDecl{{.*}} class testType
-  // CHECK-NEXT:   TemplateArgument{{.*}} type 'int'
-
-  template<int fp(void)> class testDecl { };
-  template class testDecl<foo>;
-  // CHECK:      ClassTemplateSpecializationDecl{{.*}} class testDecl
-  // CHECK-NEXT:   TemplateArgument{{.*}} decl
-  // CHECK-NEXT:     Function{{.*}}foo
-
-  template class testDecl<nullptr>;
-  // CHECK:      ClassTemplateSpecializationDecl{{.*}} class testDecl
-  // CHECK-NEXT:   TemplateArgument{{.*}} nullptr
-
-  template<int> class testIntegral { };
-  template class testIntegral<1>;
-  // CHECK:      ClassTemplateSpecializationDecl{{.*}} class testIntegral
-  // CHECK-NEXT:   TemplateArgument{{.*}} integral 1
-
-  template<template<typename> class> class testTemplate { };
-  template class testTemplate<A>;
-  // CHECK:      ClassTemplateSpecializationDecl{{.*}} class testTemplate
-  // CHECK-NEXT:   TemplateArgument{{.*}} A
-
-  template<template<typename> class ...T> class C {
-    B<T...> testTemplateExpansion;
-  };
-  // FIXME: Need TemplateSpecializationType dumping to test TemplateExpansion.
-
-  template<int, int = 0> class testExpr;
-  template<int I> class testExpr<I> { };
-  // CHECK:      ClassTemplatePartialSpecializationDecl{{.*}} class testExpr
-  // CHECK-NEXT:   TemplateArgument{{.*}} expr
-  // CHECK-NEXT:     DeclRefExpr{{.*}}I
-
-  template<int, int ...> class testPack { };
-  template class testPack<0, 1, 2>;
-  // CHECK:      ClassTemplateSpecializationDecl{{.*}} class testPack
-  // CHECK-NEXT:   TemplateArgument{{.*}} integral 0
-  // CHECK-NEXT:   TemplateArgument{{.*}} pack
-  // CHECK-NEXT:     TemplateArgument{{.*}} integral 1
-  // CHECK-NEXT:     TemplateArgument{{.*}} integral 2
-}
-
-namespace testUsingDecl {
-  int i;
-}
-namespace TestUsingDecl {
-  using testUsingDecl::i;
-}
-// CHECK:      NamespaceDecl{{.*}} TestUsingDecl
-// CHECK-NEXT:   UsingDecl{{.*}} testUsingDecl::i
-// CHECK-NEXT:   UsingShadowDecl{{.*}} Var{{.*}} 'i' 'int'
-
-namespace testUnresolvedUsing {
-  class A { };
-  template<class T> class B {
-  public:
-    A a;
-  };
-  template<class T> class TestUnresolvedUsing : public B<T> {
-    using typename B<T>::a;
-    using B<T>::a;
-  };
-}
-// CHECK: CXXRecordDecl{{.*}} TestUnresolvedUsing
-// CHECK:   UnresolvedUsingTypenameDecl{{.*}} B<T>::a
-// CHECK:   UnresolvedUsingValueDecl{{.*}} B<T>::a
-
-namespace TestLinkageSpecDecl {
-  extern "C" void test1();
-  extern "C++" void test2();
-}
-// CHECK:      NamespaceDecl{{.*}} TestLinkageSpecDecl
-// CHECK-NEXT:   LinkageSpecDecl{{.*}} C
-// CHECK-NEXT:     FunctionDecl
-// CHECK-NEXT:   LinkageSpecDecl{{.*}} C++
-// CHECK-NEXT:     FunctionDecl
-
-class TestAccessSpecDecl {
-public:
-private:
-protected:
-};
-// CHECK:      CXXRecordDecl{{.*}} class TestAccessSpecDecl
-// CHECK-NEXT:    CXXRecordDecl{{.*}} class TestAccessSpecDecl
-// CHECK-NEXT:    AccessSpecDecl{{.*}} public
-// CHECK-NEXT:    AccessSpecDecl{{.*}} private
-// CHECK-NEXT:    AccessSpecDecl{{.*}} protected
-
-template<typename T> class TestFriendDecl {
-  friend int foo();
-  friend class A;
-  friend T;
-};
-// CHECK:      CXXRecord{{.*}} TestFriendDecl
-// CHECK-NEXT:   CXXRecord{{.*}} TestFriendDecl
-// CHECK-NEXT:   FriendDecl
-// CHECK-NEXT:     FunctionDecl{{.*}} foo
-// CHECK-NEXT:   FriendDecl{{.*}} 'class A':'class A'
-// CHECK-NEXT:   FriendDecl{{.*}} 'T'
-
-namespace TestFileScopeAsmDecl {
-  asm("ret");
-}
-// CHECK:      NamespaceDecl{{.*}} TestFileScopeAsmDecl{{$}}
-// CHECK:        FileScopeAsmDecl{{.*> .*$}}
-// CHECK-NEXT:     StringLiteral
-
-namespace TestFriendDecl2 {
-  void f();
-  struct S {
-    friend void f();
-  };
-}
-// CHECK: NamespaceDecl [[TestFriendDecl2:0x.*]] <{{.*}}> {{.*}} TestFriendDecl2
-// CHECK: |-FunctionDecl [[TestFriendDecl2_f:0x.*]] <{{.*}}> {{.*}} f 'void (void)'
-// CHECK: `-CXXRecordDecl {{.*}} struct S
-// CHECK:   |-CXXRecordDecl {{.*}} struct S
-// CHECK:   `-FriendDecl
-// CHECK:     `-FunctionDecl {{.*}} parent [[TestFriendDecl2]] prev [[TestFriendDecl2_f]] <{{.*}}> {{.*}} f 'void (void)'
-
-namespace Comment {
-  extern int Test;
-  /// Something here.
-  extern int Test;
-  extern int Test;
-}
-
-// CHECK: VarDecl {{.*}} Test 'int' extern
-// CHECK-NOT: FullComment
-// CHECK: VarDecl {{.*}} Test 'int' extern
-// CHECK: `-FullComment
-// CHECK:   `-ParagraphComment
-// CHECK:       `-TextComment
-// CHECK: VarDecl {{.*}} Test 'int' extern
-// CHECK-NOT: FullComment
-=======
-// RUN: %clang_cc1 -std=c++11 -triple x86_64-linux-gnu -fms-extensions -ast-dump -ast-dump-filter Test %s | FileCheck -strict-whitespace %s
-
-class testEnumDecl {
-  enum class TestEnumDeclScoped;
-  enum TestEnumDeclFixed : int;
-};
-// CHECK: EnumDecl{{.*}} class TestEnumDeclScoped 'int'
-// CHECK: EnumDecl{{.*}} TestEnumDeclFixed 'int'
-
-class testFieldDecl {
-  int TestFieldDeclInit = 0;
-};
-// CHECK:      FieldDecl{{.*}} TestFieldDeclInit 'int'
-// CHECK-NEXT:   IntegerLiteral
-
-namespace testVarDeclNRVO {
-  class A { };
-  A foo() {
-    A TestVarDeclNRVO;
-    return TestVarDeclNRVO;
-  }
-}
-// CHECK: VarDecl{{.*}} TestVarDeclNRVO 'testVarDeclNRVO::A' nrvo
-
-void testParmVarDeclInit(int TestParmVarDeclInit = 0);
-// CHECK:      ParmVarDecl{{.*}} TestParmVarDeclInit 'int'
-// CHECK-NEXT:   IntegerLiteral{{.*}}
-
-namespace TestNamespaceDecl {
-  int i;
-}
-// CHECK:      NamespaceDecl{{.*}} TestNamespaceDecl
-// CHECK-NEXT:   VarDecl
-
-namespace TestNamespaceDecl {
-  int j;
-}
-// CHECK:      NamespaceDecl{{.*}} TestNamespaceDecl
-// CHECK-NEXT:   original Namespace
-// CHECK-NEXT:   VarDecl
-
-inline namespace TestNamespaceDeclInline {
-}
-// CHECK:      NamespaceDecl{{.*}} TestNamespaceDeclInline inline
-
-namespace testUsingDirectiveDecl {
-  namespace A {
-  }
-}
-namespace TestUsingDirectiveDecl {
-  using namespace testUsingDirectiveDecl::A;
-}
-// CHECK:      NamespaceDecl{{.*}} TestUsingDirectiveDecl
-// CHECK-NEXT:   UsingDirectiveDecl{{.*}} Namespace{{.*}} 'A'
-
-namespace testNamespaceAlias {
-  namespace A {
-  }
-}
-namespace TestNamespaceAlias = testNamespaceAlias::A;
-// CHECK:      NamespaceAliasDecl{{.*}} TestNamespaceAlias
-// CHECK-NEXT:   Namespace{{.*}} 'A'
-
-using TestTypeAliasDecl = int;
-// CHECK: TypeAliasDecl{{.*}} TestTypeAliasDecl 'int'
-
-namespace testTypeAliasTemplateDecl {
-  template<typename T> class A;
-  template<typename T> using TestTypeAliasTemplateDecl = A<T>;
-}
-// CHECK:      TypeAliasTemplateDecl{{.*}} TestTypeAliasTemplateDecl
-// CHECK-NEXT:   TemplateTypeParmDecl
-// CHECK-NEXT:   TypeAliasDecl{{.*}} TestTypeAliasTemplateDecl 'A<T>'
-
-namespace testCXXRecordDecl {
-  class TestEmpty {};
-// CHECK:      CXXRecordDecl{{.*}} class TestEmpty
-// CHECK-NEXT:   DefinitionData pass_in_registers empty aggregate standard_layout trivially_copyable pod trivial literal has_constexpr_non_copy_move_ctor can_const_default_init
-// CHECK-NEXT:     DefaultConstructor exists trivial constexpr
-// CHECK-NEXT:     CopyConstructor simple trivial has_const_param
-// CHECK-NEXT:     MoveConstructor exists simple trivial
-// CHECK-NEXT:     CopyAssignment trivial has_const_param
-// CHECK-NEXT:     MoveAssignment exists simple trivial
-// CHECK-NEXT:     Destructor simple irrelevant trivial
-
-  class A { };
-  class B { };
-  class TestCXXRecordDecl : virtual A, public B {
-    int i;
-  };
-}
-// CHECK:      CXXRecordDecl{{.*}} class TestCXXRecordDecl
-// CHECK-NEXT:   DefinitionData{{$}}
-// CHECK-NEXT:     DefaultConstructor exists non_trivial
-// CHECK-NEXT:     CopyConstructor simple non_trivial has_const_param
-// CHECK-NEXT:     MoveConstructor exists simple non_trivial
-// CHECK-NEXT:     CopyAssignment non_trivial has_const_param
-// CHECK-NEXT:     MoveAssignment exists simple non_trivial
-// CHECK-NEXT:     Destructor simple irrelevant trivial
-// CHECK-NEXT:   virtual private 'testCXXRecordDecl::A'
-// CHECK-NEXT:   public 'testCXXRecordDecl::B'
-// CHECK-NEXT:   CXXRecordDecl{{.*}} class TestCXXRecordDecl
-// CHECK-NEXT:   FieldDecl
-
-template<class...T>
-class TestCXXRecordDeclPack : public T... {
-};
-// CHECK:      CXXRecordDecl{{.*}} class TestCXXRecordDeclPack
-// CHECK:        public 'T'...
-// CHECK-NEXT:   CXXRecordDecl{{.*}} class TestCXXRecordDeclPack
-
-thread_local int TestThreadLocalInt;
-// CHECK: TestThreadLocalInt {{.*}} tls_dynamic
-
-class testCXXMethodDecl {
-  virtual void TestCXXMethodDeclPure() = 0;
-  void TestCXXMethodDeclDelete() = delete;
-  void TestCXXMethodDeclThrow() throw();
-  void TestCXXMethodDeclThrowType() throw(int);
-};
-// CHECK: CXXMethodDecl{{.*}} TestCXXMethodDeclPure 'void ()' virtual pure
-// CHECK: CXXMethodDecl{{.*}} TestCXXMethodDeclDelete 'void ()' delete
-// CHECK: CXXMethodDecl{{.*}} TestCXXMethodDeclThrow 'void () throw()'
-// CHECK: CXXMethodDecl{{.*}} TestCXXMethodDeclThrowType 'void () throw(int)'
-
-namespace testCXXConstructorDecl {
-  class A { };
-  class TestCXXConstructorDecl : public A {
-    int I;
-    TestCXXConstructorDecl(A &a, int i) : A(a), I(i) { }
-    TestCXXConstructorDecl(A &a) : TestCXXConstructorDecl(a, 0) { }
-  };
-}
-// CHECK:      CXXConstructorDecl{{.*}} TestCXXConstructorDecl 'void {{.*}}'
-// CHECK-NEXT:   ParmVarDecl{{.*}} a
-// CHECK-NEXT:   ParmVarDecl{{.*}} i
-// CHECK-NEXT:   CXXCtorInitializer{{.*}}A
-// CHECK-NEXT:     Expr
-// CHECK:        CXXCtorInitializer{{.*}}I
-// CHECK-NEXT:     Expr
-// CHECK:        CompoundStmt
-// CHECK:      CXXConstructorDecl{{.*}} TestCXXConstructorDecl 'void {{.*}}'
-// CHECK-NEXT:   ParmVarDecl{{.*}} a
-// CHECK-NEXT:   CXXCtorInitializer{{.*}}TestCXXConstructorDecl
-// CHECK-NEXT:     CXXConstructExpr{{.*}}TestCXXConstructorDecl
-
-class TestCXXDestructorDecl {
-  ~TestCXXDestructorDecl() { }
-};
-// CHECK:      CXXDestructorDecl{{.*}} ~TestCXXDestructorDecl 'void () noexcept'
-// CHECK-NEXT:   CompoundStmt
-
-// Test that the range of a defaulted members is computed correctly.
-class TestMemberRanges {
-public:
-  TestMemberRanges() = default;
-  TestMemberRanges(const TestMemberRanges &Other) = default;
-  TestMemberRanges(TestMemberRanges &&Other) = default;
-  ~TestMemberRanges() = default;
-  TestMemberRanges &operator=(const TestMemberRanges &Other) = default;
-  TestMemberRanges &operator=(TestMemberRanges &&Other) = default;
-};
-void SomeFunction() {
-  TestMemberRanges A;
-  TestMemberRanges B(A);
-  B = A;
-  A = static_cast<TestMemberRanges &&>(B);
-  TestMemberRanges C(static_cast<TestMemberRanges &&>(A));
-}
-// CHECK:      CXXConstructorDecl{{.*}} <line:{{.*}}:3, col:30>
-// CHECK:      CXXConstructorDecl{{.*}} <line:{{.*}}:3, col:59>
-// CHECK:      CXXConstructorDecl{{.*}} <line:{{.*}}:3, col:54>
-// CHECK:      CXXDestructorDecl{{.*}} <line:{{.*}}:3, col:31>
-// CHECK:      CXXMethodDecl{{.*}} <line:{{.*}}:3, col:70>
-// CHECK:      CXXMethodDecl{{.*}} <line:{{.*}}:3, col:65>
-
-class TestCXXConversionDecl {
-  operator int() { return 0; }
-};
-// CHECK:      CXXConversionDecl{{.*}} operator int 'int ()'
-// CHECK-NEXT:   CompoundStmt
-
-namespace TestStaticAssertDecl {
-  static_assert(true, "msg");
-}
-// CHECK:      NamespaceDecl{{.*}} TestStaticAssertDecl
-// CHECK-NEXT:   StaticAssertDecl{{.*> .*$}}
-// CHECK-NEXT:     CXXBoolLiteralExpr
-// CHECK-NEXT:     StringLiteral
-
-namespace testFunctionTemplateDecl {
-  class A { };
-  class B { };
-  class C { };
-  class D { };
-  template<typename T> void TestFunctionTemplate(T) { }
-
-  // implicit instantiation
-  void bar(A a) { TestFunctionTemplate(a); }
-
-  // explicit specialization
-  template<> void TestFunctionTemplate(B);
-
-  // explicit instantiation declaration
-  extern template void TestFunctionTemplate(C);
-
-  // explicit instantiation definition
-  template void TestFunctionTemplate(D);
-}
-// CHECK:      FunctionTemplateDecl{{.*}} TestFunctionTemplate
-// CHECK-NEXT:   TemplateTypeParmDecl
-// CHECK-NEXT:   FunctionDecl{{.*}} TestFunctionTemplate 'void (T)'
-// CHECK-NEXT:     ParmVarDecl{{.*}} 'T'
-// CHECK-NEXT:     CompoundStmt
-// CHECK-NEXT:   FunctionDecl{{.*}} TestFunctionTemplate {{.*}}A
-// CHECK-NEXT:     TemplateArgument
-// CHECK-NEXT:     ParmVarDecl
-// CHECK-NEXT:     CompoundStmt
-// CHECK-NEXT:   Function{{.*}} 'TestFunctionTemplate' {{.*}}B
-// CHECK-NEXT:   FunctionDecl{{.*}} TestFunctionTemplate {{.*}}C
-// CHECK-NEXT:     TemplateArgument
-// CHECK-NEXT:     ParmVarDecl
-// CHECK-NEXT:   FunctionDecl{{.*}} TestFunctionTemplate {{.*}}D
-// CHECK-NEXT:     TemplateArgument
-// CHECK-NEXT:     ParmVarDecl
-// CHECK-NEXT:     CompoundStmt
-// CHECK:      FunctionDecl{{.*}} TestFunctionTemplate {{.*}}B
-// CHECK-NEXT:   TemplateArgument
-// CHECK-NEXT:   ParmVarDecl
-
-namespace testClassTemplateDecl {
-  class A { };
-  class B { };
-  class C { };
-  class D { };
-
-  template<typename T> class TestClassTemplate {
-  public:
-    TestClassTemplate();
-    ~TestClassTemplate();
-    int j();
-    int i;
-  };
-
-  // implicit instantiation
-  TestClassTemplate<A> a;
-
-  // explicit specialization
-  template<> class TestClassTemplate<B> {
-    int j;
-  };
-
-  // explicit instantiation declaration
-  extern template class TestClassTemplate<C>;
-
-  // explicit instantiation definition
-  template class TestClassTemplate<D>;
-
-  // partial explicit specialization
-  template<typename T1, typename T2> class TestClassTemplatePartial {
-    int i;
-  };
-  template<typename T1> class TestClassTemplatePartial<T1, A> {
-    int j;
-  };
-}
-// CHECK:      ClassTemplateDecl{{.*}} TestClassTemplate
-// CHECK-NEXT:   TemplateTypeParmDecl
-// CHECK-NEXT:   CXXRecordDecl{{.*}} class TestClassTemplate
-// CHECK:          CXXRecordDecl{{.*}} class TestClassTemplate
-// CHECK-NEXT:     AccessSpecDecl{{.*}} public
-// CHECK-NEXT:     CXXConstructorDecl{{.*}} <line:{{.*}}:5, col:23>
-// CHECK-NEXT:     CXXDestructorDecl{{.*}} <line:{{.*}}:5, col:24>
-// CHECK-NEXT:     CXXMethodDecl{{.*}} <line:{{.*}}:5, col:11>
-// CHECK-NEXT:     FieldDecl{{.*}} i
-// CHECK-NEXT:   ClassTemplateSpecializationDecl{{.*}} class TestClassTemplate
-// CHECK:          TemplateArgument{{.*}}A
-// CHECK-NEXT:     CXXRecordDecl{{.*}} class TestClassTemplate
-// CHECK-NEXT:     AccessSpecDecl{{.*}} public
-// CHECK-NEXT:     CXXConstructorDecl{{.*}} <line:{{.*}}:5, col:23>
-// CHECK-NEXT:     CXXDestructorDecl{{.*}} <line:{{.*}}:5, col:24>
-// CHECK-NEXT:     CXXMethodDecl{{.*}} <line:{{.*}}:5, col:11>
-// CHECK-NEXT:     FieldDecl{{.*}} i
-// CHECK:        ClassTemplateSpecialization{{.*}} 'TestClassTemplate'
-// CHECK-NEXT:   ClassTemplateSpecialization{{.*}} 'TestClassTemplate'
-// CHECK-NEXT:   ClassTemplateSpecialization{{.*}} 'TestClassTemplate'
-
-// CHECK:      ClassTemplateSpecializationDecl{{.*}} class TestClassTemplate
-// CHECK-NEXT:   DefinitionData
-// CHECK:        TemplateArgument{{.*}}B
-// CHECK-NEXT:   CXXRecordDecl{{.*}} class TestClassTemplate
-// CHECK-NEXT:   FieldDecl{{.*}} j
-
-// CHECK:      ClassTemplateSpecializationDecl{{.*}} class TestClassTemplate
-// CHECK:        TemplateArgument{{.*}}C
-// CHECK-NEXT:   CXXRecordDecl{{.*}} class TestClassTemplate
-// CHECK-NEXT:   AccessSpecDecl{{.*}} public
-// CHECK-NEXT:   CXXConstructorDecl{{.*}} <line:{{.*}}:5, col:23>
-// CHECK-NEXT:   CXXDestructorDecl{{.*}} <line:{{.*}}:5, col:24>
-// CHECK-NEXT:   CXXMethodDecl{{.*}} <line:{{.*}}:5, col:11>
-// CHECK-NEXT:   FieldDecl{{.*}} i
-
-// CHECK:      ClassTemplateSpecializationDecl{{.*}} class TestClassTemplate
-// CHECK:        TemplateArgument{{.*}}D
-// CHECK-NEXT:   CXXRecordDecl{{.*}} class TestClassTemplate
-// CHECK-NEXT:   AccessSpecDecl{{.*}} public
-// CHECK-NEXT:   CXXConstructorDecl{{.*}} <line:{{.*}}:5, col:23>
-// CHECK-NEXT:   CXXDestructorDecl{{.*}} <line:{{.*}}:5, col:24>
-// CHECK-NEXT:   CXXMethodDecl{{.*}} <line:{{.*}}:5, col:11>
-// CHECK-NEXT:   FieldDecl{{.*}} i
-
-// CHECK:      ClassTemplatePartialSpecializationDecl{{.*}} class TestClassTemplatePartial
-// CHECK:        TemplateArgument
-// CHECK-NEXT:   TemplateArgument{{.*}}A
-// CHECK-NEXT:   TemplateTypeParmDecl
-// CHECK-NEXT:   CXXRecordDecl{{.*}} class TestClassTemplatePartial
-// CHECK-NEXT:   FieldDecl{{.*}} j
-
-// PR15220 dump instantiation only once
-namespace testCanonicalTemplate {
-  class A {};
-
-  template<typename T> void TestFunctionTemplate(T);
-  template<typename T> void TestFunctionTemplate(T);
-  void bar(A a) { TestFunctionTemplate(a); }
-  // CHECK:      FunctionTemplateDecl{{.*}} TestFunctionTemplate
-  // CHECK-NEXT:   TemplateTypeParmDecl
-  // CHECK-NEXT:   FunctionDecl{{.*}} TestFunctionTemplate 'void (T)'
-  // CHECK-NEXT:     ParmVarDecl{{.*}} 'T'
-  // CHECK-NEXT:   FunctionDecl{{.*}} TestFunctionTemplate {{.*}}A
-  // CHECK-NEXT:     TemplateArgument
-  // CHECK-NEXT:     ParmVarDecl
-  // CHECK:      FunctionTemplateDecl{{.*}} TestFunctionTemplate
-  // CHECK-NEXT:   TemplateTypeParmDecl
-  // CHECK-NEXT:   FunctionDecl{{.*}} TestFunctionTemplate 'void (T)'
-  // CHECK-NEXT:     ParmVarDecl{{.*}} 'T'
-  // CHECK-NEXT:   Function{{.*}} 'TestFunctionTemplate'
-  // CHECK-NOT:      TemplateArgument
-
-  template<typename T1> class TestClassTemplate {
-    template<typename T2> friend class TestClassTemplate;
-  };
-  TestClassTemplate<A> a;
-  // CHECK:      ClassTemplateDecl{{.*}} TestClassTemplate
-  // CHECK-NEXT:   TemplateTypeParmDecl
-  // CHECK-NEXT:   CXXRecordDecl{{.*}} class TestClassTemplate
-  // CHECK:          CXXRecordDecl{{.*}} class TestClassTemplate
-  // CHECK-NEXT:     FriendDecl
-  // CHECK-NEXT:       ClassTemplateDecl{{.*}} TestClassTemplate
-  // CHECK-NEXT:         TemplateTypeParmDecl
-  // CHECK-NEXT:         CXXRecordDecl{{.*}} class TestClassTemplate
-  // CHECK-NEXT:   ClassTemplateSpecializationDecl{{.*}} class TestClassTemplate
-  // CHECK:          TemplateArgument{{.*}}A
-  // CHECK-NEXT:     CXXRecordDecl{{.*}} class TestClassTemplate
-}
-
-template <class T>
-class TestClassScopeFunctionSpecialization {
-  template<class U> void foo(U a) { }
-  template<> void foo<int>(int a) { }
-};
-// CHECK:      ClassScopeFunctionSpecializationDecl
-// CHECK-NEXT:   CXXMethod{{.*}} foo 'void (int)'
-// CHECK-NEXT:     ParmVarDecl
-// CHECK-NEXT:     CompoundStmt
-// CHECK-NEXT:   TemplateArgument{{.*}} 'int'
-
-namespace TestTemplateTypeParmDecl {
-  template<typename ... T, class U = int> void foo();
-}
-// CHECK:      NamespaceDecl{{.*}} TestTemplateTypeParmDecl
-// CHECK-NEXT:   FunctionTemplateDecl
-// CHECK-NEXT:     TemplateTypeParmDecl{{.*}} typename depth 0 index 0 ... T
-// CHECK-NEXT:     TemplateTypeParmDecl{{.*}} class depth 0 index 1 U
-// CHECK-NEXT:       TemplateArgument type 'int'
-
-namespace TestNonTypeTemplateParmDecl {
-  template<int I = 1, int ... J> void foo();
-}
-// CHECK:      NamespaceDecl{{.*}} TestNonTypeTemplateParmDecl
-// CHECK-NEXT:   FunctionTemplateDecl
-// CHECK-NEXT:     NonTypeTemplateParmDecl{{.*}} 'int' depth 0 index 0 I
-// CHECK-NEXT:       TemplateArgument expr
-// CHECK-NEXT:         IntegerLiteral{{.*}} 'int' 1
-// CHECK-NEXT:     NonTypeTemplateParmDecl{{.*}} 'int' depth 0 index 1 ... J
-
-namespace TestTemplateTemplateParmDecl {
-  template<typename T> class A;
-  template <template <typename> class T = A, template <typename> class ... U> void foo();
-}
-// CHECK:      NamespaceDecl{{.*}} TestTemplateTemplateParmDecl
-// CHECK:        FunctionTemplateDecl
-// CHECK-NEXT:     TemplateTemplateParmDecl{{.*}} T
-// CHECK-NEXT:       TemplateTypeParmDecl{{.*}} typename
-// CHECK-NEXT:       TemplateArgument{{.*}} template A
-// CHECK-NEXT:     TemplateTemplateParmDecl{{.*}} ... U
-// CHECK-NEXT:       TemplateTypeParmDecl{{.*}} typename
-
-namespace TestTemplateArgument {
-  template<typename> class A { };
-  template<template<typename> class ...> class B { };
-  int foo();
-
-  template<typename> class testType { };
-  template class testType<int>;
-  // CHECK:      ClassTemplateSpecializationDecl{{.*}} class testType
-  // CHECK:        TemplateArgument{{.*}} type 'int'
-
-  template<int fp(void)> class testDecl { };
-  template class testDecl<foo>;
-  // CHECK:      ClassTemplateSpecializationDecl{{.*}} class testDecl
-  // CHECK:        TemplateArgument{{.*}} decl
-  // CHECK-NEXT:     Function{{.*}}foo
-
-  template class testDecl<nullptr>;
-  // CHECK:      ClassTemplateSpecializationDecl{{.*}} class testDecl
-  // CHECK:        TemplateArgument{{.*}} nullptr
-
-  template<int> class testIntegral { };
-  template class testIntegral<1>;
-  // CHECK:      ClassTemplateSpecializationDecl{{.*}} class testIntegral
-  // CHECK:        TemplateArgument{{.*}} integral 1
-
-  template<template<typename> class> class testTemplate { };
-  template class testTemplate<A>;
-  // CHECK:      ClassTemplateSpecializationDecl{{.*}} class testTemplate
-  // CHECK:        TemplateArgument{{.*}} A
-
-  template<template<typename> class ...T> class C {
-    B<T...> testTemplateExpansion;
-  };
-  // FIXME: Need TemplateSpecializationType dumping to test TemplateExpansion.
-
-  template<int, int = 0> class testExpr;
-  template<int I> class testExpr<I> { };
-  // CHECK:      ClassTemplatePartialSpecializationDecl{{.*}} class testExpr
-  // CHECK:        TemplateArgument{{.*}} expr
-  // CHECK-NEXT:     DeclRefExpr{{.*}}I
-
-  template<int, int ...> class testPack { };
-  template class testPack<0, 1, 2>;
-  // CHECK:      ClassTemplateSpecializationDecl{{.*}} class testPack
-  // CHECK:        TemplateArgument{{.*}} integral 0
-  // CHECK-NEXT:   TemplateArgument{{.*}} pack
-  // CHECK-NEXT:     TemplateArgument{{.*}} integral 1
-  // CHECK-NEXT:     TemplateArgument{{.*}} integral 2
-}
-
-namespace testUsingDecl {
-  int i;
-}
-namespace TestUsingDecl {
-  using testUsingDecl::i;
-}
-// CHECK:      NamespaceDecl{{.*}} TestUsingDecl
-// CHECK-NEXT:   UsingDecl{{.*}} testUsingDecl::i
-// CHECK-NEXT:   UsingShadowDecl{{.*}} Var{{.*}} 'i' 'int'
-
-namespace testUnresolvedUsing {
-  class A { };
-  template<class T> class B {
-  public:
-    A a;
-  };
-  template<class T> class TestUnresolvedUsing : public B<T> {
-    using typename B<T>::a;
-    using B<T>::a;
-  };
-}
-// CHECK: CXXRecordDecl{{.*}} TestUnresolvedUsing
-// CHECK:   UnresolvedUsingTypenameDecl{{.*}} B<T>::a
-// CHECK:   UnresolvedUsingValueDecl{{.*}} B<T>::a
-
-namespace TestLinkageSpecDecl {
-  extern "C" void test1();
-  extern "C++" void test2();
-}
-// CHECK:      NamespaceDecl{{.*}} TestLinkageSpecDecl
-// CHECK-NEXT:   LinkageSpecDecl{{.*}} C
-// CHECK-NEXT:     FunctionDecl
-// CHECK-NEXT:   LinkageSpecDecl{{.*}} C++
-// CHECK-NEXT:     FunctionDecl
-
-class TestAccessSpecDecl {
-public:
-private:
-protected:
-};
-// CHECK:      CXXRecordDecl{{.*}} class TestAccessSpecDecl
-// CHECK:         CXXRecordDecl{{.*}} class TestAccessSpecDecl
-// CHECK-NEXT:    AccessSpecDecl{{.*}} public
-// CHECK-NEXT:    AccessSpecDecl{{.*}} private
-// CHECK-NEXT:    AccessSpecDecl{{.*}} protected
-
-template<typename T> class TestFriendDecl {
-  friend int foo();
-  friend class A;
-  friend T;
-};
-// CHECK:      CXXRecord{{.*}} TestFriendDecl
-// CHECK:        CXXRecord{{.*}} TestFriendDecl
-// CHECK-NEXT:   FriendDecl
-// CHECK-NEXT:     FunctionDecl{{.*}} foo
-// CHECK-NEXT:   FriendDecl{{.*}} 'class A':'A'
-// CHECK-NEXT:   FriendDecl{{.*}} 'T'
-
-namespace TestFileScopeAsmDecl {
-  asm("ret");
-}
-// CHECK:      NamespaceDecl{{.*}} TestFileScopeAsmDecl{{$}}
-// CHECK:        FileScopeAsmDecl{{.*> .*$}}
-// CHECK-NEXT:     StringLiteral
-
-namespace TestFriendDecl2 {
-  void f();
-  struct S {
-    friend void f();
-  };
-}
-// CHECK: NamespaceDecl [[TestFriendDecl2:0x.*]] <{{.*}}> {{.*}} TestFriendDecl2
-// CHECK: |-FunctionDecl [[TestFriendDecl2_f:0x.*]] <{{.*}}> {{.*}} f 'void ()'
-// CHECK: `-CXXRecordDecl {{.*}} struct S
-// CHECK:   |-CXXRecordDecl {{.*}} struct S
-// CHECK:   `-FriendDecl
-// CHECK:     `-FunctionDecl {{.*}} parent [[TestFriendDecl2]] prev [[TestFriendDecl2_f]] <{{.*}}> {{.*}} f 'void ()'
-
-namespace Comment {
-  extern int Test;
-  /// Something here.
-  extern int Test;
-  extern int Test;
-}
-
-// CHECK: VarDecl {{.*}} Test 'int' extern
-// CHECK-NOT: FullComment
-// CHECK: VarDecl {{.*}} Test 'int' extern
-// CHECK: `-FullComment
-// CHECK:   `-ParagraphComment
-// CHECK:       `-TextComment
-// CHECK: VarDecl {{.*}} Test 'int' extern
-// CHECK-NOT: FullComment
->>>>>>> b2b84690
+// RUN: %clang_cc1 -std=c++11 -triple x86_64-linux-gnu -fms-extensions -ast-dump -ast-dump-filter Test %s | FileCheck -strict-whitespace %s
+
+class testEnumDecl {
+  enum class TestEnumDeclScoped;
+  enum TestEnumDeclFixed : int;
+};
+// CHECK: EnumDecl{{.*}} class TestEnumDeclScoped 'int'
+// CHECK: EnumDecl{{.*}} TestEnumDeclFixed 'int'
+
+class testFieldDecl {
+  int TestFieldDeclInit = 0;
+};
+// CHECK:      FieldDecl{{.*}} TestFieldDeclInit 'int'
+// CHECK-NEXT:   IntegerLiteral
+
+namespace testVarDeclNRVO {
+  class A { };
+  A foo() {
+    A TestVarDeclNRVO;
+    return TestVarDeclNRVO;
+  }
+}
+// CHECK: VarDecl{{.*}} TestVarDeclNRVO 'testVarDeclNRVO::A' nrvo
+
+void testParmVarDeclInit(int TestParmVarDeclInit = 0);
+// CHECK:      ParmVarDecl{{.*}} TestParmVarDeclInit 'int'
+// CHECK-NEXT:   IntegerLiteral{{.*}}
+
+namespace TestNamespaceDecl {
+  int i;
+}
+// CHECK:      NamespaceDecl{{.*}} TestNamespaceDecl
+// CHECK-NEXT:   VarDecl
+
+namespace TestNamespaceDecl {
+  int j;
+}
+// CHECK:      NamespaceDecl{{.*}} TestNamespaceDecl
+// CHECK-NEXT:   original Namespace
+// CHECK-NEXT:   VarDecl
+
+inline namespace TestNamespaceDeclInline {
+}
+// CHECK:      NamespaceDecl{{.*}} TestNamespaceDeclInline inline
+
+namespace testUsingDirectiveDecl {
+  namespace A {
+  }
+}
+namespace TestUsingDirectiveDecl {
+  using namespace testUsingDirectiveDecl::A;
+}
+// CHECK:      NamespaceDecl{{.*}} TestUsingDirectiveDecl
+// CHECK-NEXT:   UsingDirectiveDecl{{.*}} Namespace{{.*}} 'A'
+
+namespace testNamespaceAlias {
+  namespace A {
+  }
+}
+namespace TestNamespaceAlias = testNamespaceAlias::A;
+// CHECK:      NamespaceAliasDecl{{.*}} TestNamespaceAlias
+// CHECK-NEXT:   Namespace{{.*}} 'A'
+
+using TestTypeAliasDecl = int;
+// CHECK: TypeAliasDecl{{.*}} TestTypeAliasDecl 'int'
+
+namespace testTypeAliasTemplateDecl {
+  template<typename T> class A;
+  template<typename T> using TestTypeAliasTemplateDecl = A<T>;
+}
+// CHECK:      TypeAliasTemplateDecl{{.*}} TestTypeAliasTemplateDecl
+// CHECK-NEXT:   TemplateTypeParmDecl
+// CHECK-NEXT:   TypeAliasDecl{{.*}} TestTypeAliasTemplateDecl 'A<T>'
+
+namespace testCXXRecordDecl {
+  class TestEmpty {};
+// CHECK:      CXXRecordDecl{{.*}} class TestEmpty
+// CHECK-NEXT:   DefinitionData pass_in_registers empty aggregate standard_layout trivially_copyable pod trivial literal has_constexpr_non_copy_move_ctor can_const_default_init
+// CHECK-NEXT:     DefaultConstructor exists trivial constexpr
+// CHECK-NEXT:     CopyConstructor simple trivial has_const_param
+// CHECK-NEXT:     MoveConstructor exists simple trivial
+// CHECK-NEXT:     CopyAssignment trivial has_const_param
+// CHECK-NEXT:     MoveAssignment exists simple trivial
+// CHECK-NEXT:     Destructor simple irrelevant trivial
+
+  class A { };
+  class B { };
+  class TestCXXRecordDecl : virtual A, public B {
+    int i;
+  };
+}
+// CHECK:      CXXRecordDecl{{.*}} class TestCXXRecordDecl
+// CHECK-NEXT:   DefinitionData{{$}}
+// CHECK-NEXT:     DefaultConstructor exists non_trivial
+// CHECK-NEXT:     CopyConstructor simple non_trivial has_const_param
+// CHECK-NEXT:     MoveConstructor exists simple non_trivial
+// CHECK-NEXT:     CopyAssignment non_trivial has_const_param
+// CHECK-NEXT:     MoveAssignment exists simple non_trivial
+// CHECK-NEXT:     Destructor simple irrelevant trivial
+// CHECK-NEXT:   virtual private 'testCXXRecordDecl::A'
+// CHECK-NEXT:   public 'testCXXRecordDecl::B'
+// CHECK-NEXT:   CXXRecordDecl{{.*}} class TestCXXRecordDecl
+// CHECK-NEXT:   FieldDecl
+
+template<class...T>
+class TestCXXRecordDeclPack : public T... {
+};
+// CHECK:      CXXRecordDecl{{.*}} class TestCXXRecordDeclPack
+// CHECK:        public 'T'...
+// CHECK-NEXT:   CXXRecordDecl{{.*}} class TestCXXRecordDeclPack
+
+thread_local int TestThreadLocalInt;
+// CHECK: TestThreadLocalInt {{.*}} tls_dynamic
+
+class testCXXMethodDecl {
+  virtual void TestCXXMethodDeclPure() = 0;
+  void TestCXXMethodDeclDelete() = delete;
+  void TestCXXMethodDeclThrow() throw();
+  void TestCXXMethodDeclThrowType() throw(int);
+};
+// CHECK: CXXMethodDecl{{.*}} TestCXXMethodDeclPure 'void ()' virtual pure
+// CHECK: CXXMethodDecl{{.*}} TestCXXMethodDeclDelete 'void ()' delete
+// CHECK: CXXMethodDecl{{.*}} TestCXXMethodDeclThrow 'void () throw()'
+// CHECK: CXXMethodDecl{{.*}} TestCXXMethodDeclThrowType 'void () throw(int)'
+
+namespace testCXXConstructorDecl {
+  class A { };
+  class TestCXXConstructorDecl : public A {
+    int I;
+    TestCXXConstructorDecl(A &a, int i) : A(a), I(i) { }
+    TestCXXConstructorDecl(A &a) : TestCXXConstructorDecl(a, 0) { }
+  };
+}
+// CHECK:      CXXConstructorDecl{{.*}} TestCXXConstructorDecl 'void {{.*}}'
+// CHECK-NEXT:   ParmVarDecl{{.*}} a
+// CHECK-NEXT:   ParmVarDecl{{.*}} i
+// CHECK-NEXT:   CXXCtorInitializer{{.*}}A
+// CHECK-NEXT:     Expr
+// CHECK:        CXXCtorInitializer{{.*}}I
+// CHECK-NEXT:     Expr
+// CHECK:        CompoundStmt
+// CHECK:      CXXConstructorDecl{{.*}} TestCXXConstructorDecl 'void {{.*}}'
+// CHECK-NEXT:   ParmVarDecl{{.*}} a
+// CHECK-NEXT:   CXXCtorInitializer{{.*}}TestCXXConstructorDecl
+// CHECK-NEXT:     CXXConstructExpr{{.*}}TestCXXConstructorDecl
+
+class TestCXXDestructorDecl {
+  ~TestCXXDestructorDecl() { }
+};
+// CHECK:      CXXDestructorDecl{{.*}} ~TestCXXDestructorDecl 'void () noexcept'
+// CHECK-NEXT:   CompoundStmt
+
+// Test that the range of a defaulted members is computed correctly.
+class TestMemberRanges {
+public:
+  TestMemberRanges() = default;
+  TestMemberRanges(const TestMemberRanges &Other) = default;
+  TestMemberRanges(TestMemberRanges &&Other) = default;
+  ~TestMemberRanges() = default;
+  TestMemberRanges &operator=(const TestMemberRanges &Other) = default;
+  TestMemberRanges &operator=(TestMemberRanges &&Other) = default;
+};
+void SomeFunction() {
+  TestMemberRanges A;
+  TestMemberRanges B(A);
+  B = A;
+  A = static_cast<TestMemberRanges &&>(B);
+  TestMemberRanges C(static_cast<TestMemberRanges &&>(A));
+}
+// CHECK:      CXXConstructorDecl{{.*}} <line:{{.*}}:3, col:30>
+// CHECK:      CXXConstructorDecl{{.*}} <line:{{.*}}:3, col:59>
+// CHECK:      CXXConstructorDecl{{.*}} <line:{{.*}}:3, col:54>
+// CHECK:      CXXDestructorDecl{{.*}} <line:{{.*}}:3, col:31>
+// CHECK:      CXXMethodDecl{{.*}} <line:{{.*}}:3, col:70>
+// CHECK:      CXXMethodDecl{{.*}} <line:{{.*}}:3, col:65>
+
+class TestCXXConversionDecl {
+  operator int() { return 0; }
+};
+// CHECK:      CXXConversionDecl{{.*}} operator int 'int ()'
+// CHECK-NEXT:   CompoundStmt
+
+namespace TestStaticAssertDecl {
+  static_assert(true, "msg");
+}
+// CHECK:      NamespaceDecl{{.*}} TestStaticAssertDecl
+// CHECK-NEXT:   StaticAssertDecl{{.*> .*$}}
+// CHECK-NEXT:     CXXBoolLiteralExpr
+// CHECK-NEXT:     StringLiteral
+
+namespace testFunctionTemplateDecl {
+  class A { };
+  class B { };
+  class C { };
+  class D { };
+  template<typename T> void TestFunctionTemplate(T) { }
+
+  // implicit instantiation
+  void bar(A a) { TestFunctionTemplate(a); }
+
+  // explicit specialization
+  template<> void TestFunctionTemplate(B);
+
+  // explicit instantiation declaration
+  extern template void TestFunctionTemplate(C);
+
+  // explicit instantiation definition
+  template void TestFunctionTemplate(D);
+}
+// CHECK:      FunctionTemplateDecl{{.*}} TestFunctionTemplate
+// CHECK-NEXT:   TemplateTypeParmDecl
+// CHECK-NEXT:   FunctionDecl{{.*}} TestFunctionTemplate 'void (T)'
+// CHECK-NEXT:     ParmVarDecl{{.*}} 'T'
+// CHECK-NEXT:     CompoundStmt
+// CHECK-NEXT:   FunctionDecl{{.*}} TestFunctionTemplate {{.*}}A
+// CHECK-NEXT:     TemplateArgument
+// CHECK-NEXT:     ParmVarDecl
+// CHECK-NEXT:     CompoundStmt
+// CHECK-NEXT:   Function{{.*}} 'TestFunctionTemplate' {{.*}}B
+// CHECK-NEXT:   FunctionDecl{{.*}} TestFunctionTemplate {{.*}}C
+// CHECK-NEXT:     TemplateArgument
+// CHECK-NEXT:     ParmVarDecl
+// CHECK-NEXT:   FunctionDecl{{.*}} TestFunctionTemplate {{.*}}D
+// CHECK-NEXT:     TemplateArgument
+// CHECK-NEXT:     ParmVarDecl
+// CHECK-NEXT:     CompoundStmt
+// CHECK:      FunctionDecl{{.*}} TestFunctionTemplate {{.*}}B
+// CHECK-NEXT:   TemplateArgument
+// CHECK-NEXT:   ParmVarDecl
+
+namespace testClassTemplateDecl {
+  class A { };
+  class B { };
+  class C { };
+  class D { };
+
+  template<typename T> class TestClassTemplate {
+  public:
+    TestClassTemplate();
+    ~TestClassTemplate();
+    int j();
+    int i;
+  };
+
+  // implicit instantiation
+  TestClassTemplate<A> a;
+
+  // explicit specialization
+  template<> class TestClassTemplate<B> {
+    int j;
+  };
+
+  // explicit instantiation declaration
+  extern template class TestClassTemplate<C>;
+
+  // explicit instantiation definition
+  template class TestClassTemplate<D>;
+
+  // partial explicit specialization
+  template<typename T1, typename T2> class TestClassTemplatePartial {
+    int i;
+  };
+  template<typename T1> class TestClassTemplatePartial<T1, A> {
+    int j;
+  };
+}
+// CHECK:      ClassTemplateDecl{{.*}} TestClassTemplate
+// CHECK-NEXT:   TemplateTypeParmDecl
+// CHECK-NEXT:   CXXRecordDecl{{.*}} class TestClassTemplate
+// CHECK:          CXXRecordDecl{{.*}} class TestClassTemplate
+// CHECK-NEXT:     AccessSpecDecl{{.*}} public
+// CHECK-NEXT:     CXXConstructorDecl{{.*}} <line:{{.*}}:5, col:23>
+// CHECK-NEXT:     CXXDestructorDecl{{.*}} <line:{{.*}}:5, col:24>
+// CHECK-NEXT:     CXXMethodDecl{{.*}} <line:{{.*}}:5, col:11>
+// CHECK-NEXT:     FieldDecl{{.*}} i
+// CHECK-NEXT:   ClassTemplateSpecializationDecl{{.*}} class TestClassTemplate
+// CHECK:          TemplateArgument{{.*}}A
+// CHECK-NEXT:     CXXRecordDecl{{.*}} class TestClassTemplate
+// CHECK-NEXT:     AccessSpecDecl{{.*}} public
+// CHECK-NEXT:     CXXConstructorDecl{{.*}} <line:{{.*}}:5, col:23>
+// CHECK-NEXT:     CXXDestructorDecl{{.*}} <line:{{.*}}:5, col:24>
+// CHECK-NEXT:     CXXMethodDecl{{.*}} <line:{{.*}}:5, col:11>
+// CHECK-NEXT:     FieldDecl{{.*}} i
+// CHECK:        ClassTemplateSpecialization{{.*}} 'TestClassTemplate'
+// CHECK-NEXT:   ClassTemplateSpecialization{{.*}} 'TestClassTemplate'
+// CHECK-NEXT:   ClassTemplateSpecialization{{.*}} 'TestClassTemplate'
+
+// CHECK:      ClassTemplateSpecializationDecl{{.*}} class TestClassTemplate
+// CHECK-NEXT:   DefinitionData
+// CHECK:        TemplateArgument{{.*}}B
+// CHECK-NEXT:   CXXRecordDecl{{.*}} class TestClassTemplate
+// CHECK-NEXT:   FieldDecl{{.*}} j
+
+// CHECK:      ClassTemplateSpecializationDecl{{.*}} class TestClassTemplate
+// CHECK:        TemplateArgument{{.*}}C
+// CHECK-NEXT:   CXXRecordDecl{{.*}} class TestClassTemplate
+// CHECK-NEXT:   AccessSpecDecl{{.*}} public
+// CHECK-NEXT:   CXXConstructorDecl{{.*}} <line:{{.*}}:5, col:23>
+// CHECK-NEXT:   CXXDestructorDecl{{.*}} <line:{{.*}}:5, col:24>
+// CHECK-NEXT:   CXXMethodDecl{{.*}} <line:{{.*}}:5, col:11>
+// CHECK-NEXT:   FieldDecl{{.*}} i
+
+// CHECK:      ClassTemplateSpecializationDecl{{.*}} class TestClassTemplate
+// CHECK:        TemplateArgument{{.*}}D
+// CHECK-NEXT:   CXXRecordDecl{{.*}} class TestClassTemplate
+// CHECK-NEXT:   AccessSpecDecl{{.*}} public
+// CHECK-NEXT:   CXXConstructorDecl{{.*}} <line:{{.*}}:5, col:23>
+// CHECK-NEXT:   CXXDestructorDecl{{.*}} <line:{{.*}}:5, col:24>
+// CHECK-NEXT:   CXXMethodDecl{{.*}} <line:{{.*}}:5, col:11>
+// CHECK-NEXT:   FieldDecl{{.*}} i
+
+// CHECK:      ClassTemplatePartialSpecializationDecl{{.*}} class TestClassTemplatePartial
+// CHECK:        TemplateArgument
+// CHECK-NEXT:   TemplateArgument{{.*}}A
+// CHECK-NEXT:   TemplateTypeParmDecl
+// CHECK-NEXT:   CXXRecordDecl{{.*}} class TestClassTemplatePartial
+// CHECK-NEXT:   FieldDecl{{.*}} j
+
+// PR15220 dump instantiation only once
+namespace testCanonicalTemplate {
+  class A {};
+
+  template<typename T> void TestFunctionTemplate(T);
+  template<typename T> void TestFunctionTemplate(T);
+  void bar(A a) { TestFunctionTemplate(a); }
+  // CHECK:      FunctionTemplateDecl{{.*}} TestFunctionTemplate
+  // CHECK-NEXT:   TemplateTypeParmDecl
+  // CHECK-NEXT:   FunctionDecl{{.*}} TestFunctionTemplate 'void (T)'
+  // CHECK-NEXT:     ParmVarDecl{{.*}} 'T'
+  // CHECK-NEXT:   FunctionDecl{{.*}} TestFunctionTemplate {{.*}}A
+  // CHECK-NEXT:     TemplateArgument
+  // CHECK-NEXT:     ParmVarDecl
+  // CHECK:      FunctionTemplateDecl{{.*}} TestFunctionTemplate
+  // CHECK-NEXT:   TemplateTypeParmDecl
+  // CHECK-NEXT:   FunctionDecl{{.*}} TestFunctionTemplate 'void (T)'
+  // CHECK-NEXT:     ParmVarDecl{{.*}} 'T'
+  // CHECK-NEXT:   Function{{.*}} 'TestFunctionTemplate'
+  // CHECK-NOT:      TemplateArgument
+
+  template<typename T1> class TestClassTemplate {
+    template<typename T2> friend class TestClassTemplate;
+  };
+  TestClassTemplate<A> a;
+  // CHECK:      ClassTemplateDecl{{.*}} TestClassTemplate
+  // CHECK-NEXT:   TemplateTypeParmDecl
+  // CHECK-NEXT:   CXXRecordDecl{{.*}} class TestClassTemplate
+  // CHECK:          CXXRecordDecl{{.*}} class TestClassTemplate
+  // CHECK-NEXT:     FriendDecl
+  // CHECK-NEXT:       ClassTemplateDecl{{.*}} TestClassTemplate
+  // CHECK-NEXT:         TemplateTypeParmDecl
+  // CHECK-NEXT:         CXXRecordDecl{{.*}} class TestClassTemplate
+  // CHECK-NEXT:   ClassTemplateSpecializationDecl{{.*}} class TestClassTemplate
+  // CHECK:          TemplateArgument{{.*}}A
+  // CHECK-NEXT:     CXXRecordDecl{{.*}} class TestClassTemplate
+}
+
+template <class T>
+class TestClassScopeFunctionSpecialization {
+  template<class U> void foo(U a) { }
+  template<> void foo<int>(int a) { }
+};
+// CHECK:      ClassScopeFunctionSpecializationDecl
+// CHECK-NEXT:   CXXMethod{{.*}} foo 'void (int)'
+// CHECK-NEXT:     ParmVarDecl
+// CHECK-NEXT:     CompoundStmt
+// CHECK-NEXT:   TemplateArgument{{.*}} 'int'
+
+namespace TestTemplateTypeParmDecl {
+  template<typename ... T, class U = int> void foo();
+}
+// CHECK:      NamespaceDecl{{.*}} TestTemplateTypeParmDecl
+// CHECK-NEXT:   FunctionTemplateDecl
+// CHECK-NEXT:     TemplateTypeParmDecl{{.*}} typename depth 0 index 0 ... T
+// CHECK-NEXT:     TemplateTypeParmDecl{{.*}} class depth 0 index 1 U
+// CHECK-NEXT:       TemplateArgument type 'int'
+
+namespace TestNonTypeTemplateParmDecl {
+  template<int I = 1, int ... J> void foo();
+}
+// CHECK:      NamespaceDecl{{.*}} TestNonTypeTemplateParmDecl
+// CHECK-NEXT:   FunctionTemplateDecl
+// CHECK-NEXT:     NonTypeTemplateParmDecl{{.*}} 'int' depth 0 index 0 I
+// CHECK-NEXT:       TemplateArgument expr
+// CHECK-NEXT:         IntegerLiteral{{.*}} 'int' 1
+// CHECK-NEXT:     NonTypeTemplateParmDecl{{.*}} 'int' depth 0 index 1 ... J
+
+namespace TestTemplateTemplateParmDecl {
+  template<typename T> class A;
+  template <template <typename> class T = A, template <typename> class ... U> void foo();
+}
+// CHECK:      NamespaceDecl{{.*}} TestTemplateTemplateParmDecl
+// CHECK:        FunctionTemplateDecl
+// CHECK-NEXT:     TemplateTemplateParmDecl{{.*}} T
+// CHECK-NEXT:       TemplateTypeParmDecl{{.*}} typename
+// CHECK-NEXT:       TemplateArgument{{.*}} template A
+// CHECK-NEXT:     TemplateTemplateParmDecl{{.*}} ... U
+// CHECK-NEXT:       TemplateTypeParmDecl{{.*}} typename
+
+namespace TestTemplateArgument {
+  template<typename> class A { };
+  template<template<typename> class ...> class B { };
+  int foo();
+
+  template<typename> class testType { };
+  template class testType<int>;
+  // CHECK:      ClassTemplateSpecializationDecl{{.*}} class testType
+  // CHECK:        TemplateArgument{{.*}} type 'int'
+
+  template<int fp(void)> class testDecl { };
+  template class testDecl<foo>;
+  // CHECK:      ClassTemplateSpecializationDecl{{.*}} class testDecl
+  // CHECK:        TemplateArgument{{.*}} decl
+  // CHECK-NEXT:     Function{{.*}}foo
+
+  template class testDecl<nullptr>;
+  // CHECK:      ClassTemplateSpecializationDecl{{.*}} class testDecl
+  // CHECK:        TemplateArgument{{.*}} nullptr
+
+  template<int> class testIntegral { };
+  template class testIntegral<1>;
+  // CHECK:      ClassTemplateSpecializationDecl{{.*}} class testIntegral
+  // CHECK:        TemplateArgument{{.*}} integral 1
+
+  template<template<typename> class> class testTemplate { };
+  template class testTemplate<A>;
+  // CHECK:      ClassTemplateSpecializationDecl{{.*}} class testTemplate
+  // CHECK:        TemplateArgument{{.*}} A
+
+  template<template<typename> class ...T> class C {
+    B<T...> testTemplateExpansion;
+  };
+  // FIXME: Need TemplateSpecializationType dumping to test TemplateExpansion.
+
+  template<int, int = 0> class testExpr;
+  template<int I> class testExpr<I> { };
+  // CHECK:      ClassTemplatePartialSpecializationDecl{{.*}} class testExpr
+  // CHECK:        TemplateArgument{{.*}} expr
+  // CHECK-NEXT:     DeclRefExpr{{.*}}I
+
+  template<int, int ...> class testPack { };
+  template class testPack<0, 1, 2>;
+  // CHECK:      ClassTemplateSpecializationDecl{{.*}} class testPack
+  // CHECK:        TemplateArgument{{.*}} integral 0
+  // CHECK-NEXT:   TemplateArgument{{.*}} pack
+  // CHECK-NEXT:     TemplateArgument{{.*}} integral 1
+  // CHECK-NEXT:     TemplateArgument{{.*}} integral 2
+}
+
+namespace testUsingDecl {
+  int i;
+}
+namespace TestUsingDecl {
+  using testUsingDecl::i;
+}
+// CHECK:      NamespaceDecl{{.*}} TestUsingDecl
+// CHECK-NEXT:   UsingDecl{{.*}} testUsingDecl::i
+// CHECK-NEXT:   UsingShadowDecl{{.*}} Var{{.*}} 'i' 'int'
+
+namespace testUnresolvedUsing {
+  class A { };
+  template<class T> class B {
+  public:
+    A a;
+  };
+  template<class T> class TestUnresolvedUsing : public B<T> {
+    using typename B<T>::a;
+    using B<T>::a;
+  };
+}
+// CHECK: CXXRecordDecl{{.*}} TestUnresolvedUsing
+// CHECK:   UnresolvedUsingTypenameDecl{{.*}} B<T>::a
+// CHECK:   UnresolvedUsingValueDecl{{.*}} B<T>::a
+
+namespace TestLinkageSpecDecl {
+  extern "C" void test1();
+  extern "C++" void test2();
+}
+// CHECK:      NamespaceDecl{{.*}} TestLinkageSpecDecl
+// CHECK-NEXT:   LinkageSpecDecl{{.*}} C
+// CHECK-NEXT:     FunctionDecl
+// CHECK-NEXT:   LinkageSpecDecl{{.*}} C++
+// CHECK-NEXT:     FunctionDecl
+
+class TestAccessSpecDecl {
+public:
+private:
+protected:
+};
+// CHECK:      CXXRecordDecl{{.*}} class TestAccessSpecDecl
+// CHECK:         CXXRecordDecl{{.*}} class TestAccessSpecDecl
+// CHECK-NEXT:    AccessSpecDecl{{.*}} public
+// CHECK-NEXT:    AccessSpecDecl{{.*}} private
+// CHECK-NEXT:    AccessSpecDecl{{.*}} protected
+
+template<typename T> class TestFriendDecl {
+  friend int foo();
+  friend class A;
+  friend T;
+};
+// CHECK:      CXXRecord{{.*}} TestFriendDecl
+// CHECK:        CXXRecord{{.*}} TestFriendDecl
+// CHECK-NEXT:   FriendDecl
+// CHECK-NEXT:     FunctionDecl{{.*}} foo
+// CHECK-NEXT:   FriendDecl{{.*}} 'class A':'A'
+// CHECK-NEXT:   FriendDecl{{.*}} 'T'
+
+namespace TestFileScopeAsmDecl {
+  asm("ret");
+}
+// CHECK:      NamespaceDecl{{.*}} TestFileScopeAsmDecl{{$}}
+// CHECK:        FileScopeAsmDecl{{.*> .*$}}
+// CHECK-NEXT:     StringLiteral
+
+namespace TestFriendDecl2 {
+  void f();
+  struct S {
+    friend void f();
+  };
+}
+// CHECK: NamespaceDecl [[TestFriendDecl2:0x.*]] <{{.*}}> {{.*}} TestFriendDecl2
+// CHECK: |-FunctionDecl [[TestFriendDecl2_f:0x.*]] <{{.*}}> {{.*}} f 'void ()'
+// CHECK: `-CXXRecordDecl {{.*}} struct S
+// CHECK:   |-CXXRecordDecl {{.*}} struct S
+// CHECK:   `-FriendDecl
+// CHECK:     `-FunctionDecl {{.*}} parent [[TestFriendDecl2]] prev [[TestFriendDecl2_f]] <{{.*}}> {{.*}} f 'void ()'
+
+namespace Comment {
+  extern int Test;
+  /// Something here.
+  extern int Test;
+  extern int Test;
+}
+
+// CHECK: VarDecl {{.*}} Test 'int' extern
+// CHECK-NOT: FullComment
+// CHECK: VarDecl {{.*}} Test 'int' extern
+// CHECK: `-FullComment
+// CHECK:   `-ParagraphComment
+// CHECK:       `-TextComment
+// CHECK: VarDecl {{.*}} Test 'int' extern
+// CHECK-NOT: FullComment