// RUN: %clang_analyze_cc1 -triple x86_64-apple-darwin10 -analyzer-checker=core,osx.coreFoundation.CFRetainRelease,osx.cocoa.ClassRelease,osx.cocoa.RetainCount -analyzer-store=region -analyzer-output=text -verify %s
<<<<<<< HEAD
// RUN: %clang_analyze_cc1 -triple x86_64-apple-darwin10 -analyzer-checker=core,osx.coreFoundation.CFRetainRelease,osx.cocoa.ClassRelease,osx.cocoa.RetainCount -analyzer-store=region -analyzer-output=plist-multi-file -analyzer-config path-diagnostics-alternate=false %s -o %t
=======
// RUN: %clang_analyze_cc1 -triple x86_64-apple-darwin10 -analyzer-checker=core,osx.coreFoundation.CFRetainRelease,osx.cocoa.ClassRelease,osx.cocoa.RetainCount -analyzer-store=region -analyzer-output=plist-multi-file %s -o %t
>>>>>>> b2b84690
// RUN: FileCheck --input-file=%t %s

/***
This file is for testing the path-sensitive notes for retain/release errors.
Its goal is to have simple branch coverage of any path-based diagnostics,
not to actually check all possible retain/release errors.

This file includes notes that only appear in a ref-counted analysis. 
GC-specific notes should go in retain-release-path-notes-gc.m.
***/

@interface NSObject
+ (id)alloc;
- (id)init;
- (void)dealloc;

- (Class)class;

- (id)retain;
- (void)release;
- (void)autorelease;
@end

@interface Foo : NSObject
- (id)methodWithValue;
@property(retain) id propertyValue;

- (id)objectAtIndexedSubscript:(unsigned)index;
- (id)objectForKeyedSubscript:(id)key;
@end

typedef struct CFType *CFTypeRef;
CFTypeRef CFRetain(CFTypeRef);
void CFRelease(CFTypeRef);
CFTypeRef CFAutorelease(CFTypeRef __attribute__((cf_consumed)));

id NSMakeCollectable(CFTypeRef);
CFTypeRef CFMakeCollectable(CFTypeRef);

CFTypeRef CFCreateSomething();
CFTypeRef CFGetSomething();


void creationViaAlloc () {
  id leaked = [[NSObject alloc] init]; // expected-note{{Method returns an instance of NSObject with a +1 retain count}}
  return; // expected-warning{{leak}} expected-note{{Object leaked: object allocated and stored into 'leaked' is not referenced later in this execution path and has a retain count of +1}}
}

void creationViaCFCreate () {
  CFTypeRef leaked = CFCreateSomething(); // expected-note{{Call to function 'CFCreateSomething' returns a Core Foundation object of type CFTypeRef with a +1 retain count}}
  return; // expected-warning{{leak}} expected-note{{Object leaked: object allocated and stored into 'leaked' is not referenced later in this execution path and has a retain count of +1}}
}

void acquisitionViaMethod (Foo *foo) {
  id leaked = [foo methodWithValue]; // expected-note{{Method returns an Objective-C object with a +0 retain count}}
  [leaked retain]; // expected-note{{Reference count incremented. The object now has a +1 retain count}}
  [leaked retain]; // expected-note{{Reference count incremented. The object now has a +2 retain count}}
  [leaked release]; // expected-note{{Reference count decremented. The object now has a +1 retain count}}
  return; // expected-warning{{leak}} expected-note{{Object leaked: object allocated and stored into 'leaked' is not referenced later in this execution path and has a retain count of +1}}
}

void acquisitionViaProperty (Foo *foo) {
  id leaked = foo.propertyValue; // expected-note{{Property returns an Objective-C object with a +0 retain count}}
  [leaked retain]; // expected-note{{Reference count incremented. The object now has a +1 retain count}}
  return; // expected-warning{{leak}} expected-note{{Object leaked: object allocated and stored into 'leaked' is not referenced later in this execution path and has a retain count of +1}}
}

void acquisitionViaCFFunction () {
  CFTypeRef leaked = CFGetSomething(); // expected-note{{Call to function 'CFGetSomething' returns a Core Foundation object of type CFTypeRef with a +0 retain count}}
  CFRetain(leaked); // expected-note{{Reference count incremented. The object now has a +1 retain count}}
  return; // expected-warning{{leak}} expected-note{{Object leaked: object allocated and stored into 'leaked' is not referenced later in this execution path and has a retain count of +1}}
}

void explicitDealloc () {
  id object = [[NSObject alloc] init]; // expected-note{{Method returns an instance of NSObject with a +1 retain count}}
  [object dealloc]; // expected-note{{Object released by directly sending the '-dealloc' message}}
  [object class]; // expected-warning{{Reference-counted object is used after it is released}} // expected-note{{Reference-counted object is used after it is released}}
}

void implicitDealloc () {
  id object = [[NSObject alloc] init]; // expected-note{{Method returns an instance of NSObject with a +1 retain count}}
  [object release]; // expected-note{{Object released}}
  [object class]; // expected-warning{{Reference-counted object is used after it is released}} // expected-note{{Reference-counted object is used after it is released}}
}

void overAutorelease () {
  id object = [[NSObject alloc] init]; // expected-note{{Method returns an instance of NSObject with a +1 retain count}}
  [object autorelease]; // expected-note{{Object autoreleased}}
  [object autorelease]; // expected-note{{Object autoreleased}} 
  return; // expected-warning{{Object autoreleased too many times}} expected-note{{Object was autoreleased 2 times but the object has a +1 retain count}} 
}

void autoreleaseUnowned (Foo *foo) {
  id object = foo.propertyValue; // expected-note{{Property returns an Objective-C object with a +0 retain count}}
  [object autorelease]; // expected-note{{Object autoreleased}} 
  return; // expected-warning{{Object autoreleased too many times}} expected-note{{Object was autoreleased but has a +0 retain count}}
}

void makeCollectableIgnored () {
  CFTypeRef leaked = CFCreateSomething(); // expected-note{{Call to function 'CFCreateSomething' returns a Core Foundation object of type CFTypeRef with a +1 retain count}}
  CFMakeCollectable(leaked); // expected-note{{When GC is not enabled a call to 'CFMakeCollectable' has no effect on its argument}}
  NSMakeCollectable(leaked); // expected-note{{When GC is not enabled a call to 'NSMakeCollectable' has no effect on its argument}}
  return; // expected-warning{{leak}} expected-note{{Object leaked: object allocated and stored into 'leaked' is not referenced later in this execution path and has a retain count of +1}}
}

CFTypeRef CFCopyRuleViolation () {
  CFTypeRef object = CFGetSomething(); // expected-note{{Call to function 'CFGetSomething' returns a Core Foundation object of type CFTypeRef with a +0 retain count}}
  return object; // expected-warning{{Object with a +0 retain count returned to caller where a +1 (owning) retain count is expected}} expected-note{{Object returned to caller with a +0 retain count}} expected-note{{Object with a +0 retain count returned to caller where a +1 (owning) retain count is expected}}
}

CFTypeRef CFGetRuleViolation () {
  CFTypeRef object = CFCreateSomething(); // expected-note{{Call to function 'CFCreateSomething' returns a Core Foundation object of type CFTypeRef with a +1 retain count}}
  return object; // expected-warning{{leak}} expected-note{{Object returned to caller as an owning reference (single retain count transferred to caller)}} expected-note{{Object leaked: object allocated and stored into 'object' is returned from a function whose name ('CFGetRuleViolation') does not contain 'Copy' or 'Create'.  This violates the naming convention rules given in the Memory Management Guide for Core Foundation}}
}

@implementation Foo (FundamentalMemoryManagementRules)
- (id)copyViolation {
  id result = self.propertyValue; // expected-note{{Property returns an Objective-C object with a +0 retain count}}
  return result; // expected-warning{{Object with a +0 retain count returned to caller where a +1 (owning) retain count is expected}} expected-note{{Object returned to caller with a +0 retain count}} expected-note{{Object with a +0 retain count returned to caller where a +1 (owning) retain count is expected}}
}

- (id)copyViolationIndexedSubscript {
  id result = self[0]; // expected-note{{Subscript returns an Objective-C object with a +0 retain count}}
  return result; // expected-warning{{Object with a +0 retain count returned to caller where a +1 (owning) retain count is expected}} expected-note{{Object returned to caller with a +0 retain count}} expected-note{{Object with a +0 retain count returned to caller where a +1 (owning) retain count is expected}}
}

- (id)copyViolationKeyedSubscript {
  id result = self[self]; // expected-note{{Subscript returns an Objective-C object with a +0 retain count}}
  return result; // expected-warning{{Object with a +0 retain count returned to caller where a +1 (owning) retain count is expected}} expected-note{{Object returned to caller with a +0 retain count}} expected-note{{Object with a +0 retain count returned to caller where a +1 (owning) retain count is expected}}
}

- (id)getViolation {
  id result = [[Foo alloc] init]; // expected-note{{Method returns an instance of Foo with a +1 retain count}}
  return result; // expected-warning{{leak}} expected-note{{Object returned to caller as an owning reference (single retain count transferred to caller)}} expected-note{{Object leaked: object allocated and stored into 'result' is returned from a method whose name ('getViolation') does not start with 'copy', 'mutableCopy', 'alloc' or 'new'.  This violates the naming convention rules given in the Memory Management Guide for Cocoa}}
}

- (id)copyAutorelease {
  id result = [[Foo alloc] init]; // expected-note{{Method returns an instance of Foo with a +1 retain count}}
  [result autorelease]; // expected-note{{Object autoreleased}}
  return result; // expected-warning{{Object with a +0 retain count returned to caller where a +1 (owning) retain count is expected}} expected-note{{Object with a +0 retain count returned to caller where a +1 (owning) retain count is expected}}
}
@end


typedef unsigned long NSUInteger;

@interface NSValue : NSObject
@end

@interface NSNumber : NSValue
+ (NSNumber *)numberWithInt:(int)i;
@end

@interface NSString : NSObject
+ (NSString *)stringWithUTF8String:(const char *)str;
@end

@interface NSArray : NSObject
+ (NSArray *)arrayWithObjects:(const id [])objects count:(NSUInteger)count;
@end

@interface NSDictionary : NSObject
+ (id)dictionaryWithObjects:(const id [])objects forKeys:(const id /* <NSCopying> */ [])keys count:(NSUInteger)count;
@end


void testNumericLiteral() {
  id result = @1; // expected-note{{NSNumber literal is an object with a +0 retain count}}
  [result release]; // expected-warning{{decrement}} expected-note{{Incorrect decrement of the reference count of an object that is not owned at this point by the caller}}
}

void testBoxedInt(int x) {
  id result = @(x); // expected-note{{NSNumber boxed expression produces an object with a +0 retain count}}
  [result release]; // expected-warning{{decrement}} expected-note{{Incorrect decrement of the reference count of an object that is not owned at this point by the caller}}
}

void testBoxedString(const char *str) {
  id result = @(str); // expected-note{{NSString boxed expression produces an object with a +0 retain count}}
  [result release]; // expected-warning{{decrement}} expected-note{{Incorrect decrement of the reference count of an object that is not owned at this point by the caller}}
}

void testArray(id obj) {
  id result = @[obj]; // expected-note{{NSArray literal is an object with a +0 retain count}}
  [result release]; // expected-warning{{decrement}} expected-note{{Incorrect decrement of the reference count of an object that is not owned at this point by the caller}}
}

void testDictionary(id key, id value) {
  id result = @{key: value}; // expected-note{{NSDictionary literal is an object with a +0 retain count}}
  [result release]; // expected-warning{{decrement}} expected-note{{Incorrect decrement of the reference count of an object that is not owned at this point by the caller}}
}

// Test that we step into the init method when the allocated object is leaked due to early escape within init.

static int Cond;
@interface MyObj : NSObject
-(id)initX;
-(id)initY;
-(id)initZ;
+(void)test;
@end

@implementation MyObj

-(id)initX {
  if (Cond)  // expected-note {{Assuming 'Cond' is not equal to 0}}
             // expected-note@-1{{Taking true branch}}
    return 0;
  self = [super init];
  return self;
}

-(id)initY {
  self = [super init]; //expected-note {{Method returns an instance of MyObj with a +1 retain count}}
  return self;
}

-(id)initZ {
  self = [super init];
  return self;
}

+(void)test {
  // initX is inlined since we explicitly mark it as interesting
  id x = [[MyObj alloc] initX]; // expected-warning {{Potential leak of an object}}
                                // expected-note@-1 {{Method returns an instance of MyObj with a +1 retain count}}
                                // expected-note@-2 {{Calling 'initX'}}
                                // expected-note@-3 {{Returning from 'initX'}}
                                // expected-note@-4 {{Object leaked: allocated object is not referenced later in this execution path and has a retain count of +1}}
  // initI is inlined because the allocation happens within initY
  id y = [[MyObj alloc] initY];
                                // expected-note@-1 {{Calling 'initY'}}
                                // expected-note@-2 {{Returning from 'initY'}}

  // initZ is not inlined
  id z = [[MyObj alloc] initZ]; // expected-warning {{Potential leak of an object}}
                                // expected-note@-1 {{Object leaked: allocated object is not referenced later in this execution path and has a retain count of +1}}

  [x release];
  [z release];
}
@end


void CFOverAutorelease() {
  CFTypeRef object = CFCreateSomething(); // expected-note{{Call to function 'CFCreateSomething' returns a Core Foundation object of type CFTypeRef with a +1 retain count}}
  CFAutorelease(object); // expected-note{{Object autoreleased}}
  CFAutorelease(object); // expected-note{{Object autoreleased}}
  return; // expected-warning{{Object autoreleased too many times}} expected-note{{Object was autoreleased 2 times but the object has a +1 retain count}}
}

void CFAutoreleaseUnowned() {
  CFTypeRef object = CFGetSomething(); // expected-note{{Call to function 'CFGetSomething' returns a Core Foundation object of type CFTypeRef with a +0 retain count}}
  CFAutorelease(object); // expected-note{{Object autoreleased}}
  return; // expected-warning{{Object autoreleased too many times}} expected-note{{Object was autoreleased but has a +0 retain count}}
}

void CFAutoreleaseUnownedMixed() {
  CFTypeRef object = CFGetSomething(); // expected-note{{Call to function 'CFGetSomething' returns a Core Foundation object of type CFTypeRef with a +0 retain count}}
  CFAutorelease(object); // expected-note{{Object autoreleased}}
  [(id)object autorelease]; // expected-note{{Object autoreleased}}
  return; // expected-warning{{Object autoreleased too many times}} expected-note{{Object was autoreleased 2 times but the object has a +0 retain count}}
}

@interface PropertiesAndIvars : NSObject
@property (strong) id ownedProp;
@property (unsafe_unretained) id unownedProp;
@property (nonatomic, strong) id manualProp;
@end

@interface NSObject (PropertiesAndIvarsHelper)
- (void)myMethod;
@end

@implementation PropertiesAndIvars {
  id _ivarOnly;
}

- (id)manualProp {
  return _manualProp;
}

- (void)testOverreleaseUnownedIvar {
  [_unownedProp retain]; // FIXME-note {{Object loaded from instance variable}}
  // FIXME-note@-1 {{Reference count incremented. The object now has a +1 retain count}}
  [_unownedProp release]; // FIXME-note {{Reference count decremented}}
  [_unownedProp release]; // FIXME-note {{Incorrect decrement of the reference count of an object that is not owned at this point by the caller}}
  // FIXME-warning@-1 {{not owned at this point by the caller}}
}

- (void)testOverreleaseOwnedIvarUse {
  [_ownedProp retain]; // FIXME-note {{Object loaded from instance variable}}
  // FIXME-note@-1 {{Reference count incremented. The object now has a +1 retain count}}
  [_ownedProp release]; // FIXME-note {{Reference count decremented}}
  [_ownedProp release]; // FIXME-note {{Strong instance variable relinquished. Object released}}
  [_ownedProp myMethod]; // FIXME-note {{Reference-counted object is used after it is released}}
  // FIXME-warning@-1 {{used after it is released}}
}

- (void)testOverreleaseIvarOnlyUse {
  [_ivarOnly retain]; // FIXME-note {{Object loaded from instance variable}}
  // FIXME-note@-1 {{Reference count incremented. The object now has a +1 retain count}}
  [_ivarOnly release]; // FIXME-note {{Reference count decremented}}
  [_ivarOnly release]; // FIXME-note {{Strong instance variable relinquished. Object released}}
  [_ivarOnly myMethod]; // FIXME-note {{Reference-counted object is used after it is released}}
  // FIXME-warning@-1 {{used after it is released}}
}

- (void)testOverreleaseOwnedIvarAutorelease {
  [_ownedProp retain]; // FIXME-note {{Object loaded from instance variable}}
  // FIXME-note@-1 {{Reference count incremented. The object now has a +1 retain count}}
  [_ownedProp release]; // FIXME-note {{Reference count decremented}}
  [_ownedProp autorelease]; // FIXME-note {{Object autoreleased}}
  [_ownedProp autorelease]; // FIXME-note {{Object autoreleased}}
  // FIXME-note@+1 {{Object was autoreleased 2 times but the object has a +0 retain count}}
} // FIXME-warning{{Object autoreleased too many times}}

- (void)testOverreleaseIvarOnlyAutorelease {
  [_ivarOnly retain]; // FIXME-note {{Object loaded from instance variable}}
  // FIXME-note@-1 {{Reference count incremented. The object now has a +1 retain count}}
  [_ivarOnly release]; // FIXME-note {{Reference count decremented}}
  [_ivarOnly autorelease]; // FIXME-note {{Object autoreleased}}
  [_ivarOnly autorelease]; // FIXME-note {{Object autoreleased}}
  // FIXME-note@+1 {{Object was autoreleased 2 times but the object has a +0 retain count}}
} // FIXME-warning{{Object autoreleased too many times}}

@end



// CHECK:  <key>diagnostics</key>
// CHECK-NEXT:  <array>
// CHECK-NEXT:   <dict>
// CHECK-NEXT:    <key>path</key>
// CHECK-NEXT:    <array>
// CHECK-NEXT:     <dict>
// CHECK-NEXT:      <key>kind</key><string>event</string>
// CHECK-NEXT:      <key>location</key>
// CHECK-NEXT:      <dict>
// CHECK-NEXT:       <key>line</key><integer>47</integer>
// CHECK-NEXT:       <key>col</key><integer>15</integer>
// CHECK-NEXT:       <key>file</key><integer>0</integer>
// CHECK-NEXT:      </dict>
// CHECK-NEXT:      <key>ranges</key>
// CHECK-NEXT:      <array>
// CHECK-NEXT:        <array>
// CHECK-NEXT:         <dict>
// CHECK-NEXT:          <key>line</key><integer>47</integer>
// CHECK-NEXT:          <key>col</key><integer>15</integer>
// CHECK-NEXT:          <key>file</key><integer>0</integer>
// CHECK-NEXT:         </dict>
// CHECK-NEXT:         <dict>
// CHECK-NEXT:          <key>line</key><integer>47</integer>
// CHECK-NEXT:          <key>col</key><integer>37</integer>
// CHECK-NEXT:          <key>file</key><integer>0</integer>
// CHECK-NEXT:         </dict>
// CHECK-NEXT:        </array>
// CHECK-NEXT:      </array>
// CHECK-NEXT:      <key>depth</key><integer>0</integer>
// CHECK-NEXT:      <key>extended_message</key>
// CHECK-NEXT:      <string>Method returns an instance of NSObject with a +1 retain count</string>
// CHECK-NEXT:      <key>message</key>
// CHECK-NEXT:      <string>Method returns an instance of NSObject with a +1 retain count</string>
// CHECK-NEXT:     </dict>
// CHECK-NEXT:     <dict>
// CHECK-NEXT:      <key>kind</key><string>control</string>
// CHECK-NEXT:      <key>edges</key>
// CHECK-NEXT:       <array>
// CHECK-NEXT:        <dict>
// CHECK-NEXT:         <key>start</key>
// CHECK-NEXT:          <array>
// CHECK-NEXT:           <dict>
// CHECK-NEXT:            <key>line</key><integer>47</integer>
// CHECK-NEXT:            <key>col</key><integer>3</integer>
// CHECK-NEXT:            <key>file</key><integer>0</integer>
// CHECK-NEXT:           </dict>
// CHECK-NEXT:           <dict>
// CHECK-NEXT:            <key>line</key><integer>47</integer>
// CHECK-NEXT:            <key>col</key><integer>4</integer>
// CHECK-NEXT:            <key>file</key><integer>0</integer>
// CHECK-NEXT:           </dict>
// CHECK-NEXT:          </array>
// CHECK-NEXT:         <key>end</key>
// CHECK-NEXT:          <array>
// CHECK-NEXT:           <dict>
// CHECK-NEXT:            <key>line</key><integer>48</integer>
// CHECK-NEXT:            <key>col</key><integer>3</integer>
// CHECK-NEXT:            <key>file</key><integer>0</integer>
// CHECK-NEXT:           </dict>
// CHECK-NEXT:           <dict>
// CHECK-NEXT:            <key>line</key><integer>48</integer>
// CHECK-NEXT:            <key>col</key><integer>8</integer>
// CHECK-NEXT:            <key>file</key><integer>0</integer>
// CHECK-NEXT:           </dict>
// CHECK-NEXT:          </array>
// CHECK-NEXT:        </dict>
// CHECK-NEXT:       </array>
// CHECK-NEXT:     </dict>
// CHECK-NEXT:     <dict>
// CHECK-NEXT:      <key>kind</key><string>event</string>
// CHECK-NEXT:      <key>location</key>
// CHECK-NEXT:      <dict>
// CHECK-NEXT:       <key>line</key><integer>48</integer>
// CHECK-NEXT:       <key>col</key><integer>3</integer>
// CHECK-NEXT:       <key>file</key><integer>0</integer>
// CHECK-NEXT:      </dict>
// CHECK-NEXT:      <key>ranges</key>
// CHECK-NEXT:      <array>
// CHECK-NEXT:        <array>
// CHECK-NEXT:         <dict>
// CHECK-NEXT:          <key>line</key><integer>48</integer>
// CHECK-NEXT:          <key>col</key><integer>3</integer>
// CHECK-NEXT:          <key>file</key><integer>0</integer>
// CHECK-NEXT:         </dict>
// CHECK-NEXT:         <dict>
// CHECK-NEXT:          <key>line</key><integer>48</integer>
// CHECK-NEXT:          <key>col</key><integer>8</integer>
// CHECK-NEXT:          <key>file</key><integer>0</integer>
// CHECK-NEXT:         </dict>
// CHECK-NEXT:        </array>
// CHECK-NEXT:      </array>
// CHECK-NEXT:      <key>depth</key><integer>0</integer>
// CHECK-NEXT:      <key>extended_message</key>
// CHECK-NEXT:      <string>Object leaked: object allocated and stored into &apos;leaked&apos; is not referenced later in this execution path and has a retain count of +1</string>
// CHECK-NEXT:      <key>message</key>
// CHECK-NEXT:      <string>Object leaked: object allocated and stored into &apos;leaked&apos; is not referenced later in this execution path and has a retain count of +1</string>
// CHECK-NEXT:     </dict>
// CHECK-NEXT:    </array>
// CHECK-NEXT:    <key>description</key><string>Potential leak of an object stored into &apos;leaked&apos;</string>
// CHECK-NEXT:    <key>category</key><string>Memory (Core Foundation/Objective-C)</string>
// CHECK-NEXT:    <key>type</key><string>Leak</string>
// CHECK-NEXT:    <key>check_name</key><string>osx.cocoa.RetainCount</string>
// CHECK-NEXT:    <!-- This hash is experimental and going to change! -->
// CHECK-NEXT:    <key>issue_hash_content_of_line_in_context</key><string>d21e9660cc6434ef84a51f39ffcdce86</string>
// CHECK-NEXT:   <key>issue_context_kind</key><string>function</string>
// CHECK-NEXT:   <key>issue_context</key><string>creationViaAlloc</string>
// CHECK-NEXT:   <key>issue_hash_function_offset</key><string>1</string>
// CHECK-NEXT:   <key>location</key>
// CHECK-NEXT:   <dict>
// CHECK-NEXT:    <key>line</key><integer>48</integer>
// CHECK-NEXT:    <key>col</key><integer>3</integer>
// CHECK-NEXT:    <key>file</key><integer>0</integer>
// CHECK-NEXT:   </dict>
// CHECK-NEXT:   </dict>
// CHECK-NEXT:   <dict>
// CHECK-NEXT:    <key>path</key>
// CHECK-NEXT:    <array>
// CHECK-NEXT:     <dict>
// CHECK-NEXT:      <key>kind</key><string>event</string>
// CHECK-NEXT:      <key>location</key>
// CHECK-NEXT:      <dict>
// CHECK-NEXT:       <key>line</key><integer>52</integer>
// CHECK-NEXT:       <key>col</key><integer>22</integer>
// CHECK-NEXT:       <key>file</key><integer>0</integer>
// CHECK-NEXT:      </dict>
// CHECK-NEXT:      <key>ranges</key>
// CHECK-NEXT:      <array>
// CHECK-NEXT:        <array>
// CHECK-NEXT:         <dict>
// CHECK-NEXT:          <key>line</key><integer>52</integer>
// CHECK-NEXT:          <key>col</key><integer>22</integer>
// CHECK-NEXT:          <key>file</key><integer>0</integer>
// CHECK-NEXT:         </dict>
// CHECK-NEXT:         <dict>
// CHECK-NEXT:          <key>line</key><integer>52</integer>
// CHECK-NEXT:          <key>col</key><integer>40</integer>
// CHECK-NEXT:          <key>file</key><integer>0</integer>
// CHECK-NEXT:         </dict>
// CHECK-NEXT:        </array>
// CHECK-NEXT:      </array>
// CHECK-NEXT:      <key>depth</key><integer>0</integer>
// CHECK-NEXT:      <key>extended_message</key>
// CHECK-NEXT:      <string>Call to function &apos;CFCreateSomething&apos; returns a Core Foundation object of type CFTypeRef with a +1 retain count</string>
// CHECK-NEXT:      <key>message</key>
// CHECK-NEXT:      <string>Call to function &apos;CFCreateSomething&apos; returns a Core Foundation object of type CFTypeRef with a +1 retain count</string>
// CHECK-NEXT:     </dict>
// CHECK-NEXT:     <dict>
// CHECK-NEXT:      <key>kind</key><string>control</string>
// CHECK-NEXT:      <key>edges</key>
// CHECK-NEXT:       <array>
// CHECK-NEXT:        <dict>
// CHECK-NEXT:         <key>start</key>
// CHECK-NEXT:          <array>
// CHECK-NEXT:           <dict>
// CHECK-NEXT:            <key>line</key><integer>52</integer>
// CHECK-NEXT:            <key>col</key><integer>3</integer>
// CHECK-NEXT:            <key>file</key><integer>0</integer>
// CHECK-NEXT:           </dict>
// CHECK-NEXT:           <dict>
// CHECK-NEXT:            <key>line</key><integer>52</integer>
// CHECK-NEXT:            <key>col</key><integer>11</integer>
// CHECK-NEXT:            <key>file</key><integer>0</integer>
// CHECK-NEXT:           </dict>
// CHECK-NEXT:          </array>
// CHECK-NEXT:         <key>end</key>
// CHECK-NEXT:          <array>
// CHECK-NEXT:           <dict>
// CHECK-NEXT:            <key>line</key><integer>53</integer>
// CHECK-NEXT:            <key>col</key><integer>3</integer>
// CHECK-NEXT:            <key>file</key><integer>0</integer>
// CHECK-NEXT:           </dict>
// CHECK-NEXT:           <dict>
// CHECK-NEXT:            <key>line</key><integer>53</integer>
// CHECK-NEXT:            <key>col</key><integer>8</integer>
// CHECK-NEXT:            <key>file</key><integer>0</integer>
// CHECK-NEXT:           </dict>
// CHECK-NEXT:          </array>
// CHECK-NEXT:        </dict>
// CHECK-NEXT:       </array>
// CHECK-NEXT:     </dict>
// CHECK-NEXT:     <dict>
// CHECK-NEXT:      <key>kind</key><string>event</string>
// CHECK-NEXT:      <key>location</key>
// CHECK-NEXT:      <dict>
// CHECK-NEXT:       <key>line</key><integer>53</integer>
// CHECK-NEXT:       <key>col</key><integer>3</integer>
// CHECK-NEXT:       <key>file</key><integer>0</integer>
// CHECK-NEXT:      </dict>
// CHECK-NEXT:      <key>ranges</key>
// CHECK-NEXT:      <array>
// CHECK-NEXT:        <array>
// CHECK-NEXT:         <dict>
// CHECK-NEXT:          <key>line</key><integer>53</integer>
// CHECK-NEXT:          <key>col</key><integer>3</integer>
// CHECK-NEXT:          <key>file</key><integer>0</integer>
// CHECK-NEXT:         </dict>
// CHECK-NEXT:         <dict>
// CHECK-NEXT:          <key>line</key><integer>53</integer>
// CHECK-NEXT:          <key>col</key><integer>8</integer>
// CHECK-NEXT:          <key>file</key><integer>0</integer>
// CHECK-NEXT:         </dict>
// CHECK-NEXT:        </array>
// CHECK-NEXT:      </array>
// CHECK-NEXT:      <key>depth</key><integer>0</integer>
// CHECK-NEXT:      <key>extended_message</key>
// CHECK-NEXT:      <string>Object leaked: object allocated and stored into &apos;leaked&apos; is not referenced later in this execution path and has a retain count of +1</string>
// CHECK-NEXT:      <key>message</key>
// CHECK-NEXT:      <string>Object leaked: object allocated and stored into &apos;leaked&apos; is not referenced later in this execution path and has a retain count of +1</string>
// CHECK-NEXT:     </dict>
// CHECK-NEXT:    </array>
// CHECK-NEXT:    <key>description</key><string>Potential leak of an object stored into &apos;leaked&apos;</string>
// CHECK-NEXT:    <key>category</key><string>Memory (Core Foundation/Objective-C)</string>
// CHECK-NEXT:    <key>type</key><string>Leak</string>
// CHECK-NEXT:    <key>check_name</key><string>osx.cocoa.RetainCount</string>
// CHECK-NEXT:    <!-- This hash is experimental and going to change! -->
// CHECK-NEXT:    <key>issue_hash_content_of_line_in_context</key><string>f8ec2601a04113e567aa1d09c9902c91</string>
// CHECK-NEXT:   <key>issue_context_kind</key><string>function</string>
// CHECK-NEXT:   <key>issue_context</key><string>creationViaCFCreate</string>
// CHECK-NEXT:   <key>issue_hash_function_offset</key><string>1</string>
// CHECK-NEXT:   <key>location</key>
// CHECK-NEXT:   <dict>
// CHECK-NEXT:    <key>line</key><integer>53</integer>
// CHECK-NEXT:    <key>col</key><integer>3</integer>
// CHECK-NEXT:    <key>file</key><integer>0</integer>
// CHECK-NEXT:   </dict>
// CHECK-NEXT:   </dict>
// CHECK-NEXT:   <dict>
// CHECK-NEXT:    <key>path</key>
// CHECK-NEXT:    <array>
// CHECK-NEXT:     <dict>
// CHECK-NEXT:      <key>kind</key><string>event</string>
// CHECK-NEXT:      <key>location</key>
// CHECK-NEXT:      <dict>
// CHECK-NEXT:       <key>line</key><integer>57</integer>
// CHECK-NEXT:       <key>col</key><integer>15</integer>
// CHECK-NEXT:       <key>file</key><integer>0</integer>
// CHECK-NEXT:      </dict>
// CHECK-NEXT:      <key>ranges</key>
// CHECK-NEXT:      <array>
// CHECK-NEXT:        <array>
// CHECK-NEXT:         <dict>
// CHECK-NEXT:          <key>line</key><integer>57</integer>
// CHECK-NEXT:          <key>col</key><integer>15</integer>
// CHECK-NEXT:          <key>file</key><integer>0</integer>
// CHECK-NEXT:         </dict>
// CHECK-NEXT:         <dict>
// CHECK-NEXT:          <key>line</key><integer>57</integer>
// CHECK-NEXT:          <key>col</key><integer>35</integer>
// CHECK-NEXT:          <key>file</key><integer>0</integer>
// CHECK-NEXT:         </dict>
// CHECK-NEXT:        </array>
// CHECK-NEXT:      </array>
// CHECK-NEXT:      <key>depth</key><integer>0</integer>
// CHECK-NEXT:      <key>extended_message</key>
// CHECK-NEXT:      <string>Method returns an Objective-C object with a +0 retain count</string>
// CHECK-NEXT:      <key>message</key>
// CHECK-NEXT:      <string>Method returns an Objective-C object with a +0 retain count</string>
// CHECK-NEXT:     </dict>
// CHECK-NEXT:     <dict>
// CHECK-NEXT:      <key>kind</key><string>control</string>
// CHECK-NEXT:      <key>edges</key>
// CHECK-NEXT:       <array>
// CHECK-NEXT:        <dict>
// CHECK-NEXT:         <key>start</key>
// CHECK-NEXT:          <array>
// CHECK-NEXT:           <dict>
// CHECK-NEXT:            <key>line</key><integer>57</integer>
// CHECK-NEXT:            <key>col</key><integer>3</integer>
// CHECK-NEXT:            <key>file</key><integer>0</integer>
// CHECK-NEXT:           </dict>
// CHECK-NEXT:           <dict>
// CHECK-NEXT:            <key>line</key><integer>57</integer>
// CHECK-NEXT:            <key>col</key><integer>4</integer>
// CHECK-NEXT:            <key>file</key><integer>0</integer>
// CHECK-NEXT:           </dict>
// CHECK-NEXT:          </array>
// CHECK-NEXT:         <key>end</key>
// CHECK-NEXT:          <array>
// CHECK-NEXT:           <dict>
// CHECK-NEXT:            <key>line</key><integer>58</integer>
// CHECK-NEXT:            <key>col</key><integer>3</integer>
// CHECK-NEXT:            <key>file</key><integer>0</integer>
// CHECK-NEXT:           </dict>
// CHECK-NEXT:           <dict>
// CHECK-NEXT:            <key>line</key><integer>58</integer>
// CHECK-NEXT:            <key>col</key><integer>3</integer>
// CHECK-NEXT:            <key>file</key><integer>0</integer>
// CHECK-NEXT:           </dict>
// CHECK-NEXT:          </array>
// CHECK-NEXT:        </dict>
// CHECK-NEXT:       </array>
// CHECK-NEXT:     </dict>
// CHECK-NEXT:     <dict>
// CHECK-NEXT:      <key>kind</key><string>event</string>
// CHECK-NEXT:      <key>location</key>
// CHECK-NEXT:      <dict>
// CHECK-NEXT:       <key>line</key><integer>58</integer>
// CHECK-NEXT:       <key>col</key><integer>3</integer>
// CHECK-NEXT:       <key>file</key><integer>0</integer>
// CHECK-NEXT:      </dict>
// CHECK-NEXT:      <key>ranges</key>
// CHECK-NEXT:      <array>
// CHECK-NEXT:        <array>
// CHECK-NEXT:         <dict>
// CHECK-NEXT:          <key>line</key><integer>58</integer>
// CHECK-NEXT:          <key>col</key><integer>3</integer>
// CHECK-NEXT:          <key>file</key><integer>0</integer>
// CHECK-NEXT:         </dict>
// CHECK-NEXT:         <dict>
// CHECK-NEXT:          <key>line</key><integer>58</integer>
// CHECK-NEXT:          <key>col</key><integer>17</integer>
// CHECK-NEXT:          <key>file</key><integer>0</integer>
// CHECK-NEXT:         </dict>
// CHECK-NEXT:        </array>
// CHECK-NEXT:        <array>
// CHECK-NEXT:         <dict>
// CHECK-NEXT:          <key>line</key><integer>58</integer>
// CHECK-NEXT:          <key>col</key><integer>4</integer>
// CHECK-NEXT:          <key>file</key><integer>0</integer>
// CHECK-NEXT:         </dict>
// CHECK-NEXT:         <dict>
// CHECK-NEXT:          <key>line</key><integer>58</integer>
// CHECK-NEXT:          <key>col</key><integer>9</integer>
// CHECK-NEXT:          <key>file</key><integer>0</integer>
// CHECK-NEXT:         </dict>
// CHECK-NEXT:        </array>
// CHECK-NEXT:      </array>
// CHECK-NEXT:      <key>depth</key><integer>0</integer>
// CHECK-NEXT:      <key>extended_message</key>
// CHECK-NEXT:      <string>Reference count incremented. The object now has a +1 retain count</string>
// CHECK-NEXT:      <key>message</key>
// CHECK-NEXT:      <string>Reference count incremented. The object now has a +1 retain count</string>
// CHECK-NEXT:     </dict>
// CHECK-NEXT:     <dict>
// CHECK-NEXT:      <key>kind</key><string>control</string>
// CHECK-NEXT:      <key>edges</key>
// CHECK-NEXT:       <array>
// CHECK-NEXT:        <dict>
// CHECK-NEXT:         <key>start</key>
// CHECK-NEXT:          <array>
// CHECK-NEXT:           <dict>
// CHECK-NEXT:            <key>line</key><integer>58</integer>
// CHECK-NEXT:            <key>col</key><integer>3</integer>
// CHECK-NEXT:            <key>file</key><integer>0</integer>
// CHECK-NEXT:           </dict>
// CHECK-NEXT:           <dict>
// CHECK-NEXT:            <key>line</key><integer>58</integer>
// CHECK-NEXT:            <key>col</key><integer>3</integer>
// CHECK-NEXT:            <key>file</key><integer>0</integer>
// CHECK-NEXT:           </dict>
// CHECK-NEXT:          </array>
// CHECK-NEXT:         <key>end</key>
// CHECK-NEXT:          <array>
// CHECK-NEXT:           <dict>
// CHECK-NEXT:            <key>line</key><integer>59</integer>
// CHECK-NEXT:            <key>col</key><integer>3</integer>
// CHECK-NEXT:            <key>file</key><integer>0</integer>
// CHECK-NEXT:           </dict>
// CHECK-NEXT:           <dict>
// CHECK-NEXT:            <key>line</key><integer>59</integer>
// CHECK-NEXT:            <key>col</key><integer>3</integer>
// CHECK-NEXT:            <key>file</key><integer>0</integer>
// CHECK-NEXT:           </dict>
// CHECK-NEXT:          </array>
// CHECK-NEXT:        </dict>
// CHECK-NEXT:       </array>
// CHECK-NEXT:     </dict>
// CHECK-NEXT:     <dict>
// CHECK-NEXT:      <key>kind</key><string>event</string>
// CHECK-NEXT:      <key>location</key>
// CHECK-NEXT:      <dict>
// CHECK-NEXT:       <key>line</key><integer>59</integer>
// CHECK-NEXT:       <key>col</key><integer>3</integer>
// CHECK-NEXT:       <key>file</key><integer>0</integer>
// CHECK-NEXT:      </dict>
// CHECK-NEXT:      <key>ranges</key>
// CHECK-NEXT:      <array>
// CHECK-NEXT:        <array>
// CHECK-NEXT:         <dict>
// CHECK-NEXT:          <key>line</key><integer>59</integer>
// CHECK-NEXT:          <key>col</key><integer>3</integer>
// CHECK-NEXT:          <key>file</key><integer>0</integer>
// CHECK-NEXT:         </dict>
// CHECK-NEXT:         <dict>
// CHECK-NEXT:          <key>line</key><integer>59</integer>
// CHECK-NEXT:          <key>col</key><integer>17</integer>
// CHECK-NEXT:          <key>file</key><integer>0</integer>
// CHECK-NEXT:         </dict>
// CHECK-NEXT:        </array>
// CHECK-NEXT:        <array>
// CHECK-NEXT:         <dict>
// CHECK-NEXT:          <key>line</key><integer>59</integer>
// CHECK-NEXT:          <key>col</key><integer>4</integer>
// CHECK-NEXT:          <key>file</key><integer>0</integer>
// CHECK-NEXT:         </dict>
// CHECK-NEXT:         <dict>
// CHECK-NEXT:          <key>line</key><integer>59</integer>
// CHECK-NEXT:          <key>col</key><integer>9</integer>
// CHECK-NEXT:          <key>file</key><integer>0</integer>
// CHECK-NEXT:         </dict>
// CHECK-NEXT:        </array>
// CHECK-NEXT:      </array>
// CHECK-NEXT:      <key>depth</key><integer>0</integer>
// CHECK-NEXT:      <key>extended_message</key>
// CHECK-NEXT:      <string>Reference count incremented. The object now has a +2 retain count</string>
// CHECK-NEXT:      <key>message</key>
// CHECK-NEXT:      <string>Reference count incremented. The object now has a +2 retain count</string>
// CHECK-NEXT:     </dict>
// CHECK-NEXT:     <dict>
// CHECK-NEXT:      <key>kind</key><string>control</string>
// CHECK-NEXT:      <key>edges</key>
// CHECK-NEXT:       <array>
// CHECK-NEXT:        <dict>
// CHECK-NEXT:         <key>start</key>
// CHECK-NEXT:          <array>
// CHECK-NEXT:           <dict>
// CHECK-NEXT:            <key>line</key><integer>59</integer>
// CHECK-NEXT:            <key>col</key><integer>3</integer>
// CHECK-NEXT:            <key>file</key><integer>0</integer>
// CHECK-NEXT:           </dict>
// CHECK-NEXT:           <dict>
// CHECK-NEXT:            <key>line</key><integer>59</integer>
// CHECK-NEXT:            <key>col</key><integer>3</integer>
// CHECK-NEXT:            <key>file</key><integer>0</integer>
// CHECK-NEXT:           </dict>
// CHECK-NEXT:          </array>
// CHECK-NEXT:         <key>end</key>
// CHECK-NEXT:          <array>
// CHECK-NEXT:           <dict>
// CHECK-NEXT:            <key>line</key><integer>60</integer>
// CHECK-NEXT:            <key>col</key><integer>3</integer>
// CHECK-NEXT:            <key>file</key><integer>0</integer>
// CHECK-NEXT:           </dict>
// CHECK-NEXT:           <dict>
// CHECK-NEXT:            <key>line</key><integer>60</integer>
// CHECK-NEXT:            <key>col</key><integer>3</integer>
// CHECK-NEXT:            <key>file</key><integer>0</integer>
// CHECK-NEXT:           </dict>
// CHECK-NEXT:          </array>
// CHECK-NEXT:        </dict>
// CHECK-NEXT:       </array>
// CHECK-NEXT:     </dict>
// CHECK-NEXT:     <dict>
// CHECK-NEXT:      <key>kind</key><string>event</string>
// CHECK-NEXT:      <key>location</key>
// CHECK-NEXT:      <dict>
// CHECK-NEXT:       <key>line</key><integer>60</integer>
// CHECK-NEXT:       <key>col</key><integer>3</integer>
// CHECK-NEXT:       <key>file</key><integer>0</integer>
// CHECK-NEXT:      </dict>
// CHECK-NEXT:      <key>ranges</key>
// CHECK-NEXT:      <array>
// CHECK-NEXT:        <array>
// CHECK-NEXT:         <dict>
// CHECK-NEXT:          <key>line</key><integer>60</integer>
// CHECK-NEXT:          <key>col</key><integer>3</integer>
// CHECK-NEXT:          <key>file</key><integer>0</integer>
// CHECK-NEXT:         </dict>
// CHECK-NEXT:         <dict>
// CHECK-NEXT:          <key>line</key><integer>60</integer>
// CHECK-NEXT:          <key>col</key><integer>18</integer>
// CHECK-NEXT:          <key>file</key><integer>0</integer>
// CHECK-NEXT:         </dict>
// CHECK-NEXT:        </array>
// CHECK-NEXT:        <array>
// CHECK-NEXT:         <dict>
// CHECK-NEXT:          <key>line</key><integer>60</integer>
// CHECK-NEXT:          <key>col</key><integer>4</integer>
// CHECK-NEXT:          <key>file</key><integer>0</integer>
// CHECK-NEXT:         </dict>
// CHECK-NEXT:         <dict>
// CHECK-NEXT:          <key>line</key><integer>60</integer>
// CHECK-NEXT:          <key>col</key><integer>9</integer>
// CHECK-NEXT:          <key>file</key><integer>0</integer>
// CHECK-NEXT:         </dict>
// CHECK-NEXT:        </array>
// CHECK-NEXT:      </array>
// CHECK-NEXT:      <key>depth</key><integer>0</integer>
// CHECK-NEXT:      <key>extended_message</key>
// CHECK-NEXT:      <string>Reference count decremented. The object now has a +1 retain count</string>
// CHECK-NEXT:      <key>message</key>
// CHECK-NEXT:      <string>Reference count decremented. The object now has a +1 retain count</string>
// CHECK-NEXT:     </dict>
// CHECK-NEXT:     <dict>
// CHECK-NEXT:      <key>kind</key><string>control</string>
// CHECK-NEXT:      <key>edges</key>
// CHECK-NEXT:       <array>
// CHECK-NEXT:        <dict>
// CHECK-NEXT:         <key>start</key>
// CHECK-NEXT:          <array>
// CHECK-NEXT:           <dict>
// CHECK-NEXT:            <key>line</key><integer>60</integer>
// CHECK-NEXT:            <key>col</key><integer>3</integer>
// CHECK-NEXT:            <key>file</key><integer>0</integer>
// CHECK-NEXT:           </dict>
// CHECK-NEXT:           <dict>
// CHECK-NEXT:            <key>line</key><integer>60</integer>
// CHECK-NEXT:            <key>col</key><integer>3</integer>
// CHECK-NEXT:            <key>file</key><integer>0</integer>
// CHECK-NEXT:           </dict>
// CHECK-NEXT:          </array>
// CHECK-NEXT:         <key>end</key>
// CHECK-NEXT:          <array>
// CHECK-NEXT:           <dict>
// CHECK-NEXT:            <key>line</key><integer>61</integer>
// CHECK-NEXT:            <key>col</key><integer>3</integer>
// CHECK-NEXT:            <key>file</key><integer>0</integer>
// CHECK-NEXT:           </dict>
// CHECK-NEXT:           <dict>
// CHECK-NEXT:            <key>line</key><integer>61</integer>
// CHECK-NEXT:            <key>col</key><integer>8</integer>
// CHECK-NEXT:            <key>file</key><integer>0</integer>
// CHECK-NEXT:           </dict>
// CHECK-NEXT:          </array>
// CHECK-NEXT:        </dict>
// CHECK-NEXT:       </array>
// CHECK-NEXT:     </dict>
// CHECK-NEXT:     <dict>
// CHECK-NEXT:      <key>kind</key><string>event</string>
// CHECK-NEXT:      <key>location</key>
// CHECK-NEXT:      <dict>
// CHECK-NEXT:       <key>line</key><integer>61</integer>
// CHECK-NEXT:       <key>col</key><integer>3</integer>
// CHECK-NEXT:       <key>file</key><integer>0</integer>
// CHECK-NEXT:      </dict>
// CHECK-NEXT:      <key>ranges</key>
// CHECK-NEXT:      <array>
// CHECK-NEXT:        <array>
// CHECK-NEXT:         <dict>
// CHECK-NEXT:          <key>line</key><integer>61</integer>
// CHECK-NEXT:          <key>col</key><integer>3</integer>
// CHECK-NEXT:          <key>file</key><integer>0</integer>
// CHECK-NEXT:         </dict>
// CHECK-NEXT:         <dict>
// CHECK-NEXT:          <key>line</key><integer>61</integer>
// CHECK-NEXT:          <key>col</key><integer>8</integer>
// CHECK-NEXT:          <key>file</key><integer>0</integer>
// CHECK-NEXT:         </dict>
// CHECK-NEXT:        </array>
// CHECK-NEXT:      </array>
// CHECK-NEXT:      <key>depth</key><integer>0</integer>
// CHECK-NEXT:      <key>extended_message</key>
// CHECK-NEXT:      <string>Object leaked: object allocated and stored into &apos;leaked&apos; is not referenced later in this execution path and has a retain count of +1</string>
// CHECK-NEXT:      <key>message</key>
// CHECK-NEXT:      <string>Object leaked: object allocated and stored into &apos;leaked&apos; is not referenced later in this execution path and has a retain count of +1</string>
// CHECK-NEXT:     </dict>
// CHECK-NEXT:    </array>
// CHECK-NEXT:    <key>description</key><string>Potential leak of an object stored into &apos;leaked&apos;</string>
// CHECK-NEXT:    <key>category</key><string>Memory (Core Foundation/Objective-C)</string>
// CHECK-NEXT:    <key>type</key><string>Leak</string>
// CHECK-NEXT:    <key>check_name</key><string>osx.cocoa.RetainCount</string>
// CHECK-NEXT:    <!-- This hash is experimental and going to change! -->
// CHECK-NEXT:    <key>issue_hash_content_of_line_in_context</key><string>dd26a8ad9a7a057feaa636974b43ccb0</string>
// CHECK-NEXT:   <key>issue_context_kind</key><string>function</string>
// CHECK-NEXT:   <key>issue_context</key><string>acquisitionViaMethod</string>
// CHECK-NEXT:   <key>issue_hash_function_offset</key><string>1</string>
// CHECK-NEXT:   <key>location</key>
// CHECK-NEXT:   <dict>
// CHECK-NEXT:    <key>line</key><integer>61</integer>
// CHECK-NEXT:    <key>col</key><integer>3</integer>
// CHECK-NEXT:    <key>file</key><integer>0</integer>
// CHECK-NEXT:   </dict>
// CHECK-NEXT:   </dict>
// CHECK-NEXT:   <dict>
// CHECK-NEXT:    <key>path</key>
// CHECK-NEXT:    <array>
// CHECK-NEXT:     <dict>
// CHECK-NEXT:      <key>kind</key><string>event</string>
// CHECK-NEXT:      <key>location</key>
// CHECK-NEXT:      <dict>
// CHECK-NEXT:       <key>line</key><integer>65</integer>
// CHECK-NEXT:       <key>col</key><integer>19</integer>
// CHECK-NEXT:       <key>file</key><integer>0</integer>
// CHECK-NEXT:      </dict>
// CHECK-NEXT:      <key>ranges</key>
// CHECK-NEXT:      <array>
// CHECK-NEXT:        <array>
// CHECK-NEXT:         <dict>
// CHECK-NEXT:          <key>line</key><integer>65</integer>
// CHECK-NEXT:          <key>col</key><integer>19</integer>
// CHECK-NEXT:          <key>file</key><integer>0</integer>
// CHECK-NEXT:         </dict>
// CHECK-NEXT:         <dict>
// CHECK-NEXT:          <key>line</key><integer>65</integer>
// CHECK-NEXT:          <key>col</key><integer>31</integer>
// CHECK-NEXT:          <key>file</key><integer>0</integer>
// CHECK-NEXT:         </dict>
// CHECK-NEXT:        </array>
// CHECK-NEXT:      </array>
// CHECK-NEXT:      <key>depth</key><integer>0</integer>
// CHECK-NEXT:      <key>extended_message</key>
// CHECK-NEXT:      <string>Property returns an Objective-C object with a +0 retain count</string>
// CHECK-NEXT:      <key>message</key>
// CHECK-NEXT:      <string>Property returns an Objective-C object with a +0 retain count</string>
// CHECK-NEXT:     </dict>
// CHECK-NEXT:     <dict>
// CHECK-NEXT:      <key>kind</key><string>control</string>
// CHECK-NEXT:      <key>edges</key>
// CHECK-NEXT:       <array>
// CHECK-NEXT:        <dict>
// CHECK-NEXT:         <key>start</key>
// CHECK-NEXT:          <array>
// CHECK-NEXT:           <dict>
// CHECK-NEXT:            <key>line</key><integer>65</integer>
// CHECK-NEXT:            <key>col</key><integer>3</integer>
// CHECK-NEXT:            <key>file</key><integer>0</integer>
// CHECK-NEXT:           </dict>
// CHECK-NEXT:           <dict>
// CHECK-NEXT:            <key>line</key><integer>65</integer>
// CHECK-NEXT:            <key>col</key><integer>4</integer>
// CHECK-NEXT:            <key>file</key><integer>0</integer>
// CHECK-NEXT:           </dict>
// CHECK-NEXT:          </array>
// CHECK-NEXT:         <key>end</key>
// CHECK-NEXT:          <array>
// CHECK-NEXT:           <dict>
// CHECK-NEXT:            <key>line</key><integer>66</integer>
// CHECK-NEXT:            <key>col</key><integer>3</integer>
// CHECK-NEXT:            <key>file</key><integer>0</integer>
// CHECK-NEXT:           </dict>
// CHECK-NEXT:           <dict>
// CHECK-NEXT:            <key>line</key><integer>66</integer>
// CHECK-NEXT:            <key>col</key><integer>3</integer>
// CHECK-NEXT:            <key>file</key><integer>0</integer>
// CHECK-NEXT:           </dict>
// CHECK-NEXT:          </array>
// CHECK-NEXT:        </dict>
// CHECK-NEXT:       </array>
// CHECK-NEXT:     </dict>
// CHECK-NEXT:     <dict>
// CHECK-NEXT:      <key>kind</key><string>event</string>
// CHECK-NEXT:      <key>location</key>
// CHECK-NEXT:      <dict>
// CHECK-NEXT:       <key>line</key><integer>66</integer>
// CHECK-NEXT:       <key>col</key><integer>3</integer>
// CHECK-NEXT:       <key>file</key><integer>0</integer>
// CHECK-NEXT:      </dict>
// CHECK-NEXT:      <key>ranges</key>
// CHECK-NEXT:      <array>
// CHECK-NEXT:        <array>
// CHECK-NEXT:         <dict>
// CHECK-NEXT:          <key>line</key><integer>66</integer>
// CHECK-NEXT:          <key>col</key><integer>3</integer>
// CHECK-NEXT:          <key>file</key><integer>0</integer>
// CHECK-NEXT:         </dict>
// CHECK-NEXT:         <dict>
// CHECK-NEXT:          <key>line</key><integer>66</integer>
// CHECK-NEXT:          <key>col</key><integer>17</integer>
// CHECK-NEXT:          <key>file</key><integer>0</integer>
// CHECK-NEXT:         </dict>
// CHECK-NEXT:        </array>
// CHECK-NEXT:        <array>
// CHECK-NEXT:         <dict>
// CHECK-NEXT:          <key>line</key><integer>66</integer>
// CHECK-NEXT:          <key>col</key><integer>4</integer>
// CHECK-NEXT:          <key>file</key><integer>0</integer>
// CHECK-NEXT:         </dict>
// CHECK-NEXT:         <dict>
// CHECK-NEXT:          <key>line</key><integer>66</integer>
// CHECK-NEXT:          <key>col</key><integer>9</integer>
// CHECK-NEXT:          <key>file</key><integer>0</integer>
// CHECK-NEXT:         </dict>
// CHECK-NEXT:        </array>
// CHECK-NEXT:      </array>
// CHECK-NEXT:      <key>depth</key><integer>0</integer>
// CHECK-NEXT:      <key>extended_message</key>
// CHECK-NEXT:      <string>Reference count incremented. The object now has a +1 retain count</string>
// CHECK-NEXT:      <key>message</key>
// CHECK-NEXT:      <string>Reference count incremented. The object now has a +1 retain count</string>
// CHECK-NEXT:     </dict>
// CHECK-NEXT:     <dict>
// CHECK-NEXT:      <key>kind</key><string>control</string>
// CHECK-NEXT:      <key>edges</key>
// CHECK-NEXT:       <array>
// CHECK-NEXT:        <dict>
// CHECK-NEXT:         <key>start</key>
// CHECK-NEXT:          <array>
// CHECK-NEXT:           <dict>
// CHECK-NEXT:            <key>line</key><integer>66</integer>
// CHECK-NEXT:            <key>col</key><integer>3</integer>
// CHECK-NEXT:            <key>file</key><integer>0</integer>
// CHECK-NEXT:           </dict>
// CHECK-NEXT:           <dict>
// CHECK-NEXT:            <key>line</key><integer>66</integer>
// CHECK-NEXT:            <key>col</key><integer>3</integer>
// CHECK-NEXT:            <key>file</key><integer>0</integer>
// CHECK-NEXT:           </dict>
// CHECK-NEXT:          </array>
// CHECK-NEXT:         <key>end</key>
// CHECK-NEXT:          <array>
// CHECK-NEXT:           <dict>
// CHECK-NEXT:            <key>line</key><integer>67</integer>
// CHECK-NEXT:            <key>col</key><integer>3</integer>
// CHECK-NEXT:            <key>file</key><integer>0</integer>
// CHECK-NEXT:           </dict>
// CHECK-NEXT:           <dict>
// CHECK-NEXT:            <key>line</key><integer>67</integer>
// CHECK-NEXT:            <key>col</key><integer>8</integer>
// CHECK-NEXT:            <key>file</key><integer>0</integer>
// CHECK-NEXT:           </dict>
// CHECK-NEXT:          </array>
// CHECK-NEXT:        </dict>
// CHECK-NEXT:       </array>
// CHECK-NEXT:     </dict>
// CHECK-NEXT:     <dict>
// CHECK-NEXT:      <key>kind</key><string>event</string>
// CHECK-NEXT:      <key>location</key>
// CHECK-NEXT:      <dict>
// CHECK-NEXT:       <key>line</key><integer>67</integer>
// CHECK-NEXT:       <key>col</key><integer>3</integer>
// CHECK-NEXT:       <key>file</key><integer>0</integer>
// CHECK-NEXT:      </dict>
// CHECK-NEXT:      <key>ranges</key>
// CHECK-NEXT:      <array>
// CHECK-NEXT:        <array>
// CHECK-NEXT:         <dict>
// CHECK-NEXT:          <key>line</key><integer>67</integer>
// CHECK-NEXT:          <key>col</key><integer>3</integer>
// CHECK-NEXT:          <key>file</key><integer>0</integer>
// CHECK-NEXT:         </dict>
// CHECK-NEXT:         <dict>
// CHECK-NEXT:          <key>line</key><integer>67</integer>
// CHECK-NEXT:          <key>col</key><integer>8</integer>
// CHECK-NEXT:          <key>file</key><integer>0</integer>
// CHECK-NEXT:         </dict>
// CHECK-NEXT:        </array>
// CHECK-NEXT:      </array>
// CHECK-NEXT:      <key>depth</key><integer>0</integer>
// CHECK-NEXT:      <key>extended_message</key>
// CHECK-NEXT:      <string>Object leaked: object allocated and stored into &apos;leaked&apos; is not referenced later in this execution path and has a retain count of +1</string>
// CHECK-NEXT:      <key>message</key>
// CHECK-NEXT:      <string>Object leaked: object allocated and stored into &apos;leaked&apos; is not referenced later in this execution path and has a retain count of +1</string>
// CHECK-NEXT:     </dict>
// CHECK-NEXT:    </array>
// CHECK-NEXT:    <key>description</key><string>Potential leak of an object stored into &apos;leaked&apos;</string>
// CHECK-NEXT:    <key>category</key><string>Memory (Core Foundation/Objective-C)</string>
// CHECK-NEXT:    <key>type</key><string>Leak</string>
// CHECK-NEXT:    <key>check_name</key><string>osx.cocoa.RetainCount</string>
// CHECK-NEXT:    <!-- This hash is experimental and going to change! -->
// CHECK-NEXT:    <key>issue_hash_content_of_line_in_context</key><string>2f2de5d7fe728958585598b619069e5a</string>
// CHECK-NEXT:   <key>issue_context_kind</key><string>function</string>
// CHECK-NEXT:   <key>issue_context</key><string>acquisitionViaProperty</string>
// CHECK-NEXT:   <key>issue_hash_function_offset</key><string>1</string>
// CHECK-NEXT:   <key>location</key>
// CHECK-NEXT:   <dict>
// CHECK-NEXT:    <key>line</key><integer>67</integer>
// CHECK-NEXT:    <key>col</key><integer>3</integer>
// CHECK-NEXT:    <key>file</key><integer>0</integer>
// CHECK-NEXT:   </dict>
// CHECK-NEXT:   </dict>
// CHECK-NEXT:   <dict>
// CHECK-NEXT:    <key>path</key>
// CHECK-NEXT:    <array>
// CHECK-NEXT:     <dict>
// CHECK-NEXT:      <key>kind</key><string>event</string>
// CHECK-NEXT:      <key>location</key>
// CHECK-NEXT:      <dict>
// CHECK-NEXT:       <key>line</key><integer>71</integer>
// CHECK-NEXT:       <key>col</key><integer>22</integer>
// CHECK-NEXT:       <key>file</key><integer>0</integer>
// CHECK-NEXT:      </dict>
// CHECK-NEXT:      <key>ranges</key>
// CHECK-NEXT:      <array>
// CHECK-NEXT:        <array>
// CHECK-NEXT:         <dict>
// CHECK-NEXT:          <key>line</key><integer>71</integer>
// CHECK-NEXT:          <key>col</key><integer>22</integer>
// CHECK-NEXT:          <key>file</key><integer>0</integer>
// CHECK-NEXT:         </dict>
// CHECK-NEXT:         <dict>
// CHECK-NEXT:          <key>line</key><integer>71</integer>
// CHECK-NEXT:          <key>col</key><integer>37</integer>
// CHECK-NEXT:          <key>file</key><integer>0</integer>
// CHECK-NEXT:         </dict>
// CHECK-NEXT:        </array>
// CHECK-NEXT:      </array>
// CHECK-NEXT:      <key>depth</key><integer>0</integer>
// CHECK-NEXT:      <key>extended_message</key>
// CHECK-NEXT:      <string>Call to function &apos;CFGetSomething&apos; returns a Core Foundation object of type CFTypeRef with a +0 retain count</string>
// CHECK-NEXT:      <key>message</key>
// CHECK-NEXT:      <string>Call to function &apos;CFGetSomething&apos; returns a Core Foundation object of type CFTypeRef with a +0 retain count</string>
// CHECK-NEXT:     </dict>
// CHECK-NEXT:     <dict>
// CHECK-NEXT:      <key>kind</key><string>control</string>
// CHECK-NEXT:      <key>edges</key>
// CHECK-NEXT:       <array>
// CHECK-NEXT:        <dict>
// CHECK-NEXT:         <key>start</key>
// CHECK-NEXT:          <array>
// CHECK-NEXT:           <dict>
// CHECK-NEXT:            <key>line</key><integer>71</integer>
// CHECK-NEXT:            <key>col</key><integer>3</integer>
// CHECK-NEXT:            <key>file</key><integer>0</integer>
// CHECK-NEXT:           </dict>
// CHECK-NEXT:           <dict>
// CHECK-NEXT:            <key>line</key><integer>71</integer>
// CHECK-NEXT:            <key>col</key><integer>11</integer>
// CHECK-NEXT:            <key>file</key><integer>0</integer>
// CHECK-NEXT:           </dict>
// CHECK-NEXT:          </array>
// CHECK-NEXT:         <key>end</key>
// CHECK-NEXT:          <array>
// CHECK-NEXT:           <dict>
// CHECK-NEXT:            <key>line</key><integer>72</integer>
// CHECK-NEXT:            <key>col</key><integer>3</integer>
// CHECK-NEXT:            <key>file</key><integer>0</integer>
// CHECK-NEXT:           </dict>
// CHECK-NEXT:           <dict>
// CHECK-NEXT:            <key>line</key><integer>72</integer>
// CHECK-NEXT:            <key>col</key><integer>10</integer>
// CHECK-NEXT:            <key>file</key><integer>0</integer>
// CHECK-NEXT:           </dict>
// CHECK-NEXT:          </array>
// CHECK-NEXT:        </dict>
// CHECK-NEXT:       </array>
// CHECK-NEXT:     </dict>
// CHECK-NEXT:     <dict>
// CHECK-NEXT:      <key>kind</key><string>event</string>
// CHECK-NEXT:      <key>location</key>
// CHECK-NEXT:      <dict>
// CHECK-NEXT:       <key>line</key><integer>72</integer>
// CHECK-NEXT:       <key>col</key><integer>3</integer>
// CHECK-NEXT:       <key>file</key><integer>0</integer>
// CHECK-NEXT:      </dict>
// CHECK-NEXT:      <key>ranges</key>
// CHECK-NEXT:      <array>
// CHECK-NEXT:        <array>
// CHECK-NEXT:         <dict>
// CHECK-NEXT:          <key>line</key><integer>72</integer>
// CHECK-NEXT:          <key>col</key><integer>3</integer>
// CHECK-NEXT:          <key>file</key><integer>0</integer>
// CHECK-NEXT:         </dict>
// CHECK-NEXT:         <dict>
// CHECK-NEXT:          <key>line</key><integer>72</integer>
// CHECK-NEXT:          <key>col</key><integer>18</integer>
// CHECK-NEXT:          <key>file</key><integer>0</integer>
// CHECK-NEXT:         </dict>
// CHECK-NEXT:        </array>
// CHECK-NEXT:        <array>
// CHECK-NEXT:         <dict>
// CHECK-NEXT:          <key>line</key><integer>72</integer>
// CHECK-NEXT:          <key>col</key><integer>12</integer>
// CHECK-NEXT:          <key>file</key><integer>0</integer>
// CHECK-NEXT:         </dict>
// CHECK-NEXT:         <dict>
// CHECK-NEXT:          <key>line</key><integer>72</integer>
// CHECK-NEXT:          <key>col</key><integer>17</integer>
// CHECK-NEXT:          <key>file</key><integer>0</integer>
// CHECK-NEXT:         </dict>
// CHECK-NEXT:        </array>
// CHECK-NEXT:      </array>
// CHECK-NEXT:      <key>depth</key><integer>0</integer>
// CHECK-NEXT:      <key>extended_message</key>
// CHECK-NEXT:      <string>Reference count incremented. The object now has a +1 retain count</string>
// CHECK-NEXT:      <key>message</key>
// CHECK-NEXT:      <string>Reference count incremented. The object now has a +1 retain count</string>
// CHECK-NEXT:     </dict>
// CHECK-NEXT:     <dict>
// CHECK-NEXT:      <key>kind</key><string>control</string>
// CHECK-NEXT:      <key>edges</key>
// CHECK-NEXT:       <array>
// CHECK-NEXT:        <dict>
// CHECK-NEXT:         <key>start</key>
// CHECK-NEXT:          <array>
// CHECK-NEXT:           <dict>
// CHECK-NEXT:            <key>line</key><integer>72</integer>
// CHECK-NEXT:            <key>col</key><integer>3</integer>
// CHECK-NEXT:            <key>file</key><integer>0</integer>
// CHECK-NEXT:           </dict>
// CHECK-NEXT:           <dict>
// CHECK-NEXT:            <key>line</key><integer>72</integer>
// CHECK-NEXT:            <key>col</key><integer>10</integer>
// CHECK-NEXT:            <key>file</key><integer>0</integer>
// CHECK-NEXT:           </dict>
// CHECK-NEXT:          </array>
// CHECK-NEXT:         <key>end</key>
// CHECK-NEXT:          <array>
// CHECK-NEXT:           <dict>
// CHECK-NEXT:            <key>line</key><integer>73</integer>
// CHECK-NEXT:            <key>col</key><integer>3</integer>
// CHECK-NEXT:            <key>file</key><integer>0</integer>
// CHECK-NEXT:           </dict>
// CHECK-NEXT:           <dict>
// CHECK-NEXT:            <key>line</key><integer>73</integer>
// CHECK-NEXT:            <key>col</key><integer>8</integer>
// CHECK-NEXT:            <key>file</key><integer>0</integer>
// CHECK-NEXT:           </dict>
// CHECK-NEXT:          </array>
// CHECK-NEXT:        </dict>
// CHECK-NEXT:       </array>
// CHECK-NEXT:     </dict>
// CHECK-NEXT:     <dict>
// CHECK-NEXT:      <key>kind</key><string>event</string>
// CHECK-NEXT:      <key>location</key>
// CHECK-NEXT:      <dict>
// CHECK-NEXT:       <key>line</key><integer>73</integer>
// CHECK-NEXT:       <key>col</key><integer>3</integer>
// CHECK-NEXT:       <key>file</key><integer>0</integer>
// CHECK-NEXT:      </dict>
// CHECK-NEXT:      <key>ranges</key>
// CHECK-NEXT:      <array>
// CHECK-NEXT:        <array>
// CHECK-NEXT:         <dict>
// CHECK-NEXT:          <key>line</key><integer>73</integer>
// CHECK-NEXT:          <key>col</key><integer>3</integer>
// CHECK-NEXT:          <key>file</key><integer>0</integer>
// CHECK-NEXT:         </dict>
// CHECK-NEXT:         <dict>
// CHECK-NEXT:          <key>line</key><integer>73</integer>
// CHECK-NEXT:          <key>col</key><integer>8</integer>
// CHECK-NEXT:          <key>file</key><integer>0</integer>
// CHECK-NEXT:         </dict>
// CHECK-NEXT:        </array>
// CHECK-NEXT:      </array>
// CHECK-NEXT:      <key>depth</key><integer>0</integer>
// CHECK-NEXT:      <key>extended_message</key>
// CHECK-NEXT:      <string>Object leaked: object allocated and stored into &apos;leaked&apos; is not referenced later in this execution path and has a retain count of +1</string>
// CHECK-NEXT:      <key>message</key>
// CHECK-NEXT:      <string>Object leaked: object allocated and stored into &apos;leaked&apos; is not referenced later in this execution path and has a retain count of +1</string>
// CHECK-NEXT:     </dict>
// CHECK-NEXT:    </array>
// CHECK-NEXT:    <key>description</key><string>Potential leak of an object stored into &apos;leaked&apos;</string>
// CHECK-NEXT:    <key>category</key><string>Memory (Core Foundation/Objective-C)</string>
// CHECK-NEXT:    <key>type</key><string>Leak</string>
// CHECK-NEXT:    <key>check_name</key><string>osx.cocoa.RetainCount</string>
// CHECK-NEXT:    <!-- This hash is experimental and going to change! -->
// CHECK-NEXT:    <key>issue_hash_content_of_line_in_context</key><string>1c02b65e83dad1b22270ff5a71de3118</string>
// CHECK-NEXT:   <key>issue_context_kind</key><string>function</string>
// CHECK-NEXT:   <key>issue_context</key><string>acquisitionViaCFFunction</string>
// CHECK-NEXT:   <key>issue_hash_function_offset</key><string>1</string>
// CHECK-NEXT:   <key>location</key>
// CHECK-NEXT:   <dict>
// CHECK-NEXT:    <key>line</key><integer>73</integer>
// CHECK-NEXT:    <key>col</key><integer>3</integer>
// CHECK-NEXT:    <key>file</key><integer>0</integer>
// CHECK-NEXT:   </dict>
// CHECK-NEXT:   </dict>
// CHECK-NEXT:   <dict>
// CHECK-NEXT:    <key>path</key>
// CHECK-NEXT:    <array>
// CHECK-NEXT:     <dict>
// CHECK-NEXT:      <key>kind</key><string>event</string>
// CHECK-NEXT:      <key>location</key>
// CHECK-NEXT:      <dict>
// CHECK-NEXT:       <key>line</key><integer>77</integer>
// CHECK-NEXT:       <key>col</key><integer>15</integer>
// CHECK-NEXT:       <key>file</key><integer>0</integer>
// CHECK-NEXT:      </dict>
// CHECK-NEXT:      <key>ranges</key>
// CHECK-NEXT:      <array>
// CHECK-NEXT:        <array>
// CHECK-NEXT:         <dict>
// CHECK-NEXT:          <key>line</key><integer>77</integer>
// CHECK-NEXT:          <key>col</key><integer>15</integer>
// CHECK-NEXT:          <key>file</key><integer>0</integer>
// CHECK-NEXT:         </dict>
// CHECK-NEXT:         <dict>
// CHECK-NEXT:          <key>line</key><integer>77</integer>
// CHECK-NEXT:          <key>col</key><integer>37</integer>
// CHECK-NEXT:          <key>file</key><integer>0</integer>
// CHECK-NEXT:         </dict>
// CHECK-NEXT:        </array>
// CHECK-NEXT:      </array>
// CHECK-NEXT:      <key>depth</key><integer>0</integer>
// CHECK-NEXT:      <key>extended_message</key>
// CHECK-NEXT:      <string>Method returns an instance of NSObject with a +1 retain count</string>
// CHECK-NEXT:      <key>message</key>
// CHECK-NEXT:      <string>Method returns an instance of NSObject with a +1 retain count</string>
// CHECK-NEXT:     </dict>
// CHECK-NEXT:     <dict>
// CHECK-NEXT:      <key>kind</key><string>control</string>
// CHECK-NEXT:      <key>edges</key>
// CHECK-NEXT:       <array>
// CHECK-NEXT:        <dict>
// CHECK-NEXT:         <key>start</key>
// CHECK-NEXT:          <array>
// CHECK-NEXT:           <dict>
// CHECK-NEXT:            <key>line</key><integer>77</integer>
// CHECK-NEXT:            <key>col</key><integer>3</integer>
// CHECK-NEXT:            <key>file</key><integer>0</integer>
// CHECK-NEXT:           </dict>
// CHECK-NEXT:           <dict>
// CHECK-NEXT:            <key>line</key><integer>77</integer>
// CHECK-NEXT:            <key>col</key><integer>4</integer>
// CHECK-NEXT:            <key>file</key><integer>0</integer>
// CHECK-NEXT:           </dict>
// CHECK-NEXT:          </array>
// CHECK-NEXT:         <key>end</key>
// CHECK-NEXT:          <array>
// CHECK-NEXT:           <dict>
// CHECK-NEXT:            <key>line</key><integer>78</integer>
// CHECK-NEXT:            <key>col</key><integer>3</integer>
// CHECK-NEXT:            <key>file</key><integer>0</integer>
// CHECK-NEXT:           </dict>
// CHECK-NEXT:           <dict>
// CHECK-NEXT:            <key>line</key><integer>78</integer>
// CHECK-NEXT:            <key>col</key><integer>3</integer>
// CHECK-NEXT:            <key>file</key><integer>0</integer>
// CHECK-NEXT:           </dict>
// CHECK-NEXT:          </array>
// CHECK-NEXT:        </dict>
// CHECK-NEXT:       </array>
// CHECK-NEXT:     </dict>
// CHECK-NEXT:     <dict>
// CHECK-NEXT:      <key>kind</key><string>event</string>
// CHECK-NEXT:      <key>location</key>
// CHECK-NEXT:      <dict>
// CHECK-NEXT:       <key>line</key><integer>78</integer>
// CHECK-NEXT:       <key>col</key><integer>3</integer>
// CHECK-NEXT:       <key>file</key><integer>0</integer>
// CHECK-NEXT:      </dict>
// CHECK-NEXT:      <key>ranges</key>
// CHECK-NEXT:      <array>
// CHECK-NEXT:        <array>
// CHECK-NEXT:         <dict>
// CHECK-NEXT:          <key>line</key><integer>78</integer>
// CHECK-NEXT:          <key>col</key><integer>3</integer>
// CHECK-NEXT:          <key>file</key><integer>0</integer>
// CHECK-NEXT:         </dict>
// CHECK-NEXT:         <dict>
// CHECK-NEXT:          <key>line</key><integer>78</integer>
// CHECK-NEXT:          <key>col</key><integer>18</integer>
// CHECK-NEXT:          <key>file</key><integer>0</integer>
// CHECK-NEXT:         </dict>
// CHECK-NEXT:        </array>
// CHECK-NEXT:        <array>
// CHECK-NEXT:         <dict>
// CHECK-NEXT:          <key>line</key><integer>78</integer>
// CHECK-NEXT:          <key>col</key><integer>4</integer>
// CHECK-NEXT:          <key>file</key><integer>0</integer>
// CHECK-NEXT:         </dict>
// CHECK-NEXT:         <dict>
// CHECK-NEXT:          <key>line</key><integer>78</integer>
// CHECK-NEXT:          <key>col</key><integer>9</integer>
// CHECK-NEXT:          <key>file</key><integer>0</integer>
// CHECK-NEXT:         </dict>
// CHECK-NEXT:        </array>
// CHECK-NEXT:      </array>
// CHECK-NEXT:      <key>depth</key><integer>0</integer>
// CHECK-NEXT:      <key>extended_message</key>
// CHECK-NEXT:      <string>Object released by directly sending the &apos;-dealloc&apos; message</string>
// CHECK-NEXT:      <key>message</key>
// CHECK-NEXT:      <string>Object released by directly sending the &apos;-dealloc&apos; message</string>
// CHECK-NEXT:     </dict>
// CHECK-NEXT:     <dict>
// CHECK-NEXT:      <key>kind</key><string>control</string>
// CHECK-NEXT:      <key>edges</key>
// CHECK-NEXT:       <array>
// CHECK-NEXT:        <dict>
// CHECK-NEXT:         <key>start</key>
// CHECK-NEXT:          <array>
// CHECK-NEXT:           <dict>
// CHECK-NEXT:            <key>line</key><integer>78</integer>
// CHECK-NEXT:            <key>col</key><integer>3</integer>
// CHECK-NEXT:            <key>file</key><integer>0</integer>
// CHECK-NEXT:           </dict>
// CHECK-NEXT:           <dict>
// CHECK-NEXT:            <key>line</key><integer>78</integer>
// CHECK-NEXT:            <key>col</key><integer>3</integer>
// CHECK-NEXT:            <key>file</key><integer>0</integer>
// CHECK-NEXT:           </dict>
// CHECK-NEXT:          </array>
// CHECK-NEXT:         <key>end</key>
// CHECK-NEXT:          <array>
// CHECK-NEXT:           <dict>
// CHECK-NEXT:            <key>line</key><integer>79</integer>
// CHECK-NEXT:            <key>col</key><integer>3</integer>
// CHECK-NEXT:            <key>file</key><integer>0</integer>
// CHECK-NEXT:           </dict>
// CHECK-NEXT:           <dict>
// CHECK-NEXT:            <key>line</key><integer>79</integer>
// CHECK-NEXT:            <key>col</key><integer>3</integer>
// CHECK-NEXT:            <key>file</key><integer>0</integer>
// CHECK-NEXT:           </dict>
// CHECK-NEXT:          </array>
// CHECK-NEXT:        </dict>
// CHECK-NEXT:       </array>
// CHECK-NEXT:     </dict>
// CHECK-NEXT:     <dict>
// CHECK-NEXT:      <key>kind</key><string>event</string>
// CHECK-NEXT:      <key>location</key>
// CHECK-NEXT:      <dict>
// CHECK-NEXT:       <key>line</key><integer>79</integer>
// CHECK-NEXT:       <key>col</key><integer>3</integer>
// CHECK-NEXT:       <key>file</key><integer>0</integer>
// CHECK-NEXT:      </dict>
// CHECK-NEXT:      <key>ranges</key>
// CHECK-NEXT:      <array>
// CHECK-NEXT:        <array>
// CHECK-NEXT:         <dict>
// CHECK-NEXT:          <key>line</key><integer>79</integer>
// CHECK-NEXT:          <key>col</key><integer>4</integer>
// CHECK-NEXT:          <key>file</key><integer>0</integer>
// CHECK-NEXT:         </dict>
// CHECK-NEXT:         <dict>
// CHECK-NEXT:          <key>line</key><integer>79</integer>
// CHECK-NEXT:          <key>col</key><integer>9</integer>
// CHECK-NEXT:          <key>file</key><integer>0</integer>
// CHECK-NEXT:         </dict>
// CHECK-NEXT:        </array>
// CHECK-NEXT:      </array>
// CHECK-NEXT:      <key>depth</key><integer>0</integer>
// CHECK-NEXT:      <key>extended_message</key>
// CHECK-NEXT:      <string>Reference-counted object is used after it is released</string>
// CHECK-NEXT:      <key>message</key>
// CHECK-NEXT:      <string>Reference-counted object is used after it is released</string>
// CHECK-NEXT:     </dict>
// CHECK-NEXT:    </array>
// CHECK-NEXT:    <key>description</key><string>Reference-counted object is used after it is released</string>
// CHECK-NEXT:    <key>category</key><string>Memory (Core Foundation/Objective-C)</string>
// CHECK-NEXT:    <key>type</key><string>Use-after-release</string>
// CHECK-NEXT:    <key>check_name</key><string>osx.cocoa.RetainCount</string>
// CHECK-NEXT:    <!-- This hash is experimental and going to change! -->
// CHECK-NEXT:    <key>issue_hash_content_of_line_in_context</key><string>03c23f0f82d7f2fd880a22e0d9cf14b9</string>
// CHECK-NEXT:   <key>issue_context_kind</key><string>function</string>
// CHECK-NEXT:   <key>issue_context</key><string>explicitDealloc</string>
// CHECK-NEXT:   <key>issue_hash_function_offset</key><string>3</string>
// CHECK-NEXT:   <key>location</key>
// CHECK-NEXT:   <dict>
// CHECK-NEXT:    <key>line</key><integer>79</integer>
// CHECK-NEXT:    <key>col</key><integer>3</integer>
// CHECK-NEXT:    <key>file</key><integer>0</integer>
// CHECK-NEXT:   </dict>
// CHECK-NEXT:   </dict>
// CHECK-NEXT:   <dict>
// CHECK-NEXT:    <key>path</key>
// CHECK-NEXT:    <array>
// CHECK-NEXT:     <dict>
// CHECK-NEXT:      <key>kind</key><string>event</string>
// CHECK-NEXT:      <key>location</key>
// CHECK-NEXT:      <dict>
// CHECK-NEXT:       <key>line</key><integer>83</integer>
// CHECK-NEXT:       <key>col</key><integer>15</integer>
// CHECK-NEXT:       <key>file</key><integer>0</integer>
// CHECK-NEXT:      </dict>
// CHECK-NEXT:      <key>ranges</key>
// CHECK-NEXT:      <array>
// CHECK-NEXT:        <array>
// CHECK-NEXT:         <dict>
// CHECK-NEXT:          <key>line</key><integer>83</integer>
// CHECK-NEXT:          <key>col</key><integer>15</integer>
// CHECK-NEXT:          <key>file</key><integer>0</integer>
// CHECK-NEXT:         </dict>
// CHECK-NEXT:         <dict>
// CHECK-NEXT:          <key>line</key><integer>83</integer>
// CHECK-NEXT:          <key>col</key><integer>37</integer>
// CHECK-NEXT:          <key>file</key><integer>0</integer>
// CHECK-NEXT:         </dict>
// CHECK-NEXT:        </array>
// CHECK-NEXT:      </array>
// CHECK-NEXT:      <key>depth</key><integer>0</integer>
// CHECK-NEXT:      <key>extended_message</key>
// CHECK-NEXT:      <string>Method returns an instance of NSObject with a +1 retain count</string>
// CHECK-NEXT:      <key>message</key>
// CHECK-NEXT:      <string>Method returns an instance of NSObject with a +1 retain count</string>
// CHECK-NEXT:     </dict>
// CHECK-NEXT:     <dict>
// CHECK-NEXT:      <key>kind</key><string>control</string>
// CHECK-NEXT:      <key>edges</key>
// CHECK-NEXT:       <array>
// CHECK-NEXT:        <dict>
// CHECK-NEXT:         <key>start</key>
// CHECK-NEXT:          <array>
// CHECK-NEXT:           <dict>
// CHECK-NEXT:            <key>line</key><integer>83</integer>
// CHECK-NEXT:            <key>col</key><integer>3</integer>
// CHECK-NEXT:            <key>file</key><integer>0</integer>
// CHECK-NEXT:           </dict>
// CHECK-NEXT:           <dict>
// CHECK-NEXT:            <key>line</key><integer>83</integer>
// CHECK-NEXT:            <key>col</key><integer>4</integer>
// CHECK-NEXT:            <key>file</key><integer>0</integer>
// CHECK-NEXT:           </dict>
// CHECK-NEXT:          </array>
// CHECK-NEXT:         <key>end</key>
// CHECK-NEXT:          <array>
// CHECK-NEXT:           <dict>
// CHECK-NEXT:            <key>line</key><integer>84</integer>
// CHECK-NEXT:            <key>col</key><integer>3</integer>
// CHECK-NEXT:            <key>file</key><integer>0</integer>
// CHECK-NEXT:           </dict>
// CHECK-NEXT:           <dict>
// CHECK-NEXT:            <key>line</key><integer>84</integer>
// CHECK-NEXT:            <key>col</key><integer>3</integer>
// CHECK-NEXT:            <key>file</key><integer>0</integer>
// CHECK-NEXT:           </dict>
// CHECK-NEXT:          </array>
// CHECK-NEXT:        </dict>
// CHECK-NEXT:       </array>
// CHECK-NEXT:     </dict>
// CHECK-NEXT:     <dict>
// CHECK-NEXT:      <key>kind</key><string>event</string>
// CHECK-NEXT:      <key>location</key>
// CHECK-NEXT:      <dict>
// CHECK-NEXT:       <key>line</key><integer>84</integer>
// CHECK-NEXT:       <key>col</key><integer>3</integer>
// CHECK-NEXT:       <key>file</key><integer>0</integer>
// CHECK-NEXT:      </dict>
// CHECK-NEXT:      <key>ranges</key>
// CHECK-NEXT:      <array>
// CHECK-NEXT:        <array>
// CHECK-NEXT:         <dict>
// CHECK-NEXT:          <key>line</key><integer>84</integer>
// CHECK-NEXT:          <key>col</key><integer>3</integer>
// CHECK-NEXT:          <key>file</key><integer>0</integer>
// CHECK-NEXT:         </dict>
// CHECK-NEXT:         <dict>
// CHECK-NEXT:          <key>line</key><integer>84</integer>
// CHECK-NEXT:          <key>col</key><integer>18</integer>
// CHECK-NEXT:          <key>file</key><integer>0</integer>
// CHECK-NEXT:         </dict>
// CHECK-NEXT:        </array>
// CHECK-NEXT:        <array>
// CHECK-NEXT:         <dict>
// CHECK-NEXT:          <key>line</key><integer>84</integer>
// CHECK-NEXT:          <key>col</key><integer>4</integer>
// CHECK-NEXT:          <key>file</key><integer>0</integer>
// CHECK-NEXT:         </dict>
// CHECK-NEXT:         <dict>
// CHECK-NEXT:          <key>line</key><integer>84</integer>
// CHECK-NEXT:          <key>col</key><integer>9</integer>
// CHECK-NEXT:          <key>file</key><integer>0</integer>
// CHECK-NEXT:         </dict>
// CHECK-NEXT:        </array>
// CHECK-NEXT:      </array>
// CHECK-NEXT:      <key>depth</key><integer>0</integer>
// CHECK-NEXT:      <key>extended_message</key>
// CHECK-NEXT:      <string>Object released</string>
// CHECK-NEXT:      <key>message</key>
// CHECK-NEXT:      <string>Object released</string>
// CHECK-NEXT:     </dict>
// CHECK-NEXT:     <dict>
// CHECK-NEXT:      <key>kind</key><string>control</string>
// CHECK-NEXT:      <key>edges</key>
// CHECK-NEXT:       <array>
// CHECK-NEXT:        <dict>
// CHECK-NEXT:         <key>start</key>
// CHECK-NEXT:          <array>
// CHECK-NEXT:           <dict>
// CHECK-NEXT:            <key>line</key><integer>84</integer>
// CHECK-NEXT:            <key>col</key><integer>3</integer>
// CHECK-NEXT:            <key>file</key><integer>0</integer>
// CHECK-NEXT:           </dict>
// CHECK-NEXT:           <dict>
// CHECK-NEXT:            <key>line</key><integer>84</integer>
// CHECK-NEXT:            <key>col</key><integer>3</integer>
// CHECK-NEXT:            <key>file</key><integer>0</integer>
// CHECK-NEXT:           </dict>
// CHECK-NEXT:          </array>
// CHECK-NEXT:         <key>end</key>
// CHECK-NEXT:          <array>
// CHECK-NEXT:           <dict>
// CHECK-NEXT:            <key>line</key><integer>85</integer>
// CHECK-NEXT:            <key>col</key><integer>3</integer>
// CHECK-NEXT:            <key>file</key><integer>0</integer>
// CHECK-NEXT:           </dict>
// CHECK-NEXT:           <dict>
// CHECK-NEXT:            <key>line</key><integer>85</integer>
// CHECK-NEXT:            <key>col</key><integer>3</integer>
// CHECK-NEXT:            <key>file</key><integer>0</integer>
// CHECK-NEXT:           </dict>
// CHECK-NEXT:          </array>
// CHECK-NEXT:        </dict>
// CHECK-NEXT:       </array>
// CHECK-NEXT:     </dict>
// CHECK-NEXT:     <dict>
// CHECK-NEXT:      <key>kind</key><string>event</string>
// CHECK-NEXT:      <key>location</key>
// CHECK-NEXT:      <dict>
// CHECK-NEXT:       <key>line</key><integer>85</integer>
// CHECK-NEXT:       <key>col</key><integer>3</integer>
// CHECK-NEXT:       <key>file</key><integer>0</integer>
// CHECK-NEXT:      </dict>
// CHECK-NEXT:      <key>ranges</key>
// CHECK-NEXT:      <array>
// CHECK-NEXT:        <array>
// CHECK-NEXT:         <dict>
// CHECK-NEXT:          <key>line</key><integer>85</integer>
// CHECK-NEXT:          <key>col</key><integer>4</integer>
// CHECK-NEXT:          <key>file</key><integer>0</integer>
// CHECK-NEXT:         </dict>
// CHECK-NEXT:         <dict>
// CHECK-NEXT:          <key>line</key><integer>85</integer>
// CHECK-NEXT:          <key>col</key><integer>9</integer>
// CHECK-NEXT:          <key>file</key><integer>0</integer>
// CHECK-NEXT:         </dict>
// CHECK-NEXT:        </array>
// CHECK-NEXT:      </array>
// CHECK-NEXT:      <key>depth</key><integer>0</integer>
// CHECK-NEXT:      <key>extended_message</key>
// CHECK-NEXT:      <string>Reference-counted object is used after it is released</string>
// CHECK-NEXT:      <key>message</key>
// CHECK-NEXT:      <string>Reference-counted object is used after it is released</string>
// CHECK-NEXT:     </dict>
// CHECK-NEXT:    </array>
// CHECK-NEXT:    <key>description</key><string>Reference-counted object is used after it is released</string>
// CHECK-NEXT:    <key>category</key><string>Memory (Core Foundation/Objective-C)</string>
// CHECK-NEXT:    <key>type</key><string>Use-after-release</string>
// CHECK-NEXT:    <key>check_name</key><string>osx.cocoa.RetainCount</string>
// CHECK-NEXT:    <!-- This hash is experimental and going to change! -->
// CHECK-NEXT:    <key>issue_hash_content_of_line_in_context</key><string>6f1b3f0c6c7f79f1af9b313273a01e92</string>
// CHECK-NEXT:   <key>issue_context_kind</key><string>function</string>
// CHECK-NEXT:   <key>issue_context</key><string>implicitDealloc</string>
// CHECK-NEXT:   <key>issue_hash_function_offset</key><string>3</string>
// CHECK-NEXT:   <key>location</key>
// CHECK-NEXT:   <dict>
// CHECK-NEXT:    <key>line</key><integer>85</integer>
// CHECK-NEXT:    <key>col</key><integer>3</integer>
// CHECK-NEXT:    <key>file</key><integer>0</integer>
// CHECK-NEXT:   </dict>
// CHECK-NEXT:   </dict>
// CHECK-NEXT:   <dict>
// CHECK-NEXT:    <key>path</key>
// CHECK-NEXT:    <array>
// CHECK-NEXT:     <dict>
// CHECK-NEXT:      <key>kind</key><string>event</string>
// CHECK-NEXT:      <key>location</key>
// CHECK-NEXT:      <dict>
// CHECK-NEXT:       <key>line</key><integer>89</integer>
// CHECK-NEXT:       <key>col</key><integer>15</integer>
// CHECK-NEXT:       <key>file</key><integer>0</integer>
// CHECK-NEXT:      </dict>
// CHECK-NEXT:      <key>ranges</key>
// CHECK-NEXT:      <array>
// CHECK-NEXT:        <array>
// CHECK-NEXT:         <dict>
// CHECK-NEXT:          <key>line</key><integer>89</integer>
// CHECK-NEXT:          <key>col</key><integer>15</integer>
// CHECK-NEXT:          <key>file</key><integer>0</integer>
// CHECK-NEXT:         </dict>
// CHECK-NEXT:         <dict>
// CHECK-NEXT:          <key>line</key><integer>89</integer>
// CHECK-NEXT:          <key>col</key><integer>37</integer>
// CHECK-NEXT:          <key>file</key><integer>0</integer>
// CHECK-NEXT:         </dict>
// CHECK-NEXT:        </array>
// CHECK-NEXT:      </array>
// CHECK-NEXT:      <key>depth</key><integer>0</integer>
// CHECK-NEXT:      <key>extended_message</key>
// CHECK-NEXT:      <string>Method returns an instance of NSObject with a +1 retain count</string>
// CHECK-NEXT:      <key>message</key>
// CHECK-NEXT:      <string>Method returns an instance of NSObject with a +1 retain count</string>
// CHECK-NEXT:     </dict>
// CHECK-NEXT:     <dict>
// CHECK-NEXT:      <key>kind</key><string>control</string>
// CHECK-NEXT:      <key>edges</key>
// CHECK-NEXT:       <array>
// CHECK-NEXT:        <dict>
// CHECK-NEXT:         <key>start</key>
// CHECK-NEXT:          <array>
// CHECK-NEXT:           <dict>
// CHECK-NEXT:            <key>line</key><integer>89</integer>
// CHECK-NEXT:            <key>col</key><integer>3</integer>
// CHECK-NEXT:            <key>file</key><integer>0</integer>
// CHECK-NEXT:           </dict>
// CHECK-NEXT:           <dict>
// CHECK-NEXT:            <key>line</key><integer>89</integer>
// CHECK-NEXT:            <key>col</key><integer>4</integer>
// CHECK-NEXT:            <key>file</key><integer>0</integer>
// CHECK-NEXT:           </dict>
// CHECK-NEXT:          </array>
// CHECK-NEXT:         <key>end</key>
// CHECK-NEXT:          <array>
// CHECK-NEXT:           <dict>
// CHECK-NEXT:            <key>line</key><integer>90</integer>
// CHECK-NEXT:            <key>col</key><integer>3</integer>
// CHECK-NEXT:            <key>file</key><integer>0</integer>
// CHECK-NEXT:           </dict>
// CHECK-NEXT:           <dict>
// CHECK-NEXT:            <key>line</key><integer>90</integer>
// CHECK-NEXT:            <key>col</key><integer>3</integer>
// CHECK-NEXT:            <key>file</key><integer>0</integer>
// CHECK-NEXT:           </dict>
// CHECK-NEXT:          </array>
// CHECK-NEXT:        </dict>
// CHECK-NEXT:       </array>
// CHECK-NEXT:     </dict>
// CHECK-NEXT:     <dict>
// CHECK-NEXT:      <key>kind</key><string>event</string>
// CHECK-NEXT:      <key>location</key>
// CHECK-NEXT:      <dict>
// CHECK-NEXT:       <key>line</key><integer>90</integer>
// CHECK-NEXT:       <key>col</key><integer>3</integer>
// CHECK-NEXT:       <key>file</key><integer>0</integer>
// CHECK-NEXT:      </dict>
// CHECK-NEXT:      <key>ranges</key>
// CHECK-NEXT:      <array>
// CHECK-NEXT:        <array>
// CHECK-NEXT:         <dict>
// CHECK-NEXT:          <key>line</key><integer>90</integer>
// CHECK-NEXT:          <key>col</key><integer>3</integer>
// CHECK-NEXT:          <key>file</key><integer>0</integer>
// CHECK-NEXT:         </dict>
// CHECK-NEXT:         <dict>
// CHECK-NEXT:          <key>line</key><integer>90</integer>
// CHECK-NEXT:          <key>col</key><integer>22</integer>
// CHECK-NEXT:          <key>file</key><integer>0</integer>
// CHECK-NEXT:         </dict>
// CHECK-NEXT:        </array>
// CHECK-NEXT:        <array>
// CHECK-NEXT:         <dict>
// CHECK-NEXT:          <key>line</key><integer>90</integer>
// CHECK-NEXT:          <key>col</key><integer>4</integer>
// CHECK-NEXT:          <key>file</key><integer>0</integer>
// CHECK-NEXT:         </dict>
// CHECK-NEXT:         <dict>
// CHECK-NEXT:          <key>line</key><integer>90</integer>
// CHECK-NEXT:          <key>col</key><integer>9</integer>
// CHECK-NEXT:          <key>file</key><integer>0</integer>
// CHECK-NEXT:         </dict>
// CHECK-NEXT:        </array>
// CHECK-NEXT:      </array>
// CHECK-NEXT:      <key>depth</key><integer>0</integer>
// CHECK-NEXT:      <key>extended_message</key>
// CHECK-NEXT:      <string>Object autoreleased</string>
// CHECK-NEXT:      <key>message</key>
// CHECK-NEXT:      <string>Object autoreleased</string>
// CHECK-NEXT:     </dict>
// CHECK-NEXT:     <dict>
// CHECK-NEXT:      <key>kind</key><string>control</string>
// CHECK-NEXT:      <key>edges</key>
// CHECK-NEXT:       <array>
// CHECK-NEXT:        <dict>
// CHECK-NEXT:         <key>start</key>
// CHECK-NEXT:          <array>
// CHECK-NEXT:           <dict>
// CHECK-NEXT:            <key>line</key><integer>90</integer>
// CHECK-NEXT:            <key>col</key><integer>3</integer>
// CHECK-NEXT:            <key>file</key><integer>0</integer>
// CHECK-NEXT:           </dict>
// CHECK-NEXT:           <dict>
// CHECK-NEXT:            <key>line</key><integer>90</integer>
// CHECK-NEXT:            <key>col</key><integer>3</integer>
// CHECK-NEXT:            <key>file</key><integer>0</integer>
// CHECK-NEXT:           </dict>
// CHECK-NEXT:          </array>
// CHECK-NEXT:         <key>end</key>
// CHECK-NEXT:          <array>
// CHECK-NEXT:           <dict>
// CHECK-NEXT:            <key>line</key><integer>91</integer>
// CHECK-NEXT:            <key>col</key><integer>3</integer>
// CHECK-NEXT:            <key>file</key><integer>0</integer>
// CHECK-NEXT:           </dict>
// CHECK-NEXT:           <dict>
// CHECK-NEXT:            <key>line</key><integer>91</integer>
// CHECK-NEXT:            <key>col</key><integer>3</integer>
// CHECK-NEXT:            <key>file</key><integer>0</integer>
// CHECK-NEXT:           </dict>
// CHECK-NEXT:          </array>
// CHECK-NEXT:        </dict>
// CHECK-NEXT:       </array>
// CHECK-NEXT:     </dict>
// CHECK-NEXT:     <dict>
// CHECK-NEXT:      <key>kind</key><string>event</string>
// CHECK-NEXT:      <key>location</key>
// CHECK-NEXT:      <dict>
// CHECK-NEXT:       <key>line</key><integer>91</integer>
// CHECK-NEXT:       <key>col</key><integer>3</integer>
// CHECK-NEXT:       <key>file</key><integer>0</integer>
// CHECK-NEXT:      </dict>
// CHECK-NEXT:      <key>ranges</key>
// CHECK-NEXT:      <array>
// CHECK-NEXT:        <array>
// CHECK-NEXT:         <dict>
// CHECK-NEXT:          <key>line</key><integer>91</integer>
// CHECK-NEXT:          <key>col</key><integer>3</integer>
// CHECK-NEXT:          <key>file</key><integer>0</integer>
// CHECK-NEXT:         </dict>
// CHECK-NEXT:         <dict>
// CHECK-NEXT:          <key>line</key><integer>91</integer>
// CHECK-NEXT:          <key>col</key><integer>22</integer>
// CHECK-NEXT:          <key>file</key><integer>0</integer>
// CHECK-NEXT:         </dict>
// CHECK-NEXT:        </array>
// CHECK-NEXT:        <array>
// CHECK-NEXT:         <dict>
// CHECK-NEXT:          <key>line</key><integer>91</integer>
// CHECK-NEXT:          <key>col</key><integer>4</integer>
// CHECK-NEXT:          <key>file</key><integer>0</integer>
// CHECK-NEXT:         </dict>
// CHECK-NEXT:         <dict>
// CHECK-NEXT:          <key>line</key><integer>91</integer>
// CHECK-NEXT:          <key>col</key><integer>9</integer>
// CHECK-NEXT:          <key>file</key><integer>0</integer>
// CHECK-NEXT:         </dict>
// CHECK-NEXT:        </array>
// CHECK-NEXT:      </array>
// CHECK-NEXT:      <key>depth</key><integer>0</integer>
// CHECK-NEXT:      <key>extended_message</key>
// CHECK-NEXT:      <string>Object autoreleased</string>
// CHECK-NEXT:      <key>message</key>
// CHECK-NEXT:      <string>Object autoreleased</string>
// CHECK-NEXT:     </dict>
// CHECK-NEXT:     <dict>
// CHECK-NEXT:      <key>kind</key><string>control</string>
// CHECK-NEXT:      <key>edges</key>
// CHECK-NEXT:       <array>
// CHECK-NEXT:        <dict>
// CHECK-NEXT:         <key>start</key>
// CHECK-NEXT:          <array>
// CHECK-NEXT:           <dict>
// CHECK-NEXT:            <key>line</key><integer>91</integer>
// CHECK-NEXT:            <key>col</key><integer>3</integer>
// CHECK-NEXT:            <key>file</key><integer>0</integer>
// CHECK-NEXT:           </dict>
// CHECK-NEXT:           <dict>
// CHECK-NEXT:            <key>line</key><integer>91</integer>
// CHECK-NEXT:            <key>col</key><integer>3</integer>
// CHECK-NEXT:            <key>file</key><integer>0</integer>
// CHECK-NEXT:           </dict>
// CHECK-NEXT:          </array>
// CHECK-NEXT:         <key>end</key>
// CHECK-NEXT:          <array>
// CHECK-NEXT:           <dict>
// CHECK-NEXT:            <key>line</key><integer>92</integer>
// CHECK-NEXT:            <key>col</key><integer>3</integer>
// CHECK-NEXT:            <key>file</key><integer>0</integer>
// CHECK-NEXT:           </dict>
// CHECK-NEXT:           <dict>
// CHECK-NEXT:            <key>line</key><integer>92</integer>
// CHECK-NEXT:            <key>col</key><integer>8</integer>
// CHECK-NEXT:            <key>file</key><integer>0</integer>
// CHECK-NEXT:           </dict>
// CHECK-NEXT:          </array>
// CHECK-NEXT:        </dict>
// CHECK-NEXT:       </array>
// CHECK-NEXT:     </dict>
// CHECK-NEXT:     <dict>
// CHECK-NEXT:      <key>kind</key><string>event</string>
// CHECK-NEXT:      <key>location</key>
// CHECK-NEXT:      <dict>
// CHECK-NEXT:       <key>line</key><integer>92</integer>
// CHECK-NEXT:       <key>col</key><integer>3</integer>
// CHECK-NEXT:       <key>file</key><integer>0</integer>
// CHECK-NEXT:      </dict>
// CHECK-NEXT:      <key>ranges</key>
// CHECK-NEXT:      <array>
// CHECK-NEXT:        <array>
// CHECK-NEXT:         <dict>
// CHECK-NEXT:          <key>line</key><integer>92</integer>
// CHECK-NEXT:          <key>col</key><integer>3</integer>
// CHECK-NEXT:          <key>file</key><integer>0</integer>
// CHECK-NEXT:         </dict>
// CHECK-NEXT:         <dict>
// CHECK-NEXT:          <key>line</key><integer>92</integer>
// CHECK-NEXT:          <key>col</key><integer>8</integer>
// CHECK-NEXT:          <key>file</key><integer>0</integer>
// CHECK-NEXT:         </dict>
// CHECK-NEXT:        </array>
// CHECK-NEXT:      </array>
// CHECK-NEXT:      <key>depth</key><integer>0</integer>
// CHECK-NEXT:      <key>extended_message</key>
// CHECK-NEXT:      <string>Object was autoreleased 2 times but the object has a +1 retain count</string>
// CHECK-NEXT:      <key>message</key>
// CHECK-NEXT:      <string>Object was autoreleased 2 times but the object has a +1 retain count</string>
// CHECK-NEXT:     </dict>
// CHECK-NEXT:    </array>
// CHECK-NEXT:    <key>description</key><string>Object autoreleased too many times</string>
// CHECK-NEXT:    <key>category</key><string>Memory (Core Foundation/Objective-C)</string>
// CHECK-NEXT:    <key>type</key><string>Object autoreleased too many times</string>
// CHECK-NEXT:    <key>check_name</key><string>osx.cocoa.RetainCount</string>
// CHECK-NEXT:    <!-- This hash is experimental and going to change! -->
// CHECK-NEXT:    <key>issue_hash_content_of_line_in_context</key><string>cb5e4205a8f925230a70715914a2e3d2</string>
// CHECK-NEXT:   <key>issue_context_kind</key><string>function</string>
// CHECK-NEXT:   <key>issue_context</key><string>overAutorelease</string>
// CHECK-NEXT:   <key>issue_hash_function_offset</key><string>4</string>
// CHECK-NEXT:   <key>location</key>
// CHECK-NEXT:   <dict>
// CHECK-NEXT:    <key>line</key><integer>92</integer>
// CHECK-NEXT:    <key>col</key><integer>3</integer>
// CHECK-NEXT:    <key>file</key><integer>0</integer>
// CHECK-NEXT:   </dict>
// CHECK-NEXT:   </dict>
// CHECK-NEXT:   <dict>
// CHECK-NEXT:    <key>path</key>
// CHECK-NEXT:    <array>
// CHECK-NEXT:     <dict>
// CHECK-NEXT:      <key>kind</key><string>event</string>
// CHECK-NEXT:      <key>location</key>
// CHECK-NEXT:      <dict>
// CHECK-NEXT:       <key>line</key><integer>96</integer>
// CHECK-NEXT:       <key>col</key><integer>19</integer>
// CHECK-NEXT:       <key>file</key><integer>0</integer>
// CHECK-NEXT:      </dict>
// CHECK-NEXT:      <key>ranges</key>
// CHECK-NEXT:      <array>
// CHECK-NEXT:        <array>
// CHECK-NEXT:         <dict>
// CHECK-NEXT:          <key>line</key><integer>96</integer>
// CHECK-NEXT:          <key>col</key><integer>19</integer>
// CHECK-NEXT:          <key>file</key><integer>0</integer>
// CHECK-NEXT:         </dict>
// CHECK-NEXT:         <dict>
// CHECK-NEXT:          <key>line</key><integer>96</integer>
// CHECK-NEXT:          <key>col</key><integer>31</integer>
// CHECK-NEXT:          <key>file</key><integer>0</integer>
// CHECK-NEXT:         </dict>
// CHECK-NEXT:        </array>
// CHECK-NEXT:      </array>
// CHECK-NEXT:      <key>depth</key><integer>0</integer>
// CHECK-NEXT:      <key>extended_message</key>
// CHECK-NEXT:      <string>Property returns an Objective-C object with a +0 retain count</string>
// CHECK-NEXT:      <key>message</key>
// CHECK-NEXT:      <string>Property returns an Objective-C object with a +0 retain count</string>
// CHECK-NEXT:     </dict>
// CHECK-NEXT:     <dict>
// CHECK-NEXT:      <key>kind</key><string>control</string>
// CHECK-NEXT:      <key>edges</key>
// CHECK-NEXT:       <array>
// CHECK-NEXT:        <dict>
// CHECK-NEXT:         <key>start</key>
// CHECK-NEXT:          <array>
// CHECK-NEXT:           <dict>
// CHECK-NEXT:            <key>line</key><integer>96</integer>
// CHECK-NEXT:            <key>col</key><integer>3</integer>
// CHECK-NEXT:            <key>file</key><integer>0</integer>
// CHECK-NEXT:           </dict>
// CHECK-NEXT:           <dict>
// CHECK-NEXT:            <key>line</key><integer>96</integer>
// CHECK-NEXT:            <key>col</key><integer>4</integer>
// CHECK-NEXT:            <key>file</key><integer>0</integer>
// CHECK-NEXT:           </dict>
// CHECK-NEXT:          </array>
// CHECK-NEXT:         <key>end</key>
// CHECK-NEXT:          <array>
// CHECK-NEXT:           <dict>
// CHECK-NEXT:            <key>line</key><integer>97</integer>
// CHECK-NEXT:            <key>col</key><integer>3</integer>
// CHECK-NEXT:            <key>file</key><integer>0</integer>
// CHECK-NEXT:           </dict>
// CHECK-NEXT:           <dict>
// CHECK-NEXT:            <key>line</key><integer>97</integer>
// CHECK-NEXT:            <key>col</key><integer>3</integer>
// CHECK-NEXT:            <key>file</key><integer>0</integer>
// CHECK-NEXT:           </dict>
// CHECK-NEXT:          </array>
// CHECK-NEXT:        </dict>
// CHECK-NEXT:       </array>
// CHECK-NEXT:     </dict>
// CHECK-NEXT:     <dict>
// CHECK-NEXT:      <key>kind</key><string>event</string>
// CHECK-NEXT:      <key>location</key>
// CHECK-NEXT:      <dict>
// CHECK-NEXT:       <key>line</key><integer>97</integer>
// CHECK-NEXT:       <key>col</key><integer>3</integer>
// CHECK-NEXT:       <key>file</key><integer>0</integer>
// CHECK-NEXT:      </dict>
// CHECK-NEXT:      <key>ranges</key>
// CHECK-NEXT:      <array>
// CHECK-NEXT:        <array>
// CHECK-NEXT:         <dict>
// CHECK-NEXT:          <key>line</key><integer>97</integer>
// CHECK-NEXT:          <key>col</key><integer>3</integer>
// CHECK-NEXT:          <key>file</key><integer>0</integer>
// CHECK-NEXT:         </dict>
// CHECK-NEXT:         <dict>
// CHECK-NEXT:          <key>line</key><integer>97</integer>
// CHECK-NEXT:          <key>col</key><integer>22</integer>
// CHECK-NEXT:          <key>file</key><integer>0</integer>
// CHECK-NEXT:         </dict>
// CHECK-NEXT:        </array>
// CHECK-NEXT:        <array>
// CHECK-NEXT:         <dict>
// CHECK-NEXT:          <key>line</key><integer>97</integer>
// CHECK-NEXT:          <key>col</key><integer>4</integer>
// CHECK-NEXT:          <key>file</key><integer>0</integer>
// CHECK-NEXT:         </dict>
// CHECK-NEXT:         <dict>
// CHECK-NEXT:          <key>line</key><integer>97</integer>
// CHECK-NEXT:          <key>col</key><integer>9</integer>
// CHECK-NEXT:          <key>file</key><integer>0</integer>
// CHECK-NEXT:         </dict>
// CHECK-NEXT:        </array>
// CHECK-NEXT:      </array>
// CHECK-NEXT:      <key>depth</key><integer>0</integer>
// CHECK-NEXT:      <key>extended_message</key>
// CHECK-NEXT:      <string>Object autoreleased</string>
// CHECK-NEXT:      <key>message</key>
// CHECK-NEXT:      <string>Object autoreleased</string>
// CHECK-NEXT:     </dict>
// CHECK-NEXT:     <dict>
// CHECK-NEXT:      <key>kind</key><string>control</string>
// CHECK-NEXT:      <key>edges</key>
// CHECK-NEXT:       <array>
// CHECK-NEXT:        <dict>
// CHECK-NEXT:         <key>start</key>
// CHECK-NEXT:          <array>
// CHECK-NEXT:           <dict>
// CHECK-NEXT:            <key>line</key><integer>97</integer>
// CHECK-NEXT:            <key>col</key><integer>3</integer>
// CHECK-NEXT:            <key>file</key><integer>0</integer>
// CHECK-NEXT:           </dict>
// CHECK-NEXT:           <dict>
// CHECK-NEXT:            <key>line</key><integer>97</integer>
// CHECK-NEXT:            <key>col</key><integer>3</integer>
// CHECK-NEXT:            <key>file</key><integer>0</integer>
// CHECK-NEXT:           </dict>
// CHECK-NEXT:          </array>
// CHECK-NEXT:         <key>end</key>
// CHECK-NEXT:          <array>
// CHECK-NEXT:           <dict>
// CHECK-NEXT:            <key>line</key><integer>98</integer>
// CHECK-NEXT:            <key>col</key><integer>3</integer>
// CHECK-NEXT:            <key>file</key><integer>0</integer>
// CHECK-NEXT:           </dict>
// CHECK-NEXT:           <dict>
// CHECK-NEXT:            <key>line</key><integer>98</integer>
// CHECK-NEXT:            <key>col</key><integer>8</integer>
// CHECK-NEXT:            <key>file</key><integer>0</integer>
// CHECK-NEXT:           </dict>
// CHECK-NEXT:          </array>
// CHECK-NEXT:        </dict>
// CHECK-NEXT:       </array>
// CHECK-NEXT:     </dict>
// CHECK-NEXT:     <dict>
// CHECK-NEXT:      <key>kind</key><string>event</string>
// CHECK-NEXT:      <key>location</key>
// CHECK-NEXT:      <dict>
// CHECK-NEXT:       <key>line</key><integer>98</integer>
// CHECK-NEXT:       <key>col</key><integer>3</integer>
// CHECK-NEXT:       <key>file</key><integer>0</integer>
// CHECK-NEXT:      </dict>
// CHECK-NEXT:      <key>ranges</key>
// CHECK-NEXT:      <array>
// CHECK-NEXT:        <array>
// CHECK-NEXT:         <dict>
// CHECK-NEXT:          <key>line</key><integer>98</integer>
// CHECK-NEXT:          <key>col</key><integer>3</integer>
// CHECK-NEXT:          <key>file</key><integer>0</integer>
// CHECK-NEXT:         </dict>
// CHECK-NEXT:         <dict>
// CHECK-NEXT:          <key>line</key><integer>98</integer>
// CHECK-NEXT:          <key>col</key><integer>8</integer>
// CHECK-NEXT:          <key>file</key><integer>0</integer>
// CHECK-NEXT:         </dict>
// CHECK-NEXT:        </array>
// CHECK-NEXT:      </array>
// CHECK-NEXT:      <key>depth</key><integer>0</integer>
// CHECK-NEXT:      <key>extended_message</key>
// CHECK-NEXT:      <string>Object was autoreleased but has a +0 retain count</string>
// CHECK-NEXT:      <key>message</key>
// CHECK-NEXT:      <string>Object was autoreleased but has a +0 retain count</string>
// CHECK-NEXT:     </dict>
// CHECK-NEXT:    </array>
// CHECK-NEXT:    <key>description</key><string>Object autoreleased too many times</string>
// CHECK-NEXT:    <key>category</key><string>Memory (Core Foundation/Objective-C)</string>
// CHECK-NEXT:    <key>type</key><string>Object autoreleased too many times</string>
// CHECK-NEXT:    <key>check_name</key><string>osx.cocoa.RetainCount</string>
// CHECK-NEXT:    <!-- This hash is experimental and going to change! -->
// CHECK-NEXT:    <key>issue_hash_content_of_line_in_context</key><string>1edd178e5ad76c79ce9812f519e8f467</string>
// CHECK-NEXT:   <key>issue_context_kind</key><string>function</string>
// CHECK-NEXT:   <key>issue_context</key><string>autoreleaseUnowned</string>
// CHECK-NEXT:   <key>issue_hash_function_offset</key><string>3</string>
// CHECK-NEXT:   <key>location</key>
// CHECK-NEXT:   <dict>
// CHECK-NEXT:    <key>line</key><integer>98</integer>
// CHECK-NEXT:    <key>col</key><integer>3</integer>
// CHECK-NEXT:    <key>file</key><integer>0</integer>
// CHECK-NEXT:   </dict>
// CHECK-NEXT:   </dict>
// CHECK-NEXT:   <dict>
// CHECK-NEXT:    <key>path</key>
// CHECK-NEXT:    <array>
// CHECK-NEXT:     <dict>
// CHECK-NEXT:      <key>kind</key><string>event</string>
// CHECK-NEXT:      <key>location</key>
// CHECK-NEXT:      <dict>
// CHECK-NEXT:       <key>line</key><integer>102</integer>
// CHECK-NEXT:       <key>col</key><integer>22</integer>
// CHECK-NEXT:       <key>file</key><integer>0</integer>
// CHECK-NEXT:      </dict>
// CHECK-NEXT:      <key>ranges</key>
// CHECK-NEXT:      <array>
// CHECK-NEXT:        <array>
// CHECK-NEXT:         <dict>
// CHECK-NEXT:          <key>line</key><integer>102</integer>
// CHECK-NEXT:          <key>col</key><integer>22</integer>
// CHECK-NEXT:          <key>file</key><integer>0</integer>
// CHECK-NEXT:         </dict>
// CHECK-NEXT:         <dict>
// CHECK-NEXT:          <key>line</key><integer>102</integer>
// CHECK-NEXT:          <key>col</key><integer>40</integer>
// CHECK-NEXT:          <key>file</key><integer>0</integer>
// CHECK-NEXT:         </dict>
// CHECK-NEXT:        </array>
// CHECK-NEXT:      </array>
// CHECK-NEXT:      <key>depth</key><integer>0</integer>
// CHECK-NEXT:      <key>extended_message</key>
// CHECK-NEXT:      <string>Call to function &apos;CFCreateSomething&apos; returns a Core Foundation object of type CFTypeRef with a +1 retain count</string>
// CHECK-NEXT:      <key>message</key>
// CHECK-NEXT:      <string>Call to function &apos;CFCreateSomething&apos; returns a Core Foundation object of type CFTypeRef with a +1 retain count</string>
// CHECK-NEXT:     </dict>
// CHECK-NEXT:     <dict>
// CHECK-NEXT:      <key>kind</key><string>control</string>
// CHECK-NEXT:      <key>edges</key>
// CHECK-NEXT:       <array>
// CHECK-NEXT:        <dict>
// CHECK-NEXT:         <key>start</key>
// CHECK-NEXT:          <array>
// CHECK-NEXT:           <dict>
// CHECK-NEXT:            <key>line</key><integer>102</integer>
// CHECK-NEXT:            <key>col</key><integer>3</integer>
// CHECK-NEXT:            <key>file</key><integer>0</integer>
// CHECK-NEXT:           </dict>
// CHECK-NEXT:           <dict>
// CHECK-NEXT:            <key>line</key><integer>102</integer>
// CHECK-NEXT:            <key>col</key><integer>11</integer>
// CHECK-NEXT:            <key>file</key><integer>0</integer>
// CHECK-NEXT:           </dict>
// CHECK-NEXT:          </array>
// CHECK-NEXT:         <key>end</key>
// CHECK-NEXT:          <array>
// CHECK-NEXT:           <dict>
// CHECK-NEXT:            <key>line</key><integer>103</integer>
// CHECK-NEXT:            <key>col</key><integer>3</integer>
// CHECK-NEXT:            <key>file</key><integer>0</integer>
// CHECK-NEXT:           </dict>
// CHECK-NEXT:           <dict>
// CHECK-NEXT:            <key>line</key><integer>103</integer>
// CHECK-NEXT:            <key>col</key><integer>19</integer>
// CHECK-NEXT:            <key>file</key><integer>0</integer>
// CHECK-NEXT:           </dict>
// CHECK-NEXT:          </array>
// CHECK-NEXT:        </dict>
// CHECK-NEXT:       </array>
// CHECK-NEXT:     </dict>
// CHECK-NEXT:     <dict>
// CHECK-NEXT:      <key>kind</key><string>event</string>
// CHECK-NEXT:      <key>location</key>
// CHECK-NEXT:      <dict>
// CHECK-NEXT:       <key>line</key><integer>103</integer>
// CHECK-NEXT:       <key>col</key><integer>3</integer>
// CHECK-NEXT:       <key>file</key><integer>0</integer>
// CHECK-NEXT:      </dict>
// CHECK-NEXT:      <key>ranges</key>
// CHECK-NEXT:      <array>
// CHECK-NEXT:        <array>
// CHECK-NEXT:         <dict>
// CHECK-NEXT:          <key>line</key><integer>103</integer>
// CHECK-NEXT:          <key>col</key><integer>3</integer>
// CHECK-NEXT:          <key>file</key><integer>0</integer>
// CHECK-NEXT:         </dict>
// CHECK-NEXT:         <dict>
// CHECK-NEXT:          <key>line</key><integer>103</integer>
// CHECK-NEXT:          <key>col</key><integer>27</integer>
// CHECK-NEXT:          <key>file</key><integer>0</integer>
// CHECK-NEXT:         </dict>
// CHECK-NEXT:        </array>
// CHECK-NEXT:        <array>
// CHECK-NEXT:         <dict>
// CHECK-NEXT:          <key>line</key><integer>103</integer>
// CHECK-NEXT:          <key>col</key><integer>21</integer>
// CHECK-NEXT:          <key>file</key><integer>0</integer>
// CHECK-NEXT:         </dict>
// CHECK-NEXT:         <dict>
// CHECK-NEXT:          <key>line</key><integer>103</integer>
// CHECK-NEXT:          <key>col</key><integer>26</integer>
// CHECK-NEXT:          <key>file</key><integer>0</integer>
// CHECK-NEXT:         </dict>
// CHECK-NEXT:        </array>
// CHECK-NEXT:      </array>
// CHECK-NEXT:      <key>depth</key><integer>0</integer>
// CHECK-NEXT:      <key>extended_message</key>
// CHECK-NEXT:      <string>When GC is not enabled a call to &apos;CFMakeCollectable&apos; has no effect on its argument</string>
// CHECK-NEXT:      <key>message</key>
// CHECK-NEXT:      <string>When GC is not enabled a call to &apos;CFMakeCollectable&apos; has no effect on its argument</string>
// CHECK-NEXT:     </dict>
// CHECK-NEXT:     <dict>
// CHECK-NEXT:      <key>kind</key><string>control</string>
// CHECK-NEXT:      <key>edges</key>
// CHECK-NEXT:       <array>
// CHECK-NEXT:        <dict>
// CHECK-NEXT:         <key>start</key>
// CHECK-NEXT:          <array>
// CHECK-NEXT:           <dict>
// CHECK-NEXT:            <key>line</key><integer>103</integer>
// CHECK-NEXT:            <key>col</key><integer>3</integer>
// CHECK-NEXT:            <key>file</key><integer>0</integer>
// CHECK-NEXT:           </dict>
// CHECK-NEXT:           <dict>
// CHECK-NEXT:            <key>line</key><integer>103</integer>
// CHECK-NEXT:            <key>col</key><integer>19</integer>
// CHECK-NEXT:            <key>file</key><integer>0</integer>
// CHECK-NEXT:           </dict>
// CHECK-NEXT:          </array>
// CHECK-NEXT:         <key>end</key>
// CHECK-NEXT:          <array>
// CHECK-NEXT:           <dict>
// CHECK-NEXT:            <key>line</key><integer>104</integer>
// CHECK-NEXT:            <key>col</key><integer>3</integer>
// CHECK-NEXT:            <key>file</key><integer>0</integer>
// CHECK-NEXT:           </dict>
// CHECK-NEXT:           <dict>
// CHECK-NEXT:            <key>line</key><integer>104</integer>
// CHECK-NEXT:            <key>col</key><integer>19</integer>
// CHECK-NEXT:            <key>file</key><integer>0</integer>
// CHECK-NEXT:           </dict>
// CHECK-NEXT:          </array>
// CHECK-NEXT:        </dict>
// CHECK-NEXT:       </array>
// CHECK-NEXT:     </dict>
// CHECK-NEXT:     <dict>
// CHECK-NEXT:      <key>kind</key><string>event</string>
// CHECK-NEXT:      <key>location</key>
// CHECK-NEXT:      <dict>
// CHECK-NEXT:       <key>line</key><integer>104</integer>
// CHECK-NEXT:       <key>col</key><integer>3</integer>
// CHECK-NEXT:       <key>file</key><integer>0</integer>
// CHECK-NEXT:      </dict>
// CHECK-NEXT:      <key>ranges</key>
// CHECK-NEXT:      <array>
// CHECK-NEXT:        <array>
// CHECK-NEXT:         <dict>
// CHECK-NEXT:          <key>line</key><integer>104</integer>
// CHECK-NEXT:          <key>col</key><integer>3</integer>
// CHECK-NEXT:          <key>file</key><integer>0</integer>
// CHECK-NEXT:         </dict>
// CHECK-NEXT:         <dict>
// CHECK-NEXT:          <key>line</key><integer>104</integer>
// CHECK-NEXT:          <key>col</key><integer>27</integer>
// CHECK-NEXT:          <key>file</key><integer>0</integer>
// CHECK-NEXT:         </dict>
// CHECK-NEXT:        </array>
// CHECK-NEXT:        <array>
// CHECK-NEXT:         <dict>
// CHECK-NEXT:          <key>line</key><integer>104</integer>
// CHECK-NEXT:          <key>col</key><integer>21</integer>
// CHECK-NEXT:          <key>file</key><integer>0</integer>
// CHECK-NEXT:         </dict>
// CHECK-NEXT:         <dict>
// CHECK-NEXT:          <key>line</key><integer>104</integer>
// CHECK-NEXT:          <key>col</key><integer>26</integer>
// CHECK-NEXT:          <key>file</key><integer>0</integer>
// CHECK-NEXT:         </dict>
// CHECK-NEXT:        </array>
// CHECK-NEXT:      </array>
// CHECK-NEXT:      <key>depth</key><integer>0</integer>
// CHECK-NEXT:      <key>extended_message</key>
// CHECK-NEXT:      <string>When GC is not enabled a call to &apos;NSMakeCollectable&apos; has no effect on its argument</string>
// CHECK-NEXT:      <key>message</key>
// CHECK-NEXT:      <string>When GC is not enabled a call to &apos;NSMakeCollectable&apos; has no effect on its argument</string>
// CHECK-NEXT:     </dict>
// CHECK-NEXT:     <dict>
// CHECK-NEXT:      <key>kind</key><string>control</string>
// CHECK-NEXT:      <key>edges</key>
// CHECK-NEXT:       <array>
// CHECK-NEXT:        <dict>
// CHECK-NEXT:         <key>start</key>
// CHECK-NEXT:          <array>
// CHECK-NEXT:           <dict>
// CHECK-NEXT:            <key>line</key><integer>104</integer>
// CHECK-NEXT:            <key>col</key><integer>3</integer>
// CHECK-NEXT:            <key>file</key><integer>0</integer>
// CHECK-NEXT:           </dict>
// CHECK-NEXT:           <dict>
// CHECK-NEXT:            <key>line</key><integer>104</integer>
// CHECK-NEXT:            <key>col</key><integer>19</integer>
// CHECK-NEXT:            <key>file</key><integer>0</integer>
// CHECK-NEXT:           </dict>
// CHECK-NEXT:          </array>
// CHECK-NEXT:         <key>end</key>
// CHECK-NEXT:          <array>
// CHECK-NEXT:           <dict>
// CHECK-NEXT:            <key>line</key><integer>105</integer>
// CHECK-NEXT:            <key>col</key><integer>3</integer>
// CHECK-NEXT:            <key>file</key><integer>0</integer>
// CHECK-NEXT:           </dict>
// CHECK-NEXT:           <dict>
// CHECK-NEXT:            <key>line</key><integer>105</integer>
// CHECK-NEXT:            <key>col</key><integer>8</integer>
// CHECK-NEXT:            <key>file</key><integer>0</integer>
// CHECK-NEXT:           </dict>
// CHECK-NEXT:          </array>
// CHECK-NEXT:        </dict>
// CHECK-NEXT:       </array>
// CHECK-NEXT:     </dict>
// CHECK-NEXT:     <dict>
// CHECK-NEXT:      <key>kind</key><string>event</string>
// CHECK-NEXT:      <key>location</key>
// CHECK-NEXT:      <dict>
// CHECK-NEXT:       <key>line</key><integer>105</integer>
// CHECK-NEXT:       <key>col</key><integer>3</integer>
// CHECK-NEXT:       <key>file</key><integer>0</integer>
// CHECK-NEXT:      </dict>
// CHECK-NEXT:      <key>ranges</key>
// CHECK-NEXT:      <array>
// CHECK-NEXT:        <array>
// CHECK-NEXT:         <dict>
// CHECK-NEXT:          <key>line</key><integer>105</integer>
// CHECK-NEXT:          <key>col</key><integer>3</integer>
// CHECK-NEXT:          <key>file</key><integer>0</integer>
// CHECK-NEXT:         </dict>
// CHECK-NEXT:         <dict>
// CHECK-NEXT:          <key>line</key><integer>105</integer>
// CHECK-NEXT:          <key>col</key><integer>8</integer>
// CHECK-NEXT:          <key>file</key><integer>0</integer>
// CHECK-NEXT:         </dict>
// CHECK-NEXT:        </array>
// CHECK-NEXT:      </array>
// CHECK-NEXT:      <key>depth</key><integer>0</integer>
// CHECK-NEXT:      <key>extended_message</key>
// CHECK-NEXT:      <string>Object leaked: object allocated and stored into &apos;leaked&apos; is not referenced later in this execution path and has a retain count of +1</string>
// CHECK-NEXT:      <key>message</key>
// CHECK-NEXT:      <string>Object leaked: object allocated and stored into &apos;leaked&apos; is not referenced later in this execution path and has a retain count of +1</string>
// CHECK-NEXT:     </dict>
// CHECK-NEXT:    </array>
// CHECK-NEXT:    <key>description</key><string>Potential leak of an object stored into &apos;leaked&apos;</string>
// CHECK-NEXT:    <key>category</key><string>Memory (Core Foundation/Objective-C)</string>
// CHECK-NEXT:    <key>type</key><string>Leak</string>
// CHECK-NEXT:    <key>check_name</key><string>osx.cocoa.RetainCount</string>
// CHECK-NEXT:    <!-- This hash is experimental and going to change! -->
// CHECK-NEXT:    <key>issue_hash_content_of_line_in_context</key><string>3f08690fae9687c29bb23b7a7cb7995b</string>
// CHECK-NEXT:   <key>issue_context_kind</key><string>function</string>
// CHECK-NEXT:   <key>issue_context</key><string>makeCollectableIgnored</string>
// CHECK-NEXT:   <key>issue_hash_function_offset</key><string>1</string>
// CHECK-NEXT:   <key>location</key>
// CHECK-NEXT:   <dict>
// CHECK-NEXT:    <key>line</key><integer>105</integer>
// CHECK-NEXT:    <key>col</key><integer>3</integer>
// CHECK-NEXT:    <key>file</key><integer>0</integer>
// CHECK-NEXT:   </dict>
// CHECK-NEXT:   </dict>
// CHECK-NEXT:   <dict>
// CHECK-NEXT:    <key>path</key>
// CHECK-NEXT:    <array>
// CHECK-NEXT:     <dict>
// CHECK-NEXT:      <key>kind</key><string>event</string>
// CHECK-NEXT:      <key>location</key>
// CHECK-NEXT:      <dict>
// CHECK-NEXT:       <key>line</key><integer>109</integer>
// CHECK-NEXT:       <key>col</key><integer>22</integer>
// CHECK-NEXT:       <key>file</key><integer>0</integer>
// CHECK-NEXT:      </dict>
// CHECK-NEXT:      <key>ranges</key>
// CHECK-NEXT:      <array>
// CHECK-NEXT:        <array>
// CHECK-NEXT:         <dict>
// CHECK-NEXT:          <key>line</key><integer>109</integer>
// CHECK-NEXT:          <key>col</key><integer>22</integer>
// CHECK-NEXT:          <key>file</key><integer>0</integer>
// CHECK-NEXT:         </dict>
// CHECK-NEXT:         <dict>
// CHECK-NEXT:          <key>line</key><integer>109</integer>
// CHECK-NEXT:          <key>col</key><integer>37</integer>
// CHECK-NEXT:          <key>file</key><integer>0</integer>
// CHECK-NEXT:         </dict>
// CHECK-NEXT:        </array>
// CHECK-NEXT:      </array>
// CHECK-NEXT:      <key>depth</key><integer>0</integer>
// CHECK-NEXT:      <key>extended_message</key>
// CHECK-NEXT:      <string>Call to function &apos;CFGetSomething&apos; returns a Core Foundation object of type CFTypeRef with a +0 retain count</string>
// CHECK-NEXT:      <key>message</key>
// CHECK-NEXT:      <string>Call to function &apos;CFGetSomething&apos; returns a Core Foundation object of type CFTypeRef with a +0 retain count</string>
// CHECK-NEXT:     </dict>
// CHECK-NEXT:     <dict>
// CHECK-NEXT:      <key>kind</key><string>control</string>
// CHECK-NEXT:      <key>edges</key>
// CHECK-NEXT:       <array>
// CHECK-NEXT:        <dict>
// CHECK-NEXT:         <key>start</key>
// CHECK-NEXT:          <array>
// CHECK-NEXT:           <dict>
// CHECK-NEXT:            <key>line</key><integer>109</integer>
// CHECK-NEXT:            <key>col</key><integer>3</integer>
// CHECK-NEXT:            <key>file</key><integer>0</integer>
// CHECK-NEXT:           </dict>
// CHECK-NEXT:           <dict>
// CHECK-NEXT:            <key>line</key><integer>109</integer>
// CHECK-NEXT:            <key>col</key><integer>11</integer>
// CHECK-NEXT:            <key>file</key><integer>0</integer>
// CHECK-NEXT:           </dict>
// CHECK-NEXT:          </array>
// CHECK-NEXT:         <key>end</key>
// CHECK-NEXT:          <array>
// CHECK-NEXT:           <dict>
// CHECK-NEXT:            <key>line</key><integer>110</integer>
// CHECK-NEXT:            <key>col</key><integer>3</integer>
// CHECK-NEXT:            <key>file</key><integer>0</integer>
// CHECK-NEXT:           </dict>
// CHECK-NEXT:           <dict>
// CHECK-NEXT:            <key>line</key><integer>110</integer>
// CHECK-NEXT:            <key>col</key><integer>8</integer>
// CHECK-NEXT:            <key>file</key><integer>0</integer>
// CHECK-NEXT:           </dict>
// CHECK-NEXT:          </array>
// CHECK-NEXT:        </dict>
// CHECK-NEXT:       </array>
// CHECK-NEXT:     </dict>
// CHECK-NEXT:     <dict>
// CHECK-NEXT:      <key>kind</key><string>event</string>
// CHECK-NEXT:      <key>location</key>
// CHECK-NEXT:      <dict>
// CHECK-NEXT:       <key>line</key><integer>110</integer>
// CHECK-NEXT:       <key>col</key><integer>3</integer>
// CHECK-NEXT:       <key>file</key><integer>0</integer>
// CHECK-NEXT:      </dict>
// CHECK-NEXT:      <key>ranges</key>
// CHECK-NEXT:      <array>
// CHECK-NEXT:        <array>
// CHECK-NEXT:         <dict>
// CHECK-NEXT:          <key>line</key><integer>110</integer>
// CHECK-NEXT:          <key>col</key><integer>3</integer>
// CHECK-NEXT:          <key>file</key><integer>0</integer>
// CHECK-NEXT:         </dict>
// CHECK-NEXT:         <dict>
// CHECK-NEXT:          <key>line</key><integer>110</integer>
// CHECK-NEXT:          <key>col</key><integer>15</integer>
// CHECK-NEXT:          <key>file</key><integer>0</integer>
// CHECK-NEXT:         </dict>
// CHECK-NEXT:        </array>
// CHECK-NEXT:        <array>
// CHECK-NEXT:         <dict>
// CHECK-NEXT:          <key>line</key><integer>110</integer>
// CHECK-NEXT:          <key>col</key><integer>10</integer>
// CHECK-NEXT:          <key>file</key><integer>0</integer>
// CHECK-NEXT:         </dict>
// CHECK-NEXT:         <dict>
// CHECK-NEXT:          <key>line</key><integer>110</integer>
// CHECK-NEXT:          <key>col</key><integer>15</integer>
// CHECK-NEXT:          <key>file</key><integer>0</integer>
// CHECK-NEXT:         </dict>
// CHECK-NEXT:        </array>
// CHECK-NEXT:      </array>
// CHECK-NEXT:      <key>depth</key><integer>0</integer>
// CHECK-NEXT:      <key>extended_message</key>
// CHECK-NEXT:      <string>Object returned to caller with a +0 retain count</string>
// CHECK-NEXT:      <key>message</key>
// CHECK-NEXT:      <string>Object returned to caller with a +0 retain count</string>
// CHECK-NEXT:     </dict>
// CHECK-NEXT:     <dict>
// CHECK-NEXT:      <key>kind</key><string>event</string>
// CHECK-NEXT:      <key>location</key>
// CHECK-NEXT:      <dict>
// CHECK-NEXT:       <key>line</key><integer>110</integer>
// CHECK-NEXT:       <key>col</key><integer>3</integer>
// CHECK-NEXT:       <key>file</key><integer>0</integer>
// CHECK-NEXT:      </dict>
// CHECK-NEXT:      <key>ranges</key>
// CHECK-NEXT:      <array>
// CHECK-NEXT:        <array>
// CHECK-NEXT:         <dict>
// CHECK-NEXT:          <key>line</key><integer>110</integer>
// CHECK-NEXT:          <key>col</key><integer>3</integer>
// CHECK-NEXT:          <key>file</key><integer>0</integer>
// CHECK-NEXT:         </dict>
// CHECK-NEXT:         <dict>
// CHECK-NEXT:          <key>line</key><integer>110</integer>
// CHECK-NEXT:          <key>col</key><integer>15</integer>
// CHECK-NEXT:          <key>file</key><integer>0</integer>
// CHECK-NEXT:         </dict>
// CHECK-NEXT:        </array>
// CHECK-NEXT:      </array>
// CHECK-NEXT:      <key>depth</key><integer>0</integer>
// CHECK-NEXT:      <key>extended_message</key>
// CHECK-NEXT:      <string>Object with a +0 retain count returned to caller where a +1 (owning) retain count is expected</string>
// CHECK-NEXT:      <key>message</key>
// CHECK-NEXT:      <string>Object with a +0 retain count returned to caller where a +1 (owning) retain count is expected</string>
// CHECK-NEXT:     </dict>
// CHECK-NEXT:    </array>
// CHECK-NEXT:    <key>description</key><string>Object with a +0 retain count returned to caller where a +1 (owning) retain count is expected</string>
// CHECK-NEXT:    <key>category</key><string>Memory (Core Foundation/Objective-C)</string>
// CHECK-NEXT:    <key>type</key><string>Method should return an owned object</string>
// CHECK-NEXT:    <key>check_name</key><string>osx.cocoa.RetainCount</string>
// CHECK-NEXT:    <!-- This hash is experimental and going to change! -->
// CHECK-NEXT:    <key>issue_hash_content_of_line_in_context</key><string>4b621ab5f8f2ef9240699119f4d874cb</string>
// CHECK-NEXT:   <key>issue_context_kind</key><string>function</string>
// CHECK-NEXT:   <key>issue_context</key><string>CFCopyRuleViolation</string>
// CHECK-NEXT:   <key>issue_hash_function_offset</key><string>2</string>
// CHECK-NEXT:   <key>location</key>
// CHECK-NEXT:   <dict>
// CHECK-NEXT:    <key>line</key><integer>110</integer>
// CHECK-NEXT:    <key>col</key><integer>3</integer>
// CHECK-NEXT:    <key>file</key><integer>0</integer>
// CHECK-NEXT:   </dict>
// CHECK-NEXT:   </dict>
// CHECK-NEXT:   <dict>
// CHECK-NEXT:    <key>path</key>
// CHECK-NEXT:    <array>
// CHECK-NEXT:     <dict>
// CHECK-NEXT:      <key>kind</key><string>event</string>
// CHECK-NEXT:      <key>location</key>
// CHECK-NEXT:      <dict>
// CHECK-NEXT:       <key>line</key><integer>114</integer>
// CHECK-NEXT:       <key>col</key><integer>22</integer>
// CHECK-NEXT:       <key>file</key><integer>0</integer>
// CHECK-NEXT:      </dict>
// CHECK-NEXT:      <key>ranges</key>
// CHECK-NEXT:      <array>
// CHECK-NEXT:        <array>
// CHECK-NEXT:         <dict>
// CHECK-NEXT:          <key>line</key><integer>114</integer>
// CHECK-NEXT:          <key>col</key><integer>22</integer>
// CHECK-NEXT:          <key>file</key><integer>0</integer>
// CHECK-NEXT:         </dict>
// CHECK-NEXT:         <dict>
// CHECK-NEXT:          <key>line</key><integer>114</integer>
// CHECK-NEXT:          <key>col</key><integer>40</integer>
// CHECK-NEXT:          <key>file</key><integer>0</integer>
// CHECK-NEXT:         </dict>
// CHECK-NEXT:        </array>
// CHECK-NEXT:      </array>
// CHECK-NEXT:      <key>depth</key><integer>0</integer>
// CHECK-NEXT:      <key>extended_message</key>
// CHECK-NEXT:      <string>Call to function &apos;CFCreateSomething&apos; returns a Core Foundation object of type CFTypeRef with a +1 retain count</string>
// CHECK-NEXT:      <key>message</key>
// CHECK-NEXT:      <string>Call to function &apos;CFCreateSomething&apos; returns a Core Foundation object of type CFTypeRef with a +1 retain count</string>
// CHECK-NEXT:     </dict>
// CHECK-NEXT:     <dict>
// CHECK-NEXT:      <key>kind</key><string>control</string>
// CHECK-NEXT:      <key>edges</key>
// CHECK-NEXT:       <array>
// CHECK-NEXT:        <dict>
// CHECK-NEXT:         <key>start</key>
// CHECK-NEXT:          <array>
// CHECK-NEXT:           <dict>
// CHECK-NEXT:            <key>line</key><integer>114</integer>
// CHECK-NEXT:            <key>col</key><integer>3</integer>
// CHECK-NEXT:            <key>file</key><integer>0</integer>
// CHECK-NEXT:           </dict>
// CHECK-NEXT:           <dict>
// CHECK-NEXT:            <key>line</key><integer>114</integer>
// CHECK-NEXT:            <key>col</key><integer>11</integer>
// CHECK-NEXT:            <key>file</key><integer>0</integer>
// CHECK-NEXT:           </dict>
// CHECK-NEXT:          </array>
// CHECK-NEXT:         <key>end</key>
// CHECK-NEXT:          <array>
// CHECK-NEXT:           <dict>
// CHECK-NEXT:            <key>line</key><integer>115</integer>
// CHECK-NEXT:            <key>col</key><integer>3</integer>
// CHECK-NEXT:            <key>file</key><integer>0</integer>
// CHECK-NEXT:           </dict>
// CHECK-NEXT:           <dict>
// CHECK-NEXT:            <key>line</key><integer>115</integer>
// CHECK-NEXT:            <key>col</key><integer>8</integer>
// CHECK-NEXT:            <key>file</key><integer>0</integer>
// CHECK-NEXT:           </dict>
// CHECK-NEXT:          </array>
// CHECK-NEXT:        </dict>
// CHECK-NEXT:       </array>
// CHECK-NEXT:     </dict>
// CHECK-NEXT:     <dict>
// CHECK-NEXT:      <key>kind</key><string>event</string>
// CHECK-NEXT:      <key>location</key>
// CHECK-NEXT:      <dict>
// CHECK-NEXT:       <key>line</key><integer>115</integer>
// CHECK-NEXT:       <key>col</key><integer>3</integer>
// CHECK-NEXT:       <key>file</key><integer>0</integer>
// CHECK-NEXT:      </dict>
// CHECK-NEXT:      <key>ranges</key>
// CHECK-NEXT:      <array>
// CHECK-NEXT:        <array>
// CHECK-NEXT:         <dict>
// CHECK-NEXT:          <key>line</key><integer>115</integer>
// CHECK-NEXT:          <key>col</key><integer>3</integer>
// CHECK-NEXT:          <key>file</key><integer>0</integer>
// CHECK-NEXT:         </dict>
// CHECK-NEXT:         <dict>
// CHECK-NEXT:          <key>line</key><integer>115</integer>
// CHECK-NEXT:          <key>col</key><integer>15</integer>
// CHECK-NEXT:          <key>file</key><integer>0</integer>
// CHECK-NEXT:         </dict>
// CHECK-NEXT:        </array>
// CHECK-NEXT:        <array>
// CHECK-NEXT:         <dict>
// CHECK-NEXT:          <key>line</key><integer>115</integer>
// CHECK-NEXT:          <key>col</key><integer>10</integer>
// CHECK-NEXT:          <key>file</key><integer>0</integer>
// CHECK-NEXT:         </dict>
// CHECK-NEXT:         <dict>
// CHECK-NEXT:          <key>line</key><integer>115</integer>
// CHECK-NEXT:          <key>col</key><integer>15</integer>
// CHECK-NEXT:          <key>file</key><integer>0</integer>
// CHECK-NEXT:         </dict>
// CHECK-NEXT:        </array>
// CHECK-NEXT:      </array>
// CHECK-NEXT:      <key>depth</key><integer>0</integer>
// CHECK-NEXT:      <key>extended_message</key>
// CHECK-NEXT:      <string>Object returned to caller as an owning reference (single retain count transferred to caller)</string>
// CHECK-NEXT:      <key>message</key>
// CHECK-NEXT:      <string>Object returned to caller as an owning reference (single retain count transferred to caller)</string>
// CHECK-NEXT:     </dict>
// CHECK-NEXT:     <dict>
// CHECK-NEXT:      <key>kind</key><string>event</string>
// CHECK-NEXT:      <key>location</key>
// CHECK-NEXT:      <dict>
// CHECK-NEXT:       <key>line</key><integer>115</integer>
// CHECK-NEXT:       <key>col</key><integer>3</integer>
// CHECK-NEXT:       <key>file</key><integer>0</integer>
// CHECK-NEXT:      </dict>
// CHECK-NEXT:      <key>ranges</key>
// CHECK-NEXT:      <array>
// CHECK-NEXT:        <array>
// CHECK-NEXT:         <dict>
// CHECK-NEXT:          <key>line</key><integer>115</integer>
// CHECK-NEXT:          <key>col</key><integer>3</integer>
// CHECK-NEXT:          <key>file</key><integer>0</integer>
// CHECK-NEXT:         </dict>
// CHECK-NEXT:         <dict>
// CHECK-NEXT:          <key>line</key><integer>115</integer>
// CHECK-NEXT:          <key>col</key><integer>15</integer>
// CHECK-NEXT:          <key>file</key><integer>0</integer>
// CHECK-NEXT:         </dict>
// CHECK-NEXT:        </array>
// CHECK-NEXT:      </array>
// CHECK-NEXT:      <key>depth</key><integer>0</integer>
// CHECK-NEXT:      <key>extended_message</key>
// CHECK-NEXT:      <string>Object leaked: object allocated and stored into &apos;object&apos; is returned from a function whose name (&apos;CFGetRuleViolation&apos;) does not contain &apos;Copy&apos; or &apos;Create&apos;.  This violates the naming convention rules given in the Memory Management Guide for Core Foundation</string>
// CHECK-NEXT:      <key>message</key>
// CHECK-NEXT:      <string>Object leaked: object allocated and stored into &apos;object&apos; is returned from a function whose name (&apos;CFGetRuleViolation&apos;) does not contain &apos;Copy&apos; or &apos;Create&apos;.  This violates the naming convention rules given in the Memory Management Guide for Core Foundation</string>
// CHECK-NEXT:     </dict>
// CHECK-NEXT:    </array>
// CHECK-NEXT:    <key>description</key><string>Potential leak of an object stored into &apos;object&apos;</string>
// CHECK-NEXT:    <key>category</key><string>Memory (Core Foundation/Objective-C)</string>
// CHECK-NEXT:    <key>type</key><string>Leak of returned object</string>
// CHECK-NEXT:    <key>check_name</key><string>osx.cocoa.RetainCount</string>
// CHECK-NEXT:    <!-- This hash is experimental and going to change! -->
// CHECK-NEXT:    <key>issue_hash_content_of_line_in_context</key><string>5248d2310322982d02e5f3d564249b4f</string>
// CHECK-NEXT:   <key>issue_context_kind</key><string>function</string>
// CHECK-NEXT:   <key>issue_context</key><string>CFGetRuleViolation</string>
// CHECK-NEXT:   <key>issue_hash_function_offset</key><string>1</string>
// CHECK-NEXT:   <key>location</key>
// CHECK-NEXT:   <dict>
// CHECK-NEXT:    <key>line</key><integer>115</integer>
// CHECK-NEXT:    <key>col</key><integer>3</integer>
// CHECK-NEXT:    <key>file</key><integer>0</integer>
// CHECK-NEXT:   </dict>
// CHECK-NEXT:   </dict>
// CHECK-NEXT:   <dict>
// CHECK-NEXT:    <key>path</key>
// CHECK-NEXT:    <array>
// CHECK-NEXT:     <dict>
// CHECK-NEXT:      <key>kind</key><string>event</string>
// CHECK-NEXT:      <key>location</key>
// CHECK-NEXT:      <dict>
// CHECK-NEXT:       <key>line</key><integer>120</integer>
// CHECK-NEXT:       <key>col</key><integer>20</integer>
// CHECK-NEXT:       <key>file</key><integer>0</integer>
// CHECK-NEXT:      </dict>
// CHECK-NEXT:      <key>ranges</key>
// CHECK-NEXT:      <array>
// CHECK-NEXT:        <array>
// CHECK-NEXT:         <dict>
// CHECK-NEXT:          <key>line</key><integer>120</integer>
// CHECK-NEXT:          <key>col</key><integer>20</integer>
// CHECK-NEXT:          <key>file</key><integer>0</integer>
// CHECK-NEXT:         </dict>
// CHECK-NEXT:         <dict>
// CHECK-NEXT:          <key>line</key><integer>120</integer>
// CHECK-NEXT:          <key>col</key><integer>32</integer>
// CHECK-NEXT:          <key>file</key><integer>0</integer>
// CHECK-NEXT:         </dict>
// CHECK-NEXT:        </array>
// CHECK-NEXT:      </array>
// CHECK-NEXT:      <key>depth</key><integer>0</integer>
// CHECK-NEXT:      <key>extended_message</key>
// CHECK-NEXT:      <string>Property returns an Objective-C object with a +0 retain count</string>
// CHECK-NEXT:      <key>message</key>
// CHECK-NEXT:      <string>Property returns an Objective-C object with a +0 retain count</string>
// CHECK-NEXT:     </dict>
// CHECK-NEXT:     <dict>
// CHECK-NEXT:      <key>kind</key><string>control</string>
// CHECK-NEXT:      <key>edges</key>
// CHECK-NEXT:       <array>
// CHECK-NEXT:        <dict>
// CHECK-NEXT:         <key>start</key>
// CHECK-NEXT:          <array>
// CHECK-NEXT:           <dict>
// CHECK-NEXT:            <key>line</key><integer>120</integer>
// CHECK-NEXT:            <key>col</key><integer>3</integer>
// CHECK-NEXT:            <key>file</key><integer>0</integer>
// CHECK-NEXT:           </dict>
// CHECK-NEXT:           <dict>
// CHECK-NEXT:            <key>line</key><integer>120</integer>
// CHECK-NEXT:            <key>col</key><integer>4</integer>
// CHECK-NEXT:            <key>file</key><integer>0</integer>
// CHECK-NEXT:           </dict>
// CHECK-NEXT:          </array>
// CHECK-NEXT:         <key>end</key>
// CHECK-NEXT:          <array>
// CHECK-NEXT:           <dict>
// CHECK-NEXT:            <key>line</key><integer>121</integer>
// CHECK-NEXT:            <key>col</key><integer>3</integer>
// CHECK-NEXT:            <key>file</key><integer>0</integer>
// CHECK-NEXT:           </dict>
// CHECK-NEXT:           <dict>
// CHECK-NEXT:            <key>line</key><integer>121</integer>
// CHECK-NEXT:            <key>col</key><integer>8</integer>
// CHECK-NEXT:            <key>file</key><integer>0</integer>
// CHECK-NEXT:           </dict>
// CHECK-NEXT:          </array>
// CHECK-NEXT:        </dict>
// CHECK-NEXT:       </array>
// CHECK-NEXT:     </dict>
// CHECK-NEXT:     <dict>
// CHECK-NEXT:      <key>kind</key><string>event</string>
// CHECK-NEXT:      <key>location</key>
// CHECK-NEXT:      <dict>
// CHECK-NEXT:       <key>line</key><integer>121</integer>
// CHECK-NEXT:       <key>col</key><integer>3</integer>
// CHECK-NEXT:       <key>file</key><integer>0</integer>
// CHECK-NEXT:      </dict>
// CHECK-NEXT:      <key>ranges</key>
// CHECK-NEXT:      <array>
// CHECK-NEXT:        <array>
// CHECK-NEXT:         <dict>
// CHECK-NEXT:          <key>line</key><integer>121</integer>
// CHECK-NEXT:          <key>col</key><integer>3</integer>
// CHECK-NEXT:          <key>file</key><integer>0</integer>
// CHECK-NEXT:         </dict>
// CHECK-NEXT:         <dict>
// CHECK-NEXT:          <key>line</key><integer>121</integer>
// CHECK-NEXT:          <key>col</key><integer>15</integer>
// CHECK-NEXT:          <key>file</key><integer>0</integer>
// CHECK-NEXT:         </dict>
// CHECK-NEXT:        </array>
// CHECK-NEXT:        <array>
// CHECK-NEXT:         <dict>
// CHECK-NEXT:          <key>line</key><integer>121</integer>
// CHECK-NEXT:          <key>col</key><integer>10</integer>
// CHECK-NEXT:          <key>file</key><integer>0</integer>
// CHECK-NEXT:         </dict>
// CHECK-NEXT:         <dict>
// CHECK-NEXT:          <key>line</key><integer>121</integer>
// CHECK-NEXT:          <key>col</key><integer>15</integer>
// CHECK-NEXT:          <key>file</key><integer>0</integer>
// CHECK-NEXT:         </dict>
// CHECK-NEXT:        </array>
// CHECK-NEXT:      </array>
// CHECK-NEXT:      <key>depth</key><integer>0</integer>
// CHECK-NEXT:      <key>extended_message</key>
// CHECK-NEXT:      <string>Object returned to caller with a +0 retain count</string>
// CHECK-NEXT:      <key>message</key>
// CHECK-NEXT:      <string>Object returned to caller with a +0 retain count</string>
// CHECK-NEXT:     </dict>
// CHECK-NEXT:     <dict>
// CHECK-NEXT:      <key>kind</key><string>event</string>
// CHECK-NEXT:      <key>location</key>
// CHECK-NEXT:      <dict>
// CHECK-NEXT:       <key>line</key><integer>121</integer>
// CHECK-NEXT:       <key>col</key><integer>3</integer>
// CHECK-NEXT:       <key>file</key><integer>0</integer>
// CHECK-NEXT:      </dict>
// CHECK-NEXT:      <key>ranges</key>
// CHECK-NEXT:      <array>
// CHECK-NEXT:        <array>
// CHECK-NEXT:         <dict>
// CHECK-NEXT:          <key>line</key><integer>121</integer>
// CHECK-NEXT:          <key>col</key><integer>3</integer>
// CHECK-NEXT:          <key>file</key><integer>0</integer>
// CHECK-NEXT:         </dict>
// CHECK-NEXT:         <dict>
// CHECK-NEXT:          <key>line</key><integer>121</integer>
// CHECK-NEXT:          <key>col</key><integer>15</integer>
// CHECK-NEXT:          <key>file</key><integer>0</integer>
// CHECK-NEXT:         </dict>
// CHECK-NEXT:        </array>
// CHECK-NEXT:      </array>
// CHECK-NEXT:      <key>depth</key><integer>0</integer>
// CHECK-NEXT:      <key>extended_message</key>
// CHECK-NEXT:      <string>Object with a +0 retain count returned to caller where a +1 (owning) retain count is expected</string>
// CHECK-NEXT:      <key>message</key>
// CHECK-NEXT:      <string>Object with a +0 retain count returned to caller where a +1 (owning) retain count is expected</string>
// CHECK-NEXT:     </dict>
// CHECK-NEXT:    </array>
// CHECK-NEXT:    <key>description</key><string>Object with a +0 retain count returned to caller where a +1 (owning) retain count is expected</string>
// CHECK-NEXT:    <key>category</key><string>Memory (Core Foundation/Objective-C)</string>
// CHECK-NEXT:    <key>type</key><string>Method should return an owned object</string>
// CHECK-NEXT:    <key>check_name</key><string>osx.cocoa.RetainCount</string>
// CHECK-NEXT:    <!-- This hash is experimental and going to change! -->
// CHECK-NEXT:    <key>issue_hash_content_of_line_in_context</key><string>4f23ad2725fb68134cec8b8354cd295c</string>
// CHECK-NEXT:   <key>issue_context_kind</key><string>Objective-C method</string>
// CHECK-NEXT:   <key>issue_context</key><string>copyViolation</string>
// CHECK-NEXT:   <key>issue_hash_function_offset</key><string>2</string>
// CHECK-NEXT:   <key>location</key>
// CHECK-NEXT:   <dict>
// CHECK-NEXT:    <key>line</key><integer>121</integer>
// CHECK-NEXT:    <key>col</key><integer>3</integer>
// CHECK-NEXT:    <key>file</key><integer>0</integer>
// CHECK-NEXT:   </dict>
// CHECK-NEXT:   </dict>
// CHECK-NEXT:   <dict>
// CHECK-NEXT:    <key>path</key>
// CHECK-NEXT:    <array>
// CHECK-NEXT:     <dict>
// CHECK-NEXT:      <key>kind</key><string>event</string>
// CHECK-NEXT:      <key>location</key>
// CHECK-NEXT:      <dict>
// CHECK-NEXT:       <key>line</key><integer>125</integer>
// CHECK-NEXT:       <key>col</key><integer>15</integer>
// CHECK-NEXT:       <key>file</key><integer>0</integer>
// CHECK-NEXT:      </dict>
// CHECK-NEXT:      <key>ranges</key>
// CHECK-NEXT:      <array>
// CHECK-NEXT:        <array>
// CHECK-NEXT:         <dict>
// CHECK-NEXT:          <key>line</key><integer>125</integer>
// CHECK-NEXT:          <key>col</key><integer>15</integer>
// CHECK-NEXT:          <key>file</key><integer>0</integer>
// CHECK-NEXT:         </dict>
// CHECK-NEXT:         <dict>
// CHECK-NEXT:          <key>line</key><integer>125</integer>
// CHECK-NEXT:          <key>col</key><integer>18</integer>
// CHECK-NEXT:          <key>file</key><integer>0</integer>
// CHECK-NEXT:         </dict>
// CHECK-NEXT:        </array>
// CHECK-NEXT:      </array>
// CHECK-NEXT:      <key>depth</key><integer>0</integer>
// CHECK-NEXT:      <key>extended_message</key>
// CHECK-NEXT:      <string>Subscript returns an Objective-C object with a +0 retain count</string>
// CHECK-NEXT:      <key>message</key>
// CHECK-NEXT:      <string>Subscript returns an Objective-C object with a +0 retain count</string>
// CHECK-NEXT:     </dict>
// CHECK-NEXT:     <dict>
// CHECK-NEXT:      <key>kind</key><string>control</string>
// CHECK-NEXT:      <key>edges</key>
// CHECK-NEXT:       <array>
// CHECK-NEXT:        <dict>
// CHECK-NEXT:         <key>start</key>
// CHECK-NEXT:          <array>
// CHECK-NEXT:           <dict>
// CHECK-NEXT:            <key>line</key><integer>125</integer>
// CHECK-NEXT:            <key>col</key><integer>3</integer>
// CHECK-NEXT:            <key>file</key><integer>0</integer>
// CHECK-NEXT:           </dict>
// CHECK-NEXT:           <dict>
// CHECK-NEXT:            <key>line</key><integer>125</integer>
// CHECK-NEXT:            <key>col</key><integer>4</integer>
// CHECK-NEXT:            <key>file</key><integer>0</integer>
// CHECK-NEXT:           </dict>
// CHECK-NEXT:          </array>
// CHECK-NEXT:         <key>end</key>
// CHECK-NEXT:          <array>
// CHECK-NEXT:           <dict>
// CHECK-NEXT:            <key>line</key><integer>126</integer>
// CHECK-NEXT:            <key>col</key><integer>3</integer>
// CHECK-NEXT:            <key>file</key><integer>0</integer>
// CHECK-NEXT:           </dict>
// CHECK-NEXT:           <dict>
// CHECK-NEXT:            <key>line</key><integer>126</integer>
// CHECK-NEXT:            <key>col</key><integer>8</integer>
// CHECK-NEXT:            <key>file</key><integer>0</integer>
// CHECK-NEXT:           </dict>
// CHECK-NEXT:          </array>
// CHECK-NEXT:        </dict>
// CHECK-NEXT:       </array>
// CHECK-NEXT:     </dict>
// CHECK-NEXT:     <dict>
// CHECK-NEXT:      <key>kind</key><string>event</string>
// CHECK-NEXT:      <key>location</key>
// CHECK-NEXT:      <dict>
// CHECK-NEXT:       <key>line</key><integer>126</integer>
// CHECK-NEXT:       <key>col</key><integer>3</integer>
// CHECK-NEXT:       <key>file</key><integer>0</integer>
// CHECK-NEXT:      </dict>
// CHECK-NEXT:      <key>ranges</key>
// CHECK-NEXT:      <array>
// CHECK-NEXT:        <array>
// CHECK-NEXT:         <dict>
// CHECK-NEXT:          <key>line</key><integer>126</integer>
// CHECK-NEXT:          <key>col</key><integer>3</integer>
// CHECK-NEXT:          <key>file</key><integer>0</integer>
// CHECK-NEXT:         </dict>
// CHECK-NEXT:         <dict>
// CHECK-NEXT:          <key>line</key><integer>126</integer>
// CHECK-NEXT:          <key>col</key><integer>15</integer>
// CHECK-NEXT:          <key>file</key><integer>0</integer>
// CHECK-NEXT:         </dict>
// CHECK-NEXT:        </array>
// CHECK-NEXT:        <array>
// CHECK-NEXT:         <dict>
// CHECK-NEXT:          <key>line</key><integer>126</integer>
// CHECK-NEXT:          <key>col</key><integer>10</integer>
// CHECK-NEXT:          <key>file</key><integer>0</integer>
// CHECK-NEXT:         </dict>
// CHECK-NEXT:         <dict>
// CHECK-NEXT:          <key>line</key><integer>126</integer>
// CHECK-NEXT:          <key>col</key><integer>15</integer>
// CHECK-NEXT:          <key>file</key><integer>0</integer>
// CHECK-NEXT:         </dict>
// CHECK-NEXT:        </array>
// CHECK-NEXT:      </array>
// CHECK-NEXT:      <key>depth</key><integer>0</integer>
// CHECK-NEXT:      <key>extended_message</key>
// CHECK-NEXT:      <string>Object returned to caller with a +0 retain count</string>
// CHECK-NEXT:      <key>message</key>
// CHECK-NEXT:      <string>Object returned to caller with a +0 retain count</string>
// CHECK-NEXT:     </dict>
// CHECK-NEXT:     <dict>
// CHECK-NEXT:      <key>kind</key><string>event</string>
// CHECK-NEXT:      <key>location</key>
// CHECK-NEXT:      <dict>
// CHECK-NEXT:       <key>line</key><integer>126</integer>
// CHECK-NEXT:       <key>col</key><integer>3</integer>
// CHECK-NEXT:       <key>file</key><integer>0</integer>
// CHECK-NEXT:      </dict>
// CHECK-NEXT:      <key>ranges</key>
// CHECK-NEXT:      <array>
// CHECK-NEXT:        <array>
// CHECK-NEXT:         <dict>
// CHECK-NEXT:          <key>line</key><integer>126</integer>
// CHECK-NEXT:          <key>col</key><integer>3</integer>
// CHECK-NEXT:          <key>file</key><integer>0</integer>
// CHECK-NEXT:         </dict>
// CHECK-NEXT:         <dict>
// CHECK-NEXT:          <key>line</key><integer>126</integer>
// CHECK-NEXT:          <key>col</key><integer>15</integer>
// CHECK-NEXT:          <key>file</key><integer>0</integer>
// CHECK-NEXT:         </dict>
// CHECK-NEXT:        </array>
// CHECK-NEXT:      </array>
// CHECK-NEXT:      <key>depth</key><integer>0</integer>
// CHECK-NEXT:      <key>extended_message</key>
// CHECK-NEXT:      <string>Object with a +0 retain count returned to caller where a +1 (owning) retain count is expected</string>
// CHECK-NEXT:      <key>message</key>
// CHECK-NEXT:      <string>Object with a +0 retain count returned to caller where a +1 (owning) retain count is expected</string>
// CHECK-NEXT:     </dict>
// CHECK-NEXT:    </array>
// CHECK-NEXT:    <key>description</key><string>Object with a +0 retain count returned to caller where a +1 (owning) retain count is expected</string>
// CHECK-NEXT:    <key>category</key><string>Memory (Core Foundation/Objective-C)</string>
// CHECK-NEXT:    <key>type</key><string>Method should return an owned object</string>
// CHECK-NEXT:    <key>check_name</key><string>osx.cocoa.RetainCount</string>
// CHECK-NEXT:    <!-- This hash is experimental and going to change! -->
// CHECK-NEXT:    <key>issue_hash_content_of_line_in_context</key><string>da1dab126ed46b144040160ae8628460</string>
// CHECK-NEXT:   <key>issue_context_kind</key><string>Objective-C method</string>
// CHECK-NEXT:   <key>issue_context</key><string>copyViolationIndexedSubscript</string>
// CHECK-NEXT:   <key>issue_hash_function_offset</key><string>2</string>
// CHECK-NEXT:   <key>location</key>
// CHECK-NEXT:   <dict>
// CHECK-NEXT:    <key>line</key><integer>126</integer>
// CHECK-NEXT:    <key>col</key><integer>3</integer>
// CHECK-NEXT:    <key>file</key><integer>0</integer>
// CHECK-NEXT:   </dict>
// CHECK-NEXT:   </dict>
// CHECK-NEXT:   <dict>
// CHECK-NEXT:    <key>path</key>
// CHECK-NEXT:    <array>
// CHECK-NEXT:     <dict>
// CHECK-NEXT:      <key>kind</key><string>event</string>
// CHECK-NEXT:      <key>location</key>
// CHECK-NEXT:      <dict>
// CHECK-NEXT:       <key>line</key><integer>130</integer>
// CHECK-NEXT:       <key>col</key><integer>15</integer>
// CHECK-NEXT:       <key>file</key><integer>0</integer>
// CHECK-NEXT:      </dict>
// CHECK-NEXT:      <key>ranges</key>
// CHECK-NEXT:      <array>
// CHECK-NEXT:        <array>
// CHECK-NEXT:         <dict>
// CHECK-NEXT:          <key>line</key><integer>130</integer>
// CHECK-NEXT:          <key>col</key><integer>15</integer>
// CHECK-NEXT:          <key>file</key><integer>0</integer>
// CHECK-NEXT:         </dict>
// CHECK-NEXT:         <dict>
// CHECK-NEXT:          <key>line</key><integer>130</integer>
// CHECK-NEXT:          <key>col</key><integer>18</integer>
// CHECK-NEXT:          <key>file</key><integer>0</integer>
// CHECK-NEXT:         </dict>
// CHECK-NEXT:        </array>
// CHECK-NEXT:      </array>
// CHECK-NEXT:      <key>depth</key><integer>0</integer>
// CHECK-NEXT:      <key>extended_message</key>
// CHECK-NEXT:      <string>Subscript returns an Objective-C object with a +0 retain count</string>
// CHECK-NEXT:      <key>message</key>
// CHECK-NEXT:      <string>Subscript returns an Objective-C object with a +0 retain count</string>
// CHECK-NEXT:     </dict>
// CHECK-NEXT:     <dict>
// CHECK-NEXT:      <key>kind</key><string>control</string>
// CHECK-NEXT:      <key>edges</key>
// CHECK-NEXT:       <array>
// CHECK-NEXT:        <dict>
// CHECK-NEXT:         <key>start</key>
// CHECK-NEXT:          <array>
// CHECK-NEXT:           <dict>
// CHECK-NEXT:            <key>line</key><integer>130</integer>
// CHECK-NEXT:            <key>col</key><integer>3</integer>
// CHECK-NEXT:            <key>file</key><integer>0</integer>
// CHECK-NEXT:           </dict>
// CHECK-NEXT:           <dict>
// CHECK-NEXT:            <key>line</key><integer>130</integer>
// CHECK-NEXT:            <key>col</key><integer>4</integer>
// CHECK-NEXT:            <key>file</key><integer>0</integer>
// CHECK-NEXT:           </dict>
// CHECK-NEXT:          </array>
// CHECK-NEXT:         <key>end</key>
// CHECK-NEXT:          <array>
// CHECK-NEXT:           <dict>
// CHECK-NEXT:            <key>line</key><integer>131</integer>
// CHECK-NEXT:            <key>col</key><integer>3</integer>
// CHECK-NEXT:            <key>file</key><integer>0</integer>
// CHECK-NEXT:           </dict>
// CHECK-NEXT:           <dict>
// CHECK-NEXT:            <key>line</key><integer>131</integer>
// CHECK-NEXT:            <key>col</key><integer>8</integer>
// CHECK-NEXT:            <key>file</key><integer>0</integer>
// CHECK-NEXT:           </dict>
// CHECK-NEXT:          </array>
// CHECK-NEXT:        </dict>
// CHECK-NEXT:       </array>
// CHECK-NEXT:     </dict>
// CHECK-NEXT:     <dict>
// CHECK-NEXT:      <key>kind</key><string>event</string>
// CHECK-NEXT:      <key>location</key>
// CHECK-NEXT:      <dict>
// CHECK-NEXT:       <key>line</key><integer>131</integer>
// CHECK-NEXT:       <key>col</key><integer>3</integer>
// CHECK-NEXT:       <key>file</key><integer>0</integer>
// CHECK-NEXT:      </dict>
// CHECK-NEXT:      <key>ranges</key>
// CHECK-NEXT:      <array>
// CHECK-NEXT:        <array>
// CHECK-NEXT:         <dict>
// CHECK-NEXT:          <key>line</key><integer>131</integer>
// CHECK-NEXT:          <key>col</key><integer>3</integer>
// CHECK-NEXT:          <key>file</key><integer>0</integer>
// CHECK-NEXT:         </dict>
// CHECK-NEXT:         <dict>
// CHECK-NEXT:          <key>line</key><integer>131</integer>
// CHECK-NEXT:          <key>col</key><integer>15</integer>
// CHECK-NEXT:          <key>file</key><integer>0</integer>
// CHECK-NEXT:         </dict>
// CHECK-NEXT:        </array>
// CHECK-NEXT:        <array>
// CHECK-NEXT:         <dict>
// CHECK-NEXT:          <key>line</key><integer>131</integer>
// CHECK-NEXT:          <key>col</key><integer>10</integer>
// CHECK-NEXT:          <key>file</key><integer>0</integer>
// CHECK-NEXT:         </dict>
// CHECK-NEXT:         <dict>
// CHECK-NEXT:          <key>line</key><integer>131</integer>
// CHECK-NEXT:          <key>col</key><integer>15</integer>
// CHECK-NEXT:          <key>file</key><integer>0</integer>
// CHECK-NEXT:         </dict>
// CHECK-NEXT:        </array>
// CHECK-NEXT:      </array>
// CHECK-NEXT:      <key>depth</key><integer>0</integer>
// CHECK-NEXT:      <key>extended_message</key>
// CHECK-NEXT:      <string>Object returned to caller with a +0 retain count</string>
// CHECK-NEXT:      <key>message</key>
// CHECK-NEXT:      <string>Object returned to caller with a +0 retain count</string>
// CHECK-NEXT:     </dict>
// CHECK-NEXT:     <dict>
// CHECK-NEXT:      <key>kind</key><string>event</string>
// CHECK-NEXT:      <key>location</key>
// CHECK-NEXT:      <dict>
// CHECK-NEXT:       <key>line</key><integer>131</integer>
// CHECK-NEXT:       <key>col</key><integer>3</integer>
// CHECK-NEXT:       <key>file</key><integer>0</integer>
// CHECK-NEXT:      </dict>
// CHECK-NEXT:      <key>ranges</key>
// CHECK-NEXT:      <array>
// CHECK-NEXT:        <array>
// CHECK-NEXT:         <dict>
// CHECK-NEXT:          <key>line</key><integer>131</integer>
// CHECK-NEXT:          <key>col</key><integer>3</integer>
// CHECK-NEXT:          <key>file</key><integer>0</integer>
// CHECK-NEXT:         </dict>
// CHECK-NEXT:         <dict>
// CHECK-NEXT:          <key>line</key><integer>131</integer>
// CHECK-NEXT:          <key>col</key><integer>15</integer>
// CHECK-NEXT:          <key>file</key><integer>0</integer>
// CHECK-NEXT:         </dict>
// CHECK-NEXT:        </array>
// CHECK-NEXT:      </array>
// CHECK-NEXT:      <key>depth</key><integer>0</integer>
// CHECK-NEXT:      <key>extended_message</key>
// CHECK-NEXT:      <string>Object with a +0 retain count returned to caller where a +1 (owning) retain count is expected</string>
// CHECK-NEXT:      <key>message</key>
// CHECK-NEXT:      <string>Object with a +0 retain count returned to caller where a +1 (owning) retain count is expected</string>
// CHECK-NEXT:     </dict>
// CHECK-NEXT:    </array>
// CHECK-NEXT:    <key>description</key><string>Object with a +0 retain count returned to caller where a +1 (owning) retain count is expected</string>
// CHECK-NEXT:    <key>category</key><string>Memory (Core Foundation/Objective-C)</string>
// CHECK-NEXT:    <key>type</key><string>Method should return an owned object</string>
// CHECK-NEXT:    <key>check_name</key><string>osx.cocoa.RetainCount</string>
// CHECK-NEXT:    <!-- This hash is experimental and going to change! -->
// CHECK-NEXT:    <key>issue_hash_content_of_line_in_context</key><string>52877f9471b1ecdaf213b39016b84e52</string>
// CHECK-NEXT:   <key>issue_context_kind</key><string>Objective-C method</string>
// CHECK-NEXT:   <key>issue_context</key><string>copyViolationKeyedSubscript</string>
// CHECK-NEXT:   <key>issue_hash_function_offset</key><string>2</string>
// CHECK-NEXT:   <key>location</key>
// CHECK-NEXT:   <dict>
// CHECK-NEXT:    <key>line</key><integer>131</integer>
// CHECK-NEXT:    <key>col</key><integer>3</integer>
// CHECK-NEXT:    <key>file</key><integer>0</integer>
// CHECK-NEXT:   </dict>
// CHECK-NEXT:   </dict>
// CHECK-NEXT:   <dict>
// CHECK-NEXT:    <key>path</key>
// CHECK-NEXT:    <array>
// CHECK-NEXT:     <dict>
// CHECK-NEXT:      <key>kind</key><string>event</string>
// CHECK-NEXT:      <key>location</key>
// CHECK-NEXT:      <dict>
// CHECK-NEXT:       <key>line</key><integer>135</integer>
// CHECK-NEXT:       <key>col</key><integer>15</integer>
// CHECK-NEXT:       <key>file</key><integer>0</integer>
// CHECK-NEXT:      </dict>
// CHECK-NEXT:      <key>ranges</key>
// CHECK-NEXT:      <array>
// CHECK-NEXT:        <array>
// CHECK-NEXT:         <dict>
// CHECK-NEXT:          <key>line</key><integer>135</integer>
// CHECK-NEXT:          <key>col</key><integer>15</integer>
// CHECK-NEXT:          <key>file</key><integer>0</integer>
// CHECK-NEXT:         </dict>
// CHECK-NEXT:         <dict>
// CHECK-NEXT:          <key>line</key><integer>135</integer>
// CHECK-NEXT:          <key>col</key><integer>32</integer>
// CHECK-NEXT:          <key>file</key><integer>0</integer>
// CHECK-NEXT:         </dict>
// CHECK-NEXT:        </array>
// CHECK-NEXT:      </array>
// CHECK-NEXT:      <key>depth</key><integer>0</integer>
// CHECK-NEXT:      <key>extended_message</key>
// CHECK-NEXT:      <string>Method returns an instance of Foo with a +1 retain count</string>
// CHECK-NEXT:      <key>message</key>
// CHECK-NEXT:      <string>Method returns an instance of Foo with a +1 retain count</string>
// CHECK-NEXT:     </dict>
// CHECK-NEXT:     <dict>
// CHECK-NEXT:      <key>kind</key><string>control</string>
// CHECK-NEXT:      <key>edges</key>
// CHECK-NEXT:       <array>
// CHECK-NEXT:        <dict>
// CHECK-NEXT:         <key>start</key>
// CHECK-NEXT:          <array>
// CHECK-NEXT:           <dict>
// CHECK-NEXT:            <key>line</key><integer>135</integer>
// CHECK-NEXT:            <key>col</key><integer>3</integer>
// CHECK-NEXT:            <key>file</key><integer>0</integer>
// CHECK-NEXT:           </dict>
// CHECK-NEXT:           <dict>
// CHECK-NEXT:            <key>line</key><integer>135</integer>
// CHECK-NEXT:            <key>col</key><integer>4</integer>
// CHECK-NEXT:            <key>file</key><integer>0</integer>
// CHECK-NEXT:           </dict>
// CHECK-NEXT:          </array>
// CHECK-NEXT:         <key>end</key>
// CHECK-NEXT:          <array>
// CHECK-NEXT:           <dict>
// CHECK-NEXT:            <key>line</key><integer>136</integer>
// CHECK-NEXT:            <key>col</key><integer>3</integer>
// CHECK-NEXT:            <key>file</key><integer>0</integer>
// CHECK-NEXT:           </dict>
// CHECK-NEXT:           <dict>
// CHECK-NEXT:            <key>line</key><integer>136</integer>
// CHECK-NEXT:            <key>col</key><integer>8</integer>
// CHECK-NEXT:            <key>file</key><integer>0</integer>
// CHECK-NEXT:           </dict>
// CHECK-NEXT:          </array>
// CHECK-NEXT:        </dict>
// CHECK-NEXT:       </array>
// CHECK-NEXT:     </dict>
// CHECK-NEXT:     <dict>
// CHECK-NEXT:      <key>kind</key><string>event</string>
// CHECK-NEXT:      <key>location</key>
// CHECK-NEXT:      <dict>
// CHECK-NEXT:       <key>line</key><integer>136</integer>
// CHECK-NEXT:       <key>col</key><integer>3</integer>
// CHECK-NEXT:       <key>file</key><integer>0</integer>
// CHECK-NEXT:      </dict>
// CHECK-NEXT:      <key>ranges</key>
// CHECK-NEXT:      <array>
// CHECK-NEXT:        <array>
// CHECK-NEXT:         <dict>
// CHECK-NEXT:          <key>line</key><integer>136</integer>
// CHECK-NEXT:          <key>col</key><integer>3</integer>
// CHECK-NEXT:          <key>file</key><integer>0</integer>
// CHECK-NEXT:         </dict>
// CHECK-NEXT:         <dict>
// CHECK-NEXT:          <key>line</key><integer>136</integer>
// CHECK-NEXT:          <key>col</key><integer>15</integer>
// CHECK-NEXT:          <key>file</key><integer>0</integer>
// CHECK-NEXT:         </dict>
// CHECK-NEXT:        </array>
// CHECK-NEXT:        <array>
// CHECK-NEXT:         <dict>
// CHECK-NEXT:          <key>line</key><integer>136</integer>
// CHECK-NEXT:          <key>col</key><integer>10</integer>
// CHECK-NEXT:          <key>file</key><integer>0</integer>
// CHECK-NEXT:         </dict>
// CHECK-NEXT:         <dict>
// CHECK-NEXT:          <key>line</key><integer>136</integer>
// CHECK-NEXT:          <key>col</key><integer>15</integer>
// CHECK-NEXT:          <key>file</key><integer>0</integer>
// CHECK-NEXT:         </dict>
// CHECK-NEXT:        </array>
// CHECK-NEXT:      </array>
// CHECK-NEXT:      <key>depth</key><integer>0</integer>
// CHECK-NEXT:      <key>extended_message</key>
// CHECK-NEXT:      <string>Object returned to caller as an owning reference (single retain count transferred to caller)</string>
// CHECK-NEXT:      <key>message</key>
// CHECK-NEXT:      <string>Object returned to caller as an owning reference (single retain count transferred to caller)</string>
// CHECK-NEXT:     </dict>
// CHECK-NEXT:     <dict>
// CHECK-NEXT:      <key>kind</key><string>event</string>
// CHECK-NEXT:      <key>location</key>
// CHECK-NEXT:      <dict>
// CHECK-NEXT:       <key>line</key><integer>136</integer>
// CHECK-NEXT:       <key>col</key><integer>3</integer>
// CHECK-NEXT:       <key>file</key><integer>0</integer>
// CHECK-NEXT:      </dict>
// CHECK-NEXT:      <key>ranges</key>
// CHECK-NEXT:      <array>
// CHECK-NEXT:        <array>
// CHECK-NEXT:         <dict>
// CHECK-NEXT:          <key>line</key><integer>136</integer>
// CHECK-NEXT:          <key>col</key><integer>3</integer>
// CHECK-NEXT:          <key>file</key><integer>0</integer>
// CHECK-NEXT:         </dict>
// CHECK-NEXT:         <dict>
// CHECK-NEXT:          <key>line</key><integer>136</integer>
// CHECK-NEXT:          <key>col</key><integer>15</integer>
// CHECK-NEXT:          <key>file</key><integer>0</integer>
// CHECK-NEXT:         </dict>
// CHECK-NEXT:        </array>
// CHECK-NEXT:      </array>
// CHECK-NEXT:      <key>depth</key><integer>0</integer>
// CHECK-NEXT:      <key>extended_message</key>
// CHECK-NEXT:      <string>Object leaked: object allocated and stored into &apos;result&apos; is returned from a method whose name (&apos;getViolation&apos;) does not start with &apos;copy&apos;, &apos;mutableCopy&apos;, &apos;alloc&apos; or &apos;new&apos;.  This violates the naming convention rules given in the Memory Management Guide for Cocoa</string>
// CHECK-NEXT:      <key>message</key>
// CHECK-NEXT:      <string>Object leaked: object allocated and stored into &apos;result&apos; is returned from a method whose name (&apos;getViolation&apos;) does not start with &apos;copy&apos;, &apos;mutableCopy&apos;, &apos;alloc&apos; or &apos;new&apos;.  This violates the naming convention rules given in the Memory Management Guide for Cocoa</string>
// CHECK-NEXT:     </dict>
// CHECK-NEXT:    </array>
// CHECK-NEXT:    <key>description</key><string>Potential leak of an object stored into &apos;result&apos;</string>
// CHECK-NEXT:    <key>category</key><string>Memory (Core Foundation/Objective-C)</string>
// CHECK-NEXT:    <key>type</key><string>Leak of returned object</string>
// CHECK-NEXT:    <key>check_name</key><string>osx.cocoa.RetainCount</string>
// CHECK-NEXT:    <!-- This hash is experimental and going to change! -->
// CHECK-NEXT:    <key>issue_hash_content_of_line_in_context</key><string>cf8c65a18ad9982cb9848a266cd9c61b</string>
// CHECK-NEXT:   <key>issue_context_kind</key><string>Objective-C method</string>
// CHECK-NEXT:   <key>issue_context</key><string>getViolation</string>
// CHECK-NEXT:   <key>issue_hash_function_offset</key><string>1</string>
// CHECK-NEXT:   <key>location</key>
// CHECK-NEXT:   <dict>
// CHECK-NEXT:    <key>line</key><integer>136</integer>
// CHECK-NEXT:    <key>col</key><integer>3</integer>
// CHECK-NEXT:    <key>file</key><integer>0</integer>
// CHECK-NEXT:   </dict>
// CHECK-NEXT:   </dict>
// CHECK-NEXT:   <dict>
// CHECK-NEXT:    <key>path</key>
// CHECK-NEXT:    <array>
// CHECK-NEXT:     <dict>
// CHECK-NEXT:      <key>kind</key><string>event</string>
// CHECK-NEXT:      <key>location</key>
// CHECK-NEXT:      <dict>
// CHECK-NEXT:       <key>line</key><integer>140</integer>
// CHECK-NEXT:       <key>col</key><integer>15</integer>
// CHECK-NEXT:       <key>file</key><integer>0</integer>
// CHECK-NEXT:      </dict>
// CHECK-NEXT:      <key>ranges</key>
// CHECK-NEXT:      <array>
// CHECK-NEXT:        <array>
// CHECK-NEXT:         <dict>
// CHECK-NEXT:          <key>line</key><integer>140</integer>
// CHECK-NEXT:          <key>col</key><integer>15</integer>
// CHECK-NEXT:          <key>file</key><integer>0</integer>
// CHECK-NEXT:         </dict>
// CHECK-NEXT:         <dict>
// CHECK-NEXT:          <key>line</key><integer>140</integer>
// CHECK-NEXT:          <key>col</key><integer>32</integer>
// CHECK-NEXT:          <key>file</key><integer>0</integer>
// CHECK-NEXT:         </dict>
// CHECK-NEXT:        </array>
// CHECK-NEXT:      </array>
// CHECK-NEXT:      <key>depth</key><integer>0</integer>
// CHECK-NEXT:      <key>extended_message</key>
// CHECK-NEXT:      <string>Method returns an instance of Foo with a +1 retain count</string>
// CHECK-NEXT:      <key>message</key>
// CHECK-NEXT:      <string>Method returns an instance of Foo with a +1 retain count</string>
// CHECK-NEXT:     </dict>
// CHECK-NEXT:     <dict>
// CHECK-NEXT:      <key>kind</key><string>control</string>
// CHECK-NEXT:      <key>edges</key>
// CHECK-NEXT:       <array>
// CHECK-NEXT:        <dict>
// CHECK-NEXT:         <key>start</key>
// CHECK-NEXT:          <array>
// CHECK-NEXT:           <dict>
// CHECK-NEXT:            <key>line</key><integer>140</integer>
// CHECK-NEXT:            <key>col</key><integer>3</integer>
// CHECK-NEXT:            <key>file</key><integer>0</integer>
// CHECK-NEXT:           </dict>
// CHECK-NEXT:           <dict>
// CHECK-NEXT:            <key>line</key><integer>140</integer>
// CHECK-NEXT:            <key>col</key><integer>4</integer>
// CHECK-NEXT:            <key>file</key><integer>0</integer>
// CHECK-NEXT:           </dict>
// CHECK-NEXT:          </array>
// CHECK-NEXT:         <key>end</key>
// CHECK-NEXT:          <array>
// CHECK-NEXT:           <dict>
// CHECK-NEXT:            <key>line</key><integer>141</integer>
// CHECK-NEXT:            <key>col</key><integer>3</integer>
// CHECK-NEXT:            <key>file</key><integer>0</integer>
// CHECK-NEXT:           </dict>
// CHECK-NEXT:           <dict>
// CHECK-NEXT:            <key>line</key><integer>141</integer>
// CHECK-NEXT:            <key>col</key><integer>3</integer>
// CHECK-NEXT:            <key>file</key><integer>0</integer>
// CHECK-NEXT:           </dict>
// CHECK-NEXT:          </array>
// CHECK-NEXT:        </dict>
// CHECK-NEXT:       </array>
// CHECK-NEXT:     </dict>
// CHECK-NEXT:     <dict>
// CHECK-NEXT:      <key>kind</key><string>event</string>
// CHECK-NEXT:      <key>location</key>
// CHECK-NEXT:      <dict>
// CHECK-NEXT:       <key>line</key><integer>141</integer>
// CHECK-NEXT:       <key>col</key><integer>3</integer>
// CHECK-NEXT:       <key>file</key><integer>0</integer>
// CHECK-NEXT:      </dict>
// CHECK-NEXT:      <key>ranges</key>
// CHECK-NEXT:      <array>
// CHECK-NEXT:        <array>
// CHECK-NEXT:         <dict>
// CHECK-NEXT:          <key>line</key><integer>141</integer>
// CHECK-NEXT:          <key>col</key><integer>3</integer>
// CHECK-NEXT:          <key>file</key><integer>0</integer>
// CHECK-NEXT:         </dict>
// CHECK-NEXT:         <dict>
// CHECK-NEXT:          <key>line</key><integer>141</integer>
// CHECK-NEXT:          <key>col</key><integer>22</integer>
// CHECK-NEXT:          <key>file</key><integer>0</integer>
// CHECK-NEXT:         </dict>
// CHECK-NEXT:        </array>
// CHECK-NEXT:        <array>
// CHECK-NEXT:         <dict>
// CHECK-NEXT:          <key>line</key><integer>141</integer>
// CHECK-NEXT:          <key>col</key><integer>4</integer>
// CHECK-NEXT:          <key>file</key><integer>0</integer>
// CHECK-NEXT:         </dict>
// CHECK-NEXT:         <dict>
// CHECK-NEXT:          <key>line</key><integer>141</integer>
// CHECK-NEXT:          <key>col</key><integer>9</integer>
// CHECK-NEXT:          <key>file</key><integer>0</integer>
// CHECK-NEXT:         </dict>
// CHECK-NEXT:        </array>
// CHECK-NEXT:      </array>
// CHECK-NEXT:      <key>depth</key><integer>0</integer>
// CHECK-NEXT:      <key>extended_message</key>
// CHECK-NEXT:      <string>Object autoreleased</string>
// CHECK-NEXT:      <key>message</key>
// CHECK-NEXT:      <string>Object autoreleased</string>
// CHECK-NEXT:     </dict>
// CHECK-NEXT:     <dict>
// CHECK-NEXT:      <key>kind</key><string>control</string>
// CHECK-NEXT:      <key>edges</key>
// CHECK-NEXT:       <array>
// CHECK-NEXT:        <dict>
// CHECK-NEXT:         <key>start</key>
// CHECK-NEXT:          <array>
// CHECK-NEXT:           <dict>
// CHECK-NEXT:            <key>line</key><integer>141</integer>
// CHECK-NEXT:            <key>col</key><integer>3</integer>
// CHECK-NEXT:            <key>file</key><integer>0</integer>
// CHECK-NEXT:           </dict>
// CHECK-NEXT:           <dict>
// CHECK-NEXT:            <key>line</key><integer>141</integer>
// CHECK-NEXT:            <key>col</key><integer>3</integer>
// CHECK-NEXT:            <key>file</key><integer>0</integer>
// CHECK-NEXT:           </dict>
// CHECK-NEXT:          </array>
// CHECK-NEXT:         <key>end</key>
// CHECK-NEXT:          <array>
// CHECK-NEXT:           <dict>
// CHECK-NEXT:            <key>line</key><integer>142</integer>
// CHECK-NEXT:            <key>col</key><integer>3</integer>
// CHECK-NEXT:            <key>file</key><integer>0</integer>
// CHECK-NEXT:           </dict>
// CHECK-NEXT:           <dict>
// CHECK-NEXT:            <key>line</key><integer>142</integer>
// CHECK-NEXT:            <key>col</key><integer>8</integer>
// CHECK-NEXT:            <key>file</key><integer>0</integer>
// CHECK-NEXT:           </dict>
// CHECK-NEXT:          </array>
// CHECK-NEXT:        </dict>
// CHECK-NEXT:       </array>
// CHECK-NEXT:     </dict>
// CHECK-NEXT:     <dict>
// CHECK-NEXT:      <key>kind</key><string>event</string>
// CHECK-NEXT:      <key>location</key>
// CHECK-NEXT:      <dict>
// CHECK-NEXT:       <key>line</key><integer>142</integer>
// CHECK-NEXT:       <key>col</key><integer>3</integer>
// CHECK-NEXT:       <key>file</key><integer>0</integer>
// CHECK-NEXT:      </dict>
// CHECK-NEXT:      <key>ranges</key>
// CHECK-NEXT:      <array>
// CHECK-NEXT:        <array>
// CHECK-NEXT:         <dict>
// CHECK-NEXT:          <key>line</key><integer>142</integer>
// CHECK-NEXT:          <key>col</key><integer>3</integer>
// CHECK-NEXT:          <key>file</key><integer>0</integer>
// CHECK-NEXT:         </dict>
// CHECK-NEXT:         <dict>
// CHECK-NEXT:          <key>line</key><integer>142</integer>
// CHECK-NEXT:          <key>col</key><integer>15</integer>
// CHECK-NEXT:          <key>file</key><integer>0</integer>
// CHECK-NEXT:         </dict>
// CHECK-NEXT:        </array>
// CHECK-NEXT:      </array>
// CHECK-NEXT:      <key>depth</key><integer>0</integer>
// CHECK-NEXT:      <key>extended_message</key>
// CHECK-NEXT:      <string>Object with a +0 retain count returned to caller where a +1 (owning) retain count is expected</string>
// CHECK-NEXT:      <key>message</key>
// CHECK-NEXT:      <string>Object with a +0 retain count returned to caller where a +1 (owning) retain count is expected</string>
// CHECK-NEXT:     </dict>
// CHECK-NEXT:    </array>
// CHECK-NEXT:    <key>description</key><string>Object with a +0 retain count returned to caller where a +1 (owning) retain count is expected</string>
// CHECK-NEXT:    <key>category</key><string>Memory (Core Foundation/Objective-C)</string>
// CHECK-NEXT:    <key>type</key><string>Method should return an owned object</string>
// CHECK-NEXT:    <key>check_name</key><string>osx.cocoa.RetainCount</string>
// CHECK-NEXT:    <!-- This hash is experimental and going to change! -->
// CHECK-NEXT:    <key>issue_hash_content_of_line_in_context</key><string>e7b798151545b45a994592df0d27d250</string>
// CHECK-NEXT:   <key>issue_context_kind</key><string>Objective-C method</string>
// CHECK-NEXT:   <key>issue_context</key><string>copyAutorelease</string>
// CHECK-NEXT:   <key>issue_hash_function_offset</key><string>3</string>
// CHECK-NEXT:   <key>location</key>
// CHECK-NEXT:   <dict>
// CHECK-NEXT:    <key>line</key><integer>142</integer>
// CHECK-NEXT:    <key>col</key><integer>3</integer>
// CHECK-NEXT:    <key>file</key><integer>0</integer>
// CHECK-NEXT:   </dict>
// CHECK-NEXT:   </dict>
// CHECK-NEXT:   <dict>
// CHECK-NEXT:    <key>path</key>
// CHECK-NEXT:    <array>
// CHECK-NEXT:     <dict>
// CHECK-NEXT:      <key>kind</key><string>event</string>
// CHECK-NEXT:      <key>location</key>
// CHECK-NEXT:      <dict>
// CHECK-NEXT:       <key>line</key><integer>170</integer>
// CHECK-NEXT:       <key>col</key><integer>15</integer>
// CHECK-NEXT:       <key>file</key><integer>0</integer>
// CHECK-NEXT:      </dict>
// CHECK-NEXT:      <key>ranges</key>
// CHECK-NEXT:      <array>
// CHECK-NEXT:        <array>
// CHECK-NEXT:         <dict>
// CHECK-NEXT:          <key>line</key><integer>170</integer>
// CHECK-NEXT:          <key>col</key><integer>15</integer>
// CHECK-NEXT:          <key>file</key><integer>0</integer>
// CHECK-NEXT:         </dict>
// CHECK-NEXT:         <dict>
// CHECK-NEXT:          <key>line</key><integer>170</integer>
// CHECK-NEXT:          <key>col</key><integer>16</integer>
// CHECK-NEXT:          <key>file</key><integer>0</integer>
// CHECK-NEXT:         </dict>
// CHECK-NEXT:        </array>
// CHECK-NEXT:      </array>
// CHECK-NEXT:      <key>depth</key><integer>0</integer>
// CHECK-NEXT:      <key>extended_message</key>
// CHECK-NEXT:      <string>NSNumber literal is an object with a +0 retain count</string>
// CHECK-NEXT:      <key>message</key>
// CHECK-NEXT:      <string>NSNumber literal is an object with a +0 retain count</string>
// CHECK-NEXT:     </dict>
// CHECK-NEXT:     <dict>
// CHECK-NEXT:      <key>kind</key><string>control</string>
// CHECK-NEXT:      <key>edges</key>
// CHECK-NEXT:       <array>
// CHECK-NEXT:        <dict>
// CHECK-NEXT:         <key>start</key>
// CHECK-NEXT:          <array>
// CHECK-NEXT:           <dict>
// CHECK-NEXT:            <key>line</key><integer>170</integer>
// CHECK-NEXT:            <key>col</key><integer>3</integer>
// CHECK-NEXT:            <key>file</key><integer>0</integer>
// CHECK-NEXT:           </dict>
// CHECK-NEXT:           <dict>
// CHECK-NEXT:            <key>line</key><integer>170</integer>
// CHECK-NEXT:            <key>col</key><integer>4</integer>
// CHECK-NEXT:            <key>file</key><integer>0</integer>
// CHECK-NEXT:           </dict>
// CHECK-NEXT:          </array>
// CHECK-NEXT:         <key>end</key>
// CHECK-NEXT:          <array>
// CHECK-NEXT:           <dict>
// CHECK-NEXT:            <key>line</key><integer>171</integer>
// CHECK-NEXT:            <key>col</key><integer>3</integer>
// CHECK-NEXT:            <key>file</key><integer>0</integer>
// CHECK-NEXT:           </dict>
// CHECK-NEXT:           <dict>
// CHECK-NEXT:            <key>line</key><integer>171</integer>
// CHECK-NEXT:            <key>col</key><integer>3</integer>
// CHECK-NEXT:            <key>file</key><integer>0</integer>
// CHECK-NEXT:           </dict>
// CHECK-NEXT:          </array>
// CHECK-NEXT:        </dict>
// CHECK-NEXT:       </array>
// CHECK-NEXT:     </dict>
// CHECK-NEXT:     <dict>
// CHECK-NEXT:      <key>kind</key><string>event</string>
// CHECK-NEXT:      <key>location</key>
// CHECK-NEXT:      <dict>
// CHECK-NEXT:       <key>line</key><integer>171</integer>
// CHECK-NEXT:       <key>col</key><integer>3</integer>
// CHECK-NEXT:       <key>file</key><integer>0</integer>
// CHECK-NEXT:      </dict>
// CHECK-NEXT:      <key>ranges</key>
// CHECK-NEXT:      <array>
// CHECK-NEXT:        <array>
// CHECK-NEXT:         <dict>
// CHECK-NEXT:          <key>line</key><integer>171</integer>
// CHECK-NEXT:          <key>col</key><integer>4</integer>
// CHECK-NEXT:          <key>file</key><integer>0</integer>
// CHECK-NEXT:         </dict>
// CHECK-NEXT:         <dict>
// CHECK-NEXT:          <key>line</key><integer>171</integer>
// CHECK-NEXT:          <key>col</key><integer>9</integer>
// CHECK-NEXT:          <key>file</key><integer>0</integer>
// CHECK-NEXT:         </dict>
// CHECK-NEXT:        </array>
// CHECK-NEXT:      </array>
// CHECK-NEXT:      <key>depth</key><integer>0</integer>
// CHECK-NEXT:      <key>extended_message</key>
// CHECK-NEXT:      <string>Incorrect decrement of the reference count of an object that is not owned at this point by the caller</string>
// CHECK-NEXT:      <key>message</key>
// CHECK-NEXT:      <string>Incorrect decrement of the reference count of an object that is not owned at this point by the caller</string>
// CHECK-NEXT:     </dict>
// CHECK-NEXT:    </array>
// CHECK-NEXT:    <key>description</key><string>Incorrect decrement of the reference count of an object that is not owned at this point by the caller</string>
// CHECK-NEXT:    <key>category</key><string>Memory (Core Foundation/Objective-C)</string>
// CHECK-NEXT:    <key>type</key><string>Bad release</string>
// CHECK-NEXT:    <key>check_name</key><string>osx.cocoa.RetainCount</string>
// CHECK-NEXT:    <!-- This hash is experimental and going to change! -->
// CHECK-NEXT:    <key>issue_hash_content_of_line_in_context</key><string>4e0c810e2b301aca3f636ad7e3d6b0b8</string>
// CHECK-NEXT:   <key>issue_context_kind</key><string>function</string>
// CHECK-NEXT:   <key>issue_context</key><string>testNumericLiteral</string>
// CHECK-NEXT:   <key>issue_hash_function_offset</key><string>2</string>
// CHECK-NEXT:   <key>location</key>
// CHECK-NEXT:   <dict>
// CHECK-NEXT:    <key>line</key><integer>171</integer>
// CHECK-NEXT:    <key>col</key><integer>3</integer>
// CHECK-NEXT:    <key>file</key><integer>0</integer>
// CHECK-NEXT:   </dict>
// CHECK-NEXT:   </dict>
// CHECK-NEXT:   <dict>
// CHECK-NEXT:    <key>path</key>
// CHECK-NEXT:    <array>
// CHECK-NEXT:     <dict>
// CHECK-NEXT:      <key>kind</key><string>event</string>
// CHECK-NEXT:      <key>location</key>
// CHECK-NEXT:      <dict>
// CHECK-NEXT:       <key>line</key><integer>175</integer>
// CHECK-NEXT:       <key>col</key><integer>15</integer>
// CHECK-NEXT:       <key>file</key><integer>0</integer>
// CHECK-NEXT:      </dict>
// CHECK-NEXT:      <key>ranges</key>
// CHECK-NEXT:      <array>
// CHECK-NEXT:        <array>
// CHECK-NEXT:         <dict>
// CHECK-NEXT:          <key>line</key><integer>175</integer>
// CHECK-NEXT:          <key>col</key><integer>15</integer>
// CHECK-NEXT:          <key>file</key><integer>0</integer>
// CHECK-NEXT:         </dict>
// CHECK-NEXT:         <dict>
// CHECK-NEXT:          <key>line</key><integer>175</integer>
// CHECK-NEXT:          <key>col</key><integer>18</integer>
// CHECK-NEXT:          <key>file</key><integer>0</integer>
// CHECK-NEXT:         </dict>
// CHECK-NEXT:        </array>
// CHECK-NEXT:      </array>
// CHECK-NEXT:      <key>depth</key><integer>0</integer>
// CHECK-NEXT:      <key>extended_message</key>
// CHECK-NEXT:      <string>NSNumber boxed expression produces an object with a +0 retain count</string>
// CHECK-NEXT:      <key>message</key>
// CHECK-NEXT:      <string>NSNumber boxed expression produces an object with a +0 retain count</string>
// CHECK-NEXT:     </dict>
// CHECK-NEXT:     <dict>
// CHECK-NEXT:      <key>kind</key><string>control</string>
// CHECK-NEXT:      <key>edges</key>
// CHECK-NEXT:       <array>
// CHECK-NEXT:        <dict>
// CHECK-NEXT:         <key>start</key>
// CHECK-NEXT:          <array>
// CHECK-NEXT:           <dict>
// CHECK-NEXT:            <key>line</key><integer>175</integer>
// CHECK-NEXT:            <key>col</key><integer>3</integer>
// CHECK-NEXT:            <key>file</key><integer>0</integer>
// CHECK-NEXT:           </dict>
// CHECK-NEXT:           <dict>
// CHECK-NEXT:            <key>line</key><integer>175</integer>
// CHECK-NEXT:            <key>col</key><integer>4</integer>
// CHECK-NEXT:            <key>file</key><integer>0</integer>
// CHECK-NEXT:           </dict>
// CHECK-NEXT:          </array>
// CHECK-NEXT:         <key>end</key>
// CHECK-NEXT:          <array>
// CHECK-NEXT:           <dict>
// CHECK-NEXT:            <key>line</key><integer>176</integer>
// CHECK-NEXT:            <key>col</key><integer>3</integer>
// CHECK-NEXT:            <key>file</key><integer>0</integer>
// CHECK-NEXT:           </dict>
// CHECK-NEXT:           <dict>
// CHECK-NEXT:            <key>line</key><integer>176</integer>
// CHECK-NEXT:            <key>col</key><integer>3</integer>
// CHECK-NEXT:            <key>file</key><integer>0</integer>
// CHECK-NEXT:           </dict>
// CHECK-NEXT:          </array>
// CHECK-NEXT:        </dict>
// CHECK-NEXT:       </array>
// CHECK-NEXT:     </dict>
// CHECK-NEXT:     <dict>
// CHECK-NEXT:      <key>kind</key><string>event</string>
// CHECK-NEXT:      <key>location</key>
// CHECK-NEXT:      <dict>
// CHECK-NEXT:       <key>line</key><integer>176</integer>
// CHECK-NEXT:       <key>col</key><integer>3</integer>
// CHECK-NEXT:       <key>file</key><integer>0</integer>
// CHECK-NEXT:      </dict>
// CHECK-NEXT:      <key>ranges</key>
// CHECK-NEXT:      <array>
// CHECK-NEXT:        <array>
// CHECK-NEXT:         <dict>
// CHECK-NEXT:          <key>line</key><integer>176</integer>
// CHECK-NEXT:          <key>col</key><integer>4</integer>
// CHECK-NEXT:          <key>file</key><integer>0</integer>
// CHECK-NEXT:         </dict>
// CHECK-NEXT:         <dict>
// CHECK-NEXT:          <key>line</key><integer>176</integer>
// CHECK-NEXT:          <key>col</key><integer>9</integer>
// CHECK-NEXT:          <key>file</key><integer>0</integer>
// CHECK-NEXT:         </dict>
// CHECK-NEXT:        </array>
// CHECK-NEXT:      </array>
// CHECK-NEXT:      <key>depth</key><integer>0</integer>
// CHECK-NEXT:      <key>extended_message</key>
// CHECK-NEXT:      <string>Incorrect decrement of the reference count of an object that is not owned at this point by the caller</string>
// CHECK-NEXT:      <key>message</key>
// CHECK-NEXT:      <string>Incorrect decrement of the reference count of an object that is not owned at this point by the caller</string>
// CHECK-NEXT:     </dict>
// CHECK-NEXT:    </array>
// CHECK-NEXT:    <key>description</key><string>Incorrect decrement of the reference count of an object that is not owned at this point by the caller</string>
// CHECK-NEXT:    <key>category</key><string>Memory (Core Foundation/Objective-C)</string>
// CHECK-NEXT:    <key>type</key><string>Bad release</string>
// CHECK-NEXT:    <key>check_name</key><string>osx.cocoa.RetainCount</string>
// CHECK-NEXT:    <!-- This hash is experimental and going to change! -->
// CHECK-NEXT:    <key>issue_hash_content_of_line_in_context</key><string>1d054002016aa4360aaf23a4c4d8fbb7</string>
// CHECK-NEXT:   <key>issue_context_kind</key><string>function</string>
// CHECK-NEXT:   <key>issue_context</key><string>testBoxedInt</string>
// CHECK-NEXT:   <key>issue_hash_function_offset</key><string>2</string>
// CHECK-NEXT:   <key>location</key>
// CHECK-NEXT:   <dict>
// CHECK-NEXT:    <key>line</key><integer>176</integer>
// CHECK-NEXT:    <key>col</key><integer>3</integer>
// CHECK-NEXT:    <key>file</key><integer>0</integer>
// CHECK-NEXT:   </dict>
// CHECK-NEXT:   </dict>
// CHECK-NEXT:   <dict>
// CHECK-NEXT:    <key>path</key>
// CHECK-NEXT:    <array>
// CHECK-NEXT:     <dict>
// CHECK-NEXT:      <key>kind</key><string>event</string>
// CHECK-NEXT:      <key>location</key>
// CHECK-NEXT:      <dict>
// CHECK-NEXT:       <key>line</key><integer>180</integer>
// CHECK-NEXT:       <key>col</key><integer>15</integer>
// CHECK-NEXT:       <key>file</key><integer>0</integer>
// CHECK-NEXT:      </dict>
// CHECK-NEXT:      <key>ranges</key>
// CHECK-NEXT:      <array>
// CHECK-NEXT:        <array>
// CHECK-NEXT:         <dict>
// CHECK-NEXT:          <key>line</key><integer>180</integer>
// CHECK-NEXT:          <key>col</key><integer>15</integer>
// CHECK-NEXT:          <key>file</key><integer>0</integer>
// CHECK-NEXT:         </dict>
// CHECK-NEXT:         <dict>
// CHECK-NEXT:          <key>line</key><integer>180</integer>
// CHECK-NEXT:          <key>col</key><integer>20</integer>
// CHECK-NEXT:          <key>file</key><integer>0</integer>
// CHECK-NEXT:         </dict>
// CHECK-NEXT:        </array>
// CHECK-NEXT:      </array>
// CHECK-NEXT:      <key>depth</key><integer>0</integer>
// CHECK-NEXT:      <key>extended_message</key>
// CHECK-NEXT:      <string>NSString boxed expression produces an object with a +0 retain count</string>
// CHECK-NEXT:      <key>message</key>
// CHECK-NEXT:      <string>NSString boxed expression produces an object with a +0 retain count</string>
// CHECK-NEXT:     </dict>
// CHECK-NEXT:     <dict>
// CHECK-NEXT:      <key>kind</key><string>control</string>
// CHECK-NEXT:      <key>edges</key>
// CHECK-NEXT:       <array>
// CHECK-NEXT:        <dict>
// CHECK-NEXT:         <key>start</key>
// CHECK-NEXT:          <array>
// CHECK-NEXT:           <dict>
// CHECK-NEXT:            <key>line</key><integer>180</integer>
// CHECK-NEXT:            <key>col</key><integer>3</integer>
// CHECK-NEXT:            <key>file</key><integer>0</integer>
// CHECK-NEXT:           </dict>
// CHECK-NEXT:           <dict>
// CHECK-NEXT:            <key>line</key><integer>180</integer>
// CHECK-NEXT:            <key>col</key><integer>4</integer>
// CHECK-NEXT:            <key>file</key><integer>0</integer>
// CHECK-NEXT:           </dict>
// CHECK-NEXT:          </array>
// CHECK-NEXT:         <key>end</key>
// CHECK-NEXT:          <array>
// CHECK-NEXT:           <dict>
// CHECK-NEXT:            <key>line</key><integer>181</integer>
// CHECK-NEXT:            <key>col</key><integer>3</integer>
// CHECK-NEXT:            <key>file</key><integer>0</integer>
// CHECK-NEXT:           </dict>
// CHECK-NEXT:           <dict>
// CHECK-NEXT:            <key>line</key><integer>181</integer>
// CHECK-NEXT:            <key>col</key><integer>3</integer>
// CHECK-NEXT:            <key>file</key><integer>0</integer>
// CHECK-NEXT:           </dict>
// CHECK-NEXT:          </array>
// CHECK-NEXT:        </dict>
// CHECK-NEXT:       </array>
// CHECK-NEXT:     </dict>
// CHECK-NEXT:     <dict>
// CHECK-NEXT:      <key>kind</key><string>event</string>
// CHECK-NEXT:      <key>location</key>
// CHECK-NEXT:      <dict>
// CHECK-NEXT:       <key>line</key><integer>181</integer>
// CHECK-NEXT:       <key>col</key><integer>3</integer>
// CHECK-NEXT:       <key>file</key><integer>0</integer>
// CHECK-NEXT:      </dict>
// CHECK-NEXT:      <key>ranges</key>
// CHECK-NEXT:      <array>
// CHECK-NEXT:        <array>
// CHECK-NEXT:         <dict>
// CHECK-NEXT:          <key>line</key><integer>181</integer>
// CHECK-NEXT:          <key>col</key><integer>4</integer>
// CHECK-NEXT:          <key>file</key><integer>0</integer>
// CHECK-NEXT:         </dict>
// CHECK-NEXT:         <dict>
// CHECK-NEXT:          <key>line</key><integer>181</integer>
// CHECK-NEXT:          <key>col</key><integer>9</integer>
// CHECK-NEXT:          <key>file</key><integer>0</integer>
// CHECK-NEXT:         </dict>
// CHECK-NEXT:        </array>
// CHECK-NEXT:      </array>
// CHECK-NEXT:      <key>depth</key><integer>0</integer>
// CHECK-NEXT:      <key>extended_message</key>
// CHECK-NEXT:      <string>Incorrect decrement of the reference count of an object that is not owned at this point by the caller</string>
// CHECK-NEXT:      <key>message</key>
// CHECK-NEXT:      <string>Incorrect decrement of the reference count of an object that is not owned at this point by the caller</string>
// CHECK-NEXT:     </dict>
// CHECK-NEXT:    </array>
// CHECK-NEXT:    <key>description</key><string>Incorrect decrement of the reference count of an object that is not owned at this point by the caller</string>
// CHECK-NEXT:    <key>category</key><string>Memory (Core Foundation/Objective-C)</string>
// CHECK-NEXT:    <key>type</key><string>Bad release</string>
// CHECK-NEXT:    <key>check_name</key><string>osx.cocoa.RetainCount</string>
// CHECK-NEXT:    <!-- This hash is experimental and going to change! -->
// CHECK-NEXT:    <key>issue_hash_content_of_line_in_context</key><string>67ca92144b05322ee4569aea88d08595</string>
// CHECK-NEXT:   <key>issue_context_kind</key><string>function</string>
// CHECK-NEXT:   <key>issue_context</key><string>testBoxedString</string>
// CHECK-NEXT:   <key>issue_hash_function_offset</key><string>2</string>
// CHECK-NEXT:   <key>location</key>
// CHECK-NEXT:   <dict>
// CHECK-NEXT:    <key>line</key><integer>181</integer>
// CHECK-NEXT:    <key>col</key><integer>3</integer>
// CHECK-NEXT:    <key>file</key><integer>0</integer>
// CHECK-NEXT:   </dict>
// CHECK-NEXT:   </dict>
// CHECK-NEXT:   <dict>
// CHECK-NEXT:    <key>path</key>
// CHECK-NEXT:    <array>
// CHECK-NEXT:     <dict>
// CHECK-NEXT:      <key>kind</key><string>event</string>
// CHECK-NEXT:      <key>location</key>
// CHECK-NEXT:      <dict>
// CHECK-NEXT:       <key>line</key><integer>185</integer>
// CHECK-NEXT:       <key>col</key><integer>15</integer>
// CHECK-NEXT:       <key>file</key><integer>0</integer>
// CHECK-NEXT:      </dict>
// CHECK-NEXT:      <key>ranges</key>
// CHECK-NEXT:      <array>
// CHECK-NEXT:        <array>
// CHECK-NEXT:         <dict>
// CHECK-NEXT:          <key>line</key><integer>185</integer>
// CHECK-NEXT:          <key>col</key><integer>15</integer>
// CHECK-NEXT:          <key>file</key><integer>0</integer>
// CHECK-NEXT:         </dict>
// CHECK-NEXT:         <dict>
// CHECK-NEXT:          <key>line</key><integer>185</integer>
// CHECK-NEXT:          <key>col</key><integer>20</integer>
// CHECK-NEXT:          <key>file</key><integer>0</integer>
// CHECK-NEXT:         </dict>
// CHECK-NEXT:        </array>
// CHECK-NEXT:      </array>
// CHECK-NEXT:      <key>depth</key><integer>0</integer>
// CHECK-NEXT:      <key>extended_message</key>
// CHECK-NEXT:      <string>NSArray literal is an object with a +0 retain count</string>
// CHECK-NEXT:      <key>message</key>
// CHECK-NEXT:      <string>NSArray literal is an object with a +0 retain count</string>
// CHECK-NEXT:     </dict>
// CHECK-NEXT:     <dict>
// CHECK-NEXT:      <key>kind</key><string>control</string>
// CHECK-NEXT:      <key>edges</key>
// CHECK-NEXT:       <array>
// CHECK-NEXT:        <dict>
// CHECK-NEXT:         <key>start</key>
// CHECK-NEXT:          <array>
// CHECK-NEXT:           <dict>
// CHECK-NEXT:            <key>line</key><integer>185</integer>
// CHECK-NEXT:            <key>col</key><integer>3</integer>
// CHECK-NEXT:            <key>file</key><integer>0</integer>
// CHECK-NEXT:           </dict>
// CHECK-NEXT:           <dict>
// CHECK-NEXT:            <key>line</key><integer>185</integer>
// CHECK-NEXT:            <key>col</key><integer>4</integer>
// CHECK-NEXT:            <key>file</key><integer>0</integer>
// CHECK-NEXT:           </dict>
// CHECK-NEXT:          </array>
// CHECK-NEXT:         <key>end</key>
// CHECK-NEXT:          <array>
// CHECK-NEXT:           <dict>
// CHECK-NEXT:            <key>line</key><integer>186</integer>
// CHECK-NEXT:            <key>col</key><integer>3</integer>
// CHECK-NEXT:            <key>file</key><integer>0</integer>
// CHECK-NEXT:           </dict>
// CHECK-NEXT:           <dict>
// CHECK-NEXT:            <key>line</key><integer>186</integer>
// CHECK-NEXT:            <key>col</key><integer>3</integer>
// CHECK-NEXT:            <key>file</key><integer>0</integer>
// CHECK-NEXT:           </dict>
// CHECK-NEXT:          </array>
// CHECK-NEXT:        </dict>
// CHECK-NEXT:       </array>
// CHECK-NEXT:     </dict>
// CHECK-NEXT:     <dict>
// CHECK-NEXT:      <key>kind</key><string>event</string>
// CHECK-NEXT:      <key>location</key>
// CHECK-NEXT:      <dict>
// CHECK-NEXT:       <key>line</key><integer>186</integer>
// CHECK-NEXT:       <key>col</key><integer>3</integer>
// CHECK-NEXT:       <key>file</key><integer>0</integer>
// CHECK-NEXT:      </dict>
// CHECK-NEXT:      <key>ranges</key>
// CHECK-NEXT:      <array>
// CHECK-NEXT:        <array>
// CHECK-NEXT:         <dict>
// CHECK-NEXT:          <key>line</key><integer>186</integer>
// CHECK-NEXT:          <key>col</key><integer>4</integer>
// CHECK-NEXT:          <key>file</key><integer>0</integer>
// CHECK-NEXT:         </dict>
// CHECK-NEXT:         <dict>
// CHECK-NEXT:          <key>line</key><integer>186</integer>
// CHECK-NEXT:          <key>col</key><integer>9</integer>
// CHECK-NEXT:          <key>file</key><integer>0</integer>
// CHECK-NEXT:         </dict>
// CHECK-NEXT:        </array>
// CHECK-NEXT:      </array>
// CHECK-NEXT:      <key>depth</key><integer>0</integer>
// CHECK-NEXT:      <key>extended_message</key>
// CHECK-NEXT:      <string>Incorrect decrement of the reference count of an object that is not owned at this point by the caller</string>
// CHECK-NEXT:      <key>message</key>
// CHECK-NEXT:      <string>Incorrect decrement of the reference count of an object that is not owned at this point by the caller</string>
// CHECK-NEXT:     </dict>
// CHECK-NEXT:    </array>
// CHECK-NEXT:    <key>description</key><string>Incorrect decrement of the reference count of an object that is not owned at this point by the caller</string>
// CHECK-NEXT:    <key>category</key><string>Memory (Core Foundation/Objective-C)</string>
// CHECK-NEXT:    <key>type</key><string>Bad release</string>
// CHECK-NEXT:    <key>check_name</key><string>osx.cocoa.RetainCount</string>
// CHECK-NEXT:    <!-- This hash is experimental and going to change! -->
// CHECK-NEXT:    <key>issue_hash_content_of_line_in_context</key><string>32fcec71872b8f62d8d7b1b05284b0fe</string>
// CHECK-NEXT:   <key>issue_context_kind</key><string>function</string>
// CHECK-NEXT:   <key>issue_context</key><string>testArray</string>
// CHECK-NEXT:   <key>issue_hash_function_offset</key><string>2</string>
// CHECK-NEXT:   <key>location</key>
// CHECK-NEXT:   <dict>
// CHECK-NEXT:    <key>line</key><integer>186</integer>
// CHECK-NEXT:    <key>col</key><integer>3</integer>
// CHECK-NEXT:    <key>file</key><integer>0</integer>
// CHECK-NEXT:   </dict>
// CHECK-NEXT:   </dict>
// CHECK-NEXT:   <dict>
// CHECK-NEXT:    <key>path</key>
// CHECK-NEXT:    <array>
// CHECK-NEXT:     <dict>
// CHECK-NEXT:      <key>kind</key><string>event</string>
// CHECK-NEXT:      <key>location</key>
// CHECK-NEXT:      <dict>
// CHECK-NEXT:       <key>line</key><integer>190</integer>
// CHECK-NEXT:       <key>col</key><integer>15</integer>
// CHECK-NEXT:       <key>file</key><integer>0</integer>
// CHECK-NEXT:      </dict>
// CHECK-NEXT:      <key>ranges</key>
// CHECK-NEXT:      <array>
// CHECK-NEXT:        <array>
// CHECK-NEXT:         <dict>
// CHECK-NEXT:          <key>line</key><integer>190</integer>
// CHECK-NEXT:          <key>col</key><integer>15</integer>
// CHECK-NEXT:          <key>file</key><integer>0</integer>
// CHECK-NEXT:         </dict>
// CHECK-NEXT:         <dict>
// CHECK-NEXT:          <key>line</key><integer>190</integer>
// CHECK-NEXT:          <key>col</key><integer>27</integer>
// CHECK-NEXT:          <key>file</key><integer>0</integer>
// CHECK-NEXT:         </dict>
// CHECK-NEXT:        </array>
// CHECK-NEXT:      </array>
// CHECK-NEXT:      <key>depth</key><integer>0</integer>
// CHECK-NEXT:      <key>extended_message</key>
// CHECK-NEXT:      <string>NSDictionary literal is an object with a +0 retain count</string>
// CHECK-NEXT:      <key>message</key>
// CHECK-NEXT:      <string>NSDictionary literal is an object with a +0 retain count</string>
// CHECK-NEXT:     </dict>
// CHECK-NEXT:     <dict>
// CHECK-NEXT:      <key>kind</key><string>control</string>
// CHECK-NEXT:      <key>edges</key>
// CHECK-NEXT:       <array>
// CHECK-NEXT:        <dict>
// CHECK-NEXT:         <key>start</key>
// CHECK-NEXT:          <array>
// CHECK-NEXT:           <dict>
// CHECK-NEXT:            <key>line</key><integer>190</integer>
// CHECK-NEXT:            <key>col</key><integer>3</integer>
// CHECK-NEXT:            <key>file</key><integer>0</integer>
// CHECK-NEXT:           </dict>
// CHECK-NEXT:           <dict>
// CHECK-NEXT:            <key>line</key><integer>190</integer>
// CHECK-NEXT:            <key>col</key><integer>4</integer>
// CHECK-NEXT:            <key>file</key><integer>0</integer>
// CHECK-NEXT:           </dict>
// CHECK-NEXT:          </array>
// CHECK-NEXT:         <key>end</key>
// CHECK-NEXT:          <array>
// CHECK-NEXT:           <dict>
// CHECK-NEXT:            <key>line</key><integer>191</integer>
// CHECK-NEXT:            <key>col</key><integer>3</integer>
// CHECK-NEXT:            <key>file</key><integer>0</integer>
// CHECK-NEXT:           </dict>
// CHECK-NEXT:           <dict>
// CHECK-NEXT:            <key>line</key><integer>191</integer>
// CHECK-NEXT:            <key>col</key><integer>3</integer>
// CHECK-NEXT:            <key>file</key><integer>0</integer>
// CHECK-NEXT:           </dict>
// CHECK-NEXT:          </array>
// CHECK-NEXT:        </dict>
// CHECK-NEXT:       </array>
// CHECK-NEXT:     </dict>
// CHECK-NEXT:     <dict>
// CHECK-NEXT:      <key>kind</key><string>event</string>
// CHECK-NEXT:      <key>location</key>
// CHECK-NEXT:      <dict>
// CHECK-NEXT:       <key>line</key><integer>191</integer>
// CHECK-NEXT:       <key>col</key><integer>3</integer>
// CHECK-NEXT:       <key>file</key><integer>0</integer>
// CHECK-NEXT:      </dict>
// CHECK-NEXT:      <key>ranges</key>
// CHECK-NEXT:      <array>
// CHECK-NEXT:        <array>
// CHECK-NEXT:         <dict>
// CHECK-NEXT:          <key>line</key><integer>191</integer>
// CHECK-NEXT:          <key>col</key><integer>4</integer>
// CHECK-NEXT:          <key>file</key><integer>0</integer>
// CHECK-NEXT:         </dict>
// CHECK-NEXT:         <dict>
// CHECK-NEXT:          <key>line</key><integer>191</integer>
// CHECK-NEXT:          <key>col</key><integer>9</integer>
// CHECK-NEXT:          <key>file</key><integer>0</integer>
// CHECK-NEXT:         </dict>
// CHECK-NEXT:        </array>
// CHECK-NEXT:      </array>
// CHECK-NEXT:      <key>depth</key><integer>0</integer>
// CHECK-NEXT:      <key>extended_message</key>
// CHECK-NEXT:      <string>Incorrect decrement of the reference count of an object that is not owned at this point by the caller</string>
// CHECK-NEXT:      <key>message</key>
// CHECK-NEXT:      <string>Incorrect decrement of the reference count of an object that is not owned at this point by the caller</string>
// CHECK-NEXT:     </dict>
// CHECK-NEXT:    </array>
// CHECK-NEXT:    <key>description</key><string>Incorrect decrement of the reference count of an object that is not owned at this point by the caller</string>
// CHECK-NEXT:    <key>category</key><string>Memory (Core Foundation/Objective-C)</string>
// CHECK-NEXT:    <key>type</key><string>Bad release</string>
// CHECK-NEXT:    <key>check_name</key><string>osx.cocoa.RetainCount</string>
// CHECK-NEXT:    <!-- This hash is experimental and going to change! -->
// CHECK-NEXT:    <key>issue_hash_content_of_line_in_context</key><string>d9584825bb1e62066879949e3ade8570</string>
// CHECK-NEXT:   <key>issue_context_kind</key><string>function</string>
// CHECK-NEXT:   <key>issue_context</key><string>testDictionary</string>
// CHECK-NEXT:   <key>issue_hash_function_offset</key><string>2</string>
// CHECK-NEXT:   <key>location</key>
// CHECK-NEXT:   <dict>
// CHECK-NEXT:    <key>line</key><integer>191</integer>
// CHECK-NEXT:    <key>col</key><integer>3</integer>
// CHECK-NEXT:    <key>file</key><integer>0</integer>
// CHECK-NEXT:   </dict>
// CHECK-NEXT:   </dict>
// CHECK-NEXT:   <dict>
// CHECK-NEXT:    <key>path</key>
// CHECK-NEXT:    <array>
// CHECK-NEXT:     <dict>
// CHECK-NEXT:      <key>kind</key><string>control</string>
// CHECK-NEXT:      <key>edges</key>
// CHECK-NEXT:       <array>
// CHECK-NEXT:        <dict>
// CHECK-NEXT:         <key>start</key>
// CHECK-NEXT:          <array>
// CHECK-NEXT:           <dict>
// CHECK-NEXT:            <key>line</key><integer>226</integer>
// CHECK-NEXT:            <key>col</key><integer>3</integer>
// CHECK-NEXT:            <key>file</key><integer>0</integer>
// CHECK-NEXT:           </dict>
// CHECK-NEXT:           <dict>
// CHECK-NEXT:            <key>line</key><integer>226</integer>
// CHECK-NEXT:            <key>col</key><integer>4</integer>
// CHECK-NEXT:            <key>file</key><integer>0</integer>
// CHECK-NEXT:           </dict>
// CHECK-NEXT:          </array>
// CHECK-NEXT:         <key>end</key>
// CHECK-NEXT:          <array>
// CHECK-NEXT:           <dict>
// CHECK-NEXT:            <key>line</key><integer>226</integer>
// CHECK-NEXT:            <key>col</key><integer>11</integer>
// CHECK-NEXT:            <key>file</key><integer>0</integer>
// CHECK-NEXT:           </dict>
// CHECK-NEXT:           <dict>
// CHECK-NEXT:            <key>line</key><integer>226</integer>
// CHECK-NEXT:            <key>col</key><integer>11</integer>
// CHECK-NEXT:            <key>file</key><integer>0</integer>
// CHECK-NEXT:           </dict>
// CHECK-NEXT:          </array>
// CHECK-NEXT:        </dict>
// CHECK-NEXT:       </array>
// CHECK-NEXT:     </dict>
// CHECK-NEXT:     <dict>
// CHECK-NEXT:      <key>kind</key><string>event</string>
// CHECK-NEXT:      <key>location</key>
// CHECK-NEXT:      <dict>
// CHECK-NEXT:       <key>line</key><integer>226</integer>
// CHECK-NEXT:       <key>col</key><integer>11</integer>
// CHECK-NEXT:       <key>file</key><integer>0</integer>
// CHECK-NEXT:      </dict>
// CHECK-NEXT:      <key>ranges</key>
// CHECK-NEXT:      <array>
// CHECK-NEXT:        <array>
// CHECK-NEXT:         <dict>
// CHECK-NEXT:          <key>line</key><integer>226</integer>
// CHECK-NEXT:          <key>col</key><integer>11</integer>
// CHECK-NEXT:          <key>file</key><integer>0</integer>
// CHECK-NEXT:         </dict>
// CHECK-NEXT:         <dict>
// CHECK-NEXT:          <key>line</key><integer>226</integer>
// CHECK-NEXT:          <key>col</key><integer>23</integer>
// CHECK-NEXT:          <key>file</key><integer>0</integer>
// CHECK-NEXT:         </dict>
// CHECK-NEXT:        </array>
// CHECK-NEXT:      </array>
// CHECK-NEXT:      <key>depth</key><integer>0</integer>
// CHECK-NEXT:      <key>extended_message</key>
// CHECK-NEXT:      <string>Method returns an instance of MyObj with a +1 retain count</string>
// CHECK-NEXT:      <key>message</key>
// CHECK-NEXT:      <string>Method returns an instance of MyObj with a +1 retain count</string>
<<<<<<< HEAD
// CHECK-NEXT:     </dict>
// CHECK-NEXT:     <dict>
// CHECK-NEXT:      <key>kind</key><string>control</string>
// CHECK-NEXT:      <key>edges</key>
// CHECK-NEXT:       <array>
// CHECK-NEXT:        <dict>
// CHECK-NEXT:         <key>start</key>
// CHECK-NEXT:          <array>
// CHECK-NEXT:           <dict>
// CHECK-NEXT:            <key>line</key><integer>226</integer>
// CHECK-NEXT:            <key>col</key><integer>11</integer>
// CHECK-NEXT:            <key>file</key><integer>0</integer>
// CHECK-NEXT:           </dict>
// CHECK-NEXT:           <dict>
// CHECK-NEXT:            <key>line</key><integer>226</integer>
// CHECK-NEXT:            <key>col</key><integer>11</integer>
// CHECK-NEXT:            <key>file</key><integer>0</integer>
// CHECK-NEXT:           </dict>
// CHECK-NEXT:          </array>
// CHECK-NEXT:         <key>end</key>
// CHECK-NEXT:          <array>
// CHECK-NEXT:           <dict>
// CHECK-NEXT:            <key>line</key><integer>226</integer>
// CHECK-NEXT:            <key>col</key><integer>10</integer>
// CHECK-NEXT:            <key>file</key><integer>0</integer>
// CHECK-NEXT:           </dict>
// CHECK-NEXT:           <dict>
// CHECK-NEXT:            <key>line</key><integer>226</integer>
// CHECK-NEXT:            <key>col</key><integer>10</integer>
// CHECK-NEXT:            <key>file</key><integer>0</integer>
// CHECK-NEXT:           </dict>
// CHECK-NEXT:          </array>
// CHECK-NEXT:        </dict>
// CHECK-NEXT:       </array>
=======
>>>>>>> b2b84690
// CHECK-NEXT:     </dict>
// CHECK-NEXT:     <dict>
// CHECK-NEXT:      <key>kind</key><string>event</string>
// CHECK-NEXT:      <key>location</key>
// CHECK-NEXT:      <dict>
// CHECK-NEXT:       <key>line</key><integer>226</integer>
// CHECK-NEXT:       <key>col</key><integer>10</integer>
// CHECK-NEXT:       <key>file</key><integer>0</integer>
// CHECK-NEXT:      </dict>
// CHECK-NEXT:      <key>ranges</key>
// CHECK-NEXT:      <array>
// CHECK-NEXT:        <array>
// CHECK-NEXT:         <dict>
// CHECK-NEXT:          <key>line</key><integer>226</integer>
// CHECK-NEXT:          <key>col</key><integer>10</integer>
// CHECK-NEXT:          <key>file</key><integer>0</integer>
// CHECK-NEXT:         </dict>
// CHECK-NEXT:         <dict>
// CHECK-NEXT:          <key>line</key><integer>226</integer>
// CHECK-NEXT:          <key>col</key><integer>30</integer>
// CHECK-NEXT:          <key>file</key><integer>0</integer>
// CHECK-NEXT:         </dict>
// CHECK-NEXT:        </array>
// CHECK-NEXT:      </array>
// CHECK-NEXT:      <key>depth</key><integer>0</integer>
// CHECK-NEXT:      <key>extended_message</key>
// CHECK-NEXT:      <string>Calling &apos;initX&apos;</string>
// CHECK-NEXT:      <key>message</key>
// CHECK-NEXT:      <string>Calling &apos;initX&apos;</string>
// CHECK-NEXT:     </dict>
// CHECK-NEXT:     <dict>
// CHECK-NEXT:      <key>kind</key><string>event</string>
// CHECK-NEXT:      <key>location</key>
// CHECK-NEXT:      <dict>
// CHECK-NEXT:       <key>line</key><integer>206</integer>
// CHECK-NEXT:       <key>col</key><integer>1</integer>
// CHECK-NEXT:       <key>file</key><integer>0</integer>
// CHECK-NEXT:      </dict>
// CHECK-NEXT:      <key>depth</key><integer>1</integer>
// CHECK-NEXT:      <key>extended_message</key>
// CHECK-NEXT:      <string>Entered call from &apos;test&apos;</string>
// CHECK-NEXT:      <key>message</key>
// CHECK-NEXT:      <string>Entered call from &apos;test&apos;</string>
// CHECK-NEXT:     </dict>
// CHECK-NEXT:     <dict>
// CHECK-NEXT:      <key>kind</key><string>control</string>
// CHECK-NEXT:      <key>edges</key>
// CHECK-NEXT:       <array>
// CHECK-NEXT:        <dict>
// CHECK-NEXT:         <key>start</key>
// CHECK-NEXT:          <array>
// CHECK-NEXT:           <dict>
// CHECK-NEXT:            <key>line</key><integer>206</integer>
// CHECK-NEXT:            <key>col</key><integer>1</integer>
// CHECK-NEXT:            <key>file</key><integer>0</integer>
// CHECK-NEXT:           </dict>
// CHECK-NEXT:           <dict>
// CHECK-NEXT:            <key>line</key><integer>206</integer>
// CHECK-NEXT:            <key>col</key><integer>1</integer>
// CHECK-NEXT:            <key>file</key><integer>0</integer>
// CHECK-NEXT:           </dict>
// CHECK-NEXT:          </array>
// CHECK-NEXT:         <key>end</key>
// CHECK-NEXT:          <array>
// CHECK-NEXT:           <dict>
// CHECK-NEXT:            <key>line</key><integer>207</integer>
// CHECK-NEXT:            <key>col</key><integer>3</integer>
// CHECK-NEXT:            <key>file</key><integer>0</integer>
// CHECK-NEXT:           </dict>
// CHECK-NEXT:           <dict>
// CHECK-NEXT:            <key>line</key><integer>207</integer>
// CHECK-NEXT:            <key>col</key><integer>4</integer>
// CHECK-NEXT:            <key>file</key><integer>0</integer>
// CHECK-NEXT:           </dict>
// CHECK-NEXT:          </array>
// CHECK-NEXT:        </dict>
// CHECK-NEXT:       </array>
// CHECK-NEXT:     </dict>
// CHECK-NEXT:     <dict>
// CHECK-NEXT:      <key>kind</key><string>control</string>
// CHECK-NEXT:      <key>edges</key>
// CHECK-NEXT:       <array>
// CHECK-NEXT:        <dict>
// CHECK-NEXT:         <key>start</key>
// CHECK-NEXT:          <array>
// CHECK-NEXT:           <dict>
// CHECK-NEXT:            <key>line</key><integer>207</integer>
// CHECK-NEXT:            <key>col</key><integer>3</integer>
// CHECK-NEXT:            <key>file</key><integer>0</integer>
// CHECK-NEXT:           </dict>
// CHECK-NEXT:           <dict>
// CHECK-NEXT:            <key>line</key><integer>207</integer>
// CHECK-NEXT:            <key>col</key><integer>4</integer>
// CHECK-NEXT:            <key>file</key><integer>0</integer>
// CHECK-NEXT:           </dict>
// CHECK-NEXT:          </array>
// CHECK-NEXT:         <key>end</key>
// CHECK-NEXT:          <array>
// CHECK-NEXT:           <dict>
// CHECK-NEXT:            <key>line</key><integer>207</integer>
// CHECK-NEXT:            <key>col</key><integer>7</integer>
// CHECK-NEXT:            <key>file</key><integer>0</integer>
// CHECK-NEXT:           </dict>
// CHECK-NEXT:           <dict>
// CHECK-NEXT:            <key>line</key><integer>207</integer>
// CHECK-NEXT:            <key>col</key><integer>10</integer>
// CHECK-NEXT:            <key>file</key><integer>0</integer>
// CHECK-NEXT:           </dict>
// CHECK-NEXT:          </array>
// CHECK-NEXT:        </dict>
// CHECK-NEXT:       </array>
// CHECK-NEXT:     </dict>
// CHECK-NEXT:     <dict>
// CHECK-NEXT:      <key>kind</key><string>event</string>
// CHECK-NEXT:      <key>location</key>
// CHECK-NEXT:      <dict>
// CHECK-NEXT:       <key>line</key><integer>207</integer>
// CHECK-NEXT:       <key>col</key><integer>7</integer>
// CHECK-NEXT:       <key>file</key><integer>0</integer>
// CHECK-NEXT:      </dict>
// CHECK-NEXT:      <key>ranges</key>
// CHECK-NEXT:      <array>
// CHECK-NEXT:        <array>
// CHECK-NEXT:         <dict>
// CHECK-NEXT:          <key>line</key><integer>207</integer>
// CHECK-NEXT:          <key>col</key><integer>7</integer>
// CHECK-NEXT:          <key>file</key><integer>0</integer>
// CHECK-NEXT:         </dict>
// CHECK-NEXT:         <dict>
// CHECK-NEXT:          <key>line</key><integer>207</integer>
// CHECK-NEXT:          <key>col</key><integer>10</integer>
// CHECK-NEXT:          <key>file</key><integer>0</integer>
// CHECK-NEXT:         </dict>
// CHECK-NEXT:        </array>
// CHECK-NEXT:      </array>
// CHECK-NEXT:      <key>depth</key><integer>1</integer>
// CHECK-NEXT:      <key>extended_message</key>
// CHECK-NEXT:      <string>Assuming &apos;Cond&apos; is not equal to 0</string>
// CHECK-NEXT:      <key>message</key>
// CHECK-NEXT:      <string>Assuming &apos;Cond&apos; is not equal to 0</string>
// CHECK-NEXT:     </dict>
// CHECK-NEXT:     <dict>
// CHECK-NEXT:      <key>kind</key><string>control</string>
// CHECK-NEXT:      <key>edges</key>
// CHECK-NEXT:       <array>
// CHECK-NEXT:        <dict>
// CHECK-NEXT:         <key>start</key>
// CHECK-NEXT:          <array>
// CHECK-NEXT:           <dict>
// CHECK-NEXT:            <key>line</key><integer>207</integer>
// CHECK-NEXT:            <key>col</key><integer>7</integer>
// CHECK-NEXT:            <key>file</key><integer>0</integer>
// CHECK-NEXT:           </dict>
// CHECK-NEXT:           <dict>
// CHECK-NEXT:            <key>line</key><integer>207</integer>
// CHECK-NEXT:            <key>col</key><integer>10</integer>
// CHECK-NEXT:            <key>file</key><integer>0</integer>
// CHECK-NEXT:           </dict>
// CHECK-NEXT:          </array>
// CHECK-NEXT:         <key>end</key>
// CHECK-NEXT:          <array>
// CHECK-NEXT:           <dict>
// CHECK-NEXT:            <key>line</key><integer>209</integer>
// CHECK-NEXT:            <key>col</key><integer>5</integer>
// CHECK-NEXT:            <key>file</key><integer>0</integer>
// CHECK-NEXT:           </dict>
// CHECK-NEXT:           <dict>
// CHECK-NEXT:            <key>line</key><integer>209</integer>
// CHECK-NEXT:            <key>col</key><integer>10</integer>
// CHECK-NEXT:            <key>file</key><integer>0</integer>
// CHECK-NEXT:           </dict>
// CHECK-NEXT:          </array>
// CHECK-NEXT:        </dict>
// CHECK-NEXT:       </array>
// CHECK-NEXT:     </dict>
// CHECK-NEXT:     <dict>
// CHECK-NEXT:      <key>kind</key><string>event</string>
// CHECK-NEXT:      <key>location</key>
// CHECK-NEXT:      <dict>
// CHECK-NEXT:       <key>line</key><integer>226</integer>
// CHECK-NEXT:       <key>col</key><integer>10</integer>
// CHECK-NEXT:       <key>file</key><integer>0</integer>
// CHECK-NEXT:      </dict>
// CHECK-NEXT:      <key>ranges</key>
// CHECK-NEXT:      <array>
// CHECK-NEXT:        <array>
// CHECK-NEXT:         <dict>
// CHECK-NEXT:          <key>line</key><integer>226</integer>
// CHECK-NEXT:          <key>col</key><integer>10</integer>
// CHECK-NEXT:          <key>file</key><integer>0</integer>
// CHECK-NEXT:         </dict>
// CHECK-NEXT:         <dict>
// CHECK-NEXT:          <key>line</key><integer>226</integer>
// CHECK-NEXT:          <key>col</key><integer>30</integer>
// CHECK-NEXT:          <key>file</key><integer>0</integer>
// CHECK-NEXT:         </dict>
// CHECK-NEXT:        </array>
// CHECK-NEXT:      </array>
// CHECK-NEXT:      <key>depth</key><integer>0</integer>
// CHECK-NEXT:      <key>extended_message</key>
// CHECK-NEXT:      <string>Returning from &apos;initX&apos;</string>
// CHECK-NEXT:      <key>message</key>
// CHECK-NEXT:      <string>Returning from &apos;initX&apos;</string>
// CHECK-NEXT:     </dict>
// CHECK-NEXT:     <dict>
// CHECK-NEXT:      <key>kind</key><string>control</string>
// CHECK-NEXT:      <key>edges</key>
// CHECK-NEXT:       <array>
// CHECK-NEXT:        <dict>
// CHECK-NEXT:         <key>start</key>
// CHECK-NEXT:          <array>
// CHECK-NEXT:           <dict>
// CHECK-NEXT:            <key>line</key><integer>226</integer>
// CHECK-NEXT:            <key>col</key><integer>10</integer>
// CHECK-NEXT:            <key>file</key><integer>0</integer>
// CHECK-NEXT:           </dict>
// CHECK-NEXT:           <dict>
// CHECK-NEXT:            <key>line</key><integer>226</integer>
// CHECK-NEXT:            <key>col</key><integer>10</integer>
// CHECK-NEXT:            <key>file</key><integer>0</integer>
// CHECK-NEXT:           </dict>
// CHECK-NEXT:          </array>
// CHECK-NEXT:         <key>end</key>
// CHECK-NEXT:          <array>
// CHECK-NEXT:           <dict>
// CHECK-NEXT:            <key>line</key><integer>226</integer>
// CHECK-NEXT:            <key>col</key><integer>3</integer>
// CHECK-NEXT:            <key>file</key><integer>0</integer>
// CHECK-NEXT:           </dict>
// CHECK-NEXT:           <dict>
// CHECK-NEXT:            <key>line</key><integer>226</integer>
// CHECK-NEXT:            <key>col</key><integer>4</integer>
// CHECK-NEXT:            <key>file</key><integer>0</integer>
// CHECK-NEXT:           </dict>
// CHECK-NEXT:          </array>
// CHECK-NEXT:        </dict>
// CHECK-NEXT:       </array>
// CHECK-NEXT:     </dict>
// CHECK-NEXT:     <dict>
// CHECK-NEXT:      <key>kind</key><string>event</string>
// CHECK-NEXT:      <key>location</key>
// CHECK-NEXT:      <dict>
// CHECK-NEXT:       <key>line</key><integer>226</integer>
// CHECK-NEXT:       <key>col</key><integer>3</integer>
// CHECK-NEXT:       <key>file</key><integer>0</integer>
// CHECK-NEXT:      </dict>
// CHECK-NEXT:      <key>ranges</key>
// CHECK-NEXT:      <array>
// CHECK-NEXT:        <array>
// CHECK-NEXT:         <dict>
// CHECK-NEXT:          <key>line</key><integer>226</integer>
// CHECK-NEXT:          <key>col</key><integer>3</integer>
// CHECK-NEXT:          <key>file</key><integer>0</integer>
// CHECK-NEXT:         </dict>
// CHECK-NEXT:         <dict>
// CHECK-NEXT:          <key>line</key><integer>226</integer>
// CHECK-NEXT:          <key>col</key><integer>6</integer>
// CHECK-NEXT:          <key>file</key><integer>0</integer>
// CHECK-NEXT:         </dict>
// CHECK-NEXT:        </array>
// CHECK-NEXT:      </array>
// CHECK-NEXT:      <key>depth</key><integer>0</integer>
// CHECK-NEXT:      <key>extended_message</key>
// CHECK-NEXT:      <string>Object leaked: allocated object is not referenced later in this execution path and has a retain count of +1</string>
// CHECK-NEXT:      <key>message</key>
// CHECK-NEXT:      <string>Object leaked: allocated object is not referenced later in this execution path and has a retain count of +1</string>
// CHECK-NEXT:     </dict>
// CHECK-NEXT:    </array>
// CHECK-NEXT:    <key>description</key><string>Potential leak of an object</string>
// CHECK-NEXT:    <key>category</key><string>Memory (Core Foundation/Objective-C)</string>
// CHECK-NEXT:    <key>type</key><string>Leak</string>
// CHECK-NEXT:    <key>check_name</key><string>osx.cocoa.RetainCount</string>
// CHECK-NEXT:    <!-- This hash is experimental and going to change! -->
// CHECK-NEXT:    <key>issue_hash_content_of_line_in_context</key><string>eef2aef4b58abf21fcfa4bbf69e19c02</string>
// CHECK-NEXT:   <key>issue_context_kind</key><string>Objective-C method</string>
// CHECK-NEXT:   <key>issue_context</key><string>test</string>
// CHECK-NEXT:   <key>issue_hash_function_offset</key><string>2</string>
// CHECK-NEXT:   <key>location</key>
// CHECK-NEXT:   <dict>
// CHECK-NEXT:    <key>line</key><integer>226</integer>
// CHECK-NEXT:    <key>col</key><integer>3</integer>
// CHECK-NEXT:    <key>file</key><integer>0</integer>
// CHECK-NEXT:   </dict>
// CHECK-NEXT:   </dict>
// CHECK-NEXT:   <dict>
// CHECK-NEXT:    <key>path</key>
// CHECK-NEXT:    <array>
// CHECK-NEXT:     <dict>
// CHECK-NEXT:      <key>kind</key><string>control</string>
// CHECK-NEXT:      <key>edges</key>
// CHECK-NEXT:       <array>
// CHECK-NEXT:        <dict>
// CHECK-NEXT:         <key>start</key>
// CHECK-NEXT:          <array>
// CHECK-NEXT:           <dict>
// CHECK-NEXT:            <key>line</key><integer>226</integer>
// CHECK-NEXT:            <key>col</key><integer>3</integer>
// CHECK-NEXT:            <key>file</key><integer>0</integer>
// CHECK-NEXT:           </dict>
// CHECK-NEXT:           <dict>
// CHECK-NEXT:            <key>line</key><integer>226</integer>
// CHECK-NEXT:            <key>col</key><integer>4</integer>
// CHECK-NEXT:            <key>file</key><integer>0</integer>
// CHECK-NEXT:           </dict>
// CHECK-NEXT:          </array>
// CHECK-NEXT:         <key>end</key>
// CHECK-NEXT:          <array>
// CHECK-NEXT:           <dict>
// CHECK-NEXT:            <key>line</key><integer>232</integer>
// CHECK-NEXT:            <key>col</key><integer>3</integer>
// CHECK-NEXT:            <key>file</key><integer>0</integer>
// CHECK-NEXT:           </dict>
// CHECK-NEXT:           <dict>
// CHECK-NEXT:            <key>line</key><integer>232</integer>
// CHECK-NEXT:            <key>col</key><integer>4</integer>
// CHECK-NEXT:            <key>file</key><integer>0</integer>
// CHECK-NEXT:           </dict>
// CHECK-NEXT:          </array>
// CHECK-NEXT:        </dict>
// CHECK-NEXT:       </array>
// CHECK-NEXT:     </dict>
// CHECK-NEXT:     <dict>
// CHECK-NEXT:      <key>kind</key><string>control</string>
// CHECK-NEXT:      <key>edges</key>
// CHECK-NEXT:       <array>
// CHECK-NEXT:        <dict>
// CHECK-NEXT:         <key>start</key>
// CHECK-NEXT:          <array>
// CHECK-NEXT:           <dict>
// CHECK-NEXT:            <key>line</key><integer>232</integer>
// CHECK-NEXT:            <key>col</key><integer>3</integer>
// CHECK-NEXT:            <key>file</key><integer>0</integer>
// CHECK-NEXT:           </dict>
// CHECK-NEXT:           <dict>
// CHECK-NEXT:            <key>line</key><integer>232</integer>
// CHECK-NEXT:            <key>col</key><integer>4</integer>
// CHECK-NEXT:            <key>file</key><integer>0</integer>
// CHECK-NEXT:           </dict>
// CHECK-NEXT:          </array>
// CHECK-NEXT:         <key>end</key>
// CHECK-NEXT:          <array>
// CHECK-NEXT:           <dict>
// CHECK-NEXT:            <key>line</key><integer>232</integer>
// CHECK-NEXT:            <key>col</key><integer>10</integer>
// CHECK-NEXT:            <key>file</key><integer>0</integer>
// CHECK-NEXT:           </dict>
// CHECK-NEXT:           <dict>
// CHECK-NEXT:            <key>line</key><integer>232</integer>
// CHECK-NEXT:            <key>col</key><integer>10</integer>
// CHECK-NEXT:            <key>file</key><integer>0</integer>
// CHECK-NEXT:           </dict>
// CHECK-NEXT:          </array>
// CHECK-NEXT:        </dict>
// CHECK-NEXT:       </array>
// CHECK-NEXT:     </dict>
// CHECK-NEXT:     <dict>
// CHECK-NEXT:      <key>kind</key><string>event</string>
// CHECK-NEXT:      <key>location</key>
// CHECK-NEXT:      <dict>
// CHECK-NEXT:       <key>line</key><integer>232</integer>
// CHECK-NEXT:       <key>col</key><integer>10</integer>
// CHECK-NEXT:       <key>file</key><integer>0</integer>
// CHECK-NEXT:      </dict>
// CHECK-NEXT:      <key>ranges</key>
// CHECK-NEXT:      <array>
// CHECK-NEXT:        <array>
// CHECK-NEXT:         <dict>
// CHECK-NEXT:          <key>line</key><integer>232</integer>
// CHECK-NEXT:          <key>col</key><integer>10</integer>
// CHECK-NEXT:          <key>file</key><integer>0</integer>
// CHECK-NEXT:         </dict>
// CHECK-NEXT:         <dict>
// CHECK-NEXT:          <key>line</key><integer>232</integer>
// CHECK-NEXT:          <key>col</key><integer>30</integer>
// CHECK-NEXT:          <key>file</key><integer>0</integer>
// CHECK-NEXT:         </dict>
// CHECK-NEXT:        </array>
// CHECK-NEXT:      </array>
// CHECK-NEXT:      <key>depth</key><integer>0</integer>
// CHECK-NEXT:      <key>extended_message</key>
// CHECK-NEXT:      <string>Calling &apos;initY&apos;</string>
// CHECK-NEXT:      <key>message</key>
// CHECK-NEXT:      <string>Calling &apos;initY&apos;</string>
// CHECK-NEXT:     </dict>
// CHECK-NEXT:     <dict>
// CHECK-NEXT:      <key>kind</key><string>event</string>
// CHECK-NEXT:      <key>location</key>
// CHECK-NEXT:      <dict>
// CHECK-NEXT:       <key>line</key><integer>214</integer>
// CHECK-NEXT:       <key>col</key><integer>1</integer>
// CHECK-NEXT:       <key>file</key><integer>0</integer>
// CHECK-NEXT:      </dict>
// CHECK-NEXT:      <key>depth</key><integer>1</integer>
// CHECK-NEXT:      <key>extended_message</key>
// CHECK-NEXT:      <string>Entered call from &apos;test&apos;</string>
// CHECK-NEXT:      <key>message</key>
// CHECK-NEXT:      <string>Entered call from &apos;test&apos;</string>
// CHECK-NEXT:     </dict>
// CHECK-NEXT:     <dict>
// CHECK-NEXT:      <key>kind</key><string>control</string>
// CHECK-NEXT:      <key>edges</key>
// CHECK-NEXT:       <array>
// CHECK-NEXT:        <dict>
// CHECK-NEXT:         <key>start</key>
// CHECK-NEXT:          <array>
// CHECK-NEXT:           <dict>
// CHECK-NEXT:            <key>line</key><integer>214</integer>
// CHECK-NEXT:            <key>col</key><integer>1</integer>
// CHECK-NEXT:            <key>file</key><integer>0</integer>
// CHECK-NEXT:           </dict>
// CHECK-NEXT:           <dict>
// CHECK-NEXT:            <key>line</key><integer>214</integer>
// CHECK-NEXT:            <key>col</key><integer>1</integer>
// CHECK-NEXT:            <key>file</key><integer>0</integer>
// CHECK-NEXT:           </dict>
// CHECK-NEXT:          </array>
// CHECK-NEXT:         <key>end</key>
// CHECK-NEXT:          <array>
// CHECK-NEXT:           <dict>
// CHECK-NEXT:            <key>line</key><integer>215</integer>
// CHECK-NEXT:            <key>col</key><integer>3</integer>
// CHECK-NEXT:            <key>file</key><integer>0</integer>
// CHECK-NEXT:           </dict>
// CHECK-NEXT:           <dict>
// CHECK-NEXT:            <key>line</key><integer>215</integer>
// CHECK-NEXT:            <key>col</key><integer>6</integer>
// CHECK-NEXT:            <key>file</key><integer>0</integer>
// CHECK-NEXT:           </dict>
// CHECK-NEXT:          </array>
// CHECK-NEXT:        </dict>
// CHECK-NEXT:       </array>
// CHECK-NEXT:     </dict>
// CHECK-NEXT:     <dict>
// CHECK-NEXT:      <key>kind</key><string>event</string>
// CHECK-NEXT:      <key>location</key>
// CHECK-NEXT:      <dict>
// CHECK-NEXT:       <key>line</key><integer>215</integer>
// CHECK-NEXT:       <key>col</key><integer>10</integer>
// CHECK-NEXT:       <key>file</key><integer>0</integer>
// CHECK-NEXT:      </dict>
// CHECK-NEXT:      <key>ranges</key>
// CHECK-NEXT:      <array>
// CHECK-NEXT:        <array>
// CHECK-NEXT:         <dict>
// CHECK-NEXT:          <key>line</key><integer>215</integer>
// CHECK-NEXT:          <key>col</key><integer>10</integer>
// CHECK-NEXT:          <key>file</key><integer>0</integer>
// CHECK-NEXT:         </dict>
// CHECK-NEXT:         <dict>
// CHECK-NEXT:          <key>line</key><integer>215</integer>
// CHECK-NEXT:          <key>col</key><integer>21</integer>
// CHECK-NEXT:          <key>file</key><integer>0</integer>
// CHECK-NEXT:         </dict>
// CHECK-NEXT:        </array>
// CHECK-NEXT:      </array>
// CHECK-NEXT:      <key>depth</key><integer>1</integer>
// CHECK-NEXT:      <key>extended_message</key>
// CHECK-NEXT:      <string>Method returns an instance of MyObj with a +1 retain count</string>
// CHECK-NEXT:      <key>message</key>
// CHECK-NEXT:      <string>Method returns an instance of MyObj with a +1 retain count</string>
// CHECK-NEXT:     </dict>
// CHECK-NEXT:     <dict>
// CHECK-NEXT:      <key>kind</key><string>control</string>
// CHECK-NEXT:      <key>edges</key>
// CHECK-NEXT:       <array>
// CHECK-NEXT:        <dict>
// CHECK-NEXT:         <key>start</key>
// CHECK-NEXT:          <array>
// CHECK-NEXT:           <dict>
// CHECK-NEXT:            <key>line</key><integer>215</integer>
// CHECK-NEXT:            <key>col</key><integer>3</integer>
// CHECK-NEXT:            <key>file</key><integer>0</integer>
// CHECK-NEXT:           </dict>
// CHECK-NEXT:           <dict>
// CHECK-NEXT:            <key>line</key><integer>215</integer>
// CHECK-NEXT:            <key>col</key><integer>6</integer>
// CHECK-NEXT:            <key>file</key><integer>0</integer>
// CHECK-NEXT:           </dict>
// CHECK-NEXT:          </array>
// CHECK-NEXT:         <key>end</key>
// CHECK-NEXT:          <array>
// CHECK-NEXT:           <dict>
// CHECK-NEXT:            <key>line</key><integer>216</integer>
// CHECK-NEXT:            <key>col</key><integer>3</integer>
// CHECK-NEXT:            <key>file</key><integer>0</integer>
// CHECK-NEXT:           </dict>
// CHECK-NEXT:           <dict>
// CHECK-NEXT:            <key>line</key><integer>216</integer>
// CHECK-NEXT:            <key>col</key><integer>8</integer>
// CHECK-NEXT:            <key>file</key><integer>0</integer>
// CHECK-NEXT:           </dict>
// CHECK-NEXT:          </array>
// CHECK-NEXT:        </dict>
// CHECK-NEXT:       </array>
// CHECK-NEXT:     </dict>
// CHECK-NEXT:     <dict>
// CHECK-NEXT:      <key>kind</key><string>event</string>
// CHECK-NEXT:      <key>location</key>
// CHECK-NEXT:      <dict>
<<<<<<< HEAD
// CHECK-NEXT:       <key>line</key><integer>215</integer>
// CHECK-NEXT:       <key>col</key><integer>10</integer>
// CHECK-NEXT:       <key>file</key><integer>0</integer>
// CHECK-NEXT:      </dict>
// CHECK-NEXT:      <key>ranges</key>
// CHECK-NEXT:      <array>
// CHECK-NEXT:        <array>
// CHECK-NEXT:         <dict>
// CHECK-NEXT:          <key>line</key><integer>215</integer>
// CHECK-NEXT:          <key>col</key><integer>10</integer>
// CHECK-NEXT:          <key>file</key><integer>0</integer>
// CHECK-NEXT:         </dict>
// CHECK-NEXT:         <dict>
// CHECK-NEXT:          <key>line</key><integer>215</integer>
// CHECK-NEXT:          <key>col</key><integer>21</integer>
// CHECK-NEXT:          <key>file</key><integer>0</integer>
// CHECK-NEXT:         </dict>
// CHECK-NEXT:        </array>
// CHECK-NEXT:      </array>
// CHECK-NEXT:      <key>depth</key><integer>1</integer>
// CHECK-NEXT:      <key>extended_message</key>
// CHECK-NEXT:      <string>Method returns an instance of MyObj with a +1 retain count</string>
// CHECK-NEXT:      <key>message</key>
// CHECK-NEXT:      <string>Method returns an instance of MyObj with a +1 retain count</string>
// CHECK-NEXT:     </dict>
// CHECK-NEXT:     <dict>
// CHECK-NEXT:      <key>kind</key><string>event</string>
// CHECK-NEXT:      <key>location</key>
// CHECK-NEXT:      <dict>
=======
>>>>>>> b2b84690
// CHECK-NEXT:       <key>line</key><integer>232</integer>
// CHECK-NEXT:       <key>col</key><integer>10</integer>
// CHECK-NEXT:       <key>file</key><integer>0</integer>
// CHECK-NEXT:      </dict>
// CHECK-NEXT:      <key>ranges</key>
// CHECK-NEXT:      <array>
// CHECK-NEXT:        <array>
// CHECK-NEXT:         <dict>
// CHECK-NEXT:          <key>line</key><integer>232</integer>
// CHECK-NEXT:          <key>col</key><integer>10</integer>
// CHECK-NEXT:          <key>file</key><integer>0</integer>
// CHECK-NEXT:         </dict>
// CHECK-NEXT:         <dict>
// CHECK-NEXT:          <key>line</key><integer>232</integer>
// CHECK-NEXT:          <key>col</key><integer>30</integer>
// CHECK-NEXT:          <key>file</key><integer>0</integer>
// CHECK-NEXT:         </dict>
// CHECK-NEXT:        </array>
// CHECK-NEXT:      </array>
// CHECK-NEXT:      <key>depth</key><integer>0</integer>
// CHECK-NEXT:      <key>extended_message</key>
// CHECK-NEXT:      <string>Returning from &apos;initY&apos;</string>
// CHECK-NEXT:      <key>message</key>
// CHECK-NEXT:      <string>Returning from &apos;initY&apos;</string>
// CHECK-NEXT:     </dict>
// CHECK-NEXT:     <dict>
// CHECK-NEXT:      <key>kind</key><string>control</string>
// CHECK-NEXT:      <key>edges</key>
// CHECK-NEXT:       <array>
// CHECK-NEXT:        <dict>
// CHECK-NEXT:         <key>start</key>
// CHECK-NEXT:          <array>
// CHECK-NEXT:           <dict>
// CHECK-NEXT:            <key>line</key><integer>232</integer>
// CHECK-NEXT:            <key>col</key><integer>10</integer>
// CHECK-NEXT:            <key>file</key><integer>0</integer>
// CHECK-NEXT:           </dict>
// CHECK-NEXT:           <dict>
// CHECK-NEXT:            <key>line</key><integer>232</integer>
// CHECK-NEXT:            <key>col</key><integer>10</integer>
// CHECK-NEXT:            <key>file</key><integer>0</integer>
// CHECK-NEXT:           </dict>
// CHECK-NEXT:          </array>
// CHECK-NEXT:         <key>end</key>
// CHECK-NEXT:          <array>
// CHECK-NEXT:           <dict>
// CHECK-NEXT:            <key>line</key><integer>232</integer>
// CHECK-NEXT:            <key>col</key><integer>3</integer>
// CHECK-NEXT:            <key>file</key><integer>0</integer>
// CHECK-NEXT:           </dict>
// CHECK-NEXT:           <dict>
// CHECK-NEXT:            <key>line</key><integer>232</integer>
// CHECK-NEXT:            <key>col</key><integer>4</integer>
// CHECK-NEXT:            <key>file</key><integer>0</integer>
// CHECK-NEXT:           </dict>
// CHECK-NEXT:          </array>
// CHECK-NEXT:        </dict>
// CHECK-NEXT:       </array>
// CHECK-NEXT:     </dict>
// CHECK-NEXT:     <dict>
// CHECK-NEXT:      <key>kind</key><string>control</string>
// CHECK-NEXT:      <key>edges</key>
// CHECK-NEXT:       <array>
// CHECK-NEXT:        <dict>
// CHECK-NEXT:         <key>start</key>
// CHECK-NEXT:          <array>
// CHECK-NEXT:           <dict>
// CHECK-NEXT:            <key>line</key><integer>232</integer>
// CHECK-NEXT:            <key>col</key><integer>3</integer>
// CHECK-NEXT:            <key>file</key><integer>0</integer>
// CHECK-NEXT:           </dict>
// CHECK-NEXT:           <dict>
// CHECK-NEXT:            <key>line</key><integer>232</integer>
// CHECK-NEXT:            <key>col</key><integer>4</integer>
// CHECK-NEXT:            <key>file</key><integer>0</integer>
// CHECK-NEXT:           </dict>
// CHECK-NEXT:          </array>
// CHECK-NEXT:         <key>end</key>
// CHECK-NEXT:          <array>
// CHECK-NEXT:           <dict>
// CHECK-NEXT:            <key>line</key><integer>237</integer>
// CHECK-NEXT:            <key>col</key><integer>3</integer>
// CHECK-NEXT:            <key>file</key><integer>0</integer>
// CHECK-NEXT:           </dict>
// CHECK-NEXT:           <dict>
// CHECK-NEXT:            <key>line</key><integer>237</integer>
// CHECK-NEXT:            <key>col</key><integer>4</integer>
// CHECK-NEXT:            <key>file</key><integer>0</integer>
// CHECK-NEXT:           </dict>
// CHECK-NEXT:          </array>
// CHECK-NEXT:        </dict>
// CHECK-NEXT:       </array>
// CHECK-NEXT:     </dict>
// CHECK-NEXT:     <dict>
// CHECK-NEXT:      <key>kind</key><string>control</string>
// CHECK-NEXT:      <key>edges</key>
// CHECK-NEXT:       <array>
// CHECK-NEXT:        <dict>
// CHECK-NEXT:         <key>start</key>
// CHECK-NEXT:          <array>
// CHECK-NEXT:           <dict>
// CHECK-NEXT:            <key>line</key><integer>237</integer>
// CHECK-NEXT:            <key>col</key><integer>3</integer>
// CHECK-NEXT:            <key>file</key><integer>0</integer>
// CHECK-NEXT:           </dict>
// CHECK-NEXT:           <dict>
// CHECK-NEXT:            <key>line</key><integer>237</integer>
// CHECK-NEXT:            <key>col</key><integer>4</integer>
// CHECK-NEXT:            <key>file</key><integer>0</integer>
// CHECK-NEXT:           </dict>
// CHECK-NEXT:          </array>
// CHECK-NEXT:         <key>end</key>
// CHECK-NEXT:          <array>
// CHECK-NEXT:           <dict>
// CHECK-NEXT:            <key>line</key><integer>237</integer>
// CHECK-NEXT:            <key>col</key><integer>11</integer>
// CHECK-NEXT:            <key>file</key><integer>0</integer>
// CHECK-NEXT:           </dict>
// CHECK-NEXT:           <dict>
// CHECK-NEXT:            <key>line</key><integer>237</integer>
// CHECK-NEXT:            <key>col</key><integer>11</integer>
// CHECK-NEXT:            <key>file</key><integer>0</integer>
// CHECK-NEXT:           </dict>
// CHECK-NEXT:          </array>
// CHECK-NEXT:        </dict>
// CHECK-NEXT:       </array>
// CHECK-NEXT:     </dict>
// CHECK-NEXT:     <dict>
// CHECK-NEXT:      <key>kind</key><string>event</string>
// CHECK-NEXT:      <key>location</key>
// CHECK-NEXT:      <dict>
// CHECK-NEXT:       <key>line</key><integer>237</integer>
// CHECK-NEXT:       <key>col</key><integer>11</integer>
// CHECK-NEXT:       <key>file</key><integer>0</integer>
// CHECK-NEXT:      </dict>
// CHECK-NEXT:      <key>ranges</key>
// CHECK-NEXT:      <array>
// CHECK-NEXT:        <array>
// CHECK-NEXT:         <dict>
// CHECK-NEXT:          <key>line</key><integer>237</integer>
// CHECK-NEXT:          <key>col</key><integer>11</integer>
// CHECK-NEXT:          <key>file</key><integer>0</integer>
// CHECK-NEXT:         </dict>
// CHECK-NEXT:         <dict>
// CHECK-NEXT:          <key>line</key><integer>237</integer>
// CHECK-NEXT:          <key>col</key><integer>23</integer>
// CHECK-NEXT:          <key>file</key><integer>0</integer>
// CHECK-NEXT:         </dict>
// CHECK-NEXT:        </array>
// CHECK-NEXT:      </array>
// CHECK-NEXT:      <key>depth</key><integer>0</integer>
// CHECK-NEXT:      <key>extended_message</key>
// CHECK-NEXT:      <string>Object leaked: allocated object is not referenced later in this execution path and has a retain count of +1</string>
// CHECK-NEXT:      <key>message</key>
// CHECK-NEXT:      <string>Object leaked: allocated object is not referenced later in this execution path and has a retain count of +1</string>
// CHECK-NEXT:     </dict>
// CHECK-NEXT:    </array>
// CHECK-NEXT:    <key>description</key><string>Potential leak of an object</string>
// CHECK-NEXT:    <key>category</key><string>Memory (Core Foundation/Objective-C)</string>
// CHECK-NEXT:    <key>type</key><string>Leak</string>
// CHECK-NEXT:    <key>check_name</key><string>osx.cocoa.RetainCount</string>
// CHECK-NEXT:    <!-- This hash is experimental and going to change! -->
// CHECK-NEXT:    <key>issue_hash_content_of_line_in_context</key><string>8c27524f691296551f9e52856b824326</string>
// CHECK-NEXT:   <key>issue_context_kind</key><string>Objective-C method</string>
// CHECK-NEXT:   <key>issue_context</key><string>test</string>
// CHECK-NEXT:   <key>issue_hash_function_offset</key><string>8</string>
// CHECK-NEXT:   <key>location</key>
// CHECK-NEXT:   <dict>
// CHECK-NEXT:    <key>line</key><integer>237</integer>
// CHECK-NEXT:    <key>col</key><integer>11</integer>
// CHECK-NEXT:    <key>file</key><integer>0</integer>
// CHECK-NEXT:   </dict>
// CHECK-NEXT:   </dict>
// CHECK-NEXT:   <dict>
// CHECK-NEXT:    <key>path</key>
// CHECK-NEXT:    <array>
// CHECK-NEXT:     <dict>
// CHECK-NEXT:      <key>kind</key><string>event</string>
// CHECK-NEXT:      <key>location</key>
// CHECK-NEXT:      <dict>
// CHECK-NEXT:       <key>line</key><integer>247</integer>
// CHECK-NEXT:       <key>col</key><integer>22</integer>
// CHECK-NEXT:       <key>file</key><integer>0</integer>
// CHECK-NEXT:      </dict>
// CHECK-NEXT:      <key>ranges</key>
// CHECK-NEXT:      <array>
// CHECK-NEXT:        <array>
// CHECK-NEXT:         <dict>
// CHECK-NEXT:          <key>line</key><integer>247</integer>
// CHECK-NEXT:          <key>col</key><integer>22</integer>
// CHECK-NEXT:          <key>file</key><integer>0</integer>
// CHECK-NEXT:         </dict>
// CHECK-NEXT:         <dict>
// CHECK-NEXT:          <key>line</key><integer>247</integer>
// CHECK-NEXT:          <key>col</key><integer>40</integer>
// CHECK-NEXT:          <key>file</key><integer>0</integer>
// CHECK-NEXT:         </dict>
// CHECK-NEXT:        </array>
// CHECK-NEXT:      </array>
// CHECK-NEXT:      <key>depth</key><integer>0</integer>
// CHECK-NEXT:      <key>extended_message</key>
// CHECK-NEXT:      <string>Call to function &apos;CFCreateSomething&apos; returns a Core Foundation object of type CFTypeRef with a +1 retain count</string>
// CHECK-NEXT:      <key>message</key>
// CHECK-NEXT:      <string>Call to function &apos;CFCreateSomething&apos; returns a Core Foundation object of type CFTypeRef with a +1 retain count</string>
// CHECK-NEXT:     </dict>
// CHECK-NEXT:     <dict>
// CHECK-NEXT:      <key>kind</key><string>control</string>
// CHECK-NEXT:      <key>edges</key>
// CHECK-NEXT:       <array>
// CHECK-NEXT:        <dict>
// CHECK-NEXT:         <key>start</key>
// CHECK-NEXT:          <array>
// CHECK-NEXT:           <dict>
// CHECK-NEXT:            <key>line</key><integer>247</integer>
// CHECK-NEXT:            <key>col</key><integer>3</integer>
// CHECK-NEXT:            <key>file</key><integer>0</integer>
// CHECK-NEXT:           </dict>
// CHECK-NEXT:           <dict>
// CHECK-NEXT:            <key>line</key><integer>247</integer>
// CHECK-NEXT:            <key>col</key><integer>11</integer>
// CHECK-NEXT:            <key>file</key><integer>0</integer>
// CHECK-NEXT:           </dict>
// CHECK-NEXT:          </array>
// CHECK-NEXT:         <key>end</key>
// CHECK-NEXT:          <array>
// CHECK-NEXT:           <dict>
// CHECK-NEXT:            <key>line</key><integer>248</integer>
// CHECK-NEXT:            <key>col</key><integer>3</integer>
// CHECK-NEXT:            <key>file</key><integer>0</integer>
// CHECK-NEXT:           </dict>
// CHECK-NEXT:           <dict>
// CHECK-NEXT:            <key>line</key><integer>248</integer>
// CHECK-NEXT:            <key>col</key><integer>15</integer>
// CHECK-NEXT:            <key>file</key><integer>0</integer>
// CHECK-NEXT:           </dict>
// CHECK-NEXT:          </array>
// CHECK-NEXT:        </dict>
// CHECK-NEXT:       </array>
// CHECK-NEXT:     </dict>
// CHECK-NEXT:     <dict>
// CHECK-NEXT:      <key>kind</key><string>event</string>
// CHECK-NEXT:      <key>location</key>
// CHECK-NEXT:      <dict>
// CHECK-NEXT:       <key>line</key><integer>248</integer>
// CHECK-NEXT:       <key>col</key><integer>3</integer>
// CHECK-NEXT:       <key>file</key><integer>0</integer>
// CHECK-NEXT:      </dict>
// CHECK-NEXT:      <key>ranges</key>
// CHECK-NEXT:      <array>
// CHECK-NEXT:        <array>
// CHECK-NEXT:         <dict>
// CHECK-NEXT:          <key>line</key><integer>248</integer>
// CHECK-NEXT:          <key>col</key><integer>3</integer>
// CHECK-NEXT:          <key>file</key><integer>0</integer>
// CHECK-NEXT:         </dict>
// CHECK-NEXT:         <dict>
// CHECK-NEXT:          <key>line</key><integer>248</integer>
// CHECK-NEXT:          <key>col</key><integer>23</integer>
// CHECK-NEXT:          <key>file</key><integer>0</integer>
// CHECK-NEXT:         </dict>
// CHECK-NEXT:        </array>
// CHECK-NEXT:        <array>
// CHECK-NEXT:         <dict>
// CHECK-NEXT:          <key>line</key><integer>248</integer>
// CHECK-NEXT:          <key>col</key><integer>17</integer>
// CHECK-NEXT:          <key>file</key><integer>0</integer>
// CHECK-NEXT:         </dict>
// CHECK-NEXT:         <dict>
// CHECK-NEXT:          <key>line</key><integer>248</integer>
// CHECK-NEXT:          <key>col</key><integer>22</integer>
// CHECK-NEXT:          <key>file</key><integer>0</integer>
// CHECK-NEXT:         </dict>
// CHECK-NEXT:        </array>
// CHECK-NEXT:      </array>
// CHECK-NEXT:      <key>depth</key><integer>0</integer>
// CHECK-NEXT:      <key>extended_message</key>
// CHECK-NEXT:      <string>Object autoreleased</string>
// CHECK-NEXT:      <key>message</key>
// CHECK-NEXT:      <string>Object autoreleased</string>
// CHECK-NEXT:     </dict>
// CHECK-NEXT:     <dict>
// CHECK-NEXT:      <key>kind</key><string>control</string>
// CHECK-NEXT:      <key>edges</key>
// CHECK-NEXT:       <array>
// CHECK-NEXT:        <dict>
// CHECK-NEXT:         <key>start</key>
// CHECK-NEXT:          <array>
// CHECK-NEXT:           <dict>
// CHECK-NEXT:            <key>line</key><integer>248</integer>
// CHECK-NEXT:            <key>col</key><integer>3</integer>
// CHECK-NEXT:            <key>file</key><integer>0</integer>
// CHECK-NEXT:           </dict>
// CHECK-NEXT:           <dict>
// CHECK-NEXT:            <key>line</key><integer>248</integer>
// CHECK-NEXT:            <key>col</key><integer>15</integer>
// CHECK-NEXT:            <key>file</key><integer>0</integer>
// CHECK-NEXT:           </dict>
// CHECK-NEXT:          </array>
// CHECK-NEXT:         <key>end</key>
// CHECK-NEXT:          <array>
// CHECK-NEXT:           <dict>
// CHECK-NEXT:            <key>line</key><integer>249</integer>
// CHECK-NEXT:            <key>col</key><integer>3</integer>
// CHECK-NEXT:            <key>file</key><integer>0</integer>
// CHECK-NEXT:           </dict>
// CHECK-NEXT:           <dict>
// CHECK-NEXT:            <key>line</key><integer>249</integer>
// CHECK-NEXT:            <key>col</key><integer>15</integer>
// CHECK-NEXT:            <key>file</key><integer>0</integer>
// CHECK-NEXT:           </dict>
// CHECK-NEXT:          </array>
// CHECK-NEXT:        </dict>
// CHECK-NEXT:       </array>
// CHECK-NEXT:     </dict>
// CHECK-NEXT:     <dict>
// CHECK-NEXT:      <key>kind</key><string>event</string>
// CHECK-NEXT:      <key>location</key>
// CHECK-NEXT:      <dict>
// CHECK-NEXT:       <key>line</key><integer>249</integer>
// CHECK-NEXT:       <key>col</key><integer>3</integer>
// CHECK-NEXT:       <key>file</key><integer>0</integer>
// CHECK-NEXT:      </dict>
// CHECK-NEXT:      <key>ranges</key>
// CHECK-NEXT:      <array>
// CHECK-NEXT:        <array>
// CHECK-NEXT:         <dict>
// CHECK-NEXT:          <key>line</key><integer>249</integer>
// CHECK-NEXT:          <key>col</key><integer>3</integer>
// CHECK-NEXT:          <key>file</key><integer>0</integer>
// CHECK-NEXT:         </dict>
// CHECK-NEXT:         <dict>
// CHECK-NEXT:          <key>line</key><integer>249</integer>
// CHECK-NEXT:          <key>col</key><integer>23</integer>
// CHECK-NEXT:          <key>file</key><integer>0</integer>
// CHECK-NEXT:         </dict>
// CHECK-NEXT:        </array>
// CHECK-NEXT:        <array>
// CHECK-NEXT:         <dict>
// CHECK-NEXT:          <key>line</key><integer>249</integer>
// CHECK-NEXT:          <key>col</key><integer>17</integer>
// CHECK-NEXT:          <key>file</key><integer>0</integer>
// CHECK-NEXT:         </dict>
// CHECK-NEXT:         <dict>
// CHECK-NEXT:          <key>line</key><integer>249</integer>
// CHECK-NEXT:          <key>col</key><integer>22</integer>
// CHECK-NEXT:          <key>file</key><integer>0</integer>
// CHECK-NEXT:         </dict>
// CHECK-NEXT:        </array>
// CHECK-NEXT:      </array>
// CHECK-NEXT:      <key>depth</key><integer>0</integer>
// CHECK-NEXT:      <key>extended_message</key>
// CHECK-NEXT:      <string>Object autoreleased</string>
// CHECK-NEXT:      <key>message</key>
// CHECK-NEXT:      <string>Object autoreleased</string>
// CHECK-NEXT:     </dict>
// CHECK-NEXT:     <dict>
// CHECK-NEXT:      <key>kind</key><string>control</string>
// CHECK-NEXT:      <key>edges</key>
// CHECK-NEXT:       <array>
// CHECK-NEXT:        <dict>
// CHECK-NEXT:         <key>start</key>
// CHECK-NEXT:          <array>
// CHECK-NEXT:           <dict>
// CHECK-NEXT:            <key>line</key><integer>249</integer>
// CHECK-NEXT:            <key>col</key><integer>3</integer>
// CHECK-NEXT:            <key>file</key><integer>0</integer>
// CHECK-NEXT:           </dict>
// CHECK-NEXT:           <dict>
// CHECK-NEXT:            <key>line</key><integer>249</integer>
// CHECK-NEXT:            <key>col</key><integer>15</integer>
// CHECK-NEXT:            <key>file</key><integer>0</integer>
// CHECK-NEXT:           </dict>
// CHECK-NEXT:          </array>
// CHECK-NEXT:         <key>end</key>
// CHECK-NEXT:          <array>
// CHECK-NEXT:           <dict>
// CHECK-NEXT:            <key>line</key><integer>250</integer>
// CHECK-NEXT:            <key>col</key><integer>3</integer>
// CHECK-NEXT:            <key>file</key><integer>0</integer>
// CHECK-NEXT:           </dict>
// CHECK-NEXT:           <dict>
// CHECK-NEXT:            <key>line</key><integer>250</integer>
// CHECK-NEXT:            <key>col</key><integer>8</integer>
// CHECK-NEXT:            <key>file</key><integer>0</integer>
// CHECK-NEXT:           </dict>
// CHECK-NEXT:          </array>
// CHECK-NEXT:        </dict>
// CHECK-NEXT:       </array>
// CHECK-NEXT:     </dict>
// CHECK-NEXT:     <dict>
// CHECK-NEXT:      <key>kind</key><string>event</string>
// CHECK-NEXT:      <key>location</key>
// CHECK-NEXT:      <dict>
// CHECK-NEXT:       <key>line</key><integer>250</integer>
// CHECK-NEXT:       <key>col</key><integer>3</integer>
// CHECK-NEXT:       <key>file</key><integer>0</integer>
// CHECK-NEXT:      </dict>
// CHECK-NEXT:      <key>ranges</key>
// CHECK-NEXT:      <array>
// CHECK-NEXT:        <array>
// CHECK-NEXT:         <dict>
// CHECK-NEXT:          <key>line</key><integer>250</integer>
// CHECK-NEXT:          <key>col</key><integer>3</integer>
// CHECK-NEXT:          <key>file</key><integer>0</integer>
// CHECK-NEXT:         </dict>
// CHECK-NEXT:         <dict>
// CHECK-NEXT:          <key>line</key><integer>250</integer>
// CHECK-NEXT:          <key>col</key><integer>8</integer>
// CHECK-NEXT:          <key>file</key><integer>0</integer>
// CHECK-NEXT:         </dict>
// CHECK-NEXT:        </array>
// CHECK-NEXT:      </array>
// CHECK-NEXT:      <key>depth</key><integer>0</integer>
// CHECK-NEXT:      <key>extended_message</key>
// CHECK-NEXT:      <string>Object was autoreleased 2 times but the object has a +1 retain count</string>
// CHECK-NEXT:      <key>message</key>
// CHECK-NEXT:      <string>Object was autoreleased 2 times but the object has a +1 retain count</string>
// CHECK-NEXT:     </dict>
// CHECK-NEXT:    </array>
// CHECK-NEXT:    <key>description</key><string>Object autoreleased too many times</string>
// CHECK-NEXT:    <key>category</key><string>Memory (Core Foundation/Objective-C)</string>
// CHECK-NEXT:    <key>type</key><string>Object autoreleased too many times</string>
// CHECK-NEXT:    <key>check_name</key><string>osx.cocoa.RetainCount</string>
// CHECK-NEXT:    <!-- This hash is experimental and going to change! -->
// CHECK-NEXT:    <key>issue_hash_content_of_line_in_context</key><string>4fc36e73ba317d307dc9cc4b3d62fd0a</string>
// CHECK-NEXT:   <key>issue_context_kind</key><string>function</string>
// CHECK-NEXT:   <key>issue_context</key><string>CFOverAutorelease</string>
// CHECK-NEXT:   <key>issue_hash_function_offset</key><string>4</string>
// CHECK-NEXT:   <key>location</key>
// CHECK-NEXT:   <dict>
// CHECK-NEXT:    <key>line</key><integer>250</integer>
// CHECK-NEXT:    <key>col</key><integer>3</integer>
// CHECK-NEXT:    <key>file</key><integer>0</integer>
// CHECK-NEXT:   </dict>
// CHECK-NEXT:   </dict>
// CHECK-NEXT:   <dict>
// CHECK-NEXT:    <key>path</key>
// CHECK-NEXT:    <array>
// CHECK-NEXT:     <dict>
// CHECK-NEXT:      <key>kind</key><string>event</string>
// CHECK-NEXT:      <key>location</key>
// CHECK-NEXT:      <dict>
// CHECK-NEXT:       <key>line</key><integer>254</integer>
// CHECK-NEXT:       <key>col</key><integer>22</integer>
// CHECK-NEXT:       <key>file</key><integer>0</integer>
// CHECK-NEXT:      </dict>
// CHECK-NEXT:      <key>ranges</key>
// CHECK-NEXT:      <array>
// CHECK-NEXT:        <array>
// CHECK-NEXT:         <dict>
// CHECK-NEXT:          <key>line</key><integer>254</integer>
// CHECK-NEXT:          <key>col</key><integer>22</integer>
// CHECK-NEXT:          <key>file</key><integer>0</integer>
// CHECK-NEXT:         </dict>
// CHECK-NEXT:         <dict>
// CHECK-NEXT:          <key>line</key><integer>254</integer>
// CHECK-NEXT:          <key>col</key><integer>37</integer>
// CHECK-NEXT:          <key>file</key><integer>0</integer>
// CHECK-NEXT:         </dict>
// CHECK-NEXT:        </array>
// CHECK-NEXT:      </array>
// CHECK-NEXT:      <key>depth</key><integer>0</integer>
// CHECK-NEXT:      <key>extended_message</key>
// CHECK-NEXT:      <string>Call to function &apos;CFGetSomething&apos; returns a Core Foundation object of type CFTypeRef with a +0 retain count</string>
// CHECK-NEXT:      <key>message</key>
// CHECK-NEXT:      <string>Call to function &apos;CFGetSomething&apos; returns a Core Foundation object of type CFTypeRef with a +0 retain count</string>
// CHECK-NEXT:     </dict>
// CHECK-NEXT:     <dict>
// CHECK-NEXT:      <key>kind</key><string>control</string>
// CHECK-NEXT:      <key>edges</key>
// CHECK-NEXT:       <array>
// CHECK-NEXT:        <dict>
// CHECK-NEXT:         <key>start</key>
// CHECK-NEXT:          <array>
// CHECK-NEXT:           <dict>
// CHECK-NEXT:            <key>line</key><integer>254</integer>
// CHECK-NEXT:            <key>col</key><integer>3</integer>
// CHECK-NEXT:            <key>file</key><integer>0</integer>
// CHECK-NEXT:           </dict>
// CHECK-NEXT:           <dict>
// CHECK-NEXT:            <key>line</key><integer>254</integer>
// CHECK-NEXT:            <key>col</key><integer>11</integer>
// CHECK-NEXT:            <key>file</key><integer>0</integer>
// CHECK-NEXT:           </dict>
// CHECK-NEXT:          </array>
// CHECK-NEXT:         <key>end</key>
// CHECK-NEXT:          <array>
// CHECK-NEXT:           <dict>
// CHECK-NEXT:            <key>line</key><integer>255</integer>
// CHECK-NEXT:            <key>col</key><integer>3</integer>
// CHECK-NEXT:            <key>file</key><integer>0</integer>
// CHECK-NEXT:           </dict>
// CHECK-NEXT:           <dict>
// CHECK-NEXT:            <key>line</key><integer>255</integer>
// CHECK-NEXT:            <key>col</key><integer>15</integer>
// CHECK-NEXT:            <key>file</key><integer>0</integer>
// CHECK-NEXT:           </dict>
// CHECK-NEXT:          </array>
// CHECK-NEXT:        </dict>
// CHECK-NEXT:       </array>
// CHECK-NEXT:     </dict>
// CHECK-NEXT:     <dict>
// CHECK-NEXT:      <key>kind</key><string>event</string>
// CHECK-NEXT:      <key>location</key>
// CHECK-NEXT:      <dict>
// CHECK-NEXT:       <key>line</key><integer>255</integer>
// CHECK-NEXT:       <key>col</key><integer>3</integer>
// CHECK-NEXT:       <key>file</key><integer>0</integer>
// CHECK-NEXT:      </dict>
// CHECK-NEXT:      <key>ranges</key>
// CHECK-NEXT:      <array>
// CHECK-NEXT:        <array>
// CHECK-NEXT:         <dict>
// CHECK-NEXT:          <key>line</key><integer>255</integer>
// CHECK-NEXT:          <key>col</key><integer>3</integer>
// CHECK-NEXT:          <key>file</key><integer>0</integer>
// CHECK-NEXT:         </dict>
// CHECK-NEXT:         <dict>
// CHECK-NEXT:          <key>line</key><integer>255</integer>
// CHECK-NEXT:          <key>col</key><integer>23</integer>
// CHECK-NEXT:          <key>file</key><integer>0</integer>
// CHECK-NEXT:         </dict>
// CHECK-NEXT:        </array>
// CHECK-NEXT:        <array>
// CHECK-NEXT:         <dict>
// CHECK-NEXT:          <key>line</key><integer>255</integer>
// CHECK-NEXT:          <key>col</key><integer>17</integer>
// CHECK-NEXT:          <key>file</key><integer>0</integer>
// CHECK-NEXT:         </dict>
// CHECK-NEXT:         <dict>
// CHECK-NEXT:          <key>line</key><integer>255</integer>
// CHECK-NEXT:          <key>col</key><integer>22</integer>
// CHECK-NEXT:          <key>file</key><integer>0</integer>
// CHECK-NEXT:         </dict>
// CHECK-NEXT:        </array>
// CHECK-NEXT:      </array>
// CHECK-NEXT:      <key>depth</key><integer>0</integer>
// CHECK-NEXT:      <key>extended_message</key>
// CHECK-NEXT:      <string>Object autoreleased</string>
// CHECK-NEXT:      <key>message</key>
// CHECK-NEXT:      <string>Object autoreleased</string>
// CHECK-NEXT:     </dict>
// CHECK-NEXT:     <dict>
// CHECK-NEXT:      <key>kind</key><string>control</string>
// CHECK-NEXT:      <key>edges</key>
// CHECK-NEXT:       <array>
// CHECK-NEXT:        <dict>
// CHECK-NEXT:         <key>start</key>
// CHECK-NEXT:          <array>
// CHECK-NEXT:           <dict>
// CHECK-NEXT:            <key>line</key><integer>255</integer>
// CHECK-NEXT:            <key>col</key><integer>3</integer>
// CHECK-NEXT:            <key>file</key><integer>0</integer>
// CHECK-NEXT:           </dict>
// CHECK-NEXT:           <dict>
// CHECK-NEXT:            <key>line</key><integer>255</integer>
// CHECK-NEXT:            <key>col</key><integer>15</integer>
// CHECK-NEXT:            <key>file</key><integer>0</integer>
// CHECK-NEXT:           </dict>
// CHECK-NEXT:          </array>
// CHECK-NEXT:         <key>end</key>
// CHECK-NEXT:          <array>
// CHECK-NEXT:           <dict>
// CHECK-NEXT:            <key>line</key><integer>256</integer>
// CHECK-NEXT:            <key>col</key><integer>3</integer>
// CHECK-NEXT:            <key>file</key><integer>0</integer>
// CHECK-NEXT:           </dict>
// CHECK-NEXT:           <dict>
// CHECK-NEXT:            <key>line</key><integer>256</integer>
// CHECK-NEXT:            <key>col</key><integer>8</integer>
// CHECK-NEXT:            <key>file</key><integer>0</integer>
// CHECK-NEXT:           </dict>
// CHECK-NEXT:          </array>
// CHECK-NEXT:        </dict>
// CHECK-NEXT:       </array>
// CHECK-NEXT:     </dict>
// CHECK-NEXT:     <dict>
// CHECK-NEXT:      <key>kind</key><string>event</string>
// CHECK-NEXT:      <key>location</key>
// CHECK-NEXT:      <dict>
// CHECK-NEXT:       <key>line</key><integer>256</integer>
// CHECK-NEXT:       <key>col</key><integer>3</integer>
// CHECK-NEXT:       <key>file</key><integer>0</integer>
// CHECK-NEXT:      </dict>
// CHECK-NEXT:      <key>ranges</key>
// CHECK-NEXT:      <array>
// CHECK-NEXT:        <array>
// CHECK-NEXT:         <dict>
// CHECK-NEXT:          <key>line</key><integer>256</integer>
// CHECK-NEXT:          <key>col</key><integer>3</integer>
// CHECK-NEXT:          <key>file</key><integer>0</integer>
// CHECK-NEXT:         </dict>
// CHECK-NEXT:         <dict>
// CHECK-NEXT:          <key>line</key><integer>256</integer>
// CHECK-NEXT:          <key>col</key><integer>8</integer>
// CHECK-NEXT:          <key>file</key><integer>0</integer>
// CHECK-NEXT:         </dict>
// CHECK-NEXT:        </array>
// CHECK-NEXT:      </array>
// CHECK-NEXT:      <key>depth</key><integer>0</integer>
// CHECK-NEXT:      <key>extended_message</key>
// CHECK-NEXT:      <string>Object was autoreleased but has a +0 retain count</string>
// CHECK-NEXT:      <key>message</key>
// CHECK-NEXT:      <string>Object was autoreleased but has a +0 retain count</string>
// CHECK-NEXT:     </dict>
// CHECK-NEXT:    </array>
// CHECK-NEXT:    <key>description</key><string>Object autoreleased too many times</string>
// CHECK-NEXT:    <key>category</key><string>Memory (Core Foundation/Objective-C)</string>
// CHECK-NEXT:    <key>type</key><string>Object autoreleased too many times</string>
// CHECK-NEXT:    <key>check_name</key><string>osx.cocoa.RetainCount</string>
// CHECK-NEXT:    <!-- This hash is experimental and going to change! -->
// CHECK-NEXT:    <key>issue_hash_content_of_line_in_context</key><string>08e6a3931d34cda45c09dfda76976e17</string>
// CHECK-NEXT:   <key>issue_context_kind</key><string>function</string>
// CHECK-NEXT:   <key>issue_context</key><string>CFAutoreleaseUnowned</string>
// CHECK-NEXT:   <key>issue_hash_function_offset</key><string>3</string>
// CHECK-NEXT:   <key>location</key>
// CHECK-NEXT:   <dict>
// CHECK-NEXT:    <key>line</key><integer>256</integer>
// CHECK-NEXT:    <key>col</key><integer>3</integer>
// CHECK-NEXT:    <key>file</key><integer>0</integer>
// CHECK-NEXT:   </dict>
// CHECK-NEXT:   </dict>
// CHECK-NEXT:   <dict>
// CHECK-NEXT:    <key>path</key>
// CHECK-NEXT:    <array>
// CHECK-NEXT:     <dict>
// CHECK-NEXT:      <key>kind</key><string>event</string>
// CHECK-NEXT:      <key>location</key>
// CHECK-NEXT:      <dict>
// CHECK-NEXT:       <key>line</key><integer>260</integer>
// CHECK-NEXT:       <key>col</key><integer>22</integer>
// CHECK-NEXT:       <key>file</key><integer>0</integer>
// CHECK-NEXT:      </dict>
// CHECK-NEXT:      <key>ranges</key>
// CHECK-NEXT:      <array>
// CHECK-NEXT:        <array>
// CHECK-NEXT:         <dict>
// CHECK-NEXT:          <key>line</key><integer>260</integer>
// CHECK-NEXT:          <key>col</key><integer>22</integer>
// CHECK-NEXT:          <key>file</key><integer>0</integer>
// CHECK-NEXT:         </dict>
// CHECK-NEXT:         <dict>
// CHECK-NEXT:          <key>line</key><integer>260</integer>
// CHECK-NEXT:          <key>col</key><integer>37</integer>
// CHECK-NEXT:          <key>file</key><integer>0</integer>
// CHECK-NEXT:         </dict>
// CHECK-NEXT:        </array>
// CHECK-NEXT:      </array>
// CHECK-NEXT:      <key>depth</key><integer>0</integer>
// CHECK-NEXT:      <key>extended_message</key>
// CHECK-NEXT:      <string>Call to function &apos;CFGetSomething&apos; returns a Core Foundation object of type CFTypeRef with a +0 retain count</string>
// CHECK-NEXT:      <key>message</key>
// CHECK-NEXT:      <string>Call to function &apos;CFGetSomething&apos; returns a Core Foundation object of type CFTypeRef with a +0 retain count</string>
// CHECK-NEXT:     </dict>
// CHECK-NEXT:     <dict>
// CHECK-NEXT:      <key>kind</key><string>control</string>
// CHECK-NEXT:      <key>edges</key>
// CHECK-NEXT:       <array>
// CHECK-NEXT:        <dict>
// CHECK-NEXT:         <key>start</key>
// CHECK-NEXT:          <array>
// CHECK-NEXT:           <dict>
// CHECK-NEXT:            <key>line</key><integer>260</integer>
// CHECK-NEXT:            <key>col</key><integer>3</integer>
// CHECK-NEXT:            <key>file</key><integer>0</integer>
// CHECK-NEXT:           </dict>
// CHECK-NEXT:           <dict>
// CHECK-NEXT:            <key>line</key><integer>260</integer>
// CHECK-NEXT:            <key>col</key><integer>11</integer>
// CHECK-NEXT:            <key>file</key><integer>0</integer>
// CHECK-NEXT:           </dict>
// CHECK-NEXT:          </array>
// CHECK-NEXT:         <key>end</key>
// CHECK-NEXT:          <array>
// CHECK-NEXT:           <dict>
// CHECK-NEXT:            <key>line</key><integer>261</integer>
// CHECK-NEXT:            <key>col</key><integer>3</integer>
// CHECK-NEXT:            <key>file</key><integer>0</integer>
// CHECK-NEXT:           </dict>
// CHECK-NEXT:           <dict>
// CHECK-NEXT:            <key>line</key><integer>261</integer>
// CHECK-NEXT:            <key>col</key><integer>15</integer>
// CHECK-NEXT:            <key>file</key><integer>0</integer>
// CHECK-NEXT:           </dict>
// CHECK-NEXT:          </array>
// CHECK-NEXT:        </dict>
// CHECK-NEXT:       </array>
// CHECK-NEXT:     </dict>
// CHECK-NEXT:     <dict>
// CHECK-NEXT:      <key>kind</key><string>event</string>
// CHECK-NEXT:      <key>location</key>
// CHECK-NEXT:      <dict>
// CHECK-NEXT:       <key>line</key><integer>261</integer>
// CHECK-NEXT:       <key>col</key><integer>3</integer>
// CHECK-NEXT:       <key>file</key><integer>0</integer>
// CHECK-NEXT:      </dict>
// CHECK-NEXT:      <key>ranges</key>
// CHECK-NEXT:      <array>
// CHECK-NEXT:        <array>
// CHECK-NEXT:         <dict>
// CHECK-NEXT:          <key>line</key><integer>261</integer>
// CHECK-NEXT:          <key>col</key><integer>3</integer>
// CHECK-NEXT:          <key>file</key><integer>0</integer>
// CHECK-NEXT:         </dict>
// CHECK-NEXT:         <dict>
// CHECK-NEXT:          <key>line</key><integer>261</integer>
// CHECK-NEXT:          <key>col</key><integer>23</integer>
// CHECK-NEXT:          <key>file</key><integer>0</integer>
// CHECK-NEXT:         </dict>
// CHECK-NEXT:        </array>
// CHECK-NEXT:        <array>
// CHECK-NEXT:         <dict>
// CHECK-NEXT:          <key>line</key><integer>261</integer>
// CHECK-NEXT:          <key>col</key><integer>17</integer>
// CHECK-NEXT:          <key>file</key><integer>0</integer>
// CHECK-NEXT:         </dict>
// CHECK-NEXT:         <dict>
// CHECK-NEXT:          <key>line</key><integer>261</integer>
// CHECK-NEXT:          <key>col</key><integer>22</integer>
// CHECK-NEXT:          <key>file</key><integer>0</integer>
// CHECK-NEXT:         </dict>
// CHECK-NEXT:        </array>
// CHECK-NEXT:      </array>
// CHECK-NEXT:      <key>depth</key><integer>0</integer>
// CHECK-NEXT:      <key>extended_message</key>
// CHECK-NEXT:      <string>Object autoreleased</string>
// CHECK-NEXT:      <key>message</key>
// CHECK-NEXT:      <string>Object autoreleased</string>
// CHECK-NEXT:     </dict>
// CHECK-NEXT:     <dict>
// CHECK-NEXT:      <key>kind</key><string>control</string>
// CHECK-NEXT:      <key>edges</key>
// CHECK-NEXT:       <array>
// CHECK-NEXT:        <dict>
// CHECK-NEXT:         <key>start</key>
// CHECK-NEXT:          <array>
// CHECK-NEXT:           <dict>
// CHECK-NEXT:            <key>line</key><integer>261</integer>
// CHECK-NEXT:            <key>col</key><integer>3</integer>
// CHECK-NEXT:            <key>file</key><integer>0</integer>
// CHECK-NEXT:           </dict>
// CHECK-NEXT:           <dict>
// CHECK-NEXT:            <key>line</key><integer>261</integer>
// CHECK-NEXT:            <key>col</key><integer>15</integer>
// CHECK-NEXT:            <key>file</key><integer>0</integer>
// CHECK-NEXT:           </dict>
// CHECK-NEXT:          </array>
// CHECK-NEXT:         <key>end</key>
// CHECK-NEXT:          <array>
// CHECK-NEXT:           <dict>
// CHECK-NEXT:            <key>line</key><integer>262</integer>
// CHECK-NEXT:            <key>col</key><integer>3</integer>
// CHECK-NEXT:            <key>file</key><integer>0</integer>
// CHECK-NEXT:           </dict>
// CHECK-NEXT:           <dict>
// CHECK-NEXT:            <key>line</key><integer>262</integer>
// CHECK-NEXT:            <key>col</key><integer>3</integer>
// CHECK-NEXT:            <key>file</key><integer>0</integer>
// CHECK-NEXT:           </dict>
// CHECK-NEXT:          </array>
// CHECK-NEXT:        </dict>
// CHECK-NEXT:       </array>
// CHECK-NEXT:     </dict>
// CHECK-NEXT:     <dict>
// CHECK-NEXT:      <key>kind</key><string>event</string>
// CHECK-NEXT:      <key>location</key>
// CHECK-NEXT:      <dict>
// CHECK-NEXT:       <key>line</key><integer>262</integer>
// CHECK-NEXT:       <key>col</key><integer>3</integer>
// CHECK-NEXT:       <key>file</key><integer>0</integer>
// CHECK-NEXT:      </dict>
// CHECK-NEXT:      <key>ranges</key>
// CHECK-NEXT:      <array>
// CHECK-NEXT:        <array>
// CHECK-NEXT:         <dict>
// CHECK-NEXT:          <key>line</key><integer>262</integer>
// CHECK-NEXT:          <key>col</key><integer>3</integer>
// CHECK-NEXT:          <key>file</key><integer>0</integer>
// CHECK-NEXT:         </dict>
// CHECK-NEXT:         <dict>
// CHECK-NEXT:          <key>line</key><integer>262</integer>
// CHECK-NEXT:          <key>col</key><integer>26</integer>
// CHECK-NEXT:          <key>file</key><integer>0</integer>
// CHECK-NEXT:         </dict>
// CHECK-NEXT:        </array>
// CHECK-NEXT:        <array>
// CHECK-NEXT:         <dict>
// CHECK-NEXT:          <key>line</key><integer>262</integer>
// CHECK-NEXT:          <key>col</key><integer>4</integer>
// CHECK-NEXT:          <key>file</key><integer>0</integer>
// CHECK-NEXT:         </dict>
// CHECK-NEXT:         <dict>
// CHECK-NEXT:          <key>line</key><integer>262</integer>
// CHECK-NEXT:          <key>col</key><integer>13</integer>
// CHECK-NEXT:          <key>file</key><integer>0</integer>
// CHECK-NEXT:         </dict>
// CHECK-NEXT:        </array>
// CHECK-NEXT:      </array>
// CHECK-NEXT:      <key>depth</key><integer>0</integer>
// CHECK-NEXT:      <key>extended_message</key>
// CHECK-NEXT:      <string>Object autoreleased</string>
// CHECK-NEXT:      <key>message</key>
// CHECK-NEXT:      <string>Object autoreleased</string>
// CHECK-NEXT:     </dict>
// CHECK-NEXT:     <dict>
// CHECK-NEXT:      <key>kind</key><string>control</string>
// CHECK-NEXT:      <key>edges</key>
// CHECK-NEXT:       <array>
// CHECK-NEXT:        <dict>
// CHECK-NEXT:         <key>start</key>
// CHECK-NEXT:          <array>
// CHECK-NEXT:           <dict>
// CHECK-NEXT:            <key>line</key><integer>262</integer>
// CHECK-NEXT:            <key>col</key><integer>3</integer>
// CHECK-NEXT:            <key>file</key><integer>0</integer>
// CHECK-NEXT:           </dict>
// CHECK-NEXT:           <dict>
// CHECK-NEXT:            <key>line</key><integer>262</integer>
// CHECK-NEXT:            <key>col</key><integer>3</integer>
// CHECK-NEXT:            <key>file</key><integer>0</integer>
// CHECK-NEXT:           </dict>
// CHECK-NEXT:          </array>
// CHECK-NEXT:         <key>end</key>
// CHECK-NEXT:          <array>
// CHECK-NEXT:           <dict>
// CHECK-NEXT:            <key>line</key><integer>263</integer>
// CHECK-NEXT:            <key>col</key><integer>3</integer>
// CHECK-NEXT:            <key>file</key><integer>0</integer>
// CHECK-NEXT:           </dict>
// CHECK-NEXT:           <dict>
// CHECK-NEXT:            <key>line</key><integer>263</integer>
// CHECK-NEXT:            <key>col</key><integer>8</integer>
// CHECK-NEXT:            <key>file</key><integer>0</integer>
// CHECK-NEXT:           </dict>
// CHECK-NEXT:          </array>
// CHECK-NEXT:        </dict>
// CHECK-NEXT:       </array>
// CHECK-NEXT:     </dict>
// CHECK-NEXT:     <dict>
// CHECK-NEXT:      <key>kind</key><string>event</string>
// CHECK-NEXT:      <key>location</key>
// CHECK-NEXT:      <dict>
// CHECK-NEXT:       <key>line</key><integer>263</integer>
// CHECK-NEXT:       <key>col</key><integer>3</integer>
// CHECK-NEXT:       <key>file</key><integer>0</integer>
// CHECK-NEXT:      </dict>
// CHECK-NEXT:      <key>ranges</key>
// CHECK-NEXT:      <array>
// CHECK-NEXT:        <array>
// CHECK-NEXT:         <dict>
// CHECK-NEXT:          <key>line</key><integer>263</integer>
// CHECK-NEXT:          <key>col</key><integer>3</integer>
// CHECK-NEXT:          <key>file</key><integer>0</integer>
// CHECK-NEXT:         </dict>
// CHECK-NEXT:         <dict>
// CHECK-NEXT:          <key>line</key><integer>263</integer>
// CHECK-NEXT:          <key>col</key><integer>8</integer>
// CHECK-NEXT:          <key>file</key><integer>0</integer>
// CHECK-NEXT:         </dict>
// CHECK-NEXT:        </array>
// CHECK-NEXT:      </array>
// CHECK-NEXT:      <key>depth</key><integer>0</integer>
// CHECK-NEXT:      <key>extended_message</key>
// CHECK-NEXT:      <string>Object was autoreleased 2 times but the object has a +0 retain count</string>
// CHECK-NEXT:      <key>message</key>
// CHECK-NEXT:      <string>Object was autoreleased 2 times but the object has a +0 retain count</string>
// CHECK-NEXT:     </dict>
// CHECK-NEXT:    </array>
// CHECK-NEXT:    <key>description</key><string>Object autoreleased too many times</string>
// CHECK-NEXT:    <key>category</key><string>Memory (Core Foundation/Objective-C)</string>
// CHECK-NEXT:    <key>type</key><string>Object autoreleased too many times</string>
// CHECK-NEXT:    <key>check_name</key><string>osx.cocoa.RetainCount</string>
// CHECK-NEXT:    <!-- This hash is experimental and going to change! -->
// CHECK-NEXT:    <key>issue_hash_content_of_line_in_context</key><string>d9bb23a5435fe15df9d7ffdc27a8a072</string>
// CHECK-NEXT:   <key>issue_context_kind</key><string>function</string>
// CHECK-NEXT:   <key>issue_context</key><string>CFAutoreleaseUnownedMixed</string>
// CHECK-NEXT:   <key>issue_hash_function_offset</key><string>4</string>
// CHECK-NEXT:   <key>location</key>
// CHECK-NEXT:   <dict>
// CHECK-NEXT:    <key>line</key><integer>263</integer>
// CHECK-NEXT:    <key>col</key><integer>3</integer>
// CHECK-NEXT:    <key>file</key><integer>0</integer>
// CHECK-NEXT:   </dict>
// CHECK-NEXT:   </dict>
// CHECK-NEXT:  </array><|MERGE_RESOLUTION|>--- conflicted
+++ resolved
@@ -1,9 +1,5 @@
 // RUN: %clang_analyze_cc1 -triple x86_64-apple-darwin10 -analyzer-checker=core,osx.coreFoundation.CFRetainRelease,osx.cocoa.ClassRelease,osx.cocoa.RetainCount -analyzer-store=region -analyzer-output=text -verify %s
-<<<<<<< HEAD
-// RUN: %clang_analyze_cc1 -triple x86_64-apple-darwin10 -analyzer-checker=core,osx.coreFoundation.CFRetainRelease,osx.cocoa.ClassRelease,osx.cocoa.RetainCount -analyzer-store=region -analyzer-output=plist-multi-file -analyzer-config path-diagnostics-alternate=false %s -o %t
-=======
 // RUN: %clang_analyze_cc1 -triple x86_64-apple-darwin10 -analyzer-checker=core,osx.coreFoundation.CFRetainRelease,osx.cocoa.ClassRelease,osx.cocoa.RetainCount -analyzer-store=region -analyzer-output=plist-multi-file %s -o %t
->>>>>>> b2b84690
 // RUN: FileCheck --input-file=%t %s
 
 /***
@@ -4085,43 +4081,6 @@
 // CHECK-NEXT:      <string>Method returns an instance of MyObj with a +1 retain count</string>
 // CHECK-NEXT:      <key>message</key>
 // CHECK-NEXT:      <string>Method returns an instance of MyObj with a +1 retain count</string>
-<<<<<<< HEAD
-// CHECK-NEXT:     </dict>
-// CHECK-NEXT:     <dict>
-// CHECK-NEXT:      <key>kind</key><string>control</string>
-// CHECK-NEXT:      <key>edges</key>
-// CHECK-NEXT:       <array>
-// CHECK-NEXT:        <dict>
-// CHECK-NEXT:         <key>start</key>
-// CHECK-NEXT:          <array>
-// CHECK-NEXT:           <dict>
-// CHECK-NEXT:            <key>line</key><integer>226</integer>
-// CHECK-NEXT:            <key>col</key><integer>11</integer>
-// CHECK-NEXT:            <key>file</key><integer>0</integer>
-// CHECK-NEXT:           </dict>
-// CHECK-NEXT:           <dict>
-// CHECK-NEXT:            <key>line</key><integer>226</integer>
-// CHECK-NEXT:            <key>col</key><integer>11</integer>
-// CHECK-NEXT:            <key>file</key><integer>0</integer>
-// CHECK-NEXT:           </dict>
-// CHECK-NEXT:          </array>
-// CHECK-NEXT:         <key>end</key>
-// CHECK-NEXT:          <array>
-// CHECK-NEXT:           <dict>
-// CHECK-NEXT:            <key>line</key><integer>226</integer>
-// CHECK-NEXT:            <key>col</key><integer>10</integer>
-// CHECK-NEXT:            <key>file</key><integer>0</integer>
-// CHECK-NEXT:           </dict>
-// CHECK-NEXT:           <dict>
-// CHECK-NEXT:            <key>line</key><integer>226</integer>
-// CHECK-NEXT:            <key>col</key><integer>10</integer>
-// CHECK-NEXT:            <key>file</key><integer>0</integer>
-// CHECK-NEXT:           </dict>
-// CHECK-NEXT:          </array>
-// CHECK-NEXT:        </dict>
-// CHECK-NEXT:       </array>
-=======
->>>>>>> b2b84690
 // CHECK-NEXT:     </dict>
 // CHECK-NEXT:     <dict>
 // CHECK-NEXT:      <key>kind</key><string>event</string>
@@ -4621,38 +4580,6 @@
 // CHECK-NEXT:      <key>kind</key><string>event</string>
 // CHECK-NEXT:      <key>location</key>
 // CHECK-NEXT:      <dict>
-<<<<<<< HEAD
-// CHECK-NEXT:       <key>line</key><integer>215</integer>
-// CHECK-NEXT:       <key>col</key><integer>10</integer>
-// CHECK-NEXT:       <key>file</key><integer>0</integer>
-// CHECK-NEXT:      </dict>
-// CHECK-NEXT:      <key>ranges</key>
-// CHECK-NEXT:      <array>
-// CHECK-NEXT:        <array>
-// CHECK-NEXT:         <dict>
-// CHECK-NEXT:          <key>line</key><integer>215</integer>
-// CHECK-NEXT:          <key>col</key><integer>10</integer>
-// CHECK-NEXT:          <key>file</key><integer>0</integer>
-// CHECK-NEXT:         </dict>
-// CHECK-NEXT:         <dict>
-// CHECK-NEXT:          <key>line</key><integer>215</integer>
-// CHECK-NEXT:          <key>col</key><integer>21</integer>
-// CHECK-NEXT:          <key>file</key><integer>0</integer>
-// CHECK-NEXT:         </dict>
-// CHECK-NEXT:        </array>
-// CHECK-NEXT:      </array>
-// CHECK-NEXT:      <key>depth</key><integer>1</integer>
-// CHECK-NEXT:      <key>extended_message</key>
-// CHECK-NEXT:      <string>Method returns an instance of MyObj with a +1 retain count</string>
-// CHECK-NEXT:      <key>message</key>
-// CHECK-NEXT:      <string>Method returns an instance of MyObj with a +1 retain count</string>
-// CHECK-NEXT:     </dict>
-// CHECK-NEXT:     <dict>
-// CHECK-NEXT:      <key>kind</key><string>event</string>
-// CHECK-NEXT:      <key>location</key>
-// CHECK-NEXT:      <dict>
-=======
->>>>>>> b2b84690
 // CHECK-NEXT:       <key>line</key><integer>232</integer>
 // CHECK-NEXT:       <key>col</key><integer>10</integer>
 // CHECK-NEXT:       <key>file</key><integer>0</integer>
