// RUN: %clang_analyze_cc1 -analyzer-checker=core,alpha.core -analyzer-store=region -verify %s
//
// Just exercise the analyzer on code that has at one point caused issues
// (i.e., no assertions or crashes).


static void f1(const char *x, char *y) {
  while (*x != 0) {
    *y++ = *x++;
  }
}

// This following case checks that we properly handle typedefs when getting
// the RvalueType of an ElementRegion.
typedef struct F12_struct {} F12_typedef;
typedef void* void_typedef;
void_typedef f2_helper();
static void f2(void *buf) {
  F12_typedef* x;
  x = f2_helper();
  memcpy((&x[1]), (buf), 1); // expected-warning{{implicitly declaring library function 'memcpy' with type 'void *(void *, const void *}} \
  // expected-note{{include the header <string.h> or explicitly provide a declaration for 'memcpy'}}
<<<<<<< HEAD
=======
}

// AllocaRegion is untyped. Void pointer isn't of much help either. Before
// realizing that the value is undefined, we need to somehow figure out
// what type of value do we expect.
void f3(void *dest) {
  void *src = __builtin_alloca(5);
  memcpy(dest, src, 1); // expected-warning{{2nd function call argument is a pointer to uninitialized value}}
>>>>>>> b2b84690
}<|MERGE_RESOLUTION|>--- conflicted
+++ resolved
@@ -20,8 +20,6 @@
   x = f2_helper();
   memcpy((&x[1]), (buf), 1); // expected-warning{{implicitly declaring library function 'memcpy' with type 'void *(void *, const void *}} \
   // expected-note{{include the header <string.h> or explicitly provide a declaration for 'memcpy'}}
-<<<<<<< HEAD
-=======
 }
 
 // AllocaRegion is untyped. Void pointer isn't of much help either. Before
@@ -30,5 +28,4 @@
 void f3(void *dest) {
   void *src = __builtin_alloca(5);
   memcpy(dest, src, 1); // expected-warning{{2nd function call argument is a pointer to uninitialized value}}
->>>>>>> b2b84690
 }