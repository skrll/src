// RUN: %clang_analyze_cc1 -triple x86_64-apple-darwin10 %s -o /dev/null -analyzer-checker=core,osx.cocoa,debug.ConfigDumper -analyzer-max-loop 34 > %t 2>&1
<<<<<<< HEAD
// RUN: FileCheck --input-file=%t %s
=======
// RUN: FileCheck --input-file=%t %s --match-full-lines
>>>>>>> b2b84690

void bar() {}
void foo() {
  // Call bar 33 times so max-times-inline-large is met and
  // min-blocks-for-inline-large is checked
  for (int i = 0; i < 34; ++i) {
    bar();
  }
}

class Foo {
public:
  ~Foo() {}
  void baz() { Foo(); }
	void bar() { const Foo &f = Foo(); }
	void foo() { bar(); }
};

// CHECK: [config]
// CHECK-NEXT: c++-container-inlining = false
// CHECK-NEXT: c++-inlining = destructors
// CHECK-NEXT: c++-shared_ptr-inlining = false
// CHECK-NEXT: c++-stdlib-inlining = true
// CHECK-NEXT: c++-temp-dtor-inlining = true
// CHECK-NEXT: c++-template-inlining = true
// CHECK-NEXT: cfg-conditional-static-initializers = true
// CHECK-NEXT: cfg-implicit-dtors = true
// CHECK-NEXT: cfg-lifetime = false
<<<<<<< HEAD
// CHECK-NEXT: cfg-temporary-dtors = false
=======
// CHECK-NEXT: cfg-loopexit = false
// CHECK-NEXT: cfg-rich-constructors = true
// CHECK-NEXT: cfg-scopes = false
// CHECK-NEXT: cfg-temporary-dtors = true
// CHECK-NEXT: elide-constructors = true
// CHECK-NEXT: experimental-enable-naive-ctu-analysis = false
// CHECK-NEXT: exploration_strategy = unexplored_first_queue
>>>>>>> b2b84690
// CHECK-NEXT: faux-bodies = true
// CHECK-NEXT: graph-trim-interval = 1000
// CHECK-NEXT: inline-lambdas = true
// CHECK-NEXT: ipa = dynamic-bifurcate
// CHECK-NEXT: ipa-always-inline-size = 3
<<<<<<< HEAD
// CHECK-NEXT: leak-diagnostics-reference-allocation = false
=======
>>>>>>> b2b84690
// CHECK-NEXT: max-inlinable-size = 100
// CHECK-NEXT: max-nodes = 225000
// CHECK-NEXT: max-times-inline-large = 32
// CHECK-NEXT: min-cfg-size-treat-functions-as-large = 14
// CHECK-NEXT: mode = deep
// CHECK-NEXT: region-store-small-struct-limit = 2
<<<<<<< HEAD
// CHECK-NEXT: widen-loops = false
// CHECK-NEXT: [stats]
// CHECK-NEXT: num-entries = 22
=======
// CHECK-NEXT: serialize-stats = false
// CHECK-NEXT: unroll-loops = false
// CHECK-NEXT: widen-loops = false
// CHECK-NEXT: [stats]
// CHECK-NEXT: num-entries = 30
>>>>>>> b2b84690
<|MERGE_RESOLUTION|>--- conflicted
+++ resolved
@@ -1,9 +1,5 @@
 // RUN: %clang_analyze_cc1 -triple x86_64-apple-darwin10 %s -o /dev/null -analyzer-checker=core,osx.cocoa,debug.ConfigDumper -analyzer-max-loop 34 > %t 2>&1
-<<<<<<< HEAD
-// RUN: FileCheck --input-file=%t %s
-=======
 // RUN: FileCheck --input-file=%t %s --match-full-lines
->>>>>>> b2b84690
 
 void bar() {}
 void foo() {
@@ -32,9 +28,6 @@
 // CHECK-NEXT: cfg-conditional-static-initializers = true
 // CHECK-NEXT: cfg-implicit-dtors = true
 // CHECK-NEXT: cfg-lifetime = false
-<<<<<<< HEAD
-// CHECK-NEXT: cfg-temporary-dtors = false
-=======
 // CHECK-NEXT: cfg-loopexit = false
 // CHECK-NEXT: cfg-rich-constructors = true
 // CHECK-NEXT: cfg-scopes = false
@@ -42,30 +35,19 @@
 // CHECK-NEXT: elide-constructors = true
 // CHECK-NEXT: experimental-enable-naive-ctu-analysis = false
 // CHECK-NEXT: exploration_strategy = unexplored_first_queue
->>>>>>> b2b84690
 // CHECK-NEXT: faux-bodies = true
 // CHECK-NEXT: graph-trim-interval = 1000
 // CHECK-NEXT: inline-lambdas = true
 // CHECK-NEXT: ipa = dynamic-bifurcate
 // CHECK-NEXT: ipa-always-inline-size = 3
-<<<<<<< HEAD
-// CHECK-NEXT: leak-diagnostics-reference-allocation = false
-=======
->>>>>>> b2b84690
 // CHECK-NEXT: max-inlinable-size = 100
 // CHECK-NEXT: max-nodes = 225000
 // CHECK-NEXT: max-times-inline-large = 32
 // CHECK-NEXT: min-cfg-size-treat-functions-as-large = 14
 // CHECK-NEXT: mode = deep
 // CHECK-NEXT: region-store-small-struct-limit = 2
-<<<<<<< HEAD
-// CHECK-NEXT: widen-loops = false
-// CHECK-NEXT: [stats]
-// CHECK-NEXT: num-entries = 22
-=======
 // CHECK-NEXT: serialize-stats = false
 // CHECK-NEXT: unroll-loops = false
 // CHECK-NEXT: widen-loops = false
 // CHECK-NEXT: [stats]
-// CHECK-NEXT: num-entries = 30
->>>>>>> b2b84690
+// CHECK-NEXT: num-entries = 30