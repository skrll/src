--- conflicted
+++ resolved
@@ -110,10 +110,6 @@
 #ifndef NULL
 #define __DARWIN_NULL 0
 #define NULL __DARWIN_NULL
-<<<<<<< HEAD
-#endif
-=======
 #endif
 
-#define offsetof(t, d) __builtin_offsetof(t, d)
->>>>>>> b2b84690
+#define offsetof(t, d) __builtin_offsetof(t, d)