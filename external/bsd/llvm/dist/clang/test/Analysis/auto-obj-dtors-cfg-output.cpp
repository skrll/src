<<<<<<< HEAD
// RUN: %clang_analyze_cc1 -fcxx-exceptions -fexceptions -analyzer-checker=debug.DumpCFG %s > %t 2>&1
// RUN: FileCheck --input-file=%t %s
=======
// RUN: %clang_analyze_cc1 -std=c++98 -fcxx-exceptions -fexceptions -analyzer-checker=debug.DumpCFG -analyzer-config cfg-rich-constructors=false %s > %t 2>&1
// RUN: FileCheck --input-file=%t -check-prefixes=CHECK,CXX98,WARNINGS,CXX98-WARNINGS %s
// RUN: %clang_analyze_cc1 -std=c++98 -fcxx-exceptions -fexceptions -analyzer-checker=debug.DumpCFG -analyzer-config cfg-rich-constructors=true %s > %t 2>&1
// RUN: FileCheck --input-file=%t -check-prefixes=CHECK,CXX98,ANALYZER,CXX98-ANALYZER %s
// RUN: %clang_analyze_cc1 -std=c++11 -fcxx-exceptions -fexceptions -analyzer-checker=debug.DumpCFG -analyzer-config cfg-rich-constructors=false %s > %t 2>&1
// RUN: FileCheck --input-file=%t -check-prefixes=CHECK,CXX11,WARNINGS,CXX11-WARNINGS %s
// RUN: %clang_analyze_cc1 -std=c++11 -fcxx-exceptions -fexceptions -analyzer-checker=debug.DumpCFG -analyzer-config cfg-rich-constructors=true %s > %t 2>&1
// RUN: FileCheck --input-file=%t -check-prefixes=CHECK,CXX11,ANALYZER,CXX11-ANALYZER %s

// This file tests how we construct two different flavors of the Clang CFG -
// the CFG used by the Sema analysis-based warnings and the CFG used by the
// static analyzer. The difference in the behavior is checked via FileCheck
// prefixes (WARNINGS and ANALYZER respectively). When introducing new analyzer
// flags, no new run lines should be added - just these flags would go to the
// respective line depending on where is it turned on and where is it turned
// off. Feel free to add tests that test only one of the CFG flavors if you're
// not sure how the other flavor is supposed to work in your case.
>>>>>>> b2b84690

class A {
public:
  int x;

// CHECK:      [B1 (ENTRY)]
// CHECK-NEXT:   Succs (1): B0
// CHECK:      [B0 (EXIT)]
// CHECK-NEXT:   Preds (1): B1
  A() {}

// CHECK:      [B1 (ENTRY)]
// CHECK-NEXT:   Succs (1): B0
// CHECK:      [B0 (EXIT)]
// CHECK-NEXT:   Preds (1): B1
  ~A() {}

// CHECK:      [B2 (ENTRY)]
// CHECK-NEXT:   Succs (1): B1
// CHECK:      [B1]
// CHECK-NEXT:   1: 1
// CHECK-NEXT:   2: return [B1.1];
// CHECK-NEXT:   Preds (1): B2
// CHECK-NEXT:   Succs (1): B0
// CHECK:      [B0 (EXIT)]
// CHECK-NEXT:   Preds (1): B1
  operator int() const { return 1; }
};

extern const bool UV;

// CHECK:      [B2 (ENTRY)]
// CHECK-NEXT:   Succs (1): B1
// CHECK:      [B1]
// WARNINGS-NEXT:   1:  (CXXConstructExpr, class A)
// ANALYZER-NEXT:   1:  (CXXConstructExpr, [B1.2], class A)
// CHECK-NEXT:   2: A a;
// CHECK-NEXT:   3: a
// CHECK-NEXT:   4: [B1.3] (ImplicitCastExpr, NoOp, const class A)
// CHECK-NEXT:   5: const A &b = a;
// WARNINGS-NEXT:   6: A() (CXXConstructExpr, class A)
// ANALYZER-NEXT:   6: A() (CXXConstructExpr, [B1.9], class A)
// CHECK-NEXT:   7: [B1.6] (BindTemporary)
// CHECK-NEXT:   8: [B1.7] (ImplicitCastExpr, NoOp, const class A)
// CHECK-NEXT:   9: [B1.8]
// CHECK:       10: const A &c = A();
// CHECK:       11: [B1.10].~A() (Implicit destructor)
// CHECK:       12: [B1.2].~A() (Implicit destructor)
// CHECK-NEXT:   Preds (1): B2
// CHECK-NEXT:   Succs (1): B0
// CHECK:      [B0 (EXIT)]
// CHECK-NEXT:   Preds (1): B1
void test_const_ref() {
  A a;
  const A& b = a;
  const A& c = A();
}

// CHECK:      [B2 (ENTRY)]
// CHECK-NEXT:   Succs (1): B1
// CHECK:      [B1]
// WARNINGS-NEXT:   1: A() (CXXConstructExpr, class A)
// CXX98-ANALYZER-NEXT:   1: A() (CXXConstructExpr, [B1.2], class A)
// CXX11-ANALYZER-NEXT:   1: A() (CXXConstructExpr, [B1.3], class A)
// CHECK-NEXT:   2: [B1.1] (BindTemporary)
// CXX98-NEXT:   3: [B1.2].x
// CXX98-NEXT:   4: [B1.3]
// CXX98-NEXT:   5: const int &x = A().x;
// CXX98-NEXT:   6: [B1.5].~A() (Implicit destructor)
// CXX11-NEXT:   3: [B1.2]
// CXX11-NEXT:   4: [B1.3].x
// CXX11-NEXT:   5: [B1.4] (ImplicitCastExpr, NoOp, const int)
// CXX11-NEXT:   6: const int &x = A().x;
// CXX11-NEXT:   7: [B1.6].~A() (Implicit destructor)
// CHECK-NEXT:   Preds (1): B2
// CHECK-NEXT:   Succs (1): B0
// CHECK:      [B0 (EXIT)]
// CHECK-NEXT:   Preds (1): B1
void test_const_ref_to_field() {
  const int &x = A().x;
}

// CHECK:        [B2 (ENTRY)]
// CHECK-NEXT:     Succs (1): B1
// CHECK:        [B1]
// WARNINGS-NEXT:     1: A() (CXXConstructExpr, class A)
// CXX98-ANALYZER-NEXT:     1: A() (CXXConstructExpr, [B1.2], class A)
// CXX11-ANALYZER-NEXT:     1: A() (CXXConstructExpr, [B1.3], class A)
// CHECK-NEXT:     2: [B1.1] (BindTemporary)
// CXX98-NEXT:     3: A::x
// CXX98-NEXT:     4: &[B1.3]
// CXX98-NEXT:     5: [B1.2] .* [B1.4]
// CXX98-NEXT:     6: [B1.5]
// CXX98-NEXT:     7: const int &x = A() .* &A::x;
// CXX98-NEXT:     8: [B1.7].~A() (Implicit destructor)
// CXX11-NEXT:     3: [B1.2]
// CXX11-NEXT:     4: A::x
// CXX11-NEXT:     5: &[B1.4]
// CXX11-NEXT:     6: [B1.3] .* [B1.5]
// CXX11-NEXT:     7: [B1.6] (ImplicitCastExpr, NoOp, const int)
// CXX11-NEXT:     8: const int &x = A() .* &A::x;
// CXX11-NEXT:     9: [B1.8].~A() (Implicit destructor)
// CHECK-NEXT:     Preds (1): B2
// CHECK-NEXT:     Succs (1): B0
// CHECK:        [B0 (EXIT)]
// CHECK-NEXT:     Preds (1): B1
void test_pointer_to_member() {
  const int &x = A().*&A::x;
}

// FIXME: There should be automatic destructors at the end of scope.
// CHECK:        [B2 (ENTRY)]
// CHECK-NEXT:     Succs (1): B1
// CHECK:        [B1]
// WARNINGS-NEXT:     1: A() (CXXConstructExpr, class A)
// ANALYZER-NEXT:     1: A() (CXXConstructExpr, [B1.4], class A)
// CHECK-NEXT:     2: [B1.1] (BindTemporary)
// CHECK-NEXT:     3: [B1.2] (ImplicitCastExpr, NoOp, const class A)
// CHECK-NEXT:     4: [B1.3]
// CHECK-NEXT:     5: {[B1.4]}
// CHECK-NEXT:     6: B b = {A()};
// WARNINGS-NEXT:     7: A() (CXXConstructExpr, class A)
// ANALYZER-NEXT:     7: A() (CXXConstructExpr, [B1.10], class A)
// CHECK-NEXT:     8: [B1.7] (BindTemporary)
// CHECK-NEXT:     9: [B1.8] (ImplicitCastExpr, NoOp, const class A)
// CHECK-NEXT:    10: [B1.9]
// CHECK-NEXT:    11: {[B1.10]}
// WARNINGS-NEXT:    12: A() (CXXConstructExpr, class A)
// ANALYZER-NEXT:    12: A() (CXXConstructExpr, [B1.15], class A)
// CHECK-NEXT:    13: [B1.12] (BindTemporary)
// CHECK-NEXT:    14: [B1.13] (ImplicitCastExpr, NoOp, const class A)
// CHECK-NEXT:    15: [B1.14]
// CHECK-NEXT:    16: {[B1.15]}
// CHECK-NEXT:    17: {[B1.10], [B1.15]}
// CHECK-NEXT:    18: B bb[2] = {A(), A()};
// CHECK-NEXT:     Preds (1): B2
// CHECK-NEXT:     Succs (1): B0
// CHECK:        [B0 (EXIT)]
// CHECK-NEXT:     Preds (1): B1
void test_aggregate_lifetime_extension() {
  struct B {
    const A &x;
  };

  B b = {A()};
  B bb[2] = {A(), A()};
}

// In C++98 such class 'C' will not be an aggregate.
#if __cplusplus >= 201103L
// FIXME: There should be automatic destructors at the end of the scope.
// CXX11:        [B2 (ENTRY)]
// CXX11-NEXT:     Succs (1): B1
// CXX11:        [B1]
// CXX11-WARNINGS-NEXT:     1: A() (CXXConstructExpr, class A)
// CXX11-ANALYZER-NEXT:     1: A() (CXXConstructExpr, [B1.2], [B1.4], class A)
// CXX11-NEXT:     2: [B1.1] (BindTemporary)
// CXX11-NEXT:     3: [B1.2] (ImplicitCastExpr, NoOp, const class A)
// CXX11-NEXT:     4: [B1.3]
// CXX11-NEXT:     5: [B1.4] (CXXConstructExpr, const class A)
// CXX11-WARNINGS-NEXT:     6: A() (CXXConstructExpr, class A)
// CXX11-ANALYZER-NEXT:     6: A() (CXXConstructExpr, [B1.7], [B1.9], class A)
// CXX11-NEXT:     7: [B1.6] (BindTemporary)
// CXX11-NEXT:     8: [B1.7] (ImplicitCastExpr, NoOp, const class A)
// CXX11-NEXT:     9: [B1.8]
// CXX11-NEXT:    10: [B1.9] (CXXConstructExpr, const class A)
// FIXME: Why does it look as if the initializer list consumes uncopied objects?
// CXX11-NEXT:    11: {[B1.2], [B1.7]}
// CXX11-NEXT:    12: [B1.11] (BindTemporary)
// CXX11-NEXT:    13: [B1.12]
// CXX11-NEXT:    14: {[B1.13]}
// Double curly braces trigger regexps, escape as per FileCheck manual.
// CXX11-NEXT:    15: C c = {{[{][{]}}A(), A(){{[}][}]}};
// CXX11-NEXT:    16: ~A() (Temporary object destructor)
// CXX11-NEXT:    17: ~A() (Temporary object destructor)
// CXX11-WARNINGS-NEXT:    18: A() (CXXConstructExpr, class A)
// CXX11-ANALYZER-NEXT:    18: A() (CXXConstructExpr, [B1.19], [B1.21], class A)
// CXX11-NEXT:    19: [B1.18] (BindTemporary)
// CXX11-NEXT:    20: [B1.19] (ImplicitCastExpr, NoOp, const class A)
// CXX11-NEXT:    21: [B1.20]
// CXX11-NEXT:    22: [B1.21] (CXXConstructExpr, const class A)
// CXX11-WARNINGS-NEXT:    23: A() (CXXConstructExpr, class A)
// CXX11-ANALYZER-NEXT:    23: A() (CXXConstructExpr, [B1.24], [B1.26], class A)
// CXX11-NEXT:    24: [B1.23] (BindTemporary)
// CXX11-NEXT:    25: [B1.24] (ImplicitCastExpr, NoOp, const class A)
// CXX11-NEXT:    26: [B1.25]
// CXX11-NEXT:    27: [B1.26] (CXXConstructExpr, const class A)
// FIXME: Why does it look as if the initializer list consumes uncopied objects?
// CXX11-NEXT:    28: {[B1.19], [B1.24]}
// CXX11-NEXT:    29: [B1.28] (BindTemporary)
// CXX11-NEXT:    30: [B1.29]
// CXX11-NEXT:    31: {[B1.30]}
// CXX11-WARNINGS-NEXT:    32: A() (CXXConstructExpr, class A)
// CXX11-ANALYZER-NEXT:    32: A() (CXXConstructExpr, [B1.33], [B1.35], class A)
// CXX11-NEXT:    33: [B1.32] (BindTemporary)
// CXX11-NEXT:    34: [B1.33] (ImplicitCastExpr, NoOp, const class A)
// CXX11-NEXT:    35: [B1.34]
// CXX11-NEXT:    36: [B1.35] (CXXConstructExpr, const class A)
// CXX11-WARNINGS-NEXT:    37: A() (CXXConstructExpr, class A)
// CXX11-ANALYZER-NEXT:    37: A() (CXXConstructExpr, [B1.38], [B1.40], class A)
// CXX11-NEXT:    38: [B1.37] (BindTemporary)
// CXX11-NEXT:    39: [B1.38] (ImplicitCastExpr, NoOp, const class A)
// CXX11-NEXT:    40: [B1.39]
// CXX11-NEXT:    41: [B1.40] (CXXConstructExpr, const class A)
// FIXME: Why does it look as if the initializer list consumes uncopied objects?
// CXX11-NEXT:    42: {[B1.33], [B1.38]}
// CXX11-NEXT:    43: [B1.42] (BindTemporary)
// CXX11-NEXT:    44: [B1.43]
// CXX11-NEXT:    45: {[B1.44]}
// Double curly braces trigger regexps, escape as per FileCheck manual.
// CXX11-NEXT:    46: {{[{][{]}}[B1.30]}, {[B1.44]{{[}][}]}}
// Double curly braces trigger regexps, escape as per FileCheck manual.
// CXX11-NEXT:    47: C cc[2] = {{[{][{][{]}}A(), A(){{[}][}]}}, {{[{][{]}}A(), A(){{[}][}][}]}};
// CXX11-NEXT:    48: ~A() (Temporary object destructor)
// CXX11-NEXT:    49: ~A() (Temporary object destructor)
// CXX11-NEXT:    50: ~A() (Temporary object destructor)
// CXX11-NEXT:    51: ~A() (Temporary object destructor)
// CXX11-NEXT:     Preds (1): B2
// CXX11-NEXT:     Succs (1): B0
// CXX11:        [B0 (EXIT)]
// CXX11-NEXT:     Preds (1): B1
void test_aggregate_array_lifetime_extension() {
  struct C {
    const A (&z)[2];
  };

  // Until C++17 there are elidable copies here, so there should be 9 temporary
  // destructors of A()s. There are no destructors of 'c' and 'cc' because this
  // aggregate has no destructor. Instead, arrays are lifetime-extended,
  // and copies of A()s within them need to be destroyed via automatic
  // destructors.
  C c = {{A(), A()}};
  C cc[2] = {{{A(), A()}}, {{A(), A()}}};
}
#endif

// CHECK:        [B2 (ENTRY)]
// CHECK-NEXT:     Succs (1): B1
// CHECK:        [B1]
// WARNINGS-NEXT:     1: A() (CXXConstructExpr, class A)
// ANALYZER-NEXT:     1: A() (CXXConstructExpr, [B1.2], [B1.4], class A)
// CHECK-NEXT:     2: [B1.1] (BindTemporary)
// CHECK-NEXT:     3: [B1.2] (ImplicitCastExpr, NoOp, const class A)
// CHECK-NEXT:     4: [B1.3]
// CHECK-NEXT:     5: [B1.4] (CXXConstructExpr, class A)
// WARNINGS-NEXT:     6: A() (CXXConstructExpr, class A)
// ANALYZER-NEXT:     6: A() (CXXConstructExpr, [B1.7], [B1.9], class A)
// CHECK-NEXT:     7: [B1.6] (BindTemporary)
// CHECK-NEXT:     8: [B1.7] (ImplicitCastExpr, NoOp, const class A)
// CHECK-NEXT:     9: [B1.8]
// CHECK-NEXT:    10: [B1.9] (CXXConstructExpr, class A)
// WARNINGS-NEXT:    11: A() (CXXConstructExpr, class A)
// ANALYZER-NEXT:    11: A() (CXXConstructExpr, [B1.12], [B1.14], class A)
// CHECK-NEXT:    12: [B1.11] (BindTemporary)
// CHECK-NEXT:    13: [B1.12] (ImplicitCastExpr, NoOp, const class A)
// CHECK-NEXT:    14: [B1.13]
// CHECK-NEXT:    15: [B1.14] (CXXConstructExpr, class A)
// FIXME: Why does it look as if the initializer list consumes uncopied objects?
// CHECK-NEXT:    16: {[B1.7], [B1.12]}
// FIXME: Why does it look as if the initializer list consumes uncopied objects?
// CHECK-NEXT:    17: {[B1.2], {[B1.7], [B1.12]}}
// CHECK-NEXT:    18: D d = {A(), {A(), A()}};
// CHECK-NEXT:    19: ~A() (Temporary object destructor)
// CHECK-NEXT:    20: ~A() (Temporary object destructor)
// CHECK-NEXT:    21: ~A() (Temporary object destructor)
// WARNINGS-NEXT:    22: A() (CXXConstructExpr, class A)
// ANALYZER-NEXT:    22: A() (CXXConstructExpr, [B1.23], [B1.25], class A)
// CHECK-NEXT:    23: [B1.22] (BindTemporary)
// CHECK-NEXT:    24: [B1.23] (ImplicitCastExpr, NoOp, const class A)
// CHECK-NEXT:    25: [B1.24]
// CHECK-NEXT:    26: [B1.25] (CXXConstructExpr, class A)
// WARNINGS-NEXT:    27: A() (CXXConstructExpr, class A)
// ANALYZER-NEXT:    27: A() (CXXConstructExpr, [B1.28], [B1.30], class A)
// CHECK-NEXT:    28: [B1.27] (BindTemporary)
// CHECK-NEXT:    29: [B1.28] (ImplicitCastExpr, NoOp, const class A)
// CHECK-NEXT:    30: [B1.29]
// CHECK-NEXT:    31: [B1.30] (CXXConstructExpr, class A)
// WARNINGS-NEXT:    32: A() (CXXConstructExpr, class A)
// ANALYZER-NEXT:    32: A() (CXXConstructExpr, [B1.33], [B1.35], class A)
// CHECK-NEXT:    33: [B1.32] (BindTemporary)
// CHECK-NEXT:    34: [B1.33] (ImplicitCastExpr, NoOp, const class A)
// CHECK-NEXT:    35: [B1.34]
// CHECK-NEXT:    36: [B1.35] (CXXConstructExpr, class A)
// FIXME: Why does it look as if the initializer list consumes uncopied objects?
// CHECK-NEXT:    37: {[B1.28], [B1.33]}
// FIXME: Why does it look as if the initializer list consumes uncopied objects?
// CHECK-NEXT:    38: {[B1.23], {[B1.28], [B1.33]}}
// WARNINGS-NEXT:    39: A() (CXXConstructExpr, class A)
// ANALYZER-NEXT:    39: A() (CXXConstructExpr, [B1.40], [B1.42], class A)
// CHECK-NEXT:    40: [B1.39] (BindTemporary)
// CHECK-NEXT:    41: [B1.40] (ImplicitCastExpr, NoOp, const class A)
// CHECK-NEXT:    42: [B1.41]
// CHECK-NEXT:    43: [B1.42] (CXXConstructExpr, class A)
// WARNINGS-NEXT:    44: A() (CXXConstructExpr, class A)
// ANALYZER-NEXT:    44: A() (CXXConstructExpr, [B1.45], [B1.47], class A)
// CHECK-NEXT:    45: [B1.44] (BindTemporary)
// CHECK-NEXT:    46: [B1.45] (ImplicitCastExpr, NoOp, const class A)
// CHECK-NEXT:    47: [B1.46]
// CHECK-NEXT:    48: [B1.47] (CXXConstructExpr, class A)
// WARNINGS-NEXT:    49: A() (CXXConstructExpr, class A)
// ANALYZER-NEXT:    49: A() (CXXConstructExpr, [B1.50], [B1.52], class A)
// CHECK-NEXT:    50: [B1.49] (BindTemporary)
// CHECK-NEXT:    51: [B1.50] (ImplicitCastExpr, NoOp, const class A)
// CHECK-NEXT:    52: [B1.51]
// CHECK-NEXT:    53: [B1.52] (CXXConstructExpr, class A)
// FIXME: Why does it look as if the initializer list consumes uncopied objects?
// CHECK-NEXT:    54: {[B1.45], [B1.50]}
// FIXME: Why does it look as if the initializer list consumes uncopied objects?
// CHECK-NEXT:    55: {[B1.40], {[B1.45], [B1.50]}}
// Double curly braces trigger regexps, escape as per FileCheck manual.
// CHECK-NEXT:    56: {{[{][{]}}[B1.23], {[B1.28], [B1.33]{{[}][}]}}, {[B1.40], {[B1.45], [B1.50]{{[}][}][}]}}
// Double curly braces trigger regexps, escape as per FileCheck manual.
// CHECK-NEXT:    57: D dd[2] = {{[{][{]}}A(), {A(), A(){{[}][}]}}, {A(), {A(), A(){{[}][}][}]}};
// CHECK-NEXT:    58: ~A() (Temporary object destructor)
// CHECK-NEXT:    59: ~A() (Temporary object destructor)
// CHECK-NEXT:    60: ~A() (Temporary object destructor)
// CHECK-NEXT:    61: ~A() (Temporary object destructor)
// CHECK-NEXT:    62: ~A() (Temporary object destructor)
// CHECK-NEXT:    63: ~A() (Temporary object destructor)
// CHECK-NEXT:    64: [B1.57].~D() (Implicit destructor)
// CHECK-NEXT:    65: [B1.18].~D() (Implicit destructor)
// CHECK-NEXT:     Preds (1): B2
// CHECK-NEXT:     Succs (1): B0
// CHECK:        [B0 (EXIT)]
// CHECK-NEXT:     Preds (1): B1
void test_aggregate_with_nontrivial_own_destructor() {
  struct D {
    A y;
    A w[2];
  };

  // Until C++17 there are elidable copies here, so there should be 9 temporary
  // destructors of A()s. Destructors of 'd' and 'dd' should implicitly
  // take care of the copies, so there should not be automatic destructors
  // for copies of A()s.
  D d = {A(), {A(), A()}};
  D dd[2] = {{A(), {A(), A()}}, {A(), {A(), A()}}};
}

// CHECK:      [B2 (ENTRY)]
// CHECK-NEXT:   Succs (1): B1
// CHECK:      [B1]
// WARNINGS-NEXT:   1:  (CXXConstructExpr, class A [2])
// ANALYZER-NEXT:   1:  (CXXConstructExpr, [B1.2], class A [2])
// CHECK-NEXT:   2: A a[2];
// WARNINGS-NEXT:   3:  (CXXConstructExpr, class A [0])
// ANALYZER-NEXT:   3:  (CXXConstructExpr, [B1.4], class A [0])
// CHECK-NEXT:   4: A b[0];
// CHECK-NEXT:   5: [B1.2].~A() (Implicit destructor)
// CHECK-NEXT:   Preds (1): B2
// CHECK-NEXT:   Succs (1): B0
// CHECK:      [B0 (EXIT)]
// CHECK-NEXT:   Preds (1): B1
void test_array() {
  A a[2];
  A b[0];
}

// CHECK:      [B2 (ENTRY)]
// CHECK-NEXT:   Succs (1): B1
// CHECK:      [B1]
// WARNINGS-NEXT:   1:  (CXXConstructExpr, class A)
// ANALYZER-NEXT:   1:  (CXXConstructExpr, [B1.2], class A)
// CHECK-NEXT:   2: A a;
// WARNINGS-NEXT:   3:  (CXXConstructExpr, class A)
// ANALYZER-NEXT:   3:  (CXXConstructExpr, [B1.4], class A)
// CHECK-NEXT:   4: A c;
// WARNINGS-NEXT:   5:  (CXXConstructExpr, class A)
// ANALYZER-NEXT:   5:  (CXXConstructExpr, [B1.6], class A)
// CHECK-NEXT:   6: A d;
// CHECK-NEXT:   7: [B1.6].~A() (Implicit destructor)
// CHECK-NEXT:   8: [B1.4].~A() (Implicit destructor)
// WARNINGS-NEXT:   9:  (CXXConstructExpr, class A)
// ANALYZER-NEXT:   9:  (CXXConstructExpr, [B1.10], class A)
// CHECK:       10: A b;
// CHECK:       11: [B1.10].~A() (Implicit destructor)
// CHECK:       12: [B1.2].~A() (Implicit destructor)
// CHECK-NEXT:   Preds (1): B2
// CHECK-NEXT:   Succs (1): B0
// CHECK:      [B0 (EXIT)]
// CHECK-NEXT:   Preds (1): B1
void test_scope() {
  A a;
  { A c;
    A d;
  }
  A b;
}

// CHECK:      [B4 (ENTRY)]
// CHECK-NEXT:   Succs (1): B3
// CHECK:      [B1]
// WARNINGS-NEXT:   1:  (CXXConstructExpr, class A)
// ANALYZER-NEXT:   1:  (CXXConstructExpr, [B1.2], class A)
// CHECK-NEXT:   2: A c;
// CHECK-NEXT:   3: [B1.2].~A() (Implicit destructor)
// CHECK-NEXT:   4: [B3.4].~A() (Implicit destructor)
// CHECK-NEXT:   5: [B3.2].~A() (Implicit destructor)
// CHECK-NEXT:   Preds (1): B3
// CHECK-NEXT:   Succs (1): B0
// CHECK:      [B2]
// CHECK-NEXT:   1: return;
// CHECK-NEXT:   2: [B3.4].~A() (Implicit destructor)
// CHECK-NEXT:   3: [B3.2].~A() (Implicit destructor)
// CHECK-NEXT:   Preds (1): B3
// CHECK-NEXT:   Succs (1): B0
// CHECK:      [B3]
// WARNINGS-NEXT:   1:  (CXXConstructExpr, class A)
// ANALYZER-NEXT:   1:  (CXXConstructExpr, [B3.2], class A)
// CHECK-NEXT:   2: A a;
// WARNINGS-NEXT:   3:  (CXXConstructExpr, class A)
// ANALYZER-NEXT:   3:  (CXXConstructExpr, [B3.4], class A)
// CHECK-NEXT:   4: A b;
// CHECK-NEXT:   5: UV
// CHECK-NEXT:   6: [B3.5] (ImplicitCastExpr, LValueToRValue, _Bool)
// CHECK-NEXT:   T: if [B3.6]
// CHECK-NEXT:   Preds (1): B4
// CHECK-NEXT:   Succs (2): B2 B1
// CHECK:      [B0 (EXIT)]
// CHECK-NEXT:   Preds (2): B1 B2
void test_return() {
  A a;
  A b;
  if (UV) return;
  A c;
}

// CHECK:      [B8 (ENTRY)]
// CHECK-NEXT:   Succs (1): B7
// CHECK:      [B1]
// CHECK:       l1:
// WARNINGS-NEXT:   1:  (CXXConstructExpr, class A)
// ANALYZER-NEXT:   1:  (CXXConstructExpr, [B1.2], class A)
// CHECK-NEXT:   2: A c;
// CHECK-NEXT:   3: [B1.2].~A() (Implicit destructor)
// CHECK-NEXT:   4: [B6.2].~A() (Implicit destructor)
// CHECK-NEXT:   5: [B7.2].~A() (Implicit destructor)
// CHECK-NEXT:   Preds (2): B2 B3
// CHECK-NEXT:   Succs (1): B0
// CHECK:      [B2]
// WARNINGS-NEXT:   1:  (CXXConstructExpr, class A)
// ANALYZER-NEXT:   1:  (CXXConstructExpr, [B2.2], class A)
// CHECK-NEXT:   2: A b;
// CHECK-NEXT:   3: [B2.2].~A() (Implicit destructor)
// CHECK-NEXT:   4: [B6.4].~A() (Implicit destructor)
// CHECK-NEXT:   Preds (1): B4
// CHECK-NEXT:   Succs (1): B1
// CHECK:      [B3]
// CHECK-NEXT:   1: [B6.4].~A() (Implicit destructor)
// CHECK-NEXT:   T: goto l1;
// CHECK:        Preds (1): B4
// CHECK-NEXT:   Succs (1): B1
// CHECK:      [B4]
// CHECK-NEXT:   1: UV
// CHECK-NEXT:   2: [B4.1] (ImplicitCastExpr, LValueToRValue, _Bool)
// CHECK-NEXT:   T: if [B4.2]
// CHECK-NEXT:   Preds (1): B6
// CHECK-NEXT:   Succs (2): B3 B2
// CHECK:      [B5]
// CHECK-NEXT:   1: [B6.4].~A() (Implicit destructor)
// CHECK-NEXT:   2: [B6.2].~A() (Implicit destructor)
// CHECK-NEXT:   T: goto l0;
// CHECK:        Preds (1): B6
// CHECK-NEXT:   Succs (1): B6
// CHECK:      [B6]
// CHECK:       l0:
// WARNINGS-NEXT:   1:  (CXXConstructExpr, class A)
// ANALYZER-NEXT:   1:  (CXXConstructExpr, [B6.2], class A)
// CHECK-NEXT:   2: A b;
// WARNINGS-NEXT:   3:  (CXXConstructExpr, class A)
// ANALYZER-NEXT:   3:  (CXXConstructExpr, [B6.4], class A)
// CHECK-NEXT:   4: A a;
// CHECK-NEXT:   5: UV
// CHECK-NEXT:   6: [B6.5] (ImplicitCastExpr, LValueToRValue, _Bool)
// CHECK-NEXT:   T: if [B6.6]
// CHECK-NEXT:   Preds (2): B7 B5
// CHECK-NEXT:   Succs (2): B5 B4
// CHECK:      [B7]
// WARNINGS-NEXT:   1:  (CXXConstructExpr, class A)
// ANALYZER-NEXT:   1:  (CXXConstructExpr, [B7.2], class A)
// CHECK-NEXT:   2: A a;
// CHECK-NEXT:   Preds (1): B8
// CHECK-NEXT:   Succs (1): B6
// CHECK:      [B0 (EXIT)]
// CHECK-NEXT:   Preds (1): B1
void test_goto() {
  A a;
l0:
  A b;
  { A a;
    if (UV) goto l0;
    if (UV) goto l1;
    A b;
  }
l1:
  A c;
}

// CHECK:      [B5 (ENTRY)]
// CHECK-NEXT:   Succs (1): B4
// CHECK:      [B1]
// CHECK-NEXT:   1: [B4.6].~A() (Implicit destructor)
// CHECK-NEXT:   2: [B4.2].~A() (Implicit destructor)
// CHECK-NEXT:   Preds (2): B2 B3
// CHECK-NEXT:   Succs (1): B0
// CHECK:      [B2]
// WARNINGS-NEXT:   1:  (CXXConstructExpr, class A)
// ANALYZER-NEXT:   1:  (CXXConstructExpr, [B2.2], class A)
// CHECK-NEXT:   2: A c;
// CHECK-NEXT:   3: [B2.2].~A() (Implicit destructor)
// CHECK-NEXT:   Preds (1): B4
// CHECK-NEXT:   Succs (1): B1
// CHECK:      [B3]
// WARNINGS-NEXT:   1:  (CXXConstructExpr, class A)
// ANALYZER-NEXT:   1:  (CXXConstructExpr, [B3.2], class A)
// CHECK-NEXT:   2: A c;
// CHECK-NEXT:   3: [B3.2].~A() (Implicit destructor)
// CHECK-NEXT:   Preds (1): B4
// CHECK-NEXT:   Succs (1): B1
// CHECK:      [B4]
// WARNINGS-NEXT:   1:  (CXXConstructExpr, class A)
// ANALYZER-NEXT:   1:  (CXXConstructExpr, [B4.2], class A)
// CHECK-NEXT:   2: A a;
// CHECK-NEXT:   3: a
// CHECK-NEXT:   4: [B4.3] (ImplicitCastExpr, NoOp, const class A)
// WARNINGS-NEXT:   5: [B4.4] (CXXConstructExpr, class A)
// ANALYZER-NEXT:   5: [B4.4] (CXXConstructExpr, [B4.6], class A)
// CHECK-NEXT:   6: A b = a;
// CHECK-NEXT:   7: b
// CHECK-NEXT:   8: [B4.7] (ImplicitCastExpr, NoOp, const class A)
// CHECK-NEXT:   9: [B4.8].operator int
// CHECK:       10: [B4.8]
// CHECK:       11: [B4.10] (ImplicitCastExpr, UserDefinedConversion, int)
// CHECK:       12: [B4.11] (ImplicitCastExpr, IntegralToBoolean, _Bool)
// CHECK-NEXT:   T: if [B4.12]
// CHECK-NEXT:   Preds (1): B5
// CHECK-NEXT:   Succs (2): B3 B2
// CHECK:      [B0 (EXIT)]
// CHECK-NEXT:   Preds (1): B1
void test_if_implicit_scope() {
  A a;
  if (A b = a)
    A c;
  else A c;
}

// CHECK:      [B9 (ENTRY)]
// CHECK-NEXT:   Succs (1): B8
// CHECK:      [B1]
// CHECK-NEXT:   1: [B8.6].~A() (Implicit destructor)
// WARNINGS-NEXT:   2:  (CXXConstructExpr, class A)
// ANALYZER-NEXT:   2:  (CXXConstructExpr, [B1.3], class A)
// CHECK-NEXT:   3: A e;
// CHECK-NEXT:   4: [B1.3].~A() (Implicit destructor)
// CHECK-NEXT:   5: [B8.2].~A() (Implicit destructor)
// CHECK-NEXT:   Preds (2): B2 B5
// CHECK-NEXT:   Succs (1): B0
// CHECK:      [B2]
// WARNINGS-NEXT:   1:  (CXXConstructExpr, class A)
// ANALYZER-NEXT:   1:  (CXXConstructExpr, [B2.2], class A)
// CHECK-NEXT:   2: A d;
// CHECK-NEXT:   3: [B2.2].~A() (Implicit destructor)
// CHECK-NEXT:   4: [B4.2].~A() (Implicit destructor)
// CHECK-NEXT:   Preds (1): B4
// CHECK-NEXT:   Succs (1): B1
// CHECK:      [B3]
// CHECK-NEXT:   1: return;
// CHECK-NEXT:   2: [B4.2].~A() (Implicit destructor)
// CHECK-NEXT:   3: [B8.6].~A() (Implicit destructor)
// CHECK-NEXT:   4: [B8.2].~A() (Implicit destructor)
// CHECK-NEXT:   Preds (1): B4
// CHECK-NEXT:   Succs (1): B0
// CHECK:      [B4]
// WARNINGS-NEXT:   1:  (CXXConstructExpr, class A)
// ANALYZER-NEXT:   1:  (CXXConstructExpr, [B4.2], class A)
// CHECK-NEXT:   2: A c;
// CHECK-NEXT:   3: UV
// CHECK-NEXT:   4: [B4.3] (ImplicitCastExpr, LValueToRValue, _Bool)
// CHECK-NEXT:   T: if [B4.4]
// CHECK-NEXT:   Preds (1): B8
// CHECK-NEXT:   Succs (2): B3 B2
// CHECK:      [B5]
// WARNINGS-NEXT:   1:  (CXXConstructExpr, class A)
// ANALYZER-NEXT:   1:  (CXXConstructExpr, [B5.2], class A)
// CHECK-NEXT:   2: A d;
// CHECK-NEXT:   3: [B5.2].~A() (Implicit destructor)
// CHECK-NEXT:   4: [B7.2].~A() (Implicit destructor)
// CHECK-NEXT:   Preds (1): B7
// CHECK-NEXT:   Succs (1): B1
// CHECK:      [B6]
// CHECK-NEXT:   1: return;
// CHECK-NEXT:   2: [B7.2].~A() (Implicit destructor)
// CHECK-NEXT:   3: [B8.6].~A() (Implicit destructor)
// CHECK-NEXT:   4: [B8.2].~A() (Implicit destructor)
// CHECK-NEXT:   Preds (1): B7
// CHECK-NEXT:   Succs (1): B0
// CHECK:      [B7]
// WARNINGS-NEXT:   1:  (CXXConstructExpr, class A)
// ANALYZER-NEXT:   1:  (CXXConstructExpr, [B7.2], class A)
// CHECK-NEXT:   2: A c;
// CHECK-NEXT:   3: UV
// CHECK-NEXT:   4: [B7.3] (ImplicitCastExpr, LValueToRValue, _Bool)
// CHECK-NEXT:   T: if [B7.4]
// CHECK-NEXT:   Preds (1): B8
// CHECK-NEXT:   Succs (2): B6 B5
// CHECK:      [B8]
// WARNINGS-NEXT:   1:  (CXXConstructExpr, class A)
// ANALYZER-NEXT:   1:  (CXXConstructExpr, [B8.2], class A)
// CHECK-NEXT:   2: A a;
// CHECK-NEXT:   3: a
// CHECK-NEXT:   4: [B8.3] (ImplicitCastExpr, NoOp, const class A)
// WARNINGS-NEXT:   5: [B8.4] (CXXConstructExpr, class A)
// ANALYZER-NEXT:   5: [B8.4] (CXXConstructExpr, [B8.6], class A)
// CHECK-NEXT:   6: A b = a;
// CHECK-NEXT:   7: b
// CHECK-NEXT:   8: [B8.7] (ImplicitCastExpr, NoOp, const class A)
// CHECK-NEXT:   9: [B8.8].operator int
// CHECK:       10: [B8.8]
// CHECK:       11: [B8.10] (ImplicitCastExpr, UserDefinedConversion, int)
// CHECK:       12: [B8.11] (ImplicitCastExpr, IntegralToBoolean, _Bool)
// CHECK-NEXT:   T: if [B8.12]
// CHECK-NEXT:   Preds (1): B9
// CHECK-NEXT:   Succs (2): B7 B4
// CHECK:      [B0 (EXIT)]
// CHECK-NEXT:   Preds (3): B1 B3 B6
void test_if_jumps() {
  A a;
  if (A b = a) {
    A c;
    if (UV) return;
    A d;
  } else {
    A c;
    if (UV) return;
    A d;
  }
  A e;
}

// CHECK:      [B6 (ENTRY)]
// CHECK-NEXT:   Succs (1): B5
// CHECK:      [B1]
// CHECK-NEXT:   1: [B4.4].~A() (Implicit destructor)
// CHECK-NEXT:   2: [B5.2].~A() (Implicit destructor)
// CHECK-NEXT:   Preds (1): B4
// CHECK-NEXT:   Succs (1): B0
// CHECK:      [B2]
// CHECK-NEXT:   Preds (1): B3
// CHECK-NEXT:   Succs (1): B4
// CHECK:      [B3]
// WARNINGS-NEXT:   1:  (CXXConstructExpr, class A)
// ANALYZER-NEXT:   1:  (CXXConstructExpr, [B3.2], class A)
// CHECK-NEXT:   2: A c;
// CHECK-NEXT:   3: [B3.2].~A() (Implicit destructor)
// CHECK-NEXT:   4: [B4.4].~A() (Implicit destructor)
// CHECK-NEXT:   Preds (1): B4
// CHECK-NEXT:   Succs (1): B2
// CHECK:      [B4]
// CHECK-NEXT:   1: a
// CHECK-NEXT:   2: [B4.1] (ImplicitCastExpr, NoOp, const class A)
// WARNINGS-NEXT:   3: [B4.2] (CXXConstructExpr, class A)
// ANALYZER-NEXT:   3: [B4.2] (CXXConstructExpr, [B4.4], class A)
// CHECK-NEXT:   4: A b = a;
// CHECK-NEXT:   5: b
// CHECK-NEXT:   6: [B4.5] (ImplicitCastExpr, NoOp, const class A)
// CHECK-NEXT:   7: [B4.6].operator int
// CHECK-NEXT:   8: [B4.6]
// CHECK-NEXT:   9: [B4.8] (ImplicitCastExpr, UserDefinedConversion, int)
// CHECK:       10: [B4.9] (ImplicitCastExpr, IntegralToBoolean, _Bool)
// CHECK-NEXT:   T: while [B4.10]
// CHECK-NEXT:   Preds (2): B2 B5
// CHECK-NEXT:   Succs (2): B3 B1
// CHECK:      [B5]
// WARNINGS-NEXT:   1:  (CXXConstructExpr, class A)
// ANALYZER-NEXT:   1:  (CXXConstructExpr, [B5.2], class A)
// CHECK-NEXT:   2: A a;
// CHECK-NEXT:   Preds (1): B6
// CHECK-NEXT:   Succs (1): B4
// CHECK:      [B0 (EXIT)]
// CHECK-NEXT:   Preds (1): B1
void test_while_implicit_scope() {
  A a;
  while (A b = a)
    A c;
}

// CHECK:      [B12 (ENTRY)]
// CHECK-NEXT:   Succs (1): B11
// CHECK:      [B1]
// CHECK-NEXT:   1: [B10.4].~A() (Implicit destructor)
// WARNINGS-NEXT:   2:  (CXXConstructExpr, class A)
// ANALYZER-NEXT:   2:  (CXXConstructExpr, [B1.3], class A)
// CHECK-NEXT:   3: A e;
// CHECK-NEXT:   4: [B1.3].~A() (Implicit destructor)
// CHECK-NEXT:   5: [B11.2].~A() (Implicit destructor)
// CHECK-NEXT:   Preds (2): B8 B10
// CHECK-NEXT:   Succs (1): B0
// CHECK:      [B2]
// CHECK-NEXT:   Preds (2): B3 B6
// CHECK-NEXT:   Succs (1): B10
// CHECK:      [B3]
// WARNINGS-NEXT:   1:  (CXXConstructExpr, class A)
// ANALYZER-NEXT:   1:  (CXXConstructExpr, [B3.2], class A)
// CHECK-NEXT:   2: A d;
// CHECK-NEXT:   3: [B3.2].~A() (Implicit destructor)
// CHECK-NEXT:   4: [B9.2].~A() (Implicit destructor)
// CHECK-NEXT:   5: [B10.4].~A() (Implicit destructor)
// CHECK-NEXT:   Preds (1): B5
// CHECK-NEXT:   Succs (1): B2
// CHECK:      [B4]
// CHECK-NEXT:   1: return;
// CHECK-NEXT:   2: [B9.2].~A() (Implicit destructor)
// CHECK-NEXT:   3: [B10.4].~A() (Implicit destructor)
// CHECK-NEXT:   4: [B11.2].~A() (Implicit destructor)
// CHECK-NEXT:   Preds (1): B5
// CHECK-NEXT:   Succs (1): B0
// CHECK:      [B5]
// CHECK-NEXT:   1: UV
// CHECK-NEXT:   2: [B5.1] (ImplicitCastExpr, LValueToRValue, _Bool)
// CHECK-NEXT:   T: if [B5.2]
// CHECK-NEXT:   Preds (1): B7
// CHECK-NEXT:   Succs (2): B4 B3
// CHECK:      [B6]
// CHECK-NEXT:   1: [B9.2].~A() (Implicit destructor)
// CHECK-NEXT:   2: [B10.4].~A() (Implicit destructor)
// CHECK-NEXT:   T: continue;
// CHECK:        Preds (1): B7
// CHECK-NEXT:   Succs (1): B2
// CHECK:      [B7]
// CHECK-NEXT:   1: UV
// CHECK-NEXT:   2: [B7.1] (ImplicitCastExpr, LValueToRValue, _Bool)
// CHECK-NEXT:   T: if [B7.2]
// CHECK-NEXT:   Preds (1): B9
// CHECK-NEXT:   Succs (2): B6 B5
// CHECK:      [B8]
// CHECK-NEXT:   1: [B9.2].~A() (Implicit destructor)
// CHECK-NEXT:   T: break;
// CHECK:        Preds (1): B9
// CHECK-NEXT:   Succs (1): B1
// CHECK:      [B9]
// WARNINGS-NEXT:   1:  (CXXConstructExpr, class A)
// ANALYZER-NEXT:   1:  (CXXConstructExpr, [B9.2], class A)
// CHECK-NEXT:   2: A c;
// CHECK-NEXT:   3: UV
// CHECK-NEXT:   4: [B9.3] (ImplicitCastExpr, LValueToRValue, _Bool)
// CHECK-NEXT:   T: if [B9.4]
// CHECK-NEXT:   Preds (1): B10
// CHECK-NEXT:   Succs (2): B8 B7
// CHECK:      [B10]
// CHECK-NEXT:   1: a
// CHECK-NEXT:   2: [B10.1] (ImplicitCastExpr, NoOp, const class A)
// WARNINGS-NEXT:   3: [B10.2] (CXXConstructExpr, class A)
// ANALYZER-NEXT:   3: [B10.2] (CXXConstructExpr, [B10.4], class A)
// CHECK-NEXT:   4: A b = a;
// CHECK-NEXT:   5: b
// CHECK-NEXT:   6: [B10.5] (ImplicitCastExpr, NoOp, const class A)
// CHECK-NEXT:   7: [B10.6].operator int
// CHECK-NEXT:   8: [B10.6]
// CHECK-NEXT:   9: [B10.8] (ImplicitCastExpr, UserDefinedConversion, int)
// CHECK:       10: [B10.9] (ImplicitCastExpr, IntegralToBoolean, _Bool)
// CHECK-NEXT:   T: while [B10.10]
// CHECK-NEXT:   Preds (2): B2 B11
// CHECK-NEXT:   Succs (2): B9 B1
// CHECK:      [B11]
// WARNINGS-NEXT:   1:  (CXXConstructExpr, class A)
// ANALYZER-NEXT:   1:  (CXXConstructExpr, [B11.2], class A)
// CHECK-NEXT:   2: A a;
// CHECK-NEXT:   Preds (1): B12
// CHECK-NEXT:   Succs (1): B10
// CHECK:      [B0 (EXIT)]
// CHECK-NEXT:   Preds (2): B1 B4
void test_while_jumps() {
  A a;
  while (A b = a) {
    A c;
    if (UV) break;
    if (UV) continue;
    if (UV) return;
    A d;
  }
  A e;
}

// CHECK:      [B4 (ENTRY)]
// CHECK-NEXT:   Succs (1): B2
// CHECK:      [B1]
// CHECK-NEXT:   1: UV
// CHECK-NEXT:   2: [B1.1] (ImplicitCastExpr, LValueToRValue, _Bool)
// CHECK-NEXT:   T: do ... while [B1.2]
// CHECK-NEXT:   Preds (1): B2
// CHECK-NEXT:   Succs (2): B3 B0
// CHECK:      [B2]
// WARNINGS-NEXT:   1:  (CXXConstructExpr, class A)
// ANALYZER-NEXT:   1:  (CXXConstructExpr, [B2.2], class A)
// CHECK-NEXT:   2: A a;
// CHECK-NEXT:   3: [B2.2].~A() (Implicit destructor)
// CHECK-NEXT:   Preds (2): B3 B4
// CHECK-NEXT:   Succs (1): B1
// CHECK:      [B3]
// CHECK-NEXT:   Preds (1): B1
// CHECK-NEXT:   Succs (1): B2
// CHECK:      [B0 (EXIT)]
// CHECK-NEXT:   Preds (1): B1
void test_do_implicit_scope() {
  do A a;
  while (UV);
}

// CHECK:      [B12 (ENTRY)]
// CHECK-NEXT:   Succs (1): B11
// CHECK:      [B1]
// WARNINGS-NEXT:   1:  (CXXConstructExpr, class A)
// ANALYZER-NEXT:   1:  (CXXConstructExpr, [B1.2], class A)
// CHECK-NEXT:   2: A d;
// CHECK-NEXT:   3: [B1.2].~A() (Implicit destructor)
// CHECK-NEXT:   4: [B11.2].~A() (Implicit destructor)
// CHECK-NEXT:   Preds (2): B8 B2
// CHECK-NEXT:   Succs (1): B0
// CHECK:      [B2]
// CHECK-NEXT:   1: UV
// CHECK-NEXT:   2: [B2.1] (ImplicitCastExpr, LValueToRValue, _Bool)
// CHECK-NEXT:   T: do ... while [B2.2]
// CHECK-NEXT:   Preds (2): B3 B6
// CHECK-NEXT:   Succs (2): B10 B1
// CHECK:      [B3]
// WARNINGS-NEXT:   1:  (CXXConstructExpr, class A)
// ANALYZER-NEXT:   1:  (CXXConstructExpr, [B3.2], class A)
// CHECK-NEXT:   2: A c;
// CHECK-NEXT:   3: [B3.2].~A() (Implicit destructor)
// CHECK-NEXT:   4: [B9.2].~A() (Implicit destructor)
// CHECK-NEXT:   Preds (1): B5
// CHECK-NEXT:   Succs (1): B2
// CHECK:      [B4]
// CHECK-NEXT:   1: return;
// CHECK-NEXT:   2: [B9.2].~A() (Implicit destructor)
// CHECK-NEXT:   3: [B11.2].~A() (Implicit destructor)
// CHECK-NEXT:   Preds (1): B5
// CHECK-NEXT:   Succs (1): B0
// CHECK:      [B5]
// CHECK-NEXT:   1: UV
// CHECK-NEXT:   2: [B5.1] (ImplicitCastExpr, LValueToRValue, _Bool)
// CHECK-NEXT:   T: if [B5.2]
// CHECK-NEXT:   Preds (1): B7
// CHECK-NEXT:   Succs (2): B4 B3
// CHECK:      [B6]
// CHECK-NEXT:   1: [B9.2].~A() (Implicit destructor)
// CHECK-NEXT:   T: continue;
// CHECK:        Preds (1): B7
// CHECK-NEXT:   Succs (1): B2
// CHECK:      [B7]
// CHECK-NEXT:   1: UV
// CHECK-NEXT:   2: [B7.1] (ImplicitCastExpr, LValueToRValue, _Bool)
// CHECK-NEXT:   T: if [B7.2]
// CHECK-NEXT:   Preds (1): B9
// CHECK-NEXT:   Succs (2): B6 B5
// CHECK:      [B8]
// CHECK-NEXT:   1: [B9.2].~A() (Implicit destructor)
// CHECK-NEXT:   T: break;
// CHECK:        Preds (1): B9
// CHECK-NEXT:   Succs (1): B1
// CHECK:      [B9]
// WARNINGS-NEXT:   1:  (CXXConstructExpr, class A)
// ANALYZER-NEXT:   1:  (CXXConstructExpr, [B9.2], class A)
// CHECK-NEXT:   2: A b;
// CHECK-NEXT:   3: UV
// CHECK-NEXT:   4: [B9.3] (ImplicitCastExpr, LValueToRValue, _Bool)
// CHECK-NEXT:   T: if [B9.4]
// CHECK-NEXT:   Preds (2): B10 B11
// CHECK-NEXT:   Succs (2): B8 B7
// CHECK:      [B10]
// CHECK-NEXT:   Preds (1): B2
// CHECK-NEXT:   Succs (1): B9
// CHECK:      [B11]
// WARNINGS-NEXT:   1:  (CXXConstructExpr, class A)
// ANALYZER-NEXT:   1:  (CXXConstructExpr, [B11.2], class A)
// CHECK-NEXT:   2: A a;
// CHECK-NEXT:   Preds (1): B12
// CHECK-NEXT:   Succs (1): B9
// CHECK:      [B0 (EXIT)]
// CHECK-NEXT:   Preds (2): B1 B4
void test_do_jumps() {
  A a;
  do {
    A b;
    if (UV) break;
    if (UV) continue;
    if (UV) return;
    A c;
  } while (UV);
  A d;
}

// CHECK:      [B4 (ENTRY)]
// CHECK-NEXT:   Succs (1): B2
// CHECK:      [B1]
// CHECK-NEXT:   1: [B2.6].~A() (Implicit destructor)
// CHECK-NEXT:   2: [B2.2].~A() (Implicit destructor)
// CHECK-NEXT:   Preds (2): B3 B2
// CHECK-NEXT:   Succs (1): B0
// CHECK:      [B2]
// WARNINGS-NEXT:   1:  (CXXConstructExpr, class A)
// ANALYZER-NEXT:   1:  (CXXConstructExpr, [B2.2], class A)
// CHECK-NEXT:   2: A a;
// CHECK-NEXT:   3: a
// CHECK-NEXT:   4: [B2.3] (ImplicitCastExpr, NoOp, const class A)
// CHECK-NEXT:   5: [B2.4] (CXXConstructExpr, class A)
// CHECK-NEXT:   6: A b = a;
// CHECK-NEXT:   7: b
// CHECK-NEXT:   8: [B2.7] (ImplicitCastExpr, NoOp, const class A)
// CHECK-NEXT:   9: [B2.8].operator int
// CHECK:       10: [B2.8]
// CHECK:       11: [B2.10] (ImplicitCastExpr, UserDefinedConversion, int)
// CHECK-NEXT:   T: switch [B2.11]
// CHECK-NEXT:   Preds (1): B4
// CHECK-NEXT:   Succs (1): B1
// CHECK:      [B3]
// WARNINGS-NEXT:   1:  (CXXConstructExpr, class A)
// ANALYZER-NEXT:   1:  (CXXConstructExpr, [B3.2], class A)
// CHECK-NEXT:   2: A c;
// CHECK-NEXT:   3: [B3.2].~A() (Implicit destructor)
// CHECK-NEXT:   Succs (1): B1
// CHECK:      [B0 (EXIT)]
// CHECK-NEXT:   Preds (1): B1
void test_switch_implicit_scope() {
  A a;
  switch (A b = a)
    A c;
}

// CHECK:      [B9 (ENTRY)]
// CHECK-NEXT:   Succs (1): B2
// CHECK:      [B1]
// CHECK-NEXT:   1: [B2.6].~A() (Implicit destructor)
// WARNINGS-NEXT:   2:  (CXXConstructExpr, class A)
// ANALYZER-NEXT:   2:  (CXXConstructExpr, [B1.3], class A)
// CHECK-NEXT:   3: A g;
// CHECK-NEXT:   4: [B1.3].~A() (Implicit destructor)
// CHECK-NEXT:   5: [B2.2].~A() (Implicit destructor)
// CHECK-NEXT:   Preds (3): B3 B7 B2
// CHECK-NEXT:   Succs (1): B0
// CHECK:      [B2]
// WARNINGS-NEXT:   1:  (CXXConstructExpr, class A)
// ANALYZER-NEXT:   1:  (CXXConstructExpr, [B2.2], class A)
// CHECK-NEXT:   2: A a;
// CHECK-NEXT:   3: a
// CHECK-NEXT:   4: [B2.3] (ImplicitCastExpr, NoOp, const class A)
// CHECK-NEXT:   5: [B2.4] (CXXConstructExpr, class A)
// CHECK-NEXT:   6: A b = a;
// CHECK-NEXT:   7: b
// CHECK-NEXT:   8: [B2.7] (ImplicitCastExpr, NoOp, const class A)
// CHECK-NEXT:   9: [B2.8].operator int
// CHECK:       10: [B2.8]
// CHECK:       11: [B2.10] (ImplicitCastExpr, UserDefinedConversion, int)
// CHECK-NEXT:   T: switch [B2.11]
// CHECK-NEXT:   Preds (1): B9
// CHECK-NEXT:   Succs (3): B3 B8 B1
// CHECK:      [B3]
// CHECK:       case 1:
// CHECK-NEXT:   T: break;
// CHECK:        Preds (2): B2 B4
// CHECK-NEXT:   Succs (1): B1
// CHECK:      [B4]
// WARNINGS-NEXT:   1:  (CXXConstructExpr, class A)
// ANALYZER-NEXT:   1:  (CXXConstructExpr, [B4.2], class A)
// CHECK-NEXT:   2: A f;
// CHECK-NEXT:   3: [B4.2].~A() (Implicit destructor)
// CHECK-NEXT:   4: [B8.2].~A() (Implicit destructor)
// CHECK-NEXT:   Preds (1): B6
// CHECK-NEXT:   Succs (1): B3
// CHECK:      [B5]
// CHECK-NEXT:   1: return;
// CHECK-NEXT:   2: [B8.2].~A() (Implicit destructor)
// CHECK-NEXT:   3: [B2.6].~A() (Implicit destructor)
// CHECK-NEXT:   4: [B2.2].~A() (Implicit destructor)
// CHECK-NEXT:   Preds (1): B6
// CHECK-NEXT:   Succs (1): B0
// CHECK:      [B6]
// CHECK-NEXT:   1: UV
// CHECK-NEXT:   2: [B6.1] (ImplicitCastExpr, LValueToRValue, _Bool)
// CHECK-NEXT:   T: if [B6.2]
// CHECK-NEXT:   Preds (1): B8
// CHECK-NEXT:   Succs (2): B5 B4
// CHECK:      [B7]
// CHECK-NEXT:   1: [B8.2].~A() (Implicit destructor)
// CHECK-NEXT:   T: break;
// CHECK:        Preds (1): B8
// CHECK-NEXT:   Succs (1): B1
// CHECK:      [B8]
// CHECK:       case 0:
// WARNINGS-NEXT:   1:  (CXXConstructExpr, class A)
// ANALYZER-NEXT:   1:  (CXXConstructExpr, [B8.2], class A)
// CHECK-NEXT:   2: A c;
// CHECK-NEXT:   3: UV
// CHECK-NEXT:   4: [B8.3] (ImplicitCastExpr, LValueToRValue, _Bool)
// CHECK-NEXT:   T: if [B8.4]
// CHECK-NEXT:   Preds (1): B2
// CHECK-NEXT:   Succs (2): B7 B6
// CHECK:      [B0 (EXIT)]
// CHECK-NEXT:   Preds (2): B1 B5
void test_switch_jumps() {
  A a;
  switch (A b = a) {
  case 0: {
    A c;
    if (UV) break;
    if (UV) return;
    A f;
  }
  case 1:
    break;
  }
  A g;
}

// CHECK:      [B6 (ENTRY)]
// CHECK-NEXT:   Succs (1): B5
// CHECK:      [B1]
// CHECK-NEXT:   1: [B4.4].~A() (Implicit destructor)
// CHECK-NEXT:   2: [B5.2].~A() (Implicit destructor)
// CHECK-NEXT:   Preds (1): B4
// CHECK-NEXT:   Succs (1): B0
// CHECK:      [B2]
// CHECK-NEXT:   Preds (1): B3
// CHECK-NEXT:   Succs (1): B4
// CHECK:      [B3]
// WARNINGS-NEXT:   1:  (CXXConstructExpr, class A)
// ANALYZER-NEXT:   1:  (CXXConstructExpr, [B3.2], class A)
// CHECK-NEXT:   2: A c;
// CHECK-NEXT:   3: [B3.2].~A() (Implicit destructor)
// CHECK-NEXT:   4: [B4.4].~A() (Implicit destructor)
// CHECK-NEXT:   Preds (1): B4
// CHECK-NEXT:   Succs (1): B2
// CHECK:      [B4]
// CHECK-NEXT:   1: a
// CHECK-NEXT:   2: [B4.1] (ImplicitCastExpr, NoOp, const class A)
// WARNINGS-NEXT:   3: [B4.2] (CXXConstructExpr, class A)
// ANALYZER-NEXT:   3: [B4.2] (CXXConstructExpr, [B4.4], class A)
// CHECK-NEXT:   4: A b = a;
// CHECK-NEXT:   5: b
// CHECK-NEXT:   6: [B4.5] (ImplicitCastExpr, NoOp, const class A)
// CHECK-NEXT:   7: [B4.6].operator int
// CHECK-NEXT:   8: [B4.6]
// CHECK-NEXT:   9: [B4.8] (ImplicitCastExpr, UserDefinedConversion, int)
// CHECK:       10: [B4.9] (ImplicitCastExpr, IntegralToBoolean, _Bool)
// CHECK-NEXT:   T: for (...; [B4.10]; )
// CHECK-NEXT:   Preds (2): B2 B5
// CHECK-NEXT:   Succs (2): B3 B1
// CHECK:      [B5]
// WARNINGS-NEXT:   1:  (CXXConstructExpr, class A)
// ANALYZER-NEXT:   1:  (CXXConstructExpr, [B5.2], class A)
// CHECK-NEXT:   2: A a;
// CHECK-NEXT:   Preds (1): B6
// CHECK-NEXT:   Succs (1): B4
// CHECK:      [B0 (EXIT)]
// CHECK-NEXT:   Preds (1): B1
void test_for_implicit_scope() {
  for (A a; A b = a; )
    A c;
}

// CHECK:      [B12 (ENTRY)]
// CHECK-NEXT:   Succs (1): B11
// CHECK:      [B1]
// CHECK-NEXT:   1: [B10.4].~A() (Implicit destructor)
// CHECK-NEXT:   2: [B11.4].~A() (Implicit destructor)
// WARNINGS-NEXT:   3:  (CXXConstructExpr, class A)
// ANALYZER-NEXT:   3:  (CXXConstructExpr, [B1.4], class A)
// CHECK-NEXT:   4: A f;
// CHECK-NEXT:   5: [B1.4].~A() (Implicit destructor)
// CHECK-NEXT:   6: [B11.2].~A() (Implicit destructor)
// CHECK-NEXT:   Preds (2): B8 B10
// CHECK-NEXT:   Succs (1): B0
// CHECK:      [B2]
// CHECK-NEXT:   Preds (2): B3 B6
// CHECK-NEXT:   Succs (1): B10
// CHECK:      [B3]
// WARNINGS-NEXT:   1:  (CXXConstructExpr, class A)
// ANALYZER-NEXT:   1:  (CXXConstructExpr, [B3.2], class A)
// CHECK-NEXT:   2: A e;
// CHECK-NEXT:   3: [B3.2].~A() (Implicit destructor)
// CHECK-NEXT:   4: [B9.2].~A() (Implicit destructor)
// CHECK-NEXT:   5: [B10.4].~A() (Implicit destructor)
// CHECK-NEXT:   Preds (1): B5
// CHECK-NEXT:   Succs (1): B2
// CHECK:      [B4]
// CHECK-NEXT:   1: return;
// CHECK-NEXT:   2: [B9.2].~A() (Implicit destructor)
// CHECK-NEXT:   3: [B10.4].~A() (Implicit destructor)
// CHECK-NEXT:   4: [B11.4].~A() (Implicit destructor)
// CHECK-NEXT:   5: [B11.2].~A() (Implicit destructor)
// CHECK-NEXT:   Preds (1): B5
// CHECK-NEXT:   Succs (1): B0
// CHECK:      [B5]
// CHECK-NEXT:   1: UV
// CHECK-NEXT:   2: [B5.1] (ImplicitCastExpr, LValueToRValue, _Bool)
// CHECK-NEXT:   T: if [B5.2]
// CHECK-NEXT:   Preds (1): B7
// CHECK-NEXT:   Succs (2): B4 B3
// CHECK:      [B6]
// CHECK-NEXT:   1: [B9.2].~A() (Implicit destructor)
// CHECK-NEXT:   T: continue;
// CHECK:        Preds (1): B7
// CHECK-NEXT:   Succs (1): B2
// CHECK:      [B7]
// CHECK-NEXT:   1: UV
// CHECK-NEXT:   2: [B7.1] (ImplicitCastExpr, LValueToRValue, _Bool)
// CHECK-NEXT:   T: if [B7.2]
// CHECK-NEXT:   Preds (1): B9
// CHECK-NEXT:   Succs (2): B6 B5
// CHECK:      [B8]
// CHECK-NEXT:   1: [B9.2].~A() (Implicit destructor)
// CHECK-NEXT:   T: break;
// CHECK:        Preds (1): B9
// CHECK-NEXT:   Succs (1): B1
// CHECK:      [B9]
// WARNINGS-NEXT:   1:  (CXXConstructExpr, class A)
// ANALYZER-NEXT:   1:  (CXXConstructExpr, [B9.2], class A)
// CHECK-NEXT:   2: A d;
// CHECK-NEXT:   3: UV
// CHECK-NEXT:   4: [B9.3] (ImplicitCastExpr, LValueToRValue, _Bool)
// CHECK-NEXT:   T: if [B9.4]
// CHECK-NEXT:   Preds (1): B10
// CHECK-NEXT:   Succs (2): B8 B7
// CHECK:      [B10]
// CHECK-NEXT:   1: b
// CHECK-NEXT:   2: [B10.1] (ImplicitCastExpr, NoOp, const class A)
// WARNINGS-NEXT:   3: [B10.2] (CXXConstructExpr, class A)
// ANALYZER-NEXT:   3: [B10.2] (CXXConstructExpr, [B10.4], class A)
// CHECK-NEXT:   4: A c = b;
// CHECK-NEXT:   5: c
// CHECK-NEXT:   6: [B10.5] (ImplicitCastExpr, NoOp, const class A)
// CHECK-NEXT:   7: [B10.6].operator int
// CHECK-NEXT:   8: [B10.6]
// CHECK-NEXT:   9: [B10.8] (ImplicitCastExpr, UserDefinedConversion, int)
// CHECK:       10: [B10.9] (ImplicitCastExpr, IntegralToBoolean, _Bool)
// CHECK-NEXT:   T: for (...; [B10.10]; )
// CHECK-NEXT:   Preds (2): B2 B11
// CHECK-NEXT:   Succs (2): B9 B1
// CHECK:      [B11]
// WARNINGS-NEXT:   1:  (CXXConstructExpr, class A)
// ANALYZER-NEXT:   1:  (CXXConstructExpr, [B11.2], class A)
// CHECK-NEXT:   2: A a;
// WARNINGS-NEXT:   3:  (CXXConstructExpr, class A)
// ANALYZER-NEXT:   3:  (CXXConstructExpr, [B11.4], class A)
// CHECK-NEXT:   4: A b;
// CHECK-NEXT:   Preds (1): B12
// CHECK-NEXT:   Succs (1): B10
// CHECK:      [B0 (EXIT)]
// CHECK-NEXT:   Preds (2): B1 B4
void test_for_jumps() {
  A a;
  for (A b; A c = b; ) {
    A d;
    if (UV) break;
    if (UV) continue;
    if (UV) return;
    A e;
  }
  A f;
}

// CHECK:      [B3 (ENTRY)]
// CHECK-NEXT:   Succs (1): B0
// CHECK:      [B1]
// CHECK-NEXT:   T: try ...
// CHECK-NEXT:   Succs (2): B2 B0
// CHECK:      [B2]
// CHECK-NEXT:  catch (const A &e):
// CHECK-NEXT:   1: catch (const A &e) {
// CHECK-NEXT:  }
// CHECK-NEXT:   Preds (1): B1
// CHECK-NEXT:   Succs (1): B0
// CHECK:      [B0 (EXIT)]
// CHECK-NEXT:   Preds (3): B2 B1 B3
void test_catch_const_ref() {
  try {
  } catch (const A& e) {
  }
}

// CHECK:      [B3 (ENTRY)]
// CHECK-NEXT:   Succs (1): B0
// CHECK:      [B1]
// CHECK-NEXT:   T: try ...
// CHECK-NEXT:   Succs (2): B2 B0
// CHECK:      [B2]
// CHECK-NEXT:  catch (A e):
// CHECK-NEXT:   1: catch (A e) {
// CHECK-NEXT:  }
// CHECK-NEXT:   2: [B2.1].~A() (Implicit destructor)
// CHECK-NEXT:   Preds (1): B1
// CHECK-NEXT:   Succs (1): B0
// CHECK:      [B0 (EXIT)]
// CHECK-NEXT:   Preds (3): B2 B1 B3
void test_catch_copy() {
  try {
  } catch (A e) {
  }
}<|MERGE_RESOLUTION|>--- conflicted
+++ resolved
@@ -1,7 +1,3 @@
-<<<<<<< HEAD
-// RUN: %clang_analyze_cc1 -fcxx-exceptions -fexceptions -analyzer-checker=debug.DumpCFG %s > %t 2>&1
-// RUN: FileCheck --input-file=%t %s
-=======
 // RUN: %clang_analyze_cc1 -std=c++98 -fcxx-exceptions -fexceptions -analyzer-checker=debug.DumpCFG -analyzer-config cfg-rich-constructors=false %s > %t 2>&1
 // RUN: FileCheck --input-file=%t -check-prefixes=CHECK,CXX98,WARNINGS,CXX98-WARNINGS %s
 // RUN: %clang_analyze_cc1 -std=c++98 -fcxx-exceptions -fexceptions -analyzer-checker=debug.DumpCFG -analyzer-config cfg-rich-constructors=true %s > %t 2>&1
@@ -19,7 +15,6 @@
 // respective line depending on where is it turned on and where is it turned
 // off. Feel free to add tests that test only one of the CFG flavors if you're
 // not sure how the other flavor is supposed to work in your case.
->>>>>>> b2b84690
 
 class A {
 public:
