// RUN: %clang_analyze_cc1 -std=c++11 -analyzer-checker=core,deadcode,debug.ExprInspection -analyzer-config inline-lambdas=true -verify %s
// RUN: %clang_analyze_cc1 -std=c++11 -analyzer-checker=core,debug.DumpCFG -analyzer-config inline-lambdas=true %s > %t 2>&1
// RUN: FileCheck --input-file=%t %s

void clang_analyzer_warnIfReached();
void clang_analyzer_eval(int);

struct X { X(const X&); };
void f(X x) { (void) [x]{}; }


// Lambda semantics tests.

void basicCapture() {
  int i = 5;
  [i]() mutable {
    // clang_analyzer_eval does nothing in inlined functions.
    if (i != 5)
      clang_analyzer_warnIfReached();
    ++i;
  }();
  [&i] {
    if (i != 5)
      clang_analyzer_warnIfReached();
  }();
  [&i] {
    if (i != 5)
      clang_analyzer_warnIfReached();
    i++;
  }();
  clang_analyzer_eval(i == 6); // expected-warning{{TRUE}}
}

void deferredLambdaCall() {
  int i = 5;
  auto l1 = [i]() mutable {
    if (i != 5)
      clang_analyzer_warnIfReached();
    ++i;
  };
  auto l2 = [&i] {
    if (i != 5)
      clang_analyzer_warnIfReached();
  };
  auto l3 = [&i] {
    if (i != 5)
      clang_analyzer_warnIfReached();
    i++;
  };
  l1();
  l2();
  l3();
  clang_analyzer_eval(i == 6); // expected-warning{{TRUE}}
}

void multipleCaptures() {
  int i = 5, j = 5;
  [i, &j]() mutable {
    if (i != 5 && j != 5)
      clang_analyzer_warnIfReached();
    ++i;
    ++j;
  }();
  clang_analyzer_eval(i == 5); // expected-warning{{TRUE}}
  clang_analyzer_eval(j == 6); // expected-warning{{TRUE}}
  [=]() mutable {
    if (i != 5 && j != 6)
      clang_analyzer_warnIfReached();
    ++i;
    ++j;
  }();
  clang_analyzer_eval(i == 5); // expected-warning{{TRUE}}
  clang_analyzer_eval(j == 6); // expected-warning{{TRUE}}
  [&]() mutable {
    if (i != 5 && j != 6)
      clang_analyzer_warnIfReached();
    ++i;
    ++j;
  }();
  clang_analyzer_eval(i == 6); // expected-warning{{TRUE}}
  clang_analyzer_eval(j == 7); // expected-warning{{TRUE}}
}

void testReturnValue() {
  int i = 5;
  auto l = [i] (int a) {
    return i + a;
  };
  int b = l(3);
  clang_analyzer_eval(b == 8); // expected-warning{{TRUE}}
}

void testAliasingBetweenParameterAndCapture() {
  int i = 5;

  auto l = [&i](int &p) {
    i++;
    p++;
  };
  l(i);
  clang_analyzer_eval(i == 7); // expected-warning{{TRUE}}
}

// Nested lambdas.

void testNestedLambdas() {
  int i = 5;
  auto l = [i]() mutable {
    [&i]() {
      ++i;
    }();
    if (i != 6)
      clang_analyzer_warnIfReached();
  };
  l();
  clang_analyzer_eval(i == 5); // expected-warning{{TRUE}}
}

// Captured this.

class RandomClass {
  int i;

  void captureFields() {
    i = 5;
    [this]() {
      // clang_analyzer_eval does nothing in inlined functions.
      if (i != 5)
        clang_analyzer_warnIfReached();
      ++i;
    }();
    clang_analyzer_eval(i == 6); // expected-warning{{TRUE}}
  }
};


// Nested this capture.

class RandomClass2 {
  int i;

  void captureFields() {
    i = 5;
    [this]() {
      // clang_analyzer_eval does nothing in inlined functions.
      if (i != 5)
        clang_analyzer_warnIfReached();
      ++i;
      [this]() {
        // clang_analyzer_eval does nothing in inlined functions.
        if (i != 6)
          clang_analyzer_warnIfReached();
        ++i;
      }();
    }();
    clang_analyzer_eval(i == 7); // expected-warning{{TRUE}}
  }
};


// Captured function pointers.

void inc(int &x) {
  ++x;
}

void testFunctionPointerCapture() {
  void (*func)(int &) = inc;
  int i = 5;
  [&i, func] {
    func(i);
  }();
  clang_analyzer_eval(i == 6); // expected-warning{{TRUE}}
}

// Captured variable-length array.

void testVariableLengthArrayCaptured() {
  int n = 2;
  int array[n];
  array[0] = 7;

  int i = [&]{
    return array[0];
  }();

  clang_analyzer_eval(i == 7); // expected-warning{{TRUE}}
}

// Test inline defensive checks
int getNum();

void inlineDefensiveChecks() {
  int i = getNum();
  [=]() {
    if (i == 0)
      ;
  }();
  int p = 5/i;
  (void)p;
}


template<typename T>
void callLambda(T t) {
  t();
}

struct DontCrash {
  int x;
  void f() {
    callLambda([&](){ ++x; });
    callLambdaFromStatic([&](){ ++x; });
  }

  template<typename T>
  static void callLambdaFromStatic(T t) {
    t();
  }
};


// Capture constants

void captureConstants() {
  const int i = 5;
  [=]() {
    if (i != 5)
      clang_analyzer_warnIfReached();
  }();
  [&] {
    if (i != 5)
      clang_analyzer_warnIfReached();
  }();
}

void captureReferenceByCopy(int &p) {
  int v = 7;
  p = 8;

  // p is a reference captured by copy
  [&v,p]() mutable {
    v = p;
    p = 22;
  }();

  clang_analyzer_eval(v == 8); // expected-warning{{TRUE}}
  clang_analyzer_eval(p == 8); // expected-warning{{TRUE}}
}

void captureReferenceByReference(int &p) {
  int v = 7;
  p = 8;

  // p is a reference captured by reference
  [&v,&p]() {
    v = p;
    p = 22;
  }();

  clang_analyzer_eval(v == 8); // expected-warning{{TRUE}}
  clang_analyzer_eval(p == 22); // expected-warning{{TRUE}}
}

void callMutableLambdaMultipleTimes(int &p) {
  int v = 0;
  p = 8;

  auto l = [&v, p]() mutable {
    v = p;
    p++;
  };

  l();

  clang_analyzer_eval(v == 8); // expected-warning{{TRUE}}
  clang_analyzer_eval(p == 8); // expected-warning{{TRUE}}

  l();

  clang_analyzer_eval(v == 9); // expected-warning{{TRUE}}
  clang_analyzer_eval(p == 8); // expected-warning{{TRUE}}
}

// PR 24914
struct StructPR24914{
  int x;
};

void takesConstStructArgument(const StructPR24914&);
void captureStructReference(const StructPR24914& s) {
  [s]() {
    takesConstStructArgument(s);
  }();
}

// Lambda capture counts as use for dead-store checking.

int returnsValue();

void captureByCopyCausesUse() {
  int local1 = returnsValue(); // no-warning
  int local2 = returnsValue(); // no-warning
  int local3 = returnsValue(); // expected-warning{{Value stored to 'local3' during its initialization is never read}}

  (void)[local1, local2]() { }; // Explicit capture by copy counts as use.

  int local4 = returnsValue(); // no-warning
  int local5 = returnsValue(); // expected-warning{{Value stored to 'local5' during its initialization is never read}}

  (void)[=]() {
    (void)local4; // Implicit capture by copy counts as use
  };
}

void captureByReference() {
  int local1 = returnsValue(); // no-warning

  auto lambda1 = [&local1]() { // Explicit capture by reference
    local1++;
  };

  // Don't treat as a dead store because local1 was was captured by reference.
  local1 = 7; // no-warning

  lambda1();

  int local2 = returnsValue(); // no-warning

  auto lambda2 = [&]() {
    local2++; // Implicit capture by reference
  };

  // Don't treat as a dead store because local2 was was captured by reference.
  local2 = 7; // no-warning

  lambda2();
}

<<<<<<< HEAD
=======
void testCapturedConstExprFloat() {
  constexpr float localConstant = 4.0;
  auto lambda = []{
    // Don't treat localConstant as containing a garbage value
    float copy = localConstant; // no-warning
    (void)copy;
  };

  lambda();
}


static int b = 0;

int f() {
  b = 0;
  auto &bm = b;
  [&] {
    bm++;
    bm++;
  }();
  if (bm != 2) {
    int *y = 0;
    return *y; // no-warning
  }
  return 0;
}
>>>>>>> b2b84690

// CHECK: [B2 (ENTRY)]
// CHECK:   Succs (1): B1
// CHECK: [B1]
// CHECK:   1: x
// CHECK:   2: [B1.1] (ImplicitCastExpr, NoOp, const struct X)
// CHECK:   3: [B1.2] (CXXConstructExpr, struct X)
// CHECK:   4: [x]     {
// CHECK:    }
// CHECK:   5: (void)[B1.4] (CStyleCastExpr, ToVoid, void)
// CHECK:   Preds (1): B2
// CHECK:   Succs (1): B0
// CHECK: [B0 (EXIT)]
// CHECK:   Preds (1): B1
<|MERGE_RESOLUTION|>--- conflicted
+++ resolved
@@ -337,8 +337,6 @@
   lambda2();
 }
 
-<<<<<<< HEAD
-=======
 void testCapturedConstExprFloat() {
   constexpr float localConstant = 4.0;
   auto lambda = []{
@@ -366,7 +364,6 @@
   }
   return 0;
 }
->>>>>>> b2b84690
 
 // CHECK: [B2 (ENTRY)]
 // CHECK:   Succs (1): B1
