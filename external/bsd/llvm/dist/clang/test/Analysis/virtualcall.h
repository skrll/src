--- conflicted
+++ resolved
@@ -1,18 +1,6 @@
 namespace header {
   class Z {
   public:
-<<<<<<< HEAD
-    A() {
-      foo();
-#if !PUREONLY
-#if INTERPROCEDURAL
-          // expected-warning-re@-3 {{{{^}}Call Path : fooCall to virtual function during construction will not dispatch to derived class}}
-#else
-          // expected-warning-re@-5 {{{{^}}Call to virtual function during construction will not dispatch to derived class}}
-#endif
-#endif
-
-=======
     Z() {
       foo();
 #if !PUREONLY
@@ -20,7 +8,6 @@
 	// expected-note-re@-3 {{{{^}}This constructor of an object of type 'Z' has not returned when the virtual method was called}}
 	// expected-note-re@-4 {{{{^}}Call to virtual function during construction}}	
 #endif
->>>>>>> b2b84690
     }
     virtual int foo();
   };
