--- conflicted
+++ resolved
@@ -1,8 +1,3 @@
-<<<<<<< HEAD
-// RUN: %clang_analyze_cc1 -analyzer-checker=debug.DumpCFG -triple x86_64-apple-darwin12 -analyzer-config cfg-temporary-dtors=true -std=c++11 %s > %t 2>&1
-// RUN: FileCheck --input-file=%t %s
-
-=======
 // RUN: %clang_analyze_cc1 -analyzer-checker=debug.DumpCFG -triple x86_64-apple-darwin12 -std=c++11 -analyzer-config cfg-rich-constructors=false %s > %t 2>&1
 // RUN: FileCheck --input-file=%t -check-prefixes=CHECK,WARNINGS %s
 // RUN: %clang_analyze_cc1 -analyzer-checker=debug.DumpCFG -triple x86_64-apple-darwin12 -std=c++11 -analyzer-config cfg-rich-constructors=true %s > %t 2>&1
@@ -17,7 +12,6 @@
 // off. Feel free to add tests that test only one of the CFG flavors if you're
 // not sure how the other flavor is supposed to work in your case.
 
->>>>>>> b2b84690
 // CHECK-LABEL: void checkWrap(int i)
 // CHECK: ENTRY
 // CHECK-NEXT: Succs (1): B1
@@ -68,17 +62,11 @@
 // WARNINGS-NEXT: (CXXConstructExpr, struct standalone)
 // ANALYZER-NEXT: (CXXConstructExpr, [B1.9], struct standalone)
 // CHECK-NEXT:   9: struct standalone myStandalone;
-<<<<<<< HEAD
-// CHECK-NEXT: CXXConstructExpr
-// CHECK-NEXT:  11: struct (anonymous struct at {{.*}}) myAnon;
-// CHECK-NEXT: CXXConstructExpr
-=======
 // WARNINGS-NEXT: (CXXConstructExpr, struct (anonymous struct at {{.*}}))
 // ANALYZER-NEXT: (CXXConstructExpr, [B1.11], struct (anonymous struct at {{.*}}))
 // CHECK-NEXT:  11: struct (anonymous struct at {{.*}}) myAnon;
 // WARNINGS-NEXT: (CXXConstructExpr, struct named)
 // ANALYZER-NEXT: (CXXConstructExpr, [B1.13], struct named)
->>>>>>> b2b84690
 // CHECK-NEXT:  13: struct named myNamed;
 // CHECK-NEXT:   Preds (1): B2
 // CHECK-NEXT:   Succs (1): B0
@@ -142,12 +130,8 @@
 // CHECK-NEXT:   Succs (1): B1
 // CHECK: [B1]
 // CHECK-NEXT:   1:  CFGNewAllocator(A *)
-<<<<<<< HEAD
-// CHECK-NEXT:   2:  (CXXConstructExpr, class A)
-=======
 // WARNINGS-NEXT:   2:  (CXXConstructExpr, class A)
 // ANALYZER-NEXT:   2:  (CXXConstructExpr, [B1.3], class A)
->>>>>>> b2b84690
 // CHECK-NEXT:   3: new A([B1.2])
 // CHECK-NEXT:   4: A *a = new A();
 // CHECK-NEXT:   5: a
@@ -169,12 +153,8 @@
 // CHECK: [B1]
 // CHECK-NEXT:   1: 5
 // CHECK-NEXT:   2: CFGNewAllocator(A *)
-<<<<<<< HEAD
-// CHECK-NEXT:   3:  (CXXConstructExpr, class A [5])
-=======
 // WARNINGS-NEXT:   3:  (CXXConstructExpr, class A [5])
 // ANALYZER-NEXT:   3:  (CXXConstructExpr, [B1.4], class A [5])
->>>>>>> b2b84690
 // CHECK-NEXT:   4: new A {{\[\[}}B1.1]]
 // CHECK-NEXT:   5: A *a = new A [5];
 // CHECK-NEXT:   6: a
@@ -367,12 +347,8 @@
 // CHECK-NEXT:  3: [B1.2] (ImplicitCastExpr, ArrayToPointerDecay, int *)
 // CHECK-NEXT:  4: [B1.3] (ImplicitCastExpr, BitCast, void *)
 // CHECK-NEXT:  5: CFGNewAllocator(MyClass *)
-<<<<<<< HEAD
-// CHECK-NEXT:  6:  (CXXConstructExpr, class MyClass)
-=======
 // WARNINGS-NEXT:  6:  (CXXConstructExpr, class MyClass)
 // ANALYZER-NEXT:  6:  (CXXConstructExpr, [B1.7], class MyClass)
->>>>>>> b2b84690
 // CHECK-NEXT:  7: new ([B1.4]) MyClass([B1.6])
 // CHECK-NEXT:  8: MyClass *obj = new (buffer) MyClass();
 // CHECK-NEXT:  Preds (1): B2
@@ -404,12 +380,8 @@
 // CHECK-NEXT:  4: [B1.3] (ImplicitCastExpr, BitCast, void *)
 // CHECK-NEXT:  5: 5
 // CHECK-NEXT:  6: CFGNewAllocator(MyClass *)
-<<<<<<< HEAD
-// CHECK-NEXT:  7:  (CXXConstructExpr, class MyClass [5])
-=======
 // WARNINGS-NEXT:  7:  (CXXConstructExpr, class MyClass [5])
 // ANALYZER-NEXT:  7:  (CXXConstructExpr, [B1.8], class MyClass [5])
->>>>>>> b2b84690
 // CHECK-NEXT:  8: new ([B1.4]) MyClass {{\[\[}}B1.5]]
 // CHECK-NEXT:  9: MyClass *obj = new (buffer) MyClass [5];
 // CHECK-NEXT:  Preds (1): B2
