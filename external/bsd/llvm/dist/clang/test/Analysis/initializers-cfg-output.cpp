<<<<<<< HEAD
// RUN: %clang_analyze_cc1 -std=c++11 -analyzer-checker=debug.DumpCFG %s 2>&1 | FileCheck %s
=======
// RUN: %clang_analyze_cc1 -std=c++11 -analyzer-checker=debug.DumpCFG -analyzer-config cfg-rich-constructors=false %s 2>&1 | FileCheck -check-prefixes=CHECK,WARNINGS %s
// RUN: %clang_analyze_cc1 -std=c++11 -analyzer-checker=debug.DumpCFG -analyzer-config cfg-rich-constructors=true %s 2>&1 | FileCheck -check-prefixes=CHECK,ANALYZER %s

// This file tests how we construct two different flavors of the Clang CFG -
// the CFG used by the Sema analysis-based warnings and the CFG used by the
// static analyzer. The difference in the behavior is checked via FileCheck
// prefixes (WARNINGS and ANALYZER respectively). When introducing new analyzer
// flags, no new run lines should be added - just these flags would go to the
// respective line depending on where is it turned on and where is it turned
// off. Feel free to add tests that test only one of the CFG flavors if you're
// not sure how the other flavor is supposed to work in your case.
>>>>>>> b2b84690

class A {
public:
  A() {}
  A(int i) {}
};

class B : public virtual A {
public:
  B() {}
  B(int i) : A(i) {}
};

class C : public virtual A {
public:
  C() {}
  C(int i) : A(i) {}
};

class TestOrder : public C, public B, public A {
  int i;
  int& r;
public:
  TestOrder();
};

TestOrder::TestOrder()
  : r(i), B(), i(), C() {
  A a;
}

class TestControlFlow {
  int x, y, z;
public:
  TestControlFlow(bool b);
};

TestControlFlow::TestControlFlow(bool b)
  : y(b ? 0 : 1)
  , x(0)
  , z(y) {
  int v;
}

class TestDelegating {
  int x, z;
 public:
  TestDelegating() : TestDelegating(2, 3) {}
  TestDelegating(int x, int z) : x(x), z(z) {}
};

// CHECK:  [B2 (ENTRY)]
// CHECK:    Succs (1): B1
// CHECK:  [B1]
// WARNINGS:    1:  (CXXConstructExpr, class A)
// ANALYZER:    1:  (CXXConstructExpr, A() (Base initializer), class A)
// CHECK:    2: A([B1.1]) (Base initializer)
// WARNINGS:    3:  (CXXConstructExpr, class C)
// ANALYZER:    3:  (CXXConstructExpr, C() (Base initializer), class C)
// CHECK:    4: C([B1.3]) (Base initializer)
// WARNINGS:    5:  (CXXConstructExpr, class B)
// ANALYZER:    5:  (CXXConstructExpr, B() (Base initializer), class B)
// CHECK:    6: B([B1.5]) (Base initializer)
// WARNINGS:    7:  (CXXConstructExpr, class A)
// ANALYZER:    7:  (CXXConstructExpr, A() (Base initializer), class A)
// CHECK:    8: A([B1.7]) (Base initializer)
// CHECK:    9: /*implicit*/(int)0
// CHECK:   10: i([B1.9]) (Member initializer)
// CHECK:   11: this
// CHECK:   12: [B1.11]->i
// CHECK:   13: r([B1.12]) (Member initializer)
// WARNINGS:   14:  (CXXConstructExpr, class A)
// ANALYZER:   14:  (CXXConstructExpr, [B1.15], class A)
// CHECK:   15: A a;
// CHECK:    Preds (1): B2
// CHECK:    Succs (1): B0
// CHECK:  [B0 (EXIT)]
// CHECK:    Preds (1): B1
// CHECK:  [B5 (ENTRY)]
// CHECK:    Succs (1): B4
// CHECK:  [B1]
// CHECK:    1: [B4.4] ? [B2.1] : [B3.1]
// CHECK:    2: y([B1.1]) (Member initializer)
// CHECK:    3: this
// CHECK:    4: [B1.3]->y
// CHECK:    5: [B1.4] (ImplicitCastExpr, LValueToRValue, int)
// CHECK:    6: z([B1.5]) (Member initializer)
// CHECK:    7: int v;
// CHECK:    Preds (2): B2 B3
// CHECK:    Succs (1): B0
// CHECK:  [B2]
// CHECK:    1: 0
// CHECK:    Preds (1): B4
// CHECK:    Succs (1): B1
// CHECK:  [B3]
// CHECK:    1: 1
// CHECK:    Preds (1): B4
// CHECK:    Succs (1): B1
// CHECK:  [B4]
// CHECK:    1: 0
// CHECK:    2: x([B4.1]) (Member initializer)
// CHECK:    3: b
// CHECK:    4: [B4.3] (ImplicitCastExpr, LValueToRValue, _Bool)
// CHECK:    T: [B4.4] ? ... : ...
// CHECK:    Preds (1): B5
// CHECK:    Succs (2): B2 B3
// CHECK:  [B0 (EXIT)]
// CHECK:    Preds (1): B1
// CHECK:  [B2 (ENTRY)]
// CHECK:    Succs (1): B1
// CHECK:  [B1]
// CHECK:    1: 2
// CHECK:    2: 3
// WARNINGS:    3: [B1.1], [B1.2] (CXXConstructExpr, class TestDelegating)
// ANALYZER:    3: [B1.1], [B1.2] (CXXConstructExpr, TestDelegating([B1.1], [B1.2]) (Delegating initializer), class TestDelegating)
// CHECK:    4: TestDelegating([B1.3]) (Delegating initializer)
// CHECK:    Preds (1): B2
// CHECK:    Succs (1): B0
// CHECK:  [B0 (EXIT)]
// CHECK:    Preds (1): B1<|MERGE_RESOLUTION|>--- conflicted
+++ resolved
@@ -1,6 +1,3 @@
-<<<<<<< HEAD
-// RUN: %clang_analyze_cc1 -std=c++11 -analyzer-checker=debug.DumpCFG %s 2>&1 | FileCheck %s
-=======
 // RUN: %clang_analyze_cc1 -std=c++11 -analyzer-checker=debug.DumpCFG -analyzer-config cfg-rich-constructors=false %s 2>&1 | FileCheck -check-prefixes=CHECK,WARNINGS %s
 // RUN: %clang_analyze_cc1 -std=c++11 -analyzer-checker=debug.DumpCFG -analyzer-config cfg-rich-constructors=true %s 2>&1 | FileCheck -check-prefixes=CHECK,ANALYZER %s
 
@@ -12,7 +9,6 @@
 // respective line depending on where is it turned on and where is it turned
 // off. Feel free to add tests that test only one of the CFG flavors if you're
 // not sure how the other flavor is supposed to work in your case.
->>>>>>> b2b84690
 
 class A {
 public:
