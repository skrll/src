// RUN: %clang_analyze_cc1 -analyzer-checker=core -analyzer-store=region -verify %s

bool PR14634(int x) {
  double y = (double)x;
  return !y;
}

bool PR14634_implicit(int x) {
  double y = (double)x;
  return y;
}

void intAsBoolAsSwitchCondition(int c) {
  switch ((bool)c) { // expected-warning {{switch condition has boolean value}}
  case 0:
    break;
  }

  switch ((int)(bool)c) { // no-warning
    case 0:
      break;
  }
<<<<<<< HEAD
=======
}

int *&castToIntPtrLValueRef(char *p) {
  return (int *&)*(int *)p;
}
bool testCastToIntPtrLValueRef(char *p, int *s) {
  return castToIntPtrLValueRef(p) != s; // no-crash
}

int *&&castToIntPtrRValueRef(char *p) {
  return (int *&&)*(int *)p;
}
bool testCastToIntPtrRValueRef(char *p, int *s) {
  return castToIntPtrRValueRef(p) != s; // no-crash
}

bool retrievePointerFromBoolean(int *p) {
  bool q;
  *reinterpret_cast<int **>(&q) = p;
  return q;
>>>>>>> b2b84690
}<|MERGE_RESOLUTION|>--- conflicted
+++ resolved
@@ -20,8 +20,6 @@
     case 0:
       break;
   }
-<<<<<<< HEAD
-=======
 }
 
 int *&castToIntPtrLValueRef(char *p) {
@@ -42,5 +40,4 @@
   bool q;
   *reinterpret_cast<int **>(&q) = p;
   return q;
->>>>>>> b2b84690
 }