--- conflicted
+++ resolved
@@ -111,21 +111,12 @@
   *p = 1; // no-warning
 }
 
-<<<<<<< HEAD
-// If there is a check in a macro that is not function-like, don't treat
-// it like a function so don't suppress.
-=======
->>>>>>> b2b84690
 #define NON_FUNCTION_MACRO_WITH_CHECK ( ((p) != 0) ? *p : 17)
 void testNonFunctionMacro(int *p) {
   int i = NON_FUNCTION_MACRO_WITH_CHECK ;
   (void)i;
 
-<<<<<<< HEAD
-  *p = 1; // expected-warning {{Dereference of null pointer (loaded from variable 'p')}}
-=======
-  *p = 1; // no-warning
->>>>>>> b2b84690
+  *p = 1; // no-warning
 }
 
 
@@ -170,10 +161,7 @@
 }
 
 
-<<<<<<< HEAD
-=======
-
->>>>>>> b2b84690
+
 // Here the check is entirely in non-macro code even though the code itself
 // is a macro argument.
 #define MACRO_DO_IT(a) (a)
@@ -182,8 +170,6 @@
   (void)i;
 }
 
-<<<<<<< HEAD
-=======
 // No warning should be emitted if dereference is performed from a different
 // macro.
 #define MACRO_CHECK(a) if (a) {}
@@ -193,7 +179,6 @@
   return MACRO_DEREF(p); // no-warning
 }
 
->>>>>>> b2b84690
 // --------------------------
 // "Suppression suppression"
 // --------------------------
