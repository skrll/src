--- conflicted
+++ resolved
@@ -2,15 +2,10 @@
 // RUN: %clang_analyze_cc1 -analyzer-checker=core -verify -DSUPPRESSED=1 %s
 // RUN: %clang_analyze_cc1 -analyzer-checker=core -fobjc-arc -verify -DSUPPRESSED=1 %s
 // RUN: %clang_analyze_cc1 -analyzer-checker=core -analyzer-config avoid-suppressing-null-argument-paths=true -DSUPPRESSED=1 -DNULL_ARGS=1 -verify %s
-<<<<<<< HEAD
-=======
-
-#define ARC __has_feature(objc_arc)
->>>>>>> b2b84690
 
 #define ARC __has_feature(objc_arc)
 
-#if defined(SUPPRESSED) && !ARC
+#ifdef SUPPRESSED
 // expected-no-diagnostics
 #endif
 
@@ -32,14 +27,8 @@
 
 void testNilReceiverHelperB(int *x) {
   *x = 1;
-<<<<<<< HEAD
-// FIXME: Suppression for this case isn't working under ARC. It should.
-#if !defined(SUPPRESSED) || (defined(SUPPRESSED) && ARC)
-  // expected-warning@-3 {{Dereference of null pointer}}
-=======
 #if !defined(SUPPRESSED)
   // expected-warning@-2 {{Dereference of null pointer}}
->>>>>>> b2b84690
 #endif
 }
 
