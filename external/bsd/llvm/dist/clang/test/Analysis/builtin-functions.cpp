--- conflicted
+++ resolved
@@ -63,8 +63,6 @@
     clang_analyzer_warnIfReached(); // Assumtion contradicts constraints.
                                     // We give up the analysis on this path.
   }
-<<<<<<< HEAD
-=======
 }
 
 void test_constant_p() {
@@ -82,5 +80,4 @@
   clang_analyzer_eval(__builtin_constant_p(test_constant_p) == 0); // expected-warning {{TRUE}}
   clang_analyzer_eval(__builtin_constant_p(k - 3) == 0); // expected-warning {{FALSE}}
   clang_analyzer_eval(__builtin_constant_p(k - 3) == 1); // expected-warning {{TRUE}}
->>>>>>> b2b84690
 }