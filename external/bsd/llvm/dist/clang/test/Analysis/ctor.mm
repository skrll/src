<<<<<<< HEAD
// RUN: %clang_analyze_cc1 -analyzer-checker=core,debug.ExprInspection -fobjc-arc -analyzer-config c++-inlining=constructors -Wno-null-dereference -std=c++11 -verify %s
=======
// RUN: %clang_analyze_cc1 -triple i386-apple-darwin10 -DI386 -analyzer-checker=core,debug.ExprInspection -fobjc-arc -analyzer-config c++-inlining=constructors -Wno-null-dereference -std=c++11 -verify %s
// RUN: %clang_analyze_cc1 -triple i386-apple-darwin10 -DI386 -analyzer-checker=core,debug.ExprInspection -fobjc-arc -analyzer-config c++-inlining=constructors -Wno-null-dereference -std=c++11 -verify -DTEST_INLINABLE_ALLOCATORS %s
// RUN: %clang_analyze_cc1 -triple x86_64-apple-darwin12 -analyzer-checker=core,debug.ExprInspection -fobjc-arc -analyzer-config c++-inlining=constructors -Wno-null-dereference -std=c++11 -verify %s
// RUN: %clang_analyze_cc1 -triple x86_64-apple-darwin12 -analyzer-checker=core,debug.ExprInspection -fobjc-arc -analyzer-config c++-inlining=constructors -Wno-null-dereference -std=c++11 -verify -DTEST_INLINABLE_ALLOCATORS %s
>>>>>>> b2b84690

#include "Inputs/system-header-simulator-cxx.h"

void clang_analyzer_eval(bool);
void clang_analyzer_checkInlined(bool);

// A simplified version of std::move.
template <typename T>
T &&move(T &obj) {
  return static_cast<T &&>(obj);
}


struct Wrapper {
  __strong id obj;
};

void test() {
  Wrapper w;
  // force a diagnostic
  *(char *)0 = 1; // expected-warning{{Dereference of null pointer}}
}


struct IntWrapper {
  int x;
};

void testCopyConstructor() {
  IntWrapper a;
  a.x = 42;

  IntWrapper b(a);
  clang_analyzer_eval(b.x == 42); // expected-warning{{TRUE}}
}

struct NonPODIntWrapper {
  int x;

  virtual int get();
};

void testNonPODCopyConstructor() {
  NonPODIntWrapper a;
  a.x = 42;

  NonPODIntWrapper b(a);
  clang_analyzer_eval(b.x == 42); // expected-warning{{TRUE}}
}


namespace ConstructorVirtualCalls {
  class A {
  public:
    int *out1, *out2, *out3;

    virtual int get() { return 1; }

    A(int *out1) {
      *out1 = get();
    }
  };

  class B : public A {
  public:
    virtual int get() { return 2; }

    B(int *out1, int *out2) : A(out1) {
      *out2 = get();
    }
  };

  class C : public B {
  public:
    virtual int get() { return 3; }

    C(int *out1, int *out2, int *out3) : B(out1, out2) {
      *out3 = get();
    }
  };

  void test() {
    int a, b, c;

    C obj(&a, &b, &c);
    clang_analyzer_eval(a == 1); // expected-warning{{TRUE}}
    clang_analyzer_eval(b == 2); // expected-warning{{TRUE}}
    clang_analyzer_eval(c == 3); // expected-warning{{TRUE}}

    clang_analyzer_eval(obj.get() == 3); // expected-warning{{TRUE}}

    // Sanity check for devirtualization.
    A *base = &obj;
    clang_analyzer_eval(base->get() == 3); // expected-warning{{TRUE}}
  }
}

namespace TemporaryConstructor {
  class BoolWrapper {
  public:
    BoolWrapper() {
      clang_analyzer_checkInlined(true); // expected-warning{{TRUE}}
      value = true;
    }
    bool value;
  };

  void test() {
    // PR13717 - Don't crash when a CXXTemporaryObjectExpr is inlined.
    if (BoolWrapper().value)
      return;
  }
}


namespace ConstructorUsedAsRValue {
  using TemporaryConstructor::BoolWrapper;

  bool extractValue(BoolWrapper b) {
    return b.value;
  }

  void test() {
    bool result = extractValue(BoolWrapper());
    clang_analyzer_eval(result); // expected-warning{{TRUE}}
  }
}

namespace PODUninitialized {
  class POD {
  public:
    int x, y;
  };

  class PODWrapper {
  public:
    POD p;
  };

  class NonPOD {
  public:
    int x, y;

    NonPOD() {}
    NonPOD(const NonPOD &Other)
      : x(Other.x), y(Other.y) // expected-warning {{undefined}}
    {
    }
    NonPOD(NonPOD &&Other)
    : x(Other.x), y(Other.y) // expected-warning {{undefined}}
    {
    }

    NonPOD &operator=(const NonPOD &Other)
    {
      x = Other.x;
      y = Other.y; // expected-warning {{undefined}}
      return *this;
    }
    NonPOD &operator=(NonPOD &&Other)
    {
      x = Other.x;
      y = Other.y; // expected-warning {{undefined}}
      return *this;
    }
  };

  class NonPODWrapper {
  public:
    class Inner {
    public:
      int x, y;

      Inner() {}
      Inner(const Inner &Other)
        : x(Other.x), y(Other.y) // expected-warning {{undefined}}
      {
      }
      Inner(Inner &&Other)
      : x(Other.x), y(Other.y) // expected-warning {{undefined}}
      {
      }

      Inner &operator=(const Inner &Other)
      {
        x = Other.x; // expected-warning {{undefined}}
        y = Other.y;
        return *this;
      }
      Inner &operator=(Inner &&Other)
      {
        x = Other.x; // expected-warning {{undefined}}
        y = Other.y;
        return *this;
      }
    };

    Inner p;
  };

  void testPOD(const POD &pp) {
    POD p;
    p.x = 1;
    POD p2 = p; // no-warning
    clang_analyzer_eval(p2.x == 1); // expected-warning{{TRUE}}
    POD p3 = move(p); // no-warning
    clang_analyzer_eval(p3.x == 1); // expected-warning{{TRUE}}

    // Use rvalues as well.
    clang_analyzer_eval(POD(p3).x == 1); // expected-warning{{TRUE}}

    // Copy from symbolic references correctly.
    POD p4 = pp;
    // Make sure that p4.x contains a symbol after copy.
    if (p4.x > 0)
      clang_analyzer_eval(p4.x > 0); // expected-warning{{TRUE}}
    // FIXME: Element region gets in the way, so these aren't the same symbols
    // as they should be.
    clang_analyzer_eval(pp.x == p4.x); // expected-warning{{UNKNOWN}}

    PODWrapper w;
    w.p.y = 1;
    PODWrapper w2 = w; // no-warning
    clang_analyzer_eval(w2.p.y == 1); // expected-warning{{TRUE}}
    PODWrapper w3 = move(w); // no-warning
    clang_analyzer_eval(w3.p.y == 1); // expected-warning{{TRUE}}

    // Use rvalues as well.
    clang_analyzer_eval(PODWrapper(w3).p.y == 1); // expected-warning{{TRUE}}
  }

  void testNonPOD() {
    NonPOD p;
    p.x = 1;
    NonPOD p2 = p;
  }

  void testNonPODMove() {
    NonPOD p;
    p.x = 1;
    NonPOD p2 = move(p);
  }

  void testNonPODWrapper() {
    NonPODWrapper w;
    w.p.y = 1;
    NonPODWrapper w2 = w;
  }

  void testNonPODWrapperMove() {
    NonPODWrapper w;
    w.p.y = 1;
    NonPODWrapper w2 = move(w);
  }

  // Not strictly about constructors, but trivial assignment operators should
  // essentially work the same way.
  namespace AssignmentOperator {
    void testPOD() {
      POD p;
      p.x = 1;
      POD p2;
      p2 = p; // no-warning
      clang_analyzer_eval(p2.x == 1); // expected-warning{{TRUE}}
      POD p3;
      p3 = move(p); // no-warning
      clang_analyzer_eval(p3.x == 1); // expected-warning{{TRUE}}

      PODWrapper w;
      w.p.y = 1;
      PODWrapper w2;
      w2 = w; // no-warning
      clang_analyzer_eval(w2.p.y == 1); // expected-warning{{TRUE}}
      PODWrapper w3;
      w3 = move(w); // no-warning
      clang_analyzer_eval(w3.p.y == 1); // expected-warning{{TRUE}}
    }

    void testReturnValue() {
      POD p;
      p.x = 1;
      POD p2;
      clang_analyzer_eval(&(p2 = p) == &p2); // expected-warning{{TRUE}}

      PODWrapper w;
      w.p.y = 1;
      PODWrapper w2;
      clang_analyzer_eval(&(w2 = w) == &w2); // expected-warning{{TRUE}}
    }

    void testNonPOD() {
      NonPOD p;
      p.x = 1;
      NonPOD p2;
      p2 = p;
    }

    void testNonPODMove() {
      NonPOD p;
      p.x = 1;
      NonPOD p2;
      p2 = move(p);
    }

    void testNonPODWrapper() {
      NonPODWrapper w;
      w.p.y = 1;
      NonPODWrapper w2;
      w2 = w;
    }

    void testNonPODWrapperMove() {
      NonPODWrapper w;
      w.p.y = 1;
      NonPODWrapper w2;
      w2 = move(w);
    }
  }
}

namespace ArrayMembers {
  struct Primitive {
    int values[3];
  };

  void testPrimitive() {
    Primitive a = { { 1, 2, 3 } };

    clang_analyzer_eval(a.values[0] == 1); // expected-warning{{TRUE}}
    clang_analyzer_eval(a.values[1] == 2); // expected-warning{{TRUE}}
    clang_analyzer_eval(a.values[2] == 3); // expected-warning{{TRUE}}

    Primitive b = a;

    clang_analyzer_eval(b.values[0] == 1); // expected-warning{{TRUE}}
    clang_analyzer_eval(b.values[1] == 2); // expected-warning{{TRUE}}
    clang_analyzer_eval(b.values[2] == 3); // expected-warning{{TRUE}}

    Primitive c;
    c = b;

    clang_analyzer_eval(c.values[0] == 1); // expected-warning{{TRUE}}
    clang_analyzer_eval(c.values[1] == 2); // expected-warning{{TRUE}}
    clang_analyzer_eval(c.values[2] == 3); // expected-warning{{TRUE}}
  }

  struct NestedPrimitive {
    int values[2][3];
  };

  void testNestedPrimitive() {
    NestedPrimitive a = { { { 0, 0, 0 }, { 1, 2, 3 } } };

    clang_analyzer_eval(a.values[1][0] == 1); // expected-warning{{TRUE}}
    clang_analyzer_eval(a.values[1][1] == 2); // expected-warning{{TRUE}}
    clang_analyzer_eval(a.values[1][2] == 3); // expected-warning{{TRUE}}

    NestedPrimitive b = a;

    clang_analyzer_eval(b.values[1][0] == 1); // expected-warning{{TRUE}}
    clang_analyzer_eval(b.values[1][1] == 2); // expected-warning{{TRUE}}
    clang_analyzer_eval(b.values[1][2] == 3); // expected-warning{{TRUE}}

    NestedPrimitive c;
    c = b;

    clang_analyzer_eval(c.values[1][0] == 1); // expected-warning{{TRUE}}
    clang_analyzer_eval(c.values[1][1] == 2); // expected-warning{{TRUE}}
    clang_analyzer_eval(c.values[1][2] == 3); // expected-warning{{TRUE}}
  }

  struct POD {
    IntWrapper values[3];
  };

  void testPOD() {
    POD a = { { { 1 }, { 2 }, { 3 } } };

    clang_analyzer_eval(a.values[0].x == 1); // expected-warning{{TRUE}}
    clang_analyzer_eval(a.values[1].x == 2); // expected-warning{{TRUE}}
    clang_analyzer_eval(a.values[2].x == 3); // expected-warning{{TRUE}}

    POD b = a;

    clang_analyzer_eval(b.values[0].x == 1); // expected-warning{{TRUE}}
    clang_analyzer_eval(b.values[1].x == 2); // expected-warning{{TRUE}}
    clang_analyzer_eval(b.values[2].x == 3); // expected-warning{{TRUE}}

    POD c;
    c = b;

    clang_analyzer_eval(c.values[0].x == 1); // expected-warning{{TRUE}}
    clang_analyzer_eval(c.values[1].x == 2); // expected-warning{{TRUE}}
    clang_analyzer_eval(c.values[2].x == 3); // expected-warning{{TRUE}}
  }

  struct NestedPOD {
    IntWrapper values[2][3];
  };

  void testNestedPOD() {
    NestedPOD a = { { { { 0 }, { 0 }, { 0 } }, { { 1 }, { 2 }, { 3 } } } };

    clang_analyzer_eval(a.values[1][0].x == 1); // expected-warning{{TRUE}}
    clang_analyzer_eval(a.values[1][1].x == 2); // expected-warning{{TRUE}}
    clang_analyzer_eval(a.values[1][2].x == 3); // expected-warning{{TRUE}}

    NestedPOD b = a;

    clang_analyzer_eval(b.values[1][0].x == 1); // expected-warning{{TRUE}}
    clang_analyzer_eval(b.values[1][1].x == 2); // expected-warning{{TRUE}}
    clang_analyzer_eval(b.values[1][2].x == 3); // expected-warning{{TRUE}}

    NestedPOD c;
    c = b;

    clang_analyzer_eval(c.values[1][0].x == 1); // expected-warning{{TRUE}}
    clang_analyzer_eval(c.values[1][1].x == 2); // expected-warning{{TRUE}}
    clang_analyzer_eval(c.values[1][2].x == 3); // expected-warning{{TRUE}}
  }

  struct NonPOD {
    NonPODIntWrapper values[3];
  };

  void testNonPOD() {
    NonPOD a;
    a.values[0].x = 1;
    a.values[1].x = 2;
    a.values[2].x = 3;

    clang_analyzer_eval(a.values[0].x == 1); // expected-warning{{TRUE}}
    clang_analyzer_eval(a.values[1].x == 2); // expected-warning{{TRUE}}
    clang_analyzer_eval(a.values[2].x == 3); // expected-warning{{TRUE}}

    NonPOD b = a;

    clang_analyzer_eval(b.values[0].x == 1); // expected-warning{{UNKNOWN}}
    clang_analyzer_eval(b.values[1].x == 2); // expected-warning{{UNKNOWN}}
    clang_analyzer_eval(b.values[2].x == 3); // expected-warning{{UNKNOWN}}

    NonPOD c;
    c = b;

    clang_analyzer_eval(c.values[0].x == 1); // expected-warning{{UNKNOWN}}
    clang_analyzer_eval(c.values[1].x == 2); // expected-warning{{UNKNOWN}}
    clang_analyzer_eval(c.values[2].x == 3); // expected-warning{{UNKNOWN}}
  }

  struct NestedNonPOD {
    NonPODIntWrapper values[2][3];
  };

  void testNestedNonPOD() {
    NestedNonPOD a;
    a.values[0][0].x = 0;
    a.values[0][1].x = 0;
    a.values[0][2].x = 0;
    a.values[1][0].x = 1;
    a.values[1][1].x = 2;
    a.values[1][2].x = 3;

    clang_analyzer_eval(a.values[1][0].x == 1); // expected-warning{{TRUE}}
    clang_analyzer_eval(a.values[1][1].x == 2); // expected-warning{{TRUE}}
    clang_analyzer_eval(a.values[1][2].x == 3); // expected-warning{{TRUE}}

    NestedNonPOD b = a;

    clang_analyzer_eval(b.values[1][0].x == 1); // expected-warning{{UNKNOWN}}
    clang_analyzer_eval(b.values[1][1].x == 2); // expected-warning{{UNKNOWN}}
    clang_analyzer_eval(b.values[1][2].x == 3); // expected-warning{{UNKNOWN}}

    NestedNonPOD c;
    c = b;

    clang_analyzer_eval(c.values[1][0].x == 1); // expected-warning{{UNKNOWN}}
    clang_analyzer_eval(c.values[1][1].x == 2); // expected-warning{{UNKNOWN}}
    clang_analyzer_eval(c.values[1][2].x == 3); // expected-warning{{UNKNOWN}}
  }
  
  struct NonPODDefaulted {
    NonPODIntWrapper values[3];

    NonPODDefaulted() = default;
    NonPODDefaulted(const NonPODDefaulted &) = default;
    NonPODDefaulted &operator=(const NonPODDefaulted &) = default;
  };

  void testNonPODDefaulted() {
    NonPODDefaulted a;
    a.values[0].x = 1;
    a.values[1].x = 2;
    a.values[2].x = 3;

    clang_analyzer_eval(a.values[0].x == 1); // expected-warning{{TRUE}}
    clang_analyzer_eval(a.values[1].x == 2); // expected-warning{{TRUE}}
    clang_analyzer_eval(a.values[2].x == 3); // expected-warning{{TRUE}}

    NonPODDefaulted b = a;

    clang_analyzer_eval(b.values[0].x == 1); // expected-warning{{UNKNOWN}}
    clang_analyzer_eval(b.values[1].x == 2); // expected-warning{{UNKNOWN}}
    clang_analyzer_eval(b.values[2].x == 3); // expected-warning{{UNKNOWN}}

    NonPODDefaulted c;
    c = b;

    clang_analyzer_eval(c.values[0].x == 1); // expected-warning{{UNKNOWN}}
    clang_analyzer_eval(c.values[1].x == 2); // expected-warning{{UNKNOWN}}
    clang_analyzer_eval(c.values[2].x == 3); // expected-warning{{UNKNOWN}}
  }
};

namespace VirtualInheritance {
  int counter;

  struct base {
    base() {
      ++counter;
    }
  };

  struct virtual_subclass : public virtual base {
    virtual_subclass() {}
  };

  struct double_subclass : public virtual_subclass {
    double_subclass() {}
  };

  void test() {
    counter = 0;
    double_subclass obj;
    clang_analyzer_eval(counter == 1); // expected-warning{{TRUE}}
  }

  struct double_virtual_subclass : public virtual virtual_subclass {
    double_virtual_subclass() {}
  };

  void testVirtual() {
    counter = 0;
    double_virtual_subclass obj;
    clang_analyzer_eval(counter == 1); // expected-warning{{TRUE}}
  }
}

namespace ZeroInitialization {
  struct raw_pair {
    int p1;
    int p2;
  };

  void testVarDecl() {
    raw_pair p{};
    clang_analyzer_eval(p.p1 == 0); // expected-warning{{TRUE}}
    clang_analyzer_eval(p.p2 == 0); // expected-warning{{TRUE}}
  }

  void testTemporary() {
    clang_analyzer_eval(raw_pair().p1 == 0); // expected-warning{{TRUE}}
    clang_analyzer_eval(raw_pair().p2 == 0); // expected-warning{{TRUE}}
  }

  void testArray() {
    raw_pair p[2] = {};
    clang_analyzer_eval(p[0].p1 == 0); // expected-warning{{TRUE}}
    clang_analyzer_eval(p[0].p2 == 0); // expected-warning{{TRUE}}
    clang_analyzer_eval(p[1].p1 == 0); // expected-warning{{TRUE}}
    clang_analyzer_eval(p[1].p2 == 0); // expected-warning{{TRUE}}
  }

  void testNew() {
    raw_pair *pp = new raw_pair();
    clang_analyzer_eval(pp->p1 == 0); // expected-warning{{TRUE}}
    clang_analyzer_eval(pp->p2 == 0); // expected-warning{{TRUE}}
  }

  void testArrayNew() {
    // FIXME: Pending proper implementation of constructors for 'new[]'.
    raw_pair *p = new raw_pair[2]();
    clang_analyzer_eval(p[0].p1 == 0); // expected-warning{{UNKNOWN}}
    clang_analyzer_eval(p[0].p2 == 0); // expected-warning{{UNKNOWN}}
    clang_analyzer_eval(p[1].p1 == 0); // expected-warning{{UNKNOWN}}
    clang_analyzer_eval(p[1].p2 == 0); // expected-warning{{UNKNOWN}}
  }

  struct initializing_pair {
  public:
    int x;
    raw_pair y;
    initializing_pair() : x(), y() {}
  };
  
  void testFieldInitializers() {
    initializing_pair p;
    clang_analyzer_eval(p.x == 0); // expected-warning{{TRUE}}
    clang_analyzer_eval(p.y.p1 == 0); // expected-warning{{TRUE}}
    clang_analyzer_eval(p.y.p2 == 0); // expected-warning{{TRUE}}
  }

  struct subclass : public raw_pair {
    subclass() = default;
  };

  void testSubclass() {
    subclass p;
    clang_analyzer_eval(p.p1 == 0); // expected-warning{{garbage}}
  }

  struct initializing_subclass : public raw_pair {
    initializing_subclass() : raw_pair() {}
  };

  void testInitializingSubclass() {
    initializing_subclass p;
    clang_analyzer_eval(p.p1 == 0); // expected-warning{{TRUE}}
    clang_analyzer_eval(p.p2 == 0); // expected-warning{{TRUE}}
  }

  struct pair_wrapper {
    pair_wrapper() : p() {}
    raw_pair p;
  };

  struct virtual_subclass : public virtual pair_wrapper {
    virtual_subclass() {}
  };

  struct double_virtual_subclass : public virtual_subclass {
    double_virtual_subclass() {
      // This previously caused a crash because the pair_wrapper subobject was
      // initialized twice.
    }
  };

  class Empty {
  public:
    static int glob;
    Empty(); // No body.
    Empty(int x); // Body below.
  };

  class PairContainer : public Empty {
  public:
    raw_pair p;
    int q;
    PairContainer() : Empty(), p() {
      // This previously caused a crash because the empty base class looked
      // like an initialization of 'p'.
    }
    PairContainer(int) : Empty(), p() {
      // Test inlining something else here.
    }
    PairContainer(double): Empty(1), p() {
      clang_analyzer_eval(p.p1 == 0); // expected-warning{{TRUE}}
      clang_analyzer_eval(p.p2 == 0); // expected-warning{{TRUE}}

      clang_analyzer_eval(q == 1); // expected-warning{{TRUE}}

      // This one's indeed UNKNOWN. Definitely not TRUE.
      clang_analyzer_eval(p.p2 == glob); // expected-warning{{UNKNOWN}}
    }
  };

  Empty::Empty(int x) {
    static_cast<PairContainer *>(this)->p.p1 = x;
    static_cast<PairContainer *>(this)->q = x;
    // Our static member will store the old garbage values of fields that aren't
    // yet initialized. It's not certainly garbage though (i.e. the constructor
    // could have been called on an initialized piece of memory), so no
    // uninitialized value warning here, and it should be a symbol, not
    // undefined value, for later comparison.
    glob = static_cast<PairContainer *>(this)->p.p2;
  }

	class Empty2 {
	public:
		static int glob_p1, glob_p2;
		Empty2(); // Body below.
	};

	class PairDoubleEmptyContainer: public Empty, public Empty2 {
	public:
    raw_pair p;
		PairDoubleEmptyContainer(): Empty(), Empty2(), p() {
      clang_analyzer_eval(p.p1 == 0); // expected-warning{{TRUE}}
      clang_analyzer_eval(p.p2 == 0); // expected-warning{{TRUE}}

      // This is indeed UNKNOWN.
      clang_analyzer_eval(p.p1 == glob_p1); // expected-warning{{UNKNOWN}}
      clang_analyzer_eval(p.p2 == glob_p2); // expected-warning{{UNKNOWN}}
		}
	};

	Empty2::Empty2() {
    glob_p1 = static_cast<PairDoubleEmptyContainer *>(this)->p.p1;
    glob_p2 = static_cast<PairDoubleEmptyContainer *>(this)->p.p2;
	}

  class PairContainerContainer {
    int padding;
    PairContainer pc;
  public:
    PairContainerContainer() : pc(1) {}
  };
}

namespace InitializerList {
  struct List {
    bool usedInitializerList;

    List() : usedInitializerList(false) {}
    List(std::initializer_list<int>) : usedInitializerList(true) {}
  };

  void testStatic() {
    List defaultCtor;
    clang_analyzer_eval(!defaultCtor.usedInitializerList); // expected-warning{{TRUE}}

    List list{1, 2};
    clang_analyzer_eval(list.usedInitializerList); // expected-warning{{TRUE}}
  }

  void testDynamic() {
    List *list = new List{1, 2};
    clang_analyzer_eval(list->usedInitializerList); // expected-warning{{TRUE}}
  }
}

namespace PR19579 {
  class C {};

  void f() {
    C();
    int a;

    extern void use(int);
    use(a); // expected-warning{{uninitialized}}
  }

  void g() {
    struct S {
      C c;
      int i;
    };
    
    // This order triggers the initialization of the inner "a" after the
    // constructor for "C" is run, which used to confuse the analyzer
    // (is "C()" the initialization of "a"?).
    struct S s = {
      C(),
      ({
        int a, b = 0;
        0;
      })
    };
  }
}

namespace NoCrashOnEmptyBaseOptimization {
  struct NonEmptyBase {
    int X;
    explicit NonEmptyBase(int X) : X(X) {}
  };

  struct EmptyBase {};

  struct S : NonEmptyBase, EmptyBase {
    S() : NonEmptyBase(0), EmptyBase() {}
  };

  void testSCtorNoCrash() {
    S s;
  }
}

<<<<<<< HEAD
namespace PR19579 {
  class C {};

  void f() {
    C();
    int a;

    extern void use(int);
    use(a); // expected-warning{{uninitialized}}
  }

  void g() {
    struct S {
      C c;
      int i;
    };
    
    // This order triggers the initialization of the inner "a" after the
    // constructor for "C" is run, which used to confuse the analyzer
    // (is "C()" the initialization of "a"?).
    struct S s = {
      C(),
      ({
        int a, b = 0;
        0;
      })
    };
  }
}

namespace NoCrashOnEmptyBaseOptimization {
  struct NonEmptyBase {
    int X;
    explicit NonEmptyBase(int X) : X(X) {}
  };

  struct EmptyBase {};

  struct S : NonEmptyBase, EmptyBase {
    S() : NonEmptyBase(0), EmptyBase() {}
  };

  void testSCtorNoCrash() {
    S s;
  }
=======
namespace EmptyBaseAssign {
struct B1 {};
struct B2 { int x; };
struct D: public B1, public B2 {
const D &operator=(const D &d) {
  *((B2 *)this) = d;
  *((B1 *)this) = d;
  return *this;
}
};

void test() {
  D d1;
  d1.x = 1;
  D d2;
  d2 = d1;
  clang_analyzer_eval(d2.x == 1); // expected-warning{{TRUE}}
}
}

namespace vbase_zero_init {
class A {
  virtual void foo();
};

class B {
  virtual void bar();
public:
  static int glob_y, glob_z, glob_w;
  int x;
  B(); // Body below.
};

class C : virtual public A {
public:
  int y;
};

class D : public B, public C {
public:
  // 'z', unlike 'w', resides in an area that would have been within padding of
  // base class 'C' if it wasn't part of 'D', but only on 64-bit systems.
  int z, w;
  // Initialization order: A(), B(), C().
  D() : A(), C() {
    clang_analyzer_eval(x == 1); // expected-warning{{TRUE}}
    clang_analyzer_eval(y == 0); // expected-warning{{TRUE}}
#ifdef I386
    clang_analyzer_eval(z == 3); // expected-warning{{TRUE}}
#else
    // FIXME: Should be TRUE. Initialized in B().
    clang_analyzer_eval(z == 3); // expected-warning{{UNKNOWN}}
#endif
    clang_analyzer_eval(w == 4); // expected-warning{{TRUE}}

    // FIXME: Should be UNKNOWN. Changed in B() since glob_y was assigned.
    clang_analyzer_eval(y == glob_y); // expected-warning{{TRUE}}

#ifdef I386
    clang_analyzer_eval(z == glob_z); // expected-warning{{UNKNOWN}}
#else
    // FIXME: Should be UNKNOWN. Changed in B() since glob_z was assigned.
    clang_analyzer_eval(z == glob_z); // expected-warning{{TRUE}}
#endif

    clang_analyzer_eval(w == glob_w); // expected-warning{{UNKNOWN}}
  } // no-crash
};

B::B() : x(1) {
  // Our static members will store the old garbage values of fields that aren't
  // yet initialized. These aren't certainly garbage though (i.e. the
  // constructor could have been called on an initialized piece of memory),
  // so no uninitialized value warning here, and these should be symbols, not
  // undefined values, for later comparison.
  glob_y = static_cast<D *>(this)->y;
  glob_z = static_cast<D *>(this)->z;
  glob_w = static_cast<D *>(this)->w;
  static_cast<D *>(this)->y = 2;
  static_cast<D *>(this)->z = 3;
  static_cast<D *>(this)->w = 4;
}
>>>>>>> b2b84690
}<|MERGE_RESOLUTION|>--- conflicted
+++ resolved
@@ -1,11 +1,7 @@
-<<<<<<< HEAD
-// RUN: %clang_analyze_cc1 -analyzer-checker=core,debug.ExprInspection -fobjc-arc -analyzer-config c++-inlining=constructors -Wno-null-dereference -std=c++11 -verify %s
-=======
 // RUN: %clang_analyze_cc1 -triple i386-apple-darwin10 -DI386 -analyzer-checker=core,debug.ExprInspection -fobjc-arc -analyzer-config c++-inlining=constructors -Wno-null-dereference -std=c++11 -verify %s
 // RUN: %clang_analyze_cc1 -triple i386-apple-darwin10 -DI386 -analyzer-checker=core,debug.ExprInspection -fobjc-arc -analyzer-config c++-inlining=constructors -Wno-null-dereference -std=c++11 -verify -DTEST_INLINABLE_ALLOCATORS %s
 // RUN: %clang_analyze_cc1 -triple x86_64-apple-darwin12 -analyzer-checker=core,debug.ExprInspection -fobjc-arc -analyzer-config c++-inlining=constructors -Wno-null-dereference -std=c++11 -verify %s
 // RUN: %clang_analyze_cc1 -triple x86_64-apple-darwin12 -analyzer-checker=core,debug.ExprInspection -fobjc-arc -analyzer-config c++-inlining=constructors -Wno-null-dereference -std=c++11 -verify -DTEST_INLINABLE_ALLOCATORS %s
->>>>>>> b2b84690
 
 #include "Inputs/system-header-simulator-cxx.h"
 
@@ -783,53 +779,6 @@
   }
 }
 
-<<<<<<< HEAD
-namespace PR19579 {
-  class C {};
-
-  void f() {
-    C();
-    int a;
-
-    extern void use(int);
-    use(a); // expected-warning{{uninitialized}}
-  }
-
-  void g() {
-    struct S {
-      C c;
-      int i;
-    };
-    
-    // This order triggers the initialization of the inner "a" after the
-    // constructor for "C" is run, which used to confuse the analyzer
-    // (is "C()" the initialization of "a"?).
-    struct S s = {
-      C(),
-      ({
-        int a, b = 0;
-        0;
-      })
-    };
-  }
-}
-
-namespace NoCrashOnEmptyBaseOptimization {
-  struct NonEmptyBase {
-    int X;
-    explicit NonEmptyBase(int X) : X(X) {}
-  };
-
-  struct EmptyBase {};
-
-  struct S : NonEmptyBase, EmptyBase {
-    S() : NonEmptyBase(0), EmptyBase() {}
-  };
-
-  void testSCtorNoCrash() {
-    S s;
-  }
-=======
 namespace EmptyBaseAssign {
 struct B1 {};
 struct B2 { int x; };
@@ -912,5 +861,4 @@
   static_cast<D *>(this)->z = 3;
   static_cast<D *>(this)->w = 4;
 }
->>>>>>> b2b84690
 }