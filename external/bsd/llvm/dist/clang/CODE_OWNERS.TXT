--- conflicted
+++ resolved
@@ -24,13 +24,10 @@
 N: Eric Christopher
 E: echristo@gmail.com
 D: Debug Information, inline assembly
-<<<<<<< HEAD
-=======
 
 N: Devin Coughlin
 E: dcoughlin@apple.com
 D: Clang Static Analyzer
->>>>>>> b2b84690
 
 N: Doug Gregor
 E: dgregor@apple.com
@@ -48,13 +45,6 @@
 E: anton@korobeynikov.info
 D: Exception handling, Windows codegen, ARM EABI
 
-<<<<<<< HEAD
-N: Anna Zaks
-E: ganna@apple.com
-D: Clang Static Analyzer
-
-=======
->>>>>>> b2b84690
 N: John McCall
 E: rjmccall@apple.com
 D: Clang LLVM IR generation
