--- conflicted
+++ resolved
@@ -3,14 +3,10 @@
   ExecutionEngine
   MC
   MCJIT
-<<<<<<< HEAD
-  Option
-=======
   Object
   OrcJit
   Option
   RuntimeDyld
->>>>>>> b2b84690
   Support
   native
   )
@@ -24,17 +20,11 @@
   )
 
 target_link_libraries(clang-interpreter
-<<<<<<< HEAD
-=======
   PRIVATE
->>>>>>> b2b84690
   clangBasic
   clangCodeGen
   clangDriver
   clangFrontend
-<<<<<<< HEAD
-  )
-=======
   )
 
 export_executable_symbols(clang-interpreter)
@@ -99,5 +89,4 @@
   endif()
 endfunction(clang_enable_exceptions)
 
-clang_enable_exceptions(clang-interpreter)
->>>>>>> b2b84690
+clang_enable_exceptions(clang-interpreter)