--- conflicted
+++ resolved
@@ -82,18 +82,12 @@
     options |= CXTranslationUnit_CreatePreambleOnFirstParse;
   if (getenv("CINDEXTEST_KEEP_GOING"))
     options |= CXTranslationUnit_KeepGoing;
-<<<<<<< HEAD
-=======
   if (getenv("CINDEXTEST_LIMIT_SKIP_FUNCTION_BODIES_TO_PREAMBLE"))
     options |= CXTranslationUnit_LimitSkipFunctionBodiesToPreamble;
->>>>>>> b2b84690
 
   return options;
 }
 
-<<<<<<< HEAD
-/** \brief Returns 0 in case of success, non-zero in case of a failure. */
-=======
 static void ModifyPrintingPolicyAccordingToEnv(CXPrintingPolicy Policy) {
   struct Mapping {
     const char *name;
@@ -158,7 +152,6 @@
 }
 
 /** Returns 0 in case of success, non-zero in case of a failure. */
->>>>>>> b2b84690
 static int checkForErrors(CXTranslationUnit TU);
 
 static void describeLibclangFailure(enum CXErrorCode Err) {
@@ -241,10 +234,7 @@
   *unsaved_files
     = (struct CXUnsavedFile *)malloc(sizeof(struct CXUnsavedFile) *
                                      *num_unsaved_files);
-<<<<<<< HEAD
-=======
   assert(*unsaved_files);
->>>>>>> b2b84690
   for (i = 0; i != *num_unsaved_files; ++i) {
     struct CXUnsavedFile *unsaved = *unsaved_files + i;
     const char *arg_string = argv[arg_indices[i]] + prefix_len;
@@ -355,10 +345,7 @@
     = (struct CXUnsavedFile *)realloc(unsaved_files_no_try_idx,
                                       sizeof(struct CXUnsavedFile) *
                                         *num_unsaved_files);
-<<<<<<< HEAD
-=======
   assert(*unsaved_files);
->>>>>>> b2b84690
   memcpy(*unsaved_files + num_unsaved_files_no_try_idx,
          unsaved_files_try_idx, sizeof(struct CXUnsavedFile) *
             num_unsaved_files_try_idx);
@@ -742,8 +729,6 @@
   return (int)lhs->col - (int)rhs->col;
 }
 
-<<<<<<< HEAD
-=======
 static CXString CursorToText(CXCursor Cursor) {
   CXString text;
   switch (wanted_display_type) {
@@ -766,7 +751,6 @@
   return text;
 }
 
->>>>>>> b2b84690
 static void PrintCursor(CXCursor Cursor, const char *CommentSchemaFile) {
   CXTranslationUnit TU = clang_Cursor_getTranslationUnit(Cursor);
   if (clang_isInvalid(Cursor.kind)) {
@@ -914,11 +898,8 @@
       printf(" (const)");
     if (clang_CXXMethod_isPureVirtual(Cursor))
       printf(" (pure)");
-<<<<<<< HEAD
-=======
     if (clang_CXXRecord_isAbstract(Cursor))
       printf(" (abstract)");
->>>>>>> b2b84690
     if (clang_EnumDecl_isScoped(Cursor))
       printf(" (scoped)");
     if (clang_Cursor_isVariadic(Cursor))
@@ -927,50 +908,6 @@
       printf(" (@optional)");
     if (clang_isInvalidDeclaration(Cursor))
       printf(" (invalid)");
-
-    switch (clang_getCursorExceptionSpecificationType(Cursor))
-    {
-      case CXCursor_ExceptionSpecificationKind_None:
-        break;
-
-      case CXCursor_ExceptionSpecificationKind_DynamicNone:
-        printf(" (noexcept dynamic none)");
-        break;
-
-      case CXCursor_ExceptionSpecificationKind_Dynamic:
-        printf(" (noexcept dynamic)");
-        break;
-
-      case CXCursor_ExceptionSpecificationKind_MSAny:
-        printf(" (noexcept dynamic any)");
-        break;
-
-      case CXCursor_ExceptionSpecificationKind_BasicNoexcept:
-        printf(" (noexcept)");
-        break;
-
-      case CXCursor_ExceptionSpecificationKind_ComputedNoexcept:
-        printf(" (computed-noexcept)");
-        break;
-
-      case CXCursor_ExceptionSpecificationKind_Unevaluated:
-      case CXCursor_ExceptionSpecificationKind_Uninstantiated:
-      case CXCursor_ExceptionSpecificationKind_Unparsed:
-        break;
-    }
-
-    {
-      CXString language;
-      CXString definedIn;
-      unsigned generated;
-      if (clang_Cursor_isExternalSymbol(Cursor, &language, &definedIn,
-                                        &generated)) {
-        printf(" (external lang: %s, defined: %s, gen: %d)",
-            clang_getCString(language), clang_getCString(definedIn), generated);
-        clang_disposeString(language);
-        clang_disposeString(definedIn);
-      }
-    }
 
     switch (clang_getCursorExceptionSpecificationType(Cursor))
     {
@@ -1731,12 +1668,6 @@
     return CXChildVisit_Continue;
   PrintCursor(cursor, NULL);
   Manglings = clang_Cursor_getCXXManglings(cursor);
-<<<<<<< HEAD
-  for (I = 0, E = Manglings->Count; I < E; ++I)
-    printf(" [mangled=%s]", clang_getCString(Manglings->Strings[I]));
-  clang_disposeStringSet(Manglings);
-  printf("\n");
-=======
   if (Manglings) {
     for (I = 0, E = Manglings->Count; I < E; ++I)
       printf(" [mangled=%s]", clang_getCString(Manglings->Strings[I]));
@@ -1750,7 +1681,6 @@
     clang_disposeStringSet(Manglings);
     printf("\n");
   }
->>>>>>> b2b84690
   return CXChildVisit_Recurse;
 }
 
@@ -1927,10 +1857,7 @@
   int result;
   unsigned Repeats = 0;
   unsigned I;
-<<<<<<< HEAD
-=======
   const char *InvocationPath;
->>>>>>> b2b84690
 
   Idx = clang_createIndex(/* excludeDeclsFromPCH */
                           (!strcmp(filter, "local") ||
@@ -2343,10 +2270,6 @@
 
 }
 
-<<<<<<< HEAD
-static void print_completion_result(CXCompletionResult *completion_result,
-                                    FILE *file) {
-=======
 static void print_line_column(CXSourceLocation location, FILE *file) {
     unsigned line, column;
     clang_getExpansionLocation(location, NULL, &line, &column, NULL);
@@ -2374,7 +2297,6 @@
                                     unsigned index,
                                     FILE *file) {
   CXCompletionResult *completion_result = completion_results->Results + index;
->>>>>>> b2b84690
   CXString ks = clang_getCursorKindSpelling(completion_result->CursorKind);
   unsigned annotationCount;
   enum CXCursorKind ParentKind;
@@ -3324,10 +3246,7 @@
   node =
       (IndexDataStringList *)malloc(sizeof(IndexDataStringList) + strlen(name) +
                                     digitCount(line) + digitCount(column) + 2);
-<<<<<<< HEAD
-=======
   assert(node);
->>>>>>> b2b84690
   newStr = node->data;
   sprintf(newStr, "%s:%d:%d", name, line, column);
 
@@ -3770,10 +3689,7 @@
   if (index_data.fail_for_error)
     result = -1;
 
-<<<<<<< HEAD
-=======
   clang_disposeString(index_data.main_filename);
->>>>>>> b2b84690
   free_client_data(&index_data);
   return result;
 }
@@ -3808,10 +3724,7 @@
     result = -1;
 
   clang_disposeTranslationUnit(TU);
-<<<<<<< HEAD
-=======
   clang_disposeString(index_data.main_filename);
->>>>>>> b2b84690
   free_client_data(&index_data);
   return result;
 }
