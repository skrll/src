set(LLVM_LINK_COMPONENTS
  support
)

add_clang_executable(c-index-test
  c-index-test.c
  core_main.cpp
  )

if(NOT MSVC)
  set_property(
    SOURCE c-index-test.c
    PROPERTY COMPILE_FLAGS "-std=gnu89"
    )
endif()

if (LLVM_BUILD_STATIC)
  target_link_libraries(c-index-test
<<<<<<< HEAD
=======
    PRIVATE
>>>>>>> b2b84690
    libclang_static
    clangCodeGen
    clangIndex
  )
else()
  target_link_libraries(c-index-test
<<<<<<< HEAD
=======
    PRIVATE
>>>>>>> b2b84690
    libclang
    clangAST
    clangBasic
    clangCodeGen
    clangFrontend
    clangIndex
    clangSerialization
  )
endif()

set_target_properties(c-index-test
  PROPERTIES
  LINKER_LANGUAGE CXX)

# If libxml2 is available, make it available for c-index-test.
if (CLANG_HAVE_LIBXML)
<<<<<<< HEAD
  include_directories(SYSTEM ${LIBXML2_INCLUDE_DIR})
  target_link_libraries(c-index-test ${LIBXML2_LIBRARIES})
=======
  if ((CMAKE_OSX_SYSROOT) AND (EXISTS ${CMAKE_OSX_SYSROOT}/${LIBXML2_INCLUDE_DIR}))
    include_directories(SYSTEM ${CMAKE_OSX_SYSROOT}/${LIBXML2_INCLUDE_DIR})
  else()
    include_directories(SYSTEM ${LIBXML2_INCLUDE_DIR})
  endif()
  target_link_libraries(c-index-test PRIVATE ${LIBXML2_LIBRARIES})
>>>>>>> b2b84690
endif()

if (NOT LLVM_INSTALL_TOOLCHAIN_ONLY)
  if(INTERNAL_INSTALL_PREFIX)
    set(INSTALL_DESTINATION "${INTERNAL_INSTALL_PREFIX}/bin")
    set_property(TARGET c-index-test APPEND PROPERTY INSTALL_RPATH
       "@executable_path/../../lib")
  else()
    set(INSTALL_DESTINATION bin)
  endif()

  install(TARGETS c-index-test
    RUNTIME DESTINATION "${INSTALL_DESTINATION}"
    COMPONENT c-index-test)

  if (NOT CMAKE_CONFIGURATION_TYPES) # don't add this for IDE's.
<<<<<<< HEAD
    add_custom_target(install-c-index-test
      DEPENDS c-index-test
      COMMAND "${CMAKE_COMMAND}"
              -DCMAKE_INSTALL_COMPONENT=c-index-test
              -P "${CMAKE_BINARY_DIR}/cmake_install.cmake")
=======
    add_llvm_install_targets(install-c-index-test
                             DEPENDS c-index-test
                             COMPONENT c-index-test)
>>>>>>> b2b84690
  endif()
endif()<|MERGE_RESOLUTION|>--- conflicted
+++ resolved
@@ -16,20 +16,14 @@
 
 if (LLVM_BUILD_STATIC)
   target_link_libraries(c-index-test
-<<<<<<< HEAD
-=======
     PRIVATE
->>>>>>> b2b84690
     libclang_static
     clangCodeGen
     clangIndex
   )
 else()
   target_link_libraries(c-index-test
-<<<<<<< HEAD
-=======
     PRIVATE
->>>>>>> b2b84690
     libclang
     clangAST
     clangBasic
@@ -46,17 +40,12 @@
 
 # If libxml2 is available, make it available for c-index-test.
 if (CLANG_HAVE_LIBXML)
-<<<<<<< HEAD
-  include_directories(SYSTEM ${LIBXML2_INCLUDE_DIR})
-  target_link_libraries(c-index-test ${LIBXML2_LIBRARIES})
-=======
   if ((CMAKE_OSX_SYSROOT) AND (EXISTS ${CMAKE_OSX_SYSROOT}/${LIBXML2_INCLUDE_DIR}))
     include_directories(SYSTEM ${CMAKE_OSX_SYSROOT}/${LIBXML2_INCLUDE_DIR})
   else()
     include_directories(SYSTEM ${LIBXML2_INCLUDE_DIR})
   endif()
   target_link_libraries(c-index-test PRIVATE ${LIBXML2_LIBRARIES})
->>>>>>> b2b84690
 endif()
 
 if (NOT LLVM_INSTALL_TOOLCHAIN_ONLY)
@@ -73,16 +62,8 @@
     COMPONENT c-index-test)
 
   if (NOT CMAKE_CONFIGURATION_TYPES) # don't add this for IDE's.
-<<<<<<< HEAD
-    add_custom_target(install-c-index-test
-      DEPENDS c-index-test
-      COMMAND "${CMAKE_COMMAND}"
-              -DCMAKE_INSTALL_COMPONENT=c-index-test
-              -P "${CMAKE_BINARY_DIR}/cmake_install.cmake")
-=======
     add_llvm_install_targets(install-c-index-test
                              DEPENDS c-index-test
                              COMPONENT c-index-test)
->>>>>>> b2b84690
   endif()
 endif()