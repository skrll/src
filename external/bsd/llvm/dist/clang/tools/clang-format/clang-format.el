;;; clang-format.el --- Format code using clang-format  -*- lexical-binding: t; -*-

;; Keywords: tools, c
;; Package-Requires: ((cl-lib "0.3"))

;;; Commentary:

;; This package allows to filter code through clang-format to fix its formatting.
;; clang-format is a tool that formats C/C++/Obj-C code according to a set of
;; style options, see <http://clang.llvm.org/docs/ClangFormatStyleOptions.html>.
;; Note that clang-format 3.4 or newer is required.

;; clang-format.el is available via MELPA and can be installed via
;;
;;   M-x package-install clang-format
;;
;; when ("melpa" . "http://melpa.org/packages/") is included in
;; `package-archives'.  Alternatively, ensure the directory of this
;; file is in your `load-path' and add
;;
;;   (require 'clang-format)
;;
;; to your .emacs configuration.

;; You may also want to bind `clang-format-region' to a key:
;;
;;   (global-set-key [C-M-tab] 'clang-format-region)

;;; Code:

(require 'cl-lib)
(require 'xml)

(defgroup clang-format nil
  "Format code using clang-format."
  :group 'tools)

(defcustom clang-format-executable
  (or (executable-find "clang-format")
      "clang-format")
  "Location of the clang-format executable.

A string containing the name or the full path of the executable."
  :group 'clang-format
  :type '(file :must-match t)
  :risky t)

(defcustom clang-format-style "file"
  "Style argument to pass to clang-format.

By default clang-format will load the style configuration from
a file named .clang-format located in one of the parent directories
of the buffer."
  :group 'clang-format
  :type 'string
  :safe #'stringp)
(make-variable-buffer-local 'clang-format-style)

(defun clang-format--extract (xml-node)
  "Extract replacements and cursor information from XML-NODE."
  (unless (and (listp xml-node) (eq (xml-node-name xml-node) 'replacements))
    (error "Expected <replacements> node"))
  (let ((nodes (xml-node-children xml-node))
        (incomplete-format (xml-get-attribute xml-node 'incomplete_format))
        replacements
        cursor)
    (dolist (node nodes)
      (when (listp node)
        (let* ((children (xml-node-children node))
               (text (car children)))
          (cl-case (xml-node-name node)
            ('replacement
             (let* ((offset (xml-get-attribute-or-nil node 'offset))
                    (length (xml-get-attribute-or-nil node 'length)))
               (when (or (null offset) (null length))
                 (error "<replacement> node does not have offset and length attributes"))
               (when (cdr children)
                 (error "More than one child node in <replacement> node"))

               (setq offset (string-to-number offset))
               (setq length (string-to-number length))
               (push (list offset length text) replacements)))
            ('cursor
             (setq cursor (string-to-number text)))))))

    ;; Sort by decreasing offset, length.
    (setq replacements (sort (delq nil replacements)
                             (lambda (a b)
                               (or (> (car a) (car b))
                                   (and (= (car a) (car b))
                                        (> (cadr a) (cadr b)))))))

    (list replacements cursor (string= incomplete-format "true"))))

(defun clang-format--replace (offset length &optional text)
  "Replace the region defined by OFFSET and LENGTH with TEXT.
OFFSET and LENGTH are measured in bytes, not characters.  OFFSET
is a zero-based file offset, assuming ‘utf-8-unix’ coding."
  (let ((start (clang-format--filepos-to-bufferpos offset 'exact 'utf-8-unix))
        (end (clang-format--filepos-to-bufferpos (+ offset length) 'exact
                                                 'utf-8-unix)))
    (goto-char start)
    (delete-region start end)
    (when text
      (insert text))))

;; ‘bufferpos-to-filepos’ and ‘filepos-to-bufferpos’ are new in Emacs 25.1.
;; Provide fallbacks for older versions.
(defalias 'clang-format--bufferpos-to-filepos
  (if (fboundp 'bufferpos-to-filepos)
      'bufferpos-to-filepos
    (lambda (position &optional _quality _coding-system)
      (1- (position-bytes position)))))

(defalias 'clang-format--filepos-to-bufferpos
  (if (fboundp 'filepos-to-bufferpos)
      'filepos-to-bufferpos
    (lambda (byte &optional _quality _coding-system)
      (byte-to-position (1+ byte)))))

;;;###autoload
<<<<<<< HEAD
(defun clang-format-region (start end &optional style)
  "Use clang-format to format the code between START and END according to STYLE.
If called interactively uses the region or the current statement if there
is no active region.  If no style is given uses `clang-format-style'."
=======
(defun clang-format-region (start end &optional style assume-file-name)
  "Use clang-format to format the code between START and END according to STYLE.
If called interactively uses the region or the current statement if there is no
no active region. If no STYLE is given uses `clang-format-style'. Use
ASSUME-FILE-NAME to locate a style config file, if no ASSUME-FILE-NAME is given
uses the function `buffer-file-name'."
>>>>>>> b2b84690
  (interactive
   (if (use-region-p)
       (list (region-beginning) (region-end))
     (list (point) (point))))

  (unless style
    (setq style clang-format-style))

<<<<<<< HEAD
=======
  (unless assume-file-name
    (setq assume-file-name buffer-file-name))

>>>>>>> b2b84690
  (let ((file-start (clang-format--bufferpos-to-filepos start 'approximate
                                                        'utf-8-unix))
        (file-end (clang-format--bufferpos-to-filepos end 'approximate
                                                      'utf-8-unix))
        (cursor (clang-format--bufferpos-to-filepos (point) 'exact 'utf-8-unix))
        (temp-buffer (generate-new-buffer " *clang-format-temp*"))
        (temp-file (make-temp-file "clang-format"))
        ;; Output is XML, which is always UTF-8.  Input encoding should match
        ;; the encoding used to convert between buffer and file positions,
        ;; otherwise the offsets calculated above are off.  For simplicity, we
        ;; always use ‘utf-8-unix’ and ignore the buffer coding system.
        (default-process-coding-system '(utf-8-unix . utf-8-unix)))
    (unwind-protect
<<<<<<< HEAD
        (let ((status (call-process-region
                       nil nil clang-format-executable
                       nil `(,temp-buffer ,temp-file) nil

                       "-output-replacements-xml"
                       "-assume-filename" (or (buffer-file-name) "")
                       "-style" style
                       "-offset" (number-to-string file-start)
                       "-length" (number-to-string (- file-end file-start))
                       "-cursor" (number-to-string cursor)))
=======
        (let ((status (apply #'call-process-region
                             nil nil clang-format-executable
                             nil `(,temp-buffer ,temp-file) nil
                             `("-output-replacements-xml"
                               ;; Guard against a nil assume-file-name.
                               ;; If the clang-format option -assume-filename
                               ;; is given a blank string it will crash as per
                               ;; the following bug report
                               ;; https://bugs.llvm.org/show_bug.cgi?id=34667
                               ,@(and assume-file-name
                                      (list "-assume-filename" assume-file-name))
                               "-style" ,style
                               "-offset" ,(number-to-string file-start)
                               "-length" ,(number-to-string (- file-end file-start))
                               "-cursor" ,(number-to-string cursor))))
>>>>>>> b2b84690
              (stderr (with-temp-buffer
                        (unless (zerop (cadr (insert-file-contents temp-file)))
                          (insert ": "))
                        (buffer-substring-no-properties
                         (point-min) (line-end-position)))))
          (cond
           ((stringp status)
            (error "(clang-format killed by signal %s%s)" status stderr))
           ((not (zerop status))
            (error "(clang-format failed with code %d%s)" status stderr)))

          (cl-destructuring-bind (replacements cursor incomplete-format)
              (with-current-buffer temp-buffer
                (clang-format--extract (car (xml-parse-region))))
            (save-excursion
              (dolist (rpl replacements)
                (apply #'clang-format--replace rpl)))
            (when cursor
              (goto-char (clang-format--filepos-to-bufferpos cursor 'exact
                                                             'utf-8-unix)))
            (if incomplete-format
                (message "(clang-format: incomplete (syntax errors)%s)" stderr)
              (message "(clang-format: success%s)" stderr))))
      (delete-file temp-file)
      (when (buffer-name temp-buffer) (kill-buffer temp-buffer)))))

;;;###autoload
<<<<<<< HEAD
(defun clang-format-buffer (&optional style)
  "Use clang-format to format the current buffer according to STYLE."
  (interactive)
  (clang-format-region (point-min) (point-max) style))
=======
(defun clang-format-buffer (&optional style assume-file-name)
  "Use clang-format to format the current buffer according to STYLE.
If no STYLE is given uses `clang-format-style'. Use ASSUME-FILE-NAME
to locate a style config file. If no ASSUME-FILE-NAME is given uses
the function `buffer-file-name'."
  (interactive)
  (clang-format-region (point-min) (point-max) style assume-file-name))
>>>>>>> b2b84690

;;;###autoload
(defalias 'clang-format 'clang-format-region)

(provide 'clang-format)
;;; clang-format.el ends here<|MERGE_RESOLUTION|>--- conflicted
+++ resolved
@@ -119,19 +119,12 @@
       (byte-to-position (1+ byte)))))
 
 ;;;###autoload
-<<<<<<< HEAD
-(defun clang-format-region (start end &optional style)
-  "Use clang-format to format the code between START and END according to STYLE.
-If called interactively uses the region or the current statement if there
-is no active region.  If no style is given uses `clang-format-style'."
-=======
 (defun clang-format-region (start end &optional style assume-file-name)
   "Use clang-format to format the code between START and END according to STYLE.
 If called interactively uses the region or the current statement if there is no
 no active region. If no STYLE is given uses `clang-format-style'. Use
 ASSUME-FILE-NAME to locate a style config file, if no ASSUME-FILE-NAME is given
 uses the function `buffer-file-name'."
->>>>>>> b2b84690
   (interactive
    (if (use-region-p)
        (list (region-beginning) (region-end))
@@ -140,12 +133,9 @@
   (unless style
     (setq style clang-format-style))
 
-<<<<<<< HEAD
-=======
   (unless assume-file-name
     (setq assume-file-name buffer-file-name))
 
->>>>>>> b2b84690
   (let ((file-start (clang-format--bufferpos-to-filepos start 'approximate
                                                         'utf-8-unix))
         (file-end (clang-format--bufferpos-to-filepos end 'approximate
@@ -159,18 +149,6 @@
         ;; always use ‘utf-8-unix’ and ignore the buffer coding system.
         (default-process-coding-system '(utf-8-unix . utf-8-unix)))
     (unwind-protect
-<<<<<<< HEAD
-        (let ((status (call-process-region
-                       nil nil clang-format-executable
-                       nil `(,temp-buffer ,temp-file) nil
-
-                       "-output-replacements-xml"
-                       "-assume-filename" (or (buffer-file-name) "")
-                       "-style" style
-                       "-offset" (number-to-string file-start)
-                       "-length" (number-to-string (- file-end file-start))
-                       "-cursor" (number-to-string cursor)))
-=======
         (let ((status (apply #'call-process-region
                              nil nil clang-format-executable
                              nil `(,temp-buffer ,temp-file) nil
@@ -186,7 +164,6 @@
                                "-offset" ,(number-to-string file-start)
                                "-length" ,(number-to-string (- file-end file-start))
                                "-cursor" ,(number-to-string cursor))))
->>>>>>> b2b84690
               (stderr (with-temp-buffer
                         (unless (zerop (cadr (insert-file-contents temp-file)))
                           (insert ": "))
@@ -214,12 +191,6 @@
       (when (buffer-name temp-buffer) (kill-buffer temp-buffer)))))
 
 ;;;###autoload
-<<<<<<< HEAD
-(defun clang-format-buffer (&optional style)
-  "Use clang-format to format the current buffer according to STYLE."
-  (interactive)
-  (clang-format-region (point-min) (point-max) style))
-=======
 (defun clang-format-buffer (&optional style assume-file-name)
   "Use clang-format to format the current buffer according to STYLE.
 If no STYLE is given uses `clang-format-style'. Use ASSUME-FILE-NAME
@@ -227,7 +198,6 @@
 the function `buffer-file-name'."
   (interactive)
   (clang-format-region (point-min) (point-max) style assume-file-name))
->>>>>>> b2b84690
 
 ;;;###autoload
 (defalias 'clang-format 'clang-format-region)
