# This file is a minimal clang-format vim-integration. To install:
# - Change 'binary' if clang-format is not on the path (see below).
# - Add to your .vimrc:
#
#   map <C-I> :pyf <path-to-this-file>/clang-format.py<cr>
#   imap <C-I> <c-o>:pyf <path-to-this-file>/clang-format.py<cr>
#
# The first line enables clang-format for NORMAL and VISUAL mode, the second
# line adds support for INSERT mode. Change "C-I" to another binding if you
# need clang-format on a different key (C-I stands for Ctrl+i).
#
# With this integration you can press the bound key and clang-format will
# format the current line in NORMAL and INSERT mode or the selected region in
# VISUAL mode. The line or region is extended to the next bigger syntactic
# entity.
#
# You can also pass in the variable "l:lines" to choose the range for
# formatting. This variable can either contain "<start line>:<end line>" or
# "all" to format the full file. So, to format the full file, write a function
# like:
# :function FormatFile()
# :  let l:lines="all"
# :  pyf <path-to-this-file>/clang-format.py
# :endfunction
#
# It operates on the current, potentially unsaved buffer and does not create
# or save any files. To revert a formatting, just undo.
from __future__ import print_function

import difflib
import json
import platform
import subprocess
import sys
import vim

# set g:clang_format_path to the path to clang-format if it is not on the path
# Change this to the full path if clang-format is not on the path.
binary = 'clang-format'
if vim.eval('exists("g:clang_format_path")') == "1":
  binary = vim.eval('g:clang_format_path')

# Change this to format according to other formatting styles. See the output of
# 'clang-format --help' for a list of supported styles. The default looks for
# a '.clang-format' or '_clang-format' file to indicate the style that should be
# used.
style = 'file'
fallback_style = None
if vim.eval('exists("g:clang_format_fallback_style")') == "1":
  fallback_style = vim.eval('g:clang_format_fallback_style')

def get_buffer(encoding):
  if platform.python_version_tuple()[0] == '3':
    return vim.current.buffer
  return [ line.decode(encoding) for line in vim.current.buffer ]

def main():
  # Get the current text.
  encoding = vim.eval("&encoding")
  buf = get_buffer(encoding)
  text = '\n'.join(buf)

  # Determine range to format.
  if vim.eval('exists("l:lines")') == '1':
    lines = ['-lines', vim.eval('l:lines')]
  elif vim.eval('exists("l:formatdiff")') == '1':
    with open(vim.current.buffer.name, 'r') as f:
      ondisk = f.read().splitlines();
    sequence = difflib.SequenceMatcher(None, ondisk, vim.current.buffer)
    lines = []
    for op in reversed(sequence.get_opcodes()):
      if op[0] not in ['equal', 'delete']:
        lines += ['-lines', '%s:%s' % (op[3] + 1, op[4])]
    if lines == []:
      return
  else:
    lines = ['-lines', '%s:%s' % (vim.current.range.start + 1,
                                  vim.current.range.end + 1)]

  # Determine the cursor position.
  cursor = int(vim.eval('line2byte(line("."))+col(".")')) - 2
  if cursor < 0:
    print('Couldn\'t determine cursor position. Is your file empty?')
    return

  # Avoid flashing an ugly, ugly cmd prompt on Windows when invoking clang-format.
  startupinfo = None
  if sys.platform.startswith('win32'):
    startupinfo = subprocess.STARTUPINFO()
    startupinfo.dwFlags |= subprocess.STARTF_USESHOWWINDOW
    startupinfo.wShowWindow = subprocess.SW_HIDE

  # Call formatter.
  command = [binary, '-style', style, '-cursor', str(cursor)]
<<<<<<< HEAD
  if lines != 'all':
=======
  if lines != ['-lines', 'all']:
>>>>>>> b2b84690
    command += lines
  if fallback_style:
    command.extend(['-fallback-style', fallback_style])
  if vim.current.buffer.name:
    command.extend(['-assume-filename', vim.current.buffer.name])
  p = subprocess.Popen(command,
                       stdout=subprocess.PIPE, stderr=subprocess.PIPE,
                       stdin=subprocess.PIPE, startupinfo=startupinfo)
  stdout, stderr = p.communicate(input=text.encode(encoding))

  # If successful, replace buffer contents.
  if stderr:
    print(stderr)

  if not stdout:
    print(
        'No output from clang-format (crashed?).\n'
        'Please report to bugs.llvm.org.'
    )
  else:
    lines = stdout.decode(encoding).split('\n')
    output = json.loads(lines[0])
    lines = lines[1:]
    sequence = difflib.SequenceMatcher(None, buf, lines)
    for op in reversed(sequence.get_opcodes()):
      if op[0] is not 'equal':
        vim.current.buffer[op[1]:op[2]] = lines[op[3]:op[4]]
    if output.get('IncompleteFormat'):
      print('clang-format: incomplete (syntax errors)')
    vim.command('goto %d' % (output['Cursor'] + 1))

main()<|MERGE_RESOLUTION|>--- conflicted
+++ resolved
@@ -92,11 +92,7 @@
 
   # Call formatter.
   command = [binary, '-style', style, '-cursor', str(cursor)]
-<<<<<<< HEAD
-  if lines != 'all':
-=======
   if lines != ['-lines', 'all']:
->>>>>>> b2b84690
     command += lines
   if fallback_style:
     command.extend(['-fallback-style', fallback_style])
