//===-- clang-format/ClangFormat.cpp - Clang format tool ------------------===//
//
//                     The LLVM Compiler Infrastructure
//
// This file is distributed under the University of Illinois Open Source
// License. See LICENSE.TXT for details.
//
//===----------------------------------------------------------------------===//
///
/// \file
/// This file implements a clang-format tool that automatically formats
/// (fragments of) C++ code.
///
//===----------------------------------------------------------------------===//

#include "clang/Basic/Diagnostic.h"
#include "clang/Basic/DiagnosticOptions.h"
#include "clang/Basic/FileManager.h"
#include "clang/Basic/SourceManager.h"
#include "clang/Basic/Version.h"
#include "clang/Format/Format.h"
#include "clang/Rewrite/Core/Rewriter.h"
#include "llvm/Support/CommandLine.h"
#include "llvm/Support/FileSystem.h"
<<<<<<< HEAD
#include "llvm/Support/Signals.h"
=======
#include "llvm/Support/InitLLVM.h"
#include "llvm/Support/Process.h"
>>>>>>> b2b84690

using namespace llvm;
using clang::tooling::Replacements;

static cl::opt<bool> Help("h", cl::desc("Alias for -help"), cl::Hidden);

// Mark all our options with this category, everything else (except for -version
// and -help) will be hidden.
static cl::OptionCategory ClangFormatCategory("Clang-format options");

static cl::list<unsigned>
    Offsets("offset",
            cl::desc("Format a range starting at this byte offset.\n"
                     "Multiple ranges can be formatted by specifying\n"
                     "several -offset and -length pairs.\n"
                     "Can only be used with one input file."),
            cl::cat(ClangFormatCategory));
static cl::list<unsigned>
    Lengths("length",
            cl::desc("Format a range of this length (in bytes).\n"
                     "Multiple ranges can be formatted by specifying\n"
                     "several -offset and -length pairs.\n"
                     "When only a single -offset is specified without\n"
                     "-length, clang-format will format up to the end\n"
                     "of the file.\n"
                     "Can only be used with one input file."),
            cl::cat(ClangFormatCategory));
static cl::list<std::string>
LineRanges("lines", cl::desc("<start line>:<end line> - format a range of\n"
                             "lines (both 1-based).\n"
                             "Multiple ranges can be formatted by specifying\n"
                             "several -lines arguments.\n"
                             "Can't be used with -offset and -length.\n"
                             "Can only be used with one input file."),
           cl::cat(ClangFormatCategory));
static cl::opt<std::string>
<<<<<<< HEAD
    Style("style",
          cl::desc(clang::format::StyleOptionHelpDescription),
          cl::init("file"), cl::cat(ClangFormatCategory));
static cl::opt<std::string>
FallbackStyle("fallback-style",
              cl::desc("The name of the predefined style used as a\n"
                       "fallback in case clang-format is invoked with\n"
                       "-style=file, but can not find the .clang-format\n"
                       "file to use.\n"
                       "Use -fallback-style=none to skip formatting."),
              cl::init("LLVM"), cl::cat(ClangFormatCategory));
=======
    Style("style", cl::desc(clang::format::StyleOptionHelpDescription),
          cl::init(clang::format::DefaultFormatStyle),
          cl::cat(ClangFormatCategory));
static cl::opt<std::string>
    FallbackStyle("fallback-style",
                  cl::desc("The name of the predefined style used as a\n"
                           "fallback in case clang-format is invoked with\n"
                           "-style=file, but can not find the .clang-format\n"
                           "file to use.\n"
                           "Use -fallback-style=none to skip formatting."),
                  cl::init(clang::format::DefaultFallbackStyle),
                  cl::cat(ClangFormatCategory));
>>>>>>> b2b84690

static cl::opt<std::string>
AssumeFileName("assume-filename",
               cl::desc("When reading from stdin, clang-format assumes this\n"
                        "filename to look for a style config file (with\n"
                        "-style=file) and to determine the language."),
               cl::init("<stdin>"), cl::cat(ClangFormatCategory));

static cl::opt<bool> Inplace("i",
                             cl::desc("Inplace edit <file>s, if specified."),
                             cl::cat(ClangFormatCategory));

static cl::opt<bool> OutputXML("output-replacements-xml",
                               cl::desc("Output replacements as XML."),
                               cl::cat(ClangFormatCategory));
static cl::opt<bool>
    DumpConfig("dump-config",
               cl::desc("Dump configuration options to stdout and exit.\n"
                        "Can be used with -style option."),
               cl::cat(ClangFormatCategory));
static cl::opt<unsigned>
    Cursor("cursor",
           cl::desc("The position of the cursor when invoking\n"
                    "clang-format from an editor integration"),
           cl::init(0), cl::cat(ClangFormatCategory));

static cl::opt<bool> SortIncludes(
    "sort-includes",
    cl::desc("If set, overrides the include sorting behavior determined by the "
             "SortIncludes style flag"),
    cl::cat(ClangFormatCategory));

<<<<<<< HEAD
=======
static cl::opt<bool>
    Verbose("verbose", cl::desc("If set, shows the list of processed files"),
            cl::cat(ClangFormatCategory));

>>>>>>> b2b84690
static cl::list<std::string> FileNames(cl::Positional, cl::desc("[<file> ...]"),
                                       cl::cat(ClangFormatCategory));

namespace clang {
namespace format {

static FileID createInMemoryFile(StringRef FileName, MemoryBuffer *Source,
                                 SourceManager &Sources, FileManager &Files,
                                 vfs::InMemoryFileSystem *MemFS) {
  MemFS->addFileNoOwn(FileName, 0, Source);
  return Sources.createFileID(Files.getFile(FileName), SourceLocation(),
                              SrcMgr::C_User);
}

// Parses <start line>:<end line> input to a pair of line numbers.
// Returns true on error.
static bool parseLineRange(StringRef Input, unsigned &FromLine,
                           unsigned &ToLine) {
  std::pair<StringRef, StringRef> LineRange = Input.split(':');
  return LineRange.first.getAsInteger(0, FromLine) ||
         LineRange.second.getAsInteger(0, ToLine);
}

static bool fillRanges(MemoryBuffer *Code,
                       std::vector<tooling::Range> &Ranges) {
  IntrusiveRefCntPtr<vfs::InMemoryFileSystem> InMemoryFileSystem(
      new vfs::InMemoryFileSystem);
  FileManager Files(FileSystemOptions(), InMemoryFileSystem);
  DiagnosticsEngine Diagnostics(
      IntrusiveRefCntPtr<DiagnosticIDs>(new DiagnosticIDs),
      new DiagnosticOptions);
  SourceManager Sources(Diagnostics, Files);
  FileID ID = createInMemoryFile("<irrelevant>", Code, Sources, Files,
                                 InMemoryFileSystem.get());
  if (!LineRanges.empty()) {
    if (!Offsets.empty() || !Lengths.empty()) {
      errs() << "error: cannot use -lines with -offset/-length\n";
      return true;
    }

    for (unsigned i = 0, e = LineRanges.size(); i < e; ++i) {
      unsigned FromLine, ToLine;
      if (parseLineRange(LineRanges[i], FromLine, ToLine)) {
        errs() << "error: invalid <start line>:<end line> pair\n";
        return true;
      }
      if (FromLine > ToLine) {
        errs() << "error: start line should be less than end line\n";
        return true;
      }
      SourceLocation Start = Sources.translateLineCol(ID, FromLine, 1);
      SourceLocation End = Sources.translateLineCol(ID, ToLine, UINT_MAX);
      if (Start.isInvalid() || End.isInvalid())
        return true;
      unsigned Offset = Sources.getFileOffset(Start);
      unsigned Length = Sources.getFileOffset(End) - Offset;
      Ranges.push_back(tooling::Range(Offset, Length));
    }
    return false;
  }

  if (Offsets.empty())
    Offsets.push_back(0);
  if (Offsets.size() != Lengths.size() &&
      !(Offsets.size() == 1 && Lengths.empty())) {
    errs() << "error: number of -offset and -length arguments must match.\n";
    return true;
  }
  for (unsigned i = 0, e = Offsets.size(); i != e; ++i) {
    if (Offsets[i] >= Code->getBufferSize()) {
      errs() << "error: offset " << Offsets[i] << " is outside the file\n";
      return true;
    }
    SourceLocation Start =
        Sources.getLocForStartOfFile(ID).getLocWithOffset(Offsets[i]);
    SourceLocation End;
    if (i < Lengths.size()) {
      if (Offsets[i] + Lengths[i] > Code->getBufferSize()) {
        errs() << "error: invalid length " << Lengths[i]
               << ", offset + length (" << Offsets[i] + Lengths[i]
               << ") is outside the file.\n";
        return true;
      }
      End = Start.getLocWithOffset(Lengths[i]);
    } else {
      End = Sources.getLocForEndOfFile(ID);
    }
    unsigned Offset = Sources.getFileOffset(Start);
    unsigned Length = Sources.getFileOffset(End) - Offset;
    Ranges.push_back(tooling::Range(Offset, Length));
  }
  return false;
}

static void outputReplacementXML(StringRef Text) {
  // FIXME: When we sort includes, we need to make sure the stream is correct
  // utf-8.
  size_t From = 0;
  size_t Index;
  while ((Index = Text.find_first_of("\n\r<&", From)) != StringRef::npos) {
    outs() << Text.substr(From, Index - From);
    switch (Text[Index]) {
    case '\n':
      outs() << "&#10;";
      break;
    case '\r':
      outs() << "&#13;";
      break;
    case '<':
      outs() << "&lt;";
      break;
    case '&':
      outs() << "&amp;";
      break;
    default:
      llvm_unreachable("Unexpected character encountered!");
    }
    From = Index + 1;
  }
  outs() << Text.substr(From);
}

static void outputReplacementsXML(const Replacements &Replaces) {
  for (const auto &R : Replaces) {
    outs() << "<replacement "
           << "offset='" << R.getOffset() << "' "
           << "length='" << R.getLength() << "'>";
    outputReplacementXML(R.getReplacementText());
    outs() << "</replacement>\n";
  }
}

// Returns true on error.
static bool format(StringRef FileName) {
  if (!OutputXML && Inplace && FileName == "-") {
    errs() << "error: cannot use -i when reading from stdin.\n";
    return false;
  }
  // On Windows, overwriting a file with an open file mapping doesn't work,
  // so read the whole file into memory when formatting in-place.
  ErrorOr<std::unique_ptr<MemoryBuffer>> CodeOrErr =
      !OutputXML && Inplace ? MemoryBuffer::getFileAsStream(FileName) :
                              MemoryBuffer::getFileOrSTDIN(FileName);
  if (std::error_code EC = CodeOrErr.getError()) {
    errs() << EC.message() << "\n";
    return true;
  }
  std::unique_ptr<llvm::MemoryBuffer> Code = std::move(CodeOrErr.get());
  if (Code->getBufferSize() == 0)
    return false; // Empty files are formatted correctly.
  std::vector<tooling::Range> Ranges;
  if (fillRanges(Code.get(), Ranges))
    return true;
  StringRef AssumedFileName = (FileName == "-") ? AssumeFileName : FileName;

  llvm::Expected<FormatStyle> FormatStyle =
      getStyle(Style, AssumedFileName, FallbackStyle, Code->getBuffer());
  if (!FormatStyle) {
    llvm::errs() << llvm::toString(FormatStyle.takeError()) << "\n";
    return true;
  }

  if (SortIncludes.getNumOccurrences() != 0)
    FormatStyle->SortIncludes = SortIncludes;
  unsigned CursorPosition = Cursor;
  Replacements Replaces = sortIncludes(*FormatStyle, Code->getBuffer(), Ranges,
                                       AssumedFileName, &CursorPosition);
  auto ChangedCode = tooling::applyAllReplacements(Code->getBuffer(), Replaces);
  if (!ChangedCode) {
    llvm::errs() << llvm::toString(ChangedCode.takeError()) << "\n";
    return true;
  }
  // Get new affected ranges after sorting `#includes`.
  Ranges = tooling::calculateRangesAfterReplacements(Replaces, Ranges);
  FormattingAttemptStatus Status;
  Replacements FormatChanges = reformat(*FormatStyle, *ChangedCode, Ranges,
                                        AssumedFileName, &Status);
  Replaces = Replaces.merge(FormatChanges);
  if (OutputXML) {
    outs() << "<?xml version='1.0'?>\n<replacements "
              "xml:space='preserve' incomplete_format='"
           << (Status.FormatComplete ? "false" : "true") << "'";
    if (!Status.FormatComplete)
<<<<<<< HEAD
      outs() << " line=" << Status.Line;
=======
      outs() << " line='" << Status.Line << "'";
>>>>>>> b2b84690
    outs() << ">\n";
    if (Cursor.getNumOccurrences() != 0)
      outs() << "<cursor>"
             << FormatChanges.getShiftedCodePosition(CursorPosition)
             << "</cursor>\n";

    outputReplacementsXML(Replaces);
    outs() << "</replacements>\n";
  } else {
    IntrusiveRefCntPtr<vfs::InMemoryFileSystem> InMemoryFileSystem(
        new vfs::InMemoryFileSystem);
    FileManager Files(FileSystemOptions(), InMemoryFileSystem);
    DiagnosticsEngine Diagnostics(
        IntrusiveRefCntPtr<DiagnosticIDs>(new DiagnosticIDs),
        new DiagnosticOptions);
    SourceManager Sources(Diagnostics, Files);
    FileID ID = createInMemoryFile(AssumedFileName, Code.get(), Sources, Files,
                                   InMemoryFileSystem.get());
    Rewriter Rewrite(Sources, LangOptions());
    tooling::applyAllReplacements(Replaces, Rewrite);
    if (Inplace) {
      if (Rewrite.overwriteChangedFiles())
        return true;
    } else {
      if (Cursor.getNumOccurrences() != 0) {
        outs() << "{ \"Cursor\": "
               << FormatChanges.getShiftedCodePosition(CursorPosition)
               << ", \"IncompleteFormat\": "
               << (Status.FormatComplete ? "false" : "true");
        if (!Status.FormatComplete)
          outs() << ", \"Line\": " << Status.Line;
        outs() << " }\n";
      }
      Rewrite.getEditBuffer(ID).write(outs());
    }
  }
  return false;
}

}  // namespace format
}  // namespace clang

<<<<<<< HEAD
static void PrintVersion() {
  raw_ostream &OS = outs();
=======
static void PrintVersion(raw_ostream &OS) {
>>>>>>> b2b84690
  OS << clang::getClangToolFullVersion("clang-format") << '\n';
}

int main(int argc, const char **argv) {
<<<<<<< HEAD
  llvm::sys::PrintStackTraceOnErrorSignal(argv[0]);
=======
  llvm::InitLLVM X(argc, argv);
>>>>>>> b2b84690

  cl::HideUnrelatedOptions(ClangFormatCategory);

  cl::SetVersionPrinter(PrintVersion);
  cl::ParseCommandLineOptions(
      argc, argv,
      "A tool to format C/C++/Java/JavaScript/Objective-C/Protobuf code.\n\n"
      "If no arguments are specified, it formats the code from standard input\n"
      "and writes the result to the standard output.\n"
      "If <file>s are given, it reformats the files. If -i is specified\n"
      "together with <file>s, the files are edited in-place. Otherwise, the\n"
      "result is written to the standard output.\n");

  if (Help) {
    cl::PrintHelpMessage();
    return 0;
  }

  if (DumpConfig) {
<<<<<<< HEAD
    llvm::Expected<clang::format::FormatStyle> FormatStyle =
        clang::format::getStyle(
            Style, FileNames.empty() ? AssumeFileName : FileNames[0],
            FallbackStyle);
=======
    StringRef FileName;
    std::unique_ptr<llvm::MemoryBuffer> Code;
    if (FileNames.empty()) {
      // We can't read the code to detect the language if there's no
      // file name, so leave Code empty here.
      FileName = AssumeFileName;
    } else {
      // Read in the code in case the filename alone isn't enough to
      // detect the language.
      ErrorOr<std::unique_ptr<MemoryBuffer>> CodeOrErr =
          MemoryBuffer::getFileOrSTDIN(FileNames[0]);
      if (std::error_code EC = CodeOrErr.getError()) {
        llvm::errs() << EC.message() << "\n";
        return 1;
      }
      FileName = (FileNames[0] == "-") ? AssumeFileName : FileNames[0];
      Code = std::move(CodeOrErr.get());
    }
    llvm::Expected<clang::format::FormatStyle> FormatStyle =
        clang::format::getStyle(Style, FileName, FallbackStyle,
                                Code ? Code->getBuffer() : "");
>>>>>>> b2b84690
    if (!FormatStyle) {
      llvm::errs() << llvm::toString(FormatStyle.takeError()) << "\n";
      return 1;
    }
    std::string Config = clang::format::configurationAsText(*FormatStyle);
    outs() << Config << "\n";
    return 0;
  }

  bool Error = false;
  if (FileNames.empty()) {
    Error = clang::format::format("-");
<<<<<<< HEAD
    break;
  case 1:
    Error = clang::format::format(FileNames[0]);
    break;
  default:
    if (!Offsets.empty() || !Lengths.empty() || !LineRanges.empty()) {
      errs() << "error: -offset, -length and -lines can only be used for "
                "single file.\n";
      return 1;
    }
    for (unsigned i = 0; i < FileNames.size(); ++i)
      Error |= clang::format::format(FileNames[i]);
    break;
=======
    return Error ? 1 : 0;
  }
  if (FileNames.size() != 1 && (!Offsets.empty() || !Lengths.empty() || !LineRanges.empty())) {
    errs() << "error: -offset, -length and -lines can only be used for "
              "single file.\n";
    return 1;
  }
  for (const auto &FileName : FileNames) {
    if (Verbose)
      errs() << "Formatting " << FileName << "\n";
    Error |= clang::format::format(FileName);
>>>>>>> b2b84690
  }
  return Error ? 1 : 0;
}
<|MERGE_RESOLUTION|>--- conflicted
+++ resolved
@@ -22,12 +22,8 @@
 #include "clang/Rewrite/Core/Rewriter.h"
 #include "llvm/Support/CommandLine.h"
 #include "llvm/Support/FileSystem.h"
-<<<<<<< HEAD
-#include "llvm/Support/Signals.h"
-=======
 #include "llvm/Support/InitLLVM.h"
 #include "llvm/Support/Process.h"
->>>>>>> b2b84690
 
 using namespace llvm;
 using clang::tooling::Replacements;
@@ -64,19 +60,6 @@
                              "Can only be used with one input file."),
            cl::cat(ClangFormatCategory));
 static cl::opt<std::string>
-<<<<<<< HEAD
-    Style("style",
-          cl::desc(clang::format::StyleOptionHelpDescription),
-          cl::init("file"), cl::cat(ClangFormatCategory));
-static cl::opt<std::string>
-FallbackStyle("fallback-style",
-              cl::desc("The name of the predefined style used as a\n"
-                       "fallback in case clang-format is invoked with\n"
-                       "-style=file, but can not find the .clang-format\n"
-                       "file to use.\n"
-                       "Use -fallback-style=none to skip formatting."),
-              cl::init("LLVM"), cl::cat(ClangFormatCategory));
-=======
     Style("style", cl::desc(clang::format::StyleOptionHelpDescription),
           cl::init(clang::format::DefaultFormatStyle),
           cl::cat(ClangFormatCategory));
@@ -89,7 +72,6 @@
                            "Use -fallback-style=none to skip formatting."),
                   cl::init(clang::format::DefaultFallbackStyle),
                   cl::cat(ClangFormatCategory));
->>>>>>> b2b84690
 
 static cl::opt<std::string>
 AssumeFileName("assume-filename",
@@ -122,13 +104,10 @@
              "SortIncludes style flag"),
     cl::cat(ClangFormatCategory));
 
-<<<<<<< HEAD
-=======
 static cl::opt<bool>
     Verbose("verbose", cl::desc("If set, shows the list of processed files"),
             cl::cat(ClangFormatCategory));
 
->>>>>>> b2b84690
 static cl::list<std::string> FileNames(cl::Positional, cl::desc("[<file> ...]"),
                                        cl::cat(ClangFormatCategory));
 
@@ -312,11 +291,7 @@
               "xml:space='preserve' incomplete_format='"
            << (Status.FormatComplete ? "false" : "true") << "'";
     if (!Status.FormatComplete)
-<<<<<<< HEAD
-      outs() << " line=" << Status.Line;
-=======
       outs() << " line='" << Status.Line << "'";
->>>>>>> b2b84690
     outs() << ">\n";
     if (Cursor.getNumOccurrences() != 0)
       outs() << "<cursor>"
@@ -359,21 +334,12 @@
 }  // namespace format
 }  // namespace clang
 
-<<<<<<< HEAD
-static void PrintVersion() {
-  raw_ostream &OS = outs();
-=======
 static void PrintVersion(raw_ostream &OS) {
->>>>>>> b2b84690
   OS << clang::getClangToolFullVersion("clang-format") << '\n';
 }
 
 int main(int argc, const char **argv) {
-<<<<<<< HEAD
-  llvm::sys::PrintStackTraceOnErrorSignal(argv[0]);
-=======
   llvm::InitLLVM X(argc, argv);
->>>>>>> b2b84690
 
   cl::HideUnrelatedOptions(ClangFormatCategory);
 
@@ -393,12 +359,6 @@
   }
 
   if (DumpConfig) {
-<<<<<<< HEAD
-    llvm::Expected<clang::format::FormatStyle> FormatStyle =
-        clang::format::getStyle(
-            Style, FileNames.empty() ? AssumeFileName : FileNames[0],
-            FallbackStyle);
-=======
     StringRef FileName;
     std::unique_ptr<llvm::MemoryBuffer> Code;
     if (FileNames.empty()) {
@@ -420,7 +380,6 @@
     llvm::Expected<clang::format::FormatStyle> FormatStyle =
         clang::format::getStyle(Style, FileName, FallbackStyle,
                                 Code ? Code->getBuffer() : "");
->>>>>>> b2b84690
     if (!FormatStyle) {
       llvm::errs() << llvm::toString(FormatStyle.takeError()) << "\n";
       return 1;
@@ -433,21 +392,6 @@
   bool Error = false;
   if (FileNames.empty()) {
     Error = clang::format::format("-");
-<<<<<<< HEAD
-    break;
-  case 1:
-    Error = clang::format::format(FileNames[0]);
-    break;
-  default:
-    if (!Offsets.empty() || !Lengths.empty() || !LineRanges.empty()) {
-      errs() << "error: -offset, -length and -lines can only be used for "
-                "single file.\n";
-      return 1;
-    }
-    for (unsigned i = 0; i < FileNames.size(); ++i)
-      Error |= clang::format::format(FileNames[i]);
-    break;
-=======
     return Error ? 1 : 0;
   }
   if (FileNames.size() != 1 && (!Offsets.empty() || !Lengths.empty() || !LineRanges.empty())) {
@@ -459,7 +403,6 @@
     if (Verbose)
       errs() << "Formatting " << FileName << "\n";
     Error |= clang::format::format(FileName);
->>>>>>> b2b84690
   }
   return Error ? 1 : 0;
-}
+}