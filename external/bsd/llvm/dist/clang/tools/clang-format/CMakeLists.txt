--- conflicted
+++ resolved
@@ -12,18 +12,11 @@
   )
 
 target_link_libraries(clang-format
-<<<<<<< HEAD
-  ${CLANG_FORMAT_LIB_DEPS}
-  )
-
-if( LLVM_USE_SANITIZE_COVERAGE )
-=======
   PRIVATE
   ${CLANG_FORMAT_LIB_DEPS}
   )
 
 if( LLVM_LIB_FUZZING_ENGINE OR LLVM_USE_SANITIZE_COVERAGE )
->>>>>>> b2b84690
   add_subdirectory(fuzzer)
 endif()
 
