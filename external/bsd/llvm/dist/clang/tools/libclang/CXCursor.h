--- conflicted
+++ resolved
@@ -144,11 +144,7 @@
 /// Unpack a given preprocessing directive to retrieve its source range.
 SourceRange getCursorPreprocessingDirective(CXCursor C);
 
-<<<<<<< HEAD
-/// \brief Create a macro definition cursor.
-=======
 /// Create a macro definition cursor.
->>>>>>> b2b84690
 CXCursor MakeMacroDefinitionCursor(const MacroDefinitionRecord *,
                                    CXTranslationUnit TU);
 
@@ -156,11 +152,7 @@
 /// source range.
 const MacroDefinitionRecord *getCursorMacroDefinition(CXCursor C);
 
-<<<<<<< HEAD
-/// \brief Create a macro expansion cursor.
-=======
 /// Create a macro expansion cursor.
->>>>>>> b2b84690
 CXCursor MakeMacroExpansionCursor(MacroExpansion *, CXTranslationUnit TU);
 
 /// Create a "pseudo" macro expansion cursor, using a macro definition
