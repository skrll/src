--- conflicted
+++ resolved
@@ -70,11 +70,7 @@
 
 CXStringSet *createSet(const std::vector<std::string> &Strings);
 
-<<<<<<< HEAD
-/// \brief A string pool used for fast allocation/deallocation of strings.
-=======
 /// A string pool used for fast allocation/deallocation of strings.
->>>>>>> b2b84690
 class CXStringPool {
 public:
   ~CXStringPool();
