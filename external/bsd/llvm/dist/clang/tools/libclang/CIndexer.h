//===- CIndexer.h - Clang-C Source Indexing Library -------------*- C++ -*-===//
//
//                     The LLVM Compiler Infrastructure
//
// This file is distributed under the University of Illinois Open Source
// License. See LICENSE.TXT for details.
//
//===----------------------------------------------------------------------===//
//
// This file defines CIndexer, a subclass of Indexer that provides extra
// functionality needed by the CIndex library.
//
//===----------------------------------------------------------------------===//

#ifndef LLVM_CLANG_TOOLS_LIBCLANG_CINDEXER_H
#define LLVM_CLANG_TOOLS_LIBCLANG_CINDEXER_H

#include "clang-c/Index.h"
#include "clang/Frontend/PCHContainerOperations.h"
#include "llvm/ADT/STLExtras.h"
<<<<<<< HEAD
=======
#include "llvm/Support/Mutex.h"
>>>>>>> b2b84690
#include <utility>

namespace llvm {
  class CrashRecoveryContext;
}

namespace clang {
class ASTUnit;
class MacroInfo;
class MacroDefinitionRecord;
class SourceLocation;
class Token;
class IdentifierInfo;

class CIndexer {
  bool OnlyLocalDecls;
  bool DisplayDiagnostics;
  unsigned Options; // CXGlobalOptFlags.

  std::string ResourcesPath;
  std::shared_ptr<PCHContainerOperations> PCHContainerOps;
<<<<<<< HEAD
=======

  std::string ToolchainPath;

  std::string InvocationEmissionPath;
>>>>>>> b2b84690

public:
  CIndexer(std::shared_ptr<PCHContainerOperations> PCHContainerOps =
               std::make_shared<PCHContainerOperations>())
      : OnlyLocalDecls(false), DisplayDiagnostics(false),
        Options(CXGlobalOpt_None), PCHContainerOps(std::move(PCHContainerOps)) {
  }

<<<<<<< HEAD
  /// \brief Whether we only want to see "local" declarations (that did not
=======
  /// Whether we only want to see "local" declarations (that did not
>>>>>>> b2b84690
  /// come from a previous precompiled header). If false, we want to see all
  /// declarations.
  bool getOnlyLocalDecls() const { return OnlyLocalDecls; }
  void setOnlyLocalDecls(bool Local = true) { OnlyLocalDecls = Local; }
  
  bool getDisplayDiagnostics() const { return DisplayDiagnostics; }
  void setDisplayDiagnostics(bool Display = true) {
    DisplayDiagnostics = Display;
  }

  std::shared_ptr<PCHContainerOperations> getPCHContainerOperations() const {
    return PCHContainerOps;
  }

  unsigned getCXGlobalOptFlags() const { return Options; }
  void setCXGlobalOptFlags(unsigned options) { Options = options; }

  bool isOptEnabled(CXGlobalOptFlags opt) const {
    return Options & opt;
  }

  /// Get the path of the clang resource files.
  const std::string &getClangResourcesPath();

  StringRef getClangToolchainPath();

  void setInvocationEmissionPath(StringRef Str) {
    InvocationEmissionPath = Str;
  }

  StringRef getInvocationEmissionPath() const { return InvocationEmissionPath; }
};

/// Logs information about a particular libclang operation like parsing to
/// a new file in the invocation emission path.
class LibclangInvocationReporter {
public:
  enum class OperationKind { ParseOperation, CompletionOperation };

  LibclangInvocationReporter(CIndexer &Idx, OperationKind Op,
                             unsigned ParseOptions,
                             llvm::ArrayRef<const char *> Args,
                             llvm::ArrayRef<std::string> InvocationArgs,
                             llvm::ArrayRef<CXUnsavedFile> UnsavedFiles);
  ~LibclangInvocationReporter();

private:
  std::string File;
};

  /// Return the current size to request for "safety".
  unsigned GetSafetyThreadStackSize();

  /// Set the current size to request for "safety" (or 0, if safety
  /// threads should not be used).
  void SetSafetyThreadStackSize(unsigned Value);

  /// Execution the given code "safely", using crash recovery or safety
  /// threads when possible.
  ///
  /// \return False if a crash was detected.
  bool RunSafely(llvm::CrashRecoveryContext &CRC, llvm::function_ref<void()> Fn,
                 unsigned Size = 0);

  /// Set the thread priority to background.
  /// FIXME: Move to llvm/Support.
  void setThreadBackgroundPriority();

  /// Print libclang's resource usage to standard error.
  void PrintLibclangResourceUsage(CXTranslationUnit TU);

  namespace cxindex {
    void printDiagsToStderr(ASTUnit *Unit);

    /// If \c MacroDefLoc points at a macro definition with \c II as
    /// its name, this retrieves its MacroInfo.
    MacroInfo *getMacroInfo(const IdentifierInfo &II,
                            SourceLocation MacroDefLoc, CXTranslationUnit TU);

<<<<<<< HEAD
    /// \brief Retrieves the corresponding MacroInfo of a MacroDefinitionRecord.
=======
    /// Retrieves the corresponding MacroInfo of a MacroDefinitionRecord.
>>>>>>> b2b84690
    const MacroInfo *getMacroInfo(const MacroDefinitionRecord *MacroDef,
                                  CXTranslationUnit TU);

    /// If \c Loc resides inside the definition of \c MI and it points at
    /// an identifier that has ever been a macro name, this returns the latest
    /// MacroDefinitionRecord for that name, otherwise it returns NULL.
    MacroDefinitionRecord *checkForMacroInMacroDefinition(const MacroInfo *MI,
                                                          SourceLocation Loc,
                                                          CXTranslationUnit TU);

    /// If \c Tok resides inside the definition of \c MI and it points at
    /// an identifier that has ever been a macro name, this returns the latest
    /// MacroDefinitionRecord for that name, otherwise it returns NULL.
    MacroDefinitionRecord *checkForMacroInMacroDefinition(const MacroInfo *MI,
                                                          const Token &Tok,
                                                          CXTranslationUnit TU);
    }
    }

#endif<|MERGE_RESOLUTION|>--- conflicted
+++ resolved
@@ -18,10 +18,7 @@
 #include "clang-c/Index.h"
 #include "clang/Frontend/PCHContainerOperations.h"
 #include "llvm/ADT/STLExtras.h"
-<<<<<<< HEAD
-=======
 #include "llvm/Support/Mutex.h"
->>>>>>> b2b84690
 #include <utility>
 
 namespace llvm {
@@ -43,13 +40,10 @@
 
   std::string ResourcesPath;
   std::shared_ptr<PCHContainerOperations> PCHContainerOps;
-<<<<<<< HEAD
-=======
 
   std::string ToolchainPath;
 
   std::string InvocationEmissionPath;
->>>>>>> b2b84690
 
 public:
   CIndexer(std::shared_ptr<PCHContainerOperations> PCHContainerOps =
@@ -58,11 +52,7 @@
         Options(CXGlobalOpt_None), PCHContainerOps(std::move(PCHContainerOps)) {
   }
 
-<<<<<<< HEAD
-  /// \brief Whether we only want to see "local" declarations (that did not
-=======
   /// Whether we only want to see "local" declarations (that did not
->>>>>>> b2b84690
   /// come from a previous precompiled header). If false, we want to see all
   /// declarations.
   bool getOnlyLocalDecls() const { return OnlyLocalDecls; }
@@ -142,11 +132,7 @@
     MacroInfo *getMacroInfo(const IdentifierInfo &II,
                             SourceLocation MacroDefLoc, CXTranslationUnit TU);
 
-<<<<<<< HEAD
-    /// \brief Retrieves the corresponding MacroInfo of a MacroDefinitionRecord.
-=======
     /// Retrieves the corresponding MacroInfo of a MacroDefinitionRecord.
->>>>>>> b2b84690
     const MacroInfo *getMacroInfo(const MacroDefinitionRecord *MacroDef,
                                   CXTranslationUnit TU);
 
