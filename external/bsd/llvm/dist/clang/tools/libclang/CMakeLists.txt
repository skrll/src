set(SOURCES
  ARCMigrate.cpp
  BuildSystem.cpp
  CIndex.cpp
  CIndexCXX.cpp
  CIndexCodeCompletion.cpp
  CIndexDiagnostic.cpp
  CIndexHigh.cpp
  CIndexInclusionStack.cpp
  CIndexUSRs.cpp
  CIndexer.cpp
  CXComment.cpp
  CXCursor.cpp
  CXIndexDataConsumer.cpp
  CXCompilationDatabase.cpp
  CXLoadedDiagnostic.cpp
  CXSourceLocation.cpp
  CXStoredDiagnostic.cpp
  CXString.cpp
  CXType.cpp
  Indexing.cpp

  ADDITIONAL_HEADERS
  CIndexDiagnostic.h
  CIndexer.h
  CXCursor.h
  CXLoadedDiagnostic.h
  CXSourceLocation.h
  CXString.h
  CXTranslationUnit.h
  CXType.h
  Index_Internal.h
  ../../include/clang-c/Index.h
  )

set(LIBS
  clangAST
  clangBasic
  clangFrontend
  clangIndex
  clangLex
  clangSema
  clangTooling
)

if (CLANG_ENABLE_ARCMT)
  list(APPEND LIBS clangARCMigrate)
endif ()

if (TARGET clangTidyPlugin)
  add_definitions(-DCLANG_TOOL_EXTRA_BUILD)
  list(APPEND LIBS clangTidyPlugin)
  list(APPEND LIBS clangIncludeFixerPlugin)
<<<<<<< HEAD
=======
  if(LLVM_ENABLE_MODULES)
    list(APPEND LLVM_COMPILE_FLAGS "-fmodules-ignore-macro=CLANG_TOOL_EXTRA_BUILD")
  endif()
>>>>>>> b2b84690
endif ()

find_library(DL_LIBRARY_PATH dl)
if (DL_LIBRARY_PATH)
  list(APPEND LIBS dl)
endif()

option(LIBCLANG_BUILD_STATIC
  "Build libclang as a static library (in addition to a shared one)" OFF)

set(LLVM_EXPORTED_SYMBOL_FILE ${CMAKE_CURRENT_SOURCE_DIR}/libclang.exports)

if(MSVC)
<<<<<<< HEAD
  # Avoid LNK4197 not to spceify libclang.def here.
=======
  # Avoid LNK4197 by not specifying libclang.exports here.
>>>>>>> b2b84690
  # Each functions is exported as "dllexport" in include/clang-c.
  # KB835326
  set(LLVM_EXPORTED_SYMBOL_FILE)
endif()

if( LLVM_ENABLE_PIC )
  set(ENABLE_SHARED SHARED)
endif()

if((NOT LLVM_ENABLE_PIC OR LIBCLANG_BUILD_STATIC) AND NOT WIN32)
  set(ENABLE_STATIC STATIC)
endif()

if(WIN32)
  set(output_name "libclang")
else()
  set(output_name "clang")
endif()

add_clang_library(libclang ${ENABLE_SHARED} ${ENABLE_STATIC}
  OUTPUT_NAME ${output_name}
  ${SOURCES}
  DEPENDS clang-headers

  LINK_LIBS
  ${LIBS}
<<<<<<< HEAD

  LINK_COMPONENTS
  ${LLVM_TARGETS_TO_BUILD}
  Core
  Support
  )

=======

  LINK_COMPONENTS
  ${LLVM_TARGETS_TO_BUILD}
  Core
  Support
  )

>>>>>>> b2b84690
if(ENABLE_SHARED)
  if(WIN32)
    set_target_properties(libclang
      PROPERTIES
      VERSION ${LIBCLANG_LIBRARY_VERSION}
      DEFINE_SYMBOL _CINDEX_LIB_)
  elseif(APPLE)
    set(LIBCLANG_LINK_FLAGS " -Wl,-compatibility_version -Wl,1")
    set(LIBCLANG_LINK_FLAGS "${LIBCLANG_LINK_FLAGS} -Wl,-current_version -Wl,${LLVM_VERSION_MAJOR}.${LLVM_VERSION_MINOR}.${LLVM_VERSION_PATCH}")

    set_property(TARGET libclang APPEND_STRING PROPERTY
                 LINK_FLAGS ${LIBCLANG_LINK_FLAGS})
  else()
    set_target_properties(libclang
      PROPERTIES
      VERSION ${LIBCLANG_LIBRARY_VERSION}
      DEFINE_SYMBOL _CINDEX_LIB_)
<<<<<<< HEAD
=======
    # FIXME: _CINDEX_LIB_ affects dllexport/dllimport on Win32.
    if(LLVM_ENABLE_MODULES AND NOT WIN32)
      target_compile_options(libclang PRIVATE
        "-fmodules-ignore-macro=_CINDEX_LIB_"
        )
    endif()
>>>>>>> b2b84690
  endif()
endif()

if(INTERNAL_INSTALL_PREFIX)
  set(LIBCLANG_HEADERS_INSTALL_DESTINATION "${INTERNAL_INSTALL_PREFIX}/include")
else()
  set(LIBCLANG_HEADERS_INSTALL_DESTINATION include)
endif()

install(DIRECTORY ../../include/clang-c
  COMPONENT libclang-headers
  DESTINATION "${LIBCLANG_HEADERS_INSTALL_DESTINATION}"
  FILES_MATCHING
  PATTERN "*.h"
  PATTERN ".svn" EXCLUDE
  )
<<<<<<< HEAD

if (NOT CMAKE_CONFIGURATION_TYPES) # don't add this for IDE's.
  add_custom_target(install-libclang-headers
    DEPENDS
    COMMAND "${CMAKE_COMMAND}"
            -DCMAKE_INSTALL_COMPONENT=libclang-headers
            -P "${CMAKE_BINARY_DIR}/cmake_install.cmake")
=======

# LLVM_DISTRIBUTION_COMPONENTS requires that each component have both a
# component and an install-component target, so add a dummy libclang-headers
# target to allow using it in LLVM_DISTRIBUTION_COMPONENTS.
add_custom_target(libclang-headers)
set_target_properties(libclang-headers PROPERTIES FOLDER "Misc")

if (NOT CMAKE_CONFIGURATION_TYPES) # don't add this for IDE's.
  add_llvm_install_targets(install-libclang-headers
                           COMPONENT libclang-headers)
>>>>>>> b2b84690
endif()<|MERGE_RESOLUTION|>--- conflicted
+++ resolved
@@ -51,12 +51,9 @@
   add_definitions(-DCLANG_TOOL_EXTRA_BUILD)
   list(APPEND LIBS clangTidyPlugin)
   list(APPEND LIBS clangIncludeFixerPlugin)
-<<<<<<< HEAD
-=======
   if(LLVM_ENABLE_MODULES)
     list(APPEND LLVM_COMPILE_FLAGS "-fmodules-ignore-macro=CLANG_TOOL_EXTRA_BUILD")
   endif()
->>>>>>> b2b84690
 endif ()
 
 find_library(DL_LIBRARY_PATH dl)
@@ -70,11 +67,7 @@
 set(LLVM_EXPORTED_SYMBOL_FILE ${CMAKE_CURRENT_SOURCE_DIR}/libclang.exports)
 
 if(MSVC)
-<<<<<<< HEAD
-  # Avoid LNK4197 not to spceify libclang.def here.
-=======
   # Avoid LNK4197 by not specifying libclang.exports here.
->>>>>>> b2b84690
   # Each functions is exported as "dllexport" in include/clang-c.
   # KB835326
   set(LLVM_EXPORTED_SYMBOL_FILE)
@@ -101,7 +94,6 @@
 
   LINK_LIBS
   ${LIBS}
-<<<<<<< HEAD
 
   LINK_COMPONENTS
   ${LLVM_TARGETS_TO_BUILD}
@@ -109,15 +101,6 @@
   Support
   )
 
-=======
-
-  LINK_COMPONENTS
-  ${LLVM_TARGETS_TO_BUILD}
-  Core
-  Support
-  )
-
->>>>>>> b2b84690
 if(ENABLE_SHARED)
   if(WIN32)
     set_target_properties(libclang
@@ -135,15 +118,12 @@
       PROPERTIES
       VERSION ${LIBCLANG_LIBRARY_VERSION}
       DEFINE_SYMBOL _CINDEX_LIB_)
-<<<<<<< HEAD
-=======
     # FIXME: _CINDEX_LIB_ affects dllexport/dllimport on Win32.
     if(LLVM_ENABLE_MODULES AND NOT WIN32)
       target_compile_options(libclang PRIVATE
         "-fmodules-ignore-macro=_CINDEX_LIB_"
         )
     endif()
->>>>>>> b2b84690
   endif()
 endif()
 
@@ -160,15 +140,6 @@
   PATTERN "*.h"
   PATTERN ".svn" EXCLUDE
   )
-<<<<<<< HEAD
-
-if (NOT CMAKE_CONFIGURATION_TYPES) # don't add this for IDE's.
-  add_custom_target(install-libclang-headers
-    DEPENDS
-    COMMAND "${CMAKE_COMMAND}"
-            -DCMAKE_INSTALL_COMPONENT=libclang-headers
-            -P "${CMAKE_BINARY_DIR}/cmake_install.cmake")
-=======
 
 # LLVM_DISTRIBUTION_COMPONENTS requires that each component have both a
 # component and an install-component target, so add a dummy libclang-headers
@@ -179,5 +150,4 @@
 if (NOT CMAKE_CONFIGURATION_TYPES) # don't add this for IDE's.
   add_llvm_install_targets(install-libclang-headers
                            COMPONENT libclang-headers)
->>>>>>> b2b84690
 endif()