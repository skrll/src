//===- CIndexHigh.cpp - Higher level API functions ------------------------===//
//
//                     The LLVM Compiler Infrastructure
//
// This file is distributed under the University of Illinois Open Source
// License. See LICENSE.TXT for details.
//
//===----------------------------------------------------------------------===//

#include "CIndexDiagnostic.h"
#include "CIndexer.h"
#include "CLog.h"
#include "CXCursor.h"
#include "CXIndexDataConsumer.h"
#include "CXSourceLocation.h"
#include "CXString.h"
#include "CXTranslationUnit.h"
#include "clang/AST/ASTConsumer.h"
#include "clang/Frontend/ASTUnit.h"
#include "clang/Frontend/CompilerInstance.h"
#include "clang/Frontend/CompilerInvocation.h"
#include "clang/Frontend/FrontendAction.h"
#include "clang/Frontend/Utils.h"
#include "clang/Index/IndexingAction.h"
#include "clang/Lex/HeaderSearch.h"
#include "clang/Lex/PPCallbacks.h"
#include "clang/Lex/PPConditionalDirectiveRecord.h"
#include "clang/Lex/Preprocessor.h"
#include "clang/Lex/PreprocessorOptions.h"
#include "llvm/Support/CrashRecoveryContext.h"
#include "llvm/Support/MemoryBuffer.h"
#include "llvm/Support/Mutex.h"
#include "llvm/Support/MutexGuard.h"
#include <cstdio>
#include <utility>

using namespace clang;
using namespace clang::index;
using namespace cxtu;
using namespace cxindex;

namespace {

//===----------------------------------------------------------------------===//
// Skip Parsed Bodies
//===----------------------------------------------------------------------===//

<<<<<<< HEAD
/// \brief A "region" in source code identified by the file/offset of the
=======
/// A "region" in source code identified by the file/offset of the
>>>>>>> b2b84690
/// preprocessor conditional directive that it belongs to.
/// Multiple, non-consecutive ranges can be parts of the same region.
///
/// As an example of different regions separated by preprocessor directives:
///
/// \code
///   #1
/// #ifdef BLAH
///   #2
/// #ifdef CAKE
///   #3
/// #endif
///   #2
/// #endif
///   #1
/// \endcode
///
/// There are 3 regions, with non-consecutive parts:
///   #1 is identified as the beginning of the file
///   #2 is identified as the location of "#ifdef BLAH"
///   #3 is identified as the location of "#ifdef CAKE"
///
class PPRegion {
  llvm::sys::fs::UniqueID UniqueID;
  time_t ModTime;
  unsigned Offset;
public:
  PPRegion() : UniqueID(0, 0), ModTime(), Offset() {}
  PPRegion(llvm::sys::fs::UniqueID UniqueID, unsigned offset, time_t modTime)
      : UniqueID(UniqueID), ModTime(modTime), Offset(offset) {}

  const llvm::sys::fs::UniqueID &getUniqueID() const { return UniqueID; }
  unsigned getOffset() const { return Offset; }
  time_t getModTime() const { return ModTime; }

  bool isInvalid() const { return *this == PPRegion(); }

  friend bool operator==(const PPRegion &lhs, const PPRegion &rhs) {
    return lhs.UniqueID == rhs.UniqueID && lhs.Offset == rhs.Offset &&
           lhs.ModTime == rhs.ModTime;
  }
};

typedef llvm::DenseSet<PPRegion> PPRegionSetTy;

} // end anonymous namespace

namespace llvm {
  template <> struct isPodLike<PPRegion> {
    static const bool value = true;
  };

  template <>
  struct DenseMapInfo<PPRegion> {
    static inline PPRegion getEmptyKey() {
      return PPRegion(llvm::sys::fs::UniqueID(0, 0), unsigned(-1), 0);
    }
    static inline PPRegion getTombstoneKey() {
      return PPRegion(llvm::sys::fs::UniqueID(0, 0), unsigned(-2), 0);
    }

    static unsigned getHashValue(const PPRegion &S) {
      llvm::FoldingSetNodeID ID;
      const llvm::sys::fs::UniqueID &UniqueID = S.getUniqueID();
      ID.AddInteger(UniqueID.getFile());
      ID.AddInteger(UniqueID.getDevice());
      ID.AddInteger(S.getOffset());
      ID.AddInteger(S.getModTime());
      return ID.ComputeHash();
    }

    static bool isEqual(const PPRegion &LHS, const PPRegion &RHS) {
      return LHS == RHS;
    }
  };
}

namespace {

class SessionSkipBodyData {
  llvm::sys::Mutex Mux;
  PPRegionSetTy ParsedRegions;

public:
  SessionSkipBodyData() : Mux(/*recursive=*/false) {}
  ~SessionSkipBodyData() {
    //llvm::errs() << "RegionData: " << Skipped.size() << " - " << Skipped.getMemorySize() << "\n";
  }

  void copyTo(PPRegionSetTy &Set) {
    llvm::MutexGuard MG(Mux);
    Set = ParsedRegions;
  }

  void update(ArrayRef<PPRegion> Regions) {
    llvm::MutexGuard MG(Mux);
    ParsedRegions.insert(Regions.begin(), Regions.end());
  }
};

class TUSkipBodyControl {
  SessionSkipBodyData &SessionData;
  PPConditionalDirectiveRecord &PPRec;
  Preprocessor &PP;

  PPRegionSetTy ParsedRegions;
  SmallVector<PPRegion, 32> NewParsedRegions;
  PPRegion LastRegion;
  bool LastIsParsed;

public:
  TUSkipBodyControl(SessionSkipBodyData &sessionData,
                    PPConditionalDirectiveRecord &ppRec,
                    Preprocessor &pp)
    : SessionData(sessionData), PPRec(ppRec), PP(pp) {
    SessionData.copyTo(ParsedRegions);
  }

  bool isParsed(SourceLocation Loc, FileID FID, const FileEntry *FE) {
    PPRegion region = getRegion(Loc, FID, FE);
    if (region.isInvalid())
      return false;

    // Check common case, consecutive functions in the same region.
    if (LastRegion == region)
      return LastIsParsed;

    LastRegion = region;
    LastIsParsed = ParsedRegions.count(region);
    if (!LastIsParsed)
      NewParsedRegions.push_back(region);
    return LastIsParsed;
  }

  void finished() {
    SessionData.update(NewParsedRegions);
  }

private:
  PPRegion getRegion(SourceLocation Loc, FileID FID, const FileEntry *FE) {
    SourceLocation RegionLoc = PPRec.findConditionalDirectiveRegionLoc(Loc);
    if (RegionLoc.isInvalid()) {
      if (isParsedOnceInclude(FE)) {
        const llvm::sys::fs::UniqueID &ID = FE->getUniqueID();
        return PPRegion(ID, 0, FE->getModificationTime());
      }
      return PPRegion();
    }

    const SourceManager &SM = PPRec.getSourceManager();
    assert(RegionLoc.isFileID());
    FileID RegionFID;
    unsigned RegionOffset;
    std::tie(RegionFID, RegionOffset) = SM.getDecomposedLoc(RegionLoc);

    if (RegionFID != FID) {
      if (isParsedOnceInclude(FE)) {
        const llvm::sys::fs::UniqueID &ID = FE->getUniqueID();
        return PPRegion(ID, 0, FE->getModificationTime());
      }
      return PPRegion();
    }

    const llvm::sys::fs::UniqueID &ID = FE->getUniqueID();
    return PPRegion(ID, RegionOffset, FE->getModificationTime());
  }

  bool isParsedOnceInclude(const FileEntry *FE) {
    return PP.getHeaderSearchInfo().isFileMultipleIncludeGuarded(FE);
  }
};

//===----------------------------------------------------------------------===//
// IndexPPCallbacks
//===----------------------------------------------------------------------===//

class IndexPPCallbacks : public PPCallbacks {
  Preprocessor &PP;
  CXIndexDataConsumer &DataConsumer;
  bool IsMainFileEntered;

public:
  IndexPPCallbacks(Preprocessor &PP, CXIndexDataConsumer &dataConsumer)
    : PP(PP), DataConsumer(dataConsumer), IsMainFileEntered(false) { }

  void FileChanged(SourceLocation Loc, FileChangeReason Reason,
                 SrcMgr::CharacteristicKind FileType, FileID PrevFID) override {
    if (IsMainFileEntered)
      return;

    SourceManager &SM = PP.getSourceManager();
    SourceLocation MainFileLoc = SM.getLocForStartOfFile(SM.getMainFileID());

    if (Loc == MainFileLoc && Reason == PPCallbacks::EnterFile) {
      IsMainFileEntered = true;
      DataConsumer.enteredMainFile(SM.getFileEntryForID(SM.getMainFileID()));
    }
  }

  void InclusionDirective(SourceLocation HashLoc, const Token &IncludeTok,
                          StringRef FileName, bool IsAngled,
                          CharSourceRange FilenameRange, const FileEntry *File,
                          StringRef SearchPath, StringRef RelativePath,
<<<<<<< HEAD
                          const Module *Imported) override {
=======
                          const Module *Imported,
                          SrcMgr::CharacteristicKind FileType) override {
>>>>>>> b2b84690
    bool isImport = (IncludeTok.is(tok::identifier) &&
            IncludeTok.getIdentifierInfo()->getPPKeywordID() == tok::pp_import);
    DataConsumer.ppIncludedFile(HashLoc, FileName, File, isImport, IsAngled,
                            Imported);
  }

  /// MacroDefined - This hook is called whenever a macro definition is seen.
  void MacroDefined(const Token &Id, const MacroDirective *MD) override {}

  /// MacroUndefined - This hook is called whenever a macro #undef is seen.
  /// MI is released immediately following this callback.
  void MacroUndefined(const Token &MacroNameTok,
                      const MacroDefinition &MD,
                      const MacroDirective *UD) override {}

  /// MacroExpands - This is called by when a macro invocation is found.
  void MacroExpands(const Token &MacroNameTok, const MacroDefinition &MD,
                    SourceRange Range, const MacroArgs *Args) override {}

  /// SourceRangeSkipped - This hook is called when a source range is skipped.
  /// \param Range The SourceRange that was skipped. The range begins at the
  /// #if/#else directive and ends after the #endif/#else directive.
<<<<<<< HEAD
  void SourceRangeSkipped(SourceRange Range) override {}
=======
  void SourceRangeSkipped(SourceRange Range, SourceLocation EndifLoc) override {
  }
>>>>>>> b2b84690
};

//===----------------------------------------------------------------------===//
// IndexingConsumer
//===----------------------------------------------------------------------===//

class IndexingConsumer : public ASTConsumer {
  CXIndexDataConsumer &DataConsumer;
  TUSkipBodyControl *SKCtrl;

public:
  IndexingConsumer(CXIndexDataConsumer &dataConsumer, TUSkipBodyControl *skCtrl)
    : DataConsumer(dataConsumer), SKCtrl(skCtrl) { }

  // ASTConsumer Implementation

  void Initialize(ASTContext &Context) override {
    DataConsumer.setASTContext(Context);
    DataConsumer.startedTranslationUnit();
  }

  void HandleTranslationUnit(ASTContext &Ctx) override {
    if (SKCtrl)
      SKCtrl->finished();
  }

  bool HandleTopLevelDecl(DeclGroupRef DG) override {
    return !DataConsumer.shouldAbort();
  }

  bool shouldSkipFunctionBody(Decl *D) override {
    if (!SKCtrl) {
      // Always skip bodies.
      return true;
    }

    const SourceManager &SM = DataConsumer.getASTContext().getSourceManager();
    SourceLocation Loc = D->getLocation();
    if (Loc.isMacroID())
      return false;
    if (SM.isInSystemHeader(Loc))
      return true; // always skip bodies from system headers.

    FileID FID;
    unsigned Offset;
    std::tie(FID, Offset) = SM.getDecomposedLoc(Loc);
    // Don't skip bodies from main files; this may be revisited.
    if (SM.getMainFileID() == FID)
      return false;
    const FileEntry *FE = SM.getFileEntryForID(FID);
    if (!FE)
      return false;

    return SKCtrl->isParsed(Loc, FID, FE);
  }
};

//===----------------------------------------------------------------------===//
// CaptureDiagnosticConsumer
//===----------------------------------------------------------------------===//

class CaptureDiagnosticConsumer : public DiagnosticConsumer {
  SmallVector<StoredDiagnostic, 4> Errors;
public:

  void HandleDiagnostic(DiagnosticsEngine::Level level,
                        const Diagnostic &Info) override {
    if (level >= DiagnosticsEngine::Error)
      Errors.push_back(StoredDiagnostic(level, Info));
  }
};

//===----------------------------------------------------------------------===//
// IndexingFrontendAction
//===----------------------------------------------------------------------===//

class IndexingFrontendAction : public ASTFrontendAction {
  std::shared_ptr<CXIndexDataConsumer> DataConsumer;

  SessionSkipBodyData *SKData;
  std::unique_ptr<TUSkipBodyControl> SKCtrl;

public:
  IndexingFrontendAction(std::shared_ptr<CXIndexDataConsumer> dataConsumer,
                         SessionSkipBodyData *skData)
      : DataConsumer(std::move(dataConsumer)), SKData(skData) {}

  std::unique_ptr<ASTConsumer> CreateASTConsumer(CompilerInstance &CI,
                                                 StringRef InFile) override {
    PreprocessorOptions &PPOpts = CI.getPreprocessorOpts();

    if (!PPOpts.ImplicitPCHInclude.empty()) {
      DataConsumer->importedPCH(
                        CI.getFileManager().getFile(PPOpts.ImplicitPCHInclude));
    }

    DataConsumer->setASTContext(CI.getASTContext());
    Preprocessor &PP = CI.getPreprocessor();
    PP.addPPCallbacks(llvm::make_unique<IndexPPCallbacks>(PP, *DataConsumer));
    DataConsumer->setPreprocessor(CI.getPreprocessorPtr());

    if (SKData) {
      auto *PPRec = new PPConditionalDirectiveRecord(PP.getSourceManager());
      PP.addPPCallbacks(std::unique_ptr<PPCallbacks>(PPRec));
      SKCtrl = llvm::make_unique<TUSkipBodyControl>(*SKData, *PPRec, PP);
    }

    return llvm::make_unique<IndexingConsumer>(*DataConsumer, SKCtrl.get());
  }

  TranslationUnitKind getTranslationUnitKind() override {
    if (DataConsumer->shouldIndexImplicitTemplateInsts())
      return TU_Complete;
    else
      return TU_Prefix;
  }
  bool hasCodeCompletionSupport() const override { return false; }
};

//===----------------------------------------------------------------------===//
// clang_indexSourceFileUnit Implementation
//===----------------------------------------------------------------------===//

static IndexingOptions getIndexingOptionsFromCXOptions(unsigned index_options) {
  IndexingOptions IdxOpts;
  if (index_options & CXIndexOpt_IndexFunctionLocalSymbols)
    IdxOpts.IndexFunctionLocals = true;
  return IdxOpts;
}

struct IndexSessionData {
  CXIndex CIdx;
  std::unique_ptr<SessionSkipBodyData> SkipBodyData;

  explicit IndexSessionData(CXIndex cIdx)
    : CIdx(cIdx), SkipBodyData(new SessionSkipBodyData) {}
};

} // anonymous namespace

static CXErrorCode clang_indexSourceFile_Impl(
    CXIndexAction cxIdxAction, CXClientData client_data,
    IndexerCallbacks *client_index_callbacks, unsigned index_callbacks_size,
    unsigned index_options, const char *source_filename,
    const char *const *command_line_args, int num_command_line_args,
    ArrayRef<CXUnsavedFile> unsaved_files, CXTranslationUnit *out_TU,
    unsigned TU_options) {
  if (out_TU)
    *out_TU = nullptr;
  bool requestedToGetTU = (out_TU != nullptr);

  if (!cxIdxAction) {
    return CXError_InvalidArguments;
  }
  if (!client_index_callbacks || index_callbacks_size == 0) {
    return CXError_InvalidArguments;
  }

  IndexerCallbacks CB;
  memset(&CB, 0, sizeof(CB));
  unsigned ClientCBSize = index_callbacks_size < sizeof(CB)
                                  ? index_callbacks_size : sizeof(CB);
  memcpy(&CB, client_index_callbacks, ClientCBSize);

  IndexSessionData *IdxSession = static_cast<IndexSessionData *>(cxIdxAction);
  CIndexer *CXXIdx = static_cast<CIndexer *>(IdxSession->CIdx);

  if (CXXIdx->isOptEnabled(CXGlobalOpt_ThreadBackgroundPriorityForIndexing))
    setThreadBackgroundPriority();

  bool CaptureDiagnostics = !Logger::isLoggingEnabled();

  CaptureDiagnosticConsumer *CaptureDiag = nullptr;
  if (CaptureDiagnostics)
    CaptureDiag = new CaptureDiagnosticConsumer();

  // Configure the diagnostics.
  IntrusiveRefCntPtr<DiagnosticsEngine>
    Diags(CompilerInstance::createDiagnostics(new DiagnosticOptions,
                                              CaptureDiag,
                                              /*ShouldOwnClient=*/true));

  // Recover resources if we crash before exiting this function.
  llvm::CrashRecoveryContextCleanupRegistrar<DiagnosticsEngine,
    llvm::CrashRecoveryContextReleaseRefCleanup<DiagnosticsEngine> >
    DiagCleanup(Diags.get());

  std::unique_ptr<std::vector<const char *>> Args(
      new std::vector<const char *>());

  // Recover resources if we crash before exiting this method.
  llvm::CrashRecoveryContextCleanupRegistrar<std::vector<const char*> >
    ArgsCleanup(Args.get());
  
  Args->insert(Args->end(), command_line_args,
               command_line_args + num_command_line_args);

  // The 'source_filename' argument is optional.  If the caller does not
  // specify it then it is assumed that the source file is specified
  // in the actual argument list.
  // Put the source file after command_line_args otherwise if '-x' flag is
  // present it will be unused.
  if (source_filename)
    Args->push_back(source_filename);

  std::shared_ptr<CompilerInvocation> CInvok =
      createInvocationFromCommandLine(*Args, Diags);

  if (!CInvok)
    return CXError_Failure;

  // Recover resources if we crash before exiting this function.
  llvm::CrashRecoveryContextCleanupRegistrar<
      std::shared_ptr<CompilerInvocation>,
      llvm::CrashRecoveryContextDestructorCleanup<
          std::shared_ptr<CompilerInvocation>>>
      CInvokCleanup(&CInvok);

  if (CInvok->getFrontendOpts().Inputs.empty())
    return CXError_Failure;

  typedef SmallVector<std::unique_ptr<llvm::MemoryBuffer>, 8> MemBufferOwner;
  std::unique_ptr<MemBufferOwner> BufOwner(new MemBufferOwner);

  // Recover resources if we crash before exiting this method.
  llvm::CrashRecoveryContextCleanupRegistrar<MemBufferOwner> BufOwnerCleanup(
      BufOwner.get());

  for (auto &UF : unsaved_files) {
    std::unique_ptr<llvm::MemoryBuffer> MB =
        llvm::MemoryBuffer::getMemBufferCopy(getContents(UF), UF.Filename);
    CInvok->getPreprocessorOpts().addRemappedFile(UF.Filename, MB.get());
    BufOwner->push_back(std::move(MB));
  }

  // Since libclang is primarily used by batch tools dealing with
  // (often very broken) source code, where spell-checking can have a
  // significant negative impact on performance (particularly when 
  // precompiled headers are involved), we disable it.
  CInvok->getLangOpts()->SpellChecking = false;

  if (index_options & CXIndexOpt_SuppressWarnings)
    CInvok->getDiagnosticOpts().IgnoreWarnings = true;

  // Make sure to use the raw module format.
  CInvok->getHeaderSearchOpts().ModuleFormat =
    CXXIdx->getPCHContainerOperations()->getRawReader().getFormat();

  auto Unit = ASTUnit::create(CInvok, Diags, CaptureDiagnostics,
                              /*UserFilesAreVolatile=*/true);
  if (!Unit)
    return CXError_InvalidArguments;

  auto *UPtr = Unit.get();
  std::unique_ptr<CXTUOwner> CXTU(
      new CXTUOwner(MakeCXTranslationUnit(CXXIdx, std::move(Unit))));

  // Recover resources if we crash before exiting this method.
  llvm::CrashRecoveryContextCleanupRegistrar<CXTUOwner>
    CXTUCleanup(CXTU.get());

  // Enable the skip-parsed-bodies optimization only for C++; this may be
  // revisited.
  bool SkipBodies = (index_options & CXIndexOpt_SkipParsedBodiesInSession) &&
      CInvok->getLangOpts()->CPlusPlus;
  if (SkipBodies)
    CInvok->getFrontendOpts().SkipFunctionBodies = true;

  auto DataConsumer =
    std::make_shared<CXIndexDataConsumer>(client_data, CB, index_options,
                                          CXTU->getTU());
  auto InterAction = llvm::make_unique<IndexingFrontendAction>(DataConsumer,
                         SkipBodies ? IdxSession->SkipBodyData.get() : nullptr);
  std::unique_ptr<FrontendAction> IndexAction;
  IndexAction = createIndexingAction(DataConsumer,
                                getIndexingOptionsFromCXOptions(index_options),
                                     std::move(InterAction));

  // Recover resources if we crash before exiting this method.
  llvm::CrashRecoveryContextCleanupRegistrar<FrontendAction>
    IndexActionCleanup(IndexAction.get());

  bool Persistent = requestedToGetTU;
  bool OnlyLocalDecls = false;
  bool PrecompilePreamble = false;
  bool CreatePreambleOnFirstParse = false;
  bool CacheCodeCompletionResults = false;
  PreprocessorOptions &PPOpts = CInvok->getPreprocessorOpts(); 
  PPOpts.AllowPCHWithCompilerErrors = true;

  if (requestedToGetTU) {
    OnlyLocalDecls = CXXIdx->getOnlyLocalDecls();
    PrecompilePreamble = TU_options & CXTranslationUnit_PrecompiledPreamble;
    CreatePreambleOnFirstParse =
        TU_options & CXTranslationUnit_CreatePreambleOnFirstParse;
    // FIXME: Add a flag for modules.
    CacheCodeCompletionResults
      = TU_options & CXTranslationUnit_CacheCompletionResults;
  }

  if (TU_options & CXTranslationUnit_DetailedPreprocessingRecord) {
    PPOpts.DetailedRecord = true;
  }

  if (!requestedToGetTU && !CInvok->getLangOpts()->Modules)
    PPOpts.DetailedRecord = false;

  // Unless the user specified that they want the preamble on the first parse
  // set it up to be created on the first reparse. This makes the first parse
  // faster, trading for a slower (first) reparse.
  unsigned PrecompilePreambleAfterNParses =
      !PrecompilePreamble ? 0 : 2 - CreatePreambleOnFirstParse;
  DiagnosticErrorTrap DiagTrap(*Diags);
  bool Success = ASTUnit::LoadFromCompilerInvocationAction(
      std::move(CInvok), CXXIdx->getPCHContainerOperations(), Diags,
      IndexAction.get(), UPtr, Persistent, CXXIdx->getClangResourcesPath(),
      OnlyLocalDecls, CaptureDiagnostics, PrecompilePreambleAfterNParses,
      CacheCodeCompletionResults,
      /*IncludeBriefCommentsInCodeCompletion=*/false,
      /*UserFilesAreVolatile=*/true);
  if (DiagTrap.hasErrorOccurred() && CXXIdx->getDisplayDiagnostics())
    printDiagsToStderr(UPtr);

  if (isASTReadError(UPtr))
    return CXError_ASTReadError;

  if (!Success)
    return CXError_Failure;

  if (out_TU)
    *out_TU = CXTU->takeTU();

  return CXError_Success;
}

//===----------------------------------------------------------------------===//
// clang_indexTranslationUnit Implementation
//===----------------------------------------------------------------------===//

static void indexPreprocessingRecord(ASTUnit &Unit, CXIndexDataConsumer &IdxCtx) {
  Preprocessor &PP = Unit.getPreprocessor();
  if (!PP.getPreprocessingRecord())
    return;

  // FIXME: Only deserialize inclusion directives.

  bool isModuleFile = Unit.isModuleFile();
  for (PreprocessedEntity *PPE : Unit.getLocalPreprocessingEntities()) {
    if (InclusionDirective *ID = dyn_cast<InclusionDirective>(PPE)) {
      SourceLocation Loc = ID->getSourceRange().getBegin();
      // Modules have synthetic main files as input, give an invalid location
      // if the location points to such a file.
      if (isModuleFile && Unit.isInMainFileID(Loc))
        Loc = SourceLocation();
      IdxCtx.ppIncludedFile(Loc, ID->getFileName(),
                            ID->getFile(),
                            ID->getKind() == InclusionDirective::Import,
                            !ID->wasInQuotes(), ID->importedModule());
    }
  }
}

static CXErrorCode clang_indexTranslationUnit_Impl(
    CXIndexAction idxAction, CXClientData client_data,
    IndexerCallbacks *client_index_callbacks, unsigned index_callbacks_size,
    unsigned index_options, CXTranslationUnit TU) {
  // Check arguments.
  if (isNotUsableTU(TU)) {
    LOG_BAD_TU(TU);
    return CXError_InvalidArguments;
  }
  if (!client_index_callbacks || index_callbacks_size == 0) {
    return CXError_InvalidArguments;
  }

  CIndexer *CXXIdx = TU->CIdx;
  if (CXXIdx->isOptEnabled(CXGlobalOpt_ThreadBackgroundPriorityForIndexing))
    setThreadBackgroundPriority();

  IndexerCallbacks CB;
  memset(&CB, 0, sizeof(CB));
  unsigned ClientCBSize = index_callbacks_size < sizeof(CB)
                                  ? index_callbacks_size : sizeof(CB);
  memcpy(&CB, client_index_callbacks, ClientCBSize);

<<<<<<< HEAD
  auto DataConsumer = std::make_shared<CXIndexDataConsumer>(client_data, CB,
                                                            index_options, TU);
=======
  CXIndexDataConsumer DataConsumer(client_data, CB, index_options, TU);
>>>>>>> b2b84690

  ASTUnit *Unit = cxtu::getASTUnit(TU);
  if (!Unit)
    return CXError_Failure;

  ASTUnit::ConcurrencyCheck Check(*Unit);

  if (const FileEntry *PCHFile = Unit->getPCHFile())
<<<<<<< HEAD
    DataConsumer->importedPCH(PCHFile);
=======
    DataConsumer.importedPCH(PCHFile);
>>>>>>> b2b84690

  FileManager &FileMgr = Unit->getFileManager();

  if (Unit->getOriginalSourceFileName().empty())
<<<<<<< HEAD
    DataConsumer->enteredMainFile(nullptr);
  else
    DataConsumer->enteredMainFile(FileMgr.getFile(Unit->getOriginalSourceFileName()));

  DataConsumer->setASTContext(Unit->getASTContext());
  DataConsumer->startedTranslationUnit();

  indexPreprocessingRecord(*Unit, *DataConsumer);
  indexASTUnit(*Unit, DataConsumer, getIndexingOptionsFromCXOptions(index_options));
  DataConsumer->indexDiagnostics();
=======
    DataConsumer.enteredMainFile(nullptr);
  else
    DataConsumer.enteredMainFile(
        FileMgr.getFile(Unit->getOriginalSourceFileName()));

  DataConsumer.setASTContext(Unit->getASTContext());
  DataConsumer.startedTranslationUnit();

  indexPreprocessingRecord(*Unit, DataConsumer);
  indexASTUnit(*Unit, DataConsumer, getIndexingOptionsFromCXOptions(index_options));
  DataConsumer.indexDiagnostics();
>>>>>>> b2b84690

  return CXError_Success;
}

//===----------------------------------------------------------------------===//
// libclang public APIs.
//===----------------------------------------------------------------------===//

int clang_index_isEntityObjCContainerKind(CXIdxEntityKind K) {
  return CXIdxEntity_ObjCClass <= K && K <= CXIdxEntity_ObjCCategory;
}

const CXIdxObjCContainerDeclInfo *
clang_index_getObjCContainerDeclInfo(const CXIdxDeclInfo *DInfo) {
  if (!DInfo)
    return nullptr;

  const DeclInfo *DI = static_cast<const DeclInfo *>(DInfo);
  if (const ObjCContainerDeclInfo *
        ContInfo = dyn_cast<ObjCContainerDeclInfo>(DI))
    return &ContInfo->ObjCContDeclInfo;

  return nullptr;
}

const CXIdxObjCInterfaceDeclInfo *
clang_index_getObjCInterfaceDeclInfo(const CXIdxDeclInfo *DInfo) {
  if (!DInfo)
    return nullptr;

  const DeclInfo *DI = static_cast<const DeclInfo *>(DInfo);
  if (const ObjCInterfaceDeclInfo *
        InterInfo = dyn_cast<ObjCInterfaceDeclInfo>(DI))
    return &InterInfo->ObjCInterDeclInfo;

  return nullptr;
}

const CXIdxObjCCategoryDeclInfo *
clang_index_getObjCCategoryDeclInfo(const CXIdxDeclInfo *DInfo){
  if (!DInfo)
    return nullptr;

  const DeclInfo *DI = static_cast<const DeclInfo *>(DInfo);
  if (const ObjCCategoryDeclInfo *
        CatInfo = dyn_cast<ObjCCategoryDeclInfo>(DI))
    return &CatInfo->ObjCCatDeclInfo;

  return nullptr;
}

const CXIdxObjCProtocolRefListInfo *
clang_index_getObjCProtocolRefListInfo(const CXIdxDeclInfo *DInfo) {
  if (!DInfo)
    return nullptr;

  const DeclInfo *DI = static_cast<const DeclInfo *>(DInfo);
  
  if (const ObjCInterfaceDeclInfo *
        InterInfo = dyn_cast<ObjCInterfaceDeclInfo>(DI))
    return InterInfo->ObjCInterDeclInfo.protocols;
  
  if (const ObjCProtocolDeclInfo *
        ProtInfo = dyn_cast<ObjCProtocolDeclInfo>(DI))
    return &ProtInfo->ObjCProtoRefListInfo;

  if (const ObjCCategoryDeclInfo *CatInfo = dyn_cast<ObjCCategoryDeclInfo>(DI))
    return CatInfo->ObjCCatDeclInfo.protocols;

  return nullptr;
}

const CXIdxObjCPropertyDeclInfo *
clang_index_getObjCPropertyDeclInfo(const CXIdxDeclInfo *DInfo) {
  if (!DInfo)
    return nullptr;

  const DeclInfo *DI = static_cast<const DeclInfo *>(DInfo);
  if (const ObjCPropertyDeclInfo *PropInfo = dyn_cast<ObjCPropertyDeclInfo>(DI))
    return &PropInfo->ObjCPropDeclInfo;

  return nullptr;
}

const CXIdxIBOutletCollectionAttrInfo *
clang_index_getIBOutletCollectionAttrInfo(const CXIdxAttrInfo *AInfo) {
  if (!AInfo)
    return nullptr;

  const AttrInfo *DI = static_cast<const AttrInfo *>(AInfo);
  if (const IBOutletCollectionInfo *
        IBInfo = dyn_cast<IBOutletCollectionInfo>(DI))
    return &IBInfo->IBCollInfo;

  return nullptr;
}

const CXIdxCXXClassDeclInfo *
clang_index_getCXXClassDeclInfo(const CXIdxDeclInfo *DInfo) {
  if (!DInfo)
    return nullptr;

  const DeclInfo *DI = static_cast<const DeclInfo *>(DInfo);
  if (const CXXClassDeclInfo *ClassInfo = dyn_cast<CXXClassDeclInfo>(DI))
    return &ClassInfo->CXXClassInfo;

  return nullptr;
}

CXIdxClientContainer
clang_index_getClientContainer(const CXIdxContainerInfo *info) {
  if (!info)
    return nullptr;
  const ContainerInfo *Container = static_cast<const ContainerInfo *>(info);
  return Container->IndexCtx->getClientContainerForDC(Container->DC);
}

void clang_index_setClientContainer(const CXIdxContainerInfo *info,
                                    CXIdxClientContainer client) {
  if (!info)
    return;
  const ContainerInfo *Container = static_cast<const ContainerInfo *>(info);
  Container->IndexCtx->addContainerInMap(Container->DC, client);
}

CXIdxClientEntity clang_index_getClientEntity(const CXIdxEntityInfo *info) {
  if (!info)
    return nullptr;
  const EntityInfo *Entity = static_cast<const EntityInfo *>(info);
  return Entity->IndexCtx->getClientEntity(Entity->Dcl);
}

void clang_index_setClientEntity(const CXIdxEntityInfo *info,
                                 CXIdxClientEntity client) {
  if (!info)
    return;
  const EntityInfo *Entity = static_cast<const EntityInfo *>(info);
  Entity->IndexCtx->setClientEntity(Entity->Dcl, client);
}

CXIndexAction clang_IndexAction_create(CXIndex CIdx) {
  return new IndexSessionData(CIdx);
}

void clang_IndexAction_dispose(CXIndexAction idxAction) {
  if (idxAction)
    delete static_cast<IndexSessionData *>(idxAction);
}

int clang_indexSourceFile(CXIndexAction idxAction,
                          CXClientData client_data,
                          IndexerCallbacks *index_callbacks,
                          unsigned index_callbacks_size,
                          unsigned index_options,
                          const char *source_filename,
                          const char * const *command_line_args,
                          int num_command_line_args,
                          struct CXUnsavedFile *unsaved_files,
                          unsigned num_unsaved_files,
                          CXTranslationUnit *out_TU,
                          unsigned TU_options) {
  SmallVector<const char *, 4> Args;
  Args.push_back("clang");
  Args.append(command_line_args, command_line_args + num_command_line_args);
  return clang_indexSourceFileFullArgv(
      idxAction, client_data, index_callbacks, index_callbacks_size,
      index_options, source_filename, Args.data(), Args.size(), unsaved_files,
      num_unsaved_files, out_TU, TU_options);
}

int clang_indexSourceFileFullArgv(
    CXIndexAction idxAction, CXClientData client_data,
    IndexerCallbacks *index_callbacks, unsigned index_callbacks_size,
    unsigned index_options, const char *source_filename,
    const char *const *command_line_args, int num_command_line_args,
    struct CXUnsavedFile *unsaved_files, unsigned num_unsaved_files,
    CXTranslationUnit *out_TU, unsigned TU_options) {
  LOG_FUNC_SECTION {
    *Log << source_filename << ": ";
    for (int i = 0; i != num_command_line_args; ++i)
      *Log << command_line_args[i] << " ";
  }

  if (num_unsaved_files && !unsaved_files)
    return CXError_InvalidArguments;
<<<<<<< HEAD

  CXErrorCode result = CXError_Failure;
  auto IndexSourceFileImpl = [=, &result]() {
    result = clang_indexSourceFile_Impl(
        idxAction, client_data, index_callbacks, index_callbacks_size,
        index_options, source_filename, command_line_args,
        num_command_line_args,
        llvm::makeArrayRef(unsaved_files, num_unsaved_files), out_TU,
        TU_options);
  };

  if (getenv("LIBCLANG_NOTHREADS")) {
    IndexSourceFileImpl();
    return result;
  }
=======

  CXErrorCode result = CXError_Failure;
  auto IndexSourceFileImpl = [=, &result]() {
    result = clang_indexSourceFile_Impl(
        idxAction, client_data, index_callbacks, index_callbacks_size,
        index_options, source_filename, command_line_args,
        num_command_line_args,
        llvm::makeArrayRef(unsaved_files, num_unsaved_files), out_TU,
        TU_options);
  };
>>>>>>> b2b84690

  llvm::CrashRecoveryContext CRC;

  if (!RunSafely(CRC, IndexSourceFileImpl)) {
    fprintf(stderr, "libclang: crash detected during indexing source file: {\n");
    fprintf(stderr, "  'source_filename' : '%s'\n", source_filename);
    fprintf(stderr, "  'command_line_args' : [");
    for (int i = 0; i != num_command_line_args; ++i) {
      if (i)
        fprintf(stderr, ", ");
      fprintf(stderr, "'%s'", command_line_args[i]);
    }
    fprintf(stderr, "],\n");
    fprintf(stderr, "  'unsaved_files' : [");
    for (unsigned i = 0; i != num_unsaved_files; ++i) {
      if (i)
        fprintf(stderr, ", ");
      fprintf(stderr, "('%s', '...', %ld)", unsaved_files[i].Filename,
              unsaved_files[i].Length);
    }
    fprintf(stderr, "],\n");
    fprintf(stderr, "  'options' : %d,\n", TU_options);
    fprintf(stderr, "}\n");
    
    return 1;
  } else if (getenv("LIBCLANG_RESOURCE_USAGE")) {
    if (out_TU)
      PrintLibclangResourceUsage(*out_TU);
  }

  return result;
}

int clang_indexTranslationUnit(CXIndexAction idxAction,
                               CXClientData client_data,
                               IndexerCallbacks *index_callbacks,
                               unsigned index_callbacks_size,
                               unsigned index_options,
                               CXTranslationUnit TU) {
  LOG_FUNC_SECTION {
    *Log << TU;
  }

  CXErrorCode result;
  auto IndexTranslationUnitImpl = [=, &result]() {
    result = clang_indexTranslationUnit_Impl(
        idxAction, client_data, index_callbacks, index_callbacks_size,
        index_options, TU);
  };
<<<<<<< HEAD

  if (getenv("LIBCLANG_NOTHREADS")) {
    IndexTranslationUnitImpl();
    return result;
  }
=======
>>>>>>> b2b84690

  llvm::CrashRecoveryContext CRC;

  if (!RunSafely(CRC, IndexTranslationUnitImpl)) {
    fprintf(stderr, "libclang: crash detected during indexing TU\n");
    
    return 1;
  }

  return result;
}

void clang_indexLoc_getFileLocation(CXIdxLoc location,
                                    CXIdxClientFile *indexFile,
                                    CXFile *file,
                                    unsigned *line,
                                    unsigned *column,
                                    unsigned *offset) {
  if (indexFile) *indexFile = nullptr;
  if (file)   *file = nullptr;
  if (line)   *line = 0;
  if (column) *column = 0;
  if (offset) *offset = 0;

  SourceLocation Loc = SourceLocation::getFromRawEncoding(location.int_data);
  if (!location.ptr_data[0] || Loc.isInvalid())
    return;

  CXIndexDataConsumer &DataConsumer =
      *static_cast<CXIndexDataConsumer*>(location.ptr_data[0]);
  DataConsumer.translateLoc(Loc, indexFile, file, line, column, offset);
}

CXSourceLocation clang_indexLoc_getCXSourceLocation(CXIdxLoc location) {
  SourceLocation Loc = SourceLocation::getFromRawEncoding(location.int_data);
  if (!location.ptr_data[0] || Loc.isInvalid())
    return clang_getNullLocation();

  CXIndexDataConsumer &DataConsumer =
      *static_cast<CXIndexDataConsumer*>(location.ptr_data[0]);
  return cxloc::translateSourceLocation(DataConsumer.getASTContext(), Loc);
}
<|MERGE_RESOLUTION|>--- conflicted
+++ resolved
@@ -45,11 +45,7 @@
 // Skip Parsed Bodies
 //===----------------------------------------------------------------------===//
 
-<<<<<<< HEAD
-/// \brief A "region" in source code identified by the file/offset of the
-=======
 /// A "region" in source code identified by the file/offset of the
->>>>>>> b2b84690
 /// preprocessor conditional directive that it belongs to.
 /// Multiple, non-consecutive ranges can be parts of the same region.
 ///
@@ -253,12 +249,8 @@
                           StringRef FileName, bool IsAngled,
                           CharSourceRange FilenameRange, const FileEntry *File,
                           StringRef SearchPath, StringRef RelativePath,
-<<<<<<< HEAD
-                          const Module *Imported) override {
-=======
                           const Module *Imported,
                           SrcMgr::CharacteristicKind FileType) override {
->>>>>>> b2b84690
     bool isImport = (IncludeTok.is(tok::identifier) &&
             IncludeTok.getIdentifierInfo()->getPPKeywordID() == tok::pp_import);
     DataConsumer.ppIncludedFile(HashLoc, FileName, File, isImport, IsAngled,
@@ -281,12 +273,8 @@
   /// SourceRangeSkipped - This hook is called when a source range is skipped.
   /// \param Range The SourceRange that was skipped. The range begins at the
   /// #if/#else directive and ends after the #endif/#else directive.
-<<<<<<< HEAD
-  void SourceRangeSkipped(SourceRange Range) override {}
-=======
   void SourceRangeSkipped(SourceRange Range, SourceLocation EndifLoc) override {
   }
->>>>>>> b2b84690
 };
 
 //===----------------------------------------------------------------------===//
@@ -672,12 +660,7 @@
                                   ? index_callbacks_size : sizeof(CB);
   memcpy(&CB, client_index_callbacks, ClientCBSize);
 
-<<<<<<< HEAD
-  auto DataConsumer = std::make_shared<CXIndexDataConsumer>(client_data, CB,
-                                                            index_options, TU);
-=======
   CXIndexDataConsumer DataConsumer(client_data, CB, index_options, TU);
->>>>>>> b2b84690
 
   ASTUnit *Unit = cxtu::getASTUnit(TU);
   if (!Unit)
@@ -686,27 +669,11 @@
   ASTUnit::ConcurrencyCheck Check(*Unit);
 
   if (const FileEntry *PCHFile = Unit->getPCHFile())
-<<<<<<< HEAD
-    DataConsumer->importedPCH(PCHFile);
-=======
     DataConsumer.importedPCH(PCHFile);
->>>>>>> b2b84690
 
   FileManager &FileMgr = Unit->getFileManager();
 
   if (Unit->getOriginalSourceFileName().empty())
-<<<<<<< HEAD
-    DataConsumer->enteredMainFile(nullptr);
-  else
-    DataConsumer->enteredMainFile(FileMgr.getFile(Unit->getOriginalSourceFileName()));
-
-  DataConsumer->setASTContext(Unit->getASTContext());
-  DataConsumer->startedTranslationUnit();
-
-  indexPreprocessingRecord(*Unit, *DataConsumer);
-  indexASTUnit(*Unit, DataConsumer, getIndexingOptionsFromCXOptions(index_options));
-  DataConsumer->indexDiagnostics();
-=======
     DataConsumer.enteredMainFile(nullptr);
   else
     DataConsumer.enteredMainFile(
@@ -718,7 +685,6 @@
   indexPreprocessingRecord(*Unit, DataConsumer);
   indexASTUnit(*Unit, DataConsumer, getIndexingOptionsFromCXOptions(index_options));
   DataConsumer.indexDiagnostics();
->>>>>>> b2b84690
 
   return CXError_Success;
 }
@@ -904,7 +870,6 @@
 
   if (num_unsaved_files && !unsaved_files)
     return CXError_InvalidArguments;
-<<<<<<< HEAD
 
   CXErrorCode result = CXError_Failure;
   auto IndexSourceFileImpl = [=, &result]() {
@@ -916,23 +881,6 @@
         TU_options);
   };
 
-  if (getenv("LIBCLANG_NOTHREADS")) {
-    IndexSourceFileImpl();
-    return result;
-  }
-=======
-
-  CXErrorCode result = CXError_Failure;
-  auto IndexSourceFileImpl = [=, &result]() {
-    result = clang_indexSourceFile_Impl(
-        idxAction, client_data, index_callbacks, index_callbacks_size,
-        index_options, source_filename, command_line_args,
-        num_command_line_args,
-        llvm::makeArrayRef(unsaved_files, num_unsaved_files), out_TU,
-        TU_options);
-  };
->>>>>>> b2b84690
-
   llvm::CrashRecoveryContext CRC;
 
   if (!RunSafely(CRC, IndexSourceFileImpl)) {
@@ -981,14 +929,6 @@
         idxAction, client_data, index_callbacks, index_callbacks_size,
         index_options, TU);
   };
-<<<<<<< HEAD
-
-  if (getenv("LIBCLANG_NOTHREADS")) {
-    IndexTranslationUnitImpl();
-    return result;
-  }
-=======
->>>>>>> b2b84690
 
   llvm::CrashRecoveryContext CRC;
 
