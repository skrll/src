set( LLVM_LINK_COMPONENTS
  ${LLVM_TARGETS_TO_BUILD}
  Analysis
  CodeGen
  Core
  IPO
<<<<<<< HEAD
=======
  AggressiveInstCombine
>>>>>>> b2b84690
  InstCombine
  Instrumentation
  MC
  MCParser
  ObjCARCOpts
  Option
  ScalarOpts
  Support
  TransformUtils
  Vectorize
  )

option(CLANG_PLUGIN_SUPPORT "Build clang with plugin support" ON)

# Support plugins. This must be before add_clang_executable as it reads
# LLVM_NO_DEAD_STRIP.
if(CLANG_PLUGIN_SUPPORT)
  set(LLVM_NO_DEAD_STRIP 1)
endif()

if(NOT CLANG_BUILT_STANDALONE)
  set(tablegen_deps intrinsics_gen)
endif()

add_clang_tool(clang
  driver.cpp
  cc1_main.cpp
  cc1as_main.cpp
<<<<<<< HEAD
=======
  cc1gen_reproducer_main.cpp
>>>>>>> b2b84690

  DEPENDS
  ${tablegen_deps}
  )

target_link_libraries(clang
<<<<<<< HEAD
=======
  PRIVATE
>>>>>>> b2b84690
  clangBasic
  clangCodeGen
  clangDriver
  clangFrontend
  clangFrontendTool
  )

if(WIN32 AND NOT CYGWIN)
  # Prevent versioning if the buildhost is targeting for Win32.
else()
  set_target_properties(clang PROPERTIES VERSION ${CLANG_EXECUTABLE_VERSION})
endif()

# Support plugins.
if(CLANG_PLUGIN_SUPPORT)
  export_executable_symbols(clang)
endif()

add_dependencies(clang clang-headers)

if(NOT CLANG_LINKS_TO_CREATE)
  set(CLANG_LINKS_TO_CREATE clang++ clang-cl clang-cpp)

  if (MSVC)
    list(APPEND CLANG_LINKS_TO_CREATE ../msbuild-bin/cl)
  endif()
endif()

foreach(link ${CLANG_LINKS_TO_CREATE})
  add_clang_symlink(${link} clang)
endforeach()

# Configure plist creation for OS X.
set (TOOL_INFO_PLIST "Info.plist" CACHE STRING "Plist name")
if (APPLE)
  if (CLANG_VENDOR)
    set(TOOL_INFO_NAME "${CLANG_VENDOR} clang")
  else()
    set(TOOL_INFO_NAME "clang")
  endif()

  set(TOOL_INFO_UTI "${CLANG_VENDOR_UTI}")
  set(TOOL_INFO_VERSION "${CLANG_VERSION}")
  set(TOOL_INFO_BUILD_VERSION "${LLVM_VERSION_MAJOR}.${LLVM_VERSION_MINOR}")

  set(TOOL_INFO_PLIST_OUT "${CMAKE_CURRENT_BINARY_DIR}/${TOOL_INFO_PLIST}")
  target_link_libraries(clang
    PRIVATE
    "-Wl,-sectcreate,__TEXT,__info_plist,${TOOL_INFO_PLIST_OUT}")
  configure_file("${TOOL_INFO_PLIST}.in" "${TOOL_INFO_PLIST_OUT}" @ONLY)

  set(TOOL_INFO_UTI)
  set(TOOL_INFO_NAME)
  set(TOOL_INFO_VERSION)
  set(TOOL_INFO_BUILD_VERSION)
endif()

<<<<<<< HEAD
if(CLANG_ORDER_FILE AND (LD64_EXECUTABLE OR GOLD_EXECUTABLE))
  include(CMakePushCheckState)

  function(check_linker_flag flag out_var)
    cmake_push_check_state()
    set(CMAKE_REQUIRED_FLAGS "${CMAKE_REQUIRED_FLAGS} ${flag}")
    check_cxx_compiler_flag("" ${out_var})
    cmake_pop_check_state()
  endfunction()

  if (LD64_EXECUTABLE)
    set(LINKER_ORDER_FILE_OPTION "-Wl,-order_file,${CLANG_ORDER_FILE}")
  elseif (GOLD_EXECUTABLE)
    set(LINKER_ORDER_FILE_OPTION "-Wl,--section-ordering-file,${CLANG_ORDER_FILE}")
=======
if(CLANG_ORDER_FILE AND
    (LLVM_LINKER_IS_LD64 OR LLVM_LINKER_IS_GOLD OR LLVM_LINKER_IS_LLD))
  include(CheckLinkerFlag)

  if (LLVM_LINKER_IS_LD64)
    set(LINKER_ORDER_FILE_OPTION "-Wl,-order_file,${CLANG_ORDER_FILE}")
  elseif (LLVM_LINKER_IS_GOLD)
    set(LINKER_ORDER_FILE_OPTION "-Wl,--section-ordering-file,${CLANG_ORDER_FILE}")
  elseif (LLVM_LINKER_IS_LLD)
    set(LINKER_ORDER_FILE_OPTION "-Wl,--symbol-ordering-file,${CLANG_ORDER_FILE}")
>>>>>>> b2b84690
  endif()

  # This is a test to ensure the actual order file works with the linker.
  check_linker_flag(${LINKER_ORDER_FILE_OPTION} LINKER_ORDER_FILE_WORKS)

  # Passing an empty order file disables some linker layout optimizations.
  # To work around this and enable workflows for re-linking when the order file
  # changes we check during configuration if the file is empty, and make it a
  # configuration dependency.
  file(READ ${CLANG_ORDER_FILE} ORDER_FILE LIMIT 20)
  if("${ORDER_FILE}" STREQUAL "\n")
    set_property(DIRECTORY APPEND PROPERTY CMAKE_CONFIGURE_DEPENDS ${CLANG_ORDER_FILE})
  elseif(LINKER_ORDER_FILE_WORKS)
<<<<<<< HEAD
    target_link_libraries(clang ${LINKER_ORDER_FILE_OPTION})
=======
    target_link_libraries(clang PRIVATE ${LINKER_ORDER_FILE_OPTION})
>>>>>>> b2b84690
    set_target_properties(clang PROPERTIES LINK_DEPENDS ${CLANG_ORDER_FILE})
  endif()
endif()

if(WITH_POLLY AND LINK_POLLY_INTO_TOOLS)
<<<<<<< HEAD
  target_link_libraries(clang Polly)
=======
  target_link_libraries(clang PRIVATE Polly)
>>>>>>> b2b84690
endif(WITH_POLLY AND LINK_POLLY_INTO_TOOLS)<|MERGE_RESOLUTION|>--- conflicted
+++ resolved
@@ -4,10 +4,7 @@
   CodeGen
   Core
   IPO
-<<<<<<< HEAD
-=======
   AggressiveInstCombine
->>>>>>> b2b84690
   InstCombine
   Instrumentation
   MC
@@ -36,20 +33,14 @@
   driver.cpp
   cc1_main.cpp
   cc1as_main.cpp
-<<<<<<< HEAD
-=======
   cc1gen_reproducer_main.cpp
->>>>>>> b2b84690
 
   DEPENDS
   ${tablegen_deps}
   )
 
 target_link_libraries(clang
-<<<<<<< HEAD
-=======
   PRIVATE
->>>>>>> b2b84690
   clangBasic
   clangCodeGen
   clangDriver
@@ -107,22 +98,6 @@
   set(TOOL_INFO_BUILD_VERSION)
 endif()
 
-<<<<<<< HEAD
-if(CLANG_ORDER_FILE AND (LD64_EXECUTABLE OR GOLD_EXECUTABLE))
-  include(CMakePushCheckState)
-
-  function(check_linker_flag flag out_var)
-    cmake_push_check_state()
-    set(CMAKE_REQUIRED_FLAGS "${CMAKE_REQUIRED_FLAGS} ${flag}")
-    check_cxx_compiler_flag("" ${out_var})
-    cmake_pop_check_state()
-  endfunction()
-
-  if (LD64_EXECUTABLE)
-    set(LINKER_ORDER_FILE_OPTION "-Wl,-order_file,${CLANG_ORDER_FILE}")
-  elseif (GOLD_EXECUTABLE)
-    set(LINKER_ORDER_FILE_OPTION "-Wl,--section-ordering-file,${CLANG_ORDER_FILE}")
-=======
 if(CLANG_ORDER_FILE AND
     (LLVM_LINKER_IS_LD64 OR LLVM_LINKER_IS_GOLD OR LLVM_LINKER_IS_LLD))
   include(CheckLinkerFlag)
@@ -133,7 +108,6 @@
     set(LINKER_ORDER_FILE_OPTION "-Wl,--section-ordering-file,${CLANG_ORDER_FILE}")
   elseif (LLVM_LINKER_IS_LLD)
     set(LINKER_ORDER_FILE_OPTION "-Wl,--symbol-ordering-file,${CLANG_ORDER_FILE}")
->>>>>>> b2b84690
   endif()
 
   # This is a test to ensure the actual order file works with the linker.
@@ -147,19 +121,11 @@
   if("${ORDER_FILE}" STREQUAL "\n")
     set_property(DIRECTORY APPEND PROPERTY CMAKE_CONFIGURE_DEPENDS ${CLANG_ORDER_FILE})
   elseif(LINKER_ORDER_FILE_WORKS)
-<<<<<<< HEAD
-    target_link_libraries(clang ${LINKER_ORDER_FILE_OPTION})
-=======
     target_link_libraries(clang PRIVATE ${LINKER_ORDER_FILE_OPTION})
->>>>>>> b2b84690
     set_target_properties(clang PROPERTIES LINK_DEPENDS ${CLANG_ORDER_FILE})
   endif()
 endif()
 
 if(WITH_POLLY AND LINK_POLLY_INTO_TOOLS)
-<<<<<<< HEAD
-  target_link_libraries(clang Polly)
-=======
   target_link_libraries(clang PRIVATE Polly)
->>>>>>> b2b84690
 endif(WITH_POLLY AND LINK_POLLY_INTO_TOOLS)