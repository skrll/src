//===-- cc1as_main.cpp - Clang Assembler  ---------------------------------===//
//
//                     The LLVM Compiler Infrastructure
//
// This file is distributed under the University of Illinois Open Source
// License. See LICENSE.TXT for details.
//
//===----------------------------------------------------------------------===//
//
// This is the entry point to the clang -cc1as functionality, which implements
// the direct interface to the LLVM MC based assembler.
//
//===----------------------------------------------------------------------===//

#include "clang/Basic/Diagnostic.h"
#include "clang/Basic/DiagnosticOptions.h"
#include "clang/Driver/DriverDiagnostic.h"
#include "clang/Driver/Options.h"
#include "clang/Frontend/FrontendDiagnostic.h"
#include "clang/Frontend/TextDiagnosticPrinter.h"
#include "clang/Frontend/Utils.h"
#include "llvm/ADT/STLExtras.h"
#include "llvm/ADT/StringSwitch.h"
#include "llvm/ADT/Triple.h"
#include "llvm/IR/DataLayout.h"
#include "llvm/MC/MCAsmBackend.h"
#include "llvm/MC/MCAsmInfo.h"
#include "llvm/MC/MCCodeEmitter.h"
#include "llvm/MC/MCContext.h"
#include "llvm/MC/MCInstrInfo.h"
#include "llvm/MC/MCObjectFileInfo.h"
#include "llvm/MC/MCObjectWriter.h"
#include "llvm/MC/MCParser/MCAsmParser.h"
#include "llvm/MC/MCParser/MCTargetAsmParser.h"
#include "llvm/MC/MCRegisterInfo.h"
#include "llvm/MC/MCStreamer.h"
#include "llvm/MC/MCSubtargetInfo.h"
#include "llvm/MC/MCTargetOptions.h"
#include "llvm/Option/Arg.h"
#include "llvm/Option/ArgList.h"
#include "llvm/Option/OptTable.h"
#include "llvm/Support/CommandLine.h"
#include "llvm/Support/ErrorHandling.h"
#include "llvm/Support/FileSystem.h"
#include "llvm/Support/FormattedStream.h"
#include "llvm/Support/Host.h"
#include "llvm/Support/MemoryBuffer.h"
#include "llvm/Support/Path.h"
#include "llvm/Support/Signals.h"
#include "llvm/Support/SourceMgr.h"
#include "llvm/Support/TargetRegistry.h"
#include "llvm/Support/TargetSelect.h"
#include "llvm/Support/Timer.h"
#include "llvm/Support/raw_ostream.h"
#include <memory>
#include <system_error>
using namespace clang;
using namespace clang::driver;
using namespace clang::driver::options;
using namespace llvm;
using namespace llvm::opt;

namespace {

/// Helper class for representing a single invocation of the assembler.
struct AssemblerInvocation {
  /// @name Target Options
  /// @{

  /// The name of the target triple to assemble for.
  std::string Triple;

  /// If given, the name of the target CPU to determine which instructions
  /// are legal.
  std::string CPU;

  /// The list of target specific features to enable or disable -- this should
  /// be a list of strings starting with '+' or '-'.
  std::vector<std::string> Features;

  /// The list of symbol definitions.
  std::vector<std::string> SymbolDefs;

  /// @}
  /// @name Language Options
  /// @{

  std::vector<std::string> IncludePaths;
  unsigned NoInitialTextSection : 1;
  unsigned SaveTemporaryLabels : 1;
  unsigned GenDwarfForAssembly : 1;
  unsigned RelaxELFRelocations : 1;
  unsigned DwarfVersion;
  std::string DwarfDebugFlags;
  std::string DwarfDebugProducer;
  std::string DebugCompilationDir;
<<<<<<< HEAD
=======
  std::map<const std::string, const std::string> DebugPrefixMap;
>>>>>>> b2b84690
  llvm::DebugCompressionType CompressDebugSections =
      llvm::DebugCompressionType::None;
  std::string MainFileName;
  std::string SplitDwarfFile;

  /// @}
  /// @name Frontend Options
  /// @{

  std::string InputFile;
  std::vector<std::string> LLVMArgs;
  std::string OutputPath;
  enum FileType {
    FT_Asm,  ///< Assembly (.s) output, transliterate mode.
    FT_Null, ///< No output, for timing purposes.
    FT_Obj   ///< Object file output.
  };
  FileType OutputType;
  unsigned ShowHelp : 1;
  unsigned ShowVersion : 1;

  /// @}
  /// @name Transliterate Options
  /// @{

  unsigned OutputAsmVariant;
  unsigned ShowEncoding : 1;
  unsigned ShowInst : 1;

  /// @}
  /// @name Assembler Options
  /// @{

  unsigned RelaxAll : 1;
  unsigned NoExecStack : 1;
  unsigned FatalWarnings : 1;
  unsigned IncrementalLinkerCompatible : 1;

  /// The name of the relocation model to use.
  std::string RelocationModel;

  /// @}

public:
  AssemblerInvocation() {
    Triple = "";
    NoInitialTextSection = 0;
    InputFile = "-";
    OutputPath = "-";
    OutputType = FT_Asm;
    OutputAsmVariant = 0;
    ShowInst = 0;
    ShowEncoding = 0;
    RelaxAll = 0;
    NoExecStack = 0;
    FatalWarnings = 0;
    IncrementalLinkerCompatible = 0;
    DwarfVersion = 0;
  }

  static bool CreateFromArgs(AssemblerInvocation &Res,
                             ArrayRef<const char *> Argv,
                             DiagnosticsEngine &Diags);
};

}

bool AssemblerInvocation::CreateFromArgs(AssemblerInvocation &Opts,
                                         ArrayRef<const char *> Argv,
                                         DiagnosticsEngine &Diags) {
  bool Success = true;

  // Parse the arguments.
  std::unique_ptr<OptTable> OptTbl(createDriverOptTable());

  const unsigned IncludedFlagsBitmask = options::CC1AsOption;
  unsigned MissingArgIndex, MissingArgCount;
  InputArgList Args = OptTbl->ParseArgs(Argv, MissingArgIndex, MissingArgCount,
                                        IncludedFlagsBitmask);

  // Check for missing argument error.
  if (MissingArgCount) {
    Diags.Report(diag::err_drv_missing_argument)
        << Args.getArgString(MissingArgIndex) << MissingArgCount;
    Success = false;
  }

  // Issue errors on unknown arguments.
  for (const Arg *A : Args.filtered(OPT_UNKNOWN)) {
<<<<<<< HEAD
    Diags.Report(diag::err_drv_unknown_argument) << A->getAsString(Args);
=======
    auto ArgString = A->getAsString(Args);
    std::string Nearest;
    if (OptTbl->findNearest(ArgString, Nearest, IncludedFlagsBitmask) > 1)
      Diags.Report(diag::err_drv_unknown_argument) << ArgString;
    else
      Diags.Report(diag::err_drv_unknown_argument_with_suggestion)
          << ArgString << Nearest;
>>>>>>> b2b84690
    Success = false;
  }

  // Construct the invocation.

  // Target Options
  Opts.Triple = llvm::Triple::normalize(Args.getLastArgValue(OPT_triple));
  Opts.CPU = Args.getLastArgValue(OPT_target_cpu);
  Opts.Features = Args.getAllArgValues(OPT_target_feature);

  // Use the default target triple if unspecified.
  if (Opts.Triple.empty())
    Opts.Triple = llvm::sys::getDefaultTargetTriple();

  // Language Options
  Opts.IncludePaths = Args.getAllArgValues(OPT_I);
  Opts.NoInitialTextSection = Args.hasArg(OPT_n);
  Opts.SaveTemporaryLabels = Args.hasArg(OPT_msave_temp_labels);
  // Any DebugInfoKind implies GenDwarfForAssembly.
  Opts.GenDwarfForAssembly = Args.hasArg(OPT_debug_info_kind_EQ);

  if (const Arg *A = Args.getLastArg(OPT_compress_debug_sections,
                                     OPT_compress_debug_sections_EQ)) {
    if (A->getOption().getID() == OPT_compress_debug_sections) {
      // TODO: be more clever about the compression type auto-detection
      Opts.CompressDebugSections = llvm::DebugCompressionType::GNU;
    } else {
      Opts.CompressDebugSections =
          llvm::StringSwitch<llvm::DebugCompressionType>(A->getValue())
              .Case("none", llvm::DebugCompressionType::None)
              .Case("zlib", llvm::DebugCompressionType::Z)
              .Case("zlib-gnu", llvm::DebugCompressionType::GNU)
              .Default(llvm::DebugCompressionType::None);
    }
  }

  Opts.RelaxELFRelocations = Args.hasArg(OPT_mrelax_relocations);
  Opts.DwarfVersion = getLastArgIntValue(Args, OPT_dwarf_version_EQ, 2, Diags);
  Opts.DwarfDebugFlags = Args.getLastArgValue(OPT_dwarf_debug_flags);
  Opts.DwarfDebugProducer = Args.getLastArgValue(OPT_dwarf_debug_producer);
  Opts.DebugCompilationDir = Args.getLastArgValue(OPT_fdebug_compilation_dir);
  Opts.MainFileName = Args.getLastArgValue(OPT_main_file_name);
<<<<<<< HEAD
=======

  for (const auto &Arg : Args.getAllArgValues(OPT_fdebug_prefix_map_EQ))
    Opts.DebugPrefixMap.insert(StringRef(Arg).split('='));
>>>>>>> b2b84690

  // Frontend Options
  if (Args.hasArg(OPT_INPUT)) {
    bool First = true;
    for (const Arg *A : Args.filtered(OPT_INPUT)) {
      if (First) {
        Opts.InputFile = A->getValue();
        First = false;
      } else {
        Diags.Report(diag::err_drv_unknown_argument) << A->getAsString(Args);
        Success = false;
      }
    }
  }
  Opts.LLVMArgs = Args.getAllArgValues(OPT_mllvm);
  Opts.OutputPath = Args.getLastArgValue(OPT_o);
<<<<<<< HEAD
=======
  Opts.SplitDwarfFile = Args.getLastArgValue(OPT_split_dwarf_file);
>>>>>>> b2b84690
  if (Arg *A = Args.getLastArg(OPT_filetype)) {
    StringRef Name = A->getValue();
    unsigned OutputType = StringSwitch<unsigned>(Name)
      .Case("asm", FT_Asm)
      .Case("null", FT_Null)
      .Case("obj", FT_Obj)
      .Default(~0U);
    if (OutputType == ~0U) {
      Diags.Report(diag::err_drv_invalid_value) << A->getAsString(Args) << Name;
      Success = false;
    } else
      Opts.OutputType = FileType(OutputType);
  }
  Opts.ShowHelp = Args.hasArg(OPT_help);
  Opts.ShowVersion = Args.hasArg(OPT_version);

  // Transliterate Options
  Opts.OutputAsmVariant =
      getLastArgIntValue(Args, OPT_output_asm_variant, 0, Diags);
  Opts.ShowEncoding = Args.hasArg(OPT_show_encoding);
  Opts.ShowInst = Args.hasArg(OPT_show_inst);

  // Assemble Options
  Opts.RelaxAll = Args.hasArg(OPT_mrelax_all);
  Opts.NoExecStack = Args.hasArg(OPT_mno_exec_stack);
  Opts.FatalWarnings = Args.hasArg(OPT_massembler_fatal_warnings);
  Opts.RelocationModel = Args.getLastArgValue(OPT_mrelocation_model, "pic");
  Opts.IncrementalLinkerCompatible =
      Args.hasArg(OPT_mincremental_linker_compatible);
  Opts.SymbolDefs = Args.getAllArgValues(OPT_defsym);

  return Success;
}

static std::unique_ptr<raw_fd_ostream>
<<<<<<< HEAD
getOutputStream(AssemblerInvocation &Opts, DiagnosticsEngine &Diags,
                bool Binary) {
  if (Opts.OutputPath.empty())
    Opts.OutputPath = "-";

  // Make sure that the Out file gets unlinked from the disk if we get a
  // SIGINT.
  if (Opts.OutputPath != "-")
    sys::RemoveFileOnSignal(Opts.OutputPath);

  std::error_code EC;
  auto Out = llvm::make_unique<raw_fd_ostream>(
      Opts.OutputPath, EC, (Binary ? sys::fs::F_None : sys::fs::F_Text));
  if (EC) {
    Diags.Report(diag::err_fe_unable_to_open_output) << Opts.OutputPath
                                                     << EC.message();
=======
getOutputStream(StringRef Path, DiagnosticsEngine &Diags, bool Binary) {
  // Make sure that the Out file gets unlinked from the disk if we get a
  // SIGINT.
  if (Path != "-")
    sys::RemoveFileOnSignal(Path);

  std::error_code EC;
  auto Out = llvm::make_unique<raw_fd_ostream>(
      Path, EC, (Binary ? sys::fs::F_None : sys::fs::F_Text));
  if (EC) {
    Diags.Report(diag::err_fe_unable_to_open_output) << Path << EC.message();
>>>>>>> b2b84690
    return nullptr;
  }

  return Out;
}

static bool ExecuteAssembler(AssemblerInvocation &Opts,
                             DiagnosticsEngine &Diags) {
  // Get the target specific parser.
  std::string Error;
  const Target *TheTarget = TargetRegistry::lookupTarget(Opts.Triple, Error);
  if (!TheTarget)
    return Diags.Report(diag::err_target_unknown_triple) << Opts.Triple;
<<<<<<< HEAD

  ErrorOr<std::unique_ptr<MemoryBuffer>> Buffer =
      MemoryBuffer::getFileOrSTDIN(Opts.InputFile);

=======

  ErrorOr<std::unique_ptr<MemoryBuffer>> Buffer =
      MemoryBuffer::getFileOrSTDIN(Opts.InputFile);

>>>>>>> b2b84690
  if (std::error_code EC = Buffer.getError()) {
    Error = EC.message();
    return Diags.Report(diag::err_fe_error_reading) << Opts.InputFile;
  }

  SourceMgr SrcMgr;

  // Tell SrcMgr about this buffer, which is what the parser will pick up.
  SrcMgr.AddNewSourceBuffer(std::move(*Buffer), SMLoc());

  // Record the location of the include directories so that the lexer can find
  // it later.
  SrcMgr.setIncludeDirs(Opts.IncludePaths);

  std::unique_ptr<MCRegisterInfo> MRI(TheTarget->createMCRegInfo(Opts.Triple));
  assert(MRI && "Unable to create target register info!");

  std::unique_ptr<MCAsmInfo> MAI(TheTarget->createMCAsmInfo(*MRI, Opts.Triple));
  assert(MAI && "Unable to create target asm info!");

  // Ensure MCAsmInfo initialization occurs before any use, otherwise sections
  // may be created with a combination of default and explicit settings.
  MAI->setCompressDebugSections(Opts.CompressDebugSections);

  MAI->setRelaxELFRelocations(Opts.RelaxELFRelocations);

  bool IsBinary = Opts.OutputType == AssemblerInvocation::FT_Obj;
<<<<<<< HEAD
  std::unique_ptr<raw_fd_ostream> FDOS = getOutputStream(Opts, Diags, IsBinary);
  if (!FDOS)
    return true;
=======
  if (Opts.OutputPath.empty())
    Opts.OutputPath = "-";
  std::unique_ptr<raw_fd_ostream> FDOS =
      getOutputStream(Opts.OutputPath, Diags, IsBinary);
  if (!FDOS)
    return true;
  std::unique_ptr<raw_fd_ostream> DwoOS;
  if (!Opts.SplitDwarfFile.empty())
    DwoOS = getOutputStream(Opts.SplitDwarfFile, Diags, IsBinary);
>>>>>>> b2b84690

  // FIXME: This is not pretty. MCContext has a ptr to MCObjectFileInfo and
  // MCObjectFileInfo needs a MCContext reference in order to initialize itself.
  std::unique_ptr<MCObjectFileInfo> MOFI(new MCObjectFileInfo());

  MCContext Ctx(MAI.get(), MRI.get(), MOFI.get(), &SrcMgr);

  bool PIC = false;
  if (Opts.RelocationModel == "static") {
    PIC = false;
  } else if (Opts.RelocationModel == "pic") {
    PIC = true;
  } else {
    assert(Opts.RelocationModel == "dynamic-no-pic" &&
           "Invalid PIC model!");
    PIC = false;
  }

<<<<<<< HEAD
  MOFI->InitMCObjectFileInfo(Triple(Opts.Triple), PIC, CodeModel::Default, Ctx);
=======
  MOFI->InitMCObjectFileInfo(Triple(Opts.Triple), PIC, Ctx);
>>>>>>> b2b84690
  if (Opts.SaveTemporaryLabels)
    Ctx.setAllowTemporaryLabels(false);
  if (Opts.GenDwarfForAssembly)
    Ctx.setGenDwarfForAssembly(true);
  if (!Opts.DwarfDebugFlags.empty())
    Ctx.setDwarfDebugFlags(StringRef(Opts.DwarfDebugFlags));
  if (!Opts.DwarfDebugProducer.empty())
    Ctx.setDwarfDebugProducer(StringRef(Opts.DwarfDebugProducer));
  if (!Opts.DebugCompilationDir.empty())
    Ctx.setCompilationDir(Opts.DebugCompilationDir);
  if (!Opts.DebugPrefixMap.empty())
    for (const auto &KV : Opts.DebugPrefixMap)
      Ctx.addDebugPrefixMapEntry(KV.first, KV.second);
  if (!Opts.MainFileName.empty())
    Ctx.setMainFileName(StringRef(Opts.MainFileName));
  Ctx.setDwarfVersion(Opts.DwarfVersion);

  // Build up the feature string from the target feature list.
  std::string FS;
  if (!Opts.Features.empty()) {
    FS = Opts.Features[0];
    for (unsigned i = 1, e = Opts.Features.size(); i != e; ++i)
      FS += "," + Opts.Features[i];
  }

  std::unique_ptr<MCStreamer> Str;
<<<<<<< HEAD

  std::unique_ptr<MCInstrInfo> MCII(TheTarget->createMCInstrInfo());
  std::unique_ptr<MCSubtargetInfo> STI(
      TheTarget->createMCSubtargetInfo(Opts.Triple, Opts.CPU, FS));

=======

  std::unique_ptr<MCInstrInfo> MCII(TheTarget->createMCInstrInfo());
  std::unique_ptr<MCSubtargetInfo> STI(
      TheTarget->createMCSubtargetInfo(Opts.Triple, Opts.CPU, FS));

>>>>>>> b2b84690
  raw_pwrite_stream *Out = FDOS.get();
  std::unique_ptr<buffer_ostream> BOS;

  // FIXME: There is a bit of code duplication with addPassesToEmitFile.
  if (Opts.OutputType == AssemblerInvocation::FT_Asm) {
    MCInstPrinter *IP = TheTarget->createMCInstPrinter(
        llvm::Triple(Opts.Triple), Opts.OutputAsmVariant, *MAI, *MCII, *MRI);
<<<<<<< HEAD
    MCCodeEmitter *CE = nullptr;
    MCAsmBackend *MAB = nullptr;
    if (Opts.ShowEncoding) {
      CE = TheTarget->createMCCodeEmitter(*MCII, *MRI, Ctx);
      MCTargetOptions Options;
      MAB = TheTarget->createMCAsmBackend(*MRI, Opts.Triple, Opts.CPU, Options);
    }
    auto FOut = llvm::make_unique<formatted_raw_ostream>(*Out);
    Str.reset(TheTarget->createAsmStreamer(
        Ctx, std::move(FOut), /*asmverbose*/ true,
        /*useDwarfDirectory*/ true, IP, CE, MAB, Opts.ShowInst));
=======

    std::unique_ptr<MCCodeEmitter> CE;
    if (Opts.ShowEncoding)
      CE.reset(TheTarget->createMCCodeEmitter(*MCII, *MRI, Ctx));
    MCTargetOptions MCOptions;
    std::unique_ptr<MCAsmBackend> MAB(
        TheTarget->createMCAsmBackend(*STI, *MRI, MCOptions));

    auto FOut = llvm::make_unique<formatted_raw_ostream>(*Out);
    Str.reset(TheTarget->createAsmStreamer(
        Ctx, std::move(FOut), /*asmverbose*/ true,
        /*useDwarfDirectory*/ true, IP, std::move(CE), std::move(MAB),
        Opts.ShowInst));
>>>>>>> b2b84690
  } else if (Opts.OutputType == AssemblerInvocation::FT_Null) {
    Str.reset(createNullStreamer(Ctx));
  } else {
    assert(Opts.OutputType == AssemblerInvocation::FT_Obj &&
           "Invalid file type!");
    if (!FDOS->supportsSeeking()) {
      BOS = make_unique<buffer_ostream>(*FDOS);
      Out = BOS.get();
    }
<<<<<<< HEAD

    MCCodeEmitter *CE = TheTarget->createMCCodeEmitter(*MCII, *MRI, Ctx);
    MCTargetOptions Options;
    MCAsmBackend *MAB = TheTarget->createMCAsmBackend(*MRI, Opts.Triple,
                                                      Opts.CPU, Options);
    Triple T(Opts.Triple);
    Str.reset(TheTarget->createMCObjectStreamer(
        T, Ctx, *MAB, *Out, CE, *STI, Opts.RelaxAll,
        Opts.IncrementalLinkerCompatible,
        /*DWARFMustBeAtTheEnd*/ true));
    Str.get()->InitSections(Opts.NoExecStack);
  }

  bool Failed = false;

  std::unique_ptr<MCAsmParser> Parser(
      createMCAsmParser(SrcMgr, Ctx, *Str.get(), *MAI));

  // FIXME: init MCTargetOptions from sanitizer flags here.
  MCTargetOptions Options;
  std::unique_ptr<MCTargetAsmParser> TAP(
      TheTarget->createMCAsmParser(*STI, *Parser, *MCII, Options));
  if (!TAP)
    Failed = Diags.Report(diag::err_target_unknown_triple) << Opts.Triple;

  // Set values for symbols, if any.
  for (auto &S : Opts.SymbolDefs) {
    auto Pair = StringRef(S).split('=');
    auto Sym = Pair.first;
    auto Val = Pair.second;
    int64_t Value;
    // We have already error checked this in the driver.
    Val.getAsInteger(0, Value);
    Ctx.setSymbolValue(Parser->getStreamer(), Sym, Value);
  }

  if (!Failed) {
    Parser->setTargetParser(*TAP.get());
    Failed = Parser->Run(Opts.NoInitialTextSection);
  }

  // Close Streamer first.
  // It might have a reference to the output stream.
  Str.reset();
  // Close the output stream early.
  BOS.reset();
  FDOS.reset();

  // Delete output file if there were errors.
  if (Failed && Opts.OutputPath != "-")
    sys::fs::remove(Opts.OutputPath);
=======

    std::unique_ptr<MCCodeEmitter> CE(
        TheTarget->createMCCodeEmitter(*MCII, *MRI, Ctx));
    MCTargetOptions MCOptions;
    std::unique_ptr<MCAsmBackend> MAB(
        TheTarget->createMCAsmBackend(*STI, *MRI, MCOptions));
    std::unique_ptr<MCObjectWriter> OW =
        DwoOS ? MAB->createDwoObjectWriter(*Out, *DwoOS)
              : MAB->createObjectWriter(*Out);

    Triple T(Opts.Triple);
    Str.reset(TheTarget->createMCObjectStreamer(
        T, Ctx, std::move(MAB), std::move(OW), std::move(CE), *STI,
        Opts.RelaxAll, Opts.IncrementalLinkerCompatible,
        /*DWARFMustBeAtTheEnd*/ true));
    Str.get()->InitSections(Opts.NoExecStack);
  }

  // Assembly to object compilation should leverage assembly info.
  Str->setUseAssemblerInfoForParsing(true);

  bool Failed = false;

  std::unique_ptr<MCAsmParser> Parser(
      createMCAsmParser(SrcMgr, Ctx, *Str.get(), *MAI));

  // FIXME: init MCTargetOptions from sanitizer flags here.
  MCTargetOptions Options;
  std::unique_ptr<MCTargetAsmParser> TAP(
      TheTarget->createMCAsmParser(*STI, *Parser, *MCII, Options));
  if (!TAP)
    Failed = Diags.Report(diag::err_target_unknown_triple) << Opts.Triple;

  // Set values for symbols, if any.
  for (auto &S : Opts.SymbolDefs) {
    auto Pair = StringRef(S).split('=');
    auto Sym = Pair.first;
    auto Val = Pair.second;
    int64_t Value;
    // We have already error checked this in the driver.
    Val.getAsInteger(0, Value);
    Ctx.setSymbolValue(Parser->getStreamer(), Sym, Value);
  }

  if (!Failed) {
    Parser->setTargetParser(*TAP.get());
    Failed = Parser->Run(Opts.NoInitialTextSection);
  }

  // Close Streamer first.
  // It might have a reference to the output stream.
  Str.reset();
  // Close the output stream early.
  BOS.reset();
  FDOS.reset();

  // Delete output file if there were errors.
  if (Failed) {
    if (Opts.OutputPath != "-")
      sys::fs::remove(Opts.OutputPath);
    if (!Opts.SplitDwarfFile.empty() && Opts.SplitDwarfFile != "-")
      sys::fs::remove(Opts.SplitDwarfFile);
  }
>>>>>>> b2b84690

  return Failed;
}

static void LLVMErrorHandler(void *UserData, const std::string &Message,
                             bool GenCrashDiag) {
  DiagnosticsEngine &Diags = *static_cast<DiagnosticsEngine*>(UserData);

  Diags.Report(diag::err_fe_error_backend) << Message;

  // We cannot recover from llvm errors.
  exit(1);
}

int cc1as_main(ArrayRef<const char *> Argv, const char *Argv0, void *MainAddr) {
  // Initialize targets and assembly printers/parsers.
  InitializeAllTargetInfos();
  InitializeAllTargetMCs();
  InitializeAllAsmParsers();

  // Construct our diagnostic client.
  IntrusiveRefCntPtr<DiagnosticOptions> DiagOpts = new DiagnosticOptions();
  TextDiagnosticPrinter *DiagClient
    = new TextDiagnosticPrinter(errs(), &*DiagOpts);
  DiagClient->setPrefix("clang -cc1as");
  IntrusiveRefCntPtr<DiagnosticIDs> DiagID(new DiagnosticIDs());
  DiagnosticsEngine Diags(DiagID, &*DiagOpts, DiagClient);

  // Set an error handler, so that any LLVM backend diagnostics go through our
  // error handler.
  ScopedFatalErrorHandler FatalErrorHandler
    (LLVMErrorHandler, static_cast<void*>(&Diags));

  // Parse the arguments.
  AssemblerInvocation Asm;
  if (!AssemblerInvocation::CreateFromArgs(Asm, Argv, Diags))
    return 1;

  if (Asm.ShowHelp) {
    std::unique_ptr<OptTable> Opts(driver::createDriverOptTable());
    Opts->PrintHelp(llvm::outs(), "clang -cc1as", "Clang Integrated Assembler",
<<<<<<< HEAD
                    /*Include=*/driver::options::CC1AsOption, /*Exclude=*/0);
=======
                    /*Include=*/driver::options::CC1AsOption, /*Exclude=*/0,
                    /*ShowAllAliases=*/false);
>>>>>>> b2b84690
    return 0;
  }

  // Honor -version.
  //
  // FIXME: Use a better -version message?
  if (Asm.ShowVersion) {
    llvm::cl::PrintVersionMessage();
    return 0;
  }

  // Honor -mllvm.
  //
  // FIXME: Remove this, one day.
  if (!Asm.LLVMArgs.empty()) {
    unsigned NumArgs = Asm.LLVMArgs.size();
    auto Args = llvm::make_unique<const char*[]>(NumArgs + 2);
    Args[0] = "clang (LLVM option parsing)";
    for (unsigned i = 0; i != NumArgs; ++i)
      Args[i + 1] = Asm.LLVMArgs[i].c_str();
    Args[NumArgs + 1] = nullptr;
    llvm::cl::ParseCommandLineOptions(NumArgs + 1, Args.get());
  }

  // Execute the invocation, unless there were parsing errors.
  bool Failed = Diags.hasErrorOccurred() || ExecuteAssembler(Asm, Diags);

  // If any timers were active but haven't been destroyed yet, print their
  // results now.
  TimerGroup::printAll(errs());

  return !!Failed;
}<|MERGE_RESOLUTION|>--- conflicted
+++ resolved
@@ -94,10 +94,7 @@
   std::string DwarfDebugFlags;
   std::string DwarfDebugProducer;
   std::string DebugCompilationDir;
-<<<<<<< HEAD
-=======
   std::map<const std::string, const std::string> DebugPrefixMap;
->>>>>>> b2b84690
   llvm::DebugCompressionType CompressDebugSections =
       llvm::DebugCompressionType::None;
   std::string MainFileName;
@@ -187,9 +184,6 @@
 
   // Issue errors on unknown arguments.
   for (const Arg *A : Args.filtered(OPT_UNKNOWN)) {
-<<<<<<< HEAD
-    Diags.Report(diag::err_drv_unknown_argument) << A->getAsString(Args);
-=======
     auto ArgString = A->getAsString(Args);
     std::string Nearest;
     if (OptTbl->findNearest(ArgString, Nearest, IncludedFlagsBitmask) > 1)
@@ -197,7 +191,6 @@
     else
       Diags.Report(diag::err_drv_unknown_argument_with_suggestion)
           << ArgString << Nearest;
->>>>>>> b2b84690
     Success = false;
   }
 
@@ -240,12 +233,9 @@
   Opts.DwarfDebugProducer = Args.getLastArgValue(OPT_dwarf_debug_producer);
   Opts.DebugCompilationDir = Args.getLastArgValue(OPT_fdebug_compilation_dir);
   Opts.MainFileName = Args.getLastArgValue(OPT_main_file_name);
-<<<<<<< HEAD
-=======
 
   for (const auto &Arg : Args.getAllArgValues(OPT_fdebug_prefix_map_EQ))
     Opts.DebugPrefixMap.insert(StringRef(Arg).split('='));
->>>>>>> b2b84690
 
   // Frontend Options
   if (Args.hasArg(OPT_INPUT)) {
@@ -262,10 +252,7 @@
   }
   Opts.LLVMArgs = Args.getAllArgValues(OPT_mllvm);
   Opts.OutputPath = Args.getLastArgValue(OPT_o);
-<<<<<<< HEAD
-=======
   Opts.SplitDwarfFile = Args.getLastArgValue(OPT_split_dwarf_file);
->>>>>>> b2b84690
   if (Arg *A = Args.getLastArg(OPT_filetype)) {
     StringRef Name = A->getValue();
     unsigned OutputType = StringSwitch<unsigned>(Name)
@@ -301,24 +288,6 @@
 }
 
 static std::unique_ptr<raw_fd_ostream>
-<<<<<<< HEAD
-getOutputStream(AssemblerInvocation &Opts, DiagnosticsEngine &Diags,
-                bool Binary) {
-  if (Opts.OutputPath.empty())
-    Opts.OutputPath = "-";
-
-  // Make sure that the Out file gets unlinked from the disk if we get a
-  // SIGINT.
-  if (Opts.OutputPath != "-")
-    sys::RemoveFileOnSignal(Opts.OutputPath);
-
-  std::error_code EC;
-  auto Out = llvm::make_unique<raw_fd_ostream>(
-      Opts.OutputPath, EC, (Binary ? sys::fs::F_None : sys::fs::F_Text));
-  if (EC) {
-    Diags.Report(diag::err_fe_unable_to_open_output) << Opts.OutputPath
-                                                     << EC.message();
-=======
 getOutputStream(StringRef Path, DiagnosticsEngine &Diags, bool Binary) {
   // Make sure that the Out file gets unlinked from the disk if we get a
   // SIGINT.
@@ -330,7 +299,6 @@
       Path, EC, (Binary ? sys::fs::F_None : sys::fs::F_Text));
   if (EC) {
     Diags.Report(diag::err_fe_unable_to_open_output) << Path << EC.message();
->>>>>>> b2b84690
     return nullptr;
   }
 
@@ -344,17 +312,10 @@
   const Target *TheTarget = TargetRegistry::lookupTarget(Opts.Triple, Error);
   if (!TheTarget)
     return Diags.Report(diag::err_target_unknown_triple) << Opts.Triple;
-<<<<<<< HEAD
 
   ErrorOr<std::unique_ptr<MemoryBuffer>> Buffer =
       MemoryBuffer::getFileOrSTDIN(Opts.InputFile);
 
-=======
-
-  ErrorOr<std::unique_ptr<MemoryBuffer>> Buffer =
-      MemoryBuffer::getFileOrSTDIN(Opts.InputFile);
-
->>>>>>> b2b84690
   if (std::error_code EC = Buffer.getError()) {
     Error = EC.message();
     return Diags.Report(diag::err_fe_error_reading) << Opts.InputFile;
@@ -382,11 +343,6 @@
   MAI->setRelaxELFRelocations(Opts.RelaxELFRelocations);
 
   bool IsBinary = Opts.OutputType == AssemblerInvocation::FT_Obj;
-<<<<<<< HEAD
-  std::unique_ptr<raw_fd_ostream> FDOS = getOutputStream(Opts, Diags, IsBinary);
-  if (!FDOS)
-    return true;
-=======
   if (Opts.OutputPath.empty())
     Opts.OutputPath = "-";
   std::unique_ptr<raw_fd_ostream> FDOS =
@@ -396,7 +352,6 @@
   std::unique_ptr<raw_fd_ostream> DwoOS;
   if (!Opts.SplitDwarfFile.empty())
     DwoOS = getOutputStream(Opts.SplitDwarfFile, Diags, IsBinary);
->>>>>>> b2b84690
 
   // FIXME: This is not pretty. MCContext has a ptr to MCObjectFileInfo and
   // MCObjectFileInfo needs a MCContext reference in order to initialize itself.
@@ -415,11 +370,7 @@
     PIC = false;
   }
 
-<<<<<<< HEAD
-  MOFI->InitMCObjectFileInfo(Triple(Opts.Triple), PIC, CodeModel::Default, Ctx);
-=======
   MOFI->InitMCObjectFileInfo(Triple(Opts.Triple), PIC, Ctx);
->>>>>>> b2b84690
   if (Opts.SaveTemporaryLabels)
     Ctx.setAllowTemporaryLabels(false);
   if (Opts.GenDwarfForAssembly)
@@ -446,19 +397,11 @@
   }
 
   std::unique_ptr<MCStreamer> Str;
-<<<<<<< HEAD
 
   std::unique_ptr<MCInstrInfo> MCII(TheTarget->createMCInstrInfo());
   std::unique_ptr<MCSubtargetInfo> STI(
       TheTarget->createMCSubtargetInfo(Opts.Triple, Opts.CPU, FS));
 
-=======
-
-  std::unique_ptr<MCInstrInfo> MCII(TheTarget->createMCInstrInfo());
-  std::unique_ptr<MCSubtargetInfo> STI(
-      TheTarget->createMCSubtargetInfo(Opts.Triple, Opts.CPU, FS));
-
->>>>>>> b2b84690
   raw_pwrite_stream *Out = FDOS.get();
   std::unique_ptr<buffer_ostream> BOS;
 
@@ -466,19 +409,6 @@
   if (Opts.OutputType == AssemblerInvocation::FT_Asm) {
     MCInstPrinter *IP = TheTarget->createMCInstPrinter(
         llvm::Triple(Opts.Triple), Opts.OutputAsmVariant, *MAI, *MCII, *MRI);
-<<<<<<< HEAD
-    MCCodeEmitter *CE = nullptr;
-    MCAsmBackend *MAB = nullptr;
-    if (Opts.ShowEncoding) {
-      CE = TheTarget->createMCCodeEmitter(*MCII, *MRI, Ctx);
-      MCTargetOptions Options;
-      MAB = TheTarget->createMCAsmBackend(*MRI, Opts.Triple, Opts.CPU, Options);
-    }
-    auto FOut = llvm::make_unique<formatted_raw_ostream>(*Out);
-    Str.reset(TheTarget->createAsmStreamer(
-        Ctx, std::move(FOut), /*asmverbose*/ true,
-        /*useDwarfDirectory*/ true, IP, CE, MAB, Opts.ShowInst));
-=======
 
     std::unique_ptr<MCCodeEmitter> CE;
     if (Opts.ShowEncoding)
@@ -492,7 +422,6 @@
         Ctx, std::move(FOut), /*asmverbose*/ true,
         /*useDwarfDirectory*/ true, IP, std::move(CE), std::move(MAB),
         Opts.ShowInst));
->>>>>>> b2b84690
   } else if (Opts.OutputType == AssemblerInvocation::FT_Null) {
     Str.reset(createNullStreamer(Ctx));
   } else {
@@ -502,19 +431,26 @@
       BOS = make_unique<buffer_ostream>(*FDOS);
       Out = BOS.get();
     }
-<<<<<<< HEAD
-
-    MCCodeEmitter *CE = TheTarget->createMCCodeEmitter(*MCII, *MRI, Ctx);
-    MCTargetOptions Options;
-    MCAsmBackend *MAB = TheTarget->createMCAsmBackend(*MRI, Opts.Triple,
-                                                      Opts.CPU, Options);
+
+    std::unique_ptr<MCCodeEmitter> CE(
+        TheTarget->createMCCodeEmitter(*MCII, *MRI, Ctx));
+    MCTargetOptions MCOptions;
+    std::unique_ptr<MCAsmBackend> MAB(
+        TheTarget->createMCAsmBackend(*STI, *MRI, MCOptions));
+    std::unique_ptr<MCObjectWriter> OW =
+        DwoOS ? MAB->createDwoObjectWriter(*Out, *DwoOS)
+              : MAB->createObjectWriter(*Out);
+
     Triple T(Opts.Triple);
     Str.reset(TheTarget->createMCObjectStreamer(
-        T, Ctx, *MAB, *Out, CE, *STI, Opts.RelaxAll,
-        Opts.IncrementalLinkerCompatible,
+        T, Ctx, std::move(MAB), std::move(OW), std::move(CE), *STI,
+        Opts.RelaxAll, Opts.IncrementalLinkerCompatible,
         /*DWARFMustBeAtTheEnd*/ true));
     Str.get()->InitSections(Opts.NoExecStack);
   }
+
+  // Assembly to object compilation should leverage assembly info.
+  Str->setUseAssemblerInfoForParsing(true);
 
   bool Failed = false;
 
@@ -552,73 +488,12 @@
   FDOS.reset();
 
   // Delete output file if there were errors.
-  if (Failed && Opts.OutputPath != "-")
-    sys::fs::remove(Opts.OutputPath);
-=======
-
-    std::unique_ptr<MCCodeEmitter> CE(
-        TheTarget->createMCCodeEmitter(*MCII, *MRI, Ctx));
-    MCTargetOptions MCOptions;
-    std::unique_ptr<MCAsmBackend> MAB(
-        TheTarget->createMCAsmBackend(*STI, *MRI, MCOptions));
-    std::unique_ptr<MCObjectWriter> OW =
-        DwoOS ? MAB->createDwoObjectWriter(*Out, *DwoOS)
-              : MAB->createObjectWriter(*Out);
-
-    Triple T(Opts.Triple);
-    Str.reset(TheTarget->createMCObjectStreamer(
-        T, Ctx, std::move(MAB), std::move(OW), std::move(CE), *STI,
-        Opts.RelaxAll, Opts.IncrementalLinkerCompatible,
-        /*DWARFMustBeAtTheEnd*/ true));
-    Str.get()->InitSections(Opts.NoExecStack);
-  }
-
-  // Assembly to object compilation should leverage assembly info.
-  Str->setUseAssemblerInfoForParsing(true);
-
-  bool Failed = false;
-
-  std::unique_ptr<MCAsmParser> Parser(
-      createMCAsmParser(SrcMgr, Ctx, *Str.get(), *MAI));
-
-  // FIXME: init MCTargetOptions from sanitizer flags here.
-  MCTargetOptions Options;
-  std::unique_ptr<MCTargetAsmParser> TAP(
-      TheTarget->createMCAsmParser(*STI, *Parser, *MCII, Options));
-  if (!TAP)
-    Failed = Diags.Report(diag::err_target_unknown_triple) << Opts.Triple;
-
-  // Set values for symbols, if any.
-  for (auto &S : Opts.SymbolDefs) {
-    auto Pair = StringRef(S).split('=');
-    auto Sym = Pair.first;
-    auto Val = Pair.second;
-    int64_t Value;
-    // We have already error checked this in the driver.
-    Val.getAsInteger(0, Value);
-    Ctx.setSymbolValue(Parser->getStreamer(), Sym, Value);
-  }
-
-  if (!Failed) {
-    Parser->setTargetParser(*TAP.get());
-    Failed = Parser->Run(Opts.NoInitialTextSection);
-  }
-
-  // Close Streamer first.
-  // It might have a reference to the output stream.
-  Str.reset();
-  // Close the output stream early.
-  BOS.reset();
-  FDOS.reset();
-
-  // Delete output file if there were errors.
   if (Failed) {
     if (Opts.OutputPath != "-")
       sys::fs::remove(Opts.OutputPath);
     if (!Opts.SplitDwarfFile.empty() && Opts.SplitDwarfFile != "-")
       sys::fs::remove(Opts.SplitDwarfFile);
   }
->>>>>>> b2b84690
 
   return Failed;
 }
@@ -660,12 +535,8 @@
   if (Asm.ShowHelp) {
     std::unique_ptr<OptTable> Opts(driver::createDriverOptTable());
     Opts->PrintHelp(llvm::outs(), "clang -cc1as", "Clang Integrated Assembler",
-<<<<<<< HEAD
-                    /*Include=*/driver::options::CC1AsOption, /*Exclude=*/0);
-=======
                     /*Include=*/driver::options::CC1AsOption, /*Exclude=*/0,
                     /*ShowAllAliases=*/false);
->>>>>>> b2b84690
     return 0;
   }
 
