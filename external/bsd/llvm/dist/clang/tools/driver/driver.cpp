--- conflicted
+++ resolved
@@ -12,10 +12,7 @@
 //
 //===----------------------------------------------------------------------===//
 
-<<<<<<< HEAD
-=======
 #include "clang/Driver/Driver.h"
->>>>>>> b2b84690
 #include "clang/Basic/DiagnosticOptions.h"
 #include "clang/Driver/Compilation.h"
 #include "clang/Driver/DriverDiagnostic.h"
@@ -29,10 +26,6 @@
 #include "llvm/ADT/ArrayRef.h"
 #include "llvm/ADT/SmallString.h"
 #include "llvm/ADT/SmallVector.h"
-<<<<<<< HEAD
-#include "llvm/Config/llvm-config.h"
-=======
->>>>>>> b2b84690
 #include "llvm/Option/ArgList.h"
 #include "llvm/Option/OptTable.h"
 #include "llvm/Option/Option.h"
@@ -40,11 +33,7 @@
 #include "llvm/Support/ErrorHandling.h"
 #include "llvm/Support/FileSystem.h"
 #include "llvm/Support/Host.h"
-<<<<<<< HEAD
-#include "llvm/Support/ManagedStatic.h"
-=======
 #include "llvm/Support/InitLLVM.h"
->>>>>>> b2b84690
 #include "llvm/Support/Path.h"
 #include "llvm/Support/Process.h"
 #include "llvm/Support/Program.h"
@@ -214,26 +203,6 @@
                     void *MainAddr);
 extern int cc1as_main(ArrayRef<const char *> Argv, const char *Argv0,
                       void *MainAddr);
-<<<<<<< HEAD
-
-static void insertTargetAndModeArgs(StringRef Target, StringRef Mode,
-                                    SmallVectorImpl<const char *> &ArgVector,
-                                    std::set<std::string> &SavedStrings) {
-  if (!Mode.empty()) {
-    // Add the mode flag to the arguments.
-    auto it = ArgVector.begin();
-    if (it != ArgVector.end())
-      ++it;
-    ArgVector.insert(it, GetStableCStr(SavedStrings, Mode));
-  }
-
-  if (!Target.empty()) {
-    auto it = ArgVector.begin();
-    if (it != ArgVector.end())
-      ++it;
-    const char *arr[] = {"-target", GetStableCStr(SavedStrings, Target)};
-    ArgVector.insert(it, std::begin(arr), std::end(arr));
-=======
 extern int cc1gen_reproducer_main(ArrayRef<const char *> Argv,
                                   const char *Argv0, void *MainAddr);
 
@@ -258,7 +227,6 @@
                                                   NameParts.TargetPrefix)};
     ArgVector.insert(ArgVector.begin() + InsertionPoint,
                      std::begin(arr), std::end(arr));
->>>>>>> b2b84690
   }
 }
 
@@ -342,42 +310,20 @@
     return cc1_main(argv.slice(2), argv[0], GetExecutablePathVP);
   if (Tool == "as")
     return cc1as_main(argv.slice(2), argv[0], GetExecutablePathVP);
-<<<<<<< HEAD
-
-  // Reject unknown tools.
-  llvm::errs() << "error: unknown integrated tool '" << Tool << "'\n";
-=======
   if (Tool == "gen-reproducer")
     return cc1gen_reproducer_main(argv.slice(2), argv[0], GetExecutablePathVP);
 
   // Reject unknown tools.
   llvm::errs() << "error: unknown integrated tool '" << Tool << "'. "
                << "Valid tools include '-cc1' and '-cc1as'.\n";
->>>>>>> b2b84690
   return 1;
 }
 
 int main(int argc_, const char **argv_) {
-<<<<<<< HEAD
-  llvm::sys::PrintStackTraceOnErrorSignal(argv_[0]);
-  llvm::PrettyStackTraceProgram X(argc_, argv_);
-  llvm::llvm_shutdown_obj Y; // Call llvm_shutdown() on exit.
-
-  if (llvm::sys::Process::FixupStandardFileDescriptors())
-    return 1;
-
-  SmallVector<const char *, 256> argv;
-  llvm::SpecificBumpPtrAllocator<char> ArgAllocator;
-  std::error_code EC = llvm::sys::Process::GetArgumentVector(
-      argv, llvm::makeArrayRef(argv_, argc_), ArgAllocator);
-  if (EC) {
-    llvm::errs() << "error: couldn't get arguments: " << EC.message() << '\n';
-=======
   llvm::InitLLVM X(argc_, argv_);
   SmallVector<const char *, 256> argv(argv_, argv_ + argc_);
 
   if (llvm::sys::Process::FixupStandardFileDescriptors())
->>>>>>> b2b84690
     return 1;
 
   llvm::InitializeAllTargets();
@@ -408,39 +354,6 @@
       RSPQuoting = Windows;
   }
 
-<<<<<<< HEAD
-  llvm::InitializeAllTargets();
-  std::string ProgName = argv[0];
-  std::pair<std::string, std::string> TargetAndMode =
-      ToolChain::getTargetAndModeFromProgramName(ProgName);
-
-  llvm::BumpPtrAllocator A;
-  llvm::StringSaver Saver(A);
-
-  // Parse response files using the GNU syntax, unless we're in CL mode. There
-  // are two ways to put clang in CL compatibility mode: argv[0] is either
-  // clang-cl or cl, or --driver-mode=cl is on the command line. The normal
-  // command line parsing can't happen until after response file parsing, so we
-  // have to manually search for a --driver-mode=cl argument the hard way.
-  // Finally, our -cc1 tools don't care which tokenization mode we use because
-  // response files written by clang will tokenize the same way in either mode.
-  bool ClangCLMode = false;
-  if (TargetAndMode.second == "--driver-mode=cl" ||
-      std::find_if(argv.begin(), argv.end(), [](const char *F) {
-        return F && strcmp(F, "--driver-mode=cl") == 0;
-      }) != argv.end()) {
-    ClangCLMode = true;
-  }
-  enum { Default, POSIX, Windows } RSPQuoting = Default;
-  for (const char *F : argv) {
-    if (strcmp(F, "--rsp-quoting=posix") == 0)
-      RSPQuoting = POSIX;
-    else if (strcmp(F, "--rsp-quoting=windows") == 0)
-      RSPQuoting = Windows;
-  }
-
-=======
->>>>>>> b2b84690
   // Determines whether we want nullptr markers in argv to indicate response
   // files end-of-lines. We only use this for the /LINK driver argument with
   // clang-cl.exe on Windows.
@@ -536,15 +449,9 @@
 
   Driver TheDriver(Path, llvm::sys::getDefaultTargetTriple(), Diags);
   SetInstallDir(argv, TheDriver, CanonicalPrefixes);
-<<<<<<< HEAD
-
-  insertTargetAndModeArgs(TargetAndMode.first, TargetAndMode.second, argv,
-                          SavedStrings);
-=======
   TheDriver.setTargetAndMode(TargetAndMode);
 
   insertTargetAndModeArgs(TargetAndMode, argv, SavedStrings);
->>>>>>> b2b84690
 
   SetBackdoorDriverOutputsFromEnvVars(TheDriver);
 
@@ -577,11 +484,7 @@
       // On Windows, abort will return an exit code of 3.  In these cases,
       // generate additional diagnostic information if possible.
       bool DiagnoseCrash = CommandRes < 0 || CommandRes == 70;
-<<<<<<< HEAD
-#ifdef LLVM_ON_WIN32
-=======
 #ifdef _WIN32
->>>>>>> b2b84690
       DiagnoseCrash |= CommandRes == 3;
 #endif
       if (DiagnoseCrash) {
@@ -597,7 +500,7 @@
   // results now.  This happens in -disable-free mode.
   llvm::TimerGroup::printAll(llvm::errs());
 
-#ifdef LLVM_ON_WIN32
+#ifdef _WIN32
   // Exit status should not be negative on Win32, unless abnormal termination.
   // Once abnormal termiation was caught, negative status should not be
   // propagated.
