//===- TreeView.cpp - diagtool tool for printing warning flags ------------===//
//
//                     The LLVM Compiler Infrastructure
//
// This file is distributed under the University of Illinois Open Source
// License. See LICENSE.TXT for details.
//
//===----------------------------------------------------------------------===//

#include "DiagTool.h"
#include "DiagnosticNames.h"
#include "clang/AST/ASTDiagnostic.h"
#include "clang/Basic/AllDiagnostics.h"
#include "clang/Basic/Diagnostic.h"
#include "clang/Basic/DiagnosticOptions.h"
#include "llvm/ADT/DenseSet.h"
#include "llvm/Support/Format.h"
#include "llvm/Support/Process.h"

DEF_DIAGTOOL("tree", "Show warning flags in a tree view", TreeView)

using namespace clang;
using namespace diagtool;

static bool hasColors(const llvm::raw_ostream &out) {
  if (&out != &llvm::errs() && &out != &llvm::outs())
    return false;
  return llvm::errs().is_displayed() && llvm::outs().is_displayed();
}

class TreePrinter {
public:
  llvm::raw_ostream &out;
  const bool ShowColors;
<<<<<<< HEAD
  bool FlagsOnly;

  TreePrinter(llvm::raw_ostream &out)
      : out(out), ShowColors(hasColors(out)), FlagsOnly(false) {}
=======
  bool Internal;

  TreePrinter(llvm::raw_ostream &out)
      : out(out), ShowColors(hasColors(out)), Internal(false) {}
>>>>>>> b2b84690

  void setColor(llvm::raw_ostream::Colors Color) {
    if (ShowColors)
      out << llvm::sys::Process::OutputColor(Color, false, false);
  }
<<<<<<< HEAD

  void resetColor() {
    if (ShowColors)
      out << llvm::sys::Process::ResetColor();
  }

  static bool isIgnored(unsigned DiagID) {
    // FIXME: This feels like a hack.
    static clang::DiagnosticsEngine Diags(new DiagnosticIDs,
                                          new DiagnosticOptions);
    return Diags.isIgnored(DiagID, SourceLocation());
  }

  void printGroup(const GroupRecord &Group, unsigned Indent = 0) {
    out.indent(Indent * 2);

    setColor(llvm::raw_ostream::YELLOW);
    out << "-W" << Group.getName() << "\n";
    resetColor();

    ++Indent;
    for (GroupRecord::subgroup_iterator I = Group.subgroup_begin(),
                                        E = Group.subgroup_end();
         I != E; ++I) {
      printGroup(*I, Indent);
    }

    if (!FlagsOnly) {
      for (GroupRecord::diagnostics_iterator I = Group.diagnostics_begin(),
                                             E = Group.diagnostics_end();
           I != E; ++I) {
        if (ShowColors && !isIgnored(I->DiagID))
          setColor(llvm::raw_ostream::GREEN);
        out.indent(Indent * 2);
        out << I->getName();
        resetColor();
        out << "\n";
      }
    }
  }

  int showGroup(StringRef RootGroup) {
    ArrayRef<GroupRecord> AllGroups = getDiagnosticGroups();

    if (RootGroup.size() > UINT16_MAX) {
      llvm::errs() << "No such diagnostic group exists\n";
      return 1;
    }

    const GroupRecord *Found =
        std::lower_bound(AllGroups.begin(), AllGroups.end(), RootGroup);

=======

  void resetColor() {
    if (ShowColors)
      out << llvm::sys::Process::ResetColor();
  }

  static bool isIgnored(unsigned DiagID) {
    // FIXME: This feels like a hack.
    static clang::DiagnosticsEngine Diags(new DiagnosticIDs,
                                          new DiagnosticOptions);
    return Diags.isIgnored(DiagID, SourceLocation());
  }

  static bool enabledByDefault(const GroupRecord &Group) {
    for (const DiagnosticRecord &DR : Group.diagnostics()) {
      if (isIgnored(DR.DiagID))
        return false;
    }

    for (const GroupRecord &GR : Group.subgroups()) {
      if (!enabledByDefault(GR))
        return false;
    }

    return true;
  }

  void printGroup(const GroupRecord &Group, unsigned Indent = 0) {
    out.indent(Indent * 2);

    if (enabledByDefault(Group))
      setColor(llvm::raw_ostream::GREEN);
    else
      setColor(llvm::raw_ostream::YELLOW);

    out << "-W" << Group.getName() << "\n";
    resetColor();

    ++Indent;
    for (const GroupRecord &GR : Group.subgroups()) {
      printGroup(GR, Indent);
    }

    if (Internal) {
      for (const DiagnosticRecord &DR : Group.diagnostics()) {
        if (ShowColors && !isIgnored(DR.DiagID))
          setColor(llvm::raw_ostream::GREEN);
        out.indent(Indent * 2);
        out << DR.getName();
        resetColor();
        out << "\n";
      }
    }
  }

  int showGroup(StringRef RootGroup) {
    ArrayRef<GroupRecord> AllGroups = getDiagnosticGroups();

    if (RootGroup.size() > UINT16_MAX) {
      llvm::errs() << "No such diagnostic group exists\n";
      return 1;
    }

    const GroupRecord *Found =
        std::lower_bound(AllGroups.begin(), AllGroups.end(), RootGroup);

>>>>>>> b2b84690
    if (Found == AllGroups.end() || Found->getName() != RootGroup) {
      llvm::errs() << "No such diagnostic group exists\n";
      return 1;
    }

    printGroup(*Found);

    return 0;
  }

  int showAll() {
    ArrayRef<GroupRecord> AllGroups = getDiagnosticGroups();
    llvm::DenseSet<unsigned> NonRootGroupIDs;

<<<<<<< HEAD
    for (ArrayRef<GroupRecord>::iterator I = AllGroups.begin(),
                                         E = AllGroups.end();
         I != E; ++I) {
      for (GroupRecord::subgroup_iterator SI = I->subgroup_begin(),
                                          SE = I->subgroup_end();
           SI != SE; ++SI) {
=======
    for (const GroupRecord &GR : AllGroups) {
      for (auto SI = GR.subgroup_begin(), SE = GR.subgroup_end(); SI != SE;
           ++SI) {
>>>>>>> b2b84690
        NonRootGroupIDs.insert((unsigned)SI.getID());
      }
    }

    assert(NonRootGroupIDs.size() < AllGroups.size());

    for (unsigned i = 0, e = AllGroups.size(); i != e; ++i) {
      if (!NonRootGroupIDs.count(i))
        printGroup(AllGroups[i]);
    }
<<<<<<< HEAD

    return 0;
=======

    return 0;
  }

  void showKey() {
    if (ShowColors) {
      out << '\n';
      setColor(llvm::raw_ostream::GREEN);
      out << "GREEN";
      resetColor();
      out << " = enabled by default\n\n";
    }
>>>>>>> b2b84690
  }
};

<<<<<<< HEAD
  void showKey() {
    if (ShowColors) {
      out << '\n';
      setColor(llvm::raw_ostream::GREEN);
      out << "GREEN";
      resetColor();
      out << " = enabled by default\n\n";
    }
  }
};

static void printUsage() {
  llvm::errs() << "Usage: diagtool tree [--flags-only] [<diagnostic-group>]\n";
=======
static void printUsage() {
  llvm::errs() << "Usage: diagtool tree [--internal] [<diagnostic-group>]\n";
>>>>>>> b2b84690
}

int TreeView::run(unsigned int argc, char **argv, llvm::raw_ostream &out) {
  // First check our one flag (--flags-only).
  bool Internal = false;
  if (argc > 0) {
    StringRef FirstArg(*argv);
    if (FirstArg.equals("--internal")) {
      Internal = true;
      --argc;
      ++argv;
    }
  }

  bool ShowAll = false;
  StringRef RootGroup;

  switch (argc) {
  case 0:
    ShowAll = true;
    break;
  case 1:
    RootGroup = argv[0];
    if (RootGroup.startswith("-W"))
      RootGroup = RootGroup.substr(2);
    if (RootGroup == "everything")
      ShowAll = true;
    // FIXME: Handle other special warning flags, like -pedantic.
    break;
  default:
    printUsage();
    return -1;
  }

  TreePrinter TP(out);
<<<<<<< HEAD
  TP.FlagsOnly = FlagsOnly;
=======
  TP.Internal = Internal;
>>>>>>> b2b84690
  TP.showKey();
  return ShowAll ? TP.showAll() : TP.showGroup(RootGroup);
}<|MERGE_RESOLUTION|>--- conflicted
+++ resolved
@@ -32,76 +32,15 @@
 public:
   llvm::raw_ostream &out;
   const bool ShowColors;
-<<<<<<< HEAD
-  bool FlagsOnly;
-
-  TreePrinter(llvm::raw_ostream &out)
-      : out(out), ShowColors(hasColors(out)), FlagsOnly(false) {}
-=======
   bool Internal;
 
   TreePrinter(llvm::raw_ostream &out)
       : out(out), ShowColors(hasColors(out)), Internal(false) {}
->>>>>>> b2b84690
 
   void setColor(llvm::raw_ostream::Colors Color) {
     if (ShowColors)
       out << llvm::sys::Process::OutputColor(Color, false, false);
   }
-<<<<<<< HEAD
-
-  void resetColor() {
-    if (ShowColors)
-      out << llvm::sys::Process::ResetColor();
-  }
-
-  static bool isIgnored(unsigned DiagID) {
-    // FIXME: This feels like a hack.
-    static clang::DiagnosticsEngine Diags(new DiagnosticIDs,
-                                          new DiagnosticOptions);
-    return Diags.isIgnored(DiagID, SourceLocation());
-  }
-
-  void printGroup(const GroupRecord &Group, unsigned Indent = 0) {
-    out.indent(Indent * 2);
-
-    setColor(llvm::raw_ostream::YELLOW);
-    out << "-W" << Group.getName() << "\n";
-    resetColor();
-
-    ++Indent;
-    for (GroupRecord::subgroup_iterator I = Group.subgroup_begin(),
-                                        E = Group.subgroup_end();
-         I != E; ++I) {
-      printGroup(*I, Indent);
-    }
-
-    if (!FlagsOnly) {
-      for (GroupRecord::diagnostics_iterator I = Group.diagnostics_begin(),
-                                             E = Group.diagnostics_end();
-           I != E; ++I) {
-        if (ShowColors && !isIgnored(I->DiagID))
-          setColor(llvm::raw_ostream::GREEN);
-        out.indent(Indent * 2);
-        out << I->getName();
-        resetColor();
-        out << "\n";
-      }
-    }
-  }
-
-  int showGroup(StringRef RootGroup) {
-    ArrayRef<GroupRecord> AllGroups = getDiagnosticGroups();
-
-    if (RootGroup.size() > UINT16_MAX) {
-      llvm::errs() << "No such diagnostic group exists\n";
-      return 1;
-    }
-
-    const GroupRecord *Found =
-        std::lower_bound(AllGroups.begin(), AllGroups.end(), RootGroup);
-
-=======
 
   void resetColor() {
     if (ShowColors)
@@ -168,7 +107,6 @@
     const GroupRecord *Found =
         std::lower_bound(AllGroups.begin(), AllGroups.end(), RootGroup);
 
->>>>>>> b2b84690
     if (Found == AllGroups.end() || Found->getName() != RootGroup) {
       llvm::errs() << "No such diagnostic group exists\n";
       return 1;
@@ -183,18 +121,9 @@
     ArrayRef<GroupRecord> AllGroups = getDiagnosticGroups();
     llvm::DenseSet<unsigned> NonRootGroupIDs;
 
-<<<<<<< HEAD
-    for (ArrayRef<GroupRecord>::iterator I = AllGroups.begin(),
-                                         E = AllGroups.end();
-         I != E; ++I) {
-      for (GroupRecord::subgroup_iterator SI = I->subgroup_begin(),
-                                          SE = I->subgroup_end();
-           SI != SE; ++SI) {
-=======
     for (const GroupRecord &GR : AllGroups) {
       for (auto SI = GR.subgroup_begin(), SE = GR.subgroup_end(); SI != SE;
            ++SI) {
->>>>>>> b2b84690
         NonRootGroupIDs.insert((unsigned)SI.getID());
       }
     }
@@ -205,10 +134,6 @@
       if (!NonRootGroupIDs.count(i))
         printGroup(AllGroups[i]);
     }
-<<<<<<< HEAD
-
-    return 0;
-=======
 
     return 0;
   }
@@ -221,28 +146,11 @@
       resetColor();
       out << " = enabled by default\n\n";
     }
->>>>>>> b2b84690
-  }
-};
-
-<<<<<<< HEAD
-  void showKey() {
-    if (ShowColors) {
-      out << '\n';
-      setColor(llvm::raw_ostream::GREEN);
-      out << "GREEN";
-      resetColor();
-      out << " = enabled by default\n\n";
-    }
   }
 };
 
 static void printUsage() {
-  llvm::errs() << "Usage: diagtool tree [--flags-only] [<diagnostic-group>]\n";
-=======
-static void printUsage() {
   llvm::errs() << "Usage: diagtool tree [--internal] [<diagnostic-group>]\n";
->>>>>>> b2b84690
 }
 
 int TreeView::run(unsigned int argc, char **argv, llvm::raw_ostream &out) {
@@ -278,11 +186,7 @@
   }
 
   TreePrinter TP(out);
-<<<<<<< HEAD
-  TP.FlagsOnly = FlagsOnly;
-=======
   TP.Internal = Internal;
->>>>>>> b2b84690
   TP.showKey();
   return ShowAll ? TP.showAll() : TP.showGroup(RootGroup);
 }