--- conflicted
+++ resolved
@@ -4,18 +4,12 @@
 
 if (LLVM_BUILD_STATIC)
   target_link_libraries(c-arcmt-test
-<<<<<<< HEAD
-=======
     PRIVATE
->>>>>>> b2b84690
     libclang_static
     )
 else()
   target_link_libraries(c-arcmt-test
-<<<<<<< HEAD
-=======
     PRIVATE
->>>>>>> b2b84690
     libclang
     )
 endif()
