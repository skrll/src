--- conflicted
+++ resolved
@@ -58,10 +58,7 @@
   GenAttrDocs,
   GenDiagDocs,
   GenOptDocs,
-<<<<<<< HEAD
-=======
   GenDataCollectors,
->>>>>>> b2b84690
   GenTestPragmaAttributeSupportedAttributes
 };
 
@@ -153,11 +150,8 @@
         clEnumValN(GenDiagDocs, "gen-diag-docs",
                    "Generate diagnostic documentation"),
         clEnumValN(GenOptDocs, "gen-opt-docs", "Generate option documentation"),
-<<<<<<< HEAD
-=======
         clEnumValN(GenDataCollectors, "gen-clang-data-collectors",
                    "Generate data collectors for AST nodes"),
->>>>>>> b2b84690
         clEnumValN(GenTestPragmaAttributeSupportedAttributes,
                    "gen-clang-test-pragma-attribute-supported-attributes",
                    "Generate a list of attributes supported by #pragma clang "
@@ -276,12 +270,9 @@
   case GenOptDocs:
     EmitClangOptDocs(Records, OS);
     break;
-<<<<<<< HEAD
-=======
   case GenDataCollectors:
     EmitClangDataCollectors(Records, OS);
     break;
->>>>>>> b2b84690
   case GenTestPragmaAttributeSupportedAttributes:
     EmitTestPragmaAttributeSupportedAttributes(Records, OS);
     break;
