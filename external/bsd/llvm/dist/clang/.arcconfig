{
<<<<<<< HEAD
  "project_id" : "clang",
=======
  "repository.callsign" : "C",
>>>>>>> b2b84690
  "conduit_uri" : "https://reviews.llvm.org/"
}<|MERGE_RESOLUTION|>--- conflicted
+++ resolved
@@ -1,8 +1,4 @@
 {
-<<<<<<< HEAD
-  "project_id" : "clang",
-=======
   "repository.callsign" : "C",
->>>>>>> b2b84690
   "conduit_uri" : "https://reviews.llvm.org/"
 }