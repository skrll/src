--- conflicted
+++ resolved
@@ -63,46 +63,6 @@
             for arg, exp in zip(cmds[i].arguments, expected[i]['line']):
                 self.assertEqual(arg, exp)
 
-<<<<<<< HEAD
-def test_all_compilecommand():
-    """Check we get all results from the db"""
-    cdb = CompilationDatabase.fromDirectory(kInputsDir)
-    cmds = cdb.getAllCompileCommands()
-    assert len(cmds) == 3
-    expected = [
-        { 'wd': '/home/john.doe/MyProject',
-          'file': '/home/john.doe/MyProject/project.cpp',
-          'line': ['clang++', '-o', 'project.o', '-c',
-                   '/home/john.doe/MyProject/project.cpp']},
-        { 'wd': '/home/john.doe/MyProjectA',
-          'file': '/home/john.doe/MyProject/project2.cpp',
-          'line': ['clang++', '-o', 'project2.o', '-c',
-                   '/home/john.doe/MyProject/project2.cpp']},
-        { 'wd': '/home/john.doe/MyProjectB',
-          'file': '/home/john.doe/MyProject/project2.cpp',
-          'line': ['clang++', '-DFEATURE=1', '-o', 'project2-feature.o', '-c',
-                   '/home/john.doe/MyProject/project2.cpp']},
-
-        ]
-    for i in range(len(cmds)):
-        assert cmds[i].directory == expected[i]['wd']
-        assert cmds[i].filename == expected[i]['file']
-        for arg, exp in zip(cmds[i].arguments, expected[i]['line']):
-            assert arg == exp
-
-def test_1_compilecommand():
-    """Check file with single compile command"""
-    cdb = CompilationDatabase.fromDirectory(kInputsDir)
-    file = '/home/john.doe/MyProject/project.cpp'
-    cmds = cdb.getCompileCommands(file)
-    assert len(cmds) == 1
-    assert cmds[0].directory == os.path.dirname(file)
-    assert cmds[0].filename == file
-    expected = [ 'clang++', '-o', 'project.o', '-c',
-                 '/home/john.doe/MyProject/project.cpp']
-    for arg, exp in zip(cmds[0].arguments, expected):
-        assert arg == exp
-=======
     def test_1_compilecommand(self):
         """Check file with single compile command"""
         cdb = CompilationDatabase.fromDirectory(kInputsDir)
@@ -115,7 +75,6 @@
                      '/home/john.doe/MyProject/project.cpp']
         for arg, exp in zip(cmds[0].arguments, expected):
             self.assertEqual(arg, exp)
->>>>>>> b2b84690
 
     def test_2_compilecommand(self):
         """Check file with 2 compile commands"""
