--- conflicted
+++ resolved
@@ -6,105 +6,6 @@
 
 # FIXME: We need support for invalid translation units to test better.
 
-<<<<<<< HEAD
-def test_diagnostic_warning():
-    tu = get_tu('int f0() {}\n')
-    assert len(tu.diagnostics) == 1
-    assert tu.diagnostics[0].severity == Diagnostic.Warning
-    assert tu.diagnostics[0].location.line == 1
-    assert tu.diagnostics[0].location.column == 11
-    assert (tu.diagnostics[0].spelling ==
-            'control reaches end of non-void function')
-
-def test_diagnostic_note():
-    # FIXME: We aren't getting notes here for some reason.
-    tu = get_tu('#define A x\nvoid *A = 1;\n')
-    assert len(tu.diagnostics) == 1
-    assert tu.diagnostics[0].severity == Diagnostic.Warning
-    assert tu.diagnostics[0].location.line == 2
-    assert tu.diagnostics[0].location.column == 7
-    assert 'incompatible' in tu.diagnostics[0].spelling
-#    assert tu.diagnostics[1].severity == Diagnostic.Note
-#    assert tu.diagnostics[1].location.line == 1
-#    assert tu.diagnostics[1].location.column == 11
-#    assert tu.diagnostics[1].spelling == 'instantiated from'
-
-def test_diagnostic_fixit():
-    tu = get_tu('struct { int f0; } x = { f0 : 1 };')
-    assert len(tu.diagnostics) == 1
-    assert tu.diagnostics[0].severity == Diagnostic.Warning
-    assert tu.diagnostics[0].location.line == 1
-    assert tu.diagnostics[0].location.column == 26
-    assert tu.diagnostics[0].spelling.startswith('use of GNU old-style')
-    assert len(tu.diagnostics[0].fixits) == 1
-    assert tu.diagnostics[0].fixits[0].range.start.line == 1
-    assert tu.diagnostics[0].fixits[0].range.start.column == 26
-    assert tu.diagnostics[0].fixits[0].range.end.line == 1
-    assert tu.diagnostics[0].fixits[0].range.end.column == 30
-    assert tu.diagnostics[0].fixits[0].value == '.f0 = '
-
-def test_diagnostic_range():
-    tu = get_tu('void f() { int i = "a" + 1; }')
-    assert len(tu.diagnostics) == 1
-    assert tu.diagnostics[0].severity == Diagnostic.Warning
-    assert tu.diagnostics[0].location.line == 1
-    assert tu.diagnostics[0].location.column == 16
-    assert tu.diagnostics[0].spelling.startswith('incompatible pointer to')
-    assert len(tu.diagnostics[0].fixits) == 0
-    assert len(tu.diagnostics[0].ranges) == 1
-    assert tu.diagnostics[0].ranges[0].start.line == 1
-    assert tu.diagnostics[0].ranges[0].start.column == 20
-    assert tu.diagnostics[0].ranges[0].end.line == 1
-    assert tu.diagnostics[0].ranges[0].end.column == 27
-    try:
-      tu.diagnostics[0].ranges[1].start.line
-    except IndexError:
-      assert True
-    else:
-      assert False
-
-def test_diagnostic_category():
-    """Ensure that category properties work."""
-    tu = get_tu('int f(int i) { return 7; }', all_warnings=True)
-    assert len(tu.diagnostics) == 1
-    d = tu.diagnostics[0]
-
-    assert d.severity == Diagnostic.Warning
-    assert d.location.line == 1
-    assert d.location.column == 11
-
-    assert d.category_number == 2
-    assert d.category_name == 'Semantic Issue'
-
-def test_diagnostic_option():
-    """Ensure that category option properties work."""
-    tu = get_tu('int f(int i) { return 7; }', all_warnings=True)
-    assert len(tu.diagnostics) == 1
-    d = tu.diagnostics[0]
-
-    assert d.option == '-Wunused-parameter'
-    assert d.disable_option == '-Wno-unused-parameter'
-
-def test_diagnostic_children():
-    tu = get_tu('void f(int x) {} void g() { f(); }')
-    assert len(tu.diagnostics) == 1
-    d = tu.diagnostics[0]
-
-    children = d.children
-    assert len(children) == 1
-    assert children[0].severity == Diagnostic.Note
-    assert children[0].spelling.endswith('declared here')
-    assert children[0].location.line == 1
-    assert children[0].location.column == 1
-
-def test_diagnostic_string_repr():
-    tu = get_tu('struct MissingSemicolon{}')
-    assert len(tu.diagnostics) == 1
-    d = tu.diagnostics[0]
-
-    assert repr(d) == '<Diagnostic severity 3, location <SourceLocation file \'t.c\', line 1, column 26>, spelling "expected \';\' after struct">'
-    
-=======
 
 class TestDiagnostics(unittest.TestCase):
     def test_diagnostic_warning(self):
@@ -201,5 +102,4 @@
         self.assertEqual(len(tu.diagnostics), 1)
         d = tu.diagnostics[0]
 
-        self.assertEqual(repr(d), '<Diagnostic severity 3, location <SourceLocation file \'t.c\', line 1, column 26>, spelling "expected \';\' after struct">')
->>>>>>> b2b84690
+        self.assertEqual(repr(d), '<Diagnostic severity 3, location <SourceLocation file \'t.c\', line 1, column 26>, spelling "expected \';\' after struct">')