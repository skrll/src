--- conflicted
+++ resolved
@@ -8,12 +8,6 @@
 
 import unittest
 
-<<<<<<< HEAD
-    assert len(tokens) == 4
-    assert tokens[1].spelling == 'i'
-    assert tokens[1].kind == TokenKind.IDENTIFIER
-=======
->>>>>>> b2b84690
 
 class TestTokens(unittest.TestCase):
     def test_token_to_cursor(self):
