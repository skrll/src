--- conflicted
+++ resolved
@@ -1,54 +1,5 @@
 from clang.cindex import CursorKind
 
-<<<<<<< HEAD
-def test_name():
-    assert CursorKind.UNEXPOSED_DECL.name is 'UNEXPOSED_DECL'
-
-def test_get_all_kinds():
-    kinds = CursorKind.get_all_kinds()
-    assert CursorKind.UNEXPOSED_DECL in kinds
-    assert CursorKind.TRANSLATION_UNIT in kinds
-    assert CursorKind.VARIABLE_REF in kinds
-    assert CursorKind.LAMBDA_EXPR in kinds
-    assert CursorKind.OBJ_BOOL_LITERAL_EXPR in kinds
-    assert CursorKind.OBJ_SELF_EXPR in kinds
-    assert CursorKind.MS_ASM_STMT in kinds
-    assert CursorKind.MODULE_IMPORT_DECL in kinds
-    assert CursorKind.TYPE_ALIAS_TEMPLATE_DECL in kinds
-
-def test_kind_groups():
-    """Check that every kind classifies to exactly one group."""
-
-    assert CursorKind.UNEXPOSED_DECL.is_declaration()
-    assert CursorKind.TYPE_REF.is_reference()
-    assert CursorKind.DECL_REF_EXPR.is_expression()
-    assert CursorKind.UNEXPOSED_STMT.is_statement()
-    assert CursorKind.INVALID_FILE.is_invalid()
-
-    assert CursorKind.TRANSLATION_UNIT.is_translation_unit()
-    assert not CursorKind.TYPE_REF.is_translation_unit()
-
-    assert CursorKind.PREPROCESSING_DIRECTIVE.is_preprocessing()
-    assert not CursorKind.TYPE_REF.is_preprocessing()
-
-    assert CursorKind.UNEXPOSED_DECL.is_unexposed()
-    assert not CursorKind.TYPE_REF.is_unexposed()
-
-    for k in CursorKind.get_all_kinds():
-        group = [n for n in ('is_declaration', 'is_reference', 'is_expression',
-                             'is_statement', 'is_invalid', 'is_attribute')
-                 if getattr(k, n)()]
-
-        if k in (   CursorKind.TRANSLATION_UNIT,
-                    CursorKind.MACRO_DEFINITION,
-                    CursorKind.MACRO_INSTANTIATION,
-                    CursorKind.INCLUSION_DIRECTIVE,
-                    CursorKind.PREPROCESSING_DIRECTIVE,
-                    CursorKind.OVERLOAD_CANDIDATE):
-            assert len(group) == 0
-        else:
-            assert len(group) == 1
-=======
 import unittest
 
 
@@ -99,5 +50,4 @@
                         CursorKind.OVERLOAD_CANDIDATE):
                 self.assertEqual(len(group), 0)
             else:
-                self.assertEqual(len(group), 1)
->>>>>>> b2b84690
+                self.assertEqual(len(group), 1)