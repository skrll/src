--- conflicted
+++ resolved
@@ -575,13 +575,8 @@
 processing a large file use the  <tt><b>-analyzer-display-progress</b></tt>
 option.</p>
 
-<<<<<<< HEAD
-<p>You can analyze a particular function within the file, which is often useful
-because the problem is always in a certain function:</p>
-=======
 <p>To selectively analyze only the given function, use the
 <tt><b>-analyze-function</b></tt> option:</p>
->>>>>>> b2b84690
 <pre class="code">
     $ <b>clang -cc1 -analyze -analyzer-checker=core test.c -analyzer-display-progress</b>
     ANALYZE (Syntax): test.c foo
@@ -593,8 +588,6 @@
     ANALYZE (Path,  Inline_Regular): test.c foo
 </pre>
 
-<<<<<<< HEAD
-=======
 <b>Note: </b> a fully qualified function name has to be used when selecting
 C++ functions and methods, Objective-C methods and blocks, e.g.:
 
@@ -605,7 +598,6 @@
 The fully qualified name can be found from the
 <tt><b>-analyzer-display-progress</b></tt> output.
 
->>>>>>> b2b84690
 <p>The bug reporter mechanism removes path diagnostics inside intermediate
 function calls that have returned by the time the bug was found and contain
 no interesting pieces. Usually it is up to the checkers to produce more
