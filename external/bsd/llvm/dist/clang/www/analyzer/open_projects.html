<!DOCTYPE HTML PUBLIC "-//W3C//DTD HTML 4.01//EN"
          "http://www.w3.org/TR/html4/strict.dtd">
<html>
<head>
  <title>Open Projects</title>
  <link type="text/css" rel="stylesheet" href="menu.css">
  <link type="text/css" rel="stylesheet" href="content.css">
  <script type="text/javascript" src="scripts/menu.js"></script>  
</head>
<body>

<div id="page">
<!--#include virtual="menu.html.incl"-->
<div id="content">

<h1>Open Projects</h1>

<p>This page lists several projects that would boost analyzer's usability and 
power. Most of the projects listed here are infrastructure-related so this list 
is an addition to the <a href="potential_checkers.html">potential checkers 
list</a>. If you are interested in tackling one of these, please send an email 
to the <a href=http://lists.llvm.org/mailman/listinfo/cfe-dev>cfe-dev
mailing list</a> to notify other members of the community.</p>

<ul>  
  <li>Core Analyzer Infrastructure
  <ul>
    <li>Explicitly model standard library functions with <tt>BodyFarm</tt>.
    <p><tt><a href="http://clang.llvm.org/doxygen/classclang_1_1BodyFarm.html">BodyFarm</a></tt> 
    allows the analyzer to explicitly model functions whose definitions are 
    not available during analysis. Modeling more of the widely used functions 
    (such as the members of <tt>std::string</tt>) will improve precision of the
    analysis. 
    <i>(Difficulty: Easy, ongoing)</i><p>
    </li>

    <li>Handle floating-point values.
    <p>Currently, the analyzer treats all floating-point values as unknown.
    However, we already have most of the infrastructure we need to handle
    floats: RangeConstraintManager. This would involve adding a new SVal kind
    for constant floats, generalizing the constraint manager to handle floats
    and integers equally, and auditing existing code to make sure it doesn't
    make untoward assumptions.
    <i> (Difficulty: Medium)</i></p>
    </li>
    
    <li>Implement generalized loop execution modeling.
    <p>Currently, the analyzer simply unrolls each loop <tt>N</tt> times. This 
    means that it will not execute any code after the loop if the loop is 
    guaranteed to execute more than <tt>N</tt> times. This results in lost 
    basic block coverage. We could continue exploring the path if we could 
    model a generic <tt>i</tt>-th iteration of a loop.
    <i> (Difficulty: Hard)</i></p>
    </li>

    <li>Enhance CFG to model C++ temporaries properly.
    <p>There is an existing implementation of this, but it's not complete and
    is disabled in the analyzer.
    <i>(Difficulty: Medium; current contact: Alex McCarthy)</i></p>    

    <li>Enhance CFG to model exception-handling properly.
    <p>Currently exceptions are treated as "black holes", and exception-handling
    control structures are poorly modeled (to be conservative). This could be
    much improved for both C++ and Objective-C exceptions.
    <i>(Difficulty: Medium)</i></p>    

    <li>Enhance CFG to model C++ <code>new</code> more precisely.
    <p>The current representation of <code>new</code> does not provide an easy
    way for the analyzer to model the call to a memory allocation function
    (<code>operator new</code>), then initialize the result with a constructor
    call. The problem is discussed at length in
    <a href="http://llvm.org/bugs/show_bug.cgi?id=12014">PR12014</a>.
    <i>(Difficulty: Easy; current contact: Karthik Bhat)</i></p>

    <li>Enhance CFG to model C++ <code>delete</code> more precisely.
    <p>Similarly, the representation of <code>delete</code> does not include
    the call to the destructor, followed by the call to the deallocation
    function (<code>operator delete</code>). One particular issue 
    (<tt>noreturn</tt> destructors) is discussed in
    <a href="http://llvm.org/bugs/show_bug.cgi?id=15599">PR15599</a>
    <i>(Difficulty: Easy; current contact: Karthik Bhat)</i></p>    

    <li>Implement a BitwiseConstraintManager to handle <a href="http://llvm.org/bugs/show_bug.cgi?id=3098">PR3098</a>.
    <p>Constraints on the bits of an integer are not easily representable as
    ranges. A bitwise constraint manager would model constraints such as "bit 32
    is known to be 1". This would help code that made use of bitmasks</code>.
    <i>(Difficulty: Medium)</i></p>
    </li>

    <li>Track type info through casts more precisely.
    <p>The DynamicTypePropagation checker is in charge of inferring a region's
    dynamic type based on what operations the code is performing. Casts are a
    rich source of type information that the analyzer currently ignores. They
    are tricky to get right, but might have very useful consequences.
    <i>(Difficulty: Medium)</i></p>    

    <li>Design and implement alpha-renaming.
    <p>Implement unifying two symbolic values along a path after they are 
    determined to be equal via comparison. This would allow us to reduce the 
    number of false positives and would be a building step to more advanced 
    analyses, such as summary-based interprocedural and cross-translation-unit 
    analysis. 
    <i>(Difficulty: Hard)</i></p>
    </li>    
  </ul>
  </li>

  <li>Bug Reporting 
  <ul>
<<<<<<< HEAD
    <li>Add support for displaying cross-file diagnostic paths in HTML output
    (used by <tt>scan-build</tt>).
    <p>Currently <tt>scan-build</tt> output does not display reports that span 
    multiple files. The main problem is that we do not have a good format to
    display such paths in HTML output. <i>(Difficulty: Medium)</i> </p>
    </li>
    
=======
>>>>>>> b2b84690
    <li>Refactor path diagnostic generation in <a href="http://clang.llvm.org/doxygen/BugReporter_8cpp_source.html">BugReporter.cpp</a>.
    <p>It would be great to have more code reuse between "Minimal" and 
    "Extensive" PathDiagnostic generation algorithms. One idea is to create an 
    IR for representing path diagnostics, which would be later be used to 
    generate minimal or extensive report output. <i>(Difficulty: Medium)</i></p>
    </li>
  </ul>
  </li>

  <li>Other Infrastructure 
  <ul>
    <li>Rewrite <tt>scan-build</tt> (in Python).
    <p><i>(Difficulty: Easy)</i></p>
    </li>

    <li>Do a better job interposing on a compilation.
    <p>Currently, <tt>scan-build</tt> just sets the <tt>CC</tt> and <tt>CXX</tt>
    environment variables to its wrapper scripts, which then call into an
    underlying platform compiler. This is problematic for any project that
    doesn't exclusively use <tt>CC</tt> and <tt>CXX</tt> to control its
    compilers.
    <p><i>(Difficulty: Medium-Hard)</i></p>
    </li>

    <li>Create an <tt>analyzer_annotate</tt> attribute for the analyzer 
    annotations.
    <p>We would like to put all analyzer attributes behind a fence so that we 
    could add/remove them without worrying that compiler (not analyzer) users 
    depend on them. Design and implement such a generic analyzer attribute in 
    the compiler. <i>(Difficulty: Medium)</i></p>
    </li>
  </ul>
  </li>

  <li>Enhanced Checks
  <ul>
    <li>Implement a production-ready StreamChecker.
    <p>A SimpleStreamChecker has been presented in the Building a Checker in 24 
    Hours talk 
    (<a href="http://llvm.org/devmtg/2012-11/Zaks-Rose-Checker24Hours.pdf">slides</a>
    <a href="https://youtu.be/kdxlsP5QVPw">video</a>).
    We need to implement a production version of the checker with richer set of 
    APIs and evaluate it by running on real codebases. 
    <i>(Difficulty: Easy)</i></p>
    </li>

    <li>Extend Malloc checker with reasoning about custom allocator, 
    deallocator, and ownership-transfer functions.
    <p>This would require extending the MallocPessimistic checker to reason 
    about annotated functions. It is strongly desired that one would rely on 
    the <tt>analyzer_annotate</tt> attribute, as described above. 
    <i>(Difficulty: Easy)</i></p>
    </li>

    <li>Implement a BitwiseMaskingChecker to handle <a href="http://llvm.org/bugs/show_bug.cgi?id=16615">PR16615</a>.
    <p>Symbolic expressions of the form <code>$sym &amp; CONSTANT</code> can range from 0 to <code>CONSTANT-</code>1 if CONSTANT is <code>2^n-1</code>, e.g. 0xFF (0b11111111), 0x7F (0b01111111), 0x3 (0b0011), 0xFFFF, etc. Even without handling general bitwise operations on symbols, we can at least bound the value of the resulting expression. Bonus points for handling masks followed by shifts, e.g. <code>($sym &amp; 0b1100) >> 2</code>.
    <i>(Difficulty: Easy)</i></p>
    </li>

    <li>Implement iterators invalidation checker.
    <p><i>(Difficulty: Easy)</i></p>
    </li>
    
    <li>Write checkers which catch Copy and Paste errors.
    <p>Take a look at the
    <a href="http://pages.cs.wisc.edu/~shanlu/paper/TSE-CPMiner.pdf">CP-Miner</a>
    paper for inspiration. 
    <i>(Difficulty: Medium-Hard; current contacts: Daniel Marjam&auml;ki and Daniel Fahlgren)</i></p>
    </li>  
  </ul>
  </li>
</ul>

</div>
</div>
</body>
</html>
<|MERGE_RESOLUTION|>--- conflicted
+++ resolved
@@ -107,16 +107,6 @@
 
   <li>Bug Reporting 
   <ul>
-<<<<<<< HEAD
-    <li>Add support for displaying cross-file diagnostic paths in HTML output
-    (used by <tt>scan-build</tt>).
-    <p>Currently <tt>scan-build</tt> output does not display reports that span 
-    multiple files. The main problem is that we do not have a good format to
-    display such paths in HTML output. <i>(Difficulty: Medium)</i> </p>
-    </li>
-    
-=======
->>>>>>> b2b84690
     <li>Refactor path diagnostic generation in <a href="http://clang.llvm.org/doxygen/BugReporter_8cpp_source.html">BugReporter.cpp</a>.
     <p>It would be great to have more code reuse between "Minimal" and 
     "Extensive" PathDiagnostic generation algorithms. One idea is to create an 
