--- conflicted
+++ resolved
@@ -14,14 +14,6 @@
   <!--*********************************************************************-->
   <h1>Clang: a C language family frontend for LLVM</h1>
   <!--*********************************************************************-->
-<<<<<<< HEAD
-  
-  <p>The goal of the Clang project is to create a new C based language
-  front-end: C, C++, Objective C/C++, OpenCL C and others for the
-  <a href="http://www.llvm.org/">LLVM</a> compiler.  You can
-  <a href="get_started.html">get and build</a> the source  today.</p>
-  
-=======
 
   <p>The Clang project provides a language front-end and tooling infrastructure
   for languages in the C language family (C, C++, Objective C/C++, OpenCL,
@@ -30,7 +22,6 @@
   MSVC-compatible compiler driver (<tt>clang-cl.exe</tt>) are provided. You
   can <a href="get_started.html">get and build</a> the source today.</p>
 
->>>>>>> b2b84690
   <!--=====================================================================-->
   <h2 id="goals">Features and Goals</h2>
   <!--=====================================================================-->
@@ -75,11 +66,7 @@
   <!--=====================================================================-->
   <h2>Why?</h2>
   <!--=====================================================================-->
-<<<<<<< HEAD
-  
-=======
 
->>>>>>> b2b84690
   <p>Development of the new front-end was started out of a need
      for a compiler that allows better diagnostics, better integration with
      IDEs, a license that is compatible with commercial products, and a
@@ -103,15 +90,6 @@
   <!--=====================================================================-->
   <h2>Current Status</h2>
   <!--=====================================================================-->
-<<<<<<< HEAD
-  
-  <p>Clang is considered to
-   be a production quality C, Objective-C, C++ and Objective-C++ compiler when 
-   targeting X86-32, X86-64, and ARM (other targets may have caveats, but are 
-   usually easy to fix).  If you are looking for source analysis or
-   source-to-source transformation tools, Clang is probably a great
-   solution for you.  Clang supports C++11, please see the <a
-=======
 
   <p>Clang is considered to
    be a production quality C, Objective-C, C++ and Objective-C++ compiler when
@@ -119,7 +97,6 @@
    usually easy to fix).  If you are looking for source analysis or
    source-to-source transformation tools, Clang is probably a great
    solution for you.  Clang supports C++11, C++14 and C++17, please see the <a
->>>>>>> b2b84690
     href="cxx_status.html">C++ status</a> page for more
    information.</p>
 
@@ -133,13 +110,8 @@
      it will "resonate" with you. :)</p>
 
   <p>Once you've done that, please consider <a href="get_involved.html">getting
-<<<<<<< HEAD
-     involved in the clang community</a>.  The Clang developers include numerous
-     volunteer contributors with a variety of backgrounds.  If you're 
-=======
      involved in the Clang community</a>.  The Clang developers include numerous
      volunteer contributors with a variety of backgrounds.  If you're
->>>>>>> b2b84690
      interested in
      following the development of Clang, signing up for a mailing list is a good
      way to learn about how the project works.</p>
