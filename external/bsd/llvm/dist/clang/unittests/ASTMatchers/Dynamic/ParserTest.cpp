--- conflicted
+++ resolved
@@ -186,13 +186,8 @@
 Parser::NamedValueMap getTestNamedValues() {
   Parser::NamedValueMap Values;
   Values["nameX"] = llvm::StringRef("x");
-<<<<<<< HEAD
-  Values["hasParamA"] =
-      VariantMatcher::SingleMatcher(hasParameter(0, hasName("a")));
-=======
   Values["hasParamA"] = VariantMatcher::SingleMatcher(
       functionDecl(hasParameter(0, hasName("a"))));
->>>>>>> b2b84690
   return Values;
 }
 
@@ -345,18 +340,6 @@
   EXPECT_LT(0u, Comps.size());
 
   // Can complete names and registry together.
-<<<<<<< HEAD
-  Code = "cxxMethodDecl(hasP";
-  Comps = Parser::completeExpression(Code, Code.size(), nullptr, &NamedValues);
-  ASSERT_EQ(3u, Comps.size());
-  EXPECT_EQ("aramA", Comps[0].TypedText);
-  EXPECT_EQ("Matcher<FunctionDecl> hasParamA", Comps[0].MatcherDecl);
-
-  EXPECT_EQ("arameter(", Comps[1].TypedText);
-  EXPECT_EQ(
-      "Matcher<FunctionDecl> hasParameter(unsigned, Matcher<ParmVarDecl>)",
-      Comps[1].MatcherDecl);
-=======
   Code = "functionDecl(hasP";
   Comps = Parser::completeExpression(Code, Code.size(), nullptr, &NamedValues);
   ASSERT_EQ(3u, Comps.size());
@@ -368,7 +351,6 @@
 
   EXPECT_EQ("aramA", Comps[1].TypedText);
   EXPECT_EQ("Matcher<Decl> hasParamA", Comps[1].MatcherDecl);
->>>>>>> b2b84690
 
   EXPECT_EQ("arent(", Comps[2].TypedText);
   EXPECT_EQ(
