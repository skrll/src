--- conflicted
+++ resolved
@@ -132,11 +132,7 @@
                                      bool ExpectMatch = true) {
   return matchesConditionally(Code, AMatcher, ExpectMatch,
                               {"-fobjc-nonfragile-abi", "-Wno-objc-root-class",
-<<<<<<< HEAD
-                               "-Wno-incomplete-implementation"},
-=======
                                "-fblocks", "-Wno-incomplete-implementation"},
->>>>>>> b2b84690
                               FileContentMappings(), "input.m");
 }
 
