set(LLVM_LINK_COMPONENTS
  Support
  )

# By default MSVC has a 2^16 limit on the number of sections in an object file,
# and this needs more than that.
if (MSVC)
  set_source_files_properties(InternalASTMatchersTest.cpp PROPERTIES COMPILE_FLAGS /bigobj)
  set_source_files_properties(NodeMatchersTest.cpp PROPERTIES COMPILE_FLAGS /bigobj)
  set_source_files_properties(NarrowingMatchersTest.cpp PROPERTIES COMPILE_FLAGS /bigobj)
  set_source_files_properties(ASTTraversalMatchersTest.cpp PROPERTIES COMPILE_FLAGS /bigobj)
endif()

add_clang_unittest(ASTMatchersTests
  ASTMatchersInternalTest.cpp
  ASTMatchersNodeTest.cpp
  ASTMatchersNarrowingTest.cpp
<<<<<<< HEAD
  ASTMatchersTraversalTest.cpp)

target_link_libraries(ASTMatchersTests
=======
  ASTMatchersTraversalTest.cpp
  )

target_link_libraries(ASTMatchersTests
  PRIVATE
>>>>>>> b2b84690
  clangAST
  clangASTMatchers
  clangBasic
  clangFrontend
  clangTooling
  )

add_subdirectory(Dynamic)<|MERGE_RESOLUTION|>--- conflicted
+++ resolved
@@ -15,17 +15,11 @@
   ASTMatchersInternalTest.cpp
   ASTMatchersNodeTest.cpp
   ASTMatchersNarrowingTest.cpp
-<<<<<<< HEAD
-  ASTMatchersTraversalTest.cpp)
-
-target_link_libraries(ASTMatchersTests
-=======
   ASTMatchersTraversalTest.cpp
   )
 
 target_link_libraries(ASTMatchersTests
   PRIVATE
->>>>>>> b2b84690
   clangAST
   clangASTMatchers
   clangBasic
