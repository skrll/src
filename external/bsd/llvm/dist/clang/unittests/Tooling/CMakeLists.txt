set(LLVM_LINK_COMPONENTS
  ${LLVM_TARGETS_TO_BUILD}
  Support
  )

# By default MSVC has a 2^16 limit on the number of sections in an object file,
# and this needs more than that.
if (MSVC)
  set_source_files_properties(RecursiveASTVisitorTest.cpp PROPERTIES COMPILE_FLAGS /bigobj)
  set_source_files_properties(RecursiveASTVisitorTestExprVisitor.cpp PROPERTIES COMPILE_FLAGS /bigobj)
endif()

add_clang_unittest(ToolingTests
<<<<<<< HEAD
=======
  ASTSelectionTest.cpp
>>>>>>> b2b84690
  CastExprTest.cpp
  CommentHandlerTest.cpp
  CompilationDatabaseTest.cpp
  DiagnosticsYamlTest.cpp
<<<<<<< HEAD
  FixItTest.cpp
  LookupTest.cpp
  QualTypeNamesTest.cpp
  RecursiveASTVisitorTest.cpp
  RecursiveASTVisitorTestCallVisitor.cpp
  RecursiveASTVisitorTestDeclVisitor.cpp
  RecursiveASTVisitorTestExprVisitor.cpp
  RecursiveASTVisitorTestTypeLocVisitor.cpp
=======
  ExecutionTest.cpp
  FixItTest.cpp
  HeaderIncludesTest.cpp
  LexicallyOrderedRecursiveASTVisitorTest.cpp
  LookupTest.cpp
  QualTypeNamesTest.cpp
  RecursiveASTVisitorTests/Attr.cpp
  RecursiveASTVisitorTests/Class.cpp
  RecursiveASTVisitorTests/ConstructExpr.cpp
  RecursiveASTVisitorTests/CXXBoolLiteralExpr.cpp
  RecursiveASTVisitorTests/CXXMemberCall.cpp
  RecursiveASTVisitorTests/CXXOperatorCallExprTraverser.cpp
  RecursiveASTVisitorTests/DeclRefExpr.cpp
  RecursiveASTVisitorTests/ImplicitCtor.cpp
  RecursiveASTVisitorTests/InitListExprPostOrder.cpp
  RecursiveASTVisitorTests/InitListExprPostOrderNoQueue.cpp
  RecursiveASTVisitorTests/InitListExprPreOrder.cpp
  RecursiveASTVisitorTests/InitListExprPreOrderNoQueue.cpp
  RecursiveASTVisitorTests/IntegerLiteral.cpp
  RecursiveASTVisitorTests/LambdaDefaultCapture.cpp
  RecursiveASTVisitorTests/LambdaExpr.cpp
  RecursiveASTVisitorTests/NestedNameSpecifiers.cpp
  RecursiveASTVisitorTests/ParenExpr.cpp
  RecursiveASTVisitorTests/TemplateArgumentLocTraverser.cpp
  RecursiveASTVisitorTestDeclVisitor.cpp
  RecursiveASTVisitorTestPostOrderVisitor.cpp
  RecursiveASTVisitorTestTypeLocVisitor.cpp
  RefactoringActionRulesTest.cpp
>>>>>>> b2b84690
  RefactoringCallbacksTest.cpp
  RefactoringTest.cpp
  ReplacementsYamlTest.cpp
  RewriterTest.cpp
  ToolingTest.cpp
  )

target_link_libraries(ToolingTests
  PRIVATE
  clangAST
  clangASTMatchers
  clangBasic
  clangFormat
  clangFrontend
  clangLex
  clangRewrite
  clangTooling
  clangToolingCore
<<<<<<< HEAD
=======
  clangToolingInclusions
>>>>>>> b2b84690
  clangToolingRefactor
  )<|MERGE_RESOLUTION|>--- conflicted
+++ resolved
@@ -11,24 +11,11 @@
 endif()
 
 add_clang_unittest(ToolingTests
-<<<<<<< HEAD
-=======
   ASTSelectionTest.cpp
->>>>>>> b2b84690
   CastExprTest.cpp
   CommentHandlerTest.cpp
   CompilationDatabaseTest.cpp
   DiagnosticsYamlTest.cpp
-<<<<<<< HEAD
-  FixItTest.cpp
-  LookupTest.cpp
-  QualTypeNamesTest.cpp
-  RecursiveASTVisitorTest.cpp
-  RecursiveASTVisitorTestCallVisitor.cpp
-  RecursiveASTVisitorTestDeclVisitor.cpp
-  RecursiveASTVisitorTestExprVisitor.cpp
-  RecursiveASTVisitorTestTypeLocVisitor.cpp
-=======
   ExecutionTest.cpp
   FixItTest.cpp
   HeaderIncludesTest.cpp
@@ -57,7 +44,6 @@
   RecursiveASTVisitorTestPostOrderVisitor.cpp
   RecursiveASTVisitorTestTypeLocVisitor.cpp
   RefactoringActionRulesTest.cpp
->>>>>>> b2b84690
   RefactoringCallbacksTest.cpp
   RefactoringTest.cpp
   ReplacementsYamlTest.cpp
@@ -76,9 +62,6 @@
   clangRewrite
   clangTooling
   clangToolingCore
-<<<<<<< HEAD
-=======
   clangToolingInclusions
->>>>>>> b2b84690
   clangToolingRefactor
   )