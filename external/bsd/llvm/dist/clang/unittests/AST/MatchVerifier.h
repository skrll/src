--- conflicted
+++ resolved
@@ -29,18 +29,6 @@
 namespace clang {
 namespace ast_matchers {
 
-<<<<<<< HEAD
-enum Language { 
-    Lang_C,
-    Lang_C89,
-    Lang_CXX,
-    Lang_CXX11,
-    Lang_OpenCL,
-    Lang_OBJCXX
-};
-
-=======
->>>>>>> b2b84690
 /// \brief Base class for verifying some property of nodes found by a matcher.
 template <typename NodeType>
 class MatchVerifier : public MatchFinder::MatchCallback {
