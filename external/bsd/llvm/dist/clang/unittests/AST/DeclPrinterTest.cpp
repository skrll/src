//===- unittests/AST/DeclPrinterTest.cpp --- Declaration printer tests ----===//
//
//                     The LLVM Compiler Infrastructure
//
// This file is distributed under the University of Illinois Open Source
// License. See LICENSE.TXT for details.
//
//===----------------------------------------------------------------------===//
//
// This file contains tests for Decl::print() and related methods.
//
// Search this file for WRONG to see test cases that are producing something
// completely wrong, invalid C++ or just misleading.
//
// These tests have a coding convention:
// * declaration to be printed is named 'A' unless it should have some special
// name (e.g., 'operator+');
// * additional helper declarations are 'Z', 'Y', 'X' and so on.
//
//===----------------------------------------------------------------------===//

#include "clang/AST/ASTContext.h"
#include "clang/ASTMatchers/ASTMatchFinder.h"
#include "clang/Tooling/Tooling.h"
#include "llvm/ADT/SmallString.h"
#include "gtest/gtest.h"

using namespace clang;
using namespace ast_matchers;
using namespace tooling;

namespace {

using PrintingPolicyModifier = void (*)(PrintingPolicy &policy);

void PrintDecl(raw_ostream &Out, const ASTContext *Context, const Decl *D,
               PrintingPolicyModifier PolicyModifier) {
  PrintingPolicy Policy = Context->getPrintingPolicy();
  Policy.TerseOutput = true;
  if (PolicyModifier)
    PolicyModifier(Policy);
  D->print(Out, Policy, /*Indentation*/ 0, /*PrintInstantiation*/ false);
}

class PrintMatch : public MatchFinder::MatchCallback {
  SmallString<1024> Printed;
  unsigned NumFoundDecls;
  PrintingPolicyModifier PolicyModifier;

public:
  PrintMatch(PrintingPolicyModifier PolicyModifier)
      : NumFoundDecls(0), PolicyModifier(PolicyModifier) {}

  void run(const MatchFinder::MatchResult &Result) override {
    const Decl *D = Result.Nodes.getNodeAs<Decl>("id");
    if (!D || D->isImplicit())
      return;
    NumFoundDecls++;
    if (NumFoundDecls > 1)
      return;

    llvm::raw_svector_ostream Out(Printed);
    PrintDecl(Out, Result.Context, D, PolicyModifier);
  }

  StringRef getPrinted() const {
    return Printed;
  }

  unsigned getNumFoundDecls() const {
    return NumFoundDecls;
  }
};

::testing::AssertionResult
PrintedDeclMatches(StringRef Code, const std::vector<std::string> &Args,
                   const DeclarationMatcher &NodeMatch,
                   StringRef ExpectedPrinted, StringRef FileName,
                   PrintingPolicyModifier PolicyModifier = nullptr) {
  PrintMatch Printer(PolicyModifier);
  MatchFinder Finder;
  Finder.addMatcher(NodeMatch, &Printer);
  std::unique_ptr<FrontendActionFactory> Factory(
      newFrontendActionFactory(&Finder));

  if (!runToolOnCodeWithArgs(Factory->create(), Code, Args, FileName))
    return testing::AssertionFailure()
      << "Parsing error in \"" << Code.str() << "\"";

  if (Printer.getNumFoundDecls() == 0)
    return testing::AssertionFailure()
        << "Matcher didn't find any declarations";

  if (Printer.getNumFoundDecls() > 1)
    return testing::AssertionFailure()
        << "Matcher should match only one declaration "
           "(found " << Printer.getNumFoundDecls() << ")";

  if (Printer.getPrinted() != ExpectedPrinted)
    return ::testing::AssertionFailure()
      << "Expected \"" << ExpectedPrinted.str() << "\", "
         "got \"" << Printer.getPrinted().str() << "\"";

  return ::testing::AssertionSuccess();
}

::testing::AssertionResult
PrintedDeclCXX98Matches(StringRef Code, StringRef DeclName,
                        StringRef ExpectedPrinted,
                        PrintingPolicyModifier PolicyModifier = nullptr) {
  std::vector<std::string> Args(1, "-std=c++98");
  return PrintedDeclMatches(Code,
                            Args,
                            namedDecl(hasName(DeclName)).bind("id"),
                            ExpectedPrinted,
                            "input.cc",
                            PolicyModifier);
}

::testing::AssertionResult
PrintedDeclCXX98Matches(StringRef Code, const DeclarationMatcher &NodeMatch,
                        StringRef ExpectedPrinted,
                        PrintingPolicyModifier PolicyModifier = nullptr) {
  std::vector<std::string> Args(1, "-std=c++98");
  return PrintedDeclMatches(Code,
                            Args,
                            NodeMatch,
                            ExpectedPrinted,
                            "input.cc",
                            PolicyModifier);
}

::testing::AssertionResult PrintedDeclCXX11Matches(StringRef Code,
                                                   StringRef DeclName,
                                                   StringRef ExpectedPrinted) {
  std::vector<std::string> Args(1, "-std=c++11");
  return PrintedDeclMatches(Code,
                            Args,
                            namedDecl(hasName(DeclName)).bind("id"),
                            ExpectedPrinted,
                            "input.cc");
}

::testing::AssertionResult PrintedDeclCXX11Matches(
                                  StringRef Code,
                                  const DeclarationMatcher &NodeMatch,
                                  StringRef ExpectedPrinted) {
  std::vector<std::string> Args(1, "-std=c++11");
  return PrintedDeclMatches(Code,
                            Args,
                            NodeMatch,
                            ExpectedPrinted,
                            "input.cc");
}

::testing::AssertionResult PrintedDeclCXX11nonMSCMatches(
                                  StringRef Code,
                                  const DeclarationMatcher &NodeMatch,
                                  StringRef ExpectedPrinted) {
  std::vector<std::string> Args(1, "-std=c++11");
  Args.push_back("-fno-delayed-template-parsing");
  return PrintedDeclMatches(Code,
                            Args,
                            NodeMatch,
                            ExpectedPrinted,
                            "input.cc");
}

::testing::AssertionResult
PrintedDeclCXX1ZMatches(StringRef Code, const DeclarationMatcher &NodeMatch,
                        StringRef ExpectedPrinted) {
  std::vector<std::string> Args(1, "-std=c++1z");
  return PrintedDeclMatches(Code,
                            Args,
                            NodeMatch,
                            ExpectedPrinted,
                            "input.cc");
}

::testing::AssertionResult PrintedDeclObjCMatches(
                                  StringRef Code,
                                  const DeclarationMatcher &NodeMatch,
                                  StringRef ExpectedPrinted) {
  std::vector<std::string> Args(1, "");
  return PrintedDeclMatches(Code,
                            Args,
                            NodeMatch,
                            ExpectedPrinted,
                            "input.m");
}

} // unnamed namespace

TEST(DeclPrinter, TestTypedef1) {
  ASSERT_TRUE(PrintedDeclCXX98Matches(
    "typedef int A;",
    "A",
    "typedef int A"));
    // Should be: with semicolon
}

TEST(DeclPrinter, TestTypedef2) {
  ASSERT_TRUE(PrintedDeclCXX98Matches(
    "typedef const char *A;",
    "A",
    "typedef const char *A"));
    // Should be: with semicolon
}

TEST(DeclPrinter, TestTypedef3) {
  ASSERT_TRUE(PrintedDeclCXX98Matches(
    "template <typename Y> class X {};"
    "typedef X<int> A;",
    "A",
    "typedef X<int> A"));
    // Should be: with semicolon
}

TEST(DeclPrinter, TestTypedef4) {
  ASSERT_TRUE(PrintedDeclCXX98Matches(
    "namespace X { class Y {}; }"
    "typedef X::Y A;",
    "A",
    "typedef X::Y A"));
    // Should be: with semicolon
}

TEST(DeclPrinter, TestNamespace1) {
  ASSERT_TRUE(PrintedDeclCXX98Matches(
    "namespace A { int B; }",
    "A",
    "namespace A {\n}"));
    // Should be: with { ... }
}

TEST(DeclPrinter, TestNamespace2) {
  ASSERT_TRUE(PrintedDeclCXX11Matches(
    "inline namespace A { int B; }",
    "A",
    "inline namespace A {\n}"));
    // Should be: with { ... }
}

TEST(DeclPrinter, TestNamespaceAlias1) {
  ASSERT_TRUE(PrintedDeclCXX98Matches(
    "namespace Z { }"
    "namespace A = Z;",
    "A",
    "namespace A = Z"));
    // Should be: with semicolon
}

TEST(DeclPrinter, TestNamespaceAlias2) {
  ASSERT_TRUE(PrintedDeclCXX98Matches(
    "namespace X { namespace Y {} }"
    "namespace A = X::Y;",
    "A",
    "namespace A = X::Y"));
    // Should be: with semicolon
}

TEST(DeclPrinter, TestCXXRecordDecl1) {
  ASSERT_TRUE(PrintedDeclCXX98Matches(
    "class A { int a; };",
    "A",
    "class A {}"));
}

TEST(DeclPrinter, TestCXXRecordDecl2) {
  ASSERT_TRUE(PrintedDeclCXX98Matches(
    "struct A { int a; };",
    "A",
    "struct A {}"));
}

TEST(DeclPrinter, TestCXXRecordDecl3) {
  ASSERT_TRUE(PrintedDeclCXX98Matches(
    "union A { int a; };",
    "A",
    "union A {}"));
}

TEST(DeclPrinter, TestCXXRecordDecl4) {
  ASSERT_TRUE(PrintedDeclCXX98Matches(
    "class Z { int a; };"
    "class A : Z { int b; };",
    "A",
    "class A : Z {}"));
}

TEST(DeclPrinter, TestCXXRecordDecl5) {
  ASSERT_TRUE(PrintedDeclCXX98Matches(
    "struct Z { int a; };"
    "struct A : Z { int b; };",
    "A",
    "struct A : Z {}"));
}

TEST(DeclPrinter, TestCXXRecordDecl6) {
  ASSERT_TRUE(PrintedDeclCXX98Matches(
    "class Z { int a; };"
    "class A : public Z { int b; };",
    "A",
    "class A : public Z {}"));
}

TEST(DeclPrinter, TestCXXRecordDecl7) {
  ASSERT_TRUE(PrintedDeclCXX98Matches(
    "class Z { int a; };"
    "class A : protected Z { int b; };",
    "A",
    "class A : protected Z {}"));
}

TEST(DeclPrinter, TestCXXRecordDecl8) {
  ASSERT_TRUE(PrintedDeclCXX98Matches(
    "class Z { int a; };"
    "class A : private Z { int b; };",
    "A",
    "class A : private Z {}"));
}

TEST(DeclPrinter, TestCXXRecordDecl9) {
  ASSERT_TRUE(PrintedDeclCXX98Matches(
    "class Z { int a; };"
    "class A : virtual Z { int b; };",
    "A",
    "class A : virtual Z {}"));
}

TEST(DeclPrinter, TestCXXRecordDecl10) {
  ASSERT_TRUE(PrintedDeclCXX98Matches(
    "class Z { int a; };"
    "class A : virtual public Z { int b; };",
    "A",
    "class A : virtual public Z {}"));
}

TEST(DeclPrinter, TestCXXRecordDecl11) {
  ASSERT_TRUE(PrintedDeclCXX98Matches(
    "class Z { int a; };"
    "class Y : virtual public Z { int b; };"
    "class A : virtual public Z, private Y { int c; };",
    "A",
    "class A : virtual public Z, private Y {}"));
}

TEST(DeclPrinter, TestFunctionDecl1) {
  ASSERT_TRUE(PrintedDeclCXX98Matches(
    "void A();",
    "A",
    "void A()"));
<<<<<<< HEAD
=======
}

TEST(DeclPrinter, TestFreeFunctionDecl_FullyQualifiedName) {
    ASSERT_TRUE(PrintedDeclCXX98Matches(
      "void A();",
      "A",
      "void A()",
      [](PrintingPolicy &Policy){ Policy.FullyQualifiedName = true; }));
}

TEST(DeclPrinter, TestFreeFunctionDeclInNamespace_FullyQualifiedName) {
    ASSERT_TRUE(PrintedDeclCXX98Matches(
      "namespace X { void A(); };",
      "A",
      "void X::A()",
      [](PrintingPolicy &Policy){ Policy.FullyQualifiedName = true; }));
}

TEST(DeclPrinter, TestMemberFunction_FullyQualifiedName) {
    ASSERT_TRUE(PrintedDeclCXX98Matches(
      "struct X { void A(); };",
      "A",
      "void X::A()",
      [](PrintingPolicy &Policy){ Policy.FullyQualifiedName = true; }));
}

TEST(DeclPrinter, TestMemberFunctionInNamespace_FullyQualifiedName) {
    ASSERT_TRUE(PrintedDeclCXX98Matches(
      "namespace Z { struct X { void A(); }; }",
      "A",
      "void Z::X::A()",
      [](PrintingPolicy &Policy){ Policy.FullyQualifiedName = true; }));
}

TEST(DeclPrinter, TestMemberFunctionOutside_FullyQualifiedName) {
    ASSERT_TRUE(PrintedDeclCXX98Matches(
      "struct X { void A(); };"
       "void X::A() {}",
      functionDecl(hasName("A"), isDefinition()).bind("id"),
      "void X::A()",
      [](PrintingPolicy &Policy){ Policy.FullyQualifiedName = true; }));
>>>>>>> b2b84690
}

TEST(DeclPrinter, TestFunctionDecl2) {
  ASSERT_TRUE(PrintedDeclCXX98Matches(
    "void A() {}",
    "A",
    "void A()"));
}

TEST(DeclPrinter, TestFunctionDecl3) {
  ASSERT_TRUE(PrintedDeclCXX98Matches(
    "void Z();"
    "void A() { Z(); }",
    "A",
    "void A()"));
}

TEST(DeclPrinter, TestFunctionDecl4) {
  ASSERT_TRUE(PrintedDeclCXX98Matches(
    "extern void A();",
    "A",
    "extern void A()"));
}

TEST(DeclPrinter, TestFunctionDecl5) {
  ASSERT_TRUE(PrintedDeclCXX98Matches(
    "static void A();",
    "A",
    "static void A()"));
}

TEST(DeclPrinter, TestFunctionDecl6) {
  ASSERT_TRUE(PrintedDeclCXX98Matches(
    "inline void A();",
    "A",
    "inline void A()"));
}

TEST(DeclPrinter, TestFunctionDecl7) {
  ASSERT_TRUE(PrintedDeclCXX11Matches(
    "constexpr int A(int a);",
    "A",
    "constexpr int A(int a)"));
}

TEST(DeclPrinter, TestFunctionDecl8) {
  ASSERT_TRUE(PrintedDeclCXX98Matches(
    "void A(int a);",
    "A",
    "void A(int a)"));
}

TEST(DeclPrinter, TestFunctionDecl9) {
  ASSERT_TRUE(PrintedDeclCXX98Matches(
    "void A(...);",
    "A",
    "void A(...)"));
}

TEST(DeclPrinter, TestFunctionDecl10) {
  ASSERT_TRUE(PrintedDeclCXX98Matches(
    "void A(int a, ...);",
    "A",
    "void A(int a, ...)"));
}

TEST(DeclPrinter, TestFunctionDecl11) {
  ASSERT_TRUE(PrintedDeclCXX98Matches(
    "typedef long ssize_t;"
    "typedef int *pInt;"
    "void A(int a, pInt b, ssize_t c);",
    "A",
    "void A(int a, pInt b, ssize_t c)"));
}

TEST(DeclPrinter, TestFunctionDecl12) {
  ASSERT_TRUE(PrintedDeclCXX98Matches(
    "void A(int a, int b = 0);",
    "A",
    "void A(int a, int b = 0)"));
}

TEST(DeclPrinter, TestFunctionDecl13) {
  ASSERT_TRUE(PrintedDeclCXX98Matches(
    "void (*A(int a))(int b);",
    "A",
    "void (*A(int a))(int)"));
    // Should be: with parameter name (?)
}

TEST(DeclPrinter, TestFunctionDecl14) {
  ASSERT_TRUE(PrintedDeclCXX98Matches(
    "template<typename T>"
    "void A(T t) { }"
    "template<>"
    "void A(int N) { }",
    functionDecl(hasName("A"), isExplicitTemplateSpecialization()).bind("id"),
    "template<> void A<int>(int N)"));
}


TEST(DeclPrinter, TestCXXConstructorDecl1) {
  ASSERT_TRUE(PrintedDeclCXX98Matches(
    "struct A {"
    "  A();"
    "};",
    cxxConstructorDecl(ofClass(hasName("A"))).bind("id"),
    "A()"));
}

TEST(DeclPrinter, TestCXXConstructorDecl2) {
  ASSERT_TRUE(PrintedDeclCXX98Matches(
    "struct A {"
    "  A(int a);"
    "};",
    cxxConstructorDecl(ofClass(hasName("A"))).bind("id"),
    "A(int a)"));
}

TEST(DeclPrinter, TestCXXConstructorDecl3) {
  ASSERT_TRUE(PrintedDeclCXX98Matches(
    "struct A {"
    "  A(const A &a);"
    "};",
    cxxConstructorDecl(ofClass(hasName("A"))).bind("id"),
    "A(const A &a)"));
}

TEST(DeclPrinter, TestCXXConstructorDecl4) {
  ASSERT_TRUE(PrintedDeclCXX98Matches(
    "struct A {"
    "  A(const A &a, int = 0);"
    "};",
    cxxConstructorDecl(ofClass(hasName("A"))).bind("id"),
    "A(const A &a, int = 0)"));
}

TEST(DeclPrinter, TestCXXConstructorDeclWithMemberInitializer) {
  ASSERT_TRUE(PrintedDeclCXX98Matches(
    "struct A {"
    "  int m;"
    "  A() : m(2) {}"
    "};",
    cxxConstructorDecl(ofClass(hasName("A"))).bind("id"),
    "A()"));
}

TEST(DeclPrinter, TestCXXConstructorDeclWithMemberInitializer_NoTerseOutput) {
  ASSERT_TRUE(PrintedDeclCXX98Matches(
    "struct A {"
    "  int m;"
    "  A() : m(2) {}"
    "};",
    cxxConstructorDecl(ofClass(hasName("A"))).bind("id"),
    "A() : m(2) {\n}\n",
    [](PrintingPolicy &Policy){ Policy.TerseOutput = false; }));
}

TEST(DeclPrinter, TestCXXConstructorDecl5) {
  ASSERT_TRUE(PrintedDeclCXX11Matches(
    "struct A {"
    "  A(const A &&a);"
    "};",
    cxxConstructorDecl(ofClass(hasName("A"))).bind("id"),
    "A(const A &&a)"));
}

TEST(DeclPrinter, TestCXXConstructorDecl6) {
  ASSERT_TRUE(PrintedDeclCXX98Matches(
    "struct A {"
    "  explicit A(int a);"
    "};",
    cxxConstructorDecl(ofClass(hasName("A"))).bind("id"),
    "explicit A(int a)"));
}

TEST(DeclPrinter, TestCXXConstructorDecl7) {
  ASSERT_TRUE(PrintedDeclCXX11Matches(
    "struct A {"
    "  constexpr A();"
    "};",
    cxxConstructorDecl(ofClass(hasName("A"))).bind("id"),
    "constexpr A()"));
}

TEST(DeclPrinter, TestCXXConstructorDecl8) {
  ASSERT_TRUE(PrintedDeclCXX11Matches(
    "struct A {"
    "  A() = default;"
    "};",
    cxxConstructorDecl(ofClass(hasName("A"))).bind("id"),
    "A() = default"));
}

TEST(DeclPrinter, TestCXXConstructorDecl9) {
  ASSERT_TRUE(PrintedDeclCXX11Matches(
    "struct A {"
    "  A() = delete;"
    "};",
    cxxConstructorDecl(ofClass(hasName("A"))).bind("id"),
    "A() = delete"));
}

TEST(DeclPrinter, TestCXXConstructorDecl10) {
  ASSERT_TRUE(PrintedDeclCXX11Matches(
    "template<typename... T>"
    "struct A {"
    "  A(const A &a);"
    "};",
    cxxConstructorDecl(ofClass(hasName("A"))).bind("id"),
    "A<T...>(const A<T...> &a)"));
}

TEST(DeclPrinter, TestCXXConstructorDecl11) {
  ASSERT_TRUE(PrintedDeclCXX11nonMSCMatches(
    "template<typename... T>"
    "struct A : public T... {"
    "  A(T&&... ts) : T(ts)... {}"
    "};",
    cxxConstructorDecl(ofClass(hasName("A"))).bind("id"),
<<<<<<< HEAD
    "A<T...>(T &&...ts) : T(ts)... {}"));
=======
    "A<T...>(T &&...ts)"));
>>>>>>> b2b84690
}

TEST(DeclPrinter, TestCXXDestructorDecl1) {
  ASSERT_TRUE(PrintedDeclCXX98Matches(
    "struct A {"
    "  ~A();"
    "};",
    cxxDestructorDecl(ofClass(hasName("A"))).bind("id"),
    "~A()"));
}

TEST(DeclPrinter, TestCXXDestructorDecl2) {
  ASSERT_TRUE(PrintedDeclCXX98Matches(
    "struct A {"
    "  virtual ~A();"
    "};",
    cxxDestructorDecl(ofClass(hasName("A"))).bind("id"),
    "virtual ~A()"));
}

TEST(DeclPrinter, TestCXXConversionDecl1) {
  ASSERT_TRUE(PrintedDeclCXX98Matches(
    "struct A {"
    "  operator int();"
    "};",
    cxxMethodDecl(ofClass(hasName("A"))).bind("id"),
    "operator int()"));
}

TEST(DeclPrinter, TestCXXConversionDecl2) {
  ASSERT_TRUE(PrintedDeclCXX98Matches(
    "struct A {"
    "  operator bool();"
    "};",
    cxxMethodDecl(ofClass(hasName("A"))).bind("id"),
    "operator bool()"));
}

TEST(DeclPrinter, TestCXXConversionDecl3) {
  ASSERT_TRUE(PrintedDeclCXX98Matches(
    "struct Z {};"
    "struct A {"
    "  operator Z();"
    "};",
    cxxMethodDecl(ofClass(hasName("A"))).bind("id"),
    "operator Z()"));
}

TEST(DeclPrinter, TestCXXMethodDecl_AllocationFunction1) {
  ASSERT_TRUE(PrintedDeclCXX11Matches(
    "namespace std { typedef decltype(sizeof(int)) size_t; }"
    "struct Z {"
    "  void *operator new(std::size_t);"
    "};",
    cxxMethodDecl(ofClass(hasName("Z"))).bind("id"),
    "void *operator new(std::size_t)"));
}

TEST(DeclPrinter, TestCXXMethodDecl_AllocationFunction2) {
  ASSERT_TRUE(PrintedDeclCXX11Matches(
    "namespace std { typedef decltype(sizeof(int)) size_t; }"
    "struct Z {"
    "  void *operator new[](std::size_t);"
    "};",
    cxxMethodDecl(ofClass(hasName("Z"))).bind("id"),
    "void *operator new[](std::size_t)"));
}

TEST(DeclPrinter, TestCXXMethodDecl_AllocationFunction3) {
  ASSERT_TRUE(PrintedDeclCXX11Matches(
    "struct Z {"
    "  void operator delete(void *);"
    "};",
    cxxMethodDecl(ofClass(hasName("Z"))).bind("id"),
    "void operator delete(void *) noexcept"));
    // Should be: without noexcept?
}

TEST(DeclPrinter, TestCXXMethodDecl_AllocationFunction4) {
  ASSERT_TRUE(PrintedDeclCXX98Matches(
    "struct Z {"
    "  void operator delete(void *);"
    "};",
    cxxMethodDecl(ofClass(hasName("Z"))).bind("id"),
    "void operator delete(void *)"));
}

TEST(DeclPrinter, TestCXXMethodDecl_AllocationFunction5) {
  ASSERT_TRUE(PrintedDeclCXX11Matches(
    "struct Z {"
    "  void operator delete[](void *);"
    "};",
    cxxMethodDecl(ofClass(hasName("Z"))).bind("id"),
    "void operator delete[](void *) noexcept"));
    // Should be: without noexcept?
}

TEST(DeclPrinter, TestCXXMethodDecl_Operator1) {
  const char *OperatorNames[] = {
    "+",  "-",  "*",  "/",  "%",  "^",   "&",   "|",
    "=",  "<",  ">",  "+=", "-=", "*=",  "/=",  "%=",
    "^=", "&=", "|=", "<<", ">>", ">>=", "<<=", "==",  "!=",
    "<=", ">=", "&&", "||",  ",", "->*",
    "()", "[]"
  };

  for (unsigned i = 0, e = llvm::array_lengthof(OperatorNames); i != e; ++i) {
    SmallString<128> Code;
    Code.append("struct Z { void operator");
    Code.append(OperatorNames[i]);
    Code.append("(Z z); };");

    SmallString<128> Expected;
    Expected.append("void operator");
    Expected.append(OperatorNames[i]);
    Expected.append("(Z z)");

    ASSERT_TRUE(PrintedDeclCXX98Matches(
      Code,
      cxxMethodDecl(ofClass(hasName("Z"))).bind("id"),
      Expected));
  }
}

TEST(DeclPrinter, TestCXXMethodDecl_Operator2) {
  const char *OperatorNames[] = {
    "~", "!", "++", "--", "->"
  };

  for (unsigned i = 0, e = llvm::array_lengthof(OperatorNames); i != e; ++i) {
    SmallString<128> Code;
    Code.append("struct Z { void operator");
    Code.append(OperatorNames[i]);
    Code.append("(); };");

    SmallString<128> Expected;
    Expected.append("void operator");
    Expected.append(OperatorNames[i]);
    Expected.append("()");

    ASSERT_TRUE(PrintedDeclCXX98Matches(
      Code,
      cxxMethodDecl(ofClass(hasName("Z"))).bind("id"),
      Expected));
  }
}

TEST(DeclPrinter, TestCXXMethodDecl1) {
  ASSERT_TRUE(PrintedDeclCXX98Matches(
    "struct Z {"
    "  void A(int a);"
    "};",
    "A",
    "void A(int a)"));
}

TEST(DeclPrinter, TestCXXMethodDecl2) {
  ASSERT_TRUE(PrintedDeclCXX98Matches(
    "struct Z {"
    "  virtual void A(int a);"
    "};",
    "A",
    "virtual void A(int a)"));
}

TEST(DeclPrinter, TestCXXMethodDecl3) {
  ASSERT_TRUE(PrintedDeclCXX98Matches(
    "struct Z {"
    "  virtual void A(int a);"
    "};"
    "struct ZZ : Z {"
    "  void A(int a);"
    "};",
    "ZZ::A",
    "void A(int a)"));
    // TODO: should we print "virtual"?
}

TEST(DeclPrinter, TestCXXMethodDecl4) {
  ASSERT_TRUE(PrintedDeclCXX98Matches(
    "struct Z {"
    "  inline void A(int a);"
    "};",
    "A",
    "inline void A(int a)"));
}

TEST(DeclPrinter, TestCXXMethodDecl5) {
  ASSERT_TRUE(PrintedDeclCXX98Matches(
    "struct Z {"
    "  virtual void A(int a) = 0;"
    "};",
    "A",
    "virtual void A(int a) = 0"));
}

TEST(DeclPrinter, TestCXXMethodDecl_CVQualifier1) {
  ASSERT_TRUE(PrintedDeclCXX98Matches(
    "struct Z {"
    "  void A(int a) const;"
    "};",
    "A",
    "void A(int a) const"));
}

TEST(DeclPrinter, TestCXXMethodDecl_CVQualifier2) {
  ASSERT_TRUE(PrintedDeclCXX98Matches(
    "struct Z {"
    "  void A(int a) volatile;"
    "};",
    "A",
    "void A(int a) volatile"));
}

TEST(DeclPrinter, TestCXXMethodDecl_CVQualifier3) {
  ASSERT_TRUE(PrintedDeclCXX98Matches(
    "struct Z {"
    "  void A(int a) const volatile;"
    "};",
    "A",
    "void A(int a) const volatile"));
}

TEST(DeclPrinter, TestCXXMethodDecl_RefQualifier1) {
  ASSERT_TRUE(PrintedDeclCXX11Matches(
    "struct Z {"
    "  void A(int a) &;"
    "};",
    "A",
    "void A(int a) &"));
}

TEST(DeclPrinter, TestCXXMethodDecl_RefQualifier2) {
  ASSERT_TRUE(PrintedDeclCXX11Matches(
    "struct Z {"
    "  void A(int a) &&;"
    "};",
    "A",
    "void A(int a) &&"));
}

TEST(DeclPrinter, TestFunctionDecl_ExceptionSpecification1) {
  ASSERT_TRUE(PrintedDeclCXX98Matches(
    "struct Z {"
    "  void A(int a) throw();"
    "};",
    "A",
    "void A(int a) throw()"));
}

TEST(DeclPrinter, TestFunctionDecl_ExceptionSpecification2) {
  ASSERT_TRUE(PrintedDeclCXX98Matches(
    "struct Z {"
    "  void A(int a) throw(int);"
    "};",
    "A",
    "void A(int a) throw(int)"));
}

TEST(DeclPrinter, TestFunctionDecl_ExceptionSpecification3) {
  ASSERT_TRUE(PrintedDeclCXX98Matches(
    "class ZZ {};"
    "struct Z {"
    "  void A(int a) throw(ZZ, int);"
    "};",
    "A",
    "void A(int a) throw(ZZ, int)"));
}

TEST(DeclPrinter, TestFunctionDecl_ExceptionSpecification4) {
  ASSERT_TRUE(PrintedDeclCXX11Matches(
    "struct Z {"
    "  void A(int a) noexcept;"
    "};",
    "A",
    "void A(int a) noexcept"));
}

TEST(DeclPrinter, TestFunctionDecl_ExceptionSpecification5) {
  ASSERT_TRUE(PrintedDeclCXX11Matches(
    "struct Z {"
    "  void A(int a) noexcept(true);"
    "};",
    "A",
    "void A(int a) noexcept(trueA(int a) noexcept(true)"));
    // WRONG; Should be: "void A(int a) noexcept(true);"
}

TEST(DeclPrinter, TestFunctionDecl_ExceptionSpecification6) {
  ASSERT_TRUE(PrintedDeclCXX11Matches(
    "struct Z {"
    "  void A(int a) noexcept(1 < 2);"
    "};",
    "A",
    "void A(int a) noexcept(1 < 2A(int a) noexcept(1 < 2)"));
    // WRONG; Should be: "void A(int a) noexcept(1 < 2);"
}

TEST(DeclPrinter, TestFunctionDecl_ExceptionSpecification7) {
  ASSERT_TRUE(PrintedDeclCXX11Matches(
    "template<int N>"
    "struct Z {"
    "  void A(int a) noexcept(N < 2);"
    "};",
    "A",
    "void A(int a) noexcept(N < 2A(int a) noexcept(N < 2)"));
    // WRONG; Should be: "void A(int a) noexcept(N < 2);"
}

TEST(DeclPrinter, TestVarDecl1) {
  ASSERT_TRUE(PrintedDeclCXX98Matches(
    "char *const (*(*A)[5])(int);",
    "A",
    "char *const (*(*A)[5])(int)"));
    // Should be: with semicolon
}

TEST(DeclPrinter, TestVarDecl2) {
  ASSERT_TRUE(PrintedDeclCXX98Matches(
    "void (*A)() throw(int);",
    "A",
    "void (*A)() throw(int)"));
    // Should be: with semicolon
}

TEST(DeclPrinter, TestVarDecl3) {
  ASSERT_TRUE(PrintedDeclCXX11Matches(
    "void (*A)() noexcept;",
    "A",
    "void (*A)() noexcept"));
    // Should be: with semicolon
}

TEST(DeclPrinter, TestFieldDecl1) {
  ASSERT_TRUE(PrintedDeclCXX98Matches(
    "template<typename T>"
    "struct Z { T A; };",
    "A",
    "T A"));
    // Should be: with semicolon
}

TEST(DeclPrinter, TestFieldDecl2) {
  ASSERT_TRUE(PrintedDeclCXX98Matches(
    "template<int N>"
    "struct Z { int A[N]; };",
    "A",
    "int A[N]"));
    // Should be: with semicolon
}

TEST(DeclPrinter, TestClassTemplateDecl1) {
  ASSERT_TRUE(PrintedDeclCXX98Matches(
    "template<typename T>"
    "struct A { T a; };",
    classTemplateDecl(hasName("A")).bind("id"),
    "template <typename T> struct A {}"));
}

TEST(DeclPrinter, TestClassTemplateDecl2) {
  ASSERT_TRUE(PrintedDeclCXX98Matches(
    "template<typename T = int>"
    "struct A { T a; };",
    classTemplateDecl(hasName("A")).bind("id"),
    "template <typename T = int> struct A {}"));
}

TEST(DeclPrinter, TestClassTemplateDecl3) {
  ASSERT_TRUE(PrintedDeclCXX98Matches(
    "template<class T>"
    "struct A { T a; };",
    classTemplateDecl(hasName("A")).bind("id"),
    "template <class T> struct A {}"));
}

TEST(DeclPrinter, TestClassTemplateDecl4) {
  ASSERT_TRUE(PrintedDeclCXX98Matches(
    "template<typename T, typename U>"
    "struct A { T a; U b; };",
    classTemplateDecl(hasName("A")).bind("id"),
    "template <typename T, typename U> struct A {}"));
}

TEST(DeclPrinter, TestClassTemplateDecl5) {
  ASSERT_TRUE(PrintedDeclCXX98Matches(
    "template<int N>"
    "struct A { int a[N]; };",
    classTemplateDecl(hasName("A")).bind("id"),
    "template <int N> struct A {}"));
}

TEST(DeclPrinter, TestClassTemplateDecl6) {
  ASSERT_TRUE(PrintedDeclCXX98Matches(
    "template<int N = 42>"
    "struct A { int a[N]; };",
    classTemplateDecl(hasName("A")).bind("id"),
    "template <int N = 42> struct A {}"));
}

TEST(DeclPrinter, TestClassTemplateDecl7) {
  ASSERT_TRUE(PrintedDeclCXX98Matches(
    "typedef int MyInt;"
    "template<MyInt N>"
    "struct A { int a[N]; };",
    classTemplateDecl(hasName("A")).bind("id"),
    "template <MyInt N> struct A {}"));
}

TEST(DeclPrinter, TestClassTemplateDecl8) {
  ASSERT_TRUE(PrintedDeclCXX98Matches(
    "template<template<typename U> class T> struct A { };",
    classTemplateDecl(hasName("A")).bind("id"),
    "template <template <typename U> class T> struct A {}"));
}

TEST(DeclPrinter, TestClassTemplateDecl9) {
  ASSERT_TRUE(PrintedDeclCXX98Matches(
    "template<typename T> struct Z { };"
    "template<template<typename U> class T = Z> struct A { };",
    classTemplateDecl(hasName("A")).bind("id"),
    "template <template <typename U> class T> struct A {}"));
}

TEST(DeclPrinter, TestClassTemplateDecl10) {
  ASSERT_TRUE(PrintedDeclCXX11Matches(
    "template<typename... T>"
    "struct A { int a; };",
    classTemplateDecl(hasName("A")).bind("id"),
    "template <typename ...T> struct A {}"));
}

TEST(DeclPrinter, TestClassTemplateDecl11) {
  ASSERT_TRUE(PrintedDeclCXX11Matches(
    "template<typename... T>"
    "struct A : public T... { int a; };",
    classTemplateDecl(hasName("A")).bind("id"),
    "template <typename ...T> struct A : public T... {}"));
}

TEST(DeclPrinter, TestClassTemplatePartialSpecializationDecl1) {
  ASSERT_TRUE(PrintedDeclCXX98Matches(
    "template<typename T, typename U>"
    "struct A { T a; U b; };"
    "template<typename T>"
    "struct A<T, int> { T a; };",
    classTemplateSpecializationDecl().bind("id"),
    "template <typename T> struct A<T, int> {}"));
}

TEST(DeclPrinter, TestClassTemplatePartialSpecializationDecl2) {
  ASSERT_TRUE(PrintedDeclCXX98Matches(
    "template<typename T>"
    "struct A { T a; };"
    "template<typename T>"
    "struct A<T *> { T a; };",
    classTemplateSpecializationDecl().bind("id"),
    "template <typename T> struct A<type-parameter-0-0 *> {}"));
    // WRONG; Should be: "template<typename T> struct A<T *> { ... }"
}

TEST(DeclPrinter, TestClassTemplateSpecializationDecl1) {
  ASSERT_TRUE(PrintedDeclCXX98Matches(
    "template<typename T>"
    "struct A { T a; };"
    "template<>"
    "struct A<int> { int a; };",
    classTemplateSpecializationDecl().bind("id"),
    "template<> struct A<int> {}"));
}

TEST(DeclPrinter, TestFunctionTemplateDecl1) {
  ASSERT_TRUE(PrintedDeclCXX98Matches(
    "template<typename T>"
    "void A(T &t);",
    functionTemplateDecl(hasName("A")).bind("id"),
    "template <typename T> void A(T &t)"));
}

TEST(DeclPrinter, TestFunctionTemplateDecl2) {
  ASSERT_TRUE(PrintedDeclCXX98Matches(
    "template<typename T>"
    "void A(T &t) { }",
    functionTemplateDecl(hasName("A")).bind("id"),
    "template <typename T> void A(T &t)"));
}

TEST(DeclPrinter, TestFunctionTemplateDecl3) {
  ASSERT_TRUE(PrintedDeclCXX11Matches(
    "template<typename... T>"
    "void A(T... a);",
    functionTemplateDecl(hasName("A")).bind("id"),
    "template <typename ...T> void A(T ...a)"));
}

TEST(DeclPrinter, TestFunctionTemplateDecl4) {
  ASSERT_TRUE(PrintedDeclCXX98Matches(
    "struct Z { template<typename T> void A(T t); };",
    functionTemplateDecl(hasName("A")).bind("id"),
    "template <typename T> void A(T t)"));
}

TEST(DeclPrinter, TestFunctionTemplateDecl5) {
  ASSERT_TRUE(PrintedDeclCXX98Matches(
    "struct Z { template<typename T> void A(T t) {} };",
    functionTemplateDecl(hasName("A")).bind("id"),
    "template <typename T> void A(T t)"));
}

TEST(DeclPrinter, TestFunctionTemplateDecl6) {
  ASSERT_TRUE(PrintedDeclCXX98Matches(
    "template<typename T >struct Z {"
    "  template<typename U> void A(U t) {}"
    "};",
    functionTemplateDecl(hasName("A")).bind("id"),
    "template <typename U> void A(U t)"));
}

TEST(DeclPrinter, TestTemplateArgumentList1) {
  ASSERT_TRUE(PrintedDeclCXX98Matches(
    "template<typename T> struct Z {};"
    "struct X {};"
    "Z<X> A;",
    "A",
    "Z<X> A"));
    // Should be: with semicolon
}

TEST(DeclPrinter, TestTemplateArgumentList2) {
  ASSERT_TRUE(PrintedDeclCXX98Matches(
    "template<typename T, typename U> struct Z {};"
    "struct X {};"
    "typedef int Y;"
    "Z<X, Y> A;",
    "A",
    "Z<X, Y> A"));
    // Should be: with semicolon
}

TEST(DeclPrinter, TestTemplateArgumentList3) {
  ASSERT_TRUE(PrintedDeclCXX98Matches(
    "template<typename T> struct Z {};"
    "template<typename T> struct X {};"
    "Z<X<int> > A;",
    "A",
    "Z<X<int> > A"));
    // Should be: with semicolon
}

TEST(DeclPrinter, TestTemplateArgumentList4) {
  ASSERT_TRUE(PrintedDeclCXX11Matches(
    "template<typename T> struct Z {};"
    "template<typename T> struct X {};"
    "Z<X<int>> A;",
    "A",
    "Z<X<int> > A"));
    // Should be: with semicolon, without extra space in "> >"
}

TEST(DeclPrinter, TestTemplateArgumentList5) {
  ASSERT_TRUE(PrintedDeclCXX98Matches(
    "template<typename T> struct Z {};"
    "template<typename T> struct X { Z<T> A; };",
    "A",
    "Z<T> A"));
    // Should be: with semicolon
}

TEST(DeclPrinter, TestTemplateArgumentList6) {
  ASSERT_TRUE(PrintedDeclCXX98Matches(
    "template<template<typename T> class U> struct Z {};"
    "template<typename T> struct X {};"
    "Z<X> A;",
    "A",
    "Z<X> A"));
    // Should be: with semicolon
}

TEST(DeclPrinter, TestTemplateArgumentList7) {
  ASSERT_TRUE(PrintedDeclCXX98Matches(
    "template<template<typename T> class U> struct Z {};"
    "template<template<typename T> class U> struct Y {"
    "  Z<U> A;"
    "};",
    "A",
    "Z<U> A"));
    // Should be: with semicolon
}

TEST(DeclPrinter, TestTemplateArgumentList8) {
  ASSERT_TRUE(PrintedDeclCXX98Matches(
    "template<typename T> struct Z {};"
    "template<template<typename T> class U> struct Y {"
    "  Z<U<int> > A;"
    "};",
    "A",
    "Z<U<int> > A"));
    // Should be: with semicolon
}

TEST(DeclPrinter, TestTemplateArgumentList9) {
  ASSERT_TRUE(PrintedDeclCXX98Matches(
    "template<unsigned I> struct Z {};"
    "Z<0> A;",
    "A",
    "Z<0> A"));
    // Should be: with semicolon
}

TEST(DeclPrinter, TestTemplateArgumentList10) {
  ASSERT_TRUE(PrintedDeclCXX98Matches(
    "template<unsigned I> struct Z {};"
    "template<unsigned I> struct X { Z<I> A; };",
    "A",
    "Z<I> A"));
    // Should be: with semicolon
}

TEST(DeclPrinter, TestTemplateArgumentList11) {
  ASSERT_TRUE(PrintedDeclCXX98Matches(
    "template<int I> struct Z {};"
    "Z<42 * 10 - 420 / 1> A;",
    "A",
    "Z<42 * 10 - 420 / 1> A"));
    // Should be: with semicolon
}

TEST(DeclPrinter, TestTemplateArgumentList12) {
  ASSERT_TRUE(PrintedDeclCXX98Matches(
    "template<const char *p> struct Z {};"
    "extern const char X[] = \"aaa\";"
    "Z<X> A;",
    "A",
    "Z<X> A"));
    // Should be: with semicolon
}

TEST(DeclPrinter, TestTemplateArgumentList13) {
  ASSERT_TRUE(PrintedDeclCXX11Matches(
    "template<typename... T> struct Z {};"
    "template<typename... T> struct X {"
    "  Z<T...> A;"
    "};",
    "A",
    "Z<T...> A"));
    // Should be: with semicolon
}

TEST(DeclPrinter, TestTemplateArgumentList14) {
  ASSERT_TRUE(PrintedDeclCXX11Matches(
    "template<typename... T> struct Z {};"
    "template<typename T> struct Y {};"
    "template<typename... T> struct X {"
    "  Z<Y<T>...> A;"
    "};",
    "A",
    "Z<Y<T>...> A"));
    // Should be: with semicolon
}

TEST(DeclPrinter, TestTemplateArgumentList15) {
  ASSERT_TRUE(PrintedDeclCXX11Matches(
    "template<unsigned I> struct Z {};"
    "template<typename... T> struct X {"
    "  Z<sizeof...(T)> A;"
    "};",
    "A",
    "Z<sizeof...(T)> A"));
    // Should be: with semicolon
}

TEST(DeclPrinter, TestStaticAssert1) {
  ASSERT_TRUE(PrintedDeclCXX1ZMatches(
    "static_assert(true);",
    staticAssertDecl().bind("id"),
    "static_assert(true)"));
}

TEST(DeclPrinter, TestObjCMethod1) {
  ASSERT_TRUE(PrintedDeclObjCMatches(
    "__attribute__((objc_root_class)) @interface X\n"
    "- (int)A:(id)anObject inRange:(long)range;\n"
    "@end\n"
    "@implementation X\n"
    "- (int)A:(id)anObject inRange:(long)range { int printThis; return 0; }\n"
    "@end\n",
    namedDecl(hasName("A:inRange:"),
              hasDescendant(namedDecl(hasName("printThis")))).bind("id"),
    "- (int)A:(id)anObject inRange:(long)range"));
}

TEST(DeclPrinter, TestObjCProtocol1) {
  ASSERT_TRUE(PrintedDeclObjCMatches(
    "@protocol P1, P2;",
    namedDecl(hasName("P1")).bind("id"),
    "@protocol P1;\n"));
  ASSERT_TRUE(PrintedDeclObjCMatches(
    "@protocol P1, P2;",
    namedDecl(hasName("P2")).bind("id"),
    "@protocol P2;\n"));
}

TEST(DeclPrinter, TestObjCProtocol2) {
  ASSERT_TRUE(PrintedDeclObjCMatches(
    "@protocol P2 @end"
    "@protocol P1<P2> @end",
    namedDecl(hasName("P1")).bind("id"),
    "@protocol P1<P2>\n@end"));
}<|MERGE_RESOLUTION|>--- conflicted
+++ resolved
@@ -350,8 +350,6 @@
     "void A();",
     "A",
     "void A()"));
-<<<<<<< HEAD
-=======
 }
 
 TEST(DeclPrinter, TestFreeFunctionDecl_FullyQualifiedName) {
@@ -393,7 +391,6 @@
       functionDecl(hasName("A"), isDefinition()).bind("id"),
       "void X::A()",
       [](PrintingPolicy &Policy){ Policy.FullyQualifiedName = true; }));
->>>>>>> b2b84690
 }
 
 TEST(DeclPrinter, TestFunctionDecl2) {
@@ -614,11 +611,7 @@
     "  A(T&&... ts) : T(ts)... {}"
     "};",
     cxxConstructorDecl(ofClass(hasName("A"))).bind("id"),
-<<<<<<< HEAD
-    "A<T...>(T &&...ts) : T(ts)... {}"));
-=======
     "A<T...>(T &&...ts)"));
->>>>>>> b2b84690
 }
 
 TEST(DeclPrinter, TestCXXDestructorDecl1) {
