set(LLVM_LINK_COMPONENTS
  Support
  )

add_clang_unittest(LexTests
  HeaderMapTest.cpp
<<<<<<< HEAD
=======
  HeaderSearchTest.cpp
>>>>>>> b2b84690
  LexerTest.cpp
  PPCallbacksTest.cpp
  PPConditionalDirectiveRecordTest.cpp
  )

target_link_libraries(LexTests
<<<<<<< HEAD
=======
  PRIVATE
>>>>>>> b2b84690
  clangAST
  clangBasic
  clangLex
  clangParse
  clangSema
  )<|MERGE_RESOLUTION|>--- conflicted
+++ resolved
@@ -4,20 +4,14 @@
 
 add_clang_unittest(LexTests
   HeaderMapTest.cpp
-<<<<<<< HEAD
-=======
   HeaderSearchTest.cpp
->>>>>>> b2b84690
   LexerTest.cpp
   PPCallbacksTest.cpp
   PPConditionalDirectiveRecordTest.cpp
   )
 
 target_link_libraries(LexTests
-<<<<<<< HEAD
-=======
   PRIVATE
->>>>>>> b2b84690
   clangAST
   clangBasic
   clangLex
