--- conflicted
+++ resolved
@@ -1,8 +1,4 @@
-<<<<<<< HEAD
-#	$NetBSD: Makefile.inc,v 1.26 2020/11/12 17:53:43 nia Exp $
-=======
 #	$NetBSD: Makefile.inc,v 1.27 2021/04/12 03:57:06 mrg Exp $
->>>>>>> 9e014010
 
 .include <bsd.own.mk>
 
