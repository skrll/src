--- conflicted
+++ resolved
@@ -14,18 +14,6 @@
 # Please see the notes below for the controversy about "EST" versus "AEST" etc.
 
 # Rule	NAME	FROM	TO	-	IN	ON	AT	SAVE	LETTER/S
-<<<<<<< HEAD
-Rule	Aus	1917	only	-	Jan	 1	0:01	1:00	D
-Rule	Aus	1917	only	-	Mar	25	2:00	0	S
-Rule	Aus	1942	only	-	Jan	 1	2:00	1:00	D
-Rule	Aus	1942	only	-	Mar	29	2:00	0	S
-Rule	Aus	1942	only	-	Sep	27	2:00	1:00	D
-Rule	Aus	1943	1944	-	Mar	lastSun	2:00	0	S
-Rule	Aus	1943	only	-	Oct	 3	2:00	1:00	D
-# Go with Whitman and the Australian National Standards Commission, which
-# says W Australia didn't use DST in 1943/1944.  Ignore Whitman's claim that
-# 1944/1945 was just like 1943/1944.
-=======
 Rule	Aus	1917	only	-	Jan	 1	2:00s	1:00	D
 Rule	Aus	1917	only	-	Mar	lastSun	2:00s	0	S
 Rule	Aus	1942	only	-	Jan	 1	2:00s	1:00	D
@@ -33,7 +21,6 @@
 Rule	Aus	1942	only	-	Sep	27	2:00s	1:00	D
 Rule	Aus	1943	1944	-	Mar	lastSun	2:00s	0	S
 Rule	Aus	1943	only	-	Oct	 3	2:00s	1:00	D
->>>>>>> 9e014010
 
 # Zone	NAME		STDOFF	RULES	FORMAT	[UNTIL]
 # Northern Territory
@@ -125,13 +112,10 @@
 # says King Island didn't observe DST from WWII until late 1971.
 #
 # Rule	NAME	FROM	TO	-	IN	ON	AT	SAVE	LETTER/S
-<<<<<<< HEAD
-=======
 Rule	AT	1916	only	-	Oct	Sun>=1	2:00s	1:00	D
 Rule	AT	1917	only	-	Mar	lastSun	2:00s	0	S
 Rule	AT	1917	1918	-	Oct	Sun>=22	2:00s	1:00	D
 Rule	AT	1918	1919	-	Mar	Sun>=1	2:00s	0	S
->>>>>>> 9e014010
 Rule	AT	1967	only	-	Oct	Sun>=1	2:00s	1:00	D
 Rule	AT	1968	only	-	Mar	Sun>=29	2:00s	0	S
 Rule	AT	1968	1985	-	Oct	lastSun	2:00s	1:00	D
@@ -884,15 +868,6 @@
 
 
 # Vanuatu
-<<<<<<< HEAD
-# Rule	NAME	FROM	TO	-	IN	ON	AT	SAVE	LETTER/S
-Rule	Vanuatu	1983	only	-	Sep	25	0:00	1:00	-
-Rule	Vanuatu	1984	1991	-	Mar	Sun>=23	0:00	0	-
-Rule	Vanuatu	1984	only	-	Oct	23	0:00	1:00	-
-Rule	Vanuatu	1985	1991	-	Sep	Sun>=23	0:00	1:00	-
-Rule	Vanuatu	1992	1993	-	Jan	Sun>=23	0:00	0	-
-Rule	Vanuatu	1992	only	-	Oct	Sun>=23	0:00	1:00	-
-=======
 
 # From P Chan (2020-11-27):
 # Joint Daylight Saving Regulation No 59 of 1973
@@ -923,7 +898,6 @@
 Rule	Vanuatu	1984	1991	-	Mar	Sat>=22	24:00	0	-
 Rule	Vanuatu	1992	1993	-	Jan	Sat>=22	24:00	0	-
 Rule	Vanuatu	1992	only	-	Oct	Sat>=22	24:00	1:00	-
->>>>>>> 9e014010
 # Zone	NAME		STDOFF	RULES	FORMAT	[UNTIL]
 Zone	Pacific/Efate	11:13:16 -	LMT	1912 Jan 13 # Vila
 			11:00	Vanuatu	+11/+12
