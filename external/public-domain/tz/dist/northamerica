# tzdb data for North and Central America and environs

# This file is in the public domain, so clarified as of
# 2009-05-17 by Arthur David Olson.

# also includes Central America and the Caribbean

# This file is by no means authoritative; if you think you know better,
# go ahead and edit the file (and please send any changes to
# tz@iana.org for general use in the future).  For more, please see
# the file CONTRIBUTING in the tz distribution.

# From Paul Eggert (1999-03-22):
# A reliable and entertaining source about time zones is
# Derek Howse, Greenwich time and longitude, Philip Wilson Publishers (1997).

###############################################################################

# United States

# From Paul Eggert (1999-03-31):
# Howse writes (pp 121-125) that time zones were invented by
# Professor Charles Ferdinand Dowd (1825-1904),
# Principal of Temple Grove Ladies' Seminary (Saratoga Springs, NY).
# His pamphlet "A System of National Time for Railroads" (1870)
# was the result of his proposals at the Convention of Railroad Trunk Lines
# in New York City (1869-10).  His 1870 proposal was based on Washington, DC,
# but in 1872-05 he moved the proposed origin to Greenwich.

# From Paul Eggert (2018-03-20):
# Dowd's proposal left many details unresolved, such as where to draw
# lines between time zones.  The key individual who made time zones
# work in the US was William Frederick Allen - railway engineer,
# managing editor of the Travelers' Guide, and secretary of the
# General Time Convention, a railway standardization group.  Allen
# spent months in dialogs with scientific and railway leaders,
# developed a workable plan to institute time zones, and presented it
# to the General Time Convention on 1883-04-11, saying that his plan
# meant "local time would be practically abolished" - a plus for
# railway scheduling.  By the next convention on 1883-10-11 nearly all
# railroads had agreed and it took effect on 1883-11-18.  That Sunday
# was called the "day of two noons", as some locations observed noon
# twice.  Allen witnessed the transition in New York City, writing:
#
#   I heard the bells of St. Paul's strike on the old time.  Four
#   minutes later, obedient to the electrical signal from the Naval
#   Observatory ... the time-ball made its rapid descent, the chimes
#   of old Trinity rang twelve measured strokes, and local time was
#   abandoned, probably forever.
#
# Most of the US soon followed suit.  See:
# Bartky IR. The adoption of standard time. Technol Cult 1989 Jan;30(1):25-56.
# https://dx.doi.org/10.2307/3105430

# From Paul Eggert (2005-04-16):
# That 1883 transition occurred at 12:00 new time, not at 12:00 old time.
# See p 46 of David Prerau, Seize the daylight, Thunder's Mouth Press (2005).

# From Paul Eggert (2006-03-22):
# A good source for time zone historical data in the US is
# Thomas G. Shanks, The American Atlas (5th edition),
# San Diego: ACS Publications, Inc. (1991).
# Make sure you have the errata sheet; the book is somewhat useless without it.
# It is the source for most of the pre-1991 US entries below.

# From Paul Eggert (2001-03-06):
# Daylight Saving Time was first suggested as a joke by Benjamin Franklin
# in his whimsical essay "An Economical Project for Diminishing the Cost
# of Light" published in the Journal de Paris (1784-04-26).
# Not everyone is happy with the results:
#
#	I don't really care how time is reckoned so long as there is some
#	agreement about it, but I object to being told that I am saving
#	daylight when my reason tells me that I am doing nothing of the kind.
#	I even object to the implication that I am wasting something
#	valuable if I stay in bed after the sun has risen.  As an admirer
#	of moonlight I resent the bossy insistence of those who want to
#	reduce my time for enjoying it.  At the back of the Daylight Saving
#	scheme I detect the bony, blue-fingered hand of Puritanism, eager
#	to push people into bed earlier, and get them up earlier, to make
#	them healthy, wealthy and wise in spite of themselves.
#
#	 -- Robertson Davies, The diary of Samuel Marchbanks,
#	   Clarke, Irwin (1947), XIX, Sunday
#
# For more about the first ten years of DST in the United States, see
# Robert Garland, Ten years of daylight saving from the Pittsburgh standpoint
# (Carnegie Library of Pittsburgh, 1927).
# https://web.archive.org/web/20160517155308/http://www.clpgh.org/exhibit/dst.html
#
# Shanks says that DST was called "War Time" in the US in 1918 and 1919.
# However, DST was imposed by the Standard Time Act of 1918, which
# was the first nationwide legal time standard, and apparently
# time was just called "Standard Time" or "Daylight Saving Time".

# From Paul Eggert (2019-06-04):
# Here is the legal basis for the US federal rules.
# * Public Law 65-106 (1918-03-19) implemented standard and daylight saving
#   time for the first time across the US, springing forward on March's last
#   Sunday and falling back on October's last Sunday.
#   https://www.loc.gov/law/help/statutes-at-large/65th-congress/session-2/c65s2ch24.pdf
# * Public Law 66-40 (1919-08-20) repealed DST on October 1919's last Sunday.
#   https://www.loc.gov/law/help/statutes-at-large/66th-congress/session-1/c66s1ch51.pdf
# * Public Law 77-403 (1942-01-20) started wartime DST on 1942-02-09.
#   https://www.loc.gov/law/help/statutes-at-large/77th-congress/session-2/c77s2ch7.pdf
# * Public Law 79-187 (1945-09-25) ended wartime DST on 1945-09-30.
#   https://www.loc.gov/law/help/statutes-at-large/79th-congress/session-1/c79s1ch388.pdf
# * Public Law 89-387 (1966-04-13) reinstituted a national standard for DST,
#   from April's last Sunday to October's last Sunday, effective 1967.
#   https://www.govinfo.gov/content/pkg/STATUTE-80/pdf/STATUTE-80-Pg107.pdf
# * Public Law 93-182 (1973-12-15) moved the 1974 spring-forward to 01-06.
#   https://www.govinfo.gov/content/pkg/STATUTE-87/pdf/STATUTE-87-Pg707.pdf
# * Public Law 93-434 (1974-10-05) moved the 1975 spring-forward to
#   February's last Sunday.
#   https://www.govinfo.gov/content/pkg/STATUTE-88/pdf/STATUTE-88-Pg1209.pdf
# * Public Law 99-359 (1986-07-08) moved the spring-forward to April's first
#   Sunday.
#   https://www.govinfo.gov/content/pkg/STATUTE-100/pdf/STATUTE-100-Pg764.pdf
# * Public Law 109-58 (2005-08-08), effective 2007, moved the spring-forward
#   to March's second Sunday and the fall-back to November's first Sunday.
#   https://www.govinfo.gov/content/pkg/PLAW-109publ58/pdf/PLAW-109publ58.pdf
# All transitions are at 02:00 local time.

# From Arthur David Olson:
# Before the Uniform Time Act of 1966 took effect in 1967, observance of
# Daylight Saving Time in the US was by local option, except during wartime.

# From Arthur David Olson (2000-09-25):
# Last night I heard part of a rebroadcast of a 1945 Arch Oboler radio drama.
# In the introduction, Oboler spoke of "Eastern Peace Time."
# An AltaVista search turned up:
# https://web.archive.org/web/20000926032210/http://rowayton.org/rhs/hstaug45.html
# "When the time is announced over the radio now, it is 'Eastern Peace
# Time' instead of the old familiar 'Eastern War Time.'  Peace is wonderful."
# (August 1945) by way of confirmation.
#
# From Paul Eggert (2017-09-23):
# This was the V-J Day issue of the Clamdigger, a Rowayton, CT newsletter.

# From Joseph Gallant citing
# George H. Douglas, _The Early Days of Radio Broadcasting_ (1987):
# At 7 P.M. (Eastern War Time) [on 1945-08-14], the networks were set
# to switch to London for Attlee's address, but the American people
# never got to hear his speech live. According to one press account,
# CBS' Bob Trout was first to announce the word of Japan's surrender,
# but a few seconds later, NBC, ABC and Mutual also flashed the word
# of surrender, all of whom interrupting the bells of Big Ben in
# London which were to precede Mr. Attlee's speech.

# From Paul Eggert (2003-02-09): It was Robert St John, not Bob Trout.  From
# Myrna Oliver's obituary of St John on page B16 of today's Los Angeles Times:
#
# ... a war-weary U.S. clung to radios, awaiting word of Japan's surrender.
# Any announcement from Asia would reach St. John's New York newsroom on a
# wire service teletype machine, which had prescribed signals for major news.
# Associated Press, for example, would ring five bells before spewing out
# typed copy of an important story, and 10 bells for news "of transcendental
# importance."
#
# On Aug. 14, stalling while talking steadily into the NBC networks' open
# microphone, St. John heard five bells and waited only to hear a sixth bell,
# before announcing confidently: "Ladies and gentlemen, World War II is over.
# The Japanese have agreed to our surrender terms."
#
# He had scored a 20-second scoop on other broadcasters.

# From Arthur David Olson (2005-08-22):
# Paul has been careful to use the "US" rules only in those locations
# that are part of the United States; this reflects the real scope of
# U.S. government action.  So even though the "US" rules have changed
# in the latest release, other countries won't be affected.

# Rule	NAME	FROM	TO	-	IN	ON	AT	SAVE	LETTER/S
Rule	US	1918	1919	-	Mar	lastSun	2:00	1:00	D
Rule	US	1918	1919	-	Oct	lastSun	2:00	0	S
Rule	US	1942	only	-	Feb	9	2:00	1:00	W # War
Rule	US	1945	only	-	Aug	14	23:00u	1:00	P # Peace
Rule	US	1945	only	-	Sep	30	2:00	0	S
Rule	US	1967	2006	-	Oct	lastSun	2:00	0	S
Rule	US	1967	1973	-	Apr	lastSun	2:00	1:00	D
Rule	US	1974	only	-	Jan	6	2:00	1:00	D
Rule	US	1975	only	-	Feb	lastSun	2:00	1:00	D
Rule	US	1976	1986	-	Apr	lastSun	2:00	1:00	D
Rule	US	1987	2006	-	Apr	Sun>=1	2:00	1:00	D
Rule	US	2007	max	-	Mar	Sun>=8	2:00	1:00	D
Rule	US	2007	max	-	Nov	Sun>=1	2:00	0	S

# From Arthur David Olson, 2005-12-19
# We generate the files specified below to guard against old files with
# obsolete information being left in the time zone binary directory.
# We limit the list to names that have appeared in previous versions of
# this time zone package.
# We do these as separate Zones rather than as Links to avoid problems if
# a particular place changes whether it observes DST.
# We put these specifications here in the northamerica file both to
# increase the chances that they'll actually get compiled and to
# avoid the need to duplicate the US rules in another file.

# Zone	NAME		STDOFF	RULES	FORMAT	[UNTIL]
Zone	EST		 -5:00	-	EST
Zone	MST		 -7:00	-	MST
Zone	HST		-10:00	-	HST
Zone	EST5EDT		 -5:00	US	E%sT
Zone	CST6CDT		 -6:00	US	C%sT
Zone	MST7MDT		 -7:00	US	M%sT
Zone	PST8PDT		 -8:00	US	P%sT

# From U. S. Naval Observatory (1989-01-19):
# USA  EASTERN       5 H  BEHIND UTC    NEW YORK, WASHINGTON
# USA  EASTERN       4 H  BEHIND UTC    APR 3 - OCT 30
# USA  CENTRAL       6 H  BEHIND UTC    CHICAGO, HOUSTON
# USA  CENTRAL       5 H  BEHIND UTC    APR 3 - OCT 30
# USA  MOUNTAIN      7 H  BEHIND UTC    DENVER
# USA  MOUNTAIN      6 H  BEHIND UTC    APR 3 - OCT 30
# USA  PACIFIC       8 H  BEHIND UTC    L.A., SAN FRANCISCO
# USA  PACIFIC       7 H  BEHIND UTC    APR 3 - OCT 30
# USA  ALASKA STD    9 H  BEHIND UTC    MOST OF ALASKA     (AKST)
# USA  ALASKA STD    8 H  BEHIND UTC    APR 3 - OCT 30 (AKDT)
# USA  ALEUTIAN     10 H  BEHIND UTC    ISLANDS WEST OF 170W
# USA    "           9 H  BEHIND UTC    APR 3 - OCT 30
# USA  HAWAII       10 H  BEHIND UTC
# USA  BERING       11 H  BEHIND UTC    SAMOA, MIDWAY

# From Arthur David Olson (1989-01-21):
# The above dates are for 1988.
# Note the "AKST" and "AKDT" abbreviations, the claim that there's
# no DST in Samoa, and the claim that there is DST in Alaska and the
# Aleutians.

# From Arthur David Olson (1988-02-13):
# Legal standard time zone names, from United States Code (1982 Edition and
# Supplement III), Title 15, Chapter 6, Section 260 and forward.  First, names
# up to 1967-04-01 (when most provisions of the Uniform Time Act of 1966
# took effect), as explained in sections 263 and 261:
#	(none)
#	United States standard eastern time
#	United States standard mountain time
#	United States standard central time
#	United States standard Pacific time
#	(none)
#	United States standard Alaska time
#	(none)
# Next, names from 1967-04-01 until 1983-11-30 (the date for
# public law 98-181):
#	Atlantic standard time
#	eastern standard time
#	central standard time
#	mountain standard time
#	Pacific standard time
#	Yukon standard time
#	Alaska-Hawaii standard time
#	Bering standard time
# And after 1983-11-30:
#	Atlantic standard time
#	eastern standard time
#	central standard time
#	mountain standard time
#	Pacific standard time
#	Alaska standard time
#	Hawaii-Aleutian standard time
#	Samoa standard time
# The law doesn't give abbreviations.
#
# From Paul Eggert (2016-12-19):
# Here are URLs for the 1918 and 1966 legislation:
# http://uscode.house.gov/statviewer.htm?volume=40&page=451
# http://uscode.house.gov/statviewer.htm?volume=80&page=108
# Although the 1918 names were officially "United States Standard
# Eastern Time" and similarly for "Central", "Mountain", "Pacific",
# and "Alaska", in practice "Standard" was placed just before "Time",
# as codified in 1966.  In practice, Alaska time was abbreviated "AST"
# before 1968.  Summarizing the 1967 name changes:
#	1918 names			1967 names
#  -08	Standard Pacific Time (PST)	Pacific standard time (PST)
#  -09	(unofficial) Yukon (YST)	Yukon standard time (YST)
#  -10	Standard Alaska Time (AST)	Alaska-Hawaii standard time (AHST)
#  -11	(unofficial) Nome (NST)		Bering standard time (BST)
#
# From Paul Eggert (2000-01-08), following a heads-up from Rives McDow:
# Public law 106-564 (2000-12-23) introduced ... "Chamorro Standard Time"
# for time in Guam and the Northern Marianas.  See the file "australasia".
#
# From Paul Eggert (2015-04-17):
# HST and HDT are standardized abbreviations for Hawaii-Aleutian
# standard and daylight times.  See section 9.47 (p 234) of the
# U.S. Government Printing Office Style Manual (2008)
# https://www.gpo.gov/fdsys/pkg/GPO-STYLEMANUAL-2008/pdf/GPO-STYLEMANUAL-2008.pdf

# From Arthur David Olson, 2005-08-09
# The following was signed into law on 2005-08-08.
#
# H.R. 6, Energy Policy Act of 2005, SEC. 110. DAYLIGHT SAVINGS.
#   (a) Amendment.--Section 3(a) of the Uniform Time Act of 1966 (15
#   U.S.C. 260a(a)) is amended--
#     (1) by striking "first Sunday of April" and inserting "second
#     Sunday of March"; and
#     (2) by striking "last Sunday of October" and inserting "first
#     Sunday of November'.
#   (b) Effective Date.--Subsection (a) shall take effect 1 year after the
#   date of enactment of this Act or March 1, 2007, whichever is later.
#   (c) Report to Congress.--Not later than 9 months after the effective
#   date stated in subsection (b), the Secretary shall report to Congress
#   on the impact of this section on energy consumption in the United
#   States.
#   (d) Right to Revert.--Congress retains the right to revert the
#   Daylight Saving Time back to the 2005 time schedules once the
#   Department study is complete.

# US eastern time, represented by New York

# Connecticut, Delaware, District of Columbia, most of Florida,
# Georgia, southeast Indiana (Dearborn and Ohio counties), eastern Kentucky
# (except America/Kentucky/Louisville below), Maine, Maryland, Massachusetts,
# New Hampshire, New Jersey, New York, North Carolina, Ohio,
# Pennsylvania, Rhode Island, South Carolina, eastern Tennessee,
# Vermont, Virginia, West Virginia

# From Dave Cantor (2004-11-02):
# Early this summer I had the occasion to visit the Mount Washington
# Observatory weather station atop (of course!) Mount Washington [, NH]....
# One of the staff members said that the station was on Eastern Standard Time
# and didn't change their clocks for Daylight Saving ... so that their
# reports will always have times which are 5 hours behind UTC.

# From Paul Eggert (2005-08-26):
# According to today's Huntsville Times
# http://www.al.com/news/huntsvilletimes/index.ssf?/base/news/1125047783228320.xml&coll=1
# a few towns on Alabama's "eastern border with Georgia, such as Phenix City
# in Russell County, Lanett in Chambers County and some towns in Lee County,
# set their watches and clocks on Eastern time."  It quotes H.H. "Bubba"
# Roberts, city administrator in Phenix City. as saying "We are in the Central
# time zone, but we do go by the Eastern time zone because so many people work
# in Columbus."
#
# From Paul Eggert (2017-02-22):
# Four cities are involved.  The two not mentioned above are Smiths Station
# and Valley.  Barbara Brooks, Valley's assistant treasurer, heard it started
# because West Point Pepperell textile mills were in Alabama while the
# corporate office was in Georgia, and residents voted to keep Eastern
# time even after the mills closed.  See: Kazek K. Did you know which
# Alabama towns are in a different time zone?  al.com 2017-02-06.
# http://www.al.com/living/index.ssf/2017/02/do_you_know_which_alabama_town.html

# From Paul Eggert (2014-09-06):
# Monthly Notices of the Royal Astronomical Society 44, 4 (1884-02-08), 208
# says that New York City Hall time was 3 minutes 58.4 seconds fast of
# Eastern time (i.e., -4:56:01.6) just before the 1883 switch.  Round to the
# nearest second.

# Rule	NAME	FROM	TO	-	IN	ON	AT	SAVE	LETTER
Rule	NYC	1920	only	-	Mar	lastSun	2:00	1:00	D
Rule	NYC	1920	only	-	Oct	lastSun	2:00	0	S
Rule	NYC	1921	1966	-	Apr	lastSun	2:00	1:00	D
Rule	NYC	1921	1954	-	Sep	lastSun	2:00	0	S
Rule	NYC	1955	1966	-	Oct	lastSun	2:00	0	S
# Zone	NAME		STDOFF	RULES	FORMAT	[UNTIL]
Zone America/New_York	-4:56:02 -	LMT	1883 Nov 18 12:03:58
			-5:00	US	E%sT	1920
			-5:00	NYC	E%sT	1942
			-5:00	US	E%sT	1946
			-5:00	NYC	E%sT	1967
			-5:00	US	E%sT

# US central time, represented by Chicago

# Alabama, Arkansas, Florida panhandle (Bay, Calhoun, Escambia,
# Gulf, Holmes, Jackson, Okaloosa, Santa Rosa, Walton, and
# Washington counties), Illinois, western Indiana
# (Gibson, Jasper, Lake, LaPorte, Newton, Porter, Posey, Spencer,
# Vanderburgh, and Warrick counties), Iowa, most of Kansas, western
# Kentucky, Louisiana, Minnesota, Mississippi, Missouri, eastern
# Nebraska, eastern North Dakota, Oklahoma, eastern South Dakota,
# western Tennessee, most of Texas, Wisconsin

# From Paul Eggert (2018-01-07):
# In 1869 the Chicago Astronomical Society contracted with the city to keep
# time.  Though delayed by the Great Fire, by 1880 a wire ran from the
# Dearborn Observatory (on the University of Chicago campus) to City Hall,
# which then sent signals to police and fire stations.  However, railroads got
# their time signals from the Allegheny Observatory, the Madison Observatory,
# the Ann Arbor Observatory, etc., so their clocks did not agree with each
# other or with the city's official time.  The confusion took some years to
# clear up.  See:
# Moser M. How Chicago gave America its time zones. Chicago. 2018-01-04.
# http://www.chicagomag.com/city-life/January-2018/How-Chicago-Gave-America-Its-Time-Zones/

# From Larry M. Smith (2006-04-26) re Wisconsin:
# https://docs.legis.wisconsin.gov/statutes/statutes/175.pdf
# is currently enforced at the 01:00 time of change.  Because the local
# "bar time" in the state corresponds to 02:00, a number of citations
# are issued for the "sale of class 'B' alcohol after prohibited
# hours" within the deviated hour of this change every year....
#
# From Douglas R. Bomberg (2007-03-12):
# Wisconsin has enacted (nearly eleventh-hour) legislation to get WI
# Statue 175 closer in synch with the US Congress' intent....
# https://docs.legis.wisconsin.gov/2007/related/acts/3

# From an email administrator of the City of Fort Pierre, SD (2015-12-21):
# Fort Pierre is technically located in the Mountain time zone as is
# the rest of Stanley County.  Most of Stanley County and Fort Pierre
# uses the Central time zone due to doing most of their business in
# Pierre so it simplifies schedules.  I have lived in Stanley County
# all my life and it has been that way since I can remember.  (43 years!)
#
# From Paul Eggert (2015-12-25):
# Assume this practice predates 1970, so Fort Pierre can use America/Chicago.

# From Paul Eggert (2015-04-06):
# In 1950s Nashville a public clock had dueling faces, one for conservatives
# and the other for liberals; the two sides didn't agree about the time of day.
# I haven't found a photo of this clock, nor have I tracked down the TIME
# magazine report cited below, but here's the story as told by the late
# American journalist John Seigenthaler, who was there:
#
# "The two [newspaper] owners held strongly contrasting political and
# ideological views.  Evans was a New South liberal, Stahlman an Old South
# conservative, and their two papers frequently clashed editorially, often on
# the same day....  In the 1950s as the state legislature was grappling with
# the question of whether to approve daylight saving time for the entire state,
# TIME magazine reported:
#
# "'The Nashville Banner and The Nashville Tennessean rarely agree on anything
# but the time of day - and last week they couldn't agree on that.'
#
# "It was all too true. The clock on the front of the building had two faces -
# The Tennessean side of the building facing west, the other, east.  When it
# was high noon Banner time, it was 11 a.m. Tennessean time."
#
# Seigenthaler J. For 100 years, Tennessean had it covered.
# The Tennessean 2007-05-11, republished 2015-04-06.
# https://www.tennessean.com/story/insider/extras/2015/04/06/archives-seigenthaler-for-100-years-the-tennessean-had-it-covered/25348545/

# Rule	NAME	FROM	TO	-	IN	ON	AT	SAVE	LETTER
Rule	Chicago	1920	only	-	Jun	13	2:00	1:00	D
Rule	Chicago	1920	1921	-	Oct	lastSun	2:00	0	S
Rule	Chicago	1921	only	-	Mar	lastSun	2:00	1:00	D
Rule	Chicago	1922	1966	-	Apr	lastSun	2:00	1:00	D
Rule	Chicago	1922	1954	-	Sep	lastSun	2:00	0	S
Rule	Chicago	1955	1966	-	Oct	lastSun	2:00	0	S
# Zone	NAME		STDOFF	RULES	FORMAT	[UNTIL]
Zone America/Chicago	-5:50:36 -	LMT	1883 Nov 18 12:09:24
			-6:00	US	C%sT	1920
			-6:00	Chicago	C%sT	1936 Mar  1  2:00
			-5:00	-	EST	1936 Nov 15  2:00
			-6:00	Chicago	C%sT	1942
			-6:00	US	C%sT	1946
			-6:00	Chicago	C%sT	1967
			-6:00	US	C%sT
# Oliver County, ND switched from mountain to central time on 1992-10-25.
Zone America/North_Dakota/Center -6:45:12 - LMT	1883 Nov 18 12:14:48
			-7:00	US	M%sT	1992 Oct 25  2:00
			-6:00	US	C%sT
# Morton County, ND, switched from mountain to central time on
# 2003-10-26, except for the area around Mandan which was already central time.
# See <http://dmses.dot.gov/docimages/p63/135818.pdf>.
# Officially this switch also included part of Sioux County, and
# Jones, Mellette, and Todd Counties in South Dakota;
# but in practice these other counties were already observing central time.
# See <http://www.epa.gov/fedrgstr/EPA-IMPACT/2003/October/Day-28/i27056.htm>.
Zone America/North_Dakota/New_Salem -6:45:39 - LMT	1883 Nov 18 12:14:21
			-7:00	US	M%sT	2003 Oct 26  2:00
			-6:00	US	C%sT

# From Josh Findley (2011-01-21):
# ...it appears that Mercer County, North Dakota, changed from the
# mountain time zone to the central time zone at the last transition from
# daylight-saving to standard time (on Nov. 7, 2010):
# https://www.gpo.gov/fdsys/pkg/FR-2010-09-29/html/2010-24376.htm
# http://www.bismarcktribune.com/news/local/article_1eb1b588-c758-11df-b472-001cc4c03286.html

# From Andy Lipscomb (2011-01-24):
# ...according to the Census Bureau, the largest city is Beulah (although
# it's commonly referred to as Beulah-Hazen, with Hazen being the next
# largest city in Mercer County).  Google Maps places Beulah's city hall
# at 47° 15' 51" N, 101° 46' 40" W, which yields an offset of 6h47'07".

Zone America/North_Dakota/Beulah -6:47:07 - LMT	1883 Nov 18 12:12:53
			-7:00	US	M%sT	2010 Nov  7  2:00
			-6:00	US	C%sT

# US mountain time, represented by Denver
#
# Colorado, far western Kansas, Montana, western
# Nebraska, Nevada border (Jackpot, Owyhee, and Mountain City),
# New Mexico, southwestern North Dakota,
# western South Dakota, far western Texas (El Paso County, Hudspeth County,
# and Pine Springs and Nickel Creek in Culberson County), Utah, Wyoming
#
# From Paul Eggert (2018-10-25):
# On 1921-03-04 federal law placed all of Texas into the central time zone.
# However, El Paso ignored the law for decades and continued to observe
# mountain time, on the grounds that that's what they had always done
# and they weren't about to let the federal government tell them what to do.
# Eventually the federal government gave in and changed the law on
# 1970-04-10 to match what El Paso was actually doing.  Although
# that's slightly after our 1970 cutoff, there is no need to create a
# separate zone for El Paso since they were ignoring the law anyway.  See:
# Long T. El Pasoans were time rebels, fought to stay in Mountain zone.
# El Paso Times. 2018-10-24 06:40 -06.
# https://www.elpasotimes.com/story/news/local/el-paso/2018/10/24/el-pasoans-were-time-rebels-fought-stay-mountain-zone/1744509002/
#
# Rule	NAME	FROM	TO	-	IN	ON	AT	SAVE	LETTER
Rule	Denver	1920	1921	-	Mar	lastSun	2:00	1:00	D
Rule	Denver	1920	only	-	Oct	lastSun	2:00	0	S
Rule	Denver	1921	only	-	May	22	2:00	0	S
Rule	Denver	1965	1966	-	Apr	lastSun	2:00	1:00	D
Rule	Denver	1965	1966	-	Oct	lastSun	2:00	0	S
# Zone	NAME		STDOFF	RULES	FORMAT	[UNTIL]
Zone America/Denver	-6:59:56 -	LMT	1883 Nov 18 12:00:04
			-7:00	US	M%sT	1920
			-7:00	Denver	M%sT	1942
			-7:00	US	M%sT	1946
			-7:00	Denver	M%sT	1967
			-7:00	US	M%sT

# US Pacific time, represented by Los Angeles
#
# California, northern Idaho (Benewah, Bonner, Boundary, Clearwater,
# Kootenai, Latah, Lewis, Nez Perce, and Shoshone counties, Idaho county
# north of the Salmon River, and the towns of Burgdorf and Warren),
# Nevada (except West Wendover), Oregon (except the northern ¾ of
# Malheur county), and Washington

# From Paul Eggert (2016-08-20):
# In early February 1948, in response to California's electricity shortage,
# PG&E changed power frequency from 60 to 59.5 Hz during daylight hours,
# causing electric clocks to lose six minutes per day.  (This did not change
# legal time, and is not part of the data here.)  See:
# Ross SA. An energy crisis from the past: Northern California in 1948.
# Working Paper No. 8, Institute of Governmental Studies, UC Berkeley,
# 1973-11.  https://escholarship.org/uc/item/8x22k30c
#
# In another measure to save electricity, DST was instituted from 1948-03-14
# at 02:01 to 1949-01-16 at 02:00, with the governor having the option to move
# the fallback transition earlier.  See pages 3-4 of:
# http://clerk.assembly.ca.gov/sites/clerk.assembly.ca.gov/files/archive/Statutes/1948/48Vol1_Chapters.pdf
#
# In response:
#
#   Governor Warren received a torrent of objecting mail, and it is not too much
#   to speculate that the objections to Daylight Saving Time were one important
#   factor in the defeat of the Dewey-Warren Presidential ticket in California.
#     -- Ross, p 25
#
# On December 8 the governor exercised the option, setting the date to January 1
# (LA Times 1948-12-09).  The transition time was 02:00 (LA Times 1949-01-01).
#
# Despite the controversy, in 1949 California voters approved Proposition 12,
# which established DST from April's last Sunday at 01:00 until September's
# last Sunday at 02:00. This was amended by 1962's Proposition 6, which changed
# the fall-back date to October's last Sunday. See:
# https://repository.uchastings.edu/cgi/viewcontent.cgi?article=1501&context=ca_ballot_props
# https://repository.uchastings.edu/cgi/viewcontent.cgi?article=1636&context=ca_ballot_props
#
# Rule	NAME	FROM	TO	-	IN	ON	AT	SAVE	LETTER
Rule	CA	1948	only	-	Mar	14	2:01	1:00	D
Rule	CA	1949	only	-	Jan	 1	2:00	0	S
Rule	CA	1950	1966	-	Apr	lastSun	1:00	1:00	D
Rule	CA	1950	1961	-	Sep	lastSun	2:00	0	S
Rule	CA	1962	1966	-	Oct	lastSun	2:00	0	S
# Zone	NAME		STDOFF	RULES	FORMAT	[UNTIL]
Zone America/Los_Angeles -7:52:58 -	LMT	1883 Nov 18 12:07:02
			-8:00	US	P%sT	1946
			-8:00	CA	P%sT	1967
			-8:00	US	P%sT

# Alaska
# AK%sT is the modern abbreviation for -09 per USNO.
#
# From Paul Eggert (2017-06-15):
# Howse writes that Alaska switched from the Julian to the Gregorian calendar,
# and from east-of-GMT to west-of-GMT days, when the US bought it from Russia.
# On Friday, 1867-10-18 (Gregorian), at precisely 15:30 local time, the
# Russian forts and fleet at Sitka fired salutes to mark the ceremony of
# formal transfer.  See the Sacramento Daily Union (1867-11-14), p 3, col 2.
# https://cdnc.ucr.edu/cgi-bin/cdnc?a=d&d=SDU18671114.2.12.1
# Sitka workers did not change their calendars until Sunday, 1867-10-20,
# and so celebrated two Sundays that week.  See: Ahllund T (tr Hallamaa P).
# From the memoirs of a Finnish workman. Alaska History. 2006 Fall;21(2):1-25.
# http://alaskahistoricalsociety.org/wp-content/uploads/2016/12/Ahllund-2006-Memoirs-of-a-Finnish-Workman.pdf
# Include only the time zone part of this transition, ignoring the switch
# from Julian to Gregorian, since we can't represent the Julian calendar.
#
# As far as we know, of the locations mentioned below only Sitka was
# permanently inhabited in 1867 by anyone using either calendar.
# (Yakutat was colonized by the Russians in 1799, but the settlement was
# destroyed in 1805 by a Yakutat-kon war party.)  Many of Alaska's inhabitants
# were unaware of the US acquisition of Alaska, much less of any calendar or
# time change.  However, the Russian-influenced part of Alaska did observe
# Russian time, and it is more accurate to model this than to ignore it.
# The database format requires an exact transition time; use the Russian
# salute as a somewhat-arbitrary time for the formal transfer of control for
# all of Alaska.  Sitka's UTC offset is -9:01:13; adjust its 15:30 to the
# local times of other Alaskan locations so that they change simultaneously.

# From Paul Eggert (2014-07-18):
# One opinion of the early-1980s turmoil in Alaska over time zones and
# daylight saving time appeared as graffiti on a Juneau airport wall:
# "Welcome to Juneau.  Please turn your watch back to the 19th century."
# See: Turner W. Alaska's four time zones now two. NY Times 1983-11-01.
# http://www.nytimes.com/1983/11/01/us/alaska-s-four-time-zones-now-two.html
#
# Steve Ferguson (2011-01-31) referred to the following source:
# Norris F. Keeping time in Alaska: national directives, local response.
# Alaska History 2001;16(1-2).
# http://alaskahistoricalsociety.org/discover-alaska/glimpses-of-the-past/keeping-time-in-alaska/

# From Arthur David Olson (2011-02-01):
# Here's database-relevant material from the 2001 "Alaska History" article:
#
# On September 20 [1979]...DOT...officials decreed that on April 27,
# 1980, Juneau and other nearby communities would move to Yukon Time.
# Sitka, Petersburg, Wrangell, and Ketchikan, however, would remain on
# Pacific Time.
#
# ...on September 22, 1980, DOT Secretary Neil E. Goldschmidt rescinded the
# Department's September 1979 decision. Juneau and other communities in
# northern Southeast reverted to Pacific Time on October 26.
#
# On October 28 [1983]...the Metlakatla Indian Community Council voted
# unanimously to keep the reservation on Pacific Time.
#
# According to DOT official Joanne Petrie, Indian reservations are not
# bound to follow time zones imposed by neighboring jurisdictions.
#
# (The last is consistent with how the database now handles the Navajo
# Nation.)

# From Arthur David Olson (2011-02-09):
# I just spoke by phone with a staff member at the Metlakatla Indian
# Community office (using contact information available at
# http://www.commerce.state.ak.us/dca/commdb/CIS.cfm?Comm_Boro_name=Metlakatla
# It's shortly after 1:00 here on the east coast of the United States;
# the staffer said it was shortly after 10:00 there. When I asked whether
# that meant they were on Pacific time, they said no - they were on their
# own time. I asked about daylight saving; they said it wasn't used. I
# did not inquire about practices in the past.

# From Arthur David Olson (2011-08-17):
# For lack of better information, assume that Metlakatla's
# abandonment of use of daylight saving resulted from the 1983 vote.

# From Steffen Thorsen (2015-11-09):
# It seems Metlakatla did go off PST on Sunday, November 1, changing
# their time to AKST and are going to follow Alaska's DST, switching
# between AKST and AKDT from now on....
# https://www.krbd.org/2015/10/30/annette-island-times-they-are-a-changing/

# From Ryan Stanley (2018-11-06):
# The Metlakatla community in Alaska has decided not to change its
# clock back an hour starting on November 4th, 2018 (day before yesterday).
# They will be gmtoff=-28800 year-round.
# https://www.facebook.com/141055983004923/photos/pb.141055983004923.-2207520000.1541465673./569081370202380/

# From Paul Eggert (2018-12-16):
# In a 2018-12-11 special election, Metlakatla voted to go back to
# Alaska time (including daylight saving time) starting next year.
# https://www.krbd.org/2018/12/12/metlakatla-to-follow-alaska-standard-time-allow-liquor-sales/
#
# From Ryan Stanley (2019-01-11):
# The community will be changing back on the 20th of this month...
# From Tim Parenti (2019-01-11):
# Per an announcement on the Metlakatla community's official Facebook page, the
# "fall back" will be on Sunday 2019-01-20 at 02:00:
# https://www.facebook.com/141055983004923/photos/607150969728753/
# So they won't be waiting for Alaska to join them on 2019-03-10, but will
# rather change their clocks twice in seven weeks.

# Zone	NAME		STDOFF	RULES	FORMAT	[UNTIL]
Zone America/Juneau	 15:02:19 -	LMT	1867 Oct 19 15:33:32
			 -8:57:41 -	LMT	1900 Aug 20 12:00
			 -8:00	-	PST	1942
			 -8:00	US	P%sT	1946
			 -8:00	-	PST	1969
			 -8:00	US	P%sT	1980 Apr 27  2:00
			 -9:00	US	Y%sT	1980 Oct 26  2:00
			 -8:00	US	P%sT	1983 Oct 30  2:00
			 -9:00	US	Y%sT	1983 Nov 30
			 -9:00	US	AK%sT
Zone America/Sitka	 14:58:47 -	LMT	1867 Oct 19 15:30
			 -9:01:13 -	LMT	1900 Aug 20 12:00
			 -8:00	-	PST	1942
			 -8:00	US	P%sT	1946
			 -8:00	-	PST	1969
			 -8:00	US	P%sT	1983 Oct 30  2:00
			 -9:00	US	Y%sT	1983 Nov 30
			 -9:00	US	AK%sT
Zone America/Metlakatla	 15:13:42 -	LMT	1867 Oct 19 15:44:55
			 -8:46:18 -	LMT	1900 Aug 20 12:00
			 -8:00	-	PST	1942
			 -8:00	US	P%sT	1946
			 -8:00	-	PST	1969
			 -8:00	US	P%sT	1983 Oct 30  2:00
			 -8:00	-	PST	2015 Nov  1  2:00
			 -9:00	US	AK%sT	2018 Nov  4  2:00
			 -8:00	-	PST	2019 Jan 20  2:00
			 -9:00	US	AK%sT
Zone America/Yakutat	 14:41:05 -	LMT	1867 Oct 19 15:12:18
			 -9:18:55 -	LMT	1900 Aug 20 12:00
			 -9:00	-	YST	1942
			 -9:00	US	Y%sT	1946
			 -9:00	-	YST	1969
			 -9:00	US	Y%sT	1983 Nov 30
			 -9:00	US	AK%sT
Zone America/Anchorage	 14:00:24 -	LMT	1867 Oct 19 14:31:37
			 -9:59:36 -	LMT	1900 Aug 20 12:00
			-10:00	-	AST	1942
			-10:00	US	A%sT	1967 Apr
			-10:00	-	AHST	1969
			-10:00	US	AH%sT	1983 Oct 30  2:00
			 -9:00	US	Y%sT	1983 Nov 30
			 -9:00	US	AK%sT
Zone America/Nome	 12:58:22 -	LMT	1867 Oct 19 13:29:35
			-11:01:38 -	LMT	1900 Aug 20 12:00
			-11:00	-	NST	1942
			-11:00	US	N%sT	1946
			-11:00	-	NST	1967 Apr
			-11:00	-	BST	1969
			-11:00	US	B%sT	1983 Oct 30  2:00
			 -9:00	US	Y%sT	1983 Nov 30
			 -9:00	US	AK%sT
Zone America/Adak	 12:13:22 -	LMT	1867 Oct 19 12:44:35
			-11:46:38 -	LMT	1900 Aug 20 12:00
			-11:00	-	NST	1942
			-11:00	US	N%sT	1946
			-11:00	-	NST	1967 Apr
			-11:00	-	BST	1969
			-11:00	US	B%sT	1983 Oct 30  2:00
			-10:00	US	AH%sT	1983 Nov 30
			-10:00	US	H%sT
# The following switches don't quite make our 1970 cutoff.
#
# Shanks writes that part of southwest Alaska (e.g. Aniak)
# switched from -11:00 to -10:00 on 1968-09-22 at 02:00,
# and another part (e.g. Akiak) made the same switch five weeks later.
#
# From David Flater (2004-11-09):
# In e-mail, 2004-11-02, Ray Hudson, historian/liaison to the Unalaska
# Historic Preservation Commission, provided this information, which
# suggests that Unalaska deviated from statutory time from early 1967
# possibly until 1983:
#
#  Minutes of the Unalaska City Council Meeting, January 10, 1967:
#  "Except for St. Paul and Akutan, Unalaska is the only important
#  location not on Alaska Standard Time.  The following resolution was
#  made by William Robinson and seconded by Henry Swanson: Be it
#  resolved that the City of Unalaska hereby goes to Alaska Standard
#  Time as of midnight Friday, January 13, 1967 (1 A.M. Saturday,
#  January 14, Alaska Standard Time.)  This resolution was passed with
#  three votes for and one against."

# Hawaii

# From Arthur David Olson (2010-12-09):
# "Hawaiian Time" by Robert C. Schmitt and Doak C. Cox appears on pages 207-225
# of volume 26 of The Hawaiian Journal of History (1992). As of 2010-12-09,
# the article is available at
# https://evols.library.manoa.hawaii.edu/bitstream/10524/239/2/JL26215.pdf
# and indicates that standard time was adopted effective noon, January
# 13, 1896 (page 218), that in "1933, the Legislature decreed daylight
# saving for the period between the last Sunday of each April and the
# last Sunday of each September, but less than a month later repealed the
# act," (page 220), that year-round daylight saving time was in effect
# from 1942-02-09 to 1945-09-30 (page 221, with no time of day given for
# when clocks changed) and that clocks were changed by 30 minutes
# effective the second Sunday of June, 1947 (page 219, with no time of
# day given for when clocks changed). A footnote for the 1933 changes
# cites Session Laws of Hawaii 1933, "Act. 90 (approved 26 Apr. 1933)
# and Act 163 (approved 21 May 1933)."

# From Arthur David Olson (2011-01-19):
# The following is from "Laws of the Territory of Hawaii Passed by the
# Seventeenth Legislature: Regular Session 1933," available (as of
# 2011-01-19) at American University's Pence Law Library. Page 85: "Act
# 90...At 2 o'clock ante meridian of the last Sunday in April of each
# year, the standard time of this Territory shall be advanced one
# hour...This Act shall take effect upon its approval. Approved this 26th
# day of April, A. D. 1933. LAWRENCE M JUDD, Governor of the Territory of
# Hawaii." Page 172: "Act 163...Act 90 of the Session Laws of 1933 is
# hereby repealed...This Act shall take effect upon its approval, upon
# which date the standard time of this Territory shall be restored to
# that existing immediately prior to the taking effect of said Act 90.
# Approved this 21st day of May, A. D. 1933. LAWRENCE M. JUDD, Governor
# of the Territory of Hawaii."
#
# Note that 1933-05-21 was a Sunday.
# We're left to guess the time of day when Act 163 was approved; guess noon.

# Zone	NAME		STDOFF	RULES	FORMAT	[UNTIL]
Zone Pacific/Honolulu	-10:31:26 -	LMT	1896 Jan 13 12:00
			-10:30	-	HST	1933 Apr 30  2:00
			-10:30	1:00	HDT	1933 May 21 12:00
			-10:30	US	H%sT	1947 Jun  8  2:00
			-10:00	-	HST

# Now we turn to US areas that have diverged from the consensus since 1970.

# Arizona mostly uses MST.

# From Paul Eggert (2002-10-20):
#
# The information in the rest of this paragraph is derived from the
# Daylight Saving Time web page
# <http://www.dlapr.lib.az.us/links/daylight.htm> (2002-01-23)
# maintained by the Arizona State Library, Archives and Public Records.
# Between 1944-01-01 and 1944-04-01 the State of Arizona used standard
# time, but by federal law railroads, airlines, bus lines, military
# personnel, and some engaged in interstate commerce continued to
# observe war (i.e., daylight saving) time.  The 1944-03-17 Phoenix
# Gazette says that was the date the law changed, and that 04-01 was
# the date the state's clocks would change.  In 1945 the State of
# Arizona used standard time all year, again with exceptions only as
# mandated by federal law.  Arizona observed DST in 1967, but Arizona
# Laws 1968, ch. 183 (effective 1968-03-21) repealed DST.
#
# Shanks says the 1944 experiment came to an end on 1944-03-17.
# Go with the Arizona State Library instead.

# Zone	NAME		STDOFF	RULES	FORMAT	[UNTIL]
Zone America/Phoenix	-7:28:18 -	LMT	1883 Nov 18 11:31:42
			-7:00	US	M%sT	1944 Jan  1  0:01
			-7:00	-	MST	1944 Apr  1  0:01
			-7:00	US	M%sT	1944 Oct  1  0:01
			-7:00	-	MST	1967
			-7:00	US	M%sT	1968 Mar 21
			-7:00	-	MST
# From Arthur David Olson (1988-02-13):
# A writer from the Inter Tribal Council of Arizona, Inc.,
# notes in private correspondence dated 1987-12-28 that "Presently, only the
# Navajo Nation participates in the Daylight Saving Time policy, due to its
# large size and location in three states."  (The "only" means that other
# tribal nations don't use DST.)
#
# From Paul Eggert (2013-08-26):
# See America/Denver for a zone appropriate for the Navajo Nation.

# Southern Idaho (Ada, Adams, Bannock, Bear Lake, Bingham, Blaine,
# Boise, Bonneville, Butte, Camas, Canyon, Caribou, Cassia, Clark,
# Custer, Elmore, Franklin, Fremont, Gem, Gooding, Jefferson, Jerome,
# Lemhi, Lincoln, Madison, Minidoka, Oneida, Owyhee, Payette, Power,
# Teton, Twin Falls, Valley, Washington counties, and the southern
# quarter of Idaho county) and eastern Oregon (most of Malheur County)
# switched four weeks late in 1974.
#
# Zone	NAME		STDOFF	RULES	FORMAT	[UNTIL]
Zone America/Boise	-7:44:49 -	LMT	1883 Nov 18 12:15:11
			-8:00	US	P%sT	1923 May 13  2:00
			-7:00	US	M%sT	1974
			-7:00	-	MST	1974 Feb  3  2:00
			-7:00	US	M%sT

# Indiana
#
# For a map of Indiana's time zone regions, see:
# https://en.wikipedia.org/wiki/Time_in_Indiana
#
# From Paul Eggert (2018-11-30):
# A brief but entertaining history of time in Indiana describes a 1949 debate
# in the Indiana House where city legislators (who favored "fast time")
# tussled with farm legislators (who didn't) over a bill to outlaw DST:
#  "Lacking enough votes, the city faction tries to filibuster until time runs
#   out on the session at midnight, but rural champion Rep. Herbert Copeland,
#   R-Madison, leans over the gallery railing and forces the official clock
#   back to 9 p.m., breaking it in the process.  The clock sticks on 9 as the
#   debate rages on into the night.  The filibuster finally dies out and the
#   bill passes, while outside the chamber, clocks read 3:30 a.m.  In the end,
#   it doesn't matter which side won.  The law has no enforcement powers and
#   is simply ignored by fast-time communities."
# How Indiana went from 'God's time' to split zones and daylight-saving.
# Indianapolis Star. 2018-11-27 14:58 -05.
# https://www.indystar.com/story/news/politics/2018/11/27/indianapolis-indiana-time-zone-history-central-eastern-daylight-savings-time/2126300002/
#
# From Paul Eggert (2007-08-17):
# Since 1970, most of Indiana has been like America/Indiana/Indianapolis,
# with the following exceptions:
#
# - Gibson, Jasper, Lake, LaPorte, Newton, Porter, Posey, Spencer,
#   Vanderburgh, and Warrick counties have been like America/Chicago.
#
# - Dearborn and Ohio counties have been like America/New_York.
#
# - Clark, Floyd, and Harrison counties have been like
#   America/Kentucky/Louisville.
#
# - Crawford, Daviess, Dubois, Knox, Martin, Perry, Pike, Pulaski, Starke,
#   and Switzerland counties have their own time zone histories as noted below.
#
# Shanks partitioned Indiana into 345 regions, each with its own time history,
# and wrote "Even newspaper reports present contradictory information."
# Those Hoosiers!  Such a flighty and changeable people!
# Fortunately, most of the complexity occurred before our cutoff date of 1970.
#
# Other than Indianapolis, the Indiana place names are so nondescript
# that they would be ambiguous if we left them at the 'America' level.
# So we reluctantly put them all in a subdirectory 'America/Indiana'.

# From Paul Eggert (2014-06-26):
# https://www.federalregister.gov/articles/2006/01/20/06-563/standard-time-zone-boundary-in-the-state-of-indiana
# says "DOT is relocating the time zone boundary in Indiana to move Starke,
# Pulaski, Knox, Daviess, Martin, Pike, Dubois, and Perry Counties from the
# Eastern Time Zone to the Central Time Zone.... The effective date of
# this rule is 2 a.m. EST Sunday, April 2, 2006, which is the
# changeover date from standard time to Daylight Saving Time."
# Strictly speaking, this meant the affected counties changed their
# clocks twice that night, but this obviously was in error.  The intent
# was that 01:59:59 EST be followed by 02:00:00 CDT.

# From Gwillim Law (2007-02-10):
# The Associated Press has been reporting that Pulaski County, Indiana is
# going to switch from Central to Eastern Time on March 11, 2007....
# http://www.indystar.com/apps/pbcs.dll/article?AID=/20070207/LOCAL190108/702070524/0/LOCAL

# Rule	NAME	FROM	TO	-	IN	ON	AT	SAVE	LETTER
Rule Indianapolis 1941	only	-	Jun	22	2:00	1:00	D
Rule Indianapolis 1941	1954	-	Sep	lastSun	2:00	0	S
Rule Indianapolis 1946	1954	-	Apr	lastSun	2:00	1:00	D
# Zone	NAME		STDOFF	RULES	FORMAT	[UNTIL]
Zone America/Indiana/Indianapolis -5:44:38 - LMT	1883 Nov 18 12:15:22
			-6:00	US	C%sT	1920
			-6:00 Indianapolis C%sT	1942
			-6:00	US	C%sT	1946
			-6:00 Indianapolis C%sT	1955 Apr 24  2:00
			-5:00	-	EST	1957 Sep 29  2:00
			-6:00	-	CST	1958 Apr 27  2:00
			-5:00	-	EST	1969
			-5:00	US	E%sT	1971
			-5:00	-	EST	2006
			-5:00	US	E%sT
#
# Eastern Crawford County, Indiana, left its clocks alone in 1974,
# as well as from 1976 through 2005.
# Rule	NAME	FROM	TO	-	IN	ON	AT	SAVE	LETTER
Rule	Marengo	1951	only	-	Apr	lastSun	2:00	1:00	D
Rule	Marengo	1951	only	-	Sep	lastSun	2:00	0	S
Rule	Marengo	1954	1960	-	Apr	lastSun	2:00	1:00	D
Rule	Marengo	1954	1960	-	Sep	lastSun	2:00	0	S
# Zone	NAME		STDOFF	RULES	FORMAT	[UNTIL]
Zone America/Indiana/Marengo -5:45:23 -	LMT	1883 Nov 18 12:14:37
			-6:00	US	C%sT	1951
			-6:00	Marengo	C%sT	1961 Apr 30  2:00
			-5:00	-	EST	1969
			-5:00	US	E%sT	1974 Jan  6  2:00
			-6:00	1:00	CDT	1974 Oct 27  2:00
			-5:00	US	E%sT	1976
			-5:00	-	EST	2006
			-5:00	US	E%sT
#
# Daviess, Dubois, Knox, and Martin Counties, Indiana,
# switched from eastern to central time in April 2006, then switched back
# in November 2007.
# Rule	NAME	FROM	TO	-	IN	ON	AT	SAVE	LETTER
Rule Vincennes	1946	only	-	Apr	lastSun	2:00	1:00	D
Rule Vincennes	1946	only	-	Sep	lastSun	2:00	0	S
Rule Vincennes	1953	1954	-	Apr	lastSun	2:00	1:00	D
Rule Vincennes	1953	1959	-	Sep	lastSun	2:00	0	S
Rule Vincennes	1955	only	-	May	 1	0:00	1:00	D
Rule Vincennes	1956	1963	-	Apr	lastSun	2:00	1:00	D
Rule Vincennes	1960	only	-	Oct	lastSun	2:00	0	S
Rule Vincennes	1961	only	-	Sep	lastSun	2:00	0	S
Rule Vincennes	1962	1963	-	Oct	lastSun	2:00	0	S
# Zone	NAME		STDOFF	RULES	FORMAT	[UNTIL]
Zone America/Indiana/Vincennes -5:50:07 - LMT	1883 Nov 18 12:09:53
			-6:00	US	C%sT	1946
			-6:00 Vincennes	C%sT	1964 Apr 26  2:00
			-5:00	-	EST	1969
			-5:00	US	E%sT	1971
			-5:00	-	EST	2006 Apr  2  2:00
			-6:00	US	C%sT	2007 Nov  4  2:00
			-5:00	US	E%sT
#
# Perry County, Indiana, switched from eastern to central time in April 2006.
# From Alois Triendl (2019-07-09):
# The Indianapolis News, Friday 27 October 1967 states that Perry County
# returned to CST.  It went again to EST on 27 April 1969, as documented by the
# Indianapolis star of Saturday 26 April.
# Rule	NAME	FROM	TO	-	IN	ON	AT	SAVE	LETTER
Rule Perry	1955	only	-	May	 1	0:00	1:00	D
Rule Perry	1955	1960	-	Sep	lastSun	2:00	0	S
Rule Perry	1956	1963	-	Apr	lastSun	2:00	1:00	D
Rule Perry	1961	1963	-	Oct	lastSun	2:00	0	S
# Zone	NAME		STDOFF	RULES	FORMAT	[UNTIL]
Zone America/Indiana/Tell_City -5:47:03 - LMT	1883 Nov 18 12:12:57
			-6:00	US	C%sT	1946
			-6:00 Perry	C%sT	1964 Apr 26  2:00
			-5:00	-	EST	1967 Oct 29  2:00
			-6:00	US	C%sT	1969 Apr 27  2:00
			-5:00	US	E%sT	1971
			-5:00	-	EST	2006 Apr  2  2:00
			-6:00	US	C%sT
#
# Pike County, Indiana moved from central to eastern time in 1977,
# then switched back in 2006, then switched back again in 2007.
# Rule	NAME	FROM	TO	-	IN	ON	AT	SAVE	LETTER
Rule	Pike	1955	only	-	May	 1	0:00	1:00	D
Rule	Pike	1955	1960	-	Sep	lastSun	2:00	0	S
Rule	Pike	1956	1964	-	Apr	lastSun	2:00	1:00	D
Rule	Pike	1961	1964	-	Oct	lastSun	2:00	0	S
# Zone	NAME		STDOFF	RULES	FORMAT	[UNTIL]
Zone America/Indiana/Petersburg -5:49:07 - LMT	1883 Nov 18 12:10:53
			-6:00	US	C%sT	1955
			-6:00	Pike	C%sT	1965 Apr 25  2:00
			-5:00	-	EST	1966 Oct 30  2:00
			-6:00	US	C%sT	1977 Oct 30  2:00
			-5:00	-	EST	2006 Apr  2  2:00
			-6:00	US	C%sT	2007 Nov  4  2:00
			-5:00	US	E%sT
#
# Starke County, Indiana moved from central to eastern time in 1991,
# then switched back in 2006.
# From Arthur David Olson (1991-10-28):
# An article on page A3 of the Sunday, 1991-10-27 Washington Post
# notes that Starke County switched from Central time to Eastern time as of
# 1991-10-27.
# Rule	NAME	FROM	TO	-	IN	ON	AT	SAVE	LETTER
Rule	Starke	1947	1961	-	Apr	lastSun	2:00	1:00	D
Rule	Starke	1947	1954	-	Sep	lastSun	2:00	0	S
Rule	Starke	1955	1956	-	Oct	lastSun	2:00	0	S
Rule	Starke	1957	1958	-	Sep	lastSun	2:00	0	S
Rule	Starke	1959	1961	-	Oct	lastSun	2:00	0	S
# Zone	NAME		STDOFF	RULES	FORMAT	[UNTIL]
Zone America/Indiana/Knox -5:46:30 -	LMT	1883 Nov 18 12:13:30
			-6:00	US	C%sT	1947
			-6:00	Starke	C%sT	1962 Apr 29  2:00
			-5:00	-	EST	1963 Oct 27  2:00
			-6:00	US	C%sT	1991 Oct 27  2:00
			-5:00	-	EST	2006 Apr  2  2:00
			-6:00	US	C%sT
#
# Pulaski County, Indiana, switched from eastern to central time in
# April 2006 and then switched back in March 2007.
# Rule	NAME	FROM	TO	-	IN	ON	AT	SAVE	LETTER
Rule	Pulaski	1946	1960	-	Apr	lastSun	2:00	1:00	D
Rule	Pulaski	1946	1954	-	Sep	lastSun	2:00	0	S
Rule	Pulaski	1955	1956	-	Oct	lastSun	2:00	0	S
Rule	Pulaski	1957	1960	-	Sep	lastSun	2:00	0	S
# Zone	NAME		STDOFF	RULES	FORMAT	[UNTIL]
Zone America/Indiana/Winamac -5:46:25 - LMT	1883 Nov 18 12:13:35
			-6:00	US	C%sT	1946
			-6:00	Pulaski	C%sT	1961 Apr 30  2:00
			-5:00	-	EST	1969
			-5:00	US	E%sT	1971
			-5:00	-	EST	2006 Apr  2  2:00
			-6:00	US	C%sT	2007 Mar 11  2:00
			-5:00	US	E%sT
#
# Switzerland County, Indiana, did not observe DST from 1973 through 2005.
# Zone	NAME		STDOFF	RULES	FORMAT	[UNTIL]
Zone America/Indiana/Vevay -5:40:16 -	LMT	1883 Nov 18 12:19:44
			-6:00	US	C%sT	1954 Apr 25  2:00
			-5:00	-	EST	1969
			-5:00	US	E%sT	1973
			-5:00	-	EST	2006
			-5:00	US	E%sT

# From Paul Eggert (2018-03-20):
# The Louisville & Nashville Railroad's 1883-11-18 change occurred at
# 10:00 old local time; train were supposed to come to a standstill
# for precisely 18 minutes.  See Bartky Fig. 1 (page 50).  It is not
# clear how this matched civil time in Louisville, so for now continue
# to assume Louisville switched at noon new local time, like New York.
#
# From Michael Deckers (2019-08-06):
# From the contemporary source given by Alois Treindl,
# the switch in Louisville on 1946-04-28 was on 00:01
# From Paul Eggert (2019-08-26):
# That source was the Louisville Courier-Journal, 1946-04-27, p 4.
# Shanks gives 02:00 for all 20th-century transition times in Louisville.
# Evidently this is wrong for spring 1946.  Although also likely wrong
# for other dates, we have no data.
#
# Part of Kentucky left its clocks alone in 1974.
# This also includes Clark, Floyd, and Harrison counties in Indiana.
# Rule	NAME	FROM	TO	-	IN	ON	AT	SAVE	LETTER
Rule Louisville	1921	only	-	May	1	2:00	1:00	D
Rule Louisville	1921	only	-	Sep	1	2:00	0	S
Rule Louisville	1941	only	-	Apr	lastSun	2:00	1:00	D
Rule Louisville	1941	only	-	Sep	lastSun	2:00	0	S
Rule Louisville	1946	only	-	Apr	lastSun	0:01	1:00	D
Rule Louisville	1946	only	-	Jun	2	2:00	0	S
Rule Louisville	1950	1961	-	Apr	lastSun	2:00	1:00	D
Rule Louisville	1950	1955	-	Sep	lastSun	2:00	0	S
Rule Louisville	1956	1961	-	Oct	lastSun	2:00	0	S
# Zone	NAME		STDOFF	RULES	FORMAT	[UNTIL]
Zone America/Kentucky/Louisville -5:43:02 -	LMT	1883 Nov 18 12:16:58
			-6:00	US	C%sT	1921
			-6:00 Louisville C%sT	1942
			-6:00	US	C%sT	1946
			-6:00 Louisville C%sT	1961 Jul 23  2:00
			-5:00	-	EST	1968
			-5:00	US	E%sT	1974 Jan  6  2:00
			-6:00	1:00	CDT	1974 Oct 27  2:00
			-5:00	US	E%sT
#
# Wayne County, Kentucky
#
# From Lake Cumberland LIFE
# http://www.lake-cumberland.com/life/archive/news990129time.shtml
# (1999-01-29) via WKYM-101.7:
# Clinton County has joined Wayne County in asking the DoT to change from
# the Central to the Eastern time zone....  The Wayne County government made
# the same request in December.  And while Russell County officials have not
# taken action, the majority of respondents to a poll conducted there in
# August indicated they would like to change to "fast time" also.
# The three Lake Cumberland counties are the farthest east of any U.S.
# location in the Central time zone.
#
# From Rich Wales (2000-08-29):
# After prolonged debate, and despite continuing deep differences of opinion,
# Wayne County (central Kentucky) is switching from Central (-0600) to Eastern
# (-0500) time.  They won't "fall back" this year.  See Sara Shipley,
# The difference an hour makes, Nando Times (2000-08-29 15:33 -0400).
#
# From Paul Eggert (2001-07-16):
# The final rule was published in the
# Federal Register 65, 160 (2000-08-17), pp 50154-50158.
# https://www.gpo.gov/fdsys/pkg/FR-2000-08-17/html/00-20854.htm
#
Zone America/Kentucky/Monticello -5:39:24 - LMT	1883 Nov 18 12:20:36
			-6:00	US	C%sT	1946
			-6:00	-	CST	1968
			-6:00	US	C%sT	2000 Oct 29  2:00
			-5:00	US	E%sT


# From Rives McDow (2000-08-30):
# Here ... are all the changes in the US since 1985.
# Kearny County, KS (put all of county on central;
#	previously split between MST and CST) ... 1990-10
# Starke County, IN (from CST to EST) ... 1991-10
# Oliver County, ND (from MST to CST) ... 1992-10
# West Wendover, NV (from PST TO MST) ... 1999-10
# Wayne County, KY (from CST to EST) ... 2000-10
#
# From Paul Eggert (2001-07-17):
# We don't know where the line used to be within Kearny County, KS,
# so omit that change for now.
# See America/Indiana/Knox for the Starke County, IN change.
# See America/North_Dakota/Center for the Oliver County, ND change.
# West Wendover, NV officially switched from Pacific to mountain time on
# 1999-10-31.  See the
# Federal Register 64, 203 (1999-10-21), pp 56705-56707.
# https://www.gpo.gov/fdsys/pkg/FR-1999-10-21/html/99-27240.htm
# However, the Federal Register says that West Wendover already operated
# on mountain time, and the rule merely made this official;
# hence a separate tz entry is not needed.

# Michigan
#
# From Bob Devine (1988-01-28):
# Michigan didn't observe DST from 1968 to 1973.
#
# From Paul Eggert (1999-03-31):
# Shanks writes that Michigan started using standard time on 1885-09-18,
# but Howse writes (pp 124-125, referring to Popular Astronomy, 1901-01)
# that Detroit kept
#
#	local time until 1900 when the City Council decreed that clocks should
#	be put back twenty-eight minutes to Central Standard Time.  Half the
#	city obeyed, half refused.  After considerable debate, the decision
#	was rescinded and the city reverted to Sun time.  A derisive offer to
#	erect a sundial in front of the city hall was referred to the
#	Committee on Sewers.  Then, in 1905, Central time was adopted
#	by city vote.
#
# This story is too entertaining to be false, so go with Howse over Shanks.
#
# From Paul Eggert (2001-03-06):
# Garland (1927) writes "Cleveland and Detroit advanced their clocks
# one hour in 1914."  This change is not in Shanks.  We have no more
# info, so omit this for now.
#
# From Paul Eggert (2019-07-06):
# Due to a complicated set of legal maneuvers, in 1967 Michigan did
# not start daylight saving time when the rest of the US did.
# Instead, it began DST on Jun 14 at 00:01.  This was big news:
# the Detroit Free Press reported it at the top of Page 1 on
# 1967-06-14, in an article "State Adjusting to Switch to Fast Time"
# by Gary Blonston, above an article about Thurgood Marshall's
# confirmation to the US Supreme Court.  Although Shanks says Detroit
# observed DST until 1967-10-29 00:01, that time of day seems to be
# incorrect, as the Free Press later said DST ended in Michigan at the
# same time as the rest of the US.  Also, although Shanks reports no DST in
# Detroit in 1968, it did observe DST that year; in the November 1968
# election Michigan voters narrowly repealed DST, effective 1969.
#
# Most of Michigan observed DST from 1973 on, but was a bit late in 1975.
# Rule	NAME	FROM	TO	-	IN	ON	AT	SAVE	LETTER
Rule	Detroit	1948	only	-	Apr	lastSun	2:00	1:00	D
Rule	Detroit	1948	only	-	Sep	lastSun	2:00	0	S
# Zone	NAME		STDOFF	RULES	FORMAT	[UNTIL]
Zone America/Detroit	-5:32:11 -	LMT	1905
			-6:00	-	CST	1915 May 15  2:00
			-5:00	-	EST	1942
			-5:00	US	E%sT	1946
			-5:00	Detroit	E%sT	1967 Jun 14  0:01
			-5:00	US	E%sT	1969
			-5:00	-	EST	1973
			-5:00	US	E%sT	1975
			-5:00	-	EST	1975 Apr 27  2:00
			-5:00	US	E%sT
#
# Dickinson, Gogebic, Iron, and Menominee Counties, Michigan,
# switched from EST to CST/CDT in 1973.
# Rule	NAME	FROM	TO	-	IN	ON	AT	SAVE	LETTER
Rule Menominee	1946	only	-	Apr	lastSun	2:00	1:00	D
Rule Menominee	1946	only	-	Sep	lastSun	2:00	0	S
Rule Menominee	1966	only	-	Apr	lastSun	2:00	1:00	D
Rule Menominee	1966	only	-	Oct	lastSun	2:00	0	S
# Zone	NAME		STDOFF	RULES	FORMAT	[UNTIL]
Zone America/Menominee	-5:50:27 -	LMT	1885 Sep 18 12:00
			-6:00	US	C%sT	1946
			-6:00 Menominee	C%sT	1969 Apr 27  2:00
			-5:00	-	EST	1973 Apr 29  2:00
			-6:00	US	C%sT

# Navassa
# administered by the US Fish and Wildlife Service
# claimed by US under the provisions of the 1856 Guano Islands Act
# also claimed by Haiti
# occupied 1857/1900 by the Navassa Phosphate Co
# US lighthouse 1917/1996-09
# currently uninhabited
# see Mark Fineman, "An Isle Rich in Guano and Discord",
# _Los Angeles Times_ (1998-11-10), A1, A10; it cites
# Jimmy Skaggs, _The Great Guano Rush_ (1994).

################################################################################


# From Paul Eggert (2017-02-10):
#
# Unless otherwise specified, the source for data through 1990 is:
# Thomas G. Shanks and Rique Pottenger, The International Atlas (6th edition),
# San Diego: ACS Publications, Inc. (2003).
# Unfortunately this book contains many errors and cites no sources.
#
# Many years ago Gwillim Law wrote that a good source
# for time zone data was the International Air Transport
# Association's Standard Schedules Information Manual (IATA SSIM),
# published semiannually.  Law sent in several helpful summaries
# of the IATA's data after 1990.  Except where otherwise noted,
# IATA SSIM is the source for entries after 1990.
#
# Other sources occasionally used include:
#
#	Milne J. Civil time. Geogr J. 1899 Feb;13(2):173-94
#	<https://www.jstor.org/stable/1774359>.
#
#	Pearce C. The Great Daylight Saving Time Controversy.
#	Australian Ebook Publisher. 2017. ISBN 978-1-925516-96-8.
#
#	Edward W. Whitman, World Time Differences,
#	Whitman Publishing Co, 2 Niagara Av, Ealing, London (undated),
#	which I found in the UCLA library.
#
#	William Willett, The Waste of Daylight, 19th edition
#	<http://cs.ucla.edu/~eggert/The-Waste-of-Daylight-19th.pdf>
#	[PDF] (1914-03)
#
# See the 'europe' file for Greenland.

# Canada

# From Alain LaBonté (1994-11-14):
# I post here the time zone abbreviations standardized in Canada
# for both English and French in the CAN/CSA-Z234.4-89 standard....
#
#	UTC	Standard time	Daylight saving time
#	offset	French	English	French	English
#	-2:30	-	-	HAT	NDT
#	-3	-	-	HAA	ADT
#	-3:30	HNT	NST	-	-
#	-4	HNA	AST	HAE	EDT
#	-5	HNE	EST	HAC	CDT
#	-6	HNC	CST	HAR	MDT
#	-7	HNR	MST	HAP	PDT
#	-8	HNP	PST	HAY	YDT
#	-9	HNY	YST	-	-
#
#	HN: Heure Normale	ST: Standard Time
#	HA: Heure Avancée	DT: Daylight saving Time
#
#	A: de l'Atlantique	Atlantic
#	C: du Centre		Central
#	E: de l'Est		Eastern
#	M:			Mountain
#	N:			Newfoundland
#	P: du Pacifique		Pacific
#	R: des Rocheuses
#	T: de Terre-Neuve
#	Y: du Yukon		Yukon
#
# From Paul Eggert (1994-11-22):
# Alas, this sort of thing must be handled by localization software.

# Unless otherwise specified, the data entries for Canada are all from Shanks
# & Pottenger.

# From Chris Walton (2006-04-01, 2006-04-25, 2006-06-26, 2007-01-31,
# 2007-03-01):
# The British Columbia government announced yesterday that it will
# adjust daylight savings next year to align with changes in the
# U.S. and the rest of Canada....
# https://archive.news.gov.bc.ca/releases/news_releases_2005-2009/2006AG0014-000330.htm
# ...
# Nova Scotia
# Daylight saving time will be extended by four weeks starting in 2007....
# https://www.novascotia.ca/just/regulations/rg2/2006/ma1206.pdf
#
# [For New Brunswick] the new legislation dictates that the time change is to
# be done at 02:00 instead of 00:01.
# https://www.gnb.ca/0062/acts/BBA-2006/Chap-19.pdf
# ...
# Manitoba has traditionally changed the clock every fall at 03:00.
# As of 2006, the transition is to take place one hour earlier at 02:00.
# https://web2.gov.mb.ca/laws/statutes/ccsm/o030e.php
# ...
# [Alberta, Ontario, Quebec] will follow US rules.
# http://www.qp.gov.ab.ca/documents/spring/CH03_06.CFM
# http://www.e-laws.gov.on.ca/DBLaws/Source/Regs/English/2006/R06111_e.htm
# http://www2.publicationsduquebec.gouv.qc.ca/dynamicSearch/telecharge.php?type=5&file=2006C39A.PDF
# ...
# P.E.I. will follow US rules....
# http://www.assembly.pe.ca/bills/pdf_chapter/62/3/chapter-41.pdf
# ...
# Province of Newfoundland and Labrador....
# http://www.hoa.gov.nl.ca/hoa/bills/Bill0634.htm
# ...
# Yukon
# https://www.gov.yk.ca/legislation/regs/oic2006_127.pdf
# ...
# N.W.T. will follow US rules.  Whoever maintains the government web site
# does not seem to believe in bookmarks.  To see the news release, click the
# following link and search for "Daylight Savings Time Change".  Press the
# "Daylight Savings Time Change" link; it will fire off a popup using
# JavaScript.
# http://www.exec.gov.nt.ca/currentnews/currentPR.asp?mode=archive
# ...
# Nunavut
# An amendment to the Interpretation Act was registered on February 19/2007....
# http://action.attavik.ca/home/justice-gn/attach/2007/gaz02part2.pdf

# From Paul Eggert (2014-10-18):
# H. David Matthews and Mary Vincent's map
# "It's about TIME", _Canadian Geographic_ (September-October 1998)
# http://www.canadiangeographic.ca/Magazine/SO98/alacarte.asp
# contains detailed boundaries for regions observing nonstandard
# time and daylight saving time arrangements in Canada circa 1998.
#
# National Research Council Canada maintains info about time zones and DST.
# https://www.nrc-cnrc.gc.ca/eng/services/time/time_zones.html
# https://www.nrc-cnrc.gc.ca/eng/services/time/faq/index.html#Q5
# Its unofficial information is often taken from Matthews and Vincent.

# From Paul Eggert (2006-06-27):
# For now, assume all of DST-observing Canada will fall into line with the
# new US DST rules,

# From Chris Walton (2011-12-01)
# In the first of Tammy Hardwick's articles
# http://www.ilovecreston.com/?p=articles&t=spec&ar=260
# she quotes the Friday November 1/1918 edition of the Creston Review.
# The quote includes these two statements:
# 'Sunday the CPR went back to the old system of time...'
# '... The daylight saving scheme was dropped all over Canada at the same time,'
# These statements refer to a transition from daylight time to standard time
# that occurred nationally on Sunday October 27/1918.  This transition was
# also documented in the Saturday October 26/1918 edition of the Toronto Star.

# In light of that evidence, we alter the date from the earlier believed
# Oct 31, to Oct 27, 1918 (and Sunday is a more likely transition day
# than Thursday) in all Canadian rulesets.

# Rule	NAME	FROM	TO	-	IN	ON	AT	SAVE	LETTER/S
Rule	Canada	1918	only	-	Apr	14	2:00	1:00	D
Rule	Canada	1918	only	-	Oct	27	2:00	0	S
Rule	Canada	1942	only	-	Feb	 9	2:00	1:00	W # War
Rule	Canada	1945	only	-	Aug	14	23:00u	1:00	P # Peace
Rule	Canada	1945	only	-	Sep	30	2:00	0	S
Rule	Canada	1974	1986	-	Apr	lastSun	2:00	1:00	D
Rule	Canada	1974	2006	-	Oct	lastSun	2:00	0	S
Rule	Canada	1987	2006	-	Apr	Sun>=1	2:00	1:00	D
Rule	Canada	2007	max	-	Mar	Sun>=8	2:00	1:00	D
Rule	Canada	2007	max	-	Nov	Sun>=1	2:00	0	S


# Newfoundland and Labrador

# From Paul Eggert (2017-10-14):
# Legally Labrador should observe Newfoundland time; see:
# McLeod J. Labrador time - legal or not? St. John's Telegram, 2017-10-07
# http://www.thetelegram.com/news/local/labrador-time--legal-or-not-154860/
# Matthews and Vincent (1998) write that the only part of Labrador
# that follows the rules is the southeast corner, including Port Hope
# Simpson and Mary's Harbour, but excluding, say, Black Tickle.

# Rule	NAME	FROM	TO	-	IN	ON	AT	SAVE	LETTER/S
Rule	StJohns	1917	only	-	Apr	 8	2:00	1:00	D
Rule	StJohns	1917	only	-	Sep	17	2:00	0	S
# Whitman gives 1919 Apr 5 and 1920 Apr 5; go with Shanks & Pottenger.
Rule	StJohns	1919	only	-	May	 5	23:00	1:00	D
Rule	StJohns	1919	only	-	Aug	12	23:00	0	S
# For 1931-1935 Whitman gives Apr same date; go with Shanks & Pottenger.
Rule	StJohns	1920	1935	-	May	Sun>=1	23:00	1:00	D
Rule	StJohns	1920	1935	-	Oct	lastSun	23:00	0	S
# For 1936-1941 Whitman gives May Sun>=8 and Oct Sun>=1; go with Shanks &
# Pottenger.
Rule	StJohns	1936	1941	-	May	Mon>=9	0:00	1:00	D
Rule	StJohns	1936	1941	-	Oct	Mon>=2	0:00	0	S
# Whitman gives the following transitions:
# 1942 03-01/12-31, 1943 05-30/09-05, 1944 07-10/09-02, 1945 01-01/10-07
# but go with Shanks & Pottenger and assume they used Canadian rules.
# For 1946-9 Whitman gives May 5,4,9,1 - Oct 1,5,3,2, and for 1950 he gives
# Apr 30 - Sep 24; go with Shanks & Pottenger.
Rule	StJohns	1946	1950	-	May	Sun>=8	2:00	1:00	D
Rule	StJohns	1946	1950	-	Oct	Sun>=2	2:00	0	S
Rule	StJohns	1951	1986	-	Apr	lastSun	2:00	1:00	D
Rule	StJohns	1951	1959	-	Sep	lastSun	2:00	0	S
Rule	StJohns	1960	1986	-	Oct	lastSun	2:00	0	S
# From Paul Eggert (2000-10-02):
# INMS (2000-09-12) says that, since 1988 at least, Newfoundland switches
# at 00:01 local time.  For now, assume it started in 1987.

# From Michael Pelley (2011-09-12):
# We received today, Monday, September 12, 2011, notification that the
# changes to the Newfoundland Standard Time Act have been proclaimed.
# The change in the Act stipulates that the change from Daylight Savings
# Time to Standard Time and from Standard Time to Daylight Savings Time
# now occurs at 2:00AM.
# ...
# http://www.assembly.nl.ca/legislation/sr/annualstatutes/2011/1106.chp.htm
# ...
# MICHAEL PELLEY  |  Manager of Enterprise Architecture - Solution Delivery
# Office of the Chief Information Officer
# Executive Council
# Government of Newfoundland & Labrador

Rule	StJohns	1987	only	-	Apr	Sun>=1	0:01	1:00	D
Rule	StJohns	1987	2006	-	Oct	lastSun	0:01	0	S
Rule	StJohns	1988	only	-	Apr	Sun>=1	0:01	2:00	DD
Rule	StJohns	1989	2006	-	Apr	Sun>=1	0:01	1:00	D
Rule	StJohns	2007	2011	-	Mar	Sun>=8	0:01	1:00	D
Rule	StJohns	2007	2010	-	Nov	Sun>=1	0:01	0	S
#
# St John's has an apostrophe, but Posix file names can't have apostrophes.
# Zone	NAME		STDOFF	RULES	FORMAT	[UNTIL]
Zone America/St_Johns	-3:30:52 -	LMT	1884
			-3:30:52 StJohns N%sT	1918
			-3:30:52 Canada	N%sT	1919
			-3:30:52 StJohns N%sT	1935 Mar 30
			-3:30	StJohns	N%sT	1942 May 11
			-3:30	Canada	N%sT	1946
			-3:30	StJohns	N%sT	2011 Nov
			-3:30	Canada	N%sT

# most of east Labrador

# The name 'Happy Valley-Goose Bay' is too long; use 'Goose Bay'.
# Zone	NAME		STDOFF	RULES	FORMAT	[UNTIL]
Zone America/Goose_Bay	-4:01:40 -	LMT	1884 # Happy Valley-Goose Bay
			-3:30:52 -	NST	1918
			-3:30:52 Canada N%sT	1919
			-3:30:52 -	NST	1935 Mar 30
			-3:30	-	NST	1936
			-3:30	StJohns	N%sT	1942 May 11
			-3:30	Canada	N%sT	1946
			-3:30	StJohns	N%sT	1966 Mar 15  2:00
			-4:00	StJohns	A%sT	2011 Nov
			-4:00	Canada	A%sT


# west Labrador, Nova Scotia, Prince Edward I,
# Îles-de-la-Madeleine, Listuguj reserve

# From Brian Inglis (2015-07-20):
# From the historical weather station records available at:
# https://weatherspark.com/history/28351/1971/Sydney-Nova-Scotia-Canada
# Sydney shares the same time history as Glace Bay, so was
# likely to be the same across the island....
# Sydney, as the capital and most populous location, or Cape Breton, would
# have been better names for the zone had we known this in 1996.

# From Paul Eggert (2015-07-20):
# Shanks & Pottenger write that since 1970 most of this region has been like
# Halifax.  Many locales did not observe peacetime DST until 1972;
# the Cape Breton area, represented by Glace Bay, is the largest we know of
# (Glace Bay was perhaps not the best name choice but no point changing now).
# Shanks & Pottenger also write that Liverpool, NS was the only town
# in Canada to observe DST in 1971 but not 1970; for now we'll assume
# this is a typo.

# From Jeffery Nichols (2020-01-09):
# America/Halifax ... also applies to Îles-de-la-Madeleine and the Listuguj
# reserve in Quebec. Officially, this came into effect on January 1, 2007
# (Legal Time Act, CQLR c T-5.1), but the legislative debates surrounding that
# bill say that it is "accommodating the customs and practices" of those
# regions, which suggests that they have always been in-line with Halifax.

# Rule	NAME	FROM	TO	-	IN	ON	AT	SAVE	LETTER/S
Rule	Halifax	1916	only	-	Apr	 1	0:00	1:00	D
Rule	Halifax	1916	only	-	Oct	 1	0:00	0	S
Rule	Halifax	1920	only	-	May	 9	0:00	1:00	D
Rule	Halifax	1920	only	-	Aug	29	0:00	0	S
Rule	Halifax	1921	only	-	May	 6	0:00	1:00	D
Rule	Halifax	1921	1922	-	Sep	 5	0:00	0	S
Rule	Halifax	1922	only	-	Apr	30	0:00	1:00	D
Rule	Halifax	1923	1925	-	May	Sun>=1	0:00	1:00	D
Rule	Halifax	1923	only	-	Sep	 4	0:00	0	S
Rule	Halifax	1924	only	-	Sep	15	0:00	0	S
Rule	Halifax	1925	only	-	Sep	28	0:00	0	S
Rule	Halifax	1926	only	-	May	16	0:00	1:00	D
Rule	Halifax	1926	only	-	Sep	13	0:00	0	S
Rule	Halifax	1927	only	-	May	 1	0:00	1:00	D
Rule	Halifax	1927	only	-	Sep	26	0:00	0	S
Rule	Halifax	1928	1931	-	May	Sun>=8	0:00	1:00	D
Rule	Halifax	1928	only	-	Sep	 9	0:00	0	S
Rule	Halifax	1929	only	-	Sep	 3	0:00	0	S
Rule	Halifax	1930	only	-	Sep	15	0:00	0	S
Rule	Halifax	1931	1932	-	Sep	Mon>=24	0:00	0	S
Rule	Halifax	1932	only	-	May	 1	0:00	1:00	D
Rule	Halifax	1933	only	-	Apr	30	0:00	1:00	D
Rule	Halifax	1933	only	-	Oct	 2	0:00	0	S
Rule	Halifax	1934	only	-	May	20	0:00	1:00	D
Rule	Halifax	1934	only	-	Sep	16	0:00	0	S
Rule	Halifax	1935	only	-	Jun	 2	0:00	1:00	D
Rule	Halifax	1935	only	-	Sep	30	0:00	0	S
Rule	Halifax	1936	only	-	Jun	 1	0:00	1:00	D
Rule	Halifax	1936	only	-	Sep	14	0:00	0	S
Rule	Halifax	1937	1938	-	May	Sun>=1	0:00	1:00	D
Rule	Halifax	1937	1941	-	Sep	Mon>=24	0:00	0	S
Rule	Halifax	1939	only	-	May	28	0:00	1:00	D
Rule	Halifax	1940	1941	-	May	Sun>=1	0:00	1:00	D
Rule	Halifax	1946	1949	-	Apr	lastSun	2:00	1:00	D
Rule	Halifax	1946	1949	-	Sep	lastSun	2:00	0	S
Rule	Halifax	1951	1954	-	Apr	lastSun	2:00	1:00	D
Rule	Halifax	1951	1954	-	Sep	lastSun	2:00	0	S
Rule	Halifax	1956	1959	-	Apr	lastSun	2:00	1:00	D
Rule	Halifax	1956	1959	-	Sep	lastSun	2:00	0	S
Rule	Halifax	1962	1973	-	Apr	lastSun	2:00	1:00	D
Rule	Halifax	1962	1973	-	Oct	lastSun	2:00	0	S
# Zone	NAME		STDOFF	RULES	FORMAT	[UNTIL]
Zone America/Halifax	-4:14:24 -	LMT	1902 Jun 15
			-4:00	Halifax	A%sT	1918
			-4:00	Canada	A%sT	1919
			-4:00	Halifax	A%sT	1942 Feb  9  2:00s
			-4:00	Canada	A%sT	1946
			-4:00	Halifax	A%sT	1974
			-4:00	Canada	A%sT
Zone America/Glace_Bay	-3:59:48 -	LMT	1902 Jun 15
			-4:00	Canada	A%sT	1953
			-4:00	Halifax	A%sT	1954
			-4:00	-	AST	1972
			-4:00	Halifax	A%sT	1974
			-4:00	Canada	A%sT

# New Brunswick

# From Paul Eggert (2007-01-31):
# The Time Definition Act <http://www.gnb.ca/0062/PDF-acts/t-06.pdf>
# says they changed at 00:01 through 2006, and
# <http://www.canlii.org/nb/laws/sta/t-6/20030127/whole.html> makes it
# clear that this was the case since at least 1993.
# For now, assume it started in 1993.

# Rule	NAME	FROM	TO	-	IN	ON	AT	SAVE	LETTER/S
Rule	Moncton	1933	1935	-	Jun	Sun>=8	1:00	1:00	D
Rule	Moncton	1933	1935	-	Sep	Sun>=8	1:00	0	S
Rule	Moncton	1936	1938	-	Jun	Sun>=1	1:00	1:00	D
Rule	Moncton	1936	1938	-	Sep	Sun>=1	1:00	0	S
Rule	Moncton	1939	only	-	May	27	1:00	1:00	D
Rule	Moncton	1939	1941	-	Sep	Sat>=21	1:00	0	S
Rule	Moncton	1940	only	-	May	19	1:00	1:00	D
Rule	Moncton	1941	only	-	May	 4	1:00	1:00	D
Rule	Moncton	1946	1972	-	Apr	lastSun	2:00	1:00	D
Rule	Moncton	1946	1956	-	Sep	lastSun	2:00	0	S
Rule	Moncton	1957	1972	-	Oct	lastSun	2:00	0	S
Rule	Moncton	1993	2006	-	Apr	Sun>=1	0:01	1:00	D
Rule	Moncton	1993	2006	-	Oct	lastSun	0:01	0	S
# Zone	NAME		STDOFF	RULES	FORMAT	[UNTIL]
Zone America/Moncton	-4:19:08 -	LMT	1883 Dec  9
			-5:00	-	EST	1902 Jun 15
			-4:00	Canada	A%sT	1933
			-4:00	Moncton	A%sT	1942
			-4:00	Canada	A%sT	1946
			-4:00	Moncton	A%sT	1973
			-4:00	Canada	A%sT	1993
			-4:00	Moncton	A%sT	2007
			-4:00	Canada	A%sT

# Quebec

# From Paul Eggert (2020-01-10):
# See America/Toronto for most of Quebec, including Montreal.
# See America/Halifax for the Îles de la Madeleine and the Listuguj reserve.
#
# Matthews and Vincent (1998) also write that Quebec east of the -63
# meridian is supposed to observe AST, but residents as far east as
# Natashquan use EST/EDT, and residents east of Natashquan use AST.
# The Quebec department of justice writes in
# "The situation in Minganie and Basse-Côte-Nord"
# https://www.justice.gouv.qc.ca/en/department/ministre/functions-and-responsabilities/legal-time-in-quebec/the-situation-in-minganie-and-basse-cote-nord/
# that the coastal strip from just east of Natashquan to Blanc-Sablon
# observes Atlantic standard time all year round.
# This common practice was codified into law as of 2007; see Legal Time Act,
# CQLR c T-5.1 <http://legisquebec.gouv.qc.ca/en/ShowDoc/cs/T-5.1>.
# For lack of better info, guess this practice began around 1970, contra to
# Shanks & Pottenger who have this region observing AST/ADT.

# Zone	NAME		STDOFF	RULES	FORMAT	[UNTIL]
Zone America/Blanc-Sablon -3:48:28 -	LMT	1884
			-4:00	Canada	A%sT	1970
			-4:00	-	AST

# Ontario

# From Paul Eggert (2006-07-09):
# Shanks & Pottenger write that since 1970 most of Ontario has been like
# Toronto.
# Thunder Bay skipped DST in 1973.
# Many smaller locales did not observe peacetime DST until 1974;
# Nipigon (EST) and Rainy River (CST) are the largest that we know of.
# Far west Ontario is like Winnipeg; far east Quebec is like Halifax.

# From Jeffery Nichols (2020-02-06):
# According to the [Shanks] atlas, those western Ontario zones are huge,
# covering most of Ontario northwest of Sault Ste Marie and Timmins.
# The zones seem to include towns bigger than the ones they're named after,
# like Dryden in America/Rainy_River and Wawa (and maybe Attawapiskat) in
# America/Nipigon.  I assume it's too much trouble to change the name of the
# zone (like when you found out that America/Glace_Bay includes Sydney, Nova
# Scotia)....

# From Mark Brader (2003-07-26):
# [According to the Toronto Star] Orillia, Ontario, adopted DST
# effective Saturday, 1912-06-22, 22:00; the article mentions that
# Port Arthur (now part of Thunder Bay, Ontario) as well as Moose Jaw
# have already done so.  In Orillia DST was to run until Saturday,
# 1912-08-31 (no time mentioned), but it was met with considerable
# hostility from certain segments of the public, and was revoked after
# only two weeks - I copied it as Saturday, 1912-07-07, 22:00, but
# presumably that should be -07-06.  (1912-06-19, -07-12; also letters
# earlier in June).
#
# Kenora, Ontario, was to abandon DST on 1914-06-01 (-05-21).
#
# From Paul Eggert (2017-07-08):
# For more on Orillia, see: Daubs K. Bold attempt at daylight saving
# time became a comic failure in Orillia. Toronto Star 2017-07-08.
# https://www.thestar.com/news/insight/2017/07/08/bold-attempt-at-daylight-saving-time-became-a-comic-failure-in-orillia.html

# From Paul Eggert (1997-10-17):
# Mark Brader writes that an article in the 1997-10-14 Toronto Star
# says that Atikokan, Ontario currently does not observe DST,
# but will vote on 11-10 whether to use EST/EDT.
# He also writes that the Ontario Time Act (1990, Chapter T.9)
# http://www.gov.on.ca/MBS/english/publications/statregs/conttext.html
# says that Ontario east of 90W uses EST/EDT, and west of 90W uses CST/CDT.
# Officially Atikokan is therefore on CST/CDT, and most likely this report
# concerns a non-official time observed as a matter of local practice.
#
# From Paul Eggert (2000-10-02):
# Matthews and Vincent (1998) write that Atikokan, Pickle Lake, and
# New Osnaburgh observe CST all year, that Big Trout Lake observes
# CST/CDT, and that Upsala and Shebandowan observe EST/EDT, all in
# violation of the official Ontario rules.
#
# From Paul Eggert (2006-07-09):
# Chris Walton (2006-07-06) mentioned an article by Stephanie MacLellan in the
# 2005-07-21 Chronicle-Journal, which said:
#
#	The clocks in Atikokan stay set on standard time year-round.
#	This means they spend about half the time on central time and
#	the other half on eastern time.
#
#	For the most part, the system works, Mayor Dennis Brown said.
#
#	"The majority of businesses in Atikokan deal more with Eastern
#	Canada, but there are some that deal with Western Canada," he
#	said.  "I don't see any changes happening here."
#
# Walton also writes "Supposedly Pickle Lake and Mishkeegogamang
# [New Osnaburgh] follow the same practice."

# From Garry McKinnon (2006-07-14) via Chris Walton:
# I chatted with a member of my board who has an outstanding memory
# and a long history in Atikokan (and in the telecom industry) and he
# can say for certain that Atikokan has been practicing the current
# time keeping since 1952, at least.

# From Paul Eggert (2006-07-17):
# Shanks & Pottenger say that Atikokan has agreed with Rainy River
# ever since standard time was introduced, but the information from
# McKinnon sounds more authoritative.  For now, assume that Atikokan
# switched to EST immediately after WWII era daylight saving time
# ended.  This matches the old (less-populous) America/Coral_Harbour
# entry since our cutoff date of 1970, so we can move
# America/Coral_Harbour to the 'backward' file.

# From Mark Brader (2010-03-06):
#
# Currently the database has:
#
# # Ontario
#
# # From Paul Eggert (2006-07-09):
# # Shanks & Pottenger write that since 1970 most of Ontario has been like
# # Toronto.
# # Thunder Bay skipped DST in 1973.
# # Many smaller locales did not observe peacetime DST until 1974;
# # Nipigon (EST) and Rainy River (CST) are the largest that we know of.
#
# In the (Toronto) Globe and Mail for Saturday, 1955-09-24, in the bottom
# right corner of page 1, it says that Toronto will return to standard
# time at 2 am Sunday morning (which agrees with the database), and that:
#
#     The one-hour setback will go into effect throughout most of Ontario,
#     except in areas like Windsor which remains on standard time all year.
#
# Windsor is, of course, a lot larger than Nipigon.
#
# I only came across this incidentally.  I don't know if Windsor began
# observing DST when Detroit did, or in 1974, or on some other date.
#
# By the way, the article continues by noting that:
#
#     Some cities in the United States have pushed the deadline back
#     three weeks and will change over from daylight saving in October.

# From Arthur David Olson (2010-07-17):
#
# "Standard Time and Time Zones in Canada" appeared in
# The Journal of The Royal Astronomical Society of Canada,
# volume 26, number 2 (February 1932) and, as of 2010-07-17,
# was available at
# http://adsabs.harvard.edu/full/1932JRASC..26...49S
#
# It includes the text below (starting on page 57):
#
#   A list of the places in Canada using daylight saving time would
# require yearly revision. From information kindly furnished by
# the provincial governments and by the postmasters in many cities
# and towns, it is found that the following places used daylight sav-
# ing in 1930. The information for the province of Quebec is definite,
# for the other provinces only approximate:
#
#	Province	Daylight saving time used
# Prince Edward Island	Not used.
# Nova Scotia		In Halifax only.
# New Brunswick		In St. John only.
# Quebec		In the following places:
#			Montreal	Lachine
#			Quebec		Mont-Royal
#			Lévis		Iberville
#			St. Lambert	Cap de la Madelèine
#			Verdun		Loretteville
#			Westmount	Richmond
#			Outremont	St. Jérôme
#			Longueuil	Greenfield Park
#			Arvida		Waterloo
#			Chambly-Canton	Beaulieu
#			Melbourne	La Tuque
#			St. Théophile	Buckingham
# Ontario		Used generally in the cities and towns along
#			the southerly part of the province. Not
#			used in the northwesterly part.
# Manitoba		Not used.
# Saskatchewan		In Regina only.
# Alberta		Not used.
# British Columbia	Not used.
#
#   With some exceptions, the use of daylight saving may be said to be limited
# to those cities and towns lying between Quebec city and Windsor, Ont.

# Rule	NAME	FROM	TO	-	IN	ON	AT	SAVE	LETTER/S
Rule	Toronto	1919	only	-	Mar	30	23:30	1:00	D
Rule	Toronto	1919	only	-	Oct	26	0:00	0	S
Rule	Toronto	1920	only	-	May	 2	2:00	1:00	D
Rule	Toronto	1920	only	-	Sep	26	0:00	0	S
Rule	Toronto	1921	only	-	May	15	2:00	1:00	D
Rule	Toronto	1921	only	-	Sep	15	2:00	0	S
Rule	Toronto	1922	1923	-	May	Sun>=8	2:00	1:00	D
# Shanks & Pottenger say 1923-09-19; assume it's a typo and that "-16"
# was meant.
Rule	Toronto	1922	1926	-	Sep	Sun>=15	2:00	0	S
Rule	Toronto	1924	1927	-	May	Sun>=1	2:00	1:00	D
Rule	Toronto	1927	1937	-	Sep	Sun>=25	2:00	0	S
Rule	Toronto	1928	1937	-	Apr	Sun>=25	2:00	1:00	D
Rule	Toronto	1938	1940	-	Apr	lastSun	2:00	1:00	D
Rule	Toronto	1938	1939	-	Sep	lastSun	2:00	0	S
Rule	Toronto	1945	1946	-	Sep	lastSun	2:00	0	S
Rule	Toronto	1946	only	-	Apr	lastSun	2:00	1:00	D
Rule	Toronto	1947	1949	-	Apr	lastSun	0:00	1:00	D
Rule	Toronto	1947	1948	-	Sep	lastSun	0:00	0	S
Rule	Toronto	1949	only	-	Nov	lastSun	0:00	0	S
Rule	Toronto	1950	1973	-	Apr	lastSun	2:00	1:00	D
Rule	Toronto	1950	only	-	Nov	lastSun	2:00	0	S
Rule	Toronto	1951	1956	-	Sep	lastSun	2:00	0	S
# Shanks & Pottenger say Toronto ended DST a week early in 1971,
# namely on 1971-10-24, but Mark Brader wrote (2003-05-31) that this
# is wrong, and that he had confirmed it by checking the 1971-10-30
# Toronto Star, which said that DST was ending 1971-10-31 as usual.
Rule	Toronto	1957	1973	-	Oct	lastSun	2:00	0	S

# From Paul Eggert (2003-07-27):
# Willett (1914-03) writes (p. 17) "In the Cities of Fort William, and
# Port Arthur, Ontario, the principle of the Bill has been in
# operation for the past three years, and in the City of Moose Jaw,
# Saskatchewan, for one year."

# From David Bryan via Tory Tronrud, Director/Curator,
# Thunder Bay Museum (2003-11-12):
# There is some suggestion, however, that, by-law or not, daylight
# savings time was being practiced in Fort William and Port Arthur
# before 1909.... [I]n 1910, the line between the Eastern and Central
# Time Zones was permanently moved about two hundred miles west to
# include the Thunder Bay area....  When Canada adopted daylight
# savings time in 1916, Fort William and Port Arthur, having done so
# already, did not change their clocks....  During the Second World
# War,... [t]he cities agreed to implement DST during the summer
# months for the remainder of the war years.

# Zone	NAME		STDOFF	RULES	FORMAT	[UNTIL]
Zone America/Toronto	-5:17:32 -	LMT	1895
			-5:00	Canada	E%sT	1919
			-5:00	Toronto	E%sT	1942 Feb  9  2:00s
			-5:00	Canada	E%sT	1946
			-5:00	Toronto	E%sT	1974
			-5:00	Canada	E%sT
Zone America/Thunder_Bay -5:57:00 -	LMT	1895
			-6:00	-	CST	1910
			-5:00	-	EST	1942
			-5:00	Canada	E%sT	1970
			-5:00	Toronto	E%sT	1973
			-5:00	-	EST	1974
			-5:00	Canada	E%sT
Zone America/Nipigon	-5:53:04 -	LMT	1895
			-5:00	Canada	E%sT	1940 Sep 29
			-5:00	1:00	EDT	1942 Feb  9  2:00s
			-5:00	Canada	E%sT
Zone America/Rainy_River -6:18:16 -	LMT	1895
			-6:00	Canada	C%sT	1940 Sep 29
			-6:00	1:00	CDT	1942 Feb  9  2:00s
			-6:00	Canada	C%sT
Zone America/Atikokan	-6:06:28 -	LMT	1895
			-6:00	Canada	C%sT	1940 Sep 29
			-6:00	1:00	CDT	1942 Feb  9  2:00s
			-6:00	Canada	C%sT	1945 Sep 30  2:00
			-5:00	-	EST


# Manitoba

# From Rob Douglas (2006-04-06):
# the old Manitoba Time Act - as amended by Bill 2, assented to
# March 27, 1987 ... said ...
# "between two o'clock Central Standard Time in the morning of
# the first Sunday of April of each year and two o'clock Central
# Standard Time in the morning of the last Sunday of October next
# following, one hour in advance of Central Standard Time."...
# I believe that the English legislation [of the old time act] had
# been assented to (March 22, 1967)....
# Also, as far as I can tell, there was no order-in-council varying
# the time of Daylight Saving Time for 2005 and so the provisions of
# the 1987 version would apply - the changeover was at 2:00 Central
# Standard Time (i.e. not until 3:00 Central Daylight Time).

# From Paul Eggert (2006-04-10):
# Shanks & Pottenger say Manitoba switched at 02:00 (not 02:00s)
# starting 1966.  Since 02:00s is clearly correct for 1967 on, assume
# it was also 02:00s in 1966.

# Rule	NAME	FROM	TO	-	IN	ON	AT	SAVE	LETTER/S
Rule	Winn	1916	only	-	Apr	23	0:00	1:00	D
Rule	Winn	1916	only	-	Sep	17	0:00	0	S
Rule	Winn	1918	only	-	Apr	14	2:00	1:00	D
Rule	Winn	1918	only	-	Oct	27	2:00	0	S
Rule	Winn	1937	only	-	May	16	2:00	1:00	D
Rule	Winn	1937	only	-	Sep	26	2:00	0	S
Rule	Winn	1942	only	-	Feb	 9	2:00	1:00	W # War
Rule	Winn	1945	only	-	Aug	14	23:00u	1:00	P # Peace
Rule	Winn	1945	only	-	Sep	lastSun	2:00	0	S
Rule	Winn	1946	only	-	May	12	2:00	1:00	D
Rule	Winn	1946	only	-	Oct	13	2:00	0	S
Rule	Winn	1947	1949	-	Apr	lastSun	2:00	1:00	D
Rule	Winn	1947	1949	-	Sep	lastSun	2:00	0	S
Rule	Winn	1950	only	-	May	 1	2:00	1:00	D
Rule	Winn	1950	only	-	Sep	30	2:00	0	S
Rule	Winn	1951	1960	-	Apr	lastSun	2:00	1:00	D
Rule	Winn	1951	1958	-	Sep	lastSun	2:00	0	S
Rule	Winn	1959	only	-	Oct	lastSun	2:00	0	S
Rule	Winn	1960	only	-	Sep	lastSun	2:00	0	S
Rule	Winn	1963	only	-	Apr	lastSun	2:00	1:00	D
Rule	Winn	1963	only	-	Sep	22	2:00	0	S
Rule	Winn	1966	1986	-	Apr	lastSun	2:00s	1:00	D
Rule	Winn	1966	2005	-	Oct	lastSun	2:00s	0	S
Rule	Winn	1987	2005	-	Apr	Sun>=1	2:00s	1:00	D
# Zone	NAME		STDOFF	RULES	FORMAT	[UNTIL]
Zone America/Winnipeg	-6:28:36 -	LMT	1887 Jul 16
			-6:00	Winn	C%sT	2006
			-6:00	Canada	C%sT


# Saskatchewan

# From Mark Brader (2003-07-26):
# The first actual adoption of DST in Canada was at the municipal
# level.  As the [Toronto] Star put it (1912-06-07), "While people
# elsewhere have long been talking of legislation to save daylight,
# the city of Moose Jaw [Saskatchewan] has acted on its own hook."
# DST in Moose Jaw began on Saturday, 1912-06-01 (no time mentioned:
# presumably late evening, as below), and would run until "the end of
# the summer".  The discrepancy between municipal time and railroad
# time was noted.

# From Paul Eggert (2003-07-27):
# Willett (1914-03) notes that DST "has been in operation ... in the
# City of Moose Jaw, Saskatchewan, for one year."

# From Paul Eggert (2019-07-25):
# Pearce's book says Regina observed DST in 1914-1917.  No dates and times,
# unfortunately.  It also says that in 1914 Saskatoon observed DST
# from 1 June to 6 July, and that DST was also tried out in Davidson,
# Melfort, and Prince Albert.

# From Paul Eggert (2006-03-22):
# Shanks & Pottenger say that since 1970 this region has mostly been as Regina.
# Some western towns (e.g. Swift Current) switched from MST/MDT to CST in 1972.
# Other western towns (e.g. Lloydminster) are like Edmonton.
# Matthews and Vincent (1998) write that Denare Beach and Creighton
# are like Winnipeg, in violation of Saskatchewan law.

# From W. Jones (1992-11-06):
# The. . .below is based on information I got from our law library, the
# provincial archives, and the provincial Community Services department.
# A precise history would require digging through newspaper archives, and
# since you didn't say what you wanted, I didn't bother.
#
# Saskatchewan is split by a time zone meridian (105W) and over the years
# the boundary became pretty ragged as communities near it reevaluated
# their affiliations in one direction or the other.  In 1965 a provincial
# referendum favoured legislating common time practices.
#
# On 15 April 1966 the Time Act (c. T-14, Revised Statutes of
# Saskatchewan 1978) was proclaimed, and established that the eastern
# part of Saskatchewan would use CST year round, that districts in
# northwest Saskatchewan would by default follow CST but could opt to
# follow Mountain Time rules (thus 1 hour difference in the winter and
# zero in the summer), and that districts in southwest Saskatchewan would
# by default follow MT but could opt to follow CST.
#
# It took a few years for the dust to settle (I know one story of a town
# on one time zone having its school in another, such that a mom had to
# serve her family lunch in two shifts), but presently it seems that only
# a few towns on the border with Alberta (e.g. Lloydminster) follow MT
# rules any more; all other districts appear to have used CST year round
# since sometime in the 1960s.

# From Chris Walton (2006-06-26):
# The Saskatchewan time act which was last updated in 1996 is about 30 pages
# long and rather painful to read.
# http://www.qp.gov.sk.ca/documents/English/Statutes/Statutes/T14.pdf

# Rule	NAME	FROM	TO	-	IN	ON	AT	SAVE	LETTER/S
Rule	Regina	1918	only	-	Apr	14	2:00	1:00	D
Rule	Regina	1918	only	-	Oct	27	2:00	0	S
Rule	Regina	1930	1934	-	May	Sun>=1	0:00	1:00	D
Rule	Regina	1930	1934	-	Oct	Sun>=1	0:00	0	S
Rule	Regina	1937	1941	-	Apr	Sun>=8	0:00	1:00	D
Rule	Regina	1937	only	-	Oct	Sun>=8	0:00	0	S
Rule	Regina	1938	only	-	Oct	Sun>=1	0:00	0	S
Rule	Regina	1939	1941	-	Oct	Sun>=8	0:00	0	S
Rule	Regina	1942	only	-	Feb	 9	2:00	1:00	W # War
Rule	Regina	1945	only	-	Aug	14	23:00u	1:00	P # Peace
Rule	Regina	1945	only	-	Sep	lastSun	2:00	0	S
Rule	Regina	1946	only	-	Apr	Sun>=8	2:00	1:00	D
Rule	Regina	1946	only	-	Oct	Sun>=8	2:00	0	S
Rule	Regina	1947	1957	-	Apr	lastSun	2:00	1:00	D
Rule	Regina	1947	1957	-	Sep	lastSun	2:00	0	S
Rule	Regina	1959	only	-	Apr	lastSun	2:00	1:00	D
Rule	Regina	1959	only	-	Oct	lastSun	2:00	0	S
#
Rule	Swift	1957	only	-	Apr	lastSun	2:00	1:00	D
Rule	Swift	1957	only	-	Oct	lastSun	2:00	0	S
Rule	Swift	1959	1961	-	Apr	lastSun	2:00	1:00	D
Rule	Swift	1959	only	-	Oct	lastSun	2:00	0	S
Rule	Swift	1960	1961	-	Sep	lastSun	2:00	0	S
# Zone	NAME		STDOFF	RULES	FORMAT	[UNTIL]
Zone America/Regina	-6:58:36 -	LMT	1905 Sep
			-7:00	Regina	M%sT	1960 Apr lastSun  2:00
			-6:00	-	CST
Zone America/Swift_Current -7:11:20 -	LMT	1905 Sep
			-7:00	Canada	M%sT	1946 Apr lastSun  2:00
			-7:00	Regina	M%sT	1950
			-7:00	Swift	M%sT	1972 Apr lastSun  2:00
			-6:00	-	CST


# Alberta

# From Alois Triendl (2019-07-19):
# There was no DST in Alberta in 1967... Calgary Herald, 29 April 1967.
# 1969, no DST, from Edmonton Journal 18 April 1969
#
# From Paul Eggert (2019-07-25):
# Pearce's book says that Alberta's 1948 Daylight Saving Act required
# Mountain Standard Time without DST, and that "anyone who broke that law
# could be fined up to $25 and costs".  There seems to be no record of
# anybody paying the fine.  The law was not changed until an August 1971
# plebiscite reinstituted DST in 1972.  This story is also mentioned in:
# Boyer JP. Forcing Choice: The Risky Reward of Referendums. Dundum. 2017.
# ISBN 978-1459739123.

# Rule	NAME	FROM	TO	-	IN	ON	AT	SAVE	LETTER/S
Rule	Edm	1918	1919	-	Apr	Sun>=8	2:00	1:00	D
Rule	Edm	1918	only	-	Oct	27	2:00	0	S
Rule	Edm	1919	only	-	May	27	2:00	0	S
Rule	Edm	1920	1923	-	Apr	lastSun	2:00	1:00	D
Rule	Edm	1920	only	-	Oct	lastSun	2:00	0	S
Rule	Edm	1921	1923	-	Sep	lastSun	2:00	0	S
Rule	Edm	1942	only	-	Feb	 9	2:00	1:00	W # War
Rule	Edm	1945	only	-	Aug	14	23:00u	1:00	P # Peace
Rule	Edm	1945	only	-	Sep	lastSun	2:00	0	S
Rule	Edm	1947	only	-	Apr	lastSun	2:00	1:00	D
Rule	Edm	1947	only	-	Sep	lastSun	2:00	0	S
Rule	Edm	1972	1986	-	Apr	lastSun	2:00	1:00	D
Rule	Edm	1972	2006	-	Oct	lastSun	2:00	0	S
# Zone	NAME		STDOFF	RULES	FORMAT	[UNTIL]
Zone America/Edmonton	-7:33:52 -	LMT	1906 Sep
			-7:00	Edm	M%sT	1987
			-7:00	Canada	M%sT


# British Columbia

# From Paul Eggert (2006-03-22):
# Shanks & Pottenger write that since 1970 most of this region has
# been like Vancouver.
# Dawson Creek uses MST.  Much of east BC is like Edmonton.
# Matthews and Vincent (1998) write that Creston is like Dawson Creek.

# It seems though that (re: Creston) is not entirely correct:

# From Chris Walton (2011-12-01):
# There are two areas within the Canadian province of British Columbia
# that do not currently observe daylight saving:
# a) The Creston Valley (includes the town of Creston and surrounding area)
# b) The eastern half of the Peace River Regional District
# (includes the cities of Dawson Creek and Fort St. John)

# Earlier this year I stumbled across a detailed article about the time
# keeping history of Creston; it was written by Tammy Hardwick who is the
# manager of the Creston & District Museum. The article was written in May 2009.
# http://www.ilovecreston.com/?p=articles&t=spec&ar=260
# According to the article, Creston has not changed its clocks since June 1918.
# i.e. Creston has been stuck on UT-7 for 93 years.
# Dawson Creek, on the other hand, changed its clocks as recently as April 1972.

# Unfortunately the exact date for the time change in June 1918 remains
# unknown and will be difficult to ascertain.  I e-mailed Tammy a few months
# ago to ask if Sunday June 2 was a reasonable guess.  She said it was just
# as plausible as any other date (in June).  She also said that after writing
# the article she had discovered another time change in 1916; this is the
# subject of another article which she wrote in October 2010.
# http://www.creston.museum.bc.ca/index.php?module=comments&uop=view_comment&cm+id=56

# Here is a summary of the three clock change events in Creston's history:
# 1. 1884 or 1885: adoption of Mountain Standard Time (GMT-7)
# Exact date unknown
# 2. Oct 1916: switch to Pacific Standard Time (GMT-8)
# Exact date in October unknown; Sunday October 1 is a reasonable guess.
# 3. June 1918: switch to Pacific Daylight Time (GMT-7)
# Exact date in June unknown; Sunday June 2 is a reasonable guess.
# note 1:
# On Oct 27/1918 when daylight saving ended in the rest of Canada,
# Creston did not change its clocks.
# note 2:
# During WWII when the Federal Government legislated a mandatory clock change,
# Creston did not oblige.
# note 3:
# There is no guarantee that Creston will remain on Mountain Standard Time
# (UTC-7) forever.
# The subject was debated at least once this year by the town Council.
# http://www.bclocalnews.com/kootenay_rockies/crestonvalleyadvance/news/116760809.html

# During a period WWII, summer time (Daylight saying) was mandatory in Canada.
# In Creston, that was handled by shifting the area to PST (-8:00) then applying
# summer time to cause the offset to be -7:00, the same as it had been before
# the change.  It can be argued that the timezone abbreviation during this
# period should be PDT rather than MST, but that doesn't seem important enough
# (to anyone) to further complicate the rules.

# The transition dates (and times) are guesses.

# From Matt Johnson (2015-09-21):
# Fort Nelson, BC, Canada will cancel DST this year.  So while previously they
# were aligned with America/Vancouver, they're now aligned with
# America/Dawson_Creek.
# http://www.northernrockies.ca/EN/meta/news/archives/2015/northern-rockies-time-change.html
#
# From Tim Parenti (2015-09-23):
# This requires a new zone for the Northern Rockies Regional Municipality,
# America/Fort_Nelson.  The resolution of 2014-12-08 was reached following a
# 2014-11-15 poll with nearly 75% support.  Effectively, the municipality has
# been on MST (-0700) like Dawson Creek since it advanced its clocks on
# 2015-03-08.
#
# From Paul Eggert (2019-07-25):
# Shanks says Fort Nelson did not observe DST in 1946, unlike Vancouver.
# Alois Triendl confirmed this on 07-22, citing the 1946-04-27 Vancouver Daily
# Province.  He also cited the 1946-09-28 Victoria Daily Times, which said
# that Vancouver, Victoria, etc. "change at midnight Saturday"; for now,
# guess they meant 02:00 Sunday since 02:00 was common practice in Vancouver.
#
# Early Vancouver, Volume Four, by Major J.S. Matthews, V.D., 2011 edition
# says that a 1922 plebiscite adopted DST, but a 1923 plebiscite rejected it.
# http://former.vancouver.ca/ctyclerk/archives/digitized/EarlyVan/SearchEarlyVan/Vol4pdf/MatthewsEarlyVancouverVol4_DaylightSavings.pdf
# A catalog entry for a newspaper clipping seems to indicate that Vancouver
# observed DST in 1941 from 07-07 through 09-27; see
# https://searcharchives.vancouver.ca/daylight-saving-1918-starts-again-july-7-1941-start-d-s-sept-27-end-of-d-s-1941
# We have no further details, so omit them for now.

# Rule	NAME	FROM	TO	-	IN	ON	AT	SAVE	LETTER/S
Rule	Vanc	1918	only	-	Apr	14	2:00	1:00	D
Rule	Vanc	1918	only	-	Oct	27	2:00	0	S
Rule	Vanc	1942	only	-	Feb	 9	2:00	1:00	W # War
Rule	Vanc	1945	only	-	Aug	14	23:00u	1:00	P # Peace
Rule	Vanc	1945	only	-	Sep	30	2:00	0	S
Rule	Vanc	1946	1986	-	Apr	lastSun	2:00	1:00	D
Rule	Vanc	1946	only	-	Sep	29	2:00	0	S
Rule	Vanc	1947	1961	-	Sep	lastSun	2:00	0	S
Rule	Vanc	1962	2006	-	Oct	lastSun	2:00	0	S
# Zone	NAME		STDOFF	RULES	FORMAT	[UNTIL]
Zone America/Vancouver	-8:12:28 -	LMT	1884
			-8:00	Vanc	P%sT	1987
			-8:00	Canada	P%sT
Zone America/Dawson_Creek -8:00:56 -	LMT	1884
			-8:00	Canada	P%sT	1947
			-8:00	Vanc	P%sT	1972 Aug 30  2:00
			-7:00	-	MST
Zone America/Fort_Nelson	-8:10:47 -	LMT	1884
			-8:00	Vanc	P%sT	1946
			-8:00	-	PST	1947
			-8:00	Vanc	P%sT	1987
			-8:00	Canada	P%sT	2015 Mar  8  2:00
			-7:00	-	MST
Zone America/Creston	-7:46:04 -	LMT	1884
			-7:00	-	MST	1916 Oct 1
			-8:00	-	PST	1918 Jun 2
			-7:00	-	MST

# Northwest Territories, Nunavut, Yukon

# From Paul Eggert (2006-03-22):
# Dawson switched to PST in 1973.  Inuvik switched to MST in 1979.
# Mathew Englander (1996-10-07) gives the following refs:
#	* 1967. Paragraph 28(34)(g) of the Interpretation Act, S.C. 1967-68,
#	c. 7 defines Yukon standard time as UTC-9....
#	see Interpretation Act, R.S.C. 1985, c. I-21, s. 35(1).
#	[https://www.canlii.org/en/ca/laws/stat/rsc-1985-c-i-21/latest/rsc-1985-c-i-21.html]
#	* C.O. 1973/214 switched Yukon to PST on 1973-10-28 00:00.
#	* O.I.C. 1980/02 established DST.
#	* O.I.C. 1987/056 changed DST to Apr firstSun 2:00 to Oct lastSun 2:00.

# From Brian Inglis (2015-04-14):
#
# I tried to trace the history of Yukon time and found the following
# regulations, giving the reference title and URL if found, regulation name,
# and relevant quote if available.  Each regulation specifically revokes its
# predecessor.  The final reference is to the current Interpretation Act
# authorizing and resulting from these regulatory changes.
#
# Only recent regulations were retrievable via Yukon government site search or
# index, and only some via Canadian legal sources.  Other sources used include
# articles titled "Standard Time and Time Zones in Canada" from JRASC via ADS
# Abstracts, cited by ADO for 1932 ..., and updated versions from 1958 and
# 1970 quoted below; each article includes current extracts from provincial
# and territorial ST and DST regulations at the end, summaries and details of
# standard times and daylight saving time at many locations across Canada,
# with time zone maps, tables and calculations for Canadian Sunrise, Sunset,
# and LMST; they also cover many countries and global locations, with a chart
# and table showing current Universal Time offsets, and may be useful as
# another source of information for 1970 and earlier.
#
# * Standard Time and Time Zones in Canada; Smith, C.C.; JRASC, Vol. 26,
#   pp.49-77; February 1932; SAO/NASA Astrophysics Data System (ADS)
#   http://adsabs.harvard.edu/abs/1932JRASC..26...49S from p.75:
#   Yukon Interpretation Ordinance
#   Yukon standard time is the local mean time at the one hundred and
#   thirty-fifth meridian.
#
# * Standard Time and Time Zones in Canada; Smith, C.C.; Thomson, Malcolm M.;
#   JRASC, Vol. 52, pp.193-223; October 1958; SAO/NASA Astrophysics Data System
#   (ADS) http://adsabs.harvard.edu/abs/1958JRASC..52..193S from pp.220-1:
#   Yukon Interpretation Ordinance, 1955, Chap. 16.
#
#     (1) Subject to this section, standard time shall be reckoned as nine
#     hours behind Greenwich Time and called Yukon Standard Time.
#
#     (2) Notwithstanding subsection (1), the Commissioner may make regulations
#     varying the manner of reckoning standard time.
#
# * Yukon Territory Commissioner's Order 1966-20 Interpretation Ordinance
#   [no online source found]
#
# * Standard Time and Time Zones in Canada; Thomson, Malcolm M.; JRASC,
#   Vol. 64, pp.129-162; June 1970; SAO/NASA Astrophysics Data System (ADS)
#   http://adsabs.harvard.edu/abs/1970JRASC..64..129T from p.156: Yukon
#   Territory Commissioner's Order 1967-59 Interpretation Ordinance ...
#
#     1. Commissioner's Order 1966-20 dated at Whitehorse in the Yukon
#     Territory on 27th January, 1966, is hereby revoked.
#
#     2. Yukon (East) Standard Time as defined by section 36 of the
#     Interpretation Ordinance from and after mid-night on the 28th day of May,
#     1967 shall be reckoned in the same manner as Pacific Standard Time, that
#     is to say, eight hours behind Greenwich Time in the area of the Yukon
#     Territory lying east of the 138th degree longitude west.
#
#     3. In the remainder of the Territory, lying west of the 138th degree
#     longitude west, Yukon (West) Standard Time shall be reckoned as nine
#     hours behind Greenwich Time.
#
# * Yukon Standard Time defined as Pacific Standard Time, YCO 1973/214
#   https://www.canlii.org/en/yk/laws/regu/yco-1973-214/latest/yco-1973-214.html
#   C.O. 1973/214 INTERPRETATION ACT ...
#
#     1. Effective October 28, 1973 Commissioner's Order 1967/59 is hereby
#     revoked.
#
#     2. Yukon Standard Time as defined by section 36 of the Interpretation
#     Act from and after midnight on the twenty-eighth day of October, 1973
#     shall be reckoned in the same manner as Pacific Standard Time, that is
#     to say eight hours behind Greenwich Time.
#
# * O.I.C. 1980/02 INTERPRETATION ACT
#   https://mm.icann.org/pipermail/tz/attachments/20201125/d5adc93b/CAYTOIC1980-02DST1980-01-04-0001.pdf
#
# * Yukon Daylight Saving Time, YOIC 1987/56
#   https://www.canlii.org/en/yk/laws/regu/yoic-1987-56/latest/yoic-1987-56.html
#   O.I.C. 1987/056 INTERPRETATION ACT ...
#
#   In every year between
#     (a) two o'clock in the morning in the first Sunday in April, and
#     (b) two o'clock in the morning in the last Sunday in October,
#   Standard Time shall be reckoned as seven hours behind Greenwich Time and
#   called Yukon Daylight Saving Time.
#   ...
#   Dated ... 9th day of March, A.D., 1987.
#
# * Yukon Daylight Saving Time 2006, YOIC 2006/127
#   https://www.canlii.org/en/yk/laws/regu/yoic-2006-127/latest/yoic-2006-127.html
#   O.I.C. 2006/127 INTERPRETATION ACT ...
#
#     1. In Yukon each year the time for general purposes shall be 7 hours
#     behind Greenwich mean time during the period commencing at two o'clock
#     in the forenoon on the second Sunday of March and ending at two o'clock
#     in the forenoon on the first Sunday of November and shall be called
#     Yukon Daylight Saving Time.
#
#     2. Order-in-Council 1987/56 is revoked.
#
#     3. This order comes into force January 1, 2007.
#
# * Interpretation Act, RSY 2002, c 125
# https://www.canlii.org/en/yk/laws/stat/rsy-2002-c-125/latest/rsy-2002-c-125.html

# From Rives McDow (1999-09-04):
# Nunavut ... moved ... to incorporate the whole territory into one time zone.
# Nunavut moves to single time zone Oct. 31
# http://www.nunatsiaq.com/nunavut/nvt90903_13.html
#
# From Antoine Leca (1999-09-06):
# We then need to create a new timezone for the Kitikmeot region of Nunavut
# to differentiate it from the Yellowknife region.

# From Paul Eggert (1999-09-20):
# Basic Facts: The New Territory
# http://www.nunavut.com/basicfacts/english/basicfacts_1territory.html
# (1999) reports that Pangnirtung operates on eastern time,
# and that Coral Harbour does not observe DST.  We don't know when
# Pangnirtung switched to eastern time; we'll guess 1995.

# From Rives McDow (1999-11-08):
# On October 31, when the rest of Nunavut went to Central time,
# Pangnirtung wobbled.  Here is the result of their wobble:
#
# The following businesses and organizations in Pangnirtung use Central Time:
#
#	First Air, Power Corp, Nunavut Construction, Health Center, RCMP,
#	Eastern Arctic National Parks, A & D Specialist
#
# The following businesses and organizations in Pangnirtung use Eastern Time:
#
#	Hamlet office, All other businesses, Both schools, Airport operator
#
# This has made for an interesting situation there, which warranted the news.
# No one there that I spoke with seems concerned, or has plans to
# change the local methods of keeping time, as it evidently does not
# really interfere with any activities or make things difficult locally.
# They plan to celebrate New Year's turn-over twice, one hour apart,
# so it appears that the situation will last at least that long.
# The Nunavut Intergovernmental Affairs hopes that they will "come to
# their senses", but the locals evidently don't see any problem with
# the current state of affairs.

# From Michaela Rodrigue, writing in the
# Nunatsiaq News (1999-11-19):
# http://www.nunatsiaqonline.ca/archives/nunavut991130/nvt91119_17.html
# Clyde River, Pangnirtung and Sanikiluaq now operate with two time zones,
# central - or Nunavut time - for government offices, and eastern time
# for municipal offices and schools....  Igloolik [was similar but then]
# made the switch to central time on Saturday, Nov. 6.

# From Paul Eggert (2000-10-02):
# Matthews and Vincent (1998) say the following, but we lack histories
# for these potential new Zones.
#
# The Canadian Forces station at Alert uses Eastern Time while the
# handful of residents at the Eureka weather station [in the Central
# zone] skip daylight savings.  Baffin Island, which is crossed by the
# Central, Eastern and Atlantic Time zones only uses Eastern Time.
# Gjoa Haven, Taloyoak and Pelly Bay all use Mountain instead of
# Central Time and Southampton Island [in the Central zone] is not
# required to use daylight savings.

# From <http://www.nunatsiaqonline.ca/archives/nunavut001130/nvt21110_02.html>
# Nunavut now has two time zones (2000-11-10):
# The Nunavut government would allow its employees in Kugluktuk and
# Cambridge Bay to operate on central time year-round, putting them
# one hour behind the rest of Nunavut for six months during the winter.
# At the end of October the two communities had rebelled against
# Nunavut's unified time zone, refusing to shift to eastern time with
# the rest of the territory for the winter.  Cambridge Bay remained on
# central time, while Kugluktuk, even farther west, reverted to
# mountain time, which they had used before the advent of Nunavut's
# unified time zone in 1999.
#
# From Rives McDow (2001-01-20), quoting the Nunavut government:
# The preceding decision came into effect at midnight, Saturday Nov 4, 2000.

# From Paul Eggert (2000-12-04):
# Let's just keep track of the official times for now.

# From Rives McDow (2001-03-07):
# The premier of Nunavut has issued a ministerial statement advising
# that effective 2001-04-01, the territory of Nunavut will revert
# back to three time zones (mountain, central, and eastern).  Of the
# cities in Nunavut, Coral Harbor is the only one that I know of that
# has said it will not observe dst, staying on EST year round.  I'm
# checking for more info, and will get back to you if I come up with
# more.
# [Also see <http://www.nunatsiaq.com/nunavut/nvt10309_06.html> (2001-03-09).]

# From Gwillim Law (2005-05-21):
# According to ...
# http://www.canadiangeographic.ca/Magazine/SO98/geomap.asp
# (from a 1998 Canadian Geographic article), the de facto and de jure time
# for Southampton Island (at the north end of Hudson Bay) is UTC-5 all year
# round.  Using Google, it's easy to find other websites that confirm this.
# I wasn't able to find how far back this time regimen goes, but since it
# predates the creation of Nunavut, it probably goes back many years....
# The Inuktitut name of Coral Harbour is Sallit, but it's rarely used.
#
# From Paul Eggert (2014-10-17):
# For lack of better information, assume that Southampton Island observed
# daylight saving only during wartime.  Gwillim Law's email also
# mentioned maps now maintained by National Research Council Canada;
# see above for an up-to-date link.

# From Chris Walton (2007-03-01):
# ... the community of Resolute (located on Cornwallis Island in
# Nunavut) moved from Central Time to Eastern Time last November.
# Basically the community did not change its clocks at the end of
# daylight saving....
# http://www.nnsl.com/frames/newspapers/2006-11/nov13_06none.html

# From Chris Walton (2011-03-21):
# Back in 2007 I initiated the creation of a new "zone file" for Resolute
# Bay. Resolute Bay is a small community located about 900km north of
# the Arctic Circle. The zone file was required because Resolute Bay had
# decided to use UTC-5 instead of UTC-6 for the winter of 2006-2007.
#
# According to new information which I received last week, Resolute Bay
# went back to using UTC-6 in the winter of 2007-2008...
#
# On March 11/2007 most of Canada went onto daylight saving. On March
# 14/2007 I phoned the Resolute Bay hamlet office to do a "time check." I
# talked to somebody that was both knowledgeable and helpful. I was able
# to confirm that Resolute Bay was still operating on UTC-5. It was
# explained to me that Resolute Bay had been on the Eastern Time zone
# (EST) in the winter, and was now back on the Central Time zone (CDT).
# i.e. the time zone had changed twice in the last year but the clocks
# had not moved. The residents had to know which time zone they were in
# so they could follow the correct TV schedule...
#
# On Nov 02/2008 most of Canada went onto standard time. On Nov 03/2008 I
# phoned the Resolute Bay hamlet office...[D]ue to the challenging nature
# of the phone call, I decided to seek out an alternate source of
# information. I found an e-mail address for somebody by the name of
# Stephanie Adams whose job was listed as "Inns North Support Officer for
# Arctic Co-operatives." I was under the impression that Stephanie lived
# and worked in Resolute Bay...
#
# On March 14/2011 I phoned the hamlet office again. I was told that
# Resolute Bay had been using Central Standard Time over the winter of
# 2010-2011 and that the clocks had therefore been moved one hour ahead
# on March 13/2011. The person I talked to was aware that Resolute Bay
# had previously experimented with Eastern Standard Time but he could not
# tell me when the practice had stopped.
#
# On March 17/2011 I searched the Web to find an e-mail address of
# somebody that might be able to tell me exactly when Resolute Bay went
# off Eastern Standard Time. I stumbled on the name "Aziz Kheraj." Aziz
# used to be the mayor of Resolute Bay and he apparently owns half the
# businesses including "South Camp Inn." This website has some info on
# Aziz:
# http://www.uphere.ca/node/493
#
# I sent Aziz an e-mail asking when Resolute Bay had stopped using
# Eastern Standard Time.
#
# Aziz responded quickly with this: "hi, The time was not changed for the
# 1 year only, the following year, the community went back to the old way
# of "spring ahead-fall behind" currently we are zulu plus 5 hrs and in
# the winter Zulu plus 6 hrs"
#
# This of course conflicted with everything I had ascertained in November 2008.
#
# I sent Aziz a copy of my 2008 e-mail exchange with Stephanie. Aziz
# responded with this: "Hi, Stephanie lives in Winnipeg. I live here, You
# may want to check with the weather office in Resolute Bay or do a
# search on the weather through Env. Canada. web site"
#
# If I had realized the Stephanie did not live in Resolute Bay I would
# never have contacted her.  I now believe that all the information I
# obtained in November 2008 should be ignored...
# I apologize for reporting incorrect information in 2008.

# From Tim Parenti (2020-03-05):
# The government of Yukon announced [yesterday] the cessation of seasonal time
# changes.  "After clocks are pushed ahead one hour on March 8, the territory
# will remain on [UTC-07].  ... [The government] found 93 per cent of
# respondents wanted to end seasonal time changes and, of that group, 70 per
# cent wanted 'permanent Pacific Daylight Saving Time.'"
# https://www.cbc.ca/news/canada/north/yukon-end-daylight-saving-time-1.5486358
#
# Although the government press release prefers PDT, we prefer MST for
# consistency with nearby Dawson Creek, Creston, and Fort Nelson.
# https://yukon.ca/en/news/yukon-end-seasonal-time-change

# From Andrew G. Smith (2020-09-24):
# Yukon has completed its regulatory change to be on UTC -7 year-round....
# http://www.gov.yk.ca/legislation/regs/oic2020_125.pdf
# What we have done is re-defined Yukon Standard Time, as we are
# authorized to do under section 33 of our Interpretation Act:
# http://www.gov.yk.ca/legislation/acts/interpretation_c.pdf
#
# From Paul Eggert (2020-09-24):
# tzdb uses the obsolete YST abbreviation for standard time in Yukon through
# about 1970, and uses PST for standard time in Yukon since then.  Consistent
# with that, use MST for -07, the new standard time in Yukon effective Nov. 1.

# Rule	NAME	FROM	TO	-	IN	ON	AT	SAVE	LETTER/S
Rule	NT_YK	1918	only	-	Apr	14	2:00	1:00	D
Rule	NT_YK	1918	only	-	Oct	27	2:00	0	S
Rule	NT_YK	1919	only	-	May	25	2:00	1:00	D
Rule	NT_YK	1919	only	-	Nov	 1	0:00	0	S
Rule	NT_YK	1942	only	-	Feb	 9	2:00	1:00	W # War
Rule	NT_YK	1945	only	-	Aug	14	23:00u	1:00	P # Peace
Rule	NT_YK	1945	only	-	Sep	30	2:00	0	S
Rule	NT_YK	1965	only	-	Apr	lastSun	0:00	2:00	DD
Rule	NT_YK	1965	only	-	Oct	lastSun	2:00	0	S
Rule	NT_YK	1980	1986	-	Apr	lastSun	2:00	1:00	D
Rule	NT_YK	1980	2006	-	Oct	lastSun	2:00	0	S
Rule	NT_YK	1987	2006	-	Apr	Sun>=1	2:00	1:00	D
# Zone	NAME		STDOFF	RULES	FORMAT	[UNTIL]
# aka Panniqtuuq
Zone America/Pangnirtung 0	-	-00	1921 # trading post est.
			-4:00	NT_YK	A%sT	1995 Apr Sun>=1  2:00
			-5:00	Canada	E%sT	1999 Oct 31  2:00
			-6:00	Canada	C%sT	2000 Oct 29  2:00
			-5:00	Canada	E%sT
# formerly Frobisher Bay
Zone America/Iqaluit	0	-	-00	1942 Aug # Frobisher Bay est.
			-5:00	NT_YK	E%sT	1999 Oct 31  2:00
			-6:00	Canada	C%sT	2000 Oct 29  2:00
			-5:00	Canada	E%sT
# aka Qausuittuq
Zone America/Resolute	0	-	-00	1947 Aug 31 # Resolute founded
			-6:00	NT_YK	C%sT	2000 Oct 29  2:00
			-5:00	-	EST	2001 Apr  1  3:00
			-6:00	Canada	C%sT	2006 Oct 29  2:00
			-5:00	-	EST	2007 Mar 11  3:00
			-6:00	Canada	C%sT
# aka Kangiqiniq
Zone America/Rankin_Inlet 0	-	-00	1957 # Rankin Inlet founded
			-6:00	NT_YK	C%sT	2000 Oct 29  2:00
			-5:00	-	EST	2001 Apr  1  3:00
			-6:00	Canada	C%sT
# aka Iqaluktuuttiaq
Zone America/Cambridge_Bay 0	-	-00	1920 # trading post est.?
			-7:00	NT_YK	M%sT	1999 Oct 31  2:00
			-6:00	Canada	C%sT	2000 Oct 29  2:00
			-5:00	-	EST	2000 Nov  5  0:00
			-6:00	-	CST	2001 Apr  1  3:00
			-7:00	Canada	M%sT
Zone America/Yellowknife 0	-	-00	1935 # Yellowknife founded?
			-7:00	NT_YK	M%sT	1980
			-7:00	Canada	M%sT
Zone America/Inuvik	0	-	-00	1953 # Inuvik founded
			-8:00	NT_YK	P%sT	1979 Apr lastSun  2:00
			-7:00	NT_YK	M%sT	1980
			-7:00	Canada	M%sT
Zone America/Whitehorse	-9:00:12 -	LMT	1900 Aug 20
			-9:00	NT_YK	Y%sT	1967 May 28  0:00
			-8:00	NT_YK	P%sT	1980
			-8:00	Canada	P%sT	2020 Nov  1
			-7:00	-	MST
Zone America/Dawson	-9:17:40 -	LMT	1900 Aug 20
			-9:00	NT_YK	Y%sT	1973 Oct 28  0:00
			-8:00	NT_YK	P%sT	1980
			-8:00	Canada	P%sT	2020 Nov  1
			-7:00	-	MST


###############################################################################

# Mexico

# From Paul Eggert (2014-12-07):
# The Investigation and Analysis Service of the
# Mexican Library of Congress (MLoC) has published a
# history of Mexican local time (in Spanish)
# http://www.diputados.gob.mx/bibliot/publica/inveyana/polisoc/horver/index.htm
#
# Here are the discrepancies between Shanks & Pottenger (S&P) and the MLoC.
# (In all cases we go with the MLoC.)
# S&P report that Baja was at -8:00 in 1922/1923.
# S&P say the 1930 transition in Baja was 1930-11-16.
# S&P report no DST during summer 1931.
# S&P report a transition at 1932-03-30 23:00, not 1932-04-01.

# From Gwillim Law (2001-02-20):
# There are some other discrepancies between the Decrees page and the
# tz database.  I think they can best be explained by supposing that
# the researchers who prepared the Decrees page failed to find some of
# the relevant documents.

# From Alan Perry (1996-02-15):
# A guy from our Mexico subsidiary finally found the Presidential Decree
# outlining the timezone changes in Mexico.
#
# ------------- Begin Forwarded Message -------------
#
# I finally got my hands on the Official Presidential Decree that sets up the
# rules for the DST changes. The rules are:
#
# 1. The country is divided in 3 timezones:
#    - Baja California Norte (the Mexico/BajaNorte TZ)
#    - Baja California Sur, Nayarit, Sinaloa and Sonora (the Mexico/BajaSur TZ)
#    - The rest of the country (the Mexico/General TZ)
#
# 2. From the first Sunday in April at 2:00 AM to the last Sunday in October
#    at 2:00 AM, the times in each zone are as follows:
#    BajaNorte: GMT+7
#    BajaSur:   GMT+6
#    General:   GMT+5
#
# 3. The rest of the year, the times are as follows:
#    BajaNorte: GMT+8
#    BajaSur:   GMT+7
#    General:   GMT+6
#
# The Decree was published in Mexico's Official Newspaper on January 4th.
#
# -------------- End Forwarded Message --------------
# From Paul Eggert (1996-06-12):
# For an English translation of the decree, see
# "Diario Oficial: Time Zone Changeover" (1996-01-04).
# http://mexico-travel.com/extra/timezone_eng.html

# From Rives McDow (1998-10-08):
# The State of Quintana Roo has reverted back to central STD and DST times
# (i.e. UTC -0600 and -0500 as of 1998-08-02).

# From Rives McDow (2000-01-10):
# Effective April 4, 1999 at 2:00 AM local time, Sonora changed to the time
# zone 5 hours from the International Date Line, and will not observe daylight
# savings time so as to stay on the same time zone as the southern part of
# Arizona year round.

# From Jesper Nørgaard, translating
# <http://www.reforma.com/nacional/articulo/064327/> (2001-01-17):
# In Oaxaca, the 55.000 teachers from the Section 22 of the National
# Syndicate of Education Workers, refuse to apply daylight saving each
# year, so that the more than 10,000 schools work at normal hour the
# whole year.

# From Gwillim Law (2001-01-19):
# <http://www.reforma.com/negocios_y_dinero/articulo/064481/> ... says
# (translated):...
# January 17, 2000 - The Energy Secretary, Ernesto Martens, announced
# that Summer Time will be reduced from seven to five months, starting
# this year....
# http://www.publico.com.mx/scripts/texto3.asp?action=pagina&pag=21&pos=p&secc=naci&date=01/17/2001
# [translated], says "summer time will ... take effect on the first Sunday
# in May, and end on the last Sunday of September.

# From Arthur David Olson (2001-01-25):
# The 2001-01-24 traditional Washington Post contained the page one
# story "Timely Issue Divides Mexicans."...
# http://www.washingtonpost.com/wp-dyn/articles/A37383-2001Jan23.html
# ... Mexico City Mayor López Obrador "...is threatening to keep
# Mexico City and its 20 million residents on a different time than
# the rest of the country..." In particular, López Obrador would abolish
# observation of Daylight Saving Time.

# Official statute published by the Energy Department
# http://www.conae.gob.mx/ahorro/decretohorver2001.html#decre
# (2001-02-01) shows Baja and Chihauhua as still using US DST rules,
# and Sonora with no DST.  This was reported by Jesper Nørgaard (2001-02-03).

# From Paul Eggert (2001-03-03):
#
# https://www.latimes.com/archives/la-xpm-2001-mar-03-mn-32561-story.html
# James F. Smith writes in today's LA Times
# * Sonora will continue to observe standard time.
# * Last week Mexico City's mayor Andrés Manuel López Obrador decreed that
#   the Federal District will not adopt DST.
# * 4 of 16 district leaders announced they'll ignore the decree.
# * The decree does not affect federal-controlled facilities including
#   the airport, banks, hospitals, and schools.
#
# For now we'll assume that the Federal District will bow to federal rules.

# From Jesper Nørgaard (2001-04-01):
# I found some references to the Mexican application of daylight
# saving, which modifies what I had already sent you, stating earlier
# that a number of northern Mexican states would go on daylight
# saving. The modification reverts this to only cover Baja California
# (Norte), while all other states (except Sonora, who has no daylight
# saving all year) will follow the original decree of president
# Vicente Fox, starting daylight saving May 6, 2001 and ending
# September 30, 2001.
# References: "Diario de Monterrey" <http://www.diariodemonterrey.com/index.asp>
# Palabra <http://palabra.infosel.com/010331/primera/ppri3101.pdf> (2001-03-31)

# From Reuters (2001-09-04):
# Mexico's Supreme Court on Tuesday declared that daylight savings was
# unconstitutional in Mexico City, creating the possibility the
# capital will be in a different time zone from the rest of the nation
# next year....  The Supreme Court's ruling takes effect at 2:00
# a.m. (0800 GMT) on Sept. 30, when Mexico is scheduled to revert to
# standard time. "This is so residents of the Federal District are not
# subject to unexpected time changes," a statement from the court said.

# From Jesper Nørgaard Welen (2002-03-12):
# ... consulting my local grocery store(!) and my coworkers, they all insisted
# that a new decision had been made to reinstate US style DST in Mexico....
# http://www.conae.gob.mx/ahorro/horaver2001_m1_2002.html (2002-02-20)
# confirms this.  Sonora as usual is the only state where DST is not applied.

# From Steffen Thorsen (2009-12-28):
#
# Steffen Thorsen wrote:
# > Mexico's House of Representatives has approved a proposal for northern
# > Mexico's border cities to share the same daylight saving schedule as
# > the United States.
# Now this has passed both the Congress and the Senate, so starting from
# 2010, some border regions will be the same:
# http://www.signonsandiego.com/news/2009/dec/28/clocks-will-match-both-sides-border/
# http://www.elmananarey.com/diario/noticia/nacional/noticias/empatan_horario_de_frontera_con_eu/621939
# (Spanish)
#
# Could not find the new law text, but the proposed law text changes are here:
# http://gaceta.diputados.gob.mx/Gaceta/61/2009/dic/20091210-V.pdf
# (Gaceta Parlamentaria)
#
# There is also a list of the votes here:
# http://gaceta.diputados.gob.mx/Gaceta/61/2009/dic/V2-101209.html
#
# Our page:
# https://www.timeanddate.com/news/time/north-mexico-dst-change.html

# From Arthur David Olson (2010-01-20):
# The page
# http://dof.gob.mx/nota_detalle.php?codigo=5127480&fecha=06/01/2010
# includes this text:
# En los municipios fronterizos de Tijuana y Mexicali en Baja California;
# Juárez y Ojinaga en Chihuahua; Acuña y Piedras Negras en Coahuila;
# Anáhuac en Nuevo León; y Nuevo Laredo, Reynosa y Matamoros en
# Tamaulipas, la aplicación de este horario estacional surtirá efecto
# desde las dos horas del segundo domingo de marzo y concluirá a las dos
# horas del primer domingo de noviembre.
# En los municipios fronterizos que se encuentren ubicados en la franja
# fronteriza norte en el territorio comprendido entre la línea
# internacional y la línea paralela ubicada a una distancia de veinte
# kilómetros, así como la Ciudad de Ensenada, Baja California, hacia el
# interior del país, la aplicación de este horario estacional surtirá
# efecto desde las dos horas del segundo domingo de marzo y concluirá a
# las dos horas del primer domingo de noviembre.

# From Steffen Thorsen (2014-12-08), translated by Gwillim Law:
# The Mexican state of Quintana Roo will likely change to EST in 2015.
#
# http://www.unioncancun.mx/articulo/2014/12/04/medio-ambiente/congreso-aprueba-una-hora-mas-de-sol-en-qroo
# "With this change, the time conflict that has existed between the municipios
# of Quintana Roo and the municipio of Felipe Carrillo Puerto may come to an
# end. The latter declared itself in rebellion 15 years ago when a time change
# was initiated in Mexico, and since then it has refused to change its time
# zone along with the rest of the country."
#
# From Steffen Thorsen (2015-01-14), translated by Gwillim Law:
# http://sipse.com/novedades/confirman-aplicacion-de-nueva-zona-horaria-para-quintana-roo-132331.html
# "...the new time zone will come into effect at two o'clock on the first Sunday
# of February, when we will have to advance the clock one hour from its current
# time..."
# Also, the new zone will not use DST.
#
# From Carlos Raúl Perasso (2015-02-02):
# The decree that modifies the Mexican Hour System Law has finally
# been published at the Diario Oficial de la Federación
# http://www.dof.gob.mx/nota_detalle.php?codigo=5380123&fecha=31/01/2015
# It establishes 5 zones for Mexico:
# 1- Zona Centro (Central Zone): Corresponds to longitude 90 W,
#    includes most of Mexico, excluding what's mentioned below.
# 2- Zona Pacífico (Pacific Zone): Longitude 105 W, includes the
#    states of Baja California Sur; Chihuahua; Nayarit (excluding Bahía
#    de Banderas which lies in Central Zone); Sinaloa and Sonora.
# 3- Zona Noroeste (Northwest Zone): Longitude 120 W, includes the
#    state of Baja California.
# 4- Zona Sureste (Southeast Zone): Longitude 75 W, includes the state
#    of Quintana Roo.
# 5- The islands, reefs and keys shall take their timezone from the
#    longitude they are located at.

# Rule	NAME	FROM	TO	-	IN	ON	AT	SAVE	LETTER/S
Rule	Mexico	1939	only	-	Feb	5	0:00	1:00	D
Rule	Mexico	1939	only	-	Jun	25	0:00	0	S
Rule	Mexico	1940	only	-	Dec	9	0:00	1:00	D
Rule	Mexico	1941	only	-	Apr	1	0:00	0	S
Rule	Mexico	1943	only	-	Dec	16	0:00	1:00	W # War
Rule	Mexico	1944	only	-	May	1	0:00	0	S
Rule	Mexico	1950	only	-	Feb	12	0:00	1:00	D
Rule	Mexico	1950	only	-	Jul	30	0:00	0	S
Rule	Mexico	1996	2000	-	Apr	Sun>=1	2:00	1:00	D
Rule	Mexico	1996	2000	-	Oct	lastSun	2:00	0	S
Rule	Mexico	2001	only	-	May	Sun>=1	2:00	1:00	D
Rule	Mexico	2001	only	-	Sep	lastSun	2:00	0	S
Rule	Mexico	2002	max	-	Apr	Sun>=1	2:00	1:00	D
Rule	Mexico	2002	max	-	Oct	lastSun	2:00	0	S
# Zone	NAME		STDOFF	RULES	FORMAT	[UNTIL]
# Quintana Roo; represented by Cancún
Zone America/Cancun	-5:47:04 -	LMT	1922 Jan  1  0:12:56
			-6:00	-	CST	1981 Dec 23
			-5:00	Mexico	E%sT	1998 Aug  2  2:00
			-6:00	Mexico	C%sT	2015 Feb  1  2:00
			-5:00	-	EST
# Campeche, Yucatán; represented by Mérida
Zone America/Merida	-5:58:28 -	LMT	1922 Jan  1  0:01:32
			-6:00	-	CST	1981 Dec 23
			-5:00	-	EST	1982 Dec  2
			-6:00	Mexico	C%sT
# Coahuila, Nuevo León, Tamaulipas (near US border)
# This includes the following municipalities:
#   in Coahuila: Ocampo, Acuña, Zaragoza, Jiménez, Piedras Negras, Nava,
#     Guerrero, Hidalgo.
#   in Nuevo León: Anáhuac, Los Aldama.
#   in Tamaulipas: Nuevo Laredo, Guerrero, Mier, Miguel Alemán, Camargo,
#     Gustavo Díaz Ordaz, Reynosa, Río Bravo, Valle Hermoso, Matamoros.
# See: Inicia mañana Horario de Verano en zona fronteriza, El Universal,
# 2016-03-12
# http://www.eluniversal.com.mx/articulo/estados/2016/03/12/inicia-manana-horario-de-verano-en-zona-fronteriza
Zone America/Matamoros	-6:40:00 -	LMT	1921 Dec 31 23:20:00
			-6:00	-	CST	1988
			-6:00	US	C%sT	1989
			-6:00	Mexico	C%sT	2010
			-6:00	US	C%sT
# Durango; Coahuila, Nuevo León, Tamaulipas (away from US border)
Zone America/Monterrey	-6:41:16 -	LMT	1921 Dec 31 23:18:44
			-6:00	-	CST	1988
			-6:00	US	C%sT	1989
			-6:00	Mexico	C%sT
# Central Mexico
Zone America/Mexico_City -6:36:36 -	LMT	1922 Jan  1  0:23:24
			-7:00	-	MST	1927 Jun 10 23:00
			-6:00	-	CST	1930 Nov 15
			-7:00	-	MST	1931 May  1 23:00
			-6:00	-	CST	1931 Oct
			-7:00	-	MST	1932 Apr  1
			-6:00	Mexico	C%sT	2001 Sep 30  2:00
			-6:00	-	CST	2002 Feb 20
			-6:00	Mexico	C%sT
# Chihuahua (near US border)
# This includes the municipalities of Janos, Ascensión, Juárez, Guadalupe,
# Práxedis G Guerrero, Coyame del Sotol, Ojinaga, and Manuel Benavides.
# (See the 2016-03-12 El Universal source mentioned above.)
Zone America/Ojinaga	-6:57:40 -	LMT	1922 Jan  1  0:02:20
			-7:00	-	MST	1927 Jun 10 23:00
			-6:00	-	CST	1930 Nov 15
			-7:00	-	MST	1931 May  1 23:00
			-6:00	-	CST	1931 Oct
			-7:00	-	MST	1932 Apr  1
			-6:00	-	CST	1996
			-6:00	Mexico	C%sT	1998
			-6:00	-	CST	1998 Apr Sun>=1  3:00
			-7:00	Mexico	M%sT	2010
			-7:00	US	M%sT
# Chihuahua (away from US border)
Zone America/Chihuahua	-7:04:20 -	LMT	1921 Dec 31 23:55:40
			-7:00	-	MST	1927 Jun 10 23:00
			-6:00	-	CST	1930 Nov 15
			-7:00	-	MST	1931 May  1 23:00
			-6:00	-	CST	1931 Oct
			-7:00	-	MST	1932 Apr  1
			-6:00	-	CST	1996
			-6:00	Mexico	C%sT	1998
			-6:00	-	CST	1998 Apr Sun>=1  3:00
			-7:00	Mexico	M%sT
# Sonora
Zone America/Hermosillo	-7:23:52 -	LMT	1921 Dec 31 23:36:08
			-7:00	-	MST	1927 Jun 10 23:00
			-6:00	-	CST	1930 Nov 15
			-7:00	-	MST	1931 May  1 23:00
			-6:00	-	CST	1931 Oct
			-7:00	-	MST	1932 Apr  1
			-6:00	-	CST	1942 Apr 24
			-7:00	-	MST	1949 Jan 14
			-8:00	-	PST	1970
			-7:00	Mexico	M%sT	1999
			-7:00	-	MST

# From Alexander Krivenyshev (2010-04-21):
# According to news, Bahía de Banderas (Mexican state of Nayarit)
# changed time zone UTC-7 to new time zone UTC-6 on April 4, 2010 (to
# share the same time zone as nearby city Puerto Vallarta, Jalisco).
#
# (Spanish)
# Bahía de Banderas homologa su horario al del centro del
# país, a partir de este domingo
# http://www.nayarit.gob.mx/notes.asp?id=20748
#
# Bahía de Banderas homologa su horario con el del Centro del
# País
# http://www.bahiadebanderas.gob.mx/principal/index.php?option=com_content&view=article&id=261:bahia-de-banderas-homologa-su-horario-con-el-del-centro-del-pais&catid=42:comunicacion-social&Itemid=50
#
# (English)
# Puerto Vallarta and Bahía de Banderas: One Time Zone
# http://virtualvallarta.com/puertovallarta/puertovallarta/localnews/2009-12-03-Puerto-Vallarta-and-Bahia-de-Banderas-One-Time-Zone.shtml
# http://www.worldtimezone.com/dst_news/dst_news_mexico08.html
#
# "Mexico's Senate approved the amendments to the Mexican Schedule System that
# will allow Bahía de Banderas and Puerto Vallarta to share the same time
# zone ..."
# Baja California Sur, Nayarit, Sinaloa

# From Arthur David Olson (2010-05-01):
# Use "Bahia_Banderas" to keep the name to fourteen characters.

# Mazatlán
Zone America/Mazatlan	-7:05:40 -	LMT	1921 Dec 31 23:54:20
			-7:00	-	MST	1927 Jun 10 23:00
			-6:00	-	CST	1930 Nov 15
			-7:00	-	MST	1931 May  1 23:00
			-6:00	-	CST	1931 Oct
			-7:00	-	MST	1932 Apr  1
			-6:00	-	CST	1942 Apr 24
			-7:00	-	MST	1949 Jan 14
			-8:00	-	PST	1970
			-7:00	Mexico	M%sT

# Bahía de Banderas
Zone America/Bahia_Banderas	-7:01:00 -	LMT	1921 Dec 31 23:59:00
			-7:00	-	MST	1927 Jun 10 23:00
			-6:00	-	CST	1930 Nov 15
			-7:00	-	MST	1931 May  1 23:00
			-6:00	-	CST	1931 Oct
			-7:00	-	MST	1932 Apr  1
			-6:00	-	CST	1942 Apr 24
			-7:00	-	MST	1949 Jan 14
			-8:00	-	PST	1970
			-7:00	Mexico	M%sT	2010 Apr  4  2:00
			-6:00	Mexico	C%sT

# Baja California
Zone America/Tijuana	-7:48:04 -	LMT	1922 Jan  1  0:11:56
			-7:00	-	MST	1924
			-8:00	-	PST	1927 Jun 10 23:00
			-7:00	-	MST	1930 Nov 15
			-8:00	-	PST	1931 Apr  1
			-8:00	1:00	PDT	1931 Sep 30
			-8:00	-	PST	1942 Apr 24
			-8:00	1:00	PWT	1945 Aug 14 23:00u
			-8:00	1:00	PPT	1945 Nov 12 # Peace
			-8:00	-	PST	1948 Apr  5
			-8:00	1:00	PDT	1949 Jan 14
			-8:00	-	PST	1954
			-8:00	CA	P%sT	1961
			-8:00	-	PST	1976
			-8:00	US	P%sT	1996
			-8:00	Mexico	P%sT	2001
			-8:00	US	P%sT	2002 Feb 20
			-8:00	Mexico	P%sT	2010
			-8:00	US	P%sT
# From Paul Eggert (2006-03-22):
# Formerly there was an America/Ensenada zone, which differed from
# America/Tijuana only in that it did not observe DST from 1976
# through 1995.  This was as per Shanks (1999).  But Shanks & Pottenger say
# Ensenada did not observe DST from 1948 through 1975.  Guy Harris reports
# that the 1987 OAG says "Only Ensenada, Mexicali, San Felipe and
# Tijuana observe DST," which agrees with Shanks & Pottenger but implies that
# DST-observance was a town-by-town matter back then.  This concerns
# data after 1970 so most likely there should be at least one Zone
# other than America/Tijuana for Baja, but it's not clear yet what its
# name or contents should be.
#
# From Paul Eggert (2015-10-08):
# Formerly there was an America/Santa_Isabel zone, but this appears to
# have come from a misreading of
# http://dof.gob.mx/nota_detalle.php?codigo=5127480&fecha=06/01/2010
# It has been moved to the 'backward' file.
#
#
# Revillagigedo Is
# no information

###############################################################################

# Anguilla
# Antigua and Barbuda
# See America/Port_of_Spain.

# Bahamas
#
# For 1899 Milne gives -5:09:29.5; round that.
#
# From P Chan (2020-11-27, corrected on 2020-12-02):
# There were two periods of DST observed in 1942-1945: 1942-05-01
# midnight to 1944-12-31 midnight and 1945-02-01 to 1945-10-17 midnight.
# "midnight" should mean 24:00 from the context.
#
# War Time Order 1942 [1942-05-01] and War Time (No. 2) Order 1942  [1942-09-29]
# Appendix to the Statutes of 7 George VI. and the Year 1942. p 34, 43
# https://books.google.com/books?id=5rlNAQAAIAAJ&pg=RA3-PA34
# https://books.google.com/books?id=5rlNAQAAIAAJ&pg=RA3-PA43
#
# War Time Order 1943 [1943-03-31] and War Time Order 1944 [1943-12-29]
# Appendix to the Statutes of 8 George VI. and the Year 1943. p 9-10, 28-29
# https://books.google.com/books?id=5rlNAQAAIAAJ&pg=RA4-PA9
# https://books.google.com/books?id=5rlNAQAAIAAJ&pg=RA4-PA28
#
# War Time Order 1945 [1945-01-31] and the Order which revoke War Time Order
# 1945 [1945-10-16] Appendix to the Statutes of 9 George VI. and the Year
# 1945. p 160, 247-248
# https://books.google.com/books?id=5rlNAQAAIAAJ&pg=RA6-PA160
# https://books.google.com/books?id=5rlNAQAAIAAJ&pg=RA6-PA247
#
# From Sue Williams (2006-12-07):
# The Bahamas announced about a month ago that they plan to change their DST
# rules to sync with the U.S. starting in 2007....
# http://www.jonesbahamas.com/?c=45&a=10412

# Rule	NAME	FROM	TO	-	IN	ON	AT	SAVE	LETTER/S
<<<<<<< HEAD
=======
Rule	Bahamas	1942	only	-	May	 1	24:00	1:00	W
Rule	Bahamas	1944	only	-	Dec	31	24:00	0	S
Rule	Bahamas	1945	only	-	Feb	 1	0:00	1:00	W
Rule	Bahamas	1945	only	-	Aug	14	23:00u	1:00	P # Peace
Rule	Bahamas	1945	only	-	Oct	17	24:00	0	S
>>>>>>> 9e014010
Rule	Bahamas	1964	1975	-	Oct	lastSun	2:00	0	S
Rule	Bahamas	1964	1975	-	Apr	lastSun	2:00	1:00	D
# Zone	NAME		STDOFF	RULES	FORMAT	[UNTIL]
Zone	America/Nassau	-5:09:30 -	LMT	1912 Mar 2
			-5:00	Bahamas	E%sT	1976
			-5:00	US	E%sT

# Barbados

# For 1899 Milne gives -3:58:29.2; round that.

# Rule	NAME	FROM	TO	-	IN	ON	AT	SAVE	LETTER/S
Rule	Barb	1977	only	-	Jun	12	2:00	1:00	D
Rule	Barb	1977	1978	-	Oct	Sun>=1	2:00	0	S
Rule	Barb	1978	1980	-	Apr	Sun>=15	2:00	1:00	D
Rule	Barb	1979	only	-	Sep	30	2:00	0	S
Rule	Barb	1980	only	-	Sep	25	2:00	0	S
# Zone	NAME		STDOFF	RULES	FORMAT	[UNTIL]
Zone America/Barbados	-3:58:29 -	LMT	1924 # Bridgetown
			-3:58:29 -	BMT	1932 # Bridgetown Mean Time
			-4:00	Barb	A%sT

# Belize
<<<<<<< HEAD
# Whitman entirely disagrees with Shanks; go with Shanks & Pottenger.
# Rule	NAME	FROM	TO	-	IN	ON	AT	SAVE	LETTER/S
Rule	Belize	1918	1942	-	Oct	Sun>=2	0:00	0:30	-0530
Rule	Belize	1919	1943	-	Feb	Sun>=9	0:00	0	CST
=======

# From P Chan (2020-11-03):
# Below are some laws related to the time in British Honduras/Belize:
#
# Definition of Time Ordinance, 1927 (No.4 of 1927) [1927-04-01]
# Ordinances of British Honduras Passed in the Year 1927, p 19-20
# https://books.google.com/books?id=LqEpAQAAMAAJ&pg=RA3-PA19
#
# Definition of Time (Amendment) Ordinance, 1942 (No. 5 of 1942) [1942-06-27]
# Ordinances of British Honduras Passed in the Year 1942, p 31-32
# https://books.google.com/books?id=h6MpAQAAMAAJ&pg=RA6-PA95-IA44
#
# Definition of Time Ordinance, 1945 (No. 19 of 1945) [1945-12-15]
# Ordinances of British Honduras Passed in the Year 1945, p 49-50
# https://books.google.com/books?id=xaMpAQAAMAAJ&pg=RA2-PP1
#
# Definition of Time Ordinance, 1947 (No. 1 of 1947) [1947-03-11]
# Ordinances of British Honduras Passed in the Year 1947, p 1-2
# https://books.google.com/books?id=xaMpAQAAMAAJ&pg=RA3-PA1
#
# Time (Definition of) Ordinance  (Chapter 180)
# The Laws of British Honduras in Force on the 15th Day of September, 1958 , Volume IV, p 2580
# https://books.google.com/books?id=v5QpAQAAMAAJ&pg=PA2580
#
# Time (Definition of) (Amendment) Ordinance, 1968 (No. 13 of 1968) [1968-08-03]
# https://books.google.com/books?id=xij7KEB_58wC&pg=RA1-PA428-IA9
#
# Definition of Time Act (Chapter 339)
# Law of Belize, Revised Edition 2000
# http://www.belizelaw.org/web/lawadmin/PDF%20files/cap339.pdf

# From Paul Eggert (2020-11-03):
# The transitions below are derived from P Chan's sources, except that the
# 1973 through 1983 transitions are from Shanks & Pottenger since we have
# no better data there.

# Rule	NAME	FROM	TO	-	IN	ON	AT	SAVE	LETTER/S
Rule	Belize	1918	1941	-	Oct	Sat>=1	24:00	0:30	-0530
Rule	Belize	1919	1942	-	Feb	Sat>=8	24:00	0	CST
Rule	Belize	1942	only	-	Jun	27	24:00	1:00	CWT
Rule	Belize	1945	only	-	Aug	14	23:00u	1:00	CPT
Rule	Belize	1945	only	-	Dec	15	24:00	0	CST
Rule	Belize	1947	1967	-	Oct	Sat>=1	24:00	0:30	-0530
Rule	Belize	1948	1968	-	Feb	Sat>=8	24:00	0	CST
>>>>>>> 9e014010
Rule	Belize	1973	only	-	Dec	 5	0:00	1:00	CDT
Rule	Belize	1974	only	-	Feb	 9	0:00	0	CST
Rule	Belize	1982	only	-	Dec	18	0:00	1:00	CDT
Rule	Belize	1983	only	-	Feb	12	0:00	0	CST
# Zone	NAME		STDOFF	RULES	FORMAT	[UNTIL]
Zone	America/Belize	-5:52:48 -	LMT	1912 Apr  1
			-6:00	Belize	%s

# Bermuda

# From Paul Eggert (2020-11-24):
# For 1899 Milne gives -4:19:18.3 as the meridian of the clock tower,
# Bermuda dockyard, Ireland I.  This agrees with standard offset given in the
# Daylight Saving Act, 1917 cited below.  Round that to the nearest second.
# It is not known when this time became standard for Bermuda; guess 1890.
# The transition to -04 was specified by:
# 1930: The Time Zone Act, 1929 (1929: No. 39) [1929-11-08]
# https://books.google.com/books?id=7tdMAQAAIAAJ&pg=RA54-PP1

# From P Chan (2020-11-20):
# Most of the information can be found online from the Bermuda National
# Library - Digital Collection which includes The Royal Gazette (RG) until 1957
# https://bnl.contentdm.oclc.org/digital/
# I will cite the ID.  For example, [10000] means
# https://bnl.contentdm.oclc.org/digital/collection/BermudaNP02/id/10000
#
# 1917: Apr 5 midnight to Sep 30 midnight
# Daylight Saving Act, 1917 (1917 No. 13) [1917-04-02]
# Bermuda Acts and Resolves 1917, p 37-38
# https://books.google.com/books?id=M-lCAQAAMAAJ&pg=PA36-IA2
# RG, 1917-04-04, p 6 [42340] gives the spring forward date.
#
# 1918: Apr 13 midnight to Sep 15 midnight
# Daylight Saving Act, 1918 (1918 No. 9) [1918-04-06]
# Bermuda Acts and Resolves 1917, p 13
# https://books.google.com/books?id=K-lCAQAAMAAJ&pg=RA1-PA7
#
# Note that local mean time was still used before 1930.
#
# During WWII, DST was introduced by Defence Regulations
# 1942: Jan 11 02:00 to Oct 18 02:00 [113646], [115726]
# 1943: Mar 21 02:00 to Oct 31 02:00 [116704], [118193]
# 1944: Mar 12 02:00 to Nov 5 02:00 [119225], [121593]
# 1945: Mar 11 02:00 to Nov 4 02:00 [122369], [124461]
# RG, 1942-01-08, p 2, 1942-10-12, p 2 , 1943-03-06, p 2, 1943-09-03, p 1,
# 1944-02-29, p 6, 1944-09-20, p 2, 1945-02-13, p 2, 1945-11-03, p 1
#
# In 1946, the House of Assembly rejected DST twice. [128686], [128076]
# RG, 1946-03-16 p 1,1946-04-13 p 1
#
# 1947: third Sunday in May 02:00 to second Sunday in September 02:00
# DST in 1947 was defined in the Daylight Saving Act, 1947 (1947: No. 12)
# which expired at the end of the year.  [125784] ,[132405], [144454], [138226]
# RG, 1947-02-27, p 1, 1947-05-15, p 1, 1947-09-13, p 1, 1947-12-30, p 1
#
# 1948-1952: fourth Sunday in May 02:00 to first Sunday in September 02:00
# DST in 1948 was defined in the Daylight Saving Act, 1948 (1948 : No. 12)
# which was set to expired at the end of the year but it was extended until
# the end of 1952 and was not further extended.
# [129802], [139403], [146008], [135240], [144330], [139049], [143309],
# [148271], [149773], [153589], [153802], [155924]
# RG, 1948-04-13, p 1, 1948-05-22, p 1, 1948-09-04, p 1, 1949-05-21, p1,
# 1949-09-03, p 1, 1950-05-27 p 1, 1950-09-02, p 1, 1951-05-27, p 1,
# 1951-09-01, p 1, 1952-05-23, p 1, 1952-09-26, p 1, 1952-12-21, p 8
#
# In 1953-1955, the House of Assembly rejected DST each year. [158996],
# [162620], [166720] RG, 1953-05-02, p 1, 1954-04-01 p 1, 1955-03-12, p 1
#
# 1956: fourth Sunday in May 02:00 to last Sunday in October 02:00
# Time Zone (Seasonal Variation) Act, 1956 (1956: No.44) [1956-05-25]
# Bermuda Public Acts 1956, p 331-332
# https://books.google.com/books?id=Xs1AlmD_cEwC&pg=PA63
#
# The extension of the Act was rejected by the House of Assembly. [176218]
# RG, 1956-12-13, p 1
#
# From the Chronological Table of Public and Private Acts up to 1985, it seems
# that there does not exist other Acts related to DST before 1973.
# https://books.google.com/books?id=r9hMAQAAIAAJ&pg=RA23-PA1
# Public Acts of the Legislature of the Islands of Bermuda, Together with
# Statutory Instruments in Force Thereunder, Vol VII

# From Dan Jones, reporting in The Royal Gazette (2006-06-26):
# Next year, however, clocks in the US will go forward on the second Sunday
# in March, until the first Sunday in November.  And, after the Time Zone
# (Seasonal Variation) Bill 2006 was passed in the House of Assembly on
# Friday, the same thing will happen in Bermuda.
# http://www.theroyalgazette.com/apps/pbcs.dll/article?AID=/20060529/NEWS/105290135

# Rule	NAME	FROM	TO	-	IN	ON	AT	SAVE	LETTER/S
Rule	Bermuda	1917	only	-	Apr	 5	24:00	1:00	-
Rule	Bermuda	1917	only	-	Sep	30	24:00	0	-
Rule	Bermuda	1918	only	-	Apr	13	24:00	1:00	-
Rule	Bermuda	1918	only	-	Sep	15	24:00	0	S
Rule	Bermuda	1942	only	-	Jan	11	 2:00	1:00	D
Rule	Bermuda	1942	only	-	Oct	18	 2:00	0	S
Rule	Bermuda	1943	only	-	Mar	21	 2:00	1:00	D
Rule	Bermuda	1943	only	-	Oct	31	 2:00	0	S
Rule	Bermuda	1944	1945	-	Mar	Sun>=8	 2:00	1:00	D
Rule	Bermuda	1944	1945	-	Nov	Sun>=1	 2:00	0	S
Rule	Bermuda	1947	only	-	May	Sun>=15	 2:00	1:00	D
Rule	Bermuda	1947	only	-	Sep	Sun>=8	 2:00	0	S
Rule	Bermuda	1948	1952	-	May	Sun>=22	 2:00	1:00	D
Rule	Bermuda	1948	1952	-	Sep	Sun>=1	 2:00	0	S
Rule	Bermuda	1956	only	-	May	Sun>=22	 2:00	1:00	D
Rule	Bermuda	1956	only	-	Oct	lastSun	 2:00	0	S

# Zone	NAME		STDOFF	RULES	FORMAT	[UNTIL]
Zone Atlantic/Bermuda	-4:19:18 -	LMT	1890	# Hamilton
			-4:19:18 Bermuda BMT/BST 1930 Jan 1  2:00
			-4:00	Bermuda	A%sT	1974 Apr 28  2:00
			-4:00	Canada	A%sT	1976
			-4:00	US	A%sT

# Cayman Is
# See America/Panama.

# Costa Rica

# Milne gives -5:36:13.3 as San José mean time; round to nearest.

# Rule	NAME	FROM	TO	-	IN	ON	AT	SAVE	LETTER/S
Rule	CR	1979	1980	-	Feb	lastSun	0:00	1:00	D
Rule	CR	1979	1980	-	Jun	Sun>=1	0:00	0	S
Rule	CR	1991	1992	-	Jan	Sat>=15	0:00	1:00	D
# IATA SSIM (1991-09) says the following was at 1:00;
# go with Shanks & Pottenger.
Rule	CR	1991	only	-	Jul	 1	0:00	0	S
Rule	CR	1992	only	-	Mar	15	0:00	0	S
# There are too many San Josés elsewhere, so we'll use 'Costa Rica'.
# Zone	NAME		STDOFF	RULES	FORMAT	[UNTIL]
Zone America/Costa_Rica	-5:36:13 -	LMT	1890        # San José
			-5:36:13 -	SJMT	1921 Jan 15 # San José Mean Time
			-6:00	CR	C%sT
# Coco
# no information; probably like America/Costa_Rica

# Cuba

# From Paul Eggert (2013-02-21):
# Milne gives -5:28:50.45 for the observatory at Havana, -5:29:23.57
# for the port, and -5:30 for meteorological observations.
# For now, stick with Shanks & Pottenger.

# From Arthur David Olson (1999-03-29):
# The 1999-03-28 exhibition baseball game held in Havana, Cuba, between
# the Cuban National Team and the Baltimore Orioles was carried live on
# the Orioles Radio Network, including affiliate WTOP in Washington, DC.
# During the game, play-by-play announcer Jim Hunter noted that
# "We'll be losing two hours of sleep...Cuba switched to Daylight Saving
# Time today."  (The "two hour" remark referred to losing one hour of
# sleep on 1999-03-28 - when the announcers were in Cuba as it switched
# to DST - and one more hour on 1999-04-04 - when the announcers will have
# returned to Baltimore, which switches on that date.)

# From Steffen Thorsen (2013-11-11):
# DST start in Cuba in 2004 ... does not follow the same rules as the
# years before.  The correct date should be Sunday 2004-03-28 00:00 ...
# https://web.archive.org/web/20040402060750/http://www.granma.cu/espanol/2004/marzo/sab27/reloj.html

# From Evert van der Veer via Steffen Thorsen (2004-10-28):
# Cuba is not going back to standard time this year.
# From Paul Eggert (2006-03-22):
# http://www.granma.cu/ingles/2004/septiembre/juev30/41medid-i.html
# says that it's due to a problem at the Antonio Guiteras
# thermoelectric plant, and says "This October there will be no return
# to normal hours (after daylight saving time)".
# For now, let's assume that it's a temporary measure.

# From Carlos A. Carnero Delgado (2005-11-12):
# This year (just like in 2004-2005) there's no change in time zone
# adjustment in Cuba.  We will stay in daylight saving time:
# http://www.granma.cu/espanol/2005/noviembre/mier9/horario.html

# From Jesper Nørgaard Welen (2006-10-21):
# An article in GRANMA INTERNACIONAL claims that Cuba will end
# the 3 years of permanent DST next weekend, see
# http://www.granma.cu/ingles/2006/octubre/lun16/43horario.html
# "On Saturday night, October 28 going into Sunday, October 29, at 01:00,
# watches should be set back one hour - going back to 00:00 hours - returning
# to the normal schedule....

# From Paul Eggert (2007-03-02):
# <http://www.granma.cubaweb.cu/english/news/art89.html>, dated yesterday,
# says Cuban clocks will advance at midnight on March 10.
# For lack of better information, assume Cuba will use US rules,
# except that it switches at midnight standard time as usual.
#
# From Steffen Thorsen (2007-10-25):
# Carlos Alberto Fonseca Arauz informed me that Cuba will end DST one week
# earlier - on the last Sunday of October, just like in 2006.
#
# He supplied these references:
#
# http://www.prensalatina.com.mx/article.asp?ID=%7B4CC32C1B-A9F7-42FB-8A07-8631AFC923AF%7D&language=ES
# http://actualidad.terra.es/sociedad/articulo/cuba_llama_ahorrar_energia_cambio_1957044.htm
#
# From Alex Krivenyshev (2007-10-25):
# Here is also article from Granma (Cuba):
#
# Regirá el Horario Normal desde el próximo domingo 28 de octubre
# http://www.granma.cubaweb.cu/2007/10/24/nacional/artic07.html
#
# http://www.worldtimezone.com/dst_news/dst_news_cuba03.html

# From Arthur David Olson (2008-03-09):
# I'm in Maryland which is now observing United States Eastern Daylight
# Time. At 9:44 local time I used RealPlayer to listen to
# http://media.enet.cu/radioreloj
# a Cuban information station, and heard
# the time announced as "ocho cuarenta y cuatro" ("eight forty-four"),
# indicating that Cuba is still on standard time.

# From Steffen Thorsen (2008-03-12):
# It seems that Cuba will start DST on Sunday, 2007-03-16...
# It was announced yesterday, according to this source (in Spanish):
# http://www.nnc.cubaweb.cu/marzo-2008/cien-1-11-3-08.htm
#
# Some more background information is posted here:
# https://www.timeanddate.com/news/time/cuba-starts-dst-march-16.html
#
# The article also says that Cuba has been observing DST since 1963,
# while Shanks (and tzdata) has 1965 as the first date (except in the
# 1940's). Many other web pages in Cuba also claim that it has been
# observed since 1963, but with the exception of 1970 - an exception
# which is not present in tzdata/Shanks. So there is a chance we need to
# change some historic records as well.
#
# One example:
# http://www.radiohc.cu/espanol/noticias/mar07/11mar/hor.htm

# From Jesper Nørgaard Welen (2008-03-13):
# The Cuban time change has just been confirmed on the most authoritative
# web site, the Granma.  Please check out
# http://www.granma.cubaweb.cu/2008/03/13/nacional/artic10.html
#
# Basically as expected after Steffen Thorsen's information, the change
# will take place midnight between Saturday and Sunday.

# From Arthur David Olson (2008-03-12):
# Assume Sun>=15 (third Sunday) going forward.

# From Alexander Krivenyshev (2009-03-04)
# According to the Radio Reloj - Cuba will start Daylight Saving Time on
# midnight between Saturday, March 07, 2009 and Sunday, March 08, 2009-
# not on midnight March 14 / March 15 as previously thought.
#
# http://www.worldtimezone.com/dst_news/dst_news_cuba05.html
# (in Spanish)

# From Arthur David Olson (2009-03-09)
# I listened over the Internet to
# http://media.enet.cu/readioreloj
# this morning; when it was 10:05 a. m. here in Bethesda, Maryland the
# the time was announced as "diez cinco" - the same time as here, indicating
# that has indeed switched to DST. Assume second Sunday from 2009 forward.

# From Steffen Thorsen (2011-03-08):
# Granma announced that Cuba is going to start DST on 2011-03-20 00:00:00
# this year. Nothing about the end date known so far (if that has
# changed at all).
#
# Source:
# http://granma.co.cu/2011/03/08/nacional/artic01.html
#
# Our info:
# https://www.timeanddate.com/news/time/cuba-starts-dst-2011.html
#
# From Steffen Thorsen (2011-10-30)
# Cuba will end DST two weeks later this year. Instead of going back
# tonight, it has been delayed to 2011-11-13 at 01:00.
#
# One source (Spanish)
# http://www.radioangulo.cu/noticias/cuba/17105-cuba-restablecera-el-horario-del-meridiano-de-greenwich.html
#
# Our page:
# https://www.timeanddate.com/news/time/cuba-time-changes-2011.html
#
# From Steffen Thorsen (2012-03-01)
# According to Radio Reloj, Cuba will start DST on Midnight between March
# 31 and April 1.
#
# Radio Reloj has the following info (Spanish):
# http://www.radioreloj.cu/index.php/noticias-radio-reloj/71-miscelaneas/7529-cuba-aplicara-el-horario-de-verano-desde-el-1-de-abril
#
# Our info on it:
# https://www.timeanddate.com/news/time/cuba-starts-dst-2012.html

# From Steffen Thorsen (2012-11-03):
# Radio Reloj and many other sources report that Cuba is changing back
# to standard time on 2012-11-04:
# http://www.radioreloj.cu/index.php/noticias-radio-reloj/36-nacionales/9961-regira-horario-normal-en-cuba-desde-el-domingo-cuatro-de-noviembre
# From Paul Eggert (2012-11-03):
# For now, assume the future rule is first Sunday in November.

# Rule	NAME	FROM	TO	-	IN	ON	AT	SAVE	LETTER/S
Rule	Cuba	1928	only	-	Jun	10	0:00	1:00	D
Rule	Cuba	1928	only	-	Oct	10	0:00	0	S
Rule	Cuba	1940	1942	-	Jun	Sun>=1	0:00	1:00	D
Rule	Cuba	1940	1942	-	Sep	Sun>=1	0:00	0	S
Rule	Cuba	1945	1946	-	Jun	Sun>=1	0:00	1:00	D
Rule	Cuba	1945	1946	-	Sep	Sun>=1	0:00	0	S
Rule	Cuba	1965	only	-	Jun	1	0:00	1:00	D
Rule	Cuba	1965	only	-	Sep	30	0:00	0	S
Rule	Cuba	1966	only	-	May	29	0:00	1:00	D
Rule	Cuba	1966	only	-	Oct	2	0:00	0	S
Rule	Cuba	1967	only	-	Apr	8	0:00	1:00	D
Rule	Cuba	1967	1968	-	Sep	Sun>=8	0:00	0	S
Rule	Cuba	1968	only	-	Apr	14	0:00	1:00	D
Rule	Cuba	1969	1977	-	Apr	lastSun	0:00	1:00	D
Rule	Cuba	1969	1971	-	Oct	lastSun	0:00	0	S
Rule	Cuba	1972	1974	-	Oct	8	0:00	0	S
Rule	Cuba	1975	1977	-	Oct	lastSun	0:00	0	S
Rule	Cuba	1978	only	-	May	7	0:00	1:00	D
Rule	Cuba	1978	1990	-	Oct	Sun>=8	0:00	0	S
Rule	Cuba	1979	1980	-	Mar	Sun>=15	0:00	1:00	D
Rule	Cuba	1981	1985	-	May	Sun>=5	0:00	1:00	D
Rule	Cuba	1986	1989	-	Mar	Sun>=14	0:00	1:00	D
Rule	Cuba	1990	1997	-	Apr	Sun>=1	0:00	1:00	D
Rule	Cuba	1991	1995	-	Oct	Sun>=8	0:00s	0	S
Rule	Cuba	1996	only	-	Oct	 6	0:00s	0	S
Rule	Cuba	1997	only	-	Oct	12	0:00s	0	S
Rule	Cuba	1998	1999	-	Mar	lastSun	0:00s	1:00	D
Rule	Cuba	1998	2003	-	Oct	lastSun	0:00s	0	S
Rule	Cuba	2000	2003	-	Apr	Sun>=1	0:00s	1:00	D
Rule	Cuba	2004	only	-	Mar	lastSun	0:00s	1:00	D
Rule	Cuba	2006	2010	-	Oct	lastSun	0:00s	0	S
Rule	Cuba	2007	only	-	Mar	Sun>=8	0:00s	1:00	D
Rule	Cuba	2008	only	-	Mar	Sun>=15	0:00s	1:00	D
Rule	Cuba	2009	2010	-	Mar	Sun>=8	0:00s	1:00	D
Rule	Cuba	2011	only	-	Mar	Sun>=15	0:00s	1:00	D
Rule	Cuba	2011	only	-	Nov	13	0:00s	0	S
Rule	Cuba	2012	only	-	Apr	1	0:00s	1:00	D
Rule	Cuba	2012	max	-	Nov	Sun>=1	0:00s	0	S
Rule	Cuba	2013	max	-	Mar	Sun>=8	0:00s	1:00	D

# Zone	NAME		STDOFF	RULES	FORMAT	[UNTIL]
Zone	America/Havana	-5:29:28 -	LMT	1890
			-5:29:36 -	HMT	1925 Jul 19 12:00 # Havana MT
			-5:00	Cuba	C%sT

# Dominica
# See America/Port_of_Spain.

# Dominican Republic

# From Steffen Thorsen (2000-10-30):
# Enrique Morales reported to me that the Dominican Republic has changed the
# time zone to Eastern Standard Time as of Sunday 29 at 2 am....
# http://www.listin.com.do/antes/261000/republica/princi.html

# From Paul Eggert (2000-12-04):
# That URL (2000-10-26, in Spanish) says they planned to use US-style DST.

# From Rives McDow (2000-12-01):
# Dominican Republic changed its mind and presidential decree on Tuesday,
# November 28, 2000, with a new decree.  On Sunday, December 3 at 1:00 AM the
# Dominican Republic will be reverting to 8 hours from the International Date
# Line, and will not be using DST in the foreseeable future.  The reason they
# decided to use DST was to be in synch with Puerto Rico, who was also going
# to implement DST.  When Puerto Rico didn't implement DST, the president
# decided to revert.


# Rule	NAME	FROM	TO	-	IN	ON	AT	SAVE	LETTER/S
Rule	DR	1966	only	-	Oct	30	0:00	1:00	EDT
Rule	DR	1967	only	-	Feb	28	0:00	0	EST
Rule	DR	1969	1973	-	Oct	lastSun	0:00	0:30	-0430
Rule	DR	1970	only	-	Feb	21	0:00	0	EST
Rule	DR	1971	only	-	Jan	20	0:00	0	EST
Rule	DR	1972	1974	-	Jan	21	0:00	0	EST
# Zone	NAME		STDOFF	RULES	FORMAT	[UNTIL]
Zone America/Santo_Domingo -4:39:36 -	LMT	1890
			-4:40	-	SDMT	1933 Apr  1 12:00 # S. Dom. MT
			-5:00	DR	%s	1974 Oct 27
			-4:00	-	AST	2000 Oct 29  2:00
			-5:00	US	E%sT	2000 Dec  3  1:00
			-4:00	-	AST

# El Salvador

# Rule	NAME	FROM	TO	-	IN	ON	AT	SAVE	LETTER/S
Rule	Salv	1987	1988	-	May	Sun>=1	0:00	1:00	D
Rule	Salv	1987	1988	-	Sep	lastSun	0:00	0	S
# There are too many San Salvadors elsewhere, so use America/El_Salvador
# instead of America/San_Salvador.
# Zone	NAME		STDOFF	RULES	FORMAT	[UNTIL]
Zone America/El_Salvador -5:56:48 -	LMT	1921 # San Salvador
			-6:00	Salv	C%sT

# Grenada
# Guadeloupe
# St Barthélemy
# St Martin (French part)
# See America/Port_of_Spain.

# Guatemala
#
# From Gwillim Law (2006-04-22), after a heads-up from Oscar van Vlijmen:
# Diario Co Latino, at
# <http://www.diariocolatino.com/internacionales/detalles.asp?NewsID=8079>,
# says in an article dated 2006-04-19 that the Guatemalan government had
# decided on that date to advance official time by 60 minutes, to lessen the
# impact of the elevated cost of oil....  Daylight saving time will last from
# 2006-04-29 24:00 (Guatemalan standard time) to 2006-09-30 (time unspecified).
# From Paul Eggert (2006-06-22):
# The Ministry of Energy and Mines, press release CP-15/2006
# (2006-04-19), says DST ends at 24:00.  See
# http://www.sieca.org.gt/Sitio_publico/Energeticos/Doc/Medidas/Cambio_Horario_Nac_190406.pdf

# Rule	NAME	FROM	TO	-	IN	ON	AT	SAVE	LETTER/S
Rule	Guat	1973	only	-	Nov	25	0:00	1:00	D
Rule	Guat	1974	only	-	Feb	24	0:00	0	S
Rule	Guat	1983	only	-	May	21	0:00	1:00	D
Rule	Guat	1983	only	-	Sep	22	0:00	0	S
Rule	Guat	1991	only	-	Mar	23	0:00	1:00	D
Rule	Guat	1991	only	-	Sep	 7	0:00	0	S
Rule	Guat	2006	only	-	Apr	30	0:00	1:00	D
Rule	Guat	2006	only	-	Oct	 1	0:00	0	S
# Zone	NAME		STDOFF	RULES	FORMAT	[UNTIL]
Zone America/Guatemala	-6:02:04 -	LMT	1918 Oct 5
			-6:00	Guat	C%sT

# Haiti
# From Gwillim Law (2005-04-15):
# Risto O. Nykänen wrote me that Haiti is now on DST.
# I searched for confirmation, and I found a press release
# on the Web page of the Haitian Consulate in Chicago (2005-03-31),
# <http://www.haitianconsulate.org/time.doc>.  Translated from French, it says:
#
#  "The Prime Minister's Communication Office notifies the public in general
#   and the press in particular that, following a decision of the Interior
#   Ministry and the Territorial Collectivities [I suppose that means the
#   provinces], Haiti will move to Eastern Daylight Time in the night from next
#   Saturday the 2nd to Sunday the 3rd.
#
#  "Consequently, the Prime Minister's Communication Office wishes to inform
#   the population that the country's clocks will be set forward one hour
#   starting at midnight.  This provision will hold until the last Saturday in
#   October 2005.
#
#  "Port-au-Prince, March 31, 2005"
#
# From Steffen Thorsen (2006-04-04):
# I have been informed by users that Haiti observes DST this year like
# last year, so the current "only" rule for 2005 might be changed to a
# "max" rule or to last until 2006. (Who knows if they will observe DST
# next year or if they will extend their DST like US/Canada next year).
#
# I have found this article about it (in French):
# http://www.haitipressnetwork.com/news.cfm?articleID=7612
#
# The reason seems to be an energy crisis.

# From Stephen Colebourne (2007-02-22):
# Some IATA info: Haiti won't be having DST in 2007.

# From Steffen Thorsen (2012-03-11):
# According to several news sources, Haiti will observe DST this year,
# apparently using the same start and end date as USA/Canada.
# So this means they have already changed their time.
#
# http://www.alterpresse.org/spip.php?article12510
# http://radiovision2000haiti.net/home/?p=13253
#
# From Arthur David Olson (2012-03-11):
# The alterpresse.org source seems to show a US-style leap from 2:00 a.m. to
# 3:00 a.m. rather than the traditional Haitian jump at midnight.
# Assume a US-style fall back as well.

# From Steffen Thorsen (2013-03-10):
# It appears that Haiti is observing DST this year as well, same rules
# as US/Canada.  They did it last year as well, and it looks like they
# are going to observe DST every year now...
#
# http://radiovision2000haiti.net/public/haiti-avis-changement-dheure-dimanche/
# http://www.canalplushaiti.net/?p=6714

# From Steffen Thorsen (2016-03-12):
# Jean Antoine, editor of www.haiti-reference.com informed us that Haiti
# are not going on DST this year.  Several other resources confirm this: ...
# https://www.radiotelevisioncaraibes.com/presse/heure_d_t_pas_de_changement_d_heure_pr_vu_pour_cet_ann_e.html
# https://www.vantbefinfo.com/changement-dheure-pas-pour-haiti/
# http://news.anmwe.com/haiti-lheure-nationale-ne-sera-ni-avancee-ni-reculee-cette-annee/

# From Steffen Thorsen (2017-03-12):
# We have received 4 mails from different people telling that Haiti
# has started DST again today, and this source seems to confirm that,
# I have not been able to find a more authoritative source:
# https://www.haitilibre.com/en/news-20319-haiti-notices-time-change-in-haiti.html

# Rule	NAME	FROM	TO	-	IN	ON	AT	SAVE	LETTER/S
Rule	Haiti	1983	only	-	May	8	0:00	1:00	D
Rule	Haiti	1984	1987	-	Apr	lastSun	0:00	1:00	D
Rule	Haiti	1983	1987	-	Oct	lastSun	0:00	0	S
# Shanks & Pottenger say AT is 2:00, but IATA SSIM (1991/1997) says 1:00s.
# Go with IATA.
Rule	Haiti	1988	1997	-	Apr	Sun>=1	1:00s	1:00	D
Rule	Haiti	1988	1997	-	Oct	lastSun	1:00s	0	S
Rule	Haiti	2005	2006	-	Apr	Sun>=1	0:00	1:00	D
Rule	Haiti	2005	2006	-	Oct	lastSun	0:00	0	S
Rule	Haiti	2012	2015	-	Mar	Sun>=8	2:00	1:00	D
Rule	Haiti	2012	2015	-	Nov	Sun>=1	2:00	0	S
Rule	Haiti	2017	max	-	Mar	Sun>=8	2:00	1:00	D
Rule	Haiti	2017	max	-	Nov	Sun>=1	2:00	0	S
# Zone	NAME		STDOFF	RULES	FORMAT	[UNTIL]
Zone America/Port-au-Prince -4:49:20 -	LMT	1890
			-4:49	-	PPMT	1917 Jan 24 12:00 # P-a-P MT
			-5:00	Haiti	E%sT

# Honduras
# Shanks & Pottenger say 1921 Jan 1; go with Whitman's more precise Apr 1.

# From Paul Eggert (2006-05-05):
# worldtimezone.com reports a 2006-05-02 Spanish-language AP article
# saying Honduras will start using DST midnight Saturday, effective 4
# months until September.  La Tribuna reported today
# <http://www.latribuna.hn/99299.html> that Manuel Zelaya, the president
# of Honduras, refused to back down on this.

# From Jesper Nørgaard Welen (2006-08-08):
# It seems that Honduras has returned from DST to standard time this Monday at
# 00:00 hours (prolonging Sunday to 25 hours duration).
# http://www.worldtimezone.com/dst_news/dst_news_honduras04.html

# From Paul Eggert (2006-08-08):
# Also see Diario El Heraldo, The country returns to standard time (2006-08-08).
# http://www.elheraldo.hn/nota.php?nid=54941&sec=12
# It mentions executive decree 18-2006.

# From Steffen Thorsen (2006-08-17):
# Honduras will observe DST from 2007 to 2009, exact dates are not
# published, I have located this authoritative source:
# http://www.presidencia.gob.hn/noticia.aspx?nId=47

# From Steffen Thorsen (2007-03-30):
# http://www.laprensahn.com/pais_nota.php?id04962=7386
# So it seems that Honduras will not enter DST this year....

# Rule	NAME	FROM	TO	-	IN	ON	AT	SAVE	LETTER/S
Rule	Hond	1987	1988	-	May	Sun>=1	0:00	1:00	D
Rule	Hond	1987	1988	-	Sep	lastSun	0:00	0	S
Rule	Hond	2006	only	-	May	Sun>=1	0:00	1:00	D
Rule	Hond	2006	only	-	Aug	Mon>=1	0:00	0	S
# Zone	NAME		STDOFF	RULES	FORMAT	[UNTIL]
Zone America/Tegucigalpa -5:48:52 -	LMT	1921 Apr
			-6:00	Hond	C%sT
#
# Great Swan I ceded by US to Honduras in 1972

# Jamaica
# Shanks & Pottenger give -5:07:12, but Milne records -5:07:10.41 from an
# unspecified official document, and says "This time is used throughout the
# island".  Go with Milne.  Round to the nearest second as required by zic.
#
# Shanks & Pottenger give April 28 for the 1974 spring-forward transition, but
# Lance Neita writes that Prime Minister Michael Manley decreed it January 5.
# Assume Neita meant Jan 6 02:00, the same as the US.  Neita also writes that
# Manley's supporters associated this act with Manley's nickname "Joshua"
# (recall that in the Bible the sun stood still at Joshua's request),
# and with the Rod of Correction which Manley said he had received from
# Haile Selassie, Emperor of Ethiopia.  See:
# Neita L. The politician in all of us. Jamaica Observer 2014-09-20
# http://www.jamaicaobserver.com/columns/The-politician-in-all-of-us_17573647
#
# Zone	NAME		STDOFF	RULES	FORMAT	[UNTIL]
Zone	America/Jamaica	-5:07:10 -	LMT	1890        # Kingston
			-5:07:10 -	KMT	1912 Feb    # Kingston Mean Time
			-5:00	-	EST	1974
			-5:00	US	E%sT	1984
			-5:00	-	EST

# Martinique
# Zone	NAME		STDOFF	RULES	FORMAT	[UNTIL]
Zone America/Martinique	-4:04:20 -      LMT	1890        # Fort-de-France
			-4:04:20 -	FFMT	1911 May    # Fort-de-France MT
			-4:00	-	AST	1980 Apr  6
			-4:00	1:00	ADT	1980 Sep 28
			-4:00	-	AST

# Montserrat
# See America/Port_of_Spain.

# Nicaragua
#
# This uses Shanks & Pottenger for times before 2005.
#
# From Steffen Thorsen (2005-04-12):
# I've got reports from 8 different people that Nicaragua just started
# DST on Sunday 2005-04-10, in order to save energy because of
# expensive petroleum.  The exact end date for DST is not yet
# announced, only "September" but some sites also say "mid-September".
# Some background information is available on the President's official site:
# http://www.presidencia.gob.ni/Presidencia/Files_index/Secretaria/Notas%20de%20Prensa/Presidente/2005/ABRIL/Gobierno-de-nicaragua-adelanta-hora-oficial-06abril.htm
# The Decree, no 23-2005 is available here:
# http://www.presidencia.gob.ni/buscador_gaceta/BD/DECRETOS/2005/Decreto%2023-2005%20Se%20adelanta%20en%20una%20hora%20en%20todo%20el%20territorio%20nacional%20apartir%20de%20las%2024horas%20del%2009%20de%20Abril.pdf
#
# From Paul Eggert (2005-05-01):
# The decree doesn't say anything about daylight saving, but for now let's
# assume that it is daylight saving....
#
# From Gwillim Law (2005-04-21):
# The Associated Press story on the time change, which can be found at
# http://www.lapalmainteractivo.com/guias/content/gen/ap/America_Latina/AMC_GEN_NICARAGUA_HORA.html
# and elsewhere, says (fifth paragraph, translated from Spanish): "The last
# time that a change of clocks was applied to save energy was in the year 2000
# during the Arnoldo Alemán administration."...
# The northamerica file says that Nicaragua has been on UTC-6 continuously
# since December 1998.  I wasn't able to find any details of Nicaraguan time
# changes in 2000.  Perhaps a note could be added to the northamerica file, to
# the effect that we have indirect evidence that DST was observed in 2000.
#
# From Jesper Nørgaard Welen (2005-11-02):
# Nicaragua left DST the 2005-10-02 at 00:00 (local time).
# http://www.presidencia.gob.ni/presidencia/files_index/secretaria/comunicados/2005/septiembre/26septiembre-cambio-hora.htm
# (2005-09-26)
#
# From Jesper Nørgaard Welen (2006-05-05):
# http://www.elnuevodiario.com.ni/2006/05/01/nacionales/18410
# (my informal translation)
# By order of the president of the republic, Enrique Bolaños, Nicaragua
# advanced by sixty minutes their official time, yesterday at 2 in the
# morning, and will stay that way until 30th of September.
#
# From Jesper Nørgaard Welen (2006-09-30):
# http://www.presidencia.gob.ni/buscador_gaceta/BD/DECRETOS/2006/D-063-2006P-PRN-Cambio-Hora.pdf
# My informal translation runs:
# The natural sun time is restored in all the national territory, in that the
# time is returned one hour at 01:00 am of October 1 of 2006.
#
# Rule	NAME	FROM	TO	-	IN	ON	AT	SAVE	LETTER/S
Rule	Nic	1979	1980	-	Mar	Sun>=16	0:00	1:00	D
Rule	Nic	1979	1980	-	Jun	Mon>=23	0:00	0	S
Rule	Nic	2005	only	-	Apr	10	0:00	1:00	D
Rule	Nic	2005	only	-	Oct	Sun>=1	0:00	0	S
Rule	Nic	2006	only	-	Apr	30	2:00	1:00	D
Rule	Nic	2006	only	-	Oct	Sun>=1	1:00	0	S
# Zone	NAME		STDOFF	RULES	FORMAT	[UNTIL]
Zone	America/Managua	-5:45:08 -	LMT	1890
			-5:45:12 -	MMT	1934 Jun 23 # Managua Mean Time?
			-6:00	-	CST	1973 May
			-5:00	-	EST	1975 Feb 16
			-6:00	Nic	C%sT	1992 Jan  1  4:00
			-5:00	-	EST	1992 Sep 24
			-6:00	-	CST	1993
			-5:00	-	EST	1997
			-6:00	Nic	C%sT

# Panama
# Zone	NAME		STDOFF	RULES	FORMAT	[UNTIL]
Zone	America/Panama	-5:18:08 -	LMT	1890
			-5:19:36 -	CMT	1908 Apr 22 # Colón Mean Time
			-5:00	-	EST
Link America/Panama America/Cayman

# Puerto Rico
# There are too many San Juans elsewhere, so we'll use 'Puerto_Rico'.
# Zone	NAME		STDOFF	RULES	FORMAT	[UNTIL]
Zone America/Puerto_Rico -4:24:25 -	LMT	1899 Mar 28 12:00 # San Juan
			-4:00	-	AST	1942 May  3
			-4:00	US	A%sT	1946
			-4:00	-	AST

# St Kitts-Nevis
# St Lucia
# See America/Port_of_Spain.

# St Pierre and Miquelon
# There are too many St Pierres elsewhere, so we'll use 'Miquelon'.
# Zone	NAME		STDOFF	RULES	FORMAT	[UNTIL]
Zone America/Miquelon	-3:44:40 -	LMT	1911 May 15 # St Pierre
			-4:00	-	AST	1980 May
			-3:00	-	-03	1987
			-3:00	Canada	-03/-02

# St Vincent and the Grenadines
# See America/Port_of_Spain.

# Turks and Caicos
#
# From Chris Dunn in
# https://bugs.debian.org/415007
# (2007-03-15): In the Turks & Caicos Islands (America/Grand_Turk) the
# daylight saving dates for time changes have been adjusted to match
# the recent U.S. change of dates.
#
# From Brian Inglis (2007-04-28):
# http://www.turksandcaicos.tc/calendar/index.htm [2007-04-26]
# there is an entry for Nov 4 "Daylight Savings Time Ends 2007" and three
# rows before that there is an out of date entry for Oct:
# "Eastern Standard Times Begins 2007
# Clocks are set back one hour at 2:00 a.m. local Daylight Saving Time"
# indicating that the normal ET rules are followed.

# From Paul Eggert (2014-08-19):
# The 2014-08-13 Cabinet meeting decided to stay on UT -04 year-round.  See:
# http://tcweeklynews.com/daylight-savings-time-to-be-maintained-p5353-127.htm
# Model this as a switch from EST/EDT to AST ...
# From Chris Walton (2014-11-04):
# ... the TCI government appears to have delayed the switch to
# "permanent daylight saving time" by one year....
# http://tcweeklynews.com/time-change-to-go-ahead-this-november-p5437-127.htm
#
# From the Turks & Caicos Cabinet (2017-07-20), heads-up from Steffen Thorsen:
# ... agreed to the reintroduction in TCI of Daylight Saving Time (DST)
# during the summer months and Standard Time, also known as Local
# Time, during the winter months with effect from April 2018 ...
# https://www.gov.uk/government/news/turks-and-caicos-post-cabinet-meeting-statement--3
# From Paul Eggert (2017-08-26):
# The date of effect of the spring 2018 change appears to be March 11,
# which makes more sense.  See: Hamilton D. Time change back
# by March 2018 for TCI. Magnetic Media. 2017-08-25.
# http://magneticmediatv.com/2017/08/time-change-back-by-march-2018-for-tci/
#
# From P Chan (2020-11-27):
# Standard Time Declaration Order 2015 (L.N. 15/2015)
# http://online.fliphtml5.com/fizd/czin/#p=2
#
# Standard Time Declaration Order 2017 (L.N. 31/2017)
# http://online.fliphtml5.com/fizd/dmcu/#p=2
#
# From Tim Parenti (2020-12-05):
# Although L.N. 31/2017 reads that it "shall come into operation at 2:00 a.m.
# on 11th March 2018", a precise interpretation here poses some problems.  The
# order states that "the standard time to be observed throughout the Turks and
# Caicos Islands shall be the same time zone as the Eastern United States of
# America" and further clarifies "[f]or the avoidance of doubt" that it
# "applies to the Eastern Standard Time as well as any changes thereto for
# Daylight Saving Time."  However, as clocks in Turks and Caicos approached
# 02:00 -04, and thus the declared implementation time, it was still 01:00 EST
# (-05), as DST in the Eastern US would not start until an hour later.
#
# Since it is unlikely that those on the islands switched their clocks twice in
# the span of an hour, we assume instead that the adoption of EDT actually took
# effect once clocks in the Eastern US had sprung forward, from 03:00 -04.
# This discrepancy only affects the time zone abbreviation and DST flag for the
# intervening hour, not wall clock times, as -04 was maintained throughout.

# Zone	NAME		STDOFF	RULES	FORMAT	[UNTIL]
Zone America/Grand_Turk	-4:44:32 -	LMT	1890
			-5:07:10 -	KMT	1912 Feb # Kingston Mean Time
			-5:00	-	EST	1979
			-5:00	US	E%sT	2015 Mar  8  2:00
			-4:00	-	AST	2018 Mar 11  3:00
			-5:00	US	E%sT

# British Virgin Is
# Virgin Is
# See America/Port_of_Spain.


# Local Variables:
# coding: utf-8
# End:<|MERGE_RESOLUTION|>--- conflicted
+++ resolved
@@ -2962,14 +2962,11 @@
 # http://www.jonesbahamas.com/?c=45&a=10412
 
 # Rule	NAME	FROM	TO	-	IN	ON	AT	SAVE	LETTER/S
-<<<<<<< HEAD
-=======
 Rule	Bahamas	1942	only	-	May	 1	24:00	1:00	W
 Rule	Bahamas	1944	only	-	Dec	31	24:00	0	S
 Rule	Bahamas	1945	only	-	Feb	 1	0:00	1:00	W
 Rule	Bahamas	1945	only	-	Aug	14	23:00u	1:00	P # Peace
 Rule	Bahamas	1945	only	-	Oct	17	24:00	0	S
->>>>>>> 9e014010
 Rule	Bahamas	1964	1975	-	Oct	lastSun	2:00	0	S
 Rule	Bahamas	1964	1975	-	Apr	lastSun	2:00	1:00	D
 # Zone	NAME		STDOFF	RULES	FORMAT	[UNTIL]
@@ -2993,12 +2990,6 @@
 			-4:00	Barb	A%sT
 
 # Belize
-<<<<<<< HEAD
-# Whitman entirely disagrees with Shanks; go with Shanks & Pottenger.
-# Rule	NAME	FROM	TO	-	IN	ON	AT	SAVE	LETTER/S
-Rule	Belize	1918	1942	-	Oct	Sun>=2	0:00	0:30	-0530
-Rule	Belize	1919	1943	-	Feb	Sun>=9	0:00	0	CST
-=======
 
 # From P Chan (2020-11-03):
 # Below are some laws related to the time in British Honduras/Belize:
@@ -3043,7 +3034,6 @@
 Rule	Belize	1945	only	-	Dec	15	24:00	0	CST
 Rule	Belize	1947	1967	-	Oct	Sat>=1	24:00	0:30	-0530
 Rule	Belize	1948	1968	-	Feb	Sat>=8	24:00	0	CST
->>>>>>> 9e014010
 Rule	Belize	1973	only	-	Dec	 5	0:00	1:00	CDT
 Rule	Belize	1974	only	-	Feb	 9	0:00	0	CST
 Rule	Belize	1982	only	-	Dec	18	0:00	1:00	CDT
