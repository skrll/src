--- conflicted
+++ resolved
@@ -386,35 +386,6 @@
 
 # Ghana
 
-<<<<<<< HEAD
-# From Paul Eggert (2018-01-30):
-# Whitman says DST was observed from 1931 to "the present";
-# Shanks & Pottenger say 1936 to 1942 with 20 minutes of DST,
-# with transitions on 09-01 and 12-31 at 00:00.
-# Page 33 of Parish GCB, Colonial Reports - Annual. No. 1066. Gold
-# Coast. Report for 1919. (March 1921), OCLC 784024077
-# http://libsysdigi.library.illinois.edu/ilharvest/africana/books2011-05/5530214/5530214_1919/5530214_1919_opt.pdf
-# lists the Determination of the Time Ordinance, 1919, No. 18,
-# "to advance the time observed locally by the space of twenty minutes
-# during the last four months of each year; the object in view being
-# to extend during those months the period of daylight-time available
-# for evening recreation after office hours."
-# Vanessa Ogle, The Global Transformation of Time, 1870-1950 (2015), p 33,
-# writes "In 1919, the Gold Coast (Ghana as of 1957) made Greenwich
-# time its legal time and simultaneously legalized a summer time of
-# UTC - 00:20 minutes from March to October."; a footnote lists
-# the ordinance as being dated 1919-11-24.
-# The Crown Colonist, Volume 12 (1942), p 176, says "the Government
-# intend advancing Gold Coast time half an hour ahead of G.M.T.
-# The actual date of the alteration has not yet been announced."
-# These sources are incomplete and contradictory.  Possibly what is
-# now Ghana observed different DST regimes in different years.  For
-# lack of better info, use Shanks except treat the minus sign as a
-# typo, and assume DST started in 1920 not 1936.
-# Rule	NAME	FROM	TO	-	IN	ON	AT	SAVE	LETTER/S
-Rule	Ghana	1920	1942	-	Sep	 1	0:00	0:20	-
-Rule	Ghana	1920	1942	-	Dec	31	0:00	0	-
-=======
 # From P Chan (2020-11-20):
 # Interpretation Amendment Ordinance, 1915 (No.24 of 1915) [1915-11-02]
 # Ordinances of the Gold Coast, Ashanti, Northern Territories 1915, p 69-71
@@ -491,7 +462,6 @@
 Rule	Ghana	1950	1955	-	Sep	 1	2:00	0:30	+0030
 Rule	Ghana	1951	1956	-	Jan	 1	2:00	0	GMT
 
->>>>>>> 9e014010
 # Zone	NAME		STDOFF	RULES	FORMAT	[UNTIL]
 Zone	Africa/Accra	-0:00:52 -	LMT	1915 Nov  2
 			 0:00	Ghana	%s	1942 Feb  8
