--- conflicted
+++ resolved
@@ -72,16 +72,6 @@
 # Any additional leap seconds will come after this.
 # This Expires line is commented out for now,
 # so that pre-2020a zic implementations do not reject this file.
-<<<<<<< HEAD
-#Expires 2021	Jun	28	00:00:00
-
-# POSIX timestamps for the data in this file:
-#updated 1467936000 (2016-07-08 00:00:00 UTC)
-#expires 1624838400 (2021-06-28 00:00:00 UTC)
-
-#	Updated through IERS Bulletin C60
-#	File expires on:  28 June 2021
-=======
 #Expires 2021	Dec	28	00:00:00
 
 # POSIX timestamps for the data in this file:
@@ -89,5 +79,4 @@
 #expires 1640649600 (2021-12-28 00:00:00 UTC)
 
 #	Updated through IERS Bulletin C61
-#	File expires on:  28 December 2021
->>>>>>> 9e014010
+#	File expires on:  28 December 2021