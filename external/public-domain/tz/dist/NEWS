News for the tz database

<<<<<<< HEAD
=======
Release 2021a - 2021-01-24 10:54:57 -0800

  Changes to future timestamps

    South Sudan changes from +03 to +02 on 2021-02-01 at 00:00.
    (Thanks to Steffen Thorsen.)


Release 2020f - 2020-12-29 00:17:46 -0800

  Change to build procedure

    'make rearguard_tarballs' no longer generates a bad rearguard.zi,
    fixing a 2020e bug.  (Problem reported by Deborah Goldsmith.)


Release 2020e - 2020-12-22 15:14:34 -0800

  Briefly:
    Volgograd switches to Moscow time on 2020-12-27 at 02:00.

  Changes to future timestamps

    Volgograd changes time zone from +04 to +03 on 2020-12-27 at 02:00.
    (Thanks to Alexander Krivenyshev and Stepan Golosunov.)

  Changes to past timestamps

    Correct many pre-1986 transitions, fixing entries originally
    derived from Shanks.  The fixes include:
      - Australia: several 1917 through 1971 transitions
      - Bahamas: several 1941 through 1945 transitions
      - Bermuda: several 1917 through 1956 transitions
      - Belize: several 1942 through 1968 transitions
      - Ghana: several 1915 through 1956 transitions
      - Israel and Palestine: several 1940 through 1985 transitions
      - Kenya and adjacent: several 1908 through 1960 transitions
      - Nigeria and adjacent: correcting LMT in Lagos, and several 1905
        through 1919 transitions
      - Seychelles: the introduction of standard time in 1907, not 1906
      - Vanuatu: DST in 1973-1974, and a corrected 1984 transition
    (Thanks to P Chan.)

    Because of the Australia change, Australia/Currie (King Island) is
    no longer needed, as it is identical to Australia/Hobart for all
    timestamps since 1970 and was therefore created by mistake.
    Australia/Currie has been moved to the 'backward' file and its
    corrected data moved to the 'backzone' file.

  Changes to past time zone abbreviations and DST flags

    To better match legislation in Turks and Caicos, the 2015 shift to
    year-round observance of -04 is now modeled as AST throughout before
    returning to Eastern Time with US DST in 2018, rather than as
    maintaining EDT until 2015-11-01.  (Thanks to P Chan.)

  Changes to documentation

    The zic man page now documents zic's coalescing of transitions
    when a zone falls back just before DST springs forward.


>>>>>>> 9e014010
Release 2020d - 2020-10-21 11:24:13 -0700

  Briefly:
    Palestine ends DST earlier than predicted, on 2020-10-24.

  Changes to past and future timestamps

    Palestine ends DST on 2020-10-24 at 01:00, instead of 2020-10-31
    as previously predicted (thanks to Sharef Mustafa.)  Its
    2019-10-26 fall-back was at 00:00, not 01:00 (thanks to Steffen
    Thorsen.)  Its 2015-10-23 transition was at 01:00 not 00:00, and
    its spring 2020 transition was on March 28 at 00:00, not March 27
    (thanks to Pierre Cashon.)  This affects Asia/Gaza and
    Asia/Hebron.  Assume future spring and fall transitions will be on
    the Saturday preceding the last Sunday of March and October,
    respectively.


Release 2020c - 2020-10-16 11:15:53 -0700

  Briefly:
    Fiji starts DST later than usual, on 2020-12-20.

  Changes to future timestamps

    Fiji will start DST on 2020-12-20, instead of 2020-11-08 as
    previously predicted.  DST will still end on 2021-01-17.
    (Thanks to Raymond Kumar and Alan Mintz.)  Assume for now that
    the later-than-usual start date is a one-time departure from the
    recent pattern.

  Changes to build procedure

    Rearguard tarballs now contain an empty file pacificnew.
    Some older downstream software expects this file to exist.
    (Problem reported by Mike Cullinan.)


Release 2020b - 2020-10-06 18:35:04 -0700

  Briefly:
    Revised predictions for Morocco's changes starting in 2023.
    Canada's Yukon changes to -07 on 2020-11-01, not 2020-03-08.
    Macquarie Island has stayed in sync with Tasmania since 2011.
    Casey, Antarctica is at +08 in winter and +11 in summer.
    zic no longer supports -y, nor the TYPE field of Rules.

  Changes to future timestamps

    Morocco's spring-forward after Ramadan is now predicted to occur
    no sooner than two days after Ramadan, instead of one day.
    (Thanks to Milamber.)  The first altered prediction is for 2023,
    now predicted to spring-forward on April 30 instead of April 23.

  Changes to past and future timestamps

   Casey Station, Antarctica has been using +08 in winter and +11 in
   summer since 2018.  The most recent transition from +08 to +11 was
   2020-10-04 00:01.  Also, Macquarie Island has been staying in
   sync with Tasmania since 2011.  (Thanks to Steffen Thorsen.)

  Changes to past and future time zone abbreviations and DST flags

    Canada's Yukon, represented by America/Whitehorse and
    America/Dawson, changes its time zone rules from -08/-07 to
    permanent -07 on 2020-11-01, not on 2020-03-08 as 2020a had it.
    This change affects only the time zone abbreviation (MST vs PDT)
    and daylight saving flag for the period between the two dates.
    (Thanks to Andrew G. Smith.)

  Changes to past timestamps

    Correct several transitions for Hungary for 1918/1983.
    For example, the 1983-09-25 fall-back was at 01:00, not 03:00.
    (Thanks to Géza Nyáry.)  Also, the 1890 transition to standard
    time was on 11-01, not 10-01 (thanks to Michael Deckers).

    The 1891 French transition was on March 16, not March 15.  The
    1911-03-11 French transition was at midnight, not a minute later.
    Monaco's transitions were on 1892-06-01 and 1911-03-29, not
    1891-03-15 and 1911-03-11.  (Thanks to Michael Deckers.)

  Changes to code

    Support for zic's long-obsolete '-y YEARISTYPE' option has been
    removed and, with it, so has support for the TYPE field in Rule
    lines, which is now reserved for compatibility with earlier zic.
    These features were previously deprecated in release 2015f.
    (Thanks to Tim Parenti.)

    zic now defaults to '-b slim' instead of to '-b fat'.

    zic's new '-l -' and '-p -' options uninstall any existing
    localtime and posixrules files, respectively.

    The undocumented and ineffective tzsetwall function has been
    removed.

  Changes to build procedure

    The Makefile now defaults POSIXRULES to '-', so the posixrules
    feature (obsolete as of 2019b) is no longer installed by default.

  Changes to documentation and commentary

    The long-obsolete files pacificnew, systemv, and yearistype.sh have
    been removed from the distribution.  (Thanks to Tim Parenti.)


Release 2020a - 2020-04-23 16:03:47 -0700

  Briefly:
    Morocco springs forward on 2020-05-31, not 2020-05-24.
    Canada's Yukon advanced to -07 year-round on 2020-03-08.
    America/Nuuk renamed from America/Godthab.
    zic now supports expiration dates for leap second lists.

  Changes to future timestamps

    Morocco's second spring-forward transition in 2020 will be May 31,
    not May 24 as predicted earlier.  (Thanks to Semlali Naoufal.)
    Adjust future-year predictions to use the first Sunday after the
    day after Ramadan, not the first Sunday after Ramadan.

    Canada's Yukon, represented by America/Whitehorse and
    America/Dawson, advanced to -07 year-round, beginning with its
    spring-forward transition on 2020-03-08, and will not fall back on
    2020-11-01.  Although a government press release calls this
    "permanent Pacific Daylight Saving Time", we prefer MST for
    consistency with nearby Dawson Creek, Creston, and Fort Nelson.
    (Thanks to Tim Parenti.)

  Changes to past timestamps

    Shanghai observed DST in 1919.  (Thanks to Phake Nick.)

  Changes to timezone identifiers

    To reflect current usage in English better, America/Godthab has
    been renamed to America/Nuuk.  A backwards-compatibility link
    remains for the old name.

  Changes to code

    localtime.c no longer mishandles timestamps after the last
    transition in a TZif file with leap seconds and with daylight
    saving time transitions projected into the indefinite future.
    For example, with TZ='America/Los_Angeles' with leap seconds,
    zdump formerly reported a DST transition on 2038-03-14
    from 01:59:32.999... to 02:59:33 instead of the correct transition
    from 01:59:59.999... to 03:00:00.

    zic -L now supports an Expires line in the leapseconds file, and
    truncates the TZif output accordingly.  This propagates leap
    second expiration information into the TZif file, and avoids the
    abovementioned localtime.c bug as well as similar bugs present in
    many client implementations.  If no Expires line is present, zic
    -L instead truncates the TZif output based on the #expires comment
    present in leapseconds files distributed by tzdb 2018f and later;
    however, this usage is obsolescent.  For now, the distributed
    leapseconds file has an Expires line that is commented out, so
    that the file can be fed to older versions of zic which ignore the
    commented-out line.  Future tzdb distributions are planned to
    contain a leapseconds file with an Expires line.

    The configuration macros HAVE_TZNAME and USG_COMPAT should now be
    set to 1 if the system library supports the feature, and 2 if not.
    As before, these macros are nonzero if tzcode should support the
    feature, zero otherwise.

    The configuration macro ALTZONE now has the same values with the
    same meaning as HAVE_TZNAME and USG_COMPAT.

    The code's defense against CRLF in leap-seconds.list is now
    portable to POSIX awk.  (Problem reported by Deborah Goldsmith.)

    Although the undocumented tzsetwall function is not changed in
    this release, it is now deprecated in preparation for removal in
    future releases.  Due to POSIX requirements, tzsetwall has not
    worked for some time.  Any code that uses it should instead use
    tzalloc(NULL) or, if portability trumps thread-safety, should
    unset the TZ environment variable.

  Changes to commentary

    The Îles-de-la-Madeleine and the Listuguj reserve are noted as
    following America/Halifax, and comments about Yukon's "south" and
    "north" have been corrected to say "east" and "west".  (Thanks to
    Jeffery Nichols.)


Release 2019c - 2019-09-11 08:59:48 -0700

  Briefly:
    Fiji observes DST from 2019-11-10 to 2020-01-12.
    Norfolk Island starts observing Australian-style DST.

  Changes to future timestamps

    Fiji's next DST transitions will be 2019-11-10 and 2020-01-12
    instead of 2019-11-03 and 2020-01-19.  (Thanks to Raymond Kumar.)
    Adjust future guesses accordingly.

    Norfolk Island will observe Australian-style DST starting in
    spring 2019.  The first transition is on 2019-10-06.  (Thanks to
    Kyle Czech and Michael Deckers.)

  Changes to past timestamps

    Many corrections to time in Turkey from 1940 through 1985.
    (Thanks to Oya Vulaş via Alois Treindl, and to Kıvanç Yazan.)

    The Norfolk Island 1975-03-02 transition was at 02:00 standard
    time, not 02:00 DST.  (Thanks to Michael Deckers.)

    South Korea observed DST from 1948 through 1951.  Although this
    info was supposed to appear in release 2014j, a typo inadvertently
    suppressed the change.  (Thanks to Alois Treindl.)

    Detroit observed DST in 1967 and 1968 following the US DST rules,
    except that its 1967 DST began on June 14 at 00:01.  (Thanks to
    Alois Treindl for pointing out that the old data entries were
    probably wrong.)

    Fix several errors in pre-1970 transitions in Perry County, IN.
    (Thanks to Alois Triendl for pointing out the 1967/9 errors.)

    Edmonton did not observe DST in 1967 or 1969.  In 1946 Vancouver
    ended DST on 09-29 not 10-13, and Vienna ended DST on 10-07 not
    10-06.  In 1945 Königsberg (now Kaliningrad) switched from +01/+02
    to +02/+03 on 04-10 not 01-01, and its +02/+03 is abbreviated
    EET/EEST, not CET/CEST.  (Thanks to Alois Triendl.)  In 1946
    Königsberg switched to +03 on 04-07 not 01-01.

    In 1946 Louisville switched from CST to CDT on 04-28 at 00:01, not
    01-01 at 00:00.  (Thanks to Alois Treindl and Michael Deckers.)
    Also, it switched from CST to CDT on 1950-04-30, not 1947-04-27.

    The 1892-05-01 transition in Brussels was at 00:17:30, not at noon.
    (Thanks to Michael Deckers.)

  Changes to past time zone abbreviations and DST flags

    Hong Kong Winter Time, observed from 1941-10-01 to 1941-12-25,
    is now flagged as DST and is abbreviated HKWT not HKT.

  Changes to code

    leapseconds.awk now relies only on its input data, rather than
    also relying on its comments.  (Inspired by code from Dennis
    Ferguson and Chris Woodbury.)

    The code now defends against CRLFs in leap-seconds.list.
    (Thanks to Brian Inglis and Chris Woodbury.)

  Changes to documentation and commentary

    theory.html discusses leap seconds.  (Thanks to Steve Summit.)

    Nashville's newspapers dueled about the time of day in the 1950s.
    (Thanks to John Seigenthaler.)

    Liechtenstein observed Swiss DST in 1941/2.
    (Thanks to Alois Treindl.)


Release 2019b - 2019-07-01 00:09:53 -0700

  Briefly:
    Brazil no longer observes DST.
    'zic -b slim' outputs smaller TZif files; please try it out.
    Palestine's 2019 spring-forward transition was on 03-29, not 03-30.

  Changes to future timestamps

    Brazil has canceled DST and will stay on standard time indefinitely.
    (Thanks to Steffen Thorsen, Marcus Diniz, and Daniel Soares de
    Oliveira.)

    Predictions for Morocco now go through 2087 instead of 2037, to
    work around a problem on newlib when using TZif files output by
    zic 2019a or earlier.  (Problem reported by David Gauchard.)

  Changes to past and future timestamps

    Palestine's 2019 spring transition was 03-29 at 00:00, not 03-30
    at 01:00.  (Thanks to Sharef Mustafa and Even Scharning.)  Guess
    future transitions to be March's last Friday at 00:00.

  Changes to past timestamps

    Hong Kong's 1941-06-15 spring-forward transition was at 03:00, not
    03:30.  Its 1945 transition from JST to HKT was on 11-18 at 02:00,
    not 09-15 at 00:00.  In 1946 its spring-forward transition was on
    04-21 at 00:00, not the previous day at 03:30.  From 1946 through
    1952 its fall-back transitions occurred at 04:30, not at 03:30.
    In 1947 its fall-back transition was on 11-30, not 12-30.
    (Thanks to P Chan.)

  Changes to past time zone abbreviations

    Italy's 1866 transition to Rome Mean Time was on December 12, not
    September 22.  This affects only the time zone abbreviation for
    Europe/Rome between those dates.  (Thanks to Stephen Trainor and
    Luigi Rosa.)

  Changes affecting metadata only

    Add info about the Crimea situation in zone1970.tab and zone.tab.
    (Problem reported by Serhii Demediuk.)

  Changes to code

    zic's new -b option supports a way to control data bloat and to
    test for year-2038 bugs in software that reads TZif files.
    'zic -b fat' and 'zic -b slim' generate larger and smaller output;
    for example, changing from fat to slim shrinks the Europe/London
    file from 3648 to 1599 bytes, saving about 56%.  Fat and slim
    files represent the same set of timestamps and use the same TZif
    format as documented in tzfile(5) and in Internet RFC 8536.
    Fat format attempts to work around bugs or incompatibilities in
    older software, notably software that mishandles 64-bit TZif data
    or uses obsolete TZ strings like "EET-2EEST" that lack DST rules.
    Slim format is more efficient and does not work around 64-bit bugs
    or obsolete TZ strings.  Currently zic defaults to fat format
    unless you compile with -DZIC_BLOAT_DEFAULT=\"slim\"; this
    out-of-the-box default is intended to change in future releases
    as the buggy software often mishandles timestamps anyway.

    zic no longer treats a set of rules ending in 2037 specially.
    Previously, zic assumed that such a ruleset meant that future
    timestamps could not be predicted, and therefore omitted a
    POSIX-like TZ string in the TZif output.  The old behavior is no
    longer needed for current tzdata, and caused problems with newlib
    when used with older tzdata (reported by David Gauchard).

    zic no longer generates some artifact transitions.  For example,
    Europe/London no longer has a no-op transition in January 1996.

  Changes to build procedure

    tzdata.zi now assumes zic 2017c or later.  This shrinks tzdata.zi
    by a percent or so.

  Changes to documentation and commentary

    The Makefile now documents the POSIXRULES macro as being obsolete,
    and similarly, zic's -p POSIXRULES option is now documented as
    being obsolete.  Although the POSIXRULES feature still exists and
    works as before, in practice it is rarely used for its intended
    purpose, and it does not work either in the default reference
    implementation (for timestamps after 2037) or in common
    implementations such as GNU/Linux (for contemporary timestamps).
    Since POSIXRULES was designed primarily as a temporary transition
    facility for System V platforms that died off decades ago, it is
    being decommissioned rather than institutionalized.

    New info on Bonin Islands and Marcus (thanks to Wakaba and Phake Nick).


Release 2019a - 2019-03-25 22:01:33 -0700

  Briefly:
    Palestine "springs forward" on 2019-03-30 instead of 2019-03-23.
    Metlakatla "fell back" to rejoin Alaska Time on 2019-01-20 at 02:00.

  Changes to past and future timestamps

    Palestine will not start DST until 2019-03-30, instead of 2019-03-23 as
    previously predicted.  Adjust our prediction by guessing that spring
    transitions will be between 24 and 30 March, which matches recent practice
    since 2016.  (Thanks to Even Scharning and Tim Parenti.)

    Metlakatla ended its observance of Pacific standard time,
    rejoining Alaska Time, on 2019-01-20 at 02:00.  (Thanks to Ryan
    Stanley and Tim Parenti.)

  Changes to past timestamps

    Israel observed DST in 1980 (08-02/09-13) and 1984 (05-05/08-25).
    (Thanks to Alois Treindl and Isaac Starkman.)

  Changes to time zone abbreviations

    Etc/UCT is now a backward-compatibility link to Etc/UTC, instead
    of being a separate zone that generates the abbreviation "UCT",
    which nowadays is typically a typo.  (Problem reported by Isiah
    Meadows.)

  Changes to code

    zic now has an -r option to limit the time range of output data.
    For example, 'zic -r @1000000000' limits the output data to
    timestamps starting 1000000000 seconds after the Epoch.
    This helps shrink output size and can be useful for applications
    not needing the full timestamp history, such as TZDIST truncation;
    see Internet RFC 8536 section 5.1.  (Inspired by a feature request
    from Christopher Wong, helped along by bug reports from Wong and
    from Tim Parenti.)

  Changes to documentation

    Mention Internet RFC 8536 (February 2019), which documents TZif.

    tz-link.html now cites tzdata-meta
    <https://tzdata-meta.timtimeonline.com/>.


Release 2018i - 2018-12-30 11:05:43 -0800

  Briefly:
    São Tomé and Príncipe switches from +01 to +00 on 2019-01-01.

  Changes to future timestamps

    Due to a change in government, São Tomé and Príncipe switches back
    from +01 to +00 on 2019-01-01 at 02:00.  (Thanks to Vadim
    Nasardinov and Michael Deckers.)


Release 2018h - 2018-12-23 17:59:32 -0800

  Briefly:
    Qyzylorda, Kazakhstan moved from +06 to +05 on 2018-12-21.
    New zone Asia/Qostanay because Qostanay, Kazakhstan didn't move.
    Metlakatla, Alaska observes PST this winter only.
    Guess Morocco will continue to adjust clocks around Ramadan.
    Add predictions for Iran from 2038 through 2090.

  Changes to future timestamps

    Guess that Morocco will continue to fall back just before and
    spring forward just after Ramadan, the practice since 2012.
    (Thanks to Maamar Abdelkader.)  This means Morocco will observe
    negative DST during Ramadan in main and vanguard formats, and in
    rearguard format it stays in the +00 timezone and observes
    ordinary DST in all months other than Ramadan.  As before, extend
    this guesswork to the year 2037.  As a consequence, Morocco is
    scheduled to observe three DST transitions in some Gregorian years
    (e.g., 2033) due to the mismatch between the Gregorian and Islamic
    calendars.

    The table of exact transitions for Iranian DST has been extended.
    It formerly cut off before the year 2038 in a nod to 32-bit time_t.
    It now cuts off before 2091 as there is doubt about how the Persian
    calendar will treat 2091.  This change predicts DST transitions in
    2038-9, 2042-3, and 2046-7 to occur one day later than previously
    predicted.  As before, post-cutoff transitions are approximated.

  Changes to past and future timestamps

    Qyzylorda (aka Kyzylorda) oblast in Kazakhstan moved from +06 to
    +05 on 2018-12-21.  This is a zone split as Qostanay (aka
    Kostanay) did not switch, so create a zone Asia/Qostanay.

    Metlakatla moved from Alaska to Pacific standard time on 2018-11-04.
    It did not change clocks that day and remains on -08 this winter.
    (Thanks to Ryan Stanley.)  It will revert to the usual Alaska
    rules next spring, so this change affects only timestamps
    from 2018-11-04 through 2019-03-10.

  Change to past timestamps

    Kwajalein's 1993-08-20 transition from -12 to +12 was at 24:00,
    not 00:00.  I transcribed the time incorrectly from Shanks.
    (Thanks to Phake Nick.)

    Nauru's 1979 transition was on 02-10 at 02:00, not 05-01 at 00:00.
    (Thanks to Phake Nick.)

    Guam observed DST irregularly from 1959 through 1977.
    (Thanks to Phake Nick.)

    Hong Kong observed DST in 1941 starting 06-15 (not 04-01), then on
    10-01 changed standard time to +08:30 (not +08).  Its transition
    back to +08 after WWII was on 1945-09-15, not the previous day.
    Its 1904-10-30 change took effect at 01:00 +08 (not 00:00 LMT).
    (Thanks to Phake Nick, Steve Allen, and Joseph Myers.)  Also,
    its 1952 fallback was on 11-02 (not 10-25).

    This release contains many changes to timestamps before 1946 due
    to Japanese possession or occupation of Pacific/Chuuk,
    Pacific/Guam, Pacific/Kosrae, Pacific/Kwajalein, Pacific/Majuro,
    Pacific/Nauru, Pacific/Palau, and Pacific/Pohnpei.
    (Thanks to Phake Nick.)

    Assume that the Spanish East Indies was like the Philippines and
    observed American time until the end of 1844.  This affects
    Pacific/Chuuk, Pacific/Kosrae, Pacific/Palau, and Pacific/Pohnpei.

  Changes to past tm_isdst flags

    For the recent Morocco change, the tm_isdst flag should be 1 from
    2018-10-27 00:00 to 2018-10-28 03:00.  (Thanks to Michael Deckers.)
    Give a URL to the official decree.  (Thanks to Matt Johnson.)


Release 2018g - 2018-10-26 22:22:45 -0700

  Briefly:
    Morocco switches to permanent +01 on 2018-10-28.

  Changes to future timestamps

    Morocco switches from +00/+01 to permanent +01 effective 2018-10-28,
    so its clocks will not fall back as previously scheduled.
    (Thanks to Mohamed Essedik Najd and Brian Inglis.)

  Changes to code

    When generating TZif files with leap seconds, zic no longer uses a
    format that trips up older 32-bit clients, fixing a bug introduced
    in 2018f.  (Reported by Daniel Fischer.)  Also, the zic workaround
    for QTBUG-53071 now also works for TZif files with leap seconds.

    The translator to rearguard format now rewrites the line
    "Rule Japan 1948 1951 - Sep Sat>=8 25:00 0 S" to
    "Rule Japan 1948 1951 - Sep Sun>=9  1:00 0 S".
    This caters to zic before 2007 and to Oracle TZUpdater 2.2.0
    and earlier.  (Reported by Christos Zoulas.)

  Changes to past time zone abbreviations

    Change HDT to HWT/HPT for WWII-era abbreviations in Hawaii.
    This reverts to 2011h, as the abbreviation change in 2011i was
    likely inadvertent.

  Changes to documentation

    tzfile.5 has new sections on interoperability issues.


Release 2018f - 2018-10-18 00:14:18 -0700

  Briefly:
  Volgograd moves from +03 to +04 on 2018-10-28.
  Fiji ends DST 2019-01-13, not 2019-01-20.
  Most of Chile changes DST dates, effective 2019-04-06.

  Changes to future timestamps

    Volgograd moves from +03 to +04 on 2018-10-28 at 02:00.
    (Thanks to Alexander Fetisov and Stepan Golosunov.)

    Fiji ends DST 2019-01-13 instead of the 2019-01-20 previously
    predicted.  (Thanks to Raymond Kumar.)  Adjust future predictions
    accordingly.

    Most of Chile will end DST on the first Saturday in April at 24:00 mainland
    time, and resume DST on the first Saturday in September at 24:00 mainland
    time.  The changes are effective from 2019-04-06, and do not affect the
    Magallanes region modeled by America/Punta_Arenas.  (Thanks to Juan Correa
    and Tim Parenti.)  Adjust future predictions accordingly.

  Changes to past timestamps

    The 2018-05-05 North Korea 30-minute time zone change took place
    at 23:30 the previous day, not at 00:00 that day.

    China's 1988 spring-forward transition was on April 17, not
    April 10.  Its DST transitions in 1986/91 were at 02:00, not 00:00.
    (Thanks to P Chan.)

    Fix several issues for Macau before 1992.  Macau's pre-1904 LMT
    was off by 10 s.  Macau switched to +08 in 1904 not 1912, and
    temporarily switched to +09/+10 during World War II.  Macau
    observed DST in 1942/79, not 1961/80, and there were several
    errors for transition times and dates.  (Thanks to P Chan.)

    The 1948-1951 fallback transitions in Japan were at 25:00 on
    September's second Saturday, not at 24:00.  (Thanks to Phake Nick.)
    zic turns this into 01:00 on the day after September's second
    Saturday, which is the best that POSIX or C platforms can do.

    Incorporate 1940-1949 Asia/Shanghai DST transitions from a 2014
    paper by Li Yu, replacing more-questionable data from Shanks.

  Changes to time zone abbreviations

    Use "PST" and "PDT" for Philippine time.  (Thanks to Paul Goyette.)

  Changes to code

    zic now always generates TZif files where time type 0 is used for
    timestamps before the first transition.  This simplifies the
    reading of TZif files and should not affect behavior of existing
    TZif readers because the same set of time types is used; only
    their internal indexes may have changed.  This affects only the
    legacy zones EST5EDT, CST6CDT, MST7MDT, PST8PDT, CET, MET, and
    EET, which previously used nonzero types for these timestamps.

    Because of the type 0 change, zic no longer outputs a dummy
    transition at time -2**59 (before the Big Bang), as clients should
    no longer need this to handle historical timestamps correctly.
    This reverts a change introduced in 2013d and shrinks most TZif
    files by a few bytes.

    zic now supports negative time-of-day in Rule and Leap lines, e.g.,
    "Rule X min max - Apr lastSun -6:00 1:00 -" means the transition
    occurs at 18:00 on the Saturday before the last Sunday in April.
    This behavior was documented in 2018a but the code did not
    entirely match the documentation.

    localtime.c no longer requires at least one time type in TZif
    files that lack transitions or have a POSIX-style TZ string.  This
    future-proofs the code against possible future extensions to the
    format that would allow TZif files with POSIX-style TZ strings and
    without transitions or time types.

    A read-access subscript error in localtime.c has been fixed.
    It could occur only in TZif files with timecnt == 0, something that
    does not happen in practice now but could happen in future versions.

    localtime.c no longer ignores TZif POSIX-style TZ strings that
    specify only standard time.  Instead, these TZ strings now
    override the default time type for timestamps after the last
    transition (or for all timestamps if there are no transitions),
    just as DST strings specifying DST have always done.

    leapseconds.awk now outputs "#updated" and "#expires" comments,
    and supports leap seconds at the ends of months other than June
    and December.  (Inspired by suggestions from Chris Woodbury.)

  Changes to documentation

    New restrictions: A Rule name must start with a character that
    is neither an ASCII digit nor "-" nor "+", and an unquoted name
    should not use characters in the set "!$%&'()*,/:;<=>?@[\]^`{|}~".
    The latter restriction makes room for future extensions (a
    possibility noted by Tom Lane).

    tzfile.5 now documents what time types apply before the first and
    after the last transition, if any.

    Documentation now uses the spelling "timezone" for a TZ setting
    that determines timestamp history, and "time zone" for a
    geographic region currently sharing the same standard time.

    The name "TZif" is now used for the tz binary data format.

    tz-link.htm now mentions the A0 TimeZone Migration utilities.
    (Thanks to Aldrin Martoq for the link.)

  Changes to build procedure

    New 'make' target 'rearguard_tarballs' to build the rearguard
    tarball only.  This is a convenience on platforms that lack lzip
    if you want to build the rearguard tarball.  (Problem reported by
    Deborah Goldsmith.)

    tzdata.zi is now more stable from release to release.  (Problem
    noted by Tom Lane.)  It is also a bit shorter.

    tzdata.zi now can contain comment lines documenting configuration
    information, such as which data format was selected, which input
    files were used, and how leap seconds are treated.  (Problems
    noted by Lester Caine and Brian Inglis.)  If the Makefile defaults
    are used these comment lines are absent, for backward
    compatibility.  A redistributor intending to alter its copy of the
    files should also append "-LABEL" to the 'version' file's first
    line, where "LABEL" identifies the redistributor's change.


Release 2018e - 2018-05-01 23:42:51 -0700

  Briefly:

    North Korea switches back to +09 on 2018-05-05.
    The main format uses negative DST again, for Ireland etc.
    'make tarballs' now also builds a rearguard tarball.
    New 's' and 'd' suffixes in SAVE columns of Rule and Zone lines.

  Changes to past and future timestamps

    North Korea switches back from +0830 to +09 on 2018-05-05.
    (Thanks to Kang Seonghoon, Arthur David Olson, Seo Sanghyeon,
    and Tim Parenti.)

    Bring back the negative-DST changes of 2018a, except be more
    compatible with data parsers that do not support negative DST.
    Also, this now affects historical timestamps in Namibia and the
    former Czechoslovakia, not just Ireland.  The main format now uses
    negative DST to model timestamps in Europe/Dublin (from 1971 on),
    Europe/Prague (1946/7), and Africa/Windhoek (1994/2017).  This
    does not affect UT offsets, only time zone abbreviations and the
    tm_isdst flag.  Also, this does not affect rearguard or vanguard
    formats; effectively the main format now uses vanguard instead of
    rearguard format.  Data parsers that do not support negative DST
    can still use data from the rearguard tarball described below.

  Changes to build procedure

    The command 'make tarballs' now also builds the tarball
    tzdataVERSION-rearguard.tar.gz, which is like tzdataVERSION.tar.gz
    except that it uses rearguard format intended for trailing-edge
    data parsers.

  Changes to data format and to code

    The SAVE column of Rule and Zone lines can now have an 's' or 'd'
    suffix, which specifies whether the adjusted time is standard time
    or daylight saving time.  If no suffix is given, daylight saving
    time is used if and only if the SAVE column is nonzero; this is
    the longstanding behavior.  Although this new feature is not used
    in tzdata, it could be used to specify the legal time in Namibia
    1994-2017, as opposed to the popular time (see below).

  Changes to past timestamps

    From 1994 through 2017 Namibia observed DST in winter, not summer.
    That is, it used negative DST, as Ireland still does.  This change
    does not affect UTC offsets; it affects only the tm_isdst flag and
    the abbreviation used during summer, which is now CAT, not WAST.
    Although (as noted by Michael Deckers) summer and winter time were
    both simply called "standard time" in Namibian law, in common
    practice winter time was considered to be DST (as noted by Stephen
    Colebourne).  The full effect of this change is only in vanguard
    and main format; in rearguard format, the tm_isdst flag is still
    zero in winter and nonzero in summer.

    In 1946/7 Czechoslovakia also observed negative DST in winter.
    The full effect of this change is only in vanguard and main
    formats; in rearguard format, it is modeled as plain GMT without
    daylight saving.  Also, the dates of some 1944/5 DST transitions
    in Czechoslovakia have been changed.


Release 2018d - 2018-03-22 07:05:46 -0700

  Briefly:

  Palestine starts DST a week earlier in 2018.
  Add support for vanguard and rearguard data consumers.
  Add subsecond precision to source data format, though not to data.

  Changes to future timestamps

    In 2018, Palestine starts DST on March 24, not March 31.
    Adjust future predictions accordingly.  (Thanks to Sharef Mustafa.)

  Changes to past and future timestamps

    Casey Station in Antarctica changed from +11 to +08 on 2018-03-11
    at 04:00.  (Thanks to Steffen Thorsen.)

  Changes to past timestamps

    Historical transitions for Uruguay, represented by
    America/Montevideo, have been updated per official legal documents,
    replacing previous data mainly originating from the inventions of
    Shanks & Pottenger.  This has resulted in adjustments ranging from
    30 to 90 minutes in either direction over at least two dozen
    distinct periods ranging from one day to several years in length.
    A mere handful of pre-1991 transitions are unaffected; data since
    then has come from more reliable contemporaneous reporting.  These
    changes affect various timestamps in 1920-1923, 1936, 1939,
    1942-1943, 1959, 1966-1970, 1972, 1974-1980, and 1988-1990.
    Additionally, Uruguay's pre-standard-time UT offset has been
    adjusted westward by 7 seconds, from UT-03:44:44 to UT-03:44:51, to
    match the location of the Observatory of the National Meteorological
    Institute in Montevideo.
    (Thanks to Jeremie Bonjour, Tim Parenti, and Michael Deckers.)

    Enderbury and Kiritimati skipped New Year's Eve 1994, not
    New Year's Day 1995.  (Thanks to Kerry Shetline.)

    Fix the 1912-01-01 transition for Portugal and its colonies.
    This transition was at 00:00 according to the new UT offset, not
    according to the old one.  Also assume that Cape Verde switched on
    the same date as the rest, not in 1907.  This affects
    Africa/Bissau, Africa/Sao_Tome, Asia/Macau, Atlantic/Azores,
    Atlantic/Cape_Verde, Atlantic/Madeira, and Europe/Lisbon.
    (Thanks to Michael Deckers.)

    Fix an off-by-1 error for pre-1913 timestamps in Jamaica and in
    Turks & Caicos.

  Changes to past time zone abbreviations

    MMT took effect in Uruguay from 1908-06-10, not 1898-06-28.  There
    is no clock change associated with the transition.

  Changes to build procedure

    The new DATAFORM macro in the Makefile lets the installer choose
    among three source data formats.  The idea is to lessen downstream
    disruption when data formats are improved.

    * DATAFORM=vanguard installs from the latest, bleeding-edge
      format.  DATAFORM=main (the default) installs from the format
      used in the 'africa' etc. files.  DATAFORM=rearguard installs
      from a trailing-edge format.  Eventually, elements of today's
      vanguard format should move to the main format, and similarly
      the main format's features should eventually move to the
      rearguard format.

    * In the current version, the main and rearguard formats are
      identical and match that of 2018c, so this change does not
      affect default behavior.  The vanguard format currently contains
      one feature not in the main format: negative SAVE values.  This
      improves support for Ireland, which uses Irish Standard Time
      (IST, UTC+01) in summer and GMT (UTC) in winter.  tzcode has
      supported negative SAVE values for decades, and this feature
      should move to the main format soon.  However, it will not move
      to the rearguard format for quite some time because some
      downstream parsers do not support it.

    * The build procedure constructs three files vanguard.zi, main.zi,
      and rearguard.zi, one for each format.  Although the files
      represent essentially the same data, they may have minor
      discrepancies that users are not likely to notice.  The files
      are intended for downstream data consumers and are not
      installed.  Zoneinfo parsers that do not support negative SAVE values
      should start using rearguard.zi, so that they will be unaffected
      when the negative-DST feature moves from vanguard to main.
      Bleeding-edge Zoneinfo parsers that support the new features
      already can use vanguard.zi; in this respect, current tzcode is
      bleeding-edge.

    The Makefile should now be safe for parallelized builds, and 'make
    -j to2050new.tzs' is now much faster on a multiprocessor host
    with GNU Make.

    When built with -DSUPPRESS_TZDIR, the tzcode library no longer
    prepends TZDIR/ to file names that do not begin with '/'.  This is
    not recommended for general use, due to its security implications.
    (From a suggestion by Manuela Friedrich.)

  Changes to code

    zic now accepts subsecond precision in expressions like
    00:19:32.13, which is approximately the legal time of the
    Netherlands from 1835 to 1937.  However, because it is
    questionable whether the few recorded uses of non-integer offsets
    had subsecond precision in practice, there are no plans for tzdata
    to use this feature.  (Thanks to Steve Allen for pointing out
    the limitations of historical data in this area.)

    The code is a bit more portable to MS-Windows.  Installers can
    compile with -DRESERVE_STD_EXT_IDS on MS-Windows platforms that
    reserve identifiers like 'localtime'.  (Thanks to Manuela
    Friedrich.)

  Changes to documentation and commentary

    theory.html now outlines tzdb's extensions to POSIX's model for
    civil time, and has a section "POSIX features no longer needed"
    that lists POSIX API components that are now vestigial.
    (From suggestions by Steve Summit.)  It also better distinguishes
    time zones from tz regions.  (From a suggestion by Guy Harris.)

    Commentary is now more consistent about using the phrase "daylight
    saving time", to match the C name tm_isdst.  Daylight saving time
    need not occur in summer, and need not have a positive offset from
    standard time.

    Commentary about historical transitions in Uruguay has been expanded
    with links to many relevant legal documents.
    (Thanks to Tim Parenti.)

    Commentary now uses some non-ASCII characters with Unicode value
    less than U+0100, as they can be useful and should work even with
    older editors such as XEmacs.


Release 2018c - 2018-01-22 23:00:44 -0800

  Briefly:
  Revert Irish changes that relied on negative SAVE values.

  Changes to tm_isdst

    Revert the 2018a change to Europe/Dublin.  As before, this change
    does not affect UT offsets or abbreviations; it affects only
    whether timestamps are considered to be standard time or
    daylight-saving time, as expressed in the tm_isdst flag of C's
    struct tm type.  This reversion is intended to be a temporary
    workaround for problems discovered with downstream uses of
    releases 2018a and 2018b, which implemented Irish time by using
    negative SAVE values in the Eire rules of the 'europe' file.
    Although negative SAVE values have been part of tzcode for many
    years and are supported by many platforms, they were not
    documented before 2018a and ICU and OpenJDK do not currently
    support them.  A mechanism to export data to platforms lacking
    support for negative DST is planned to be developed before the
    change is reapplied.  (Problems reported by Deborah Goldsmith and
    Stephen Colebourne.)

  Changes to past timestamps

    Japanese DST transitions (1948-1951) were Sundays at 00:00, not
    Saturdays or Sundays at 02:00.  (Thanks to Takayuki Nikai.)

  Changes to build procedure

    The build procedure now works around mawk 1.3.3's lack of support
    for character class expressions.  (Problem reported by Ohyama.)


Release 2018b - 2018-01-17 23:24:48 -0800

  Briefly:
  Fix a packaging problem in tz2018a, which was missing 'pacificnew'.

  Changes to build procedure

    The distribution now contains the file 'pacificnew' again.
    This file was inadvertantly omitted in the 2018a distribution.
    (Problem reported by Matias Fonzo.)


Release 2018a - 2018-01-12 22:29:21 -0800

  Briefly:
  São Tomé and Príncipe switched from +00 to +01.
  Brazil's DST will now start on November's first Sunday.
  Ireland's standard time is now in the summer, not the winter.
  Use Debian-style installation locations, instead of 4.3BSD-style.
  New zic option -t.

  Changes to past and future timestamps

    São Tomé and Príncipe switched from +00 to +01 on 2018-01-01 at
    01:00.  (Thanks to Steffen Thorsen and Michael Deckers.)

  Changes to future timestamps

    Starting in 2018 southern Brazil will begin DST on November's
    first Sunday instead of October's third Sunday.  (Thanks to
    Steffen Thorsen.)

  Changes to past timestamps

    A discrepancy of 4 s in timestamps before 1931 in South Sudan has
    been corrected.  The 'backzone' and 'zone.tab' files did not agree
    with the 'africa' and 'zone1970.tab' files.  (Problem reported by
    Michael Deckers.)

    The abbreviation invented for Bolivia Summer Time (1931-2) is now
    BST instead of BOST, to be more consistent with the convention
    used for Latvian Summer Time (1918-9) and for British Summer Time.

  Changes to tm_isdst

    Change Europe/Dublin so that it observes Irish Standard Time (UT
    +01) in summer and GMT (as negative daylight-saving) in winter,
    instead of observing standard time (GMT) in winter and Irish
    Summer Time (UT +01) in summer.  This change does not affect UT
    offsets or abbreviations; it affects only whether timestamps are
    considered to be standard time or daylight-saving time, as
    expressed in the tm_isdst flag of C's struct tm type.
    (Discrepancy noted by Derick Rethans.)

  Changes to build procedure

    The default installation locations have been changed to mostly
    match Debian circa 2017, instead of being designed as an add-on to
    4.3BSD circa 1986.  This affects the Makefile macros TOPDIR,
    TZDIR, MANDIR, and LIBDIR.  New Makefile macros TZDEFAULT, USRDIR,
    USRSHAREDIR, BINDIR, ZDUMPDIR, and ZICDIR let installers tailor
    locations more precisely.  (This responds to suggestions from
    Brian Inglis and from Steve Summit.)

    The default installation procedure no longer creates the
    backward-compatibility link US/Pacific-New, which causes
    confusion during user setup (e.g., see Debian bug 815200).
    Use 'make BACKWARD="backward pacificnew"' to create the link
    anyway, for now.  Eventually we plan to remove the link entirely.

    tzdata.zi now contains a version-number comment.
    (Suggested by Tom Lane.)

    The Makefile now quotes values like BACKWARD more carefully when
    passing them to the shell.  (Problem reported by Zefram.)

    Builders no longer need to specify -DHAVE_SNPRINTF on platforms
    that have snprintf and use pre-C99 compilers.  (Problem reported
    by Jon Skeet.)

  Changes to code

    zic has a new option -t FILE that specifies the location of the
    file that determines local time when TZ is unset.  The default for
    this location can be configured via the new TZDEFAULT makefile
    macro, which defaults to /etc/localtime.

    Diagnostics and commentary now distinguish UT from UTC more
    carefully; see theory.html for more information about UT vs UTC.

    zic has been ported to GCC 8's -Wstringop-truncation option.
    (Problem reported by Martin Sebor.)

  Changes to documentation and commentary

    The zic man page now documents the longstanding behavior that
    times and years can be out of the usual range, with negative times
    counting backwards from midnight and with year 0 preceding year 1.
    (Problem reported by Michael Deckers.)

    The theory.html file now mentions the POSIX limit of six chars
    per abbreviation, and lists alphabetic abbreviations used.

    The files tz-art.htm and tz-link.htm have been renamed to
    tz-art.html and tz-link.html, respectively, for consistency with
    other file names and to simplify web server configuration.


Release 2017c - 2017-10-20 14:49:34 -0700

  Briefly:
  Northern Cyprus switches from +03 to +02/+03 on 2017-10-29.
  Fiji ends DST 2018-01-14, not 2018-01-21.
  Namibia switches from +01/+02 to +02 on 2018-04-01.
  Sudan switches from +03 to +02 on 2017-11-01.
  Tonga likely switches from +13/+14 to +13 on 2017-11-05.
  Turks & Caicos switches from -04 to -05/-04 on 2018-11-04.
  A new file tzdata.zi now holds a small text copy of all data.
  The zic input format has been regularized slightly.

  Changes to future timestamps

    Northern Cyprus has decided to resume EU rules starting
    2017-10-29, thus reinstituting winter time.

    Fiji ends DST 2018-01-14 instead of the 2018-01-21 previously
    predicted.  (Thanks to Dominic Fok.)  Adjust future predictions
    accordingly.

    Namibia will switch from +01 with DST to +02 all year on
    2017-09-03 at 02:00.  This affects UT offsets starting 2018-04-01
    at 02:00.  (Thanks to Steffen Thorsen.)

    Sudan will switch from +03 to +02 on 2017-11-01.  (Thanks to Ahmed
    Atyya and Yahia Abdalla.)  South Sudan is not switching, so
    Africa/Juba is no longer a link to Africa/Khartoum.

    Tonga has likely ended its experiment with DST, and will not
    adjust its clocks on 2017-11-05.  Although Tonga has not announced
    whether it will continue to observe DST, the IATA is assuming that
    it will not.  (Thanks to David Wade.)

    Turks & Caicos will switch from -04 all year to -05 with US DST on
    2018-03-11 at 03:00.  This affects UT offsets starting 2018-11-04
    at 02:00.  (Thanks to Steffen Thorsen.)

  Changes to past timestamps

    Namibia switched from +02 to +01 on 1994-03-21, not 1994-04-03.
    (Thanks to Arthur David Olson.)

    Detroit did not observe DST in 1967.

    Use railway time for Asia/Kolkata before 1941, by switching to
    Madras local time (UT +052110) in 1870, then to IST (UT +0530) in
    1906.  Also, treat 1941-2's +0630 as DST, like 1942-5.

    Europe/Dublin's 1946 and 1947 fallback transitions occurred at
    02:00 standard time, not 02:00 DST.  (Thanks to Michael Deckers.)

    Pacific/Apia and Pacific/Pago_Pago switched from Antipodean to
    American time in 1892, not 1879.  (Thanks to Michael Deckers.)

    Adjust the 1867 transition in Alaska to better reflect the
    historical record, by changing it to occur on 1867-10-18 at 15:30
    Sitka time rather than at the start of 1867-10-17 local time.
    Although strictly speaking this is accurate only for Sitka,
    the rest of Alaska's blanks need to be filled in somehow.

    Fix off-by-one errors in UT offsets for Adak and Nome before 1867.
    (Thanks to Michael Deckers.)

    Add 7 s to the UT offset in Asia/Yangon before 1920.

  Changes to zone names

    Remove Canada/East-Saskatchewan from the 'backward' file, as it
    exceeded the 14-character limit and was an unused misnomer anyway.

  Changes to build procedure

    To support applications that prefer to read time zone data in text
    form, two zic input files tzdata.zi and leapseconds are now
    installed by default.  The commands 'zic tzdata.zi' and 'zic -L
    leapseconds tzdata.zi' can reproduce the tzdata binary files
    without and with leap seconds, respectively.  To prevent these two
    new files from being installed, use 'make TZDATA_TEXT=', and to
    suppress leap seconds from the tzdata text installation, use 'make
    TZDATA_TEXT=tzdata.zi'.

    'make BACKWARD=' now suppresses backward-compatibility names
    like 'US/Pacific' that are defined in the 'backward' and
    'pacificnew' files.

    'make check' now works on systems that lack a UTF-8 locale,
    or that lack the nsgmls program.  Set UTF8_LOCALE to configure
    the name of a UTF-8 locale, if you have one.

    Y2K runtime checks are no longer enabled by default.  Add
    -DDEPRECATE_TWO_DIGIT_YEARS to CFLAGS to enable them, instead of
    adding -DNO_RUN_TIME_WARNINGS_ABOUT_YEAR_2000_PROBLEMS_THANK_YOU
    to disable them.  (New name suggested by Brian Inglis.)

    The build procedure for zdump now works on AIX 7.1.
    (Problem reported by Kees Dekker.)

  Changes to code

    zic and the reference runtime now reject multiple leap seconds
    within 28 days of each other, or leap seconds before the Epoch.
    As a result, support for double leap seconds, which was
    obsolescent and undocumented, has been removed.  Double leap
    seconds were an error in the C89 standard; they have never existed
    in civil timekeeping.  (Thanks to Robert Elz and Bradley White for
    noticing glitches in the code that uncovered this problem.)

    zic now warns about use of the obsolescent and undocumented -y
    option, and about use of the obsolescent TYPE field of Rule lines.

    zic now allows unambiguous abbreviations like "Sa" and "Su" for
    weekdays; formerly it rejected them due to a bug.  Conversely, zic
    no longer considers non-prefixes to be abbreviations; for example,
    it no longer accepts "lF" as an abbreviation for "lastFriday".
    Also, zic warns about the undocumented usage with a "last-"
    prefix, e.g., "last-Fri".

    Similarly, zic now accepts the unambiguous abbreviation "L" for
    "Link" in ordinary context and for "Leap" in leap-second context.
    Conversely, zic no longer accepts non-prefixes such as "La" as
    abbreviations for words like "Leap".

    zic no longer accepts leap second lines in ordinary input, or
    ordinary lines in leap second input.  Formerly, zic sometimes
    warned about this undocumented usage and handled it incorrectly.

    The new macro HAVE_TZNAME governs whether the tzname external
    variable is exported, instead of USG_COMPAT.  USG_COMPAT now
    governs only the external variables "timezone" and "daylight".
    This change is needed because the three variables are not in the
    same category: although POSIX requires tzname, it specifies the
    other two variables as optional.  Also, USG_COMPAT is now 1 or 0:
    if not defined, the code attempts to guess it from other macros.

    localtime.c and difftime.c no longer require stdio.h, and .c files
    other than zic.c no longer require sys/wait.h.

    zdump.c no longer assumes snprintf.  (Reported by Jonathan Leffler.)

    Calculation of time_t extrema works around a bug in GCC 4.8.4
    (Reported by Stan Shebs and Joseph Myers.)

    zic.c no longer mistranslates formats of line numbers in non-English
    locales.  (Problem reported by Benno Schulenberg.)

    Several minor changes have been made to the code to make it a
    bit easier to port to MS-Windows and Solaris.  (Thanks to Kees
    Dekker for reporting the problems.)

  Changes to documentation and commentary

    The two new files 'theory.html' and 'calendars' contain the
    contents of the removed file 'Theory'.  The goal is to document
    tzdb theory more accessibly.

    The zic man page now documents abbreviation rules.

    tz-link.htm now covers how to apply tzdata changes to clients.
    (Thanks to Jorge Fábregas for the AIX link.)  It also mentions MySQL.

    The leap-seconds.list URL has been updated to something that is
    more reliable for tzdb.  (Thanks to Tim Parenti and Brian Inglis.)

Release 2017b - 2017-03-17 07:30:38 -0700

  Briefly: Haiti has resumed DST.

  Changes to past and future timestamps

    Haiti resumed observance of DST in 2017.  (Thanks to Steffen Thorsen.)

  Changes to past timestamps

    Liberia changed from -004430 to +00 on 1972-01-07, not 1972-05-01.

    Use "MMT" to abbreviate Liberia's time zone before 1972, as "-004430"
    is one byte over the POSIX limit.  (Problem reported by Derick Rethans.)

  Changes to code

    The reference localtime implementation now falls back on the
    current US daylight-saving transition rules rather than the
    1987-2006 rules.  This fallback occurs only when (1) the TZ
    environment variable has a value like "AST4ADT" that asks
    for daylight saving time but does not specify the rules, (2) there
    is no file by that name, and (3) the TZDEFRULES file cannot be
    loaded.  (Thanks to Tom Lane.)


Release 2017a - 2017-02-28 00:05:36 -0800

  Briefly: Southern Chile moves from -04/-03 to -03, and Mongolia
  discontinues DST.

  Changes to future timestamps

    Mongolia no longer observes DST.  (Thanks to Ganbold Tsagaankhuu.)

    Chile's Region of Magallanes moves from -04/-03 to -03 year-round.
    Its clocks diverge from America/Santiago starting 2017-05-13 at
    23:00, hiving off a new zone America/Punta_Arenas.  Although the
    Chilean government says this change expires in May 2019, for now
    assume it's permanent.  (Thanks to Juan Correa and Deborah
    Goldsmith.)  This also affects Antarctica/Palmer.

  Changes to past timestamps

    Fix many entries for historical timestamps for Europe/Madrid
    before 1979, to agree with tables compiled by Pere Planesas of the
    National Astronomical Observatory of Spain.  As a side effect,
    this changes some timestamps for Africa/Ceuta before 1929, which
    are probably guesswork anyway.  (Thanks to Steve Allen and
    Pierpaolo Bernardi for the heads-ups, and to Michael Deckers for
    correcting the 1901 transition.)

    Ecuador observed DST from 1992-11-28 to 1993-02-05.
    (Thanks to Alois Treindl.)

    Asia/Atyrau and Asia/Oral were at +03 (not +04) before 1930-06-21.
    (Thanks to Stepan Golosunov.)

  Changes to past and future time zone abbreviations

    Switch to numeric time zone abbreviations for South America, as
    part of the ongoing project of removing invented abbreviations.
    This avoids the need to invent an abbreviation for the new Chilean
    new zone.  Similarly, switch from invented to numeric time zone
    abbreviations for Afghanistan, American Samoa, the Azores,
    Bangladesh, Bhutan, the British Indian Ocean Territory, Brunei,
    Cape Verde, Chatham Is, Christmas I, Cocos (Keeling) Is, Cook Is,
    Dubai, East Timor, Eucla, Fiji, French Polynesia, Greenland,
    Indochina, Iran, Iraq, Kiribati, Lord Howe, Macquarie, Malaysia,
    the Maldives, Marshall Is, Mauritius, Micronesia, Mongolia,
    Myanmar, Nauru, Nepal, New Caledonia, Niue, Norfolk I, Palau,
    Papua New Guinea, the Philippines, Pitcairn, Qatar, Réunion, St
    Pierre & Miquelon, Samoa, Saudi Arabia, Seychelles, Singapore,
    Solomon Is, Tokelau, Tuvalu, Wake, Vanuatu, Wallis & Futuna, and
    Xinjiang; for 20-minute daylight saving time in Ghana before 1943;
    for half-hour daylight saving time in Belize before 1944 and in
    the Dominican Republic before 1975; and for Canary Islands before
    1946, for Guinea-Bissau before 1975, for Iceland before 1969, for
    Indian Summer Time before 1942, for Indonesia before around 1964,
    for Kenya before 1960, for Liberia before 1973, for Madeira before
    1967, for Namibia before 1943, for the Netherlands in 1937-9, for
    Pakistan before 1971, for Western Sahara before 1977, and for
    Zaporozhye in 1880-1924.

    For Alaska time from 1900 through 1967, instead of "CAT" use the
    abbreviation "AST", the abbreviation commonly used at the time
    (Atlantic Standard Time had not been standardized yet).  Use "AWT"
    and "APT" instead of the invented abbreviations "CAWT" and "CAPT".

    Use "CST" and "CDT" instead of invented abbreviations for Macau
    before 1999 and Taiwan before 1938, and use "JST" instead of the
    invented abbreviation "JCST" for Japan and Korea before 1938.

  Change to database entry category

    Move the Pacific/Johnston link from 'australasia' to 'backward',
    since Johnston is now uninhabited.

  Changes to code

    zic no longer mishandles some transitions in January 2038 when it
    attempts to work around Qt bug 53071.  This fixes a bug affecting
    Pacific/Tongatapu that was introduced in zic 2016e.  localtime.c
    now contains a workaround, useful when loading a file generated by
    a buggy zic.  (Problem and localtime.c fix reported by Bradley
    White.)

    zdump -i now outputs non-hour numeric time zone abbreviations
    without a colon, e.g., "+0530" rather than "+05:30".  This agrees
    with zic %z and with common practice, and simplifies auditing of
    zdump output.

    zdump is now buildable again with -DUSE_LTZ=0.
    (Problem reported by Joseph Myers.)

    zdump.c now always includes private.h, to avoid code duplication
    with private.h.  (Problem reported by Kees Dekker.)

    localtime.c no longer mishandles early or late timestamps
    when TZ is set to a POSIX-style string that specifies DST.
    (Problem reported by Kees Dekker.)

    date and strftime now cause %z to generate "-0000" instead of
    "+0000" when the UT offset is zero and the time zone abbreviation
    begins with "-".

  Changes to documentation and commentary

    The 'Theory' file now better documents choice of historical time
    zone abbreviations.  (Problems reported by Michael Deckers.)

    tz-link.htm now covers leap smearing, which is popular in clouds.


Release 2016j - 2016-11-22 23:17:13 -0800

  Briefly: Saratov, Russia moves from +03 to +04 on 2016-12-04.

  Changes to future timestamps

    Saratov, Russia switches from +03 to +04 on 2016-12-04 at 02:00.
    This hives off a new zone Europe/Saratov from Europe/Volgograd.
    (Thanks to Yuri Konotopov and Stepan Golosunov.)

  Changes to past timestamps

    The new zone Asia/Atyrau for Atyraū Region, Kazakhstan, is like
    Asia/Aqtau except it switched from +05/+06 to +04/+05 in spring
    1999, not fall 1994.  (Thanks to Stepan Golosunov.)

  Changes to past time zone abbreviations

    Asia/Gaza and Asia/Hebron now use "EEST", not "EET", to denote
    summer time before 1948.  The old use of "EET" was a typo.

  Changes to code

    zic no longer mishandles file systems that lack hard links, fixing
    bugs introduced in 2016g.  (Problems reported by Tom Lane.)
    Also, when the destination already contains symbolic links, zic
    should now work better on systems where the 'link' system call
    does not follow symbolic links.

  Changes to documentation and commentary

    tz-link.htm now documents the relationship between release version
    numbers and development-repository commit tags.  (Suggested by
    Paul Koning.)

    The 'Theory' file now documents UT.

    iso3166.tab now accents "Curaçao", and commentary now mentions
    the names "Cabo Verde" and "Czechia".  (Thanks to Jiří Boháč.)


Release 2016i - 2016-11-01 23:19:52 -0700

  Briefly: Cyprus split into two time zones on 2016-10-30, and Tonga
  reintroduces DST on 2016-11-06.

  Changes to future timestamps

    Pacific/Tongatapu begins DST on 2016-11-06 at 02:00, ending on
    2017-01-15 at 03:00.  Assume future observances in Tonga will be
    from the first Sunday in November through the third Sunday in
    January, like Fiji.  (Thanks to Pulu ʻAnau.)  Switch to numeric
    time zone abbreviations for this zone.

  Changes to past and future timestamps

    Northern Cyprus is now +03 year round, causing a split in Cyprus
    time zones starting 2016-10-30 at 04:00.  This creates a zone
    Asia/Famagusta.  (Thanks to Even Scharning and Matt Johnson.)

    Antarctica/Casey switched from +08 to +11 on 2016-10-22.
    (Thanks to Steffen Thorsen.)

  Changes to past timestamps

    Several corrections were made for pre-1975 timestamps in Italy.
    These affect Europe/Malta, Europe/Rome, Europe/San_Marino, and
    Europe/Vatican.

    First, the 1893-11-01 00:00 transition in Italy used the new UT
    offset (+01), not the old (+00:49:56).  (Thanks to Michael
    Deckers.)

    Second, rules for daylight saving in Italy were changed to agree
    with Italy's National Institute of Metrological Research (INRiM)
    except for 1944, as follows (thanks to Pierpaolo Bernardi, Brian
    Inglis, and Michael Deckers):

      The 1916-06-03 transition was at 24:00, not 00:00.

      The 1916-10-01, 1919-10-05, and 1920-09-19 transitions were at
      00:00, not 01:00.

      The 1917-09-30 and 1918-10-06 transitions were at 24:00, not
      01:00.

      The 1944-09-17 transition was at 03:00, not 01:00.  This
      particular change is taken from Italian law as INRiM's table,
      (which says 02:00) appears to have a typo here.  Also, keep the
      1944-04-03 transition for Europe/Rome, as Rome was controlled by
      Germany then.

      The 1967-1970 and 1972-1974 fallback transitions were at 01:00,
      not 00:00.

  Changes to code

    The code should now be buildable on AmigaOS merely by setting the
    appropriate Makefile variables.  (From a patch by Carsten Larsen.)


Release 2016h - 2016-10-19 23:17:57 -0700

  Changes to future timestamps

    Asia/Gaza and Asia/Hebron end DST on 2016-10-29 at 01:00, not
    2016-10-21 at 00:00.  (Thanks to Sharef Mustafa.)  Predict that
    future fall transitions will be on the last Saturday of October
    at 01:00, which is consistent with predicted spring transitions
    on the last Saturday of March.  (Thanks to Tim Parenti.)

  Changes to past timestamps

    In Turkey, transitions in 1986-1990 were at 01:00 standard time
    not at 02:00, and the spring 1994 transition was on March 20, not
    March 27.  (Thanks to Kıvanç Yazan.)

  Changes to past and future time zone abbreviations

    Asia/Colombo now uses numeric time zone abbreviations like "+0530"
    instead of alphabetic ones like "IST" and "LKT".  Various
    English-language sources use "IST", "LKT" and "SLST", with no
    working consensus.  (Usage of "SLST" mentioned by Sadika
    Sumanapala.)

  Changes to code

    zic no longer mishandles relativizing file names when creating
    symbolic links like /etc/localtime, when these symbolic links
    are outside the usual directory hierarchy.  This fixes a bug
    introduced in 2016g.  (Problem reported by Andreas Stieger.)

  Changes to build procedure

    New rules 'traditional_tarballs' and 'traditional_signatures' for
    building just the traditional-format distribution.  (Requested by
    Deborah Goldsmith.)

    The file 'version' is now put into the tzdata tarball too.
    (Requested by Howard Hinnant.)

  Changes to documentation and commentary

    The 'Theory' file now has a section on interface stability.
    (Requested by Paul Koning.)  It also mentions features like
    tm_zone and localtime_rz that have long been supported by the
    reference code.

    tz-link.htm has improved coverage of time zone boundaries suitable
    for geolocation.  (Thanks to heads-ups from Evan Siroky and Matt
    Johnson.)

    The US commentary now mentions Allen and the "day of two noons".

    The Fiji commentary mentions the government's 2016-10-03 press
    release.  (Thanks to Raymond Kumar.)


Release 2016g - 2016-09-13 08:56:38 -0700

  Changes to future timestamps

    Turkey switched from EET/EEST (+02/+03) to permanent +03,
    effective 2016-09-07.  (Thanks to Burak AYDIN.)  Use "+03" rather
    than an invented abbreviation for the new time.

    New leap second 2016-12-31 23:59:60 UTC as per IERS Bulletin C 52.
    (Thanks to Tim Parenti.)

  Changes to past timestamps

    For America/Los_Angeles, spring-forward transition times have been
    corrected from 02:00 to 02:01 in 1948, and from 02:00 to 01:00 in
    1950-1966.

    For zones using Soviet time on 1919-07-01, transitions to UT-based
    time were at 00:00 UT, not at 02:00 local time.  The affected
    zones are Europe/Kirov, Europe/Moscow, Europe/Samara, and
    Europe/Ulyanovsk.  (Thanks to Alexander Belopolsky.)

  Changes to past and future time zone abbreviations

    The Factory zone now uses the time zone abbreviation -00 instead
    of a long English-language string, as -00 is now the normal way to
    represent an undefined time zone.

    Several zones in Antarctica and the former Soviet Union, along
    with zones intended for ships at sea that cannot use POSIX TZ
    strings, now use numeric time zone abbreviations instead of
    invented or obsolete alphanumeric abbreviations.  The affected
    zones are Antarctica/Casey, Antarctica/Davis,
    Antarctica/DumontDUrville, Antarctica/Mawson, Antarctica/Rothera,
    Antarctica/Syowa, Antarctica/Troll, Antarctica/Vostok,
    Asia/Anadyr, Asia/Ashgabat, Asia/Baku, Asia/Bishkek, Asia/Chita,
    Asia/Dushanbe, Asia/Irkutsk, Asia/Kamchatka, Asia/Khandyga,
    Asia/Krasnoyarsk, Asia/Magadan, Asia/Omsk, Asia/Sakhalin,
    Asia/Samarkand, Asia/Srednekolymsk, Asia/Tashkent, Asia/Tbilisi,
    Asia/Ust-Nera, Asia/Vladivostok, Asia/Yakutsk, Asia/Yekaterinburg,
    Asia/Yerevan, Etc/GMT-14, Etc/GMT-13, Etc/GMT-12, Etc/GMT-11,
    Etc/GMT-10, Etc/GMT-9, Etc/GMT-8, Etc/GMT-7, Etc/GMT-6, Etc/GMT-5,
    Etc/GMT-4, Etc/GMT-3, Etc/GMT-2, Etc/GMT-1, Etc/GMT+1, Etc/GMT+2,
    Etc/GMT+3, Etc/GMT+4, Etc/GMT+5, Etc/GMT+6, Etc/GMT+7, Etc/GMT+8,
    Etc/GMT+9, Etc/GMT+10, Etc/GMT+11, Etc/GMT+12, Europe/Kaliningrad,
    Europe/Minsk, Europe/Samara, Europe/Volgograd, and
    Indian/Kerguelen.  For Europe/Moscow the invented abbreviation MSM
    was replaced by +05, whereas MSK and MSD were kept as they are not
    our invention and are widely used.

  Changes to zone names

    Rename Asia/Rangoon to Asia/Yangon, with a backward compatibility link.
    (Thanks to David Massoud.)

  Changes to code

    zic no longer generates binary files containing POSIX TZ-like
    strings that disagree with the local time type after the last
    explicit transition in the data.  This fixes a bug with
    Africa/Casablanca and Africa/El_Aaiun in some year-2037 timestamps
    on the reference platform.  (Thanks to Alexander Belopolsky for
    reporting the bug and suggesting a way forward.)

    If the installed localtime and/or posixrules files are symbolic
    links, zic now keeps them symbolic links when updating them, for
    compatibility with platforms like OpenSUSE where other programs
    configure these files as symlinks.

    zic now avoids hard linking to symbolic links, avoids some
    unnecessary mkdir and stat system calls, and uses shorter file
    names internally.

    zdump has a new -i option to generate transitions in a
    more-compact but still human-readable format.  This option is
    experimental, and the output format may change in future versions.
    (Thanks to Jon Skeet for suggesting that an option was needed,
    and thanks to Tim Parenti and Chris Rovick for further comments.)

  Changes to build procedure

    An experimental distribution format is available, in addition
    to the traditional format which will continue to be distributed.
    The new format is a tarball tzdb-VERSION.tar.lz with signature
    file tzdb-VERSION.tar.lz.asc.  It unpacks to a top-level directory
    tzdb-VERSION containing the code and data of the traditional
    two-tarball format, along with extra data that may be useful.
    (Thanks to Antonio Diaz Diaz, Oscar van Vlijmen, and many others
    for comments about the experimental format.)

    The release version number is now more accurate in the usual case
    where releases are built from a Git repository.  For example, if
    23 commits and some working-file changes have been made since
    release 2016g, the version number is now something like
    '2016g-23-g50556e3-dirty' instead of the misleading '2016g'.
    Tagged releases use the same version number format as before,
    e.g., '2016g'.  To support the more-accurate version number, its
    specification has moved from a line in the Makefile to a new
    source file 'version'.

    The experimental distribution contains a file to2050.tzs that
    contains what should be the output of 'zdump -i -c 2050' on
    primary zones.  If this file is available, 'make check' now checks
    that zdump generates this output.

    'make check_web' now works on Fedora-like distributions.

  Changes to documentation and commentary

    tzfile.5 now documents the new restriction on POSIX TZ-like
    strings that is now implemented by zic.

    Comments now cite URLs for some 1917-1921 Russian DST decrees.
    (Thanks to Alexander Belopolsky.)

    tz-link.htm mentions JuliaTime (thanks to Curtis Vogt) and Time4J
    (thanks to Meno Hochschild) and ThreeTen-Extra, and its
    description of Java 8 has been brought up to date (thanks to
    Stephen Colebourne).  Its description of local time on Mars has
    been updated to match current practice, and URLs have been updated
    and some obsolete ones removed.


Release 2016f - 2016-07-05 16:26:51 +0200

  Changes affecting future timestamps

    The Egyptian government changed its mind on short notice, and
    Africa/Cairo will not introduce DST starting 2016-07-07 after all.
    (Thanks to Mina Samuel.)

    Asia/Novosibirsk switches from +06 to +07 on 2016-07-24 at 02:00.
    (Thanks to Stepan Golosunov.)

  Changes to past and future timestamps

    Asia/Novokuznetsk and Asia/Novosibirsk now use numeric time zone
    abbreviations instead of invented ones.

  Changes affecting past timestamps

    Europe/Minsk's 1992-03-29 spring-forward transition was at 02:00 not 00:00.
    (Thanks to Stepan Golosunov.)


Release 2016e - 2016-06-14 08:46:16 -0700

  Changes affecting future timestamps

    Africa/Cairo observes DST in 2016 from July 7 to the end of October.
    Guess October 27 and 24:00 transitions.  (Thanks to Steffen Thorsen.)
    For future years, guess April's last Thursday to October's last
    Thursday except for Ramadan.

  Changes affecting past timestamps

    Locations while uninhabited now use '-00', not 'zzz', as a
    placeholder time zone abbreviation.  This is inspired by Internet
    RFC 3339 and is more consistent with numeric time zone
    abbreviations already used elsewhere.  The change affects several
    arctic and antarctic locations, e.g., America/Cambridge_Bay before
    1920 and Antarctica/Troll before 2005.

    Asia/Baku's 1992-09-27 transition from +04 (DST) to +04 (non-DST) was
    at 03:00, not 23:00 the previous day.  (Thanks to Michael Deckers.)

  Changes to code

    zic now outputs a dummy transition at time 2**31 - 1 in zones
    whose POSIX-style TZ strings contain a '<'.  This mostly works
    around Qt bug 53071 <https://bugreports.qt.io/browse/QTBUG-53071>.
    (Thanks to Zhanibek Adilbekov for reporting the Qt bug.)

  Changes affecting documentation and commentary

    tz-link.htm says why governments should give plenty of notice for
    time zone or DST changes, and refers to Matt Johnson's blog post.

    tz-link.htm mentions Tzdata for Elixir.  (Thanks to Matt Johnson.)


Release 2016d - 2016-04-17 22:50:29 -0700

  Changes affecting future timestamps

    America/Caracas switches from -0430 to -04 on 2016-05-01 at 02:30.
    (Thanks to Alexander Krivenyshev for the heads-up.)

    Asia/Magadan switches from +10 to +11 on 2016-04-24 at 02:00.
    (Thanks to Alexander Krivenyshev and Matt Johnson.)

    New zone Asia/Tomsk, split off from Asia/Novosibirsk.  It covers
    Tomsk Oblast, Russia, which switches from +06 to +07 on 2016-05-29
    at 02:00.  (Thanks to Stepan Golosunov.)

  Changes affecting past timestamps

    New zone Europe/Kirov, split off from Europe/Volgograd.  It covers
    Kirov Oblast, Russia, which switched from +04/+05 to +03/+04 on
    1989-03-26 at 02:00, roughly a year after Europe/Volgograd made
    the same change.  (Thanks to Stepan Golosunov.)

    Russia and nearby locations had daylight-saving transitions on
    1992-03-29 at 02:00 and 1992-09-27 at 03:00, instead of on
    1992-03-28 at 23:00 and 1992-09-26 at 23:00.  (Thanks to Stepan
    Golosunov.)

    Many corrections to historical time in Kazakhstan from 1991
    through 2005.  (Thanks to Stepan Golosunov.)  Replace Kazakhstan's
    invented time zone abbreviations with numeric abbreviations.

  Changes to commentary

    Mention Internet RFCs 7808 (TZDIST) and 7809 (CalDAV time zone references).


Release 2016c - 2016-03-23 00:51:27 -0700

  Changes affecting future timestamps

    Azerbaijan no longer observes DST.  (Thanks to Steffen Thorsen.)

    Chile reverts from permanent to seasonal DST.  (Thanks to Juan
    Correa for the heads-up, and to Tim Parenti for corrections.)
    Guess that future transitions are August's and May's second
    Saturdays at 24:00 mainland time.  Also, call the period from
    2014-09-07 through 2016-05-14 daylight saving time instead of
    standard time, as that seems more appropriate now.

  Changes affecting past timestamps

    Europe/Kaliningrad and Europe/Vilnius changed from +03/+04 to
    +02/+03 on 1989-03-26, not 1991-03-31.  Europe/Volgograd changed
    from +04/+05 to +03/+04 on 1988-03-27, not 1989-03-26.
    (Thanks to Stepan Golosunov.)

  Changes to commentary

    Several updates and URLs for historical and proposed Russian changes.
    (Thanks to Stepan Golosunov, Matt Johnson, and Alexander Krivenyshev.)


Release 2016b - 2016-03-12 17:30:14 -0800

  Compatibility note

    Starting with release 2016b, some data entries cause zic implementations
    derived from tz releases 2005j through 2015e to issue warnings like
    "time zone abbreviation differs from POSIX standard (+03)".
    These warnings should not otherwise affect zic's output and can safely be
    ignored on today's platforms, as the warnings refer to a restriction in
    POSIX.1-1988 that was removed in POSIX.1-2001.  One way to suppress the
    warnings is to upgrade to zic derived from tz releases 2015f and later.

  Changes affecting future timestamps

    New zones Europe/Astrakhan and Europe/Ulyanovsk for Astrakhan and
    Ulyanovsk Oblasts, Russia, both of which will switch from +03 to +04 on
    2016-03-27 at 02:00 local time.  They need distinct zones since their
    post-1970 histories disagree.  New zone Asia/Barnaul for Altai Krai and
    Altai Republic, Russia, which will switch from +06 to +07 on the same date
    and local time.  The Astrakhan change is already official; the others have
    passed the first reading in the State Duma and are extremely likely.
    Also, Asia/Sakhalin moves from +10 to +11 on 2016-03-27 at 02:00.
    (Thanks to Alexander Krivenyshev for the heads-up, and to Matt Johnson
    and Stepan Golosunov for followup.)

    As a trial of a new system that needs less information to be made up,
    the new zones use numeric time zone abbreviations like "+04"
    instead of invented abbreviations like "ASTT".

    Haiti will not observe DST in 2016.  (Thanks to Jean Antoine via
    Steffen Thorsen.)

    Palestine's spring-forward transition on 2016-03-26 is at 01:00, not 00:00.
    (Thanks to Hannah Kreitem.) Guess future transitions will be March's last
    Saturday at 01:00, not March's last Friday at 24:00.

  Changes affecting past timestamps

    Europe/Chisinau observed DST during 1990, and switched from +04 to
    +03 at 1990-05-06 02:00, instead of switching from +03 to +02.
    (Thanks to Stepan Golosunov.)

    1991 abbreviations in Europe/Samara should be SAMT/SAMST, not
    KUYT/KUYST.  (Thanks to Stepan Golosunov.)

  Changes to code

    tzselect's diagnostics and checking, and checktab.awk's checking,
    have been improved.  (Thanks to J William Piggott.)

    tzcode now builds under MinGW.  (Thanks to Ian Abbott and Esben Haabendal.)

    tzselect now tests Julian-date TZ settings more accurately.
    (Thanks to J William Piggott.)

  Changes to commentary

    Comments in zone tables have been improved.  (Thanks to J William Piggott.)

    tzselect again limits its menu comments so that menus fit on a
    24×80 alphanumeric display.

    A new web page tz-how-to.html.  (Thanks to Bill Seymour.)

    In the Theory file, the description of possible time zone abbreviations in
    tzdata has been cleaned up, as the old description was unclear and
    inconsistent.  (Thanks to Alain Mouette for reporting the problem.)


Release 2016a - 2016-01-26 23:28:02 -0800

  Changes affecting future timestamps

    America/Cayman will not observe daylight saving this year after all.
    Revert our guess that it would.  (Thanks to Matt Johnson.)

    Asia/Chita switches from +0800 to +0900 on 2016-03-27 at 02:00.
    (Thanks to Alexander Krivenyshev.)

    Asia/Tehran now has DST predictions for the year 2038 and later,
    to be March 21 00:00 to September 21 00:00.  This is likely better
    than predicting no DST, albeit off by a day every now and then.

  Changes affecting past and future timestamps

    America/Metlakatla switched from PST all year to AKST/AKDT on
    2015-11-01 at 02:00.  (Thanks to Steffen Thorsen.)

    America/Santa_Isabel has been removed, and replaced with a
    backward compatibility link to America/Tijuana.  Its contents were
    apparently based on a misreading of Mexican legislation.

  Changes affecting past timestamps

    Asia/Karachi's two transition times in 2002 were off by a minute.
    (Thanks to Matt Johnson.)

  Changes affecting build procedure

    An installer can now combine leap seconds with use of the backzone file,
    e.g., with 'make PACKRATDATA=backzone REDO=posix_right zones'.
    The old 'make posix_packrat' rule is now marked as obsolescent.
    (Thanks to Ian Abbott for an initial implementation.)

  Changes affecting documentation and commentary

    A new file LICENSE makes it easier to see that the code and data
    are mostly public-domain.  (Thanks to James Knight.)  The three
    non-public-domain files now use the current (3-clause) BSD license
    instead of older versions of that license.

    tz-link.htm mentions the BDE library (thanks to Andrew Paprocki),
    CCTZ (thanks to Tim Parenti), TimeJones.com, and has a new section
    on editing tz source files (with a mention of Sublime zoneinfo,
    thanks to Gilmore Davidson).

    The Theory and asia files now mention the 2015 book "The Global
    Transformation of Time, 1870-1950", and cite a couple of reviews.

    The America/Chicago entry now documents the informal use of US
    central time in Fort Pierre, South Dakota.  (Thanks to Rick
    McDermid, Matt Johnson, and Steve Jones.)


Release 2015g - 2015-10-01 00:39:51 -0700

  Changes affecting future timestamps

    Turkey's 2015 fall-back transition is scheduled for Nov. 8, not Oct. 25.
    (Thanks to Fatih.)

    Norfolk moves from +1130 to +1100 on 2015-10-04 at 02:00 local time.
    (Thanks to Alexander Krivenyshev.)

    Fiji's 2016 fall-back transition is scheduled for January 17, not 24.
    (Thanks to Ken Rylander.)

    Fort Nelson, British Columbia will not fall back on 2015-11-01.  It has
    effectively been on MST (-0700) since it advanced its clocks on 2015-03-08.
    New zone America/Fort_Nelson.  (Thanks to Matt Johnson.)

  Changes affecting past timestamps

    Norfolk observed DST from 1974-10-27 02:00 to 1975-03-02 02:00.

  Changes affecting code

    localtime no longer mishandles America/Anchorage after 2037.
    (Thanks to Bradley White for reporting the bug.)

    On hosts with signed 32-bit time_t, localtime no longer mishandles
    Pacific/Fiji after 2038-01-16 14:00 UTC.

    The localtime module allows the variables 'timezone', 'daylight',
    and 'altzone' to be in common storage shared with other modules,
    and declares them in case the system <time.h> does not.
    (Problems reported by Kees Dekker.)

    On platforms with tm_zone, strftime.c now assumes it is not NULL.
    This simplifies the code and is consistent with zdump.c.
    (Problem reported by Christos Zoulas.)

  Changes affecting documentation

   The tzfile man page now documents that transition times denote the
   starts (not the ends) of the corresponding time periods.
   (Ambiguity reported by Bill Seymour.)


Release 2015f - 2015-08-10 18:06:56 -0700

  Changes affecting future timestamps

    North Korea switches to +0830 on 2015-08-15.  (Thanks to Steffen Thorsen.)
    The abbreviation remains "KST".  (Thanks to Robert Elz.)

    Uruguay no longer observes DST.  (Thanks to Steffen Thorsen
    and Pablo Camargo.)

  Changes affecting past and future timestamps

    Moldova starts and ends DST at 00:00 UTC, not at 01:00 UTC.
    (Thanks to Roman Tudos.)

  Changes affecting data format and code

    zic's '-y YEARISTYPE' option is no longer documented.  The TYPE
    field of a Rule line should now be '-'; the old values 'even',
    'odd', 'uspres', 'nonpres', 'nonuspres' were already undocumented.
    Although the implementation has not changed, these features do not
    work in the default installation, they are not used in the data,
    and they are now considered obsolescent.

    zic now checks that two rules don't take effect at the same time.
    (Thanks to Jon Skeet and Arthur David Olson.)  Constraints on
    simultaneity are now documented.

    The two characters '%z' in a zone format now stand for the UT
    offset, e.g., '-07' for seven hours behind UT and '+0530' for
    five hours and thirty minutes ahead.  This better supports time
    zone abbreviations conforming to POSIX.1-2001 and later.

  Changes affecting installed data files

    Comments for America/Halifax and America/Glace_Bay have been improved.
    (Thanks to Brian Inglis.)

    Data entries have been simplified for Atlantic/Canary, Europe/Simferopol,
    Europe/Sofia, and Europe/Tallinn.  This yields slightly smaller
    installed data files for Europe/Simferopol and Europe/Tallinn.
    It does not affect timestamps.  (Thanks to Howard Hinnant.)

  Changes affecting code

    zdump and zic no longer warn about valid time zone abbreviations
    like '-05'.

    Some Visual Studio 2013 warnings have been suppressed.
    (Thanks to Kees Dekker.)

    'date' no longer sets the time of day and its -a, -d, -n and -t
    options have been removed.  Long obsolescent, the implementation
    of these features had porting problems.  Builders no longer need
    to configure HAVE_ADJTIME, HAVE_SETTIMEOFDAY, or HAVE_UTMPX_H.
    (Thanks to Kees Dekker for pointing out the problem.)

  Changes affecting documentation

    The Theory file mentions naming issues earlier, as these seem to be
    poorly publicized (thanks to Gilmore Davidson for reporting the problem).

    tz-link.htm mentions Time Zone Database Parser (thanks to Howard Hinnant).

    Mention that Herbert Samuel introduced the term "Summer Time".


Release 2015e - 2015-06-13 10:56:02 -0700

  Changes affecting future timestamps

    Morocco will suspend DST from 2015-06-14 03:00 through 2015-07-19 02:00,
    not 06-13 and 07-18 as we had guessed.  (Thanks to Milamber.)

    Assume Cayman Islands will observe DST starting next year, using US rules.
    Although it isn't guaranteed, it is the most likely.

  Changes affecting data format

    The file 'iso3166.tab' now uses UTF-8, so that its entries can better
    spell the names of Åland Islands, Côte d'Ivoire, and Réunion.

  Changes affecting code

    When displaying data, tzselect converts it to the current locale's
    encoding if the iconv command works.  (Problem reported by random832.)

    tzselect no longer mishandles Dominica, fixing a bug introduced
    in Release 2014f.  (Problem reported by Owen Leibman.)

    zic -l no longer fails when compiled with -DTZDEFAULT=\"/etc/localtime\".
    This fixes a bug introduced in Release 2014f.
    (Problem reported by Leonardo Chiquitto.)


Release 2015d - 2015-04-24 08:09:46 -0700

  Changes affecting future timestamps

    Egypt will not observe DST in 2015 and will consider canceling it
    permanently.  For now, assume no DST indefinitely.
    (Thanks to Ahmed Nazmy and Tim Parenti.)

  Changes affecting past timestamps

    America/Whitehorse switched from UT -09 to -08 on 1967-05-28, not
    1966-07-01.  Also, Yukon's time zone history is documented better.
    (Thanks to Brian Inglis and Dennis Ferguson.)

  Change affecting past and future time zone abbreviations

    The abbreviations for Hawaii-Aleutian standard and daylight times
    have been changed from HAST/HADT to HST/HDT, as per US Government
    Printing Office style.  This affects only America/Adak since 1983,
    as America/Honolulu was already using the new style.

  Changes affecting code

   zic has some minor performance improvements.


Release 2015c - 2015-04-11 08:55:55 -0700

  Changes affecting future timestamps

    Egypt's spring-forward transition is at 24:00 on April's last Thursday,
    not 00:00 on April's last Friday.  2015's transition will therefore be on
    Thursday, April 30 at 24:00, not Friday, April 24 at 00:00.  Similar fixes
    apply to 2026, 2037, 2043, etc.  (Thanks to Steffen Thorsen.)

  Changes affecting past timestamps

    The following changes affect some pre-1991 Chile-related timestamps
    in America/Santiago, Antarctica/Palmer, and Pacific/Easter.

      The 1910 transition was January 10, not January 1.

      The 1918 transition was September 10, not September 1.

      The UT -04 time observed from 1932 to 1942 is now considered to
      be standard time, not year-round DST.

      Santiago observed DST (UT -03) from 1946-07-15 through
      1946-08-31, then reverted to standard time, then switched to -05
      on 1947-04-01.

      Assume transitions before 1968 were at 00:00, since we have no data
      saying otherwise.

      The spring 1988 transition was 1988-10-09, not 1988-10-02.
      The fall 1990 transition was 1990-03-11, not 1990-03-18.

      Assume no UT offset change for Pacific/Easter on 1890-01-01,
      and omit all transitions on Pacific/Easter from 1942 through 1946
      since we have no data suggesting that they existed.

    One more zone has been turned into a link, as it differed
    from an existing zone only for older timestamps.  As usual,
    this change affects UT offsets in pre-1970 timestamps only.
    The zone's old contents have been moved to the 'backzone' file.
    The affected zone is America/Montreal.

  Changes affecting commentary

    Mention the TZUpdater tool.

    Mention "The Time Now".  (Thanks to Brandon Ramsey.)


Release 2015b - 2015-03-19 23:28:11 -0700

  Changes affecting future timestamps

    Mongolia will start observing DST again this year, from the last
    Saturday in March at 02:00 to the last Saturday in September at 00:00.
    (Thanks to Ganbold Tsagaankhuu.)

    Palestine will start DST on March 28, not March 27.  Also,
    correct the fall 2014 transition from September 26 to October 24.
    Adjust future predictions accordingly.  (Thanks to Steffen Thorsen.)

  Changes affecting past timestamps

    The 1982 zone shift in Pacific/Easter has been corrected, fixing a 2015a
    regression.  (Thanks to Stuart Bishop for reporting the problem.)

    Some more zones have been turned into links, when they differed
    from existing zones only for older timestamps.  As usual,
    these changes affect UT offsets in pre-1970 timestamps only.
    Their old contents have been moved to the 'backzone' file.
    The affected zones are: America/Antigua, America/Cayman,
    Pacific/Midway, and Pacific/Saipan.

  Changes affecting time zone abbreviations

    Correct the 1992-2010 DST abbreviation in Volgograd from "MSK" to "MSD".
    (Thanks to Hank W.)

  Changes affecting code

    Fix integer overflow bug in reference 'mktime' implementation.
    (Problem reported by Jörg Richter.)

    Allow -Dtime_tz=time_t compilations, and allow -Dtime_tz=... libraries
    to be used in the same executable as standard-library time_t functions.
    (Problems reported by Bradley White.)

  Changes affecting commentary

    Cite the recent Mexican decree changing Quintana Roo's time zone.
    (Thanks to Carlos Raúl Perasso.)

    Likewise for the recent Chilean decree.  (Thanks to Eduardo Romero Urra.)

    Update info about Mars time.


Release 2015a - 2015-01-29 22:35:20 -0800

  Changes affecting future timestamps

    The Mexican state of Quintana Roo, represented by America/Cancun,
    will shift from Central Time with DST to Eastern Time without DST
    on 2015-02-01 at 02:00.  (Thanks to Steffen Thorsen and Gwillim Law.)

    Chile will not change clocks in April or thereafter; its new standard time
    will be its old daylight saving time.  This affects America/Santiago,
    Pacific/Easter, and Antarctica/Palmer.  (Thanks to Juan Correa.)

    New leap second 2015-06-30 23:59:60 UTC as per IERS Bulletin C 49.
    (Thanks to Tim Parenti.)

  Changes affecting past timestamps

    Iceland observed DST in 1919 and 1921, and its 1939 fallback
    transition was Oct. 29, not Nov. 29.  Remove incorrect data from
    Shanks about time in Iceland between 1837 and 1908.

    Some more zones have been turned into links, when they differed
    from existing zones only for older timestamps.  As usual,
    these changes affect UT offsets in pre-1970 timestamps only.
    Their old contents have been moved to the 'backzone' file.
    The affected zones are: Asia/Aden, Asia/Bahrain, Asia/Kuwait,
    and Asia/Muscat.

  Changes affecting code

    tzalloc now scrubs time zone abbreviations compatibly with the way
    that tzset always has, by replacing invalid bytes with '_' and by
    shortening too-long abbreviations.

    tzselect ports to POSIX awk implementations, no longer mishandles
    POSIX TZ settings when GNU awk is used, and reports POSIX TZ
    settings to the user.  (Thanks to Stefan Kuhn.)

  Changes affecting build procedure

    'make check' now checks for links to links in the data.
    One such link (for Africa/Asmera) has been fixed.
    (Thanks to Stephen Colebourne for pointing out the problem.)

  Changes affecting commentary

    The leapseconds file commentary now mentions the expiration date.
    (Problem reported by Martin Burnicki.)

    Update Mexican Library of Congress URL.


Release 2014j - 2014-11-10 17:37:11 -0800

  Changes affecting current and future timestamps

    Turks & Caicos' switch from US eastern time to UT -04 year-round
    did not occur on 2014-11-02 at 02:00.  It's currently scheduled
    for 2015-11-01 at 02:00.  (Thanks to Chris Walton.)

  Changes affecting past timestamps

    Many pre-1989 timestamps have been corrected for Asia/Seoul and
    Asia/Pyongyang, based on sources for the Korean-language Wikipedia
    entry for time in Korea.  (Thanks to Sanghyuk Jung.)  Also, no
    longer guess that Pyongyang mimicked Seoul time after World War II,
    as this is politically implausible.

    Some more zones have been turned into links, when they differed
    from existing zones only for older timestamps.  As usual,
    these changes affect UT offsets in pre-1970 timestamps only.
    Their old contents have been moved to the 'backzone' file.
    The affected zones are: Africa/Addis_Ababa, Africa/Asmara,
    Africa/Dar_es_Salaam, Africa/Djibouti, Africa/Kampala,
    Africa/Mogadishu, Indian/Antananarivo, Indian/Comoro, and
    Indian/Mayotte.

  Changes affecting commentary

    The commentary is less enthusiastic about Shanks as a source,
    and is more careful to distinguish UT from UTC.


Release 2014i - 2014-10-21 22:04:57 -0700

  Changes affecting future timestamps

    Pacific/Fiji will observe DST from 2014-11-02 02:00 to 2015-01-18 03:00.
    (Thanks to Ken Rylander for the heads-up.)  Guess that future
    years will use a similar pattern.

    A new Zone Pacific/Bougainville, for the part of Papua New Guinea
    that plans to switch from UT +10 to +11 on 2014-12-28 at 02:00.
    (Thanks to Kiley Walbom for the heads-up.)

  Changes affecting time zone abbreviations

    Since Belarus is not changing its clocks even though Moscow is,
    the time zone abbreviation in Europe/Minsk is changing from FET
    to its more-traditional value MSK on 2014-10-26 at 01:00.
    (Thanks to Alexander Bokovoy for the heads-up about Belarus.)

    The new abbreviation IDT stands for the pre-1976 use of UT +08 in
    Indochina, to distinguish it better from ICT (+07).

  Changes affecting past timestamps

    Many timestamps have been corrected for Asia/Ho_Chi_Minh before 1976
    (thanks to Trần Ngọc Quân for an indirect pointer to Trần Tiến Bình's
    authoritative book).  Asia/Ho_Chi_Minh has been added to
    zone1970.tab, to give tzselect users in Vietnam two choices,
    since north and south Vietnam disagreed after our 1970 cutoff.

    Asia/Phnom_Penh and Asia/Vientiane have been turned into links, as
    they differed from existing zones only for older timestamps.  As
    usual, these changes affect pre-1970 timestamps only.  Their old
    contents have been moved to the 'backzone' file.

  Changes affecting code

    The time-related library functions now set errno on failure, and
    some crashes in the new tzalloc-related library functions have
    been fixed.  (Thanks to Christos Zoulas for reporting most of
    these problems and for suggesting fixes.)

    If USG_COMPAT is defined and the requested timestamp is standard time,
    the tz library's localtime and mktime functions now set the extern
    variable timezone to a value appropriate for that timestamp; and
    similarly for ALTZONE, daylight saving time, and the altzone variable.
    This change is a companion to the tzname change in 2014h, and is
    designed to make timezone and altzone more compatible with tzname.

    The tz library's functions now set errno to EOVERFLOW if they fail
    because the result cannot be represented.  ctime and ctime_r now
    return NULL and set errno when a timestamp is out of range, rather
    than having undefined behavior.

    Some bugs associated with the new 2014g functions have been fixed.
    This includes a bug that largely incapacitated the new functions
    time2posix_z and posix2time_z.  (Thanks to Christos Zoulas.)
    It also includes some uses of uninitialized variables after tzalloc.
    The new code uses the standard type 'ssize_t', which the Makefile
    now gives porting advice about.

  Changes affecting commentary

    Updated URLs for NRC Canada (thanks to Matt Johnson and Brian Inglis).


Release 2014h - 2014-09-25 18:59:03 -0700

  Changes affecting past timestamps

    America/Jamaica's 1974 spring-forward transition was Jan. 6, not Apr. 28.

    Shanks says Asia/Novokuznetsk switched from LMT (not "NMT") on 1924-05-01,
    not 1920-01-06.  The old entry was based on a misinterpretation of Shanks.

    Some more zones have been turned into links, when they differed
    from existing zones only for older timestamps.  As usual,
    these changes affect UT offsets in pre-1970 timestamps only.
    Their old contents have been moved to the 'backzone' file.
    The affected zones are: Africa/Blantyre, Africa/Bujumbura,
    Africa/Gaborone, Africa/Harare, Africa/Kigali, Africa/Lubumbashi,
    Africa/Lusaka, Africa/Maseru, and Africa/Mbabane.

  Changes affecting code

    zdump -V and -v now output gmtoff= values on all platforms,
    not merely on platforms defining TM_GMTOFF.

    The tz library's localtime and mktime functions now set tzname to a value
    appropriate for the requested timestamp, and zdump now uses this
    on platforms not defining TM_ZONE, fixing a 2014g regression.
    (Thanks to Tim Parenti for reporting the problem.)

    The tz library no longer sets tzname if localtime or mktime fails.

    zdump -c no longer mishandles transitions near year boundaries.
    (Thanks to Tim Parenti for reporting the problem.)

    An access to uninitialized data has been fixed.
    (Thanks to Jörg Richter for reporting the problem.)

    When THREAD_SAFE is defined, the code ports to the C11 memory model.
    A memory leak has been fixed if ALL_STATE and THREAD_SAFE are defined
    and two threads race to initialize data used by gmtime-like functions.
    (Thanks to Andy Heninger for reporting the problems.)

  Changes affecting build procedure

    'make check' now checks better for properly-sorted data.

  Changes affecting documentation and commentary

    zdump's gmtoff=N output is now documented, and its isdst=D output
    is now documented to possibly output D values other than 0 or 1.

    zdump -c's treatment of years is now documented to use the
    Gregorian calendar and Universal Time without leap seconds,
    and its behavior at cutoff boundaries is now documented better.
    (Thanks to Arthur David Olson and Tim Parenti for reporting the problems.)

    Programs are now documented to use the proleptic Gregorian calendar.
    (Thanks to Alan Barrett for the suggestion.)

    Fractional-second GMT offsets have been documented for civil time
    in 19th-century Chennai, Jakarta, and New York.


Release 2014g - 2014-08-28 12:31:23 -0700

  Changes affecting future timestamps

    Turks & Caicos is switching from US eastern time to UT -04
    year-round, modeled as a switch on 2014-11-02 at 02:00.
    [As noted in 2014j, this switch was later delayed.]

  Changes affecting past timestamps

    Time in Russia or the USSR before 1926 or so has been corrected by
    a few seconds in the following zones: Asia/Irkutsk,
    Asia/Krasnoyarsk, Asia/Omsk, Asia/Samarkand, Asia/Tbilisi,
    Asia/Vladivostok, Asia/Yakutsk, Europe/Riga, Europe/Samara.  For
    Asia/Yekaterinburg the correction is a few minutes.  (Thanks to
    Vladimir Karpinsky.)

    The Portuguese decree of 1911-05-26 took effect on 1912-01-01.
    This affects 1911 timestamps in Africa/Bissau, Africa/Luanda,
    Atlantic/Azores, and Atlantic/Madeira.  Also, Lisbon's pre-1912
    GMT offset was -0:36:45 (rounded from -0:36:44.68), not -0:36:32.
    (Thanks to Stephen Colebourne for pointing to the decree.)

    Asia/Dhaka ended DST on 2009-12-31 at 24:00, not 23:59.

    A new file 'backzone' contains data which may appeal to
    connoisseurs of old timestamps, although it is out of scope for
    the tz database, is often poorly sourced, and contains some data
    that is known to be incorrect.  The new file is not recommended
    for ordinary use and its entries are not installed by default.
    (Thanks to Lester Caine for the high-quality Jersey, Guernsey, and
    Isle of Man entries.)

    Some more zones have been turned into links, when they differed
    from existing zones only for older timestamps.  As usual,
    these changes affect UT offsets in pre-1970 timestamps only.
    Their old contents have been moved to the 'backzone' file.
    The affected zones are: Africa/Bangui, Africa/Brazzaville,
    Africa/Douala, Africa/Kinshasa, Africa/Libreville, Africa/Luanda,
    Africa/Malabo, Africa/Niamey, and Africa/Porto-Novo.

  Changes affecting code

    Unless NETBSD_INSPIRED is defined to 0, the tz library now
    supplies functions for creating and using objects that represent
    timezones. The new functions are tzalloc, tzfree, localtime_rz,
    mktime_z, and (if STD_INSPIRED is also defined) posix2time_z and
    time2posix_z.  They are intended for performance: for example,
    localtime_rz (unlike localtime_r) is trivially thread-safe without
    locking.  (Thanks to Christos Zoulas for proposing NetBSD-inspired
    functions, and to Alan Barrett and Jonathan Lennox for helping to
    debug the change.)

    zdump now builds with the tz library unless USE_LTZ is defined to 0,
    This lets zdump use tz features even if the system library lacks them.
    To build zdump with the system library, use 'make CFLAGS=-DUSE_LTZ=0
    TZDOBJS=zdump.o CHECK_TIME_T_ALTERNATIVES='.

    zdump now uses localtime_rz if available, as it's significantly faster,
    and it can help zdump better diagnose invalid timezone names.
    Define HAVE_LOCALTIME_RZ to 0 to suppress this.  HAVE_LOCALTIME_RZ
    defaults to 1 if NETBSD_INSPIRED && USE_LTZ.  When localtime_rz is
    not available, zdump now uses localtime_r and tzset if available,
    as this is a bit cleaner and faster than plain localtime.  Compile
    with -DHAVE_LOCALTIME_R=0 and/or -DHAVE_TZSET=0 if your system
    lacks these two functions.

    If THREAD_SAFE is defined to 1, the tz library is now thread-safe.
    Although not needed for tz's own applications, which are single-threaded,
    this supports POSIX better if the tz library is used in multithreaded apps.

    Some crashes have been fixed when zdump or the tz library is given
    invalid or outlandish input.

    The tz library no longer mishandles leap seconds on platforms with
    unsigned time_t in timezones that lack ordinary transitions after 1970.

    The tz code now attempts to infer TM_GMTOFF and TM_ZONE if not
    already defined, to make it easier to configure on common platforms.
    Define NO_TM_GMTOFF and NO_TM_ZONE to suppress this.

    Unless the new macro UNINIT_TRAP is defined to 1, the tz code now
    assumes that reading uninitialized memory yields garbage values
    but does not cause other problems such as traps.

    If TM_GMTOFF is defined and UNINIT_TRAP is 0, mktime is now
    more likely to guess right for ambiguous timestamps near
    transitions where tm_isdst does not change.

    If HAVE_STRFTIME_L is defined to 1, the tz library now defines
    strftime_l for compatibility with recent versions of POSIX.
    Only the C locale is supported, though.  HAVE_STRFTIME_L defaults
    to 1 on recent POSIX versions, and to 0 otherwise.

    tzselect -c now uses a hybrid distance measure that works better
    in Africa.  (Thanks to Alan Barrett for noting the problem.)

    The C source code now ports to NetBSD when GCC_DEBUG_FLAGS is used,
    or when time_tz is defined.

    When HAVE_UTMPX_H is set the 'date' command now builds on systems
    whose <utmpx.h> file does not define WTMPX_FILE, and when setting
    the date it updates the wtmpx file if _PATH_WTMPX is defined.
    This affects GNU/Linux and similar systems.

    For easier maintenance later, some C code has been simplified,
    some lint has been removed, and the code has been tweaked so that
    plain 'make' is more likely to work.

    The C type 'bool' is now used for boolean values, instead of 'int'.

    The long-obsolete LOCALE_HOME code has been removed.

    The long-obsolete 'gtime' function has been removed.

  Changes affecting build procedure

    'zdump' no longer links in ialloc.o, as it's not needed.

    'make check_time_t_alternatives' no longer assumes GNU diff.

  Changes affecting distribution tarballs

    The files checktab.awk and zoneinfo2tdf.pl are now distributed in
    the tzdata tarball instead of the tzcode tarball, since they help
    maintain the data.  The NEWS and Theory files are now also
    distributed in the tzdata tarball, as they're relevant for data.
    (Thanks to Alan Barrett for pointing this out.)  Also, the
    leapseconds.awk file is no longer distributed in the tzcode
    tarball, since it belongs in the tzdata tarball (where 2014f
    inadvertently also distributed it).

  Changes affecting documentation and commentary

    A new file CONTRIBUTING is distributed.  (Thanks to Tim Parenti for
    suggesting a CONTRIBUTING file, and to Tony Finch and Walter Harms
    for debugging it.)

    The man pages have been updated to use function prototypes,
    to document thread-safe variants like localtime_r, and to document
    the NetBSD-inspired functions tzalloc, tzfree, localtime_rz, and
    mktime_z.

    The fields in Link lines have been renamed to be more descriptive
    and more like the parameters of 'ln'.  LINK-FROM has become TARGET,
    and LINK-TO has become LINK-NAME.

    tz-link.htm mentions the IETF's tzdist working group; Windows
    Runtime etc. (thanks to Matt Johnson); and HP-UX's tztab.

    Some broken URLs have been fixed in the commentary.  (Thanks to
    Lester Caine.)

    Commentary about Philippines DST has been updated, and commentary
    on pre-1970 time in India has been added.


Release 2014f - 2014-08-05 17:42:36 -0700

  Changes affecting future timestamps

    Russia will subtract an hour from most of its time zones on 2014-10-26
    at 02:00 local time.  (Thanks to Alexander Krivenyshev.)
    There are a few exceptions: Magadan Oblast (Asia/Magadan) and Zabaykalsky
    Krai are subtracting two hours; conversely, Chukotka Autonomous Okrug
    (Asia/Anadyr), Kamchatka Krai (Asia/Kamchatka), Kemerovo Oblast
    (Asia/Novokuznetsk), and the Samara Oblast and the Udmurt Republic
    (Europe/Samara) are not changing their clocks.  The changed zones are
    Europe/Kaliningrad, Europe/Moscow, Europe/Simferopol, Europe/Volgograd,
    Asia/Yekaterinburg, Asia/Omsk, Asia/Novosibirsk, Asia/Krasnoyarsk,
    Asia/Irkutsk, Asia/Yakutsk, Asia/Vladivostok, Asia/Khandyga,
    Asia/Sakhalin, and Asia/Ust-Nera; Asia/Magadan will have two hours
    subtracted; and Asia/Novokuznetsk's time zone abbreviation is affected,
    but not its UTC offset.  Two zones are added: Asia/Chita (split
    from Asia/Yakutsk, and also with two hours subtracted) and
    Asia/Srednekolymsk (split from Asia/Magadan, but with only one hour
    subtracted).  (Thanks to Tim Parenti for much of the above.)

  Changes affecting time zone abbreviations

    Australian eastern time zone abbreviations are now AEST/AEDT not EST,
    and similarly for the other Australian zones.  That is, for eastern
    standard and daylight saving time the abbreviations are AEST and AEDT
    instead of the former EST for both; similarly, ACST/ACDT, ACWST/ACWDT,
    and AWST/AWDT are now used instead of the former CST, CWST, and WST.
    This change does not affect UT offsets, only time zone abbreviations.
    (Thanks to Rich Tibbett and many others.)

    Asia/Novokuznetsk shifts from NOVT to KRAT (remaining on UT +07)
    effective 2014-10-26 at 02:00 local time.

    The time zone abbreviation for Xinjiang Time (observed in Ürümqi)
    has been changed from URUT to XJT.  (Thanks to Luther Ma.)

    Prefer MSK/MSD for Moscow time in Russia, even in other cities.
    Similarly, prefer EET/EEST for eastern European time in Russia.

    Change time zone abbreviations in (western) Samoa to use "ST" and
    "DT" suffixes, as this is more likely to match common practice.
    Prefix "W" to (western) Samoa time when its standard-time offset
    disagrees with that of American Samoa.

    America/Metlakatla now uses PST, not MeST, to abbreviate its time zone.

    Time zone abbreviations have been updated for Japan's two time
    zones used 1896-1937.  JWST now stands for Western Standard
    Time, and JCST for Central Standard Time (formerly this was CJT).
    These abbreviations are now used for time in Korea, Taiwan,
    and Sakhalin while controlled by Japan.

  Changes affecting past timestamps

    China's five zones have been simplified to two, since the post-1970
    differences in the other three seem to have been imaginary.  The
    zones Asia/Harbin, Asia/Chongqing, and Asia/Kashgar have been
    removed; backwards-compatibility links still work, albeit with
    different behaviors for timestamps before May 1980.  Asia/Urumqi's
    1980 transition to UT +08 has been removed, so that it is now at
    +06 and not +08.  (Thanks to Luther Ma and to Alois Treindl;
    Treindl sent helpful translations of two papers by Guo Qingsheng.)

    Some zones have been turned into links, when they differed from existing
    zones only for older UT offsets where data entries were likely invented.
    These changes affect UT offsets in pre-1970 timestamps only.  This is
    similar to the change in release 2013e, except this time for western
    Africa.  The affected zones are: Africa/Bamako, Africa/Banjul,
    Africa/Conakry, Africa/Dakar, Africa/Freetown, Africa/Lome,
    Africa/Nouakchott, Africa/Ouagadougou, Africa/Sao_Tome, and
    Atlantic/St_Helena.  This also affects the backwards-compatibility
    link Africa/Timbuktu.  (Thanks to Alan Barrett, Stephen Colebourne,
    Tim Parenti, and David Patte for reporting problems in earlier
    versions of this change.)

    Asia/Shanghai's pre-standard-time UT offset has been changed from
    8:05:57 to 8:05:43, the location of Xujiahui Observatory.  Its
    transition to standard time has been changed from 1928 to 1901.

    Asia/Taipei switched to JWST on 1896-01-01, then to JST on 1937-10-01,
    then to CST on 1945-09-21 at 01:00, and did not observe DST in 1945.
    In 1946 it observed DST from 05-15 through 09-30; in 1947
    from 04-15 through 10-31; and in 1979 from 07-01 through 09-30.
    (Thanks to Yu-Cheng Chuang.)

    Asia/Riyadh's transition to standard time is now 1947-03-14, not 1950.

    Europe/Helsinki's 1942 fall-back transition was 10-04 at 01:00, not
    10-03 at 00:00.  (Thanks to Konstantin Hyppönen.)

    Pacific/Pago_Pago has been changed from UT -11:30 to -11 for the
    period from 1911 to 1950.

    Pacific/Chatham has been changed to New Zealand standard time plus
    45 minutes for the period before 1957, reflecting a 1956 remark in
    the New Zealand parliament.

    Europe/Budapest has several pre-1946 corrections: in 1918 the transition
    out of DST was on 09-16, not 09-29; in 1919 it was on 11-24, not 09-15; in
    1945 it was on 11-01, not 11-03; in 1941 the transition to DST was 04-08
    not 04-06 at 02:00; and there was no DST in 1920.

    Africa/Accra is now assumed to have observed DST from 1920 through 1935.

    Time in Russia before 1927 or so has been corrected by a few seconds in
    the following zones: Europe/Moscow, Asia/Irkutsk, Asia/Tbilisi,
    Asia/Tashkent, Asia/Vladivostok, Asia/Yekaterinburg, Europe/Helsinki, and
    Europe/Riga.  Also, Moscow's location has been changed to its Kilometer 0
    point.  (Thanks to Vladimir Karpinsky for the Moscow changes.)

  Changes affecting data format

    A new file 'zone1970.tab' supersedes 'zone.tab' in the installed data.
    The new file's extended format allows multiple country codes per zone.
    The older file is still installed but is deprecated; its format is
    not changing and it will still be distributed for a while, but new
    applications should use the new file.

    The new file format simplifies maintenance of obscure locations.
    To test this, it adds coverage for the Crozet Islands and the
    Scattered Islands.  (Thanks to Tobias Conradi and Antoine Leca.)

    The file 'iso3166.tab' is planned to switch from ASCII to UTF-8.
    It is still ASCII now, but commentary about the switch has been added.
    The new file 'zone1970.tab' already uses UTF-8.

  Changes affecting code

    'localtime', 'mktime', etc. now use much less stack space if ALL_STATE
    is defined.  (Thanks to Elliott Hughes for reporting the problem.)

    'zic' no longer mishandles input when ignoring case in locales that
    are not compatible with English, e.g., unibyte Turkish locales when
    compiled with HAVE_GETTEXT.

    Error diagnostics of 'zic' and 'yearistype' have been reworded so that
    they no longer use ASCII '-' as if it were a dash.

    'zic' now rejects output file names that contain '.' or '..' components.
    (Thanks to Tim Parenti for reporting the problem.)

    'zic -v' now warns about output file names that do not follow
    POSIX rules, or that contain a digit or '.'.  (Thanks to Arthur
    David Olson for starting the ball rolling on this.)

    Some lint has been removed when using GCC_DEBUG_FLAGS with GCC 4.9.0.

  Changes affecting build procedure

    'zic' no longer links in localtime.o and asctime.o, as they're not needed.
    (Thanks to John Cochran.)

  Changes affecting documentation and commentary

    The 'Theory' file documents legacy names, the longstanding
    exceptions to the POSIX-inspired file name rules.

    The 'zic' documentation clarifies the role of time types when
    interpreting dates.  (Thanks to Arthur David Olson.)

    Documentation and commentary now prefer UTF-8 to US-ASCII,
    allowing the use of proper accents in foreign words and names.
    Code and data have not changed because of this.  (Thanks to
    Garrett Wollman, Ian Abbott, and Guy Harris for helping to debug
    this.)

    Non-HTML documentation and commentary now use plain-text URLs instead of
    HTML insertions, and are more consistent about bracketing URLs when they
    are not already surrounded by white space.  (Thanks to suggestions by
    Steffen Nurpmeso.)

    There is new commentary about Xujiahui Observatory, the five time-zone
    project in China from 1918 to 1949, timekeeping in Japanese-occupied
    Shanghai, and Tibet Time in the 1950s.  The sharp-eyed can spot the
    warlord Jin Shuren in the data.

    Commentary about the coverage of each Russian zone has been standardized.
    (Thanks to Tim Parenti.)

    There is new commentary about contemporary timekeeping in Ethiopia.

    Obsolete comments about a 2007 proposal for DST in Kuwait has been removed.

    There is new commentary about time in Poland in 1919.

    Proper credit has been given to DST inventor George Vernon Hudson.

    Commentary about time in Metlakatla, AK and Resolute, NU has been
    improved, with a new source for the former.

    In zone.tab, Pacific/Easter no longer mentions Salas y Gómez, as it
    is uninhabited.

    Commentary about permanent Antarctic bases has been updated.

    Several typos have been corrected.  (Thanks to Tim Parenti for
    contributing some of these fixes.)

    tz-link.htm now mentions the JavaScript libraries Moment Timezone,
    TimezoneJS.Date, Walltime-js, and Timezone.  (Thanks to a heads-up
    from Matt Johnson.)  Also, it mentions the Go 'latlong' package.
    (Thanks to a heads-up from Dirkjan Ochtman.)

    The files usno1988, usno1989, usno1989a, usno1995, usno1997, and usno1998
    have been removed.  These obsolescent US Naval Observatory entries were no
    longer helpful for maintenance.  (Thanks to Tim Parenti for the suggestion.)


Release 2014e - 2014-06-12 21:53:52 -0700

  Changes affecting near-future timestamps

    Egypt's 2014 Ramadan-based transitions are June 26 and July 31 at 24:00.
    (Thanks to Imed Chihi.)  Guess that from 2015 on Egypt will temporarily
    switch to standard time at 24:00 the last Thursday before Ramadan, and
    back to DST at 00:00 the first Friday after Ramadan.

    Similarly, Morocco's are June 28 at 03:00 and August 2 at 02:00.  (Thanks
    to Milamber Space Network.)  Guess that from 2015 on Morocco will
    temporarily switch to standard time at 03:00 the last Saturday before
    Ramadan, and back to DST at 02:00 the first Saturday after Ramadan.

  Changes affecting past timestamps

    The abbreviation "MSM" (Moscow Midsummer Time) is now used instead of
    "MSD" for Moscow's double daylight time in summer 1921.  Also, a typo
    "VLASST" has been repaired to be "VLAST" for Vladivostok summer time
    in 1991.  (Thanks to Hank W. for reporting the problems.)

  Changes affecting commentary

    tz-link.htm now cites RFC 7265 for jCal, mentions PTP and the
    draft CalDAV extension, updates URLs for TSP, TZInfo, IATA, and
    removes stale pointers to World Time Explorer and WORLDTIME.


Release 2014d - 2014-05-27 21:34:40 -0700

  Changes affecting code

    zic no longer generates files containing timestamps before the Big Bang.
    This works around GNOME glib bug 878
    <https://gitlab.gnome.org/GNOME/glib/issues/878>
    (Thanks to Leonardo Chiquitto for reporting the bug, and to
    Arthur David Olson and James Cloos for suggesting improvements to the fix.)

  Changes affecting documentation

    tz-link.htm now mentions GNOME.


Release 2014c - 2014-05-13 07:44:13 -0700

  Changes affecting near-future timestamps

    Egypt observes DST starting 2014-05-15 at 24:00.
    (Thanks to Ahmad El-Dardiry and Gunther Vermier.)
    Details have not been announced, except that DST will not be observed
    during Ramadan.  Guess that DST will stop during the same Ramadan dates as
    Morocco, and that Egypt's future spring and fall transitions will be the
    same as 2010 when it last observed DST, namely April's last Friday at
    00:00 to September's last Thursday at 23:00 standard time.  Also, guess
    that Ramadan transitions will be at 00:00 standard time.

  Changes affecting code

    zic now generates transitions for minimum time values, eliminating guesswork
    when handling low-valued timestamps.  (Thanks to Arthur David Olson.)

    Port to Cygwin sans glibc.  (Thanks to Arthur David Olson.)

  Changes affecting commentary and documentation

    Remove now-confusing comment about Jordan.  (Thanks to Oleksii Nochovnyi.)


Release 2014b - 2014-03-24 21:28:50 -0700

  Changes affecting near-future timestamps

    Crimea switches to Moscow time on 2014-03-30 at 02:00 local time.
    (Thanks to Alexander Krivenyshev.)  Move its zone.tab entry from UA to RU.

    New entry for Troll station, Antarctica.  (Thanks to Paul-Inge Flakstad and
    Bengt-Inge Larsson.)  This is currently an approximation; a better version
    will require the zic and localtime fixes mentioned below, and the plan is
    to wait for a while until at least the zic fixes propagate.

  Changes affecting code

    'zic' and 'localtime' no longer reject locations needing four transitions
    per year for the foreseeable future.  (Thanks to Andrew Main (Zefram).)
    Also, 'zic' avoids some unlikely failures due to integer overflow.

  Changes affecting build procedure

    'make check' now detects Rule lines defined but never used.
    The NZAQ rules, an instance of this problem, have been removed.

  Changes affecting commentary and documentation

    Fix Tuesday/Thursday typo in description of time in Israel.
    (Thanks to Bert Katz via Pavel Kharitonov and Mike Frysinger.)

    Microsoft Windows 8.1 doesn't support tz database names.  (Thanks
    to Donald MacQueen.)  Instead, the Microsoft Windows Store app
    library supports them.

    Add comments about Johnston Island time in the 1960s.
    (Thanks to Lyle McElhaney.)

    Morocco's 2014 DST start will be as predicted.
    (Thanks to Sebastien Willemijns.)


Release 2014a - 2014-03-07 23:30:29 -0800

  Changes affecting near-future timestamps

    Turkey begins DST on 2014-03-31, not 03-30.  (Thanks to Faruk Pasin for
    the heads-up, and to Tim Parenti for simplifying the update.)

  Changes affecting past timestamps

    Fiji ended DST on 2014-01-19 at 02:00, not the previously-scheduled 03:00.
    (Thanks to Steffen Thorsen.)

    Ukraine switched from Moscow to Eastern European time on 1990-07-01
    (not 1992-01-01), and observed DST during the entire next winter.
    (Thanks to Vladimir in Moscow via Alois Treindl.)

    In 1988 Israel observed DST from 04-10 to 09-04, not 04-09 to 09-03.
    (Thanks to Avigdor Finkelstein.)

  Changes affecting code

    A uninitialized-storage bug in 'localtime' has been fixed.
    (Thanks to Logan Chien.)

  Changes affecting the build procedure

    The settings for 'make check_web' now default to Ubuntu 13.10.

  Changes affecting commentary and documentation

    The boundary of the US Pacific time zone is given more accurately.
    (Thanks to Alan Mintz.)

    Chile's 2014 DST will be as predicted.  (Thanks to José Miguel Garrido.)

    Paraguay's 2014 DST will be as predicted.  (Thanks to Carlos Raúl Perasso.)

    Better descriptions of countries with same time zone history as
    Trinidad and Tobago since 1970.  (Thanks to Alan Barrett for suggestion.)

    Several changes affect tz-link.htm, the main web page.

      Mention Time.is (thanks to Even Scharning) and WX-now (thanks to
      David Braverman).

      Mention xCal (Internet RFC 6321) and jCal.

      Microsoft has some support for tz database names.

      CLDR data formats include both XML and JSON.

      Mention Maggiolo's map of solar vs standard time.
      (Thanks to Arthur David Olson.)

      Mention TZ4Net.  (Thanks to Matt Johnson.)

      Mention the timezone-olson Haskell package.

      Mention zeitverschiebung.net.  (Thanks to Martin Jäger.)

      Remove moribund links to daylight-savings-time.info and to
      Simple Timer + Clocks.

      Update two links.  (Thanks to Oscar van Vlijmen.)

      Fix some formatting glitches, e.g., remove random newlines from
      abbr elements' title attributes.


Release 2013i - 2013-12-17 07:25:23 -0800

  Changes affecting near-future timestamps:

    Jordan switches back to standard time at 00:00 on December 20, 2013.
    The 2006-2011 transition schedule is planned to resume in 2014.
    (Thanks to Steffen Thorsen.)

  Changes affecting past timestamps:

    In 2004, Cuba began DST on March 28, not April 4.
    (Thanks to Steffen Thorsen.)

  Changes affecting code

    The compile-time flag NOSOLAR has been removed, as nowadays the
    benefit of slightly shrinking runtime table size is outweighed by the
    cost of disallowing potential future updates that exceed old limits.

  Changes affecting documentation and commentary

    The files solar87, solar88, and solar89 are no longer distributed.
    They were a negative experiment - that is, a demonstration that
    tz data can represent solar time only with some difficulty and error.
    Their presence in the distribution caused confusion, as Riyadh
    civil time was generally not solar time in those years.

    tz-link.htm now mentions Noda Time.  (Thanks to Matt Johnson.)


Release 2013h - 2013-10-25 15:32:32 -0700

  Changes affecting current and future timestamps:

    Libya has switched its UT offset back to +02 without DST, instead
    of +01 with DST.  (Thanks to Even Scharning.)

    Western Sahara (Africa/El_Aaiun) uses Morocco's DST rules.
    (Thanks to Gwillim Law.)

  Changes affecting future timestamps:

    Acre and (we guess) western Amazonas will switch from UT -04 to -05
    on 2013-11-10.  This affects America/Rio_Branco and America/Eirunepe.
    (Thanks to Steffen Thorsen.)

    Add entries for DST transitions in Morocco in the year 2038.
    This avoids some year-2038 glitches introduced in 2013g.
    (Thanks to Yoshito Umaoka for reporting the problem.)

  Changes affecting API

    The 'tzselect' command no longer requires the 'select' command,
    and should now work with /bin/sh on more platforms.  It also works
    around a bug in BusyBox awk before version 1.21.0.  (Thanks to
    Patrick 'P. J.' McDermott and Alan Barrett.)

  Changes affecting code

    Fix localtime overflow bugs with 32-bit unsigned time_t.

    zdump no longer assumes sscanf returns maximal values on overflow.

  Changes affecting the build procedure

    The builder can specify which programs to use, if any, instead of
    'ar' and 'ranlib', and libtz.a is now built locally before being
    installed.  (Thanks to Michael Forney.)

    A dependency typo in the 'zdump' rule has been fixed.
    (Thanks to Andrew Paprocki.)

    The Makefile has been simplified by assuming that 'mkdir -p' and 'cp -f'
    work as specified by POSIX.2-1992 or later; this is portable nowadays.

    'make clean' no longer removes 'leapseconds', since it's
    host-independent and is part of the distribution.

    The unused makefile macros TZCSRCS, TZDSRCS, DATESRCS have been removed.

  Changes affecting documentation and commentary

    tz-link.htm now mentions TC TIMEZONE's draft time zone service protocol
    (thanks to Mike Douglass) and TimezoneJS.Date (thanks to Jim Fehrle).

    Update URLs in tz-link page.  Add URLs for Microsoft Windows, since
    8.1 introduces tz support.  Remove URLs for Tru64 and UnixWare (no
    longer maintained) and for old advisories.  SOFA now does C.

Release 2013g - 2013-09-30 21:08:26 -0700

  Changes affecting current and near-future timestamps

    Morocco now observes DST from the last Sunday in March to the last
    Sunday in October, not April to September respectively.  (Thanks
    to Steffen Thorsen.)

  Changes affecting 'zic'

    'zic' now runs on platforms that lack both hard links and symlinks.
    (Thanks to Theo Veenker for reporting the problem, for MinGW.)
    Also, fix some bugs on platforms that lack hard links but have symlinks.

    'zic -v' again warns that Asia/Tehran has no POSIX environment variable
    to predict the far future, fixing a bug introduced in 2013e.

  Changes affecting the build procedure

    The 'leapseconds' file is again put into the tzdata tarball.
    Also, 'leapseconds.awk', so tzdata is self-contained.  (Thanks to
    Matt Burgess and Ian Abbott.)  The timestamps of these and other
    dependent files in tarballs are adjusted more consistently.

  Changes affecting documentation and commentary

    The README file is now part of the data tarball as well as the code.
    It now states that files are public domain unless otherwise specified.
    (Thanks to Andrew Main (Zefram) for asking for clarifications.)
    Its details about the 1989 release moved to a place of honor near
    the end of NEWS.


Release 2013f - 2013-09-24 23:37:36 -0700

  Changes affecting near-future timestamps

    Tocantins will very likely not observe DST starting this spring.
    (Thanks to Steffen Thorsen.)

    Jordan will likely stay at UT +03 indefinitely, and will not fall
    back this fall.

    Palestine will fall back at 00:00, not 01:00.  (Thanks to Steffen Thorsen.)

  Changes affecting API

    The types of the global variables 'timezone' and 'altzone' (if present)
    have been changed back to 'long'.  This is required for 'timezone'
    by POSIX, and for 'altzone' by common practice, e.g., Solaris 11.
    These variables were originally 'long' in the tz code, but were
    mistakenly changed to 'time_t' in 1987; nobody reported the
    incompatibility until now.  The difference matters on x32, where
    'long' is 32 bits and 'time_t' is 64.  (Thanks to Elliott Hughes.)

  Changes affecting the build procedure

    Avoid long strings in leapseconds.awk to work around a mawk bug.
    (Thanks to Cyril Baurand.)

  Changes affecting documentation and commentary

    New file 'NEWS' that contains release notes like this one.

    Paraguay's law does not specify DST transition time; 00:00 is customary.
    (Thanks to Waldemar Villamayor-Venialbo.)

    Minor capitalization fixes.

  Changes affecting version-control only

    The experimental GitHub repository now contains annotated and
    signed tags for recent releases, e.g., '2013e' for Release 2013e.
    Releases are tagged starting with 2012e; earlier releases were
    done differently, and tags would either not have a simple name or
    not exactly match what was released.

    'make set-timestamps' is now simpler and a bit more portable.


Release 2013e - 2013-09-19 23:50:04 -0700

  Changes affecting near-future timestamps

    This year Fiji will start DST on October 27, not October 20.
    (Thanks to David Wheeler for the heads-up.)  For now, guess that
    Fiji will continue to spring forward the Sunday before the fourth
    Monday in October.

  Changes affecting current and future time zone abbreviations

    Use WIB/WITA/WIT rather than WIT/CIT/EIT for alphabetic Indonesian
    time zone abbreviations since 1932.  (Thanks to George Ziegler,
    Priyadi Iman Nurcahyo, Zakaria, Jason Grimes, Martin Pitt, and
    Benny Lin.)  This affects Asia/Dili, Asia/Jakarta, Asia/Jayapura,
    Asia/Makassar, and Asia/Pontianak.

    Use ART (UT -03, standard time), rather than WARST (also -03, but
    daylight saving time) for San Luis, Argentina since 2009.

  Changes affecting Godthåb timestamps after 2037 if version mismatch

    Allow POSIX-like TZ strings where the transition time's hour can
    range from -167 through 167, instead of the POSIX-required 0
    through 24.  E.g., TZ='FJT-12FJST,M10.3.1/146,M1.3.4/75' for the
    new Fiji rules.  This is a more-compact way to represent
    far-future timestamps for America/Godthab, America/Santiago,
    Antarctica/Palmer, Asia/Gaza, Asia/Hebron, Asia/Jerusalem,
    Pacific/Easter, and Pacific/Fiji.  Other zones are unaffected by
    this change.  (Derived from a suggestion by Arthur David Olson.)

    Allow POSIX-like TZ strings where daylight saving time is in
    effect all year.  E.g., TZ='WART4WARST,J1/0,J365/25' for Western
    Argentina Summer Time all year.  This supports a more-compact way
    to represent the 2013d data for America/Argentina/San_Luis.
    Because of the change for San Luis noted above this change does not
    affect the current data.  (Thanks to Andrew Main (Zefram) for
    suggestions that improved this change.)

    Where these two TZ changes take effect, there is a minor extension
    to the tz file format in that it allows new values for the
    embedded TZ-format string, and the tz file format version number
    has therefore been increased from 2 to 3 as a precaution.
    Version-2-based client code should continue to work as before for
    all timestamps before 2038.  Existing version-2-based client code
    (tzcode, GNU/Linux, Solaris) has been tested on version-3-format
    files, and typically works in practice even for timestamps after
    2037; the only known exception is America/Godthab.

  Changes affecting timestamps before 1970

    Pacific/Johnston is now a link to Pacific/Honolulu.  This corrects
    some errors before 1947.

    Some zones have been turned into links, when they differ from existing
    zones only in older data entries that were likely invented or that
    differ only in LMT or transitions from LMT.  These changes affect
    only timestamps before 1943.  The affected zones are:
    Africa/Juba, America/Anguilla, America/Aruba, America/Dominica,
    America/Grenada, America/Guadeloupe, America/Marigot,
    America/Montserrat, America/St_Barthelemy, America/St_Kitts,
    America/St_Lucia, America/St_Thomas, America/St_Vincent,
    America/Tortola, and Europe/Vaduz.  (Thanks to Alois Treindl for
    confirming that the old Europe/Vaduz zone was wrong and the new
    link is better for WWII-era times.)

    Change Kingston Mean Time from -5:07:12 to -5:07:11.  This affects
    America/Cayman, America/Jamaica and America/Grand_Turk timestamps
    from 1890 to 1912.

    Change the UT offset of Bern Mean Time from 0:29:44 to 0:29:46.
    This affects Europe/Zurich timestamps from 1853 to 1894.  (Thanks
    to Alois Treindl.)

    Change the date of the circa-1850 Zurich transition from 1849-09-12
    to 1853-07-16, overriding Shanks with data from Messerli about
    postal and telegraph time in Switzerland.

  Changes affecting time zone abbreviations before 1970

    For Asia/Jakarta, use BMT (not JMT) for mean time from 1923 to 1932,
    as Jakarta was called Batavia back then.

  Changes affecting API

    The 'zic' command now outputs a dummy transition when far-future
    data can't be summarized using a TZ string, and uses a 402-year
    window rather than a 400-year window.  For the current data, this
    affects only the Asia/Tehran file.  It does not affect any of the
    timestamps that this file represents, so zdump outputs the same
    information as before.  (Thanks to Andrew Main (Zefram).)

    The 'date' command has a new '-r' option, which lets you specify
    the integer time to display, a la FreeBSD.

    The 'tzselect' command has two new options '-c' and '-n', which lets you
    select a zone based on latitude and longitude.

    The 'zic' command's '-v' option now warns about constructs that
    require the new version-3 binary file format.  (Thanks to Arthur
    David Olson for the suggestion.)

    Support for floating-point time_t has been removed.
    It was always dicey, and POSIX no longer requires it.
    (Thanks to Eric Blake for suggesting to the POSIX committee to
    remove it, and thanks to Alan Barrett, Clive D.W. Feather, Andy
    Heninger, Arthur David Olson, and Alois Treindl, for reporting
    bugs and elucidating some of the corners of the old floating-point
    implementation.)

    The signatures of 'offtime', 'timeoff', and 'gtime' have been
    changed back to the old practice of using 'long' to represent UT
    offsets.  This had been inadvertently and mistakenly changed to
    'int_fast32_t'.  (Thanks to Christos Zoulas.)

    The code avoids undefined behavior on integer overflow in some
    more places, including gmtime, localtime, mktime and zdump.

  Changes affecting the zdump utility

    zdump now outputs "UT" when referring to Universal Time, not "UTC".
    "UTC" does not make sense for timestamps that predate the introduction
    of UTC, whereas "UT", a more-generic term, does.  (Thanks to Steve Allen
    for clarifying UT vs UTC.)

  Data changes affecting behavior of tzselect and similar programs

    Country code BQ is now called the more-common name "Caribbean Netherlands"
    rather than the more-official "Bonaire, St Eustatius & Saba".

    Remove from zone.tab the names America/Montreal, America/Shiprock,
    and Antarctica/South_Pole, as they are equivalent to existing
    same-country-code zones for post-1970 timestamps.  The data entries for
    these names are unchanged, so the names continue to work as before.

  Changes affecting code internals

    zic -c now runs way faster on 64-bit hosts when given large numbers.

    zic now uses vfprintf to avoid allocating and freeing some memory.

    tzselect now computes the list of continents from the data,
    rather than have it hard-coded.

    Minor changes pacify GCC 4.7.3 and GCC 4.8.1.

  Changes affecting the build procedure

    The 'leapseconds' file is now generated automatically from a
    new file 'leap-seconds.list', which is a copy of
    <ftp://ftp.nist.gov/pub/time/leap-seconds.list>
    A new source file 'leapseconds.awk' implements this.
    The goal is simplification of the future maintenance of 'leapseconds'.

    When building the 'posix' or 'right' subdirectories, if the
    subdirectory would be a copy of the default subdirectory, it is
    now made a symbolic link if that is supported.  This saves about
    2 MB of file system space.

    The links America/Shiprock and Antarctica/South_Pole have been
    moved to the 'backward' file.  This affects only nondefault builds
    that omit 'backward'.

  Changes affecting version-control only

    .gitignore now ignores 'date'.

  Changes affecting documentation and commentary

    Changes to the 'tzfile' man page

      It now mentions that the binary file format may be extended in
      future versions by appending data.

      It now refers to the 'zdump' and 'zic' man pages.

    Changes to the 'zic' man page

      It lists conditions that elicit a warning with '-v'.

      It says that the behavior is unspecified when duplicate names
      are given, or if the source of one link is the target of another.

      Its examples are updated to match the latest data.

      The definition of white space has been clarified slightly.
      (Thanks to Michael Deckers.)

    Changes to the 'Theory' file

      There is a new section about the accuracy of the tz database,
      describing the many ways that errors can creep in, and
      explaining why so many of the pre-1970 timestamps are wrong or
      misleading (thanks to Steve Allen, Lester Caine, and Garrett
      Wollman for discussions that contributed to this).

      The 'Theory' file describes LMT better (this follows a
      suggestion by Guy Harris).

      It refers to the 2013 edition of POSIX rather than the 2004 edition.

      It's mentioned that excluding 'backward' should not affect the
      other data, and it suggests at least one zone.tab name per
      inhabited country (thanks to Stephen Colebourne).

      Some longstanding restrictions on names are documented, e.g.,
      'America/New_York' precludes 'America/New_York/Bronx'.

      It gives more reasons for the 1970 cutoff.

      It now mentions which time_t variants are supported, such as
      signed integer time_t.  (Thanks to Paul Goyette for reporting
      typos in an experimental version of this change.)

      (Thanks to Philip Newton for correcting typos in these changes.)

    Documentation and commentary is more careful to distinguish UT in
    general from UTC in particular.  (Thanks to Steve Allen.)

    Add a better source for the Zurich 1894 transition.
    (Thanks to Pierre-Yves Berger.)

    Update shapefile citations in tz-link.htm.  (Thanks to Guy Harris.)


Release 2013d - 2013-07-05 07:38:01 -0700

  Changes affecting future timestamps:

    Morocco's midsummer transitions this year are July 7 and August 10,
    not July 9 and August 8.  (Thanks to Andrew Paprocki.)

    Israel now falls back on the last Sunday of October.
    (Thanks to Ephraim Silverberg.)

  Changes affecting past timestamps:

    Specify Jerusalem's location more precisely; this changes the pre-1880
    times by 2 s.

  Changing affecting metadata only:

    Fix typos in the entries for country codes BQ and SX.

  Changes affecting code:

    Rework the code to fix a bug with handling Australia/Macquarie on
    32-bit hosts (thanks to Arthur David Olson).

    Port to platforms like NetBSD, where time_t can be wider than long.

    Add support for testing time_t types other than the system's.
    Run 'make check_time_t_alternatives' to try this out.
    Currently, the tests fail for unsigned time_t;
    this should get fixed at some point.

  Changes affecting documentation and commentary:

    Deemphasize the significance of national borders.

    Update the zdump man page.

    Remove obsolete NOID comment (thanks to Denis Excoffier).

    Update several URLs and comments in the web pages.

    Spelling fixes (thanks to Kevin Lyda and Jonathan Leffler).

    Update URL for CLDR Zone->Tzid table (thanks to Yoshito Umaoka).


Release 2013c - 2013-04-19 16:17:40 -0700

  Changes affecting current and future timestamps:

    Palestine observed DST starting March 29, 2013.  (Thanks to
    Steffen Thorsen.)  From 2013 on, Gaza and Hebron both observe DST,
    with the predicted rules being the last Thursday in March at 24:00
    to the first Friday on or after September 21 at 01:00.

    Assume that the recent change to Paraguay's DST rules is permanent,
    by moving the end of DST to the 4th Sunday in March every year.
    (Thanks to Carlos Raúl Perasso.)

  Changes affecting past timestamps:

    Fix some historical data for Palestine to agree with that of
    timeanddate.com, as follows:

	  The spring 2008 change in Gaza and Hebron was on 00:00 Mar 28, not
	  00:00 Apr 1.

	  The fall 2009 change in Gaza and Hebron on Sep 4 was at 01:00, not
	  02:00.

	  The spring 2010 change in Hebron was 00:00 Mar 26, not 00:01 Mar 27.

	  The spring 2011 change in Gaza was 00:01 Apr 1, not 12:01 Apr 2.

	  The spring 2011 change in Hebron on Apr 1 was at 00:01, not 12:01.

	  The fall 2011 change in Hebron on Sep 30 was at 00:00, not 03:00.

    Fix times of habitation for Macquarie to agree with the Tasmania
    Parks & Wildlife Service history, which indicates that permanent
    habitation was 1899-1919 and 1948 on.

  Changing affecting metadata only:

    Macquarie Island is politically part of Australia, not Antarctica.
    (Thanks to Tobias Conradi.)

    Sort Macquarie more-consistently with other parts of Australia.
    (Thanks to Tim Parenti.)


Release 2013b - 2013-03-10 22:33:40 -0700

  Changes affecting current and future timestamps:

    Haiti uses US daylight-saving rules this year, and presumably future years.
    This changes timestamps starting today.  (Thanks to Steffen Thorsen.)

    Paraguay will end DST on March 24 this year.
    (Thanks to Steffen Thorsen.)  For now, assume it's just this year.

    Morocco does not observe DST during Ramadan;
    try to predict Ramadan in Morocco as best we can.
    (Thanks to Erik Homoet for the heads-up.)

  Changes affecting commentary:

    Update URLs in tz-link page.  Add URLs for webOS, BB10, iOS.
    Update URL for Solaris.  Mention Internet RFC 6557.
    Update Internet RFCs 2445->5545, 2822->5322.
    Switch from FTP to HTTP for Internet RFCs.


Release 2013a - 2013-02-27 09:20:35 -0800

  Change affecting binary data format:

    The zone offset at the end of version-2-format zone files is now
    allowed to be 24:00, as per POSIX.1-2008.  (Thanks to Arthur David Olson.)

  Changes affecting current and future timestamps:

    Chile's 2013 rules, and we guess rules for 2014 and later, will be
    the same as 2012, namely Apr Sun>=23 03:00 UTC to Sep Sun>=2 04:00 UTC.
    (Thanks to Steffen Thorsen and Robert Elz.)

    New Zones Asia/Khandyga, Asia/Ust-Nera, Europe/Busingen.
    (Thanks to Tobias Conradi and Arthur David Olson.)

  Many changes affect historical timestamps before 1940.
  These were deduced from: Milne J. Civil time. Geogr J. 1899
  Feb;13(2):173-94 <https://www.jstor.org/stable/1774359>.

  Changes affecting the code:

    Fix zic bug that mishandled Egypt's 2010 changes (this also affected
    the data).  (Thanks to Arthur David Olson.)

    Fix localtime bug when time_t is unsigned and data files were generated
    by a signed time_t system.  (Thanks to Doug Bailey for reporting and
    to Arthur David Olson for fixing.)

    Allow the email address for bug reports to be set by the packager.
    The default is tz@iana.org, as before.  (Thanks to Joseph S. Myers.)

    Update HTML checking to be compatible with Ubuntu 12.10.

    Check that files are a safe subset of ASCII.  At some point we may
    relax this requirement to a safe subset of UTF-8.  Without the
    check, some non-UTF-8 encodings were leaking into the distribution.

  Commentary changes:

    Restore a comment about copyright notices that was inadvertently deleted.
    (Thanks to Arthur David Olson.)

    Improve the commentary about which districts observe what times
    in Russia.  (Thanks to Oscar van Vlijmen and Arthur David Olson.)

    Add web page links to tz.js.

    Add "Run by the Monkeys" to tz-art.  (Thanks to Arthur David Olson.)


Release 2012j - 2012-11-12 18:34:49 -0800

  Libya moved to CET this weekend, but with DST planned next year.
  (Thanks to Even Scharning, Steffen Thorsen, and Tim Parenti.)

  Signatures now have the extension .asc, not .sign, as that's more
  standard.  (Thanks to Phil Pennock.)

  The output of 'zdump --version', and of 'zic --version', now
  uses a format that is more typical for --version.
  (Thanks to Joseph S. Myers.)

  The output of 'tzselect --help', 'zdump --help', and 'zic --help'
  now uses tz@iana.org rather than the old elsie address.

  zic -v now complains about abbreviations that are less than 3
  or more than 6 characters, as per Posix.  Formerly, it checked
  for abbreviations that were more than 3.

  'make public' no longer puts its temporary directory under /tmp,
  and uses the just-built zic rather than the system zic.

  Various fixes to documentation and commentary.


Release 2012i - 2012-11-03 12:57:09 -0700

  Cuba switches from DST tomorrow at 01:00.  (Thanks to Steffen Thorsen.)

  Linker flags can now be specified via LDFLAGS.
  AWK now defaults to 'awk', not 'nawk'.
  The shell in tzselect now defaults to /bin/bash, but this can
  be overridden by specifying KSHELL.
  The main web page now mentions the unofficial GitHub repository.
  (Thanks to Mike Frysinger.)

  Tarball signatures can now be built by running 'make signatures'.
  There are also new makefile rules 'tarballs', 'check_public', and
  separate makefile rules for each tarball and signature file.
  A few makefile rules are now more portable to strict POSIX.

  The main web page now lists the canonical IANA URL.


Release 2012h - 2012-10-26 22:49:10 -0700

  Bahia no longer has DST.  (Thanks to Kelley Cook.)

  Tocantins has DST.  (Thanks to Rodrigo Severo.)

  Israel has new DST rules next year.  (Thanks to Ephraim Silverberg.)

  Jordan stays on DST this winter.  (Thanks to Steffen Thorsen.)

  Web page updates.

  More C modernization, except that at Arthur David Olson's suggestion
  the instances of 'register' were kept.


Release 2012g - 2012-10-17 20:59:45 -0700

  Samoa fall 2012 and later.  (Thanks to Nicholas Pereira and Robert Elz.)

  Palestine fall 2012.  (Thanks to Steffen Thorsen.)

  Assume C89.

  To attack the version-number problem, this release ships the file
  'Makefile' (which contains the release number) in both the tzcode and
  the tzdata tarballs.  The two Makefiles are identical, and should be
  identical in any matching pair of tarballs, so it shouldn't matter
  which order you extract the tarballs.  Perhaps we can come up with a
  better version-number scheme at some point; this scheme does have the
  virtue of not adding more files.


Release 2012f - 2012-09-12 23:17:03 -0700

  * australasia (Pacific/Fiji): Fiji DST is October 21 through January
    20 this year.  (Thanks to Steffen Thorsen.)


Release 2012e - 2012-08-02 20:44:55 -0700

  * australasia (Pacific/Fakaofo): Tokelau is UT +13, not +14.
    (Thanks to Steffen Thorsen.)

  * Use a single version number for both code and data.

  * .gitignore: New file.

  * Remove trailing white space.


Release code2012c-data2012d - 2012-07-19 16:35:33 -0700

  Changes for Morocco's timestamps, which take effect in a couple of
  hours, along with infrastructure changes to accommodate how the tz
  code and data are released on IANA.


Release data2012c - 2012-03-27 12:17:25 -0400

  africa
	Summer time changes for Morocco (to start late April 2012)

  asia
	Changes for 2012 for Gaza & the West Bank (Hebron) and Syria

  northamerica
	Haiti following US/Canada rules for 2012 (and we're assuming,
	for now anyway, for the future).


Release 2012b - 2012-03-02 12:29:15 +0700

  There is just one change to tzcode2012b (compared with 2012a):
  the Makefile that was accidentally included with 2012a has been
  replaced with the version that should have been there, which is
  identical with the previous version (from tzcode2011i).

  There are just two changes in tzdata2012b compared with 2012a.

  Most significantly, summer time in Cuba has been delayed 3 weeks
  (now starts April 1 rather than March 11).   Since Mar 11 (the old start
  date, as listed in 2012a) is just a little over a week away, this
  change is urgent.

  Less importantly, an excess tab in one of the changes in zone.tab
  in 2012a has been removed.


Release 2012a - 2012-03-01 18:28:10 +0700

  The changes in tzcode2012a (compared to the previous version, 2011i)
  are entirely to the README and tz-art.htm and tz-link.htm files, if
  none of those concern you, you can ignore the code update.  The changes
  reflect the changed addresses for the mailing list and the code and
  data distribution points & methods (and a link to DateTime::TimeZone::Tzfile
  has been added to tz-link.htm).

  In tzdata2012a (compared to the previous release, which was 2011n)
  the major changes are:
	Chile 2011/2012 and 2012/2013 summer time date adjustments.
	Falkland Islands onto permanent summer time (we're assuming for the
		foreseeable future, though 2012 is all we're fairly certain of.)
	Armenia has abolished Summer Time.
	Tokelau jumped the International Date Line back last December
		(just the same as their near neighbour, Samoa).
	America/Creston is a new zone for a small area of British Columbia
	There will be a leapsecond 2012-06-30 23:59:60 UTC.

  Other minor changes are:
	Corrections to 1918 Canadian summer time end dates.
	Updated URL for UK time zone history (in comments)
	A few typos in Le Corre's list of free French place names (comments)


Release data2011n - 2011-10-30 14:57:54 +0700

  There are three changes of note - most urgently, Cuba (America/Havana)
  has extended summer time by two weeks, now to end on Nov 13, rather than
  the (already past) Oct 30.   Second, the Pridnestrovian Moldavian Republic
  (Europe/Tiraspol) decided not to split from the rest of Moldova after
  all, and consequently that zone has been removed (again) and reinstated
  in the "backward" file as a link to Europe/Chisinau.   And third, the
  end date for Fiji's summer time this summer was moved forward from the
  earlier planned Feb 26, to Jan 22.

  Apart from that, Moldova (MD) returns to a single entry in zone.tab
  (and the incorrect syntax that was in the 2011m version of that file
  is so fixed - it would have been fixed in a different way had this
  change not happened - that's the "missing" sccs version id).


Release data2011m - 2011-10-24 21:42:16 +0700

  In particular, the typos in comments in the data (2011-11-17 should have
  been 2011-10-17 as Alan Barrett noted, and spelling of Tiraspol that
  Tim Parenti noted) have been fixed, and the change for Ukraine has been
  made in all 4 Ukrainian zones, rather than just Kiev (again, thanks to
  Tim Parenti, and also Denys Gavrysh)

  In addition, I added Europe/Tiraspol to zone.tab.

  This time, all the files have new version numbers...  (including the files
  otherwise unchanged in 2011m that were changed in 2011l but didn't get new
  version numbers there...)


Release data2011l - 2011-10-10 11:15:43 +0700

  There are just 2 changes that cause different generated tzdata files from
  zic, to Asia/Hebron and Pacific/Fiji - the possible change for Bahia, Brazil
  is included, but commented out.  Compared with the diff I sent out last week,
  this version also includes attributions for the sources for the changes
  (in much the same format as ado used, but the html tags have not been
  checked, verified, or used in any way at all, so if there are errors there,
  please let me know.)


Release data2011k - 2011-09-20 17:54:03 -0400

  [not summarized]


Release data2011j - 2011-09-12 09:22:49 -0400

  (contemporary changes for Samoa; past changes for Kenya, Uganda, and
  Tanzania); there are also two spelling corrections to comments in
  the australasia file (with thanks to Christos Zoulas).


Release 2011i - 2011-08-29 05:56:32 -0400

  [not summarized]


Release data2011h - 2011-06-15 18:41:48 -0400

  Russia and Curaçao changes


Release 2011g - 2011-04-25 09:07:22 -0400

  update the rules for Egypt to reflect its abandonment of DST this year


Release 2011f - 2011-04-06 17:14:53 -0400

  [not summarized]


Release 2011e - 2011-03-31 16:04:38 -0400

  Morocco, Chile, and tz-link changes


Release 2011d - 2011-03-14 09:18:01 -0400

  changes that impact present-day timestamps in Cuba, Samoa, and Turkey


Release 2011c - 2011-03-07 09:30:09 -0500

  These do affect current timestamps in Chile and Annette Island, Canada.


Release 2011b - 2011-02-07 08:44:50 -0500

  [not summarized]


Release 2011a - 2011-01-24 10:30:16 -0500

  [not summarized]


Release data2010o - 2010-11-01 09:18:23 -0400

  change to the end of DST in Fiji in 2011


Release 2010n - 2010-10-25 08:19:17 -0400

  [not summarized]


Release 2010m - 2010-09-27 09:24:48 -0400

  Hong Kong, Vostok, and zic.c changes


Release 2010l - 2010-08-16 06:57:25 -0400

  [not summarized]


Release 2010k - 2010-07-26 10:42:27 -0400

  [not summarized]


Release 2010j - 2010-05-10 09:07:48 -0400

  changes for Bahía de Banderas and for version naming


Release data2010i - 2010-04-16 18:50:45 -0400

  the end of DST in Morocco on 2010-08-08


Release data2010h - 2010-04-05 09:58:56 -0400

  [not summarized]


Release data2010g - 2010-03-24 11:14:53 -0400

  [not summarized]


Release 2010f - 2010-03-22 09:45:46 -0400

  [not summarized]


Release data2010e - 2010-03-08 14:24:27 -0500

  corrects the Dhaka bug found by Danvin Ruangchan


Release data2010d - 2010-03-06 07:26:01 -0500

  [not summarized]


Release 2010c - 2010-03-01 09:20:58 -0500

  changes including KRE's suggestion for earlier initialization of
  "goahead" and "goback" structure elements


Release code2010a - 2010-02-16 10:40:04 -0500

  [not summarized]


Release data2010b - 2010-01-20 12:37:01 -0500

  Mexico changes


Release data2010a - 2010-01-18 08:30:04 -0500

  changes to Dhaka


Release data2009u - 2009-12-26 08:32:28 -0500

  changes to DST in Bangladesh


Release 2009t - 2009-12-21 13:24:27 -0500

  [not summarized]


Release data2009s - 2009-11-14 10:26:32 -0500

  (cosmetic) Antarctica change and the DST-in-Fiji-in-2009-and-2010 change


Release 2009r - 2009-11-09 10:10:31 -0500

  "antarctica" and "tz-link.htm" changes


Release 2009q - 2009-11-02 09:12:40 -0500

  with two corrections as reported by Eric Muller and Philip Newton


Release data2009p - 2009-10-23 15:05:27 -0400

  Argentina (including San Luis) changes (with the correction from
  Mariano Absatz)


Release data2009o - 2009-10-14 16:49:38 -0400

  Samoa (commentary only), Pakistan, and Bangladesh changes


Release data2009n - 2009-09-22 15:13:38 -0400

  added commentary for Argentina and a change to the end of DST in
  2009 in Pakistan


Release data2009m - 2009-09-03 10:23:43 -0400

  Samoa and Palestine changes


Release data2009l - 2009-08-14 09:13:07 -0400

  Samoa (comments only) and Egypt


Release 2009k - 2009-07-20 09:46:08 -0400

  [not summarized]


Release data2009j - 2009-06-15 06:43:59 -0400

  Bangladesh change (with a short turnaround since the DST change is
  impending)


Release 2009i - 2009-06-08 09:21:22 -0400

  updating for DST in Bangladesh this year


Release 2009h - 2009-05-26 09:19:14 -0400

  [not summarized]


Release data2009g - 2009-04-20 16:34:07 -0400

  Cairo


Release data2009f - 2009-04-10 11:00:52 -0400

  correct DST in Pakistan


Release 2009e - 2009-04-06 09:08:11 -0400

  [not summarized]


Release 2009d - 2009-03-23 09:38:12 -0400

  Morocco, Tunisia, Argentina, and American Astronomical Society changes


Release data2009c - 2009-03-16 09:47:51 -0400

  change to the start of Cuban DST


Release 2009b - 2009-02-09 11:15:22 -0500

  [not summarized]


Release 2009a - 2009-01-21 10:09:39 -0500

  [not summarized]


Release data2008i - 2008-10-21 12:10:25 -0400

  southamerica and zone.tab files, with Argentina DST rule changes and
  United States zone reordering and recommenting


Release 2008h - 2008-10-13 07:33:56 -0400

  [not summarized]


Release 2008g - 2008-10-06 09:03:18 -0400

  Fix a broken HTML anchor and update Brazil's DST transitions;
  there's also a slight reordering of information in tz-art.htm.


Release data2008f - 2008-09-09 22:33:26 -0400

  [not summarized]


Release 2008e - 2008-07-28 14:11:17 -0400

  changes by Arthur David Olson and Jesper Nørgaard Welen


Release data2008d - 2008-07-07 09:51:38 -0400

  changes by Arthur David Olson, Paul Eggert, and Rodrigo Severo


Release data2008c - 2008-05-19 17:48:03 -0400

  Pakistan, Morocco, and Mongolia


Release data2008b - 2008-03-24 08:30:59 -0400

  including renaming Asia/Calcutta to Asia/Kolkata, with a backward
  link provided


Release 2008a - 2008-03-08 05:42:16 -0500

  [not summarized]


Release 2007k - 2007-12-31 10:25:22 -0500

  most importantly, changes to the "southamerica" file based on
  Argentina's readoption of daylight saving time


Release 2007j - 2007-12-03 09:51:01 -0500

  1. eliminate the "P" (parameter) macro;

  2. the "noncontroversial" changes circulated on the time zone
  mailing list (less the changes to "logwtmp.c");

  3. eliminate "too many transition" errors when "min" is used in time
  zone rules;

  4. changes by Paul Eggert (including updated information for Venezuela).


Release data2007i - 2007-10-30 10:28:11 -0400

  changes for Cuba and Syria


Release 2007h - 2007-10-01 10:05:51 -0400

  changes by Paul Eggert, as well as an updated link to the ICU
  project in tz-link.htm


Release 2007g - 2007-08-20 10:47:59 -0400

  changes by Paul Eggert

  The "leapseconds" file has been updated to incorporate the most
  recent International Earth Rotation and Reference Systems Service
  (IERS) bulletin.

  There's an addition to tz-art.htm regarding the television show "Medium".


Release 2007f - 2007-05-07 10:46:46 -0400

  changes by Paul Eggert (including Haiti, Turks and Caicos, and New
  Zealand)

  changes to zic.c to allow hour values greater than 24 (along with
  Paul's improved time value overflow checking)


Release 2007e - 2007-04-02 10:11:52 -0400

  Syria and Honduras changes by Paul Eggert

  zic.c variable renaming changes by Arthur David Olson


Release 2007d - 2007-03-20 08:48:30 -0400

  changes by Paul Eggert

  the elimination of white space at the ends of lines


Release 2007c - 2007-02-26 09:09:37 -0500

  changes by Paul Eggert


Release 2007b - 2007-02-12 09:34:20 -0500

  Paul Eggert's proposed change to the quotation handling logic in zic.c.

  changes to the commentary in "leapseconds" reflecting the IERS
  announcement that there is to be no positive leap second at the end
  of June 2007.


Release 2007a - 2007-01-08 12:28:29 -0500

  changes by Paul Eggert

  Derick Rethan's Asmara change

  Oscar van Vlijmen's Easter Island local mean time change

  symbolic link changes


Release 2006p - 2006-11-27 08:54:27 -0500

  changes by Paul Eggert


Release 2006o - 2006-11-06 09:18:07 -0500

  changes by Paul Eggert


Release 2006n - 2006-10-10 11:32:06 -0400

  changes by Paul Eggert


Release 2006m - 2006-10-02 15:32:35 -0400

  changes for Uruguay, Palestine, and Egypt by Paul Eggert

  (minimalist) changes to zic.8 to clarify "until" information


Release data2006l - 2006-09-18 12:58:11 -0400

  Paul's best-effort work on this coming weekend's Egypt time change


Release 2006k - 2006-08-28 12:19:09 -0400

  changes by Paul Eggert


Release 2006j - 2006-08-21 09:56:32 -0400

  changes by Paul Eggert


Release code2006i - 2006-08-07 12:30:55 -0400

  localtime.c fixes

  Ken Pizzini's conversion script


Release code2006h - 2006-07-24 09:19:37 -0400

  adds public domain notices to four files

  includes a fix for transition times being off by a second

  adds a new recording to the "arts" file (information courtesy Colin Bowern)


Release 2006g - 2006-05-08 17:18:09 -0400

  northamerica changes by Paul Eggert


Release 2006f - 2006-05-01 11:46:00 -0400

  a missing version number problem is fixed (with thanks to Bradley
  White for catching the problem)


Release 2006d - 2006-04-17 14:33:43 -0400

  changes by Paul Eggert

  added new items to tz-arts.htm that were found by Paul


Release 2006c - 2006-04-03 10:09:32 -0400

  two sets of data changes by Paul Eggert

  a fencepost error fix in zic.c

  changes to zic.c and the "europe" file to minimize differences
  between output produced by the old 32-bit zic and the new 64-bit
  version


Release 2006b - 2006-02-20 10:08:18 -0500
  [tz32code2006b + tz64code2006b + tzdata2006b]

  64-bit code

  All SCCS IDs were bumped to "8.1" for this release.


Release 2006a - 2006-01-30 08:59:31 -0500

  changes by Paul Eggert (in particular, Indiana time zone moves)

  an addition to the zic manual page to describe how special-case
  transitions are handled


Release 2005r - 2005-12-27 09:27:13 -0500

  Canadian changes by Paul Eggert

  They also add "<pre>" directives to time zone data files and reflect
  changes to warning message logic in "zdump.c" (but with calls to
  "gettext" kept unbundled at the suggestion of Ken Pizzini).


Release 2005q - 2005-12-13 09:17:09 -0500

  Nothing earth-shaking here:
	1.  Electronic mail addresses have been removed.
	2.  Casts of the return value of exit have been removed.
	3.  Casts of the argument of is.* macros have been added.
	4.  Indentation in one section of zic.c has been fixed.
	5.  References to dead URLs in the data files have been dealt with.


Release 2005p - 2005-12-05 10:30:53 -0500

  "systemv", "tz-link.htm", and "zdump.c" changes
  (less the casts of arguments to the is* macros)


Release 2005o - 2005-11-28 10:55:26 -0500

  Georgia, Cuba, Nicaragua, and Jordan changes by Paul Eggert

  zdump.c lint fixes by Arthur David Olson


Release 2005n - 2005-10-03 09:44:09 -0400

  changes by Paul Eggert (both the Uruguay changes and the Kyrgyzstan
  et al. changes)


Release 2005m - 2005-08-29 12:15:40 -0400

  changes by Paul Eggert (with a small tweak to the tz-art change)

  a declaration of an unused variable has been removed from zdump.c


Release 2005l - 2005-08-22 12:06:39 -0400

  changes by Paul Eggert

  overflow/underflow checks by Arthur David Olson, minus changes to
  the "Theory" file about the pending addition of 64-bit data (I grow
  less confident of the changes being accepted with each passing day,
  and the changes no longer increase the data files nine-fold--there's
  less than a doubling in size by my local Sun's reckoning)


Release 2005k - 2005-07-14 14:14:24 -0400

  The "leapseconds" file has been edited to reflect the recently
  announced leap second at the end of 2005.

  I've also deleted electronic mail addresses from the files as an
  anti-spam measure.


Release 2005j - 2005-06-13 14:34:13 -0400

  These reflect changes to limit the length of time zone abbreviations
  and the characters used in those abbreviations.

  There are also changes to handle POSIX-style "quoted" timezone
  environment variables.

  The changes were circulated on the time zone mailing list; the only
  change since then was the removal of a couple of minimum-length of
  abbreviation checks.


Release data2005i - 2005-04-21 15:04:16 -0400

  changes (most importantly to Nicaragua and Haiti) by Paul Eggert


Release 2005h - 2005-04-04 11:24:47 -0400

  changes by Paul Eggert

  minor changes to Makefile and zdump.c to produce more useful output
  when doing a "make typecheck"


Release 2005g - 2005-03-14 10:11:21 -0500

  changes by Paul Eggert (a change to current DST rules in Uruguay and
  an update to a link to time zone software)


Release 2005f - 2005-03-01 08:45:32 -0500

  data and documentation changes by Paul Eggert


Release 2005e - 2005-02-10 15:59:44 -0500

  [not summarized]


Release code2005d - 2005-01-31 09:21:47 -0500

  make zic complain about links to links if the -v flag is used

  have "make public" do more code checking

  add an include to "localtime.c" for the benefit of gcc systems


Release 2005c - 2005-01-17 18:36:29 -0500

  get better results when mktime runs on a system where time_t is double

  changes to the data files (most importantly to Paraguay)


Release 2005b - 2005-01-10 09:19:54 -0500

  Get localtime and gmtime working on systems with exotic time_t types.

  Update the leap second commentary in the "leapseconds" file.


Release 2005a - 2005-01-01 13:13:44 -0500

  [not summarized]


Release code2004i - 2004-12-14 13:42:58 -0500

  Deal with systems where time_t is unsigned.


Release code2004h - 2004-12-07 11:40:18 -0500

  64-bit-time_t changes


Release 2004g - 2004-11-02 09:06:01 -0500

  update to Cuba (taking effect this weekend)

  other changes by Paul Eggert

  correction of the spelling of Oslo

  changed versions of difftime.c and private.h


Release code2004f - 2004-10-21 10:25:22 -0400

  Cope with wide-ranging tm_year values.


Release 2004e - 2004-10-11 14:47:21 -0400

  Brazil/Argentina/Israel changes by Paul Eggert

  changes to tz-link.htm by Paul

  one small fix to Makefile


Release 2004d - 2004-09-22 08:27:29 -0400

  Avoid overflow problems when TM_YEAR_BASE is added to an integer.


Release 2004c - 2004-08-11 12:06:26 -0400

  asctime-related changes

  (variants of) some of the documentation changes suggested by Paul Eggert


Release 2004b - 2004-07-19 14:33:35 -0400

  data changes by Paul Eggert - most importantly, updates for Argentina


Release 2004a - 2004-05-27 12:00:47 -0400

  changes by Paul Eggert

  Handle DST transitions that occur at the end of a month in some
  years but at the start of the following month in other years.

  Add a copy of the correspondence that's the basis for claims about
  DST in the Navajo Nation.


Release 2003e - 2003-12-15 09:36:47 -0500

  changes by Arthur David Olson (primarily code changes)

  changes by Paul Eggert (primarily data changes)

  minor changes to "Makefile" and "northamerica" (in the latter case,
  optimization of the "Toronto" rules)


Release 2003d - 2003-10-06 09:34:44 -0400

  changes by Paul Eggert


Release 2003c - 2003-09-16 10:47:05 -0400

  Fix bad returns in zic.c's inleap function.
  Thanks to Bradley White for catching the problem!


Release 2003b - 2003-09-16 07:13:44 -0400

  Add a "--version" option (and documentation) to the zic and zdump commands.

  changes to overflow/underflow checking in zic

  a localtime typo fix.

  Update the leapseconds and tz-art.htm files.


Release 2003a - 2003-03-24 09:30:54 -0500

  changes by Paul Eggert

  a few additions and modifications to the tz-art.htm file


Release 2002d - 2002-10-15 13:12:42 -0400

  changes by Paul Eggert, less the "Britain (UK)" change in iso3166.tab

  There's also a new time zone quote in "tz-art.htm".


Release 2002c - 2002-04-04 11:55:20 -0500

  changes by Paul Eggert

  Change zic.c to avoid creating symlinks to files that don't exist.


Release 2002b - 2002-01-28 12:56:03 -0500

  [These change notes are for Release 2002a, which was corrupted.
  2002b was a corrected version of 2002a.]

  changes by Paul Eggert

  Update the "leapseconds" file to note that there'll be no leap
  second at the end of June, 2002.

  Change "zic.c" to deal with a problem in handling the "Asia/Bishkek" zone.

  Change to "difftime.c" to avoid sizeof problems.


Release 2001d - 2001-10-09 13:31:32 -0400

  changes by Paul Eggert


Release 2001c - 2001-06-05 13:59:55 -0400

  changes by Paul Eggert and Andrew Brown


Release 2001b - 2001-04-05 16:44:38 -0400

  changes by Paul Eggert (modulo jnorgard's typo fix)

  tz-art.htm has been HTMLified.


Release 2001a - 2001-03-13 12:57:44 -0500

  changes by Paul Eggert

  An addition to the "leapseconds" file: comments with the text of the
  latest IERS leap second notice.

  Trailing white space has been removed from data file lines, and
  repeated spaces in "Rule Jordan" lines in the "asia" file have been
  converted to tabs.


Release 2000h - 2000-12-14 15:33:38 -0500

  changes by Paul Eggert

  one typo fix in the "art" file

  With providence, this is the last update of the millennium.


Release 2000g - 2000-10-10 11:35:22 -0400

  changes by Paul Eggert

  correction of John Mackin's name submitted by Robert Elz

  Garry Shandling's Daylight Saving Time joke (!?!) from the recent
  Emmy Awards broadcast.


Release 2000f - 2000-08-10 09:31:58 -0400

  changes by Paul Eggert

  Added information in "tz-art.htm" on a Seinfeld reference to DST.

  Error checking and messages in the "yearistype" script have been
  improved.


Release 2000e - 2000-07-31 09:27:54 -0400

  data changes by Paul Eggert

  a change to the default value of the defined constant HAVE_STRERROR

  the addition of a Dave Barry quote on DST to the tz-arts file


Release 2000d - 2000-04-20 15:43:04 -0400

  changes to the documentation and code of strftime for C99 conformance

  a bug fix for date.c

  These are based on (though modified from) changes by Paul Eggert.


Release 2000c - 2000-03-04 10:31:43 -0500

  changes by Paul Eggert


Release 2000b - 2000-02-21 12:16:29 -0500

  changes by Paul Eggert and Joseph Myers

  modest tweaks to the tz-art.htm and tz-link.htm files


Release 2000a - 2000-01-18 09:21:26 -0500

  changes by Paul Eggert

  The two hypertext documents have also been renamed.


Release code1999i-data1999j - 1999-11-15 18:43:22 -0500

  Paul Eggert's changes

  additions to the "zic" manual page and the "Arts.htm" file


Release code1999h-data1999i - 1999-11-08 14:55:21 -0500

  [not summarized]


Release data1999h - 1999-10-07 03:50:29 -0400

  changes by Paul Eggert to "europe" (most importantly, fixing
  Lithuania and Estonia)


Release 1999g - 1999-09-28 11:06:18 -0400

  data changes by Paul Eggert (most importantly, the change for
  Lebanon that buys correctness for this coming Sunday)

  The "code" file contains changes to "Makefile" and "checktab.awk" to
  allow better checking of time zone files before they are published.


Release 1999f - 1999-09-23 09:48:14 -0400

  changes by Arthur David Olson and Paul Eggert


Release 1999e - 1999-08-17 15:20:54 -0400

  changes circulated by Paul Eggert, although the change to handling
  of DST-specifying timezone names has been commented out for now
  (search for "XXX" in "localtime.c" for details).  These files also
  do not make any changes to the start of DST in Brazil.

  In addition to Paul's changes, there are updates to "Arts.htm" and
  cleanups of URLs.


Release 1999d - 1999-03-30 11:31:07 -0500

  changes by Paul Eggert

  The Makefile's "make public" rule has also been changed to do a test
  compile of each individual time zone data file (which should help
  avoid problems such as the one we had with Nicosia).


Release 1999c - 1999-03-25 09:47:47 -0500

  changes by Paul Eggert, most importantly the change for Chile.


Release 1999b - 1999-02-01 17:51:44 -0500

  changes by Paul Eggert

  code changes (suggested by Mani Varadarajan, mani at be.com) for
  correct handling of symbolic links when building using a relative directory

  code changes to generate correct messages for failed links

  updates to the URLs in Arts.htm


Release 1999a - 1999-01-19 16:20:29 -0500

  error message internationalizations and corrections in zic.c and
  zdump.c (as suggested by Vladimir Michl, vladimir.michl at upol.cz,
  to whom thanks!)


Release code1998h-data1998i - 1998-10-01 09:56:10 -0400

  changes for Brazil, Chile, and Germany

  support for use of "24:00" in the input files for the time zone compiler


Release code1998g-data1998h - 1998-09-24 10:50:28 -0400

  changes by Paul Eggert

  correction to a define in the "private.h" file


Release data1998g - 1998-08-11 03:28:35 -0000
  [tzdata1998g.tar.gz is missing!]

  Lithuanian change provided by mgedmin at pub.osf.it

  Move creation of the GMT link with Etc/GMT to "etcetera" (from
  "backward") to ensure that the GMT file is created even where folks
  don't want the "backward" links (as suggested by Paul Eggert).


Release data1998f - 1998-07-20 13:50:00 -0000
  [tzdata1998f.tar.gz is missing!]

  Update the "leapseconds" file to include the newly-announced
  insertion at the end of 1998.


Release code1998f - 1998-06-01 10:18:31 -0400

  addition to localtime.c by Guy Harris


Release 1998e - 1998-05-28 09:56:26 -0400

  The Makefile is changed to produce zoneinfo-posix rather than
  zoneinfo/posix, and to produce zoneinfo-leaps rather than
  zoneinfo/right.

  data changes by Paul Eggert

  changes from Guy Harris to provide asctime_r and ctime_r

  A usno1998 file (substantially identical to usno1997) has been added.


Release 1998d - 1998-05-14 11:58:34 -0400

  changes to comments (in particular, elimination of references to CIA maps).
  "Arts.htm", "WWW.htm", "asia", and "australasia" are the only places
  where changes occur.


Release 1998c - 1998-02-28 12:32:26 -0500

  changes by Paul Eggert (save the "French correction," on which I'll
  wait for the dust to settle)

  symlink changes

  changes and additions to Arts.htm


Release 1998b - 1998-01-17 14:31:51 -0500

  URL cleanups and additions


Release 1998a - 1998-01-13 12:37:35 -0500

  changes by Paul Eggert


Release code1997i-data1997k - 1997-12-29 09:53:41 -0500

  changes by Paul Eggert, with minor modifications from Arthur David
  Olson to make the files more browser friendly


Release code1997h-data1997j - 1997-12-18 17:47:35 -0500

  minor changes to put "TZif" at the start of each timezone information file

  a rule has also been added to the Makefile so you can
	make zones
  to just recompile the zone information files (rather than doing a
  full "make install" with its other effects).


Release data1997i - 1997-10-07 08:45:38 -0400

  changes to Africa by Paul Eggert


Release code1997g-data1997h - 1997-09-04 16:56:54 -0400

  corrections for Uruguay (and other locations)

  Arthur David Olson's simple-minded fix allowing mktime to both
  correctly handle leap seconds and correctly handle tm_sec values
  upon which arithmetic has been performed.


Release code1997f-data1997g - 1997-07-19 13:15:02 -0400

  Paul Eggert's updates

  a small change to a function prototype;

  "Music" has been renamed "Arts.htm", HTMLified, and augmented to
  include information on Around the World in Eighty Days.


Release code1997e-data1997f - 1997-05-03 18:52:34 -0400

  fixes to zic's error handling

  changes inspired by the item circulated on Slovenia

  The description of Web resources has been HTMLified for browsing
  convenience.

  A new piece of tz-related music has been added to the "Music" file.


Release code1997d-data1997e - 1997-03-29 12:48:52 -0500

  Paul Eggert's latest suggestions


Release code1997c-data1997d - 1997-03-07 20:37:54 -0500

  changes to "zic.c" to correct performance of the "-s" option

  a new file "usno1997"


Release data1997c - 1997-03-04 09:58:18 -0500

  changes in Israel


Release 1997b - 1997-02-27 18:34:19 -0500

  The data file incorporates the 1997 leap second.

  The code file incorporates Arthur David Olson's take on the
  zic/multiprocessor/directory-creation situation.


Release 1997a - 1997-01-21 09:11:10 -0500

  Paul Eggert's Antarctica (and other changes)

  Arthur David Olson finessed the "getopt" issue by checking against
  both -1 and EOF (regardless of POSIX, SunOS 4.1.1's manual says -1
  is returned while SunOS 5.5's manual says EOF is returned).


Release code1996o-data1996n - 1996-12-27 21:42:05 -0500

  Paul Eggert's latest changes


Release code1996n - 1996-12-16 09:42:02 -0500

  link snapping fix from Bruce Evans (via Garrett Wollman)


Release data1996m - 1996-11-24 02:37:34 -0000
  [tzdata1996m.tar.gz is missing!]

  Paul Eggert's batch of changes


Release code1996m-data1996l - 1996-11-05 14:00:12 -0500

  No functional changes here; the files have simply been changed to
  make more use of ISO style dates in comments. The names of the above
  files now include the year in full.


Release code96l - 1996-09-08 17:12:20 -0400

  tzcode96k was missing a couple of pieces.


Release 96k - 1996-09-08 16:06:22 -0400

  the latest round of changes from Paul Eggert

  the recent Year 2000 material


Release code96j - 1996-07-30 13:18:53 -0400

  Set sp->typecnt as suggested by Timothy Patrick Murphy.


Release code96i - 1996-07-27 20:11:35 -0400

  Paul's suggested patch for strftime %V week numbers


Release data96i - 1996-07-01 18:13:04 -0400

  "northamerica" and "europe" changes by Paul Eggert


Release code96h - 1996-06-05 08:02:21 -0400

  fix for handling transitions specified in Universal Time

  Some "public domain" notices have also been added.


Release code96g - 1996-05-16 14:00:26 -0400

  fix for the simultaneous-DST-and-zone-change challenge


Release data96h - 1996-05-09 17:40:51 -0400

  changes by Paul Eggert


Release code96f-data96g - 1996-05-03 03:09:59 -0000
  [tzcode96f.tar.gz + tzdata96g.tar.gz are both missing!]

  The changes get us some of the way to fixing the problems noted in Paul
  Eggert's letter yesterday (in addition to a few others).  The approach
  has been to make zic a bit smarter about figuring out what time zone
  abbreviations apply just after the time specified in the "UNTIL" part
  of a zone line.  Putting the smarts in zic means avoiding having
  transition times show up in both "Zone" lines and "Rule" lines, which
  in turn avoids multiple transition time entries in time zone files.
  (This also makes the zic input files such as "europe" a bit shorter and
  should ease maintenance.)


Release data96f - 1996-04-19 19:20:03 -0000
  [tzdata96f.tar.gz is missing!]

  The only changes are to the "northamerica" file; the time zone
  abbreviation for Denver is corrected to MST (and MDT), and the
  comments for Mexico have been updated.


Release data96e - 1996-03-19 17:37:26 -0500

  Proposals by Paul Eggert, in particular the Portugal change that
  comes into play at the end of this month.


Release data96d - 1996-03-18 20:49:39 -0500

  [not summarized]


Release code96e - 1996-02-29 15:43:27 -0000
  [tzcode96e.tar.gz is missing!]

  internationalization changes and the fix to the documentation for strftime


Release code96d-data96c - 1996-02-12 11:05:27 -0500

  The "code" file simply updates Bob Kridle's electronic address.

  The "data" file updates rules for Mexico.


Release data96b - 1996-01-27 15:44:42 -0500

  Kiribati change


Release code96c - 1996-01-16 16:58:15 -0500

  leap-year streamlining and binary-search changes

  fix to newctime.3


Release code96b - 1996-01-10 20:42:39 -0500

  fixes and enhancements from Paul Eggert, including code that
  emulates the behavior of recent versions of the SunOS "date"
  command.


Release 96a - 1996-01-06 09:08:24 -0500

  Israel updates

  fixes to strftime.c for correct ISO 8601 week number generation,
  plus support for two new formats ('G' and 'g') to give ISO 8601 year
  numbers (which are not necessarily the same as calendar year numbers)


Release code95i-data95m - 1995-12-21 12:46:47 -0500

  The latest revisions from Paul Eggert are included, the usno1995
  file has been updated, and a new file ("WWW") covering useful URLs
  has been added.


Release code95h-data95l - 1995-12-19 18:10:12 -0500

  A simplification of a macro definition, a change to data for Sudan,
  and (for last minute shoppers) notes in the "Music" file on the CD
  "Old Man Time".


Release code95g-data95k - 1995-10-30 10:32:47 -0500

  (slightly reformatted) 8-bit-clean proposed patch

  minor patch: US/Eastern -> America/New_York

  snapshot of the USNO's latest data ("usno1995")

  some other minor cleanups


Release code95f-data95j - 1995-10-28 21:01:34 -0000
  [tzcode95f.tar.gz + tzdata95j.tar.gz are both missing!]

  European cleanups

  support for 64-bit time_t's

  optimization in localtime.c


Release code95e - 1995-10-13 13:23:57 -0400

  the mktime change to scan from future to past when trying to find time zone
  offsets


Release data95i - 1995-09-26 10:43:26 -0400

  For Canada/Central, guess that the Sun customer's "one week too
  early" was just a approximation, and the true error is one month
  too early.  This is consistent with the rest of Canada.


Release data95h - 1995-09-21 11:26:48 -0400

  latest changes from Paul Eggert


Release code95d - 1995-09-14 11:14:45 -0400

  the addition of a "Music" file, which documents four recorded
  versions of the tune "Save That Time".


Release data95g - 1995-09-01 17:21:36 -0400

  "yearistype" correction


Release data95f - 1995-08-28 20:46:56 -0400

  Paul Eggert's change to the australasia file


Release data95e - 1995-07-08 18:02:34 -0400

  The only change is a leap second at the end of this year.
  Thanks to Bradley White for forwarding news on the leap second.


Release data95d - 1995-07-03 13:26:22 -0400

  Paul Eggert's changes


Release data95c - 1995-07-02 19:19:28 -0400

  changes to "asia", "backward", "europe", and "southamerica"
  (read: northamericacentrics need not apply)


Release code95c - 1995-03-13 14:00:46 -0500

  one-line fix for sign extension problems in detzcode


Release 95b - 1995-03-04 11:22:38 -0500

  Minor changes in both:

  The "code" file contains a workaround for the lack of "unistd.h" in
  Microsoft C++ version 7.

  The "data" file contains a fixed "Link" for America/Shiprock.


Release 94h - 1994-12-10 12:51:14 -0500

  The files:

  *	incorporate the changes to "zdump" and "date" to make changes to
	the "TZ" environment variable permanent;

  *	incorporate the table changes by Paul Eggert;

  *	include (and document) support for universal time specifications in
	data files - but do not (yet) include use of this feature in the
	data files.

  Think of this as "TZ Classic" - the software has been set up not to break if
  universal time shows up in its input, and data entries have been
  left as is so as not to break existing implementations.


Release data94f - 1994-08-20 12:56:09 -0400

  (with thanks!) the latest data updates from Paul Eggert


Release data94e - 1994-06-04 13:13:53 -0400

  [not summarized]


Release code94g - 1994-05-05 12:14:07 -0400

  fix missing "optind.c" and a reference to it in the Makefile


Release code94f - 1994-05-05 13:00:33 -0000
  [tzcode94f.tar.gz is missing!]

  changes to avoid overflow in difftime, as well as changes to cope
  with the 52/53 challenge in strftime


Release code94e - 1994-03-30 23:32:59 -0500

  change for the benefit of PCTS


Release 94d - 1994-02-24 15:42:25 -0500

  Avoid clashes with POSIX semantics for zones such as GMT+4.

  Some other very minor housekeeping is also present.


Release code94c - 1994-02-10 08:52:40 -0500

  Fix bug where mkdirs was broken unless you compile with
  -fwritable-strings (which is generally losing to do).


Release 94b - 1994-02-07 10:04:33 -0500

  work by Paul Eggert who notes:

  I found another book of time zone histories by E W Whitman; it's not
  as extensive as Shanks but has a few goodies of its own.  I used it
  to update the tables.  I also fixed some more as a result of
  correspondence with Adam David and Peter Ilieve, and move some stray
  links from 'europe' to 'backward'.  I corrected some scanning errors
  in usno1989.

  As far as the code goes, I fixed zic to allow years in the range
  INT_MIN to INT_MAX; this fixed a few boundary conditions around 1900.
  And I cleaned up the zic documentation a little bit.


Release data94a - 1994-02-03 08:58:54 -0500

  It simply incorporates the recently announced leap second into the
  "leapseconds" file.


Release 93g - 1993-11-22 17:28:27 -0500

  Paul Eggert has provided a good deal of historic information (based
  on Shanks), and there are some code changes to deal with the buglets
  that crawled out in dealing with the new information.


Release 93f - 1993-10-15 12:27:46 -0400

  Paul Eggert's changes


Release 93e - 1993-09-05 21:21:44 -0400

  This has updated data for Israel, England, and Kwajalein.  There's
  also an update to "zdump" to cope with Kwajalein's 24-hour jump.
  Thanks to Paul Eggert and Peter Ilieve for the changes.


Release 93d - 1993-06-17 23:34:17 -0400

  new fix and new data on Israel


Release 93c - 1993-06-06 19:31:55 -0400

  [not summarized]


Release 93b - 1993-02-02 14:53:58 -0500

  updated "leapseconds" file


Release 93 - 1993-01-08 07:01:06 -0500

  At kre's suggestion, the package has been split in two - a code piece
  (which also includes documentation) that's only of use to folks who
  want to recompile things and a data piece useful to anyone who can
  run "zic".

  The new version has a few changes to the data files, a few
  portability changes, and an off-by-one fix (with thanks to
  Tom Karzes at deshaw.com for providing a description and a
  solution).


Release 92c - 1992-11-21 17:35:36 -0000
  [tz92c.tar.Z is missing!]

  The fallout from the latest round of DST transitions.

  There are changes for Portugal, Saskatchewan, and "Pacific-New";
  there's also a change to "zic.c" that makes it portable to more systems.


Release 92 - 1992-04-25 18:17:03 -0000
  [tz92.tar.Z is missing!]

  By popular demand (well, at any rate, following a request by kre at munnari)


The 1989 update of the time zone package featured:

  *	POSIXization (including interpretation of POSIX-style TZ environment
	variables, provided by Guy Harris),
  *	ANSIfication (including versions of "mktime" and "difftime"),
  *	SVIDulation (an "altzone" variable)
  *	MACHination (the "gtime" function)
  *	corrections to some time zone data (including corrections to the rules
	for Great Britain and New Zealand)
  *	reference data from the United States Naval Observatory for folks who
	want to do additional time zones
  *	and the 1989 data for Saudi Arabia.

  (Since this code will be treated as "part of the implementation" in some
  places and as "part of the application" in others, there's no good way to
  name functions, such as timegm, that are not part of the proposed ANSI C
  standard; such functions have kept their old, underscore-free names in this
  update.)

  And the "dysize" function has disappeared; it was present to allow
  compilation of the "date" command on old BSD systems, and a version of "date"
  is now provided in the package.  The "date" command is not created when you
  "make all" since it may lack options provided by the version distributed with
  your operating system, or may not interact with the system in the same way
  the native version does.

  Since POSIX frowns on correct leap second handling, the default behavior of
  the "zic" command (in the absence of a "-L" option) has been changed to omit
  leap second information from its output files.


-----
Notes

This file contains copies of the part of each release announcement
that talks about the changes in that release.  The text has been
adapted and reformatted for the purposes of this file.

Traditionally a release R consists of a pair of tarball files,
tzcodeR.tar.gz and tzdataR.tar.gz.  However, some releases (e.g.,
code2010a, data2012c) consist of just one or the other tarball, and a
few (e.g., code2012c-data2012d) have tarballs with mixed version
numbers.  Recent releases also come in an experimental format
consisting of a single tarball tzdb-R.tar.lz with extra data.

Release timestamps are taken from the release's commit (for newer,
Git-based releases), from the newest file in the tarball (for older
releases, where this info is available) or from the email announcing
the release (if all else fails; these are marked with a time zone
abbreviation of -0000 and an "is missing!" comment).

Earlier versions of the code and data were not announced on the tz
list and are not summarized here.

This file is in the public domain.

Local Variables:
coding: utf-8
End:<|MERGE_RESOLUTION|>--- conflicted
+++ resolved
@@ -1,7 +1,5 @@
 News for the tz database
 
-<<<<<<< HEAD
-=======
 Release 2021a - 2021-01-24 10:54:57 -0800
 
   Changes to future timestamps
@@ -64,7 +62,6 @@
     when a zone falls back just before DST springs forward.
 
 
->>>>>>> 9e014010
 Release 2020d - 2020-10-21 11:24:13 -0700
 
   Briefly:
