01/01	New Year's Day
01/01	Independence Day in Haiti, Sudan
01/01	Universal Fraternity Day in Mozambique
01/02	Ancestry Day in Haiti
01/02	St. Berchtold's Day in Switzerland
01/03	New Year's Holiday in Scotland
01/03	Revolution Day in Upper Volta
01/04	Independence Day in Burma
01/04	Martyrs Day in Zaire
01/06	Children's Day in Uruguay
01/06	Three Kings' Day in Puerto Rico
01/07	Christmas in Ethiopia
01/07	Pioneer's Day in Liberia
01/09	Day of the Martyrs in Panama
01/11	Armed Forces Day in Liberia
01/12	Zanzibar Revolution Day in Tanzania
01/13	National Liberation Day in Togo
01/15	Coming-of-Age Day (2nd Monday)
01/15	Arbor Day in Jordan
01/16	Martyrs Day in Benin
01/18	Revolution Day in Tunisia
01/19	Confederate Heroes Day in Texas
01/19	Ethiopian Epiphany in Ethiopia
01/19	Nameday of Archbishop Makarios in Cyprus
01/20	Army Day in Mali 
01/20	National Heroes Day in Guinea-Bissau
<<<<<<< HEAD
01/15*	Martin Luther King Day in New York (3rd Sunday)
01/16*	Lee-Jackson Day in Virginia (3rd Monday)
01/16*	Robert E. Lee's Birthday in Alabama & Mississippi (3rd Monday)
=======
01/20*	Martin Luther King Day in New York (3rd Sunday)
01/21*	Lee-Jackson Day in Virginia (3rd Monday)
01/21*	Robert E. Lee's Birthday in Alabama & Mississippi (3rd Monday)
>>>>>>> 598bd837
01/21	Our Lady of Altagracia in Dominican Republic
01/23	Feast of St. Ildefonsus
01/23	National Handwriting Day
01/24	Economic Liberation Day in Togo
01/26	Australia Day in Australia
01/26	Republic Day in India
02/01	Chinese New Year Holiday (3 days) in Taiwan
02/02	Candlemas
02/04	Independence Commemoration Day in Sri Lanka
02/05	Constitution Day in Mexico
02/06	New Zealand Day
02/07	Independence Day in Grenada
02/09	St. Maron's Day in Lebanon
02/10	Feast of St. Paul's Shipwreck, AD 60
02/11	National Foundation Day in Japan
02/12	Pyidaungsa Day in Burma
02/16	Makha Bucha Day in Thailand
02/18	Democracy Day in Nepal
02/18	Independence Day in The Gambia
02/23	Republic Day in Guyana
02/24	Gregorian Calendar Day
02/25	National Day in Kuwait
02/27	Independence Day in Dominican Republic
03/01	Samil Independence Movement Day in South Korea
03/01	St. David's Day, Cardiff
03/02	Peasants Day in Burma
03/02	Texas Independence day
03/02	Victory of Adowa in Ethiopia
03/03	Throne Day in Morocco
03/04	Vermont Admission Day (admitted as 14th state in 1791)
03/05	Independence Day in Equatorial Guinea
03/06	Lantern Day, Bejing
03/20*	Purim - Feast of Lots 
03/08	First Annual International Women's Day, 1909
03/08	International Women's Day in U.S.S.R.
03/08	Syrian National Day in Libyan Arab Republic
03/08	Women's Day in Guinea-Bissau, Taiwan, Yemen Democratic Republic
03/08	Youth Day in Zambia
03/09	Decoration Day in Liberia
03/09	Falgun Purnima Day in Nepal
03/10	Labor Day in South Korea
03/11	Johnny Appleseed Day; anniversary of the death of John Chapman
03/12	Commonwealth Day in Swaziland
03/12	Independence Day in Mauritius
03/12	Moshoeshoe's Birthday in Lesotho
03/12	Renovation Day in Gabon
03/13	National Day in Grenada
03/15	Day of the 1848 revolution in Hungary
03/16	Black Press Day; first Black newspaper founded in 1827
03/17	Evacuation Day in Suffolk County, Massachusetts
03/17	St. Patrick's Day
03/19	St. Joseph's Day in Colombia, Costa Rica, Holy See, Liechtenstein,
	San Marino, Spain, Venezuela
03/19	Tree Planting Day in Lestho
03/20	Independence Day in Tunisia
03/20	Youth Day in Oklahoma
03/21	Afghan New Year in Afghanistan
03/21	Juarez' Birthday in Mexico
03/22	Abolition Day in Puerto Rico
03/23	Pakistan Day in Pakistan
03/25	Greek Independence Day in Cyprus
03/25	Lady Day (a.k.a. the Feast of the Annunciation)
03/25	Maryland Day in Maryland
03/25	National Holiday in Greece
<<<<<<< HEAD
03/27*	Seward's Day in Alaska (last Monday)
=======
03/25*	Seward's Day in Alaska (last Monday)
>>>>>>> 598bd837
03/26	Independence Day in Bangladesh
03/26	Prince Jonah Kuhio Kalanianaole Day in Hawaii
03/27	Armed Forces Day in Burma
03/29	Death of President Barthelemy Boganda in Central African Republic
03/29	Memorial Day in Madagascar
03/31	National Day in Malta
04/01	Youth Day in Benin
04/02	Malvinas Day in Argentina
04/02	Pascua Florida Day in Florida
04/04	Ching Ming Festival in Hong Kong
04/04	National Day in Senegal
04/05	Arbor Day in South Korea
04/05	Tomb Sweeping Day in Taiwan
04/06	Chakri Memorial Day in Thailand
04/06	Victory Day in Ethiopia
04/08	Fast and Prayer Day in Liberia
04/09	Martyrs Day in Tunisia
04/11	National Heroes Day in Costa Rica
04/13	National Day in Chad
04/13	Songkran Day in Thailand
04/14	Day of the Americas in Honduras
04/15	Bengali New Year in Bangladesh
04/15*	Patriot's Day in Maine & Massachusetts (3rd Monday)
04/16	De Diego's Birthday (celebrated in Puerto Rico)
04/16	Holy Week (5 days) in Venezuela
04/16	Tourist Week (5 days) in Uruguay
04/17	Burmese New Year in Burma
04/18	Independence Day in Chile, Zimbabwe
04/19	Declaration of Independence in Venezuela
04/19	Republic Day in Sierra Leone
04/21	San Jacinto Day in Texas
04/22	Arbor Day in Nebraska & Delaware
04/22	Oklahoma Day in Oklahoma
04/24	Victory Day in Togo
04/19*	Pesach - First Day of Passover - Festival of Freedom
04/25	Anzac Day in Australia, New Zealand, Tonga, Western Samoa
04/25	Liberation Day in Italy 
04/25	National Flag Day in Swaziland
04/26	Confederate Memorial Day in Florida & Georgia
04/26	Union Day in Tanzania
04/27	Independence Day in Togo
<<<<<<< HEAD
04/24*	Arbor Day in Wyoming (last Monday)
04/24*	Confederate Memorial Day in Alabama & Mississippi (last Monday)
=======
04/29*	Arbor Day in Wyoming (last Monday)
04/29*	Confederate Memorial Day in Alabama & Mississippi (last Monday)
>>>>>>> 598bd837
04/30	The Workers Day in Uruguay
05/01	Labor Day in many places
05/01	Law Day (decl. by Eisenhower)
05/01	May Day in many places
05/03	Constitution Day in Japan
05/04	Rhode Island Independence Day
05/05	Children's Day in Japan, South Korea
05/05	Coronation Day in Thailand
05/05	Liberation Day in Netherlands
05/06	Bataan Day in Philippines
<<<<<<< HEAD
05/01*	Bank Holiday in UK (first Monday in May)
=======
05/06*	Bank Holiday in UK (first Monday in May)
>>>>>>> 598bd837
05/07	May Day in United Kingdom
05/08	Truman Day in Missouri
05/09	Liberation Day in Czechoslovakia
05/09	Victory Day in Poland, U.S.S.R.
05/10	Confederate Memorial Day in South Carolina
05/10	Mothers Day in Guatemala
05/11	Minnesota Day in Minnesota
05/14	Buddhist Holiday (Waisak 2528) in Indonesia
05/14	Independence Day (2 days) in Paraguay
05/14	Unification Day in Liberia
05/15	Kamuzu Day in Malawi
05/15	Vesak Day in Singapore, Malaysia
05/15	Visakha Bucha Day in Thailand
05/16	Discovery Day in Cayman Islands
05/17	Constitution Day in Nauru, Norway
05/18	Flag Day in Haiti
05/18	Prayer Day in Denmark
05/19	Youth and Sports Day in Turkey
05/20	Mecklenburg Independence Day in North Carolina
05/20	National Day in Cameroon
<<<<<<< HEAD
05/15*	Memorial Day in Michigan (3rd Monday)
05/15*	Victoria Day in Canada
=======
05/20*	Memorial Day in Michigan (3rd Monday)
05/20*	Victoria Day in Canada
>>>>>>> 598bd837
05/22	National Heroes Day in Sri Lanka
05/23	Commonwealth Day in Jamaica, Belize
05/23	National Labor Day in Jamaica
05/24	Bermuda Day in Bermuda
05/24	Day of Slav Letters in Bulgaria
05/25	African Freedom Day in Zimbabwe
05/25	African Liberation Day in Chad, Mauritania, Zambia
05/25	Independence Day in Jordan
05/25	Memorial Day in New Mexico & Puerto Rico
05/25	Towel Day, a tribute to Douglas Adams
06/08*	First Day of Shavuot 
05/27*	Bank Holiday in UK (last Monday in May)
05/28	Mothers Day in Central African Republic
05/31	Pya Martyrs Day in Togo
05/31	Republic Day in South Africa
06/01	Independence Days (3 days) in Western Samoa
06/01	Madaraka Day in Kenya
06/01	Victory Day in Tunisia
06/03	Confederate Memorial Day in Kentucky & Louisiana
06/03	Labor Day in Bahamas
<<<<<<< HEAD
06/05*	Bank Holiday in Rep. of Ireland (first Monday in June)
=======
06/03*	Bank Holiday in Rep. of Ireland (first Monday in June)
>>>>>>> 598bd837
06/04	Emancipation Day in Tonga
06/05	Constitution Day in Denmark
06/05	Liberation Day in Seychelles
06/06	Memorial Day in South Korea
06/09	Senior Citizen's Day in Oklahoma
06/10	Camoes Day in Portugal
06/11	King Kamehameha I Day in Hawaii
06/12	Independence Day in Philippines
06/14	Flag Day
06/17	Bunker Hill Day in Suffolk County, Massachusetts
06/17	Independence Day in Iceland
06/17	National Day in Federal Republic of Germany
06/18	Evacuation Day in Egypt
06/19	Emancipation Day in Texas
06/19	Labor Day in Trinidad, Tobago
06/19	Revolution Day in Algeria
06/20	Flag Day in Argentina
06/20	West Virginia Day in West Virginia
06/22	National Sovereignty Day in Haiti
06/23	National Holiday in Luxembourg
06/24	Fisherman's Day in Madagascar, Mozambique, Somalia
06/24	Kings Day in Spain
06/24	Peasants Day in Peru
06/24	St. Jean-Baptiste Day in Quebec
06/28	Mothers Day in Central African Republic
06/29	Independence Day in Seychelles
06/29	Last Day of Ramadan* in Algeria, Oman
06/30	Day of the Army in Guatemala
07/01	Canada Day in Canada
07/01	Freedom Day in Suriname
07/01	Independence Day in Burundi
07/01	National Day in Rwanda
07/01	Republic Day in Ghana
07/02	National Day in Kiribati
07/04	Caribbean Day in Guyana
07/04	Constitution Day in Cayman Islands
07/04	Family Day in Lesotho
07/04	Heroes Day in Zambia
07/04	Kadooment Day in Barbados
07/04	Philippine-American Friendship Day in the Philippines
07/04	Warriors Day (2 days) in Yugoslavia
07/05	Day of Peace and Unity in Rwanda
07/05	Independence Day in Algeria, Venezuela
07/07	National Day in Malawi
07/07	Saba Saba Day in Tanzania
07/09	Independence Day in Argentina
07/10	Independence Day in Bahamas
07/11	National Holiday in the Mongolian People's Republic
07/14	Bastille Day
07/14	National Holiday in Monaco
07/15	St. Swithin's Day
07/16	Presidents Day in Botswana
07/17	Constitution Day in South Korea
07/17	Public Holiday in Botswana
07/18	Constitution Day in Uruguay
07/18	Liberation Day in Nicaragua
07/19	Martyrs Day in Burma
07/20	Independence Day in Colombia
07/21	National Holiday in Belgium
07/22	National Day in Poland
07/23	Egyptian National Day in Syrian Arab Republic
07/23	Remembrance Day in Papua, New Guinea
07/24	Pioneer Day in Utah
07/24	Simon Bolivar's Day in Ecuador, Venezuela
07/25	Constitution Day in Puerto Rico
07/25	National Rebellion Day (3 days) in Cuba
07/25	Republic Day in Tunisia
07/26	Independence Day in Liberia
07/26	National Day in Maldives
07/28	Independence Days (2 days) in Peru
07/29	Rain Day in Waynesburg, PA
07/31	Revolution Day in Congo
08/01	Discovery Day in Trinidad, Tobogo
08/01	Emancipation Day in Granada
08/01	Freedom Day in Guyana
08/01	National Day in Switzerland
08/01	National Holidays (5 days) in El Salvador
08/01	Parent's Day in Zaire
08/03	Independence Day in Jamaica, Niger
08/03	Memorial Day of Archbishop Makarios in Cyprus
08/04	Freedom Day in Guyana
08/06*	Bank Holiday in Scotland and Northern Ireland (first Monday in August)
08/06*	Bank Holiday in Australia, British Columbia, Fiji, Iceland, Ireland,
	Ontario (first Monday in August)
08/06	Emancipation Day in Bahamas
08/06	Independence Day in Bolivia
08/09	National Day in Singapore
08/10	Independence Day in Ecuador
08/11	Heroes Day (2 days) in Zimbabwe
08/11	Independence Day in Chad
08/13	Women's Day in Tunisia
08/14	Independence Day in Pakistan
08/14	VJ Day, 1945
08/15	Independence Day in India
08/15	Liberation Day in South Korea
08/15	National Day in Congo
08/17*	Admission Day in Hawaii, 1959 (3rd Friday)
08/16	Bennington Battle Day in Vermont
08/16	Independence Days (3 days) in Gabon
08/16	Restoration Day in Dominican Republic
08/17	Independence Day in Indonesia
08/19	Independence Day in Afghanistan
08/20	Constitution Day in Hungary and birthday of King St. Istvan
08/23	Liberation Days (2 days) in Romania
08/24	National Flag Day in Liberia
08/25	Constitution Day in Paraguay
08/25	Independence Day in Uruguay
08/26	Susan B. Anthony Day in Massachusetts
08/27*	Bank Holiday in England and Wales (last Monday in August)
08/27	Liberation Day in Hong Kong
08/28	Heroes Day in Philippines
08/30	Huey P. Long Day in Louisiana
08/30	Victory Day in Turkey
08/31	Independence Day in Trinidad, Tobago
08/31	National Day in Malaysia
08/31	Pashtoonian Day in Afghanistan
09/01	Army Day in Chile
09/03	Independence Day in Qatar
09/03	Memorial Day in Tunisia
09/06	Defense of Pakistan Day in Pakistan
09/06	Settlers Day in South Africa
09/07	Independence Day in Brazil
09/09	Admission Day in California
09/09	National Day in North Korea
09/10	Korean Thanksgiving Day (Chusuk) in South Korea
09/10	National Day in Belize
09/11	National Holiday in Chile
09/12	Defender's Day in Maryland
09/12	Revolution Day in Ethiopia
09/13	Barry Day commemorates the death of Commodore John Barry
09/15	Respect for the Aged Day in Japan
09/16	Cherokee Strip Day in Oklahoma
09/16	Independence Day in Mexico, Papua, New Guinea
09/17	National Heroes Day in Angola
09/18	Independence Day in Chile, Zimbabwe
09/19	Army Day in Chile
09/21	Independence Day in Belize
09/22	Independence Day in Mali
09/22	National Sovereignty Day in Haiti
09/24	Independence Day in Guinea-Bissau
09/24	National Day in Saudi Arabia
09/24	Republic Day in Trinidad, Tobago
09/25	Army Day in Mozambique
09/25	Referendum Day in Rwanda
09/26	Revolution Anniversary Day in Yemen Arab
09/28	Confucius' Day in Taiwan
09/30	Botswana Day in Botswana
09/30	First Day of Sukkot
10/01	Armed Forces Day in South Korea
10/01	Independence Day in Nigeria
10/01	Labor Day in Australia
10/01	National Liberation Day (2 days) in China
10/01	Public Holiday in Botswana
10/03	National Foundation Day in South Korea
10/03	U.N. Day in Barbados
10/03	German Reunification Day in Germany
10/04	Independence Day in Lesotho
10/06	National Sports Day in Lesotho
10/07	National Heroes Day in Jamaica
10/08	Constitution Day in U.S.S.R
10/08	Fiji Day in Fiji
10/09	Independence Day in Uganda
10/09	Korean Alphabet Day in South Korea
10/09	Leif Erikson Day commemorates the discovery of North America in AD 1000
10/09	Republic Day in Khmer Republic
10/10	Fiji Day in Fiji
10/10	Health-Sports Day in Japan (2nd Monday)
10/10	National Day in Taiwan
10/10	Oklahoma Historical Day in Oklahoma
10/11	Day of the Revolution in Panama
10/11	Druger Day in South Africa
10/12	Day of the Race in Argentina
10/12	Discovery Day in Bahamas
10/12	National Day in Equatorial Guinea, Spain
10/12	Our Lady Aparecida Day in Brazil
10/12	Pan American Day in Belize
10/13	St. Edward's Day - Patron saint of England
10/14	National Day in Yemen Arab Republic
10/14	Young People's Day in Zaire
10/08*	Thanksgiving Day in Canada
10/15	Evacuation Day in Tunisia
10/16	National Boss Day
10/17	Heroes Day in Jamaica
10/17	Mother's Day in Malawi
10/20	Kenyatta Day in Kenya
10/21	Armed Forces Day in Honduras
10/21	Revolution Days (2 days) in Somalia
10/23	Chulalongkron's Day in Thailand
10/23	Day of the 1956 revolution in Hungary
10/24	Independence Day in Zambia
10/24	United Nations Day 
10/25	Labor Day in New Zealand
10/25	Taiwan Restoration Day in Taiwan
10/26	Agam Day in Nauru
10/26	Armed Forces Day in Benin, Rwanda
10/26	National Day in Austria
10/28	National Holiday in Greece
10/28	OHI Day in Cyprus
10/29*	Bank Holiday in Rep. of Ireland (last Monday in October)
10/29	Republic Day in Turkey
10/31	Nevada Day in Nevada
11/01	All Saints Day
11/02	All Souls Day in Bolivia, Brazil, El Salvador, Uruguay
11/02	Memorial Day in Ecuador
11/03	Culture Day in Japan
11/03	Thanksgiving Day in Liberia
11/04	Flag Day in Panama
11/04	Will Rogers Day
11/06	Green March Day in Morocco
11/07	National Revolution Day
11/11	Independence Day in Angola
11/11	Remembrance Day in Canada
11/11	Republic Day in Maldives
11/15	Dynasty Day in Belgium
11/17	Army Day in Zaire
11/18	Independence Day in Morocco
11/18	National Days (4 days) in Oman
11/19	Discovery Day in Puerto Rico
11/19	Feast Day of S.A.S. Prince Rainier in Monaco
11/20	Revolution Day in Mexico
11/21	Day of Prayer and Repentance in Federal Republic of Germany
11/22	Independence Day in Lebanon
11/23	Labor Thanksgiving Day in Japan
11/25	Independence Day in Suriname
11/28	Independence Day in Albania, Mauritania
11/29	Day of the Republic (2 days) in Yugoslavia
11/29	Goodwill Day in Liberia
11/29	Liberation Day in Albania
11/29	National Day in Burma
11/30	Independence Day in Barbados, Yemen Democratic Republic
11/30	National Day in Benin
11/30	National Heroes Day in Philippines
11/30	St. Andrew's Day
12/01	Independence Day in Central African Republic
12/01	World AIDS Day
12/02	National Holiday in United Arab Emirates
12/03	National Holiday in Laos
12/06	Independence Day in Finland
12/07	Delaware Day in Delaware
12/07	Independence Day in Ivory Coast, Panama
12/08	Mother's Day in Panama
12/09	Independence Day in Tanzania
12/10	Human Rights Day
12/10	Thai Constitution Day in Thailand
12/10	Wyoming Day in Wyoming
12/11	Independence Day in Upper Volta
12/12	Independence Day in Kenya
12/13	Republic Day in Malta
12/15	Statue Day in Netherlands Antilles
12/16	Constitution Day in Nepal
12/16	Day of the Covenant in South Africa
12/16	National Day in Bahrain
12/16	Victory Day in Bangladesh
12/17	National Day in Bhutan
12/18	Republic Day in Niger
12/23	Victory Day in Egypt
12/25	Children's Day in Congo
12/26	Bank Holiday in Canada, Rep. of Ireland, and UK
12/26	Boxing Day
12/26	Family Day in South Africa
12/26	St. Stephen's Day
12/27	Bank Holiday in Cayman Islands
12/27	Constitution Day in North Korea
12/27	Public Holiday in Lesotho, Zimbabwe
12/29	Civic Holidays (3 days) in Costa Rica
12/31	Bank Holiday in El Salvador, Honduras, Pakistan
12/31	Feed Yourself Day in Benin

04/21	Tiradentes in Brazil
04/25	Anniversary of the Revolution in Portugal
04/29	Showa day in Japan (used to be Greenery day)
05/04	Greenery day in Japan
12/23	Emperor's Birthday in Japan
04/30	Queen's Birthday in Netherlands, Netherlands Antilles
05/02	King's Birthday in Lesotho
05/05	Battle of Puebla in Mexico
05/08	Buddha's Birthday in South Korea
05/08	Elections for the National Assembly in Philippines
05/14	Anniversary of the Founding of Guinean Democratic Party in Guinea

05/25	Anniversary of the Revolution of 1810 in Argentina
05/25	Revolution in the Sudan in Libyan Arab Republic
05/27	Afghanistan attains sovereignty, 1921
06/02	Corpus Christi in Paraguay
06/03	Jefferson Davis's Birthday in Alabama & Mississippi (1st Monday)
06/03	Jefferson Davis's Birthday in Florida, Georgia, & S. Carolina
06/04	Queen's Birthday in New Zealand
06/06	His Majesty, Yang Di-Pertuan Agong's Birthday in Malaysia
06/11	Queen's Birthday
06/12	Peace with Bolivia in Paraguay
06/13	Corrective Movement in Yemen Arab Republic
06/16	Bloomsday - Anniversary of Dublin events, 1904, in "Ulysses"
06/18	Queen's Birthday in Fiji
06/19	Artigas Birthday in Uruguay
06/22	Corrective Movement in Yemen Democratic Republic
06/22	Midsummer Eve in Finland, Sweden
06/24	Battle of Carabobob in Venezuela
07/01	Union of the Somalia Republic in Somalia
06/04*	Eid-ul-Fitr (2 days) in Muslim countries
07/07	Anniversary of the P.U.N. in Equatorial Guinea
07/12	Battle of Boyne celebrated in Northern Ireland
07/12	The Twelfth in Northern Ireland
07/13	Buddhist Lent in Thailand
07/14	Anniversary of the Revolution in Iraq
07/17	July Revolution in Iraq
07/17	Munoz Rivera's Birthday (celebrated in Puerto Rico)
07/22	King's Birthday in Swaziland
07/23	Anniversary of the Revolution in Egypt
07/25	St. James, Patron Saint in Spain
07/27	Barbosa's Birthday (celebrated in Puerto Rico)
07/29	Olsok Eve in Norway to commemorate Norway's Viking King St. Olav
08/01	Founding of Asuncion in Paraguay
08/02	Our Lady of Los Angeles in Costa Rica
08/03	Massacre du Pidjiguiti in Guinea-Bissau
08/07	Battle of Boyaca in Colombia
08/11	King Hussein's Accession to the Throne in Jordan
08/12	Queen's Birthday in Thailand
08/13	Proclamation of Independence in Central African Republic
08/14	Waddi Dhahab in Morocco
08/15	Founding of Ascuncion in Paraguay
08/15	Santa Maria in Malta
08/17	Anniversary of the Death of General San Martin in Argentina
09/09	Anniversary of the Socialist Revolution (2 days) in Bulgaria
09/10	Moon Festival in Taiwan
09/11	Anniversary of military coup in Chile
09/11	Ethiopian New Year in Ethiopia
09/12	Amilcar Cabral's Birthday in Guinea-Bissau
09/14	Battle of San Jacinto in Nicaragua
09/15	Foundation of Panama in Panama
09/23	Grito de Lares in Puerto Rico
09/24	Anniversary of the Third Republic in Ghana
09/24	Our Lady of Mercedes in Dominican Republic
09/27	Feast of Finding the True Cross in Ethiopia
09/29	Battle of Boqueron in Paraquay
10/02	Anniversary of Guinean Independence in Guinea
10/03	Chung Yeung Festival in Hong Kong
10/03	Francisco Morazan's Birthday in Honduras
10/05	Anniversary of Proclamation of the Republic in Portugal
10/08	Battle of Agamos in Peru
10/09	Independence of Guayaquil in Ecuador
10/17	Dessaline's Death Anniversary in Haiti
10/20	Anniversary of the 1944 Revolution in Guatemala
11/01	Feast of All Saints in Portugal
11/01	Samhain; Beginning of the Celtic year and most important holiday.
11/03	Independence from Columbia in Panama
11/03	Independence of Cuenca in Ecuador
11/06	Prophet Mohammed's Birthday in Malaysia
11/07	Anniversary of Great October Revolution in Bulgaria
11/08	Her Majesty, the Queen's Birthday in Nepal
11/10	King's Birthday in Bhutan
11/11	Angola gains independence from Portugal, 1975
11/11	Independence of Cartagena in Colombia
11/12	Prince Charles' Birthday in Fiji
11/14	King Hussein's Birthday in Jordan
11/15	Proclamation of the Republic in Brazil
11/15	Thatlouang Festival in Laos
11/16	Oklahoma Heritage Week in Oklahoma
11/17	Corrective Movement in Syrian Arab Republic
11/18	Battle of Viertieres in Haiti
11/19	Anniversary of the 1968 Coup by the Army in Mali
11/19	Garifuna Settlement in Belize
11/19	Prince of Wales Birthday in Fiji
11/22	Anniversary of Portuguese Aggression in Guinea
11/24	Anniversary of the New Regime in Zaire
11/28	Independence from Spain in Panama
11/28	Proclamation of the Republic in Chad
12/01	Anniversary of the Restoration of Independence in Portugal
12/07	Prophet Mohammed's Birthday in Fiji
12/08	Blessing of the Water in Uruguay
12/08	Our Lady of the Cacupe in Paraguay
12/10	Foundation of Worker's Party in Angola
12/25	Birthday of Quaid-i-Azam in Pakistan
12/26	Feast of Our Theotokos in Greece
12/29	His Majesty, the King's Birthday in Nepal
12/30	Anniversary of the Democratic Republic of Madagascar in Madagascar
12/31	Proclamation of the Republic in Congo
07/20	Ocean Day in Japan<|MERGE_RESOLUTION|>--- conflicted
+++ resolved
@@ -24,15 +24,9 @@
 01/19	Nameday of Archbishop Makarios in Cyprus
 01/20	Army Day in Mali 
 01/20	National Heroes Day in Guinea-Bissau
-<<<<<<< HEAD
-01/15*	Martin Luther King Day in New York (3rd Sunday)
-01/16*	Lee-Jackson Day in Virginia (3rd Monday)
-01/16*	Robert E. Lee's Birthday in Alabama & Mississippi (3rd Monday)
-=======
 01/20*	Martin Luther King Day in New York (3rd Sunday)
 01/21*	Lee-Jackson Day in Virginia (3rd Monday)
 01/21*	Robert E. Lee's Birthday in Alabama & Mississippi (3rd Monday)
->>>>>>> 598bd837
 01/21	Our Lady of Altagracia in Dominican Republic
 01/23	Feast of St. Ildefonsus
 01/23	National Handwriting Day
@@ -97,11 +91,7 @@
 03/25	Lady Day (a.k.a. the Feast of the Annunciation)
 03/25	Maryland Day in Maryland
 03/25	National Holiday in Greece
-<<<<<<< HEAD
-03/27*	Seward's Day in Alaska (last Monday)
-=======
 03/25*	Seward's Day in Alaska (last Monday)
->>>>>>> 598bd837
 03/26	Independence Day in Bangladesh
 03/26	Prince Jonah Kuhio Kalanianaole Day in Hawaii
 03/27	Armed Forces Day in Burma
@@ -143,13 +133,8 @@
 04/26	Confederate Memorial Day in Florida & Georgia
 04/26	Union Day in Tanzania
 04/27	Independence Day in Togo
-<<<<<<< HEAD
-04/24*	Arbor Day in Wyoming (last Monday)
-04/24*	Confederate Memorial Day in Alabama & Mississippi (last Monday)
-=======
 04/29*	Arbor Day in Wyoming (last Monday)
 04/29*	Confederate Memorial Day in Alabama & Mississippi (last Monday)
->>>>>>> 598bd837
 04/30	The Workers Day in Uruguay
 05/01	Labor Day in many places
 05/01	Law Day (decl. by Eisenhower)
@@ -160,11 +145,7 @@
 05/05	Coronation Day in Thailand
 05/05	Liberation Day in Netherlands
 05/06	Bataan Day in Philippines
-<<<<<<< HEAD
-05/01*	Bank Holiday in UK (first Monday in May)
-=======
 05/06*	Bank Holiday in UK (first Monday in May)
->>>>>>> 598bd837
 05/07	May Day in United Kingdom
 05/08	Truman Day in Missouri
 05/09	Liberation Day in Czechoslovakia
@@ -185,13 +166,8 @@
 05/19	Youth and Sports Day in Turkey
 05/20	Mecklenburg Independence Day in North Carolina
 05/20	National Day in Cameroon
-<<<<<<< HEAD
-05/15*	Memorial Day in Michigan (3rd Monday)
-05/15*	Victoria Day in Canada
-=======
 05/20*	Memorial Day in Michigan (3rd Monday)
 05/20*	Victoria Day in Canada
->>>>>>> 598bd837
 05/22	National Heroes Day in Sri Lanka
 05/23	Commonwealth Day in Jamaica, Belize
 05/23	National Labor Day in Jamaica
@@ -212,11 +188,7 @@
 06/01	Victory Day in Tunisia
 06/03	Confederate Memorial Day in Kentucky & Louisiana
 06/03	Labor Day in Bahamas
-<<<<<<< HEAD
-06/05*	Bank Holiday in Rep. of Ireland (first Monday in June)
-=======
 06/03*	Bank Holiday in Rep. of Ireland (first Monday in June)
->>>>>>> 598bd837
 06/04	Emancipation Day in Tonga
 06/05	Constitution Day in Denmark
 06/05	Liberation Day in Seychelles
