01/01	Grace Brewster Murray Hopper died in Arlington, Virginia, 1992
01/01	Heinz Zemanek born in Vienna, Austria, 1920
01/01	J.D. Salinger born, 1919
01/01	Paul Revere born in Boston, 1735
01/02	Isaac Asimov born in Petrovichi, Russian SFSR (now Russia), 1920
01/04	George Washington Carver born in Missouri, 1864
01/04	Jakob Grimm born, 1785
01/04	Wilhelm Beer born, 1797, first astronomer to map Mars
01/05	DeWitt B. Brace born, 1859, inventor of spectrophotometer
01/08	Stephen Hawking born in Oxford, England, 1942
01/10	Ethan Allen born, 1738
01/11	Aaron Hillel Swartz died in Brooklyn, New York, 2013
01/11	Alexander Hamilton born in Nevis, British West Indies, 1757?
01/12	"Long" John Baldry born in London, 1941
01/13	Horatio Alger born, 1834
01/13	Sophie Tucker born, 1884
01/13	Wilhelm Wien born, 1864, Nobel prize for blackbody radiation laws
01/14	Albert Schweitzer born, 1875
01/15	Martin Luther King, Jr. born, 1929
01/17	Benjamin Franklin born in Boston, 1706
01/19	Edgar Allan Poe born in Boston, 1809
01/19	Robert Edward Lee born in Stratford Estate, Virginia, 1807
01/20	Buzz Aldrin born, 1930
01/20	George Burns born, 1898
<<<<<<< HEAD
=======
01/21	Terence Graham Parry Jones died in London, England, 2020
>>>>>>> 792df501
01/21	Thomas Jonathan "Stonewall" Jackson born in Clarksburg, VA, 1824
01/21	Vladimir Lenin died, 1924
01/22	Sir Francis Bacon born, 1561
01/23	Ernst Abbe born, 1840, formulated diffraction theory
01/23	Humphrey Bogart born in New York City, 1899
01/23	John Hancock born, 1737
01/23	Joseph Hewes born, 1730
01/24	John Belushi born in Chicago, 1949
01/25	Robert Burns born, 1759
01/25	Virginia Woolf born, 1882
01/25	W. Somerset Maugham born, 1874
01/27	Samuel Gompers born, 1850
01/30	Franklin Delano Roosevelt born in Hyde Park, New York, 1882
01/31	Jackie Robinson born, 1919
02/01	Terence Graham Parry Jones was born in Colwyn Bay, Denbighshire, Wales, 1942
02/03	Gertrude Stein born, 1874
02/05	Alex Harvey (SAHB) born in Glasgow, Scotland, 1935
02/06	King George VI of UK dies;  his daughter becomes Elizabeth II, 1952
02/07	Alay Jay Perlis died in New Haven, Connecticut, 1990
02/07	Sinclair Lewis born, 1885
02/08	Friedleib F. Runge born, 1795, father of paper chromatography
02/08	John von Neumann died, 1957
02/08	Jules Verne born in Nantes, France, 1828
02/09	George Hartmann born, 1489, designed astrolabes, timepieces, etc.
02/10	Charles Lamb born, 1775
02/10	William Allen White born, 1868
02/11	Thomas Edison born, 1847
02/11	William Henry Fox Talbot born, 1800, photographic pioneer
02/12	Abraham Lincoln born, 1809
02/12	Charles Darwin born in Shrewsbury, England, 1809
02/15	Galileo Galilei born in Pisa, Italy, 1564
02/15	Richard Philips Feynman died in Los Angeles, California, 1988
02/15	Susan B. Anthony born, 1820
02/16	Pierre Bouguer born, 1698, founder of photometry
02/17	Frederick Eugene Ives born, 1856, pioneer of halftone
02/17	Marion Anderson born, 1902
02/17	T. J. Watson, Sr. born, 1874
02/18	Ernst Mach born, 1838, philosopher & optics pioneer
02/19	Nicolas Copernicus born in Thorn, Poland, 1473
02/20	Ludwig Boltzmann born, 1838, atomic physics pioneer
02/21	Alexis De Rochon born, 1838, developed the spyglass
02/22	George Washington born, 1732
02/22	Pierre Jules Cesar Janssen born, 1838, found hydrogen in the sun
02/23	W.E.B. DuBois born, 1868
02/24	Steven Paul Jobs was born in San Francisco, California, 1955
02/24	Winslow Homer born, 1836
02/25	George Harrison born in Liverpool, England, 1943
02/25	Renoir born, 1841
02/26	Dominique Francois Jean Arago born, 1786;
		observed "Poisson's spot" cf June 21
02/28	Michel de Mantaigne born, 1533
02/29	Herman Hollerith born, 1860
03/01	David Niven born, 1910
03/02	Dr. Seuss born, 1904
03/04	Casimir Pulaski born, 1747
03/05	John Belushi dies in Los Angeles, 1982
03/07	Sir John Frederick William Herschel born, 1792, astronomer
03/08	Alvan Clark born, 1804, astronomer & lens manufacturer
03/08	Howard Aiken born, 1900
03/11	Douglas Adams born, 1952
03/11	Robert Treat Paine born, 1737
03/11	Vannevar Bush born, 1890
03/12	Gustav Robert Kirchhoff born, 1824, physicist
03/14	Albert Einstein born, 1879
03/14	Casey Jones born, 1864
03/14	Giovanni Virginia Schiaparelli born, 1835, astronomer;
		named Mars "canals"
03/14	Jean Baptiste Joseph Fourier born, 1768, mathematician & physicist
03/15	J.J. Robert's Birthday in Liberia
03/15	Julius Caesar assassinated by Brutus; Ides of March, 44 BC
03/16	George Clymer born, 1739
03/16	James Madison born, 1751
03/23	Thomas Kelly, Father of the Lunar module, died, 2002
03/24	Harry Houdini born, 1874
03/26	Benjamin Thompson born, 1753, Count Rumford; physicist
03/26	David Packard died, 1996; age of 83
03/27	Wilhelm Conrad Roentgen born, 1845, discoverer of X-rays
03/28	Pierre Simon de Laplace born, 1749, mathematician & astronomer
03/30	Francisco Jose de Goya born, 1746
03/30	Queen Elizabeth, the Queen Mother, died at the age of 101, 2002
03/30	Sean O'Casey born, 1880
03/30	Vincent Van Gogh born, 1853
03/31	Rene Descartes born, 1596, mathematician & philosopher
04/01	Alan Jay Perlis was born in Pittsburgh, Pennsylvania, 1922
04/03	Washington Irving born, 1783
04/05	Thomas Hobbes born, 1588, philosopher
04/08	Buddha born, 563 BC
04/08	David Rittenhouse born, 1732, astronomer & mathematician
04/09	Edward Muybridge born, 1830, motion-picture pioneer
04/09	J. Presper Eckert born, 1919
04/10	Commodore Matthew Calbraith Perry born, 1854
04/10	William Booth born, 1829, founder of the Salvation Army
04/13	Thomas Jefferson born, 1743
04/14	Christiaan Huygens born, 1629, physicist & astronomer;
		discovered Saturn's rings
04/15	Leonardo da Vinci born, 1452
04/16	Charles (Charlie) Chaplin (Sir) born in London, 1889
04/22	Immanuel Kant born, 1724
04/27	Louis Victor de Broglie born, 1774, physicist
04/28	James Monroe born, 1758
04/29	Jules Henri Poincare born, 1854, founder of topology
04/29	William Randolph Hearst born in San Francisco, 1863
04/30	Carl Friedrich Gauss born, 1777, mathematician & astronomer
05/01	Little Walter (Marion Walter Jacobs) born in Alexandria,
		Louisiana, 1930
05/02	Dr. Benjamin Spock born, 1903
05/09	Pinza died, 1957
05/10	Fred Astaire (Frederick Austerlitz) born in Omaha, Nebraska, 1899
05/11	Douglas Adams died, 2001
05/11	Johnny Appleseed born, 1768
05/11	Richard Philips Feynman was born is Queens, New York, 1918
05/12	Florence Nightingale born in Florence, Italy, 1820
05/13	Arthur S. Sullivan born, 1842
05/15	Mike Oldfield born in Essex, England, 1953
05/19	Ho Chi Minh born, 1890
05/21	Plato (Aristocles) born in Athens(?), 427 BC
05/27	Hubert H. Humphrey born, 1911
05/28	Dionne quintuplets born, 1934
05/29	Gilbert Keith Chesterton born, 1874
05/29	John Fitzgerald Kennedy born, 1917
05/29	Patrick Henry born, 1736
05/30	Mel (Melvin Jerome) Blanc born in San Francisco, 1908
06/01	Brigham Young born, 1801
06/01	Marilyn Monroe born, 1928
06/03	Henry James born, 1811
06/07	(Eugene Henri) Paul Gaugin born, 1848
06/07	Alan Mathison Turing died, 1954
06/07	George Bryan "Beau" Brummel born, 1778
06/08	Frank Lloyd Wright born in Richland Center, Wisconsin, 1869
06/11	Alexander the Great dies (323 BC)
06/15	Edward (Edvard Hagerup) Grieg born in Bergen, Norway, 1843
06/16	Hammurabi the Great dies, Babylon, 1686 BC
06/17	Theodor Holm Nelson was born in Chicago, Illinois, 1937
06/18	M.C. Escher born, 1898
06/22	Carl Hubbell born, 1903
06/22	Konrad Zuse born in Berlin, Germany, 1910
06/22	Meryl Streep born in Summit, New Jersey, 1949
06/23	Alan Mathison Turing born, 1912
06/25	Eric Arthur Blair (a.k.a. George Orwell) born, 1903
06/27	Helen Keller born, 1880
07/01	Fernando Jose Corbato was born in Oakland, California, 1926
07/03	Franz Kafka born, 1883
07/04	John Adams and Thomas Jefferson die on same day, 1826
07/04	Nathaniel Hawthorne born in Salem, Massachusetts, 1804
07/06	(Helen) Beatrix Potter born, 1866
07/06	John Paul Jones born, 1747
07/07	P.T. Barnum dies, 1891
07/08	Count Ferdinand von Zeppelin born, 1838
07/10	John Calvin born, 1509
07/11	John Quincy Adams born, 1767
07/12	Fernando Jose Corbato died in Newburyport, Massachusetts, 2019
07/12	Henry David Thoreau born, 1817
07/15	Clement Clarke Moore born, 1779, author of "A Visit from
		Saint Nicholas"
07/18	Brian Auger born in London, 1939
07/25	Steve Goodman born in Chicago, 1948
07/29	Benito Mussolini born, 1883
07/30	Emily Bronte born, 1818
07/30	Henry Ford born, 1863
08/01	Herman Melville born, 1819
08/03	Lenny Bruce dies of a morphine overdose, 1966
08/08	Dustin Hoffman born in Los Angeles, 1937
08/12	Danny Cohen died in Palo Alto, California, 2019
08/12	Thomas Mann's Death, 1955
08/13	Annie Oakley born, 1860
08/13	Fidel Castro born, 1927
08/17	Mae West born, 1892
08/18	Meriwether Lewis born, 1774, American explorer
08/20	Leon Trotsky assassinated, 1940
08/23	Gene Kelly born, 1912
08/27	Lyndon B. Johnson born, 1908
08/29	Oliver Wendell Holmes born, 1809, physician & father of the jurist
08/30	John W. Mauchly born, 1907
09/05	King Louis XIV of France born, 1638
09/05	Raquel Welch born, 1942
09/06	Word is received that Perry has reached the North Pole and died, 1909
09/07	James Fenimore Cooper born in Burlington, NJ, 1789
09/07	Queen Elizabeth I of England born, 1533
09/08	King Richard I of England born, 1157
09/08	Peter Sellers born in Southsea, England, 1925
09/09	Chinese Communist Party Chairman Mao Tse-Tung dies at age 82, 1976
09/09	Dennis Ritchie born in Bronxville, New York, 1941
09/12	Jesse Owens born, 1913
09/13	Walter Reed born, 1851
09/15	Agatha Christie born in Torquay, England, 1890
09/16	Allen Funt born in Brooklyn, NY, 1914
09/18	Greta Garbo born, 1905
09/20	Upton (Beall) Sinclair born, 1878
09/21	H.G. (Herbert George) Wells born in Bromley, England, 1866
09/21	Louis Joliet born, 1645
09/22	President Garfield dies of wounds in Baltimore, 1881
09/23	Augustus (Gaius Octavius) Caesar born in Rome, 63 BC
09/23	Euripides born in Salamis, Greece, 480 BC
09/24	F. Scott Fitzgerald born, 1896
09/26	Johnny Appleseed born, 1774
09/26	T.S. (Thomas Stearns) Eliot born in St. Louis, 1888
09/27	Thomas Nast born, 1840
09/28	Michelangelo Buonarroti born in Caprese, Italy, 1573
09/28	Pompey (Gnaeus Pompeius Magnus) born in Rome, 106 BC
09/28	Seymour Cray born, 1925
09/29	Gene Autry born, 1907
10/01	Jimmy Carter born, 1924
10/02	Aristotle dies of indigestion, 322 BC
10/02	Mohandas K. Gandhi born at Porbandar, Kathiawad, India, 1869
10/04	John V. Atanasoff born, 1903
10/05	Pablo Picasso born in Malaga, Spain, 1881
10/05	Ray Kroc (founder of McDonald's) born, 1902
10/05	Steven Paul Jobs died in Palo Alto, California, 2011
10/08	Dennis Ritchie died in Murray Hill, New Jersey, 2011
10/13	Lenny Bruce born in New York City, 1925
10/13	Virgil (Publius Vergilius Maro) born near Mantua, Italy, 70 BC
10/14	Dwight David Eisenhower born, 1890
10/14	William Penn born in London, 1644
10/15	Pelham Grenville Wodehouse born, 1881
10/16	Dr. Jonathan B. Postel dies at age 55, 1998
10/16	Noah Webster born, 1758
10/16	Oscar (Fingal O'Flahertie Wills) Wilde born in Dublin, 1854
10/17	Richard Mentor Johnson born, 1780, 9th V.P. of U.S.
10/21	Alfred Nobel born in Stockholm, 1833
10/27	Gerald M. Weinberg born, 1933
10/27	James Cook born, 1728
10/31	Chiang Kai-Shek born, 1887
10/31	Dale Evans born, 1912 
11/02	Daniel Boone born near Reading, PA, 1734
11/04	King William III of Orange born, 1650
11/05	Roy Rogers born, 1912
11/08	Aaron Hillel Swartz was born in Highland Park, Illinois, 1986
11/09	Carl Sagan born, 1934
11/10	Martin Luther born in Eisleben, Germany, 1483
11/10	Soviet President Leonid Brezhnev dies at age 75, 1982
11/11	Kurt Vonnegut, Jr, born in Indianapolis, 1922
11/13	Robert Louis Stevenson born, 1850
11/13	St. Augustine of Hippo born in Numidia, Algeria, 354
11/18	Imogene Coca born, 1908
11/18	William S. Gilbert born, 1836
11/20	Robert Francis Kennedy (RFK) born in Boston, Massachusetts, 1925
11/26	Charles Schulz born in Minneapolis, 1922
11/26	Norbert Wiener born in Columbia, Missouri, 1894
11/29	John Mayall born in Cheshire, England, 1933
11/30	Cleopatra died, 30 BC
11/30	Mark Twain (Samuel Clemens) born in Florida, Missouri, 1835
12/01	Woody Allen (Allen Stuart Konigsberg) born in Brooklyn, NY, 1935
12/04	Tommy Bolin dies of a heroin overdose in Miami, 1976
12/05	Walt (Walter Elias) Disney born in Chicago, 1901
12/08	Horace (Quintus Horatius Flaccus) born in Venosa (Italy), 65 BC
12/08	James (Grover) Thurber born in Columbus, Ohio, 1894
12/09	Danny Cohen born in Haifa, Israel, 1937
12/09	Grace Brewster Murray Hopper was born in New York City, 1906
12/10	Emily Dickinson born, 1830
12/12	E.G. Robinson born, 1893
12/14	George Washington dies, 1799
12/17	William Safire (Safir) born, 1929
12/18	Konrad Zuse died, 1995
12/20	Carl Sagan died, 1996
12/21	Benjamin Disraeli born, 1804
12/22	Giacomo Puccini born, 1858
12/23	Joseph Smith born, 1805
12/25	Isaac Newton (Sir) born in Grantham, England, 1642
12/26	Chas. Babbage born, 1791
12/28	John von Neumann born, 1903<|MERGE_RESOLUTION|>--- conflicted
+++ resolved
@@ -22,10 +22,7 @@
 01/19	Robert Edward Lee born in Stratford Estate, Virginia, 1807
 01/20	Buzz Aldrin born, 1930
 01/20	George Burns born, 1898
-<<<<<<< HEAD
-=======
 01/21	Terence Graham Parry Jones died in London, England, 2020
->>>>>>> 792df501
 01/21	Thomas Jonathan "Stonewall" Jackson born in Clarksburg, VA, 1824
 01/21	Vladimir Lenin died, 1924
 01/22	Sir Francis Bacon born, 1561
