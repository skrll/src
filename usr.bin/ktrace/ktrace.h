--- conflicted
+++ resolved
@@ -1,8 +1,4 @@
-<<<<<<< HEAD
-/*	$NetBSD: ktrace.h,v 1.20 2011/04/27 00:00:47 joerg Exp $	*/
-=======
 /*	$NetBSD: ktrace.h,v 1.21 2020/04/02 17:41:33 christos Exp $	*/
->>>>>>> 898b1760
 
 /*-
  * Copyright (c) 1988, 1993
