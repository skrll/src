<<<<<<< HEAD
/*	$NetBSD: defs.h,v 1.105 2020/03/07 19:26:13 christos Exp $	*/
=======
/*	$NetBSD: defs.h,v 1.106 2020/04/03 19:53:41 joerg Exp $	*/
>>>>>>> 898b1760

/*
 * Copyright (c) 1992, 1993
 *	The Regents of the University of California.  All rights reserved.
 *
 * This software was developed by the Computer Systems Engineering group
 * at Lawrence Berkeley Laboratory under DARPA contract BG 91-66 and
 * contributed to Berkeley.
 *
 * All advertising materials mentioning features or use of this software
 * must display the following acknowledgement:
 *	This product includes software developed by the University of
 *	California, Lawrence Berkeley Laboratories.
 *
 * Redistribution and use in source and binary forms, with or without
 * modification, are permitted provided that the following conditions
 * are met:
 * 1. Redistributions of source code must retain the above copyright
 *    notice, this list of conditions and the following disclaimer.
 * 2. Redistributions in binary form must reproduce the above copyright
 *    notice, this list of conditions and the following disclaimer in the
 *    documentation and/or other materials provided with the distribution.
 * 3. Neither the name of the University nor the names of its contributors
 *    may be used to endorse or promote products derived from this software
 *    without specific prior written permission.
 *
 * THIS SOFTWARE IS PROVIDED BY THE REGENTS AND CONTRIBUTORS ``AS IS'' AND
 * ANY EXPRESS OR IMPLIED WARRANTIES, INCLUDING, BUT NOT LIMITED TO, THE
 * IMPLIED WARRANTIES OF MERCHANTABILITY AND FITNESS FOR A PARTICULAR PURPOSE
 * ARE DISCLAIMED.  IN NO EVENT SHALL THE REGENTS OR CONTRIBUTORS BE LIABLE
 * FOR ANY DIRECT, INDIRECT, INCIDENTAL, SPECIAL, EXEMPLARY, OR CONSEQUENTIAL
 * DAMAGES (INCLUDING, BUT NOT LIMITED TO, PROCUREMENT OF SUBSTITUTE GOODS
 * OR SERVICES; LOSS OF USE, DATA, OR PROFITS; OR BUSINESS INTERRUPTION)
 * HOWEVER CAUSED AND ON ANY THEORY OF LIABILITY, WHETHER IN CONTRACT, STRICT
 * LIABILITY, OR TORT (INCLUDING NEGLIGENCE OR OTHERWISE) ARISING IN ANY WAY
 * OUT OF THE USE OF THIS SOFTWARE, EVEN IF ADVISED OF THE POSSIBILITY OF
 * SUCH DAMAGE.
 *
 *	from: @(#)config.h	8.1 (Berkeley) 6/6/93
 */

/*
 * defs.h:  Global definitions for "config"
 */

#if HAVE_NBTOOL_CONFIG_H
#include "nbtool_config.h"
#endif

#include <sys/types.h>
#include <sys/param.h>
#include <sys/queue.h>

#if !defined(MAKE_BOOTSTRAP) && defined(BSD)
#include <sys/cdefs.h>
#include <paths.h>
#endif

#include <stdio.h>
#include <stdlib.h>
#include <unistd.h>

/* These are really for MAKE_BOOTSTRAP but harmless. */
#ifndef __dead
#define __dead
#endif
#ifndef __printflike
#define __printflike(a, b)
#endif
#ifndef _PATH_DEVNULL
#define _PATH_DEVNULL "/dev/null"
#endif

#ifdef	MAKE_BOOTSTRAP
#undef	dev_t
#undef	devmajor_t
#undef	devminor_t
#undef	NODEV
#undef	NODEVMAJOR
#undef	major
#undef	minor
#undef	makedev
#define	dev_t		unsigned int	/* XXX: assumes int is 32 bits */
#define	NODEV		((dev_t)-1)
#define devmajor_t	int
#define devminor_t	int
#define NODEVMAJOR	(-1)
#define major(x)        ((devmajor_t)((((x) & 0x000fff00) >>  8)))
#define minor(x)        ((devminor_t)((((x) & 0xfff00000) >> 12) | \
			       (((x) & 0x000000ff) >>  0)))
#define makedev(x,y)    ((dev_t)((((dev_t)(x) <<  8) & 0x000fff00U) | \
                                 (((dev_t)(y) << 12) & 0xfff00000U) | \
                                 (((dev_t)(y) <<  0) & 0x000000ffU)))
#define __attribute__(x)
#endif	/* MAKE_BOOTSTRAP */

#undef setprogname
#undef getprogname
extern const char *progname;
#define	setprogname(s)	((void)(progname = (s)))
#define	getprogname()	(progname)

#define ARRCHR '#'

/*
 * The next two lines define the current version of the config(1) binary,
 * and the minimum version of the configuration files it supports.
 */
#define CONFIG_VERSION		20180827
#define CONFIG_MINVERSION	0

struct where {
	const char *w_srcfile;		/* file name where we are defined */
	u_short	w_srcline;		/* line number where we are defined */
};
/*
 * Name/value lists.  Values can be strings or pointers and/or can carry
 * integers.  The names can be NULL, resulting in simple value lists.
 */
struct nvlist {
	struct nvlist	*nv_next;
	const char	*nv_name;
	const char	*nv_str;
	void		*nv_ptr;
	long long	nv_num;
	int		nv_ifunit;		/* XXX XXX XXX */
	int		nv_flags;
#define	NV_DEPENDED	1
	struct where	nv_where;
};

/*
 * Kernel configurations.
 */
struct config {
	TAILQ_ENTRY(config) cf_next;
	const char *cf_name;		/* "netbsd" */
	const char *cf_fstype;		/* file system type */
	struct	nvlist *cf_root;	/* "root on ra0a" */
	struct	nvlist *cf_dump;	/* "dumps on ra0b" */
	struct where	cf_where;
};

/*
 * Option definition list
 */
struct defoptlist {
	struct defoptlist *dl_next;
	const char *dl_name;
	const char *dl_value;
	const char *dl_lintvalue;
	int dl_obsolete;
	struct nvlist *dl_depends;
	struct where	dl_where;
};

struct files;
TAILQ_HEAD(filelist, files);

struct module {
	const char		*m_name;
#if 1
	struct attrlist		*m_deps;
#else
	struct attrlist		*m_attrs;
	struct modulelist	*m_deps;
#endif
	int			m_expanding;
	struct filelist		m_files;
	int			m_weight;
};

/*
 * Attributes.  These come in three flavors: "plain", "device class,"
 * and "interface".  Plain attributes (e.g., "ether") simply serve
 * to pull in files.  Device class attributes are like plain
 * attributes, but additionally specify a device class (e.g., the
 * "disk" device class attribute specifies that devices with the
 * attribute belong to the "DV_DISK" class) and are mutually exclusive.
 * Interface attributes (e.g., "scsi") carry three lists: locators,
 * child devices, and references.  The locators are those things
 * that must be specified in order to configure a device instance
 * using this attribute (e.g., "tg0 at scsi0").  The a_devs field
 * lists child devices that can connect here (e.g., "tg"s), while
 * the a_refs are parents that carry the attribute (e.g., actual
 * SCSI host adapter drivers such as the SPARC "esp").
 */
struct attr {
	/* XXX */
	struct module a_m;
#define	a_name		a_m.m_name
#define	a_deps		a_m.m_deps
#define	a_expanding	a_m.m_expanding
#define	a_files		a_m.m_files
#define	a_weight	a_m.m_weight

	/* "interface attribute" */
	uint8_t	a_iattr;		/* true => allows children */
	uint8_t a_deselected;		/* deselected */	
	struct	loclist *a_locs;	/* locators required */
	int	a_loclen;		/* length of above list */
	struct	nvlist *a_devs;		/* children */
	struct	nvlist *a_refs;		/* parents */

	/* "device class" */
	const char *a_devclass;		/* device class described */
	struct where a_where;
};

/*
 * List of attributes.
 */
struct attrlist {
	struct attrlist *al_next;
	struct attr *al_this;
};

/*
 * List of locators. (Either definitions or uses...)
 *
 * XXX it would be nice if someone could clarify wtf ll_string and ll_num
 * are actually holding. (This stuff was previously stored in a very ad
 * hoc fashion, and the code is far from clear.)
 */
struct loclist {
	const char *ll_name;
	const char *ll_string;
	long long ll_num;
	struct loclist *ll_next;
};

/*
 * Parent specification.  Multiple device instances may share a
 * given parent spec.  Parent specs are emitted only if there are
 * device instances which actually reference it.
 */
struct pspec {
	TAILQ_ENTRY(pspec) p_list;	/* link on parent spec list */
	struct	attr *p_iattr;		/* interface attribute of parent */
	struct	devbase *p_atdev;	/* optional parent device base */
	int	p_atunit;		/* optional parent device unit */
	struct	nvlist *p_devs;		/* children using it */
	int	p_inst;			/* parent spec instance */
	int	p_active;		/* parent spec is actively used */
	int	p_ref;			/* refcount */
};

/*
 * The "base" part (struct devbase) of a device ("uba", "sd"; but not
 * "uba2" or "sd0").  It may be found "at" one or more attributes,
 * including "at root" (this is represented by a NULL attribute), as
 * specified by the device attachments (struct deva).
 *
 * Each device may also export attributes.  If any provide an output
 * interface (e.g., "esp" provides "scsi"), other devices (e.g.,
 * "tg"s) can be found at instances of this one (e.g., "esp"s).
 * Such a connection must provide locators as specified by that
 * interface attribute (e.g., "target").  The base device can
 * export both output (aka `interface') attributes, as well as
 * import input (`plain') attributes.  Device attachments may
 * only import input attributes; it makes no sense to have a
 * specific attachment export a new interface to other devices.
 *
 * Each base carries a list of instances (via d_ihead).  Note that this
 * list "skips over" aliases; those must be found through the instances
 * themselves.  Each base also carries a list of possible attachments,
 * each of which specify a set of devices that the device can attach
 * to, as well as the device instances that are actually using that
 * attachment.
 */
struct devbase {
	const char *d_name;		/* e.g., "sd" */
	TAILQ_ENTRY(devbase) d_next;
	int 	d_level;
	struct devbase *d_levelparent;
	int	d_isdef;		/* set once properly defined */
	int	d_ispseudo;		/* is a pseudo-device */
	devmajor_t d_major;		/* used for "root on sd0", e.g. */
	struct	attrlist *d_attrs;	/* attributes, if any */
	int	d_umax;			/* highest unit number + 1 */
	struct	devi *d_ihead;		/* first instance, if any */
	struct	devi **d_ipp;		/* used for tacking on more instances */
	struct	deva *d_ahead;		/* first attachment, if any */
	struct	deva **d_app;		/* used for tacking on attachments */
	struct	attr *d_classattr;	/* device class attribute (if any) */
	struct	where d_where;
};

struct deva {
	const char *d_name;		/* name of attachment, e.g. "com_isa" */
	TAILQ_ENTRY(deva) d_next;	/* list of all instances */
	struct	deva *d_bsame;		/* list on same base */
	int	d_isdef;		/* set once properly defined */
	struct	devbase *d_devbase;	/* the base device */
	struct	nvlist *d_atlist;	/* e.g., "at tg" (attr list) */
	struct	attrlist *d_attrs;	/* attributes, if any */
	struct	devi *d_ihead;		/* first instance, if any */
	struct	devi **d_ipp;		/* used for tacking on more instances */
	struct	where d_where;
};

/*
 * An "instance" of a device.  The same instance may be listed more
 * than once, e.g., "xx0 at isa? port FOO" + "xx0 at isa? port BAR".
 *
 * After everything has been read in and verified, the devi's are
 * "packed" to collect all the information needed to generate ioconf.c.
 * In particular, we try to collapse multiple aliases into a single entry.
 * We then assign each "primary" (non-collapsed) instance a cfdata index.
 * Note that there may still be aliases among these.
 */
struct devi {
	/* created while parsing config file */
	const char *i_name;	/* e.g., "sd0" */
	int	i_unit;		/* unit from name, e.g., 0 */
	struct	devbase *i_base;/* e.g., pointer to "sd" base */
	TAILQ_ENTRY(devi) i_next; /* list of all instances */
	struct	devi *i_bsame;	/* list on same base */
	struct	devi *i_asame;	/* list on same base attachment */
	struct	devi *i_alias;	/* other aliases of this instance */
	const char *i_at;	/* where this is "at" (NULL if at root) */
	struct	pspec *i_pspec;	/* parent spec (NULL if at root) */
	struct	deva *i_atdeva;
	const char **i_locs;	/* locators (as given by pspec's iattr) */
	int	i_cfflags;	/* flags from config line */
	int	i_level;	/* position between negated instances */
	int	i_active;
#define	DEVI_ORPHAN	0	/* instance has no active parent */
#define	DEVI_ACTIVE	1	/* instance has an active parent */
#define	DEVI_IGNORED	2	/* instance's parent has been removed */
#define DEVI_BROKEN	3	/* instance is broken (syntax error) */
	int	i_pseudoroot;	/* instance is pseudoroot */

	/* created during packing or ioconf.c generation */
	short	i_collapsed;	/* set => this alias no longer needed */
	u_short	i_cfindex;	/* our index in cfdata */
	int	i_locoff;	/* offset in locators.vec */
	struct	where i_where;
};
/* special units */
#define	STAR	(-1)		/* unit number for, e.g., "sd*" */
#define	WILD	(-2)		/* unit number for, e.g., "sd?" */

/*
 * Files (*.c, *.S, or *.o).  This structure defines the common fields
 * between the two.
 */
struct files {
	TAILQ_ENTRY(files) fi_next;
	TAILQ_ENTRY(files) fi_snext;	/* per-suffix list */
	struct	where fi_where;
	u_char fi_flags;	/* as below */
	const char *fi_tail;	/* name, i.e., strrchr(fi_path, '/') + 1 */
	const char *fi_base;	/* tail minus ".c" (or whatever) */
	const char *fi_dir;	/* path to file */
	const char *fi_path;	/* full file path */
	const char *fi_prefix;	/* any file prefix */
	const char *fi_buildprefix;	/* prefix in builddir */
	int fi_suffix;		/* single char suffix */
	size_t fi_len;		/* path string length */
	struct condexpr *fi_optx; /* options expression */
	struct nvlist *fi_optf; /* flattened version of above, if needed */
	const char *fi_mkrule;	/* special make rule, if any */
	struct attr *fi_attr;	/* owner attr */
	int fi_order;		/* score of order in ${ALLFILES} */
	TAILQ_ENTRY(files) fi_anext;	/* next file in attr */
};

/* flags */
#define	FI_SEL		0x01	/* selected */
#define	FI_NEEDSCOUNT	0x02	/* needs-count */
#define	FI_NEEDSFLAG	0x04	/* needs-flag */
#define	FI_HIDDEN	0x08	/* obscured by other(s), base names overlap */

extern size_t nselfiles;
extern struct files **selfiles;

/*
 * Condition expressions.
 */

enum condexpr_types {
	CX_ATOM,
	CX_NOT,
	CX_AND,
	CX_OR,
};
struct condexpr {
	enum condexpr_types cx_type;
	union {
		const char *atom;
		struct condexpr *not;
		struct {
			struct condexpr *left;
			struct condexpr *right;
		} and, or;
	} cx_u;
};
#define cx_atom	cx_u.atom
#define cx_not	cx_u.not
#define cx_and	cx_u.and
#define cx_or	cx_u.or

/*
 * File/object prefixes.  These are arranged in a stack, and affect
 * the behavior of the source path.
 */

struct prefix;
SLIST_HEAD(prefixlist, prefix);

struct prefix {
	SLIST_ENTRY(prefix)	pf_next;	/* next prefix in stack */
	const char		*pf_prefix;	/* the actual prefix */
};

/*
 * Device major informations.
 */
struct devm {
	TAILQ_ENTRY(devm) dm_next;
	const char	*dm_name;	/* [bc]devsw name */
	devmajor_t	dm_cmajor;	/* character major */
	devmajor_t	dm_bmajor;	/* block major */
	struct condexpr	*dm_opts;	/* options */
	struct nvlist	*dm_devnodes;	/* information on /dev nodes */
	struct where dm_where;
};

/*
 * Hash tables look up name=value pairs.  The pointer value of the name
 * is assumed to be constant forever; this can be arranged by interning
 * the name.  (This is fairly convenient since our lexer does this for
 * all identifier-like strings---it has to save them anyway, lest yacc's
 * look-ahead wipe out the current one.)
 */
struct hashtab;

extern int lkmmode;
extern const char *conffile;		/* source file, e.g., "GENERIC.sparc" */
extern const char *machine;		/* machine type, e.g., "sparc" or "sun3" */
extern const char *machinearch;	/* machine arch, e.g., "sparc" or "m68k" */
extern struct	nvlist *machinesubarches;
				/* machine subarches, e.g., "sun68k" or "hpc" */
<<<<<<< HEAD
const char *ioconfname;		/* ioconf name, mutually exclusive to machine */
const char *srcdir;		/* path to source directory (rel. to build) */
const char *builddir;		/* path to build directory */
const char *defbuilddir;	/* default build directory */
const char *ident;		/* kernel "ident"ification string */
int	errors;			/* counts calls to error() */
int	minmaxusers;		/* minimum "maxusers" parameter */
int	defmaxusers;		/* default "maxusers" parameter */
int	maxmaxusers;		/* default "maxusers" parameter */
int	maxusers;		/* configuration's "maxusers" parameter */
int	maxpartitions;		/* configuration's "maxpartitions" parameter */
int	version;		/* version of the configuration file */
struct	nvlist *options;	/* options */
struct	nvlist *fsoptions;	/* filesystems */
struct	nvlist *mkoptions;	/* makeoptions */
struct	nvlist *appmkoptions;	/* appending mkoptions */
struct	nvlist *condmkoptions;	/* conditional makeoption table */
struct	hashtab *devbasetab;	/* devbase lookup */
struct	hashtab *devroottab;	/* attach at root lookup */
struct	hashtab *devatab;	/* devbase attachment lookup */
struct	hashtab *devitab;	/* device instance lookup */
struct	hashtab *deaddevitab;	/* removed instances lookup */
struct	hashtab *selecttab;	/* selects things that are "optional foo" */
struct	hashtab *needcnttab;	/* retains names marked "needs-count" */
struct	hashtab *opttab;	/* table of configured options */
struct	hashtab *fsopttab;	/* table of configured file systems */
struct	dlhash *defopttab;	/* options that have been "defopt"'d */
struct	dlhash *defflagtab;	/* options that have been "defflag"'d */
struct	dlhash *defparamtab;	/* options that have been "defparam"'d */
struct	dlhash *defoptlint;	/* lint values for options */
struct	nvhash *deffstab;	/* defined file systems */
struct	dlhash *optfiletab;	/* "defopt"'d option .h files */
struct	hashtab *attrtab;	/* attributes (locators, etc.) */
struct	hashtab *attrdeptab;	/* attribute dependencies */
struct	hashtab *bdevmtab;	/* block devm lookup */
struct	hashtab *cdevmtab;	/* character devm lookup */

TAILQ_HEAD(, devbase)	allbases;	/* list of all devbase structures */
TAILQ_HEAD(, deva)	alldevas;	/* list of all devbase attachments */
TAILQ_HEAD(conftq, config) allcf;	/* list of configured kernels */
TAILQ_HEAD(, devi)	alldevi,	/* list of all instances */
			allpseudo;	/* list of all pseudo-devices */
TAILQ_HEAD(, devm)	alldevms;	/* list of all device-majors */
TAILQ_HEAD(, pspec)	allpspecs;	/* list of all parent specs */
int	ndevi;				/* number of devi's (before packing) */
int	npspecs;			/* number of parent specs */
devmajor_t maxbdevm;			/* max number of block major */
devmajor_t maxcdevm;			/* max number of character major */
int	do_devsw;			/* 0 if pre-devsw config */
int	oktopackage;			/* 0 before setmachine() */
int	devilevel;			/* used for devi->i_level */

struct filelist		allfiles;	/* list of all kernel source files */
struct filelist		allcfiles;	/* list of all .c files */
struct filelist		allsfiles;	/* list of all .S files */
struct filelist		allofiles;	/* list of all .o files */

struct prefixlist	prefixes,	/* prefix stack */
			allprefixes;	/* all prefixes used (after popped) */
struct prefixlist	buildprefixes,	/* build prefix stack */
			allbuildprefixes;/* all build prefixes used (after popped) */
SLIST_HEAD(, prefix)	curdirs;	/* curdir stack */

extern struct attr allattr;
struct	devi **packed;		/* arrayified table for packed devi's */
size_t	npacked;		/* size of packed table, <= ndevi */

struct {			/* loc[] table for config */
=======
extern const char *ioconfname;		/* ioconf name, mutually exclusive to machine */
extern const char *srcdir;		/* path to source directory (rel. to build) */
extern const char *builddir;		/* path to build directory */
extern const char *defbuilddir;	/* default build directory */
extern const char *ident;		/* kernel "ident"ification string */
extern int	errors;			/* counts calls to error() */
extern int	minmaxusers;		/* minimum "maxusers" parameter */
extern int	defmaxusers;		/* default "maxusers" parameter */
extern int	maxmaxusers;		/* default "maxusers" parameter */
extern int	maxusers;		/* configuration's "maxusers" parameter */
extern int	maxpartitions;		/* configuration's "maxpartitions" parameter */
extern int	version;		/* version of the configuration file */
extern struct	nvlist *options;	/* options */
extern struct	nvlist *fsoptions;	/* filesystems */
extern struct	nvlist *mkoptions;	/* makeoptions */
extern struct	nvlist *appmkoptions;	/* appending mkoptions */
extern struct	nvlist *condmkoptions;	/* conditional makeoption table */
extern struct	hashtab *devbasetab;	/* devbase lookup */
extern struct	hashtab *devroottab;	/* attach at root lookup */
extern struct	hashtab *devatab;	/* devbase attachment lookup */
extern struct	hashtab *devitab;	/* device instance lookup */
extern struct	hashtab *deaddevitab;	/* removed instances lookup */
extern struct	hashtab *selecttab;	/* selects things that are "optional foo" */
extern struct	hashtab *needcnttab;	/* retains names marked "needs-count" */
extern struct	hashtab *opttab;	/* table of configured options */
extern struct	hashtab *fsopttab;	/* table of configured file systems */
extern struct	dlhash *defopttab;	/* options that have been "defopt"'d */
extern struct	dlhash *defflagtab;	/* options that have been "defflag"'d */
extern struct	dlhash *defparamtab;	/* options that have been "defparam"'d */
extern struct	dlhash *defoptlint;	/* lint values for options */
extern struct	nvhash *deffstab;	/* defined file systems */
extern struct	dlhash *optfiletab;	/* "defopt"'d option .h files */
extern struct	hashtab *attrtab;	/* attributes (locators, etc.) */
extern struct	hashtab *attrdeptab;	/* attribute dependencies */
extern struct	hashtab *bdevmtab;	/* block devm lookup */
extern struct	hashtab *cdevmtab;	/* character devm lookup */

TAILQ_HEAD(devbasetq, devbase);
TAILQ_HEAD(devatq, deva);
TAILQ_HEAD(conftq, config);
TAILQ_HEAD(devitq, devi);
TAILQ_HEAD(devmtq, devm);
TAILQ_HEAD(pspectq, pspec);

extern struct devbasetq allbases;	/* list of all devbase structures */
extern struct devatq alldevas;		/* list of all devbase attachments */
extern struct conftq allcf;		/* list of configured kernels */
extern struct devitq alldevi,		/* list of all instances */
		     allpseudo;		/* list of all pseudo-devices */
extern struct devmtq alldevms;		/* list of all device-majors */
extern struct pspectq allpspecs;	/* list of all parent specs */
extern int	ndevi;			/* number of devi's (before packing) */
extern int	npspecs;		/* number of parent specs */
extern devmajor_t maxbdevm;		/* max number of block major */
extern devmajor_t maxcdevm;		/* max number of character major */
extern int	do_devsw;		/* 0 if pre-devsw config */
extern int	oktopackage;		/* 0 before setmachine() */
extern int	devilevel;		/* used for devi->i_level */

extern struct filelist		allfiles;	/* list of all kernel source files */
extern struct filelist		allcfiles;	/* list of all .c files */
extern struct filelist		allsfiles;	/* list of all .S files */
extern struct filelist		allofiles;	/* list of all .o files */

extern struct prefixlist	prefixes,	/* prefix stack */
				allprefixes;	/* all prefixes used
						 * (after popped) */
extern struct prefixlist	buildprefixes,	/* build prefix stack */
				allbuildprefixes;/* all build prefixes used
						  * (after popped) */

extern struct attr allattr;
extern struct devi **packed;	/* arrayified table for packed devi's */
extern size_t npacked;		/* size of packed table, <= ndevi */

extern struct locators {			/* loc[] table for config */
>>>>>>> 898b1760
	const char **vec;
	int	used;
} locators;

struct numconst {
	int64_t	val;
	int fmt;
};

/* files.c */
void	initfiles(void);
void	checkfiles(void);
int	fixfiles(void);		/* finalize */
int	fixdevsw(void);
void	addfile(const char *, struct condexpr *, u_char, const char *);
int	expr_eval(struct condexpr *, int (*)(const char *, void *), void *);

/* hash.c */
struct	hashtab *ht_new(void);
void	ht_free(struct hashtab *);
int	ht_insrep2(struct hashtab *, const char *, const char *, void *, int);
int	ht_insrep(struct hashtab *, const char *, void *, int);
#define	ht_insert2(ht, nam1, nam2, val) ht_insrep2(ht, nam1, nam2, val, 0)
#define	ht_insert(ht, nam, val) ht_insrep(ht, nam, val, 0)
#define	ht_replace(ht, nam, val) ht_insrep(ht, nam, val, 1)
int	ht_remove2(struct hashtab *, const char *, const char *);
int	ht_remove(struct hashtab *, const char *);
void	*ht_lookup2(struct hashtab *, const char *, const char *);
void	*ht_lookup(struct hashtab *, const char *);
void	initintern(void);
const char *intern(const char *);
typedef int (*ht_callback2)(const char *, const char *, void *, void *);
typedef int (*ht_callback)(const char *, void *, void *);
int	ht_enumerate2(struct hashtab *, ht_callback2, void *);
int	ht_enumerate(struct hashtab *, ht_callback, void *);

/* typed hash, named struct HT, whose type is string -> struct VT */
#define DECLHASH(HT, VT) \
	struct HT;							\
	struct HT *HT##_create(void);					\
	int HT##_insert(struct HT *, const char *, struct VT *);	\
	int HT##_replace(struct HT *, const char *, struct VT *);	\
	int HT##_remove(struct HT *, const char *);			\
	struct VT *HT##_lookup(struct HT *, const char *);		\
	int HT##_enumerate(struct HT *,					\
			int (*)(const char *, struct VT *, void *),	\
			void *)
DECLHASH(nvhash, nvlist);
DECLHASH(dlhash, defoptlist);

/* lint.c */
void	emit_instances(void);
void	emit_options(void);
void	emit_params(void);

/* main.c */
extern	int Mflag;
extern	int Sflag;
void	addoption(const char *, const char *);
void	addfsoption(const char *);
void	addmkoption(const char *, const char *);
void	appendmkoption(const char *, const char *);
void	appendcondmkoption(struct condexpr *, const char *, const char *);
void	deffilesystem(struct nvlist *, struct nvlist *);
void	defoption(const char *, struct defoptlist *, struct nvlist *);
void	defflag(const char *, struct defoptlist *, struct nvlist *, int);
void	defparam(const char *, struct defoptlist *, struct nvlist *, int);
void	deloption(const char *, int);
void	delfsoption(const char *, int);
void	delmkoption(const char *, int);
int	devbase_has_instances(struct devbase *, int);
struct where *find_declared_option(const char *);
int	deva_has_instances(struct deva *, int);
void	setupdirs(void);
void	fixmaxusers(void);
void	fixmkoption(void);
const char *strtolower(const char *);

/* tests on option types */
#define OPT_FSOPT(n)	(nvhash_lookup(deffstab, (n)) != NULL)
#define OPT_DEFOPT(n)	(dlhash_lookup(defopttab, (n)) != NULL)
#define OPT_DEFFLAG(n)	(dlhash_lookup(defflagtab, (n)) != NULL)
#define OPT_DEFPARAM(n)	(dlhash_lookup(defparamtab, (n)) != NULL)
#define OPT_OBSOLETE(n)	(dlhash_lookup(obsopttab, (n)) != NULL)
#define DEFINED_OPTION(n) (find_declared_option((n)))

/* main.c */
void	logconfig_include(FILE *, const char *);

/* mkdevsw.c */
int	mkdevsw(void);

/* mkheaders.c */
int	mkheaders(void);
int	moveifchanged(const char *, const char *);
int	emitlocs(void);
int	emitioconfh(void);

/* mkioconf.c */
int	mkioconf(void);

/* mkmakefile.c */
int	mkmakefile(void);

/* mkswap.c */
int	mkswap(void);

/* pack.c */
void	pack(void);

/* scan.l */
u_short	currentline(void);
int	firstfile(const char *);
void	package(const char *);
int	include(const char *, int, int, int);
extern int includedepth;

/* sem.c, other than for yacc actions */
void	initsem(void);
int	onlist(struct nvlist *, void *);

/* util.c */
void	prefix_push(const char *);
void	prefix_pop(void);
void	buildprefix_push(const char *);
void	buildprefix_pop(void);
char	*sourcepath(const char *);
extern	int dflag;
#define	CFGDBG(n, ...) \
	do { if ((dflag) >= (n)) cfgdbg(__VA_ARGS__); } while (0)
void	cfgdbg(const char *, ...)			/* debug info */
     __printflike(1, 2);
void	cfgwarn(const char *, ...)			/* immediate warns */
     __printflike(1, 2);
void	cfgxwarn(const char *, int, const char *, ...)	/* delayed warns */
     __printflike(3, 4);
void	cfgerror(const char *, ...)			/* immediate errs */
     __printflike(1, 2);
void	cfgxerror(const char *, int, const char *, ...)	/* delayed errs */
     __printflike(3, 4);
__dead void panic(const char *, ...)
     __printflike(1, 2);
struct nvlist *newnv(const char *, const char *, void *, long long, struct nvlist *);
void	nvfree(struct nvlist *);
void	nvfreel(struct nvlist *);
struct nvlist *nvcat(struct nvlist *, struct nvlist *);
void	autogen_comment(FILE *, const char *);
struct defoptlist *defoptlist_create(const char *, const char *, const char *);
void defoptlist_destroy(struct defoptlist *);
struct defoptlist *defoptlist_append(struct defoptlist *, struct defoptlist *);
struct attrlist *attrlist_create(void);
struct attrlist *attrlist_cons(struct attrlist *, struct attr *);
void attrlist_destroy(struct attrlist *);
void attrlist_destroyall(struct attrlist *);
struct loclist *loclist_create(const char *, const char *, long long);
void loclist_destroy(struct loclist *);
struct condexpr *condexpr_create(enum condexpr_types);
void condexpr_destroy(struct condexpr *);

/* liby */
void	yyerror(const char *);
int	yylex(void);<|MERGE_RESOLUTION|>--- conflicted
+++ resolved
@@ -1,8 +1,4 @@
-<<<<<<< HEAD
-/*	$NetBSD: defs.h,v 1.105 2020/03/07 19:26:13 christos Exp $	*/
-=======
 /*	$NetBSD: defs.h,v 1.106 2020/04/03 19:53:41 joerg Exp $	*/
->>>>>>> 898b1760
 
 /*
  * Copyright (c) 1992, 1993
@@ -447,76 +443,6 @@
 extern const char *machinearch;	/* machine arch, e.g., "sparc" or "m68k" */
 extern struct	nvlist *machinesubarches;
 				/* machine subarches, e.g., "sun68k" or "hpc" */
-<<<<<<< HEAD
-const char *ioconfname;		/* ioconf name, mutually exclusive to machine */
-const char *srcdir;		/* path to source directory (rel. to build) */
-const char *builddir;		/* path to build directory */
-const char *defbuilddir;	/* default build directory */
-const char *ident;		/* kernel "ident"ification string */
-int	errors;			/* counts calls to error() */
-int	minmaxusers;		/* minimum "maxusers" parameter */
-int	defmaxusers;		/* default "maxusers" parameter */
-int	maxmaxusers;		/* default "maxusers" parameter */
-int	maxusers;		/* configuration's "maxusers" parameter */
-int	maxpartitions;		/* configuration's "maxpartitions" parameter */
-int	version;		/* version of the configuration file */
-struct	nvlist *options;	/* options */
-struct	nvlist *fsoptions;	/* filesystems */
-struct	nvlist *mkoptions;	/* makeoptions */
-struct	nvlist *appmkoptions;	/* appending mkoptions */
-struct	nvlist *condmkoptions;	/* conditional makeoption table */
-struct	hashtab *devbasetab;	/* devbase lookup */
-struct	hashtab *devroottab;	/* attach at root lookup */
-struct	hashtab *devatab;	/* devbase attachment lookup */
-struct	hashtab *devitab;	/* device instance lookup */
-struct	hashtab *deaddevitab;	/* removed instances lookup */
-struct	hashtab *selecttab;	/* selects things that are "optional foo" */
-struct	hashtab *needcnttab;	/* retains names marked "needs-count" */
-struct	hashtab *opttab;	/* table of configured options */
-struct	hashtab *fsopttab;	/* table of configured file systems */
-struct	dlhash *defopttab;	/* options that have been "defopt"'d */
-struct	dlhash *defflagtab;	/* options that have been "defflag"'d */
-struct	dlhash *defparamtab;	/* options that have been "defparam"'d */
-struct	dlhash *defoptlint;	/* lint values for options */
-struct	nvhash *deffstab;	/* defined file systems */
-struct	dlhash *optfiletab;	/* "defopt"'d option .h files */
-struct	hashtab *attrtab;	/* attributes (locators, etc.) */
-struct	hashtab *attrdeptab;	/* attribute dependencies */
-struct	hashtab *bdevmtab;	/* block devm lookup */
-struct	hashtab *cdevmtab;	/* character devm lookup */
-
-TAILQ_HEAD(, devbase)	allbases;	/* list of all devbase structures */
-TAILQ_HEAD(, deva)	alldevas;	/* list of all devbase attachments */
-TAILQ_HEAD(conftq, config) allcf;	/* list of configured kernels */
-TAILQ_HEAD(, devi)	alldevi,	/* list of all instances */
-			allpseudo;	/* list of all pseudo-devices */
-TAILQ_HEAD(, devm)	alldevms;	/* list of all device-majors */
-TAILQ_HEAD(, pspec)	allpspecs;	/* list of all parent specs */
-int	ndevi;				/* number of devi's (before packing) */
-int	npspecs;			/* number of parent specs */
-devmajor_t maxbdevm;			/* max number of block major */
-devmajor_t maxcdevm;			/* max number of character major */
-int	do_devsw;			/* 0 if pre-devsw config */
-int	oktopackage;			/* 0 before setmachine() */
-int	devilevel;			/* used for devi->i_level */
-
-struct filelist		allfiles;	/* list of all kernel source files */
-struct filelist		allcfiles;	/* list of all .c files */
-struct filelist		allsfiles;	/* list of all .S files */
-struct filelist		allofiles;	/* list of all .o files */
-
-struct prefixlist	prefixes,	/* prefix stack */
-			allprefixes;	/* all prefixes used (after popped) */
-struct prefixlist	buildprefixes,	/* build prefix stack */
-			allbuildprefixes;/* all build prefixes used (after popped) */
-SLIST_HEAD(, prefix)	curdirs;	/* curdir stack */
-
-extern struct attr allattr;
-struct	devi **packed;		/* arrayified table for packed devi's */
-size_t	npacked;		/* size of packed table, <= ndevi */
-
-struct {			/* loc[] table for config */
-=======
 extern const char *ioconfname;		/* ioconf name, mutually exclusive to machine */
 extern const char *srcdir;		/* path to source directory (rel. to build) */
 extern const char *builddir;		/* path to build directory */
@@ -593,7 +519,6 @@
 extern size_t npacked;		/* size of packed table, <= ndevi */
 
 extern struct locators {			/* loc[] table for config */
->>>>>>> 898b1760
 	const char **vec;
 	int	used;
 } locators;
