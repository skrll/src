%{
<<<<<<< HEAD
/*	$NetBSD: scan.l,v 1.31 2020/03/09 17:27:03 christos Exp $	*/
=======
/*	$NetBSD: scan.l,v 1.32 2020/04/03 19:53:41 joerg Exp $	*/
>>>>>>> 898b1760

/*
 * Copyright (c) 1992, 1993
 *	The Regents of the University of California.  All rights reserved.
 *
 * This software was developed by the Computer Systems Engineering group
 * at Lawrence Berkeley Laboratory under DARPA contract BG 91-66 and
 * contributed to Berkeley.
 *
 * All advertising materials mentioning features or use of this software
 * must display the following acknowledgement:
 *	This product includes software developed by the University of
 *	California, Lawrence Berkeley Laboratories.
 *
 * Redistribution and use in source and binary forms, with or without
 * modification, are permitted provided that the following conditions
 * are met:
 * 1. Redistributions of source code must retain the above copyright
 *    notice, this list of conditions and the following disclaimer.
 * 2. Redistributions in binary form must reproduce the above copyright
 *    notice, this list of conditions and the following disclaimer in the
 *    documentation and/or other materials provided with the distribution.
 * 3. Neither the name of the University nor the names of its contributors
 *    may be used to endorse or promote products derived from this software
 *    without specific prior written permission.
 *
 * THIS SOFTWARE IS PROVIDED BY THE REGENTS AND CONTRIBUTORS ``AS IS'' AND
 * ANY EXPRESS OR IMPLIED WARRANTIES, INCLUDING, BUT NOT LIMITED TO, THE
 * IMPLIED WARRANTIES OF MERCHANTABILITY AND FITNESS FOR A PARTICULAR PURPOSE
 * ARE DISCLAIMED.  IN NO EVENT SHALL THE REGENTS OR CONTRIBUTORS BE LIABLE
 * FOR ANY DIRECT, INDIRECT, INCIDENTAL, SPECIAL, EXEMPLARY, OR CONSEQUENTIAL
 * DAMAGES (INCLUDING, BUT NOT LIMITED TO, PROCUREMENT OF SUBSTITUTE GOODS
 * OR SERVICES; LOSS OF USE, DATA, OR PROFITS; OR BUSINESS INTERRUPTION)
 * HOWEVER CAUSED AND ON ANY THEORY OF LIABILITY, WHETHER IN CONTRACT, STRICT
 * LIABILITY, OR TORT (INCLUDING NEGLIGENCE OR OTHERWISE) ARISING IN ANY WAY
 * OUT OF THE USE OF THIS SOFTWARE, EVEN IF ADVISED OF THE POSSIBILITY OF
 * SUCH DAMAGE.
 *
 *	from: @(#)scan.l	8.1 (Berkeley) 6/6/93
 */

#include <sys/cdefs.h>
<<<<<<< HEAD
__RCSID("$NetBSD: scan.l,v 1.31 2020/03/09 17:27:03 christos Exp $");
=======
__RCSID("$NetBSD: scan.l,v 1.32 2020/04/03 19:53:41 joerg Exp $");
>>>>>>> 898b1760

#include <sys/param.h>
#include <errno.h>
#include <libgen.h>
#include <stdio.h>
#include <stdlib.h>
#include <string.h>
#include <unistd.h>
#include <stddef.h>
#include <ctype.h>
#include <util.h>
#undef ECHO
#include "defs.h"
#include "gram.h"

int	yyline;
const char *yyfile;
const char *lastfile;
char curinclpath[PATH_MAX];
uint64_t ifdefstate;
int	 ifdefshift = -1;

/*
 * The state is represented by 3 bits.
 */
#define	IDS_ENABLED	1ll
#define	IDS_MATCH	2ll
#define	IDS_ELIF	4ll
#define	IDS_ELSE	8ll

#define	IDS_BITS	0xf
#define	IDS_SHIFT	4

#define	IDS_ISMATCH(st) (((st) & IDS_MATCH) != 0)
#define	IDS_ISENABLED(st) (((st) & IDS_ENABLED) != 0)
#define	IDS_PARENT_DISABLED \
	(ifdefshift > 0 && !IDS_ISENABLED(ifdefstate >> IDS_SHIFT))
#define IDS_MAX_DEPTH	16 /* 64 / 4 */

#ifdef	IDS_DEBUG
# define IDS_PRINT(s, st, x) \
	do { \
		for (int i = 0; i < ifdefshift + 1; i++) \
			fprintf(stderr, " "); \
		printf("%s%s [%d,%d,%d] %#" PRIx64 "\n", x, # s, \
		    IDS_PARENT_DISABLED, IDS_ISMATCH(st), getcurifdef(), \
		    ifdefstate); \
	} while (/*CONSTCOND*/0)
#else
# define IDS_PRINT(s, st, x) ((void)0)
#endif

#define	IDS_ENTER(s, st) \
	IDS_PRINT(s, st, ">")
#define	IDS_EXIT(s, st) \
	IDS_PRINT(s, st, "<")

/*
 * Data for returning to previous files from include files.
 */
struct incl {
	struct	incl *in_prev;	/* previous includes in effect, if any */
	YY_BUFFER_STATE in_buf;	/* previous lex state */
	struct where in_where;
	int	in_ateof;	/* token to insert at EOF */
	int	in_interesting;	/* previous value for "interesting" */
	uint64_t	in_ifdefstate;	/* conditional level */
	int	in_ifdefshift;	/* conditional level */
};
static struct incl *incl;
static int endinclude(void);
static int getincludepath(void);
static int getcurifdef(void);

<<<<<<< HEAD
=======
SLIST_HEAD(, prefix)	curdirs;	/* curdir stack */
>>>>>>> 898b1760

%}

%option  noyywrap nounput noinput

PATH	[A-Za-z_0-9]*[./][-A-Za-z_0-9./]*
QCHARS	\"(\\.|[^\\"])*\" 
WORD	[A-Za-z_][-A-Za-z_0-9]*
FILENAME	({PATH}|{QCHARS})
RESTOFLINE	[ \t]*(#[^\n]*)?\n
WS	^[ \t]*

%x	IGNORED

%%
		/* Local variables for yylex() */
		int tok;

and		return AND;
at		return AT;
attach		return ATTACH;
block		return BLOCK;
build		return BUILD;
char		return CHAR;
compile-with	return COMPILE_WITH;
config		return CONFIG;
deffs		return DEFFS;
define		return DEFINE;
defflag		return DEFFLAG;
defopt		return DEFOPT;
defparam	return DEFPARAM;
defpseudo	return DEFPSEUDO;
defpseudodev	return DEFPSEUDODEV;
devclass	return DEVCLASS;
device		return DEVICE;
device-major	return DEVICE_MAJOR;
dumps		return DUMPS;
file		return XFILE;
file-system	return FILE_SYSTEM;
flags		return FLAGS;
ident		return IDENT;
ioconf		return IOCONF;
linkzero	return LINKZERO;
machine		return XMACHINE;
major		return MAJOR;
makeoptions	return MAKEOPTIONS;
maxpartitions	return MAXPARTITIONS;
maxusers	return MAXUSERS;
minor		return MINOR;
needs-count	return NEEDS_COUNT;
needs-flag	return NEEDS_FLAG;
no		return NO;
-no		return CNO;
object		return XOBJECT;
obsolete	return OBSOLETE;
on		return ON;
options		return OPTIONS;
prefix		return PREFIX;
buildprefix	return BUILDPREFIX;
pseudo-device	return PSEUDO_DEVICE;
pseudo-root	return PSEUDO_ROOT;
root		return ROOT;
select		return SELECT;
single		return SINGLE;
source		return SOURCE;
type		return TYPE;
vector 		return VECTOR;
version 	return VERSION;
with		return WITH;

\+=		return PLUSEQ;
:=		return COLONEQ;

<*>{WS}ifdef[ \t]+{WORD}{RESTOFLINE} {
		ifdefstate <<= IDS_SHIFT;
		if (++ifdefshift >= IDS_MAX_DEPTH) {
			yyerror("too many levels of conditional");
		}
		IDS_ENTER(ifdef, 0);
		if (IDS_PARENT_DISABLED || !getcurifdef()) {
			ifdefstate &= (uint64_t)~IDS_ENABLED;
			BEGIN(IGNORED);
		} else {
			ifdefstate |= IDS_MATCH|IDS_ENABLED;
			BEGIN(INITIAL);
		}
		IDS_EXIT(ifdef, 0);
		yyline++;
	}

<*>{WS}ifndef[ \t]+{WORD}{RESTOFLINE} {
		ifdefstate <<= IDS_SHIFT;
		if (++ifdefshift >= IDS_MAX_DEPTH) {
			yyerror("too many levels of conditional");
		}
		IDS_ENTER(ifndef, 0);
		if (IDS_PARENT_DISABLED || getcurifdef()) {
			ifdefstate &= (uint64_t)~IDS_ENABLED;
			BEGIN(IGNORED);
		} else {
			ifdefstate |= IDS_MATCH|IDS_ENABLED;
			BEGIN(INITIAL);
		}
		IDS_EXIT(ifndef, 0);
		yyline++;
	}


<*>{WS}elifdef[ \t]+{WORD}{RESTOFLINE} {
		int st = ifdefstate & IDS_BITS;
		IDS_ENTER(elifdef, st);
		if (ifdefshift == -1 || (st & IDS_ELSE) != 0) {
			yyerror("mismatched elifdef");
		}
		if (IDS_PARENT_DISABLED || IDS_ISMATCH(st) || !getcurifdef()) {
			ifdefstate &= (uint64_t)~IDS_ENABLED;
			BEGIN(IGNORED);
		} else {
			ifdefstate |= IDS_MATCH|IDS_ENABLED;
			BEGIN(INITIAL);
		}
		ifdefstate |= IDS_ELIF;
		IDS_EXIT(elifdef, st);
		yyline++;
	}

<*>{WS}elifndef[ \t]+{WORD}{RESTOFLINE} {
		int st = ifdefstate & IDS_BITS;
		IDS_ENTER(elifndef, st);
		if (ifdefshift == -1 || (st & IDS_ELSE) != 0) {
			yyerror("mismatched elifndef");
		}
		if (IDS_PARENT_DISABLED || IDS_ISMATCH(st) || getcurifdef()) {
			ifdefstate &= (uint64_t)~IDS_ENABLED;
			BEGIN(IGNORED);
		} else {
			ifdefstate |= IDS_MATCH|IDS_ENABLED;
			BEGIN(INITIAL);
		}
		ifdefstate |= IDS_ELIF;
		IDS_EXIT(elifndef, st);
		yyline++;
	}

<*>{WS}else{RESTOFLINE} {
		int st = ifdefstate & IDS_BITS;
		IDS_ENTER(else, st);
		if (ifdefshift == -1 || (st & IDS_ELSE) != 0) {
			yyerror("mismatched else");
		}
		if (IDS_PARENT_DISABLED || IDS_ISMATCH(st)) {
			ifdefstate &= (uint64_t)~IDS_ENABLED;
			BEGIN(IGNORED);
		} else {
			ifdefstate |= IDS_MATCH|IDS_ENABLED;
			BEGIN(INITIAL);
		}
		ifdefstate |= IDS_ELSE;
		IDS_ENTER(else, st);
		yyline++;
	}

<*>{WS}endif{RESTOFLINE} {
		IDS_ENTER(endif, 0);
		if (ifdefshift == -1) {
			yyerror("mismatched endif");
		}
		if (!IDS_PARENT_DISABLED) {
			BEGIN(INITIAL);
		}
		IDS_EXIT(endif, 0);
		ifdefshift--;
		ifdefstate >>= IDS_SHIFT;
		yyline++;
	}

<IGNORED>\n		{
		yyline++;
	}

<IGNORED>.	/* ignore */

include[ \t]+{FILENAME}{RESTOFLINE}	{
		yyline++;
		if (getincludepath()) {
			include(curinclpath, 0, 0, 1);
		} else {
			yyerror("bad include path-name");
		}
	}

cinclude[ \t]+{FILENAME}{RESTOFLINE}	{
		yyline++;
		if (getincludepath()) {
			include(curinclpath, 0, 1, 1);
		} else {
			yyerror("bad cinclude path-name");
		}
	}

package[ \t]+{FILENAME}{RESTOFLINE}	{
		yyline++;
		if (!oktopackage) {
			yyerror("package not allowed here");
		} else if (getincludepath()) {
			package(curinclpath);
		} else {
			yyerror("bad package path-name");
		}
	}

{PATH}	{
		yylval.str = intern(yytext);
		return PATHNAME;
	}

{WORD}	{
		yylval.str = intern(yytext);
		return WORD;
	}

\"\" {
		yylval.str = intern("");
		return EMPTYSTRING;
	}

{QCHARS}	{
		size_t l = strlen(yytext);
		if (l > 1 && yytext[l - 1] == '"')
			yytext[l - 1] = '\0';

		yylval.str = intern(yytext + 1);
		return QSTRING;
	}
0[0-7]*	{
		yylval.num.fmt = 8;
		yylval.num.val = strtoll(yytext, NULL, 8);
		return NUMBER;
	}
0[xX][0-9a-fA-F]+ {
		yylval.num.fmt = 16;
		yylval.num.val = (long long)strtoull(yytext + 2, NULL, 16);
		return NUMBER;
	}
[1-9][0-9]* {
		yylval.num.fmt = 10;
		yylval.num.val = strtoll(yytext, NULL, 10);
		return NUMBER;
	}
\n[ \t] {
		/*
		 * Note: newline followed by whitespace is always a
		 * continuation of the previous line, so do NOT
		 * return a token in this case.
		 */
		yyline++;
	}
\n	{
		yyline++;
		return '\n';
	}
\00	{
		/* Detect NUL characters in the config file and
		 * error out.
		 */
		cfgerror("NUL character detected at line %i", yyline);
	}
#.*	{ /* ignored (comment) */; }
[ \t]+	{ /* ignored (white space) */; }
.	{ return yytext[0]; }
<*><<EOF>> {
		if (ifdefshift > (incl == NULL ? -1 : incl->in_ifdefshift)) {
			yyerror("reached EOF while looking for endif");
		}
		if (incl == NULL)
			return YY_NULL;
		tok = endinclude();
		if (tok)
			return tok;
		/* otherwise continue scanning */
	}

%%

int interesting = 1;

static int
curdir_push(const char *fname)
{
	struct prefix *pf;
	char *p, *d, *f;

	/* Set up the initial "current directory" for include directives. */
	d = dirname(f = estrdup(fname));
	if (*d == '/')
		p = estrdup(d);
	else {
		char *cwd, buf[PATH_MAX];

		if ((cwd = getcwd(buf, sizeof(buf))) == NULL) {
			free(f);
			return (-1);
		}
		easprintf(&p, "%s/%s", cwd, d);
	}
	free(f);
	pf = ecalloc(1, sizeof(*pf));
	pf->pf_prefix = p;
	SLIST_INSERT_HEAD(&curdirs, pf, pf_next);

	return (0);
}

static void
curdir_pop(void)
{
	struct prefix *pf;

	pf = SLIST_FIRST(&curdirs);
	SLIST_REMOVE_HEAD(&curdirs, pf_next);
	if (SLIST_EMPTY(&curdirs))
		panic("curdirs is empty");
	/* LINTED cast away const (pf_prefix is malloc'd for curdirs) */
	free((void *)__UNCONST(pf->pf_prefix));
	free(pf);
}

/*
 * Open the "main" file (conffile).
 */
int
firstfile(const char *fname)
{

#if defined(__NetBSD__)
	if ((yyin = fopen(fname, "rf")) == NULL)
#else
	if ((yyin = fopen(fname, "r")) == NULL)
#endif
		return (-1);

	if (curdir_push(fname) == -1)
		return (-1);

	yyfile = conffile = fname;
	yyline = 1;
	return (0);
}

/*
 * Add a "package" to the configuration.  This is essentially
 * syntactic sugar around the sequence:
 *
 *	prefix ../some/directory
 *	include "files.package"
 *	prefix
 */
void
package(const char *fname)
{
	char *fname1 = estrdup(fname);
	char *fname2 = estrdup(fname);
	char *dir = dirname(fname1);
	char *file = basename(fname2);

	/*
	 * Push the prefix on to the prefix stack and process the include
	 * file.  When we reach the end of the include file, inserting
	 * the PREFIX token into the input stream will pop the prefix off
	 * of the prefix stack.
	 */
	prefix_push(dir);
	(void) include(file, PREFIX, 0, 1);

	free(fname1);
	free(fname2);
}

int includedepth;

/*
 * Open the named file for inclusion at the current point.  Returns 0 on
 * success (file opened and previous state pushed), nonzero on failure
 * (fopen failed, complaint made).  The `ateof' parameter controls the
 * token to be inserted at the end of the include file (i.e. ENDFILE).
 * If ateof == 0 then nothing is inserted.
 */
int
include(const char *fname, int ateof, int conditional, int direct)
{
	FILE *fp;
	struct incl *in;
	char *s;
	static int havedirs;
	extern int vflag;

	if (havedirs == 0) {
		havedirs = 1;
		setupdirs();
	}

	if (fname[0] == '/')
		s = estrdup(fname);
	else if (fname[0] == '.' && fname[1] == '/') {
		struct prefix *pf = SLIST_FIRST(&curdirs);
		easprintf(&s, "%s/%s", pf->pf_prefix, fname + 2);
	} else
		s = sourcepath(fname);
	if ((fp = fopen(s, "r")) == NULL) {
		if (conditional == 0)
			cfgerror("cannot open %s for reading: %s", s,
			    strerror(errno));
		else if (vflag)
			cfgwarn("cannot open conditional include file %s: %s",
			     s, strerror(errno));
		free(s);
		return (-1);
	}
	if (curdir_push(s) == -1) {
		cfgerror("cannot record current working directory for %s", s);
		fclose(fp);
		free(s);
		return (-1);
	}
	in = ecalloc(1, sizeof *in);
	in->in_prev = incl;
	in->in_buf = YY_CURRENT_BUFFER;
	in->in_where.w_srcfile = yyfile;
	in->in_where.w_srcline = (u_short)yyline;
	in->in_ateof = ateof;
	in->in_interesting = interesting;
	in->in_ifdefstate = ifdefstate;
	in->in_ifdefshift = ifdefshift;
	interesting = direct & interesting;
	if (interesting)
		logconfig_include(fp, fname);
	incl = in;
	CFGDBG(1, "include `%s' from `%s' line %d", fname, yyfile, yyline);
	yy_switch_to_buffer(yy_create_buffer(fp, YY_BUF_SIZE));
	yyfile = intern(s);
	yyline = 1;
	free(s);
	includedepth++;
	return (0);
}

/*
 * Extract the pathname from a include/cinclude/package into curinclpath
 */
static int
getincludepath(void)
{
	const char *p = yytext;
	ptrdiff_t len;
	const char *e;

	while (*p && isascii((unsigned int)*p) && !isspace((unsigned int)*p))
		p++;
	while (*p && isascii((unsigned int)*p) && isspace((unsigned int)*p))
		p++;
	if (!*p)
		return 0;
	if (*p == '"') {
		p++;
		e = strchr(p, '"');
		if (!e) return 0;
	} else {
		e = p;
		while (*e && isascii((unsigned int)*e)
		    && !isspace((unsigned int)*e))
			e++;
	}

	len = e-p;
	if (len > (ptrdiff_t)sizeof(curinclpath)-1)
		len = sizeof(curinclpath)-1;
	strncpy(curinclpath, p, sizeof(curinclpath));
	curinclpath[len] = '\0';

	return 1;
}

/*
 * Terminate the most recent inclusion.
 */
static int
endinclude(void)
{
	struct incl *in;
	int ateof;

	curdir_pop();
	if ((in = incl) == NULL)
		panic("endinclude");
	incl = in->in_prev;
	lastfile = yyfile;
	yy_delete_buffer(YY_CURRENT_BUFFER);
	(void)fclose(yyin);
	yy_switch_to_buffer(in->in_buf);
	yyfile = in->in_where.w_srcfile;
	yyline = in->in_where.w_srcline;
	ateof  = in->in_ateof;
	interesting = in->in_interesting;
	ifdefstate = in->in_ifdefstate;
	ifdefshift = in->in_ifdefshift;
	free(in);

	includedepth--;

	return (ateof);
}

/*
 * Return the current line number.  If yacc has looked ahead and caused
 * us to consume a newline, we have to subtract one.  yychar is yacc's
 * token lookahead, so we can tell.
 */
u_short
currentline(void)
{
	extern int yychar;

	return (u_short)(yyline - (yychar == '\n'));
}

static int
getcurifdef(void)
{
	char *p = yytext, *q;

	while (*p && isascii((unsigned int)*p) && !isspace((unsigned int)*p))
		p++;
	while (*p && isascii((unsigned int)*p) && isspace((unsigned int)*p))
		p++;
	q = p;
	while (*q && isascii((unsigned int)*q) && !isspace((unsigned int)*q))
		q++;
	*q = '\0';

	return ht_lookup(attrtab, intern(p)) != NULL;
}<|MERGE_RESOLUTION|>--- conflicted
+++ resolved
@@ -1,9 +1,5 @@
 %{
-<<<<<<< HEAD
-/*	$NetBSD: scan.l,v 1.31 2020/03/09 17:27:03 christos Exp $	*/
-=======
 /*	$NetBSD: scan.l,v 1.32 2020/04/03 19:53:41 joerg Exp $	*/
->>>>>>> 898b1760
 
 /*
  * Copyright (c) 1992, 1993
@@ -46,11 +42,7 @@
  */
 
 #include <sys/cdefs.h>
-<<<<<<< HEAD
-__RCSID("$NetBSD: scan.l,v 1.31 2020/03/09 17:27:03 christos Exp $");
-=======
 __RCSID("$NetBSD: scan.l,v 1.32 2020/04/03 19:53:41 joerg Exp $");
->>>>>>> 898b1760
 
 #include <sys/param.h>
 #include <errno.h>
@@ -125,10 +117,7 @@
 static int getincludepath(void);
 static int getcurifdef(void);
 
-<<<<<<< HEAD
-=======
 SLIST_HEAD(, prefix)	curdirs;	/* curdir stack */
->>>>>>> 898b1760
 
 %}
 
