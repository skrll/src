<<<<<<< HEAD
/*	$NetBSD: main.c,v 1.99 2020/03/07 19:26:13 christos Exp $	*/
=======
/*	$NetBSD: main.c,v 1.100 2020/04/03 19:53:41 joerg Exp $	*/
>>>>>>> 898b1760

/*
 * Copyright (c) 1992, 1993
 *	The Regents of the University of California.  All rights reserved.
 *
 * This software was developed by the Computer Systems Engineering group
 * at Lawrence Berkeley Laboratory under DARPA contract BG 91-66 and
 * contributed to Berkeley.
 *
 * All advertising materials mentioning features or use of this software
 * must display the following acknowledgement:
 *	This product includes software developed by the University of
 *	California, Lawrence Berkeley Laboratories.
 *
 * Redistribution and use in source and binary forms, with or without
 * modification, are permitted provided that the following conditions
 * are met:
 * 1. Redistributions of source code must retain the above copyright
 *    notice, this list of conditions and the following disclaimer.
 * 2. Redistributions in binary form must reproduce the above copyright
 *    notice, this list of conditions and the following disclaimer in the
 *    documentation and/or other materials provided with the distribution.
 * 3. Neither the name of the University nor the names of its contributors
 *    may be used to endorse or promote products derived from this software
 *    without specific prior written permission.
 *
 * THIS SOFTWARE IS PROVIDED BY THE REGENTS AND CONTRIBUTORS ``AS IS'' AND
 * ANY EXPRESS OR IMPLIED WARRANTIES, INCLUDING, BUT NOT LIMITED TO, THE
 * IMPLIED WARRANTIES OF MERCHANTABILITY AND FITNESS FOR A PARTICULAR PURPOSE
 * ARE DISCLAIMED.  IN NO EVENT SHALL THE REGENTS OR CONTRIBUTORS BE LIABLE
 * FOR ANY DIRECT, INDIRECT, INCIDENTAL, SPECIAL, EXEMPLARY, OR CONSEQUENTIAL
 * DAMAGES (INCLUDING, BUT NOT LIMITED TO, PROCUREMENT OF SUBSTITUTE GOODS
 * OR SERVICES; LOSS OF USE, DATA, OR PROFITS; OR BUSINESS INTERRUPTION)
 * HOWEVER CAUSED AND ON ANY THEORY OF LIABILITY, WHETHER IN CONTRACT, STRICT
 * LIABILITY, OR TORT (INCLUDING NEGLIGENCE OR OTHERWISE) ARISING IN ANY WAY
 * OUT OF THE USE OF THIS SOFTWARE, EVEN IF ADVISED OF THE POSSIBILITY OF
 * SUCH DAMAGE.
 *
 *	from: @(#)main.c	8.1 (Berkeley) 6/6/93
 */

#if HAVE_NBTOOL_CONFIG_H
#include "nbtool_config.h"
#endif

#include <sys/cdefs.h>
<<<<<<< HEAD
__RCSID("$NetBSD: main.c,v 1.99 2020/03/07 19:26:13 christos Exp $");
=======
__RCSID("$NetBSD: main.c,v 1.100 2020/04/03 19:53:41 joerg Exp $");
>>>>>>> 898b1760

#ifndef MAKE_BOOTSTRAP
#include <sys/cdefs.h>
#define	COPYRIGHT(x)	__COPYRIGHT(x)
#else
#define	COPYRIGHT(x)	static const char copyright[] = x
#endif

#ifndef lint
COPYRIGHT("@(#) Copyright (c) 1992, 1993\
 The Regents of the University of California.  All rights reserved.");
#endif /* not lint */

#include <sys/types.h>
#include <sys/stat.h>
#include <sys/param.h>
#include <sys/mman.h>
#if !HAVE_NBTOOL_CONFIG_H
#include <sys/sysctl.h>
#endif
#include <paths.h>
#include <ctype.h>
#include <err.h>
#include <errno.h>
#include <fcntl.h>
#include <limits.h>
#include <stdio.h>
#include <stdlib.h>
#include <string.h>
#include <unistd.h>
#include <vis.h>
#include <util.h>

#include "defs.h"
#include "sem.h"

#ifndef LINE_MAX
#define LINE_MAX 1024
#endif

struct devbasetq allbases;
struct devatq alldevas;
struct conftq allcf;
struct devitq alldevi, allpseudo;
struct devmtq alldevms;
struct pspectq allpspecs;

struct devi **packed;
size_t npacked;

struct locators locators;

int lkmmode;
const char *conffile;		/* source file, e.g., "GENERIC.sparc" */
const char *machine;		/* machine type, e.g., "sparc" or "sun3" */
const char *machinearch;	/* machine arch, e.g., "sparc" or "m68k" */
struct	nvlist *machinesubarches;
				/* machine subarches, e.g., "sun68k" or "hpc" */
const char *ioconfname;		/* ioconf name, mutually exclusive to machine */
const char *srcdir;		/* path to source directory (rel. to build) */
const char *builddir;		/* path to build directory */
const char *defbuilddir;	/* default build directory */
const char *ident;		/* kernel "ident"ification string */
int	errors;			/* counts calls to error() */
int	minmaxusers;		/* minimum "maxusers" parameter */
int	defmaxusers;		/* default "maxusers" parameter */
int	maxmaxusers;		/* default "maxusers" parameter */
int	maxusers;		/* configuration's "maxusers" parameter */
int	maxpartitions;		/* configuration's "maxpartitions" parameter */
int	version;		/* version of the configuration file */
struct	nvlist *options;	/* options */
struct	nvlist *fsoptions;	/* filesystems */
struct	nvlist *mkoptions;	/* makeoptions */
struct	nvlist *appmkoptions;	/* appending mkoptions */
struct	nvlist *condmkoptions;	/* conditional makeoption table */
struct	hashtab *devbasetab;	/* devbase lookup */
struct	hashtab *devroottab;	/* attach at root lookup */
struct	hashtab *devatab;	/* devbase attachment lookup */
struct	hashtab *deaddevitab;	/* removed instances lookup */
struct	hashtab *selecttab;	/* selects things that are "optional foo" */
struct	hashtab *needcnttab;	/* retains names marked "needs-count" */
struct	hashtab *opttab;	/* table of configured options */
struct	hashtab *fsopttab;	/* table of configured file systems */
struct	dlhash *defopttab;	/* options that have been "defopt"'d */
struct	dlhash *defflagtab;	/* options that have been "defflag"'d */
struct	dlhash *defparamtab;	/* options that have been "defparam"'d */
struct	dlhash *defoptlint;	/* lint values for options */
struct	nvhash *deffstab;	/* defined file systems */
struct	dlhash *optfiletab;	/* "defopt"'d option .h files */
struct	hashtab *attrtab;	/* attributes (locators, etc.) */
struct	hashtab *attrdeptab;	/* attribute dependencies */
struct	hashtab *bdevmtab;	/* block devm lookup */
struct	hashtab *cdevmtab;	/* character devm lookup */

int	ndevi;				/* number of devi's (before packing) */
int	npspecs;			/* number of parent specs */
devmajor_t maxbdevm;			/* max number of block major */
devmajor_t maxcdevm;			/* max number of character major */
int	do_devsw;			/* 0 if pre-devsw config */
int	oktopackage;			/* 0 before setmachine() */
int	devilevel;			/* used for devi->i_level */

struct filelist		allfiles;	/* list of all kernel source files */
struct filelist		allcfiles;	/* list of all .c files */
struct filelist		allsfiles;	/* list of all .S files */
struct filelist		allofiles;	/* list of all .o files */

struct prefixlist	prefixes,	/* prefix stack */
			allprefixes;	/* all prefixes used (after popped) */
struct prefixlist	buildprefixes,	/* build prefix stack */
			allbuildprefixes;/* all build prefixes used (after popped) */

int	vflag;				/* verbose output */
int	Pflag;				/* pack locators */
int	Lflag;				/* lint config generation */
int	Mflag;				/* modular build */
int	Sflag;				/* suffix rules & subdirectory */
int	handling_cmdlineopts;		/* currently processing -D/-U options */

int	yyparse(void);

#if !defined(MAKE_BOOTSTRAP) && defined(YYDEBUG)
extern int yydebug;
#endif
int	dflag;

static struct dlhash *obsopttab;
static struct hashtab *mkopttab;
static struct nvlist **nextopt;
static struct nvlist **nextmkopt;
static struct nvlist **nextappmkopt;
static struct nvlist **nextcndmkopt;
static struct nvlist **nextfsopt;
static struct nvlist *cmdlinedefs, *cmdlineundefs;

static	void	usage(void) __dead;
static	void	dependopts(void);
static	void	dependopts_one(const char *);
static	void	do_depends(struct nvlist *);
static	void	do_depend(struct nvlist *);
static	void	stop(void);
static	int	do_option(struct hashtab *, struct nvlist **,
		    struct nvlist ***, const char *, const char *,
		    const char *, struct hashtab *);
static	int	undo_option(struct hashtab *, struct nvlist **,
		    struct nvlist ***, const char *, const char *, int);
static	int	crosscheck(void);
static	int	badstar(void);
static	int	mkallsubdirs(void);
static	int	mksymlinks(void);
static	int	mkident(void);
static	int	devbase_has_dead_instances(const char *, void *, void *);
static	int	devbase_has_any_instance(struct devbase *, int, int, int);
static	int	check_dead_devi(const char *, void *, void *);
static	void	add_makeopt(const char *);
static	void	remove_makeopt(const char *);
static	void	handle_cmdline_makeoptions(void);
static	void	kill_orphans(void);
static	void	do_kill_orphans(struct devbase *, struct attr *,
    struct devbase *, int);
static	int	kill_orphans_cb(const char *, void *, void *);
static	int	cfcrosscheck(struct config *, const char *, struct nvlist *);
static void	defopt(struct dlhash *ht, const char *fname,
	     struct defoptlist *opts, struct nvlist *deps, int obs);
static struct defoptlist *find_declared_option_option(const char *name);
static struct nvlist *find_declared_fs_option(const char *name);

#define LOGCONFIG_LARGE "INCLUDE_CONFIG_FILE"
#define LOGCONFIG_SMALL "INCLUDE_JUST_CONFIG"

static	void	logconfig_start(void);
static	void	logconfig_end(void);
static	FILE	*cfg;
static	time_t	cfgtime;

static	int	is_elf(const char *);
static	int	extract_config(const char *, const char *, int);

int badfilename(const char *fname);

const char *progname;
extern const char *yyfile;

int
main(int argc, char **argv)
{
	char *p, cname[PATH_MAX];
	const char *last_component;
	int pflag, xflag, ch, removeit;

	setprogname(argv[0]);

	pflag = 0;
	xflag = 0;
	while ((ch = getopt(argc, argv, "D:LMPSU:dgpvb:s:x")) != -1) {
		switch (ch) {

		case 'd':
#if !defined(MAKE_BOOTSTRAP) && defined(YYDEBUG)
			yydebug = 1;
#endif
			dflag++;
			break;

		case 'M':
			Mflag = 1;
			break;

		case 'L':
			Lflag = 1;
			break;

		case 'P':
			Pflag = 1;
			break;

		case 'g':
			/*
			 * In addition to DEBUG, you probably wanted to
			 * set "options KGDB" and maybe others.  We could
			 * do that for you, but you really should just
			 * put them in the config file.
			 */
			warnx("-g is obsolete (use -D DEBUG=\"-g\")");
			usage();
			/*NOTREACHED*/

		case 'p':
			/*
			 * Essentially the same as makeoptions PROF="-pg",
			 * but also changes the path from ../../compile/FOO
			 * to ../../compile/FOO.PROF; i.e., compile a
			 * profiling kernel based on a typical "regular"
			 * kernel.
			 *
			 * Note that if you always want profiling, you
			 * can (and should) use a "makeoptions" line.
			 */
			pflag = 1;
			break;

		case 'v':
			vflag = 1;
			break;

		case 'b':
			builddir = optarg;
			break;

		case 's':
			srcdir = optarg;
			break;

		case 'S':
			Sflag = 1;
			break;

		case 'x':
			xflag = 1;
			break;

		case 'D':
			add_makeopt(optarg);
			break;

		case 'U':
			remove_makeopt(optarg);
			break;

		case '?':
		default:
			usage();
		}
	}

	if (xflag && optind != 2) {
		errx(EXIT_FAILURE, "-x must be used alone");
	}

	argc -= optind;
	argv += optind;
	if (argc > 1) {
		usage();
	}

	if (Lflag && (builddir != NULL || Pflag || pflag))
		errx(EXIT_FAILURE, "-L can only be used with -s and -v");

	if (xflag) {
		if (argc == 0) {
#if !HAVE_NBTOOL_CONFIG_H
			char path_unix[MAXPATHLEN];
			size_t len = sizeof(path_unix) - 1;
			path_unix[0] = '/';

			conffile = sysctlbyname("machdep.booted_kernel",
			    &path_unix[1], &len, NULL, 0) == -1 ? _PATH_UNIX :
			    path_unix;
#else
			errx(EXIT_FAILURE, "no kernel supplied");
#endif
		} else
			conffile = argv[0];
		if (!is_elf(conffile))
			errx(EXIT_FAILURE, "%s: not a binary kernel",
			    conffile);
		if (!extract_config(conffile, "stdout", STDOUT_FILENO))
			errx(EXIT_FAILURE, "%s does not contain embedded "
			    "configuration data", conffile);
		exit(0);
	}

	conffile = (argc == 1) ? argv[0] : "CONFIG";
	if (firstfile(conffile)) {
		err(EXIT_FAILURE, "Cannot read `%s'", conffile);
		exit(2);
	}

	/*
	 * Init variables.
	 */
	minmaxusers = 1;
	maxmaxusers = 10000;
	initintern();
	ident = NULL;
	devbasetab = ht_new();
	devroottab = ht_new();
	devatab = ht_new();
	devitab = ht_new();
	deaddevitab = ht_new();
	selecttab = ht_new();
	needcnttab = ht_new();
	opttab = ht_new();
	mkopttab = ht_new();
	fsopttab = ht_new();
	deffstab = nvhash_create();
	defopttab = dlhash_create();
	defparamtab = dlhash_create();
	defoptlint = dlhash_create();
	defflagtab = dlhash_create();
	optfiletab = dlhash_create();
	obsopttab = dlhash_create();
	bdevmtab = ht_new();
	maxbdevm = 0;
	cdevmtab = ht_new();
	maxcdevm = 0;
	nextopt = &options;
	nextmkopt = &mkoptions;
	nextappmkopt = &appmkoptions;
	nextcndmkopt = &condmkoptions;
	nextfsopt = &fsoptions;
	initfiles();
	initsem();

	/*
	 * Handle profiling (must do this before we try to create any
	 * files).
	 */
	last_component = strrchr(conffile, '/');
	last_component = (last_component) ? last_component + 1 : conffile;
	if (pflag) {
		p = emalloc(strlen(last_component) + 17);
		(void)sprintf(p, "../compile/%s.PROF", last_component);
		(void)addmkoption(intern("PROF"), "-pg");
		(void)addoption(intern("GPROF"), NULL);
	} else {
		p = emalloc(strlen(last_component) + 13);
		(void)sprintf(p, "../compile/%s", last_component);
	}
	defbuilddir = (argc == 0) ? "." : p;

	if (Lflag) {
		char resolvedname[MAXPATHLEN];

		if (realpath(conffile, resolvedname) == NULL)
			err(EXIT_FAILURE, "realpath(%s)", conffile);

		if (yyparse())
			stop();

		printf("include \"%s\"\n", resolvedname);

		emit_params();
		emit_options();
		emit_instances();

		exit(EXIT_SUCCESS);
	}

	removeit = 0;
	if (is_elf(conffile)) {
		const char *tmpdir;
		int cfd;

		if (builddir == NULL)
			errx(EXIT_FAILURE, "Build directory must be specified "
			    "with binary kernels");

		/* Open temporary configuration file */
		tmpdir = getenv("TMPDIR");
		if (tmpdir == NULL)
			tmpdir = _PATH_TMP;
		snprintf(cname, sizeof(cname), "%s/config.tmp.XXXXXX", tmpdir);
		cfd = mkstemp(cname);
		if (cfd == -1)
			err(EXIT_FAILURE, "Cannot create `%s'", cname);

		printf("Using configuration data embedded in kernel...\n");
		if (!extract_config(conffile, cname, cfd)) {
			unlink(cname);
			errx(EXIT_FAILURE, "%s does not contain embedded "
			    "configuration data", conffile);
		}

		removeit = 1;
		close(cfd);
		firstfile(cname);
	}

	 /*
	  * Log config file.  We don't know until yyparse() if we're
	  * going to need config_file.h (i.e. if we're doing ioconf-only
	  * or not).  Just start creating the file, and when we know
	  * later, we'll just keep or discard our work here.
	  */
	logconfig_start();

	/*
	 * Parse config file (including machine definitions).
	 */
	if (yyparse())
		stop();

	if (ioconfname && cfg)
		fclose(cfg);
	else
		logconfig_end();

	if (removeit)
		unlink(cname);

	/*
	 * Handle command line overrides
	 */
	yyfile = "handle_cmdline_makeoptions";
	handle_cmdline_makeoptions();

	/*
	 * Detect and properly ignore orphaned devices
	 */
	yyfile = "kill_orphans";
	kill_orphans();

	/*
	 * Select devices and pseudo devices and their attributes
	 */
	yyfile = "fixdevis";
	if (fixdevis())
		stop();

	/*
	 * Copy maxusers to param.
	 */
	yyfile = "fixmaxusers";
	fixmaxusers();

	/*
	 * Copy makeoptions to params
	 */
	yyfile = "fixmkoption";
	fixmkoption();

	/*
	 * If working on an ioconf-only config, process here and exit
	 */
	if (ioconfname) {
		yyfile = "pack";
		pack();
		yyfile = "mkioconf";
		mkioconf();
		yyfile = "emitlocs";
		emitlocs();
		yyfile = "emitioconfh";
		emitioconfh();
		return 0;
	}

	yyfile = "dependattrs";
	dependattrs();

	/*
	 * Deal with option dependencies.
	 */
	yyfile = "dependopts";
	dependopts();

	/*
	 * Fix (as in `set firmly in place') files.
	 */
	yyfile = "fixfiles";
	if (fixfiles())
		stop();

	/*
	 * Fix device-majors.
	 */
	yyfile = "fixdevsw";
	if (fixdevsw())
		stop();

	/*
	 * Perform cross-checking.
	 */
	if (maxusers == 0) {
		if (defmaxusers) {
			(void)printf("maxusers not specified; %d assumed\n",
			    defmaxusers);
			maxusers = defmaxusers;
		} else {
			warnx("need \"maxusers\" line");
			errors++;
		}
	}
	if (crosscheck() || errors)
		stop();

	/*
	 * Squeeze things down and finish cross-checks (STAR checks must
	 * run after packing).
	 */
	yyfile = "pack";
	pack();
	yyfile = "badstar";
	if (badstar())
		stop();

	yyfile = NULL;
	/*
	 * Ready to go.  Build all the various files.
	 */
	if ((Sflag && mkallsubdirs()) || mksymlinks() || mkmakefile() || mkheaders() || mkswap() ||
	    mkioconf() || (do_devsw ? mkdevsw() : 0) || mkident() || errors)
		stop();
	(void)printf("Build directory is %s\n", builddir);
	(void)printf("Don't forget to run \"make depend\"\n");

	return 0;
}

static void
usage(void)
{
	(void)fprintf(stderr, "Usage: %s [-Ppv] [-b builddir] [-D var=value] "
	    "[-s srcdir] [-U var] "
	    "[config-file]\n\t%s -x [kernel-file]\n"
	    "\t%s -L [-v] [-s srcdir] [config-file]\n", 
	    getprogname(), getprogname(), getprogname());
	exit(1);
}

/*
 * Set any options that are implied by other options.
 */
static void
dependopts(void)
{
	struct nvlist *nv;

	for (nv = options; nv != NULL; nv = nv->nv_next) {
		dependopts_one(nv->nv_name);
	}

	for (nv = fsoptions; nv != NULL; nv = nv->nv_next) {
		dependopts_one(nv->nv_name);
	}
}

static void
dependopts_one(const char *name)
{
	struct defoptlist *dl;
	struct nvlist *fs;

	dl = find_declared_option_option(name);
	if (dl != NULL) {
		do_depends(dl->dl_depends);
	}
	fs = find_declared_fs_option(name);
	if (fs != NULL) {
		do_depends(fs->nv_ptr);
	}

	CFGDBG(3, "depend `%s' searched", name);
}

static void
do_depends(struct nvlist *nv)
{
	struct nvlist *opt;

	for (opt = nv; opt != NULL; opt = opt->nv_next) {
		do_depend(opt);
	}
}

static void
do_depend(struct nvlist *nv)
{
	struct attr *a;

	if (nv != NULL && (nv->nv_flags & NV_DEPENDED) == 0) {
		nv->nv_flags |= NV_DEPENDED;
		/*
		 * If the dependency is an attribute, then just add
		 * it to the selecttab.
		 */
		CFGDBG(3, "depend attr `%s'", nv->nv_name);
		if ((a = ht_lookup(attrtab, nv->nv_name)) != NULL) {
			if (a->a_iattr)
				panic("do_depend(%s): dep `%s' is an iattr",
				    nv->nv_name, a->a_name);
			expandattr(a, selectattr);
		} else {
			if (ht_lookup(opttab, nv->nv_name) == NULL)
				addoption(nv->nv_name, NULL);
			dependopts_one(nv->nv_name);
		}
	}
}

static int
recreate(const char *p, const char *q)
{
	int ret;

	if ((ret = unlink(q)) == -1 && errno != ENOENT)
		warn("unlink(%s)", q);
	if ((ret = symlink(p, q)) == -1)
		warn("symlink(%s -> %s)", q, p);
	return ret;
}

static void
mksubdir(char *buf)
{
	char *p;
	struct stat st;

	p = strrchr(buf, '/');
	if (p != NULL && *p == '/') {
		*p = '\0';
		mksubdir(buf);
		*p = '/';
	}
	if (stat(buf, &st) == 0) {
		if (!S_ISDIR(st.st_mode))
			errx(EXIT_FAILURE, "not directory %s", buf);
	} else
		if (mkdir(buf, 0777) == -1)
			errx(EXIT_FAILURE, "cannot create %s", buf);
}

static int
mksubdirs(struct filelist *fl)
{
	struct files *fi;
	const char *prologue, *prefix, *sep;
	char buf[MAXPATHLEN];

	TAILQ_FOREACH(fi, fl, fi_next) {
		if ((fi->fi_flags & FI_SEL) == 0)
			continue;
		prefix = sep = "";
		if (fi->fi_buildprefix != NULL) {
			prefix = fi->fi_buildprefix;
			sep = "/";
		} else {
			if (fi->fi_prefix != NULL) {
				prefix = fi->fi_prefix;
				sep = "/";
			}
		}
		snprintf(buf, sizeof(buf), "%s%s%s", prefix, sep, fi->fi_dir);
		if (buf[0] == '\0')
			continue;
		mksubdir(buf);
		if (fi->fi_prefix != NULL && fi->fi_buildprefix != NULL) {
			char org[MAXPATHLEN];

			if (fi->fi_prefix[0] == '/') {
				prologue = "";
				sep = "";
			} else {
				prologue = srcdir;
				sep = "/";
			}
			snprintf(buf, sizeof(buf), "%s%s%s",
			    fi->fi_buildprefix, "/", fi->fi_path);
			snprintf(org, sizeof(org), "%s%s%s%s%s",
			    prologue, sep, fi->fi_prefix, "/", fi->fi_path);
			recreate(org, buf);
			fi->fi_prefix = fi->fi_buildprefix;
			fi->fi_buildprefix = NULL;
		}
	}

	return 0;
}

static int
mkallsubdirs(void)
{

	mksubdirs(&allfiles);
	mksubdirs(&allofiles);
	return 0;
}

/*
 * Make a symlink for "machine" so that "#include <machine/foo.h>" works,
 * and for the machine's CPU architecture, so that works as well.
 */
static int
mksymlinks(void)
{
	int ret;
	char *p, buf[MAXPATHLEN];
	const char *q;
	struct nvlist *nv;

	p = buf;

	snprintf(buf, sizeof(buf), "%s/arch/%s/include", srcdir, machine);
	ret = recreate(p, "machine");
	ret = recreate(p, machine);

	if (machinearch != NULL) {
		snprintf(buf, sizeof(buf), "%s/arch/%s/include", srcdir, machinearch);
		q = machinearch;
	} else {
		snprintf(buf, sizeof(buf), "machine");
		q = machine;
	}

	ret = recreate(p, q);

	for (nv = machinesubarches; nv != NULL; nv = nv->nv_next) {
		q = nv->nv_name;
		snprintf(buf, sizeof(buf), "%s/arch/%s/include", srcdir, q);
		ret = recreate(p, q);
	}

	return (ret);
}

static __dead void
stop(void)
{
	(void)fprintf(stderr, "*** Stop.\n");
	exit(1);
}

static void
check_dependencies(const char *thing, struct nvlist *deps)
{
	struct nvlist *dep;
	struct attr *a;

	for (dep = deps; dep != NULL; dep = dep->nv_next) {
		/*
		 * If the dependency is an attribute, it must not
		 * be an interface attribute.  Otherwise, it must
		 * be a previously declared option.
		 */
		if ((a = ht_lookup(attrtab, dep->nv_name)) != NULL) {
			if (a->a_iattr)
				cfgerror("option `%s' dependency `%s' "
				    "is an interface attribute",
				    thing, a->a_name);
		} else if (OPT_OBSOLETE(dep->nv_name)) {
			cfgerror("option `%s' dependency `%s' "
			    "is obsolete", thing, dep->nv_name);
		} else if (!find_declared_option(dep->nv_name)) {
			cfgerror("option `%s' dependency `%s' "
			    "is an unknown option",
			    thing, dep->nv_name);
		}
	}
}

static void
add_fs_dependencies(struct nvlist *nv, struct nvlist *deps)
{
	/* Use nv_ptr to link any other options that are implied. */
	nv->nv_ptr = deps;
	check_dependencies(nv->nv_name, deps);
}

static void
add_opt_dependencies(struct defoptlist *dl, struct nvlist *deps)
{
	dl->dl_depends = deps;
	check_dependencies(dl->dl_name, deps);
}

/*
 * Define one or more file systems.
 */
void
deffilesystem(struct nvlist *fses, struct nvlist *deps)
{
	struct nvlist *nv;
	struct where *w;

	/*
	 * Mark these options as ones to skip when creating the Makefile.
	 */
	for (nv = fses; nv != NULL; nv = nv->nv_next) {
		if ((w = DEFINED_OPTION(nv->nv_name)) != NULL) {
			cfgerror("file system or option `%s' already defined"
			    " at %s:%hu", nv->nv_name, w->w_srcfile,
			    w->w_srcline);
			return;
		}

		/*
		 * Also mark it as a valid file system, which may be
		 * used in "file-system" directives in the config
		 * file.
		 */
		if (nvhash_insert(deffstab, nv->nv_name, nv))
			panic("file system `%s' already in table?!",
			    nv->nv_name);

		add_fs_dependencies(nv, deps);

		/*
		 * Implicit attribute definition for filesystem.
		 */
		const char *n; 
		n = strtolower(nv->nv_name);
		refattr(n);
	}
}

/*
 * Sanity check a file name.
 */
int
badfilename(const char *fname)
{
	const char *n;

	/*
	 * We're putting multiple options into one file.  Sanity
	 * check the file name.
	 */
	if (strchr(fname, '/') != NULL) {
		cfgerror("option file name contains a `/'");
		return 1;
	}
	if ((n = strrchr(fname, '.')) == NULL || strcmp(n, ".h") != 0) {
		cfgerror("option file name does not end in `.h'");
		return 1;
	}
	return 0;
}


/*
 * Search for a defined option (defopt, filesystem, etc), and if found,
 * return the option's struct nvlist.
 *
 * This used to be one function (find_declared_option) before options
 * and filesystems became different types.
 */
static struct defoptlist *
find_declared_option_option(const char *name)
{
	struct defoptlist *option;

	if ((option = dlhash_lookup(defopttab, name)) != NULL ||
	    (option = dlhash_lookup(defparamtab, name)) != NULL ||
	    (option = dlhash_lookup(defflagtab, name)) != NULL) {
		return (option);
	}

	return (NULL);
}

static struct nvlist *
find_declared_fs_option(const char *name)
{
	struct nvlist *fs;

	if ((fs = nvhash_lookup(deffstab, name)) != NULL) {
		return fs;
	}

	return (NULL);
}

/*
 * Like find_declared_option but doesn't return what it finds, so it
 * can search both the various kinds of options and also filesystems.
 */
struct where *
find_declared_option(const char *name)
{
	struct defoptlist *option = NULL;
	struct nvlist *fs;

	if ((option = dlhash_lookup(defopttab, name)) != NULL ||
	    (option = dlhash_lookup(defparamtab, name)) != NULL ||
	    (option = dlhash_lookup(defflagtab, name)) != NULL) {
		return &option->dl_where;
	}
	if ((fs = nvhash_lookup(deffstab, name)) != NULL) {
		return &fs->nv_where;
	}

	return NULL;
}

/*
 * Define one or more standard options.  If an option file name is specified,
 * place all options in one file with the specified name.  Otherwise, create
 * an option file for each option.
 * record the option information in the specified table.
 */
void
defopt(struct dlhash *ht, const char *fname, struct defoptlist *opts,
       struct nvlist *deps, int obs)
{
	struct defoptlist *dl, *nextdl, *olddl;
	const char *name;
	struct where *w;
	char buf[500];

	if (fname != NULL && badfilename(fname)) {
		return;
	}

	/*
	 * Mark these options as ones to skip when creating the Makefile.
	 */
	for (dl = opts; dl != NULL; dl = nextdl) {
		nextdl = dl->dl_next;

		if (dl->dl_lintvalue != NULL) {
			/*
			 * If an entry already exists, then we are about to
			 * complain, so no worry.
			 */
			(void) dlhash_insert(defoptlint, dl->dl_name,
			    dl);
		}

		/* An option name can be declared at most once. */
		if ((w = DEFINED_OPTION(dl->dl_name)) != NULL) {
			cfgerror("file system or option `%s' already defined"
			    " at %s:%hu", dl->dl_name, w->w_srcfile,
			    w->w_srcline);
			return;
		}

		if (dlhash_insert(ht, dl->dl_name, dl)) {
			cfgerror("file system or option `%s' already defined"
			    " at %s:%hu", dl->dl_name, dl->dl_where.w_srcfile,
			    dl->dl_where.w_srcline);
			return;
		}

		if (fname == NULL) {
			/*
			 * Each option will be going into its own file.
			 * Convert the option name to lower case.  This
			 * lower case name will be used as the option
			 * file name.
			 */
			(void) snprintf(buf, sizeof(buf), "opt_%s.h",
			    strtolower(dl->dl_name));
			name = intern(buf);
		} else {
			name = fname;
		}

		add_opt_dependencies(dl, deps);

		/*
		 * Remove this option from the parameter list before adding
		 * it to the list associated with this option file.
		 */
		dl->dl_next = NULL;

		/*
		 * Flag as obsolete, if requested.
		 */
		if (obs) {
			dl->dl_obsolete = 1;
			(void)dlhash_insert(obsopttab, dl->dl_name, dl);
		}

		/*
		 * Add this option file if we haven't seen it yet.
		 * Otherwise, append to the list of options already
		 * associated with this file.
		 */
		if ((olddl = dlhash_lookup(optfiletab, name)) == NULL) {
			(void)dlhash_insert(optfiletab, name, dl);
		} else {
			while (olddl->dl_next != NULL)
				olddl = olddl->dl_next;
			olddl->dl_next = dl;
		}
	}
}

/*
 * Define one or more standard options.  If an option file name is specified,
 * place all options in one file with the specified name.  Otherwise, create
 * an option file for each option.
 */
void
defoption(const char *fname, struct defoptlist *opts, struct nvlist *deps)
{

	cfgwarn("The use of `defopt' is deprecated");
	defopt(defopttab, fname, opts, deps, 0);
}


/*
 * Define an option for which a value is required. 
 */
void
defparam(const char *fname, struct defoptlist *opts, struct nvlist *deps, int obs)
{

	defopt(defparamtab, fname, opts, deps, obs);
}

/*
 * Define an option which must not have a value, and which
 * emits a "needs-flag" style output.
 */
void
defflag(const char *fname, struct defoptlist *opts, struct nvlist *deps, int obs)
{

	defopt(defflagtab, fname, opts, deps, obs);
}


/*
 * Add an option from "options FOO".  Note that this selects things that
 * are "optional foo".
 */
void
addoption(const char *name, const char *value)
{
	const char *n;
	int is_fs, is_param, is_flag, is_undecl, is_obs;

	/* 
	 * Figure out how this option was declared (if at all.)
	 * XXX should use "params" and "flags" in config.
	 * XXX crying out for a type field in a unified hashtab.
	 */
	is_fs = OPT_FSOPT(name);
	is_param = OPT_DEFPARAM(name);
	is_flag =  OPT_DEFFLAG(name);
	is_obs = OPT_OBSOLETE(name);
	is_undecl = !DEFINED_OPTION(name);

	/* Warn and pretend the user had not selected the option  */
	if (is_obs) {
		cfgwarn("obsolete option `%s' will be ignored", name);
		return;
	}

	/* Make sure this is not a defined file system. */
	if (is_fs) {
		cfgerror("`%s' is a defined file system", name);
		return;
	}
	/* A defparam must have a value */
	if (is_param && value == NULL) {
		cfgerror("option `%s' must have a value", name);
		return;
	}
	/* A defflag must not have a value */
	if (is_flag && value != NULL) {
		cfgerror("option `%s' must not have a value", name);
		return;
	}

	if (is_undecl && vflag) {
		cfgwarn("undeclared option `%s' added to IDENT", name);
	}

	if (do_option(opttab, &options, &nextopt, name, value, "options",
	    selecttab))
		return;

	/* make lowercase, then add to select table */
	n = strtolower(name);
	(void)ht_insert(selecttab, n, (void *)__UNCONST(n));
	CFGDBG(3, "option selected `%s'", n);
}

void
deloption(const char *name, int nowarn)
{

	CFGDBG(4, "deselecting opt `%s'", name);
	if (undo_option(opttab, &options, &nextopt, name, "options", nowarn))
		return;
	if (undo_option(selecttab, NULL, NULL, strtolower(name), "options", nowarn))
		return;
}

/*
 * Add a file system option.  This routine simply inserts the name into
 * a list of valid file systems, which is used to validate the root
 * file system type.  The name is then treated like a standard option.
 */
void
addfsoption(const char *name)
{
	const char *n; 

	/* Make sure this is a defined file system. */
	if (!OPT_FSOPT(name)) {
		cfgerror("`%s' is not a defined file system", name);
		return;
	}

	/*
	 * Convert to lower case.  This will be used in the select
	 * table, to verify root file systems.
	 */
	n = strtolower(name);

	if (do_option(fsopttab, &fsoptions, &nextfsopt, name, n, "file-system",
	    selecttab))
		return;

	/* Add to select table. */
	(void)ht_insert(selecttab, n, __UNCONST(n));
	CFGDBG(3, "fs selected `%s'", name);

	/*
	 * Select attribute if one exists.
	 */
	struct attr *a;
	if ((a = ht_lookup(attrtab, n)) != NULL)
		selectattr(a);
}

void
delfsoption(const char *name, int nowarn)
{
	const char *n;

	CFGDBG(4, "deselecting fs `%s'", name);
	n = strtolower(name);
	if (undo_option(fsopttab, &fsoptions, &nextfsopt, name, "file-system", nowarn))
		return;
	if (undo_option(selecttab, NULL, NULL, n, "file-system", nowarn))
		return;
}

/*
 * Add a "make" option.
 */
void
addmkoption(const char *name, const char *value)
{

	(void)do_option(mkopttab, &mkoptions, &nextmkopt, name, value,
		        "makeoptions", NULL);
}

void
delmkoption(const char *name, int nowarn)
{

	CFGDBG(4, "deselecting mkopt `%s'", name);
	(void)undo_option(mkopttab, &mkoptions, &nextmkopt, name,
	    "makeoptions", nowarn);
}

/*
 * Add an appending "make" option.
 */
void
appendmkoption(const char *name, const char *value)
{
	struct nvlist *nv;

	nv = newnv(name, value, NULL, 0, NULL);
	*nextappmkopt = nv;
	nextappmkopt = &nv->nv_next;
}

/*
 * Add a conditional appending "make" option.
 */
void
appendcondmkoption(struct condexpr *cond, const char *name, const char *value)
{
	struct nvlist *nv;

	nv = newnv(name, value, cond, 0, NULL);
	*nextcndmkopt = nv;
	nextcndmkopt = &nv->nv_next;
}

/*
 * Copy maxusers to param "MAXUSERS".
 */
void
fixmaxusers(void)
{
	char str[32];

	snprintf(str, sizeof(str), "%d", maxusers);
	addoption(intern("MAXUSERS"), intern(str));
}

/*
 * Copy makeoptions to params with "makeoptions_" prefix.
 */
void
fixmkoption(void)
{
	struct nvlist *nv;
	char buf[100];
	const char *name;

	for (nv = mkoptions; nv != NULL; nv = nv->nv_next) {
		snprintf(buf, sizeof(buf), "makeoptions_%s", nv->nv_name);
		name = intern(buf);
		if (!DEFINED_OPTION(name) || !OPT_DEFPARAM(name))
			continue;
		addoption(name, intern(nv->nv_str));
	}
}

/*
 * Add a name=value pair to an option list.  The value may be NULL.
 */
static int
do_option(struct hashtab *ht, struct nvlist **npp, struct nvlist ***next,
	  const char *name, const char *value, const char *type,
	  struct hashtab *stab)
{
	struct nvlist *nv, *onv;

	/* assume it will work */
	nv = newnv(name, value, NULL, 0, NULL);
	if (ht_insert(ht, name, nv) != 0) {

		/* oops, already got that option - remove it first */
		if ((onv = ht_lookup(ht, name)) == NULL)
			panic("do_option 1");
		if (onv->nv_str != NULL && !OPT_FSOPT(name))
			cfgwarn("already have %s `%s=%s'", type, name,
			    onv->nv_str);
		else
			cfgwarn("already have %s `%s'", type, name);

		if (undo_option(ht, npp, next, name, type, 0))
			panic("do_option 2");
		if (stab != NULL &&
		    undo_option(stab, NULL, NULL, strtolower(name), type, 0))
			panic("do_option 3");

		/* now try adding it again */
		if (ht_insert(ht, name, nv) != 0)
			panic("do_option 4");

		CFGDBG(2, "opt `%s' replaced", name);
	}
	**next = nv;
	*next = &nv->nv_next;

	return (0);
}

/*
 * Remove a name from a hash table,
 * and optionally, a name=value pair from an option list.
 */
static int
undo_option(struct hashtab *ht, struct nvlist **npp,
    struct nvlist ***next, const char *name, const char *type, int nowarn)
{
	struct nvlist *nv;
	
	if (ht_remove(ht, name)) {
		/*
		 * -U command line option removals are always silent
		 */
		if (!handling_cmdlineopts && !nowarn)
			cfgwarn("%s `%s' is not defined", type, name);
		return (1);
	}
	if (npp == NULL) {
		CFGDBG(2, "opt `%s' deselected", name);
		return (0);
	}

	for ( ; *npp != NULL; npp = &(*npp)->nv_next) {
		if ((*npp)->nv_name != name)
			continue;
		if (next != NULL && *next == &(*npp)->nv_next)
			*next = npp;
		nv = (*npp)->nv_next;
		CFGDBG(2, "opt `%s' deselected", (*npp)->nv_name);
		nvfree(*npp);
		*npp = nv;
		return (0);
	}
	panic("%s `%s' is not defined in nvlist", type, name);
	return (1);
}

/*
 * Return true if there is at least one instance of the given unit
 * on the given device attachment (or any units, if unit == WILD).
 */
int
deva_has_instances(struct deva *deva, int unit)
{
	struct devi *i;

	/*
	 * EHAMMERTOOBIG: we shouldn't check i_pseudoroot here.
	 * What we want by this check is them to appear non-present
	 * except for purposes of other devices being able to attach
	 * to them.
	 */
	for (i = deva->d_ihead; i != NULL; i = i->i_asame)
		if (i->i_active == DEVI_ACTIVE && i->i_pseudoroot == 0 &&
		    (unit == WILD || unit == i->i_unit || i->i_unit == STAR))
			return (1);
	return (0);
}

/*
 * Return true if there is at least one instance of the given unit
 * on the given base (or any units, if unit == WILD).
 */
int
devbase_has_instances(struct devbase *dev, int unit)
{
	struct deva *da;

	/*
	 * Pseudo-devices are a little special.  We consider them
	 * to have instances only if they are both:
	 *
	 *	1. Included in this kernel configuration.
	 *
	 *	2. Be declared "defpseudodev".
	 */
	if (dev->d_ispseudo) {
		return ((ht_lookup(devitab, dev->d_name) != NULL)
			&& (dev->d_ispseudo > 1));
	}

	for (da = dev->d_ahead; da != NULL; da = da->d_bsame)
		if (deva_has_instances(da, unit))
			return (1);
	return (0);
}

static int
cfcrosscheck(struct config *cf, const char *what, struct nvlist *nv)
{
	struct devbase *dev;
	struct devi *pd;
	int errs, devunit;

	if (maxpartitions <= 0)
		panic("cfcrosscheck");

	for (errs = 0; nv != NULL; nv = nv->nv_next) {
		if (nv->nv_name == NULL)
			continue;
		dev = ht_lookup(devbasetab, nv->nv_name);
		if (dev == NULL)
			panic("cfcrosscheck(%s)", nv->nv_name);
		if (has_attr(dev->d_attrs, s_ifnet))
			devunit = nv->nv_ifunit;	/* XXX XXX XXX */
		else
			devunit = (int)(minor(nv->nv_num) / maxpartitions);
		if (devbase_has_instances(dev, devunit))
			continue;
		if (devbase_has_instances(dev, STAR) &&
		    devunit >= dev->d_umax)
			continue;
		TAILQ_FOREACH(pd, &allpseudo, i_next) {
			if (pd->i_base == dev && devunit < dev->d_umax &&
			    devunit >= 0)
				goto loop;
		}
		(void)fprintf(stderr,
		    "%s:%hu: %s says %s on %s, but there's no %s\n",
		    conffile, cf->cf_where.w_srcline,
		    cf->cf_name, what, nv->nv_str, nv->nv_str);
		errs++;
 loop:
		;
	}
	return (errs);
}

/*
 * Cross-check the configuration: make sure that each target device
 * or attribute (`at foo[0*?]') names at least one real device.  Also
 * see that the root and dump devices for all configurations are there.
 */
int
crosscheck(void)
{
	struct config *cf;
	int errs;

	errs = 0;
	if (TAILQ_EMPTY(&allcf)) {
		warnx("%s has no configurations!", conffile);
		errs++;
	}
	TAILQ_FOREACH(cf, &allcf, cf_next) {
		if (cf->cf_root != NULL) {	/* i.e., not root on ? */
			errs += cfcrosscheck(cf, "root", cf->cf_root);
			errs += cfcrosscheck(cf, "dumps", cf->cf_dump);
		}
	}
	return (errs);
}

/*
 * Check to see if there is a *'d unit with a needs-count file.
 */
int
badstar(void)
{
	struct devbase *d;
	struct deva *da;
	struct devi *i;
	int errs, n;

	errs = 0;
	TAILQ_FOREACH(d, &allbases, d_next) {
		for (da = d->d_ahead; da != NULL; da = da->d_bsame)
			for (i = da->d_ihead; i != NULL; i = i->i_asame) {
				if (i->i_unit == STAR)
					goto aybabtu;
			}
		continue;
 aybabtu:
		if (ht_lookup(needcnttab, d->d_name)) {
			warnx("%s's cannot be *'d until its driver is fixed",
			    d->d_name);
			errs++;
			continue;
		}
		for (n = 0; i != NULL; i = i->i_alias)
			if (!i->i_collapsed)
				n++;
		if (n < 1)
			panic("badstar() n<1");
	}
	return (errs);
}

/*
 * Verify/create builddir if necessary, change to it, and verify srcdir.
 * This will be called when we see the first include.
 */
void
setupdirs(void)
{
	struct stat st;

	/* srcdir must be specified if builddir is not specified or if
	 * no configuration filename was specified. */
	if ((builddir || strcmp(defbuilddir, ".") == 0) && !srcdir) {
		cfgerror("source directory must be specified");
		exit(1);
	}

	if (Lflag) {
		if (srcdir == NULL)
			srcdir = "../../..";
		return;
	}

	if (srcdir == NULL)
		srcdir = "../../../..";
	if (builddir == NULL)
		builddir = defbuilddir;

	if (stat(builddir, &st) == -1) {
		if (mkdir(builddir, 0777) == -1)
			errx(EXIT_FAILURE, "cannot create %s", builddir);
	} else if (!S_ISDIR(st.st_mode))
		errx(EXIT_FAILURE, "%s is not a directory", builddir);
	if (chdir(builddir) == -1)
		err(EXIT_FAILURE, "cannot change to %s", builddir);
	if (stat(srcdir, &st) == -1)
		err(EXIT_FAILURE, "cannot stat %s", srcdir);
	if (!S_ISDIR(st.st_mode))
		errx(EXIT_FAILURE, "%s is not a directory", srcdir);
}

/*
 * Write identifier from "ident" directive into file, for
 * newvers.sh to pick it up.
 */
int
mkident(void)
{
	FILE *fp;
	int error = 0;

	(void)unlink("ident");

	if (ident == NULL)
		return (0);
	
	if ((fp = fopen("ident", "w")) == NULL) {
		warn("cannot write ident");
		return (1);
	}
	if (vflag)
		(void)printf("using ident '%s'\n", ident);
	fprintf(fp, "%s\n", ident);
	fflush(fp);
	if (ferror(fp))
		error = 1;
	(void)fclose(fp);

	return error;
}

void
logconfig_start(void)
{
	extern FILE *yyin;
	char line[1024];
	const char *tmpdir;
	struct stat st;
	int fd;

	if (yyin == NULL || fstat(fileno(yyin), &st) == -1)
		return;
	cfgtime = st.st_mtime;

	tmpdir = getenv("TMPDIR");
	if (tmpdir == NULL)
		tmpdir = _PATH_TMP;
	(void)snprintf(line, sizeof(line), "%s/config.tmp.XXXXXX", tmpdir);
	if ((fd = mkstemp(line)) == -1 ||
	    (cfg = fdopen(fd, "r+")) == NULL) {
		if (fd != -1) {
			(void)unlink(line);
			(void)close(fd);
		}
		cfg = NULL;
		return;
	}
	(void)unlink(line);

	(void)fprintf(cfg, "#include <sys/cdefs.h>\n\n");
	(void)fprintf(cfg, "#include \"opt_config.h\"\n");
	(void)fprintf(cfg, "\n");
	(void)fprintf(cfg, "/*\n");
	(void)fprintf(cfg, " * Add either (or both) of\n");
	(void)fprintf(cfg, " *\n");
	(void)fprintf(cfg, " *\toptions %s\n", LOGCONFIG_LARGE);
	(void)fprintf(cfg, " *\toptions %s\n", LOGCONFIG_SMALL);
	(void)fprintf(cfg, " *\n");
	(void)fprintf(cfg,
	    " * to your kernel config file to embed it in the resulting\n");
	(void)fprintf(cfg,
	    " * kernel.  The latter option does not include files that are\n");
	(void)fprintf(cfg,
	    " * included (recursively) by your config file.  The embedded\n");
	(void)fprintf(cfg,
	    " * data be extracted by using the command:\n");
	(void)fprintf(cfg, " *\n");
	(void)fprintf(cfg,
	    " *\tstrings netbsd | sed -n 's/^_CFG_//p' | unvis\n");
	(void)fprintf(cfg, " */\n");
	(void)fprintf(cfg, "\n");
	(void)fprintf(cfg, "#ifdef CONFIG_FILE\n");
	(void)fprintf(cfg, "#if defined(%s) || defined(%s)\n\n",
	    LOGCONFIG_LARGE, LOGCONFIG_SMALL);
	(void)fprintf(cfg, "static const char config[] __used =\n\n");

	(void)fprintf(cfg, "#ifdef %s\n\n", LOGCONFIG_LARGE);
	(void)fprintf(cfg, "\"_CFG_### START CONFIG FILE \\\"%s\\\"\\n\"\n\n",
	    conffile);
	(void)fprintf(cfg, "#endif /* %s */\n\n", LOGCONFIG_LARGE);

	logconfig_include(yyin, NULL);

	(void)fprintf(cfg, "#ifdef %s\n\n", LOGCONFIG_LARGE);
	(void)fprintf(cfg, "\"_CFG_### END CONFIG FILE \\\"%s\\\"\\n\"\n",
	    conffile);

	rewind(yyin);
}

void
logconfig_include(FILE *cf, const char *filename)
{
	char line[1024], in[2048], *out;
	struct stat st;
	int missingeol;

	if (!cfg)
		return;

	missingeol = 0;
	if (fstat(fileno(cf), &st) == -1)
		return;
	if (cfgtime < st.st_mtime)
		cfgtime = st.st_mtime;

	if (filename)
		(void)fprintf(cfg,
		    "\"_CFG_### (included from \\\"%s\\\")\\n\"\n",
		    filename);
	while (fgets(line, sizeof(line), cf) != NULL) {
		missingeol = 1;
		(void)fprintf(cfg, "\"_CFG_");
		if (filename)
			(void)fprintf(cfg, "###> ");
		strvis(in, line, VIS_TAB);
		for (out = in; *out; out++)
			switch (*out) {
			case '\n':
				(void)fprintf(cfg, "\\n\"\n");
				missingeol = 0;
				break;
			case '"': case '\\':
				(void)fputc('\\', cfg);
				/* FALLTHROUGH */
			default:
				(void)fputc(*out, cfg);
				break;
			}
	}
	if (missingeol) {
		(void)fprintf(cfg, "\\n\"\n");
		warnx("%s: newline missing at EOF",
		    filename != NULL ? filename : conffile);
	}
	if (filename)
		(void)fprintf(cfg, "\"_CFG_### (end include \\\"%s\\\")\\n\"\n",
		    filename);

	rewind(cf);
}

void
logconfig_end(void)
{
	char line[1024];
	FILE *fp;
	struct stat st;

	if (!cfg)
		return;

	(void)fprintf(cfg, "#endif /* %s */\n", LOGCONFIG_LARGE);
	(void)fprintf(cfg, ";\n");
	(void)fprintf(cfg, "#endif /* %s || %s */\n",
	    LOGCONFIG_LARGE, LOGCONFIG_SMALL);
	(void)fprintf(cfg, "#endif /* CONFIG_FILE */\n");
	fflush(cfg);
	if (ferror(cfg))
		err(EXIT_FAILURE, "write to temporary file for config.h failed");
	rewind(cfg);

	if (stat("config_file.h", &st) != -1) {
		if (cfgtime < st.st_mtime) {
			fclose(cfg);
			return;
		}
	}

	fp = fopen("config_file.h", "w");
	if (!fp)
		err(EXIT_FAILURE, "cannot open \"config.h\"");

	while (fgets(line, sizeof(line), cfg) != NULL)
		fputs(line, fp);
	fflush(fp);
	if (ferror(fp))
		err(EXIT_FAILURE, "write to \"config.h\" failed");
	fclose(fp);
	fclose(cfg);
}

const char *
strtolower(const char *name)
{
	const char *n;
	char *p, low[500];
	char c;

	for (n = name, p = low; (c = *n) != '\0'; n++)
		*p++ = (char)(isupper((u_char)c) ? tolower((u_char)c) : c);
	*p = '\0';
	return (intern(low));
}

static int
is_elf(const char *file)
{
	int kernel;
	char hdr[4];

	kernel = open(file, O_RDONLY);
	if (kernel == -1)
		err(EXIT_FAILURE, "cannot open %s", file);
	if (read(kernel, hdr, 4) != 4)
		err(EXIT_FAILURE, "Cannot read from %s", file);
	(void)close(kernel);

	return memcmp("\177ELF", hdr, 4) == 0 ? 1 : 0;
}

static int
extract_config(const char *kname, const char *cname, int cfd)
{
	char *ptr;
	void *base;
	int found, kfd;
	struct stat st;
	off_t i;

	found = 0;

	/* mmap(2) binary kernel */
	kfd = open(conffile, O_RDONLY);
	if (kfd == -1)
		err(EXIT_FAILURE, "cannot open %s", kname);
	if (fstat(kfd, &st) == -1)
		err(EXIT_FAILURE, "cannot stat %s", kname);
	base = mmap(0, (size_t)st.st_size, PROT_READ, MAP_FILE | MAP_SHARED,
	    kfd, 0);
	if (base == MAP_FAILED)
		err(EXIT_FAILURE, "cannot mmap %s", kname);
	ptr = base;

	/* Scan mmap(2)'ed region, extracting kernel configuration */
	for (i = 0; i < st.st_size; i++) {
		if ((*ptr == '_') && (st.st_size - i > 5) && memcmp(ptr,
		    "_CFG_", 5) == 0) {
			/* Line found */
			char *oldptr, line[LINE_MAX + 1], uline[LINE_MAX + 1];
			int j;

			found = 1;

			oldptr = (ptr += 5);
			while (*ptr != '\n' && *ptr != '\0')
				ptr++;
			if (ptr - oldptr > LINE_MAX)
				errx(EXIT_FAILURE, "line too long");
			i += ptr - oldptr + 5;
			(void)memcpy(line, oldptr, (size_t)(ptr - oldptr));
			line[ptr - oldptr] = '\0';
			j = strunvis(uline, line);
			if (j == -1)
				errx(EXIT_FAILURE, "unvis: invalid "
				    "encoded sequence");
			uline[j] = '\n';
			if (write(cfd, uline, (size_t)j + 1) == -1)
				err(EXIT_FAILURE, "cannot write to %s", cname);
		} else
			ptr++;
	}

	(void)close(kfd);
	(void)munmap(base, (size_t)st.st_size);
		
	return found;
}

struct dhdi_params {
	struct devbase *d;
	int unit;
	int level;
};

static int
devbase_has_dead_instances(const char *key, void *value, void *aux)
{
	struct devi *i;
	struct dhdi_params *dhdi = aux;

	for (i = value; i != NULL; i = i->i_alias)
		if (i->i_base == dhdi->d &&
		    (dhdi->unit == WILD || dhdi->unit == i->i_unit ||
		     i->i_unit == STAR) &&
		    i->i_level >= dhdi->level)
			return 1;
	return 0;
}

/*
 * This is almost the same as devbase_has_instances, except it
 * may have special considerations regarding ignored instances.
 */

static int
devbase_has_any_instance(struct devbase *dev, int unit, int state, int level)
{
	struct deva *da;
	struct devi *i;

	if (dev->d_ispseudo) {
		if (dev->d_ihead != NULL)
			return 1;
		else if (state != DEVI_IGNORED)
			return 0;
		if ((i = ht_lookup(deaddevitab, dev->d_name)) == NULL)
			return 0;
		return (i->i_level >= level);
	}

	for (da = dev->d_ahead; da != NULL; da = da->d_bsame)
		for (i = da->d_ihead; i != NULL; i = i->i_asame)
			if ((i->i_active == DEVI_ACTIVE ||
			     i->i_active == state) &&
			    (unit == WILD || unit == i->i_unit ||
			     i->i_unit == STAR))
				return 1;

	if (state == DEVI_IGNORED) {
		struct dhdi_params dhdi = { dev, unit, level };
		/* also check dead devices */
		return ht_enumerate(deaddevitab, devbase_has_dead_instances,
		    &dhdi);
	}
		
	return 0;
}

/*
 * check_dead_devi(), used with ht_enumerate, checks if any of the removed
 * device instances would have been a valid instance considering the devbase,
 * the parent device and the interface attribute.
 *
 * In other words, for a non-active device, it checks if children would be
 * actual orphans or the result of a negative statement in the config file.
 */

struct cdd_params {
	struct devbase *d;
	struct attr *at;
	struct devbase *parent;
};

static int
check_dead_devi(const char *key, void *value, void *aux)
{
	struct cdd_params *cdd = aux;
	struct devi *i = value;
	struct pspec *p;

	if (i->i_base != cdd->d)
		return 0;

	for (; i != NULL; i = i->i_alias) {
		p = i->i_pspec;
		if ((p == NULL && cdd->at == NULL) ||
		    (p != NULL && p->p_iattr == cdd->at &&
		     (p->p_atdev == NULL || p->p_atdev == cdd->parent))) {
			if (p != NULL &&
			    !devbase_has_any_instance(cdd->parent, p->p_atunit,
			    DEVI_IGNORED, i->i_level))
				return 0;
			else
				return 1;
		}
	}
	return 0;
}

static struct devbase root;

static int
addlevelparent(struct devbase *d, struct devbase *parent)
{
	struct devbase *p;

	if (d == parent) {
		if (d->d_level > 1)
			return 0;
		return 1;
	}

	if (d->d_levelparent) {
		if (d->d_level > 1)
			return 0;
		return 1;
	}

	for (p = parent; p != NULL; p = p->d_levelparent)
		if (d == p && d->d_level > 1)
			return 0;
	d->d_levelparent = p ? p : &root; 
	d->d_level++;
	return 1;
}

static void
do_kill_orphans(struct devbase *d, struct attr *at, struct devbase *parent,
    int state)
{
	struct nvlist *nv1;
	struct attrlist *al;
	struct attr *a;
	struct devi *i, *j = NULL;
	struct pspec *p;
	int active = 0;

	if (!addlevelparent(d, parent))
		return;

	/*
	 * A pseudo-device will always attach at root, and if it has an
	 * instance (it cannot have more than one), it is enough to consider
	 * it active, as there is no real attachment.
	 *
	 * A pseudo device can never be marked DEVI_IGNORED.
	 */
	if (d->d_ispseudo) {
		if (d->d_ihead != NULL)
			d->d_ihead->i_active = active = DEVI_ACTIVE;
		else {
			if (ht_lookup(deaddevitab, d->d_name) != NULL)
				active = DEVI_IGNORED;
			else
				return;
		}
	} else {
		int seen = 0;
		int changed = 0;

		for (i = d->d_ihead; i != NULL; i = i->i_bsame) {
			for (j = i; j != NULL; j = j->i_alias) {
				p = j->i_pspec;
				if ((p == NULL && at == NULL) ||
				    (p != NULL && p->p_iattr == at &&
				    (p->p_atdev == NULL ||
				    p->p_atdev == parent))) {
					if (p != NULL &&
					    !devbase_has_any_instance(parent,
					      p->p_atunit, state, j->i_level))
						continue;
					/*
					 * There are Fry-like devices which can
					 * be their own grand-parent (or even
					 * parent, like uhub).  We don't want
					 * to loop, so if we've already reached
					 * an instance for one reason or
					 * another, stop there.
					 */
					if (j->i_active == DEVI_ACTIVE ||
					    j->i_active == state) {
						/*
						 * Device has already been
						 * seen.  However it might
						 * have siblings who still
						 * have to be activated or
						 * orphaned.
						 */
						seen = 1;
						continue;
					}
					changed |= j->i_active != state;
					j->i_active = active = state;
					if (p != NULL) {
						if (state == DEVI_ACTIVE ||
						    --p->p_ref == 0)
							p->p_active = state;
					}
					if (state == DEVI_IGNORED) {
						CFGDBG(5,
						    "`%s' at '%s' ignored",
						    d->d_name, parent ?
						    parent->d_name : "(root)");
					}
				}
			}
		}
		/*
		 * If we've been there but have made no change, stop.
		 */
		if (seen && active != DEVI_ACTIVE)
			goto out;
		if (active != DEVI_ACTIVE) {
			struct cdd_params cdd = { d, at, parent };
			/* Look for a matching dead devi */
			if (ht_enumerate(deaddevitab, check_dead_devi, &cdd) &&
			    d != parent) {
				/*
				 * That device had its instances removed.
				 * Continue the loop marking descendants
				 * with DEVI_IGNORED instead of DEVI_ACTIVE.
				 *
				 * There is one special case for devices that
				 * are their own parent:  if that instance is
				 * removed (e.g., no uhub* at uhub?), we don't
				 * have to continue looping.
				 */
				active = DEVI_IGNORED;
				CFGDBG(5, "`%s' at '%s' ignored", d->d_name,
				    parent ? parent->d_name : "(root)");

			} else if (!changed)
				goto out;
		} 
	}

	for (al = d->d_attrs; al != NULL; al = al->al_next) {
		a = al->al_this;
		for (nv1 = a->a_devs; nv1 != NULL; nv1 = nv1->nv_next) {
			do_kill_orphans(nv1->nv_ptr, a, d, active);
		}
	}
out:
	d->d_levelparent = NULL;
	d->d_level--;
}

static int
/*ARGSUSED*/
kill_orphans_cb(const char *key, void *value, void *aux)
{
	do_kill_orphans((struct devbase *)value, NULL, NULL, DEVI_ACTIVE);
	return 0;
}

static void
kill_orphans(void)
{
	ht_enumerate(devroottab, kill_orphans_cb, NULL);
}

static void
add_makeopt(const char *opt)
{
	struct nvlist *p;
	char *buf = estrdup(opt);
	char *eq = strchr(buf, '=');

	if (!eq)
		errx(EXIT_FAILURE, "-D %s is not in var=value format", opt);

	*eq = 0;
	p = newnv(estrdup(buf), estrdup(eq+1), NULL, 0, NULL);
	free(buf);
	p->nv_next = cmdlinedefs;
	cmdlinedefs = p;
}

static void
remove_makeopt(const char *opt)
{
	struct nvlist *p;

	p = newnv(estrdup(opt), NULL, NULL, 0, NULL);
	p->nv_next = cmdlineundefs;
	cmdlineundefs = p;
}

static void
handle_cmdline_makeoptions(void)
{
	struct nvlist *p, *n;

	handling_cmdlineopts = 1;
	for (p = cmdlineundefs; p; p = n) {
		n = p->nv_next;
		delmkoption(intern(p->nv_name), 0);
		free(__UNCONST(p->nv_name));
		nvfree(p);
	}
	for (p = cmdlinedefs; p; p = n) {
		const char *name = intern(p->nv_name);

		n = p->nv_next;
		delmkoption(name, 0);
		addmkoption(name, intern(p->nv_str));
		free(__UNCONST(p->nv_name));
		free(__UNCONST(p->nv_str));

		nvfree(p);
	}
	handling_cmdlineopts = 0;
}<|MERGE_RESOLUTION|>--- conflicted
+++ resolved
@@ -1,8 +1,4 @@
-<<<<<<< HEAD
-/*	$NetBSD: main.c,v 1.99 2020/03/07 19:26:13 christos Exp $	*/
-=======
 /*	$NetBSD: main.c,v 1.100 2020/04/03 19:53:41 joerg Exp $	*/
->>>>>>> 898b1760
 
 /*
  * Copyright (c) 1992, 1993
@@ -49,11 +45,7 @@
 #endif
 
 #include <sys/cdefs.h>
-<<<<<<< HEAD
-__RCSID("$NetBSD: main.c,v 1.99 2020/03/07 19:26:13 christos Exp $");
-=======
 __RCSID("$NetBSD: main.c,v 1.100 2020/04/03 19:53:41 joerg Exp $");
->>>>>>> 898b1760
 
 #ifndef MAKE_BOOTSTRAP
 #include <sys/cdefs.h>
