--- conflicted
+++ resolved
@@ -1,8 +1,4 @@
-<<<<<<< HEAD
-/*	$NetBSD: sem.c,v 1.81 2017/11/24 18:45:59 christos Exp $	*/
-=======
 /*	$NetBSD: sem.c,v 1.82 2017/11/27 00:25:46 christos Exp $	*/
->>>>>>> 823e852b
 
 /*
  * Copyright (c) 1992, 1993
@@ -49,11 +45,7 @@
 #endif
 
 #include <sys/cdefs.h>
-<<<<<<< HEAD
-__RCSID("$NetBSD: sem.c,v 1.81 2017/11/24 18:45:59 christos Exp $");
-=======
 __RCSID("$NetBSD: sem.c,v 1.82 2017/11/27 00:25:46 christos Exp $");
->>>>>>> 823e852b
 
 #include <sys/param.h>
 #include <ctype.h>
