--- conflicted
+++ resolved
@@ -1,8 +1,4 @@
-<<<<<<< HEAD
-/*	$NetBSD: hash.c,v 1.56 2020/11/05 17:27:16 rillig Exp $	*/
-=======
 /*	$NetBSD: hash.c,v 1.58 2020/11/23 17:59:21 rillig Exp $	*/
->>>>>>> ba48e27f
 
 /*
  * Copyright (c) 1988, 1989, 1990 The Regents of the University of California.
@@ -78,11 +74,7 @@
 #include "make.h"
 
 /*	"@(#)hash.c	8.1 (Berkeley) 6/6/93"	*/
-<<<<<<< HEAD
-MAKE_RCSID("$NetBSD: hash.c,v 1.56 2020/11/05 17:27:16 rillig Exp $");
-=======
 MAKE_RCSID("$NetBSD: hash.c,v 1.58 2020/11/23 17:59:21 rillig Exp $");
->>>>>>> ba48e27f
 
 /*
  * The ratio of # entries to # buckets at which we rebuild the table to
@@ -106,11 +98,7 @@
 unsigned int
 Hash_Hash(const char *key)
 {
-<<<<<<< HEAD
-    return hash(key, NULL);
-=======
 	return hash(key, NULL);
->>>>>>> ba48e27f
 }
 
 static HashEntry *
@@ -222,7 +210,6 @@
 			he = next;
 		}
 	}
-<<<<<<< HEAD
 
 	free(oldBuckets);
 
@@ -266,50 +253,6 @@
 	return he;
 }
 
-=======
-
-	free(oldBuckets);
-
-	t->bucketsSize = newSize;
-	t->bucketsMask = newMask;
-	t->buckets = newBuckets;
-	DEBUG5(HASH, "%s: %p size=%d entries=%d maxchain=%d\n",
-	       __func__, t, t->bucketsSize, t->numEntries, t->maxchain);
-	t->maxchain = 0;
-}
-
-/* Find or create an entry corresponding to the key.
- * Return in out_isNew whether a new entry has been created. */
-HashEntry *
-HashTable_CreateEntry(HashTable *t, const char *key, Boolean *out_isNew)
-{
-	size_t keylen;
-	unsigned int h = hash(key, &keylen);
-	HashEntry *he = HashTable_Find(t, h, key);
-
-	if (he != NULL) {
-		if (out_isNew != NULL)
-			*out_isNew = FALSE;
-		return he;
-	}
-
-	if (t->numEntries >= rebuildLimit * t->bucketsSize)
-		HashTable_Enlarge(t);
-
-	he = bmake_malloc(sizeof *he + keylen);
-	he->value = NULL;
-	he->key_hash = h;
-	memcpy(he->key, key, keylen + 1);
-
-	he->next = t->buckets[h & t->bucketsMask];
-	t->buckets[h & t->bucketsMask] = he;
-	t->numEntries++;
-
-	if (out_isNew != NULL)
-		*out_isNew = TRUE;
-	return he;
-}
-
 HashEntry *
 HashTable_Set(HashTable *t, const char *key, void *value)
 {
@@ -318,7 +261,6 @@
 	return he;
 }
 
->>>>>>> ba48e27f
 /* Delete the entry from the table and free the associated memory. */
 void
 HashTable_DeleteEntry(HashTable *t, HashEntry *he)
