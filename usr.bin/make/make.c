--- conflicted
+++ resolved
@@ -1,8 +1,4 @@
-<<<<<<< HEAD
-/*	$NetBSD: make.c,v 1.227 2020/12/06 18:13:17 rillig Exp $	*/
-=======
 /*	$NetBSD: make.c,v 1.244 2021/04/04 10:05:08 rillig Exp $	*/
->>>>>>> 9e014010
 
 /*
  * Copyright (c) 1988, 1989, 1990, 1993
@@ -72,41 +68,25 @@
  * SUCH DAMAGE.
  */
 
-<<<<<<< HEAD
-/* Examination of targets and their suitability for creation.
- *
- * Interface:
- *	Make_Run	Initialize things for the module. Returns TRUE if
-=======
 /*
  * Examination of targets and their suitability for creation.
  *
  * Interface:
  *	Make_Run	Initialize things for the module. Returns true if
->>>>>>> 9e014010
  *			work was (or would have been) done.
  *
  *	Make_Update	After a target is made, update all its parents.
  *			Perform various bookkeeping chores like the updating
  *			of the youngestChild field of the parent, filling
-<<<<<<< HEAD
- *			of the IMPSRC context variable, etc. Place the parent
- *			on the toBeMade queue if it should be.
-=======
  *			of the IMPSRC variable, etc. Place the parent on the
  *			toBeMade queue if it should be.
->>>>>>> 9e014010
  *
  *	GNode_UpdateYoungestChild
  *			Update the node's youngestChild field based on the
  *			child's modification time.
  *
-<<<<<<< HEAD
- *	Make_DoAllVar	Set up the various local variables for a
-=======
  *	GNode_SetLocalVars
  *			Set up the various local variables for a
->>>>>>> 9e014010
  *			target, including the .ALLSRC variable, making
  *			sure that any variable that needs to exist
  *			at the very least has the empty value.
@@ -122,17 +102,18 @@
 #include "make.h"
 #include "dir.h"
 #include "job.h"
-<<<<<<< HEAD
 
 /*	"@(#)make.c	8.1 (Berkeley) 6/6/93"	*/
-MAKE_RCSID("$NetBSD: make.c,v 1.227 2020/12/06 18:13:17 rillig Exp $");
+MAKE_RCSID("$NetBSD: make.c,v 1.244 2021/04/04 10:05:08 rillig Exp $");
 
 /* Sequence # to detect recursion. */
 static unsigned int checked_seqno = 1;
 
-/* The current fringe of the graph.
+/*
+ * The current fringe of the graph.
  * These are nodes which await examination by MakeOODate.
- * It is added to by Make_Update and subtracted from by MakeStartJobs */
+ * It is added to by Make_Update and subtracted from by MakeStartJobs
+ */
 static GNodeList toBeMade = LST_INIT;
 
 
@@ -144,41 +125,6 @@
 	va_start(args, fmt);
 	vfprintf(opts.debug_file, fmt, args);
 	va_end(args);
-}
-=======
->>>>>>> 9e014010
-
-/*	"@(#)make.c	8.1 (Berkeley) 6/6/93"	*/
-MAKE_RCSID("$NetBSD: make.c,v 1.244 2021/04/04 10:05:08 rillig Exp $");
-
-/* Sequence # to detect recursion. */
-static unsigned int checked_seqno = 1;
-
-/*
- * The current fringe of the graph.
- * These are nodes which await examination by MakeOODate.
- * It is added to by Make_Update and subtracted from by MakeStartJobs
- */
-static GNodeList toBeMade = LST_INIT;
-
-
-void
-debug_printf(const char *fmt, ...)
-{
-<<<<<<< HEAD
-
-	debug_printf("make_abort from line %d\n", line);
-	Targ_PrintNode(gn, 2);
-	Targ_PrintNodes(&toBeMade, 2);
-	Targ_PrintGraph(3);
-	abort();
-=======
-	va_list args;
-
-	va_start(args, fmt);
-	vfprintf(opts.debug_file, fmt, args);
-	va_end(args);
->>>>>>> 9e014010
 }
 
 MAKE_ATTR_DEAD static void
@@ -223,11 +169,7 @@
 	    suffix);
 }
 
-<<<<<<< HEAD
-Boolean
-=======
 bool
->>>>>>> 9e014010
 GNode_ShouldExecute(GNode *gn)
 {
 	return !((gn->type & OP_MAKE)
@@ -243,121 +185,6 @@
 		gn->youngestChild = cgn;
 }
 
-<<<<<<< HEAD
-static Boolean
-IsOODateRegular(GNode *gn)
-{
-	/* These rules are inherited from the original Make. */
-
-	if (gn->youngestChild != NULL) {
-		if (gn->mtime < gn->youngestChild->mtime) {
-			DEBUG1(MAKE, "modified before source \"%s\"...",
-			    GNode_Path(gn->youngestChild));
-			return TRUE;
-		}
-		return FALSE;
-	}
-
-	if (gn->mtime == 0 && !(gn->type & OP_OPTIONAL)) {
-		DEBUG0(MAKE, "non-existent and no sources...");
-		return TRUE;
-	}
-
-	if (gn->type & OP_DOUBLEDEP) {
-		DEBUG0(MAKE, ":: operator and no sources...");
-		return TRUE;
-	}
-
-	return FALSE;
-}
-
-/* See if the node is out of date with respect to its sources.
- *
- * Used by Make_Run when deciding which nodes to place on the
- * toBeMade queue initially and by Make_Update to screen out .USE and
- * .EXEC nodes. In the latter case, however, any other sort of node
- * must be considered out-of-date since at least one of its children
- * will have been recreated.
- *
- * The mtime field of the node and the youngestChild field of its parents
- * may be changed.
- */
-Boolean
-GNode_IsOODate(GNode *gn)
-{
-    Boolean         oodate;
-
-    /*
-     * Certain types of targets needn't even be sought as their datedness
-     * doesn't depend on their modification time...
-     */
-    if (!(gn->type & (OP_JOIN|OP_USE|OP_USEBEFORE|OP_EXEC))) {
-	Dir_UpdateMTime(gn, TRUE);
-	if (DEBUG(MAKE)) {
-	    if (gn->mtime != 0)
-		debug_printf("modified %s...", Targ_FmtTime(gn->mtime));
-	    else
-		debug_printf("non-existent...");
-	}
-    }
-
-    /*
-     * A target is remade in one of the following circumstances:
-     *	its modification time is smaller than that of its youngest child and
-     *	    it would actually be run (has commands or is not GNode_IsTarget)
-     *	it's the object of a force operator
-     *	it has no children, was on the lhs of an operator and doesn't exist
-     *	    already.
-     *
-     * Libraries are only considered out-of-date if the archive module says
-     * they are.
-     *
-     * These weird rules are brought to you by Backward-Compatibility and
-     * the strange people who wrote 'Make'.
-     */
-    if (gn->type & (OP_USE|OP_USEBEFORE)) {
-	/*
-	 * If the node is a USE node it is *never* out of date
-	 * no matter *what*.
-	 */
-	DEBUG0(MAKE, ".USE node...");
-	oodate = FALSE;
-    } else if ((gn->type & OP_LIB) && (gn->mtime == 0 || Arch_IsLib(gn))) {
-	DEBUG0(MAKE, "library...");
-
-	/*
-	 * always out of date if no children and :: target
-	 * or non-existent.
-	 */
-	oodate = (gn->mtime == 0 || Arch_LibOODate(gn) ||
-		  (gn->youngestChild == NULL && (gn->type & OP_DOUBLEDEP)));
-    } else if (gn->type & OP_JOIN) {
-	/*
-	 * A target with the .JOIN attribute is only considered
-	 * out-of-date if any of its children was out-of-date.
-	 */
-	DEBUG0(MAKE, ".JOIN node...");
-	DEBUG1(MAKE, "source %smade...", gn->flags & CHILDMADE ? "" : "not ");
-	oodate = (gn->flags & CHILDMADE) != 0;
-    } else if (gn->type & (OP_FORCE|OP_EXEC|OP_PHONY)) {
-	/*
-	 * A node which is the object of the force (!) operator or which has
-	 * the .EXEC attribute is always considered out-of-date.
-	 */
-	if (DEBUG(MAKE)) {
-	    if (gn->type & OP_FORCE) {
-		debug_printf("! operator...");
-	    } else if (gn->type & OP_PHONY) {
-		debug_printf(".PHONY node...");
-	    } else {
-		debug_printf(".EXEC node...");
-	    }
-	}
-	oodate = TRUE;
-    } else if (IsOODateRegular(gn)) {
-	oodate = TRUE;
-    } else {
-=======
 static bool
 IsOODateRegular(GNode *gn)
 {
@@ -417,7 +244,6 @@
 		}
 	}
 
->>>>>>> 9e014010
 	/*
 	 * A target is remade in one of the following circumstances:
 	 *
@@ -436,14 +262,6 @@
 	 * These weird rules are brought to you by Backward-Compatibility
 	 * and the strange people who wrote 'Make'.
 	 */
-<<<<<<< HEAD
-	if (DEBUG(MAKE)) {
-	    if (gn->flags & FORCE)
-		debug_printf("non existing child...");
-	}
-	oodate = (gn->flags & FORCE) != 0;
-    }
-=======
 	if (gn->type & (OP_USE | OP_USEBEFORE)) {
 		/*
 		 * If the node is a USE node it is *never* out of date
@@ -502,7 +320,6 @@
 		}
 		oodate = (gn->flags & FORCE) != 0;
 	}
->>>>>>> 9e014010
 
 #ifdef USE_META
 	if (useMeta) {
@@ -510,24 +327,6 @@
 	}
 #endif
 
-<<<<<<< HEAD
-    /*
-     * If the target isn't out-of-date, the parents need to know its
-     * modification time. Note that targets that appear to be out-of-date
-     * but aren't, because they have no commands and are GNode_IsTarget,
-     * have their mtime stay below their children's mtime to keep parents from
-     * thinking they're out-of-date.
-     */
-    if (!oodate) {
-	GNodeListNode *ln;
-	for (ln = gn->parents.first; ln != NULL; ln = ln->next)
-	    GNode_UpdateYoungestChild(ln->datum, gn);
-    }
-
-    return oodate;
-}
-
-=======
 	/*
 	 * If the target isn't out-of-date, the parents need to know its
 	 * modification time. Note that targets that appear to be out-of-date
@@ -544,7 +343,6 @@
 	return oodate;
 }
 
->>>>>>> 9e014010
 static void
 PretendAllChildrenAreMade(GNode *pgn)
 {
@@ -554,11 +352,7 @@
 		GNode *cgn = ln->datum;
 
 		/* This may also update cgn->path. */
-<<<<<<< HEAD
-		Dir_UpdateMTime(cgn, FALSE);
-=======
 		Dir_UpdateMTime(cgn, false);
->>>>>>> 9e014010
 		GNode_UpdateYoungestChild(pgn, cgn);
 		pgn->unmade--;
 	}
@@ -581,65 +375,6 @@
 void
 Make_HandleUse(GNode *cgn, GNode *pgn)
 {
-<<<<<<< HEAD
-    GNodeListNode *ln;	/* An element in the children list */
-
-#ifdef DEBUG_SRC
-    if (!(cgn->type & (OP_USE|OP_USEBEFORE|OP_TRANSFORM))) {
-	debug_printf("Make_HandleUse: called for plain node %s\n", cgn->name);
-	return;		/* XXX: debug mode should not affect control flow */
-    }
-#endif
-
-    if ((cgn->type & (OP_USE | OP_USEBEFORE)) || Lst_IsEmpty(&pgn->commands)) {
-	if (cgn->type & OP_USEBEFORE) {
-	    /* .USEBEFORE */
-	    Lst_PrependAll(&pgn->commands, &cgn->commands);
-	} else {
-	    /* .USE, or target has no commands */
-	    Lst_AppendAll(&pgn->commands, &cgn->commands);
-	}
-    }
-
-    for (ln = cgn->children.first; ln != NULL; ln = ln->next) {
-	GNode *gn = ln->datum;
-
-	/*
-	 * Expand variables in the .USE node's name
-	 * and save the unexpanded form.
-	 * We don't need to do this for commands.
-	 * They get expanded properly when we execute.
-	 */
-	if (gn->uname == NULL) {
-	    gn->uname = gn->name;
-	} else {
-	    free(gn->name);
-	}
-	(void)Var_Subst(gn->uname, pgn, VARE_WANTRES, &gn->name);
-	/* TODO: handle errors */
-	if (gn->uname && strcmp(gn->name, gn->uname) != 0) {
-	    /* See if we have a target for this node. */
-	    GNode *tgn = Targ_FindNode(gn->name);
-	    if (tgn != NULL)
-		gn = tgn;
-	}
-
-	Lst_Append(&pgn->children, gn);
-	Lst_Append(&gn->parents, pgn);
-	pgn->unmade++;
-    }
-
-    pgn->type |= cgn->type & ~(OP_OPMASK|OP_USE|OP_USEBEFORE|OP_TRANSFORM);
-}
-
-/* Used by Make_Run on the downward pass to handle .USE nodes. Should be
- * called before the children are enqueued to be looked at by MakeAddChild.
- *
- * For a .USE child, the commands, type flags and children are copied to the
- * parent node, and since the relation to the .USE node is then no longer
- * needed, that relation is removed.
- *
-=======
 	GNodeListNode *ln;	/* An element in the children list */
 
 #ifdef DEBUG_SRC
@@ -702,7 +437,6 @@
  * parent node, and since the relation to the .USE node is then no longer
  * needed, that relation is removed.
  *
->>>>>>> 9e014010
  * Input:
  *	cgn		the child, which may be a .USE node
  *	pgn		the current parent
@@ -710,28 +444,6 @@
 static void
 MakeHandleUse(GNode *cgn, GNode *pgn, GNodeListNode *ln)
 {
-<<<<<<< HEAD
-    Boolean unmarked;
-
-    unmarked = !(cgn->type & OP_MARK);
-    cgn->type |= OP_MARK;
-
-    if (!(cgn->type & (OP_USE|OP_USEBEFORE)))
-	return;
-
-    if (unmarked)
-	Make_HandleUse(cgn, pgn);
-
-    /*
-     * This child node is now "made", so we decrement the count of
-     * unmade children in the parent... We also remove the child
-     * from the parent's list to accurately reflect the number of decent
-     * children the parent has. This is used by Make_Run to decide
-     * whether to queue the parent or examine its children...
-     */
-    Lst_Remove(&pgn->children, ln);
-    pgn->unmade--;
-=======
 	bool unmarked;
 
 	unmarked = !(cgn->type & OP_MARK);
@@ -752,7 +464,6 @@
 	 */
 	Lst_Remove(&pgn->children, ln);
 	pgn->unmade--;
->>>>>>> 9e014010
 }
 
 static void
@@ -766,82 +477,6 @@
 }
 
 
-<<<<<<< HEAD
-/* Check the modification time of a gnode, and update it if necessary.
- * Return 0 if the gnode does not exist, or its filesystem time if it does. */
-time_t
-Make_Recheck(GNode *gn)
-{
-    time_t mtime;
-
-    Dir_UpdateMTime(gn, TRUE);
-    mtime = gn->mtime;
-
-#ifndef RECHECK
-    /*
-     * We can't re-stat the thing, but we can at least take care of rules
-     * where a target depends on a source that actually creates the
-     * target, but only if it has changed, e.g.
-     *
-     * parse.h : parse.o
-     *
-     * parse.o : parse.y
-     *		yacc -d parse.y
-     *		cc -c y.tab.c
-     *		mv y.tab.o parse.o
-     *		cmp -s y.tab.h parse.h || mv y.tab.h parse.h
-     *
-     * In this case, if the definitions produced by yacc haven't changed
-     * from before, parse.h won't have been updated and gn->mtime will
-     * reflect the current modification time for parse.h. This is
-     * something of a kludge, I admit, but it's a useful one.
-     *
-     * XXX: People like to use a rule like "FRC:" to force things that
-     * depend on FRC to be made, so we have to check for gn->children
-     * being empty as well.
-     */
-    if (!Lst_IsEmpty(gn->commands) || Lst_IsEmpty(gn->children)) {
-	gn->mtime = now;
-    }
-#else
-    /*
-     * This is what Make does and it's actually a good thing, as it
-     * allows rules like
-     *
-     *	cmp -s y.tab.h parse.h || cp y.tab.h parse.h
-     *
-     * to function as intended. Unfortunately, thanks to the stateless
-     * nature of NFS (by which I mean the loose coupling of two clients
-     * using the same file from a common server), there are times
-     * when the modification time of a file created on a remote
-     * machine will not be modified before the local stat() implied by
-     * the Dir_UpdateMTime occurs, thus leading us to believe that the file
-     * is unchanged, wreaking havoc with files that depend on this one.
-     *
-     * I have decided it is better to make too much than to make too
-     * little, so this stuff is commented out unless you're sure it's ok.
-     * -- ardeb 1/12/88
-     */
-    /*
-     * Christos, 4/9/92: If we are saving commands, pretend that
-     * the target is made now. Otherwise archives with '...' rules
-     * don't work!
-     */
-    if (!GNode_ShouldExecute(gn) || (gn->type & OP_SAVE_CMDS) ||
-	    (mtime == 0 && !(gn->type & OP_WAIT))) {
-	DEBUG2(MAKE, " recheck(%s): update time from %s to now\n",
-	       gn->name, Targ_FmtTime(gn->mtime));
-	gn->mtime = now;
-    } else {
-	DEBUG2(MAKE, " recheck(%s): current update time: %s\n",
-	       gn->name, Targ_FmtTime(gn->mtime));
-    }
-#endif
-
-    /* XXX: The returned mtime may differ from gn->mtime.
-     * Intentionally? */
-    return mtime;
-=======
 /*
  * Check the modification time of a gnode, and update it if necessary.
  * Return 0 if the gnode does not exist, or its filesystem time if it does.
@@ -919,7 +554,6 @@
 	/* XXX: The returned mtime may differ from gn->mtime.
 	 * Intentionally? */
 	return mtime;
->>>>>>> 9e014010
 }
 
 /*
@@ -935,25 +569,15 @@
 	for (ln = cgn->implicitParents.first; ln != NULL; ln = ln->next) {
 		GNode *pgn = ln->datum;
 		if (pgn->flags & REMAKE) {
-<<<<<<< HEAD
-			Var_Set(IMPSRC, cname, pgn);
-			if (cpref != NULL)
-				Var_Set(PREFIX, cpref, pgn);
-=======
 			Var_Set(pgn, IMPSRC, cname);
 			if (cpref != NULL)
 				Var_Set(pgn, PREFIX, cpref);
->>>>>>> 9e014010
 		}
 	}
 }
 
 /* See if a .ORDER rule stops us from building this node. */
-<<<<<<< HEAD
-static Boolean
-=======
 static bool
->>>>>>> 9e014010
 IsWaitingForOrder(GNode *gn)
 {
 	GNodeListNode *ln;
@@ -967,21 +591,12 @@
 		DEBUG2(MAKE,
 		    "IsWaitingForOrder: Waiting for .ORDER node \"%s%s\"\n",
 		    ogn->name, ogn->cohort_num);
-<<<<<<< HEAD
-		return TRUE;
-	}
-	return FALSE;
-}
-
-static int MakeBuildParent(GNode *, GNodeListNode *);
-=======
 		return true;
 	}
 	return false;
 }
 
 static void MakeBuildParent(GNode *, GNodeListNode *);
->>>>>>> 9e014010
 
 static void
 ScheduleOrderSuccessors(GNode *gn)
@@ -990,19 +605,11 @@
 	GNodeListNode *ln;
 
 	for (ln = gn->order_succ.first; ln != NULL; ln = ln->next)
-<<<<<<< HEAD
-		if (MakeBuildParent(ln->datum, toBeMadeNext) != 0)
-			break;
-}
-
-/* Perform update on the parents of a node. Used by JobFinish once
-=======
 		MakeBuildParent(ln->datum, toBeMadeNext);
 }
 
 /*
  * Perform update on the parents of a node. Used by JobFinish once
->>>>>>> 9e014010
  * a node has been dealt with and by MakeStartJobs if it finds an
  * up-to-date node.
  *
@@ -1024,83 +631,6 @@
 void
 Make_Update(GNode *cgn)
 {
-<<<<<<< HEAD
-    const char *cname;		/* the child's name */
-    time_t	mtime = -1;
-    GNodeList *parents;
-    GNodeListNode *ln;
-    GNode	*centurion;
-
-    /* It is save to re-examine any nodes again */
-    checked_seqno++;
-
-    cname = GNode_VarTarget(cgn);
-
-    DEBUG2(MAKE, "Make_Update: %s%s\n", cgn->name, cgn->cohort_num);
-
-    /*
-     * If the child was actually made, see what its modification time is
-     * now -- some rules won't actually update the file. If the file still
-     * doesn't exist, make its mtime now.
-     */
-    if (cgn->made != UPTODATE) {
-	mtime = Make_Recheck(cgn);
-    }
-
-    /*
-     * If this is a `::' node, we must consult its first instance
-     * which is where all parents are linked.
-     */
-    if ((centurion = cgn->centurion) != NULL) {
-	if (!Lst_IsEmpty(&cgn->parents))
-		Punt("%s%s: cohort has parents", cgn->name, cgn->cohort_num);
-	centurion->unmade_cohorts--;
-	if (centurion->unmade_cohorts < 0)
-	    Error("Graph cycles through centurion %s", centurion->name);
-    } else {
-	centurion = cgn;
-    }
-    parents = &centurion->parents;
-
-    /* If this was a .ORDER node, schedule the RHS */
-    ScheduleOrderSuccessors(centurion);
-
-    /* Now mark all the parents as having one less unmade child */
-    for (ln = parents->first; ln != NULL; ln = ln->next) {
-	GNode *pgn = ln->datum;
-
-	if (DEBUG(MAKE)) {
-	    debug_printf("inspect parent %s%s: ", pgn->name, pgn->cohort_num);
-	    GNode_FprintDetails(opts.debug_file, "", pgn, "");
-	    debug_printf(", unmade %d ", pgn->unmade - 1);
-	}
-
-	if (!(pgn->flags & REMAKE)) {
-	    /* This parent isn't needed */
-	    DEBUG0(MAKE, "- not needed\n");
-	    continue;
-	}
-	if (mtime == 0 && !(cgn->type & OP_WAIT))
-	    pgn->flags |= FORCE;
-
-	/*
-	 * If the parent has the .MADE attribute, its timestamp got
-	 * updated to that of its newest child, and its unmade
-	 * child count got set to zero in Make_ExpandUse().
-	 * However other things might cause us to build one of its
-	 * children - and so we mustn't do any processing here when
-	 * the child build finishes.
-	 */
-	if (pgn->type & OP_MADE) {
-	    DEBUG0(MAKE, "- .MADE\n");
-	    continue;
-	}
-
-	if (!(cgn->type & (OP_EXEC | OP_USE | OP_USEBEFORE))) {
-	    if (cgn->made == MADE)
-		pgn->flags |= CHILDMADE;
-	    GNode_UpdateYoungestChild(pgn, cgn);
-=======
 	const char *cname;	/* the child's name */
 	time_t mtime = -1;
 	GNodeList *parents;
@@ -1121,19 +651,12 @@
 	 */
 	if (cgn->made != UPTODATE) {
 		mtime = Make_Recheck(cgn);
->>>>>>> 9e014010
 	}
 
 	/*
 	 * If this is a `::' node, we must consult its first instance
 	 * which is where all parents are linked.
 	 */
-<<<<<<< HEAD
-	if (centurion->unmade_cohorts != 0 || !GNode_IsDone(centurion)) {
-	    DEBUG2(MAKE, "- centurion made %d, %d unmade cohorts\n",
-		   centurion->made, centurion->unmade_cohorts);
-	    continue;
-=======
 	if ((centurion = cgn->centurion) != NULL) {
 		if (!Lst_IsEmpty(&cgn->parents))
 			Punt("%s%s: cohort has parents", cgn->name,
@@ -1144,7 +667,6 @@
 			    centurion->name);
 	} else {
 		centurion = cgn;
->>>>>>> 9e014010
 	}
 	parents = &centurion->parents;
 
@@ -1170,50 +692,6 @@
 		if (mtime == 0 && !(cgn->type & OP_WAIT))
 			pgn->flags |= FORCE;
 
-<<<<<<< HEAD
-	/* One more child of this parent is now made */
-	pgn->unmade--;
-	if (pgn->unmade < 0) {
-	    if (DEBUG(MAKE)) {
-		debug_printf("Graph cycles through %s%s\n",
-			     pgn->name, pgn->cohort_num);
-		Targ_PrintGraph(2);
-	    }
-	    Error("Graph cycles through %s%s", pgn->name, pgn->cohort_num);
-	}
-
-	/* We must always rescan the parents of .WAIT and .ORDER nodes. */
-	if (pgn->unmade != 0 && !(centurion->type & OP_WAIT)
-		&& !(centurion->flags & DONE_ORDER)) {
-	    DEBUG0(MAKE, "- unmade children\n");
-	    continue;
-	}
-	if (pgn->made != DEFERRED) {
-	    /*
-	     * Either this parent is on a different branch of the tree,
-	     * or it on the RHS of a .WAIT directive
-	     * or it is already on the toBeMade list.
-	     */
-	    DEBUG0(MAKE, "- not deferred\n");
-	    continue;
-	}
-
-	if (IsWaitingForOrder(pgn))
-	    continue;
-
-	if (DEBUG(MAKE)) {
-	    debug_printf("- %s%s made, schedule %s%s (made %d)\n",
-			 cgn->name, cgn->cohort_num,
-			 pgn->name, pgn->cohort_num, pgn->made);
-	    Targ_PrintNode(pgn, 2);
-	}
-	/* Ok, we can schedule the parent again */
-	pgn->made = REQUESTED;
-	Lst_Enqueue(&toBeMade, pgn);
-    }
-
-    UpdateImplicitParentsVars(cgn, cname);
-=======
 		/*
 		 * If the parent has the .MADE attribute, its timestamp got
 		 * updated to that of its newest child, and its unmade
@@ -1291,7 +769,6 @@
 	}
 
 	UpdateImplicitParentsVars(cgn, cname);
->>>>>>> 9e014010
 }
 
 static void
@@ -1305,12 +782,8 @@
 	}
 }
 
-<<<<<<< HEAD
-/* Add a child's name to the ALLSRC and OODATE variables of the given
-=======
 /*
  * Add a child's name to the ALLSRC and OODATE variables of the given
->>>>>>> 9e014010
  * node, but only if it has not been given the .EXEC, .USE or .INVISIBLE
  * attributes. .EXEC and .USE children are very rarely going to be files,
  * so...
@@ -1331,26 +804,6 @@
 static void
 MakeAddAllSrc(GNode *cgn, GNode *pgn)
 {
-<<<<<<< HEAD
-    if (cgn->type & OP_MARK)
-	return;
-    cgn->type |= OP_MARK;
-
-    if (!(cgn->type & (OP_EXEC|OP_USE|OP_USEBEFORE|OP_INVISIBLE))) {
-	const char *child, *allsrc;
-
-	if (cgn->type & OP_ARCHV)
-	    child = GNode_VarMember(cgn);
-	else
-	    child = GNode_Path(cgn);
-	if (cgn->type & OP_JOIN) {
-	    allsrc = GNode_VarAllsrc(cgn);
-	} else {
-	    allsrc = child;
-	}
-	if (allsrc != NULL)
-		Var_Append(ALLSRC, allsrc, pgn);
-=======
 	const char *child, *allsrc;
 
 	if (cgn->type & OP_MARK)
@@ -1373,38 +826,11 @@
 	if (allsrc != NULL)
 		Var_Append(pgn, ALLSRC, allsrc);
 
->>>>>>> 9e014010
 	if (pgn->type & OP_JOIN) {
 		if (cgn->made == MADE)
 			Var_Append(pgn, OODATE, child);
 
 	} else if ((pgn->mtime < cgn->mtime) ||
-<<<<<<< HEAD
-		   (cgn->mtime >= now && cgn->made == MADE))
-	{
-	    /*
-	     * It goes in the OODATE variable if the parent is younger than the
-	     * child or if the child has been modified more recently than
-	     * the start of the make. This is to keep pmake from getting
-	     * confused if something else updates the parent after the
-	     * make starts (shouldn't happen, I know, but sometimes it
-	     * does). In such a case, if we've updated the child, the parent
-	     * is likely to have a modification time later than that of
-	     * the child and anything that relies on the OODATE variable will
-	     * be hosed.
-	     *
-	     * XXX: This will cause all made children to go in the OODATE
-	     * variable, even if they're not touched, if RECHECK isn't defined,
-	     * since cgn->mtime is set to now in Make_Update. According to
-	     * some people, this is good...
-	     */
-	    Var_Append(OODATE, child, pgn);
-	}
-    }
-}
-
-/* Set up the ALLSRC and OODATE variables. Sad to say, it must be
-=======
 		   (cgn->mtime >= now && cgn->made == MADE)) {
 		/*
 		 * It goes in the OODATE variable if the parent is
@@ -1430,7 +856,6 @@
 
 /*
  * Set up the ALLSRC and OODATE variables. Sad to say, it must be
->>>>>>> 9e014010
  * done separately, rather than while traversing the graph. This is
  * because Make defined OODATE to contain all sources whose modification
  * times were later than that of the target, *not* those sources that
@@ -1455,100 +880,6 @@
 	for (ln = gn->children.first; ln != NULL; ln = ln->next)
 		MakeAddAllSrc(ln->datum, gn);
 
-<<<<<<< HEAD
-	if (!Var_Exists(OODATE, gn))
-		Var_Set(OODATE, "", gn);
-	if (!Var_Exists(ALLSRC, gn))
-		Var_Set(ALLSRC, "", gn);
-
-	if (gn->type & OP_JOIN)
-		Var_Set(TARGET, GNode_VarAllsrc(gn), gn);
-	gn->flags |= DONE_ALLSRC;
-}
-
-static int
-MakeBuildChild(GNode *cn, GNodeListNode *toBeMadeNext)
-{
-
-	if (DEBUG(MAKE)) {
-		debug_printf("MakeBuildChild: inspect %s%s, ",
-		    cn->name, cn->cohort_num);
-		GNode_FprintDetails(opts.debug_file, "", cn, "\n");
-	}
-	if (GNode_IsReady(cn))
-		return 0;
-
-	/* If this node is on the RHS of a .ORDER, check LHSs. */
-	if (IsWaitingForOrder(cn)) {
-		/* Can't build this (or anything else in this child list) yet */
-		cn->made = DEFERRED;
-		return 0;	/* but keep looking */
-	}
-
-	DEBUG2(MAKE, "MakeBuildChild: schedule %s%s\n",
-	       cn->name, cn->cohort_num);
-
-	cn->made = REQUESTED;
-	if (toBeMadeNext == NULL)
-		Lst_Append(&toBeMade, cn);
-	else
-		Lst_InsertBefore(&toBeMade, toBeMadeNext, cn);
-
-	if (cn->unmade_cohorts != 0) {
-		ListNode *ln;
-
-		for (ln = cn->cohorts.first; ln != NULL; ln = ln->next)
-			if (MakeBuildChild(ln->datum, toBeMadeNext) != 0)
-				break;
-	}
-
-	/*
-	 * If this node is a .WAIT node with unmade children
-	 * then don't add the next sibling.
-	 */
-	return cn->type & OP_WAIT && cn->unmade > 0;
-}
-
-/* When a .ORDER LHS node completes, we do this on each RHS. */
-static int
-MakeBuildParent(GNode *pn, GNodeListNode *toBeMadeNext)
-{
-	if (pn->made != DEFERRED)
-		return 0;
-
-	if (MakeBuildChild(pn, toBeMadeNext) == 0) {
-		/* When this node is built, reschedule its parents. */
-		pn->flags |= DONE_ORDER;
-	}
-
-	return 0;
-}
-
-/* Start as many jobs as possible, taking them from the toBeMade queue.
- *
- * If the -q option was given, no job will be started,
- * but as soon as an out-of-date target is found, this function
- * returns TRUE. In all other cases, this function returns FALSE.
- */
-static Boolean
-MakeStartJobs(void)
-{
-    GNode *gn;
-    Boolean have_token = FALSE;
-
-    while (!Lst_IsEmpty(&toBeMade)) {
-	/* Get token now to avoid cycling job-list when we only have 1 token */
-	if (!have_token && !Job_TokenWithdraw())
-	    break;
-	have_token = TRUE;
-
-	gn = Lst_Dequeue(&toBeMade);
-	DEBUG2(MAKE, "Examining %s%s...\n", gn->name, gn->cohort_num);
-
-	if (gn->made != REQUESTED) {
-	    /* XXX: Replace %d with string representation; see made_name. */
-	    DEBUG1(MAKE, "state %d\n", gn->made);
-=======
 	if (!Var_Exists(gn, OODATE))
 		Var_Set(gn, OODATE, "");
 	if (!Var_Exists(gn, ALLSRC))
@@ -1729,7 +1060,6 @@
 	printf("    `%s%s' has .ORDER dependency against %s%s ",
 	    gn->name, gn->cohort_num, ogn->name, ogn->cohort_num);
 	GNode_FprintDetails(stdout, "(", ogn, ")\n");
->>>>>>> 9e014010
 
 	if (DEBUG(MAKE) && opts.debug_file != stdout) {
 		debug_printf("    `%s%s' has .ORDER dependency against %s%s ",
@@ -1738,49 +1068,6 @@
 	}
 }
 
-<<<<<<< HEAD
-	if (gn->checked_seqno == checked_seqno) {
-	    /* We've already looked at this node since a job finished... */
-	    DEBUG2(MAKE, "already checked %s%s\n", gn->name, gn->cohort_num);
-	    gn->made = DEFERRED;
-	    continue;
-	}
-	gn->checked_seqno = checked_seqno;
-
-	if (gn->unmade != 0) {
-	    /*
-	     * We can't build this yet, add all unmade children to toBeMade,
-	     * just before the current first element.
-	     */
-	    gn->made = DEFERRED;
-
-	    {
-		GNodeListNode *toBeMadeNext = toBeMade.first;
-		GNodeListNode *ln;
-
-		for (ln = gn->children.first; ln != NULL; ln = ln->next)
-		    if (MakeBuildChild(ln->datum, toBeMadeNext) != 0)
-			break;
-	    }
-
-	    /* and drop this node on the floor */
-	    DEBUG2(MAKE, "dropped %s%s\n", gn->name, gn->cohort_num);
-	    continue;
-	}
-
-	gn->made = BEINGMADE;
-	if (GNode_IsOODate(gn)) {
-	    DEBUG0(MAKE, "out-of-date\n");
-	    if (opts.queryFlag)
-		return TRUE;
-	    Make_DoAllVar(gn);
-	    Job_Make(gn);
-	    have_token = FALSE;
-	} else {
-	    DEBUG0(MAKE, "up-to-date\n");
-	    gn->made = UPTODATE;
-	    if (gn->type & OP_JOIN) {
-=======
 static void
 MakePrintStatusOrder(GNode *gn)
 {
@@ -1799,7 +1086,6 @@
 MakePrintStatus(GNode *gn, int *errors)
 {
 	if (gn->flags & DONECYCLE) {
->>>>>>> 9e014010
 		/*
 		 * We've completely processed this node before, don't do
 		 * it again.
@@ -1873,107 +1159,6 @@
 	return false;
 }
 
-<<<<<<< HEAD
-/* Print the status of a .ORDER node. */
-static void
-MakePrintStatusOrderNode(GNode *ogn, GNode *gn)
-{
-	if (!GNode_IsWaitingFor(ogn))
-		return;
-
-	printf("    `%s%s' has .ORDER dependency against %s%s ",
-	    gn->name, gn->cohort_num, ogn->name, ogn->cohort_num);
-	GNode_FprintDetails(stdout, "(", ogn, ")\n");
-
-	if (DEBUG(MAKE) && opts.debug_file != stdout) {
-		debug_printf("    `%s%s' has .ORDER dependency against %s%s ",
-		    gn->name, gn->cohort_num, ogn->name, ogn->cohort_num);
-		GNode_FprintDetails(opts.debug_file, "(", ogn, ")\n");
-	}
-}
-
-static void
-MakePrintStatusOrder(GNode *gn)
-{
-	GNodeListNode *ln;
-	for (ln = gn->order_pred.first; ln != NULL; ln = ln->next)
-		MakePrintStatusOrderNode(ln->datum, gn);
-}
-
-static void MakePrintStatusList(GNodeList *, int *);
-
-/*
- * Print the status of a top-level node, viz. it being up-to-date already
- * or not created due to an error in a lower level.
- */
-static Boolean
-MakePrintStatus(GNode *gn, int *errors)
-{
-    if (gn->flags & DONECYCLE)
-	/* We've completely processed this node before, don't do it again. */
-	return FALSE;
-
-    if (gn->unmade == 0) {
-	gn->flags |= DONECYCLE;
-	switch (gn->made) {
-	case UPTODATE:
-	    printf("`%s%s' is up to date.\n", gn->name, gn->cohort_num);
-	    break;
-	case MADE:
-	    break;
-	case UNMADE:
-	case DEFERRED:
-	case REQUESTED:
-	case BEINGMADE:
-	    (*errors)++;
-	    printf("`%s%s' was not built", gn->name, gn->cohort_num);
-	    GNode_FprintDetails(stdout, " (", gn, ")!\n");
-	    if (DEBUG(MAKE) && opts.debug_file != stdout) {
-		debug_printf("`%s%s' was not built", gn->name, gn->cohort_num);
-		GNode_FprintDetails(opts.debug_file, " (", gn, ")!\n");
-	    }
-	    /* Most likely problem is actually caused by .ORDER */
-	    MakePrintStatusOrder(gn);
-	    break;
-	default:
-	    /* Errors - already counted */
-	    printf("`%s%s' not remade because of errors.\n",
-		    gn->name, gn->cohort_num);
-	    if (DEBUG(MAKE) && opts.debug_file != stdout)
-		debug_printf("`%s%s' not remade because of errors.\n",
-			     gn->name, gn->cohort_num);
-	    break;
-	}
-	return FALSE;
-    }
-
-    DEBUG3(MAKE, "MakePrintStatus: %s%s has %d unmade children\n",
-	   gn->name, gn->cohort_num, gn->unmade);
-    /*
-     * If printing cycles and came to one that has unmade children,
-     * print out the cycle by recursing on its children.
-     */
-    if (!(gn->flags & CYCLE)) {
-	/* First time we've seen this node, check all children */
-	gn->flags |= CYCLE;
-	MakePrintStatusList(&gn->children, errors);
-	/* Mark that this node needn't be processed again */
-	gn->flags |= DONECYCLE;
-	return FALSE;
-    }
-
-    /* Only output the error once per node */
-    gn->flags |= DONECYCLE;
-    Error("Graph cycles through `%s%s'", gn->name, gn->cohort_num);
-    if ((*errors)++ > 100)
-	/* Abandon the whole error report */
-	return TRUE;
-
-    /* Reporting for our children will give the rest of the loop */
-    MakePrintStatusList(&gn->children, errors);
-    return FALSE;
-}
-
 static void
 MakePrintStatusList(GNodeList *gnodes, int *errors)
 {
@@ -2003,40 +1188,8 @@
 	}
 }
 
-/* Expand .USE nodes and create a new targets list.
-=======
-static void
-MakePrintStatusList(GNodeList *gnodes, int *errors)
-{
-	GNodeListNode *ln;
-
-	for (ln = gnodes->first; ln != NULL; ln = ln->next)
-		if (MakePrintStatus(ln->datum, errors))
-			break;
-}
-
-static void
-ExamineLater(GNodeList *examine, GNodeList *toBeExamined)
-{
-	ListNode *ln;
-
-	for (ln = toBeExamined->first; ln != NULL; ln = ln->next) {
-		GNode *gn = ln->datum;
-
-		if (gn->flags & REMAKE)
-			continue;
-		if (gn->type & (OP_USE | OP_USEBEFORE))
-			continue;
-
-		DEBUG2(MAKE, "ExamineLater: need to examine \"%s%s\"\n",
-		    gn->name, gn->cohort_num);
-		Lst_Enqueue(examine, gn);
-	}
-}
-
 /*
  * Expand .USE nodes and create a new targets list.
->>>>>>> 9e014010
  *
  * Input:
  *	targs		the initial list of targets
@@ -2044,34 +1197,8 @@
 void
 Make_ExpandUse(GNodeList *targs)
 {
-<<<<<<< HEAD
-    GNodeList examine = LST_INIT;	/* Queue of targets to examine */
-    Lst_AppendAll(&examine, targs);
-
-    /*
-     * Make an initial downward pass over the graph, marking nodes to be made
-     * as we go down. We call Suff_FindDeps to find where a node is and
-     * to get some children for it if it has none and also has no commands.
-     * If the node is a leaf, we stick it on the toBeMade queue to
-     * be looked at in a minute, otherwise we add its children to our queue
-     * and go on about our business.
-     */
-    while (!Lst_IsEmpty(&examine)) {
-	GNode *gn = Lst_Dequeue(&examine);
-
-	if (gn->flags & REMAKE)
-	    /* We've looked at this one already */
-	    continue;
-	gn->flags |= REMAKE;
-	DEBUG2(MAKE, "Make_ExpandUse: examine %s%s\n",
-	       gn->name, gn->cohort_num);
-
-	if (gn->type & OP_DOUBLEDEP)
-	    Lst_PrependAll(&examine, &gn->cohorts);
-=======
 	GNodeList examine = LST_INIT;	/* Queue of targets to examine */
 	Lst_AppendAll(&examine, targs);
->>>>>>> 9e014010
 
 	/*
 	 * Make an initial downward pass over the graph, marking nodes to
@@ -2083,40 +1210,6 @@
 	 * at in a minute, otherwise we add its children to our queue and
 	 * go on about our business.
 	 */
-<<<<<<< HEAD
-	if (gn->type & OP_ARCHV) {
-	    char *eoa = strchr(gn->name, '(');
-	    char *eon = strchr(gn->name, ')');
-	    if (eoa == NULL || eon == NULL)
-		continue;
-	    *eoa = '\0';
-	    *eon = '\0';
-	    Var_Set(MEMBER, eoa + 1, gn);
-	    Var_Set(ARCHIVE, gn->name, gn);
-	    *eoa = '(';
-	    *eon = ')';
-	}
-
-	Dir_UpdateMTime(gn, FALSE);
-	Var_Set(TARGET, GNode_Path(gn), gn);
-	UnmarkChildren(gn);
-	HandleUseNodes(gn);
-
-	if (!(gn->type & OP_MADE))
-	    Suff_FindDeps(gn);
-	else {
-	    PretendAllChildrenAreMade(gn);
-	    if (gn->unmade != 0)
-		printf("Warning: %s%s still has %d unmade children\n",
-		       gn->name, gn->cohort_num, gn->unmade);
-	}
-
-	if (gn->unmade != 0)
-	    ExamineLater(&examine, &gn->children);
-    }
-
-    Lst_Done(&examine);
-=======
 	while (!Lst_IsEmpty(&examine)) {
 		GNode *gn = Lst_Dequeue(&examine);
 
@@ -2173,7 +1266,6 @@
 	}
 
 	Lst_Done(&examine);
->>>>>>> 9e014010
 }
 
 /* Make the .WAIT node depend on the previous children */
@@ -2198,68 +1290,6 @@
 static void
 Make_ProcessWait(GNodeList *targs)
 {
-<<<<<<< HEAD
-    GNode  *pgn;		/* 'parent' node we are examining */
-    GNodeListNode *owln;	/* Previous .WAIT node */
-    GNodeList examine;		/* List of targets to examine */
-
-    /*
-     * We need all the nodes to have a common parent in order for the
-     * .WAIT and .ORDER scheduling to work.
-     * Perhaps this should be done earlier...
-     */
-
-    pgn = GNode_New(".MAIN");
-    pgn->flags = REMAKE;
-    pgn->type = OP_PHONY | OP_DEPENDS;
-    /* Get it displayed in the diag dumps */
-    Lst_Prepend(Targ_List(), pgn);
-
-    {
-	GNodeListNode *ln;
-	for (ln = targs->first; ln != NULL; ln = ln->next) {
-	    GNode *cgn = ln->datum;
-
-	    Lst_Append(&pgn->children, cgn);
-	    Lst_Append(&cgn->parents, pgn);
-	    pgn->unmade++;
-	}
-    }
-
-    /* Start building with the 'dummy' .MAIN' node */
-    MakeBuildChild(pgn, NULL);
-
-    Lst_Init(&examine);
-    Lst_Append(&examine, pgn);
-
-    while (!Lst_IsEmpty(&examine)) {
-	GNodeListNode *ln;
-
-	pgn = Lst_Dequeue(&examine);
-
-	/* We only want to process each child-list once */
-	if (pgn->flags & DONE_WAIT)
-	    continue;
-	pgn->flags |= DONE_WAIT;
-	DEBUG1(MAKE, "Make_ProcessWait: examine %s\n", pgn->name);
-
-	if (pgn->type & OP_DOUBLEDEP)
-	    Lst_PrependAll(&examine, &pgn->cohorts);
-
-	owln = pgn->children.first;
-	for (ln = pgn->children.first; ln != NULL; ln = ln->next) {
-	    GNode *cgn = ln->datum;
-	    if (cgn->type & OP_WAIT) {
-		add_wait_dependency(owln, cgn);
-		owln = ln;
-	    } else {
-		Lst_Append(&examine, cgn);
-	    }
-	}
-    }
-
-    Lst_Done(&examine);
-=======
 	GNode *pgn;		/* 'parent' node we are examining */
 	GNodeListNode *owln;	/* Previous .WAIT node */
 	GNodeList examine;	/* List of targets to examine */
@@ -2320,7 +1350,6 @@
 	}
 
 	Lst_Done(&examine);
->>>>>>> 9e014010
 }
 
 /*
@@ -2343,15 +1372,6 @@
  *	targets is set to 1. The toBeMade list is set to contain all the
  *	'leaves' of these subgraphs.
  */
-<<<<<<< HEAD
-Boolean
-Make_Run(GNodeList *targs)
-{
-    int errors;			/* Number of errors the Job module reports */
-
-    /* Start trying to make the current targets... */
-    Lst_Init(&toBeMade);
-=======
 bool
 Make_Run(GNodeList *targs)
 {
@@ -2359,19 +1379,10 @@
 
 	/* Start trying to make the current targets... */
 	Lst_Init(&toBeMade);
->>>>>>> 9e014010
 
 	Make_ExpandUse(targs);
 	Make_ProcessWait(targs);
 
-<<<<<<< HEAD
-    if (DEBUG(MAKE)) {
-	 debug_printf("#***# full graph\n");
-	 Targ_PrintGraph(1);
-    }
-
-    if (opts.queryFlag) {
-=======
 	if (DEBUG(MAKE)) {
 		debug_printf("#***# full graph\n");
 		Targ_PrintGraph(1);
@@ -2386,7 +1397,6 @@
 		 */
 		return MakeStartJobs();
 	}
->>>>>>> 9e014010
 	/*
 	 * Initialization. At the moment, no jobs are running and until some
 	 * get started, nothing will happen since the remaining upward
@@ -2394,50 +1404,6 @@
 	 * the finishing of a job. So we fill the Job table as much as we can
 	 * before going into our loop.
 	 */
-<<<<<<< HEAD
-	return MakeStartJobs();
-    }
-    /*
-     * Initialization. At the moment, no jobs are running and until some
-     * get started, nothing will happen since the remaining upward
-     * traversal of the graph is performed by the routines in job.c upon
-     * the finishing of a job. So we fill the Job table as much as we can
-     * before going into our loop.
-     */
-    (void)MakeStartJobs();
-
-    /*
-     * Main Loop: The idea here is that the ending of jobs will take
-     * care of the maintenance of data structures and the waiting for output
-     * will cause us to be idle most of the time while our children run as
-     * much as possible. Because the job table is kept as full as possible,
-     * the only time when it will be empty is when all the jobs which need
-     * running have been run, so that is the end condition of this loop.
-     * Note that the Job module will exit if there were any errors unless the
-     * keepgoing flag was given.
-     */
-    while (!Lst_IsEmpty(&toBeMade) || jobTokensRunning > 0) {
-	Job_CatchOutput();
-	(void)MakeStartJobs();
-    }
-
-    errors = Job_Finish();
-
-    /*
-     * Print the final status of each target. E.g. if it wasn't made
-     * because some inferior reported an error.
-     */
-    DEBUG1(MAKE, "done: errors %d\n", errors);
-    if (errors == 0) {
-	MakePrintStatusList(targs, &errors);
-	if (DEBUG(MAKE)) {
-	    debug_printf("done: errors %d\n", errors);
-	    if (errors > 0)
-		Targ_PrintGraph(4);
-	}
-    }
-    return errors > 0;
-=======
 	(void)MakeStartJobs();
 
 	/*
@@ -2471,5 +1437,4 @@
 		}
 	}
 	return errors > 0;
->>>>>>> 9e014010
 }