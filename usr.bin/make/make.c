<<<<<<< HEAD
/*	$NetBSD: make.c,v 1.242 2021/02/05 05:15:12 rillig Exp $	*/
=======
/*	$NetBSD: make.c,v 1.244 2021/04/04 10:05:08 rillig Exp $	*/
>>>>>>> e2aa5677

/*
 * Copyright (c) 1988, 1989, 1990, 1993
 *	The Regents of the University of California.  All rights reserved.
 *
 * This code is derived from software contributed to Berkeley by
 * Adam de Boor.
 *
 * Redistribution and use in source and binary forms, with or without
 * modification, are permitted provided that the following conditions
 * are met:
 * 1. Redistributions of source code must retain the above copyright
 *    notice, this list of conditions and the following disclaimer.
 * 2. Redistributions in binary form must reproduce the above copyright
 *    notice, this list of conditions and the following disclaimer in the
 *    documentation and/or other materials provided with the distribution.
 * 3. Neither the name of the University nor the names of its contributors
 *    may be used to endorse or promote products derived from this software
 *    without specific prior written permission.
 *
 * THIS SOFTWARE IS PROVIDED BY THE REGENTS AND CONTRIBUTORS ``AS IS'' AND
 * ANY EXPRESS OR IMPLIED WARRANTIES, INCLUDING, BUT NOT LIMITED TO, THE
 * IMPLIED WARRANTIES OF MERCHANTABILITY AND FITNESS FOR A PARTICULAR PURPOSE
 * ARE DISCLAIMED.  IN NO EVENT SHALL THE REGENTS OR CONTRIBUTORS BE LIABLE
 * FOR ANY DIRECT, INDIRECT, INCIDENTAL, SPECIAL, EXEMPLARY, OR CONSEQUENTIAL
 * DAMAGES (INCLUDING, BUT NOT LIMITED TO, PROCUREMENT OF SUBSTITUTE GOODS
 * OR SERVICES; LOSS OF USE, DATA, OR PROFITS; OR BUSINESS INTERRUPTION)
 * HOWEVER CAUSED AND ON ANY THEORY OF LIABILITY, WHETHER IN CONTRACT, STRICT
 * LIABILITY, OR TORT (INCLUDING NEGLIGENCE OR OTHERWISE) ARISING IN ANY WAY
 * OUT OF THE USE OF THIS SOFTWARE, EVEN IF ADVISED OF THE POSSIBILITY OF
 * SUCH DAMAGE.
 */

/*
 * Copyright (c) 1989 by Berkeley Softworks
 * All rights reserved.
 *
 * This code is derived from software contributed to Berkeley by
 * Adam de Boor.
 *
 * Redistribution and use in source and binary forms, with or without
 * modification, are permitted provided that the following conditions
 * are met:
 * 1. Redistributions of source code must retain the above copyright
 *    notice, this list of conditions and the following disclaimer.
 * 2. Redistributions in binary form must reproduce the above copyright
 *    notice, this list of conditions and the following disclaimer in the
 *    documentation and/or other materials provided with the distribution.
 * 3. All advertising materials mentioning features or use of this software
 *    must display the following acknowledgement:
 *	This product includes software developed by the University of
 *	California, Berkeley and its contributors.
 * 4. Neither the name of the University nor the names of its contributors
 *    may be used to endorse or promote products derived from this software
 *    without specific prior written permission.
 *
 * THIS SOFTWARE IS PROVIDED BY THE REGENTS AND CONTRIBUTORS ``AS IS'' AND
 * ANY EXPRESS OR IMPLIED WARRANTIES, INCLUDING, BUT NOT LIMITED TO, THE
 * IMPLIED WARRANTIES OF MERCHANTABILITY AND FITNESS FOR A PARTICULAR PURPOSE
 * ARE DISCLAIMED.  IN NO EVENT SHALL THE REGENTS OR CONTRIBUTORS BE LIABLE
 * FOR ANY DIRECT, INDIRECT, INCIDENTAL, SPECIAL, EXEMPLARY, OR CONSEQUENTIAL
 * DAMAGES (INCLUDING, BUT NOT LIMITED TO, PROCUREMENT OF SUBSTITUTE GOODS
 * OR SERVICES; LOSS OF USE, DATA, OR PROFITS; OR BUSINESS INTERRUPTION)
 * HOWEVER CAUSED AND ON ANY THEORY OF LIABILITY, WHETHER IN CONTRACT, STRICT
 * LIABILITY, OR TORT (INCLUDING NEGLIGENCE OR OTHERWISE) ARISING IN ANY WAY
 * OUT OF THE USE OF THIS SOFTWARE, EVEN IF ADVISED OF THE POSSIBILITY OF
 * SUCH DAMAGE.
 */

/*
 * Examination of targets and their suitability for creation.
 *
 * Interface:
<<<<<<< HEAD
 *	Make_Run	Initialize things for the module. Returns TRUE if
=======
 *	Make_Run	Initialize things for the module. Returns true if
>>>>>>> e2aa5677
 *			work was (or would have been) done.
 *
 *	Make_Update	After a target is made, update all its parents.
 *			Perform various bookkeeping chores like the updating
 *			of the youngestChild field of the parent, filling
 *			of the IMPSRC variable, etc. Place the parent on the
 *			toBeMade queue if it should be.
 *
 *	GNode_UpdateYoungestChild
 *			Update the node's youngestChild field based on the
 *			child's modification time.
 *
<<<<<<< HEAD
 *	Make_DoAllVar	Set up the various local variables for a
=======
 *	GNode_SetLocalVars
 *			Set up the various local variables for a
>>>>>>> e2aa5677
 *			target, including the .ALLSRC variable, making
 *			sure that any variable that needs to exist
 *			at the very least has the empty value.
 *
 *	GNode_IsOODate	Determine if a target is out-of-date.
 *
 *	Make_HandleUse	See if a child is a .USE node for a parent
 *			and perform the .USE actions if so.
 *
 *	Make_ExpandUse	Expand .USE nodes
 */

#include "make.h"
#include "dir.h"
#include "job.h"

/*	"@(#)make.c	8.1 (Berkeley) 6/6/93"	*/
<<<<<<< HEAD
MAKE_RCSID("$NetBSD: make.c,v 1.242 2021/02/05 05:15:12 rillig Exp $");
=======
MAKE_RCSID("$NetBSD: make.c,v 1.244 2021/04/04 10:05:08 rillig Exp $");
>>>>>>> e2aa5677

/* Sequence # to detect recursion. */
static unsigned int checked_seqno = 1;

/*
 * The current fringe of the graph.
 * These are nodes which await examination by MakeOODate.
 * It is added to by Make_Update and subtracted from by MakeStartJobs
 */
static GNodeList toBeMade = LST_INIT;


void
debug_printf(const char *fmt, ...)
{
	va_list args;

	va_start(args, fmt);
	vfprintf(opts.debug_file, fmt, args);
	va_end(args);
}

MAKE_ATTR_DEAD static void
make_abort(GNode *gn, int lineno)
{

	debug_printf("make_abort from line %d\n", lineno);
	Targ_PrintNode(gn, 2);
	Targ_PrintNodes(&toBeMade, 2);
	Targ_PrintGraph(3);
	abort();
}

ENUM_FLAGS_RTTI_31(GNodeType,
    OP_DEPENDS, OP_FORCE, OP_DOUBLEDEP,
/* OP_OPMASK is omitted since it combines other flags */
    OP_OPTIONAL, OP_USE, OP_EXEC, OP_IGNORE,
    OP_PRECIOUS, OP_SILENT, OP_MAKE, OP_JOIN,
    OP_MADE, OP_SPECIAL, OP_USEBEFORE, OP_INVISIBLE,
    OP_NOTMAIN, OP_PHONY, OP_NOPATH, OP_WAIT,
    OP_NOMETA, OP_META, OP_NOMETA_CMP, OP_SUBMAKE,
    OP_TRANSFORM, OP_MEMBER, OP_LIB, OP_ARCHV,
    OP_HAS_COMMANDS, OP_SAVE_CMDS, OP_DEPS_FOUND, OP_MARK);

ENUM_FLAGS_RTTI_9(GNodeFlags,
    REMAKE, CHILDMADE, FORCE, DONE_WAIT,
    DONE_ORDER, FROM_DEPEND, DONE_ALLSRC, CYCLE,
    DONECYCLE);

void
GNode_FprintDetails(FILE *f, const char *prefix, const GNode *gn,
		    const char *suffix)
{
	char type_buf[GNodeType_ToStringSize];
	char flags_buf[GNodeFlags_ToStringSize];

	fprintf(f, "%s%s, type %s, flags %s%s",
	    prefix,
	    GNodeMade_Name(gn->made),
	    GNodeType_ToString(type_buf, gn->type),
	    GNodeFlags_ToString(flags_buf, gn->flags),
	    suffix);
}

<<<<<<< HEAD
Boolean
=======
bool
>>>>>>> e2aa5677
GNode_ShouldExecute(GNode *gn)
{
	return !((gn->type & OP_MAKE)
	    ? opts.noRecursiveExecute
	    : opts.noExecute);
}

/* Update the youngest child of the node, according to the given child. */
void
GNode_UpdateYoungestChild(GNode *gn, GNode *cgn)
{
	if (gn->youngestChild == NULL || cgn->mtime > gn->youngestChild->mtime)
		gn->youngestChild = cgn;
}

<<<<<<< HEAD
static Boolean
IsOODateRegular(GNode *gn)
{
	/* These rules are inherited from the original Make. */

	if (gn->youngestChild != NULL) {
		if (gn->mtime < gn->youngestChild->mtime) {
			DEBUG1(MAKE, "modified before source \"%s\"...",
			    GNode_Path(gn->youngestChild));
			return TRUE;
		}
		return FALSE;
	}

	if (gn->mtime == 0 && !(gn->type & OP_OPTIONAL)) {
		DEBUG0(MAKE, "nonexistent and no sources...");
		return TRUE;
	}

	if (gn->type & OP_DOUBLEDEP) {
		DEBUG0(MAKE, ":: operator and no sources...");
		return TRUE;
	}

	return FALSE;
}

/*
 * See if the node is out of date with respect to its sources.
 *
 * Used by Make_Run when deciding which nodes to place on the
 * toBeMade queue initially and by Make_Update to screen out .USE and
 * .EXEC nodes. In the latter case, however, any other sort of node
 * must be considered out-of-date since at least one of its children
 * will have been recreated.
 *
 * The mtime field of the node and the youngestChild field of its parents
 * may be changed.
 */
Boolean
GNode_IsOODate(GNode *gn)
{
	Boolean oodate;

=======
static bool
IsOODateRegular(GNode *gn)
{
	/* These rules are inherited from the original Make. */

	if (gn->youngestChild != NULL) {
		if (gn->mtime < gn->youngestChild->mtime) {
			DEBUG1(MAKE, "modified before source \"%s\"...",
			    GNode_Path(gn->youngestChild));
			return true;
		}
		return false;
	}

	if (gn->mtime == 0 && !(gn->type & OP_OPTIONAL)) {
		DEBUG0(MAKE, "nonexistent and no sources...");
		return true;
	}

	if (gn->type & OP_DOUBLEDEP) {
		DEBUG0(MAKE, ":: operator and no sources...");
		return true;
	}

	return false;
}

/*
 * See if the node is out of date with respect to its sources.
 *
 * Used by Make_Run when deciding which nodes to place on the
 * toBeMade queue initially and by Make_Update to screen out .USE and
 * .EXEC nodes. In the latter case, however, any other sort of node
 * must be considered out-of-date since at least one of its children
 * will have been recreated.
 *
 * The mtime field of the node and the youngestChild field of its parents
 * may be changed.
 */
bool
GNode_IsOODate(GNode *gn)
{
	bool oodate;

>>>>>>> e2aa5677
	/*
	 * Certain types of targets needn't even be sought as their datedness
	 * doesn't depend on their modification time...
	 */
	if (!(gn->type & (OP_JOIN | OP_USE | OP_USEBEFORE | OP_EXEC))) {
<<<<<<< HEAD
		Dir_UpdateMTime(gn, TRUE);
=======
		Dir_UpdateMTime(gn, true);
>>>>>>> e2aa5677
		if (DEBUG(MAKE)) {
			if (gn->mtime != 0)
				debug_printf("modified %s...",
				    Targ_FmtTime(gn->mtime));
			else
				debug_printf("nonexistent...");
		}
	}

	/*
	 * A target is remade in one of the following circumstances:
	 *
	 *	its modification time is smaller than that of its youngest
	 *	child and it would actually be run (has commands or is not
	 *	GNode_IsTarget)
	 *
	 *	it's the object of a force operator
	 *
	 *	it has no children, was on the lhs of an operator and doesn't
	 *	exist already.
	 *
	 * Libraries are only considered out-of-date if the archive module
	 * says they are.
	 *
	 * These weird rules are brought to you by Backward-Compatibility
	 * and the strange people who wrote 'Make'.
	 */
	if (gn->type & (OP_USE | OP_USEBEFORE)) {
		/*
		 * If the node is a USE node it is *never* out of date
		 * no matter *what*.
		 */
		DEBUG0(MAKE, ".USE node...");
<<<<<<< HEAD
		oodate = FALSE;
=======
		oodate = false;
>>>>>>> e2aa5677
	} else if ((gn->type & OP_LIB) && (gn->mtime == 0 || Arch_IsLib(gn))) {
		DEBUG0(MAKE, "library...");

		/*
		 * always out of date if no children and :: target
		 * or nonexistent.
		 */
		oodate = (gn->mtime == 0 || Arch_LibOODate(gn) ||
			  (gn->youngestChild == NULL &&
			   (gn->type & OP_DOUBLEDEP)));
	} else if (gn->type & OP_JOIN) {
		/*
		 * A target with the .JOIN attribute is only considered
		 * out-of-date if any of its children was out-of-date.
		 */
		DEBUG0(MAKE, ".JOIN node...");
		DEBUG1(MAKE, "source %smade...",
		    gn->flags & CHILDMADE ? "" : "not ");
		oodate = (gn->flags & CHILDMADE) != 0;
	} else if (gn->type & (OP_FORCE | OP_EXEC | OP_PHONY)) {
		/*
		 * A node which is the object of the force (!) operator or
		 * which has the .EXEC attribute is always considered
		 * out-of-date.
		 */
		if (DEBUG(MAKE)) {
			if (gn->type & OP_FORCE) {
				debug_printf("! operator...");
			} else if (gn->type & OP_PHONY) {
				debug_printf(".PHONY node...");
			} else {
				debug_printf(".EXEC node...");
			}
		}
<<<<<<< HEAD
		oodate = TRUE;
	} else if (IsOODateRegular(gn)) {
		oodate = TRUE;
=======
		oodate = true;
	} else if (IsOODateRegular(gn)) {
		oodate = true;
>>>>>>> e2aa5677
	} else {
		/*
		 * When a nonexistent child with no sources
		 * (such as a typically used FORCE source) has been made and
		 * the target of the child (usually a directory) has the same
		 * timestamp as the timestamp just given to the nonexistent
		 * child after it was considered made.
		 */
		if (DEBUG(MAKE)) {
			if (gn->flags & FORCE)
				debug_printf("non existing child...");
		}
		oodate = (gn->flags & FORCE) != 0;
	}

#ifdef USE_META
	if (useMeta) {
		oodate = meta_oodate(gn, oodate);
	}
#endif

	/*
	 * If the target isn't out-of-date, the parents need to know its
	 * modification time. Note that targets that appear to be out-of-date
	 * but aren't, because they have no commands and are GNode_IsTarget,
	 * have their mtime stay below their children's mtime to keep parents
	 * from thinking they're out-of-date.
	 */
	if (!oodate) {
		GNodeListNode *ln;
		for (ln = gn->parents.first; ln != NULL; ln = ln->next)
			GNode_UpdateYoungestChild(ln->datum, gn);
	}

	return oodate;
}

static void
PretendAllChildrenAreMade(GNode *pgn)
{
	GNodeListNode *ln;

	for (ln = pgn->children.first; ln != NULL; ln = ln->next) {
		GNode *cgn = ln->datum;

		/* This may also update cgn->path. */
<<<<<<< HEAD
		Dir_UpdateMTime(cgn, FALSE);
=======
		Dir_UpdateMTime(cgn, false);
>>>>>>> e2aa5677
		GNode_UpdateYoungestChild(pgn, cgn);
		pgn->unmade--;
	}
}

/*
 * Called by Make_Run and SuffApplyTransform on the downward pass to handle
 * .USE and transformation nodes, by copying the child node's commands, type
 * flags and children to the parent node.
 *
 * A .USE node is much like an explicit transformation rule, except its
 * commands are always added to the target node, even if the target already
 * has commands.
 *
 * Input:
 *	cgn		The source node, which is either a .USE/.USEBEFORE
 *			node or a transformation node (OP_TRANSFORM).
 *	pgn		The target node
 */
void
Make_HandleUse(GNode *cgn, GNode *pgn)
{
	GNodeListNode *ln;	/* An element in the children list */

#ifdef DEBUG_SRC
	if (!(cgn->type & (OP_USE | OP_USEBEFORE | OP_TRANSFORM))) {
		debug_printf("Make_HandleUse: called for plain node %s\n",
		    cgn->name);
		/* XXX: debug mode should not affect control flow */
		return;
	}
#endif

	if ((cgn->type & (OP_USE | OP_USEBEFORE)) ||
	    Lst_IsEmpty(&pgn->commands)) {
		if (cgn->type & OP_USEBEFORE) {
			/* .USEBEFORE */
			Lst_PrependAll(&pgn->commands, &cgn->commands);
		} else {
			/* .USE, or target has no commands */
			Lst_AppendAll(&pgn->commands, &cgn->commands);
		}
	}

	for (ln = cgn->children.first; ln != NULL; ln = ln->next) {
		GNode *gn = ln->datum;

		/*
		 * Expand variables in the .USE node's name
		 * and save the unexpanded form.
		 * We don't need to do this for commands.
		 * They get expanded properly when we execute.
		 */
		if (gn->uname == NULL) {
			gn->uname = gn->name;
		} else {
			free(gn->name);
		}
		(void)Var_Subst(gn->uname, pgn, VARE_WANTRES, &gn->name);
		/* TODO: handle errors */
		if (gn->uname != NULL && strcmp(gn->name, gn->uname) != 0) {
			/* See if we have a target for this node. */
			GNode *tgn = Targ_FindNode(gn->name);
			if (tgn != NULL)
				gn = tgn;
		}

		Lst_Append(&pgn->children, gn);
		Lst_Append(&gn->parents, pgn);
		pgn->unmade++;
	}

	pgn->type |=
	    cgn->type & ~(OP_OPMASK | OP_USE | OP_USEBEFORE | OP_TRANSFORM);
}

/*
 * Used by Make_Run on the downward pass to handle .USE nodes. Should be
 * called before the children are enqueued to be looked at by MakeAddChild.
<<<<<<< HEAD
 *
 * For a .USE child, the commands, type flags and children are copied to the
 * parent node, and since the relation to the .USE node is then no longer
 * needed, that relation is removed.
 *
=======
 *
 * For a .USE child, the commands, type flags and children are copied to the
 * parent node, and since the relation to the .USE node is then no longer
 * needed, that relation is removed.
 *
>>>>>>> e2aa5677
 * Input:
 *	cgn		the child, which may be a .USE node
 *	pgn		the current parent
 */
static void
MakeHandleUse(GNode *cgn, GNode *pgn, GNodeListNode *ln)
{
<<<<<<< HEAD
	Boolean unmarked;
=======
	bool unmarked;
>>>>>>> e2aa5677

	unmarked = !(cgn->type & OP_MARK);
	cgn->type |= OP_MARK;

	if (!(cgn->type & (OP_USE | OP_USEBEFORE)))
		return;

	if (unmarked)
		Make_HandleUse(cgn, pgn);

	/*
	 * This child node is now "made", so we decrement the count of
	 * unmade children in the parent... We also remove the child
	 * from the parent's list to accurately reflect the number of decent
	 * children the parent has. This is used by Make_Run to decide
	 * whether to queue the parent or examine its children...
	 */
	Lst_Remove(&pgn->children, ln);
	pgn->unmade--;
}

static void
HandleUseNodes(GNode *gn)
{
	GNodeListNode *ln, *nln;
	for (ln = gn->children.first; ln != NULL; ln = nln) {
		nln = ln->next;
		MakeHandleUse(ln->datum, gn, ln);
	}
}


/*
 * Check the modification time of a gnode, and update it if necessary.
 * Return 0 if the gnode does not exist, or its filesystem time if it does.
 */
time_t
Make_Recheck(GNode *gn)
{
	time_t mtime;

<<<<<<< HEAD
	Dir_UpdateMTime(gn, TRUE);
=======
	Dir_UpdateMTime(gn, true);
>>>>>>> e2aa5677
	mtime = gn->mtime;

#ifndef RECHECK
	/*
	 * We can't re-stat the thing, but we can at least take care of rules
	 * where a target depends on a source that actually creates the
	 * target, but only if it has changed, e.g.
	 *
	 * parse.h : parse.o
	 *
	 * parse.o : parse.y
	 *		yacc -d parse.y
	 *		cc -c y.tab.c
	 *		mv y.tab.o parse.o
	 *		cmp -s y.tab.h parse.h || mv y.tab.h parse.h
	 *
	 * In this case, if the definitions produced by yacc haven't changed
	 * from before, parse.h won't have been updated and gn->mtime will
	 * reflect the current modification time for parse.h. This is
	 * something of a kludge, I admit, but it's a useful one.
	 *
	 * XXX: People like to use a rule like "FRC:" to force things that
	 * depend on FRC to be made, so we have to check for gn->children
	 * being empty as well.
	 */
	if (!Lst_IsEmpty(gn->commands) || Lst_IsEmpty(gn->children)) {
		gn->mtime = now;
	}
#else
	/*
	 * This is what Make does and it's actually a good thing, as it
	 * allows rules like
	 *
	 *	cmp -s y.tab.h parse.h || cp y.tab.h parse.h
	 *
	 * to function as intended. Unfortunately, thanks to the stateless
	 * nature of NFS (by which I mean the loose coupling of two clients
	 * using the same file from a common server), there are times when
	 * the modification time of a file created on a remote machine
	 * will not be modified before the local stat() implied by the
	 * Dir_UpdateMTime occurs, thus leading us to believe that the file
	 * is unchanged, wreaking havoc with files that depend on this one.
	 *
	 * I have decided it is better to make too much than to make too
	 * little, so this stuff is commented out unless you're sure it's ok.
	 * -- ardeb 1/12/88
	 */
	/*
	 * Christos, 4/9/92: If we are saving commands, pretend that
	 * the target is made now. Otherwise archives with '...' rules
	 * don't work!
	 */
	if (!GNode_ShouldExecute(gn) || (gn->type & OP_SAVE_CMDS) ||
	    (mtime == 0 && !(gn->type & OP_WAIT))) {
		DEBUG2(MAKE, " recheck(%s): update time from %s to now\n",
		    gn->name,
		    gn->mtime == 0 ? "nonexistent" : Targ_FmtTime(gn->mtime));
		gn->mtime = now;
	} else {
		DEBUG2(MAKE, " recheck(%s): current update time: %s\n",
		    gn->name, Targ_FmtTime(gn->mtime));
	}
#endif

	/* XXX: The returned mtime may differ from gn->mtime.
	 * Intentionally? */
	return mtime;
}

/*
 * Set the .PREFIX and .IMPSRC variables for all the implied parents
 * of this node.
 */
static void
UpdateImplicitParentsVars(GNode *cgn, const char *cname)
{
	GNodeListNode *ln;
	const char *cpref = GNode_VarPrefix(cgn);

	for (ln = cgn->implicitParents.first; ln != NULL; ln = ln->next) {
		GNode *pgn = ln->datum;
		if (pgn->flags & REMAKE) {
			Var_Set(pgn, IMPSRC, cname);
			if (cpref != NULL)
				Var_Set(pgn, PREFIX, cpref);
		}
	}
}

/* See if a .ORDER rule stops us from building this node. */
<<<<<<< HEAD
static Boolean
=======
static bool
>>>>>>> e2aa5677
IsWaitingForOrder(GNode *gn)
{
	GNodeListNode *ln;

	for (ln = gn->order_pred.first; ln != NULL; ln = ln->next) {
		GNode *ogn = ln->datum;

		if (GNode_IsDone(ogn) || !(ogn->flags & REMAKE))
			continue;

		DEBUG2(MAKE,
		    "IsWaitingForOrder: Waiting for .ORDER node \"%s%s\"\n",
		    ogn->name, ogn->cohort_num);
<<<<<<< HEAD
		return TRUE;
	}
	return FALSE;
=======
		return true;
	}
	return false;
>>>>>>> e2aa5677
}

static void MakeBuildParent(GNode *, GNodeListNode *);

static void
ScheduleOrderSuccessors(GNode *gn)
{
	GNodeListNode *toBeMadeNext = toBeMade.first;
	GNodeListNode *ln;

	for (ln = gn->order_succ.first; ln != NULL; ln = ln->next)
		MakeBuildParent(ln->datum, toBeMadeNext);
}

/*
 * Perform update on the parents of a node. Used by JobFinish once
 * a node has been dealt with and by MakeStartJobs if it finds an
 * up-to-date node.
 *
 * The unmade field of pgn is decremented and pgn may be placed on
 * the toBeMade queue if this field becomes 0.
 *
 * If the child was made, the parent's flag CHILDMADE field will be
 * set true.
 *
 * If the child is not up-to-date and still does not exist,
 * set the FORCE flag on the parents.
 *
 * If the child wasn't made, the youngestChild field of the parent will be
 * altered if the child's mtime is big enough.
 *
 * Finally, if the child is the implied source for the parent, the
 * parent's IMPSRC variable is set appropriately.
 */
void
Make_Update(GNode *cgn)
{
	const char *cname;	/* the child's name */
	time_t mtime = -1;
	GNodeList *parents;
	GNodeListNode *ln;
	GNode *centurion;

	/* It is save to re-examine any nodes again */
	checked_seqno++;

	cname = GNode_VarTarget(cgn);

	DEBUG2(MAKE, "Make_Update: %s%s\n", cgn->name, cgn->cohort_num);

	/*
	 * If the child was actually made, see what its modification time is
	 * now -- some rules won't actually update the file. If the file
	 * still doesn't exist, make its mtime now.
	 */
	if (cgn->made != UPTODATE) {
		mtime = Make_Recheck(cgn);
	}

	/*
	 * If this is a `::' node, we must consult its first instance
	 * which is where all parents are linked.
	 */
	if ((centurion = cgn->centurion) != NULL) {
		if (!Lst_IsEmpty(&cgn->parents))
			Punt("%s%s: cohort has parents", cgn->name,
			    cgn->cohort_num);
		centurion->unmade_cohorts--;
		if (centurion->unmade_cohorts < 0)
			Error("Graph cycles through centurion %s",
			    centurion->name);
	} else {
		centurion = cgn;
	}
	parents = &centurion->parents;

	/* If this was a .ORDER node, schedule the RHS */
	ScheduleOrderSuccessors(centurion);

	/* Now mark all the parents as having one less unmade child */
	for (ln = parents->first; ln != NULL; ln = ln->next) {
		GNode *pgn = ln->datum;

		if (DEBUG(MAKE)) {
			debug_printf("inspect parent %s%s: ", pgn->name,
			    pgn->cohort_num);
			GNode_FprintDetails(opts.debug_file, "", pgn, "");
			debug_printf(", unmade %d ", pgn->unmade - 1);
		}

		if (!(pgn->flags & REMAKE)) {
			/* This parent isn't needed */
			DEBUG0(MAKE, "- not needed\n");
			continue;
		}
		if (mtime == 0 && !(cgn->type & OP_WAIT))
			pgn->flags |= FORCE;

		/*
		 * If the parent has the .MADE attribute, its timestamp got
		 * updated to that of its newest child, and its unmade
		 * child count got set to zero in Make_ExpandUse().
		 * However other things might cause us to build one of its
		 * children - and so we mustn't do any processing here when
		 * the child build finishes.
		 */
		if (pgn->type & OP_MADE) {
			DEBUG0(MAKE, "- .MADE\n");
			continue;
		}

		if (!(cgn->type & (OP_EXEC | OP_USE | OP_USEBEFORE))) {
			if (cgn->made == MADE)
				pgn->flags |= CHILDMADE;
			GNode_UpdateYoungestChild(pgn, cgn);
		}

		/*
		 * A parent must wait for the completion of all instances
		 * of a `::' dependency.
		 */
		if (centurion->unmade_cohorts != 0 ||
		    !GNode_IsDone(centurion)) {
			DEBUG2(MAKE,
			    "- centurion made %d, %d unmade cohorts\n",
			    centurion->made, centurion->unmade_cohorts);
			continue;
		}

		/* One more child of this parent is now made */
		pgn->unmade--;
		if (pgn->unmade < 0) {
			if (DEBUG(MAKE)) {
				debug_printf("Graph cycles through %s%s\n",
				    pgn->name, pgn->cohort_num);
				Targ_PrintGraph(2);
			}
			Error("Graph cycles through %s%s", pgn->name,
			    pgn->cohort_num);
		}

		/*
		 * We must always rescan the parents of .WAIT and .ORDER
		 * nodes.
		 */
		if (pgn->unmade != 0 && !(centurion->type & OP_WAIT)
		    && !(centurion->flags & DONE_ORDER)) {
			DEBUG0(MAKE, "- unmade children\n");
			continue;
		}
		if (pgn->made != DEFERRED) {
			/*
			 * Either this parent is on a different branch of
			 * the tree, or it on the RHS of a .WAIT directive
			 * or it is already on the toBeMade list.
			 */
			DEBUG0(MAKE, "- not deferred\n");
			continue;
		}

		if (IsWaitingForOrder(pgn))
			continue;

		if (DEBUG(MAKE)) {
			debug_printf("- %s%s made, schedule %s%s (made %d)\n",
			    cgn->name, cgn->cohort_num,
			    pgn->name, pgn->cohort_num, pgn->made);
			Targ_PrintNode(pgn, 2);
		}
		/* Ok, we can schedule the parent again */
		pgn->made = REQUESTED;
		Lst_Enqueue(&toBeMade, pgn);
	}

	UpdateImplicitParentsVars(cgn, cname);
}

static void
UnmarkChildren(GNode *gn)
{
	GNodeListNode *ln;

	for (ln = gn->children.first; ln != NULL; ln = ln->next) {
		GNode *child = ln->datum;
		child->type &= ~OP_MARK;
	}
}

/*
 * Add a child's name to the ALLSRC and OODATE variables of the given
 * node, but only if it has not been given the .EXEC, .USE or .INVISIBLE
 * attributes. .EXEC and .USE children are very rarely going to be files,
 * so...
 *
 * If the child is a .JOIN node, its ALLSRC is propagated to the parent.
 *
 * A child is added to the OODATE variable if its modification time is
 * later than that of its parent, as defined by Make, except if the
 * parent is a .JOIN node. In that case, it is only added to the OODATE
 * variable if it was actually made (since .JOIN nodes don't have
 * modification times, the comparison is rather unfair...)..
 *
 * Input:
 *	cgn		The child to add
 *	pgn		The parent to whose ALLSRC variable it should
 *			be added
 */
static void
MakeAddAllSrc(GNode *cgn, GNode *pgn)
{
	const char *child, *allsrc;

	if (cgn->type & OP_MARK)
		return;
	cgn->type |= OP_MARK;

	if (cgn->type & (OP_EXEC | OP_USE | OP_USEBEFORE | OP_INVISIBLE))
		return;

	if (cgn->type & OP_ARCHV)
		child = GNode_VarMember(cgn);
	else
		child = GNode_Path(cgn);

	if (cgn->type & OP_JOIN)
		allsrc = GNode_VarAllsrc(cgn);
	else
		allsrc = child;

	if (allsrc != NULL)
		Var_Append(pgn, ALLSRC, allsrc);

	if (pgn->type & OP_JOIN) {
		if (cgn->made == MADE)
			Var_Append(pgn, OODATE, child);

	} else if ((pgn->mtime < cgn->mtime) ||
		   (cgn->mtime >= now && cgn->made == MADE)) {
		/*
		 * It goes in the OODATE variable if the parent is
		 * younger than the child or if the child has been
		 * modified more recently than the start of the make.
		 * This is to keep pmake from getting confused if
		 * something else updates the parent after the make
		 * starts (shouldn't happen, I know, but sometimes it
		 * does). In such a case, if we've updated the child,
		 * the parent is likely to have a modification time
		 * later than that of the child and anything that
		 * relies on the OODATE variable will be hosed.
		 *
		 * XXX: This will cause all made children to go in
		 * the OODATE variable, even if they're not touched,
		 * if RECHECK isn't defined, since cgn->mtime is set
		 * to now in Make_Update. According to some people,
		 * this is good...
		 */
		Var_Append(pgn, OODATE, child);
	}
}

/*
 * Set up the ALLSRC and OODATE variables. Sad to say, it must be
 * done separately, rather than while traversing the graph. This is
 * because Make defined OODATE to contain all sources whose modification
 * times were later than that of the target, *not* those sources that
 * were out-of-date. Since in both compatibility and native modes,
 * the modification time of the parent isn't found until the child
 * has been dealt with, we have to wait until now to fill in the
 * variable. As for ALLSRC, the ordering is important and not
 * guaranteed when in native mode, so it must be set here, too.
 *
 * If the node is a .JOIN node, its TARGET variable will be set to
 * match its ALLSRC variable.
 */
void
GNode_SetLocalVars(GNode *gn)
{
	GNodeListNode *ln;
<<<<<<< HEAD

	if (gn->flags & DONE_ALLSRC)
		return;

	UnmarkChildren(gn);
	for (ln = gn->children.first; ln != NULL; ln = ln->next)
		MakeAddAllSrc(ln->datum, gn);

	if (!Var_Exists(gn, OODATE))
		Var_Set(gn, OODATE, "");
	if (!Var_Exists(gn, ALLSRC))
		Var_Set(gn, ALLSRC, "");

	if (gn->type & OP_JOIN)
		Var_Set(gn, TARGET, GNode_VarAllsrc(gn));
	gn->flags |= DONE_ALLSRC;
}

static Boolean
MakeBuildChild(GNode *cn, GNodeListNode *toBeMadeNext)
{

	if (DEBUG(MAKE)) {
		debug_printf("MakeBuildChild: inspect %s%s, ",
		    cn->name, cn->cohort_num);
		GNode_FprintDetails(opts.debug_file, "", cn, "\n");
	}
	if (GNode_IsReady(cn))
		return FALSE;

	/* If this node is on the RHS of a .ORDER, check LHSs. */
	if (IsWaitingForOrder(cn)) {
		/* Can't build this (or anything else in this child list) yet */
		cn->made = DEFERRED;
		return FALSE;	/* but keep looking */
	}

	DEBUG2(MAKE, "MakeBuildChild: schedule %s%s\n",
	    cn->name, cn->cohort_num);

	cn->made = REQUESTED;
	if (toBeMadeNext == NULL)
		Lst_Append(&toBeMade, cn);
	else
		Lst_InsertBefore(&toBeMade, toBeMadeNext, cn);

	if (cn->unmade_cohorts != 0) {
		ListNode *ln;

		for (ln = cn->cohorts.first; ln != NULL; ln = ln->next)
			if (MakeBuildChild(ln->datum, toBeMadeNext))
				break;
	}

	/*
	 * If this node is a .WAIT node with unmade children
	 * then don't add the next sibling.
	 */
	return cn->type & OP_WAIT && cn->unmade > 0;
}

/* When a .ORDER LHS node completes, we do this on each RHS. */
static void
MakeBuildParent(GNode *pn, GNodeListNode *toBeMadeNext)
{
	if (pn->made != DEFERRED)
		return;

	if (!MakeBuildChild(pn, toBeMadeNext)) {
		/* When this node is built, reschedule its parents. */
		pn->flags |= DONE_ORDER;
	}
}

static void
MakeChildren(GNode *gn)
{
	GNodeListNode *toBeMadeNext = toBeMade.first;
	GNodeListNode *ln;

	for (ln = gn->children.first; ln != NULL; ln = ln->next)
		if (MakeBuildChild(ln->datum, toBeMadeNext))
			break;
}

/*
 * Start as many jobs as possible, taking them from the toBeMade queue.
 *
 * If the -q option was given, no job will be started,
 * but as soon as an out-of-date target is found, this function
 * returns TRUE. In all other cases, this function returns FALSE.
 */
static Boolean
MakeStartJobs(void)
{
	GNode *gn;
	Boolean have_token = FALSE;

	while (!Lst_IsEmpty(&toBeMade)) {
		/*
		 * Get token now to avoid cycling job-list when we only
		 * have 1 token
		 */
		if (!have_token && !Job_TokenWithdraw())
			break;
		have_token = TRUE;

		gn = Lst_Dequeue(&toBeMade);
		DEBUG2(MAKE, "Examining %s%s...\n", gn->name, gn->cohort_num);

		if (gn->made != REQUESTED) {
			/*
			 * XXX: Replace %d with string representation;
			 * see made_name.
			 */
			DEBUG1(MAKE, "state %d\n", gn->made);

			make_abort(gn, __LINE__);
		}

		if (gn->checked_seqno == checked_seqno) {
			/*
			 * We've already looked at this node since a job
			 * finished...
			 */
			DEBUG2(MAKE, "already checked %s%s\n", gn->name,
			    gn->cohort_num);
			gn->made = DEFERRED;
			continue;
		}
		gn->checked_seqno = checked_seqno;

		if (gn->unmade != 0) {
			/*
			 * We can't build this yet, add all unmade children
			 * to toBeMade, just before the current first element.
			 */
			gn->made = DEFERRED;

			MakeChildren(gn);

			/* and drop this node on the floor */
			DEBUG2(MAKE, "dropped %s%s\n", gn->name,
			    gn->cohort_num);
			continue;
		}

		gn->made = BEINGMADE;
		if (GNode_IsOODate(gn)) {
			DEBUG0(MAKE, "out-of-date\n");
			if (opts.queryFlag)
				return TRUE;
			Make_DoAllVar(gn);
			Job_Make(gn);
			have_token = FALSE;
		} else {
			DEBUG0(MAKE, "up-to-date\n");
			gn->made = UPTODATE;
			if (gn->type & OP_JOIN) {
				/*
				 * Even for an up-to-date .JOIN node, we
				 * need it to have its local variables so
				 * references to it get the correct value
				 * for .TARGET when building up the local
				 * variables of its parent(s)...
				 */
				Make_DoAllVar(gn);
			}
			Make_Update(gn);
		}
=======

	if (gn->flags & DONE_ALLSRC)
		return;

	UnmarkChildren(gn);
	for (ln = gn->children.first; ln != NULL; ln = ln->next)
		MakeAddAllSrc(ln->datum, gn);

	if (!Var_Exists(gn, OODATE))
		Var_Set(gn, OODATE, "");
	if (!Var_Exists(gn, ALLSRC))
		Var_Set(gn, ALLSRC, "");

	if (gn->type & OP_JOIN)
		Var_Set(gn, TARGET, GNode_VarAllsrc(gn));
	gn->flags |= DONE_ALLSRC;
}

static bool
MakeBuildChild(GNode *cn, GNodeListNode *toBeMadeNext)
{

	if (DEBUG(MAKE)) {
		debug_printf("MakeBuildChild: inspect %s%s, ",
		    cn->name, cn->cohort_num);
		GNode_FprintDetails(opts.debug_file, "", cn, "\n");
	}
	if (GNode_IsReady(cn))
		return false;

	/* If this node is on the RHS of a .ORDER, check LHSs. */
	if (IsWaitingForOrder(cn)) {
		/* Can't build this (or anything else in this child list) yet */
		cn->made = DEFERRED;
		return false;	/* but keep looking */
	}

	DEBUG2(MAKE, "MakeBuildChild: schedule %s%s\n",
	    cn->name, cn->cohort_num);

	cn->made = REQUESTED;
	if (toBeMadeNext == NULL)
		Lst_Append(&toBeMade, cn);
	else
		Lst_InsertBefore(&toBeMade, toBeMadeNext, cn);

	if (cn->unmade_cohorts != 0) {
		ListNode *ln;

		for (ln = cn->cohorts.first; ln != NULL; ln = ln->next)
			if (MakeBuildChild(ln->datum, toBeMadeNext))
				break;
	}

	/*
	 * If this node is a .WAIT node with unmade children
	 * then don't add the next sibling.
	 */
	return cn->type & OP_WAIT && cn->unmade > 0;
}

/* When a .ORDER LHS node completes, we do this on each RHS. */
static void
MakeBuildParent(GNode *pn, GNodeListNode *toBeMadeNext)
{
	if (pn->made != DEFERRED)
		return;

	if (!MakeBuildChild(pn, toBeMadeNext)) {
		/* When this node is built, reschedule its parents. */
		pn->flags |= DONE_ORDER;
	}
}

static void
MakeChildren(GNode *gn)
{
	GNodeListNode *toBeMadeNext = toBeMade.first;
	GNodeListNode *ln;

	for (ln = gn->children.first; ln != NULL; ln = ln->next)
		if (MakeBuildChild(ln->datum, toBeMadeNext))
			break;
}

/*
 * Start as many jobs as possible, taking them from the toBeMade queue.
 *
 * If the -q option was given, no job will be started,
 * but as soon as an out-of-date target is found, this function
 * returns true. In all other cases, this function returns false.
 */
static bool
MakeStartJobs(void)
{
	GNode *gn;
	bool have_token = false;

	while (!Lst_IsEmpty(&toBeMade)) {
		/*
		 * Get token now to avoid cycling job-list when we only
		 * have 1 token
		 */
		if (!have_token && !Job_TokenWithdraw())
			break;
		have_token = true;

		gn = Lst_Dequeue(&toBeMade);
		DEBUG2(MAKE, "Examining %s%s...\n", gn->name, gn->cohort_num);

		if (gn->made != REQUESTED) {
			/*
			 * XXX: Replace %d with string representation;
			 * see made_name.
			 */
			DEBUG1(MAKE, "state %d\n", gn->made);

			make_abort(gn, __LINE__);
		}

		if (gn->checked_seqno == checked_seqno) {
			/*
			 * We've already looked at this node since a job
			 * finished...
			 */
			DEBUG2(MAKE, "already checked %s%s\n", gn->name,
			    gn->cohort_num);
			gn->made = DEFERRED;
			continue;
		}
		gn->checked_seqno = checked_seqno;

		if (gn->unmade != 0) {
			/*
			 * We can't build this yet, add all unmade children
			 * to toBeMade, just before the current first element.
			 */
			gn->made = DEFERRED;

			MakeChildren(gn);

			/* and drop this node on the floor */
			DEBUG2(MAKE, "dropped %s%s\n", gn->name,
			    gn->cohort_num);
			continue;
		}

		gn->made = BEINGMADE;
		if (GNode_IsOODate(gn)) {
			DEBUG0(MAKE, "out-of-date\n");
			if (opts.queryFlag)
				return true;
			GNode_SetLocalVars(gn);
			Job_Make(gn);
			have_token = false;
		} else {
			DEBUG0(MAKE, "up-to-date\n");
			gn->made = UPTODATE;
			if (gn->type & OP_JOIN) {
				/*
				 * Even for an up-to-date .JOIN node, we
				 * need it to have its local variables so
				 * references to it get the correct value
				 * for .TARGET when building up the local
				 * variables of its parent(s)...
				 */
				GNode_SetLocalVars(gn);
			}
			Make_Update(gn);
		}
	}

	if (have_token)
		Job_TokenReturn();

	return false;
}

/* Print the status of a .ORDER node. */
static void
MakePrintStatusOrderNode(GNode *ogn, GNode *gn)
{
	if (!GNode_IsWaitingFor(ogn))
		return;

	printf("    `%s%s' has .ORDER dependency against %s%s ",
	    gn->name, gn->cohort_num, ogn->name, ogn->cohort_num);
	GNode_FprintDetails(stdout, "(", ogn, ")\n");

	if (DEBUG(MAKE) && opts.debug_file != stdout) {
		debug_printf("    `%s%s' has .ORDER dependency against %s%s ",
		    gn->name, gn->cohort_num, ogn->name, ogn->cohort_num);
		GNode_FprintDetails(opts.debug_file, "(", ogn, ")\n");
>>>>>>> e2aa5677
	}
}

<<<<<<< HEAD
	if (have_token)
		Job_TokenReturn();

	return FALSE;
}

/* Print the status of a .ORDER node. */
static void
MakePrintStatusOrderNode(GNode *ogn, GNode *gn)
{
	if (!GNode_IsWaitingFor(ogn))
		return;

	printf("    `%s%s' has .ORDER dependency against %s%s ",
	    gn->name, gn->cohort_num, ogn->name, ogn->cohort_num);
	GNode_FprintDetails(stdout, "(", ogn, ")\n");

	if (DEBUG(MAKE) && opts.debug_file != stdout) {
		debug_printf("    `%s%s' has .ORDER dependency against %s%s ",
		    gn->name, gn->cohort_num, ogn->name, ogn->cohort_num);
		GNode_FprintDetails(opts.debug_file, "(", ogn, ")\n");
	}
}

static void
MakePrintStatusOrder(GNode *gn)
{
	GNodeListNode *ln;
	for (ln = gn->order_pred.first; ln != NULL; ln = ln->next)
		MakePrintStatusOrderNode(ln->datum, gn);
}

=======
static void
MakePrintStatusOrder(GNode *gn)
{
	GNodeListNode *ln;
	for (ln = gn->order_pred.first; ln != NULL; ln = ln->next)
		MakePrintStatusOrderNode(ln->datum, gn);
}

>>>>>>> e2aa5677
static void MakePrintStatusList(GNodeList *, int *);

/*
 * Print the status of a top-level node, viz. it being up-to-date already
 * or not created due to an error in a lower level.
 */
<<<<<<< HEAD
static Boolean
=======
static bool
>>>>>>> e2aa5677
MakePrintStatus(GNode *gn, int *errors)
{
	if (gn->flags & DONECYCLE) {
		/*
		 * We've completely processed this node before, don't do
		 * it again.
		 */
<<<<<<< HEAD
		return FALSE;
	}

	if (gn->unmade == 0) {
		gn->flags |= DONECYCLE;
		switch (gn->made) {
		case UPTODATE:
			printf("`%s%s' is up to date.\n", gn->name,
			    gn->cohort_num);
			break;
		case MADE:
			break;
		case UNMADE:
		case DEFERRED:
		case REQUESTED:
		case BEINGMADE:
			(*errors)++;
			printf("`%s%s' was not built", gn->name,
			    gn->cohort_num);
			GNode_FprintDetails(stdout, " (", gn, ")!\n");
			if (DEBUG(MAKE) && opts.debug_file != stdout) {
				debug_printf("`%s%s' was not built", gn->name,
				    gn->cohort_num);
				GNode_FprintDetails(opts.debug_file, " (", gn,
				    ")!\n");
			}
			/* Most likely problem is actually caused by .ORDER */
			MakePrintStatusOrder(gn);
			break;
		default:
			/* Errors - already counted */
			printf("`%s%s' not remade because of errors.\n",
			    gn->name, gn->cohort_num);
			if (DEBUG(MAKE) && opts.debug_file != stdout)
				debug_printf(
				    "`%s%s' not remade because of errors.\n",
				    gn->name, gn->cohort_num);
			break;
		}
		return FALSE;
	}

	DEBUG3(MAKE, "MakePrintStatus: %s%s has %d unmade children\n",
	    gn->name, gn->cohort_num, gn->unmade);
	/*
	 * If printing cycles and came to one that has unmade children,
	 * print out the cycle by recursing on its children.
	 */
	if (!(gn->flags & CYCLE)) {
		/* First time we've seen this node, check all children */
		gn->flags |= CYCLE;
		MakePrintStatusList(&gn->children, errors);
		/* Mark that this node needn't be processed again */
		gn->flags |= DONECYCLE;
		return FALSE;
	}

	/* Only output the error once per node */
	gn->flags |= DONECYCLE;
	Error("Graph cycles through `%s%s'", gn->name, gn->cohort_num);
	if ((*errors)++ > 100)
		/* Abandon the whole error report */
		return TRUE;

	/* Reporting for our children will give the rest of the loop */
	MakePrintStatusList(&gn->children, errors);
	return FALSE;
=======
		return false;
	}

	if (gn->unmade == 0) {
		gn->flags |= DONECYCLE;
		switch (gn->made) {
		case UPTODATE:
			printf("`%s%s' is up to date.\n", gn->name,
			    gn->cohort_num);
			break;
		case MADE:
			break;
		case UNMADE:
		case DEFERRED:
		case REQUESTED:
		case BEINGMADE:
			(*errors)++;
			printf("`%s%s' was not built", gn->name,
			    gn->cohort_num);
			GNode_FprintDetails(stdout, " (", gn, ")!\n");
			if (DEBUG(MAKE) && opts.debug_file != stdout) {
				debug_printf("`%s%s' was not built", gn->name,
				    gn->cohort_num);
				GNode_FprintDetails(opts.debug_file, " (", gn,
				    ")!\n");
			}
			/* Most likely problem is actually caused by .ORDER */
			MakePrintStatusOrder(gn);
			break;
		default:
			/* Errors - already counted */
			printf("`%s%s' not remade because of errors.\n",
			    gn->name, gn->cohort_num);
			if (DEBUG(MAKE) && opts.debug_file != stdout)
				debug_printf(
				    "`%s%s' not remade because of errors.\n",
				    gn->name, gn->cohort_num);
			break;
		}
		return false;
	}

	DEBUG3(MAKE, "MakePrintStatus: %s%s has %d unmade children\n",
	    gn->name, gn->cohort_num, gn->unmade);
	/*
	 * If printing cycles and came to one that has unmade children,
	 * print out the cycle by recursing on its children.
	 */
	if (!(gn->flags & CYCLE)) {
		/* First time we've seen this node, check all children */
		gn->flags |= CYCLE;
		MakePrintStatusList(&gn->children, errors);
		/* Mark that this node needn't be processed again */
		gn->flags |= DONECYCLE;
		return false;
	}

	/* Only output the error once per node */
	gn->flags |= DONECYCLE;
	Error("Graph cycles through `%s%s'", gn->name, gn->cohort_num);
	if ((*errors)++ > 100)
		/* Abandon the whole error report */
		return true;

	/* Reporting for our children will give the rest of the loop */
	MakePrintStatusList(&gn->children, errors);
	return false;
>>>>>>> e2aa5677
}

static void
MakePrintStatusList(GNodeList *gnodes, int *errors)
{
	GNodeListNode *ln;

	for (ln = gnodes->first; ln != NULL; ln = ln->next)
		if (MakePrintStatus(ln->datum, errors))
			break;
}

static void
ExamineLater(GNodeList *examine, GNodeList *toBeExamined)
{
	ListNode *ln;

	for (ln = toBeExamined->first; ln != NULL; ln = ln->next) {
		GNode *gn = ln->datum;

		if (gn->flags & REMAKE)
			continue;
		if (gn->type & (OP_USE | OP_USEBEFORE))
			continue;

		DEBUG2(MAKE, "ExamineLater: need to examine \"%s%s\"\n",
		    gn->name, gn->cohort_num);
		Lst_Enqueue(examine, gn);
	}
}

/*
 * Expand .USE nodes and create a new targets list.
 *
 * Input:
 *	targs		the initial list of targets
 */
void
Make_ExpandUse(GNodeList *targs)
{
	GNodeList examine = LST_INIT;	/* Queue of targets to examine */
	Lst_AppendAll(&examine, targs);

	/*
	 * Make an initial downward pass over the graph, marking nodes to
	 * be made as we go down.
	 *
	 * We call Suff_FindDeps to find where a node is and to get some
	 * children for it if it has none and also has no commands. If the
	 * node is a leaf, we stick it on the toBeMade queue to be looked
	 * at in a minute, otherwise we add its children to our queue and
	 * go on about our business.
	 */
	while (!Lst_IsEmpty(&examine)) {
		GNode *gn = Lst_Dequeue(&examine);

		if (gn->flags & REMAKE)
			/* We've looked at this one already */
			continue;
		gn->flags |= REMAKE;
		DEBUG2(MAKE, "Make_ExpandUse: examine %s%s\n",
		    gn->name, gn->cohort_num);

		if (gn->type & OP_DOUBLEDEP)
			Lst_PrependAll(&examine, &gn->cohorts);

		/*
		 * Apply any .USE rules before looking for implicit
		 * dependencies to make sure everything has commands that
		 * should.
		 *
		 * Make sure that the TARGET is set, so that we can make
		 * expansions.
		 */
		if (gn->type & OP_ARCHV) {
			char *eoa = strchr(gn->name, '(');
			char *eon = strchr(gn->name, ')');
			if (eoa == NULL || eon == NULL)
				continue;
			*eoa = '\0';
			*eon = '\0';
			Var_Set(gn, MEMBER, eoa + 1);
			Var_Set(gn, ARCHIVE, gn->name);
			*eoa = '(';
			*eon = ')';
		}

<<<<<<< HEAD
		Dir_UpdateMTime(gn, FALSE);
=======
		Dir_UpdateMTime(gn, false);
>>>>>>> e2aa5677
		Var_Set(gn, TARGET, GNode_Path(gn));
		UnmarkChildren(gn);
		HandleUseNodes(gn);

		if (!(gn->type & OP_MADE))
			Suff_FindDeps(gn);
		else {
			PretendAllChildrenAreMade(gn);
			if (gn->unmade != 0) {
				printf(
				    "Warning: "
				    "%s%s still has %d unmade children\n",
				    gn->name, gn->cohort_num, gn->unmade);
			}
		}

		if (gn->unmade != 0)
			ExamineLater(&examine, &gn->children);
	}

	Lst_Done(&examine);
}

/* Make the .WAIT node depend on the previous children */
static void
add_wait_dependency(GNodeListNode *owln, GNode *wn)
{
	GNodeListNode *cln;
	GNode *cn;

	for (cln = owln; (cn = cln->datum) != wn; cln = cln->next) {
		DEBUG3(MAKE, ".WAIT: add dependency %s%s -> %s\n",
		    cn->name, cn->cohort_num, wn->name);

		/* XXX: This pattern should be factored out, it repeats often */
		Lst_Append(&wn->children, cn);
		wn->unmade++;
		Lst_Append(&cn->parents, wn);
	}
}

/* Convert .WAIT nodes into dependencies. */
static void
Make_ProcessWait(GNodeList *targs)
{
	GNode *pgn;		/* 'parent' node we are examining */
	GNodeListNode *owln;	/* Previous .WAIT node */
	GNodeList examine;	/* List of targets to examine */

	/*
	 * We need all the nodes to have a common parent in order for the
	 * .WAIT and .ORDER scheduling to work.
	 * Perhaps this should be done earlier...
	 */

	pgn = GNode_New(".MAIN");
	pgn->flags = REMAKE;
	pgn->type = OP_PHONY | OP_DEPENDS;
	/* Get it displayed in the diag dumps */
	Lst_Prepend(Targ_List(), pgn);

	{
		GNodeListNode *ln;
		for (ln = targs->first; ln != NULL; ln = ln->next) {
			GNode *cgn = ln->datum;

			Lst_Append(&pgn->children, cgn);
			Lst_Append(&cgn->parents, pgn);
			pgn->unmade++;
		}
	}

	/* Start building with the 'dummy' .MAIN' node */
	MakeBuildChild(pgn, NULL);

	Lst_Init(&examine);
	Lst_Append(&examine, pgn);

	while (!Lst_IsEmpty(&examine)) {
		GNodeListNode *ln;

		pgn = Lst_Dequeue(&examine);

		/* We only want to process each child-list once */
		if (pgn->flags & DONE_WAIT)
			continue;
		pgn->flags |= DONE_WAIT;
		DEBUG1(MAKE, "Make_ProcessWait: examine %s\n", pgn->name);

		if (pgn->type & OP_DOUBLEDEP)
			Lst_PrependAll(&examine, &pgn->cohorts);

		owln = pgn->children.first;
		for (ln = pgn->children.first; ln != NULL; ln = ln->next) {
			GNode *cgn = ln->datum;
			if (cgn->type & OP_WAIT) {
				add_wait_dependency(owln, cgn);
				owln = ln;
			} else {
				Lst_Append(&examine, cgn);
			}
		}
	}

	Lst_Done(&examine);
}

/*
 * Initialize the nodes to remake and the list of nodes which are ready to
 * be made by doing a breadth-first traversal of the graph starting from the
 * nodes in the given list. Once this traversal is finished, all the 'leaves'
 * of the graph are in the toBeMade queue.
 *
 * Using this queue and the Job module, work back up the graph, calling on
 * MakeStartJobs to keep the job table as full as possible.
 *
 * Input:
 *	targs		the initial list of targets
 *
 * Results:
 *	True if work was done, false otherwise.
 *
 * Side Effects:
 *	The make field of all nodes involved in the creation of the given
 *	targets is set to 1. The toBeMade list is set to contain all the
 *	'leaves' of these subgraphs.
 */
<<<<<<< HEAD
Boolean
=======
bool
>>>>>>> e2aa5677
Make_Run(GNodeList *targs)
{
	int errors;		/* Number of errors the Job module reports */

	/* Start trying to make the current targets... */
	Lst_Init(&toBeMade);

	Make_ExpandUse(targs);
	Make_ProcessWait(targs);

	if (DEBUG(MAKE)) {
		debug_printf("#***# full graph\n");
		Targ_PrintGraph(1);
	}

	if (opts.queryFlag) {
		/*
		 * We wouldn't do any work unless we could start some jobs
		 * in the next loop... (we won't actually start any, of
		 * course, this is just to see if any of the targets was out
		 * of date)
		 */
		return MakeStartJobs();
	}
	/*
	 * Initialization. At the moment, no jobs are running and until some
	 * get started, nothing will happen since the remaining upward
	 * traversal of the graph is performed by the routines in job.c upon
	 * the finishing of a job. So we fill the Job table as much as we can
	 * before going into our loop.
	 */
	(void)MakeStartJobs();

	/*
	 * Main Loop: The idea here is that the ending of jobs will take
	 * care of the maintenance of data structures and the waiting for
	 * output will cause us to be idle most of the time while our
	 * children run as much as possible. Because the job table is kept
	 * as full as possible, the only time when it will be empty is when
	 * all the jobs which need running have been run, so that is the end
	 * condition of this loop. Note that the Job module will exit if
	 * there were any errors unless the keepgoing flag was given.
	 */
	while (!Lst_IsEmpty(&toBeMade) || jobTokensRunning > 0) {
		Job_CatchOutput();
		(void)MakeStartJobs();
	}

	errors = Job_Finish();

	/*
	 * Print the final status of each target. E.g. if it wasn't made
	 * because some inferior reported an error.
	 */
	DEBUG1(MAKE, "done: errors %d\n", errors);
	if (errors == 0) {
		MakePrintStatusList(targs, &errors);
		if (DEBUG(MAKE)) {
			debug_printf("done: errors %d\n", errors);
			if (errors > 0)
				Targ_PrintGraph(4);
		}
	}
	return errors > 0;
}<|MERGE_RESOLUTION|>--- conflicted
+++ resolved
@@ -1,8 +1,4 @@
-<<<<<<< HEAD
-/*	$NetBSD: make.c,v 1.242 2021/02/05 05:15:12 rillig Exp $	*/
-=======
 /*	$NetBSD: make.c,v 1.244 2021/04/04 10:05:08 rillig Exp $	*/
->>>>>>> e2aa5677
 
 /*
  * Copyright (c) 1988, 1989, 1990, 1993
@@ -76,11 +72,7 @@
  * Examination of targets and their suitability for creation.
  *
  * Interface:
-<<<<<<< HEAD
- *	Make_Run	Initialize things for the module. Returns TRUE if
-=======
  *	Make_Run	Initialize things for the module. Returns true if
->>>>>>> e2aa5677
  *			work was (or would have been) done.
  *
  *	Make_Update	After a target is made, update all its parents.
@@ -93,12 +85,8 @@
  *			Update the node's youngestChild field based on the
  *			child's modification time.
  *
-<<<<<<< HEAD
- *	Make_DoAllVar	Set up the various local variables for a
-=======
  *	GNode_SetLocalVars
  *			Set up the various local variables for a
->>>>>>> e2aa5677
  *			target, including the .ALLSRC variable, making
  *			sure that any variable that needs to exist
  *			at the very least has the empty value.
@@ -116,11 +104,7 @@
 #include "job.h"
 
 /*	"@(#)make.c	8.1 (Berkeley) 6/6/93"	*/
-<<<<<<< HEAD
-MAKE_RCSID("$NetBSD: make.c,v 1.242 2021/02/05 05:15:12 rillig Exp $");
-=======
 MAKE_RCSID("$NetBSD: make.c,v 1.244 2021/04/04 10:05:08 rillig Exp $");
->>>>>>> e2aa5677
 
 /* Sequence # to detect recursion. */
 static unsigned int checked_seqno = 1;
@@ -185,11 +169,7 @@
 	    suffix);
 }
 
-<<<<<<< HEAD
-Boolean
-=======
 bool
->>>>>>> e2aa5677
 GNode_ShouldExecute(GNode *gn)
 {
 	return !((gn->type & OP_MAKE)
@@ -205,8 +185,7 @@
 		gn->youngestChild = cgn;
 }
 
-<<<<<<< HEAD
-static Boolean
+static bool
 IsOODateRegular(GNode *gn)
 {
 	/* These rules are inherited from the original Make. */
@@ -215,22 +194,22 @@
 		if (gn->mtime < gn->youngestChild->mtime) {
 			DEBUG1(MAKE, "modified before source \"%s\"...",
 			    GNode_Path(gn->youngestChild));
-			return TRUE;
-		}
-		return FALSE;
+			return true;
+		}
+		return false;
 	}
 
 	if (gn->mtime == 0 && !(gn->type & OP_OPTIONAL)) {
 		DEBUG0(MAKE, "nonexistent and no sources...");
-		return TRUE;
+		return true;
 	}
 
 	if (gn->type & OP_DOUBLEDEP) {
 		DEBUG0(MAKE, ":: operator and no sources...");
-		return TRUE;
-	}
-
-	return FALSE;
+		return true;
+	}
+
+	return false;
 }
 
 /*
@@ -245,67 +224,17 @@
  * The mtime field of the node and the youngestChild field of its parents
  * may be changed.
  */
-Boolean
-GNode_IsOODate(GNode *gn)
-{
-	Boolean oodate;
-
-=======
-static bool
-IsOODateRegular(GNode *gn)
-{
-	/* These rules are inherited from the original Make. */
-
-	if (gn->youngestChild != NULL) {
-		if (gn->mtime < gn->youngestChild->mtime) {
-			DEBUG1(MAKE, "modified before source \"%s\"...",
-			    GNode_Path(gn->youngestChild));
-			return true;
-		}
-		return false;
-	}
-
-	if (gn->mtime == 0 && !(gn->type & OP_OPTIONAL)) {
-		DEBUG0(MAKE, "nonexistent and no sources...");
-		return true;
-	}
-
-	if (gn->type & OP_DOUBLEDEP) {
-		DEBUG0(MAKE, ":: operator and no sources...");
-		return true;
-	}
-
-	return false;
-}
-
-/*
- * See if the node is out of date with respect to its sources.
- *
- * Used by Make_Run when deciding which nodes to place on the
- * toBeMade queue initially and by Make_Update to screen out .USE and
- * .EXEC nodes. In the latter case, however, any other sort of node
- * must be considered out-of-date since at least one of its children
- * will have been recreated.
- *
- * The mtime field of the node and the youngestChild field of its parents
- * may be changed.
- */
 bool
 GNode_IsOODate(GNode *gn)
 {
 	bool oodate;
 
->>>>>>> e2aa5677
 	/*
 	 * Certain types of targets needn't even be sought as their datedness
 	 * doesn't depend on their modification time...
 	 */
 	if (!(gn->type & (OP_JOIN | OP_USE | OP_USEBEFORE | OP_EXEC))) {
-<<<<<<< HEAD
-		Dir_UpdateMTime(gn, TRUE);
-=======
 		Dir_UpdateMTime(gn, true);
->>>>>>> e2aa5677
 		if (DEBUG(MAKE)) {
 			if (gn->mtime != 0)
 				debug_printf("modified %s...",
@@ -339,11 +268,7 @@
 		 * no matter *what*.
 		 */
 		DEBUG0(MAKE, ".USE node...");
-<<<<<<< HEAD
-		oodate = FALSE;
-=======
 		oodate = false;
->>>>>>> e2aa5677
 	} else if ((gn->type & OP_LIB) && (gn->mtime == 0 || Arch_IsLib(gn))) {
 		DEBUG0(MAKE, "library...");
 
@@ -378,15 +303,9 @@
 				debug_printf(".EXEC node...");
 			}
 		}
-<<<<<<< HEAD
-		oodate = TRUE;
-	} else if (IsOODateRegular(gn)) {
-		oodate = TRUE;
-=======
 		oodate = true;
 	} else if (IsOODateRegular(gn)) {
 		oodate = true;
->>>>>>> e2aa5677
 	} else {
 		/*
 		 * When a nonexistent child with no sources
@@ -433,11 +352,7 @@
 		GNode *cgn = ln->datum;
 
 		/* This may also update cgn->path. */
-<<<<<<< HEAD
-		Dir_UpdateMTime(cgn, FALSE);
-=======
 		Dir_UpdateMTime(cgn, false);
->>>>>>> e2aa5677
 		GNode_UpdateYoungestChild(pgn, cgn);
 		pgn->unmade--;
 	}
@@ -517,19 +432,11 @@
 /*
  * Used by Make_Run on the downward pass to handle .USE nodes. Should be
  * called before the children are enqueued to be looked at by MakeAddChild.
-<<<<<<< HEAD
  *
  * For a .USE child, the commands, type flags and children are copied to the
  * parent node, and since the relation to the .USE node is then no longer
  * needed, that relation is removed.
  *
-=======
- *
- * For a .USE child, the commands, type flags and children are copied to the
- * parent node, and since the relation to the .USE node is then no longer
- * needed, that relation is removed.
- *
->>>>>>> e2aa5677
  * Input:
  *	cgn		the child, which may be a .USE node
  *	pgn		the current parent
@@ -537,11 +444,7 @@
 static void
 MakeHandleUse(GNode *cgn, GNode *pgn, GNodeListNode *ln)
 {
-<<<<<<< HEAD
-	Boolean unmarked;
-=======
 	bool unmarked;
->>>>>>> e2aa5677
 
 	unmarked = !(cgn->type & OP_MARK);
 	cgn->type |= OP_MARK;
@@ -583,11 +486,7 @@
 {
 	time_t mtime;
 
-<<<<<<< HEAD
-	Dir_UpdateMTime(gn, TRUE);
-=======
 	Dir_UpdateMTime(gn, true);
->>>>>>> e2aa5677
 	mtime = gn->mtime;
 
 #ifndef RECHECK
@@ -678,11 +577,7 @@
 }
 
 /* See if a .ORDER rule stops us from building this node. */
-<<<<<<< HEAD
-static Boolean
-=======
 static bool
->>>>>>> e2aa5677
 IsWaitingForOrder(GNode *gn)
 {
 	GNodeListNode *ln;
@@ -696,15 +591,9 @@
 		DEBUG2(MAKE,
 		    "IsWaitingForOrder: Waiting for .ORDER node \"%s%s\"\n",
 		    ogn->name, ogn->cohort_num);
-<<<<<<< HEAD
-		return TRUE;
-	}
-	return FALSE;
-=======
 		return true;
 	}
 	return false;
->>>>>>> e2aa5677
 }
 
 static void MakeBuildParent(GNode *, GNodeListNode *);
@@ -983,178 +872,6 @@
 GNode_SetLocalVars(GNode *gn)
 {
 	GNodeListNode *ln;
-<<<<<<< HEAD
-
-	if (gn->flags & DONE_ALLSRC)
-		return;
-
-	UnmarkChildren(gn);
-	for (ln = gn->children.first; ln != NULL; ln = ln->next)
-		MakeAddAllSrc(ln->datum, gn);
-
-	if (!Var_Exists(gn, OODATE))
-		Var_Set(gn, OODATE, "");
-	if (!Var_Exists(gn, ALLSRC))
-		Var_Set(gn, ALLSRC, "");
-
-	if (gn->type & OP_JOIN)
-		Var_Set(gn, TARGET, GNode_VarAllsrc(gn));
-	gn->flags |= DONE_ALLSRC;
-}
-
-static Boolean
-MakeBuildChild(GNode *cn, GNodeListNode *toBeMadeNext)
-{
-
-	if (DEBUG(MAKE)) {
-		debug_printf("MakeBuildChild: inspect %s%s, ",
-		    cn->name, cn->cohort_num);
-		GNode_FprintDetails(opts.debug_file, "", cn, "\n");
-	}
-	if (GNode_IsReady(cn))
-		return FALSE;
-
-	/* If this node is on the RHS of a .ORDER, check LHSs. */
-	if (IsWaitingForOrder(cn)) {
-		/* Can't build this (or anything else in this child list) yet */
-		cn->made = DEFERRED;
-		return FALSE;	/* but keep looking */
-	}
-
-	DEBUG2(MAKE, "MakeBuildChild: schedule %s%s\n",
-	    cn->name, cn->cohort_num);
-
-	cn->made = REQUESTED;
-	if (toBeMadeNext == NULL)
-		Lst_Append(&toBeMade, cn);
-	else
-		Lst_InsertBefore(&toBeMade, toBeMadeNext, cn);
-
-	if (cn->unmade_cohorts != 0) {
-		ListNode *ln;
-
-		for (ln = cn->cohorts.first; ln != NULL; ln = ln->next)
-			if (MakeBuildChild(ln->datum, toBeMadeNext))
-				break;
-	}
-
-	/*
-	 * If this node is a .WAIT node with unmade children
-	 * then don't add the next sibling.
-	 */
-	return cn->type & OP_WAIT && cn->unmade > 0;
-}
-
-/* When a .ORDER LHS node completes, we do this on each RHS. */
-static void
-MakeBuildParent(GNode *pn, GNodeListNode *toBeMadeNext)
-{
-	if (pn->made != DEFERRED)
-		return;
-
-	if (!MakeBuildChild(pn, toBeMadeNext)) {
-		/* When this node is built, reschedule its parents. */
-		pn->flags |= DONE_ORDER;
-	}
-}
-
-static void
-MakeChildren(GNode *gn)
-{
-	GNodeListNode *toBeMadeNext = toBeMade.first;
-	GNodeListNode *ln;
-
-	for (ln = gn->children.first; ln != NULL; ln = ln->next)
-		if (MakeBuildChild(ln->datum, toBeMadeNext))
-			break;
-}
-
-/*
- * Start as many jobs as possible, taking them from the toBeMade queue.
- *
- * If the -q option was given, no job will be started,
- * but as soon as an out-of-date target is found, this function
- * returns TRUE. In all other cases, this function returns FALSE.
- */
-static Boolean
-MakeStartJobs(void)
-{
-	GNode *gn;
-	Boolean have_token = FALSE;
-
-	while (!Lst_IsEmpty(&toBeMade)) {
-		/*
-		 * Get token now to avoid cycling job-list when we only
-		 * have 1 token
-		 */
-		if (!have_token && !Job_TokenWithdraw())
-			break;
-		have_token = TRUE;
-
-		gn = Lst_Dequeue(&toBeMade);
-		DEBUG2(MAKE, "Examining %s%s...\n", gn->name, gn->cohort_num);
-
-		if (gn->made != REQUESTED) {
-			/*
-			 * XXX: Replace %d with string representation;
-			 * see made_name.
-			 */
-			DEBUG1(MAKE, "state %d\n", gn->made);
-
-			make_abort(gn, __LINE__);
-		}
-
-		if (gn->checked_seqno == checked_seqno) {
-			/*
-			 * We've already looked at this node since a job
-			 * finished...
-			 */
-			DEBUG2(MAKE, "already checked %s%s\n", gn->name,
-			    gn->cohort_num);
-			gn->made = DEFERRED;
-			continue;
-		}
-		gn->checked_seqno = checked_seqno;
-
-		if (gn->unmade != 0) {
-			/*
-			 * We can't build this yet, add all unmade children
-			 * to toBeMade, just before the current first element.
-			 */
-			gn->made = DEFERRED;
-
-			MakeChildren(gn);
-
-			/* and drop this node on the floor */
-			DEBUG2(MAKE, "dropped %s%s\n", gn->name,
-			    gn->cohort_num);
-			continue;
-		}
-
-		gn->made = BEINGMADE;
-		if (GNode_IsOODate(gn)) {
-			DEBUG0(MAKE, "out-of-date\n");
-			if (opts.queryFlag)
-				return TRUE;
-			Make_DoAllVar(gn);
-			Job_Make(gn);
-			have_token = FALSE;
-		} else {
-			DEBUG0(MAKE, "up-to-date\n");
-			gn->made = UPTODATE;
-			if (gn->type & OP_JOIN) {
-				/*
-				 * Even for an up-to-date .JOIN node, we
-				 * need it to have its local variables so
-				 * references to it get the correct value
-				 * for .TARGET when building up the local
-				 * variables of its parent(s)...
-				 */
-				Make_DoAllVar(gn);
-			}
-			Make_Update(gn);
-		}
-=======
 
 	if (gn->flags & DONE_ALLSRC)
 		return;
@@ -1348,32 +1065,6 @@
 		debug_printf("    `%s%s' has .ORDER dependency against %s%s ",
 		    gn->name, gn->cohort_num, ogn->name, ogn->cohort_num);
 		GNode_FprintDetails(opts.debug_file, "(", ogn, ")\n");
->>>>>>> e2aa5677
-	}
-}
-
-<<<<<<< HEAD
-	if (have_token)
-		Job_TokenReturn();
-
-	return FALSE;
-}
-
-/* Print the status of a .ORDER node. */
-static void
-MakePrintStatusOrderNode(GNode *ogn, GNode *gn)
-{
-	if (!GNode_IsWaitingFor(ogn))
-		return;
-
-	printf("    `%s%s' has .ORDER dependency against %s%s ",
-	    gn->name, gn->cohort_num, ogn->name, ogn->cohort_num);
-	GNode_FprintDetails(stdout, "(", ogn, ")\n");
-
-	if (DEBUG(MAKE) && opts.debug_file != stdout) {
-		debug_printf("    `%s%s' has .ORDER dependency against %s%s ",
-		    gn->name, gn->cohort_num, ogn->name, ogn->cohort_num);
-		GNode_FprintDetails(opts.debug_file, "(", ogn, ")\n");
 	}
 }
 
@@ -1385,27 +1076,13 @@
 		MakePrintStatusOrderNode(ln->datum, gn);
 }
 
-=======
-static void
-MakePrintStatusOrder(GNode *gn)
-{
-	GNodeListNode *ln;
-	for (ln = gn->order_pred.first; ln != NULL; ln = ln->next)
-		MakePrintStatusOrderNode(ln->datum, gn);
-}
-
->>>>>>> e2aa5677
 static void MakePrintStatusList(GNodeList *, int *);
 
 /*
  * Print the status of a top-level node, viz. it being up-to-date already
  * or not created due to an error in a lower level.
  */
-<<<<<<< HEAD
-static Boolean
-=======
 static bool
->>>>>>> e2aa5677
 MakePrintStatus(GNode *gn, int *errors)
 {
 	if (gn->flags & DONECYCLE) {
@@ -1413,8 +1090,7 @@
 		 * We've completely processed this node before, don't do
 		 * it again.
 		 */
-<<<<<<< HEAD
-		return FALSE;
+		return false;
 	}
 
 	if (gn->unmade == 0) {
@@ -1453,74 +1129,6 @@
 				    gn->name, gn->cohort_num);
 			break;
 		}
-		return FALSE;
-	}
-
-	DEBUG3(MAKE, "MakePrintStatus: %s%s has %d unmade children\n",
-	    gn->name, gn->cohort_num, gn->unmade);
-	/*
-	 * If printing cycles and came to one that has unmade children,
-	 * print out the cycle by recursing on its children.
-	 */
-	if (!(gn->flags & CYCLE)) {
-		/* First time we've seen this node, check all children */
-		gn->flags |= CYCLE;
-		MakePrintStatusList(&gn->children, errors);
-		/* Mark that this node needn't be processed again */
-		gn->flags |= DONECYCLE;
-		return FALSE;
-	}
-
-	/* Only output the error once per node */
-	gn->flags |= DONECYCLE;
-	Error("Graph cycles through `%s%s'", gn->name, gn->cohort_num);
-	if ((*errors)++ > 100)
-		/* Abandon the whole error report */
-		return TRUE;
-
-	/* Reporting for our children will give the rest of the loop */
-	MakePrintStatusList(&gn->children, errors);
-	return FALSE;
-=======
-		return false;
-	}
-
-	if (gn->unmade == 0) {
-		gn->flags |= DONECYCLE;
-		switch (gn->made) {
-		case UPTODATE:
-			printf("`%s%s' is up to date.\n", gn->name,
-			    gn->cohort_num);
-			break;
-		case MADE:
-			break;
-		case UNMADE:
-		case DEFERRED:
-		case REQUESTED:
-		case BEINGMADE:
-			(*errors)++;
-			printf("`%s%s' was not built", gn->name,
-			    gn->cohort_num);
-			GNode_FprintDetails(stdout, " (", gn, ")!\n");
-			if (DEBUG(MAKE) && opts.debug_file != stdout) {
-				debug_printf("`%s%s' was not built", gn->name,
-				    gn->cohort_num);
-				GNode_FprintDetails(opts.debug_file, " (", gn,
-				    ")!\n");
-			}
-			/* Most likely problem is actually caused by .ORDER */
-			MakePrintStatusOrder(gn);
-			break;
-		default:
-			/* Errors - already counted */
-			printf("`%s%s' not remade because of errors.\n",
-			    gn->name, gn->cohort_num);
-			if (DEBUG(MAKE) && opts.debug_file != stdout)
-				debug_printf(
-				    "`%s%s' not remade because of errors.\n",
-				    gn->name, gn->cohort_num);
-			break;
-		}
 		return false;
 	}
 
@@ -1549,7 +1157,6 @@
 	/* Reporting for our children will give the rest of the loop */
 	MakePrintStatusList(&gn->children, errors);
 	return false;
->>>>>>> e2aa5677
 }
 
 static void
@@ -1637,11 +1244,7 @@
 			*eon = ')';
 		}
 
-<<<<<<< HEAD
-		Dir_UpdateMTime(gn, FALSE);
-=======
 		Dir_UpdateMTime(gn, false);
->>>>>>> e2aa5677
 		Var_Set(gn, TARGET, GNode_Path(gn));
 		UnmarkChildren(gn);
 		HandleUseNodes(gn);
@@ -1769,11 +1372,7 @@
  *	targets is set to 1. The toBeMade list is set to contain all the
  *	'leaves' of these subgraphs.
  */
-<<<<<<< HEAD
-Boolean
-=======
 bool
->>>>>>> e2aa5677
 Make_Run(GNodeList *targs)
 {
 	int errors;		/* Number of errors the Job module reports */
