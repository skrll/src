<<<<<<< HEAD
/*	$NetBSD: hash.h,v 1.37 2020/11/29 09:27:40 rillig Exp $	*/
=======
/*	$NetBSD: hash.h,v 1.40 2021/04/11 12:46:54 rillig Exp $	*/
>>>>>>> 9e014010

/*
 * Copyright (c) 1988, 1989, 1990 The Regents of the University of California.
 *
 * This code is derived from software contributed to Berkeley by
 * Adam de Boor.
 *
 * Redistribution and use in source and binary forms, with or without
 * modification, are permitted provided that the following conditions
 * are met:
 * 1. Redistributions of source code must retain the above copyright
 *    notice, this list of conditions and the following disclaimer.
 * 2. Redistributions in binary form must reproduce the above copyright
 *    notice, this list of conditions and the following disclaimer in the
 *    documentation and/or other materials provided with the distribution.
 * 3. Neither the name of the University nor the names of its contributors
 *    may be used to endorse or promote products derived from this software
 *    without specific prior written permission.
 *
 * THIS SOFTWARE IS PROVIDED BY THE REGENTS AND CONTRIBUTORS ``AS IS'' AND
 * ANY EXPRESS OR IMPLIED WARRANTIES, INCLUDING, BUT NOT LIMITED TO, THE
 * IMPLIED WARRANTIES OF MERCHANTABILITY AND FITNESS FOR A PARTICULAR PURPOSE
 * ARE DISCLAIMED.  IN NO EVENT SHALL THE REGENTS OR CONTRIBUTORS BE LIABLE
 * FOR ANY DIRECT, INDIRECT, INCIDENTAL, SPECIAL, EXEMPLARY, OR CONSEQUENTIAL
 * DAMAGES (INCLUDING, BUT NOT LIMITED TO, PROCUREMENT OF SUBSTITUTE GOODS
 * OR SERVICES; LOSS OF USE, DATA, OR PROFITS; OR BUSINESS INTERRUPTION)
 * HOWEVER CAUSED AND ON ANY THEORY OF LIABILITY, WHETHER IN CONTRACT, STRICT
 * LIABILITY, OR TORT (INCLUDING NEGLIGENCE OR OTHERWISE) ARISING IN ANY WAY
 * OUT OF THE USE OF THIS SOFTWARE, EVEN IF ADVISED OF THE POSSIBILITY OF
 * SUCH DAMAGE.
 *
 *	from: @(#)hash.h	8.1 (Berkeley) 6/6/93
 */

/*
 * Copyright (c) 1988, 1989 by Adam de Boor
 * Copyright (c) 1989 by Berkeley Softworks
 * All rights reserved.
 *
 * This code is derived from software contributed to Berkeley by
 * Adam de Boor.
 *
 * Redistribution and use in source and binary forms, with or without
 * modification, are permitted provided that the following conditions
 * are met:
 * 1. Redistributions of source code must retain the above copyright
 *    notice, this list of conditions and the following disclaimer.
 * 2. Redistributions in binary form must reproduce the above copyright
 *    notice, this list of conditions and the following disclaimer in the
 *    documentation and/or other materials provided with the distribution.
 * 3. All advertising materials mentioning features or use of this software
 *    must display the following acknowledgement:
 *	This product includes software developed by the University of
 *	California, Berkeley and its contributors.
 * 4. Neither the name of the University nor the names of its contributors
 *    may be used to endorse or promote products derived from this software
 *    without specific prior written permission.
 *
 * THIS SOFTWARE IS PROVIDED BY THE REGENTS AND CONTRIBUTORS ``AS IS'' AND
 * ANY EXPRESS OR IMPLIED WARRANTIES, INCLUDING, BUT NOT LIMITED TO, THE
 * IMPLIED WARRANTIES OF MERCHANTABILITY AND FITNESS FOR A PARTICULAR PURPOSE
 * ARE DISCLAIMED.  IN NO EVENT SHALL THE REGENTS OR CONTRIBUTORS BE LIABLE
 * FOR ANY DIRECT, INDIRECT, INCIDENTAL, SPECIAL, EXEMPLARY, OR CONSEQUENTIAL
 * DAMAGES (INCLUDING, BUT NOT LIMITED TO, PROCUREMENT OF SUBSTITUTE GOODS
 * OR SERVICES; LOSS OF USE, DATA, OR PROFITS; OR BUSINESS INTERRUPTION)
 * HOWEVER CAUSED AND ON ANY THEORY OF LIABILITY, WHETHER IN CONTRACT, STRICT
 * LIABILITY, OR TORT (INCLUDING NEGLIGENCE OR OTHERWISE) ARISING IN ANY WAY
 * OUT OF THE USE OF THIS SOFTWARE, EVEN IF ADVISED OF THE POSSIBILITY OF
 * SUCH DAMAGE.
 *
 *	from: @(#)hash.h	8.1 (Berkeley) 6/6/93
 */

/* Hash tables with strings as keys and arbitrary pointers as values. */

#ifndef MAKE_HASH_H
#define MAKE_HASH_H

/* A single key-value entry in the hash table. */
typedef struct HashEntry {
	struct HashEntry *next;	/* Used to link together all the entries
				 * associated with the same bucket. */
	void *value;
	unsigned int key_hash;	/* hash value of the key */
	char key[1];		/* key string, variable length */
} HashEntry;

/* The hash table containing the entries. */
typedef struct HashTable {
	HashEntry **buckets;	/* Pointers to HashEntry, one
				 * for each bucket in the table. */
	unsigned int bucketsSize;
	unsigned int numEntries; /* Number of entries in the table. */
	unsigned int bucketsMask; /* Used to select the bucket for a hash. */
	unsigned int maxchain;	/* max length of chain detected */
} HashTable;

/* State of an iteration over all entries in a table. */
typedef struct HashIter {
	HashTable *table;	/* Table being searched. */
	unsigned int nextBucket; /* Next bucket to check (after current). */
	HashEntry *entry;	/* Next entry to check in current bucket. */
} HashIter;

/* A set of strings. */
typedef struct HashSet {
	HashTable tbl;
} HashSet;

MAKE_INLINE void *
HashEntry_Get(HashEntry *h)
{
	return h->value;
}

MAKE_INLINE void
HashEntry_Set(HashEntry *h, void *datum)
{
	h->value = datum;
}

void HashTable_Init(HashTable *);
void HashTable_Done(HashTable *);
HashEntry *HashTable_FindEntry(HashTable *, const char *);
void *HashTable_FindValue(HashTable *, const char *);
<<<<<<< HEAD
unsigned int Hash_Hash(const char *);
void *HashTable_FindValueHash(HashTable *, const char *, unsigned int);
HashEntry *HashTable_CreateEntry(HashTable *, const char *, Boolean *);
=======
unsigned int Hash_Substring(Substring);
void *HashTable_FindValueBySubstringHash(HashTable *, Substring, unsigned int);
HashEntry *HashTable_CreateEntry(HashTable *, const char *, bool *);
>>>>>>> 9e014010
HashEntry *HashTable_Set(HashTable *, const char *, void *);
void HashTable_DeleteEntry(HashTable *, HashEntry *);
void HashTable_DebugStats(HashTable *, const char *);

void HashIter_Init(HashIter *, HashTable *);
HashEntry *HashIter_Next(HashIter *);

MAKE_INLINE void
HashSet_Init(HashSet *set)
{
	HashTable_Init(&set->tbl);
}

MAKE_INLINE void
HashSet_Done(HashSet *set)
{
	HashTable_Done(&set->tbl);
}

<<<<<<< HEAD
MAKE_INLINE Boolean
HashSet_Add(HashSet *set, const char *key)
{
	Boolean isNew;
=======
MAKE_INLINE bool
HashSet_Add(HashSet *set, const char *key)
{
	bool isNew;
>>>>>>> 9e014010

	(void)HashTable_CreateEntry(&set->tbl, key, &isNew);
	return isNew;
}

<<<<<<< HEAD
MAKE_INLINE Boolean
=======
MAKE_INLINE bool
>>>>>>> 9e014010
HashSet_Contains(HashSet *set, const char *key)
{
	return HashTable_FindEntry(&set->tbl, key) != NULL;
}

MAKE_INLINE void
HashIter_InitSet(HashIter *hi, HashSet *set)
{
<<<<<<< HEAD
    HashIter_Init(hi, &set->tbl);
=======
	HashIter_Init(hi, &set->tbl);
>>>>>>> 9e014010
}

#endif /* MAKE_HASH_H */<|MERGE_RESOLUTION|>--- conflicted
+++ resolved
@@ -1,8 +1,4 @@
-<<<<<<< HEAD
-/*	$NetBSD: hash.h,v 1.37 2020/11/29 09:27:40 rillig Exp $	*/
-=======
 /*	$NetBSD: hash.h,v 1.40 2021/04/11 12:46:54 rillig Exp $	*/
->>>>>>> 9e014010
 
 /*
  * Copyright (c) 1988, 1989, 1990 The Regents of the University of California.
@@ -128,15 +124,9 @@
 void HashTable_Done(HashTable *);
 HashEntry *HashTable_FindEntry(HashTable *, const char *);
 void *HashTable_FindValue(HashTable *, const char *);
-<<<<<<< HEAD
-unsigned int Hash_Hash(const char *);
-void *HashTable_FindValueHash(HashTable *, const char *, unsigned int);
-HashEntry *HashTable_CreateEntry(HashTable *, const char *, Boolean *);
-=======
 unsigned int Hash_Substring(Substring);
 void *HashTable_FindValueBySubstringHash(HashTable *, Substring, unsigned int);
 HashEntry *HashTable_CreateEntry(HashTable *, const char *, bool *);
->>>>>>> 9e014010
 HashEntry *HashTable_Set(HashTable *, const char *, void *);
 void HashTable_DeleteEntry(HashTable *, HashEntry *);
 void HashTable_DebugStats(HashTable *, const char *);
@@ -156,27 +146,16 @@
 	HashTable_Done(&set->tbl);
 }
 
-<<<<<<< HEAD
-MAKE_INLINE Boolean
-HashSet_Add(HashSet *set, const char *key)
-{
-	Boolean isNew;
-=======
 MAKE_INLINE bool
 HashSet_Add(HashSet *set, const char *key)
 {
 	bool isNew;
->>>>>>> 9e014010
 
 	(void)HashTable_CreateEntry(&set->tbl, key, &isNew);
 	return isNew;
 }
 
-<<<<<<< HEAD
-MAKE_INLINE Boolean
-=======
 MAKE_INLINE bool
->>>>>>> 9e014010
 HashSet_Contains(HashSet *set, const char *key)
 {
 	return HashTable_FindEntry(&set->tbl, key) != NULL;
@@ -185,11 +164,7 @@
 MAKE_INLINE void
 HashIter_InitSet(HashIter *hi, HashSet *set)
 {
-<<<<<<< HEAD
-    HashIter_Init(hi, &set->tbl);
-=======
 	HashIter_Init(hi, &set->tbl);
->>>>>>> 9e014010
 }
 
 #endif /* MAKE_HASH_H */