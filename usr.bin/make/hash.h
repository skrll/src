--- conflicted
+++ resolved
@@ -1,8 +1,4 @@
-<<<<<<< HEAD
-/*	$NetBSD: hash.h,v 1.32 2020/11/10 00:32:12 rillig Exp $	*/
-=======
 /*	$NetBSD: hash.h,v 1.36 2020/11/23 18:24:05 rillig Exp $	*/
->>>>>>> ba48e27f
 
 /*
  * Copyright (c) 1988, 1989, 1990 The Regents of the University of California.
@@ -83,53 +79,25 @@
 
 /* A single key-value entry in the hash table. */
 typedef struct HashEntry {
-<<<<<<< HEAD
-    struct HashEntry *next;	/* Used to link together all the entries
-				 * associated with the same bucket. */
-    void *value;
-    unsigned int key_hash;	/* hash value of the key */
-    char key[1];		/* key string, variable length */
-=======
 	struct HashEntry *next;	/* Used to link together all the entries
 				 * associated with the same bucket. */
 	void *value;
 	unsigned int key_hash;	/* hash value of the key */
 	char key[1];		/* key string, variable length */
->>>>>>> ba48e27f
 } HashEntry;
 
 /* The hash table containing the entries. */
 typedef struct HashTable {
-<<<<<<< HEAD
-    HashEntry **buckets;	/* Pointers to HashEntry, one
-				 * for each bucket in the table. */
-    unsigned int bucketsSize;
-    unsigned int numEntries;	/* Number of entries in the table. */
-    unsigned int bucketsMask;	/* Used to select the bucket for a hash. */
-    unsigned int maxchain;	/* max length of chain detected */
-=======
 	HashEntry **buckets;	/* Pointers to HashEntry, one
 				 * for each bucket in the table. */
 	unsigned int bucketsSize;
 	unsigned int numEntries; /* Number of entries in the table. */
 	unsigned int bucketsMask; /* Used to select the bucket for a hash. */
 	unsigned int maxchain;	/* max length of chain detected */
->>>>>>> ba48e27f
 } HashTable;
 
 /* State of an iteration over all entries in a table. */
 typedef struct HashIter {
-<<<<<<< HEAD
-    HashTable *table;		/* Table being searched. */
-    unsigned int nextBucket;	/* Next bucket to check (after current). */
-    HashEntry *entry;		/* Next entry to check in current bucket. */
-} HashIter;
-
-MAKE_INLINE void *
-HashEntry_Get(HashEntry *h)
-{
-    return h->value;
-=======
 	HashTable *table;	/* Table being searched. */
 	unsigned int nextBucket; /* Next bucket to check (after current). */
 	HashEntry *entry;	/* Next entry to check in current bucket. */
@@ -144,17 +112,12 @@
 HashEntry_Get(HashEntry *h)
 {
 	return h->value;
->>>>>>> ba48e27f
 }
 
 MAKE_INLINE void
 HashEntry_Set(HashEntry *h, void *datum)
 {
-<<<<<<< HEAD
-    h->value = datum;
-=======
 	h->value = datum;
->>>>>>> ba48e27f
 }
 
 void HashTable_Init(HashTable *);
@@ -164,17 +127,12 @@
 unsigned int Hash_Hash(const char *);
 void *HashTable_FindValueHash(HashTable *, const char *, unsigned int);
 HashEntry *HashTable_CreateEntry(HashTable *, const char *, Boolean *);
-<<<<<<< HEAD
-=======
 HashEntry *HashTable_Set(HashTable *, const char *, void *);
->>>>>>> ba48e27f
 void HashTable_DeleteEntry(HashTable *, HashEntry *);
 void HashTable_DebugStats(HashTable *, const char *);
 
 void HashIter_Init(HashIter *, HashTable *);
 HashEntry *HashIter_Next(HashIter *);
-<<<<<<< HEAD
-=======
 
 MAKE_INLINE void
 HashSet_Init(HashSet *set)
@@ -208,6 +166,5 @@
 {
     HashIter_Init(hi, &set->tbl);
 }
->>>>>>> ba48e27f
 
 #endif /* MAKE_HASH_H */