<<<<<<< HEAD
/* $NetBSD: lst.c,v 1.100 2020/12/04 20:11:48 rillig Exp $ */
=======
/* $NetBSD: lst.c,v 1.105 2021/03/15 16:45:30 rillig Exp $ */
>>>>>>> 9e014010

/*
 * Copyright (c) 1988, 1989, 1990, 1993
 *	The Regents of the University of California.  All rights reserved.
 *
 * This code is derived from software contributed to Berkeley by
 * Adam de Boor.
 *
 * Redistribution and use in source and binary forms, with or without
 * modification, are permitted provided that the following conditions
 * are met:
 * 1. Redistributions of source code must retain the above copyright
 *    notice, this list of conditions and the following disclaimer.
 * 2. Redistributions in binary form must reproduce the above copyright
 *    notice, this list of conditions and the following disclaimer in the
 *    documentation and/or other materials provided with the distribution.
 * 3. Neither the name of the University nor the names of its contributors
 *    may be used to endorse or promote products derived from this software
 *    without specific prior written permission.
 *
 * THIS SOFTWARE IS PROVIDED BY THE REGENTS AND CONTRIBUTORS ``AS IS'' AND
 * ANY EXPRESS OR IMPLIED WARRANTIES, INCLUDING, BUT NOT LIMITED TO, THE
 * IMPLIED WARRANTIES OF MERCHANTABILITY AND FITNESS FOR A PARTICULAR PURPOSE
 * ARE DISCLAIMED.  IN NO EVENT SHALL THE REGENTS OR CONTRIBUTORS BE LIABLE
 * FOR ANY DIRECT, INDIRECT, INCIDENTAL, SPECIAL, EXEMPLARY, OR CONSEQUENTIAL
 * DAMAGES (INCLUDING, BUT NOT LIMITED TO, PROCUREMENT OF SUBSTITUTE GOODS
 * OR SERVICES; LOSS OF USE, DATA, OR PROFITS; OR BUSINESS INTERRUPTION)
 * HOWEVER CAUSED AND ON ANY THEORY OF LIABILITY, WHETHER IN CONTRACT, STRICT
 * LIABILITY, OR TORT (INCLUDING NEGLIGENCE OR OTHERWISE) ARISING IN ANY WAY
 * OUT OF THE USE OF THIS SOFTWARE, EVEN IF ADVISED OF THE POSSIBILITY OF
 * SUCH DAMAGE.
 */

#include "make.h"

<<<<<<< HEAD
MAKE_RCSID("$NetBSD: lst.c,v 1.100 2020/12/04 20:11:48 rillig Exp $");

static ListNode *
LstNodeNew(ListNode *prev, ListNode *next, void *datum)
{
	ListNode *ln = bmake_malloc(sizeof *ln);

	ln->prev = prev;
	ln->next = next;
	ln->datum = datum;

	return ln;
}

/* Create and initialize a new, empty list. */
List *
Lst_New(void)
{
	List *list = bmake_malloc(sizeof *list);
	Lst_Init(list);
	return list;
}

void
Lst_Done(List *list)
=======
MAKE_RCSID("$NetBSD: lst.c,v 1.105 2021/03/15 16:45:30 rillig Exp $");

static ListNode *
LstNodeNew(ListNode *prev, ListNode *next, void *datum)
{
	ListNode *ln = bmake_malloc(sizeof *ln);

	ln->prev = prev;
	ln->next = next;
	ln->datum = datum;

	return ln;
}

/* Create and initialize a new, empty list. */
List *
Lst_New(void)
{
	List *list = bmake_malloc(sizeof *list);
	Lst_Init(list);
	return list;
}

void
Lst_Done(List *list)
{
	ListNode *ln, *next;

	for (ln = list->first; ln != NULL; ln = next) {
		next = ln->next;
		free(ln);
	}
}

void
Lst_DoneCall(List *list, LstFreeProc freeProc)
>>>>>>> 9e014010
{
	ListNode *ln, *next;

	for (ln = list->first; ln != NULL; ln = next) {
		next = ln->next;
<<<<<<< HEAD
=======
		freeProc(ln->datum);
>>>>>>> 9e014010
		free(ln);
	}
}

<<<<<<< HEAD
void
Lst_DoneCall(List *list, LstFreeProc freeProc)
{
	ListNode *ln, *next;

	for (ln = list->first; ln != NULL; ln = next) {
		next = ln->next;
		freeProc(ln->datum);
		free(ln);
	}
}

/* Free a list and all its nodes. The node data are not freed though. */
void
Lst_Free(List *list)
{

	Lst_Done(list);
	free(list);
=======
/* Free a list and all its nodes. The node data are not freed though. */
void
Lst_Free(List *list)
{

	Lst_Done(list);
	free(list);
}

/* Insert a new node with the datum before the given node. */
void
Lst_InsertBefore(List *list, ListNode *ln, void *datum)
{
	ListNode *newNode;

	assert(datum != NULL);

	newNode = LstNodeNew(ln->prev, ln, datum);

	if (ln->prev != NULL)
		ln->prev->next = newNode;
	ln->prev = newNode;

	if (ln == list->first)
		list->first = newNode;
>>>>>>> 9e014010
}

/* Destroy a list and free all its resources. The freeProc is called with the
 * datum from each node in turn before the node is freed. */
void
<<<<<<< HEAD
Lst_Destroy(List *list, LstFreeProc freeProc)
{
	Lst_DoneCall(list, freeProc);
	free(list);
}

/* Insert a new node with the datum before the given node. */
void
Lst_InsertBefore(List *list, ListNode *ln, void *datum)
{
	ListNode *newNode;

	assert(datum != NULL);

	newNode = LstNodeNew(ln->prev, ln, datum);

	if (ln->prev != NULL)
		ln->prev->next = newNode;
	ln->prev = newNode;

	if (ln == list->first)
		list->first = newNode;
}

/* Add a piece of data at the start of the given list. */
void
Lst_Prepend(List *list, void *datum)
{
	ListNode *ln;

	assert(datum != NULL);

	ln = LstNodeNew(NULL, list->first, datum);

	if (list->first == NULL) {
		list->first = ln;
		list->last = ln;
	} else {
		list->first->prev = ln;
		list->first = ln;
	}
}

/* Add a piece of data at the end of the given list. */
void
Lst_Append(List *list, void *datum)
{
	ListNode *ln;

	assert(datum != NULL);

	ln = LstNodeNew(list->last, NULL, datum);

	if (list->last == NULL) {
		list->first = ln;
		list->last = ln;
	} else {
		list->last->next = ln;
		list->last = ln;
	}
}

/* Remove the given node from the given list.
 * The datum stored in the node must be freed by the caller, if necessary. */
void
Lst_Remove(List *list, ListNode *ln)
{
	/* unlink it from its neighbors */
	if (ln->next != NULL)
		ln->next->prev = ln->prev;
	if (ln->prev != NULL)
		ln->prev->next = ln->next;

	/* unlink it from the list */
	if (list->first == ln)
		list->first = ln->next;
	if (list->last == ln)
		list->last = ln->prev;
}

/* Replace the datum in the given node with the new datum. */
void
LstNode_Set(ListNode *ln, void *datum)
{
	assert(datum != NULL);

	ln->datum = datum;
}

/* Replace the datum in the given node with NULL.
 * Having NULL values in a list is unusual though. */
=======
Lst_Prepend(List *list, void *datum)
{
	ListNode *ln;

	assert(datum != NULL);

	ln = LstNodeNew(NULL, list->first, datum);

	if (list->first == NULL) {
		list->first = ln;
		list->last = ln;
	} else {
		list->first->prev = ln;
		list->first = ln;
	}
}

/* Add a piece of data at the end of the given list. */
void
Lst_Append(List *list, void *datum)
{
	ListNode *ln;

	assert(datum != NULL);

	ln = LstNodeNew(list->last, NULL, datum);

	if (list->last == NULL) {
		list->first = ln;
		list->last = ln;
	} else {
		list->last->next = ln;
		list->last = ln;
	}
}

/*
 * Remove the given node from the given list.
 * The datum stored in the node must be freed by the caller, if necessary.
 */
void
Lst_Remove(List *list, ListNode *ln)
{
	/* unlink it from its neighbors */
	if (ln->next != NULL)
		ln->next->prev = ln->prev;
	if (ln->prev != NULL)
		ln->prev->next = ln->next;

	/* unlink it from the list */
	if (list->first == ln)
		list->first = ln->next;
	if (list->last == ln)
		list->last = ln->prev;
}

/* Replace the datum in the given node with the new datum. */
void
LstNode_Set(ListNode *ln, void *datum)
{
	assert(datum != NULL);

	ln->datum = datum;
}

/*
 * Replace the datum in the given node with NULL.
 * Having NULL values in a list is unusual though.
 */
>>>>>>> 9e014010
void
LstNode_SetNull(ListNode *ln)
{
	ln->datum = NULL;
}

<<<<<<< HEAD
/* Return the first node that contains the given datum, or NULL.
 *
 * Time complexity: O(length(list)) */
=======
/*
 * Return the first node that contains the given datum, or NULL.
 *
 * Time complexity: O(length(list))
 */
>>>>>>> 9e014010
ListNode *
Lst_FindDatum(List *list, const void *datum)
{
	ListNode *ln;

	assert(datum != NULL);

	for (ln = list->first; ln != NULL; ln = ln->next)
		if (ln->datum == datum)
			return ln;

	return NULL;
}

<<<<<<< HEAD
/* Move all nodes from src to the end of dst.
 * The source list becomes empty but is not freed. */
=======
/*
 * Move all nodes from src to the end of dst.
 * The source list becomes indeterminate.
 */
>>>>>>> 9e014010
void
Lst_MoveAll(List *dst, List *src)
{
	if (src->first != NULL) {
		src->first->prev = dst->last;
		if (dst->last != NULL)
			dst->last->next = src->first;
		else
			dst->first = src->first;

		dst->last = src->last;
	}
<<<<<<< HEAD
=======
#ifdef CLEANUP
	src->first = NULL;
	src->last = NULL;
#endif
>>>>>>> 9e014010
}

/* Copy the element data from src to the start of dst. */
void
Lst_PrependAll(List *dst, List *src)
{
	ListNode *ln;

	for (ln = src->last; ln != NULL; ln = ln->prev)
		Lst_Prepend(dst, ln->datum);
}

/* Copy the element data from src to the end of dst. */
<<<<<<< HEAD
void
Lst_AppendAll(List *dst, List *src)
{
	ListNode *ln;

	for (ln = src->first; ln != NULL; ln = ln->next)
		Lst_Append(dst, ln->datum);
}

/* Remove and return the datum at the head of the given list. */
void *
Lst_Dequeue(List *list)
{
	void *datum = list->first->datum;
	Lst_Remove(list, list->first);
	assert(datum != NULL);	/* since NULL would mean end of the list */
	return datum;
}

void
Vector_Init(Vector *v, size_t itemSize)
{
	v->len = 0;
	v->priv_cap = 10;
	v->itemSize = itemSize;
	v->items = bmake_malloc(v->priv_cap * v->itemSize);
}

/* Add space for a new item to the vector and return a pointer to that space.
 * The returned data is valid until the next modifying operation. */
void *
Vector_Push(Vector *v)
{
	if (v->len >= v->priv_cap) {
		v->priv_cap *= 2;
		v->items = bmake_realloc(v->items, v->priv_cap * v->itemSize);
=======
void
Lst_AppendAll(List *dst, List *src)
{
	ListNode *ln;

	for (ln = src->first; ln != NULL; ln = ln->next)
		Lst_Append(dst, ln->datum);
}

/* Remove and return the datum at the head of the given list. */
void *
Lst_Dequeue(List *list)
{
	void *datum = list->first->datum;
	Lst_Remove(list, list->first);
	assert(datum != NULL);	/* since NULL would mean end of the list */
	return datum;
}

void
Vector_Init(Vector *v, size_t itemSize)
{
	v->len = 0;
	v->cap = 10;
	v->itemSize = itemSize;
	v->items = bmake_malloc(v->cap * v->itemSize);
}

/*
 * Add space for a new item to the vector and return a pointer to that space.
 * The returned data is valid until the next modifying operation.
 */
void *
Vector_Push(Vector *v)
{
	if (v->len >= v->cap) {
		v->cap *= 2;
		v->items = bmake_realloc(v->items, v->cap * v->itemSize);
>>>>>>> 9e014010
	}
	v->len++;
	return Vector_Get(v, v->len - 1);
}

<<<<<<< HEAD
/* Return the pointer to the last item in the vector.
 * The returned data is valid until the next modifying operation. */
=======
/*
 * Remove the last item from the vector, return the pointer to it.
 * The returned data is valid until the next modifying operation.
 */
>>>>>>> 9e014010
void *
Vector_Pop(Vector *v)
{
	assert(v->len > 0);
	v->len--;
	return Vector_Get(v, v->len);
}<|MERGE_RESOLUTION|>--- conflicted
+++ resolved
@@ -1,8 +1,4 @@
-<<<<<<< HEAD
-/* $NetBSD: lst.c,v 1.100 2020/12/04 20:11:48 rillig Exp $ */
-=======
 /* $NetBSD: lst.c,v 1.105 2021/03/15 16:45:30 rillig Exp $ */
->>>>>>> 9e014010
 
 /*
  * Copyright (c) 1988, 1989, 1990, 1993
@@ -38,8 +34,7 @@
 
 #include "make.h"
 
-<<<<<<< HEAD
-MAKE_RCSID("$NetBSD: lst.c,v 1.100 2020/12/04 20:11:48 rillig Exp $");
+MAKE_RCSID("$NetBSD: lst.c,v 1.105 2021/03/15 16:45:30 rillig Exp $");
 
 static ListNode *
 LstNodeNew(ListNode *prev, ListNode *next, void *datum)
@@ -64,32 +59,6 @@
 
 void
 Lst_Done(List *list)
-=======
-MAKE_RCSID("$NetBSD: lst.c,v 1.105 2021/03/15 16:45:30 rillig Exp $");
-
-static ListNode *
-LstNodeNew(ListNode *prev, ListNode *next, void *datum)
-{
-	ListNode *ln = bmake_malloc(sizeof *ln);
-
-	ln->prev = prev;
-	ln->next = next;
-	ln->datum = datum;
-
-	return ln;
-}
-
-/* Create and initialize a new, empty list. */
-List *
-Lst_New(void)
-{
-	List *list = bmake_malloc(sizeof *list);
-	Lst_Init(list);
-	return list;
-}
-
-void
-Lst_Done(List *list)
 {
 	ListNode *ln, *next;
 
@@ -99,23 +68,6 @@
 	}
 }
 
-void
-Lst_DoneCall(List *list, LstFreeProc freeProc)
->>>>>>> 9e014010
-{
-	ListNode *ln, *next;
-
-	for (ln = list->first; ln != NULL; ln = next) {
-		next = ln->next;
-<<<<<<< HEAD
-=======
-		freeProc(ln->datum);
->>>>>>> 9e014010
-		free(ln);
-	}
-}
-
-<<<<<<< HEAD
 void
 Lst_DoneCall(List *list, LstFreeProc freeProc)
 {
@@ -134,43 +86,6 @@
 {
 
 	Lst_Done(list);
-	free(list);
-=======
-/* Free a list and all its nodes. The node data are not freed though. */
-void
-Lst_Free(List *list)
-{
-
-	Lst_Done(list);
-	free(list);
-}
-
-/* Insert a new node with the datum before the given node. */
-void
-Lst_InsertBefore(List *list, ListNode *ln, void *datum)
-{
-	ListNode *newNode;
-
-	assert(datum != NULL);
-
-	newNode = LstNodeNew(ln->prev, ln, datum);
-
-	if (ln->prev != NULL)
-		ln->prev->next = newNode;
-	ln->prev = newNode;
-
-	if (ln == list->first)
-		list->first = newNode;
->>>>>>> 9e014010
-}
-
-/* Destroy a list and free all its resources. The freeProc is called with the
- * datum from each node in turn before the node is freed. */
-void
-<<<<<<< HEAD
-Lst_Destroy(List *list, LstFreeProc freeProc)
-{
-	Lst_DoneCall(list, freeProc);
 	free(list);
 }
 
@@ -230,8 +145,10 @@
 	}
 }
 
-/* Remove the given node from the given list.
- * The datum stored in the node must be freed by the caller, if necessary. */
+/*
+ * Remove the given node from the given list.
+ * The datum stored in the node must be freed by the caller, if necessary.
+ */
 void
 Lst_Remove(List *list, ListNode *ln)
 {
@@ -257,96 +174,21 @@
 	ln->datum = datum;
 }
 
-/* Replace the datum in the given node with NULL.
- * Having NULL values in a list is unusual though. */
-=======
-Lst_Prepend(List *list, void *datum)
-{
-	ListNode *ln;
-
-	assert(datum != NULL);
-
-	ln = LstNodeNew(NULL, list->first, datum);
-
-	if (list->first == NULL) {
-		list->first = ln;
-		list->last = ln;
-	} else {
-		list->first->prev = ln;
-		list->first = ln;
-	}
-}
-
-/* Add a piece of data at the end of the given list. */
-void
-Lst_Append(List *list, void *datum)
-{
-	ListNode *ln;
-
-	assert(datum != NULL);
-
-	ln = LstNodeNew(list->last, NULL, datum);
-
-	if (list->last == NULL) {
-		list->first = ln;
-		list->last = ln;
-	} else {
-		list->last->next = ln;
-		list->last = ln;
-	}
-}
-
-/*
- * Remove the given node from the given list.
- * The datum stored in the node must be freed by the caller, if necessary.
- */
-void
-Lst_Remove(List *list, ListNode *ln)
-{
-	/* unlink it from its neighbors */
-	if (ln->next != NULL)
-		ln->next->prev = ln->prev;
-	if (ln->prev != NULL)
-		ln->prev->next = ln->next;
-
-	/* unlink it from the list */
-	if (list->first == ln)
-		list->first = ln->next;
-	if (list->last == ln)
-		list->last = ln->prev;
-}
-
-/* Replace the datum in the given node with the new datum. */
-void
-LstNode_Set(ListNode *ln, void *datum)
-{
-	assert(datum != NULL);
-
-	ln->datum = datum;
-}
-
 /*
  * Replace the datum in the given node with NULL.
  * Having NULL values in a list is unusual though.
  */
->>>>>>> 9e014010
 void
 LstNode_SetNull(ListNode *ln)
 {
 	ln->datum = NULL;
 }
 
-<<<<<<< HEAD
-/* Return the first node that contains the given datum, or NULL.
- *
- * Time complexity: O(length(list)) */
-=======
 /*
  * Return the first node that contains the given datum, or NULL.
  *
  * Time complexity: O(length(list))
  */
->>>>>>> 9e014010
 ListNode *
 Lst_FindDatum(List *list, const void *datum)
 {
@@ -361,15 +203,10 @@
 	return NULL;
 }
 
-<<<<<<< HEAD
-/* Move all nodes from src to the end of dst.
- * The source list becomes empty but is not freed. */
-=======
 /*
  * Move all nodes from src to the end of dst.
  * The source list becomes indeterminate.
  */
->>>>>>> 9e014010
 void
 Lst_MoveAll(List *dst, List *src)
 {
@@ -382,13 +219,10 @@
 
 		dst->last = src->last;
 	}
-<<<<<<< HEAD
-=======
 #ifdef CLEANUP
 	src->first = NULL;
 	src->last = NULL;
 #endif
->>>>>>> 9e014010
 }
 
 /* Copy the element data from src to the start of dst. */
@@ -402,7 +236,6 @@
 }
 
 /* Copy the element data from src to the end of dst. */
-<<<<<<< HEAD
 void
 Lst_AppendAll(List *dst, List *src)
 {
@@ -426,43 +259,6 @@
 Vector_Init(Vector *v, size_t itemSize)
 {
 	v->len = 0;
-	v->priv_cap = 10;
-	v->itemSize = itemSize;
-	v->items = bmake_malloc(v->priv_cap * v->itemSize);
-}
-
-/* Add space for a new item to the vector and return a pointer to that space.
- * The returned data is valid until the next modifying operation. */
-void *
-Vector_Push(Vector *v)
-{
-	if (v->len >= v->priv_cap) {
-		v->priv_cap *= 2;
-		v->items = bmake_realloc(v->items, v->priv_cap * v->itemSize);
-=======
-void
-Lst_AppendAll(List *dst, List *src)
-{
-	ListNode *ln;
-
-	for (ln = src->first; ln != NULL; ln = ln->next)
-		Lst_Append(dst, ln->datum);
-}
-
-/* Remove and return the datum at the head of the given list. */
-void *
-Lst_Dequeue(List *list)
-{
-	void *datum = list->first->datum;
-	Lst_Remove(list, list->first);
-	assert(datum != NULL);	/* since NULL would mean end of the list */
-	return datum;
-}
-
-void
-Vector_Init(Vector *v, size_t itemSize)
-{
-	v->len = 0;
 	v->cap = 10;
 	v->itemSize = itemSize;
 	v->items = bmake_malloc(v->cap * v->itemSize);
@@ -478,21 +274,15 @@
 	if (v->len >= v->cap) {
 		v->cap *= 2;
 		v->items = bmake_realloc(v->items, v->cap * v->itemSize);
->>>>>>> 9e014010
 	}
 	v->len++;
 	return Vector_Get(v, v->len - 1);
 }
 
-<<<<<<< HEAD
-/* Return the pointer to the last item in the vector.
- * The returned data is valid until the next modifying operation. */
-=======
 /*
  * Remove the last item from the vector, return the pointer to it.
  * The returned data is valid until the next modifying operation.
  */
->>>>>>> 9e014010
 void *
 Vector_Pop(Vector *v)
 {
