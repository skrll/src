<<<<<<< HEAD
/* $NetBSD: lst.c,v 1.92 2020/11/08 01:29:26 rillig Exp $ */
=======
/* $NetBSD: lst.c,v 1.93 2020/11/24 19:46:29 rillig Exp $ */
>>>>>>> ba48e27f

/*
 * Copyright (c) 1988, 1989, 1990, 1993
 *	The Regents of the University of California.  All rights reserved.
 *
 * This code is derived from software contributed to Berkeley by
 * Adam de Boor.
 *
 * Redistribution and use in source and binary forms, with or without
 * modification, are permitted provided that the following conditions
 * are met:
 * 1. Redistributions of source code must retain the above copyright
 *    notice, this list of conditions and the following disclaimer.
 * 2. Redistributions in binary form must reproduce the above copyright
 *    notice, this list of conditions and the following disclaimer in the
 *    documentation and/or other materials provided with the distribution.
 * 3. Neither the name of the University nor the names of its contributors
 *    may be used to endorse or promote products derived from this software
 *    without specific prior written permission.
 *
 * THIS SOFTWARE IS PROVIDED BY THE REGENTS AND CONTRIBUTORS ``AS IS'' AND
 * ANY EXPRESS OR IMPLIED WARRANTIES, INCLUDING, BUT NOT LIMITED TO, THE
 * IMPLIED WARRANTIES OF MERCHANTABILITY AND FITNESS FOR A PARTICULAR PURPOSE
 * ARE DISCLAIMED.  IN NO EVENT SHALL THE REGENTS OR CONTRIBUTORS BE LIABLE
 * FOR ANY DIRECT, INDIRECT, INCIDENTAL, SPECIAL, EXEMPLARY, OR CONSEQUENTIAL
 * DAMAGES (INCLUDING, BUT NOT LIMITED TO, PROCUREMENT OF SUBSTITUTE GOODS
 * OR SERVICES; LOSS OF USE, DATA, OR PROFITS; OR BUSINESS INTERRUPTION)
 * HOWEVER CAUSED AND ON ANY THEORY OF LIABILITY, WHETHER IN CONTRACT, STRICT
 * LIABILITY, OR TORT (INCLUDING NEGLIGENCE OR OTHERWISE) ARISING IN ANY WAY
 * OUT OF THE USE OF THIS SOFTWARE, EVEN IF ADVISED OF THE POSSIBILITY OF
 * SUCH DAMAGE.
 */

#include "make.h"

<<<<<<< HEAD
MAKE_RCSID("$NetBSD: lst.c,v 1.92 2020/11/08 01:29:26 rillig Exp $");
=======
MAKE_RCSID("$NetBSD: lst.c,v 1.93 2020/11/24 19:46:29 rillig Exp $");
>>>>>>> ba48e27f

static ListNode *
LstNodeNew(ListNode *prev, ListNode *next, void *datum)
{
<<<<<<< HEAD
    ListNode *ln = bmake_malloc(sizeof *ln);
    ln->prev = prev;
    ln->next = next;
    ln->datum = datum;
    return ln;
}

/* Create and initialize a new, empty list. */
List *
Lst_New(void)
{
    List *list = bmake_malloc(sizeof *list);

    list->first = NULL;
    list->last = NULL;

    return list;
=======
	ListNode *ln = bmake_malloc(sizeof *ln);

	ln->prev = prev;
	ln->next = next;
	ln->datum = datum;

	return ln;
}

/* Create and initialize a new, empty list. */
List *
Lst_New(void)
{
	List *list = bmake_malloc(sizeof *list);

	list->first = NULL;
	list->last = NULL;

	return list;
>>>>>>> ba48e27f
}

/* Free a list and all its nodes. The node data are not freed though. */
void
Lst_Free(List *list)
{
<<<<<<< HEAD
    ListNode *ln, *next;

    for (ln = list->first; ln != NULL; ln = next) {
	next = ln->next;
	free(ln);
    }

    free(list);
=======
	ListNode *ln, *next;

	for (ln = list->first; ln != NULL; ln = next) {
		next = ln->next;
		free(ln);
	}

	free(list);
>>>>>>> ba48e27f
}

/* Destroy a list and free all its resources. The freeProc is called with the
 * datum from each node in turn before the node is freed. */
void
Lst_Destroy(List *list, LstFreeProc freeProc)
{
<<<<<<< HEAD
    ListNode *ln, *next;

    for (ln = list->first; ln != NULL; ln = next) {
	next = ln->next;
	freeProc(ln->datum);
	free(ln);
    }
=======
	ListNode *ln, *next;

	for (ln = list->first; ln != NULL; ln = next) {
		next = ln->next;
		freeProc(ln->datum);
		free(ln);
	}
>>>>>>> ba48e27f

	free(list);
}

/* Insert a new node with the datum before the given node. */
void
Lst_InsertBefore(List *list, ListNode *ln, void *datum)
{
<<<<<<< HEAD
    ListNode *newNode;

    assert(datum != NULL);

    newNode = LstNodeNew(ln->prev, ln, datum);

    if (ln->prev != NULL)
	ln->prev->next = newNode;
    ln->prev = newNode;

    if (ln == list->first)
	list->first = newNode;
=======
	ListNode *newNode;

	assert(datum != NULL);

	newNode = LstNodeNew(ln->prev, ln, datum);

	if (ln->prev != NULL)
		ln->prev->next = newNode;
	ln->prev = newNode;

	if (ln == list->first)
		list->first = newNode;
>>>>>>> ba48e27f
}

/* Add a piece of data at the start of the given list. */
void
Lst_Prepend(List *list, void *datum)
{
<<<<<<< HEAD
    ListNode *ln;

    assert(datum != NULL);

    ln = LstNodeNew(NULL, list->first, datum);

    if (list->first == NULL) {
	list->first = ln;
	list->last = ln;
    } else {
	list->first->prev = ln;
	list->first = ln;
    }
=======
	ListNode *ln;

	assert(datum != NULL);

	ln = LstNodeNew(NULL, list->first, datum);

	if (list->first == NULL) {
		list->first = ln;
		list->last = ln;
	} else {
		list->first->prev = ln;
		list->first = ln;
	}
>>>>>>> ba48e27f
}

/* Add a piece of data at the end of the given list. */
void
Lst_Append(List *list, void *datum)
{
<<<<<<< HEAD
    ListNode *ln;

    assert(datum != NULL);

    ln = LstNodeNew(list->last, NULL, datum);

    if (list->last == NULL) {
	list->first = ln;
	list->last = ln;
    } else {
	list->last->next = ln;
	list->last = ln;
    }
=======
	ListNode *ln;

	assert(datum != NULL);

	ln = LstNodeNew(list->last, NULL, datum);

	if (list->last == NULL) {
		list->first = ln;
		list->last = ln;
	} else {
		list->last->next = ln;
		list->last = ln;
	}
>>>>>>> ba48e27f
}

/* Remove the given node from the given list.
 * The datum stored in the node must be freed by the caller, if necessary. */
void
Lst_Remove(List *list, ListNode *ln)
{
<<<<<<< HEAD
    /* unlink it from its neighbors */
    if (ln->next != NULL)
	ln->next->prev = ln->prev;
    if (ln->prev != NULL)
	ln->prev->next = ln->next;

    /* unlink it from the list */
    if (list->first == ln)
	list->first = ln->next;
    if (list->last == ln)
	list->last = ln->prev;
}

/* Replace the datum in the given node with the new datum. */
void
LstNode_Set(ListNode *ln, void *datum)
{
    assert(datum != NULL);

    ln->datum = datum;
}

/* Replace the datum in the given node with NULL.
 * Having NULL values in a list is unusual though. */
void
LstNode_SetNull(ListNode *ln)
{
    ln->datum = NULL;
}

/* Return the first node that contains the given datum, or NULL.
 *
 * Time complexity: O(length(list)) */
ListNode *
Lst_FindDatum(List *list, const void *datum)
{
    ListNode *ln;

    assert(datum != NULL);

    for (ln = list->first; ln != NULL; ln = ln->next)
	if (ln->datum == datum)
	    return ln;

    return NULL;
}

int
Lst_ForEachUntil(List *list, LstActionUntilProc proc, void *procData)
{
    ListNode *ln;
    int result = 0;

    for (ln = list->first; ln != NULL; ln = ln->next) {
	result = proc(ln->datum, procData);
	if (result != 0)
	    break;
    }
    return result;
}

/* Move all nodes from src to the end of dst.
 * The source list is destroyed and freed. */
void
Lst_MoveAll(List *dst, List *src)
{
    if (src->first != NULL) {
	src->first->prev = dst->last;
	if (dst->last != NULL)
	    dst->last->next = src->first;
	else
	    dst->first = src->first;

	dst->last = src->last;
    }
    free(src);
}

=======
	/* unlink it from its neighbors */
	if (ln->next != NULL)
		ln->next->prev = ln->prev;
	if (ln->prev != NULL)
		ln->prev->next = ln->next;

	/* unlink it from the list */
	if (list->first == ln)
		list->first = ln->next;
	if (list->last == ln)
		list->last = ln->prev;
}

/* Replace the datum in the given node with the new datum. */
void
LstNode_Set(ListNode *ln, void *datum)
{
	assert(datum != NULL);

	ln->datum = datum;
}

/* Replace the datum in the given node with NULL.
 * Having NULL values in a list is unusual though. */
void
LstNode_SetNull(ListNode *ln)
{
	ln->datum = NULL;
}

/* Return the first node that contains the given datum, or NULL.
 *
 * Time complexity: O(length(list)) */
ListNode *
Lst_FindDatum(List *list, const void *datum)
{
	ListNode *ln;

	assert(datum != NULL);

	for (ln = list->first; ln != NULL; ln = ln->next)
		if (ln->datum == datum)
			return ln;

	return NULL;
}

int
Lst_ForEachUntil(List *list, LstActionUntilProc proc, void *procData)
{
	ListNode *ln;
	int result = 0;

	for (ln = list->first; ln != NULL; ln = ln->next) {
		result = proc(ln->datum, procData);
		if (result != 0)
			break;
	}
	return result;
}

/* Move all nodes from src to the end of dst.
 * The source list is destroyed and freed. */
void
Lst_MoveAll(List *dst, List *src)
{
	if (src->first != NULL) {
		src->first->prev = dst->last;
		if (dst->last != NULL)
			dst->last->next = src->first;
		else
			dst->first = src->first;

		dst->last = src->last;
	}
	free(src);
}

>>>>>>> ba48e27f
/* Copy the element data from src to the start of dst. */
void
Lst_PrependAll(List *dst, List *src)
{
<<<<<<< HEAD
    ListNode *node;
    for (node = src->last; node != NULL; node = node->prev)
	Lst_Prepend(dst, node->datum);
=======
	ListNode *node;

	for (node = src->last; node != NULL; node = node->prev)
		Lst_Prepend(dst, node->datum);
>>>>>>> ba48e27f
}

/* Copy the element data from src to the end of dst. */
void
Lst_AppendAll(List *dst, List *src)
{
<<<<<<< HEAD
    ListNode *node;
    for (node = src->first; node != NULL; node = node->next)
	Lst_Append(dst, node->datum);
=======
	ListNode *node;

	for (node = src->first; node != NULL; node = node->next)
		Lst_Append(dst, node->datum);
>>>>>>> ba48e27f
}

/*
 * for using the list as a queue
 */

/* Add the datum to the tail of the given list. */
void
Lst_Enqueue(List *list, void *datum)
{
<<<<<<< HEAD
    Lst_Append(list, datum);
=======
	Lst_Append(list, datum);
>>>>>>> ba48e27f
}

/* Remove and return the datum at the head of the given list. */
void *
Lst_Dequeue(List *list)
{
<<<<<<< HEAD
    void *datum = list->first->datum;
    Lst_Remove(list, list->first);
    assert(datum != NULL);	/* since NULL would mean end of the list */
    return datum;
=======
	void *datum = list->first->datum;
	Lst_Remove(list, list->first);
	assert(datum != NULL);	/* since NULL would mean end of the list */
	return datum;
>>>>>>> ba48e27f
}

void
Vector_Init(Vector *v, size_t itemSize)
{
<<<<<<< HEAD
    v->len = 0;
    v->priv_cap = 10;
    v->itemSize = itemSize;
    v->items = bmake_malloc(v->priv_cap * v->itemSize);
=======
	v->len = 0;
	v->priv_cap = 10;
	v->itemSize = itemSize;
	v->items = bmake_malloc(v->priv_cap * v->itemSize);
>>>>>>> ba48e27f
}

/* Add space for a new item to the vector and return a pointer to that space.
 * The returned data is valid until the next modifying operation. */
void *
Vector_Push(Vector *v)
{
<<<<<<< HEAD
    if (v->len >= v->priv_cap) {
	v->priv_cap *= 2;
	v->items = bmake_realloc(v->items, v->priv_cap * v->itemSize);
    }
    v->len++;
    return Vector_Get(v, v->len - 1);
=======
	if (v->len >= v->priv_cap) {
		v->priv_cap *= 2;
		v->items = bmake_realloc(v->items, v->priv_cap * v->itemSize);
	}
	v->len++;
	return Vector_Get(v, v->len - 1);
>>>>>>> ba48e27f
}

/* Return the pointer to the last item in the vector.
 * The returned data is valid until the next modifying operation. */
void *
Vector_Pop(Vector *v)
{
<<<<<<< HEAD
    assert(v->len > 0);
    v->len--;
    return Vector_Get(v, v->len);
=======
	assert(v->len > 0);
	v->len--;
	return Vector_Get(v, v->len);
>>>>>>> ba48e27f
}

void
Vector_Done(Vector *v)
{
<<<<<<< HEAD
    free(v->items);
=======
	free(v->items);
>>>>>>> ba48e27f
}<|MERGE_RESOLUTION|>--- conflicted
+++ resolved
@@ -1,8 +1,4 @@
-<<<<<<< HEAD
-/* $NetBSD: lst.c,v 1.92 2020/11/08 01:29:26 rillig Exp $ */
-=======
 /* $NetBSD: lst.c,v 1.93 2020/11/24 19:46:29 rillig Exp $ */
->>>>>>> ba48e27f
 
 /*
  * Copyright (c) 1988, 1989, 1990, 1993
@@ -38,70 +34,36 @@
 
 #include "make.h"
 
-<<<<<<< HEAD
-MAKE_RCSID("$NetBSD: lst.c,v 1.92 2020/11/08 01:29:26 rillig Exp $");
-=======
 MAKE_RCSID("$NetBSD: lst.c,v 1.93 2020/11/24 19:46:29 rillig Exp $");
->>>>>>> ba48e27f
 
 static ListNode *
 LstNodeNew(ListNode *prev, ListNode *next, void *datum)
 {
-<<<<<<< HEAD
-    ListNode *ln = bmake_malloc(sizeof *ln);
-    ln->prev = prev;
-    ln->next = next;
-    ln->datum = datum;
-    return ln;
+	ListNode *ln = bmake_malloc(sizeof *ln);
+
+	ln->prev = prev;
+	ln->next = next;
+	ln->datum = datum;
+
+	return ln;
 }
 
 /* Create and initialize a new, empty list. */
 List *
 Lst_New(void)
 {
-    List *list = bmake_malloc(sizeof *list);
-
-    list->first = NULL;
-    list->last = NULL;
-
-    return list;
-=======
-	ListNode *ln = bmake_malloc(sizeof *ln);
-
-	ln->prev = prev;
-	ln->next = next;
-	ln->datum = datum;
-
-	return ln;
-}
-
-/* Create and initialize a new, empty list. */
-List *
-Lst_New(void)
-{
 	List *list = bmake_malloc(sizeof *list);
 
 	list->first = NULL;
 	list->last = NULL;
 
 	return list;
->>>>>>> ba48e27f
 }
 
 /* Free a list and all its nodes. The node data are not freed though. */
 void
 Lst_Free(List *list)
 {
-<<<<<<< HEAD
-    ListNode *ln, *next;
-
-    for (ln = list->first; ln != NULL; ln = next) {
-	next = ln->next;
-	free(ln);
-    }
-
-    free(list);
-=======
 	ListNode *ln, *next;
 
 	for (ln = list->first; ln != NULL; ln = next) {
@@ -110,7 +72,6 @@
 	}
 
 	free(list);
->>>>>>> ba48e27f
 }
 
 /* Destroy a list and free all its resources. The freeProc is called with the
@@ -118,15 +79,6 @@
 void
 Lst_Destroy(List *list, LstFreeProc freeProc)
 {
-<<<<<<< HEAD
-    ListNode *ln, *next;
-
-    for (ln = list->first; ln != NULL; ln = next) {
-	next = ln->next;
-	freeProc(ln->datum);
-	free(ln);
-    }
-=======
 	ListNode *ln, *next;
 
 	for (ln = list->first; ln != NULL; ln = next) {
@@ -134,7 +86,6 @@
 		freeProc(ln->datum);
 		free(ln);
 	}
->>>>>>> ba48e27f
 
 	free(list);
 }
@@ -143,20 +94,6 @@
 void
 Lst_InsertBefore(List *list, ListNode *ln, void *datum)
 {
-<<<<<<< HEAD
-    ListNode *newNode;
-
-    assert(datum != NULL);
-
-    newNode = LstNodeNew(ln->prev, ln, datum);
-
-    if (ln->prev != NULL)
-	ln->prev->next = newNode;
-    ln->prev = newNode;
-
-    if (ln == list->first)
-	list->first = newNode;
-=======
 	ListNode *newNode;
 
 	assert(datum != NULL);
@@ -169,28 +106,12 @@
 
 	if (ln == list->first)
 		list->first = newNode;
->>>>>>> ba48e27f
 }
 
 /* Add a piece of data at the start of the given list. */
 void
 Lst_Prepend(List *list, void *datum)
 {
-<<<<<<< HEAD
-    ListNode *ln;
-
-    assert(datum != NULL);
-
-    ln = LstNodeNew(NULL, list->first, datum);
-
-    if (list->first == NULL) {
-	list->first = ln;
-	list->last = ln;
-    } else {
-	list->first->prev = ln;
-	list->first = ln;
-    }
-=======
 	ListNode *ln;
 
 	assert(datum != NULL);
@@ -204,28 +125,12 @@
 		list->first->prev = ln;
 		list->first = ln;
 	}
->>>>>>> ba48e27f
 }
 
 /* Add a piece of data at the end of the given list. */
 void
 Lst_Append(List *list, void *datum)
 {
-<<<<<<< HEAD
-    ListNode *ln;
-
-    assert(datum != NULL);
-
-    ln = LstNodeNew(list->last, NULL, datum);
-
-    if (list->last == NULL) {
-	list->first = ln;
-	list->last = ln;
-    } else {
-	list->last->next = ln;
-	list->last = ln;
-    }
-=======
 	ListNode *ln;
 
 	assert(datum != NULL);
@@ -239,7 +144,6 @@
 		list->last->next = ln;
 		list->last = ln;
 	}
->>>>>>> ba48e27f
 }
 
 /* Remove the given node from the given list.
@@ -247,86 +151,6 @@
 void
 Lst_Remove(List *list, ListNode *ln)
 {
-<<<<<<< HEAD
-    /* unlink it from its neighbors */
-    if (ln->next != NULL)
-	ln->next->prev = ln->prev;
-    if (ln->prev != NULL)
-	ln->prev->next = ln->next;
-
-    /* unlink it from the list */
-    if (list->first == ln)
-	list->first = ln->next;
-    if (list->last == ln)
-	list->last = ln->prev;
-}
-
-/* Replace the datum in the given node with the new datum. */
-void
-LstNode_Set(ListNode *ln, void *datum)
-{
-    assert(datum != NULL);
-
-    ln->datum = datum;
-}
-
-/* Replace the datum in the given node with NULL.
- * Having NULL values in a list is unusual though. */
-void
-LstNode_SetNull(ListNode *ln)
-{
-    ln->datum = NULL;
-}
-
-/* Return the first node that contains the given datum, or NULL.
- *
- * Time complexity: O(length(list)) */
-ListNode *
-Lst_FindDatum(List *list, const void *datum)
-{
-    ListNode *ln;
-
-    assert(datum != NULL);
-
-    for (ln = list->first; ln != NULL; ln = ln->next)
-	if (ln->datum == datum)
-	    return ln;
-
-    return NULL;
-}
-
-int
-Lst_ForEachUntil(List *list, LstActionUntilProc proc, void *procData)
-{
-    ListNode *ln;
-    int result = 0;
-
-    for (ln = list->first; ln != NULL; ln = ln->next) {
-	result = proc(ln->datum, procData);
-	if (result != 0)
-	    break;
-    }
-    return result;
-}
-
-/* Move all nodes from src to the end of dst.
- * The source list is destroyed and freed. */
-void
-Lst_MoveAll(List *dst, List *src)
-{
-    if (src->first != NULL) {
-	src->first->prev = dst->last;
-	if (dst->last != NULL)
-	    dst->last->next = src->first;
-	else
-	    dst->first = src->first;
-
-	dst->last = src->last;
-    }
-    free(src);
-}
-
-=======
 	/* unlink it from its neighbors */
 	if (ln->next != NULL)
 		ln->next->prev = ln->prev;
@@ -405,37 +229,24 @@
 	free(src);
 }
 
->>>>>>> ba48e27f
 /* Copy the element data from src to the start of dst. */
 void
 Lst_PrependAll(List *dst, List *src)
 {
-<<<<<<< HEAD
-    ListNode *node;
-    for (node = src->last; node != NULL; node = node->prev)
-	Lst_Prepend(dst, node->datum);
-=======
 	ListNode *node;
 
 	for (node = src->last; node != NULL; node = node->prev)
 		Lst_Prepend(dst, node->datum);
->>>>>>> ba48e27f
 }
 
 /* Copy the element data from src to the end of dst. */
 void
 Lst_AppendAll(List *dst, List *src)
 {
-<<<<<<< HEAD
-    ListNode *node;
-    for (node = src->first; node != NULL; node = node->next)
-	Lst_Append(dst, node->datum);
-=======
 	ListNode *node;
 
 	for (node = src->first; node != NULL; node = node->next)
 		Lst_Append(dst, node->datum);
->>>>>>> ba48e27f
 }
 
 /*
@@ -446,44 +257,26 @@
 void
 Lst_Enqueue(List *list, void *datum)
 {
-<<<<<<< HEAD
-    Lst_Append(list, datum);
-=======
 	Lst_Append(list, datum);
->>>>>>> ba48e27f
 }
 
 /* Remove and return the datum at the head of the given list. */
 void *
 Lst_Dequeue(List *list)
 {
-<<<<<<< HEAD
-    void *datum = list->first->datum;
-    Lst_Remove(list, list->first);
-    assert(datum != NULL);	/* since NULL would mean end of the list */
-    return datum;
-=======
 	void *datum = list->first->datum;
 	Lst_Remove(list, list->first);
 	assert(datum != NULL);	/* since NULL would mean end of the list */
 	return datum;
->>>>>>> ba48e27f
 }
 
 void
 Vector_Init(Vector *v, size_t itemSize)
 {
-<<<<<<< HEAD
-    v->len = 0;
-    v->priv_cap = 10;
-    v->itemSize = itemSize;
-    v->items = bmake_malloc(v->priv_cap * v->itemSize);
-=======
 	v->len = 0;
 	v->priv_cap = 10;
 	v->itemSize = itemSize;
 	v->items = bmake_malloc(v->priv_cap * v->itemSize);
->>>>>>> ba48e27f
 }
 
 /* Add space for a new item to the vector and return a pointer to that space.
@@ -491,21 +284,12 @@
 void *
 Vector_Push(Vector *v)
 {
-<<<<<<< HEAD
-    if (v->len >= v->priv_cap) {
-	v->priv_cap *= 2;
-	v->items = bmake_realloc(v->items, v->priv_cap * v->itemSize);
-    }
-    v->len++;
-    return Vector_Get(v, v->len - 1);
-=======
 	if (v->len >= v->priv_cap) {
 		v->priv_cap *= 2;
 		v->items = bmake_realloc(v->items, v->priv_cap * v->itemSize);
 	}
 	v->len++;
 	return Vector_Get(v, v->len - 1);
->>>>>>> ba48e27f
 }
 
 /* Return the pointer to the last item in the vector.
@@ -513,23 +297,13 @@
 void *
 Vector_Pop(Vector *v)
 {
-<<<<<<< HEAD
-    assert(v->len > 0);
-    v->len--;
-    return Vector_Get(v, v->len);
-=======
 	assert(v->len > 0);
 	v->len--;
 	return Vector_Get(v, v->len);
->>>>>>> ba48e27f
 }
 
 void
 Vector_Done(Vector *v)
 {
-<<<<<<< HEAD
-    free(v->items);
-=======
 	free(v->items);
->>>>>>> ba48e27f
 }