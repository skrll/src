<<<<<<< HEAD
# $NetBSD: moderrs.mk,v 1.24 2020/11/01 14:36:25 rillig Exp $
=======
# $NetBSD: moderrs.mk,v 1.25 2020/11/15 20:20:58 rillig Exp $
>>>>>>> ba48e27f
#
# various modifier error tests

'=		'\''
VAR=		TheVariable
# in case we have to change it ;-)
MOD_UNKN=	Z
MOD_TERM=	S,V,v
MOD_S:=		${MOD_TERM},

FIB=	1 1 2 3 5 8 13 21 34

all:	mod-unknown-direct mod-unknown-indirect
all:	unclosed-direct unclosed-indirect
all:	unfinished-indirect unfinished-loop
all:	loop-close
all:	words
all:	exclam
all:	mod-subst-delimiter
all:	mod-regex-delimiter
all:	mod-regex-undefined-subexpression
all:	mod-ts-parse
all:	mod-t-parse
all:	mod-ifelse-parse
all:	mod-remember-parse
all:	mod-sysv-parse

mod-unknown-direct: print-header print-footer
	@echo 'want: Unknown modifier $'Z$''
	@echo 'VAR:Z=before-${VAR:Z}-after'

mod-unknown-indirect: print-header print-footer
	@echo 'want: Unknown modifier $'Z$''
	@echo 'VAR:${MOD_UNKN}=before-${VAR:${MOD_UNKN}:inner}-after'

unclosed-direct: print-header print-footer
	@echo 'want: Unclosed variable specification (expecting $'}$') for "VAR" (value "Thevariable") modifier S'
	@echo VAR:S,V,v,=${VAR:S,V,v,

unclosed-indirect: print-header print-footer
	@echo 'want: Unclosed variable specification after complex modifier (expecting $'}$') for VAR'
	@echo VAR:${MOD_TERM},=${VAR:${MOD_S}

unfinished-indirect: print-header print-footer
	@echo 'want: Unfinished modifier for VAR ($',$' missing)'
	-@echo "VAR:${MOD_TERM}=${VAR:${MOD_TERM}}"

unfinished-loop: print-header print-footer
	@echo 'want: Unfinished modifier for UNDEF ($'@$' missing)'
	@echo ${UNDEF:U1 2 3:@var}
	@echo 'want: Unfinished modifier for UNDEF ($'@$' missing)'
	@echo ${UNDEF:U1 2 3:@var@...}
	@echo ${UNDEF:U1 2 3:@var@${var}@}

# The closing brace after the ${var} is part of the replacement string.
# In ParseModifierPart, braces and parentheses don't have to be balanced.
# This is contrary to the :M, :N modifiers, where both parentheses and
# braces must be balanced.
# This is also contrary to the SysV modifier, where only the actually
# used delimiter (either braces or parentheses) must be balanced.
loop-close: print-header print-footer
	@echo ${UNDEF:U1 2 3:@var@${var}}...@
	@echo ${UNDEF:U1 2 3:@var@${var}}...@}

words: print-header print-footer
	@echo 'want: Unfinished modifier for UNDEF ($']$' missing)'
	@echo ${UNDEF:U1 2 3:[}
	@echo 'want: Unfinished modifier for UNDEF ($']$' missing)'
	@echo ${UNDEF:U1 2 3:[#}

	# out of bounds => empty
	@echo 13=${UNDEF:U1 2 3:[13]}

	# Word index out of bounds.
	#
	# Until 2020-11-01, the behavior in this case depended upon the size
	# of unsigned long.
	#
	# On LP64I32, strtol returns LONG_MAX, which was then truncated to
	# int (undefined behavior), typically resulting in -1.  This -1 was
	# interpreted as "the last word".
	#
	# On ILP32, strtol returns LONG_MAX, which is a large number.  This
	# resulted in a range from LONG_MAX - 1 to 3, which was empty.
	#
	# Since 2020-11-01, the numeric overflow is detected and generates an
	# error.  In the remainder of the text, the '$,' is no longer parsed
	# as part of a variable modifier, where it would have been interpreted
	# as an anchor to the :S modifier, but as a normal variable named ','.
	# That variable is undefined, resulting in an empty string.
	@echo 12345=${UNDEF:U1 2 3:[123451234512345123451234512345]:S,^$,ok,:S,^3$,ok,}

exclam: print-header print-footer
	@echo 'want: Unfinished modifier for VARNAME ($'!$' missing)'
	@echo ${VARNAME:!echo}
	# When the final exclamation mark is missing, there is no
	# fallback to the SysV substitution modifier.
	# If there were a fallback, the output would be "exclam",
	# and the above would have produced an "Unknown modifier '!'".
	@echo 'want: Unfinished modifier for ! ($'!$' missing)'
	@echo ${!:L:!=exclam}

mod-subst-delimiter: print-header print-footer
	@echo 1: ${VAR:S
	@echo 2: ${VAR:S,
	@echo 3: ${VAR:S,from
	@echo 4: ${VAR:S,from,
	@echo 5: ${VAR:S,from,to
	@echo 6: ${VAR:S,from,to,
	@echo 7: ${VAR:S,from,to,}

mod-regex-delimiter: print-header print-footer
	@echo 1: ${VAR:C
	@echo 2: ${VAR:C,
	@echo 3: ${VAR:C,from
	@echo 4: ${VAR:C,from,
	@echo 5: ${VAR:C,from,to
	@echo 6: ${VAR:C,from,to,
	@echo 7: ${VAR:C,from,to,}

# In regular expressions with alternatives, not all capturing groups are
# always set; some may be missing.  Warn about these.
#
# Since there is no way to turn off this warning, the combination of
# alternative matches and capturing groups is seldom used, if at all.
#
# A newly added modifier 'U' such as in :C,(a.)|(b.),\1\2,U might be added
# for treating undefined capturing groups as empty, but that would create a
# syntactical ambiguity since the :S and :C modifiers are open-ended (see
# mod-subst-chain).  Luckily the modifier :U does not make sense after :C,
# therefore this case does not happen in practice.
# The sub-modifier for the :S and :C modifiers would have to be chosen
# wisely, to not create ambiguities while parsing.
mod-regex-undefined-subexpression: print-header print-footer
	@echo ${FIB:C,1(.*),one\1,}		# all ok
	@echo ${FIB:C,1(.*)|2(.*),(\1)+(\2),:Q}	# no match for subexpression

mod-ts-parse: print-header print-footer
	@echo ${FIB:ts}
	@echo ${FIB:ts\65}	# octal 065 == U+0035 == '5'
	@echo ${FIB:ts\65oct}	# bad modifier
	@echo ${FIB:tsxy}	# modifier too long

mod-t-parse: print-header print-footer
	@echo ${FIB:t
	@echo ${FIB:txy}
	@echo ${FIB:t}
	@echo ${FIB:t:M*}

mod-ifelse-parse: print-header print-footer
	@echo ${FIB:?
	@echo ${FIB:?then
	@echo ${FIB:?then:
	@echo ${FIB:?then:else
	@echo ${FIB:?then:else}

mod-remember-parse: print-header print-footer
	@echo ${FIB:_}		# ok
	@echo ${FIB:__}		# modifier name too long

mod-sysv-parse: print-header print-footer
	@echo ${FIB:3
	@echo ${FIB:3=
	@echo ${FIB:3=x3
	@echo ${FIB:3=x3}	# ok

print-header: .USEBEFORE
	@echo $@:
print-footer: .USE
	@echo<|MERGE_RESOLUTION|>--- conflicted
+++ resolved
@@ -1,8 +1,4 @@
-<<<<<<< HEAD
-# $NetBSD: moderrs.mk,v 1.24 2020/11/01 14:36:25 rillig Exp $
-=======
 # $NetBSD: moderrs.mk,v 1.25 2020/11/15 20:20:58 rillig Exp $
->>>>>>> ba48e27f
 #
 # various modifier error tests
 
