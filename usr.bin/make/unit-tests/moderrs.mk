<<<<<<< HEAD
# $NetBSD: moderrs.mk,v 1.25 2020/11/15 20:20:58 rillig Exp $
=======
# $NetBSD: moderrs.mk,v 1.27 2021/02/23 16:04:16 rillig Exp $
>>>>>>> 9e014010
#
# various modifier error tests

'=		'\''
VAR=		TheVariable
# in case we have to change it ;-)
MOD_UNKN=	Z
MOD_TERM=	S,V,v
MOD_S:=		${MOD_TERM},

FIB=	1 1 2 3 5 8 13 21 34

all:	mod-unknown-direct mod-unknown-indirect
all:	unclosed-direct unclosed-indirect
all:	unfinished-indirect unfinished-loop
all:	loop-close
all:	words
all:	exclam
all:	mod-subst-delimiter
all:	mod-regex-delimiter
all:	mod-regex-undefined-subexpression
all:	mod-ts-parse
all:	mod-t-parse
all:	mod-ifelse-parse
all:	mod-remember-parse
all:	mod-sysv-parse

mod-unknown-direct: print-header print-footer
	@echo 'want: Unknown modifier $'Z$''
	@echo 'VAR:Z=before-${VAR:Z}-after'

mod-unknown-indirect: print-header print-footer
	@echo 'want: Unknown modifier $'Z$''
	@echo 'VAR:${MOD_UNKN}=before-${VAR:${MOD_UNKN}:inner}-after'

unclosed-direct: print-header print-footer
<<<<<<< HEAD
	@echo 'want: Unclosed variable specification (expecting $'}$') for "VAR" (value "Thevariable") modifier S'
	@echo VAR:S,V,v,=${VAR:S,V,v,

unclosed-indirect: print-header print-footer
	@echo 'want: Unclosed variable specification after complex modifier (expecting $'}$') for VAR'
=======
	@echo 'want: Unclosed variable expression, expecting $'}$' for modifier "S,V,v," of variable "VAR" with value "Thevariable"'
	@echo VAR:S,V,v,=${VAR:S,V,v,

unclosed-indirect: print-header print-footer
	@echo 'want: Unclosed variable expression after indirect modifier, expecting $'}$' for variable "VAR"'
>>>>>>> 9e014010
	@echo VAR:${MOD_TERM},=${VAR:${MOD_S}

unfinished-indirect: print-header print-footer
	@echo 'want: Unfinished modifier for VAR ($',$' missing)'
	-@echo "VAR:${MOD_TERM}=${VAR:${MOD_TERM}}"

unfinished-loop: print-header print-footer
	@echo 'want: Unfinished modifier for UNDEF ($'@$' missing)'
	@echo ${UNDEF:U1 2 3:@var}
	@echo 'want: Unfinished modifier for UNDEF ($'@$' missing)'
	@echo ${UNDEF:U1 2 3:@var@...}
	@echo ${UNDEF:U1 2 3:@var@${var}@}

# The closing brace after the ${var} is part of the replacement string.
# In ParseModifierPart, braces and parentheses don't have to be balanced.
# This is contrary to the :M, :N modifiers, where both parentheses and
# braces must be balanced.
# This is also contrary to the SysV modifier, where only the actually
# used delimiter (either braces or parentheses) must be balanced.
loop-close: print-header print-footer
	@echo ${UNDEF:U1 2 3:@var@${var}}...@
	@echo ${UNDEF:U1 2 3:@var@${var}}...@}

words: print-header print-footer
	@echo 'want: Unfinished modifier for UNDEF ($']$' missing)'
	@echo ${UNDEF:U1 2 3:[}
	@echo 'want: Unfinished modifier for UNDEF ($']$' missing)'
	@echo ${UNDEF:U1 2 3:[#}

	# out of bounds => empty
	@echo 13=${UNDEF:U1 2 3:[13]}

	# Word index out of bounds.
	#
	# Until 2020-11-01, the behavior in this case depended upon the size
	# of unsigned long.
	#
	# On LP64I32, strtol returns LONG_MAX, which was then truncated to
	# int (undefined behavior), typically resulting in -1.  This -1 was
	# interpreted as "the last word".
	#
	# On ILP32, strtol returns LONG_MAX, which is a large number.  This
	# resulted in a range from LONG_MAX - 1 to 3, which was empty.
	#
	# Since 2020-11-01, the numeric overflow is detected and generates an
	# error.  In the remainder of the text, the '$,' is no longer parsed
	# as part of a variable modifier, where it would have been interpreted
	# as an anchor to the :S modifier, but as a normal variable named ','.
	# That variable is undefined, resulting in an empty string.
	@echo 12345=${UNDEF:U1 2 3:[123451234512345123451234512345]:S,^$,ok,:S,^3$,ok,}

exclam: print-header print-footer
	@echo 'want: Unfinished modifier for VARNAME ($'!$' missing)'
	@echo ${VARNAME:!echo}
	# When the final exclamation mark is missing, there is no
	# fallback to the SysV substitution modifier.
	# If there were a fallback, the output would be "exclam",
	# and the above would have produced an "Unknown modifier '!'".
	@echo 'want: Unfinished modifier for ! ($'!$' missing)'
	@echo ${!:L:!=exclam}

mod-subst-delimiter: print-header print-footer
	@echo 1: ${VAR:S
	@echo 2: ${VAR:S,
	@echo 3: ${VAR:S,from
	@echo 4: ${VAR:S,from,
	@echo 5: ${VAR:S,from,to
	@echo 6: ${VAR:S,from,to,
	@echo 7: ${VAR:S,from,to,}

mod-regex-delimiter: print-header print-footer
	@echo 1: ${VAR:C
	@echo 2: ${VAR:C,
	@echo 3: ${VAR:C,from
	@echo 4: ${VAR:C,from,
	@echo 5: ${VAR:C,from,to
	@echo 6: ${VAR:C,from,to,
	@echo 7: ${VAR:C,from,to,}

# In regular expressions with alternatives, not all capturing groups are
# always set; some may be missing.  Warn about these.
#
# Since there is no way to turn off this warning, the combination of
# alternative matches and capturing groups is seldom used, if at all.
#
# A newly added modifier 'U' such as in :C,(a.)|(b.),\1\2,U might be added
# for treating undefined capturing groups as empty, but that would create a
# syntactical ambiguity since the :S and :C modifiers are open-ended (see
# mod-subst-chain).  Luckily the modifier :U does not make sense after :C,
# therefore this case does not happen in practice.
# The sub-modifier for the :S and :C modifiers would have to be chosen
# wisely, to not create ambiguities while parsing.
mod-regex-undefined-subexpression: print-header print-footer
	@echo ${FIB:C,1(.*),one\1,}		# all ok
	@echo ${FIB:C,1(.*)|2(.*),(\1)+(\2),:Q}	# no match for subexpression

mod-ts-parse: print-header print-footer
	@echo ${FIB:ts}
	@echo ${FIB:ts\65}	# octal 065 == U+0035 == '5'
	@echo ${FIB:ts\65oct}	# bad modifier
	@echo ${:U${FIB}:ts\65oct} # bad modifier, variable name is ""
	@echo ${FIB:tsxy}	# modifier too long

mod-t-parse: print-header print-footer
	@echo ${FIB:t
	@echo ${FIB:txy}
	@echo ${FIB:t}
	@echo ${FIB:t:M*}

mod-ifelse-parse: print-header print-footer
	@echo ${FIB:?
	@echo ${FIB:?then
	@echo ${FIB:?then:
	@echo ${FIB:?then:else
	@echo ${FIB:?then:else}

mod-remember-parse: print-header print-footer
	@echo ${FIB:_}		# ok
	@echo ${FIB:__}		# modifier name too long

mod-sysv-parse: print-header print-footer
	@echo ${FIB:3
	@echo ${FIB:3=
	@echo ${FIB:3=x3
	@echo ${FIB:3=x3}	# ok

print-header: .USEBEFORE
	@echo $@:
print-footer: .USE
	@echo<|MERGE_RESOLUTION|>--- conflicted
+++ resolved
@@ -1,8 +1,4 @@
-<<<<<<< HEAD
-# $NetBSD: moderrs.mk,v 1.25 2020/11/15 20:20:58 rillig Exp $
-=======
 # $NetBSD: moderrs.mk,v 1.27 2021/02/23 16:04:16 rillig Exp $
->>>>>>> 9e014010
 #
 # various modifier error tests
 
@@ -39,19 +35,11 @@
 	@echo 'VAR:${MOD_UNKN}=before-${VAR:${MOD_UNKN}:inner}-after'
 
 unclosed-direct: print-header print-footer
-<<<<<<< HEAD
-	@echo 'want: Unclosed variable specification (expecting $'}$') for "VAR" (value "Thevariable") modifier S'
-	@echo VAR:S,V,v,=${VAR:S,V,v,
-
-unclosed-indirect: print-header print-footer
-	@echo 'want: Unclosed variable specification after complex modifier (expecting $'}$') for VAR'
-=======
 	@echo 'want: Unclosed variable expression, expecting $'}$' for modifier "S,V,v," of variable "VAR" with value "Thevariable"'
 	@echo VAR:S,V,v,=${VAR:S,V,v,
 
 unclosed-indirect: print-header print-footer
 	@echo 'want: Unclosed variable expression after indirect modifier, expecting $'}$' for variable "VAR"'
->>>>>>> 9e014010
 	@echo VAR:${MOD_TERM},=${VAR:${MOD_S}
 
 unfinished-indirect: print-header print-footer
