<<<<<<< HEAD
# $NetBSD: moderrs.mk,v 1.27 2021/02/23 16:04:16 rillig Exp $
=======
# $NetBSD: moderrs.mk,v 1.30 2021/06/21 08:28:37 rillig Exp $
>>>>>>> e2aa5677
#
# various modifier error tests

'=		'\''
VAR=		TheVariable
# in case we have to change it ;-)
MOD_UNKN=	Z
MOD_TERM=	S,V,v
MOD_S:=		${MOD_TERM},

FIB=	1 1 2 3 5 8 13 21 34

all:	mod-unknown-direct mod-unknown-indirect
all:	unclosed-direct unclosed-indirect
all:	unfinished-indirect unfinished-loop
all:	loop-close
all:	words
all:	exclam
all:	mod-subst-delimiter
all:	mod-regex-delimiter
all:	mod-ts-parse
all:	mod-t-parse
all:	mod-ifelse-parse
all:	mod-remember-parse
all:	mod-sysv-parse

mod-unknown-direct: print-header print-footer
	@echo 'want: Unknown modifier $'Z$''
	@echo 'VAR:Z=before-${VAR:Z}-after'

mod-unknown-indirect: print-header print-footer
	@echo 'want: Unknown modifier $'Z$''
	@echo 'VAR:${MOD_UNKN}=before-${VAR:${MOD_UNKN}:inner}-after'

unclosed-direct: print-header print-footer
	@echo 'want: Unclosed variable expression, expecting $'}$' for modifier "S,V,v," of variable "VAR" with value "Thevariable"'
	@echo VAR:S,V,v,=${VAR:S,V,v,

unclosed-indirect: print-header print-footer
	@echo 'want: Unclosed variable expression after indirect modifier, expecting $'}$' for variable "VAR"'
	@echo VAR:${MOD_TERM},=${VAR:${MOD_S}

unfinished-indirect: print-header print-footer
	@echo 'want: Unfinished modifier for VAR ($',$' missing)'
	-@echo "VAR:${MOD_TERM}=${VAR:${MOD_TERM}}"

unfinished-loop: print-header print-footer
	@echo 'want: Unfinished modifier for UNDEF ($'@$' missing)'
	@echo ${UNDEF:U1 2 3:@var}
	@echo 'want: Unfinished modifier for UNDEF ($'@$' missing)'
	@echo ${UNDEF:U1 2 3:@var@...}
	@echo ${UNDEF:U1 2 3:@var@${var}@}

# The closing brace after the ${var} is part of the replacement string.
# In ParseModifierPart, braces and parentheses don't have to be balanced.
# This is contrary to the :M, :N modifiers, where both parentheses and
# braces must be balanced.
# This is also contrary to the SysV modifier, where only the actually
# used delimiter (either braces or parentheses) must be balanced.
loop-close: print-header print-footer
	@echo ${UNDEF:U1 2 3:@var@${var}}...@
	@echo ${UNDEF:U1 2 3:@var@${var}}...@}

words: print-header print-footer
	@echo 'want: Unfinished modifier for UNDEF ($']$' missing)'
	@echo ${UNDEF:U1 2 3:[}
	@echo 'want: Unfinished modifier for UNDEF ($']$' missing)'
	@echo ${UNDEF:U1 2 3:[#}

	# out of bounds => empty
	@echo 13=${UNDEF:U1 2 3:[13]}

	# Word index out of bounds.
	#
	# Until 2020-11-01, the behavior in this case depended upon the size
	# of unsigned long.
	#
	# On LP64I32, strtol returns LONG_MAX, which was then truncated to
	# int (undefined behavior), typically resulting in -1.  This -1 was
	# interpreted as "the last word".
	#
	# On ILP32, strtol returns LONG_MAX, which is a large number.  This
	# resulted in a range from LONG_MAX - 1 to 3, which was empty.
	#
	# Since 2020-11-01, the numeric overflow is detected and generates an
	# error.  In the remainder of the text, the '$,' is no longer parsed
	# as part of a variable modifier, where it would have been interpreted
	# as an anchor to the :S modifier, but as a normal variable named ','.
	# That variable is undefined, resulting in an empty string.
	@echo 12345=${UNDEF:U1 2 3:[123451234512345123451234512345]:S,^$,ok,:S,^3$,ok,}

exclam: print-header print-footer
	@echo 'want: Unfinished modifier for VARNAME ($'!$' missing)'
	@echo ${VARNAME:!echo}
	# When the final exclamation mark is missing, there is no
	# fallback to the SysV substitution modifier.
	# If there were a fallback, the output would be "exclam",
	# and the above would have produced an "Unknown modifier '!'".
	@echo 'want: Unfinished modifier for ! ($'!$' missing)'
	@echo ${!:L:!=exclam}

mod-subst-delimiter: print-header print-footer
	@echo 1: ${VAR:S
	@echo 2: ${VAR:S,
	@echo 3: ${VAR:S,from
	@echo 4: ${VAR:S,from,
	@echo 5: ${VAR:S,from,to
	@echo 6: ${VAR:S,from,to,
	@echo 7: ${VAR:S,from,to,}

mod-regex-delimiter: print-header print-footer
	@echo 1: ${VAR:C
	@echo 2: ${VAR:C,
	@echo 3: ${VAR:C,from
	@echo 4: ${VAR:C,from,
	@echo 5: ${VAR:C,from,to
	@echo 6: ${VAR:C,from,to,
	@echo 7: ${VAR:C,from,to,}
<<<<<<< HEAD

# In regular expressions with alternatives, not all capturing groups are
# always set; some may be missing.  Warn about these.
#
# Since there is no way to turn off this warning, the combination of
# alternative matches and capturing groups is seldom used, if at all.
#
# A newly added modifier 'U' such as in :C,(a.)|(b.),\1\2,U might be added
# for treating undefined capturing groups as empty, but that would create a
# syntactical ambiguity since the :S and :C modifiers are open-ended (see
# mod-subst-chain).  Luckily the modifier :U does not make sense after :C,
# therefore this case does not happen in practice.
# The sub-modifier for the :S and :C modifiers would have to be chosen
# wisely, to not create ambiguities while parsing.
mod-regex-undefined-subexpression: print-header print-footer
	@echo ${FIB:C,1(.*),one\1,}		# all ok
	@echo ${FIB:C,1(.*)|2(.*),(\1)+(\2),:Q}	# no match for subexpression
=======
>>>>>>> e2aa5677

mod-ts-parse: print-header print-footer
	@echo ${FIB:ts}
	@echo ${FIB:ts\65}	# octal 065 == U+0035 == '5'
	@echo ${FIB:ts\65oct}	# bad modifier
	@echo ${:U${FIB}:ts\65oct} # bad modifier, variable name is ""
	@echo ${FIB:tsxy}	# modifier too long

mod-t-parse: print-header print-footer
	@echo ${FIB:t
	@echo ${FIB:txy}
	@echo ${FIB:t}
	@echo ${FIB:t:M*}

mod-ifelse-parse: print-header print-footer
	@echo ${FIB:?
	@echo ${FIB:?then
	@echo ${FIB:?then:
	@echo ${FIB:?then:else
	@echo ${FIB:?then:else}

mod-remember-parse: print-header print-footer
	@echo ${FIB:_}		# ok
	@echo ${FIB:__}		# modifier name too long

mod-sysv-parse: print-header print-footer
	@echo ${FIB:3
	@echo ${FIB:3=
	@echo ${FIB:3=x3
	@echo ${FIB:3=x3}	# ok

print-header: .USEBEFORE
	@echo $@:
print-footer: .USE
	@echo<|MERGE_RESOLUTION|>--- conflicted
+++ resolved
@@ -1,8 +1,4 @@
-<<<<<<< HEAD
-# $NetBSD: moderrs.mk,v 1.27 2021/02/23 16:04:16 rillig Exp $
-=======
 # $NetBSD: moderrs.mk,v 1.30 2021/06/21 08:28:37 rillig Exp $
->>>>>>> e2aa5677
 #
 # various modifier error tests
 
@@ -121,26 +117,6 @@
 	@echo 5: ${VAR:C,from,to
 	@echo 6: ${VAR:C,from,to,
 	@echo 7: ${VAR:C,from,to,}
-<<<<<<< HEAD
-
-# In regular expressions with alternatives, not all capturing groups are
-# always set; some may be missing.  Warn about these.
-#
-# Since there is no way to turn off this warning, the combination of
-# alternative matches and capturing groups is seldom used, if at all.
-#
-# A newly added modifier 'U' such as in :C,(a.)|(b.),\1\2,U might be added
-# for treating undefined capturing groups as empty, but that would create a
-# syntactical ambiguity since the :S and :C modifiers are open-ended (see
-# mod-subst-chain).  Luckily the modifier :U does not make sense after :C,
-# therefore this case does not happen in practice.
-# The sub-modifier for the :S and :C modifiers would have to be chosen
-# wisely, to not create ambiguities while parsing.
-mod-regex-undefined-subexpression: print-header print-footer
-	@echo ${FIB:C,1(.*),one\1,}		# all ok
-	@echo ${FIB:C,1(.*)|2(.*),(\1)+(\2),:Q}	# no match for subexpression
-=======
->>>>>>> e2aa5677
 
 mod-ts-parse: print-header print-footer
 	@echo ${FIB:ts}
