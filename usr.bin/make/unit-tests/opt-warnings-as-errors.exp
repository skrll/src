--- conflicted
+++ resolved
@@ -1,12 +1,6 @@
-<<<<<<< HEAD
-make: "opt-warnings-as-errors.mk" line 7: warning: message 1
-make: parsing warnings being treated as errors
-make: "opt-warnings-as-errors.mk" line 8: warning: message 2
-=======
 make: "opt-warnings-as-errors.mk" line 12: warning: message 1
 make: parsing warnings being treated as errors
 make: "opt-warnings-as-errors.mk" line 13: warning: message 2
->>>>>>> 9e014010
 parsing continues
 make: Fatal errors encountered -- cannot continue
 make: stopped in unit-tests
