make: Regex compilation error: (details omitted)
mod-regex-compile-error: C,word,____,:Q}.
make: No subexpression \1
make: No subexpression \1
make: No subexpression \1
make: No subexpression \1
mod-regex-limits:11-missing:1 6
mod-regex-limits:11-ok:1 22 446
make: No subexpression \2
make: No subexpression \2
make: No subexpression \2
make: No subexpression \2
mod-regex-limits:22-missing:1 6
make: No subexpression \2
make: No subexpression \2
make: No subexpression \2
make: No subexpression \2
mod-regex-limits:22-missing:1 6
mod-regex-limits:22-ok:1 33 556
mod-regex-limits:capture:ihgfedcbaabcdefghijABCDEFGHIJa0a1a2rest
make: Regex compilation error: (details omitted)
mod-regex-errors:
make: Unknown modifier "Z"
mod-regex-errors: xy
<<<<<<< HEAD
exit status 0
=======
unmatched-subexpression.ok: one one 2 3 5 8 one3 2one 34
make: No match for subexpression \2
unmatched-subexpression.1: ()()
make: No match for subexpression \2
unmatched-subexpression.1: ()()
make: No match for subexpression \1
unmatched-subexpression.2: ()()
unmatched-subexpression.3: 3
unmatched-subexpression.5: 5
unmatched-subexpression.8: 8
make: No match for subexpression \2
unmatched-subexpression.13: (3)()
make: No match for subexpression \1
unmatched-subexpression.21: ()(1)
unmatched-subexpression.34: 34
make: No match for subexpression \2
make: No match for subexpression \2
make: No match for subexpression \1
make: No match for subexpression \2
make: No match for subexpression \1
unmatched-subexpression.all: ()() ()() ()() 3 5 8 (3)() ()(1) 34
exit status 2
>>>>>>> e2aa5677
<|MERGE_RESOLUTION|>--- conflicted
+++ resolved
@@ -22,9 +22,6 @@
 mod-regex-errors:
 make: Unknown modifier "Z"
 mod-regex-errors: xy
-<<<<<<< HEAD
-exit status 0
-=======
 unmatched-subexpression.ok: one one 2 3 5 8 one3 2one 34
 make: No match for subexpression \2
 unmatched-subexpression.1: ()()
@@ -46,5 +43,4 @@
 make: No match for subexpression \2
 make: No match for subexpression \1
 unmatched-subexpression.all: ()() ()() ()() 3 5 8 (3)() ()(1) 34
-exit status 2
->>>>>>> e2aa5677
+exit status 2