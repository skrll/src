<<<<<<< HEAD
# $NetBSD: directive-ifmake.mk,v 1.7 2020/11/11 07:13:42 rillig Exp $
#
# Tests for the .ifmake directive, which provides a shortcut for asking
# whether a certain target is requested to be made from the command line.

# The targets 'first' and 'second' are passed in on the command line.

# This is the most basic form.
.ifmake first
.  info ok: positive condition works
.else
.  warning positive condition fails
.endif

# The not operator works as expected.
# An alternative interpretation were that this condition is asking whether
# the target "!first" was requested.  To distinguish this, see the next test.
.ifmake !first
.  warning unexpected
.else
.  info ok: negation works
.endif

# See if the exclamation mark really means "not", or if it is just part of
# the target name.
.ifmake !!first
.  info ok: double negation works
.else
.  warning double negation fails
.endif

# Multiple targets can be combined using the && and || operators.
.ifmake first && second
.  info ok: both mentioned
.else
.  warning && does not work as expected
.endif

# Negation also works in complex conditions.
.ifmake first && !unmentioned
.  info ok: only those mentioned
.else
.  warning && with ! does not work as expected
.endif

# Using the .MAKEFLAGS special dependency target, arbitrary command
# line options can be added at parse time.  This means that it is
# possible to extend the targets to be made.
.MAKEFLAGS: late-target
.ifmake late-target
.  info Targets can even be added at parse time.
.else
.  info No, targets cannot be added at parse time anymore.
.endif

# Numbers are interpreted as numbers, no matter whether the directive is
# a plain .if or an .ifmake.
.ifmake 0
.  error
.endif
.ifmake 1
.else
.  error
.endif

# A condition that consists of a variable expression only (without any
# comparison operator) can be used with .if and the other .ifxxx directives.
.ifmake ${:Ufirst}
.  info ok
.else
.  error
.endif


=======
# $NetBSD: directive-ifmake.mk,v 1.8 2020/11/15 20:20:58 rillig Exp $
#
# Tests for the .ifmake directive, which provides a shortcut for asking
# whether a certain target is requested to be made from the command line.
#
# TODO: Describe why the shortcut may be useful (if it's useful at all),
# instead of sticking to the simple '.if' only.

# The targets 'first' and 'second' are passed in on the command line.

# This is the most basic form.
.ifmake first
.  info ok: positive condition works
.else
.  warning positive condition fails
.endif

# The not operator works as expected.
# An alternative interpretation were that this condition is asking whether
# the target "!first" was requested.  To distinguish this, see the next test.
.ifmake !first
.  warning unexpected
.else
.  info ok: negation works
.endif

# See if the exclamation mark really means "not", or if it is just part of
# the target name.  Since it means 'not', the two exclamation marks are
# effectively ignored, and 'first' is indeed a requested target.  If the
# exclamation mark were part of the name instead, the name would be '!!first',
# and such a target was not requested to be made.
.ifmake !!first
.  info ok: double negation works
.else
.  warning double negation fails
.endif

# Multiple targets can be combined using the && and || operators.
.ifmake first && second
.  info ok: both mentioned
.else
.  warning && does not work as expected
.endif

# Negation also works in complex conditions.
.ifmake first && !unmentioned
.  info ok: only those mentioned
.else
.  warning && with ! does not work as expected
.endif

# Using the .MAKEFLAGS special dependency target, arbitrary command
# line options can be added at parse time.  This means that it is
# possible to extend the targets to be made.
.MAKEFLAGS: late-target
.ifmake late-target
.  info Targets can even be added at parse time.
.else
.  info No, targets cannot be added at parse time anymore.
.endif

# Numbers are interpreted as numbers, no matter whether the directive is
# a plain .if or an .ifmake.
.ifmake 0
.  error
.endif
.ifmake 1
.else
.  error
.endif

# A condition that consists of a variable expression only (without any
# comparison operator) can be used with .if and the other .ifxxx directives.
.ifmake ${:Ufirst}
.  info ok
.else
.  error
.endif


>>>>>>> ba48e27f
first second unmentioned late-target:
	: $@<|MERGE_RESOLUTION|>--- conflicted
+++ resolved
@@ -1,79 +1,3 @@
-<<<<<<< HEAD
-# $NetBSD: directive-ifmake.mk,v 1.7 2020/11/11 07:13:42 rillig Exp $
-#
-# Tests for the .ifmake directive, which provides a shortcut for asking
-# whether a certain target is requested to be made from the command line.
-
-# The targets 'first' and 'second' are passed in on the command line.
-
-# This is the most basic form.
-.ifmake first
-.  info ok: positive condition works
-.else
-.  warning positive condition fails
-.endif
-
-# The not operator works as expected.
-# An alternative interpretation were that this condition is asking whether
-# the target "!first" was requested.  To distinguish this, see the next test.
-.ifmake !first
-.  warning unexpected
-.else
-.  info ok: negation works
-.endif
-
-# See if the exclamation mark really means "not", or if it is just part of
-# the target name.
-.ifmake !!first
-.  info ok: double negation works
-.else
-.  warning double negation fails
-.endif
-
-# Multiple targets can be combined using the && and || operators.
-.ifmake first && second
-.  info ok: both mentioned
-.else
-.  warning && does not work as expected
-.endif
-
-# Negation also works in complex conditions.
-.ifmake first && !unmentioned
-.  info ok: only those mentioned
-.else
-.  warning && with ! does not work as expected
-.endif
-
-# Using the .MAKEFLAGS special dependency target, arbitrary command
-# line options can be added at parse time.  This means that it is
-# possible to extend the targets to be made.
-.MAKEFLAGS: late-target
-.ifmake late-target
-.  info Targets can even be added at parse time.
-.else
-.  info No, targets cannot be added at parse time anymore.
-.endif
-
-# Numbers are interpreted as numbers, no matter whether the directive is
-# a plain .if or an .ifmake.
-.ifmake 0
-.  error
-.endif
-.ifmake 1
-.else
-.  error
-.endif
-
-# A condition that consists of a variable expression only (without any
-# comparison operator) can be used with .if and the other .ifxxx directives.
-.ifmake ${:Ufirst}
-.  info ok
-.else
-.  error
-.endif
-
-
-=======
 # $NetBSD: directive-ifmake.mk,v 1.8 2020/11/15 20:20:58 rillig Exp $
 #
 # Tests for the .ifmake directive, which provides a shortcut for asking
@@ -154,6 +78,5 @@
 .endif
 
 
->>>>>>> ba48e27f
 first second unmentioned late-target:
 	: $@