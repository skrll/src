--- conflicted
+++ resolved
@@ -1,18 +1,3 @@
-<<<<<<< HEAD
-ParseReadLine (144): 'USE_8_DOLLARS=	${:U1:@var@${8_DOLLARS}@} ${8_DOLLARS} $$$$$$$$'
-CondParser_Eval: ${USE_8_DOLLARS} != "\$\$\$\$ \$\$\$\$ \$\$\$\$"
-lhs = "$$$$ $$$$ $$$$", rhs = "$$$$ $$$$ $$$$", op = !=
-ParseReadLine (149): 'SUBST_CONTAINING_LOOP:= ${USE_8_DOLLARS}'
-CondParser_Eval: ${SUBST_CONTAINING_LOOP} != "\$\$ \$\$\$\$ \$\$\$\$"
-lhs = "$$ $$$$ $$$$", rhs = "$$ $$$$ $$$$", op = !=
-ParseReadLine (174): '.MAKEFLAGS: -d0'
-ParseDoDependency(.MAKEFLAGS: -d0)
-:varname-overwriting-target: :x1y x2y x3y: ::
-mod-loop-resolve:w1d2d3w w2i3w w1i2d3 2i${RES3}w w1d2d3 2i${RES3} 1i${RES2}w:
-mod-loop-varname-dollar:(1) (2) (3).
-mod-loop-varname-dollar:() () ().
-mod-loop-varname-dollar:() () ().
-=======
 ParseReadLine (75): 'USE_8_DOLLARS=	${:U1:@var@${8_DOLLARS}@} ${8_DOLLARS} $$$$$$$$'
 CondParser_Eval: ${USE_8_DOLLARS} != "\$\$\$\$ \$\$\$\$ \$\$\$\$"
 lhs = "$$$$ $$$$ $$$$", rhs = "$$$$ $$$$ $$$$", op = !=
@@ -22,7 +7,6 @@
 ParseReadLine (105): '.MAKEFLAGS: -d0'
 ParseDependency(.MAKEFLAGS: -d0)
 :varname-overwriting-target: :x1y x2y x3y: ::
->>>>>>> e2aa5677
 mod-loop-dollar:1:
 mod-loop-dollar:${word}$:
 mod-loop-dollar:$3$:
