<<<<<<< HEAD
# $NetBSD: varmod-to-separator.mk,v 1.6 2020/11/01 14:36:25 rillig Exp $
=======
# $NetBSD: varmod-to-separator.mk,v 1.7 2020/11/15 20:20:58 rillig Exp $
>>>>>>> ba48e27f
#
# Tests for the :ts variable modifier, which joins the words of the variable
# using an arbitrary character as word separator.

WORDS=	one two three four five six

# The words are separated by a single space, just as usual.
.if ${WORDS:ts } != "one two three four five six"
.  warning Space as separator does not work.
.endif

# The separator can be an arbitrary character, for example a comma.
.if ${WORDS:ts,} != "one,two,three,four,five,six"
.  warning Comma as separator does not work.
.endif

# After the :ts modifier, other modifiers can follow.
.if ${WORDS:ts/:tu} != "ONE/TWO/THREE/FOUR/FIVE/SIX"
.  warning Chaining modifiers does not work.
.endif

# To use the ':' as the separator, just write it normally.
# The first colon is the separator, the second ends the modifier.
.if ${WORDS:ts::tu} != "ONE:TWO:THREE:FOUR:FIVE:SIX"
.  warning Colon as separator does not work.
.endif

# When there is just a colon but no other character, the words are
# "separated" by an empty string, that is, they are all squashed
# together.
.if ${WORDS:ts:tu} != "ONETWOTHREEFOURFIVESIX"
.  warning Colon as separator does not work.
.endif

# Applying the :tu modifier first and then the :ts modifier does not change
# anything since neither of these modifiers is related to how the string is
# split into words.  Beware of separating the words using a single or double
# quote though, or other special characters like dollar or backslash.
#
# This example also demonstrates that the closing brace is not interpreted
# as a separator, but as the closing delimiter of the whole variable
# expression.
.if ${WORDS:tu:ts} != "ONETWOTHREEFOURFIVESIX"
.  warning Colon as separator does not work.
.endif

# The '}' plays the same role as the ':' in the preceding examples.
# Since there is a single character before it, that character is taken as
# the separator.
.if ${WORDS:tu:ts/} != "ONE/TWO/THREE/FOUR/FIVE/SIX"
.  warning Colon as separator does not work.
.endif

# Now it gets interesting and ambiguous:  The separator could either be empty
# since it is followed by a colon.  Or it could be the colon since that
# colon is followed by the closing brace.  It's the latter case.
.if ${WORDS:ts:} != "one:two:three:four:five:six"
.  warning Colon followed by closing brace does not work.
.endif

# As in the ${WORDS:tu:ts} example above, the separator is empty.
.if ${WORDS:ts} != "onetwothreefourfivesix"
.  warning Empty separator before closing brace does not work.
.endif

# The :ts modifier can be followed by other modifiers.
.if ${WORDS:ts:S/two/2/} != "one2threefourfivesix"
.  warning Separator followed by :S modifier does not work.
.endif

# The :ts modifier can follow other modifiers.
.if ${WORDS:S/two/2/:ts} != "one2threefourfivesix"
.  warning :S modifier followed by :ts modifier does not work.
.endif

# The :ts modifier with an actual separator can be followed by other
# modifiers.
.if ${WORDS:ts/:S/two/2/} != "one/2/three/four/five/six"
.  warning The :ts modifier followed by an :S modifier does not work.
.endif

# The separator can be \n, which is a newline.
.if ${WORDS:[1..3]:ts\n} != "one${.newline}two${.newline}three"
.  warning The separator \n does not produce a newline.
.endif

# The separator can be \t, which is a tab.
.if ${WORDS:[1..3]:ts\t} != "one	two	three"
.  warning The separator \t does not produce a tab.
.endif

# The separator can be given as octal number.
.if ${WORDS:[1..3]:ts\012:tu} != "ONE${.newline}TWO${.newline}THREE"
.  warning The separator \012 is not interpreted in octal ASCII.
.endif

# The octal number can have as many digits as it wants.
.if ${WORDS:[1..2]:ts\000000000000000000000000012:tu} != "ONE${.newline}TWO"
.  warning The separator \012 cannot have many leading zeroes.
.endif

# The value of the separator character must not be outside the value space
# for an unsigned character though.
#
# Since 2020-11-01, these out-of-bounds values are rejected.
.if ${WORDS:[1..3]:ts\400:tu}
.  warning The separator \400 is accepted even though it is out of bounds.
.else
.  warning The separator \400 is accepted even though it is out of bounds.
.endif

# The separator can be given as hexadecimal number.
.if ${WORDS:[1..3]:ts\xa:tu} != "ONE${.newline}TWO${.newline}THREE"
.  warning The separator \xa is not interpreted in hexadecimal ASCII.
.endif

# The hexadecimal number must be in the range of an unsigned char.
#
# Since 2020-11-01, these out-of-bounds values are rejected.
.if ${WORDS:[1..3]:ts\x100:tu}
.  warning The separator \x100 is accepted even though it is out of bounds.
.else
.  warning The separator \x100 is accepted even though it is out of bounds.
.endif

# Negative numbers are not allowed for the separator character.
.if ${WORDS:[1..3]:ts\-300:tu}
.  warning The separator \-300 is accepted even though it is negative.
.else
.  warning The separator \-300 is accepted even though it is negative.
.endif

# The character number is interpreted as octal number by default.
# The digit '8' is not an octal digit though.
.if ${1 2 3:L:ts\8:tu}
.  warning The separator \8 is accepted even though it is not octal.
.else
.  warning The separator \8 is accepted even though it is not octal.
.endif

# Trailing characters after the octal character number are rejected.
.if ${1 2 3:L:ts\100L}
.  warning The separator \100L is accepted even though it contains an 'L'.
.else
.  warning The separator \100L is accepted even though it contains an 'L'.
.endif

# Trailing characters after the hexadecimal character number are rejected.
.if ${1 2 3:L:ts\x40g}
.  warning The separator \x40g is accepted even though it contains a 'g'.
.else
.  warning The separator \x40g is accepted even though it contains a 'g'.
.endif


# In the :t modifier, the :t must be followed by any of A, l, s, u.
.if ${WORDS:tx} != "anything"
.  info This line is not reached because of the malformed condition.
.  info If this line were reached, it would be visible in the -dcpv log.
.endif

# After the backslash, only n, t, an octal number, or x and a hexadecimal
# number are allowed.
.if ${WORDS:t\X} != "anything"
.  info This line is not reached.
.endif

<<<<<<< HEAD
=======
# TODO: This modifier used to accept decimal numbers as well, in the form
# ':ts\120'.  When has this been changed to octal, and what happens now
# for ':ts\90' ('Z' in decimal ASCII, undefined in octal)?

# TODO: :ts\x1F600

>>>>>>> ba48e27f
all:<|MERGE_RESOLUTION|>--- conflicted
+++ resolved
@@ -1,8 +1,4 @@
-<<<<<<< HEAD
-# $NetBSD: varmod-to-separator.mk,v 1.6 2020/11/01 14:36:25 rillig Exp $
-=======
 # $NetBSD: varmod-to-separator.mk,v 1.7 2020/11/15 20:20:58 rillig Exp $
->>>>>>> ba48e27f
 #
 # Tests for the :ts variable modifier, which joins the words of the variable
 # using an arbitrary character as word separator.
@@ -170,13 +166,10 @@
 .  info This line is not reached.
 .endif
 
-<<<<<<< HEAD
-=======
 # TODO: This modifier used to accept decimal numbers as well, in the form
 # ':ts\120'.  When has this been changed to octal, and what happens now
 # for ':ts\90' ('Z' in decimal ASCII, undefined in octal)?
 
 # TODO: :ts\x1F600
 
->>>>>>> ba48e27f
 all: