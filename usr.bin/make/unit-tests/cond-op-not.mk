<<<<<<< HEAD
# $NetBSD: cond-op-not.mk,v 1.6 2020/11/15 14:58:14 rillig Exp $
=======
# $NetBSD: cond-op-not.mk,v 1.7 2021/01/19 17:49:13 rillig Exp $
>>>>>>> 9e014010
#
# Tests for the ! operator in .if conditions, which negates its argument.

# The exclamation mark negates its operand.
.if !1
.  error
.endif

# Exclamation marks can be chained.
# This doesn't happen in practice though.
.if !!!1
.  error
.endif

# The ! binds more tightly than the &&.
.if !!0 && 1
.  error
.endif

# The operator '==' binds more tightly than '!'.
# This is unusual since most other programming languages define the precedence
# to be the other way round.
.if !${:Uexpression} == "expression"
.  error
.endif

.if !${:U}
.  info Not empty evaluates to true.
.else
.  info Not empty evaluates to false.
.endif

.if !${:U }
.  info Not space evaluates to true.
.else
.  info Not space evaluates to false.
.endif

.if !${:U0}
.  info Not 0 evaluates to true.
.else
.  info Not 0 evaluates to false.
.endif

.if !${:U1}
.  info Not 1 evaluates to true.
.else
.  info Not 1 evaluates to false.
.endif

.if !${:Uword}
.  info Not word evaluates to true.
.else
.  info Not word evaluates to false.
<<<<<<< HEAD
=======
.endif

# A single exclamation mark is a parse error.
.if !
.  error
.else
.  error
>>>>>>> 9e014010
.endif

all:
	@:;<|MERGE_RESOLUTION|>--- conflicted
+++ resolved
@@ -1,8 +1,4 @@
-<<<<<<< HEAD
-# $NetBSD: cond-op-not.mk,v 1.6 2020/11/15 14:58:14 rillig Exp $
-=======
 # $NetBSD: cond-op-not.mk,v 1.7 2021/01/19 17:49:13 rillig Exp $
->>>>>>> 9e014010
 #
 # Tests for the ! operator in .if conditions, which negates its argument.
 
@@ -57,8 +53,6 @@
 .  info Not word evaluates to true.
 .else
 .  info Not word evaluates to false.
-<<<<<<< HEAD
-=======
 .endif
 
 # A single exclamation mark is a parse error.
@@ -66,7 +60,6 @@
 .  error
 .else
 .  error
->>>>>>> 9e014010
 .endif
 
 all:
