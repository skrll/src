--- conflicted
+++ resolved
@@ -1,8 +1,4 @@
-<<<<<<< HEAD
-# $NetBSD: cond-op.mk,v 1.10 2020/11/15 14:58:14 rillig Exp $
-=======
 # $NetBSD: cond-op.mk,v 1.13 2021/01/19 18:20:30 rillig Exp $
->>>>>>> 9e014010
 #
 # Tests for operators like &&, ||, ! in .if conditions.
 #
@@ -65,13 +61,8 @@
 # As soon as the parser sees the '$', it knows that the condition will
 # be malformed.  Therefore there is no point in evaluating it.
 #
-<<<<<<< HEAD
-# As of 2020-09-11, that part of the condition is evaluated nevertheless,
-# since CondParser_Expr just requests the next token, without restricting
-=======
 # As of 2021-01-20, that part of the condition is evaluated nevertheless,
 # since CondParser_Or just requests the next token, without restricting
->>>>>>> 9e014010
 # the token to the expected tokens.  If the parser were to restrict the
 # valid follow tokens for the token "0" to those that can actually produce
 # a correct condition (which in this case would be comparison operators,
@@ -107,8 +98,6 @@
 .  endfor
 .endfor
 
-<<<<<<< HEAD
-=======
 # This condition is obviously malformed.  It is properly detected and also
 # was properly detected before 2021-01-19, but only because the left hand
 # side of the '&&' evaluated to true.
@@ -143,6 +132,5 @@
 .  error
 .endif
 
->>>>>>> 9e014010
 all:
 	@:;