<<<<<<< HEAD
# $NetBSD: cond-op.mk,v 1.8 2020/10/24 08:46:08 rillig Exp $
=======
# $NetBSD: cond-op.mk,v 1.10 2020/11/15 14:58:14 rillig Exp $
>>>>>>> ba48e27f
#
# Tests for operators like &&, ||, ! in .if conditions.
#
# See also:
#	cond-op-and.mk
#	cond-op-not.mk
#	cond-op-or.mk
#	cond-op-parentheses.mk

# In make, && binds more tightly than ||, like in C.
<<<<<<< HEAD
# If make had the same precedence for both && and ||, the result would be
# different.
=======
# If make had the same precedence for both && and ||, like in the shell,
# the result would be different.
>>>>>>> ba48e27f
# If || were to bind more tightly than &&, the result would be different
# as well.
.if !(1 || 1 && 0)
.  error
.endif

# If make were to interpret the && and || operators like the shell, the
<<<<<<< HEAD
# implicit binding would be this:
=======
# previous condition would be interpreted as:
>>>>>>> ba48e27f
.if (1 || 1) && 0
.  error
.endif

# The precedence of the ! operator is different from C though. It has a
<<<<<<< HEAD
# lower precedence than the comparison operators.
=======
# lower precedence than the comparison operators.  Negating a condition
# does not need parentheses.
#
# This kind of condition looks so unfamiliar that it doesn't occur in
# practice.
>>>>>>> ba48e27f
.if !"word" == "word"
.  error
.endif

# This is how the above condition is actually interpreted.
.if !("word" == "word")
.  error
.endif

# TODO: Demonstrate that the precedence of the ! and == operators actually
# makes a difference.  There is a simple example for sure, I just cannot
<<<<<<< HEAD
# wrap my head around it.
=======
# wrap my head around it right now.  See the truth table generator below
# for an example that doesn't require much thought.
>>>>>>> ba48e27f

# This condition is malformed because the '!' on the right-hand side must not
# appear unquoted.  If any, it must be enclosed in quotes.
# In any case, it is not interpreted as a negation of an unquoted string.
# See CondParser_String.
.if "!word" == !word
.  error
.endif

# Surprisingly, the ampersand and pipe are allowed in bare strings.
# That's another opportunity for writing confusing code.
# See CondParser_String, which only has '!' in the list of stop characters.
.if "a&&b||c" != a&&b||c
.  error
.endif

# As soon as the parser sees the '$', it knows that the condition will
# be malformed.  Therefore there is no point in evaluating it.
#
# As of 2020-09-11, that part of the condition is evaluated nevertheless,
# since CondParser_Expr just requests the next token, without restricting
# the token to the expected tokens.  If the parser were to restrict the
# valid follow tokens for the token "0" to those that can actually produce
# a correct condition (which in this case would be comparison operators,
# TOK_AND, TOK_OR or TOK_RPAREN), the variable expression would not have
# to be evaluated.
#
# This would add a good deal of complexity to the code though, for almost
# no benefit, especially since most expressions and conditions are side
# effect free.
.if 0 ${ERR::=evaluated}
.  error
.endif
.if ${ERR:Uundefined} == evaluated
<<<<<<< HEAD
.  warning After detecting a parse error, the rest is evaluated.
.endif

# Just in case that parsing should ever stop on the first error.
.info Parsing continues until here.
=======
.  info After detecting a parse error, the rest is evaluated.
.endif

# Just in case that parsing should ever stop on the first error.
.info Parsing continues until here.

# Demonstration that '&&' has higher precedence than '||'.
.info A B C   =>   (A || B) && C   A || B && C   A || (B && C)
.for a in 0 1
.  for b in 0 1
.    for c in 0 1
.      for r1 in ${ ($a || $b) && $c :?1:0}
.        for r2 in ${ $a || $b && $c :?1:0}
.          for r3 in ${ $a || ($b && $c) :?1:0}
.            info $a $b $c   =>   ${r1}               ${r2}             ${r3}
.          endfor
.        endfor
.      endfor
.    endfor
.  endfor
.endfor
>>>>>>> ba48e27f

all:
	@:;<|MERGE_RESOLUTION|>--- conflicted
+++ resolved
@@ -1,8 +1,4 @@
-<<<<<<< HEAD
-# $NetBSD: cond-op.mk,v 1.8 2020/10/24 08:46:08 rillig Exp $
-=======
 # $NetBSD: cond-op.mk,v 1.10 2020/11/15 14:58:14 rillig Exp $
->>>>>>> ba48e27f
 #
 # Tests for operators like &&, ||, ! in .if conditions.
 #
@@ -13,13 +9,8 @@
 #	cond-op-parentheses.mk
 
 # In make, && binds more tightly than ||, like in C.
-<<<<<<< HEAD
-# If make had the same precedence for both && and ||, the result would be
-# different.
-=======
 # If make had the same precedence for both && and ||, like in the shell,
 # the result would be different.
->>>>>>> ba48e27f
 # If || were to bind more tightly than &&, the result would be different
 # as well.
 .if !(1 || 1 && 0)
@@ -27,25 +18,17 @@
 .endif
 
 # If make were to interpret the && and || operators like the shell, the
-<<<<<<< HEAD
-# implicit binding would be this:
-=======
 # previous condition would be interpreted as:
->>>>>>> ba48e27f
 .if (1 || 1) && 0
 .  error
 .endif
 
 # The precedence of the ! operator is different from C though. It has a
-<<<<<<< HEAD
-# lower precedence than the comparison operators.
-=======
 # lower precedence than the comparison operators.  Negating a condition
 # does not need parentheses.
 #
 # This kind of condition looks so unfamiliar that it doesn't occur in
 # practice.
->>>>>>> ba48e27f
 .if !"word" == "word"
 .  error
 .endif
@@ -57,12 +40,8 @@
 
 # TODO: Demonstrate that the precedence of the ! and == operators actually
 # makes a difference.  There is a simple example for sure, I just cannot
-<<<<<<< HEAD
-# wrap my head around it.
-=======
 # wrap my head around it right now.  See the truth table generator below
 # for an example that doesn't require much thought.
->>>>>>> ba48e27f
 
 # This condition is malformed because the '!' on the right-hand side must not
 # appear unquoted.  If any, it must be enclosed in quotes.
@@ -97,13 +76,6 @@
 .  error
 .endif
 .if ${ERR:Uundefined} == evaluated
-<<<<<<< HEAD
-.  warning After detecting a parse error, the rest is evaluated.
-.endif
-
-# Just in case that parsing should ever stop on the first error.
-.info Parsing continues until here.
-=======
 .  info After detecting a parse error, the rest is evaluated.
 .endif
 
@@ -125,7 +97,6 @@
 .    endfor
 .  endfor
 .endfor
->>>>>>> ba48e27f
 
 all:
 	@:;