--- conflicted
+++ resolved
@@ -1,16 +1,3 @@
-<<<<<<< HEAD
-make: "directive-info.mk" line 7: begin .info tests
-make: "directive-info.mk" line 8: Unknown directive "inf"
-make: "directive-info.mk" line 9: Unknown directive "info"
-make: "directive-info.mk" line 10: message
-make: "directive-info.mk" line 11: indented message
-make: "directive-info.mk" line 12: Unknown directive "information"
-make: "directive-info.mk" line 13: Unknown directive "information"
-make: "directive-info.mk" line 18: Unknown directive "info"
-make: "directive-info.mk" line 19: Unknown directive "info"
-make: "directive-info.mk" line 22: Unknown directive "info-message"
-make: "directive-info.mk" line 23: no-target: no-source
-=======
 make: "directive-info.mk" line 11: begin .info tests
 make: "directive-info.mk" line 12: Unknown directive "inf"
 make: "directive-info.mk" line 13: Missing argument for ".info"
@@ -23,7 +10,6 @@
 make: "directive-info.mk" line 26: Unknown directive "info-message"
 make: "directive-info.mk" line 27: no-target: no-source
 make: "directive-info.mk" line 36: expect line 30 for multi-line message
->>>>>>> 9e014010
 make: Fatal errors encountered -- cannot continue
 make: stopped in unit-tests
 exit status 1