Global:delete FROM_CMDLINE (not found)
<<<<<<< HEAD
Command:FROM_CMDLINE = 
Global:.MAKEOVERRIDES =  FROM_CMDLINE
Global:VAR = added
Global:VAR = overwritten
Global:delete VAR
Global:delete VAR (not found)
Var_Parse: ${:U} (eval)
Applying ${:U} to "" (eval, none, undefined)
Result of ${:U} is "" (eval, none, defined)
Var_Set("${:U}", "empty name", ...) name expands to empty string - ignored
Var_Parse: ${:U} (eval)
Applying ${:U} to "" (eval, none, undefined)
Result of ${:U} is "" (eval, none, defined)
Var_Append("${:U}", "empty name", ...) name expands to empty string - ignored
Global:FROM_CMDLINE = overwritten ignored!
Global:VAR = 1
Global:VAR = 1 2
Global:VAR = 1 2 3
Var_Parse: ${VAR:M[2]} (eval-defined)
Applying ${VAR:M...} to "1 2 3" (eval-defined, none, regular)
Pattern[VAR] for [1 2 3] is [[2]]
ModifyWords: split "1 2 3" into 3 words
VarMatch [1] [[2]]
VarMatch [2] [[2]]
VarMatch [3] [[2]]
Result of ${VAR:M[2]} is "2" (eval-defined, none, regular)
Var_Parse: ${VAR:N[2]} (eval-defined)
Applying ${VAR:N...} to "1 2 3" (eval-defined, none, regular)
Pattern[VAR] for [1 2 3] is [[2]]
ModifyWords: split "1 2 3" into 3 words
Result of ${VAR:N[2]} is "1 3" (eval-defined, none, regular)
Var_Parse: ${VAR:S,2,two,} (eval-defined)
Applying ${VAR:S...} to "1 2 3" (eval-defined, none, regular)
Modifier part: "2"
Modifier part: "two"
ModifyWords: split "1 2 3" into 3 words
Result of ${VAR:S,2,two,} is "1 two 3" (eval-defined, none, regular)
Var_Parse: ${VAR:Q} (eval-defined)
Applying ${VAR:Q} to "1 2 3" (eval-defined, none, regular)
Result of ${VAR:Q} is "1\ 2\ 3" (eval-defined, none, regular)
Var_Parse: ${VAR:tu:tl:Q} (eval-defined)
Applying ${VAR:t...} to "1 2 3" (eval-defined, none, regular)
Result of ${VAR:tu} is "1 2 3" (eval-defined, none, regular)
Applying ${VAR:t...} to "1 2 3" (eval-defined, none, regular)
Result of ${VAR:tl} is "1 2 3" (eval-defined, none, regular)
Applying ${VAR:Q} to "1 2 3" (eval-defined, none, regular)
Result of ${VAR:Q} is "1\ 2\ 3" (eval-defined, none, regular)
Var_Parse: ${:Uvalue:${:UM*e}:Mvalu[e]} (eval-defined)
Applying ${:U...} to "" (eval-defined, none, undefined)
Result of ${:Uvalue} is "value" (eval-defined, none, defined)
Var_Parse: ${:UM*e}:Mvalu[e]} (eval-defined)
Applying ${:U...} to "" (eval-defined, none, undefined)
Result of ${:UM*e} is "M*e" (eval-defined, none, defined)
Indirect modifier "M*e" from "${:UM*e}"
Applying ${:M...} to "value" (eval-defined, none, defined)
Pattern[] for [value] is [*e]
ModifyWords: split "value" into 1 words
VarMatch [value] [*e]
Result of ${:M*e} is "value" (eval-defined, none, defined)
Applying ${:M...} to "value" (eval-defined, none, defined)
Pattern[] for [value] is [valu[e]]
ModifyWords: split "value" into 1 words
VarMatch [value] [valu[e]]
Result of ${:Mvalu[e]} is "value" (eval-defined, none, defined)
Var_Parse: ${:UVAR} (eval)
Applying ${:U...} to "" (eval, none, undefined)
Result of ${:UVAR} is "VAR" (eval, none, defined)
Global:delete VAR
Var_Parse: ${:Uvariable:unknown} (eval-defined)
Applying ${:U...} to "" (eval-defined, none, undefined)
Result of ${:Uvariable} is "variable" (eval-defined, none, defined)
Applying ${:u...} to "variable" (eval-defined, none, defined)
make: "vardebug.mk" line 44: Unknown modifier "unknown"
Result of ${:unknown} is error (eval-defined, none, defined)
=======
Command: FROM_CMDLINE = 
Global: .MAKEOVERRIDES =  FROM_CMDLINE
Global: VAR = added
Global: VAR = overwritten
Global:delete VAR
Global:delete VAR (not found)
Var_SetExpand: variable name "${:U}" expands to empty string, with value "empty name" - ignored
Var_AppendExpand: variable name "${:U}" expands to empty string, with value "empty name" - ignored
Global: FROM_CMDLINE = overwritten ignored!
Global: VAR = 1
Global: VAR = 1 2
Global: VAR = 1 2 3
Var_Parse: ${VAR:M[2]} (eval-defined)
Evaluating modifier ${VAR:M...} on value "1 2 3"
Pattern for ':M' is "[2]"
ModifyWords: split "1 2 3" into 3 words
Result of ${VAR:M[2]} is "2"
Var_Parse: ${VAR:N[2]} (eval-defined)
Evaluating modifier ${VAR:N...} on value "1 2 3"
Pattern for ':N' is "[2]"
ModifyWords: split "1 2 3" into 3 words
Result of ${VAR:N[2]} is "1 3"
Var_Parse: ${VAR:S,2,two,} (eval-defined)
Evaluating modifier ${VAR:S...} on value "1 2 3"
Modifier part: "2"
Modifier part: "two"
ModifyWords: split "1 2 3" into 3 words
Result of ${VAR:S,2,two,} is "1 two 3"
Var_Parse: ${VAR:Q} (eval-defined)
Evaluating modifier ${VAR:Q} on value "1 2 3"
Result of ${VAR:Q} is "1\ 2\ 3"
Var_Parse: ${VAR:tu:tl:Q} (eval-defined)
Evaluating modifier ${VAR:t...} on value "1 2 3"
Result of ${VAR:tu} is "1 2 3"
Evaluating modifier ${VAR:t...} on value "1 2 3"
Result of ${VAR:tl} is "1 2 3"
Evaluating modifier ${VAR:Q} on value "1 2 3"
Result of ${VAR:Q} is "1\ 2\ 3"
Var_Parse: ${:Uvalue:${:UM*e}:Mvalu[e]} (eval-defined)
Evaluating modifier ${:U...} on value "" (eval-defined, undefined)
Result of ${:Uvalue} is "value" (eval-defined, defined)
Indirect modifier "M*e" from "${:UM*e}"
Evaluating modifier ${:M...} on value "value" (eval-defined, defined)
Pattern for ':M' is "*e"
ModifyWords: split "value" into 1 words
Result of ${:M*e} is "value" (eval-defined, defined)
Evaluating modifier ${:M...} on value "value" (eval-defined, defined)
Pattern for ':M' is "valu[e]"
ModifyWords: split "value" into 1 words
Result of ${:Mvalu[e]} is "value" (eval-defined, defined)
Global:delete VAR
Var_Parse: ${:Uvariable:unknown} (eval-defined)
Evaluating modifier ${:U...} on value "" (eval-defined, undefined)
Result of ${:Uvariable} is "variable" (eval-defined, defined)
Evaluating modifier ${:u...} on value "variable" (eval-defined, defined)
make: "vardebug.mk" line 44: Unknown modifier "unknown"
Result of ${:unknown} is error (eval-defined, defined)
>>>>>>> e2aa5677
make: "vardebug.mk" line 44: Malformed conditional (${:Uvariable:unknown})
Var_Parse: ${UNDEFINED} (eval-defined)
make: "vardebug.mk" line 53: Malformed conditional (${UNDEFINED})
Global:delete .SHELL (not found)
<<<<<<< HEAD
Command:.SHELL = </path/to/shell>
Command:.SHELL = overwritten ignored (read-only)
Global:.MAKEFLAGS =  -r -k -d v -d
Global:.MAKEFLAGS =  -r -k -d v -d 0
=======
Command: .SHELL = </path/to/shell>
Command: .SHELL = overwritten ignored (read-only)
Global: .MAKEFLAGS =  -r -k -d v -d
Global: .MAKEFLAGS =  -r -k -d v -d 0
>>>>>>> e2aa5677
make: Fatal errors encountered -- cannot continue
make: stopped in unit-tests
exit status 1<|MERGE_RESOLUTION|>--- conflicted
+++ resolved
@@ -1,80 +1,4 @@
 Global:delete FROM_CMDLINE (not found)
-<<<<<<< HEAD
-Command:FROM_CMDLINE = 
-Global:.MAKEOVERRIDES =  FROM_CMDLINE
-Global:VAR = added
-Global:VAR = overwritten
-Global:delete VAR
-Global:delete VAR (not found)
-Var_Parse: ${:U} (eval)
-Applying ${:U} to "" (eval, none, undefined)
-Result of ${:U} is "" (eval, none, defined)
-Var_Set("${:U}", "empty name", ...) name expands to empty string - ignored
-Var_Parse: ${:U} (eval)
-Applying ${:U} to "" (eval, none, undefined)
-Result of ${:U} is "" (eval, none, defined)
-Var_Append("${:U}", "empty name", ...) name expands to empty string - ignored
-Global:FROM_CMDLINE = overwritten ignored!
-Global:VAR = 1
-Global:VAR = 1 2
-Global:VAR = 1 2 3
-Var_Parse: ${VAR:M[2]} (eval-defined)
-Applying ${VAR:M...} to "1 2 3" (eval-defined, none, regular)
-Pattern[VAR] for [1 2 3] is [[2]]
-ModifyWords: split "1 2 3" into 3 words
-VarMatch [1] [[2]]
-VarMatch [2] [[2]]
-VarMatch [3] [[2]]
-Result of ${VAR:M[2]} is "2" (eval-defined, none, regular)
-Var_Parse: ${VAR:N[2]} (eval-defined)
-Applying ${VAR:N...} to "1 2 3" (eval-defined, none, regular)
-Pattern[VAR] for [1 2 3] is [[2]]
-ModifyWords: split "1 2 3" into 3 words
-Result of ${VAR:N[2]} is "1 3" (eval-defined, none, regular)
-Var_Parse: ${VAR:S,2,two,} (eval-defined)
-Applying ${VAR:S...} to "1 2 3" (eval-defined, none, regular)
-Modifier part: "2"
-Modifier part: "two"
-ModifyWords: split "1 2 3" into 3 words
-Result of ${VAR:S,2,two,} is "1 two 3" (eval-defined, none, regular)
-Var_Parse: ${VAR:Q} (eval-defined)
-Applying ${VAR:Q} to "1 2 3" (eval-defined, none, regular)
-Result of ${VAR:Q} is "1\ 2\ 3" (eval-defined, none, regular)
-Var_Parse: ${VAR:tu:tl:Q} (eval-defined)
-Applying ${VAR:t...} to "1 2 3" (eval-defined, none, regular)
-Result of ${VAR:tu} is "1 2 3" (eval-defined, none, regular)
-Applying ${VAR:t...} to "1 2 3" (eval-defined, none, regular)
-Result of ${VAR:tl} is "1 2 3" (eval-defined, none, regular)
-Applying ${VAR:Q} to "1 2 3" (eval-defined, none, regular)
-Result of ${VAR:Q} is "1\ 2\ 3" (eval-defined, none, regular)
-Var_Parse: ${:Uvalue:${:UM*e}:Mvalu[e]} (eval-defined)
-Applying ${:U...} to "" (eval-defined, none, undefined)
-Result of ${:Uvalue} is "value" (eval-defined, none, defined)
-Var_Parse: ${:UM*e}:Mvalu[e]} (eval-defined)
-Applying ${:U...} to "" (eval-defined, none, undefined)
-Result of ${:UM*e} is "M*e" (eval-defined, none, defined)
-Indirect modifier "M*e" from "${:UM*e}"
-Applying ${:M...} to "value" (eval-defined, none, defined)
-Pattern[] for [value] is [*e]
-ModifyWords: split "value" into 1 words
-VarMatch [value] [*e]
-Result of ${:M*e} is "value" (eval-defined, none, defined)
-Applying ${:M...} to "value" (eval-defined, none, defined)
-Pattern[] for [value] is [valu[e]]
-ModifyWords: split "value" into 1 words
-VarMatch [value] [valu[e]]
-Result of ${:Mvalu[e]} is "value" (eval-defined, none, defined)
-Var_Parse: ${:UVAR} (eval)
-Applying ${:U...} to "" (eval, none, undefined)
-Result of ${:UVAR} is "VAR" (eval, none, defined)
-Global:delete VAR
-Var_Parse: ${:Uvariable:unknown} (eval-defined)
-Applying ${:U...} to "" (eval-defined, none, undefined)
-Result of ${:Uvariable} is "variable" (eval-defined, none, defined)
-Applying ${:u...} to "variable" (eval-defined, none, defined)
-make: "vardebug.mk" line 44: Unknown modifier "unknown"
-Result of ${:unknown} is error (eval-defined, none, defined)
-=======
 Command: FROM_CMDLINE = 
 Global: .MAKEOVERRIDES =  FROM_CMDLINE
 Global: VAR = added
@@ -132,22 +56,14 @@
 Evaluating modifier ${:u...} on value "variable" (eval-defined, defined)
 make: "vardebug.mk" line 44: Unknown modifier "unknown"
 Result of ${:unknown} is error (eval-defined, defined)
->>>>>>> e2aa5677
 make: "vardebug.mk" line 44: Malformed conditional (${:Uvariable:unknown})
 Var_Parse: ${UNDEFINED} (eval-defined)
 make: "vardebug.mk" line 53: Malformed conditional (${UNDEFINED})
 Global:delete .SHELL (not found)
-<<<<<<< HEAD
-Command:.SHELL = </path/to/shell>
-Command:.SHELL = overwritten ignored (read-only)
-Global:.MAKEFLAGS =  -r -k -d v -d
-Global:.MAKEFLAGS =  -r -k -d v -d 0
-=======
 Command: .SHELL = </path/to/shell>
 Command: .SHELL = overwritten ignored (read-only)
 Global: .MAKEFLAGS =  -r -k -d v -d
 Global: .MAKEFLAGS =  -r -k -d v -d 0
->>>>>>> e2aa5677
 make: Fatal errors encountered -- cannot continue
 make: stopped in unit-tests
 exit status 1