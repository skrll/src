--- conflicted
+++ resolved
@@ -1,8 +1,4 @@
-<<<<<<< HEAD
-# $NetBSD: counter.mk,v 1.5 2020/10/17 16:57:17 rillig Exp $
-=======
 # $NetBSD: counter.mk,v 1.6 2021/04/04 10:13:09 rillig Exp $
->>>>>>> 9e014010
 #
 # Demonstrates how to let make count the number of times a variable
 # is actually accessed, using the ::= variable modifier.
