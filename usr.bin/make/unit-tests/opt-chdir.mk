<<<<<<< HEAD
# $NetBSD: opt-chdir.mk,v 1.5 2020/11/15 05:43:56 sjg Exp $
=======
# $NetBSD: opt-chdir.mk,v 1.6 2021/05/18 17:05:45 sjg Exp $
>>>>>>> e2aa5677
#
# Tests for the -C command line option, which changes the directory at the
# beginning.
#
# This option has been available since 2009-08-27.

.MAKEFLAGS: -d0			# switch stdout to line-buffered

all: chdir-filename-too-long
all: chdir-root
all: chdir-nonexistent

# Try to overflow the internal buffer for .CURDIR, which is curdir.
chdir-filename-too-long: .PHONY .IGNORE
	# 5000 slashes, separated by dots: /./././.../././
	@${MAKE} -C ${:U:range=5000:@@/@:ts.}

# Changing to another directory is possible via the command line.
# In this test, it is the root directory since almost any other directory
# is not guaranteed to exist on every platform.
chdir-root: .PHONY .IGNORE
	@MAKE_OBJDIR_CHECK_WRITABLE=no ${MAKE} -C / -V 'cwd: $${.CURDIR}'

# Trying to change to a nonexistent directory exits immediately.
<<<<<<< HEAD
chdir-nonexistent: .PHONY .IGNORE
	@${MAKE} -C /nonexistent
=======
# Note: just because the whole point of /nonexistent is that it should
# not exist - doesn't mean it doesn't.
chdir-nonexistent: .PHONY .IGNORE
	@${MAKE} -C /nonexistent.${.MAKE.PID}
>>>>>>> e2aa5677
<|MERGE_RESOLUTION|>--- conflicted
+++ resolved
@@ -1,8 +1,4 @@
-<<<<<<< HEAD
-# $NetBSD: opt-chdir.mk,v 1.5 2020/11/15 05:43:56 sjg Exp $
-=======
 # $NetBSD: opt-chdir.mk,v 1.6 2021/05/18 17:05:45 sjg Exp $
->>>>>>> e2aa5677
 #
 # Tests for the -C command line option, which changes the directory at the
 # beginning.
@@ -27,12 +23,7 @@
 	@MAKE_OBJDIR_CHECK_WRITABLE=no ${MAKE} -C / -V 'cwd: $${.CURDIR}'
 
 # Trying to change to a nonexistent directory exits immediately.
-<<<<<<< HEAD
-chdir-nonexistent: .PHONY .IGNORE
-	@${MAKE} -C /nonexistent
-=======
 # Note: just because the whole point of /nonexistent is that it should
 # not exist - doesn't mean it doesn't.
 chdir-nonexistent: .PHONY .IGNORE
-	@${MAKE} -C /nonexistent.${.MAKE.PID}
->>>>>>> e2aa5677
+	@${MAKE} -C /nonexistent.${.MAKE.PID}