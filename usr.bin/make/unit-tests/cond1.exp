--- conflicted
+++ resolved
@@ -17,11 +17,7 @@
 5 is  prime
 
 make: String comparison operator must be either == or !=
-<<<<<<< HEAD
-make: Bad conditional expression `"0" > 0' in "0" > 0?OK:No
-=======
 make: Bad conditional expression '"0" > 0' in '"0" > 0?OK:No'
->>>>>>> e2aa5677
 
 OK
 exit status 0