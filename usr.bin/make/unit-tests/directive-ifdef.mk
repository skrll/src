--- conflicted
+++ resolved
@@ -1,8 +1,4 @@
-<<<<<<< HEAD
-# $NetBSD: directive-ifdef.mk,v 1.3 2020/11/08 22:38:28 rillig Exp $
-=======
 # $NetBSD: directive-ifdef.mk,v 1.4 2021/01/21 23:03:41 rillig Exp $
->>>>>>> 9e014010
 #
 # Tests for the .ifdef directive.
 
@@ -18,8 +14,6 @@
 .  error
 .endif
 
-<<<<<<< HEAD
-=======
 # String literals are handled the same in all variants of the .if directive.
 # They evaluate to true if they are not empty.  Whitespace counts as non-empty
 # as well.
@@ -35,6 +29,5 @@
 .  error
 .endif
 
->>>>>>> 9e014010
 all:
 	@:;