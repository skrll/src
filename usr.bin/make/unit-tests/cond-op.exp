--- conflicted
+++ resolved
@@ -1,9 +1,3 @@
-<<<<<<< HEAD
-make: "cond-op.mk" line 45: Malformed conditional ("!word" == !word)
-make: "cond-op.mk" line 70: Malformed conditional (0 ${ERR::=evaluated})
-make: "cond-op.mk" line 74: warning: After detecting a parse error, the rest is evaluated.
-make: "cond-op.mk" line 78: Parsing continues until here.
-=======
 make: "cond-op.mk" line 50: Malformed conditional ("!word" == !word)
 make: "cond-op.mk" line 75: Malformed conditional (0 ${ERR::=evaluated})
 make: "cond-op.mk" line 79: After detecting a parse error, the rest is evaluated.
@@ -17,7 +11,6 @@
 make: "cond-op.mk" line 93: 1 0 1   =>   1               1             1
 make: "cond-op.mk" line 93: 1 1 0   =>   0               1             1
 make: "cond-op.mk" line 93: 1 1 1   =>   1               1             1
->>>>>>> ba48e27f
 make: Fatal errors encountered -- cannot continue
 make: stopped in unit-tests
 exit status 1