--- conflicted
+++ resolved
@@ -1,28 +1,3 @@
-<<<<<<< HEAD
-# $NetBSD: depsrc-usebefore.mk,v 1.5 2020/08/22 11:53:18 rillig Exp $
-#
-# Tests for the special source .USEBEFORE in dependency declarations,
-# which allows to prepend common commands to other targets.
-
-all: action directly
-
-first: .USEBEFORE
-	@echo first 1		# Using ${.TARGET} here would expand to "action"
-	@echo first 2		# Using ${.TARGET} here would expand to "action"
-
-second: .USEBEFORE
-	@echo second 1
-	@echo second 2
-
-# It is possible but uncommon to have a .USEBEFORE target with no commands.
-# This may happen as the result of expanding a .for loop.
-empty: .USEBEFORE
-
-# It is possible but uncommon to directly make a .USEBEFORE target.
-directly: .USEBEFORE
-	@echo directly
-
-=======
 # $NetBSD: depsrc-usebefore.mk,v 1.6 2020/11/15 20:20:58 rillig Exp $
 #
 # Tests for the special source .USEBEFORE in dependency declarations,
@@ -50,5 +25,4 @@
 directly: .USEBEFORE
 	@echo directly
 
->>>>>>> ba48e27f
 action: second first empty