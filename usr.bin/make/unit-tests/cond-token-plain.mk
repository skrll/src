<<<<<<< HEAD
# $NetBSD: cond-token-plain.mk,v 1.5 2020/11/09 00:07:06 rillig Exp $
=======
# $NetBSD: cond-token-plain.mk,v 1.6 2020/11/15 14:58:14 rillig Exp $
>>>>>>> ba48e27f
#
# Tests for plain tokens (that is, string literals without quotes)
# in .if conditions.

.MAKEFLAGS: -dc

.if ${:Uvalue} != value
.  error
.endif

# Malformed condition since comment parsing is done in an early phase
# and removes the '#' and everything behind it long before the condition
# parser gets to see it.
#
# XXX: The error message is missing for this malformed condition.
<<<<<<< HEAD
# The right-hand side of the comparison is just a '"'.
=======
# The right-hand side of the comparison is just a '"', before unescaping.
>>>>>>> ba48e27f
.if ${:U} != "#hash"
.  error
.endif

# To get a '#' into a condition, it has to be escaped using a backslash.
# This prevents the comment parser from removing it, and in turn, it becomes
# visible to CondParser_String.
.if ${:U\#hash} != "\#hash"
.  error
.endif

# Since 2002-12-30, and still as of 2020-09-11, CondParser_Token handles
# the '#' specially, even though at this point, there should be no need for
# comment handling anymore.  The comments are supposed to be stripped off
# in a very early parsing phase.
#
# See https://gnats.netbsd.org/19596 for example makefiles demonstrating the
# original problems.  This workaround is probably not needed anymore.
#
# XXX: Missing error message for the malformed condition. The right-hand
<<<<<<< HEAD
# side is double-quotes, backslash, backslash.
# XXX: It is unexpected that the right-hand side evaluates to a single
# backslash.
=======
# side before unescaping is double-quotes, backslash, backslash.
>>>>>>> ba48e27f
.if ${:U\\} != "\\#hash"
.  error
.endif

# The right-hand side of a comparison is not parsed as a token, therefore
# the code from CondParser_Token does not apply to it.
<<<<<<< HEAD
=======
# TODO: Explain the consequences.
# TODO: Does this mean that more syntactic variants are allowed here?
>>>>>>> ba48e27f
.if ${:U\#hash} != \#hash
.  error
.endif

# XXX: What is the purpose of treating an escaped '#' in the following
# condition as a comment?  And why only at the beginning of a token,
# just as in the shell?
.if 0 \# This is treated as a comment, but why?
.  error
.endif

# Ah, ok, this can be used to add an end-of-condition comment.  But does
# anybody really use this?  This is neither documented nor obvious since
# the '#' is escaped.  It's much clearer to write a comment in the line
# above the condition.
.if ${0 \# comment :?yes:no} != no
.  error
.endif
.if ${1 \# comment :?yes:no} != yes
.  error
.endif

# Usually there is whitespace around the comparison operator, but this is
# not required.
.if ${UNDEF:Uundefined}!=undefined
.  error
.endif
.if ${UNDEF:U12345}>12345
.  error
.endif
.if ${UNDEF:U12345}<12345
.  error
.endif
.if (${UNDEF:U0})||0
.  error
.endif

# Only the comparison operator terminates the comparison operand, and it's
# a coincidence that the '!' is both used in the '!=' comparison operator
# as well as for negating a comparison result.
#
# The boolean operators '&' and '|' don't terminate a comparison operand.
.if ${:Uvar}&&name != "var&&name"
.  error
.endif
.if ${:Uvar}||name != "var||name"
.  error
.endif

all:
	@:;<|MERGE_RESOLUTION|>--- conflicted
+++ resolved
@@ -1,8 +1,4 @@
-<<<<<<< HEAD
-# $NetBSD: cond-token-plain.mk,v 1.5 2020/11/09 00:07:06 rillig Exp $
-=======
 # $NetBSD: cond-token-plain.mk,v 1.6 2020/11/15 14:58:14 rillig Exp $
->>>>>>> ba48e27f
 #
 # Tests for plain tokens (that is, string literals without quotes)
 # in .if conditions.
@@ -18,11 +14,7 @@
 # parser gets to see it.
 #
 # XXX: The error message is missing for this malformed condition.
-<<<<<<< HEAD
-# The right-hand side of the comparison is just a '"'.
-=======
 # The right-hand side of the comparison is just a '"', before unescaping.
->>>>>>> ba48e27f
 .if ${:U} != "#hash"
 .  error
 .endif
@@ -43,24 +35,15 @@
 # original problems.  This workaround is probably not needed anymore.
 #
 # XXX: Missing error message for the malformed condition. The right-hand
-<<<<<<< HEAD
-# side is double-quotes, backslash, backslash.
-# XXX: It is unexpected that the right-hand side evaluates to a single
-# backslash.
-=======
 # side before unescaping is double-quotes, backslash, backslash.
->>>>>>> ba48e27f
 .if ${:U\\} != "\\#hash"
 .  error
 .endif
 
 # The right-hand side of a comparison is not parsed as a token, therefore
 # the code from CondParser_Token does not apply to it.
-<<<<<<< HEAD
-=======
 # TODO: Explain the consequences.
 # TODO: Does this mean that more syntactic variants are allowed here?
->>>>>>> ba48e27f
 .if ${:U\#hash} != \#hash
 .  error
 .endif
