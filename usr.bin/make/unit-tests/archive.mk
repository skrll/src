--- conflicted
+++ resolved
@@ -1,29 +1,14 @@
-<<<<<<< HEAD
-# $NetBSD: archive.mk,v 1.10 2020/10/09 06:44:42 rillig Exp $
-=======
 # $NetBSD: archive.mk,v 1.11 2020/11/15 14:07:53 rillig Exp $
->>>>>>> ba48e27f
 #
 # Very basic demonstration of handling archives, based on the description
 # in PSD.doc/tutorial.ms.
 #
 # This test aims at covering the code, not at being an introduction to
-<<<<<<< HEAD
-# archive handling. That's why it is more complicated and detailed than
-# strictly necessary.
-
-ARCHIVE=	libprog.a
-FILES=		archive.mk modmisc.mk varmisc.mk
-
-MAKE_CMD=	${.MAKE} -f ${MAKEFILE}
-RUN?=		@set -eu;
-=======
 # archive handling. That's why it deviates from the tutorial style of
 # several other tests.
 
 ARCHIVE=	libprog.a
 FILES=		archive.mk modmisc.mk varmisc.mk
->>>>>>> ba48e27f
 
 all:
 .if ${.PARSEDIR:tA} != ${.CURDIR:tA}
@@ -32,15 +17,6 @@
 # The following targets create and remove files.  The filesystem cache in
 # dir.c would probably not handle this correctly, therefore each of the
 # targets is run in its separate sub-make.
-<<<<<<< HEAD
-	${RUN} ${MAKE_CMD} remove-archive
-	${RUN} ${MAKE_CMD} create-archive
-	${RUN} ${MAKE_CMD} list-archive
-	${RUN} ${MAKE_CMD} list-archive-wildcard
-	${RUN} ${MAKE_CMD} depend-on-existing-member
-	${RUN} ${MAKE_CMD} depend-on-nonexistent-member
-	${RUN} ${MAKE_CMD} remove-archive
-=======
 	@${MAKE} -f ${MAKEFILE} remove-archive
 	@${MAKE} -f ${MAKEFILE} create-archive
 	@${MAKE} -f ${MAKEFILE} list-archive
@@ -48,7 +24,6 @@
 	@${MAKE} -f ${MAKEFILE} depend-on-existing-member
 	@${MAKE} -f ${MAKEFILE} depend-on-nonexistent-member
 	@${MAKE} -f ${MAKEFILE} remove-archive
->>>>>>> ba48e27f
 
 create-archive: ${ARCHIVE} pre post
 
@@ -65,21 +40,6 @@
 
 # XXX: I had expected that this dependency would select all *.mk files from
 # the archive.  Instead, the globbing is done in the current directory.
-<<<<<<< HEAD
-# To prevent an overly long file list, the pattern is restricted to [at]*.mk.
-list-archive-wildcard: ${ARCHIVE}([at]*.mk) pre post
-	${RUN} printf '%s\n' ${.ALLSRC:O:@member@${.TARGET:Q}': '${member:Q}@}
-
-depend-on-existing-member: ${ARCHIVE}(archive.mk) pre post
-	${RUN} echo $@
-
-depend-on-nonexistent-member: ${ARCHIVE}(nonexistent.mk) pre post
-	${RUN} echo $@
-
-remove-archive: pre post
-	rm -f ${ARCHIVE}
-
-=======
 #
 # To prevent an overly long file list, the pattern is restricted to [at]*.mk.
 list-archive-wildcard: ${ARCHIVE}([at]*.mk) pre post
@@ -94,7 +54,6 @@
 remove-archive: pre post
 	rm -f ${ARCHIVE}
 
->>>>>>> ba48e27f
 pre: .USEBEFORE
 	@echo Making ${.TARGET} ${.OODATE:C,.+,out-of-date,W} ${.OODATE:O}
 post: .USE
