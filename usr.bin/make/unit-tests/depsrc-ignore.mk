<<<<<<< HEAD
# $NetBSD: depsrc-ignore.mk,v 1.4 2020/08/29 16:13:27 rillig Exp $
=======
# $NetBSD: depsrc-ignore.mk,v 1.5 2020/11/15 20:20:58 rillig Exp $
>>>>>>> ba48e27f
#
# Tests for the special source .IGNORE in dependency declarations,
# which ignores any command failures for that target.
#
<<<<<<< HEAD
# Even though ignore-errors fails, the all target is still made.
# Since the all target is not marked with .IGNORE, it stops at the
# first failing command.
=======
# Even though 'ignore-errors' fails, 'all' is still made.  Since 'all' is
# not marked with .IGNORE, it stops at the first failing command.
>>>>>>> ba48e27f
#
# XXX: The ordering of the messages in the output is confusing.
# The "ignored" comes much too late to be related to the "false
# ignore-errors".  This is due to stdout being buffered.
#
# The "continuing" message comes from the -k option.  If there had been
# other targets independent of "all", these would be built as well.
#
# Enabling the debugging option -de changes the order in which the messages
# appear.  Now the "ignored" message is issued in the correct position.
# The explanation for the output reordering is that the output is buffered.
# As the manual page says, in debugging mode stdout is line buffered.
# In these tests the output is redirected to a file, therefore stdout is
# fully buffered.
#
# This is what actually happens, as of 2020-08-29.  To verify it, set the
# following breakpoints in CompatRunCommand:
#
<<<<<<< HEAD
# * the "!silent" line, to see all commands.
# * the "fflush" line, to see stdout being flushed.
=======
# * the "!silent" line, to see all commands
# * the "fflush" line, to see stdout being flushed
>>>>>>> ba48e27f
# * the "status = WEXITSTATUS" line
# * the "(continuing)" line
# * the "(ignored)" line
#
# The breakpoints are visited in the following order:
#
# "ignore-errors begin"
#	Goes directly to STDOUT_FILENO since it is run in a child process.
# "false ignore-errors"
#	Goes to the stdout buffer (CompatRunCommand, keyword "!silent") and
#	the immediate call to fflush(stdout) copies it to STDOUT_FILENO.
# "*** Error code 1 (ignored)"
#	Goes to the stdout buffer but is not flushed (CompatRunCommand, near
#	the end).
# "ignore-errors end"
#	Goes directly to STDOUT_FILENO.
# "all begin"
#	Goes directly to STDOUT_FILENO.
# "false all"
#	Goes to the stdout buffer, where the "*** Error code 1 (ignored)" is
#	still waiting to be flushed.  These two lines are flushed now.
# "*** Error code 1 (continuing)"
#	Goes to the stdout buffer.
# "Stop."
#	Goes to the stdout buffer.
# exit(1)
#	Flushes the stdout buffer to STDOUT_FILENO.

all: ignore-errors

ignore-errors: .IGNORE
	@echo $@ begin
	false $@
	@echo $@ end

all:
	@echo $@ begin
	false $@
	@echo $@ end<|MERGE_RESOLUTION|>--- conflicted
+++ resolved
@@ -1,20 +1,10 @@
-<<<<<<< HEAD
-# $NetBSD: depsrc-ignore.mk,v 1.4 2020/08/29 16:13:27 rillig Exp $
-=======
 # $NetBSD: depsrc-ignore.mk,v 1.5 2020/11/15 20:20:58 rillig Exp $
->>>>>>> ba48e27f
 #
 # Tests for the special source .IGNORE in dependency declarations,
 # which ignores any command failures for that target.
 #
-<<<<<<< HEAD
-# Even though ignore-errors fails, the all target is still made.
-# Since the all target is not marked with .IGNORE, it stops at the
-# first failing command.
-=======
 # Even though 'ignore-errors' fails, 'all' is still made.  Since 'all' is
 # not marked with .IGNORE, it stops at the first failing command.
->>>>>>> ba48e27f
 #
 # XXX: The ordering of the messages in the output is confusing.
 # The "ignored" comes much too late to be related to the "false
@@ -33,13 +23,8 @@
 # This is what actually happens, as of 2020-08-29.  To verify it, set the
 # following breakpoints in CompatRunCommand:
 #
-<<<<<<< HEAD
-# * the "!silent" line, to see all commands.
-# * the "fflush" line, to see stdout being flushed.
-=======
 # * the "!silent" line, to see all commands
 # * the "fflush" line, to see stdout being flushed
->>>>>>> ba48e27f
 # * the "status = WEXITSTATUS" line
 # * the "(continuing)" line
 # * the "(ignored)" line
