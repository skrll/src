--- conflicted
+++ resolved
@@ -1,9 +1,3 @@
-<<<<<<< HEAD
-# $NetBSD: directive-endif.mk,v 1.3 2020/11/12 22:40:11 rillig Exp $
-#
-# Tests for the .endif directive.
-#
-=======
 # $NetBSD: directive-endif.mk,v 1.5 2020/12/14 21:56:17 rillig Exp $
 #
 # Tests for the .endif directive.
@@ -11,7 +5,6 @@
 # Since 2020-12-15, the .endif directive no longer accepts arguments.
 # The manual page had never allowed that, but the code didn't check it.
 #
->>>>>>> 9e014010
 # See also:
 #	Cond_EvalLine
 
@@ -20,15 +13,6 @@
 .MAKEFLAGS: -dL
 
 # Error: .endif does not take arguments
-<<<<<<< HEAD
-# XXX: Missing error message
-.if 0
-.endif 0
-
-# Error: .endif does not take arguments
-# XXX: Missing error message
-.if 1
-=======
 .if 0
 # Since 2020-12-15, complain about the extra text after the 'endif'.
 .endif 0
@@ -36,15 +20,12 @@
 # Error: .endif does not take arguments
 .if 1
 # Since 2020-12-15, complain about the extra text after the 'endif'.
->>>>>>> 9e014010
 .endif 1
 
 # Comments are allowed after an '.endif'.
 .if 2
 .endif # comment
 
-<<<<<<< HEAD
-=======
 # Only whitespace and comments are allowed after an '.endif', but nothing
 # else.
 .if 1
@@ -64,6 +45,5 @@
 .endifx
 .endif # to close the preceding '.if'
 
->>>>>>> 9e014010
 all:
 	@:;