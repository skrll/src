<<<<<<< HEAD
# $NetBSD: depsrc-make.mk,v 1.3 2020/09/05 15:57:12 rillig Exp $
=======
# $NetBSD: depsrc-make.mk,v 1.4 2020/11/15 20:20:58 rillig Exp $
>>>>>>> ba48e27f
#
# Tests for the special source .MAKE in dependency declarations, which
# executes the commands of the target even if the -n or -t command line
# options are given.

<<<<<<< HEAD
.MAKEFLAGS: -n

=======
# TODO: Add a test for the -t command line option.

.MAKEFLAGS: -n

>>>>>>> ba48e27f
all: this-is-made
all: this-is-not-made

this-is-made: .MAKE
	@echo ${.TARGET} is made.

this-is-not-made:
	@echo ${.TARGET} is just echoed.<|MERGE_RESOLUTION|>--- conflicted
+++ resolved
@@ -1,22 +1,13 @@
-<<<<<<< HEAD
-# $NetBSD: depsrc-make.mk,v 1.3 2020/09/05 15:57:12 rillig Exp $
-=======
 # $NetBSD: depsrc-make.mk,v 1.4 2020/11/15 20:20:58 rillig Exp $
->>>>>>> ba48e27f
 #
 # Tests for the special source .MAKE in dependency declarations, which
 # executes the commands of the target even if the -n or -t command line
 # options are given.
 
-<<<<<<< HEAD
-.MAKEFLAGS: -n
-
-=======
 # TODO: Add a test for the -t command line option.
 
 .MAKEFLAGS: -n
 
->>>>>>> ba48e27f
 all: this-is-made
 all: this-is-not-made
 
