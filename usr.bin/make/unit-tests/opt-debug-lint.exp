--- conflicted
+++ resolved
@@ -2,12 +2,7 @@
 make: "opt-debug-lint.mk" line 41: Variable "UNDEF" is undefined
 make: "opt-debug-lint.mk" line 61: Missing delimiter ':' after modifier "L"
 make: "opt-debug-lint.mk" line 61: Missing delimiter ':' after modifier "P"
-<<<<<<< HEAD
-make: "opt-debug-lint.mk" line 67: Missing delimiter ':' after indirect modifier "${:UL}"
-make: Unknown modifier '$'
-=======
 make: "opt-debug-lint.mk" line 69: Unknown modifier "${"
->>>>>>> 9e014010
 make: Fatal errors encountered -- cannot continue
 make: stopped in unit-tests
 exit status 1