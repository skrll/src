<<<<<<< HEAD
# $NetBSD: varparse-dynamic.mk,v 1.2 2020/09/13 21:00:34 rillig Exp $
=======
# $NetBSD: varparse-dynamic.mk,v 1.3 2020/11/21 15:48:05 rillig Exp $
>>>>>>> ba48e27f

# Before 2020-07-27, there was an off-by-one error in Var_Parse that skipped
# the last character in the variable name.
# To trigger the bug, the variable must not be defined.
.if ${.TARGET}			# exact match, may be undefined
.endif
.if ${.TARGEX}			# 1 character difference, must be defined
.endif
.if ${.TARGXX}			# 2 characters difference, must be defined
.endif

# When a dynamic variable (such as .TARGET) is evaluated in the global
# context, it is not yet ready to be expanded.  Therefore the complete
# expression is returned as the variable value, hoping that it can be
# resolved at a later point.
#
# This test covers the code in Var_Parse that deals with VAR_JUNK but not
# VAR_KEEP for dynamic variables.
.if ${.TARGET:S,^,,} != "\${.TARGET:S,^,,}"
.  error
.endif

<<<<<<< HEAD
=======
# If a dynamic variable is expanded in a non-local context, the expression
# based on this variable is not expanded.  But there may be nested variable
# expressions in the modifiers, and these are kept unexpanded as well.
.if ${.TARGET:M${:Ufallback}} != "\${.TARGET:M\${:Ufallback}}"
.  error
.endif
.if ${.TARGET:M${UNDEF}} != "\${.TARGET:M\${UNDEF}}"
.  error
.endif

>>>>>>> ba48e27f
all:
	@:<|MERGE_RESOLUTION|>--- conflicted
+++ resolved
@@ -1,8 +1,4 @@
-<<<<<<< HEAD
-# $NetBSD: varparse-dynamic.mk,v 1.2 2020/09/13 21:00:34 rillig Exp $
-=======
 # $NetBSD: varparse-dynamic.mk,v 1.3 2020/11/21 15:48:05 rillig Exp $
->>>>>>> ba48e27f
 
 # Before 2020-07-27, there was an off-by-one error in Var_Parse that skipped
 # the last character in the variable name.
@@ -25,8 +21,6 @@
 .  error
 .endif
 
-<<<<<<< HEAD
-=======
 # If a dynamic variable is expanded in a non-local context, the expression
 # based on this variable is not expanded.  But there may be nested variable
 # expressions in the modifiers, and these are kept unexpanded as well.
@@ -37,6 +31,5 @@
 .  error
 .endif
 
->>>>>>> ba48e27f
 all:
 	@: