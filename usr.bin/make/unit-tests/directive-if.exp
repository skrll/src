--- conflicted
+++ resolved
@@ -1,26 +1,17 @@
 make: "directive-if.mk" line 13: 0 evaluates to false.
 make: "directive-if.mk" line 17: 1 evaluates to true.
 make: "directive-if.mk" line 40: Unknown directive "ifx"
-<<<<<<< HEAD
-make: "directive-if.mk" line 41: Unknown directive "error"
-make: "directive-if.mk" line 42: if-less else
-make: "directive-if.mk" line 43: Unknown directive "error"
-=======
 make: "directive-if.mk" line 41: This is not conditional.
 make: "directive-if.mk" line 42: if-less else
 make: "directive-if.mk" line 43: This is not conditional.
->>>>>>> 9e014010
 make: "directive-if.mk" line 44: if-less endif
 make: "directive-if.mk" line 47: Malformed conditional ()
 make: "directive-if.mk" line 57: Quotes in plain words are probably a mistake.
 make: "directive-if.mk" line 66: Don't do this, always put a space after a directive.
 make: "directive-if.mk" line 70: Don't do this, always put a space after a directive.
 make: "directive-if.mk" line 76: Don't do this, always put a space around comparison operators.
-<<<<<<< HEAD
-=======
 make: "directive-if.mk" line 82: Don't do this, always put a space after a directive.
 make: "directive-if.mk" line 86: Don't do this, always put a space after a directive.
->>>>>>> 9e014010
 make: Fatal errors encountered -- cannot continue
 make: stopped in unit-tests
 exit status 1