--- conflicted
+++ resolved
@@ -1,17 +1,3 @@
-<<<<<<< HEAD
-make: "directive-if.mk" line 10: 0 evaluates to false.
-make: "directive-if.mk" line 14: 1 evaluates to true.
-make: "directive-if.mk" line 37: Unknown directive "ifx"
-make: "directive-if.mk" line 38: Unknown directive "error"
-make: "directive-if.mk" line 39: if-less else
-make: "directive-if.mk" line 40: Unknown directive "error"
-make: "directive-if.mk" line 41: if-less endif
-make: "directive-if.mk" line 44: Malformed conditional ()
-make: "directive-if.mk" line 54: Quotes in plain words are probably a mistake.
-make: "directive-if.mk" line 63: Don't do this, always put a space after a directive.
-make: "directive-if.mk" line 67: Don't do this, always put a space after a directive.
-make: "directive-if.mk" line 73: Don't do this, always put a space around comparison operators.
-=======
 make: "directive-if.mk" line 13: 0 evaluates to false.
 make: "directive-if.mk" line 17: 1 evaluates to true.
 make: "directive-if.mk" line 40: Unknown directive "ifx"
@@ -24,7 +10,6 @@
 make: "directive-if.mk" line 66: Don't do this, always put a space after a directive.
 make: "directive-if.mk" line 70: Don't do this, always put a space after a directive.
 make: "directive-if.mk" line 76: Don't do this, always put a space around comparison operators.
->>>>>>> ba48e27f
 make: Fatal errors encountered -- cannot continue
 make: stopped in unit-tests
 exit status 1