--- conflicted
+++ resolved
@@ -9,11 +9,7 @@
 	in .for loop from include-sub.mk:29
 	in .include from include-main.mk:27
 ParseReadLine (6): '.MAKEFLAGS: -d0'
-<<<<<<< HEAD
-ParseDoDependency(.MAKEFLAGS: -d0)
-=======
 ParseDependency(.MAKEFLAGS: -d0)
->>>>>>> e2aa5677
 make: "include-sub.mk" line 38: sub-after-ok
 make: "include-sub.mk" line 45: sub-after-for-ok
 make: "include-main.mk" line 30: main-after-ok
