--- conflicted
+++ resolved
@@ -1,8 +1,4 @@
-<<<<<<< HEAD
-# $NetBSD: Makefile,v 1.273 2021/03/14 11:49:37 rillig Exp $
-=======
 # $NetBSD: Makefile,v 1.280 2021/06/29 00:35:23 sjg Exp $
->>>>>>> e2aa5677
 #
 # Unit tests for make(1)
 #
@@ -208,13 +204,9 @@
 TESTS+=		include-main
 TESTS+=		job-flags
 TESTS+=		job-output-long-lines
-<<<<<<< HEAD
-TESTS+=		jobs-empty-commands
-=======
 TESTS+=		job-output-null
 TESTS+=		jobs-empty-commands
 TESTS+=		jobs-empty-commands-error
->>>>>>> e2aa5677
 TESTS+=		jobs-error-indirect
 TESTS+=		jobs-error-nested
 TESTS+=		jobs-error-nested-make
@@ -437,15 +429,12 @@
 TESTS+=		varparse-undef-partial
 TESTS+=		varquote
 
-<<<<<<< HEAD
-=======
 # Some tests just do not work on some platforms or environments
 # so allow for some filtering.
 .if !empty(BROKEN_TESTS)
 TESTS:= ${TESTS:${BROKEN_TESTS:S,^,N,:ts:}}
 .endif
 
->>>>>>> e2aa5677
 # Ideas for more tests:
 #	char-0020-space.mk
 #	char-005C-backslash.mk
@@ -505,10 +494,7 @@
 	${:D marker should always be at the beginning of the line. } \
 	-e '/^aa*--- job-b ---$$/d' \
 	-e '/^bb*--- job-a ---$$/d'
-<<<<<<< HEAD
-=======
 SED_CMDS.opt-chdir=		-e 's,\(nonexistent\).[1-9][0-9]*,\1,'
->>>>>>> e2aa5677
 SED_CMDS.opt-debug-graph1=	${STD_SED_CMDS.dg1}
 SED_CMDS.opt-debug-graph2=	${STD_SED_CMDS.dg2}
 SED_CMDS.opt-debug-graph3=	${STD_SED_CMDS.dg3}
@@ -522,15 +508,9 @@
 SED_CMDS.opt-debug-lint+=	${STD_SED_CMDS.regex}
 SED_CMDS.opt-jobs-no-action=	${STD_SED_CMDS.hide-from-output}
 SED_CMDS.opt-no-action-runflags= ${STD_SED_CMDS.hide-from-output}
-<<<<<<< HEAD
-# For Compat_RunCommand, useShell == FALSE.
-SED_CMDS.sh-dots=		-e 's,^.*\.\.\.:.*,<not found: ...>,'
-# For Compat_RunCommand, useShell == TRUE.
-=======
 # For Compat_RunCommand, useShell == false.
 SED_CMDS.sh-dots=		-e 's,^.*\.\.\.:.*,<not found: ...>,'
 # For Compat_RunCommand, useShell == true.
->>>>>>> e2aa5677
 SED_CMDS.sh-dots+=		-e 's,^make: exec(\(.*\)) failed (.*)$$,<not found: \1>,'
 SED_CMDS.sh-dots+=		-e 's,^\(\*\*\* Error code \)[1-9][0-9]*,\1<nonzero>,'
 SED_CMDS.sh-errctl=		${STD_SED_CMDS.dj}
