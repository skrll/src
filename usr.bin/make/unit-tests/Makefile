--- conflicted
+++ resolved
@@ -1,8 +1,4 @@
-<<<<<<< HEAD
-# $NetBSD: Makefile,v 1.276 2021/04/15 19:02:29 rillig Exp $
-=======
 # $NetBSD: Makefile,v 1.277 2021/04/27 16:20:06 rillig Exp $
->>>>>>> fed14ef0
 #
 # Unit tests for make(1)
 #
@@ -234,10 +230,7 @@
 TESTS+=		opt-debug-cond
 TESTS+=		opt-debug-dir
 TESTS+=		opt-debug-errors
-<<<<<<< HEAD
-=======
 TESTS+=		opt-debug-errors-jobs
->>>>>>> fed14ef0
 TESTS+=		opt-debug-file
 TESTS+=		opt-debug-for
 TESTS+=		opt-debug-graph1
