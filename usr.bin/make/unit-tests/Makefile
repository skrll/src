<<<<<<< HEAD
# $NetBSD: Makefile,v 1.248 2020/12/13 05:13:38 sjg Exp $
=======
# $NetBSD: Makefile,v 1.277 2021/04/27 16:20:06 rillig Exp $
>>>>>>> 9e014010
#
# Unit tests for make(1)
#
# The main targets are:
#
# all:
#	run all the tests
# test:
#	run 'all', and compare to expected results
# accept:
#	move generated output to expected results
#
# Settable variables
#
# TEST_MAKE
#	The make program to be tested.
#
#
# Adding a test case
#
# Each feature should get its own set of tests in its own suitably
# named makefile (*.mk), with its own set of expected results (*.exp),
# and it should be added to the TESTS list.
#
# Any added files must also be added to src/distrib/sets/lists/tests/mi.
# To do that, just run "make sync-mi" in this directory.
#
# A few *.mk files are helper files for other tests (such as include-sub.mk)
# and are thus not added to TESTS.  Such files must be ignored in
# src/tests/usr.bin/make/t_make.sh.
#

<<<<<<< HEAD
# we use this below but we might be an older make
=======
.MAIN: all

# we use these below but we might be an older make
.MAKE.OS?= ${uname -s:L:sh}
>>>>>>> 9e014010
.MAKE.UID?= ${id -u:L:sh}

# Each test is in a sub-makefile.
# Keep the list sorted.
# Any test that is commented out must be ignored in
# src/tests/usr.bin/make/t_make.sh as well.
TESTS+=		archive
TESTS+=		archive-suffix
TESTS+=		cmd-errors
<<<<<<< HEAD
TESTS+=		cmd-errors-lint
TESTS+=		cmd-interrupt
TESTS+=		cmdline
=======
TESTS+=		cmd-errors-jobs
TESTS+=		cmd-errors-lint
TESTS+=		cmd-interrupt
TESTS+=		cmdline
TESTS+=		cmdline-redirect-stdin
>>>>>>> 9e014010
TESTS+=		cmdline-undefined
TESTS+=		comment
TESTS+=		compat-error
TESTS+=		cond-cmp-numeric
TESTS+=		cond-cmp-numeric-eq
TESTS+=		cond-cmp-numeric-ge
TESTS+=		cond-cmp-numeric-gt
TESTS+=		cond-cmp-numeric-le
TESTS+=		cond-cmp-numeric-lt
TESTS+=		cond-cmp-numeric-ne
TESTS+=		cond-cmp-string
TESTS+=		cond-cmp-unary
<<<<<<< HEAD
=======
TESTS+=		cond-eof
>>>>>>> 9e014010
TESTS+=		cond-func
TESTS+=		cond-func-commands
TESTS+=		cond-func-defined
TESTS+=		cond-func-empty
TESTS+=		cond-func-exists
TESTS+=		cond-func-make
TESTS+=		cond-func-make-main
TESTS+=		cond-func-target
TESTS+=		cond-late
TESTS+=		cond-op
TESTS+=		cond-op-and
TESTS+=		cond-op-and-lint
TESTS+=		cond-op-not
TESTS+=		cond-op-or
TESTS+=		cond-op-or-lint
TESTS+=		cond-op-parentheses
TESTS+=		cond-short
TESTS+=		cond-token-number
TESTS+=		cond-token-plain
TESTS+=		cond-token-string
TESTS+=		cond-token-var
TESTS+=		cond-undef-lint
TESTS+=		cond1
TESTS+=		counter
TESTS+=		counter-append
TESTS+=		dep
TESTS+=		dep-colon
TESTS+=		dep-colon-bug-cross-file
TESTS+=		dep-double-colon
TESTS+=		dep-double-colon-indep
TESTS+=		dep-exclam
TESTS+=		dep-none
TESTS+=		dep-percent
TESTS+=		dep-var
TESTS+=		dep-wildcards
TESTS+=		depsrc
TESTS+=		depsrc-end
TESTS+=		depsrc-exec
TESTS+=		depsrc-ignore
TESTS+=		depsrc-made
TESTS+=		depsrc-make
TESTS+=		depsrc-meta
TESTS+=		depsrc-nometa
TESTS+=		depsrc-nometa_cmp
TESTS+=		depsrc-nopath
TESTS+=		depsrc-notmain
TESTS+=		depsrc-optional
TESTS+=		depsrc-phony
TESTS+=		depsrc-precious
TESTS+=		depsrc-recursive
TESTS+=		depsrc-silent
TESTS+=		depsrc-use
TESTS+=		depsrc-usebefore
TESTS+=		depsrc-usebefore-double-colon
TESTS+=		depsrc-wait
TESTS+=		deptgt
TESTS+=		deptgt-begin
TESTS+=		deptgt-begin-fail
TESTS+=		deptgt-begin-fail-indirect
TESTS+=		deptgt-default
TESTS+=		deptgt-delete_on_error
TESTS+=		deptgt-end
TESTS+=		deptgt-end-fail
TESTS+=		deptgt-end-fail-all
TESTS+=		deptgt-end-fail-indirect
TESTS+=		deptgt-end-jobs
TESTS+=		deptgt-error
TESTS+=		deptgt-ignore
TESTS+=		deptgt-interrupt
TESTS+=		deptgt-main
TESTS+=		deptgt-makeflags
TESTS+=		deptgt-no_parallel
TESTS+=		deptgt-nopath
TESTS+=		deptgt-notparallel
TESTS+=		deptgt-objdir
TESTS+=		deptgt-order
TESTS+=		deptgt-path
TESTS+=		deptgt-path-suffix
TESTS+=		deptgt-phony
TESTS+=		deptgt-precious
TESTS+=		deptgt-shell
TESTS+=		deptgt-silent
TESTS+=		deptgt-stale
TESTS+=		deptgt-suffixes
TESTS+=		dir
TESTS+=		dir-expand-path
TESTS+=		directive
TESTS+=		directive-dinclude
TESTS+=		directive-elif
TESTS+=		directive-elifdef
TESTS+=		directive-elifmake
TESTS+=		directive-elifndef
TESTS+=		directive-elifnmake
TESTS+=		directive-else
TESTS+=		directive-endfor
TESTS+=		directive-endif
TESTS+=		directive-error
TESTS+=		directive-export
TESTS+=		directive-export-env
<<<<<<< HEAD
=======
TESTS+=		directive-export-impl
>>>>>>> 9e014010
TESTS+=		directive-export-gmake
TESTS+=		directive-export-literal
TESTS+=		directive-for
TESTS+=		directive-for-errors
TESTS+=		directive-for-escape
TESTS+=		directive-for-generating-endif
<<<<<<< HEAD
=======
TESTS+=		directive-for-lines
TESTS+=		directive-for-null
>>>>>>> 9e014010
TESTS+=		directive-hyphen-include
TESTS+=		directive-if
TESTS+=		directive-if-nested
TESTS+=		directive-ifdef
TESTS+=		directive-ifmake
TESTS+=		directive-ifndef
TESTS+=		directive-ifnmake
TESTS+=		directive-include
TESTS+=		directive-include-fatal
TESTS+=		directive-info
TESTS+=		directive-misspellings
TESTS+=		directive-sinclude
TESTS+=		directive-undef
TESTS+=		directive-unexport
TESTS+=		directive-unexport-env
TESTS+=		directive-warning
TESTS+=		dollar
TESTS+=		doterror
TESTS+=		dotwait
TESTS+=		envfirst
TESTS+=		error
TESTS+=		# escape	# broken by reverting POSIX changes
TESTS+=		export
TESTS+=		export-all
TESTS+=		export-env
TESTS+=		export-variants
TESTS+=		forloop
TESTS+=		forsubst
TESTS+=		gnode-submake
TESTS+=		hanoi-include
TESTS+=		impsrc
TESTS+=		include-main
TESTS+=		job-flags
TESTS+=		job-output-long-lines
<<<<<<< HEAD
=======
TESTS+=		job-output-null
TESTS+=		jobs-empty-commands
>>>>>>> 9e014010
TESTS+=		jobs-error-indirect
TESTS+=		jobs-error-nested
TESTS+=		jobs-error-nested-make
TESTS+=		lint
TESTS+=		make-exported
TESTS+=		meta-cmd-cmp
TESTS+=		moderrs
TESTS+=		modmatch
TESTS+=		modmisc
TESTS+=		modts
TESTS+=		modword
.if ${.MAKE.UID} > 0
TESTS+=		objdir-writable
.endif
TESTS+=		opt
TESTS+=		opt-backwards
TESTS+=		opt-chdir
TESTS+=		opt-debug
TESTS+=		opt-debug-all
TESTS+=		opt-debug-archive
TESTS+=		opt-debug-curdir
TESTS+=		opt-debug-cond
TESTS+=		opt-debug-dir
TESTS+=		opt-debug-errors
TESTS+=		opt-debug-errors-jobs
TESTS+=		opt-debug-file
TESTS+=		opt-debug-for
TESTS+=		opt-debug-graph1
TESTS+=		opt-debug-graph2
TESTS+=		opt-debug-graph3
TESTS+=		opt-debug-hash
TESTS+=		opt-debug-jobs
TESTS+=		opt-debug-lint
TESTS+=		opt-debug-loud
TESTS+=		opt-debug-meta
TESTS+=		opt-debug-making
TESTS+=		opt-debug-no-rm
TESTS+=		opt-debug-parse
TESTS+=		opt-debug-suff
TESTS+=		opt-debug-targets
TESTS+=		opt-debug-varraw
TESTS+=		opt-debug-var
TESTS+=		opt-debug-x-trace
TESTS+=		opt-define
TESTS+=		opt-env
TESTS+=		opt-file
TESTS+=		opt-ignore
TESTS+=		opt-include-dir
TESTS+=		opt-jobs
TESTS+=		opt-jobs-internal
TESTS+=		opt-jobs-no-action
TESTS+=		opt-keep-going
TESTS+=		opt-keep-going-multiple
TESTS+=		opt-m-include-dir
TESTS+=		opt-no-action
TESTS+=		opt-no-action-at-all
TESTS+=		opt-no-action-runflags
<<<<<<< HEAD
=======
TESTS+=		opt-no-action-touch
>>>>>>> 9e014010
TESTS+=		opt-query
TESTS+=		opt-raw
TESTS+=		opt-silent
TESTS+=		opt-touch
TESTS+=		opt-touch-jobs
TESTS+=		opt-tracefile
TESTS+=		opt-var-expanded
TESTS+=		opt-var-literal
TESTS+=		opt-warnings-as-errors
TESTS+=		opt-where-am-i
TESTS+=		opt-x-reduce-exported
TESTS+=		order
TESTS+=		parse-var
TESTS+=		phony-end
TESTS+=		posix
TESTS+=		# posix1	# broken by reverting POSIX changes
TESTS+=		recursive
TESTS+=		sh
TESTS+=		sh-dots
TESTS+=		sh-errctl
TESTS+=		sh-flags
TESTS+=		sh-jobs
TESTS+=		sh-jobs-error
TESTS+=		sh-leading-at
TESTS+=		sh-leading-hyphen
TESTS+=		sh-leading-plus
TESTS+=		sh-meta-chars
TESTS+=		sh-multi-line
TESTS+=		sh-single-line
TESTS+=		shell-csh
TESTS+=		shell-custom
TESTS+=		shell-ksh
TESTS+=		shell-sh
TESTS+=		suff-add-later
TESTS+=		suff-clear-regular
TESTS+=		suff-clear-single
TESTS+=		suff-incomplete
TESTS+=		suff-lookup
TESTS+=		suff-main
TESTS+=		suff-main-several
TESTS+=		suff-phony
TESTS+=		suff-rebuild
TESTS+=		suff-self
TESTS+=		suff-transform-debug
TESTS+=		suff-transform-endless
TESTS+=		suff-transform-expand
TESTS+=		suff-transform-select
TESTS+=		sunshcmd
TESTS+=		ternary
TESTS+=		unexport
TESTS+=		unexport-env
TESTS+=		use-inference
TESTS+=		var-class
TESTS+=		var-class-cmdline
TESTS+=		var-class-env
TESTS+=		var-class-global
TESTS+=		var-class-local
TESTS+=		var-class-local-legacy
TESTS+=		var-eval-short
TESTS+=		var-op
TESTS+=		var-op-append
TESTS+=		var-op-assign
TESTS+=		var-op-default
TESTS+=		var-op-expand
TESTS+=		var-op-shell
TESTS+=		var-op-sunsh
TESTS+=		var-recursive
TESTS+=		varcmd
TESTS+=		vardebug
TESTS+=		varfind
TESTS+=		varmisc
TESTS+=		varmod
TESTS+=		varmod-assign
TESTS+=		varmod-defined
TESTS+=		varmod-edge
TESTS+=		varmod-exclam-shell
TESTS+=		varmod-extension
TESTS+=		varmod-gmtime
TESTS+=		varmod-hash
TESTS+=		varmod-head
TESTS+=		varmod-ifelse
TESTS+=		varmod-indirect
TESTS+=		varmod-l-name-to-value
TESTS+=		varmod-localtime
TESTS+=		varmod-loop
TESTS+=		varmod-loop-varname
TESTS+=		varmod-match
TESTS+=		varmod-match-escape
TESTS+=		varmod-no-match
TESTS+=		varmod-order
TESTS+=		varmod-order-reverse
TESTS+=		varmod-order-shuffle
TESTS+=		varmod-path
TESTS+=		varmod-quote
TESTS+=		varmod-quote-dollar
TESTS+=		varmod-range
TESTS+=		varmod-remember
TESTS+=		varmod-root
TESTS+=		varmod-select-words
TESTS+=		varmod-shell
TESTS+=		varmod-subst
TESTS+=		varmod-subst-regex
TESTS+=		varmod-sun-shell
TESTS+=		varmod-sysv
TESTS+=		varmod-tail
TESTS+=		varmod-to-abs
TESTS+=		varmod-to-lower
TESTS+=		varmod-to-many-words
TESTS+=		varmod-to-one-word
TESTS+=		varmod-to-separator
TESTS+=		varmod-to-upper
TESTS+=		varmod-undefined
TESTS+=		varmod-unique
TESTS+=		varname
TESTS+=		varname-dollar
TESTS+=		varname-dot-alltargets
TESTS+=		varname-dot-curdir
TESTS+=		varname-dot-includes
TESTS+=		varname-dot-includedfromdir
TESTS+=		varname-dot-includedfromfile
TESTS+=		varname-dot-libs
TESTS+=		varname-dot-make-dependfile
TESTS+=		varname-dot-make-expand_variables
TESTS+=		varname-dot-make-exported
TESTS+=		varname-dot-make-jobs
TESTS+=		varname-dot-make-jobs-prefix
TESTS+=		varname-dot-make-level
TESTS+=		varname-dot-make-makefile_preference
TESTS+=		varname-dot-make-makefiles
TESTS+=		varname-dot-make-meta-bailiwick
TESTS+=		varname-dot-make-meta-created
TESTS+=		varname-dot-make-meta-files
TESTS+=		varname-dot-make-meta-ignore_filter
TESTS+=		varname-dot-make-meta-ignore_paths
TESTS+=		varname-dot-make-meta-ignore_patterns
TESTS+=		varname-dot-make-meta-prefix
TESTS+=		varname-dot-make-mode
TESTS+=		varname-dot-make-path_filemon
TESTS+=		varname-dot-make-pid
TESTS+=		varname-dot-make-ppid
TESTS+=		varname-dot-make-save_dollars
TESTS+=		varname-dot-makeflags
TESTS+=		varname-dot-makeoverrides
TESTS+=		varname-dot-newline
TESTS+=		varname-dot-objdir
TESTS+=		varname-dot-parsedir
TESTS+=		varname-dot-parsefile
TESTS+=		varname-dot-path
TESTS+=		varname-dot-shell
TESTS+=		varname-dot-targets
TESTS+=		varname-empty
TESTS+=		varname-make
TESTS+=		varname-make_print_var_on_error
TESTS+=		varname-make_print_var_on_error-jobs
TESTS+=		varname-makefile
TESTS+=		varname-makeflags
TESTS+=		varname-pwd
TESTS+=		varname-vpath
TESTS+=		varparse-dynamic
TESTS+=		varparse-errors
TESTS+=		varparse-mod
TESTS+=		varparse-undef-partial
TESTS+=		varquote
<<<<<<< HEAD
=======

# Ideas for more tests:
#	char-0020-space.mk
#	char-005C-backslash.mk
#	escape-cond-str.mk
#	escape-cond-func-arg.mk
#	escape-cond-func-arg.mk
#	escape-varmod.mk
#	escape-varmod-define.mk
#	escape-varmod-match.mk
#	escape-varname.mk
#	escape-varassign-varname.mk
#	escape-varassign-varname-cmdline.mk
#	escape-varassign-value.mk
#	escape-varassign-value-cmdline.mk
#	escape-dependency-source.mk
#	escape-dependency-target.mk
#	escape-for-varname.mk
#	escape-for-item.mk
#	posix-*.mk (see posix.mk and posix1.mk)
>>>>>>> 9e014010

# Ideas for more tests:
#	char-0020-space.mk
#	char-005C-backslash.mk
#	escape-cond-str.mk
#	escape-cond-func-arg.mk
#	escape-cond-func-arg.mk
#	escape-varmod.mk
#	escape-varmod-define.mk
#	escape-varmod-match.mk
#	escape-varname.mk
#	escape-varassign-varname.mk
#	escape-varassign-varname-cmdline.mk
#	escape-varassign-value.mk
#	escape-varassign-value-cmdline.mk
#	escape-dependency-source.mk
#	escape-dependency-target.mk
#	escape-for-varname.mk
#	escape-for-item.mk
#	posix-*.mk (see posix.mk and posix1.mk)

.if ${.OBJDIR} != ${.CURDIR}
RO_OBJDIR:=	${.OBJDIR}/roobj
.else
RO_OBJDIR:=	${TMPDIR:U/tmp}/roobj
.endif
# Additional environment variables for some of the tests.
# The base environment is -i PATH="$PATH".
ENV.depsrc-optional+=   TZ=UTC
ENV.envfirst=		FROM_ENV=value-from-env
ENV.objdir-writable+=	RO_OBJDIR=${RO_OBJDIR}
ENV.varmisc=		FROM_ENV=env
ENV.varmisc+=		FROM_ENV_BEFORE=env
ENV.varmisc+=		FROM_ENV_AFTER=env
ENV.varmod-localtime+=	TZ=Europe/Berlin
ENV.varname-vpath+=	VPATH=varname-vpath.dir:varname-vpath.dir2

# Override make flags for some of the tests; default is -k.
# If possible, write ".MAKEFLAGS: -dv" in the test .mk file instead of
# settings FLAGS.test=-dv here, since that is closer to the test code.
FLAGS.cond-func-make=		via-cmdline
FLAGS.directive-ifmake=		first second
FLAGS.doterror=			# none, especially not -k
FLAGS.jobs-error-indirect=	# none, especially not -k
FLAGS.jobs-error-nested=	# none, especially not -k
FLAGS.jobs-error-nested-make=	# none, especially not -k
FLAGS.varname-empty=		-dv '$${:U}=cmdline-u' '=cmdline-plain'

# Some tests need extra postprocessing.
SED_CMDS.dir=		${:D remove output from -DCLEANUP mode }
SED_CMDS.dir+=		-e '/^OpenDirs_Done:/d'
SED_CMDS.dir+=		-e '/^CachedDir /d'
SED_CMDS.export=	-e '/^[^=_A-Za-z0-9]*=/d'
SED_CMDS.export-all=	${SED_CMDS.export}
SED_CMDS.export-env=	${SED_CMDS.export}
SED_CMDS.job-output-long-lines= \
	${:D Job separators on their own line are ok. } \
	-e '/^--- job-[ab] ---$$/d' \
	${:D Plain output lines are ok as well. } \
	${:D They may come in multiples of 1024 or as 10000. } \
	-e '/^aa*$$/d' \
	-e '/^bb*$$/d' \
	${:D The following lines should rather not occur since the job } \
	${:D marker should always be at the beginning of the line. } \
	-e '/^aa*--- job-b ---$$/d' \
	-e '/^bb*--- job-a ---$$/d'
<<<<<<< HEAD
SED_CMDS.objdir-writable=	-e 's,${RO_OBJDIR},OBJDIR/roobj,g'
SED_CMDS.opt-debug-graph1=	${STD_SED_CMDS.dg1}
=======
SED_CMDS.opt-debug-graph1=	${STD_SED_CMDS.dg1}
SED_CMDS.opt-debug-graph2=	${STD_SED_CMDS.dg2}
SED_CMDS.opt-debug-graph3=	${STD_SED_CMDS.dg3}
>>>>>>> 9e014010
SED_CMDS.opt-debug-jobs=	-e 's,([0-9][0-9]*),(<pid>),'
SED_CMDS.opt-debug-jobs+=	-e 's,pid [0-9][0-9]*,pid <pid>,'
SED_CMDS.opt-debug-jobs+=	-e 's,Process [0-9][0-9]*,Process <pid>,'
SED_CMDS.opt-debug-jobs+=	-e 's,JobFinish: [0-9][0-9]*,JobFinish: <pid>,'
SED_CMDS.opt-debug-jobs+=	-e 's,Command: ${.SHELL:T},Command: <shell>,'
# The "-q" may be there or not, see jobs.c, variable shells.
SED_CMDS.opt-debug-jobs+=	-e 's,^\(.Command: <shell>\) -q,\1,'
<<<<<<< HEAD
SED_CMDS.opt-jobs-no-action=	${STD_SED_CMDS.hide-from-output}
SED_CMDS.opt-no-action-runflags= ${STD_SED_CMDS.hide-from-output}
# For Compat_RunCommand, useShell == FALSE.
SED_CMDS.sh-dots=		-e 's,^.*\.\.\.:.*,<not found: ...>,'
# For Compat_RunCommand, useShell == TRUE.
=======
SED_CMDS.opt-debug-lint+=	${STD_SED_CMDS.regex}
SED_CMDS.opt-jobs-no-action=	${STD_SED_CMDS.hide-from-output}
SED_CMDS.opt-no-action-runflags= ${STD_SED_CMDS.hide-from-output}
# For Compat_RunCommand, useShell == false.
SED_CMDS.sh-dots=		-e 's,^.*\.\.\.:.*,<not found: ...>,'
# For Compat_RunCommand, useShell == true.
>>>>>>> 9e014010
SED_CMDS.sh-dots+=		-e 's,^make: exec(\(.*\)) failed (.*)$$,<not found: \1>,'
SED_CMDS.sh-dots+=		-e 's,^\(\*\*\* Error code \)[1-9][0-9]*,\1<nonzero>,'
SED_CMDS.sh-errctl=		${STD_SED_CMDS.dj}
SED_CMDS.sh-flags=		${STD_SED_CMDS.hide-from-output}
SED_CMDS.suff-main+=		${STD_SED_CMDS.dg1}
SED_CMDS.suff-main-several+=	${STD_SED_CMDS.dg1}
SED_CMDS.suff-transform-debug+=	${STD_SED_CMDS.dg1}
<<<<<<< HEAD
SED_CMDS.var-op-shell+=	\
	-e 's,^${.SHELL:T}: [ 0-9:]*,,' \
	-e '/command/s,No such.*,not found,'
SED_CMDS.vardebug+=	-e 's,${.SHELL},</path/to/shell>,'
SED_CMDS.varmod-edge+=	-e 's, line [0-9]*:, line omitted:,'
SED_CMDS.varmod-gmtime+=	-e 's,Tue Jan 19 03:14:08 2038,<normalized>,'
SED_CMDS.varmod-gmtime+=	${:D FreeBSD i386 still has 32-bit time_t. }
SED_CMDS.varmod-gmtime+=	-e 's,Fri Dec 13 20:45:52 1901,<normalized>,'
SED_CMDS.varmod-localtime+=	-e 's,Tue Jan 19 04:14:08 2038,<normalized>,'
SED_CMDS.varmod-localtime+=	${:D FreeBSD i386 still has 32-bit time_t. }
SED_CMDS.varmod-localtime+=	-e 's,Fri Dec 13 21:45:52 1901,<normalized>,'
SED_CMDS.varmod-subst-regex+= \
			-e 's,\(Regex compilation error:\).*,\1 (details omitted),'
=======
SED_CMDS.var-op-shell+=		${STD_SED_CMDS.shell}
SED_CMDS.var-op-shell+=		-e '/command/s,No such.*,not found,'
SED_CMDS.vardebug+=		-e 's,${.SHELL},</path/to/shell>,'
SED_CMDS.varmod-subst-regex+=	${STD_SED_CMDS.regex}
>>>>>>> 9e014010
SED_CMDS.varname-dot-parsedir=	-e '/in some cases/ s,^make: "[^"]*,make: "<normalized>,'
SED_CMDS.varname-dot-parsefile=	-e '/in some cases/ s,^make: "[^"]*,make: "<normalized>,'
SED_CMDS.varname-dot-shell=	-e 's, = /[^ ]*, = (details omitted),g'
SED_CMDS.varname-dot-shell+=	-e 's,"/[^" ]*","(details omitted)",g'
SED_CMDS.varname-dot-shell+=	-e 's,\[/[^] ]*\],[(details omitted)],g'
<<<<<<< HEAD
=======
SED_CMDS.varname-empty=		-e 's,${.CURDIR},<curdir>,g'
SED_CMDS.varname-empty+=	-e '/\.PARSEDIR/d'
SED_CMDS.varname-empty+=	-e '/\.SHELL/d'
>>>>>>> 9e014010

# Some tests need an additional round of postprocessing.
POSTPROC.deptgt-suffixes=	awk '/^\#\*\*\* Suffixes/,/^never-stop/'
POSTPROC.gnode-submake=		awk '/Input graph/, /^$$/'
<<<<<<< HEAD
POSTPROC.varname-empty=		${TOOL_SED} -n -e '/^Var_Set/p' -e '/^out:/p'
=======
>>>>>>> 9e014010

# Some tests reuse other tests, which makes them unnecessarily fragile.
export-all.rawout: export.mk
unexport.rawout: export.mk
unexport-env.rawout: export.mk

# End of the configuration section.

# Some standard sed commands, to be used in the SED_CMDS above.

# Omit details such as process IDs from the output of the -dg1 option.
STD_SED_CMDS.dg1=	-e 's,${.CURDIR}$$,<curdir>,'
STD_SED_CMDS.dg1+=	-e 's,  ${DEFSYSPATH:U/usr/share/mk}$$,  <defsyspath>,'
STD_SED_CMDS.dg1+=	-e 's,^\(\.MAKE *=\) .*,\1 <details omitted>,'
STD_SED_CMDS.dg1+=	-e 's,^\(\.MAKE\.[A-Z_]* *=\) .*,\1 <details omitted>,'
STD_SED_CMDS.dg1+=	-e 's,^\(MACHINE[_ARCH]* *=\) .*,\1 <details omitted>,'
STD_SED_CMDS.dg1+=	-e 's,^\(MAKE *=\) .*,\1 <details omitted>,'
<<<<<<< HEAD
=======
STD_SED_CMDS.dg1+=	-e 's,^\(\.SHELL *=\) .*,\1 <details omitted>,'

STD_SED_CMDS.dg2=	${STD_SED_CMDS.dg1}
STD_SED_CMDS.dg2+=	-e 's,\(last modified\) ..:..:.. ... ..\, ....,\1 <timestamp>,'
STD_SED_CMDS.dg3=	${STD_SED_CMDS.dg2}
>>>>>>> 9e014010

# Omit details such as process IDs from the output of the -dj option.
STD_SED_CMDS.dj= \
	-e '/Process/d;/JobFinish:/d' \
	-e 's,^\(Job_TokenWithdraw\)([0-9]*),\1(<pid>),' \
	-e 's,^([0-9][0-9]*) \(withdrew token\),(<pid>) \1,' \
	-e 's, \(pid\) [0-9][0-9]*, \1 <pid>,' \
	-e 's,^\(	Command:\) .*,\1 <shell>,'

# Reduce the noise for tests running with the -n option, since there is no
# other way to suppress the echoing of the commands.
STD_SED_CMDS.hide-from-output= \
	-e '/^echo hide-from-output/d' \
	-e 's,hide-from-output ,,' \
	-e 's,hide-from-output,,'

<<<<<<< HEAD
# End of the configuration helpers section.

.MAIN: all
=======
# Normalize the output for error messages from the shell.
#
# $shell -c '...'
#	NetBSD sh	...: not found
#	NetBSD ksh	ksh: ...: not found
#	bash 5.0.18	bash: ...: command not found
#	bash 5.1.0	bash: line 1: ...: command not found
#	dash		dash: 1: ...: not found
#
# $shell -c '< /nonexistent'
#	NetBSD sh	sh: cannot open /nonexistent: no such file
#	NetBSD ksh	ksh: cannot open /nonexistent: No such file or directory
#	bash 5.0.18	bash: /nonexistent: No such file or directory
#	bash 5.1.0	bash: line 1: /nonexistent: No such file or directory
#	dash		dash: 1: cannot open /nonexistent: No such file
#
# echo '< /nonexistent' | $shell
#	NetBSD sh	sh: cannot open /nonexistent: no such file
#	NetBSD ksh	ksh: <stdin>[1]: cannot open /nonexistent: No such file or directory
#	bash 5.0.18	bash: line 1: /nonexistent: No such file or directory
#	bash 5.1.0	bash: line 1: /nonexistent: No such file or directory
#	dash		dash: 1: cannot open /nonexistent: No such file
#
STD_SED_CMDS.shell+=		-e 's,^${.SHELL:T}: line [0-9][0-9]*: ,,'
STD_SED_CMDS.shell+=		-e 's,^${.SHELL:T}: [0-9][0-9]*: ,,'
STD_SED_CMDS.shell+=		-e 's,^${.SHELL:T}: ,,'

# The actual error messages for a failed regcomp or regexec differ between the
# implementations.
STD_SED_CMDS.regex= \
	-e 's,\(Regex compilation error:\).*,\1 (details omitted),'

# End of the configuration helpers section.
>>>>>>> 9e014010

UNIT_TESTS:=	${.PARSEDIR}
.PATH: ${UNIT_TESTS}

.if ${USE_ABSOLUTE_TESTNAMES:Uno} == yes
OUTFILES=	${TESTS:@test@${.CURDIR:tA}/${test}.out@}
.else
OUTFILES=	${TESTS:=.out}
.endif

all: ${OUTFILES}

CLEANFILES=		*.rawout *.out *.status *.tmp *.core *.tmp
CLEANFILES+=		obj*.[och] lib*.a	# posix1.mk
CLEANFILES+=		issue* .[ab]*		# suffixes.mk
CLEANDIRS=		dir dummy		# posix1.mk

clean:
	rm -f ${CLEANFILES}
	rm -rf ${CLEANDIRS}

TEST_MAKE?=	${.MAKE}
TOOL_SED?=	sed

# ensure consistent results from sort(1)
LC_ALL=		C
LANG=		C
.export LANG LC_ALL

<<<<<<< HEAD
MAKE_TEST_ENV?=	MALLOC_OPTIONS="JA"	# for jemalloc

.if ${.MAKE.OS:U${uname -s:L:sh}} == "NetBSD"
=======

# for many tests we need a TMPDIR that will not collide
# with other users.
.if ${.OBJDIR} != ${.CURDIR}
# easy
TMPDIR:=	${.OBJDIR}/tmp
.elif defined(TMPDIR)
TMPDIR:=	${TMPDIR}/uid${.MAKE.UID}
.else
TMPDIR:=	/tmp/uid${.MAKE.UID}
.endif
# make sure it exists
.if !exist(${TMPDIR})
x!= echo; mkdir -p ${TMPDIR}
.endif

MAKE_TEST_ENV?=	MALLOC_OPTIONS="JA"	# for jemalloc
MAKE_TEST_ENV+= TMPDIR=${TMPDIR}

.if ${.MAKE.OS} == "NetBSD"
>>>>>>> 9e014010
LIMIT_RESOURCES?=	ulimit -v 200000
.endif
LIMIT_RESOURCES?=	:

# Each test is run in a sub-make, to keep the tests for interfering with
# each other, and because they use different environment variables and
# command line options.
.SUFFIXES: .mk .rawout .out
.mk.rawout:
	@${_MKMSG_TEST:Uecho '#      test '} ${.PREFIX}
	@set -eu; \
	${LIMIT_RESOURCES}; \
	cd ${.OBJDIR}; \
	env -i PATH="$$PATH" ${MAKE_TEST_ENV} ${ENV.${.PREFIX:T}} \
	  ${TEST_MAKE} \
	    -r -C ${.CURDIR} -f ${.IMPSRC} \
	    ${FLAGS.${.PREFIX:T}:U-k} \
	    > ${.TARGET}.tmp 2>&1 \
	&& status=$$? || status=$$?; \
	echo $$status > ${.TARGET:R}.status
	@mv ${.TARGET}.tmp ${.TARGET}

# Postprocess the test output so that the results can be compared.
#
# always pretend .MAKE was called 'make'
_SED_CMDS+=	-e 's,^${TEST_MAKE:T:S,.,\\.,g}[][0-9]*:,make:,'
_SED_CMDS+=	-e 's,${TEST_MAKE:S,.,\\.,g},make,'
_SED_CMDS+=	-e 's,${TEST_MAKE:T:S,.,\\.,g}[][0-9]* warning,make warning,'
_SED_CMDS+=	-e 's,^usage: ${TEST_MAKE:T:S,.,\\.,g} ,usage: make ,'
# replace anything after 'stopped in' with unit-tests
_SED_CMDS+=	-e '/stopped/s, /.*, unit-tests,'
_SED_CMDS+=	-e 's,${TMPDIR},TMPDIR,g'
# strip ${.CURDIR}/ from the output
_SED_CMDS+=	-e 's,${.CURDIR:S,.,\\.,g}/,,g'
_SED_CMDS+=	-e 's,${UNIT_TESTS:S,.,\\.,g}/,,g'

.rawout.out:
	@${TOOL_SED} ${_SED_CMDS} ${SED_CMDS.${.PREFIX:T}} \
	  < ${.IMPSRC} > ${.TARGET}.tmp1
	@${POSTPROC.${.PREFIX:T}:Ucat} < ${.TARGET}.tmp1 > ${.TARGET}.tmp2
	@rm ${.TARGET}.tmp1
	@echo "exit status `cat ${.TARGET:R}.status`" >> ${.TARGET}.tmp2
	@mv ${.TARGET}.tmp2 ${.TARGET}

# Compare all output files
test:	${OUTFILES} .PHONY
	@failed= ; \
	for test in ${TESTS}; do \
	  diff -u ${UNIT_TESTS}/$${test}.exp $${test}.out \
	  || failed="$${failed}$${failed:+ }$${test}" ; \
	done ; \
	if [ -n "$${failed}" ]; then \
	  echo "Failed tests: $${failed}" ; false ; \
	else \
	  echo "All tests passed" ; \
	fi

accept:
	@for test in ${TESTS}; do \
	  cmp -s ${UNIT_TESTS}/$${test}.exp $${test}.out \
	  || { echo "Replacing $${test}.exp" ; \
	       cp $${test}.out ${UNIT_TESTS}/$${test}.exp ; } \
	done

# Note: only works for adding tests.
# To remove a test, the $$mi file must be edited manually.
sync-mi:
	@set -eu;							\
	cd "${MAKEFILE:tA:H}/../../..";					\
	mi="distrib/sets/lists/tests/mi";				\
	cvs update "$$mi";						\
	testsdir="usr.bin/make/unit-tests";				\
	fmt="./usr/tests/$$testsdir/%s\ttests-usr.bin-tests\tcompattestfile,atf\\n"; \
	cat "$$mi" > "$$mi.tmp";					\
	(cd "$$testsdir" && ls *.exp *.mk) | xargs printf "$$fmt" >> "$$mi.tmp"; \
	distrib/sets/fmt-list "$$mi.tmp";				\
	mv "$$mi.tmp" "$$mi";						\
	cvs diff "$$mi" || true

.if exists(${TEST_MAKE})
${TESTS:=.rawout}: ${TEST_MAKE}
# in meta mode, we *know* if a target script is impacted
# by a makefile change.
.if ${.MAKE.MODE:Unormal:Mmeta} == ""
${TESTS:=.rawout}: ${.PARSEDIR}/Makefile
.endif
.endif

.-include <bsd.obj.mk><|MERGE_RESOLUTION|>--- conflicted
+++ resolved
@@ -1,8 +1,4 @@
-<<<<<<< HEAD
-# $NetBSD: Makefile,v 1.248 2020/12/13 05:13:38 sjg Exp $
-=======
 # $NetBSD: Makefile,v 1.277 2021/04/27 16:20:06 rillig Exp $
->>>>>>> 9e014010
 #
 # Unit tests for make(1)
 #
@@ -35,14 +31,10 @@
 # src/tests/usr.bin/make/t_make.sh.
 #
 
-<<<<<<< HEAD
-# we use this below but we might be an older make
-=======
 .MAIN: all
 
 # we use these below but we might be an older make
 .MAKE.OS?= ${uname -s:L:sh}
->>>>>>> 9e014010
 .MAKE.UID?= ${id -u:L:sh}
 
 # Each test is in a sub-makefile.
@@ -52,17 +44,11 @@
 TESTS+=		archive
 TESTS+=		archive-suffix
 TESTS+=		cmd-errors
-<<<<<<< HEAD
-TESTS+=		cmd-errors-lint
-TESTS+=		cmd-interrupt
-TESTS+=		cmdline
-=======
 TESTS+=		cmd-errors-jobs
 TESTS+=		cmd-errors-lint
 TESTS+=		cmd-interrupt
 TESTS+=		cmdline
 TESTS+=		cmdline-redirect-stdin
->>>>>>> 9e014010
 TESTS+=		cmdline-undefined
 TESTS+=		comment
 TESTS+=		compat-error
@@ -75,10 +61,7 @@
 TESTS+=		cond-cmp-numeric-ne
 TESTS+=		cond-cmp-string
 TESTS+=		cond-cmp-unary
-<<<<<<< HEAD
-=======
 TESTS+=		cond-eof
->>>>>>> 9e014010
 TESTS+=		cond-func
 TESTS+=		cond-func-commands
 TESTS+=		cond-func-defined
@@ -178,21 +161,15 @@
 TESTS+=		directive-error
 TESTS+=		directive-export
 TESTS+=		directive-export-env
-<<<<<<< HEAD
-=======
 TESTS+=		directive-export-impl
->>>>>>> 9e014010
 TESTS+=		directive-export-gmake
 TESTS+=		directive-export-literal
 TESTS+=		directive-for
 TESTS+=		directive-for-errors
 TESTS+=		directive-for-escape
 TESTS+=		directive-for-generating-endif
-<<<<<<< HEAD
-=======
 TESTS+=		directive-for-lines
 TESTS+=		directive-for-null
->>>>>>> 9e014010
 TESTS+=		directive-hyphen-include
 TESTS+=		directive-if
 TESTS+=		directive-if-nested
@@ -227,11 +204,8 @@
 TESTS+=		include-main
 TESTS+=		job-flags
 TESTS+=		job-output-long-lines
-<<<<<<< HEAD
-=======
 TESTS+=		job-output-null
 TESTS+=		jobs-empty-commands
->>>>>>> 9e014010
 TESTS+=		jobs-error-indirect
 TESTS+=		jobs-error-nested
 TESTS+=		jobs-error-nested-make
@@ -289,10 +263,7 @@
 TESTS+=		opt-no-action
 TESTS+=		opt-no-action-at-all
 TESTS+=		opt-no-action-runflags
-<<<<<<< HEAD
-=======
 TESTS+=		opt-no-action-touch
->>>>>>> 9e014010
 TESTS+=		opt-query
 TESTS+=		opt-raw
 TESTS+=		opt-silent
@@ -456,8 +427,6 @@
 TESTS+=		varparse-mod
 TESTS+=		varparse-undef-partial
 TESTS+=		varquote
-<<<<<<< HEAD
-=======
 
 # Ideas for more tests:
 #	char-0020-space.mk
@@ -478,38 +447,11 @@
 #	escape-for-varname.mk
 #	escape-for-item.mk
 #	posix-*.mk (see posix.mk and posix1.mk)
->>>>>>> 9e014010
-
-# Ideas for more tests:
-#	char-0020-space.mk
-#	char-005C-backslash.mk
-#	escape-cond-str.mk
-#	escape-cond-func-arg.mk
-#	escape-cond-func-arg.mk
-#	escape-varmod.mk
-#	escape-varmod-define.mk
-#	escape-varmod-match.mk
-#	escape-varname.mk
-#	escape-varassign-varname.mk
-#	escape-varassign-varname-cmdline.mk
-#	escape-varassign-value.mk
-#	escape-varassign-value-cmdline.mk
-#	escape-dependency-source.mk
-#	escape-dependency-target.mk
-#	escape-for-varname.mk
-#	escape-for-item.mk
-#	posix-*.mk (see posix.mk and posix1.mk)
-
-.if ${.OBJDIR} != ${.CURDIR}
-RO_OBJDIR:=	${.OBJDIR}/roobj
-.else
-RO_OBJDIR:=	${TMPDIR:U/tmp}/roobj
-.endif
+
 # Additional environment variables for some of the tests.
 # The base environment is -i PATH="$PATH".
 ENV.depsrc-optional+=   TZ=UTC
 ENV.envfirst=		FROM_ENV=value-from-env
-ENV.objdir-writable+=	RO_OBJDIR=${RO_OBJDIR}
 ENV.varmisc=		FROM_ENV=env
 ENV.varmisc+=		FROM_ENV_BEFORE=env
 ENV.varmisc+=		FROM_ENV_AFTER=env
@@ -545,14 +487,9 @@
 	${:D marker should always be at the beginning of the line. } \
 	-e '/^aa*--- job-b ---$$/d' \
 	-e '/^bb*--- job-a ---$$/d'
-<<<<<<< HEAD
-SED_CMDS.objdir-writable=	-e 's,${RO_OBJDIR},OBJDIR/roobj,g'
-SED_CMDS.opt-debug-graph1=	${STD_SED_CMDS.dg1}
-=======
 SED_CMDS.opt-debug-graph1=	${STD_SED_CMDS.dg1}
 SED_CMDS.opt-debug-graph2=	${STD_SED_CMDS.dg2}
 SED_CMDS.opt-debug-graph3=	${STD_SED_CMDS.dg3}
->>>>>>> 9e014010
 SED_CMDS.opt-debug-jobs=	-e 's,([0-9][0-9]*),(<pid>),'
 SED_CMDS.opt-debug-jobs+=	-e 's,pid [0-9][0-9]*,pid <pid>,'
 SED_CMDS.opt-debug-jobs+=	-e 's,Process [0-9][0-9]*,Process <pid>,'
@@ -560,20 +497,12 @@
 SED_CMDS.opt-debug-jobs+=	-e 's,Command: ${.SHELL:T},Command: <shell>,'
 # The "-q" may be there or not, see jobs.c, variable shells.
 SED_CMDS.opt-debug-jobs+=	-e 's,^\(.Command: <shell>\) -q,\1,'
-<<<<<<< HEAD
-SED_CMDS.opt-jobs-no-action=	${STD_SED_CMDS.hide-from-output}
-SED_CMDS.opt-no-action-runflags= ${STD_SED_CMDS.hide-from-output}
-# For Compat_RunCommand, useShell == FALSE.
-SED_CMDS.sh-dots=		-e 's,^.*\.\.\.:.*,<not found: ...>,'
-# For Compat_RunCommand, useShell == TRUE.
-=======
 SED_CMDS.opt-debug-lint+=	${STD_SED_CMDS.regex}
 SED_CMDS.opt-jobs-no-action=	${STD_SED_CMDS.hide-from-output}
 SED_CMDS.opt-no-action-runflags= ${STD_SED_CMDS.hide-from-output}
 # For Compat_RunCommand, useShell == false.
 SED_CMDS.sh-dots=		-e 's,^.*\.\.\.:.*,<not found: ...>,'
 # For Compat_RunCommand, useShell == true.
->>>>>>> 9e014010
 SED_CMDS.sh-dots+=		-e 's,^make: exec(\(.*\)) failed (.*)$$,<not found: \1>,'
 SED_CMDS.sh-dots+=		-e 's,^\(\*\*\* Error code \)[1-9][0-9]*,\1<nonzero>,'
 SED_CMDS.sh-errctl=		${STD_SED_CMDS.dj}
@@ -581,45 +510,22 @@
 SED_CMDS.suff-main+=		${STD_SED_CMDS.dg1}
 SED_CMDS.suff-main-several+=	${STD_SED_CMDS.dg1}
 SED_CMDS.suff-transform-debug+=	${STD_SED_CMDS.dg1}
-<<<<<<< HEAD
-SED_CMDS.var-op-shell+=	\
-	-e 's,^${.SHELL:T}: [ 0-9:]*,,' \
-	-e '/command/s,No such.*,not found,'
-SED_CMDS.vardebug+=	-e 's,${.SHELL},</path/to/shell>,'
-SED_CMDS.varmod-edge+=	-e 's, line [0-9]*:, line omitted:,'
-SED_CMDS.varmod-gmtime+=	-e 's,Tue Jan 19 03:14:08 2038,<normalized>,'
-SED_CMDS.varmod-gmtime+=	${:D FreeBSD i386 still has 32-bit time_t. }
-SED_CMDS.varmod-gmtime+=	-e 's,Fri Dec 13 20:45:52 1901,<normalized>,'
-SED_CMDS.varmod-localtime+=	-e 's,Tue Jan 19 04:14:08 2038,<normalized>,'
-SED_CMDS.varmod-localtime+=	${:D FreeBSD i386 still has 32-bit time_t. }
-SED_CMDS.varmod-localtime+=	-e 's,Fri Dec 13 21:45:52 1901,<normalized>,'
-SED_CMDS.varmod-subst-regex+= \
-			-e 's,\(Regex compilation error:\).*,\1 (details omitted),'
-=======
 SED_CMDS.var-op-shell+=		${STD_SED_CMDS.shell}
 SED_CMDS.var-op-shell+=		-e '/command/s,No such.*,not found,'
 SED_CMDS.vardebug+=		-e 's,${.SHELL},</path/to/shell>,'
 SED_CMDS.varmod-subst-regex+=	${STD_SED_CMDS.regex}
->>>>>>> 9e014010
 SED_CMDS.varname-dot-parsedir=	-e '/in some cases/ s,^make: "[^"]*,make: "<normalized>,'
 SED_CMDS.varname-dot-parsefile=	-e '/in some cases/ s,^make: "[^"]*,make: "<normalized>,'
 SED_CMDS.varname-dot-shell=	-e 's, = /[^ ]*, = (details omitted),g'
 SED_CMDS.varname-dot-shell+=	-e 's,"/[^" ]*","(details omitted)",g'
 SED_CMDS.varname-dot-shell+=	-e 's,\[/[^] ]*\],[(details omitted)],g'
-<<<<<<< HEAD
-=======
 SED_CMDS.varname-empty=		-e 's,${.CURDIR},<curdir>,g'
 SED_CMDS.varname-empty+=	-e '/\.PARSEDIR/d'
 SED_CMDS.varname-empty+=	-e '/\.SHELL/d'
->>>>>>> 9e014010
 
 # Some tests need an additional round of postprocessing.
 POSTPROC.deptgt-suffixes=	awk '/^\#\*\*\* Suffixes/,/^never-stop/'
 POSTPROC.gnode-submake=		awk '/Input graph/, /^$$/'
-<<<<<<< HEAD
-POSTPROC.varname-empty=		${TOOL_SED} -n -e '/^Var_Set/p' -e '/^out:/p'
-=======
->>>>>>> 9e014010
 
 # Some tests reuse other tests, which makes them unnecessarily fragile.
 export-all.rawout: export.mk
@@ -637,14 +543,11 @@
 STD_SED_CMDS.dg1+=	-e 's,^\(\.MAKE\.[A-Z_]* *=\) .*,\1 <details omitted>,'
 STD_SED_CMDS.dg1+=	-e 's,^\(MACHINE[_ARCH]* *=\) .*,\1 <details omitted>,'
 STD_SED_CMDS.dg1+=	-e 's,^\(MAKE *=\) .*,\1 <details omitted>,'
-<<<<<<< HEAD
-=======
 STD_SED_CMDS.dg1+=	-e 's,^\(\.SHELL *=\) .*,\1 <details omitted>,'
 
 STD_SED_CMDS.dg2=	${STD_SED_CMDS.dg1}
 STD_SED_CMDS.dg2+=	-e 's,\(last modified\) ..:..:.. ... ..\, ....,\1 <timestamp>,'
 STD_SED_CMDS.dg3=	${STD_SED_CMDS.dg2}
->>>>>>> 9e014010
 
 # Omit details such as process IDs from the output of the -dj option.
 STD_SED_CMDS.dj= \
@@ -661,11 +564,6 @@
 	-e 's,hide-from-output ,,' \
 	-e 's,hide-from-output,,'
 
-<<<<<<< HEAD
-# End of the configuration helpers section.
-
-.MAIN: all
-=======
 # Normalize the output for error messages from the shell.
 #
 # $shell -c '...'
@@ -699,7 +597,6 @@
 	-e 's,\(Regex compilation error:\).*,\1 (details omitted),'
 
 # End of the configuration helpers section.
->>>>>>> 9e014010
 
 UNIT_TESTS:=	${.PARSEDIR}
 .PATH: ${UNIT_TESTS}
@@ -729,11 +626,6 @@
 LANG=		C
 .export LANG LC_ALL
 
-<<<<<<< HEAD
-MAKE_TEST_ENV?=	MALLOC_OPTIONS="JA"	# for jemalloc
-
-.if ${.MAKE.OS:U${uname -s:L:sh}} == "NetBSD"
-=======
 
 # for many tests we need a TMPDIR that will not collide
 # with other users.
@@ -754,7 +646,6 @@
 MAKE_TEST_ENV+= TMPDIR=${TMPDIR}
 
 .if ${.MAKE.OS} == "NetBSD"
->>>>>>> 9e014010
 LIMIT_RESOURCES?=	ulimit -v 200000
 .endif
 LIMIT_RESOURCES?=	:
