--- conflicted
+++ resolved
@@ -1,8 +1,4 @@
-<<<<<<< HEAD
-# $NetBSD: cond-func-empty.mk,v 1.13 2021/03/15 12:15:03 rillig Exp $
-=======
 # $NetBSD: cond-func-empty.mk,v 1.14 2021/04/11 13:35:56 rillig Exp $
->>>>>>> e2aa5677
 #
 # Tests for the empty() function in .if conditions, which tests a variable
 # expression for emptiness.
@@ -97,11 +93,7 @@
 # neither leading nor trailing spaces are trimmed in the argument of the
 # function.  If the spaces were trimmed, the variable name would be "" and
 # that variable is indeed undefined.  Since ParseEmptyArg calls Var_Parse
-<<<<<<< HEAD
-# without VarEvalFlags.undefErr, the value of the undefined variable is
-=======
 # without VARE_UNDEFERR, the value of the undefined variable is
->>>>>>> e2aa5677
 # returned as an empty string.
 ${:U }=	space
 .if empty( )
@@ -176,22 +168,14 @@
 # parsing it, this unrealistic variable name should have done no harm.
 #
 # The variable expression was expanded though, and this was wrong.  The
-<<<<<<< HEAD
-# expansion was done without VarEvalFlags.wantRes (called VARF_WANTRES back
-=======
 # expansion was done without VARE_WANTRES (called VARF_WANTRES back
->>>>>>> e2aa5677
 # then) though.  This had the effect that the ${:U1} from the value of VARNAME
 # expanded to an empty string.  This in turn created the seemingly recursive
 # definition VARNAME=${VARNAME}, and that definition was never meant to be
 # expanded.
 #
 # This was fixed by expanding nested variable expressions in the variable name
-<<<<<<< HEAD
-# only if the flag VarEvalFlags.wantRes is given.
-=======
 # only if the flag VARE_WANTRES is given.
->>>>>>> e2aa5677
 VARNAME=	${VARNAME${:U1}}
 .if defined(VARNAME${:U2}) && !empty(VARNAME${:U2})
 .endif
