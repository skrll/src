--- conflicted
+++ resolved
@@ -1,19 +1,10 @@
-<<<<<<< HEAD
-# $NetBSD: cond-func-empty.mk,v 1.9 2020/11/07 14:37:31 rillig Exp $
-=======
 # $NetBSD: cond-func-empty.mk,v 1.10 2020/11/15 14:07:53 rillig Exp $
->>>>>>> ba48e27f
 #
 # Tests for the empty() function in .if conditions, which tests a variable
 # expression for emptiness.
 #
 # Note that the argument in the parentheses is indeed a variable name,
-<<<<<<< HEAD
-# optionally followed by variable modifiers.  This is like the defined()
-# function.
-=======
 # optionally followed by variable modifiers.
->>>>>>> ba48e27f
 #
 
 .undef UNDEF
@@ -33,15 +24,6 @@
 .  error
 .endif
 
-<<<<<<< HEAD
-# The :S modifier replaces the empty value with an actual word, and
-# after that the expression is no longer empty.  Because the variable
-# was undefined in the first place, the expression has the flag VAR_JUNK
-# but not VAR_KEEP, therefore it is still considered undefined.
-# Only very few variable modifiers turn an undefined variable expression
-# into a defined variable expression.  The :U and :D modifiers belong to
-# that group, but :S doesn't (see VAR_KEEP).
-=======
 # The :S modifier replaces the empty value with an actual word.  The
 # expression is now no longer empty, but it is still possible to see whether
 # the expression was based on an undefined variable.  The expression has the
@@ -51,7 +33,6 @@
 # considered undefined.  Yes, indeed, undefined but not empty.  There are a
 # few variable modifiers that turn an undefined expression into a defined
 # expression, among them :U and :D, but not :S.
->>>>>>> ba48e27f
 #
 # XXX: This is hard to explain to someone who doesn't know these
 # implementation details.
@@ -69,15 +50,6 @@
 .endif
 
 # And now to the surprising part.  Applying the following :S modifier to the
-<<<<<<< HEAD
-# undefined variable makes it non-empty, but the marker VAR_JUNK is preserved
-# nevertheless.  The :U modifier that follows only looks at VAR_JUNK to decide
-# whether the variable is defined or not.  This kind of makes sense since the
-# :U modifier tests the _variable_, not the _expression_.
-#
-# But since the variable was undefined to begin with, the fallback value is
-# used in this expression.
-=======
 # undefined expression makes it non-empty, but the marker VEF_UNDEF is
 # preserved nevertheless.  The :U modifier that follows only looks at the
 # VEF_UNDEF flag to decide whether the variable is defined or not.  This kind
@@ -86,7 +58,6 @@
 #
 # But since the variable was undefined to begin with, the fallback value from
 # the :U modifier is used in this expression.
->>>>>>> ba48e27f
 #
 .if ${UNDEF:S,^$,value,W:Ufallback} != "fallback"
 .  error
@@ -159,11 +130,7 @@
 # If everything goes well, the argument expands to "WORD", and that variable
 # is defined at the beginning of this file.  The surrounding 'W' and 'D'
 # ensure that the parser in ParseEmptyArg has the correct position, both
-<<<<<<< HEAD
-# before and after the call to Var_ParsePP.
-=======
 # before and after the call to Var_Parse.
->>>>>>> ba48e27f
 .if empty(W${:UOR}D)
 .  error
 .endif
