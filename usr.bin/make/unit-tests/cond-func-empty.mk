<<<<<<< HEAD
# $NetBSD: cond-func-empty.mk,v 1.11 2020/11/28 14:08:37 rillig Exp $
=======
# $NetBSD: cond-func-empty.mk,v 1.14 2021/04/11 13:35:56 rillig Exp $
>>>>>>> 9e014010
#
# Tests for the empty() function in .if conditions, which tests a variable
# expression for emptiness.
#
# Note that the argument in the parentheses is indeed a variable name,
# optionally followed by variable modifiers.
#

.undef UNDEF
EMPTY=	# empty
SPACE=	${:U }
WORD=	word

# An undefined variable is empty.
.if !empty(UNDEF)
.  error
.endif

# An undefined variable has the empty string as the value, and the :M
# variable modifier does not change that.
#
.if !empty(UNDEF:M*)
.  error
.endif

# The :S modifier replaces the empty value with an actual word.  The
# expression is now no longer empty, but it is still possible to see whether
# the expression was based on an undefined variable.  The expression has the
# flag VEF_UNDEF.
#
# The expression does not have the flag VEF_DEF though, therefore it is still
# considered undefined.  Yes, indeed, undefined but not empty.  There are a
# few variable modifiers that turn an undefined expression into a defined
# expression, among them :U and :D, but not :S.
#
# XXX: This is hard to explain to someone who doesn't know these
# implementation details.
#
.if !empty(UNDEF:S,^$,value,W)
.  error
.endif

# The :U modifier modifies expressions based on undefined variables
# (DEF_UNDEF) by adding the DEF_DEFINED flag, which marks the expression
# as "being interesting enough to be further processed".
#
.if empty(UNDEF:S,^$,value,W:Ufallback)
.  error
.endif

# And now to the surprising part.  Applying the following :S modifier to the
# undefined expression makes it non-empty, but the marker VEF_UNDEF is
# preserved nevertheless.  The :U modifier that follows only looks at the
# VEF_UNDEF flag to decide whether the variable is defined or not.  This kind
# of makes sense since the :U modifier tests the _variable_, not the
# _expression_.
#
# But since the variable was undefined to begin with, the fallback value from
# the :U modifier is used in this expression.
#
.if ${UNDEF:S,^$,value,W:Ufallback} != "fallback"
.  error
.endif

# The variable EMPTY is completely empty (0 characters).
.if !empty(EMPTY)
.  error
.endif

# The variable SPACE has a single space, which counts as being empty.
.if !empty(SPACE)
.  error
.endif

# The variable .newline has a single newline, which counts as being empty.
.if !empty(.newline)
.  error
.endif

# The empty variable named "" gets a fallback value of " ", which counts as
# empty.
#
# Contrary to the other functions in conditionals, the trailing space is not
# stripped off, as can be seen in the -dv debug log.  If the space had been
# stripped, it wouldn't make a difference in this case.
#
.if !empty(:U )
.  error
.endif

# Now the variable named " " gets a non-empty value, which demonstrates that
# neither leading nor trailing spaces are trimmed in the argument of the
# function.  If the spaces were trimmed, the variable name would be "" and
# that variable is indeed undefined.  Since ParseEmptyArg calls Var_Parse
# without VARE_UNDEFERR, the value of the undefined variable is
# returned as an empty string.
${:U }=	space
.if empty( )
.  error
.endif

# The value of the following expression is " word", which is not empty.
.if empty(:U word)
.  error
.endif

# The :L modifier creates a variable expression that has the same value as
# its name, which both are "VAR" in this case.  The value is therefore not
# empty.
.if empty(VAR:L)
.  error
.endif

# The variable WORD has the value "word", which does not count as empty.
.if empty(WORD)
.  error
.endif

# The expression ${} for a variable with the empty name always evaluates
# to an empty string (see Var_Parse, varUndefined).
.if !empty()
.  error
.endif

# Ensure that variable expressions that appear as part of the argument are
# properly parsed.  Typical use cases for this are .for loops, which are
# expanded to exactly these ${:U} expressions.
#
# If everything goes well, the argument expands to "WORD", and that variable
# is defined at the beginning of this file.  The surrounding 'W' and 'D'
# ensure that the parser in ParseEmptyArg has the correct position, both
# before and after the call to Var_Parse.
.if empty(W${:UOR}D)
.  error
.endif

# There may be spaces at the outside of the parentheses.
# Spaces inside the parentheses are interpreted as part of the variable name.
.if ! empty ( WORD )
.  error
.endif

${:U WORD }=	variable name with spaces

# Now there is a variable named " WORD ", and it is not empty.
.if empty ( WORD )
.  error
.endif

# Parse error: missing closing parenthesis.
.if empty(WORD
.  error
.else
.  error
.endif

# Between 2020-06-28 and var.c 1.226 from 2020-07-02, this paragraph generated
# a wrong error message "Variable VARNAME is recursive".
#
# The bug was that the !empty() condition was evaluated, even though this was
# not necessary since the defined() condition already evaluated to false.
#
# When evaluating the !empty condition, the variable name was parsed as
# "VARNAME${:U2}", but without expanding any nested variable expression, in
# this case the ${:U2}.  Therefore, the variable name came out as simply
# "VARNAME".  Since this variable name should have been discarded quickly after
# parsing it, this unrealistic variable name should have done no harm.
#
# The variable expression was expanded though, and this was wrong.  The
<<<<<<< HEAD
# expansion was done without the VARE_WANTRES flag (called VARF_WANTRES back
=======
# expansion was done without VARE_WANTRES (called VARF_WANTRES back
>>>>>>> 9e014010
# then) though.  This had the effect that the ${:U1} from the value of VARNAME
# expanded to an empty string.  This in turn created the seemingly recursive
# definition VARNAME=${VARNAME}, and that definition was never meant to be
# expanded.
#
# This was fixed by expanding nested variable expressions in the variable name
# only if the flag VARE_WANTRES is given.
VARNAME=	${VARNAME${:U1}}
.if defined(VARNAME${:U2}) && !empty(VARNAME${:U2})
.endif

all:
	@:;<|MERGE_RESOLUTION|>--- conflicted
+++ resolved
@@ -1,8 +1,4 @@
-<<<<<<< HEAD
-# $NetBSD: cond-func-empty.mk,v 1.11 2020/11/28 14:08:37 rillig Exp $
-=======
 # $NetBSD: cond-func-empty.mk,v 1.14 2021/04/11 13:35:56 rillig Exp $
->>>>>>> 9e014010
 #
 # Tests for the empty() function in .if conditions, which tests a variable
 # expression for emptiness.
@@ -172,11 +168,7 @@
 # parsing it, this unrealistic variable name should have done no harm.
 #
 # The variable expression was expanded though, and this was wrong.  The
-<<<<<<< HEAD
-# expansion was done without the VARE_WANTRES flag (called VARF_WANTRES back
-=======
 # expansion was done without VARE_WANTRES (called VARF_WANTRES back
->>>>>>> 9e014010
 # then) though.  This had the effect that the ${:U1} from the value of VARNAME
 # expanded to an empty string.  This in turn created the seemingly recursive
 # definition VARNAME=${VARNAME}, and that definition was never meant to be
