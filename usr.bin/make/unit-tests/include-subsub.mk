--- conflicted
+++ resolved
@@ -1,16 +1,9 @@
-<<<<<<< HEAD
-# $NetBSD: include-subsub.mk,v 1.3 2020/09/05 18:13:47 rillig Exp $
-
-.if ${.INCLUDEDFROMFILE} == "include-sub.mk"
-.  info subsub-ok
-=======
 # $NetBSD: include-subsub.mk,v 1.4 2021/01/26 23:44:56 rillig Exp $
 
 .if ${.INCLUDEDFROMFILE} == "include-sub.mk"
 .MAKEFLAGS: -dp
 .  info subsub-ok
 .MAKEFLAGS: -d0
->>>>>>> 9e014010
 .else
 .  warning subsub-fail(${.INCLUDEDFROMFILE})
 .endif