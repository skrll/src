--- conflicted
+++ resolved
@@ -1,35 +1,20 @@
-<<<<<<< HEAD
-make: Bad conditional expression `variable expression == "literal"' in variable expression == "literal"?bad:bad
-make: "varmod-ifelse.mk" line 27: Malformed conditional (${${:Uvariable expression} == "literal":?bad:bad})
-make: Bad conditional expression ` == ""' in  == ""?bad-assign:bad-assign
-make: Bad conditional expression ` == ""' in  == ""?bad-cond:bad-cond
-make: "varmod-ifelse.mk" line 44: Malformed conditional (${${UNDEF} == "":?bad-cond:bad-cond})
-make: Bad conditional expression `1 == == 2' in 1 == == 2?yes:no
-=======
 make: Bad conditional expression 'variable expression == "literal"' in 'variable expression == "literal"?bad:bad'
 make: "varmod-ifelse.mk" line 27: Malformed conditional (${${:Uvariable expression} == "literal":?bad:bad})
 make: Bad conditional expression ' == ""' in ' == ""?bad-assign:bad-assign'
 make: Bad conditional expression ' == ""' in ' == ""?bad-cond:bad-cond'
 make: "varmod-ifelse.mk" line 44: Malformed conditional (${${UNDEF} == "":?bad-cond:bad-cond})
 make: Bad conditional expression '1 == == 2' in '1 == == 2?yes:no'
->>>>>>> e2aa5677
 make: "varmod-ifelse.mk" line 66: Malformed conditional (${1 == == 2:?yes:no} != "")
 CondParser_Eval: "${1 == == 2:?yes:no}" != ""
 CondParser_Eval: 1 == == 2
 lhs = 1.000000, rhs = 0.000000, op = ==
-<<<<<<< HEAD
-make: Bad conditional expression `1 == == 2' in 1 == == 2?yes:no
-=======
 make: Bad conditional expression '1 == == 2' in '1 == == 2?yes:no'
->>>>>>> e2aa5677
 lhs = "", rhs = "", op = !=
 make: "varmod-ifelse.mk" line 92: warning: Oops, the parse error should have been propagated.
 CondParser_Eval: ${ ${:U\$}{VAR} == value :?ok:bad} != "ok"
 CondParser_Eval: ${VAR} == value 
 lhs = "value", rhs = "value", op = ==
 lhs = "ok", rhs = "ok", op = !=
-<<<<<<< HEAD
-=======
 make: "varmod-ifelse.mk" line 153: no.
 make: "varmod-ifelse.mk" line 154: String comparison operator must be either == or !=
 make: Bad conditional expression 'string == "literal" || no >= 10' in 'string == "literal" || no >= 10?yes:no'
@@ -42,7 +27,6 @@
 make: "varmod-ifelse.mk" line 169: false
 make: Bad conditional expression '	' in '	?true:false'
 make: "varmod-ifelse.mk" line 171: 
->>>>>>> e2aa5677
 make: Fatal errors encountered -- cannot continue
 make: stopped in unit-tests
 exit status 1