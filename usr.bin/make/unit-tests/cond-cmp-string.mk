--- conflicted
+++ resolved
@@ -1,8 +1,4 @@
-<<<<<<< HEAD
-# $NetBSD: cond-cmp-string.mk,v 1.13 2020/11/15 14:07:53 rillig Exp $
-=======
 # $NetBSD: cond-cmp-string.mk,v 1.14 2021/01/19 19:54:57 rillig Exp $
->>>>>>> 9e014010
 #
 # Tests for string comparisons in .if conditions.
 
@@ -111,8 +107,6 @@
 # sides of the equation unequal.
 .if 12345.0 == "12345"
 .  error
-<<<<<<< HEAD
-=======
 .endif
 
 # Strings cannot be compared relationally, only for equality.
@@ -141,5 +135,4 @@
 .  error
 .else
 .  error
->>>>>>> 9e014010
 .endif