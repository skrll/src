<<<<<<< HEAD
# $NetBSD: varmod-ifelse.mk,v 1.10 2021/03/15 12:15:03 rillig Exp $
=======
# $NetBSD: varmod-ifelse.mk,v 1.17 2021/06/11 13:01:28 rillig Exp $
>>>>>>> e2aa5677
#
# Tests for the ${cond:?then:else} variable modifier, which evaluates either
# the then-expression or the else-expression, depending on the condition.
#
# The modifier was added on 1998-04-01.
#
# Until 2015-10-11, the modifier always evaluated both the "then" and the
# "else" expressions.

# TODO: Implementation

# The variable name of the expression is expanded and then taken as the
# condition.  In this case it becomes:
#
#	variable expression == "variable expression"
#
# This confuses the parser, which expects an operator instead of the bare
# word "expression".  If the name were expanded lazily, everything would be
# fine since the condition would be:
#
#	${:Uvariable expression} == "literal"
#
# Evaluating the variable name lazily would require additional code in
# Var_Parse and ParseVarname, it would be more useful and predictable
# though.
.if ${${:Uvariable expression} == "literal":?bad:bad}
.  error
.else
.  error
.endif

# In a variable assignment, undefined variables are not an error.
# Because of the early expansion, the whole condition evaluates to
# ' == ""' though, which cannot be parsed because the left-hand side looks
# empty.
COND:=	${${UNDEF} == "":?bad-assign:bad-assign}

# In a condition, undefined variables generate a "Malformed conditional"
# error.  That error message is wrong though.  In lint mode, the correct
# "Undefined variable" error message is generated.
# The difference to the ':=' variable assignment is the additional
# "Malformed conditional" error message.
.if ${${UNDEF} == "":?bad-cond:bad-cond}
.  error
.else
.  error
.endif

# When the :? is parsed, it is greedy.  The else branch spans all the
# text, up until the closing character '}', even if the text looks like
# another modifier.
.if ${1:?then:else:Q} != "then"
.  error
.endif
.if ${0:?then:else:Q} != "else:Q"
.  error
.endif

# This line generates 2 error messages.  The first comes from evaluating the
# malformed conditional "1 == == 2", which is reported as "Bad conditional
# expression" by ApplyModifier_IfElse.  The variable expression containing that
# conditional therefore returns a parse error from Var_Parse, and this parse
# error propagates to CondEvalExpression, where the "Malformed conditional"
# comes from.
.if ${1 == == 2:?yes:no} != ""
.  error
.else
.  error
.endif

# If the "Bad conditional expression" appears in a quoted string literal, the
# error message "Malformed conditional" is not printed, leaving only the "Bad
# conditional expression".
#
# XXX: The left-hand side is enclosed in quotes.  This results in Var_Parse
<<<<<<< HEAD
# being called without VarEvalFlags.undefErr.  When ApplyModifier_IfElse
=======
# being called without VARE_UNDEFERR.  When ApplyModifier_IfElse
>>>>>>> e2aa5677
# returns AMR_CLEANUP as result, Var_Parse returns varUndefined since the
# value of the variable expression is still undefined.  CondParser_String is
# then supposed to do proper error handling, but since varUndefined is local
# to var.c, it cannot distinguish this return value from an ordinary empty
# string.  The left-hand side of the comparison is therefore just an empty
# string, which is obviously equal to the empty string on the right-hand side.
#
# XXX: The debug log for -dc shows a comparison between 1.0 and 0.0.  The
# condition should be detected as being malformed before any comparison is
# done since there is no well-formed comparison in the condition at all.
.MAKEFLAGS: -dc
.if "${1 == == 2:?yes:no}" != ""
.  error
.else
.  warning Oops, the parse error should have been propagated.
.endif
.MAKEFLAGS: -d0

# As of 2020-12-10, the variable "name" is first expanded, and the result of
# this expansion is then taken as the condition.  To force the variable
# expression in the condition to be evaluated at exactly the right point,
# the '$' of the intended '${VAR}' escapes from the parser in form of the
# expression ${:U\$}.  Because of this escaping, the variable "name" and thus
# the condition ends up as "${VAR} == value", just as intended.
#
# This hack does not work for variables from .for loops since these are
# expanded at parse time to their corresponding ${:Uvalue} expressions.
# Making the '$' of the '${VAR}' expression indirect hides this expression
# from the parser of the .for loop body.  See ForLoop_SubstVarLong.
.MAKEFLAGS: -dc
VAR=	value
.if ${ ${:U\$}{VAR} == value :?ok:bad} != "ok"
.  error
.endif
.MAKEFLAGS: -d0

<<<<<<< HEAD
all:
	@:;
=======
# On 2021-04-19, when building external/bsd/tmux with HAVE_LLVM=yes and
# HAVE_GCC=no, the following conditional generated this error message:
#
#	make: Bad conditional expression 'string == "literal" && no >= 10'
#	    in 'string == "literal" && no >= 10?yes:no'
#
# Despite the error message (which was not clearly marked with "error:"),
# the build continued, for historical reasons, see main_Exit.
#
# The tricky detail here is that the condition that looks so obvious in the
# form written in the makefile becomes tricky when it is actually evaluated.
# This is because the condition is written in the place of the variable name
# of the expression, and in an expression, the variable name is always
# expanded first, before even looking at the modifiers.  This happens for the
# modifier ':?' as well, so when CondEvalExpression gets to see the
# expression, it already looks like this:
#
#	string == "literal" && no >= 10
#
# When parsing such an expression, the parser used to be strict.  It first
# evaluated the left-hand side of the operator '&&' and then started parsing
# the right-hand side 'no >= 10'.  The word 'no' is obviously a string
# literal, not enclosed in quotes, which is ok, even on the left-hand side of
# the comparison operator, but only because this is a condition in the
# modifier ':?'.  In an ordinary directive '.if', this would be a parse error.
# For strings, only the comparison operators '==' and '!=' are defined,
# therefore parsing stopped at the '>', producing the 'Bad conditional
# expression'.
#
# Ideally, the conditional expression would not be expanded before parsing
# it.  This would allow to write the conditions exactly as seen below.  That
# change has a high chance of breaking _some_ existing code and would need
# to be thoroughly tested.
#
# Since cond.c 1.262 from 2021-04-20, make reports a more specific error
# message in situations like these, pointing directly to the specific problem
# instead of just saying that the whole condition is bad.
STRING=		string
NUMBER=		no		# not really a number
.info ${${STRING} == "literal" && ${NUMBER} >= 10:?yes:no}.
.info ${${STRING} == "literal" || ${NUMBER} >= 10:?yes:no}.

# The following situation occasionally occurs with MKINET6 or similar
# variables.
NUMBER=		# empty, not really a number either
.info ${${STRING} == "literal" && ${NUMBER} >= 10:?yes:no}.
.info ${${STRING} == "literal" || ${NUMBER} >= 10:?yes:no}.

# CondParser_LeafToken handles [0-9-+] specially, treating them as a number.
PLUS=		+
ASTERISK=	*
EMPTY=		# empty
# "true" since "+" is not the empty string.
.info ${${PLUS}		:?true:false}
# "false" since the variable named "*" is not defined.
.info ${${ASTERISK}	:?true:false}
# syntax error since the condition is completely blank.
.info ${${EMPTY}	:?true:false}
>>>>>>> e2aa5677
<|MERGE_RESOLUTION|>--- conflicted
+++ resolved
@@ -1,8 +1,4 @@
-<<<<<<< HEAD
-# $NetBSD: varmod-ifelse.mk,v 1.10 2021/03/15 12:15:03 rillig Exp $
-=======
 # $NetBSD: varmod-ifelse.mk,v 1.17 2021/06/11 13:01:28 rillig Exp $
->>>>>>> e2aa5677
 #
 # Tests for the ${cond:?then:else} variable modifier, which evaluates either
 # the then-expression or the else-expression, depending on the condition.
@@ -78,11 +74,7 @@
 # conditional expression".
 #
 # XXX: The left-hand side is enclosed in quotes.  This results in Var_Parse
-<<<<<<< HEAD
-# being called without VarEvalFlags.undefErr.  When ApplyModifier_IfElse
-=======
 # being called without VARE_UNDEFERR.  When ApplyModifier_IfElse
->>>>>>> e2aa5677
 # returns AMR_CLEANUP as result, Var_Parse returns varUndefined since the
 # value of the variable expression is still undefined.  CondParser_String is
 # then supposed to do proper error handling, but since varUndefined is local
@@ -119,10 +111,6 @@
 .endif
 .MAKEFLAGS: -d0
 
-<<<<<<< HEAD
-all:
-	@:;
-=======
 # On 2021-04-19, when building external/bsd/tmux with HAVE_LLVM=yes and
 # HAVE_GCC=no, the following conditional generated this error message:
 #
@@ -180,5 +168,4 @@
 # "false" since the variable named "*" is not defined.
 .info ${${ASTERISK}	:?true:false}
 # syntax error since the condition is completely blank.
-.info ${${EMPTY}	:?true:false}
->>>>>>> e2aa5677
+.info ${${EMPTY}	:?true:false}