<<<<<<< HEAD
make: "cond-cmp-numeric-eq.mk" line 67: warning: Unknown operator
=======
>>>>>>> 9e014010
make: "cond-cmp-numeric-eq.mk" line 67: Malformed conditional (!(12345 = 12345))
make: "cond-cmp-numeric-eq.mk" line 74: Malformed conditional (!(12345 === 12345))
make: Fatal errors encountered -- cannot continue
make: stopped in unit-tests
exit status 1<|MERGE_RESOLUTION|>--- conflicted
+++ resolved
@@ -1,7 +1,3 @@
-<<<<<<< HEAD
-make: "cond-cmp-numeric-eq.mk" line 67: warning: Unknown operator
-=======
->>>>>>> 9e014010
 make: "cond-cmp-numeric-eq.mk" line 67: Malformed conditional (!(12345 = 12345))
 make: "cond-cmp-numeric-eq.mk" line 74: Malformed conditional (!(12345 === 12345))
 make: Fatal errors encountered -- cannot continue
