<<<<<<< HEAD
# $NetBSD: cond-short.mk,v 1.11 2020/10/24 08:50:17 rillig Exp $
=======
# $NetBSD: cond-short.mk,v 1.12 2020/11/15 14:58:14 rillig Exp $
>>>>>>> ba48e27f
#
# Demonstrates that in conditions, the right-hand side of an && or ||
# is only evaluated if it can actually influence the result.
# This is called 'short-circuit evaluation' and is the usual evaluation
# mode in most programming languages.  A notable exception is Ada, which
# distinguishes between the operators 'And', 'And Then', 'Or', 'Or Else'.
#
# Between 2015-10-11 and 2020-06-28, the right-hand side of an && or ||
# operator was always evaluated, which was wrong.
# TODO: Had the evaluation been correct at some time before 2015-11-12?

# The && operator.

.if 0 && ${echo "unexpected and" 1>&2 :L:sh}
.endif

.if 1 && ${echo "expected and" 1>&2 :L:sh}
.endif

.if 0 && exists(nonexistent${echo "unexpected and exists" 1>&2 :L:sh})
.endif

.if 1 && exists(nonexistent${echo "expected and exists" 1>&2 :L:sh})
.endif

.if 0 && empty(${echo "unexpected and empty" 1>&2 :L:sh})
.endif

.if 1 && empty(${echo "expected and empty" 1>&2 :L:sh})
.endif

# "VAR U11" is not evaluated; it was evaluated before 2020-07-02.
# The whole !empty condition is only parsed and then discarded.
VAR=	${VAR${:U11${echo "unexpected VAR U11" 1>&2 :L:sh}}}
VAR13=	${VAR${:U12${echo "unexpected VAR13" 1>&2 :L:sh}}}
.if 0 && !empty(VAR${:U13${echo "unexpected U13 condition" 1>&2 :L:sh}})
.endif

VAR=	${VAR${:U21${echo "unexpected VAR U21" 1>&2 :L:sh}}}
VAR23=	${VAR${:U22${echo   "expected VAR23" 1>&2 :L:sh}}}
.if 1 && !empty(VAR${:U23${echo   "expected U23 condition" 1>&2 :L:sh}})
.endif
VAR=	# empty again, for the following tests

# The :M modifier is only parsed, not evaluated.
# Before 2020-07-02, it was wrongly evaluated.
.if 0 && !empty(VAR:M${:U${echo "unexpected M pattern" 1>&2 :L:sh}})
.endif

.if 1 && !empty(VAR:M${:U${echo   "expected M pattern" 1>&2 :L:sh}})
.endif

.if 0 && !empty(VAR:S,from,${:U${echo "unexpected S modifier" 1>&2 :L:sh}},)
.endif

.if 0 && !empty(VAR:C,from,${:U${echo "unexpected C modifier" 1>&2 :L:sh}},)
.endif

.if 0 && !empty("" == "" :? ${:U${echo "unexpected ? modifier" 1>&2 :L:sh}} :)
.endif

.if 0 && !empty(VAR:old=${:U${echo "unexpected = modifier" 1>&2 :L:sh}})
.endif

.if 0 && !empty(1 2 3:L:@var@${:U${echo "unexpected @ modifier" 1>&2 :L:sh}}@)
.endif

.if 0 && !empty(:U${:!echo "unexpected exclam modifier" 1>&2 !})
.endif

# Irrelevant assignment modifiers are skipped as well.
.if 0 && ${1 2 3:L:@i@${FIRST::?=$i}@}
.endif
.if 0 && ${1 2 3:L:@i@${LAST::=$i}@}
.endif
.if 0 && ${1 2 3:L:@i@${APPENDED::+=$i}@}
.endif
.if 0 && ${echo.1 echo.2 echo.3:L:@i@${RAN::!=${i:C,.*,&; & 1>\&2,:S,., ,g}}@}
.endif
.if defined(FIRST) || defined(LAST) || defined(APPENDED) || defined(RAN)
.  warning first=${FIRST} last=${LAST} appended=${APPENDED} ran=${RAN}
.endif

# The || operator.

.if 1 || ${echo "unexpected or" 1>&2 :L:sh}
.endif

.if 0 || ${echo "expected or" 1>&2 :L:sh}
.endif

.if 1 || exists(nonexistent${echo "unexpected or exists" 1>&2 :L:sh})
.endif

.if 0 || exists(nonexistent${echo "expected or exists" 1>&2 :L:sh})
.endif

.if 1 || empty(${echo "unexpected or empty" 1>&2 :L:sh})
.endif

.if 0 || empty(${echo "expected or empty" 1>&2 :L:sh})
.endif

# Unreachable nested conditions are skipped completely as well.

.if 0
.  if ${echo "unexpected nested and" 1>&2 :L:sh}
.  endif
.endif

.if 1
.elif ${echo "unexpected nested or" 1>&2 :L:sh}
.endif

# make sure these do not cause complaint
#.MAKEFLAGS: -dc

<<<<<<< HEAD
=======
# TODO: Rewrite this whole section and check all the conditions and variables.
# Several of the assumptions are probably wrong here.
# TODO: replace 'x=' with '.info' or '.error'.
>>>>>>> ba48e27f
V42=	42
iV1=	${V42}
iV2=	${V66}

.if defined(V42) && ${V42} > 0
x=	Ok
.else
x=	Fail
.endif
x!=	echo 'defined(V42) && ${V42} > 0: $x' >&2; echo

# this one throws both String comparison operator and
# Malformed conditional with cond.c 1.78
# indirect iV2 would expand to "" and treated as 0
.if defined(V66) && ( ${iV2} < ${V42} )
x=	Fail
.else
x=	Ok
.endif
x!=	echo 'defined(V66) && ( "${iV2}" < ${V42} ): $x' >&2; echo

# next two thow String comparison operator with cond.c 1.78
# indirect iV1 would expand to 42
.if 1 || ${iV1} < ${V42}
x=	Ok
.else
x=	Fail
.endif
x!=	echo '1 || ${iV1} < ${V42}: $x' >&2; echo

.if 1 || ${iV2:U2} < ${V42}
x=	Ok
.else
x=	Fail
.endif
x!=	echo '1 || ${iV2:U2} < ${V42}: $x' >&2; echo

# the same expressions are fine when the lhs is expanded
# ${iV1} expands to 42
.if 0 || ${iV1} <= ${V42}
x=	Ok
.else
x=	Fail
.endif
x!=	echo '0 || ${iV1} <= ${V42}: $x' >&2; echo

# ${iV2:U2} expands to 2
.if 0 || ${iV2:U2} < ${V42}
x=	Ok
.else
x=	Fail
<<<<<<< HEAD
.endif
x!=	echo '0 || ${iV2:U2} < ${V42}: $x' >&2; echo
=======
.endif
x!=	echo '0 || ${iV2:U2} < ${V42}: $x' >&2; echo

# TODO: Has this always worked?  There may have been a time, maybe around
# 2000, when make would complain about the "Malformed conditional" because
# UNDEF is not defined.
.if defined(UNDEF) && ${UNDEF} != "undefined"
.  error
.endif

# TODO: Test each modifier to make sure it is skipped when it is irrelevant
# for the result.  Since this test is already quite long, do that in another
# test.
>>>>>>> ba48e27f

all:
	@:;:<|MERGE_RESOLUTION|>--- conflicted
+++ resolved
@@ -1,8 +1,4 @@
-<<<<<<< HEAD
-# $NetBSD: cond-short.mk,v 1.11 2020/10/24 08:50:17 rillig Exp $
-=======
 # $NetBSD: cond-short.mk,v 1.12 2020/11/15 14:58:14 rillig Exp $
->>>>>>> ba48e27f
 #
 # Demonstrates that in conditions, the right-hand side of an && or ||
 # is only evaluated if it can actually influence the result.
@@ -120,12 +116,9 @@
 # make sure these do not cause complaint
 #.MAKEFLAGS: -dc
 
-<<<<<<< HEAD
-=======
 # TODO: Rewrite this whole section and check all the conditions and variables.
 # Several of the assumptions are probably wrong here.
 # TODO: replace 'x=' with '.info' or '.error'.
->>>>>>> ba48e27f
 V42=	42
 iV1=	${V42}
 iV2=	${V66}
@@ -177,10 +170,6 @@
 x=	Ok
 .else
 x=	Fail
-<<<<<<< HEAD
-.endif
-x!=	echo '0 || ${iV2:U2} < ${V42}: $x' >&2; echo
-=======
 .endif
 x!=	echo '0 || ${iV2:U2} < ${V42}: $x' >&2; echo
 
@@ -194,7 +183,6 @@
 # TODO: Test each modifier to make sure it is skipped when it is irrelevant
 # for the result.  Since this test is already quite long, do that in another
 # test.
->>>>>>> ba48e27f
 
 all:
 	@:;: