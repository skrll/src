--- conflicted
+++ resolved
@@ -1,8 +1,4 @@
-<<<<<<< HEAD
-# $NetBSD: opt-warnings-as-errors.mk,v 1.4 2020/11/09 20:50:56 rillig Exp $
-=======
 # $NetBSD: opt-warnings-as-errors.mk,v 1.5 2021/01/27 00:02:38 rillig Exp $
->>>>>>> 9e014010
 #
 # Tests for the -W command line option, which turns warnings into errors.
 #
@@ -13,8 +9,6 @@
 
 .MAKEFLAGS: -W
 
-.MAKEFLAGS: -W
-
 .warning message 1
 .warning message 2
 
