--- conflicted
+++ resolved
@@ -1,26 +1,3 @@
-<<<<<<< HEAD
-Global:VAR{{{}}} = 3 braces
-Var_Parse: ${VAR{{{}}}}" != "3 braces" (eval)
-Global:VARNAME = VAR(((
-Var_Parse: ${VARNAME} (eval)
-Global:VAR((( = 3 open parentheses
-Var_Parse: ${VAR(((}}}}" != "3 open parentheses}}}" (eval)
-Var_Parse: ${:UVAR(((}=	try1 (eval-defined)
-Applying ${:U...} to "" (eval-defined, none, undefined)
-Result of ${:UVAR(((} is "VAR(((" (eval-defined, none, defined)
-Global:.ALLTARGETS =  VAR(((=)
-make: "varname.mk" line 30: No closing parenthesis in archive specification
-make: "varname.mk" line 30: Error in archive specification: "VAR"
-Var_Parse: ${:UVAR\(\(\(}=	try2 (eval-defined)
-Applying ${:U...} to "" (eval-defined, none, undefined)
-Result of ${:UVAR\(\(\(} is "VAR\(\(\(" (eval-defined, none, defined)
-Global:.ALLTARGETS =  VAR(((=) VAR\(\(\(=
-make: "varname.mk" line 35: Invalid line type
-Var_Parse: ${VARNAME} (eval)
-Global:VAR((( = try3
-Global:.MAKEFLAGS =  -r -k -d v -d
-Global:.MAKEFLAGS =  -r -k -d v -d 0
-=======
 Global: VAR{{{}}} = 3 braces
 Var_Parse: ${VAR{{{}}}}" != "3 braces" (eval)
 Global: VARNAME = VAR(((
@@ -39,7 +16,6 @@
 Global: VAR((( = try3
 Global: .MAKEFLAGS =  -r -k -d v -d
 Global: .MAKEFLAGS =  -r -k -d v -d 0
->>>>>>> e2aa5677
 make: Fatal errors encountered -- cannot continue
 make: stopped in unit-tests
 exit status 1