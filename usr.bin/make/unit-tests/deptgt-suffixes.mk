--- conflicted
+++ resolved
@@ -1,8 +1,4 @@
-<<<<<<< HEAD
-# $NetBSD: deptgt-suffixes.mk,v 1.3 2020/08/28 04:05:35 rillig Exp $
-=======
 # $NetBSD: deptgt-suffixes.mk,v 1.4 2020/11/21 21:54:42 rillig Exp $
->>>>>>> ba48e27f
 #
 # Tests for the special target .SUFFIXES in dependency declarations.
 #
@@ -12,13 +8,6 @@
 
 .MAKEFLAGS: -dg1
 
-<<<<<<< HEAD
-.SUFFIXES: .custom-null
-
-# TODO: What is the effect of this? How is it useful?
-.NULL: .custom-null
-.PATH.custom-null: . ..
-=======
 .MAIN: all
 
 .SUFFIXES: .custom-null
@@ -36,7 +25,6 @@
 .src-left.tgt-right:
 	: Making ${.TARGET} from ${.IMPSRC}.
 all: deptgt-suffixes.tgt-right
->>>>>>> ba48e27f
 
 # Here, the target is listed earlier than the source.
 .SUFFIXES: .tgt-left .src-right
