ParseReadLine (10): 'ORIG_SHELL:=	${.SHELL}'
<<<<<<< HEAD
Global:ORIG_SHELL = 
Var_Parse: ${.SHELL} (eval-keep-dollar-and-undefined)
Global:delete .SHELL (not found)
Command:.SHELL = (details omitted)
Global:ORIG_SHELL = (details omitted)
ParseReadLine (12): '.SHELL=		overwritten'
Global:.SHELL = overwritten
=======
Global: ORIG_SHELL = 
Var_Parse: ${.SHELL} (eval-keep-dollar-and-undefined)
Global:delete .SHELL (not found)
Command: .SHELL = (details omitted)
Global: ORIG_SHELL = (details omitted)
ParseReadLine (12): '.SHELL=		overwritten'
Global: .SHELL = overwritten
>>>>>>> e2aa5677
CondParser_Eval: ${.SHELL} != ${ORIG_SHELL}
Var_Parse: ${.SHELL} != ${ORIG_SHELL} (eval-defined)
Var_Parse: ${ORIG_SHELL} (eval-defined)
lhs = "(details omitted)", rhs = "(details omitted)", op = !=
ParseReadLine (19): '.MAKEFLAGS: .SHELL+=appended'
<<<<<<< HEAD
ParseDoDependency(.MAKEFLAGS: .SHELL+=appended)
=======
ParseDependency(.MAKEFLAGS: .SHELL+=appended)
>>>>>>> e2aa5677
Ignoring append to .SHELL since it is read-only
CondParser_Eval: ${.SHELL} != ${ORIG_SHELL}
Var_Parse: ${.SHELL} != ${ORIG_SHELL} (eval-defined)
Var_Parse: ${ORIG_SHELL} (eval-defined)
lhs = "(details omitted)", rhs = "(details omitted)", op = !=
ParseReadLine (27): '.undef .SHELL'
Global:delete .SHELL
ParseReadLine (28): '.SHELL=		newly overwritten'
<<<<<<< HEAD
Global:.SHELL = newly overwritten
=======
Global: .SHELL = newly overwritten
>>>>>>> e2aa5677
CondParser_Eval: ${.SHELL} != ${ORIG_SHELL}
Var_Parse: ${.SHELL} != ${ORIG_SHELL} (eval-defined)
Var_Parse: ${ORIG_SHELL} (eval-defined)
lhs = "(details omitted)", rhs = "(details omitted)", op = !=
ParseReadLine (33): '.MAKEFLAGS: -d0'
<<<<<<< HEAD
ParseDoDependency(.MAKEFLAGS: -d0)
Global:.MAKEFLAGS =  -r -k -d cpv -d
Global:.MAKEFLAGS =  -r -k -d cpv -d 0
=======
ParseDependency(.MAKEFLAGS: -d0)
Global: .MAKEFLAGS =  -r -k -d cpv -d
Global: .MAKEFLAGS =  -r -k -d cpv -d 0
>>>>>>> e2aa5677
exit status 0<|MERGE_RESOLUTION|>--- conflicted
+++ resolved
@@ -1,13 +1,4 @@
 ParseReadLine (10): 'ORIG_SHELL:=	${.SHELL}'
-<<<<<<< HEAD
-Global:ORIG_SHELL = 
-Var_Parse: ${.SHELL} (eval-keep-dollar-and-undefined)
-Global:delete .SHELL (not found)
-Command:.SHELL = (details omitted)
-Global:ORIG_SHELL = (details omitted)
-ParseReadLine (12): '.SHELL=		overwritten'
-Global:.SHELL = overwritten
-=======
 Global: ORIG_SHELL = 
 Var_Parse: ${.SHELL} (eval-keep-dollar-and-undefined)
 Global:delete .SHELL (not found)
@@ -15,17 +6,12 @@
 Global: ORIG_SHELL = (details omitted)
 ParseReadLine (12): '.SHELL=		overwritten'
 Global: .SHELL = overwritten
->>>>>>> e2aa5677
 CondParser_Eval: ${.SHELL} != ${ORIG_SHELL}
 Var_Parse: ${.SHELL} != ${ORIG_SHELL} (eval-defined)
 Var_Parse: ${ORIG_SHELL} (eval-defined)
 lhs = "(details omitted)", rhs = "(details omitted)", op = !=
 ParseReadLine (19): '.MAKEFLAGS: .SHELL+=appended'
-<<<<<<< HEAD
-ParseDoDependency(.MAKEFLAGS: .SHELL+=appended)
-=======
 ParseDependency(.MAKEFLAGS: .SHELL+=appended)
->>>>>>> e2aa5677
 Ignoring append to .SHELL since it is read-only
 CondParser_Eval: ${.SHELL} != ${ORIG_SHELL}
 Var_Parse: ${.SHELL} != ${ORIG_SHELL} (eval-defined)
@@ -34,23 +20,13 @@
 ParseReadLine (27): '.undef .SHELL'
 Global:delete .SHELL
 ParseReadLine (28): '.SHELL=		newly overwritten'
-<<<<<<< HEAD
-Global:.SHELL = newly overwritten
-=======
 Global: .SHELL = newly overwritten
->>>>>>> e2aa5677
 CondParser_Eval: ${.SHELL} != ${ORIG_SHELL}
 Var_Parse: ${.SHELL} != ${ORIG_SHELL} (eval-defined)
 Var_Parse: ${ORIG_SHELL} (eval-defined)
 lhs = "(details omitted)", rhs = "(details omitted)", op = !=
 ParseReadLine (33): '.MAKEFLAGS: -d0'
-<<<<<<< HEAD
-ParseDoDependency(.MAKEFLAGS: -d0)
-Global:.MAKEFLAGS =  -r -k -d cpv -d
-Global:.MAKEFLAGS =  -r -k -d cpv -d 0
-=======
 ParseDependency(.MAKEFLAGS: -d0)
 Global: .MAKEFLAGS =  -r -k -d cpv -d
 Global: .MAKEFLAGS =  -r -k -d cpv -d 0
->>>>>>> e2aa5677
 exit status 0