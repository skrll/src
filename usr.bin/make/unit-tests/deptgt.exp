--- conflicted
+++ resolved
@@ -1,15 +1,6 @@
 make: "deptgt.mk" line 10: warning: Extra target ignored
 make: "deptgt.mk" line 28: Unassociated shell command ": command3		# parse error, since targets == NULL"
 ParseReadLine (34): '${:U}: empty-source'
-<<<<<<< HEAD
-ParseDoDependency(: empty-source)
-ParseReadLine (35): '	: command for empty targets list'
-ParseReadLine (36): ': empty-source'
-ParseDoDependency(: empty-source)
-ParseReadLine (37): '	: command for empty targets list'
-ParseReadLine (38): '.MAKEFLAGS: -d0'
-ParseDoDependency(.MAKEFLAGS: -d0)
-=======
 ParseDependency(: empty-source)
 ParseReadLine (35): '	: command for empty targets list'
 ParseReadLine (36): ': empty-source'
@@ -17,7 +8,6 @@
 ParseReadLine (37): '	: command for empty targets list'
 ParseReadLine (38): '.MAKEFLAGS: -d0'
 ParseDependency(.MAKEFLAGS: -d0)
->>>>>>> e2aa5677
 make: "deptgt.mk" line 46: Unknown modifier "Z"
 make: Fatal errors encountered -- cannot continue
 make: stopped in unit-tests
