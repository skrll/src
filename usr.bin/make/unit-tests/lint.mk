<<<<<<< HEAD
# $NetBSD: lint.mk,v 1.3 2020/09/15 16:22:04 rillig Exp $
=======
# $NetBSD: lint.mk,v 1.4 2021/01/30 13:50:18 rillig Exp $
>>>>>>> 9e014010
#
# Demonstrates stricter checks that are only enabled in lint mode, using the
# option -dL.

# Before main.c 1.421 from 2020-11-01, make exited successfully even though
# the error message had been issued as PARSE_FATAL.  This was because back
# then, make checked for parse errors only after parsing each top-level
# makefile, in Parse_File.  After that, when expanding variable expressions
# in shell commands, the parse errors were not checked again.

# Ouch: as of 2020-08-03, the variable is malformed and parsing stops
# for a moment, but is continued after the wrongly-guessed end of the
# variable, which echoes "y@:Q}".

.MAKEFLAGS: -dL

all: mod-loop-varname

mod-loop-varname:
	@echo ${VAR:Uvalue:@${:Ubar:S,b,v,}@x${var}y@:Q}
	@echo ${VAR:Uvalue:@!@x$!y@:Q}	# surprisingly allowed<|MERGE_RESOLUTION|>--- conflicted
+++ resolved
@@ -1,8 +1,4 @@
-<<<<<<< HEAD
-# $NetBSD: lint.mk,v 1.3 2020/09/15 16:22:04 rillig Exp $
-=======
 # $NetBSD: lint.mk,v 1.4 2021/01/30 13:50:18 rillig Exp $
->>>>>>> 9e014010
 #
 # Demonstrates stricter checks that are only enabled in lint mode, using the
 # option -dL.
