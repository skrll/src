<<<<<<< HEAD
=======
echo 'This is a loud command.'
This is a loud command.
>>>>>>> ba48e27f
This is not echoed because of the @.
This is not echoed because of the .SILENT.
exit status 0<|MERGE_RESOLUTION|>--- conflicted
+++ resolved
@@ -1,8 +1,5 @@
-<<<<<<< HEAD
-=======
 echo 'This is a loud command.'
 This is a loud command.
->>>>>>> ba48e27f
 This is not echoed because of the @.
 This is not echoed because of the .SILENT.
 exit status 0