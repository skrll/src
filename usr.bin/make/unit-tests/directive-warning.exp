--- conflicted
+++ resolved
@@ -1,13 +1,3 @@
-<<<<<<< HEAD
-make: "directive-warning.mk" line 7: Unknown directive "warn"
-make: "directive-warning.mk" line 8: Unknown directive "warn"
-make: "directive-warning.mk" line 9: Unknown directive "warnin"
-make: "directive-warning.mk" line 10: Unknown directive "warnin"
-make: "directive-warning.mk" line 11: Unknown directive "warning"
-make: "directive-warning.mk" line 12: warning: message
-make: "directive-warning.mk" line 13: Unknown directive "warnings"
-make: "directive-warning.mk" line 14: Unknown directive "warnings"
-=======
 make: "directive-warning.mk" line 11: Unknown directive "warn"
 make: "directive-warning.mk" line 12: Unknown directive "warn"
 make: "directive-warning.mk" line 13: Unknown directive "warnin"
@@ -16,7 +6,6 @@
 make: "directive-warning.mk" line 16: warning: message
 make: "directive-warning.mk" line 17: Unknown directive "warnings"
 make: "directive-warning.mk" line 18: Unknown directive "warnings"
->>>>>>> 9e014010
 make: Fatal errors encountered -- cannot continue
 make: stopped in unit-tests
 exit status 1