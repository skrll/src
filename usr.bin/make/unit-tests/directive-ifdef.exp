make: "directive-ifdef.mk" line 12: Function calls in .ifdef are possible.
<<<<<<< HEAD
=======
make: "directive-ifdef.mk" line 23: String literals are tested for emptiness.
make: "directive-ifdef.mk" line 27: String literals are tested for emptiness.  Whitespace is non-empty.
>>>>>>> 9e014010
exit status 0<|MERGE_RESOLUTION|>--- conflicted
+++ resolved
@@ -1,7 +1,4 @@
 make: "directive-ifdef.mk" line 12: Function calls in .ifdef are possible.
-<<<<<<< HEAD
-=======
 make: "directive-ifdef.mk" line 23: String literals are tested for emptiness.
 make: "directive-ifdef.mk" line 27: String literals are tested for emptiness.  Whitespace is non-empty.
->>>>>>> 9e014010
 exit status 0