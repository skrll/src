<<<<<<< HEAD
# $NetBSD: directive-warning.mk,v 1.5 2020/12/13 01:10:22 rillig Exp $
=======
# $NetBSD: directive-warning.mk,v 1.6 2020/12/19 22:33:11 rillig Exp $
>>>>>>> 9e014010
#
# Tests for the .warning directive.
#
# Until parse.c 1.502 from 2020-12-19, a missing argument to the directive
# produced the wrong error message "Unknown directive".  Since parse.c 1.503
# from 2020-12-19, the correct "Missing argument" is produced.

# TODO: Implementation

.warn				# misspelled
.warn message			# misspelled
.warnin				# misspelled
.warnin	message			# misspelled
<<<<<<< HEAD
.warning			# oops: should be "missing argument"
=======
.warning			# "Missing argument"
>>>>>>> 9e014010
.warning message		# ok
.warnings			# misspelled
.warnings messages		# Accepted before 2020-12-13 01:07:54.

all:
	@:;<|MERGE_RESOLUTION|>--- conflicted
+++ resolved
@@ -1,8 +1,4 @@
-<<<<<<< HEAD
-# $NetBSD: directive-warning.mk,v 1.5 2020/12/13 01:10:22 rillig Exp $
-=======
 # $NetBSD: directive-warning.mk,v 1.6 2020/12/19 22:33:11 rillig Exp $
->>>>>>> 9e014010
 #
 # Tests for the .warning directive.
 #
@@ -16,11 +12,7 @@
 .warn message			# misspelled
 .warnin				# misspelled
 .warnin	message			# misspelled
-<<<<<<< HEAD
-.warning			# oops: should be "missing argument"
-=======
 .warning			# "Missing argument"
->>>>>>> 9e014010
 .warning message		# ok
 .warnings			# misspelled
 .warnings messages		# Accepted before 2020-12-13 01:07:54.
