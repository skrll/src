--- conflicted
+++ resolved
@@ -1,8 +1,4 @@
-<<<<<<< HEAD
-# $NetBSD: modword.mk,v 1.5 2020/11/15 20:20:58 rillig Exp $
-=======
 # $NetBSD: modword.mk,v 1.6 2021/03/14 16:00:07 rillig Exp $
->>>>>>> 9e014010
 #
 # Test behaviour of new :[] modifier
 # TODO: When was this modifier new?
