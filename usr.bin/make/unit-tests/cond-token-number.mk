<<<<<<< HEAD
# $NetBSD: cond-token-number.mk,v 1.4 2020/11/08 22:28:05 rillig Exp $
=======
# $NetBSD: cond-token-number.mk,v 1.5 2020/11/15 14:58:14 rillig Exp $
>>>>>>> ba48e27f
#
# Tests for number tokens in .if conditions.
#
# TODO: Add introduction.

.if 0
.  error
.endif

# Even though -0 is a number and would be accepted by strtod, it is not
# accepted by the condition parser.
#
# See the ch_isdigit call in CondParser_String.
.if -0
.  error
.else
.  error
.endif

# Even though +0 is a number and would be accepted by strtod, it is not
# accepted by the condition parser.
#
# See the ch_isdigit call in CondParser_String.
.if +0
.  error
.else
.  error
.endif

# Even though -1 is a number and would be accepted by strtod, it is not
# accepted by the condition parser.
#
# See the ch_isdigit call in CondParser_String.
.if !-1
.  error
.else
.  error
.endif

# Even though +1 is a number and would be accepted by strtod, it is not
# accepted by the condition parser.
#
# See the ch_isdigit call in CondParser_String.
.if !+1
.  error
.else
.  error
.endif

# When the number comes from a variable expression though, it may be signed.
# XXX: This is inconsistent.
.if ${:U+0}
.  error
.endif

# When the number comes from a variable expression though, it may be signed.
# XXX: This is inconsistent.
.if !${:U+1}
.  error
.endif

# Hexadecimal numbers are accepted.
.if 0x0
.  error
.endif
.if 0x1
.else
.  error
.endif

# This is not a hexadecimal number, even though it has an x.
# It is interpreted as a string instead, effectively meaning defined(3x4).
.if 3x4
.else
.  error
.endif

<<<<<<< HEAD
.if 0
.  error
.endif

# Even though -0 is a number and would be accepted by strtod, it is not
# accepted by the condition parser.
#
# See the ch_isdigit call in CondParser_String.
.if -0
.  error
.endif

# Even though +0 is a number and would be accepted by strtod, it is not
# accepted by the condition parser.
#
# See the ch_isdigit call in CondParser_String.
.if +0
.  error
.endif

# Even though -1 is a number and would be accepted by strtod, it is not
# accepted by the condition parser.
#
# See the ch_isdigit call in CondParser_String.
.if !-1
.  error
.endif

# Even though +1 is a number and would be accepted by strtod, it is not
# accepted by the condition parser.
#
# See the ch_isdigit call in CondParser_String.
.if !+1
.  error
.endif

# When the number comes from a variable expression though, it may be signed.
# XXX: This is inconsistent.
.if ${:U+0}
.  error
.endif

# When the number comes from a variable expression though, it may be signed.
# XXX: This is inconsistent.
.if !${:U+1}
.  error
.endif

# Hexadecimal numbers are accepted.
.if 0x0
.  error
.endif
.if 0x1
.else
.  error
.endif

# This is not a hexadecimal number, even though it has an x.
# It is interpreted as a string instead, effectively meaning defined(3x4).
.if 3x4
.else
.  error
.endif

# Ensure that parsing continues until here.
.info End of the tests.

=======
# Ensure that parsing continues until here.
.info End of the tests.

>>>>>>> ba48e27f
all: # nothing<|MERGE_RESOLUTION|>--- conflicted
+++ resolved
@@ -1,8 +1,4 @@
-<<<<<<< HEAD
-# $NetBSD: cond-token-number.mk,v 1.4 2020/11/08 22:28:05 rillig Exp $
-=======
 # $NetBSD: cond-token-number.mk,v 1.5 2020/11/15 14:58:14 rillig Exp $
->>>>>>> ba48e27f
 #
 # Tests for number tokens in .if conditions.
 #
@@ -80,77 +76,7 @@
 .  error
 .endif
 
-<<<<<<< HEAD
-.if 0
-.  error
-.endif
-
-# Even though -0 is a number and would be accepted by strtod, it is not
-# accepted by the condition parser.
-#
-# See the ch_isdigit call in CondParser_String.
-.if -0
-.  error
-.endif
-
-# Even though +0 is a number and would be accepted by strtod, it is not
-# accepted by the condition parser.
-#
-# See the ch_isdigit call in CondParser_String.
-.if +0
-.  error
-.endif
-
-# Even though -1 is a number and would be accepted by strtod, it is not
-# accepted by the condition parser.
-#
-# See the ch_isdigit call in CondParser_String.
-.if !-1
-.  error
-.endif
-
-# Even though +1 is a number and would be accepted by strtod, it is not
-# accepted by the condition parser.
-#
-# See the ch_isdigit call in CondParser_String.
-.if !+1
-.  error
-.endif
-
-# When the number comes from a variable expression though, it may be signed.
-# XXX: This is inconsistent.
-.if ${:U+0}
-.  error
-.endif
-
-# When the number comes from a variable expression though, it may be signed.
-# XXX: This is inconsistent.
-.if !${:U+1}
-.  error
-.endif
-
-# Hexadecimal numbers are accepted.
-.if 0x0
-.  error
-.endif
-.if 0x1
-.else
-.  error
-.endif
-
-# This is not a hexadecimal number, even though it has an x.
-# It is interpreted as a string instead, effectively meaning defined(3x4).
-.if 3x4
-.else
-.  error
-.endif
-
 # Ensure that parsing continues until here.
 .info End of the tests.
 
-=======
-# Ensure that parsing continues until here.
-.info End of the tests.
-
->>>>>>> ba48e27f
 all: # nothing