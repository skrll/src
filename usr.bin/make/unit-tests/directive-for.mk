--- conflicted
+++ resolved
@@ -1,8 +1,4 @@
-<<<<<<< HEAD
-# $NetBSD: directive-for.mk,v 1.9 2020/11/15 20:20:58 rillig Exp $
-=======
 # $NetBSD: directive-for.mk,v 1.10 2020/12/27 09:58:35 rillig Exp $
->>>>>>> 9e014010
 #
 # Tests for the .for directive.
 #
@@ -152,8 +148,6 @@
 .  info ${var} ${var:Q} ${var:Q:Q}
 .endfor
 
-<<<<<<< HEAD
-=======
 
 # XXX: A parse error or evaluation error in the items of the .for loop
 # should skip the whole loop.  As of 2020-12-27, the loop is expanded twice.
@@ -161,6 +155,5 @@
 .  info XXX: Not reached ${var}
 .endfor
 
->>>>>>> 9e014010
 all:
 	@:;