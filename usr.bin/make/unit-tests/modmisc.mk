--- conflicted
+++ resolved
@@ -1,8 +1,4 @@
-<<<<<<< HEAD
-# $NetBSD: modmisc.mk,v 1.51 2020/11/15 20:20:58 rillig Exp $
-=======
 # $NetBSD: modmisc.mk,v 1.52 2020/12/20 19:29:06 rillig Exp $
->>>>>>> 9e014010
 #
 # miscellaneous modifier tests
 
@@ -66,34 +62,4 @@
 
 # Cover the bmake_realloc in Str_Words.
 mod-break-many-words:
-<<<<<<< HEAD
-	@echo $@: ${UNDEF:U:range=500:[#]}
-
-# To apply a modifier indirectly via another variable, the whole
-# modifier must be put into a single variable expression.
-.if ${value:L:${:US}${:U,value,replacement,}} != "S,value,replacement,}"
-.  warning unexpected
-.endif
-
-# Adding another level of indirection (the 2 nested :U expressions) helps.
-.if ${value:L:${:U${:US}${:U,value,replacement,}}} != "replacement"
-.  warning unexpected
-.endif
-
-# Multiple indirect modifiers can be applied one after another as long as
-# they are separated with colons.
-.if ${value:L:${:US,a,A,}:${:US,e,E,}} != "vAluE"
-.  warning unexpected
-.endif
-
-# An indirect variable that evaluates to the empty string is allowed though.
-# This makes it possible to define conditional modifiers, like this:
-#
-# M.little-endian=	S,1234,4321,
-# M.big-endian=		# none
-.if ${value:L:${:Dempty}S,a,A,} != "vAlue"
-.  warning unexpected
-.endif
-=======
-	@echo $@: ${UNDEF:U:range=500:[#]}
->>>>>>> 9e014010
+	@echo $@: ${UNDEF:U:range=500:[#]}