--- conflicted
+++ resolved
@@ -1,8 +1,4 @@
-<<<<<<< HEAD
-# $Id: modmisc.mk,v 1.34 2020/08/07 20:10:35 rillig Exp $
-=======
 # $Id: modmisc.mk,v 1.41 2020/08/09 09:32:04 rillig Exp $
->>>>>>> eeeda5a4
 #
 # miscellaneous modifier tests
 
