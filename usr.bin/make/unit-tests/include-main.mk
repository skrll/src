<<<<<<< HEAD
# $NetBSD: include-main.mk,v 1.5 2020/09/05 18:18:05 rillig Exp $
=======
# $NetBSD: include-main.mk,v 1.6 2021/01/22 00:44:55 rillig Exp $
>>>>>>> 9e014010
#
# Until 2020-09-05, the .INCLUDEDFROMFILE magic variable did not behave
# as described in the manual page.
#
# The manual page says that it is the "filename of the file this Makefile
# was included from", while before 2020-09-05 it was the "filename in which
# the latest .include happened". See parse.c, function ParseSetIncludeFile.
#
# Since 2020-09-05, the .INCLUDEDFROMDIR and .INCLUDEDFROMFILE variables
# properly handle nested includes and even .for loops.

.if !defined(.INCLUDEDFROMFILE)
.  info main-before-ok
.else
.  warning main-before-fail(${.INCLUDEDFROMFILE})
.endif

.for i in once
<<<<<<< HEAD
.  if !defined(${.INCLUDEDFROMFILE})
=======
.  if !defined(.INCLUDEDFROMFILE)
>>>>>>> 9e014010
.    info main-before-for-ok
.  else
.    warning main-before-for-fail(${.INCLUDEDFROMFILE})
.  endif
.endfor

.include "include-sub.mk"

.if !defined(.INCLUDEDFROMFILE)
.  info main-after-ok
.else
.  warning main-after-fail(${.INCLUDEDFROMFILE})
.endif

.for i in once
<<<<<<< HEAD
.  if !defined(${.INCLUDEDFROMFILE})
=======
.  if !defined(.INCLUDEDFROMFILE)
>>>>>>> 9e014010
.    info main-after-for-ok
.  else
.    warning main-after-for-fail(${.INCLUDEDFROMFILE})
.  endif
.endfor

all:	# nothing<|MERGE_RESOLUTION|>--- conflicted
+++ resolved
@@ -1,8 +1,4 @@
-<<<<<<< HEAD
-# $NetBSD: include-main.mk,v 1.5 2020/09/05 18:18:05 rillig Exp $
-=======
 # $NetBSD: include-main.mk,v 1.6 2021/01/22 00:44:55 rillig Exp $
->>>>>>> 9e014010
 #
 # Until 2020-09-05, the .INCLUDEDFROMFILE magic variable did not behave
 # as described in the manual page.
@@ -21,11 +17,7 @@
 .endif
 
 .for i in once
-<<<<<<< HEAD
-.  if !defined(${.INCLUDEDFROMFILE})
-=======
 .  if !defined(.INCLUDEDFROMFILE)
->>>>>>> 9e014010
 .    info main-before-for-ok
 .  else
 .    warning main-before-for-fail(${.INCLUDEDFROMFILE})
@@ -41,11 +33,7 @@
 .endif
 
 .for i in once
-<<<<<<< HEAD
-.  if !defined(${.INCLUDEDFROMFILE})
-=======
 .  if !defined(.INCLUDEDFROMFILE)
->>>>>>> 9e014010
 .    info main-after-for-ok
 .  else
 .    warning main-after-for-fail(${.INCLUDEDFROMFILE})
