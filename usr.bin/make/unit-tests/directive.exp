--- conflicted
+++ resolved
@@ -2,19 +2,11 @@
 make: "directive.mk" line 10: Unknown directive "indented"
 make: "directive.mk" line 11: Unknown directive "indented"
 make: "directive.mk" line 15: Unknown directive "info"
-<<<<<<< HEAD
-Global:.info = 
-Global:.info = value
-make: "directive.mk" line 26: :=	value
-Global:.MAKEFLAGS =  -r -k -d v -d
-Global:.MAKEFLAGS =  -r -k -d v -d 0
-=======
 Global: .info = 
 Global: .info = value
 make: "directive.mk" line 26: :=	value
 Global: .MAKEFLAGS =  -r -k -d v -d
 Global: .MAKEFLAGS =  -r -k -d v -d 0
->>>>>>> 9e014010
 make: Fatal errors encountered -- cannot continue
 make: stopped in unit-tests
 exit status 1