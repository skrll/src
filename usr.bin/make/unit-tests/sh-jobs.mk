<<<<<<< HEAD
# $NetBSD: sh-jobs.mk,v 1.3 2020/12/11 01:06:10 rillig Exp $
=======
# $NetBSD: sh-jobs.mk,v 1.4 2021/04/16 16:49:27 rillig Exp $
>>>>>>> e2aa5677
#
# Tests for the "run in jobs mode" part of the "Shell Commands" section
# from the manual page.

# TODO: Tutorial

.MAKEFLAGS: -j1

all: .PHONY comment .WAIT comment-with-followup-line .WAIT no-comment

# If a shell command starts with a comment character after stripping the
# leading '@', it is run in ignore-errors mode since the default runChkTmpl
# would lead to a syntax error in the generated shell file, at least for
# bash and dash, but not for NetBSD sh and ksh.
#
<<<<<<< HEAD
# See JobPrintCommand, cmdTemplate, runIgnTmpl
=======
# See JobWriteCommand, cmdTemplate, runIgnTmpl
>>>>>>> e2aa5677
comment: .PHONY
	@# comment

# If a shell command starts with a comment character after stripping the
# leading '@', it is run in ignore-errors mode.
#
<<<<<<< HEAD
# See JobPrintCommand, cmdTemplate, runIgnTmpl
=======
# See JobWriteCommand, cmdTemplate, runIgnTmpl
>>>>>>> e2aa5677
comment-with-followup-line: .PHONY
	@# comment${.newline}echo '$@: This is printed.'; false
	@true

# Without the comment, the commands are run in the default mode, which checks
# the exit status of every makefile line.
#
<<<<<<< HEAD
# See JobPrintCommand, cmdTemplate, runChkTmpl
=======
# See JobWriteCommand, cmdTemplate, runChkTmpl
>>>>>>> e2aa5677
no-comment: .PHONY
	@echo '$@: This is printed.'; false
	@true<|MERGE_RESOLUTION|>--- conflicted
+++ resolved
@@ -1,8 +1,4 @@
-<<<<<<< HEAD
-# $NetBSD: sh-jobs.mk,v 1.3 2020/12/11 01:06:10 rillig Exp $
-=======
 # $NetBSD: sh-jobs.mk,v 1.4 2021/04/16 16:49:27 rillig Exp $
->>>>>>> e2aa5677
 #
 # Tests for the "run in jobs mode" part of the "Shell Commands" section
 # from the manual page.
@@ -18,22 +14,14 @@
 # would lead to a syntax error in the generated shell file, at least for
 # bash and dash, but not for NetBSD sh and ksh.
 #
-<<<<<<< HEAD
-# See JobPrintCommand, cmdTemplate, runIgnTmpl
-=======
 # See JobWriteCommand, cmdTemplate, runIgnTmpl
->>>>>>> e2aa5677
 comment: .PHONY
 	@# comment
 
 # If a shell command starts with a comment character after stripping the
 # leading '@', it is run in ignore-errors mode.
 #
-<<<<<<< HEAD
-# See JobPrintCommand, cmdTemplate, runIgnTmpl
-=======
 # See JobWriteCommand, cmdTemplate, runIgnTmpl
->>>>>>> e2aa5677
 comment-with-followup-line: .PHONY
 	@# comment${.newline}echo '$@: This is printed.'; false
 	@true
@@ -41,11 +29,7 @@
 # Without the comment, the commands are run in the default mode, which checks
 # the exit status of every makefile line.
 #
-<<<<<<< HEAD
-# See JobPrintCommand, cmdTemplate, runChkTmpl
-=======
 # See JobWriteCommand, cmdTemplate, runChkTmpl
->>>>>>> e2aa5677
 no-comment: .PHONY
 	@echo '$@: This is printed.'; false
 	@true