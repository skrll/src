--- conflicted
+++ resolved
@@ -1,8 +1,4 @@
-<<<<<<< HEAD
-# $NetBSD: cond-token-string.mk,v 1.3 2020/11/10 22:23:37 rillig Exp $
-=======
 # $NetBSD: cond-token-string.mk,v 1.4 2021/01/21 00:38:28 rillig Exp $
->>>>>>> 9e014010
 #
 # Tests for quoted string literals in .if conditions.
 #
@@ -43,8 +39,6 @@
 .  error
 .endif
 
-<<<<<<< HEAD
-=======
 .MAKEFLAGS: -dc
 
 # A string in quotes is checked whether it is not empty.
@@ -84,6 +78,5 @@
 
 .MAKEFLAGS: -d0
 
->>>>>>> 9e014010
 all:
 	@:;