Var_Parse: ${:U\$\$\$\$\$\$\$\$} (eval)
<<<<<<< HEAD
Applying ${:U...} to "" (eval, none, undefined)
Result of ${:U\$\$\$\$\$\$\$\$} is "$$$$$$$$" (eval, none, defined)
Global:VAR.$$$$$$$$ = dollars
Global:.MAKEFLAGS =  -r -k -d v -d
Global:.MAKEFLAGS =  -r -k -d v -d 0
=======
Evaluating modifier ${:U...} on value "" (eval, undefined)
Result of ${:U\$\$\$\$\$\$\$\$} is "$$$$$$$$" (eval, defined)
Global: VAR.$$$$$$$$ = dollars
Global: .MAKEFLAGS =  -r -k -d v -d
Global: .MAKEFLAGS =  -r -k -d v -d 0
>>>>>>> e2aa5677
exit status 0<|MERGE_RESOLUTION|>--- conflicted
+++ resolved
@@ -1,15 +1,7 @@
 Var_Parse: ${:U\$\$\$\$\$\$\$\$} (eval)
-<<<<<<< HEAD
-Applying ${:U...} to "" (eval, none, undefined)
-Result of ${:U\$\$\$\$\$\$\$\$} is "$$$$$$$$" (eval, none, defined)
-Global:VAR.$$$$$$$$ = dollars
-Global:.MAKEFLAGS =  -r -k -d v -d
-Global:.MAKEFLAGS =  -r -k -d v -d 0
-=======
 Evaluating modifier ${:U...} on value "" (eval, undefined)
 Result of ${:U\$\$\$\$\$\$\$\$} is "$$$$$$$$" (eval, defined)
 Global: VAR.$$$$$$$$ = dollars
 Global: .MAKEFLAGS =  -r -k -d v -d
 Global: .MAKEFLAGS =  -r -k -d v -d 0
->>>>>>> e2aa5677
 exit status 0