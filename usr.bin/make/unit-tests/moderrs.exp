mod-unknown-direct:
want: Unknown modifier 'Z'
<<<<<<< HEAD
make: Unknown modifier 'Z'
=======
make: Unknown modifier "Z"
>>>>>>> 9e014010
VAR:Z=before--after

mod-unknown-indirect:
want: Unknown modifier 'Z'
<<<<<<< HEAD
make: Unknown modifier 'Z'
VAR:Z=before-inner}-after

unclosed-direct:
want: Unclosed variable specification (expecting '}') for "VAR" (value "Thevariable") modifier S
make: Unclosed variable specification (expecting '}') for "VAR" (value "Thevariable") modifier S
VAR:S,V,v,=Thevariable

unclosed-indirect:
want: Unclosed variable specification after complex modifier (expecting '}') for VAR
make: Unclosed variable specification after complex modifier (expecting '}') for VAR
=======
make: Unknown modifier "Z"
VAR:Z=before-inner}-after

unclosed-direct:
want: Unclosed variable expression, expecting '}' for modifier "S,V,v," of variable "VAR" with value "Thevariable"
make: Unclosed variable expression, expecting '}' for modifier "S,V,v," of variable "VAR" with value "Thevariable"
VAR:S,V,v,=Thevariable

unclosed-indirect:
want: Unclosed variable expression after indirect modifier, expecting '}' for variable "VAR"
make: Unclosed variable expression after indirect modifier, expecting '}' for variable "VAR"
>>>>>>> 9e014010
VAR:S,V,v,=Thevariable

unfinished-indirect:
want: Unfinished modifier for VAR (',' missing)
<<<<<<< HEAD
make: Unfinished modifier for VAR (',' missing)
VAR:S,V,v=

unfinished-loop:
want: Unfinished modifier for UNDEF ('@' missing)
make: Unfinished modifier for UNDEF ('@' missing)

want: Unfinished modifier for UNDEF ('@' missing)
make: Unfinished modifier for UNDEF ('@' missing)
=======
make: Unfinished modifier for "VAR" (',' missing)
VAR:S,V,v=

unfinished-loop:
want: Unfinished modifier for UNDEF ('@' missing)
make: Unfinished modifier for "UNDEF" ('@' missing)

want: Unfinished modifier for UNDEF ('@' missing)
make: Unfinished modifier for "UNDEF" ('@' missing)
>>>>>>> 9e014010

1 2 3

loop-close:
<<<<<<< HEAD
make: Unclosed variable specification (expecting '}') for "UNDEF" (value "1}... 2}... 3}...") modifier @
1}... 2}... 3}...
1}... 2}... 3}...

words:
want: Unfinished modifier for UNDEF (']' missing)
make: Unfinished modifier for UNDEF (']' missing)

want: Unfinished modifier for UNDEF (']' missing)
make: Unfinished modifier for UNDEF (']' missing)

13=
make: Bad modifier `:[123451234512345123451234512345]' for UNDEF
12345=S,^ok,:S,^3ok,}

exclam:
want: Unfinished modifier for VARNAME ('!' missing)
make: Unfinished modifier for VARNAME ('!' missing)

want: Unfinished modifier for ! ('!' missing)
make: Unfinished modifier for ! ('!' missing)


mod-subst-delimiter:
make: Missing delimiter for :S modifier
=======
make: Unclosed variable expression, expecting '}' for modifier "@var@${var}}...@" of variable "UNDEF" with value "1}... 2}... 3}..."
1}... 2}... 3}...
1}... 2}... 3}...

words:
want: Unfinished modifier for UNDEF (']' missing)
make: Unfinished modifier for "UNDEF" (']' missing)

want: Unfinished modifier for UNDEF (']' missing)
make: Unfinished modifier for "UNDEF" (']' missing)

13=
make: Bad modifier ":[123451234512345123451234512345]" for variable "UNDEF"
12345=S,^ok,:S,^3ok,}

exclam:
want: Unfinished modifier for VARNAME ('!' missing)
make: Unfinished modifier for "VARNAME" ('!' missing)

want: Unfinished modifier for ! ('!' missing)
make: Unfinished modifier for "!" ('!' missing)


mod-subst-delimiter:
make: Missing delimiter for modifier ':S'
>>>>>>> 9e014010
1:
make: Unfinished modifier for "VAR" (',' missing)
2:
make: Unfinished modifier for "VAR" (',' missing)
3:
<<<<<<< HEAD
make: Unfinished modifier for VAR (',' missing)
4:
make: Unfinished modifier for VAR (',' missing)
5:
make: Unclosed variable specification (expecting '}') for "VAR" (value "TheVariable") modifier S
=======
make: Unfinished modifier for "VAR" (',' missing)
4:
make: Unfinished modifier for "VAR" (',' missing)
5:
make: Unclosed variable expression, expecting '}' for modifier "S,from,to," of variable "VAR" with value "TheVariable"
>>>>>>> 9e014010
6: TheVariable
7: TheVariable

mod-regex-delimiter:
make: Missing delimiter for :C modifier
1:
make: Unfinished modifier for "VAR" (',' missing)
2:
make: Unfinished modifier for "VAR" (',' missing)
3:
<<<<<<< HEAD
make: Unfinished modifier for VAR (',' missing)
4:
make: Unfinished modifier for VAR (',' missing)
5:
make: Unclosed variable specification (expecting '}') for "VAR" (value "TheVariable") modifier C
=======
make: Unfinished modifier for "VAR" (',' missing)
4:
make: Unfinished modifier for "VAR" (',' missing)
5:
make: Unclosed variable expression, expecting '}' for modifier "C,from,to," of variable "VAR" with value "TheVariable"
>>>>>>> 9e014010
6: TheVariable
7: TheVariable

mod-regex-undefined-subexpression:
one one 2 3 5 8 one3 2one 34
make: No match for subexpression \2
make: No match for subexpression \2
make: No match for subexpression \1
make: No match for subexpression \2
make: No match for subexpression \1
()+() ()+() ()+() 3 5 8 (3)+() ()+(1) 34

mod-ts-parse:
112358132134
15152535558513521534
make: Bad modifier ":ts\65oct" for variable "FIB"
65oct}
make: Bad modifier ":ts\65oct" for variable ""
65oct}
make: Bad modifier ":tsxy" for variable "FIB"
xy}

mod-t-parse:
make: Bad modifier ":t" for variable "FIB"

make: Bad modifier ":txy" for variable "FIB"
y}
make: Bad modifier ":t" for variable "FIB"

make: Bad modifier ":t" for variable "FIB"
M*}

mod-ifelse-parse:
make: Unfinished modifier for "FIB" (':' missing)

make: Unfinished modifier for "FIB" (':' missing)

make: Unfinished modifier for "FIB" ('}' missing)

make: Unfinished modifier for "FIB" ('}' missing)

then

mod-remember-parse:
1 1 2 3 5 8 13 21 34
make: Unknown modifier "__"



mod-sysv-parse:
make: Unknown modifier "3"
make: Unclosed variable expression, expecting '}' for modifier "3" of variable "FIB" with value ""

make: Unknown modifier "3="
make: Unclosed variable expression, expecting '}' for modifier "3=" of variable "FIB" with value ""

make: Unknown modifier "3=x3"
make: Unclosed variable expression, expecting '}' for modifier "3=x3" of variable "FIB" with value ""

1 1 2 x3 5 8 1x3 21 34

exit status 0<|MERGE_RESOLUTION|>--- conflicted
+++ resolved
@@ -1,27 +1,10 @@
 mod-unknown-direct:
 want: Unknown modifier 'Z'
-<<<<<<< HEAD
-make: Unknown modifier 'Z'
-=======
 make: Unknown modifier "Z"
->>>>>>> 9e014010
 VAR:Z=before--after
 
 mod-unknown-indirect:
 want: Unknown modifier 'Z'
-<<<<<<< HEAD
-make: Unknown modifier 'Z'
-VAR:Z=before-inner}-after
-
-unclosed-direct:
-want: Unclosed variable specification (expecting '}') for "VAR" (value "Thevariable") modifier S
-make: Unclosed variable specification (expecting '}') for "VAR" (value "Thevariable") modifier S
-VAR:S,V,v,=Thevariable
-
-unclosed-indirect:
-want: Unclosed variable specification after complex modifier (expecting '}') for VAR
-make: Unclosed variable specification after complex modifier (expecting '}') for VAR
-=======
 make: Unknown modifier "Z"
 VAR:Z=before-inner}-after
 
@@ -33,22 +16,10 @@
 unclosed-indirect:
 want: Unclosed variable expression after indirect modifier, expecting '}' for variable "VAR"
 make: Unclosed variable expression after indirect modifier, expecting '}' for variable "VAR"
->>>>>>> 9e014010
 VAR:S,V,v,=Thevariable
 
 unfinished-indirect:
 want: Unfinished modifier for VAR (',' missing)
-<<<<<<< HEAD
-make: Unfinished modifier for VAR (',' missing)
-VAR:S,V,v=
-
-unfinished-loop:
-want: Unfinished modifier for UNDEF ('@' missing)
-make: Unfinished modifier for UNDEF ('@' missing)
-
-want: Unfinished modifier for UNDEF ('@' missing)
-make: Unfinished modifier for UNDEF ('@' missing)
-=======
 make: Unfinished modifier for "VAR" (',' missing)
 VAR:S,V,v=
 
@@ -58,38 +29,10 @@
 
 want: Unfinished modifier for UNDEF ('@' missing)
 make: Unfinished modifier for "UNDEF" ('@' missing)
->>>>>>> 9e014010
 
 1 2 3
 
 loop-close:
-<<<<<<< HEAD
-make: Unclosed variable specification (expecting '}') for "UNDEF" (value "1}... 2}... 3}...") modifier @
-1}... 2}... 3}...
-1}... 2}... 3}...
-
-words:
-want: Unfinished modifier for UNDEF (']' missing)
-make: Unfinished modifier for UNDEF (']' missing)
-
-want: Unfinished modifier for UNDEF (']' missing)
-make: Unfinished modifier for UNDEF (']' missing)
-
-13=
-make: Bad modifier `:[123451234512345123451234512345]' for UNDEF
-12345=S,^ok,:S,^3ok,}
-
-exclam:
-want: Unfinished modifier for VARNAME ('!' missing)
-make: Unfinished modifier for VARNAME ('!' missing)
-
-want: Unfinished modifier for ! ('!' missing)
-make: Unfinished modifier for ! ('!' missing)
-
-
-mod-subst-delimiter:
-make: Missing delimiter for :S modifier
-=======
 make: Unclosed variable expression, expecting '}' for modifier "@var@${var}}...@" of variable "UNDEF" with value "1}... 2}... 3}..."
 1}... 2}... 3}...
 1}... 2}... 3}...
@@ -115,25 +58,16 @@
 
 mod-subst-delimiter:
 make: Missing delimiter for modifier ':S'
->>>>>>> 9e014010
 1:
 make: Unfinished modifier for "VAR" (',' missing)
 2:
 make: Unfinished modifier for "VAR" (',' missing)
 3:
-<<<<<<< HEAD
-make: Unfinished modifier for VAR (',' missing)
-4:
-make: Unfinished modifier for VAR (',' missing)
-5:
-make: Unclosed variable specification (expecting '}') for "VAR" (value "TheVariable") modifier S
-=======
 make: Unfinished modifier for "VAR" (',' missing)
 4:
 make: Unfinished modifier for "VAR" (',' missing)
 5:
 make: Unclosed variable expression, expecting '}' for modifier "S,from,to," of variable "VAR" with value "TheVariable"
->>>>>>> 9e014010
 6: TheVariable
 7: TheVariable
 
@@ -144,19 +78,11 @@
 2:
 make: Unfinished modifier for "VAR" (',' missing)
 3:
-<<<<<<< HEAD
-make: Unfinished modifier for VAR (',' missing)
-4:
-make: Unfinished modifier for VAR (',' missing)
-5:
-make: Unclosed variable specification (expecting '}') for "VAR" (value "TheVariable") modifier C
-=======
 make: Unfinished modifier for "VAR" (',' missing)
 4:
 make: Unfinished modifier for "VAR" (',' missing)
 5:
 make: Unclosed variable expression, expecting '}' for modifier "C,from,to," of variable "VAR" with value "TheVariable"
->>>>>>> 9e014010
 6: TheVariable
 7: TheVariable
 
@@ -205,7 +131,6 @@
 make: Unknown modifier "__"
 
 
-
 mod-sysv-parse:
 make: Unknown modifier "3"
 make: Unclosed variable expression, expecting '}' for modifier "3" of variable "FIB" with value ""
