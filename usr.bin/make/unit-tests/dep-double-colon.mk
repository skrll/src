--- conflicted
+++ resolved
@@ -1,8 +1,4 @@
-<<<<<<< HEAD
-# $NetBSD: dep-double-colon.mk,v 1.4 2020/09/26 15:41:53 rillig Exp $
-=======
 # $NetBSD: dep-double-colon.mk,v 1.5 2020/11/15 20:20:58 rillig Exp $
->>>>>>> ba48e27f
 #
 # Tests for the '::' operator in dependency declarations, which allows
 # several dependency groups for a single node, each having its own attributes
