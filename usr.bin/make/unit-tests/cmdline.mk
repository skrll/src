<<<<<<< HEAD
# $NetBSD: cmdline.mk,v 1.2 2020/11/15 14:07:53 rillig Exp $
#
# Tests for command line parsing and related special variables.

TMPBASE?=	/tmp
=======
# $NetBSD: cmdline.mk,v 1.3 2021/02/06 18:26:03 sjg Exp $
#
# Tests for command line parsing and related special variables.

TMPBASE?=	${TMPDIR:U/tmp/uid${.MAKE.UID}}
>>>>>>> 9e014010
SUB1=		a7b41170-53f8-4cc2-bc5c-e4c3dd93ec45	# just a random UUID
SUB2=		6a8899d2-d227-4b55-9b6b-f3c8eeb83fd5	# just a random UUID
MAKE_CMD=	env TMPBASE=${TMPBASE}/${SUB1} ${.MAKE} -f ${MAKEFILE} -r
DIR2=		${TMPBASE}/${SUB2}
DIR12=		${TMPBASE}/${SUB1}/${SUB2}

all: prepare-dirs
all: makeobjdir-direct makeobjdir-indirect

prepare-dirs:
	@rm -rf ${DIR2} ${DIR12}
	@mkdir -p ${DIR2} ${DIR12}

# The .OBJDIR can be set via the MAKEOBJDIR command line variable.
# It must be a command line variable; an environment variable would not work.
makeobjdir-direct:
	@echo $@:
	@${MAKE_CMD} MAKEOBJDIR=${DIR2} show-objdir

# The .OBJDIR can be set via the MAKEOBJDIR command line variable,
# and that variable could even contain the usual modifiers.
# Since the .OBJDIR=MAKEOBJDIR assignment happens very early,
# the SUB2 variable in the modifier is not defined yet and is therefore empty.
# The SUB1 in the resulting path comes from the environment variable TMPBASE,
# see MAKE_CMD.
makeobjdir-indirect:
	@echo $@:
	@${MAKE_CMD} MAKEOBJDIR='$${TMPBASE}/$${SUB2}' show-objdir

show-objdir:
	@echo $@: ${.OBJDIR:Q}<|MERGE_RESOLUTION|>--- conflicted
+++ resolved
@@ -1,16 +1,8 @@
-<<<<<<< HEAD
-# $NetBSD: cmdline.mk,v 1.2 2020/11/15 14:07:53 rillig Exp $
-#
-# Tests for command line parsing and related special variables.
-
-TMPBASE?=	/tmp
-=======
 # $NetBSD: cmdline.mk,v 1.3 2021/02/06 18:26:03 sjg Exp $
 #
 # Tests for command line parsing and related special variables.
 
 TMPBASE?=	${TMPDIR:U/tmp/uid${.MAKE.UID}}
->>>>>>> 9e014010
 SUB1=		a7b41170-53f8-4cc2-bc5c-e4c3dd93ec45	# just a random UUID
 SUB2=		6a8899d2-d227-4b55-9b6b-f3c8eeb83fd5	# just a random UUID
 MAKE_CMD=	env TMPBASE=${TMPBASE}/${SUB1} ${.MAKE} -f ${MAKEFILE} -r
