Make_ExpandUse: examine all
ExamineLater: need to examine "important"
Make_ExpandUse: examine important
ExamineLater: need to examine "optional"
ExamineLater: need to examine "optional-cohort"
Make_ExpandUse: examine optional
Make_ExpandUse: examine optional-cohort
<<<<<<< HEAD
Examining optional...non-existent...up-to-date.
Examining optional-cohort...non-existent...:: operator and no sources...out-of-date.
: A leaf node using '::' is considered out-of-date.
 recheck(optional-cohort): update time from  0:00:00 Jan 01, 1970 to now
Examining important...non-existent...modified before source "optional-cohort"...out-of-date.
: important is made.
 recheck(important): update time from  0:00:00 Jan 01, 1970 to now
Examining all...non-existent...modified before source "important"...out-of-date.
: all is made.
 recheck(all): update time from  0:00:00 Jan 01, 1970 to now
Examining .END...non-existent...non-existent and no sources...out-of-date.
 recheck(.END): update time from  0:00:00 Jan 01, 1970 to now
=======
Examining optional...nonexistent...up-to-date.
Examining optional-cohort...nonexistent...:: operator and no sources...out-of-date.
: A leaf node using '::' is considered out-of-date.
 recheck(optional-cohort): update time from nonexistent to now
Examining important...nonexistent...modified before source "optional-cohort"...out-of-date.
: important is made.
 recheck(important): update time from nonexistent to now
Examining all...nonexistent...modified before source "important"...out-of-date.
: all is made.
 recheck(all): update time from nonexistent to now
Examining .END...nonexistent...nonexistent and no sources...out-of-date.
 recheck(.END): update time from nonexistent to now
>>>>>>> 9e014010
exit status 0<|MERGE_RESOLUTION|>--- conflicted
+++ resolved
@@ -5,20 +5,6 @@
 ExamineLater: need to examine "optional-cohort"
 Make_ExpandUse: examine optional
 Make_ExpandUse: examine optional-cohort
-<<<<<<< HEAD
-Examining optional...non-existent...up-to-date.
-Examining optional-cohort...non-existent...:: operator and no sources...out-of-date.
-: A leaf node using '::' is considered out-of-date.
- recheck(optional-cohort): update time from  0:00:00 Jan 01, 1970 to now
-Examining important...non-existent...modified before source "optional-cohort"...out-of-date.
-: important is made.
- recheck(important): update time from  0:00:00 Jan 01, 1970 to now
-Examining all...non-existent...modified before source "important"...out-of-date.
-: all is made.
- recheck(all): update time from  0:00:00 Jan 01, 1970 to now
-Examining .END...non-existent...non-existent and no sources...out-of-date.
- recheck(.END): update time from  0:00:00 Jan 01, 1970 to now
-=======
 Examining optional...nonexistent...up-to-date.
 Examining optional-cohort...nonexistent...:: operator and no sources...out-of-date.
 : A leaf node using '::' is considered out-of-date.
@@ -31,5 +17,4 @@
  recheck(all): update time from nonexistent to now
 Examining .END...nonexistent...nonexistent and no sources...out-of-date.
  recheck(.END): update time from nonexistent to now
->>>>>>> 9e014010
 exit status 0