make: Unfinished modifier for "word214" ('=' missing)
make: "varmod-sysv.mk" line 214: Malformed conditional (${word214:L:from${:D=}to})
<<<<<<< HEAD
=======
word                     modifier                 result                  
''                       =                        ""
suffix                   =                        "suffix"
prefix                   =                        "prefix"
pre-middle-suffix        =                        "pre-middle-suffix"
''                       =NS                      ""
suffix                   =NS                      "suffixNS"
prefix                   =NS                      "prefixNS"
pre-middle-suffix        =NS                      "pre-middle-suffixNS"
''                       =%                       ""
suffix                   =%                       "suffix%"
prefix                   =%                       "prefix%"
pre-middle-suffix        =%                       "pre-middle-suffix%"
''                       =%NS                     ""
suffix                   =%NS                     "suffix%NS"
prefix                   =%NS                     "prefix%NS"
pre-middle-suffix        =%NS                     "pre-middle-suffix%NS"
''                       =NPre%                   ""
suffix                   =NPre%                   "suffixNPre%"
prefix                   =NPre%                   "prefixNPre%"
pre-middle-suffix        =NPre%                   "pre-middle-suffixNPre%"
''                       =NPre%NS                 ""
suffix                   =NPre%NS                 "suffixNPre%NS"
prefix                   =NPre%NS                 "prefixNPre%NS"
pre-middle-suffix        =NPre%NS                 "pre-middle-suffixNPre%NS"
''                       ffix=                    ""
suffix                   ffix=                    "su"
prefix                   ffix=                    "prefix"
pre-middle-suffix        ffix=                    "pre-middle-su"
''                       ffix=NS                  ""
suffix                   ffix=NS                  "suNS"
prefix                   ffix=NS                  "prefix"
pre-middle-suffix        ffix=NS                  "pre-middle-suNS"
''                       ffix=%                   ""
suffix                   ffix=%                   "su%"
prefix                   ffix=%                   "prefix"
pre-middle-suffix        ffix=%                   "pre-middle-su%"
''                       ffix=%NS                 ""
suffix                   ffix=%NS                 "su%NS"
prefix                   ffix=%NS                 "prefix"
pre-middle-suffix        ffix=%NS                 "pre-middle-su%NS"
''                       ffix=NPre%               ""
suffix                   ffix=NPre%               "suNPre%"
prefix                   ffix=NPre%               "prefix"
pre-middle-suffix        ffix=NPre%               "pre-middle-suNPre%"
''                       ffix=NPre%NS             ""
suffix                   ffix=NPre%NS             "suNPre%NS"
prefix                   ffix=NPre%NS             "prefix"
pre-middle-suffix        ffix=NPre%NS             "pre-middle-suNPre%NS"
''                       %=                       ""
suffix                   %=                       ""
prefix                   %=                       ""
pre-middle-suffix        %=                       ""
''                       %=NS                     ""
suffix                   %=NS                     "NS"
prefix                   %=NS                     "NS"
pre-middle-suffix        %=NS                     "NS"
''                       %=%                      ""
suffix                   %=%                      "suffix"
prefix                   %=%                      "prefix"
pre-middle-suffix        %=%                      "pre-middle-suffix"
''                       %=%NS                    ""
suffix                   %=%NS                    "suffixNS"
prefix                   %=%NS                    "prefixNS"
pre-middle-suffix        %=%NS                    "pre-middle-suffixNS"
''                       %=NPre%                  ""
suffix                   %=NPre%                  "NPresuffix"
prefix                   %=NPre%                  "NPreprefix"
pre-middle-suffix        %=NPre%                  "NPrepre-middle-suffix"
''                       %=NPre%NS                ""
suffix                   %=NPre%NS                "NPresuffixNS"
prefix                   %=NPre%NS                "NPreprefixNS"
pre-middle-suffix        %=NPre%NS                "NPrepre-middle-suffixNS"
''                       pre%=                    ""
suffix                   pre%=                    "suffix"
prefix                   pre%=                    ""
pre-middle-suffix        pre%=                    ""
''                       pre%=NS                  ""
suffix                   pre%=NS                  "suffix"
prefix                   pre%=NS                  "NS"
pre-middle-suffix        pre%=NS                  "NS"
''                       pre%=%                   ""
suffix                   pre%=%                   "suffix"
prefix                   pre%=%                   "fix"
pre-middle-suffix        pre%=%                   "-middle-suffix"
''                       pre%=%NS                 ""
suffix                   pre%=%NS                 "suffix"
prefix                   pre%=%NS                 "fixNS"
pre-middle-suffix        pre%=%NS                 "-middle-suffixNS"
''                       pre%=NPre%               ""
suffix                   pre%=NPre%               "suffix"
prefix                   pre%=NPre%               "NPrefix"
pre-middle-suffix        pre%=NPre%               "NPre-middle-suffix"
''                       pre%=NPre%NS             ""
suffix                   pre%=NPre%NS             "suffix"
prefix                   pre%=NPre%NS             "NPrefixNS"
pre-middle-suffix        pre%=NPre%NS             "NPre-middle-suffixNS"
''                       %ffix=                   ""
suffix                   %ffix=                   ""
prefix                   %ffix=                   "prefix"
pre-middle-suffix        %ffix=                   ""
''                       %ffix=NS                 ""
suffix                   %ffix=NS                 "NS"
prefix                   %ffix=NS                 "prefix"
pre-middle-suffix        %ffix=NS                 "NS"
''                       %ffix=%                  ""
suffix                   %ffix=%                  "su"
prefix                   %ffix=%                  "prefix"
pre-middle-suffix        %ffix=%                  "pre-middle-su"
''                       %ffix=%NS                ""
suffix                   %ffix=%NS                "suNS"
prefix                   %ffix=%NS                "prefix"
pre-middle-suffix        %ffix=%NS                "pre-middle-suNS"
''                       %ffix=NPre%              ""
suffix                   %ffix=NPre%              "NPresu"
prefix                   %ffix=NPre%              "prefix"
pre-middle-suffix        %ffix=NPre%              "NPrepre-middle-su"
''                       %ffix=NPre%NS            ""
suffix                   %ffix=NPre%NS            "NPresuNS"
prefix                   %ffix=NPre%NS            "prefix"
pre-middle-suffix        %ffix=NPre%NS            "NPrepre-middle-suNS"
''                       pre%ffix=                ""
suffix                   pre%ffix=                "suffix"
prefix                   pre%ffix=                "prefix"
pre-middle-suffix        pre%ffix=                ""
''                       pre%ffix=NS              ""
suffix                   pre%ffix=NS              "suffix"
prefix                   pre%ffix=NS              "prefix"
pre-middle-suffix        pre%ffix=NS              "NS"
''                       pre%ffix=%               ""
suffix                   pre%ffix=%               "suffix"
prefix                   pre%ffix=%               "prefix"
pre-middle-suffix        pre%ffix=%               "-middle-su"
''                       pre%ffix=%NS             ""
suffix                   pre%ffix=%NS             "suffix"
prefix                   pre%ffix=%NS             "prefix"
pre-middle-suffix        pre%ffix=%NS             "-middle-suNS"
''                       pre%ffix=NPre%           ""
suffix                   pre%ffix=NPre%           "suffix"
prefix                   pre%ffix=NPre%           "prefix"
pre-middle-suffix        pre%ffix=NPre%           "NPre-middle-su"
''                       pre%ffix=NPre%NS         ""
suffix                   pre%ffix=NPre%NS         "suffix"
prefix                   pre%ffix=NPre%NS         "prefix"
pre-middle-suffix        pre%ffix=NPre%NS         "NPre-middle-suNS"
>>>>>>> e2aa5677
make: Fatal errors encountered -- cannot continue
make: stopped in unit-tests
exit status 1<|MERGE_RESOLUTION|>--- conflicted
+++ resolved
@@ -1,7 +1,5 @@
 make: Unfinished modifier for "word214" ('=' missing)
 make: "varmod-sysv.mk" line 214: Malformed conditional (${word214:L:from${:D=}to})
-<<<<<<< HEAD
-=======
 word                     modifier                 result                  
 ''                       =                        ""
 suffix                   =                        "suffix"
@@ -147,7 +145,6 @@
 suffix                   pre%ffix=NPre%NS         "suffix"
 prefix                   pre%ffix=NPre%NS         "prefix"
 pre-middle-suffix        pre%ffix=NPre%NS         "NPre-middle-suNS"
->>>>>>> e2aa5677
 make: Fatal errors encountered -- cannot continue
 make: stopped in unit-tests
 exit status 1