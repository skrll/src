--- conflicted
+++ resolved
@@ -1,8 +1,4 @@
-<<<<<<< HEAD
-# $NetBSD: directive-if.mk,v 1.7 2020/11/15 20:20:58 rillig Exp $
-=======
 # $NetBSD: directive-if.mk,v 1.9 2020/12/19 22:33:11 rillig Exp $
->>>>>>> 9e014010
 #
 # Tests for the .if directive.
 #
@@ -42,15 +38,9 @@
 # are interpreted as ordinary directives, producing the error messages
 # "if-less else" and "if-less endif".
 .ifx 123
-<<<<<<< HEAD
-.  error
-.else
-.  error
-=======
 .info This is not conditional.
 .else
 .info This is not conditional.
->>>>>>> 9e014010
 .endif
 
 # Missing condition.
@@ -88,8 +78,6 @@
 .  error
 .endif
 
-<<<<<<< HEAD
-=======
 .if(1)
 .  info Don't do this, always put a space after a directive.
 .endif
@@ -98,5 +86,4 @@
 .  info Don't do this, always put a space after a directive.
 .endif
 
->>>>>>> 9e014010
 all: