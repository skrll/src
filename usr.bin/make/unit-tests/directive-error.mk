<<<<<<< HEAD
# $NetBSD: directive-error.mk,v 1.3 2020/12/13 01:07:54 rillig Exp $
=======
# $NetBSD: directive-error.mk,v 1.5 2021/01/27 00:02:38 rillig Exp $
>>>>>>> 9e014010
#
# Tests for the .error directive, which prints an error message and exits
# immediately, unlike other "fatal" parse errors, which continue to parse
# until the end of the current top-level makefile.
<<<<<<< HEAD

# TODO: Implementation
=======
#
# See also:
#	opt-warnings-as-errors.mk
>>>>>>> 9e014010

# Before parse.c 1.532 from 2021-01-27, the ".error" issued an irrelevant
# message saying "parsing warnings being treated as errors".
.MAKEFLAGS: -W
.error message<|MERGE_RESOLUTION|>--- conflicted
+++ resolved
@@ -1,20 +1,11 @@
-<<<<<<< HEAD
-# $NetBSD: directive-error.mk,v 1.3 2020/12/13 01:07:54 rillig Exp $
-=======
 # $NetBSD: directive-error.mk,v 1.5 2021/01/27 00:02:38 rillig Exp $
->>>>>>> 9e014010
 #
 # Tests for the .error directive, which prints an error message and exits
 # immediately, unlike other "fatal" parse errors, which continue to parse
 # until the end of the current top-level makefile.
-<<<<<<< HEAD
-
-# TODO: Implementation
-=======
 #
 # See also:
 #	opt-warnings-as-errors.mk
->>>>>>> 9e014010
 
 # Before parse.c 1.532 from 2021-01-27, the ".error" issued an irrelevant
 # message saying "parsing warnings being treated as errors".
