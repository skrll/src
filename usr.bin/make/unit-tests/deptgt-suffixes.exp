--- conflicted
+++ resolved
@@ -3,9 +3,6 @@
 #	To: 
 #	From: 
 #	Search Path: . .. 
-<<<<<<< HEAD
-#*** Transformations:
-=======
 # ".src-left" (num 2, ref 2)
 #	To: .tgt-right 
 #	From: 
@@ -33,5 +30,4 @@
 : Making deptgt-suffixes.tgt-right from deptgt-suffixes.src-left.
 : Making deptgt-suffixes.src-right out of nothing.
 : Making deptgt-suffixes.tgt-left from deptgt-suffixes.src-right.
->>>>>>> ba48e27f
 exit status 0