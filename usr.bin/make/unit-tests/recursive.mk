<<<<<<< HEAD
# $NetBSD: recursive.mk,v 1.4 2020/11/09 20:50:56 rillig Exp $
=======
# $NetBSD: recursive.mk,v 1.5 2021/03/15 12:15:03 rillig Exp $
>>>>>>> 9e014010
#
# In -dL mode, a variable may get expanded before it makes sense.
# This would stop make from doing anything since the "recursive" error
# is fatal and exits immediately.
#
# The purpose of evaluating that variable early was just to detect
# whether there are unclosed variables.  The variable value is therefore
# parsed with VARE_PARSE_ONLY for that purpose.
#
# Seen in pkgsrc/x11/libXfixes, and probably many more package that use
# GNU Automake.

.MAKEFLAGS: -dL

AM_V_lt=	${am__v_lt_${V}}
am__v_lt_=	${am__v_lt_${AM_DEFAULT_VERBOSITY}}
am__v_lt_0=	--silent
am__v_lt_1=

# On 2020-08-06, make reported: "Variable am__v_lt_ is recursive."
libXfixes_la_LINK=	... ${AM_V_lt} ...

# somewhere later ...
AM_DEFAULT_VERBOSITY=	1


# The purpose of the -dL flag is to detect unclosed variables.  This
# can be achieved by just parsing the variable and not evaluating it.
#
# When the variable is only parsed but not evaluated, bugs in nested
# variables are not discovered.  But these are hard to produce anyway,
# therefore that's acceptable.  In most practical cases, the missing
# brace would be detected directly in the line where it is produced.
MISSING_BRACE_INDIRECT:=	${:U\${MISSING_BRACE}
UNCLOSED=	$(MISSING_PAREN
UNCLOSED=	${MISSING_BRACE
<<<<<<< HEAD
UNCLOSED=	${MISSING_BRACE_INDIRECT}
=======
UNCLOSED=	${MISSING_BRACE_INDIRECT}
>>>>>>> 9e014010
<|MERGE_RESOLUTION|>--- conflicted
+++ resolved
@@ -1,8 +1,4 @@
-<<<<<<< HEAD
-# $NetBSD: recursive.mk,v 1.4 2020/11/09 20:50:56 rillig Exp $
-=======
 # $NetBSD: recursive.mk,v 1.5 2021/03/15 12:15:03 rillig Exp $
->>>>>>> 9e014010
 #
 # In -dL mode, a variable may get expanded before it makes sense.
 # This would stop make from doing anything since the "recursive" error
@@ -39,8 +35,4 @@
 MISSING_BRACE_INDIRECT:=	${:U\${MISSING_BRACE}
 UNCLOSED=	$(MISSING_PAREN
 UNCLOSED=	${MISSING_BRACE
-<<<<<<< HEAD
-UNCLOSED=	${MISSING_BRACE_INDIRECT}
-=======
-UNCLOSED=	${MISSING_BRACE_INDIRECT}
->>>>>>> 9e014010
+UNCLOSED=	${MISSING_BRACE_INDIRECT}