CondParser_Eval: ${:Uvalue} != value
lhs = "value", rhs = "value", op = !=
CondParser_Eval: ${:U} != "
lhs = "", rhs = "", op = !=
CondParser_Eval: ${:U#hash} != "#hash"
lhs = "#hash", rhs = "#hash", op = !=
CondParser_Eval: ${:U\\} != "\\
lhs = "\", rhs = "\", op = !=
CondParser_Eval: ${:U#hash} != #hash
lhs = "#hash", rhs = "#hash", op = !=
CondParser_Eval: 0 # This is treated as a comment, but why?
CondParser_Eval: ${0 # comment :?yes:no} != no
CondParser_Eval: 0 # comment 
lhs = "no", rhs = "no", op = !=
CondParser_Eval: ${1 # comment :?yes:no} != yes
CondParser_Eval: 1 # comment 
lhs = "yes", rhs = "yes", op = !=
CondParser_Eval: ${UNDEF:Uundefined}!=undefined
lhs = "undefined", rhs = "undefined", op = !=
CondParser_Eval: ${UNDEF:U12345}>12345
lhs = 12345.000000, rhs = 12345.000000, op = >
CondParser_Eval: ${UNDEF:U12345}<12345
lhs = 12345.000000, rhs = 12345.000000, op = <
CondParser_Eval: (${UNDEF:U0})||0
CondParser_Eval: ${:Uvar}&&name != "var&&name"
lhs = "var&&name", rhs = "var&&name", op = !=
CondParser_Eval: ${:Uvar}||name != "var||name"
lhs = "var||name", rhs = "var||name", op = !=
CondParser_Eval: bare
make: "cond-token-plain.mk" line 102: A bare word is treated like defined(...), and the variable 'bare' is not defined.
CondParser_Eval: VAR
make: "cond-token-plain.mk" line 107: A bare word is treated like defined(...).
CondParser_Eval: V${:UA}R
make: "cond-token-plain.mk" line 114: ok
CondParser_Eval: V${UNDEF}AR
make: "cond-token-plain.mk" line 122: Undefined variables in bare words expand to an empty string.
CondParser_Eval: 0${:Ux00}
make: "cond-token-plain.mk" line 130: Numbers can be composed from literals and variable expressions.
CondParser_Eval: 0${:Ux01}
make: "cond-token-plain.mk" line 134: Numbers can be composed from literals and variable expressions.
CondParser_Eval: "" ==
<<<<<<< HEAD
make: "cond-token-plain.mk" line 140: Missing right-hand-side of operator '=='
=======
make: "cond-token-plain.mk" line 140: Missing right-hand side of operator '=='
>>>>>>> e2aa5677
CondParser_Eval: == ""
make: "cond-token-plain.mk" line 148: Malformed conditional (== "")
CondParser_Eval: \\
make: "cond-token-plain.mk" line 163: The variable '\\' is not defined.
CondParser_Eval: \\
make: "cond-token-plain.mk" line 168: Now the variable '\\' is defined.
CondParser_Eval: "unquoted\"quoted" != unquoted"quoted
lhs = "unquoted"quoted", rhs = "unquoted"quoted", op = !=
CondParser_Eval: $$$$$$$$ != ""
make: Fatal errors encountered -- cannot continue
make: stopped in unit-tests
exit status 1<|MERGE_RESOLUTION|>--- conflicted
+++ resolved
@@ -39,11 +39,7 @@
 CondParser_Eval: 0${:Ux01}
 make: "cond-token-plain.mk" line 134: Numbers can be composed from literals and variable expressions.
 CondParser_Eval: "" ==
-<<<<<<< HEAD
-make: "cond-token-plain.mk" line 140: Missing right-hand-side of operator '=='
-=======
 make: "cond-token-plain.mk" line 140: Missing right-hand side of operator '=='
->>>>>>> e2aa5677
 CondParser_Eval: == ""
 make: "cond-token-plain.mk" line 148: Malformed conditional (== "")
 CondParser_Eval: \\
