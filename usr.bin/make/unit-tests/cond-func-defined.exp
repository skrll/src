--- conflicted
+++ resolved
@@ -2,12 +2,9 @@
 make: "cond-func-defined.mk" line 23: Malformed conditional (!defined(A B))
 make: "cond-func-defined.mk" line 33: warning: Missing closing parenthesis for defined()
 make: "cond-func-defined.mk" line 33: Malformed conditional (defined(DEF)
-<<<<<<< HEAD
-=======
 make: "cond-func-defined.mk" line 45: In .for loops, variable expressions for the loop variables are
 make: "cond-func-defined.mk" line 46: substituted at evaluation time.  There is no actual variable
 make: "cond-func-defined.mk" line 47: involved, even if it feels like it.
->>>>>>> ba48e27f
 make: Fatal errors encountered -- cannot continue
 make: stopped in unit-tests
 exit status 1