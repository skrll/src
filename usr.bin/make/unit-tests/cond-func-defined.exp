<<<<<<< HEAD
make: "cond-func-defined.mk" line 23: warning: Missing closing parenthesis for defined()
make: "cond-func-defined.mk" line 23: Malformed conditional (!defined(A B))
make: "cond-func-defined.mk" line 33: warning: Missing closing parenthesis for defined()
make: "cond-func-defined.mk" line 33: Malformed conditional (defined(DEF)
=======
make: "cond-func-defined.mk" line 23: Missing closing parenthesis for defined()
make: "cond-func-defined.mk" line 33: Missing closing parenthesis for defined()
>>>>>>> 9e014010
make: "cond-func-defined.mk" line 45: In .for loops, variable expressions for the loop variables are
make: "cond-func-defined.mk" line 46: substituted at evaluation time.  There is no actual variable
make: "cond-func-defined.mk" line 47: involved, even if it feels like it.
make: Fatal errors encountered -- cannot continue
make: stopped in unit-tests
exit status 1<|MERGE_RESOLUTION|>--- conflicted
+++ resolved
@@ -1,12 +1,5 @@
-<<<<<<< HEAD
-make: "cond-func-defined.mk" line 23: warning: Missing closing parenthesis for defined()
-make: "cond-func-defined.mk" line 23: Malformed conditional (!defined(A B))
-make: "cond-func-defined.mk" line 33: warning: Missing closing parenthesis for defined()
-make: "cond-func-defined.mk" line 33: Malformed conditional (defined(DEF)
-=======
 make: "cond-func-defined.mk" line 23: Missing closing parenthesis for defined()
 make: "cond-func-defined.mk" line 33: Missing closing parenthesis for defined()
->>>>>>> 9e014010
 make: "cond-func-defined.mk" line 45: In .for loops, variable expressions for the loop variables are
 make: "cond-func-defined.mk" line 46: substituted at evaluation time.  There is no actual variable
 make: "cond-func-defined.mk" line 47: involved, even if it feels like it.
