<<<<<<< HEAD
# $NetBSD: cond-token-var.mk,v 1.5 2020/11/15 14:58:14 rillig Exp $
=======
# $NetBSD: cond-token-var.mk,v 1.6 2021/04/25 21:05:38 rillig Exp $
>>>>>>> 9e014010
#
# Tests for variable expressions in .if conditions.
#
# Note the fine distinction between a variable and a variable expression.
# A variable has a name and a value.  To access the value, one writes a
# variable expression of the form ${VAR}.  This is a simple variable
# expression.  Variable expressions can get more complicated by adding
# variable modifiers such as in ${VAR:Mpattern}.
#
# XXX: Strictly speaking, variable modifiers should be called expression
# modifiers instead since they only modify the expression, not the variable.
# Well, except for the assignment modifiers, these do indeed change the value
# of the variable.

DEF=	defined

# A defined variable may appear on either side of the comparison.
.if ${DEF} == ${DEF}
.  info ok
.else
.  error
.endif

# A variable that appears on the left-hand side must be defined.
# The following line thus generates a parse error.
.if ${UNDEF} == ${DEF}
.  error
.endif

# A variable that appears on the right-hand side must be defined.
# The following line thus generates a parse error.
.if ${DEF} == ${UNDEF}
.  error
.endif

# A defined variable may appear as an expression of its own.
.if ${DEF}
.endif

# An undefined variable on its own generates a parse error.
.if ${UNDEF}
.endif

# The :U modifier turns an undefined expression into a defined expression.
# Since the expression is defined now, it doesn't generate any parse error.
.if ${UNDEF:U}
.endif

# If the value of the variable expression is a number, it is compared against
# zero.
.if ${:U0}
.  error
.endif
.if !${:U1}
.  error
.endif

# If the value of the variable expression is not a number, any non-empty
# value evaluates to true, even if there is only whitespace.
.if ${:U}
.  error
.endif
.if !${:U }
.  error
.endif
.if !${:Uanything}
.  error
.endif<|MERGE_RESOLUTION|>--- conflicted
+++ resolved
@@ -1,8 +1,4 @@
-<<<<<<< HEAD
-# $NetBSD: cond-token-var.mk,v 1.5 2020/11/15 14:58:14 rillig Exp $
-=======
 # $NetBSD: cond-token-var.mk,v 1.6 2021/04/25 21:05:38 rillig Exp $
->>>>>>> 9e014010
 #
 # Tests for variable expressions in .if conditions.
 #
