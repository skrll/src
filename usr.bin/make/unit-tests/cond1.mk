--- conflicted
+++ resolved
@@ -1,13 +1,9 @@
-<<<<<<< HEAD
-# $NetBSD: cond1.mk,v 1.2 2020/10/24 08:34:59 rillig Exp $
-=======
 # $NetBSD: cond1.mk,v 1.3 2020/11/15 14:58:14 rillig Exp $
 
 # TODO: Convert these tests into tutorial form.
 # TODO: Split these tests by topic.
 # TODO: Use better variable names and expression values that actually express
 # the intended behavior.  uname(1) has nothing to do with conditions.
->>>>>>> ba48e27f
 
 # hard code these!
 TEST_UNAME_S= NetBSD
