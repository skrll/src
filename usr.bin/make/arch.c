<<<<<<< HEAD
/*	$NetBSD: arch.c,v 1.198 2021/03/15 12:15:03 rillig Exp $	*/
=======
/*	$NetBSD: arch.c,v 1.200 2021/05/30 21:16:54 rillig Exp $	*/
>>>>>>> e2aa5677

/*
 * Copyright (c) 1988, 1989, 1990, 1993
 *	The Regents of the University of California.  All rights reserved.
 *
 * This code is derived from software contributed to Berkeley by
 * Adam de Boor.
 *
 * Redistribution and use in source and binary forms, with or without
 * modification, are permitted provided that the following conditions
 * are met:
 * 1. Redistributions of source code must retain the above copyright
 *    notice, this list of conditions and the following disclaimer.
 * 2. Redistributions in binary form must reproduce the above copyright
 *    notice, this list of conditions and the following disclaimer in the
 *    documentation and/or other materials provided with the distribution.
 * 3. Neither the name of the University nor the names of its contributors
 *    may be used to endorse or promote products derived from this software
 *    without specific prior written permission.
 *
 * THIS SOFTWARE IS PROVIDED BY THE REGENTS AND CONTRIBUTORS ``AS IS'' AND
 * ANY EXPRESS OR IMPLIED WARRANTIES, INCLUDING, BUT NOT LIMITED TO, THE
 * IMPLIED WARRANTIES OF MERCHANTABILITY AND FITNESS FOR A PARTICULAR PURPOSE
 * ARE DISCLAIMED.  IN NO EVENT SHALL THE REGENTS OR CONTRIBUTORS BE LIABLE
 * FOR ANY DIRECT, INDIRECT, INCIDENTAL, SPECIAL, EXEMPLARY, OR CONSEQUENTIAL
 * DAMAGES (INCLUDING, BUT NOT LIMITED TO, PROCUREMENT OF SUBSTITUTE GOODS
 * OR SERVICES; LOSS OF USE, DATA, OR PROFITS; OR BUSINESS INTERRUPTION)
 * HOWEVER CAUSED AND ON ANY THEORY OF LIABILITY, WHETHER IN CONTRACT, STRICT
 * LIABILITY, OR TORT (INCLUDING NEGLIGENCE OR OTHERWISE) ARISING IN ANY WAY
 * OUT OF THE USE OF THIS SOFTWARE, EVEN IF ADVISED OF THE POSSIBILITY OF
 * SUCH DAMAGE.
 */

/*
 * Copyright (c) 1989 by Berkeley Softworks
 * All rights reserved.
 *
 * This code is derived from software contributed to Berkeley by
 * Adam de Boor.
 *
 * Redistribution and use in source and binary forms, with or without
 * modification, are permitted provided that the following conditions
 * are met:
 * 1. Redistributions of source code must retain the above copyright
 *    notice, this list of conditions and the following disclaimer.
 * 2. Redistributions in binary form must reproduce the above copyright
 *    notice, this list of conditions and the following disclaimer in the
 *    documentation and/or other materials provided with the distribution.
 * 3. All advertising materials mentioning features or use of this software
 *    must display the following acknowledgement:
 *	This product includes software developed by the University of
 *	California, Berkeley and its contributors.
 * 4. Neither the name of the University nor the names of its contributors
 *    may be used to endorse or promote products derived from this software
 *    without specific prior written permission.
 *
 * THIS SOFTWARE IS PROVIDED BY THE REGENTS AND CONTRIBUTORS ``AS IS'' AND
 * ANY EXPRESS OR IMPLIED WARRANTIES, INCLUDING, BUT NOT LIMITED TO, THE
 * IMPLIED WARRANTIES OF MERCHANTABILITY AND FITNESS FOR A PARTICULAR PURPOSE
 * ARE DISCLAIMED.  IN NO EVENT SHALL THE REGENTS OR CONTRIBUTORS BE LIABLE
 * FOR ANY DIRECT, INDIRECT, INCIDENTAL, SPECIAL, EXEMPLARY, OR CONSEQUENTIAL
 * DAMAGES (INCLUDING, BUT NOT LIMITED TO, PROCUREMENT OF SUBSTITUTE GOODS
 * OR SERVICES; LOSS OF USE, DATA, OR PROFITS; OR BUSINESS INTERRUPTION)
 * HOWEVER CAUSED AND ON ANY THEORY OF LIABILITY, WHETHER IN CONTRACT, STRICT
 * LIABILITY, OR TORT (INCLUDING NEGLIGENCE OR OTHERWISE) ARISING IN ANY WAY
 * OUT OF THE USE OF THIS SOFTWARE, EVEN IF ADVISED OF THE POSSIBILITY OF
 * SUCH DAMAGE.
 */

/*
 * Manipulate libraries, archives and their members.
 *
 * The first time an archive is referenced, all of its members' headers are
 * read and cached and the archive closed again.  All cached archives are kept
 * on a list which is searched each time an archive member is referenced.
 *
 * The interface to this module is:
 *
 *	Arch_Init	Initialize this module.
 *
 *	Arch_End	Clean up this module.
 *
 *	Arch_ParseArchive
 *			Parse an archive specification such as
 *			"archive.a(member1 member2)".
 *
 *	Arch_Touch	Alter the modification time of the archive
 *			member described by the given node to be
 *			the time when make was started.
 *
 *	Arch_TouchLib	Update the modification time of the library
 *			described by the given node. This is special
 *			because it also updates the modification time
 *			of the library's table of contents.
 *
 *	Arch_UpdateMTime
 *			Find the modification time of a member of
 *			an archive *in the archive* and place it in the
 *			member's GNode.
 *
 *	Arch_UpdateMemberMTime
 *			Find the modification time of a member of
 *			an archive. Called when the member doesn't
 *			already exist. Looks in the archive for the
 *			modification time. Returns the modification
 *			time.
 *
 *	Arch_FindLib	Search for a library along a path. The
 *			library name in the GNode should be in
 *			-l<name> format.
 *
 *	Arch_LibOODate	Decide if a library node is out-of-date.
 */

#include <sys/types.h>
#include <sys/stat.h>
#include <sys/time.h>
#include <sys/param.h>

#include <ar.h>
#include <utime.h>

#include "make.h"
#include "dir.h"
#include "config.h"

/*	"@(#)arch.c	8.2 (Berkeley) 1/2/94"	*/
<<<<<<< HEAD
MAKE_RCSID("$NetBSD: arch.c,v 1.198 2021/03/15 12:15:03 rillig Exp $");
=======
MAKE_RCSID("$NetBSD: arch.c,v 1.200 2021/05/30 21:16:54 rillig Exp $");
>>>>>>> e2aa5677

typedef struct List ArchList;
typedef struct ListNode ArchListNode;

static ArchList archives;	/* The archives we've already examined */

typedef struct Arch {
	char *name;		/* Name of archive */
	HashTable members;	/* All the members of the archive described
				 * by <name, struct ar_hdr *> key/value pairs */
	char *fnametab;		/* Extended name table strings */
	size_t fnamesize;	/* Size of the string table */
} Arch;

static FILE *ArchFindMember(const char *, const char *,
			    struct ar_hdr *, const char *);
#if defined(__svr4__) || defined(__SVR4) || defined(__ELF__)
#define SVR4ARCHIVES
static int ArchSVR4Entry(Arch *, char *, size_t, FILE *);
#endif


#ifdef CLEANUP
static void
ArchFree(void *ap)
{
	Arch *a = ap;
	HashIter hi;

	/* Free memory from hash entries */
	HashIter_Init(&hi, &a->members);
	while (HashIter_Next(&hi) != NULL)
		free(hi.entry->value);

	free(a->name);
	free(a->fnametab);
	HashTable_Done(&a->members);
	free(a);
}
#endif

/* Return "archive(member)". */
static char *
FullName(const char *archive, const char *member)
{
	size_t len1 = strlen(archive);
	size_t len3 = strlen(member);
	char *result = bmake_malloc(len1 + 1 + len3 + 1 + 1);
	memcpy(result, archive, len1);
	memcpy(result + len1, "(", 1);
	memcpy(result + len1 + 1, member, len3);
	memcpy(result + len1 + 1 + len3, ")", 1 + 1);
	return result;
}

/*
 * Parse an archive specification such as "archive.a(member1 member2.${EXT})",
 * adding nodes for the expanded members to gns.  Nodes are created as
 * necessary.
 *
 * Input:
 *	pp		The start of the specification.
 *	gns		The list on which to place the nodes.
 *	scope		The scope in which to expand variables.
 *
 * Output:
<<<<<<< HEAD
 *	return		TRUE if it was a valid specification.
 *	*pp		Points to the first non-space after the archive spec.
 */
Boolean
=======
 *	return		True if it was a valid specification.
 *	*pp		Points to the first non-space after the archive spec.
 */
bool
>>>>>>> e2aa5677
Arch_ParseArchive(char **pp, GNodeList *gns, GNode *scope)
{
	char *cp;		/* Pointer into line */
	GNode *gn;		/* New node */
	MFStr libName;		/* Library-part of specification */
	char *memName;		/* Member-part of specification */
	char saveChar;		/* Ending delimiter of member-name */
<<<<<<< HEAD
	Boolean expandLibName;	/* Whether the parsed libName contains
=======
	bool expandLibName;	/* Whether the parsed libName contains
>>>>>>> e2aa5677
				 * variable expressions that need to be
				 * expanded */

	libName = MFStr_InitRefer(*pp);
<<<<<<< HEAD
	expandLibName = FALSE;
=======
	expandLibName = false;
>>>>>>> e2aa5677

	for (cp = libName.str; *cp != '(' && *cp != '\0';) {
		if (*cp == '$') {
			/* Expand nested variable expressions. */
			/* XXX: This code can probably be shortened. */
			const char *nested_p = cp;
			FStr result;
<<<<<<< HEAD
			Boolean isError;
=======
			bool isError;
>>>>>>> e2aa5677

			/* XXX: is expanded twice: once here and once below */
			(void)Var_Parse(&nested_p, scope,
			    VARE_UNDEFERR, &result);
			/* TODO: handle errors */
			isError = result.str == var_Error;
			FStr_Done(&result);
			if (isError)
<<<<<<< HEAD
				return FALSE;

			expandLibName = TRUE;
=======
				return false;

			expandLibName = true;
>>>>>>> e2aa5677
			cp += nested_p - cp;
		} else
			cp++;
	}

	*cp++ = '\0';
	if (expandLibName) {
		char *expanded;
		(void)Var_Subst(libName.str, scope, VARE_UNDEFERR, &expanded);
		/* TODO: handle errors */
		libName = MFStr_InitOwn(expanded);
	}


	for (;;) {
		/*
		 * First skip to the start of the member's name, mark that
		 * place and skip to the end of it (either white-space or
		 * a close paren).
		 */
<<<<<<< HEAD
		Boolean doSubst = FALSE;
=======
		bool doSubst = false;
>>>>>>> e2aa5677

		pp_skip_whitespace(&cp);

		memName = cp;
		while (*cp != '\0' && *cp != ')' && !ch_isspace(*cp)) {
			if (*cp == '$') {
				/* Expand nested variable expressions. */
				/* XXX: This code can probably be shortened. */
				FStr result;
<<<<<<< HEAD
				Boolean isError;
=======
				bool isError;
>>>>>>> e2aa5677
				const char *nested_p = cp;

				(void)Var_Parse(&nested_p, scope,
				    VARE_UNDEFERR, &result);
				/* TODO: handle errors */
				isError = result.str == var_Error;
				FStr_Done(&result);

				if (isError)
<<<<<<< HEAD
					return FALSE;

				doSubst = TRUE;
=======
					return false;

				doSubst = true;
>>>>>>> e2aa5677
				cp += nested_p - cp;
			} else {
				cp++;
			}
		}

		/*
		 * If the specification ends without a closing parenthesis,
		 * chances are there's something wrong (like a missing
		 * backslash), so it's better to return failure than allow
		 * such things to happen
		 */
		if (*cp == '\0') {
			Parse_Error(PARSE_FATAL,
				    "No closing parenthesis "
				    "in archive specification");
<<<<<<< HEAD
			return FALSE;
=======
			return false;
>>>>>>> e2aa5677
		}

		/*
		 * If we didn't move anywhere, we must be done
		 */
		if (cp == memName)
			break;

		saveChar = *cp;
		*cp = '\0';

		/*
		 * XXX: This should be taken care of intelligently by
		 * SuffExpandChildren, both for the archive and the member
		 * portions.
		 */
		/*
		 * If member contains variables, try and substitute for them.
		 * This will slow down archive specs with dynamic sources, of
		 * course, since we'll be (non-)substituting them three
		 * times, but them's the breaks -- we need to do this since
		 * SuffExpandChildren calls us, otherwise we could assume the
		 * thing would be taken care of later.
		 */
		if (doSubst) {
			char *fullName;
			char *p;
			char *unexpandedMemName = memName;

			(void)Var_Subst(memName, scope, VARE_UNDEFERR,
			    &memName);
			/* TODO: handle errors */

			/*
			 * Now form an archive spec and recurse to deal with
			 * nested variables and multi-word variable values.
			 */
<<<<<<< HEAD
			fullName = str_concat4(libName.str, "(", memName, ")");
=======
			fullName = FullName(libName.str, memName);
>>>>>>> e2aa5677
			p = fullName;

			if (strchr(memName, '$') != NULL &&
			    strcmp(memName, unexpandedMemName) == 0) {
				/*
				 * Must contain dynamic sources, so we can't
				 * deal with it now. Just create an ARCHV node
				 * for the thing and let SuffExpandChildren
				 * handle it.
				 */
				gn = Targ_GetNode(fullName);
				gn->type |= OP_ARCHV;
				Lst_Append(gns, gn);

			} else if (!Arch_ParseArchive(&p, gns, scope)) {
				/* Error in nested call. */
				free(fullName);
				/* XXX: does unexpandedMemName leak? */
<<<<<<< HEAD
				return FALSE;
=======
				return false;
>>>>>>> e2aa5677
			}
			free(fullName);
			/* XXX: does unexpandedMemName leak? */

		} else if (Dir_HasWildcards(memName)) {
			StringList members = LST_INIT;
			SearchPath_Expand(&dirSearchPath, memName, &members);

			while (!Lst_IsEmpty(&members)) {
				char *member = Lst_Dequeue(&members);
<<<<<<< HEAD
				char *fullname = str_concat4(libName.str, "(",
							     member, ")");
=======
				char *fullname = FullName(libName.str, member);
>>>>>>> e2aa5677
				free(member);

				gn = Targ_GetNode(fullname);
				free(fullname);

				gn->type |= OP_ARCHV;
				Lst_Append(gns, gn);
			}
			Lst_Done(&members);

		} else {
<<<<<<< HEAD
			char *fullname = str_concat4(libName.str, "(", memName,
						     ")");
=======
			char *fullname = FullName(libName.str, memName);
>>>>>>> e2aa5677
			gn = Targ_GetNode(fullname);
			free(fullname);

			/*
			 * We've found the node, but have to make sure the
			 * rest of the world knows it's an archive member,
			 * without having to constantly check for parentheses,
			 * so we type the thing with the OP_ARCHV bit before
			 * we place it on the end of the provided list.
			 */
			gn->type |= OP_ARCHV;
			Lst_Append(gns, gn);
		}
		if (doSubst)
			free(memName);
<<<<<<< HEAD

		*cp = saveChar;
	}

	MFStr_Done(&libName);

	cp++;			/* skip the ')' */
	/* We promised that pp would be set up at the next non-space. */
	pp_skip_whitespace(&cp);
	*pp = cp;
	return TRUE;
}

=======

		*cp = saveChar;
	}

	MFStr_Done(&libName);

	cp++;			/* skip the ')' */
	/* We promised that pp would be set up at the next non-space. */
	pp_skip_whitespace(&cp);
	*pp = cp;
	return true;
}

>>>>>>> e2aa5677
/*
 * Locate a member of an archive, given the path of the archive and the path
 * of the desired member.
 *
 * Input:
 *	archive		Path to the archive
 *	member		Name of member; only its basename is used.
<<<<<<< HEAD
 *	addToCache	TRUE if archive should be cached if not already so.
=======
 *	addToCache	True if archive should be cached if not already so.
>>>>>>> e2aa5677
 *
 * Results:
 *	The ar_hdr for the member, or NULL.
 *
 * See ArchFindMember for an almost identical copy of this code.
 */
static struct ar_hdr *
<<<<<<< HEAD
ArchStatMember(const char *archive, const char *member, Boolean addToCache)
=======
ArchStatMember(const char *archive, const char *member, bool addToCache)
>>>>>>> e2aa5677
{
#define AR_MAX_NAME_LEN (sizeof arh.ar_name - 1)
	FILE *arch;
	size_t size;		/* Size of archive member */
	char magic[SARMAG];
	ArchListNode *ln;
	Arch *ar;		/* Archive descriptor */
	struct ar_hdr arh;	/* archive-member header for reading archive */
	char memName[MAXPATHLEN + 1];
	/* Current member name while hashing. */

	/*
	 * Because of space constraints and similar things, files are archived
	 * using their basename, not the entire path.
	 */
	member = str_basename(member);
<<<<<<< HEAD

	for (ln = archives.first; ln != NULL; ln = ln->next) {
		const Arch *a = ln->datum;
		if (strcmp(a->name, archive) == 0)
			break;
	}

	if (ln != NULL) {
		struct ar_hdr *hdr;

=======

	for (ln = archives.first; ln != NULL; ln = ln->next) {
		const Arch *a = ln->datum;
		if (strcmp(a->name, archive) == 0)
			break;
	}

	if (ln != NULL) {
		struct ar_hdr *hdr;

>>>>>>> e2aa5677
		ar = ln->datum;
		hdr = HashTable_FindValue(&ar->members, member);
		if (hdr != NULL)
			return hdr;

		{
			/* Try truncated name */
			char copy[AR_MAX_NAME_LEN + 1];
			size_t len = strlen(member);

			if (len > AR_MAX_NAME_LEN) {
				snprintf(copy, sizeof copy, "%s", member);
				hdr = HashTable_FindValue(&ar->members, copy);
			}
			return hdr;
		}
	}

	if (!addToCache) {
		/*
		 * Caller doesn't want the thing cached, just use
		 * ArchFindMember to read the header for the member out and
		 * close down the stream again. Since the archive is not to be
		 * cached, we assume there's no need to allocate extra room
		 * for the header we're returning, so just declare it static.
		 */
		static struct ar_hdr sarh;

		arch = ArchFindMember(archive, member, &sarh, "r");
		if (arch == NULL)
			return NULL;

		fclose(arch);
		return &sarh;
	}

	/*
	 * We don't have this archive on the list yet, so we want to find out
	 * everything that's in it and cache it so we can get at it quickly.
	 */
	arch = fopen(archive, "r");
	if (arch == NULL)
		return NULL;

	/*
	 * We use the ARMAG string to make sure this is an archive we
	 * can handle...
	 */
	if (fread(magic, SARMAG, 1, arch) != 1 ||
	    strncmp(magic, ARMAG, SARMAG) != 0) {
		(void)fclose(arch);
		return NULL;
	}

	ar = bmake_malloc(sizeof *ar);
	ar->name = bmake_strdup(archive);
	ar->fnametab = NULL;
	ar->fnamesize = 0;
	HashTable_Init(&ar->members);
	memName[AR_MAX_NAME_LEN] = '\0';

	while (fread(&arh, sizeof arh, 1, arch) == 1) {
		char *nameend;

		/* If the header is bogus, there's no way we can recover. */
		if (strncmp(arh.ar_fmag, ARFMAG, sizeof arh.ar_fmag) != 0)
			goto badarch;

		/*
		 * We need to advance the stream's pointer to the start of the
		 * next header. Files are padded with newlines to an even-byte
		 * boundary, so we need to extract the size of the file from
		 * the 'size' field of the header and round it up during the
		 * seek.
		 */
		arh.ar_size[sizeof arh.ar_size - 1] = '\0';
		size = (size_t)strtol(arh.ar_size, NULL, 10);

		memcpy(memName, arh.ar_name, sizeof arh.ar_name);
		nameend = memName + AR_MAX_NAME_LEN;
		while (nameend > memName && *nameend == ' ')
			nameend--;
		nameend[1] = '\0';

#ifdef SVR4ARCHIVES
		/*
		 * svr4 names are slash-terminated.
		 * Also svr4 extended the AR format.
		 */
		if (memName[0] == '/') {
			/* svr4 magic mode; handle it */
			switch (ArchSVR4Entry(ar, memName, size, arch)) {
			case -1:	/* Invalid data */
				goto badarch;
			case 0:		/* List of files entry */
				continue;
			default:	/* Got the entry */
				break;
			}
		} else {
			if (nameend[0] == '/')
				nameend[0] = '\0';
		}
#endif

#ifdef AR_EFMT1
		/*
		 * BSD 4.4 extended AR format: #1/<namelen>, with name as the
		 * first <namelen> bytes of the file
		 */
		if (strncmp(memName, AR_EFMT1, sizeof AR_EFMT1 - 1) == 0 &&
		    ch_isdigit(memName[sizeof AR_EFMT1 - 1])) {

			int elen = atoi(memName + sizeof AR_EFMT1 - 1);

			if ((unsigned int)elen > MAXPATHLEN)
				goto badarch;
			if (fread(memName, (size_t)elen, 1, arch) != 1)
				goto badarch;
			memName[elen] = '\0';
			if (fseek(arch, -elen, SEEK_CUR) != 0)
				goto badarch;
			if (DEBUG(ARCH) || DEBUG(MAKE))
				debug_printf(
				    "ArchStatMember: "
				    "Extended format entry for %s\n",
				    memName);
		}
#endif

		{
			struct ar_hdr *cached_hdr = bmake_malloc(
			    sizeof *cached_hdr);
			memcpy(cached_hdr, &arh, sizeof arh);
			HashTable_Set(&ar->members, memName, cached_hdr);
		}

		if (fseek(arch, ((long)size + 1) & ~1, SEEK_CUR) != 0)
			goto badarch;
	}

	fclose(arch);

	Lst_Append(&archives, ar);

	/*
	 * Now that the archive has been read and cached, we can look into
	 * the addToCache table to find the desired member's header.
	 */
	return HashTable_FindValue(&ar->members, member);

badarch:
	fclose(arch);
	HashTable_Done(&ar->members);
	free(ar->fnametab);
	free(ar);
	return NULL;
}

#ifdef SVR4ARCHIVES
/*
 * Parse an SVR4 style entry that begins with a slash.
 * If it is "//", then load the table of filenames.
 * If it is "/<offset>", then try to substitute the long file name
 * from offset of a table previously read.
 * If a table is read, the file pointer is moved to the next archive member.
 *
 * Results:
 *	-1: Bad data in archive
 *	 0: A table was loaded from the file
 *	 1: Name was successfully substituted from table
 *	 2: Name was not successfully substituted from table
 */
static int
ArchSVR4Entry(Arch *ar, char *inout_name, size_t size, FILE *arch)
{
#define ARLONGNAMES1 "//"
#define ARLONGNAMES2 "/ARFILENAMES"
	size_t entry;
	char *ptr, *eptr;

	if (strncmp(inout_name, ARLONGNAMES1, sizeof ARLONGNAMES1 - 1) == 0 ||
	    strncmp(inout_name, ARLONGNAMES2, sizeof ARLONGNAMES2 - 1) == 0) {

		if (ar->fnametab != NULL) {
			DEBUG0(ARCH,
			       "Attempted to redefine an SVR4 name table\n");
			return -1;
		}

		/*
		 * This is a table of archive names, so we build one for
		 * ourselves
		 */
		ar->fnametab = bmake_malloc(size);
		ar->fnamesize = size;

		if (fread(ar->fnametab, size, 1, arch) != 1) {
			DEBUG0(ARCH, "Reading an SVR4 name table failed\n");
			return -1;
		}
		eptr = ar->fnametab + size;
		for (entry = 0, ptr = ar->fnametab; ptr < eptr; ptr++)
			if (*ptr == '/') {
				entry++;
				*ptr = '\0';
			}
		DEBUG1(ARCH, "Found svr4 archive name table with %lu entries\n",
		       (unsigned long)entry);
		return 0;
	}

	if (inout_name[1] == ' ' || inout_name[1] == '\0')
		return 2;

	entry = (size_t)strtol(&inout_name[1], &eptr, 0);
	if ((*eptr != ' ' && *eptr != '\0') || eptr == &inout_name[1]) {
		DEBUG1(ARCH, "Could not parse SVR4 name %s\n", inout_name);
		return 2;
	}
	if (entry >= ar->fnamesize) {
		DEBUG2(ARCH, "SVR4 entry offset %s is greater than %lu\n",
		       inout_name, (unsigned long)ar->fnamesize);
		return 2;
	}

	DEBUG2(ARCH, "Replaced %s with %s\n", inout_name, &ar->fnametab[entry]);

	snprintf(inout_name, MAXPATHLEN + 1, "%s", &ar->fnametab[entry]);
	return 1;
}
#endif


<<<<<<< HEAD
static Boolean
=======
static bool
>>>>>>> e2aa5677
ArchiveMember_HasName(const struct ar_hdr *hdr,
		      const char *name, size_t namelen)
{
	const size_t ar_name_len = sizeof hdr->ar_name;
	const char *ar_name = hdr->ar_name;

	if (strncmp(ar_name, name, namelen) != 0)
<<<<<<< HEAD
		return FALSE;
=======
		return false;
>>>>>>> e2aa5677

	if (namelen >= ar_name_len)
		return namelen == ar_name_len;

	/* hdr->ar_name is space-padded to the right. */
	if (ar_name[namelen] == ' ')
<<<<<<< HEAD
		return TRUE;
=======
		return true;
>>>>>>> e2aa5677

	/* In archives created by GNU binutils 2.27, the member names end with
	 * a slash. */
	if (ar_name[namelen] == '/' &&
	    (namelen == ar_name_len || ar_name[namelen + 1] == ' '))
<<<<<<< HEAD
		return TRUE;

	return FALSE;
=======
		return true;

	return false;
>>>>>>> e2aa5677
}

/*
 * Locate a member of an archive, given the path of the archive and the path
 * of the desired member.
 *
 * Input:
 *	archive		Path to the archive
 *	member		Name of member. If it is a path, only the last
 *			component is used.
 *	out_arh		Archive header to be filled in
 *	mode		"r" for read-only access, "r+" for read-write access
 *
 * Output:
 *	return		The archive file, positioned at the start of the
 *			member's struct ar_hdr, or NULL if the member doesn't
 *			exist.
 *	*out_arh	The current struct ar_hdr for member.
 *
 * See ArchStatMember for an almost identical copy of this code.
 */
static FILE *
ArchFindMember(const char *archive, const char *member, struct ar_hdr *out_arh,
	       const char *mode)
{
	FILE *arch;		/* Stream to archive */
	int size;		/* Size of archive member */
	char magic[SARMAG];
	size_t len;

	arch = fopen(archive, mode);
	if (arch == NULL)
		return NULL;

	/*
	 * We use the ARMAG string to make sure this is an archive we
	 * can handle...
	 */
	if (fread(magic, SARMAG, 1, arch) != 1 ||
	    strncmp(magic, ARMAG, SARMAG) != 0) {
		fclose(arch);
		return NULL;
	}

	/*
	 * Because of space constraints and similar things, files are archived
	 * using their basename, not the entire path.
	 */
	member = str_basename(member);

	len = strlen(member);

	while (fread(out_arh, sizeof *out_arh, 1, arch) == 1) {

		if (strncmp(out_arh->ar_fmag, ARFMAG,
			    sizeof out_arh->ar_fmag) != 0) {
			/*
			 * The header is bogus, so the archive is bad
			 * and there's no way we can recover...
			 */
			fclose(arch);
			return NULL;
		}

		DEBUG5(ARCH, "Reading archive %s member %.*s mtime %.*s\n",
		       archive,
		       (int)sizeof out_arh->ar_name, out_arh->ar_name,
		       (int)sizeof out_arh->ar_date, out_arh->ar_date);

		if (ArchiveMember_HasName(out_arh, member, len)) {
			/*
			 * To make life easier for callers that want to update
			 * the archive, we reposition the file at the start of
			 * the header we just read before we return the
			 * stream. In a more general situation, it might be
			 * better to leave the file at the actual member,
			 * rather than its header, but not here.
			 */
			if (fseek(arch, -(long)sizeof *out_arh, SEEK_CUR) !=
			    0) {
				fclose(arch);
				return NULL;
			}
			return arch;
		}

#ifdef AR_EFMT1
		/*
		 * BSD 4.4 extended AR format: #1/<namelen>, with name as the
		 * first <namelen> bytes of the file
		 */
		if (strncmp(out_arh->ar_name, AR_EFMT1, sizeof AR_EFMT1 - 1) ==
		    0 &&
		    (ch_isdigit(out_arh->ar_name[sizeof AR_EFMT1 - 1]))) {
			int elen = atoi(&out_arh->ar_name[sizeof AR_EFMT1 - 1]);
			char ename[MAXPATHLEN + 1];

			if ((unsigned int)elen > MAXPATHLEN) {
				fclose(arch);
				return NULL;
			}
			if (fread(ename, (size_t)elen, 1, arch) != 1) {
				fclose(arch);
				return NULL;
			}
			ename[elen] = '\0';
			if (DEBUG(ARCH) || DEBUG(MAKE))
				debug_printf(
				    "ArchFindMember: "
				    "Extended format entry for %s\n",
				    ename);
			if (strncmp(ename, member, len) == 0) {
				/* Found as extended name */
				if (fseek(arch,
					  -(long)sizeof(struct ar_hdr) - elen,
					  SEEK_CUR) != 0) {
					fclose(arch);
					return NULL;
				}
				return arch;
			}
			if (fseek(arch, -elen, SEEK_CUR) != 0) {
				fclose(arch);
				return NULL;
			}
		}
#endif

		/*
		 * This isn't the member we're after, so we need to advance the
		 * stream's pointer to the start of the next header. Files are
		 * padded with newlines to an even-byte boundary, so we need to
		 * extract the size of the file from the 'size' field of the
		 * header and round it up during the seek.
		 */
		out_arh->ar_size[sizeof out_arh->ar_size - 1] = '\0';
		size = (int)strtol(out_arh->ar_size, NULL, 10);
		if (fseek(arch, (size + 1) & ~1, SEEK_CUR) != 0) {
			fclose(arch);
			return NULL;
		}
	}

	fclose(arch);
	return NULL;
}

/*
 * Touch a member of an archive, on disk.
 * The GNode's modification time is left as-is.
 *
 * The st_mtime of the entire archive is also changed.
 * For a library, it may be required to run ranlib after this.
 *
 * Input:
 *	gn		Node of member to touch
 *
 * Results:
 *	The 'time' field of the member's header is updated.
 */
void
Arch_Touch(GNode *gn)
{
	FILE *f;
	struct ar_hdr arh;
<<<<<<< HEAD

	f = ArchFindMember(GNode_VarArchive(gn), GNode_VarMember(gn), &arh,
			   "r+");
	if (f == NULL)
		return;

=======

	f = ArchFindMember(GNode_VarArchive(gn), GNode_VarMember(gn), &arh,
			   "r+");
	if (f == NULL)
		return;

>>>>>>> e2aa5677
	snprintf(arh.ar_date, sizeof arh.ar_date, "%-ld", (unsigned long)now);
	(void)fwrite(&arh, sizeof arh, 1, f);
	fclose(f);		/* TODO: handle errors */
}

/*
 * Given a node which represents a library, touch the thing, making sure that
 * the table of contents is also touched.
 *
 * Both the modification time of the library and of the RANLIBMAG member are
 * set to 'now'.
 */
/*ARGSUSED*/
void
Arch_TouchLib(GNode *gn MAKE_ATTR_UNUSED)
{
#ifdef RANLIBMAG
	FILE *f;
	struct ar_hdr arh;	/* Header describing table of contents */
	struct utimbuf times;

	f = ArchFindMember(gn->path, RANLIBMAG, &arh, "r+");
	if (f == NULL)
		return;

	snprintf(arh.ar_date, sizeof arh.ar_date, "%-ld", (unsigned long)now);
	(void)fwrite(&arh, sizeof arh, 1, f);
	fclose(f);		/* TODO: handle errors */

	times.actime = times.modtime = now;
	utime(gn->path, &times);	/* TODO: handle errors */
#endif
}

/*
 * Update the mtime of the GNode with the mtime from the archive member on
 * disk (or in the cache).
 */
void
Arch_UpdateMTime(GNode *gn)
{
	struct ar_hdr *arh;

<<<<<<< HEAD
	arh = ArchStatMember(GNode_VarArchive(gn), GNode_VarMember(gn), TRUE);
=======
	arh = ArchStatMember(GNode_VarArchive(gn), GNode_VarMember(gn), true);
>>>>>>> e2aa5677
	if (arh != NULL)
		gn->mtime = (time_t)strtol(arh->ar_date, NULL, 10);
	else
		gn->mtime = 0;
}

/*
 * Given a nonexistent archive member's node, update gn->mtime from its
 * archived form, if it exists.
 */
void
Arch_UpdateMemberMTime(GNode *gn)
{
	GNodeListNode *ln;

	for (ln = gn->parents.first; ln != NULL; ln = ln->next) {
		GNode *pgn = ln->datum;

		if (pgn->type & OP_ARCHV) {
			/*
			 * If the parent is an archive specification and is
			 * being made and its member's name matches the name
			 * of the node we were given, record the modification
			 * time of the parent in the child. We keep searching
			 * its parents in case some other parent requires this
			 * child to exist.
			 */
			const char *nameStart = strchr(pgn->name, '(') + 1;
			const char *nameEnd = strchr(nameStart, ')');
			size_t nameLen = (size_t)(nameEnd - nameStart);

			if ((pgn->flags & REMAKE) &&
			    strncmp(nameStart, gn->name, nameLen) == 0) {
				Arch_UpdateMTime(pgn);
				gn->mtime = pgn->mtime;
			}
		} else if (pgn->flags & REMAKE) {
			/*
			 * Something which isn't a library depends on the
			 * existence of this target, so it needs to exist.
			 */
			gn->mtime = 0;
			break;
		}
	}
}

/*
 * Search for a library along the given search path.
 *
 * The node's 'path' field is set to the found path (including the
 * actual file name, not -l...). If the system can handle the -L
 * flag when linking (or we cannot find the library), we assume that
 * the user has placed the .LIBS variable in the final linking
 * command (or the linker will know where to find it) and set the
 * TARGET variable for this node to be the node's name. Otherwise,
 * we set the TARGET variable to be the full path of the library,
 * as returned by Dir_FindFile.
 *
 * Input:
 *	gn		Node of library to find
 */
void
Arch_FindLib(GNode *gn, SearchPath *path)
{
	char *libName = str_concat3("lib", gn->name + 2, ".a");
	gn->path = Dir_FindFile(libName, path);
	free(libName);

#ifdef LIBRARIES
	Var_Set(gn, TARGET, gn->name);
#else
	Var_Set(gn, TARGET, GNode_Path(gn));
#endif
}

/*
 * Decide if a node with the OP_LIB attribute is out-of-date. Called from
 * GNode_IsOODate to make its life easier.
 * The library is cached if it hasn't been already.
 *
 * There are several ways for a library to be out-of-date that are
 * not available to ordinary files. In addition, there are ways
 * that are open to regular files that are not available to
 * libraries.
 *
 * A library that is only used as a source is never
 * considered out-of-date by itself. This does not preclude the
 * library's modification time from making its parent be out-of-date.
 * A library will be considered out-of-date for any of these reasons,
 * given that it is a target on a dependency line somewhere:
 *
 *	Its modification time is less than that of one of its sources
 *	(gn->mtime < gn->youngestChild->mtime).
 *
 *	Its modification time is greater than the time at which the make
 *	began (i.e. it's been modified in the course of the make, probably
 *	by archiving).
 *
 *	The modification time of one of its sources is greater than the one
 *	of its RANLIBMAG member (i.e. its table of contents is out-of-date).
 *	We don't compare the archive time vs. TOC time because they can be
 *	too close. In my opinion we should not bother with the TOC at all
 *	since this is used by 'ar' rules that affect the data contents of the
 *	archive, not by ranlib rules, which affect the TOC.
 */
bool
Arch_LibOODate(GNode *gn)
{
<<<<<<< HEAD
	Boolean oodate;

	if (gn->type & OP_PHONY) {
		oodate = TRUE;
	} else if (!GNode_IsTarget(gn) && Lst_IsEmpty(&gn->children)) {
		oodate = FALSE;
=======
	bool oodate;

	if (gn->type & OP_PHONY) {
		oodate = true;
	} else if (!GNode_IsTarget(gn) && Lst_IsEmpty(&gn->children)) {
		oodate = false;
>>>>>>> e2aa5677
	} else if ((!Lst_IsEmpty(&gn->children) && gn->youngestChild == NULL) ||
		   (gn->mtime > now) ||
		   (gn->youngestChild != NULL &&
		    gn->mtime < gn->youngestChild->mtime)) {
<<<<<<< HEAD
		oodate = TRUE;
=======
		oodate = true;
>>>>>>> e2aa5677
	} else {
#ifdef RANLIBMAG
		struct ar_hdr *arh;	/* Header for __.SYMDEF */
		int modTimeTOC;		/* The table-of-contents' mod time */

<<<<<<< HEAD
		arh = ArchStatMember(gn->path, RANLIBMAG, FALSE);
=======
		arh = ArchStatMember(gn->path, RANLIBMAG, false);
>>>>>>> e2aa5677

		if (arh != NULL) {
			modTimeTOC = (int)strtol(arh->ar_date, NULL, 10);

			if (DEBUG(ARCH) || DEBUG(MAKE))
				debug_printf("%s modified %s...",
					     RANLIBMAG,
					     Targ_FmtTime(modTimeTOC));
			oodate = gn->youngestChild == NULL ||
				 gn->youngestChild->mtime > modTimeTOC;
		} else {
			/*
			 * A library without a table of contents is out-of-date.
			 */
			if (DEBUG(ARCH) || DEBUG(MAKE))
				debug_printf("no toc...");
<<<<<<< HEAD
			oodate = TRUE;
		}
#else
		oodate = FALSE;
=======
			oodate = true;
		}
#else
		oodate = false;
>>>>>>> e2aa5677
#endif
	}
	return oodate;
}

/* Initialize the archives module. */
void
Arch_Init(void)
{
	Lst_Init(&archives);
}

/* Clean up the archives module. */
void
Arch_End(void)
{
#ifdef CLEANUP
	Lst_DoneCall(&archives, ArchFree);
#endif
}

bool
Arch_IsLib(GNode *gn)
{
	static const char armag[] = "!<arch>\n";
	char buf[sizeof armag - 1];
	int fd;

	if ((fd = open(gn->path, O_RDONLY)) == -1)
<<<<<<< HEAD
		return FALSE;

	if (read(fd, buf, sizeof buf) != sizeof buf) {
		(void)close(fd);
		return FALSE;
=======
		return false;

	if (read(fd, buf, sizeof buf) != sizeof buf) {
		(void)close(fd);
		return false;
>>>>>>> e2aa5677
	}

	(void)close(fd);

	return memcmp(buf, armag, sizeof buf) == 0;
}<|MERGE_RESOLUTION|>--- conflicted
+++ resolved
@@ -1,8 +1,4 @@
-<<<<<<< HEAD
-/*	$NetBSD: arch.c,v 1.198 2021/03/15 12:15:03 rillig Exp $	*/
-=======
 /*	$NetBSD: arch.c,v 1.200 2021/05/30 21:16:54 rillig Exp $	*/
->>>>>>> e2aa5677
 
 /*
  * Copyright (c) 1988, 1989, 1990, 1993
@@ -130,11 +126,7 @@
 #include "config.h"
 
 /*	"@(#)arch.c	8.2 (Berkeley) 1/2/94"	*/
-<<<<<<< HEAD
-MAKE_RCSID("$NetBSD: arch.c,v 1.198 2021/03/15 12:15:03 rillig Exp $");
-=======
 MAKE_RCSID("$NetBSD: arch.c,v 1.200 2021/05/30 21:16:54 rillig Exp $");
->>>>>>> e2aa5677
 
 typedef struct List ArchList;
 typedef struct ListNode ArchListNode;
@@ -201,17 +193,10 @@
  *	scope		The scope in which to expand variables.
  *
  * Output:
-<<<<<<< HEAD
- *	return		TRUE if it was a valid specification.
- *	*pp		Points to the first non-space after the archive spec.
- */
-Boolean
-=======
  *	return		True if it was a valid specification.
  *	*pp		Points to the first non-space after the archive spec.
  */
 bool
->>>>>>> e2aa5677
 Arch_ParseArchive(char **pp, GNodeList *gns, GNode *scope)
 {
 	char *cp;		/* Pointer into line */
@@ -219,20 +204,12 @@
 	MFStr libName;		/* Library-part of specification */
 	char *memName;		/* Member-part of specification */
 	char saveChar;		/* Ending delimiter of member-name */
-<<<<<<< HEAD
-	Boolean expandLibName;	/* Whether the parsed libName contains
-=======
 	bool expandLibName;	/* Whether the parsed libName contains
->>>>>>> e2aa5677
 				 * variable expressions that need to be
 				 * expanded */
 
 	libName = MFStr_InitRefer(*pp);
-<<<<<<< HEAD
-	expandLibName = FALSE;
-=======
 	expandLibName = false;
->>>>>>> e2aa5677
 
 	for (cp = libName.str; *cp != '(' && *cp != '\0';) {
 		if (*cp == '$') {
@@ -240,11 +217,7 @@
 			/* XXX: This code can probably be shortened. */
 			const char *nested_p = cp;
 			FStr result;
-<<<<<<< HEAD
-			Boolean isError;
-=======
 			bool isError;
->>>>>>> e2aa5677
 
 			/* XXX: is expanded twice: once here and once below */
 			(void)Var_Parse(&nested_p, scope,
@@ -253,15 +226,9 @@
 			isError = result.str == var_Error;
 			FStr_Done(&result);
 			if (isError)
-<<<<<<< HEAD
-				return FALSE;
-
-			expandLibName = TRUE;
-=======
 				return false;
 
 			expandLibName = true;
->>>>>>> e2aa5677
 			cp += nested_p - cp;
 		} else
 			cp++;
@@ -282,11 +249,7 @@
 		 * place and skip to the end of it (either white-space or
 		 * a close paren).
 		 */
-<<<<<<< HEAD
-		Boolean doSubst = FALSE;
-=======
 		bool doSubst = false;
->>>>>>> e2aa5677
 
 		pp_skip_whitespace(&cp);
 
@@ -296,11 +259,7 @@
 				/* Expand nested variable expressions. */
 				/* XXX: This code can probably be shortened. */
 				FStr result;
-<<<<<<< HEAD
-				Boolean isError;
-=======
 				bool isError;
->>>>>>> e2aa5677
 				const char *nested_p = cp;
 
 				(void)Var_Parse(&nested_p, scope,
@@ -310,15 +269,9 @@
 				FStr_Done(&result);
 
 				if (isError)
-<<<<<<< HEAD
-					return FALSE;
-
-				doSubst = TRUE;
-=======
 					return false;
 
 				doSubst = true;
->>>>>>> e2aa5677
 				cp += nested_p - cp;
 			} else {
 				cp++;
@@ -335,11 +288,7 @@
 			Parse_Error(PARSE_FATAL,
 				    "No closing parenthesis "
 				    "in archive specification");
-<<<<<<< HEAD
-			return FALSE;
-=======
 			return false;
->>>>>>> e2aa5677
 		}
 
 		/*
@@ -377,11 +326,7 @@
 			 * Now form an archive spec and recurse to deal with
 			 * nested variables and multi-word variable values.
 			 */
-<<<<<<< HEAD
-			fullName = str_concat4(libName.str, "(", memName, ")");
-=======
 			fullName = FullName(libName.str, memName);
->>>>>>> e2aa5677
 			p = fullName;
 
 			if (strchr(memName, '$') != NULL &&
@@ -400,11 +345,7 @@
 				/* Error in nested call. */
 				free(fullName);
 				/* XXX: does unexpandedMemName leak? */
-<<<<<<< HEAD
-				return FALSE;
-=======
 				return false;
->>>>>>> e2aa5677
 			}
 			free(fullName);
 			/* XXX: does unexpandedMemName leak? */
@@ -415,12 +356,7 @@
 
 			while (!Lst_IsEmpty(&members)) {
 				char *member = Lst_Dequeue(&members);
-<<<<<<< HEAD
-				char *fullname = str_concat4(libName.str, "(",
-							     member, ")");
-=======
 				char *fullname = FullName(libName.str, member);
->>>>>>> e2aa5677
 				free(member);
 
 				gn = Targ_GetNode(fullname);
@@ -432,12 +368,7 @@
 			Lst_Done(&members);
 
 		} else {
-<<<<<<< HEAD
-			char *fullname = str_concat4(libName.str, "(", memName,
-						     ")");
-=======
 			char *fullname = FullName(libName.str, memName);
->>>>>>> e2aa5677
 			gn = Targ_GetNode(fullname);
 			free(fullname);
 
@@ -453,21 +384,6 @@
 		}
 		if (doSubst)
 			free(memName);
-<<<<<<< HEAD
-
-		*cp = saveChar;
-	}
-
-	MFStr_Done(&libName);
-
-	cp++;			/* skip the ')' */
-	/* We promised that pp would be set up at the next non-space. */
-	pp_skip_whitespace(&cp);
-	*pp = cp;
-	return TRUE;
-}
-
-=======
 
 		*cp = saveChar;
 	}
@@ -481,7 +397,6 @@
 	return true;
 }
 
->>>>>>> e2aa5677
 /*
  * Locate a member of an archive, given the path of the archive and the path
  * of the desired member.
@@ -489,11 +404,7 @@
  * Input:
  *	archive		Path to the archive
  *	member		Name of member; only its basename is used.
-<<<<<<< HEAD
- *	addToCache	TRUE if archive should be cached if not already so.
-=======
  *	addToCache	True if archive should be cached if not already so.
->>>>>>> e2aa5677
  *
  * Results:
  *	The ar_hdr for the member, or NULL.
@@ -501,11 +412,7 @@
  * See ArchFindMember for an almost identical copy of this code.
  */
 static struct ar_hdr *
-<<<<<<< HEAD
-ArchStatMember(const char *archive, const char *member, Boolean addToCache)
-=======
 ArchStatMember(const char *archive, const char *member, bool addToCache)
->>>>>>> e2aa5677
 {
 #define AR_MAX_NAME_LEN (sizeof arh.ar_name - 1)
 	FILE *arch;
@@ -522,7 +429,6 @@
 	 * using their basename, not the entire path.
 	 */
 	member = str_basename(member);
-<<<<<<< HEAD
 
 	for (ln = archives.first; ln != NULL; ln = ln->next) {
 		const Arch *a = ln->datum;
@@ -533,18 +439,6 @@
 	if (ln != NULL) {
 		struct ar_hdr *hdr;
 
-=======
-
-	for (ln = archives.first; ln != NULL; ln = ln->next) {
-		const Arch *a = ln->datum;
-		if (strcmp(a->name, archive) == 0)
-			break;
-	}
-
-	if (ln != NULL) {
-		struct ar_hdr *hdr;
-
->>>>>>> e2aa5677
 		ar = ln->datum;
 		hdr = HashTable_FindValue(&ar->members, member);
 		if (hdr != NULL)
@@ -779,11 +673,7 @@
 #endif
 
 
-<<<<<<< HEAD
-static Boolean
-=======
 static bool
->>>>>>> e2aa5677
 ArchiveMember_HasName(const struct ar_hdr *hdr,
 		      const char *name, size_t namelen)
 {
@@ -791,36 +681,22 @@
 	const char *ar_name = hdr->ar_name;
 
 	if (strncmp(ar_name, name, namelen) != 0)
-<<<<<<< HEAD
-		return FALSE;
-=======
 		return false;
->>>>>>> e2aa5677
 
 	if (namelen >= ar_name_len)
 		return namelen == ar_name_len;
 
 	/* hdr->ar_name is space-padded to the right. */
 	if (ar_name[namelen] == ' ')
-<<<<<<< HEAD
-		return TRUE;
-=======
 		return true;
->>>>>>> e2aa5677
 
 	/* In archives created by GNU binutils 2.27, the member names end with
 	 * a slash. */
 	if (ar_name[namelen] == '/' &&
 	    (namelen == ar_name_len || ar_name[namelen + 1] == ' '))
-<<<<<<< HEAD
-		return TRUE;
-
-	return FALSE;
-=======
 		return true;
 
 	return false;
->>>>>>> e2aa5677
 }
 
 /*
@@ -986,21 +862,12 @@
 {
 	FILE *f;
 	struct ar_hdr arh;
-<<<<<<< HEAD
 
 	f = ArchFindMember(GNode_VarArchive(gn), GNode_VarMember(gn), &arh,
 			   "r+");
 	if (f == NULL)
 		return;
 
-=======
-
-	f = ArchFindMember(GNode_VarArchive(gn), GNode_VarMember(gn), &arh,
-			   "r+");
-	if (f == NULL)
-		return;
-
->>>>>>> e2aa5677
 	snprintf(arh.ar_date, sizeof arh.ar_date, "%-ld", (unsigned long)now);
 	(void)fwrite(&arh, sizeof arh, 1, f);
 	fclose(f);		/* TODO: handle errors */
@@ -1044,11 +911,7 @@
 {
 	struct ar_hdr *arh;
 
-<<<<<<< HEAD
-	arh = ArchStatMember(GNode_VarArchive(gn), GNode_VarMember(gn), TRUE);
-=======
 	arh = ArchStatMember(GNode_VarArchive(gn), GNode_VarMember(gn), true);
->>>>>>> e2aa5677
 	if (arh != NULL)
 		gn->mtime = (time_t)strtol(arh->ar_date, NULL, 10);
 	else
@@ -1158,40 +1021,23 @@
 bool
 Arch_LibOODate(GNode *gn)
 {
-<<<<<<< HEAD
-	Boolean oodate;
-
-	if (gn->type & OP_PHONY) {
-		oodate = TRUE;
-	} else if (!GNode_IsTarget(gn) && Lst_IsEmpty(&gn->children)) {
-		oodate = FALSE;
-=======
 	bool oodate;
 
 	if (gn->type & OP_PHONY) {
 		oodate = true;
 	} else if (!GNode_IsTarget(gn) && Lst_IsEmpty(&gn->children)) {
 		oodate = false;
->>>>>>> e2aa5677
 	} else if ((!Lst_IsEmpty(&gn->children) && gn->youngestChild == NULL) ||
 		   (gn->mtime > now) ||
 		   (gn->youngestChild != NULL &&
 		    gn->mtime < gn->youngestChild->mtime)) {
-<<<<<<< HEAD
-		oodate = TRUE;
-=======
 		oodate = true;
->>>>>>> e2aa5677
 	} else {
 #ifdef RANLIBMAG
 		struct ar_hdr *arh;	/* Header for __.SYMDEF */
 		int modTimeTOC;		/* The table-of-contents' mod time */
 
-<<<<<<< HEAD
-		arh = ArchStatMember(gn->path, RANLIBMAG, FALSE);
-=======
 		arh = ArchStatMember(gn->path, RANLIBMAG, false);
->>>>>>> e2aa5677
 
 		if (arh != NULL) {
 			modTimeTOC = (int)strtol(arh->ar_date, NULL, 10);
@@ -1208,17 +1054,10 @@
 			 */
 			if (DEBUG(ARCH) || DEBUG(MAKE))
 				debug_printf("no toc...");
-<<<<<<< HEAD
-			oodate = TRUE;
-		}
-#else
-		oodate = FALSE;
-=======
 			oodate = true;
 		}
 #else
 		oodate = false;
->>>>>>> e2aa5677
 #endif
 	}
 	return oodate;
@@ -1248,19 +1087,11 @@
 	int fd;
 
 	if ((fd = open(gn->path, O_RDONLY)) == -1)
-<<<<<<< HEAD
-		return FALSE;
-
-	if (read(fd, buf, sizeof buf) != sizeof buf) {
-		(void)close(fd);
-		return FALSE;
-=======
 		return false;
 
 	if (read(fd, buf, sizeof buf) != sizeof buf) {
 		(void)close(fd);
 		return false;
->>>>>>> e2aa5677
 	}
 
 	(void)close(fd);
