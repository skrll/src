<<<<<<< HEAD
/*	$NetBSD: job.h,v 1.69 2020/12/12 10:21:50 rillig Exp $	*/
=======
/*	$NetBSD: job.h,v 1.73 2021/04/03 11:08:40 rillig Exp $	*/
>>>>>>> 9e014010

/*
 * Copyright (c) 1988, 1989, 1990 The Regents of the University of California.
 * All rights reserved.
 *
 * This code is derived from software contributed to Berkeley by
 * Adam de Boor.
 *
 * Redistribution and use in source and binary forms, with or without
 * modification, are permitted provided that the following conditions
 * are met:
 * 1. Redistributions of source code must retain the above copyright
 *    notice, this list of conditions and the following disclaimer.
 * 2. Redistributions in binary form must reproduce the above copyright
 *    notice, this list of conditions and the following disclaimer in the
 *    documentation and/or other materials provided with the distribution.
 * 3. Neither the name of the University nor the names of its contributors
 *    may be used to endorse or promote products derived from this software
 *    without specific prior written permission.
 *
 * THIS SOFTWARE IS PROVIDED BY THE REGENTS AND CONTRIBUTORS ``AS IS'' AND
 * ANY EXPRESS OR IMPLIED WARRANTIES, INCLUDING, BUT NOT LIMITED TO, THE
 * IMPLIED WARRANTIES OF MERCHANTABILITY AND FITNESS FOR A PARTICULAR PURPOSE
 * ARE DISCLAIMED.  IN NO EVENT SHALL THE REGENTS OR CONTRIBUTORS BE LIABLE
 * FOR ANY DIRECT, INDIRECT, INCIDENTAL, SPECIAL, EXEMPLARY, OR CONSEQUENTIAL
 * DAMAGES (INCLUDING, BUT NOT LIMITED TO, PROCUREMENT OF SUBSTITUTE GOODS
 * OR SERVICES; LOSS OF USE, DATA, OR PROFITS; OR BUSINESS INTERRUPTION)
 * HOWEVER CAUSED AND ON ANY THEORY OF LIABILITY, WHETHER IN CONTRACT, STRICT
 * LIABILITY, OR TORT (INCLUDING NEGLIGENCE OR OTHERWISE) ARISING IN ANY WAY
 * OUT OF THE USE OF THIS SOFTWARE, EVEN IF ADVISED OF THE POSSIBILITY OF
 * SUCH DAMAGE.
 *
 *	from: @(#)job.h	8.1 (Berkeley) 6/6/93
 */

/*
 * Copyright (c) 1988, 1989 by Adam de Boor
 * Copyright (c) 1989 by Berkeley Softworks
 * All rights reserved.
 *
 * This code is derived from software contributed to Berkeley by
 * Adam de Boor.
 *
 * Redistribution and use in source and binary forms, with or without
 * modification, are permitted provided that the following conditions
 * are met:
 * 1. Redistributions of source code must retain the above copyright
 *    notice, this list of conditions and the following disclaimer.
 * 2. Redistributions in binary form must reproduce the above copyright
 *    notice, this list of conditions and the following disclaimer in the
 *    documentation and/or other materials provided with the distribution.
 * 3. All advertising materials mentioning features or use of this software
 *    must display the following acknowledgement:
 *	This product includes software developed by the University of
 *	California, Berkeley and its contributors.
 * 4. Neither the name of the University nor the names of its contributors
 *    may be used to endorse or promote products derived from this software
 *    without specific prior written permission.
 *
 * THIS SOFTWARE IS PROVIDED BY THE REGENTS AND CONTRIBUTORS ``AS IS'' AND
 * ANY EXPRESS OR IMPLIED WARRANTIES, INCLUDING, BUT NOT LIMITED TO, THE
 * IMPLIED WARRANTIES OF MERCHANTABILITY AND FITNESS FOR A PARTICULAR PURPOSE
 * ARE DISCLAIMED.  IN NO EVENT SHALL THE REGENTS OR CONTRIBUTORS BE LIABLE
 * FOR ANY DIRECT, INDIRECT, INCIDENTAL, SPECIAL, EXEMPLARY, OR CONSEQUENTIAL
 * DAMAGES (INCLUDING, BUT NOT LIMITED TO, PROCUREMENT OF SUBSTITUTE GOODS
 * OR SERVICES; LOSS OF USE, DATA, OR PROFITS; OR BUSINESS INTERRUPTION)
 * HOWEVER CAUSED AND ON ANY THEORY OF LIABILITY, WHETHER IN CONTRACT, STRICT
 * LIABILITY, OR TORT (INCLUDING NEGLIGENCE OR OTHERWISE) ARISING IN ANY WAY
 * OUT OF THE USE OF THIS SOFTWARE, EVEN IF ADVISED OF THE POSSIBILITY OF
 * SUCH DAMAGE.
 *
 *	from: @(#)job.h	8.1 (Berkeley) 6/6/93
 */

/*
 * Running of jobs in parallel mode.
 */

#ifndef MAKE_JOB_H
#define MAKE_JOB_H

#define TMPPAT	"makeXXXXXX"		/* relative to tmpdir */

#ifdef USE_SELECT
/*
 * Emulate poll() in terms of select().  This is not a complete
 * emulation but it is sufficient for make's purposes.
 */

#define poll emul_poll
#define pollfd emul_pollfd

struct emul_pollfd {
    int fd;
    short events;
    short revents;
};

#define POLLIN		0x0001
#define POLLOUT		0x0004

int
emul_poll(struct pollfd *fd, int nfd, int timeout);
#endif

/*
 * The POLL_MSEC constant determines the maximum number of milliseconds spent
 * in poll before coming out to see if a child has finished.
 */
#define POLL_MSEC	5000

struct pollfd;


#ifdef USE_META
# include "meta.h"
#endif

typedef enum JobStatus {
<<<<<<< HEAD
    JOB_ST_FREE =	0,	/* Job is available */
    JOB_ST_SET_UP =	1,	/* Job is allocated but otherwise invalid */
    /* XXX: What about the 2? */
    JOB_ST_RUNNING =	3,	/* Job is running, pid valid */
    JOB_ST_FINISHED =	4	/* Job is done (ie after SIGCHILD) */
} JobStatus;

/* A Job manages the shell commands that are run to create a single target.
=======
	JOB_ST_FREE	= 0,	/* Job is available */
	JOB_ST_SET_UP	= 1,	/* Job is allocated but otherwise invalid */
	/* XXX: What about the 2? */
	JOB_ST_RUNNING	= 3,	/* Job is running, pid valid */
	JOB_ST_FINISHED	= 4	/* Job is done (ie after SIGCHILD) */
} JobStatus;

/*
 * A Job manages the shell commands that are run to create a single target.
>>>>>>> 9e014010
 * Each job is run in a separate subprocess by a shell.  Several jobs can run
 * in parallel.
 *
 * The shell commands for the target are written to a temporary file,
 * then the shell is run with the temporary file as stdin, and the output
 * of that shell is captured via a pipe.
 *
 * When a job is finished, Make_Update updates all parents of the node
 * that was just remade, marking them as ready to be made next if all
<<<<<<< HEAD
 * other dependencies are finished as well. */
typedef struct Job {
    /* The process ID of the shell running the commands */
    int pid;

    /* The target the child is making */
    GNode *node;

    /* If one of the shell commands is "...", all following commands are
     * delayed until the .END node is made.  This list node points to the
     * first of these commands, if any. */
    StringListNode *tailCmds;

    /* This is where the shell commands go. */
    FILE *cmdFILE;

    int exit_status;		/* from wait4() in signal handler */

    JobStatus status;

    Boolean suspended;

    /* Ignore non-zero exits */
    Boolean ignerr;
    /* Output the command before or instead of running it. */
    Boolean echo;
    /* Target is a special one. */
    Boolean special;

    int inPipe;			/* Pipe for reading output from job */
    int outPipe;		/* Pipe for writing control commands */
    struct pollfd *inPollfd;	/* pollfd associated with inPipe */

#define JOB_BUFSIZE	1024
    /* Buffer for storing the output of the job, line by line. */
    char outBuf[JOB_BUFSIZE + 1];
    size_t curPos;		/* Current position in outBuf. */

#ifdef USE_META
    struct BuildMon bm;
#endif
} Job;

=======
 * other dependencies are finished as well.
 */
typedef struct Job {
	/* The process ID of the shell running the commands */
	int pid;

	/* The target the child is making */
	GNode *node;

	/* If one of the shell commands is "...", all following commands are
	* delayed until the .END node is made.  This list node points to the
	* first of these commands, if any. */
	StringListNode *tailCmds;

	/* This is where the shell commands go. */
	FILE *cmdFILE;

	int exit_status;	/* from wait4() in signal handler */

	JobStatus status;

	bool suspended;

	/* Ignore non-zero exits */
	bool ignerr;
	/* Output the command before or instead of running it. */
	bool echo;
	/* Target is a special one. */
	bool special;

	int inPipe;		/* Pipe for reading output from job */
	int outPipe;		/* Pipe for writing control commands */
	struct pollfd *inPollfd; /* pollfd associated with inPipe */

#define JOB_BUFSIZE	1024
	/* Buffer for storing the output of the job, line by line. */
	char outBuf[JOB_BUFSIZE + 1];
	size_t curPos;		/* Current position in outBuf. */

#ifdef USE_META
	struct BuildMon bm;
#endif
} Job;

>>>>>>> 9e014010
extern const char *shellPath;
extern const char *shellName;
extern char *shellErrFlag;

extern int jobTokensRunning;	/* tokens currently "out" */

void Shell_Init(void);
const char *Shell_GetNewline(void);
<<<<<<< HEAD
void Job_Touch(GNode *, Boolean);
Boolean Job_CheckCommands(GNode *, void (*abortProc)(const char *, ...));
=======
void Job_Touch(GNode *, bool);
bool Job_CheckCommands(GNode *, void (*abortProc)(const char *, ...));
>>>>>>> 9e014010
void Job_CatchChildren(void);
void Job_CatchOutput(void);
void Job_Make(GNode *);
void Job_Init(void);
<<<<<<< HEAD
Boolean Job_ParseShell(char *);
=======
bool Job_ParseShell(char *);
>>>>>>> 9e014010
int Job_Finish(void);
void Job_End(void);
void Job_Wait(void);
void Job_AbortAll(void);
void Job_TokenReturn(void);
bool Job_TokenWithdraw(void);
void Job_ServerStart(int, int, int);
void Job_SetPrefix(void);
<<<<<<< HEAD
Boolean Job_RunTarget(const char *, const char *);
void Job_FlagsToString(const Job *, char *, size_t);
=======
bool Job_RunTarget(const char *, const char *);
void Job_FlagsToString(const Job *, char *, size_t);
int Job_TempFile(const char *, char *, size_t);
>>>>>>> 9e014010

#endif /* MAKE_JOB_H */<|MERGE_RESOLUTION|>--- conflicted
+++ resolved
@@ -1,8 +1,4 @@
-<<<<<<< HEAD
-/*	$NetBSD: job.h,v 1.69 2020/12/12 10:21:50 rillig Exp $	*/
-=======
 /*	$NetBSD: job.h,v 1.73 2021/04/03 11:08:40 rillig Exp $	*/
->>>>>>> 9e014010
 
 /*
  * Copyright (c) 1988, 1989, 1990 The Regents of the University of California.
@@ -122,16 +118,6 @@
 #endif
 
 typedef enum JobStatus {
-<<<<<<< HEAD
-    JOB_ST_FREE =	0,	/* Job is available */
-    JOB_ST_SET_UP =	1,	/* Job is allocated but otherwise invalid */
-    /* XXX: What about the 2? */
-    JOB_ST_RUNNING =	3,	/* Job is running, pid valid */
-    JOB_ST_FINISHED =	4	/* Job is done (ie after SIGCHILD) */
-} JobStatus;
-
-/* A Job manages the shell commands that are run to create a single target.
-=======
 	JOB_ST_FREE	= 0,	/* Job is available */
 	JOB_ST_SET_UP	= 1,	/* Job is allocated but otherwise invalid */
 	/* XXX: What about the 2? */
@@ -141,7 +127,6 @@
 
 /*
  * A Job manages the shell commands that are run to create a single target.
->>>>>>> 9e014010
  * Each job is run in a separate subprocess by a shell.  Several jobs can run
  * in parallel.
  *
@@ -151,51 +136,6 @@
  *
  * When a job is finished, Make_Update updates all parents of the node
  * that was just remade, marking them as ready to be made next if all
-<<<<<<< HEAD
- * other dependencies are finished as well. */
-typedef struct Job {
-    /* The process ID of the shell running the commands */
-    int pid;
-
-    /* The target the child is making */
-    GNode *node;
-
-    /* If one of the shell commands is "...", all following commands are
-     * delayed until the .END node is made.  This list node points to the
-     * first of these commands, if any. */
-    StringListNode *tailCmds;
-
-    /* This is where the shell commands go. */
-    FILE *cmdFILE;
-
-    int exit_status;		/* from wait4() in signal handler */
-
-    JobStatus status;
-
-    Boolean suspended;
-
-    /* Ignore non-zero exits */
-    Boolean ignerr;
-    /* Output the command before or instead of running it. */
-    Boolean echo;
-    /* Target is a special one. */
-    Boolean special;
-
-    int inPipe;			/* Pipe for reading output from job */
-    int outPipe;		/* Pipe for writing control commands */
-    struct pollfd *inPollfd;	/* pollfd associated with inPipe */
-
-#define JOB_BUFSIZE	1024
-    /* Buffer for storing the output of the job, line by line. */
-    char outBuf[JOB_BUFSIZE + 1];
-    size_t curPos;		/* Current position in outBuf. */
-
-#ifdef USE_META
-    struct BuildMon bm;
-#endif
-} Job;
-
-=======
  * other dependencies are finished as well.
  */
 typedef struct Job {
@@ -240,7 +180,6 @@
 #endif
 } Job;
 
->>>>>>> 9e014010
 extern const char *shellPath;
 extern const char *shellName;
 extern char *shellErrFlag;
@@ -249,22 +188,13 @@
 
 void Shell_Init(void);
 const char *Shell_GetNewline(void);
-<<<<<<< HEAD
-void Job_Touch(GNode *, Boolean);
-Boolean Job_CheckCommands(GNode *, void (*abortProc)(const char *, ...));
-=======
 void Job_Touch(GNode *, bool);
 bool Job_CheckCommands(GNode *, void (*abortProc)(const char *, ...));
->>>>>>> 9e014010
 void Job_CatchChildren(void);
 void Job_CatchOutput(void);
 void Job_Make(GNode *);
 void Job_Init(void);
-<<<<<<< HEAD
-Boolean Job_ParseShell(char *);
-=======
 bool Job_ParseShell(char *);
->>>>>>> 9e014010
 int Job_Finish(void);
 void Job_End(void);
 void Job_Wait(void);
@@ -273,13 +203,8 @@
 bool Job_TokenWithdraw(void);
 void Job_ServerStart(int, int, int);
 void Job_SetPrefix(void);
-<<<<<<< HEAD
-Boolean Job_RunTarget(const char *, const char *);
-void Job_FlagsToString(const Job *, char *, size_t);
-=======
 bool Job_RunTarget(const char *, const char *);
 void Job_FlagsToString(const Job *, char *, size_t);
 int Job_TempFile(const char *, char *, size_t);
->>>>>>> 9e014010
 
 #endif /* MAKE_JOB_H */