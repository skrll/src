--- conflicted
+++ resolved
@@ -1,8 +1,4 @@
-<<<<<<< HEAD
-/*	$NetBSD: job.h,v 1.61 2020/11/08 01:16:04 rillig Exp $	*/
-=======
 /*	$NetBSD: job.h,v 1.63 2020/11/14 13:27:01 rillig Exp $	*/
->>>>>>> ba48e27f
 
 /*
  * Copyright (c) 1988, 1989, 1990 The Regents of the University of California.
@@ -121,15 +117,6 @@
 # include "meta.h"
 #endif
 
-<<<<<<< HEAD
-typedef enum JobState {
-    JOB_ST_FREE =	0,	/* Job is available */
-    JOB_ST_SETUP =	1,	/* Job is allocated but otherwise invalid */
-    /* XXX: What about the 2? */
-    JOB_ST_RUNNING =	3,	/* Job is running, pid valid */
-    JOB_ST_FINISHED =	4	/* Job is done (ie after SIGCHILD) */
-} JobState;
-=======
 typedef enum JobStatus {
     JOB_ST_FREE =	0,	/* Job is available */
     JOB_ST_SET_UP =	1,	/* Job is allocated but otherwise invalid */
@@ -137,7 +124,6 @@
     JOB_ST_RUNNING =	3,	/* Job is running, pid valid */
     JOB_ST_FINISHED =	4	/* Job is done (ie after SIGCHILD) */
 } JobStatus;
->>>>>>> ba48e27f
 
 typedef enum JobFlags {
     JOB_NONE	= 0,
@@ -181,11 +167,7 @@
 
     int exit_status;		/* from wait4() in signal handler */
 
-<<<<<<< HEAD
-    JobState job_state;		/* status of the job entry */
-=======
     JobStatus status;
->>>>>>> ba48e27f
 
     Boolean suspended;
 
