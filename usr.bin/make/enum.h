<<<<<<< HEAD
/*	$NetBSD: enum.h,v 1.12 2020/09/25 15:54:50 rillig Exp $	*/
=======
/*	$NetBSD: enum.h,v 1.19 2021/03/15 16:00:05 rillig Exp $	*/
>>>>>>> 9e014010

/*
 Copyright (c) 2020 Roland Illig <rillig@NetBSD.org>
 All rights reserved.

 Redistribution and use in source and binary forms, with or without
 modification, are permitted provided that the following conditions
 are met:

 1. Redistributions of source code must retain the above copyright
    notice, this list of conditions and the following disclaimer.
 2. Redistributions in binary form must reproduce the above copyright
    notice, this list of conditions and the following disclaimer in the
    documentation and/or other materials provided with the distribution.

 THIS SOFTWARE IS PROVIDED BY THE COPYRIGHT HOLDERS AND CONTRIBUTORS
 "AS IS" AND ANY EXPRESS OR IMPLIED WARRANTIES, INCLUDING, BUT NOT LIMITED
 TO, THE IMPLIED WARRANTIES OF MERCHANTABILITY AND FITNESS FOR A PARTICULAR
 PURPOSE ARE DISCLAIMED. IN NO EVENT SHALL THE COPYRIGHT HOLDER OR CONTRIBUTORS
 BE LIABLE FOR ANY DIRECT, INDIRECT, INCIDENTAL, SPECIAL, EXEMPLARY, OR
 CONSEQUENTIAL DAMAGES (INCLUDING, BUT NOT LIMITED TO, PROCUREMENT OF
 SUBSTITUTE GOODS OR SERVICES; LOSS OF USE, DATA, OR PROFITS; OR BUSINESS
 INTERRUPTION) HOWEVER CAUSED AND ON ANY THEORY OF LIABILITY, WHETHER IN
 CONTRACT, STRICT LIABILITY, OR TORT (INCLUDING NEGLIGENCE OR OTHERWISE)
 ARISING IN ANY WAY OUT OF THE USE OF THIS SOFTWARE, EVEN IF ADVISED OF THE
 POSSIBILITY OF SUCH DAMAGE.
 */

#ifndef MAKE_ENUM_H
#define MAKE_ENUM_H

/* Generate string representations for bitmasks and simple enums. */

#include <stddef.h>

typedef struct EnumToStringSpec {
	int es_value;
	const char *es_name;
} EnumToStringSpec;


const char *Enum_FlagsToString(char *, size_t, int, const EnumToStringSpec *);


/* For Enum_FlagsToString, the separator between flags. */
#define ENUM__SEP "|"

/*
 * Generate the string that joins all possible flags, to see how large the
 * buffer must be.
 */
#define ENUM__JOIN_STR_1(v1) \
	#v1
#define ENUM__JOIN_STR_2(v1, v2) \
	ENUM__JOIN_STR_1(v1) ENUM__SEP \
	ENUM__JOIN_STR_1(v2)
#define ENUM__JOIN_STR_4(v1, v2, v3, v4) \
	ENUM__JOIN_STR_2(v1, v2) ENUM__SEP \
	ENUM__JOIN_STR_2(v3, v4)
#define ENUM__JOIN_STR_8(v1, v2, v3, v4, v5, v6, v7, v8) \
	ENUM__JOIN_STR_4(v1, v2, v3, v4) ENUM__SEP \
	ENUM__JOIN_STR_4(v5, v6, v7, v8)
#define ENUM__JOIN_STR_16(v01, v02, v03, v04, v05, v06, v07, v08, \
			  v09, v10, v11, v12, v13, v14, v15, v16) \
	ENUM__JOIN_STR_8(v01, v02, v03, v04, v05, v06, v07, v08) ENUM__SEP \
	ENUM__JOIN_STR_8(v09, v10, v11, v12, v13, v14, v15, v16)

#define ENUM__JOIN_2(part1, part2) \
	part1 ENUM__SEP part2
#define ENUM__JOIN_3(part1, part2, part3) \
	part1 ENUM__SEP part2 ENUM__SEP part3
#define ENUM__JOIN_4(part1, part2, part3, part4) \
	part1 ENUM__SEP part2 ENUM__SEP part3 ENUM__SEP part4
#define ENUM__JOIN_5(part1, part2, part3, part4, part5) \
	part1 ENUM__SEP part2 ENUM__SEP part3 ENUM__SEP part4 ENUM__SEP part5

/* List the pairs of enum value and corresponding name. */
#define ENUM__SPEC_1(v1) \
	{ v1, #v1 }
#define ENUM__SPEC_2(v1, v2) \
	ENUM__SPEC_1(v1), \
	ENUM__SPEC_1(v2)
#define ENUM__SPEC_4(v1, v2, v3, v4) \
	ENUM__SPEC_2(v1, v2), \
	ENUM__SPEC_2(v3, v4)
#define ENUM__SPEC_8(v1, v2, v3, v4, v5, v6, v7, v8) \
	ENUM__SPEC_4(v1, v2, v3, v4), \
	ENUM__SPEC_4(v5, v6, v7, v8)
#define ENUM__SPEC_16(v01, v02, v03, v04, v05, v06, v07, v08, \
		      v09, v10, v11, v12, v13, v14, v15, v16) \
	ENUM__SPEC_8(v01, v02, v03, v04, v05, v06, v07, v08), \
	ENUM__SPEC_8(v09, v10, v11, v12, v13, v14, v15, v16)

#define ENUM__SPECS_2(part1, part2) \
	{ part1, part2, { 0, "" } }
#define ENUM__SPECS_3(part1, part2, part3) \
	{ part1, part2, part3, { 0, "" } }
#define ENUM__SPECS_4(part1, part2, part3, part4) \
	{ part1, part2, part3, part4, { 0, "" } }
#define ENUM__SPECS_5(part1, part2, part3, part4, part5) \
	{ part1, part2, part3, part4, part5, { 0, "" } }


/* Declare the necessary data structures for calling Enum_FlagsToString. */
#define ENUM__FLAGS_RTTI(typnam, specs, joined) \
	static const EnumToStringSpec typnam ## _ ## ToStringSpecs[] = specs; \
	enum { typnam ## _ ## ToStringSize = sizeof (joined) }; \
	MAKE_INLINE const char *typnam ## _ToString(char *buf, typnam value) \
	{ return Enum_FlagsToString(buf, typnam ## _ ## ToStringSize, \
	    value, typnam ## _ ## ToStringSpecs); \
	} \
	extern void enum_flags_rtti_dummy(void)

<<<<<<< HEAD
/* Declare the necessary data structures for calling Enum_FlagsToString
 * for an enum with 2 flags. */
#define ENUM_FLAGS_RTTI_2(typnam, v1, v2) \
	ENUM__FLAGS_RTTI(typnam, \
	    ENUM__SPECS_2( \
		ENUM__SPEC_1(v1), \
		ENUM__SPEC_1(v2)), \
	    ENUM__JOIN_2( \
		ENUM__JOIN_STR_1(v1), \
		ENUM__JOIN_STR_1(v2)))

/* Declare the necessary data structures for calling Enum_FlagsToString
 * for an enum with 3 flags. */
=======
/*
 * Declare the necessary data structures for calling Enum_FlagsToString
 * for an enum with 3 flags.
 */
>>>>>>> 9e014010
#define ENUM_FLAGS_RTTI_3(typnam, v1, v2, v3) \
	ENUM__FLAGS_RTTI(typnam, \
	    ENUM__SPECS_2( \
		ENUM__SPEC_2(v1, v2), \
		ENUM__SPEC_1(v3)), \
<<<<<<< HEAD
	    ENUM__JOIN_2( \
		ENUM__JOIN_STR_2(v1, v2), \
		ENUM__JOIN_STR_1(v3)))

/* Declare the necessary data structures for calling Enum_FlagsToString
 * for an enum with 6 flags. */
#define ENUM_FLAGS_RTTI_6(typnam, v1, v2, v3, v4, v5, v6) \
	ENUM__FLAGS_RTTI(typnam, \
	    ENUM__SPECS_2( \
		ENUM__SPEC_4(v1, v2, v3, v4), \
		ENUM__SPEC_2(v5, v6)), \
	    ENUM__JOIN_2( \
		ENUM__JOIN_STR_4(v1, v2, v3, v4), \
		ENUM__JOIN_STR_2(v5, v6)))
=======
	    ENUM__JOIN_2( \
		ENUM__JOIN_STR_2(v1, v2), \
		ENUM__JOIN_STR_1(v3)))
>>>>>>> 9e014010

/*
 * Declare the necessary data structures for calling Enum_FlagsToString
 * for an enum with 6 flags.
 */
#define ENUM_FLAGS_RTTI_6(typnam, v1, v2, v3, v4, v5, v6) \
	ENUM__FLAGS_RTTI(typnam, \
	    ENUM__SPECS_2( \
		ENUM__SPEC_4(v1, v2, v3, v4), \
		ENUM__SPEC_2(v5, v6)), \
	    ENUM__JOIN_2( \
		ENUM__JOIN_STR_4(v1, v2, v3, v4), \
		ENUM__JOIN_STR_2(v5, v6)))

/*
 * Declare the necessary data structures for calling Enum_FlagsToString
 * for an enum with 9 flags.
 */
#define ENUM_FLAGS_RTTI_9(typnam, v1, v2, v3, v4, v5, v6, v7, v8, v9) \
	ENUM__FLAGS_RTTI(typnam, \
	    ENUM__SPECS_2( \
		ENUM__SPEC_8(v1, v2, v3, v4, v5, v6, v7, v8), \
		ENUM__SPEC_1(v9)), \
	    ENUM__JOIN_2( \
		ENUM__JOIN_STR_8(v1, v2, v3, v4, v5, v6, v7, v8), \
		ENUM__JOIN_STR_1(v9)))

/*
 * Declare the necessary data structures for calling Enum_FlagsToString
 * for an enum with 31 flags.
 */
#define ENUM_FLAGS_RTTI_31(typnam, \
		     v01, v02, v03, v04, v05, v06, v07, v08, \
		     v09, v10, v11, v12, v13, v14, v15, v16, \
		     v17, v18, v19, v20, v21, v22, v23, v24, \
		     v25, v26, v27, v28, v29, v30, v31) \
    ENUM__FLAGS_RTTI(typnam, \
	ENUM__SPECS_5( \
	    ENUM__SPEC_16(v01, v02, v03, v04, v05, v06, v07, v08, \
			  v09, v10, v11, v12, v13, v14, v15, v16), \
	    ENUM__SPEC_8(v17, v18, v19, v20, v21, v22, v23, v24), \
	    ENUM__SPEC_4(v25, v26, v27, v28), \
	    ENUM__SPEC_2(v29, v30), \
	    ENUM__SPEC_1(v31)), \
	ENUM__JOIN_5( \
	    ENUM__JOIN_STR_16(v01, v02, v03, v04, v05, v06, v07, v08, \
			      v09, v10, v11, v12, v13, v14, v15, v16), \
	    ENUM__JOIN_STR_8(v17, v18, v19, v20, v21, v22, v23, v24), \
	    ENUM__JOIN_STR_4(v25, v26, v27, v28), \
	    ENUM__JOIN_STR_2(v29, v30), \
	    ENUM__JOIN_STR_1(v31)))

<<<<<<< HEAD
/* Declare the necessary data structures for calling Enum_FlagsToString
 * for an enum with 32 flags. */
#define ENUM_FLAGS_RTTI_32(typnam, \
		     v01, v02, v03, v04, v05, v06, v07, v08, \
		     v09, v10, v11, v12, v13, v14, v15, v16, \
		     v17, v18, v19, v20, v21, v22, v23, v24, \
		     v25, v26, v27, v28, v29, v30, v31, v32) \
    ENUM__FLAGS_RTTI(typnam, \
	ENUM__SPECS_2( \
	    ENUM__SPEC_16(v01, v02, v03, v04, v05, v06, v07, v08, \
			  v09, v10, v11, v12, v13, v14, v15, v16), \
	    ENUM__SPEC_16(v17, v18, v19, v20, v21, v22, v23, v24, \
			  v25, v26, v27, v28, v29, v30, v31, v32)), \
	ENUM__JOIN_2( \
	    ENUM__JOIN_STR_16(v01, v02, v03, v04, v05, v06, v07, v08, \
			      v09, v10, v11, v12, v13, v14, v15, v16), \
	    ENUM__JOIN_STR_16(v17, v18, v19, v20, v21, v22, v23, v24, \
			      v25, v26, v27, v28, v29, v30, v31, v32)))

=======
>>>>>>> 9e014010
#endif<|MERGE_RESOLUTION|>--- conflicted
+++ resolved
@@ -1,8 +1,4 @@
-<<<<<<< HEAD
-/*	$NetBSD: enum.h,v 1.12 2020/09/25 15:54:50 rillig Exp $	*/
-=======
 /*	$NetBSD: enum.h,v 1.19 2021/03/15 16:00:05 rillig Exp $	*/
->>>>>>> 9e014010
 
 /*
  Copyright (c) 2020 Roland Illig <rillig@NetBSD.org>
@@ -116,51 +112,18 @@
 	} \
 	extern void enum_flags_rtti_dummy(void)
 
-<<<<<<< HEAD
-/* Declare the necessary data structures for calling Enum_FlagsToString
- * for an enum with 2 flags. */
-#define ENUM_FLAGS_RTTI_2(typnam, v1, v2) \
-	ENUM__FLAGS_RTTI(typnam, \
-	    ENUM__SPECS_2( \
-		ENUM__SPEC_1(v1), \
-		ENUM__SPEC_1(v2)), \
-	    ENUM__JOIN_2( \
-		ENUM__JOIN_STR_1(v1), \
-		ENUM__JOIN_STR_1(v2)))
-
-/* Declare the necessary data structures for calling Enum_FlagsToString
- * for an enum with 3 flags. */
-=======
 /*
  * Declare the necessary data structures for calling Enum_FlagsToString
  * for an enum with 3 flags.
  */
->>>>>>> 9e014010
 #define ENUM_FLAGS_RTTI_3(typnam, v1, v2, v3) \
 	ENUM__FLAGS_RTTI(typnam, \
 	    ENUM__SPECS_2( \
 		ENUM__SPEC_2(v1, v2), \
 		ENUM__SPEC_1(v3)), \
-<<<<<<< HEAD
 	    ENUM__JOIN_2( \
 		ENUM__JOIN_STR_2(v1, v2), \
 		ENUM__JOIN_STR_1(v3)))
-
-/* Declare the necessary data structures for calling Enum_FlagsToString
- * for an enum with 6 flags. */
-#define ENUM_FLAGS_RTTI_6(typnam, v1, v2, v3, v4, v5, v6) \
-	ENUM__FLAGS_RTTI(typnam, \
-	    ENUM__SPECS_2( \
-		ENUM__SPEC_4(v1, v2, v3, v4), \
-		ENUM__SPEC_2(v5, v6)), \
-	    ENUM__JOIN_2( \
-		ENUM__JOIN_STR_4(v1, v2, v3, v4), \
-		ENUM__JOIN_STR_2(v5, v6)))
-=======
-	    ENUM__JOIN_2( \
-		ENUM__JOIN_STR_2(v1, v2), \
-		ENUM__JOIN_STR_1(v3)))
->>>>>>> 9e014010
 
 /*
  * Declare the necessary data structures for calling Enum_FlagsToString
@@ -213,26 +176,4 @@
 	    ENUM__JOIN_STR_2(v29, v30), \
 	    ENUM__JOIN_STR_1(v31)))
 
-<<<<<<< HEAD
-/* Declare the necessary data structures for calling Enum_FlagsToString
- * for an enum with 32 flags. */
-#define ENUM_FLAGS_RTTI_32(typnam, \
-		     v01, v02, v03, v04, v05, v06, v07, v08, \
-		     v09, v10, v11, v12, v13, v14, v15, v16, \
-		     v17, v18, v19, v20, v21, v22, v23, v24, \
-		     v25, v26, v27, v28, v29, v30, v31, v32) \
-    ENUM__FLAGS_RTTI(typnam, \
-	ENUM__SPECS_2( \
-	    ENUM__SPEC_16(v01, v02, v03, v04, v05, v06, v07, v08, \
-			  v09, v10, v11, v12, v13, v14, v15, v16), \
-	    ENUM__SPEC_16(v17, v18, v19, v20, v21, v22, v23, v24, \
-			  v25, v26, v27, v28, v29, v30, v31, v32)), \
-	ENUM__JOIN_2( \
-	    ENUM__JOIN_STR_16(v01, v02, v03, v04, v05, v06, v07, v08, \
-			      v09, v10, v11, v12, v13, v14, v15, v16), \
-	    ENUM__JOIN_STR_16(v17, v18, v19, v20, v21, v22, v23, v24, \
-			      v25, v26, v27, v28, v29, v30, v31, v32)))
-
-=======
->>>>>>> 9e014010
 #endif