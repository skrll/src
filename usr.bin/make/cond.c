<<<<<<< HEAD
/*	$NetBSD: cond.c,v 1.88 2020/08/03 20:26:09 rillig Exp $	*/
=======
/*	$NetBSD: cond.c,v 1.93 2020/08/09 19:51:02 rillig Exp $	*/
>>>>>>> eeeda5a4

/*
 * Copyright (c) 1988, 1989, 1990 The Regents of the University of California.
 * All rights reserved.
 *
 * This code is derived from software contributed to Berkeley by
 * Adam de Boor.
 *
 * Redistribution and use in source and binary forms, with or without
 * modification, are permitted provided that the following conditions
 * are met:
 * 1. Redistributions of source code must retain the above copyright
 *    notice, this list of conditions and the following disclaimer.
 * 2. Redistributions in binary form must reproduce the above copyright
 *    notice, this list of conditions and the following disclaimer in the
 *    documentation and/or other materials provided with the distribution.
 * 3. Neither the name of the University nor the names of its contributors
 *    may be used to endorse or promote products derived from this software
 *    without specific prior written permission.
 *
 * THIS SOFTWARE IS PROVIDED BY THE REGENTS AND CONTRIBUTORS ``AS IS'' AND
 * ANY EXPRESS OR IMPLIED WARRANTIES, INCLUDING, BUT NOT LIMITED TO, THE
 * IMPLIED WARRANTIES OF MERCHANTABILITY AND FITNESS FOR A PARTICULAR PURPOSE
 * ARE DISCLAIMED.  IN NO EVENT SHALL THE REGENTS OR CONTRIBUTORS BE LIABLE
 * FOR ANY DIRECT, INDIRECT, INCIDENTAL, SPECIAL, EXEMPLARY, OR CONSEQUENTIAL
 * DAMAGES (INCLUDING, BUT NOT LIMITED TO, PROCUREMENT OF SUBSTITUTE GOODS
 * OR SERVICES; LOSS OF USE, DATA, OR PROFITS; OR BUSINESS INTERRUPTION)
 * HOWEVER CAUSED AND ON ANY THEORY OF LIABILITY, WHETHER IN CONTRACT, STRICT
 * LIABILITY, OR TORT (INCLUDING NEGLIGENCE OR OTHERWISE) ARISING IN ANY WAY
 * OUT OF THE USE OF THIS SOFTWARE, EVEN IF ADVISED OF THE POSSIBILITY OF
 * SUCH DAMAGE.
 */

/*
 * Copyright (c) 1988, 1989 by Adam de Boor
 * Copyright (c) 1989 by Berkeley Softworks
 * All rights reserved.
 *
 * This code is derived from software contributed to Berkeley by
 * Adam de Boor.
 *
 * Redistribution and use in source and binary forms, with or without
 * modification, are permitted provided that the following conditions
 * are met:
 * 1. Redistributions of source code must retain the above copyright
 *    notice, this list of conditions and the following disclaimer.
 * 2. Redistributions in binary form must reproduce the above copyright
 *    notice, this list of conditions and the following disclaimer in the
 *    documentation and/or other materials provided with the distribution.
 * 3. All advertising materials mentioning features or use of this software
 *    must display the following acknowledgement:
 *	This product includes software developed by the University of
 *	California, Berkeley and its contributors.
 * 4. Neither the name of the University nor the names of its contributors
 *    may be used to endorse or promote products derived from this software
 *    without specific prior written permission.
 *
 * THIS SOFTWARE IS PROVIDED BY THE REGENTS AND CONTRIBUTORS ``AS IS'' AND
 * ANY EXPRESS OR IMPLIED WARRANTIES, INCLUDING, BUT NOT LIMITED TO, THE
 * IMPLIED WARRANTIES OF MERCHANTABILITY AND FITNESS FOR A PARTICULAR PURPOSE
 * ARE DISCLAIMED.  IN NO EVENT SHALL THE REGENTS OR CONTRIBUTORS BE LIABLE
 * FOR ANY DIRECT, INDIRECT, INCIDENTAL, SPECIAL, EXEMPLARY, OR CONSEQUENTIAL
 * DAMAGES (INCLUDING, BUT NOT LIMITED TO, PROCUREMENT OF SUBSTITUTE GOODS
 * OR SERVICES; LOSS OF USE, DATA, OR PROFITS; OR BUSINESS INTERRUPTION)
 * HOWEVER CAUSED AND ON ANY THEORY OF LIABILITY, WHETHER IN CONTRACT, STRICT
 * LIABILITY, OR TORT (INCLUDING NEGLIGENCE OR OTHERWISE) ARISING IN ANY WAY
 * OUT OF THE USE OF THIS SOFTWARE, EVEN IF ADVISED OF THE POSSIBILITY OF
 * SUCH DAMAGE.
 */

#ifndef MAKE_NATIVE
<<<<<<< HEAD
static char rcsid[] = "$NetBSD: cond.c,v 1.88 2020/08/03 20:26:09 rillig Exp $";
=======
static char rcsid[] = "$NetBSD: cond.c,v 1.93 2020/08/09 19:51:02 rillig Exp $";
>>>>>>> eeeda5a4
#else
#include <sys/cdefs.h>
#ifndef lint
#if 0
static char sccsid[] = "@(#)cond.c	8.2 (Berkeley) 1/2/94";
#else
<<<<<<< HEAD
__RCSID("$NetBSD: cond.c,v 1.88 2020/08/03 20:26:09 rillig Exp $");
=======
__RCSID("$NetBSD: cond.c,v 1.93 2020/08/09 19:51:02 rillig Exp $");
>>>>>>> eeeda5a4
#endif
#endif /* not lint */
#endif

/*-
 * cond.c --
 *	Functions to handle conditionals in a makefile.
 *
 * Interface:
 *	Cond_Eval 	Evaluate the conditional in the passed line.
 *
 */

#include    <assert.h>
#include    <ctype.h>
#include    <errno.h>

#include    "make.h"
#include    "hash.h"
#include    "dir.h"
#include    "buf.h"

/*
 * The parsing of conditional expressions is based on this grammar:
 *	E -> F || E
 *	E -> F
 *	F -> T && F
 *	F -> T
 *	T -> defined(variable)
 *	T -> make(target)
 *	T -> exists(file)
 *	T -> empty(varspec)
 *	T -> target(name)
 *	T -> commands(name)
 *	T -> symbol
 *	T -> $(varspec) op value
 *	T -> $(varspec) == "string"
 *	T -> $(varspec) != "string"
 *	T -> "string"
 *	T -> ( E )
 *	T -> ! T
 *	op -> == | != | > | < | >= | <=
 *
 * 'symbol' is some other symbol to which the default function (condDefProc)
 * is applied.
 *
 * Tokens are scanned from the 'condExpr' string. The scanner (CondToken)
 * will return TOK_AND for '&' and '&&', TOK_OR for '|' and '||',
 * TOK_NOT for '!', TOK_LPAREN for '(', TOK_RPAREN for ')' and will evaluate
 * the other terminal symbols, using either the default function or the
 * function given in the terminal, and return the result as either TOK_TRUE
 * or TOK_FALSE.
 *
 * TOK_FALSE is 0 and TOK_TRUE 1 so we can directly assign C comparisons.
 *
 * All Non-Terminal functions (CondE, CondF and CondT) return TOK_ERROR on
 * error.
 */
typedef enum {
    TOK_FALSE = 0, TOK_TRUE = 1, TOK_AND, TOK_OR, TOK_NOT,
    TOK_LPAREN, TOK_RPAREN, TOK_EOF, TOK_NONE, TOK_ERROR
} Token;

/*-
 * Structures to handle elegantly the different forms of #if's. The
 * last two fields are stored in condInvert and condDefProc, respectively.
 */
static Token CondE(Boolean);
static CondEvalResult do_Cond_EvalExpression(Boolean *);

static const struct If *if_info;	/* Info for current statement */
static const char *condExpr;		/* The expression to parse */
static Token condPushBack = TOK_NONE;	/* Single push-back token used in
					 * parsing */

static unsigned int cond_depth = 0;	/* current .if nesting level */
static unsigned int cond_min_depth = 0;	/* depth at makefile open */

/*
 * Indicate when we should be strict about lhs of comparisons.
 * TRUE when Cond_EvalExpression is called from Cond_Eval (.if etc)
 * FALSE when Cond_EvalExpression is called from var.c:ApplyModifiers
 * since lhs is already expanded and we cannot tell if
 * it was a variable reference or not.
 */
static Boolean lhsStrict;

static int
istoken(const char *str, const char *tok, size_t len)
{
    return strncmp(str, tok, len) == 0 && !isalpha((unsigned char)str[len]);
}

/* Push back the most recent token read. We only need one level of
 * this, so the thing is just stored in 'condPushback'. */
static void
CondPushBack(Token t)
{
    condPushBack = t;
}

/*-
 * Parse the argument of a built-in function.
 *
 * Results:
 *	The length of the argument.
 *	*argPtr receives the argument as string.
 *	*linePtr is updated to point behind the ')' of the function call.
 */
static int
CondGetArg(Boolean doEval, const char **linePtr, char **argPtr,
	   const char *func)
{
<<<<<<< HEAD
    char	  *cp;
    Buffer	  buf;
    int           paren_depth;
    char          ch;
    size_t	  argLen;
=======
    const char *cp;
    Buffer buf;
    int paren_depth;
    char ch;
    size_t argLen;
>>>>>>> eeeda5a4

    cp = *linePtr;
    if (func != NULL)
	/* Skip opening '(' - verified by caller */
	cp++;

    if (*cp == '\0') {
	/*
	 * No arguments whatsoever. Because 'make' and 'defined' aren't really
	 * "reserved words", we don't print a message. I think this is better
	 * than hitting the user with a warning message every time s/he uses
	 * the word 'make' or 'defined' at the beginning of a symbol...
	 */
	*argPtr = NULL;
	return 0;
    }

    while (*cp == ' ' || *cp == '\t') {
	cp++;
    }

    /*
     * Create a buffer for the argument and start it out at 16 characters
     * long. Why 16? Why not?
     */
    Buf_Init(&buf, 16);

    paren_depth = 0;
    for (;;) {
	ch = *cp;
	if (ch == 0 || ch == ' ' || ch == '\t')
	    break;
	if ((ch == '&' || ch == '|') && paren_depth == 0)
	    break;
	if (*cp == '$') {
	    /*
	     * Parse the variable spec and install it as part of the argument
	     * if it's valid. We tell Var_Parse to complain on an undefined
	     * variable, so we don't do it too. Nor do we return an error,
	     * though perhaps we should...
	     */
	    int len;
	    void *freeIt;
	    VarEvalFlags eflags = VARE_UNDEFERR | (doEval ? VARE_WANTRES : 0);
	    const char *cp2 = Var_Parse(cp, VAR_CMD, eflags, &len, &freeIt);
	    Buf_AddStr(&buf, cp2);
	    free(freeIt);
	    cp += len;
	    continue;
	}
	if (ch == '(')
	    paren_depth++;
	else if (ch == ')' && --paren_depth < 0)
	    break;
	Buf_AddByte(&buf, *cp);
	cp++;
    }

<<<<<<< HEAD
    *argPtr = Buf_GetAllZ(&buf, &argLen);
=======
    *argPtr = Buf_GetAll(&buf, &argLen);
>>>>>>> eeeda5a4
    Buf_Destroy(&buf, FALSE);

    while (*cp == ' ' || *cp == '\t') {
	cp++;
    }

    if (func != NULL && *cp++ != ')') {
	Parse_Error(PARSE_WARNING, "Missing closing parenthesis for %s()",
		    func);
	return 0;
    }

    *linePtr = cp;
    return argLen;
}

/* Test whether the given variable is defined. */
static Boolean
CondDoDefined(int argLen MAKE_ATTR_UNUSED, const char *arg)
{
    char *freeIt;
    Boolean result = Var_Value(arg, VAR_CMD, &freeIt) != NULL;
    bmake_free(freeIt);
    return result;
}

/* Wrapper around Str_Match that returns 0 on match and non-zero
 * on mismatch. Callback function for CondDoMake via Lst_Find. */
static int
CondFindStrMatch(const void *string, const void *pattern)
{
    return !Str_Match(string, pattern);
}

/* See if the given target is being made. */
static Boolean
CondDoMake(int argLen MAKE_ATTR_UNUSED, const char *arg)
{
    return Lst_Find(create, arg, CondFindStrMatch) != NULL;
}

/* See if the given file exists. */
static Boolean
CondDoExists(int argLen MAKE_ATTR_UNUSED, const char *arg)
{
    Boolean result;
    char *path;

    path = Dir_FindFile(arg, dirSearchPath);
    if (DEBUG(COND)) {
	fprintf(debug_file, "exists(%s) result is \"%s\"\n",
		arg, path ? path : "");
    }
    if (path != NULL) {
	result = TRUE;
	free(path);
    } else {
	result = FALSE;
    }
    return result;
}

/* See if the given node exists and is an actual target. */
static Boolean
CondDoTarget(int argLen MAKE_ATTR_UNUSED, const char *arg)
{
    GNode *gn;

    gn = Targ_FindNode(arg, TARG_NOCREATE);
    return gn != NULL && !OP_NOP(gn->type);
}

/* See if the given node exists and is an actual target with commands
 * associated with it. */
static Boolean
CondDoCommands(int argLen MAKE_ATTR_UNUSED, const char *arg)
{
    GNode *gn;

    gn = Targ_FindNode(arg, TARG_NOCREATE);
    return gn != NULL && !OP_NOP(gn->type) && !Lst_IsEmpty(gn->commands);
}

/*-
 * Convert the given number into a double.
 * We try a base 10 or 16 integer conversion first, if that fails
 * then we try a floating point conversion instead.
 *
 * Results:
 *	Sets 'value' to double value of string.
 *	Returns TRUE if the conversion succeeded.
 */
static Boolean
CondCvtArg(const char *str, double *value)
{
    char *eptr, ech;
    unsigned long l_val;
    double d_val;

    errno = 0;
    if (!*str) {
	*value = (double)0;
	return TRUE;
    }
    l_val = strtoul(str, &eptr, str[1] == 'x' ? 16 : 10);
    ech = *eptr;
    if (ech == 0 && errno != ERANGE) {
	d_val = str[0] == '-' ? -(double)-l_val : (double)l_val;
    } else {
	if (ech != 0 && ech != '.' && ech != 'e' && ech != 'E')
	    return FALSE;
	d_val = strtod(str, &eptr);
	if (*eptr)
	    return FALSE;
    }

    *value = d_val;
    return TRUE;
}

/*-
 * Get a string from a variable reference or an optionally quoted
 * string.  This is called for the lhs and rhs of string compares.
 *
 * Results:
 *	Returns the string, absent any quotes, or NULL on error.
 *	Sets quoted if the string was quoted.
 *	Sets freeIt if needed.
 *
 * Side Effects:
 *	Moves condExpr past the end of this token.
 */
/* coverity:[+alloc : arg-*2] */
static const char *
CondGetString(Boolean doEval, Boolean *quoted, void **freeIt, Boolean strictLHS)
{
    Buffer buf;
    const char *cp;
    const char *str;
    int len;
    int qt;
    const char *start;

    Buf_Init(&buf, 0);
    str = NULL;
    *freeIt = NULL;
    *quoted = qt = *condExpr == '"' ? 1 : 0;
    if (qt)
	condExpr++;
    for (start = condExpr; *condExpr && str == NULL; condExpr++) {
	switch (*condExpr) {
	case '\\':
	    if (condExpr[1] != '\0') {
		condExpr++;
		Buf_AddByte(&buf, *condExpr);
	    }
	    break;
	case '"':
	    if (qt) {
		condExpr++;		/* we don't want the quotes */
		goto got_str;
	    } else
		Buf_AddByte(&buf, *condExpr); /* likely? */
	    break;
	case ')':
	case '!':
	case '=':
	case '>':
	case '<':
	case ' ':
	case '\t':
	    if (!qt)
		goto got_str;
	    else
		Buf_AddByte(&buf, *condExpr);
	    break;
	case '$':
	    /* if we are in quotes, then an undefined variable is ok */
	    str = Var_Parse(condExpr, VAR_CMD,
			    ((!qt && doEval) ? VARE_UNDEFERR : 0) |
			    (doEval ? VARE_WANTRES : 0), &len, freeIt);
	    if (str == var_Error) {
		if (*freeIt) {
		    free(*freeIt);
		    *freeIt = NULL;
		}
		/*
		 * Even if !doEval, we still report syntax errors, which
		 * is what getting var_Error back with !doEval means.
		 */
		str = NULL;
		goto cleanup;
	    }
	    condExpr += len;
	    /*
	     * If the '$' was first char (no quotes), and we are
	     * followed by space, the operator or end of expression,
	     * we are done.
	     */
	    if ((condExpr == start + len) &&
		(*condExpr == '\0' ||
		 isspace((unsigned char)*condExpr) ||
		 strchr("!=><)", *condExpr))) {
		goto cleanup;
	    }
	    /*
	     * Nope, we better copy str to buf
	     */
	    for (cp = str; *cp; cp++) {
		Buf_AddByte(&buf, *cp);
	    }
	    if (*freeIt) {
		free(*freeIt);
		*freeIt = NULL;
	    }
	    str = NULL;		/* not finished yet */
	    condExpr--;		/* don't skip over next char */
	    break;
	default:
	    if (strictLHS && !qt && *start != '$' &&
		!isdigit((unsigned char)*start)) {
		/* lhs must be quoted, a variable reference or number */
		if (*freeIt) {
		    free(*freeIt);
		    *freeIt = NULL;
		}
		str = NULL;
		goto cleanup;
	    }
	    Buf_AddByte(&buf, *condExpr);
	    break;
	}
    }
got_str:
    *freeIt = Buf_GetAll(&buf, NULL);
    str = *freeIt;
cleanup:
    Buf_Destroy(&buf, FALSE);
    return str;
}

static const struct If {
    const char *form;		/* Form of if */
    int formlen;		/* Length of form */
    Boolean doNot;		/* TRUE if default function should be negated */
    Boolean (*defProc)(int, const char *); /* Default function to apply */
} ifs[] = {
    { "def",   3, FALSE, CondDoDefined },
    { "ndef",  4, TRUE,  CondDoDefined },
    { "make",  4, FALSE, CondDoMake },
    { "nmake", 5, TRUE,  CondDoMake },
    { "",      0, FALSE, CondDoDefined },
    { NULL,    0, FALSE, NULL }
};

/*-
 * Return the next token from the input.
 *
 * Side Effects:
 *	condPushback will be set back to TOK_NONE if it is used.
 */
static Token
compare_expression(Boolean doEval)
{
    Token t;
    const char *lhs;
    const char *rhs;
    const char *op;
    void *lhsFree;
    void *rhsFree;
    Boolean lhsQuoted;
    Boolean rhsQuoted;
    double left, right;

    t = TOK_ERROR;
    rhs = NULL;
    lhsFree = rhsFree = FALSE;
    lhsQuoted = rhsQuoted = FALSE;

    /*
     * Parse the variable spec and skip over it, saving its
     * value in lhs.
     */
    lhs = CondGetString(doEval, &lhsQuoted, &lhsFree, lhsStrict);
    if (!lhs)
	goto done;

    /*
     * Skip whitespace to get to the operator
     */
    while (isspace((unsigned char)*condExpr))
	condExpr++;

    /*
     * Make sure the operator is a valid one. If it isn't a
     * known relational operator, pretend we got a
     * != 0 comparison.
     */
    op = condExpr;
    switch (*condExpr) {
    case '!':
    case '=':
    case '<':
    case '>':
	if (condExpr[1] == '=') {
	    condExpr += 2;
	} else {
	    condExpr += 1;
	}
	break;
    default:
	if (!doEval) {
	    t = TOK_FALSE;
	    goto done;
	}
	/* For .ifxxx "..." check for non-empty string. */
	if (lhsQuoted) {
	    t = lhs[0] != 0;
	    goto done;
	}
	/* For .ifxxx <number> compare against zero */
	if (CondCvtArg(lhs, &left)) {
	    t = left != 0.0;
	    goto done;
	}
	/* For .if ${...} check for non-empty string (defProc is ifdef). */
	if (if_info->form[0] == 0) {
	    t = lhs[0] != 0;
	    goto done;
	}
	/* Otherwise action default test ... */
	t = if_info->defProc(strlen(lhs), lhs) != if_info->doNot;
	goto done;
    }

    while (isspace((unsigned char)*condExpr))
	condExpr++;

    if (*condExpr == '\0') {
	Parse_Error(PARSE_WARNING,
		    "Missing right-hand-side of operator");
	goto done;
    }

    rhs = CondGetString(doEval, &rhsQuoted, &rhsFree, FALSE);
    if (!rhs)
	goto done;

    if (!doEval) {
	t = TOK_FALSE;
	goto done;
    }

    if (rhsQuoted || lhsQuoted) {
    do_string_compare:
	if (((*op != '!') && (*op != '=')) || (op[1] != '=')) {
	    Parse_Error(PARSE_WARNING,
			"String comparison operator should be either == or !=");
	    goto done;
	}

	if (DEBUG(COND)) {
	    fprintf(debug_file, "lhs = \"%s\", rhs = \"%s\", op = %.2s\n",
		    lhs, rhs, op);
	}
	/*
	 * Null-terminate rhs and perform the comparison.
	 * t is set to the result.
	 */
	if (*op == '=') {
	    t = strcmp(lhs, rhs) == 0;
	} else {
	    t = strcmp(lhs, rhs) != 0;
	}
    } else {
	/*
	 * rhs is either a float or an integer. Convert both the
	 * lhs and the rhs to a double and compare the two.
	 */

	if (!CondCvtArg(lhs, &left) || !CondCvtArg(rhs, &right))
	    goto do_string_compare;

	if (DEBUG(COND)) {
	    fprintf(debug_file, "left = %f, right = %f, op = %.2s\n", left,
		    right, op);
	}
	switch (op[0]) {
	case '!':
	    if (op[1] != '=') {
		Parse_Error(PARSE_WARNING,
			    "Unknown operator");
		goto done;
	    }
	    t = (left != right);
	    break;
	case '=':
	    if (op[1] != '=') {
		Parse_Error(PARSE_WARNING,
			    "Unknown operator");
		goto done;
	    }
	    t = (left == right);
	    break;
	case '<':
	    if (op[1] == '=') {
		t = (left <= right);
	    } else {
		t = (left < right);
	    }
	    break;
	case '>':
	    if (op[1] == '=') {
		t = (left >= right);
	    } else {
		t = (left > right);
	    }
	    break;
	}
    }

done:
    free(lhsFree);
    free(rhsFree);
    return t;
}

static int
get_mpt_arg(Boolean doEval, const char **linePtr, char **argPtr,
	    const char *func MAKE_ATTR_UNUSED)
{
    /*
     * Use Var_Parse to parse the spec in parens and return
     * TOK_TRUE if the resulting string is empty.
     */
    int length;
    void *freeIt;
    const char *val;
    const char *cp = *linePtr;

    /* We do all the work here and return the result as the length */
    *argPtr = NULL;

    val = Var_Parse(cp - 1, VAR_CMD, doEval ? VARE_WANTRES : 0, &length,
		    &freeIt);
    /*
     * Advance *linePtr to beyond the closing ). Note that
     * we subtract one because 'length' is calculated from 'cp - 1'.
     */
    *linePtr = cp - 1 + length;

    if (val == var_Error) {
	free(freeIt);
	return -1;
    }

    /* A variable is empty when it just contains spaces... 4/15/92, christos */
    while (isspace((unsigned char)val[0]))
	val++;

    /*
     * For consistency with the other functions we can't generate the
     * true/false here.
     */
    length = *val ? 2 : 1;
    free(freeIt);
    return length;
}

static Boolean
CondDoEmpty(int arglen, const char *arg MAKE_ATTR_UNUSED)
{
    return arglen == 1;
}

static Token
compare_function(Boolean doEval)
{
    static const struct fn_def {
	const char *fn_name;
	int fn_name_len;
	int (*fn_getarg)(Boolean, const char **, char **, const char *);
	Boolean (*fn_proc)(int, const char *);
    } fn_defs[] = {
	{ "defined",  7, CondGetArg,  CondDoDefined },
	{ "make",     4, CondGetArg,  CondDoMake },
	{ "exists",   6, CondGetArg,  CondDoExists },
	{ "empty",    5, get_mpt_arg, CondDoEmpty },
	{ "target",   6, CondGetArg,  CondDoTarget },
	{ "commands", 8, CondGetArg,  CondDoCommands },
	{ NULL,       0, NULL, NULL },
    };
    const struct fn_def *fn_def;
    Token t;
    char *arg = NULL;
    int arglen;
    const char *cp = condExpr;
    const char *cp1;

    for (fn_def = fn_defs; fn_def->fn_name != NULL; fn_def++) {
	if (!istoken(cp, fn_def->fn_name, fn_def->fn_name_len))
	    continue;
	cp += fn_def->fn_name_len;
	/* There can only be whitespace before the '(' */
	while (isspace((unsigned char)*cp))
	    cp++;
	if (*cp != '(')
	    break;

	arglen = fn_def->fn_getarg(doEval, &cp, &arg, fn_def->fn_name);
	if (arglen <= 0) {
	    condExpr = cp;
	    return arglen < 0 ? TOK_ERROR : TOK_FALSE;
	}
	/* Evaluate the argument using the required function. */
	t = !doEval || fn_def->fn_proc(arglen, arg);
	free(arg);
	condExpr = cp;
	return t;
    }

    /* Push anything numeric through the compare expression */
    cp = condExpr;
    if (isdigit((unsigned char)cp[0]) || strchr("+-", cp[0]))
	return compare_expression(doEval);

    /*
     * Most likely we have a naked token to apply the default function to.
     * However ".if a == b" gets here when the "a" is unquoted and doesn't
     * start with a '$'. This surprises people.
     * If what follows the function argument is a '=' or '!' then the syntax
     * would be invalid if we did "defined(a)" - so instead treat as an
     * expression.
     */
    arglen = CondGetArg(doEval, &cp, &arg, NULL);
    for (cp1 = cp; isspace((unsigned char)*cp1); cp1++)
	continue;
    if (*cp1 == '=' || *cp1 == '!')
	return compare_expression(doEval);
    condExpr = cp;

    /*
     * Evaluate the argument using the default function.
     * This path always treats .if as .ifdef. To get here the character
     * after .if must have been taken literally, so the argument cannot
     * be empty - even if it contained a variable expansion.
     */
    t = !doEval || if_info->defProc(arglen, arg) != if_info->doNot;
    free(arg);
    return t;
}

static Token
CondToken(Boolean doEval)
{
    Token t;

    t = condPushBack;
    if (t != TOK_NONE) {
	condPushBack = TOK_NONE;
	return t;
    }

    while (*condExpr == ' ' || *condExpr == '\t') {
	condExpr++;
    }

    switch (*condExpr) {

    case '(':
	condExpr++;
	return TOK_LPAREN;

    case ')':
	condExpr++;
	return TOK_RPAREN;

    case '|':
	if (condExpr[1] == '|') {
	    condExpr++;
	}
	condExpr++;
	return TOK_OR;

    case '&':
	if (condExpr[1] == '&') {
	    condExpr++;
	}
	condExpr++;
	return TOK_AND;

    case '!':
	condExpr++;
	return TOK_NOT;

    case '#':
    case '\n':
    case '\0':
	return TOK_EOF;

    case '"':
    case '$':
	return compare_expression(doEval);

    default:
	return compare_function(doEval);
    }
}

/*-
 *-----------------------------------------------------------------------
 * CondT --
 *	Parse a single term in the expression. This consists of a terminal
 *	symbol or TOK_NOT and a terminal symbol (not including the binary
 *	operators):
 *	    T -> defined(variable) | make(target) | exists(file) | symbol
 *	    T -> ! T | ( E )
 *
 * Results:
 *	TOK_TRUE, TOK_FALSE or TOK_ERROR.
 *
 * Side Effects:
 *	Tokens are consumed.
 *
 *-----------------------------------------------------------------------
 */
static Token
CondT(Boolean doEval)
{
    Token t;

    t = CondToken(doEval);

    if (t == TOK_EOF) {
	/*
	 * If we reached the end of the expression, the expression
	 * is malformed...
	 */
	t = TOK_ERROR;
    } else if (t == TOK_LPAREN) {
	/*
	 * T -> ( E )
	 */
	t = CondE(doEval);
	if (t != TOK_ERROR) {
	    if (CondToken(doEval) != TOK_RPAREN) {
		t = TOK_ERROR;
	    }
	}
    } else if (t == TOK_NOT) {
	t = CondT(doEval);
	if (t == TOK_TRUE) {
	    t = TOK_FALSE;
	} else if (t == TOK_FALSE) {
	    t = TOK_TRUE;
	}
    }
    return t;
}

/*-
 *-----------------------------------------------------------------------
 * CondF --
 *	Parse a conjunctive factor (nice name, wot?)
 *	    F -> T && F | T
 *
 * Results:
 *	TOK_TRUE, TOK_FALSE or TOK_ERROR
 *
 * Side Effects:
 *	Tokens are consumed.
 *
 *-----------------------------------------------------------------------
 */
static Token
CondF(Boolean doEval)
{
    Token l, o;

    l = CondT(doEval);
    if (l != TOK_ERROR) {
	o = CondToken(doEval);

	if (o == TOK_AND) {
	    /*
	     * F -> T && F
	     *
	     * If T is TOK_FALSE, the whole thing will be TOK_FALSE, but we have to
	     * parse the r.h.s. anyway (to throw it away).
	     * If T is TOK_TRUE, the result is the r.h.s., be it an TOK_ERROR or no.
	     */
	    if (l == TOK_TRUE) {
		l = CondF(doEval);
	    } else {
		(void)CondF(FALSE);
	    }
	} else {
	    /*
	     * F -> T
	     */
	    CondPushBack(o);
	}
    }
    return l;
}

/*-
 *-----------------------------------------------------------------------
 * CondE --
 *	Main expression production.
 *	    E -> F || E | F
 *
 * Results:
 *	TOK_TRUE, TOK_FALSE or TOK_ERROR.
 *
 * Side Effects:
 *	Tokens are, of course, consumed.
 *
 *-----------------------------------------------------------------------
 */
static Token
CondE(Boolean doEval)
{
    Token l, o;

    l = CondF(doEval);
    if (l != TOK_ERROR) {
	o = CondToken(doEval);

	if (o == TOK_OR) {
	    /*
	     * E -> F || E
	     *
	     * A similar thing occurs for ||, except that here we make sure
	     * the l.h.s. is TOK_FALSE before we bother to evaluate the r.h.s.
	     * Once again, if l is TOK_FALSE, the result is the r.h.s. and once
	     * again if l is TOK_TRUE, we parse the r.h.s. to throw it away.
	     */
	    if (l == TOK_FALSE) {
		l = CondE(doEval);
	    } else {
		(void)CondE(FALSE);
	    }
	} else {
	    /*
	     * E -> F
	     */
	    CondPushBack(o);
	}
    }
    return l;
}

static CondEvalResult
do_Cond_EvalExpression(Boolean *value)
{

    switch (CondE(TRUE)) {
    case TOK_TRUE:
	if (CondToken(TRUE) == TOK_EOF) {
	    *value = TRUE;
	    return COND_PARSE;
	}
	break;
    case TOK_FALSE:
	if (CondToken(TRUE) == TOK_EOF) {
	    *value = FALSE;
	    return COND_PARSE;
	}
	break;
    default:
    case TOK_ERROR:
	break;
    }

    return COND_INVALID;
}

/*-
 *-----------------------------------------------------------------------
 * Cond_EvalExpression --
 *	Evaluate an expression in the passed line. The expression
 *	consists of &&, ||, !, make(target), defined(variable)
 *	and parenthetical groupings thereof.
 *
 * Results:
 *	COND_PARSE	if the condition was valid grammatically
 *	COND_INVALID  	if not a valid conditional.
 *
 *	(*value) is set to the boolean value of the condition
 *
 * Side Effects:
 *	Any effects from evaluating the variables.
 *-----------------------------------------------------------------------
 */
CondEvalResult
Cond_EvalExpression(const struct If *info, char *line, Boolean *value,
		    int eprint, Boolean strictLHS)
{
    static const struct If *dflt_info;
    const struct If *sv_if_info = if_info;
    const char *sv_condExpr = condExpr;
    Token sv_condPushBack = condPushBack;
    int rval;

    lhsStrict = strictLHS;

    while (*line == ' ' || *line == '\t')
	line++;

    if (info == NULL && (info = dflt_info) == NULL) {
	/* Scan for the entry for .if - it can't be first */
	for (info = ifs;; info++)
	    if (info->form[0] == 0)
		break;
	dflt_info = info;
    }
    assert(info != NULL);

    if_info = info;
    condExpr = line;
    condPushBack = TOK_NONE;

    rval = do_Cond_EvalExpression(value);

    if (rval == COND_INVALID && eprint)
	Parse_Error(PARSE_FATAL, "Malformed conditional (%s)", line);

    if_info = sv_if_info;
    condExpr = sv_condExpr;
    condPushBack = sv_condPushBack;

    return rval;
}


/*-
 *-----------------------------------------------------------------------
 * Cond_Eval --
 *	Evaluate the conditional in the passed line. The line
 *	looks like this:
 *	    .<cond-type> <expr>
 *	where <cond-type> is any of if, ifmake, ifnmake, ifdef,
 *	ifndef, elif, elifmake, elifnmake, elifdef, elifndef
 *	and <expr> consists of &&, ||, !, make(target), defined(variable)
 *	and parenthetical groupings thereof.
 *
 * Input:
 *	line		Line to parse
 *
 * Results:
 *	COND_PARSE	if should parse lines after the conditional
 *	COND_SKIP	if should skip lines after the conditional
 *	COND_INVALID  	if not a valid conditional.
 *
 * Note that the states IF_ACTIVE and ELSE_ACTIVE are only different in order
 * to detect spurious .else lines (as are SKIP_TO_ELSE and SKIP_TO_ENDIF),
 * otherwise .else could be treated as '.elif 1'.
 *-----------------------------------------------------------------------
 */
CondEvalResult
Cond_Eval(char *line)
{
    enum { MAXIF = 128 };	/* maximum depth of .if'ing */
    enum { MAXIF_BUMP = 32 };	/* how much to grow by */
    enum if_states {
	IF_ACTIVE,		/* .if or .elif part active */
	ELSE_ACTIVE,		/* .else part active */
	SEARCH_FOR_ELIF,	/* searching for .elif/else to execute */
	SKIP_TO_ELSE,		/* has been true, but not seen '.else' */
	SKIP_TO_ENDIF		/* nothing else to execute */
    };
    static enum if_states *cond_state = NULL;
    static unsigned int max_if_depth = MAXIF;

    const struct If *ifp;
    Boolean isElif;
    Boolean value;
    int level;			/* Level at which to report errors. */
    enum if_states state;

    level = PARSE_FATAL;
    if (!cond_state) {
	cond_state = bmake_malloc(max_if_depth * sizeof(*cond_state));
	cond_state[0] = IF_ACTIVE;
    }
    /* skip leading character (the '.') and any whitespace */
    for (line++; *line == ' ' || *line == '\t'; line++)
	continue;

    /* Find what type of if we're dealing with.  */
    if (line[0] == 'e') {
	if (line[1] != 'l') {
	    if (!istoken(line + 1, "ndif", 4))
		return COND_INVALID;
	    /* End of conditional section */
	    if (cond_depth == cond_min_depth) {
		Parse_Error(level, "if-less endif");
		return COND_PARSE;
	    }
	    /* Return state for previous conditional */
	    cond_depth--;
	    return cond_state[cond_depth] <= ELSE_ACTIVE
		   ? COND_PARSE : COND_SKIP;
	}

	/* Quite likely this is 'else' or 'elif' */
	line += 2;
	if (istoken(line, "se", 2)) {
	    /* It is else... */
	    if (cond_depth == cond_min_depth) {
		Parse_Error(level, "if-less else");
		return COND_PARSE;
	    }

	    state = cond_state[cond_depth];
	    switch (state) {
	    case SEARCH_FOR_ELIF:
		state = ELSE_ACTIVE;
		break;
	    case ELSE_ACTIVE:
	    case SKIP_TO_ENDIF:
		Parse_Error(PARSE_WARNING, "extra else");
		/* FALLTHROUGH */
	    default:
	    case IF_ACTIVE:
	    case SKIP_TO_ELSE:
		state = SKIP_TO_ENDIF;
		break;
	    }
	    cond_state[cond_depth] = state;
	    return state <= ELSE_ACTIVE ? COND_PARSE : COND_SKIP;
	}
	/* Assume for now it is an elif */
	isElif = TRUE;
    } else
	isElif = FALSE;

    if (line[0] != 'i' || line[1] != 'f')
	/* Not an ifxxx or elifxxx line */
	return COND_INVALID;

    /*
     * Figure out what sort of conditional it is -- what its default
     * function is, etc. -- by looking in the table of valid "ifs"
     */
    line += 2;
    for (ifp = ifs;; ifp++) {
	if (ifp->form == NULL)
	    return COND_INVALID;
	if (istoken(ifp->form, line, ifp->formlen)) {
	    line += ifp->formlen;
	    break;
	}
    }

    /* Now we know what sort of 'if' it is... */

    if (isElif) {
	if (cond_depth == cond_min_depth) {
	    Parse_Error(level, "if-less elif");
	    return COND_PARSE;
	}
	state = cond_state[cond_depth];
	if (state == SKIP_TO_ENDIF || state == ELSE_ACTIVE) {
	    Parse_Error(PARSE_WARNING, "extra elif");
	    cond_state[cond_depth] = SKIP_TO_ENDIF;
	    return COND_SKIP;
	}
	if (state != SEARCH_FOR_ELIF) {
	    /* Either just finished the 'true' block, or already SKIP_TO_ELSE */
	    cond_state[cond_depth] = SKIP_TO_ELSE;
	    return COND_SKIP;
	}
    } else {
	/* Normal .if */
	if (cond_depth + 1 >= max_if_depth) {
	    /*
	     * This is rare, but not impossible.
	     * In meta mode, dirdeps.mk (only runs at level 0)
	     * can need more than the default.
	     */
	    max_if_depth += MAXIF_BUMP;
	    cond_state = bmake_realloc(cond_state,
				       max_if_depth * sizeof(*cond_state));
	}
	state = cond_state[cond_depth];
	cond_depth++;
	if (state > ELSE_ACTIVE) {
	    /* If we aren't parsing the data, treat as always false */
	    cond_state[cond_depth] = SKIP_TO_ELSE;
	    return COND_SKIP;
	}
    }

    /* And evaluate the conditional expresssion */
    if (Cond_EvalExpression(ifp, line, &value, 1, TRUE) == COND_INVALID) {
	/* Syntax error in conditional, error message already output. */
	/* Skip everything to matching .endif */
	cond_state[cond_depth] = SKIP_TO_ELSE;
	return COND_SKIP;
    }

    if (!value) {
	cond_state[cond_depth] = SEARCH_FOR_ELIF;
	return COND_SKIP;
    }
    cond_state[cond_depth] = IF_ACTIVE;
    return COND_PARSE;
}

void
Cond_restore_depth(unsigned int saved_depth)
{
    int open_conds = cond_depth - cond_min_depth;

    if (open_conds != 0 || saved_depth > cond_depth) {
	Parse_Error(PARSE_FATAL, "%d open conditional%s", open_conds,
		    open_conds == 1 ? "" : "s");
	cond_depth = cond_min_depth;
    }

    cond_min_depth = saved_depth;
}

unsigned int
Cond_save_depth(void)
{
    int depth = cond_min_depth;

    cond_min_depth = cond_depth;
    return depth;
}<|MERGE_RESOLUTION|>--- conflicted
+++ resolved
@@ -1,8 +1,4 @@
-<<<<<<< HEAD
-/*	$NetBSD: cond.c,v 1.88 2020/08/03 20:26:09 rillig Exp $	*/
-=======
 /*	$NetBSD: cond.c,v 1.93 2020/08/09 19:51:02 rillig Exp $	*/
->>>>>>> eeeda5a4
 
 /*
  * Copyright (c) 1988, 1989, 1990 The Regents of the University of California.
@@ -74,22 +70,14 @@
  */
 
 #ifndef MAKE_NATIVE
-<<<<<<< HEAD
-static char rcsid[] = "$NetBSD: cond.c,v 1.88 2020/08/03 20:26:09 rillig Exp $";
-=======
 static char rcsid[] = "$NetBSD: cond.c,v 1.93 2020/08/09 19:51:02 rillig Exp $";
->>>>>>> eeeda5a4
 #else
 #include <sys/cdefs.h>
 #ifndef lint
 #if 0
 static char sccsid[] = "@(#)cond.c	8.2 (Berkeley) 1/2/94";
 #else
-<<<<<<< HEAD
-__RCSID("$NetBSD: cond.c,v 1.88 2020/08/03 20:26:09 rillig Exp $");
-=======
 __RCSID("$NetBSD: cond.c,v 1.93 2020/08/09 19:51:02 rillig Exp $");
->>>>>>> eeeda5a4
 #endif
 #endif /* not lint */
 #endif
@@ -203,19 +191,11 @@
 CondGetArg(Boolean doEval, const char **linePtr, char **argPtr,
 	   const char *func)
 {
-<<<<<<< HEAD
-    char	  *cp;
-    Buffer	  buf;
-    int           paren_depth;
-    char          ch;
-    size_t	  argLen;
-=======
     const char *cp;
     Buffer buf;
     int paren_depth;
     char ch;
     size_t argLen;
->>>>>>> eeeda5a4
 
     cp = *linePtr;
     if (func != NULL)
@@ -274,11 +254,7 @@
 	cp++;
     }
 
-<<<<<<< HEAD
-    *argPtr = Buf_GetAllZ(&buf, &argLen);
-=======
     *argPtr = Buf_GetAll(&buf, &argLen);
->>>>>>> eeeda5a4
     Buf_Destroy(&buf, FALSE);
 
     while (*cp == ' ' || *cp == '\t') {
