--- conflicted
+++ resolved
@@ -1,8 +1,4 @@
-<<<<<<< HEAD
-/*	$NetBSD: targ.c,v 1.127 2020/11/05 17:27:16 rillig Exp $	*/
-=======
 /*	$NetBSD: targ.c,v 1.141 2020/11/23 23:41:11 rillig Exp $	*/
->>>>>>> ba48e27f
 
 /*
  * Copyright (c) 1988, 1989, 1990, 1993
@@ -72,44 +68,6 @@
  * SUCH DAMAGE.
  */
 
-<<<<<<< HEAD
-/*-
- * targ.c --
- *	Functions for maintaining the Lst allTargets. Target nodes are
- *	kept in two structures: a Lst and a hash table.
- *
- * Interface:
- *	Targ_Init	Initialization procedure.
- *
- *	Targ_End	Clean up the module
- *
- *	Targ_List	Return the list of all targets so far.
- *
- *	Targ_NewGN	Create a new GNode for the passed target
- *			(string). The node is *not* placed in the
- *			hash table, though all its fields are
- *			initialized.
- *
- *	Targ_FindNode	Find the node, or return NULL.
- *
- *	Targ_GetNode	Find the node, or create it.
- *
- *	Targ_NewInternalNode
- *			Create an internal node.
- *
- *	Targ_FindList	Given a list of names, find nodes for all
- *			of them, creating them as necessary.
- *
- *	Targ_Ignore	Return TRUE if errors should be ignored when
- *			creating the given target.
- *
- *	Targ_Silent	Return TRUE if we should be silent when
- *			creating the given target.
- *
- *	Targ_Precious	Return TRUE if the target is precious and
- *			should not be removed if we are interrupted.
- *
-=======
 /*
  * Maintaining the targets and sources, which are both implemented as GNode.
  *
@@ -144,7 +102,6 @@
  *	Targ_Precious	Return TRUE if the target is precious and
  *			should not be removed if we are interrupted.
  *
->>>>>>> ba48e27f
  *	Targ_Propagate	Propagate information between related nodes.
  *			Should be called after the makefiles are parsed
  *			but before any action is taken.
@@ -162,15 +119,6 @@
 #include "dir.h"
 
 /*	"@(#)targ.c	8.2 (Berkeley) 3/19/94"	*/
-<<<<<<< HEAD
-MAKE_RCSID("$NetBSD: targ.c,v 1.127 2020/11/05 17:27:16 rillig Exp $");
-
-static GNodeList *allTargets;	/* the list of all targets found so far */
-#ifdef CLEANUP
-static GNodeList *allGNs;	/* List of all the GNodes */
-#endif
-static HashTable targets;	/* a hash table of same */
-=======
 MAKE_RCSID("$NetBSD: targ.c,v 1.141 2020/11/23 23:41:11 rillig Exp $");
 
 /*
@@ -179,7 +127,6 @@
  */
 static GNodeList *allTargets;
 static HashTable allTargetsByName;
->>>>>>> ba48e27f
 
 #ifdef CLEANUP
 static GNodeList *allNodes;
@@ -191,14 +138,10 @@
 Targ_Init(void)
 {
     allTargets = Lst_New();
-<<<<<<< HEAD
-    HashTable_Init(&targets);
-=======
     HashTable_Init(&allTargetsByName);
 #ifdef CLEANUP
     allNodes = Lst_New();
 #endif
->>>>>>> ba48e27f
 }
 
 void
@@ -207,26 +150,14 @@
     Targ_Stats();
 #ifdef CLEANUP
     Lst_Free(allTargets);
-<<<<<<< HEAD
-    if (allGNs != NULL)
-	Lst_Destroy(allGNs, TargFreeGN);
-    HashTable_Done(&targets);
-=======
     HashTable_Done(&allTargetsByName);
     Lst_Destroy(allNodes, GNode_Free);
->>>>>>> ba48e27f
 #endif
 }
 
 void
 Targ_Stats(void)
 {
-<<<<<<< HEAD
-    HashTable_DebugStats(&targets, "targets");
-}
-
-/* Return the list of all targets. */
-=======
     HashTable_DebugStats(&allTargetsByName, "targets");
 }
 
@@ -235,20 +166,12 @@
  * left-hand side of a dependency declaration such as "target: source".
  * The returned list does not contain pure sources.
  */
->>>>>>> ba48e27f
 GNodeList *
 Targ_List(void)
 {
     return allTargets;
 }
 
-<<<<<<< HEAD
-/* Create and initialize a new graph node. The gnode is added to the list of
- * all gnodes.
- *
- * Input:
- *	name		the name of the node, such as "clean", "src.c", ".END"
-=======
 /* Create a new graph node, but don't register it anywhere.
  *
  * Graph nodes that appear on the left-hand side of a dependency line such
@@ -262,7 +185,6 @@
  *	".END" (a special hook target)
  *	"-lm" (a library)
  *	"libc.a(isspace.o)" (an archive member)
->>>>>>> ba48e27f
  */
 GNode *
 GNode_New(const char *name)
@@ -274,24 +196,6 @@
     gn->uname = NULL;
     gn->path = NULL;
     gn->type = name[0] == '-' && name[1] == 'l' ? OP_LIB : 0;
-<<<<<<< HEAD
-    gn->unmade = 0;
-    gn->unmade_cohorts = 0;
-    gn->cohort_num[0] = '\0';
-    gn->centurion = NULL;
-    gn->made = UNMADE;
-    gn->flags = 0;
-    gn->checked_seqno = 0;
-    gn->mtime = 0;
-    gn->youngestChild = NULL;
-    gn->implicitParents = Lst_New();
-    gn->cohorts = Lst_New();
-    gn->parents = Lst_New();
-    gn->children = Lst_New();
-    gn->order_pred = Lst_New();
-    gn->order_succ = Lst_New();
-    HashTable_Init(&gn->context);
-=======
     gn->flags = 0;
     gn->made = UNMADE;
     gn->unmade = 0;
@@ -308,20 +212,13 @@
     gn->centurion = NULL;
     gn->checked_seqno = 0;
     HashTable_Init(&gn->vars);
->>>>>>> ba48e27f
     gn->commands = Lst_New();
     gn->suffix = NULL;
     gn->fname = NULL;
     gn->lineno = 0;
 
 #ifdef CLEANUP
-<<<<<<< HEAD
-    if (allGNs == NULL)
-	allGNs = Lst_New();
-    Lst_Append(allGNs, gn);
-=======
     Lst_Append(allNodes, gn);
->>>>>>> ba48e27f
 #endif
 
     return gn;
@@ -336,19 +233,6 @@
     free(gn->name);
     free(gn->uname);
     free(gn->path);
-<<<<<<< HEAD
-
-    Lst_Free(gn->implicitParents);
-    Lst_Free(gn->cohorts);
-    Lst_Free(gn->parents);
-    Lst_Free(gn->children);
-    Lst_Free(gn->order_succ);
-    Lst_Free(gn->order_pred);
-    HashTable_Done(&gn->context);
-    Lst_Free(gn->commands);
-
-    /* XXX: does gn->suffix need to be freed? It is reference-counted. */
-=======
     /* gn->youngestChild is not owned by this node. */
     Lst_Free(gn->implicitParents); /* Do not free the nodes themselves, */
     Lst_Free(gn->parents);	/* as they are not owned by this node. */
@@ -365,7 +249,6 @@
     /* XXX: gn->suffix should be unreferenced here.  This requires a thorough
      * check that the reference counting is done correctly in all places,
      * otherwise a suffix might be freed too early. */
->>>>>>> ba48e27f
 
     free(gn);
 }
@@ -375,11 +258,7 @@
 GNode *
 Targ_FindNode(const char *name)
 {
-<<<<<<< HEAD
-    return HashTable_FindValue(&targets, name);
-=======
     return HashTable_FindValue(&allTargetsByName, name);
->>>>>>> ba48e27f
 }
 
 /* Get the existing global node, or create it. */
@@ -387,11 +266,7 @@
 Targ_GetNode(const char *name)
 {
     Boolean isNew;
-<<<<<<< HEAD
-    HashEntry *he = HashTable_CreateEntry(&targets, name, &isNew);
-=======
     HashEntry *he = HashTable_CreateEntry(&allTargetsByName, name, &isNew);
->>>>>>> ba48e27f
     if (!isNew)
 	return HashEntry_Get(he);
 
@@ -402,18 +277,6 @@
     }
 }
 
-<<<<<<< HEAD
-/* Create a node, register it in .ALLTARGETS but don't store it in the
- * table of global nodes.  This means it cannot be found by name.
- *
- * This is used for internal nodes, such as cohorts or .WAIT nodes. */
-GNode *
-Targ_NewInternalNode(const char *name)
-{
-    GNode *gn = Targ_NewGN(name);
-    Var_Append(".ALLTARGETS", name, VAR_GLOBAL);
-    Lst_Append(allTargets, gn);
-=======
 /*
  * Create a node, register it in .ALLTARGETS but don't store it in the
  * table of global nodes.  This means it cannot be found by name.
@@ -427,21 +290,15 @@
     Var_Append(".ALLTARGETS", name, VAR_GLOBAL);
     Lst_Append(allTargets, gn);
     DEBUG1(TARG, "Adding \"%s\" to all targets.\n", gn->name);
->>>>>>> ba48e27f
     if (doing_depend)
 	gn->flags |= FROM_DEPEND;
     return gn;
 }
 
-<<<<<<< HEAD
-/* Return the .END node, which contains the commands to be executed when
- * everything else is done. */
-=======
 /*
  * Return the .END node, which contains the commands to be run when
  * everything else has been made.
  */
->>>>>>> ba48e27f
 GNode *Targ_GetEndNode(void)
 {
     /* Save the node locally to avoid having to search for it all the time. */
@@ -485,17 +342,6 @@
 Boolean
 Targ_Precious(const GNode *gn)
 {
-<<<<<<< HEAD
-    return allPrecious || gn->type & (OP_PRECIOUS | OP_DOUBLEDEP);
-}
-
-/******************* DEBUG INFO PRINTING ****************/
-
-static GNode	  *mainTarg;	/* the main target, as set by Targ_SetMain */
-
-/* Set our idea of the main target we'll be creating. Used for debugging
- * output. */
-=======
     /* XXX: Why are '::' targets precious? */
     return allPrecious || gn->type & (OP_PRECIOUS | OP_DOUBLEDEP);
 }
@@ -507,7 +353,6 @@
 static GNode *mainTarg;
 
 /* Remember the main target to make; only used for debugging. */
->>>>>>> ba48e27f
 void
 Targ_SetMain(GNode *gn)
 {
@@ -641,11 +486,7 @@
 	    debug_printf("# *** MAIN TARGET ***\n");
 	}
 	if (pass >= 2) {
-<<<<<<< HEAD
-	    if (gn->unmade) {
-=======
 	    if (gn->unmade > 0) {
->>>>>>> ba48e27f
 		debug_printf("# %d unmade children\n", gn->unmade);
 	    } else {
 		debug_printf("# No unmade children\n");
@@ -685,7 +526,6 @@
 
 void
 Targ_PrintNodes(GNodeList *gnodes, int pass)
-<<<<<<< HEAD
 {
     GNodeListNode *ln;
     for (ln = gnodes->first; ln != NULL; ln = ln->next)
@@ -698,20 +538,6 @@
 {
     GNodeListNode *ln;
 
-=======
-{
-    GNodeListNode *ln;
-    for (ln = gnodes->first; ln != NULL; ln = ln->next)
-	Targ_PrintNode(ln->datum, pass);
-}
-
-/* Print only those targets that are just a source. */
-static void
-PrintOnlySources(void)
-{
-    GNodeListNode *ln;
-
->>>>>>> ba48e27f
     for (ln = allTargets->first; ln != NULL; ln = ln->next) {
 	GNode *gn = ln->datum;
 	if (GNode_IsTarget(gn))
@@ -733,44 +559,27 @@
 {
     debug_printf("#*** Input graph:\n");
     Targ_PrintNodes(allTargets, pass);
-<<<<<<< HEAD
-    debug_printf("\n\n");
-    debug_printf("#\n#   Files that are only sources:\n");
+    debug_printf("\n");
+    debug_printf("\n");
+
+    debug_printf("#\n");
+    debug_printf("#   Files that are only sources:\n");
     PrintOnlySources();
+
     debug_printf("#*** Global Variables:\n");
     Var_Dump(VAR_GLOBAL);
+
     debug_printf("#*** Command-line Variables:\n");
     Var_Dump(VAR_CMDLINE);
+
     debug_printf("\n");
     Dir_PrintDirectories();
     debug_printf("\n");
+
     Suff_PrintAll();
 }
 
-/* Propagate some type information to cohort nodes (those from the ::
-=======
-    debug_printf("\n");
-    debug_printf("\n");
-
-    debug_printf("#\n");
-    debug_printf("#   Files that are only sources:\n");
-    PrintOnlySources();
-
-    debug_printf("#*** Global Variables:\n");
-    Var_Dump(VAR_GLOBAL);
-
-    debug_printf("#*** Command-line Variables:\n");
-    Var_Dump(VAR_CMDLINE);
-
-    debug_printf("\n");
-    Dir_PrintDirectories();
-    debug_printf("\n");
-
-    Suff_PrintAll();
-}
-
 /* Propagate some type information to cohort nodes (those from the '::'
->>>>>>> ba48e27f
  * dependency operator).
  *
  * Should be called after the makefiles are parsed but before any action is
