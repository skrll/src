<<<<<<< HEAD
/*	$NetBSD: str.c,v 1.75 2020/12/12 19:13:47 rillig Exp $	*/
=======
/*	$NetBSD: str.c,v 1.84 2021/04/11 19:05:06 rillig Exp $	*/
>>>>>>> 9e014010

/*
 * Copyright (c) 1988, 1989, 1990, 1993
 *	The Regents of the University of California.  All rights reserved.
 *
 * This code is derived from software contributed to Berkeley by
 * Adam de Boor.
 *
 * Redistribution and use in source and binary forms, with or without
 * modification, are permitted provided that the following conditions
 * are met:
 * 1. Redistributions of source code must retain the above copyright
 *    notice, this list of conditions and the following disclaimer.
 * 2. Redistributions in binary form must reproduce the above copyright
 *    notice, this list of conditions and the following disclaimer in the
 *    documentation and/or other materials provided with the distribution.
 * 3. Neither the name of the University nor the names of its contributors
 *    may be used to endorse or promote products derived from this software
 *    without specific prior written permission.
 *
 * THIS SOFTWARE IS PROVIDED BY THE REGENTS AND CONTRIBUTORS ``AS IS'' AND
 * ANY EXPRESS OR IMPLIED WARRANTIES, INCLUDING, BUT NOT LIMITED TO, THE
 * IMPLIED WARRANTIES OF MERCHANTABILITY AND FITNESS FOR A PARTICULAR PURPOSE
 * ARE DISCLAIMED.  IN NO EVENT SHALL THE REGENTS OR CONTRIBUTORS BE LIABLE
 * FOR ANY DIRECT, INDIRECT, INCIDENTAL, SPECIAL, EXEMPLARY, OR CONSEQUENTIAL
 * DAMAGES (INCLUDING, BUT NOT LIMITED TO, PROCUREMENT OF SUBSTITUTE GOODS
 * OR SERVICES; LOSS OF USE, DATA, OR PROFITS; OR BUSINESS INTERRUPTION)
 * HOWEVER CAUSED AND ON ANY THEORY OF LIABILITY, WHETHER IN CONTRACT, STRICT
 * LIABILITY, OR TORT (INCLUDING NEGLIGENCE OR OTHERWISE) ARISING IN ANY WAY
 * OUT OF THE USE OF THIS SOFTWARE, EVEN IF ADVISED OF THE POSSIBILITY OF
 * SUCH DAMAGE.
 */

/*
 * Copyright (c) 1989 by Berkeley Softworks
 * All rights reserved.
 *
 * This code is derived from software contributed to Berkeley by
 * Adam de Boor.
 *
 * Redistribution and use in source and binary forms, with or without
 * modification, are permitted provided that the following conditions
 * are met:
 * 1. Redistributions of source code must retain the above copyright
 *    notice, this list of conditions and the following disclaimer.
 * 2. Redistributions in binary form must reproduce the above copyright
 *    notice, this list of conditions and the following disclaimer in the
 *    documentation and/or other materials provided with the distribution.
 * 3. All advertising materials mentioning features or use of this software
 *    must display the following acknowledgement:
 *	This product includes software developed by the University of
 *	California, Berkeley and its contributors.
 * 4. Neither the name of the University nor the names of its contributors
 *    may be used to endorse or promote products derived from this software
 *    without specific prior written permission.
 *
 * THIS SOFTWARE IS PROVIDED BY THE REGENTS AND CONTRIBUTORS ``AS IS'' AND
 * ANY EXPRESS OR IMPLIED WARRANTIES, INCLUDING, BUT NOT LIMITED TO, THE
 * IMPLIED WARRANTIES OF MERCHANTABILITY AND FITNESS FOR A PARTICULAR PURPOSE
 * ARE DISCLAIMED.  IN NO EVENT SHALL THE REGENTS OR CONTRIBUTORS BE LIABLE
 * FOR ANY DIRECT, INDIRECT, INCIDENTAL, SPECIAL, EXEMPLARY, OR CONSEQUENTIAL
 * DAMAGES (INCLUDING, BUT NOT LIMITED TO, PROCUREMENT OF SUBSTITUTE GOODS
 * OR SERVICES; LOSS OF USE, DATA, OR PROFITS; OR BUSINESS INTERRUPTION)
 * HOWEVER CAUSED AND ON ANY THEORY OF LIABILITY, WHETHER IN CONTRACT, STRICT
 * LIABILITY, OR TORT (INCLUDING NEGLIGENCE OR OTHERWISE) ARISING IN ANY WAY
 * OUT OF THE USE OF THIS SOFTWARE, EVEN IF ADVISED OF THE POSSIBILITY OF
 * SUCH DAMAGE.
 */

#include "make.h"

/*	"@(#)str.c	5.8 (Berkeley) 6/1/90"	*/
<<<<<<< HEAD
MAKE_RCSID("$NetBSD: str.c,v 1.75 2020/12/12 19:13:47 rillig Exp $");
=======
MAKE_RCSID("$NetBSD: str.c,v 1.84 2021/04/11 19:05:06 rillig Exp $");
>>>>>>> 9e014010

/* Return the concatenation of s1 and s2, freshly allocated. */
char *
str_concat2(const char *s1, const char *s2)
{
	size_t len1 = strlen(s1);
	size_t len2 = strlen(s2);
	char *result = bmake_malloc(len1 + len2 + 1);
	memcpy(result, s1, len1);
	memcpy(result + len1, s2, len2 + 1);
	return result;
}

/* Return the concatenation of s1, s2 and s3, freshly allocated. */
char *
str_concat3(const char *s1, const char *s2, const char *s3)
{
	size_t len1 = strlen(s1);
	size_t len2 = strlen(s2);
	size_t len3 = strlen(s3);
	char *result = bmake_malloc(len1 + len2 + len3 + 1);
	memcpy(result, s1, len1);
	memcpy(result + len1, s2, len2);
	memcpy(result + len1 + len2, s3, len3 + 1);
	return result;
}

/* Return the concatenation of s1, s2, s3 and s4, freshly allocated. */
char *
str_concat4(const char *s1, const char *s2, const char *s3, const char *s4)
{
	size_t len1 = strlen(s1);
	size_t len2 = strlen(s2);
	size_t len3 = strlen(s3);
	size_t len4 = strlen(s4);
	char *result = bmake_malloc(len1 + len2 + len3 + len4 + 1);
	memcpy(result, s1, len1);
	memcpy(result + len1, s2, len2);
	memcpy(result + len1 + len2, s3, len3);
	memcpy(result + len1 + len2 + len3, s4, len4 + 1);
	return result;
}

<<<<<<< HEAD
/* Fracture a string into an array of words (as delineated by tabs or spaces)
 * taking quotation marks into account.
 *
 * If expand is TRUE, quotes are removed and escape sequences such as \r, \t,
=======
/*
 * Fracture a string into an array of words (as delineated by tabs or spaces)
 * taking quotation marks into account.
 *
 * If expand is true, quotes are removed and escape sequences such as \r, \t,
>>>>>>> 9e014010
 * etc... are expanded. In this case, return NULL on parse errors.
 *
 * Returns the fractured words, which must be freed later using Words_Free,
 * unless the returned Words.words was NULL.
 */
SubstringWords
Substring_Words(const char *str, bool expand)
{
	size_t str_len;
	char *words_buf;
	size_t words_cap;
	Substring *words;
	size_t words_len;
	char inquote;
	char *word_start;
	char *word_end;
	const char *str_p;

	/* XXX: why only hspace, not whitespace? */
	cpp_skip_hspace(&str);	/* skip leading space chars. */

	/* words_buf holds the words, separated by '\0'. */
	str_len = strlen(str);
	words_buf = bmake_malloc(str_len + 1);

	words_cap = str_len / 5 > 50 ? str_len / 5 : 50;
<<<<<<< HEAD
	words = bmake_malloc((words_cap + 1) * sizeof(char *));
=======
	words = bmake_malloc((words_cap + 1) * sizeof(words[0]));
>>>>>>> 9e014010

	/*
	 * copy the string; at the same time, parse backslashes,
	 * quotes and build the word list.
	 */
	words_len = 0;
	inquote = '\0';
	word_start = words_buf;
	word_end = words_buf;
	for (str_p = str;; str_p++) {
		char ch = *str_p;
		switch (ch) {
		case '"':
		case '\'':
			if (inquote != '\0') {
				if (inquote == ch)
					inquote = '\0';
				else
					break;
			} else {
				inquote = ch;
				/* Don't miss "" or '' */
				if (word_start == NULL && str_p[1] == inquote) {
					if (!expand) {
						word_start = word_end;
						*word_end++ = ch;
					} else
						word_start = word_end + 1;
					str_p++;
					inquote = '\0';
					break;
				}
			}
			if (!expand) {
				if (word_start == NULL)
					word_start = word_end;
				*word_end++ = ch;
			}
			continue;
		case ' ':
		case '\t':
		case '\n':
			if (inquote != '\0')
				break;
			if (word_start == NULL)
				continue;
			/* FALLTHROUGH */
		case '\0':
			/*
			 * end of a token -- make sure there's enough words
			 * space and save off a pointer.
			 */
			if (word_start == NULL)
				goto done;

			*word_end++ = '\0';
			if (words_len == words_cap) {
				size_t new_size;
				words_cap *= 2;
				new_size = (words_cap + 1) * sizeof(words[0]);
				words = bmake_realloc(words, new_size);
			}
			words[words_len++] =
			    Substring_Init(word_start, word_end - 1);
			word_start = NULL;
			if (ch == '\n' || ch == '\0') {
				if (expand && inquote != '\0') {
					SubstringWords res;

					free(words);
					free(words_buf);

					res.words = NULL;
					res.len = 0;
					res.freeIt = NULL;
					return res;
				}
				goto done;
			}
			continue;
		case '\\':
			if (!expand) {
				if (word_start == NULL)
					word_start = word_end;
				*word_end++ = '\\';
				/* catch '\' at end of line */
				if (str_p[1] == '\0')
					continue;
				ch = *++str_p;
				break;
			}

			switch (ch = *++str_p) {
			case '\0':
			case '\n':
				/* hmmm; fix it up as best we can */
				ch = '\\';
				str_p--;
				break;
			case 'b':
				ch = '\b';
				break;
			case 'f':
				ch = '\f';
				break;
			case 'n':
				ch = '\n';
				break;
			case 'r':
				ch = '\r';
				break;
			case 't':
				ch = '\t';
				break;
			}
			break;
		}
		if (word_start == NULL)
			word_start = word_end;
		*word_end++ = ch;
	}
done:
<<<<<<< HEAD
	words[words_len] = NULL;	/* useful for argv */
	return (Words){ words, words_len, words_buf };
}

=======
	words[words_len] = Substring_Init(NULL, NULL);	/* useful for argv */

	{
		SubstringWords result;

		result.words = words;
		result.len = words_len;
		result.freeIt = words_buf;
		return result;
	}
}

Words
Str_Words(const char *str, bool expand)
{
	SubstringWords swords;
	Words words;
	size_t i;

	swords = Substring_Words(str, expand);
	if (swords.words == NULL) {
		words.words = NULL;
		words.len = 0;
		words.freeIt = NULL;
		return words;
	}

	words.words = bmake_malloc((swords.len + 1) * sizeof(words.words[0]));
	words.len = swords.len;
	words.freeIt = swords.freeIt;
	for (i = 0; i < swords.len + 1; i++)
		words.words[i] = UNCONST(swords.words[i].start);
	free(swords.words);
	return words;
}

>>>>>>> 9e014010
/*
 * Str_Match -- Test if a string matches a pattern like "*.[ch]".
 * The following special characters are known *?\[] (as in fnmatch(3)).
 *
 * XXX: this function does not detect or report malformed patterns.
 */
bool
Str_Match(const char *str, const char *pat)
{
	for (;;) {
		/*
		 * See if we're at the end of both the pattern and the
		 * string. If so, we succeeded.  If we're at the end of the
		 * pattern but not at the end of the string, we failed.
		 */
		if (*pat == '\0')
			return *str == '\0';
		if (*str == '\0' && *pat != '*')
<<<<<<< HEAD
			return FALSE;
=======
			return false;
>>>>>>> 9e014010

		/*
		 * A '*' in the pattern matches any substring.  We handle this
		 * by calling ourselves for each suffix of the string.
		 */
		if (*pat == '*') {
			pat++;
			while (*pat == '*')
				pat++;
			if (*pat == '\0')
<<<<<<< HEAD
				return TRUE;
=======
				return true;
>>>>>>> 9e014010
			while (*str != '\0') {
				if (Str_Match(str, pat))
					return true;
				str++;
			}
			return false;
		}

		/* A '?' in the pattern matches any single character. */
		if (*pat == '?')
			goto thisCharOK;

		/*
		 * A '[' in the pattern matches a character from a list.
		 * The '[' is followed by the list of acceptable characters,
		 * or by ranges (two characters separated by '-'). In these
		 * character lists, the backslash is an ordinary character.
		 */
		if (*pat == '[') {
			bool neg = pat[1] == '^';
			pat += neg ? 2 : 1;

			for (;;) {
				if (*pat == ']' || *pat == '\0') {
					if (neg)
						break;
					return false;
				}
<<<<<<< HEAD
				/* XXX: This naive comparison makes the parser
				 * for the pattern dependent on the actual of
				 * the string.  This is unpredictable. */
=======
				/*
				 * XXX: This naive comparison makes the
				 * control flow of the pattern parser
				 * dependent on the actual value of the
				 * string.  This is unpredictable.  It may be
				 * though that the code only looks wrong but
				 * actually all code paths result in the same
				 * behavior.  This needs further tests.
				 */
>>>>>>> 9e014010
				if (*pat == *str)
					break;
				if (pat[1] == '-') {
					if (pat[2] == '\0')
						return neg;
					if (*pat <= *str && pat[2] >= *str)
						break;
					if (*pat >= *str && pat[2] <= *str)
						break;
					pat += 2;
				}
				pat++;
			}
			if (neg && *pat != ']' && *pat != '\0')
<<<<<<< HEAD
				return FALSE;
=======
				return false;
>>>>>>> 9e014010
			while (*pat != ']' && *pat != '\0')
				pat++;
			if (*pat == '\0')
				pat--;
			goto thisCharOK;
		}

		/*
		 * A backslash in the pattern matches the character following
		 * it exactly.
		 */
		if (*pat == '\\') {
			pat++;
			if (*pat == '\0')
<<<<<<< HEAD
				return FALSE;
=======
				return false;
>>>>>>> 9e014010
		}

		if (*pat != *str)
			return false;

	thisCharOK:
		pat++;
		str++;
	}
}<|MERGE_RESOLUTION|>--- conflicted
+++ resolved
@@ -1,8 +1,4 @@
-<<<<<<< HEAD
-/*	$NetBSD: str.c,v 1.75 2020/12/12 19:13:47 rillig Exp $	*/
-=======
 /*	$NetBSD: str.c,v 1.84 2021/04/11 19:05:06 rillig Exp $	*/
->>>>>>> 9e014010
 
 /*
  * Copyright (c) 1988, 1989, 1990, 1993
@@ -75,11 +71,7 @@
 #include "make.h"
 
 /*	"@(#)str.c	5.8 (Berkeley) 6/1/90"	*/
-<<<<<<< HEAD
-MAKE_RCSID("$NetBSD: str.c,v 1.75 2020/12/12 19:13:47 rillig Exp $");
-=======
 MAKE_RCSID("$NetBSD: str.c,v 1.84 2021/04/11 19:05:06 rillig Exp $");
->>>>>>> 9e014010
 
 /* Return the concatenation of s1 and s2, freshly allocated. */
 char *
@@ -123,18 +115,11 @@
 	return result;
 }
 
-<<<<<<< HEAD
-/* Fracture a string into an array of words (as delineated by tabs or spaces)
- * taking quotation marks into account.
- *
- * If expand is TRUE, quotes are removed and escape sequences such as \r, \t,
-=======
 /*
  * Fracture a string into an array of words (as delineated by tabs or spaces)
  * taking quotation marks into account.
  *
  * If expand is true, quotes are removed and escape sequences such as \r, \t,
->>>>>>> 9e014010
  * etc... are expanded. In this case, return NULL on parse errors.
  *
  * Returns the fractured words, which must be freed later using Words_Free,
@@ -161,11 +146,7 @@
 	words_buf = bmake_malloc(str_len + 1);
 
 	words_cap = str_len / 5 > 50 ? str_len / 5 : 50;
-<<<<<<< HEAD
-	words = bmake_malloc((words_cap + 1) * sizeof(char *));
-=======
 	words = bmake_malloc((words_cap + 1) * sizeof(words[0]));
->>>>>>> 9e014010
 
 	/*
 	 * copy the string; at the same time, parse backslashes,
@@ -288,12 +269,6 @@
 		*word_end++ = ch;
 	}
 done:
-<<<<<<< HEAD
-	words[words_len] = NULL;	/* useful for argv */
-	return (Words){ words, words_len, words_buf };
-}
-
-=======
 	words[words_len] = Substring_Init(NULL, NULL);	/* useful for argv */
 
 	{
@@ -330,7 +305,6 @@
 	return words;
 }
 
->>>>>>> 9e014010
 /*
  * Str_Match -- Test if a string matches a pattern like "*.[ch]".
  * The following special characters are known *?\[] (as in fnmatch(3)).
@@ -349,11 +323,7 @@
 		if (*pat == '\0')
 			return *str == '\0';
 		if (*str == '\0' && *pat != '*')
-<<<<<<< HEAD
-			return FALSE;
-=======
 			return false;
->>>>>>> 9e014010
 
 		/*
 		 * A '*' in the pattern matches any substring.  We handle this
@@ -364,11 +334,7 @@
 			while (*pat == '*')
 				pat++;
 			if (*pat == '\0')
-<<<<<<< HEAD
-				return TRUE;
-=======
 				return true;
->>>>>>> 9e014010
 			while (*str != '\0') {
 				if (Str_Match(str, pat))
 					return true;
@@ -397,11 +363,6 @@
 						break;
 					return false;
 				}
-<<<<<<< HEAD
-				/* XXX: This naive comparison makes the parser
-				 * for the pattern dependent on the actual of
-				 * the string.  This is unpredictable. */
-=======
 				/*
 				 * XXX: This naive comparison makes the
 				 * control flow of the pattern parser
@@ -411,7 +372,6 @@
 				 * actually all code paths result in the same
 				 * behavior.  This needs further tests.
 				 */
->>>>>>> 9e014010
 				if (*pat == *str)
 					break;
 				if (pat[1] == '-') {
@@ -426,11 +386,7 @@
 				pat++;
 			}
 			if (neg && *pat != ']' && *pat != '\0')
-<<<<<<< HEAD
-				return FALSE;
-=======
 				return false;
->>>>>>> 9e014010
 			while (*pat != ']' && *pat != '\0')
 				pat++;
 			if (*pat == '\0')
@@ -445,11 +401,7 @@
 		if (*pat == '\\') {
 			pat++;
 			if (*pat == '\0')
-<<<<<<< HEAD
-				return FALSE;
-=======
 				return false;
->>>>>>> 9e014010
 		}
 
 		if (*pat != *str)
