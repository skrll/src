<<<<<<< HEAD
/*	$NetBSD: str.c,v 1.55 2020/08/03 20:26:09 rillig Exp $	*/
=======
/*	$NetBSD: str.c,v 1.56 2020/08/09 10:24:02 rillig Exp $	*/
>>>>>>> eeeda5a4

/*-
 * Copyright (c) 1988, 1989, 1990, 1993
 *	The Regents of the University of California.  All rights reserved.
 *
 * This code is derived from software contributed to Berkeley by
 * Adam de Boor.
 *
 * Redistribution and use in source and binary forms, with or without
 * modification, are permitted provided that the following conditions
 * are met:
 * 1. Redistributions of source code must retain the above copyright
 *    notice, this list of conditions and the following disclaimer.
 * 2. Redistributions in binary form must reproduce the above copyright
 *    notice, this list of conditions and the following disclaimer in the
 *    documentation and/or other materials provided with the distribution.
 * 3. Neither the name of the University nor the names of its contributors
 *    may be used to endorse or promote products derived from this software
 *    without specific prior written permission.
 *
 * THIS SOFTWARE IS PROVIDED BY THE REGENTS AND CONTRIBUTORS ``AS IS'' AND
 * ANY EXPRESS OR IMPLIED WARRANTIES, INCLUDING, BUT NOT LIMITED TO, THE
 * IMPLIED WARRANTIES OF MERCHANTABILITY AND FITNESS FOR A PARTICULAR PURPOSE
 * ARE DISCLAIMED.  IN NO EVENT SHALL THE REGENTS OR CONTRIBUTORS BE LIABLE
 * FOR ANY DIRECT, INDIRECT, INCIDENTAL, SPECIAL, EXEMPLARY, OR CONSEQUENTIAL
 * DAMAGES (INCLUDING, BUT NOT LIMITED TO, PROCUREMENT OF SUBSTITUTE GOODS
 * OR SERVICES; LOSS OF USE, DATA, OR PROFITS; OR BUSINESS INTERRUPTION)
 * HOWEVER CAUSED AND ON ANY THEORY OF LIABILITY, WHETHER IN CONTRACT, STRICT
 * LIABILITY, OR TORT (INCLUDING NEGLIGENCE OR OTHERWISE) ARISING IN ANY WAY
 * OUT OF THE USE OF THIS SOFTWARE, EVEN IF ADVISED OF THE POSSIBILITY OF
 * SUCH DAMAGE.
 */

/*-
 * Copyright (c) 1989 by Berkeley Softworks
 * All rights reserved.
 *
 * This code is derived from software contributed to Berkeley by
 * Adam de Boor.
 *
 * Redistribution and use in source and binary forms, with or without
 * modification, are permitted provided that the following conditions
 * are met:
 * 1. Redistributions of source code must retain the above copyright
 *    notice, this list of conditions and the following disclaimer.
 * 2. Redistributions in binary form must reproduce the above copyright
 *    notice, this list of conditions and the following disclaimer in the
 *    documentation and/or other materials provided with the distribution.
 * 3. All advertising materials mentioning features or use of this software
 *    must display the following acknowledgement:
 *	This product includes software developed by the University of
 *	California, Berkeley and its contributors.
 * 4. Neither the name of the University nor the names of its contributors
 *    may be used to endorse or promote products derived from this software
 *    without specific prior written permission.
 *
 * THIS SOFTWARE IS PROVIDED BY THE REGENTS AND CONTRIBUTORS ``AS IS'' AND
 * ANY EXPRESS OR IMPLIED WARRANTIES, INCLUDING, BUT NOT LIMITED TO, THE
 * IMPLIED WARRANTIES OF MERCHANTABILITY AND FITNESS FOR A PARTICULAR PURPOSE
 * ARE DISCLAIMED.  IN NO EVENT SHALL THE REGENTS OR CONTRIBUTORS BE LIABLE
 * FOR ANY DIRECT, INDIRECT, INCIDENTAL, SPECIAL, EXEMPLARY, OR CONSEQUENTIAL
 * DAMAGES (INCLUDING, BUT NOT LIMITED TO, PROCUREMENT OF SUBSTITUTE GOODS
 * OR SERVICES; LOSS OF USE, DATA, OR PROFITS; OR BUSINESS INTERRUPTION)
 * HOWEVER CAUSED AND ON ANY THEORY OF LIABILITY, WHETHER IN CONTRACT, STRICT
 * LIABILITY, OR TORT (INCLUDING NEGLIGENCE OR OTHERWISE) ARISING IN ANY WAY
 * OUT OF THE USE OF THIS SOFTWARE, EVEN IF ADVISED OF THE POSSIBILITY OF
 * SUCH DAMAGE.
 */

#ifndef MAKE_NATIVE
<<<<<<< HEAD
static char rcsid[] = "$NetBSD: str.c,v 1.55 2020/08/03 20:26:09 rillig Exp $";
=======
static char rcsid[] = "$NetBSD: str.c,v 1.56 2020/08/09 10:24:02 rillig Exp $";
>>>>>>> eeeda5a4
#else
#include <sys/cdefs.h>
#ifndef lint
#if 0
static char     sccsid[] = "@(#)str.c	5.8 (Berkeley) 6/1/90";
#else
<<<<<<< HEAD
__RCSID("$NetBSD: str.c,v 1.55 2020/08/03 20:26:09 rillig Exp $");
=======
__RCSID("$NetBSD: str.c,v 1.56 2020/08/09 10:24:02 rillig Exp $");
>>>>>>> eeeda5a4
#endif
#endif				/* not lint */
#endif

#include "make.h"

/*-
 * str_concat --
 *	concatenate the two strings, inserting a space or slash between them,
 *	freeing them if requested.
 *
 * returns --
 *	the resulting string in allocated space.
 */
char *
str_concat(const char *s1, const char *s2, int flags)
{
	int len1, len2;
	char *result;

	/* get the length of both strings */
	len1 = strlen(s1);
	len2 = strlen(s2);

	/* allocate length plus separator plus EOS */
	result = bmake_malloc((unsigned int)(len1 + len2 + 2));

	/* copy first string into place */
	memcpy(result, s1, len1);

	/* add separator character */
	if (flags & STR_ADDSPACE) {
		result[len1] = ' ';
		++len1;
	} else if (flags & STR_ADDSLASH) {
		result[len1] = '/';
		++len1;
	}

	/* copy second string plus EOS into place */
	memcpy(result + len1, s2, len2 + 1);

	return result;
}

/*-
 * brk_string --
 *	Fracture a string into an array of words (as delineated by tabs or
 *	spaces) taking quotation marks into account.  Leading tabs/spaces
 *	are ignored.
 *
 *	If expand is TRUE, quotes are removed and escape sequences
 *	such as \r, \t, etc... are expanded. In this case, the return value
 *	is NULL on parse errors.
 *
 * returns --
 *	Pointer to the array of pointers to the words.
 *	Memory containing the actual words in *out_words_buf.
 *	Both of these must be free'd by the caller.
 *	Number of words in *out_words_len.
 */
char **
brk_string(const char *str, int *out_words_len, Boolean expand,
	   char **out_words_buf)
{
<<<<<<< HEAD
    	size_t str_len;
    	char *words_buf;
    	int words_cap;
    	char **words;
    	int words_len;
    	char inquote;
    	char *word_start;
    	char *word_end;
=======
	size_t str_len;
	char *words_buf;
	int words_cap;
	char **words;
	int words_len;
	char inquote;
	char *word_start;
	char *word_end;
>>>>>>> eeeda5a4
	const char *str_p;

	/* skip leading space chars. */
	for (; *str == ' ' || *str == '\t'; ++str)
		continue;

	/* words_buf holds the words, separated by '\0'. */
	str_len = strlen(str);
	words_buf = bmake_malloc(strlen(str) + 1);

	words_cap = MAX((str_len / 5), 50);
	words = bmake_malloc((words_cap + 1) * sizeof(char *));

	/*
	 * copy the string; at the same time, parse backslashes,
	 * quotes and build the word list.
	 */
	words_len = 0;
	inquote = '\0';
	word_start = words_buf;
	word_end = words_buf;
	for (str_p = str;; ++str_p) {
		char ch = *str_p;
		switch (ch) {
		case '"':
		case '\'':
			if (inquote) {
				if (inquote == ch)
					inquote = '\0';
				else
					break;
			} else {
				inquote = (char)ch;
				/* Don't miss "" or '' */
				if (word_start == NULL && str_p[1] == inquote) {
					if (!expand) {
						word_start = word_end;
						*word_end++ = ch;
					} else
						word_start = word_end + 1;
					str_p++;
					inquote = '\0';
					break;
				}
			}
			if (!expand) {
				if (word_start == NULL)
					word_start = word_end;
				*word_end++ = ch;
			}
			continue;
		case ' ':
		case '\t':
		case '\n':
			if (inquote)
				break;
			if (word_start == NULL)
				continue;
			/* FALLTHROUGH */
		case '\0':
			/*
			 * end of a token -- make sure there's enough words
			 * space and save off a pointer.
			 */
			if (word_start == NULL)
				goto done;

			*word_end++ = '\0';
			if (words_len == words_cap) {
				size_t new_size;
				words_cap *= 2;		/* ramp up fast */
				new_size = (words_cap + 1) * sizeof(char *);
				words = bmake_realloc(words, new_size);
			}
			words[words_len++] = word_start;
			word_start = NULL;
			if (ch == '\n' || ch == '\0') {
				if (expand && inquote) {
					free(words);
					free(words_buf);
					*out_words_buf = NULL;
					return NULL;
				}
				goto done;
			}
			continue;
		case '\\':
			if (!expand) {
				if (word_start == NULL)
					word_start = word_end;
				*word_end++ = '\\';
				/* catch '\' at end of line */
				if (str_p[1] == '\0')
					continue;
				ch = *++str_p;
				break;
			}

			switch (ch = *++str_p) {
			case '\0':
			case '\n':
				/* hmmm; fix it up as best we can */
				ch = '\\';
				--str_p;
				break;
			case 'b':
				ch = '\b';
				break;
			case 'f':
				ch = '\f';
				break;
			case 'n':
				ch = '\n';
				break;
			case 'r':
				ch = '\r';
				break;
			case 't':
				ch = '\t';
				break;
			}
			break;
		}
		if (word_start == NULL)
			word_start = word_end;
		*word_end++ = ch;
	}
done:
	words[words_len] = NULL;
	*out_words_len = words_len;
	*out_words_buf = words_buf;
	return words;
}

/*
 * Str_FindSubstring -- See if a string contains a particular substring.
 *
 * Input:
 *	string		String to search.
 *	substring	Substring to find in string.
 *
 * Results: If string contains substring, the return value is the location of
 * the first matching instance of substring in string.  If string doesn't
 * contain substring, the return value is NULL.  Matching is done on an exact
 * character-for-character basis with no wildcards or special characters.
 *
 * Side effects: None.
 */
char *
Str_FindSubstring(const char *string, const char *substring)
{
	const char *a, *b;

	/*
	 * First scan quickly through the two strings looking for a single-
	 * character match.  When it's found, then compare the rest of the
	 * substring.
	 */

	for (b = substring; *string != 0; string++) {
		if (*string != *b)
			continue;
		a = string;
		for (;;) {
			if (*b == 0)
				return UNCONST(string);
			if (*a++ != *b++)
				break;
		}
		b = substring;
	}
	return NULL;
}

/*
 * Str_Match -- Test if a string matches a pattern like "*.[ch]".
 *
 * XXX this function does not detect or report malformed patterns.
 *
 * Results:
 *	Non-zero is returned if string matches the pattern, 0 otherwise. The
 *	matching operation permits the following special characters in the
 *	pattern: *?\[] (as in fnmatch(3)).
 *
 * Side effects: None.
 */
Boolean
Str_Match(const char *str, const char *pat)
{
	for (;;) {
		/*
		 * See if we're at the end of both the pattern and the
		 * string. If, we succeeded.  If we're at the end of the
		 * pattern but not at the end of the string, we failed.
		 */
		if (*pat == 0)
			return *str == 0;
		if (*str == 0 && *pat != '*')
			return FALSE;

		/*
		 * A '*' in the pattern matches any substring.  We handle this
		 * by calling ourselves for each suffix of the string.
		 */
		if (*pat == '*') {
			pat++;
			while (*pat == '*')
				pat++;
			if (*pat == 0)
				return TRUE;
			while (*str != 0) {
				if (Str_Match(str, pat))
					return TRUE;
				str++;
			}
			return FALSE;
		}

		/* A '?' in the pattern matches any single character. */
		if (*pat == '?')
			goto thisCharOK;

		/*
		 * A '[' in the pattern matches a character from a list.
		 * The '[' is followed by the list of acceptable characters,
		 * or by ranges (two characters separated by '-'). In these
		 * character lists, the backslash is an ordinary character.
		 */
		if (*pat == '[') {
			Boolean neg = pat[1] == '^';
			pat += 1 + neg;

			for (;;) {
				if (*pat == ']' || *pat == 0) {
					if (neg)
						break;
					return FALSE;
				}
				if (*pat == *str)
					break;
				if (pat[1] == '-') {
					if (pat[2] == 0)
						return neg;
					if (*pat <= *str && pat[2] >= *str)
						break;
					if (*pat >= *str && pat[2] <= *str)
						break;
					pat += 2;
				}
				pat++;
			}
			if (neg && *pat != ']' && *pat != 0)
				return FALSE;
			while (*pat != ']' && *pat != 0)
				pat++;
			if (*pat == 0)
				pat--;
			goto thisCharOK;
		}

		/*
		 * A backslash in the pattern matches the character following
		 * it exactly.
		 */
		if (*pat == '\\') {
			pat++;
			if (*pat == 0)
				return FALSE;
		}

		if (*pat != *str)
			return FALSE;

	thisCharOK:
		pat++;
		str++;
	}
}<|MERGE_RESOLUTION|>--- conflicted
+++ resolved
@@ -1,8 +1,4 @@
-<<<<<<< HEAD
-/*	$NetBSD: str.c,v 1.55 2020/08/03 20:26:09 rillig Exp $	*/
-=======
 /*	$NetBSD: str.c,v 1.56 2020/08/09 10:24:02 rillig Exp $	*/
->>>>>>> eeeda5a4
 
 /*-
  * Copyright (c) 1988, 1989, 1990, 1993
@@ -73,22 +69,14 @@
  */
 
 #ifndef MAKE_NATIVE
-<<<<<<< HEAD
-static char rcsid[] = "$NetBSD: str.c,v 1.55 2020/08/03 20:26:09 rillig Exp $";
-=======
 static char rcsid[] = "$NetBSD: str.c,v 1.56 2020/08/09 10:24:02 rillig Exp $";
->>>>>>> eeeda5a4
 #else
 #include <sys/cdefs.h>
 #ifndef lint
 #if 0
 static char     sccsid[] = "@(#)str.c	5.8 (Berkeley) 6/1/90";
 #else
-<<<<<<< HEAD
-__RCSID("$NetBSD: str.c,v 1.55 2020/08/03 20:26:09 rillig Exp $");
-=======
 __RCSID("$NetBSD: str.c,v 1.56 2020/08/09 10:24:02 rillig Exp $");
->>>>>>> eeeda5a4
 #endif
 #endif				/* not lint */
 #endif
@@ -154,16 +142,6 @@
 brk_string(const char *str, int *out_words_len, Boolean expand,
 	   char **out_words_buf)
 {
-<<<<<<< HEAD
-    	size_t str_len;
-    	char *words_buf;
-    	int words_cap;
-    	char **words;
-    	int words_len;
-    	char inquote;
-    	char *word_start;
-    	char *word_end;
-=======
 	size_t str_len;
 	char *words_buf;
 	int words_cap;
@@ -172,7 +150,6 @@
 	char inquote;
 	char *word_start;
 	char *word_end;
->>>>>>> eeeda5a4
 	const char *str_p;
 
 	/* skip leading space chars. */
