--- conflicted
+++ resolved
@@ -1,8 +1,4 @@
-<<<<<<< HEAD
-/*	$NetBSD: suff.c,v 1.348 2021/03/15 12:15:03 rillig Exp $	*/
-=======
 /*	$NetBSD: suff.c,v 1.350 2021/04/04 10:05:08 rillig Exp $	*/
->>>>>>> e2aa5677
 
 /*
  * Copyright (c) 1988, 1989, 1990, 1993
@@ -81,12 +77,8 @@
  *
  *	Suff_End	Clean up the module.
  *
-<<<<<<< HEAD
- *	Suff_DoPaths	Extend the search path of each suffix to include the
-=======
  *	Suff_ExtendPaths
  *			Extend the search path of each suffix to include the
->>>>>>> e2aa5677
  *			default search path.
  *
  *	Suff_ClearSuffixes
@@ -123,11 +115,7 @@
 #include "dir.h"
 
 /*	"@(#)suff.c	8.4 (Berkeley) 3/21/94"	*/
-<<<<<<< HEAD
-MAKE_RCSID("$NetBSD: suff.c,v 1.348 2021/03/15 12:15:03 rillig Exp $");
-=======
 MAKE_RCSID("$NetBSD: suff.c,v 1.350 2021/04/04 10:05:08 rillig Exp $");
->>>>>>> e2aa5677
 
 typedef List SuffixList;
 typedef ListNode SuffixListNode;
@@ -341,11 +329,7 @@
 	    suff->name, suff->nameLen);
 }
 
-<<<<<<< HEAD
-static Boolean
-=======
 static bool
->>>>>>> e2aa5677
 Suffix_IsSuffix(const Suffix *suff, size_t nameLen, const char *nameEnd)
 {
 	return Suffix_TrimSuffix(suff, nameLen, nameEnd) != NULL;
@@ -416,19 +400,11 @@
 	Lst_Done(&suff->children);
 	Lst_Done(&suff->parents);
 	SearchPath_Free(suff->searchPath);
-<<<<<<< HEAD
 
 	free(suff->name);
 	free(suff);
 }
 
-=======
-
-	free(suff->name);
-	free(suff);
-}
-
->>>>>>> e2aa5677
 static void
 SuffFree(void *p)
 {
@@ -457,7 +433,6 @@
 {
 	SuffixListNode *ln;
 	Suffix *listSuff = NULL;
-<<<<<<< HEAD
 
 	for (ln = list->first; ln != NULL; ln = ln->next) {
 		listSuff = ln->datum;
@@ -479,29 +454,6 @@
 		DEBUG2(SUFF, "\"%s\" (%d) is already there\n",
 		    suff->name, suff->sNum);
 	}
-=======
-
-	for (ln = list->first; ln != NULL; ln = ln->next) {
-		listSuff = ln->datum;
-		if (listSuff->sNum >= suff->sNum)
-			break;
-	}
-
-	if (ln == NULL) {
-		DEBUG2(SUFF, "inserting \"%s\" (%d) at end of list\n",
-		    suff->name, suff->sNum);
-		Lst_Append(list, Suffix_Ref(suff));
-		Lst_Append(&suff->ref, list);
-	} else if (listSuff->sNum != suff->sNum) {
-		DEBUG4(SUFF, "inserting \"%s\" (%d) before \"%s\" (%d)\n",
-		    suff->name, suff->sNum, listSuff->name, listSuff->sNum);
-		Lst_InsertBefore(list, ln, Suffix_Ref(suff));
-		Lst_Append(&suff->ref, list);
-	} else {
-		DEBUG2(SUFF, "\"%s\" (%d) is already there\n",
-		    suff->name, suff->sNum);
-	}
->>>>>>> e2aa5677
 }
 
 static void
@@ -558,15 +510,9 @@
  * suffixes (the source ".c" and the target ".o").  If there are no such
  * suffixes, try a single-suffix transformation as well.
  *
-<<<<<<< HEAD
- * Return TRUE if the string is a valid transformation.
- */
-static Boolean
-=======
  * Return true if the string is a valid transformation.
  */
 static bool
->>>>>>> e2aa5677
 ParseTransform(const char *str, Suffix **out_src, Suffix **out_targ)
 {
 	SuffixListNode *ln;
@@ -591,11 +537,7 @@
 			if (targ != NULL) {
 				*out_src = src;
 				*out_targ = targ;
-<<<<<<< HEAD
-				return TRUE;
-=======
 				return true;
->>>>>>> e2aa5677
 			}
 		}
 	}
@@ -605,34 +547,14 @@
 		 * There was a suffix that encompassed the entire string, so we
 		 * assume it was a transformation to the null suffix (thank you
 		 * POSIX; search for "single suffix" or "single-suffix").
-<<<<<<< HEAD
 		 *
 		 * We still prefer to find a double rule over a singleton,
 		 * hence we leave this check until the end.
 		 *
-=======
-		 *
-		 * We still prefer to find a double rule over a singleton,
-		 * hence we leave this check until the end.
-		 *
->>>>>>> e2aa5677
 		 * XXX: Use emptySuff over nullSuff?
 		 */
 		*out_src = single;
 		*out_targ = nullSuff;
-<<<<<<< HEAD
-		return TRUE;
-	}
-	return FALSE;
-}
-
-/*
- * Return TRUE if the given string is a transformation rule, that is, a
- * concatenation of two known suffixes such as ".c.o" or a single suffix
- * such as ".o".
- */
-Boolean
-=======
 		return true;
 	}
 	return false;
@@ -644,7 +566,6 @@
  * such as ".o".
  */
 bool
->>>>>>> e2aa5677
 Suff_IsTransform(const char *str)
 {
 	Suffix *src, *targ;
@@ -696,11 +617,7 @@
 
 	{
 		/* TODO: Avoid the redundant parsing here. */
-<<<<<<< HEAD
-		Boolean ok = ParseTransform(name, &srcSuff, &targSuff);
-=======
 		bool ok = ParseTransform(name, &srcSuff, &targSuff);
->>>>>>> e2aa5677
 		assert(ok);
 		(void)ok;
 	}
@@ -731,17 +648,10 @@
 
 	if ((gn->type & OP_DOUBLEDEP) && !Lst_IsEmpty(&gn->cohorts))
 		gn = gn->cohorts.last->datum;
-<<<<<<< HEAD
 
 	if (!(gn->type & OP_TRANSFORM))
 		return;
 
-=======
-
-	if (!(gn->type & OP_TRANSFORM))
-		return;
-
->>>>>>> e2aa5677
 	if (!Lst_IsEmpty(&gn->commands) || !Lst_IsEmpty(&gn->children)) {
 		DEBUG1(SUFF, "transformation %s complete\n", gn->name);
 		return;
@@ -753,17 +663,10 @@
 	 */
 	if (!ParseTransform(gn->name, &srcSuff, &targSuff))
 		return;
-<<<<<<< HEAD
 
 	DEBUG2(SUFF, "deleting incomplete transformation from `%s' to `%s'\n",
 	    srcSuff->name, targSuff->name);
 
-=======
-
-	DEBUG2(SUFF, "deleting incomplete transformation from `%s' to `%s'\n",
-	    srcSuff->name, targSuff->name);
-
->>>>>>> e2aa5677
 	/*
 	 * Remember the parents since srcSuff could be deleted in
 	 * SuffixList_Remove.
@@ -823,19 +726,11 @@
  * becomes the main target.
  *
  * Results:
-<<<<<<< HEAD
- *	TRUE iff a new main target has been selected.
- */
-static Boolean
-UpdateTarget(GNode *target, GNode **inout_main, Suffix *suff,
-	     Boolean *inout_removedMain)
-=======
  *	true iff a new main target has been selected.
  */
 static bool
 UpdateTarget(GNode *target, GNode **inout_main, Suffix *suff,
 	     bool *inout_removedMain)
->>>>>>> e2aa5677
 {
 	Suffix *srcSuff, *targSuff;
 	char *ptr;
@@ -846,26 +741,12 @@
 		*inout_main = target;
 		Targ_SetMain(target);
 		/*
-<<<<<<< HEAD
-		 * XXX: Why could it be a good idea to return TRUE here?
-=======
 		 * XXX: Why could it be a good idea to return true here?
->>>>>>> e2aa5677
 		 * The main task of this function is to turn ordinary nodes
 		 * into transformations, no matter whether or not a new .MAIN
 		 * node has been found.
 		 */
 		/*
-<<<<<<< HEAD
-		 * XXX: Even when changing this to FALSE, none of the existing
-		 * unit tests fails.
-		 */
-		return TRUE;
-	}
-
-	if (target->type == OP_TRANSFORM)
-		return FALSE;
-=======
 		 * XXX: Even when changing this to false, none of the existing
 		 * unit tests fails.
 		 */
@@ -874,7 +755,6 @@
 
 	if (target->type == OP_TRANSFORM)
 		return false;
->>>>>>> e2aa5677
 
 	/*
 	 * XXX: What about a transformation ".cpp.c"?  If ".c" is added as
@@ -883,11 +763,7 @@
 	 */
 	ptr = strstr(target->name, suff->name);
 	if (ptr == NULL)
-<<<<<<< HEAD
-		return FALSE;
-=======
 		return false;
->>>>>>> e2aa5677
 
 	/*
 	 * XXX: In suff-rebuild.mk, in the line '.SUFFIXES: .c .b .a', this
@@ -898,22 +774,14 @@
 	 * amounts of memory.
 	 */
 	if (ptr == target->name)
-<<<<<<< HEAD
-		return FALSE;
-=======
 		return false;
->>>>>>> e2aa5677
 
 	if (ParseTransform(target->name, &srcSuff, &targSuff)) {
 		if (*inout_main == target) {
 			DEBUG1(MAKE,
 			    "Setting main node from \"%s\" back to null\n",
 			    target->name);
-<<<<<<< HEAD
-			*inout_removedMain = TRUE;
-=======
 			*inout_removedMain = true;
->>>>>>> e2aa5677
 			*inout_main = NULL;
 			Targ_SetMain(NULL);
 		}
@@ -928,11 +796,7 @@
 		    srcSuff->name, targSuff->name);
 		Relate(srcSuff, targSuff);
 	}
-<<<<<<< HEAD
-	return FALSE;
-=======
 	return false;
->>>>>>> e2aa5677
 }
 
 /*
@@ -945,11 +809,7 @@
 static void
 UpdateTargets(GNode **inout_main, Suffix *suff)
 {
-<<<<<<< HEAD
-	Boolean removedMain = FALSE;
-=======
 	bool removedMain = false;
->>>>>>> e2aa5677
 	GNodeListNode *ln;
 
 	for (ln = Targ_List()->first; ln != NULL; ln = ln->next) {
@@ -1158,119 +1018,6 @@
 static void
 CandidateList_Add(CandidateList *list, char *srcName, Candidate *targ,
 		  Suffix *suff, const char *debug_tag)
-<<<<<<< HEAD
-{
-	Candidate *cand = Candidate_New(srcName, targ->prefix, suff, targ,
-	    NULL);
-	targ->numChildren++;
-	Lst_Append(list, cand);
-
-#ifdef DEBUG_SRC
-	Lst_Append(&targ->childrenList, cand);
-	debug_printf("%s add suff %p:%s candidate %p:%s to list %p:",
-	    debug_tag, targ, targ->file, cand, cand->file, list);
-	CandidateList_PrintAddrs(list);
-#endif
-}
-
-/*
- * Add all candidates to the list that can be formed by applying a suffix to
- * the candidate.
- */
-static void
-CandidateList_AddCandidatesFor(CandidateList *list, Candidate *cand)
-{
-	SuffixListNode *ln;
-	for (ln = cand->suff->children.first; ln != NULL; ln = ln->next) {
-		Suffix *suff = ln->datum;
-
-		if ((suff->flags & SUFF_NULL) && suff->name[0] != '\0') {
-			/*
-			 * If the suffix has been marked as the NULL suffix,
-			 * also create a candidate for a file with no suffix
-			 * attached.
-			 */
-			CandidateList_Add(list, bmake_strdup(cand->prefix),
-			    cand, suff, "1");
-		}
-
-		CandidateList_Add(list, str_concat2(cand->prefix, suff->name),
-		    cand, suff, "2");
-	}
-}
-
-/*
- * Free the first candidate in the list that is not referenced anymore.
- * Return whether a candidate was removed.
- */
-static Boolean
-RemoveCandidate(CandidateList *srcs)
-{
-	CandidateListNode *ln;
-
-#ifdef DEBUG_SRC
-	debug_printf("cleaning list %p:", srcs);
-	CandidateList_PrintAddrs(srcs);
-#endif
-
-	for (ln = srcs->first; ln != NULL; ln = ln->next) {
-		Candidate *src = ln->datum;
-
-		if (src->numChildren == 0) {
-			if (src->parent == NULL)
-				free(src->prefix);
-			else {
-#ifdef DEBUG_SRC
-				/* XXX: Lst_RemoveDatum */
-				CandidateListNode *ln2;
-				ln2 = Lst_FindDatum(&src->parent->childrenList,
-				    src);
-				if (ln2 != NULL)
-					Lst_Remove(&src->parent->childrenList,
-					    ln2);
-#endif
-				src->parent->numChildren--;
-			}
-#ifdef DEBUG_SRC
-			debug_printf("free: list %p src %p:%s children %d\n",
-			    srcs, src, src->file, src->numChildren);
-			Lst_Done(&src->childrenList);
-#endif
-			Lst_Remove(srcs, ln);
-			free(src->file);
-			free(src);
-			return TRUE;
-		}
-#ifdef DEBUG_SRC
-		else {
-			debug_printf("keep: list %p src %p:%s children %d:",
-			    srcs, src, src->file, src->numChildren);
-			CandidateList_PrintAddrs(&src->childrenList);
-		}
-#endif
-	}
-
-	return FALSE;
-}
-
-/* Find the first existing file/target in srcs. */
-static Candidate *
-FindThem(CandidateList *srcs, CandidateSearcher *cs)
-{
-	HashSet seen;
-
-	HashSet_Init(&seen);
-
-	while (!Lst_IsEmpty(srcs)) {
-		Candidate *src = Lst_Dequeue(srcs);
-
-#ifdef DEBUG_SRC
-		debug_printf("remove from list %p src %p:%s\n",
-		    srcs, src, src->file);
-#endif
-		DEBUG1(SUFF, "\ttrying %s...", src->file);
-
-=======
 {
 	Candidate *cand = Candidate_New(srcName, targ->prefix, suff, targ,
 	    NULL);
@@ -1382,7 +1129,6 @@
 #endif
 		DEBUG1(SUFF, "\ttrying %s...", src->file);
 
->>>>>>> e2aa5677
 		/*
 		 * A file is considered to exist if either a node exists in the
 		 * graph for it or the file actually exists.
@@ -1393,7 +1139,6 @@
 			DEBUG0(SUFF, "got it\n");
 			return src;
 		}
-<<<<<<< HEAD
 
 		{
 			char *file = Dir_FindFile(src->file,
@@ -1404,18 +1149,6 @@
 			}
 		}
 
-=======
-
-		{
-			char *file = Dir_FindFile(src->file,
-			    src->suff->searchPath);
-			if (file != NULL) {
-				free(file);
-				goto found;
-			}
-		}
-
->>>>>>> e2aa5677
 		DEBUG0(SUFF, "not there\n");
 
 		if (HashSet_Add(&seen, src->file))
@@ -1697,7 +1430,6 @@
 	pgn->unmade--;
 	Lst_Remove(&pgn->children, cln);
 	Lst_Remove(&cgn->parents, Lst_FindDatum(&cgn->parents, pgn));
-<<<<<<< HEAD
 }
 
 static void
@@ -1711,21 +1443,6 @@
 	}
 }
 
-=======
-}
-
-static void
-ExpandAllChildren(GNode *gn)
-{
-	GNodeListNode *ln, *nln;
-
-	for (ln = gn->children.first; ln != NULL; ln = nln) {
-		nln = ln->next;
-		ExpandChildren(ln, gn);
-	}
-}
-
->>>>>>> e2aa5677
 /*
  * Find a path along which to expand the node.
  *
@@ -1778,15 +1495,9 @@
  * the sources for the transformation rule.
  *
  * Results:
-<<<<<<< HEAD
- *	TRUE if successful, FALSE if not.
- */
-static Boolean
-=======
  *	true if successful, false if not.
  */
 static bool
->>>>>>> e2aa5677
 ApplyTransform(GNode *tgn, GNode *sgn, Suffix *tsuff, Suffix *ssuff)
 {
 	GNodeListNode *ln;
@@ -1805,8 +1516,7 @@
 
 	/* This can happen when linking an OP_MEMBER and OP_ARCHV node. */
 	if (gn == NULL)
-<<<<<<< HEAD
-		return FALSE;
+		return false;
 
 	DEBUG3(SUFF, "\tapplying %s -> %s to \"%s\"\n",
 	    ssuff->name, tsuff->name, tgn->name);
@@ -1831,39 +1541,9 @@
 	 */
 	Lst_Append(&sgn->implicitParents, tgn);
 
-	return TRUE;
-}
-
-=======
-		return false;
-
-	DEBUG3(SUFF, "\tapplying %s -> %s to \"%s\"\n",
-	    ssuff->name, tsuff->name, tgn->name);
-
-	/* Record last child; Make_HandleUse may add child nodes. */
-	ln = tgn->children.last;
-
-	/* Apply the rule. */
-	Make_HandleUse(gn, tgn);
-
-	/* Deal with wildcards and variables in any acquired sources. */
-	ln = ln != NULL ? ln->next : NULL;
-	while (ln != NULL) {
-		GNodeListNode *nln = ln->next;
-		ExpandChildren(ln, tgn);
-		ln = nln;
-	}
-
-	/*
-	 * Keep track of another parent to which this node is transformed so
-	 * the .IMPSRC variable can be set correctly for the parent.
-	 */
-	Lst_Append(&sgn->implicitParents, tgn);
-
 	return true;
 }
 
->>>>>>> e2aa5677
 /*
  * Member has a known suffix, so look for a transformation rule from
  * it to a possible suffix of the archive.
@@ -2319,19 +1999,11 @@
 
 	while (RemoveCandidate(&srcs) || RemoveCandidate(&targs))
 		continue;
-<<<<<<< HEAD
 
 	CandidateSearcher_MoveAll(cs, &srcs);
 	CandidateSearcher_MoveAll(cs, &targs);
 }
 
-=======
-
-	CandidateSearcher_MoveAll(cs, &srcs);
-	CandidateSearcher_MoveAll(cs, &targs);
-}
-
->>>>>>> e2aa5677
 static void
 CandidateSearcher_CleanUp(CandidateSearcher *cs)
 {
