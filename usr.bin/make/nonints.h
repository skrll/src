--- conflicted
+++ resolved
@@ -1,8 +1,4 @@
-<<<<<<< HEAD
-/*	$NetBSD: nonints.h,v 1.160 2020/11/10 00:32:12 rillig Exp $	*/
-=======
 /*	$NetBSD: nonints.h,v 1.162 2020/11/16 21:48:18 rillig Exp $	*/
->>>>>>> ba48e27f
 
 /*-
  * Copyright (c) 1988, 1989, 1990, 1993
@@ -195,25 +191,15 @@
 
 void Targ_Stats(void);
 GNodeList *Targ_List(void);
-<<<<<<< HEAD
-GNode *Targ_NewGN(const char *);
-=======
 GNode *GNode_New(const char *);
->>>>>>> ba48e27f
 GNode *Targ_FindNode(const char *);
 GNode *Targ_GetNode(const char *);
 GNode *Targ_NewInternalNode(const char *);
 GNode *Targ_GetEndNode(void);
 GNodeList *Targ_FindList(StringList *);
-<<<<<<< HEAD
-Boolean Targ_Ignore(GNode *);
-Boolean Targ_Silent(GNode *);
-Boolean Targ_Precious(GNode *);
-=======
 Boolean Targ_Ignore(const GNode *);
 Boolean Targ_Silent(const GNode *);
 Boolean Targ_Precious(const GNode *);
->>>>>>> ba48e27f
 void Targ_SetMain(GNode *);
 void Targ_PrintCmds(GNode *);
 void Targ_PrintNode(GNode *, int);
