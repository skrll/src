--- conflicted
+++ resolved
@@ -1,8 +1,4 @@
-<<<<<<< HEAD
-/*	$NetBSD: nonints.h,v 1.206 2021/03/15 15:39:13 rillig Exp $	*/
-=======
 /*	$NetBSD: nonints.h,v 1.213 2021/04/11 13:35:56 rillig Exp $	*/
->>>>>>> e2aa5677
 
 /*
  * Copyright (c) 1988, 1989, 1990, 1993
@@ -80,23 +76,14 @@
 void Arch_Init(void);
 void Arch_End(void);
 
-<<<<<<< HEAD
-Boolean Arch_ParseArchive(char **, GNodeList *, GNode *);
-=======
 bool Arch_ParseArchive(char **, GNodeList *, GNode *);
->>>>>>> e2aa5677
 void Arch_Touch(GNode *);
 void Arch_TouchLib(GNode *);
 void Arch_UpdateMTime(GNode *gn);
 void Arch_UpdateMemberMTime(GNode *gn);
 void Arch_FindLib(GNode *, SearchPath *);
-<<<<<<< HEAD
-Boolean Arch_LibOODate(GNode *);
-Boolean Arch_IsLib(GNode *);
-=======
 bool Arch_LibOODate(GNode *);
 bool Arch_IsLib(GNode *);
->>>>>>> e2aa5677
 
 /* compat.c */
 int Compat_RunCommand(const char *, GNode *, StringListNode *);
@@ -104,11 +91,7 @@
 void Compat_Make(GNode *, GNode *);
 
 /* cond.c */
-<<<<<<< HEAD
-CondEvalResult Cond_EvalCondition(const char *, Boolean *);
-=======
 CondEvalResult Cond_EvalCondition(const char *, bool *);
->>>>>>> e2aa5677
 CondEvalResult Cond_EvalLine(const char *);
 void Cond_restore_depth(unsigned int);
 unsigned int Cond_save_depth(void);
@@ -134,11 +117,7 @@
 
 /* for.c */
 int For_Eval(const char *);
-<<<<<<< HEAD
-Boolean For_Accum(const char *);
-=======
 bool For_Accum(const char *);
->>>>>>> e2aa5677
 void For_Run(int);
 
 /* job.c */
@@ -155,124 +134,12 @@
 int eunlink(const char *);
 void execDie(const char *, const char *);
 char *getTmpdir(void);
-<<<<<<< HEAD
-Boolean ParseBoolean(const char *, Boolean);
-=======
 bool ParseBoolean(const char *, bool);
->>>>>>> e2aa5677
 char *cached_realpath(const char *, char *);
 
 /* parse.c */
 void Parse_Init(void);
 void Parse_End(void);
-<<<<<<< HEAD
-
-typedef enum VarAssignOp {
-	VAR_NORMAL,		/* = */
-	VAR_SUBST,		/* := */
-	VAR_SHELL,		/* != or :sh= */
-	VAR_APPEND,		/* += */
-	VAR_DEFAULT		/* ?= */
-} VarAssignOp;
-
-typedef struct VarAssign {
-	char *varname;		/* unexpanded */
-	VarAssignOp op;
-	const char *value;	/* unexpanded */
-} VarAssign;
-
-typedef char *(*ReadMoreProc)(void *, size_t *);
-
-void Parse_Error(ParseErrorLevel, const char *, ...) MAKE_ATTR_PRINTFLIKE(2, 3);
-Boolean Parse_IsVar(const char *, VarAssign *out_var);
-void Parse_DoVar(VarAssign *, GNode *);
-void Parse_AddIncludeDir(const char *);
-void Parse_File(const char *, int);
-void Parse_SetInput(const char *, int, int, ReadMoreProc, void *);
-void Parse_MainName(GNodeList *);
-int Parse_GetFatals(void);
-
-/* str.c */
-
-/* A read-only string that may need to be freed after use. */
-typedef struct FStr {
-	const char *str;
-	void *freeIt;
-} FStr;
-
-/* A modifiable string that may need to be freed after use. */
-typedef struct MFStr {
-	char *str;
-	void *freeIt;
-} MFStr;
-
-typedef struct Words {
-	char **words;
-	size_t len;
-	void *freeIt;
-} Words;
-
-/* Return a string that is the sole owner of str. */
-MAKE_INLINE FStr
-FStr_InitOwn(char *str)
-{
-	return (FStr){ str, str };
-}
-
-/* Return a string that refers to the shared str. */
-MAKE_INLINE FStr
-FStr_InitRefer(const char *str)
-{
-	return (FStr){ str, NULL };
-}
-
-MAKE_INLINE void
-FStr_Done(FStr *fstr)
-{
-	free(fstr->freeIt);
-#ifdef CLEANUP
-	fstr->str = NULL;
-	fstr->freeIt = NULL;
-#endif
-}
-
-/* Return a string that is the sole owner of str. */
-MAKE_INLINE MFStr
-MFStr_InitOwn(char *str)
-{
-	return (MFStr){ str, str };
-}
-
-/* Return a string that refers to the shared str. */
-MAKE_INLINE MFStr
-MFStr_InitRefer(char *str)
-{
-	return (MFStr){ str, NULL };
-}
-
-MAKE_INLINE void
-MFStr_Done(MFStr *mfstr)
-{
-	free(mfstr->freeIt);
-#ifdef CLEANUP
-	mfstr->str = NULL;
-	mfstr->freeIt = NULL;
-#endif
-}
-
-Words Str_Words(const char *, Boolean);
-MAKE_INLINE void
-Words_Free(Words w)
-{
-	free(w.words);
-	free(w.freeIt);
-}
-
-char *str_concat2(const char *, const char *);
-char *str_concat3(const char *, const char *, const char *);
-char *str_concat4(const char *, const char *, const char *, const char *);
-Boolean Str_Match(const char *, const char *);
-=======
 
 typedef enum VarAssignOp {
 	VAR_NORMAL,		/* = */
@@ -299,27 +166,18 @@
 void Parse_MainName(GNodeList *);
 int Parse_GetFatals(void);
 
->>>>>>> e2aa5677
 
 /* suff.c */
 void Suff_Init(void);
 void Suff_End(void);
 
 void Suff_ClearSuffixes(void);
-<<<<<<< HEAD
-Boolean Suff_IsTransform(const char *);
-=======
 bool Suff_IsTransform(const char *);
->>>>>>> e2aa5677
 GNode *Suff_AddTransform(const char *);
 void Suff_EndTransform(GNode *);
 void Suff_AddSuffix(const char *, GNode **);
 SearchPath *Suff_GetPath(const char *);
-<<<<<<< HEAD
-void Suff_DoPaths(void);
-=======
 void Suff_ExtendPaths(void);
->>>>>>> e2aa5677
 void Suff_AddInclude(const char *);
 void Suff_AddLib(const char *);
 void Suff_FindDeps(GNode *);
@@ -339,11 +197,7 @@
 GNode *Targ_NewInternalNode(const char *);
 GNode *Targ_GetEndNode(void);
 void Targ_FindList(GNodeList *, StringList *);
-<<<<<<< HEAD
-Boolean Targ_Precious(const GNode *);
-=======
 bool Targ_Precious(const GNode *);
->>>>>>> e2aa5677
 void Targ_SetMain(GNode *);
 void Targ_PrintCmds(GNode *);
 void Targ_PrintNode(GNode *, int);
@@ -358,30 +212,6 @@
 void Var_Init(void);
 void Var_End(void);
 
-<<<<<<< HEAD
-typedef struct VarEvalFlags {
-
-	/*
-	 * Expand and evaluate variables during parsing.
-	 *
-	 * Without this flag, the expression is only parsed, without
-	 * evaluating any part of it.
-	 *
-	 * TODO: Document what Var_Parse and Var_Subst return when this flag
-	 *  is not set.  As of 2021-03-15, they return unspecified,
-	 *  inconsistent results.
-	 */
-	Boolean wantRes: 1;
-
-	/*
-	 * Treat undefined variables as errors.
-	 * Must only be used in combination with wantRes.
-	 */
-	Boolean undefErr: 1;
-
-	/*
-	 * Keep '$$' as '$$' instead of reducing it to a single '$'.
-=======
 typedef enum VarEvalMode {
 
 	/*
@@ -405,26 +235,17 @@
 	 * Parse and evaluate the expression.  Keep '$$' as '$$' instead of
 	 * reducing it to a single '$'.  Subexpressions that evaluate to
 	 * undefined expand to an empty string.
->>>>>>> e2aa5677
 	 *
 	 * Used in variable assignments using the ':=' operator.  It allows
 	 * multiple such assignments to be chained without accidentally
 	 * expanding '$$file' to '$file' in the first assignment and
 	 * interpreting it as '${f}' followed by 'ile' in the next assignment.
 	 */
-<<<<<<< HEAD
-	Boolean keepDollar: 1;
-
-	/*
-	 * Keep undefined variables as-is instead of expanding them to an
-	 * empty string.
-=======
 	VARE_EVAL_KEEP_DOLLAR,
 
 	/*
 	 * Parse and evaluate the expression.  Keep undefined variables as-is
 	 * instead of expanding them to an empty string.
->>>>>>> e2aa5677
 	 *
 	 * Example for a ':=' assignment:
 	 *	CFLAGS = $(.INCLUDES)
@@ -433,23 +254,6 @@
 	 *	# way) is still undefined, the updated CFLAGS becomes
 	 *	# "-I.. $(.INCLUDES)".
 	 */
-<<<<<<< HEAD
-	Boolean keepUndef: 1;
-
-	/*
-	 * Without this padding, GCC 9.3.0 on NetBSD 9.99.80 generates larger
-	 * code than necessary (1.2 kB), masking out the unused bits from the
-	 * int (since that is the default representation of Boolean in make),
-	 * even for initializers consisting entirely of constants.
-	 */
-	Boolean : 0;
-} VarEvalFlags;
-
-#define VARE_PARSE_ONLY	(VarEvalFlags) { FALSE, FALSE, FALSE, FALSE }
-#define VARE_WANTRES	(VarEvalFlags) { TRUE, FALSE, FALSE, FALSE }
-#define VARE_UNDEFERR	(VarEvalFlags) { TRUE, TRUE, FALSE, FALSE }
-#define VARE_KEEP_DOLLAR_UNDEF (VarEvalFlags) { TRUE, FALSE, TRUE, TRUE }
-=======
 	VARE_EVAL_KEEP_UNDEF,
 
 	/*
@@ -458,7 +262,6 @@
 	 */
 	VARE_KEEP_DOLLAR_UNDEF
 } VarEvalMode;
->>>>>>> e2aa5677
 
 typedef enum VarSetFlags {
 	VAR_SET_NONE		= 0,
@@ -489,11 +292,7 @@
 	 * information to them, for now.
 	 *
 	 * TODO: Instead of having this special return value, rather ensure
-<<<<<<< HEAD
-	 *  that VarEvalFlags.keepUndef is processed properly.
-=======
 	 *  that VARE_EVAL_KEEP_UNDEF is processed properly.
->>>>>>> e2aa5677
 	 */
 	VPR_UNDEF
 
@@ -517,31 +316,18 @@
 void Var_SetExpandWithFlags(GNode *, const char *, const char *, VarSetFlags);
 void Var_Append(GNode *, const char *, const char *);
 void Var_AppendExpand(GNode *, const char *, const char *);
-<<<<<<< HEAD
-Boolean Var_Exists(GNode *, const char *);
-Boolean Var_ExistsExpand(GNode *, const char *);
-FStr Var_Value(GNode *, const char *);
-const char *GNode_ValueDirect(GNode *, const char *);
-VarParseResult Var_Parse(const char **, GNode *, VarEvalFlags, FStr *);
-VarParseResult Var_Subst(const char *, GNode *, VarEvalFlags, char **);
-=======
 bool Var_Exists(GNode *, const char *);
 bool Var_ExistsExpand(GNode *, const char *);
 FStr Var_Value(GNode *, const char *);
 const char *GNode_ValueDirect(GNode *, const char *);
 VarParseResult Var_Parse(const char **, GNode *, VarEvalMode, FStr *);
 VarParseResult Var_Subst(const char *, GNode *, VarEvalMode, char **);
->>>>>>> e2aa5677
 void Var_Stats(void);
 void Var_Dump(GNode *);
 void Var_ReexportVars(void);
 void Var_Export(VarExportMode, const char *);
 void Var_ExportVars(const char *);
-<<<<<<< HEAD
-void Var_UnExport(Boolean, const char *);
-=======
 void Var_UnExport(bool, const char *);
->>>>>>> e2aa5677
 
 void Global_Set(const char *, const char *);
 void Global_SetExpand(const char *, const char *);
