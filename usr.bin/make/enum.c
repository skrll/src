--- conflicted
+++ resolved
@@ -1,8 +1,4 @@
-<<<<<<< HEAD
-/*	$NetBSD: enum.c,v 1.12 2020/10/05 19:27:47 rillig Exp $	*/
-=======
 /*	$NetBSD: enum.c,v 1.15 2021/02/02 17:56:31 rillig Exp $	*/
->>>>>>> 9e014010
 
 /*
  Copyright (c) 2020 Roland Illig <rillig@NetBSD.org>
@@ -33,16 +29,10 @@
 
 #include "make.h"
 
-<<<<<<< HEAD
-MAKE_RCSID("$NetBSD: enum.c,v 1.12 2020/10/05 19:27:47 rillig Exp $");
-
-/* Convert a bitset into a string representation, showing the names of the
-=======
 MAKE_RCSID("$NetBSD: enum.c,v 1.15 2021/02/02 17:56:31 rillig Exp $");
 
 /*
  * Convert a bitset into a string representation, showing the names of the
->>>>>>> 9e014010
  * individual bits.
  *
  * Optionally, shortcuts for groups of bits can be added.  To have an effect,
@@ -87,18 +77,4 @@
 	assert(buf_size >= 1);
 	buf[0] = '\0';
 	return buf_start;
-<<<<<<< HEAD
-}
-
-/* Convert a fixed-value enum into a string representation. */
-const char *
-Enum_ValueToString(int value, const EnumToStringSpec *spec)
-{
-	for (; spec->es_name[0] != '\0'; spec++) {
-		if (value == spec->es_value)
-			return spec->es_name;
-	}
-	abort(/* unknown enum value */);
-=======
->>>>>>> 9e014010
 }