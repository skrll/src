--- conflicted
+++ resolved
@@ -1,8 +1,4 @@
-<<<<<<< HEAD
-/*      $NetBSD: meta.h,v 1.9 2020/12/10 20:49:11 rillig Exp $ */
-=======
 /*      $NetBSD: meta.h,v 1.10 2021/04/03 11:08:40 rillig Exp $ */
->>>>>>> 9e014010
 
 /*
  * Things needed for 'meta' mode.
@@ -52,11 +48,7 @@
 void meta_job_parent(struct Job *, pid_t);
 int  meta_job_fd(struct Job *);
 int  meta_job_event(struct Job *);
-<<<<<<< HEAD
-void meta_job_error(struct Job *, GNode *, Boolean, int);
-=======
 void meta_job_error(struct Job *, GNode *, bool, int);
->>>>>>> 9e014010
 void meta_job_output(struct Job *, char *, const char *);
 int  meta_cmd_finish(void *);
 int  meta_job_finish(struct Job *);
@@ -65,8 +57,4 @@
 void meta_compat_child(void);
 void meta_compat_parent(pid_t);
 
-<<<<<<< HEAD
-extern Boolean useMeta;
-=======
-extern bool useMeta;
->>>>>>> 9e014010
+extern bool useMeta;