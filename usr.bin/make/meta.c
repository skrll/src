--- conflicted
+++ resolved
@@ -1,8 +1,4 @@
-<<<<<<< HEAD
-/*      $NetBSD: meta.c,v 1.141 2020/11/08 15:07:37 rillig Exp $ */
-=======
 /*      $NetBSD: meta.c,v 1.148 2020/11/23 23:44:03 rillig Exp $ */
->>>>>>> ba48e27f
 
 /*
  * Implement 'meta' mode.
@@ -414,11 +410,7 @@
 meta_needed(GNode *gn, const char *dname, const char *tname,
 	     char *objdir, Boolean verbose)
 {
-<<<<<<< HEAD
-    struct make_stat mst;
-=======
     struct cached_stat cst;
->>>>>>> ba48e27f
 
     if (verbose)
 	verbose = DEBUG(META) != 0;
@@ -449,11 +441,7 @@
     }
 
     /* The object directory may not exist. Check it.. */
-<<<<<<< HEAD
-    if (cached_stat(dname, &mst) != 0) {
-=======
     if (cached_stat(dname, &cst) != 0) {
->>>>>>> ba48e27f
 	if (verbose)
 	    debug_printf("Skipping meta for %s: no .OBJDIR\n", gn->name);
 	return FALSE;
@@ -503,11 +491,7 @@
 	/* Describe the target we are building */
 	(void)Var_Subst("${" MAKE_META_PREFIX "}", gn, VARE_WANTRES, &mp);
 	/* TODO: handle errors */
-<<<<<<< HEAD
-	if (*mp)
-=======
 	if (mp[0] != '\0')
->>>>>>> ba48e27f
 	    fprintf(stdout, "%s\n", mp);
 	free(mp);
     }
@@ -640,11 +624,7 @@
     }
     if (once)
 	return;
-<<<<<<< HEAD
-    once = 1;
-=======
     once = TRUE;
->>>>>>> ba48e27f
     memset(&Mybm, 0, sizeof Mybm);
     /*
      * We consider ourselves master of all within ${.MAKE.META.BAILIWICK}
@@ -653,11 +633,7 @@
     (void)Var_Subst("${.MAKE.META.BAILIWICK:O:u:tA}",
 		    VAR_GLOBAL, VARE_WANTRES, &metaBailiwickStr);
     /* TODO: handle errors */
-<<<<<<< HEAD
-    str2Lst_Append(metaBailiwick, metaBailiwickStr, NULL);
-=======
     str2Lst_Append(metaBailiwick, metaBailiwickStr);
->>>>>>> ba48e27f
     /*
      * We ignore any paths that start with ${.MAKE.META.IGNORE_PATHS}
      */
@@ -667,11 +643,7 @@
     (void)Var_Subst("${" MAKE_META_IGNORE_PATHS ":O:u:tA}",
 		    VAR_GLOBAL, VARE_WANTRES, &metaIgnorePathsStr);
     /* TODO: handle errors */
-<<<<<<< HEAD
-    str2Lst_Append(metaIgnorePaths, metaIgnorePathsStr, NULL);
-=======
     str2Lst_Append(metaIgnorePaths, metaIgnorePathsStr);
->>>>>>> ba48e27f
 
     /*
      * We ignore any paths that match ${.MAKE.META.IGNORE_PATTERNS}
@@ -818,11 +790,7 @@
 		(flags & JOB_IGNERR) ?
 		"(ignored)" : "");
     }
-<<<<<<< HEAD
-    if (gn) {
-=======
     if (gn != NULL) {
->>>>>>> ba48e27f
 	Var_Set(".ERROR_TARGET", GNode_Path(gn), VAR_GLOBAL);
     }
     getcwd(cwd, sizeof cwd);
@@ -966,23 +934,12 @@
 		return x;		/* truncated */
 	    DEBUG2(META, "growing buffer %zu -> %zu\n", bufsz, newsz);
 	    p = bmake_realloc(buf, newsz);
-<<<<<<< HEAD
-	    if (p) {
-		*bufp = buf = p;
-		*szp = bufsz = newsz;
-		/* fetch the rest */
-		if (fgets(&buf[x], (int)bufsz - x, fp) == NULL)
-		    return x;		/* truncated! */
-		goto check_newline;
-	    }
-=======
 	    *bufp = buf = p;
 	    *szp = bufsz = newsz;
 	    /* fetch the rest */
 	    if (fgets(&buf[x], (int)bufsz - x, fp) == NULL)
 		return x;		/* truncated! */
 	    goto check_newline;
->>>>>>> ba48e27f
 	}
     }
     return 0;
@@ -1036,11 +993,7 @@
 	expr = "${" MAKE_META_IGNORE_PATTERNS ":@m@${.p.:M$m}@}";
 	(void)Var_Subst(expr, gn, VARE_WANTRES, &pm);
 	/* TODO: handle errors */
-<<<<<<< HEAD
-	if (*pm) {
-=======
 	if (pm[0] != '\0') {
->>>>>>> ba48e27f
 #ifdef DEBUG_META_MODE
 	    DEBUG1(META, "meta_oodate: ignoring pattern: %s\n", p);
 #endif
@@ -1170,11 +1123,7 @@
 	int pid;
 	int x;
 	StringListNode *cmdNode;
-<<<<<<< HEAD
-	struct make_stat mst;
-=======
 	struct cached_stat cst;
->>>>>>> ba48e27f
 
 	if (buf == NULL) {
 	    bufsz = 8 * BUFSIZ;
@@ -1278,20 +1227,12 @@
 			snprintf(ldir_vname, sizeof ldir_vname, LDIR_VNAME_FMT, pid);
 			lastpid = pid;
 			ldir = Var_Value(ldir_vname, VAR_GLOBAL, &tp);
-<<<<<<< HEAD
-			if (ldir) {
-=======
 			if (ldir != NULL) {
->>>>>>> ba48e27f
 			    strlcpy(latestdir, ldir, sizeof latestdir);
 			    bmake_free(tp);
 			}
 			ldir = Var_Value(lcwd_vname, VAR_GLOBAL, &tp);
-<<<<<<< HEAD
-			if (ldir) {
-=======
 			if (ldir != NULL) {
->>>>>>> ba48e27f
 			    strlcpy(lcwd, ldir, sizeof lcwd);
 			    bmake_free(tp);
 			}
@@ -1440,13 +1381,8 @@
 		    if ((strstr("tmp", p)))
 			break;
 
-<<<<<<< HEAD
-		    if ((link_src != NULL && cached_lstat(p, &mst) < 0) ||
-			(link_src == NULL && cached_stat(p, &mst) < 0)) {
-=======
 		    if ((link_src != NULL && cached_lstat(p, &cst) < 0) ||
 			(link_src == NULL && cached_stat(p, &cst) < 0)) {
->>>>>>> ba48e27f
 			if (!meta_ignore(gn, p))
 			    append_if_new(missingFiles, p);
 		    }
@@ -1506,13 +1442,8 @@
 			    DEBUG3(META, "%s: %d: looking for: %s\n",
 				   fname, lineno, *sdp);
 #endif
-<<<<<<< HEAD
-			    if (cached_stat(*sdp, &mst) == 0) {
-				found = 1;
-=======
 			    if (cached_stat(*sdp, &cst) == 0) {
 				found = TRUE;
->>>>>>> ba48e27f
 				p = *sdp;
 			    }
 			}
@@ -1521,21 +1452,12 @@
 			    DEBUG3(META, "%s: %d: found: %s\n",
 				   fname, lineno, p);
 #endif
-<<<<<<< HEAD
-			    if (!S_ISDIR(mst.mst_mode) &&
-				mst.mst_mtime > gn->mtime) {
-				DEBUG3(META, "%s: %d: file '%s' is newer than the target...\n",
-				       fname, lineno, p);
-				oodate = TRUE;
-			    } else if (S_ISDIR(mst.mst_mode)) {
-=======
 			    if (!S_ISDIR(cst.cst_mode) &&
 				cst.cst_mtime > gn->mtime) {
 				DEBUG3(META, "%s: %d: file '%s' is newer than the target...\n",
 				       fname, lineno, p);
 				oodate = TRUE;
 			    } else if (S_ISDIR(cst.cst_mode)) {
->>>>>>> ba48e27f
 				/* Update the latest directory. */
 				cached_realpath(p, latestdir);
 			    }
