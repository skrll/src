<<<<<<< HEAD
/*      $NetBSD: meta.c,v 1.179 2021/03/15 12:15:03 rillig Exp $ */
=======
/*      $NetBSD: meta.c,v 1.181 2021/04/04 10:05:08 rillig Exp $ */
>>>>>>> e2aa5677

/*
 * Implement 'meta' mode.
 * Adapted from John Birrell's patches to FreeBSD make.
 * --sjg
 */
/*
 * Copyright (c) 2009-2016, Juniper Networks, Inc.
 * Portions Copyright (c) 2009, John Birrell.
 *
 * Redistribution and use in source and binary forms, with or without
 * modification, are permitted provided that the following conditions
 * are met:
 * 1. Redistributions of source code must retain the above copyright
 *    notice, this list of conditions and the following disclaimer.
 * 2. Redistributions in binary form must reproduce the above copyright
 *    notice, this list of conditions and the following disclaimer in the
 *    documentation and/or other materials provided with the distribution.
 *
 * THIS SOFTWARE IS PROVIDED BY THE COPYRIGHT HOLDERS AND CONTRIBUTORS
 * "AS IS" AND ANY EXPRESS OR IMPLIED WARRANTIES, INCLUDING, BUT NOT
 * LIMITED TO, THE IMPLIED WARRANTIES OF MERCHANTABILITY AND FITNESS FOR
 * A PARTICULAR PURPOSE ARE DISCLAIMED. IN NO EVENT SHALL THE COPYRIGHT
 * OWNER OR CONTRIBUTORS BE LIABLE FOR ANY DIRECT, INDIRECT, INCIDENTAL,
 * SPECIAL, EXEMPLARY, OR CONSEQUENTIAL DAMAGES (INCLUDING, BUT NOT
 * LIMITED TO, PROCUREMENT OF SUBSTITUTE GOODS OR SERVICES; LOSS OF USE,
 * DATA, OR PROFITS; OR BUSINESS INTERRUPTION) HOWEVER CAUSED AND ON ANY
 * THEORY OF LIABILITY, WHETHER IN CONTRACT, STRICT LIABILITY, OR TORT
 * (INCLUDING NEGLIGENCE OR OTHERWISE) ARISING IN ANY WAY OUT OF THE USE
 * OF THIS SOFTWARE, EVEN IF ADVISED OF THE POSSIBILITY OF SUCH DAMAGE.
 */
#if defined(USE_META)

#ifdef HAVE_CONFIG_H
# include "config.h"
#endif
#include <sys/stat.h>
#include <libgen.h>
#include <errno.h>
#if !defined(HAVE_CONFIG_H) || defined(HAVE_ERR_H)
#include <err.h>
#endif

#include "make.h"
#include "dir.h"
#include "job.h"

#ifdef USE_FILEMON
#include "filemon/filemon.h"
#endif

static BuildMon Mybm;			/* for compat */
static StringList metaBailiwick = LST_INIT; /* our scope of control */
static char *metaBailiwickStr;		/* string storage for the list */
static StringList metaIgnorePaths = LST_INIT; /* paths we deliberately ignore */
static char *metaIgnorePathsStr;	/* string storage for the list */

#ifndef MAKE_META_IGNORE_PATHS
#define MAKE_META_IGNORE_PATHS ".MAKE.META.IGNORE_PATHS"
#endif
#ifndef MAKE_META_IGNORE_PATTERNS
#define MAKE_META_IGNORE_PATTERNS ".MAKE.META.IGNORE_PATTERNS"
#endif
#ifndef MAKE_META_IGNORE_FILTER
#define MAKE_META_IGNORE_FILTER ".MAKE.META.IGNORE_FILTER"
#endif

<<<<<<< HEAD
Boolean useMeta = FALSE;
static Boolean useFilemon = FALSE;
static Boolean writeMeta = FALSE;
static Boolean metaMissing = FALSE;	/* oodate if missing */
static Boolean filemonMissing = FALSE;	/* oodate if missing */
static Boolean metaEnv = FALSE;		/* don't save env unless asked */
static Boolean metaVerbose = FALSE;
static Boolean metaIgnoreCMDs = FALSE;	/* ignore CMDs in .meta files */
static Boolean metaIgnorePatterns = FALSE; /* do we need to do pattern matches */
static Boolean metaIgnoreFilter = FALSE; /* do we have more complex filtering? */
static Boolean metaCurdirOk = FALSE;	/* write .meta in .CURDIR Ok? */
static Boolean metaSilent = FALSE;	/* if we have a .meta be SILENT */

extern Boolean forceJobs;
=======
bool useMeta = false;
static bool useFilemon = false;
static bool writeMeta = false;
static bool metaMissing = false;	/* oodate if missing */
static bool filemonMissing = false;	/* oodate if missing */
static bool metaEnv = false;		/* don't save env unless asked */
static bool metaVerbose = false;
static bool metaIgnoreCMDs = false;	/* ignore CMDs in .meta files */
static bool metaIgnorePatterns = false; /* do we need to do pattern matches */
static bool metaIgnoreFilter = false;	/* do we have more complex filtering? */
static bool metaCurdirOk = false;	/* write .meta in .CURDIR Ok? */
static bool metaSilent = false;		/* if we have a .meta be SILENT */

extern bool forceJobs;
>>>>>>> e2aa5677
extern char    **environ;

#define MAKE_META_PREFIX	".MAKE.META.PREFIX"

#ifndef N2U
# define N2U(n, u)   (((n) + ((u) - 1)) / (u))
#endif
#ifndef ROUNDUP
# define ROUNDUP(n, u)   (N2U((n), (u)) * (u))
#endif

#if !defined(HAVE_STRSEP)
# define strsep(s, d) stresep((s), (d), '\0')
#endif

/*
 * Filemon is a kernel module which snoops certain syscalls.
 *
 * C chdir
 * E exec
 * F [v]fork
 * L [sym]link
 * M rename
 * R read
 * W write
 * S stat
 *
 * See meta_oodate below - we mainly care about 'E' and 'R'.
 *
 * We can still use meta mode without filemon, but
 * the benefits are more limited.
 */
#ifdef USE_FILEMON

/*
 * Open the filemon device.
 */
static void
meta_open_filemon(BuildMon *pbm)
{
    int dupfd;

    pbm->mon_fd = -1;
    pbm->filemon = NULL;
    if (!useFilemon || pbm->mfp == NULL)
	return;

    pbm->filemon = filemon_open();
    if (pbm->filemon == NULL) {
	useFilemon = false;
	warn("Could not open filemon %s", filemon_path());
	return;
    }

    /*
     * We use a file outside of '.'
     * to avoid a FreeBSD kernel bug where unlink invalidates
     * cwd causing getcwd to do a lot more work.
     * We only care about the descriptor.
     */
    if (!opts.compatMake)
	pbm->mon_fd = Job_TempFile("filemon.XXXXXX", NULL, 0);
    else
	pbm->mon_fd = mkTempFile("filemon.XXXXXX", NULL, 0);
    if ((dupfd = dup(pbm->mon_fd)) == -1) {
	err(1, "Could not dup filemon output!");
    }
    (void)fcntl(dupfd, F_SETFD, FD_CLOEXEC);
    if (filemon_setfd(pbm->filemon, dupfd) == -1) {
	err(1, "Could not set filemon file descriptor!");
    }
    /* we don't need these once we exec */
    (void)fcntl(pbm->mon_fd, F_SETFD, FD_CLOEXEC);
}

/*
 * Read the build monitor output file and write records to the target's
 * metadata file.
 */
static int
filemon_read(FILE *mfp, int fd)
{
    char buf[BUFSIZ];
    int error;

    /* Check if we're not writing to a meta data file.*/
    if (mfp == NULL) {
	if (fd >= 0)
	    close(fd);			/* not interested */
	return 0;
    }
    /* rewind */
    if (lseek(fd, (off_t)0, SEEK_SET) < 0) {
	error = errno;
	warn("Could not rewind filemon");
	fprintf(mfp, "\n");
    } else {
	ssize_t n;

	error = 0;
	fprintf(mfp, "\n-- filemon acquired metadata --\n");

	while ((n = read(fd, buf, sizeof buf)) > 0) {
	    if ((ssize_t)fwrite(buf, 1, (size_t)n, mfp) < n)
		error = EIO;
	}
    }
    fflush(mfp);
    if (close(fd) < 0)
	error = errno;
    return error;
}
#endif

/*
 * when realpath() fails,
 * we use this, to clean up ./ and ../
 */
static void
eat_dots(char *buf, size_t bufsz, int dots)
{
    char *cp;
    char *cp2;
    const char *eat;
    size_t eatlen;

    switch (dots) {
    case 1:
	eat = "/./";
	eatlen = 2;
	break;
    case 2:
	eat = "/../";
	eatlen = 3;
	break;
    default:
	return;
    }

    do {
	cp = strstr(buf, eat);
	if (cp != NULL) {
	    cp2 = cp + eatlen;
	    if (dots == 2 && cp > buf) {
		do {
		    cp--;
		} while (cp > buf && *cp != '/');
	    }
	    if (*cp == '/') {
		strlcpy(cp, cp2, bufsz - (size_t)(cp - buf));
	    } else {
		return;			/* can't happen? */
	    }
	}
    } while (cp != NULL);
}

static char *
meta_name(char *mname, size_t mnamelen,
	  const char *dname,
	  const char *tname,
	  const char *cwd)
{
    char buf[MAXPATHLEN];
    char *rp;
    char *cp;
    char *tp;
    char *dtp;
    size_t ldname;

    /*
     * Weed out relative paths from the target file name.
     * We have to be careful though since if target is a
     * symlink, the result will be unstable.
     * So we use realpath() just to get the dirname, and leave the
     * basename as given to us.
     */
    if ((cp = strrchr(tname, '/')) != NULL) {
	if (cached_realpath(tname, buf) != NULL) {
	    if ((rp = strrchr(buf, '/')) != NULL) {
		rp++;
		cp++;
		if (strcmp(cp, rp) != 0)
		    strlcpy(rp, cp, sizeof buf - (size_t)(rp - buf));
	    }
	    tname = buf;
	} else {
	    /*
	     * We likely have a directory which is about to be made.
	     * We pretend realpath() succeeded, to have a chance
	     * of generating the same meta file name that we will
	     * next time through.
	     */
	    if (tname[0] == '/') {
		strlcpy(buf, tname, sizeof buf);
	    } else {
		snprintf(buf, sizeof buf, "%s/%s", cwd, tname);
	    }
	    eat_dots(buf, sizeof buf, 1);	/* ./ */
	    eat_dots(buf, sizeof buf, 2);	/* ../ */
	    tname = buf;
	}
    }
    /* on some systems dirname may modify its arg */
    tp = bmake_strdup(tname);
    dtp = dirname(tp);
    if (strcmp(dname, dtp) == 0)
	snprintf(mname, mnamelen, "%s.meta", tname);
    else {
	ldname = strlen(dname);
	if (strncmp(dname, dtp, ldname) == 0 && dtp[ldname] == '/')
	    snprintf(mname, mnamelen, "%s/%s.meta", dname, &tname[ldname+1]);
	else
	    snprintf(mname, mnamelen, "%s/%s.meta", dname, tname);

	/*
	 * Replace path separators in the file name after the
	 * current object directory path.
	 */
	cp = mname + strlen(dname) + 1;

	while (*cp != '\0') {
	    if (*cp == '/')
		*cp = '_';
	    cp++;
	}
    }
    free(tp);
    return mname;
}

/*
 * Return true if running ${.MAKE}
 * Bypassed if target is flagged .MAKE
 */
<<<<<<< HEAD
static Boolean
=======
static bool
>>>>>>> e2aa5677
is_submake(const char *cmd, GNode *gn)
{
    static const char *p_make = NULL;
    static size_t p_len;
    char *mp = NULL;
    char *cp;
    char *cp2;
<<<<<<< HEAD
    Boolean rc = FALSE;
=======
    bool rc = false;
>>>>>>> e2aa5677

    if (p_make == NULL) {
	p_make = Var_Value(gn, ".MAKE").str;
	p_len = strlen(p_make);
    }
    cp = strchr(cmd, '$');
    if (cp != NULL) {
	(void)Var_Subst(cmd, gn, VARE_WANTRES, &mp);
	/* TODO: handle errors */
	cmd = mp;
    }
    cp2 = strstr(cmd, p_make);
    if (cp2 != NULL) {
	switch (cp2[p_len]) {
	case '\0':
	case ' ':
	case '\t':
	case '\n':
<<<<<<< HEAD
	    rc = TRUE;
=======
	    rc = true;
>>>>>>> e2aa5677
	    break;
	}
	if (cp2 > cmd && rc) {
	    switch (cp2[-1]) {
	    case ' ':
	    case '\t':
	    case '\n':
		break;
	    default:
<<<<<<< HEAD
		rc = FALSE;		/* no match */
=======
		rc = false;		/* no match */
>>>>>>> e2aa5677
		break;
	    }
	}
    }
    free(mp);
    return rc;
}

<<<<<<< HEAD
static Boolean
=======
static bool
>>>>>>> e2aa5677
any_is_submake(GNode *gn)
{
    StringListNode *ln;

    for (ln = gn->commands.first; ln != NULL; ln = ln->next)
	if (is_submake(ln->datum, gn))
<<<<<<< HEAD
	    return TRUE;
    return FALSE;
=======
	    return true;
    return false;
>>>>>>> e2aa5677
}

static void
printCMD(const char *ucmd, FILE *fp, GNode *gn)
{
    FStr xcmd = FStr_InitRefer(ucmd);

    if (strchr(ucmd, '$') != NULL) {
    	char *expanded;
	(void)Var_Subst(ucmd, gn, VARE_WANTRES, &expanded);
	/* TODO: handle errors */
	xcmd = FStr_InitOwn(expanded);
    }

    fprintf(fp, "CMD %s\n", xcmd.str);
    FStr_Done(&xcmd);
}

static void
printCMDs(GNode *gn, FILE *fp)
{
    StringListNode *ln;

    for (ln = gn->commands.first; ln != NULL; ln = ln->next)
	printCMD(ln->datum, fp, gn);
}

/*
 * Certain node types never get a .meta file
 */
#define SKIP_META_TYPE(_type) do { \
    if ((gn->type & __CONCAT(OP_, _type))) { \
	if (verbose) { \
	    debug_printf("Skipping meta for %s: .%s\n", \
		    gn->name, __STRING(_type)); \
	} \
	return false; \
    } \
<<<<<<< HEAD
} while (/*CONSTCOND*/FALSE)
=======
} while (/*CONSTCOND*/false)
>>>>>>> e2aa5677


/*
 * Do we need/want a .meta file ?
 */
<<<<<<< HEAD
static Boolean
meta_needed(GNode *gn, const char *dname,
	    char *objdir_realpath, Boolean verbose)
=======
static bool
meta_needed(GNode *gn, const char *dname,
	    char *objdir_realpath, bool verbose)
>>>>>>> e2aa5677
{
    struct cached_stat cst;

    if (verbose)
	verbose = DEBUG(META);

    /* This may be a phony node which we don't want meta data for... */
    /* Skip .meta for .BEGIN, .END, .ERROR etc as well. */
    /* Or it may be explicitly flagged as .NOMETA */
    SKIP_META_TYPE(NOMETA);
    /* Unless it is explicitly flagged as .META */
    if (!(gn->type & OP_META)) {
	SKIP_META_TYPE(PHONY);
	SKIP_META_TYPE(SPECIAL);
	SKIP_META_TYPE(MAKE);
    }

    /* Check if there are no commands to execute. */
    if (Lst_IsEmpty(&gn->commands)) {
	if (verbose)
	    debug_printf("Skipping meta for %s: no commands\n", gn->name);
<<<<<<< HEAD
	return FALSE;
=======
	return false;
>>>>>>> e2aa5677
    }
    if ((gn->type & (OP_META|OP_SUBMAKE)) == OP_SUBMAKE) {
	/* OP_SUBMAKE is a bit too aggressive */
	if (any_is_submake(gn)) {
	    DEBUG1(META, "Skipping meta for %s: .SUBMAKE\n", gn->name);
<<<<<<< HEAD
	    return FALSE;
=======
	    return false;
>>>>>>> e2aa5677
	}
    }

    /* The object directory may not exist. Check it.. */
    if (cached_stat(dname, &cst) != 0) {
	if (verbose)
	    debug_printf("Skipping meta for %s: no .OBJDIR\n", gn->name);
<<<<<<< HEAD
	return FALSE;
=======
	return false;
>>>>>>> e2aa5677
    }

    /* make sure these are canonical */
    if (cached_realpath(dname, objdir_realpath) != NULL)
	dname = objdir_realpath;

    /* If we aren't in the object directory, don't create a meta file. */
    if (!metaCurdirOk && strcmp(curdir, dname) == 0) {
	if (verbose)
	    debug_printf("Skipping meta for %s: .OBJDIR == .CURDIR\n",
			 gn->name);
<<<<<<< HEAD
	return FALSE;
=======
	return false;
>>>>>>> e2aa5677
    }
    return true;
}


static FILE *
meta_create(BuildMon *pbm, GNode *gn)
{
    FILE *fp;
    char buf[MAXPATHLEN];
    char objdir_realpath[MAXPATHLEN];
    char **ptr;
    FStr dname;
    const char *tname;
    char *fname;
    const char *cp;

    fp = NULL;

    dname = Var_Value(gn, ".OBJDIR");
    tname = GNode_VarTarget(gn);

    /* if this succeeds objdir_realpath is realpath of dname */
<<<<<<< HEAD
    if (!meta_needed(gn, dname.str, objdir_realpath, TRUE))
=======
    if (!meta_needed(gn, dname.str, objdir_realpath, true))
>>>>>>> e2aa5677
	goto out;
    dname.str = objdir_realpath;

    if (metaVerbose) {
	char *mp;

	/* Describe the target we are building */
	(void)Var_Subst("${" MAKE_META_PREFIX "}", gn, VARE_WANTRES, &mp);
	/* TODO: handle errors */
	if (mp[0] != '\0')
	    fprintf(stdout, "%s\n", mp);
	free(mp);
    }
    /* Get the basename of the target */
    cp = str_basename(tname);

    fflush(stdout);

    if (!writeMeta)
	/* Don't create meta data. */
	goto out;

    fname = meta_name(pbm->meta_fname, sizeof pbm->meta_fname,
		      dname.str, tname, objdir_realpath);

#ifdef DEBUG_META_MODE
    DEBUG1(META, "meta_create: %s\n", fname);
#endif

    if ((fp = fopen(fname, "w")) == NULL)
	err(1, "Could not open meta file '%s'", fname);

    fprintf(fp, "# Meta data file %s\n", fname);
<<<<<<< HEAD

    printCMDs(gn, fp);

=======

    printCMDs(gn, fp);

>>>>>>> e2aa5677
    fprintf(fp, "CWD %s\n", getcwd(buf, sizeof buf));
    fprintf(fp, "TARGET %s\n", tname);
    cp = GNode_VarOodate(gn);
    if (cp != NULL && *cp != '\0') {
	fprintf(fp, "OODATE %s\n", cp);
    }
    if (metaEnv) {
	for (ptr = environ; *ptr != NULL; ptr++)
	    fprintf(fp, "ENV %s\n", *ptr);
    }

    fprintf(fp, "-- command output --\n");
    fflush(fp);

    Global_Append(".MAKE.META.FILES", fname);
    Global_Append(".MAKE.META.CREATED", fname);

    gn->type |= OP_META;		/* in case anyone wants to know */
    if (metaSilent) {
	    gn->type |= OP_SILENT;
    }
 out:
    FStr_Done(&dname);

    return fp;
}

static bool
boolValue(char *s)
{
    switch(*s) {
    case '0':
    case 'N':
    case 'n':
    case 'F':
    case 'f':
	return false;
    }
    return true;
}

/*
 * Initialization we need before reading makefiles.
 */
void
meta_init(void)
{
#ifdef USE_FILEMON
	/* this allows makefiles to test if we have filemon support */
	Global_Set(".MAKE.PATH_FILEMON", filemon_path());
#endif
}


#define get_mode_bf(bf, token) \
    if ((cp = strstr(make_mode, token)) != NULL) \
	bf = boolValue(cp + sizeof (token) - 1)

/*
 * Initialization we need after reading makefiles.
 */
void
meta_mode_init(const char *make_mode)
{
<<<<<<< HEAD
    static Boolean once = FALSE;
    char *cp;
    FStr value;

    useMeta = TRUE;
    useFilemon = TRUE;
    writeMeta = TRUE;

    if (make_mode != NULL) {
	if (strstr(make_mode, "env") != NULL)
	    metaEnv = TRUE;
	if (strstr(make_mode, "verb") != NULL)
	    metaVerbose = TRUE;
	if (strstr(make_mode, "read") != NULL)
	    writeMeta = FALSE;
	if (strstr(make_mode, "nofilemon") != NULL)
	    useFilemon = FALSE;
	if (strstr(make_mode, "ignore-cmd") != NULL)
	    metaIgnoreCMDs = TRUE;
=======
    static bool once = false;
    char *cp;
    FStr value;

    useMeta = true;
    useFilemon = true;
    writeMeta = true;

    if (make_mode != NULL) {
	if (strstr(make_mode, "env") != NULL)
	    metaEnv = true;
	if (strstr(make_mode, "verb") != NULL)
	    metaVerbose = true;
	if (strstr(make_mode, "read") != NULL)
	    writeMeta = false;
	if (strstr(make_mode, "nofilemon") != NULL)
	    useFilemon = false;
	if (strstr(make_mode, "ignore-cmd") != NULL)
	    metaIgnoreCMDs = true;
>>>>>>> e2aa5677
	if (useFilemon)
	    get_mode_bf(filemonMissing, "missing-filemon=");
	get_mode_bf(metaCurdirOk, "curdirok=");
	get_mode_bf(metaMissing, "missing-meta=");
	get_mode_bf(metaSilent, "silent=");
    }
    if (metaVerbose && !Var_Exists(SCOPE_GLOBAL, MAKE_META_PREFIX)) {
	/*
	 * The default value for MAKE_META_PREFIX
	 * prints the absolute path of the target.
	 * This works be cause :H will generate '.' if there is no /
	 * and :tA will resolve that to cwd.
	 */
	Global_Set(MAKE_META_PREFIX,
	    "Building ${.TARGET:H:tA}/${.TARGET:T}");
    }
    if (once)
	return;
<<<<<<< HEAD
    once = TRUE;
=======
    once = true;
>>>>>>> e2aa5677
    memset(&Mybm, 0, sizeof Mybm);
    /*
     * We consider ourselves master of all within ${.MAKE.META.BAILIWICK}
     */
    (void)Var_Subst("${.MAKE.META.BAILIWICK:O:u:tA}",
		    SCOPE_GLOBAL, VARE_WANTRES, &metaBailiwickStr);
    /* TODO: handle errors */
    str2Lst_Append(&metaBailiwick, metaBailiwickStr);
    /*
     * We ignore any paths that start with ${.MAKE.META.IGNORE_PATHS}
     */
    Global_Append(MAKE_META_IGNORE_PATHS,
	       "/dev /etc /proc /tmp /var/run /var/tmp ${TMPDIR}");
    (void)Var_Subst("${" MAKE_META_IGNORE_PATHS ":O:u:tA}",
		    SCOPE_GLOBAL, VARE_WANTRES, &metaIgnorePathsStr);
    /* TODO: handle errors */
    str2Lst_Append(&metaIgnorePaths, metaIgnorePathsStr);

    /*
     * We ignore any paths that match ${.MAKE.META.IGNORE_PATTERNS}
     */
    value = Var_Value(SCOPE_GLOBAL, MAKE_META_IGNORE_PATTERNS);
    if (value.str != NULL) {
<<<<<<< HEAD
	metaIgnorePatterns = TRUE;
=======
	metaIgnorePatterns = true;
>>>>>>> e2aa5677
	FStr_Done(&value);
    }
    value = Var_Value(SCOPE_GLOBAL, MAKE_META_IGNORE_FILTER);
    if (value.str != NULL) {
<<<<<<< HEAD
	metaIgnoreFilter = TRUE;
=======
	metaIgnoreFilter = true;
>>>>>>> e2aa5677
	FStr_Done(&value);
    }
}

/*
 * In each case below we allow for job==NULL
 */
void
meta_job_start(Job *job, GNode *gn)
{
    BuildMon *pbm;

    if (job != NULL) {
	pbm = &job->bm;
    } else {
	pbm = &Mybm;
    }
    pbm->mfp = meta_create(pbm, gn);
#ifdef USE_FILEMON_ONCE
    /* compat mode we open the filemon dev once per command */
    if (job == NULL)
	return;
#endif
#ifdef USE_FILEMON
    if (pbm->mfp != NULL && useFilemon) {
	meta_open_filemon(pbm);
    } else {
	pbm->mon_fd = -1;
	pbm->filemon = NULL;
    }
#endif
}

/*
 * The child calls this before doing anything.
 * It does not disturb our state.
 */
void
meta_job_child(Job *job)
{
#ifdef USE_FILEMON
    BuildMon *pbm;

    if (job != NULL) {
	pbm = &job->bm;
    } else {
	pbm = &Mybm;
    }
    if (pbm->mfp != NULL) {
	close(fileno(pbm->mfp));
	if (useFilemon && pbm->filemon != NULL) {
	    pid_t pid;

	    pid = getpid();
	    if (filemon_setpid_child(pbm->filemon, pid) == -1) {
		err(1, "Could not set filemon pid!");
	    }
	}
    }
#endif
}

void
meta_job_parent(Job *job, pid_t pid)
{
#if defined(USE_FILEMON) && !defined(USE_FILEMON_DEV)
    BuildMon *pbm;

    if (job != NULL) {
	pbm = &job->bm;
    } else {
	pbm = &Mybm;
    }
    if (useFilemon && pbm->filemon != NULL) {
	filemon_setpid_parent(pbm->filemon, pid);
    }
#endif
}

int
meta_job_fd(Job *job)
{
#if defined(USE_FILEMON) && !defined(USE_FILEMON_DEV)
    BuildMon *pbm;

    if (job != NULL) {
	pbm = &job->bm;
    } else {
	pbm = &Mybm;
    }
    if (useFilemon && pbm->filemon != NULL) {
	return filemon_readfd(pbm->filemon);
    }
#endif
    return -1;
}

int
meta_job_event(Job *job)
{
#if defined(USE_FILEMON) && !defined(USE_FILEMON_DEV)
    BuildMon *pbm;

    if (job != NULL) {
	pbm = &job->bm;
    } else {
	pbm = &Mybm;
    }
    if (useFilemon && pbm->filemon != NULL) {
	return filemon_process(pbm->filemon);
    }
#endif
    return 0;
}

void
<<<<<<< HEAD
meta_job_error(Job *job, GNode *gn, Boolean ignerr, int status)
=======
meta_job_error(Job *job, GNode *gn, bool ignerr, int status)
>>>>>>> e2aa5677
{
    char cwd[MAXPATHLEN];
    BuildMon *pbm;

    if (job != NULL) {
	pbm = &job->bm;
	if (gn == NULL)
	    gn = job->node;
    } else {
	pbm = &Mybm;
    }
    if (pbm->mfp != NULL) {
	fprintf(pbm->mfp, "\n*** Error code %d%s\n",
		status, ignerr ? "(ignored)" : "");
    }
    if (gn != NULL)
	Global_Set(".ERROR_TARGET", GNode_Path(gn));
    getcwd(cwd, sizeof cwd);
    Global_Set(".ERROR_CWD", cwd);
    if (pbm->meta_fname[0] != '\0') {
	Global_Set(".ERROR_META_FILE", pbm->meta_fname);
    }
    meta_job_finish(job);
}

void
meta_job_output(Job *job, char *cp, const char *nl)
{
    BuildMon *pbm;

    if (job != NULL) {
	pbm = &job->bm;
    } else {
	pbm = &Mybm;
    }
    if (pbm->mfp != NULL) {
	if (metaVerbose) {
	    static char *meta_prefix = NULL;
	    static size_t meta_prefix_len;

	    if (meta_prefix == NULL) {
		char *cp2;

		(void)Var_Subst("${" MAKE_META_PREFIX "}",
				SCOPE_GLOBAL, VARE_WANTRES, &meta_prefix);
		/* TODO: handle errors */
		if ((cp2 = strchr(meta_prefix, '$')) != NULL)
		    meta_prefix_len = (size_t)(cp2 - meta_prefix);
		else
		    meta_prefix_len = strlen(meta_prefix);
	    }
	    if (strncmp(cp, meta_prefix, meta_prefix_len) == 0) {
		cp = strchr(cp + 1, '\n');
		if (cp == NULL)
		    return;
		cp++;
	    }
	}
	fprintf(pbm->mfp, "%s%s", cp, nl);
    }
}

int
meta_cmd_finish(void *pbmp)
{
    int error = 0;
    BuildMon *pbm = pbmp;
#ifdef USE_FILEMON
    int x;
#endif

    if (pbm == NULL)
	pbm = &Mybm;

#ifdef USE_FILEMON
    if (pbm->filemon != NULL) {
	while (filemon_process(pbm->filemon) > 0)
	    continue;
	if (filemon_close(pbm->filemon) == -1)
	    error = errno;
	x = filemon_read(pbm->mfp, pbm->mon_fd);
	if (error == 0 && x != 0)
	    error = x;
	pbm->mon_fd = -1;
	pbm->filemon = NULL;
	return error;
    }
#endif

    fprintf(pbm->mfp, "\n");	/* ensure end with newline */
    return error;
}

int
meta_job_finish(Job *job)
{
    BuildMon *pbm;
    int error = 0;
    int x;

    if (job != NULL) {
	pbm = &job->bm;
    } else {
	pbm = &Mybm;
    }
    if (pbm->mfp != NULL) {
	error = meta_cmd_finish(pbm);
	x = fclose(pbm->mfp);
	if (error == 0 && x != 0)
	    error = errno;
	pbm->mfp = NULL;
	pbm->meta_fname[0] = '\0';
    }
    return error;
}

void
meta_finish(void)
{
    Lst_Done(&metaBailiwick);
    free(metaBailiwickStr);
    Lst_Done(&metaIgnorePaths);
    free(metaIgnorePathsStr);
}

/*
 * Fetch a full line from fp - growing bufp if needed
 * Return length in bufp.
 */
static int
fgetLine(char **bufp, size_t *szp, int o, FILE *fp)
{
    char *buf = *bufp;
    size_t bufsz = *szp;
    struct stat fs;
    int x;

    if (fgets(&buf[o], (int)bufsz - o, fp) != NULL) {
    check_newline:
	x = o + (int)strlen(&buf[o]);
	if (buf[x - 1] == '\n')
	    return x;
	/*
	 * We need to grow the buffer.
	 * The meta file can give us a clue.
	 */
	if (fstat(fileno(fp), &fs) == 0) {
	    size_t newsz;
	    char *p;

	    newsz = ROUNDUP(((size_t)fs.st_size / 2), BUFSIZ);
	    if (newsz <= bufsz)
		newsz = ROUNDUP((size_t)fs.st_size, BUFSIZ);
	    if (newsz <= bufsz)
		return x;		/* truncated */
	    DEBUG2(META, "growing buffer %u -> %u\n",
		   (unsigned)bufsz, (unsigned)newsz);
	    p = bmake_realloc(buf, newsz);
	    *bufp = buf = p;
	    *szp = bufsz = newsz;
	    /* fetch the rest */
	    if (fgets(&buf[x], (int)bufsz - x, fp) == NULL)
		return x;		/* truncated! */
	    goto check_newline;
	}
    }
    return 0;
}

<<<<<<< HEAD
static Boolean
=======
static bool
>>>>>>> e2aa5677
prefix_match(const char *prefix, const char *path)
{
    size_t n = strlen(prefix);

    return strncmp(path, prefix, n) == 0;
}

<<<<<<< HEAD
static Boolean
=======
static bool
>>>>>>> e2aa5677
has_any_prefix(const char *path, StringList *prefixes)
{
    StringListNode *ln;

    for (ln = prefixes->first; ln != NULL; ln = ln->next)
	if (prefix_match(ln->datum, path))
<<<<<<< HEAD
	    return TRUE;
    return FALSE;
}

/* See if the path equals prefix or starts with "prefix/". */
static Boolean
=======
	    return true;
    return false;
}

/* See if the path equals prefix or starts with "prefix/". */
static bool
>>>>>>> e2aa5677
path_starts_with(const char *path, const char *prefix)
{
    size_t n = strlen(prefix);

    if (strncmp(path, prefix, n) != 0)
<<<<<<< HEAD
	return FALSE;
    return path[n] == '\0' || path[n] == '/';
}

static Boolean
=======
	return false;
    return path[n] == '\0' || path[n] == '/';
}

static bool
>>>>>>> e2aa5677
meta_ignore(GNode *gn, const char *p)
{
    char fname[MAXPATHLEN];

    if (p == NULL)
	return true;

    if (*p == '/') {
	cached_realpath(p, fname); /* clean it up */
	if (has_any_prefix(fname, &metaIgnorePaths)) {
#ifdef DEBUG_META_MODE
	    DEBUG1(META, "meta_oodate: ignoring path: %s\n", p);
#endif
	    return true;
	}
    }

    if (metaIgnorePatterns) {
	const char *expr;
	char *pm;

	/*
	 * XXX: This variable is set on a target GNode but is not one of
	 * the usual local variables.  It should be deleted afterwards.
	 * Ideally it would not be created in the first place, just like
	 * in a .for loop.
	 */
	Var_Set(gn, ".p.", p);
	expr = "${" MAKE_META_IGNORE_PATTERNS ":@m@${.p.:M$m}@}";
	(void)Var_Subst(expr, gn, VARE_WANTRES, &pm);
	/* TODO: handle errors */
	if (pm[0] != '\0') {
#ifdef DEBUG_META_MODE
	    DEBUG1(META, "meta_oodate: ignoring pattern: %s\n", p);
#endif
	    free(pm);
	    return true;
	}
	free(pm);
    }

    if (metaIgnoreFilter) {
	char *fm;

	/* skip if filter result is empty */
	snprintf(fname, sizeof fname,
		 "${%s:L:${%s:ts:}}",
		 p, MAKE_META_IGNORE_FILTER);
	(void)Var_Subst(fname, gn, VARE_WANTRES, &fm);
	/* TODO: handle errors */
	if (*fm == '\0') {
#ifdef DEBUG_META_MODE
	    DEBUG1(META, "meta_oodate: ignoring filtered: %s\n", p);
#endif
	    free(fm);
	    return true;
	}
	free(fm);
    }
    return false;
}

/*
 * When running with 'meta' functionality, a target can be out-of-date
 * if any of the references in its meta data file is more recent.
 * We have to track the latestdir on a per-process basis.
 */
#define LCWD_VNAME_FMT ".meta.%d.lcwd"
#define LDIR_VNAME_FMT ".meta.%d.ldir"

/*
 * It is possible that a .meta file is corrupted,
 * if we detect this we want to reproduce it.
 * Setting oodate true will have that effect.
 */
#define CHECK_VALID_META(p) if (!(p != NULL && *p != '\0')) { \
    warnx("%s: %d: malformed", fname, lineno); \
    oodate = true; \
    continue; \
    }

#define DEQUOTE(p) if (*p == '\'') {	\
    char *ep; \
    p++; \
    if ((ep = strchr(p, '\'')) != NULL) \
	*ep = '\0'; \
    }

static void
append_if_new(StringList *list, const char *str)
{
    StringListNode *ln;

    for (ln = list->first; ln != NULL; ln = ln->next)
	if (strcmp(ln->datum, str) == 0)
	    return;
    Lst_Append(list, bmake_strdup(str));
}

<<<<<<< HEAD
Boolean
meta_oodate(GNode *gn, Boolean oodate)
=======
bool
meta_oodate(GNode *gn, bool oodate)
>>>>>>> e2aa5677
{
    static char *tmpdir = NULL;
    static char cwd[MAXPATHLEN];
    char lcwd_vname[64];
    char ldir_vname[64];
    char lcwd[MAXPATHLEN];
    char latestdir[MAXPATHLEN];
    char fname[MAXPATHLEN];
    char fname1[MAXPATHLEN];
    char fname2[MAXPATHLEN];
    char fname3[MAXPATHLEN];
    FStr dname;
    const char *tname;
    char *p;
    char *link_src;
    char *move_target;
    static size_t cwdlen = 0;
    static size_t tmplen = 0;
    FILE *fp;
<<<<<<< HEAD
    Boolean needOODATE = FALSE;
    StringList missingFiles;
    Boolean have_filemon = FALSE;
=======
    bool needOODATE = false;
    StringList missingFiles;
    bool have_filemon = false;
>>>>>>> e2aa5677

    if (oodate)
	return oodate;		/* we're done */

    dname = Var_Value(gn, ".OBJDIR");
    tname = GNode_VarTarget(gn);

    /* if this succeeds fname3 is realpath of dname */
<<<<<<< HEAD
    if (!meta_needed(gn, dname.str, fname3, FALSE))
=======
    if (!meta_needed(gn, dname.str, fname3, false))
>>>>>>> e2aa5677
	goto oodate_out;
    dname.str = fname3;

    Lst_Init(&missingFiles);

    /*
     * We need to check if the target is out-of-date. This includes
     * checking if the expanded command has changed. This in turn
     * requires that all variables are set in the same way that they
     * would be if the target needs to be re-built.
     */
    GNode_SetLocalVars(gn);

    meta_name(fname, sizeof fname, dname.str, tname, dname.str);

#ifdef DEBUG_META_MODE
    DEBUG1(META, "meta_oodate: %s\n", fname);
#endif

    if ((fp = fopen(fname, "r")) != NULL) {
	static char *buf = NULL;
	static size_t bufsz;
	int lineno = 0;
	int lastpid = 0;
	int pid;
	int x;
	StringListNode *cmdNode;
	struct cached_stat cst;

	if (buf == NULL) {
	    bufsz = 8 * BUFSIZ;
	    buf = bmake_malloc(bufsz);
	}

	if (cwdlen == 0) {
	    if (getcwd(cwd, sizeof cwd) == NULL)
		err(1, "Could not get current working directory");
	    cwdlen = strlen(cwd);
	}
	strlcpy(lcwd, cwd, sizeof lcwd);
	strlcpy(latestdir, cwd, sizeof latestdir);

	if (tmpdir == NULL) {
	    tmpdir = getTmpdir();
	    tmplen = strlen(tmpdir);
	}

	/* we want to track all the .meta we read */
	Global_Append(".MAKE.META.FILES", fname);

	cmdNode = gn->commands.first;
	while (!oodate && (x = fgetLine(&buf, &bufsz, 0, fp)) > 0) {
	    lineno++;
	    if (buf[x - 1] == '\n')
		buf[x - 1] = '\0';
	    else {
		warnx("%s: %d: line truncated at %u", fname, lineno, x);
		oodate = true;
		break;
	    }
	    link_src = NULL;
	    move_target = NULL;
	    /* Find the start of the build monitor section. */
	    if (!have_filemon) {
		if (strncmp(buf, "-- filemon", 10) == 0) {
		    have_filemon = true;
		    continue;
		}
		if (strncmp(buf, "# buildmon", 10) == 0) {
		    have_filemon = true;
		    continue;
		}
	    }

	    /* Delimit the record type. */
	    p = buf;
#ifdef DEBUG_META_MODE
	    DEBUG3(META, "%s: %d: %s\n", fname, lineno, buf);
#endif
	    strsep(&p, " ");
	    if (have_filemon) {
		/*
		 * We are in the 'filemon' output section.
		 * Each record from filemon follows the general form:
		 *
		 * <key> <pid> <data>
		 *
		 * Where:
		 * <key> is a single letter, denoting the syscall.
		 * <pid> is the process that made the syscall.
		 * <data> is the arguments (of interest).
		 */
		switch(buf[0]) {
		case '#':		/* comment */
		case 'V':		/* version */
		    break;
		default:
		    /*
		     * We need to track pathnames per-process.
		     *
		     * Each process run by make starts off in the 'CWD'
		     * recorded in the .meta file, if it chdirs ('C')
		     * elsewhere we need to track that - but only for
		     * that process.  If it forks ('F'), we initialize
		     * the child to have the same cwd as its parent.
		     *
		     * We also need to track the 'latestdir' of
		     * interest.  This is usually the same as cwd, but
		     * not if a process is reading directories.
		     *
		     * Each time we spot a different process ('pid')
		     * we save the current value of 'latestdir' in a
		     * variable qualified by 'lastpid', and
		     * re-initialize 'latestdir' to any pre-saved
		     * value for the current 'pid' and 'CWD' if none.
		     */
		    CHECK_VALID_META(p);
		    pid = atoi(p);
		    if (pid > 0 && pid != lastpid) {
			FStr ldir;

			if (lastpid > 0) {
			    /* We need to remember these. */
			    Global_SetExpand(lcwd_vname, lcwd);
			    Global_SetExpand(ldir_vname, latestdir);
			}
			snprintf(lcwd_vname, sizeof lcwd_vname, LCWD_VNAME_FMT, pid);
			snprintf(ldir_vname, sizeof ldir_vname, LDIR_VNAME_FMT, pid);
			lastpid = pid;
			ldir = Var_Value(SCOPE_GLOBAL, ldir_vname);
			if (ldir.str != NULL) {
			    strlcpy(latestdir, ldir.str, sizeof latestdir);
			    FStr_Done(&ldir);
			}
			ldir = Var_Value(SCOPE_GLOBAL, lcwd_vname);
			if (ldir.str != NULL) {
			    strlcpy(lcwd, ldir.str, sizeof lcwd);
			    FStr_Done(&ldir);
			}
		    }
		    /* Skip past the pid. */
		    if (strsep(&p, " ") == NULL)
			continue;
#ifdef DEBUG_META_MODE
		    if (DEBUG(META))
			debug_printf("%s: %d: %d: %c: cwd=%s lcwd=%s ldir=%s\n",
				     fname, lineno,
				     pid, buf[0], cwd, lcwd, latestdir);
#endif
		    break;
		}

		CHECK_VALID_META(p);

		/* Process according to record type. */
		switch (buf[0]) {
		case 'X':		/* eXit */
		    Var_DeleteExpand(SCOPE_GLOBAL, lcwd_vname);
		    Var_DeleteExpand(SCOPE_GLOBAL, ldir_vname);
		    lastpid = 0;	/* no need to save ldir_vname */
		    break;

		case 'F':		/* [v]Fork */
		    {
			char cldir[64];
			int child;

			child = atoi(p);
			if (child > 0) {
			    snprintf(cldir, sizeof cldir, LCWD_VNAME_FMT, child);
			    Global_SetExpand(cldir, lcwd);
			    snprintf(cldir, sizeof cldir, LDIR_VNAME_FMT, child);
			    Global_SetExpand(cldir, latestdir);
#ifdef DEBUG_META_MODE
			    if (DEBUG(META))
				debug_printf(
					"%s: %d: %d: cwd=%s lcwd=%s ldir=%s\n",
					fname, lineno,
					child, cwd, lcwd, latestdir);
#endif
			}
		    }
		    break;

		case 'C':		/* Chdir */
		    /* Update lcwd and latest directory. */
		    strlcpy(latestdir, p, sizeof latestdir);
		    strlcpy(lcwd, p, sizeof lcwd);
		    Global_SetExpand(lcwd_vname, lcwd);
		    Global_SetExpand(ldir_vname, lcwd);
#ifdef DEBUG_META_MODE
		    DEBUG4(META, "%s: %d: cwd=%s ldir=%s\n",
			   fname, lineno, cwd, lcwd);
#endif
		    break;

		case 'M':		/* renaMe */
		    /*
		     * For 'M'oves we want to check
		     * the src as for 'R'ead
		     * and the target as for 'W'rite.
		     */
		    {
			char *cp = p;	/* save this for a second */
			/* now get target */
			if (strsep(&p, " ") == NULL)
			    continue;
			CHECK_VALID_META(p);
			move_target = p;
			p = cp;
		    }
		    /* 'L' and 'M' put single quotes around the args */
		    DEQUOTE(p);
		    DEQUOTE(move_target);
		    /* FALLTHROUGH */
		case 'D':		/* unlink */
		    if (*p == '/') {
			/* remove any missingFiles entries that match p */
			StringListNode *ln = missingFiles.first;
			while (ln != NULL) {
			    StringListNode *next = ln->next;
			    if (path_starts_with(ln->datum, p)) {
				free(ln->datum);
				Lst_Remove(&missingFiles, ln);
			    }
			    ln = next;
			}
		    }
		    if (buf[0] == 'M') {
			/* the target of the mv is a file 'W'ritten */
#ifdef DEBUG_META_MODE
			DEBUG2(META, "meta_oodate: M %s -> %s\n",
			       p, move_target);
#endif
			p = move_target;
			goto check_write;
		    }
		    break;
		case 'L':		/* Link */
		    /*
		     * For 'L'inks check
		     * the src as for 'R'ead
		     * and the target as for 'W'rite.
		     */
		    link_src = p;
		    /* now get target */
		    if (strsep(&p, " ") == NULL)
			continue;
		    CHECK_VALID_META(p);
		    /* 'L' and 'M' put single quotes around the args */
		    DEQUOTE(p);
		    DEQUOTE(link_src);
#ifdef DEBUG_META_MODE
		    DEBUG2(META, "meta_oodate: L %s -> %s\n", link_src, p);
#endif
		    /* FALLTHROUGH */
		case 'W':		/* Write */
		check_write:
		    /*
		     * If a file we generated within our bailiwick
		     * but outside of .OBJDIR is missing,
		     * we need to do it again.
		     */
		    /* ignore non-absolute paths */
		    if (*p != '/')
			break;

		    if (Lst_IsEmpty(&metaBailiwick))
			break;

		    /* ignore cwd - normal dependencies handle those */
		    if (strncmp(p, cwd, cwdlen) == 0)
			break;

		    if (!has_any_prefix(p, &metaBailiwick))
			break;

		    /* tmpdir might be within */
		    if (tmplen > 0 && strncmp(p, tmpdir, tmplen) == 0)
			break;

		    /* ignore anything containing the string "tmp" */
		    /* XXX: The arguments to strstr must be swapped. */
		    if (strstr("tmp", p) != NULL)
			break;

		    if ((link_src != NULL && cached_lstat(p, &cst) < 0) ||
			(link_src == NULL && cached_stat(p, &cst) < 0)) {
			if (!meta_ignore(gn, p))
			    append_if_new(&missingFiles, p);
		    }
		    break;
		check_link_src:
		    p = link_src;
		    link_src = NULL;
#ifdef DEBUG_META_MODE
		    DEBUG1(META, "meta_oodate: L src %s\n", p);
#endif
		    /* FALLTHROUGH */
		case 'R':		/* Read */
		case 'E':		/* Exec */
		    /*
		     * Check for runtime files that can't
		     * be part of the dependencies because
		     * they are _expected_ to change.
		     */
		    if (meta_ignore(gn, p))
			break;

		    /*
		     * The rest of the record is the file name.
		     * Check if it's not an absolute path.
		     */
		    {
			char *sdirs[4];
			char **sdp;
			int sdx = 0;
<<<<<<< HEAD
			Boolean found = FALSE;
=======
			bool found = false;
>>>>>>> e2aa5677

			if (*p == '/') {
			    sdirs[sdx++] = p; /* done */
			} else {
			    if (strcmp(".", p) == 0)
				continue; /* no point */

			    /* Check vs latestdir */
			    snprintf(fname1, sizeof fname1, "%s/%s", latestdir, p);
			    sdirs[sdx++] = fname1;

			    if (strcmp(latestdir, lcwd) != 0) {
				/* Check vs lcwd */
				snprintf(fname2, sizeof fname2, "%s/%s", lcwd, p);
				sdirs[sdx++] = fname2;
			    }
			    if (strcmp(lcwd, cwd) != 0) {
				/* Check vs cwd */
				snprintf(fname3, sizeof fname3, "%s/%s", cwd, p);
				sdirs[sdx++] = fname3;
			    }
			}
			sdirs[sdx++] = NULL;

			for (sdp = sdirs; *sdp != NULL && !found; sdp++) {
#ifdef DEBUG_META_MODE
			    DEBUG3(META, "%s: %d: looking for: %s\n",
				   fname, lineno, *sdp);
#endif
			    if (cached_stat(*sdp, &cst) == 0) {
<<<<<<< HEAD
				found = TRUE;
=======
				found = true;
>>>>>>> e2aa5677
				p = *sdp;
			    }
			}
			if (found) {
#ifdef DEBUG_META_MODE
			    DEBUG3(META, "%s: %d: found: %s\n",
				   fname, lineno, p);
#endif
			    if (!S_ISDIR(cst.cst_mode) &&
				cst.cst_mtime > gn->mtime) {
				DEBUG3(META, "%s: %d: file '%s' is newer than the target...\n",
				       fname, lineno, p);
<<<<<<< HEAD
				oodate = TRUE;
=======
				oodate = true;
>>>>>>> e2aa5677
			    } else if (S_ISDIR(cst.cst_mode)) {
				/* Update the latest directory. */
				cached_realpath(p, latestdir);
			    }
			} else if (errno == ENOENT && *p == '/' &&
				   strncmp(p, cwd, cwdlen) != 0) {
			    /*
			     * A referenced file outside of CWD is missing.
			     * We cannot catch every eventuality here...
			     */
			    append_if_new(&missingFiles, p);
			}
		    }
		    if (buf[0] == 'E') {
			/* previous latestdir is no longer relevant */
			strlcpy(latestdir, lcwd, sizeof latestdir);
		    }
		    break;
		default:
		    break;
		}
		if (!oodate && buf[0] == 'L' && link_src != NULL)
		    goto check_link_src;
	    } else if (strcmp(buf, "CMD") == 0) {
		/*
		 * Compare the current command with the one in the
		 * meta data file.
		 */
		if (cmdNode == NULL) {
		    DEBUG2(META, "%s: %d: there were more build commands in the meta data file than there are now...\n",
			   fname, lineno);
<<<<<<< HEAD
		    oodate = TRUE;
		} else {
		    const char *cp;
		    char *cmd = cmdNode->datum;
		    Boolean hasOODATE = FALSE;

		    if (strstr(cmd, "$?") != NULL)
			hasOODATE = TRUE;
=======
		    oodate = true;
		} else {
		    const char *cp;
		    char *cmd = cmdNode->datum;
		    bool hasOODATE = false;

		    if (strstr(cmd, "$?") != NULL)
			hasOODATE = true;
>>>>>>> e2aa5677
		    else if ((cp = strstr(cmd, ".OODATE")) != NULL) {
			/* check for $[{(].OODATE[:)}] */
			if (cp > cmd + 2 && cp[-2] == '$')
			    hasOODATE = true;
		    }
		    if (hasOODATE) {
<<<<<<< HEAD
			needOODATE = TRUE;
=======
			needOODATE = true;
>>>>>>> e2aa5677
			DEBUG2(META, "%s: %d: cannot compare command using .OODATE\n",
			       fname, lineno);
		    }
		    (void)Var_Subst(cmd, gn, VARE_UNDEFERR, &cmd);
		    /* TODO: handle errors */

		    if ((cp = strchr(cmd, '\n')) != NULL) {
			int n;

			/*
			 * This command contains newlines, we need to
			 * fetch more from the .meta file before we
			 * attempt a comparison.
			 */
			/* first put the newline back at buf[x - 1] */
			buf[x - 1] = '\n';
			do {
			    /* now fetch the next line */
			    if ((n = fgetLine(&buf, &bufsz, x, fp)) <= 0)
				break;
			    x = n;
			    lineno++;
			    if (buf[x - 1] != '\n') {
				warnx("%s: %d: line truncated at %u", fname, lineno, x);
				break;
			    }
			    cp = strchr(cp + 1, '\n');
			} while (cp != NULL);
			if (buf[x - 1] == '\n')
			    buf[x - 1] = '\0';
		    }
		    if (p != NULL &&
			!hasOODATE &&
			!(gn->type & OP_NOMETA_CMP) &&
			(strcmp(p, cmd) != 0)) {
			DEBUG4(META, "%s: %d: a build command has changed\n%s\nvs\n%s\n",
			       fname, lineno, p, cmd);
			if (!metaIgnoreCMDs)
			    oodate = true;
		    }
		    free(cmd);
		    cmdNode = cmdNode->next;
		}
	    } else if (strcmp(buf, "CWD") == 0) {
		/*
		 * Check if there are extra commands now
		 * that weren't in the meta data file.
		 */
		if (!oodate && cmdNode != NULL) {
		    DEBUG2(META, "%s: %d: there are extra build commands now that weren't in the meta data file\n",
			   fname, lineno);
<<<<<<< HEAD
		    oodate = TRUE;
=======
		    oodate = true;
>>>>>>> e2aa5677
		}
		CHECK_VALID_META(p);
		if (strcmp(p, cwd) != 0) {
		    DEBUG4(META, "%s: %d: the current working directory has changed from '%s' to '%s'\n",
			   fname, lineno, p, curdir);
<<<<<<< HEAD
		    oodate = TRUE;
=======
		    oodate = true;
>>>>>>> e2aa5677
		}
	    }
	}

	fclose(fp);
	if (!Lst_IsEmpty(&missingFiles)) {
	    DEBUG2(META, "%s: missing files: %s...\n",
		   fname, (char *)missingFiles.first->datum);
<<<<<<< HEAD
	    oodate = TRUE;
	}
	if (!oodate && !have_filemon && filemonMissing) {
	    DEBUG1(META, "%s: missing filemon data\n", fname);
	    oodate = TRUE;
=======
	    oodate = true;
	}
	if (!oodate && !have_filemon && filemonMissing) {
	    DEBUG1(META, "%s: missing filemon data\n", fname);
	    oodate = true;
>>>>>>> e2aa5677
	}
    } else {
	if (writeMeta && (metaMissing || (gn->type & OP_META))) {
	    const char *cp = NULL;

	    /* if target is in .CURDIR we do not need a meta file */
	    if (gn->path != NULL && (cp = strrchr(gn->path, '/')) != NULL &&
		(cp > gn->path)) {
		if (strncmp(curdir, gn->path, (size_t)(cp - gn->path)) != 0) {
		    cp = NULL;		/* not in .CURDIR */
		}
	    }
	    if (cp == NULL) {
		DEBUG1(META, "%s: required but missing\n", fname);
<<<<<<< HEAD
		oodate = TRUE;
		needOODATE = TRUE;	/* assume the worst */
=======
		oodate = true;
		needOODATE = true;	/* assume the worst */
>>>>>>> e2aa5677
	    }
	}
    }

    Lst_DoneCall(&missingFiles, free);

    if (oodate && needOODATE) {
	/*
	 * Target uses .OODATE which is empty; or we wouldn't be here.
	 * We have decided it is oodate, so .OODATE needs to be set.
	 * All we can sanely do is set it to .ALLSRC.
	 */
	Var_Delete(gn, OODATE);
	Var_Set(gn, OODATE, GNode_VarAllsrc(gn));
    }

 oodate_out:
    FStr_Done(&dname);
    return oodate;
}

/* support for compat mode */

static int childPipe[2];

void
meta_compat_start(void)
{
#ifdef USE_FILEMON_ONCE
    /*
     * We need to re-open filemon for each cmd.
     */
    BuildMon *pbm = &Mybm;

    if (pbm->mfp != NULL && useFilemon) {
	meta_open_filemon(pbm);
    } else {
	pbm->mon_fd = -1;
	pbm->filemon = NULL;
    }
#endif
    if (pipe(childPipe) < 0)
	Punt("Cannot create pipe: %s", strerror(errno));
    /* Set close-on-exec flag for both */
    (void)fcntl(childPipe[0], F_SETFD, FD_CLOEXEC);
    (void)fcntl(childPipe[1], F_SETFD, FD_CLOEXEC);
}

void
meta_compat_child(void)
{
    meta_job_child(NULL);
    if (dup2(childPipe[1], 1) < 0 || dup2(1, 2) < 0)
	execDie("dup2", "pipe");
}

void
meta_compat_parent(pid_t child)
{
    int outfd, metafd, maxfd, nfds;
    char buf[BUFSIZ+1];
    fd_set readfds;

    meta_job_parent(NULL, child);
    close(childPipe[1]);			/* child side */
    outfd = childPipe[0];
#ifdef USE_FILEMON
    metafd = Mybm.filemon != NULL ? filemon_readfd(Mybm.filemon) : -1;
#else
    metafd = -1;
#endif
    maxfd = -1;
    if (outfd > maxfd)
	    maxfd = outfd;
    if (metafd > maxfd)
	    maxfd = metafd;

    while (outfd != -1 || metafd != -1) {
	FD_ZERO(&readfds);
	if (outfd != -1) {
	    FD_SET(outfd, &readfds);
	}
	if (metafd != -1) {
	    FD_SET(metafd, &readfds);
	}
	nfds = select(maxfd + 1, &readfds, NULL, NULL, NULL);
	if (nfds == -1) {
	    if (errno == EINTR)
		continue;
	    err(1, "select");
	}

	if (outfd != -1 && FD_ISSET(outfd, &readfds) != 0) do {
	    /* XXX this is not line-buffered */
	    ssize_t nread = read(outfd, buf, sizeof buf - 1);
	    if (nread == -1)
		err(1, "read");
	    if (nread == 0) {
		close(outfd);
		outfd = -1;
		break;
	    }
	    fwrite(buf, 1, (size_t)nread, stdout);
	    fflush(stdout);
	    buf[nread] = '\0';
	    meta_job_output(NULL, buf, "");
<<<<<<< HEAD
	} while (/*CONSTCOND*/FALSE);
=======
	} while (/*CONSTCOND*/false);
>>>>>>> e2aa5677
	if (metafd != -1 && FD_ISSET(metafd, &readfds) != 0) {
	    if (meta_job_event(NULL) <= 0)
		metafd = -1;
	}
    }
}

#endif /* USE_META */<|MERGE_RESOLUTION|>--- conflicted
+++ resolved
@@ -1,8 +1,4 @@
-<<<<<<< HEAD
-/*      $NetBSD: meta.c,v 1.179 2021/03/15 12:15:03 rillig Exp $ */
-=======
 /*      $NetBSD: meta.c,v 1.181 2021/04/04 10:05:08 rillig Exp $ */
->>>>>>> e2aa5677
 
 /*
  * Implement 'meta' mode.
@@ -70,22 +66,6 @@
 #define MAKE_META_IGNORE_FILTER ".MAKE.META.IGNORE_FILTER"
 #endif
 
-<<<<<<< HEAD
-Boolean useMeta = FALSE;
-static Boolean useFilemon = FALSE;
-static Boolean writeMeta = FALSE;
-static Boolean metaMissing = FALSE;	/* oodate if missing */
-static Boolean filemonMissing = FALSE;	/* oodate if missing */
-static Boolean metaEnv = FALSE;		/* don't save env unless asked */
-static Boolean metaVerbose = FALSE;
-static Boolean metaIgnoreCMDs = FALSE;	/* ignore CMDs in .meta files */
-static Boolean metaIgnorePatterns = FALSE; /* do we need to do pattern matches */
-static Boolean metaIgnoreFilter = FALSE; /* do we have more complex filtering? */
-static Boolean metaCurdirOk = FALSE;	/* write .meta in .CURDIR Ok? */
-static Boolean metaSilent = FALSE;	/* if we have a .meta be SILENT */
-
-extern Boolean forceJobs;
-=======
 bool useMeta = false;
 static bool useFilemon = false;
 static bool writeMeta = false;
@@ -100,7 +80,6 @@
 static bool metaSilent = false;		/* if we have a .meta be SILENT */
 
 extern bool forceJobs;
->>>>>>> e2aa5677
 extern char    **environ;
 
 #define MAKE_META_PREFIX	".MAKE.META.PREFIX"
@@ -336,11 +315,7 @@
  * Return true if running ${.MAKE}
  * Bypassed if target is flagged .MAKE
  */
-<<<<<<< HEAD
-static Boolean
-=======
 static bool
->>>>>>> e2aa5677
 is_submake(const char *cmd, GNode *gn)
 {
     static const char *p_make = NULL;
@@ -348,11 +323,7 @@
     char *mp = NULL;
     char *cp;
     char *cp2;
-<<<<<<< HEAD
-    Boolean rc = FALSE;
-=======
     bool rc = false;
->>>>>>> e2aa5677
 
     if (p_make == NULL) {
 	p_make = Var_Value(gn, ".MAKE").str;
@@ -371,11 +342,7 @@
 	case ' ':
 	case '\t':
 	case '\n':
-<<<<<<< HEAD
-	    rc = TRUE;
-=======
 	    rc = true;
->>>>>>> e2aa5677
 	    break;
 	}
 	if (cp2 > cmd && rc) {
@@ -385,11 +352,7 @@
 	    case '\n':
 		break;
 	    default:
-<<<<<<< HEAD
-		rc = FALSE;		/* no match */
-=======
 		rc = false;		/* no match */
->>>>>>> e2aa5677
 		break;
 	    }
 	}
@@ -398,24 +361,15 @@
     return rc;
 }
 
-<<<<<<< HEAD
-static Boolean
-=======
 static bool
->>>>>>> e2aa5677
 any_is_submake(GNode *gn)
 {
     StringListNode *ln;
 
     for (ln = gn->commands.first; ln != NULL; ln = ln->next)
 	if (is_submake(ln->datum, gn))
-<<<<<<< HEAD
-	    return TRUE;
-    return FALSE;
-=======
 	    return true;
     return false;
->>>>>>> e2aa5677
 }
 
 static void
@@ -454,25 +408,15 @@
 	} \
 	return false; \
     } \
-<<<<<<< HEAD
-} while (/*CONSTCOND*/FALSE)
-=======
 } while (/*CONSTCOND*/false)
->>>>>>> e2aa5677
 
 
 /*
  * Do we need/want a .meta file ?
  */
-<<<<<<< HEAD
-static Boolean
-meta_needed(GNode *gn, const char *dname,
-	    char *objdir_realpath, Boolean verbose)
-=======
 static bool
 meta_needed(GNode *gn, const char *dname,
 	    char *objdir_realpath, bool verbose)
->>>>>>> e2aa5677
 {
     struct cached_stat cst;
 
@@ -494,21 +438,13 @@
     if (Lst_IsEmpty(&gn->commands)) {
 	if (verbose)
 	    debug_printf("Skipping meta for %s: no commands\n", gn->name);
-<<<<<<< HEAD
-	return FALSE;
-=======
 	return false;
->>>>>>> e2aa5677
     }
     if ((gn->type & (OP_META|OP_SUBMAKE)) == OP_SUBMAKE) {
 	/* OP_SUBMAKE is a bit too aggressive */
 	if (any_is_submake(gn)) {
 	    DEBUG1(META, "Skipping meta for %s: .SUBMAKE\n", gn->name);
-<<<<<<< HEAD
-	    return FALSE;
-=======
 	    return false;
->>>>>>> e2aa5677
 	}
     }
 
@@ -516,11 +452,7 @@
     if (cached_stat(dname, &cst) != 0) {
 	if (verbose)
 	    debug_printf("Skipping meta for %s: no .OBJDIR\n", gn->name);
-<<<<<<< HEAD
-	return FALSE;
-=======
 	return false;
->>>>>>> e2aa5677
     }
 
     /* make sure these are canonical */
@@ -532,11 +464,7 @@
 	if (verbose)
 	    debug_printf("Skipping meta for %s: .OBJDIR == .CURDIR\n",
 			 gn->name);
-<<<<<<< HEAD
-	return FALSE;
-=======
 	return false;
->>>>>>> e2aa5677
     }
     return true;
 }
@@ -560,11 +488,7 @@
     tname = GNode_VarTarget(gn);
 
     /* if this succeeds objdir_realpath is realpath of dname */
-<<<<<<< HEAD
-    if (!meta_needed(gn, dname.str, objdir_realpath, TRUE))
-=======
     if (!meta_needed(gn, dname.str, objdir_realpath, true))
->>>>>>> e2aa5677
 	goto out;
     dname.str = objdir_realpath;
 
@@ -598,15 +522,9 @@
 	err(1, "Could not open meta file '%s'", fname);
 
     fprintf(fp, "# Meta data file %s\n", fname);
-<<<<<<< HEAD
 
     printCMDs(gn, fp);
 
-=======
-
-    printCMDs(gn, fp);
-
->>>>>>> e2aa5677
     fprintf(fp, "CWD %s\n", getcwd(buf, sizeof buf));
     fprintf(fp, "TARGET %s\n", tname);
     cp = GNode_VarOodate(gn);
@@ -671,27 +589,6 @@
 void
 meta_mode_init(const char *make_mode)
 {
-<<<<<<< HEAD
-    static Boolean once = FALSE;
-    char *cp;
-    FStr value;
-
-    useMeta = TRUE;
-    useFilemon = TRUE;
-    writeMeta = TRUE;
-
-    if (make_mode != NULL) {
-	if (strstr(make_mode, "env") != NULL)
-	    metaEnv = TRUE;
-	if (strstr(make_mode, "verb") != NULL)
-	    metaVerbose = TRUE;
-	if (strstr(make_mode, "read") != NULL)
-	    writeMeta = FALSE;
-	if (strstr(make_mode, "nofilemon") != NULL)
-	    useFilemon = FALSE;
-	if (strstr(make_mode, "ignore-cmd") != NULL)
-	    metaIgnoreCMDs = TRUE;
-=======
     static bool once = false;
     char *cp;
     FStr value;
@@ -711,7 +608,6 @@
 	    useFilemon = false;
 	if (strstr(make_mode, "ignore-cmd") != NULL)
 	    metaIgnoreCMDs = true;
->>>>>>> e2aa5677
 	if (useFilemon)
 	    get_mode_bf(filemonMissing, "missing-filemon=");
 	get_mode_bf(metaCurdirOk, "curdirok=");
@@ -730,11 +626,7 @@
     }
     if (once)
 	return;
-<<<<<<< HEAD
-    once = TRUE;
-=======
     once = true;
->>>>>>> e2aa5677
     memset(&Mybm, 0, sizeof Mybm);
     /*
      * We consider ourselves master of all within ${.MAKE.META.BAILIWICK}
@@ -758,20 +650,12 @@
      */
     value = Var_Value(SCOPE_GLOBAL, MAKE_META_IGNORE_PATTERNS);
     if (value.str != NULL) {
-<<<<<<< HEAD
-	metaIgnorePatterns = TRUE;
-=======
 	metaIgnorePatterns = true;
->>>>>>> e2aa5677
 	FStr_Done(&value);
     }
     value = Var_Value(SCOPE_GLOBAL, MAKE_META_IGNORE_FILTER);
     if (value.str != NULL) {
-<<<<<<< HEAD
-	metaIgnoreFilter = TRUE;
-=======
 	metaIgnoreFilter = true;
->>>>>>> e2aa5677
 	FStr_Done(&value);
     }
 }
@@ -888,11 +772,7 @@
 }
 
 void
-<<<<<<< HEAD
-meta_job_error(Job *job, GNode *gn, Boolean ignerr, int status)
-=======
 meta_job_error(Job *job, GNode *gn, bool ignerr, int status)
->>>>>>> e2aa5677
 {
     char cwd[MAXPATHLEN];
     BuildMon *pbm;
@@ -1062,11 +942,7 @@
     return 0;
 }
 
-<<<<<<< HEAD
-static Boolean
-=======
 static bool
->>>>>>> e2aa5677
 prefix_match(const char *prefix, const char *path)
 {
     size_t n = strlen(prefix);
@@ -1074,50 +950,29 @@
     return strncmp(path, prefix, n) == 0;
 }
 
-<<<<<<< HEAD
-static Boolean
-=======
 static bool
->>>>>>> e2aa5677
 has_any_prefix(const char *path, StringList *prefixes)
 {
     StringListNode *ln;
 
     for (ln = prefixes->first; ln != NULL; ln = ln->next)
 	if (prefix_match(ln->datum, path))
-<<<<<<< HEAD
-	    return TRUE;
-    return FALSE;
-}
-
-/* See if the path equals prefix or starts with "prefix/". */
-static Boolean
-=======
 	    return true;
     return false;
 }
 
 /* See if the path equals prefix or starts with "prefix/". */
 static bool
->>>>>>> e2aa5677
 path_starts_with(const char *path, const char *prefix)
 {
     size_t n = strlen(prefix);
 
     if (strncmp(path, prefix, n) != 0)
-<<<<<<< HEAD
-	return FALSE;
-    return path[n] == '\0' || path[n] == '/';
-}
-
-static Boolean
-=======
 	return false;
     return path[n] == '\0' || path[n] == '/';
 }
 
 static bool
->>>>>>> e2aa5677
 meta_ignore(GNode *gn, const char *p)
 {
     char fname[MAXPATHLEN];
@@ -1217,13 +1072,8 @@
     Lst_Append(list, bmake_strdup(str));
 }
 
-<<<<<<< HEAD
-Boolean
-meta_oodate(GNode *gn, Boolean oodate)
-=======
 bool
 meta_oodate(GNode *gn, bool oodate)
->>>>>>> e2aa5677
 {
     static char *tmpdir = NULL;
     static char cwd[MAXPATHLEN];
@@ -1243,15 +1093,9 @@
     static size_t cwdlen = 0;
     static size_t tmplen = 0;
     FILE *fp;
-<<<<<<< HEAD
-    Boolean needOODATE = FALSE;
-    StringList missingFiles;
-    Boolean have_filemon = FALSE;
-=======
     bool needOODATE = false;
     StringList missingFiles;
     bool have_filemon = false;
->>>>>>> e2aa5677
 
     if (oodate)
 	return oodate;		/* we're done */
@@ -1260,11 +1104,7 @@
     tname = GNode_VarTarget(gn);
 
     /* if this succeeds fname3 is realpath of dname */
-<<<<<<< HEAD
-    if (!meta_needed(gn, dname.str, fname3, FALSE))
-=======
     if (!meta_needed(gn, dname.str, fname3, false))
->>>>>>> e2aa5677
 	goto oodate_out;
     dname.str = fname3;
 
@@ -1582,11 +1422,7 @@
 			char *sdirs[4];
 			char **sdp;
 			int sdx = 0;
-<<<<<<< HEAD
-			Boolean found = FALSE;
-=======
 			bool found = false;
->>>>>>> e2aa5677
 
 			if (*p == '/') {
 			    sdirs[sdx++] = p; /* done */
@@ -1617,11 +1453,7 @@
 				   fname, lineno, *sdp);
 #endif
 			    if (cached_stat(*sdp, &cst) == 0) {
-<<<<<<< HEAD
-				found = TRUE;
-=======
 				found = true;
->>>>>>> e2aa5677
 				p = *sdp;
 			    }
 			}
@@ -1634,11 +1466,7 @@
 				cst.cst_mtime > gn->mtime) {
 				DEBUG3(META, "%s: %d: file '%s' is newer than the target...\n",
 				       fname, lineno, p);
-<<<<<<< HEAD
-				oodate = TRUE;
-=======
 				oodate = true;
->>>>>>> e2aa5677
 			    } else if (S_ISDIR(cst.cst_mode)) {
 				/* Update the latest directory. */
 				cached_realpath(p, latestdir);
@@ -1670,16 +1498,6 @@
 		if (cmdNode == NULL) {
 		    DEBUG2(META, "%s: %d: there were more build commands in the meta data file than there are now...\n",
 			   fname, lineno);
-<<<<<<< HEAD
-		    oodate = TRUE;
-		} else {
-		    const char *cp;
-		    char *cmd = cmdNode->datum;
-		    Boolean hasOODATE = FALSE;
-
-		    if (strstr(cmd, "$?") != NULL)
-			hasOODATE = TRUE;
-=======
 		    oodate = true;
 		} else {
 		    const char *cp;
@@ -1688,18 +1506,13 @@
 
 		    if (strstr(cmd, "$?") != NULL)
 			hasOODATE = true;
->>>>>>> e2aa5677
 		    else if ((cp = strstr(cmd, ".OODATE")) != NULL) {
 			/* check for $[{(].OODATE[:)}] */
 			if (cp > cmd + 2 && cp[-2] == '$')
 			    hasOODATE = true;
 		    }
 		    if (hasOODATE) {
-<<<<<<< HEAD
-			needOODATE = TRUE;
-=======
 			needOODATE = true;
->>>>>>> e2aa5677
 			DEBUG2(META, "%s: %d: cannot compare command using .OODATE\n",
 			       fname, lineno);
 		    }
@@ -1751,21 +1564,13 @@
 		if (!oodate && cmdNode != NULL) {
 		    DEBUG2(META, "%s: %d: there are extra build commands now that weren't in the meta data file\n",
 			   fname, lineno);
-<<<<<<< HEAD
-		    oodate = TRUE;
-=======
 		    oodate = true;
->>>>>>> e2aa5677
 		}
 		CHECK_VALID_META(p);
 		if (strcmp(p, cwd) != 0) {
 		    DEBUG4(META, "%s: %d: the current working directory has changed from '%s' to '%s'\n",
 			   fname, lineno, p, curdir);
-<<<<<<< HEAD
-		    oodate = TRUE;
-=======
 		    oodate = true;
->>>>>>> e2aa5677
 		}
 	    }
 	}
@@ -1774,19 +1579,11 @@
 	if (!Lst_IsEmpty(&missingFiles)) {
 	    DEBUG2(META, "%s: missing files: %s...\n",
 		   fname, (char *)missingFiles.first->datum);
-<<<<<<< HEAD
-	    oodate = TRUE;
-	}
-	if (!oodate && !have_filemon && filemonMissing) {
-	    DEBUG1(META, "%s: missing filemon data\n", fname);
-	    oodate = TRUE;
-=======
 	    oodate = true;
 	}
 	if (!oodate && !have_filemon && filemonMissing) {
 	    DEBUG1(META, "%s: missing filemon data\n", fname);
 	    oodate = true;
->>>>>>> e2aa5677
 	}
     } else {
 	if (writeMeta && (metaMissing || (gn->type & OP_META))) {
@@ -1801,13 +1598,8 @@
 	    }
 	    if (cp == NULL) {
 		DEBUG1(META, "%s: required but missing\n", fname);
-<<<<<<< HEAD
-		oodate = TRUE;
-		needOODATE = TRUE;	/* assume the worst */
-=======
 		oodate = true;
 		needOODATE = true;	/* assume the worst */
->>>>>>> e2aa5677
 	    }
 	}
     }
@@ -1914,11 +1706,7 @@
 	    fflush(stdout);
 	    buf[nread] = '\0';
 	    meta_job_output(NULL, buf, "");
-<<<<<<< HEAD
-	} while (/*CONSTCOND*/FALSE);
-=======
 	} while (/*CONSTCOND*/false);
->>>>>>> e2aa5677
 	if (metafd != -1 && FD_ISSET(metafd, &readfds) != 0) {
 	    if (meta_job_event(NULL) <= 0)
 		metafd = -1;
