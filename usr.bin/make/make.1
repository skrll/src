--- conflicted
+++ resolved
@@ -1,8 +1,4 @@
-<<<<<<< HEAD
-.\"	$NetBSD: make.1,v 1.291 2020/11/12 23:35:21 sjg Exp $
-=======
 .\"	$NetBSD: make.1,v 1.293 2020/11/25 00:50:44 sjg Exp $
->>>>>>> ba48e27f
 .\"
 .\" Copyright (c) 1990, 1993
 .\"	The Regents of the University of California.  All rights reserved.
@@ -33,11 +29,7 @@
 .\"
 .\"	from: @(#)make.1	8.4 (Berkeley) 3/19/94
 .\"
-<<<<<<< HEAD
-.Dd November 12, 2020
-=======
 .Dd November 24, 2020
->>>>>>> ba48e27f
 .Dt MAKE 1
 .Os
 .Sh NAME
