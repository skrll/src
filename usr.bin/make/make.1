<<<<<<< HEAD
.\"	$NetBSD: make.1,v 1.293 2020/11/25 00:50:44 sjg Exp $
=======
.\"	$NetBSD: make.1,v 1.296 2021/02/04 21:42:46 rillig Exp $
>>>>>>> 9e014010
.\"
.\" Copyright (c) 1990, 1993
.\"	The Regents of the University of California.  All rights reserved.
.\"
.\" Redistribution and use in source and binary forms, with or without
.\" modification, are permitted provided that the following conditions
.\" are met:
.\" 1. Redistributions of source code must retain the above copyright
.\"    notice, this list of conditions and the following disclaimer.
.\" 2. Redistributions in binary form must reproduce the above copyright
.\"    notice, this list of conditions and the following disclaimer in the
.\"    documentation and/or other materials provided with the distribution.
.\" 3. Neither the name of the University nor the names of its contributors
.\"    may be used to endorse or promote products derived from this software
.\"    without specific prior written permission.
.\"
.\" THIS SOFTWARE IS PROVIDED BY THE REGENTS AND CONTRIBUTORS ``AS IS'' AND
.\" ANY EXPRESS OR IMPLIED WARRANTIES, INCLUDING, BUT NOT LIMITED TO, THE
.\" IMPLIED WARRANTIES OF MERCHANTABILITY AND FITNESS FOR A PARTICULAR PURPOSE
.\" ARE DISCLAIMED.  IN NO EVENT SHALL THE REGENTS OR CONTRIBUTORS BE LIABLE
.\" FOR ANY DIRECT, INDIRECT, INCIDENTAL, SPECIAL, EXEMPLARY, OR CONSEQUENTIAL
.\" DAMAGES (INCLUDING, BUT NOT LIMITED TO, PROCUREMENT OF SUBSTITUTE GOODS
.\" OR SERVICES; LOSS OF USE, DATA, OR PROFITS; OR BUSINESS INTERRUPTION)
.\" HOWEVER CAUSED AND ON ANY THEORY OF LIABILITY, WHETHER IN CONTRACT, STRICT
.\" LIABILITY, OR TORT (INCLUDING NEGLIGENCE OR OTHERWISE) ARISING IN ANY WAY
.\" OUT OF THE USE OF THIS SOFTWARE, EVEN IF ADVISED OF THE POSSIBILITY OF
.\" SUCH DAMAGE.
.\"
.\"	from: @(#)make.1	8.4 (Berkeley) 3/19/94
.\"
<<<<<<< HEAD
.Dd November 24, 2020
=======
.Dd December 22, 2020
>>>>>>> 9e014010
.Dt MAKE 1
.Os
.Sh NAME
.Nm make
.Nd maintain program dependencies
.Sh SYNOPSIS
.Nm
.Op Fl BeikNnqrSstWwX
.Op Fl C Ar directory
.Op Fl D Ar variable
.Op Fl d Ar flags
.Op Fl f Ar makefile
.Op Fl I Ar directory
.Op Fl J Ar private
.Op Fl j Ar max_jobs
.Op Fl m Ar directory
.Op Fl T Ar file
.Op Fl V Ar variable
.Op Fl v Ar variable
.Op Ar variable=value
.Op Ar target ...
.Sh DESCRIPTION
.Nm
is a program designed to simplify the maintenance of other programs.
Its input is a list of specifications as to the files upon which programs
and other files depend.
If no
.Fl f Ar makefile
makefile option is given,
.Nm
will try to open
.Ql Pa makefile
then
.Ql Pa Makefile
in order to find the specifications.
If the file
.Ql Pa .depend
exists, it is read (see
.Xr mkdep 1 ) .
.Pp
This manual page is intended as a reference document only.
For a more thorough description of
.Nm
and makefiles, please refer to
.%T "PMake \- A Tutorial" .
.Pp
.Nm
will prepend the contents of the
.Va MAKEFLAGS
environment variable to the command line arguments before parsing them.
.Pp
The options are as follows:
.Bl -tag -width Ds
.It Fl B
Try to be backwards compatible by executing a single shell per command and
by executing the commands to make the sources of a dependency line in sequence.
.It Fl C Ar directory
Change to
.Ar directory
before reading the makefiles or doing anything else.
If multiple
.Fl C
options are specified, each is interpreted relative to the previous one:
.Fl C Pa / Fl C Pa etc
is equivalent to
.Fl C Pa /etc .
.It Fl D Ar variable
Define
.Ar variable
to be 1, in the global scope.
.It Fl d Ar [-]flags
Turn on debugging, and specify which portions of
.Nm
are to print debugging information.
Unless the flags are preceded by
.Ql \-
they are added to the
.Va MAKEFLAGS
environment variable and will be processed by any child make processes.
By default, debugging information is printed to standard error,
but this can be changed using the
.Ar F
debugging flag.
The debugging output is always unbuffered; in addition, if debugging
is enabled but debugging output is not directed to standard output,
then the standard output is line buffered.
.Ar Flags
is one or more of the following:
.Bl -tag -width Ds
.It Ar A
Print all possible debugging information;
equivalent to specifying all of the debugging flags.
.It Ar a
Print debugging information about archive searching and caching.
.It Ar C
Print debugging information about current working directory.
.It Ar c
Print debugging information about conditional evaluation.
.It Ar d
Print debugging information about directory searching and caching.
.It Ar e
Print debugging information about failed commands and targets.
.It Ar F Ns Oo Sy \&+ Oc Ns Ar filename
Specify where debugging output is written.
This must be the last flag, because it consumes the remainder of
the argument.
If the character immediately after the
.Ql F
flag is
.Ql \&+ ,
then the file will be opened in append mode;
otherwise the file will be overwritten.
If the file name is
.Ql stdout
or
.Ql stderr
then debugging output will be written to the
standard output or standard error output file descriptors respectively
(and the
.Ql \&+
option has no effect).
Otherwise, the output will be written to the named file.
If the file name ends
.Ql .%d
then the
.Ql %d
is replaced by the pid.
.It Ar f
Print debugging information about loop evaluation.
.It Ar "g1"
Print the input graph before making anything.
.It Ar "g2"
Print the input graph after making everything, or before exiting
on error.
.It Ar "g3"
Print the input graph before exiting on error.
.It Ar h
Print debugging information about hash table operations.
.It Ar j
Print debugging information about running multiple shells.
.It Ar L
Turn on lint checks.
This will throw errors for variable assignments that do not parse
correctly, at the time of assignment so the file and line number
are available.
.It Ar l
Print commands in Makefiles regardless of whether or not they are prefixed by
.Ql @
or other "quiet" flags.
Also known as "loud" behavior.
.It Ar M
Print debugging information about "meta" mode decisions about targets.
.It Ar m
Print debugging information about making targets, including modification
dates.
.It Ar n
Don't delete the temporary command scripts created when running commands.
These temporary scripts are created in the directory
referred to by the
.Ev TMPDIR
environment variable, or in
.Pa /tmp
if
.Ev TMPDIR
is unset or set to the empty string.
The temporary scripts are created by
.Xr mkstemp 3 ,
and have names of the form
.Pa makeXXXXXX .
.Em NOTE :
This can create many files in
.Ev TMPDIR
or
.Pa /tmp ,
so use with care.
.It Ar p
Print debugging information about makefile parsing.
.It Ar s
Print debugging information about suffix-transformation rules.
.It Ar t
Print debugging information about target list maintenance.
.It Ar V
Force the
.Fl V
option to print raw values of variables, overriding the default behavior
set via
.Va .MAKE.EXPAND_VARIABLES .
.It Ar v
Print debugging information about variable assignment.
.It Ar x
Run shell commands with
.Fl x
so the actual commands are printed as they are executed.
.El
.It Fl e
Specify that environment variables override macro assignments within
makefiles.
.It Fl f Ar makefile
Specify a makefile to read instead of the default
.Ql Pa makefile .
If
.Ar makefile
is
.Ql Fl ,
standard input is read.
Multiple makefiles may be specified, and are read in the order specified.
.It Fl I Ar directory
Specify a directory in which to search for makefiles and included makefiles.
The system makefile directory (or directories, see the
.Fl m
option) is automatically included as part of this list.
.It Fl i
Ignore non-zero exit of shell commands in the makefile.
Equivalent to specifying
.Ql Fl
before each command line in the makefile.
.It Fl J Ar private
This option should
.Em not
be specified by the user.
.Pp
When the
.Ar j
option is in use in a recursive build, this option is passed by a make
to child makes to allow all the make processes in the build to
cooperate to avoid overloading the system.
.It Fl j Ar max_jobs
Specify the maximum number of jobs that
.Nm
may have running at any one time.
The value is saved in
.Va .MAKE.JOBS .
Turns compatibility mode off, unless the
.Ar B
flag is also specified.
When compatibility mode is off, all commands associated with a
target are executed in a single shell invocation as opposed to the
traditional one shell invocation per line.
This can break traditional scripts which change directories on each
command invocation and then expect to start with a fresh environment
on the next line.
It is more efficient to correct the scripts rather than turn backwards
compatibility on.
.It Fl k
Continue processing after errors are encountered, but only on those targets
that do not depend on the target whose creation caused the error.
.It Fl m Ar directory
Specify a directory in which to search for sys.mk and makefiles included
via the
.Li \&< Ns Ar file Ns Li \&> Ns -style
include statement.
The
.Fl m
option can be used multiple times to form a search path.
This path will override the default system include path: /usr/share/mk.
Furthermore the system include path will be appended to the search path used
for
.Li \*q Ns Ar file Ns Li \*q Ns -style
include statements (see the
.Fl I
option).
.Pp
If a file or directory name in the
.Fl m
argument (or the
.Ev MAKESYSPATH
environment variable) starts with the string
.Qq \&.../
then
.Nm
will search for the specified file or directory named in the remaining part
of the argument string.
The search starts with the current directory of
the Makefile and then works upward towards the root of the file system.
If the search is successful, then the resulting directory replaces the
.Qq \&.../
specification in the
.Fl m
argument.
If used, this feature allows
.Nm
to easily search in the current source tree for customized sys.mk files
(e.g., by using
.Qq \&.../mk/sys.mk
as an argument).
.It Fl n
Display the commands that would have been executed, but do not
actually execute them unless the target depends on the .MAKE special
source (see below) or the command is prefixed with
.Ql Ic + .
.It Fl N
Display the commands which would have been executed, but do not
actually execute any of them; useful for debugging top-level makefiles
without descending into subdirectories.
.It Fl q
Do not execute any commands, but exit 0 if the specified targets are
up-to-date and 1, otherwise.
.It Fl r
Do not use the built-in rules specified in the system makefile.
.It Fl S
Stop processing if an error is encountered.
This is the default behavior and the opposite of
.Fl k .
.It Fl s
Do not echo any commands as they are executed.
Equivalent to specifying
.Ql Ic @
before each command line in the makefile.
.It Fl T Ar tracefile
When used with the
.Fl j
flag,
append a trace record to
.Ar tracefile
for each job started and completed.
.It Fl t
Rather than re-building a target as specified in the makefile, create it
or update its modification time to make it appear up-to-date.
.It Fl V Ar variable
Print the value of
.Ar variable .
Do not build any targets.
Multiple instances of this option may be specified;
the variables will be printed one per line,
with a blank line for each null or undefined variable.
The value printed is extracted from the global scope after all
makefiles have been read.
By default, the raw variable contents (which may
include additional unexpanded variable references) are shown.
If
.Ar variable
contains a
.Ql \&$
then the value will be recursively expanded to its complete resultant
text before printing.
The expanded value will also be printed if
.Va .MAKE.EXPAND_VARIABLES
is set to true and
the
.Fl dV
option has not been used to override it.
Note that loop-local and target-local variables, as well as values
taken temporarily by global variables during makefile processing, are
not accessible via this option.
The
.Fl dv
debug mode can be used to see these at the cost of generating
substantial extraneous output.
.It Fl v Ar variable
Like
.Fl V
but the variable is always expanded to its complete value.
.It Fl W
Treat any warnings during makefile parsing as errors.
.It Fl w
Print entering and leaving directory messages, pre and post processing.
.It Fl X
Don't export variables passed on the command line to the environment
individually.
Variables passed on the command line are still exported
via the
.Va MAKEFLAGS
environment variable.
This option may be useful on systems which have a small limit on the
size of command arguments.
.It Ar variable=value
Set the value of the variable
.Ar variable
to
.Ar value .
Normally, all values passed on the command line are also exported to
sub-makes in the environment.
The
.Fl X
flag disables this behavior.
Variable assignments should follow options for POSIX compatibility
but no ordering is enforced.
.El
.Pp
There are seven different types of lines in a makefile: file dependency
specifications, shell commands, variable assignments, include statements,
conditional directives, for loops, and comments.
.Pp
In general, lines may be continued from one line to the next by ending
them with a backslash
.Pq Ql \e .
The trailing newline character and initial whitespace on the following
line are compressed into a single space.
.Sh FILE DEPENDENCY SPECIFICATIONS
Dependency lines consist of one or more targets, an operator, and zero
or more sources.
This creates a relationship where the targets
.Dq depend
on the sources
and are customarily created from them.
A target is considered out-of-date if it does not exist, or if its
modification time is less than that of any of its sources.
An out-of-date target will be re-created, but not until all sources
have been examined and themselves re-created as needed.
Three operators may be used:
.Bl -tag -width flag
.It Ic \&:
Many dependency lines may name this target but only one may have
attached shell commands.
All sources named in all dependency lines are considered together,
and if needed the attached shell commands are run to create or
re-create the target.
If
.Nm
is interrupted, the target is removed.
.It Ic \&!
The same, but the target is always re-created whether or not it is out
of date.
.It Ic \&::
Any dependency line may have attached shell commands, but each one
is handled independently: its sources are considered and the attached
shell commands are run if the target is out of date with respect to
(only) those sources.
Thus, different groups of the attached shell commands may be run
depending on the circumstances.
Furthermore, unlike
.Ic \&:,
for dependency lines with no sources, the attached shell
commands are always run.
Also unlike
.Ic \&:,
the target will not be removed if
.Nm
is interrupted.
.El
All dependency lines mentioning a particular target must use the same
operator.
.Pp
Targets and sources may contain the shell wildcard values
.Ql \&? ,
.Ql * ,
.Ql [] ,
and
.Ql {} .
The values
.Ql \&? ,
.Ql * ,
and
.Ql []
may only be used as part of the final
component of the target or source, and must be used to describe existing
files.
The value
.Ql {}
need not necessarily be used to describe existing files.
Expansion is in directory order, not alphabetically as done in the shell.
.Sh SHELL COMMANDS
Each target may have associated with it one or more lines of shell
commands, normally
used to create the target.
Each of the lines in this script
.Em must
be preceded by a tab.
(For historical reasons, spaces are not accepted.)
While targets can appear in many dependency lines if desired, by
default only one of these rules may be followed by a creation
script.
If the
.Ql Ic \&::
operator is used, however, all rules may include scripts and the
scripts are executed in the order found.
.Pp
Each line is treated as a separate shell command, unless the end of
line is escaped with a backslash
.Pq Ql \e
in which case that line and the next are combined.
.\" The escaped newline is retained and passed to the shell, which
.\" normally ignores it.
.\" However, the tab at the beginning of the following line is removed.
If the first characters of the command are any combination of
.Ql Ic @ ,
.Ql Ic + ,
or
.Ql Ic \- ,
the command is treated specially.
A
.Ql Ic @
causes the command not to be echoed before it is executed.
A
.Ql Ic +
causes the command to be executed even when
.Fl n
is given.
This is similar to the effect of the .MAKE special source,
except that the effect can be limited to a single line of a script.
A
.Ql Ic \-
in compatibility mode
causes any non-zero exit status of the command line to be ignored.
.Pp
When
.Nm
is run in jobs mode with
.Fl j Ar max_jobs ,
the entire script for the target is fed to a
single instance of the shell.
In compatibility (non-jobs) mode, each command is run in a separate process.
If the command contains any shell meta characters
.Pq Ql #=|^(){};&<>*?[]:$`\e\en
it will be passed to the shell; otherwise
.Nm
will attempt direct execution.
If a line starts with
.Ql Ic \-
and the shell has ErrCtl enabled then failure of the command line
will be ignored as in compatibility mode.
Otherwise
.Ql Ic \-
affects the entire job;
the script will stop at the first command line that fails,
but the target will not be deemed to have failed.
.Pp
Makefiles should be written so that the mode of
.Nm
operation does not change their behavior.
For example, any command which needs to use
.Dq cd
or
.Dq chdir
without potentially changing the directory for subsequent commands
should be put in parentheses so it executes in a subshell.
To force the use of one shell, escape the line breaks so as to make
the whole script one command.
For example:
.Bd -literal -offset indent
avoid-chdir-side-effects:
	@echo Building $@ in `pwd`
	@(cd ${.CURDIR} && ${MAKE} $@)
	@echo Back in `pwd`

ensure-one-shell-regardless-of-mode:
	@echo Building $@ in `pwd`; \e
	(cd ${.CURDIR} && ${MAKE} $@); \e
	echo Back in `pwd`
.Ed
.Pp
Since
.Nm
will
.Xr chdir 2
to
.Ql Va .OBJDIR
before executing any targets, each child process
starts with that as its current working directory.
.Sh VARIABLE ASSIGNMENTS
Variables in make are much like variables in the shell, and, by tradition,
consist of all upper-case letters.
.Ss Variable assignment modifiers
The five operators that can be used to assign values to variables are as
follows:
.Bl -tag -width Ds
.It Ic \&=
Assign the value to the variable.
Any previous value is overridden.
.It Ic \&+=
Append the value to the current value of the variable.
.It Ic \&?=
Assign the value to the variable if it is not already defined.
.It Ic \&:=
Assign with expansion, i.e. expand the value before assigning it
to the variable.
Normally, expansion is not done until the variable is referenced.
.Em NOTE :
References to undefined variables are
.Em not
expanded.
This can cause problems when variable modifiers are used.
.It Ic \&!=
Expand the value and pass it to the shell for execution and assign
the result to the variable.
Any newlines in the result are replaced with spaces.
.El
.Pp
Any white-space before the assigned
.Ar value
is removed; if the value is being appended, a single space is inserted
between the previous contents of the variable and the appended value.
.Pp
Variables are expanded by surrounding the variable name with either
curly braces
.Pq Ql {}
or parentheses
.Pq Ql ()
and preceding it with
a dollar sign
.Pq Ql \&$ .
If the variable name contains only a single letter, the surrounding
braces or parentheses are not required.
This shorter form is not recommended.
.Pp
If the variable name contains a dollar, then the name itself is expanded first.
This allows almost arbitrary variable names, however names containing dollar,
braces, parentheses, or whitespace are really best avoided!
.Pp
If the result of expanding a variable contains a dollar sign
.Pq Ql \&$
the string is expanded again.
.Pp
Variable substitution occurs at three distinct times, depending on where
the variable is being used.
.Bl -enum
.It
Variables in dependency lines are expanded as the line is read.
.It
Variables in shell commands are expanded when the shell command is
executed.
.It
.Dq .for
loop index variables are expanded on each loop iteration.
Note that other variables are not expanded inside loops so
the following example code:
.Bd -literal -offset indent

.Dv .for i in 1 2 3
a+=     ${i}
j=      ${i}
b+=     ${j}
.Dv .endfor

all:
	@echo ${a}
	@echo ${b}

.Ed
will print:
.Bd -literal -offset indent
1 2 3
3 3 3

.Ed
Because while ${a} contains
.Dq 1 2 3
after the loop is executed, ${b}
contains
.Dq ${j} ${j} ${j}
which expands to
.Dq 3 3 3
since after the loop completes ${j} contains
.Dq 3 .
.El
.Ss Variable classes
The four different classes of variables (in order of increasing precedence)
are:
.Bl -tag -width Ds
.It Environment variables
Variables defined as part of
.Nm Ns 's
environment.
.It Global variables
Variables defined in the makefile or in included makefiles.
.It Command line variables
Variables defined as part of the command line.
.It Local variables
Variables that are defined specific to a certain target.
.El
.Pp
Local variables are all built in and their values vary magically from
target to target.
It is not currently possible to define new local variables.
The seven local variables are as follows:
.Bl -tag -width ".ARCHIVE" -offset indent
.It Va .ALLSRC
The list of all sources for this target; also known as
.Ql Va \&> .
.It Va .ARCHIVE
The name of the archive file; also known as
.Ql Va \&! .
.It Va .IMPSRC
In suffix-transformation rules, the name/path of the source from which the
target is to be transformed (the
.Dq implied
source); also known as
.Ql Va \&< .
It is not defined in explicit rules.
.It Va .MEMBER
The name of the archive member; also known as
.Ql Va % .
.It Va .OODATE
The list of sources for this target that were deemed out-of-date; also
known as
.Ql Va \&? .
.It Va .PREFIX
The file prefix of the target, containing only the file portion, no suffix
or preceding directory components; also known as
.Ql Va * .
The suffix must be one of the known suffixes declared with
.Ic .SUFFIXES
or it will not be recognized.
.It Va .TARGET
The name of the target; also known as
.Ql Va @ .
For compatibility with other makes this is an alias for
.Ic .ARCHIVE
in archive member rules.
.El
.Pp
The shorter forms
.Ql ( Va > ,
.Ql Va \&! ,
.Ql Va < ,
.Ql Va % ,
.Ql Va \&? ,
.Ql Va * ,
and
.Ql Va @ )
are permitted for backward
compatibility with historical makefiles and legacy POSIX make and are
not recommended.
.Pp
Variants of these variables with the punctuation followed immediately by
.Ql D
or
.Ql F ,
e.g.
.Ql Va $(@D) ,
are legacy forms equivalent to using the
.Ql :H
and
.Ql :T
modifiers.
These forms are accepted for compatibility with
.At V
makefiles and POSIX but are not recommended.
.Pp
Four of the local variables may be used in sources on dependency lines
because they expand to the proper value for each target on the line.
These variables are
.Ql Va .TARGET ,
.Ql Va .PREFIX ,
.Ql Va .ARCHIVE ,
and
.Ql Va .MEMBER .
.Ss Additional built-in variables
In addition,
.Nm
sets or knows about the following variables:
.Bl -tag -width .MAKEOVERRIDES
.It Va \&$
A single dollar sign
.Ql \&$ ,
i.e.
.Ql \&$$
expands to a single dollar
sign.
.It Va .ALLTARGETS
The list of all targets encountered in the Makefile.
If evaluated during
Makefile parsing, lists only those targets encountered thus far.
.It Va .CURDIR
A path to the directory where
.Nm
was executed.
Refer to the description of
.Ql Ev PWD
for more details.
.It Va .INCLUDEDFROMDIR
The directory of the file this Makefile was included from.
.It Va .INCLUDEDFROMFILE
The filename of the file this Makefile was included from.
.It Ev MAKE
The name that
.Nm
was executed with
.Pq Va argv[0] .
For compatibility
.Nm
also sets
.Va .MAKE
with the same value.
The preferred variable to use is the environment variable
.Ev MAKE
because it is more compatible with other versions of
.Nm
and cannot be confused with the special target with the same name.
.It Va .MAKE.DEPENDFILE
Names the makefile (default
.Ql Pa .depend )
from which generated dependencies are read.
.It Va .MAKE.EXPAND_VARIABLES
A boolean that controls the default behavior of the
.Fl V
option.
If true, variable values printed with
.Fl V
are fully expanded; if false, the raw variable contents (which may
include additional unexpanded variable references) are shown.
.It Va .MAKE.EXPORTED
The list of variables exported by
.Nm .
.It Va .MAKE.JOBS
The argument to the
.Fl j
option.
.It Va .MAKE.JOB.PREFIX
If
.Nm
is run with
.Ar j
then output for each target is prefixed with a token
.Ql --- target ---
the first part of which can be controlled via
.Va .MAKE.JOB.PREFIX .
If
.Va .MAKE.JOB.PREFIX
is empty, no token is printed.
.br
For example:
.Li .MAKE.JOB.PREFIX=${.newline}---${.MAKE:T}[${.MAKE.PID}]
would produce tokens like
.Ql ---make[1234] target ---
making it easier to track the degree of parallelism being achieved.
.It Ev MAKEFLAGS
The environment variable
.Ql Ev MAKEFLAGS
may contain anything that
may be specified on
.Nm Ns 's
command line.
Anything specified on
.Nm Ns 's
command line is appended to the
.Ql Ev MAKEFLAGS
variable which is then
entered into the environment for all programs which
.Nm
executes.
.It Va .MAKE.LEVEL
The recursion depth of
.Nm .
The initial instance of
.Nm
will be 0, and an incremented value is put into the environment
to be seen by the next generation.
This allows tests like:
.Li .if ${.MAKE.LEVEL} == 0
to protect things which should only be evaluated in the initial instance of
.Nm .
.It Va .MAKE.MAKEFILE_PREFERENCE
The ordered list of makefile names
(default
.Ql Pa makefile ,
.Ql Pa Makefile )
that
.Nm
will look for.
.It Va .MAKE.MAKEFILES
The list of makefiles read by
.Nm ,
which is useful for tracking dependencies.
Each makefile is recorded only once, regardless of the number of times read.
.It Va .MAKE.MODE
Processed after reading all makefiles.
Can affect the mode that
.Nm
runs in.
It can contain a number of keywords:
.Bl -hang -width missing-filemon=bf.
.It Pa compat
Like
.Fl B ,
puts
.Nm
into "compat" mode.
.It Pa meta
Puts
.Nm
into "meta" mode, where meta files are created for each target
to capture the command run, the output generated and if
.Xr filemon 4
is available, the system calls which are of interest to
.Nm .
The captured output can be very useful when diagnosing errors.
.It Pa curdirOk= Ar bf
Normally
.Nm
will not create .meta files in
.Ql Va .CURDIR .
This can be overridden by setting
.Va bf
to a value which represents True.
.It Pa missing-meta= Ar bf
If
.Va bf
is True, then a missing .meta file makes the target out-of-date.
.It Pa missing-filemon= Ar bf
If
.Va bf
is True, then missing filemon data makes the target out-of-date.
.It Pa nofilemon
Do not use
.Xr filemon 4 .
.It Pa env
For debugging, it can be useful to include the environment
in the .meta file.
.It Pa verbose
If in "meta" mode, print a clue about the target being built.
This is useful if the build is otherwise running silently.
The message printed the value of:
.Va .MAKE.META.PREFIX .
.It Pa ignore-cmd
Some makefiles have commands which are simply not stable.
This keyword causes them to be ignored for
determining whether a target is out of date in "meta" mode.
See also
.Ic .NOMETA_CMP .
.It Pa silent= Ar bf
If
.Va bf
is True, when a .meta file is created, mark the target
.Ic .SILENT .
.El
.It Va .MAKE.META.BAILIWICK
In "meta" mode, provides a list of prefixes which
match the directories controlled by
.Nm .
If a file that was generated outside of
.Va .OBJDIR
but within said bailiwick is missing,
the current target is considered out-of-date.
.It Va .MAKE.META.CREATED
In "meta" mode, this variable contains a list of all the meta files
updated.
If not empty, it can be used to trigger processing of
.Va .MAKE.META.FILES .
.It Va .MAKE.META.FILES
In "meta" mode, this variable contains a list of all the meta files
used (updated or not).
This list can be used to process the meta files to extract dependency
information.
.It Va .MAKE.META.IGNORE_PATHS
Provides a list of path prefixes that should be ignored;
because the contents are expected to change over time.
The default list includes:
.Ql Pa /dev /etc /proc /tmp /var/run /var/tmp
.It Va .MAKE.META.IGNORE_PATTERNS
Provides a list of patterns to match against pathnames.
Ignore any that match.
.It Va .MAKE.META.IGNORE_FILTER
Provides a list of variable modifiers to apply to each pathname.
Ignore if the expansion is an empty string.
.It Va .MAKE.META.PREFIX
Defines the message printed for each meta file updated in "meta verbose" mode.
The default value is:
.Dl Building ${.TARGET:H:tA}/${.TARGET:T}
.It Va .MAKEOVERRIDES
This variable is used to record the names of variables assigned to
on the command line, so that they may be exported as part of
.Ql Ev MAKEFLAGS .
This behavior can be disabled by assigning an empty value to
.Ql Va .MAKEOVERRIDES
within a makefile.
Extra variables can be exported from a makefile
by appending their names to
.Ql Va .MAKEOVERRIDES .
.Ql Ev MAKEFLAGS
is re-exported whenever
.Ql Va .MAKEOVERRIDES
is modified.
.It Va .MAKE.PATH_FILEMON
If
.Nm
was built with
.Xr filemon 4
support, this is set to the path of the device node.
This allows makefiles to test for this support.
.It Va .MAKE.PID
The process-id of
.Nm .
.It Va .MAKE.PPID
The parent process-id of
.Nm .
.It Va .MAKE.SAVE_DOLLARS
value should be a boolean that controls whether
.Ql $$
are preserved when doing
.Ql :=
assignments.
The default is true, for compatibility with other makes.
If set to false,
.Ql $$
becomes
.Ql $
per normal evaluation rules.
.It Va .MAKE.UID
The user-id running
.Nm .
.It Va .MAKE.GID
The group-id running
.Nm .
.It Va MAKE_PRINT_VAR_ON_ERROR
When
.Nm
stops due to an error, it sets
.Ql Va .ERROR_TARGET
to the name of the target that failed,
.Ql Va .ERROR_CMD
to the commands of the failed target,
and in "meta" mode, it also sets
.Ql Va .ERROR_CWD
to the
.Xr getcwd 3 ,
and
.Ql Va .ERROR_META_FILE
to the path of the meta file (if any) describing the failed target.
It then prints its name and the value of
.Ql Va .CURDIR
as well as the value of any variables named in
.Ql Va MAKE_PRINT_VAR_ON_ERROR .
.It Va .newline
This variable is simply assigned a newline character as its value.
This allows expansions using the
.Cm \&:@
modifier to put a newline between
iterations of the loop rather than a space.
For example, the printing of
.Ql Va MAKE_PRINT_VAR_ON_ERROR
could be done as ${MAKE_PRINT_VAR_ON_ERROR:@v@$v='${$v}'${.newline}@}.
.It Va .OBJDIR
A path to the directory where the targets are built.
Its value is determined by trying to
.Xr chdir 2
to the following directories in order and using the first match:
.Bl -enum
.It
.Ev ${MAKEOBJDIRPREFIX}${.CURDIR}
.Pp
(Only if
.Ql Ev MAKEOBJDIRPREFIX
is set in the environment or on the command line.)
.It
.Ev ${MAKEOBJDIR}
.Pp
(Only if
.Ql Ev MAKEOBJDIR
is set in the environment or on the command line.)
.It
.Ev ${.CURDIR} Ns Pa /obj. Ns Ev ${MACHINE}
.It
.Ev ${.CURDIR} Ns Pa /obj
.It
.Pa /usr/obj/ Ns Ev ${.CURDIR}
.It
.Ev ${.CURDIR}
.El
.Pp
Variable expansion is performed on the value before it's used,
so expressions such as
.Dl ${.CURDIR:S,^/usr/src,/var/obj,}
may be used.
This is especially useful with
.Ql Ev MAKEOBJDIR .
.Pp
.Ql Va .OBJDIR
may be modified in the makefile via the special target
.Ql Ic .OBJDIR .
In all cases,
.Nm
will
.Xr chdir 2
to the specified directory if it exists, and set
.Ql Va .OBJDIR
and
.Ql Ev PWD
to that directory before executing any targets.
.Pp
Except in the case of an explicit
.Ql Ic .OBJDIR
<<<<<<< HEAD
target, 
=======
target,
>>>>>>> 9e014010
.Nm
will check that the specified directory is writable and ignore it if not.
This check can be skipped by setting the environment variable
.Ql Ev MAKE_OBJDIR_CHECK_WRITABLE
to "no".
.
.It Va .PARSEDIR
A path to the directory of the current
.Ql Pa Makefile
being parsed.
.It Va .PARSEFILE
The basename of the current
.Ql Pa Makefile
being parsed.
This variable and
.Ql Va .PARSEDIR
are both set only while the
.Ql Pa Makefiles
are being parsed.
If you want to retain their current values, assign them to a variable
using assignment with expansion:
.Pq Ql Cm \&:= .
.It Va .PATH
A variable that represents the list of directories that
.Nm
will search for files.
The search list should be updated using the target
.Ql Va .PATH
rather than the variable.
.It Ev PWD
Alternate path to the current directory.
.Nm
normally sets
.Ql Va .CURDIR
to the canonical path given by
.Xr getcwd 3 .
However, if the environment variable
.Ql Ev PWD
is set and gives a path to the current directory, then
.Nm
sets
.Ql Va .CURDIR
to the value of
.Ql Ev PWD
instead.
This behavior is disabled if
.Ql Ev MAKEOBJDIRPREFIX
is set or
.Ql Ev MAKEOBJDIR
contains a variable transform.
.Ql Ev PWD
is set to the value of
.Ql Va .OBJDIR
for all programs which
.Nm
executes.
.It Ev .SHELL
The pathname of the shell used to run target scripts.
It is read-only.
.It Ev .TARGETS
The list of targets explicitly specified on the command line, if any.
.It Ev VPATH
Colon-separated
.Pq Dq \&:
lists of directories that
.Nm
will search for files.
The variable is supported for compatibility with old make programs only,
use
.Ql Va .PATH
instead.
.El
.Ss Variable modifiers
Variable expansion may be modified to select or modify each word of the
variable (where a
.Dq word
is white-space delimited sequence of characters).
The general format of a variable expansion is as follows:
.Pp
.Dl ${variable[:modifier[:...]]}
.Pp
Each modifier begins with a colon,
which may be escaped with a backslash
.Pq Ql \e .
.Pp
A set of modifiers can be specified via a variable, as follows:
.Pp
.Dl modifier_variable=modifier[:...]
.Dl ${variable:${modifier_variable}[:...]}
.Pp
In this case the first modifier in the modifier_variable does not
start with a colon, since that must appear in the referencing
variable.
If any of the modifiers in the modifier_variable contain a dollar sign
.Pq Ql $ ,
these must be doubled to avoid early expansion.
.Pp
The supported modifiers are:
.Bl -tag -width EEE
.It Cm \&:E
Replaces each word in the variable with its suffix.
.It Cm \&:H
Replaces each word in the variable with everything but the last component.
.It Cm \&:M Ns Ar pattern
Selects only those words that match
.Ar pattern .
The standard shell wildcard characters
.Pf ( Ql * ,
.Ql \&? ,
and
.Ql Oo Oc )
may
be used.
The wildcard characters may be escaped with a backslash
.Pq Ql \e .
As a consequence of the way values are split into words, matched,
and then joined, a construct like
.Dl ${VAR:M*}
will normalize the inter-word spacing, removing all leading and
trailing space, and converting multiple consecutive spaces
to single spaces.
.
.It Cm \&:N Ns Ar pattern
This is identical to
.Ql Cm \&:M ,
but selects all words which do not match
.Ar pattern .
.It Cm \&:O
Orders every word in variable alphabetically.
.It Cm \&:Or
Orders every word in variable in reverse alphabetical order.
.It Cm \&:Ox
Shuffles the words in variable.
The results will be different each time you are referring to the
modified variable; use the assignment with expansion
.Pq Ql Cm \&:=
to prevent such behavior.
For example,
.Bd -literal -offset indent
LIST=			uno due tre quattro
RANDOM_LIST=		${LIST:Ox}
STATIC_RANDOM_LIST:=	${LIST:Ox}

all:
	@echo "${RANDOM_LIST}"
	@echo "${RANDOM_LIST}"
	@echo "${STATIC_RANDOM_LIST}"
	@echo "${STATIC_RANDOM_LIST}"
.Ed
may produce output similar to:
.Bd -literal -offset indent
quattro due tre uno
tre due quattro uno
due uno quattro tre
due uno quattro tre
.Ed
.It Cm \&:Q
Quotes every shell meta-character in the variable, so that it can be passed
safely to the shell.
.It Cm \&:q
Quotes every shell meta-character in the variable, and also doubles
.Sq $
characters so that it can be passed
safely through recursive invocations of
.Nm .
This is equivalent to:
.Sq \&:S/\e\&$/&&/g:Q .
.It Cm \&:R
Replaces each word in the variable with everything but its suffix.
.It Cm \&:range[=count]
The value is an integer sequence representing the words of the original
value, or the supplied
.Va count .
.It Cm \&:gmtime[=utc]
The value is a format string for
.Xr strftime 3 ,
using
.Xr gmtime 3 .
If a
.Va utc
value is not provided or is 0, the current time is used.
.It Cm \&:hash
Computes a 32-bit hash of the value and encode it as hex digits.
.It Cm \&:localtime[=utc]
The value is a format string for
.Xr strftime 3 ,
using
.Xr localtime 3 .
If a
.Va utc
value is not provided or is 0, the current time is used.
.It Cm \&:tA
Attempts to convert variable to an absolute path using
.Xr realpath 3 ,
if that fails, the value is unchanged.
.It Cm \&:tl
Converts variable to lower-case letters.
.It Cm \&:ts Ns Ar c
Words in the variable are normally separated by a space on expansion.
This modifier sets the separator to the character
.Ar c .
If
.Ar c
is omitted, then no separator is used.
The common escapes (including octal numeric codes) work as expected.
.It Cm \&:tu
Converts variable to upper-case letters.
.It Cm \&:tW
Causes the value to be treated as a single word
(possibly containing embedded white space).
See also
.Ql Cm \&:[*] .
.It Cm \&:tw
Causes the value to be treated as a sequence of
words delimited by white space.
See also
.Ql Cm \&:[@] .
.Sm off
.It Cm \&:S No \&/ Ar old_string No \&/ Ar new_string No \&/ Op Cm 1gW
.Sm on
Modifies the first occurrence of
.Ar old_string
in each word of the variable's value, replacing it with
.Ar new_string .
If a
.Ql g
is appended to the last delimiter of the pattern, all occurrences
in each word are replaced.
If a
.Ql 1
is appended to the last delimiter of the pattern, only the first occurrence
is affected.
If a
.Ql W
is appended to the last delimiter of the pattern,
then the value is treated as a single word
(possibly containing embedded white space).
If
.Ar old_string
begins with a caret
.Pq Ql ^ ,
.Ar old_string
is anchored at the beginning of each word.
If
.Ar old_string
ends with a dollar sign
.Pq Ql \&$ ,
it is anchored at the end of each word.
Inside
.Ar new_string ,
an ampersand
.Pq Ql &
is replaced by
.Ar old_string
(without any
.Ql ^
or
.Ql \&$ ) .
Any character may be used as a delimiter for the parts of the modifier
string.
The anchoring, ampersand and delimiter characters may be escaped with a
backslash
.Pq Ql \e .
.Pp
Variable expansion occurs in the normal fashion inside both
.Ar old_string
and
.Ar new_string
with the single exception that a backslash is used to prevent the expansion
of a dollar sign
.Pq Ql \&$ ,
not a preceding dollar sign as is usual.
.Sm off
.It Cm \&:C No \&/ Ar pattern No \&/ Ar replacement No \&/ Op Cm 1gW
.Sm on
The
.Cm \&:C
modifier is just like the
.Cm \&:S
modifier except that the old and new strings, instead of being
simple strings, are an extended regular expression (see
.Xr regex 3 )
string
.Ar pattern
and an
.Xr ed 1 Ns \-style
string
.Ar replacement .
Normally, the first occurrence of the pattern
.Ar pattern
in each word of the value is substituted with
.Ar replacement .
The
.Ql 1
modifier causes the substitution to apply to at most one word; the
.Ql g
modifier causes the substitution to apply to as many instances of the
search pattern
.Ar pattern
as occur in the word or words it is found in; the
.Ql W
modifier causes the value to be treated as a single word
(possibly containing embedded white space).
.Pp
As for the
.Cm \&:S
modifier, the
.Ar pattern
and
.Ar replacement
are subjected to variable expansion before being parsed as
regular expressions.
.It Cm \&:T
Replaces each word in the variable with its last path component.
.It Cm \&:u
Removes adjacent duplicate words (like
.Xr uniq 1 ) .
.Sm off
.It Cm \&:\&? Ar true_string Cm \&: Ar false_string
.Sm on
If the variable name (not its value), when parsed as a .if conditional
expression, evaluates to true, return as its value the
.Ar true_string ,
otherwise return the
.Ar false_string .
Since the variable name is used as the expression, \&:\&? must be the
first modifier after the variable name itself - which will, of course,
usually contain variable expansions.
A common error is trying to use expressions like
.Dl ${NUMBERS:M42:?match:no}
which actually tests defined(NUMBERS),
to determine if any words match "42" you need to use something like:
.Dl ${"${NUMBERS:M42}" != \&"\&":?match:no} .
.It Ar :old_string=new_string
This is the
.At V
style variable substitution.
It must be the last modifier specified.
If
.Ar old_string
or
.Ar new_string
do not contain the pattern matching character
.Ar %
then it is assumed that they are
anchored at the end of each word, so only suffixes or entire
words may be replaced.
Otherwise
.Ar %
is the substring of
.Ar old_string
to be replaced in
.Ar new_string .
If only
.Ar old_string
contains the pattern matching character
.Ar % ,
and
.Ar old_string
matches, then the result is the
.Ar new_string .
If only the
.Ar new_string
contains the pattern matching character
.Ar % ,
then it is not treated specially and it is printed as a literal
.Ar %
on match.
If there is more than one pattern matching character
.Ar ( % )
in either the
.Ar new_string
or
.Ar old_string ,
only the first instance is treated specially (as the pattern character);
all subsequent instances are treated as regular characters.
.Pp
Variable expansion occurs in the normal fashion inside both
.Ar old_string
and
.Ar new_string
with the single exception that a backslash is used to prevent the
expansion of a dollar sign
.Pq Ql \&$ ,
not a preceding dollar sign as is usual.
.Sm off
.It Cm \&:@ Ar temp Cm @ Ar string Cm @
.Sm on
This is the loop expansion mechanism from the OSF Development
Environment (ODE) make.
Unlike
.Cm \&.for
loops, expansion occurs at the time of reference.
Assigns
.Ar temp
to each word in the variable and evaluates
.Ar string .
The ODE convention is that
.Ar temp
should start and end with a period.
For example.
.Dl ${LINKS:@.LINK.@${LN} ${TARGET} ${.LINK.}@}
.Pp
However a single character variable is often more readable:
.Dl ${MAKE_PRINT_VAR_ON_ERROR:@v@$v='${$v}'${.newline}@}
.It Cm \&:_[=var]
Saves the current variable value in
.Ql $_
or the named
.Va var
for later reference.
Example usage:
.Bd -literal -offset indent
M_cmpv.units = 1 1000 1000000
M_cmpv = S,., ,g:_:range:@i@+ $${_:[-$$i]} \&\\
\\* $${M_cmpv.units:[$$i]}@:S,^,expr 0 ,1:sh

.Dv .if ${VERSION:${M_cmpv}} < ${3.1.12:L:${M_cmpv}}

.Ed
Here
.Ql $_
is used to save the result of the
.Ql :S
modifier which is later referenced using the index values from
.Ql :range .
.It Cm \&:U Ns Ar newval
If the variable is undefined,
.Ar newval
is the value.
If the variable is defined, the existing value is returned.
This is another ODE make feature.
It is handy for setting per-target CFLAGS for instance:
.Dl ${_${.TARGET:T}_CFLAGS:U${DEF_CFLAGS}}
If a value is only required if the variable is undefined, use:
.Dl ${VAR:D:Unewval}
.It Cm \&:D Ns Ar newval
If the variable is defined,
.Ar newval
is the value.
.It Cm \&:L
The name of the variable is the value.
.It Cm \&:P
The path of the node which has the same name as the variable
is the value.
If no such node exists or its path is null, then the
name of the variable is used.
In order for this modifier to work, the name (node) must at least have
appeared on the rhs of a dependency.
.Sm off
.It Cm \&:\&! Ar cmd Cm \&!
.Sm on
The output of running
.Ar cmd
is the value.
.It Cm \&:sh
If the variable is non-empty it is run as a command and the output
becomes the new value.
.It Cm \&::= Ns Ar str
The variable is assigned the value
.Ar str
after substitution.
This modifier and its variations are useful in
obscure situations such as wanting to set a variable when shell commands
are being parsed.
These assignment modifiers always expand to
nothing, so if appearing in a rule line by themselves should be
preceded with something to keep
.Nm
happy.
.Pp
The
.Ql Cm \&::
helps avoid false matches with the
.At V
style
.Cm \&:=
modifier and since substitution always occurs the
.Cm \&::=
form is vaguely appropriate.
.It Cm \&::?= Ns Ar str
As for
.Cm \&::=
but only if the variable does not already have a value.
.It Cm \&::+= Ns Ar str
Append
.Ar str
to the variable.
.It Cm \&::!= Ns Ar cmd
Assign the output of
.Ar cmd
to the variable.
.It Cm \&:\&[ Ns Ar range Ns Cm \&]
Selects one or more words from the value,
or performs other operations related to the way in which the
value is divided into words.
.Pp
Ordinarily, a value is treated as a sequence of words
delimited by white space.
Some modifiers suppress this behavior,
causing a value to be treated as a single word
(possibly containing embedded white space).
An empty value, or a value that consists entirely of white-space,
is treated as a single word.
For the purposes of the
.Ql Cm \&:[]
modifier, the words are indexed both forwards using positive integers
(where index 1 represents the first word),
and backwards using negative integers
(where index \-1 represents the last word).
.Pp
The
.Ar range
is subjected to variable expansion, and the expanded result is
then interpreted as follows:
.Bl -tag -width index
.\" :[n]
.It Ar index
Selects a single word from the value.
.\" :[start..end]
.It Ar start Ns Cm \&.. Ns Ar end
Selects all words from
.Ar start
to
.Ar end ,
inclusive.
For example,
.Ql Cm \&:[2..-1]
selects all words from the second word to the last word.
If
.Ar start
is greater than
.Ar end ,
then the words are output in reverse order.
For example,
.Ql Cm \&:[-1..1]
selects all the words from last to first.
If the list is already ordered, then this effectively reverses
the list, but it is more efficient to use
.Ql Cm \&:Or
instead of
.Ql Cm \&:O:[-1..1] .
.\" :[*]
.It Cm \&*
Causes subsequent modifiers to treat the value as a single word
(possibly containing embedded white space).
Analogous to the effect of
\&"$*\&"
in Bourne shell.
.\" :[0]
.It 0
Means the same as
.Ql Cm \&:[*] .
.\" :[*]
.It Cm \&@
Causes subsequent modifiers to treat the value as a sequence of words
delimited by white space.
Analogous to the effect of
\&"$@\&"
in Bourne shell.
.\" :[#]
.It Cm \&#
Returns the number of words in the value.
.El \" :[range]
.El
.Sh INCLUDE STATEMENTS, CONDITIONALS AND FOR LOOPS
Makefile inclusion, conditional structures and for loops reminiscent
of the C programming language are provided in
.Nm .
All such structures are identified by a line beginning with a single
dot
.Pq Ql \&.
character.
Files are included with either
.Cm \&.include \&< Ns Ar file Ns Cm \&>
or
.Cm \&.include \&\*q Ns Ar file Ns Cm \&\*q .
Variables between the angle brackets or double quotes are expanded
to form the file name.
If angle brackets are used, the included makefile is expected to be in
the system makefile directory.
If double quotes are used, the including makefile's directory and any
directories specified using the
.Fl I
option are searched before the system
makefile directory.
For compatibility with other versions of
.Nm
.Ql include file ...
is also accepted.
.Pp
If the include statement is written as
.Cm .-include
or as
.Cm .sinclude
then errors locating and/or opening include files are ignored.
.Pp
If the include statement is written as
.Cm .dinclude
not only are errors locating and/or opening include files ignored,
but stale dependencies within the included file will be ignored
just like
.Va .MAKE.DEPENDFILE .
.Pp
Conditional expressions are also preceded by a single dot as the first
character of a line.
The possible conditionals are as follows:
.Bl -tag -width Ds
.It Ic .error Ar message
The message is printed along with the name of the makefile and line number,
then
.Nm
will exit immediately.
.It Ic .export Ar variable ...
Export the specified global variable.
If no variable list is provided, all globals are exported
except for internal variables (those that start with
.Ql \&. ) .
This is not affected by the
.Fl X
flag, so should be used with caution.
For compatibility with other
.Nm
programs
.Ql export variable=value
is also accepted.
.Pp
Appending a variable name to
.Va .MAKE.EXPORTED
is equivalent to exporting a variable.
.It Ic .export-env Ar variable ...
The same as
.Ql .export ,
except that the variable is not appended to
.Va .MAKE.EXPORTED .
This allows exporting a value to the environment which is different from that
used by
.Nm
internally.
.It Ic .export-literal Ar variable ...
The same as
.Ql .export-env ,
except that variables in the value are not expanded.
.It Ic .info Ar message
The message is printed along with the name of the makefile and line number.
.It Ic .undef Ar variable ...
Un-define the specified global variables.
Only global variables can be un-defined.
.It Ic .unexport Ar variable ...
The opposite of
.Ql .export .
The specified global
.Va variable
will be removed from
.Va .MAKE.EXPORTED .
If no variable list is provided, all globals are unexported,
and
.Va .MAKE.EXPORTED
deleted.
.It Ic .unexport-env
Unexport all globals previously exported and
clear the environment inherited from the parent.
This operation will cause a memory leak of the original environment,
so should be used sparingly.
Testing for
.Va .MAKE.LEVEL
being 0, would make sense.
Also note that any variables which originated in the parent environment
should be explicitly preserved if desired.
For example:
.Bd -literal -offset indent
.Li .if ${.MAKE.LEVEL} == 0
PATH := ${PATH}
.Li .unexport-env
.Li .export PATH
.Li .endif
.Pp
.Ed
Would result in an environment containing only
.Ql Ev PATH ,
which is the minimal useful environment.
Actually
.Ql Ev .MAKE.LEVEL
will also be pushed into the new environment.
.It Ic .warning Ar message
The message prefixed by
.Ql Pa warning:
is printed along with the name of the makefile and line number.
.It Ic \&.if Oo \&! Oc Ns Ar expression Op Ar operator expression ...
Test the value of an expression.
.It Ic .ifdef Oo \&! Oc Ns Ar variable Op Ar operator variable ...
Test the value of a variable.
.It Ic .ifndef Oo \&! Oc Ns Ar variable Op Ar operator variable ...
Test the value of a variable.
.It Ic .ifmake Oo \&! Oc Ns Ar target Op Ar operator target ...
Test the target being built.
.It Ic .ifnmake Oo \&! Ns Oc Ar target Op Ar operator target ...
Test the target being built.
.It Ic .else
Reverse the sense of the last conditional.
.It Ic .elif Oo \&! Ns Oc Ar expression Op Ar operator expression ...
A combination of
.Ql Ic .else
followed by
.Ql Ic .if .
.It Ic .elifdef Oo \&! Oc Ns Ar variable Op Ar operator variable ...
A combination of
.Ql Ic .else
followed by
.Ql Ic .ifdef .
.It Ic .elifndef Oo \&! Oc Ns Ar variable Op Ar operator variable ...
A combination of
.Ql Ic .else
followed by
.Ql Ic .ifndef .
.It Ic .elifmake Oo \&! Oc Ns Ar target Op Ar operator target ...
A combination of
.Ql Ic .else
followed by
.Ql Ic .ifmake .
.It Ic .elifnmake Oo \&! Oc Ns Ar target Op Ar operator target ...
A combination of
.Ql Ic .else
followed by
.Ql Ic .ifnmake .
.It Ic .endif
End the body of the conditional.
.El
.Pp
The
.Ar operator
may be any one of the following:
.Bl -tag -width "Cm XX"
.It Cm \&|\&|
Logical OR.
.It Cm \&&&
Logical
.Tn AND ;
of higher precedence than
.Dq \&|\&| .
.El
.Pp
As in C,
.Nm
will only evaluate a conditional as far as is necessary to determine
its value.
Parentheses may be used to change the order of evaluation.
The boolean operator
.Ql Ic \&!
may be used to logically negate an entire
conditional.
It is of higher precedence than
.Ql Ic \&&& .
.Pp
The value of
.Ar expression
may be any of the following:
.Bl -tag -width defined
.It Ic defined
Takes a variable name as an argument and evaluates to true if the variable
has been defined.
.It Ic make
Takes a target name as an argument and evaluates to true if the target
was specified as part of
.Nm Ns 's
command line or was declared the default target (either implicitly or
explicitly, see
.Va .MAIN )
before the line containing the conditional.
.It Ic empty
Takes a variable, with possible modifiers, and evaluates to true if
the expansion of the variable would result in an empty string.
.It Ic exists
Takes a file name as an argument and evaluates to true if the file exists.
The file is searched for on the system search path (see
.Va .PATH ) .
.It Ic target
Takes a target name as an argument and evaluates to true if the target
has been defined.
.It Ic commands
Takes a target name as an argument and evaluates to true if the target
has been defined and has commands associated with it.
.El
.Pp
.Ar Expression
may also be an arithmetic or string comparison.
Variable expansion is
performed on both sides of the comparison, after which the numerical
values are compared.
A value is interpreted as hexadecimal if it is
preceded by 0x, otherwise it is decimal; octal numbers are not supported.
The standard C relational operators are all supported.
If after
variable expansion, either the left or right hand side of a
.Ql Ic ==
or
.Ql Ic "!="
operator is not a numerical value, then
string comparison is performed between the expanded
variables.
If no relational operator is given, it is assumed that the expanded
variable is being compared against 0, or an empty string in the case
of a string comparison.
.Pp
When
.Nm
is evaluating one of these conditional expressions, and it encounters
a (white-space separated) word it doesn't recognize, either the
.Dq make
or
.Dq defined
expression is applied to it, depending on the form of the conditional.
If the form is
.Ql Ic .ifdef ,
.Ql Ic .ifndef ,
or
.Ql Ic .if
the
.Dq defined
expression is applied.
Similarly, if the form is
.Ql Ic .ifmake
or
.Ql Ic .ifnmake ,
the
.Dq make
expression is applied.
.Pp
If the conditional evaluates to true the parsing of the makefile continues
as before.
If it evaluates to false, the following lines are skipped.
In both cases this continues until a
.Ql Ic .else
or
.Ql Ic .endif
is found.
.Pp
For loops are typically used to apply a set of rules to a list of files.
The syntax of a for loop is:
.Pp
.Bl -tag -compact -width Ds
.It Ic \&.for Ar variable Oo Ar variable ... Oc Ic in Ar expression
.It Aq make-lines
.It Ic \&.endfor
.El
.Pp
After the for
.Ic expression
is evaluated, it is split into words.
On each iteration of the loop, one word is taken and assigned to each
.Ic variable ,
in order, and these
.Ic variables
are substituted into the
.Ic make-lines
inside the body of the for loop.
The number of words must come out even; that is, if there are three
iteration variables, the number of words provided must be a multiple
of three.
.Sh COMMENTS
Comments begin with a hash
.Pq Ql \&#
character, anywhere but in a shell
command line, and continue to the end of an unescaped new line.
.Sh SPECIAL SOURCES (ATTRIBUTES)
.Bl -tag -width .IGNOREx
.It Ic .EXEC
Target is never out of date, but always execute commands anyway.
.It Ic .IGNORE
Ignore any errors from the commands associated with this target, exactly
as if they all were preceded by a dash
.Pq Ql \- .
.\" .It Ic .INVISIBLE
.\" XXX
.\" .It Ic .JOIN
.\" XXX
.It Ic .MADE
Mark all sources of this target as being up-to-date.
.It Ic .MAKE
Execute the commands associated with this target even if the
.Fl n
or
.Fl t
options were specified.
Normally used to mark recursive
.Nm Ns s .
.It Ic .META
Create a meta file for the target, even if it is flagged as
.Ic .PHONY ,
.Ic .MAKE ,
or
.Ic .SPECIAL .
Usage in conjunction with
.Ic .MAKE
is the most likely case.
In "meta" mode, the target is out-of-date if the meta file is missing.
.It Ic .NOMETA
Do not create a meta file for the target.
Meta files are also not created for
.Ic .PHONY ,
.Ic .MAKE ,
or
.Ic .SPECIAL
targets.
.It Ic .NOMETA_CMP
Ignore differences in commands when deciding if target is out of date.
This is useful if the command contains a value which always changes.
If the number of commands change, though, the target will still be out of date.
The same effect applies to any command line that uses the variable
.Va .OODATE ,
which can be used for that purpose even when not otherwise needed or desired:
.Bd -literal -offset indent

skip-compare-for-some:
	@echo this will be compared
	@echo this will not ${.OODATE:M.NOMETA_CMP}
	@echo this will also be compared

.Ed
The
.Cm \&:M
pattern suppresses any expansion of the unwanted variable.
.It Ic .NOPATH
Do not search for the target in the directories specified by
.Ic .PATH .
.It Ic .NOTMAIN
Normally
.Nm
selects the first target it encounters as the default target to be built
if no target was specified.
This source prevents this target from being selected.
.It Ic .OPTIONAL
If a target is marked with this attribute and
.Nm
can't figure out how to create it, it will ignore this fact and assume
the file isn't needed or already exists.
.It Ic .PHONY
The target does not
correspond to an actual file; it is always considered to be out of date,
and will not be created with the
.Fl t
option.
Suffix-transformation rules are not applied to
.Ic .PHONY
targets.
.It Ic .PRECIOUS
When
.Nm
is interrupted, it normally removes any partially made targets.
This source prevents the target from being removed.
.It Ic .RECURSIVE
Synonym for
.Ic .MAKE .
.It Ic .SILENT
Do not echo any of the commands associated with this target, exactly
as if they all were preceded by an at sign
.Pq Ql @ .
.It Ic .USE
Turn the target into
.Nm Ns 's
version of a macro.
When the target is used as a source for another target, the other target
acquires the commands, sources, and attributes (except for
.Ic .USE )
of the
source.
If the target already has commands, the
.Ic .USE
target's commands are appended
to them.
.It Ic .USEBEFORE
Exactly like
.Ic .USE ,
but prepend the
.Ic .USEBEFORE
target commands to the target.
.It Ic .WAIT
If
.Ic .WAIT
appears in a dependency line, the sources that precede it are
made before the sources that succeed it in the line.
Since the dependents of files are not made until the file itself
could be made, this also stops the dependents being built unless they
are needed for another branch of the dependency tree.
So given:
.Bd -literal
x: a .WAIT b
	echo x
a:
	echo a
b: b1
	echo b
b1:
	echo b1

.Ed
the output is always
.Ql a ,
.Ql b1 ,
.Ql b ,
.Ql x .
.br
The ordering imposed by
.Ic .WAIT
is only relevant for parallel makes.
.El
.Sh SPECIAL TARGETS
Special targets may not be included with other targets, i.e. they must be
the only target specified.
.Bl -tag -width .BEGINx
.It Ic .BEGIN
Any command lines attached to this target are executed before anything
else is done.
.It Ic .DEFAULT
This is sort of a
.Ic .USE
rule for any target (that was used only as a
source) that
.Nm
can't figure out any other way to create.
Only the shell script is used.
The
.Ic .IMPSRC
variable of a target that inherits
.Ic .DEFAULT Ns 's
commands is set
to the target's own name.
.It Ic .DELETE_ON_ERROR
If this target is present in the makefile, it globally causes make to
delete targets whose commands fail.
(By default, only targets whose commands are interrupted during
execution are deleted.
This is the historical behavior.)
This setting can be used to help prevent half-finished or malformed
targets from being left around and corrupting future rebuilds.
.It Ic .END
Any command lines attached to this target are executed after everything
else is done.
.It Ic .ERROR
Any command lines attached to this target are executed when another target fails.
The
.Ic .ERROR_TARGET
variable is set to the target that failed.
See also
.Ic MAKE_PRINT_VAR_ON_ERROR .
.It Ic .IGNORE
Mark each of the sources with the
.Ic .IGNORE
attribute.
If no sources are specified, this is the equivalent of specifying the
.Fl i
option.
.It Ic .INTERRUPT
If
.Nm
is interrupted, the commands for this target will be executed.
.It Ic .MAIN
If no target is specified when
.Nm
is invoked, this target will be built.
.It Ic .MAKEFLAGS
This target provides a way to specify flags for
.Nm
when the makefile is used.
The flags are as if typed to the shell, though the
.Fl f
option will have
no effect.
.\" XXX: NOT YET!!!!
.\" .It Ic .NOTPARALLEL
.\" The named targets are executed in non parallel mode.
.\" If no targets are
.\" specified, then all targets are executed in non parallel mode.
.It Ic .NOPATH
Apply the
.Ic .NOPATH
attribute to any specified sources.
.It Ic .NOTPARALLEL
Disable parallel mode.
.It Ic .NO_PARALLEL
Synonym for
.Ic .NOTPARALLEL ,
for compatibility with other pmake variants.
.It Ic .OBJDIR
The source is a new value for
.Ql Va .OBJDIR .
If it exists,
.Nm
will
.Xr chdir 2
to it and update the value of
.Ql Va .OBJDIR .
.It Ic .ORDER
The named targets are made in sequence.
This ordering does not add targets to the list of targets to be made.
Since the dependents of a target do not get built until the target itself
could be built, unless
.Ql a
is built by another part of the dependency graph,
the following is a dependency loop:
.Bd -literal
\&.ORDER: b a
b: a
.Ed
.Pp
The ordering imposed by
.Ic .ORDER
is only relevant for parallel makes.
.\" XXX: NOT YET!!!!
.\" .It Ic .PARALLEL
.\" The named targets are executed in parallel mode.
.\" If no targets are
.\" specified, then all targets are executed in parallel mode.
.It Ic .PATH
The sources are directories which are to be searched for files not
found in the current directory.
If no sources are specified, any previously specified directories are
deleted.
If the source is the special
.Ic .DOTLAST
target, then the current working
directory is searched last.
.It Ic .PATH. Ns Va suffix
Like
.Ic .PATH
but applies only to files with a particular suffix.
The suffix must have been previously declared with
.Ic .SUFFIXES .
.It Ic .PHONY
Apply the
.Ic .PHONY
attribute to any specified sources.
.It Ic .PRECIOUS
Apply the
.Ic .PRECIOUS
attribute to any specified sources.
If no sources are specified, the
.Ic .PRECIOUS
attribute is applied to every
target in the file.
.It Ic .SHELL
Sets the shell that
.Nm
will use to execute commands.
The sources are a set of
.Ar field=value
pairs.
.Bl -tag -width hasErrCtls
.It Ar name
This is the minimal specification, used to select one of the built-in
shell specs;
.Ar sh ,
.Ar ksh ,
and
.Ar csh .
.It Ar path
Specifies the path to the shell.
.It Ar hasErrCtl
Indicates whether the shell supports exit on error.
.It Ar check
The command to turn on error checking.
.It Ar ignore
The command to disable error checking.
.It Ar echo
The command to turn on echoing of commands executed.
.It Ar quiet
The command to turn off echoing of commands executed.
.It Ar filter
The output to filter after issuing the
.Ar quiet
command.
It is typically identical to
.Ar quiet .
.It Ar errFlag
The flag to pass the shell to enable error checking.
.It Ar echoFlag
The flag to pass the shell to enable command echoing.
.It Ar newline
The string literal to pass the shell that results in a single newline
character when used outside of any quoting characters.
.El
Example:
.Bd -literal
\&.SHELL: name=ksh path=/bin/ksh hasErrCtl=true \e
	check="set \-e" ignore="set +e" \e
	echo="set \-v" quiet="set +v" filter="set +v" \e
	echoFlag=v errFlag=e newline="'\en'"
.Ed
.It Ic .SILENT
Apply the
.Ic .SILENT
attribute to any specified sources.
If no sources are specified, the
.Ic .SILENT
attribute is applied to every
command in the file.
.It Ic .STALE
This target gets run when a dependency file contains stale entries, having
.Va .ALLSRC
set to the name of that dependency file.
.It Ic .SUFFIXES
Each source specifies a suffix to
.Nm .
If no sources are specified, any previously specified suffixes are deleted.
It allows the creation of suffix-transformation rules.
.Pp
Example:
.Bd -literal
\&.SUFFIXES: .o
\&.c.o:
	cc \-o ${.TARGET} \-c ${.IMPSRC}
.Ed
.El
.Sh ENVIRONMENT
.Nm
uses the following environment variables, if they exist:
.Ev MACHINE ,
.Ev MACHINE_ARCH ,
.Ev MAKE ,
.Ev MAKEFLAGS ,
.Ev MAKEOBJDIR ,
.Ev MAKEOBJDIRPREFIX ,
.Ev MAKESYSPATH ,
.Ev PWD ,
and
.Ev TMPDIR .
.Pp
.Ev MAKEOBJDIRPREFIX
and
.Ev MAKEOBJDIR
may only be set in the environment or on the command line to
.Nm
and not as makefile variables;
see the description of
.Ql Va .OBJDIR
for more details.
.Sh FILES
.Bl -tag -width /usr/share/mk -compact
.It .depend
list of dependencies
.It Makefile
list of dependencies
.It makefile
list of dependencies
.It sys.mk
system makefile
.It /usr/share/mk
system makefile directory
.El
.Sh COMPATIBILITY
The basic make syntax is compatible between different versions of make;
however the special variables, variable modifiers and conditionals are not.
.Ss Older versions
An incomplete list of changes in older versions of
.Nm :
.Pp
The way that .for loop variables are substituted changed after
.Nx 5.0
so that they still appear to be variable expansions.
In particular this stops them being treated as syntax, and removes some
obscure problems using them in .if statements.
.Pp
The way that parallel makes are scheduled changed in
.Nx 4.0
so that .ORDER and .WAIT apply recursively to the dependent nodes.
The algorithms used may change again in the future.
.Ss Other make dialects
Other make dialects (GNU make, SVR4 make, POSIX make, etc.) do not
support most of the features of
.Nm
as described in this manual.
Most notably:
.Bl -bullet -offset indent
.It
The
.Ic .WAIT
and
.Ic .ORDER
declarations and most functionality pertaining to parallelization.
(GNU make supports parallelization but lacks these features needed to
control it effectively.)
.It
Directives, including for loops and conditionals and most of the
forms of include files.
(GNU make has its own incompatible and less powerful syntax for
conditionals.)
.It
All built-in variables that begin with a dot.
.It
Most of the special sources and targets that begin with a dot,
with the notable exception of
.Ic .PHONY ,
.Ic .PRECIOUS ,
and
.Ic .SUFFIXES .
.It
Variable modifiers, except for the
.Dl :old=new
string substitution, which does not portably support globbing with
.Ql %
and historically only works on declared suffixes.
.It
The
.Ic $>
variable even in its short form; most makes support this functionality
but its name varies.
.El
.Pp
Some features are somewhat more portable, such as assignment with
.Ic += ,
.Ic ?= ,
and
.Ic != .
The
.Ic .PATH
functionality is based on an older feature
.Ic VPATH
found in GNU make and many versions of SVR4 make; however,
historically its behavior is too ill-defined (and too buggy) to rely
upon.
.Pp
The
.Ic $@
and
.Ic $<
variables are more or less universally portable, as is the
.Ic $(MAKE)
variable.
Basic use of suffix rules (for files only in the current directory,
not trying to chain transformations together, etc.) is also reasonably
portable.
.Sh SEE ALSO
.Xr mkdep 1
.Sh HISTORY
A
.Nm
command appeared in
.At v7 .
This
.Nm
implementation is based on Adam De Boor's pmake program which was written
for Sprite at Berkeley.
It was designed to be a parallel distributed make running jobs on different
machines using a daemon called
.Dq customs .
.Pp
Historically the target/dependency
.Dq FRC
has been used to FoRCe rebuilding (since the target/dependency
does not exist... unless someone creates an
.Dq FRC
file).
.Sh BUGS
The
.Nm
syntax is difficult to parse without actually acting on the data.
For instance, finding the end of a variable's use should involve scanning
each of the modifiers, using the correct terminator for each field.
In many places
.Nm
just counts {} and () in order to find the end of a variable expansion.
.Pp
There is no way of escaping a space character in a filename.<|MERGE_RESOLUTION|>--- conflicted
+++ resolved
@@ -1,8 +1,4 @@
-<<<<<<< HEAD
-.\"	$NetBSD: make.1,v 1.293 2020/11/25 00:50:44 sjg Exp $
-=======
 .\"	$NetBSD: make.1,v 1.296 2021/02/04 21:42:46 rillig Exp $
->>>>>>> 9e014010
 .\"
 .\" Copyright (c) 1990, 1993
 .\"	The Regents of the University of California.  All rights reserved.
@@ -33,11 +29,7 @@
 .\"
 .\"	from: @(#)make.1	8.4 (Berkeley) 3/19/94
 .\"
-<<<<<<< HEAD
-.Dd November 24, 2020
-=======
 .Dd December 22, 2020
->>>>>>> 9e014010
 .Dt MAKE 1
 .Os
 .Sh NAME
@@ -1110,11 +1102,7 @@
 .Pp
 Except in the case of an explicit
 .Ql Ic .OBJDIR
-<<<<<<< HEAD
-target, 
-=======
 target,
->>>>>>> 9e014010
 .Nm
 will check that the specified directory is writable and ignore it if not.
 This check can be skipped by setting the environment variable
