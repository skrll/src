--- conflicted
+++ resolved
@@ -1,8 +1,4 @@
-<<<<<<< HEAD
-/*	$NetBSD: dir.h,v 1.43 2021/02/05 05:48:19 rillig Exp $	*/
-=======
 /*	$NetBSD: dir.h,v 1.44 2021/04/03 11:08:40 rillig Exp $	*/
->>>>>>> e2aa5677
 
 /*
  * Copyright (c) 1988, 1989, 1990 The Regents of the University of California.
@@ -86,19 +82,11 @@
 void Dir_InitDot(void);
 void Dir_End(void);
 void Dir_SetPATH(void);
-<<<<<<< HEAD
-Boolean Dir_HasWildcards(const char *);
-void SearchPath_Expand(SearchPath *, const char *, StringList *);
-char *Dir_FindFile(const char *, SearchPath *);
-char *Dir_FindHereOrAbove(const char *, const char *);
-void Dir_UpdateMTime(GNode *, Boolean);
-=======
 bool Dir_HasWildcards(const char *);
 void SearchPath_Expand(SearchPath *, const char *, StringList *);
 char *Dir_FindFile(const char *, SearchPath *);
 char *Dir_FindHereOrAbove(const char *, const char *);
 void Dir_UpdateMTime(GNode *, bool);
->>>>>>> e2aa5677
 CachedDir *SearchPath_Add(SearchPath *, const char *);
 char *SearchPath_ToFlags(SearchPath *, const char *);
 void SearchPath_Clear(SearchPath *);
