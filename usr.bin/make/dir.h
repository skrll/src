--- conflicted
+++ resolved
@@ -1,8 +1,4 @@
-<<<<<<< HEAD
-/*	$NetBSD: dir.h,v 1.33 2020/11/08 09:34:55 rillig Exp $	*/
-=======
 /*	$NetBSD: dir.h,v 1.35 2020/11/23 18:24:05 rillig Exp $	*/
->>>>>>> ba48e27f
 
 /*
  * Copyright (c) 1988, 1989, 1990 The Regents of the University of California.
@@ -91,12 +87,7 @@
     int refCount;		/* Number of SearchPaths with this directory */
     int hits;			/* The number of times a file in this
 				 * directory has been found */
-<<<<<<< HEAD
-    HashTable files;		/* Hash set of files in directory;
-				 * all values are NULL. */
-=======
     HashSet files;		/* The files in the directory. */
->>>>>>> ba48e27f
 } CachedDir;
 
 void Dir_Init(void);
@@ -120,15 +111,6 @@
 SearchPath *Dir_CopyDirSearchPath(void);
 
 /* Stripped-down variant of struct stat. */
-<<<<<<< HEAD
-struct make_stat {
-    time_t mst_mtime;
-    mode_t mst_mode;
-};
-
-int cached_lstat(const char *, struct make_stat *);
-int cached_stat(const char *, struct make_stat *);
-=======
 struct cached_stat {
     time_t cst_mtime;
     mode_t cst_mode;
@@ -136,6 +118,5 @@
 
 int cached_lstat(const char *, struct cached_stat *);
 int cached_stat(const char *, struct cached_stat *);
->>>>>>> ba48e27f
 
 #endif /* MAKE_DIR_H */