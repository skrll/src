<<<<<<< HEAD
/*	$NetBSD: buf.c,v 1.51 2021/01/30 21:18:14 rillig Exp $	*/
=======
/*	$NetBSD: buf.c,v 1.52 2021/06/21 19:59:58 rillig Exp $	*/
>>>>>>> e2aa5677

/*
 * Copyright (c) 1988, 1989, 1990 The Regents of the University of California.
 * All rights reserved.
 *
 * This code is derived from software contributed to Berkeley by
 * Adam de Boor.
 *
 * Redistribution and use in source and binary forms, with or without
 * modification, are permitted provided that the following conditions
 * are met:
 * 1. Redistributions of source code must retain the above copyright
 *    notice, this list of conditions and the following disclaimer.
 * 2. Redistributions in binary form must reproduce the above copyright
 *    notice, this list of conditions and the following disclaimer in the
 *    documentation and/or other materials provided with the distribution.
 * 3. Neither the name of the University nor the names of its contributors
 *    may be used to endorse or promote products derived from this software
 *    without specific prior written permission.
 *
 * THIS SOFTWARE IS PROVIDED BY THE REGENTS AND CONTRIBUTORS ``AS IS'' AND
 * ANY EXPRESS OR IMPLIED WARRANTIES, INCLUDING, BUT NOT LIMITED TO, THE
 * IMPLIED WARRANTIES OF MERCHANTABILITY AND FITNESS FOR A PARTICULAR PURPOSE
 * ARE DISCLAIMED.  IN NO EVENT SHALL THE REGENTS OR CONTRIBUTORS BE LIABLE
 * FOR ANY DIRECT, INDIRECT, INCIDENTAL, SPECIAL, EXEMPLARY, OR CONSEQUENTIAL
 * DAMAGES (INCLUDING, BUT NOT LIMITED TO, PROCUREMENT OF SUBSTITUTE GOODS
 * OR SERVICES; LOSS OF USE, DATA, OR PROFITS; OR BUSINESS INTERRUPTION)
 * HOWEVER CAUSED AND ON ANY THEORY OF LIABILITY, WHETHER IN CONTRACT, STRICT
 * LIABILITY, OR TORT (INCLUDING NEGLIGENCE OR OTHERWISE) ARISING IN ANY WAY
 * OUT OF THE USE OF THIS SOFTWARE, EVEN IF ADVISED OF THE POSSIBILITY OF
 * SUCH DAMAGE.
 */

/*
 * Copyright (c) 1988, 1989 by Adam de Boor
 * Copyright (c) 1989 by Berkeley Softworks
 * All rights reserved.
 *
 * This code is derived from software contributed to Berkeley by
 * Adam de Boor.
 *
 * Redistribution and use in source and binary forms, with or without
 * modification, are permitted provided that the following conditions
 * are met:
 * 1. Redistributions of source code must retain the above copyright
 *    notice, this list of conditions and the following disclaimer.
 * 2. Redistributions in binary form must reproduce the above copyright
 *    notice, this list of conditions and the following disclaimer in the
 *    documentation and/or other materials provided with the distribution.
 * 3. All advertising materials mentioning features or use of this software
 *    must display the following acknowledgement:
 *	This product includes software developed by the University of
 *	California, Berkeley and its contributors.
 * 4. Neither the name of the University nor the names of its contributors
 *    may be used to endorse or promote products derived from this software
 *    without specific prior written permission.
 *
 * THIS SOFTWARE IS PROVIDED BY THE REGENTS AND CONTRIBUTORS ``AS IS'' AND
 * ANY EXPRESS OR IMPLIED WARRANTIES, INCLUDING, BUT NOT LIMITED TO, THE
 * IMPLIED WARRANTIES OF MERCHANTABILITY AND FITNESS FOR A PARTICULAR PURPOSE
 * ARE DISCLAIMED.  IN NO EVENT SHALL THE REGENTS OR CONTRIBUTORS BE LIABLE
 * FOR ANY DIRECT, INDIRECT, INCIDENTAL, SPECIAL, EXEMPLARY, OR CONSEQUENTIAL
 * DAMAGES (INCLUDING, BUT NOT LIMITED TO, PROCUREMENT OF SUBSTITUTE GOODS
 * OR SERVICES; LOSS OF USE, DATA, OR PROFITS; OR BUSINESS INTERRUPTION)
 * HOWEVER CAUSED AND ON ANY THEORY OF LIABILITY, WHETHER IN CONTRACT, STRICT
 * LIABILITY, OR TORT (INCLUDING NEGLIGENCE OR OTHERWISE) ARISING IN ANY WAY
 * OUT OF THE USE OF THIS SOFTWARE, EVEN IF ADVISED OF THE POSSIBILITY OF
 * SUCH DAMAGE.
 */

/* Automatically-expanding null-terminated character buffers. */

#include <limits.h>
#include "make.h"

/*	"@(#)buf.c	8.1 (Berkeley) 6/6/93"	*/
<<<<<<< HEAD
MAKE_RCSID("$NetBSD: buf.c,v 1.51 2021/01/30 21:18:14 rillig Exp $");
=======
MAKE_RCSID("$NetBSD: buf.c,v 1.52 2021/06/21 19:59:58 rillig Exp $");
>>>>>>> e2aa5677

/* Make space in the buffer for adding at least 16 more bytes. */
void
Buf_Expand(Buffer *buf)
{
	buf->cap += buf->cap > 16 ? buf->cap : 16;
	buf->data = bmake_realloc(buf->data, buf->cap);
}

/* Add the bytes to the buffer. */
void
Buf_AddBytes(Buffer *buf, const char *bytes, size_t bytes_len)
{
	size_t old_len = buf->len;
	char *end;

	if (old_len + bytes_len >= buf->cap) {
		size_t minIncr = bytes_len + 16;
		buf->cap += buf->cap > minIncr ? buf->cap : minIncr;
		buf->data = bmake_realloc(buf->data, buf->cap);
	}

	end = buf->data + old_len;
	buf->len = old_len + bytes_len;
	memcpy(end, bytes, bytes_len);
	end[bytes_len] = '\0';
}

/* Add the bytes between start and end to the buffer. */
void
Buf_AddBytesBetween(Buffer *buf, const char *start, const char *end)
{
	Buf_AddBytes(buf, start, (size_t)(end - start));
}

/* Add the string to the buffer. */
void
Buf_AddStr(Buffer *buf, const char *str)
{
	Buf_AddBytes(buf, str, strlen(str));
}

/* Add the number to the buffer. */
void
Buf_AddInt(Buffer *buf, int n)
{
<<<<<<< HEAD
	enum {
		bits = sizeof(int) * CHAR_BIT,
		max_octal_digits = (bits + 2) / 3,
		max_decimal_digits = /* at most */ max_octal_digits,
		max_sign_chars = 1,
		str_size = max_sign_chars + max_decimal_digits + 1
	};
	char str[str_size];
=======
	char str[sizeof(int) * CHAR_BIT + 1];
>>>>>>> e2aa5677

	size_t len = (size_t)snprintf(str, sizeof str, "%d", n);
	Buf_AddBytes(buf, str, len);
}

/* Mark the buffer as empty, so it can be filled with data again. */
void
Buf_Empty(Buffer *buf)
{
	buf->len = 0;
	buf->data[0] = '\0';
<<<<<<< HEAD
}

/* Initialize a buffer. */
void
Buf_InitSize(Buffer *buf, size_t cap)
{
	buf->cap = cap;
	buf->len = 0;
	buf->data = bmake_malloc(cap);
	buf->data[0] = '\0';
}

void
Buf_Init(Buffer *buf)
{
	Buf_InitSize(buf, 256);
}

/*
 * Free the data from the buffer.
 * Leave the buffer itself in an indeterminate state.
 */
void
Buf_Done(Buffer *buf)
{
	free(buf->data);

#ifdef CLEANUP
	buf->cap = 0;
	buf->len = 0;
	buf->data = NULL;
#endif
}

/*
=======
}

/* Initialize a buffer. */
void
Buf_InitSize(Buffer *buf, size_t cap)
{
	buf->cap = cap;
	buf->len = 0;
	buf->data = bmake_malloc(cap);
	buf->data[0] = '\0';
}

void
Buf_Init(Buffer *buf)
{
	Buf_InitSize(buf, 256);
}

/*
 * Free the data from the buffer.
 * Leave the buffer itself in an indeterminate state.
 */
void
Buf_Done(Buffer *buf)
{
	free(buf->data);

#ifdef CLEANUP
	buf->cap = 0;
	buf->len = 0;
	buf->data = NULL;
#endif
}

/*
>>>>>>> e2aa5677
 * Return the data from the buffer.
 * Leave the buffer itself in an indeterminate state.
 */
char *
Buf_DoneData(Buffer *buf)
{
	char *data = buf->data;

#ifdef CLEANUP
	buf->cap = 0;
	buf->len = 0;
	buf->data = NULL;
#endif

	return data;
}

#ifndef BUF_COMPACT_LIMIT
# define BUF_COMPACT_LIMIT 128	/* worthwhile saving */
#endif

/*
 * Return the data from the buffer.
 * Leave the buffer itself in an indeterminate state.
 *
 * If the buffer size is much greater than its content,
 * a new buffer will be allocated and the old one freed.
 */
char *
Buf_DoneDataCompact(Buffer *buf)
{
#if BUF_COMPACT_LIMIT > 0
	if (buf->cap - buf->len >= BUF_COMPACT_LIMIT) {
		/* We trust realloc to be smart */
		char *data = bmake_realloc(buf->data, buf->len + 1);
		data[buf->len] = '\0';	/* XXX: unnecessary */
		Buf_DoneData(buf);
		return data;
	}
#endif
	return Buf_DoneData(buf);
}<|MERGE_RESOLUTION|>--- conflicted
+++ resolved
@@ -1,8 +1,4 @@
-<<<<<<< HEAD
-/*	$NetBSD: buf.c,v 1.51 2021/01/30 21:18:14 rillig Exp $	*/
-=======
 /*	$NetBSD: buf.c,v 1.52 2021/06/21 19:59:58 rillig Exp $	*/
->>>>>>> e2aa5677
 
 /*
  * Copyright (c) 1988, 1989, 1990 The Regents of the University of California.
@@ -79,11 +75,7 @@
 #include "make.h"
 
 /*	"@(#)buf.c	8.1 (Berkeley) 6/6/93"	*/
-<<<<<<< HEAD
-MAKE_RCSID("$NetBSD: buf.c,v 1.51 2021/01/30 21:18:14 rillig Exp $");
-=======
 MAKE_RCSID("$NetBSD: buf.c,v 1.52 2021/06/21 19:59:58 rillig Exp $");
->>>>>>> e2aa5677
 
 /* Make space in the buffer for adding at least 16 more bytes. */
 void
@@ -130,18 +122,7 @@
 void
 Buf_AddInt(Buffer *buf, int n)
 {
-<<<<<<< HEAD
-	enum {
-		bits = sizeof(int) * CHAR_BIT,
-		max_octal_digits = (bits + 2) / 3,
-		max_decimal_digits = /* at most */ max_octal_digits,
-		max_sign_chars = 1,
-		str_size = max_sign_chars + max_decimal_digits + 1
-	};
-	char str[str_size];
-=======
 	char str[sizeof(int) * CHAR_BIT + 1];
->>>>>>> e2aa5677
 
 	size_t len = (size_t)snprintf(str, sizeof str, "%d", n);
 	Buf_AddBytes(buf, str, len);
@@ -153,7 +134,6 @@
 {
 	buf->len = 0;
 	buf->data[0] = '\0';
-<<<<<<< HEAD
 }
 
 /* Initialize a buffer. */
@@ -189,43 +169,6 @@
 }
 
 /*
-=======
-}
-
-/* Initialize a buffer. */
-void
-Buf_InitSize(Buffer *buf, size_t cap)
-{
-	buf->cap = cap;
-	buf->len = 0;
-	buf->data = bmake_malloc(cap);
-	buf->data[0] = '\0';
-}
-
-void
-Buf_Init(Buffer *buf)
-{
-	Buf_InitSize(buf, 256);
-}
-
-/*
- * Free the data from the buffer.
- * Leave the buffer itself in an indeterminate state.
- */
-void
-Buf_Done(Buffer *buf)
-{
-	free(buf->data);
-
-#ifdef CLEANUP
-	buf->cap = 0;
-	buf->len = 0;
-	buf->data = NULL;
-#endif
-}
-
-/*
->>>>>>> e2aa5677
  * Return the data from the buffer.
  * Leave the buffer itself in an indeterminate state.
  */
