<<<<<<< HEAD
/*	$NetBSD: buf.c,v 1.31 2020/08/03 20:26:09 rillig Exp $	*/
=======
/*	$NetBSD: buf.c,v 1.34 2020/08/09 19:51:02 rillig Exp $	*/
>>>>>>> eeeda5a4

/*
 * Copyright (c) 1988, 1989, 1990 The Regents of the University of California.
 * All rights reserved.
 *
 * This code is derived from software contributed to Berkeley by
 * Adam de Boor.
 *
 * Redistribution and use in source and binary forms, with or without
 * modification, are permitted provided that the following conditions
 * are met:
 * 1. Redistributions of source code must retain the above copyright
 *    notice, this list of conditions and the following disclaimer.
 * 2. Redistributions in binary form must reproduce the above copyright
 *    notice, this list of conditions and the following disclaimer in the
 *    documentation and/or other materials provided with the distribution.
 * 3. Neither the name of the University nor the names of its contributors
 *    may be used to endorse or promote products derived from this software
 *    without specific prior written permission.
 *
 * THIS SOFTWARE IS PROVIDED BY THE REGENTS AND CONTRIBUTORS ``AS IS'' AND
 * ANY EXPRESS OR IMPLIED WARRANTIES, INCLUDING, BUT NOT LIMITED TO, THE
 * IMPLIED WARRANTIES OF MERCHANTABILITY AND FITNESS FOR A PARTICULAR PURPOSE
 * ARE DISCLAIMED.  IN NO EVENT SHALL THE REGENTS OR CONTRIBUTORS BE LIABLE
 * FOR ANY DIRECT, INDIRECT, INCIDENTAL, SPECIAL, EXEMPLARY, OR CONSEQUENTIAL
 * DAMAGES (INCLUDING, BUT NOT LIMITED TO, PROCUREMENT OF SUBSTITUTE GOODS
 * OR SERVICES; LOSS OF USE, DATA, OR PROFITS; OR BUSINESS INTERRUPTION)
 * HOWEVER CAUSED AND ON ANY THEORY OF LIABILITY, WHETHER IN CONTRACT, STRICT
 * LIABILITY, OR TORT (INCLUDING NEGLIGENCE OR OTHERWISE) ARISING IN ANY WAY
 * OUT OF THE USE OF THIS SOFTWARE, EVEN IF ADVISED OF THE POSSIBILITY OF
 * SUCH DAMAGE.
 */

/*
 * Copyright (c) 1988, 1989 by Adam de Boor
 * Copyright (c) 1989 by Berkeley Softworks
 * All rights reserved.
 *
 * This code is derived from software contributed to Berkeley by
 * Adam de Boor.
 *
 * Redistribution and use in source and binary forms, with or without
 * modification, are permitted provided that the following conditions
 * are met:
 * 1. Redistributions of source code must retain the above copyright
 *    notice, this list of conditions and the following disclaimer.
 * 2. Redistributions in binary form must reproduce the above copyright
 *    notice, this list of conditions and the following disclaimer in the
 *    documentation and/or other materials provided with the distribution.
 * 3. All advertising materials mentioning features or use of this software
 *    must display the following acknowledgement:
 *	This product includes software developed by the University of
 *	California, Berkeley and its contributors.
 * 4. Neither the name of the University nor the names of its contributors
 *    may be used to endorse or promote products derived from this software
 *    without specific prior written permission.
 *
 * THIS SOFTWARE IS PROVIDED BY THE REGENTS AND CONTRIBUTORS ``AS IS'' AND
 * ANY EXPRESS OR IMPLIED WARRANTIES, INCLUDING, BUT NOT LIMITED TO, THE
 * IMPLIED WARRANTIES OF MERCHANTABILITY AND FITNESS FOR A PARTICULAR PURPOSE
 * ARE DISCLAIMED.  IN NO EVENT SHALL THE REGENTS OR CONTRIBUTORS BE LIABLE
 * FOR ANY DIRECT, INDIRECT, INCIDENTAL, SPECIAL, EXEMPLARY, OR CONSEQUENTIAL
 * DAMAGES (INCLUDING, BUT NOT LIMITED TO, PROCUREMENT OF SUBSTITUTE GOODS
 * OR SERVICES; LOSS OF USE, DATA, OR PROFITS; OR BUSINESS INTERRUPTION)
 * HOWEVER CAUSED AND ON ANY THEORY OF LIABILITY, WHETHER IN CONTRACT, STRICT
 * LIABILITY, OR TORT (INCLUDING NEGLIGENCE OR OTHERWISE) ARISING IN ANY WAY
 * OUT OF THE USE OF THIS SOFTWARE, EVEN IF ADVISED OF THE POSSIBILITY OF
 * SUCH DAMAGE.
 */

#ifndef MAKE_NATIVE
<<<<<<< HEAD
static char rcsid[] = "$NetBSD: buf.c,v 1.31 2020/08/03 20:26:09 rillig Exp $";
=======
static char rcsid[] = "$NetBSD: buf.c,v 1.34 2020/08/09 19:51:02 rillig Exp $";
>>>>>>> eeeda5a4
#else
#include <sys/cdefs.h>
#ifndef lint
#if 0
static char sccsid[] = "@(#)buf.c	8.1 (Berkeley) 6/6/93";
#else
<<<<<<< HEAD
__RCSID("$NetBSD: buf.c,v 1.31 2020/08/03 20:26:09 rillig Exp $");
=======
__RCSID("$NetBSD: buf.c,v 1.34 2020/08/09 19:51:02 rillig Exp $");
>>>>>>> eeeda5a4
#endif
#endif /* not lint */
#endif

/* Functions for automatically-expanded NUL-terminated buffers. */

#include <limits.h>
#include "make.h"
#include "buf.h"

#ifndef max
#define max(a, b)  ((a) > (b) ? (a) : (b))
#endif

#define BUF_DEF_SIZE	256 	/* Default buffer size */

/* Extend the buffer for adding a single byte. */
void
Buf_Expand_1(Buffer *bp)
{
    bp->size += max(bp->size, 16);
    bp->buffer = bmake_realloc(bp->buffer, bp->size);
}

/* Add the given bytes to the buffer. */
void
Buf_AddBytes(Buffer *bp, const Byte *bytesPtr, size_t numBytes)
{
    size_t count = bp->count;
    Byte *ptr;

    if (__predict_false(count + numBytes >= bp->size)) {
	bp->size += max(bp->size, numBytes + 16);
	bp->buffer = bmake_realloc(bp->buffer, bp->size);
    }

    ptr = bp->buffer + count;
    bp->count = count + numBytes;
    memcpy(ptr, bytesPtr, numBytes);
    ptr[numBytes] = '\0';
}

/* Add the bytes between start and end to the buffer. */
void
Buf_AddBytesBetween(Buffer *bp, const char *start, const char *end)
{
    Buf_AddBytes(bp, start, (size_t)(end - start));
}

/* Add the given string to the buffer. */
void
Buf_AddStr(Buffer *bp, const char *str)
{
    Buf_AddBytes(bp, str, strlen(str));
}

/* Add the given number to the buffer. */
void
Buf_AddInt(Buffer *bp, int n)
{
    /*
     * We need enough space for the decimal representation of an int.
     * We calculate the space needed for the octal representation, and
     * add enough slop to cope with a '-' sign and a trailing '\0'.
     */
    enum {
	bits = sizeof(int) * CHAR_BIT,
	buf_size = 1 + (bits + 2) / 3 + 1
    };
    char buf[buf_size];

    size_t len = (size_t)snprintf(buf, sizeof buf, "%d", n);
    Buf_AddBytes(bp, buf, len);
}

/* Get the data (usually a string) from the buffer.
 * The returned data is valid until the next modifying operation
 * on the buffer.
 *
 * Returns the pointer to the data and optionally the length of the
 * data in the buffer. */
Byte *
Buf_GetAll(Buffer *bp, size_t *numBytesPtr)
{
    if (numBytesPtr != NULL)
	*numBytesPtr = bp->count;
    return bp->buffer;
}

/* Mark the buffer as empty, so it can be filled with data again. */
void
Buf_Empty(Buffer *bp)
{
    bp->count = 0;
    bp->buffer[0] = '\0';
}

/* Initialize a buffer.
 * If the given initial size is 0, a reasonable default is used. */
void
Buf_Init(Buffer *bp, size_t size)
{
    if (size <= 0) {
	size = BUF_DEF_SIZE;
    }
    bp->size = size;
    bp->count = 0;
    bp->buffer = bmake_malloc(size);
    *bp->buffer = 0;
}

/* Reset the buffer.
 * If freeData is TRUE, the data from the buffer is freed as well.
 * Otherwise it is kept and returned. */
Byte *
Buf_Destroy(Buffer *buf, Boolean freeData)
{
    Byte *data = buf->buffer;
    if (freeData) {
	free(data);
	data = NULL;
    }

    buf->size = 0;
    buf->count = 0;
    buf->buffer = NULL;

    return data;
}

#ifndef BUF_COMPACT_LIMIT
# define BUF_COMPACT_LIMIT 128		/* worthwhile saving */
#endif

/* Reset the buffer and return its data.
 *
 * If the buffer size is much greater than its content,
 * a new buffer will be allocated and the old one freed. */
Byte *
Buf_DestroyCompact(Buffer *buf)
{
#if BUF_COMPACT_LIMIT > 0
    if (buf->size - buf->count >= BUF_COMPACT_LIMIT) {
	/* We trust realloc to be smart */
	Byte *data = bmake_realloc(buf->buffer, buf->count + 1);
	data[buf->count] = 0;
	Buf_Destroy(buf, FALSE);
	return data;
    }
#endif
    return Buf_Destroy(buf, FALSE);
}<|MERGE_RESOLUTION|>--- conflicted
+++ resolved
@@ -1,8 +1,4 @@
-<<<<<<< HEAD
-/*	$NetBSD: buf.c,v 1.31 2020/08/03 20:26:09 rillig Exp $	*/
-=======
 /*	$NetBSD: buf.c,v 1.34 2020/08/09 19:51:02 rillig Exp $	*/
->>>>>>> eeeda5a4
 
 /*
  * Copyright (c) 1988, 1989, 1990 The Regents of the University of California.
@@ -74,22 +70,14 @@
  */
 
 #ifndef MAKE_NATIVE
-<<<<<<< HEAD
-static char rcsid[] = "$NetBSD: buf.c,v 1.31 2020/08/03 20:26:09 rillig Exp $";
-=======
 static char rcsid[] = "$NetBSD: buf.c,v 1.34 2020/08/09 19:51:02 rillig Exp $";
->>>>>>> eeeda5a4
 #else
 #include <sys/cdefs.h>
 #ifndef lint
 #if 0
 static char sccsid[] = "@(#)buf.c	8.1 (Berkeley) 6/6/93";
 #else
-<<<<<<< HEAD
-__RCSID("$NetBSD: buf.c,v 1.31 2020/08/03 20:26:09 rillig Exp $");
-=======
 __RCSID("$NetBSD: buf.c,v 1.34 2020/08/09 19:51:02 rillig Exp $");
->>>>>>> eeeda5a4
 #endif
 #endif /* not lint */
 #endif
