--- conflicted
+++ resolved
@@ -1,8 +1,4 @@
-<<<<<<< HEAD
-/*	$NetBSD: make.h,v 1.233 2020/12/11 23:00:59 rillig Exp $	*/
-=======
 /*	$NetBSD: make.h,v 1.262 2021/04/14 17:39:11 rillig Exp $	*/
->>>>>>> 9e014010
 
 /*
  * Copyright (c) 1988, 1989, 1990, 1993
@@ -135,40 +131,6 @@
 #endif
 
 #define MAKE_INLINE static inline MAKE_ATTR_UNUSED
-<<<<<<< HEAD
-
-/*
- * A boolean type is defined as an integer, not an enum, for historic reasons.
- * The only allowed values are the constants TRUE and FALSE (1 and 0).
- */
-
-#ifdef USE_DOUBLE_BOOLEAN
-/* During development, to find type mismatches in function declarations. */
-typedef double Boolean;
-#define TRUE 1.0
-#define FALSE 0.0
-#elif defined(USE_UCHAR_BOOLEAN)
-/* During development, to find code that depends on the exact value of TRUE or
- * that stores other values in Boolean variables. */
-typedef unsigned char Boolean;
-#define TRUE ((unsigned char)0xFF)
-#define FALSE ((unsigned char)0x00)
-#elif defined(USE_CHAR_BOOLEAN)
-/* During development, to find code that uses a boolean as array index, via
- * -Wchar-subscripts. */
-typedef char Boolean;
-#define TRUE ((char)-1)
-#define FALSE ((char)0x00)
-#elif defined(USE_ENUM_BOOLEAN)
-typedef enum Boolean { FALSE, TRUE } Boolean;
-#else
-typedef int Boolean;
-#ifndef TRUE
-#define TRUE	1
-#endif
-#ifndef FALSE
-#define FALSE	0
-=======
 #define MAKE_STATIC static MAKE_ATTR_UNUSED
 
 #if __STDC_VERSION__ >= 199901L || defined(lint) || defined(USE_C99_BOOLEAN)
@@ -183,7 +145,6 @@
 #endif
 #ifndef false
 #define false	0
->>>>>>> 9e014010
 #endif
 #endif
 
@@ -244,12 +205,8 @@
  * communicating to other parts of the program the way in which a target
  * should be made.
  *
-<<<<<<< HEAD
- * Some of the OP_ constants can be combined, others cannot. */
-=======
  * Some of the OP_ constants can be combined, others cannot.
  */
->>>>>>> 9e014010
 typedef enum GNodeType {
 	OP_NONE		= 0,
 
@@ -352,27 +309,6 @@
 typedef enum GNodeFlags {
 	GNF_NONE	= 0,
 	/* this target needs to be (re)made */
-<<<<<<< HEAD
-	REMAKE		= 0x0001,
-	/* children of this target were made */
-	CHILDMADE	= 0x0002,
-	/* children don't exist, and we pretend made */
-	FORCE		= 0x0004,
-	/* Set by Make_ProcessWait() */
-	DONE_WAIT	= 0x0008,
-	/* Build requested by .ORDER processing */
-	DONE_ORDER	= 0x0010,
-	/* Node created from .depend */
-	FROM_DEPEND	= 0x0020,
-	/* We do it once only */
-	DONE_ALLSRC	= 0x0040,
-	/* Used by MakePrintStatus */
-	CYCLE		= 0x1000,
-	/* Used by MakePrintStatus */
-	DONECYCLE	= 0x2000,
-	/* Internal use only */
-	INTERNAL	= 0x4000
-=======
 	REMAKE		= 1 << 0,
 	/* children of this target were made */
 	CHILDMADE	= 1 << 1,
@@ -390,7 +326,6 @@
 	CYCLE		= 1 << 12,
 	/* Used by MakePrintStatus */
 	DONECYCLE	= 1 << 13
->>>>>>> 9e014010
 } GNodeFlags;
 
 typedef struct List StringList;
@@ -399,92 +334,6 @@
 typedef struct List GNodeList;
 typedef struct ListNode GNodeListNode;
 
-<<<<<<< HEAD
-typedef struct List /* of CachedDir */ SearchPath;
-
-/* A graph node represents a target that can possibly be made, including its
- * relation to other targets and a lot of other details. */
-typedef struct GNode {
-	/* The target's name, such as "clean" or "make.c" */
-	char *name;
-	/* The unexpanded name of a .USE node */
-	char *uname;
-	/* The full pathname of the file belonging to the target.
-	 * XXX: What about .PHONY targets? These don't have an associated
-	 * path. */
-	char *path;
-
-	/* The type of operator used to define the sources (see the OP flags
-	 * below).
-	 * XXX: This looks like a wild mixture of type and flags. */
-	GNodeType type;
-	GNodeFlags flags;
-
-	/* The state of processing on this node */
-	GNodeMade made;
-	/* The number of unmade children */
-	int unmade;
-
-	/* The modification time; 0 means the node does not have a
-	 * corresponding file; see GNode_IsOODate. */
-	time_t mtime;
-	struct GNode *youngestChild;
-
-	/* The GNodes for which this node is an implied source. May be empty.
-	 * For example, when there is an inference rule for .c.o, the node for
-	 * file.c has the node for file.o in this list. */
-	GNodeList implicitParents;
-
-	/* The nodes that depend on this one, or in other words, the nodes for
-	 * which this is a source. */
-	GNodeList parents;
-	/* The nodes on which this one depends. */
-	GNodeList children;
-
-	/* .ORDER nodes we need made. The nodes that must be made (if they're
-	 * made) before this node can be made, but that do not enter into the
-	 * datedness of this node. */
-	GNodeList order_pred;
-	/* .ORDER nodes who need us. The nodes that must be made (if they're
-	 * made at all) after this node is made, but that do not depend on
-	 * this node, in the normal sense. */
-	GNodeList order_succ;
-
-	/* Other nodes of the same name, for the '::' dependency operator. */
-	GNodeList cohorts;
-	/* The "#n" suffix for this cohort, or "" for other nodes */
-	char cohort_num[8];
-	/* The number of unmade instances on the cohorts list */
-	int unmade_cohorts;
-	/* Pointer to the first instance of a '::' node; only set when on a
-	 * cohorts list */
-	struct GNode *centurion;
-
-	/* Last time (sequence number) we tried to make this node */
-	unsigned int checked_seqno;
-
-	/* The "local" variables that are specific to this target and this
-	 * target only, such as $@, $<, $?.
-	 *
-	 * Also used for the global variable scopes VAR_GLOBAL, VAR_CMDLINE,
-	 * VAR_INTERNAL, which contain variables with arbitrary names. */
-	HashTable /* of Var pointer */ vars;
-
-	/* The commands to be given to a shell to create this target. */
-	StringList commands;
-
-	/* Suffix for the node (determined by Suff_FindDeps and opaque to
-	 * everyone but the Suff module) */
-	struct Suffix *suffix;
-
-	/* Filename where the GNode got defined */
-	/* XXX: What is the lifetime of this string? */
-	const char *fname;
-	/* Line number where the GNode got defined */
-	int lineno;
-} GNode;
-
-=======
 typedef struct SearchPath {
 	List /* of CachedDir */ dirs;
 } SearchPath;
@@ -579,7 +428,6 @@
 	int lineno;
 } GNode;
 
->>>>>>> 9e014010
 /* Error levels for diagnostics during parsing. */
 typedef enum ParseErrorLevel {
 	/* Exit when the current top-level makefile has been parsed
@@ -599,7 +447,6 @@
 	COND_SKIP,		/* Skip the next lines */
 	COND_INVALID		/* Not a conditional statement */
 } CondEvalResult;
-<<<<<<< HEAD
 
 /* Names of the variables that are "local" to a specific target. */
 #define TARGET	"@"	/* Target of dependency */
@@ -615,40 +462,6 @@
  */
 
 /* True if every target is precious */
-extern Boolean allPrecious;
-/* True if failed targets should be deleted */
-extern Boolean deleteOnError;
-/* TRUE while processing .depend */
-extern Boolean doing_depend;
-/* .DEFAULT rule */
-extern GNode *defaultNode;
-
-/* Variables defined internally by make which should not override those set
- * by makefiles. */
-extern GNode *VAR_INTERNAL;
-/* Variables defined in a global context, e.g in the Makefile itself. */
-extern GNode *VAR_GLOBAL;
-/* Variables defined on the command line. */
-extern GNode *VAR_CMDLINE;
-
-/* Value returned by Var_Parse when an error is encountered. It actually
- * points to an empty string, so naive callers needn't worry about it. */
-=======
-
-/* Names of the variables that are "local" to a specific target. */
-#define TARGET	"@"	/* Target of dependency */
-#define OODATE	"?"	/* All out-of-date sources */
-#define ALLSRC	">"	/* All sources */
-#define IMPSRC	"<"	/* Source implied by transformation */
-#define PREFIX	"*"	/* Common prefix */
-#define ARCHIVE	"!"	/* Archive in "archive(member)" syntax */
-#define MEMBER	"%"	/* Member in "archive(member)" syntax */
-
-/*
- * Global Variables
- */
-
-/* True if every target is precious */
 extern bool allPrecious;
 /* True if failed targets should be deleted */
 extern bool deleteOnError;
@@ -671,65 +484,22 @@
  * Value returned by Var_Parse when an error is encountered. It actually
  * points to an empty string, so naive callers needn't worry about it.
  */
->>>>>>> 9e014010
 extern char var_Error[];
 
 /* The time at the start of this whole process */
 extern time_t now;
 
 /*
-<<<<<<< HEAD
- * If FALSE (the default behavior), undefined subexpressions in a variable
- * expression are discarded.  If TRUE (only during variable assignments using
- * the ':=' assignment operator, no matter how deeply nested), they are
- * preserved and possibly expanded later when the variable from the
- * subexpression has been defined.
- *
- * Example for a ':=' assignment:
- *	CFLAGS = $(.INCLUDES)
- *	CFLAGS := -I.. $(CFLAGS)
- *	# If .INCLUDES (an undocumented special variable, by the way) is
- *	# still undefined, the updated CFLAGS becomes "-I.. $(.INCLUDES)".
- */
-extern Boolean preserveUndefined;
-
-/* The list of directories to search when looking for targets (set by the
- * special target .PATH). */
+ * The list of directories to search when looking for targets (set by the
+ * special target .PATH).
+ */
 extern SearchPath dirSearchPath;
 /* Used for .include "...". */
 extern SearchPath *parseIncPath;
-/* Used for .include <...>, for the built-in sys.mk and makefiles from the
- * command line arguments. */
-extern SearchPath *sysIncPath;
-/* The default for sysIncPath. */
-extern SearchPath *defSysIncPath;
-
-/* Startup directory */
-extern char curdir[];
-/* The basename of the program name, suffixed with [n] for sub-makes.  */
-extern char *progname;
-/* Name of the .depend makefile */
-extern char *makeDependfile;
-/* If we replaced environ, this will be non-NULL. */
-extern char **savedEnv;
-
-extern int makelevel;
-
-=======
- * The list of directories to search when looking for targets (set by the
- * special target .PATH).
- */
-extern SearchPath dirSearchPath;
-/* Used for .include "...". */
-extern SearchPath *parseIncPath;
->>>>>>> 9e014010
 /*
  * Used for .include <...>, for the built-in sys.mk and for makefiles from
  * the command line arguments.
  */
-<<<<<<< HEAD
-#define vFork() ((getpid() == myPid) ? vfork() : fork())
-=======
 extern SearchPath *sysIncPath;
 /* The default for sysIncPath. */
 extern SearchPath *defSysIncPath;
@@ -744,7 +514,6 @@
 /* If we replaced environ, this will be non-NULL. */
 extern char **savedEnv;
 
->>>>>>> 9e014010
 extern pid_t myPid;
 
 #define MAKEFLAGS	".MAKEFLAGS"
@@ -788,11 +557,7 @@
 
 #define CONCAT(a, b) a##b
 
-<<<<<<< HEAD
-#define DEBUG(module) (opts.debug & CONCAT(DEBUG_,module))
-=======
 #define DEBUG(module) ((opts.debug & CONCAT(DEBUG_, module)) != 0)
->>>>>>> 9e014010
 
 void debug_printf(const char *, ...) MAKE_ATTR_PRINTFLIKE(1, 2);
 
@@ -800,11 +565,7 @@
 	do { \
 		if (DEBUG(module)) \
 			debug_printf args; \
-<<<<<<< HEAD
-	} while (0)
-=======
 	} while (/*CONSTCOND*/false)
->>>>>>> 9e014010
 
 #define DEBUG0(module, text) \
 	DEBUG_IMPL(module, ("%s", text))
@@ -828,11 +589,7 @@
 /* Command line options */
 typedef struct CmdOpts {
 	/* -B: whether we are make compatible */
-<<<<<<< HEAD
-	Boolean compatMake;
-=======
 	bool compatMake;
->>>>>>> 9e014010
 
 	/* -d: debug control: There is one bit per module.  It is up to the
 	 * module what debug information to print. */
@@ -845,15 +602,6 @@
 	 *
 	 * Runs make in strict mode, with additional checks and better error
 	 * handling. */
-<<<<<<< HEAD
-	Boolean lint;
-
-	/* -dV: for the -V option, print unexpanded variable values */
-	Boolean debugVflag;
-
-	/* -e: check environment variables before global variables */
-	Boolean checkEnvFirst;
-=======
 	bool strict;
 
 	/* -dV: for the -V option, print unexpanded variable values */
@@ -861,17 +609,12 @@
 
 	/* -e: check environment variables before global variables */
 	bool checkEnvFirst;
->>>>>>> 9e014010
 
 	/* -f: the makefiles to read */
 	StringList makefiles;
 
 	/* -i: if true, ignore all errors from shell commands */
-<<<<<<< HEAD
-	Boolean ignoreErrors;
-=======
 	bool ignoreErrors;
->>>>>>> 9e014010
 
 	/* -j: the maximum number of jobs that can run in parallel;
 	 * this is coordinated with the submakes */
@@ -879,29 +622,6 @@
 
 	/* -k: if true and an error occurs while making a node, continue
 	 * making nodes that do not depend on the erroneous node */
-<<<<<<< HEAD
-	Boolean keepgoing;
-
-	/* -N: execute no commands from the targets */
-	Boolean noRecursiveExecute;
-
-	/* -n: execute almost no commands from the targets */
-	Boolean noExecute;
-
-	/* -q: if true, we aren't supposed to really make anything, just see
-	 * if the targets are out-of-date */
-	Boolean queryFlag;
-
-	/* -r: raw mode, without loading the builtin rules. */
-	Boolean noBuiltins;
-
-	/* -s: don't echo the shell commands before executing them */
-	Boolean beSilent;
-
-	/* -t: touch the targets if they are out-of-date, but don't actually
-	 * make them */
-	Boolean touchFlag;
-=======
 	bool keepgoing;
 
 	/* -N: execute no commands from the targets */
@@ -925,7 +645,6 @@
 	/* -t: touch the targets if they are out-of-date, but don't actually
 	 * make them */
 	bool touchFlag;
->>>>>>> 9e014010
 
 	/* -[Vv]: print expanded or unexpanded selected variables */
 	PrintVarsMode printVars;
@@ -933,16 +652,6 @@
 	StringList variables;
 
 	/* -W: if true, makefile parsing warnings are treated as errors */
-<<<<<<< HEAD
-	Boolean parseWarnFatal;
-
-	/* -w: print Entering and Leaving for submakes */
-	Boolean enterFlag;
-
-	/* -X: if true, do not export variables set on the command line to the
-	 * environment. */
-	Boolean varNoExportEnv;
-=======
 	bool parseWarnFatal;
 
 	/* -w: print 'Entering' and 'Leaving' for submakes */
@@ -951,7 +660,6 @@
 	/* -X: if true, do not export variables set on the command line to the
 	 * environment. */
 	bool varNoExportEnv;
->>>>>>> 9e014010
 
 	/* The target names specified on the command line.
 	 * Used to resolve .if make(...) statements. */
@@ -964,30 +672,11 @@
 #include "nonints.h"
 
 void GNode_UpdateYoungestChild(GNode *, GNode *);
-<<<<<<< HEAD
-Boolean GNode_IsOODate(GNode *);
-=======
 bool GNode_IsOODate(GNode *);
->>>>>>> 9e014010
 void Make_ExpandUse(GNodeList *);
 time_t Make_Recheck(GNode *);
 void Make_HandleUse(GNode *, GNode *);
 void Make_Update(GNode *);
-<<<<<<< HEAD
-void Make_DoAllVar(GNode *);
-Boolean Make_Run(GNodeList *);
-Boolean shouldDieQuietly(GNode *, int);
-void PrintOnError(GNode *, const char *);
-void Main_ExportMAKEFLAGS(Boolean);
-Boolean Main_SetObjdir(Boolean, const char *, ...) MAKE_ATTR_PRINTFLIKE(2, 3);
-int mkTempFile(const char *, char **);
-int str2Lst_Append(StringList *, char *);
-void GNode_FprintDetails(FILE *, const char *, const GNode *, const char *);
-Boolean GNode_ShouldExecute(GNode *gn);
-
-/* See if the node was seen on the left-hand side of a dependency operator. */
-MAKE_INLINE Boolean
-=======
 void GNode_SetLocalVars(GNode *);
 bool Make_Run(GNodeList *);
 bool shouldDieQuietly(GNode *, int);
@@ -1001,7 +690,6 @@
 
 /* See if the node was seen on the left-hand side of a dependency operator. */
 MAKE_INLINE bool
->>>>>>> 9e014010
 GNode_IsTarget(const GNode *gn)
 {
 	return (gn->type & OP_OPMASK) != 0;
@@ -1013,64 +701,31 @@
 	return gn->path != NULL ? gn->path : gn->name;
 }
 
-<<<<<<< HEAD
-MAKE_INLINE Boolean
-=======
-MAKE_INLINE bool
->>>>>>> 9e014010
+MAKE_INLINE bool
 GNode_IsWaitingFor(const GNode *gn)
 {
 	return (gn->flags & REMAKE) && gn->made <= REQUESTED;
 }
 
-<<<<<<< HEAD
-MAKE_INLINE Boolean
-=======
-MAKE_INLINE bool
->>>>>>> 9e014010
+MAKE_INLINE bool
 GNode_IsReady(const GNode *gn)
 {
 	return gn->made > DEFERRED;
 }
 
-<<<<<<< HEAD
-MAKE_INLINE Boolean
-=======
-MAKE_INLINE bool
->>>>>>> 9e014010
+MAKE_INLINE bool
 GNode_IsDone(const GNode *gn)
 {
 	return gn->made >= MADE;
 }
 
-<<<<<<< HEAD
-MAKE_INLINE Boolean
-=======
-MAKE_INLINE bool
->>>>>>> 9e014010
+MAKE_INLINE bool
 GNode_IsError(const GNode *gn)
 {
 	return gn->made == ERROR || gn->made == ABORTED;
 }
 
 MAKE_INLINE const char *
-<<<<<<< HEAD
-GNode_VarTarget(GNode *gn) { return Var_ValueDirect(TARGET, gn); }
-MAKE_INLINE const char *
-GNode_VarOodate(GNode *gn) { return Var_ValueDirect(OODATE, gn); }
-MAKE_INLINE const char *
-GNode_VarAllsrc(GNode *gn) { return Var_ValueDirect(ALLSRC, gn); }
-MAKE_INLINE const char *
-GNode_VarImpsrc(GNode *gn) { return Var_ValueDirect(IMPSRC, gn); }
-MAKE_INLINE const char *
-GNode_VarPrefix(GNode *gn) { return Var_ValueDirect(PREFIX, gn); }
-MAKE_INLINE const char *
-GNode_VarArchive(GNode *gn) { return Var_ValueDirect(ARCHIVE, gn); }
-MAKE_INLINE const char *
-GNode_VarMember(GNode *gn) { return Var_ValueDirect(MEMBER, gn); }
-
-#ifdef __GNUC__
-=======
 GNode_VarTarget(GNode *gn) { return GNode_ValueDirect(gn, TARGET); }
 MAKE_INLINE const char *
 GNode_VarOodate(GNode *gn) { return GNode_ValueDirect(gn, OODATE); }
@@ -1086,7 +741,6 @@
 GNode_VarMember(GNode *gn) { return GNode_ValueDirect(gn, MEMBER); }
 
 #if defined(__GNUC__) && __STDC_VERSION__ >= 199901L
->>>>>>> 9e014010
 #define UNCONST(ptr)	({		\
     union __unconst {			\
 	const void *__cp;		\
@@ -1112,27 +766,15 @@
 #define KILLPG(pid, sig) killpg((pid), (sig))
 #endif
 
-<<<<<<< HEAD
-MAKE_INLINE Boolean
+MAKE_INLINE bool
 ch_isalnum(char ch) { return isalnum((unsigned char)ch) != 0; }
-MAKE_INLINE Boolean
+MAKE_INLINE bool
 ch_isalpha(char ch) { return isalpha((unsigned char)ch) != 0; }
-MAKE_INLINE Boolean
+MAKE_INLINE bool
 ch_isdigit(char ch) { return isdigit((unsigned char)ch) != 0; }
-MAKE_INLINE Boolean
+MAKE_INLINE bool
 ch_isspace(char ch) { return isspace((unsigned char)ch) != 0; }
-MAKE_INLINE Boolean
-=======
-MAKE_INLINE bool
-ch_isalnum(char ch) { return isalnum((unsigned char)ch) != 0; }
-MAKE_INLINE bool
-ch_isalpha(char ch) { return isalpha((unsigned char)ch) != 0; }
-MAKE_INLINE bool
-ch_isdigit(char ch) { return isdigit((unsigned char)ch) != 0; }
-MAKE_INLINE bool
-ch_isspace(char ch) { return isspace((unsigned char)ch) != 0; }
-MAKE_INLINE bool
->>>>>>> 9e014010
+MAKE_INLINE bool
 ch_isupper(char ch) { return isupper((unsigned char)ch) != 0; }
 MAKE_INLINE char
 ch_tolower(char ch) { return (char)tolower((unsigned char)ch); }
@@ -1167,23 +809,6 @@
 		(*pp)++;
 }
 
-<<<<<<< HEAD
-#ifdef MAKE_NATIVE
-#  include <sys/cdefs.h>
-#  ifndef lint
-#    define MAKE_RCSID(id) __RCSID(id)
-#  endif
-#elif defined(MAKE_ALL_IN_ONE)
-#  if defined(__COUNTER__)
-#    define MAKE_RCSID_CONCAT(x, y) CONCAT(x, y)
-#    define MAKE_RCSID(id) static volatile char \
-	MAKE_RCSID_CONCAT(rcsid_, __COUNTER__)[] = id
-#  else
-#    define MAKE_RCSID(id) extern void do_not_define_rcsid(void)
-#  endif
-#else
-#  define MAKE_RCSID(id) static volatile char rcsid[] = id
-=======
 #if defined(lint)
 # define MAKE_RCSID(id) extern void do_not_define_rcsid(void)
 #elif defined(MAKE_NATIVE)
@@ -1197,7 +822,6 @@
 # define MAKE_RCSID(id) extern void do_not_define_rcsid(void)
 #else
 # define MAKE_RCSID(id) static volatile char rcsid[] = id
->>>>>>> 9e014010
 #endif
 
 #endif /* MAKE_MAKE_H */