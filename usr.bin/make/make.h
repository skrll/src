<<<<<<< HEAD
/*	$NetBSD: make.h,v 1.256 2021/02/05 19:19:17 sjg Exp $	*/
=======
/*	$NetBSD: make.h,v 1.263 2021/06/21 10:33:11 rillig Exp $	*/
>>>>>>> e2aa5677

/*
 * Copyright (c) 1988, 1989, 1990, 1993
 *	The Regents of the University of California.  All rights reserved.
 *
 * This code is derived from software contributed to Berkeley by
 * Adam de Boor.
 *
 * Redistribution and use in source and binary forms, with or without
 * modification, are permitted provided that the following conditions
 * are met:
 * 1. Redistributions of source code must retain the above copyright
 *    notice, this list of conditions and the following disclaimer.
 * 2. Redistributions in binary form must reproduce the above copyright
 *    notice, this list of conditions and the following disclaimer in the
 *    documentation and/or other materials provided with the distribution.
 * 3. Neither the name of the University nor the names of its contributors
 *    may be used to endorse or promote products derived from this software
 *    without specific prior written permission.
 *
 * THIS SOFTWARE IS PROVIDED BY THE REGENTS AND CONTRIBUTORS ``AS IS'' AND
 * ANY EXPRESS OR IMPLIED WARRANTIES, INCLUDING, BUT NOT LIMITED TO, THE
 * IMPLIED WARRANTIES OF MERCHANTABILITY AND FITNESS FOR A PARTICULAR PURPOSE
 * ARE DISCLAIMED.  IN NO EVENT SHALL THE REGENTS OR CONTRIBUTORS BE LIABLE
 * FOR ANY DIRECT, INDIRECT, INCIDENTAL, SPECIAL, EXEMPLARY, OR CONSEQUENTIAL
 * DAMAGES (INCLUDING, BUT NOT LIMITED TO, PROCUREMENT OF SUBSTITUTE GOODS
 * OR SERVICES; LOSS OF USE, DATA, OR PROFITS; OR BUSINESS INTERRUPTION)
 * HOWEVER CAUSED AND ON ANY THEORY OF LIABILITY, WHETHER IN CONTRACT, STRICT
 * LIABILITY, OR TORT (INCLUDING NEGLIGENCE OR OTHERWISE) ARISING IN ANY WAY
 * OUT OF THE USE OF THIS SOFTWARE, EVEN IF ADVISED OF THE POSSIBILITY OF
 * SUCH DAMAGE.
 *
 *	from: @(#)make.h	8.3 (Berkeley) 6/13/95
 */

/*
 * Copyright (c) 1989 by Berkeley Softworks
 * All rights reserved.
 *
 * This code is derived from software contributed to Berkeley by
 * Adam de Boor.
 *
 * Redistribution and use in source and binary forms, with or without
 * modification, are permitted provided that the following conditions
 * are met:
 * 1. Redistributions of source code must retain the above copyright
 *    notice, this list of conditions and the following disclaimer.
 * 2. Redistributions in binary form must reproduce the above copyright
 *    notice, this list of conditions and the following disclaimer in the
 *    documentation and/or other materials provided with the distribution.
 * 3. All advertising materials mentioning features or use of this software
 *    must display the following acknowledgement:
 *	This product includes software developed by the University of
 *	California, Berkeley and its contributors.
 * 4. Neither the name of the University nor the names of its contributors
 *    may be used to endorse or promote products derived from this software
 *    without specific prior written permission.
 *
 * THIS SOFTWARE IS PROVIDED BY THE REGENTS AND CONTRIBUTORS ``AS IS'' AND
 * ANY EXPRESS OR IMPLIED WARRANTIES, INCLUDING, BUT NOT LIMITED TO, THE
 * IMPLIED WARRANTIES OF MERCHANTABILITY AND FITNESS FOR A PARTICULAR PURPOSE
 * ARE DISCLAIMED.  IN NO EVENT SHALL THE REGENTS OR CONTRIBUTORS BE LIABLE
 * FOR ANY DIRECT, INDIRECT, INCIDENTAL, SPECIAL, EXEMPLARY, OR CONSEQUENTIAL
 * DAMAGES (INCLUDING, BUT NOT LIMITED TO, PROCUREMENT OF SUBSTITUTE GOODS
 * OR SERVICES; LOSS OF USE, DATA, OR PROFITS; OR BUSINESS INTERRUPTION)
 * HOWEVER CAUSED AND ON ANY THEORY OF LIABILITY, WHETHER IN CONTRACT, STRICT
 * LIABILITY, OR TORT (INCLUDING NEGLIGENCE OR OTHERWISE) ARISING IN ANY WAY
 * OUT OF THE USE OF THIS SOFTWARE, EVEN IF ADVISED OF THE POSSIBILITY OF
 * SUCH DAMAGE.
 *
 *	from: @(#)make.h	8.3 (Berkeley) 6/13/95
 */

/*
 * make.h --
 *	The global definitions for pmake
 */

#ifndef MAKE_MAKE_H
#define MAKE_MAKE_H

#include <sys/types.h>
#include <sys/param.h>
#include <sys/stat.h>

#include <assert.h>
#include <ctype.h>
#include <fcntl.h>
#include <stdarg.h>
#include <stdio.h>
#include <stdlib.h>
#include <string.h>
#include <unistd.h>

#ifdef BSD4_4
# include <sys/cdefs.h>
#endif

#ifndef FD_CLOEXEC
#define FD_CLOEXEC 1
#endif

#if defined(__GNUC__)
#define MAKE_GNUC_PREREQ(x, y)						\
	((__GNUC__ == (x) && __GNUC_MINOR__ >= (y)) ||			\
	 (__GNUC__ > (x)))
#else /* defined(__GNUC__) */
#define MAKE_GNUC_PREREQ(x, y)	0
#endif /* defined(__GNUC__) */

#if MAKE_GNUC_PREREQ(2, 7)
#define MAKE_ATTR_UNUSED	__attribute__((__unused__))
#else
#define MAKE_ATTR_UNUSED	/* delete */
#endif

#if MAKE_GNUC_PREREQ(2, 5)
#define MAKE_ATTR_DEAD		__attribute__((__noreturn__))
#elif defined(__GNUC__)
#define MAKE_ATTR_DEAD		__volatile
#else
#define MAKE_ATTR_DEAD		/* delete */
#endif

#if MAKE_GNUC_PREREQ(2, 7)
#define MAKE_ATTR_PRINTFLIKE(fmtarg, firstvararg)	\
	    __attribute__((__format__ (__printf__, fmtarg, firstvararg)))
#else
#define MAKE_ATTR_PRINTFLIKE(fmtarg, firstvararg)	/* delete */
#endif

#define MAKE_INLINE static inline MAKE_ATTR_UNUSED
<<<<<<< HEAD

/*
 * A boolean type is defined as an integer, not an enum, for historic reasons.
 * The only allowed values are the constants TRUE and FALSE (1 and 0).
 */
#if defined(lint) || defined(USE_C99_BOOLEAN)
#include <stdbool.h>
typedef bool Boolean;
#define FALSE false
#define TRUE true
#elif defined(USE_DOUBLE_BOOLEAN)
/* During development, to find type mismatches in function declarations. */
typedef double Boolean;
#define TRUE 1.0
#define FALSE 0.0
#elif defined(USE_UCHAR_BOOLEAN)
/*
 * During development, to find code that depends on the exact value of TRUE or
 * that stores other values in Boolean variables.
 */
typedef unsigned char Boolean;
#define TRUE ((unsigned char)0xFF)
#define FALSE ((unsigned char)0x00)
#elif defined(USE_CHAR_BOOLEAN)
/*
 * During development, to find code that uses a boolean as array index, via
 * -Wchar-subscripts.
 */
typedef char Boolean;
#define TRUE ((char)-1)
#define FALSE ((char)0x00)
#elif defined(USE_ENUM_BOOLEAN)
typedef enum Boolean { FALSE, TRUE } Boolean;
#else
typedef int Boolean;
#ifndef TRUE
#define TRUE	1
#endif
#ifndef FALSE
#define FALSE	0
=======
#define MAKE_STATIC static MAKE_ATTR_UNUSED

#if __STDC_VERSION__ >= 199901L || defined(lint) || defined(USE_C99_BOOLEAN)
#include <stdbool.h>
#else
#ifndef bool
typedef unsigned int Boolean;
#define bool	Boolean
#endif
#ifndef true
#define true	1
#endif
#ifndef false
#define false	0
>>>>>>> e2aa5677
#endif
#endif

#include "lst.h"
#include "enum.h"
#include "make_malloc.h"
#include "str.h"
#include "hash.h"
#include "config.h"
#include "buf.h"

/*
 * The typical flow of states is:
 *
 * The direct successful path:
 * UNMADE -> BEINGMADE -> MADE.
 *
 * The direct error path:
 * UNMADE -> BEINGMADE -> ERROR.
 *
 * The successful path when dependencies need to be made first:
 * UNMADE -> DEFERRED -> REQUESTED -> BEINGMADE -> MADE.
 *
 * A node that has dependencies, and one of the dependencies cannot be made:
 * UNMADE -> DEFERRED -> ABORTED.
 *
 * A node that turns out to be up-to-date:
 * UNMADE -> BEINGMADE -> UPTODATE.
 */
typedef enum GNodeMade {
	/* Not examined yet. */
	UNMADE,
	/* The node has been examined but is not yet ready since its
	 * dependencies have to be made first. */
	DEFERRED,

	/* The node is on the toBeMade list. */
	REQUESTED,

	/* The node is already being made. Trying to build a node in this
	 * state indicates a cycle in the graph. */
	BEINGMADE,

	/* Was out-of-date and has been made. */
	MADE,
	/* Was already up-to-date, does not need to be made. */
	UPTODATE,
	/* An error occurred while it was being made.
	 * Used only in compat mode. */
	ERROR,
	/* The target was aborted due to an error making a dependency.
	 * Used only in compat mode. */
	ABORTED
} GNodeMade;

/*
 * The OP_ constants are used when parsing a dependency line as a way of
 * communicating to other parts of the program the way in which a target
 * should be made.
 *
 * Some of the OP_ constants can be combined, others cannot.
<<<<<<< HEAD
=======
 *
 * See the tests depsrc-*.mk and deptgt-*.mk.
>>>>>>> e2aa5677
 */
typedef enum GNodeType {
	OP_NONE		= 0,

	/* The dependency operator ':' is the most common one.  The commands
	 * of this node are executed if any child is out-of-date. */
	OP_DEPENDS	= 1 << 0,
	/* The dependency operator '!' always executes its commands, even if
	 * its children are up-to-date. */
	OP_FORCE	= 1 << 1,
	/* The dependency operator '::' behaves like ':', except that it
	 * allows multiple dependency groups to be defined.  Each of these
	 * groups is executed on its own, independently from the others.
	 * Each individual dependency group is called a cohort. */
	OP_DOUBLEDEP	= 1 << 2,

	/* Matches the dependency operators ':', '!' and '::'. */
	OP_OPMASK	= OP_DEPENDS | OP_FORCE | OP_DOUBLEDEP,

	/* Don't care if the target doesn't exist and can't be created. */
	OP_OPTIONAL	= 1 << 3,
	/* Use associated commands for parents. */
	OP_USE		= 1 << 4,
	/* Target is never out of date, but always execute commands anyway.
	 * Its time doesn't matter, so it has none...sort of. */
	OP_EXEC		= 1 << 5,
	/* Ignore non-zero exit status from shell commands when creating the
	 * node. */
	OP_IGNORE	= 1 << 6,
	/* Don't remove the target when interrupted. */
	OP_PRECIOUS	= 1 << 7,
	/* Don't echo commands when executed. */
	OP_SILENT	= 1 << 8,
	/* Target is a recursive make so its commands should always be
	 * executed when it is out of date, regardless of the state of the
	 * -n or -t flags. */
	OP_MAKE		= 1 << 9,
	/* Target is out-of-date only if any of its children was out-of-date. */
	OP_JOIN		= 1 << 10,
	/* Assume the children of the node have been already made. */
	OP_MADE		= 1 << 11,
	/* Special .BEGIN, .END or .INTERRUPT. */
	OP_SPECIAL	= 1 << 12,
	/* Like .USE, only prepend commands. */
	OP_USEBEFORE	= 1 << 13,
	/* The node is invisible to its parents. I.e. it doesn't show up in
	 * the parents' local variables (.IMPSRC, .ALLSRC). */
	OP_INVISIBLE	= 1 << 14,
	/* The node does not become the main target, even if it is the first
	 * target in the first makefile. */
	OP_NOTMAIN	= 1 << 15,
	/* Not a file target; run always. */
	OP_PHONY	= 1 << 16,
	/* Don't search for the file in the path. */
	OP_NOPATH	= 1 << 17,
	/* In a dependency line "target: source1 .WAIT source2", source1 is
	 * made first, including its children.  Once that is finished,
	 * source2 is made, including its children.  The .WAIT keyword may
	 * appear more than once in a single dependency declaration. */
	OP_WAIT		= 1 << 18,
	/* .NOMETA do not create a .meta file */
	OP_NOMETA	= 1 << 19,
	/* .META we _do_ want a .meta file */
	OP_META		= 1 << 20,
	/* Do not compare commands in .meta file */
	OP_NOMETA_CMP	= 1 << 21,
	/* Possibly a submake node */
	OP_SUBMAKE	= 1 << 22,

	/* Attributes applied by PMake */

	/* The node is a transformation rule, such as ".c.o". */
	OP_TRANSFORM	= 1 << 30,
	/* Target is a member of an archive */
	/* XXX: How does this differ from OP_ARCHV? */
	OP_MEMBER	= 1 << 29,
	/* The node is a library,
	 * its name has the form "-l<libname>" */
	OP_LIB		= 1 << 28,
	/* The node is an archive member,
	 * its name has the form "archive(member)" */
	/* XXX: How does this differ from OP_MEMBER? */
	OP_ARCHV	= 1 << 27,
	/* Target has all the commands it should. Used when parsing to catch
	 * multiple command groups for a target.  Only applies to the
	 * dependency operators ':' and '!', but not to '::'. */
	OP_HAS_COMMANDS	= 1 << 26,
	/* The special command "..." has been seen. All further commands from
	 * this node will be saved on the .END node instead, to be executed at
	 * the very end. */
	OP_SAVE_CMDS	= 1 << 25,
	/* Already processed by Suff_FindDeps, to find dependencies from
	 * suffix transformation rules. */
	OP_DEPS_FOUND	= 1 << 24,
	/* Node found while expanding .ALLSRC */
	OP_MARK		= 1 << 23,

	OP_NOTARGET	= OP_NOTMAIN | OP_USE | OP_EXEC | OP_TRANSFORM
} GNodeType;

typedef enum GNodeFlags {
	GNF_NONE	= 0,
	/* this target needs to be (re)made */
	REMAKE		= 1 << 0,
	/* children of this target were made */
	CHILDMADE	= 1 << 1,
	/* children don't exist, and we pretend made */
	FORCE		= 1 << 2,
	/* Set by Make_ProcessWait() */
	DONE_WAIT	= 1 << 3,
	/* Build requested by .ORDER processing */
	DONE_ORDER	= 1 << 4,
	/* Node created from .depend */
	FROM_DEPEND	= 1 << 5,
	/* We do it once only */
	DONE_ALLSRC	= 1 << 6,
	/* Used by MakePrintStatus */
	CYCLE		= 1 << 12,
	/* Used by MakePrintStatus */
	DONECYCLE	= 1 << 13
} GNodeFlags;

typedef struct List StringList;
typedef struct ListNode StringListNode;

typedef struct List GNodeList;
typedef struct ListNode GNodeListNode;

typedef struct SearchPath {
	List /* of CachedDir */ dirs;
} SearchPath;

/*
 * A graph node represents a target that can possibly be made, including its
 * relation to other targets and a lot of other details.
 */
typedef struct GNode {
	/* The target's name, such as "clean" or "make.c" */
	char *name;
	/* The unexpanded name of a .USE node */
	char *uname;
	/* The full pathname of the file belonging to the target.
	 * XXX: What about .PHONY targets? These don't have an associated
	 * path. */
	char *path;

	/* The type of operator used to define the sources (see the OP flags
	 * below).
	 * XXX: This looks like a wild mixture of type and flags. */
	GNodeType type;
	GNodeFlags flags;

	/* The state of processing on this node */
	GNodeMade made;
	/* The number of unmade children */
	int unmade;

	/* The modification time; 0 means the node does not have a
	 * corresponding file; see GNode_IsOODate. */
	time_t mtime;
	struct GNode *youngestChild;

	/* The GNodes for which this node is an implied source. May be empty.
	 * For example, when there is an inference rule for .c.o, the node for
	 * file.c has the node for file.o in this list. */
	GNodeList implicitParents;

	/* The nodes that depend on this one, or in other words, the nodes for
	 * which this is a source. */
	GNodeList parents;
	/* The nodes on which this one depends. */
	GNodeList children;

	/* .ORDER nodes we need made. The nodes that must be made (if they're
	 * made) before this node can be made, but that do not enter into the
	 * datedness of this node. */
	GNodeList order_pred;
	/* .ORDER nodes who need us. The nodes that must be made (if they're
	 * made at all) after this node is made, but that do not depend on
	 * this node, in the normal sense. */
	GNodeList order_succ;

	/*
	 * Other nodes of the same name, for targets that were defined using
	 * the '::' dependency operator (OP_DOUBLEDEP).
	 */
	GNodeList cohorts;
	/* The "#n" suffix for this cohort, or "" for other nodes */
	char cohort_num[8];
	/* The number of unmade instances on the cohorts list */
	int unmade_cohorts;
	/* Pointer to the first instance of a '::' node; only set when on a
	 * cohorts list */
	struct GNode *centurion;

	/* Last time (sequence number) we tried to make this node */
	unsigned int checked_seqno;

	/*
	 * The "local" variables that are specific to this target and this
	 * target only, such as $@, $<, $?.
	 *
	 * Also used for the global variable scopes SCOPE_GLOBAL,
	 * SCOPE_CMDLINE, SCOPE_INTERNAL, which contain variables with
	 * arbitrary names.
	 */
	HashTable /* of Var pointer */ vars;

	/* The commands to be given to a shell to create this target. */
	StringList commands;

	/* Suffix for the node (determined by Suff_FindDeps and opaque to
	 * everyone but the Suff module) */
	struct Suffix *suffix;

	/* Filename where the GNode got defined */
	/* XXX: What is the lifetime of this string? */
	const char *fname;
	/* Line number where the GNode got defined */
	int lineno;
} GNode;

/* Error levels for diagnostics during parsing. */
typedef enum ParseErrorLevel {
	/* Exit when the current top-level makefile has been parsed
	 * completely. */
	PARSE_FATAL = 1,
	/* Print "warning"; may be upgraded to fatal by the -w option. */
	PARSE_WARNING,
	/* Informational, mainly used during development of makefiles. */
	PARSE_INFO
} ParseErrorLevel;

/*
 * Values returned by Cond_EvalLine and Cond_EvalCondition.
 */
typedef enum CondEvalResult {
	COND_PARSE,		/* Parse the next lines */
	COND_SKIP,		/* Skip the next lines */
	COND_INVALID		/* Not a conditional statement */
} CondEvalResult;

/* Names of the variables that are "local" to a specific target. */
#define TARGET	"@"	/* Target of dependency */
#define OODATE	"?"	/* All out-of-date sources */
#define ALLSRC	">"	/* All sources */
#define IMPSRC	"<"	/* Source implied by transformation */
#define PREFIX	"*"	/* Common prefix */
#define ARCHIVE	"!"	/* Archive in "archive(member)" syntax */
#define MEMBER	"%"	/* Member in "archive(member)" syntax */

/*
 * Global Variables
 */

/* True if every target is precious */
<<<<<<< HEAD
extern Boolean allPrecious;
/* True if failed targets should be deleted */
extern Boolean deleteOnError;
/* TRUE while processing .depend */
extern Boolean doing_depend;
=======
extern bool allPrecious;
/* True if failed targets should be deleted */
extern bool deleteOnError;
/* true while processing .depend */
extern bool doing_depend;
>>>>>>> e2aa5677
/* .DEFAULT rule */
extern GNode *defaultNode;

/*
 * Variables defined internally by make which should not override those set
 * by makefiles.
 */
extern GNode *SCOPE_INTERNAL;
/* Variables defined in a global scope, e.g in the makefile itself. */
extern GNode *SCOPE_GLOBAL;
/* Variables defined on the command line. */
extern GNode *SCOPE_CMDLINE;

/*
 * Value returned by Var_Parse when an error is encountered. It actually
 * points to an empty string, so naive callers needn't worry about it.
 */
extern char var_Error[];

/* The time at the start of this whole process */
extern time_t now;

/*
 * The list of directories to search when looking for targets (set by the
 * special target .PATH).
 */
extern SearchPath dirSearchPath;
/* Used for .include "...". */
extern SearchPath *parseIncPath;
/*
 * Used for .include <...>, for the built-in sys.mk and for makefiles from
 * the command line arguments.
 */
extern SearchPath *sysIncPath;
/* The default for sysIncPath. */
extern SearchPath *defSysIncPath;

/* Startup directory */
extern char curdir[];
/* The basename of the program name, suffixed with [n] for sub-makes.  */
extern const char *progname;
extern int makelevel;
/* Name of the .depend makefile */
extern char *makeDependfile;
/* If we replaced environ, this will be non-NULL. */
extern char **savedEnv;

extern pid_t myPid;

#define MAKEFLAGS	".MAKEFLAGS"
#define MAKEOVERRIDES	".MAKEOVERRIDES"
/* prefix when printing the target of a job */
#define MAKE_JOB_PREFIX	".MAKE.JOB.PREFIX"
#define MAKE_EXPORTED	".MAKE.EXPORTED"	/* exported variables */
#define MAKE_MAKEFILES	".MAKE.MAKEFILES"	/* all loaded makefiles */
#define MAKE_LEVEL	".MAKE.LEVEL"		/* recursion level */
#define MAKE_MAKEFILE_PREFERENCE ".MAKE.MAKEFILE_PREFERENCE"
#define MAKE_DEPENDFILE	".MAKE.DEPENDFILE"	/* .depend */
#define MAKE_MODE	".MAKE.MODE"
#ifndef MAKE_LEVEL_ENV
# define MAKE_LEVEL_ENV	"MAKELEVEL"
#endif

typedef enum DebugFlags {
	DEBUG_NONE	= 0,
	DEBUG_ARCH	= 1 << 0,
	DEBUG_COND	= 1 << 1,
	DEBUG_CWD	= 1 << 2,
	DEBUG_DIR	= 1 << 3,
	DEBUG_ERROR	= 1 << 4,
	DEBUG_FOR	= 1 << 5,
	DEBUG_GRAPH1	= 1 << 6,
	DEBUG_GRAPH2	= 1 << 7,
	DEBUG_GRAPH3	= 1 << 8,
	DEBUG_HASH	= 1 << 9,
	DEBUG_JOB	= 1 << 10,
	DEBUG_LOUD	= 1 << 11,
	DEBUG_MAKE	= 1 << 12,
	DEBUG_META	= 1 << 13,
	DEBUG_PARSE	= 1 << 14,
	DEBUG_SCRIPT	= 1 << 15,
	DEBUG_SHELL	= 1 << 16,
	DEBUG_SUFF	= 1 << 17,
	DEBUG_TARG	= 1 << 18,
	DEBUG_VAR	= 1 << 19,
	DEBUG_ALL	= (1 << 20) - 1
} DebugFlags;

#define CONCAT(a, b) a##b

#define DEBUG(module) ((opts.debug & CONCAT(DEBUG_, module)) != 0)

void debug_printf(const char *, ...) MAKE_ATTR_PRINTFLIKE(1, 2);

#define DEBUG_IMPL(module, args) \
	do { \
		if (DEBUG(module)) \
			debug_printf args; \
<<<<<<< HEAD
	} while (/*CONSTCOND*/FALSE)
=======
	} while (/*CONSTCOND*/false)
>>>>>>> e2aa5677

#define DEBUG0(module, text) \
	DEBUG_IMPL(module, ("%s", text))
#define DEBUG1(module, fmt, arg1) \
	DEBUG_IMPL(module, (fmt, arg1))
#define DEBUG2(module, fmt, arg1, arg2) \
	DEBUG_IMPL(module, (fmt, arg1, arg2))
#define DEBUG3(module, fmt, arg1, arg2, arg3) \
	DEBUG_IMPL(module, (fmt, arg1, arg2, arg3))
#define DEBUG4(module, fmt, arg1, arg2, arg3, arg4) \
	DEBUG_IMPL(module, (fmt, arg1, arg2, arg3, arg4))
#define DEBUG5(module, fmt, arg1, arg2, arg3, arg4, arg5) \
	DEBUG_IMPL(module, (fmt, arg1, arg2, arg3, arg4, arg5))

typedef enum PrintVarsMode {
	PVM_NONE,
	PVM_UNEXPANDED,
	PVM_EXPANDED
} PrintVarsMode;

/* Command line options */
typedef struct CmdOpts {
	/* -B: whether we are make compatible */
<<<<<<< HEAD
	Boolean compatMake;
=======
	bool compatMake;
>>>>>>> e2aa5677

	/* -d: debug control: There is one bit per module.  It is up to the
	 * module what debug information to print. */
	DebugFlags debug;

	/* -df: debug output is written here - default stderr */
	FILE *debug_file;

	/* -dL: lint mode
	 *
	 * Runs make in strict mode, with additional checks and better error
	 * handling. */
<<<<<<< HEAD
	Boolean strict;

	/* -dV: for the -V option, print unexpanded variable values */
	Boolean debugVflag;

	/* -e: check environment variables before global variables */
	Boolean checkEnvFirst;
=======
	bool strict;

	/* -dV: for the -V option, print unexpanded variable values */
	bool debugVflag;

	/* -e: check environment variables before global variables */
	bool checkEnvFirst;
>>>>>>> e2aa5677

	/* -f: the makefiles to read */
	StringList makefiles;

	/* -i: if true, ignore all errors from shell commands */
<<<<<<< HEAD
	Boolean ignoreErrors;
=======
	bool ignoreErrors;
>>>>>>> e2aa5677

	/* -j: the maximum number of jobs that can run in parallel;
	 * this is coordinated with the submakes */
	int maxJobs;

	/* -k: if true and an error occurs while making a node, continue
	 * making nodes that do not depend on the erroneous node */
<<<<<<< HEAD
	Boolean keepgoing;

	/* -N: execute no commands from the targets */
	Boolean noRecursiveExecute;

	/* -n: execute almost no commands from the targets */
	Boolean noExecute;
=======
	bool keepgoing;

	/* -N: execute no commands from the targets */
	bool noRecursiveExecute;

	/* -n: execute almost no commands from the targets */
	bool noExecute;
>>>>>>> e2aa5677

	/*
	 * -q: if true, do not really make anything, just see if the targets
	 * are out-of-date
	 */
<<<<<<< HEAD
	Boolean queryFlag;

	/* -r: raw mode, do not load the builtin rules. */
	Boolean noBuiltins;

	/* -s: don't echo the shell commands before executing them */
	Boolean beSilent;

	/* -t: touch the targets if they are out-of-date, but don't actually
	 * make them */
	Boolean touchFlag;
=======
	bool queryFlag;

	/* -r: raw mode, do not load the builtin rules. */
	bool noBuiltins;

	/* -s: don't echo the shell commands before executing them */
	bool beSilent;

	/* -t: touch the targets if they are out-of-date, but don't actually
	 * make them */
	bool touchFlag;
>>>>>>> e2aa5677

	/* -[Vv]: print expanded or unexpanded selected variables */
	PrintVarsMode printVars;
	/* -[Vv]: the variables to print */
	StringList variables;

	/* -W: if true, makefile parsing warnings are treated as errors */
<<<<<<< HEAD
	Boolean parseWarnFatal;

	/* -w: print 'Entering' and 'Leaving' for submakes */
	Boolean enterFlag;

	/* -X: if true, do not export variables set on the command line to the
	 * environment. */
	Boolean varNoExportEnv;
=======
	bool parseWarnFatal;

	/* -w: print 'Entering' and 'Leaving' for submakes */
	bool enterFlag;

	/* -X: if true, do not export variables set on the command line to the
	 * environment. */
	bool varNoExportEnv;
>>>>>>> e2aa5677

	/* The target names specified on the command line.
	 * Used to resolve .if make(...) statements. */
	StringList create;

} CmdOpts;

extern CmdOpts opts;

#include "nonints.h"

void GNode_UpdateYoungestChild(GNode *, GNode *);
<<<<<<< HEAD
Boolean GNode_IsOODate(GNode *);
=======
bool GNode_IsOODate(GNode *);
>>>>>>> e2aa5677
void Make_ExpandUse(GNodeList *);
time_t Make_Recheck(GNode *);
void Make_HandleUse(GNode *, GNode *);
void Make_Update(GNode *);
<<<<<<< HEAD
void Make_DoAllVar(GNode *);
Boolean Make_Run(GNodeList *);
Boolean shouldDieQuietly(GNode *, int);
void PrintOnError(GNode *, const char *);
void Main_ExportMAKEFLAGS(Boolean);
Boolean Main_SetObjdir(Boolean, const char *, ...) MAKE_ATTR_PRINTFLIKE(2, 3);
int mkTempFile(const char *, char *, size_t);
int str2Lst_Append(StringList *, char *);
void GNode_FprintDetails(FILE *, const char *, const GNode *, const char *);
Boolean GNode_ShouldExecute(GNode *gn);

/* See if the node was seen on the left-hand side of a dependency operator. */
MAKE_INLINE Boolean
=======
void GNode_SetLocalVars(GNode *);
bool Make_Run(GNodeList *);
bool shouldDieQuietly(GNode *, int);
void PrintOnError(GNode *, const char *);
void Main_ExportMAKEFLAGS(bool);
bool Main_SetObjdir(bool, const char *, ...) MAKE_ATTR_PRINTFLIKE(2, 3);
int mkTempFile(const char *, char *, size_t);
int str2Lst_Append(StringList *, char *);
void GNode_FprintDetails(FILE *, const char *, const GNode *, const char *);
bool GNode_ShouldExecute(GNode *gn);

/* See if the node was seen on the left-hand side of a dependency operator. */
MAKE_INLINE bool
>>>>>>> e2aa5677
GNode_IsTarget(const GNode *gn)
{
	return (gn->type & OP_OPMASK) != 0;
}

MAKE_INLINE const char *
GNode_Path(const GNode *gn)
{
	return gn->path != NULL ? gn->path : gn->name;
}

<<<<<<< HEAD
MAKE_INLINE Boolean
=======
MAKE_INLINE bool
>>>>>>> e2aa5677
GNode_IsWaitingFor(const GNode *gn)
{
	return (gn->flags & REMAKE) && gn->made <= REQUESTED;
}

<<<<<<< HEAD
MAKE_INLINE Boolean
=======
MAKE_INLINE bool
>>>>>>> e2aa5677
GNode_IsReady(const GNode *gn)
{
	return gn->made > DEFERRED;
}

<<<<<<< HEAD
MAKE_INLINE Boolean
=======
MAKE_INLINE bool
>>>>>>> e2aa5677
GNode_IsDone(const GNode *gn)
{
	return gn->made >= MADE;
}

<<<<<<< HEAD
MAKE_INLINE Boolean
=======
MAKE_INLINE bool
>>>>>>> e2aa5677
GNode_IsError(const GNode *gn)
{
	return gn->made == ERROR || gn->made == ABORTED;
}

MAKE_INLINE const char *
GNode_VarTarget(GNode *gn) { return GNode_ValueDirect(gn, TARGET); }
MAKE_INLINE const char *
GNode_VarOodate(GNode *gn) { return GNode_ValueDirect(gn, OODATE); }
MAKE_INLINE const char *
GNode_VarAllsrc(GNode *gn) { return GNode_ValueDirect(gn, ALLSRC); }
MAKE_INLINE const char *
GNode_VarImpsrc(GNode *gn) { return GNode_ValueDirect(gn, IMPSRC); }
MAKE_INLINE const char *
GNode_VarPrefix(GNode *gn) { return GNode_ValueDirect(gn, PREFIX); }
MAKE_INLINE const char *
GNode_VarArchive(GNode *gn) { return GNode_ValueDirect(gn, ARCHIVE); }
MAKE_INLINE const char *
GNode_VarMember(GNode *gn) { return GNode_ValueDirect(gn, MEMBER); }

<<<<<<< HEAD
#ifdef __GNUC__
=======
#if defined(__GNUC__) && __STDC_VERSION__ >= 199901L
>>>>>>> e2aa5677
#define UNCONST(ptr)	({		\
    union __unconst {			\
	const void *__cp;		\
	void *__p;			\
    } __d;				\
    __d.__cp = ptr, __d.__p; })
#else
#define UNCONST(ptr)	(void *)(ptr)
#endif

/* At least GNU/Hurd systems lack hardcoded MAXPATHLEN/PATH_MAX */
#include <limits.h>
#ifndef MAXPATHLEN
#define MAXPATHLEN	4096
#endif
#ifndef PATH_MAX
#define PATH_MAX	MAXPATHLEN
#endif

#if defined(SYSV)
#define KILLPG(pid, sig) kill(-(pid), (sig))
#else
#define KILLPG(pid, sig) killpg((pid), (sig))
#endif

<<<<<<< HEAD
MAKE_INLINE Boolean
ch_isalnum(char ch) { return isalnum((unsigned char)ch) != 0; }
MAKE_INLINE Boolean
ch_isalpha(char ch) { return isalpha((unsigned char)ch) != 0; }
MAKE_INLINE Boolean
ch_isdigit(char ch) { return isdigit((unsigned char)ch) != 0; }
MAKE_INLINE Boolean
ch_isspace(char ch) { return isspace((unsigned char)ch) != 0; }
MAKE_INLINE Boolean
=======
MAKE_INLINE bool
ch_isalnum(char ch) { return isalnum((unsigned char)ch) != 0; }
MAKE_INLINE bool
ch_isalpha(char ch) { return isalpha((unsigned char)ch) != 0; }
MAKE_INLINE bool
ch_isdigit(char ch) { return isdigit((unsigned char)ch) != 0; }
MAKE_INLINE bool
ch_isspace(char ch) { return isspace((unsigned char)ch) != 0; }
MAKE_INLINE bool
>>>>>>> e2aa5677
ch_isupper(char ch) { return isupper((unsigned char)ch) != 0; }
MAKE_INLINE char
ch_tolower(char ch) { return (char)tolower((unsigned char)ch); }
MAKE_INLINE char
ch_toupper(char ch) { return (char)toupper((unsigned char)ch); }

MAKE_INLINE void
cpp_skip_whitespace(const char **pp)
{
	while (ch_isspace(**pp))
		(*pp)++;
}

MAKE_INLINE void
cpp_skip_hspace(const char **pp)
{
	while (**pp == ' ' || **pp == '\t')
		(*pp)++;
}

MAKE_INLINE void
pp_skip_whitespace(char **pp)
{
	while (ch_isspace(**pp))
		(*pp)++;
}

MAKE_INLINE void
pp_skip_hspace(char **pp)
{
	while (**pp == ' ' || **pp == '\t')
		(*pp)++;
}

#if defined(lint)
# define MAKE_RCSID(id) extern void do_not_define_rcsid(void)
#elif defined(MAKE_NATIVE)
# include <sys/cdefs.h>
# define MAKE_RCSID(id) __RCSID(id)
#elif defined(MAKE_ALL_IN_ONE) && defined(__COUNTER__)
# define MAKE_RCSID_CONCAT(x, y) CONCAT(x, y)
# define MAKE_RCSID(id) static volatile char \
	MAKE_RCSID_CONCAT(rcsid_, __COUNTER__)[] = id
#elif defined(MAKE_ALL_IN_ONE)
# define MAKE_RCSID(id) extern void do_not_define_rcsid(void)
#else
# define MAKE_RCSID(id) static volatile char rcsid[] = id
#endif

#endif /* MAKE_MAKE_H */<|MERGE_RESOLUTION|>--- conflicted
+++ resolved
@@ -1,8 +1,4 @@
-<<<<<<< HEAD
-/*	$NetBSD: make.h,v 1.256 2021/02/05 19:19:17 sjg Exp $	*/
-=======
 /*	$NetBSD: make.h,v 1.263 2021/06/21 10:33:11 rillig Exp $	*/
->>>>>>> e2aa5677
 
 /*
  * Copyright (c) 1988, 1989, 1990, 1993
@@ -135,48 +131,6 @@
 #endif
 
 #define MAKE_INLINE static inline MAKE_ATTR_UNUSED
-<<<<<<< HEAD
-
-/*
- * A boolean type is defined as an integer, not an enum, for historic reasons.
- * The only allowed values are the constants TRUE and FALSE (1 and 0).
- */
-#if defined(lint) || defined(USE_C99_BOOLEAN)
-#include <stdbool.h>
-typedef bool Boolean;
-#define FALSE false
-#define TRUE true
-#elif defined(USE_DOUBLE_BOOLEAN)
-/* During development, to find type mismatches in function declarations. */
-typedef double Boolean;
-#define TRUE 1.0
-#define FALSE 0.0
-#elif defined(USE_UCHAR_BOOLEAN)
-/*
- * During development, to find code that depends on the exact value of TRUE or
- * that stores other values in Boolean variables.
- */
-typedef unsigned char Boolean;
-#define TRUE ((unsigned char)0xFF)
-#define FALSE ((unsigned char)0x00)
-#elif defined(USE_CHAR_BOOLEAN)
-/*
- * During development, to find code that uses a boolean as array index, via
- * -Wchar-subscripts.
- */
-typedef char Boolean;
-#define TRUE ((char)-1)
-#define FALSE ((char)0x00)
-#elif defined(USE_ENUM_BOOLEAN)
-typedef enum Boolean { FALSE, TRUE } Boolean;
-#else
-typedef int Boolean;
-#ifndef TRUE
-#define TRUE	1
-#endif
-#ifndef FALSE
-#define FALSE	0
-=======
 #define MAKE_STATIC static MAKE_ATTR_UNUSED
 
 #if __STDC_VERSION__ >= 199901L || defined(lint) || defined(USE_C99_BOOLEAN)
@@ -191,7 +145,6 @@
 #endif
 #ifndef false
 #define false	0
->>>>>>> e2aa5677
 #endif
 #endif
 
@@ -253,11 +206,8 @@
  * should be made.
  *
  * Some of the OP_ constants can be combined, others cannot.
-<<<<<<< HEAD
-=======
  *
  * See the tests depsrc-*.mk and deptgt-*.mk.
->>>>>>> e2aa5677
  */
 typedef enum GNodeType {
 	OP_NONE		= 0,
@@ -514,19 +464,11 @@
  */
 
 /* True if every target is precious */
-<<<<<<< HEAD
-extern Boolean allPrecious;
-/* True if failed targets should be deleted */
-extern Boolean deleteOnError;
-/* TRUE while processing .depend */
-extern Boolean doing_depend;
-=======
 extern bool allPrecious;
 /* True if failed targets should be deleted */
 extern bool deleteOnError;
 /* true while processing .depend */
 extern bool doing_depend;
->>>>>>> e2aa5677
 /* .DEFAULT rule */
 extern GNode *defaultNode;
 
@@ -625,11 +567,7 @@
 	do { \
 		if (DEBUG(module)) \
 			debug_printf args; \
-<<<<<<< HEAD
-	} while (/*CONSTCOND*/FALSE)
-=======
 	} while (/*CONSTCOND*/false)
->>>>>>> e2aa5677
 
 #define DEBUG0(module, text) \
 	DEBUG_IMPL(module, ("%s", text))
@@ -653,11 +591,7 @@
 /* Command line options */
 typedef struct CmdOpts {
 	/* -B: whether we are make compatible */
-<<<<<<< HEAD
-	Boolean compatMake;
-=======
 	bool compatMake;
->>>>>>> e2aa5677
 
 	/* -d: debug control: There is one bit per module.  It is up to the
 	 * module what debug information to print. */
@@ -670,15 +604,6 @@
 	 *
 	 * Runs make in strict mode, with additional checks and better error
 	 * handling. */
-<<<<<<< HEAD
-	Boolean strict;
-
-	/* -dV: for the -V option, print unexpanded variable values */
-	Boolean debugVflag;
-
-	/* -e: check environment variables before global variables */
-	Boolean checkEnvFirst;
-=======
 	bool strict;
 
 	/* -dV: for the -V option, print unexpanded variable values */
@@ -686,17 +611,12 @@
 
 	/* -e: check environment variables before global variables */
 	bool checkEnvFirst;
->>>>>>> e2aa5677
 
 	/* -f: the makefiles to read */
 	StringList makefiles;
 
 	/* -i: if true, ignore all errors from shell commands */
-<<<<<<< HEAD
-	Boolean ignoreErrors;
-=======
 	bool ignoreErrors;
->>>>>>> e2aa5677
 
 	/* -j: the maximum number of jobs that can run in parallel;
 	 * this is coordinated with the submakes */
@@ -704,15 +624,6 @@
 
 	/* -k: if true and an error occurs while making a node, continue
 	 * making nodes that do not depend on the erroneous node */
-<<<<<<< HEAD
-	Boolean keepgoing;
-
-	/* -N: execute no commands from the targets */
-	Boolean noRecursiveExecute;
-
-	/* -n: execute almost no commands from the targets */
-	Boolean noExecute;
-=======
 	bool keepgoing;
 
 	/* -N: execute no commands from the targets */
@@ -720,25 +631,11 @@
 
 	/* -n: execute almost no commands from the targets */
 	bool noExecute;
->>>>>>> e2aa5677
 
 	/*
 	 * -q: if true, do not really make anything, just see if the targets
 	 * are out-of-date
 	 */
-<<<<<<< HEAD
-	Boolean queryFlag;
-
-	/* -r: raw mode, do not load the builtin rules. */
-	Boolean noBuiltins;
-
-	/* -s: don't echo the shell commands before executing them */
-	Boolean beSilent;
-
-	/* -t: touch the targets if they are out-of-date, but don't actually
-	 * make them */
-	Boolean touchFlag;
-=======
 	bool queryFlag;
 
 	/* -r: raw mode, do not load the builtin rules. */
@@ -750,7 +647,6 @@
 	/* -t: touch the targets if they are out-of-date, but don't actually
 	 * make them */
 	bool touchFlag;
->>>>>>> e2aa5677
 
 	/* -[Vv]: print expanded or unexpanded selected variables */
 	PrintVarsMode printVars;
@@ -758,16 +654,6 @@
 	StringList variables;
 
 	/* -W: if true, makefile parsing warnings are treated as errors */
-<<<<<<< HEAD
-	Boolean parseWarnFatal;
-
-	/* -w: print 'Entering' and 'Leaving' for submakes */
-	Boolean enterFlag;
-
-	/* -X: if true, do not export variables set on the command line to the
-	 * environment. */
-	Boolean varNoExportEnv;
-=======
 	bool parseWarnFatal;
 
 	/* -w: print 'Entering' and 'Leaving' for submakes */
@@ -776,7 +662,6 @@
 	/* -X: if true, do not export variables set on the command line to the
 	 * environment. */
 	bool varNoExportEnv;
->>>>>>> e2aa5677
 
 	/* The target names specified on the command line.
 	 * Used to resolve .if make(...) statements. */
@@ -789,30 +674,11 @@
 #include "nonints.h"
 
 void GNode_UpdateYoungestChild(GNode *, GNode *);
-<<<<<<< HEAD
-Boolean GNode_IsOODate(GNode *);
-=======
 bool GNode_IsOODate(GNode *);
->>>>>>> e2aa5677
 void Make_ExpandUse(GNodeList *);
 time_t Make_Recheck(GNode *);
 void Make_HandleUse(GNode *, GNode *);
 void Make_Update(GNode *);
-<<<<<<< HEAD
-void Make_DoAllVar(GNode *);
-Boolean Make_Run(GNodeList *);
-Boolean shouldDieQuietly(GNode *, int);
-void PrintOnError(GNode *, const char *);
-void Main_ExportMAKEFLAGS(Boolean);
-Boolean Main_SetObjdir(Boolean, const char *, ...) MAKE_ATTR_PRINTFLIKE(2, 3);
-int mkTempFile(const char *, char *, size_t);
-int str2Lst_Append(StringList *, char *);
-void GNode_FprintDetails(FILE *, const char *, const GNode *, const char *);
-Boolean GNode_ShouldExecute(GNode *gn);
-
-/* See if the node was seen on the left-hand side of a dependency operator. */
-MAKE_INLINE Boolean
-=======
 void GNode_SetLocalVars(GNode *);
 bool Make_Run(GNodeList *);
 bool shouldDieQuietly(GNode *, int);
@@ -826,7 +692,6 @@
 
 /* See if the node was seen on the left-hand side of a dependency operator. */
 MAKE_INLINE bool
->>>>>>> e2aa5677
 GNode_IsTarget(const GNode *gn)
 {
 	return (gn->type & OP_OPMASK) != 0;
@@ -838,41 +703,25 @@
 	return gn->path != NULL ? gn->path : gn->name;
 }
 
-<<<<<<< HEAD
-MAKE_INLINE Boolean
-=======
-MAKE_INLINE bool
->>>>>>> e2aa5677
+MAKE_INLINE bool
 GNode_IsWaitingFor(const GNode *gn)
 {
 	return (gn->flags & REMAKE) && gn->made <= REQUESTED;
 }
 
-<<<<<<< HEAD
-MAKE_INLINE Boolean
-=======
-MAKE_INLINE bool
->>>>>>> e2aa5677
+MAKE_INLINE bool
 GNode_IsReady(const GNode *gn)
 {
 	return gn->made > DEFERRED;
 }
 
-<<<<<<< HEAD
-MAKE_INLINE Boolean
-=======
-MAKE_INLINE bool
->>>>>>> e2aa5677
+MAKE_INLINE bool
 GNode_IsDone(const GNode *gn)
 {
 	return gn->made >= MADE;
 }
 
-<<<<<<< HEAD
-MAKE_INLINE Boolean
-=======
-MAKE_INLINE bool
->>>>>>> e2aa5677
+MAKE_INLINE bool
 GNode_IsError(const GNode *gn)
 {
 	return gn->made == ERROR || gn->made == ABORTED;
@@ -893,11 +742,7 @@
 MAKE_INLINE const char *
 GNode_VarMember(GNode *gn) { return GNode_ValueDirect(gn, MEMBER); }
 
-<<<<<<< HEAD
-#ifdef __GNUC__
-=======
 #if defined(__GNUC__) && __STDC_VERSION__ >= 199901L
->>>>>>> e2aa5677
 #define UNCONST(ptr)	({		\
     union __unconst {			\
 	const void *__cp;		\
@@ -923,27 +768,15 @@
 #define KILLPG(pid, sig) killpg((pid), (sig))
 #endif
 
-<<<<<<< HEAD
-MAKE_INLINE Boolean
+MAKE_INLINE bool
 ch_isalnum(char ch) { return isalnum((unsigned char)ch) != 0; }
-MAKE_INLINE Boolean
+MAKE_INLINE bool
 ch_isalpha(char ch) { return isalpha((unsigned char)ch) != 0; }
-MAKE_INLINE Boolean
+MAKE_INLINE bool
 ch_isdigit(char ch) { return isdigit((unsigned char)ch) != 0; }
-MAKE_INLINE Boolean
+MAKE_INLINE bool
 ch_isspace(char ch) { return isspace((unsigned char)ch) != 0; }
-MAKE_INLINE Boolean
-=======
-MAKE_INLINE bool
-ch_isalnum(char ch) { return isalnum((unsigned char)ch) != 0; }
-MAKE_INLINE bool
-ch_isalpha(char ch) { return isalpha((unsigned char)ch) != 0; }
-MAKE_INLINE bool
-ch_isdigit(char ch) { return isdigit((unsigned char)ch) != 0; }
-MAKE_INLINE bool
-ch_isspace(char ch) { return isspace((unsigned char)ch) != 0; }
-MAKE_INLINE bool
->>>>>>> e2aa5677
+MAKE_INLINE bool
 ch_isupper(char ch) { return isupper((unsigned char)ch) != 0; }
 MAKE_INLINE char
 ch_tolower(char ch) { return (char)tolower((unsigned char)ch); }
