--- conflicted
+++ resolved
@@ -1,8 +1,4 @@
-<<<<<<< HEAD
-/*	$NetBSD: make.h,v 1.205 2020/11/10 00:32:12 rillig Exp $	*/
-=======
 /*	$NetBSD: make.h,v 1.206 2020/11/12 23:35:21 sjg Exp $	*/
->>>>>>> 16a40525
 
 /*
  * Copyright (c) 1988, 1989, 1990, 1993
