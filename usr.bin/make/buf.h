<<<<<<< HEAD
/*	$NetBSD: buf.h,v 1.42 2021/01/30 21:25:10 rillig Exp $	*/
=======
/*	$NetBSD: buf.h,v 1.43 2021/04/03 11:08:40 rillig Exp $	*/
>>>>>>> e2aa5677

/*
 * Copyright (c) 1988, 1989, 1990 The Regents of the University of California.
 *
 * This code is derived from software contributed to Berkeley by
 * Adam de Boor.
 *
 * Redistribution and use in source and binary forms, with or without
 * modification, are permitted provided that the following conditions
 * are met:
 * 1. Redistributions of source code must retain the above copyright
 *    notice, this list of conditions and the following disclaimer.
 * 2. Redistributions in binary form must reproduce the above copyright
 *    notice, this list of conditions and the following disclaimer in the
 *    documentation and/or other materials provided with the distribution.
 * 3. Neither the name of the University nor the names of its contributors
 *    may be used to endorse or promote products derived from this software
 *    without specific prior written permission.
 *
 * THIS SOFTWARE IS PROVIDED BY THE REGENTS AND CONTRIBUTORS ``AS IS'' AND
 * ANY EXPRESS OR IMPLIED WARRANTIES, INCLUDING, BUT NOT LIMITED TO, THE
 * IMPLIED WARRANTIES OF MERCHANTABILITY AND FITNESS FOR A PARTICULAR PURPOSE
 * ARE DISCLAIMED.  IN NO EVENT SHALL THE REGENTS OR CONTRIBUTORS BE LIABLE
 * FOR ANY DIRECT, INDIRECT, INCIDENTAL, SPECIAL, EXEMPLARY, OR CONSEQUENTIAL
 * DAMAGES (INCLUDING, BUT NOT LIMITED TO, PROCUREMENT OF SUBSTITUTE GOODS
 * OR SERVICES; LOSS OF USE, DATA, OR PROFITS; OR BUSINESS INTERRUPTION)
 * HOWEVER CAUSED AND ON ANY THEORY OF LIABILITY, WHETHER IN CONTRACT, STRICT
 * LIABILITY, OR TORT (INCLUDING NEGLIGENCE OR OTHERWISE) ARISING IN ANY WAY
 * OUT OF THE USE OF THIS SOFTWARE, EVEN IF ADVISED OF THE POSSIBILITY OF
 * SUCH DAMAGE.
 *
 *	from: @(#)buf.h	8.1 (Berkeley) 6/6/93
 */

/*
 * Copyright (c) 1988, 1989 by Adam de Boor
 * Copyright (c) 1989 by Berkeley Softworks
 * All rights reserved.
 *
 * This code is derived from software contributed to Berkeley by
 * Adam de Boor.
 *
 * Redistribution and use in source and binary forms, with or without
 * modification, are permitted provided that the following conditions
 * are met:
 * 1. Redistributions of source code must retain the above copyright
 *    notice, this list of conditions and the following disclaimer.
 * 2. Redistributions in binary form must reproduce the above copyright
 *    notice, this list of conditions and the following disclaimer in the
 *    documentation and/or other materials provided with the distribution.
 * 3. All advertising materials mentioning features or use of this software
 *    must display the following acknowledgement:
 *	This product includes software developed by the University of
 *	California, Berkeley and its contributors.
 * 4. Neither the name of the University nor the names of its contributors
 *    may be used to endorse or promote products derived from this software
 *    without specific prior written permission.
 *
 * THIS SOFTWARE IS PROVIDED BY THE REGENTS AND CONTRIBUTORS ``AS IS'' AND
 * ANY EXPRESS OR IMPLIED WARRANTIES, INCLUDING, BUT NOT LIMITED TO, THE
 * IMPLIED WARRANTIES OF MERCHANTABILITY AND FITNESS FOR A PARTICULAR PURPOSE
 * ARE DISCLAIMED.  IN NO EVENT SHALL THE REGENTS OR CONTRIBUTORS BE LIABLE
 * FOR ANY DIRECT, INDIRECT, INCIDENTAL, SPECIAL, EXEMPLARY, OR CONSEQUENTIAL
 * DAMAGES (INCLUDING, BUT NOT LIMITED TO, PROCUREMENT OF SUBSTITUTE GOODS
 * OR SERVICES; LOSS OF USE, DATA, OR PROFITS; OR BUSINESS INTERRUPTION)
 * HOWEVER CAUSED AND ON ANY THEORY OF LIABILITY, WHETHER IN CONTRACT, STRICT
 * LIABILITY, OR TORT (INCLUDING NEGLIGENCE OR OTHERWISE) ARISING IN ANY WAY
 * OUT OF THE USE OF THIS SOFTWARE, EVEN IF ADVISED OF THE POSSIBILITY OF
 * SUCH DAMAGE.
 *
 *	from: @(#)buf.h	8.1 (Berkeley) 6/6/93
 */

/* Automatically growing null-terminated buffers of characters. */

#ifndef MAKE_BUF_H
#define MAKE_BUF_H

#include <stddef.h>

/* An automatically growing null-terminated buffer of characters. */
typedef struct Buffer {
	size_t cap;	/* Allocated size of the buffer, including the '\0' */
	size_t len;	/* Number of bytes in buffer, excluding the '\0' */
	char *data;	/* The buffer itself (always null-terminated) */
} Buffer;

void Buf_Expand(Buffer *);

/* Buf_AddByte adds a single byte to a buffer. */
MAKE_INLINE void
Buf_AddByte(Buffer *buf, char byte)
{
	size_t old_len = buf->len++;
	char *end;
	if (old_len + 1 >= buf->cap)
		Buf_Expand(buf);
	end = buf->data + old_len;
	end[0] = byte;
	end[1] = '\0';
}

<<<<<<< HEAD
MAKE_INLINE Boolean
=======
MAKE_INLINE bool
>>>>>>> e2aa5677
Buf_EndsWith(const Buffer *buf, char ch)
{
	return buf->len > 0 && buf->data[buf->len - 1] == ch;
}

void Buf_AddBytes(Buffer *, const char *, size_t);
void Buf_AddBytesBetween(Buffer *, const char *, const char *);
void Buf_AddStr(Buffer *, const char *);
void Buf_AddInt(Buffer *, int);
void Buf_Empty(Buffer *);
void Buf_Init(Buffer *);
void Buf_InitSize(Buffer *, size_t);
void Buf_Done(Buffer *);
char *Buf_DoneData(Buffer *);
char *Buf_DoneDataCompact(Buffer *);

#endif /* MAKE_BUF_H */<|MERGE_RESOLUTION|>--- conflicted
+++ resolved
@@ -1,8 +1,4 @@
-<<<<<<< HEAD
-/*	$NetBSD: buf.h,v 1.42 2021/01/30 21:25:10 rillig Exp $	*/
-=======
 /*	$NetBSD: buf.h,v 1.43 2021/04/03 11:08:40 rillig Exp $	*/
->>>>>>> e2aa5677
 
 /*
  * Copyright (c) 1988, 1989, 1990 The Regents of the University of California.
@@ -105,11 +101,7 @@
 	end[1] = '\0';
 }
 
-<<<<<<< HEAD
-MAKE_INLINE Boolean
-=======
 MAKE_INLINE bool
->>>>>>> e2aa5677
 Buf_EndsWith(const Buffer *buf, char ch)
 {
 	return buf->len > 0 && buf->data[buf->len - 1] == ch;
