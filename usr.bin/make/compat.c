<<<<<<< HEAD
/*	$NetBSD: compat.c,v 1.109 2019/12/19 07:14:07 maxv Exp $	*/
=======
/*	$NetBSD: compat.c,v 1.110 2020/01/19 19:42:32 riastradh Exp $	*/
>>>>>>> 792df501

/*
 * Copyright (c) 1988, 1989, 1990 The Regents of the University of California.
 * All rights reserved.
 *
 * This code is derived from software contributed to Berkeley by
 * Adam de Boor.
 *
 * Redistribution and use in source and binary forms, with or without
 * modification, are permitted provided that the following conditions
 * are met:
 * 1. Redistributions of source code must retain the above copyright
 *    notice, this list of conditions and the following disclaimer.
 * 2. Redistributions in binary form must reproduce the above copyright
 *    notice, this list of conditions and the following disclaimer in the
 *    documentation and/or other materials provided with the distribution.
 * 3. Neither the name of the University nor the names of its contributors
 *    may be used to endorse or promote products derived from this software
 *    without specific prior written permission.
 *
 * THIS SOFTWARE IS PROVIDED BY THE REGENTS AND CONTRIBUTORS ``AS IS'' AND
 * ANY EXPRESS OR IMPLIED WARRANTIES, INCLUDING, BUT NOT LIMITED TO, THE
 * IMPLIED WARRANTIES OF MERCHANTABILITY AND FITNESS FOR A PARTICULAR PURPOSE
 * ARE DISCLAIMED.  IN NO EVENT SHALL THE REGENTS OR CONTRIBUTORS BE LIABLE
 * FOR ANY DIRECT, INDIRECT, INCIDENTAL, SPECIAL, EXEMPLARY, OR CONSEQUENTIAL
 * DAMAGES (INCLUDING, BUT NOT LIMITED TO, PROCUREMENT OF SUBSTITUTE GOODS
 * OR SERVICES; LOSS OF USE, DATA, OR PROFITS; OR BUSINESS INTERRUPTION)
 * HOWEVER CAUSED AND ON ANY THEORY OF LIABILITY, WHETHER IN CONTRACT, STRICT
 * LIABILITY, OR TORT (INCLUDING NEGLIGENCE OR OTHERWISE) ARISING IN ANY WAY
 * OUT OF THE USE OF THIS SOFTWARE, EVEN IF ADVISED OF THE POSSIBILITY OF
 * SUCH DAMAGE.
 */

/*
 * Copyright (c) 1988, 1989 by Adam de Boor
 * Copyright (c) 1989 by Berkeley Softworks
 * All rights reserved.
 *
 * This code is derived from software contributed to Berkeley by
 * Adam de Boor.
 *
 * Redistribution and use in source and binary forms, with or without
 * modification, are permitted provided that the following conditions
 * are met:
 * 1. Redistributions of source code must retain the above copyright
 *    notice, this list of conditions and the following disclaimer.
 * 2. Redistributions in binary form must reproduce the above copyright
 *    notice, this list of conditions and the following disclaimer in the
 *    documentation and/or other materials provided with the distribution.
 * 3. All advertising materials mentioning features or use of this software
 *    must display the following acknowledgement:
 *	This product includes software developed by the University of
 *	California, Berkeley and its contributors.
 * 4. Neither the name of the University nor the names of its contributors
 *    may be used to endorse or promote products derived from this software
 *    without specific prior written permission.
 *
 * THIS SOFTWARE IS PROVIDED BY THE REGENTS AND CONTRIBUTORS ``AS IS'' AND
 * ANY EXPRESS OR IMPLIED WARRANTIES, INCLUDING, BUT NOT LIMITED TO, THE
 * IMPLIED WARRANTIES OF MERCHANTABILITY AND FITNESS FOR A PARTICULAR PURPOSE
 * ARE DISCLAIMED.  IN NO EVENT SHALL THE REGENTS OR CONTRIBUTORS BE LIABLE
 * FOR ANY DIRECT, INDIRECT, INCIDENTAL, SPECIAL, EXEMPLARY, OR CONSEQUENTIAL
 * DAMAGES (INCLUDING, BUT NOT LIMITED TO, PROCUREMENT OF SUBSTITUTE GOODS
 * OR SERVICES; LOSS OF USE, DATA, OR PROFITS; OR BUSINESS INTERRUPTION)
 * HOWEVER CAUSED AND ON ANY THEORY OF LIABILITY, WHETHER IN CONTRACT, STRICT
 * LIABILITY, OR TORT (INCLUDING NEGLIGENCE OR OTHERWISE) ARISING IN ANY WAY
 * OUT OF THE USE OF THIS SOFTWARE, EVEN IF ADVISED OF THE POSSIBILITY OF
 * SUCH DAMAGE.
 */

#ifndef MAKE_NATIVE
<<<<<<< HEAD
static char rcsid[] = "$NetBSD: compat.c,v 1.109 2019/12/19 07:14:07 maxv Exp $";
=======
static char rcsid[] = "$NetBSD: compat.c,v 1.110 2020/01/19 19:42:32 riastradh Exp $";
>>>>>>> 792df501
#else
#include <sys/cdefs.h>
#ifndef lint
#if 0
static char sccsid[] = "@(#)compat.c	8.2 (Berkeley) 3/19/94";
#else
<<<<<<< HEAD
__RCSID("$NetBSD: compat.c,v 1.109 2019/12/19 07:14:07 maxv Exp $");
=======
__RCSID("$NetBSD: compat.c,v 1.110 2020/01/19 19:42:32 riastradh Exp $");
>>>>>>> 792df501
#endif
#endif /* not lint */
#endif

/*-
 * compat.c --
 *	The routines in this file implement the full-compatibility
 *	mode of PMake. Most of the special functionality of PMake
 *	is available in this mode. Things not supported:
 *	    - different shells.
 *	    - friendly variable substitution.
 *
 * Interface:
 *	Compat_Run	    Initialize things for this module and recreate
 *	    	  	    thems as need creatin'
 */

#include    <sys/types.h>
#include    <sys/stat.h>
#include    <sys/wait.h>

#include    <ctype.h>
#include    <errno.h>
#include    <signal.h>
#include    <stdio.h>

#include    "make.h"
#include    "hash.h"
#include    "dir.h"
#include    "job.h"
#include    "metachar.h"
#include    "pathnames.h"


static GNode	    *curTarg = NULL;
static GNode	    *ENDNode;
static void CompatInterrupt(int);
static pid_t compatChild;
static int compatSigno;

/*
 * CompatDeleteTarget -- delete a failed, interrupted, or otherwise
 * duffed target if not inhibited by .PRECIOUS.
 */
static void
CompatDeleteTarget(GNode *gn)
{
    if ((gn != NULL) && !Targ_Precious (gn)) {
	char	  *p1;
	char 	  *file = Var_Value(TARGET, gn, &p1);

	if (!noExecute && eunlink(file) != -1) {
	    Error("*** %s removed", file);
	}

	free(p1);
    }
}

/*-
 *-----------------------------------------------------------------------
 * CompatInterrupt --
 *	Interrupt the creation of the current target and remove it if
 *	it ain't precious.
 *
 * Results:
 *	None.
 *
 * Side Effects:
 *	The target is removed and the process exits. If .INTERRUPT exists,
 *	its commands are run first WITH INTERRUPTS IGNORED..
 *
 * XXX: is .PRECIOUS supposed to inhibit .INTERRUPT? I doubt it, but I've
 * left the logic alone for now. - dholland 20160826
 *
 *-----------------------------------------------------------------------
 */
static void
CompatInterrupt(int signo)
{
    GNode   *gn;

    CompatDeleteTarget(curTarg);

    if ((curTarg != NULL) && !Targ_Precious (curTarg)) {
	/*
	 * Run .INTERRUPT only if hit with interrupt signal
	 */
	if (signo == SIGINT) {
	    gn = Targ_FindNode(".INTERRUPT", TARG_NOCREATE);
	    if (gn != NULL) {
		Compat_Make(gn, gn);
	    }
	}
    }
    if (signo == SIGQUIT)
	_exit(signo);
    /*
     * If there is a child running, pass the signal on
     * we will exist after it has exited.
     */
    compatSigno = signo;
    if (compatChild > 0) {
	KILLPG(compatChild, signo);
    } else {
	bmake_signal(signo, SIG_DFL);
	kill(myPid, signo);
    }
}

/*-
 *-----------------------------------------------------------------------
 * CompatRunCommand --
 *	Execute the next command for a target. If the command returns an
 *	error, the node's made field is set to ERROR and creation stops.
 *
 * Input:
 *	cmdp		Command to execute
 *	gnp		Node from which the command came
 *
 * Results:
 *	0 if the command succeeded, 1 if an error occurred.
 *
 * Side Effects:
 *	The node's 'made' field may be set to ERROR.
 *
 *-----------------------------------------------------------------------
 */
int
CompatRunCommand(void *cmdp, void *gnp)
{
    char    	  *cmdStart;	/* Start of expanded command */
    char 	  *cp, *bp;
    Boolean 	  silent,   	/* Don't print command */
	    	  doIt;		/* Execute even if -n */
    volatile Boolean errCheck; 	/* Check errors */
    int 	  reason;   	/* Reason for child's death */
    int	    	  status;   	/* Description of child's death */
    pid_t	  cpid;	    	/* Child actually found */
    pid_t	  retstat;    	/* Result of wait */
    LstNode 	  cmdNode;  	/* Node where current command is located */
    const char  ** volatile av;	/* Argument vector for thing to exec */
    char	** volatile mav;/* Copy of the argument vector for freeing */
    int	    	  argc;	    	/* Number of arguments in av or 0 if not
				 * dynamically allocated */
    Boolean 	  local;    	/* TRUE if command should be executed
				 * locally */
    Boolean 	  useShell;    	/* TRUE if command should be executed
				 * using a shell */
    char	  * volatile cmd = (char *)cmdp;
    GNode	  *gn = (GNode *)gnp;

    silent = gn->type & OP_SILENT;
    errCheck = !(gn->type & OP_IGNORE);
    doIt = FALSE;
    
    cmdNode = Lst_Member(gn->commands, cmd);
    cmdStart = Var_Subst(NULL, cmd, gn, VARF_WANTRES);

    /*
     * brk_string will return an argv with a NULL in av[0], thus causing
     * execvp to choke and die horribly. Besides, how can we execute a null
     * command? In any case, we warn the user that the command expanded to
     * nothing (is this the right thing to do?).
     */

    if (*cmdStart == '\0') {
	free(cmdStart);
	return(0);
    }
    cmd = cmdStart;
    Lst_Replace(cmdNode, cmdStart);

    if ((gn->type & OP_SAVE_CMDS) && (gn != ENDNode)) {
	(void)Lst_AtEnd(ENDNode->commands, cmdStart);
	return(0);
    }
    if (strcmp(cmdStart, "...") == 0) {
	gn->type |= OP_SAVE_CMDS;
	return(0);
    }

    while ((*cmd == '@') || (*cmd == '-') || (*cmd == '+')) {
	switch (*cmd) {
	case '@':
	    silent = DEBUG(LOUD) ? FALSE : TRUE;
	    break;
	case '-':
	    errCheck = FALSE;
	    break;
	case '+':
	    doIt = TRUE;
	    if (!shellName)		/* we came here from jobs */
		Shell_Init();
	    break;
	}
	cmd++;
    }

    while (isspace((unsigned char)*cmd))
	cmd++;

    /*
     * If we did not end up with a command, just skip it.
     */
    if (!*cmd)
	return (0);

#if !defined(MAKE_NATIVE)
    /*
     * In a non-native build, the host environment might be weird enough
     * that it's necessary to go through a shell to get the correct
     * behaviour.  Or perhaps the shell has been replaced with something
     * that does extra logging, and that should not be bypassed.
     */
    useShell = TRUE;
#else
    /*
     * Search for meta characters in the command. If there are no meta
     * characters, there's no need to execute a shell to execute the
     * command.
     *
     * Additionally variable assignments and empty commands
     * go to the shell. Therefore treat '=' and ':' like shell
     * meta characters as documented in make(1).
     */
    
    useShell = needshell(cmd, FALSE);
#endif

    /*
     * Print the command before echoing if we're not supposed to be quiet for
     * this one. We also print the command if -n given.
     */
    if (!silent || NoExecute(gn)) {
	printf("%s\n", cmd);
	fflush(stdout);
    }

    /*
     * If we're not supposed to execute any commands, this is as far as
     * we go...
     */
    if (!doIt && NoExecute(gn)) {
	return (0);
    }
    if (DEBUG(JOB))
	fprintf(debug_file, "Execute: '%s'\n", cmd);

again:
    if (useShell) {
	/*
	 * We need to pass the command off to the shell, typically
	 * because the command contains a "meta" character.
	 */
	static const char *shargv[5];
	int shargc;

	shargc = 0;
	shargv[shargc++] = shellPath;
	/*
	 * The following work for any of the builtin shell specs.
	 */
	if (errCheck && shellErrFlag) {
	    shargv[shargc++] = shellErrFlag;
	}
	if (DEBUG(SHELL))
		shargv[shargc++] = "-xc";
	else
		shargv[shargc++] = "-c";
	shargv[shargc++] = cmd;
	shargv[shargc++] = NULL;
	av = shargv;
	argc = 0;
	bp = NULL;
	mav = NULL;
    } else {
	/*
	 * No meta-characters, so no need to exec a shell. Break the command
	 * into words to form an argument vector we can execute.
	 */
	mav = brk_string(cmd, &argc, TRUE, &bp);
	if (mav == NULL) {
		useShell = 1;
		goto again;
	}
	av = (void *)mav;
    }

    local = TRUE;

#ifdef USE_META
    if (useMeta) {
	meta_compat_start();
    }
#endif
    
    /*
     * Fork and execute the single command. If the fork fails, we abort.
     */
    compatChild = cpid = vFork();
    if (cpid < 0) {
	Fatal("Could not fork");
    }
    if (cpid == 0) {
	Var_ExportVars();
#ifdef USE_META
	if (useMeta) {
	    meta_compat_child();
	}
#endif
	if (local)
	    (void)execvp(av[0], (char *const *)UNCONST(av));
	else
	    (void)execv(av[0], (char *const *)UNCONST(av));
	execError("exec", av[0]);
	_exit(1);
    }

    free(mav);
    free(bp);

    Lst_Replace(cmdNode, NULL);

#ifdef USE_META
    if (useMeta) {
<<<<<<< HEAD
	meta_compat_parent();
=======
	meta_compat_parent(cpid);
>>>>>>> 792df501
    }
#endif

    /*
     * The child is off and running. Now all we can do is wait...
     */
    while (1) {

	while ((retstat = wait(&reason)) != cpid) {
	    if (retstat > 0)
		JobReapChild(retstat, reason, FALSE); /* not ours? */
	    if (retstat == -1 && errno != EINTR) {
		break;
	    }
	}

	if (retstat > -1) {
	    if (WIFSTOPPED(reason)) {
		status = WSTOPSIG(reason);		/* stopped */
	    } else if (WIFEXITED(reason)) {
		status = WEXITSTATUS(reason);		/* exited */
#if defined(USE_META) && defined(USE_FILEMON_ONCE)
		if (useMeta) {
		    meta_cmd_finish(NULL);
		}
#endif
		if (status != 0) {
		    if (DEBUG(ERROR)) {
		        fprintf(debug_file, "\n*** Failed target:  %s\n*** Failed command: ",
			    gn->name);
		        for (cp = cmd; *cp; ) {
    			    if (isspace((unsigned char)*cp)) {
				fprintf(debug_file, " ");
			        while (isspace((unsigned char)*cp))
				    cp++;
			    } else {
				fprintf(debug_file, "%c", *cp);
			        cp++;
			    }
		        }
			fprintf(debug_file, "\n");
		    }
		    printf("*** Error code %d", status);
		}
	    } else {
		status = WTERMSIG(reason);		/* signaled */
		printf("*** Signal %d", status);
	    }


	    if (!WIFEXITED(reason) || (status != 0)) {
		if (errCheck) {
#ifdef USE_META
		    if (useMeta) {
			meta_job_error(NULL, gn, 0, status);
		    }
#endif
		    gn->made = ERROR;
		    if (keepgoing) {
			/*
			 * Abort the current target, but let others
			 * continue.
			 */
			printf(" (continuing)\n");
		    } else {
			printf("\n");
		    }
		    if (deleteOnError) {
			    CompatDeleteTarget(gn);
		    }
		} else {
		    /*
		     * Continue executing commands for this target.
		     * If we return 0, this will happen...
		     */
		    printf(" (ignored)\n");
		    status = 0;
		}
	    }
	    break;
	} else {
	    Fatal("error in wait: %d: %s", retstat, strerror(errno));
	    /*NOTREACHED*/
	}
    }
    free(cmdStart);
    compatChild = 0;
    if (compatSigno) {
	bmake_signal(compatSigno, SIG_DFL);
	kill(myPid, compatSigno);
    }
    
    return (status);
}

/*-
 *-----------------------------------------------------------------------
 * Compat_Make --
 *	Make a target.
 *
 * Input:
 *	gnp		The node to make
 *	pgnp		Parent to abort if necessary
 *
 * Results:
 *	0
 *
 * Side Effects:
 *	If an error is detected and not being ignored, the process exits.
 *
 *-----------------------------------------------------------------------
 */
int
Compat_Make(void *gnp, void *pgnp)
{
    GNode *gn = (GNode *)gnp;
    GNode *pgn = (GNode *)pgnp;

    if (!shellName)		/* we came here from jobs */
	Shell_Init();
    if (gn->made == UNMADE && (gn == pgn || (pgn->type & OP_MADE) == 0)) {
	/*
	 * First mark ourselves to be made, then apply whatever transformations
	 * the suffix module thinks are necessary. Once that's done, we can
	 * descend and make all our children. If any of them has an error
	 * but the -k flag was given, our 'make' field will be set FALSE again.
	 * This is our signal to not attempt to do anything but abort our
	 * parent as well.
	 */
	gn->flags |= REMAKE;
	gn->made = BEINGMADE;
	if ((gn->type & OP_MADE) == 0)
	    Suff_FindDeps(gn);
	Lst_ForEach(gn->children, Compat_Make, gn);
	if ((gn->flags & REMAKE) == 0) {
	    gn->made = ABORTED;
	    pgn->flags &= ~REMAKE;
	    goto cohorts;
	}

	if (Lst_Member(gn->iParents, pgn) != NULL) {
	    char *p1;
	    Var_Set(IMPSRC, Var_Value(TARGET, gn, &p1), pgn, 0);
	    free(p1);
	}

	/*
	 * All the children were made ok. Now cmgn->mtime contains the
	 * modification time of the newest child, we need to find out if we
	 * exist and when we were modified last. The criteria for datedness
	 * are defined by the Make_OODate function.
	 */
	if (DEBUG(MAKE)) {
	    fprintf(debug_file, "Examining %s...", gn->name);
	}
	if (! Make_OODate(gn)) {
	    gn->made = UPTODATE;
	    if (DEBUG(MAKE)) {
		fprintf(debug_file, "up-to-date.\n");
	    }
	    goto cohorts;
	} else if (DEBUG(MAKE)) {
	    fprintf(debug_file, "out-of-date.\n");
	}

	/*
	 * If the user is just seeing if something is out-of-date, exit now
	 * to tell him/her "yes".
	 */
	if (queryFlag) {
	    exit(1);
	}

	/*
	 * We need to be re-made. We also have to make sure we've got a $?
	 * variable. To be nice, we also define the $> variable using
	 * Make_DoAllVar().
	 */
	Make_DoAllVar(gn);

	/*
	 * Alter our type to tell if errors should be ignored or things
	 * should not be printed so CompatRunCommand knows what to do.
	 */
	if (Targ_Ignore(gn)) {
	    gn->type |= OP_IGNORE;
	}
	if (Targ_Silent(gn)) {
	    gn->type |= OP_SILENT;
	}

	if (Job_CheckCommands(gn, Fatal)) {
	    /*
	     * Our commands are ok, but we still have to worry about the -t
	     * flag...
	     */
	    if (!touchFlag || (gn->type & OP_MAKE)) {
		curTarg = gn;
#ifdef USE_META
		if (useMeta && !NoExecute(gn)) {
		    meta_job_start(NULL, gn);
		}
#endif
		Lst_ForEach(gn->commands, CompatRunCommand, gn);
		curTarg = NULL;
	    } else {
		Job_Touch(gn, gn->type & OP_SILENT);
	    }
	} else {
	    gn->made = ERROR;
	}
#ifdef USE_META
	if (useMeta && !NoExecute(gn)) {
	    if (meta_job_finish(NULL) != 0)
		gn->made = ERROR;
	}
#endif

	if (gn->made != ERROR) {
	    /*
	     * If the node was made successfully, mark it so, update
	     * its modification time and timestamp all its parents. Note
	     * that for .ZEROTIME targets, the timestamping isn't done.
	     * This is to keep its state from affecting that of its parent.
	     */
	    gn->made = MADE;
	    pgn->flags |= Make_Recheck(gn) == 0 ? FORCE : 0;
	    if (!(gn->type & OP_EXEC)) {
		pgn->flags |= CHILDMADE;
		Make_TimeStamp(pgn, gn);
	    }
	} else if (keepgoing) {
	    pgn->flags &= ~REMAKE;
	} else {
	    PrintOnError(gn, "\nStop.");
	    exit(1);
	}
    } else if (gn->made == ERROR) {
	/*
	 * Already had an error when making this beastie. Tell the parent
	 * to abort.
	 */
	pgn->flags &= ~REMAKE;
    } else {
	if (Lst_Member(gn->iParents, pgn) != NULL) {
	    char *p1;
	    Var_Set(IMPSRC, Var_Value(TARGET, gn, &p1), pgn, 0);
	    free(p1);
	}
	switch(gn->made) {
	    case BEINGMADE:
		Error("Graph cycles through %s", gn->name);
		gn->made = ERROR;
		pgn->flags &= ~REMAKE;
		break;
	    case MADE:
		if ((gn->type & OP_EXEC) == 0) {
		    pgn->flags |= CHILDMADE;
		    Make_TimeStamp(pgn, gn);
		}
		break;
	    case UPTODATE:
		if ((gn->type & OP_EXEC) == 0) {
		    Make_TimeStamp(pgn, gn);
		}
		break;
	    default:
		break;
	}
    }

cohorts:
    Lst_ForEach(gn->cohorts, Compat_Make, pgnp);
    return (0);
}

/*-
 *-----------------------------------------------------------------------
 * Compat_Run --
 *	Initialize this mode and start making.
 *
 * Input:
 *	targs		List of target nodes to re-create
 *
 * Results:
 *	None.
 *
 * Side Effects:
 *	Guess what?
 *
 *-----------------------------------------------------------------------
 */
void
Compat_Run(Lst targs)
{
    GNode   	  *gn = NULL;/* Current root target */
    int	    	  errors;   /* Number of targets not remade due to errors */

    if (!shellName)
	Shell_Init();

    if (bmake_signal(SIGINT, SIG_IGN) != SIG_IGN) {
	bmake_signal(SIGINT, CompatInterrupt);
    }
    if (bmake_signal(SIGTERM, SIG_IGN) != SIG_IGN) {
	bmake_signal(SIGTERM, CompatInterrupt);
    }
    if (bmake_signal(SIGHUP, SIG_IGN) != SIG_IGN) {
	bmake_signal(SIGHUP, CompatInterrupt);
    }
    if (bmake_signal(SIGQUIT, SIG_IGN) != SIG_IGN) {
	bmake_signal(SIGQUIT, CompatInterrupt);
    }

    ENDNode = Targ_FindNode(".END", TARG_CREATE);
    ENDNode->type = OP_SPECIAL;
    /*
     * If the user has defined a .BEGIN target, execute the commands attached
     * to it.
     */
    if (!queryFlag) {
	gn = Targ_FindNode(".BEGIN", TARG_NOCREATE);
	if (gn != NULL) {
	    Compat_Make(gn, gn);
            if (gn->made == ERROR) {
                PrintOnError(gn, "\nStop.");
                exit(1);
            }
	}
    }

    /*
     * Expand .USE nodes right now, because they can modify the structure
     * of the tree.
     */
    Make_ExpandUse(targs);

    /*
     * For each entry in the list of targets to create, call Compat_Make on
     * it to create the thing. Compat_Make will leave the 'made' field of gn
     * in one of several states:
     *	    UPTODATE	    gn was already up-to-date
     *	    MADE  	    gn was recreated successfully
     *	    ERROR 	    An error occurred while gn was being created
     *	    ABORTED	    gn was not remade because one of its inferiors
     *	    	  	    could not be made due to errors.
     */
    errors = 0;
    while (!Lst_IsEmpty (targs)) {
	gn = (GNode *)Lst_DeQueue(targs);
	Compat_Make(gn, gn);

	if (gn->made == UPTODATE) {
	    printf("`%s' is up to date.\n", gn->name);
	} else if (gn->made == ABORTED) {
	    printf("`%s' not remade because of errors.\n", gn->name);
	    errors += 1;
	}
    }

    /*
     * If the user has defined a .END target, run its commands.
     */
    if (errors == 0) {
	Compat_Make(ENDNode, ENDNode);
	if (gn->made == ERROR) {
	    PrintOnError(gn, "\nStop.");
	    exit(1);
	}
    }
}<|MERGE_RESOLUTION|>--- conflicted
+++ resolved
@@ -1,8 +1,4 @@
-<<<<<<< HEAD
-/*	$NetBSD: compat.c,v 1.109 2019/12/19 07:14:07 maxv Exp $	*/
-=======
 /*	$NetBSD: compat.c,v 1.110 2020/01/19 19:42:32 riastradh Exp $	*/
->>>>>>> 792df501
 
 /*
  * Copyright (c) 1988, 1989, 1990 The Regents of the University of California.
@@ -74,22 +70,14 @@
  */
 
 #ifndef MAKE_NATIVE
-<<<<<<< HEAD
-static char rcsid[] = "$NetBSD: compat.c,v 1.109 2019/12/19 07:14:07 maxv Exp $";
-=======
 static char rcsid[] = "$NetBSD: compat.c,v 1.110 2020/01/19 19:42:32 riastradh Exp $";
->>>>>>> 792df501
 #else
 #include <sys/cdefs.h>
 #ifndef lint
 #if 0
 static char sccsid[] = "@(#)compat.c	8.2 (Berkeley) 3/19/94";
 #else
-<<<<<<< HEAD
-__RCSID("$NetBSD: compat.c,v 1.109 2019/12/19 07:14:07 maxv Exp $");
-=======
 __RCSID("$NetBSD: compat.c,v 1.110 2020/01/19 19:42:32 riastradh Exp $");
->>>>>>> 792df501
 #endif
 #endif /* not lint */
 #endif
@@ -417,11 +405,7 @@
 
 #ifdef USE_META
     if (useMeta) {
-<<<<<<< HEAD
-	meta_compat_parent();
-=======
 	meta_compat_parent(cpid);
->>>>>>> 792df501
     }
 #endif
 
