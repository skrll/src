<<<<<<< HEAD
/*	$NetBSD: compat.c,v 1.224 2021/02/05 05:15:12 rillig Exp $	*/
=======
/*	$NetBSD: compat.c,v 1.227 2021/04/27 15:19:25 christos Exp $	*/
>>>>>>> e2aa5677

/*
 * Copyright (c) 1988, 1989, 1990 The Regents of the University of California.
 * All rights reserved.
 *
 * This code is derived from software contributed to Berkeley by
 * Adam de Boor.
 *
 * Redistribution and use in source and binary forms, with or without
 * modification, are permitted provided that the following conditions
 * are met:
 * 1. Redistributions of source code must retain the above copyright
 *    notice, this list of conditions and the following disclaimer.
 * 2. Redistributions in binary form must reproduce the above copyright
 *    notice, this list of conditions and the following disclaimer in the
 *    documentation and/or other materials provided with the distribution.
 * 3. Neither the name of the University nor the names of its contributors
 *    may be used to endorse or promote products derived from this software
 *    without specific prior written permission.
 *
 * THIS SOFTWARE IS PROVIDED BY THE REGENTS AND CONTRIBUTORS ``AS IS'' AND
 * ANY EXPRESS OR IMPLIED WARRANTIES, INCLUDING, BUT NOT LIMITED TO, THE
 * IMPLIED WARRANTIES OF MERCHANTABILITY AND FITNESS FOR A PARTICULAR PURPOSE
 * ARE DISCLAIMED.  IN NO EVENT SHALL THE REGENTS OR CONTRIBUTORS BE LIABLE
 * FOR ANY DIRECT, INDIRECT, INCIDENTAL, SPECIAL, EXEMPLARY, OR CONSEQUENTIAL
 * DAMAGES (INCLUDING, BUT NOT LIMITED TO, PROCUREMENT OF SUBSTITUTE GOODS
 * OR SERVICES; LOSS OF USE, DATA, OR PROFITS; OR BUSINESS INTERRUPTION)
 * HOWEVER CAUSED AND ON ANY THEORY OF LIABILITY, WHETHER IN CONTRACT, STRICT
 * LIABILITY, OR TORT (INCLUDING NEGLIGENCE OR OTHERWISE) ARISING IN ANY WAY
 * OUT OF THE USE OF THIS SOFTWARE, EVEN IF ADVISED OF THE POSSIBILITY OF
 * SUCH DAMAGE.
 */

/*
 * Copyright (c) 1988, 1989 by Adam de Boor
 * Copyright (c) 1989 by Berkeley Softworks
 * All rights reserved.
 *
 * This code is derived from software contributed to Berkeley by
 * Adam de Boor.
 *
 * Redistribution and use in source and binary forms, with or without
 * modification, are permitted provided that the following conditions
 * are met:
 * 1. Redistributions of source code must retain the above copyright
 *    notice, this list of conditions and the following disclaimer.
 * 2. Redistributions in binary form must reproduce the above copyright
 *    notice, this list of conditions and the following disclaimer in the
 *    documentation and/or other materials provided with the distribution.
 * 3. All advertising materials mentioning features or use of this software
 *    must display the following acknowledgement:
 *	This product includes software developed by the University of
 *	California, Berkeley and its contributors.
 * 4. Neither the name of the University nor the names of its contributors
 *    may be used to endorse or promote products derived from this software
 *    without specific prior written permission.
 *
 * THIS SOFTWARE IS PROVIDED BY THE REGENTS AND CONTRIBUTORS ``AS IS'' AND
 * ANY EXPRESS OR IMPLIED WARRANTIES, INCLUDING, BUT NOT LIMITED TO, THE
 * IMPLIED WARRANTIES OF MERCHANTABILITY AND FITNESS FOR A PARTICULAR PURPOSE
 * ARE DISCLAIMED.  IN NO EVENT SHALL THE REGENTS OR CONTRIBUTORS BE LIABLE
 * FOR ANY DIRECT, INDIRECT, INCIDENTAL, SPECIAL, EXEMPLARY, OR CONSEQUENTIAL
 * DAMAGES (INCLUDING, BUT NOT LIMITED TO, PROCUREMENT OF SUBSTITUTE GOODS
 * OR SERVICES; LOSS OF USE, DATA, OR PROFITS; OR BUSINESS INTERRUPTION)
 * HOWEVER CAUSED AND ON ANY THEORY OF LIABILITY, WHETHER IN CONTRACT, STRICT
 * LIABILITY, OR TORT (INCLUDING NEGLIGENCE OR OTHERWISE) ARISING IN ANY WAY
 * OUT OF THE USE OF THIS SOFTWARE, EVEN IF ADVISED OF THE POSSIBILITY OF
 * SUCH DAMAGE.
 */

/*
 * compat.c --
 *	The routines in this file implement the full-compatibility
 *	mode of PMake. Most of the special functionality of PMake
 *	is available in this mode. Things not supported:
 *	    - different shells.
 *	    - friendly variable substitution.
 *
 * Interface:
 *	Compat_Run	Initialize things for this module and recreate
 *			thems as need creatin'
 */

#include <sys/types.h>
#include <sys/stat.h>
#include <sys/wait.h>

#include <errno.h>
#include <signal.h>

#include "make.h"
#include "dir.h"
#include "job.h"
#include "metachar.h"
#include "pathnames.h"

/*	"@(#)compat.c	8.2 (Berkeley) 3/19/94"	*/
<<<<<<< HEAD
MAKE_RCSID("$NetBSD: compat.c,v 1.224 2021/02/05 05:15:12 rillig Exp $");
=======
MAKE_RCSID("$NetBSD: compat.c,v 1.227 2021/04/27 15:19:25 christos Exp $");
>>>>>>> e2aa5677

static GNode *curTarg = NULL;
static pid_t compatChild;
static int compatSigno;

/*
 * CompatDeleteTarget -- delete the file of a failed, interrupted, or
 * otherwise duffed target if not inhibited by .PRECIOUS.
 */
static void
CompatDeleteTarget(GNode *gn)
{
	if (gn != NULL && !Targ_Precious(gn)) {
		const char *file = GNode_VarTarget(gn);

		if (!opts.noExecute && eunlink(file) != -1) {
			Error("*** %s removed", file);
		}
	}
}

/*
 * Interrupt the creation of the current target and remove it if it ain't
 * precious. Then exit.
 *
 * If .INTERRUPT exists, its commands are run first WITH INTERRUPTS IGNORED.
 *
 * XXX: is .PRECIOUS supposed to inhibit .INTERRUPT? I doubt it, but I've
 * left the logic alone for now. - dholland 20160826
 */
static void
CompatInterrupt(int signo)
{
	CompatDeleteTarget(curTarg);

	if (curTarg != NULL && !Targ_Precious(curTarg)) {
		/*
		 * Run .INTERRUPT only if hit with interrupt signal
		 */
		if (signo == SIGINT) {
			GNode *gn = Targ_FindNode(".INTERRUPT");
			if (gn != NULL) {
				Compat_Make(gn, gn);
			}
		}
	}

	if (signo == SIGQUIT)
		_exit(signo);

	/*
	 * If there is a child running, pass the signal on.
	 * We will exist after it has exited.
	 */
	compatSigno = signo;
	if (compatChild > 0) {
		KILLPG(compatChild, signo);
	} else {
		bmake_signal(signo, SIG_DFL);
		kill(myPid, signo);
	}
}

static void
<<<<<<< HEAD
DebugFailedTarget(const char *cmd, GNode *gn)
=======
DebugFailedTarget(const char *cmd, const GNode *gn)
>>>>>>> e2aa5677
{
	const char *p = cmd;
	debug_printf("\n*** Failed target:  %s\n*** Failed command: ",
		     gn->name);

	/* Replace runs of whitespace with a single space, to reduce
	 * the amount of whitespace for multi-line command lines. */
	while (*p != '\0') {
		if (ch_isspace(*p)) {
			debug_printf(" ");
			cpp_skip_whitespace(&p);
		} else {
			debug_printf("%c", *p);
			p++;
		}
	}
	debug_printf("\n");
}

<<<<<<< HEAD
static Boolean
=======
static bool
>>>>>>> e2aa5677
UseShell(const char *cmd MAKE_ATTR_UNUSED)
{
#if !defined(MAKE_NATIVE)
	/*
	 * In a non-native build, the host environment might be weird enough
	 * that it's necessary to go through a shell to get the correct
	 * behaviour.  Or perhaps the shell has been replaced with something
	 * that does extra logging, and that should not be bypassed.
	 */
<<<<<<< HEAD
	return TRUE;
=======
	return true;
>>>>>>> e2aa5677
#else
	/*
	 * Search for meta characters in the command. If there are no meta
	 * characters, there's no need to execute a shell to execute the
	 * command.
	 *
	 * Additionally variable assignments and empty commands
	 * go to the shell. Therefore treat '=' and ':' like shell
	 * meta characters as documented in make(1).
	 */

	return needshell(cmd);
#endif
}

/*
 * Execute the next command for a target. If the command returns an error,
 * the node's made field is set to ERROR and creation stops.
 *
 * Input:
 *	cmdp		Command to execute
 *	gn		Node from which the command came
 *	ln		List node that contains the command
 *
 * Results:
 *	0 if the command succeeded, 1 if an error occurred.
 */
int
Compat_RunCommand(const char *cmdp, GNode *gn, StringListNode *ln)
{
	char *cmdStart;		/* Start of expanded command */
	char *bp;
<<<<<<< HEAD
	Boolean silent;		/* Don't print command */
	Boolean doIt;		/* Execute even if -n */
	volatile Boolean errCheck; /* Check errors */
=======
	bool silent;		/* Don't print command */
	bool doIt;		/* Execute even if -n */
	volatile bool errCheck; /* Check errors */
>>>>>>> e2aa5677
	int reason;		/* Reason for child's death */
	int status;		/* Description of child's death */
	pid_t cpid;		/* Child actually found */
	pid_t retstat;		/* Result of wait */
	const char **volatile av; /* Argument vector for thing to exec */
	char **volatile mav;	/* Copy of the argument vector for freeing */
<<<<<<< HEAD
	Boolean useShell;	/* TRUE if command should be executed
=======
	bool useShell;		/* True if command should be executed
>>>>>>> e2aa5677
				 * using a shell */
	const char *volatile cmd = cmdp;

	silent = (gn->type & OP_SILENT) != 0;
	errCheck = !(gn->type & OP_IGNORE);
<<<<<<< HEAD
	doIt = FALSE;
=======
	doIt = false;
>>>>>>> e2aa5677

	(void)Var_Subst(cmd, gn, VARE_WANTRES, &cmdStart);
	/* TODO: handle errors */

	if (cmdStart[0] == '\0') {
		free(cmdStart);
		return 0;
	}
	cmd = cmdStart;
	LstNode_Set(ln, cmdStart);

	if (gn->type & OP_SAVE_CMDS) {
		GNode *endNode = Targ_GetEndNode();
		if (gn != endNode) {
			/*
			 * Append the expanded command, to prevent the
			 * local variables from being interpreted in the
			 * scope of the .END node.
			 *
			 * A probably unintended side effect of this is that
			 * the expanded command will be expanded again in the
			 * .END node.  Therefore, a literal '$' in these
			 * commands must be written as '$$$$' instead of the
			 * usual '$$'.
			 */
			Lst_Append(&endNode->commands, cmdStart);
			return 0;
		}
	}
	if (strcmp(cmdStart, "...") == 0) {
		gn->type |= OP_SAVE_CMDS;
		return 0;
	}

	for (;;) {
		if (*cmd == '@')
			silent = !DEBUG(LOUD);
		else if (*cmd == '-')
<<<<<<< HEAD
			errCheck = FALSE;
		else if (*cmd == '+') {
			doIt = TRUE;
=======
			errCheck = false;
		else if (*cmd == '+') {
			doIt = true;
>>>>>>> e2aa5677
			if (shellName == NULL)	/* we came here from jobs */
				Shell_Init();
		} else
			break;
		cmd++;
	}

	while (ch_isspace(*cmd))
		cmd++;

	/*
	 * If we did not end up with a command, just skip it.
	 */
	if (cmd[0] == '\0')
		return 0;

	useShell = UseShell(cmd);
	/*
	 * Print the command before echoing if we're not supposed to be quiet
	 * for this one. We also print the command if -n given.
	 */
	if (!silent || !GNode_ShouldExecute(gn)) {
		printf("%s\n", cmd);
		fflush(stdout);
	}

	/*
	 * If we're not supposed to execute any commands, this is as far as
	 * we go...
	 */
	if (!doIt && !GNode_ShouldExecute(gn))
		return 0;

	DEBUG1(JOB, "Execute: '%s'\n", cmd);

	if (useShell) {
		/*
		 * We need to pass the command off to the shell, typically
		 * because the command contains a "meta" character.
		 */
		static const char *shargv[5];

		/* The following work for any of the builtin shell specs. */
		int shargc = 0;
		shargv[shargc++] = shellPath;
		if (errCheck && shellErrFlag != NULL)
			shargv[shargc++] = shellErrFlag;
		shargv[shargc++] = DEBUG(SHELL) ? "-xc" : "-c";
		shargv[shargc++] = cmd;
		shargv[shargc] = NULL;
		av = shargv;
		bp = NULL;
		mav = NULL;
	} else {
		/*
		 * No meta-characters, so no need to exec a shell. Break the
		 * command into words to form an argument vector we can
		 * execute.
		 */
<<<<<<< HEAD
		Words words = Str_Words(cmd, FALSE);
=======
		Words words = Str_Words(cmd, false);
>>>>>>> e2aa5677
		mav = words.words;
		bp = words.freeIt;
		av = (void *)mav;
	}

#ifdef USE_META
	if (useMeta) {
		meta_compat_start();
	}
#endif

	Var_ReexportVars();

	/*
	 * Fork and execute the single command. If the fork fails, we abort.
	 */
	compatChild = cpid = vfork();
	if (cpid < 0) {
		Fatal("Could not fork");
	}
	if (cpid == 0) {
#ifdef USE_META
		if (useMeta) {
			meta_compat_child();
		}
#endif
		(void)execvp(av[0], (char *const *)UNCONST(av));
		execDie("exec", av[0]);
	}

	free(mav);
	free(bp);

	/* XXX: Memory management looks suspicious here. */
	/* XXX: Setting a list item to NULL is unexpected. */
	LstNode_SetNull(ln);

#ifdef USE_META
	if (useMeta) {
		meta_compat_parent(cpid);
	}
#endif

	/*
	 * The child is off and running. Now all we can do is wait...
	 */
	while ((retstat = wait(&reason)) != cpid) {
		if (retstat > 0)
<<<<<<< HEAD
			JobReapChild(retstat, reason, FALSE); /* not ours? */
=======
			JobReapChild(retstat, reason, false); /* not ours? */
>>>>>>> e2aa5677
		if (retstat == -1 && errno != EINTR) {
			break;
		}
	}

	if (retstat < 0)
		Fatal("error in wait: %d: %s", retstat, strerror(errno));

	if (WIFSTOPPED(reason)) {
		status = WSTOPSIG(reason);	/* stopped */
	} else if (WIFEXITED(reason)) {
		status = WEXITSTATUS(reason);	/* exited */
#if defined(USE_META) && defined(USE_FILEMON_ONCE)
		if (useMeta) {
		    meta_cmd_finish(NULL);
		}
#endif
		if (status != 0) {
			if (DEBUG(ERROR))
				DebugFailedTarget(cmd, gn);
			printf("*** Error code %d", status);
		}
	} else {
		status = WTERMSIG(reason);	/* signaled */
		printf("*** Signal %d", status);
	}


	if (!WIFEXITED(reason) || status != 0) {
		if (errCheck) {
#ifdef USE_META
			if (useMeta) {
<<<<<<< HEAD
				meta_job_error(NULL, gn, FALSE, status);
=======
				meta_job_error(NULL, gn, false, status);
>>>>>>> e2aa5677
			}
#endif
			gn->made = ERROR;
			if (opts.keepgoing) {
				/*
				 * Abort the current target,
				 * but let others continue.
				 */
				printf(" (continuing)\n");
			} else {
				printf("\n");
			}
			if (deleteOnError)
				CompatDeleteTarget(gn);
		} else {
			/*
			 * Continue executing commands for this target.
			 * If we return 0, this will happen...
			 */
			printf(" (ignored)\n");
			status = 0;
		}
	}

	free(cmdStart);
	compatChild = 0;
	if (compatSigno != 0) {
		bmake_signal(compatSigno, SIG_DFL);
		kill(myPid, compatSigno);
	}

	return status;
}

static void
RunCommands(GNode *gn)
{
	StringListNode *ln;

	for (ln = gn->commands.first; ln != NULL; ln = ln->next) {
		const char *cmd = ln->datum;
		if (Compat_RunCommand(cmd, gn, ln) != 0)
			break;
	}
}

static void
MakeNodes(GNodeList *gnodes, GNode *pgn)
{
	GNodeListNode *ln;

	for (ln = gnodes->first; ln != NULL; ln = ln->next) {
		GNode *cohort = ln->datum;
		Compat_Make(cohort, pgn);
	}
}

<<<<<<< HEAD
static Boolean
=======
static bool
>>>>>>> e2aa5677
MakeUnmade(GNode *gn, GNode *pgn)
{

	assert(gn->made == UNMADE);

	/*
	 * First mark ourselves to be made, then apply whatever transformations
	 * the suffix module thinks are necessary. Once that's done, we can
	 * descend and make all our children. If any of them has an error
<<<<<<< HEAD
	 * but the -k flag was given, our 'make' field will be set to FALSE
=======
	 * but the -k flag was given, our 'make' field will be set to false
>>>>>>> e2aa5677
	 * again. This is our signal to not attempt to do anything but abort
	 * our parent as well.
	 */
	gn->flags |= REMAKE;
	gn->made = BEINGMADE;

	if (!(gn->type & OP_MADE))
		Suff_FindDeps(gn);

	MakeNodes(&gn->children, gn);

	if (!(gn->flags & REMAKE)) {
		gn->made = ABORTED;
		pgn->flags &= ~(unsigned)REMAKE;
<<<<<<< HEAD
		return FALSE;
=======
		return false;
>>>>>>> e2aa5677
	}

	if (Lst_FindDatum(&gn->implicitParents, pgn) != NULL)
		Var_Set(pgn, IMPSRC, GNode_VarTarget(gn));

	/*
	 * All the children were made ok. Now youngestChild->mtime contains the
	 * modification time of the newest child, we need to find out if we
	 * exist and when we were modified last. The criteria for datedness
	 * are defined by GNode_IsOODate.
	 */
	DEBUG1(MAKE, "Examining %s...", gn->name);
	if (!GNode_IsOODate(gn)) {
		gn->made = UPTODATE;
		DEBUG0(MAKE, "up-to-date.\n");
<<<<<<< HEAD
		return FALSE;
=======
		return false;
>>>>>>> e2aa5677
	}

	/*
	 * If the user is just seeing if something is out-of-date, exit now
	 * to tell him/her "yes".
	 */
	DEBUG0(MAKE, "out-of-date.\n");
	if (opts.queryFlag)
		exit(1);

	/*
	 * We need to be re-made.
	 * Ensure that $? (.OODATE) and $> (.ALLSRC) are both set.
	 */
	GNode_SetLocalVars(gn);

	/*
	 * Alter our type to tell if errors should be ignored or things
	 * should not be printed so Compat_RunCommand knows what to do.
	 */
	if (opts.ignoreErrors)
		gn->type |= OP_IGNORE;
	if (opts.beSilent)
		gn->type |= OP_SILENT;

	if (Job_CheckCommands(gn, Fatal)) {
		/*
		 * Our commands are ok, but we still have to worry about
		 * the -t flag.
		 */
		if (!opts.touchFlag || (gn->type & OP_MAKE)) {
			curTarg = gn;
#ifdef USE_META
			if (useMeta && GNode_ShouldExecute(gn)) {
				meta_job_start(NULL, gn);
			}
#endif
			RunCommands(gn);
			curTarg = NULL;
		} else {
			Job_Touch(gn, (gn->type & OP_SILENT) != 0);
		}
	} else {
		gn->made = ERROR;
	}
#ifdef USE_META
	if (useMeta && GNode_ShouldExecute(gn)) {
		if (meta_job_finish(NULL) != 0)
			gn->made = ERROR;
	}
#endif

	if (gn->made != ERROR) {
		/*
		 * If the node was made successfully, mark it so, update
		 * its modification time and timestamp all its parents.
		 * This is to keep its state from affecting that of its parent.
		 */
		gn->made = MADE;
		if (Make_Recheck(gn) == 0)
			pgn->flags |= FORCE;
		if (!(gn->type & OP_EXEC)) {
			pgn->flags |= CHILDMADE;
			GNode_UpdateYoungestChild(pgn, gn);
		}
	} else if (opts.keepgoing) {
		pgn->flags &= ~(unsigned)REMAKE;
	} else {
		PrintOnError(gn, "\nStop.");
		exit(1);
	}
<<<<<<< HEAD
	return TRUE;
=======
	return true;
>>>>>>> e2aa5677
}

static void
MakeOther(GNode *gn, GNode *pgn)
{

	if (Lst_FindDatum(&gn->implicitParents, pgn) != NULL) {
		const char *target = GNode_VarTarget(gn);
		Var_Set(pgn, IMPSRC, target != NULL ? target : "");
	}

	switch (gn->made) {
	case BEINGMADE:
		Error("Graph cycles through %s", gn->name);
		gn->made = ERROR;
		pgn->flags &= ~(unsigned)REMAKE;
		break;
	case MADE:
		if (!(gn->type & OP_EXEC)) {
			pgn->flags |= CHILDMADE;
			GNode_UpdateYoungestChild(pgn, gn);
		}
		break;
	case UPTODATE:
		if (!(gn->type & OP_EXEC))
			GNode_UpdateYoungestChild(pgn, gn);
		break;
	default:
		break;
	}
}

/*
 * Make a target.
 *
 * If an error is detected and not being ignored, the process exits.
 *
 * Input:
 *	gn		The node to make
 *	pgn		Parent to abort if necessary
 *
 * Output:
 *	gn->made
 *		UPTODATE	gn was already up-to-date.
 *		MADE		gn was recreated successfully.
 *		ERROR		An error occurred while gn was being created,
 *				either due to missing commands or in -k mode.
 *		ABORTED		gn was not remade because one of its
 *				dependencies could not be made due to errors.
 */
void
Compat_Make(GNode *gn, GNode *pgn)
{
	if (shellName == NULL)	/* we came here from jobs */
		Shell_Init();

	if (gn->made == UNMADE && (gn == pgn || !(pgn->type & OP_MADE))) {
		if (!MakeUnmade(gn, pgn))
			goto cohorts;

		/* XXX: Replace with GNode_IsError(gn) */
	} else if (gn->made == ERROR) {
		/*
		 * Already had an error when making this.
		 * Tell the parent to abort.
		 */
		pgn->flags &= ~(unsigned)REMAKE;
	} else {
		MakeOther(gn, pgn);
	}

cohorts:
	MakeNodes(&gn->cohorts, pgn);
}

static void
MakeBeginNode(void)
{
	GNode *gn = Targ_FindNode(".BEGIN");
	if (gn == NULL)
		return;

	Compat_Make(gn, gn);
	if (GNode_IsError(gn)) {
		PrintOnError(gn, "\nStop.");
		exit(1);
	}
}

static void
InitSignals(void)
{
	if (bmake_signal(SIGINT, SIG_IGN) != SIG_IGN)
		bmake_signal(SIGINT, CompatInterrupt);
	if (bmake_signal(SIGTERM, SIG_IGN) != SIG_IGN)
		bmake_signal(SIGTERM, CompatInterrupt);
	if (bmake_signal(SIGHUP, SIG_IGN) != SIG_IGN)
		bmake_signal(SIGHUP, CompatInterrupt);
	if (bmake_signal(SIGQUIT, SIG_IGN) != SIG_IGN)
		bmake_signal(SIGQUIT, CompatInterrupt);
}

/*
 * Initialize this module and start making.
 *
 * Input:
 *	targs		The target nodes to re-create
 */
void
Compat_Run(GNodeList *targs)
{
	GNode *errorNode = NULL;

	if (shellName == NULL)
		Shell_Init();

	InitSignals();

	/* Create the .END node now, to keep the (debug) output of the
	 * counter.mk test the same as before 2020-09-23.  This implementation
	 * detail probably doesn't matter though. */
	(void)Targ_GetEndNode();

	if (!opts.queryFlag)
		MakeBeginNode();

	/*
	 * Expand .USE nodes right now, because they can modify the structure
	 * of the tree.
	 */
	Make_ExpandUse(targs);

	while (!Lst_IsEmpty(targs)) {
		GNode *gn = Lst_Dequeue(targs);
		Compat_Make(gn, gn);

		if (gn->made == UPTODATE) {
			printf("`%s' is up to date.\n", gn->name);
		} else if (gn->made == ABORTED) {
			printf("`%s' not remade because of errors.\n",
			       gn->name);
		}
		if (GNode_IsError(gn) && errorNode == NULL)
			errorNode = gn;
	}

	/* If the user has defined a .END target, run its commands. */
	if (errorNode == NULL) {
		GNode *endNode = Targ_GetEndNode();
		Compat_Make(endNode, endNode);
		if (GNode_IsError(endNode))
			errorNode = endNode;
	}

	if (errorNode != NULL) {
		if (DEBUG(GRAPH2))
			Targ_PrintGraph(2);
		else if (DEBUG(GRAPH3))
			Targ_PrintGraph(3);
		PrintOnError(errorNode, "\nStop.");
		exit(1);
	}
}<|MERGE_RESOLUTION|>--- conflicted
+++ resolved
@@ -1,8 +1,4 @@
-<<<<<<< HEAD
-/*	$NetBSD: compat.c,v 1.224 2021/02/05 05:15:12 rillig Exp $	*/
-=======
 /*	$NetBSD: compat.c,v 1.227 2021/04/27 15:19:25 christos Exp $	*/
->>>>>>> e2aa5677
 
 /*
  * Copyright (c) 1988, 1989, 1990 The Regents of the University of California.
@@ -100,11 +96,7 @@
 #include "pathnames.h"
 
 /*	"@(#)compat.c	8.2 (Berkeley) 3/19/94"	*/
-<<<<<<< HEAD
-MAKE_RCSID("$NetBSD: compat.c,v 1.224 2021/02/05 05:15:12 rillig Exp $");
-=======
 MAKE_RCSID("$NetBSD: compat.c,v 1.227 2021/04/27 15:19:25 christos Exp $");
->>>>>>> e2aa5677
 
 static GNode *curTarg = NULL;
 static pid_t compatChild;
@@ -169,11 +161,7 @@
 }
 
 static void
-<<<<<<< HEAD
-DebugFailedTarget(const char *cmd, GNode *gn)
-=======
 DebugFailedTarget(const char *cmd, const GNode *gn)
->>>>>>> e2aa5677
 {
 	const char *p = cmd;
 	debug_printf("\n*** Failed target:  %s\n*** Failed command: ",
@@ -193,11 +181,7 @@
 	debug_printf("\n");
 }
 
-<<<<<<< HEAD
-static Boolean
-=======
 static bool
->>>>>>> e2aa5677
 UseShell(const char *cmd MAKE_ATTR_UNUSED)
 {
 #if !defined(MAKE_NATIVE)
@@ -207,11 +191,7 @@
 	 * behaviour.  Or perhaps the shell has been replaced with something
 	 * that does extra logging, and that should not be bypassed.
 	 */
-<<<<<<< HEAD
-	return TRUE;
-=======
 	return true;
->>>>>>> e2aa5677
 #else
 	/*
 	 * Search for meta characters in the command. If there are no meta
@@ -244,36 +224,22 @@
 {
 	char *cmdStart;		/* Start of expanded command */
 	char *bp;
-<<<<<<< HEAD
-	Boolean silent;		/* Don't print command */
-	Boolean doIt;		/* Execute even if -n */
-	volatile Boolean errCheck; /* Check errors */
-=======
 	bool silent;		/* Don't print command */
 	bool doIt;		/* Execute even if -n */
 	volatile bool errCheck; /* Check errors */
->>>>>>> e2aa5677
 	int reason;		/* Reason for child's death */
 	int status;		/* Description of child's death */
 	pid_t cpid;		/* Child actually found */
 	pid_t retstat;		/* Result of wait */
 	const char **volatile av; /* Argument vector for thing to exec */
 	char **volatile mav;	/* Copy of the argument vector for freeing */
-<<<<<<< HEAD
-	Boolean useShell;	/* TRUE if command should be executed
-=======
 	bool useShell;		/* True if command should be executed
->>>>>>> e2aa5677
 				 * using a shell */
 	const char *volatile cmd = cmdp;
 
 	silent = (gn->type & OP_SILENT) != 0;
 	errCheck = !(gn->type & OP_IGNORE);
-<<<<<<< HEAD
-	doIt = FALSE;
-=======
 	doIt = false;
->>>>>>> e2aa5677
 
 	(void)Var_Subst(cmd, gn, VARE_WANTRES, &cmdStart);
 	/* TODO: handle errors */
@@ -312,15 +278,9 @@
 		if (*cmd == '@')
 			silent = !DEBUG(LOUD);
 		else if (*cmd == '-')
-<<<<<<< HEAD
-			errCheck = FALSE;
-		else if (*cmd == '+') {
-			doIt = TRUE;
-=======
 			errCheck = false;
 		else if (*cmd == '+') {
 			doIt = true;
->>>>>>> e2aa5677
 			if (shellName == NULL)	/* we came here from jobs */
 				Shell_Init();
 		} else
@@ -380,11 +340,7 @@
 		 * command into words to form an argument vector we can
 		 * execute.
 		 */
-<<<<<<< HEAD
-		Words words = Str_Words(cmd, FALSE);
-=======
 		Words words = Str_Words(cmd, false);
->>>>>>> e2aa5677
 		mav = words.words;
 		bp = words.freeIt;
 		av = (void *)mav;
@@ -433,11 +389,7 @@
 	 */
 	while ((retstat = wait(&reason)) != cpid) {
 		if (retstat > 0)
-<<<<<<< HEAD
-			JobReapChild(retstat, reason, FALSE); /* not ours? */
-=======
 			JobReapChild(retstat, reason, false); /* not ours? */
->>>>>>> e2aa5677
 		if (retstat == -1 && errno != EINTR) {
 			break;
 		}
@@ -470,11 +422,7 @@
 		if (errCheck) {
 #ifdef USE_META
 			if (useMeta) {
-<<<<<<< HEAD
-				meta_job_error(NULL, gn, FALSE, status);
-=======
 				meta_job_error(NULL, gn, false, status);
->>>>>>> e2aa5677
 			}
 #endif
 			gn->made = ERROR;
@@ -532,11 +480,7 @@
 	}
 }
 
-<<<<<<< HEAD
-static Boolean
-=======
 static bool
->>>>>>> e2aa5677
 MakeUnmade(GNode *gn, GNode *pgn)
 {
 
@@ -546,11 +490,7 @@
 	 * First mark ourselves to be made, then apply whatever transformations
 	 * the suffix module thinks are necessary. Once that's done, we can
 	 * descend and make all our children. If any of them has an error
-<<<<<<< HEAD
-	 * but the -k flag was given, our 'make' field will be set to FALSE
-=======
 	 * but the -k flag was given, our 'make' field will be set to false
->>>>>>> e2aa5677
 	 * again. This is our signal to not attempt to do anything but abort
 	 * our parent as well.
 	 */
@@ -565,11 +505,7 @@
 	if (!(gn->flags & REMAKE)) {
 		gn->made = ABORTED;
 		pgn->flags &= ~(unsigned)REMAKE;
-<<<<<<< HEAD
-		return FALSE;
-=======
 		return false;
->>>>>>> e2aa5677
 	}
 
 	if (Lst_FindDatum(&gn->implicitParents, pgn) != NULL)
@@ -585,11 +521,7 @@
 	if (!GNode_IsOODate(gn)) {
 		gn->made = UPTODATE;
 		DEBUG0(MAKE, "up-to-date.\n");
-<<<<<<< HEAD
-		return FALSE;
-=======
 		return false;
->>>>>>> e2aa5677
 	}
 
 	/*
@@ -661,11 +593,7 @@
 		PrintOnError(gn, "\nStop.");
 		exit(1);
 	}
-<<<<<<< HEAD
-	return TRUE;
-=======
 	return true;
->>>>>>> e2aa5677
 }
 
 static void
