<<<<<<< HEAD
/*	$NetBSD: compat.c,v 1.181 2020/11/08 08:33:07 rillig Exp $	*/
=======
/*	$NetBSD: compat.c,v 1.192 2020/11/24 19:04:42 rillig Exp $	*/
>>>>>>> ba48e27f

/*
 * Copyright (c) 1988, 1989, 1990 The Regents of the University of California.
 * All rights reserved.
 *
 * This code is derived from software contributed to Berkeley by
 * Adam de Boor.
 *
 * Redistribution and use in source and binary forms, with or without
 * modification, are permitted provided that the following conditions
 * are met:
 * 1. Redistributions of source code must retain the above copyright
 *    notice, this list of conditions and the following disclaimer.
 * 2. Redistributions in binary form must reproduce the above copyright
 *    notice, this list of conditions and the following disclaimer in the
 *    documentation and/or other materials provided with the distribution.
 * 3. Neither the name of the University nor the names of its contributors
 *    may be used to endorse or promote products derived from this software
 *    without specific prior written permission.
 *
 * THIS SOFTWARE IS PROVIDED BY THE REGENTS AND CONTRIBUTORS ``AS IS'' AND
 * ANY EXPRESS OR IMPLIED WARRANTIES, INCLUDING, BUT NOT LIMITED TO, THE
 * IMPLIED WARRANTIES OF MERCHANTABILITY AND FITNESS FOR A PARTICULAR PURPOSE
 * ARE DISCLAIMED.  IN NO EVENT SHALL THE REGENTS OR CONTRIBUTORS BE LIABLE
 * FOR ANY DIRECT, INDIRECT, INCIDENTAL, SPECIAL, EXEMPLARY, OR CONSEQUENTIAL
 * DAMAGES (INCLUDING, BUT NOT LIMITED TO, PROCUREMENT OF SUBSTITUTE GOODS
 * OR SERVICES; LOSS OF USE, DATA, OR PROFITS; OR BUSINESS INTERRUPTION)
 * HOWEVER CAUSED AND ON ANY THEORY OF LIABILITY, WHETHER IN CONTRACT, STRICT
 * LIABILITY, OR TORT (INCLUDING NEGLIGENCE OR OTHERWISE) ARISING IN ANY WAY
 * OUT OF THE USE OF THIS SOFTWARE, EVEN IF ADVISED OF THE POSSIBILITY OF
 * SUCH DAMAGE.
 */

/*
 * Copyright (c) 1988, 1989 by Adam de Boor
 * Copyright (c) 1989 by Berkeley Softworks
 * All rights reserved.
 *
 * This code is derived from software contributed to Berkeley by
 * Adam de Boor.
 *
 * Redistribution and use in source and binary forms, with or without
 * modification, are permitted provided that the following conditions
 * are met:
 * 1. Redistributions of source code must retain the above copyright
 *    notice, this list of conditions and the following disclaimer.
 * 2. Redistributions in binary form must reproduce the above copyright
 *    notice, this list of conditions and the following disclaimer in the
 *    documentation and/or other materials provided with the distribution.
 * 3. All advertising materials mentioning features or use of this software
 *    must display the following acknowledgement:
 *	This product includes software developed by the University of
 *	California, Berkeley and its contributors.
 * 4. Neither the name of the University nor the names of its contributors
 *    may be used to endorse or promote products derived from this software
 *    without specific prior written permission.
 *
 * THIS SOFTWARE IS PROVIDED BY THE REGENTS AND CONTRIBUTORS ``AS IS'' AND
 * ANY EXPRESS OR IMPLIED WARRANTIES, INCLUDING, BUT NOT LIMITED TO, THE
 * IMPLIED WARRANTIES OF MERCHANTABILITY AND FITNESS FOR A PARTICULAR PURPOSE
 * ARE DISCLAIMED.  IN NO EVENT SHALL THE REGENTS OR CONTRIBUTORS BE LIABLE
 * FOR ANY DIRECT, INDIRECT, INCIDENTAL, SPECIAL, EXEMPLARY, OR CONSEQUENTIAL
 * DAMAGES (INCLUDING, BUT NOT LIMITED TO, PROCUREMENT OF SUBSTITUTE GOODS
 * OR SERVICES; LOSS OF USE, DATA, OR PROFITS; OR BUSINESS INTERRUPTION)
 * HOWEVER CAUSED AND ON ANY THEORY OF LIABILITY, WHETHER IN CONTRACT, STRICT
 * LIABILITY, OR TORT (INCLUDING NEGLIGENCE OR OTHERWISE) ARISING IN ANY WAY
 * OUT OF THE USE OF THIS SOFTWARE, EVEN IF ADVISED OF THE POSSIBILITY OF
 * SUCH DAMAGE.
 */

/*-
 * compat.c --
 *	The routines in this file implement the full-compatibility
 *	mode of PMake. Most of the special functionality of PMake
 *	is available in this mode. Things not supported:
 *	    - different shells.
 *	    - friendly variable substitution.
 *
 * Interface:
 *	Compat_Run	Initialize things for this module and recreate
 *			thems as need creatin'
 */

#include <sys/types.h>
#include <sys/stat.h>
#include <sys/wait.h>

#include <errno.h>
#include <signal.h>

#include "make.h"
#include "dir.h"
#include "job.h"
#include "metachar.h"
#include "pathnames.h"

/*	"@(#)compat.c	8.2 (Berkeley) 3/19/94"	*/
<<<<<<< HEAD
MAKE_RCSID("$NetBSD: compat.c,v 1.181 2020/11/08 08:33:07 rillig Exp $");
=======
MAKE_RCSID("$NetBSD: compat.c,v 1.192 2020/11/24 19:04:42 rillig Exp $");
>>>>>>> ba48e27f

static GNode *curTarg = NULL;
static pid_t compatChild;
static int compatSigno;

/*
 * CompatDeleteTarget -- delete the file of a failed, interrupted, or
 * otherwise duffed target if not inhibited by .PRECIOUS.
 */
static void
CompatDeleteTarget(GNode *gn)
{
<<<<<<< HEAD
    if (gn != NULL && !Targ_Precious(gn)) {
	const char *file = GNode_VarTarget(gn);

	if (!opts.noExecute && eunlink(file) != -1) {
	    Error("*** %s removed", file);
	}
    }
=======
	if (gn != NULL && !Targ_Precious(gn)) {
		const char *file = GNode_VarTarget(gn);

		if (!opts.noExecute && eunlink(file) != -1) {
			Error("*** %s removed", file);
		}
	}
>>>>>>> ba48e27f
}

/* Interrupt the creation of the current target and remove it if it ain't
 * precious. Then exit.
 *
 * If .INTERRUPT exists, its commands are run first WITH INTERRUPTS IGNORED.
 *
 * XXX: is .PRECIOUS supposed to inhibit .INTERRUPT? I doubt it, but I've
 * left the logic alone for now. - dholland 20160826
 */
static void
CompatInterrupt(int signo)
{
<<<<<<< HEAD
    CompatDeleteTarget(curTarg);

    if (curTarg != NULL && !Targ_Precious(curTarg)) {
=======
	CompatDeleteTarget(curTarg);

	if (curTarg != NULL && !Targ_Precious(curTarg)) {
		/*
		 * Run .INTERRUPT only if hit with interrupt signal
		 */
		if (signo == SIGINT) {
			GNode *gn = Targ_FindNode(".INTERRUPT");
			if (gn != NULL) {
				Compat_Make(gn, gn);
			}
		}
	}

	if (signo == SIGQUIT)
		_exit(signo);

>>>>>>> ba48e27f
	/*
	 * If there is a child running, pass the signal on.
	 * We will exist after it has exited.
	 */
<<<<<<< HEAD
	if (signo == SIGINT) {
	    GNode *gn = Targ_FindNode(".INTERRUPT");
	    if (gn != NULL) {
		Compat_Make(gn, gn);
	    }
	}
    }

    if (signo == SIGQUIT)
	_exit(signo);

    /*
     * If there is a child running, pass the signal on.
     * We will exist after it has exited.
     */
    compatSigno = signo;
    if (compatChild > 0) {
	KILLPG(compatChild, signo);
    } else {
	bmake_signal(signo, SIG_DFL);
	kill(myPid, signo);
    }
}

=======
	compatSigno = signo;
	if (compatChild > 0) {
		KILLPG(compatChild, signo);
	} else {
		bmake_signal(signo, SIG_DFL);
		kill(myPid, signo);
	}
}

static void
DebugFailedTarget(const char *cmd, GNode *gn)
{
	const char *p = cmd;
	debug_printf("\n*** Failed target:  %s\n*** Failed command: ",
		     gn->name);

	/* Replace runs of whitespace with a single space, to reduce
	 * the amount of whitespace for multi-line command lines. */
	while (*p != '\0') {
		if (ch_isspace(*p)) {
			debug_printf(" ");
			cpp_skip_whitespace(&p);
		} else {
			debug_printf("%c", *p);
			p++;
		}
	}
	debug_printf("\n");
}

>>>>>>> ba48e27f
/* Execute the next command for a target. If the command returns an error,
 * the node's made field is set to ERROR and creation stops.
 *
 * Input:
 *	cmdp		Command to execute
 *	gnp		Node from which the command came
 *
 * Results:
 *	0 if the command succeeded, 1 if an error occurred.
 */
int
Compat_RunCommand(const char *cmdp, GNode *gn)
{
<<<<<<< HEAD
    char *cmdStart;		/* Start of expanded command */
    char *bp;
    Boolean silent;		/* Don't print command */
    Boolean doIt;		/* Execute even if -n */
    volatile Boolean errCheck;	/* Check errors */
    int reason;			/* Reason for child's death */
    int status;			/* Description of child's death */
    pid_t cpid;			/* Child actually found */
    pid_t retstat;		/* Result of wait */
    StringListNode *cmdNode;	/* Node where current command is located */
    const char **volatile av;	/* Argument vector for thing to exec */
    char **volatile mav;	/* Copy of the argument vector for freeing */
    Boolean useShell;		/* TRUE if command should be executed
				 * using a shell */
    const char *volatile cmd = cmdp;

    silent = (gn->type & OP_SILENT) != 0;
    errCheck = !(gn->type & OP_IGNORE);
    doIt = FALSE;

    /* Luckily the commands don't end up in a string pool, otherwise
     * this comparison could match too early, in a dependency using "..."
     * for delayed commands, run in parallel mode, using the same shell
     * command line more than once; see JobPrintCommand.
     * TODO: write a unit-test to protect against this potential bug. */
    cmdNode = Lst_FindDatum(gn->commands, cmd);
    (void)Var_Subst(cmd, gn, VARE_WANTRES, &cmdStart);
    /* TODO: handle errors */

    if (cmdStart[0] == '\0') {
	free(cmdStart);
	return 0;
    }
    cmd = cmdStart;
    LstNode_Set(cmdNode, cmdStart);

    if (gn->type & OP_SAVE_CMDS) {
	GNode *endNode = Targ_GetEndNode();
	if (gn != endNode) {
	    Lst_Append(endNode->commands, cmdStart);
	    return 0;
	}
    }
    if (strcmp(cmdStart, "...") == 0) {
	gn->type |= OP_SAVE_CMDS;
	return 0;
    }

    for (;;) {
	if (*cmd == '@')
	    silent = !DEBUG(LOUD);
	else if (*cmd == '-')
	    errCheck = FALSE;
	else if (*cmd == '+') {
	    doIt = TRUE;
	    if (!shellName)	/* we came here from jobs */
		Shell_Init();
	} else
	    break;
	cmd++;
    }

    while (ch_isspace(*cmd))
	cmd++;

    /*
     * If we did not end up with a command, just skip it.
     */
    if (cmd[0] == '\0')
	return 0;
=======
	char *cmdStart;		/* Start of expanded command */
	char *bp;
	Boolean silent;		/* Don't print command */
	Boolean doIt;		/* Execute even if -n */
	volatile Boolean errCheck; /* Check errors */
	int reason;		/* Reason for child's death */
	int status;		/* Description of child's death */
	pid_t cpid;		/* Child actually found */
	pid_t retstat;		/* Result of wait */
	StringListNode *cmdNode; /* Node where current command is located */
	const char **volatile av; /* Argument vector for thing to exec */
	char **volatile mav;	/* Copy of the argument vector for freeing */
	Boolean useShell;	/* TRUE if command should be executed
				 * using a shell */
	const char *volatile cmd = cmdp;

	silent = (gn->type & OP_SILENT) != 0;
	errCheck = !(gn->type & OP_IGNORE);
	doIt = FALSE;

	/* Luckily the commands don't end up in a string pool, otherwise
	 * this comparison could match too early, in a dependency using "..."
	 * for delayed commands, run in parallel mode, using the same shell
	 * command line more than once; see JobPrintCommand.
	 * TODO: write a unit-test to protect against this potential bug. */
	cmdNode = Lst_FindDatum(gn->commands, cmd);
	(void)Var_Subst(cmd, gn, VARE_WANTRES, &cmdStart);
	/* TODO: handle errors */

	if (cmdStart[0] == '\0') {
		free(cmdStart);
		return 0;
	}
	cmd = cmdStart;
	LstNode_Set(cmdNode, cmdStart);

	if (gn->type & OP_SAVE_CMDS) {
		GNode *endNode = Targ_GetEndNode();
		if (gn != endNode) {
			Lst_Append(endNode->commands, cmdStart);
			return 0;
		}
	}
	if (strcmp(cmdStart, "...") == 0) {
		gn->type |= OP_SAVE_CMDS;
		return 0;
	}

	for (;;) {
		if (*cmd == '@')
			silent = !DEBUG(LOUD);
		else if (*cmd == '-')
			errCheck = FALSE;
		else if (*cmd == '+') {
			doIt = TRUE;
			if (!shellName)	/* we came here from jobs */
				Shell_Init();
		} else
			break;
		cmd++;
	}

	while (ch_isspace(*cmd))
		cmd++;

	/*
	 * If we did not end up with a command, just skip it.
	 */
	if (cmd[0] == '\0')
		return 0;
>>>>>>> ba48e27f

#if !defined(MAKE_NATIVE)
	/*
	 * In a non-native build, the host environment might be weird enough
	 * that it's necessary to go through a shell to get the correct
	 * behaviour.  Or perhaps the shell has been replaced with something
	 * that does extra logging, and that should not be bypassed.
	 */
	useShell = TRUE;
#else
<<<<<<< HEAD
    /*
     * Search for meta characters in the command. If there are no meta
     * characters, there's no need to execute a shell to execute the
     * command.
     *
     * Additionally variable assignments and empty commands
     * go to the shell. Therefore treat '=' and ':' like shell
     * meta characters as documented in make(1).
     */

    useShell = needshell(cmd);
#endif

    /*
     * Print the command before echoing if we're not supposed to be quiet for
     * this one. We also print the command if -n given.
     */
    if (!silent || !GNode_ShouldExecute(gn)) {
	printf("%s\n", cmd);
	fflush(stdout);
    }

    /*
     * If we're not supposed to execute any commands, this is as far as
     * we go...
     */
    if (!doIt && !GNode_ShouldExecute(gn))
	return 0;

    DEBUG1(JOB, "Execute: '%s'\n", cmd);

    if (useShell) {
=======
>>>>>>> ba48e27f
	/*
	 * Search for meta characters in the command. If there are no meta
	 * characters, there's no need to execute a shell to execute the
	 * command.
	 *
	 * Additionally variable assignments and empty commands
	 * go to the shell. Therefore treat '=' and ':' like shell
	 * meta characters as documented in make(1).
	 */
<<<<<<< HEAD
	static const char *shargv[5];

	/* The following work for any of the builtin shell specs. */
	int shargc = 0;
	shargv[shargc++] = shellPath;
	if (errCheck && shellErrFlag)
	    shargv[shargc++] = shellErrFlag;
	shargv[shargc++] = DEBUG(SHELL) ? "-xc" : "-c";
	shargv[shargc++] = cmd;
	shargv[shargc] = NULL;
	av = shargv;
	bp = NULL;
	mav = NULL;
    } else {
=======

	useShell = needshell(cmd);
#endif

	/*
	 * Print the command before echoing if we're not supposed to be quiet
	 * for this one. We also print the command if -n given.
	 */
	if (!silent || !GNode_ShouldExecute(gn)) {
		printf("%s\n", cmd);
		fflush(stdout);
	}

>>>>>>> ba48e27f
	/*
	 * If we're not supposed to execute any commands, this is as far as
	 * we go...
	 */
<<<<<<< HEAD
	Words words = Str_Words(cmd, FALSE);
	mav = words.words;
	bp = words.freeIt;
	av = (void *)mav;
    }
=======
	if (!doIt && !GNode_ShouldExecute(gn))
		return 0;

	DEBUG1(JOB, "Execute: '%s'\n", cmd);

	if (useShell) {
		/*
		 * We need to pass the command off to the shell, typically
		 * because the command contains a "meta" character.
		 */
		static const char *shargv[5];

		/* The following work for any of the builtin shell specs. */
		int shargc = 0;
		shargv[shargc++] = shellPath;
		if (errCheck && shellErrFlag)
			shargv[shargc++] = shellErrFlag;
		shargv[shargc++] = DEBUG(SHELL) ? "-xc" : "-c";
		shargv[shargc++] = cmd;
		shargv[shargc] = NULL;
		av = shargv;
		bp = NULL;
		mav = NULL;
	} else {
		/*
		 * No meta-characters, so no need to exec a shell. Break the
		 * command into words to form an argument vector we can
		 * execute.
		 */
		Words words = Str_Words(cmd, FALSE);
		mav = words.words;
		bp = words.freeIt;
		av = (void *)mav;
	}
>>>>>>> ba48e27f

#ifdef USE_META
	if (useMeta) {
		meta_compat_start();
	}
#endif

	/*
	 * Fork and execute the single command. If the fork fails, we abort.
	 */
	compatChild = cpid = vFork();
	if (cpid < 0) {
		Fatal("Could not fork");
	}
	if (cpid == 0) {
		Var_ExportVars();
#ifdef USE_META
		if (useMeta) {
			meta_compat_child();
		}
#endif
<<<<<<< HEAD
	(void)execvp(av[0], (char *const *)UNCONST(av));
	execDie("exec", av[0]);
    }
=======
		(void)execvp(av[0], (char *const *)UNCONST(av));
		execDie("exec", av[0]);
	}
>>>>>>> ba48e27f

	free(mav);
	free(bp);

<<<<<<< HEAD
    /* XXX: Memory management looks suspicious here. */
    /* XXX: Setting a list item to NULL is unexpected. */
    LstNode_SetNull(cmdNode);
=======
	/* XXX: Memory management looks suspicious here. */
	/* XXX: Setting a list item to NULL is unexpected. */
	LstNode_SetNull(cmdNode);
>>>>>>> ba48e27f

#ifdef USE_META
	if (useMeta) {
		meta_compat_parent(cpid);
	}
#endif

<<<<<<< HEAD
    /*
     * The child is off and running. Now all we can do is wait...
     */
    while ((retstat = wait(&reason)) != cpid) {
	if (retstat > 0)
	    JobReapChild(retstat, reason, FALSE); /* not ours? */
	if (retstat == -1 && errno != EINTR) {
	    break;
=======
	/*
	 * The child is off and running. Now all we can do is wait...
	 */
	while ((retstat = wait(&reason)) != cpid) {
		if (retstat > 0)
			JobReapChild(retstat, reason, FALSE); /* not ours? */
		if (retstat == -1 && errno != EINTR) {
			break;
		}
>>>>>>> ba48e27f
	}
    }

    if (retstat < 0)
	Fatal("error in wait: %d: %s", retstat, strerror(errno));

<<<<<<< HEAD
    if (WIFSTOPPED(reason)) {
	status = WSTOPSIG(reason);		/* stopped */
    } else if (WIFEXITED(reason)) {
	status = WEXITSTATUS(reason);		/* exited */
=======
	if (retstat < 0)
		Fatal("error in wait: %d: %s", retstat, strerror(errno));

	if (WIFSTOPPED(reason)) {
		status = WSTOPSIG(reason);	/* stopped */
	} else if (WIFEXITED(reason)) {
		status = WEXITSTATUS(reason);	/* exited */
>>>>>>> ba48e27f
#if defined(USE_META) && defined(USE_FILEMON_ONCE)
	if (useMeta) {
	    meta_cmd_finish(NULL);
	}
#endif
<<<<<<< HEAD
	if (status != 0) {
	    if (DEBUG(ERROR)) {
		const char *p = cmd;
		debug_printf("\n*** Failed target:  %s\n*** Failed command: ",
			     gn->name);

		/* Replace runs of whitespace with a single space, to reduce
		 * the amount of whitespace for multi-line command lines. */
		while (*p != '\0') {
		    if (ch_isspace(*p)) {
			debug_printf(" ");
			cpp_skip_whitespace(&p);
		    } else {
			debug_printf("%c", *p);
			p++;
		    }
		}
		debug_printf("\n");
	    }
	    printf("*** Error code %d", status);
	}
    } else {
	status = WTERMSIG(reason);		/* signaled */
	printf("*** Signal %d", status);
    }


    if (!WIFEXITED(reason) || status != 0) {
	if (errCheck) {
#ifdef USE_META
	    if (useMeta) {
		meta_job_error(NULL, gn, 0, status);
	    }
#endif
	    gn->made = ERROR;
	    if (opts.keepgoing) {
		/* Abort the current target, but let others continue. */
		printf(" (continuing)\n");
	    } else {
		printf("\n");
	    }
	    if (deleteOnError)
		CompatDeleteTarget(gn);
	} else {
	    /*
	     * Continue executing commands for this target.
	     * If we return 0, this will happen...
	     */
	    printf(" (ignored)\n");
	    status = 0;
	}
    }

    free(cmdStart);
    compatChild = 0;
    if (compatSigno) {
	bmake_signal(compatSigno, SIG_DFL);
	kill(myPid, compatSigno);
    }

    return status;
=======
		if (status != 0) {
			if (DEBUG(ERROR))
				DebugFailedTarget(cmd, gn);
			printf("*** Error code %d", status);
		}
	} else {
		status = WTERMSIG(reason);	/* signaled */
		printf("*** Signal %d", status);
	}


	if (!WIFEXITED(reason) || status != 0) {
		if (errCheck) {
#ifdef USE_META
			if (useMeta) {
				meta_job_error(NULL, gn, 0, status);
			}
#endif
			gn->made = ERROR;
			if (opts.keepgoing) {
				/*
				 * Abort the current target,
				 * but let others continue.
				 */
				printf(" (continuing)\n");
			} else {
				printf("\n");
			}
			if (deleteOnError)
				CompatDeleteTarget(gn);
		} else {
			/*
			 * Continue executing commands for this target.
			 * If we return 0, this will happen...
			 */
			printf(" (ignored)\n");
			status = 0;
		}
	}

	free(cmdStart);
	compatChild = 0;
	if (compatSigno != 0) {
		bmake_signal(compatSigno, SIG_DFL);
		kill(myPid, compatSigno);
	}

	return status;
>>>>>>> ba48e27f
}

static void
RunCommands(GNode *gn)
<<<<<<< HEAD
{
    StringListNode *ln;
    for (ln = gn->commands->first; ln != NULL; ln = ln->next) {
	const char *cmd = ln->datum;
	if (Compat_RunCommand(cmd, gn) != 0)
	    break;
    }
}

static void
MakeNodes(GNodeList *gnodes, GNode *pgn)
{
    GNodeListNode *ln;
    for (ln = gnodes->first; ln != NULL; ln = ln->next) {
	GNode *cohort = ln->datum;
	Compat_Make(cohort, pgn);
    }
}

/* Make a target.
 *
 * If an error is detected and not being ignored, the process exits.
 *
 * Input:
 *	gn		The node to make
 *	pgn		Parent to abort if necessary
 */
void
Compat_Make(GNode *gn, GNode *pgn)
{
    if (shellName == NULL)	/* we came here from jobs */
	Shell_Init();

    if (gn->made == UNMADE && (gn == pgn || !(pgn->type & OP_MADE))) {
=======
{
	StringListNode *ln;

	for (ln = gn->commands->first; ln != NULL; ln = ln->next) {
		const char *cmd = ln->datum;
		if (Compat_RunCommand(cmd, gn) != 0)
			break;
	}
}

static void
MakeNodes(GNodeList *gnodes, GNode *pgn)
{
	GNodeListNode *ln;

	for (ln = gnodes->first; ln != NULL; ln = ln->next) {
		GNode *cohort = ln->datum;
		Compat_Make(cohort, pgn);
	}
}

static Boolean
MakeUnmade(GNode *const gn, GNode *const pgn)
{

	assert(gn->made == UNMADE);

>>>>>>> ba48e27f
	/*
	 * First mark ourselves to be made, then apply whatever transformations
	 * the suffix module thinks are necessary. Once that's done, we can
	 * descend and make all our children. If any of them has an error
	 * but the -k flag was given, our 'make' field will be set to FALSE
	 * again. This is our signal to not attempt to do anything but abort
	 * our parent as well.
	 */
	gn->flags |= REMAKE;
	gn->made = BEINGMADE;
<<<<<<< HEAD
	if (!(gn->type & OP_MADE))
	    Suff_FindDeps(gn);
	MakeNodes(gn->children, gn);
	if (!(gn->flags & REMAKE)) {
	    gn->made = ABORTED;
	    pgn->flags &= ~(unsigned)REMAKE;
	    goto cohorts;
	}

	if (Lst_FindDatum(gn->implicitParents, pgn) != NULL)
	    Var_Set(IMPSRC, GNode_VarTarget(gn), pgn);
=======

	if (!(gn->type & OP_MADE))
		Suff_FindDeps(gn);

	MakeNodes(gn->children, gn);

	if (!(gn->flags & REMAKE)) {
		gn->made = ABORTED;
		pgn->flags &= ~(unsigned)REMAKE;
		return FALSE;
	}
>>>>>>> ba48e27f

	if (Lst_FindDatum(gn->implicitParents, pgn) != NULL)
		Var_Set(IMPSRC, GNode_VarTarget(gn), pgn);

	/*
	 * All the children were made ok. Now youngestChild->mtime contains the
	 * modification time of the newest child, we need to find out if we
	 * exist and when we were modified last. The criteria for datedness
	 * are defined by GNode_IsOODate.
	 */
	DEBUG1(MAKE, "Examining %s...", gn->name);
	if (!GNode_IsOODate(gn)) {
<<<<<<< HEAD
	    gn->made = UPTODATE;
	    DEBUG0(MAKE, "up-to-date.\n");
	    goto cohorts;
	} else
	    DEBUG0(MAKE, "out-of-date.\n");
=======
		gn->made = UPTODATE;
		DEBUG0(MAKE, "up-to-date.\n");
		return FALSE;
	}
>>>>>>> ba48e27f

	/*
	 * If the user is just seeing if something is out-of-date, exit now
	 * to tell him/her "yes".
	 */
<<<<<<< HEAD
	if (opts.queryFlag) {
	    exit(1);
	}
=======
	DEBUG0(MAKE, "out-of-date.\n");
	if (opts.queryFlag)
		exit(1);
>>>>>>> ba48e27f

	/*
	 * We need to be re-made.
	 * Ensure that $? (.OODATE) and $> (.ALLSRC) are both set.
	 */
	Make_DoAllVar(gn);

	/*
	 * Alter our type to tell if errors should be ignored or things
	 * should not be printed so CompatRunCommand knows what to do.
	 */
	if (Targ_Ignore(gn))
<<<<<<< HEAD
	    gn->type |= OP_IGNORE;
	if (Targ_Silent(gn))
	    gn->type |= OP_SILENT;

	if (Job_CheckCommands(gn, Fatal)) {
	    /*
	     * Our commands are ok, but we still have to worry about the -t
	     * flag...
	     */
	    if (!opts.touchFlag || (gn->type & OP_MAKE)) {
		curTarg = gn;
#ifdef USE_META
		if (useMeta && GNode_ShouldExecute(gn)) {
		    meta_job_start(NULL, gn);
		}
#endif
		RunCommands(gn);
		curTarg = NULL;
	    } else {
		Job_Touch(gn, (gn->type & OP_SILENT) != 0);
	    }
=======
		gn->type |= OP_IGNORE;
	if (Targ_Silent(gn))
		gn->type |= OP_SILENT;

	if (Job_CheckCommands(gn, Fatal)) {
		/*
		 * Our commands are ok, but we still have to worry about
		 * the -t flag.
		 */
		if (!opts.touchFlag || (gn->type & OP_MAKE)) {
			curTarg = gn;
#ifdef USE_META
			if (useMeta && GNode_ShouldExecute(gn)) {
				meta_job_start(NULL, gn);
			}
#endif
			RunCommands(gn);
			curTarg = NULL;
		} else {
			Job_Touch(gn, (gn->type & OP_SILENT) != 0);
		}
>>>>>>> ba48e27f
	} else {
		gn->made = ERROR;
	}
#ifdef USE_META
	if (useMeta && GNode_ShouldExecute(gn)) {
<<<<<<< HEAD
	    if (meta_job_finish(NULL) != 0)
		gn->made = ERROR;
=======
		if (meta_job_finish(NULL) != 0)
			gn->made = ERROR;
>>>>>>> ba48e27f
	}
#endif

	if (gn->made != ERROR) {
<<<<<<< HEAD
	    /*
	     * If the node was made successfully, mark it so, update
	     * its modification time and timestamp all its parents. Note
	     * that for .ZEROTIME targets, the timestamping isn't done.
	     * This is to keep its state from affecting that of its parent.
	     */
	    gn->made = MADE;
	    if (Make_Recheck(gn) == 0)
		pgn->flags |= FORCE;
	    if (!(gn->type & OP_EXEC)) {
		pgn->flags |= CHILDMADE;
		GNode_UpdateYoungestChild(pgn, gn);
	    }
	} else if (opts.keepgoing) {
	    pgn->flags &= ~(unsigned)REMAKE;
=======
		/*
		 * If the node was made successfully, mark it so, update
		 * its modification time and timestamp all its parents.
		 * This is to keep its state from affecting that of its parent.
		 */
		gn->made = MADE;
		if (Make_Recheck(gn) == 0)
			pgn->flags |= FORCE;
		if (!(gn->type & OP_EXEC)) {
			pgn->flags |= CHILDMADE;
			GNode_UpdateYoungestChild(pgn, gn);
		}
	} else if (opts.keepgoing) {
		pgn->flags &= ~(unsigned)REMAKE;
>>>>>>> ba48e27f
	} else {
		PrintOnError(gn, "\nStop.");
		exit(1);
	}
<<<<<<< HEAD
    } else if (gn->made == ERROR) {
	/* Already had an error when making this. Tell the parent to abort. */
	pgn->flags &= ~(unsigned)REMAKE;
    } else {
	if (Lst_FindDatum(gn->implicitParents, pgn) != NULL) {
	    const char *target = GNode_VarTarget(gn);
	    Var_Set(IMPSRC, target != NULL ? target : "", pgn);
=======
	return TRUE;
}

static void
MakeOther(GNode *gn, GNode *pgn)
{

	if (Lst_FindDatum(gn->implicitParents, pgn) != NULL) {
		const char *target = GNode_VarTarget(gn);
		Var_Set(IMPSRC, target != NULL ? target : "", pgn);
>>>>>>> ba48e27f
	}

	switch (gn->made) {
	case BEINGMADE:
		Error("Graph cycles through %s", gn->name);
		gn->made = ERROR;
		pgn->flags &= ~(unsigned)REMAKE;
		break;
<<<<<<< HEAD
	    case MADE:
		if (!(gn->type & OP_EXEC)) {
		    pgn->flags |= CHILDMADE;
		    GNode_UpdateYoungestChild(pgn, gn);
		}
		break;
	    case UPTODATE:
		if (!(gn->type & OP_EXEC))
		    GNode_UpdateYoungestChild(pgn, gn);
=======
	case MADE:
		if (!(gn->type & OP_EXEC)) {
			pgn->flags |= CHILDMADE;
			GNode_UpdateYoungestChild(pgn, gn);
		}
		break;
	case UPTODATE:
		if (!(gn->type & OP_EXEC))
			GNode_UpdateYoungestChild(pgn, gn);
>>>>>>> ba48e27f
		break;
	default:
		break;
	}
<<<<<<< HEAD
    }

cohorts:
    MakeNodes(gn->cohorts, pgn);
}

/* Initialize this module and start making.
 *
=======
}

/* Make a target.
 *
 * If an error is detected and not being ignored, the process exits.
 *
 * Input:
 *	gn		The node to make
 *	pgn		Parent to abort if necessary
 *
 * Output:
 *	gn->made
 *		UPTODATE	gn was already up-to-date.
 *		MADE		gn was recreated successfully.
 *		ERROR		An error occurred while gn was being created,
 *				either due to missing commands or in -k mode.
 *		ABORTED		gn was not remade because one of its
 *				dependencies could not be made due to errors.
 */
void
Compat_Make(GNode *gn, GNode *pgn)
{
	if (shellName == NULL)	/* we came here from jobs */
		Shell_Init();

	if (gn->made == UNMADE && (gn == pgn || !(pgn->type & OP_MADE))) {
		if (!MakeUnmade(gn, pgn))
			goto cohorts;

		/* XXX: Replace with GNode_IsError(gn) */
	} else if (gn->made == ERROR) {
		/*
		 * Already had an error when making this.
		 * Tell the parent to abort.
		 */
		pgn->flags &= ~(unsigned)REMAKE;
	} else {
		MakeOther(gn, pgn);
	}

cohorts:
	MakeNodes(gn->cohorts, pgn);
}

/* Initialize this module and start making.
 *
>>>>>>> ba48e27f
 * Input:
 *	targs		The target nodes to re-create
 */
void
Compat_Run(GNodeList *targs)
{
<<<<<<< HEAD
    GNode *gn = NULL;		/* Current root target */
    int errors;			/* Number of targets not remade due to errors */

    if (!shellName)
	Shell_Init();

    if (bmake_signal(SIGINT, SIG_IGN) != SIG_IGN)
	bmake_signal(SIGINT, CompatInterrupt);
    if (bmake_signal(SIGTERM, SIG_IGN) != SIG_IGN)
	bmake_signal(SIGTERM, CompatInterrupt);
    if (bmake_signal(SIGHUP, SIG_IGN) != SIG_IGN)
	bmake_signal(SIGHUP, CompatInterrupt);
    if (bmake_signal(SIGQUIT, SIG_IGN) != SIG_IGN)
	bmake_signal(SIGQUIT, CompatInterrupt);

    /* Create the .END node now, to keep the (debug) output of the
     * counter.mk test the same as before 2020-09-23.  This implementation
     * detail probably doesn't matter though. */
    (void)Targ_GetEndNode();
    /*
     * If the user has defined a .BEGIN target, execute the commands attached
     * to it.
     */
    if (!opts.queryFlag) {
	gn = Targ_FindNode(".BEGIN");
	if (gn != NULL) {
	    Compat_Make(gn, gn);
	    if (gn->made == ERROR) {
		PrintOnError(gn, "\nStop.");
		exit(1);
	    }
	}
    }

    /*
     * Expand .USE nodes right now, because they can modify the structure
     * of the tree.
     */
    Make_ExpandUse(targs);

    /*
     * For each entry in the list of targets to create, call Compat_Make on
     * it to create the thing. Compat_Make will leave the 'made' field of gn
     * in one of several states:
     *	    UPTODATE	gn was already up-to-date
     *	    MADE	gn was recreated successfully
     *	    ERROR	An error occurred while gn was being created
     *	    ABORTED	gn was not remade because one of its inferiors
     *			could not be made due to errors.
     */
    errors = 0;
    while (!Lst_IsEmpty(targs)) {
	gn = Lst_Dequeue(targs);
	Compat_Make(gn, gn);

	if (gn->made == UPTODATE) {
	    printf("`%s' is up to date.\n", gn->name);
	} else if (gn->made == ABORTED) {
	    printf("`%s' not remade because of errors.\n", gn->name);
	    errors++;
	}
    }

    /*
     * If the user has defined a .END target, run its commands.
     */
    if (errors == 0) {
	GNode *endNode = Targ_GetEndNode();
	Compat_Make(endNode, endNode);
	/* XXX: Did you mean endNode->made instead of gn->made? */
	if (gn->made == ERROR) {
	    PrintOnError(gn, "\nStop.");
	    exit(1);
=======
	GNode *gn = NULL;	/* Current root target */
	int indirectErrors;	/* Number of targets not remade due to errors */

	if (!shellName)
		Shell_Init();

	if (bmake_signal(SIGINT, SIG_IGN) != SIG_IGN)
		bmake_signal(SIGINT, CompatInterrupt);
	if (bmake_signal(SIGTERM, SIG_IGN) != SIG_IGN)
		bmake_signal(SIGTERM, CompatInterrupt);
	if (bmake_signal(SIGHUP, SIG_IGN) != SIG_IGN)
		bmake_signal(SIGHUP, CompatInterrupt);
	if (bmake_signal(SIGQUIT, SIG_IGN) != SIG_IGN)
		bmake_signal(SIGQUIT, CompatInterrupt);

	/* Create the .END node now, to keep the (debug) output of the
	 * counter.mk test the same as before 2020-09-23.  This implementation
	 * detail probably doesn't matter though. */
	(void)Targ_GetEndNode();

	/*
	 * If the user has defined a .BEGIN target, execute the commands
	 * attached to it.
	 */
	if (!opts.queryFlag) {
		gn = Targ_FindNode(".BEGIN");
		if (gn != NULL) {
			Compat_Make(gn, gn);
			if (GNode_IsError(gn)) {
				PrintOnError(gn, "\nStop.");
				exit(1);
			}
		}
	}

	/*
	 * Expand .USE nodes right now, because they can modify the structure
	 * of the tree.
	 */
	Make_ExpandUse(targs);

	indirectErrors = 0;
	while (!Lst_IsEmpty(targs)) {
		gn = Lst_Dequeue(targs);
		Compat_Make(gn, gn);

		if (gn->made == UPTODATE) {
			printf("`%s' is up to date.\n", gn->name);
		} else if (gn->made == ABORTED) {
			printf("`%s' not remade because of errors.\n",
			       gn->name);
			indirectErrors++;
		}
	}

	/*
	 * If the user has defined a .END target, run its commands.
	 */
	if (indirectErrors == 0) {
		GNode *endNode = Targ_GetEndNode();
		Compat_Make(endNode, endNode);
		if (GNode_IsError(gn) || GNode_IsError(endNode)) {
			PrintOnError(gn, "\nStop.");
			exit(1);
		}
>>>>>>> ba48e27f
	}
}<|MERGE_RESOLUTION|>--- conflicted
+++ resolved
@@ -1,8 +1,4 @@
-<<<<<<< HEAD
-/*	$NetBSD: compat.c,v 1.181 2020/11/08 08:33:07 rillig Exp $	*/
-=======
 /*	$NetBSD: compat.c,v 1.192 2020/11/24 19:04:42 rillig Exp $	*/
->>>>>>> ba48e27f
 
 /*
  * Copyright (c) 1988, 1989, 1990 The Regents of the University of California.
@@ -100,11 +96,7 @@
 #include "pathnames.h"
 
 /*	"@(#)compat.c	8.2 (Berkeley) 3/19/94"	*/
-<<<<<<< HEAD
-MAKE_RCSID("$NetBSD: compat.c,v 1.181 2020/11/08 08:33:07 rillig Exp $");
-=======
 MAKE_RCSID("$NetBSD: compat.c,v 1.192 2020/11/24 19:04:42 rillig Exp $");
->>>>>>> ba48e27f
 
 static GNode *curTarg = NULL;
 static pid_t compatChild;
@@ -117,15 +109,6 @@
 static void
 CompatDeleteTarget(GNode *gn)
 {
-<<<<<<< HEAD
-    if (gn != NULL && !Targ_Precious(gn)) {
-	const char *file = GNode_VarTarget(gn);
-
-	if (!opts.noExecute && eunlink(file) != -1) {
-	    Error("*** %s removed", file);
-	}
-    }
-=======
 	if (gn != NULL && !Targ_Precious(gn)) {
 		const char *file = GNode_VarTarget(gn);
 
@@ -133,7 +116,6 @@
 			Error("*** %s removed", file);
 		}
 	}
->>>>>>> ba48e27f
 }
 
 /* Interrupt the creation of the current target and remove it if it ain't
@@ -147,11 +129,6 @@
 static void
 CompatInterrupt(int signo)
 {
-<<<<<<< HEAD
-    CompatDeleteTarget(curTarg);
-
-    if (curTarg != NULL && !Targ_Precious(curTarg)) {
-=======
 	CompatDeleteTarget(curTarg);
 
 	if (curTarg != NULL && !Targ_Precious(curTarg)) {
@@ -169,37 +146,10 @@
 	if (signo == SIGQUIT)
 		_exit(signo);
 
->>>>>>> ba48e27f
 	/*
 	 * If there is a child running, pass the signal on.
 	 * We will exist after it has exited.
 	 */
-<<<<<<< HEAD
-	if (signo == SIGINT) {
-	    GNode *gn = Targ_FindNode(".INTERRUPT");
-	    if (gn != NULL) {
-		Compat_Make(gn, gn);
-	    }
-	}
-    }
-
-    if (signo == SIGQUIT)
-	_exit(signo);
-
-    /*
-     * If there is a child running, pass the signal on.
-     * We will exist after it has exited.
-     */
-    compatSigno = signo;
-    if (compatChild > 0) {
-	KILLPG(compatChild, signo);
-    } else {
-	bmake_signal(signo, SIG_DFL);
-	kill(myPid, signo);
-    }
-}
-
-=======
 	compatSigno = signo;
 	if (compatChild > 0) {
 		KILLPG(compatChild, signo);
@@ -230,7 +180,6 @@
 	debug_printf("\n");
 }
 
->>>>>>> ba48e27f
 /* Execute the next command for a target. If the command returns an error,
  * the node's made field is set to ERROR and creation stops.
  *
@@ -244,78 +193,6 @@
 int
 Compat_RunCommand(const char *cmdp, GNode *gn)
 {
-<<<<<<< HEAD
-    char *cmdStart;		/* Start of expanded command */
-    char *bp;
-    Boolean silent;		/* Don't print command */
-    Boolean doIt;		/* Execute even if -n */
-    volatile Boolean errCheck;	/* Check errors */
-    int reason;			/* Reason for child's death */
-    int status;			/* Description of child's death */
-    pid_t cpid;			/* Child actually found */
-    pid_t retstat;		/* Result of wait */
-    StringListNode *cmdNode;	/* Node where current command is located */
-    const char **volatile av;	/* Argument vector for thing to exec */
-    char **volatile mav;	/* Copy of the argument vector for freeing */
-    Boolean useShell;		/* TRUE if command should be executed
-				 * using a shell */
-    const char *volatile cmd = cmdp;
-
-    silent = (gn->type & OP_SILENT) != 0;
-    errCheck = !(gn->type & OP_IGNORE);
-    doIt = FALSE;
-
-    /* Luckily the commands don't end up in a string pool, otherwise
-     * this comparison could match too early, in a dependency using "..."
-     * for delayed commands, run in parallel mode, using the same shell
-     * command line more than once; see JobPrintCommand.
-     * TODO: write a unit-test to protect against this potential bug. */
-    cmdNode = Lst_FindDatum(gn->commands, cmd);
-    (void)Var_Subst(cmd, gn, VARE_WANTRES, &cmdStart);
-    /* TODO: handle errors */
-
-    if (cmdStart[0] == '\0') {
-	free(cmdStart);
-	return 0;
-    }
-    cmd = cmdStart;
-    LstNode_Set(cmdNode, cmdStart);
-
-    if (gn->type & OP_SAVE_CMDS) {
-	GNode *endNode = Targ_GetEndNode();
-	if (gn != endNode) {
-	    Lst_Append(endNode->commands, cmdStart);
-	    return 0;
-	}
-    }
-    if (strcmp(cmdStart, "...") == 0) {
-	gn->type |= OP_SAVE_CMDS;
-	return 0;
-    }
-
-    for (;;) {
-	if (*cmd == '@')
-	    silent = !DEBUG(LOUD);
-	else if (*cmd == '-')
-	    errCheck = FALSE;
-	else if (*cmd == '+') {
-	    doIt = TRUE;
-	    if (!shellName)	/* we came here from jobs */
-		Shell_Init();
-	} else
-	    break;
-	cmd++;
-    }
-
-    while (ch_isspace(*cmd))
-	cmd++;
-
-    /*
-     * If we did not end up with a command, just skip it.
-     */
-    if (cmd[0] == '\0')
-	return 0;
-=======
 	char *cmdStart;		/* Start of expanded command */
 	char *bp;
 	Boolean silent;		/* Don't print command */
@@ -386,7 +263,6 @@
 	 */
 	if (cmd[0] == '\0')
 		return 0;
->>>>>>> ba48e27f
 
 #if !defined(MAKE_NATIVE)
 	/*
@@ -397,41 +273,6 @@
 	 */
 	useShell = TRUE;
 #else
-<<<<<<< HEAD
-    /*
-     * Search for meta characters in the command. If there are no meta
-     * characters, there's no need to execute a shell to execute the
-     * command.
-     *
-     * Additionally variable assignments and empty commands
-     * go to the shell. Therefore treat '=' and ':' like shell
-     * meta characters as documented in make(1).
-     */
-
-    useShell = needshell(cmd);
-#endif
-
-    /*
-     * Print the command before echoing if we're not supposed to be quiet for
-     * this one. We also print the command if -n given.
-     */
-    if (!silent || !GNode_ShouldExecute(gn)) {
-	printf("%s\n", cmd);
-	fflush(stdout);
-    }
-
-    /*
-     * If we're not supposed to execute any commands, this is as far as
-     * we go...
-     */
-    if (!doIt && !GNode_ShouldExecute(gn))
-	return 0;
-
-    DEBUG1(JOB, "Execute: '%s'\n", cmd);
-
-    if (useShell) {
-=======
->>>>>>> ba48e27f
 	/*
 	 * Search for meta characters in the command. If there are no meta
 	 * characters, there's no need to execute a shell to execute the
@@ -441,22 +282,6 @@
 	 * go to the shell. Therefore treat '=' and ':' like shell
 	 * meta characters as documented in make(1).
 	 */
-<<<<<<< HEAD
-	static const char *shargv[5];
-
-	/* The following work for any of the builtin shell specs. */
-	int shargc = 0;
-	shargv[shargc++] = shellPath;
-	if (errCheck && shellErrFlag)
-	    shargv[shargc++] = shellErrFlag;
-	shargv[shargc++] = DEBUG(SHELL) ? "-xc" : "-c";
-	shargv[shargc++] = cmd;
-	shargv[shargc] = NULL;
-	av = shargv;
-	bp = NULL;
-	mav = NULL;
-    } else {
-=======
 
 	useShell = needshell(cmd);
 #endif
@@ -470,18 +295,10 @@
 		fflush(stdout);
 	}
 
->>>>>>> ba48e27f
 	/*
 	 * If we're not supposed to execute any commands, this is as far as
 	 * we go...
 	 */
-<<<<<<< HEAD
-	Words words = Str_Words(cmd, FALSE);
-	mav = words.words;
-	bp = words.freeIt;
-	av = (void *)mav;
-    }
-=======
 	if (!doIt && !GNode_ShouldExecute(gn))
 		return 0;
 
@@ -516,7 +333,6 @@
 		bp = words.freeIt;
 		av = (void *)mav;
 	}
->>>>>>> ba48e27f
 
 #ifdef USE_META
 	if (useMeta) {
@@ -538,28 +354,16 @@
 			meta_compat_child();
 		}
 #endif
-<<<<<<< HEAD
-	(void)execvp(av[0], (char *const *)UNCONST(av));
-	execDie("exec", av[0]);
-    }
-=======
 		(void)execvp(av[0], (char *const *)UNCONST(av));
 		execDie("exec", av[0]);
 	}
->>>>>>> ba48e27f
 
 	free(mav);
 	free(bp);
 
-<<<<<<< HEAD
-    /* XXX: Memory management looks suspicious here. */
-    /* XXX: Setting a list item to NULL is unexpected. */
-    LstNode_SetNull(cmdNode);
-=======
 	/* XXX: Memory management looks suspicious here. */
 	/* XXX: Setting a list item to NULL is unexpected. */
 	LstNode_SetNull(cmdNode);
->>>>>>> ba48e27f
 
 #ifdef USE_META
 	if (useMeta) {
@@ -567,16 +371,6 @@
 	}
 #endif
 
-<<<<<<< HEAD
-    /*
-     * The child is off and running. Now all we can do is wait...
-     */
-    while ((retstat = wait(&reason)) != cpid) {
-	if (retstat > 0)
-	    JobReapChild(retstat, reason, FALSE); /* not ours? */
-	if (retstat == -1 && errno != EINTR) {
-	    break;
-=======
 	/*
 	 * The child is off and running. Now all we can do is wait...
 	 */
@@ -586,19 +380,12 @@
 		if (retstat == -1 && errno != EINTR) {
 			break;
 		}
->>>>>>> ba48e27f
 	}
     }
 
     if (retstat < 0)
 	Fatal("error in wait: %d: %s", retstat, strerror(errno));
 
-<<<<<<< HEAD
-    if (WIFSTOPPED(reason)) {
-	status = WSTOPSIG(reason);		/* stopped */
-    } else if (WIFEXITED(reason)) {
-	status = WEXITSTATUS(reason);		/* exited */
-=======
 	if (retstat < 0)
 		Fatal("error in wait: %d: %s", retstat, strerror(errno));
 
@@ -606,75 +393,11 @@
 		status = WSTOPSIG(reason);	/* stopped */
 	} else if (WIFEXITED(reason)) {
 		status = WEXITSTATUS(reason);	/* exited */
->>>>>>> ba48e27f
 #if defined(USE_META) && defined(USE_FILEMON_ONCE)
 	if (useMeta) {
 	    meta_cmd_finish(NULL);
 	}
 #endif
-<<<<<<< HEAD
-	if (status != 0) {
-	    if (DEBUG(ERROR)) {
-		const char *p = cmd;
-		debug_printf("\n*** Failed target:  %s\n*** Failed command: ",
-			     gn->name);
-
-		/* Replace runs of whitespace with a single space, to reduce
-		 * the amount of whitespace for multi-line command lines. */
-		while (*p != '\0') {
-		    if (ch_isspace(*p)) {
-			debug_printf(" ");
-			cpp_skip_whitespace(&p);
-		    } else {
-			debug_printf("%c", *p);
-			p++;
-		    }
-		}
-		debug_printf("\n");
-	    }
-	    printf("*** Error code %d", status);
-	}
-    } else {
-	status = WTERMSIG(reason);		/* signaled */
-	printf("*** Signal %d", status);
-    }
-
-
-    if (!WIFEXITED(reason) || status != 0) {
-	if (errCheck) {
-#ifdef USE_META
-	    if (useMeta) {
-		meta_job_error(NULL, gn, 0, status);
-	    }
-#endif
-	    gn->made = ERROR;
-	    if (opts.keepgoing) {
-		/* Abort the current target, but let others continue. */
-		printf(" (continuing)\n");
-	    } else {
-		printf("\n");
-	    }
-	    if (deleteOnError)
-		CompatDeleteTarget(gn);
-	} else {
-	    /*
-	     * Continue executing commands for this target.
-	     * If we return 0, this will happen...
-	     */
-	    printf(" (ignored)\n");
-	    status = 0;
-	}
-    }
-
-    free(cmdStart);
-    compatChild = 0;
-    if (compatSigno) {
-	bmake_signal(compatSigno, SIG_DFL);
-	kill(myPid, compatSigno);
-    }
-
-    return status;
-=======
 		if (status != 0) {
 			if (DEBUG(ERROR))
 				DebugFailedTarget(cmd, gn);
@@ -723,47 +446,10 @@
 	}
 
 	return status;
->>>>>>> ba48e27f
 }
 
 static void
 RunCommands(GNode *gn)
-<<<<<<< HEAD
-{
-    StringListNode *ln;
-    for (ln = gn->commands->first; ln != NULL; ln = ln->next) {
-	const char *cmd = ln->datum;
-	if (Compat_RunCommand(cmd, gn) != 0)
-	    break;
-    }
-}
-
-static void
-MakeNodes(GNodeList *gnodes, GNode *pgn)
-{
-    GNodeListNode *ln;
-    for (ln = gnodes->first; ln != NULL; ln = ln->next) {
-	GNode *cohort = ln->datum;
-	Compat_Make(cohort, pgn);
-    }
-}
-
-/* Make a target.
- *
- * If an error is detected and not being ignored, the process exits.
- *
- * Input:
- *	gn		The node to make
- *	pgn		Parent to abort if necessary
- */
-void
-Compat_Make(GNode *gn, GNode *pgn)
-{
-    if (shellName == NULL)	/* we came here from jobs */
-	Shell_Init();
-
-    if (gn->made == UNMADE && (gn == pgn || !(pgn->type & OP_MADE))) {
-=======
 {
 	StringListNode *ln;
 
@@ -791,7 +477,6 @@
 
 	assert(gn->made == UNMADE);
 
->>>>>>> ba48e27f
 	/*
 	 * First mark ourselves to be made, then apply whatever transformations
 	 * the suffix module thinks are necessary. Once that's done, we can
@@ -802,19 +487,6 @@
 	 */
 	gn->flags |= REMAKE;
 	gn->made = BEINGMADE;
-<<<<<<< HEAD
-	if (!(gn->type & OP_MADE))
-	    Suff_FindDeps(gn);
-	MakeNodes(gn->children, gn);
-	if (!(gn->flags & REMAKE)) {
-	    gn->made = ABORTED;
-	    pgn->flags &= ~(unsigned)REMAKE;
-	    goto cohorts;
-	}
-
-	if (Lst_FindDatum(gn->implicitParents, pgn) != NULL)
-	    Var_Set(IMPSRC, GNode_VarTarget(gn), pgn);
-=======
 
 	if (!(gn->type & OP_MADE))
 		Suff_FindDeps(gn);
@@ -826,7 +498,6 @@
 		pgn->flags &= ~(unsigned)REMAKE;
 		return FALSE;
 	}
->>>>>>> ba48e27f
 
 	if (Lst_FindDatum(gn->implicitParents, pgn) != NULL)
 		Var_Set(IMPSRC, GNode_VarTarget(gn), pgn);
@@ -839,32 +510,18 @@
 	 */
 	DEBUG1(MAKE, "Examining %s...", gn->name);
 	if (!GNode_IsOODate(gn)) {
-<<<<<<< HEAD
-	    gn->made = UPTODATE;
-	    DEBUG0(MAKE, "up-to-date.\n");
-	    goto cohorts;
-	} else
-	    DEBUG0(MAKE, "out-of-date.\n");
-=======
 		gn->made = UPTODATE;
 		DEBUG0(MAKE, "up-to-date.\n");
 		return FALSE;
 	}
->>>>>>> ba48e27f
 
 	/*
 	 * If the user is just seeing if something is out-of-date, exit now
 	 * to tell him/her "yes".
 	 */
-<<<<<<< HEAD
-	if (opts.queryFlag) {
-	    exit(1);
-	}
-=======
 	DEBUG0(MAKE, "out-of-date.\n");
 	if (opts.queryFlag)
 		exit(1);
->>>>>>> ba48e27f
 
 	/*
 	 * We need to be re-made.
@@ -877,29 +534,6 @@
 	 * should not be printed so CompatRunCommand knows what to do.
 	 */
 	if (Targ_Ignore(gn))
-<<<<<<< HEAD
-	    gn->type |= OP_IGNORE;
-	if (Targ_Silent(gn))
-	    gn->type |= OP_SILENT;
-
-	if (Job_CheckCommands(gn, Fatal)) {
-	    /*
-	     * Our commands are ok, but we still have to worry about the -t
-	     * flag...
-	     */
-	    if (!opts.touchFlag || (gn->type & OP_MAKE)) {
-		curTarg = gn;
-#ifdef USE_META
-		if (useMeta && GNode_ShouldExecute(gn)) {
-		    meta_job_start(NULL, gn);
-		}
-#endif
-		RunCommands(gn);
-		curTarg = NULL;
-	    } else {
-		Job_Touch(gn, (gn->type & OP_SILENT) != 0);
-	    }
-=======
 		gn->type |= OP_IGNORE;
 	if (Targ_Silent(gn))
 		gn->type |= OP_SILENT;
@@ -921,40 +555,17 @@
 		} else {
 			Job_Touch(gn, (gn->type & OP_SILENT) != 0);
 		}
->>>>>>> ba48e27f
 	} else {
 		gn->made = ERROR;
 	}
 #ifdef USE_META
 	if (useMeta && GNode_ShouldExecute(gn)) {
-<<<<<<< HEAD
-	    if (meta_job_finish(NULL) != 0)
-		gn->made = ERROR;
-=======
 		if (meta_job_finish(NULL) != 0)
 			gn->made = ERROR;
->>>>>>> ba48e27f
 	}
 #endif
 
 	if (gn->made != ERROR) {
-<<<<<<< HEAD
-	    /*
-	     * If the node was made successfully, mark it so, update
-	     * its modification time and timestamp all its parents. Note
-	     * that for .ZEROTIME targets, the timestamping isn't done.
-	     * This is to keep its state from affecting that of its parent.
-	     */
-	    gn->made = MADE;
-	    if (Make_Recheck(gn) == 0)
-		pgn->flags |= FORCE;
-	    if (!(gn->type & OP_EXEC)) {
-		pgn->flags |= CHILDMADE;
-		GNode_UpdateYoungestChild(pgn, gn);
-	    }
-	} else if (opts.keepgoing) {
-	    pgn->flags &= ~(unsigned)REMAKE;
-=======
 		/*
 		 * If the node was made successfully, mark it so, update
 		 * its modification time and timestamp all its parents.
@@ -969,20 +580,10 @@
 		}
 	} else if (opts.keepgoing) {
 		pgn->flags &= ~(unsigned)REMAKE;
->>>>>>> ba48e27f
 	} else {
 		PrintOnError(gn, "\nStop.");
 		exit(1);
 	}
-<<<<<<< HEAD
-    } else if (gn->made == ERROR) {
-	/* Already had an error when making this. Tell the parent to abort. */
-	pgn->flags &= ~(unsigned)REMAKE;
-    } else {
-	if (Lst_FindDatum(gn->implicitParents, pgn) != NULL) {
-	    const char *target = GNode_VarTarget(gn);
-	    Var_Set(IMPSRC, target != NULL ? target : "", pgn);
-=======
 	return TRUE;
 }
 
@@ -993,7 +594,6 @@
 	if (Lst_FindDatum(gn->implicitParents, pgn) != NULL) {
 		const char *target = GNode_VarTarget(gn);
 		Var_Set(IMPSRC, target != NULL ? target : "", pgn);
->>>>>>> ba48e27f
 	}
 
 	switch (gn->made) {
@@ -1002,17 +602,6 @@
 		gn->made = ERROR;
 		pgn->flags &= ~(unsigned)REMAKE;
 		break;
-<<<<<<< HEAD
-	    case MADE:
-		if (!(gn->type & OP_EXEC)) {
-		    pgn->flags |= CHILDMADE;
-		    GNode_UpdateYoungestChild(pgn, gn);
-		}
-		break;
-	    case UPTODATE:
-		if (!(gn->type & OP_EXEC))
-		    GNode_UpdateYoungestChild(pgn, gn);
-=======
 	case MADE:
 		if (!(gn->type & OP_EXEC)) {
 			pgn->flags |= CHILDMADE;
@@ -1022,21 +611,10 @@
 	case UPTODATE:
 		if (!(gn->type & OP_EXEC))
 			GNode_UpdateYoungestChild(pgn, gn);
->>>>>>> ba48e27f
 		break;
 	default:
 		break;
 	}
-<<<<<<< HEAD
-    }
-
-cohorts:
-    MakeNodes(gn->cohorts, pgn);
-}
-
-/* Initialize this module and start making.
- *
-=======
 }
 
 /* Make a target.
@@ -1083,88 +661,12 @@
 
 /* Initialize this module and start making.
  *
->>>>>>> ba48e27f
  * Input:
  *	targs		The target nodes to re-create
  */
 void
 Compat_Run(GNodeList *targs)
 {
-<<<<<<< HEAD
-    GNode *gn = NULL;		/* Current root target */
-    int errors;			/* Number of targets not remade due to errors */
-
-    if (!shellName)
-	Shell_Init();
-
-    if (bmake_signal(SIGINT, SIG_IGN) != SIG_IGN)
-	bmake_signal(SIGINT, CompatInterrupt);
-    if (bmake_signal(SIGTERM, SIG_IGN) != SIG_IGN)
-	bmake_signal(SIGTERM, CompatInterrupt);
-    if (bmake_signal(SIGHUP, SIG_IGN) != SIG_IGN)
-	bmake_signal(SIGHUP, CompatInterrupt);
-    if (bmake_signal(SIGQUIT, SIG_IGN) != SIG_IGN)
-	bmake_signal(SIGQUIT, CompatInterrupt);
-
-    /* Create the .END node now, to keep the (debug) output of the
-     * counter.mk test the same as before 2020-09-23.  This implementation
-     * detail probably doesn't matter though. */
-    (void)Targ_GetEndNode();
-    /*
-     * If the user has defined a .BEGIN target, execute the commands attached
-     * to it.
-     */
-    if (!opts.queryFlag) {
-	gn = Targ_FindNode(".BEGIN");
-	if (gn != NULL) {
-	    Compat_Make(gn, gn);
-	    if (gn->made == ERROR) {
-		PrintOnError(gn, "\nStop.");
-		exit(1);
-	    }
-	}
-    }
-
-    /*
-     * Expand .USE nodes right now, because they can modify the structure
-     * of the tree.
-     */
-    Make_ExpandUse(targs);
-
-    /*
-     * For each entry in the list of targets to create, call Compat_Make on
-     * it to create the thing. Compat_Make will leave the 'made' field of gn
-     * in one of several states:
-     *	    UPTODATE	gn was already up-to-date
-     *	    MADE	gn was recreated successfully
-     *	    ERROR	An error occurred while gn was being created
-     *	    ABORTED	gn was not remade because one of its inferiors
-     *			could not be made due to errors.
-     */
-    errors = 0;
-    while (!Lst_IsEmpty(targs)) {
-	gn = Lst_Dequeue(targs);
-	Compat_Make(gn, gn);
-
-	if (gn->made == UPTODATE) {
-	    printf("`%s' is up to date.\n", gn->name);
-	} else if (gn->made == ABORTED) {
-	    printf("`%s' not remade because of errors.\n", gn->name);
-	    errors++;
-	}
-    }
-
-    /*
-     * If the user has defined a .END target, run its commands.
-     */
-    if (errors == 0) {
-	GNode *endNode = Targ_GetEndNode();
-	Compat_Make(endNode, endNode);
-	/* XXX: Did you mean endNode->made instead of gn->made? */
-	if (gn->made == ERROR) {
-	    PrintOnError(gn, "\nStop.");
-	    exit(1);
-=======
 	GNode *gn = NULL;	/* Current root target */
 	int indirectErrors;	/* Number of targets not remade due to errors */
 
@@ -1230,6 +732,5 @@
 			PrintOnError(gn, "\nStop.");
 			exit(1);
 		}
->>>>>>> ba48e27f
 	}
 }