--- conflicted
+++ resolved
@@ -1,8 +1,4 @@
-<<<<<<< HEAD
-#	$NetBSD: Makefile,v 1.113 2021/02/22 20:45:46 rillig Exp $
-=======
 #	$NetBSD: Makefile,v 1.115 2021/05/30 21:03:08 rillig Exp $
->>>>>>> e2aa5677
 #	@(#)Makefile	5.2 (Berkeley) 12/28/90
 
 PROG=	make
@@ -27,23 +23,6 @@
 SRCS+=  trace.c
 SRCS+=  var.c
 SRCS+=  util.c
-<<<<<<< HEAD
-HDRS=   buf.h
-HDRS+=  config.h
-HDRS+=  dir.h
-HDRS+=  enum.h
-HDRS+=  hash.h
-HDRS+=  job.h
-HDRS+=  lst.h
-HDRS+=  make.h
-HDRS+=  make_malloc.h
-HDRS+=  meta.h
-HDRS+=  metachar.h
-HDRS+=  nonints.h
-HDRS+=  pathnames.h
-HDRS+=  trace.h
-=======
->>>>>>> e2aa5677
 
 # Whether to generate a coverage report after running the tests.
 USE_COVERAGE?=	no		# works only with gcc; clang9 fails to link
@@ -56,16 +35,11 @@
 GCOV_PERL+=		$$func = $$1;
 GCOV_PERL+=	} elsif (/^Lines executed:(\d+\.\d+)% of (\d+)/ && defined($$file)) {
 GCOV_PERL+=		my ($$percent, $$lines) = ($$1, $$2);
-<<<<<<< HEAD
-GCOV_PERL+=		my $$uncovered = `grep -c '\#\#\#\#\#:' < \$$(basename $$file.gcov)`;
-GCOV_PERL+=		printf("%7.2f  %4d/%4d  %s%s\n",
-=======
 GCOV_PERL+=		my $$uncovered = $$file =~ /\.h$$/
 GCOV_PERL+=		    ? '?'
 GCOV_PERL+=		    : `grep -c '\#\#\#\#\#:' < \$$(basename $$file.gcov)`;
 GCOV_PERL+=		chomp($$uncovered);
 GCOV_PERL+=		printf("%7.2f  %4s/%4d  %s%s\n",
->>>>>>> e2aa5677
 GCOV_PERL+=		    $$percent, $$uncovered, $$lines, $$file, $$func);
 GCOV_PERL+=		$$file = undef;
 GCOV_PERL+=	}
@@ -143,13 +117,7 @@
 .endif
 
 LINTFLAGS+=	-T	# strict bool mode, available since 2021-01-11
-<<<<<<< HEAD
-
-${SRCS:M*.c:.c=.o}: ${HDRS}
-CLEANFILES+=	*.o
-=======
 CLEANFILES+=	*.o	# for filemon objects
->>>>>>> e2aa5677
 
 COPTS.arch.c+=	${GCC_NO_FORMAT_TRUNCATION}
 COPTS.dir.c+=	${GCC_NO_FORMAT_TRUNCATION}
