<<<<<<< HEAD
/* $NetBSD: lint2.h,v 1.13 2021/02/19 22:27:49 rillig Exp $ */
=======
/* $NetBSD: lint2.h,v 1.14 2021/04/10 18:36:27 rillig Exp $ */
>>>>>>> e2aa5677

/*
 * Copyright (c) 1996 Christopher G. Demetriou.  All Rights Reserved.
 * Copyright (c) 1994, 1995 Jochen Pohl
 * All Rights Reserved.
 *
 * Redistribution and use in source and binary forms, with or without
 * modification, are permitted provided that the following conditions
 * are met:
 * 1. Redistributions of source code must retain the above copyright
 *    notice, this list of conditions and the following disclaimer.
 * 2. Redistributions in binary form must reproduce the above copyright
 *    notice, this list of conditions and the following disclaimer in the
 *    documentation and/or other materials provided with the distribution.
 * 3. All advertising materials mentioning features or use of this software
 *    must display the following acknowledgement:
 *      This product includes software developed by Jochen Pohl for
 *	The NetBSD Project.
 * 4. The name of the author may not be used to endorse or promote products
 *    derived from this software without specific prior written permission.
 *
 * THIS SOFTWARE IS PROVIDED BY THE AUTHOR ``AS IS'' AND ANY EXPRESS OR
 * IMPLIED WARRANTIES, INCLUDING, BUT NOT LIMITED TO, THE IMPLIED WARRANTIES
 * OF MERCHANTABILITY AND FITNESS FOR A PARTICULAR PURPOSE ARE DISCLAIMED.
 * IN NO EVENT SHALL THE AUTHOR BE LIABLE FOR ANY DIRECT, INDIRECT,
 * INCIDENTAL, SPECIAL, EXEMPLARY, OR CONSEQUENTIAL DAMAGES (INCLUDING, BUT
 * NOT LIMITED TO, PROCUREMENT OF SUBSTITUTE GOODS OR SERVICES; LOSS OF USE,
 * DATA, OR PROFITS; OR BUSINESS INTERRUPTION) HOWEVER CAUSED AND ON ANY
 * THEORY OF LIABILITY, WHETHER IN CONTRACT, STRICT LIABILITY, OR TORT
 * (INCLUDING NEGLIGENCE OR OTHERWISE) ARISING IN ANY WAY OUT OF THE USE OF
 * THIS SOFTWARE, EVEN IF ADVISED OF THE POSSIBILITY OF SUCH DAMAGE.
 */

#include "lint.h"

/*
 * Types are described by structures of type type_t.
 */
struct lint2_type {
	tspec_t	t_tspec;	/* type specifier */
	bool	t_const : 1;	/* constant */
	bool	t_volatile : 1;	/* volatile */
	bool	t_vararg : 1;	/* function has variable number of arguments */
	bool	t_is_enum : 1;
	bool	t_proto : 1;	/* this is a prototype */
	bool	t_istag : 1;	/* tag with _t_tag valid */
	bool	t_istynam : 1;	/* tag with _t_tynam valid */
	bool	t_isuniqpos : 1; /* tag with _t_uniqpos valid */
	union {
		int	_t_dim;		/* if the type is an ARRAY than this
					   is the dimension of the array. */
		struct	hte *_t_tag;	/* hash table entry of tag if
					   t_is_enum, STRUCT or UNION */
		struct	hte *_t_tynam;	/* hash table entry of typename if
					   t_is_enum, STRUCT or UNION */
		struct {
			int p_line;
			short p_file;
			int p_uniq;
		} _t_uniqpos;		/* unique position, for untagged
					   untyped STRUCTs, UNIONS, and ENUMs,
					   if t_isuniqpos */
		struct	lint2_type **_t_args; /* list of argument types if
					   this is a prototype */
	} t_u;
	struct	lint2_type *t_subt;	/* element type (if ARRAY),
					   return type (if FUNC),
					   target type (if PTR) */
};

#define	t_dim		t_u._t_dim
#define	t_tag		t_u._t_tag
#define	t_tynam		t_u._t_tynam
#define	t_uniqpos	t_u._t_uniqpos
#define	t_args		t_u._t_args

/*
 * argument information
 *
 * Such a structure is created for each argument of a function call
 * which is an integer constant or a constant string.
 */
typedef	struct arginf {
	int	a_num;		/* # of argument (1..) */
	bool	a_zero : 1;	/* argument is 0 */
	bool	a_pcon : 1;	/* msb of argument is not set */
	bool	a_ncon : 1;	/* msb of argument is set */
	bool	a_fmt : 1;	/* a_fstrg points to format string */
	char	*a_fstrg;	/* format string */
	struct	arginf *a_next;	/* information for next const. argument */
} arginf_t;

/*
 * Keeps information about position in source file.
 */
typedef	struct {
	u_short	p_src;		/* index of name of translation unit
				   (the name which was specified at the
				   command line) */
	u_short	p_line;		/* line number in p_src */
	u_short	p_isrc;		/* index of (included) file */
	u_short p_iline;	/* line number in p_iline */
} pos_t;

/*
 * Used for definitions and declarations
 *
 * To save memory, variable sized structures are used. If
 * all s_va, s_prfl and s_scfl are not set, the memory allocated
 * for a symbol is only large enough to keep the first member of
 * struct sym, s_s.
 */
typedef	struct sym {
	struct {
		pos_t	s_pos;		/* pos of def./decl. */
#ifndef lint
		u_int	s_def : 3;	/* DECL, TDEF or DEF */
#else
		def_t	s_def;
#endif
		bool	s_rval : 1;	/* function has return value */
		bool	s_inline : 1;	/* function is inline */
		bool	s_osdef : 1;	/* old style function definition */
		bool	s_static : 1;	/* symbol is static */
		bool	s_va : 1;	/* check only first s_nva arguments */
		bool	s_prfl : 1;	/* printflike */
		bool	s_scfl : 1;	/* scanflike */
		u_short	s_type;		/* type */
		struct	sym *s_next;	/* next symbol with same name */
	} s_s;
	short	s_nva;
	short	s_nprfl;
	short	s_nscfl;
} sym_t;

#define s_pos		s_s.s_pos
#define s_rval		s_s.s_rval
#define s_osdef		s_s.s_osdef
#define s_inline	s_s.s_inline
#define s_static	s_s.s_static
#define s_def		s_s.s_def
#define s_va		s_s.s_va
#define s_prfl		s_s.s_prfl
#define s_scfl		s_s.s_scfl
#define s_type		s_s.s_type
#define s_next		s_s.s_next

/*
 * Used to store information about function calls.
 */
typedef	struct fcall {
	pos_t	f_pos;		/* position of call */
	bool	f_rused : 1;	/* return value used */
	bool	f_rdisc : 1;	/* return value discarded (casted to void) */
	u_short	f_type;		/* types of expected return value and args */
	arginf_t *f_args;	/* information about constant arguments */
	struct	fcall *f_next;	/* next call of same function */
} fcall_t;

/*
 * Used to store information about usage of symbols other
 * than for function calls.
 */
typedef	struct usym {
	pos_t	u_pos;		/* position */
	struct	usym *u_next;	/* next usage */
} usym_t;

/*
 * hash table entry
 */
typedef	struct hte {
	const	char *h_name;	/* name */
	bool	h_used : 1;	/* symbol is used */
	bool	h_def : 1;	/* symbol is defined */
	bool	h_static : 1;	/* static symbol */
	sym_t	*h_syms;	/* declarations and definitions */
	sym_t	**h_lsym;	/* points to s_next of last decl./def. */
	fcall_t	*h_calls;	/* function calls */
	fcall_t	**h_lcall;	/* points to f_next of last call */
	usym_t	*h_usyms;	/* usage info */
	usym_t	**h_lusym;	/* points to u_next of last usage info */
	struct	hte *h_link;	/* next hte with same hash function */
	struct  hte *h_hte;	/* pointer to other htes (for renames) */
} hte_t;

/* maps type indices into pointers to type structs */
#define TP(idx)		(tlst[idx])

#include "externs2.h"<|MERGE_RESOLUTION|>--- conflicted
+++ resolved
@@ -1,8 +1,4 @@
-<<<<<<< HEAD
-/* $NetBSD: lint2.h,v 1.13 2021/02/19 22:27:49 rillig Exp $ */
-=======
 /* $NetBSD: lint2.h,v 1.14 2021/04/10 18:36:27 rillig Exp $ */
->>>>>>> e2aa5677
 
 /*
  * Copyright (c) 1996 Christopher G. Demetriou.  All Rights Reserved.
