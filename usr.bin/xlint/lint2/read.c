--- conflicted
+++ resolved
@@ -1,8 +1,4 @@
-<<<<<<< HEAD
-/* $NetBSD: read.c,v 1.41 2021/03/26 20:31:07 rillig Exp $ */
-=======
 /* $NetBSD: read.c,v 1.45 2021/04/18 22:51:24 rillig Exp $ */
->>>>>>> e2aa5677
 
 /*
  * Copyright (c) 1996 Christopher G. Demetriou.  All Rights Reserved.
@@ -42,11 +38,7 @@
 
 #include <sys/cdefs.h>
 #if defined(__RCSID) && !defined(lint)
-<<<<<<< HEAD
-__RCSID("$NetBSD: read.c,v 1.41 2021/03/26 20:31:07 rillig Exp $");
-=======
 __RCSID("$NetBSD: read.c,v 1.45 2021/04/18 22:51:24 rillig Exp $");
->>>>>>> e2aa5677
 #endif
 
 #include <ctype.h>
@@ -159,17 +151,6 @@
 	pos_t	pos;
 
 	if (inpfns == NULL)
-<<<<<<< HEAD
-		inpfns = xcalloc(ninpfns = 128, sizeof *inpfns);
-	if (fnames == NULL)
-		fnames = xcalloc(nfnames = 256, sizeof *fnames);
-	if (flines == NULL)
-		flines = xcalloc(nfnames, sizeof *flines);
-	if (tlstlen == 0)
-		tlst = xcalloc(tlstlen = 256, sizeof *tlst);
-	if (thtab == NULL)
-		thtab = xcalloc(THSHSIZ2, sizeof *thtab);
-=======
 		inpfns = xcalloc(ninpfns = 128, sizeof(*inpfns));
 	if (fnames == NULL)
 		fnames = xcalloc(nfnames = 256, sizeof(*fnames));
@@ -179,7 +160,6 @@
 		tlst = xcalloc(tlstlen = 256, sizeof(*tlst));
 	if (thtab == NULL)
 		thtab = xcalloc(THSHSIZ2, sizeof(*thtab));
->>>>>>> e2aa5677
 
 	_inithash(&renametab);
 
@@ -264,7 +244,7 @@
 	char buf[1024];
 
 	va_start(ap, fmt);
-	(void)vsnprintf(buf, sizeof buf, fmt, ap);
+	(void)vsnprintf(buf, sizeof(buf), fmt, ap);
 	va_end(ap);
 
 	errx(1, "%s,%zu: input file error: %s,%zu (%s)", file, line,
@@ -296,13 +276,8 @@
 		inperr("bad fid");
 
 	if ((size_t)fid >= ninpfns) {
-<<<<<<< HEAD
-		inpfns = xrealloc(inpfns, (ninpfns * 2) * sizeof *inpfns);
-		(void)memset(inpfns + ninpfns, 0, ninpfns * sizeof *inpfns);
-=======
 		inpfns = xrealloc(inpfns, (ninpfns * 2) * sizeof(*inpfns));
 		(void)memset(inpfns + ninpfns, 0, ninpfns * sizeof(*inpfns));
->>>>>>> e2aa5677
 		ninpfns *= 2;
 	}
 	/*
@@ -321,21 +296,13 @@
 funccall(pos_t *posp, const char *cp)
 {
 	arginf_t *ai, **lai;
-<<<<<<< HEAD
-	char	c, *eptr;
-=======
 	char	c;
->>>>>>> e2aa5677
 	bool	rused, rdisc;
 	hte_t	*hte;
 	fcall_t	*fcall;
 	const char *name;
 
-<<<<<<< HEAD
-	fcall = xalloc(sizeof *fcall);
-=======
 	fcall = xalloc(sizeof(*fcall));
->>>>>>> e2aa5677
 	fcall->f_pos = *posp;
 
 	/* read flags */
@@ -363,16 +330,8 @@
 		case 'p':
 		case 'n':
 		case 's':
-<<<<<<< HEAD
-			ai = xalloc(sizeof *ai);
-			ai->a_num = (int)strtol(cp, &eptr, 10);
-			if (cp == eptr)
-				inperr("bad number: %s", cp);
-			cp = eptr;
-=======
 			ai = xalloc(sizeof(*ai));
 			ai->a_num = parse_int(&cp);
->>>>>>> e2aa5677
 			if (c == 'z') {
 				ai->a_pcon = ai->a_zero = true;
 			} else if (c == 'p') {
@@ -418,20 +377,12 @@
 decldef(pos_t *posp, const char *cp)
 {
 	sym_t	*symp, sym;
-<<<<<<< HEAD
-	char	c, *ep, *pos1, *tname;
-=======
 	char	c, *pos1, *tname;
->>>>>>> e2aa5677
 	bool	used, renamed;
 	hte_t	*hte, *renamehte = NULL;
 	const char *name, *newname;
 
-<<<<<<< HEAD
-	(void)memset(&sym, 0, sizeof sym);
-=======
 	(void)memset(&sym, 0, sizeof(sym));
->>>>>>> e2aa5677
 	sym.s_pos = *posp;
 	sym.s_def = NODECL;
 
@@ -484,40 +435,19 @@
 			if (sym.s_va)
 				inperr("va");
 			sym.s_va = true;
-<<<<<<< HEAD
-			sym.s_nva = (short)strtol(cp, &ep, 10);
-			if (cp == ep)
-				inperr("bad number: %s", cp);
-			cp = ep;
-=======
 			sym.s_nva = parse_short(&cp);
->>>>>>> e2aa5677
 			break;
 		case 'P':
 			if (sym.s_prfl)
 				inperr("prfl");
 			sym.s_prfl = true;
-<<<<<<< HEAD
-			sym.s_nprfl = (short)strtol(cp, &ep, 10);
-			if (cp == ep)
-				inperr("bad number: %s", cp);
-			cp = ep;
-=======
 			sym.s_nprfl = parse_short(&cp);
->>>>>>> e2aa5677
 			break;
 		case 'S':
 			if (sym.s_scfl)
 				inperr("scfl");
 			sym.s_scfl = true;
-<<<<<<< HEAD
-			sym.s_nscfl = (short)strtol(cp, &ep, 10);
-			if (cp == ep)
-				inperr("bad number: %s", cp);
-			cp = ep;
-=======
 			sym.s_nscfl = parse_short(&cp);
->>>>>>> e2aa5677
 			break;
 		}
 	}
@@ -579,17 +509,10 @@
 	if (symp == NULL) {
 		/* allocsym does not reserve space for s_nva */
 		if (sym.s_va || sym.s_prfl || sym.s_scfl) {
-<<<<<<< HEAD
-			symp = xalloc(sizeof *symp);
-			*symp = sym;
-		} else {
-			symp = xalloc(sizeof symp->s_s);
-=======
 			symp = xalloc(sizeof(*symp));
 			*symp = sym;
 		} else {
 			symp = xalloc(sizeof(symp->s_s));
->>>>>>> e2aa5677
 			symp->s_s = sym.s_s;
 		}
 		*hte->h_lsym = symp;
@@ -614,11 +537,7 @@
 	hte_t	*hte;
 	const char *name;
 
-<<<<<<< HEAD
-	usym = xalloc(sizeof *usym);
-=======
 	usym = xalloc(sizeof(*usym));
->>>>>>> e2aa5677
 	usym->u_pos = *posp;
 
 	/* needed as delimiter between two numbers */
@@ -661,11 +580,7 @@
 	}
 
 	/* No, we must create a new type. */
-<<<<<<< HEAD
-	tp = xalloc(sizeof *tp);
-=======
 	tp = xalloc(sizeof(*tp));
->>>>>>> e2aa5677
 
 	tidx = storetyp(tp, cp, tlen, h);
 
@@ -753,16 +668,9 @@
 		if (ch_isdigit(c)) {
 			if (!osdef)
 				tp->t_proto = true;
-<<<<<<< HEAD
-			narg = (int)strtol(cp, &eptr, 10);
-			cp = eptr;
-			tp->t_args = xcalloc((size_t)(narg + 1),
-					     sizeof *tp->t_args);
-=======
 			narg = parse_int(&cp);
 			tp->t_args = xcalloc((size_t)(narg + 1),
 					     sizeof(*tp->t_args));
->>>>>>> e2aa5677
 			for (i = 0; i < narg; i++) {
 				if (i == narg - 1 && *cp == 'E') {
 					tp->t_vararg = true;
@@ -793,12 +701,7 @@
 			break;
 		case '3':
 			tp->t_isuniqpos = true;
-<<<<<<< HEAD
-			tp->t_uniqpos.p_line = strtol(cp, &eptr, 10);
-			cp = eptr;
-=======
 			tp->t_uniqpos.p_line = parse_int(&cp);
->>>>>>> e2aa5677
 			cp++;
 			/* xlate to 'global' file name. */
 			tp->t_uniqpos.p_file =
@@ -993,12 +896,7 @@
 	case FUNC:
 		c = *cp;
 		if (ch_isdigit(c)) {
-<<<<<<< HEAD
-			narg = (int)strtol(cp, &eptr, 10);
-			cp = eptr;
-=======
 			narg = parse_int(&cp);
->>>>>>> e2aa5677
 			for (i = 0; i < narg; i++) {
 				if (i == narg - 1 && *cp == 'E') {
 					cp++;
@@ -1100,13 +998,8 @@
 		errx(1, "sorry, too many types");
 
 	if (tidx == tlstlen - 1) {
-<<<<<<< HEAD
-		tlst = xrealloc(tlst, (tlstlen * 2) * sizeof *tlst);
-		(void)memset(tlst + tlstlen, 0, tlstlen * sizeof *tlst);
-=======
 		tlst = xrealloc(tlst, (tlstlen * 2) * sizeof(*tlst));
 		(void)memset(tlst + tlstlen, 0, tlstlen * sizeof(*tlst));
->>>>>>> e2aa5677
 		tlstlen *= 2;
 	}
 
@@ -1117,11 +1010,7 @@
 	(void)memcpy(name, cp, len);
 	name[len] = '\0';
 
-<<<<<<< HEAD
-	thte = xalloc(sizeof *thte);
-=======
 	thte = xalloc(sizeof(*thte));
->>>>>>> e2aa5677
 	thte->th_name = name;
 	thte->th_idx = tidx;
 	thte->th_next = thtab[h];
@@ -1140,13 +1029,8 @@
 
 	v = 0;
 	while (len-- != 0) {
-<<<<<<< HEAD
-		v = (v << sizeof v) + (u_char)*s++;
-		v ^= v >> (sizeof v * CHAR_BIT - sizeof v);
-=======
 		v = (v << sizeof(v)) + (u_char)*s++;
 		v ^= v >> (sizeof(v) * CHAR_BIT - sizeof(v));
->>>>>>> e2aa5677
 	}
 	return v % THSHSIZ2;
 }
@@ -1277,17 +1161,10 @@
 
 	if (i == nfnames - 1) {
 		size_t nlen = nfnames * 2;
-<<<<<<< HEAD
-		fnames = xrealloc(fnames, nlen * sizeof *fnames);
-		(void)memset(fnames + nfnames, 0, nfnames * sizeof *fnames);
-		flines = xrealloc(flines, nlen * sizeof *flines);
-		(void)memset(flines + nfnames, 0, nfnames * sizeof *flines);
-=======
 		fnames = xrealloc(fnames, nlen * sizeof(*fnames));
 		(void)memset(fnames + nfnames, 0, nfnames * sizeof(*fnames));
 		flines = xrealloc(flines, nlen * sizeof(*flines));
 		(void)memset(flines + nfnames, 0, nfnames * sizeof(*flines));
->>>>>>> e2aa5677
 		nfnames = nlen;
 	}
 
@@ -1346,11 +1223,7 @@
 	 */
 	for (nhte = hte; nhte->h_link != NULL; nhte = nhte->h_link)
 		continue;
-<<<<<<< HEAD
-	nhte->h_link = xmalloc(sizeof *nhte->h_link);
-=======
 	nhte->h_link = xmalloc(sizeof(*nhte->h_link));
->>>>>>> e2aa5677
 	nhte = nhte->h_link;
 	nhte->h_name = hte->h_name;
 	nhte->h_used = true;
