--- conflicted
+++ resolved
@@ -1,8 +1,4 @@
-<<<<<<< HEAD
-#	$NetBSD: Makefile,v 1.18 2021/01/16 00:09:28 rillig Exp $
-=======
 #	$NetBSD: Makefile,v 1.20 2021/04/18 22:51:24 rillig Exp $
->>>>>>> e2aa5677
 
 NOMAN=		# defined
 
