--- conflicted
+++ resolved
@@ -1,8 +1,4 @@
-<<<<<<< HEAD
-/* $NetBSD: emit2.c,v 1.18 2021/03/26 20:31:07 rillig Exp $ */
-=======
 /* $NetBSD: emit2.c,v 1.19 2021/04/02 12:16:50 rillig Exp $ */
->>>>>>> e2aa5677
 
 /*
  * Copyright (c) 1996 Christopher G. Demetriou.  All Rights Reserved.
@@ -38,11 +34,7 @@
 
 #include <sys/cdefs.h>
 #if defined(__RCSID) && !defined(lint)
-<<<<<<< HEAD
-__RCSID("$NetBSD: emit2.c,v 1.18 2021/03/26 20:31:07 rillig Exp $");
-=======
 __RCSID("$NetBSD: emit2.c,v 1.19 2021/04/02 12:16:50 rillig Exp $");
->>>>>>> e2aa5677
 #endif
 
 #include "lint2.h"
@@ -285,11 +277,7 @@
 	}
 
 	if (ofl == NULL) {
-<<<<<<< HEAD
-		ofl = *pofl = xmalloc(sizeof **pofl);
-=======
 		ofl = *pofl = xmalloc(sizeof(**pofl));
->>>>>>> e2aa5677
 		ofl->ofl_num = num;
 		ofl->ofl_next = NULL;
 	}
