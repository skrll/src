<<<<<<< HEAD
/*	$NetBSD: inittyp.c,v 1.22 2021/03/27 11:08:00 rillig Exp $	*/
=======
/*	$NetBSD: inittyp.c,v 1.24 2021/06/30 10:56:24 rillig Exp $	*/
>>>>>>> e2aa5677

/*
 * Copyright (c) 1994, 1995 Jochen Pohl
 * All Rights Reserved.
 *
 * Redistribution and use in source and binary forms, with or without
 * modification, are permitted provided that the following conditions
 * are met:
 * 1. Redistributions of source code must retain the above copyright
 *    notice, this list of conditions and the following disclaimer.
 * 2. Redistributions in binary form must reproduce the above copyright
 *    notice, this list of conditions and the following disclaimer in the
 *    documentation and/or other materials provided with the distribution.
 * 3. All advertising materials mentioning features or use of this software
 *    must display the following acknowledgement:
 *      This product includes software developed by Jochen Pohl for
 *	The NetBSD Project.
 * 4. The name of the author may not be used to endorse or promote products
 *    derived from this software without specific prior written permission.
 *
 * THIS SOFTWARE IS PROVIDED BY THE AUTHOR ``AS IS'' AND ANY EXPRESS OR
 * IMPLIED WARRANTIES, INCLUDING, BUT NOT LIMITED TO, THE IMPLIED WARRANTIES
 * OF MERCHANTABILITY AND FITNESS FOR A PARTICULAR PURPOSE ARE DISCLAIMED.
 * IN NO EVENT SHALL THE AUTHOR BE LIABLE FOR ANY DIRECT, INDIRECT,
 * INCIDENTAL, SPECIAL, EXEMPLARY, OR CONSEQUENTIAL DAMAGES (INCLUDING, BUT
 * NOT LIMITED TO, PROCUREMENT OF SUBSTITUTE GOODS OR SERVICES; LOSS OF USE,
 * DATA, OR PROFITS; OR BUSINESS INTERRUPTION) HOWEVER CAUSED AND ON ANY
 * THEORY OF LIABILITY, WHETHER IN CONTRACT, STRICT LIABILITY, OR TORT
 * (INCLUDING NEGLIGENCE OR OTHERWISE) ARISING IN ANY WAY OUT OF THE USE OF
 * THIS SOFTWARE, EVEN IF ADVISED OF THE POSSIBILITY OF SUCH DAMAGE.
 */

#if HAVE_NBTOOL_CONFIG_H
#include "nbtool_config.h"
#endif

#include <sys/cdefs.h>
#if defined(__RCSID) && !defined(lint)
<<<<<<< HEAD
__RCSID("$NetBSD: inittyp.c,v 1.22 2021/03/27 11:08:00 rillig Exp $");
=======
__RCSID("$NetBSD: inittyp.c,v 1.24 2021/06/30 10:56:24 rillig Exp $");
>>>>>>> e2aa5677
#endif

#include <limits.h>
#include <stdlib.h>

#include "lint.h"

/* various type information */
ttab_t	ttab[NTSPEC];

#define INT_RSIZE	(/*CONSTCOND*/INTPTR_TSPEC == LONG ? 3 : 4)

void
inittyp(void)
{
	size_t	i;
	static const struct {
		tspec_t	it_tspec;
		ttab_t	it_ttab;
	} ittab[NTSPEC] = {
#define typeinfo( \
	    tspec, signed_type, unsigned_type, \
	    size_in_bits, portable_size_in_bits, \
	    in, un, fl, ar, sc, co, name) \
	{ \
	    tspec, { \
		size_in_bits, portable_size_in_bits, \
		signed_type, unsigned_type, \
		(in) > 0, (un) > 0, (fl) > 0, (ar) > 0, (sc) > 0, (co) > 0, \
		name, \
	    } \
	}
		typeinfo(SIGNED, SIGNED, UNSIGN, 0, 0,
		    0, 0, 0, 0, 0, 0, "signed"),
		typeinfo(UNSIGN, SIGNED, UNSIGN, 0, 0,
		    0, 0, 0, 0, 0, 0, "unsigned"),
		typeinfo(BOOL, BOOL, BOOL, CHAR_SIZE, 1,
		    1, 1, 0, 1, 1, 0, "_Bool"),
		typeinfo(CHAR, SCHAR, UCHAR, CHAR_SIZE, 8,
<<<<<<< HEAD
		    1, 0, 0, 1, 1, 0, "char"),
=======
		    1, /*CONSTCOND*/ TARG_CHAR_MIN == 0 ? 1 : 0,
		    /* */ 0, 1, 1, 0, "char"),
>>>>>>> e2aa5677
		typeinfo(SCHAR, SCHAR, UCHAR, CHAR_SIZE, 8,
		    1, 0, 0, 1, 1, 0, "signed char"),
		typeinfo(UCHAR, SCHAR, UCHAR, CHAR_SIZE, 8,
		    1, 1, 0, 1, 1, 0, "unsigned char"),
		typeinfo(SHORT, SHORT, USHORT, SHORT_SIZE, 16,
		    1, 0, 0, 1, 1, 0, "short"),
		typeinfo(USHORT, SHORT, USHORT, SHORT_SIZE, 16,
		    1, 1, 0, 1, 1, 0, "unsigned short"),
		typeinfo(INT, INT, UINT, INT_SIZE, INT_RSIZE * 8,
		    1, 0, 0, 1, 1, 0, "int"),
		typeinfo(UINT, INT, UINT, INT_SIZE, INT_RSIZE * 8,
		    1, 1, 0, 1, 1, 0, "unsigned int"),
		typeinfo(LONG, LONG, ULONG, LONG_SIZE, 32,
		    1, 0, 0, 1, 1, 0, "long"),
		typeinfo(ULONG, LONG, ULONG, LONG_SIZE, 32,
		    1, 1, 0, 1, 1, 0, "unsigned long"),
		typeinfo(QUAD, QUAD, UQUAD, QUAD_SIZE, 64,
		    1, 0, 0, 1, 1, 0, "long long"),
		typeinfo(UQUAD, QUAD, UQUAD, QUAD_SIZE, 64,
		    1, 1, 0, 1, 1, 0, "unsigned long long"),
#ifdef INT128_SIZE
		typeinfo(INT128, INT128, UINT128, INT128_SIZE, 128,
		    1, 0, 0, 1, 1, 0, "__int128_t"),
		typeinfo(UINT128, INT128, UINT128, INT128_SIZE, 128,
		    1, 1, 0, 1, 1, 0, "__uint128_t"),
#endif
		typeinfo(FLOAT, FLOAT, FLOAT, FLOAT_SIZE, 32,
		    0, 0, 1, 1, 1, 0, "float"),
		typeinfo(DOUBLE, DOUBLE, DOUBLE, DOUBLE_SIZE, 64,
		    0, 0, 1, 1, 1, 0, "double"),
		typeinfo(LDOUBLE, LDOUBLE, LDOUBLE, LDOUBLE_SIZE, 80,
		    0, 0, 1, 1, 1, 0, "long double"),
		typeinfo(FCOMPLEX, FCOMPLEX, FCOMPLEX, FLOAT_SIZE * 2, 32 * 2,
		    0, 0, 1, 1, 1, 1, "float _Complex"),
		typeinfo(DCOMPLEX, DCOMPLEX, DCOMPLEX, DOUBLE_SIZE * 2, 64 * 2,
		    0, 0, 1, 1, 1, 1, "double _Complex"),
<<<<<<< HEAD
		/*
		* XXX: with -p, LCOMPLEX.tt_portable_size_in_bits !=
		*  2 * LDOUBLE.tt_portable_size_in_bits.
		*  This may or may not have been intentional.
		*/
		typeinfo(LCOMPLEX, LCOMPLEX, LCOMPLEX,
		    LDOUBLE_SIZE * 2, 64 * 2,
=======
		typeinfo(LCOMPLEX, LCOMPLEX, LCOMPLEX,
		    LDOUBLE_SIZE * 2, 80 * 2,
>>>>>>> e2aa5677
		    0, 0, 1, 1, 1, 1, "long double _Complex"),
		typeinfo(VOID, VOID, VOID, -1, -1,
		    0, 0, 0, 0, 0, 0, "void"),
		typeinfo(STRUCT, STRUCT, STRUCT, -1, -1,
		    0, 0, 0, 0, 0, 0, "struct"),
		typeinfo(UNION, UNION, UNION, -1, -1,
		    0, 0, 0, 0, 0, 0, "union"),
		typeinfo(ENUM, ENUM, ENUM, ENUM_SIZE, 24,
		    1, 0, 0, 1, 1, 0, "enum"),
		typeinfo(PTR, PTR, PTR, PTR_SIZE, 32,
		    0, 1, 0, 0, 1, 0, "pointer"),
		typeinfo(ARRAY, ARRAY, ARRAY, -1, -1,
		    0, 0, 0, 0, 0, 0, "array"),
		typeinfo(FUNC, FUNC, FUNC, -1, -1,
		    0, 0, 0, 0, 0, 0, "function"),
#undef typeinfo
	};

	for (i = 0; i < sizeof(ittab) / sizeof(ittab[0]); i++)
		ttab[ittab[i].it_tspec] = ittab[i].it_ttab;
	if (!pflag) {
		for (i = 0; i < NTSPEC; i++)
			ttab[i].tt_portable_size_in_bits =
			    ttab[i].tt_size_in_bits;
	}
	if (Tflag) {
		ttab[BOOL].tt_is_integer = false;
		ttab[BOOL].tt_is_uinteger = false;
		ttab[BOOL].tt_is_arithmetic = false;
	}
}<|MERGE_RESOLUTION|>--- conflicted
+++ resolved
@@ -1,8 +1,4 @@
-<<<<<<< HEAD
-/*	$NetBSD: inittyp.c,v 1.22 2021/03/27 11:08:00 rillig Exp $	*/
-=======
 /*	$NetBSD: inittyp.c,v 1.24 2021/06/30 10:56:24 rillig Exp $	*/
->>>>>>> e2aa5677
 
 /*
  * Copyright (c) 1994, 1995 Jochen Pohl
@@ -41,11 +37,7 @@
 
 #include <sys/cdefs.h>
 #if defined(__RCSID) && !defined(lint)
-<<<<<<< HEAD
-__RCSID("$NetBSD: inittyp.c,v 1.22 2021/03/27 11:08:00 rillig Exp $");
-=======
 __RCSID("$NetBSD: inittyp.c,v 1.24 2021/06/30 10:56:24 rillig Exp $");
->>>>>>> e2aa5677
 #endif
 
 #include <limits.h>
@@ -85,12 +77,8 @@
 		typeinfo(BOOL, BOOL, BOOL, CHAR_SIZE, 1,
 		    1, 1, 0, 1, 1, 0, "_Bool"),
 		typeinfo(CHAR, SCHAR, UCHAR, CHAR_SIZE, 8,
-<<<<<<< HEAD
-		    1, 0, 0, 1, 1, 0, "char"),
-=======
 		    1, /*CONSTCOND*/ TARG_CHAR_MIN == 0 ? 1 : 0,
 		    /* */ 0, 1, 1, 0, "char"),
->>>>>>> e2aa5677
 		typeinfo(SCHAR, SCHAR, UCHAR, CHAR_SIZE, 8,
 		    1, 0, 0, 1, 1, 0, "signed char"),
 		typeinfo(UCHAR, SCHAR, UCHAR, CHAR_SIZE, 8,
@@ -127,18 +115,8 @@
 		    0, 0, 1, 1, 1, 1, "float _Complex"),
 		typeinfo(DCOMPLEX, DCOMPLEX, DCOMPLEX, DOUBLE_SIZE * 2, 64 * 2,
 		    0, 0, 1, 1, 1, 1, "double _Complex"),
-<<<<<<< HEAD
-		/*
-		* XXX: with -p, LCOMPLEX.tt_portable_size_in_bits !=
-		*  2 * LDOUBLE.tt_portable_size_in_bits.
-		*  This may or may not have been intentional.
-		*/
-		typeinfo(LCOMPLEX, LCOMPLEX, LCOMPLEX,
-		    LDOUBLE_SIZE * 2, 64 * 2,
-=======
 		typeinfo(LCOMPLEX, LCOMPLEX, LCOMPLEX,
 		    LDOUBLE_SIZE * 2, 80 * 2,
->>>>>>> e2aa5677
 		    0, 0, 1, 1, 1, 1, "long double _Complex"),
 		typeinfo(VOID, VOID, VOID, -1, -1,
 		    0, 0, 0, 0, 0, 0, "void"),
