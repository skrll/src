--- conflicted
+++ resolved
@@ -1,8 +1,4 @@
-<<<<<<< HEAD
-/*	$NetBSD: mem.c,v 1.11 2020/12/29 11:35:11 rillig Exp $	*/
-=======
 /*	$NetBSD: mem.c,v 1.12 2021/04/18 22:51:24 rillig Exp $	*/
->>>>>>> e2aa5677
 
 /*
  * Copyright (c) 1994, 1995 Jochen Pohl
@@ -41,11 +37,7 @@
 
 #include <sys/cdefs.h>
 #if defined(__RCSID) && !defined(lint)
-<<<<<<< HEAD
-__RCSID("$NetBSD: mem.c,v 1.11 2020/12/29 11:35:11 rillig Exp $");
-=======
 __RCSID("$NetBSD: mem.c,v 1.12 2021/04/18 22:51:24 rillig Exp $");
->>>>>>> e2aa5677
 #endif
 
 #include <sys/param.h>
