--- conflicted
+++ resolved
@@ -1,8 +1,4 @@
-<<<<<<< HEAD
-/*	$NetBSD: tyname.c,v 1.36 2021/03/27 12:42:22 rillig Exp $	*/
-=======
 /*	$NetBSD: tyname.c,v 1.43 2021/07/02 18:22:09 rillig Exp $	*/
->>>>>>> e2aa5677
 
 /*-
  * Copyright (c) 2005 The NetBSD Foundation, Inc.
@@ -39,11 +35,7 @@
 
 #include <sys/cdefs.h>
 #if defined(__RCSID) && !defined(lint)
-<<<<<<< HEAD
-__RCSID("$NetBSD: tyname.c,v 1.36 2021/03/27 12:42:22 rillig Exp $");
-=======
 __RCSID("$NetBSD: tyname.c,v 1.43 2021/07/02 18:22:09 rillig Exp $");
->>>>>>> e2aa5677
 #endif
 
 #include <limits.h>
@@ -62,11 +54,7 @@
 	do { \
 		(void)warnx("%s, %d: " fmt, __FILE__, __LINE__, ##args); \
 		abort(); \
-<<<<<<< HEAD
-	} while (/*CONSTCOND*/false)
-=======
 	} while (false)
->>>>>>> e2aa5677
 #endif
 
 /* A tree of strings. */
@@ -90,11 +78,7 @@
 {
 	name_tree_node *n;
 
-<<<<<<< HEAD
-	n = xmalloc(sizeof *n);
-=======
 	n = xmalloc(sizeof(*n));
->>>>>>> e2aa5677
 	n->ntn_name = xstrdup(name);
 	n->ntn_less = NULL;
 	n->ntn_greater = NULL;
@@ -157,15 +141,9 @@
 static void
 buf_add_int(buffer *buf, int n)
 {
-<<<<<<< HEAD
-	char num[1 + sizeof n * CHAR_BIT + 1];
-
-	snprintf(num, sizeof num, "%d", n);
-=======
 	char num[1 + sizeof(n) * CHAR_BIT + 1];
 
 	snprintf(num, sizeof(num), "%d", n);
->>>>>>> e2aa5677
 	buf_add(buf, num);
 }
 
@@ -285,28 +263,20 @@
 #ifdef t_enum /* lint1 */
 		sym_t *arg;
 
-<<<<<<< HEAD
-		for (arg = tp->t_args; arg != NULL; arg = arg->s_next) {
-=======
 		arg = tp->t_args;
 		if (arg == NULL)
 			buf_add(buf, "void");
 		for (; arg != NULL; arg = arg->s_next) {
->>>>>>> e2aa5677
 			buf_add(buf, sep), sep = ", ";
 			buf_add(buf, type_name(arg->s_type));
 		}
 #else /* lint2 */
 		type_t **argtype;
 
-<<<<<<< HEAD
-		for (argtype = tp->t_args; *argtype != NULL; argtype++) {
-=======
 		argtype = tp->t_args;
 		if (argtype == NULL)
 			buf_add(buf, "void");
 		for (; *argtype != NULL; argtype++) {
->>>>>>> e2aa5677
 			buf_add(buf, sep), sep = ", ";
 			buf_add(buf, type_name(*argtype));
 		}
@@ -315,7 +285,6 @@
 	if (tp->t_vararg) {
 		buf_add(buf, sep);
 		buf_add(buf, "...");
-<<<<<<< HEAD
 	}
 	buf_add(buf, ") returning ");
 	buf_add(buf, type_name(tp->t_subt));
@@ -333,25 +302,6 @@
 	} else {
 		buf_add(buf, tp->t_str->sou_tag->s_name);
 	}
-=======
-	}
-	buf_add(buf, ") returning ");
-	buf_add(buf, type_name(tp->t_subt));
-}
-
-static void
-type_name_of_struct_or_union(buffer *buf, const type_t *tp)
-{
-	buf_add(buf, " ");
-#ifdef t_str
-	if (tp->t_str->sou_tag->s_name == unnamed &&
-	    tp->t_str->sou_first_typedef != NULL) {
-		buf_add(buf, "typedef ");
-		buf_add(buf, tp->t_str->sou_first_typedef->s_name);
-	} else {
-		buf_add(buf, tp->t_str->sou_tag->s_name);
-	}
->>>>>>> e2aa5677
 #else
 	buf_add(buf, tp->t_isuniqpos ? "*anonymous*" : tp->t_tag->h_name);
 #endif
@@ -401,13 +351,6 @@
 	if (tp == NULL)
 		return "(null)";
 
-<<<<<<< HEAD
-	/*
-	 * XXX: Why is this necessary, and in which cases does this apply?
-	 * Shouldn't the type be an ENUM from the beginning?
-	 */
-=======
->>>>>>> e2aa5677
 	if ((t = tp->t_tspec) == INT && tp->t_is_enum)
 		t = ENUM;
 
@@ -417,13 +360,10 @@
 	if (tp->t_volatile)
 		buf_add(&buf, "volatile ");
 
-<<<<<<< HEAD
-=======
 #ifdef t_str
 	if ((t == STRUCT || t == UNION) && tp->t_str->sou_incomplete)
 		buf_add(&buf, "incomplete ");
 #endif
->>>>>>> e2aa5677
 	buf_add(&buf, tspec_name(t));
 
 	switch (t) {
