<<<<<<< HEAD
/*	$NetBSD: mem1.c,v 1.37 2021/03/27 12:32:19 rillig Exp $	*/
=======
/*	$NetBSD: mem1.c,v 1.45 2021/07/04 09:13:59 rillig Exp $	*/
>>>>>>> e2aa5677

/*
 * Copyright (c) 1994, 1995 Jochen Pohl
 * All Rights Reserved.
 *
 * Redistribution and use in source and binary forms, with or without
 * modification, are permitted provided that the following conditions
 * are met:
 * 1. Redistributions of source code must retain the above copyright
 *    notice, this list of conditions and the following disclaimer.
 * 2. Redistributions in binary form must reproduce the above copyright
 *    notice, this list of conditions and the following disclaimer in the
 *    documentation and/or other materials provided with the distribution.
 * 3. All advertising materials mentioning features or use of this software
 *    must display the following acknowledgement:
 *      This product includes software developed by Jochen Pohl for
 *	The NetBSD Project.
 * 4. The name of the author may not be used to endorse or promote products
 *    derived from this software without specific prior written permission.
 *
 * THIS SOFTWARE IS PROVIDED BY THE AUTHOR ``AS IS'' AND ANY EXPRESS OR
 * IMPLIED WARRANTIES, INCLUDING, BUT NOT LIMITED TO, THE IMPLIED WARRANTIES
 * OF MERCHANTABILITY AND FITNESS FOR A PARTICULAR PURPOSE ARE DISCLAIMED.
 * IN NO EVENT SHALL THE AUTHOR BE LIABLE FOR ANY DIRECT, INDIRECT,
 * INCIDENTAL, SPECIAL, EXEMPLARY, OR CONSEQUENTIAL DAMAGES (INCLUDING, BUT
 * NOT LIMITED TO, PROCUREMENT OF SUBSTITUTE GOODS OR SERVICES; LOSS OF USE,
 * DATA, OR PROFITS; OR BUSINESS INTERRUPTION) HOWEVER CAUSED AND ON ANY
 * THEORY OF LIABILITY, WHETHER IN CONTRACT, STRICT LIABILITY, OR TORT
 * (INCLUDING NEGLIGENCE OR OTHERWISE) ARISING IN ANY WAY OUT OF THE USE OF
 * THIS SOFTWARE, EVEN IF ADVISED OF THE POSSIBILITY OF SUCH DAMAGE.
 */

#if HAVE_NBTOOL_CONFIG_H
#include "nbtool_config.h"
#endif

#include <sys/cdefs.h>
#if defined(__RCSID) && !defined(lint)
<<<<<<< HEAD
__RCSID("$NetBSD: mem1.c,v 1.37 2021/03/27 12:32:19 rillig Exp $");
=======
__RCSID("$NetBSD: mem1.c,v 1.45 2021/07/04 09:13:59 rillig Exp $");
>>>>>>> e2aa5677
#endif

#include <sys/types.h>
#include <sys/param.h>
#include <stdlib.h>
#include <string.h>
#include <unistd.h>

#include "lint1.h"

/*
<<<<<<< HEAD
 * Filenames allocated by record_filename are shared.
 */
struct filename {
	char	*fn_name;
=======
 * Filenames allocated by record_filename are shared and have unlimited
 * lifetime.
 */
struct filename {
	const char *fn_name;
>>>>>>> e2aa5677
	size_t	fn_len;
	int	fn_id;
	struct	filename *fn_next;
};

static struct filename *filenames;	/* null-terminated array */

/* Find the given filename, or return NULL. */
static const struct filename *
search_filename(const char *s, size_t len)
{
	const struct filename *fn;

	for (fn = filenames; fn != NULL; fn = fn->fn_next) {
		if (fn->fn_len == len && memcmp(fn->fn_name, s, len) == 0)
			break;
	}
	return fn;
}

struct filename_replacement {
<<<<<<< HEAD
	char *orig;
	size_t orig_len;
	char *repl;
	struct filename_replacement *next;
=======
	const char *orig;
	size_t orig_len;
	const char *repl;
	const struct filename_replacement *next;
>>>>>>> e2aa5677
};

static struct filename_replacement *filename_replacements;

void
add_directory_replacement(char *arg)
{
<<<<<<< HEAD
	struct filename_replacement *r = xmalloc(sizeof *r);
=======
	struct filename_replacement *r = xmalloc(sizeof(*r));
>>>>>>> e2aa5677

	char *sep = strchr(arg, '=');
	if (sep == NULL)
		err(1, "Bad replacement directory spec `%s'", arg);
	*sep = '\0';

	r->orig = arg;
	r->orig_len = sep - arg;
	r->repl = sep + 1;
	r->next = filename_replacements;
	filename_replacements = r;
}

const char *
transform_filename(const char *name, size_t len)
{
	static char buf[MAXPATHLEN];
	const struct filename_replacement *r;

	for (r = filename_replacements; r != NULL; r = r->next)
		if (r->orig_len < len &&
		    memcmp(name, r->orig, r->orig_len) == 0)
			break;
	if (r == NULL)
		return name;
<<<<<<< HEAD
	snprintf(buf, sizeof buf, "%s%s", r->repl, name + r->orig_len);
	return buf;
}

/*
 * Return a copy of the filename s with unlimited lifetime.
 * If the filename is new, write it to the output file.
 */
const char *
record_filename(const char *s, size_t slen)
{
	const struct filename *existing_fn;
	struct filename *fn;

	static	int	nxt_id = 0;

	if (s == NULL)
		return NULL;

	if ((existing_fn = search_filename(s, slen)) != NULL)
		return existing_fn->fn_name;

	fn = xmalloc(sizeof(*fn));
	/* Do not use strdup() because s is not NUL-terminated.*/
	fn->fn_name = xmalloc(slen + 1);
	(void)memcpy(fn->fn_name, s, slen);
	fn->fn_name[slen] = '\0';
	fn->fn_len = slen;
	fn->fn_id = nxt_id++;
	fn->fn_next = filenames;
	filenames = fn;

	/* Write the ID of this filename to the output file. */
	outclr();
	outint(fn->fn_id);
	outchar('s');
	outstrg(transform_filename(fn->fn_name, fn->fn_len));

	return fn->fn_name;
}

=======
	snprintf(buf, sizeof(buf), "%s%s", r->repl, name + r->orig_len);
	return buf;
}

static int
next_filename_id(void)
{
	static int next_id = 0;

	return next_id++;
}

/*
 * Return a copy of the filename s with unlimited lifetime.
 * If the filename is new, write it to the output file.
 */
const char *
record_filename(const char *s, size_t slen)
{
	const struct filename *existing_fn;
	struct filename *fn;
	char *name;

	if (s == NULL)
		return NULL;

	if ((existing_fn = search_filename(s, slen)) != NULL)
		return existing_fn->fn_name;

	/* Do not use strdup() because s is not NUL-terminated.*/
	name = xmalloc(slen + 1);
	(void)memcpy(name, s, slen);
	name[slen] = '\0';

	fn = xmalloc(sizeof(*fn));
	fn->fn_name = name;
	fn->fn_len = slen;
	fn->fn_id = next_filename_id();
	fn->fn_next = filenames;
	filenames = fn;

	/* Write the ID of this filename to the output file. */
	outclr();
	outint(fn->fn_id);
	outchar('s');
	outstrg(transform_filename(fn->fn_name, fn->fn_len));

	return fn->fn_name;
}

>>>>>>> e2aa5677
/* Get the ID of a filename. */
int
get_filename_id(const char *s)
{
	const struct filename *fn;

	if (s == NULL || (fn = search_filename(s, strlen(s))) == NULL)
		return -1;
	return fn->fn_id;
}

/*
 * Memory for declarations and other things which must be available
 * until the end of a block (or the end of the translation unit)
<<<<<<< HEAD
 * are associated with the level (mem_block_level) of the block (or with 0).
=======
 * is associated with the corresponding mem_block_level, which may be 0.
>>>>>>> e2aa5677
 * Because this memory is allocated in large blocks associated with
 * a given level it can be freed easily at the end of a block.
 */
#define	ML_INC	((size_t)32)		/* Increment for length of *mblks */

typedef struct memory_block {
	void	*start;			/* beginning of memory block */
	void	*first_free;		/* first free byte */
	size_t	nfree;			/* # of free bytes */
	size_t	size;			/* total size of memory block */
	struct	memory_block *next;
} memory_block;

/*
 * Array of pointers to lists of memory blocks. mem_block_level is used as
 * index into this array.
 */
static	memory_block	**mblks;

/* number of elements in *mblks */
static	size_t	nmblks;

/* free list for memory blocks */
static	memory_block	*frmblks;

/* length of new allocated memory blocks */
static	size_t	mblklen;

static	void	*xgetblk(memory_block **, size_t);
static	void	xfreeblk(memory_block **);
static	memory_block *xnewblk(void);

static memory_block *
xnewblk(void)
{
<<<<<<< HEAD
	mbl_t	*mb = xmalloc(sizeof *mb);
=======
	memory_block	*mb = xmalloc(sizeof(*mb));
>>>>>>> e2aa5677

	/* use mmap instead of malloc to avoid malloc's size overhead */
	mb->start = xmapalloc(mblklen);
	mb->size = mblklen;

	return mb;
}

/* Allocate new memory, initialized with zero. */
static void *
xgetblk(memory_block **mbp, size_t s)
{
	memory_block	*mb;
	void	*p;
	size_t	t = 0;

	/*
	 * If the first block of the list has not enough free space,
	 * or there is no first block, get a new block. The new block
	 * is taken from the free list or, if there is no block on the
	 * free list, is allocated using xnewblk().
	 *
	 * If a new block is allocated it is initialized with zero.
	 * Blocks taken from the free list are zero'd in xfreeblk().
	 */

	s = WORST_ALIGN(s);
	if ((mb = *mbp) == NULL || mb->nfree < s) {
		if ((mb = frmblks) == NULL || mb->size < s) {
			if (s > mblklen) {
				t = mblklen;
				mblklen = s;
			}
			mb = xnewblk();
#ifndef BLKDEBUG
			(void)memset(mb->start, 0, mb->size);
#endif
			if (t > 0)
				mblklen = t;
		} else {
			frmblks = mb->next;
		}
		mb->first_free = mb->start;
		mb->nfree = mb->size;
		mb->next = *mbp;
		*mbp = mb;
	}
	p = mb->first_free;
	mb->first_free = (char *)mb->first_free + s;
	mb->nfree -= s;
#ifdef BLKDEBUG
	(void)memset(p, 0, s);
#endif
	return p;
}

/*
 * Move all blocks from list *fmbp to free list. For each block, set all
 * used memory to zero.
 */
static void
xfreeblk(memory_block **fmbp)
{
	memory_block	*mb;

	while ((mb = *fmbp) != NULL) {
		*fmbp = mb->next;
		mb->next = frmblks;
		frmblks = mb;
		(void)memset(mb->start, ZERO, mb->size - mb->nfree);
	}
}

void
initmem(void)
{
	int	pgsz;

	pgsz = getpagesize();
	mblklen = ((MBLKSIZ + pgsz - 1) / pgsz) * pgsz;

<<<<<<< HEAD
	mblks = xcalloc(nmblks = ML_INC, sizeof *mblks);
=======
	mblks = xcalloc(nmblks = ML_INC, sizeof(*mblks));
>>>>>>> e2aa5677
}


/* Allocate memory associated with level l. */
void *
getlblk(size_t l, size_t s)
{

	while (l >= nmblks) {
<<<<<<< HEAD
		mblks = xrealloc(mblks, (nmblks + ML_INC) * sizeof *mblks);
		(void)memset(&mblks[nmblks], 0, ML_INC * sizeof *mblks);
=======
		mblks = xrealloc(mblks, (nmblks + ML_INC) * sizeof(*mblks));
		(void)memset(&mblks[nmblks], 0, ML_INC * sizeof(*mblks));
>>>>>>> e2aa5677
		nmblks += ML_INC;
	}
	return xgetblk(&mblks[l], s);
}

void *
getblk(size_t s)
{

	return getlblk(mem_block_level, s);
}

/* Free all memory associated with level l. */
void
freelblk(int l)
{

	xfreeblk(&mblks[l]);
}

void
freeblk(void)
{

	freelblk(mem_block_level);
}

<<<<<<< HEAD
static	mbl_t	*tmblk;
=======
static	memory_block	*tmblk;
>>>>>>> e2aa5677

/*
 * Return zero-initialized memory that is freed at the end of the current
 * expression.
 */
void *
expr_zalloc(size_t s)
{

	return xgetblk(&tmblk, s);
}

<<<<<<< HEAD
/* Return a freshly allocated tree node. */
tnode_t *
getnode(void)
{
	tnode_t *tn = tgetblk(sizeof *tn);
	tn->tn_from_system_header = in_system_header;
	return tn;
}

=======
static bool
str_endswith(const char *haystack, const char *needle)
{
	size_t hlen = strlen(haystack);
	size_t nlen = strlen(needle);

	return nlen <= hlen &&
	       memcmp(haystack + hlen - nlen, needle, nlen) == 0;
}

/*
 * Return a freshly allocated tree node that is freed at the end of the
 * current expression.
 */
tnode_t *
expr_zalloc_tnode(void)
{
	tnode_t *tn = expr_zalloc(sizeof(*tn));
	/*
	 * files named *.c that are different from the main translation unit
	 * typically contain generated code that cannot be influenced, such
	 * as a flex lexer or a yacc parser.
	 */
	tn->tn_relaxed = in_system_header ||
			 (curr_pos.p_file != csrc_pos.p_file &&
			  str_endswith(curr_pos.p_file, ".c"));
	return tn;
}

>>>>>>> e2aa5677
/* Free all memory which is allocated by the current expression. */
void
expr_free_all(void)
{

	xfreeblk(&tmblk);
}

/*
 * Save the memory which is used by the current expression. This memory
 * is not freed by the next expr_free_all() call. The pointer returned can be
 * used to restore the memory.
 */
memory_block *
expr_save_memory(void)
{
	memory_block	*tmem;

	tmem = tmblk;
	tmblk = NULL;
	return tmem;
}

/*
 * Free all memory used for the current expression and the memory used
 * be a previous expression and saved by expr_save_memory(). The next call to
 * expr_free_all() frees the restored memory.
 */
void
expr_restore_memory(memory_block *tmem)
{

	expr_free_all();
	if (tmblk != NULL) {
		free(tmblk->start);
		free(tmblk);
	}
	tmblk = tmem;
}<|MERGE_RESOLUTION|>--- conflicted
+++ resolved
@@ -1,8 +1,4 @@
-<<<<<<< HEAD
-/*	$NetBSD: mem1.c,v 1.37 2021/03/27 12:32:19 rillig Exp $	*/
-=======
 /*	$NetBSD: mem1.c,v 1.45 2021/07/04 09:13:59 rillig Exp $	*/
->>>>>>> e2aa5677
 
 /*
  * Copyright (c) 1994, 1995 Jochen Pohl
@@ -41,11 +37,7 @@
 
 #include <sys/cdefs.h>
 #if defined(__RCSID) && !defined(lint)
-<<<<<<< HEAD
-__RCSID("$NetBSD: mem1.c,v 1.37 2021/03/27 12:32:19 rillig Exp $");
-=======
 __RCSID("$NetBSD: mem1.c,v 1.45 2021/07/04 09:13:59 rillig Exp $");
->>>>>>> e2aa5677
 #endif
 
 #include <sys/types.h>
@@ -57,18 +49,11 @@
 #include "lint1.h"
 
 /*
-<<<<<<< HEAD
- * Filenames allocated by record_filename are shared.
- */
-struct filename {
-	char	*fn_name;
-=======
  * Filenames allocated by record_filename are shared and have unlimited
  * lifetime.
  */
 struct filename {
 	const char *fn_name;
->>>>>>> e2aa5677
 	size_t	fn_len;
 	int	fn_id;
 	struct	filename *fn_next;
@@ -90,17 +75,10 @@
 }
 
 struct filename_replacement {
-<<<<<<< HEAD
-	char *orig;
-	size_t orig_len;
-	char *repl;
-	struct filename_replacement *next;
-=======
 	const char *orig;
 	size_t orig_len;
 	const char *repl;
 	const struct filename_replacement *next;
->>>>>>> e2aa5677
 };
 
 static struct filename_replacement *filename_replacements;
@@ -108,11 +86,7 @@
 void
 add_directory_replacement(char *arg)
 {
-<<<<<<< HEAD
-	struct filename_replacement *r = xmalloc(sizeof *r);
-=======
 	struct filename_replacement *r = xmalloc(sizeof(*r));
->>>>>>> e2aa5677
 
 	char *sep = strchr(arg, '=');
 	if (sep == NULL)
@@ -138,49 +112,6 @@
 			break;
 	if (r == NULL)
 		return name;
-<<<<<<< HEAD
-	snprintf(buf, sizeof buf, "%s%s", r->repl, name + r->orig_len);
-	return buf;
-}
-
-/*
- * Return a copy of the filename s with unlimited lifetime.
- * If the filename is new, write it to the output file.
- */
-const char *
-record_filename(const char *s, size_t slen)
-{
-	const struct filename *existing_fn;
-	struct filename *fn;
-
-	static	int	nxt_id = 0;
-
-	if (s == NULL)
-		return NULL;
-
-	if ((existing_fn = search_filename(s, slen)) != NULL)
-		return existing_fn->fn_name;
-
-	fn = xmalloc(sizeof(*fn));
-	/* Do not use strdup() because s is not NUL-terminated.*/
-	fn->fn_name = xmalloc(slen + 1);
-	(void)memcpy(fn->fn_name, s, slen);
-	fn->fn_name[slen] = '\0';
-	fn->fn_len = slen;
-	fn->fn_id = nxt_id++;
-	fn->fn_next = filenames;
-	filenames = fn;
-
-	/* Write the ID of this filename to the output file. */
-	outclr();
-	outint(fn->fn_id);
-	outchar('s');
-	outstrg(transform_filename(fn->fn_name, fn->fn_len));
-
-	return fn->fn_name;
-}
-
-=======
 	snprintf(buf, sizeof(buf), "%s%s", r->repl, name + r->orig_len);
 	return buf;
 }
@@ -231,7 +162,6 @@
 	return fn->fn_name;
 }
 
->>>>>>> e2aa5677
 /* Get the ID of a filename. */
 int
 get_filename_id(const char *s)
@@ -246,11 +176,7 @@
 /*
  * Memory for declarations and other things which must be available
  * until the end of a block (or the end of the translation unit)
-<<<<<<< HEAD
- * are associated with the level (mem_block_level) of the block (or with 0).
-=======
  * is associated with the corresponding mem_block_level, which may be 0.
->>>>>>> e2aa5677
  * Because this memory is allocated in large blocks associated with
  * a given level it can be freed easily at the end of a block.
  */
@@ -286,11 +212,7 @@
 static memory_block *
 xnewblk(void)
 {
-<<<<<<< HEAD
-	mbl_t	*mb = xmalloc(sizeof *mb);
-=======
 	memory_block	*mb = xmalloc(sizeof(*mb));
->>>>>>> e2aa5677
 
 	/* use mmap instead of malloc to avoid malloc's size overhead */
 	mb->start = xmapalloc(mblklen);
@@ -372,11 +294,7 @@
 	pgsz = getpagesize();
 	mblklen = ((MBLKSIZ + pgsz - 1) / pgsz) * pgsz;
 
-<<<<<<< HEAD
-	mblks = xcalloc(nmblks = ML_INC, sizeof *mblks);
-=======
 	mblks = xcalloc(nmblks = ML_INC, sizeof(*mblks));
->>>>>>> e2aa5677
 }
 
 
@@ -386,13 +304,8 @@
 {
 
 	while (l >= nmblks) {
-<<<<<<< HEAD
-		mblks = xrealloc(mblks, (nmblks + ML_INC) * sizeof *mblks);
-		(void)memset(&mblks[nmblks], 0, ML_INC * sizeof *mblks);
-=======
 		mblks = xrealloc(mblks, (nmblks + ML_INC) * sizeof(*mblks));
 		(void)memset(&mblks[nmblks], 0, ML_INC * sizeof(*mblks));
->>>>>>> e2aa5677
 		nmblks += ML_INC;
 	}
 	return xgetblk(&mblks[l], s);
@@ -420,11 +333,7 @@
 	freelblk(mem_block_level);
 }
 
-<<<<<<< HEAD
-static	mbl_t	*tmblk;
-=======
 static	memory_block	*tmblk;
->>>>>>> e2aa5677
 
 /*
  * Return zero-initialized memory that is freed at the end of the current
@@ -437,17 +346,6 @@
 	return xgetblk(&tmblk, s);
 }
 
-<<<<<<< HEAD
-/* Return a freshly allocated tree node. */
-tnode_t *
-getnode(void)
-{
-	tnode_t *tn = tgetblk(sizeof *tn);
-	tn->tn_from_system_header = in_system_header;
-	return tn;
-}
-
-=======
 static bool
 str_endswith(const char *haystack, const char *needle)
 {
@@ -477,7 +375,6 @@
 	return tn;
 }
 
->>>>>>> e2aa5677
 /* Free all memory which is allocated by the current expression. */
 void
 expr_free_all(void)
