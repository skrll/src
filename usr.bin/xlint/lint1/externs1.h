<<<<<<< HEAD
/*	$NetBSD: externs1.h,v 1.91 2021/03/27 12:42:22 rillig Exp $	*/
=======
/*	$NetBSD: externs1.h,v 1.115 2021/07/06 04:44:20 rillig Exp $	*/
>>>>>>> e2aa5677

/*
 * Copyright (c) 1994, 1995 Jochen Pohl
 * All Rights Reserved.
 *
 * Redistribution and use in source and binary forms, with or without
 * modification, are permitted provided that the following conditions
 * are met:
 * 1. Redistributions of source code must retain the above copyright
 *    notice, this list of conditions and the following disclaimer.
 * 2. Redistributions in binary form must reproduce the above copyright
 *    notice, this list of conditions and the following disclaimer in the
 *    documentation and/or other materials provided with the distribution.
 * 3. All advertising materials mentioning features or use of this software
 *    must display the following acknowledgement:
 *      This product includes software developed by Jochen Pohl for
 *	The NetBSD Project.
 * 4. The name of the author may not be used to endorse or promote products
 *    derived from this software without specific prior written permission.
 *
 * THIS SOFTWARE IS PROVIDED BY THE AUTHOR ``AS IS'' AND ANY EXPRESS OR
 * IMPLIED WARRANTIES, INCLUDING, BUT NOT LIMITED TO, THE IMPLIED WARRANTIES
 * OF MERCHANTABILITY AND FITNESS FOR A PARTICULAR PURPOSE ARE DISCLAIMED.
 * IN NO EVENT SHALL THE AUTHOR BE LIABLE FOR ANY DIRECT, INDIRECT,
 * INCIDENTAL, SPECIAL, EXEMPLARY, OR CONSEQUENTIAL DAMAGES (INCLUDING, BUT
 * NOT LIMITED TO, PROCUREMENT OF SUBSTITUTE GOODS OR SERVICES; LOSS OF USE,
 * DATA, OR PROFITS; OR BUSINESS INTERRUPTION) HOWEVER CAUSED AND ON ANY
 * THEORY OF LIABILITY, WHETHER IN CONTRACT, STRICT LIABILITY, OR TORT
 * (INCLUDING NEGLIGENCE OR OTHERWISE) ARISING IN ANY WAY OUT OF THE USE OF
 * THIS SOFTWARE, EVEN IF ADVISED OF THE POSSIBILITY OF SUCH DAMAGE.
 */

/*
 * main.c
 */
extern	int	aflag;
extern	bool	bflag;
extern	bool	cflag;
<<<<<<< HEAD
=======
extern	bool	c11flag;
>>>>>>> e2aa5677
extern	bool	dflag;
extern	bool	eflag;
extern	bool	Fflag;
extern	bool	gflag;
extern	bool	hflag;
extern	bool	rflag;
extern	bool	sflag;
extern	bool	tflag;
extern	bool	uflag;
extern	bool	vflag;
extern	bool	yflag;
extern	bool	wflag;
extern	bool	zflag;
extern	bool	Sflag;
extern	bool	Pflag;

extern	void	norecover(void);

/*
 * cgram.y
 */
extern	int	block_level;
extern	int	mem_block_level;
extern	int	yydebug;

extern	int	yyerror(const char *);
extern	int	yyparse(void);

/*
 * scan.l
 */
extern  bool	attron;
extern	pos_t	curr_pos;
extern	pos_t	csrc_pos;
extern	bool	in_system_header;
extern	symt_t	symtyp;
extern	FILE	*yyin;

extern	void	initscan(void);
extern	int	msb(int64_t, tspec_t, int);
<<<<<<< HEAD
extern	int64_t	xsign(int64_t, tspec_t, int);
=======
extern	int64_t	convert_integer(int64_t, tspec_t, int);
>>>>>>> e2aa5677
extern	void	clear_warn_flags(void);
extern	sym_t	*getsym(sbuf_t *);
extern	void	cleanup(void);
extern	sym_t	*pushdown(const sym_t *);
extern	sym_t	*mktempsym(type_t *);
extern	void	rmsym(sym_t *);
extern	void	rmsyms(sym_t *);
extern	void	inssym(int, sym_t *);
extern	void	freeyyv(void *, int);
extern	int	yylex(void);

/*
 * mem1.c
 */
extern	const	char *record_filename(const char *, size_t);
extern	int	get_filename_id(const char *);
extern	void	add_directory_replacement(char *);
extern	const char *transform_filename(const char *, size_t);

extern	void	initmem(void);

extern	void	*getblk(size_t);
extern	void	*getlblk(size_t, size_t);
extern	void	freeblk(void);
extern	void	freelblk(int);

extern	void	*expr_zalloc(size_t);
extern	tnode_t	*expr_zalloc_tnode(void);
extern	void	expr_free_all(void);
extern	struct	memory_block *expr_save_memory(void);
extern	void	expr_restore_memory(struct memory_block *);

/*
 * err.c
 */
extern	int	nerr;
extern	int	sytxerr;
extern	const char *const msgs[];

extern	void	msglist(void);
extern	void	error_at(int, const pos_t *, ...);
extern	void	warning_at(int, const pos_t *, ...);
extern	void	message_at(int, const pos_t *, ...);
extern	void	error(int, ...);
extern	void	warning(int, ...);
extern	void	message(int, ...);
extern	void	gnuism(int, ...);
extern	void	c99ism(int, ...);
<<<<<<< HEAD
=======
extern	void	c11ism(int, ...);
>>>>>>> e2aa5677
extern	void	internal_error(const char *, int, const char *, ...)
     __attribute__((__noreturn__,__format__(__printf__, 3, 4)));
extern	void	assert_failed(const char *, int, const char *, const char *)
		__attribute__((__noreturn__));
<<<<<<< HEAD
=======
extern	void	update_location(const char *, int, bool, bool);
>>>>>>> e2aa5677

/*
 * decl.c
 */
extern	dinfo_t	*dcs;
extern	const	char *unnamed;
extern	int	enumval;

extern	void	initdecl(void);
extern	type_t	*gettyp(tspec_t);
<<<<<<< HEAD
extern	type_t	*duptyp(const type_t *);
extern	type_t	*tduptyp(const type_t *);
=======
extern	type_t	*dup_type(const type_t *);
extern	type_t	*expr_dup_type(const type_t *);
>>>>>>> e2aa5677
extern	bool	is_incomplete(const type_t *);
extern	void	setcomplete(type_t *, bool);
extern	void	add_storage_class(scl_t);
extern	void	add_type(type_t *);
extern	void	add_qualifier(tqual_t);
extern	void	addpacked(void);
extern	void	add_attr_used(void);
extern	void	begin_declaration_level(scl_t);
extern	void	end_declaration_level(void);
extern	void	setasm(void);
extern	void	clrtyp(void);
extern	void	deftyp(void);
extern	int	length(const type_t *, const char *);
extern	int	alignment_in_bits(const type_t *);
extern	sym_t	*lnklst(sym_t *, sym_t *);
extern	void	check_type(sym_t *);
extern	sym_t	*declarator_1_struct_union(sym_t *);
extern	sym_t	*bitfield(sym_t *, int);
<<<<<<< HEAD
extern	pqinf_t	*merge_pointers_and_qualifiers(pqinf_t *, pqinf_t *);
extern	sym_t	*add_pointer(sym_t *, pqinf_t *);
=======
extern	qual_ptr *merge_qualified_pointer(qual_ptr *, qual_ptr *);
extern	sym_t	*add_pointer(sym_t *, qual_ptr *);
>>>>>>> e2aa5677
extern	sym_t	*add_array(sym_t *, bool, int);
extern	sym_t	*add_function(sym_t *, sym_t *);
extern	void	check_function_definition(sym_t *, bool);
extern	sym_t	*declarator_name(sym_t *);
extern	sym_t	*old_style_function_name(sym_t *);
extern	type_t	*mktag(sym_t *, tspec_t, bool, bool);
extern	const	char *storage_class_name(scl_t);
extern	type_t	*complete_tag_struct_or_union(type_t *, sym_t *);
extern	type_t	*complete_tag_enum(type_t *, sym_t *);
extern	sym_t	*enumeration_constant(sym_t *, int, bool);
extern	void	declare(sym_t *, bool, sbuf_t *);
<<<<<<< HEAD
extern	void	decl1ext(sym_t *, bool);
=======
>>>>>>> e2aa5677
extern	void	copy_usage_info(sym_t *, sym_t *);
extern	bool	check_redeclaration(sym_t *, bool *);
extern	bool	eqptrtype(const type_t *, const type_t *, bool);
extern	bool	eqtype(const type_t *, const type_t *, bool, bool, bool *);
extern	void	complete_type(sym_t *, sym_t *);
extern	sym_t	*declare_argument(sym_t *, bool);
extern	void	check_func_lint_directives(void);
extern	void	check_func_old_style_arguments(void);

extern	void	declare_local(sym_t *, bool);
extern	sym_t	*abstract_name(void);
extern	void	global_clean_up(void);
extern	sym_t	*declare_1_abstract(sym_t *);
extern	void	check_size(sym_t *);
extern	void	mark_as_set(sym_t *);
extern	void	mark_as_used(sym_t *, bool, bool);
extern	void	check_usage(dinfo_t *);
extern	void	check_usage_sym(bool, sym_t *);
extern	void	check_global_symbols(void);
extern	void	print_previous_declaration(int, const sym_t *);
extern	int	to_int_constant(tnode_t *, bool);

/*
 * tree.c
 */
<<<<<<< HEAD
extern	type_t	*incref(type_t *, tspec_t);
extern	type_t	*tincref(type_t *, tspec_t);
extern	tnode_t	*new_constant_node(type_t *, val_t *);
extern	tnode_t	*new_name_node(sym_t *, int);
extern	tnode_t	*new_string_node(strg_t *);
extern	sym_t	*struct_or_union_member(tnode_t *, op_t, sym_t *);
=======
extern	const tnode_t *before_conversion(const tnode_t *);
extern	type_t	*derive_type(type_t *, tspec_t);
extern	type_t	*expr_derive_type(type_t *, tspec_t);
extern	tnode_t	*expr_new_constant(type_t *, val_t *);
extern	tnode_t	*new_name_node(sym_t *, int);
extern	tnode_t	*new_string_node(strg_t *);
extern	sym_t	*struct_or_union_member(tnode_t *, op_t, sym_t *);
extern	tnode_t	*build_generic_selection(const tnode_t *,
		    struct generic_association *);

>>>>>>> e2aa5677
extern	tnode_t	*build(op_t, tnode_t *, tnode_t *);
extern	tnode_t	*cconv(tnode_t *);
extern	bool	is_typeok_bool_operand(const tnode_t *);
extern	bool	typeok(op_t, int, const tnode_t *, const tnode_t *);
extern	tnode_t	*promote(op_t, bool, tnode_t *);
extern	tnode_t	*convert(op_t, int, type_t *, tnode_t *);
<<<<<<< HEAD
extern	void	convert_constant(op_t, int, type_t *, val_t *, val_t *);
extern	tnode_t	*build_sizeof(type_t *);
extern	tnode_t	*build_offsetof(type_t *, sym_t *);
extern	tnode_t	*build_alignof(type_t *);
=======
extern	void	convert_constant(op_t, int, const type_t *, val_t *, val_t *);
extern	tnode_t	*build_sizeof(const type_t *);
extern	tnode_t	*build_offsetof(const type_t *, const sym_t *);
extern	tnode_t	*build_alignof(const type_t *);
>>>>>>> e2aa5677
extern	tnode_t	*cast(tnode_t *, type_t *);
extern	tnode_t	*new_function_argument_node(tnode_t *, tnode_t *);
extern	tnode_t	*new_function_call_node(tnode_t *, tnode_t *);
extern	val_t	*constant(tnode_t *, bool);
extern	void	expr(tnode_t *, bool, bool, bool, bool);
extern	void	check_expr_misc(const tnode_t *, bool, bool, bool,
		    bool, bool, bool);
<<<<<<< HEAD
extern	bool	constant_addr(const tnode_t *, sym_t **, ptrdiff_t *);
extern	strg_t	*cat_strings(strg_t *, strg_t *);
extern  int64_t type_size_in_bits(type_t *);
=======
extern	bool	constant_addr(const tnode_t *, const sym_t **, ptrdiff_t *);
extern	strg_t	*cat_strings(strg_t *, strg_t *);
extern  int64_t type_size_in_bits(const type_t *);
>>>>>>> e2aa5677
#ifdef DEBUG
extern	void	debug_node(const tnode_t *, int);
#else
#define debug_node(tn, indent) do { } while (false)
#endif

/*
 * func.c
 */
extern	sym_t	*funcsym;
extern	bool	reached;
extern	bool	warn_about_unreachable;
extern	bool	seen_fallthrough;
extern	int	nargusg;
extern	pos_t	argsused_pos;
extern	int	nvararg;
extern	pos_t	vapos;
extern	int	printflike_argnum;
extern	pos_t	printflike_pos;
extern	int	scanflike_argnum;
extern	pos_t	scanflike_pos;
extern	bool	constcond_flag;
extern	bool	llibflg;
extern	int	lwarn;
extern	bool	bitfieldtype_ok;
extern	bool	plibflg;
extern	bool	quadflg;

extern	void	begin_control_statement(control_statement_kind);
extern	void	end_control_statement(control_statement_kind);
extern	void	check_statement_reachable(void);
extern	void	funcdef(sym_t *);
extern	void	funcend(void);
extern	void	named_label(sym_t *);
extern	void	case_label(tnode_t *);
extern	void	default_label(void);
extern	void	if1(tnode_t *);
extern	void	if2(void);
extern	void	if3(bool);
extern	void	switch1(tnode_t *);
extern	void	switch2(void);
extern	void	while1(tnode_t *);
extern	void	while2(void);
extern	void	do1(void);
extern	void	do2(tnode_t *);
extern	void	for1(tnode_t *, tnode_t *, tnode_t *);
extern	void	for2(void);
extern	void	do_goto(sym_t *);
extern	void	do_continue(void);
extern	void	do_break(void);
extern	void	do_return(tnode_t *);
extern	void	global_clean_up_decl(bool);
extern	void	argsused(int);
extern	void	constcond(int);
extern	void	fallthru(int);
extern	void	not_reached(int);
extern	void	lintlib(int);
extern	void	linted(int);
extern	void	varargs(int);
extern	void	printflike(int);
extern	void	scanflike(int);
extern	void	protolib(int);
extern	void	longlong(int);
extern	void	bitfieldtype(int);

/*
 * init.c
 */
extern	void	begin_initialization(sym_t *);
extern	void	end_initialization(void);
<<<<<<< HEAD
extern	bool	*current_initerr(void);
extern	sym_t	**current_initsym(void);

extern	void	initstack_init(void);
extern	void	init_rbrace(void);
extern	void	init_lbrace(void);
extern	void	init_using_expr(tnode_t *);
extern	void	designation_add_name(sbuf_t *);
extern	void	designation_add_subscript(range_t);
=======
extern	sym_t	**current_initsym(void);

extern	void	init_rbrace(void);
extern	void	init_lbrace(void);
extern	void	init_expr(tnode_t *);
extern	void	add_designator_member(sbuf_t *);
extern	void	add_designator_subscript(range_t);
>>>>>>> e2aa5677

/*
 * emit.c
 */
extern	void	outtype(const type_t *);
extern	const	char *ttos(const type_t *);
extern	void	outsym(const sym_t *, scl_t, def_t);
extern	void	outfdef(const sym_t *, const pos_t *, bool, bool,
		    const sym_t *);
extern	void	outcall(const tnode_t *, bool, bool);
extern	void	outusg(const sym_t *);

/*
 * lex.c
 */
extern	int	lex_name(const char *, size_t);
extern	int	lex_integer_constant(const char *, size_t, int);
extern	int	lex_floating_constant(const char *, size_t);
extern	int	lex_operator(int, op_t);
extern	int	lex_string(void);
extern	int	lex_wide_string(void);
extern	int	lex_character_constant(void);
extern	int	lex_wide_character_constant(void);
extern	void	lex_directive(const char *);
extern	void	lex_next_line(void);
extern	void	lex_comment(void);
extern	void	lex_slash_slash_comment(void);
extern	void	lex_unknown_character(int);
extern	int	lex_input(void);

/*
 * print.c
 */
<<<<<<< HEAD
extern	char	*print_tnode(char *, size_t, const tnode_t *);
=======
const char	*scl_name(scl_t);

/*
 * ckbool.c
 */
extern	bool	typeok_scalar_strict_bool(op_t, const mod_t *, int,
		    const tnode_t *, const tnode_t *);
extern	bool	fallback_symbol_strict_bool(sym_t *);

/*
 * ckctype.c
 */
extern	void	check_ctype_function_call(const tnode_t *, const tnode_t *);
extern	void	check_ctype_macro_invocation(const tnode_t *, const tnode_t *);
>>>>>>> e2aa5677

/*
 * ckgetopt.c
 */
extern	void	check_getopt_begin_while(const tnode_t *);
extern	void	check_getopt_begin_switch(void);
extern	void	check_getopt_case_label(int64_t);
extern	void	check_getopt_end_switch(void);
extern	void	check_getopt_end_while(void);<|MERGE_RESOLUTION|>--- conflicted
+++ resolved
@@ -1,8 +1,4 @@
-<<<<<<< HEAD
-/*	$NetBSD: externs1.h,v 1.91 2021/03/27 12:42:22 rillig Exp $	*/
-=======
 /*	$NetBSD: externs1.h,v 1.115 2021/07/06 04:44:20 rillig Exp $	*/
->>>>>>> e2aa5677
 
 /*
  * Copyright (c) 1994, 1995 Jochen Pohl
@@ -41,10 +37,7 @@
 extern	int	aflag;
 extern	bool	bflag;
 extern	bool	cflag;
-<<<<<<< HEAD
-=======
 extern	bool	c11flag;
->>>>>>> e2aa5677
 extern	bool	dflag;
 extern	bool	eflag;
 extern	bool	Fflag;
@@ -85,11 +78,7 @@
 
 extern	void	initscan(void);
 extern	int	msb(int64_t, tspec_t, int);
-<<<<<<< HEAD
-extern	int64_t	xsign(int64_t, tspec_t, int);
-=======
 extern	int64_t	convert_integer(int64_t, tspec_t, int);
->>>>>>> e2aa5677
 extern	void	clear_warn_flags(void);
 extern	sym_t	*getsym(sbuf_t *);
 extern	void	cleanup(void);
@@ -138,18 +127,12 @@
 extern	void	message(int, ...);
 extern	void	gnuism(int, ...);
 extern	void	c99ism(int, ...);
-<<<<<<< HEAD
-=======
 extern	void	c11ism(int, ...);
->>>>>>> e2aa5677
 extern	void	internal_error(const char *, int, const char *, ...)
      __attribute__((__noreturn__,__format__(__printf__, 3, 4)));
 extern	void	assert_failed(const char *, int, const char *, const char *)
 		__attribute__((__noreturn__));
-<<<<<<< HEAD
-=======
 extern	void	update_location(const char *, int, bool, bool);
->>>>>>> e2aa5677
 
 /*
  * decl.c
@@ -160,13 +143,8 @@
 
 extern	void	initdecl(void);
 extern	type_t	*gettyp(tspec_t);
-<<<<<<< HEAD
-extern	type_t	*duptyp(const type_t *);
-extern	type_t	*tduptyp(const type_t *);
-=======
 extern	type_t	*dup_type(const type_t *);
 extern	type_t	*expr_dup_type(const type_t *);
->>>>>>> e2aa5677
 extern	bool	is_incomplete(const type_t *);
 extern	void	setcomplete(type_t *, bool);
 extern	void	add_storage_class(scl_t);
@@ -185,13 +163,8 @@
 extern	void	check_type(sym_t *);
 extern	sym_t	*declarator_1_struct_union(sym_t *);
 extern	sym_t	*bitfield(sym_t *, int);
-<<<<<<< HEAD
-extern	pqinf_t	*merge_pointers_and_qualifiers(pqinf_t *, pqinf_t *);
-extern	sym_t	*add_pointer(sym_t *, pqinf_t *);
-=======
 extern	qual_ptr *merge_qualified_pointer(qual_ptr *, qual_ptr *);
 extern	sym_t	*add_pointer(sym_t *, qual_ptr *);
->>>>>>> e2aa5677
 extern	sym_t	*add_array(sym_t *, bool, int);
 extern	sym_t	*add_function(sym_t *, sym_t *);
 extern	void	check_function_definition(sym_t *, bool);
@@ -203,10 +176,6 @@
 extern	type_t	*complete_tag_enum(type_t *, sym_t *);
 extern	sym_t	*enumeration_constant(sym_t *, int, bool);
 extern	void	declare(sym_t *, bool, sbuf_t *);
-<<<<<<< HEAD
-extern	void	decl1ext(sym_t *, bool);
-=======
->>>>>>> e2aa5677
 extern	void	copy_usage_info(sym_t *, sym_t *);
 extern	bool	check_redeclaration(sym_t *, bool *);
 extern	bool	eqptrtype(const type_t *, const type_t *, bool);
@@ -232,14 +201,6 @@
 /*
  * tree.c
  */
-<<<<<<< HEAD
-extern	type_t	*incref(type_t *, tspec_t);
-extern	type_t	*tincref(type_t *, tspec_t);
-extern	tnode_t	*new_constant_node(type_t *, val_t *);
-extern	tnode_t	*new_name_node(sym_t *, int);
-extern	tnode_t	*new_string_node(strg_t *);
-extern	sym_t	*struct_or_union_member(tnode_t *, op_t, sym_t *);
-=======
 extern	const tnode_t *before_conversion(const tnode_t *);
 extern	type_t	*derive_type(type_t *, tspec_t);
 extern	type_t	*expr_derive_type(type_t *, tspec_t);
@@ -250,24 +211,16 @@
 extern	tnode_t	*build_generic_selection(const tnode_t *,
 		    struct generic_association *);
 
->>>>>>> e2aa5677
 extern	tnode_t	*build(op_t, tnode_t *, tnode_t *);
 extern	tnode_t	*cconv(tnode_t *);
 extern	bool	is_typeok_bool_operand(const tnode_t *);
 extern	bool	typeok(op_t, int, const tnode_t *, const tnode_t *);
 extern	tnode_t	*promote(op_t, bool, tnode_t *);
 extern	tnode_t	*convert(op_t, int, type_t *, tnode_t *);
-<<<<<<< HEAD
-extern	void	convert_constant(op_t, int, type_t *, val_t *, val_t *);
-extern	tnode_t	*build_sizeof(type_t *);
-extern	tnode_t	*build_offsetof(type_t *, sym_t *);
-extern	tnode_t	*build_alignof(type_t *);
-=======
 extern	void	convert_constant(op_t, int, const type_t *, val_t *, val_t *);
 extern	tnode_t	*build_sizeof(const type_t *);
 extern	tnode_t	*build_offsetof(const type_t *, const sym_t *);
 extern	tnode_t	*build_alignof(const type_t *);
->>>>>>> e2aa5677
 extern	tnode_t	*cast(tnode_t *, type_t *);
 extern	tnode_t	*new_function_argument_node(tnode_t *, tnode_t *);
 extern	tnode_t	*new_function_call_node(tnode_t *, tnode_t *);
@@ -275,15 +228,9 @@
 extern	void	expr(tnode_t *, bool, bool, bool, bool);
 extern	void	check_expr_misc(const tnode_t *, bool, bool, bool,
 		    bool, bool, bool);
-<<<<<<< HEAD
-extern	bool	constant_addr(const tnode_t *, sym_t **, ptrdiff_t *);
-extern	strg_t	*cat_strings(strg_t *, strg_t *);
-extern  int64_t type_size_in_bits(type_t *);
-=======
 extern	bool	constant_addr(const tnode_t *, const sym_t **, ptrdiff_t *);
 extern	strg_t	*cat_strings(strg_t *, strg_t *);
 extern  int64_t type_size_in_bits(const type_t *);
->>>>>>> e2aa5677
 #ifdef DEBUG
 extern	void	debug_node(const tnode_t *, int);
 #else
@@ -354,17 +301,6 @@
  */
 extern	void	begin_initialization(sym_t *);
 extern	void	end_initialization(void);
-<<<<<<< HEAD
-extern	bool	*current_initerr(void);
-extern	sym_t	**current_initsym(void);
-
-extern	void	initstack_init(void);
-extern	void	init_rbrace(void);
-extern	void	init_lbrace(void);
-extern	void	init_using_expr(tnode_t *);
-extern	void	designation_add_name(sbuf_t *);
-extern	void	designation_add_subscript(range_t);
-=======
 extern	sym_t	**current_initsym(void);
 
 extern	void	init_rbrace(void);
@@ -372,7 +308,6 @@
 extern	void	init_expr(tnode_t *);
 extern	void	add_designator_member(sbuf_t *);
 extern	void	add_designator_subscript(range_t);
->>>>>>> e2aa5677
 
 /*
  * emit.c
@@ -406,9 +341,6 @@
 /*
  * print.c
  */
-<<<<<<< HEAD
-extern	char	*print_tnode(char *, size_t, const tnode_t *);
-=======
 const char	*scl_name(scl_t);
 
 /*
@@ -423,7 +355,6 @@
  */
 extern	void	check_ctype_function_call(const tnode_t *, const tnode_t *);
 extern	void	check_ctype_macro_invocation(const tnode_t *, const tnode_t *);
->>>>>>> e2aa5677
 
 /*
  * ckgetopt.c
