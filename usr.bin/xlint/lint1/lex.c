<<<<<<< HEAD
/* $NetBSD: lex.c,v 1.28 2021/04/18 08:00:13 rillig Exp $ */
=======
/* $NetBSD: lex.c,v 1.29 2021/04/20 21:48:39 christos Exp $ */
>>>>>>> 9bec64ae

/*
 * Copyright (c) 1996 Christopher G. Demetriou.  All Rights Reserved.
 * Copyright (c) 1994, 1995 Jochen Pohl
 * All Rights Reserved.
 *
 * Redistribution and use in source and binary forms, with or without
 * modification, are permitted provided that the following conditions
 * are met:
 * 1. Redistributions of source code must retain the above copyright
 *    notice, this list of conditions and the following disclaimer.
 * 2. Redistributions in binary form must reproduce the above copyright
 *    notice, this list of conditions and the following disclaimer in the
 *    documentation and/or other materials provided with the distribution.
 * 3. All advertising materials mentioning features or use of this software
 *    must display the following acknowledgement:
 *      This product includes software developed by Jochen Pohl for
 *      The NetBSD Project.
 * 4. The name of the author may not be used to endorse or promote products
 *    derived from this software without specific prior written permission.
 *
 * THIS SOFTWARE IS PROVIDED BY THE AUTHOR ``AS IS'' AND ANY EXPRESS OR
 * IMPLIED WARRANTIES, INCLUDING, BUT NOT LIMITED TO, THE IMPLIED WARRANTIES
 * OF MERCHANTABILITY AND FITNESS FOR A PARTICULAR PURPOSE ARE DISCLAIMED.
 * IN NO EVENT SHALL THE AUTHOR BE LIABLE FOR ANY DIRECT, INDIRECT,
 * INCIDENTAL, SPECIAL, EXEMPLARY, OR CONSEQUENTIAL DAMAGES (INCLUDING, BUT
 * NOT LIMITED TO, PROCUREMENT OF SUBSTITUTE GOODS OR SERVICES; LOSS OF USE,
 * DATA, OR PROFITS; OR BUSINESS INTERRUPTION) HOWEVER CAUSED AND ON ANY
 * THEORY OF LIABILITY, WHETHER IN CONTRACT, STRICT LIABILITY, OR TORT
 * (INCLUDING NEGLIGENCE OR OTHERWISE) ARISING IN ANY WAY OUT OF THE USE OF
 * THIS SOFTWARE, EVEN IF ADVISED OF THE POSSIBILITY OF SUCH DAMAGE.
 */

#if HAVE_NBTOOL_CONFIG_H
#include "nbtool_config.h"
#endif

#include <sys/cdefs.h>
#if defined(__RCSID) && !defined(lint)
<<<<<<< HEAD
__RCSID("$NetBSD: lex.c,v 1.28 2021/04/18 08:00:13 rillig Exp $");
=======
__RCSID("$NetBSD: lex.c,v 1.29 2021/04/20 21:48:39 christos Exp $");
>>>>>>> 9bec64ae
#endif

#include <ctype.h>
#include <errno.h>
#include <float.h>
#include <limits.h>
#include <math.h>
#include <stdlib.h>
#include <string.h>

#include "lint1.h"
#include "cgram.h"

#define CHAR_MASK	((int)(~(~0U << CHAR_SIZE)))


/* Current position (it's also updated when an included file is parsed) */
pos_t	curr_pos = { "", 1, 0 };

/*
 * Current position in C source (not updated when an included file is
 * parsed).
 */
pos_t	csrc_pos = { "", 1, 0 };

/* Are we parsing a gcc attribute? */
bool attron;

bool in_system_header = false;

static	sbuf_t *allocsb(void);
static	void	freesb(sbuf_t *);
static	int	inpc(void);
static	int	hash(const char *);
static	sym_t *	search(sbuf_t *);
static	int	keyw(sym_t *);
static	int	get_escaped_char(int);

void
lex_next_line(void)
{
	curr_pos.p_line++;
	curr_pos.p_uniq = 0;
#ifdef DEBUG
	printf("parsing %s:%d\n", curr_pos.p_file, curr_pos.p_line);
#endif
	if (curr_pos.p_file == csrc_pos.p_file) {
		csrc_pos.p_line++;
		csrc_pos.p_uniq = 0;
	}
}

void
lex_unknown_character(int c)
{

	/* unknown character \%o */
	error(250, c);
}

#define kwdef(name, token, scl, tspec, tqual,	c89, c99, gcc, attr, deco) \
	{ \
		name, token, scl, tspec, tqual, \
		(c89) > 0, (c99) > 0, (gcc) > 0, (attr) > 0, deco, \
	}
#define kwdef_token(name, token,		c89, c99, gcc, attr, deco) \
	kwdef(name, token, 0, 0, 0,		c89, c99, gcc, attr, deco)
#define kwdef_sclass(name, sclass,		c89, c99, gcc, attr, deco) \
	kwdef(name, T_SCLASS, sclass, 0, 0,	c89, c99, gcc, attr, deco)
#define kwdef_type(name, tspec,			c89, c99, gcc, attr, deco) \
	kwdef(name, T_TYPE, 0, tspec, 0,	c89, c99, gcc, attr, deco)
#define kwdef_tqual(name, tqual,		c89, c99, gcc, attr, deco) \
	kwdef(name, T_QUAL, 0, 0, tqual,	c89, c99, gcc, attr, deco)

/*
 * Keywords.
 * During initialization they are written to the symbol table.
 */
static	struct	kwtab {
	const	char *kw_name;	/* keyword */
	int	kw_token;	/* token returned by yylex() */
	scl_t	kw_scl;		/* storage class if kw_token T_SCLASS */
	tspec_t	kw_tspec;	/* type spec. if kw_token
				 * T_TYPE or T_STRUCT_OR_UNION */
	tqual_t	kw_tqual;	/* type qual. if kw_token T_QUAL */
	bool	kw_c89 : 1;	/* C89 keyword */
	bool	kw_c99 : 1;	/* C99 keyword */
	bool	kw_gcc : 1;	/* GCC keyword */
	bool	kw_attr : 1;	/* GCC attribute, keyword */
	u_int	kw_deco : 3;	/* 1 = name, 2 = __name, 4 = __name__ */
} kwtab[] = {
#ifdef INT128_SIZE
	kwdef_type(	"__int128_t",	INT128,			0,1,0,0,1),
	kwdef_type(	"__uint128_t",	UINT128,		0,1,0,0,1),
#endif
	kwdef_tqual(	"__thread",	THREAD,			0,0,1,0,1),
	kwdef_token(	"_Alignas",	T_ALIGNAS,		0,0,0,0,1),
	kwdef_token(	"_Alignof",	T_ALIGNOF,		0,0,0,0,1),
	kwdef_type(	"_Bool",	BOOL,			0,1,0,0,1),
	kwdef_type(	"_Complex",	COMPLEX,		0,1,0,0,1),
	kwdef_token(	"_Generic",	T_GENERIC,		0,1,0,0,1),
	kwdef_token(	"_Noreturn",	T_NORETURN,		0,1,0,0,1),
	kwdef_tqual(	"_Thread_local", THREAD,		0,1,0,0,1),
	kwdef_token(	"alias",	T_AT_ALIAS,		0,0,1,1,5),
	kwdef_token(	"aligned",	T_AT_ALIGNED,		0,0,1,1,5),
	kwdef_token(	"alignof",	T_ALIGNOF,		0,0,0,0,4),
	kwdef_token(	"alloc_size",	T_AT_ALLOC_SIZE,	0,0,1,1,5),
	kwdef_token(	"always_inline", T_AT_ALWAYS_INLINE,	0,0,1,1,5),
	kwdef_token(	"asm",		T_ASM,			0,0,1,0,7),
	kwdef_token(	"attribute",	T_ATTRIBUTE,		0,0,1,0,6),
	kwdef_sclass(	"auto",		AUTO,			0,0,0,0,1),
	kwdef_token(	"bounded",	T_AT_BOUNDED,		0,0,1,1,5),
	kwdef_token(	"break",	T_BREAK,		0,0,0,0,1),
	kwdef_token(	"buffer",	T_AT_BUFFER,		0,0,1,1,5),
	kwdef_token(	"builtin_offsetof", T_BUILTIN_OFFSETOF,	0,0,1,0,2),
	kwdef_token(	"case",		T_CASE,			0,0,0,0,1),
	kwdef_type(	"char",		CHAR,			0,0,0,0,1),
	kwdef_token(	"cold",		T_AT_COLD,		0,0,1,1,5),
	kwdef_token(	"common",	T_AT_COMMON,		0,0,1,1,5),
	kwdef_tqual(	"const",	CONST,			1,0,0,0,7),
	kwdef_token(	"constructor",	T_AT_CONSTRUCTOR,	0,0,1,1,5),
	kwdef_token(	"continue",	T_CONTINUE,		0,0,0,0,1),
	kwdef_token(	"default",	T_DEFAULT,		0,0,0,0,1),
	kwdef_token(	"deprecated",	T_AT_DEPRECATED,	0,0,1,1,5),
	kwdef_token(	"destructor",	T_AT_DESTRUCTOR,	0,0,1,1,5),
	kwdef_token(	"do",		T_DO,			0,0,0,0,1),
	kwdef_type(	"double",	DOUBLE,			0,0,0,0,1),
	kwdef_token(	"else",		T_ELSE,			0,0,0,0,1),
	kwdef_token(	"enum",		T_ENUM,			0,0,0,0,1),
	kwdef_token(	"extension",	T_EXTENSION,		0,0,1,0,4),
	kwdef_sclass(	"extern",	EXTERN,			0,0,0,0,1),
	kwdef_token(	"fallthrough",	T_AT_FALLTHROUGH,	0,0,1,1,5),
	kwdef_type(	"float",	FLOAT,			0,0,0,0,1),
	kwdef_token(	"for",		T_FOR,			0,0,0,0,1),
	kwdef_token(	"format",	T_AT_FORMAT,		0,0,1,1,5),
	kwdef_token(	"format_arg",	T_AT_FORMAT_ARG,	0,0,1,1,5),
	kwdef_token(	"gnu_inline",	T_AT_GNU_INLINE,	0,0,1,1,5),
	kwdef_token(	"gnu_printf",	T_AT_FORMAT_GNU_PRINTF,	0,0,1,1,5),
	kwdef_token(	"goto",		T_GOTO,			0,0,0,0,1),
	kwdef_token(	"if",		T_IF,			0,0,0,0,1),
	kwdef_token(	"imag",		T_IMAG,			0,1,0,0,4),
	kwdef_sclass(	"inline",	INLINE,			0,1,0,0,7),
	kwdef_type(	"int",		INT,			0,0,0,0,1),
	kwdef_type(	"long",		LONG,			0,0,0,0,1),
	kwdef_token(	"malloc",	T_AT_MALLOC,		0,0,1,1,5),
	kwdef_token(	"may_alias",	T_AT_MAY_ALIAS,		0,0,1,1,5),
	kwdef_token(	"minbytes",	T_AT_MINBYTES,		0,0,1,1,5),
	kwdef_token(	"mode",		T_AT_MODE,		0,0,1,1,5),
	kwdef_token(	"no_instrument_function",
				T_AT_NO_INSTRUMENT_FUNCTION,	0,0,1,1,5),
	kwdef_token(	"nonnull",	T_AT_NONNULL,		0,0,1,1,5),
	kwdef_token(	"noinline",	T_AT_NOINLINE,		0,0,1,1,5),
	kwdef_token(	"noreturn",	T_AT_NORETURN,		0,0,1,1,5),
	kwdef_token(	"nothrow",	T_AT_NOTHROW,		0,0,1,1,5),
	kwdef_token(	"optimize",	T_AT_OPTIMIZE,		0,0,1,1,5),
	kwdef_token(	"packed",	T_AT_PACKED,		0,0,1,1,5),
	kwdef_token(	"packed",	T_PACKED,		0,0,0,0,2),
	kwdef_token(	"pcs",		T_AT_PCS,		0,0,0,0,5),
	kwdef_token(	"printf",	T_AT_FORMAT_PRINTF,	0,0,1,1,5),
	kwdef_token(	"pure",		T_AT_PURE,		0,0,1,1,5),
	kwdef_token(	"real",		T_REAL,			0,1,0,0,4),
	kwdef_sclass(	"register",	REG,			0,0,0,0,1),
	kwdef_tqual(	"restrict",	RESTRICT,		0,1,0,0,5),
	kwdef_token(	"return",	T_RETURN,		0,0,0,0,1),
	kwdef_token(	"returns_twice", T_AT_RETURNS_TWICE,	0,0,1,1,5),
	kwdef_token(	"scanf",	T_AT_FORMAT_SCANF,	0,0,1,1,5),
	kwdef_token(	"section",	T_AT_SECTION,		0,0,1,1,7),
	kwdef_token(	"sentinel",	T_AT_SENTINEL,		0,0,1,1,5),
	kwdef_type(	"short",	SHORT,			0,0,0,0,1),
	kwdef_type(	"signed",	SIGNED,			1,0,0,0,3),
	kwdef_token(	"sizeof",	T_SIZEOF,		0,0,0,0,1),
	kwdef_sclass(	"static",	STATIC,			0,0,0,0,1),
	kwdef_token(	"strfmon",	T_AT_FORMAT_STRFMON,	0,0,1,1,5),
	kwdef_token(	"strftime",	T_AT_FORMAT_STRFTIME,	0,0,1,1,5),
	kwdef_token(	"string",	T_AT_STRING,		0,0,1,1,5),
	kwdef("struct",	T_STRUCT_OR_UNION, 0,	STRUCT,	0,	0,0,0,0,1),
	kwdef_token(	"switch",	T_SWITCH,		0,0,0,0,1),
	kwdef_token(	"symbolrename",	T_SYMBOLRENAME,		0,0,0,0,2),
	kwdef_token(	"syslog",	T_AT_FORMAT_SYSLOG,	0,0,1,1,5),
	kwdef_token(	"transparent_union", T_AT_TUNION,	0,0,1,1,5),
	kwdef_token(	"tls_model",	T_AT_TLS_MODEL,		0,0,1,1,5),
	kwdef_sclass(	"typedef",	TYPEDEF,		0,0,0,0,1),
	kwdef_token(	"typeof",	T_TYPEOF,		0,0,1,0,7),
	kwdef("union",	T_STRUCT_OR_UNION, 0,	UNION,	0,	0,0,0,0,1),
	kwdef_type(	"unsigned",	UNSIGN,			0,0,0,0,1),
	kwdef_token(	"unused",	T_AT_UNUSED,		0,0,1,1,5),
	kwdef_token(	"used",		T_AT_USED,		0,0,1,1,5),
	kwdef_token(	"visibility",	T_AT_VISIBILITY,	0,0,1,1,5),
	kwdef_type(	"void",		VOID,			0,0,0,0,1),
	kwdef_tqual(	"volatile",	VOLATILE,		1,0,0,0,7),
	kwdef_token("warn_unused_result", T_AT_WARN_UNUSED_RESULT, 0,0,1,1,5),
	kwdef_token(	"weak",		T_AT_WEAK,		0,0,1,1,5),
	kwdef_token(	"while",	T_WHILE,		0,0,0,0,1),
	kwdef(NULL, 0, 0, 0, 0, 0, 0, 0, 0, 0),
#undef kwdef
#undef kwdef_token
#undef kwdef_sclass
#undef kwdef_type
#undef kwdef_tqual
};

/* Symbol table */
static	sym_t	*symtab[HSHSIZ1];

/* bit i of the entry with index i is set */
uint64_t qbmasks[64];

/* least significant i bits are set in the entry with index i */
uint64_t qlmasks[64 + 1];

/* least significant i bits are not set in the entry with index i */
uint64_t qumasks[64 + 1];

/* free list for sbuf structures */
static	sbuf_t	 *sbfrlst;

/* type of next expected symbol */
symt_t	symtyp;


static void
add_keyword(struct kwtab *kw, int deco)
{
	sym_t *sym;
	size_t h;
	char buf[256];
	const char *name;

	if ((kw->kw_deco & deco) == 0)
		return;

	switch (deco) {
	case 1:
		name = kw->kw_name;
		break;
	case 2:
		snprintf(buf, sizeof(buf), "__%s", kw->kw_name);
		name = strdup(buf);
		break;
	default:
		lint_assert(deco == 4);
		snprintf(buf, sizeof(buf), "__%s__", kw->kw_name);
		name = strdup(buf);
		break;
	}

	if (name == NULL)
		err(1, "Can't init symbol table");

	sym = getblk(sizeof(*sym));
	sym->s_name = name;
	sym->s_keyword = kw;
	sym->s_value.v_quad = kw->kw_token;
	if (kw->kw_token == T_TYPE || kw->kw_token == T_STRUCT_OR_UNION) {
		sym->s_tspec = kw->kw_tspec;
	} else if (kw->kw_token == T_SCLASS) {
		sym->s_scl = kw->kw_scl;
	} else if (kw->kw_token == T_QUAL) {
		sym->s_tqual = kw->kw_tqual;
	}
	h = hash(sym->s_name);
	if ((sym->s_link = symtab[h]) != NULL)
		symtab[h]->s_rlink = &sym->s_link;
	sym->s_rlink = &symtab[h];
	symtab[h] = sym;
}

/*
 * All keywords are written to the symbol table. This saves us looking
 * in a extra table for each name we found.
 */
void
initscan(void)
{
	struct	kwtab *kw;
	size_t	i;
	uint64_t uq;

	for (kw = kwtab; kw->kw_name != NULL; kw++) {
		if ((kw->kw_c89 || kw->kw_c99) && tflag)
			continue;
		if (kw->kw_c99 && !(Sflag || gflag))
			continue;
		if (kw->kw_gcc && !gflag)
			continue;
		add_keyword(kw, 1);
		add_keyword(kw, 2);
		add_keyword(kw, 4);
	}

	/* initialize bit-masks for quads */
	for (i = 0; i < 64; i++) {
		qbmasks[i] = (uint64_t)1 << i;
		uq = ~(uint64_t)0 << i;
		qumasks[i] = uq;
		qlmasks[i] = ~uq;
	}
	qumasks[i] = 0;
	qlmasks[i] = ~(uint64_t)0;
}

/*
 * Get a free sbuf structure, if possible from the free list
 */
static sbuf_t *
allocsb(void)
{
	sbuf_t	*sb;

	if ((sb = sbfrlst) != NULL) {
		sbfrlst = sb->sb_next;
#ifdef BLKDEBUG
		(void)memset(sb, 0, sizeof(*sb));
#else
		sb->sb_next = NULL;
#endif
	} else {
		sb = xmalloc(sizeof(*sb));
		(void)memset(sb, 0, sizeof(*sb));
	}
	return sb;
}

/*
 * Put a sbuf structure to the free list
 */
static void
freesb(sbuf_t *sb)
{

	(void)memset(sb, ZERO, sizeof(*sb));
	sb->sb_next = sbfrlst;
	sbfrlst = sb;
}

/*
 * Read a character and ensure that it is positive (except EOF).
 * Increment line count(s) if necessary.
 */
static int
inpc(void)
{
	int	c;

	if ((c = lex_input()) != EOF && (c &= CHAR_MASK) == '\n')
		lex_next_line();
	return c;
}

static int
hash(const char *s)
{
	u_int	v;
	const	u_char *us;

	v = 0;
	for (us = (const u_char *)s; *us != '\0'; us++) {
		v = (v << sizeof(v)) + *us;
		v ^= v >> (sizeof(v) * CHAR_BIT - sizeof(v));
	}
	return v % HSHSIZ1;
}

/*
 * Lex has found a letter followed by zero or more letters or digits.
 * It looks for a symbol in the symbol table with the same name. This
 * symbol must either be a keyword or a symbol of the type required by
 * symtyp (label, member, tag, ...).
 *
 * If it is a keyword, the token is returned. In some cases it is described
 * more deeply by data written to yylval.
 *
 * If it is a symbol, T_NAME is returned and the pointer to a sbuf struct
 * is stored in yylval. This struct contains the name of the symbol, its
 * length and hash value. If there is already a symbol of the same name
 * and type in the symbol table, the sbuf struct also contains a pointer
 * to the symbol table entry.
 */
extern int
lex_name(const char *yytext, size_t yyleng)
{
	char	*s;
	sbuf_t	*sb;
	sym_t	*sym;
	int	tok;

	sb = allocsb();
	sb->sb_name = yytext;
	sb->sb_len = yyleng;
	sb->sb_hash = hash(yytext);
	if ((sym = search(sb)) != NULL && sym->s_keyword != NULL) {
		freesb(sb);
		return keyw(sym);
	}

	sb->sb_sym = sym;

	if (sym != NULL) {
		lint_assert(block_level >= sym->s_block_level);
		sb->sb_name = sym->s_name;
		sb->sb_len = strlen(sym->s_name);
		tok = sym->s_scl == TYPEDEF ? T_TYPENAME : T_NAME;
	} else {
		s = getblk(yyleng + 1);
		(void)memcpy(s, yytext, yyleng + 1);
		sb->sb_name = s;
		sb->sb_len = yyleng;
		tok = T_NAME;
	}

	yylval.y_sb = sb;
	return tok;
}

static sym_t *
search(sbuf_t *sb)
{
	sym_t	*sym;

	for (sym = symtab[sb->sb_hash]; sym != NULL; sym = sym->s_link) {
		if (strcmp(sym->s_name, sb->sb_name) == 0) {
			if (sym->s_keyword != NULL) {
				struct kwtab *kw = sym->s_keyword;
				if (!kw->kw_attr || attron)
					return sym;
			} else if (!attron && sym->s_kind == symtyp)
				return sym;
		}
	}

	return NULL;
}

static int
keyw(sym_t *sym)
{
	int	t;

	if ((t = (int)sym->s_value.v_quad) == T_SCLASS) {
		yylval.y_scl = sym->s_scl;
	} else if (t == T_TYPE || t == T_STRUCT_OR_UNION) {
		yylval.y_tspec = sym->s_tspec;
	} else if (t == T_QUAL) {
		yylval.y_tqual = sym->s_tqual;
	}
	return t;
}

/*
 * Convert a string representing an integer into internal representation.
 * Return T_CON, storing the numeric value in yylval, for yylex.
 */
int
lex_integer_constant(const char *yytext, size_t yyleng, int base)
{
	int	l_suffix, u_suffix;
	int	len;
	const	char *cp;
	char	c, *eptr;
	tspec_t	typ;
	bool	ansiu;
	bool	warned = false;
#ifdef TARG_INT128_MAX
	__uint128_t uq = 0;
	static	tspec_t contypes[2][4] = {
		{ INT,  LONG,  QUAD, INT128, },
		{ UINT, ULONG, UQUAD, UINT128, }
	};
#else
	uint64_t uq = 0;
	static	tspec_t contypes[2][3] = {
		{ INT,  LONG,  QUAD, },
		{ UINT, ULONG, UQUAD, }
	};
#endif

	cp = yytext;
	len = yyleng;

	/* skip 0[xX] or 0[bB] */
	if (base == 16 || base == 2) {
		cp += 2;
		len -= 2;
	}

	/* read suffixes */
	l_suffix = u_suffix = 0;
	for (;;) {
		if ((c = cp[len - 1]) == 'l' || c == 'L') {
			l_suffix++;
		} else if (c == 'u' || c == 'U') {
			u_suffix++;
		} else {
			break;
		}
		len--;
	}
	if (l_suffix > 2 || u_suffix > 1) {
		/* malformed integer constant */
		warning(251);
		if (l_suffix > 2)
			l_suffix = 2;
		if (u_suffix > 1)
			u_suffix = 1;
	}
	if (tflag && u_suffix != 0) {
		/* suffix U is illegal in traditional C */
		warning(97);
	}
	typ = contypes[u_suffix][l_suffix];

	errno = 0;

	uq = strtouq(cp, &eptr, base);
	lint_assert(eptr == cp + len);
	if (errno != 0) {
		/* integer constant out of range */
		warning(252);
		warned = true;
	}

	/*
	 * If the value is too big for the current type, we must choose
	 * another type.
	 */
	ansiu = false;
	switch (typ) {
	case INT:
		if (uq <= TARG_INT_MAX) {
			/* ok */
		} else if (uq <= TARG_UINT_MAX && base != 10) {
			typ = UINT;
		} else if (uq <= TARG_LONG_MAX) {
			typ = LONG;
		} else {
			typ = ULONG;
			if (uq > TARG_ULONG_MAX && !warned) {
				/* integer constant out of range */
				warning(252);
			}
		}
		if (typ == UINT || typ == ULONG) {
			if (tflag) {
				typ = LONG;
			} else if (!sflag) {
				/*
				 * Remember that the constant is unsigned
				 * only in ANSI C
				 */
				ansiu = true;
			}
		}
		break;
	case UINT:
		if (uq > TARG_UINT_MAX) {
			typ = ULONG;
			if (uq > TARG_ULONG_MAX && !warned) {
				/* integer constant out of range */
				warning(252);
			}
		}
		break;
	case LONG:
		if (uq > TARG_LONG_MAX && !tflag) {
			typ = ULONG;
			if (!sflag)
				ansiu = true;
			if (uq > TARG_ULONG_MAX && !warned) {
				/* integer constant out of range */
				warning(252);
			}
		}
		break;
	case ULONG:
		if (uq > TARG_ULONG_MAX && !warned) {
			/* integer constant out of range */
			warning(252);
		}
		break;
	case QUAD:
		if (uq > TARG_QUAD_MAX && !tflag) {
			typ = UQUAD;
			if (!sflag)
				ansiu = true;
		}
		break;
	case UQUAD:
		if (uq > TARG_UQUAD_MAX && !warned) {
			/* integer constant out of range */
			warning(252);
		}
		break;
#ifdef INT128_SIZE
	case INT128:
#ifdef TARG_INT128_MAX
		if (uq > TARG_INT128_MAX && !tflag) {
			typ = UINT128;
			if (!sflag)
				ansiu = true;
		}
#endif
		break;
	case UINT128:
#ifdef TARG_INT128_MAX
		if (uq > TARG_UINT128_MAX && !warned) {
			/* integer constant out of range */
			warning(252);
		}
#endif
		break;
#endif
		/* LINTED206: (enumeration values not handled in switch) */
	case STRUCT:
	case VOID:
	case LDOUBLE:
	case FUNC:
	case ARRAY:
	case PTR:
	case ENUM:
	case UNION:
	case SIGNED:
	case NOTSPEC:
	case DOUBLE:
	case FLOAT:
	case USHORT:
	case SHORT:
	case UCHAR:
	case SCHAR:
	case CHAR:
	case BOOL:
	case UNSIGN:
	case FCOMPLEX:
	case DCOMPLEX:
	case LCOMPLEX:
	case COMPLEX:
		break;
	}

	uq = (uint64_t)xsign((int64_t)uq, typ, -1);

	yylval.y_val = xcalloc(1, sizeof(*yylval.y_val));
	yylval.y_val->v_tspec = typ;
	yylval.y_val->v_ansiu = ansiu;
	yylval.y_val->v_quad = (int64_t)uq;

	return T_CON;
}

/*
 * Returns whether t is a signed type and the value is negative.
 *
 * len is the number of significant bits. If len is -1, len is set
 * to the width of type t.
 */
static bool
sign(int64_t q, tspec_t t, int len)
{

	if (t == PTR || is_uinteger(t))
		return false;
	return msb(q, t, len) != 0;
}

int
msb(int64_t q, tspec_t t, int len)
{

	if (len <= 0)
		len = size_in_bits(t);
	return (q & qbmasks[len - 1]) != 0 ? 1 : 0;
}

/*
 * Extends the sign of q.
 */
int64_t
xsign(int64_t q, tspec_t t, int len)
{

	if (len <= 0)
		len = size_in_bits(t);

	if (t == PTR || is_uinteger(t) || !sign(q, t, len)) {
		q &= qlmasks[len];
	} else {
		q |= qumasks[len];
	}
	return q;
}

/*
 * Convert a string representing a floating point value into its integral
 * representation. Type and value are returned in yylval. fcon()
 * (and yylex()) returns T_CON.
 * XXX Currently it is not possible to convert constants of type
 * long double which are greater than DBL_MAX.
 */
int
lex_floating_constant(const char *yytext, size_t yyleng)
{
	const	char *cp;
	int	len;
	tspec_t typ;
	char	c, *eptr;
	double	d;
	float	f = 0;

	cp = yytext;
	len = yyleng;

	if (cp[len - 1] == 'i') {
		/* imaginary, do nothing for now */
		len--;
	}
	if ((c = cp[len - 1]) == 'f' || c == 'F') {
		typ = FLOAT;
		len--;
	} else if (c == 'l' || c == 'L') {
		typ = LDOUBLE;
		len--;
	} else {
		if (c == 'd' || c == 'D')
			len--;
		typ = DOUBLE;
	}

	if (tflag && typ != DOUBLE) {
		/* suffixes F and L are illegal in traditional C */
		warning(98);
	}

	errno = 0;
	d = strtod(cp, &eptr);
	if (eptr != cp + len) {
		switch (*eptr) {
			/*
			 * XXX: non-native non-current strtod() may not handle hex
			 * floats, ignore the rest if we find traces of hex float
			 * syntax...
			 */
		case 'p':
		case 'P':
		case 'x':
		case 'X':
			d = 0;
			errno = 0;
			break;
		default:
			INTERNAL_ERROR("fcon(%s->%s)", cp, eptr);
		}
	}
	if (errno != 0)
		/* floating-point constant out of range */
		warning(248);

	if (typ == FLOAT) {
		f = (float)d;
		if (finite(f) == 0) {
			/* floating-point constant out of range */
			warning(248);
			f = f > 0 ? FLT_MAX : -FLT_MAX;
		}
	}

	yylval.y_val = xcalloc(1, sizeof(*yylval.y_val));
	yylval.y_val->v_tspec = typ;
	if (typ == FLOAT) {
		yylval.y_val->v_ldbl = f;
	} else {
		yylval.y_val->v_ldbl = d;
	}

	return T_CON;
}

int
lex_operator(int t, op_t o)
{

	yylval.y_op = o;
	return t;
}

/*
 * Called if lex found a leading \'.
 */
int
lex_character_constant(void)
{
	size_t	n;
	int val, c;
	char	cv;

	n = 0;
	val = 0;
	while ((c = get_escaped_char('\'')) >= 0) {
		val = (val << CHAR_SIZE) + c;
		n++;
	}
	if (c == -2) {
		/* unterminated character constant */
		error(253);
	} else {
		/* XXX: should rather be sizeof(TARG_INT) */
		if (n > sizeof(int) || (n > 1 && (pflag || hflag))) {
			/* too many characters in character constant */
			error(71);
		} else if (n > 1) {
			/* multi-character character constant */
			warning(294);
		} else if (n == 0) {
			/* empty character constant */
			error(73);
		}
	}
	if (n == 1) {
		cv = (char)val;
		val = cv;
	}

	yylval.y_val = xcalloc(1, sizeof(*yylval.y_val));
	yylval.y_val->v_tspec = INT;
	yylval.y_val->v_quad = val;

	return T_CON;
}

/*
 * Called if lex found a leading L\'
 */
int
lex_wide_character_constant(void)
{
	static	char buf[MB_LEN_MAX + 1];
	size_t	i, imax;
	int c;
	wchar_t	wc;

	imax = MB_CUR_MAX;

	i = 0;
	while ((c = get_escaped_char('\'')) >= 0) {
		if (i < imax)
			buf[i] = (char)c;
		i++;
	}

	wc = 0;

	if (c == -2) {
		/* unterminated character constant */
		error(253);
	} else if (c == 0) {
		/* empty character constant */
		error(73);
	} else {
		if (i > imax) {
			i = imax;
			/* too many characters in character constant */
			error(71);
		} else {
			buf[i] = '\0';
			(void)mbtowc(NULL, NULL, 0);
			if (mbtowc(&wc, buf, imax) < 0)
				/* invalid multibyte character */
				error(291);
		}
	}

	yylval.y_val = xcalloc(1, sizeof(*yylval.y_val));
	yylval.y_val->v_tspec = WCHAR;
	yylval.y_val->v_quad = wc;

	return T_CON;
}

/*
 * Read a character which is part of a character constant or of a string
 * and handle escapes.
 *
 * The argument is the character which delimits the character constant or
 * string.
 *
 * Returns -1 if the end of the character constant or string is reached,
 * -2 if the EOF is reached, and the character otherwise.
 */
static int
get_escaped_char(int delim)
{
	static	int pbc = -1;
	int	n, c, v;

	if (pbc == -1) {
		c = inpc();
	} else {
		c = pbc;
		pbc = -1;
	}
	if (c == delim)
		return -1;
	switch (c) {
	case '\n':
		if (tflag) {
			/* newline in string or char constant */
			error(254);
			return -2;
		}
		return c;
	case EOF:
		return -2;
	case '\\':
		switch (c = inpc()) {
		case '"':
			if (tflag && delim == '\'')
				/* \" inside character constants undef... */
				warning(262);
			return '"';
		case '\'':
			return '\'';
		case '?':
			if (tflag)
				/* \? undefined in traditional C */
				warning(263);
			return '?';
		case '\\':
			return '\\';
		case 'a':
			if (tflag)
				/* \a undefined in traditional C */
				warning(81);
			return '\a';
		case 'b':
			return '\b';
		case 'f':
			return '\f';
		case 'n':
			return '\n';
		case 'r':
			return '\r';
		case 't':
			return '\t';
		case 'v':
			if (tflag)
				/* \v undefined in traditional C */
				warning(264);
			return '\v';
		case '8': case '9':
			/* bad octal digit %c */
			warning(77, c);
			/* FALLTHROUGH */
		case '0': case '1': case '2': case '3':
		case '4': case '5': case '6': case '7':
			n = 3;
			v = 0;
			do {
				v = (v << 3) + (c - '0');
				c = inpc();
			} while (--n > 0 && isdigit(c) && (tflag || c <= '7'));
			if (tflag && n > 0 && isdigit(c))
				/* bad octal digit %c */
				warning(77, c);
			pbc = c;
			if (v > TARG_UCHAR_MAX) {
				/* character escape does not fit in character */
				warning(76);
				v &= CHAR_MASK;
			}
			return v;
		case 'x':
			if (tflag)
				/* \x undefined in traditional C */
				warning(82);
			v = 0;
			n = 0;
			while ((c = inpc()) >= 0 && isxdigit(c)) {
				c = isdigit(c) ?
				    c - '0' : toupper(c) - 'A' + 10;
				v = (v << 4) + c;
				if (n >= 0) {
					if ((v & ~CHAR_MASK) != 0) {
						/* overflow in hex escape */
						warning(75);
						n = -1;
					} else {
						n++;
					}
				}
			}
			pbc = c;
			if (n == 0) {
				/* no hex digits follow \x */
				error(74);
			} if (n == -1) {
				v &= CHAR_MASK;
			}
			return v;
		case '\n':
			return get_escaped_char(delim);
		case EOF:
			return -2;
		default:
			if (isprint(c)) {
				/* dubious escape \%c */
				warning(79, c);
			} else {
				/* dubious escape \%o */
				warning(80, c);
			}
		}
	}
	return c;
}

/* See https://gcc.gnu.org/onlinedocs/cpp/Preprocessor-Output.html */
static void
parse_line_directive_flags(const char *p,
			   bool *is_begin, bool *is_end, bool *is_system)
{

	*is_begin = false;
	*is_end = false;
	*is_system = false;

	while (*p != '\0') {
		while (ch_isspace(*p))
			p++;

		const char *word_start = p;
		while (*p != '\0' && !ch_isspace(*p))
			p++;
		const char *word_end = p;

		if (word_end - word_start == 1 && word_start[0] == '1')
			*is_begin = true;
		if (word_end - word_start == 1 && word_start[0] == '2')
			*is_end = true;
		if (word_end - word_start == 1 && word_start[0] == '3')
			*is_system = true;
		/* Flag '4' would only be interesting if lint handled C++. */
	}

#if 0
	if (*p != '\0') {
		/* syntax error '%s' */
		warning(249, "extra character(s) after directive");
	}
#endif
}

/*
 * Called for preprocessor directives. Currently implemented are:
 *	# lineno
 *	# lineno "filename"
 *	# lineno "filename" GCC-flag...
 */
void
lex_directive(const char *yytext)
{
	const	char *cp, *fn;
	char	c, *eptr;
	size_t	fnl;
	long	ln;
	bool	is_begin, is_end, is_system;

	static	bool first = true;

	/* Go to first non-whitespace after # */
	for (cp = yytext + 1; (c = *cp) == ' ' || c == '\t'; cp++)
		continue;

	if (!ch_isdigit(c)) {
		if (strncmp(cp, "pragma", 6) == 0 && ch_isspace(cp[6]))
			return;
	error:
		/* undefined or invalid # directive */
		warning(255);
		return;
	}
	ln = strtol(--cp, &eptr, 10);
	if (cp == eptr)
		goto error;
	if ((c = *(cp = eptr)) != ' ' && c != '\t' && c != '\0')
		goto error;
	while ((c = *cp++) == ' ' || c == '\t')
		continue;
	if (c != '\0') {
		if (c != '"')
			goto error;
		fn = cp;
		while ((c = *cp) != '"' && c != '\0')
			cp++;
		if (c != '"')
			goto error;
		if ((fnl = cp++ - fn) > PATH_MAX)
			goto error;
		/* empty string means stdin */
		if (fnl == 0) {
			fn = "{standard input}";
			fnl = 16;			/* strlen (fn) */
		}
		curr_pos.p_file = record_filename(fn, fnl);
		/*
		 * If this is the first directive, the name is the name
		 * of the C source file as specified at the command line.
		 * It is written to the output file.
		 */
		if (first) {
			csrc_pos.p_file = curr_pos.p_file;
			outsrc(transform_filename(curr_pos.p_file,
			    strlen(curr_pos.p_file)));
			first = false;
		}

		parse_line_directive_flags(cp, &is_begin, &is_end, &is_system);
		update_location(curr_pos.p_file, (int)ln, is_begin, is_end);
		in_system_header = is_system;
	}
	curr_pos.p_line = (int)ln - 1;
	curr_pos.p_uniq = 0;
	if (curr_pos.p_file == csrc_pos.p_file) {
		csrc_pos.p_line = (int)ln - 1;
		csrc_pos.p_uniq = 0;
	}
}

/*
 * Handle lint comments such as ARGSUSED.
 *
 * If one of these comments is recognized, the argument, if any, is
 * parsed and a function which handles this comment is called.
 */
void
lex_comment(void)
{
	int	c, lc;
	static const struct {
		const	char *keywd;
		bool	arg;
		void	(*func)(int);
	} keywtab[] = {
		{ "ARGSUSED",		true,	argsused	},
		{ "BITFIELDTYPE",	false,	bitfieldtype	},
		{ "CONSTCOND",		false,	constcond	},
		{ "CONSTANTCOND",	false,	constcond	},
		{ "CONSTANTCONDITION",	false,	constcond	},
		{ "FALLTHRU",		false,	fallthru	},
		{ "FALLTHROUGH",	false,	fallthru	},
		{ "LINTLIBRARY",	false,	lintlib		},
		{ "LINTED",		true,	linted		},
		{ "LONGLONG",		false,	longlong	},
		{ "NOSTRICT",		true,	linted		},
		{ "NOTREACHED",		false,	not_reached	},
		{ "PRINTFLIKE",		true,	printflike	},
		{ "PROTOLIB",		true,	protolib	},
		{ "SCANFLIKE",		true,	scanflike	},
		{ "VARARGS",		true,	varargs		},
	};
	char	keywd[32];
	char	arg[32];
	size_t	l, i;
	int	a;
	bool	eoc;

	eoc = false;

	/* Skip whitespace after the start of the comment */
	while ((c = inpc()) != EOF && isspace(c))
		continue;

	/* Read the potential keyword to keywd */
	l = 0;
	while (c != EOF && isupper(c) && l < sizeof(keywd) - 1) {
		keywd[l++] = (char)c;
		c = inpc();
	}
	keywd[l] = '\0';

	/* look for the keyword */
	for (i = 0; i < sizeof(keywtab) / sizeof(keywtab[0]); i++) {
		if (strcmp(keywtab[i].keywd, keywd) == 0)
			break;
	}
	if (i == sizeof(keywtab) / sizeof(keywtab[0]))
		goto skip_rest;

	/* skip whitespace after the keyword */
	while (c != EOF && isspace(c))
		c = inpc();

	/* read the argument, if the keyword accepts one and there is one */
	l = 0;
	if (keywtab[i].arg) {
		while (c != EOF && isdigit(c) && l < sizeof(arg) - 1) {
			arg[l++] = (char)c;
			c = inpc();
		}
	}
	arg[l] = '\0';
	a = l != 0 ? atoi(arg) : -1;

	/* skip whitespace after the argument */
	while (c != EOF && isspace(c))
		c = inpc();

	if (c != '*' || (c = inpc()) != '/') {
		if (keywtab[i].func != linted)
			/* extra characters in lint comment */
			warning(257);
	} else {
		/*
		 * remember that we have already found the end of the
		 * comment
		 */
		eoc = true;
	}

	if (keywtab[i].func != NULL)
		(*keywtab[i].func)(a);

skip_rest:
	while (!eoc) {
		lc = c;
		if ((c = inpc()) == EOF) {
			/* unterminated comment */
			error(256);
			break;
		}
		if (lc == '*' && c == '/')
			eoc = true;
	}
}

/*
 * Handle // style comments
 */
void
lex_slash_slash_comment(void)
{
	int c;

	if (!Sflag && !gflag)
		/* %s C does not support // comments */
		gnuism(312, tflag ? "traditional" : "ANSI");

	while ((c = inpc()) != EOF && c != '\n')
		continue;
}

/*
 * Clear flags for lint comments LINTED, LONGLONG and CONSTCOND.
 * clear_warn_flags() is called after function definitions and global and
 * local declarations and definitions. It is also called between
 * the controlling expression and the body of control statements
 * (if, switch, for, while).
 */
void
clear_warn_flags(void)
{

	lwarn = LWARN_ALL;
	quadflg = false;
	constcond_flag = false;
}

/*
 * Strings are stored in a dynamically allocated buffer and passed
 * in yylval.y_xstrg to the parser. The parser or the routines called
 * by the parser are responsible for freeing this buffer.
 */
int
lex_string(void)
{
	u_char	*s;
	int	c;
	size_t	len, max;
	strg_t	*strg;

	s = xmalloc(max = 64);

	len = 0;
	while ((c = get_escaped_char('"')) >= 0) {
		/* +1 to reserve space for a trailing NUL character */
		if (len + 1 == max)
			s = xrealloc(s, max *= 2);
		s[len++] = (char)c;
	}
	s[len] = '\0';
	if (c == -2)
		/* unterminated string constant */
		error(258);

	strg = xcalloc(1, sizeof(*strg));
	strg->st_tspec = CHAR;
	strg->st_len = len;
	strg->st_cp = s;

	yylval.y_string = strg;
	return T_STRING;
}

int
lex_wide_string(void)
{
	char	*s;
	int	c, n;
	size_t	i, wi;
	size_t	len, max, wlen;
	wchar_t	*ws;
	strg_t	*strg;

	s = xmalloc(max = 64);
	len = 0;
	while ((c = get_escaped_char('"')) >= 0) {
		/* +1 to save space for a trailing NUL character */
		if (len + 1 >= max)
			s = xrealloc(s, max *= 2);
		s[len++] = (char)c;
	}
	s[len] = '\0';
	if (c == -2)
		/* unterminated string constant */
		error(258);

	/* get length of wide-character string */
	(void)mblen(NULL, 0);
	for (i = 0, wlen = 0; i < len; i += n, wlen++) {
		if ((n = mblen(&s[i], MB_CUR_MAX)) == -1) {
			/* invalid multibyte character */
			error(291);
			break;
		}
		if (n == 0)
			n = 1;
	}

	ws = xmalloc((wlen + 1) * sizeof(*ws));

	/* convert from multibyte to wide char */
	(void)mbtowc(NULL, NULL, 0);
	for (i = 0, wi = 0; i < len; i += n, wi++) {
		if ((n = mbtowc(&ws[wi], &s[i], MB_CUR_MAX)) == -1)
			break;
		if (n == 0)
			n = 1;
	}
	ws[wi] = 0;
	free(s);

	strg = xcalloc(1, sizeof(*strg));
	strg->st_tspec = WCHAR;
	strg->st_len = wlen;
	strg->st_wcp = ws;

	yylval.y_string = strg;
	return T_STRING;
}

/*
 * As noted above the scanner does not create new symbol table entries
 * for symbols it cannot find in the symbol table. This is to avoid
 * putting undeclared symbols into the symbol table if a syntax error
 * occurs.
 *
 * getsym() is called as soon as it is probably ok to put the symbol to
 * the symbol table. This does not mean that it is not possible that
 * symbols are put to the symbol table which are not completely
 * declared due to syntax errors. To avoid too many problems in this
 * case, symbols get type int in getsym().
 *
 * XXX calls to getsym() should be delayed until decl1*() is called.
 */
sym_t *
getsym(sbuf_t *sb)
{
	dinfo_t	*di;
	char	*s;
	sym_t	*sym;

	sym = sb->sb_sym;

	/*
	 * During member declaration it is possible that name() looked
	 * for symbols of type FVFT, although it should have looked for
	 * symbols of type FTAG. Same can happen for labels. Both cases
	 * are compensated here.
	 */
	if (symtyp == FMEMBER || symtyp == FLABEL) {
		if (sym == NULL || sym->s_kind == FVFT)
			sym = search(sb);
	}

	if (sym != NULL) {
		if (sym->s_kind != symtyp)
			INTERNAL_ERROR("getsym(%d, %d)", sym->s_kind, symtyp);
		symtyp = FVFT;
		freesb(sb);
		return sym;
	}

	/* create a new symbol table entry */

	/* labels must always be allocated at level 1 (outermost block) */
	if (symtyp == FLABEL) {
		sym = getlblk(1, sizeof(*sym));
		s = getlblk(1, sb->sb_len + 1);
		(void)memcpy(s, sb->sb_name, sb->sb_len + 1);
		sym->s_name = s;
		sym->s_block_level = 1;
		di = dcs;
		while (di->d_next != NULL && di->d_next->d_next != NULL)
			di = di->d_next;
		lint_assert(di->d_ctx == AUTO);
	} else {
		sym = getblk(sizeof(*sym));
		sym->s_name = sb->sb_name;
		sym->s_block_level = block_level;
		di = dcs;
	}

	UNIQUE_CURR_POS(sym->s_def_pos);
	if ((sym->s_kind = symtyp) != FLABEL)
		sym->s_type = gettyp(INT);

	symtyp = FVFT;

	if ((sym->s_link = symtab[sb->sb_hash]) != NULL)
		symtab[sb->sb_hash]->s_rlink = &sym->s_link;
	sym->s_rlink = &symtab[sb->sb_hash];
	symtab[sb->sb_hash] = sym;

	*di->d_ldlsym = sym;
	di->d_ldlsym = &sym->s_dlnxt;

	freesb(sb);
	return sym;
}

/*
 * Construct a temporary symbol. The symbol starts with a digit, so that
 * it is illegal.
 */
sym_t *
mktempsym(type_t *t)
{
	static int n = 0;
	int h;
	char *s = getlblk(block_level, 64);
	sym_t *sym = getblk(sizeof(*sym));
	scl_t scl;

	(void)snprintf(s, 64, "%.8d_tmp", n++);
	h = hash(s);

	scl = dcs->d_scl;
	if (scl == NOSCL)
		scl = block_level > 0 ? AUTO : EXTERN;

	sym->s_name = s;
	sym->s_type = t;
	sym->s_block_level = block_level;
	sym->s_scl = scl;
	sym->s_kind = FVFT;
	sym->s_used = true;
	sym->s_set = true;

	if ((sym->s_link = symtab[h]) != NULL)
		symtab[h]->s_rlink = &sym->s_link;
	sym->s_rlink = &symtab[h];
	symtab[h] = sym;

	*dcs->d_ldlsym = sym;
	dcs->d_ldlsym = &sym->s_dlnxt;

	return sym;
}

/*
 * Remove a symbol forever from the symbol table. s_block_level
 * is set to -1 to avoid that the symbol will later be put
 * back to the symbol table.
 */
void
rmsym(sym_t *sym)
{

	if ((*sym->s_rlink = sym->s_link) != NULL)
		sym->s_link->s_rlink = sym->s_rlink;
	sym->s_block_level = -1;
	sym->s_link = NULL;
}

/*
 * Remove a list of symbols declared at one level from the symbol
 * table.
 */
void
rmsyms(sym_t *syms)
{
	sym_t	*sym;

	for (sym = syms; sym != NULL; sym = sym->s_dlnxt) {
		if (sym->s_block_level != -1) {
			if ((*sym->s_rlink = sym->s_link) != NULL)
				sym->s_link->s_rlink = sym->s_rlink;
			sym->s_link = NULL;
			sym->s_rlink = NULL;
		}
	}
}

/*
 * Put a symbol into the symbol table.
 */
void
inssym(int bl, sym_t *sym)
{
	int	h;

	h = hash(sym->s_name);
	if ((sym->s_link = symtab[h]) != NULL)
		symtab[h]->s_rlink = &sym->s_link;
	sym->s_rlink = &symtab[h];
	symtab[h] = sym;
	sym->s_block_level = bl;
	lint_assert(sym->s_link == NULL ||
		    sym->s_block_level >= sym->s_link->s_block_level);
}

/*
 * Called at level 0 after syntax errors.
 *
 * Removes all symbols which are not declared at level 0 from the
 * symbol table. Also frees all memory which is not associated with
 * level 0.
 */
void
cleanup(void)
{
	sym_t	*sym, *nsym;
	int	i;

	for (i = 0; i < HSHSIZ1; i++) {
		for (sym = symtab[i]; sym != NULL; sym = nsym) {
			nsym = sym->s_link;
			if (sym->s_block_level >= 1) {
				if ((*sym->s_rlink = nsym) != NULL)
					nsym->s_rlink = sym->s_rlink;
			}
		}
	}

	for (i = mem_block_level; i > 0; i--)
		freelblk(i);
}

/*
 * Create a new symbol with the name of an existing symbol.
 */
sym_t *
pushdown(const sym_t *sym)
{
	int	h;
	sym_t	*nsym;

	h = hash(sym->s_name);
	nsym = getblk(sizeof(*nsym));
	lint_assert(sym->s_block_level <= block_level);
	nsym->s_name = sym->s_name;
	UNIQUE_CURR_POS(nsym->s_def_pos);
	nsym->s_kind = sym->s_kind;
	nsym->s_block_level = block_level;

	if ((nsym->s_link = symtab[h]) != NULL)
		symtab[h]->s_rlink = &nsym->s_link;
	nsym->s_rlink = &symtab[h];
	symtab[h] = nsym;

	*dcs->d_ldlsym = nsym;
	dcs->d_ldlsym = &nsym->s_dlnxt;

	return nsym;
}

/*
 * Free any dynamically allocated memory referenced by
 * the value stack or yylval.
 * The type of information in yylval is described by tok.
 */
void
freeyyv(void *sp, int tok)
{
	if (tok == T_NAME || tok == T_TYPENAME) {
		sbuf_t *sb = *(sbuf_t **)sp;
		freesb(sb);
	} else if (tok == T_CON) {
		val_t *val = *(val_t **)sp;
		free(val);
	} else if (tok == T_STRING) {
		strg_t *strg = *(strg_t **)sp;
		if (strg->st_tspec == CHAR) {
			free(strg->st_cp);
		} else {
			lint_assert(strg->st_tspec == WCHAR);
			free(strg->st_wcp);
		}
		free(strg);
	}
}<|MERGE_RESOLUTION|>--- conflicted
+++ resolved
@@ -1,8 +1,4 @@
-<<<<<<< HEAD
-/* $NetBSD: lex.c,v 1.28 2021/04/18 08:00:13 rillig Exp $ */
-=======
 /* $NetBSD: lex.c,v 1.29 2021/04/20 21:48:39 christos Exp $ */
->>>>>>> 9bec64ae
 
 /*
  * Copyright (c) 1996 Christopher G. Demetriou.  All Rights Reserved.
@@ -42,11 +38,7 @@
 
 #include <sys/cdefs.h>
 #if defined(__RCSID) && !defined(lint)
-<<<<<<< HEAD
-__RCSID("$NetBSD: lex.c,v 1.28 2021/04/18 08:00:13 rillig Exp $");
-=======
 __RCSID("$NetBSD: lex.c,v 1.29 2021/04/20 21:48:39 christos Exp $");
->>>>>>> 9bec64ae
 #endif
 
 #include <ctype.h>
