%{
<<<<<<< HEAD
/* $NetBSD: scan.l,v 1.82 2018/07/08 17:48:42 christos Exp $ */
=======
/* $NetBSD: scan.l,v 1.83 2018/09/07 15:16:15 christos Exp $ */
>>>>>>> 598bd837

/*
 * Copyright (c) 1996 Christopher G. Demetriou.  All Rights Reserved.
 * Copyright (c) 1994, 1995 Jochen Pohl
 * All Rights Reserved.
 *
 * Redistribution and use in source and binary forms, with or without
 * modification, are permitted provided that the following conditions
 * are met:
 * 1. Redistributions of source code must retain the above copyright
 *    notice, this list of conditions and the following disclaimer.
 * 2. Redistributions in binary form must reproduce the above copyright
 *    notice, this list of conditions and the following disclaimer in the
 *    documentation and/or other materials provided with the distribution.
 * 3. All advertising materials mentioning features or use of this software
 *    must display the following acknowledgement:
 *      This product includes software developed by Jochen Pohl for
 *      The NetBSD Project.
 * 4. The name of the author may not be used to endorse or promote products
 *    derived from this software without specific prior written permission.
 *
 * THIS SOFTWARE IS PROVIDED BY THE AUTHOR ``AS IS'' AND ANY EXPRESS OR
 * IMPLIED WARRANTIES, INCLUDING, BUT NOT LIMITED TO, THE IMPLIED WARRANTIES
 * OF MERCHANTABILITY AND FITNESS FOR A PARTICULAR PURPOSE ARE DISCLAIMED.
 * IN NO EVENT SHALL THE AUTHOR BE LIABLE FOR ANY DIRECT, INDIRECT,
 * INCIDENTAL, SPECIAL, EXEMPLARY, OR CONSEQUENTIAL DAMAGES (INCLUDING, BUT
 * NOT LIMITED TO, PROCUREMENT OF SUBSTITUTE GOODS OR SERVICES; LOSS OF USE,
 * DATA, OR PROFITS; OR BUSINESS INTERRUPTION) HOWEVER CAUSED AND ON ANY
 * THEORY OF LIABILITY, WHETHER IN CONTRACT, STRICT LIABILITY, OR TORT
 * (INCLUDING NEGLIGENCE OR OTHERWISE) ARISING IN ANY WAY OUT OF THE USE OF
 * THIS SOFTWARE, EVEN IF ADVISED OF THE POSSIBILITY OF SUCH DAMAGE.
 */

#include <sys/cdefs.h>
#if defined(__RCSID) && !defined(lint)
<<<<<<< HEAD
__RCSID("$NetBSD: scan.l,v 1.82 2018/07/08 17:48:42 christos Exp $");
=======
__RCSID("$NetBSD: scan.l,v 1.83 2018/09/07 15:16:15 christos Exp $");
>>>>>>> 598bd837
#endif

#include <stdlib.h>
#include <string.h>
#include <limits.h>
#include <float.h>
#include <ctype.h>
#include <errno.h>
#include <math.h>

#include "lint1.h"
#include "cgram.h"

#define CHAR_MASK	((int)(~(~0U << CHAR_BIT)))

/* Current position (its also updated when an included file is parsed) */
pos_t	curr_pos = { 1, "", 0 };

/*
 * Current position in C source (not updated when an included file is
 * parsed).
 */
pos_t	csrc_pos = { 1, "", 0 };

/* Are we parsing a gcc attribute? */
int attron;

static	void	incline(void);
static	void	badchar(int);
static	sbuf_t	*allocsb(void);
static	void	freesb(sbuf_t *);
static	int	inpc(void);
static	int	hash(const char *);
static	sym_t	*search(sbuf_t *);
static	int	name(void);
static	int	keyw(sym_t *);
static	int	icon(int);
static	int	fcon(void);
static	int	operator(int, op_t);
static	int	ccon(void);
static	int	wccon(void);
static	int	getescc(int);
static	void	directive(void);
static	void	comment(void);
static	void	slashslashcomment(void);
static	int	string(void);
static	int	wcstrg(void);

%}


L	[_A-Za-z]
D	[0-9]
NZD	[1-9]
BD	[0-1]
OD	[0-7]
HD	[0-9A-Fa-f]
EX	([eE][+-]?[0-9]+)
HX	(p[+-]?[0-9A-Fa-f]+)
TL	([fFlL]?[i]?)

%option nounput

%%

{L}({L}|{D})*		 	return (name());
0[bB]{BD}+[lLuU]*		return (icon(2));
0{OD}*[lLuU]*			return (icon(8));
{NZD}{D}*[lLuU]*		return (icon(10));
0[xX]{HD}+[lLuU]*		return (icon(16));
{D}+\.{D}*{EX}?{TL}	|
{D}+{EX}{TL}		|
0[xX]{HD}+\.{HD}*{HX}{TL} |
0[xX]{HD}+{HX}{TL} 	|
\.{D}+{EX}?{TL}		return (fcon());
"="				return (operator(T_ASSIGN, ASSIGN));
"*="				return (operator(T_OPASS, MULASS));
"/="				return (operator(T_OPASS, DIVASS));
"%="				return (operator(T_OPASS, MODASS));
"+="				return (operator(T_OPASS, ADDASS));
"-="				return (operator(T_OPASS, SUBASS));
"<<="				return (operator(T_OPASS, SHLASS));
">>="				return (operator(T_OPASS, SHRASS));
"&="				return (operator(T_OPASS, ANDASS));
"^="				return (operator(T_OPASS, XORASS));
"|="				return (operator(T_OPASS, ORASS));
"||"				return (operator(T_LOGOR, LOGOR));
"&&"				return (operator(T_LOGAND, LOGAND));
"|"				return (operator(T_OR, OR));
"&"				return (operator(T_AND, AND));
"^"				return (operator(T_XOR, XOR));
"=="				return (operator(T_EQOP, EQ));
"!="				return (operator(T_EQOP, NE));
"<"				return (operator(T_RELOP, LT));
">"				return (operator(T_RELOP, GT));
"<="				return (operator(T_RELOP, LE));
">="				return (operator(T_RELOP, GE));
"<<"				return (operator(T_SHFTOP, SHL));
">>"				return (operator(T_SHFTOP, SHR));
"++"				return (operator(T_INCDEC, INC));
"--"				return (operator(T_INCDEC, DEC));
"->"				return (operator(T_STROP, ARROW));
"."				return (operator(T_STROP, POINT));
"+"				return (operator(T_ADDOP, PLUS));
"-"				return (operator(T_ADDOP, MINUS));
"*"				return (operator(T_MULT, MULT));
"/"				return (operator(T_DIVOP, DIV));
"%"				return (operator(T_DIVOP, MOD));
"!"				return (operator(T_UNOP, NOT));
"~"				return (operator(T_UNOP, COMPL));
"\""				return (string());
"L\""				return (wcstrg());
";"				return (T_SEMI);
"{"				return (T_LBRACE);
"}"				return (T_RBRACE);
","				return (T_COMMA);
":"				return (T_COLON);
"?"				return (T_QUEST);
"["				return (T_LBRACK);
"]"				return (T_RBRACK);
"("				return (T_LPARN);
")"				return (T_RPARN);
"..."				return (T_ELLIPSE);
"'"				return (ccon());
"L'"				return (wccon());
^#.*$				directive();
\n				incline();
\t|" "|\f|\v			;
"/*"				comment();
"//"				slashslashcomment();
.				badchar(yytext[0]);

%%

static void
incline(void)
{
	curr_pos.p_line++;
	curr_pos.p_uniq = 0;
	if (curr_pos.p_file == csrc_pos.p_file) {
		csrc_pos.p_line++;
		csrc_pos.p_uniq = 0;
	}
}

static void
badchar(int c)
{

	/* unknown character \%o */
	error(250, c);
}

/*
 * Keywords.
 * During initialisation they are written to the symbol table.
 */
static	struct	kwtab {
	const	char *kw_name;	/* keyword */
	int	kw_token;	/* token returned by yylex() */
	scl_t	kw_scl;		/* storage class if kw_token T_SCLASS */
	tspec_t	kw_tspec;	/* type spec. if kw_token T_TYPE or T_SOU */
	tqual_t	kw_tqual;	/* type qual. fi kw_token T_QUAL */
	u_int	kw_c89 : 1;	/* c89 keyword */
	u_int	kw_c99 : 1;	/* c99 keyword */
	u_int	kw_gcc : 1;	/* GCC keyword */
	u_int	kw_attr : 1;	/* GCC attribute, keyword */
	u_int	kw_deco : 3;	/* name[1] __name[2] __name__[4] */
} kwtab[] = {
<<<<<<< HEAD
=======
#ifdef INT128_SIZE
	{ "__int128_t",	T_TYPE,		0,	INT128,	0,	  0,1,0,0,1 },
	{ "__uint128_t",T_TYPE,		0,	UINT128,0,	  0,1,0,0,1 },
#endif
>>>>>>> 598bd837
	{ "_Bool",	T_TYPE,		0,	BOOL,	0,	  0,1,0,0,1 },
	{ "_Complex",	T_TYPE,		0,	COMPLEX,0,	  0,1,0,0,1 },
	{ "_Generic",	T_GENERIC,	0,	0,	0,	  0,1,0,0,1 },
	{ "_Noreturn",	T_NORETURN,	0,	0,	0,	  0,1,0,0,1 },
	{ "alias",	T_AT_ALIAS,	0,	0,	0,	  0,0,1,1,5 },
	{ "aligned",	T_AT_ALIGNED,	0,	0,	0,	  0,0,1,1,5 },
	{ "alignof",	T_ALIGNOF,	0,	0,	0,	  0,0,0,0,4 },
	{ "always_inline", T_AT_ALWAYS_INLINE, 0,0,	0,	  0,0,1,1,5 },
	{ "asm",	T_ASM,		0,	0,	0,	  0,0,1,0,7 },
	{ "attribute",	T_ATTRIBUTE,	0,	0,	0,	  0,0,1,0,6 },
	{ "auto",	T_SCLASS,	AUTO,	0,	0,	  0,0,0,0,1 },
	{ "bounded",	T_AT_BOUNDED,	0,	0,	0,	  0,0,1,1,5 },
	{ "break",	T_BREAK,	0,	0,	0,	  0,0,0,0,1 },
	{ "buffer",	T_AT_BUFFER,	0,	0,	0,	  0,0,1,1,5 },
	{ "builtin_offsetof", T_BUILTIN_OFFSETOF, 0, 0, 0,	  0,0,1,0,2 },
	{ "case",	T_CASE,		0,	0,	0,	  0,0,0,0,1 },
	{ "char",	T_TYPE,		0,	CHAR,	0,	  0,0,0,0,1 },
	{ "cold",	T_AT_COLD,	0,	0,	0,	  0,0,1,1,5 },
	{ "const",	T_QUAL,		0,	0,	CONST,	  1,0,0,0,7 },
	{ "constructor",T_AT_CONSTRUCTOR,0,	0,	0,	  0,0,1,1,5 },
	{ "continue",	T_CONTINUE,	0,	0,	0,	  0,0,0,0,1 },
	{ "default",	T_DEFAULT,	0,	0,	0,	  0,0,0,0,1 },
	{ "deprecated",	T_AT_DEPRECATED,0,	0,	0,	  0,0,1,1,5 },
	{ "do",		T_DO,		0,	0,	0,	  0,0,0,0,1 },
	{ "double",	T_TYPE,		0,	DOUBLE,	0,	  0,0,0,0,1 },
	{ "else",	T_ELSE,		0,	0,	0,	  0,0,0,0,1 },
	{ "enum",	T_ENUM,		0,	0,	0,	  0,0,0,0,1 },
	{ "extension",  T_EXTENSION,	0,	0,	0,	  0,0,1,0,4 },
	{ "extern",	T_SCLASS,	EXTERN,	0,	0,	  0,0,0,0,1 },
	{ "float",	T_TYPE,		0,	FLOAT,	0,	  0,0,0,0,1 },
	{ "for",	T_FOR,		0,	0,	0,	  0,0,0,0,1 },
	{ "format",	T_AT_FORMAT,	0,	0,	0,	  0,0,1,1,5 },
	{ "format_arg", T_AT_FORMAT_ARG,0,	0,	0,	  0,0,1,1,5 },
	{ "gnu_inline",	T_AT_GNU_INLINE,0,	0,	0,	  0,0,1,1,5 },
	{ "goto",	T_GOTO,		0,	0,	0,	  0,0,0,0,1 },
	{ "if",		T_IF,		0,	0,	0,	  0,0,0,0,1 },
	{ "imag",	T_IMAG,		0,	0,	0,	  0,1,0,0,4 },
	{ "inline",	T_SCLASS,	INLINE,	0,	0,	  0,1,0,0,7 },
	{ "int",	T_TYPE,		0,	INT,	0,	  0,0,0,0,1 },
	{ "long",	T_TYPE,		0,	LONG,	0,	  0,0,0,0,1 },
	{ "may_alias",	T_AT_MAY_ALIAS,	0,	0,	0,	  0,0,1,1,5 },
	{ "minbytes",	T_AT_MINBYTES,	0,	0,	0,	  0,0,1,1,5 },
	{ "mode",	T_AT_MODE,	0,	0,	0,	  0,0,1,1,5 },
	{ "no_instrument_function", T_AT_NO_INSTRUMENT_FUNCTION,
					0,	0,	0,	  0,0,1,1,5 },
	{ "nonnull",	T_AT_NONNULL,	0,	0,	0,	  0,0,1,1,5 },
	{ "noinline",	T_AT_NOINLINE,	0,	0,	0,	  0,0,1,1,5 },
	{ "noreturn",	T_AT_NORETURN,	0,	0,	0,	  0,0,1,1,5 },
	{ "packed",	T_AT_PACKED,	0,	0,	0,	  0,0,1,1,5 },
	{ "packed",	T_PACKED,	0,	0,	0,	  0,0,0,0,2 },
	{ "pcs",	T_AT_PCS,	0,	0,	0,	  0,0,0,0,5 },
	{ "printf",	T_AT_FORMAT_PRINTF,0,	0,	0,	  0,0,1,1,5 },
	{ "pure",	T_AT_PURE,	0,	0,	0,	  0,0,1,1,5 },
	{ "real",	T_REAL,		0,	0,	0,	  0,1,0,0,4 },
	{ "register",	T_SCLASS,	REG,	0,	0,	  0,0,0,0,1 },
	{ "restrict",	T_QUAL,		0,	0,	RESTRICT, 0,1,0,0,5 },
	{ "return",	T_RETURN,	0,	0,	0,	  0,0,0,0,1 },
	{ "returns_twice", T_AT_RETURNS_TWICE,0,0,	0,	  0,0,1,1,5 },
	{ "scanf",	T_AT_FORMAT_SCANF,0,	0,	0,	  0,0,1,1,5 },
	{ "section",	T_AT_SECTION,	0,	0,	0,	  0,0,1,1,7 },
	{ "sentinel",	T_AT_SENTINEL,	0,	0,	0,	  0,0,1,1,5 },
	{ "short",	T_TYPE,		0,	SHORT,	0,	  0,0,0,0,1 },
	{ "signed",	T_TYPE,		0,	SIGNED,	0,	  1,0,0,0,3 },
	{ "sizeof",	T_SIZEOF,	0,	0,	0,	  0,0,0,0,1 },
	{ "static",	T_SCLASS,	STATIC,	0,	0,	  0,0,0,0,1 },
	{ "strfmon",	T_AT_FORMAT_STRFMON,0,	0,	0,	  0,0,1,1,5 },
	{ "strftime",	T_AT_FORMAT_STRFTIME,0,	0,	0,	  0,0,1,1,5 },
	{ "string",	T_AT_STRING,	0,	0,	0,	  0,0,1,1,5 },
	{ "struct",	T_SOU,		0,	STRUCT,	0,	  0,0,0,0,1 },
	{ "switch",	T_SWITCH,	0,	0,	0,	  0,0,0,0,1 },
	{ "symbolrename", T_SYMBOLRENAME, 0,	0,	0,	  0,0,0,0,2 },
	{ "syslog",	T_AT_FORMAT_SYSLOG,0,	0,	0,	  0,0,1,1,5 },
	{ "transparent_union",T_AT_TUNION,0,	0,	0,	  0,0,1,1,5 },
	{ "typedef",	T_SCLASS,	TYPEDEF, 0,	0,	  0,0,0,0,1 },
	{ "typeof",	T_TYPEOF,	0,	0,	0,	  0,0,1,0,7 },
	{ "union",	T_SOU,		0,	UNION,	0,	  0,0,0,0,1 },
	{ "unsigned",	T_TYPE,		0,	UNSIGN,	0,	  0,0,0,0,1 },
	{ "unused",	T_AT_UNUSED,	0,	0,	0,	  0,0,1,1,5 },
	{ "used",	T_AT_USED,	0,	0,	0,	  0,0,1,1,5 },
	{ "visibility", T_AT_VISIBILITY,0,	0,	0,	  0,0,1,1,5 },
	{ "void",	T_TYPE,		0,	VOID,	0,	  0,0,0,0,1 },
	{ "volatile",	T_QUAL,		0,	0,	VOLATILE, 1,0,0,0,7 },
	{ "weak",	T_AT_WEAK,	0,	0,	0,	  0,0,1,1,5 },
	{ "while",	T_WHILE,	0,	0,	0,	  0,0,0,0,1 },
	{ NULL,		0,		0,	0,	0,	  0,0,0,0,0 }
};

/* Symbol table */
static	sym_t	*symtab[HSHSIZ1];

/* bit i of the entry with index i is set */
uint64_t qbmasks[sizeof(uint64_t) * CHAR_BIT];

/* least significant i bits are set in the entry with index i */
uint64_t qlmasks[sizeof(uint64_t) * CHAR_BIT + 1];

/* least significant i bits are not set in the entry with index i */
uint64_t qumasks[sizeof(uint64_t) * CHAR_BIT + 1];

/* free list for sbuf structures */
static	sbuf_t	 *sbfrlst;

/* Typ of next expected symbol */
symt_t	symtyp;


static void
addkw(struct kwtab *kw, int deco)
{
	sym_t *sym;
	size_t h;
	char buf[256];
	const char *name;

	if (!(kw->kw_deco & deco))
		return;

	switch (deco) {
	case 1:
		name = kw->kw_name;
		break;
	case 2:
		snprintf(buf, sizeof(buf), "__%s", kw->kw_name);
		name = strdup(buf);
		break;
	case 4:
		snprintf(buf, sizeof(buf), "__%s__", kw->kw_name);
		name = strdup(buf);
		break;
	default:
		abort();
	}

	if (name == NULL)
		err(1, "Can't init symbol table");
		
	sym = getblk(sizeof (sym_t));
	sym->s_name = name;
	sym->s_keyw = kw;
	sym->s_value.v_quad = kw->kw_token;
	if (kw->kw_token == T_TYPE || kw->kw_token == T_SOU) {
		sym->s_tspec = kw->kw_tspec;
	} else if (kw->kw_token == T_SCLASS) {
		sym->s_scl = kw->kw_scl;
	} else if (kw->kw_token == T_QUAL) {
		sym->s_tqual = kw->kw_tqual;
	}
	h = hash(sym->s_name);
	if ((sym->s_link = symtab[h]) != NULL)
		symtab[h]->s_rlink = &sym->s_link;
	sym->s_rlink = &symtab[h];
	symtab[h] = sym;
}

/*
 * All keywords are written to the symbol table. This saves us looking
 * in a extra table for each name we found.
 */
void
initscan(void)
{
	struct	kwtab *kw;
	size_t	i;
	uint64_t uq;

	for (kw = kwtab; kw->kw_name != NULL; kw++) {
		if ((kw->kw_c89 || kw->kw_c99) && tflag)
			continue;
		if (kw->kw_c99 && !(Sflag || gflag))
			continue;
		if (kw->kw_gcc && !gflag)
			continue;
		addkw(kw, 1); 
		addkw(kw, 2); 
		addkw(kw, 4);
	}

	/* initialize bit-masks for quads */
	for (i = 0; i < sizeof (uint64_t) * CHAR_BIT; i++) {
		qbmasks[i] = (uint64_t)1 << i;
		uq = ~(uint64_t)0 << i;
		qumasks[i] = uq;
		qlmasks[i] = ~uq;
	}
	qumasks[i] = 0;
	qlmasks[i] = ~(uint64_t)0;
}

/*
 * Get a free sbuf structure, if possible from the free list
 */
static sbuf_t *
allocsb(void)
{
	sbuf_t	*sb;

	if ((sb = sbfrlst) != NULL) {
		sbfrlst = sb->sb_nxt;
#ifdef BLKDEBUG
		(void)memset(sb, 0, sizeof (*sb));
#else
		sb->sb_nxt = NULL;
#endif
	} else {
		sb = xmalloc(sizeof (sbuf_t));
		(void)memset(sb, 0, sizeof (*sb));
	}
	return (sb);
}

/*
 * Put a sbuf structure to the free list
 */
static void
freesb(sbuf_t *sb)
{

	(void)memset(sb, ZERO, sizeof (*sb));
	sb->sb_nxt = sbfrlst;
	sbfrlst = sb;
}

/*
 * Read a character and ensure that it is positive (except EOF).
 * Increment line count(s) if necessary.
 */
static int
inpc(void)
{
	int	c;

	if ((c = input()) != EOF && (c &= CHAR_MASK) == '\n')
		incline();
	return (c);
}

static int
hash(const char *s)
{
	u_int	v;
	const	u_char *us;

	v = 0;
	for (us = (const u_char *)s; *us != '\0'; us++) {
		v = (v << sizeof (v)) + *us;
		v ^= v >> (sizeof (v) * CHAR_BIT - sizeof (v));
	}
	return (v % HSHSIZ1);
}

/*
 * Lex has found a letter followed by zero or more letters or digits.
 * It looks for a symbol in the symbol table with the same name. This
 * symbol must either be a keyword or a symbol of the type required by
 * symtyp (label, member, tag, ...).
 *
 * If it is a keyword, the token is returned. In some cases it is described
 * more deeply by data written to yylval.
 *
 * If it is a symbol, T_NAME is returned and the pointer to a sbuf struct
 * is stored in yylval. This struct contains the name of the symbol, its
 * length and hash value. If there is already a symbol of the same name
 * and type in the symbol table, the sbuf struct also contains a pointer
 * to the symbol table entry.
 */
static int
name(void)
{
	char	*s;
	sbuf_t	*sb;
	sym_t	*sym;
	int	tok;

	sb = allocsb();
	sb->sb_name = yytext;
	sb->sb_len = yyleng;
	sb->sb_hash = hash(yytext);
	if ((sym = search(sb)) != NULL && sym->s_keyw) {
		freesb(sb);
		return (keyw(sym));
	}

	sb->sb_sym = sym;

	if (sym != NULL) {
		if (blklev < sym->s_blklev)
			LERROR("name()");
		sb->sb_name = sym->s_name;
		sb->sb_len = strlen(sym->s_name);
		tok = sym->s_scl == TYPEDEF ? T_TYPENAME : T_NAME;
	} else {
		s = getblk(yyleng + 1);
		(void)memcpy(s, yytext, yyleng + 1);
		sb->sb_name = s;
		sb->sb_len = yyleng;
		tok = T_NAME;
	}

	yylval.y_sb = sb;
	return (tok);
}

static sym_t *
search(sbuf_t *sb)
{
	sym_t	*sym;

	for (sym = symtab[sb->sb_hash]; sym != NULL; sym = sym->s_link) {
		if (strcmp(sym->s_name, sb->sb_name) == 0) {
			if (sym->s_keyw) {
				struct kwtab *kw = sym->s_keyw;
				if (!kw->kw_attr || attron)
					return (sym);
			} else if (!attron && sym->s_kind == symtyp)
				return sym;
		}
	}

	return (NULL);
}

static int
keyw(sym_t *sym)
{
	int	t;

	if ((t = (int)sym->s_value.v_quad) == T_SCLASS) {
		yylval.y_scl = sym->s_scl;
	} else if (t == T_TYPE || t == T_SOU) {
		yylval.y_tspec = sym->s_tspec;
	} else if (t == T_QUAL) {
		yylval.y_tqual = sym->s_tqual;
	}
	return (t);
}

/*
 * Convert a string representing an integer into internal representation.
 * The value is returned in yylval. icon() (and yylex()) returns T_CON.
 */
static int
icon(int base)
{
	int	l_suffix, u_suffix;
	int	len;
	const	char *cp;
	char	c, *eptr;
	tspec_t	typ;
	int	ansiu;
#ifdef INT128_SIZE
	__uint128_t uq = 0;
	static	tspec_t contypes[2][4] = {
		{ INT,  LONG,  QUAD, INT128, },
		{ UINT, ULONG, UQUAD, UINT128, }
	};
#else
	uint64_t uq = 0;
	static	tspec_t contypes[2][3] = {
		{ INT,  LONG,  QUAD, },
		{ UINT, ULONG, UQUAD, }
	};
#endif

	cp = yytext;
	len = yyleng;

	/* skip 0[xX] or 0[bB] */
	if (base == 16 || base == 2) {
		cp += 2;
		len -= 2;
	}

	/* read suffixes */
	l_suffix = u_suffix = 0;
	for ( ; ; ) {
		if ((c = cp[len - 1]) == 'l' || c == 'L') {
			l_suffix++;
		} else if (c == 'u' || c == 'U') {
			u_suffix++;
		} else {
			break;
		}
		len--;
	}
	if (l_suffix > 2 || u_suffix > 1) {
		/* malformed integer constant */
		warning(251);
		if (l_suffix > 2)
			l_suffix = 2;
		if (u_suffix > 1)
			u_suffix = 1;
	}
	if (tflag && u_suffix != 0) {
		/* suffix U is illegal in traditional C */
		warning(97);
	}
	typ = contypes[u_suffix][l_suffix];

	errno = 0;

	uq = strtouq(cp, &eptr, base);
	if (eptr != cp + len)
		LERROR("icon()");
	if (errno != 0)
		/* integer constant out of range */
		warning(252);

	/*
	 * If the value is too big for the current type, we must choose
	 * another type.
	 */
	ansiu = 0;
	switch (typ) {
	case INT:
		if (uq <= TARG_INT_MAX) {
			/* ok */
		} else if (uq <= TARG_UINT_MAX && base != 10) {
			typ = UINT;
		} else if (uq <= TARG_LONG_MAX) {
			typ = LONG;
		} else {
			typ = ULONG;
			if (uq > TARG_ULONG_MAX) {
				/* integer constant out of range */
				warning(252);
			}
		}
		if (typ == UINT || typ == ULONG) {
			if (tflag) {
				typ = LONG;
			} else if (!sflag) {
				/*
				 * Remember that the constant is unsigned
				 * only in ANSI C
				 */
				ansiu = 1;
			}
		}
		break;
	case UINT:
		if (uq > TARG_UINT_MAX) {
			typ = ULONG;
			if (uq > TARG_ULONG_MAX) {
				/* integer constant out of range */
				warning(252);
			}
		}
		break;
	case LONG:
		if (uq > TARG_LONG_MAX && !tflag) {
			typ = ULONG;
			if (!sflag)
				ansiu = 1;
			if (uq > TARG_ULONG_MAX) {
				/* integer constant out of range */
				warning(252);
			}
		}
		break;
	case ULONG:
		if (uq > TARG_ULONG_MAX) {
			/* integer constant out of range */
			warning(252);
		}
		break;
	case QUAD:
		if (uq > TARG_QUAD_MAX && !tflag) {
			typ = UQUAD;
			if (!sflag)
				ansiu = 1;
		}
		break;
	case UQUAD:
		if (uq > TARG_UQUAD_MAX) {
			/* integer constant out of range */
			warning(252);
		}
		break;
<<<<<<< HEAD
=======
#ifdef INT128_SIZE
	case INT128:
		if (uq > TARG_INT128_MAX && !tflag) {
			typ = UINT128;
			if (!sflag)
				ansiu = 1;
		}
		break;
	case UINT128:
		if (uq > TARG_UINT128_MAX) {
			/* integer constant out of range */
			warning(252);
		}
		break;
#endif
>>>>>>> 598bd837
		/* LINTED206: (enumeration values not handled in switch) */
	case STRUCT:
	case VOID:
	case LDOUBLE:
	case FUNC:
	case ARRAY:
	case PTR:
	case ENUM:
	case UNION:
	case SIGNED:
	case NOTSPEC:
	case DOUBLE:
	case FLOAT:
	case USHORT:
	case SHORT:
	case UCHAR:
	case SCHAR:
	case CHAR:
	case BOOL:
	case UNSIGN:
	case FCOMPLEX:
	case DCOMPLEX:
	case LCOMPLEX:
	case COMPLEX:
		break;

	case NTSPEC:	/* this value unused */
		break;
	}

	uq = (uint64_t)xsign((int64_t)uq, typ, -1);

	(yylval.y_val = xcalloc(1, sizeof (val_t)))->v_tspec = typ;
	yylval.y_val->v_ansiu = ansiu;
	yylval.y_val->v_quad = (int64_t)uq;

	return (T_CON);
}

/*
 * Returns 1 if t is a signed type and the value is negative.
 *
 * len is the number of significant bits. If len is -1, len is set
 * to the width of type t.
 */
int
sign(int64_t q, tspec_t t, int len)
{

	if (t == PTR || isutyp(t))
		return (0);
	return (msb(q, t, len));
}

int
msb(int64_t q, tspec_t t, int len)
{

	if (len <= 0)
		len = size(t);
	return ((q & qbmasks[len - 1]) != 0);
}

/*
 * Extends the sign of q.
 */
int64_t
xsign(int64_t q, tspec_t t, int len)
{

	if (len <= 0)
		len = size(t);

	if (t == PTR || isutyp(t) || !sign(q, t, len)) {
		q &= qlmasks[len];
	} else {
		q |= qumasks[len];
	}
	return (q);
}

/*
 * Convert a string representing a floating point value into its interal
 * representation. Type and value are returned in yylval. fcon()
 * (and yylex()) returns T_CON.
 * XXX Currently it is not possible to convert constants of type
 * long double which are greater than DBL_MAX.
 */
static int
fcon(void)
{
	const	char *cp;
	int	len;
	tspec_t typ;
	char	c, *eptr;
	double	d;
	float	f = 0;

	cp = yytext;
	len = yyleng;

	if (cp[len - 1] == 'i') {
		/* imaginary, do nothing for now */
		len--;
	}
	if ((c = cp[len - 1]) == 'f' || c == 'F') {
		typ = FLOAT;
		len--;
	} else if (c == 'l' || c == 'L') {
		typ = LDOUBLE;
		len--;
	} else {
		if (c == 'd' || c == 'D') 
			len--;
		typ = DOUBLE;
	}

	if (tflag && typ != DOUBLE) {
		/* suffixes F and L are illegal in traditional C */
		warning(98);
	}

	errno = 0;
	d = strtod(cp, &eptr);
	if (eptr != cp + len) {
		switch (*eptr) {
		/*
		 * XXX: non-native non-current strtod() may not handle hex
		 * floats, ignore the rest if we find traces of hex float
		 * syntax...
		 */
		case 'p':
		case 'P':
		case 'x':
		case 'X':
			d = 0;
			errno = 0;
			break;
		default:
			LERROR("fcon(%s->%s)", cp, eptr);
		}
	}
	if (errno != 0)
		/* floating-point constant out of range */
		warning(248);

	if (typ == FLOAT) {
		f = (float)d;
		if (!finite(f)) {
			/* floating-point constant out of range */
			warning(248);
			f = f > 0 ? FLT_MAX : -FLT_MAX;
		}
	}

	(yylval.y_val = xcalloc(1, sizeof (val_t)))->v_tspec = typ;
	if (typ == FLOAT) {
		yylval.y_val->v_ldbl = f;
	} else {
		yylval.y_val->v_ldbl = d;
	}

	return (T_CON);
}

static int
operator(int t, op_t o)
{

	yylval.y_op = o;
	return (t);
}

/*
 * Called if lex found a leading \'.
 */
static int
ccon(void)
{
	size_t	n;
	int val, c;
	char	cv;

	n = 0;
	val = 0;
	while ((c = getescc('\'')) >= 0) {
		val = (val << CHAR_BIT) + c;
		n++;
	}
	if (c == -2) {
		/* unterminated character constant */
		error(253);
	} else {
		if (n > sizeof (int) || (n > 1 && (pflag || hflag))) {
			/* too many characters in character constant */
			error(71);
		} else if (n > 1) {
			/* multi-character character constant */
			warning(294);
		} else if (n == 0) {
			/* empty character constant */
			error(73);
		}
	}
	if (n == 1) {
		cv = (char)val;
		val = cv;
	}

	yylval.y_val = xcalloc(1, sizeof (val_t));
	yylval.y_val->v_tspec = INT;
	yylval.y_val->v_quad = val;

	return (T_CON);
}

/*
 * Called if lex found a leading L\'
 */
static int
wccon(void)
{
	static	char buf[MB_LEN_MAX + 1];
	size_t	i;
	int c;
	wchar_t	wc;

	i = 0;
	while ((c = getescc('\'')) >= 0) {
		if (i < MB_CUR_MAX)
			buf[i] = (char)c;
		i++;
	}

	wc = 0;

	if (c == -2) {
		/* unterminated character constant */
		error(253);
	} else if (c == 0) {
		/* empty character constant */
		error(73);
	} else {
		if (i > MB_CUR_MAX) {
			i = MB_CUR_MAX;
			/* too many characters in character constant */
			error(71);
		} else {
			buf[i] = '\0';
			(void)mbtowc(NULL, NULL, 0);
			if (mbtowc(&wc, buf, MB_CUR_MAX) < 0)
				/* invalid multibyte character */
				error(291);
		}
	}

	yylval.y_val = xcalloc(1, sizeof (val_t));
	yylval.y_val->v_tspec = WCHAR;
	yylval.y_val->v_quad = wc;

	return (T_CON);
}

/*
 * Read a character which is part of a character constant or of a string
 * and handle escapes.
 *
 * The Argument is the character which delimits the character constant or
 * string.
 *
 * Returns -1 if the end of the character constant or string is reached,
 * -2 if the EOF is reached, and the character otherwise.
 */
static int
getescc(int d)
{
	static	int pbc = -1;
	int	n, c, v;

	if (pbc == -1) {
		c = inpc();
	} else {
		c = pbc;
		pbc = -1;
	}
	if (c == d)
		return (-1);
	switch (c) {
	case '\n':
		if (tflag) {
			/* newline in string or char constant */
			error(254);
			return (-2);
		}
		return (c);
	case EOF:
		return (-2);
	case '\\':
		switch (c = inpc()) {
		case '"':
			if (tflag && d == '\'')
				/* \" inside character constant undef. ... */
				warning(262);
			return ('"');
		case '\'':
			return ('\'');
		case '?':
			if (tflag)
				/* \? undefined in traditional C */
				warning(263);
			return ('?');
		case '\\':
			return ('\\');
		case 'a':
			if (tflag)
				/* \a undefined in traditional C */
				warning(81);
			return ('\a');
		case 'b':
			return ('\b');
		case 'f':
			return ('\f');
		case 'n':
			return ('\n');
		case 'r':
			return ('\r');
		case 't':
			return ('\t');
		case 'v':
			if (tflag)
				/* \v undefined in traditional C */
				warning(264);
			return ('\v');
		case '8': case '9':
			/* bad octal digit %c */
			warning(77, c);
			/* FALLTHROUGH */
		case '0': case '1': case '2': case '3':
		case '4': case '5': case '6': case '7':
			n = 3;
			v = 0;
			do {
				v = (v << 3) + (c - '0');
				c = inpc();
			} while (--n && isdigit(c) && (tflag || c <= '7'));
			if (tflag && n > 0 && isdigit(c))
				/* bad octal digit %c */
				warning(77, c);
			pbc = c;
			if (v > TARG_UCHAR_MAX) {
				/* character escape does not fit in char. */
				warning(76);
				v &= CHAR_MASK;
			}
			return (v);
		case 'x':
			if (tflag)
				/* \x undefined in traditional C */
				warning(82);
			v = 0;
			n = 0;
			while ((c = inpc()) >= 0 && isxdigit(c)) {
				c = isdigit(c) ?
					c - '0' : toupper(c) - 'A' + 10;
				v = (v << 4) + c;
				if (n >= 0) {
					if ((v & ~CHAR_MASK) != 0) {
						/* overflow in hex escape */
						warning(75);
						n = -1;
					} else {
						n++;
					}
				}
			}
			pbc = c;
			if (n == 0) {
				/* no hex digits follow \x */
				error(74);
			} if (n == -1) {
				v &= CHAR_MASK;
			}
			return (v);
		case '\n':
			return (getescc(d));
		case EOF:
			return (-2);
		default:
			if (isprint(c)) {
				/* dubious escape \%c */
				warning(79, c);
			} else {
				/* dubious escape \%o */
				warning(80, c);
			}
		}
	}
	return (c);
}

/*
 * Called for preprocessor directives. Currently implemented are:
 *	# lineno
 *	# lineno "filename"
 */
static void
directive(void)
{
	const	char *cp, *fn;
	char	c, *eptr;
	size_t	fnl;
	long	ln;
	static	int first = 1;

	/* Go to first non-whitespace after # */
	for (cp = yytext + 1; (c = *cp) == ' ' || c == '\t'; cp++)
		continue;

	if (!isdigit((unsigned char)c)) {
		if (strncmp(cp, "pragma", 6) == 0
		    && isspace((unsigned char)cp[6]))
			return;
	error:
		/* undefined or invalid # directive */
		warning(255);
		return;
	}
	ln = strtol(--cp, &eptr, 10);
	if (cp == eptr)
		goto error;
	if ((c = *(cp = eptr)) != ' ' && c != '\t' && c != '\0')
		goto error;
	while ((c = *cp++) == ' ' || c == '\t')
		continue;
	if (c != '\0') {
		if (c != '"')
			goto error;
		fn = cp;
		while ((c = *cp) != '"' && c != '\0')
			cp++;
		if (c != '"')
			goto error;
		if ((fnl = cp++ - fn) > PATH_MAX)
			goto error;
		while ((c = *cp++) == ' ' || c == '\t')
			continue;
#if 0
		if (c != '\0')
			warning("extra character(s) after directive");
#endif

		/* empty string means stdin */
		if (fnl == 0) {
			fn = "{standard input}";
			fnl = 16;			/* strlen (fn) */
		}
		curr_pos.p_file = fnnalloc(fn, fnl);
		/*
		 * If this is the first directive, the name is the name
		 * of the C source file as specified at the command line.
		 * It is written to the output file.
		 */
		if (first) {
			csrc_pos.p_file = curr_pos.p_file;
			outsrc(fnxform(curr_pos.p_file,
			    strlen(curr_pos.p_file)));
			first = 0;
		}
	}
	curr_pos.p_line = (int)ln - 1;
	curr_pos.p_uniq = 0;
	if (curr_pos.p_file == csrc_pos.p_file) {
		csrc_pos.p_line = (int)ln - 1;
		csrc_pos.p_uniq = 0;
	}
}

/*
 * Handle lint comments. Following comments are currently understood:
 *	ARGSUSEDn
 *	BITFIELDTYPE
 *	CONSTCOND CONSTANTCOND CONSTANTCONDITION
 *	FALLTHRU FALLTHROUGH
 *	LINTLIBRARY
 *	LINTEDn NOSTRICTn
 *	LONGLONG
 *	NOTREACHED
 *	PRINTFLIKEn
 *	PROTOLIB
 *	SCANFLIKEn
 *	VARARGSn
 * If one of this comments is recognized, the arguments, if any, are
 * parsed and a function which handles this comment is called.
 */
static void
comment(void)
{
	int	c, lc;
	static struct {
		const	char *keywd;
		int	arg;
		void	(*func)(int);
	} keywtab[] = {
		{ "ARGSUSED",		1,	argsused	},
		{ "BITFIELDTYPE",	0,	bitfieldtype	},
		{ "CONSTCOND",		0,	constcond	},
		{ "CONSTANTCOND",	0,	constcond	},
		{ "CONSTANTCONDITION",	0,	constcond	},
		{ "FALLTHRU",		0,	fallthru	},
		{ "FALLTHROUGH",	0,	fallthru	},
		{ "LINTLIBRARY",	0,	lintlib		},
		{ "LINTED",		1,	linted		},
		{ "LONGLONG",		0,	longlong	},
		{ "NOSTRICT",		1,	linted		},
		{ "NOTREACHED",		0,	notreach	},
		{ "PRINTFLIKE",		1,	printflike	},
		{ "PROTOLIB",		1,	protolib	},
		{ "SCANFLIKE",		1,	scanflike	},
		{ "VARARGS",		1,	varargs		},
	};
	char	keywd[32];
	char	arg[32];
	size_t	l, i;
	int	a;
	int	eoc;

	eoc = 0;

	/* Skip white spaces after the start of the comment */
	while ((c = inpc()) != EOF && isspace(c))
		continue;

	/* Read the potential keyword to keywd */
	l = 0;
	while (c != EOF && isupper(c) && l < sizeof (keywd) - 1) {
		keywd[l++] = (char)c;
		c = inpc();
	}
	keywd[l] = '\0';

	/* look for the keyword */
	for (i = 0; i < sizeof (keywtab) / sizeof (keywtab[0]); i++) {
		if (strcmp(keywtab[i].keywd, keywd) == 0)
			break;
	}
	if (i == sizeof (keywtab) / sizeof (keywtab[0]))
		goto skip_rest;

	/* skip white spaces after the keyword */
	while (c != EOF && isspace(c))
		c = inpc();

	/* read the argument, if the keyword accepts one and there is one */
	l = 0;
	if (keywtab[i].arg) {
		while (c != EOF && isdigit(c) && l < sizeof (arg) - 1) {
			arg[l++] = (char)c;
			c = inpc();
		}
	}
	arg[l] = '\0';
	a = l != 0 ? atoi(arg) : -1;

	/* skip white spaces after the argument */
	while (c != EOF && isspace(c))
		c = inpc();

	if (c != '*' || (c = inpc()) != '/') {
		if (keywtab[i].func != linted)
			/* extra characters in lint comment */
			warning(257);
	} else {
		/*
		 * remember that we have already found the end of the
		 * comment
		 */
		eoc = 1;
	}

	if (keywtab[i].func != NULL)
		(*keywtab[i].func)(a);

 skip_rest:
	while (!eoc) {
		lc = c;
		if ((c = inpc()) == EOF) {
			/* unterminated comment */
			error(256);
			break;
		}
		if (lc == '*' && c == '/')
			eoc = 1;
	}
}

/*
 * Handle // style comments
 */
static void
slashslashcomment(void)
{
	int c;

	if (!Sflag && !gflag)
		/* // comments only supported in C99 */
		(void)gnuism(312, tflag ? "traditional" : "ANSI");

	while ((c = inpc()) != EOF && c != '\n')
		continue;
}

/*
 * Clear flags for lint comments LINTED, LONGLONG and CONSTCOND.
 * clrwflgs() is called after function definitions and global and
 * local declarations and definitions. It is also called between
 * the controlling expression and the body of control statements
 * (if, switch, for, while).
 */
void
clrwflgs(void)
{

	lwarn = LWARN_ALL;
	quadflg = 0;
	ccflg = 0;
}

/*
 * Strings are stored in a dynamically alloceted buffer and passed
 * in yylval.y_xstrg to the parser. The parser or the routines called
 * by the parser are responsible for freeing this buffer.
 */
static int
string(void)
{
	u_char	*s;
	int	c;
	size_t	len, max;
	strg_t	*strg;

	s = xmalloc(max = 64);

	len = 0;
	while ((c = getescc('"')) >= 0) {
		/* +1 to reserve space for a trailing NUL character */
		if (len + 1 == max)
			s = xrealloc(s, max *= 2);
		s[len++] = (char)c;
	}
	s[len] = '\0';
	if (c == -2)
		/* unterminated string constant */
		error(258);

	strg = xcalloc(1, sizeof (strg_t));
	strg->st_tspec = CHAR;
	strg->st_len = len;
	strg->st_cp = s;

	yylval.y_strg = strg;
	return (T_STRING);
}

static int
wcstrg(void)
{
	char	*s;
	int	c, n;
	size_t	i, wi;
	size_t	len, max, wlen;
	wchar_t	*ws;
	strg_t	*strg;

	s = xmalloc(max = 64);
	len = 0;
	while ((c = getescc('"')) >= 0) {
		/* +1 to save space for a trailing NUL character */
		if (len + 1 >= max)
			s = xrealloc(s, max *= 2);
		s[len++] = (char)c;
	}
	s[len] = '\0';
	if (c == -2)
		/* unterminated string constant */
		error(258);

	/* get length of wide-character string */
	(void)mblen(NULL, 0);
	for (i = 0, wlen = 0; i < len; i += n, wlen++) {
		if ((n = mblen(&s[i], MB_CUR_MAX)) == -1) {
			/* invalid multibyte character */
			error(291);
			break;
		}
		if (n == 0)
			n = 1;
	}

	ws = xmalloc((wlen + 1) * sizeof (wchar_t));

	/* convert from multibyte to wide char */
	(void)mbtowc(NULL, NULL, 0);
	for (i = 0, wi = 0; i < len; i += n, wi++) {
		if ((n = mbtowc(&ws[wi], &s[i], MB_CUR_MAX)) == -1)
			break;
		if (n == 0)
			n = 1;
	}
	ws[wi] = 0;
	free(s);

	strg = xcalloc(1, sizeof (strg_t));
	strg->st_tspec = WCHAR;
	strg->st_len = wlen;
	strg->st_wcp = ws;

	yylval.y_strg = strg;
	return (T_STRING);
}

/*
 * As noted above the scanner does not create new symbol table entries
 * for symbols it cannot find in the symbol table. This is to avoid
 * putting undeclared symbols into the symbol table if a syntax error
 * occurs.
 *
 * getsym() is called as soon as it is probably ok to put the symbol to
 * the symbol table. This does not mean that it is not possible that
 * symbols are put to the symbol table which are than not completely
 * declared due to syntax errors. To avoid too many problems in this
 * case symbols get type int in getsym().
 *
 * XXX calls to getsym() should be delayed until decl1*() is called
 */
sym_t *
getsym(sbuf_t *sb)
{
	dinfo_t	*di;
	char	*s;
	sym_t	*sym;

	sym = sb->sb_sym;

	/*
	 * During member declaration it is possible that name() looked
	 * for symbols of type FVFT, although it should have looked for
	 * symbols of type FTAG. Same can happen for labels. Both cases
	 * are compensated here.
	 */
	if (symtyp == FMOS || symtyp == FLAB) {
		if (sym == NULL || sym->s_kind == FVFT)
			sym = search(sb);
	}

	if (sym != NULL) {
		if (sym->s_kind != symtyp)
			LERROR("storesym(%d, %d)", sym->s_kind, symtyp);
		symtyp = FVFT;
		freesb(sb);
		return (sym);
	}

	/* create a new symbol table entry */

	/* labels must always be allocated at level 1 (outhermost block) */
	if (symtyp == FLAB) {
		sym = getlblk(1, sizeof (sym_t));
		s = getlblk(1, sb->sb_len + 1);
		(void)memcpy(s, sb->sb_name, sb->sb_len + 1);
		sym->s_name = s;
		sym->s_blklev = 1;
		di = dcs;
		while (di->d_nxt != NULL && di->d_nxt->d_nxt != NULL)
			di = di->d_nxt;
		if (di->d_ctx != AUTO)
			LERROR("storesym()");
	} else {
		sym = getblk(sizeof (sym_t));
		sym->s_name = sb->sb_name;
		sym->s_blklev = blklev;
		di = dcs;
	}

	UNIQUE_CURR_POS(sym->s_dpos);
	if ((sym->s_kind = symtyp) != FLAB)
		sym->s_type = gettyp(INT);

	symtyp = FVFT;

	if ((sym->s_link = symtab[sb->sb_hash]) != NULL)
		symtab[sb->sb_hash]->s_rlink = &sym->s_link;
	sym->s_rlink = &symtab[sb->sb_hash];
	symtab[sb->sb_hash] = sym;

	*di->d_ldlsym = sym;
	di->d_ldlsym = &sym->s_dlnxt;

	freesb(sb);
	return (sym);
}

/*
 * Construct a temporary symbol. The symbol starts with a digit, so that
 * it is illegal.
 */
sym_t *
mktempsym(type_t *t)
{
	static int n = 0;
	int h;
	char *s = getlblk(blklev, 64);
	sym_t *sym = getblk(sizeof (sym_t));

	(void)snprintf(s, 64, "%.8d_tmp", n++);
	h = hash(s);

	sym->s_name = s;
	sym->s_type = t;
	sym->s_blklev = blklev;
	sym->s_scl = AUTO;
	sym->s_kind = FVFT;
	sym->s_used = 1;
	sym->s_set = 1;

	if ((sym->s_link = symtab[h]) != NULL)
		symtab[h]->s_rlink = &sym->s_link;
	sym->s_rlink = &symtab[h];
	symtab[h] = sym;

	*dcs->d_ldlsym = sym;
	dcs->d_ldlsym = &sym->s_dlnxt;

	return sym;
}

/*
 * Remove a symbol forever from the symbol table. s_blklev
 * is set to -1 to avoid that the symbol will later be put
 * back to the symbol table.
 */
void
rmsym(sym_t *sym)
{

	if ((*sym->s_rlink = sym->s_link) != NULL)
		sym->s_link->s_rlink = sym->s_rlink;
	sym->s_blklev = -1;
	sym->s_link = NULL;
}

/*
 * Remove a list of symbols declared at one level from the symbol
 * table.
 */
void
rmsyms(sym_t *syms)
{
	sym_t	*sym;

	for (sym = syms; sym != NULL; sym = sym->s_dlnxt) {
		if (sym->s_blklev != -1) {
			if ((*sym->s_rlink = sym->s_link) != NULL)
				sym->s_link->s_rlink = sym->s_rlink;
			sym->s_link = NULL;
			sym->s_rlink = NULL;
		}
	}
}

/*
 * Put a symbol into the symbol table
 */
void
inssym(int bl, sym_t *sym)
{
	int	h;

	h = hash(sym->s_name);
	if ((sym->s_link = symtab[h]) != NULL)
		symtab[h]->s_rlink = &sym->s_link;
	sym->s_rlink = &symtab[h];
	symtab[h] = sym;
	sym->s_blklev = bl;
	if (sym->s_link != NULL && sym->s_blklev < sym->s_link->s_blklev)
		LERROR("inssym()");
}

/*
 * Called at level 0 after syntax errors
 * Removes all symbols which are not declared at level 0 from the
 * symbol table. Also frees all memory which is not associated with
 * level 0.
 */
void
cleanup(void)
{
	sym_t	*sym, *nsym;
	int	i;

	for (i = 0; i < HSHSIZ1; i++) {
		for (sym = symtab[i]; sym != NULL; sym = nsym) {
			nsym = sym->s_link;
			if (sym->s_blklev >= 1) {
				if ((*sym->s_rlink = nsym) != NULL)
					nsym->s_rlink = sym->s_rlink;
			}
		}
	}

	for (i = mblklev; i > 0; i--)
		freelblk(i);
}

/*
 * Create a new symbol with the name of an existing symbol.
 */
sym_t *
pushdown(sym_t *sym)
{
	int	h;
	sym_t	*nsym;

	h = hash(sym->s_name);
	nsym = getblk(sizeof (sym_t));
	if (sym->s_blklev > blklev)
		LERROR("pushdown()");
	nsym->s_name = sym->s_name;
	UNIQUE_CURR_POS(nsym->s_dpos);
	nsym->s_kind = sym->s_kind;
	nsym->s_blklev = blklev;

	if ((nsym->s_link = symtab[h]) != NULL)
		symtab[h]->s_rlink = &nsym->s_link;
	nsym->s_rlink = &symtab[h];
	symtab[h] = nsym;

	*dcs->d_ldlsym = nsym;
	dcs->d_ldlsym = &nsym->s_dlnxt;

	return (nsym);
}

/*
 * Free any dynamically allocated memory referenced by
 * the value stack or yylval.
 * The type of information in yylval is described by tok.
 */
void
freeyyv(void *sp, int tok)
{
	if (tok == T_NAME || tok == T_TYPENAME) {
		sbuf_t *sb = *(sbuf_t **)sp;
		freesb(sb);
	} else if (tok == T_CON) {
		val_t *val = *(val_t **)sp;
		free(val);
	} else if (tok == T_STRING) {
		strg_t *strg = *(strg_t **)sp;
		if (strg->st_tspec == CHAR) {
			free(strg->st_cp);
		} else if (strg->st_tspec == WCHAR) {
			free(strg->st_wcp);
		} else {
			LERROR("fryylv()");
		}
		free(strg);
	}
}<|MERGE_RESOLUTION|>--- conflicted
+++ resolved
@@ -1,9 +1,5 @@
 %{
-<<<<<<< HEAD
-/* $NetBSD: scan.l,v 1.82 2018/07/08 17:48:42 christos Exp $ */
-=======
 /* $NetBSD: scan.l,v 1.83 2018/09/07 15:16:15 christos Exp $ */
->>>>>>> 598bd837
 
 /*
  * Copyright (c) 1996 Christopher G. Demetriou.  All Rights Reserved.
@@ -39,11 +35,7 @@
 
 #include <sys/cdefs.h>
 #if defined(__RCSID) && !defined(lint)
-<<<<<<< HEAD
-__RCSID("$NetBSD: scan.l,v 1.82 2018/07/08 17:48:42 christos Exp $");
-=======
 __RCSID("$NetBSD: scan.l,v 1.83 2018/09/07 15:16:15 christos Exp $");
->>>>>>> 598bd837
 #endif
 
 #include <stdlib.h>
@@ -213,13 +205,10 @@
 	u_int	kw_attr : 1;	/* GCC attribute, keyword */
 	u_int	kw_deco : 3;	/* name[1] __name[2] __name__[4] */
 } kwtab[] = {
-<<<<<<< HEAD
-=======
 #ifdef INT128_SIZE
 	{ "__int128_t",	T_TYPE,		0,	INT128,	0,	  0,1,0,0,1 },
 	{ "__uint128_t",T_TYPE,		0,	UINT128,0,	  0,1,0,0,1 },
 #endif
->>>>>>> 598bd837
 	{ "_Bool",	T_TYPE,		0,	BOOL,	0,	  0,1,0,0,1 },
 	{ "_Complex",	T_TYPE,		0,	COMPLEX,0,	  0,1,0,0,1 },
 	{ "_Generic",	T_GENERIC,	0,	0,	0,	  0,1,0,0,1 },
@@ -698,8 +687,6 @@
 			warning(252);
 		}
 		break;
-<<<<<<< HEAD
-=======
 #ifdef INT128_SIZE
 	case INT128:
 		if (uq > TARG_INT128_MAX && !tflag) {
@@ -715,7 +702,6 @@
 		}
 		break;
 #endif
->>>>>>> 598bd837
 		/* LINTED206: (enumeration values not handled in switch) */
 	case STRUCT:
 	case VOID:
