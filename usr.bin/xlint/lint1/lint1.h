--- conflicted
+++ resolved
@@ -1,8 +1,4 @@
-<<<<<<< HEAD
-/* $NetBSD: lint1.h,v 1.90 2021/03/27 12:42:22 rillig Exp $ */
-=======
 /* $NetBSD: lint1.h,v 1.112 2021/07/06 04:44:20 rillig Exp $ */
->>>>>>> e2aa5677
 
 /*
  * Copyright (c) 1996 Christopher G. Demetriou.  All Rights Reserved.
@@ -80,11 +76,7 @@
 		curr_pos.p_uniq++;					\
 		if (curr_pos.p_file == csrc_pos.p_file)			\
 			csrc_pos.p_uniq++;				\
-<<<<<<< HEAD
-	} while (/*CONSTCOND*/false)
-=======
 	} while (false)
->>>>>>> e2aa5677
 
 /*
  * Strings cannot be referenced to simply by a pointer to its first
@@ -115,10 +107,6 @@
 /* An integer or floating-point value. */
 typedef struct {
 	tspec_t	v_tspec;
-<<<<<<< HEAD
-	bool	v_ansiu;		/* set if an integer constant is
-					   unsigned in ANSI C */
-=======
 	/*
 	 * Set if an integer constant is unsigned only in C90 and later, but
 	 * not in traditional C.
@@ -126,7 +114,6 @@
 	 * See the operators table in ops.def, columns "l r".
 	 */
 	bool	v_unsigned_since_c90;
->>>>>>> e2aa5677
 	union {
 		int64_t	_v_quad;	/* integers */
 		ldbl_t	_v_ldbl;	/* floats */
@@ -178,9 +165,6 @@
 	bool	t_vararg : 1;	/* prototype with '...' */
 	bool	t_typedef : 1;	/* type defined with typedef */
 	bool	t_bitfield : 1;
-<<<<<<< HEAD
-	bool	t_is_enum : 1;	/* type is (or was) enum (t_enum valid) */
-=======
 	/*
 	 * Either the type is currently an enum (having t_tspec ENUM), or
 	 * it is an integer type (typically INT) that has been implicitly
@@ -191,7 +175,6 @@
 	 * detect when var1 and var2 are from incompatible enum types.
 	 */
 	bool	t_is_enum : 1;
->>>>>>> e2aa5677
 	bool	t_packed : 1;
 	union {
 		int	_t_dim;		/* dimension (if ARRAY) */
@@ -323,14 +306,10 @@
 	bool	tn_lvalue : 1;	/* node is lvalue */
 	bool	tn_cast : 1;	/* if tn_op == CVT, it's an explicit cast */
 	bool	tn_parenthesized : 1;
-<<<<<<< HEAD
-	bool	tn_from_system_header : 1;
-=======
 	bool	tn_relaxed : 1;	/* in strict bool mode, allow mixture between
 				 * bool and scalar, for backwards
 				 * compatibility
 				 */
->>>>>>> e2aa5677
 	bool	tn_system_dependent : 1; /* depends on sizeof or offsetof */
 	union {
 		struct {
@@ -343,13 +322,6 @@
 	} tn_u;
 } tnode_t;
 
-<<<<<<< HEAD
-#define	tn_left	tn_u.tn_s._tn_left
-#define tn_right tn_u.tn_s._tn_right
-#define tn_sym	tn_u._tn_sym
-#define	tn_val	tn_u._tn_val
-#define	tn_string	tn_u._tn_string
-=======
 #define	tn_left		tn_u.tn_s._tn_left
 #define tn_right	tn_u.tn_s._tn_right
 #define tn_sym		tn_u._tn_sym
@@ -361,7 +333,6 @@
 	tnode_t *ga_result;	/* NULL means error */
 	struct generic_association *ga_prev;
 };
->>>>>>> e2aa5677
 
 /*
  * For nested declarations a stack exists, which holds all information
@@ -416,22 +387,6 @@
 	struct	dinfo *d_next;	/* next level */
 } dinfo_t;
 
-<<<<<<< HEAD
-/*
- * Used to collect information about pointers and qualifiers in
- * declarators.
- */
-typedef	struct pqinf {
-	int	p_pcnt;			/* number of asterisks */
-	bool	p_const : 1;
-	bool	p_volatile : 1;
-	struct	pqinf *p_next;
-} pqinf_t;
-
-/*
- * Case values are stored in a list of type case_label_t.
- */
-=======
 /* One level of pointer indirection in declarators, including qualifiers. */
 typedef	struct qual_ptr {
 	bool	p_const: 1;
@@ -444,7 +399,6 @@
  * The values of the 'case' labels, linked via cl_next in reverse order of
  * appearance in the code, that is from bottom to top.
  */
->>>>>>> e2aa5677
 typedef	struct case_label {
 	val_t	cl_val;
 	struct case_label *cl_next;
@@ -481,16 +435,10 @@
 	bool	c_had_return_value : 1;	/* had "return expr;" */
 
 	type_t	*c_switch_type;		/* type of switch expression */
-<<<<<<< HEAD
-	case_label_t *c_case_labels;	/* list of case values */
-
-	struct	mbl *c_for_expr3_mem;	/* saved memory for end of loop
-=======
 	tnode_t	*c_switch_expr;
 	case_label_t *c_case_labels;	/* list of case values */
 
 	struct	memory_block *c_for_expr3_mem; /* saved memory for end of loop
->>>>>>> e2aa5677
 					 * expression in for() */
 	tnode_t	*c_for_expr3;		/* end of loop expr in for() */
 	pos_t	c_for_expr3_pos;	/* position of end of loop expr */
@@ -528,11 +476,7 @@
 	do {								\
 		if (!(cond))						\
 			assert_failed(__FILE__, __LINE__, __func__, #cond); \
-<<<<<<< HEAD
-	} while (/*CONSTCOND*/false)
-=======
 	} while (false)
->>>>>>> e2aa5677
 
 #ifdef BLKDEBUG
 #define ZERO	0xa5
@@ -552,19 +496,6 @@
 {
 }
 
-<<<<<<< HEAD
-#  define wrap_check_printf(func, id, args...)				\
-	do {								\
-		check_printf(__CONCAT(MSG_, id), ##args);		\
-		(func)(id, ##args);					\
-	} while (/*CONSTCOND*/false)
-
-#  define error(id, args...) wrap_check_printf(error, id, ##args)
-#  define warning(id, args...) wrap_check_printf(warning, id, ##args)
-#  define message(id, args...) wrap_check_printf(message, id, ##args)
-#  define gnuism(id, args...) wrap_check_printf(gnuism, id, ##args)
-#  define c99ism(id, args...) wrap_check_printf(c99ism, id, ##args)
-=======
 #  define wrap_check_printf_at(func, msgid, pos, args...)		\
 	do {								\
 		check_printf(__CONCAT(MSG_, msgid), ##args);		\
@@ -590,7 +521,6 @@
 #  define gnuism(msgid, args...) wrap_check_printf(gnuism, msgid, ##args)
 #  define c99ism(msgid, args...) wrap_check_printf(c99ism, msgid, ##args)
 #  define c11ism(msgid, args...) wrap_check_printf(c11ism, msgid, ##args)
->>>>>>> e2aa5677
 #endif
 
 static inline bool
@@ -619,8 +549,6 @@
 is_nonzero(const tnode_t *tn)
 {
 	return tn != NULL && tn->tn_op == CON && is_nonzero_val(tn->tn_val);
-<<<<<<< HEAD
-=======
 }
 
 static inline uint64_t
@@ -652,5 +580,4 @@
 is_struct_or_union(tspec_t t)
 {
 	return t == STRUCT || t == UNION;
->>>>>>> e2aa5677
 }