--- conflicted
+++ resolved
@@ -1,9 +1,5 @@
 %{
-<<<<<<< HEAD
-/* $NetBSD: cgram.y,v 1.106 2020/12/04 17:56:04 christos Exp $ */
-=======
 /* $NetBSD: cgram.y,v 1.224 2021/05/01 07:25:07 rillig Exp $ */
->>>>>>> 9e014010
 
 /*
  * Copyright (c) 1996 Christopher G. Demetriou.  All Rights Reserved.
@@ -39,11 +35,7 @@
 
 #include <sys/cdefs.h>
 #if defined(__RCSID) && !defined(lint)
-<<<<<<< HEAD
-__RCSID("$NetBSD: cgram.y,v 1.106 2020/12/04 17:56:04 christos Exp $");
-=======
 __RCSID("$NetBSD: cgram.y,v 1.224 2021/05/01 07:25:07 rillig Exp $");
->>>>>>> 9e014010
 #endif
 
 #include <limits.h>
@@ -563,26 +555,6 @@
 	  /* empty */
 	| T_AT_DEPRECATED T_LPAREN string T_RPAREN
 	| T_AT_DEPRECATED
-<<<<<<< HEAD
-	| T_AT_ALIGNED T_LPARN constant T_RPARN
-	| T_AT_ALLOC_SIZE T_LPARN constant T_COMMA constant T_RPARN
-	| T_AT_ALLOC_SIZE T_LPARN constant T_RPARN
-	| T_AT_BOUNDED T_LPARN type_attribute_bounded_type
-	  T_COMMA constant T_COMMA constant T_RPARN
-	| T_AT_SENTINEL T_LPARN constant T_RPARN
-	| T_AT_SENTINEL
-	| T_AT_FORMAT_ARG T_LPARN constant T_RPARN
-	| T_AT_NONNULL T_LPARN constant T_RPARN
-	| T_AT_MODE T_LPARN T_NAME T_RPARN
-	| T_AT_ALIAS T_LPARN string T_RPARN
-	| T_AT_OPTIMIZE T_LPARN string T_RPARN
-	| T_AT_PCS T_LPARN string T_RPARN
-	| T_AT_SECTION T_LPARN string T_RPARN
-	| T_AT_TLS_MODEL T_LPARN string T_RPARN
-	| T_AT_ALIGNED 
-	| T_AT_CONSTRUCTOR 
-	| T_AT_DESTRUCTOR 
-=======
 	| T_AT_ALIGNED T_LPAREN constant_expr T_RPAREN
 	| T_AT_ALLOC_SIZE T_LPAREN constant_expr T_COMMA constant_expr T_RPAREN
 	| T_AT_ALLOC_SIZE T_LPAREN constant_expr T_RPAREN
@@ -605,7 +577,6 @@
 	| T_AT_CONSTRUCTOR
 	| T_AT_DESTRUCTOR T_LPAREN constant_expr T_RPAREN
 	| T_AT_DESTRUCTOR
->>>>>>> 9e014010
 	| T_AT_MALLOC
 	| T_AT_MAY_ALIAS
 	| T_AT_NO_INSTRUMENT_FUNCTION
