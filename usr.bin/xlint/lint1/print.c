<<<<<<< HEAD
/*	$NetBSD: print.c,v 1.11 2021/03/20 20:56:58 rillig Exp $	*/
=======
/*	$NetBSD: print.c,v 1.15 2021/06/20 20:59:08 rillig Exp $	*/
>>>>>>> e2aa5677

/*-
 * Copyright (c) 2003 The NetBSD Foundation, Inc.
 * All rights reserved.
 *
 * This code is derived from software contributed to The NetBSD Foundation
 * by Christos Zoulas.
 *
 * Redistribution and use in source and binary forms, with or without
 * modification, are permitted provided that the following conditions
 * are met:
 * 1. Redistributions of source code must retain the above copyright
 *    notice, this list of conditions and the following disclaimer.
 * 2. Redistributions in binary form must reproduce the above copyright
 *    notice, this list of conditions and the following disclaimer in the
 *    documentation and/or other materials provided with the distribution.
 *
 * THIS SOFTWARE IS PROVIDED BY THE NETBSD FOUNDATION, INC. AND CONTRIBUTORS
 * ``AS IS'' AND ANY EXPRESS OR IMPLIED WARRANTIES, INCLUDING, BUT NOT LIMITED
 * TO, THE IMPLIED WARRANTIES OF MERCHANTABILITY AND FITNESS FOR A PARTICULAR
 * PURPOSE ARE DISCLAIMED.  IN NO EVENT SHALL THE FOUNDATION OR CONTRIBUTORS
 * BE LIABLE FOR ANY DIRECT, INDIRECT, INCIDENTAL, SPECIAL, EXEMPLARY, OR
 * CONSEQUENTIAL DAMAGES (INCLUDING, BUT NOT LIMITED TO, PROCUREMENT OF
 * SUBSTITUTE GOODS OR SERVICES; LOSS OF USE, DATA, OR PROFITS; OR BUSINESS
 * INTERRUPTION) HOWEVER CAUSED AND ON ANY THEORY OF LIABILITY, WHETHER IN
 * CONTRACT, STRICT LIABILITY, OR TORT (INCLUDING NEGLIGENCE OR OTHERWISE)
 * ARISING IN ANY WAY OUT OF THE USE OF THIS SOFTWARE, EVEN IF ADVISED OF THE
 * POSSIBILITY OF SUCH DAMAGE.
 */

#if HAVE_NBTOOL_CONFIG_H
#include "nbtool_config.h"
#endif

#include <sys/cdefs.h>
#ifndef lint
<<<<<<< HEAD
__RCSID("$NetBSD: print.c,v 1.11 2021/03/20 20:56:58 rillig Exp $");
=======
__RCSID("$NetBSD: print.c,v 1.15 2021/06/20 20:59:08 rillig Exp $");
>>>>>>> e2aa5677
#endif

#include "lint1.h"
<<<<<<< HEAD

char *
print_tnode(char *buf, size_t bufsiz, const tnode_t *tn)
{
	strg_t *st;
	val_t *v;
	sym_t *s;
	switch (tn->tn_op) {
	case NAME:
		s = tn->tn_sym;
		(void)snprintf(buf, bufsiz, "%s", s->s_name);
		break;
	case CON:
		v = tn->tn_val;
		switch (v->v_tspec) {
		case FLOAT:
		case DOUBLE:
		case LDOUBLE:
			(void)snprintf(buf, bufsiz, "%Lg", v->v_ldbl);
			break;
		default:
			(void)snprintf(buf, bufsiz, v->v_ansiu ? "%llu" :
			    "%lld", (unsigned long long)v->v_quad);
			break;
		}
		break;

	case STRING:
		st = tn->tn_string;
		switch (st->st_tspec) {
		case CHAR:
		case SCHAR:
		case UCHAR:
			(void)snprintf(buf, bufsiz, "\"%s\"", st->st_cp);
			break;
		default:
			(void)snprintf(buf, bufsiz, "\"*wide string*\"");
			break;
		}
		break;
	default:
		(void)snprintf(buf, bufsiz, "%s", modtab[tn->tn_op].m_name);
		break;
	}
	return buf;
=======

/* Return the name of the "storage class" in the wider sense. */
const char *
scl_name(scl_t scl)
{
	static const char *const names[] = {
	    "none", "extern", "static", "auto", "register", "typedef",
	    "struct", "union", "enum", "member of struct", "member of union",
	    "compile-time constant", "abstract", "argument",
	    "prototype argument", "inline"
	};

	return names[scl];
>>>>>>> e2aa5677
}<|MERGE_RESOLUTION|>--- conflicted
+++ resolved
@@ -1,8 +1,4 @@
-<<<<<<< HEAD
-/*	$NetBSD: print.c,v 1.11 2021/03/20 20:56:58 rillig Exp $	*/
-=======
 /*	$NetBSD: print.c,v 1.15 2021/06/20 20:59:08 rillig Exp $	*/
->>>>>>> e2aa5677
 
 /*-
  * Copyright (c) 2003 The NetBSD Foundation, Inc.
@@ -39,61 +35,10 @@
 
 #include <sys/cdefs.h>
 #ifndef lint
-<<<<<<< HEAD
-__RCSID("$NetBSD: print.c,v 1.11 2021/03/20 20:56:58 rillig Exp $");
-=======
 __RCSID("$NetBSD: print.c,v 1.15 2021/06/20 20:59:08 rillig Exp $");
->>>>>>> e2aa5677
 #endif
 
 #include "lint1.h"
-<<<<<<< HEAD
-
-char *
-print_tnode(char *buf, size_t bufsiz, const tnode_t *tn)
-{
-	strg_t *st;
-	val_t *v;
-	sym_t *s;
-	switch (tn->tn_op) {
-	case NAME:
-		s = tn->tn_sym;
-		(void)snprintf(buf, bufsiz, "%s", s->s_name);
-		break;
-	case CON:
-		v = tn->tn_val;
-		switch (v->v_tspec) {
-		case FLOAT:
-		case DOUBLE:
-		case LDOUBLE:
-			(void)snprintf(buf, bufsiz, "%Lg", v->v_ldbl);
-			break;
-		default:
-			(void)snprintf(buf, bufsiz, v->v_ansiu ? "%llu" :
-			    "%lld", (unsigned long long)v->v_quad);
-			break;
-		}
-		break;
-
-	case STRING:
-		st = tn->tn_string;
-		switch (st->st_tspec) {
-		case CHAR:
-		case SCHAR:
-		case UCHAR:
-			(void)snprintf(buf, bufsiz, "\"%s\"", st->st_cp);
-			break;
-		default:
-			(void)snprintf(buf, bufsiz, "\"*wide string*\"");
-			break;
-		}
-		break;
-	default:
-		(void)snprintf(buf, bufsiz, "%s", modtab[tn->tn_op].m_name);
-		break;
-	}
-	return buf;
-=======
 
 /* Return the name of the "storage class" in the wider sense. */
 const char *
@@ -107,5 +52,4 @@
 	};
 
 	return names[scl];
->>>>>>> e2aa5677
 }