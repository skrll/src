<<<<<<< HEAD
/* $NetBSD: emit1.c,v 1.43 2021/03/27 12:32:19 rillig Exp $ */
=======
/* $NetBSD: emit1.c,v 1.45 2021/07/05 19:39:12 rillig Exp $ */
>>>>>>> e2aa5677

/*
 * Copyright (c) 1996 Christopher G. Demetriou.  All Rights Reserved.
 * Copyright (c) 1994, 1995 Jochen Pohl
 * All Rights Reserved.
 *
 * Redistribution and use in source and binary forms, with or without
 * modification, are permitted provided that the following conditions
 * are met:
 * 1. Redistributions of source code must retain the above copyright
 *    notice, this list of conditions and the following disclaimer.
 * 2. Redistributions in binary form must reproduce the above copyright
 *    notice, this list of conditions and the following disclaimer in the
 *    documentation and/or other materials provided with the distribution.
 * 3. All advertising materials mentioning features or use of this software
 *    must display the following acknowledgement:
 *      This product includes software developed by Jochen Pohl for
 *	The NetBSD Project.
 * 4. The name of the author may not be used to endorse or promote products
 *    derived from this software without specific prior written permission.
 *
 * THIS SOFTWARE IS PROVIDED BY THE AUTHOR ``AS IS'' AND ANY EXPRESS OR
 * IMPLIED WARRANTIES, INCLUDING, BUT NOT LIMITED TO, THE IMPLIED WARRANTIES
 * OF MERCHANTABILITY AND FITNESS FOR A PARTICULAR PURPOSE ARE DISCLAIMED.
 * IN NO EVENT SHALL THE AUTHOR BE LIABLE FOR ANY DIRECT, INDIRECT,
 * INCIDENTAL, SPECIAL, EXEMPLARY, OR CONSEQUENTIAL DAMAGES (INCLUDING, BUT
 * NOT LIMITED TO, PROCUREMENT OF SUBSTITUTE GOODS OR SERVICES; LOSS OF USE,
 * DATA, OR PROFITS; OR BUSINESS INTERRUPTION) HOWEVER CAUSED AND ON ANY
 * THEORY OF LIABILITY, WHETHER IN CONTRACT, STRICT LIABILITY, OR TORT
 * (INCLUDING NEGLIGENCE OR OTHERWISE) ARISING IN ANY WAY OUT OF THE USE OF
 * THIS SOFTWARE, EVEN IF ADVISED OF THE POSSIBILITY OF SUCH DAMAGE.
 */

#if HAVE_NBTOOL_CONFIG_H
#include "nbtool_config.h"
#endif

#include <sys/cdefs.h>
#if defined(__RCSID) && !defined(lint)
<<<<<<< HEAD
__RCSID("$NetBSD: emit1.c,v 1.43 2021/03/27 12:32:19 rillig Exp $");
=======
__RCSID("$NetBSD: emit1.c,v 1.45 2021/07/05 19:39:12 rillig Exp $");
>>>>>>> e2aa5677
#endif

#include "lint1.h"

static	void	outtt(sym_t *, sym_t *);
static	void	outfstrg(strg_t *);

/*
 * Write type into the output buffer.
 * The type is written as a sequence of substrings, each of which describes a
 * node of type type_t
 * a node is encoded as follows:
 *	_Bool			B
 *	_Complex float		s X
 *	_Complex double		X
 *	_Complex long double	l X
 *	char			C
 *	signed char		s C
 *	unsigned char		u C
 *	short			S
 *	unsigned short		u S
 *	int			I
 *	unsigned int		u I
 *	long			L
 *	unsigned long		u L
 *	long long		Q
 *	unsigned long long	u Q
 *	float			s D
 *	double			D
 *	long double		l D
 *	void			V
 *	*			P
 *	[n]			A n
 *	()			F
 *	(void)			F 0
 *	(n parameters)		F n arg1 arg2 ... argn
 *	(n parameters, ...)	F n arg1 arg2 ... argn-1 E
 *	enum tag		e T tag_or_typename
 *	struct tag		s T tag_or_typename
 *	union tag		u T tag_or_typename
 *
 *	tag_or_typename		0 (obsolete)		no tag or type name
 *				1 n tag			tagged type
 *				2 n typename		only type name
 *				3 line.file.uniq	anonymous types
 *
 * spaces are only for better readability
 * additionally it is possible to prepend the characters 'c' (for const)
 * and 'v' (for volatile)
 */
void
outtype(const type_t *tp)
{
	int	t, s, na;
	sym_t	*arg;
	tspec_t	ts;

	while (tp != NULL) {
		if ((ts = tp->t_tspec) == INT && tp->t_is_enum)
			ts = ENUM;
		switch (ts) {
		case BOOL:	t = 'B';	s = '\0';	break;
		case CHAR:	t = 'C';	s = '\0';	break;
		case SCHAR:	t = 'C';	s = 's';	break;
		case UCHAR:	t = 'C';	s = 'u';	break;
		case SHORT:	t = 'S';	s = '\0';	break;
		case USHORT:	t = 'S';	s = 'u';	break;
		case INT:	t = 'I';	s = '\0';	break;
		case UINT:	t = 'I';	s = 'u';	break;
		case LONG:	t = 'L';	s = '\0';	break;
		case ULONG:	t = 'L';	s = 'u';	break;
		case QUAD:	t = 'Q';	s = '\0';	break;
		case UQUAD:	t = 'Q';	s = 'u';	break;
		case FLOAT:	t = 'D';	s = 's';	break;
		case DOUBLE:	t = 'D';	s = '\0';	break;
		case LDOUBLE:	t = 'D';	s = 'l';	break;
		case VOID:	t = 'V';	s = '\0';	break;
		case PTR:	t = 'P';	s = '\0';	break;
		case ARRAY:	t = 'A';	s = '\0';	break;
		case FUNC:	t = 'F';	s = '\0';	break;
		case ENUM:	t = 'T';	s = 'e';	break;
		case STRUCT:	t = 'T';	s = 's';	break;
		case UNION:	t = 'T';	s = 'u';	break;
		case FCOMPLEX:	t = 'X';	s = 's';	break;
		case DCOMPLEX:	t = 'X';	s = '\0';	break;
		case LCOMPLEX:	t = 'X';	s = 'l';	break;
		default:
			lint_assert(/*CONSTCOND*/false);
		}
		if (tp->t_const)
			outchar('c');
		if (tp->t_volatile)
			outchar('v');
		if (s != '\0')
			outchar(s);
		outchar(t);
		if (ts == ARRAY) {
			outint(tp->t_dim);
		} else if (ts == ENUM) {
			outtt(tp->t_enum->en_tag, tp->t_enum->en_first_typedef);
		} else if (ts == STRUCT || ts == UNION) {
			outtt(tp->t_str->sou_tag, tp->t_str->sou_first_typedef);
		} else if (ts == FUNC && tp->t_proto) {
			na = 0;
			for (arg = tp->t_args; arg != NULL; arg = arg->s_next)
<<<<<<< HEAD
					na++;
=======
				na++;
>>>>>>> e2aa5677
			if (tp->t_vararg)
				na++;
			outint(na);
			for (arg = tp->t_args; arg != NULL; arg = arg->s_next)
				outtype(arg->s_type);
			if (tp->t_vararg)
				outchar('E');
		}
		tp = tp->t_subt;
	}
}

/*
 * type to string
 * used for debugging output
 *
 * it uses its own output buffer for conversion
 */
const char *
ttos(const type_t *tp)
{
	static	ob_t	tob;
	ob_t	tmp;

	if (tob.o_buf == NULL) {
		tob.o_len = 64;
		tob.o_buf = tob.o_next = xmalloc(tob.o_len);
		tob.o_end = tob.o_buf + tob.o_len;
	}

	tmp = ob;
	ob = tob;
	ob.o_next = ob.o_buf;
	outtype(tp);
	outchar('\0');
	tob = ob;
	ob = tmp;

	return tob.o_buf;
}

/*
 * write the name of a tag or typename
 *
 * if the tag is named, the name of the tag is written,
 * otherwise, if a typename exists which refers to this tag,
 * this typename is written
 */
static void
outtt(sym_t *tag, sym_t *tdef)
{

	/* 0 is no longer used. */

	if (tag->s_name != unnamed) {
		outint(1);
		outname(tag->s_name);
	} else if (tdef != NULL) {
		outint(2);
		outname(tdef->s_name);
	} else {
		outint(3);
		outint(tag->s_def_pos.p_line);
		outchar('.');
		outint(get_filename_id(tag->s_def_pos.p_file));
		outchar('.');
		outint(tag->s_def_pos.p_uniq);
	}
}

/*
 * write information about a globally declared/defined symbol
 * with storage class extern
 *
 * information about function definitions are written in outfdef(),
 * not here
 */
void
outsym(const sym_t *sym, scl_t sc, def_t def)
{

	/*
	 * Static function declarations must also be written to the output
	 * file. Compatibility of function declarations (for both static
	 * and extern functions) must be checked in lint2. Lint1 can't do
	 * this, especially not if functions are declared at block level
	 * before their first declaration at level 0.
	 */
	if (sc != EXTERN && !(sc == STATIC && sym->s_type->t_tspec == FUNC))
		return;

	/* reset buffer */
	outclr();

	/*
	 * line number of .c source, 'd' for declaration, Id of current
	 * source (.c or .h), and line in current source.
	 */
	outint(csrc_pos.p_line);
	outchar('d');
	outint(get_filename_id(sym->s_def_pos.p_file));
	outchar('.');
	outint(sym->s_def_pos.p_line);

	/* flags */

	switch (def) {
	case DEF:
		/* defined */
		outchar('d');
		break;
	case TDEF:
		/* tentative defined */
		outchar('t');
		break;
	case DECL:
		/* declared */
		outchar('e');
		break;
	default:
		lint_assert(/*CONSTCOND*/false);
	}
	if (llibflg && def != DECL) {
		/*
		 * mark it as used so we get no warnings from lint2 about
		 * unused symbols in libraries.
		 */
		outchar('u');
	}

	if (sc == STATIC)
		outchar('s');

	/* name of the symbol */
	outname(sym->s_name);

	/* renamed name of symbol, if necessary */
	if (sym->s_rename != NULL) {
		outchar('r');
		outname(sym->s_rename);
	}

	/* type of the symbol */
	outtype(sym->s_type);
}

/*
 * write information about function definition
 *
 * this is also done for static functions so we are able to check if
 * they are called with proper argument types
 */
void
outfdef(const sym_t *fsym, const pos_t *posp, bool rval, bool osdef,
	const sym_t *args)
{
	int narg;
	const sym_t *arg;

	/* reset the buffer */
	outclr();

	/*
	 * line number of .c source, 'd' for declaration, Id of current
	 * source (.c or .h), and line in current source
	 *
	 * we are already at the end of the function. If we are in the
	 * .c source, posp->p_line is correct, otherwise csrc_pos.p_line
	 * (for functions defined in header files).
	 */
	if (posp->p_file == csrc_pos.p_file) {
		outint(posp->p_line);
	} else {
		outint(csrc_pos.p_line);
	}
	outchar('d');
	outint(get_filename_id(posp->p_file));
	outchar('.');
	outint(posp->p_line);

	/* flags */

	/* both SCANFLIKE and PRINTFLIKE imply VARARGS */
	if (printflike_argnum != -1) {
		nvararg = printflike_argnum;
	} else if (scanflike_argnum != -1) {
		nvararg = scanflike_argnum;
	}

	if (nvararg != -1) {
		outchar('v');
		outint(nvararg);
	}
	if (scanflike_argnum != -1) {
		outchar('S');
		outint(scanflike_argnum);
	}
	if (printflike_argnum != -1) {
		outchar('P');
		outint(printflike_argnum);
	}
	nvararg = printflike_argnum = scanflike_argnum = -1;

	outchar('d');

	if (rval)
		/* has return value */
		outchar('r');

	if (llibflg)
		/*
		 * mark it as used so lint2 does not complain about
		 * unused symbols in libraries
		 */
		outchar('u');

	if (osdef)
		/* old style function definition */
		outchar('o');

	if (fsym->s_inline)
		outchar('i');

	if (fsym->s_scl == STATIC)
		outchar('s');

	/* name of function */
	outname(fsym->s_name);

	/* renamed name of function, if necessary */
	if (fsym->s_rename != NULL) {
		outchar('r');
		outname(fsym->s_rename);
	}

	/* argument types and return value */
	if (osdef) {
		narg = 0;
		for (arg = args; arg != NULL; arg = arg->s_next)
			narg++;
		outchar('f');
		outint(narg);
		for (arg = args; arg != NULL; arg = arg->s_next)
			outtype(arg->s_type);
		outtype(fsym->s_type->t_subt);
	} else {
		outtype(fsym->s_type);
	}
}

/*
 * write out all information necessary for lint2 to check function
 * calls
 *
 * rvused is set if the return value is used (assigned to a variable)
 * rvdisc is set if the return value is not used and not ignored
 * (casted to void)
 */
void
outcall(const tnode_t *tn, bool rvused, bool rvdisc)
{
	tnode_t	*args, *arg;
	int	narg, n, i;
	int64_t	q;
	tspec_t	t;

	/* reset buffer */
	outclr();

	/*
	 * line number of .c source, 'c' for function call, Id of current
	 * source (.c or .h), and line in current source
	 */
	outint(csrc_pos.p_line);
	outchar('c');
	outint(get_filename_id(curr_pos.p_file));
	outchar('.');
	outint(curr_pos.p_line);

	/*
	 * flags; 'u' and 'i' must be last to make sure a letter
	 * is between the numeric argument of a flag and the name of
	 * the function
	 */
	narg = 0;
	args = tn->tn_right;
	for (arg = args; arg != NULL; arg = arg->tn_right)
		narg++;
	/* information about arguments */
	for (n = 1; n <= narg; n++) {
		/* the last argument is the top one in the tree */
		for (i = narg, arg = args; i > n; i--, arg = arg->tn_right)
			continue;
		arg = arg->tn_left;
		if (arg->tn_op == CON) {
			if (is_integer(t = arg->tn_type->t_tspec)) {
				/*
				 * XXX it would probably be better to
				 * explicitly test the sign
				 */
				if ((q = arg->tn_val->v_quad) == 0) {
					/* zero constant */
					outchar('z');
				} else if (msb(q, t, 0) == 0) {
					/* positive if casted to signed */
					outchar('p');
				} else {
					/* negative if casted to signed */
					outchar('n');
				}
				outint(n);
			}
		} else if (arg->tn_op == ADDR &&
			   arg->tn_left->tn_op == STRING &&
			   arg->tn_left->tn_string->st_tspec == CHAR) {
			/* constant string, write all format specifiers */
			outchar('s');
			outint(n);
			outfstrg(arg->tn_left->tn_string);
		}

	}
	/* return value discarded/used/ignored */
	outchar(rvdisc ? 'd' : (rvused ? 'u' : 'i'));

	/* name of the called function */
	outname(tn->tn_left->tn_left->tn_sym->s_name);

	/* types of arguments */
	outchar('f');
	outint(narg);
	for (n = 1; n <= narg; n++) {
		/* the last argument is the top one in the tree */
		for (i = narg, arg = args; i > n; i--, arg = arg->tn_right)
			continue;
		outtype(arg->tn_left->tn_type);
	}
	/* expected type of return value */
	outtype(tn->tn_type);
}

/*
 * extracts potential format specifiers for printf() and scanf() and
 * writes them, enclosed in "" and quoted if necessary, to the output buffer
 */
static void
outfstrg(strg_t *strg)
{
<<<<<<< HEAD
	int	c, oc;
=======
	unsigned char c, oc;
>>>>>>> e2aa5677
	bool	first;
	u_char	*cp;

	lint_assert(strg->st_tspec == CHAR);

	cp = strg->st_cp;

	outchar('"');

	c = *cp++;

	while (c != '\0') {

		if (c != '%') {
			c = *cp++;
			continue;
		}

		outqchar('%');
		c = *cp++;

		/* flags for printf and scanf and *-fieldwidth for printf */
		while (c != '\0' && (c == '-' || c == '+' || c == ' ' ||
				     c == '#' || c == '0' || c == '*')) {
			outqchar(c);
			c = *cp++;
		}

		/* numeric field width */
<<<<<<< HEAD
		while (c != '\0' && ch_isdigit(c)) {
=======
		while (c != '\0' && ch_isdigit((char)c)) {
>>>>>>> e2aa5677
			outqchar(c);
			c = *cp++;
		}

		/* precision for printf */
		if (c == '.') {
			outqchar(c);
			if ((c = *cp++) == '*') {
				outqchar(c);
				c = *cp++;
			} else {
<<<<<<< HEAD
				while (c != '\0' && ch_isdigit(c)) {
=======
				while (c != '\0' && ch_isdigit((char)c)) {
>>>>>>> e2aa5677
					outqchar(c);
					c = *cp++;
				}
			}
		}

		/* h, l, L and q flags fpr printf and scanf */
		if (c == 'h' || c == 'l' || c == 'L' || c == 'q') {
			outqchar(c);
			c = *cp++;
		}

		/*
		 * The last character. It is always written so we can detect
		 * invalid format specifiers.
		 */
		if (c != '\0') {
			outqchar(c);
			oc = c;
			c = *cp++;
			/*
			 * handle [ for scanf. [-] means that a minus sign
			 * was found at an undefined position.
			 */
			if (oc == '[') {
				if (c == '^')
					c = *cp++;
				if (c == ']')
					c = *cp++;
				first = true;
				while (c != '\0' && c != ']') {
					if (c == '-') {
						if (!first && *cp != ']')
							outqchar(c);
					}
					first = false;
					c = *cp++;
				}
				if (c == ']') {
					outqchar(c);
					c = *cp++;
				}
			}
		}

	}

	outchar('"');
}

/*
 * writes a record if sym was used
 */
void
outusg(const sym_t *sym)
{
	/* reset buffer */
	outclr();

	/*
	 * line number of .c source, 'u' for used, Id of current
	 * source (.c or .h), and line in current source
	 */
	outint(csrc_pos.p_line);
	outchar('u');
	outint(get_filename_id(curr_pos.p_file));
	outchar('.');
	outint(curr_pos.p_line);

	/* necessary to delimit both numbers */
	outchar('x');

	outname(sym->s_name);
}<|MERGE_RESOLUTION|>--- conflicted
+++ resolved
@@ -1,8 +1,4 @@
-<<<<<<< HEAD
-/* $NetBSD: emit1.c,v 1.43 2021/03/27 12:32:19 rillig Exp $ */
-=======
 /* $NetBSD: emit1.c,v 1.45 2021/07/05 19:39:12 rillig Exp $ */
->>>>>>> e2aa5677
 
 /*
  * Copyright (c) 1996 Christopher G. Demetriou.  All Rights Reserved.
@@ -42,11 +38,7 @@
 
 #include <sys/cdefs.h>
 #if defined(__RCSID) && !defined(lint)
-<<<<<<< HEAD
-__RCSID("$NetBSD: emit1.c,v 1.43 2021/03/27 12:32:19 rillig Exp $");
-=======
 __RCSID("$NetBSD: emit1.c,v 1.45 2021/07/05 19:39:12 rillig Exp $");
->>>>>>> e2aa5677
 #endif
 
 #include "lint1.h"
@@ -152,11 +144,7 @@
 		} else if (ts == FUNC && tp->t_proto) {
 			na = 0;
 			for (arg = tp->t_args; arg != NULL; arg = arg->s_next)
-<<<<<<< HEAD
-					na++;
-=======
 				na++;
->>>>>>> e2aa5677
 			if (tp->t_vararg)
 				na++;
 			outint(na);
@@ -505,11 +493,7 @@
 static void
 outfstrg(strg_t *strg)
 {
-<<<<<<< HEAD
-	int	c, oc;
-=======
 	unsigned char c, oc;
->>>>>>> e2aa5677
 	bool	first;
 	u_char	*cp;
 
@@ -539,11 +523,7 @@
 		}
 
 		/* numeric field width */
-<<<<<<< HEAD
-		while (c != '\0' && ch_isdigit(c)) {
-=======
 		while (c != '\0' && ch_isdigit((char)c)) {
->>>>>>> e2aa5677
 			outqchar(c);
 			c = *cp++;
 		}
@@ -555,11 +535,7 @@
 				outqchar(c);
 				c = *cp++;
 			} else {
-<<<<<<< HEAD
-				while (c != '\0' && ch_isdigit(c)) {
-=======
 				while (c != '\0' && ch_isdigit((char)c)) {
->>>>>>> e2aa5677
 					outqchar(c);
 					c = *cp++;
 				}
