--- conflicted
+++ resolved
@@ -1,8 +1,4 @@
-<<<<<<< HEAD
-/* $NetBSD: decl.c,v 1.68 2017/03/06 23:04:52 christos Exp $ */
-=======
 /* $NetBSD: decl.c,v 1.69 2018/09/07 15:16:15 christos Exp $ */
->>>>>>> 598bd837
 
 /*
  * Copyright (c) 1996 Christopher G. Demetriou.  All Rights Reserved.
@@ -42,11 +38,7 @@
 
 #include <sys/cdefs.h>
 #if defined(__RCSID) && !defined(lint)
-<<<<<<< HEAD
-__RCSID("$NetBSD: decl.c,v 1.68 2017/03/06 23:04:52 christos Exp $");
-=======
 __RCSID("$NetBSD: decl.c,v 1.69 2018/09/07 15:16:15 christos Exp $");
->>>>>>> 598bd837
 #endif
 
 #include <sys/param.h>
