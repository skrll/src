--- conflicted
+++ resolved
@@ -1,8 +1,4 @@
-<<<<<<< HEAD
-/*	$NetBSD: err.c,v 1.52 2018/01/15 22:14:24 christos Exp $	*/
-=======
 /*	$NetBSD: err.c,v 1.53 2018/09/07 15:16:15 christos Exp $	*/
->>>>>>> 598bd837
 
 /*
  * Copyright (c) 1994, 1995 Jochen Pohl
@@ -41,11 +37,7 @@
 
 #include <sys/cdefs.h>
 #if defined(__RCSID) && !defined(lint)
-<<<<<<< HEAD
-__RCSID("$NetBSD: err.c,v 1.52 2018/01/15 22:14:24 christos Exp $");
-=======
 __RCSID("$NetBSD: err.c,v 1.53 2018/09/07 15:16:15 christos Exp $");
->>>>>>> 598bd837
 #endif
 
 #include <sys/types.h>
