--- conflicted
+++ resolved
@@ -1,8 +1,4 @@
-<<<<<<< HEAD
-/*	$NetBSD: tree.c,v 1.85 2018/06/29 20:18:05 christos Exp $	*/
-=======
 /*	$NetBSD: tree.c,v 1.86 2018/09/07 15:16:15 christos Exp $	*/
->>>>>>> 598bd837
 
 /*
  * Copyright (c) 1994, 1995 Jochen Pohl
@@ -41,11 +37,7 @@
 
 #include <sys/cdefs.h>
 #if defined(__RCSID) && !defined(lint)
-<<<<<<< HEAD
-__RCSID("$NetBSD: tree.c,v 1.85 2018/06/29 20:18:05 christos Exp $");
-=======
 __RCSID("$NetBSD: tree.c,v 1.86 2018/09/07 15:16:15 christos Exp $");
->>>>>>> 598bd837
 #endif
 
 #include <stdlib.h>
