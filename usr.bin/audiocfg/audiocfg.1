--- conflicted
+++ resolved
@@ -1,8 +1,4 @@
-<<<<<<< HEAD
-.\"	$NetBSD: audiocfg.1,v 1.7 2020/10/19 21:46:15 dholland Exp $
-=======
 .\"	$NetBSD: audiocfg.1,v 1.8 2021/04/07 09:58:58 nia Exp $
->>>>>>> e2aa5677
 .\"
 .\" Copyright (c) 2010 The NetBSD Foundation, Inc.
 .\" All rights reserved.
@@ -31,11 +27,7 @@
 .\" ARISING IN ANY WAY OUT OF THE USE OF THIS SOFTWARE, EVEN IF ADVISED OF THE
 .\" POSSIBILITY OF SUCH DAMAGE.
 .\"
-<<<<<<< HEAD
-.Dd October 19, 2020
-=======
 .Dd April 7, 2021
->>>>>>> e2aa5677
 .Dt AUDIOCFG 1
 .Os
 .Sh NAME
