--- conflicted
+++ resolved
@@ -1,8 +1,4 @@
-<<<<<<< HEAD
-/*	$NetBSD: kdump.c,v 1.132 2019/07/23 01:54:51 nonaka Exp $	*/
-=======
 /*	$NetBSD: kdump.c,v 1.136 2020/04/03 06:13:07 wiz Exp $	*/
->>>>>>> 898b1760
 
 /*-
  * Copyright (c) 1988, 1993
@@ -43,11 +39,7 @@
 #if 0
 static char sccsid[] = "@(#)kdump.c	8.4 (Berkeley) 4/28/95";
 #else
-<<<<<<< HEAD
-__RCSID("$NetBSD: kdump.c,v 1.132 2019/07/23 01:54:51 nonaka Exp $");
-=======
 __RCSID("$NetBSD: kdump.c,v 1.136 2020/04/03 06:13:07 wiz Exp $");
->>>>>>> 898b1760
 #endif
 #endif /* not lint */
 
@@ -116,12 +108,9 @@
 	"PTRACE_SYSCALL",
 };
 
-<<<<<<< HEAD
-=======
 static const char default_format[] = { "%n\t%E\t%x\n" };
 
 static void	fmtprint(const char *, const struct ioctlinfo *ii);
->>>>>>> 898b1760
 static int	fread_tail(void *, size_t, size_t);
 static int	dumpheader(struct ktr_header *);
 static int	output_ts(const struct timespec *);
@@ -1256,7 +1245,6 @@
 		printf("%.*s: %p = malloc(%zu)\n", KTR_USER_MAXIDLEN, name,
 		    m.r, m.s);
 }
-<<<<<<< HEAD
 
 static void
 ktruser_misc(const char *name, const void *buf, size_t len)
@@ -1264,15 +1252,6 @@
 	size_t i;
 	const char *dta = buf;
 
-=======
-
-static void
-ktruser_misc(const char *name, const void *buf, size_t len)
-{
-	size_t i;
-	const char *dta = buf;
-
->>>>>>> 898b1760
 	printf("%.*s: %zu, ", KTR_USER_MAXIDLEN, name, len);
 	for (i = 0; i < len; i++)
 		printf("%02x", (unsigned char)dta[i]);
