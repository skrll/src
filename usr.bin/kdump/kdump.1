<<<<<<< HEAD
.\"	$NetBSD: kdump.1,v 1.28 2017/09/10 10:09:34 wiz Exp $
=======
.\"	$NetBSD: kdump.1,v 1.30 2020/04/02 08:35:12 wiz Exp $
>>>>>>> 898b1760
.\"
.\" Copyright (c) 1990, 1993
.\"	The Regents of the University of California.  All rights reserved.
.\"
.\" Redistribution and use in source and binary forms, with or without
.\" modification, are permitted provided that the following conditions
.\" are met:
.\" 1. Redistributions of source code must retain the above copyright
.\"    notice, this list of conditions and the following disclaimer.
.\" 2. Redistributions in binary form must reproduce the above copyright
.\"    notice, this list of conditions and the following disclaimer in the
.\"    documentation and/or other materials provided with the distribution.
.\" 3. Neither the name of the University nor the names of its contributors
.\"    may be used to endorse or promote products derived from this software
.\"    without specific prior written permission.
.\"
.\" THIS SOFTWARE IS PROVIDED BY THE REGENTS AND CONTRIBUTORS ``AS IS'' AND
.\" ANY EXPRESS OR IMPLIED WARRANTIES, INCLUDING, BUT NOT LIMITED TO, THE
.\" IMPLIED WARRANTIES OF MERCHANTABILITY AND FITNESS FOR A PARTICULAR PURPOSE
.\" ARE DISCLAIMED.  IN NO EVENT SHALL THE REGENTS OR CONTRIBUTORS BE LIABLE
.\" FOR ANY DIRECT, INDIRECT, INCIDENTAL, SPECIAL, EXEMPLARY, OR CONSEQUENTIAL
.\" DAMAGES (INCLUDING, BUT NOT LIMITED TO, PROCUREMENT OF SUBSTITUTE GOODS
.\" OR SERVICES; LOSS OF USE, DATA, OR PROFITS; OR BUSINESS INTERRUPTION)
.\" HOWEVER CAUSED AND ON ANY THEORY OF LIABILITY, WHETHER IN CONTRACT, STRICT
.\" LIABILITY, OR TORT (INCLUDING NEGLIGENCE OR OTHERWISE) ARISING IN ANY WAY
.\" OUT OF THE USE OF THIS SOFTWARE, EVEN IF ADVISED OF THE POSSIBILITY OF
.\" SUCH DAMAGE.
.\"
.\"	@(#)kdump.1	8.1 (Berkeley) 6/6/93
.\"
<<<<<<< HEAD
.Dd September 9, 2017
=======
.Dd April 2, 2020
>>>>>>> 898b1760
.Dt KDUMP 1
.Os
.Sh NAME
.Nm kdump
.Nd display kernel trace data
.Sh SYNOPSIS
.Nm
.Op Fl dElNnRT
.Op Fl e Ar emulation
.Op Fl f Ar file
.Op Fl m Ar maxdata
.Op Fl p Ar pid
.Op Fl t Ar trstr
.Op Fl x | Fl X Ar size
.Op Ar file
.Sh DESCRIPTION
.Nm
displays the kernel trace files produced with
.Xr ktrace 1
in human readable format.
The file
.Pa ktrace.out
in the current directory is displayed, unless either the
.Fl f
option is used, or a file name is supplied as the last argument.
.Pp
The options are as follows:
.Bl -tag -width Fl
.It Fl d
Display all numbers in decimal.
.It Fl E
Display elapsed timestamps (time since beginning of trace).
.It Fl e Ar emulation
If an emulation of a process is unknown,
interpret system call maps assuming the named emulation instead of
default "netbsd".
.It Fl f Ar file
Display the specified file instead of
.Pa ktrace.out .
.It Fl l
Loop reading the trace file, once the end-of-file is reached, waiting for
more data.
.It Fl m Ar maxdata
Display at most
.Ar maxdata
bytes when decoding I/O.
.It Fl N
Suppress system call number-to-name translation.
.It Fl n
Suppress ad hoc translations.
Normally
.Nm
tries to decode many system calls into a more human readable format.
For example,
.Xr ioctl 2
values are replaced with the macro name and
.Va errno
values are replaced with the
.Xr strerror 3
string.
Suppressing this feature yields a more consistent output format and is
easily amenable to further processing.
.It Fl p Ar pid
Only display records from the trace file that are for the indicated pid.
.It Fl R
Display relative timestamps (time since previous entry).
.It Fl T
Display absolute timestamps for each entry (seconds since epoch).
.It Fl t Ar trstr
Restrict display to the specified set of kernel trace points.
The default is to display everything in the file.
See the
.Fl t
option of
.Xr ktrace 1 .
.It Fl x
Display GIO data in hex and ascii instead of
.Xr vis 3
format.
.It Fl X Ar size
Same as
.Fl x
but display hex values by groups of
.Ar size
bytes.
Supported values are 1, 2, 4, 8, and 16.
.El
.Sh SEE ALSO
.Xr ioctlprint 1 ,
.Xr ktrace 1
.Sh HISTORY
The
.Nm
command appears in
.Bx 4.4 .<|MERGE_RESOLUTION|>--- conflicted
+++ resolved
@@ -1,8 +1,4 @@
-<<<<<<< HEAD
-.\"	$NetBSD: kdump.1,v 1.28 2017/09/10 10:09:34 wiz Exp $
-=======
 .\"	$NetBSD: kdump.1,v 1.30 2020/04/02 08:35:12 wiz Exp $
->>>>>>> 898b1760
 .\"
 .\" Copyright (c) 1990, 1993
 .\"	The Regents of the University of California.  All rights reserved.
@@ -33,11 +29,7 @@
 .\"
 .\"	@(#)kdump.1	8.1 (Berkeley) 6/6/93
 .\"
-<<<<<<< HEAD
-.Dd September 9, 2017
-=======
 .Dd April 2, 2020
->>>>>>> 898b1760
 .Dt KDUMP 1
 .Os
 .Sh NAME
