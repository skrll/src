<<<<<<< HEAD
.\"	$NetBSD: banner.1,v 1.9 2012/02/29 08:54:55 wiz Exp $
=======
.\"	$NetBSD: banner.1,v 1.10 2020/04/07 17:57:33 sevan Exp $
>>>>>>> 898b1760
.\"
.\"	@(#)Copyright (c) 1995, Simon J. Gerraty.
.\"
.\"	This is free software.	It comes with NO WARRANTY.
.\"	Permission to use, modify and distribute this source code
.\"	is granted subject to the following conditions.
.\"	1/ that the above copyright notice and this notice
.\"	are preserved in all copies and that due credit be given
.\"	to the author.
.\"	2/ that any changes to this code are clearly commented
.\"	as such so that the author does not get blamed for bugs
.\"	other than his own.
.\"
.\"	Please send copies of changes and bug-fixes to:
.\"	sjg@zen.void.oz.au
.\"
<<<<<<< HEAD
.Dd February 26, 2012
=======
.Dd April 7, 2020
>>>>>>> 898b1760
.Dt BANNER 1
.Os
.Sh NAME
.Nm banner
.Nd print strings in large letters
.Sh SYNOPSIS
.Nm
.Op Fl l
.Op Fl b Ar bg
.Op Fl f Ar fg
.Ar string ...
.Sh DESCRIPTION
.Nm
prints up to 10 chars of each
.Ar string
in large letters on the standard output.
.Pp
The options are:
.Bl -tag -width Ds
.It Fl b Ar bg
Use
.Ar bg
as the background color (character) rather than the default
.Dq \  .
.It Fl f Ar fg
Use
.Ar fg
as the foreground color (character) rather than the default
.Dq # .
If
.Ar fg
is
.Dq - ,
then the actual letter being printed is used as the
foreground color in the same way that LPD does it.
The results are quite variable.
.It Fl l
Use the more attractive LPD font instead of the traditional
.Nm
font.
.El
.Sh EXIT STATUS
.Ex -std
.Sh SEE ALSO
.Xr banner 6
.Sh HISTORY
The
.Nm
utility first appeared in
.Nx 1.2 .<|MERGE_RESOLUTION|>--- conflicted
+++ resolved
@@ -1,8 +1,4 @@
-<<<<<<< HEAD
-.\"	$NetBSD: banner.1,v 1.9 2012/02/29 08:54:55 wiz Exp $
-=======
 .\"	$NetBSD: banner.1,v 1.10 2020/04/07 17:57:33 sevan Exp $
->>>>>>> 898b1760
 .\"
 .\"	@(#)Copyright (c) 1995, Simon J. Gerraty.
 .\"
@@ -19,11 +15,7 @@
 .\"	Please send copies of changes and bug-fixes to:
 .\"	sjg@zen.void.oz.au
 .\"
-<<<<<<< HEAD
-.Dd February 26, 2012
-=======
 .Dd April 7, 2020
->>>>>>> 898b1760
 .Dt BANNER 1
 .Os
 .Sh NAME
