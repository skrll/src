<<<<<<< HEAD
/*	$NetBSD: man.c,v 1.67 2018/06/15 20:16:35 mrg Exp $	*/
=======
/*	$NetBSD: man.c,v 1.68 2020/04/06 19:53:22 maya Exp $	*/
>>>>>>> 898b1760

/*
 * Copyright (c) 1987, 1993, 1994, 1995
 *	The Regents of the University of California.  All rights reserved.
 *
 * Redistribution and use in source and binary forms, with or without
 * modification, are permitted provided that the following conditions
 * are met:
 * 1. Redistributions of source code must retain the above copyright
 *    notice, this list of conditions and the following disclaimer.
 * 2. Redistributions in binary form must reproduce the above copyright
 *    notice, this list of conditions and the following disclaimer in the
 *    documentation and/or other materials provided with the distribution.
 * 3. Neither the name of the University nor the names of its contributors
 *    may be used to endorse or promote products derived from this software
 *    without specific prior written permission.
 *
 * THIS SOFTWARE IS PROVIDED BY THE REGENTS AND CONTRIBUTORS ``AS IS'' AND
 * ANY EXPRESS OR IMPLIED WARRANTIES, INCLUDING, BUT NOT LIMITED TO, THE
 * IMPLIED WARRANTIES OF MERCHANTABILITY AND FITNESS FOR A PARTICULAR PURPOSE
 * ARE DISCLAIMED.  IN NO EVENT SHALL THE REGENTS OR CONTRIBUTORS BE LIABLE
 * FOR ANY DIRECT, INDIRECT, INCIDENTAL, SPECIAL, EXEMPLARY, OR CONSEQUENTIAL
 * DAMAGES (INCLUDING, BUT NOT LIMITED TO, PROCUREMENT OF SUBSTITUTE GOODS
 * OR SERVICES; LOSS OF USE, DATA, OR PROFITS; OR BUSINESS INTERRUPTION)
 * HOWEVER CAUSED AND ON ANY THEORY OF LIABILITY, WHETHER IN CONTRACT, STRICT
 * LIABILITY, OR TORT (INCLUDING NEGLIGENCE OR OTHERWISE) ARISING IN ANY WAY
 * OUT OF THE USE OF THIS SOFTWARE, EVEN IF ADVISED OF THE POSSIBILITY OF
 * SUCH DAMAGE.
 */

#include <sys/cdefs.h>

#ifndef lint
__COPYRIGHT("@(#) Copyright (c) 1987, 1993, 1994, 1995\
 The Regents of the University of California.  All rights reserved.");
#endif /* not lint */

#ifndef lint
#if 0
static char sccsid[] = "@(#)man.c	8.17 (Berkeley) 1/31/95";
#else
<<<<<<< HEAD
__RCSID("$NetBSD: man.c,v 1.67 2018/06/15 20:16:35 mrg Exp $");
=======
__RCSID("$NetBSD: man.c,v 1.68 2020/04/06 19:53:22 maya Exp $");
>>>>>>> 898b1760
#endif
#endif /* not lint */

#include <sys/param.h>
#include <sys/queue.h>
#include <sys/stat.h>
#include <sys/utsname.h>

#include <ctype.h>
#include <err.h>
#include <fcntl.h>
#include <fnmatch.h>
#include <glob.h>
#include <signal.h>
#include <stdio.h>
#include <stdlib.h>
#include <string.h>
#include <unistd.h>
#include <util.h>
#include <locale.h>

#include "manconf.h"
#include "pathnames.h"

#ifndef MAN_DEBUG
#define MAN_DEBUG 0		/* debug path output */
#endif

/*
 * manstate: structure collecting the current global state so we can 
 * easily identify it and pass it to helper functions in one arg.
 */
struct manstate {
	/* command line flags */
	int all;		/* -a: show all matches rather than first */
	int cat;		/* -c: do not use a pager */
	char *conffile;		/* -C: use alternate config file */
	int how;		/* -h: show SYNOPSIS only */
	char *manpath;		/* -M: alternate MANPATH */
	char *addpath;		/* -m: add these dirs to front of manpath */
	char *pathsearch;	/* -S: path of man must contain this string */
	char *sectionname;	/* -s: limit search to a given man section */
	int where;		/* -w: just show paths of all matching files */
	int getpath;	/* -p: print the path of directories containing man pages */
		
	/* important tags from the config file */
	TAG *defaultpath;	/* _default: default MANPATH */
	TAG *subdirs;		/* _subdir: default subdir search list */
	TAG *suffixlist;	/* _suffix: for files that can be cat()'d */
	TAG *buildlist;		/* _build: for files that must be built */
	
	/* tags for internal use */
	TAG *intmp;		/* _intmp: tmp files we must cleanup */
	TAG *missinglist;	/* _missing: pages we couldn't find */
	TAG *mymanpath;		/* _new_path: final version of MANPATH */
	TAG *section;		/* <sec>: tag for m.sectionname */

	/* other misc stuff */
	const char *pager;	/* pager to use */
	size_t pagerlen;	/* length of the above */
	const char *machine;	/* machine */
	const char *machclass;	/* machine class */
};

/*
 * prototypes
 */
static void	 build_page(const char *, char **, struct manstate *);
static void	 cat(const char *);
static const char	*check_pager(const char *);
static int	 cleanup(void);
static void	 how(const char *);
static void	 jump(char **, const char *, const char *) __dead;
static int	 manual(char *, struct manstate *, glob_t *);
static void	 onsig(int) __dead;
static void	 usage(void) __dead;
static void	 addpath(struct manstate *, const char *, size_t, const char *);
static const char *getclass(const char *);
static void printmanpath(struct manstate *);

/*
 * main function
 */
int
main(int argc, char **argv)
{
	static struct manstate m;
	struct utsname utsname;
	int ch, abs_section, found;
	ENTRY *esubd, *epath;
	char *p, **ap, *cmd;
	size_t len;
	glob_t pg;

	setprogname(argv[0]);
	setlocale(LC_ALL, "");
	/*
	 * parse command line...
	 */
	while ((ch = getopt(argc, argv, "-aC:cfhkM:m:P:ps:S:w")) != -1)
		switch (ch) {
		case 'a':
			m.all = 1;
			break;
		case 'C':
			m.conffile = optarg;
			break;
		case 'c':
		case '-':	/* XXX: '-' is a deprecated version of '-c' */
			m.cat = 1;
			break;
		case 'h':
			m.how = 1;
			break;
		case 'm':
			m.addpath = optarg;
			break;
		case 'M':
		case 'P':	/* -P for backward compatibility */
			if ((m.manpath = strdup(optarg)) == NULL)
				err(EXIT_FAILURE, "malloc failed");
			break;
		case 'p':
			m.getpath = 1;
			break;
		/*
		 * The -f and -k options are backward compatible,
		 * undocumented ways of calling whatis(1) and apropos(1).
		 */
		case 'f':
			jump(argv, "-f", "whatis");
			/* NOTREACHED */
		case 'k':
			jump(argv, "-k", "apropos");
			/* NOTREACHED */
		case 's':
			if (m.sectionname != NULL)
				usage();
			m.sectionname = optarg;
			break;
		case 'S':
			m.pathsearch = optarg;
			break;
		case 'w':
			m.all = m.where = 1;
			break;
		case '?':
		default:
			usage();
		}
	argc -= optind;
	argv += optind;

	if (!m.getpath && !argc)
		usage();

	/*
	 * read the configuration file and collect any other information
	 * we will need (machine type, pager, section [if specified
	 * without '-s'], and MANPATH through the environment).
	 */
	config(m.conffile);    /* exits on error ... */

	if ((m.machine = getenv("MACHINE")) == NULL) {
		if (uname(&utsname) == -1)
			err(EXIT_FAILURE, "uname");
		m.machine = utsname.machine;
	}

	m.machclass = getclass(m.machine);

	if (!m.cat && !m.how && !m.where) {  /* if we need a pager ... */
		if (!isatty(STDOUT_FILENO)) {
			m.cat = 1;
		} else {
			if ((m.pager = getenv("PAGER")) != NULL &&
			    m.pager[0] != '\0')
				m.pager = check_pager(m.pager);
			else
				m.pager = _PATH_PAGER;
			m.pagerlen = strlen(m.pager);
		}
	}

	/* do we need to set m.section to a non-null value? */
	if (m.sectionname) {

		m.section = gettag(m.sectionname, 0); /* -s must be a section */
		if (m.section == NULL)
			errx(EXIT_FAILURE, "unknown section: %s", m.sectionname);

	} else if (argc > 1) {

		m.section = gettag(*argv, 0);  /* might be a section? */
		if (m.section) {
			argv++;
			argc--;
		}

	} 
	
	if (m.manpath == NULL)
		m.manpath = getenv("MANPATH"); /* note: -M overrides getenv */


	/*
	 * get default values from config file, plus create the tags we
	 * use for keeping internal state.  make sure all our mallocs
	 * go through.
	 */
	/* from cfg file */
	m.defaultpath = gettag("_default", 1);
	m.subdirs = gettag("_subdir", 1);
	m.suffixlist = gettag("_suffix", 1);
	m.buildlist = gettag("_build", 1); 
	/* internal use */
	m.mymanpath = gettag("_new_path", 1);
	m.missinglist = gettag("_missing", 1);
	m.intmp = gettag("_intmp", 1);
	if (!m.defaultpath || !m.subdirs || !m.suffixlist || !m.buildlist ||
	    !m.mymanpath || !m.missinglist || !m.intmp)
		errx(EXIT_FAILURE, "malloc failed");

	/*
	 * are we using a section whose elements are all absolute paths?
	 * (we only need to look at the first entry on the section list,
	 * as config() will ensure that any additional entries will match
	 * the first one.)
	 */
	abs_section = (m.section != NULL && 
		!TAILQ_EMPTY(&m.section->entrylist) &&
	    		*(TAILQ_FIRST(&m.section->entrylist)->s) == '/');

	/*
	 * now that we have all the data we need, we must determine the
	 * manpath we are going to use to find the requested entries using
	 * the following steps...
	 *
	 * [1] if the user specified a section and that section's elements
	 *     from the config file are all absolute paths, then we override
	 *     defaultpath and -M/MANPATH with the section's absolute paths.
	 */
	if (abs_section) {
		m.manpath = NULL;	   	/* ignore -M/MANPATH */
		m.defaultpath = m.section;	/* overwrite _default path */
		m.section = NULL;		/* promoted to defaultpath */
	}

	/*
	 * [2] section can now only be non-null if the user asked for
	 *     a section and that section's elements did not have 
	 *     absolute paths.  in this case we use the section's
	 *     elements to override _subdir from the config file.
	 *
	 * after this step, we are done processing "m.section"...
	 */
	if (m.section)
		m.subdirs = m.section;

	/*
	 * [3] we need to setup the path we want to use (m.mymanpath).
	 *     if the user gave us a path (m.manpath) use it, otherwise
	 *     go with the default.   in either case we need to append
	 *     the subdir and machine spec to each element of the path.
	 *
	 *     for absolute section paths that come from the config file, 
	 *     we only append the subdir spec if the path ends in 
	 *     a '/' --- elements that do not end in '/' are assumed to 
	 *     not have subdirectories.  this is mainly for backward compat, 
	 *     but it allows non-subdir configs like:
	 *	sect3       /usr/share/man/{old/,}cat3
	 *	doc         /usr/{pkg,share}/doc/{sendmail/op,sendmail/intro}
	 *
	 *     note that we try and be careful to not put double slashes
	 *     in the path (e.g. we want /usr/share/man/man1, not
	 *     /usr/share/man//man1) because "more" will put the filename
	 *     we generate in its prompt and the double slashes look ugly.
	 */
	if (m.manpath) {

		/* note: strtok is going to destroy m.manpath */
		for (p = strtok(m.manpath, ":") ; p ; p = strtok(NULL, ":")) {
			len = strlen(p);
			if (len < 1)
				continue;
			TAILQ_FOREACH(esubd, &m.subdirs->entrylist, q)
				addpath(&m, p, len, esubd->s);
		}

	} else {

		TAILQ_FOREACH(epath, &m.defaultpath->entrylist, q) {
			/* handle trailing "/" magic here ... */
		  	if (abs_section && epath->s[epath->len - 1] != '/') {
				addpath(&m, "", 1, epath->s);
				continue;
			}

			TAILQ_FOREACH(esubd, &m.subdirs->entrylist, q)
				addpath(&m, epath->s, epath->len, esubd->s);
		}

	}

	/*
	 * [4] finally, prepend the "-m" m.addpath to mymanpath if it 
	 *     was specified.   subdirs and machine are always applied to
	 *     m.addpath. 
	 */
	if (m.addpath) {

		/* note: strtok is going to destroy m.addpath */
		for (p = strtok(m.addpath, ":") ; p ; p = strtok(NULL, ":")) {
			len = strlen(p);
			if (len < 1)
				continue;
			TAILQ_FOREACH(esubd, &m.subdirs->entrylist, q)
				addpath(&m, p, len, esubd->s);
		}

	}

<<<<<<< HEAD
	if (m.getpath) 
		printmanpath(&m);
=======
	if (m.getpath) {
		printmanpath(&m);
		exit(cleanup());
	}
>>>>>>> 898b1760
		
	/*
	 * now m.mymanpath is complete!
	 */
#if MAN_DEBUG
	printf("mymanpath:\n");
	TAILQ_FOREACH(epath, &m.mymanpath->entrylist, q) {
		printf("\t%s\n", epath->s);
	}
#endif

	/*
	 * start searching for matching files and format them if necessary.   
	 * setup an interrupt handler so that we can ensure that temporary 
	 * files go away.
	 */
	(void)signal(SIGINT, onsig);
	(void)signal(SIGHUP, onsig);
	(void)signal(SIGPIPE, onsig);

	memset(&pg, 0, sizeof(pg));
	for (found = 0; *argv; ++argv)
		if (manual(*argv, &m, &pg)) {
			found = 1;
		}

	/* if nothing found, we're done. */
	if (!found) {
		(void)cleanup();
		exit(EXIT_FAILURE);
	}

	/*
	 * handle the simple display cases first (m.cat, m.how, m.where)
	 */
	if (m.cat) {
		for (ap = pg.gl_pathv; *ap != NULL; ++ap) {
			if (**ap == '\0')
				continue;
			cat(*ap);
		}
		exit(cleanup());
	}
	if (m.how) {
		for (ap = pg.gl_pathv; *ap != NULL; ++ap) {
			if (**ap == '\0')
				continue;
			how(*ap);
		}
		exit(cleanup());
	}
	if (m.where) {
		for (ap = pg.gl_pathv; *ap != NULL; ++ap) {
			if (**ap == '\0')
				continue;
			(void)printf("%s\n", *ap);
		}
		exit(cleanup());
	}
		
	/*
	 * normal case - we display things in a single command, so
	 * build a list of things to display.  first compute total
	 * length of buffer we will need so we can malloc it.
	 */
	for (ap = pg.gl_pathv, len = m.pagerlen + 1; *ap != NULL; ++ap) {
		if (**ap == '\0')
			continue;
		len += strlen(*ap) + 1;
	}
	if ((cmd = malloc(len)) == NULL) {
		warn("malloc");
		(void)cleanup();
		exit(EXIT_FAILURE);
	}

	/* now build the command string... */
	p = cmd;
	len = m.pagerlen;
	memcpy(p, m.pager, len);
	p += len;
	*p++ = ' ';
	for (ap = pg.gl_pathv; *ap != NULL; ++ap) {
		if (**ap == '\0')
			continue;
		len = strlen(*ap);
		memcpy(p, *ap, len);
		p += len;
		*p++ = ' ';
	}
	*--p = '\0';

	/* Use system(3) in case someone's pager is "pager arg1 arg2". */
	(void)system(cmd);

	exit(cleanup());
}

static int
manual_find_literalfile(struct manstate *mp, char **pv)
{
	ENTRY *suffix;
	int found;
	char buf[MAXPATHLEN];
	const char *p;
	int suflen;

	found = 0;

	/*
	 * Expand both '*' and suffix to force an actual
	 * match via fnmatch(3). Since the only match in pg
	 * is the literal file, the match is genuine.
	 */

	TAILQ_FOREACH(suffix, &mp->buildlist->entrylist, q) {
		for (p = suffix->s, suflen = 0;
		    *p != '\0' && !isspace((unsigned char)*p);
		    ++p)
			++suflen;
		if (*p == '\0')
			continue;

		(void)snprintf(buf, sizeof(buf), "*%.*s", suflen, suffix->s);

		if (!fnmatch(buf, *pv, 0)) {
			if (!mp->where)
				build_page(p + 1, pv, mp);
			found = 1;
			break;
		}
	}

	return found;
}

static int
manual_find_buildkeyword(const char *prefix, const char *escpage,
    struct manstate *mp, char **pv)
{
	ENTRY *suffix;
	int found;
	char buf[MAXPATHLEN];
	const char *p;
	int suflen;

	found = 0;
	/* Try the _build keywords next. */
	TAILQ_FOREACH(suffix, &mp->buildlist->entrylist, q) {
		for (p = suffix->s, suflen = 0;
		    *p != '\0' && !isspace((unsigned char)*p);
		    ++p)
			++suflen;
		if (*p == '\0')
			continue;

		(void)snprintf(buf, sizeof(buf), "%s%s%.*s",
		    prefix, escpage, suflen, suffix->s);
		if (!fnmatch(buf, *pv, 0)) {
			if (!mp->where)
				build_page(p + 1, pv, mp);
			found = 1;
			break;
		}
	}

	return found;
}

/*
 * manual --
 *	Search the manuals for the pages.
 */
static int
manual(char *page, struct manstate *mp, glob_t *pg)
{
	ENTRY *suffix, *mdir;
	int anyfound, error, found;
	size_t cnt;
	char *p, buf[MAXPATHLEN], *escpage, *eptr;
	static const char escglob[] = "\\~?*{}[]";

	anyfound = 0;

	/*
	 * Fixup page which may contain glob(3) special characters, e.g.
	 * the famous "No man page for [" FAQ.
	 */
	if ((escpage = malloc((2 * strlen(page)) + 1)) == NULL) {
		warn("malloc");
		(void)cleanup();
		exit(EXIT_FAILURE);
	}

	p = page;
	eptr = escpage;

	while (*p) {
		if (strchr(escglob, *p) != NULL) {
			*eptr++ = '\\';
			*eptr++ = *p++;
		} else
			*eptr++ = *p++;
	}

	*eptr = '\0';

	/*
	 * If 'page' is given with an absolute path,
	 * or a relative path explicitly beginning with "./"
	 * or "../", then interpret it as a file specification.
	 */
	if ((page[0] == '/')
	    || (page[0] == '.' && page[1] == '/')
	    || (page[0] == '.' && page[1] == '.' && page[2] == '/')
	    ) {
		/* check if file actually exists */
		(void)strlcpy(buf, escpage, sizeof(buf));
		error = glob(buf, GLOB_APPEND | GLOB_BRACE | GLOB_NOSORT, NULL, pg);
		if (error != 0) {
			if (error == GLOB_NOMATCH) {
				goto notfound;
			} else {
				errx(EXIT_FAILURE, "glob failed");
			}
		}

		if (pg->gl_matchc == 0)
			goto notfound;

		/* literal file only yields one match */
		cnt = pg->gl_pathc - pg->gl_matchc;
 
		if (manual_find_literalfile(mp, &pg->gl_pathv[cnt])) {
			anyfound = 1;
		} else {
			/* It's not a man page, forget about it. */
			*pg->gl_pathv[cnt] = '\0';
		}

  notfound:
		if (!anyfound) {
			if (addentry(mp->missinglist, page, 0) < 0) {
				warn("malloc");
				(void)cleanup();
				exit(EXIT_FAILURE);
			}
		}
		free(escpage);
		return anyfound;
	}

	/* For each man directory in mymanpath ... */
	TAILQ_FOREACH(mdir, &mp->mymanpath->entrylist, q) {

		/* 
		 * use glob(3) to look in the filesystem for matching files.
		 * match any suffix here, as we will check that later.
		 */
		(void)snprintf(buf, sizeof(buf), "%s/%s.*", mdir->s, escpage);
		if ((error = glob(buf,
		    GLOB_APPEND | GLOB_BRACE | GLOB_NOSORT, NULL, pg)) != 0) {
			if (error == GLOB_NOMATCH)
				continue;
			else {
				warn("globbing");
				(void)cleanup();
				exit(EXIT_FAILURE);
			}
		}
		if (pg->gl_matchc == 0)
			continue;

		/*
		 * start going through the matches glob(3) just found and 
		 * use m.pathsearch (if present) to filter out pages we 
		 * don't want.  then verify the suffix is valid, and build
		 * the page if we have a _build suffix.
		 */
		for (cnt = pg->gl_pathc - pg->gl_matchc;
		    cnt < pg->gl_pathc; ++cnt) {

			/* filter on directory path name */
			if (mp->pathsearch) {
				p = strstr(pg->gl_pathv[cnt], mp->pathsearch);
				if (!p || strchr(p, '/') == NULL) {
					*pg->gl_pathv[cnt] = '\0'; /* zap! */
					continue;
				}
			}

			/*
			 * Try the _suffix keywords first.
			 *
			 * XXX
			 * Older versions of man.conf didn't have the _suffix
			 * keywords, it was assumed that everything was a .0.
			 * We just test for .0 first, it's fast and probably
			 * going to hit.
			 */
			(void)snprintf(buf, sizeof(buf), "*/%s.0", escpage);
			if (!fnmatch(buf, pg->gl_pathv[cnt], 0))
				goto next;

			found = 0;
			TAILQ_FOREACH(suffix, &mp->suffixlist->entrylist, q) {
				(void)snprintf(buf,
				     sizeof(buf), "*/%s%s", escpage,
				     suffix->s);
				if (!fnmatch(buf, pg->gl_pathv[cnt], 0)) {
					found = 1;
					break;
				}
			}
			if (found)
				goto next;

			/* Try the _build keywords next. */
			found = manual_find_buildkeyword("*/", escpage,
				mp, &pg->gl_pathv[cnt]);
			if (found) {
next:				anyfound = 1;
				if (!mp->all) {
					/* Delete any other matches. */
					while (++cnt< pg->gl_pathc)
						*pg->gl_pathv[cnt] = '\0';
					break;
				}
				continue;
			}

			/* It's not a man page, forget about it. */
			*pg->gl_pathv[cnt] = '\0';
		}

		if (anyfound && !mp->all)
			break;
	}

	/* If not found, enter onto the missing list. */
	if (!anyfound) {
		if (addentry(mp->missinglist, page, 0) < 0) {
			warn("malloc");
			(void)cleanup();
			exit(EXIT_FAILURE);
		}
	}

	free(escpage);
	return anyfound;
}

/*
 * A do-nothing counterpart to fmtcheck(3) that only supplies the
 * __format_arg marker.  Actual fmtcheck(3) call is done once in
 * config().
 */
__always_inline __format_arg(2)
static inline const char *
fmtcheck_ok(const char *userfmt, const char *template)
{
	return userfmt;
}

/* 
 * build_page --
 *	Build a man page for display.
 */
static void
build_page(const char *fmt, char **pathp, struct manstate *mp)
{
	static int warned;
	int olddir, fd, n;
	size_t tmpdirlen;
	char *p, *b;
	char buf[MAXPATHLEN], cmd[MAXPATHLEN], tpath[MAXPATHLEN];
	const char *tmpdir;

	/* Let the user know this may take awhile. */
	if (!warned) {
		warned = 1;
		warnx("Formatting manual page...");
	}

       /*
        * Historically man chdir'd to the root of the man tree. 
        * This was used in man pages that contained relative ".so"
        * directives (including other man pages for command aliases etc.)
        * It even went one step farther, by examining the first line
        * of the man page and parsing the .so filename so it would
        * make hard(?) links to the cat'ted man pages for space savings.
        * (We don't do that here, but we could).
        */
 
       /* copy and find the end */
       for (b = buf, p = *pathp; (*b++ = *p++) != '\0';)
               continue;
 
	/* 
	 * skip the last two path components, page name and man[n] ...
	 * (e.g. buf will be "/usr/share/man" and p will be "man1/man.1")
	 * we also save a pointer to our current directory so that we
	 * can fchdir() back to it.  this allows relative MANDIR paths
	 * to work with multiple man pages... e.g. consider:
	 *   	cd /usr/share && man -M ./man cat ls
	 * when no "cat1" subdir files are present.
	 */
	olddir = -1;
	for (--b, --p, n = 2; b != buf; b--, p--)
		if (*b == '/')
			if (--n == 0) {
				*b = '\0';
				olddir = open(".", O_RDONLY);
				(void) chdir(buf);
				p++;
				break;
			}


	/* advance fmt past the suffix spec to the printf format string */
	for (; *fmt && isspace((unsigned char)*fmt); ++fmt)
		continue;

	/*
	 * Get a temporary file and build a version of the file
	 * to display.  Replace the old file name with the new one.
	 */
	if ((tmpdir = getenv("TMPDIR")) == NULL)
		tmpdir = _PATH_TMP;
	tmpdirlen = strlen(tmpdir);
	(void)snprintf(tpath, sizeof (tpath), "%s%s%s", tmpdir, 
	    (tmpdirlen > 0 && tmpdir[tmpdirlen-1] == '/') ? "" : "/", TMPFILE);
	if ((fd = mkstemp(tpath)) == -1) {
		warn("%s", tpath);
		(void)cleanup();
		exit(EXIT_FAILURE);
	}
	(void)snprintf(buf, sizeof(buf), "%s > %s", fmt, tpath);
	(void)snprintf(cmd, sizeof(cmd), fmtcheck_ok(buf, "%s"), p);
	(void)system(cmd);
	(void)close(fd);
	if ((*pathp = strdup(tpath)) == NULL) {
		warn("malloc");
		(void)cleanup();
		exit(EXIT_FAILURE);
	}

	/* Link the built file into the remove-when-done list. */
	if (addentry(mp->intmp, *pathp, 0) < 0) {
		warn("malloc");
		(void)cleanup();
		exit(EXIT_FAILURE);
	}

	/* restore old directory so relative manpaths still work */
	if (olddir != -1) {
		fchdir(olddir);
		close(olddir);
	}
}

/*
 * how --
 *	display how information
 */
static void
how(const char *fname)
{
	FILE *fp;

	int lcnt, print;
	char buf[256];
	const char *p;

	if (!(fp = fopen(fname, "r"))) {
		warn("%s", fname);
		(void)cleanup();
		exit(EXIT_FAILURE);
	}
#define	S1	"SYNOPSIS"
#define	S2	"S\bSY\bYN\bNO\bOP\bPS\bSI\bIS\bS"
#define	D1	"DESCRIPTION"
#define	D2	"D\bDE\bES\bSC\bCR\bRI\bIP\bPT\bTI\bIO\bON\bN"
	for (lcnt = print = 0; fgets(buf, sizeof(buf), fp);) {
		if (!strncmp(buf, S1, sizeof(S1) - 1) ||
		    !strncmp(buf, S2, sizeof(S2) - 1)) {
			print = 1;
			continue;
		} else if (!strncmp(buf, D1, sizeof(D1) - 1) ||
		    !strncmp(buf, D2, sizeof(D2) - 1)) {
			if (fp)
				(void)fclose(fp);
			return;
		}
		if (!print)
			continue;
		if (*buf == '\n')
			++lcnt;
		else {
			for(; lcnt; --lcnt)
				(void)putchar('\n');
			for (p = buf; isspace((unsigned char)*p); ++p)
				continue;
			(void)fputs(p, stdout);
		}
	}
	(void)fclose(fp);
}

/*
 * cat --
 *	cat out the file
 */
static void
cat(const char *fname)
{
	int fd;
	ssize_t n;
	char buf[2048];

	if ((fd = open(fname, O_RDONLY, 0)) < 0) {
		warn("%s", fname);
		(void)cleanup();
		exit(EXIT_FAILURE);
	}
	while ((n = read(fd, buf, sizeof(buf))) > 0)
		if (write(STDOUT_FILENO, buf, (size_t)n) != n) {
			warn("write");
			(void)cleanup();
			exit(EXIT_FAILURE);
		}
	if (n == -1) {
		warn("read");
		(void)cleanup();
		exit(EXIT_FAILURE);
	}
	(void)close(fd);
}

/*
 * check_pager --
 *	check the user supplied page information
 */
static const char *
check_pager(const char *name)
{
	const char *p;

	/*
	 * if the user uses "more", we make it "more -s"; watch out for
	 * PAGER = "mypager /usr/ucb/more"
	 */
	for (p = name; *p && !isspace((unsigned char)*p); ++p)
		continue;
	for (; p > name && *p != '/'; --p);
	if (p != name)
		++p;

	/* make sure it's "more", not "morex" */
	if (!strncmp(p, "more", 4) && (!p[4] || isspace((unsigned char)p[4]))){
		char *newname;
		(void)asprintf(&newname, "%s %s", p, "-s");
		name = newname;
	}

	return name;
}

/*
 * jump --
 *	strip out flag argument and jump
 */
static void
jump(char **argv, const char *flag, const char *name)
{
	char **arg;

	argv[0] = __UNCONST(name);
	for (arg = argv + 1; *arg; ++arg)
		if (!strcmp(*arg, flag))
			break;
	for (; *arg; ++arg)
		arg[0] = arg[1];
	execvp(name, argv);
	err(EXIT_FAILURE, "Cannot execute `%s'", name);
}

/* 
 * onsig --
 *	If signaled, delete the temporary files.
 */
static void
onsig(int signo)
{

	(void)cleanup();

	(void)raise_default_signal(signo);

	/* NOTREACHED */
	exit(EXIT_FAILURE);
}

/*
 * cleanup --
 *	Clean up temporary files, show any error messages.
 */
static int
cleanup(void)
{
	TAG *intmpp, *missp;
	ENTRY *ep;
	int rval;

	rval = EXIT_SUCCESS;
	/* 
	 * note that _missing and _intmp were created by main(), so
	 * gettag() cannot return NULL here.
	 */
	missp = gettag("_missing", 0);	/* missing man pages */
	intmpp = gettag("_intmp", 0);	/* tmp files we need to unlink */

	TAILQ_FOREACH(ep, &missp->entrylist, q) {
		warnx("no entry for %s in the manual.", ep->s);
		rval = EXIT_FAILURE;
	}

	TAILQ_FOREACH(ep, &intmpp->entrylist, q)
		(void)unlink(ep->s);

	return rval;
}

static const char *
getclass(const char *machine)
{
	char buf[BUFSIZ];
	TAG *t;
	snprintf(buf, sizeof(buf), "_%s", machine);
	t = gettag(buf, 0);
	return t != NULL && !TAILQ_EMPTY(&t->entrylist) ?
	    TAILQ_FIRST(&t->entrylist)->s : NULL;
}

static void
addpath(struct manstate *m, const char *dir, size_t len, const char *sub)
{
	char buf[2 * MAXPATHLEN + 1];
	(void)snprintf(buf, sizeof(buf), "%s%s%s{/%s,%s%s%s}",
	     dir, (dir[len - 1] == '/') ? "" : "/", sub, m->machine,
	     m->machclass ? "/" : "", m->machclass ? m->machclass : "",
	     m->machclass ? "," : "");
	if (addentry(m->mymanpath, buf, 0) < 0)
		errx(EXIT_FAILURE, "malloc failed");
}

/*
 * usage --
 *	print usage message and die
 */
static void
usage(void)
{
	(void)fprintf(stderr, "Usage: %s [-acw|-h] [-C cfg] [-M path] "
	    "[-m path] [-S srch] [[-s] sect] name ...\n", getprogname());
	(void)fprintf(stderr, "Usage: %s [-C file] -f command ...\n", getprogname());
	(void)fprintf(stderr, 
	    "Usage: %s [-C file] -k keyword ...\n", 
	    getprogname());
	(void)fprintf(stderr, "Usage: %s -p\n", getprogname());
	exit(EXIT_FAILURE);
}

/*
 * printmanpath --
 *	Prints a list of directories containing man pages.
 */
static void
printmanpath(struct manstate *m)
{
	ENTRY *epath;
	char **ap;
	glob_t pg;
	struct stat sb;
	TAG *path = m->mymanpath;
	
	/* the tail queue is empty if no _default tag is defined in * man.conf */
	if (TAILQ_EMPTY(&path->entrylist))
		errx(EXIT_FAILURE, "Empty manpath");
		
	TAILQ_FOREACH(epath, &path->entrylist, q) {
		if (glob(epath->s, GLOB_BRACE | GLOB_NOSORT, NULL, &pg) != 0)
			err(EXIT_FAILURE, "glob failed");

		if (pg.gl_matchc == 0) {
			globfree(&pg);
			continue;
		}

		for (ap = pg.gl_pathv; *ap != NULL; ++ap) {
			/* Skip cat page directories */
			if (strstr(*ap, "/cat") != NULL)
				continue;
			/* Skip non-directories. */
			if (stat(*ap, &sb) == 0 && S_ISDIR(sb.st_mode))
				printf("%s\n", *ap);
		}
		globfree(&pg);
	}
}<|MERGE_RESOLUTION|>--- conflicted
+++ resolved
@@ -1,8 +1,4 @@
-<<<<<<< HEAD
-/*	$NetBSD: man.c,v 1.67 2018/06/15 20:16:35 mrg Exp $	*/
-=======
 /*	$NetBSD: man.c,v 1.68 2020/04/06 19:53:22 maya Exp $	*/
->>>>>>> 898b1760
 
 /*
  * Copyright (c) 1987, 1993, 1994, 1995
@@ -44,11 +40,7 @@
 #if 0
 static char sccsid[] = "@(#)man.c	8.17 (Berkeley) 1/31/95";
 #else
-<<<<<<< HEAD
-__RCSID("$NetBSD: man.c,v 1.67 2018/06/15 20:16:35 mrg Exp $");
-=======
 __RCSID("$NetBSD: man.c,v 1.68 2020/04/06 19:53:22 maya Exp $");
->>>>>>> 898b1760
 #endif
 #endif /* not lint */
 
@@ -371,15 +363,10 @@
 
 	}
 
-<<<<<<< HEAD
-	if (m.getpath) 
-		printmanpath(&m);
-=======
 	if (m.getpath) {
 		printmanpath(&m);
 		exit(cleanup());
 	}
->>>>>>> 898b1760
 		
 	/*
 	 * now m.mymanpath is complete!
