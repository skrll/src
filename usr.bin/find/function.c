<<<<<<< HEAD
/*	$NetBSD: function.c,v 1.76 2017/06/13 13:10:32 christos Exp $	*/
=======
/*	$NetBSD: function.c,v 1.77 2018/09/04 15:16:15 kre Exp $	*/
>>>>>>> 598bd837

/*-
 * Copyright (c) 1990, 1993
 *	The Regents of the University of California.  All rights reserved.
 *
 * This code is derived from software contributed to Berkeley by
 * Cimarron D. Taylor of the University of California, Berkeley.
 *
 * Redistribution and use in source and binary forms, with or without
 * modification, are permitted provided that the following conditions
 * are met:
 * 1. Redistributions of source code must retain the above copyright
 *    notice, this list of conditions and the following disclaimer.
 * 2. Redistributions in binary form must reproduce the above copyright
 *    notice, this list of conditions and the following disclaimer in the
 *    documentation and/or other materials provided with the distribution.
 * 3. Neither the name of the University nor the names of its contributors
 *    may be used to endorse or promote products derived from this software
 *    without specific prior written permission.
 *
 * THIS SOFTWARE IS PROVIDED BY THE REGENTS AND CONTRIBUTORS ``AS IS'' AND
 * ANY EXPRESS OR IMPLIED WARRANTIES, INCLUDING, BUT NOT LIMITED TO, THE
 * IMPLIED WARRANTIES OF MERCHANTABILITY AND FITNESS FOR A PARTICULAR PURPOSE
 * ARE DISCLAIMED.  IN NO EVENT SHALL THE REGENTS OR CONTRIBUTORS BE LIABLE
 * FOR ANY DIRECT, INDIRECT, INCIDENTAL, SPECIAL, EXEMPLARY, OR CONSEQUENTIAL
 * DAMAGES (INCLUDING, BUT NOT LIMITED TO, PROCUREMENT OF SUBSTITUTE GOODS
 * OR SERVICES; LOSS OF USE, DATA, OR PROFITS; OR BUSINESS INTERRUPTION)
 * HOWEVER CAUSED AND ON ANY THEORY OF LIABILITY, WHETHER IN CONTRACT, STRICT
 * LIABILITY, OR TORT (INCLUDING NEGLIGENCE OR OTHERWISE) ARISING IN ANY WAY
 * OUT OF THE USE OF THIS SOFTWARE, EVEN IF ADVISED OF THE POSSIBILITY OF
 * SUCH DAMAGE.
 */

#include <sys/cdefs.h>
#ifndef lint
#if 0
static char sccsid[] = "from: @(#)function.c	8.10 (Berkeley) 5/4/95";
#else
<<<<<<< HEAD
__RCSID("$NetBSD: function.c,v 1.76 2017/06/13 13:10:32 christos Exp $");
=======
__RCSID("$NetBSD: function.c,v 1.77 2018/09/04 15:16:15 kre Exp $");
>>>>>>> 598bd837
#endif
#endif /* not lint */

#include <sys/param.h>
#include <sys/stat.h>
#include <sys/wait.h>
#include <sys/mount.h>

#include <dirent.h>
#include <err.h>
#include <errno.h>
#include <fnmatch.h>
#include <fts.h>
#include <grp.h>
#include <inttypes.h>
#include <limits.h>
#include <pwd.h>
#include <stdbool.h>
#include <stdio.h>
#include <stdlib.h>
#include <string.h>
#include <tzfile.h>
#include <unistd.h>
#include <util.h>

#include "find.h"

#define	COMPARE(a, b) {							\
	switch (plan->flags) {						\
	case F_EQUAL:							\
		return (a == b);					\
	case F_LESSTHAN:						\
		return (a < b);						\
	case F_GREATER:							\
		return (a > b);						\
	default:							\
		abort();						\
	}								\
}

static	int64_t	find_parsenum(PLAN *, const char *, const char *, char *);
static	void	run_f_exec(PLAN *);
	int	f_always_true(PLAN *, FTSENT *);
	int	f_amin(PLAN *, FTSENT *);
	int	f_anewer(PLAN *, FTSENT *);
	int	f_asince(PLAN *, FTSENT *);
	int	f_atime(PLAN *, FTSENT *);
	int	f_cmin(PLAN *, FTSENT *);
	int	f_cnewer(PLAN *, FTSENT *);
	int	f_csince(PLAN *, FTSENT *);
	int	f_ctime(PLAN *, FTSENT *);
	int	f_delete(PLAN *, FTSENT *);
	int	f_empty(PLAN *, FTSENT *);
	int	f_exec(PLAN *, FTSENT *);
	int	f_execdir(PLAN *, FTSENT *);
	int	f_false(PLAN *, FTSENT *);
	int	f_flags(PLAN *, FTSENT *);
	int	f_fprint(PLAN *, FTSENT *);
	int	f_fstype(PLAN *, FTSENT *);
	int	f_group(PLAN *, FTSENT *);
	int	f_iname(PLAN *, FTSENT *);
	int	f_inum(PLAN *, FTSENT *);
	int	f_links(PLAN *, FTSENT *);
	int	f_ls(PLAN *, FTSENT *);
	int	f_mindepth(PLAN *, FTSENT *);
	int	f_maxdepth(PLAN *, FTSENT *);
	int	f_mmin(PLAN *, FTSENT *);
	int	f_mtime(PLAN *, FTSENT *);
	int	f_name(PLAN *, FTSENT *);
	int	f_newer(PLAN *, FTSENT *);
/*
 * Unimplemented Gnu findutils options
 *
	int	f_newerBB(PLAN *, FTSENT *);
	int	f_newerBa(PLAN *, FTSENT *);
	int	f_newerBc(PLAN *, FTSENT *);
	int	f_newerBm(PLAN *, FTSENT *);
	int	f_newerBt(PLAN *, FTSENT *);
	int	f_neweraB(PLAN *, FTSENT *);
	int	f_newerac(PLAN *, FTSENT *);
	int	f_neweram(PLAN *, FTSENT *);
	int	f_newerca(PLAN *, FTSENT *);
	int	f_newercm(PLAN *, FTSENT *);
	int	f_newercB(PLAN *, FTSENT *);
	int	f_newermB(PLAN *, FTSENT *);
	int	f_newerma(PLAN *, FTSENT *);
	int	f_newermc(PLAN *, FTSENT *);
 *
 */
	int	f_nogroup(PLAN *, FTSENT *);
	int	f_nouser(PLAN *, FTSENT *);
	int	f_path(PLAN *, FTSENT *);
	int	f_perm(PLAN *, FTSENT *);
	int	f_print(PLAN *, FTSENT *);
	int	f_print0(PLAN *, FTSENT *);
	int	f_printx(PLAN *, FTSENT *);
	int	f_prune(PLAN *, FTSENT *);
	int	f_regex(PLAN *, FTSENT *);
	int	f_since(PLAN *, FTSENT *);
	int	f_size(PLAN *, FTSENT *);
	int	f_type(PLAN *, FTSENT *);
	int	f_user(PLAN *, FTSENT *);
	int	f_not(PLAN *, FTSENT *);
	int	f_or(PLAN *, FTSENT *);
static	PLAN   *c_regex_common(char ***, int, enum ntype, bool);
static	PLAN   *palloc(enum ntype, int (*)(PLAN *, FTSENT *));

extern int dotfd;
extern FTS *tree;
extern time_t now;

/*
 * find_parsenum --
 *	Parse a string of the form [+-]# and return the value.
 */
static int64_t
find_parsenum(PLAN *plan, const char *option, const char *vp, char *endch)
{
	int64_t value;
	const char *str;
	char *endchar; /* Pointer to character ending conversion. */

	/* Determine comparison from leading + or -. */
	str = vp;
	switch (*str) {
	case '+':
		++str;
		plan->flags = F_GREATER;
		break;
	case '-':
		++str;
		plan->flags = F_LESSTHAN;
		break;
	default:
		plan->flags = F_EQUAL;
		break;
	}

	/*
	 * Convert the string with strtol().  Note, if strtol() returns zero
	 * and endchar points to the beginning of the string we know we have
	 * a syntax error.
	 */
	value = strtoq(str, &endchar, 10);
	if (value == 0 && endchar == str)
		errx(1, "%s: %s: illegal numeric value", option, vp);
	if (endchar[0] && (endch == NULL || endchar[0] != *endch))
		errx(1, "%s: %s: illegal trailing character", option, vp);
	if (endch)
		*endch = endchar[0];
	return (value);
}

/*
 * find_parsedate --
 *
 * Validate the timestamp argument or report an error
 */
static time_t
find_parsedate(PLAN *plan, const char *option, const char *vp)
{
	time_t timestamp;

	errno = 0;
	timestamp = parsedate(vp, NULL, NULL);
	if (timestamp == -1 && errno != 0)
		errx(1, "%s: %s: invalid timestamp value", option, vp);
	return timestamp;
}

/*
 * The value of n for the inode times (atime, ctime, and mtime) is a range,
 * i.e. n matches from (n - 1) to n 24 hour periods.  This interacts with
 * -n, such that "-mtime -1" would be less than 0 days, which isn't what the
 * user wanted.  Correct so that -1 is "less than 1".
 */
#define	TIME_CORRECT(p, ttype)						\
	if ((p)->type == ttype && (p)->flags == F_LESSTHAN)		\
		++((p)->t_data);

/*
 * -amin n functions --
 *
 *	True if the difference between the file access time and the
 *	current time is n 1 minute periods.
 */
int
f_amin(PLAN *plan, FTSENT *entry)
{
	COMPARE((now - entry->fts_statp->st_atime +
	    SECSPERMIN - 1) / SECSPERMIN, plan->t_data);
}

PLAN *
c_amin(char ***argvp, int isok, char *opt)
{
	char *arg = **argvp;
	PLAN *new;

	(*argvp)++;
	ftsoptions &= ~FTS_NOSTAT;

	new = palloc(N_AMIN, f_amin);
	new->t_data = find_parsenum(new, opt, arg, NULL);
	TIME_CORRECT(new, N_AMIN);
	return (new);
}

/*
 * -anewer file functions --
 *
 *	True if the current file has been accessed more recently
 *	than the access time of the file named by the pathname
 *	file.
 */
int
f_anewer(PLAN *plan, FTSENT *entry)
{

	return timespeccmp(&entry->fts_statp->st_atim, &plan->ts_data, >);
}

PLAN *
c_anewer(char ***argvp, int isok, char *opt)
{
	char *filename = **argvp;
	PLAN *new;
	struct stat sb;

	(*argvp)++;
	ftsoptions &= ~FTS_NOSTAT;

	if (stat(filename, &sb))
		err(1, "%s: %s", opt, filename);
	new = palloc(N_ANEWER, f_anewer);
	new->ts_data = sb.st_atim;
	return (new);
}

/*
 * -asince "timestamp" functions --
 *
 *	True if the file access time is greater than the timestamp value
 */
int
f_asince(PLAN *plan, FTSENT *entry)
{
	COMPARE(entry->fts_statp->st_atime, plan->t_data);
}

PLAN *
c_asince(char ***argvp, int isok, char *opt)
{
	char *arg = **argvp;
	PLAN *new;

	(*argvp)++;
	ftsoptions &= ~FTS_NOSTAT;

	new = palloc(N_ASINCE, f_asince);
	new->t_data = find_parsedate(new, opt, arg);
	new->flags = F_GREATER;
	return (new);
}

/*
 * -atime n functions --
 *
 *	True if the difference between the file access time and the
 *	current time is n 24 hour periods.
 */
int
f_atime(PLAN *plan, FTSENT *entry)
{
	COMPARE((now - entry->fts_statp->st_atime +
	    SECSPERDAY - 1) / SECSPERDAY, plan->t_data);
}

PLAN *
c_atime(char ***argvp, int isok, char *opt)
{
	char *arg = **argvp;
	PLAN *new;

	(*argvp)++;
	ftsoptions &= ~FTS_NOSTAT;

	new = palloc(N_ATIME, f_atime);
	new->t_data = find_parsenum(new, opt, arg, NULL);
	TIME_CORRECT(new, N_ATIME);
	return (new);
}

/*
 * -cmin n functions --
 *
 *	True if the difference between the last change of file
 *	status information and the current time is n 24 hour periods.
 */
int
f_cmin(PLAN *plan, FTSENT *entry)
{
	COMPARE((now - entry->fts_statp->st_ctime +
	    SECSPERMIN - 1) / SECSPERMIN, plan->t_data);
}

PLAN *
c_cmin(char ***argvp, int isok, char *opt)
{
	char *arg = **argvp;
	PLAN *new;

	(*argvp)++;
	ftsoptions &= ~FTS_NOSTAT;

	new = palloc(N_CMIN, f_cmin);
	new->t_data = find_parsenum(new, opt, arg, NULL);
	TIME_CORRECT(new, N_CMIN);
	return (new);
}

/*
 * -cnewer file functions --
 *
 *	True if the current file has been changed more recently
 *	than the changed time of the file named by the pathname
 *	file.
 */
int
f_cnewer(PLAN *plan, FTSENT *entry)
{

	return timespeccmp(&entry->fts_statp->st_ctim, &plan->ts_data, >);
}

PLAN *
c_cnewer(char ***argvp, int isok, char *opt)
{
	char *filename = **argvp;
	PLAN *new;
	struct stat sb;

	(*argvp)++;
	ftsoptions &= ~FTS_NOSTAT;

	if (stat(filename, &sb))
		err(1, "%s: %s ", opt, filename);
	new = palloc(N_CNEWER, f_cnewer);
	new->ts_data = sb.st_ctim;
	return (new);
}

/*
 * -csince "timestamp" functions --
 *
 *	True if the file status change time is greater than the timestamp value
 */
int
f_csince(PLAN *plan, FTSENT *entry)
{
	COMPARE(entry->fts_statp->st_ctime, plan->t_data);
}

PLAN *
c_csince(char ***argvp, int isok, char *opt)
{
	char *arg = **argvp;
	PLAN *new;

	(*argvp)++;
	ftsoptions &= ~FTS_NOSTAT;

	new = palloc(N_CSINCE, f_csince);
	new->t_data = find_parsedate(new, opt, arg);
	new->flags = F_GREATER;
	return (new);
}

/*
 * -ctime n functions --
 *
 *	True if the difference between the last change of file
 *	status information and the current time is n 24 hour periods.
 */
int
f_ctime(PLAN *plan, FTSENT *entry)
{
	COMPARE((now - entry->fts_statp->st_ctime +
	    SECSPERDAY - 1) / SECSPERDAY, plan->t_data);
}

PLAN *
c_ctime(char ***argvp, int isok, char *opt)
{
	char *arg = **argvp;
	PLAN *new;

	(*argvp)++;
	ftsoptions &= ~FTS_NOSTAT;

	new = palloc(N_CTIME, f_ctime);
	new->t_data = find_parsenum(new, opt, arg, NULL);
	TIME_CORRECT(new, N_CTIME);
	return (new);
}

/*
 * -delete functions --
 *
 *	Always true.  Makes its best shot and continues on regardless.
 */
int
f_delete(PLAN *plan __unused, FTSENT *entry)
{
	/* ignore these from fts */
	if (strcmp(entry->fts_accpath, ".") == 0 ||
	    strcmp(entry->fts_accpath, "..") == 0)
		return 1;

	/* sanity check */
	if (isdepth == 0 ||			/* depth off */
	    (ftsoptions & FTS_NOSTAT) ||	/* not stat()ing */
	    !(ftsoptions & FTS_PHYSICAL) ||	/* physical off */
	    (ftsoptions & FTS_LOGICAL))		/* or finally, logical on */
		errx(1, "-delete: insecure options got turned on");

	/* Potentially unsafe - do not accept relative paths whatsoever */
	if (entry->fts_level > 0 && strchr(entry->fts_accpath, '/') != NULL)
		errx(1, "-delete: %s: relative path potentially not safe",
			entry->fts_accpath);

	/* Turn off user immutable bits if running as root */
	if ((entry->fts_statp->st_flags & (UF_APPEND|UF_IMMUTABLE)) &&
	    !(entry->fts_statp->st_flags & (SF_APPEND|SF_IMMUTABLE)) &&
	    geteuid() == 0)
		chflags(entry->fts_accpath,
		       entry->fts_statp->st_flags &= ~(UF_APPEND|UF_IMMUTABLE));

	/* rmdir directories, unlink everything else */
	if (S_ISDIR(entry->fts_statp->st_mode)) {
		if (rmdir(entry->fts_accpath) < 0 && errno != ENOTEMPTY)
			warn("-delete: rmdir(%s)", entry->fts_path);
	} else {
		if (unlink(entry->fts_accpath) < 0)
			warn("-delete: unlink(%s)", entry->fts_path);
	}

	/* "succeed" */
	return 1;
}

PLAN *
c_delete(char ***argvp __unused, int isok, char *opt)
{

	ftsoptions &= ~FTS_NOSTAT;	/* no optimize */
	ftsoptions |= FTS_PHYSICAL;	/* disable -follow */
	ftsoptions &= ~FTS_LOGICAL;	/* disable -follow */
	isoutput = 1;			/* possible output */
	isdepth = 1;			/* -depth implied */

	return palloc(N_DELETE, f_delete);
}

/*
 * -depth functions --
 *
 *	Always true, causes descent of the directory hierarchy to be done
 *	so that all entries in a directory are acted on before the directory
 *	itself.
 */
int
f_always_true(PLAN *plan, FTSENT *entry)
{

	return (1);
}

PLAN *
c_depth(char ***argvp, int isok, char *opt)
{
	isdepth = 1;

	return (palloc(N_DEPTH, f_always_true));
}

/*
 * -empty functions --
 *
 *	True if the file or directory is empty
 */
int
f_empty(PLAN *plan, FTSENT *entry)
{
	if (S_ISREG(entry->fts_statp->st_mode) &&
	    entry->fts_statp->st_size == 0)
		return (1);
	if (S_ISDIR(entry->fts_statp->st_mode)) {
		struct dirent *dp;
		int empty;
		DIR *dir;

		empty = 1;
		dir = opendir(entry->fts_accpath);
		if (dir == NULL)
			return (0);
		for (dp = readdir(dir); dp; dp = readdir(dir))
			if (dp->d_name[0] != '.' ||
			    (dp->d_name[1] != '\0' &&
				(dp->d_name[1] != '.' || dp->d_name[2] != '\0'))) {
				empty = 0;
				break;
			}
		closedir(dir);
		return (empty);
	}
	return (0);
}

PLAN *
c_empty(char ***argvp, int isok, char *opt)
{
	ftsoptions &= ~FTS_NOSTAT;

	return (palloc(N_EMPTY, f_empty));
}

/*
 * [-exec | -ok] utility [arg ... ] ; functions --
 * [-exec | -ok] utility [arg ... ] {} + functions --
 *
 *	If the end of the primary expression is delimited by a
 *	semicolon: true if the executed utility returns a zero value
 *	as exit status.  If "{}" occurs anywhere, it gets replaced by
 *	the current pathname.
 *
 *	If the end of the primary expression is delimited by a plus
 *	sign: always true. Pathnames for which the primary is
 *	evaluated shall be aggregated into sets. The utility will be
 *	executed once per set, with "{}" replaced by the entire set of
 *	pathnames (as if xargs). "{}" must appear last.
 *
 *	The current directory for the execution of utility is the same
 *	as the current directory when the find utility was started.
 *
 *	The primary -ok is different in that it requests affirmation
 *	of the user before executing the utility.
 */
int
f_exec(PLAN *plan, FTSENT *entry)
{
	size_t cnt;
	int l;
	pid_t pid;
	int status;

	if (plan->flags & F_PLUSSET) {
		/*
		 * Confirm sufficient buffer space, then copy the path
		 * to the buffer.
		 */
		l = strlen(entry->fts_path);
		if (plan->ep_p + l < plan->ep_ebp) {
			plan->ep_bxp[plan->ep_narg++] =
			    strcpy(plan->ep_p, entry->fts_path);
			plan->ep_p += l + 1;

			if (plan->ep_narg == plan->ep_maxargs)
				run_f_exec(plan);
		} else {
			/*
			 * Without sufficient space to copy in the next
			 * argument, run the command to empty out the
			 * buffer before re-attepting the copy.
			 */
			run_f_exec(plan);
			if ((plan->ep_p + l < plan->ep_ebp)) {
				plan->ep_bxp[plan->ep_narg++]
				    = strcpy(plan->ep_p, entry->fts_path);
				plan->ep_p += l + 1;
			} else
				errx(1, "insufficient space for argument");
		}
		return (1);
	} else {
		for (cnt = 0; plan->e_argv[cnt]; ++cnt)
			if (plan->e_len[cnt])
				brace_subst(plan->e_orig[cnt],
				    &plan->e_argv[cnt],
				    entry->fts_path,
				    &plan->e_len[cnt]);
		if (plan->flags & F_NEEDOK && !queryuser(plan->e_argv))
			return (0);

		/* Don't mix output of command with find output. */
		fflush(stdout);
		fflush(stderr);

		switch (pid = vfork()) {
		case -1:
			err(1, "vfork");
			/* NOTREACHED */
		case 0:
			if (fchdir(dotfd)) {
				warn("chdir");
				_exit(1);
			}
			execvp(plan->e_argv[0], plan->e_argv);
			warn("%s", plan->e_argv[0]);
			_exit(1);
		}
		pid = waitpid(pid, &status, 0);
		return (pid != -1 && WIFEXITED(status)
		    && !WEXITSTATUS(status));
	}
}

static void
run_f_exec(PLAN *plan)
{
	pid_t pid;
	int rval, status;

	/* Ensure arg list is null terminated. */
	plan->ep_bxp[plan->ep_narg] = NULL;

	/* Don't mix output of command with find output. */
	fflush(stdout);
	fflush(stderr);

	switch (pid = vfork()) {
	case -1:
		err(1, "vfork");
		/* NOTREACHED */
	case 0:
		if (fchdir(dotfd)) {
			warn("chdir");
			_exit(1);
		}
		execvp(plan->e_argv[0], plan->e_argv);
		warn("%s", plan->e_argv[0]);
		_exit(1);
	}

	/* Clear out the argument list. */
	plan->ep_narg = 0;
	plan->ep_bxp[plan->ep_narg] = NULL;
	/* As well as the argument buffer. */
	plan->ep_p = plan->ep_bbp;
	*plan->ep_p = '\0';

	pid = waitpid(pid, &status, 0);
	if (WIFEXITED(status))
		rval = WEXITSTATUS(status);
	else
		rval = -1;

	/*
	 * If we have a non-zero exit status, preserve it so find(1) can
	 * later exit with it.
	 */
	if (rval)
		plan->ep_rval = rval;
}

/*
 * c_exec --
 *	build three parallel arrays, one with pointers to the strings passed
 *	on the command line, one with (possibly duplicated) pointers to the
 *	argv array, and one with integer values that are lengths of the
 *	strings, but also flags meaning that the string has to be massaged.
 *
 *	If -exec ... {} +, use only the first array, but make it large
 *	enough to hold 5000 args (cf. src/usr.bin/xargs/xargs.c for a
 *	discussion), and then allocate ARG_MAX - 4K of space for args.
 */
PLAN *
c_exec(char ***argvp, int isok, char *opt)
{
	PLAN *new;			/* node returned */
	size_t cnt;
	int brace, lastbrace;
	char **argv, **ap, *p;

	isoutput = 1;

	new = palloc(N_EXEC, f_exec);
	if (isok)
		new->flags |= F_NEEDOK;

	/*
	 * Terminate if we encounter an arg exactly equal to ";", or an
	 * arg exactly equal to "+" following an arg exactly equal to
	 * "{}".
	 */
	for (ap = argv = *argvp, brace = 0;; ++ap) {
		if (!*ap)
			errx(1, "%s: no terminating \";\" or \"+\"", opt);
		lastbrace = brace;
		brace = 0;
		if (strcmp(*ap, "{}") == 0)
			brace = 1;
		if (strcmp(*ap, ";") == 0)
			break;
		if (strcmp(*ap, "+") == 0 && lastbrace) {
			new->flags |= F_PLUSSET;
			break;
		}
	}

	/*
	 * POSIX says -ok ... {} + "need not be supported," and it does
	 * not make much sense anyway.
	 */
	if (new->flags & F_NEEDOK && new->flags & F_PLUSSET)
		errx(1, "%s: terminating \"+\" not permitted.", opt);

	if (new->flags & F_PLUSSET) {
		size_t c, bufsize;

		cnt = ap - *argvp - 1;			/* units are words */
<<<<<<< HEAD
		new->ep_maxargs = 5000;
=======
		new->ep_maxargs = ARG_MAX / (sizeof (char *) + 16);
		if (new->ep_maxargs > 5000)
			new->ep_maxargs = 5000;
>>>>>>> 598bd837
		new->e_argv = emalloc((cnt + new->ep_maxargs)
		    * sizeof(*new->e_argv));

		/* We start stuffing arguments after the user's last one. */
		new->ep_bxp = &new->e_argv[cnt];
		new->ep_narg = 0;

		/*
		 * Count up the space of the user's arguments, and
		 * subtract that from what we allocate.
		 */
#define MAXARG (ARG_MAX - 4 * 1024)
		for (argv = *argvp, c = 0, cnt = 0;
		     argv < ap;
		     ++argv, ++cnt) {
			c += strlen(*argv) + 1;
			if (c >= MAXARG)
				errx(1, "Arguments too long");
			new->e_argv[cnt] = *argv;
		}
<<<<<<< HEAD
		bufsize = MAXARG - c;
=======
		if (c + new->ep_maxargs * sizeof (char *) >= MAXARG)
			errx(1, "Arguments too long");
		bufsize = MAXARG - c - new->ep_maxargs * sizeof (char *);
>>>>>>> 598bd837

		/*
		 * Allocate, and then initialize current, base, and
		 * end pointers.
		 */
		new->ep_p = new->ep_bbp = emalloc(bufsize + 1);
		new->ep_ebp = new->ep_bbp + bufsize - 1;
		new->ep_rval = 0;
	} else { /* !F_PLUSSET */
		cnt = ap - *argvp + 1;
		new->e_argv = emalloc(cnt * sizeof(*new->e_argv));
		new->e_orig = emalloc(cnt * sizeof(*new->e_orig));
		new->e_len = emalloc(cnt * sizeof(*new->e_len));

		for (argv = *argvp, cnt = 0; argv < ap; ++argv, ++cnt) {
			new->e_orig[cnt] = *argv;
			for (p = *argv; *p; ++p)
				if (p[0] == '{' && p[1] == '}') {
					new->e_argv[cnt] =
						emalloc(MAXPATHLEN);
					new->e_len[cnt] = MAXPATHLEN;
					break;
				}
			if (!*p) {
				new->e_argv[cnt] = *argv;
				new->e_len[cnt] = 0;
			}
		}
		new->e_orig[cnt] = NULL;
	}

	new->e_argv[cnt] = NULL;
	*argvp = argv + 1;
	return (new);
}

/*
 * -execdir utility [arg ... ] ; functions --
 *
 *	True if the executed utility returns a zero value as exit status.
 *	The end of the primary expression is delimited by a semicolon.  If
 *	"{}" occurs anywhere, it gets replaced by the unqualified pathname.
 *	The current directory for the execution of utility is the same as
 *	the directory where the file lives.
 */
int
f_execdir(PLAN *plan, FTSENT *entry)
{
	size_t cnt;
	pid_t pid;
	int status;
	char *file;

	/* XXX - if file/dir ends in '/' this will not work -- can it? */
	if ((file = strrchr(entry->fts_path, '/')))
		file++;
	else
		file = entry->fts_path;

	for (cnt = 0; plan->e_argv[cnt]; ++cnt)
		if (plan->e_len[cnt])
			brace_subst(plan->e_orig[cnt], &plan->e_argv[cnt],
			    file, &plan->e_len[cnt]);

	/* don't mix output of command with find output */
	fflush(stdout);
	fflush(stderr);

	switch (pid = vfork()) {
	case -1:
		err(1, "fork");
		/* NOTREACHED */
	case 0:
		execvp(plan->e_argv[0], plan->e_argv);
		warn("%s", plan->e_argv[0]);
		_exit(1);
	}
	pid = waitpid(pid, &status, 0);
	return (pid != -1 && WIFEXITED(status) && !WEXITSTATUS(status));
}

/*
 * c_execdir --
 *	build three parallel arrays, one with pointers to the strings passed
 *	on the command line, one with (possibly duplicated) pointers to the
 *	argv array, and one with integer values that are lengths of the
 *	strings, but also flags meaning that the string has to be massaged.
 */
PLAN *
c_execdir(char ***argvp, int isok, char *opt)
{
	PLAN *new;			/* node returned */
	size_t cnt;
	char **argv, **ap, *p;

	ftsoptions &= ~FTS_NOSTAT;
	isoutput = 1;

	new = palloc(N_EXECDIR, f_execdir);

	for (ap = argv = *argvp;; ++ap) {
		if (!*ap)
			errx(1, "%s: no terminating \";\"", opt);
		if (**ap == ';')
			break;
	}

	cnt = ap - *argvp + 1;
	new->e_argv = emalloc(cnt * sizeof(*new->e_argv));
	new->e_orig = emalloc(cnt * sizeof(*new->e_orig));
	new->e_len = emalloc(cnt * sizeof(*new->e_len));

	for (argv = *argvp, cnt = 0; argv < ap; ++argv, ++cnt) {
		new->e_orig[cnt] = *argv;
		for (p = *argv; *p; ++p)
			if (p[0] == '{' && p[1] == '}') {
				new->e_argv[cnt] = emalloc(MAXPATHLEN);
				new->e_len[cnt] = MAXPATHLEN;
				break;
			}
		if (!*p) {
			new->e_argv[cnt] = *argv;
			new->e_len[cnt] = 0;
		}
	}
	new->e_argv[cnt] = new->e_orig[cnt] = NULL;

	*argvp = argv + 1;
	return (new);
}

PLAN *
c_exit(char ***argvp, int isok, char *opt)
{
	char *arg = **argvp;
	PLAN *new;

	/* not technically true, but otherwise '-print' is implied */
	isoutput = 1;

	new = palloc(N_EXIT, f_always_true);

	if (arg) {
		(*argvp)++;
		new->exit_val = find_parsenum(new, opt, arg, NULL);
	} else
		new->exit_val = 0;

	return (new);
}


/*
 * -false function
 */
int
f_false(PLAN *plan, FTSENT *entry)
{

	return (0);
}

PLAN *
c_false(char ***argvp, int isok, char *opt)
{
	return (palloc(N_FALSE, f_false));
}


/*
 * -flags [-]flags functions --
 */
int
f_flags(PLAN *plan, FTSENT *entry)
{
	u_int32_t flags;

	flags = entry->fts_statp->st_flags;
	if (plan->flags == F_ATLEAST)
		return ((plan->f_data | flags) == flags);
	else
		return (flags == plan->f_data);
	/* NOTREACHED */
}

PLAN *
c_flags(char ***argvp, int isok, char *opt)
{
	char *flags = **argvp;
	PLAN *new;
	u_long flagset;

	(*argvp)++;
	ftsoptions &= ~FTS_NOSTAT;

	new = palloc(N_FLAGS, f_flags);

	if (*flags == '-') {
		new->flags = F_ATLEAST;
		++flags;
	}

	flagset = 0;
	if ((strcmp(flags, "none") != 0) &&
	    (string_to_flags(&flags, &flagset, NULL) != 0))
		errx(1, "%s: %s: illegal flags string", opt, flags);
	new->f_data = flagset;
	return (new);
}

/*
 * -follow functions --
 *
 *	Always true, causes symbolic links to be followed on a global
 *	basis.
 */
PLAN *
c_follow(char ***argvp, int isok, char *opt)
{
	ftsoptions &= ~FTS_PHYSICAL;
	ftsoptions |= FTS_LOGICAL;

	return (palloc(N_FOLLOW, f_always_true));
}

/* -fprint functions --
 *
 *	Causes the current pathame to be written to the defined output file.
 */
int
f_fprint(PLAN *plan, FTSENT *entry)
{

	if (-1 == fprintf(plan->fprint_file, "%s\n", entry->fts_path))
		warn("fprintf");

	return(1);

	/* no descriptors are closed; they will be closed by
	   operating system when this find command exits.  */
}

PLAN *
c_fprint(char ***argvp, int isok, char *opt)
{
	PLAN *new;

	isoutput = 1; /* do not assume -print */

	new = palloc(N_FPRINT, f_fprint);

	if (NULL == (new->fprint_file = fopen(**argvp, "w")))
		err(1, "%s: %s: cannot create file", opt, **argvp);

	(*argvp)++;
	return (new);
}

/*
 * -fstype functions --
 *
 *	True if the file is of a certain type.
 */
int
f_fstype(PLAN *plan, FTSENT *entry)
{
	static dev_t curdev;	/* need a guaranteed illegal dev value */
	static int first = 1;
	struct statvfs sb;
	static short val;
	static char fstype[sizeof(sb.f_fstypename)];
	char *p, save[2];

	memset(&save, 0, sizeof save);	/* XXX gcc */

	/* Only check when we cross mount point. */
	if (first || curdev != entry->fts_statp->st_dev) {
		curdev = entry->fts_statp->st_dev;

		/*
		 * Statfs follows symlinks; find wants the link's file system,
		 * not where it points.
		 */
		if (entry->fts_info == FTS_SL ||
		    entry->fts_info == FTS_SLNONE) {
			if ((p = strrchr(entry->fts_accpath, '/')) != NULL)
				++p;
			else
				p = entry->fts_accpath;
			save[0] = p[0];
			p[0] = '.';
			save[1] = p[1];
			p[1] = '\0';

		} else
			p = NULL;

		if (statvfs(entry->fts_accpath, &sb))
			err(1, "%s", entry->fts_accpath);

		if (p) {
			p[0] = save[0];
			p[1] = save[1];
		}

		first = 0;

		/*
		 * Further tests may need both of these values, so
		 * always copy both of them.
		 */
		val = sb.f_flag;
		strlcpy(fstype, sb.f_fstypename, sizeof(fstype));
	}
	switch (plan->flags) {
	case F_MTFLAG:
		return (val & plan->mt_data);
	case F_MTTYPE:
		return (strncmp(fstype, plan->c_data, sizeof(fstype)) == 0);
	default:
		abort();
	}
}

PLAN *
c_fstype(char ***argvp, int isok, char *opt)
{
	char *arg = **argvp;
	PLAN *new;

	(*argvp)++;
	ftsoptions &= ~FTS_NOSTAT;

	new = palloc(N_FSTYPE, f_fstype);

	switch (*arg) {
	case 'l':
		if (!strcmp(arg, "local")) {
			new->flags = F_MTFLAG;
			new->mt_data = MNT_LOCAL;
			return (new);
		}
		break;
	case 'r':
		if (!strcmp(arg, "rdonly")) {
			new->flags = F_MTFLAG;
			new->mt_data = MNT_RDONLY;
			return (new);
		}
		break;
	}

	new->flags = F_MTTYPE;
	new->c_data = arg;
	return (new);
}

/*
 * -group gname functions --
 *
 *	True if the file belongs to the group gname.  If gname is numeric and
 *	an equivalent of the getgrnam() function does not return a valid group
 *	name, gname is taken as a group ID.
 */
int
f_group(PLAN *plan, FTSENT *entry)
{

	COMPARE(entry->fts_statp->st_gid, plan->g_data);
}

PLAN *
c_group(char ***argvp, int isok, char *opt)
{
	char *gname = **argvp;
	PLAN *new;
	struct group *g;
	gid_t gid;

	(*argvp)++;
	ftsoptions &= ~FTS_NOSTAT;

	new = palloc(N_GROUP, f_group);
	g = getgrnam(gname);
	if (g == NULL) {
		if (atoi(gname) == 0 && gname[0] != '0' &&
		    strcmp(gname, "+0") && strcmp(gname, "-0"))
			errx(1, "%s: %s: no such group", opt, gname);
		gid = find_parsenum(new, "-group", gname, NULL);

	} else {
		new->flags = F_EQUAL;
		gid = g->gr_gid;
	}

	new->g_data = gid;
	return (new);
}

/*
 * -inum n functions --
 *
 *	True if the file has inode # n.
 */
int
f_inum(PLAN *plan, FTSENT *entry)
{

	COMPARE(entry->fts_statp->st_ino, plan->i_data);
}

PLAN *
c_inum(char ***argvp, int isok, char *opt)
{
	char *arg = **argvp;
	PLAN *new;

	(*argvp)++;
	ftsoptions &= ~FTS_NOSTAT;

	new = palloc(N_INUM, f_inum);
	new->i_data = find_parsenum(new, opt, arg, NULL);
	return (new);
}

/*
 * -links n functions --
 *
 *	True if the file has n links.
 */
int
f_links(PLAN *plan, FTSENT *entry)
{

	COMPARE(entry->fts_statp->st_nlink, plan->l_data);
}

PLAN *
c_links(char ***argvp, int isok, char *opt)
{
	char *arg = **argvp;
	PLAN *new;

	(*argvp)++;
	ftsoptions &= ~FTS_NOSTAT;

	new = palloc(N_LINKS, f_links);
	new->l_data = (nlink_t)find_parsenum(new, opt, arg, NULL);
	return (new);
}

/*
 * -ls functions --
 *
 *	Always true - prints the current entry to stdout in "ls" format.
 */
int
f_ls(PLAN *plan, FTSENT *entry)
{

	printlong(entry->fts_path, entry->fts_accpath, entry->fts_statp);
	return (1);
}

PLAN *
c_ls(char ***argvp, int isok, char *opt)
{

	ftsoptions &= ~FTS_NOSTAT;
	isoutput = 1;

	return (palloc(N_LS, f_ls));
}

/*
 * - maxdepth n functions --
 *
 *	True if the current search depth is less than or equal to the
 *	maximum depth specified
 */
int
f_maxdepth(PLAN *plan, FTSENT *entry)
{
	extern FTS *tree;

	if (entry->fts_level >= plan->max_data)
		fts_set(tree, entry, FTS_SKIP);
	return (entry->fts_level <= plan->max_data);
}

PLAN *
c_maxdepth(char ***argvp, int isok, char *opt)
{
	char *arg = **argvp;
	PLAN *new;

	(*argvp)++;
	new = palloc(N_MAXDEPTH, f_maxdepth);
	new->max_data = atoi(arg);
	return (new);
}

/*
 * - mindepth n functions --
 *
 *	True if the current search depth is greater than or equal to the
 *	minimum depth specified
 */
int
f_mindepth(PLAN *plan, FTSENT *entry)
{
	return (entry->fts_level >= plan->min_data);
}

PLAN *
c_mindepth(char ***argvp, int isok, char *opt)
{
	char *arg = **argvp;
	PLAN *new;

	(*argvp)++;
	new = palloc(N_MINDEPTH, f_mindepth);
	new->min_data = atoi(arg);
	return (new);
}

/*
 * -mmin n functions --
 *
 *	True if the difference between the file modification time and the
 *	current time is n 24 hour periods.
 */
int
f_mmin(PLAN *plan, FTSENT *entry)
{
	COMPARE((now - entry->fts_statp->st_mtime + SECSPERMIN - 1) /
	    SECSPERMIN, plan->t_data);
}

PLAN *
c_mmin(char ***argvp, int isok, char *opt)
{
	char *arg = **argvp;
	PLAN *new;

	(*argvp)++;
	ftsoptions &= ~FTS_NOSTAT;

	new = palloc(N_MMIN, f_mmin);
	new->t_data = find_parsenum(new, opt, arg, NULL);
	TIME_CORRECT(new, N_MMIN);
	return (new);
}

/*
 * -mtime n functions --
 *
 *	True if the difference between the file modification time and the
 *	current time is n 24 hour periods.
 */
int
f_mtime(PLAN *plan, FTSENT *entry)
{
	COMPARE((now - entry->fts_statp->st_mtime + SECSPERDAY - 1) /
	    SECSPERDAY, plan->t_data);
}

PLAN *
c_mtime(char ***argvp, int isok, char *opt)
{
	char *arg = **argvp;
	PLAN *new;

	(*argvp)++;
	ftsoptions &= ~FTS_NOSTAT;

	new = palloc(N_MTIME, f_mtime);
	new->t_data = find_parsenum(new, opt, arg, NULL);
	TIME_CORRECT(new, N_MTIME);
	return (new);
}

/*
 * -name functions --
 *
 *	True if the basename of the filename being examined
 *	matches pattern using Pattern Matching Notation S3.14
 */
int
f_name(PLAN *plan, FTSENT *entry)
{

	return (!fnmatch(plan->c_data, entry->fts_name, 0));
}

PLAN *
c_name(char ***argvp, int isok, char *opt)
{
	char *pattern = **argvp;
	PLAN *new;

	(*argvp)++;
	new = palloc(N_NAME, f_name);
	new->c_data = pattern;
	return (new);
}

/*
 * -iname functions --
 *
 *	Similar to -name, but does case insensitive matching
 *
 */
int
f_iname(PLAN *plan, FTSENT *entry)
{
	return (!fnmatch(plan->c_data, entry->fts_name, FNM_CASEFOLD));
}

PLAN *
c_iname(char ***argvp, int isok, char *opt)
{
	char *pattern = **argvp;
	PLAN *new;

	(*argvp)++;
	new = palloc(N_INAME, f_iname);
	new->c_data = pattern;
	return (new);
}

/*
 * -newer file functions --
 *
 *	True if the current file has been modified more recently
 *	than the modification time of the file named by the pathname
 *	file.
 */
int
f_newer(PLAN *plan, FTSENT *entry)
{

	return timespeccmp(&entry->fts_statp->st_mtim, &plan->ts_data, >);
}

PLAN *
c_newer(char ***argvp, int isok, char *opt)
{
	char *filename = **argvp;
	PLAN *new;
	struct stat sb;

	(*argvp)++;
	ftsoptions &= ~FTS_NOSTAT;

	if (stat(filename, &sb))
		err(1, "%s: %s", opt, filename);
	new = palloc(N_NEWER, f_newer);
	new->ts_data = sb.st_mtim;
	return (new);
}

/*
 * -nogroup functions --
 *
 *	True if file belongs to a user ID for which the equivalent
 *	of the getgrnam() 9.2.1 [POSIX.1] function returns NULL.
 */
int
f_nogroup(PLAN *plan, FTSENT *entry)
{

	return (group_from_gid(entry->fts_statp->st_gid, 1) ? 0 : 1);
}

PLAN *
c_nogroup(char ***argvp, int isok, char *opt)
{
	ftsoptions &= ~FTS_NOSTAT;

	return (palloc(N_NOGROUP, f_nogroup));
}

/*
 * -nouser functions --
 *
 *	True if file belongs to a user ID for which the equivalent
 *	of the getpwuid() 9.2.2 [POSIX.1] function returns NULL.
 */
int
f_nouser(PLAN *plan, FTSENT *entry)
{

	return (user_from_uid(entry->fts_statp->st_uid, 1) ? 0 : 1);
}

PLAN *
c_nouser(char ***argvp, int isok, char *opt)
{
	ftsoptions &= ~FTS_NOSTAT;

	return (palloc(N_NOUSER, f_nouser));
}

/*
 * -path functions --
 *
 *	True if the path of the filename being examined
 *	matches pattern using Pattern Matching Notation S3.14
 */
int
f_path(PLAN *plan, FTSENT *entry)
{

	return (!fnmatch(plan->c_data, entry->fts_path, 0));
}

PLAN *
c_path(char ***argvp, int isok, char *opt)
{
	char *pattern = **argvp;
	PLAN *new;

	(*argvp)++;
	new = palloc(N_NAME, f_path);
	new->c_data = pattern;
	return (new);
}

/*
 * -perm functions --
 *
 *	The mode argument is used to represent file mode bits.  If it starts
 *	with a leading digit, it's treated as an octal mode, otherwise as a
 *	symbolic mode.
 */
int
f_perm(PLAN *plan, FTSENT *entry)
{
	mode_t mode;

	mode = entry->fts_statp->st_mode &
	    (S_ISUID|S_ISGID|S_ISTXT|S_IRWXU|S_IRWXG|S_IRWXO);
	if (plan->flags == F_ATLEAST)
		return ((plan->m_data | mode) == mode);
	else
		return (mode == plan->m_data);
	/* NOTREACHED */
}

PLAN *
c_perm(char ***argvp, int isok, char *opt)
{
	char *perm = **argvp;
	PLAN *new;
	mode_t *set;

	(*argvp)++;
	ftsoptions &= ~FTS_NOSTAT;

	new = palloc(N_PERM, f_perm);

	if (*perm == '-') {
		new->flags = F_ATLEAST;
		++perm;
	}

	if ((set = setmode(perm)) == NULL)
		err(1, "%s: Cannot set file mode `%s'", opt, perm);

	new->m_data = getmode(set, 0);
	free(set);
	return (new);
}

/*
 * -print functions --
 *
 *	Always true, causes the current pathame to be written to
 *	standard output.
 */
int
f_print(PLAN *plan, FTSENT *entry)
{

	(void)printf("%s\n", entry->fts_path);
	return (1);
}

int
f_print0(PLAN *plan, FTSENT *entry)
{

	(void)fputs(entry->fts_path, stdout);
	(void)fputc('\0', stdout);
	return (1);
}

int
f_printx(PLAN *plan, FTSENT *entry)
{
	char *cp;

	for (cp = entry->fts_path; *cp; cp++) {
		if (*cp == '\'' || *cp == '\"' || *cp == ' ' ||
		    *cp == '$'  || *cp == '`'  ||
		    *cp == '\t' || *cp == '\n' || *cp == '\\')
			fputc('\\', stdout);

		fputc(*cp, stdout);
	}

	fputc('\n', stdout);
	return (1);
}

PLAN *
c_print(char ***argvp, int isok, char *opt)
{

	isoutput = 1;

	return (palloc(N_PRINT, f_print));
}

PLAN *
c_print0(char ***argvp, int isok, char *opt)
{

	isoutput = 1;

	return (palloc(N_PRINT0, f_print0));
}

PLAN *
c_printx(char ***argvp, int isok, char *opt)
{

	isoutput = 1;

	return (palloc(N_PRINTX, f_printx));
}

/*
 * -prune functions --
 *
 *	Prune a portion of the hierarchy.
 */
int
f_prune(PLAN *plan, FTSENT *entry)
{
	if (fts_set(tree, entry, FTS_SKIP))
		err(1, "%s", entry->fts_path);
	return (1);
}

PLAN *
c_prune(char ***argvp, int isok, char *opt)
{

	return (palloc(N_PRUNE, f_prune));
}

/*
 * -regex regexp (and related) functions --
 *
 *	True if the complete file path matches the regular expression regexp.
 *	For -regex, regexp is a case-sensitive (basic) regular expression.
 *	For -iregex, regexp is a case-insensitive (basic) regular expression.
 */
int
f_regex(PLAN *plan, FTSENT *entry)
{

	return (regexec(&plan->regexp_data, entry->fts_path, 0, NULL, 0) == 0);
}

static PLAN *
c_regex_common(char ***argvp, int isok, enum ntype type, bool icase)
{
	char errbuf[LINE_MAX];
	regex_t reg;
	char *regexp = **argvp;
	char *lineregexp;
	PLAN *new;
	int rv;
	size_t len;

	(*argvp)++;

	len = strlen(regexp) + 1 + 6;
	lineregexp = malloc(len);	/* max needed */
	if (lineregexp == NULL)
		err(1, NULL);
	snprintf(lineregexp, len, "^%s(%s%s)$",
	    (regcomp_flags & REG_EXTENDED) ? "" : "\\", regexp,
	    (regcomp_flags & REG_EXTENDED) ? "" : "\\");
	rv = regcomp(&reg, lineregexp, REG_NOSUB|regcomp_flags|
	    (icase ? REG_ICASE : 0));
	free(lineregexp);
	if (rv != 0) {
		regerror(rv, &reg, errbuf, sizeof errbuf);
		errx(1, "regexp %s: %s", regexp, errbuf);
	}

	new = palloc(type, f_regex);
	new->regexp_data = reg;
	return (new);
}

PLAN *
c_regex(char ***argvp, int isok, char *opt)
{

	return (c_regex_common(argvp, isok, N_REGEX, false));
}

PLAN *
c_iregex(char ***argvp, int isok, char *opt)
{

	return (c_regex_common(argvp, isok, N_IREGEX, true));
}

/*
 * -since "timestamp" functions --
 *
 *	True if the file modification time is greater than the timestamp value
 */
int
f_since(PLAN *plan, FTSENT *entry)
{
	COMPARE(entry->fts_statp->st_mtime, plan->t_data);
}

PLAN *
c_since(char ***argvp, int isok, char *opt)
{
	char *arg = **argvp;
	PLAN *new;

	(*argvp)++;
	ftsoptions &= ~FTS_NOSTAT;

	new = palloc(N_SINCE, f_since);
	new->t_data = find_parsedate(new, opt, arg);
	new->flags = F_GREATER;
	return (new);
}

/*
 * -size n[c] functions --
 *
 *	True if the file size in bytes, divided by an implementation defined
 *	value and rounded up to the next integer, is n.  If n is followed by
 *	a c, the size is in bytes.
 */
#define	FIND_SIZE	512
static int divsize = 1;

int
f_size(PLAN *plan, FTSENT *entry)
{
	off_t size;

	size = divsize ? (entry->fts_statp->st_size + FIND_SIZE - 1) /
	    FIND_SIZE : entry->fts_statp->st_size;
	COMPARE(size, plan->o_data);
}

PLAN *
c_size(char ***argvp, int isok, char *opt)
{
	char *arg = **argvp;
	PLAN *new;
	char endch;

	(*argvp)++;
	ftsoptions &= ~FTS_NOSTAT;

	new = palloc(N_SIZE, f_size);
	endch = 'c';
	new->o_data = find_parsenum(new, opt, arg, &endch);
	if (endch == 'c')
		divsize = 0;
	return (new);
}

/*
 * -type c functions --
 *
 *	True if the type of the file is c, where c is b, c, d, p, f or w
 *	for block special file, character special file, directory, FIFO,
 *	regular file or whiteout respectively.
 */
int
f_type(PLAN *plan, FTSENT *entry)
{

	return ((entry->fts_statp->st_mode & S_IFMT) == plan->m_data);
}

PLAN *
c_type(char ***argvp, int isok, char *opt)
{
	char *typestring = **argvp;
	PLAN *new;
	mode_t  mask = (mode_t)0;

	(*argvp)++;
	ftsoptions &= ~FTS_NOSTAT;

	switch (typestring[0]) {
	case 'b':
		mask = S_IFBLK;
		break;
	case 'c':
		mask = S_IFCHR;
		break;
	case 'd':
		mask = S_IFDIR;
		break;
	case 'f':
		mask = S_IFREG;
		break;
	case 'l':
		mask = S_IFLNK;
		break;
	case 'p':
		mask = S_IFIFO;
		break;
	case 's':
		mask = S_IFSOCK;
		break;
#ifdef S_IFWHT
	case 'W':
	case 'w':
		mask = S_IFWHT;
#ifdef FTS_WHITEOUT
		ftsoptions |= FTS_WHITEOUT;
#endif
		break;
#endif /* S_IFWHT */
	default:
		errx(1, "%s: %s: unknown type", opt, typestring);
	}

	new = palloc(N_TYPE, f_type);
	new->m_data = mask;
	return (new);
}

/*
 * -user uname functions --
 *
 *	True if the file belongs to the user uname.  If uname is numeric and
 *	an equivalent of the getpwnam() S9.2.2 [POSIX.1] function does not
 *	return a valid user name, uname is taken as a user ID.
 */
int
f_user(PLAN *plan, FTSENT *entry)
{

	COMPARE(entry->fts_statp->st_uid, plan->u_data);
}

PLAN *
c_user(char ***argvp, int isok, char *opt)
{
	char *username = **argvp;
	PLAN *new;
	struct passwd *p;
	uid_t uid;

	(*argvp)++;
	ftsoptions &= ~FTS_NOSTAT;

	new = palloc(N_USER, f_user);
	p = getpwnam(username);
	if (p == NULL) {
		if (atoi(username) == 0 && username[0] != '0' &&
		    strcmp(username, "+0") && strcmp(username, "-0"))
			errx(1, "%s: %s: no such user", opt, username);
		uid = find_parsenum(new, opt, username, NULL);

	} else {
		new->flags = F_EQUAL;
		uid = p->pw_uid;
	}

	new->u_data = uid;
	return (new);
}

/*
 * -xdev functions --
 *
 *	Always true, causes find not to descend past directories that have a
 *	different device ID (st_dev, see stat() S5.6.2 [POSIX.1])
 */
PLAN *
c_xdev(char ***argvp, int isok, char *opt)
{
	ftsoptions |= FTS_XDEV;

	return (palloc(N_XDEV, f_always_true));
}

/*
 * ( expression ) functions --
 *
 *	True if expression is true.
 */
int
f_expr(PLAN *plan, FTSENT *entry)
{
	PLAN *p;
	int state;

	state = 0;
	for (p = plan->p_data[0];
	    p && (state = (p->eval)(p, entry)); p = p->next);
	return (state);
}

/*
 * N_OPENPAREN and N_CLOSEPAREN nodes are temporary place markers.  They are
 * eliminated during phase 2 of find_formplan() --- the '(' node is converted
 * to a N_EXPR node containing the expression and the ')' node is discarded.
 */
PLAN *
c_openparen(char ***argvp, int isok, char *opt)
{

	return (palloc(N_OPENPAREN, (int (*)(PLAN *, FTSENT *))-1));
}

PLAN *
c_closeparen(char ***argvp, int isok, char *opt)
{

	return (palloc(N_CLOSEPAREN, (int (*)(PLAN *, FTSENT *))-1));
}

/*
 * ! expression functions --
 *
 *	Negation of a primary; the unary NOT operator.
 */
int
f_not(PLAN *plan, FTSENT *entry)
{
	PLAN *p;
	int state;

	state = 0;
	for (p = plan->p_data[0];
	    p && (state = (p->eval)(p, entry)); p = p->next);
	return (!state);
}

PLAN *
c_not(char ***argvp, int isok, char *opt)
{

	return (palloc(N_NOT, f_not));
}

/*
 * expression -o expression functions --
 *
 *	Alternation of primaries; the OR operator.  The second expression is
 * not evaluated if the first expression is true.
 */
int
f_or(PLAN *plan, FTSENT *entry)
{
	PLAN *p;
	int state;

	state = 0;
	for (p = plan->p_data[0];
	    p && (state = (p->eval)(p, entry)); p = p->next);

	if (state)
		return (1);

	for (p = plan->p_data[1];
	    p && (state = (p->eval)(p, entry)); p = p->next);
	return (state);
}

PLAN *
c_or(char ***argvp, int isok, char *opt)
{

	return (palloc(N_OR, f_or));
}

PLAN *
c_null(char ***argvp, int isok, char *opt)
{

	return (NULL);
}


/*
 * plan_cleanup --
 *	Check and see if the specified plan has any residual state,
 *	and if so, clean it up as appropriate.
 *
 *	At the moment, only N_EXEC has state. Two kinds: 1)
 * 	lists of files to feed to subprocesses 2) State on exit
 *	statusses of past subprocesses.
 */
/* ARGSUSED1 */
int
plan_cleanup(PLAN *plan, void *arg)
{
	if (plan->type==N_EXEC && plan->ep_narg)
		run_f_exec(plan);

	return plan->ep_rval;		/* Passed save exit-status up chain */
}

static PLAN *
palloc(enum ntype t, int (*f)(PLAN *, FTSENT *))
{
	PLAN *new;

	if ((new = malloc(sizeof(PLAN))) == NULL)
		err(1, NULL);
	memset(new, 0, sizeof(PLAN));
	new->type = t;
	new->eval = f;
	return (new);
}<|MERGE_RESOLUTION|>--- conflicted
+++ resolved
@@ -1,8 +1,4 @@
-<<<<<<< HEAD
-/*	$NetBSD: function.c,v 1.76 2017/06/13 13:10:32 christos Exp $	*/
-=======
 /*	$NetBSD: function.c,v 1.77 2018/09/04 15:16:15 kre Exp $	*/
->>>>>>> 598bd837
 
 /*-
  * Copyright (c) 1990, 1993
@@ -41,11 +37,7 @@
 #if 0
 static char sccsid[] = "from: @(#)function.c	8.10 (Berkeley) 5/4/95";
 #else
-<<<<<<< HEAD
-__RCSID("$NetBSD: function.c,v 1.76 2017/06/13 13:10:32 christos Exp $");
-=======
 __RCSID("$NetBSD: function.c,v 1.77 2018/09/04 15:16:15 kre Exp $");
->>>>>>> 598bd837
 #endif
 #endif /* not lint */
 
@@ -767,13 +759,9 @@
 		size_t c, bufsize;
 
 		cnt = ap - *argvp - 1;			/* units are words */
-<<<<<<< HEAD
-		new->ep_maxargs = 5000;
-=======
 		new->ep_maxargs = ARG_MAX / (sizeof (char *) + 16);
 		if (new->ep_maxargs > 5000)
 			new->ep_maxargs = 5000;
->>>>>>> 598bd837
 		new->e_argv = emalloc((cnt + new->ep_maxargs)
 		    * sizeof(*new->e_argv));
 
@@ -794,13 +782,9 @@
 				errx(1, "Arguments too long");
 			new->e_argv[cnt] = *argv;
 		}
-<<<<<<< HEAD
-		bufsize = MAXARG - c;
-=======
 		if (c + new->ep_maxargs * sizeof (char *) >= MAXARG)
 			errx(1, "Arguments too long");
 		bufsize = MAXARG - c - new->ep_maxargs * sizeof (char *);
->>>>>>> 598bd837
 
 		/*
 		 * Allocate, and then initialize current, base, and
