--- conflicted
+++ resolved
@@ -1,8 +1,4 @@
-<<<<<<< HEAD
-/*	$NetBSD: lexi.c,v 1.40 2021/03/13 11:27:01 rillig Exp $	*/
-=======
 /*	$NetBSD: lexi.c,v 1.41 2021/03/14 00:22:16 rillig Exp $	*/
->>>>>>> 02586f8c
 
 /*-
  * SPDX-License-Identifier: BSD-4-Clause
@@ -50,11 +46,7 @@
 #include <sys/cdefs.h>
 #ifndef lint
 #if defined(__NetBSD__)
-<<<<<<< HEAD
-__RCSID("$NetBSD: lexi.c,v 1.40 2021/03/13 11:27:01 rillig Exp $");
-=======
 __RCSID("$NetBSD: lexi.c,v 1.41 2021/03/14 00:22:16 rillig Exp $");
->>>>>>> 02586f8c
 #elif defined(__FreeBSD__)
 __FBSDID("$FreeBSD: head/usr.bin/indent/lexi.c 337862 2018-08-15 18:19:45Z pstef $");
 #endif
