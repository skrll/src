--- conflicted
+++ resolved
@@ -1,8 +1,4 @@
-<<<<<<< HEAD
-/*	$NetBSD: indent.h,v 1.14 2021/03/13 13:25:23 rillig Exp $	*/
-=======
 /*	$NetBSD: indent.h,v 1.16 2021/03/14 00:33:25 rillig Exp $	*/
->>>>>>> 02586f8c
 
 /*-
  * SPDX-License-Identifier: BSD-2-Clause-FreeBSD
@@ -33,13 +29,7 @@
  */
 
 #if 0
-<<<<<<< HEAD
-#if defined(__NetBSD__)
-__RCSID("$NetBSD: indent.h,v 1.14 2021/03/13 13:25:23 rillig Exp $");
-#elif defined(__FreeBSD__)
-=======
 #if defined(__FreeBSD__)
->>>>>>> 02586f8c
 __FBSDID("$FreeBSD: head/usr.bin/indent/indent.h 336333 2018-07-16 05:46:50Z pstef $");
 #endif
 #endif
@@ -51,34 +41,6 @@
 #define nitems(array) (sizeof (array) / sizeof (array[0]))
 #endif
 
-<<<<<<< HEAD
-void	add_typename(const char *);
-void	alloc_typenames(void);
-int	compute_code_indent(void);
-int	compute_label_indent(void);
-int	indentation_after_range(int, const char *, const char *);
-int	indentation_after(int, const char *);
-void	init_constant_tt(void);
-#ifdef debug
-void	debug_vis_range(const char *, const char *, const char *, const char *);
-void	debug_printf(const char *, ...) __printflike(1, 2);
-void	debug_println(const char *, ...) __printflike(1, 2);
-const char *token_type_name(token_type);
-#else
-#define debug_printf(fmt, ...) do { } while (false)
-#define debug_println(fmt, ...) do { } while (false)
-#define debug_vis_range(prefix, s, e, suffix) do { } while (false)
-#endif
-token_type lexi(struct parser_state *);
-void	diag(int, const char *, ...) __printflike(2, 3);
-void	dump_line(void);
-void	fill_buffer(void);
-void	parse(token_type);
-void	process_comment(void);
-void	set_defaults(void);
-void	set_option(char *);
-void	set_profile(const char *);
-=======
 void		add_typename(const char *);
 void		alloc_typenames(void);
 int		compute_code_indent(void);
@@ -105,5 +67,4 @@
 void		process_comment(void);
 void		set_defaults(void);
 void		set_option(char *);
-void		set_profile(const char *);
->>>>>>> 02586f8c
+void		set_profile(const char *);