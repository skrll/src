--- conflicted
+++ resolved
@@ -1,8 +1,4 @@
-<<<<<<< HEAD
-/*	$NetBSD: args.c,v 1.21 2021/03/13 13:51:08 rillig Exp $	*/
-=======
 /*	$NetBSD: args.c,v 1.22 2021/03/14 00:22:16 rillig Exp $	*/
->>>>>>> 02586f8c
 
 /*-
  * SPDX-License-Identifier: BSD-4-Clause
@@ -50,11 +46,7 @@
 #include <sys/cdefs.h>
 #ifndef lint
 #if defined(__NetBSD__)
-<<<<<<< HEAD
-__RCSID("$NetBSD: args.c,v 1.21 2021/03/13 13:51:08 rillig Exp $");
-=======
 __RCSID("$NetBSD: args.c,v 1.22 2021/03/14 00:22:16 rillig Exp $");
->>>>>>> 02586f8c
 #elif defined(__FreeBSD__)
 __FBSDID("$FreeBSD: head/usr.bin/indent/args.c 336318 2018-07-15 21:04:21Z pstef $");
 #endif
