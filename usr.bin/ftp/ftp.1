--- conflicted
+++ resolved
@@ -1,8 +1,4 @@
-<<<<<<< HEAD
-.\" 	$NetBSD: ftp.1,v 1.144 2021/01/31 08:59:40 lukem Exp $
-=======
 .\" 	$NetBSD: ftp.1,v 1.146 2021/04/25 09:09:55 lukem Exp $
->>>>>>> e2aa5677
 .\"
 .\" Copyright (c) 1996-2021 The NetBSD Foundation, Inc.
 .\" All rights reserved.
@@ -61,11 +57,7 @@
 .\"
 .\"	@(#)ftp.1	8.3 (Berkeley) 10/9/94
 .\"
-<<<<<<< HEAD
-.Dd January 31, 2021
-=======
 .Dd April 25, 2021
->>>>>>> e2aa5677
 .Dt FTP 1
 .Os
 .Sh NAME
