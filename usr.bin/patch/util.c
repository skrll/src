--- conflicted
+++ resolved
@@ -1,11 +1,7 @@
 /*
  * $OpenBSD: util.c,v 1.32 2006/03/11 19:41:30 otto Exp $
  * $DragonFly: src/usr.bin/patch/util.c,v 1.9 2007/09/29 23:11:10 swildner Exp $
-<<<<<<< HEAD
- * $NetBSD: util.c,v 1.29 2020/11/17 20:49:12 rhialto Exp $
-=======
  * $NetBSD: util.c,v 1.30 2021/05/25 11:25:59 cjep Exp $
->>>>>>> e2aa5677
  */
 
 /*
@@ -35,11 +31,7 @@
  */
 
 #include <sys/cdefs.h>
-<<<<<<< HEAD
-__RCSID("$NetBSD: util.c,v 1.29 2020/11/17 20:49:12 rhialto Exp $");
-=======
 __RCSID("$NetBSD: util.c,v 1.30 2021/05/25 11:25:59 cjep Exp $");
->>>>>>> e2aa5677
 
 #include <sys/param.h>
 #include <sys/stat.h>
