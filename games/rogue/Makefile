<<<<<<< HEAD
#	$NetBSD: Makefile,v 1.19 2014/07/05 19:22:03 dholland Exp $
=======
#	$NetBSD: Makefile,v 1.20 2018/06/11 14:18:16 kamil Exp $
>>>>>>> b2b84690
#	@(#)Makefile	8.1 (Berkeley) 5/31/93

PROG=	rogue
CPPFLAGS+=-DUNIX
SRCS=	hit.c init.c inventory.c level.c machdep.c main.c \
	message.c monster.c move.c object.c pack.c play.c random.c ring.c \
	room.c save.c score.c spec_hit.c throw.c trap.c use.c zap.c
DPADD=	${LIBCURSES} ${LIBTERMINFO}
LDADD=	-lcurses -lterminfo
HIDEGAME=hidegame
SETGIDGAME=yes
MAN=	rogue.6

<<<<<<< HEAD
SUBDIR+=USD.doc
=======
SUBDIR.roff+=USD.doc
>>>>>>> b2b84690

.include <bsd.prog.mk>
.include <bsd.subdir.mk><|MERGE_RESOLUTION|>--- conflicted
+++ resolved
@@ -1,8 +1,4 @@
-<<<<<<< HEAD
-#	$NetBSD: Makefile,v 1.19 2014/07/05 19:22:03 dholland Exp $
-=======
 #	$NetBSD: Makefile,v 1.20 2018/06/11 14:18:16 kamil Exp $
->>>>>>> b2b84690
 #	@(#)Makefile	8.1 (Berkeley) 5/31/93
 
 PROG=	rogue
@@ -16,11 +12,7 @@
 SETGIDGAME=yes
 MAN=	rogue.6
 
-<<<<<<< HEAD
-SUBDIR+=USD.doc
-=======
 SUBDIR.roff+=USD.doc
->>>>>>> b2b84690
 
 .include <bsd.prog.mk>
 .include <bsd.subdir.mk>