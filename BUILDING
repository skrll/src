--- conflicted
+++ resolved
@@ -257,11 +257,7 @@
 
      MKDEBUGLIB  Can be set to "yes" or "no".  Indicates whether debug
                  information (see MKDEBUG) should also be generated for all
-<<<<<<< HEAD
-                 libraries build.
-=======
                  libraries built.
->>>>>>> b2b84690
 
                  Default: "no"
 
@@ -291,11 +287,11 @@
                  directory names as programs built to be run on the target.
 
                  Default: "no"
-<<<<<<< HEAD
 
      MKINFO      Can be set to "yes" or "no".  Indicates whether GNU Info
-                 files, used for the documentation for most of the compilation
-                 tools, will be created and installed during a build.
+                 files will be created and installed during a build.  GNU Info
+                 files are used for providing documentation by most of the
+                 compilation tools.
 
                  Default: "yes"
 
@@ -305,22 +301,6 @@
                  created.  This is useful if a cross-gdb is built as well (see
                  MKCROSSGDB).
 
-=======
-
-     MKINFO      Can be set to "yes" or "no".  Indicates whether GNU Info
-                 files will be created and installed during a build.  GNU Info
-                 files are used for providing documentation by most of the
-                 compilation tools.
-
-                 Default: "yes"
-
-     MKKDEBUG    Can be set to "yes" or "no".  Force generation of full-debug
-                 symbol versions of all kernels compiled.  Alongside of the
-                 netbsd kernel file, an unstripped version netbsd.gdb is
-                 created.  This is useful if a cross-gdb is built as well (see
-                 MKCROSSGDB).
-
->>>>>>> b2b84690
                  Default: "no"
 
      MKKMOD      Can be set to "yes" or "no".  Indicates whether kernel
@@ -1133,8 +1113,4 @@
      in object directories.  Instead, one may have to manually remove the
      files.  Consult the UPDATING file for notices concerning this.
 
-<<<<<<< HEAD
-NetBSD                         October 21, 2017                         NetBSD
-=======
-NetBSD                           July 29, 2018                          NetBSD
->>>>>>> b2b84690
+NetBSD                           July 29, 2018                          NetBSD