/*-
 * Copyright (c) 2005 Marcel Moolenaar
 * All rights reserved.
 *
 * Redistribution and use in source and binary forms, with or without
 * modification, are permitted provided that the following conditions
 * are met:
 *
 * 1. Redistributions of source code must retain the above copyright
 *    notice, this list of conditions and the following disclaimer.
 * 2. Redistributions in binary form must reproduce the above copyright
 *    notice, this list of conditions and the following disclaimer in the
 *    documentation and/or other materials provided with the distribution.
 *
 * THIS SOFTWARE IS PROVIDED BY THE AUTHOR ``AS IS'' AND ANY EXPRESS OR
 * IMPLIED WARRANTIES, INCLUDING, BUT NOT LIMITED TO, THE IMPLIED WARRANTIES
 * OF MERCHANTABILITY AND FITNESS FOR A PARTICULAR PURPOSE ARE DISCLAIMED.
 * IN NO EVENT SHALL THE AUTHOR BE LIABLE FOR ANY DIRECT, INDIRECT,
 * INCIDENTAL, SPECIAL, EXEMPLARY, OR CONSEQUENTIAL DAMAGES (INCLUDING, BUT
 * NOT LIMITED TO, PROCUREMENT OF SUBSTITUTE GOODS OR SERVICES; LOSS OF USE,
 * DATA, OR PROFITS; OR BUSINESS INTERRUPTION) HOWEVER CAUSED AND ON ANY
 * THEORY OF LIABILITY, WHETHER IN CONTRACT, STRICT LIABILITY, OR TORT
 * (INCLUDING NEGLIGENCE OR OTHERWISE) ARISING IN ANY WAY OUT OF THE USE OF
 * THIS SOFTWARE, EVEN IF ADVISED OF THE POSSIBILITY OF SUCH DAMAGE.
 */

#if HAVE_NBTOOL_CONFIG_H
#include "nbtool_config.h"
#endif

#include <sys/cdefs.h>
#ifdef __FBSDID
__FBSDID("$FreeBSD: src/sbin/gpt/label.c,v 1.3 2006/10/04 18:20:25 marcel Exp $");
#endif
#ifdef __RCSID
<<<<<<< HEAD
__RCSID("$NetBSD: label.c,v 1.28 2015/12/04 01:47:48 christos Exp $");
=======
__RCSID("$NetBSD: label.c,v 1.29 2018/07/03 03:41:24 jnemeth Exp $");
>>>>>>> b2b84690
#endif

#include <sys/types.h>

#include <err.h>
#include <stddef.h>
#include <stdio.h>
#include <stdlib.h>
#include <string.h>
#include <unistd.h>

#include "map.h"
#include "gpt.h"
#include "gpt_private.h"
#include "gpt_uuid.h"

static int cmd_label(gpt_t, int, char *[]);

static const char *labelhelp[] = {
	"-a <-l label | -f file>",
	"[-b blocknr] [-i index] [-L label] [-s sectors] [-t uuid] "
	    "<-l label | -f file>",
};

struct gpt_cmd c_label = {
	"label",
	cmd_label,
	labelhelp, __arraycount(labelhelp),
<<<<<<< HEAD
	0,
=======
	GPT_SYNC,
>>>>>>> b2b84690
};

#define usage() gpt_usage(NULL, &c_label)

static void
change(struct gpt_ent *ent, void *v)
{
	uint8_t *name = v;
	utf8_to_utf16(name, ent->ent_name, __arraycount(ent->ent_name));
}

static int
name_from_file(gpt_t gpt, void *v)
{
	FILE *f;
	char *p;
	size_t maxlen = 1024;
	size_t len;
	const char *fn = optarg;
	char **name = v;

	if (*name != NULL)
		return -1;

	if (strcmp(fn, "-") != 0) {
		f = fopen(fn, "r");
		if (f == NULL) {
			gpt_warn(gpt, "Can't open `%s'", fn);
			return -1;
		}
	} else
		f = stdin;

	if ((*name = malloc(maxlen)) == NULL) {
		gpt_warn(gpt, "Can't copy string");
		goto cleanup;
	}
	len = fread(*name, 1, maxlen - 1, f);
	if (ferror(f)) {
		gpt_warn(gpt, "Can't label from `%s'", fn);
		goto cleanup;
	}
	if (f != stdin)
		fclose(f);
	(*name)[len] = '\0';
	/* Only keep the first line, excluding the newline character. */
	p = strchr(*name, '\n');
	if (p != NULL)
		*p = '\0';
	return 0;
cleanup:
	free(*name);
	if (f != stdin)
		fclose(f);
	return -1;
}

static int
cmd_label(gpt_t gpt, int argc, char *argv[])
{
	int ch;
	struct gpt_find find;
	char *name = NULL;

	memset(&find, 0, sizeof(find));
	find.msg = "label changed";

	/* Get the label options */
	while ((ch = getopt(argc, argv, GPT_FIND "f:l:")) != -1) {
		switch(ch) {
		case 'f':
			if (name_from_file(gpt, &name) == -1)
				goto usage;
			break;
		case 'l':
			if (gpt_name_get(gpt, &name) == -1)
				goto usage;
			break;
		default:
			if (gpt_add_find(gpt, &find, ch) == -1)
				goto usage;
			break;
		}
	}

	if (name == NULL || argc != optind)
		goto usage;

	return gpt_change_ent(gpt, &find, change, name);
usage:
	usage();
	free(name);
	return -1;
}<|MERGE_RESOLUTION|>--- conflicted
+++ resolved
@@ -33,11 +33,7 @@
 __FBSDID("$FreeBSD: src/sbin/gpt/label.c,v 1.3 2006/10/04 18:20:25 marcel Exp $");
 #endif
 #ifdef __RCSID
-<<<<<<< HEAD
-__RCSID("$NetBSD: label.c,v 1.28 2015/12/04 01:47:48 christos Exp $");
-=======
 __RCSID("$NetBSD: label.c,v 1.29 2018/07/03 03:41:24 jnemeth Exp $");
->>>>>>> b2b84690
 #endif
 
 #include <sys/types.h>
@@ -66,11 +62,7 @@
 	"label",
 	cmd_label,
 	labelhelp, __arraycount(labelhelp),
-<<<<<<< HEAD
-	0,
-=======
 	GPT_SYNC,
->>>>>>> b2b84690
 };
 
 #define usage() gpt_usage(NULL, &c_label)
