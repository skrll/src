/*-
 * Copyright (c) 2002 Marcel Moolenaar
 * All rights reserved.
 *
 * Redistribution and use in source and binary forms, with or without
 * modification, are permitted provided that the following conditions
 * are met:
 *
 * 1. Redistributions of source code must retain the above copyright
 *    notice, this list of conditions and the following disclaimer.
 * 2. Redistributions in binary form must reproduce the above copyright
 *    notice, this list of conditions and the following disclaimer in the
 *    documentation and/or other materials provided with the distribution.
 *
 * THIS SOFTWARE IS PROVIDED BY THE AUTHOR ``AS IS'' AND ANY EXPRESS OR
 * IMPLIED WARRANTIES, INCLUDING, BUT NOT LIMITED TO, THE IMPLIED WARRANTIES
 * OF MERCHANTABILITY AND FITNESS FOR A PARTICULAR PURPOSE ARE DISCLAIMED.
 * IN NO EVENT SHALL THE AUTHOR BE LIABLE FOR ANY DIRECT, INDIRECT,
 * INCIDENTAL, SPECIAL, EXEMPLARY, OR CONSEQUENTIAL DAMAGES (INCLUDING, BUT
 * NOT LIMITED TO, PROCUREMENT OF SUBSTITUTE GOODS OR SERVICES; LOSS OF USE,
 * DATA, OR PROFITS; OR BUSINESS INTERRUPTION) HOWEVER CAUSED AND ON ANY
 * THEORY OF LIABILITY, WHETHER IN CONTRACT, STRICT LIABILITY, OR TORT
 * (INCLUDING NEGLIGENCE OR OTHERWISE) ARISING IN ANY WAY OUT OF THE USE OF
 * THIS SOFTWARE, EVEN IF ADVISED OF THE POSSIBILITY OF SUCH DAMAGE.
 */

#if HAVE_NBTOOL_CONFIG_H
#include "nbtool_config.h"
#endif

#include <sys/cdefs.h>
#ifdef __FBSDID
__FBSDID("$FreeBSD: src/sbin/gpt/add.c,v 1.14 2006/06/22 22:05:28 marcel Exp $");
#endif
#ifdef __RCSID
<<<<<<< HEAD
__RCSID("$NetBSD: resize.c,v 1.22 2015/12/04 16:54:28 christos Exp $");
=======
__RCSID("$NetBSD: resize.c,v 1.23 2018/07/03 03:41:24 jnemeth Exp $");
>>>>>>> b2b84690
#endif

#include <sys/types.h>

#include <err.h>
#include <stddef.h>
#include <stdio.h>
#include <stdlib.h>
#include <string.h>
#include <unistd.h>

#include "map.h"
#include "gpt.h"
#include "gpt_private.h"

static int cmd_resize(gpt_t, int, char *[]);

static const char *resizehelp[] = {
	"-i index [-a alignment] [-s size]",
};

struct gpt_cmd c_resize = {
	"resize",
	cmd_resize,
	resizehelp, __arraycount(resizehelp),
<<<<<<< HEAD
	0,
=======
	GPT_SYNC,
>>>>>>> b2b84690
};

#define usage() gpt_usage(NULL, &c_resize)

static int
resize(gpt_t gpt, u_int entry, off_t alignment, off_t sectors, off_t size)
{
	map_t map;
	struct gpt_hdr *hdr;
	struct gpt_ent *ent;
	unsigned int i;
	off_t alignsecs, newsize;
	uint64_t end;
	

	if ((hdr = gpt_hdr(gpt)) == NULL)
		return -1;

	i = entry - 1;
	ent = gpt_ent_primary(gpt, i);
	if (gpt_uuid_is_nil(ent->ent_type)) {
		gpt_warnx(gpt, "Entry at index %u is unused", entry);
		return -1;
	}

	alignsecs = alignment / gpt->secsz;

	for (map = map_first(gpt); map != NULL; map = map->map_next) {
		if (entry == map->map_index)
			break;
	}
	if (map == NULL) {
		gpt_warnx(gpt, "Could not find map entry corresponding "
		    "to index");
		return -1;
	}

	if (sectors > 0 && sectors == map->map_size)
		if (alignment == 0 ||
		    (alignment > 0 && sectors % alignsecs == 0)) {
			/* nothing to do */
			gpt_warnx(gpt, "partition does not need resizing");
			return 0;
		}

	newsize = map_resize(gpt, map, sectors, alignsecs);
	if (newsize == -1)
		return -1;

	end = htole64((uint64_t)(map->map_start + newsize - 1LL));
	ent->ent_lba_end = end;

	if (gpt_write_primary(gpt) == -1)
		return -1;

	ent = gpt_ent(gpt->gpt, gpt->lbt, i);
	ent->ent_lba_end = end;

	if (gpt_write_backup(gpt) == -1)
		return -1;

	gpt_msg(gpt, "Partition %d resized: %" PRIu64 " %" PRIu64, entry,
	    map->map_start, newsize);

	return 0;
}

static int
cmd_resize(gpt_t gpt, int argc, char *argv[])
{
	int ch;
	off_t alignment = 0, sectors, size = 0;
	unsigned int entry = 0;

	while ((ch = getopt(argc, argv, GPT_AIS)) != -1) {
		if (gpt_add_ais(gpt, &alignment, &entry, &size, ch) == -1)
			return usage();
	}

	if (argc != optind)
		return usage();

	if ((sectors = gpt_check_ais(gpt, alignment, entry, size)) == -1)
		return -1;

	return resize(gpt, entry, alignment, sectors, size);
}<|MERGE_RESOLUTION|>--- conflicted
+++ resolved
@@ -33,11 +33,7 @@
 __FBSDID("$FreeBSD: src/sbin/gpt/add.c,v 1.14 2006/06/22 22:05:28 marcel Exp $");
 #endif
 #ifdef __RCSID
-<<<<<<< HEAD
-__RCSID("$NetBSD: resize.c,v 1.22 2015/12/04 16:54:28 christos Exp $");
-=======
 __RCSID("$NetBSD: resize.c,v 1.23 2018/07/03 03:41:24 jnemeth Exp $");
->>>>>>> b2b84690
 #endif
 
 #include <sys/types.h>
@@ -63,11 +59,7 @@
 	"resize",
 	cmd_resize,
 	resizehelp, __arraycount(resizehelp),
-<<<<<<< HEAD
-	0,
-=======
 	GPT_SYNC,
->>>>>>> b2b84690
 };
 
 #define usage() gpt_usage(NULL, &c_resize)
