--- conflicted
+++ resolved
@@ -33,11 +33,7 @@
 __FBSDID("$FreeBSD: src/sbin/gpt/recover.c,v 1.8 2005/08/31 01:47:19 marcel Exp $");
 #endif
 #ifdef __RCSID
-<<<<<<< HEAD
-__RCSID("$NetBSD: recover.c,v 1.17 2017/03/22 19:59:16 martin Exp $");
-=======
 __RCSID("$NetBSD: recover.c,v 1.18 2018/07/03 03:41:24 jnemeth Exp $");
->>>>>>> b2b84690
 #endif
 
 #include <sys/types.h>
@@ -63,11 +59,7 @@
 	"recover",
 	cmd_recover,
 	recoverhelp, __arraycount(recoverhelp),
-<<<<<<< HEAD
-	0,
-=======
 	GPT_SYNC,
->>>>>>> b2b84690
 };
 
 #define usage() gpt_usage(NULL, &c_recover)
