--- conflicted
+++ resolved
@@ -33,11 +33,7 @@
 __FBSDID("$FreeBSD: src/sbin/gpt/remove.c,v 1.10 2006/10/04 18:20:25 marcel Exp $");
 #endif
 #ifdef __RCSID
-<<<<<<< HEAD
-__RCSID("$NetBSD: remove.c,v 1.21 2015/12/03 01:07:28 christos Exp $");
-=======
 __RCSID("$NetBSD: remove.c,v 1.22 2018/07/03 03:41:24 jnemeth Exp $");
->>>>>>> b2b84690
 #endif
 
 #include <sys/types.h>
@@ -64,11 +60,7 @@
 	"remove",
 	cmd_remove,
 	removehelp, __arraycount(removehelp),
-<<<<<<< HEAD
-	0,
-=======
 	GPT_SYNC,
->>>>>>> b2b84690
 };
 
 #define usage() gpt_usage(NULL, &c_remove)
