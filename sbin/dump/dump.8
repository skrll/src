--- conflicted
+++ resolved
@@ -1,8 +1,4 @@
-<<<<<<< HEAD
-.\"	$NetBSD: dump.8,v 1.68 2016/08/15 00:03:14 sevan Exp $
-=======
 .\"	$NetBSD: dump.8,v 1.69 2018/07/15 06:14:13 dholland Exp $
->>>>>>> b2b84690
 .\"
 .\" Copyright (c) 1980, 1991, 1993
 .\"	 Regents of the University of California.
@@ -34,11 +30,7 @@
 .\"
 .\"     @(#)dump.8	8.3 (Berkeley) 5/1/95
 .\"
-<<<<<<< HEAD
-.Dd August 15, 2016
-=======
 .Dd July 15, 2018
->>>>>>> b2b84690
 .Dt DUMP 8
 .Os
 .Sh NAME
