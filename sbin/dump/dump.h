<<<<<<< HEAD
/*	$NetBSD: dump.h,v 1.59 2020/12/03 08:25:57 kre Exp $	*/
=======
/*	$NetBSD: dump.h,v 1.60 2021/06/19 13:56:34 christos Exp $	*/
>>>>>>> e2aa5677

/*-
 * Copyright (c) 1980, 1993
 *	The Regents of the University of California.  All rights reserved.
 *
 * Redistribution and use in source and binary forms, with or without
 * modification, are permitted provided that the following conditions
 * are met:
 * 1. Redistributions of source code must retain the above copyright
 *    notice, this list of conditions and the following disclaimer.
 * 2. Redistributions in binary form must reproduce the above copyright
 *    notice, this list of conditions and the following disclaimer in the
 *    documentation and/or other materials provided with the distribution.
 * 3. Neither the name of the University nor the names of its contributors
 *    may be used to endorse or promote products derived from this software
 *    without specific prior written permission.
 *
 * THIS SOFTWARE IS PROVIDED BY THE REGENTS AND CONTRIBUTORS ``AS IS'' AND
 * ANY EXPRESS OR IMPLIED WARRANTIES, INCLUDING, BUT NOT LIMITED TO, THE
 * IMPLIED WARRANTIES OF MERCHANTABILITY AND FITNESS FOR A PARTICULAR PURPOSE
 * ARE DISCLAIMED.  IN NO EVENT SHALL THE REGENTS OR CONTRIBUTORS BE LIABLE
 * FOR ANY DIRECT, INDIRECT, INCIDENTAL, SPECIAL, EXEMPLARY, OR CONSEQUENTIAL
 * DAMAGES (INCLUDING, BUT NOT LIMITED TO, PROCUREMENT OF SUBSTITUTE GOODS
 * OR SERVICES; LOSS OF USE, DATA, OR PROFITS; OR BUSINESS INTERRUPTION)
 * HOWEVER CAUSED AND ON ANY THEORY OF LIABILITY, WHETHER IN CONTRACT, STRICT
 * LIABILITY, OR TORT (INCLUDING NEGLIGENCE OR OTHERWISE) ARISING IN ANY WAY
 * OUT OF THE USE OF THIS SOFTWARE, EVEN IF ADVISED OF THE POSSIBILITY OF
 * SUCH DAMAGE.
 *
 *	@(#)dump.h	8.2 (Berkeley) 4/28/95
 */

#include <machine/bswap.h>
#ifdef DUMP_LFS
#include <ufs/lfs/lfs.h>
#include <ufs/lfs/lfs_accessors.h>
#endif
#include <ufs/ufs/dinode.h>
#include <protocols/dumprestore.h>

union dinode {
	struct ufs1_dinode dp1;
	struct ufs2_dinode dp2;
#ifdef DUMP_LFS
	struct lfs32_dinode dlp32;
	struct lfs64_dinode dlp64;
#endif
};
#define DIP(dp, field) \
	(is_ufs2 ? (dp)->dp2.di_##field : (dp)->dp1.di_##field)

#define DIP_SET(dp, field, val) do {		\
	if (is_ufs2)				\
		(dp)->dp2.di_##field = (val);	\
	else					\
		(dp)->dp1.di_##field = (val);	\
} while (0)

/*
 * Filestore-independent UFS data, so code can be more easily shared
 * between ffs, lfs, and maybe ext2fs and others as well.
 */
struct ufsi {
	int64_t ufs_dsize;	/* file system size, in sectors */
	int32_t ufs_bsize;	/* block size */
	int32_t ufs_bshift;	/* log2(ufs_bsize) */
	int32_t ufs_fsize;	/* fragment size */
	int32_t ufs_frag;	/* block size / frag size */
	int32_t ufs_fsatoda;	/* disk address conversion constant */
	int32_t	ufs_nindir;	/* disk addresses per indirect block */
	int32_t ufs_inopb;	/* inodes per block */
	int32_t ufs_maxsymlinklen; /* max symlink length */
	int32_t ufs_bmask;	/* block mask */
	int32_t ufs_fmask;	/* frag mask */
	int64_t ufs_qbmask;	/* ~ufs_bmask */
	int64_t ufs_qfmask;	/* ~ufs_fmask */
};
#define fsatoda(u,a) ((a) << (u)->ufs_fsatoda)
#define ufs_fragroundup(u,size) /* calculates roundup(size, ufs_fsize) */ \
	(((size) + (u)->ufs_qfmask) & (u)->ufs_fmask)
#define ufs_blkoff(u,loc)   /* calculates (loc % u->ufs_bsize) */ \
	((loc) & (u)->ufs_qbmask)
#define ufs_dblksize(u,d,b) \
	((((b) >= UFS_NDADDR || DIP((d), size) >= ((b)+1) << (u)->ufs_bshift \
		? (u)->ufs_bsize \
		: (ufs_fragroundup((u), ufs_blkoff(u, DIP((d), size)))))))
extern struct ufsi *ufsib;

/*
 * Dump maps used to describe what is to be dumped.
 */
extern int	mapsize;	/* size of the state maps */
extern char	*usedinomap;	/* map of allocated inodes */
extern char	*dumpdirmap;	/* map of directories to be dumped */
extern char	*dumpinomap;	/* map of files to be dumped */
/*
 * Map manipulation macros.
 */
#define	SETINO(ino, map) \
	map[(u_int)((ino) - 1) / NBBY] |=  1 << ((u_int)((ino) - 1) % NBBY)
#define	CLRINO(ino, map) \
	map[(u_int)((ino) - 1) / NBBY] &=  ~(1 << ((u_int)((ino) - 1) % NBBY))
#define	TSTINO(ino, map) \
	(map[(u_int)((ino) - 1) / NBBY] &  (1 << ((u_int)((ino) - 1) % NBBY)))

/*
 *	All calculations done in 0.1" units!
 */
extern char	*disk;		/* name of the disk file */
extern char	*disk_dev;	/* name of the raw device we are dumping */
extern const char *tape;	/* name of the tape file */
extern const char *dumpdates;	/* name of the file containing dump date information*/
extern const char *temp;	/* name of the file for doing rewrite of dumpdates */
extern char	lastlevel;	/* dump level of previous dump */
extern char	level;		/* dump level of this dump */
extern int	uflag;		/* update flag */
extern const char *dumpdev;	/* device name in dumpdates */
extern int	eflag;		/* eject flag */
extern int	lflag;		/* autoload flag */
extern int	diskfd;		/* disk file descriptor */
extern int	tapefd;		/* tape file descriptor */
extern int	pipeout;	/* true => output to standard output */
extern int	trueinc;	/* true => "true incremental", i.e use last 9 as ref */
extern ino_t	curino;		/* current inumber; used globally */
extern int	newtape;	/* new tape flag */
extern u_int64_t	tapesize;	/* estimated tape size, blocks */
extern long	tsize;		/* tape size in 0.1" units */
extern long	asize;		/* number of 0.1" units written on current tape */
extern int	etapes;		/* estimated number of tapes */
extern int	nonodump;	/* if set, do not honor UF_NODUMP user flags */
extern int	unlimited;	/* if set, write to end of medium */

extern int	density;	/* density in 0.1" units */
extern int	notify;		/* notify operator flag */
extern int	timestamp;	/* timestamp messages */
extern u_int64_t	blockswritten;	/* blocks written on current tape */
extern int	tapeno;		/* current tape number */
extern int	is_ufs2;

extern time_t	tstart_writing;	/* when started writing the first tape block */
extern time_t	tstart_volume;	/* when started writing the current volume */
extern int	xferrate;	/* averaged transfer rate of all volumes */
extern char	sblock_buf[MAXBSIZE]; /* buffer to hold the superblock */
extern long	dev_bsize;	/* block size of underlying disk device */
extern int	dev_bshift;	/* log2(dev_bsize) */
extern int	tp_bshift;	/* log2(TP_BSIZE) */
extern int needswap;	/* file system in swapped byte order */


/* some inline functions to help the byte-swapping mess */
static inline u_int16_t iswap16(u_int16_t);
static inline u_int32_t iswap32(u_int32_t);
static inline u_int64_t iswap64(u_int64_t);

static inline u_int16_t iswap16(u_int16_t x)
{
	if (needswap)
		return bswap16(x);
	else
		return x;
}

static inline u_int32_t iswap32(u_int32_t x)
{
	if (needswap)
		return bswap32(x);
	else
		return x;
}

static inline u_int64_t iswap64(u_int64_t x)
{
	if (needswap)
		return bswap64(x);
	else
		return x;
}

/* filestore-specific hooks */
int	fs_read_sblock(char *);
struct ufsi *fs_parametrize(void);
ino_t	fs_maxino(void);
void	fs_mapinodes(ino_t, u_int64_t *, int *);

/* operator interface functions */
void	broadcast(const char *);
void	lastdump(char);
void	msg(const char *, ...) __printflike(1, 2);
void	msgtail(const char *, ...) __printflike(1, 2);
int	query(const char *);
void	quit(const char *, ...) __printflike(1, 2);
void	quite(int, const char *, ...) __printflike(2, 3);
time_t	do_stats(void);
void	statussig(int);
void	timeest(void);
time_t	unctime(const char *);

/* mapping routines */
union	dinode;
int64_t	blockest(union dinode *);
void	mapfileino(ino_t, u_int64_t *, int *);
int	mapfiles(ino_t, u_int64_t *, char *, char * const *);
int	mapdirs(ino_t, u_int64_t *);

/* file dumping routines */
void	blksout32(int32_t *, int, ino_t);
void	blksout64(union dinode *, int64_t *, int, ino_t, int);
void	dumpino(union dinode *, ino_t);
#ifndef RRESTORE
void	dumpmap(char *, int, ino_t);
#endif
void	writeheader(ino_t);

/* data block caching */
void	bread(daddr_t, char *, int);
void	rawread(daddr_t, char *, int);
void	initcache(int, int);
void	printcachestats(void);

/* tape writing routines */
int	alloctape(void);
void	close_rewind(void);
void	dumpblock(daddr_t, int);
void	startnewtape(int);
void	trewind(int);
void	writerec(const char *, int);

void	Exit(int) __dead;
void	dumpabort(int);
void	getfstab(void);

char	*rawname(char *);
union	dinode *getino(ino_t);

void	*xcalloc(size_t, size_t);
void	*xmalloc(size_t);
char	*xstrdup(const char *);

/* LFS snapshot hooks */
#ifdef DUMP_LFS
int	lfs_wrap_stop(char *);
void	lfs_wrap_go(void);
#endif

/* rdump routines */
#if defined(RDUMP) || defined(RRESTORE)
void	rmtclose(void);
int	rmthost(const char *);
int	rmtopen(const char *, int, int);
int	rmtwrite(const char *, int);
int	rmtioctl(int, int);
#endif /* RDUMP || RRESTORE */

void	interrupt(int);	/* in case operator bangs on console */

/*
 *	Exit status codes
 */
#define	X_FINOK		0	/* normal exit */
#define	X_STARTUP	1	/* startup error */
#define	X_REWRITE	2	/* restart writing from the check point */
#define	X_ABORT		3	/* abort dump; don't attempt checkpointing */

#define	OPGRENT	"operator"		/* group entry to notify */
#define DIALUP	"ttyd"			/* prefix for dialups */

struct	fstab *fstabsearch(const char *);	/* search fs_file and fs_spec */
struct	statvfs *mntinfosearch(const char *key);

#ifndef NAME_MAX
#define NAME_MAX 511
#endif

/*
 *	The contents of the file _PATH_DUMPDATES is maintained both on
 *	a linked list, and then (eventually) arrayified.
 */
struct dumpdates {
	/* see DUMP{IN,OUT}FMT in <protocols/dumprestore.h> */
	char	dd_name[NAME_MAX+3];
	char	dd_level;
	time_t	dd_ddate;
};

extern int	nddates;		/* number of records (might be zero) */
extern struct	dumpdates **ddatev;	/* the arrayfied version */

void	initdumptimes(void);
void	getdumptime(void);
void	putdumptime(void);
#define	ITITERATE(i, ddp) \
	if (ddatev != NULL) \
		for (ddp = ddatev[i = 0]; i < nddates; ddp = ddatev[++i])

void	sig(int signo);

#ifndef	_PATH_FSTAB
#define	_PATH_FSTAB	"/etc/fstab"
#endif<|MERGE_RESOLUTION|>--- conflicted
+++ resolved
@@ -1,8 +1,4 @@
-<<<<<<< HEAD
-/*	$NetBSD: dump.h,v 1.59 2020/12/03 08:25:57 kre Exp $	*/
-=======
 /*	$NetBSD: dump.h,v 1.60 2021/06/19 13:56:34 christos Exp $	*/
->>>>>>> e2aa5677
 
 /*-
  * Copyright (c) 1980, 1993
