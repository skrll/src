--- conflicted
+++ resolved
@@ -1,8 +1,4 @@
-<<<<<<< HEAD
-.\"	$NetBSD: route.8,v 1.60 2017/07/04 06:54:20 wiz Exp $
-=======
 .\"	$NetBSD: route.8,v 1.61 2018/07/31 21:22:09 sevan Exp $
->>>>>>> b2b84690
 .\"
 .\" Copyright (c) 1983, 1991, 1993
 .\"	The Regents of the University of California.  All rights reserved.
@@ -33,11 +29,7 @@
 .\"
 .\"     @(#)route.8	8.4 (Berkeley) 6/1/94
 .\"
-<<<<<<< HEAD
-.Dd June 16, 2017
-=======
 .Dd July 31, 2018
->>>>>>> b2b84690
 .Dt ROUTE 8
 .Os
 .Sh NAME
