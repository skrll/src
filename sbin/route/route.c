--- conflicted
+++ resolved
@@ -1,8 +1,4 @@
-<<<<<<< HEAD
-/*	$NetBSD: route.c,v 1.163 2019/09/02 00:30:01 roy Exp $	*/
-=======
 /*	$NetBSD: route.c,v 1.165 2020/01/22 19:22:06 roy Exp $	*/
->>>>>>> 792df501
 
 /*
  * Copyright (c) 1983, 1989, 1991, 1993
@@ -43,11 +39,7 @@
 #if 0
 static char sccsid[] = "@(#)route.c	8.6 (Berkeley) 4/28/95";
 #else
-<<<<<<< HEAD
-__RCSID("$NetBSD: route.c,v 1.163 2019/09/02 00:30:01 roy Exp $");
-=======
 __RCSID("$NetBSD: route.c,v 1.165 2020/01/22 19:22:06 roy Exp $");
->>>>>>> 792df501
 #endif
 #endif /* not lint */
 
@@ -94,7 +86,6 @@
 	struct	sockaddr_dl sdl;
 #ifndef SMALL
 	struct	sockaddr_mpls smpls;
-<<<<<<< HEAD
 #endif /* SMALL */
 	struct	sockaddr_storage sstorage;
 };
@@ -125,38 +116,6 @@
 static sup readtag(sup, const char *);
 static void addtag(sup, const char *, int);
 #endif /* SMALL */
-=======
-#endif /* SMALL */
-	struct	sockaddr_storage sstorage;
-};
-
-typedef union sockunion *sup;
-
-struct sou {
-	union sockunion *so_dst, *so_gate, *so_mask, *so_genmask, *so_ifa,
-		*so_ifp, *so_mpls;
-};
-
-static const char *route_strerror(int);
-static void set_metric(const char *, int);
-static int newroute(int, char *const *);
-static void inet_makenetandmask(u_int32_t, struct sockaddr_in *, struct sou *);
-#ifdef INET6
-static int inet6_makenetandmask(const struct sockaddr_in6 *, struct sou *);
-#endif
-static int getaddr(int, const char *, struct hostent **, struct sou *);
-static int flushroutes(int, char *const [], int);
-static char *netmask_string(const struct sockaddr *, int, int);
-static int prefixlen(const char *, struct sou *);
-#ifndef SMALL
-static void interfaces(void);
-static void monitor(int, char * const *);
-static int print_getmsg(struct rt_msghdr *, int, struct sou *);
-static const char *linkstate(struct if_msghdr *);
-static sup readtag(sup, const char *);
-static void addtag(sup, const char *, int);
-#endif /* SMALL */
->>>>>>> 792df501
 static int rtmsg(int, int, struct sou *);
 static void mask_addr(struct sou *);
 static void print_rtmsg(struct rt_msghdr *, int);
@@ -777,39 +736,6 @@
 		;
 	sin->sin_len = 1 + cp - (char *)sin;
 	sin->sin_family = AF_INET;
-<<<<<<< HEAD
-}
-
-#ifdef INET6
-/*
- * XXX the function may need more improvement...
- */
-static int
-inet6_makenetandmask(const struct sockaddr_in6 * const sin6, struct sou *soup)
-{
-	const char *plen;
-	struct in6_addr in6;
-
-	plen = NULL;
-	if (IN6_IS_ADDR_UNSPECIFIED(&sin6->sin6_addr) &&
-	    sin6->sin6_scope_id == 0) {
-		plen = "0";
-	} else if ((sin6->sin6_addr.s6_addr[0] & 0xe0) == 0x20) {
-		/* aggregatable global unicast - RFC2374 */
-		memset(&in6, 0, sizeof(in6));
-		if (!memcmp(&sin6->sin6_addr.s6_addr[8], &in6.s6_addr[8], 8))
-			plen = "64";
-	}
-
-	if (!plen || strcmp(plen, "128") == 0)
-		return 1;
-	else {
-		rtm_addrs |= RTA_NETMASK;
-		(void)prefixlen(plen, soup);
-		return 0;
-	}
-=======
->>>>>>> 792df501
 }
 #endif
 
@@ -1377,18 +1303,12 @@
 	[RTM_CHGADDR] = "RTM_CHGADDR: address being changed on iface",
 };
 
-<<<<<<< HEAD
-const char metricnames[] = RTVBITS;
-const char routeflags[] = RTFBITS;
-const char ifnetflags[] = IFFBITS;
-=======
 const char unknownflags[] = "\020";
 const char metricnames[] = RTVBITS;
 const char routeflags[] = RTFBITS;
 const char ifnetflags[] = IFFBITS;
 const char in_ifflags[] = IN_IFFBITS;
 const char in6_ifflags[] = IN6_IFFBITS;
->>>>>>> 792df501
 const char addrnames[] = RTABITS;
 
 
@@ -1456,11 +1376,6 @@
 	case RTM_DELADDR:
 	case RTM_CHGADDR:
 		ifam = (struct ifa_msghdr *)rtm;
-<<<<<<< HEAD
-		(void)printf("pid %d, metric %d, flags: ",
-		    ifam->ifam_pid, ifam->ifam_metric);
-		bprintf(stdout, ifam->ifam_flags, routeflags);
-=======
 		(void)printf("pid %d, metric %d, addrflags: ",
 		    ifam->ifam_pid, ifam->ifam_metric);
 		struct sockaddr *sa = (struct sockaddr *)(ifam + 1);
@@ -1477,7 +1392,6 @@
 			break;
 		}
 		bprintf(stdout, ifam->ifam_addrflags, bits);
->>>>>>> 792df501
 		pmsg_addrs((char *)(ifam + 1), ifam->ifam_addrs);
 		break;
 	case RTM_IEEE80211:
