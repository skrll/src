<<<<<<< HEAD
/*	$NetBSD: main.c,v 1.49 2018/04/01 04:35:02 ryo Exp $	*/
=======
/*	$NetBSD: main.c,v 1.50 2018/06/27 01:14:48 kamil Exp $	*/
>>>>>>> b2b84690

/*
 * Copyright (c) 2006 The NetBSD Foundation, Inc.
 * All rights reserved.
 *
 * This code is derived from software contributed to The NetBSD Foundation
 * by Julio M. Merino Vidal.
 *
 * Redistribution and use in source and binary forms, with or without
 * modification, are permitted provided that the following conditions
 * are met:
 * 1. Redistributions of source code must retain the above copyright
 *    notice, this list of conditions and the following disclaimer.
 * 2. Redistributions in binary form must reproduce the above copyright
 *    notice, this list of conditions and the following disclaimer in the
 *    documentation and/or other materials provided with the distribution.
 *
 * THIS SOFTWARE IS PROVIDED BY THE NETBSD FOUNDATION, INC. AND CONTRIBUTORS
 * ``AS IS'' AND ANY EXPRESS OR IMPLIED WARRANTIES, INCLUDING, BUT NOT LIMITED
 * TO, THE IMPLIED WARRANTIES OF MERCHANTABILITY AND FITNESS FOR A PARTICULAR
 * PURPOSE ARE DISCLAIMED.  IN NO EVENT SHALL THE FOUNDATION OR CONTRIBUTORS
 * BE LIABLE FOR ANY DIRECT, INDIRECT, INCIDENTAL, SPECIAL, EXEMPLARY, OR
 * CONSEQUENTIAL DAMAGES (INCLUDING, BUT NOT LIMITED TO, PROCUREMENT OF
 * SUBSTITUTE GOODS OR SERVICES; LOSS OF USE, DATA, OR PROFITS; OR BUSINESS
 * INTERRUPTION) HOWEVER CAUSED AND ON ANY THEORY OF LIABILITY, WHETHER IN
 * CONTRACT, STRICT LIABILITY, OR TORT (INCLUDING NEGLIGENCE OR OTHERWISE)
 * ARISING IN ANY WAY OUT OF THE USE OF THIS SOFTWARE, EVEN IF ADVISED OF THE
 * POSSIBILITY OF SUCH DAMAGE.
 */

/*
 * Copyright (c) 1987, 1993
 *	The Regents of the University of California.  All rights reserved.
 *
 * This code is derived from software contributed to Berkeley by
 * Symmetric Computer Systems.
 *
 * Redistribution and use in source and binary forms, with or without
 * modification, are permitted provided that the following conditions
 * are met:
 * 1. Redistributions of source code must retain the above copyright
 *    notice, this list of conditions and the following disclaimer.
 * 2. Redistributions in binary form must reproduce the above copyright
 *    notice, this list of conditions and the following disclaimer in the
 *    documentation and/or other materials provided with the distribution.
 * 3. Neither the name of the University nor the names of its contributors
 *    may be used to endorse or promote products derived from this software
 *    without specific prior written permission.
 *
 * THIS SOFTWARE IS PROVIDED BY THE REGENTS AND CONTRIBUTORS ``AS IS'' AND
 * ANY EXPRESS OR IMPLIED WARRANTIES, INCLUDING, BUT NOT LIMITED TO, THE
 * IMPLIED WARRANTIES OF MERCHANTABILITY AND FITNESS FOR A PARTICULAR PURPOSE
 * ARE DISCLAIMED.  IN NO EVENT SHALL THE REGENTS OR CONTRIBUTORS BE LIABLE
 * FOR ANY DIRECT, INDIRECT, INCIDENTAL, SPECIAL, EXEMPLARY, OR CONSEQUENTIAL
 * DAMAGES (INCLUDING, BUT NOT LIMITED TO, PROCUREMENT OF SUBSTITUTE GOODS
 * OR SERVICES; LOSS OF USE, DATA, OR PROFITS; OR BUSINESS INTERRUPTION)
 * HOWEVER CAUSED AND ON ANY THEORY OF LIABILITY, WHETHER IN CONTRACT, STRICT
 * LIABILITY, OR TORT (INCLUDING NEGLIGENCE OR OTHERWISE) ARISING IN ANY WAY
 * OUT OF THE USE OF THIS SOFTWARE, EVEN IF ADVISED OF THE POSSIBILITY OF
 * SUCH DAMAGE.
 */

#if HAVE_NBTOOL_CONFIG_H
#include "nbtool_config.h"
#endif

#include <sys/cdefs.h>
#ifndef lint
__COPYRIGHT("@(#) Copyright (c) 1987, 1993\
 The Regents of the University of California.  All rights reserved.");
#endif	/* not lint */

#ifndef lint
#if 0
static char sccsid[] = "@(#)disklabel.c	8.4 (Berkeley) 5/4/95";
/* from static char sccsid[] = "@(#)disklabel.c	1.2 (Symmetric) 11/28/85"; */
#else
<<<<<<< HEAD
__RCSID("$NetBSD: main.c,v 1.49 2018/04/01 04:35:02 ryo Exp $");
=======
__RCSID("$NetBSD: main.c,v 1.50 2018/06/27 01:14:48 kamil Exp $");
>>>>>>> b2b84690
#endif
#endif	/* not lint */

#include <sys/param.h>
#include <sys/file.h>
#include <sys/stat.h>
#include <sys/wait.h>
#define DKTYPENAMES
#define FSTYPENAMES

#include <ctype.h>
#include <err.h>
#include <errno.h>
#include <signal.h>
#include <string.h>
#include <stdio.h>
#include <stdlib.h>
#include <limits.h>
#include <unistd.h>

#include <ufs/ufs/dinode.h>
#include <ufs/ffs/fs.h>

#if HAVE_NBTOOL_CONFIG_H
#include <nbinclude/sys/disklabel.h>
#include <nbinclude/sys/disklabel_acorn.h>
#include <nbinclude/sys/bootblock.h>
#include "../../include/disktab.h"
#else
#include <sys/ioctl.h>
#include <sys/disklabel.h>
#include <sys/disklabel_acorn.h>
#include <sys/bootblock.h>
#include <util.h>
#include <disktab.h>
#endif /* HAVE_NBTOOL_CONFIG_H */

#include "pathnames.h"
#include "extern.h"
#include "dkcksum.h"
#include "bswap.h"

/*
 * Disklabel: read and write disklabels.
 * The label is usually placed on one of the first sectors of the disk.
 * Many machines also place a bootstrap in the same area,
 * in which case the label is embedded in the bootstrap.
 * The bootstrap source must leave space at the proper offset
 * for the label on such machines.
 */

#ifndef BBSIZE
#define	BBSIZE	8192			/* size of boot area, with label */
#endif

#define DISKMAGIC_REV		bswap32(DISKMAGIC)
/* To delete a label, we just invert the magic numbers */
#define DISKMAGIC_DELETED	(~DISKMAGIC)
#define DISKMAGIC_DELETED_REV	bswap32(~DISKMAGIC)

#define	DEFEDITOR	_PATH_VI

char	specname[MAXPATHLEN];

/* Some global data, all too hard to pass about */
char bootarea[BBSIZE];			/* Buffer matching part of disk */
int bootarea_len;			/* Number of bytes we actually read */
static struct	disklabel lab;		/* The label we have updated */

static	int	Aflag;		/* Action all labels */
static	int	Fflag;		/* Read/write from file */
static	int	rflag;		/* Read/write direct from disk */
static	int	tflag;		/* Format output as disktab */
	int	Cflag;		/* CHS format output */
static	int	Dflag;		/* Delete old labels (use with write) */
static	int	Iflag;		/* Read/write direct, but default if absent */
static	int	lflag;		/* List all known file system types and exit */
static	int	mflag;		/* Expect disk to contain an MBR */
static int verbose;
static int read_all;		/* set if op = READ && Aflag */

static int write_label(int);
static int readlabel_direct(int);
static void writelabel_direct(int);
static int update_label(int, u_int, u_int);
static struct disklabel *find_label(int, u_int);
#if !defined(NATIVELABEL_ONLY)
static void getmachineparams(const char *);
#endif

static void		 makedisktab(FILE *, struct disklabel *);
static void		 makelabel(const char *, const char *);
static void		 l_perror(const char *);
static void		 readlabel(int);
static int		 edit(int);
static int		 editit(const char *);
static char		*skip(char *);
static char		*word(char *);
static int		 getasciilabel(FILE *, struct disklabel *);
__dead static void	 usage(void);
static int		 qsort_strcmp(const void *, const void *);
static int		 getulong(const char *, char, char **,
    unsigned long *, unsigned long);
#define GETNUM32(a, v)	getulong(a, '\0', NULL, v, UINT32_MAX)
#define GETNUM16(a, v)	getulong(a, '\0', NULL, v, UINT16_MAX)
#define GETNUM8(a, v)	getulong(a, '\0', NULL, v, UINT8_MAX)

static int set_writable_fd = -1;

#if !defined(NATIVELABEL_ONLY)
static u_int labeloffset;
static u_int labelsector;
static int labelusesmbr;
u_int maxpartitions;
static int byteorder;

static int biendian_p;
#ifndef HAVE_NBTOOL_CONFIG_H
static int native_p = 1;
#endif
int bswap_p;

static const struct disklabel_params {
	const char *machine;
	u_char labelusesmbr : 1;
	u_char labelsector : 7;
	u_char maxpartitions;
	u_char raw_part;
	u_char oldmaxpartitions;
	u_short labeloffset;
	u_short byteorder;
} disklabel_params[] = {
	{ "mvme68k",	0, 0,  8, 2, 0,   0, BIG_ENDIAN },	/* m68k */
	{ "next68k",	0, 0,  8, 2, 0,   0, BIG_ENDIAN },	/* m68k */

	{ "algor",	0, 0,  8, 2, 0,  64, LITTLE_ENDIAN },	/* mips */
	{ "alpha",	0, 0,  8, 2, 0,  64, LITTLE_ENDIAN },	/* alpha */
	{ "luna68k",	0, 0,  8, 2, 0,  64, BIG_ENDIAN },	/* m68k */
	{ "mac68k",	0, 0,  8, 2, 0,  64, BIG_ENDIAN },	/* m68k */
	{ "news68k",	0, 0,  8, 2, 0,  64, BIG_ENDIAN },	/* m68k */
	{ "newsmips",	0, 0,  8, 2, 0,  64, BIG_ENDIAN },	/* mips */
	{ "pmax",	0, 0,  8, 2, 0,  64, LITTLE_ENDIAN },	/* mips */
	{ "sun2",	0, 0,  8, 2, 0,  64, BIG_ENDIAN },	/* m68k */
	{ "sun68k",	0, 0,  8, 2, 0,  64, BIG_ENDIAN },	/* m68010 */
	{ "x68k",	0, 0,  8, 2, 0,  64, BIG_ENDIAN },	/* m68010 */

	{ "vax",	0, 0, 12, 2, 8,  64, LITTLE_ENDIAN },	/* vax */

	{ "amiga",	0, 0, 16, 2, 0,  64, BIG_ENDIAN },	/* m68k */
	{ "amigappc",	0, 0, 16, 2, 0,  64, BIG_ENDIAN },	/* powerpc */
	{ "evbmips",	0, 0, 16, 2, 0,  64, 0 },		/* mips */
	{ "evbppc",	0, 0, 16, 2, 0,  64, BIG_ENDIAN },	/* powerpc */

	{ "sparc",	0, 0,  8, 2, 0, 128, BIG_ENDIAN },	/* sun */
	{ "sparc64",	0, 0,  8, 2, 0, 128, BIG_ENDIAN },	/* sun */
	{ "sun3",	0, 0,  8, 2, 0, 128, BIG_ENDIAN },	/* sun */

	{ "atari",	0, 0, 16, 2, 0, 516, BIG_ENDIAN },	/* m68k */

	{ "mipsco",	0, 1,  8, 2, 0,   0, BIG_ENDIAN },	/* mips */
	{ "mvmeppc",	0, 1,  8, 3, 0,   0, BIG_ENDIAN },	/* powerpc */

	{ "bebox",	0, 1,  8, 3, 0,   0, BIG_ENDIAN },	/* powerpc */

	{ "emips",	0, 1, 16, 2, 0,   0, BIG_ENDIAN },	/* mips */
	{ "hppa",	0, 1, 16, 2, 0,   0, BIG_ENDIAN },	/* hppa */
	{ "ibmnws",	0, 1, 16, 2, 0,   0, BIG_ENDIAN },	/* powerpc */
	{ "ofppc",	0, 1, 16, 2, 0,   0, BIG_ENDIAN },	/* powerpc */
	{ "rs6000",	0, 1, 16, 2, 0,   0, BIG_ENDIAN },	/* powerpc */
	{ "sandpoint",	0, 1, 16, 2, 0,   0, BIG_ENDIAN },	/* powerpc */
	{ "sgimips",	0, 1, 16, 2, 0,   0, BIG_ENDIAN },	/* mips */

	{ "sbmips",	0, 1, 16, 3, 0,   0, 0 },		/* mips */

	{ "cesfic",	0, 2,  8, 2, 0,   0, BIG_ENDIAN },	/* m68k */
	{ "hp300",	0, 2,  8, 2, 0,   0, BIG_ENDIAN },	/* m68k */

	{ "ews4800mips",0, 9, 16, 15, 0,  0, BIG_ENDIAN },	/* mips */

	{ "macppc",	1, 0, 16, 2, 0,  64, BIG_ENDIAN },	/* powerpc */
	{ "pmon",	1, 0, 16, 2, 0,  64, 0 },		/* evbmips */

	{ "prep",	1, 1,  8, 2,  0,  0, BIG_ENDIAN },	/* powerpc */

	{ "dreamcast",	1, 1, 16, 2,  0,  0, LITTLE_ENDIAN },	/* sh3 */
	{ "evbcf",	1, 1, 16, 2,  0,  0, BIG_ENDIAN },	/* coldfire */
	{ "evbppc-mbr",	1, 1, 16, 2,  0,  0, BIG_ENDIAN },	/* powerpc */
	{ "evbsh3",	1, 1, 16, 2,  0,  0, 0 },		/* sh3 */
	{ "hpcsh",	1, 1, 16, 2,  0,  0, LITTLE_ENDIAN },	/* sh3 */
	{ "mmeye",	1, 1, 16, 2,  0,  0, 0 },		/* sh3 */
	{ "or1k",	1, 1, 16, 2,  0,  0, BIG_ENDIAN },	/* or1k */
	{ "riscv",	1, 1, 16, 2,  0,  0, LITTLE_ENDIAN },	/* riscv */

	{ "acorn32",	1, 1, 16, 2,  8,  0, LITTLE_ENDIAN },	/* arm */
	{ "cats",	1, 1, 16, 2,  8,  0, LITTLE_ENDIAN },	/* arm */
	{ "evbarm",	1, 1, 16, 2,  8,  0, 0 },		/* arm */
	{ "iyonix",	1, 1, 16, 2,  8,  0, LITTLE_ENDIAN },	/* arm */
	{ "netwinder",	1, 1, 16, 2,  8,  0, LITTLE_ENDIAN },	/* arm */
	{ "shark",	1, 1, 16, 2,  8,  0, LITTLE_ENDIAN },	/* arm */

	{ "amd64",	1, 1, 16, 3,  0,  0, LITTLE_ENDIAN },	/* x86 */
	{ "arc",	1, 1, 16, 3,  0,  0, LITTLE_ENDIAN },	/* mips */
	{ "cobalt",	1, 1, 16, 3,  0,  0, LITTLE_ENDIAN },	/* mips */
	{ "landisk",	1, 1, 16, 3,  0,  0, LITTLE_ENDIAN },	/* sh3 */

	{ "epoc32",	1, 1, 16, 3,  8,  0, LITTLE_ENDIAN },	/* arm */
	{ "hpcarm",	1, 1, 16, 3,  8,  0, LITTLE_ENDIAN },	/* arm */
	{ "hpcmips",	1, 1, 16, 3,  8,  0, LITTLE_ENDIAN },	/* mips */
	{ "i386",	1, 1, 16, 3,  8,  0, LITTLE_ENDIAN },	/* x86 */
	{ "ia64",	1, 1, 16, 3,  8,  0, LITTLE_ENDIAN },	/* x86 */
	{ "zaurus",	1, 1, 16, 3,  8,  0, LITTLE_ENDIAN },	/* arm */

	{ NULL,		0, 0,  0,  0, 0,  0, 0 },	/* must be last */
};

#ifndef HAVE_NBTOOL_CONFIG_H
static struct disklabel_params native_params;
#endif

static const struct arch_endian {
	int byteorder;
	const char *arch;
} arch_endians[] = {
	{ LITTLE_ENDIAN, "aarch64" },
	{ LITTLE_ENDIAN, "alpha" },
	{ LITTLE_ENDIAN, "arm" },
	{ LITTLE_ENDIAN, "earm" },
	{ LITTLE_ENDIAN, "earmhf" },
	{ LITTLE_ENDIAN, "earmv4" },
	{ LITTLE_ENDIAN, "earmv5" },
	{ LITTLE_ENDIAN, "earmv6" },
	{ LITTLE_ENDIAN, "earmv6hf" },
	{ LITTLE_ENDIAN, "earmv7" },
	{ LITTLE_ENDIAN, "earmv7hf" },
	{ LITTLE_ENDIAN, "i386" },
	{ LITTLE_ENDIAN, "ia64" },
	{ LITTLE_ENDIAN, "mipsel" },
	{ LITTLE_ENDIAN, "mips64el" },
	{ LITTLE_ENDIAN, "riscv32" },
	{ LITTLE_ENDIAN, "riscv64" },
	{ LITTLE_ENDIAN, "sh3el" },
	{ LITTLE_ENDIAN, "vax" },
	{ LITTLE_ENDIAN, "x86_64" },

	{ BIG_ENDIAN, "aarch64eb" },
	{ BIG_ENDIAN, "armeb" },
	{ BIG_ENDIAN, "coldfire" },
	{ BIG_ENDIAN, "earmeb" },
	{ BIG_ENDIAN, "earmhfeb" },
	{ BIG_ENDIAN, "earmv4eb" },
	{ BIG_ENDIAN, "earmv5eb" },
	{ BIG_ENDIAN, "earmv6eb" },
	{ BIG_ENDIAN, "earmv6hfeb" },
	{ BIG_ENDIAN, "earmv7eb" },
	{ BIG_ENDIAN, "earmv7hfeb" },
	{ BIG_ENDIAN, "hppa" },
	{ BIG_ENDIAN, "m68000" },
	{ BIG_ENDIAN, "m68k" },
	{ BIG_ENDIAN, "mipseb" },
	{ BIG_ENDIAN, "mips64eb" },
	{ BIG_ENDIAN, "or1k" },
	{ BIG_ENDIAN, "powerpc" },
	{ BIG_ENDIAN, "sh3eb" },
	{ BIG_ENDIAN, "sparc" },
	{ BIG_ENDIAN, "sparc64" },

	{ 0, NULL },
};

/* Default location for label - only used if we don't find one to update */
#define LABEL_OFFSET (dklabel_getlabelsector() * DEV_BSIZE + dklabel_getlabeloffset())
#else
#define labeloffset	LABELOFFSET
#define labelsector	LABELSECTOR
#define labelusesmbr	LABELUSESMBR
#define maxpartitions	MAXPARTITIONS
#define LABEL_OFFSET	LABELOFFSET
#endif /* !NATIVELABEL_ONLY */

/*
 * For portability it doesn't make sense to use any other value....
 * Except, maybe, the size of a physical sector.
 * This value is used if we have to write a label to the start of an mbr ptn.
 */
#ifndef	LABELOFFSET_MBR
#define	LABELOFFSET_MBR	512
#endif

#if HAVE_NBTOOL_CONFIG_H
static int
opendisk(const char *path, int flags, char *buf, int buflen, int cooked)
{
	int f;
	f = open(path, flags, 0);
	strlcpy(buf, path, buflen);
	return f;
}
#endif /* HAVE_NBTOOL_CONFIG_H */

#if !defined(NATIVELABEL_ONLY)
static void
setbyteorder(int new_byteorder)
{
	static int set_p;

	if ((!biendian_p || set_p)
	    && byteorder != 0
	    && byteorder != new_byteorder) {
		warnx("changing %s byteorder to %s",
		    byteorder == LITTLE_ENDIAN ? "le" : "be",
		    new_byteorder == LITTLE_ENDIAN ? "le" : "be");
	}
	byteorder = new_byteorder;
	biendian_p = 0;
	set_p = 1;
}

static void
getmachineparams(const char *mach)
{
	const struct disklabel_params *dp = disklabel_params;
	for (; dp->machine != NULL; dp++) {
		if (!strcmp(mach, dp->machine)) {
			labelusesmbr = dp->labelusesmbr;
			labelsector = dp->labelsector;
			labeloffset = dp->labeloffset;
			maxpartitions = dp->maxpartitions;
			biendian_p = (dp->byteorder == 0);
			if (!biendian_p)
				setbyteorder(dp->byteorder);
			return;
		}
	}
	errx(1, "%s: unknown machine type", mach);
}

static void
getarchbyteorder(const char *arch)
{
	const struct arch_endian *p = arch_endians;
	for (; p->arch != NULL; p++) {
		if (!strcmp(arch, p->arch)) {
			setbyteorder(p->byteorder);
			return;
		}
	}
	errx(1, "%s: unknown arch", arch);
}

static daddr_t
dklabel_getlabelsector(void)
{
	unsigned long int nval;
	char *end;
	const char *val;

	if ((val = getenv("DISKLABELSECTOR")) == NULL)
		return labelsector;
	if ((nval = strtoul(val, &end, 10)) == ULONG_MAX && errno == ERANGE)
		err(EXIT_FAILURE, "DISKLABELSECTOR in environment");
	return nval;
}

static off_t
dklabel_getlabeloffset(void)
{
	unsigned long int nval;
	char *end;
	const char *val;

	if ((val = getenv("DISKLABELOFFSET")) == NULL)
		return labeloffset;
	if ((nval = strtoul(val, &end, 10)) == ULONG_MAX && errno == ERANGE)
		err(EXIT_FAILURE, "DISKLABELOFFSET in environment");
	return nval;
}
#endif /* !NATIVELABEL_ONLY */

static void
clear_writable(void)
{
	static int zero = 0;
	dk_ioctl(set_writable_fd, DIOCWLABEL, &zero);
}

int
main(int argc, char *argv[])
{
	FILE	*t;
	int	 ch, f, error;
	char	*dkname;
#if !defined(NATIVELABEL_ONLY)
	char	*cp;
#endif
	struct stat sb;
	int	 writable;
	enum {
		UNSPEC, EDIT, READ, RESTORE, SETWRITABLE, SETREADONLY,
		WRITE,
#if !defined(NO_INTERACT)
		INTERACT,
#endif
		DELETE
	} op = UNSPEC, old_op;

#ifndef HAVE_NBTOOL_CONFIG_H
#if !defined(NATIVELABEL_ONLY)
	labeloffset = native_params.labeloffset = getlabeloffset();
	labelsector = native_params.labelsector = getlabelsector();
	labelusesmbr = native_params.labelusesmbr = getlabelusesmbr();
	maxpartitions = native_params.maxpartitions = getmaxpartitions();
	byteorder = native_params.byteorder = BYTE_ORDER;
#endif
#endif

#if !defined(NATIVELABEL_ONLY)
	if ((cp = getenv("MACHINE")) != NULL) {
		getmachineparams(cp);
	}

	if ((cp = getenv("MACHINE_ARCH")) != NULL) {
		getarchbyteorder(cp);
	}
#endif

	mflag = labelusesmbr;
	if (mflag < 0) {
#if HAVE_NBTOOL_CONFIG_H
		warn("getlabelusesmbr() failed");
#else
		warn("getlabelusesmbr() failed");
		mflag = LABELUSESMBR;
#endif
	}
#if HAVE_NBTOOL_CONFIG_H
	/* We must avoid doing any ioctl requests */
	Fflag = rflag = 1;
#endif

	error = 0;
	while ((ch = getopt(argc, argv, "AB:CDFIM:NRWef:ilmrtvw")) != -1) {
		old_op = op;
		switch (ch) {
		case 'A':	/* Action all labels */
			Aflag = 1;
			rflag = 1;
			break;
		case 'C':	/* Display in CHS format */
			Cflag = 1;
			break;
		case 'D':	/* Delete all existing labels */
			Dflag = 1;
			rflag = 1;
			break;
		case 'F':	/* Treat 'disk' as a regular file */
			Fflag = 1;
			rflag = 1;	/* Force direct access */
			break;
		case 'I':	/* Use default label if none found */
			Iflag = 1;
			rflag = 1;	/* Implies direct access */
			break;
		case 'R':	/* Restore label from text file */
			op = RESTORE;
			break;
#if !defined(NATIVELABEL_ONLY)
		case 'B':	/* byteorder */
			if (!strcmp(optarg, "be")) {
				setbyteorder(BIG_ENDIAN);
			} else if (!strcmp(optarg, "le")) {
				setbyteorder(LITTLE_ENDIAN);
			} else {
				errx(1, "%s: not be or le", optarg);
			}
			break;
		case 'M':	/* machine type */
			getmachineparams(optarg);
			break;
#endif
		case 'N':	/* Disallow writes to label sector */
			op = SETREADONLY;
			break;
		case 'W':	/* Allow writes to label sector */
			op = SETWRITABLE;
			break;
		case 'e':	/* Edit label with $EDITOR */
			op = EDIT;
			break;
		case 'f':	/* Name of disktab file */
			if (setdisktab(optarg) == -1)
				usage();
			break;
#if !defined(NO_INTERACT)
		case 'i':	/* Edit using built-in editor */
			op = INTERACT;
			break;
#endif /* !NO_INTERACT */
		case 'l':	/* List all known file system types and exit */
			lflag = 1;
			break;
		case 'm':	/* Expect disk to have an MBR */
			mflag ^= 1;
			break;
		case 'r':	/* Read/write label directly from disk */
			rflag = 1;
			break;
		case 't':	/* Format output as a disktab entry */
			tflag = 1;
			break;
		case 'v':	/* verbose/diag output */
			verbose++;
			break;
		case 'w':	/* Write label based on disktab entry */
			op = WRITE;
			break;
		case '?':
		default:
			usage();
		}
		if (old_op != UNSPEC && old_op != op)
			usage();
	}

#if !defined(NATIVELABEL_ONLY)
	if (maxpartitions == 0) {
		errx(1, "unknown label: use -M/-B and $MACHINE/$MACHINE_ARCH");
	}
	if (byteorder != BIG_ENDIAN && byteorder != LITTLE_ENDIAN) {
		errx(1, "unknown byteorder");
	}
	bswap_p = (byteorder != BYTE_ORDER);
#ifdef DEBUG
	printf("labelusesmbr=%d labelsector=%u labeloffset=%u maxpartitions=%u\n",
	    labelusesmbr, labelsector, labeloffset, maxpartitions);
	printf("byteorder=%d bswap_p=%d\n", byteorder, bswap_p);
#endif
#ifndef HAVE_NBTOOL_CONFIG_H
	/*
	 * If the disklabel has the same location as the native disklabel and
	 * fewer or equal paritions, we can use the native ioctls.  Otherwise
	 * force file/raw access.
	 */
	native_p = native_params.labelusesmbr == labelusesmbr
	    && native_params.labelsector == labelsector
	    && native_params.labeloffset == labeloffset
	    && maxpartitions <= native_params.maxpartitions
	    && !bswap_p;
	if (!native_p)
		Fflag = rflag = 1;
#endif
#endif /* !NATIVELABEL_ONLY */

	argc -= optind;
	argv += optind;

	if (lflag)
		exit(list_fs_types() ? EXIT_SUCCESS : EXIT_FAILURE);

	if (op == UNSPEC)
		op = Dflag ? DELETE : READ;

	if (argc < 1)
		usage();

	if (Iflag && op != EDIT
#if !defined(NO_INTERACT)
	    && op != INTERACT
#endif
	    )
		usage();

	dkname = argv[0];
	f = opendisk(dkname, op == READ ? O_RDONLY : O_RDWR,
		    specname, sizeof specname, 0);
	if (f < 0)
		err(4, "%s", specname);

	if (!Fflag && fstat(f, &sb) == 0 && S_ISREG(sb.st_mode))
		Fflag = rflag = 1;

	switch (op) {

	case DELETE:	/* Remove all existing labels */
		if (argc != 1)
			usage();
		Dflag = 2;
		writelabel_direct(f);
		break;

	case EDIT:
		if (argc != 1)
			usage();
		readlabel(f);
		error = edit(f);
		break;

#if !defined(NO_INTERACT)
	case INTERACT:
		if (argc != 1)
			usage();
		readlabel(f);
		/*
		 * XXX: Fill some default values so checklabel does not fail
		 */
		if (lab.d_bbsize == 0)
			lab.d_bbsize = BBSIZE;
		if (lab.d_sbsize == 0)
			lab.d_sbsize = SBLOCKSIZE;
		interact(&lab, f);
		break;
#endif /* !NO_INTERACT */

	case READ:
		if (argc != 1)
			usage();
		read_all = Aflag;
		readlabel(f);
		if (read_all)
			/* Label got printed in the bowels of readlabel */
			break;
		if (tflag)
			makedisktab(stdout, &lab);
		else {
			showinfo(stdout, &lab, specname);
			showpartitions(stdout, &lab, Cflag);
		}
		error = checklabel(&lab);
		if (error)
			error += 100;
		break;

	case RESTORE:
		if (argc != 2)
			usage();
		if (!(t = fopen(argv[1], "r")))
			err(4, "%s", argv[1]);
		if (getasciilabel(t, &lab))
			error = write_label(f);
		else
			error = 1;
		break;

	case SETREADONLY:
		writable = 0;
		goto do_diocwlabel;
	case SETWRITABLE:
		writable = 1;
	    do_diocwlabel:
		if (argc != 1)
			usage();
		if (dk_ioctl(f, DIOCWLABEL, &writable) < 0)
			err(4, "ioctl DIOCWLABEL");
		break;

	case WRITE:	/* Create label from /etc/disktab entry & write */
		if (argc < 2 || argc > 3)
			usage();
		makelabel(argv[1], argv[2]);
		if (checklabel(&lab) == 0)
			error = write_label(f);
		else
			error = 1;
		break;

	case UNSPEC:
		usage();

	}
	exit(error);
}

/*
 * Construct a prototype disklabel from /etc/disktab.
 */
static void
makelabel(const char *type, const char *name)
{
	struct disklabel *dp;

	dp = getdiskbyname(type);
	if (dp == NULL)
		errx(1, "unknown disk type: %s", type);
	lab = *dp;

	/* d_packname is union d_boot[01], so zero */
	(void)memset(lab.d_packname, 0, sizeof(lab.d_packname));
	if (name)
		(void)strncpy(lab.d_packname, name, sizeof(lab.d_packname));
}

static int
write_label(int f)
{
	int writable;

	lab.d_magic = DISKMAGIC;
	lab.d_magic2 = DISKMAGIC;
	lab.d_checksum = 0;
	lab.d_checksum = dkcksum(&lab);

	if (rflag) {
		/* Write the label directly to the disk */

		/*
		 * First set the kernel disk label,
		 * then write a label to the raw disk.
		 * If the SDINFO ioctl fails because it is unimplemented,
		 * keep going; otherwise, the kernel consistency checks
		 * may prevent us from changing the current (in-core)
		 * label.
		 */
		if (!Fflag && dk_ioctl(f, DIOCSDINFO, &lab) < 0 &&
		    errno != ENODEV && errno != ENOTTY) {
			l_perror("ioctl DIOCSDINFO");
			return (1);
		}
		/*
		 * write enable label sector before write (if necessary),
		 * disable after writing.
		 */
		writable = 1;
		if (!Fflag) {
			if (dk_ioctl(f, DIOCWLABEL, &writable) < 0)
				perror("ioctl DIOCWLABEL");
			set_writable_fd = f;
			atexit(clear_writable);
		}

		writelabel_direct(f);

		/* 
		 * Now issue a DIOCWDINFO. This will let the kernel convert the
		 * disklabel to some machdep format if needed.
		 */
		/* XXX: This is stupid! */
		if (!Fflag && dk_ioctl(f, DIOCWDINFO, &lab) < 0) {
			l_perror("ioctl DIOCWDINFO");
			return (1);
		}
	} else {
		/* Get the kernel to write the label */
		if (dk_ioctl(f, DIOCWDINFO, &lab) < 0) {
			l_perror("ioctl DIOCWDINFO");
			return (1);
		}
	}

#ifdef VAX_ALTLABELS
	if (lab.d_type == DKTYPE_SMD && lab.d_flags & D_BADSECT &&
	    lab.d_secsize == 512) {
		/* Write the label to the odd sectors of the last track! */
		daddr_t	alt;
		int	i;
		uint8_t sec0[512];

		if (pread(f, sec0, 512, 0) < 512) {
			warn("read master label to write alternates");
			return 0;
		}

		alt = lab.d_ncylinders * lab.d_secpercyl - lab.d_nsectors;
		for (i = 1; i < 11 && (uint32_t)i < lab.d_nsectors; i += 2) {
			if (pwrite(f, sec0, 512, (off_t)(alt + i) * 512) < 512)
				warn("alternate label %d write", i/2);
		}
	}
#endif	/* VAX_ALTLABELS */

	return 0;
}

int
writelabel(int f, struct disklabel *lp)
{
	if (lp != &lab)
		lab = *lp;
	return write_label(f);
}

static void
l_perror(const char *s)
{

	switch (errno) {

	case ESRCH:
		warnx("%s: No disk label on disk;\n"
		    "use \"disklabel -I\" to install initial label", s);
		break;

	case EINVAL:
		warnx("%s: Label magic number or checksum is wrong!\n"
		    "(disklabel or kernel is out of date?)", s);
		break;

	case EBUSY:
		warnx("%s: Open partition would move or shrink", s);
		break;

	case EXDEV:
		warnx("%s: Labeled partition or 'a' partition must start"
		      " at beginning of disk", s);
		break;

	default:
		warn("%s", s);
		break;
	}
}

#ifdef NO_MBR_SUPPORT
#define process_mbr(f, action) 1
#else
/*
 * Scan DOS/MBR partition table and extended partition list for NetBSD ptns.
 */
static int
process_mbr(int f, int (*action)(int, u_int))
{
	struct mbr_partition *dp;
	struct mbr_sector mbr;
	int rval = 1, res;
	int part;
	u_int ext_base, next_ext, this_ext, start;

	ext_base = 0;
	next_ext = 0;
	for (;;) {
		this_ext = next_ext;
		next_ext = 0;
		if (verbose > 1)
			warnx("reading mbr sector %u", this_ext);
		if (pread(f, &mbr, sizeof mbr, this_ext * (off_t)DEV_BSIZE)
		    != sizeof(mbr)) {
			if (verbose)
				warn("Can't read master boot record %u",
				    this_ext);
			break;
		}

		/* Check if table is valid. */
		if (mbr.mbr_magic != htole16(MBR_MAGIC)) {
			if (verbose)
				warnx("Invalid signature in mbr record %u",
				    this_ext);
			break;
		}

		dp = &mbr.mbr_parts[0];

		/* Find NetBSD partition(s). */
		for (part = 0; part < MBR_PART_COUNT; dp++, part++) {
			start = le32toh(dp->mbrp_start);
			switch (dp->mbrp_type) {
#ifdef COMPAT_386BSD_MBRPART
			case MBR_PTYPE_386BSD:
				if (ext_base != 0)
					break;
				/* FALLTHROUGH */
#endif
			case MBR_PTYPE_NETBSD:
				res = action(f, this_ext + start);
				if (res <= 0)
					/* Found or failure */
					return res;
				if (res > rval)
					/* Keep largest value */
					rval = res;
				break;
			case MBR_PTYPE_EXT:
			case MBR_PTYPE_EXT_LBA:
			case MBR_PTYPE_EXT_LNX:
				next_ext = start;
				break;
			default:
				break;
			}
		}
		if (next_ext == 0)
			/* No more extended partitions */
			break;
		next_ext += ext_base;
		if (ext_base == 0)
			ext_base = next_ext;

		if (next_ext <= this_ext) {
			if (verbose)
				warnx("Invalid extended chain %x <= %x",
					next_ext, this_ext);
			break;
		}
		/* Maybe we should check against the disk size... */
	}

	return rval;
}

static int
readlabel_mbr(int f, u_int sector)
{
	struct disklabel *disk_lp;

	disk_lp = find_label(f, sector);
	if (disk_lp == NULL)
		return 1;
	targettohlabel(&lab, disk_lp);
	return 0;
}

static int
writelabel_mbr(int f, u_int sector)
{
	return update_label(f, sector, mflag ? LABELOFFSET_MBR : ~0U) ? 2 : 0;
}

#endif	/* !NO_MBR_SUPPORT */

#ifndef USE_ACORN
#define get_filecore_partition(f) 0
#else
/*
 * static int filecore_checksum(u_char *bootblock)
 *
 * Calculates the filecore boot block checksum. This is used to validate
 * a filecore boot block on the disk.  If a boot block is validated then
 * it is used to locate the partition table. If the boot block is not
 * validated, it is assumed that the whole disk is NetBSD.
 *
 * The basic algorithm is:
 *
 *	for (each byte in block, excluding checksum) {
 *		sum += byte;
 *		if (sum > 255)
 *			sum -= 255;
 *	}
 *
 * That's equivalent to summing all of the bytes in the block
 * (excluding the checksum byte, of course), then calculating the
 * checksum as "cksum = sum - ((sum - 1) / 255) * 255)".  That
 * expression may or may not yield a faster checksum function,
 * but it's easier to reason about.
 *
 * Note that if you have a block filled with bytes of a single
 * value "X" (regardless of that value!) and calculate the cksum
 * of the block (excluding the checksum byte), you will _always_
 * end up with a checksum of X.  (Do the math; that can be derived
 * from the checksum calculation function!)  That means that
 * blocks which contain bytes which all have the same value will
 * always checksum properly.  That's a _very_ unlikely occurence
 * (probably impossible, actually) for a valid filecore boot block,
 * so we treat such blocks as invalid.
 */
static int
filecore_checksum(u_char *bootblock)
{
	u_char	byte0, accum_diff;
	u_int	sum;
	int	i;

	sum = 0;
	accum_diff = 0;
	byte0 = bootblock[0];

	/*
	 * Sum the contents of the block, keeping track of whether
	 * or not all bytes are the same.  If 'accum_diff' ends up
	 * being zero, all of the bytes are, in fact, the same.
	 */
	for (i = 0; i < 511; ++i) {
		sum += bootblock[i];
		accum_diff |= bootblock[i] ^ byte0;
	}

	/*
	 * Check to see if the checksum byte is the same as the
	 * rest of the bytes, too.  (Note that if all of the bytes
	 * are the same except the checksum, a checksum compare
	 * won't succeed, but that's not our problem.)
	 */
	accum_diff |= bootblock[i] ^ byte0;

	/* All bytes in block are the same; call it invalid. */
	if (accum_diff == 0)
		return (-1);

	return (sum - ((sum - 1) / 255) * 255);
}

/*
 * Check for the presence of a RiscOS filecore boot block
 * indicating an ADFS file system on the disc.
 * Return the offset to the NetBSD part of the disc if
 * this can be determined.
 * This routine will terminate disklabel if the disc
 * is found to be ADFS only.
 */
static u_int
get_filecore_partition(int f)
{
	struct filecore_bootblock	*fcbb;
	static u_char	bb[DEV_BSIZE];
	u_int		offset;
	struct riscix_partition_table	*riscix_part;
	int		loop;

	if (pread(f, bb, sizeof(bb), (off_t)FILECORE_BOOT_SECTOR * DEV_BSIZE) != sizeof(bb))
		err(4, "can't read filecore boot block");
	fcbb = (struct filecore_bootblock *)bb;

	/* Check if table is valid. */
	if (filecore_checksum(bb) != fcbb->checksum)
		return (0);

	/*
	 * Check for NetBSD/arm32 (RiscBSD) partition marker.
	 * If found the NetBSD disklabel location is easy.
	 */
	offset = (fcbb->partition_cyl_low + (fcbb->partition_cyl_high << 8))
	    * fcbb->heads * fcbb->secspertrack;

	switch (fcbb->partition_type) {

	case PARTITION_FORMAT_RISCBSD:
		return (offset);

	case PARTITION_FORMAT_RISCIX:
		/*
		 * Read the RISCiX partition table and search for the
		 * first partition named "RiscBSD", "NetBSD", or "Empty:"
		 *
		 * XXX is use of 'Empty:' really desirable?! -- cgd
		 */

		if (pread(f, bb, sizeof(bb), (off_t)offset * DEV_BSIZE) != sizeof(bb))
			err(4, "can't read riscix partition table");
		riscix_part = (struct riscix_partition_table *)bb;

		for (loop = 0; loop < NRISCIX_PARTITIONS; ++loop) {
			if (strcmp((char *)riscix_part->partitions[loop].rp_name,
				    "RiscBSD") == 0 ||
			    strcmp((char *)riscix_part->partitions[loop].rp_name,
				    "NetBSD") == 0 ||
			    strcmp((char *)riscix_part->partitions[loop].rp_name,
				    "Empty:") == 0) {
				return riscix_part->partitions[loop].rp_start;
				break;
			}
		}
		/*
		 * Valid filecore boot block, RISCiX partition table
		 * but no NetBSD partition. We should leave this
		 * disc alone.
		 */
		errx(4, "cannot label: no NetBSD partition found"
			" in RISCiX partition table");

	default:
		/*
		 * Valid filecore boot block and no non-ADFS partition.
		 * This means that the whole disc is allocated for ADFS
		 * so do not trash ! If the user really wants to put a
		 * NetBSD disklabel on the disc then they should remove
		 * the filecore boot block first with dd.
		 */
		errx(4, "cannot label: filecore-only disk"
			" (no non-ADFS partition)");
	}
	return (0);
}
#endif	/* USE_ACORN */

/*
 * Fetch disklabel for disk to 'lab'.
 * Use ioctl to get label unless -r flag is given.
 */
static void
readlabel(int f)
{
	if (rflag) {
		/* Get label directly from disk */
		if (readlabel_direct(f) == 0)
			return;
		/*
		 * There was no label on the disk. Get the fictious one
		 * as a basis for initialisation.
		 */
		if (!Fflag && Iflag && (dk_ioctl(f, DIOCGDINFO, &lab) == 0 ||
		    dk_ioctl(f, DIOCGDEFLABEL, &lab) == 0))
			return;
	} else {
		/* Get label from kernel. */
		if (dk_ioctl(f, DIOCGDINFO, &lab) < 0)
			err(4, "ioctl DIOCGDINFO");
		return;
	}

	if (read_all == 2)
		/* We actually found one, and printed it... */
		exit(0);
	errx(1, "could not read existing label");
}

/*
 * Reading the label from the disk is largely a case of 'hunt the label'.
 * and since different architectures default to different places there
 * could even be more than one label that contradict each other!
 * For now we look in the expected place, then search through likely
 * other locations.
 */
static struct disklabel *
find_label(int f, u_int sector)
{
	struct disklabel *disk_lp, hlp, tlp;
	int i;
	off_t offset;
	const char *is_deleted;

	bootarea_len = pread(f, bootarea, sizeof bootarea,
	    sector * (off_t)DEV_BSIZE);
	if (bootarea_len <= 0) {
		if (verbose)
			warn("failed to read bootarea from sector %u", sector);
		return NULL;
	}

	if (verbose > 2)
		warnx("read sector %u len %d looking for label",
		    sector, bootarea_len);

	/* Check expected offset first */
	for (offset = LABEL_OFFSET, i = -4;; offset = i += 4) {
		is_deleted = "";
		if (i == LABEL_OFFSET)
			continue;
		disk_lp = (void *)(bootarea + offset);
		memcpy(&tlp, disk_lp, sizeof(tlp));
		if ((char *)(disk_lp + 1) > bootarea + bootarea_len)
			break;
		if (tlp.d_magic2 != tlp.d_magic)
			continue;
		if (read_all && (tlp.d_magic == DISKMAGIC_DELETED ||
		    tlp.d_magic == DISKMAGIC_DELETED_REV)) {
			tlp.d_magic ^= ~0u;
			tlp.d_magic2 ^= ~0u;
			is_deleted = "deleted ";
		}
		if (target32toh(tlp.d_magic) != DISKMAGIC) {
			/* XXX: Do something about byte-swapped labels ? */
			if (target32toh(tlp.d_magic) == DISKMAGIC_REV &&
			    target32toh(tlp.d_magic2) == DISKMAGIC_REV)
				warnx("ignoring %sbyteswapped label"
				    " at offset %jd from sector %u",
				    is_deleted, (intmax_t)offset, sector);
			continue;
		}
		if (target16toh(tlp.d_npartitions) > maxpartitions ||
		    dkcksum_target(&tlp) != 0) {
			if (verbose > 0)
				warnx("corrupt label found at offset %jd in "
				    "sector %u", (intmax_t)offset, sector);
			continue;
		}
		if (verbose > 1)
			warnx("%slabel found at offset %jd from sector %u",
			    is_deleted, (intmax_t)offset, sector);
		if (!read_all)
			return disk_lp;

		/* To print all the labels we have to do it here */
		/* XXX: maybe we should compare them? */
		targettohlabel(&hlp, &tlp);
		printf("# %ssector %u offset %jd bytes\n",
		    is_deleted, sector, (intmax_t)offset);
		if (tflag)
			makedisktab(stdout, &hlp);
		else {
			showinfo(stdout, &hlp, specname);
			showpartitions(stdout, &hlp, Cflag);
		}
		checklabel(&hlp);
		htotargetlabel(&tlp, &hlp);
		memcpy(disk_lp, &tlp, sizeof(tlp));
		/* Remember we've found a label */
		read_all = 2;
	}
	return NULL;
}

static void
write_bootarea(int f, u_int sector)
{
	int wlen;

	if (bootarea_len <= 0)
		errx(1, "attempting to write after failed read");

#ifdef ALPHA_BOOTBLOCK_CKSUM
	/*
	 * The Alpha requires that the boot block be checksummed.
	 * <sys/bootblock.h> provides a macro to do it.
	 */
	if (sector == 0) {
		struct alpha_boot_block *bb;

		bb = (struct alpha_boot_block *)(void *)bootarea;
		bb->bb_cksum = 0;
		ALPHA_BOOT_BLOCK_CKSUM(bb, &bb->bb_cksum);
	}
#endif	/* ALPHA_BOOTBLOCK_CKSUM */

	wlen = pwrite(f, bootarea, bootarea_len, sector * (off_t)DEV_BSIZE);
	if (wlen == bootarea_len)
		return;
	if (wlen == -1)
		err(1, "disklabel write (sector %u) size %d failed",
		    sector, bootarea_len);
	errx(1, "disklabel write (sector %u) size %d truncated to %d",
		    sector, bootarea_len, wlen);
}

static int
update_label(int f, u_int label_sector, u_int label_offset)
{
	struct disklabel *disk_lp;

	disk_lp = find_label(f, label_sector);

	if (disk_lp && Dflag) {
		/* Invalidate the existing label */
		disk_lp->d_magic ^= ~0u;
		disk_lp->d_magic2 ^= ~0u;
		if (Dflag == 2)
			write_bootarea(f, label_sector);
		/* Force label to default location */
		disk_lp = NULL;
	}

	if (Dflag == 2)
		/* We are just deleting the label */
		return 0;

	if (disk_lp == NULL) {
		if (label_offset == ~0u)
			return 0;
		/* Nothing on the disk - we need to add it */
		disk_lp = (void *)(bootarea + label_offset);
		if ((char *)(disk_lp + 1) > bootarea + bootarea_len)
			errx(1, "no space in bootarea (sector %u) "
			    "to create label", label_sector);
	}

	htotargetlabel(disk_lp, &lab);
	write_bootarea(f, label_sector);
	return 1;
}

static void
writelabel_direct(int f)
{
	u_int label_sector;
	int written = 0;
	int rval;

	label_sector = get_filecore_partition(f);
	if (label_sector != 0)
		/* The offset needs to be that from the acorn ports... */
		written = update_label(f, label_sector, DEV_BSIZE);

	rval = process_mbr(f, writelabel_mbr);

	if (rval == 2 || written)
		/* Don't add a label to sector 0, but update one if there */
		update_label(f, 0, ~0u);
	else
		update_label(f, 0, LABEL_OFFSET);
}

static int
readlabel_direct(int f)
{
	struct disklabel *disk_lp;
	u_int filecore_partition_offset;

	filecore_partition_offset = get_filecore_partition(f);
	if (filecore_partition_offset != 0) {
		disk_lp = find_label(f, filecore_partition_offset);
		if (disk_lp != NULL) {
			targettohlabel(&lab, disk_lp);
			return 0;
		}
	}

	if (mflag && process_mbr(f, readlabel_mbr) == 0)
		return 0;

	disk_lp = find_label(f, 0);
	if (disk_lp != NULL) {
		targettohlabel(&lab, disk_lp);
		return 0;
	}

	if (!mflag && process_mbr(f, readlabel_mbr) == 0)
		return 0;

	return 1;
}

static void
makedisktab(FILE *f, struct disklabel *lp)
{
	int	 i;
	const char *did;
	struct partition *pp;

	did = "\\\n\t:";
	(void) fprintf(f, "%.*s|Automatically generated label:\\\n\t:dt=",
	    (int) sizeof(lp->d_typename), lp->d_typename);
	if ((unsigned) lp->d_type < DKMAXTYPES)
		(void) fprintf(f, "%s:", dktypenames[lp->d_type]);
	else
		(void) fprintf(f, "unknown%" PRIu16 ":", lp->d_type);

	(void) fprintf(f, "se#%" PRIu32 ":", lp->d_secsize);
	(void) fprintf(f, "ns#%" PRIu32 ":", lp->d_nsectors);
	(void) fprintf(f, "nt#%" PRIu32 ":", lp->d_ntracks);
	(void) fprintf(f, "sc#%" PRIu32 ":", lp->d_secpercyl);
	(void) fprintf(f, "nc#%" PRIu32 ":", lp->d_ncylinders);

	if ((lp->d_secpercyl * lp->d_ncylinders) != lp->d_secperunit) {
		(void) fprintf(f, "%ssu#%" PRIu32 ":", did, lp->d_secperunit);
		did = "";
	}
	if (lp->d_rpm != 3600) {
		(void) fprintf(f, "%srm#%" PRIu16 ":", did, lp->d_rpm);
		did = "";
	}
	if (lp->d_interleave != 1) {
		(void) fprintf(f, "%sil#%" PRIu16 ":", did, lp->d_interleave);
		did = "";
	}
	if (lp->d_trackskew != 0) {
		(void) fprintf(f, "%ssk#%" PRIu16 ":", did, lp->d_trackskew);
		did = "";
	}
	if (lp->d_cylskew != 0) {
		(void) fprintf(f, "%scs#%" PRIu16 ":", did, lp->d_cylskew);
		did = "";
	}
	if (lp->d_headswitch != 0) {
		(void) fprintf(f, "%shs#%" PRIu32 ":", did, lp->d_headswitch);
		did = "";
	}
	if (lp->d_trkseek != 0) {
		(void) fprintf(f, "%sts#%" PRIu32 ":", did, lp->d_trkseek);
		did = "";
	}
#ifdef notyet
	(void) fprintf(f, "drivedata: ");
	for (i = NDDATA - 1; i >= 0; i--)
		if (lp->d_drivedata[i])
			break;
	if (i < 0)
		i = 0;
	for (j = 0; j <= i; j++)
		(void) fprintf(f, "%" PRIu32 " ", lp->d_drivedata[j]);
#endif	/* notyet */
	pp = lp->d_partitions;
	for (i = 0; i < lp->d_npartitions; i++, pp++) {
		if (pp->p_size) {
			char c = 'a' + i;
			(void) fprintf(f, "\\\n\t:");
			(void) fprintf(f, "p%c#%" PRIu32 ":", c, pp->p_size);
			(void) fprintf(f, "o%c#%" PRIu32 ":", c, pp->p_offset);
			if (pp->p_fstype != FS_UNUSED) {
				if ((unsigned) pp->p_fstype < FSMAXTYPES)
					(void) fprintf(f, "t%c=%s:", c,
					    fstypenames[pp->p_fstype]);
				else
					(void) fprintf(f,
					    "t%c=unknown%" PRIu8 ":",
					    c, pp->p_fstype);
			}
			switch (pp->p_fstype) {

			case FS_UNUSED:
				break;

			case FS_BSDFFS:
			case FS_BSDLFS:
			case FS_EX2FS:
			case FS_ADOS:
			case FS_APPLEUFS:
				(void) fprintf(f, "b%c#%" PRIu64 ":", c,
				    (uint64_t)pp->p_fsize * pp->p_frag);
				(void) fprintf(f, "f%c#%" PRIu32 ":", c,
				    pp->p_fsize);
				break;
			default:
				break;
			}
		}
	}
	(void) fprintf(f, "\n");
	(void) fflush(f);
}

static int
edit(int f)
{
	const char *tmpdir;
	char	tmpfil[MAXPATHLEN];
	int	 first, ch, fd;
	int	get_ok;
	FILE	*fp;

	if ((tmpdir = getenv("TMPDIR")) == NULL)
		tmpdir = _PATH_TMP;
	(void)snprintf(tmpfil, sizeof(tmpfil), "%s/%s", tmpdir, TMPFILE);
	if ((fd = mkstemp(tmpfil)) == -1 || (fp = fdopen(fd, "w")) == NULL) {
		warn("%s", tmpfil);
		return (1);
	}
	(void)fchmod(fd, 0600);
	showinfo(fp, &lab, specname);
	showpartitions(fp, &lab, Cflag);
	(void) fclose(fp);
	for (;;) {
		if (!editit(tmpfil))
			break;
		fp = fopen(tmpfil, "r");
		if (fp == NULL) {
			warn("%s", tmpfil);
			break;
		}
		(void) memset(&lab, 0, sizeof(lab));
		get_ok = getasciilabel(fp, &lab);
		fclose(fp);
		if (get_ok && write_label(f) == 0) {
			(void) unlink(tmpfil);
			return (0);
		}
		(void) printf("re-edit the label? [y]: ");
		(void) fflush(stdout);
		first = ch = getchar();
		while (ch != '\n' && ch != EOF)
			ch = getchar();
		if (first == 'n' || first == 'N')
			break;
	}
	(void)unlink(tmpfil);
	return (1);
}

static int
editit(const char *tmpfil)
{
	int pid, xpid;
	int status;
	sigset_t nsigset, osigset;

	sigemptyset(&nsigset);
	sigaddset(&nsigset, SIGINT);
	sigaddset(&nsigset, SIGQUIT);
	sigaddset(&nsigset, SIGHUP);
	sigprocmask(SIG_BLOCK, &nsigset, &osigset);
	while ((pid = fork()) < 0) {
		if (errno != EAGAIN) {
			sigprocmask(SIG_SETMASK, &osigset, (sigset_t *)0);
			warn("fork");
			return (0);
		}
		sleep(1);
	}
	if (pid == 0) {
		const char *ed;
		char *buf;
		int retval;

		sigprocmask(SIG_SETMASK, &osigset, (sigset_t *)0);
		setgid(getgid());
		setuid(getuid());
		if ((ed = getenv("EDITOR")) == (char *)0)
			ed = DEFEDITOR;
		/*
		 * Jump through a few extra hoops in case someone's editor
		 * is "editor arg1 arg2".
		 */
		asprintf(&buf, "%s %s", ed, tmpfil);
		if (!buf)
			err(1, "malloc");
		retval = execlp(_PATH_BSHELL, _PATH_BSHELL, "-c", buf, NULL);
		if (retval == -1)
			perror(ed);
		exit(retval);
	}
	while ((xpid = wait(&status)) >= 0)
		if (xpid == pid)
			break;
	sigprocmask(SIG_SETMASK, &osigset, (sigset_t *)0);
	return (!status);
}

static char *
skip(char *cp)
{

	cp += strspn(cp, " \t");
	if (*cp == '\0')
		return (NULL);
	return (cp);
}

static char *
word(char *cp)
{

	if (cp == NULL || *cp == '\0')
		return (NULL);

	cp += strcspn(cp, " \t");
	if (*cp == '\0')
		return (NULL);
	*cp++ = '\0';
	cp += strspn(cp, " \t");
	if (*cp == '\0')
		return (NULL);
	return (cp);
}

#define _CHECKLINE \
	if (tp == NULL || *tp == '\0') {			\
		warnx("line %d: too few fields", lineno);	\
		errors++;					\
		break;						\
	}

#define __CHECKLINE \
	if (*tp == NULL || **tp == '\0') {			\
		warnx("line %d: too few fields", lineno);	\
		*tp = _error_;					\
		return 0;					\
	}

static char _error_[] = "";
#define NXTNUM(n)	if ((n = nxtnum(&tp, lineno),0) + tp != _error_) \
			; else goto error
#define NXTXNUM(n)	if ((n = nxtxnum(&tp, lp, lineno),0) + tp != _error_) \
			; else goto error

static unsigned long
nxtnum(char **tp, int lineno)
{
	char *cp;
	unsigned long v;

	__CHECKLINE
	if (getulong(*tp, '\0', &cp, &v, UINT32_MAX) != 0) {
		warnx("line %d: syntax error", lineno);
		*tp = _error_;
		return 0;
	}
	*tp = cp;
	return v;
}

static unsigned long
nxtxnum(char **tp, struct disklabel *lp, int lineno)
{
	char	*cp, *ncp;
	unsigned long n, v;

	__CHECKLINE
	cp = *tp;
	if (getulong(cp, '/', &ncp, &n, UINT32_MAX) != 0)
		goto bad;

	if (*ncp == '/') {
		n *= lp->d_secpercyl;
		cp = ncp + 1;
		if (getulong(cp, '/', &ncp, &v, UINT32_MAX) != 0)
			goto bad;
		n += v * lp->d_nsectors;
		cp = ncp + 1;
		if (getulong(cp, '\0', &ncp, &v, UINT32_MAX) != 0)
			goto bad;
		n += v;
	}
	*tp = ncp;
	return n;
bad:
	warnx("line %d: invalid format", lineno);
	*tp = _error_;
	return 0;
}

/*
 * Read an ascii label in from fd f,
 * in the same format as that put out by showinfo() and showpartitions(),
 * and fill in lp.
 */
static int
getasciilabel(FILE *f, struct disklabel *lp)
{
	const char *const *cpp, *s;
	struct partition *pp;
	char	*cp, *tp, line[BUFSIZ], tbuf[15];
	int	 lineno, errors;
	unsigned long v;
	unsigned int part;

	lineno = 0;
	errors = 0;
	lp->d_bbsize = BBSIZE;				/* XXX */
	lp->d_sbsize = SBLOCKSIZE;			/* XXX */
	while (fgets(line, sizeof(line) - 1, f)) {
		lineno++;
		if ((cp = strpbrk(line, "#\r\n")) != NULL)
			*cp = '\0';
		cp = skip(line);
		if (cp == NULL)     /* blank line or comment line */
			continue;
		tp = strchr(cp, ':'); /* everything has a colon in it */
		if (tp == NULL) {
			warnx("line %d: syntax error", lineno);
			errors++;
			continue;
		}
		*tp++ = '\0', tp = skip(tp);
		if (!strcmp(cp, "type")) {
			if (tp == NULL) {
				strlcpy(tbuf, "unknown", sizeof(tbuf));
				tp = tbuf;
			}
			cpp = dktypenames;
			for (; cpp < &dktypenames[DKMAXTYPES]; cpp++)
				if ((s = *cpp) && !strcasecmp(s, tp)) {
					lp->d_type = cpp - dktypenames;
					goto next;
				}
			if (GETNUM16(tp, &v) != 0) {
				warnx("line %d: syntax error", lineno);
				errors++;
				continue;
			}
			if (v >= DKMAXTYPES)
				warnx("line %d: warning, unknown disk type: %s",
				    lineno, tp);
			lp->d_type = v;
			continue;
		}
		if (!strcmp(cp, "flags")) {
			for (v = 0; (cp = tp) && *cp != '\0';) {
				tp = word(cp);
				if (!strcasecmp(cp, "removable"))
					v |= D_REMOVABLE;
				else if (!strcasecmp(cp, "ecc"))
					v |= D_ECC;
				else if (!strcasecmp(cp, "badsect"))
					v |= D_BADSECT;
				else {
					warnx("line %d: bad flag: %s",
					    lineno, cp);
					errors++;
				}
			}
			lp->d_flags = v;
			continue;
		}
		if (!strcmp(cp, "drivedata")) {
			int i;

			for (i = 0; (cp = tp) && *cp != '\0' && i < NDDATA;) {
				if (GETNUM32(cp, &v) != 0) {
					warnx("line %d: bad drive data",
					    lineno);
					errors++;
				} else
					lp->d_drivedata[i] = v;
				i++;
				tp = word(cp);
			}
			continue;
		}
		if (sscanf(cp, "%lu partitions", &v) == 1) {
			if (v == 0 || v > maxpartitions) {
				warnx("line %d: bad # of partitions", lineno);
				lp->d_npartitions = maxpartitions;
				errors++;
			} else
				lp->d_npartitions = v;
			continue;
		}
		if (tp == NULL) {
			tbuf[0] = '\0';
			tp = tbuf;
		}
		if (!strcmp(cp, "disk")) {
			strncpy(lp->d_typename, tp, sizeof(lp->d_typename));
			continue;
		}
		if (!strcmp(cp, "label")) {
			strncpy(lp->d_packname, tp, sizeof(lp->d_packname));
			continue;
		}
		if (!strcmp(cp, "bytes/sector")) {
			if (GETNUM32(tp, &v) != 0 || v <= 0 || (v % 512) != 0) {
				warnx("line %d: bad %s: %s", lineno, cp, tp);
				errors++;
			} else
				lp->d_secsize = v;
			continue;
		}
		if (!strcmp(cp, "sectors/track")) {
			if (GETNUM32(tp, &v) != 0) {
				warnx("line %d: bad %s: %s", lineno, cp, tp);
				errors++;
			} else
				lp->d_nsectors = v;
			continue;
		}
		if (!strcmp(cp, "sectors/cylinder")) {
			if (GETNUM32(tp, &v) != 0) {
				warnx("line %d: bad %s: %s", lineno, cp, tp);
				errors++;
			} else
				lp->d_secpercyl = v;
			continue;
		}
		if (!strcmp(cp, "tracks/cylinder")) {
			if (GETNUM32(tp, &v) != 0) {
				warnx("line %d: bad %s: %s", lineno, cp, tp);
				errors++;
			} else
				lp->d_ntracks = v;
			continue;
		}
		if (!strcmp(cp, "cylinders")) {
			if (GETNUM32(tp, &v) != 0) {
				warnx("line %d: bad %s: %s", lineno, cp, tp);
				errors++;
			} else
				lp->d_ncylinders = v;
			continue;
		}
		if (!strcmp(cp, "total sectors") ||
		    !strcmp(cp, "sectors/unit")) {
			if (GETNUM32(tp, &v) != 0) {
				warnx("line %d: bad %s: %s", lineno, cp, tp);
				errors++;
			} else
				lp->d_secperunit = v;
			continue;
		}
		if (!strcmp(cp, "rpm")) {
			if (GETNUM16(tp, &v) != 0) {
				warnx("line %d: bad %s: %s", lineno, cp, tp);
				errors++;
			} else
				lp->d_rpm = v;
			continue;
		}
		if (!strcmp(cp, "interleave")) {
			if (GETNUM16(tp, &v) != 0) {
				warnx("line %d: bad %s: %s", lineno, cp, tp);
				errors++;
			} else
				lp->d_interleave = v;
			continue;
		}
		if (!strcmp(cp, "trackskew")) {
			if (GETNUM16(tp, &v) != 0) {
				warnx("line %d: bad %s: %s", lineno, cp, tp);
				errors++;
			} else
				lp->d_trackskew = v;
			continue;
		}
		if (!strcmp(cp, "cylinderskew")) {
			if (GETNUM16(tp, &v) != 0) {
				warnx("line %d: bad %s: %s", lineno, cp, tp);
				errors++;
			} else
				lp->d_cylskew = v;
			continue;
		}
		if (!strcmp(cp, "headswitch")) {
			if (GETNUM32(tp, &v) != 0) {
				warnx("line %d: bad %s: %s", lineno, cp, tp);
				errors++;
			} else
				lp->d_headswitch = v;
			continue;
		}
		if (!strcmp(cp, "track-to-track seek")) {
			if (GETNUM32(tp, &v) != 0) {
				warnx("line %d: bad %s: %s", lineno, cp, tp);
				errors++;
			} else
				lp->d_trkseek = v;
			continue;
		}
		if ('a' > *cp || *cp > 'z' || cp[1] != '\0') {
			warnx("line %d: unknown field: %s", lineno, cp);
			errors++;
			continue;
		}

		/* We have a partition entry */
		part = *cp - 'a';

		if (part >= maxpartitions) {
			warnx("line %d: bad partition name: %s", lineno, cp);
			errors++;
			continue;
		}
		if (part >= __arraycount(lp->d_partitions)) {
			warnx("line %d: partition id %s, >= %zu", lineno,
			    cp, __arraycount(lp->d_partitions));
			errors++;
			continue;
		}
		pp = &lp->d_partitions[part];

		NXTXNUM(pp->p_size);
		NXTXNUM(pp->p_offset);
		/* can't use word() here because of blanks in fstypenames[] */
		tp += strspn(tp, " \t");
		_CHECKLINE
		cp = tp;
		cpp = fstypenames;
		for (; cpp < &fstypenames[FSMAXTYPES]; cpp++) {
			s = *cpp;
			if (s == NULL ||
				(cp[strlen(s)] != ' ' &&
				 cp[strlen(s)] != '\t' &&
				 cp[strlen(s)] != '\0'))
				continue;
			if (!memcmp(s, cp, strlen(s))) {
				pp->p_fstype = cpp - fstypenames;
				tp += strlen(s);
				if (*tp == '\0')
					tp = NULL;
				else {
					tp += strspn(tp, " \t");
					if (*tp == '\0')
						tp = NULL;
				}
				goto gottype;
			}
		}
		tp = word(cp);
		if (isdigit(*cp & 0xff)) {
			if (GETNUM8(cp, &v) != 0) {
				warnx("line %d: syntax error", lineno);
				errors++;
			}
		} else
			v = FSMAXTYPES;
		if ((unsigned)v >= FSMAXTYPES) {
			warnx("line %d: warning, unknown file system type: %s",
			    lineno, cp);
			warnx("tip: use -l to see all valid file system "
			    "types");
			v = FS_UNUSED;
		}
		pp->p_fstype = v;
gottype:
		switch (pp->p_fstype) {

		case FS_UNUSED:				/* XXX */
			NXTNUM(pp->p_fsize);
			if (pp->p_fsize == 0)
				break;
			NXTNUM(v);
			pp->p_frag = v / pp->p_fsize;
			break;

		case FS_BSDFFS:
		case FS_ADOS:
		case FS_APPLEUFS:
			NXTNUM(pp->p_fsize);
			if (pp->p_fsize == 0)
				break;
			NXTNUM(v);
			pp->p_frag = v / pp->p_fsize;
			NXTNUM(pp->p_cpg);
			break;
		case FS_BSDLFS:
			NXTNUM(pp->p_fsize);
			if (pp->p_fsize == 0)
				break;
			NXTNUM(v);
			pp->p_frag = v / pp->p_fsize;
			NXTNUM(pp->p_sgs);
			break;
		case FS_EX2FS:
			NXTNUM(pp->p_fsize);
			if (pp->p_fsize == 0)
				break;
			NXTNUM(v);
			pp->p_frag = v / pp->p_fsize;
			break;
		case FS_ISO9660:
			NXTNUM(pp->p_cdsession);
			break;
		default:
			break;
		}
		continue;
 error:
		errors++;
 next:
		;
	}
	errors += checklabel(lp);
	return (errors == 0);
}

/*
 * Check disklabel for errors and fill in
 * derived fields according to supplied values.
 */
int
checklabel(struct disklabel *lp)
{
	struct partition *pp, *qp;
	int	i, j, errors;
	char	part;

	errors = 0;
	if (lp->d_secsize == 0) {
		warnx("sector size %" PRIu32, lp->d_secsize);
		return (1);
	}
	if (lp->d_nsectors == 0) {
		warnx("sectors/track %" PRIu32, lp->d_nsectors);
		return (1);
	}
	if (lp->d_ntracks == 0) {
		warnx("tracks/cylinder %" PRIu32, lp->d_ntracks);
		return (1);
	}
	if  (lp->d_ncylinders == 0) {
		warnx("cylinders/unit %" PRIu32, lp->d_ncylinders);
		errors++;
	}
	if (lp->d_rpm == 0)
		warnx("warning, revolutions/minute %" PRIu16, lp->d_rpm);
	if (lp->d_secpercyl == 0)
		lp->d_secpercyl = lp->d_nsectors * lp->d_ntracks;
	if (lp->d_secperunit == 0)
		lp->d_secperunit = lp->d_secpercyl * lp->d_ncylinders;
	if (lp->d_bbsize == 0) {
		warnx("boot block size %" PRIu32, lp->d_bbsize);
		errors++;
	} else if (lp->d_bbsize % lp->d_secsize)
		warnx("warning, boot block size %% sector-size != 0");
	if (lp->d_sbsize == 0) {
		warnx("super block size %" PRIu32, lp->d_sbsize);
		errors++;
	} else if (lp->d_sbsize % lp->d_secsize)
		warnx("warning, super block size %% sector-size != 0");
	if (lp->d_npartitions > maxpartitions)
		warnx("warning, number of partitions (%" PRIu16 ") > "
		    "MAXPARTITIONS (%d)",
		    lp->d_npartitions, maxpartitions);
	else
		for (i = maxpartitions - 1; i >= lp->d_npartitions; i--) {
			part = 'a' + i;
			pp = &lp->d_partitions[i];
			if (pp->p_size || pp->p_offset) {
				warnx("warning, partition %c increased "
				    "number of partitions from %" PRIu16
				    " to %d",
				    part, lp->d_npartitions, i + 1);
				lp->d_npartitions = i + 1;
				break;
			}
		}
	for (i = 0; i < lp->d_npartitions; i++) {
		part = 'a' + i;
		pp = &lp->d_partitions[i];
		if (pp->p_size == 0 && pp->p_offset != 0)
			warnx("warning, partition %c: size 0, but "
			    "offset %" PRIu32,
			    part, pp->p_offset);
#ifdef STRICT_CYLINDER_ALIGNMENT
		if (pp->p_offset % lp->d_secpercyl) {
			warnx("warning, partition %c:"
			    " not starting on cylinder boundary",
			    part);
			errors++;
		}
#endif	/* STRICT_CYLINDER_ALIGNMENT */
		if (pp->p_offset > lp->d_secperunit) {
			warnx("partition %c: offset past end of unit", part);
			errors++;
		}
		if (pp->p_offset + pp->p_size > lp->d_secperunit) {
			warnx("partition %c: partition extends"
			    " past end of unit",
			    part);
			errors++;
		}
		if (pp->p_fstype != FS_UNUSED)
			for (j = i + 1; j < lp->d_npartitions; j++) {
				qp = &lp->d_partitions[j];
				if (qp->p_fstype == FS_UNUSED)
					continue;
				if (pp->p_offset < qp->p_offset + qp->p_size &&
				    qp->p_offset < pp->p_offset + pp->p_size)
					warnx("partitions %c and %c overlap",
					    part, 'a' + j);
			}
	}
	return (errors);
}

static void
usage(void)
{
	static const struct {
		const char *name;
		const char *expn;
	} usages[] = {
	{ "[-ABCFMrtv] disk", "(to read label)" },
	{ "-w [-BDFMrv] [-f disktab] disk disktype [packid]", "(to write label)" },
	{ "-e [-BCDFMIrv] disk", "(to edit label)" },
#if !defined(NO_INTERACT)
	{ "-i [-BDFMIrv] disk", "(to create a label interactively)" },
#endif
	{ "-D [-v] disk", "(to delete existing label(s))" },
	{ "-R [-BDFMrv] disk protofile", "(to restore label)" },
	{ "[-NW] disk", "(to write disable/enable label)" },
	{ "-l", "(to show all known file system types)" },
	{ NULL, NULL }
	};
	int i;
	const char *pn = getprogname();
	const char *t = "usage:";

	for (i = 0; usages[i].name != NULL; i++) {
		(void)fprintf(stderr, "%s %s %s\n\t%s\n",
		    t, pn, usages[i].name, usages[i].expn);
		t = "or";
	}
	exit(1);
}

static int
getulong(const char *str, char sep, char **epp, unsigned long *ul,
    unsigned long max)
{
	char *ep;

	if (epp == NULL)
		epp = &ep;

	*ul = strtoul(str, epp, 10);

	if ((*ul ==  ULONG_MAX && errno == ERANGE) || *ul > max)
		return ERANGE;

	if (*str == '\0' || (**epp != '\0' && **epp != sep &&
	    !isspace((unsigned char)**epp)))
		return EFTYPE;

	return 0;
}

/*
 * This is a wrapper over the standard strcmp function to be used with
 * qsort on an array of pointers to strings.
 */
static int
qsort_strcmp(const void *v1, const void *v2)
{
	const char *const *sp1 = (const char *const *)v1;
	const char *const *sp2 = (const char *const *)v2;

	return strcmp(*sp1, *sp2);
}

/*
 * Prints all know file system types for a partition.
 * Returns 1 on success, 0 on failure.
 */
int
list_fs_types(void)
{
	int ret;
	size_t nelems;

	nelems = 0;
	{
		const char *const *namep;
	
		namep = fstypenames;
		while (*namep++ != NULL)
			nelems++;
	}

	ret = 1;
	if (nelems > 0) {
		const char **list;
		size_t i;

		list = (const char **)malloc(sizeof(char *) * nelems);
		if (list == NULL) {
			warnx("sorry, could not allocate memory for list");
			ret = 0;
		} else {
			for (i = 0; i < nelems; i++)
				list[i] = fstypenames[i];

			qsort(list, nelems, sizeof(char *), qsort_strcmp);

			for (i = 0; i < nelems; i++)
				(void)printf("%s\n", list[i]);

			free(list);
		}
	}

	return ret;
}

#ifndef HAVE_NBTOOL_CONFIG_H
int
dk_ioctl(int f, u_long cmd, void *arg)
{
#if !defined(NATIVELABEL_ONLY)
	if (!native_p) {
		errno = ENOTTY;
		return -1;
	}
#endif
	return ioctl(f, cmd, arg);
}
#endif<|MERGE_RESOLUTION|>--- conflicted
+++ resolved
@@ -1,8 +1,4 @@
-<<<<<<< HEAD
-/*	$NetBSD: main.c,v 1.49 2018/04/01 04:35:02 ryo Exp $	*/
-=======
 /*	$NetBSD: main.c,v 1.50 2018/06/27 01:14:48 kamil Exp $	*/
->>>>>>> b2b84690
 
 /*
  * Copyright (c) 2006 The NetBSD Foundation, Inc.
@@ -80,11 +76,7 @@
 static char sccsid[] = "@(#)disklabel.c	8.4 (Berkeley) 5/4/95";
 /* from static char sccsid[] = "@(#)disklabel.c	1.2 (Symmetric) 11/28/85"; */
 #else
-<<<<<<< HEAD
-__RCSID("$NetBSD: main.c,v 1.49 2018/04/01 04:35:02 ryo Exp $");
-=======
 __RCSID("$NetBSD: main.c,v 1.50 2018/06/27 01:14:48 kamil Exp $");
->>>>>>> b2b84690
 #endif
 #endif	/* not lint */
 
