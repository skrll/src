<<<<<<< HEAD
/*	$NetBSD: af_inet.c,v 1.24 2016/10/01 20:59:49 kre Exp $	*/
=======
/*	$NetBSD: af_inet.c,v 1.25 2018/06/11 17:45:50 kamil Exp $	*/
>>>>>>> b2b84690

/*
 * Copyright (c) 1983, 1993
 *      The Regents of the University of California.  All rights reserved.
 *
 * Redistribution and use in source and binary forms, with or without
 * modification, are permitted provided that the following conditions
 * are met:
 * 1. Redistributions of source code must retain the above copyright
 *    notice, this list of conditions and the following disclaimer.
 * 2. Redistributions in binary form must reproduce the above copyright
 *    notice, this list of conditions and the following disclaimer in the
 *    documentation and/or other materials provided with the distribution.
 * 3. Neither the name of the University nor the names of its contributors
 *    may be used to endorse or promote products derived from this software
 *    without specific prior written permission.
 *
 * THIS SOFTWARE IS PROVIDED BY THE REGENTS AND CONTRIBUTORS ``AS IS'' AND
 * ANY EXPRESS OR IMPLIED WARRANTIES, INCLUDING, BUT NOT LIMITED TO, THE
 * IMPLIED WARRANTIES OF MERCHANTABILITY AND FITNESS FOR A PARTICULAR PURPOSE
 * ARE DISCLAIMED.  IN NO EVENT SHALL THE REGENTS OR CONTRIBUTORS BE LIABLE
 * FOR ANY DIRECT, INDIRECT, INCIDENTAL, SPECIAL, EXEMPLARY, OR CONSEQUENTIAL
 * DAMAGES (INCLUDING, BUT NOT LIMITED TO, PROCUREMENT OF SUBSTITUTE GOODS
 * OR SERVICES; LOSS OF USE, DATA, OR PROFITS; OR BUSINESS INTERRUPTION)
 * HOWEVER CAUSED AND ON ANY THEORY OF LIABILITY, WHETHER IN CONTRACT, STRICT
 * LIABILITY, OR TORT (INCLUDING NEGLIGENCE OR OTHERWISE) ARISING IN ANY WAY
 * OUT OF THE USE OF THIS SOFTWARE, EVEN IF ADVISED OF THE POSSIBILITY OF 
 * SUCH DAMAGE.
 */

#include <sys/cdefs.h>
#ifndef lint
<<<<<<< HEAD
__RCSID("$NetBSD: af_inet.c,v 1.24 2016/10/01 20:59:49 kre Exp $");
=======
__RCSID("$NetBSD: af_inet.c,v 1.25 2018/06/11 17:45:50 kamil Exp $");
>>>>>>> b2b84690
#endif /* not lint */

#include <sys/param.h> 
#include <sys/ioctl.h> 
#include <sys/socket.h>

#include <net/if.h> 
#include <netinet/in.h>
#include <netinet/in_var.h>

#include <arpa/inet.h>

#include <assert.h>
#include <err.h>
#include <errno.h>
#include <ifaddrs.h>
#include <netdb.h>
#include <string.h>
#include <stdlib.h>
#include <stdio.h>
#include <util.h>

#include "env.h"
#include "extern.h"
#include "af_inetany.h"
#include "prog_ops.h"

static void in_constructor(void) __attribute__((constructor));
static void in_status(prop_dictionary_t, prop_dictionary_t, bool);
static void in_commit_address(prop_dictionary_t, prop_dictionary_t);
static bool in_addr_tentative(struct ifaddrs *);
static bool in_addr_tentative_or_detached(struct ifaddrs *);
static in_addr_t in_netmask(struct sockaddr *);;
static int  in_prefixlen(struct sockaddr *);
static void in_alias(struct ifaddrs *, prop_dictionary_t, prop_dictionary_t);

static struct afswtch af = {
	.af_name = "inet", .af_af = AF_INET, .af_status = in_status,
	.af_addr_commit = in_commit_address,
	.af_addr_tentative = in_addr_tentative,
	.af_addr_tentative_or_detached = in_addr_tentative_or_detached
};

static in_addr_t
in_netmask(struct sockaddr *sa)
{
	struct sockaddr_in sin;

	memset(&sin, 0, sizeof(sin));
	memcpy(&sin, sa, sa->sa_len);
	return ntohl(sin.sin_addr.s_addr);
}

static int
in_prefixlen(struct sockaddr *sa)
{
	in_addr_t mask;
	int cidr;

	mask = in_netmask(sa);
	if (mask == 0)			/* mask 0 ==> /0 */
		return 0;

	cidr = 33 - ffs(mask);		/* 33 - (1 .. 32) -> 32 .. 1 */

	if (cidr < 32) {		/* more than 1 bit in mask */
		/* check for non-contig netmask */
<<<<<<< HEAD
		if ((mask ^ (((1 << cidr) - 1) << (32 - cidr))) != 0)
=======
		if ((mask ^ (((1U << cidr) - 1) << (32 - cidr))) != 0)
>>>>>>> b2b84690
			return -1;	/* noncontig, no pfxlen */
	}

	return cidr;
}

static void
in_alias(struct ifaddrs *ifa, prop_dictionary_t env, prop_dictionary_t oenv)
{
	char hbuf[NI_MAXHOST];
	const int niflag = Nflag ? 0 : NI_NUMERICHOST;
	int pfxlen;
	char fbuf[1024];

	if (lflag)
		return;

	if (getnameinfo(ifa->ifa_addr, ifa->ifa_addr->sa_len,
			hbuf, sizeof(hbuf), NULL, 0, niflag))
		strlcpy(hbuf, "", sizeof(hbuf));	/* some message? */
	printf("\tinet %s", hbuf);
	pfxlen = in_prefixlen(ifa->ifa_netmask);
	if (pfxlen >= 0)
		printf("/%d", pfxlen);

	if (ifa->ifa_flags & IFF_POINTOPOINT) {
		if (getnameinfo(ifa->ifa_dstaddr, ifa->ifa_dstaddr->sa_len,
				hbuf, sizeof(hbuf), NULL, 0, niflag))
			strlcpy(hbuf, "", sizeof(hbuf)); /* some message? */
		printf(" -> %s", hbuf);
	}

	if (pfxlen < 0)
		printf(" netmask %#x", in_netmask(ifa->ifa_netmask));

	if (ifa->ifa_flags & IFF_BROADCAST) {
		if (getnameinfo(ifa->ifa_broadaddr, ifa->ifa_broadaddr->sa_len,
				hbuf, sizeof(hbuf), NULL, 0, niflag))
			strlcpy(hbuf, "", sizeof(hbuf)); /* some message? */
		printf(" broadcast %s", hbuf);
	}

	(void)snprintb(fbuf, sizeof(fbuf), IN_IFFBITS, ifa->ifa_addrflags);
	printf(" flags %s", fbuf);
}

static void
in_status(prop_dictionary_t env, prop_dictionary_t oenv, bool force)
{
	struct ifaddrs *ifap, *ifa;
	bool printprefs = false;
	const char *ifname;

	if ((ifname = getifname(env)) == NULL)
		err(EXIT_FAILURE, "%s: getifname", __func__);

	if (getifaddrs(&ifap) != 0)
		err(EXIT_FAILURE, "getifaddrs");

	printprefs = ifa_any_preferences(ifname, ifap, AF_INET);

	for (ifa = ifap; ifa != NULL; ifa = ifa->ifa_next) {
		if (strcmp(ifname, ifa->ifa_name) != 0)
			continue;
		if (ifa->ifa_addr->sa_family != AF_INET)
			continue;
		/* The first address is not an alias. */
		in_alias(ifa, env, oenv);
		if (printprefs)
			ifa_print_preference(ifa->ifa_name, ifa->ifa_addr);
		printf("\n");
	}
	freeifaddrs(ifap);
}

static void
in_commit_address(prop_dictionary_t env, prop_dictionary_t oenv)
{
	struct ifreq in_ifr;
	struct in_aliasreq in_ifra;
	struct afparam inparam = {
		  .req = BUFPARAM(in_ifra)
		, .dgreq = BUFPARAM(in_ifr)
		, .name = {
			  {.buf = in_ifr.ifr_name,
			   .buflen = sizeof(in_ifr.ifr_name)}
			, {.buf = in_ifra.ifra_name,
			   .buflen = sizeof(in_ifra.ifra_name)}
		  }
		, .dgaddr = BUFPARAM(in_ifr.ifr_addr)
		, .addr = BUFPARAM(in_ifra.ifra_addr)
		, .dst = BUFPARAM(in_ifra.ifra_dstaddr)
		, .brd = BUFPARAM(in_ifra.ifra_broadaddr)
		, .mask = BUFPARAM(in_ifra.ifra_mask)
		, .aifaddr = IFADDR_PARAM(SIOCAIFADDR)
		, .difaddr = IFADDR_PARAM(SIOCDIFADDR)
		, .gifaddr = IFADDR_PARAM(SIOCGIFADDR)
		, .defmask = {.buf = NULL, .buflen = 0}
	};
	memset(&in_ifr, 0, sizeof(in_ifr));
	memset(&in_ifra, 0, sizeof(in_ifra));
	commit_address(env, oenv, &inparam);
}

#ifdef SIOCGIFAFLAG_IN
static bool
in_addr_flags(struct ifaddrs *ifa, int flags)
{
	int s;
	struct ifreq ifr;

	memset(&ifr, 0, sizeof(ifr));
	estrlcpy(ifr.ifr_name, ifa->ifa_name, sizeof(ifr.ifr_name));
	ifr.ifr_addr = *ifa->ifa_addr;
	if ((s = getsock(AF_INET)) == -1)
		err(EXIT_FAILURE, "%s: getsock", __func__);
	if (prog_ioctl(s, SIOCGIFAFLAG_IN, &ifr) == -1)
		err(EXIT_FAILURE, "SIOCGIFAFLAG_IN");
	return ifr.ifr_addrflags & flags ? true : false;
	return false;
}
#endif

static bool
in_addr_tentative(struct ifaddrs *ifa)
{

#ifdef SIOCGIFAFLAG_IN
	return in_addr_flags(ifa, IN_IFF_TENTATIVE);
#else
	return false;
#endif
}

static bool
in_addr_tentative_or_detached(struct ifaddrs *ifa)
{

#ifdef SIOCGIFAFLAG_IN
	return in_addr_flags(ifa, IN_IFF_TENTATIVE | IN_IFF_DETACHED);
#else
	return false;
#endif
}

static void
in_constructor(void)
{
	register_family(&af);
}<|MERGE_RESOLUTION|>--- conflicted
+++ resolved
@@ -1,8 +1,4 @@
-<<<<<<< HEAD
-/*	$NetBSD: af_inet.c,v 1.24 2016/10/01 20:59:49 kre Exp $	*/
-=======
 /*	$NetBSD: af_inet.c,v 1.25 2018/06/11 17:45:50 kamil Exp $	*/
->>>>>>> b2b84690
 
 /*
  * Copyright (c) 1983, 1993
@@ -35,11 +31,7 @@
 
 #include <sys/cdefs.h>
 #ifndef lint
-<<<<<<< HEAD
-__RCSID("$NetBSD: af_inet.c,v 1.24 2016/10/01 20:59:49 kre Exp $");
-=======
 __RCSID("$NetBSD: af_inet.c,v 1.25 2018/06/11 17:45:50 kamil Exp $");
->>>>>>> b2b84690
 #endif /* not lint */
 
 #include <sys/param.h> 
@@ -107,11 +99,7 @@
 
 	if (cidr < 32) {		/* more than 1 bit in mask */
 		/* check for non-contig netmask */
-<<<<<<< HEAD
-		if ((mask ^ (((1 << cidr) - 1) << (32 - cidr))) != 0)
-=======
 		if ((mask ^ (((1U << cidr) - 1) << (32 - cidr))) != 0)
->>>>>>> b2b84690
 			return -1;	/* noncontig, no pfxlen */
 	}
 
