--- conflicted
+++ resolved
@@ -1,8 +1,4 @@
-<<<<<<< HEAD
-#	$NetBSD: Makefile.common,v 1.6 2021/03/01 16:47:48 martin Exp $
-=======
 #	$NetBSD: Makefile.common,v 1.7 2021/05/17 04:07:42 yamaguchi Exp $
->>>>>>> e2aa5677
 
 # shared stuff with src/distrib/utils/x_ifconfig for install media.
 # stuff not required by install media should be into Makefile.
