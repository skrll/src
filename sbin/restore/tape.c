<<<<<<< HEAD
/*	$NetBSD: tape.c,v 1.70 2021/03/11 01:13:11 msaitoh Exp $	*/
=======
/*	$NetBSD: tape.c,v 1.71 2021/06/19 13:56:35 christos Exp $	*/
>>>>>>> e2aa5677

/*
 * Copyright (c) 1983, 1993
 *	The Regents of the University of California.  All rights reserved.
 * (c) UNIX System Laboratories, Inc.
 * All or some portions of this file are derived from material licensed
 * to the University of California by American Telephone and Telegraph
 * Co. or Unix System Laboratories, Inc. and are reproduced herein with
 * the permission of UNIX System Laboratories, Inc.
 *
 * Redistribution and use in source and binary forms, with or without
 * modification, are permitted provided that the following conditions
 * are met:
 * 1. Redistributions of source code must retain the above copyright
 *    notice, this list of conditions and the following disclaimer.
 * 2. Redistributions in binary form must reproduce the above copyright
 *    notice, this list of conditions and the following disclaimer in the
 *    documentation and/or other materials provided with the distribution.
 * 3. Neither the name of the University nor the names of its contributors
 *    may be used to endorse or promote products derived from this software
 *    without specific prior written permission.
 *
 * THIS SOFTWARE IS PROVIDED BY THE REGENTS AND CONTRIBUTORS ``AS IS'' AND
 * ANY EXPRESS OR IMPLIED WARRANTIES, INCLUDING, BUT NOT LIMITED TO, THE
 * IMPLIED WARRANTIES OF MERCHANTABILITY AND FITNESS FOR A PARTICULAR PURPOSE
 * ARE DISCLAIMED.  IN NO EVENT SHALL THE REGENTS OR CONTRIBUTORS BE LIABLE
 * FOR ANY DIRECT, INDIRECT, INCIDENTAL, SPECIAL, EXEMPLARY, OR CONSEQUENTIAL
 * DAMAGES (INCLUDING, BUT NOT LIMITED TO, PROCUREMENT OF SUBSTITUTE GOODS
 * OR SERVICES; LOSS OF USE, DATA, OR PROFITS; OR BUSINESS INTERRUPTION)
 * HOWEVER CAUSED AND ON ANY THEORY OF LIABILITY, WHETHER IN CONTRACT, STRICT
 * LIABILITY, OR TORT (INCLUDING NEGLIGENCE OR OTHERWISE) ARISING IN ANY WAY
 * OUT OF THE USE OF THIS SOFTWARE, EVEN IF ADVISED OF THE POSSIBILITY OF
 * SUCH DAMAGE.
 */

#include <sys/cdefs.h>
#ifndef lint
#if 0
static char sccsid[] = "@(#)tape.c	8.9 (Berkeley) 5/1/95";
#else
<<<<<<< HEAD
__RCSID("$NetBSD: tape.c,v 1.70 2021/03/11 01:13:11 msaitoh Exp $");
=======
__RCSID("$NetBSD: tape.c,v 1.71 2021/06/19 13:56:35 christos Exp $");
>>>>>>> e2aa5677
#endif
#endif /* not lint */

#include <sys/param.h>
#include <sys/file.h>
#include <sys/ioctl.h>
#include <sys/mtio.h>
#include <sys/stat.h>
#include <sys/extattr.h>
#define _ACL_PRIVATE
#include <sys/acl.h>

#include <ufs/ufs/extattr.h>
#include <ufs/ufs/dinode.h>
#include <protocols/dumprestore.h>

#include <err.h>
#include <errno.h>
#include <paths.h>
#include <setjmp.h>
#include <stdio.h>
#include <stdlib.h>
#include <string.h>
#include <time.h>
#include <unistd.h>

#include <md5.h>
#include <rmd160.h>
#include <sha1.h>

#include "restore.h"
#include "extern.h"

static u_int32_t fssize = MAXBSIZE;
static int	mt = -1;
static int	pipein = 0;
static char	magtape[BUFSIZ];
static int	blkcnt;
static int	numtrec;
static char	*tapebuf;
static union	u_spcl endoftapemark;
static int	blksread;		/* blocks read since last header */
static int	tpblksread = 0;		/* TP_BSIZE blocks read */
static int	tapesread;
static jmp_buf	restart;
static int	gettingfile = 0;	/* restart has a valid frame */
#ifdef RRESTORE
static const char *host = NULL;
#endif

static int	ofile;
static char	lnkbuf[MAXPATHLEN + 1];
static int	pathlen;

int		oldinofmt;	/* old inode format conversion required */
int		Bcvt;		/* Swap Bytes (for CCI or sun) */

const struct digest_desc *ddesc;

static union digest_context {
	MD5_CTX dc_MD5;
	SHA1_CTX dc_SHA1;
	RMD160_CTX dc_RMD160;
} dcontext;

/*
 * 32 for md5; 40 for sha1 and rmd160
 * plus a null terminator.
 */
#define DIGEST_BUFFER_SIZE (40 + 1)

#define	FLUSHTAPEBUF()	blkcnt = ntrec + 1

const char *namespace_names[] = EXTATTR_NAMESPACE_NAMES;


union u_ospcl {
	char dummy[TP_BSIZE];
	struct	s_ospcl {
		int32_t   c_type;
		int32_t   c_date;
		int32_t   c_ddate;
		int32_t   c_volume;
		int32_t   c_tapea;
		u_int16_t c_inumber;
		int32_t   c_magic;
		int32_t   c_checksum;
		struct odinode {
			unsigned short odi_mode;
			u_int16_t odi_nlink;
			u_int16_t odi_uid;
			u_int16_t odi_gid;
			int32_t   odi_size;
			int32_t   odi_rdev;
			char      odi_addr[36];
			int32_t   odi_atime;
			int32_t   odi_mtime;
			int32_t   odi_ctime;
		} c_odinode;
		int32_t c_count;
		char    c_addr[256];
	} s_ospcl;
};

static void	 accthdr(struct s_spcl *);
static int	 checksum(int *);
static void	 findinode(struct s_spcl *);
static void	 findtapeblksize(void);
static char	*setupextattr(size_t);
static void	 xtrattr(char *, size_t);
static void	 skiphole(void (*)(char *, size_t), volatile size_t *);
static void	 getbitmap(char **);
static int	 gethead(struct s_spcl *);
static void	 readtape(char *);
static void	 setdumpnum(void);
static void	 terminateinput(void);
static void	 xtrfile(char *, size_t);
static void	 xtrlnkfile(char *, size_t);
__dead static void	 xtrlnkskip(char *, size_t);
static void	 xtrskip(char *, size_t);
static void	 swap_header(struct s_spcl *);
static void	 swap_old_header(struct s_ospcl *);

////////////////////////////////////////////////////////////
// thunks for type correctness

#define WRAP(alg) \
	static void							\
	do_##alg##Init(void *ctx)					\
	{								\
		alg##Init(ctx);						\
	}								\
									\
	static void							\
	do_##alg##Update(union digest_context *ctx,			\
		const void *buf, unsigned len)				\
	{								\
		alg##Update(&ctx->dc_##alg, buf, len);			\
	}								\
									\
	static char *							\
	do_##alg##End(void *ctx, char *str)				\
	{								\
		return alg##End(ctx, str);				\
	}

WRAP(MD5);
WRAP(SHA1);
WRAP(RMD160);

static const struct digest_desc digest_descs[] = {
	{ "MD5",
	  do_MD5Init,
	  do_MD5Update,
	  do_MD5End, },
	{ "SHA1",
	  do_SHA1Init,
	  do_SHA1Update,
	  do_SHA1End, },
	{ "RMD160",
	  do_RMD160Init,
	  do_RMD160Update,
	  do_RMD160End, },
	{ .dd_name = NULL },
};

////////////////////////////////////////////////////////////

const struct digest_desc *
digest_lookup(const char *name)
{
	const struct digest_desc *dd;

	for (dd = digest_descs; dd->dd_name != NULL; dd++)
		if (strcasecmp(dd->dd_name, name) == 0)
			return (dd);

	return (NULL);
}

/*
 * Set up an input source
 */
void
setinput(const char *source)
{
	char *cp;
	FLUSHTAPEBUF();
	if (bflag)
		newtapebuf(ntrec);
	else
		newtapebuf(NTREC > HIGHDENSITYTREC ? NTREC : HIGHDENSITYTREC);
	terminal = stdin;

#ifdef RRESTORE
	if ((cp = strchr(source, ':')) != NULL) {
		host = source;
		/* Ok, because const strings don't have : */
		*cp++ = '\0';
		source = cp;
		if (rmthost(host) == 0)
			exit(1);
	} else
#endif
	if (strcmp(source, "-") == 0) {
		/*
		 * Since input is coming from a pipe we must establish
		 * our own connection to the terminal.
		 */
		terminal = fopen(_PATH_TTY, "r");
		if (terminal == NULL) {
			(void)fprintf(stderr, "cannot open %s: %s\n",
			    _PATH_TTY, strerror(errno));
			terminal = fopen(_PATH_DEVNULL, "r");
			if (terminal == NULL) {
				(void)fprintf(stderr, "cannot open %s: %s\n",
				    _PATH_DEVNULL, strerror(errno));
				exit(1);
			}
		}
		pipein++;
	}
	(void) strcpy(magtape, source);
}

void
newtapebuf(long size)
{
	static int tapebufsize = -1;

	ntrec = size;
	if (size <= tapebufsize)
		return;
	if (tapebuf != NULL)
		free(tapebuf);
	tapebuf = malloc(size * TP_BSIZE);
	if (tapebuf == NULL) {
		fprintf(stderr, "Cannot allocate space for tape buffer\n");
		exit(1);
	}
	tapebufsize = size;
}

/*
 * Verify that the tape drive can be accessed and
 * that it actually is a dump tape.
 */
void
setup(void)
{
	int i, j, *ip;
	struct stat stbuf;

	vprintf(stdout, "Verify tape and initialize maps\n");
#ifdef RRESTORE
	if (host)
		mt = rmtopen(magtape, 0, 0);
	else
#endif
	if (pipein)
		mt = 0;
	else
		mt = open(magtape, O_RDONLY, 0);
	if (mt < 0) {
		fprintf(stderr, "%s: %s\n", magtape, strerror(errno));
		exit(1);
	}
	volno = 1;
	setdumpnum();
	FLUSHTAPEBUF();
	if (!pipein && !bflag)
		findtapeblksize();
	if (gethead(&spcl) == FAIL) {
		blkcnt--; /* push back this block */
		blksread--;
		tpblksread--;
		cvtflag++;
		if (gethead(&spcl) == FAIL) {
			fprintf(stderr, "Tape is not a dump tape\n");
			exit(1);
		}
		fprintf(stderr, "Converting to new file system format.\n");
	}
	if (pipein) {
		endoftapemark.s_spcl.c_magic = cvtflag ? OFS_MAGIC :
		    FS_UFS2_MAGIC;
		endoftapemark.s_spcl.c_type = TS_END;
		ip = (int *)&endoftapemark;
		j = sizeof(union u_spcl) / sizeof(int);
		i = 0;
		do
			i += *ip++;
		while (--j);
		endoftapemark.s_spcl.c_checksum = CHECKSUM - i;
	}
	if (vflag || command == 't')
		printdumpinfo();
	dumptime = spcl.c_ddate;
	dumpdate = spcl.c_date;
	if (stat(".", &stbuf) < 0) {
		fprintf(stderr, "cannot stat .: %s\n", strerror(errno));
		exit(1);
	}
	if (stbuf.st_blksize >= TP_BSIZE && stbuf.st_blksize <= MAXBSIZE)
		fssize = stbuf.st_blksize;
	if (((fssize - 1) & fssize) != 0) {
		fprintf(stderr, "bad block size %d\n", fssize);
		exit(1);
	}
	if (spcl.c_volume != 1) {
		fprintf(stderr, "Tape is not volume 1 of the dump\n");
		exit(1);
	}
	if (gethead(&spcl) == FAIL) {
		dprintf(stdout, "header read failed at %d blocks\n", blksread);
		panic("no header after volume mark!\n");
	}
	findinode(&spcl);
	if (spcl.c_type != TS_CLRI) {
		fprintf(stderr, "Cannot find file removal list\n");
		exit(1);
	}
	getbitmap(&usedinomap);
	getbitmap(&dumpmap);
	/*
	 * If there may be whiteout entries on the tape, pretend that the
	 * whiteout inode exists, so that the whiteout entries can be
	 * extracted.
	 */
	if (oldinofmt == 0)
		SETINO(UFS_WINO, dumpmap);
}

/*
 * Prompt user to load a new dump volume.
 * "Nextvol" is the next suggested volume to use.
 * This suggested volume is enforced when doing full
 * or incremental restores, but can be overrridden by
 * the user when only extracting a subset of the files.
 */
void
getvol(int nextvol)
{
	int newvol, savecnt, wantnext, i;
	union u_spcl tmpspcl;
#	define tmpbuf tmpspcl.s_spcl
	char buf[TP_BSIZE];

	newvol = savecnt = wantnext = 0;
	if (nextvol == 1) {
		tapesread = 0;
		gettingfile = 0;
	}
	if (pipein) {
		if (nextvol != 1)
			panic("Changing volumes on pipe input?\n");
		if (volno == 1)
			return;
		goto gethdr;
	}
	savecnt = blksread;
again:
	if (pipein)
		exit(1); /* pipes do not get a second chance */
	if (command == 'R' || command == 'r' || curfile.action != SKIP) {
		newvol = nextvol;
		wantnext = 1;
	} else { 
		newvol = 0;
		wantnext = 0;
	}
	while (newvol <= 0) {
		if (tapesread == 0) {
			fprintf(stderr, "%s%s%s%s%s",
			    "You have not read any tapes yet.\n",
			    "Unless you know which volume your",
			    " file(s) are on you should start\n",
			    "with the last volume and work",
			    " towards the first.\n");
			fprintf(stderr,
			    "(Use 1 for the first volume/tape, etc.)\n");
		} else {
			fprintf(stderr, "You have read volumes");
			strcpy(buf, ": ");
			for (i = 1; i < 32; i++)
				if (tapesread & (1 << i)) {
					fprintf(stderr, "%s%d", buf, i);
					strcpy(buf, ", ");
				}
			fprintf(stderr, "\n");
		}
		do	{
			fprintf(stderr, "Specify next volume #: ");
			(void) fflush(stderr);
			(void) fgets(buf, BUFSIZ, terminal);
		} while (!feof(terminal) && buf[0] == '\n');
		if (feof(terminal))
			exit(1);
		newvol = atoi(buf);
		if (newvol <= 0) {
			fprintf(stderr,
			    "Volume numbers are positive numerics\n");
		}
	}
	if (newvol == volno) {
		tapesread |= 1 << volno;
		return;
	}
	closemt();
	fprintf(stderr, "Mount tape volume %d\n", newvol);
	fprintf(stderr, "Enter ``none'' if there are no more tapes\n");
	fprintf(stderr, "otherwise enter tape name (default: %s) ", magtape);
	(void) fflush(stderr);
	(void) fgets(buf, BUFSIZ, terminal);
	if (feof(terminal))
		exit(1);
	if (!strcmp(buf, "none\n")) {
		terminateinput();
		return;
	}
	if (buf[0] != '\n') {
		(void) strcpy(magtape, buf);
		magtape[strlen(magtape) - 1] = '\0';
	}
#ifdef RRESTORE
	if (host)
		mt = rmtopen(magtape, 0, 0);
	else
#endif
		mt = open(magtape, O_RDONLY, 0);

	if (mt == -1) {
		fprintf(stderr, "Cannot open %s\n", magtape);
		volno = -1;
		goto again;
	}
gethdr:
	volno = newvol;
	setdumpnum();
	FLUSHTAPEBUF();
	if (gethead(&tmpbuf) == FAIL) {
		dprintf(stdout, "header read failed at %d blocks\n", blksread);
		fprintf(stderr, "tape is not dump tape\n");
		volno = 0;
		goto again;
	}
	if (tmpbuf.c_volume != volno) {
	  	fprintf(stderr,
		"Volume mismatch: expecting %d, tape header claims it is %d\n",
		    volno, tmpbuf.c_volume);
		volno = 0;
		goto again;
	}
	if (tmpbuf.c_date != dumpdate || tmpbuf.c_ddate != dumptime) {
		time_t ttime = tmpbuf.c_date;
		fprintf(stderr, "Wrong dump date\n\tgot: %s",
			ctime(&ttime));
		fprintf(stderr, "\twanted: %s", ctime(&dumpdate));
		volno = 0;
		goto again;
	}
	tapesread |= 1 << volno;
	blksread = savecnt;
 	/*
 	 * If continuing from the previous volume, skip over any
 	 * blocks read already at the end of the previous volume.
 	 *
 	 * If coming to this volume at random, skip to the beginning
 	 * of the next record.
 	 */
	dprintf(stdout, "read %ld recs, tape starts with %ld\n", 
		(long)tpblksread, (long)tmpbuf.c_firstrec);
 	if (tmpbuf.c_type == TS_TAPE && (tmpbuf.c_flags & DR_NEWHEADER)) {
 		if (!wantnext) {
 			tpblksread = tmpbuf.c_firstrec;
 			for (i = tmpbuf.c_count; i > 0; i--)
 				readtape(buf);
 		} else if (tmpbuf.c_firstrec > 0 &&
			   tmpbuf.c_firstrec < tpblksread - 1) {
			/*
			 * -1 since we've read the volume header
			 */
 			i = tpblksread - tmpbuf.c_firstrec - 1;
			dprintf(stderr, "Skipping %d duplicate record%s.\n",
				i, i > 1 ? "s" : "");
 			while (--i >= 0)
 				readtape(buf);
 		}
 	}
	if (curfile.action == USING) {
		if (volno == 1)
			panic("active file into volume 1\n");
		return;
	}
	/*
	 * Skip up to the beginning of the next record
	 */
	if (tmpbuf.c_type == TS_TAPE && (tmpbuf.c_flags & DR_NEWHEADER))
		for (i = tmpbuf.c_count; i > 0; i--)
			readtape(buf);
	(void) gethead(&spcl);
	findinode(&spcl);
	if (gettingfile) {
		gettingfile = 0;
		longjmp(restart, 1);
	}
}

/*
 * Handle unexpected EOF.
 */
static void
terminateinput(void)
{

	if (gettingfile && curfile.action == USING) {
		printf("Warning: %s %s\n",
		    "End-of-input encountered while extracting", curfile.name);
	}
	curfile.name = "<name unknown>";
	curfile.action = UNKNOWN;
	curfile.mode = 0;
	curfile.ino = maxino;
	if (gettingfile) {
		gettingfile = 0;
		longjmp(restart, 1);
	}
}

/*
 * handle multiple dumps per tape by skipping forward to the
 * appropriate one.
 */
static void
setdumpnum(void)
{
	struct mtop tcom;

	if (dumpnum == 1 || volno != 1)
		return;
	if (pipein) {
		fprintf(stderr, "Cannot have multiple dumps on pipe input\n");
		exit(1);
	}
	tcom.mt_op = MTFSF;
	tcom.mt_count = dumpnum - 1;
#ifdef RRESTORE
	if (host)
		rmtioctl(MTFSF, dumpnum - 1);
	else 
#endif
		if (ioctl(mt, (int)MTIOCTOP, (char *)&tcom) < 0)
			fprintf(stderr, "ioctl MTFSF: %s\n", strerror(errno));
}

void
printdumpinfo(void)
{
	time_t ttime;

	ttime = spcl.c_date;
	fprintf(stdout, "Dump   date: %s", ctime(&ttime));
	ttime = spcl.c_ddate;
	fprintf(stdout, "Dumped from: %s",
	    (spcl.c_ddate == 0) ? "the epoch\n" : ctime(&ttime));
	fprintf(stderr, "Level %d dump of %s on %s:%s\n",
		spcl.c_level, spcl.c_filesys, 
		*spcl.c_host? spcl.c_host: "[unknown]", spcl.c_dev);
	fprintf(stderr, "Label: %s\n", spcl.c_label);

	if (Mtreefile) {
		ttime = spcl.c_date;
		fprintf(Mtreefile, "#Dump   date: %s", ctime(&ttime));
		ttime = spcl.c_ddate;
		fprintf(Mtreefile, "#Dumped from: %s",
		    (spcl.c_ddate == 0) ? "the epoch\n" : ctime(&ttime));
		fprintf(Mtreefile, "#Level %d dump of %s on %s:%s\n",
			spcl.c_level, spcl.c_filesys, 
			*spcl.c_host? spcl.c_host: "[unknown]", spcl.c_dev);
		fprintf(Mtreefile, "#Label: %s\n", spcl.c_label);
		fprintf(Mtreefile, "/set uname=root gname=wheel\n");
		if (ferror(Mtreefile))
			err(1, "error writing to mtree file");
	}
}

int
extractfile(char *name)
{
	char dbuffer[DIGEST_BUFFER_SIZE];
	u_int flags;
	uid_t uid;
	gid_t gid;
	mode_t mode;
	int extsize;
	struct timespec mtimep[2], ctimep[2];
	struct entry *ep;
	int setbirth;
	char *buf;

	curfile.name = name;
	curfile.action = USING;
	mtimep[0].tv_sec = curfile.atime_sec;
	mtimep[0].tv_nsec = curfile.atime_nsec;
	mtimep[1].tv_sec = curfile.mtime_sec;
	mtimep[1].tv_nsec = curfile.mtime_nsec;

	setbirth = curfile.birthtime_sec != 0;

	if (setbirth) {
		ctimep[0].tv_sec = curfile.atime_sec;
		ctimep[0].tv_nsec = curfile.atime_nsec;
		ctimep[1].tv_sec = curfile.birthtime_sec;
		ctimep[1].tv_nsec = curfile.birthtime_nsec;
	}
	extsize = curfile.extsize;
	uid = curfile.uid;
	gid = curfile.gid;
	mode = curfile.mode;
	flags = curfile.file_flags;
	switch (mode & IFMT) {

	default:
		fprintf(stderr, "%s: unknown file mode 0%o\n", name, mode);
		skipfile();
		return (FAIL);

	case IFSOCK:
		vprintf(stdout, "skipped socket %s\n", name);
		skipfile();
		return (GOOD);

	case IFDIR:
		if (mflag) {
			ep = lookupname(name);
			if (ep == NULL || ep->e_flags & EXTRACT)
				panic("unextracted directory %s\n", name);
			skipfile();
			return (GOOD);
		}
		vprintf(stdout, "extract file %s\n", name);
		return (genliteraldir(name, curfile.ino));

	case IFLNK:
		lnkbuf[0] = '\0';
		pathlen = 0;
		buf = setupextattr(extsize);
		getfile(xtrlnkfile, xtrattr, xtrlnkskip);
		if (pathlen == 0) {
			vprintf(stdout,
			    "%s: zero length symbolic link (ignored)\n", name);
			return (GOOD);
		}
		if (uflag)
			(void) unlink(name);
		if (linkit(lnkbuf, name, SYMLINK) == GOOD) {
			if (extsize > 0)
				set_extattr(-1, name, buf, extsize, SXA_LINK);
			if (setbirth)
				(void) lutimens(name, ctimep);
			(void) lutimens(name, mtimep);
			(void) lchown(name, uid, gid);
			(void) lchmod(name, mode);
			if (Mtreefile) {
				writemtree(name, "link",
				    uid, gid, mode, flags);
			} else 
				(void) lchflags(name, flags);
			return (GOOD);
		}
		return (FAIL);

	case IFCHR:
	case IFBLK:
		vprintf(stdout, "extract special file %s\n", name);
		if (Nflag) {
			skipfile();
			return (GOOD);
		}
		if (uflag)
			(void) unlink(name);
		if (mknod(name, (mode & (IFCHR | IFBLK)) | 0600,
		    (int)curfile.rdev) < 0) {
			fprintf(stderr, "%s: cannot create special file: %s\n",
			    name, strerror(errno));
			skipfile();
			return (FAIL);
		}
		if (extsize == 0) {
			skipfile();
		} else {
			buf = setupextattr(extsize);
			getfile(xtrnull, xtrattr, xtrnull);
			set_extattr(-1, name, buf, extsize, SXA_FILE);
		}
		if (setbirth)
			(void) utimens(name, ctimep);
		(void) utimens(name, mtimep);
		(void) chown(name, uid, gid);
		(void) chmod(name, mode);
		if (Mtreefile) {
			writemtree(name,
			    ((mode & (S_IFBLK | IFCHR)) == IFBLK) ?
			    "block" : "char",
			    uid, gid, mode, flags);
		} else 
			(void) chflags(name, flags);
		return (GOOD);

	case IFIFO:
		vprintf(stdout, "extract fifo %s\n", name);
		if (Nflag) {
			skipfile();
			return (GOOD);
		}
		if (uflag)
			(void) unlink(name);
		if (mkfifo(name, 0600) < 0) {
			fprintf(stderr, "%s: cannot create fifo: %s\n",
			    name, strerror(errno));
			skipfile();
			return (FAIL);
		}
		if (extsize == 0) {
			skipfile();
		} else {
			buf = setupextattr(extsize);
			getfile(xtrnull, xtrattr, xtrnull);
			set_extattr(-1, name, buf, extsize, SXA_FILE);
		}
		if (setbirth)
			(void) utimens(name, ctimep);
		(void) utimens(name, mtimep);
		(void) chown(name, uid, gid);
		(void) chmod(name, mode);
		if (Mtreefile) {
			writemtree(name, "fifo",
			    uid, gid, mode, flags);
		} else 
			(void) chflags(name, flags);
		return (GOOD);

	case IFREG:
		vprintf(stdout, "extract file %s\n", name);
		if (uflag)
			(void) unlink(name);
		if (!Nflag && (ofile = open(name, O_WRONLY | O_CREAT | O_TRUNC,
		    0600)) < 0) {
			fprintf(stderr, "%s: cannot create file: %s\n",
			    name, strerror(errno));
			skipfile();
			return (FAIL);
		}
		if (Dflag)
			(*ddesc->dd_init)(&dcontext);
		buf = setupextattr(extsize);
		getfile(xtrfile, xtrattr, xtrskip);
		if (extsize > 0)
			set_extattr(ofile, name, buf, extsize, SXA_FD);
		if (Dflag) {
			(*ddesc->dd_end)(&dcontext, dbuffer);
			for (ep = lookupname(name); ep != NULL;
			    ep = ep->e_links)
				fprintf(stdout, "%s (%s) = %s\n",
				    ddesc->dd_name, myname(ep),
				    dbuffer);
		}
		if (Nflag)
			return (GOOD);
		if (setbirth)
			(void) futimens(ofile, ctimep);
		(void) futimens(ofile, mtimep);
		(void) fchown(ofile, uid, gid);
		(void) fchmod(ofile, mode);
		if (Mtreefile) {
			writemtree(name, "file",
			    uid, gid, mode, flags);
		} else 
			(void) fchflags(ofile, flags);
		(void) close(ofile);
		return (GOOD);
	}
	/* NOTREACHED */
}

/*
 * Set attributes on a file descriptor, link, or file.
 */
void
set_extattr(int fd, char *name, void *buf, int size, enum set_extattr_mode mode)
{
	struct extattr *eap, *eaend;
	const char *method;
	ssize_t res;
	int error;
	char eaname[EXTATTR_MAXNAMELEN + 1];

	vprintf(stdout, "Set attributes for %s:", name);
	eaend = (void *)((char *)buf + size);
	for (eap = buf; eap < eaend; eap = EXTATTR_NEXT(eap)) {
		/*
		 * Make sure this entry is complete.
		 */
		if (EXTATTR_NEXT(eap) > eaend || eap->ea_length <= 0) {
			dprintf(stdout, "\n\t%scorrupted",
				eap == buf ? "" : "remainder ");
			break;
		}
		if (eap->ea_namespace == EXTATTR_NAMESPACE_EMPTY)
			continue;
		snprintf(eaname, sizeof(eaname), "%.*s",
		    (int)eap->ea_namelength, eap->ea_name);
		vprintf(stdout, "\n\t%s, (%d bytes), %s",
			namespace_names[eap->ea_namespace], eap->ea_length,
			eaname);
		/*
		 * First we try the general attribute setting interface.
		 * However, some attributes can only be set by root or
		 * by using special interfaces (for example, ACLs).
		 */
		switch (mode) {
		case SXA_FD:
			res = extattr_set_fd(fd, eap->ea_namespace,
			    eaname, EXTATTR_CONTENT(eap),
			    EXTATTR_CONTENT_SIZE(eap));
			method = "extattr_set_fd";
			break;
		case SXA_LINK:
			res = extattr_set_link(name, eap->ea_namespace,
			    eaname, EXTATTR_CONTENT(eap),
			    EXTATTR_CONTENT_SIZE(eap));
			method = "extattr_set_link";
			break;
		case SXA_FILE:
			res = extattr_set_file(name, eap->ea_namespace,
			    eaname, EXTATTR_CONTENT(eap),
			    EXTATTR_CONTENT_SIZE(eap));
			method = "extattr_set_file";
			break;
		default:
			abort();
		}
		if (res != -1) {
			dprintf(stdout, " (set using %s)", method);
			continue;
		}
		/*
		 * If the general interface refuses to set the attribute,
		 * then we try all the specialized interfaces that we
		 * know about.
		 */
		if (eap->ea_namespace == EXTATTR_NAMESPACE_SYSTEM &&
		    strcmp(eaname, POSIX1E_ACL_ACCESS_EXTATTR_NAME) == 0) {
			switch (mode) {
			case SXA_FD:
				error = acl_set_fd(fd, EXTATTR_CONTENT(eap));
				method = "acl_set_fd";
				break;
			case SXA_LINK:
				error = acl_set_link_np(name, ACL_TYPE_ACCESS,
				    EXTATTR_CONTENT(eap));
				method = "acl_set_link_np";
				break;
			case SXA_FILE:
				error = acl_set_file(name, ACL_TYPE_ACCESS,
				    EXTATTR_CONTENT(eap));
				method = "acl_set_file";
				break;
			default:
				abort();
			}
			if (error != -1) {
				dprintf(stdout, " (set using %s)", method);
				continue;
			}
		}
		if (eap->ea_namespace == EXTATTR_NAMESPACE_SYSTEM &&
		    strcmp(eaname, POSIX1E_ACL_DEFAULT_EXTATTR_NAME) == 0) {
			switch (mode) {
			case SXA_FD:
				error = acl_set_fd(fd, EXTATTR_CONTENT(eap));
				method = "acl_set_fd";
				break;
			case SXA_LINK:
				error = acl_set_link_np(name, ACL_TYPE_DEFAULT,
				    EXTATTR_CONTENT(eap));
				method = "acl_set_link_np";
				break;
			case SXA_FILE:
				error = acl_set_file(name, ACL_TYPE_DEFAULT,
				    EXTATTR_CONTENT(eap));
				method = "acl_set_file";
				break;
			default:
				abort();
			}
			if (error != -1) {
				dprintf(stdout, " (set using %s)", method);
				continue;
			}
		}
		vprintf(stdout, " (unable to set)");
	}
	vprintf(stdout, "\n");
}

/*
 * skip over bit maps on the tape
 */
void
skipmaps(void)
{

	while (spcl.c_type == TS_BITS || spcl.c_type == TS_CLRI)
		skipfile();
}

/*
 * skip over a file on the tape
 */
void
skipfile(void)
{

	curfile.action = SKIP;
	getfile(xtrnull, xtrnull, xtrnull);
}

/*
 * Skip a hole in an output file
 */
static void
skiphole(void (*skip)(char *, size_t), volatile size_t *seekpos)
{
	char buf[MAXBSIZE];
	size_t s = *seekpos;

	if (s > 0) {
		(*skip)(buf, s);
		*seekpos = 0;
	}
}

/*
 * Extract a bitmap from the tape.
 * The first bitmap sets maxino;
 * other bitmaps must be of same size.
 */
void
getbitmap(char **map)
{
	int i;
	size_t volatile size = spcl.c_size;
	size_t volatile mapsize = size;
	char *mapptr;

	curfile.action = USING;
	if (spcl.c_type == TS_END)
		panic("ran off end of tape\n");
	if (spcl.c_magic != FS_UFS2_MAGIC)
		panic("not at beginning of a file\n");
	if (!gettingfile && setjmp(restart) != 0)
		return;
	gettingfile++;
	mapptr = *map = malloc(size);
loop:
	if (*map == NULL)
		panic("no memory for %s\n", curfile.name);
	for (i = 0; i < spcl.c_count && size >= TP_BSIZE; i++) {
		readtape(mapptr);
		mapptr += TP_BSIZE;
		size -= TP_BSIZE;
	}
	if (size != 0 || i != spcl.c_count)
		panic("%s: inconsistent map size\n", curfile.name);
	if (gethead(&spcl) == GOOD && spcl.c_type == TS_ADDR) {
		size = spcl.c_count * TP_BSIZE;
		*map = realloc(*map, mapsize + size);
		mapptr = *map + mapsize;
		mapsize += size;
		goto loop;
	}
	if (maxino == 0)
		maxino = mapsize * NBBY + 1;
	else if (maxino != mapsize * NBBY + 1)
		panic("%s: map size changed\n", curfile.name);
	findinode(&spcl);
	gettingfile = 0;
}

/*
 * Extract a file from the tape.
 * When an allocated block is found it is passed to the fill function;
 * when an unallocated block (hole) is found, a zeroed buffer is passed
 * to the skip function.
 */
void
getfile(void (*datafill)(char *, size_t), void (*attrfill)(char *, size_t),
    void (*skip)(char *, size_t))
{
	int i;
	volatile off_t size;
	volatile size_t seekpos;
	volatile int curblk, attrsize;
	void (*fillit)(char *, size_t);
	char buf[MAXBSIZE / TP_BSIZE][TP_BSIZE];
	char junk[TP_BSIZE];

	curblk = 0;
	size = spcl.c_size;
	seekpos = 0;
	attrsize = spcl.c_extsize;

	if (spcl.c_type == TS_END)
		panic("ran off end of tape\n");
	if (spcl.c_magic != FS_UFS2_MAGIC)
		panic("not at beginning of a file\n");
	if (!gettingfile && setjmp(restart) != 0)
		return;
	gettingfile++;
	fillit = datafill;
	if (size == 0 && attrsize > 0) {
		fillit = attrfill;
		size = attrsize;
		attrsize = 0;
	}
loop:
	for (i = 0; i < spcl.c_count; i++) {
		if (spcl.c_addr[i]) {
			readtape(&buf[curblk++][0]);
			if ((uint32_t)curblk == fssize / TP_BSIZE) {
				skiphole(skip, &seekpos);
				(*fillit)((char *)buf, (long)(size > TP_BSIZE ?
				     fssize : (curblk - 1) * TP_BSIZE + size));
				curblk = 0;
			}
		} else {
			if (curblk > 0) {
				skiphole(skip, &seekpos);
				(*fillit)((char *)buf, (long)(size > TP_BSIZE ?
				     curblk * TP_BSIZE :
				     (curblk - 1) * TP_BSIZE + size));
				curblk = 0;
			}
			/*
			 * We have a block of a hole. Don't skip it
			 * now, because there may be next adjacent
			 * block of the hole in the file. Postpone the
			 * seek until next file write.
			 */
			seekpos += (long)MIN(TP_BSIZE, size);
		}
		if ((size -= TP_BSIZE) <= 0) {
			if (size > -TP_BSIZE && curblk > 0) {
				skiphole(skip, &seekpos);
				(*fillit)((char *)buf,
					(long)((curblk * TP_BSIZE) + size));
				curblk = 0;
			}
			if (attrsize > 0) {
				fillit = attrfill;
				size = attrsize;
				attrsize = 0;
				continue;
			}
			if (spcl.c_count - i > 1)
				dprintf(stdout, "skipping %d junk block(s)\n",
					spcl.c_count - i - 1);
			for (i++; i < spcl.c_count; i++)
				if (spcl.c_addr[i])
					readtape(junk);
			break;
		}
	}
	if (gethead(&spcl) == GOOD && size > 0) {
		if (spcl.c_type == TS_ADDR)
			goto loop;
		dprintf(stdout,
			"Missing address (header) block for %s at %d blocks\n",
			curfile.name, blksread);
	}
	if (curblk > 0)
		panic("getfile: lost data\n");
	/* Skip over Linux extended attributes. */
	if (spcl.c_type == TS_INODE && (spcl.c_flags & DR_EXTATTRIBUTES)) {
		for (i = 0; i < spcl.c_count; i++)
			readtape(junk);
		(void)gethead(&spcl);
	}
	findinode(&spcl);
	gettingfile = 0;
}

/*
 * These variables are shared between the next two functions.
 */
static size_t extbufsize = 0;
static char *extbuf;
static size_t extloc;

/*
 * Allocate a buffer into which to extract extended attributes.
 */
static char *
setupextattr(size_t extsize)
{

	extloc = 0;
	if (extsize <= extbufsize)
		return (extbuf);
	if (extbufsize > 0)
		free(extbuf);
	if ((extbuf = malloc(extsize)) != NULL) {
		extbufsize = extsize;
		return (extbuf);
	}
	extbufsize = 0;
	extbuf = NULL;
	fprintf(stderr, "Cannot extract %zu bytes %s for inode %ju, name %s\n",
	    extsize, "of extended attributes", (uintmax_t)curfile.ino,
	    curfile.name);
	return (NULL);
}

/*
 * Extract the next block of extended attributes.
 */
static void
xtrattr(char *buf, size_t size)
{

	if (extloc + size > extbufsize)
		panic("overrun attribute buffer\n");
	memmove(&extbuf[extloc], buf, size);
	extloc += size;
}

/*
 * Write out the next block of a file.
 */
static void
xtrfile(char *buf, size_t size)
{

	if (Dflag)
		(*ddesc->dd_update)(&dcontext, buf, size);
	if (Nflag)
		return;
	if (write(ofile, buf, (int) size) == -1) {
		fprintf(stderr,
		    "write error extracting inode %ju, name %s\nwrite: %s\n",
			(uintmax_t)curfile.ino, curfile.name,
			strerror(errno));
		exit(1);
	}
}

/*
 * Skip over a hole in a file.
 */
/* ARGSUSED */
static void
xtrskip(char *buf, size_t size)
{

	if (Dflag)
		(*ddesc->dd_update)(&dcontext, buf, size);
	if (Nflag)
		return;
	if (lseek(ofile, size, SEEK_CUR) == -1) {
		fprintf(stderr,
		    "seek error extracting inode %ju, name %s\nlseek: %s\n",
			(uintmax_t)curfile.ino, curfile.name,
			strerror(errno));
		exit(1);
	}
}

/*
 * Collect the next block of a symbolic link.
 */
static void
xtrlnkfile(char *buf, size_t size)
{

	pathlen += size;
	if (pathlen > MAXPATHLEN) {
		fprintf(stderr, "symbolic link name: %s->%s%s; too long %d\n",
		    curfile.name, lnkbuf, buf, pathlen);
		exit(1);
	}
	(void) strcat(lnkbuf, buf);
}

/*
 * Skip over a hole in a symbolic link (should never happen).
 */
/* ARGSUSED */
static void
xtrlnkskip(char *buf __unused, size_t size __unused)
{

	fprintf(stderr, "unallocated block in symbolic link %s\n",
		curfile.name);
	exit(1);
}

/*
 * Noop, when an extraction function is not needed.
 */
/* ARGSUSED */
void
xtrnull(char *buf __unused, size_t size __unused)
{

	return;
}

/*
 * Read TP_BSIZE blocks from the input.
 * Handle read errors, and end of media.
 */
static void
readtape(char *buf)
{
	int rd, newvol, i;
	int cnt, seek_failed;

	if (blkcnt < numtrec) {
		memmove(buf, &tapebuf[(blkcnt++ * TP_BSIZE)], (long)TP_BSIZE);
		blksread++;
		tpblksread++;
		return;
	}
	for (i = 0; i < ntrec; i++)
		((struct s_spcl *)&tapebuf[i * TP_BSIZE])->c_magic = 0;
	if (numtrec == 0)
		numtrec = ntrec;
	cnt = ntrec * TP_BSIZE;
	rd = 0;
getmore:
#ifdef RRESTORE
	if (host)
		i = rmtread(&tapebuf[rd], cnt);
	else
#endif
		i = read(mt, &tapebuf[rd], cnt);
	/*
	 * Check for mid-tape short read error.
	 * If found, skip rest of buffer and start with the next.
	 */
	if (!pipein && numtrec < ntrec && i > 0) {
		dprintf(stdout, "mid-media short read error.\n");
		numtrec = ntrec;
	}
	/*
	 * Handle partial block read.
	 */
	if (pipein && i == 0 && rd > 0)
		i = rd;
	else if (i > 0 && i != ntrec * TP_BSIZE) {
		if (pipein) {
			rd += i;
			cnt -= i;
			if (cnt > 0)
				goto getmore;
			i = rd;
		} else {
			/*
			 * Short read. Process the blocks read.
			 */
			if (i % TP_BSIZE != 0)
				vprintf(stdout,
				    "partial block read: %d should be %d\n",
				    i, ntrec * TP_BSIZE);
			numtrec = i / TP_BSIZE;
		}
	}
	/*
	 * Handle read error.
	 */
	if (i < 0) {
		fprintf(stderr, "Tape read error while ");
		switch (curfile.action) {
		default:
			fprintf(stderr, "trying to set up tape\n");
			break;
		case UNKNOWN:
			fprintf(stderr, "trying to resynchronize\n");
			break;
		case USING:
			fprintf(stderr, "restoring %s\n", curfile.name);
			break;
		case SKIP:
			fprintf(stderr, "skipping over inode %ju\n",
			    (uintmax_t)curfile.ino);
			break;
		}
		if (!yflag && !reply("continue"))
			exit(1);
		i = ntrec * TP_BSIZE;
		memset(tapebuf, 0, i);
#ifdef RRESTORE
		if (host)
			seek_failed = (rmtseek(i, 1) < 0);
		else
#endif
			seek_failed = (lseek(mt, i, SEEK_CUR) == (off_t)-1);

		if (seek_failed) {
			fprintf(stderr,
			    "continuation failed: %s\n", strerror(errno));
			exit(1);
		}
	}
	/*
	 * Handle end of tape.
	 */
	if (i == 0) {
		vprintf(stdout, "End-of-tape encountered\n");
		if (!pipein) {
			newvol = volno + 1;
			volno = 0;
			numtrec = 0;
			getvol(newvol);
			readtape(buf);
			return;
		}
		if (rd % TP_BSIZE != 0)
			panic("partial block read: %d should be %d\n",
				rd, ntrec * TP_BSIZE);
		terminateinput();
		memmove(&tapebuf[rd], &endoftapemark, (long)TP_BSIZE);
	}
	blkcnt = 0;
	memmove(buf, &tapebuf[(blkcnt++ * TP_BSIZE)], (long)TP_BSIZE);
	blksread++;
	tpblksread++;
}

static void
findtapeblksize(void)
{
	long i;

	for (i = 0; i < ntrec; i++)
		((struct s_spcl *)&tapebuf[i * TP_BSIZE])->c_magic = 0;
	blkcnt = 0;
#ifdef RRESTORE
	if (host)
		i = rmtread(tapebuf, ntrec * TP_BSIZE);
	else
#endif
		i = read(mt, tapebuf, ntrec * TP_BSIZE);

	if (i <= 0) {
		fprintf(stderr, "tape read error: %s\n", strerror(errno));
		exit(1);
	}
	if (i % TP_BSIZE != 0) {
		fprintf(stderr, "Tape block size (%ld) %s (%ld)\n",
			(long)i, "is not a multiple of dump block size",
			(long)TP_BSIZE);
		exit(1);
	}
	ntrec = i / TP_BSIZE;
	numtrec = ntrec;
	vprintf(stdout, "Tape block size is %d\n", ntrec);
}

void
closemt(void)
{

	if (mt < 0)
		return;
#ifdef RRESTORE
	if (host)
		rmtclose();
	else
#endif
		(void) close(mt);
}

/*
 * Read the next block from the tape.
 * Check to see if it is one of several vintage headers.
 * If it is an old style header, convert it to a new style header.
 * If it is not any valid header, return an error.
 */
static int
gethead(struct s_spcl *buf)
{
	union u_ospcl u_ospcl;

	if (!cvtflag) {
		readtape((char *)buf);
		if (buf->c_magic != NFS_MAGIC &&
		    buf->c_magic != FS_UFS2_MAGIC) {
			if (bswap32(buf->c_magic) != NFS_MAGIC &&
			    bswap32(buf->c_magic) != FS_UFS2_MAGIC)
				return (FAIL);
			if (!Bcvt) {
				vprintf(stdout, "Note: Doing Byte swapping\n");
				Bcvt = 1;
			}
		}
		if (checksum((int *)buf) == FAIL)
			return (FAIL);
		if (Bcvt)
			swap_header(buf);
		goto good;
	}

	readtape((char *)(&u_ospcl.s_ospcl));
	if (checksum((int *)(&u_ospcl.s_ospcl)) == FAIL)
		return (FAIL);
	if (u_ospcl.s_ospcl.c_magic != OFS_MAGIC) {
		if (bswap32(u_ospcl.s_ospcl.c_magic) != OFS_MAGIC)
			return (FAIL);
		if (!Bcvt) {
			vprintf(stdout, "Note: Doing Byte swapping\n");
			Bcvt = 1;
		}
		swap_old_header(&u_ospcl.s_ospcl);
	}

	memset(buf, 0, TP_BSIZE);
	buf->c_type = u_ospcl.s_ospcl.c_type;
	buf->c_date = u_ospcl.s_ospcl.c_date;
	buf->c_ddate = u_ospcl.s_ospcl.c_ddate;
	buf->c_volume = u_ospcl.s_ospcl.c_volume;
	buf->c_tapea = u_ospcl.s_ospcl.c_tapea;
	buf->c_inumber = u_ospcl.s_ospcl.c_inumber;
	buf->c_checksum = u_ospcl.s_ospcl.c_checksum;
	buf->c_mode = u_ospcl.s_ospcl.c_odinode.odi_mode;
	buf->c_uid = u_ospcl.s_ospcl.c_odinode.odi_uid;
	buf->c_gid = u_ospcl.s_ospcl.c_odinode.odi_gid;
	buf->c_size = u_ospcl.s_ospcl.c_odinode.odi_size;
	buf->c_rdev = u_ospcl.s_ospcl.c_odinode.odi_rdev;
	buf->c_atime = u_ospcl.s_ospcl.c_odinode.odi_atime;
	buf->c_mtime = u_ospcl.s_ospcl.c_odinode.odi_mtime;
	buf->c_count = u_ospcl.s_ospcl.c_count;
	memmove(buf->c_addr, u_ospcl.s_ospcl.c_addr, (long)256);
	buf->c_magic = FS_UFS2_MAGIC;
good:
	switch (buf->c_type) {

	case TS_CLRI:
	case TS_BITS:
		/*
		 * Have to patch up missing information in bit map headers
		 */
		buf->c_inumber = 0;
		buf->c_size = buf->c_count * TP_BSIZE;
		break;

	case TS_TAPE:
		if ((buf->c_flags & DR_NEWINODEFMT) == 0)
			oldinofmt = 1;
		/* fall through */
	case TS_END:
		buf->c_inumber = 0;
		break;

	case TS_INODE:
		if (buf->c_magic == NFS_MAGIC) {
			buf->c_tapea = buf->c_old_tapea;
			buf->c_firstrec = buf->c_old_firstrec;
			buf->c_date = buf->c_old_date;
			buf->c_ddate = buf->c_old_ddate;
			buf->c_atime = buf->c_old_atime;
			buf->c_mtime = buf->c_old_mtime;
			buf->c_birthtime = 0;
			buf->c_birthtimensec = 0;
			buf->c_atimensec = buf->c_mtimensec = 0;
			buf->c_extsize = 0;
		}
			
	case TS_ADDR:
		break;

	default:
		panic("gethead: unknown inode type %d\n", buf->c_type);
		break;
	}

	buf->c_magic = FS_UFS2_MAGIC;

	/*
	 * If we are restoring a filesystem with old format inodes, 
	 * copy the uid/gid to the new location.
	 */
	if (oldinofmt) {
		buf->c_uid = buf->c_spare1[1];
		buf->c_gid = buf->c_spare1[2];
	}
	if (dflag)
		accthdr(buf);
	return(GOOD);
}

/*
 * Check that a header is where it belongs and predict the next header
 */
static void
accthdr(struct s_spcl *header)
{
	static ino_t previno = 0x7fffffff;
	static int prevtype;
	static long predict;
	long blks, i;

	if (header->c_type == TS_TAPE) {
		fprintf(stderr, "Volume header (%s inode format) ",
		    oldinofmt ? "old" : "new");
 		if (header->c_firstrec)
 			fprintf(stderr, "begins with record %lld",
 				(long long)header->c_firstrec);
 		fprintf(stderr, "\n");
		previno = 0x7fffffff;
		return;
	}
	if (previno == 0x7fffffff)
		goto newcalc;
	switch (prevtype) {
	case TS_BITS:
		fprintf(stderr, "Dumped inodes map header");
		break;
	case TS_CLRI:
		fprintf(stderr, "Used inodes map header");
		break;
	case TS_INODE:
		fprintf(stderr, "File header, ino %ju",
		    (uintmax_t)previno);
		break;
	case TS_ADDR:
		fprintf(stderr, "File continuation header, ino %ju",
		    (uintmax_t)previno);
		break;
	case TS_END:
		fprintf(stderr, "End of tape header");
		break;
	}
	if (predict != blksread - 1)
		fprintf(stderr, "; predicted %ld blocks, got %ld blocks",
			(long)predict, (long)(blksread - 1));
	fprintf(stderr, "\n");
newcalc:
	blks = 0;
	switch (header->c_type) {
	case TS_END:
		break;
	case TS_CLRI:
	case TS_BITS:
		blks = header->c_count;
		break;
	default:
		for (i = 0; i < header->c_count; i++)
			if (header->c_addr[i] != 0)
				blks++;
		break;
	}
	predict = blks;
	blksread = 0;
	prevtype = header->c_type;
	previno = header->c_inumber;
}

/*
 * Find an inode header.
 * Complain if had to skip, and complain is set.
 */
static void
findinode(struct s_spcl *header)
{
	static long skipcnt = 0;
	long i;
	char buf[TP_BSIZE];

	curfile.name = "<name unknown>";
	curfile.action = UNKNOWN;
	curfile.mode = 0;
	curfile.ino = 0;
    top:
	do {
		if (header->c_magic != FS_UFS2_MAGIC) {
skip:
			skipcnt++;
			while (gethead(header) == FAIL ||
			    header->c_date != dumpdate)
				skipcnt++;
		}
		switch (header->c_type) {

		case TS_ADDR:
			/*
			 * Skip up to the beginning of the next record
			 */
			for (i = 0; i < header->c_count; i++)
				if (header->c_addr[i])
					readtape(buf);
			while (gethead(header) == FAIL ||
			    header->c_date != dumpdate)
				skipcnt++;
			/* We've read a header; don't drop it. */
			goto top;

		case TS_INODE:
			curfile.mode = header->c_mode;
			curfile.uid = header->c_uid;
			curfile.gid = header->c_gid;
			curfile.file_flags = header->c_file_flags;
			curfile.rdev = header->c_rdev;
			curfile.atime_sec = header->c_atime;
			curfile.atime_nsec = header->c_atimensec;
			curfile.mtime_sec = header->c_mtime;
			curfile.mtime_nsec = header->c_mtimensec;
			curfile.birthtime_sec = header->c_birthtime;
			curfile.birthtime_nsec = header->c_birthtimensec;
			curfile.extsize = header->c_extsize;
			curfile.size = header->c_size;
			curfile.ino = header->c_inumber;
			break;

		case TS_END:
			curfile.ino = maxino;
			break;

		case TS_CLRI:
			curfile.name = "<file removal list>";
			break;

		case TS_BITS:
			curfile.name = "<file dump list>";
			break;

		case TS_TAPE:
			panic("unexpected tape header\n");
			break;

		default:
			panic("unknown tape header type %d\n", spcl.c_type);
			fprintf(stderr, "skipping to next header\n");
			goto skip;

		}
	} while (header->c_type == TS_ADDR);
	if (skipcnt > 0)
		fprintf(stderr, "resync restore, skipped %ld blocks\n",
		    (long)skipcnt);
	skipcnt = 0;
}

static int
checksum(int *buf)
{
	int i, j;

	j = sizeof(union u_spcl) / sizeof(int);
	i = 0;
	if(!Bcvt) {
		do
			i += *buf++;
		while (--j);
	} else {
		do 
			i += bswap32(*buf++);
		while (--j);
	}
			
	if (i != CHECKSUM) {
		fprintf(stderr, "Checksum error %o, inode %ju file %s\n", i,
		    (uintmax_t)curfile.ino, curfile.name);
		return(FAIL);
	}
	return(GOOD);
}

#ifdef RRESTORE
#include <stdarg.h>

void
msg(const char *fmt, ...)
{
	va_list ap;

	va_start(ap, fmt);
	(void)vfprintf(stderr, fmt, ap);
	va_end(ap);
}
#endif /* RRESTORE */

static void
swap_header(struct s_spcl *s)
{
	s->c_type = bswap32(s->c_type);
	s->c_old_date = bswap32(s->c_old_date);
	s->c_old_ddate = bswap32(s->c_old_ddate);
	s->c_volume = bswap32(s->c_volume);
	s->c_old_tapea = bswap32(s->c_old_tapea);
	s->c_inumber = bswap32(s->c_inumber);
	s->c_magic = bswap32(s->c_magic);
	s->c_checksum = bswap32(s->c_checksum);

	s->c_mode = bswap16(s->c_mode);
	s->c_extsize = bswap64(s->c_extsize);
	s->c_size = bswap64(s->c_size);
	s->c_old_atime = bswap32(s->c_old_atime);
	s->c_atimensec = bswap32(s->c_atimensec);
	s->c_old_mtime = bswap32(s->c_old_mtime);
	s->c_mtimensec = bswap32(s->c_mtimensec);
	s->c_rdev = bswap32(s->c_rdev);
	s->c_birthtimensec = bswap32(s->c_birthtimensec);
	s->c_birthtime = bswap64(s->c_birthtime);
	s->c_atime = bswap64(s->c_atime);
	s->c_mtime = bswap64(s->c_mtime);
	s->c_file_flags = bswap32(s->c_file_flags);
	s->c_uid = bswap32(s->c_uid);
	s->c_gid = bswap32(s->c_gid);

	s->c_count = bswap32(s->c_count);
	s->c_level = bswap32(s->c_level);
	s->c_flags = bswap32(s->c_flags);
	s->c_old_firstrec = bswap32(s->c_old_firstrec);

	s->c_date = bswap64(s->c_date);
	s->c_ddate = bswap64(s->c_ddate);
	s->c_tapea = bswap64(s->c_tapea);
	s->c_firstrec = bswap64(s->c_firstrec);

	/*
	 * These are ouid and ogid.
	 */
	s->c_spare1[1] = bswap16(s->c_spare1[1]);
	s->c_spare1[2] = bswap16(s->c_spare1[2]);
}

static void
swap_old_header(struct s_ospcl *os)
{
	os->c_type = bswap32(os->c_type);
	os->c_date = bswap32(os->c_date);
	os->c_ddate = bswap32(os->c_ddate);
	os->c_volume = bswap32(os->c_volume);
	os->c_tapea = bswap32(os->c_tapea);
	os->c_inumber = bswap16(os->c_inumber);
	os->c_magic = bswap32(os->c_magic);
	os->c_checksum = bswap32(os->c_checksum);

	os->c_odinode.odi_mode = bswap16(os->c_odinode.odi_mode);
	os->c_odinode.odi_nlink = bswap16(os->c_odinode.odi_nlink);
	os->c_odinode.odi_uid = bswap16(os->c_odinode.odi_uid);
	os->c_odinode.odi_gid = bswap16(os->c_odinode.odi_gid);

	os->c_odinode.odi_size = bswap32(os->c_odinode.odi_size);
	os->c_odinode.odi_rdev = bswap32(os->c_odinode.odi_rdev);
	os->c_odinode.odi_atime = bswap32(os->c_odinode.odi_atime);
	os->c_odinode.odi_mtime = bswap32(os->c_odinode.odi_mtime);
	os->c_odinode.odi_ctime = bswap32(os->c_odinode.odi_ctime);

	os->c_count = bswap32(os->c_count);
}<|MERGE_RESOLUTION|>--- conflicted
+++ resolved
@@ -1,8 +1,4 @@
-<<<<<<< HEAD
-/*	$NetBSD: tape.c,v 1.70 2021/03/11 01:13:11 msaitoh Exp $	*/
-=======
 /*	$NetBSD: tape.c,v 1.71 2021/06/19 13:56:35 christos Exp $	*/
->>>>>>> e2aa5677
 
 /*
  * Copyright (c) 1983, 1993
@@ -43,11 +39,7 @@
 #if 0
 static char sccsid[] = "@(#)tape.c	8.9 (Berkeley) 5/1/95";
 #else
-<<<<<<< HEAD
-__RCSID("$NetBSD: tape.c,v 1.70 2021/03/11 01:13:11 msaitoh Exp $");
-=======
 __RCSID("$NetBSD: tape.c,v 1.71 2021/06/19 13:56:35 christos Exp $");
->>>>>>> e2aa5677
 #endif
 #endif /* not lint */
 
