--- conflicted
+++ resolved
@@ -1,8 +1,4 @@
-<<<<<<< HEAD
-.\" $NetBSD: cgdconfig.8,v 1.36 2016/09/11 01:09:34 sevan Exp $
-=======
 .\" $NetBSD: cgdconfig.8,v 1.40 2018/05/09 20:23:35 kre Exp $
->>>>>>> b2b84690
 .\"
 .\" Copyright (c) 2002, The NetBSD Foundation, Inc.
 .\" All rights reserved.
@@ -31,11 +27,7 @@
 .\" ARISING IN ANY WAY OUT OF THE USE OF THIS SOFTWARE, EVEN IF ADVISED OF THE
 .\" POSSIBILITY OF SUCH DAMAGE.
 .\"
-<<<<<<< HEAD
-.Dd September 11, 2016
-=======
 .Dd May 9, 2018
->>>>>>> b2b84690
 .Dt CGDCONFIG 8
 .Os
 .Sh NAME
