--- conflicted
+++ resolved
@@ -1,8 +1,4 @@
-<<<<<<< HEAD
-#	$NetBSD: Makefile,v 1.48 2017/02/08 16:11:40 rin Exp $
-=======
 #	$NetBSD: Makefile,v 1.49 2018/06/11 14:18:17 kamil Exp $
->>>>>>> b2b84690
 #	@(#)Makefile	8.2 (Berkeley) 4/27/95
 
 # when making a change to this file, please check if the change is
@@ -13,11 +9,7 @@
 
 MAN=	fsck_ffs.8
 SRCS=	ffs_bswap.c ffs_appleufs.c
-<<<<<<< HEAD
-SUBDIR=	SMM.doc
-=======
 SUBDIR.roff=	SMM.doc
->>>>>>> b2b84690
 
 .include "Makefile.common"
 
