<<<<<<< HEAD
.\"	$NetBSD: mount.8,v 1.88 2020/10/24 10:51:34 nia Exp $
=======
.\"	$NetBSD: mount.8,v 1.89 2021/06/04 11:55:45 simonb Exp $
>>>>>>> e2aa5677
.\"
.\" Copyright (c) 1980, 1989, 1991, 1993
.\"	The Regents of the University of California.  All rights reserved.
.\"
.\" Redistribution and use in source and binary forms, with or without
.\" modification, are permitted provided that the following conditions
.\" are met:
.\" 1. Redistributions of source code must retain the above copyright
.\"    notice, this list of conditions and the following disclaimer.
.\" 2. Redistributions in binary form must reproduce the above copyright
.\"    notice, this list of conditions and the following disclaimer in the
.\"    documentation and/or other materials provided with the distribution.
.\" 3. Neither the name of the University nor the names of its contributors
.\"    may be used to endorse or promote products derived from this software
.\"    without specific prior written permission.
.\"
.\" THIS SOFTWARE IS PROVIDED BY THE REGENTS AND CONTRIBUTORS ``AS IS'' AND
.\" ANY EXPRESS OR IMPLIED WARRANTIES, INCLUDING, BUT NOT LIMITED TO, THE
.\" IMPLIED WARRANTIES OF MERCHANTABILITY AND FITNESS FOR A PARTICULAR PURPOSE
.\" ARE DISCLAIMED.  IN NO EVENT SHALL THE REGENTS OR CONTRIBUTORS BE LIABLE
.\" FOR ANY DIRECT, INDIRECT, INCIDENTAL, SPECIAL, EXEMPLARY, OR CONSEQUENTIAL
.\" DAMAGES (INCLUDING, BUT NOT LIMITED TO, PROCUREMENT OF SUBSTITUTE GOODS
.\" OR SERVICES; LOSS OF USE, DATA, OR PROFITS; OR BUSINESS INTERRUPTION)
.\" HOWEVER CAUSED AND ON ANY THEORY OF LIABILITY, WHETHER IN CONTRACT, STRICT
.\" LIABILITY, OR TORT (INCLUDING NEGLIGENCE OR OTHERWISE) ARISING IN ANY WAY
.\" OUT OF THE USE OF THIS SOFTWARE, EVEN IF ADVISED OF THE POSSIBILITY OF
.\" SUCH DAMAGE.
.\"
.\"     @(#)mount.8	8.8 (Berkeley) 6/16/94
.\"
<<<<<<< HEAD
.Dd October 24, 2020
=======
.Dd June 4, 2021
>>>>>>> e2aa5677
.Dt MOUNT 8
.Os
.Sh NAME
.Nm mount
.Nd mount file systems
.Sh SYNOPSIS
.Nm
.Op Fl Aadfruvw
.Op Fl t Ar type
.Nm
.Op Fl dfruvw
.Brq Ar special | Ar node
.Nm
.Op Fl dfruvw
.Op Fl o Ar options
.Op Fl t Ar type
.Ar special node
.Sh DESCRIPTION
The
.Nm
command invokes a file system-specific program to prepare and graft the
.Ar special
device on to the file system tree at the point
.Ar node ,
or to update options for an already-mounted file system.
.Pp
These programs are named
.Dq mount_<fstype>
where
.Dq <fstype>
refers to the file system-specific type; for example
for NFS the mount program is called
.Xr mount_nfs 8 .
.Pp
The
.Ar node
argument is always interpreted as a directory in the name space of
currently mounted file systems.
The
.Ar special
argument is interpreted in different ways
by the programs that handle different file system types;
for example,
.Xr mount_ffs 8
interprets it as a device node,
.Xr mount_null 8
interprets it as a directory name,
.Xr mount_nfs 8
interprets it as reference to a remote host and a directory on that host,
and
.Xr mount_tmpfs 8
ignores it.
.Pp
The system maintains a list of currently mounted file systems.
This list is printed if
.Nm
is invoked with no arguments, and with no options that require some
other behaviour.
.Pp
If exactly one of
.Ar special
or
.Ar node
is provided, then the missing information
(including the file system type)
is taken from the
.Xr fstab 5
file.
The provided argument is looked up first in the
.Dq fs_file ,
then in the
.Dq fs_spec
column.
If the matching entry in
.Xr fstab 5
has the string
.Dq Li from_mount
as its
.Dq fs_spec
field, the device or remote file system already mounted at
the location specified by
.Dq fs_spec
will be used.
.\" XXX The above paragraph doesn't address the use of "-u"
.Pp
If both
.Ar special
and
.Ar node
are provided, then
.Xr fstab 5
is not used.
In this case, if the file system type is not specified
via the
.Fl t
flag, then
.Nm
may determine the type from the disk label (see
.Xr disklabel 8 ) .
In addition, if
.Ar special
contains a colon
.Pq Ql \&:
or at sign
.Pq Ql \&@ ,
then the
.Li nfs
type is inferred.
In
.Nx ,
the file-system mounting policy is dictated by the running security models.
The default security model may allow unprivileged mounting; see
.Xr secmodel_suser 9
and
.Xr secmodel_extensions 9
for details.
.Pp
The options are as follows:
.Bl -tag -width indent
.It Fl A
Causes
.Nm
to try to mount all of the file systems listed in the
.Xr fstab 5
file except those for which the
.Dq noauto
option is specified.
.It Fl a
Similar to the
.Fl A
flag, except that if a file system (other than the root file system)
appears to be already mounted,
.Nm
will not try to mount it again.
.Nm
assumes that a file system is already mounted if a file system with
the same type is mounted on the given mount point.
More stringent checks are not possible because some file system types
report strange values for the mounted-from device for mounted file
systems.
.It Fl d
Causes everything to be done except for the invocation of
the file system-specific program.
This option is useful in conjunction with the
.Fl v
flag to determine what the
.Nm
command is trying to do.
.It Fl f
Forces the revocation of write access when trying to downgrade
a file system mount status from read-write to read-only.
.It Fl o
Options are specified with a
.Fl o
flag followed by a comma separated string of options.
The following options are available:
.Bl -tag -width nocoredump
.It Cm async
All I/O to the file system should be done asynchronously.
In the event of a crash,
.Em "it is impossible for the system to verify the integrity of data on a file system mounted with this option" .
You should only use this option if you have an application-specific data
recovery mechanism, or are willing to recreate the file system from scratch.
.It Cm noasync
Clear
.Cm async
mode.
.It Cm automounted
This flag indicates that the file system was mounted by
.Xr automountd 8 .
Automounted file systems are automatically unmounted by
.Xr autounmountd 8 .
.It Cm discard
Use DISCARD/TRIM commands if disk and driver support it.
.Pp
.Em EXPERIMENTAL
- negatively influences filesystem performance by increasing fragmentation,
causes free block map inconsistency on unclean shutdown,
and is incompatible with
.Cm log .
If
.Cm log
option is also used,
.Cm discard
is automatically disabled.
.It Cm extattr
Enable extended attributes, if the filesystem supports them and
does not enable them by default.
Currently this is only the case for UFS1.
.It Cm force
The same as
.Fl f ;
forces the revocation of write access when trying to downgrade
a file system mount status from read-write to read-only.
.It Cm getargs
Retrieves the file system specific mount arguments for the given
mounted file system and prints them.
.It Cm hidden
By setting the
.Dv MNT_IGNORE
flag,
causes the mount point to be excluded from the
list of file systems shown by default with
.Xr df 1 .
.It Cm noatime
Never update the access time field for files.
This option is useful for optimizing read performance on file systems,
and avoiding excess writes on flash-based file systems.
.It Cm noauto
This file system should be skipped when mount is run with the
.Fl a
flag.
.It Cm nocoredump
Do not allow programs to create crash dumps (core files) on the file system.
This option can be used to help protect sensitive
data by keeping core files (which may contain sensitive data)
from being created on insecure file systems.
Only core files that would be created by program crashes are
prevented by use of this flag; the behavior of
.Xr savecore 8
is not affected.
.It Cm nodev
Do not interpret character or block special devices on the file system.
This option is useful for a server that has file systems containing
special devices for architectures other than its own.
.It Cm nodevmtime
Do not update modification times on device special files.
This option is useful on laptops
or other systems that perform power management.
.It Cm noexec
Do not allow execution of any binaries on the mounted file system.
This option is useful for a server that has file systems containing
binaries for architectures other than its own.
.It Cm nosuid
Do not allow set-user-identifier or set-group-identifier bits to take effect.
.It Cm port
(NFS only) Use the specified NFS port.
.It Cm rdonly
The same as
.Fl r ;
mount the file system read-only (even the super-user may not write it).
.It Cm reload
Reload all incore data for a file system.
This is used mainly after running
.Xr fsck 8
on the root file system and finding things to fix.
The file system must be mounted read-only.
All cached meta-data are invalidated, superblock and summary information
is re-read from disk, all cached inactive vnodes and file data are
invalidated and all inode data are re-read for all active vnodes.
.It Cm rump
Instead of running
.Dq mount_<fstype>
to mount the file system, run
.Dq rump_<fstype> .
This uses a userspace server to mount the file system and does not
require kernel support for the specific file system type.
See the
.Fl t
flag and respective rump_type manual page for more information.
.It Cm log
(FFS only)
Mount the file system with
.Xr wapbl 4
meta-data journaling, also known simply as logging.
It provides rapid metadata updates and eliminates the need to check
file system consistency after a system outage.
It requires the
.Dv WAPBL
option to be enabled in the running kernel.
See
.Xr wapbl 4
for more information.
This option requires the
.Dq UFS2
.Pq level 4
superblock layout, which is the default for newly created FFSv1 and
FFSv2 file systems.
To update an old file system with an earlier superblock format,
use the
.Fl c
option of
.Xr fsck_ffs 8 .
.Pp
.Cm log
cannot be used together with
.Cm discard .
.Pp
A file system mounted with
.Cm log
can be mounted also with
.Cm async ,
but such filesystem behaves the same as if
.Cm async
was not specified - meta-data writes use the log, hence its integrity
is still guaranteed.
.It Cm symperm
Recognize permission of symbolic link when reading or traversing link.
.It Cm sync
All I/O to the file system should be done synchronously.
This is not equivalent to the normal mode in which only
metadata is written synchronously.
.It Cm nosync
Clear
.Cm sync
mode.
.It Cm union
Causes the namespace at the mount point to appear as the union
of the mounted file system root
(referred to as the
.Em upper
layer), and the existing directory
(referred to as the
.Em lower
layer).
Name lookups will be done in the upper layer first.
If a name does not exist in the upper layer, then the name
will be looked up in the lower layer.
If a name exists in both the upper and lower layers, then only
the upper instance is accessible.
Creation of new files is done in the upper layer,
except in the case of the fdesc file system (see
.Xr mount_fdesc 8 ) .
.Pp
Note that the
.Cm union
option can be applied to any type of file system,
and is fundamentally different from
.Xr mount_union 8 ,
which is a particular type of file system.
Also note that the
.Cm union
option affects the file system name space only at the mount point
itself; it does not apply recursively to subdirectories.
.It Cm update
The same as
.Fl u ;
indicate that the status of an already mounted file system should be changed.
.El
.Pp
Any additional options specific to a given file system type (see the
.Fl t
option) may be passed as a comma separated list; these options are
distinguished by a leading
.Dq \&-
(dash).
Options that take a value are specified using the syntax -option=value.
For example, the mount command:
.Bd -literal -offset indent
mount -t mfs -o nosuid,-N,-s=32m swap /tmp
.Ed
.Pp
causes
.Nm
to execute the equivalent of:
.Bd -literal -offset indent
/sbin/mount_mfs -o nosuid -N -s 32m swap /tmp
.Ed
.It Fl r
The file system is to be mounted read-only.
Mount the file system read-only (even the super-user may not write it).
The same as the
.Dq rdonly
argument to the
.Fl o
option.
.It Fl t Ar type
The argument following the
.Fl t
is used to indicate the file system type.
The type
.Ar ffs
is the default.
The
.Fl t
option can be used to indicate that the actions
should only be taken on file systems of the specified type.
More than one type may be specified in a comma separated list.
The list of file system types can be prefixed with
.Dq no
to specify the file system types for which action should
.Em not
be taken.
For example, the
.Nm
command:
.Bd -literal -offset indent
mount -a -t nonfs,mfs
.Ed
.Pp
mounts all file systems except those of type NFS and MFS.
.Pp
.Nm
will attempt to execute a program in
.Pa /sbin/mount_ Ns Em XXX
where
.Em XXX
is replaced by the type name.
For example, nfs file systems are mounted by the program
.Pa /sbin/mount_nfs .
.It Fl u
The
.Fl u
flag indicates that the status of an already mounted file
system should be changed.
Any of the options discussed above (the
.Fl o
option)
may be changed;
also a file system can be changed from read-only to read-write
or vice versa.
An attempt to change from read-write to read-only will fail if any
files on the file system are currently open for writing unless the
.Fl f
flag is also specified.
The set of options is determined by first extracting the options
for the file system from the
.Xr fstab 5
file, then applying any options specified by the
.Fl o
argument,
and finally applying the
.Fl r
or
.Fl w
option.
.It Fl v
Verbose mode.
If this flag is specified more than once, then the
file system-specific mount arguments are printed for the given mounted
file system.
.It Fl w
The file system object is to be read and write.
.El
.Pp
The options specific to the various file system types are
described in the manual pages for those file systems'
.Dq mount_<fstype>
commands;
for instance, the options specific to Berkeley
Fast File System (FFS) are described in the
.Xr mount_ffs 8
manual page.
.Pp
The particular type of file system in each partition of a disk can
be found by examining the disk label with the
.Xr disklabel 8
command.
.Sh FILES
.Bl -tag -width /etc/fstab -compact
.It Pa /etc/fstab
file system table
.El
.Sh EXAMPLES
Some useful examples:
.Bl -tag -offset indent -width "MS-DOS"
.It CD-ROM
mount -t cd9660 -r /dev/cd0a /cdrom
.It MS-DOS
mount -t msdos /dev/fd0a /floppy
.It NFS
mount -t nfs nfs-server-host:/directory/path /mount-point
.It MFS (32 megabyte)
mount -t mfs -o nosuid,-s=32m swap /tmp
.El
.Pp
The
.Dq noauto
directive in
.Pa /etc/fstab
can be used to make it easy to manually mount and unmount removable
media using just the mountpoint filename, with an entry like this:
.Pp
.Dl /dev/cd0a  /cdrom  cd9660 ro,noauto 0 0
.Pp
That would allow a simple command like
.Qq mount /cdrom
or
.Qq umount /cdrom
for media using the ISO-9660 file system format in the first
CD-ROM drive.
.Sh DIAGNOSTICS
The error
.Dq Operation not supported by device
indicates that the mount for the specified file-system type cannot be
completed because the kernel lacks support for the said file-system.
See
.Xr options 4 .
.Pp
The error
.Dq Operation not permitted
may indicate that the mount options include privileged options and/or
do not include options that exclude privileged options.
One should try using at least
.Dq nodev
and
.Dq nosuid
in such cases:
.Bd -literal -offset indent
mount -t cd9660 -o nodev,nosuid /dev/cd0a /mnt
.Ed
.Sh SEE ALSO
.Xr df 1 ,
.Xr mount 2 ,
.Xr options 4 ,
.Xr wapbl 4 ,
.Xr fstab 5 ,
.Xr automount 8 ,
.Xr automountd 8 ,
.Xr autounmountd 8 ,
.Xr disklabel 8 ,
.Xr fsck 8 ,
.Xr mount_ados 8 ,
.Xr mount_cd9660 8 ,
.Xr mount_chfs 8 ,
.Xr mount_ext2fs 8 ,
.Xr mount_fdesc 8 ,
.Xr mount_ffs 8 ,
.Xr mount_filecore 8 ,
.Xr mount_kernfs 8 ,
.Xr mount_lfs 8 ,
.Xr mount_mfs 8 ,
.Xr mount_msdos 8 ,
.Xr mount_nfs 8 ,
.Xr mount_ntfs 8 ,
.Xr mount_null 8 ,
.Xr mount_overlay 8 ,
.Xr mount_portal 8 ,
.Xr mount_procfs 8 ,
.Xr mount_tmpfs 8 ,
.Xr mount_udf 8 ,
.Xr mount_umap 8 ,
.Xr mount_union 8 ,
.Xr rump_cd9660 8 ,
.Xr rump_efs 8 ,
.Xr rump_ext2fs 8 ,
.Xr rump_ffs 8 ,
.Xr rump_hfs 8 ,
.Xr rump_lfs 8 ,
.Xr rump_msdos 8 ,
.Xr rump_nfs 8 ,
.Xr rump_ntfs 8 ,
.Xr rump_smbfs 8 ,
.Xr rump_sysvbfs 8 ,
.Xr rump_tmpfs 8 ,
.Xr rump_udf 8 ,
.Xr umount 8
.Sh HISTORY
A
.Nm
command appeared in
.At v1 .<|MERGE_RESOLUTION|>--- conflicted
+++ resolved
@@ -1,8 +1,4 @@
-<<<<<<< HEAD
-.\"	$NetBSD: mount.8,v 1.88 2020/10/24 10:51:34 nia Exp $
-=======
 .\"	$NetBSD: mount.8,v 1.89 2021/06/04 11:55:45 simonb Exp $
->>>>>>> e2aa5677
 .\"
 .\" Copyright (c) 1980, 1989, 1991, 1993
 .\"	The Regents of the University of California.  All rights reserved.
@@ -33,11 +29,7 @@
 .\"
 .\"     @(#)mount.8	8.8 (Berkeley) 6/16/94
 .\"
-<<<<<<< HEAD
-.Dd October 24, 2020
-=======
 .Dd June 4, 2021
->>>>>>> e2aa5677
 .Dt MOUNT 8
 .Os
 .Sh NAME
