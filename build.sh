#! /usr/bin/env sh
<<<<<<< HEAD
#	$NetBSD: build.sh,v 1.345 2020/09/20 10:29:05 mrg Exp $
=======
#	$NetBSD: build.sh,v 1.347 2021/04/25 22:29:22 christos Exp $
>>>>>>> 9e014010
#
# Copyright (c) 2001-2011 The NetBSD Foundation, Inc.
# All rights reserved.
#
# This code is derived from software contributed to The NetBSD Foundation
# by Todd Vierling and Luke Mewburn.
#
# Redistribution and use in source and binary forms, with or without
# modification, are permitted provided that the following conditions
# are met:
# 1. Redistributions of source code must retain the above copyright
#    notice, this list of conditions and the following disclaimer.
# 2. Redistributions in binary form must reproduce the above copyright
#    notice, this list of conditions and the following disclaimer in the
#    documentation and/or other materials provided with the distribution.
#
# THIS SOFTWARE IS PROVIDED BY THE NETBSD FOUNDATION, INC. AND CONTRIBUTORS
# ``AS IS'' AND ANY EXPRESS OR IMPLIED WARRANTIES, INCLUDING, BUT NOT LIMITED
# TO, THE IMPLIED WARRANTIES OF MERCHANTABILITY AND FITNESS FOR A PARTICULAR
# PURPOSE ARE DISCLAIMED.  IN NO EVENT SHALL THE FOUNDATION OR CONTRIBUTORS
# BE LIABLE FOR ANY DIRECT, INDIRECT, INCIDENTAL, SPECIAL, EXEMPLARY, OR
# CONSEQUENTIAL DAMAGES (INCLUDING, BUT NOT LIMITED TO, PROCUREMENT OF
# SUBSTITUTE GOODS OR SERVICES; LOSS OF USE, DATA, OR PROFITS; OR BUSINESS
# INTERRUPTION) HOWEVER CAUSED AND ON ANY THEORY OF LIABILITY, WHETHER IN
# CONTRACT, STRICT LIABILITY, OR TORT (INCLUDING NEGLIGENCE OR OTHERWISE)
# ARISING IN ANY WAY OUT OF THE USE OF THIS SOFTWARE, EVEN IF ADVISED OF THE
# POSSIBILITY OF SUCH DAMAGE.
#
#
# Top level build wrapper, to build or cross-build NetBSD.
#

#
# {{{ Begin shell feature tests.
#
# We try to determine whether or not this script is being run under
# a shell that supports the features that we use.  If not, we try to
# re-exec the script under another shell.  If we can't find another
# suitable shell, then we print a message and exit.
#

errmsg=''		# error message, if not empty
shelltest=false		# if true, exit after testing the shell
re_exec_allowed=true	# if true, we may exec under another shell

# Parse special command line options in $1.  These special options are
# for internal use only, are not documented, and are not valid anywhere
# other than $1.
case "$1" in
"--shelltest")
    shelltest=true
    re_exec_allowed=false
    shift
    ;;
"--no-re-exec")
    re_exec_allowed=false
    shift
    ;;
esac

# Solaris /bin/sh, and other SVR4 shells, do not support "!".
# This is the first feature that we test, because subsequent
# tests use "!".
#
if test -z "$errmsg"; then
    if ( eval '! false' ) >/dev/null 2>&1 ; then
	:
    else
	errmsg='Shell does not support "!".'
    fi
fi

# Does the shell support functions?
#
if test -z "$errmsg"; then
    if ! (
	eval 'somefunction() { : ; }'
	) >/dev/null 2>&1
    then
	errmsg='Shell does not support functions.'
    fi
fi

# Does the shell support the "local" keyword for variables in functions?
#
# Local variables are not required by SUSv3, but some scripts run during
# the NetBSD build use them.
#
# ksh93 fails this test; it uses an incompatible syntax involving the
# keywords 'function' and 'typeset'.
#
if test -z "$errmsg"; then
    if ! (
	eval 'f() { local v=2; }; v=1; f && test x"$v" = x"1"'
	) >/dev/null 2>&1
    then
	errmsg='Shell does not support the "local" keyword in functions.'
    fi
fi

# Does the shell support ${var%suffix}, ${var#prefix}, and their variants?
#
# We don't bother testing for ${var+value}, ${var-value}, or their variants,
# since shells without those are sure to fail other tests too.
#
if test -z "$errmsg"; then
    if ! (
	eval 'var=a/b/c ;
	      test x"${var#*/};${var##*/};${var%/*};${var%%/*}" = \
		   x"b/c;c;a/b;a" ;'
	) >/dev/null 2>&1
    then
	errmsg='Shell does not support "${var%suffix}" or "${var#prefix}".'
    fi
fi

# Does the shell support IFS?
#
# zsh in normal mode (as opposed to "emulate sh" mode) fails this test.
#
if test -z "$errmsg"; then
    if ! (
	eval 'IFS=: ; v=":a b::c" ; set -- $v ; IFS=+ ;
		test x"$#;$1,$2,$3,$4;$*" = x"4;,a b,,c;+a b++c"'
	) >/dev/null 2>&1
    then
	errmsg='Shell does not support IFS word splitting.'
    fi
fi

# Does the shell support ${1+"$@"}?
#
# Some versions of zsh fail this test, even in "emulate sh" mode.
#
if test -z "$errmsg"; then
    if ! (
	eval 'set -- "a a a" "b b b"; set -- ${1+"$@"};
	      test x"$#;$1;$2" = x"2;a a a;b b b";'
	) >/dev/null 2>&1
    then
	errmsg='Shell does not support ${1+"$@"}.'
    fi
fi

# Does the shell support $(...) command substitution?
#
if test -z "$errmsg"; then
    if ! (
	eval 'var=$(echo abc); test x"$var" = x"abc"'
	) >/dev/null 2>&1
    then
	errmsg='Shell does not support "$(...)" command substitution.'
    fi
fi

# Does the shell support $(...) command substitution with
# unbalanced parentheses?
#
# Some shells known to fail this test are:  NetBSD /bin/ksh (as of 2009-12),
# bash-3.1, pdksh-5.2.14, zsh-4.2.7 in "emulate sh" mode.
#
if test -z "$errmsg"; then
    if ! (
	eval 'var=$(case x in x) echo abc;; esac); test x"$var" = x"abc"'
	) >/dev/null 2>&1
    then
	# XXX: This test is ignored because so many shells fail it; instead,
	#      the NetBSD build avoids using the problematic construct.
	: ignore 'Shell does not support "$(...)" with unbalanced ")".'
    fi
fi

# Does the shell support getopts or getopt?
#
if test -z "$errmsg"; then
    if ! (
	eval 'type getopts || type getopt'
	) >/dev/null 2>&1
    then
	errmsg='Shell does not support getopts or getopt.'
    fi
fi

#
# If shelltest is true, exit now, reporting whether or not the shell is good.
#
if $shelltest; then
    if test -n "$errmsg"; then
	echo >&2 "$0: $errmsg"
	exit 1
    else
	exit 0
    fi
fi

#
# If the shell was bad, try to exec a better shell, or report an error.
#
# Loops are broken by passing an extra "--no-re-exec" flag to the new
# instance of this script.
#
if test -n "$errmsg"; then
    if $re_exec_allowed; then
	for othershell in \
	    "${HOST_SH}" /usr/xpg4/bin/sh ksh ksh88 mksh pdksh dash bash
	    # NOTE: some shells known not to work are:
	    # any shell using csh syntax;
	    # Solaris /bin/sh (missing many modern features);
	    # ksh93 (incompatible syntax for local variables);
	    # zsh (many differences, unless run in compatibility mode).
	do
	    test -n "$othershell" || continue
	    if eval 'type "$othershell"' >/dev/null 2>&1 \
		&& "$othershell" "$0" --shelltest >/dev/null 2>&1
	    then
		cat <<EOF
$0: $errmsg
$0: Retrying under $othershell
EOF
		HOST_SH="$othershell"
		export HOST_SH
		exec $othershell "$0" --no-re-exec "$@" # avoid ${1+"$@"}
	    fi
	    # If HOST_SH was set, but failed the test above,
	    # then give up without trying any other shells.
	    test x"${othershell}" = x"${HOST_SH}" && break
	done
    fi

    #
    # If we get here, then the shell is bad, and we either could not
    # find a replacement, or were not allowed to try a replacement.
    #
    cat <<EOF
$0: $errmsg

The NetBSD build system requires a shell that supports modern POSIX
features, as well as the "local" keyword in functions (which is a
widely-implemented but non-standardised feature).

Please re-run this script under a suitable shell.  For example:

	/path/to/suitable/shell $0 ...

The above command will usually enable build.sh to automatically set
HOST_SH=/path/to/suitable/shell, but if that fails, then you may also
need to explicitly set the HOST_SH environment variable, as follows:

	HOST_SH=/path/to/suitable/shell
	export HOST_SH
	\${HOST_SH} $0 ...
EOF
    exit 1
fi

#
# }}} End shell feature tests.
#

progname=${0##*/}
toppid=$$
results=/dev/null
tab='	'
nl='
'
trap "exit 1" 1 2 3 15

bomb()
{
	cat >&2 <<ERRORMESSAGE

ERROR: $@
*** BUILD ABORTED ***
ERRORMESSAGE
	kill ${toppid}		# in case we were invoked from a subshell
	exit 1
}

# Quote args to make them safe in the shell.
# Usage: quotedlist="$(shell_quote args...)"
#
# After building up a quoted list, use it by evaling it inside
# double quotes, like this:
#    eval "set -- $quotedlist"
# or like this:
#    eval "\$command $quotedlist \$filename"
#
shell_quote()
{(
	local result=''
	local arg qarg
	LC_COLLATE=C ; export LC_COLLATE # so [a-zA-Z0-9] works in ASCII
	for arg in "$@" ; do
		case "${arg}" in
		'')
			qarg="''"
			;;
		*[!-./a-zA-Z0-9]*)
			# Convert each embedded ' to '\'',
			# then insert ' at the beginning of the first line,
			# and append ' at the end of the last line.
			# Finally, elide unnecessary '' pairs at the
			# beginning and end of the result and as part of
			# '\'''\'' sequences that result from multiple
			# adjacent quotes in he input.
			qarg="$(printf "%s\n" "$arg" | \
			    ${SED:-sed} -e "s/'/'\\\\''/g" \
				-e "1s/^/'/" -e "\$s/\$/'/" \
				-e "1s/^''//" -e "\$s/''\$//" \
				-e "s/'''/'/g"
				)"
			;;
		*)
			# Arg is not the empty string, and does not contain
			# any unsafe characters.  Leave it unchanged for
			# readability.
			qarg="${arg}"
			;;
		esac
		result="${result}${result:+ }${qarg}"
	done
	printf "%s\n" "$result"
)}

statusmsg()
{
	${runcmd} echo "===> $@" | tee -a "${results}"
}

statusmsg2()
{
	local msg

	msg="${1}"
	shift
	case "${msg}" in
	????????????????*)	;;
	??????????*)		msg="${msg}      ";;
	?????*)			msg="${msg}           ";;
	*)			msg="${msg}                ";;
	esac
	case "${msg}" in
	?????????????????????*)	;;
	????????????????????)	msg="${msg} ";;
	???????????????????)	msg="${msg}  ";;
	??????????????????)	msg="${msg}   ";;
	?????????????????)	msg="${msg}    ";;
	????????????????)	msg="${msg}     ";;
	esac
	statusmsg "${msg}$*"
}

warning()
{
	statusmsg "Warning: $@"
}

# Find a program in the PATH, and print the result.  If not found,
# print a default.  If $2 is defined (even if it is an empty string),
# then that is the default; otherwise, $1 is used as the default.
find_in_PATH()
{
	local prog="$1"
	local result="${2-"$1"}"
	local oldIFS="${IFS}"
	local dir
	IFS=":"
	for dir in ${PATH}; do
		if [ -x "${dir}/${prog}" ]; then
			result="${dir}/${prog}"
			break
		fi
	done
	IFS="${oldIFS}"
	echo "${result}"
}

# Try to find a working POSIX shell, and set HOST_SH to refer to it.
# Assumes that uname_s, uname_m, and PWD have been set.
set_HOST_SH()
{
	# Even if ${HOST_SH} is already defined, we still do the
	# sanity checks at the end.

	# Solaris has /usr/xpg4/bin/sh.
	#
	[ -z "${HOST_SH}" ] && [ x"${uname_s}" = x"SunOS" ] && \
		[ -x /usr/xpg4/bin/sh ] && HOST_SH="/usr/xpg4/bin/sh"

	# Try to get the name of the shell that's running this script,
	# by parsing the output from "ps".  We assume that, if the host
	# system's ps command supports -o comm at all, it will do so
	# in the usual way: a one-line header followed by a one-line
	# result, possibly including trailing white space.  And if the
	# host system's ps command doesn't support -o comm, we assume
	# that we'll get an error message on stderr and nothing on
	# stdout.  (We don't try to use ps -o 'comm=' to suppress the
	# header line, because that is less widely supported.)
	#
	# If we get the wrong result here, the user can override it by
	# specifying HOST_SH in the environment.
	#
	[ -z "${HOST_SH}" ] && HOST_SH="$(
		(ps -p $$ -o comm | sed -ne "2s/[ ${tab}]*\$//p") 2>/dev/null )"

	# If nothing above worked, use "sh".  We will later find the
	# first directory in the PATH that has a "sh" program.
	#
	[ -z "${HOST_SH}" ] && HOST_SH="sh"

	# If the result so far is not an absolute path, try to prepend
	# PWD or search the PATH.
	#
	case "${HOST_SH}" in
	/*)	:
		;;
	*/*)	HOST_SH="${PWD}/${HOST_SH}"
		;;
	*)	HOST_SH="$(find_in_PATH "${HOST_SH}")"
		;;
	esac

	# If we don't have an absolute path by now, bomb.
	#
	case "${HOST_SH}" in
	/*)	:
		;;
	*)	bomb "HOST_SH=\"${HOST_SH}\" is not an absolute path."
		;;
	esac

	# If HOST_SH is not executable, bomb.
	#
	[ -x "${HOST_SH}" ] ||
	    bomb "HOST_SH=\"${HOST_SH}\" is not executable."

	# If HOST_SH fails tests, bomb.
	# ("$0" may be a path that is no longer valid, because we have
	# performed "cd $(dirname $0)", so don't use $0 here.)
	#
	"${HOST_SH}" build.sh --shelltest ||
	    bomb "HOST_SH=\"${HOST_SH}\" failed functionality tests."
}

# initdefaults --
# Set defaults before parsing command line options.
#
initdefaults()
{
	makeenv=
	makewrapper=
	makewrappermachine=
	runcmd=
	operations=
	removedirs=

	[ -d usr.bin/make ] || cd "$(dirname $0)"
	[ -d usr.bin/make ] ||
	    bomb "usr.bin/make not found; build.sh must be run from the top \
level of source directory"
	[ -f share/mk/bsd.own.mk ] ||
	    bomb "src/share/mk is missing; please re-fetch the source tree"

	# Set various environment variables to known defaults,
	# to minimize (cross-)build problems observed "in the field".
	#
	# LC_ALL=C must be set before we try to parse the output from
	# any command.  Other variables are set (or unset) here, before
	# we parse command line arguments.
	#
	# These variables can be overridden via "-V var=value" if
	# you know what you are doing.
	#
	unsetmakeenv INFODIR
	unsetmakeenv LESSCHARSET
	unsetmakeenv MAKEFLAGS
	unsetmakeenv TERMINFO
	setmakeenv LC_ALL C

	# Find information about the build platform.  This should be
	# kept in sync with _HOST_OSNAME, _HOST_OSREL, and _HOST_ARCH
	# variables in share/mk/bsd.sys.mk.
	#
	# Note that "uname -p" is not part of POSIX, but we want uname_p
	# to be set to the host MACHINE_ARCH, if possible.  On systems
	# where "uname -p" fails, prints "unknown", or prints a string
	# that does not look like an identifier, fall back to using the
	# output from "uname -m" instead.
	#
	uname_s=$(uname -s 2>/dev/null)
	uname_r=$(uname -r 2>/dev/null)
	uname_m=$(uname -m 2>/dev/null)
	uname_p=$(uname -p 2>/dev/null || echo "unknown")
	case "${uname_p}" in
	''|unknown|*[!-_A-Za-z0-9]*) uname_p="${uname_m}" ;;
	esac

	id_u=$(id -u 2>/dev/null || /usr/xpg4/bin/id -u 2>/dev/null)

	# If $PWD is a valid name of the current directory, POSIX mandates
	# that pwd return it by default which causes problems in the
	# presence of symlinks.  Unsetting PWD is simpler than changing
	# every occurrence of pwd to use -P.
	#
	# XXX Except that doesn't work on Solaris. Or many Linuces.
	#
	unset PWD
	TOP=$( (exec pwd -P 2>/dev/null) || (exec pwd 2>/dev/null) )

	# The user can set HOST_SH in the environment, or we try to
	# guess an appropriate value.  Then we set several other
	# variables from HOST_SH.
	#
	set_HOST_SH
	setmakeenv HOST_SH "${HOST_SH}"
	setmakeenv BSHELL "${HOST_SH}"
	setmakeenv CONFIG_SHELL "${HOST_SH}"

	# Set defaults.
	#
	toolprefix=nb

	# Some systems have a small ARG_MAX.  -X prevents make(1) from
	# exporting variables in the environment redundantly.
	#
	case "${uname_s}" in
	Darwin | FreeBSD | CYGWIN*)
		MAKEFLAGS="-X ${MAKEFLAGS}"
		;;
	esac

	# do_{operation}=true if given operation is requested.
	#
	do_expertmode=false
	do_rebuildmake=false
	do_removedirs=false
	do_tools=false
	do_libs=false
	do_cleandir=false
	do_obj=false
	do_build=false
	do_distribution=false
	do_release=false
	do_kernel=false
	do_releasekernel=false
	do_kernels=false
	do_modules=false
	do_installmodules=false
	do_install=false
	do_sets=false
	do_sourcesets=false
	do_syspkgs=false
	do_iso_image=false
	do_iso_image_source=false
	do_live_image=false
	do_install_image=false
	do_disk_image=false
	do_params=false
	do_rump=false
	do_dtb=false

	# done_{operation}=true if given operation has been done.
	#
	done_rebuildmake=false

	# Create scratch directory
	#
	tmpdir="${TMPDIR-/tmp}/nbbuild$$"
	mkdir "${tmpdir}" || bomb "Cannot mkdir: ${tmpdir}"
	trap "cd /; rm -r -f \"${tmpdir}\"" 0
	results="${tmpdir}/build.sh.results"

	# Set source directories
	#
	setmakeenv NETBSDSRCDIR "${TOP}"

	# Make sure KERNOBJDIR is an absolute path if defined
	#
	case "${KERNOBJDIR}" in
	''|/*)	;;
	*)	KERNOBJDIR="${TOP}/${KERNOBJDIR}"
		setmakeenv KERNOBJDIR "${KERNOBJDIR}"
		;;
	esac

	# Find the version of NetBSD
	#
	DISTRIBVER="$(${HOST_SH} ${TOP}/sys/conf/osrelease.sh)"

	# Set the BUILDSEED to NetBSD-"N"
	#
	setmakeenv BUILDSEED "NetBSD-$(${HOST_SH} ${TOP}/sys/conf/osrelease.sh -m)"

	# Set MKARZERO to "yes"
	#
	setmakeenv MKARZERO "yes"

}

# valid_MACHINE_ARCH -- A multi-line string, listing all valid
# MACHINE/MACHINE_ARCH pairs.
#
# Each line contains a MACHINE and MACHINE_ARCH value, an optional ALIAS
# which may be used to refer to the MACHINE/MACHINE_ARCH pair, and an
# optional DEFAULT or NO_DEFAULT keyword.
#
# When a MACHINE corresponds to multiple possible values of
# MACHINE_ARCH, then this table should list all allowed combinations.
# If the MACHINE is associated with a default MACHINE_ARCH (to be
# used when the user specifies the MACHINE but fails to specify the
# MACHINE_ARCH), then one of the lines should have the "DEFAULT"
# keyword.  If there is no default MACHINE_ARCH for a particular
# MACHINE, then there should be a line with the "NO_DEFAULT" keyword,
# and with a blank MACHINE_ARCH.
#
valid_MACHINE_ARCH='
MACHINE=acorn32		MACHINE_ARCH=arm
MACHINE=acorn32		MACHINE_ARCH=earmv4	ALIAS=eacorn32 DEFAULT
MACHINE=algor		MACHINE_ARCH=mips64el	ALIAS=algor64
MACHINE=algor		MACHINE_ARCH=mipsel	DEFAULT
MACHINE=alpha		MACHINE_ARCH=alpha
MACHINE=amd64		MACHINE_ARCH=x86_64
MACHINE=amiga		MACHINE_ARCH=m68k
MACHINE=amigappc	MACHINE_ARCH=powerpc
MACHINE=arc		MACHINE_ARCH=mips64el	ALIAS=arc64
MACHINE=arc		MACHINE_ARCH=mipsel	DEFAULT
MACHINE=atari		MACHINE_ARCH=m68k
MACHINE=bebox		MACHINE_ARCH=powerpc
MACHINE=cats		MACHINE_ARCH=arm	ALIAS=ocats
MACHINE=cats		MACHINE_ARCH=earmv4	ALIAS=ecats DEFAULT
MACHINE=cesfic		MACHINE_ARCH=m68k
MACHINE=cobalt		MACHINE_ARCH=mips64el	ALIAS=cobalt64
MACHINE=cobalt		MACHINE_ARCH=mipsel	DEFAULT
MACHINE=dreamcast	MACHINE_ARCH=sh3el
MACHINE=emips		MACHINE_ARCH=mipseb
MACHINE=epoc32		MACHINE_ARCH=arm
MACHINE=epoc32		MACHINE_ARCH=earmv4	ALIAS=eepoc32 DEFAULT
MACHINE=evbarm		MACHINE_ARCH=		NO_DEFAULT
MACHINE=evbarm		MACHINE_ARCH=earmv4	ALIAS=evbearmv4-el	ALIAS=evbarmv4-el
MACHINE=evbarm		MACHINE_ARCH=earmv4eb	ALIAS=evbearmv4-eb	ALIAS=evbarmv4-eb
MACHINE=evbarm		MACHINE_ARCH=earmv5	ALIAS=evbearmv5-el	ALIAS=evbarmv5-el
MACHINE=evbarm		MACHINE_ARCH=earmv5hf	ALIAS=evbearmv5hf-el	ALIAS=evbarmv5hf-el
MACHINE=evbarm		MACHINE_ARCH=earmv5eb	ALIAS=evbearmv5-eb	ALIAS=evbarmv5-eb
MACHINE=evbarm		MACHINE_ARCH=earmv5hfeb	ALIAS=evbearmv5hf-eb	ALIAS=evbarmv5hf-eb
MACHINE=evbarm		MACHINE_ARCH=earmv6	ALIAS=evbearmv6-el	ALIAS=evbarmv6-el
MACHINE=evbarm		MACHINE_ARCH=earmv6hf	ALIAS=evbearmv6hf-el	ALIAS=evbarmv6hf-el
MACHINE=evbarm		MACHINE_ARCH=earmv6eb	ALIAS=evbearmv6-eb	ALIAS=evbarmv6-eb
MACHINE=evbarm		MACHINE_ARCH=earmv6hfeb	ALIAS=evbearmv6hf-eb	ALIAS=evbarmv6hf-eb
MACHINE=evbarm		MACHINE_ARCH=earmv7	ALIAS=evbearmv7-el	ALIAS=evbarmv7-el
MACHINE=evbarm		MACHINE_ARCH=earmv7eb	ALIAS=evbearmv7-eb	ALIAS=evbarmv7-eb
MACHINE=evbarm		MACHINE_ARCH=earmv7hf	ALIAS=evbearmv7hf-el	ALIAS=evbarmv7hf-el
MACHINE=evbarm		MACHINE_ARCH=earmv7hfeb	ALIAS=evbearmv7hf-eb	ALIAS=evbarmv7hf-eb
MACHINE=evbarm		MACHINE_ARCH=aarch64	ALIAS=evbarm64-el	ALIAS=evbarm64
MACHINE=evbarm		MACHINE_ARCH=aarch64eb	ALIAS=evbarm64-eb
MACHINE=evbcf		MACHINE_ARCH=coldfire
MACHINE=evbmips		MACHINE_ARCH=		NO_DEFAULT
MACHINE=evbmips		MACHINE_ARCH=mips64eb	ALIAS=evbmips64-eb
MACHINE=evbmips		MACHINE_ARCH=mips64el	ALIAS=evbmips64-el
MACHINE=evbmips		MACHINE_ARCH=mipseb	ALIAS=evbmips-eb
MACHINE=evbmips		MACHINE_ARCH=mipsel	ALIAS=evbmips-el
MACHINE=evbmips		MACHINE_ARCH=mipsn64eb	ALIAS=evbmipsn64-eb
MACHINE=evbmips		MACHINE_ARCH=mipsn64el	ALIAS=evbmipsn64-el
MACHINE=evbppc		MACHINE_ARCH=powerpc	DEFAULT
MACHINE=evbppc		MACHINE_ARCH=powerpc64	ALIAS=evbppc64
MACHINE=evbsh3		MACHINE_ARCH=		NO_DEFAULT
MACHINE=evbsh3		MACHINE_ARCH=sh3eb	ALIAS=evbsh3-eb
MACHINE=evbsh3		MACHINE_ARCH=sh3el	ALIAS=evbsh3-el
MACHINE=ews4800mips	MACHINE_ARCH=mipseb
MACHINE=hp300		MACHINE_ARCH=m68k
MACHINE=hppa		MACHINE_ARCH=hppa
MACHINE=hpcarm		MACHINE_ARCH=arm	ALIAS=hpcoarm
MACHINE=hpcarm		MACHINE_ARCH=earmv4	ALIAS=hpcearm DEFAULT
MACHINE=hpcmips		MACHINE_ARCH=mipsel
MACHINE=hpcsh		MACHINE_ARCH=sh3el
MACHINE=i386		MACHINE_ARCH=i386
MACHINE=ia64		MACHINE_ARCH=ia64
MACHINE=ibmnws		MACHINE_ARCH=powerpc
MACHINE=iyonix		MACHINE_ARCH=arm	ALIAS=oiyonix
MACHINE=iyonix		MACHINE_ARCH=earm	ALIAS=eiyonix DEFAULT
MACHINE=landisk		MACHINE_ARCH=sh3el
MACHINE=luna68k		MACHINE_ARCH=m68k
MACHINE=mac68k		MACHINE_ARCH=m68k
MACHINE=macppc		MACHINE_ARCH=powerpc	DEFAULT
MACHINE=macppc		MACHINE_ARCH=powerpc64	ALIAS=macppc64
MACHINE=mipsco		MACHINE_ARCH=mipseb
MACHINE=mmeye		MACHINE_ARCH=sh3eb
MACHINE=mvme68k		MACHINE_ARCH=m68k
MACHINE=mvmeppc		MACHINE_ARCH=powerpc
MACHINE=netwinder	MACHINE_ARCH=arm	ALIAS=onetwinder
MACHINE=netwinder	MACHINE_ARCH=earmv4	ALIAS=enetwinder DEFAULT
MACHINE=news68k		MACHINE_ARCH=m68k
MACHINE=newsmips	MACHINE_ARCH=mipseb
MACHINE=next68k		MACHINE_ARCH=m68k
MACHINE=ofppc		MACHINE_ARCH=powerpc	DEFAULT
MACHINE=ofppc		MACHINE_ARCH=powerpc64	ALIAS=ofppc64
MACHINE=or1k		MACHINE_ARCH=or1k
MACHINE=playstation2	MACHINE_ARCH=mipsel
MACHINE=pmax		MACHINE_ARCH=mips64el	ALIAS=pmax64
MACHINE=pmax		MACHINE_ARCH=mipsel	DEFAULT
MACHINE=prep		MACHINE_ARCH=powerpc
MACHINE=riscv		MACHINE_ARCH=riscv64	ALIAS=riscv64 DEFAULT
MACHINE=riscv		MACHINE_ARCH=riscv32	ALIAS=riscv32
MACHINE=rs6000		MACHINE_ARCH=powerpc
MACHINE=sandpoint	MACHINE_ARCH=powerpc
MACHINE=sbmips		MACHINE_ARCH=		NO_DEFAULT
MACHINE=sbmips		MACHINE_ARCH=mips64eb	ALIAS=sbmips64-eb
MACHINE=sbmips		MACHINE_ARCH=mips64el	ALIAS=sbmips64-el
MACHINE=sbmips		MACHINE_ARCH=mipseb	ALIAS=sbmips-eb
MACHINE=sbmips		MACHINE_ARCH=mipsel	ALIAS=sbmips-el
MACHINE=sgimips		MACHINE_ARCH=mips64eb	ALIAS=sgimips64
MACHINE=sgimips		MACHINE_ARCH=mipseb	DEFAULT
MACHINE=shark		MACHINE_ARCH=arm	ALIAS=oshark
MACHINE=shark		MACHINE_ARCH=earmv4	ALIAS=eshark DEFAULT
MACHINE=sparc		MACHINE_ARCH=sparc
MACHINE=sparc64		MACHINE_ARCH=sparc64
MACHINE=sun2		MACHINE_ARCH=m68000
MACHINE=sun3		MACHINE_ARCH=m68k
MACHINE=vax		MACHINE_ARCH=vax
MACHINE=x68k		MACHINE_ARCH=m68k
MACHINE=zaurus		MACHINE_ARCH=arm	ALIAS=ozaurus
MACHINE=zaurus		MACHINE_ARCH=earm	ALIAS=ezaurus DEFAULT
'

# getarch -- find the default MACHINE_ARCH for a MACHINE,
# or convert an alias to a MACHINE/MACHINE_ARCH pair.
#
# Saves the original value of MACHINE in makewrappermachine before
# alias processing.
#
# Sets MACHINE and MACHINE_ARCH if the input MACHINE value is
# recognised as an alias, or recognised as a machine that has a default
# MACHINE_ARCH (or that has only one possible MACHINE_ARCH).
#
# Leaves MACHINE and MACHINE_ARCH unchanged if MACHINE is recognised
# as being associated with multiple MACHINE_ARCH values with no default.
#
# Bombs if MACHINE is not recognised.
#
getarch()
{
	local IFS
	local found=""
	local line

	IFS="${nl}"
	makewrappermachine="${MACHINE}"
	for line in ${valid_MACHINE_ARCH}; do
		line="${line%%#*}" # ignore comments
		line="$( IFS=" ${tab}" ; echo $line )" # normalise white space
		case "${line} " in
		" ")
			# skip blank lines or comment lines
			continue
			;;
		*" ALIAS=${MACHINE} "*)
			# Found a line with a matching ALIAS=<alias>.
			found="$line"
			break
			;;
		"MACHINE=${MACHINE} "*" NO_DEFAULT"*)
			# Found an explicit "NO_DEFAULT" for this MACHINE.
			found="$line"
			break
			;;
		"MACHINE=${MACHINE} "*" DEFAULT"*)
			# Found an explicit "DEFAULT" for this MACHINE.
			found="$line"
			break
			;;
		"MACHINE=${MACHINE} "*)
			# Found a line for this MACHINE.  If it's the
			# first such line, then tentatively accept it.
			# If it's not the first matching line, then
			# remember that there was more than one match.
			case "$found" in
			'')	found="$line" ;;
			*)	found="MULTIPLE_MATCHES" ;;
			esac
			;;
		esac
	done

	case "$found" in
	*NO_DEFAULT*|*MULTIPLE_MATCHES*)
		# MACHINE is OK, but MACHINE_ARCH is still unknown
		return
		;;
	"MACHINE="*" MACHINE_ARCH="*)
		# Obey the MACHINE= and MACHINE_ARCH= parts of the line.
		IFS=" "
		for frag in ${found}; do
			case "$frag" in
			MACHINE=*|MACHINE_ARCH=*)
				eval "$frag"
				;;
			esac
		done
		;;
	*)
		bomb "Unknown target MACHINE: ${MACHINE}"
		;;
	esac
}

# validatearch -- check that the MACHINE/MACHINE_ARCH pair is supported.
#
# Bombs if the pair is not supported.
#
validatearch()
{
	local IFS
	local line
	local foundpair=false foundmachine=false foundarch=false

	case "${MACHINE_ARCH}" in
	"")
		bomb "No MACHINE_ARCH provided. Use 'build.sh -m ${MACHINE} list-arch' to show options."
		;;
	esac

	IFS="${nl}"
	for line in ${valid_MACHINE_ARCH}; do
		line="${line%%#*}" # ignore comments
		line="$( IFS=" ${tab}" ; echo $line )" # normalise white space
		case "${line} " in
		" ")
			# skip blank lines or comment lines
			continue
			;;
		"MACHINE=${MACHINE} MACHINE_ARCH=${MACHINE_ARCH} "*)
			foundpair=true
			;;
		"MACHINE=${MACHINE} "*)
			foundmachine=true
			;;
		*"MACHINE_ARCH=${MACHINE_ARCH} "*)
			foundarch=true
			;;
		esac
	done

	case "${foundpair}:${foundmachine}:${foundarch}" in
	true:*)
		: OK
		;;
	*:false:*)
		bomb "Unknown target MACHINE: ${MACHINE}"
		;;
	*:*:false)
		bomb "Unknown target MACHINE_ARCH: ${MACHINE_ARCH}"
		;;
	*)
		bomb "MACHINE_ARCH '${MACHINE_ARCH}' does not support MACHINE '${MACHINE}'"
		;;
	esac
}

# listarch -- list valid MACHINE/MACHINE_ARCH/ALIAS values,
# optionally restricted to those where the MACHINE and/or MACHINE_ARCH
# match specifed glob patterns.
#
listarch()
{
	local machglob="$1" archglob="$2"
	local IFS
	local wildcard="*"
	local line xline frag
	local line_matches_machine line_matches_arch
	local found=false

	# Empty machglob or archglob should match anything
	: "${machglob:=${wildcard}}"
	: "${archglob:=${wildcard}}"

	IFS="${nl}"
	for line in ${valid_MACHINE_ARCH}; do
		line="${line%%#*}" # ignore comments
		xline="$( IFS=" ${tab}" ; echo $line )" # normalise white space
		[ -z "${xline}" ] && continue # skip blank or comment lines

		line_matches_machine=false
		line_matches_arch=false

		IFS=" "
		for frag in ${xline}; do
			case "${frag}" in
			MACHINE=${machglob})
				line_matches_machine=true ;;
			ALIAS=${machglob})
				line_matches_machine=true ;;
			MACHINE_ARCH=${archglob})
				line_matches_arch=true ;;
			esac
		done

		if $line_matches_machine && $line_matches_arch; then
			found=true
			echo "$line"
		fi
	done
	if ! $found; then
		echo >&2 "No match for" \
		    "MACHINE=${machglob} MACHINE_ARCH=${archglob}"
		return 1
	fi
	return 0
}

# nobomb_getmakevar --
# Given the name of a make variable in $1, print make's idea of the
# value of that variable, or return 1 if there's an error.
#
nobomb_getmakevar()
{
	[ -x "${make}" ] || return 1
	"${make}" -m ${TOP}/share/mk -s -B -f- _x_ <<EOF || return 1
_x_:
	echo \${$1}
.include <bsd.prog.mk>
.include <bsd.kernobj.mk>
EOF
}

# bomb_getmakevar --
# Given the name of a make variable in $1, print make's idea of the
# value of that variable, or bomb if there's an error.
#
bomb_getmakevar()
{
	[ -x "${make}" ] || bomb "bomb_getmakevar $1: ${make} is not executable"
	nobomb_getmakevar "$1" || bomb "bomb_getmakevar $1: ${make} failed"
}

# getmakevar --
# Given the name of a make variable in $1, print make's idea of the
# value of that variable, or print a literal '$' followed by the
# variable name if ${make} is not executable.  This is intended for use in
# messages that need to be readable even if $make hasn't been built,
# such as when build.sh is run with the "-n" option.
#
getmakevar()
{
	if [ -x "${make}" ]; then
		bomb_getmakevar "$1"
	else
		echo "\$$1"
	fi
}

setmakeenv()
{
	eval "$1='$2'; export $1"
	makeenv="${makeenv} $1"
}
safe_setmakeenv()
{
	case "$1" in

	#	Look for any vars we want to prohibit here, like:
	# Bad | Dangerous)	usage "Cannot override $1 with -V";;

	# That first char is OK has already been verified.
	*[!A-Za-z0-9_]*)	usage "Bad variable name (-V): '$1'";;
	esac
	setmakeenv "$@"
}

unsetmakeenv()
{
	eval "unset $1"
	makeenv="${makeenv} $1"
}
safe_unsetmakeenv()
{
	case "$1" in

	#	Look for any vars user should not be able to unset
	# Needed | Must_Have)	usage "Variable $1 cannot be unset";;

	[!A-Za-z_]* | *[!A-Za-z0-9_]*)	usage "Bad variable name (-Z): '$1'";;
	esac
	unsetmakeenv "$1"
}

# Given a variable name in $1, modify the variable in place as follows:
# For each space-separated word in the variable, call resolvepath.
resolvepaths()
{
	local var="$1"
	local val
	eval val=\"\${${var}}\"
	local newval=''
	local word
	for word in ${val}; do
		resolvepath word
		newval="${newval}${newval:+ }${word}"
	done
	eval ${var}=\"\${newval}\"
}

# Given a variable name in $1, modify the variable in place as follows:
# Convert possibly-relative path to absolute path by prepending
# ${TOP} if necessary.  Also delete trailing "/", if any.
resolvepath()
{
	local var="$1"
	local val
	eval val=\"\${${var}}\"
	case "${val}" in
	/)
		;;
	/*)
		val="${val%/}"
		;;
	*)
		val="${TOP}/${val%/}"
		;;
	esac
	eval ${var}=\"\${val}\"
}

usage()
{
	if [ -n "$*" ]; then
		echo ""
		echo "${progname}: $*"
	fi
	cat <<_usage_

Usage: ${progname} [-EhnoPRrUuxy] [-a arch] [-B buildid] [-C cdextras]
                [-c compiler] [-D dest] [-j njob] [-M obj] [-m mach]
                [-N noisy] [-O obj] [-R release] [-S seed] [-T tools]
                [-V var=[value]] [-w wrapper] [-X x11src] [-Y extsrcsrc]
                [-Z var]
                operation [...]

 Build operations (all imply "obj" and "tools"):
    build               Run "make build".
    distribution        Run "make distribution" (includes DESTDIR/etc/ files).
    release             Run "make release" (includes kernels & distrib media).

 Other operations:
    help                Show this message and exit.
    makewrapper         Create ${toolprefix}make-\${MACHINE} wrapper and ${toolprefix}make.
                        Always performed.
    cleandir            Run "make cleandir".  [Default unless -u is used]
    dtb			Build devicetree blobs.
    obj                 Run "make obj".  [Default unless -o is used]
    tools               Build and install tools.
    install=idir        Run "make installworld" to \`idir' to install all sets
                        except \`etc'.  Useful after "distribution" or "release"
    kernel=conf         Build kernel with config file \`conf'
    kernel.gdb=conf     Build kernel (including netbsd.gdb) with config
                        file \`conf'
    releasekernel=conf  Install kernel built by kernel=conf to RELEASEDIR.
    kernels             Build all kernels
    installmodules=idir Run "make installmodules" to \`idir' to install all
                        kernel modules.
    modules             Build kernel modules.
    rumptest            Do a linktest for rump (for developers).
    sets                Create binary sets in
                        RELEASEDIR/RELEASEMACHINEDIR/binary/sets.
                        DESTDIR should be populated beforehand.
    distsets            Same as "distribution sets".
    sourcesets          Create source sets in RELEASEDIR/source/sets.
    syspkgs             Create syspkgs in
                        RELEASEDIR/RELEASEMACHINEDIR/binary/syspkgs.
    iso-image           Create CD-ROM image in RELEASEDIR/images.
    iso-image-source    Create CD-ROM image with source in RELEASEDIR/images.
    live-image          Create bootable live image in
                        RELEASEDIR/RELEASEMACHINEDIR/installation/liveimage.
    install-image       Create bootable installation image in
                        RELEASEDIR/RELEASEMACHINEDIR/installation/installimage.
    disk-image=target   Create bootable disk image in
                        RELEASEDIR/RELEASEMACHINEDIR/binary/gzimg/target.img.gz.
    params              Display various make(1) parameters.
    list-arch           Display a list of valid MACHINE/MACHINE_ARCH values,
                        and exit.  The list may be narrowed by passing glob
                        patterns or exact values in MACHINE or MACHINE_ARCH.

 Options:
    -a arch        Set MACHINE_ARCH to arch.  [Default: deduced from MACHINE]
    -B buildid     Set BUILDID to buildid.
    -C cdextras    Append cdextras to CDEXTRA variable for inclusion on CD-ROM.
    -c compiler    Select compiler:
                       clang
                       gcc
                   [Default: gcc]
    -D dest        Set DESTDIR to dest.  [Default: destdir.MACHINE]
    -E             Set "expert" mode; disables various safety checks.
                   Should not be used without expert knowledge of the build
                   system.
    -h             Print this help message.
    -j njob        Run up to njob jobs in parallel; see make(1) -j.
    -M obj         Set obj root directory to obj; sets MAKEOBJDIRPREFIX.
                   Unsets MAKEOBJDIR.
    -m mach        Set MACHINE to mach.  Some mach values are actually
                   aliases that set MACHINE/MACHINE_ARCH pairs.
                   [Default: deduced from the host system if the host
                   OS is NetBSD]
    -N noisy       Set the noisyness (MAKEVERBOSE) level of the build:
                       0   Minimal output ("quiet")
                       1   Describe what is occurring
                       2   Describe what is occurring and echo the actual
                           command
                       3   Ignore the effect of the "@" prefix in make commands
                       4   Trace shell commands using the shell's -x flag
                   [Default: 2]
    -n             Show commands that would be executed, but do not execute them.
    -O obj         Set obj root directory to obj; sets a MAKEOBJDIR pattern.
                   Unsets MAKEOBJDIRPREFIX.
    -o             Set MKOBJDIRS=no; do not create objdirs at start of build.
    -P             Set MKREPRO and MKREPRO_TIMESTAMP to the latest source
                   CVS timestamp for reproducible builds.
    -R release     Set RELEASEDIR to release.  [Default: releasedir]
    -r             Remove contents of TOOLDIR and DESTDIR before building.
    -S seed        Set BUILDSEED to seed.  [Default: NetBSD-majorversion]
    -T tools       Set TOOLDIR to tools.  If unset, and TOOLDIR is not set in
                   the environment, ${toolprefix}make will be (re)built
                   unconditionally.
    -U             Set MKUNPRIVED=yes; build without requiring root privileges,
                   install from an UNPRIVED build with proper file permissions.
    -u             Set MKUPDATE=yes; do not run "make cleandir" first.
                   Without this, everything is rebuilt, including the tools.
    -V var=[value] Set variable \`var' to \`value'.
    -w wrapper     Create ${toolprefix}make script as wrapper.
                   [Default: \${TOOLDIR}/bin/${toolprefix}make-\${MACHINE}]
    -X x11src      Set X11SRCDIR to x11src.  [Default: /usr/xsrc]
    -x             Set MKX11=yes; build X11 from X11SRCDIR
    -Y extsrcsrc   Set EXTSRCSRCDIR to extsrcsrc.  [Default: /usr/extsrc]
    -y             Set MKEXTSRC=yes; build extsrc from EXTSRCSRCDIR
    -Z var         Unset ("zap") variable \`var'.

_usage_
	exit 1
}

parseoptions()
{
	opts='a:B:C:c:D:Ehj:M:m:N:nO:oPR:rS:T:UuV:w:X:xY:yZ:'
	opt_a=false
	opt_m=false

	if type getopts >/dev/null 2>&1; then
		# Use POSIX getopts.
		#
		getoptcmd='getopts ${opts} opt && opt=-${opt}'
		optargcmd=':'
		optremcmd='shift $((${OPTIND} -1))'
	else
		type getopt >/dev/null 2>&1 ||
		    bomb "Shell does not support getopts or getopt"

		# Use old-style getopt(1) (doesn't handle whitespace in args).
		#
		args="$(getopt ${opts} $*)"
		[ $? = 0 ] || usage
		set -- ${args}

		getoptcmd='[ $# -gt 0 ] && opt="$1" && shift'
		optargcmd='OPTARG="$1"; shift'
		optremcmd=':'
	fi

	# Parse command line options.
	#
	while eval ${getoptcmd}; do
		case ${opt} in

		-a)
			eval ${optargcmd}
			MACHINE_ARCH=${OPTARG}
			opt_a=true
			;;

		-B)
			eval ${optargcmd}
			BUILDID=${OPTARG}
			;;

		-C)
			eval ${optargcmd}; resolvepaths OPTARG
			CDEXTRA="${CDEXTRA}${CDEXTRA:+ }${OPTARG}"
			;;

		-c)
			eval ${optargcmd}
			case "${OPTARG}" in
			gcc)	# default, no variables needed
				;;
			clang)	setmakeenv HAVE_LLVM yes
				setmakeenv MKLLVM yes
				setmakeenv MKGCC no
				;;
			#pcc)	...
			#	;;
			*)	bomb "Unknown compiler: ${OPTARG}"
			esac
			;;

		-D)
			eval ${optargcmd}; resolvepath OPTARG
			setmakeenv DESTDIR "${OPTARG}"
			;;

		-E)
			do_expertmode=true
			;;

		-j)
			eval ${optargcmd}
			parallel="-j ${OPTARG}"
			;;

		-M)
			eval ${optargcmd}; resolvepath OPTARG
			case "${OPTARG}" in
			\$*)	usage "-M argument must not begin with '\$'"
				;;
			*\$*)	# can use resolvepath, but can't set TOP_objdir
				resolvepath OPTARG
				;;
			*)	resolvepath OPTARG
				TOP_objdir="${OPTARG}${TOP}"
				;;
			esac
			unsetmakeenv MAKEOBJDIR
			setmakeenv MAKEOBJDIRPREFIX "${OPTARG}"
			;;

			# -m overrides MACHINE_ARCH unless "-a" is specified
		-m)
			eval ${optargcmd}
			MACHINE="${OPTARG}"
			opt_m=true
			;;

		-N)
			eval ${optargcmd}
			case "${OPTARG}" in
			0|1|2|3|4)
				setmakeenv MAKEVERBOSE "${OPTARG}"
				;;
			*)
				usage "'${OPTARG}' is not a valid value for -N"
				;;
			esac
			;;

		-n)
			runcmd=echo
			;;

		-O)
			eval ${optargcmd}
			case "${OPTARG}" in
			*\$*)	usage "-O argument must not contain '\$'"
				;;
			*)	resolvepath OPTARG
				TOP_objdir="${OPTARG}"
				;;
			esac
			unsetmakeenv MAKEOBJDIRPREFIX
			setmakeenv MAKEOBJDIR "\${.CURDIR:C,^$TOP,$OPTARG,}"
			;;

		-o)
			MKOBJDIRS=no
			;;

		-P)
			MKREPRO=yes
			;;

		-R)
			eval ${optargcmd}; resolvepath OPTARG
			setmakeenv RELEASEDIR "${OPTARG}"
			;;

		-r)
			do_removedirs=true
			do_rebuildmake=true
			;;

		-S)
			eval ${optargcmd}
			setmakeenv BUILDSEED "${OPTARG}"
			;;

		-T)
			eval ${optargcmd}; resolvepath OPTARG
			TOOLDIR="${OPTARG}"
			export TOOLDIR
			;;

		-U)
			setmakeenv MKUNPRIVED yes
			;;

		-u)
			setmakeenv MKUPDATE yes
			;;

		-V)
			eval ${optargcmd}
			case "${OPTARG}" in
		    # XXX: consider restricting which variables can be changed?
			[a-zA-Z_]*=*)
				safe_setmakeenv "${OPTARG%%=*}" "${OPTARG#*=}"
				;;
			[a-zA-Z_]*)
				safe_setmakeenv "${OPTARG}" ""
				;;
			*)
				usage "-V argument must be of the form 'var[=value]'"
				;;
			esac
			;;

		-w)
			eval ${optargcmd}; resolvepath OPTARG
			makewrapper="${OPTARG}"
			;;

		-X)
			eval ${optargcmd}; resolvepath OPTARG
			setmakeenv X11SRCDIR "${OPTARG}"
			;;

		-x)
			setmakeenv MKX11 yes
			;;

		-Y)
			eval ${optargcmd}; resolvepath OPTARG
			setmakeenv EXTSRCSRCDIR "${OPTARG}"
			;;

		-y)
			setmakeenv MKEXTSRC yes
			;;

		-Z)
			eval ${optargcmd}
		    # XXX: consider restricting which variables can be unset?
			safe_unsetmakeenv "${OPTARG}"
			;;

		--)
			break
			;;

		-'?'|-h)
			usage
			;;

		esac
	done

	# Validate operations.
	#
	eval ${optremcmd}
	while [ $# -gt 0 ]; do
		op=$1; shift
		operations="${operations} ${op}"

		case "${op}" in

		help)
			usage
			;;

		list-arch)
			listarch "${MACHINE}" "${MACHINE_ARCH}"
			exit $?
			;;

		kernel=*|releasekernel=*|kernel.gdb=*)
			arg=${op#*=}
			op=${op%%=*}
			[ -n "${arg}" ] ||
			    bomb "Must supply a kernel name with \`${op}=...'"
			;;

		disk-image=*)
			arg=${op#*=}
			op=disk_image
			[ -n "${arg}" ] ||
			    bomb "Must supply a target name with \`${op}=...'"

			;;

		install=*|installmodules=*)
			arg=${op#*=}
			op=${op%%=*}
			[ -n "${arg}" ] ||
			    bomb "Must supply a directory with \`install=...'"
			;;

		distsets)
			operations="$(echo "$operations" | sed 's/distsets/distribution sets/')"
			do_sets=true
			op=distribution
			;;

		build|\
		cleandir|\
		distribution|\
		dtb|\
		install-image|\
		iso-image-source|\
		iso-image|\
		kernels|\
		libs|\
		live-image|\
		makewrapper|\
		modules|\
		obj|\
		params|\
		release|\
		rump|\
		rumptest|\
		sets|\
		sourcesets|\
		syspkgs|\
		tools)
			;;

		*)
			usage "Unknown operation \`${op}'"
			;;

		esac
		# ${op} may contain chars that are not allowed in variable
		# names.  Replace them with '_' before setting do_${op}.
		op="$( echo "$op" | tr -s '.-' '__')"
		eval do_${op}=true
	done
	[ -n "${operations}" ] || usage "Missing operation to perform."

	# Set up MACHINE*.  On a NetBSD host, these are allowed to be unset.
	#
	if [ -z "${MACHINE}" ]; then
		[ "${uname_s}" = "NetBSD" ] ||
		    bomb "MACHINE must be set, or -m must be used, for cross builds."
		MACHINE=${uname_m}
		MACHINE_ARCH=${uname_p}
	fi
	if $opt_m && ! $opt_a; then
		# Settings implied by the command line -m option
		# override MACHINE_ARCH from the environment (if any).
		getarch
	fi
	[ -n "${MACHINE_ARCH}" ] || getarch
	validatearch

	# Set up default make(1) environment.
	#
	makeenv="${makeenv} TOOLDIR MACHINE MACHINE_ARCH MAKEFLAGS"
	[ -z "${BUILDID}" ] || makeenv="${makeenv} BUILDID"
	[ -z "${BUILDINFO}" ] || makeenv="${makeenv} BUILDINFO"
	MAKEFLAGS="-de -m ${TOP}/share/mk ${MAKEFLAGS}"
	MAKEFLAGS="${MAKEFLAGS} MKOBJDIRS=${MKOBJDIRS-yes}"
	export MAKEFLAGS MACHINE MACHINE_ARCH
	setmakeenv USETOOLS "yes"
	setmakeenv MAKEWRAPPERMACHINE "${makewrappermachine:-${MACHINE}}"
	setmakeenv MAKE_OBJDIR_CHECK_WRITABLE no
}

# sanitycheck --
# Sanity check after parsing command line options, before rebuildmake.
#
sanitycheck()
{
	# Install as non-root is a bad idea.
	#
	if ${do_install} && [ "$id_u" -ne 0 ] ; then
		if ${do_expertmode}; then
			warning "Will install as an unprivileged user."
		else
			bomb "-E must be set for install as an unprivileged user."
		fi
	fi

	# If the PATH contains any non-absolute components (including,
	# but not limited to, "." or ""), then complain.  As an exception,
	# allow "" or "." as the last component of the PATH.  This is fatal
	# if expert mode is not in effect.
	#
	local path="${PATH}"
	path="${path%:}"	# delete trailing ":"
	path="${path%:.}"	# delete trailing ":."
	case ":${path}:/" in
	*:[!/~]*)
		if ${do_expertmode}; then
			warning "PATH contains non-absolute components"
		else
			bomb "PATH environment variable must not" \
			     "contain non-absolute components"
		fi
		;;
	esac

	while [ ${MKX11-no} = "yes" ]; do		# not really a loop
		test -n "${X11SRCDIR}" && {
		    test -d "${X11SRCDIR}" ||
		    	bomb "X11SRCDIR (${X11SRCDIR}) does not exist (with -x)"
		    break
		}
		for _xd in \
		    "${NETBSDSRCDIR%/*}/xsrc" \
		    "${NETBSDSRCDIR}/xsrc" \
		    /usr/xsrc
		do
		    test -d "${_xd}" &&
			setmakeenv X11SRCDIR "${_xd}" &&
			break 2
		done
		bomb "Asked to build X11 but no xsrc"
	done
}

# print_tooldir_make --
# Try to find and print a path to an existing
# ${TOOLDIR}/bin/${toolprefix}program
print_tooldir_program()
{
	local possible_TOP_OBJ
	local possible_TOOLDIR
	local possible_program
	local tooldir_program
	local program=${1}

	if [ -n "${TOOLDIR}" ]; then
		echo "${TOOLDIR}/bin/${toolprefix}${program}"
		return
	fi

	# Set host_ostype to something like "NetBSD-4.5.6-i386".  This
	# is intended to match the HOST_OSTYPE variable in <bsd.own.mk>.
	#
	local host_ostype="${uname_s}-$(
		echo "${uname_r}" | sed -e 's/([^)]*)//g' -e 's/ /_/g'
		)-$(
		echo "${uname_p}" | sed -e 's/([^)]*)//g' -e 's/ /_/g'
		)"

	# Look in a few potential locations for
	# ${possible_TOOLDIR}/bin/${toolprefix}${program}.
	# If we find it, then set possible_program.
	#
	# In the usual case (without interference from environment
	# variables or /etc/mk.conf), <bsd.own.mk> should set TOOLDIR to
	# "${_SRC_TOP_OBJ_}/tooldir.${host_ostype}".
	#
	# In practice it's difficult to figure out the correct value
	# for _SRC_TOP_OBJ_.  In the easiest case, when the -M or -O
	# options were passed to build.sh, then ${TOP_objdir} will be
	# the correct value.  We also try a few other possibilities, but
	# we do not replicate all the logic of <bsd.obj.mk>.
	#
	for possible_TOP_OBJ in \
		"${TOP_objdir}" \
		"${MAKEOBJDIRPREFIX:+${MAKEOBJDIRPREFIX}${TOP}}" \
		"${TOP}" \
		"${TOP}/obj" \
		"${TOP}/obj.${MACHINE}"
	do
		[ -n "${possible_TOP_OBJ}" ] || continue
		possible_TOOLDIR="${possible_TOP_OBJ}/tooldir.${host_ostype}"
		possible_program="${possible_TOOLDIR}/bin/${toolprefix}${program}"
		if [ -x "${possible_make}" ]; then
			echo ${possible_program}
			return;
		fi
	done
	echo ""
}
# print_tooldir_make --
# Try to find and print a path to an existing
# ${TOOLDIR}/bin/${toolprefix}make, for use by rebuildmake() before a
# new version of ${toolprefix}make has been built.
#
# * If TOOLDIR was set in the environment or on the command line, use
#   that value.
# * Otherwise try to guess what TOOLDIR would be if not overridden by
#   /etc/mk.conf, and check whether the resulting directory contains
#   a copy of ${toolprefix}make (this should work for everybody who
#   doesn't override TOOLDIR via /etc/mk.conf);
# * Failing that, search for ${toolprefix}make, nbmake, bmake, or make,
#   in the PATH (this might accidentally find a version of make that
#   does not understand the syntax used by NetBSD make, and that will
#   lead to failure in the next step);
# * If a copy of make was found above, try to use it with
#   nobomb_getmakevar to find the correct value for TOOLDIR, and believe the
#   result only if it's a directory that already exists;
# * If a value of TOOLDIR was found above, and if
#   ${TOOLDIR}/bin/${toolprefix}make exists, print that value.
#
print_tooldir_make()
{
	local possible_make
	local possible_TOOLDIR
	local tooldir_make

	possible_make=$(print_tooldir_program make)
	# If the above didn't work, search the PATH for a suitable
	# ${toolprefix}make, nbmake, bmake, or make.
	#
	: ${possible_make:=$(find_in_PATH ${toolprefix}make '')}
	: ${possible_make:=$(find_in_PATH nbmake '')}
	: ${possible_make:=$(find_in_PATH bmake '')}
	: ${possible_make:=$(find_in_PATH make '')}

	# At this point, we don't care whether possible_make is in the
	# correct TOOLDIR or not; we simply want it to be usable by
	# getmakevar to help us find the correct TOOLDIR.
	#
	# Use ${possible_make} with nobomb_getmakevar to try to find
	# the value of TOOLDIR.  Believe the result only if it's
	# a directory that already exists and contains bin/${toolprefix}make.
	#
	if [ -x "${possible_make}" ]; then
		possible_TOOLDIR="$(
			make="${possible_make}" \
			nobomb_getmakevar TOOLDIR 2>/dev/null
			)"
		if [ $? = 0 ] && [ -n "${possible_TOOLDIR}" ] \
		    && [ -d "${possible_TOOLDIR}" ];
		then
			tooldir_make="${possible_TOOLDIR}/bin/${toolprefix}make"
			if [ -x "${tooldir_make}" ]; then
				echo "${tooldir_make}"
				return 0
			fi
		fi
	fi
	return 1
}

# rebuildmake --
# Rebuild nbmake in a temporary directory if necessary.  Sets $make
# to a path to the nbmake executable.  Sets done_rebuildmake=true
# if nbmake was rebuilt.
#
# There is a cyclic dependency between building nbmake and choosing
# TOOLDIR: TOOLDIR may be affected by settings in /etc/mk.conf, so we
# would like to use getmakevar to get the value of TOOLDIR; but we can't
# use getmakevar before we have an up to date version of nbmake; we
# might already have an up to date version of nbmake in TOOLDIR, but we
# don't yet know where TOOLDIR is.
#
# The default value of TOOLDIR also depends on the location of the top
# level object directory, so $(getmakevar TOOLDIR) invoked before or
# after making the top level object directory may produce different
# results.
#
# Strictly speaking, we should do the following:
#
#    1. build a new version of nbmake in a temporary directory;
#    2. use the temporary nbmake to create the top level obj directory;
#    3. use $(getmakevar TOOLDIR) with the temporary nbmake to
#       get the correct value of TOOLDIR;
#    4. move the temporary nbmake to ${TOOLDIR}/bin/nbmake.
#
# However, people don't like building nbmake unnecessarily if their
# TOOLDIR has not changed since an earlier build.  We try to avoid
# rebuilding a temporary version of nbmake by taking some shortcuts to
# guess a value for TOOLDIR, looking for an existing version of nbmake
# in that TOOLDIR, and checking whether that nbmake is newer than the
# sources used to build it.
#
rebuildmake()
{
	make="$(print_tooldir_make)"
	if [ -n "${make}" ] && [ -x "${make}" ]; then
		for f in usr.bin/make/*.[ch]; do
			if [ "${f}" -nt "${make}" ]; then
				statusmsg "${make} outdated" \
					"(older than ${f}), needs building."
				do_rebuildmake=true
				break
			fi
		done
	else
		statusmsg "No \$TOOLDIR/bin/${toolprefix}make, needs building."
		do_rebuildmake=true
	fi

	# Build bootstrap ${toolprefix}make if needed.
	if ! ${do_rebuildmake}; then
		return
	fi

	# Silent configure with MAKEVERBOSE==0
	if [ ${MAKEVERBOSE:-2} -eq 0 ]; then
		configure_args=--silent
	fi

	statusmsg "Bootstrapping ${toolprefix}make"
	${runcmd} cd "${tmpdir}"
	${runcmd} env CC="${HOST_CC-cc}" CPPFLAGS="${HOST_CPPFLAGS}" \
		CFLAGS="${HOST_CFLAGS--O}" LDFLAGS="${HOST_LDFLAGS}" \
	    ${HOST_SH} "${TOP}/tools/make/configure" ${configure_args} ||
	( cp ${tmpdir}/config.log ${tmpdir}-config.log
	      bomb "Configure of ${toolprefix}make failed, see ${tmpdir}-config.log for details" )
	${runcmd} ${HOST_SH} buildmake.sh ||
	    bomb "Build of ${toolprefix}make failed"
	make="${tmpdir}/${toolprefix}make"
	${runcmd} cd "${TOP}"
	${runcmd} rm -f usr.bin/make/*.o
	done_rebuildmake=true
}

# validatemakeparams --
# Perform some late sanity checks, after rebuildmake,
# but before createmakewrapper or any real work.
#
# Creates the top-level obj directory, because that
# is needed by some of the sanity checks.
#
# Prints status messages reporting the values of several variables.
#
validatemakeparams()
{
	# MAKECONF (which defaults to /etc/mk.conf in share/mk/bsd.own.mk)
	# can affect many things, so mention it in an early status message.
	#
	MAKECONF=$(getmakevar MAKECONF)
	if [ -e "${MAKECONF}" ]; then
		statusmsg2 "MAKECONF file:" "${MAKECONF}"
	else
		statusmsg2 "MAKECONF file:" "${MAKECONF} (File not found)"
	fi

	# Normalise MKOBJDIRS, MKUNPRIVED, and MKUPDATE.
	# These may be set as build.sh options or in "mk.conf".
	# Don't export them as they're only used for tests in build.sh.
	#
	MKOBJDIRS=$(getmakevar MKOBJDIRS)
	MKUNPRIVED=$(getmakevar MKUNPRIVED)
	MKUPDATE=$(getmakevar MKUPDATE)

	# Non-root should always use either the -U or -E flag.
	#
	if ! ${do_expertmode} && \
	    [ "$id_u" -ne 0 ] && \
	    [ "${MKUNPRIVED}" = "no" ] ; then
		bomb "-U or -E must be set for build as an unprivileged user."
	fi

	if [ "${runcmd}" = "echo" ]; then
		TOOLCHAIN_MISSING=no
		EXTERNAL_TOOLCHAIN=""
	else
		TOOLCHAIN_MISSING=$(bomb_getmakevar TOOLCHAIN_MISSING)
		EXTERNAL_TOOLCHAIN=$(bomb_getmakevar EXTERNAL_TOOLCHAIN)
	fi
	if [ "${TOOLCHAIN_MISSING}" = "yes" ] && \
	   [ -z "${EXTERNAL_TOOLCHAIN}" ]; then
		${runcmd} echo "ERROR: build.sh (in-tree cross-toolchain) is not yet available for"
		${runcmd} echo "	MACHINE:      ${MACHINE}"
		${runcmd} echo "	MACHINE_ARCH: ${MACHINE_ARCH}"
		${runcmd} echo ""
		${runcmd} echo "All builds for this platform should be done via a traditional make"
		${runcmd} echo "If you wish to use an external cross-toolchain, set"
		${runcmd} echo "	EXTERNAL_TOOLCHAIN=<path to toolchain root>"
		${runcmd} echo "in either the environment or mk.conf and rerun"
		${runcmd} echo "	${progname} $*"
		exit 1
	fi

	if [ "${MKOBJDIRS}" != "no" ]; then
		# Create the top-level object directory.
		#
		# "make obj NOSUBDIR=" can handle most cases, but it
		# can't handle the case where MAKEOBJDIRPREFIX is set
		# while the corresponding directory does not exist
		# (rules in <bsd.obj.mk> would abort the build).  We
		# therefore have to handle the MAKEOBJDIRPREFIX case
		# without invoking "make obj".  The MAKEOBJDIR case
		# could be handled either way, but we choose to handle
		# it similarly to MAKEOBJDIRPREFIX.
		#
		if [ -n "${TOP_obj}" ]; then
			# It must have been set by the "-M" or "-O"
			# command line options, so there's no need to
			# use getmakevar
			:
		elif [ -n "$MAKEOBJDIRPREFIX" ]; then
			TOP_obj="$(getmakevar MAKEOBJDIRPREFIX)${TOP}"
		elif [ -n "$MAKEOBJDIR" ]; then
			TOP_obj="$(getmakevar MAKEOBJDIR)"
		fi
		if [ -n "$TOP_obj" ]; then
			${runcmd} mkdir -p "${TOP_obj}" ||
			    bomb "Can't create top level object directory" \
					"${TOP_obj}"
		else
			${runcmd} "${make}" -m ${TOP}/share/mk obj NOSUBDIR= ||
			    bomb "Can't create top level object directory" \
					"using make obj"
		fi

		# make obj in tools to ensure that the objdir for "tools"
		# is available.
		#
		${runcmd} cd tools
		${runcmd} "${make}" -m ${TOP}/share/mk obj NOSUBDIR= ||
		    bomb "Failed to make obj in tools"
		${runcmd} cd "${TOP}"
	fi

	# Find TOOLDIR, DESTDIR, and RELEASEDIR, according to getmakevar,
	# and bomb if they have changed from the values we had from the
	# command line or environment.
	#
	# This must be done after creating the top-level object directory.
	#
	for var in TOOLDIR DESTDIR RELEASEDIR
	do
		eval oldval=\"\$${var}\"
		newval="$(getmakevar $var)"
		if ! $do_expertmode; then
			: ${_SRC_TOP_OBJ_:=$(getmakevar _SRC_TOP_OBJ_)}
			case "$var" in
			DESTDIR)
				: ${newval:=${_SRC_TOP_OBJ_}/destdir.${MACHINE}}
				makeenv="${makeenv} DESTDIR"
				;;
			RELEASEDIR)
				: ${newval:=${_SRC_TOP_OBJ_}/releasedir}
				makeenv="${makeenv} RELEASEDIR"
				;;
			esac
		fi
		if [ -n "$oldval" ] && [ "$oldval" != "$newval" ]; then
			bomb "Value of ${var} has changed" \
				"(was \"${oldval}\", now \"${newval}\")"
		fi
		eval ${var}=\"\${newval}\"
		eval export ${var}
		statusmsg2 "${var} path:" "${newval}"
	done

	# RELEASEMACHINEDIR is just a subdir name, e.g. "i386".
	RELEASEMACHINEDIR=$(getmakevar RELEASEMACHINEDIR)

	# Check validity of TOOLDIR and DESTDIR.
	#
	if [ -z "${TOOLDIR}" ] || [ "${TOOLDIR}" = "/" ]; then
		bomb "TOOLDIR '${TOOLDIR}' invalid"
	fi
	removedirs="${TOOLDIR}"

	if [ -z "${DESTDIR}" ] || [ "${DESTDIR}" = "/" ]; then
		if ${do_distribution} || ${do_release} || \
		   [ "${uname_s}" != "NetBSD" ] || \
		   [ "${uname_m}" != "${MACHINE}" ]; then
			bomb "DESTDIR must != / for cross builds, or ${progname} 'distribution' or 'release'."
		fi
		if ! ${do_expertmode}; then
			bomb "DESTDIR must != / for non -E (expert) builds"
		fi
		statusmsg "WARNING: Building to /, in expert mode."
		statusmsg "         This may cause your system to break!  Reasons include:"
		statusmsg "            - your kernel is not up to date"
		statusmsg "            - the libraries or toolchain have changed"
		statusmsg "         YOU HAVE BEEN WARNED!"
	else
		removedirs="${removedirs} ${DESTDIR}"
	fi
	if ${do_releasekernel} && [ -z "${RELEASEDIR}" ]; then
		bomb "Must set RELEASEDIR with \`releasekernel=...'"
	fi

	# If a previous build.sh run used -U (and therefore created a
	# METALOG file), then most subsequent build.sh runs must also
	# use -U.  If DESTDIR is about to be removed, then don't perform
	# this check.
	#
	case "${do_removedirs} ${removedirs} " in
	true*" ${DESTDIR} "*)
		# DESTDIR is about to be removed
		;;
	*)
		if [ -e "${DESTDIR}/METALOG" ] && \
		    [ "${MKUNPRIVED}" = "no" ] ; then
			if $do_expertmode; then
				warning "A previous build.sh run specified -U."
			else
				bomb "A previous build.sh run specified -U; you must specify it again now."
			fi
		fi
		;;
	esac

	# live-image and install-image targets require binary sets
	# (actually DESTDIR/etc/mtree/set.* files) built with MKUNPRIVED.
	# If release operation is specified with live-image or install-image,
	# the release op should be performed with -U for later image ops.
	#
	if ${do_release} && ( ${do_live_image} || ${do_install_image} ) && \
	    [ "${MKUNPRIVED}" = "no" ] ; then
		bomb "-U must be specified on building release to create images later."
	fi
}


createmakewrapper()
{
	# Remove the target directories.
	#
	if ${do_removedirs}; then
		for f in ${removedirs}; do
			statusmsg "Removing ${f}"
			${runcmd} rm -r -f "${f}"
		done
	fi

	# Recreate $TOOLDIR.
	#
	${runcmd} mkdir -p "${TOOLDIR}/bin" ||
	    bomb "mkdir of '${TOOLDIR}/bin' failed"

	# If we did not previously rebuild ${toolprefix}make, then
	# check whether $make is still valid and the same as the output
	# from print_tooldir_make.  If not, then rebuild make now.  A
	# possible reason for this being necessary is that the actual
	# value of TOOLDIR might be different from the value guessed
	# before the top level obj dir was created.
	#
	if ! ${done_rebuildmake} && \
	    ( [ ! -x "$make" ] || [ "$make" != "$(print_tooldir_make)" ] )
	then
		rebuildmake
	fi

	# Install ${toolprefix}make if it was built.
	#
	if ${done_rebuildmake}; then
		${runcmd} rm -f "${TOOLDIR}/bin/${toolprefix}make"
		${runcmd} cp "${make}" "${TOOLDIR}/bin/${toolprefix}make" ||
		    bomb "Failed to install \$TOOLDIR/bin/${toolprefix}make"
		make="${TOOLDIR}/bin/${toolprefix}make"
		statusmsg "Created ${make}"
	fi

	# Build a ${toolprefix}make wrapper script, usable by hand as
	# well as by build.sh.
	#
	if [ -z "${makewrapper}" ]; then
		makewrapper="${TOOLDIR}/bin/${toolprefix}make-${makewrappermachine:-${MACHINE}}"
		[ -z "${BUILDID}" ] || makewrapper="${makewrapper}-${BUILDID}"
	fi

	${runcmd} rm -f "${makewrapper}"
	if [ "${runcmd}" = "echo" ]; then
		echo 'cat <<EOF >'${makewrapper}
		makewrapout=
	else
		makewrapout=">>\${makewrapper}"
	fi

	case "${KSH_VERSION:-${SH_VERSION}}" in
	*PD\ KSH*|*MIRBSD\ KSH*)
		set +o braceexpand
		;;
	esac

	eval cat <<EOF ${makewrapout}
#! ${HOST_SH}
# Set proper variables to allow easy "make" building of a NetBSD subtree.
<<<<<<< HEAD
# Generated from:  \$NetBSD: build.sh,v 1.345 2020/09/20 10:29:05 mrg Exp $
=======
# Generated from:  \$NetBSD: build.sh,v 1.347 2021/04/25 22:29:22 christos Exp $
>>>>>>> 9e014010
# with these arguments: ${_args}
#

EOF
	{
		sorted_vars="$(for var in ${makeenv}; do echo "${var}" ; done \
			| sort -u )"
		for var in ${sorted_vars}; do
			eval val=\"\${${var}}\"
			eval is_set=\"\${${var}+set}\"
			if [ -z "${is_set}" ]; then
				echo "unset ${var}"
			else
				qval="$(shell_quote "${val}")"
				echo "${var}=${qval}; export ${var}"
			fi
		done

		cat <<EOF

exec "\${TOOLDIR}/bin/${toolprefix}make" \${1+"\$@"}
EOF
	} | eval cat "${makewrapout}"
	[ "${runcmd}" = "echo" ] && echo EOF
	${runcmd} chmod +x "${makewrapper}"
	statusmsg2 "Updated makewrapper:" "${makewrapper}"
}

make_in_dir()
{
	local dir="$1"
	local op="$2"
	${runcmd} cd "${dir}" ||
	    bomb "Failed to cd to \"${dir}\""
	${runcmd} "${makewrapper}" ${parallel} ${op} ||
	    bomb "Failed to make ${op} in \"${dir}\""
	${runcmd} cd "${TOP}" ||
	    bomb "Failed to cd back to \"${TOP}\""
}

buildtools()
{
	if [ "${MKOBJDIRS}" != "no" ]; then
		${runcmd} "${makewrapper}" ${parallel} obj-tools ||
		    bomb "Failed to make obj-tools"
	fi
	if [ "${MKUPDATE}" = "no" ]; then
		make_in_dir tools cleandir
	fi
	make_in_dir tools build_install
	statusmsg "Tools built to ${TOOLDIR}"
}

buildlibs()
{
	if [ "${MKOBJDIRS}" != "no" ]; then
		${runcmd} "${makewrapper}" ${parallel} obj ||
		    bomb "Failed to make obj"
	fi
	if [ "${MKUPDATE}" = "no" ]; then
		make_in_dir lib cleandir
	fi
	make_in_dir . do-distrib-dirs
	make_in_dir . includes
	make_in_dir . do-lib
	statusmsg "libs built"
}

getkernelconf()
{
	kernelconf="$1"
	if [ "${MKOBJDIRS}" != "no" ]; then
		# The correct value of KERNOBJDIR might
		# depend on a prior "make obj" in
		# ${KERNSRCDIR}/${KERNARCHDIR}/compile.
		#
		KERNSRCDIR="$(getmakevar KERNSRCDIR)"
		KERNARCHDIR="$(getmakevar KERNARCHDIR)"
		make_in_dir "${KERNSRCDIR}/${KERNARCHDIR}/compile" obj
	fi
	KERNCONFDIR="$(getmakevar KERNCONFDIR)"
	KERNOBJDIR="$(getmakevar KERNOBJDIR)"
	case "${kernelconf}" in
	*/*)
		kernelconfpath="${kernelconf}"
		kernelconfname="${kernelconf##*/}"
		;;
	*)
		kernelconfpath="${KERNCONFDIR}/${kernelconf}"
		kernelconfname="${kernelconf}"
		;;
	esac
	kernelbuildpath="${KERNOBJDIR}/${kernelconfname}"
}

diskimage()
{
	ARG="$(echo $1 | tr '[:lower:]' '[:upper:]')"
	[ -f "${DESTDIR}/etc/mtree/set.base" ] ||
	    bomb "The release binaries must be built first"
	kerneldir="${RELEASEDIR}/${RELEASEMACHINEDIR}/binary/kernel"
	kernel="${kerneldir}/netbsd-${ARG}.gz"
	[ -f "${kernel}" ] ||
	    bomb "The kernel ${kernel} must be built first"
	make_in_dir "${NETBSDSRCDIR}/etc" "smp_${1}"
}

buildkernel()
{
	if ! ${do_tools} && ! ${buildkernelwarned:-false}; then
		# Building tools every time we build a kernel is clearly
		# unnecessary.  We could try to figure out whether rebuilding
		# the tools is necessary this time, but it doesn't seem worth
		# the trouble.  Instead, we say it's the user's responsibility
		# to rebuild the tools if necessary.
		#
		statusmsg "Building kernel without building new tools"
		buildkernelwarned=true
	fi
	getkernelconf $1
	statusmsg2 "Building kernel:" "${kernelconf}"
	statusmsg2 "Build directory:" "${kernelbuildpath}"
	${runcmd} mkdir -p "${kernelbuildpath}" ||
	    bomb "Cannot mkdir: ${kernelbuildpath}"
	if [ "${MKUPDATE}" = "no" ]; then
		make_in_dir "${kernelbuildpath}" cleandir
	fi
	[ -x "${TOOLDIR}/bin/${toolprefix}config" ] \
	|| bomb "${TOOLDIR}/bin/${toolprefix}config does not exist. You need to \"$0 tools\" first."
	CONFIGOPTS=$(getmakevar CONFIGOPTS)
	${runcmd} "${TOOLDIR}/bin/${toolprefix}config" ${CONFIGOPTS} \
		-b "${kernelbuildpath}" -s "${TOP}/sys" ${configopts} \
		"${kernelconfpath}" ||
	    bomb "${toolprefix}config failed for ${kernelconf}"
	make_in_dir "${kernelbuildpath}" depend
	make_in_dir "${kernelbuildpath}" all

	if [ "${runcmd}" != "echo" ]; then
		statusmsg "Kernels built from ${kernelconf}:"
		kernlist=$(awk '$1 == "config" { print $2 }' ${kernelconfpath})
		for kern in ${kernlist:-netbsd}; do
			[ -f "${kernelbuildpath}/${kern}" ] && \
			    echo "  ${kernelbuildpath}/${kern}"
		done | tee -a "${results}"
	fi
}

releasekernel()
{
	getkernelconf $1
	kernelreldir="${RELEASEDIR}/${RELEASEMACHINEDIR}/binary/kernel"
	${runcmd} mkdir -p "${kernelreldir}"
	kernlist=$(awk '$1 == "config" { print $2 }' ${kernelconfpath})
	for kern in ${kernlist:-netbsd}; do
		builtkern="${kernelbuildpath}/${kern}"
		[ -f "${builtkern}" ] || continue
		releasekern="${kernelreldir}/${kern}-${kernelconfname}.gz"
		statusmsg2 "Kernel copy:" "${releasekern}"
		if [ "${runcmd}" = "echo" ]; then
			echo "gzip -c -9 < ${builtkern} > ${releasekern}"
		else
			gzip -c -9 < "${builtkern}" > "${releasekern}"
		fi
	done
}

buildkernels()
{
	allkernels=$( runcmd= make_in_dir etc '-V ${ALL_KERNELS}' )
	for k in $allkernels; do
		buildkernel "${k}"
	done
}

buildmodules()
{
	setmakeenv MKBINUTILS no
	if ! ${do_tools} && ! ${buildmoduleswarned:-false}; then
		# Building tools every time we build modules is clearly
		# unnecessary as well as a kernel.
		#
		statusmsg "Building modules without building new tools"
		buildmoduleswarned=true
	fi

	statusmsg "Building kernel modules for NetBSD/${MACHINE} ${DISTRIBVER}"
	if [ "${MKOBJDIRS}" != "no" ]; then
		make_in_dir sys/modules obj
	fi
	if [ "${MKUPDATE}" = "no" ]; then
		make_in_dir sys/modules cleandir
	fi
	make_in_dir sys/modules dependall
	make_in_dir sys/modules install

	statusmsg "Successful build of kernel modules for NetBSD/${MACHINE} ${DISTRIBVER}"
}

builddtb()
{
	statusmsg "Building devicetree blobs for NetBSD/${MACHINE} ${DISTRIBVER}"
	if [ "${MKOBJDIRS}" != "no" ]; then
		make_in_dir sys/dtb obj
	fi
	if [ "${MKUPDATE}" = "no" ]; then
		make_in_dir sys/dtb cleandir
	fi
	make_in_dir sys/dtb dependall
	make_in_dir sys/dtb install

	statusmsg "Successful build of devicetree blobs for NetBSD/${MACHINE} ${DISTRIBVER}"
}

installmodules()
{
	dir="$1"
	${runcmd} "${makewrapper}" INSTALLMODULESDIR="${dir}" installmodules ||
	    bomb "Failed to make installmodules to ${dir}"
	statusmsg "Successful installmodules to ${dir}"
}

installworld()
{
	dir="$1"
	${runcmd} "${makewrapper}" INSTALLWORLDDIR="${dir}" installworld ||
	    bomb "Failed to make installworld to ${dir}"
	statusmsg "Successful installworld to ${dir}"
}

# Run rump build&link tests.
#
# To make this feasible for running without having to install includes and
# libraries into destdir (i.e. quick), we only run ld.  This is possible
# since the rump kernel is a closed namespace apart from calls to rumpuser.
# Therefore, if ld complains only about rumpuser symbols, rump kernel
# linking was successful.
#
# We test that rump links with a number of component configurations.
# These attempt to mimic what is encountered in the full build.
# See list below.  The list should probably be either autogenerated
# or managed elsewhere; keep it here until a better idea arises.
#
# Above all, note that THIS IS NOT A SUBSTITUTE FOR A FULL BUILD.
#

RUMP_LIBSETS='
	-lrump,
	-lrumpvfs -lrump,
	-lrumpvfs -lrumpdev -lrump,
	-lrumpnet -lrump,
	-lrumpkern_tty -lrumpvfs -lrump,
	-lrumpfs_tmpfs -lrumpvfs -lrump,
	-lrumpfs_ffs -lrumpfs_msdos -lrumpvfs -lrumpdev_disk -lrumpdev -lrump,
	-lrumpnet_virtif -lrumpnet_netinet -lrumpnet_net -lrumpnet
	    -lrumpdev -lrumpvfs -lrump,
	-lrumpnet_sockin -lrumpfs_smbfs -lrumpdev_netsmb
	    -lrumpkern_crypto -lrumpdev -lrumpnet -lrumpvfs -lrump,
	-lrumpnet_sockin -lrumpfs_nfs -lrumpnet -lrumpvfs -lrump,
	-lrumpdev_cgd -lrumpdev_raidframe -lrumpdev_disk -lrumpdev_rnd
	    -lrumpdev_dm -lrumpdev -lrumpvfs -lrumpkern_crypto -lrump'
dorump()
{
	local doclean=""
	local doobjs=""

	# we cannot link libs without building csu, and that leads to lossage
	[ "${1}" != "rumptest" ] && bomb 'build.sh rump not yet functional. ' \
	    'did you mean "rumptest"?'

	export RUMPKERN_ONLY=1
	# create obj and distrib dirs
	if [ "${MKOBJDIRS}" != "no" ]; then
		make_in_dir "${NETBSDSRCDIR}/etc/mtree" obj
		make_in_dir "${NETBSDSRCDIR}/sys/rump" obj
	fi
	${runcmd} "${makewrapper}" ${parallel} do-distrib-dirs \
	    || bomb 'could not create distrib-dirs'

	[ "${MKUPDATE}" = "no" ] && doclean="cleandir"
	targlist="${doclean} ${doobjs} dependall install"
	# optimize: for test we build only static libs (3x test speedup)
	if [ "${1}" = "rumptest" ] ; then
		setmakeenv NOPIC 1
		setmakeenv NOPROFILE 1
	fi
	for cmd in ${targlist} ; do
		make_in_dir "${NETBSDSRCDIR}/sys/rump" ${cmd}
	done

	# if we just wanted to build & install rump, we're done
	[ "${1}" != "rumptest" ] && return

	${runcmd} cd "${NETBSDSRCDIR}/sys/rump/librump/rumpkern" \
	    || bomb "cd to rumpkern failed"
	md_quirks=`${runcmd} "${makewrapper}" -V '${_SYMQUIRK}'`
	# one little, two little, three little backslashes ...
	md_quirks="$(echo ${md_quirks} | sed 's,\\,\\\\,g'";s/'//g" )"
	${runcmd} cd "${TOP}" || bomb "cd to ${TOP} failed"
	tool_ld=`${runcmd} "${makewrapper}" -V '${LD}'`

	local oIFS="${IFS}"
	IFS=","
	for set in ${RUMP_LIBSETS} ; do
		IFS="${oIFS}"
		${runcmd} ${tool_ld} -nostdlib -L${DESTDIR}/usr/lib	\
		    -static --whole-archive ${set} 2>&1 -o /tmp/rumptest.$$ | \
		      awk -v quirks="${md_quirks}" '
			/undefined reference/ &&
			    !/more undefined references.*follow/{
				if (match($NF,
				    "`(rumpuser_|rumpcomp_|__" quirks ")") == 0)
					fails[NR] = $0
			}
			/cannot find -l/{fails[NR] = $0}
			/cannot open output file/{fails[NR] = $0}
			END{
				for (x in fails)
					print fails[x]
				exit x!=0
			}'
		[ $? -ne 0 ] && bomb "Testlink of rump failed: ${set}"
	done
	statusmsg "Rump build&link tests successful"
}

setup_mkrepro()
{
	if [ ${MKREPRO-no} != "yes" ]; then
		return
	fi
	local dirs=${NETBSDSRCDIR-/usr/src}/
	if [ ${MKX11-no} = "yes" ]; then
		dirs="$dirs ${X11SRCDIR-/usr/xsrc}/"
	fi
	local cvslatest=$(print_tooldir_program cvslatest)
	if [ ! -x "${cvslatest}" ]; then
		buildtools
	fi
	MKREPRO_TIMESTAMP=$("${cvslatest}" ${dirs})
	[ -n "${MKREPRO_TIMESTAMP}" ] || bomb "Failed to compute timestamp"
	statusmsg2 "MKREPRO_TIMESTAMP" "$(TZ=UTC date -r ${MKREPRO_TIMESTAMP})"
	export MKREPRO MKREPRO_TIMESTAMP
}

main()
{
	initdefaults
	_args=$@
	parseoptions "$@"

	sanitycheck

	build_start=$(date)
	statusmsg2 "${progname} command:" "$0 $*"
	statusmsg2 "${progname} started:" "${build_start}"
	statusmsg2 "NetBSD version:"   "${DISTRIBVER}"
	statusmsg2 "MACHINE:"          "${MACHINE}"
	statusmsg2 "MACHINE_ARCH:"     "${MACHINE_ARCH}"
	statusmsg2 "Build platform:"   "${uname_s} ${uname_r} ${uname_m}"
	statusmsg2 "HOST_SH:"          "${HOST_SH}"
	if [ -n "${BUILDID}" ]; then
		statusmsg2 "BUILDID:"  "${BUILDID}"
	fi
	if [ -n "${BUILDINFO}" ]; then
		printf "%b\n" "${BUILDINFO}" | \
		while read -r line ; do
			[ -s "${line}" ] && continue
			statusmsg2 "BUILDINFO:"  "${line}"
		done
	fi

	rebuildmake
	validatemakeparams
	createmakewrapper
	setup_mkrepro

	# Perform the operations.
	#
	for op in ${operations}; do
		case "${op}" in

		makewrapper)
			# no-op
			;;

		tools)
			buildtools
			;;
		libs)
			buildlibs
			;;

		sets)
			statusmsg "Building sets from pre-populated ${DESTDIR}"
			${runcmd} "${makewrapper}" ${parallel} ${op} ||
			    bomb "Failed to make ${op}"
			setdir=${RELEASEDIR}/${RELEASEMACHINEDIR}/binary/sets
			statusmsg "Built sets to ${setdir}"
			;;

		build|distribution|release)
			${runcmd} "${makewrapper}" ${parallel} ${op} ||
			    bomb "Failed to make ${op}"
			statusmsg "Successful make ${op}"
			;;

		cleandir|obj|sourcesets|syspkgs|params)
			${runcmd} "${makewrapper}" ${parallel} ${op} ||
			    bomb "Failed to make ${op}"
			statusmsg "Successful make ${op}"
			;;

		iso-image|iso-image-source)
			${runcmd} "${makewrapper}" ${parallel} \
			    CDEXTRA="$CDEXTRA" ${op} ||
			    bomb "Failed to make ${op}"
			statusmsg "Successful make ${op}"
			;;

		live-image|install-image)
			# install-image and live-image require mtree spec files
			# built with UNPRIVED.  Assume UNPRIVED build has been
			# performed if METALOG file is created in DESTDIR.
			if [ ! -e "${DESTDIR}/METALOG" ] ; then
				bomb "The release binaries must have been built with -U to create images."
			fi
			${runcmd} "${makewrapper}" ${parallel} ${op} ||
			    bomb "Failed to make ${op}"
			statusmsg "Successful make ${op}"
			;;
		kernel=*)
			arg=${op#*=}
			buildkernel "${arg}"
			;;
		kernel.gdb=*)
			arg=${op#*=}
			configopts="-D DEBUG=-g"
			buildkernel "${arg}"
			;;
		releasekernel=*)
			arg=${op#*=}
			releasekernel "${arg}"
			;;

		kernels)
			buildkernels
			;;

		disk-image=*)
			arg=${op#*=}
			diskimage "${arg}"
			;;

		dtb)
			builddtb
			;;

		modules)
			buildmodules
			;;

		installmodules=*)
			arg=${op#*=}
			if [ "${arg}" = "/" ] && \
			    (	[ "${uname_s}" != "NetBSD" ] || \
				[ "${uname_m}" != "${MACHINE}" ] ); then
				bomb "'${op}' must != / for cross builds."
			fi
			installmodules "${arg}"
			;;

		install=*)
			arg=${op#*=}
			if [ "${arg}" = "/" ] && \
			    (	[ "${uname_s}" != "NetBSD" ] || \
				[ "${uname_m}" != "${MACHINE}" ] ); then
				bomb "'${op}' must != / for cross builds."
			fi
			installworld "${arg}"
			;;

		rump|rumptest)
			dorump "${op}"
			;;

		*)
			bomb "Unknown operation \`${op}'"
			;;

		esac
	done

	statusmsg2 "${progname} ended:" "$(date)"
	if [ -s "${results}" ]; then
		echo "===> Summary of results:"
		sed -e 's/^===>//;s/^/	/' "${results}"
		echo "===> ."
	fi
}

main "$@"<|MERGE_RESOLUTION|>--- conflicted
+++ resolved
@@ -1,9 +1,5 @@
 #! /usr/bin/env sh
-<<<<<<< HEAD
-#	$NetBSD: build.sh,v 1.345 2020/09/20 10:29:05 mrg Exp $
-=======
 #	$NetBSD: build.sh,v 1.347 2021/04/25 22:29:22 christos Exp $
->>>>>>> 9e014010
 #
 # Copyright (c) 2001-2011 The NetBSD Foundation, Inc.
 # All rights reserved.
@@ -1977,11 +1973,7 @@
 	eval cat <<EOF ${makewrapout}
 #! ${HOST_SH}
 # Set proper variables to allow easy "make" building of a NetBSD subtree.
-<<<<<<< HEAD
-# Generated from:  \$NetBSD: build.sh,v 1.345 2020/09/20 10:29:05 mrg Exp $
-=======
 # Generated from:  \$NetBSD: build.sh,v 1.347 2021/04/25 22:29:22 christos Exp $
->>>>>>> 9e014010
 # with these arguments: ${_args}
 #
 
