--- conflicted
+++ resolved
@@ -1,8 +1,4 @@
-<<<<<<< HEAD
-/*	$NetBSD: cpuset.c,v 1.19 2018/01/04 20:57:28 kamil Exp $	*/
-=======
 /*	$NetBSD: cpuset.c,v 1.20 2018/07/26 00:13:19 kamil Exp $	*/
->>>>>>> b2b84690
 
 /*-
  * Copyright (c) 2008 The NetBSD Foundation, Inc.
@@ -36,11 +32,7 @@
 #ifndef _STANDALONE
 #include <sys/cdefs.h>
 #if defined(LIBC_SCCS) && !defined(lint)
-<<<<<<< HEAD
-__RCSID("$NetBSD: cpuset.c,v 1.19 2018/01/04 20:57:28 kamil Exp $");
-=======
 __RCSID("$NetBSD: cpuset.c,v 1.20 2018/07/26 00:13:19 kamil Exp $");
->>>>>>> b2b84690
 #endif /* LIBC_SCCS and not lint */
 
 #ifdef _LIBC
