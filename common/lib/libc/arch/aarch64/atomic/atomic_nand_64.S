/* $NetBSD: atomic_nand_64.S,v 1.4 2021/07/05 08:50:31 skrll Exp $ */

/*-
 * Copyright (c) 2014 The NetBSD Foundation, Inc.
 * All rights reserved.
 *
 * This code is derived from software contributed to The NetBSD Foundation
 * by Matt Thomas of 3am Software Foundry.
 *
 * Redistribution and use in source and binary forms, with or without
 * modification, are permitted provided that the following conditions
 * are met:
 * 1. Redistributions of source code must retain the above copyright
 *    notice, this list of conditions and the following disclaimer.
 * 2. Redistributions in binary form must reproduce the above copyright
 *    notice, this list of conditions and the following disclaimer in the
 *    documentation and/or other materials provided with the distribution.
 *
 * THIS SOFTWARE IS PROVIDED BY THE NETBSD FOUNDATION, INC. AND CONTRIBUTORS
 * ``AS IS'' AND ANY EXPRESS OR IMPLIED WARRANTIES, INCLUDING, BUT NOT LIMITED
 * TO, THE IMPLIED WARRANTIES OF MERCHANTABILITY AND FITNESS FOR A PARTICULAR
 * PURPOSE ARE DISCLAIMED.  IN NO EVENT SHALL THE FOUNDATION OR CONTRIBUTORS
 * BE LIABLE FOR ANY DIRECT, INDIRECT, INCIDENTAL, SPECIAL, EXEMPLARY, OR
 * CONSEQUENTIAL DAMAGES (INCLUDING, BUT NOT LIMITED TO, PROCUREMENT OF
 * SUBSTITUTE GOODS OR SERVICES; LOSS OF USE, DATA, OR PROFITS; OR BUSINESS
 * INTERRUPTION) HOWEVER CAUSED AND ON ANY THEORY OF LIABILITY, WHETHER IN
 * CONTRACT, STRICT LIABILITY, OR TORT (INCLUDING NEGLIGENCE OR OTHERWISE)
 * ARISING IN ANY WAY OUT OF THE USE OF THIS SOFTWARE, EVEN IF ADVISED OF THE
 * POSSIBILITY OF SUCH DAMAGE.
 */

#include "atomic_op_asm.h"

/*
 * { tmp = *ptr; *ptr = ~(tmp & value); return tmp; }   // nand
 */
ENTRY_NP(_atomic_nand_64)
	mov	x4, x0			/* need r0 for return value */
1:	ldxr	x0, [x4]		/* load old value (*ptr) */
<<<<<<< HEAD
	and	x2, x0, x1		/* x3 =  (*ptr & value) */
	mvn	x2, x2			/* x3 = ~(*ptr & value) */
=======
	and	x2, x0, x1		/* x2 =  (*ptr & value) */
	mvn	x2, x2			/* x2 = ~(*ptr & value) */
>>>>>>> e2aa5677
	stxr	w3, x2, [x4]		/* try to store */
	cbnz	w3, 2f			/*   succeed? no, try again */
	ret				/* return old value */
2:	b	1b
END(_atomic_nand_64)

ATOMIC_OP_ALIAS(atomic_nand_64,_atomic_nand_64)
ATOMIC_OP_ALIAS(atomic_nand_ulong,_atomic_nand_64)
STRONG_ALIAS(_atomic_nand_ulong,_atomic_nand_64)

ENTRY_NP(__sync_fetch_and_nand_8)
	mov	x4, x0			/* need r0 for return value */
1:	ldaxr	x0, [x4]		/* load (acquire) old value (*ptr) */
	and	x2, x0, x1		/* x3 =  (*ptr & value) */
	mvn	x2, x2			/* x3 = ~(*ptr & value) */
	stlxr	w3, x2, [x4]		/* try to store release */
	cbnz	w3, 2f			/*   succeed? no, try again */
	ret				/* return old value */
2:	b	1b
END(__sync_fetch_and_nand_8)


/*
 * { tmp = ~(*ptr & value); *ptr = tmp; return *ptr; }   // nand
 */
ENTRY_NP(_atomic_nand_64_nv)
	mov	x4, x0			/* need r0 for return value */
1:	ldxr	x0, [x4]		/* load old value (*ptr) */
	and	x0, x0, x1		/* x0 =  (*ptr & value) */
	mvn	x0, x0			/* x0 = ~(*ptr & value), return value */
	stxr	w3, x0, [x4]		/* try to store */
	cbnz	w3, 2f			/*   succeed? no, try again? */
	ret				/* return new value */
2:	b	1b
END(_atomic_nand_64_nv)

ATOMIC_OP_ALIAS(atomic_nand_64_nv,_atomic_nand_64_nv)
ATOMIC_OP_ALIAS(atomic_nand_ulong_nv,_atomic_nand_64_nv)
STRONG_ALIAS(_atomic_nand_ulong_nv,_atomic_nand_64_nv)

ENTRY_NP(__sync_nand_and_fetch_8)
	mov	x4, x0			/* need r0 for return value */
1:	ldaxr	x0, [x4]		/* load (acquire) old value (*ptr) */
	and	x0, x0, x1		/* x0 =  (*ptr & value) */
	mvn	x0, x0			/* x0 = ~(*ptr & value) */
	stlxr	w3, x0, [x4]		/* try to store (release) */
	cbnz	w3, 2f			/*   succeed? no, try again? */
	ret				/* return new value */
2:	b	1b
END(__sync_nand_and_fetch_8)<|MERGE_RESOLUTION|>--- conflicted
+++ resolved
@@ -37,13 +37,8 @@
 ENTRY_NP(_atomic_nand_64)
 	mov	x4, x0			/* need r0 for return value */
 1:	ldxr	x0, [x4]		/* load old value (*ptr) */
-<<<<<<< HEAD
-	and	x2, x0, x1		/* x3 =  (*ptr & value) */
-	mvn	x2, x2			/* x3 = ~(*ptr & value) */
-=======
 	and	x2, x0, x1		/* x2 =  (*ptr & value) */
 	mvn	x2, x2			/* x2 = ~(*ptr & value) */
->>>>>>> e2aa5677
 	stxr	w3, x2, [x4]		/* try to store */
 	cbnz	w3, 2f			/*   succeed? no, try again */
 	ret				/* return old value */
