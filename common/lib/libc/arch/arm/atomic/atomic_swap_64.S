--- conflicted
+++ resolved
@@ -55,11 +55,7 @@
 #ifdef _ARM_ARCH_7
 	dmb	ishst
 #else
-<<<<<<< HEAD
-	mcr	p15, 0, r2, c7, c10, 5 	/* data memory barrier */
-=======
 	mcr	p15, 0, r2, c7, c10, 5	/* data memory barrier */
->>>>>>> 34f8cde4
 #endif
 	strd	r2, r3, [r0]
 	RET
