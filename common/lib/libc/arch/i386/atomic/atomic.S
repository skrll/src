<<<<<<< HEAD
/*	$NetBSD: atomic.S,v 1.22 2014/05/23 03:17:31 uebayasi Exp $	*/
=======
/*	$NetBSD: atomic.S,v 1.23 2018/07/18 13:39:36 bouyer Exp $	*/
>>>>>>> b2b84690

/*-
 * Copyright (c) 2007 The NetBSD Foundation, Inc.
 * All rights reserved.
 *
 * This code is derived from software contributed to The NetBSD Foundation
 * by Jason R. Thorpe, and by Andrew Doran.
 *
 * Redistribution and use in source and binary forms, with or without
 * modification, are permitted provided that the following conditions
 * are met:
 * 1. Redistributions of source code must retain the above copyright
 *    notice, this list of conditions and the following disclaimer.
 * 2. Redistributions in binary form must reproduce the above copyright
 *    notice, this list of conditions and the following disclaimer in the
 *    documentation and/or other materials provided with the distribution.
 *      
 * THIS SOFTWARE IS PROVIDED BY THE NETBSD FOUNDATION, INC. AND CONTRIBUTORS
 * ``AS IS'' AND ANY EXPRESS OR IMPLIED WARRANTIES, INCLUDING, BUT NOT LIMITED
 * TO, THE IMPLIED WARRANTIES OF MERCHANTABILITY AND FITNESS FOR A PARTICULAR
 * PURPOSE ARE DISCLAIMED.  IN NO EVENT SHALL THE FOUNDATION OR CONTRIBUTORS
 * BE LIABLE FOR ANY DIRECT, INDIRECT, INCIDENTAL, SPECIAL, EXEMPLARY, OR
 * CONSEQUENTIAL DAMAGES (INCLUDING, BUT NOT LIMITED TO, PROCUREMENT OF
 * SUBSTITUTE GOODS OR SERVICES; LOSS OF USE, DATA, OR PROFITS; OR BUSINESS
 * INTERRUPTION) HOWEVER CAUSED AND ON ANY THEORY OF LIABILITY, WHETHER IN
 * CONTRACT, STRICT LIABILITY, OR TORT (INCLUDING NEGLIGENCE OR OTHERWISE)
 * ARISING IN ANY WAY OUT OF THE USE OF THIS SOFTWARE, EVEN IF ADVISED OF THE
 * POSSIBILITY OF SUCH DAMAGE.
 */

#include <sys/param.h>
#include <machine/asm.h>
/*
 * __HAVE_ constants should not be in <machine/types.h>
 * because we can't use them from assembly. OTOH we
 * only need __HAVE_ATOMIC64_OPS here, and we don't.
 */
#ifdef _KERNEL
#define	ALIAS(f, t)	STRONG_ALIAS(f,t)
#else
#define	ALIAS(f, t)	WEAK_ALIAS(f,t)
#endif

#ifdef _HARDKERNEL
#include "opt_xen.h"
#define	LOCK(n)		.Lpatch ## n:	lock
#define	ENDLABEL(a)	_ALIGN_TEXT; LABEL(a)
#else
#define	LOCK(n)		lock
#define	ENDLABEL(a)	/* nothing */
#endif

	.text

ENTRY(_atomic_add_32)
	movl	4(%esp), %edx
	movl	8(%esp), %eax
	LOCK(1)
	addl	%eax, (%edx)
	ret
END(_atomic_add_32)

ENTRY(_atomic_add_32_nv)
	movl	4(%esp), %edx
	movl	8(%esp), %eax
	movl	%eax, %ecx
	LOCK(2)
	xaddl	%eax, (%edx)
	addl	%ecx, %eax
	ret
END(_atomic_add_32_nv)

ENTRY(_atomic_and_32)
	movl	4(%esp), %edx
	movl	8(%esp), %eax
	LOCK(3)
	andl	%eax, (%edx)
	ret
END(_atomic_and_32)

ENTRY(_atomic_and_32_nv)
	movl	4(%esp), %edx
	movl	(%edx), %eax
0:
	movl	%eax, %ecx
	andl	8(%esp), %ecx
	LOCK(4)
	cmpxchgl %ecx, (%edx)
	jnz	1f
	movl	%ecx, %eax
	ret
1:
	jmp	0b
END(_atomic_and_32_nv)

ENTRY(_atomic_dec_32)
	movl	4(%esp), %edx
	LOCK(5)
	decl	(%edx)
	ret
END(_atomic_dec_32)

ENTRY(_atomic_dec_32_nv)
	movl	4(%esp), %edx
	movl	$-1, %eax
	LOCK(6)
	xaddl	%eax, (%edx)
	decl	%eax
	ret
END(_atomic_dec_32_nv)

ENTRY(_atomic_inc_32)
	movl	4(%esp), %edx
	LOCK(7)
	incl	(%edx)
	ret
END(_atomic_inc_32)

ENTRY(_atomic_inc_32_nv)
	movl	4(%esp), %edx
	movl	$1, %eax
	LOCK(8)
	xaddl	%eax, (%edx)
	incl	%eax
	ret
END(_atomic_inc_32_nv)

ENTRY(_atomic_or_32)
	movl	4(%esp), %edx
	movl	8(%esp), %eax
	LOCK(9)
	orl	%eax, (%edx)
	ret
END(_atomic_or_32)

ENTRY(_atomic_or_32_nv)
	movl	4(%esp), %edx
	movl	(%edx), %eax
0:
	movl	%eax, %ecx
	orl	8(%esp), %ecx
	LOCK(10)
	cmpxchgl %ecx, (%edx)
	jnz	1f
	movl	%ecx, %eax
	ret
1:
	jmp	0b
END(_atomic_or_32_nv)

ENTRY(_atomic_swap_32)
	movl	4(%esp), %edx
	movl	8(%esp), %eax
	xchgl	%eax, (%edx)
	ret
END(_atomic_swap_32)

ENTRY(_atomic_cas_32)
	movl	4(%esp), %edx
	movl	8(%esp), %eax
	movl	12(%esp), %ecx
	LOCK(12)
	cmpxchgl %ecx, (%edx)
	/* %eax now contains the old value */
	ret
END(_atomic_cas_32)

ENTRY(_atomic_cas_32_ni)
	movl	4(%esp), %edx
	movl	8(%esp), %eax
	movl	12(%esp), %ecx
	cmpxchgl %ecx, (%edx)
	/* %eax now contains the old value */
	ret
END(_atomic_cas_32_ni)

ENTRY(_membar_consumer)
	LOCK(13)
	addl	$0, -4(%esp)
	ret
END(_membar_consumer)
ENDLABEL(membar_consumer_end)

ENTRY(_membar_producer)
	/* A store is enough */
	movl	$0, -4(%esp)
	ret
END(_membar_producer)
ENDLABEL(membar_producer_end)

ENTRY(_membar_sync)
	LOCK(14)
	addl	$0, -4(%esp)
	ret
END(_membar_sync)
ENDLABEL(membar_sync_end)

#if defined(__HAVE_ATOMIC64_OPS) || defined(_KERNEL)
<<<<<<< HEAD
=======
#ifdef XEN
STRONG_ALIAS(_atomic_cas_64,_atomic_cas_cx8)
#else
>>>>>>> b2b84690
ENTRY(_atomic_cas_64)
#ifdef _HARDKERNEL
	pushf
	cli
#endif /* _HARDKERNEL */
	pushl	%edi
	pushl	%ebx
	movl	12(%esp), %edi
	movl	16(%esp), %eax
	movl	20(%esp), %edx
	movl	24(%esp), %ebx
	movl	28(%esp), %ecx
	cmpl	0(%edi), %eax
	jne	2f
	cmpl	4(%edi), %edx
	jne	2f
	movl	%ebx, 0(%edi)
	movl	%ecx, 4(%edi)
1:
	popl	%ebx
	popl	%edi
#ifdef _HARDKERNEL
	popf
#endif /* _HARDKERNEL */
	ret
2:
	movl	0(%edi), %eax
	movl	4(%edi), %edx
	jmp	1b
END(_atomic_cas_64)
ENDLABEL(_atomic_cas_64_end)
#endif /* !XEN */

ENTRY(_atomic_cas_cx8)
	pushl	%edi
	pushl	%ebx
	movl	12(%esp), %edi
	movl	16(%esp), %eax
	movl	20(%esp), %edx
	movl	24(%esp), %ebx
	movl	28(%esp), %ecx
	LOCK(15)
	cmpxchg8b (%edi)
	popl	%ebx
	popl	%edi
	ret
#ifdef _HARDKERNEL
#ifdef GPROF
	.space	16, 0x90
#else
	.space	32, 0x90
#endif
#endif /* _HARDKERNEL */
END(_atomic_cas_cx8)
ENDLABEL(_atomic_cas_cx8_end)
#endif /* __HAVE_ATOMIC64_OPS || _KERNEL */

#ifdef _HARDKERNEL
ENTRY(sse2_lfence)
	lfence
	ret
END(sse2_lfence)
ENDLABEL(sse2_lfence_end)

ENTRY(sse2_mfence)
	mfence
	ret
END(sse2_mfence)
ENDLABEL(sse2_mfence_end)

atomic_lockpatch:
	.globl	atomic_lockpatch
	.long	.Lpatch1, .Lpatch2, .Lpatch3, .Lpatch4, .Lpatch5
	.long	.Lpatch6, .Lpatch7, .Lpatch8, .Lpatch9, .Lpatch10
	.long	.Lpatch12, .Lpatch13, .Lpatch14, .Lpatch15, 0
#endif	/* _HARDKERNEL */

ALIAS(atomic_add_32,_atomic_add_32)
ALIAS(atomic_add_int,_atomic_add_32)
ALIAS(atomic_add_long,_atomic_add_32)
ALIAS(atomic_add_ptr,_atomic_add_32)

ALIAS(atomic_add_32_nv,_atomic_add_32_nv)
ALIAS(atomic_add_int_nv,_atomic_add_32_nv)
ALIAS(atomic_add_long_nv,_atomic_add_32_nv)
ALIAS(atomic_add_ptr_nv,_atomic_add_32_nv)

ALIAS(atomic_and_32,_atomic_and_32)
ALIAS(atomic_and_uint,_atomic_and_32)
ALIAS(atomic_and_ulong,_atomic_and_32)
ALIAS(atomic_and_ptr,_atomic_and_32)

ALIAS(atomic_and_32_nv,_atomic_and_32_nv)
ALIAS(atomic_and_uint_nv,_atomic_and_32_nv)
ALIAS(atomic_and_ulong_nv,_atomic_and_32_nv)
ALIAS(atomic_and_ptr_nv,_atomic_and_32_nv)

ALIAS(atomic_dec_32,_atomic_dec_32)
ALIAS(atomic_dec_uint,_atomic_dec_32)
ALIAS(atomic_dec_ulong,_atomic_dec_32)
ALIAS(atomic_dec_ptr,_atomic_dec_32)

ALIAS(atomic_dec_32_nv,_atomic_dec_32_nv)
ALIAS(atomic_dec_uint_nv,_atomic_dec_32_nv)
ALIAS(atomic_dec_ulong_nv,_atomic_dec_32_nv)
ALIAS(atomic_dec_ptr_nv,_atomic_dec_32_nv)

ALIAS(atomic_inc_32,_atomic_inc_32)
ALIAS(atomic_inc_uint,_atomic_inc_32)
ALIAS(atomic_inc_ulong,_atomic_inc_32)
ALIAS(atomic_inc_ptr,_atomic_inc_32)

ALIAS(atomic_inc_32_nv,_atomic_inc_32_nv)
ALIAS(atomic_inc_uint_nv,_atomic_inc_32_nv)
ALIAS(atomic_inc_ulong_nv,_atomic_inc_32_nv)
ALIAS(atomic_inc_ptr_nv,_atomic_inc_32_nv)

ALIAS(atomic_or_32,_atomic_or_32)
ALIAS(atomic_or_uint,_atomic_or_32)
ALIAS(atomic_or_ulong,_atomic_or_32)
ALIAS(atomic_or_ptr,_atomic_or_32)

ALIAS(atomic_or_32_nv,_atomic_or_32_nv)
ALIAS(atomic_or_uint_nv,_atomic_or_32_nv)
ALIAS(atomic_or_ulong_nv,_atomic_or_32_nv)
ALIAS(atomic_or_ptr_nv,_atomic_or_32_nv)

ALIAS(atomic_swap_32,_atomic_swap_32)
ALIAS(atomic_swap_uint,_atomic_swap_32)
ALIAS(atomic_swap_ulong,_atomic_swap_32)
ALIAS(atomic_swap_ptr,_atomic_swap_32)

ALIAS(atomic_cas_32,_atomic_cas_32)
ALIAS(atomic_cas_uint,_atomic_cas_32)
ALIAS(atomic_cas_ulong,_atomic_cas_32)
ALIAS(atomic_cas_ptr,_atomic_cas_32)

ALIAS(atomic_cas_32_ni,_atomic_cas_32_ni)
ALIAS(atomic_cas_uint_ni,_atomic_cas_32_ni)
ALIAS(atomic_cas_ulong_ni,_atomic_cas_32_ni)
ALIAS(atomic_cas_ptr_ni,_atomic_cas_32_ni)

#if defined(__HAVE_ATOMIC64_OPS) || defined(_KERNEL)
ALIAS(atomic_cas_64,_atomic_cas_64)
ALIAS(atomic_cas_64_ni,_atomic_cas_64)
ALIAS(__sync_val_compare_and_swap_8,_atomic_cas_64)
#endif /* __HAVE_ATOMIC64_OPS || _KERNEL */

ALIAS(membar_consumer,_membar_consumer)
ALIAS(membar_producer,_membar_producer)
ALIAS(membar_enter,_membar_consumer)
ALIAS(membar_exit,_membar_producer)
ALIAS(membar_sync,_membar_sync)

STRONG_ALIAS(_atomic_add_int,_atomic_add_32)
STRONG_ALIAS(_atomic_add_long,_atomic_add_32)
STRONG_ALIAS(_atomic_add_ptr,_atomic_add_32)

STRONG_ALIAS(_atomic_add_int_nv,_atomic_add_32_nv)
STRONG_ALIAS(_atomic_add_long_nv,_atomic_add_32_nv)
STRONG_ALIAS(_atomic_add_ptr_nv,_atomic_add_32_nv)

STRONG_ALIAS(_atomic_and_uint,_atomic_and_32)
STRONG_ALIAS(_atomic_and_ulong,_atomic_and_32)
STRONG_ALIAS(_atomic_and_ptr,_atomic_and_32)

STRONG_ALIAS(_atomic_and_uint_nv,_atomic_and_32_nv)
STRONG_ALIAS(_atomic_and_ulong_nv,_atomic_and_32_nv)
STRONG_ALIAS(_atomic_and_ptr_nv,_atomic_and_32_nv)

STRONG_ALIAS(_atomic_dec_uint,_atomic_dec_32)
STRONG_ALIAS(_atomic_dec_ulong,_atomic_dec_32)
STRONG_ALIAS(_atomic_dec_ptr,_atomic_dec_32)

STRONG_ALIAS(_atomic_dec_uint_nv,_atomic_dec_32_nv)
STRONG_ALIAS(_atomic_dec_ulong_nv,_atomic_dec_32_nv)
STRONG_ALIAS(_atomic_dec_ptr_nv,_atomic_dec_32_nv)

STRONG_ALIAS(_atomic_inc_uint,_atomic_inc_32)
STRONG_ALIAS(_atomic_inc_ulong,_atomic_inc_32)
STRONG_ALIAS(_atomic_inc_ptr,_atomic_inc_32)

STRONG_ALIAS(_atomic_inc_uint_nv,_atomic_inc_32_nv)
STRONG_ALIAS(_atomic_inc_ulong_nv,_atomic_inc_32_nv)
STRONG_ALIAS(_atomic_inc_ptr_nv,_atomic_inc_32_nv)

STRONG_ALIAS(_atomic_or_uint,_atomic_or_32)
STRONG_ALIAS(_atomic_or_ulong,_atomic_or_32)
STRONG_ALIAS(_atomic_or_ptr,_atomic_or_32)

STRONG_ALIAS(_atomic_or_uint_nv,_atomic_or_32_nv)
STRONG_ALIAS(_atomic_or_ulong_nv,_atomic_or_32_nv)
STRONG_ALIAS(_atomic_or_ptr_nv,_atomic_or_32_nv)

STRONG_ALIAS(_atomic_swap_uint,_atomic_swap_32)
STRONG_ALIAS(_atomic_swap_ulong,_atomic_swap_32)
STRONG_ALIAS(_atomic_swap_ptr,_atomic_swap_32)

STRONG_ALIAS(_atomic_cas_uint,_atomic_cas_32)
STRONG_ALIAS(_atomic_cas_ulong,_atomic_cas_32)
STRONG_ALIAS(_atomic_cas_ptr,_atomic_cas_32)

STRONG_ALIAS(_atomic_cas_uint_ni,_atomic_cas_32_ni)
STRONG_ALIAS(_atomic_cas_ulong_ni,_atomic_cas_32_ni)
STRONG_ALIAS(_atomic_cas_ptr_ni,_atomic_cas_32_ni)

STRONG_ALIAS(_membar_enter,_membar_consumer)
STRONG_ALIAS(_membar_exit,_membar_producer)<|MERGE_RESOLUTION|>--- conflicted
+++ resolved
@@ -1,8 +1,4 @@
-<<<<<<< HEAD
-/*	$NetBSD: atomic.S,v 1.22 2014/05/23 03:17:31 uebayasi Exp $	*/
-=======
 /*	$NetBSD: atomic.S,v 1.23 2018/07/18 13:39:36 bouyer Exp $	*/
->>>>>>> b2b84690
 
 /*-
  * Copyright (c) 2007 The NetBSD Foundation, Inc.
@@ -201,12 +197,9 @@
 ENDLABEL(membar_sync_end)
 
 #if defined(__HAVE_ATOMIC64_OPS) || defined(_KERNEL)
-<<<<<<< HEAD
-=======
 #ifdef XEN
 STRONG_ALIAS(_atomic_cas_64,_atomic_cas_cx8)
 #else
->>>>>>> b2b84690
 ENTRY(_atomic_cas_64)
 #ifdef _HARDKERNEL
 	pushf
