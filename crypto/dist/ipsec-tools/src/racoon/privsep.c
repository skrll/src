<<<<<<< HEAD
/*	$NetBSD: privsep.c,v 1.23 2016/03/11 18:28:43 christos Exp $	*/
=======
/*	$NetBSD: privsep.c,v 1.24 2018/05/19 19:23:15 maxv Exp $	*/
>>>>>>> b2b84690

/* Id: privsep.c,v 1.15 2005/08/08 11:23:44 vanhu Exp */

/*
 * Copyright (C) 2004 Emmanuel Dreyfus
 * All rights reserved.
 * 
 * Redistribution and use in source and binary forms, with or without
 * modification, are permitted provided that the following conditions
 * are met:
 * 1. Redistributions of source code must retain the above copyright
 *    notice, this list of conditions and the following disclaimer.
 * 2. Redistributions in binary form must reproduce the above copyright
 *    notice, this list of conditions and the following disclaimer in the
 *    documentation and/or other materials provided with the distribution.
 * 3. Neither the name of the project nor the names of its contributors
 *    may be used to endorse or promote products derived from this software
 *    without specific prior written permission.
 * 
 * THIS SOFTWARE IS PROVIDED BY THE PROJECT AND CONTRIBUTORS ``AS IS'' AND
 * ANY EXPRESS OR IMPLIED WARRANTIES, INCLUDING, BUT NOT LIMITED TO, THE
 * IMPLIED WARRANTIES OF MERCHANTABILITY AND FITNESS FOR A PARTICULAR PURPOSE
 * ARE DISCLAIMED.  IN NO EVENT SHALL THE PROJECT OR CONTRIBUTORS BE LIABLE
 * FOR ANY DIRECT, INDIRECT, INCIDENTAL, SPECIAL, EXEMPLARY, OR CONSEQUENTIAL
 * DAMAGES (INCLUDING, BUT NOT LIMITED TO, PROCUREMENT OF SUBSTITUTE GOODS
 * OR SERVICES; LOSS OF USE, DATA, OR PROFITS; OR BUSINESS INTERRUPTION)
 * HOWEVER CAUSED AND ON ANY THEORY OF LIABILITY, WHETHER IN CONTRACT, STRICT
 * LIABILITY, OR TORT (INCLUDING NEGLIGENCE OR OTHERWISE) ARISING IN ANY WAY
 * OUT OF THE USE OF THIS SOFTWARE, EVEN IF ADVISED OF THE POSSIBILITY OF
 * SUCH DAMAGE.
 */

#include "config.h"

#include <unistd.h>
#include <string.h>
#ifdef __NetBSD__
#include <stdlib.h>	/* for setproctitle */
#endif
#include <errno.h>
#include <signal.h>
#include <pwd.h>

#include <sys/types.h>
#include <sys/socket.h>
#include <sys/param.h>

#include <netinet/in.h>

#include "gcmalloc.h"
#include "vmbuf.h"
#include "misc.h"
#include "plog.h"
#include "var.h"

#include "crypto_openssl.h"
#include "isakmp_var.h"
#include "isakmp.h"
#ifdef ENABLE_HYBRID
#include "resolv.h"
#include "isakmp_xauth.h"
#include "isakmp_cfg.h"
#endif
#include "localconf.h"
#include "remoteconf.h"
#include "admin.h"
#include "sockmisc.h"
#include "privsep.h"
#include "session.h"

static int privsep_sock[2] = { -1, -1 };

static int privsep_recv(int, struct privsep_com_msg **, size_t *);
static int privsep_send(int, struct privsep_com_msg *, size_t);
static int safety_check(struct privsep_com_msg *, int i);
static int port_check(int);
static int unsafe_env(char *const *);
static int unknown_name(int);
static int unsafe_path(char *, int);
static int rec_fd(int);
static int send_fd(int, int);

struct socket_args {
	int domain;
	int type;
	int protocol;
};

struct sockopt_args {
	int s;
	int level;
	int optname;
	const void *optval;
	socklen_t optlen;
};

struct bind_args {
	int s;
	const struct sockaddr *addr;
	socklen_t addrlen;
};

static int
privsep_send(sock, buf, len)
	int sock;
	struct privsep_com_msg *buf;
	size_t len;
{
	if (buf == NULL)
		return 0;

	if (sendto(sock, (char *)buf, len, 0, NULL, 0) == -1) {
		plog(LLV_ERROR, LOCATION, NULL,
		    "privsep_send failed: %s\n", 
		    strerror(errno));
		return -1;
	}

	racoon_free((char *)buf);

	return 0;
}


static int
privsep_recv(sock, bufp, lenp)
	int sock;
	struct privsep_com_msg **bufp;
	size_t *lenp;
{
	struct admin_com com;
	struct admin_com *combuf;
	size_t len;

	*bufp = NULL;
	*lenp = 0;

	/* Get the header */
	while ((len = recvfrom(sock, (char *)&com, 
	    sizeof(com), MSG_PEEK, NULL, NULL)) == -1) {
		if (errno == EINTR)
			continue;
		if (errno == ECONNRESET)
		    return -1;

		plog(LLV_ERROR, LOCATION, NULL,
		    "privsep_recv failed: %s\n",
		    strerror(errno));
		return -1;
	}

	/* EOF, other side has closed. */
	if (len == 0)
	    return -1;

	/* Check for short packets */
	if (len < sizeof(com)) {
		plog(LLV_ERROR, LOCATION, NULL,
		    "corrupted privsep message (short header)\n");
		return -1;
	}

	/* Allocate buffer for the whole message */
	if ((combuf = (struct admin_com *)racoon_malloc(com.ac_len)) == NULL) {
		plog(LLV_ERROR, LOCATION, NULL,
		    "failed to allocate memory: %s\n", strerror(errno));
		return -1;
	}

	/* Get the whole buffer */
	while ((len = recvfrom(sock, (char *)combuf, 
	    com.ac_len, 0, NULL, NULL)) == -1) {
		if (errno == EINTR)
			continue;
		if (errno == ECONNRESET)
		    return -1;
		plog(LLV_ERROR, LOCATION, NULL,
		    "failed to recv privsep command: %s\n", 
		    strerror(errno));
		return -1;
	}

	/* We expect len to match */
	if (len != com.ac_len) {
		plog(LLV_ERROR, LOCATION, NULL,
		    "corrupted privsep message (short packet)\n");
		return -1;
	}

	*bufp = (struct privsep_com_msg *)combuf;
	*lenp = len;

	return 0;
}

static int
privsep_do_exit(void *ctx, int fd)
{
	kill(getpid(), SIGTERM);
	return 0;
}

int
privsep_init(void)
{
	int i;
	pid_t child_pid;

	/* If running as root, we don't use the privsep code path */
	if (lcconf->uid == 0)
		return 0;

	/* 
	 * When running privsep, certificate and script paths 
	 * are mandatory, as they enable us to check path safety
	 * in the privileged instance
	 */
	if ((lcconf->pathinfo[LC_PATHTYPE_CERT] == NULL) ||
	    (lcconf->pathinfo[LC_PATHTYPE_SCRIPT] == NULL)) {
		plog(LLV_ERROR, LOCATION, NULL, "privilege separation "
		   "require path cert and path script in the config file\n");
		return -1;
	}

	if (socketpair(PF_LOCAL, SOCK_STREAM, 0, privsep_sock) != 0) {
		plog(LLV_ERROR, LOCATION, NULL, 
		    "Cannot allocate privsep_sock: %s\n", strerror(errno));
		return -1;
	}

	switch (child_pid = fork()) {
	case -1:
		plog(LLV_ERROR, LOCATION, NULL, "Cannot fork privsep: %s\n", 
		    strerror(errno));
		return -1;
		break;

	case 0: /* Child: drop privileges */
		(void)close(privsep_sock[0]);

		if (lcconf->chroot != NULL) {
			if (chdir(lcconf->chroot) != 0) {
				plog(LLV_ERROR, LOCATION, NULL, 
				    "Cannot chdir(%s): %s\n", lcconf->chroot, 
				    strerror(errno));
				return -1;
			}
			if (chroot(lcconf->chroot) != 0) {
				plog(LLV_ERROR, LOCATION, NULL, 
				    "Cannot chroot(%s): %s\n", lcconf->chroot, 
				    strerror(errno));
				return -1;
			}
		}

		if (setgid(lcconf->gid) != 0) {
			plog(LLV_ERROR, LOCATION, NULL, 
			    "Cannot setgid(%d): %s\n", lcconf->gid,
			    strerror(errno));
			return -1;
		}

		if (setegid(lcconf->gid) != 0) {
			plog(LLV_ERROR, LOCATION, NULL, 
			    "Cannot setegid(%d): %s\n", lcconf->gid,
			    strerror(errno));
			return -1;
		}

		if (setuid(lcconf->uid) != 0) {
			plog(LLV_ERROR, LOCATION, NULL, 
			    "Cannot setuid(%d): %s\n", lcconf->uid,
			    strerror(errno));
			return -1;
		}

		if (seteuid(lcconf->uid) != 0) {
			plog(LLV_ERROR, LOCATION, NULL, 
			    "Cannot seteuid(%d): %s\n", lcconf->uid,
			    strerror(errno));
			return -1;
		}
		monitor_fd(privsep_sock[1], privsep_do_exit, NULL, 0);

		return 0;
		break;

	default: /* Parent: privileged process */
		break;
	}

	/* 
	 * Close everything except the socketpair, 
	 * and stdout if running in the forground.
	 */
	for (i = sysconf(_SC_OPEN_MAX); i > 0; i--) {
		if (i == privsep_sock[0])
			continue;
		if ((f_foreground) && (i == 1))
			continue;
		(void)close(i);
	}

	/* Above trickery closed the log file, reopen it */
	ploginit();

	plog(LLV_INFO, LOCATION, NULL, 
	    "racoon privileged process running with PID %d\n", getpid());

	plog(LLV_INFO, LOCATION, NULL,
	    "racoon unprivileged process running with PID %d\n", child_pid);

#if defined(__NetBSD__) || defined(__FreeBSD__)
	setproctitle("[priv]");
#endif
	
	/*
	 * Don't catch any signal
	 * This duplicate session:signals[], which is static...
	 */
	signal(SIGPIPE, SIG_IGN);
	signal(SIGHUP, SIG_DFL);
	signal(SIGINT, SIG_DFL);
	signal(SIGTERM, SIG_DFL);
	signal(SIGUSR1, SIG_DFL);
	signal(SIGUSR2, SIG_DFL);
	signal(SIGCHLD, SIG_DFL);

	while (1) {
		size_t len;
		struct privsep_com_msg *combuf;
		struct privsep_com_msg *reply;
		char *data;
		size_t totallen;
		char *bufs[PRIVSEP_NBUF_MAX];
		int i;

		if (privsep_recv(privsep_sock[0], &combuf, &len) != 0)
			goto out;

		/* Safety checks and gather the data */
		if (len < sizeof(*combuf)) {
			plog(LLV_ERROR, LOCATION, NULL,
			    "corrupted privsep message (short buflen)\n");
			goto out;
		}

		data = (char *)(combuf + 1);
		totallen = sizeof(*combuf);
		for (i = 0; i < PRIVSEP_NBUF_MAX; i++) {
			bufs[i] = (char *)data;
			data += combuf->bufs.buflen[i];
			totallen += combuf->bufs.buflen[i];
		}

		if (totallen > len) {
			plog(LLV_ERROR, LOCATION, NULL,
			    "corrupted privsep message (bufs too big)\n");
			goto out;
		}
	
		/* Prepare the reply buffer */
		if ((reply = racoon_malloc(sizeof(*reply))) == NULL) {
			plog(LLV_ERROR, LOCATION, NULL,
			    "Cannot allocate reply buffer: %s\n", 
			    strerror(errno));
			goto out;
		}
		bzero(reply, sizeof(*reply));
		reply->hdr.ac_cmd = combuf->hdr.ac_cmd;
		reply->hdr.ac_len = sizeof(*reply);

		switch(combuf->hdr.ac_cmd) {
		/* 
		 * XXX Improvement: instead of returning the key, 
		 * stuff eay_get_pkcs1privkey and eay_get_x509sign
		 * together and sign the hash in the privileged 
		 * instance? 
		 * pro: the key remains inaccessible to unpriv
		 * con: a compromised unpriv racoon can still sign anything
		 */
		case PRIVSEP_EAY_GET_PKCS1PRIVKEY: {
			vchar_t *privkey;

			/* Make sure the string is NULL terminated */
			if (safety_check(combuf, 0) != 0)
				break;
			bufs[0][combuf->bufs.buflen[0] - 1] = '\0';

			if (unsafe_path(bufs[0], LC_PATHTYPE_CERT) != 0) {
				plog(LLV_ERROR, LOCATION, NULL, 
				    "privsep_eay_get_pkcs1privkey: "
				    "unsafe cert \"%s\"\n", bufs[0]);
			}

			plog(LLV_DEBUG, LOCATION, NULL, 
			    "eay_get_pkcs1privkey(\"%s\")\n", bufs[0]);

			if ((privkey = eay_get_pkcs1privkey(bufs[0])) == NULL){
				reply->hdr.ac_errno = errno;
				break;
			}

			reply->bufs.buflen[0] = privkey->l;
			reply->hdr.ac_len = sizeof(*reply) + privkey->l;
			reply = racoon_realloc(reply, reply->hdr.ac_len);
			if (reply == NULL) {
				plog(LLV_ERROR, LOCATION, NULL,
				    "Cannot allocate reply buffer: %s\n", 
				    strerror(errno));
				goto out;
			}

			memcpy(reply + 1, privkey->v, privkey->l);
			vfree(privkey);
			break;
		}
		
		case PRIVSEP_SCRIPT_EXEC: {
			char *script;
			int name;
			char **envp = NULL;
			int envc = 0;
			int count = 0;
			int i;

			/*
			 * First count the bufs, and make sure strings
			 * are NULL terminated. 
			 *
			 * We expect: script, name, envp[], void
			 */ 
			if (safety_check(combuf, 0) != 0)
				break;
			bufs[0][combuf->bufs.buflen[0] - 1] = '\0';
			count++;	/* script */

			count++;	/* name */

			for (; count < PRIVSEP_NBUF_MAX; count++) {
				if (combuf->bufs.buflen[count] == 0)
					break;
				bufs[count]
				    [combuf->bufs.buflen[count] - 1] = '\0';
				envc++;
			}

			/* count a void buf and perform safety check */
			count++;
			if (count >= PRIVSEP_NBUF_MAX) {
				plog(LLV_ERROR, LOCATION, NULL, 
				    "privsep_script_exec: too many args\n");
				goto out;
			}


			/* 
			 * Allocate the arrays for envp 
			 */
			envp = racoon_malloc((envc + 1) * sizeof(char *));
			if (envp == NULL) {
				plog(LLV_ERROR, LOCATION, NULL, 
				    "cannot allocate memory: %s\n",
				    strerror(errno));
				goto out;
			}
			bzero(envp, (envc + 1) * sizeof(char *));

	
			/*
			 * Populate script, name and envp 
			 */
			count = 0;
			script = bufs[count++];

			if (combuf->bufs.buflen[count] != sizeof(name)) {
				plog(LLV_ERROR, LOCATION, NULL, 
				    "privsep_script_exec: corrupted message\n");
				goto out;
			}
			memcpy((char *)&name, bufs[count++], sizeof(name));

			for (i = 0; combuf->bufs.buflen[count]; count++)
				envp[i++] = bufs[count];

			count++;		/* void */

			plog(LLV_DEBUG, LOCATION, NULL, 
			    "script_exec(\"%s\", %d, %p)\n", 
			    script, name, envp);

			/* 
			 * Check env for dangerous variables
			 * Check script path and name
			 * Perform fork and execve
			 */
			if ((unsafe_env(envp) == 0) &&
			    (unknown_name(name) == 0) &&
			    (unsafe_path(script, LC_PATHTYPE_SCRIPT) == 0))
				(void)script_exec(script, name, envp);
			else
				plog(LLV_ERROR, LOCATION, NULL, 
				    "privsep_script_exec: "
				    "unsafe script \"%s\"\n", script);

			racoon_free(envp);
			break;
		}

		case PRIVSEP_GETPSK: {
			vchar_t *psk;
			int keylen;

			/* Make sure the string is NULL terminated */
			if (safety_check(combuf, 0) != 0)
				break;
			bufs[0][combuf->bufs.buflen[0] - 1] = '\0';

			if (combuf->bufs.buflen[1] != sizeof(keylen)) {
				plog(LLV_ERROR, LOCATION, NULL, 
				    "privsep_getpsk: corrupted message\n");
				goto out;
			}
			memcpy(&keylen, bufs[1], sizeof(keylen));

			plog(LLV_DEBUG, LOCATION, NULL, 
			    "getpsk(\"%s\", %d)\n", bufs[0], keylen);

			if ((psk = getpsk(bufs[0], keylen)) == NULL) {
				reply->hdr.ac_errno = errno;
				break;
			}

			reply->bufs.buflen[0] = psk->l;
			reply->hdr.ac_len = sizeof(*reply) + psk->l;
			reply = racoon_realloc(reply, reply->hdr.ac_len); 
			if (reply == NULL) {
				plog(LLV_ERROR, LOCATION, NULL,
				    "Cannot allocate reply buffer: %s\n", 
				    strerror(errno));
				goto out;
			}

			memcpy(reply + 1, psk->v, psk->l);
			vfree(psk);
			break;
		}

		case PRIVSEP_SOCKET: {
			struct socket_args socket_args;
			int s;

			/* Make sure the string is NULL terminated */
			if (safety_check(combuf, 0) != 0)
				break;

			if (combuf->bufs.buflen[0] !=
			    sizeof(struct socket_args)) {
				plog(LLV_ERROR, LOCATION, NULL, 
				    "privsep_socket: corrupted message\n");
				goto out;
			}
			memcpy(&socket_args, bufs[0],
			       sizeof(struct socket_args));

			if (socket_args.domain != PF_INET &&
			    socket_args.domain != PF_INET6) {
				plog(LLV_ERROR, LOCATION, NULL, 
				    "privsep_socket: "
				     "unauthorized domain (%d)\n",
				     socket_args.domain);
				goto out;
			}

			if ((s = socket(socket_args.domain, socket_args.type,
					socket_args.protocol)) == -1) {
				reply->hdr.ac_errno = errno;
				break;
			}

			if (send_fd(privsep_sock[0], s) < 0) {
				plog(LLV_ERROR, LOCATION, NULL, 
				     "privsep_socket: send_fd failed\n");
				close(s);
				goto out;
			}

			close(s);
			break;
		}

		case PRIVSEP_BIND: {
			struct bind_args bind_args;
			int err, port = 0;

			/* Make sure the string is NULL terminated */
			if (safety_check(combuf, 0) != 0)
				break;

			if (combuf->bufs.buflen[0] !=
			    sizeof(struct bind_args)) {
				plog(LLV_ERROR, LOCATION, NULL, 
				    "privsep_bind: corrupted message\n");
				goto out;
			}
			memcpy(&bind_args, bufs[0], sizeof(struct bind_args));

			if (combuf->bufs.buflen[1] != bind_args.addrlen) {
				plog(LLV_ERROR, LOCATION, NULL, 
				    "privsep_bind: corrupted message\n");
				goto out;
			}
			bind_args.addr = (const struct sockaddr *)bufs[1];

			if ((bind_args.s = rec_fd(privsep_sock[0])) < 0) {
				plog(LLV_ERROR, LOCATION, NULL, 
				     "privsep_bind: rec_fd failed\n");
				goto out;
			}

			port = extract_port(bind_args.addr);
			if (port != PORT_ISAKMP && port != PORT_ISAKMP_NATT &&
			    port != lcconf->port_isakmp &&
			    port != lcconf->port_isakmp_natt) {
				plog(LLV_ERROR, LOCATION, NULL,
				     "privsep_bind: "
				     "unauthorized port (%d)\n",
				     port);
				close(bind_args.s);
				goto out;
			}

			err = bind(bind_args.s, bind_args.addr,
				   bind_args.addrlen);

			if (err)
				reply->hdr.ac_errno = errno;

			close(bind_args.s);
			break;
		}

		case PRIVSEP_SETSOCKOPTS: {
			struct sockopt_args sockopt_args;
			int err;

			/* Make sure the string is NULL terminated */
			if (safety_check(combuf, 0) != 0)
				break;

			if (combuf->bufs.buflen[0] !=
			    sizeof(struct sockopt_args)) {
				plog(LLV_ERROR, LOCATION, NULL, 
				    "privsep_setsockopt: "
				     "corrupted message\n");
				goto out;
			}
			memcpy(&sockopt_args, bufs[0],
			       sizeof(struct sockopt_args));

			if (combuf->bufs.buflen[1] != sockopt_args.optlen) {
				plog(LLV_ERROR, LOCATION, NULL, 
				    "privsep_setsockopt: corrupted message\n");
				goto out;
			}
			sockopt_args.optval = bufs[1];

			if (sockopt_args.optname != 
			    (sockopt_args.level == 
			     IPPROTO_IP ? IP_IPSEC_POLICY :
			     IPV6_IPSEC_POLICY)) {
				plog(LLV_ERROR, LOCATION, NULL, 
				    "privsep_setsockopt: "
				     "unauthorized option (%d)\n",
				     sockopt_args.optname);
				goto out;
			}

			if ((sockopt_args.s = rec_fd(privsep_sock[0])) < 0) {
				plog(LLV_ERROR, LOCATION, NULL, 
				     "privsep_setsockopt: rec_fd failed\n");
				goto out;
			}

			err = setsockopt(sockopt_args.s,
					 sockopt_args.level,
					 sockopt_args.optname,
					 sockopt_args.optval,
					 sockopt_args.optlen);
			if (err)
				reply->hdr.ac_errno = errno;

			close(sockopt_args.s);
			break;
		}

#ifdef ENABLE_HYBRID
		case PRIVSEP_ACCOUNTING_SYSTEM: {
			int port;
			int inout;
			struct sockaddr *raddr;

			if (safety_check(combuf, 0) != 0)
				break;
			if (safety_check(combuf, 1) != 0)
				break;
			if (safety_check(combuf, 2) != 0)
				break;
			if (safety_check(combuf, 3) != 0)
				break;

			memcpy(&port, bufs[0], sizeof(port));
			raddr = (struct sockaddr *)bufs[1];

			bufs[2][combuf->bufs.buflen[2] - 1] = '\0';
			memcpy(&inout, bufs[3], sizeof(port));

			if (port_check(port) != 0)
				break;

			plog(LLV_DEBUG, LOCATION, NULL, 
			    "accounting_system(%d, %s, %s)\n", 
			    port, saddr2str(raddr), bufs[2]); 

			errno = 0;
			if (isakmp_cfg_accounting_system(port, 
			    raddr, bufs[2], inout) != 0) {
				if (errno == 0)
					reply->hdr.ac_errno = EINVAL;
				else
					reply->hdr.ac_errno = errno;
			}
			break;
		}
		case PRIVSEP_XAUTH_LOGIN_SYSTEM: {
			if (safety_check(combuf, 0) != 0)
				break;
			bufs[0][combuf->bufs.buflen[0] - 1] = '\0';

			if (safety_check(combuf, 1) != 0)
				break;
			bufs[1][combuf->bufs.buflen[1] - 1] = '\0';

			plog(LLV_DEBUG, LOCATION, NULL, 
			    "xauth_login_system(\"%s\", <password>)\n", 
			    bufs[0]);

			errno = 0;
			if (xauth_login_system(bufs[0], bufs[1]) != 0) {
				if (errno == 0)
					reply->hdr.ac_errno = EINVAL;
				else
					reply->hdr.ac_errno = errno;
			}
			break;
		}
#ifdef HAVE_LIBPAM
		case PRIVSEP_ACCOUNTING_PAM: {
			int port;
			int inout;
			int pool_size;

			if (safety_check(combuf, 0) != 0)
				break;
			if (safety_check(combuf, 1) != 0)
				break;
			if (safety_check(combuf, 2) != 0)
				break;

			memcpy(&port, bufs[0], sizeof(port));
			memcpy(&inout, bufs[1], sizeof(inout));
			memcpy(&pool_size, bufs[2], sizeof(pool_size));

			if (pool_size != isakmp_cfg_config.pool_size)
				if (isakmp_cfg_resize_pool(pool_size) != 0)
					break;

			if (port_check(port) != 0)
				break;

			plog(LLV_DEBUG, LOCATION, NULL, 
			    "isakmp_cfg_accounting_pam(%d, %d)\n", 
			    port, inout); 

			errno = 0;
			if (isakmp_cfg_accounting_pam(port, inout) != 0) {
				if (errno == 0)
					reply->hdr.ac_errno = EINVAL;
				else
					reply->hdr.ac_errno = errno;
			}
			break;
		}

		case PRIVSEP_XAUTH_LOGIN_PAM: {
			int port;
			int pool_size;
			struct sockaddr *raddr;

			if (safety_check(combuf, 0) != 0)
				break;
			if (safety_check(combuf, 1) != 0)
				break;
			if (safety_check(combuf, 2) != 0)
				break;
			if (safety_check(combuf, 3) != 0)
				break;
			if (safety_check(combuf, 4) != 0)
				break;

			memcpy(&port, bufs[0], sizeof(port));
			memcpy(&pool_size, bufs[1], sizeof(pool_size));
			raddr = (struct sockaddr *)bufs[2];
			
			bufs[3][combuf->bufs.buflen[3] - 1] = '\0';
			bufs[4][combuf->bufs.buflen[4] - 1] = '\0';

			if (pool_size != isakmp_cfg_config.pool_size)
				if (isakmp_cfg_resize_pool(pool_size) != 0)
					break;

			if (port_check(port) != 0)
				break;

			plog(LLV_DEBUG, LOCATION, NULL, 
			    "xauth_login_pam(%d, %s, \"%s\", <password>)\n", 
			    port, saddr2str(raddr), bufs[3]); 

			errno = 0;
			if (xauth_login_pam(port, 
			    raddr, bufs[3], bufs[4]) != 0) {
				if (errno == 0)
					reply->hdr.ac_errno = EINVAL;
				else
					reply->hdr.ac_errno = errno;
			}
			break;
		}

		case PRIVSEP_CLEANUP_PAM: {
			int port;
			int pool_size;

			if (safety_check(combuf, 0) != 0)
				break;
			if (safety_check(combuf, 1) != 0)
				break;

			memcpy(&port, bufs[0], sizeof(port));
			memcpy(&pool_size, bufs[1], sizeof(pool_size));

			if (pool_size != isakmp_cfg_config.pool_size)
				if (isakmp_cfg_resize_pool(pool_size) != 0)
					break;

			if (port_check(port) != 0)
				break;

			plog(LLV_DEBUG, LOCATION, NULL, 
			    "cleanup_pam(%d)\n", port);

			cleanup_pam(port);
			reply->hdr.ac_errno = 0;

			break;
		}
#endif /* HAVE_LIBPAM */
#endif /* ENABLE_HYBRID */

		default:
			plog(LLV_ERROR, LOCATION, NULL,
			    "unexpected privsep command %d\n", 
			    combuf->hdr.ac_cmd);
			goto out;
			break;
		}

		/* This frees reply */
		if (privsep_send(privsep_sock[0], 
		    reply, reply->hdr.ac_len) != 0) {
			racoon_free(reply);
			goto out;
		}

		racoon_free(combuf);
	}

out:
	plog(LLV_INFO, LOCATION, NULL, 
	    "racoon privileged process %d terminated\n", getpid());
	_exit(0);
}


vchar_t *
privsep_eay_get_pkcs1privkey(path) 
	char *path;
{
	vchar_t *privkey;
	struct privsep_com_msg *msg;
	size_t len;

	if (geteuid() == 0)
		return eay_get_pkcs1privkey(path);

	len = sizeof(*msg) + strlen(path) + 1;
	if ((msg = racoon_malloc(len)) == NULL) {
		plog(LLV_ERROR, LOCATION, NULL, 
		    "Cannot allocate memory: %s\n", strerror(errno));
		return NULL;
	}
	bzero(msg, len);
	msg->hdr.ac_cmd = PRIVSEP_EAY_GET_PKCS1PRIVKEY;
	msg->hdr.ac_len = len;
	msg->bufs.buflen[0] = len - sizeof(*msg);
	memcpy(msg + 1, path, msg->bufs.buflen[0]);

	if (privsep_send(privsep_sock[1], msg, len) != 0)
		return NULL;

	if (privsep_recv(privsep_sock[1], &msg, &len) != 0)
		return NULL;

	if (msg->hdr.ac_errno != 0) {
		errno = msg->hdr.ac_errno;
		goto out;
	}

	if ((privkey = vmalloc(len - sizeof(*msg))) == NULL)
		goto out;

	memcpy(privkey->v, msg + 1, privkey->l);
	racoon_free(msg);
	return privkey;

out:
	racoon_free(msg);
	return NULL;
}

int
privsep_script_exec(script, name, envp)
	char *script;
	int name;
	char *const envp[];
{
	int count = 0;
	char *const *c;
	char *data;
	size_t len;
	struct privsep_com_msg *msg;

	if (geteuid() == 0)
		return script_exec(script, name, envp);

	if ((msg = racoon_malloc(sizeof(*msg))) == NULL) {
		plog(LLV_ERROR, LOCATION, NULL, 
		    "Cannot allocate memory: %s\n", strerror(errno));
		return -1;
	}

	bzero(msg, sizeof(*msg));
	msg->hdr.ac_cmd = PRIVSEP_SCRIPT_EXEC;
	msg->hdr.ac_len = sizeof(*msg);

	/*
	 * We send: 
	 * script, name, envp[0], ... envp[N], void
	 */

	/*
	 * Safety check on the counts: PRIVSEP_NBUF_MAX max
	 */
	count = 0;
	count++;					/* script */
	count++;					/* name */
	for (c = envp; *c; c++)				/* envp */
		count++;
	count++;					/* void */

	if (count > PRIVSEP_NBUF_MAX) {
		plog(LLV_ERROR, LOCATION, NULL, "Unexpected error: "
		    "privsep_script_exec count > PRIVSEP_NBUF_MAX\n");
		racoon_free(msg);
		return -1;
	}


	/*
	 * Compute the length
	 */
	count = 0;
	msg->bufs.buflen[count] = strlen(script) + 1;	/* script */
	msg->hdr.ac_len += msg->bufs.buflen[count++];

	msg->bufs.buflen[count] = sizeof(name);		/* name */
	msg->hdr.ac_len += msg->bufs.buflen[count++];

	for (c = envp; *c; c++) {			/* envp */
		msg->bufs.buflen[count] = strlen(*c) + 1;
		msg->hdr.ac_len += msg->bufs.buflen[count++];
	}

	msg->bufs.buflen[count] = 0; 			/* void */
	msg->hdr.ac_len += msg->bufs.buflen[count++];

	if ((msg = racoon_realloc(msg, msg->hdr.ac_len)) == NULL) {
		plog(LLV_ERROR, LOCATION, NULL, 
		    "Cannot allocate memory: %s\n", strerror(errno));
		return -1;
	}
	
	/*
	 * Now copy the data
	 */
	data = (char *)(msg + 1);
	count = 0;

	memcpy(data, (char *)script, msg->bufs.buflen[count]);	/* script */
	data += msg->bufs.buflen[count++];

	memcpy(data, (char *)&name, msg->bufs.buflen[count]);	/* name */
	data += msg->bufs.buflen[count++];

	for (c = envp; *c; c++) {				/* envp */
		memcpy(data, *c, msg->bufs.buflen[count]); 
		data += msg->bufs.buflen[count++];
	}

	count++;						/* void */

	/*
	 * And send it!
	 */
	if (privsep_send(privsep_sock[1], msg, msg->hdr.ac_len) != 0)
		return -1;

	if (privsep_recv(privsep_sock[1], &msg, &len) != 0)
		return -1;

	if (msg->hdr.ac_errno != 0) {
		errno = msg->hdr.ac_errno;
		racoon_free(msg);
		return -1;
	}

	racoon_free(msg);
	return 0;
}

vchar_t *
privsep_getpsk(str, keylen)
	const char *str;
	int keylen;
{
	vchar_t *psk;
	struct privsep_com_msg *msg;
	size_t len;
	char *data;

	if (geteuid() == 0)
		return getpsk(str, keylen);

	len = sizeof(*msg) + strlen(str) + 1 + sizeof(keylen);
	if ((msg = racoon_malloc(len)) == NULL) {
		plog(LLV_ERROR, LOCATION, NULL, 
		    "Cannot allocate memory: %s\n", strerror(errno));
		return NULL;
	}
	bzero(msg, len);
	msg->hdr.ac_cmd = PRIVSEP_GETPSK;
	msg->hdr.ac_len = len;

	data = (char *)(msg + 1);
	msg->bufs.buflen[0] = strlen(str) + 1;
	memcpy(data, str, msg->bufs.buflen[0]);

	data += msg->bufs.buflen[0];
	msg->bufs.buflen[1] = sizeof(keylen);
	memcpy(data, &keylen, sizeof(keylen));

	if (privsep_send(privsep_sock[1], msg, len) != 0)
		return NULL;

	if (privsep_recv(privsep_sock[1], &msg, &len) != 0)
		return NULL;

	if (msg->hdr.ac_errno != 0) {
		errno = msg->hdr.ac_errno;
		goto out;
	}

	if ((psk = vmalloc(len - sizeof(*msg))) == NULL)
		goto out;

	memcpy(psk->v, msg + 1, psk->l);
	racoon_free(msg);
	return psk;

out:
	racoon_free(msg);
	return NULL;
}

/*
 * Create a privileged socket.  On BSD systems a socket obtains special
 * capabilities if it is created by root; setsockopt(IP_IPSEC_POLICY) will
 * succeed but will be ineffective if performed on an unprivileged socket.
 */
int
privsep_socket(domain, type, protocol)
	int domain;
	int type;
	int protocol;
{
	struct privsep_com_msg *msg;
	size_t len;
	char *data;
	struct socket_args socket_args;
	int s;

	if (geteuid() == 0)
		return socket(domain, type, protocol);

	len = sizeof(*msg) + sizeof(socket_args);

	if ((msg = racoon_malloc(len)) == NULL) {
		plog(LLV_ERROR, LOCATION, NULL, 
		    "Cannot allocate memory: %s\n", strerror(errno));
		return -1;
	}
	bzero(msg, len);
	msg->hdr.ac_cmd = PRIVSEP_SOCKET;
	msg->hdr.ac_len = len;

	socket_args.domain = domain;
	socket_args.type = type;
	socket_args.protocol = protocol;

	data = (char *)(msg + 1);
	msg->bufs.buflen[0] = sizeof(socket_args);
	memcpy(data, &socket_args, msg->bufs.buflen[0]);

	/* frees msg */
	if (privsep_send(privsep_sock[1], msg, len) != 0)
		goto out;

	/* Get the privileged socket descriptor from the privileged process. */
	if ((s = rec_fd(privsep_sock[1])) == -1)
		return -1;

	if (privsep_recv(privsep_sock[1], &msg, &len) != 0)
		goto out;

	if (msg->hdr.ac_errno != 0) {
		errno = msg->hdr.ac_errno;
		goto out;
	}

	racoon_free(msg);
	return s;

out:
	racoon_free(msg);
	return -1;
}

/*
 * Bind() a socket to a port.  This works just like regular bind(), except that
 * if you want to bind to the designated isakmp ports and you don't have the
 * privilege to do so, it will ask a privileged process to do it.
 */
int
privsep_bind(s, addr, addrlen)
	int s;
	const struct sockaddr *addr;
	socklen_t addrlen;
{
	struct privsep_com_msg *msg;
	size_t len;
	char *data;
	struct bind_args bind_args;
	int err, saved_errno = 0;

	err = bind(s, addr, addrlen);
	if ((err == 0) || (saved_errno = errno) != EACCES || geteuid() == 0) {
		if (saved_errno)
			plog(LLV_ERROR, LOCATION, NULL,
			     "privsep_bind (%s) = %d\n", strerror(saved_errno), err);
		errno = saved_errno;
		return err;
	}

	len = sizeof(*msg) + sizeof(bind_args) + addrlen;

	if ((msg = racoon_malloc(len)) == NULL) {
		plog(LLV_ERROR, LOCATION, NULL, 
		    "Cannot allocate memory: %s\n", strerror(errno));
		return -1;
	}
	bzero(msg, len);
	msg->hdr.ac_cmd = PRIVSEP_BIND;
	msg->hdr.ac_len = len;

	bind_args.s = -1;
	bind_args.addr = NULL;
	bind_args.addrlen = addrlen;

	data = (char *)(msg + 1);
	msg->bufs.buflen[0] = sizeof(bind_args);
	memcpy(data, &bind_args, msg->bufs.buflen[0]);

	data += msg->bufs.buflen[0];
	msg->bufs.buflen[1] = addrlen;
	memcpy(data, addr, addrlen);

	/* frees msg */
	if (privsep_send(privsep_sock[1], msg, len) != 0)
		goto out;

	/* Send the socket descriptor to the privileged process. */
	if (send_fd(privsep_sock[1], s) < 0)
		return -1;

	if (privsep_recv(privsep_sock[1], &msg, &len) != 0)
		goto out;

	if (msg->hdr.ac_errno != 0) {
		errno = msg->hdr.ac_errno;
		goto out;
	}

	racoon_free(msg);
	return 0;

out:
	racoon_free(msg);
	return -1;
}

/*
 * Set socket options.  This works just like regular setsockopt(), except that
 * if you want to change IP_IPSEC_POLICY or IPV6_IPSEC_POLICY and you don't
 * have the privilege to do so, it will ask a privileged process to do it.
 */
int
privsep_setsockopt(s, level, optname, optval, optlen)
	int s;
	int level;
	int optname;
	const void *optval;
	socklen_t optlen;
{
	struct privsep_com_msg *msg;
	size_t len;
	char *data;
	struct sockopt_args sockopt_args;
	int err, saved_errno = 0;

	if ((err = setsockopt(s, level, optname, optval, optlen)) == 0 || 
	    (saved_errno = errno) != EACCES ||
	    geteuid() == 0) {
		if (saved_errno)
			plog(LLV_ERROR, LOCATION, NULL,
			     "privsep_setsockopt (%s)\n",
			     strerror(saved_errno));

		errno = saved_errno;
		return err;
	}

	len = sizeof(*msg) + sizeof(sockopt_args) + optlen;

	if ((msg = racoon_malloc(len)) == NULL) {
		plog(LLV_ERROR, LOCATION, NULL, 
		    "Cannot allocate memory: %s\n", strerror(errno));
		return -1;
	}
	bzero(msg, len);
	msg->hdr.ac_cmd = PRIVSEP_SETSOCKOPTS;
	msg->hdr.ac_len = len;

	sockopt_args.s = -1;
	sockopt_args.level = level;
	sockopt_args.optname = optname;
	sockopt_args.optval = NULL;
	sockopt_args.optlen = optlen;

	data = (char *)(msg + 1);
	msg->bufs.buflen[0] = sizeof(sockopt_args);
	memcpy(data, &sockopt_args, msg->bufs.buflen[0]);

	data += msg->bufs.buflen[0];
	msg->bufs.buflen[1] = optlen;
	memcpy(data, optval, optlen);

	/* frees msg */
	if (privsep_send(privsep_sock[1], msg, len) != 0)
		goto out;

	if (send_fd(privsep_sock[1], s) < 0)
		return -1;

	if (privsep_recv(privsep_sock[1], &msg, &len) != 0) {
	    plog(LLV_ERROR, LOCATION, NULL,
		 "privsep_recv failed\n");
		goto out;
	}

	if (msg->hdr.ac_errno != 0) {
		errno = msg->hdr.ac_errno;
		goto out;
	}

	racoon_free(msg);
	return 0;

out:
	racoon_free(msg);
	return -1;
}

#ifdef ENABLE_HYBRID
int
privsep_xauth_login_system(usr, pwd)
	char *usr;
	char *pwd;
{
	struct privsep_com_msg *msg;
	size_t len;
	char *data;

	if (geteuid() == 0)
		return xauth_login_system(usr, pwd);

	len = sizeof(*msg) + strlen(usr) + 1 + strlen(pwd) + 1;
	if ((msg = racoon_malloc(len)) == NULL) {
		plog(LLV_ERROR, LOCATION, NULL, 
		    "Cannot allocate memory: %s\n", strerror(errno));
		return -1;
	}
	bzero(msg, len);
	msg->hdr.ac_cmd = PRIVSEP_XAUTH_LOGIN_SYSTEM;
	msg->hdr.ac_len = len;

	data = (char *)(msg + 1);
	msg->bufs.buflen[0] = strlen(usr) + 1;
	memcpy(data, usr, msg->bufs.buflen[0]);
	data += msg->bufs.buflen[0];

	msg->bufs.buflen[1] = strlen(pwd) + 1;
	memcpy(data, pwd, msg->bufs.buflen[1]);
	
	/* frees msg */
	if (privsep_send(privsep_sock[1], msg, len) != 0)
		return -1;

	if (privsep_recv(privsep_sock[1], &msg, &len) != 0)
		return -1;

	if (msg->hdr.ac_errno != 0) {
		racoon_free(msg);
		return -1;
	}

	racoon_free(msg);
	return 0;
}

int 
privsep_accounting_system(port, raddr, usr, inout)
	int port;
	struct sockaddr *raddr;
	char *usr;
	int inout;
{
	struct privsep_com_msg *msg;
	size_t len;
	char *data;

	if (geteuid() == 0)
		return isakmp_cfg_accounting_system(port, raddr,
						    usr, inout);

	len = sizeof(*msg) 
	    + sizeof(port)
	    + sysdep_sa_len(raddr) 
	    + strlen(usr) + 1
	    + sizeof(inout);

	if ((msg = racoon_malloc(len)) == NULL) {
		plog(LLV_ERROR, LOCATION, NULL, 
		    "Cannot allocate memory: %s\n", strerror(errno));
		return -1;
	}
	bzero(msg, len);
	msg->hdr.ac_cmd = PRIVSEP_ACCOUNTING_SYSTEM;
	msg->hdr.ac_len = len;
	msg->bufs.buflen[0] = sizeof(port);
	msg->bufs.buflen[1] = sysdep_sa_len(raddr);
	msg->bufs.buflen[2] = strlen(usr) + 1;
	msg->bufs.buflen[3] = sizeof(inout);

	data = (char *)(msg + 1);
	memcpy(data, &port, msg->bufs.buflen[0]);

	data += msg->bufs.buflen[0];
	memcpy(data, raddr, msg->bufs.buflen[1]);

	data += msg->bufs.buflen[1];
	memcpy(data, usr, msg->bufs.buflen[2]);

	data += msg->bufs.buflen[2];
	memcpy(data, &inout, msg->bufs.buflen[3]);

	/* frees msg */
	if (privsep_send(privsep_sock[1], msg, len) != 0)
		return -1;

	if (privsep_recv(privsep_sock[1], &msg, &len) != 0)
		return -1;

	if (msg->hdr.ac_errno != 0) {
		errno = msg->hdr.ac_errno;
		goto out;
	}

	racoon_free(msg);
	return 0;

out:
	racoon_free(msg);
	return -1;
}

static int
port_check(port)
	int port;
{
	if ((port < 0) || (port >= isakmp_cfg_config.pool_size)) {
		plog(LLV_ERROR, LOCATION, NULL, 
		    "privsep: port %d outside of allowed range [0,%zu]\n",
		    port, isakmp_cfg_config.pool_size - 1);
		return -1;
	}

	return 0;
}
#endif

static int 
safety_check(msg, index)
	struct privsep_com_msg *msg;
	int index;
{
	if (index >= PRIVSEP_NBUF_MAX) {
		plog(LLV_ERROR, LOCATION, NULL, 
		    "privsep: Corrupted message, too many buffers\n");
		return -1;
	}
		
	if (msg->bufs.buflen[index] == 0) {
		plog(LLV_ERROR, LOCATION, NULL, 
		    "privsep: Corrupted message, unexpected void buffer\n");
		return -1;
	}

	return 0;
}

/*
 * Filter unsafe environment variables
 */
static int
unsafe_env(envp)
	char *const *envp;
{
	char *const *e;
	char *const *be;
	char *const bad_env[] = { "PATH=", "LD_LIBRARY_PATH=", "IFS=", NULL };

	for (e = envp; *e; e++) {
		for (be = bad_env; *be; be++) {
			if (strncmp(*e, *be, strlen(*be)) == 0) {
				goto found;
			}
		}
	}

	return 0;
found:
	plog(LLV_ERROR, LOCATION, NULL, 
	    "privsep_script_exec: unsafe environment variable\n");
	return -1;
}

/*
 * Check path safety
 */
static int 
unsafe_path(script, pathtype)
	char *script;
	int pathtype;
{
	char *path;
	char rpath[MAXPATHLEN + 1];
	size_t len;

	if (script == NULL) 
		return -1;

	path = lcconf->pathinfo[pathtype];

	/* No path was given for scripts: skip the check */
	if (path == NULL)
		return 0;

	if (realpath(script, rpath) == NULL) {
		plog(LLV_ERROR, LOCATION, NULL,
		    "script path \"%s\" is invalid\n", script);
		return -1;
	}

	len = strlen(path);
	if (strncmp(path, rpath, len) != 0)
		return -1;

	return 0;
}

static int 
unknown_name(name)
	int name;
{
	if ((name < 0) || (name > SCRIPT_MAX)) {
		plog(LLV_ERROR, LOCATION, NULL, 
		    "privsep_script_exec: unsafe name index\n");
		return -1;
	}

	return 0;
}

/* Receive a file descriptor through the argument socket */
static int
rec_fd(s)
	int s;
{
	struct msghdr msg;
	struct cmsghdr *cmsg;
	int *fdptr;
	int fd;
	char cmsbuf[1024];
	struct iovec iov;
	char iobuf[1];

	iov.iov_base = iobuf;
	iov.iov_len = 1;

	if (sizeof(cmsbuf) < CMSG_SPACE(sizeof(fd))) {
		plog(LLV_ERROR, LOCATION, NULL, 
		    "send_fd: buffer size too small\n");
		return -1;
	}
	bzero(&msg, sizeof(msg));
	msg.msg_name = NULL;
	msg.msg_namelen = 0;
	msg.msg_iov = &iov;
	msg.msg_iovlen = 1;
	msg.msg_control = cmsbuf;
	msg.msg_controllen = CMSG_SPACE(sizeof(fd));

	if (recvmsg(s, &msg, MSG_WAITALL) == -1)
		return -1;

	cmsg = CMSG_FIRSTHDR(&msg);
	fdptr = (int *) CMSG_DATA(cmsg);
	return fdptr[0];
}

/* Send the file descriptor fd through the argument socket s */
static int
send_fd(s, fd)
	int s;
	int fd;
{
	struct msghdr msg;
	struct cmsghdr *cmsg;
	char cmsbuf[1024];
	struct iovec iov;
	int *fdptr;

	iov.iov_base = " ";
	iov.iov_len = 1;

	if (sizeof(cmsbuf) < CMSG_SPACE(sizeof(fd))) {
		plog(LLV_ERROR, LOCATION, NULL, 
		    "send_fd: buffer size too small\n");
		return -1;
	}
	bzero(&msg, sizeof(msg));
	msg.msg_name = NULL;
	msg.msg_namelen = 0;
	msg.msg_iov = &iov;
	msg.msg_iovlen = 1;
	msg.msg_control = cmsbuf;
	msg.msg_controllen = CMSG_SPACE(sizeof(fd));
	msg.msg_flags = 0;

	cmsg = CMSG_FIRSTHDR(&msg);
	cmsg->cmsg_level = SOL_SOCKET;
	cmsg->cmsg_type = SCM_RIGHTS;
	cmsg->cmsg_len = CMSG_LEN(sizeof(fd));
	fdptr = (int *)CMSG_DATA(cmsg);
	fdptr[0] = fd;
	msg.msg_controllen = cmsg->cmsg_len;

	if (sendmsg(s, &msg, 0) == -1)
		return -1;

	return 0;
}

#ifdef HAVE_LIBPAM
int 
privsep_accounting_pam(port, inout)
	int port;
	int inout;
{
	struct privsep_com_msg *msg;
	size_t len;
	int *port_data;
	int *inout_data;
	int *pool_size_data;

	if (geteuid() == 0)
		return isakmp_cfg_accounting_pam(port, inout);

	len = sizeof(*msg) 
	    + sizeof(port) 
	    + sizeof(inout)
	    + sizeof(isakmp_cfg_config.pool_size);

	if ((msg = racoon_malloc(len)) == NULL) {
		plog(LLV_ERROR, LOCATION, NULL, 
		    "Cannot allocate memory: %s\n", strerror(errno));
		return -1;
	}
	bzero(msg, len);
	msg->hdr.ac_cmd = PRIVSEP_ACCOUNTING_PAM;
	msg->hdr.ac_len = len;
	msg->bufs.buflen[0] = sizeof(port);
	msg->bufs.buflen[1] = sizeof(inout);
	msg->bufs.buflen[2] = sizeof(isakmp_cfg_config.pool_size);

	port_data = (int *)(msg + 1);
	inout_data = (int *)(port_data + 1);
	pool_size_data = (int *)(inout_data + 1);

	*port_data = port;
	*inout_data = inout;
	*pool_size_data = isakmp_cfg_config.pool_size;

	/* frees msg */
	if (privsep_send(privsep_sock[1], msg, len) != 0)
		return -1;

	if (privsep_recv(privsep_sock[1], &msg, &len) != 0)
		return -1;

	if (msg->hdr.ac_errno != 0) {
		errno = msg->hdr.ac_errno;
		goto out;
	}

	racoon_free(msg);
	return 0;

out:
	racoon_free(msg);
	return -1;
}

int 
privsep_xauth_login_pam(port, raddr, usr, pwd)
	int port;
	struct sockaddr *raddr;
	char *usr;
	char *pwd;
{
	struct privsep_com_msg *msg;
	size_t len;
	char *data;

	if (geteuid() == 0)
		return xauth_login_pam(port, raddr, usr, pwd);

	len = sizeof(*msg) 
	    + sizeof(port)
	    + sizeof(isakmp_cfg_config.pool_size)
	    + sysdep_sa_len(raddr) 
	    + strlen(usr) + 1
	    + strlen(pwd) + 1;

	if ((msg = racoon_malloc(len)) == NULL) {
		plog(LLV_ERROR, LOCATION, NULL, 
		    "Cannot allocate memory: %s\n", strerror(errno));
		return -1;
	}
	bzero(msg, len);
	msg->hdr.ac_cmd = PRIVSEP_XAUTH_LOGIN_PAM;
	msg->hdr.ac_len = len;
	msg->bufs.buflen[0] = sizeof(port);
	msg->bufs.buflen[1] = sizeof(isakmp_cfg_config.pool_size);
	msg->bufs.buflen[2] = sysdep_sa_len(raddr);
	msg->bufs.buflen[3] = strlen(usr) + 1;
	msg->bufs.buflen[4] = strlen(pwd) + 1;

	data = (char *)(msg + 1);
	memcpy(data, &port, msg->bufs.buflen[0]);

	data += msg->bufs.buflen[0];
	memcpy(data, &isakmp_cfg_config.pool_size, msg->bufs.buflen[1]);

	data += msg->bufs.buflen[1];
	memcpy(data, raddr, msg->bufs.buflen[2]);

	data += msg->bufs.buflen[2];
	memcpy(data, usr, msg->bufs.buflen[3]);

	data += msg->bufs.buflen[3];
	memcpy(data, pwd, msg->bufs.buflen[4]);

	/* frees msg */
	if (privsep_send(privsep_sock[1], msg, len) != 0)
		return -1;

	if (privsep_recv(privsep_sock[1], &msg, &len) != 0)
		return -1;

	if (msg->hdr.ac_errno != 0) {
		errno = msg->hdr.ac_errno;
		goto out;
	}

	racoon_free(msg);
	return 0;

out:
	racoon_free(msg);
	return -1;
}

void
privsep_cleanup_pam(port)
	int port;
{
	struct privsep_com_msg *msg;
	size_t len;
	char *data;

	if (geteuid() == 0)
		return cleanup_pam(port);

	len = sizeof(*msg) 
	    + sizeof(port)
	    + sizeof(isakmp_cfg_config.pool_size);

	if ((msg = racoon_malloc(len)) == NULL) {
		plog(LLV_ERROR, LOCATION, NULL, 
		    "Cannot allocate memory: %s\n", strerror(errno));
		return;
	}
	bzero(msg, len);
	msg->hdr.ac_cmd = PRIVSEP_CLEANUP_PAM;
	msg->hdr.ac_len = len;
	msg->bufs.buflen[0] = sizeof(port);
	msg->bufs.buflen[1] = sizeof(isakmp_cfg_config.pool_size);

	data = (char *)(msg + 1);
	memcpy(data, &port, msg->bufs.buflen[0]);

	data += msg->bufs.buflen[0];
	memcpy(data, &isakmp_cfg_config.pool_size, msg->bufs.buflen[1]);

	/* frees msg */
	if (privsep_send(privsep_sock[1], msg, len) != 0)
		return;

	if (privsep_recv(privsep_sock[1], &msg, &len) != 0)
		return;

	if (msg->hdr.ac_errno != 0)
		errno = msg->hdr.ac_errno;

	racoon_free(msg);
	return;
}
#endif<|MERGE_RESOLUTION|>--- conflicted
+++ resolved
@@ -1,8 +1,4 @@
-<<<<<<< HEAD
-/*	$NetBSD: privsep.c,v 1.23 2016/03/11 18:28:43 christos Exp $	*/
-=======
 /*	$NetBSD: privsep.c,v 1.24 2018/05/19 19:23:15 maxv Exp $	*/
->>>>>>> b2b84690
 
 /* Id: privsep.c,v 1.15 2005/08/08 11:23:44 vanhu Exp */
 
