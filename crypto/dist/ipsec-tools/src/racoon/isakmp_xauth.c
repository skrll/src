<<<<<<< HEAD
/*	$NetBSD: isakmp_xauth.c,v 1.28 2016/03/09 15:58:25 christos Exp $	*/
=======
/*	$NetBSD: isakmp_xauth.c,v 1.30 2018/05/19 20:14:56 maxv Exp $	*/
>>>>>>> b2b84690

/* Id: isakmp_xauth.c,v 1.38 2006/08/22 18:17:17 manubsd Exp */

/*
 * Copyright (C) 2004-2005 Emmanuel Dreyfus
 * All rights reserved.
 * 
 * Redistribution and use in source and binary forms, with or without
 * modification, are permitted provided that the following conditions
 * are met:
 * 1. Redistributions of source code must retain the above copyright
 *    notice, this list of conditions and the following disclaimer.
 * 2. Redistributions in binary form must reproduce the above copyright
 *    notice, this list of conditions and the following disclaimer in the
 *    documentation and/or other materials provided with the distribution.
 * 3. Neither the name of the project nor the names of its contributors
 *    may be used to endorse or promote products derived from this software
 *    without specific prior written permission.
 * 
 * THIS SOFTWARE IS PROVIDED BY THE PROJECT AND CONTRIBUTORS ``AS IS'' AND
 * ANY EXPRESS OR IMPLIED WARRANTIES, INCLUDING, BUT NOT LIMITED TO, THE
 * IMPLIED WARRANTIES OF MERCHANTABILITY AND FITNESS FOR A PARTICULAR PURPOSE
 * ARE DISCLAIMED.  IN NO EVENT SHALL THE PROJECT OR CONTRIBUTORS BE LIABLE
 * FOR ANY DIRECT, INDIRECT, INCIDENTAL, SPECIAL, EXEMPLARY, OR CONSEQUENTIAL
 * DAMAGES (INCLUDING, BUT NOT LIMITED TO, PROCUREMENT OF SUBSTITUTE GOODS
 * OR SERVICES; LOSS OF USE, DATA, OR PROFITS; OR BUSINESS INTERRUPTION)
 * HOWEVER CAUSED AND ON ANY THEORY OF LIABILITY, WHETHER IN CONTRACT, STRICT
 * LIABILITY, OR TORT (INCLUDING NEGLIGENCE OR OTHERWISE) ARISING IN ANY WAY
 * OUT OF THE USE OF THIS SOFTWARE, EVEN IF ADVISED OF THE POSSIBILITY OF
 * SUCH DAMAGE.
 */

#include "config.h"

#include <sys/types.h>
#include <sys/param.h>
#include <sys/socket.h>
#include <sys/queue.h>

#include <netinet/in.h>

#include <assert.h>
#include <stdlib.h>
#include <stdio.h>
#include <string.h>
#include <errno.h>
#include <pwd.h>
#include <grp.h>
#if TIME_WITH_SYS_TIME
# include <sys/time.h>
# include <time.h>
#else
# if HAVE_SYS_TIME_H
#  include <sys/time.h>
# else
#  include <time.h>
# endif
#endif
#include <netdb.h>
#ifdef HAVE_UNISTD_H
#include <unistd.h>
#endif
#include <ctype.h>
#include <resolv.h>

#ifdef HAVE_SHADOW_H
#include <shadow.h>
#endif

#include "var.h"
#include "misc.h"
#include "vmbuf.h"
#include "plog.h"
#include "sockmisc.h"
#include "schedule.h"
#include "debug.h"

#include "crypto_openssl.h"
#include "isakmp_var.h"
#include "isakmp.h"
#include "admin.h"
#include "privsep.h"
#include "evt.h"
#include "handler.h"
#include "throttle.h"
#include "remoteconf.h"
#include "isakmp_inf.h"
#include "isakmp_xauth.h"
#include "isakmp_unity.h"
#include "isakmp_cfg.h"
#include "strnames.h"
#include "ipsec_doi.h"
#include "remoteconf.h"
#include "localconf.h"

#ifdef HAVE_LIBRADIUS
#include <radlib.h>
struct rad_handle *radius_auth_state = NULL;
struct rad_handle *radius_acct_state = NULL;
struct xauth_rad_config xauth_rad_config;
#endif

#ifdef HAVE_LIBPAM
#include <security/pam_appl.h>

static char *PAM_usr = NULL;
static char *PAM_pwd = NULL;
static int PAM_conv(int, const struct pam_message **, 
    struct pam_response **, void *);
static struct pam_conv PAM_chat = { &PAM_conv, NULL };
#endif

#ifdef HAVE_LIBLDAP
#include "ldap.h"
#include <arpa/inet.h>
struct xauth_ldap_config xauth_ldap_config;
#endif

void 
xauth_sendreq(iph1)
	struct ph1handle *iph1;
{
	vchar_t *buffer;
	struct isakmp_pl_attr *attr;
	struct isakmp_data *typeattr;
	struct isakmp_data *usrattr;
	struct isakmp_data *pwdattr;
	struct xauth_state *xst = &iph1->mode_cfg->xauth;
	size_t tlen;

	/* Status checks */
	if (iph1->status < PHASE1ST_ESTABLISHED) {
		plog(LLV_ERROR, LOCATION, NULL, 
		    "Xauth request while phase 1 is not completed\n");
		return;
	}

	if (xst->status != XAUTHST_NOTYET) {
		plog(LLV_ERROR, LOCATION, NULL, 
		    "Xauth request whith Xauth state %d\n", xst->status);
		return;
	}

	plog(LLV_INFO, LOCATION, NULL, "Sending Xauth request\n");

	tlen = sizeof(*attr) +
	       + sizeof(*typeattr) +
	       + sizeof(*usrattr) +
	       + sizeof(*pwdattr);
	
	if ((buffer = vmalloc(tlen)) == NULL) {
		plog(LLV_ERROR, LOCATION, NULL, "Cannot allocate buffer\n");
		return;
	}
	
	attr = (struct isakmp_pl_attr *)buffer->v;
	memset(attr, 0, tlen);

	attr->h.len = htons(tlen);
	attr->type = ISAKMP_CFG_REQUEST;
	attr->id = htons(eay_random());

	typeattr = (struct isakmp_data *)(attr + 1);
	typeattr->type = htons(XAUTH_TYPE | ISAKMP_GEN_TV);
	typeattr->lorv = htons(XAUTH_TYPE_GENERIC);

	usrattr = (struct isakmp_data *)(typeattr + 1);
	usrattr->type = htons(XAUTH_USER_NAME | ISAKMP_GEN_TLV);
	usrattr->lorv = htons(0);

	pwdattr = (struct isakmp_data *)(usrattr + 1);
	pwdattr->type = htons(XAUTH_USER_PASSWORD | ISAKMP_GEN_TLV);
	pwdattr->lorv = htons(0);

	isakmp_cfg_send(iph1, buffer, 
	    ISAKMP_NPTYPE_ATTR, ISAKMP_FLAG_E, 1);
	
	vfree(buffer);

	xst->status = XAUTHST_REQSENT;

	return;
}

int
xauth_attr_reply(iph1, attr, id)
	struct ph1handle *iph1;
	struct isakmp_data *attr;
	int id;
{
	char **outlet = NULL;
	size_t alen = 0;
	int type;
	struct xauth_state *xst = &iph1->mode_cfg->xauth;

	if ((iph1->mode_cfg->flags & ISAKMP_CFG_VENDORID_XAUTH) == 0) {
		plog(LLV_ERROR, LOCATION, NULL, 
		    "Xauth reply but peer did not declare "
		    "itself as Xauth capable\n");
		return -1;
	}

	if (xst->status != XAUTHST_REQSENT) {
		plog(LLV_ERROR, LOCATION, NULL, 
		    "Xauth reply while Xauth state is %d\n", xst->status);
		return -1;
	}

	type = ntohs(attr->type) & ~ISAKMP_GEN_MASK;
	switch (type) {
	case XAUTH_TYPE:
		switch (ntohs(attr->lorv)) {
		case XAUTH_TYPE_GENERIC:
			xst->authtype = XAUTH_TYPE_GENERIC;
			break;
		default:
			plog(LLV_WARNING, LOCATION, NULL, 
			    "Unexpected authentication type %d\n", 
			    ntohs(type));
			return -1;
		}
		break;

	case XAUTH_USER_NAME:
		outlet = &xst->authdata.generic.usr;
		break;

	case XAUTH_USER_PASSWORD:
		outlet = &xst->authdata.generic.pwd; 
		break;

	default:
		plog(LLV_WARNING, LOCATION, NULL, 
		    "ignored Xauth attribute %d\n", type);
		break;
	}

	if (outlet != NULL) {
		alen = ntohs(attr->lorv);

		if ((*outlet = racoon_malloc(alen + 1)) == NULL) {
			plog(LLV_ERROR, LOCATION, NULL, 
			    "Cannot allocate memory for Xauth Data\n");
			return -1;
		}

		memcpy(*outlet, attr + 1, alen);
		(*outlet)[alen] = '\0';
		outlet = NULL;
	}

	
	if ((xst->authdata.generic.usr != NULL) &&
	   (xst->authdata.generic.pwd != NULL)) {
		int port;
		int res;
		char *usr = xst->authdata.generic.usr;
		char *pwd = xst->authdata.generic.pwd;
		time_t throttle_delay = 0;

#if 0	/* Real debug, don't do that at home */
		plog(LLV_DEBUG, LOCATION, NULL, 
		    "Got username \"%s\", password \"%s\"\n", usr, pwd);
#endif
		strncpy(iph1->mode_cfg->login, usr, LOGINLEN);
		iph1->mode_cfg->login[LOGINLEN] = '\0';

		res = -1;
		if ((port = isakmp_cfg_getport(iph1)) == -1) {
			plog(LLV_ERROR, LOCATION, NULL, 
			    "Port pool depleted\n");
			goto skip_auth;
		}	

		switch (isakmp_cfg_config.authsource) {
		case ISAKMP_CFG_AUTH_SYSTEM:
			res = privsep_xauth_login_system(usr, pwd);
			break;
#ifdef HAVE_LIBRADIUS
		case ISAKMP_CFG_AUTH_RADIUS:
			res = xauth_login_radius(iph1, usr, pwd);
			break;
#endif
#ifdef HAVE_LIBPAM
		case ISAKMP_CFG_AUTH_PAM:
			res = privsep_xauth_login_pam(iph1->mode_cfg->port, 
			    iph1->remote, usr, pwd);
			break;
#endif
#ifdef HAVE_LIBLDAP
		case ISAKMP_CFG_AUTH_LDAP:
			res = xauth_login_ldap(iph1, usr, pwd);
			break;
#endif
		default:
			plog(LLV_ERROR, LOCATION, NULL, 
			    "Unexpected authentication source\n");
			res = -1;
			break;
		}

		/*
		 * Optional group authentication
		 */
		if (!res && (isakmp_cfg_config.groupcount))
			res = group_check(iph1,
				isakmp_cfg_config.grouplist,
				isakmp_cfg_config.groupcount);

		/*
		 * On failure, throttle the connexion for the remote host
		 * in order to make password attacks more difficult.
		 */
		throttle_delay = throttle_host(iph1->remote, res);
		if (throttle_delay > 0) {
			char *str;

			str = saddrwop2str(iph1->remote);

			plog(LLV_ERROR, LOCATION, NULL, 
			    "Throttling in action for %s: delay %lds\n",
			    str, (unsigned long)throttle_delay);
			res = -1;
		} else {
			throttle_delay = 0;
		}

skip_auth:
		if (throttle_delay != 0) {
			struct xauth_reply_arg *xra;

			if ((xra = racoon_calloc(1, sizeof(*xra))) == NULL) {
				plog(LLV_ERROR, LOCATION, NULL, 
				    "malloc failed, bypass throttling\n");
				return xauth_reply(iph1, port, id, res);
			}

			/*
			 * We need to store the ph1, but it might have
			 * disapeared when xauth_reply is called, so
			 * store the index instead.
			 */
			xra->index = iph1->index;
			xra->port = port;
			xra->id = id;
			xra->res = res;
			sched_schedule(&xra->sc, throttle_delay,
				       xauth_reply_stub);
		} else {
			return xauth_reply(iph1, port, id, res);
		}
	}

	return 0;
}

void 
xauth_reply_stub(sc)
	struct sched *sc;
{
	struct xauth_reply_arg *xra = container_of(sc, struct xauth_reply_arg, sc);
	struct ph1handle *iph1;

	if ((iph1 = getph1byindex(&xra->index)) != NULL)
		(void)xauth_reply(iph1, xra->port, xra->id, xra->res);
	else
		plog(LLV_ERROR, LOCATION, NULL, 
		    "Delayed Xauth reply: phase 1 no longer exists.\n"); 

	racoon_free(xra);
}

int
xauth_reply(struct ph1handle *iph1, int port, int id, int res)
{
	struct xauth_state *xst = &iph1->mode_cfg->xauth;
	char *usr = xst->authdata.generic.usr;

	if (res != 0) {
		if (port != -1)
			isakmp_cfg_putport(iph1, port);

		plog(LLV_INFO, LOCATION, NULL, 
		    "login failed for user \"%s\"\n", usr);
		
		xauth_sendstatus(iph1, XAUTH_STATUS_FAIL, id);
		xst->status = XAUTHST_NOTYET;

		/* Delete Phase 1 SA */
		if (iph1->status >= PHASE1ST_ESTABLISHED)
			isakmp_info_send_d1(iph1);
		remph1(iph1);
		delph1(iph1);

		return -1;
	}

	xst->status = XAUTHST_OK;
	plog(LLV_INFO, LOCATION, NULL, 
	    "login succeeded for user \"%s\"\n", usr);

	xauth_sendstatus(iph1, XAUTH_STATUS_OK, id);

	return 0;
}

void
xauth_sendstatus(iph1, status, id)
	struct ph1handle *iph1;
	int status;
	int id;
{
	vchar_t *buffer;
	struct isakmp_pl_attr *attr;
	struct isakmp_data *stattr;
	size_t tlen;

	tlen = sizeof(*attr) +
	       + sizeof(*stattr); 
	
	if ((buffer = vmalloc(tlen)) == NULL) {
		plog(LLV_ERROR, LOCATION, NULL, "Cannot allocate buffer\n");
		return;
	}
	
	attr = (struct isakmp_pl_attr *)buffer->v;
	memset(attr, 0, tlen);

	attr->h.len = htons(tlen);
	attr->type = ISAKMP_CFG_SET;
	attr->id = htons(id);

	stattr = (struct isakmp_data *)(attr + 1);
	stattr->type = htons(XAUTH_STATUS | ISAKMP_GEN_TV);
	stattr->lorv = htons(status);

	isakmp_cfg_send(iph1, buffer, 
	    ISAKMP_NPTYPE_ATTR, ISAKMP_FLAG_E, 1);
	
	vfree(buffer);

	return;	
}

#ifdef HAVE_LIBRADIUS
int
xauth_radius_init_conf(int free)
{
	/* free radius config resources */
	if (free) {
		int i;
		for (i = 0; i < xauth_rad_config.auth_server_count; i++) {
			vfree(xauth_rad_config.auth_server_list[i].host);
			vfree(xauth_rad_config.auth_server_list[i].secret);
		}
		for (i = 0; i < xauth_rad_config.acct_server_count; i++) {
			vfree(xauth_rad_config.acct_server_list[i].host);
			vfree(xauth_rad_config.acct_server_list[i].secret);
		}
		if (radius_auth_state != NULL) {
			rad_close(radius_auth_state);
			radius_auth_state = NULL;
		}
		if (radius_acct_state != NULL) {
			rad_close(radius_acct_state);
			radius_acct_state = NULL;
		}
	}

	/* initialize radius config */
	memset(&xauth_rad_config, 0, sizeof(xauth_rad_config));
	return 0;
}

int
xauth_radius_init(void)
{
	/* For first time use, initialize Radius */
	if ((isakmp_cfg_config.authsource == ISAKMP_CFG_AUTH_RADIUS) &&
	    (radius_auth_state == NULL)) {
		if ((radius_auth_state = rad_auth_open()) == NULL) {
			plog(LLV_ERROR, LOCATION, NULL, 
			    "Cannot init libradius\n");
			return -1;
		}

		int auth_count = xauth_rad_config.auth_server_count;
		int auth_added = 0;
		if (auth_count) {
			int i;
			for (i = 0; i < auth_count; i++) {
				if(!rad_add_server(
					radius_auth_state,
					xauth_rad_config.auth_server_list[i].host->v,
					xauth_rad_config.auth_server_list[i].port,
					xauth_rad_config.auth_server_list[i].secret->v,
					xauth_rad_config.timeout,
					xauth_rad_config.retries ))
					auth_added++;
				else
					plog(LLV_WARNING, LOCATION, NULL,
						"could not add radius auth server %s\n",
						xauth_rad_config.auth_server_list[i].host->v);
			}
		}

		if (!auth_added) {
			if (rad_config(radius_auth_state, NULL) != 0) {
				plog(LLV_ERROR, LOCATION, NULL, 
				    "Cannot open libradius config file: %s\n", 
				    rad_strerror(radius_auth_state));
				rad_close(radius_auth_state);
				radius_auth_state = NULL;
				return -1;
			}
		}
	}

	if ((isakmp_cfg_config.accounting == ISAKMP_CFG_ACCT_RADIUS) &&
	    (radius_acct_state == NULL)) {
		if ((radius_acct_state = rad_acct_open()) == NULL) {
			plog(LLV_ERROR, LOCATION, NULL, 
			    "Cannot init libradius\n");
			return -1;
		}

		int acct_count = xauth_rad_config.acct_server_count;
		int acct_added = 0;
		if (acct_count) {
			int i;
			for (i = 0; i < acct_count; i++) {
				if(!rad_add_server(
					radius_acct_state,
					xauth_rad_config.acct_server_list[i].host->v,
					xauth_rad_config.acct_server_list[i].port,
					xauth_rad_config.acct_server_list[i].secret->v,
					xauth_rad_config.timeout,
					xauth_rad_config.retries ))
					acct_added++;
				else
					plog(LLV_WARNING, LOCATION, NULL,
						"could not add radius account server %s\n",
						xauth_rad_config.acct_server_list[i].host->v);
			}
		}

		if (!acct_added) {
			if (rad_config(radius_acct_state, NULL) != 0) {
				plog(LLV_ERROR, LOCATION, NULL, 
				    "Cannot open libradius config file: %s\n", 
				    rad_strerror(radius_acct_state));
				rad_close(radius_acct_state);
				radius_acct_state = NULL;
				return -1;
			}
		}
	}

	return 0;
}

int
xauth_login_radius(iph1, usr, pwd)
	struct ph1handle *iph1;
	char *usr;
	char *pwd;
{
	int res;
	const void *data;
	size_t len;
	int type;

	if (rad_create_request(radius_auth_state, RAD_ACCESS_REQUEST) != 0) {
		plog(LLV_ERROR, LOCATION, NULL, 
		    "rad_create_request failed: %s\n", 
		    rad_strerror(radius_auth_state));
		return -1;
	}
	
	if (rad_put_string(radius_auth_state, RAD_USER_NAME, usr) != 0) {
		plog(LLV_ERROR, LOCATION, NULL, 
		    "rad_put_string failed: %s\n", 
		    rad_strerror(radius_auth_state));
		return -1;
	}

	if (rad_put_string(radius_auth_state, RAD_USER_PASSWORD, pwd) != 0) {
		plog(LLV_ERROR, LOCATION, NULL, 
		    "rad_put_string failed: %s\n", 
		    rad_strerror(radius_auth_state));
		return -1;
	}

	if (rad_put_string(radius_auth_state, RAD_CALLING_STATION_ID,
			   saddr2str(iph1->remote)) != 0)
		return -1;

	if (isakmp_cfg_radius_common(radius_auth_state, iph1->mode_cfg->port) != 0)
		return -1;

	switch (res = rad_send_request(radius_auth_state)) {
	case RAD_ACCESS_ACCEPT:
		while ((type = rad_get_attr(radius_auth_state, &data, &len)) != 0) {
			switch (type) {
			case RAD_FRAMED_IP_ADDRESS:
				iph1->mode_cfg->addr4 = rad_cvt_addr(data);
				iph1->mode_cfg->flags 
				    |= ISAKMP_CFG_ADDR4_EXTERN;
				break;

			case RAD_FRAMED_IP_NETMASK:
				iph1->mode_cfg->mask4 = rad_cvt_addr(data);
				iph1->mode_cfg->flags 
				    |= ISAKMP_CFG_MASK4_EXTERN;
				break;

			default:
				plog(LLV_INFO, LOCATION, NULL,
				    "Unexpected attribute: %d\n", type);
				break;
			}
		}

		return 0;
		break;

	case RAD_ACCESS_REJECT:
		return -1;
		break;

	case -1:
		plog(LLV_ERROR, LOCATION, NULL, 
		    "rad_send_request failed: %s\n", 
		    rad_strerror(radius_auth_state));
		return -1;
		break;
	default:
		plog(LLV_ERROR, LOCATION, NULL, 
		    "rad_send_request returned %d\n", res);
		return -1;
		break;
	}

	return -1;
}
#endif

#ifdef HAVE_LIBPAM
static int 
PAM_conv(msg_count, msg, rsp, dontcare)
	int msg_count;
	const struct pam_message **msg;
	struct pam_response **rsp;
	void *dontcare;
{
	int i;
	struct pam_response *reply = NULL;

	if ((reply = racoon_malloc(sizeof(*reply) * msg_count)) == NULL) 
		return PAM_CONV_ERR;
	bzero(reply, sizeof(*reply) * msg_count);

	for (i = 0; i < msg_count; i++) {
		switch (msg[i]->msg_style) {
		case PAM_PROMPT_ECHO_ON:
			/* Send the username, libpam frees resp */
			reply[i].resp_retcode = PAM_SUCCESS;
			if ((reply[i].resp = strdup(PAM_usr)) == NULL) {
				plog(LLV_ERROR, LOCATION, 
				    NULL, "strdup failed\n");
				exit(1);
			}
			break;

		case PAM_PROMPT_ECHO_OFF:
			/* Send the password, libpam frees resp */
			reply[i].resp_retcode = PAM_SUCCESS;
			if ((reply[i].resp = strdup(PAM_pwd)) == NULL) {
				plog(LLV_ERROR, LOCATION, 
				    NULL, "strdup failed\n");
				exit(1);
			}
			break;

		case PAM_TEXT_INFO:
		case PAM_ERROR_MSG:
			reply[i].resp_retcode = PAM_SUCCESS;
			reply[i].resp = NULL;
			break;

		default:
			if (reply != NULL)
				racoon_free(reply);
			return PAM_CONV_ERR;
			break;
		}
	}

	if (reply != NULL)
		*rsp = reply;

	return PAM_SUCCESS;
}

int
xauth_login_pam(port, raddr, usr, pwd)
	int port;
	struct sockaddr *raddr;
	char *usr;
	char *pwd;
{
	int error;
	char *remote = NULL;
	pam_handle_t *pam = NULL;

	if (isakmp_cfg_config.port_pool == NULL) {
		plog(LLV_ERROR, LOCATION, NULL,
		    "isakmp_cfg_config.port_pool == NULL\n");
		return -1;
	}

	if ((error = pam_start("racoon", usr, 
	    &PAM_chat, &isakmp_cfg_config.port_pool[port].pam)) != 0) {
		if (isakmp_cfg_config.port_pool[port].pam == NULL) {
			plog(LLV_ERROR, LOCATION, NULL, "pam_start failed\n");
			return -1;
		} else {
			plog(LLV_ERROR, LOCATION, NULL, 
			    "pam_start failed: %s\n", 
			    pam_strerror(isakmp_cfg_config.port_pool[port].pam,
			    error));
			goto out;
		}
	}
	pam = isakmp_cfg_config.port_pool[port].pam;

	if ((remote = strdup(saddrwop2str(raddr))) == NULL) {
		plog(LLV_ERROR, LOCATION, NULL,
		    "cannot allocate memory: %s\n", strerror(errno)); 
		goto out;
	}

	if ((error = pam_set_item(pam, PAM_RHOST, remote)) != 0) {
		plog(LLV_ERROR, LOCATION, NULL, 
		    "pam_set_item failed: %s\n", 
		    pam_strerror(pam, error));
		goto out;
	}

	if ((error = pam_set_item(pam, PAM_RUSER, usr)) != 0) {
		plog(LLV_ERROR, LOCATION, NULL, 
		    "pam_set_item failed: %s\n", 
		    pam_strerror(pam, error));
		goto out;
	}

	PAM_usr = usr;
	PAM_pwd = pwd;
	error = pam_authenticate(pam, 0);
	PAM_usr = NULL;
	PAM_pwd = NULL;
	if (error != 0) {
		plog(LLV_ERROR, LOCATION, NULL, 
		    "pam_authenticate failed: %s\n", 
		    pam_strerror(pam, error));
		goto out;
	}

	if ((error = pam_acct_mgmt(pam, 0)) != 0) {
		plog(LLV_ERROR, LOCATION, NULL, 
		    "pam_acct_mgmt failed: %s\n", 
		    pam_strerror(pam, error));
		goto out;
	}

	if ((error = pam_setcred(pam, 0)) != 0) {
		plog(LLV_ERROR, LOCATION, NULL, 
		    "pam_setcred failed: %s\n", 
		    pam_strerror(pam, error));
		goto out;
	}

	if (remote != NULL)
		free(remote);

	return 0;

out:
	pam_end(pam, error);
	isakmp_cfg_config.port_pool[port].pam = NULL;
	if (remote != NULL)
		free(remote);
	return -1;
}
#endif

#ifdef HAVE_LIBLDAP
int 
xauth_ldap_init_conf(void)
{
	int tmplen;
	int error = -1;

	xauth_ldap_config.pver = 3;
	xauth_ldap_config.host = NULL;
	xauth_ldap_config.port = LDAP_PORT;
	xauth_ldap_config.tls = 0;
	xauth_ldap_config.base = NULL;
	xauth_ldap_config.subtree = 0;
	xauth_ldap_config.bind_dn = NULL;
	xauth_ldap_config.bind_pw = NULL;
	xauth_ldap_config.auth_type = LDAP_AUTH_SIMPLE;
	xauth_ldap_config.attr_user = NULL;
	xauth_ldap_config.attr_addr = NULL;
	xauth_ldap_config.attr_mask = NULL;
	xauth_ldap_config.attr_group = NULL;
	xauth_ldap_config.attr_member = NULL;

	/* set default host */
	tmplen = strlen(LDAP_DFLT_HOST);
	xauth_ldap_config.host = vmalloc(tmplen);
	if (xauth_ldap_config.host == NULL)
		goto out;
	memcpy(xauth_ldap_config.host->v, LDAP_DFLT_HOST, tmplen);

	/* set default user naming attribute */
	tmplen = strlen(LDAP_DFLT_USER);
	xauth_ldap_config.attr_user = vmalloc(tmplen);
	if (xauth_ldap_config.attr_user == NULL)
		goto out;	
	memcpy(xauth_ldap_config.attr_user->v, LDAP_DFLT_USER, tmplen);

	/* set default address attribute */
	tmplen = strlen(LDAP_DFLT_ADDR);
	xauth_ldap_config.attr_addr = vmalloc(tmplen);
	if (xauth_ldap_config.attr_addr == NULL)
		goto out;
	memcpy(xauth_ldap_config.attr_addr->v, LDAP_DFLT_ADDR, tmplen);

	/* set default netmask attribute */
	tmplen = strlen(LDAP_DFLT_MASK);
	xauth_ldap_config.attr_mask = vmalloc(tmplen);
	if (xauth_ldap_config.attr_mask == NULL)
		goto out;
	memcpy(xauth_ldap_config.attr_mask->v, LDAP_DFLT_MASK, tmplen);

	/* set default group naming attribute */
	tmplen = strlen(LDAP_DFLT_GROUP);
	xauth_ldap_config.attr_group = vmalloc(tmplen);
	if (xauth_ldap_config.attr_group == NULL)
		goto out;
	memcpy(xauth_ldap_config.attr_group->v, LDAP_DFLT_GROUP, tmplen);

	/* set default member attribute */
	tmplen = strlen(LDAP_DFLT_MEMBER);
	xauth_ldap_config.attr_member = vmalloc(tmplen);
	if (xauth_ldap_config.attr_member == NULL)
		goto out;
	memcpy(xauth_ldap_config.attr_member->v, LDAP_DFLT_MEMBER, tmplen);

	error = 0;
out:
	if (error != 0)
		plog(LLV_ERROR, LOCATION, NULL, "cannot allocate memory\n");

	return error;
}

int
xauth_login_ldap(iph1, usr, pwd)
	struct ph1handle *iph1;
	char *usr;
	char *pwd;
{
	int rtn = -1;
	int res = -1;
	LDAP *ld = NULL;
	LDAPMessage *lr = NULL;
	LDAPMessage *le = NULL;
	struct berval cred;
	struct berval **bv = NULL;
	struct timeval timeout;
	char *init = NULL;
	char *filter = NULL;
	char *atlist[3];
	char *basedn = NULL;
	char *userdn = NULL;
	int tmplen = 0;
	int ecount = 0;
	int scope = LDAP_SCOPE_ONE;

	atlist[0] = NULL;
	atlist[1] = NULL;
	atlist[2] = NULL;

	/* build our initialization url */
	tmplen = strlen("ldap://:") + 17;
	tmplen += strlen(xauth_ldap_config.host->v);
	init = racoon_malloc(tmplen);
	if (init == NULL) {
		plog(LLV_ERROR, LOCATION, NULL,
			"unable to alloc ldap init url\n");
		goto ldap_end;
	}
	sprintf(init,"ldap://%s:%d",
		xauth_ldap_config.host->v,
		xauth_ldap_config.port );

	/* initialize the ldap handle */
	res = ldap_initialize(&ld, init);
	if (res != LDAP_SUCCESS) {
		plog(LLV_ERROR, LOCATION, NULL,
			"ldap_initialize failed: %s\n",
			ldap_err2string(res));
		goto ldap_end;
	}

	/* initialize the protocol version */
	ldap_set_option(ld, LDAP_OPT_PROTOCOL_VERSION,
		&xauth_ldap_config.pver);

	/* Enable TLS */
	if (xauth_ldap_config.tls) {
		res = ldap_start_tls_s(ld, NULL, NULL);
		if (res != LDAP_SUCCESS) {
			plog(LLV_ERROR, LOCATION, NULL,
			     "ldap_start_tls_s failed: %s\n",
			     ldap_err2string(res));
			goto ldap_end;
		}
	}

	/*
	 * attempt to bind to the ldap server.
         * default to anonymous bind unless a
	 * user dn and password has been
	 * specified in our configuration
         */
	if ((xauth_ldap_config.bind_dn != NULL)&&
	    (xauth_ldap_config.bind_pw != NULL))
	{
		cred.bv_val = xauth_ldap_config.bind_pw->v;
		cred.bv_len = strlen( cred.bv_val );
		res = ldap_sasl_bind_s(ld,
			xauth_ldap_config.bind_dn->v, NULL, &cred,
			NULL, NULL, NULL);
	}
	else
	{
		res = ldap_sasl_bind_s(ld,
			NULL, NULL, NULL,
			NULL, NULL, NULL);
	}
	
	if (res!=LDAP_SUCCESS) {
		plog(LLV_ERROR, LOCATION, NULL,
			"ldap_sasl_bind_s (search) failed: %s\n",
			ldap_err2string(res));
		goto ldap_end;
	}

	/* build an ldap user search filter */
	tmplen = strlen(xauth_ldap_config.attr_user->v);
	tmplen += 1;
	tmplen += strlen(usr);
	tmplen += 1;
	filter = racoon_malloc(tmplen);
	if (filter == NULL) {
		plog(LLV_ERROR, LOCATION, NULL,
			"unable to alloc ldap search filter buffer\n");
		goto ldap_end;
	}
	sprintf(filter, "%s=%s",
		xauth_ldap_config.attr_user->v, usr);

	/* build our return attribute list */
	tmplen = strlen(xauth_ldap_config.attr_addr->v) + 1;
	atlist[0] = racoon_malloc(tmplen);
	tmplen = strlen(xauth_ldap_config.attr_mask->v) + 1;
	atlist[1] = racoon_malloc(tmplen);
	if ((atlist[0] == NULL)||(atlist[1] == NULL)) {
		plog(LLV_ERROR, LOCATION, NULL,
			"unable to alloc ldap attrib list buffer\n");
		goto ldap_end;
	}
	strcpy(atlist[0],xauth_ldap_config.attr_addr->v);
	strcpy(atlist[1],xauth_ldap_config.attr_mask->v);

	/* attempt to locate the user dn */
	if (xauth_ldap_config.base != NULL)
		basedn = xauth_ldap_config.base->v;
	if (xauth_ldap_config.subtree)
		scope = LDAP_SCOPE_SUBTREE;
	timeout.tv_sec = 15;
	timeout.tv_usec = 0;
	res = ldap_search_ext_s(ld, basedn, scope,
		filter, atlist, 0, NULL, NULL,
		&timeout, 2, &lr);
	if (res != LDAP_SUCCESS) {
		plog(LLV_ERROR, LOCATION, NULL,
			"ldap_search_ext_s failed: %s\n",
			ldap_err2string(res));
		goto ldap_end;
	}

	/* check the number of ldap entries returned */
	ecount = ldap_count_entries(ld, lr);
	if (ecount < 1) {
		plog(LLV_WARNING, LOCATION, NULL, 
			"no ldap results for filter \'%s\'\n", 
			 filter);
		goto ldap_end;
	}
	if (ecount > 1) {
		plog(LLV_WARNING, LOCATION, NULL, 
			"multiple (%i) ldap results for filter \'%s\'\n", 
			ecount, filter);
	}

	/* obtain the dn from the first result */
	le = ldap_first_entry(ld, lr);
	if (le == NULL) {
		plog(LLV_ERROR, LOCATION, NULL,
			"ldap_first_entry failed: invalid entry returned\n");
		goto ldap_end;
	}
	userdn = ldap_get_dn(ld, le);
	if (userdn == NULL) {
		plog(LLV_ERROR, LOCATION, NULL,
			"ldap_get_dn failed: invalid string returned\n");
		goto ldap_end;
	}

	/* cache the user dn in the xauth state */
	iph1->mode_cfg->xauth.udn = racoon_malloc(strlen(userdn)+1);
	strcpy(iph1->mode_cfg->xauth.udn,userdn);

	/* retrieve modecfg address */
	bv = ldap_get_values_len(ld, le, xauth_ldap_config.attr_addr->v);
	if (bv != NULL)	{
		char tmpaddr[16];
		/* sanity check for address value */
		if ((bv[0]->bv_len < 7)||(bv[0]->bv_len > 15)) {
			plog(LLV_DEBUG, LOCATION, NULL,
				"ldap returned invalid modecfg address\n");
			ldap_value_free_len(bv);
			goto ldap_end;
		}
		memcpy(tmpaddr,bv[0]->bv_val,bv[0]->bv_len);
		tmpaddr[bv[0]->bv_len]=0;
		iph1->mode_cfg->addr4.s_addr = inet_addr(tmpaddr);
		iph1->mode_cfg->flags |= ISAKMP_CFG_ADDR4_EXTERN;
		plog(LLV_INFO, LOCATION, NULL,
			"ldap returned modecfg address %s\n", tmpaddr);
		ldap_value_free_len(bv);
	}

	/* retrieve modecfg netmask */
	bv = ldap_get_values_len(ld, le, xauth_ldap_config.attr_mask->v);
	if (bv != NULL)	{
		char tmpmask[16];
		/* sanity check for netmask value */
		if ((bv[0]->bv_len < 7)||(bv[0]->bv_len > 15)) {
			plog(LLV_DEBUG, LOCATION, NULL,
				"ldap returned invalid modecfg netmask\n");
			ldap_value_free_len(bv);
			goto ldap_end;
		}
		memcpy(tmpmask,bv[0]->bv_val,bv[0]->bv_len);
		tmpmask[bv[0]->bv_len]=0;
		iph1->mode_cfg->mask4.s_addr = inet_addr(tmpmask);
		iph1->mode_cfg->flags |= ISAKMP_CFG_MASK4_EXTERN;
		plog(LLV_INFO, LOCATION, NULL,
			"ldap returned modecfg netmask %s\n", tmpmask);
		ldap_value_free_len(bv);
	}

	/*
	 * finally, use the dn and the xauth
	 * password to check the users given
	 * credentials by attempting to bind
	 * to the ldap server
	 */
	plog(LLV_INFO, LOCATION, NULL,
		"attempting ldap bind for dn \'%s\'\n", userdn);
	cred.bv_val = pwd;
	cred.bv_len = strlen( cred.bv_val );
	res = ldap_sasl_bind_s(ld,
		userdn, NULL, &cred,
		NULL, NULL, NULL);
        if(res==LDAP_SUCCESS)
		rtn = 0;

ldap_end:

	/* free ldap resources */
	if (userdn != NULL)
		ldap_memfree(userdn);
	if (atlist[0] != NULL)
		racoon_free(atlist[0]);
	if (atlist[1] != NULL)
		racoon_free(atlist[1]);
	if (filter != NULL)
		racoon_free(filter);
	if (lr != NULL)
		ldap_msgfree(lr);
	if (init != NULL)
		racoon_free(init);

	ldap_unbind_ext_s(ld, NULL, NULL);

	return rtn;
}

int
xauth_group_ldap(udn, grp)
	char * udn;
	char * grp;
{
	int rtn = -1;
	int res = -1;
	LDAP *ld = NULL;
	LDAPMessage *lr = NULL;
	LDAPMessage *le = NULL;
	struct berval cred;
	struct timeval timeout;
	char *init = NULL;
	char *filter = NULL;
	char *basedn = NULL;
	char *groupdn = NULL;
	int tmplen = 0;
	int ecount = 0;
	int scope = LDAP_SCOPE_ONE;

	/* build our initialization url */
	tmplen = strlen("ldap://:") + 17;
	tmplen += strlen(xauth_ldap_config.host->v);
	init = racoon_malloc(tmplen);
	if (init == NULL) {
		plog(LLV_ERROR, LOCATION, NULL,
			"unable to alloc ldap init url\n");
		goto ldap_group_end;
	}
	sprintf(init,"ldap://%s:%d",
		xauth_ldap_config.host->v,
		xauth_ldap_config.port );

	/* initialize the ldap handle */
	res = ldap_initialize(&ld, init);
	if (res != LDAP_SUCCESS) {
		plog(LLV_ERROR, LOCATION, NULL,
			"ldap_initialize failed: %s\n",
			ldap_err2string(res));
		goto ldap_group_end;
	}

	/* initialize the protocol version */
	ldap_set_option(ld, LDAP_OPT_PROTOCOL_VERSION,
		&xauth_ldap_config.pver);

	/* Enable TLS */
	if (xauth_ldap_config.tls) {
		res = ldap_start_tls_s(ld, NULL, NULL);
		if (res != LDAP_SUCCESS) {
			plog(LLV_ERROR, LOCATION, NULL,
			     "ldap_start_tls_s failed: %s\n",
			     ldap_err2string(res));
			goto ldap_group_end;
		}
	}

	/*
	 * attempt to bind to the ldap server.
         * default to anonymous bind unless a
	 * user dn and password has been
	 * specified in our configuration
         */
	if ((xauth_ldap_config.bind_dn != NULL)&&
	    (xauth_ldap_config.bind_pw != NULL))
	{
		cred.bv_val = xauth_ldap_config.bind_pw->v;
		cred.bv_len = strlen( cred.bv_val );
		res = ldap_sasl_bind_s(ld,
			xauth_ldap_config.bind_dn->v, NULL, &cred,
			NULL, NULL, NULL);
	}
	else
	{
		res = ldap_sasl_bind_s(ld,
			NULL, NULL, NULL,
			NULL, NULL, NULL);
	}

	if (res!=LDAP_SUCCESS) {
		plog(LLV_ERROR, LOCATION, NULL,
			"ldap_sasl_bind_s (search) failed: %s\n",
			ldap_err2string(res));
		goto ldap_group_end;
	}

	/* build an ldap group search filter */
	tmplen = strlen("(&(=)(=))") + 1;
	tmplen += strlen(xauth_ldap_config.attr_group->v);
	tmplen += strlen(grp);
	tmplen += strlen(xauth_ldap_config.attr_member->v);
	tmplen += strlen(udn);
	filter = racoon_malloc(tmplen);
	if (filter == NULL) {
		plog(LLV_ERROR, LOCATION, NULL,
			"unable to alloc ldap search filter buffer\n");
		goto ldap_group_end;
	}
	sprintf(filter, "(&(%s=%s)(%s=%s))",
		xauth_ldap_config.attr_group->v, grp,
		xauth_ldap_config.attr_member->v, udn);

	/* attempt to locate the group dn */
	if (xauth_ldap_config.base != NULL)
		basedn = xauth_ldap_config.base->v;
	if (xauth_ldap_config.subtree)
		scope = LDAP_SCOPE_SUBTREE;
	timeout.tv_sec = 15;
	timeout.tv_usec = 0;
	res = ldap_search_ext_s(ld, basedn, scope,
		filter, NULL, 0, NULL, NULL,
		&timeout, 2, &lr);
	if (res != LDAP_SUCCESS) {
		plog(LLV_ERROR, LOCATION, NULL,
			"ldap_search_ext_s failed: %s\n",
			ldap_err2string(res));
		goto ldap_group_end;
	}

	/* check the number of ldap entries returned */
	ecount = ldap_count_entries(ld, lr);
	if (ecount < 1) {
		plog(LLV_WARNING, LOCATION, NULL, 
			"no ldap results for filter \'%s\'\n", 
			 filter);
		goto ldap_group_end;
	}

	/* success */
	rtn = 0;

	/* obtain the dn from the first result */
	le = ldap_first_entry(ld, lr);
	if (le == NULL) {
		plog(LLV_ERROR, LOCATION, NULL,
			"ldap_first_entry failed: invalid entry returned\n");
		goto ldap_group_end;
	}
	groupdn = ldap_get_dn(ld, le);
	if (groupdn == NULL) {
		plog(LLV_ERROR, LOCATION, NULL,
			"ldap_get_dn failed: invalid string returned\n");
		goto ldap_group_end;
	}

	plog(LLV_INFO, LOCATION, NULL,
		"ldap membership group returned \'%s\'\n", groupdn);
ldap_group_end:

	/* free ldap resources */
	if (groupdn != NULL)
		ldap_memfree(groupdn);
	if (filter != NULL)
		racoon_free(filter);
	if (lr != NULL)
		ldap_msgfree(lr);
	if (init != NULL)
		racoon_free(init);

	ldap_unbind_ext_s(ld, NULL, NULL);

	return rtn;
}

#endif

int
xauth_login_system(usr, pwd)
	char *usr;
	char *pwd;
{
	struct passwd *pw;
	char *cryptpwd;
	char *syscryptpwd;
#ifdef HAVE_SHADOW_H
	struct spwd *spw;

	if ((spw = getspnam(usr)) == NULL)
		return -1;

	syscryptpwd = spw->sp_pwdp;
#endif

	if ((pw = getpwnam(usr)) == NULL)
		return -1;

#ifndef HAVE_SHADOW_H
	syscryptpwd = pw->pw_passwd;
#endif

	/* No root login. Ever. */
	if (pw->pw_uid == 0)
		return -1;

	if ((cryptpwd = crypt(pwd, syscryptpwd)) == NULL)
		return -1;

	if (strcmp(cryptpwd, syscryptpwd) == 0)
		return 0;

	return -1;
}

static int
xauth_group_system(char *usr, char *grp)
{
	struct group * gr;
	char * member;
	int index = 0;

	gr = getgrnam(grp);
	if (gr == NULL) {
		plog(LLV_ERROR, LOCATION, NULL,
			"the system group name \'%s\' is unknown\n",
			grp);
		return -1;
	}

	while ((member = gr->gr_mem[index++])!=NULL) {
		if (!strcmp(member,usr)) {
			plog(LLV_INFO, LOCATION, NULL,
		                "membership validated\n");
			return 0;
		}
	}

	return -1;
}

int 
xauth_check(iph1)
	struct ph1handle *iph1;
{
	struct xauth_state *xst = &iph1->mode_cfg->xauth;

	/* 
 	 * Only the server side (edge device) really check for Xauth 
	 * status. It does it if the chose authmethod is using Xauth.
	 * On the client side (roadwarrior), we don't check anything.
	 */
	switch (iph1->approval->authmethod) {
	case OAKLEY_ATTR_AUTH_METHOD_HYBRID_RSA_R:
	case OAKLEY_ATTR_AUTH_METHOD_XAUTH_RSASIG_R:
	case OAKLEY_ATTR_AUTH_METHOD_XAUTH_PSKEY_R:
	/* The following are not yet implemented */
	case OAKLEY_ATTR_AUTH_METHOD_HYBRID_DSS_R:
	case OAKLEY_ATTR_AUTH_METHOD_XAUTH_DSSSIG_R:
	case OAKLEY_ATTR_AUTH_METHOD_XAUTH_RSAENC_R:
	case OAKLEY_ATTR_AUTH_METHOD_XAUTH_RSAREV_R:
		if ((iph1->mode_cfg->flags & ISAKMP_CFG_VENDORID_XAUTH) == 0) {
			plog(LLV_ERROR, LOCATION, NULL,
			    "Hybrid auth negotiated but peer did not "
			    "announced as Xauth capable\n");
			return -1;
		}

		if (xst->status != XAUTHST_OK) {
			plog(LLV_ERROR, LOCATION, NULL,
			    "Hybrid auth negotiated but peer did not "
			    "succeed Xauth exchange\n");
			return -1;
		}

		return 0;
		break;
	default:
		return 0;
		break;
	}

	return 0;
}

int
group_check(iph1, grp_list, grp_count)
	struct ph1handle *iph1;
	char **grp_list;
	int grp_count;
{
	int res = -1;
	int grp_index = 0;
	char * usr = NULL;

	/* check for presence of modecfg data */

	if(iph1->mode_cfg == NULL) {
		plog(LLV_ERROR, LOCATION, NULL,
			"xauth group specified but modecfg not found\n");
		return res;
	}

	/* loop through our group list */

	for(; grp_index < grp_count; grp_index++) {

		/* check for presence of xauth data */

		usr = iph1->mode_cfg->xauth.authdata.generic.usr;

		if(usr == NULL) {
			plog(LLV_ERROR, LOCATION, NULL,
				"xauth group specified but xauth not found\n");
			return res;
		}

		/* call appropriate group validation funtion */

		switch (isakmp_cfg_config.groupsource) {

			case ISAKMP_CFG_GROUP_SYSTEM:
				res = xauth_group_system(
					usr,
					grp_list[grp_index]);
				break;

#ifdef HAVE_LIBLDAP
			case ISAKMP_CFG_GROUP_LDAP:
				res = xauth_group_ldap(
					iph1->mode_cfg->xauth.udn,
					grp_list[grp_index]);
				break;
#endif

			default:
				/* we should never get here */
				plog(LLV_ERROR, LOCATION, NULL,
				    "Unknown group auth source\n");
				break;
		}

		if( !res ) {
			plog(LLV_INFO, LOCATION, NULL,
				"user \"%s\" is a member of group \"%s\"\n",
				usr,
				grp_list[grp_index]);
			break;
		} else {
			plog(LLV_INFO, LOCATION, NULL,
				"user \"%s\" is not a member of group \"%s\"\n",
				usr,
				grp_list[grp_index]);
		}
	}

	return res;
}

vchar_t *
isakmp_xauth_req(iph1, attr)
	struct ph1handle *iph1;
	struct isakmp_data *attr;
{
	int type;
	size_t dlen = 0;
	int ashort = 0;
	int value = 0;
	vchar_t *buffer = NULL;
	char *mraw = NULL, *mdata;
	char *data;
	vchar_t *usr = NULL;
	vchar_t *pwd = NULL;
	size_t skip = 0;
	int freepwd = 0;

	if ((iph1->mode_cfg->flags & ISAKMP_CFG_VENDORID_XAUTH) == 0) {
		plog(LLV_ERROR, LOCATION, NULL, 
		    "Xauth mode config request but peer "
		    "did not declare itself as Xauth capable\n");
		return NULL;
	}

	type = ntohs(attr->type) & ~ISAKMP_GEN_MASK;

	/* Sanity checks */
	switch(type) {
	case XAUTH_TYPE:
		if ((ntohs(attr->type) & ISAKMP_GEN_TV) == 0) {
			plog(LLV_ERROR, LOCATION, NULL, 
			    "Unexpected long XAUTH_TYPE attribute\n");
			return NULL;
		}
		if (ntohs(attr->lorv) != XAUTH_TYPE_GENERIC) {
			plog(LLV_ERROR, LOCATION, NULL, 
			    "Unsupported Xauth authentication %d\n", 
			    ntohs(attr->lorv));
			return NULL;
		}
		ashort = 1;
		dlen = 0;
		value = XAUTH_TYPE_GENERIC;
		break;

	case XAUTH_USER_NAME:
		if (!iph1->rmconf->xauth || !iph1->rmconf->xauth->login) {
			plog(LLV_ERROR, LOCATION, NULL, "Xauth performed "
			    "with no login supplied\n");
			return NULL;
		}

		dlen = iph1->rmconf->xauth->login->l - 1;
		iph1->rmconf->xauth->state |= XAUTH_SENT_USERNAME;
		break;

	case XAUTH_USER_PASSWORD:
		if (!iph1->rmconf->xauth || !iph1->rmconf->xauth->login)
			return NULL;

		skip = sizeof(struct ipsecdoi_id_b);
		usr = vmalloc(iph1->rmconf->xauth->login->l - 1 + skip);
		if (usr == NULL) {
			plog(LLV_ERROR, LOCATION, NULL, 
			    "Cannot allocate memory\n");
			return NULL;
		}
		memset(usr->v, 0, skip);
		memcpy(usr->v + skip, 
		    iph1->rmconf->xauth->login->v, 
		    iph1->rmconf->xauth->login->l - 1);

		if (iph1->rmconf->xauth->pass) {
			/* A key given through racoonctl */
			pwd = iph1->rmconf->xauth->pass;
		} else {
			if ((pwd = getpskbyname(usr)) == NULL) {
				plog(LLV_ERROR, LOCATION, NULL, 
				    "No password was found for login %s\n", 
				    iph1->rmconf->xauth->login->v);
				vfree(usr);
				return NULL;
			}
			/* We have to free it before returning */
			freepwd = 1;
		}
		vfree(usr);

		iph1->rmconf->xauth->state |= XAUTH_SENT_PASSWORD;
		dlen = pwd->l;

		break;
	case XAUTH_MESSAGE:
		if ((ntohs(attr->type) & ISAKMP_GEN_TV) == 0) {
			dlen = ntohs(attr->lorv);
			if (dlen > 0) {
				mraw = (char*)(attr + 1);
				mdata = binsanitize(mraw, dlen);
				if (mdata == NULL) {
					plog(LLV_ERROR, LOCATION, iph1->remote,
					    "Cannot allocate memory\n");
					return NULL;
				}
				plog(LLV_NOTIFY,LOCATION, iph1->remote,
					"XAUTH Message: '%s'.\n",
					mdata);
				racoon_free(mdata);
			}
		}
		return NULL;
	default:
		plog(LLV_WARNING, LOCATION, NULL,
		    "Ignored attribute %s\n", s_isakmp_cfg_type(type));
		return NULL;
		break;
	}

	if ((buffer = vmalloc(sizeof(*attr) + dlen)) == NULL) {
		plog(LLV_ERROR, LOCATION, NULL,
		    "Cannot allocate memory\n");
		goto out;
	}

	attr = (struct isakmp_data *)buffer->v;
	if (ashort) {
		attr->type = htons(type | ISAKMP_GEN_TV);
		attr->lorv = htons(value);
		goto out;
	}

	attr->type = htons(type | ISAKMP_GEN_TLV);
	attr->lorv = htons(dlen);
	data = (char *)(attr + 1);

	switch(type) {
	case XAUTH_USER_NAME:
		/* 
		 * iph1->rmconf->xauth->login->v is valid, 
		 * we just checked it in the previous switch case 
		 */
		memcpy(data, iph1->rmconf->xauth->login->v, dlen);
		break;
	case XAUTH_USER_PASSWORD:
		memcpy(data, pwd->v, dlen);
		break;
	default:
		break;
	}

out:
	if (freepwd)
		vfree(pwd);

	return buffer;
}

vchar_t *
isakmp_xauth_set(iph1, attr)
	struct ph1handle *iph1;
	struct isakmp_data *attr;
{
	int type;
	vchar_t *buffer = NULL;
	struct xauth_state *xst;
	size_t dlen = 0;
	char* mraw = NULL, *mdata;

	if ((iph1->mode_cfg->flags & ISAKMP_CFG_VENDORID_XAUTH) == 0) {
		plog(LLV_ERROR, LOCATION, NULL, 
		    "Xauth mode config set but peer "
		    "did not declare itself as Xauth capable\n");
		return NULL;
	}

	type = ntohs(attr->type) & ~ISAKMP_GEN_MASK;

	switch(type) {
	case XAUTH_STATUS:
		/* 
		 * We should only receive ISAKMP mode_cfg SET XAUTH_STATUS
		 * when running as a client (initiator).
		 */
		xst = &iph1->mode_cfg->xauth;
		switch (iph1->approval->authmethod) {
		case OAKLEY_ATTR_AUTH_METHOD_HYBRID_RSA_I:
		case OAKLEY_ATTR_AUTH_METHOD_XAUTH_PSKEY_I:
		case OAKLEY_ATTR_AUTH_METHOD_XAUTH_RSASIG_I:
		/* Not implemented ... */
		case OAKLEY_ATTR_AUTH_METHOD_HYBRID_DSS_I:
		case OAKLEY_ATTR_AUTH_METHOD_XAUTH_DSSSIG_I:
		case OAKLEY_ATTR_AUTH_METHOD_XAUTH_RSAENC_I:
		case OAKLEY_ATTR_AUTH_METHOD_XAUTH_RSAREV_I:
			break;
		default:
			plog(LLV_ERROR, LOCATION, NULL, 
			    "Unexpected XAUTH_STATUS_OK\n");
			return NULL;
			break;
		}

		/* If we got a failure, delete iph1 */
		if (ntohs(attr->lorv) != XAUTH_STATUS_OK) {
			plog(LLV_ERROR, LOCATION, NULL, 
			    "Xauth authentication failed\n");

			evt_phase1(iph1, EVT_PHASE1_XAUTH_FAILED, NULL);

			iph1->mode_cfg->flags |= ISAKMP_CFG_DELETE_PH1;
		} else {
			evt_phase1(iph1, EVT_PHASE1_XAUTH_SUCCESS, NULL);
		}


		/* We acknowledge it */
		break;
	case XAUTH_MESSAGE:
		if ((ntohs(attr->type) & ISAKMP_GEN_TV) == 0) {
			dlen = ntohs(attr->lorv);
			if (dlen > 0) {
				mraw = (char*)(attr + 1);
				mdata = binsanitize(mraw, dlen);
				if (mdata == NULL) {
					plog(LLV_ERROR, LOCATION, iph1->remote,
					    "Cannot allocate memory\n");
					return NULL;
				}
				plog(LLV_NOTIFY,LOCATION, iph1->remote,
					"XAUTH Message: '%s'.\n",
					mdata);
				racoon_free(mdata);
			}
		}

	default:
		plog(LLV_WARNING, LOCATION, NULL,
		    "Ignored attribute %s\n", s_isakmp_cfg_type(type));
		return NULL;
		break;
	}

	if ((buffer = vmalloc(sizeof(*attr))) == NULL) {
		plog(LLV_ERROR, LOCATION, NULL,
		    "Cannot allocate memory\n");
		return NULL;
	}

	attr = (struct isakmp_data *)buffer->v;
	attr->type = htons(type | ISAKMP_GEN_TV);
	attr->lorv = htons(0);

	return buffer;
}


void 
xauth_rmstate(xst)
	struct xauth_state *xst;
{
	switch (xst->authtype) {
	case XAUTH_TYPE_GENERIC:
		if (xst->authdata.generic.usr)
			racoon_free(xst->authdata.generic.usr);

		if (xst->authdata.generic.pwd)
			racoon_free(xst->authdata.generic.pwd);

		break;

	case XAUTH_TYPE_CHAP:
	case XAUTH_TYPE_OTP:
	case XAUTH_TYPE_SKEY:
		plog(LLV_WARNING, LOCATION, NULL, 
		    "Unsupported authtype %d\n", xst->authtype);
		break;

	default:
		plog(LLV_WARNING, LOCATION, NULL, 
		    "Unexpected authtype %d\n", xst->authtype);
		break;
	}

#ifdef HAVE_LIBLDAP
	if (xst->udn != NULL)
		racoon_free(xst->udn);
#endif
	return;
}

int
xauth_rmconf_used(xauth_rmconf)
	struct xauth_rmconf **xauth_rmconf;
{
	if (*xauth_rmconf == NULL) {
		*xauth_rmconf = racoon_malloc(sizeof(**xauth_rmconf));
		if (*xauth_rmconf == NULL) {
			plog(LLV_ERROR, LOCATION, NULL, 
			    "xauth_rmconf_used: malloc failed\n");
			return -1;
		}

		(*xauth_rmconf)->login = NULL;
		(*xauth_rmconf)->pass = NULL;
		(*xauth_rmconf)->state = 0;
	}

	return 0;
}

void 
xauth_rmconf_delete(xauth_rmconf)
	struct xauth_rmconf **xauth_rmconf;
{
	if (*xauth_rmconf != NULL) { 
		if ((*xauth_rmconf)->login != NULL)
			vfree((*xauth_rmconf)->login);
		if ((*xauth_rmconf)->pass != NULL)
			vfree((*xauth_rmconf)->pass);

		racoon_free(*xauth_rmconf);
		*xauth_rmconf = NULL;
	}

	return;
}

struct xauth_rmconf *
xauth_rmconf_dup(xauth_rmconf)
	struct xauth_rmconf *xauth_rmconf;
{
	struct xauth_rmconf *new;

	if (xauth_rmconf != NULL) {
		new = racoon_malloc(sizeof(*new));
		if (new == NULL) {
			plog(LLV_ERROR, LOCATION, NULL, 
			    "%s: malloc failed\n", __func__);
			return NULL;
		}

		memcpy(new, xauth_rmconf, sizeof(*new));

		if (xauth_rmconf->login != NULL) {
			new->login = vdup(xauth_rmconf->login);
			if (new->login == NULL) {
				plog(LLV_ERROR, LOCATION, NULL, 
				    "%s: malloc failed (login)\n", __func__);
				goto out;
			}
		}
		if (xauth_rmconf->pass != NULL) {
			new->pass = vdup(xauth_rmconf->pass);
			if (new->pass == NULL) {
				plog(LLV_ERROR, LOCATION, NULL, 
				    "%s: malloc failed (password)\n", __func__);
				goto out;
			}
		}

		return new;
	}

	return NULL;
out:
	vfree(new->login);
	racoon_free(new);
	return NULL;
}<|MERGE_RESOLUTION|>--- conflicted
+++ resolved
@@ -1,8 +1,4 @@
-<<<<<<< HEAD
-/*	$NetBSD: isakmp_xauth.c,v 1.28 2016/03/09 15:58:25 christos Exp $	*/
-=======
 /*	$NetBSD: isakmp_xauth.c,v 1.30 2018/05/19 20:14:56 maxv Exp $	*/
->>>>>>> b2b84690
 
 /* Id: isakmp_xauth.c,v 1.38 2006/08/22 18:17:17 manubsd Exp */
 
