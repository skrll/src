<<<<<<< HEAD
/*	$NetBSD: isakmp_inf.c,v 1.51 2017/01/24 19:23:56 christos Exp $	*/
=======
/*	$NetBSD: isakmp_inf.c,v 1.53 2018/05/19 19:47:47 maxv Exp $	*/
>>>>>>> b2b84690

/* Id: isakmp_inf.c,v 1.44 2006/05/06 20:45:52 manubsd Exp */

/*
 * Copyright (C) 1995, 1996, 1997, and 1998 WIDE Project.
 * All rights reserved.
 * 
 * Redistribution and use in source and binary forms, with or without
 * modification, are permitted provided that the following conditions
 * are met:
 * 1. Redistributions of source code must retain the above copyright
 *    notice, this list of conditions and the following disclaimer.
 * 2. Redistributions in binary form must reproduce the above copyright
 *    notice, this list of conditions and the following disclaimer in the
 *    documentation and/or other materials provided with the distribution.
 * 3. Neither the name of the project nor the names of its contributors
 *    may be used to endorse or promote products derived from this software
 *    without specific prior written permission.
 * 
 * THIS SOFTWARE IS PROVIDED BY THE PROJECT AND CONTRIBUTORS ``AS IS'' AND
 * ANY EXPRESS OR IMPLIED WARRANTIES, INCLUDING, BUT NOT LIMITED TO, THE
 * IMPLIED WARRANTIES OF MERCHANTABILITY AND FITNESS FOR A PARTICULAR PURPOSE
 * ARE DISCLAIMED.  IN NO EVENT SHALL THE PROJECT OR CONTRIBUTORS BE LIABLE
 * FOR ANY DIRECT, INDIRECT, INCIDENTAL, SPECIAL, EXEMPLARY, OR CONSEQUENTIAL
 * DAMAGES (INCLUDING, BUT NOT LIMITED TO, PROCUREMENT OF SUBSTITUTE GOODS
 * OR SERVICES; LOSS OF USE, DATA, OR PROFITS; OR BUSINESS INTERRUPTION)
 * HOWEVER CAUSED AND ON ANY THEORY OF LIABILITY, WHETHER IN CONTRACT, STRICT
 * LIABILITY, OR TORT (INCLUDING NEGLIGENCE OR OTHERWISE) ARISING IN ANY WAY
 * OUT OF THE USE OF THIS SOFTWARE, EVEN IF ADVISED OF THE POSSIBILITY OF
 * SUCH DAMAGE.
 */

#include "config.h"

#include <sys/types.h>
#include <sys/param.h>
#include <sys/socket.h>

#include <net/pfkeyv2.h>
#include <netinet/in.h>
#include <sys/queue.h>
#include PATH_IPSEC_H

#include <stdlib.h>
#include <stdio.h>
#include <string.h>
#include <errno.h>
#if TIME_WITH_SYS_TIME
# include <sys/time.h>
# include <time.h>
#else
# if HAVE_SYS_TIME_H
#  include <sys/time.h>
# else
#  include <time.h>
# endif
#endif
#ifdef ENABLE_HYBRID
#include <resolv.h>
#endif

#include "libpfkey.h"

#include "var.h"
#include "vmbuf.h"
#include "schedule.h"
#include "str2val.h"
#include "misc.h"
#include "plog.h"
#include "debug.h"

#include "localconf.h"
#include "remoteconf.h"
#include "sockmisc.h"
#include "handler.h"
#include "policy.h"
#include "proposal.h"
#include "isakmp_var.h"
#include "evt.h"
#include "isakmp.h"
#ifdef ENABLE_HYBRID
#include "isakmp_xauth.h"
#include "isakmp_unity.h"
#include "isakmp_cfg.h" 
#endif
#include "isakmp_inf.h"
#include "oakley.h"
#include "ipsec_doi.h"
#include "crypto_openssl.h"
#include "pfkey.h"
#include "policy.h"
#include "algorithm.h"
#include "proposal.h"
#include "admin.h"
#include "strnames.h"
#ifdef ENABLE_NATT
#include "nattraversal.h"
#endif

/* information exchange */
static int isakmp_info_recv_n (struct ph1handle *, struct isakmp_pl_n *, u_int32_t, int);
static int isakmp_info_recv_d (struct ph1handle *, struct isakmp_pl_d *, u_int32_t, int);

#ifdef ENABLE_DPD
static int isakmp_info_recv_r_u __P((struct ph1handle *,
	struct isakmp_pl_ru *, u_int32_t));
static int isakmp_info_recv_r_u_ack __P((struct ph1handle *,
	struct isakmp_pl_ru *, u_int32_t));
static void isakmp_info_send_r_u __P((struct sched *));
#endif

/* %%%
 * Information Exchange
 */
/*
 * receive Information
 */
int
isakmp_info_recv(iph1, msg0)
	struct ph1handle *iph1;
	vchar_t *msg0;
{
	vchar_t *msg = NULL;
	vchar_t *pbuf = NULL;
	u_int32_t msgid = 0;
	int error = -1;
	struct isakmp *isakmp;
	struct isakmp_gen *gen;
	struct isakmp_parse_t *pa;
	void *p;
	vchar_t *hash, *payload;
	struct isakmp_gen *nd;
	u_int8_t np;
	int encrypted;

	plog(LLV_DEBUG, LOCATION, NULL, "receive Information.\n");

	encrypted = ISSET(((struct isakmp *)msg0->v)->flags, ISAKMP_FLAG_E);
	msgid = ((struct isakmp *)msg0->v)->msgid;

	/* Use new IV to decrypt Informational message. */
	if (encrypted) {
		struct isakmp_ivm *ivm;

		if (iph1->ivm == NULL) {
			plog(LLV_ERROR, LOCATION, NULL, "iph1->ivm == NULL\n");
			return -1;
		}

		/* compute IV */
		ivm = oakley_newiv2(iph1, ((struct isakmp *)msg0->v)->msgid);
		if (ivm == NULL)
			return -1;

		msg = oakley_do_decrypt(iph1, msg0, ivm->iv, ivm->ive);
		oakley_delivm(ivm);
		if (msg == NULL)
			return -1;

	} else
		msg = vdup(msg0);

	/* Safety check */
	if (msg->l < sizeof(*isakmp) + sizeof(*gen)) {
		plog(LLV_ERROR, LOCATION, NULL, 
			"ignore information because the "
			"message is way too short - %zu byte(s).\n",
			msg->l);
		goto end;
	}

	isakmp = (struct isakmp *)msg->v;
	gen = (struct isakmp_gen *)((caddr_t)isakmp + sizeof(struct isakmp));
	np = gen->np;

	if (encrypted) {
		if (isakmp->np != ISAKMP_NPTYPE_HASH) {
			plog(LLV_ERROR, LOCATION, NULL,
			    "ignore information because the "
			    "message has no hash payload.\n");
			goto end;
		}

		if (iph1->status != PHASE1ST_ESTABLISHED &&
		    iph1->status != PHASE1ST_DYING) {
			plog(LLV_ERROR, LOCATION, NULL,
			    "ignore information because ISAKMP-SA "
			    "has not been established yet.\n");
			goto end;
		}
		
		/* Safety check */
		if (msg->l < sizeof(*isakmp) + ntohs(gen->len) + sizeof(*nd)) {
			plog(LLV_ERROR, LOCATION, NULL, 
				"ignore information because the "
				"message is too short - %zu byte(s).\n",
				msg->l);
			goto end;
		}

		p = (caddr_t) gen + sizeof(struct isakmp_gen);
		nd = (struct isakmp_gen *) ((caddr_t) gen + ntohs(gen->len));

		/* nd length check */
		if (ntohs(nd->len) > msg->l - (sizeof(struct isakmp) +
		    ntohs(gen->len))) {
			plog(LLV_ERROR, LOCATION, NULL,
				 "too long payload length (broken message?)\n");
			goto end;
		}

		if (ntohs(nd->len) < sizeof(*nd)) {
			plog(LLV_ERROR, LOCATION, NULL,
				"too short payload length (broken message?)\n");
			goto end;
		}

		payload = vmalloc(ntohs(nd->len));
		if (payload == NULL) {
			plog(LLV_ERROR, LOCATION, NULL,
			    "cannot allocate memory\n");
			goto end;
		}

		memcpy(payload->v, (caddr_t) nd, ntohs(nd->len));

		/* compute HASH */
		hash = oakley_compute_hash1(iph1, isakmp->msgid, payload);
		if (hash == NULL) {
			plog(LLV_ERROR, LOCATION, NULL,
			    "cannot compute hash\n");

			vfree(payload);
			goto end;
		}
		
		if (ntohs(gen->len) - sizeof(struct isakmp_gen) != hash->l) {
			plog(LLV_ERROR, LOCATION, NULL,
			    "ignore information due to hash length mismatch\n");

			vfree(hash);
			vfree(payload);
			goto end;
		}

		if (memcmp(p, hash->v, hash->l) != 0) {
			plog(LLV_ERROR, LOCATION, NULL,
			    "ignore information due to hash mismatch\n");

			vfree(hash);
			vfree(payload);
			goto end;
		}

		plog(LLV_DEBUG, LOCATION, NULL, "hash validated.\n");

		vfree(hash);
		vfree(payload);
	} else {
		/* make sure the packet was encrypted after the beginning of phase 1. */
		switch (iph1->etype) {
		case ISAKMP_ETYPE_AGG:
		case ISAKMP_ETYPE_BASE:
		case ISAKMP_ETYPE_IDENT:
			if ((iph1->side == INITIATOR && iph1->status < PHASE1ST_MSG3SENT)
			 || (iph1->side == RESPONDER && iph1->status < PHASE1ST_MSG2SENT)) {
				break;
			}
			/*FALLTHRU*/
		default:
			plog(LLV_ERROR, LOCATION, iph1->remote,
				"%s message must be encrypted\n",
				s_isakmp_nptype(np));
			error = 0;
			goto end;
		}
	}

	if (!(pbuf = isakmp_parse(msg))) {
		error = -1;
		goto end;
	}

	error = 0;
	for (pa = (struct isakmp_parse_t *)pbuf->v; pa->type; pa++) {
		switch (pa->type) {
		case ISAKMP_NPTYPE_HASH:
			/* Handled above */
			break;
		case ISAKMP_NPTYPE_N:
			error = isakmp_info_recv_n(iph1,
				(struct isakmp_pl_n *)pa->ptr,
				msgid, encrypted);
			break;
		case ISAKMP_NPTYPE_D:
			error = isakmp_info_recv_d(iph1,
				(struct isakmp_pl_d *)pa->ptr,
				msgid, encrypted);
			break;
		case ISAKMP_NPTYPE_NONCE:
			/* XXX to be 6.4.2 ike-01.txt */
			/* XXX IV is to be synchronized. */
			plog(LLV_ERROR, LOCATION, iph1->remote,
				"ignore Acknowledged Informational\n");
			break;
		default:
			/* don't send information, see isakmp_ident_r1() */
			error = 0;
			plog(LLV_ERROR, LOCATION, iph1->remote,
				"reject the packet, "
				"received unexpected payload type %s.\n",
				s_isakmp_nptype(gen->np));
		}
		if (error < 0)
			break;
	}
    end:
	if (msg != NULL)
		vfree(msg);
	if (pbuf != NULL)
		vfree(pbuf);
	return error;
}


/*
 * log unhandled / unallowed Notification payload
 */
int
isakmp_log_notify(iph1, notify, exchange)
	struct ph1handle *iph1;
	struct isakmp_pl_n *notify;
	const char *exchange;
{
	u_int type;
	char *nraw, *ndata, *nhex;
	size_t l;

	type = ntohs(notify->type);
	if (ntohs(notify->h.len) < sizeof(*notify) + notify->spi_size) {
		plog(LLV_ERROR, LOCATION, iph1->remote,
			"invalid spi_size in %s notification in %s.\n",
			s_isakmp_notify_msg(type), exchange);
		return -1;
	}

	plog(LLV_ERROR, LOCATION, iph1->remote,
		"notification %s received in %s.\n",
		s_isakmp_notify_msg(type), exchange);

	nraw = ((char*) notify) + sizeof(*notify) + notify->spi_size;
	l = ntohs(notify->h.len) - sizeof(*notify) - notify->spi_size;
	if (l > 0) {
		if (type >= ISAKMP_NTYPE_MINERROR &&
		    type <= ISAKMP_NTYPE_MAXERROR) {
			ndata = binsanitize(nraw, l);
			if (ndata != NULL) {
				plog(LLV_ERROR, LOCATION, iph1->remote,
					"error message: '%s'.\n",
					ndata);
				racoon_free(ndata);
			} else {
				plog(LLV_ERROR, LOCATION, iph1->remote,
					"Cannot allocate memory\n");
			}
		} else {
			nhex = val2str(nraw, l);
			if (nhex != NULL) {
				plog(LLV_ERROR, LOCATION, iph1->remote,
					"notification payload: %s.\n",
					nhex);
				racoon_free(nhex);
			} else {
				plog(LLV_ERROR, LOCATION, iph1->remote,
					"Cannot allocate memory\n");
			}
		}
	}

	return 0;
}


/*
 * handling of Notification payload
 */
static int
isakmp_info_recv_n(iph1, notify, msgid, encrypted)
	struct ph1handle *iph1;
	struct isakmp_pl_n *notify;
	u_int32_t msgid;
	int encrypted;
{
	u_int type;

	type = ntohs(notify->type);
	switch (type) {
	case ISAKMP_NTYPE_CONNECTED:
	case ISAKMP_NTYPE_RESPONDER_LIFETIME:
	case ISAKMP_NTYPE_REPLAY_STATUS:
#ifdef ENABLE_HYBRID
	case ISAKMP_NTYPE_UNITY_HEARTBEAT:
#endif
		/* do something */
		break;
	case ISAKMP_NTYPE_INITIAL_CONTACT:
		if (encrypted)
			return isakmp_info_recv_initialcontact(iph1, NULL);
		break;
#ifdef ENABLE_DPD
	case ISAKMP_NTYPE_R_U_THERE:
		if (encrypted)
			return isakmp_info_recv_r_u(iph1,
				(struct isakmp_pl_ru *)notify, msgid);
		break;
	case ISAKMP_NTYPE_R_U_THERE_ACK:
		if (encrypted)
			return isakmp_info_recv_r_u_ack(iph1,
				(struct isakmp_pl_ru *)notify, msgid);
		break;
#endif
	}

	/* If we receive a error notification we should delete the related
	 * phase1 / phase2 handle, and send an event to racoonctl.
	 * However, since phase1 error notifications are not encrypted and
	 * can not be authenticated, it would allow a DoS attack possibility
	 * to handle them.
	 * Phase2 error notifications should be encrypted, so we could handle
	 * those, but it needs implementing (the old code didn't implement
	 * that either).
	 * So we are good to just log the messages here.
	 */
	if (encrypted)
		isakmp_log_notify(iph1, notify, "informational exchange");
	else
		isakmp_log_notify(iph1, notify, "unencrypted informational exchange");

	return 0;
}

/*
 * handling of Deletion payload
 */
static int
isakmp_info_recv_d(iph1, delete, msgid, encrypted)
	struct ph1handle *iph1;
	struct isakmp_pl_d *delete;
	u_int32_t msgid;
	int encrypted;
{
	int tlen, num_spi;
	struct ph1handle *del_ph1;
	union {
		u_int32_t spi32;
		u_int16_t spi16[2];
	} spi;

	if (ntohl(delete->doi) != IPSEC_DOI) {
		plog(LLV_ERROR, LOCATION, iph1->remote,
			"delete payload with invalid doi:%d.\n",
			ntohl(delete->doi));
#ifdef ENABLE_HYBRID
		/*
		 * At deconnexion time, Cisco VPN client does this
		 * with a zero DOI. Don't give up in that situation.
		 */
		if (((iph1->mode_cfg->flags &
		    ISAKMP_CFG_VENDORID_UNITY) == 0) || (delete->doi != 0))
			return 0;
#else
		return 0;
#endif
	}

	num_spi = ntohs(delete->num_spi);
	tlen = ntohs(delete->h.len) - sizeof(struct isakmp_pl_d);

	if (tlen != num_spi * delete->spi_size) {
		plog(LLV_ERROR, LOCATION, iph1->remote,
			"deletion payload with invalid length.\n");
		return 0;
	}

	plog(LLV_DEBUG, LOCATION, iph1->remote,
		"delete payload for protocol %s\n",
		s_ipsecdoi_proto(delete->proto_id));

	if((iph1 == NULL || !iph1->rmconf->weak_phase1_check) && !encrypted) {
		plog(LLV_WARNING, LOCATION, iph1->remote,
			"Ignoring unencrypted delete payload "
			"(check the weak_phase1_check option)\n");
		return 0;
	}

	switch (delete->proto_id) {
	case IPSECDOI_PROTO_ISAKMP:
		if (delete->spi_size != sizeof(isakmp_index)) {
			plog(LLV_ERROR, LOCATION, iph1->remote,
				"delete payload with strange spi "
				"size %d(proto_id:%d)\n",
				delete->spi_size, delete->proto_id);
			return 0;
		}

		del_ph1=getph1byindex((isakmp_index *)(delete + 1));
		if(del_ph1 != NULL){

			evt_phase1(iph1, EVT_PHASE1_PEER_DELETED, NULL);
			sched_cancel(&del_ph1->scr);

			/*
			 * Delete also IPsec-SAs if rekeying is enabled.
			 */
			if (ph1_rekey_enabled(del_ph1))
				purge_remote(del_ph1);
			else
				isakmp_ph1expire(del_ph1);
		}
		break;

	case IPSECDOI_PROTO_IPSEC_AH:
	case IPSECDOI_PROTO_IPSEC_ESP:
		if (delete->spi_size != sizeof(u_int32_t)) {
			plog(LLV_ERROR, LOCATION, iph1->remote,
				"delete payload with strange spi "
				"size %d(proto_id:%d)\n",
				delete->spi_size, delete->proto_id);
			return 0;
		}
		purge_ipsec_spi(iph1->remote, delete->proto_id,
		    (u_int32_t *)(delete + 1), num_spi);
		break;

	case IPSECDOI_PROTO_IPCOMP:
		/* need to handle both 16bit/32bit SPI */
		memset(&spi, 0, sizeof(spi));
		if (delete->spi_size == sizeof(spi.spi16[1])) {
			memcpy(&spi.spi16[1], delete + 1,
			    sizeof(spi.spi16[1]));
		} else if (delete->spi_size == sizeof(spi.spi32))
			memcpy(&spi.spi32, delete + 1, sizeof(spi.spi32));
		else {
			plog(LLV_ERROR, LOCATION, iph1->remote,
				"delete payload with strange spi "
				"size %d(proto_id:%d)\n",
				delete->spi_size, delete->proto_id);
			return 0;
		}
		purge_ipsec_spi(iph1->remote, delete->proto_id,
		    &spi.spi32, num_spi);
		break;

	default:
		plog(LLV_ERROR, LOCATION, iph1->remote,
			"deletion message received, "
			"invalid proto_id: %d\n",
			delete->proto_id);
		return 0;
	}

	plog(LLV_DEBUG, LOCATION, NULL, "purged SAs.\n");

	return 0;
}

/*
 * send Delete payload (for ISAKMP SA) in Informational exchange.
 */
int
isakmp_info_send_d1(iph1)
	struct ph1handle *iph1;
{
	struct isakmp_pl_d *d;
	vchar_t *payload = NULL;
	int tlen;
	int error = 0;

	if (iph1->status != PHASE2ST_ESTABLISHED)
		return 0;

	/* create delete payload */

	/* send SPIs of inbound SAs. */
	/* XXX should send outbound SAs's ? */
	tlen = sizeof(*d) + sizeof(isakmp_index);
	payload = vmalloc(tlen);
	if (payload == NULL) {
		plog(LLV_ERROR, LOCATION, NULL, 
			"failed to get buffer for payload.\n");
		return errno;
	}

	d = (struct isakmp_pl_d *)payload->v;
	d->h.np = ISAKMP_NPTYPE_NONE;
	d->h.len = htons(tlen);
	d->doi = htonl(IPSEC_DOI);
	d->proto_id = IPSECDOI_PROTO_ISAKMP;
	d->spi_size = sizeof(isakmp_index);
	d->num_spi = htons(1);
	memcpy(d + 1, &iph1->index, sizeof(isakmp_index));

	error = isakmp_info_send_common(iph1, payload,
					ISAKMP_NPTYPE_D, 0);
	vfree(payload);

	return error;
}

/*
 * send Delete payload (for IPsec SA) in Informational exchange, based on
 * pfkey msg.  It sends always single SPI.
 */
int
isakmp_info_send_d2(iph2)
	struct ph2handle *iph2;
{
	struct ph1handle *iph1;
	struct saproto *pr;
	struct isakmp_pl_d *d;
	vchar_t *payload = NULL;
	int tlen;
	int error = 0;
	u_int8_t *spi;

	if (iph2->status != PHASE2ST_ESTABLISHED)
		return 0;

	/*
	 * don't send delete information if there is no phase 1 handler.
	 * It's nonsensical to negotiate phase 1 to send the information.
	 */
	iph1 = getph1byaddr(iph2->src, iph2->dst, 0); 
	if (iph1 == NULL){
		plog(LLV_DEBUG2, LOCATION, NULL,
			 "No ph1 handler found, could not send DELETE_SA\n");
		return 0;
	}

	/* create delete payload */
	for (pr = iph2->approval->head; pr != NULL; pr = pr->next) {

		/* send SPIs of inbound SAs. */
		/*
		 * XXX should I send outbound SAs's ?
		 * I send inbound SAs's SPI only at the moment because I can't
		 * decode any more if peer send encoded packet without aware of
		 * deletion of SA.  Outbound SAs don't come under the situation.
		 */
		tlen = sizeof(*d) + pr->spisize;
		payload = vmalloc(tlen);
		if (payload == NULL) {
			plog(LLV_ERROR, LOCATION, NULL, 
				"failed to get buffer for payload.\n");
			return errno;
		}

		d = (struct isakmp_pl_d *)payload->v;
		d->h.np = ISAKMP_NPTYPE_NONE;
		d->h.len = htons(tlen);
		d->doi = htonl(IPSEC_DOI);
		d->proto_id = pr->proto_id;
		d->spi_size = pr->spisize;
		d->num_spi = htons(1);
		/*
		 * XXX SPI bits are left-filled, for use with IPComp.
		 * we should be switching to variable-length spi field...
		 */
		spi = (u_int8_t *)&pr->spi;
		spi += sizeof(pr->spi);
		spi -= pr->spisize;
		memcpy(d + 1, spi, pr->spisize);

		error = isakmp_info_send_common(iph1, payload,
						ISAKMP_NPTYPE_D, 0);
		vfree(payload);
	}

	return error;
}

/*
 * send Notification payload (for without ISAKMP SA) in Informational exchange
 */
int
isakmp_info_send_nx(isakmp, remote, local, type, data)
	struct isakmp *isakmp;
	struct sockaddr *remote, *local;
	int type;
	vchar_t *data;
{
	struct ph1handle *iph1 = NULL;
	vchar_t *payload = NULL;
	int tlen;
	int error = -1;
	struct isakmp_pl_n *n;
	int spisiz = 0;		/* see below */

	/* add new entry to isakmp status table. */
	iph1 = newph1();
	if (iph1 == NULL)
		return -1;

	memcpy(&iph1->index.i_ck, &isakmp->i_ck, sizeof(cookie_t));
	isakmp_newcookie((char *)&iph1->index.r_ck, remote, local);
	iph1->status = PHASE1ST_START;
	iph1->side = INITIATOR;
	iph1->version = isakmp->v;
	iph1->flags = 0;
	iph1->msgid = 0;	/* XXX */
#ifdef ENABLE_HYBRID
	if ((iph1->mode_cfg = isakmp_cfg_mkstate()) == NULL)
		goto end;
#endif
#ifdef ENABLE_FRAG
	iph1->frag = 0;
	iph1->frag_last_index = 0;
	iph1->frag_chain = NULL;
#endif

	/* copy remote address */
	if (copy_ph1addresses(iph1, NULL, remote, local) < 0)
		goto end;

	tlen = sizeof(*n) + spisiz;
	if (data)
		tlen += data->l;
	payload = vmalloc(tlen);
	if (payload == NULL) { 
		plog(LLV_ERROR, LOCATION, NULL,
			"failed to get buffer to send.\n");
		goto end;
	}

	n = (struct isakmp_pl_n *)payload->v;
	n->h.np = ISAKMP_NPTYPE_NONE;
	n->h.len = htons(tlen);
	n->doi = htonl(IPSEC_DOI);
	n->proto_id = IPSECDOI_KEY_IKE;
	n->spi_size = spisiz;
	n->type = htons(type);
	if (spisiz)
		memset(n + 1, 0, spisiz);	/* XXX spisiz is always 0 */
	if (data)
		memcpy((caddr_t)(n + 1) + spisiz, data->v, data->l);

	error = isakmp_info_send_common(iph1, payload, ISAKMP_NPTYPE_N, 0);
	vfree(payload);

    end:
	if (iph1 != NULL)
		delph1(iph1);

	return error;
}

/*
 * send Notification payload (for ISAKMP SA) in Informational exchange
 */
int
isakmp_info_send_n1(iph1, type, data)
	struct ph1handle *iph1;
	int type;
	vchar_t *data;
{
	vchar_t *payload = NULL;
	int tlen;
	int error = 0;
	struct isakmp_pl_n *n;
	int spisiz;

	/*
	 * note on SPI size: which description is correct?  I have chosen
	 * this to be 0.
	 *
	 * RFC2408 3.1, 2nd paragraph says: ISAKMP SA is identified by
	 * Initiator/Responder cookie and SPI has no meaning, SPI size = 0.
	 * RFC2408 3.1, first paragraph on page 40: ISAKMP SA is identified
	 * by cookie and SPI has no meaning, 0 <= SPI size <= 16.
	 * RFC2407 4.6.3.3, INITIAL-CONTACT is required to set to 16.
	 */
	if (type == ISAKMP_NTYPE_INITIAL_CONTACT)
		spisiz = sizeof(isakmp_index);
	else
		spisiz = 0;

	tlen = sizeof(*n) + spisiz;
	if (data)
		tlen += data->l;
	payload = vmalloc(tlen);
	if (payload == NULL) { 
		plog(LLV_ERROR, LOCATION, NULL,
			"failed to get buffer to send.\n");
		return errno;
	}

	n = (struct isakmp_pl_n *)payload->v;
	n->h.np = ISAKMP_NPTYPE_NONE;
	n->h.len = htons(tlen);
	n->doi = htonl(iph1->rmconf->doitype);
	n->proto_id = IPSECDOI_PROTO_ISAKMP; /* XXX to be configurable ? */
	n->spi_size = spisiz;
	n->type = htons(type);
	if (spisiz)
		memcpy(n + 1, &iph1->index, sizeof(isakmp_index));
	if (data)
		memcpy((caddr_t)(n + 1) + spisiz, data->v, data->l);

	error = isakmp_info_send_common(iph1, payload, ISAKMP_NPTYPE_N, iph1->flags);
	vfree(payload);

	return error;
}

/*
 * send Notification payload (for IPsec SA) in Informational exchange
 */
int
isakmp_info_send_n2(iph2, type, data)
	struct ph2handle *iph2;
	int type;
	vchar_t *data;
{
	struct ph1handle *iph1 = iph2->ph1;
	vchar_t *payload = NULL;
	int tlen;
	int error = 0;
	struct isakmp_pl_n *n;
	struct saproto *pr;

	if (!iph2->approval)
		return EINVAL;

	pr = iph2->approval->head;

	/* XXX must be get proper spi */
	tlen = sizeof(*n) + pr->spisize;
	if (data)
		tlen += data->l;
	payload = vmalloc(tlen);
	if (payload == NULL) { 
		plog(LLV_ERROR, LOCATION, NULL,
			"failed to get buffer to send.\n");
		return errno;
	}

	n = (struct isakmp_pl_n *)payload->v;
	n->h.np = ISAKMP_NPTYPE_NONE;
	n->h.len = htons(tlen);
	n->doi = htonl(IPSEC_DOI);		/* IPSEC DOI (1) */
	n->proto_id = pr->proto_id;		/* IPSEC AH/ESP/whatever*/
	n->spi_size = pr->spisize;
	n->type = htons(type);
	*(u_int32_t *)(n + 1) = pr->spi;
	if (data)
		memcpy((caddr_t)(n + 1) + pr->spisize, data->v, data->l);

	iph2->flags |= ISAKMP_FLAG_E;	/* XXX Should we do FLAG_A ? */
	error = isakmp_info_send_common(iph1, payload, ISAKMP_NPTYPE_N, iph2->flags);
	vfree(payload);

	return error;
}

/*
 * send Information
 * When ph1->skeyid_a == NULL, send message without encoding.
 */
int
isakmp_info_send_common(iph1, payload, np, flags)
	struct ph1handle *iph1;
	vchar_t *payload;
	u_int32_t np;
	int flags;
{
	struct ph2handle *iph2 = NULL;
	vchar_t *hash = NULL;
	struct isakmp *isakmp;
	struct isakmp_gen *gen;
	char *p;
	int tlen;
	int error = -1;

	/* add new entry to isakmp status table */
	iph2 = newph2();
	if (iph2 == NULL)
		goto end;

	iph2->dst = dupsaddr(iph1->remote);
	if (iph2->dst == NULL) {
		delph2(iph2);
		goto end;
	}
	iph2->src = dupsaddr(iph1->local);
	if (iph2->src == NULL) {
		delph2(iph2);
		goto end;
	}
	iph2->side = INITIATOR;
	iph2->status = PHASE2ST_START;
	iph2->msgid = isakmp_newmsgid2(iph1);

	/* get IV and HASH(1) if skeyid_a was generated. */
	if (iph1->skeyid_a != NULL) {
		iph2->ivm = oakley_newiv2(iph1, iph2->msgid);
		if (iph2->ivm == NULL) {
			delph2(iph2);
			goto end;
		}

		/* generate HASH(1) */
		hash = oakley_compute_hash1(iph1, iph2->msgid, payload);
		if (hash == NULL) {
			delph2(iph2);
			goto end;
		}

		/* initialized total buffer length */
		tlen = hash->l;
		tlen += sizeof(*gen);
	} else {
		/* IKE-SA is not established */
		hash = NULL;

		/* initialized total buffer length */
		tlen = 0;
	}
	if ((flags & ISAKMP_FLAG_A) == 0)
		iph2->flags = (hash == NULL ? 0 : ISAKMP_FLAG_E);
	else
		iph2->flags = (hash == NULL ? 0 : ISAKMP_FLAG_A);

	insph2(iph2);
	bindph12(iph1, iph2);

	tlen += sizeof(*isakmp) + payload->l;

	/* create buffer for isakmp payload */
	iph2->sendbuf = vmalloc(tlen);
	if (iph2->sendbuf == NULL) { 
		plog(LLV_ERROR, LOCATION, NULL,
			"failed to get buffer to send.\n");
		goto err;
	}

	/* create isakmp header */
	isakmp = (struct isakmp *)iph2->sendbuf->v;
	memcpy(&isakmp->i_ck, &iph1->index.i_ck, sizeof(cookie_t));
	memcpy(&isakmp->r_ck, &iph1->index.r_ck, sizeof(cookie_t));
	isakmp->np = hash == NULL ? (np & 0xff) : ISAKMP_NPTYPE_HASH;
	isakmp->v = iph1->version;
	isakmp->etype = ISAKMP_ETYPE_INFO;
	isakmp->flags = iph2->flags;
	memcpy(&isakmp->msgid, &iph2->msgid, sizeof(isakmp->msgid));
	isakmp->len   = htonl(tlen);
	p = (char *)(isakmp + 1);

	/* create HASH payload */
	if (hash != NULL) {
		gen = (struct isakmp_gen *)p;
		gen->np = np & 0xff;
		gen->len = htons(sizeof(*gen) + hash->l);
		p += sizeof(*gen);
		memcpy(p, hash->v, hash->l);
		p += hash->l;
	}

	/* add payload */
	memcpy(p, payload->v, payload->l);
	p += payload->l;

#ifdef HAVE_PRINT_ISAKMP_C
	isakmp_printpacket(iph2->sendbuf, iph1->local, iph1->remote, 1);
#endif

	/* encoding */
	if (ISSET(isakmp->flags, ISAKMP_FLAG_E)) {
		vchar_t *tmp;

		tmp = oakley_do_encrypt(iph2->ph1, iph2->sendbuf, iph2->ivm->ive,
				iph2->ivm->iv);
		VPTRINIT(iph2->sendbuf);
		if (tmp == NULL)
			goto err;
		iph2->sendbuf = tmp;
	}

	/* HDR*, HASH(1), N */
	if (isakmp_send(iph2->ph1, iph2->sendbuf) < 0) {
		VPTRINIT(iph2->sendbuf);
		goto err;
	}

	plog(LLV_DEBUG, LOCATION, NULL,
		"sendto Information %s.\n", s_isakmp_nptype(np));

	/*
	 * don't resend notify message because peer can use Acknowledged
	 * Informational if peer requires the reply of the notify message.
	 */

	/* XXX If Acknowledged Informational required, don't delete ph2handle */
	error = 0;
	VPTRINIT(iph2->sendbuf);
	goto err;	/* XXX */

end:
	if (hash)
		vfree(hash);
	return error;

err:
	remph2(iph2);
	delph2(iph2);
	goto end;
}

/*
 * add a notify payload to buffer by reallocating buffer.
 * If buf == NULL, the function only create a notify payload.
 *
 * XXX Which is SPI to be included, inbound or outbound ?
 */
vchar_t *
isakmp_add_pl_n(buf0, np_p, type, pr, data)
	vchar_t *buf0;
	u_int8_t **np_p;
	int type;
	struct saproto *pr;
	vchar_t *data;
{
	vchar_t *buf = NULL;
	struct isakmp_pl_n *n;
	int tlen;
	int oldlen = 0;

	if (*np_p)
		**np_p = ISAKMP_NPTYPE_N;

	tlen = sizeof(*n) + pr->spisize;

	if (data)
		tlen += data->l;
	if (buf0) {
		oldlen = buf0->l;
		buf = vrealloc(buf0, buf0->l + tlen);
	} else
		buf = vmalloc(tlen);
	if (!buf) {
		plog(LLV_ERROR, LOCATION, NULL,
			"failed to get a payload buffer.\n");
		return NULL;
	}

	n = (struct isakmp_pl_n *)(buf->v + oldlen);
	n->h.np = ISAKMP_NPTYPE_NONE;
	n->h.len = htons(tlen);
	n->doi = htonl(IPSEC_DOI);		/* IPSEC DOI (1) */
	n->proto_id = pr->proto_id;		/* IPSEC AH/ESP/whatever*/
	n->spi_size = pr->spisize;
	n->type = htons(type);
	*(u_int32_t *)(n + 1) = pr->spi;	/* XXX */
	if (data)
		memcpy((caddr_t)(n + 1) + pr->spisize, data->v, data->l);

	/* save the pointer of next payload type */
	*np_p = &n->h.np;

	return buf;
}

void
purge_ipsec_spi(dst0, proto, spi, n)
	struct sockaddr *dst0;
	int proto;
	u_int32_t *spi;	/*network byteorder*/
	size_t n;
{
	vchar_t *buf = NULL;
	struct sadb_msg *msg, *next, *end;
	struct sadb_sa *sa;
	struct sadb_lifetime *lt;
	struct sockaddr *src, *dst;
	struct ph2handle *iph2;
	u_int64_t created;
	size_t i;
	caddr_t mhp[SADB_EXT_MAX + 1];
	unsigned num_purged = 0;

	plog(LLV_DEBUG2, LOCATION, NULL,
		 "purge_ipsec_spi:\n");
	plog(LLV_DEBUG2, LOCATION, NULL, "dst0: %s\n", saddr2str(dst0));
	plog(LLV_DEBUG2, LOCATION, NULL, "SPI: %08X\n", ntohl(spi[0]));

	buf = pfkey_dump_sadb(ipsecdoi2pfkey_proto(proto));
	if (buf == NULL) {
		plog(LLV_DEBUG, LOCATION, NULL,
			"pfkey_dump_sadb returned nothing.\n");
		return;
	}

	msg = (struct sadb_msg *)buf->v;
	end = (struct sadb_msg *)(buf->v + buf->l);

	while (msg < end) {
		if ((msg->sadb_msg_len << 3) < sizeof(*msg))
			break;
		next = (struct sadb_msg *)((caddr_t)msg + (msg->sadb_msg_len << 3));
		if (msg->sadb_msg_type != SADB_DUMP) {
			msg = next;
			continue;
		}

		if (pfkey_align(msg, mhp) || pfkey_check(mhp)) {
			plog(LLV_ERROR, LOCATION, NULL,
				"pfkey_check (%s)\n", ipsec_strerror());
			msg = next;
			continue;
		}

		sa = (struct sadb_sa *)(mhp[SADB_EXT_SA]);
		if (!sa
		 || !mhp[SADB_EXT_ADDRESS_SRC]
		 || !mhp[SADB_EXT_ADDRESS_DST]) {
			msg = next;
			continue;
		}
		pk_fixup_sa_addresses(mhp);
		src = PFKEY_ADDR_SADDR(mhp[SADB_EXT_ADDRESS_SRC]);
		dst = PFKEY_ADDR_SADDR(mhp[SADB_EXT_ADDRESS_DST]);
		lt = (struct sadb_lifetime*)mhp[SADB_EXT_LIFETIME_HARD];
		if(lt != NULL)
			created = lt->sadb_lifetime_addtime;
		else
			created = 0;

		if (sa->sadb_sa_state != SADB_SASTATE_MATURE
		 && sa->sadb_sa_state != SADB_SASTATE_DYING) {
			msg = next;
			continue;
		}

		plog(LLV_DEBUG2, LOCATION, NULL, "src: %s\n", saddr2str(src));
		plog(LLV_DEBUG2, LOCATION, NULL, "dst: %s\n", saddr2str(dst));
		plog(LLV_DEBUG2, LOCATION, NULL, "spi: %u\n", ntohl(sa->sadb_sa_spi));

		/* XXX n^2 algorithm, inefficient */

		/* don't delete inbound SAs at the moment */
		/* XXX should we remove SAs with opposite direction as well? */
		if (cmpsaddr(dst0, dst) != CMPSADDR_MATCH) {
			msg = next;
			continue;
		}

		for (i = 0; i < n; i++) {
			plog(LLV_DEBUG, LOCATION, NULL,
				"check spi(packet)=%u spi(db)=%u.\n",
				ntohl(spi[i]), ntohl(sa->sadb_sa_spi));
			if (spi[i] != sa->sadb_sa_spi)
				continue;

			pfkey_send_delete(lcconf->sock_pfkey,
				msg->sadb_msg_satype,
				IPSEC_MODE_ANY,
				src, dst, sa->sadb_sa_spi);

			/*
			 * delete a relative phase 2 handler.
			 * continue to process if no relative phase 2 handler
			 * exists.
			 */
			iph2 = getph2bysaidx(src, dst, proto, spi[i]);
			if(iph2 != NULL){
				delete_spd(iph2, created);
				remph2(iph2);
				delph2(iph2);
			}

			plog(LLV_INFO, LOCATION, NULL,
				"purged IPsec-SA proto_id=%s spi=%u.\n",
				s_ipsecdoi_proto(proto),
				ntohl(spi[i]));
			num_purged++;
		}

		msg = next;
	}

	if (buf)
		vfree(buf);

	plog(LLV_DEBUG, LOCATION, NULL, "purged %u SAs.\n", num_purged);
}

/*
 * delete all phase2 sa relatived to the destination address
 * (except the phase2 within which the INITIAL-CONTACT was received).
 * Don't delete Phase 1 handlers on INITIAL-CONTACT, and don't ignore
 * an INITIAL-CONTACT if we have contacted the peer.  This matches the
 * Sun IKE behavior, and makes rekeying work much better when the peer
 * restarts.
 */
int
isakmp_info_recv_initialcontact(iph1, protectedph2)
	struct ph1handle *iph1;
	struct ph2handle *protectedph2;
{
	vchar_t *buf = NULL;
	struct sadb_msg *msg, *next, *end;
	struct sadb_sa *sa;
	struct sockaddr *src, *dst;
	caddr_t mhp[SADB_EXT_MAX + 1];
	int proto_id, i;
	struct ph2handle *iph2;
#if 0
	char *loc, *rem;
#endif

	plog(LLV_INFO, LOCATION, iph1->remote, "received INITIAL-CONTACT\n");

	if (f_local)
		return 0;

#if 0
	loc = racoon_strdup(saddrwop2str(iph1->local));
	rem = racoon_strdup(saddrwop2str(iph1->remote));
	STRDUP_FATAL(loc);
	STRDUP_FATAL(rem);

	/*
	 * Purge all IPSEC-SAs for the peer.  We can do this
	 * the easy way (using a PF_KEY SADB_DELETE extension)
	 * or we can do it the hard way.
	 */
	for (i = 0; i < pfkey_nsatypes; i++) {
		proto_id = pfkey2ipsecdoi_proto(pfkey_satypes[i].ps_satype);

		plog(LLV_INFO, LOCATION, NULL,
		    "purging %s SAs for %s -> %s\n",
		    pfkey_satypes[i].ps_name, loc, rem);
		if (pfkey_send_delete_all(lcconf->sock_pfkey,
		    pfkey_satypes[i].ps_satype, IPSEC_MODE_ANY,
		    iph1->local, iph1->remote) == -1) {
			plog(LLV_ERROR, LOCATION, NULL,
			    "delete_all %s -> %s failed for %s (%s)\n",
			    loc, rem,
			    pfkey_satypes[i].ps_name, ipsec_strerror());
			goto the_hard_way;
		}

		deleteallph2(iph1->local, iph1->remote, proto_id);

		plog(LLV_INFO, LOCATION, NULL,
		    "purging %s SAs for %s -> %s\n",
		    pfkey_satypes[i].ps_name, rem, loc);
		if (pfkey_send_delete_all(lcconf->sock_pfkey,
		    pfkey_satypes[i].ps_satype, IPSEC_MODE_ANY,
		    iph1->remote, iph1->local) == -1) {
			plog(LLV_ERROR, LOCATION, NULL,
			    "delete_all %s -> %s failed for %s (%s)\n",
			    rem, loc,
			    pfkey_satypes[i].ps_name, ipsec_strerror());
			goto the_hard_way;
		}

		deleteallph2(iph1->remote, iph1->local, proto_id);
	}

	racoon_free(loc);
	racoon_free(rem);
	return 0;

 the_hard_way:
	racoon_free(loc);
	racoon_free(rem);
#endif

	buf = pfkey_dump_sadb(SADB_SATYPE_UNSPEC);
	if (buf == NULL) {
		plog(LLV_DEBUG, LOCATION, NULL,
			"pfkey_dump_sadb returned nothing.\n");
		return 0;
	}

	msg = (struct sadb_msg *)buf->v;
	end = (struct sadb_msg *)(buf->v + buf->l);

	for (; msg < end; msg = next) {
		if ((msg->sadb_msg_len << 3) < sizeof(*msg))
			break;

		next = (struct sadb_msg *)((caddr_t)msg + (msg->sadb_msg_len << 3));
		if (msg->sadb_msg_type != SADB_DUMP)
			continue;

		if (pfkey_align(msg, mhp) || pfkey_check(mhp)) {
			plog(LLV_ERROR, LOCATION, NULL,
				"pfkey_check (%s)\n", ipsec_strerror());
			continue;
		}

		if (mhp[SADB_EXT_SA] == NULL
		 || mhp[SADB_EXT_ADDRESS_SRC] == NULL
		 || mhp[SADB_EXT_ADDRESS_DST] == NULL)
			continue;

		sa = (struct sadb_sa *)mhp[SADB_EXT_SA];
		pk_fixup_sa_addresses(mhp);
		src = PFKEY_ADDR_SADDR(mhp[SADB_EXT_ADDRESS_SRC]);
		dst = PFKEY_ADDR_SADDR(mhp[SADB_EXT_ADDRESS_DST]);

		if (sa->sadb_sa_state != SADB_SASTATE_MATURE
		 && sa->sadb_sa_state != SADB_SASTATE_DYING)
			continue;

		/*
		 * RFC2407 4.6.3.3 INITIAL-CONTACT is the message that
		 * announces the sender of the message was rebooted.
		 * it is interpreted to delete all SAs which source address
		 * is the sender of the message.
		 * racoon only deletes SA which is matched both the
		 * source address and the destination accress.
		 */

		/*
		 * Check that the IP and port match. But this is not optimal,
		 * since NAT-T can make the peer have multiple different
		 * ports. Correct thing to do is delete all entries with
                 * same identity. -TT
                 */
		if ((cmpsaddr(iph1->local, src) != CMPSADDR_MATCH ||
		     cmpsaddr(iph1->remote, dst) != CMPSADDR_MATCH) &&
		    (cmpsaddr(iph1->local, dst) != CMPSADDR_MATCH ||
		     cmpsaddr(iph1->remote, src) != CMPSADDR_MATCH))
			continue;

		/*
		 * Make sure this is an SATYPE that we manage.
		 * This is gross; too bad we couldn't do it the
		 * easy way.
		 */
		for (i = 0; i < pfkey_nsatypes; i++) {
			if (pfkey_satypes[i].ps_satype ==
			    msg->sadb_msg_satype)
				break;
		}
		if (i == pfkey_nsatypes)
			continue;

		plog(LLV_INFO, LOCATION, NULL,
			"purging spi=%u.\n", ntohl(sa->sadb_sa_spi));
		pfkey_send_delete(lcconf->sock_pfkey,
			msg->sadb_msg_satype,
			IPSEC_MODE_ANY, src, dst, sa->sadb_sa_spi);

		/*
		 * delete a relative phase 2 handler.
		 * continue to process if no relative phase 2 handler
		 * exists.
		 */
		proto_id = pfkey2ipsecdoi_proto(msg->sadb_msg_satype);
		iph2 = getph2bysaidx(src, dst, proto_id, sa->sadb_sa_spi);
		if (iph2 && iph2 != protectedph2) {
			delete_spd(iph2, 0);
			remph2(iph2);
			delph2(iph2);
		}
	}

	vfree(buf);
	return 0;
}


#ifdef ENABLE_DPD
static int
isakmp_info_recv_r_u (iph1, ru, msgid)
	struct ph1handle *iph1;
	struct isakmp_pl_ru *ru;
	u_int32_t msgid;
{
	struct isakmp_pl_ru *ru_ack;
	vchar_t *payload = NULL;
	int tlen;
	int error = 0;

	plog(LLV_DEBUG, LOCATION, iph1->remote,
		 "DPD R-U-There received\n");

	/* XXX should compare cookies with iph1->index?
	   Or is this already done by calling function?  */
	tlen = sizeof(*ru_ack);
	payload = vmalloc(tlen);
	if (payload == NULL) { 
		plog(LLV_ERROR, LOCATION, NULL,
			"failed to get buffer to send.\n");
		return errno;
	}

	ru_ack = (struct isakmp_pl_ru *)payload->v;
	ru_ack->h.np = ISAKMP_NPTYPE_NONE;
	ru_ack->h.len = htons(tlen);
	ru_ack->doi = htonl(IPSEC_DOI);
	ru_ack->type = htons(ISAKMP_NTYPE_R_U_THERE_ACK);
	ru_ack->proto_id = IPSECDOI_PROTO_ISAKMP; /* XXX ? */
	ru_ack->spi_size = sizeof(isakmp_index);
	memcpy(ru_ack->i_ck, ru->i_ck, sizeof(cookie_t));
	memcpy(ru_ack->r_ck, ru->r_ck, sizeof(cookie_t));	
	ru_ack->data = ru->data;

	/* XXX Should we do FLAG_A ?  */
	error = isakmp_info_send_common(iph1, payload, ISAKMP_NPTYPE_N,
					ISAKMP_FLAG_E);
	vfree(payload);

	plog(LLV_DEBUG, LOCATION, NULL, "received a valid R-U-THERE, ACK sent\n");

	/* Should we mark tunnel as active ? */
	return error;
}

static int
isakmp_info_recv_r_u_ack (iph1, ru, msgid)
	struct ph1handle *iph1;
	struct isakmp_pl_ru *ru;
	u_int32_t msgid;
{
	u_int32_t seq;

	plog(LLV_DEBUG, LOCATION, iph1->remote,
		 "DPD R-U-There-Ack received\n");

	seq = ntohl(ru->data);
	if (seq <= iph1->dpd_last_ack || seq > iph1->dpd_seq) {
		plog(LLV_ERROR, LOCATION, iph1->remote,
			 "Wrong DPD sequence number (%d; last_ack=%d, seq=%d).\n", 
			 seq, iph1->dpd_last_ack, iph1->dpd_seq);
		return 0;
	}

	/* accept cookies in original or reversed order */
	if ((memcmp(ru->i_ck, iph1->index.i_ck, sizeof(cookie_t)) ||
	     memcmp(ru->r_ck, iph1->index.r_ck, sizeof(cookie_t))) &&
	    (memcmp(ru->r_ck, iph1->index.i_ck, sizeof(cookie_t)) ||
	     memcmp(ru->i_ck, iph1->index.r_ck, sizeof(cookie_t)))) {
		plog(LLV_ERROR, LOCATION, iph1->remote,
			 "Cookie mismatch in DPD ACK!.\n");
		return 0;
	}

	iph1->dpd_fails = 0;
	iph1->dpd_last_ack = seq;
	sched_cancel(&iph1->dpd_r_u);
	isakmp_sched_r_u(iph1, 0);

	plog(LLV_DEBUG, LOCATION, iph1->remote, "received an R-U-THERE-ACK\n");

	return 0;
}




/*
 * send DPD R-U-THERE payload in Informational exchange.
 */
static void
isakmp_info_send_r_u(sc)
	struct sched *sc;
{
	struct ph1handle *iph1 = container_of(sc, struct ph1handle, dpd_r_u);

	/* create R-U-THERE payload */
	struct isakmp_pl_ru *ru;
	vchar_t *payload = NULL;
	int tlen;
	int error = 0;

	plog(LLV_DEBUG, LOCATION, iph1->remote, "DPD monitoring....\n");

	if (iph1->status == PHASE1ST_EXPIRED) {
		/* This can happen after removing tunnels from the
		 * config file and then reloading.
		 * Such iph1 have rmconf=NULL, so return before the if
		 * block below.
		 */
		return;
	}

	if (iph1->dpd_fails >= iph1->rmconf->dpd_maxfails) {

		plog(LLV_INFO, LOCATION, iph1->remote,
			"DPD: remote (ISAKMP-SA spi=%s) seems to be dead.\n",
			isakmp_pindex(&iph1->index, 0));

		script_hook(iph1, SCRIPT_PHASE1_DEAD);
		evt_phase1(iph1, EVT_PHASE1_DPD_TIMEOUT, NULL);
		purge_remote(iph1);

		/* Do not reschedule here: phase1 is deleted,
		 * DPD will be reactivated when a new ph1 will be negociated
		 */
		return;
	}

	/* TODO: check recent activity to avoid useless sends... */

	tlen = sizeof(*ru);
	payload = vmalloc(tlen);
	if (payload == NULL) {
		plog(LLV_ERROR, LOCATION, NULL, 
			 "failed to get buffer for payload.\n");
		return;
	}
	ru = (struct isakmp_pl_ru *)payload->v;
	ru->h.np = ISAKMP_NPTYPE_NONE;
	ru->h.len = htons(tlen);
	ru->doi = htonl(IPSEC_DOI);
	ru->type = htons(ISAKMP_NTYPE_R_U_THERE);
	ru->proto_id = IPSECDOI_PROTO_ISAKMP; /* XXX ?*/
	ru->spi_size = sizeof(isakmp_index);

	memcpy(ru->i_ck, iph1->index.i_ck, sizeof(cookie_t));
	memcpy(ru->r_ck, iph1->index.r_ck, sizeof(cookie_t));

	if (iph1->dpd_seq == 0) {
		/* generate a random seq which is not too big */
		iph1->dpd_seq = iph1->dpd_last_ack = rand() & 0x0fff;
	}

	iph1->dpd_seq++;
	iph1->dpd_fails++;
	ru->data = htonl(iph1->dpd_seq);

	error = isakmp_info_send_common(iph1, payload, ISAKMP_NPTYPE_N, 0);
	vfree(payload);

	plog(LLV_DEBUG, LOCATION, iph1->remote,
		 "DPD R-U-There sent (%d)\n", error);

	/* Reschedule the r_u_there with a short delay,
	 * will be deleted/rescheduled if ACK received before */
	isakmp_sched_r_u(iph1, 1);

	plog(LLV_DEBUG, LOCATION, iph1->remote,
		 "rescheduling send_r_u (%d).\n", iph1->rmconf->dpd_retry);
}

/* Schedule a new R-U-THERE */
int
isakmp_sched_r_u(iph1, retry)
	struct ph1handle *iph1;
	int retry;
{
	if(iph1 == NULL ||
	   iph1->rmconf == NULL)
		return 1;


	if(iph1->dpd_support == 0 ||
	   iph1->rmconf->dpd_interval == 0)
		return 0;

	if(retry)
		sched_schedule(&iph1->dpd_r_u, iph1->rmconf->dpd_retry,
			       isakmp_info_send_r_u);
	else
		sched_schedule(&iph1->dpd_r_u, iph1->rmconf->dpd_interval,
			       isakmp_info_send_r_u);

	return 0;
}
#endif<|MERGE_RESOLUTION|>--- conflicted
+++ resolved
@@ -1,8 +1,4 @@
-<<<<<<< HEAD
-/*	$NetBSD: isakmp_inf.c,v 1.51 2017/01/24 19:23:56 christos Exp $	*/
-=======
 /*	$NetBSD: isakmp_inf.c,v 1.53 2018/05/19 19:47:47 maxv Exp $	*/
->>>>>>> b2b84690
 
 /* Id: isakmp_inf.c,v 1.44 2006/05/06 20:45:52 manubsd Exp */
 
