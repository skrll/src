<<<<<<< HEAD
/*	$NetBSD: token.l,v 1.20 2017/07/05 01:22:40 ozaki-r Exp $	*/
=======
/*	$NetBSD: token.l,v 1.21 2018/05/28 19:52:18 maxv Exp $	*/
>>>>>>> b2b84690

/*	$KAME: token.l,v 1.44 2003/10/21 07:20:58 itojun Exp $	*/

/*
 * Copyright (C) 1995, 1996, 1997, 1998, and 1999 WIDE Project.
 * All rights reserved.
 *
 * Redistribution and use in source and binary forms, with or without
 * modification, are permitted provided that the following conditions
 * are met:
 * 1. Redistributions of source code must retain the above copyright
 *    notice, this list of conditions and the following disclaimer.
 * 2. Redistributions in binary form must reproduce the above copyright
 *    notice, this list of conditions and the following disclaimer in the
 *    documentation and/or other materials provided with the distribution.
 * 3. Neither the name of the project nor the names of its contributors
 *    may be used to endorse or promote products derived from this software
 *    without specific prior written permission.
 *
 * THIS SOFTWARE IS PROVIDED BY THE PROJECT AND CONTRIBUTORS ``AS IS'' AND
 * ANY EXPRESS OR IMPLIED WARRANTIES, INCLUDING, BUT NOT LIMITED TO, THE
 * IMPLIED WARRANTIES OF MERCHANTABILITY AND FITNESS FOR A PARTICULAR PURPOSE
 * ARE DISCLAIMED.  IN NO EVENT SHALL THE PROJECT OR CONTRIBUTORS BE LIABLE
 * FOR ANY DIRECT, INDIRECT, INCIDENTAL, SPECIAL, EXEMPLARY, OR CONSEQUENTIAL
 * DAMAGES (INCLUDING, BUT NOT LIMITED TO, PROCUREMENT OF SUBSTITUTE GOODS
 * OR SERVICES; LOSS OF USE, DATA, OR PROFITS; OR BUSINESS INTERRUPTION)
 * HOWEVER CAUSED AND ON ANY THEORY OF LIABILITY, WHETHER IN CONTRACT, STRICT
 * LIABILITY, OR TORT (INCLUDING NEGLIGENCE OR OTHERWISE) ARISING IN ANY WAY
 * OUT OF THE USE OF THIS SOFTWARE, EVEN IF ADVISED OF THE POSSIBILITY OF
 * SUCH DAMAGE.
 */

%{

#ifdef HAVE_CONFIG_H
#include "config.h"
#endif

#include <sys/types.h>
#include <sys/param.h>
#include <sys/socket.h>
#include <net/pfkeyv2.h>
#include <netinet/in.h>
#include PATH_IPSEC_H

#include <stdlib.h>
#include <limits.h>
#include <string.h>
#include <unistd.h>
#include <errno.h>
#include <netdb.h>

#include "vchar.h"
#if defined(__NetBSD__) || defined(__FreeBSD__) || defined(__linux__) || \
(defined(__APPLE__) && defined(__MACH__))
#include "parse.h"
#else
#include "y.tab.h"
#endif

#include "extern.h"

/* make the code compile on *BSD-current */
#ifndef SADB_X_AALG_SHA2_256
#define SADB_X_AALG_SHA2_256	(-1)
#endif
#ifndef SADB_X_AALG_SHA2_384
#define SADB_X_AALG_SHA2_384	(-1)
#endif
#ifndef SADB_X_AALG_SHA2_512
#define SADB_X_AALG_SHA2_512	(-1)
#endif
#ifndef SADB_X_AALG_RIPEMD160HMAC
#define SADB_X_AALG_RIPEMD160HMAC	(-1)
#endif
#ifndef SADB_X_AALG_AES_XCBC_MAC
#define SADB_X_AALG_AES_XCBC_MAC	(-1)
#endif
#ifndef SADB_X_EALG_TWOFISHCBC
#define SADB_X_EALG_TWOFISHCBC	(-1)
#endif
#ifndef SADB_X_EALG_AESCTR
#define SADB_X_EALG_AESCTR	(-1)
#endif
#if defined(SADB_X_EALG_AES) && ! defined(SADB_X_EALG_AESCBC)
#define SADB_X_EALG_AESCBC  SADB_X_EALG_AES
#endif
%}

/* common section */
nl		\n
ws		[ \t]+
digit		[0-9]
letter		[0-9A-Za-z]
hexdigit	[0-9A-Fa-f]
dot		\.
hyphen		\-
slash		\/
blcl		\[
elcl		\]
semi		\;
comment		\#.*
quotedstring	\"[^"]*\"
decstring	{digit}+
hexstring	0[xX]{hexdigit}+
ipaddress	[a-fA-F0-9:]([a-fA-F0-9:\.]*|[a-fA-F0-9:\.]*%[a-zA-Z0-9]*)
ipaddrmask	{slash}{digit}{1,3}
name		{letter}(({letter}|{digit}|{hyphen})*({letter}|{digit}))*
hostname	{name}(({dot}{name})+{dot}?)?

%s S_PL S_AUTHALG S_ENCALG

%option noinput nounput
%%


add		{ return(ADD); }
update		{ return(UPDATE); }
delete		{ return(DELETE); }
deleteall	{ return(DELETEALL); }
get		{ return(GET); }
flush		{ return(FLUSH); }
dump		{ return(DUMP); }
exit		{ return(EXIT); }
quit		{ return(EXIT); }
bye		{ return(EXIT); }

	/* for management SPD */
spdadd		{ return(SPDADD); }
spdupdate	{ return(SPDUPDATE); }
spddelete	{ return(SPDDELETE); }
spddump		{ return(SPDDUMP); }
spdflush	{ return(SPDFLUSH); }
tagged		{ return(TAGGED); }
{hyphen}P	{ BEGIN S_PL; return(F_POLICY); }
<S_PL>[a-zA-Z0-9:\.\-_/ \n\t][a-zA-Z0-9:\.%\-+_/ \n\t\]\[]* {
			yymore();

			/* count up for nl */
			    {
				char *p;
				for (p = yytext; *p != '\0'; p++)
					if (*p == '\n')
						lineno++;
			    }

			yylval.val.len = strlen(yytext);
			yylval.val.buf = strdup(yytext);
			if (!yylval.val.buf)
				yyfatal("insufficient memory");

			return(PL_REQUESTS);
		}
<S_PL>{semi}	{ BEGIN INITIAL; return(EOT); }

	/* address resolution flags */
{hyphen}[n46][n46]*	{
			yylval.val.len = strlen(yytext);
			yylval.val.buf = strdup(yytext);
			if (!yylval.val.buf)
				yyfatal("insufficient memory");
			return(F_AIFLAGS);
		}

	/* security protocols */
ah		{ yylval.num = 0; return(PR_AH); }
esp		{ yylval.num = 0; return(PR_ESP); }
ah-old		{ yylval.num = 1; return(PR_AH); }
esp-old		{ yylval.num = 1; return(PR_ESP); }
esp-udp		{ yylval.num = 0; return(PR_ESPUDP); }
ipcomp		{ yylval.num = 0; return(PR_IPCOMP); }
tcp		{ 
			yylval.num = 0; return(PR_TCP); 
		}

	/* authentication alogorithm */
{hyphen}A	{ BEGIN S_AUTHALG; return(F_AUTH); }
<S_AUTHALG>hmac-md5	{ yylval.num = SADB_AALG_MD5HMAC; BEGIN INITIAL; return(ALG_AUTH); }
<S_AUTHALG>hmac-sha1	{ yylval.num = SADB_AALG_SHA1HMAC; BEGIN INITIAL; return(ALG_AUTH); }
<S_AUTHALG>keyed-md5	{ yylval.num = SADB_X_AALG_MD5; BEGIN INITIAL; return(ALG_AUTH); }
<S_AUTHALG>keyed-sha1	{ yylval.num = SADB_X_AALG_SHA; BEGIN INITIAL; return(ALG_AUTH); }
<S_AUTHALG>hmac-sha2-256 { yylval.num = SADB_X_AALG_SHA2_256; BEGIN INITIAL; return(ALG_AUTH); }
<S_AUTHALG>hmac-sha256 { yylval.num = SADB_X_AALG_SHA2_256; BEGIN INITIAL; return(ALG_AUTH); }
<S_AUTHALG>hmac-sha2-384 { yylval.num = SADB_X_AALG_SHA2_384; BEGIN INITIAL; return(ALG_AUTH); }
<S_AUTHALG>hmac-sha384 { yylval.num = SADB_X_AALG_SHA2_384; BEGIN INITIAL; return(ALG_AUTH); }
<S_AUTHALG>hmac-sha2-512 { yylval.num = SADB_X_AALG_SHA2_512; BEGIN INITIAL; return(ALG_AUTH); }
<S_AUTHALG>hmac-sha512 { yylval.num = SADB_X_AALG_SHA2_512; BEGIN INITIAL; return(ALG_AUTH); }
<S_AUTHALG>hmac-ripemd160 { yylval.num = SADB_X_AALG_RIPEMD160HMAC; BEGIN INITIAL; return(ALG_AUTH); }
<S_AUTHALG>aes-xcbc-mac { yylval.num = SADB_X_AALG_AES_XCBC_MAC; BEGIN INITIAL; return(ALG_AUTH); }
<S_AUTHALG>tcp-md5	{ 
#ifdef SADB_X_AALG_TCP_MD5
				yylval.num = SADB_X_AALG_TCP_MD5; 
				BEGIN INITIAL; 
				return(ALG_AUTH); 
#endif
			}
<S_AUTHALG>null { yylval.num = SADB_X_AALG_NULL; BEGIN INITIAL; return(ALG_AUTH_NOKEY); }

	/* encryption alogorithm */
{hyphen}E	{ BEGIN S_ENCALG; return(F_ENC); }
<S_ENCALG>des-cbc	{ yylval.num = SADB_EALG_DESCBC; BEGIN INITIAL; return(ALG_ENC); }
<S_ENCALG>3des-cbc	{ yylval.num = SADB_EALG_3DESCBC; BEGIN INITIAL; return(ALG_ENC); }
<S_ENCALG>null		{ yylval.num = SADB_EALG_NULL; BEGIN INITIAL; return(ALG_ENC_NOKEY); }
<S_ENCALG>simple	{ yylval.num = SADB_EALG_NULL; BEGIN INITIAL; return(ALG_ENC_OLD); }
<S_ENCALG>blowfish-cbc	{ yylval.num = SADB_X_EALG_BLOWFISHCBC; BEGIN INITIAL; return(ALG_ENC); }
<S_ENCALG>cast128-cbc	{ yylval.num = SADB_X_EALG_CAST128CBC; BEGIN INITIAL; return(ALG_ENC); }
<S_ENCALG>des-deriv	{ yylval.num = SADB_EALG_DESCBC; BEGIN INITIAL; return(ALG_ENC_DESDERIV); }
<S_ENCALG>des-32iv	{ yylval.num = SADB_EALG_DESCBC; BEGIN INITIAL; return(ALG_ENC_DES32IV); }
<S_ENCALG>twofish-cbc	{ yylval.num = SADB_X_EALG_TWOFISHCBC; BEGIN INITIAL; return(ALG_ENC); }
<S_ENCALG>aes-cbc	{ 
#ifdef SADB_X_EALG_AESCBC
	yylval.num = SADB_X_EALG_AESCBC; BEGIN INITIAL; return(ALG_ENC); 
#endif
}
<S_ENCALG>rijndael-cbc	{ 
#ifdef SADB_X_EALG_AESCBC
	yylval.num = SADB_X_EALG_AESCBC; BEGIN INITIAL; return(ALG_ENC); 
#endif
}
<S_ENCALG>aes-ctr	{ yylval.num = SADB_X_EALG_AESCTR; BEGIN INITIAL; return(ALG_ENC); }
<S_ENCALG>camellia-cbc	{ 
#ifdef SADB_X_EALG_CAMELLIACBC
	yylval.num = SADB_X_EALG_CAMELLIACBC; BEGIN INITIAL; return(ALG_ENC); 
#endif
}
<S_ENCALG>aes-gcm-16	{
#ifdef SADB_X_EALG_AESGCM16
	yylval.num = SADB_X_EALG_AESGCM16; BEGIN INITIAL; return(ALG_ENC);
#endif
}
<S_ENCALG>aes-gmac	{
#ifdef SADB_X_EALG_AESGMAC
	yylval.num = SADB_X_EALG_AESGMAC; BEGIN INITIAL; return(ALG_ENC);
#endif
}

	/* compression algorithms */
{hyphen}C	{ return(F_COMP); }
oui		{ yylval.num = SADB_X_CALG_OUI; return(ALG_COMP); }
deflate		{ yylval.num = SADB_X_CALG_DEFLATE; return(ALG_COMP); }
lzs		{ yylval.num = SADB_X_CALG_LZS; return(ALG_COMP); }
{hyphen}R	{ return(F_RAWCPI); }

	/* extension */
{hyphen}m	{ return(F_MODE); }
transport	{ yylval.num = IPSEC_MODE_TRANSPORT; return(MODE); }
tunnel		{ yylval.num = IPSEC_MODE_TUNNEL; return(MODE); }
{hyphen}u	{ return(F_REQID); }
{hyphen}f	{ return(F_EXT); }
random-pad	{ yylval.num = SADB_X_EXT_PRAND; return(EXTENSION); }
seq-pad		{ yylval.num = SADB_X_EXT_PSEQ; return(EXTENSION); }
zero-pad	{ yylval.num = SADB_X_EXT_PZERO; return(EXTENSION); }
nocyclic-seq	{ return(NOCYCLICSEQ); }
{hyphen}r	{ return(F_REPLAY); }
{hyphen}lh	{ return(F_LIFETIME_HARD); }
{hyphen}ls	{ return(F_LIFETIME_SOFT); }
{hyphen}bh	{ return(F_LIFEBYTE_HARD); }
{hyphen}bs	{ return(F_LIFEBYTE_SOFT); }
{hyphen}ctx	{ return(SECURITY_CTX); }
{hyphen}esp_frag { return(F_ESPFRAG); }

	/* ... */
any		{ return(ANY); }
{ws}		{ }
{nl}		{ lineno++; }
{comment}
{semi}		{ return(EOT); }

	/* for address parameters: /prefix, [port] */
{slash}		{ return SLASH; }
{blcl}		{ return BLCL; }
{elcl}		{ return ELCL; }

	/* parameter */
{decstring}	{
			char *bp;

			yylval.ulnum = strtoul(yytext, &bp, 10);
			return(DECSTRING);
		}

{hexstring}	{
			yylval.val.buf = strdup(yytext + 2);
			if (!yylval.val.buf)
				yyfatal("insufficient memory");
			yylval.val.len = strlen(yylval.val.buf);

			return(HEXSTRING);
		}

{quotedstring}	{
			char *p = yytext;
			while (*++p != '"') ;
			*p = '\0';
			yytext++;
			yylval.val.len = yyleng - 2;
			yylval.val.buf = strdup(yytext);
			if (!yylval.val.buf)
				yyfatal("insufficient memory");

			return(QUOTEDSTRING);
		}

[A-Za-z0-9:][A-Za-z0-9:%\.-]* {
			yylval.val.len = yyleng;
			yylval.val.buf = strdup(yytext);
			if (!yylval.val.buf)
				yyfatal("insufficient memory");
			return(STRING);
		}

[0-9,]+ {
			yylval.val.len = yyleng;
			yylval.val.buf = strdup(yytext);
			if (!yylval.val.buf)
				yyfatal("insufficient memory");
			return(STRING);
		}

.		{
			yyfatal("Syntax error");
			/*NOTREACHED*/
		}

%%

void
yyfatal(const char *s)
{
	yyerror(s);
	exit(1);
}

void
yyerror(const char *s)
{
	printf("line %d: %s at [%s]\n", lineno, s, yytext);
}

int
parse(FILE **fp)
{
	yyin = *fp;

	lineno = 1;
	parse_init();

	if (yyparse()) {
		printf("parse failed, line %d.\n", lineno);
		return(-1);
	}

	return(0);
}

int
parse_string (char *src)
{
	int             result;
	YY_BUFFER_STATE buf_state;

	buf_state = yy_scan_string(src);
	result = yyparse();
	yy_delete_buffer(buf_state);
	return result;
}
<|MERGE_RESOLUTION|>--- conflicted
+++ resolved
@@ -1,8 +1,4 @@
-<<<<<<< HEAD
-/*	$NetBSD: token.l,v 1.20 2017/07/05 01:22:40 ozaki-r Exp $	*/
-=======
 /*	$NetBSD: token.l,v 1.21 2018/05/28 19:52:18 maxv Exp $	*/
->>>>>>> b2b84690
 
 /*	$KAME: token.l,v 1.44 2003/10/21 07:20:58 itojun Exp $	*/
 
