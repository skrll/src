<<<<<<< HEAD
.\" $NetBSD: libnetpgp.3,v 1.23 2018/04/29 14:21:16 sevan Exp $
=======
.\" $NetBSD: libnetpgp.3,v 1.27 2018/05/10 15:00:36 sevan Exp $
>>>>>>> b2b84690
.\"
.\" Copyright (c) 2009,2010 The NetBSD Foundation, Inc.
.\" All rights reserved.
.\"
.\" This manual page is derived from software contributed to The
.\" NetBSD Foundation by Alistair Crooks (agc@NetBSD.org)
.\"
.\" Redistribution and use in source and binary forms, with or without
.\" modification, are permitted provided that the following conditions
.\" are met:
.\" 1. Redistributions of source code must retain the above copyright
.\"    notice, this list of conditions and the following disclaimer.
.\" 2. Redistributions in binary form must reproduce the above copyright
.\"    notice, this list of conditions and the following disclaimer in the
.\"    documentation and/or other materials provided with the distribution.
.\"
.\" THIS SOFTWARE IS PROVIDED BY THE NETBSD FOUNDATION, INC. AND CONTRIBUTORS
.\" ``AS IS'' AND ANY EXPRESS OR IMPLIED WARRANTIES, INCLUDING, BUT NOT LIMITED
.\" TO, THE IMPLIED WARRANTIES OF MERCHANTABILITY AND FITNESS FOR A PARTICULAR
.\" PURPOSE ARE DISCLAIMED.  IN NO EVENT SHALL THE FOUNDATION OR CONTRIBUTORS
.\" BE LIABLE FOR ANY DIRECT, INDIRECT, INCIDENTAL, SPECIAL, EXEMPLARY, OR
.\" CONSEQUENTIAL DAMAGES (INCLUDING, BUT NOT LIMITED TO, PROCUREMENT OF
.\" SUBSTITUTE GOODS OR SERVICES; LOSS OF USE, DATA, OR PROFITS; OR BUSINESS
.\" INTERRUPTION) HOWEVER CAUSED AND ON ANY THEORY OF LIABILITY, WHETHER IN
.\" CONTRACT, STRICT LIABILITY, OR TORT (INCLUDING NEGLIGENCE OR OTHERWISE)
.\" ARISING IN ANY WAY OUT OF THE USE OF THIS SOFTWARE, EVEN IF ADVISED OF THE
.\" POSSIBILITY OF SUCH DAMAGE.
.\"
<<<<<<< HEAD
.Dd April 29, 2018
=======
.Dd May 10, 2018
>>>>>>> b2b84690
.Dt LIBNETPGP 3
.Os
.Sh NAME
.Nm libnetpgp
.Nd digital signing and verification, encryption and decryption
.Sh LIBRARY
.Lb libnetpgp
.Sh SYNOPSIS
.In netpgp.h
.Pp
The following functions relate to initialisations and finalisations:
.Ft int
.Fo netpgp_init
.Fa "netpgp_t *netpgp"
.Fc
.Ft int
.Fo netpgp_end
.Fa "netpgp_t *netpgp"
.Fc
.Pp
The following functions are for debugging, reflection and information:
.Ft int
.Fo netpgp_set_debug
.Fa "const char *filename"
.Fc
.Ft int
.Fo netpgp_get_debug
.Fa "const char *filename"
.Fc
.Ft int
.Fo netpgp_get_info
.Fa "const char *type"
.Fc
.Ft int
.Fo netpgp_list_packets
.Fa "netpgp_t *netpgp" "char *filename" "int armour" "char *pubringname"
.Fc
.Pp
The following functions are for variable management:
.Ft int
.Fo netpgp_setvar
.Fa "netpgp_t *netpgp" "const char *name" "const char *value"
.Fc
.Ft char *
.Fo netpgp_getvar
.Fa "netpgp_t *netpgp" "const char *name"
.Fc
.Ft int
.Fo netpgp_incvar
.Fa "netpgp_t *netpgp" "const char *name" "const int delta"
.Fc
.Ft int
.Fo netpgp_unsetvar
.Fa "netpgp_t *netpgp" "const char *name"
.Fc
.Pp
The following function sets the home directory:
.Ft int
.Fo netpgp_set_homedir
.Fa "netpgp_t *netpgp" "char *homedir" "char *subdir" "const int quiet"
.Fc
.Pp
The following functions are used for key management:
.Ft int
.Fo netpgp_list_keys
.Fa "netpgp_t *netpgp" "const int printsigs"
.Fc
.Ft int
.Fo netpgp_list_keys_json
.Fa "netpgp_t *netpgp" "char **json" "const int psigs"
.Fc
.Ft int
.Fo netpgp_match_keys
.Fa "netpgp_t *netpgp" "char *name" "const char *fmt" "void *vp" "const int psigs"
.Fc
.Ft int
.Fo netpgp_match_keys_json
.Fa "netpgp_t *netpgp" "char **json" "char *name" "const char *fmt" "const int psigs"
.Fc
.Ft int
.Fo netpgp_match_pubkeys
.Fa "netpgp_t *netpgp" "char *name" "void *vp"
.Fc
.Ft int
.Fo netpgp_find_key
.Fa "netpgp_t *netpgp" "char *userid"
.Fc
.Ft char *
.Fo netpgp_get_key
.Fa "netpgp_t *netpgp" "const char *name" "const char *fmt"
.Fc
.Ft int
.Fo netpgp_export_key
.Fa "netpgp_t *netpgp" "char *userid"
.Fc
.Ft int
.Fo netpgp_import_key
.Fa "netpgp_t *netpgp" "char *file"
.Fc
.Ft int
.Fo netpgp_generate_key
.Fa "netpgp_t *netpgp" "char *userid" "int numbits"
.Fc
.Ft int
.Fo netpgp_validate_sigs
.Fa "netpgp_t *netpgp"
.Fc
.Ft int
.Fo netpgp_format_json
.Fa "void *vp" "const char *json" "const int psigs"
.Fc
.Pp
The following functions are used for file management:
.Ft int
.Fo netpgp_encrypt_file
.Fa "netpgp_t *netpgp" "const char *userid" "const char *filename" "char *out"
.Fa "int armored"
.Fc
.Ft int
.Fo netpgp_decrypt_file
.Fa "netpgp_t *netpgp" "const char *filename" "char *out" "int armored"
.Fc
.Ft int
.Fo netpgp_sign_file
.Fa "netpgp_t *netpgp" "const char *userid" "const char *filename" "char *out"
.Fa "int armored" "int cleartext" "int detached"
.Fc
.Ft int
.Fo netpgp_verify_file
.Fa "netpgp_t *netpgp" "const char *in" "const char *out" "int armored"
.Fc
.Pp
The following functions are used for memory signing and encryption:
.Ft int
.Fo netpgp_encrypt_memory
.Fa "netpgp_t *netpgp" "const char *userid" "void *in" "const size_t insize"
.Fa "char *out" "size_t outsize" "int armored"
.Fc
.Ft int
.Fo netpgp_decrypt_memory
.Fa "netpgp_t *netpgp" "const void *input" "const size_t insize"
.Fa "char *out" "size_t outsize" "const int armored"
.Fc
.Ft int
.Fo netpgp_sign_memory
.Fa "netpgp_t *netpgp" "const char *userid" "char *mem"
.Fa "size_t size" "char *out" "size_t outsize"
.Fa "const unsigned armored" "const unsigned cleartext"
.Fc
.Ft int
.Fo netpgp_verify_memory
.Fa "netpgp_t *netpgp" "const void *in" "const size_t insize"
.Fa "void *out" "size_t outsize" "const int armored"
.Fc
.Sh DESCRIPTION
.Nm
is a library interface to enable digital signatures to be created and
verified, and also for files and memory to be encrypted and decrypted.
Functions are also provided for management of user keys.
.Pp
The library uses functions from the openssl library for multi-precision
integer arithmetic, and for RSA and DSA key signing and verification,
encryption and decryption.
.Pp
Normal operation sees the
.Nm
process be initialised using the
.Fn netpgp_init
function, which will set up the public and private keyrings, as well as set the
user identity in the
.Ar userid
member of the
.Dv netpgp_t
structure.
These are set using the
.Fn netpgp_setvar
function and unset using the
.Fn netpgp_unsetvar
function.
If no public key ring file is set, initial values will be taken from those
in the
.Pa .gnupg/pubring.gpg
file in the user's home directory.
Similarly, if no secret key ring file is set,
initial values will be taken from those
in the
.Pa .gnupg/secring.gpg
file in the user's home directory.
The user identity is obtained from the
.Ev userid
environment variable, or failing that, the value of the
.Dq default-key
setting from
.Pa .gnupg/gpg.conf
file in the user's home directory is used.
The
.Fn netpgp_init
function returns 1 on success, 0 on failure.
.Pp
To list all the keys in a keyring, the
.Fn netpgp_list_keys
function is used.
To list all the keys in a keyring as a JSON encoded string, the
.Fn netpgp_list_keys_json
function is used.
To find and list keys in a keyring, the
.Fn netpgp_match_keys
function is used.
To find and list keys in a keyring, output as a JSON encoded string,
the
.Fn netpgp_match_keys_json
function is used.
To find and list keys in a better suited machine-readble format, such as for
redirection to other parsing engines, the
.Fn netpgp_match_pubkeys
function is used.
The signature subkey fields can also be displayed
using this function.
.Pp
The home directory is specified as an internal variable,
and its existence is checked using the
.Fn netpgp_set_homedir
function.
This function can operate in a verbose or quiet
manner, depending on the value of the argument provided.
If the subdirectory argument is provided, this subdirectory
is appended to the home directory in order to search for
the keyrings.
.Pp
To print key information from a JSON encoded string, stored in a file, the
.Fn netpgp_format_json
function is used.
.Pp
To validate the signature of keys in a public key keyring, the
.Fn netpgp_validate_sigs
function is used.
.Pp
To export a key, the
.Fn netpgp_export_key
function is used.
Output is sent to the standard output.
.Pp
To import a key onto the public keyring, the
.Fn netpgp_import_key
function is used.
The name of the file containing the key to be imported is provided
as the filename argument.
.Pp
To generate a key, the
.Fn netpgp_generate_key
function is used.
It takes an argument of the number of bits to use in the key.
At the time that this manual page was created (April 2009),
the recommendations are that the bare minimum key size
of at least 2048 bits is used, and it would be much better
to use at least 4096 or 8192 bits.
This situation should be monitored to ensure that it does
not go out of date.
.Pp
Encryption, decryption, signing and verification of
files are the lifeblood of the
.Nm
library.
To encrypt a file, the
.Fn netpgp_encrypt_file
function is used, and the
.Fn netpgp_decrypt_file
function is used to decrypt the results of the encryption.
To sign a file, the
.Fn netpgp_sign_file
function is used, and the resulting signed file can be verified
using the
.Fn netpgp_verify_file
function.
.Pp
.Fn netpgp_sign_memory
is a function which can sign an area
of memory, and
.Fn netpgp_verify_memory
verifies the digital signature produced.
.Pp
Internally, an encrypted or signed file
is made up of
.Dq packets
which hold information pertaining to the signature,
encryption method, and the data which is being protected.
This information can be displayed in a verbose manner using
the
.Fn netpgp_list_packets
function.
.Pp
The
.Fn netpgp_setvar
and
.Fn netpgp_getvar
functions are used to manage the hash algorithm that
is used with RSA signatures.
These functions are general purpose functions, and
are used to set and retrieve values for internal variables.
For example, they
can be used to set and to retrieve the
value of the user id
which has been set,
the home directory from which to find the keyrings,
the verbosity settings, and many more.
The
.Fn netpgp_incvar
function is used to add a numeric increment to the
internal variable.
This incremental value can be negative.
It is primarily used to increase the verbosity settings.
.Pp
In
.Nm
files are encrypted using the public key of the userid.
The secret key is used to decrypt the results of that encryption.
Files are signed using the secret key of the userid.
The public key is used to verify that the file was signed,
who signed the file, and the date and time at which it was signed.
.Pp
Some utility functions are also provided for debugging, and for
finding out version and maintainer information from calling programs.
These are the
.Fn netpgp_set_debug
and the
.Fn netpgp_get_debug
functions (for getting verbose debugging information on a per-source
file basis).
.Pp
The
.Fn netpgp_get_info
function returns the version or maintainer information depending upon the
.Ar type
argument.
At the present time, two types are defined:
.Dq version
and
.Dq maintainer .
The maintainer information returned contains the name, email address,
and PGP short key id.
A failure to present a known
.Ar type
argument to
.Fn netpgp_get_info
will result in the string
.Dq [unknown]
being returned.
.Sh SEE ALSO
.Xr netpgp 1 ,
.Xr ssl 3
.Sh HISTORY
The
.Nm
library first appeared in
.Nx 6.0 .
.Sh AUTHORS
.An -nosplit
.An Ben Laurie ,
.An Rachel Willmer .
.An Alistair Crooks Aq Mt agc@NetBSD.org
wrote this high-level interface.
.Pp
This manual page was written by
.An Alistair Crooks .<|MERGE_RESOLUTION|>--- conflicted
+++ resolved
@@ -1,8 +1,4 @@
-<<<<<<< HEAD
-.\" $NetBSD: libnetpgp.3,v 1.23 2018/04/29 14:21:16 sevan Exp $
-=======
 .\" $NetBSD: libnetpgp.3,v 1.27 2018/05/10 15:00:36 sevan Exp $
->>>>>>> b2b84690
 .\"
 .\" Copyright (c) 2009,2010 The NetBSD Foundation, Inc.
 .\" All rights reserved.
@@ -31,11 +27,7 @@
 .\" ARISING IN ANY WAY OUT OF THE USE OF THIS SOFTWARE, EVEN IF ADVISED OF THE
 .\" POSSIBILITY OF SUCH DAMAGE.
 .\"
-<<<<<<< HEAD
-.Dd April 29, 2018
-=======
 .Dd May 10, 2018
->>>>>>> b2b84690
 .Dt LIBNETPGP 3
 .Os
 .Sh NAME
