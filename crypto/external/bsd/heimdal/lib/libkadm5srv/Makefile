<<<<<<< HEAD
# $NetBSD: Makefile,v 1.4 2017/01/28 21:31:52 christos Exp $
=======
# $NetBSD: Makefile,v 1.5 2018/07/12 11:13:50 martin Exp $
>>>>>>> b2b84690

USE_FORT?= yes	# network protocol library

NOLINT=		# defined

.include <bsd.own.mk>
.include <${.CURDIR}/../../Makefile.inc>

.PATH:		${HEIMDIST}/lib/kadm5

LIB=		kadm5srv
CPPFLAGS+=	-I${HEIMDIST}/lib/krb5

LIBDPLIBS+=	krb5	${.CURDIR}/../libkrb5 \
		com_err	${.CURDIR}/../libcom_err \
		hdb	${.CURDIR}/../libhdb \
		roken	${.CURDIR}/../libroken	\
		heimbase	${.CURDIR}/../libheimbase

HEIMSRCS= kadm5_err.et

SRCS =				\
	acl.c			\
	bump_pw_expire.c	\
	chpass_s.c		\
	common_glue.c		\
	context_s.c		\
	create_s.c		\
	delete_s.c		\
	destroy_s.c		\
	ent_setup.c		\
	error.c			\
	flush_s.c		\
	free.c			\
	get_princs_s.c		\
	get_s.c			\
	init_s.c		\
	keys.c			\
	log.c			\
	marshall.c		\
	modify_s.c		\
	password_quality.c	\
	privs_s.c		\
	randkey_s.c		\
	rename_s.c		\
	server_glue.c		\
	setkey3_s.c		\
	set_keys.c		\
	set_modifier.c

MAN= kadm5_pwcheck.3

MLINKS= \
        kadm5_pwcheck.3      kadm5_setup_passwd_quality_check.3        \
        kadm5_pwcheck.3      kadm5_add_passwd_quality_verifier.3        \
        kadm5_pwcheck.3      kadm5_check_password_quality.3        \
        kadm5_pwcheck.3      krb5_pwcheck.3        \

.include <${HEIMBASE}/Makefile.rules.inc>
.include <bsd.lib.mk><|MERGE_RESOLUTION|>--- conflicted
+++ resolved
@@ -1,8 +1,4 @@
-<<<<<<< HEAD
-# $NetBSD: Makefile,v 1.4 2017/01/28 21:31:52 christos Exp $
-=======
 # $NetBSD: Makefile,v 1.5 2018/07/12 11:13:50 martin Exp $
->>>>>>> b2b84690
 
 USE_FORT?= yes	# network protocol library
 
