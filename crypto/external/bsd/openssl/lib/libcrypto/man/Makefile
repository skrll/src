--- conflicted
+++ resolved
@@ -1,8 +1,4 @@
-<<<<<<< HEAD
-#	$NetBSD: Makefile,v 1.4 2018/02/08 21:57:26 christos Exp $
-=======
 #	$NetBSD: Makefile,v 1.5 2018/05/23 01:58:40 christos Exp $
->>>>>>> b2b84690
 
 # the makefile is not, and should not be visited during normal build process.
 # try to use latest pod2man, which comes with the latest perl.
@@ -51,11 +47,7 @@
 			perl libcrypto.pl >`basename $$i .pod`.$$sec; \
 		fi \
 	done
-<<<<<<< HEAD
-	for i in bio evp x509; do \
-=======
 	for i in bio evp x509 MD5 HMAC; do \
->>>>>>> b2b84690
 		mv $$i.3 openssl_$$i.3; \
 	done
 
