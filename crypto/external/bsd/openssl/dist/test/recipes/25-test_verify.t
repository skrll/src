--- conflicted
+++ resolved
@@ -27,11 +27,7 @@
     run(app([@args]));
 }
 
-<<<<<<< HEAD
-plan tests => 145;
-=======
 plan tests => 146;
->>>>>>> 9e014010
 
 # Canonical success
 ok(verify("ee-cert", "sslserver", ["root-cert"], ["ca-cert"]),
