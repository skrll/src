/*
 * Copyright 2016-2020 The OpenSSL Project Authors. All Rights Reserved.
 *
 * Licensed under the OpenSSL license (the "License").  You may not use
 * this file except in compliance with the License.  You can obtain a copy
 * in the file LICENSE in the source distribution or at
 * https://www.openssl.org/source/license.html
 */

#include <string.h>

#include <openssl/opensslconf.h>
#include <openssl/bio.h>
#include <openssl/crypto.h>
#include <openssl/ssl.h>
#include <openssl/ocsp.h>
#include <openssl/srp.h>
#include <openssl/txt_db.h>
#include <openssl/aes.h>

#include "ssltestlib.h"
#include "testutil.h"
#include "testutil/output.h"
#include "internal/nelem.h"
#include "../ssl/ssl_local.h"

#ifndef OPENSSL_NO_TLS1_3

static SSL_SESSION *clientpsk = NULL;
static SSL_SESSION *serverpsk = NULL;
static const char *pskid = "Identity";
static const char *srvid;

static int use_session_cb(SSL *ssl, const EVP_MD *md, const unsigned char **id,
                          size_t *idlen, SSL_SESSION **sess);
static int find_session_cb(SSL *ssl, const unsigned char *identity,
                           size_t identity_len, SSL_SESSION **sess);

static int use_session_cb_cnt = 0;
static int find_session_cb_cnt = 0;

static SSL_SESSION *create_a_psk(SSL *ssl);
#endif

static char *certsdir = NULL;
static char *cert = NULL;
static char *privkey = NULL;
static char *srpvfile = NULL;
static char *tmpfilename = NULL;

#define LOG_BUFFER_SIZE 2048
static char server_log_buffer[LOG_BUFFER_SIZE + 1] = {0};
static size_t server_log_buffer_index = 0;
static char client_log_buffer[LOG_BUFFER_SIZE + 1] = {0};
static size_t client_log_buffer_index = 0;
static int error_writing_log = 0;

#ifndef OPENSSL_NO_OCSP
static const unsigned char orespder[] = "Dummy OCSP Response";
static int ocsp_server_called = 0;
static int ocsp_client_called = 0;

static int cdummyarg = 1;
static X509 *ocspcert = NULL;
#endif

#define NUM_EXTRA_CERTS 40
#define CLIENT_VERSION_LEN      2

/*
 * This structure is used to validate that the correct number of log messages
 * of various types are emitted when emitting secret logs.
 */
struct sslapitest_log_counts {
    unsigned int rsa_key_exchange_count;
    unsigned int master_secret_count;
    unsigned int client_early_secret_count;
    unsigned int client_handshake_secret_count;
    unsigned int server_handshake_secret_count;
    unsigned int client_application_secret_count;
    unsigned int server_application_secret_count;
    unsigned int early_exporter_secret_count;
    unsigned int exporter_secret_count;
};


static unsigned char serverinfov1[] = {
    0xff, 0xff, /* Dummy extension type */
    0x00, 0x01, /* Extension length is 1 byte */
    0xff        /* Dummy extension data */
};

static unsigned char serverinfov2[] = {
    0x00, 0x00, 0x00,
    (unsigned char)(SSL_EXT_CLIENT_HELLO & 0xff), /* Dummy context - 4 bytes */
    0xff, 0xff, /* Dummy extension type */
    0x00, 0x01, /* Extension length is 1 byte */
    0xff        /* Dummy extension data */
};

static int hostname_cb(SSL *s, int *al, void *arg)
{
    const char *hostname = SSL_get_servername(s, TLSEXT_NAMETYPE_host_name);

    if (hostname != NULL && (strcmp(hostname, "goodhost") == 0
                             || strcmp(hostname, "altgoodhost") == 0))
        return  SSL_TLSEXT_ERR_OK;

    return SSL_TLSEXT_ERR_NOACK;
}

static void client_keylog_callback(const SSL *ssl, const char *line)
{
    int line_length = strlen(line);

    /* If the log doesn't fit, error out. */
    if (client_log_buffer_index + line_length > sizeof(client_log_buffer) - 1) {
        TEST_info("Client log too full");
        error_writing_log = 1;
        return;
    }

    strcat(client_log_buffer, line);
    client_log_buffer_index += line_length;
    client_log_buffer[client_log_buffer_index++] = '\n';
}

static void server_keylog_callback(const SSL *ssl, const char *line)
{
    int line_length = strlen(line);

    /* If the log doesn't fit, error out. */
    if (server_log_buffer_index + line_length > sizeof(server_log_buffer) - 1) {
        TEST_info("Server log too full");
        error_writing_log = 1;
        return;
    }

    strcat(server_log_buffer, line);
    server_log_buffer_index += line_length;
    server_log_buffer[server_log_buffer_index++] = '\n';
}

static int compare_hex_encoded_buffer(const char *hex_encoded,
                                      size_t hex_length,
                                      const uint8_t *raw,
                                      size_t raw_length)
{
    size_t i, j;
    char hexed[3];

    if (!TEST_size_t_eq(raw_length * 2, hex_length))
        return 1;

    for (i = j = 0; i < raw_length && j + 1 < hex_length; i++, j += 2) {
        sprintf(hexed, "%02x", raw[i]);
        if (!TEST_int_eq(hexed[0], hex_encoded[j])
                || !TEST_int_eq(hexed[1], hex_encoded[j + 1]))
            return 1;
    }

    return 0;
}

static int test_keylog_output(char *buffer, const SSL *ssl,
                              const SSL_SESSION *session,
                              struct sslapitest_log_counts *expected)
{
    char *token = NULL;
    unsigned char actual_client_random[SSL3_RANDOM_SIZE] = {0};
    size_t client_random_size = SSL3_RANDOM_SIZE;
    unsigned char actual_master_key[SSL_MAX_MASTER_KEY_LENGTH] = {0};
    size_t master_key_size = SSL_MAX_MASTER_KEY_LENGTH;
    unsigned int rsa_key_exchange_count = 0;
    unsigned int master_secret_count = 0;
    unsigned int client_early_secret_count = 0;
    unsigned int client_handshake_secret_count = 0;
    unsigned int server_handshake_secret_count = 0;
    unsigned int client_application_secret_count = 0;
    unsigned int server_application_secret_count = 0;
    unsigned int early_exporter_secret_count = 0;
    unsigned int exporter_secret_count = 0;

    for (token = strtok(buffer, " \n"); token != NULL;
         token = strtok(NULL, " \n")) {
        if (strcmp(token, "RSA") == 0) {
            /*
             * Premaster secret. Tokens should be: 16 ASCII bytes of
             * hex-encoded encrypted secret, then the hex-encoded pre-master
             * secret.
             */
            if (!TEST_ptr(token = strtok(NULL, " \n")))
                return 0;
            if (!TEST_size_t_eq(strlen(token), 16))
                return 0;
            if (!TEST_ptr(token = strtok(NULL, " \n")))
                return 0;
            /*
             * We can't sensibly check the log because the premaster secret is
             * transient, and OpenSSL doesn't keep hold of it once the master
             * secret is generated.
             */
            rsa_key_exchange_count++;
        } else if (strcmp(token, "CLIENT_RANDOM") == 0) {
            /*
             * Master secret. Tokens should be: 64 ASCII bytes of hex-encoded
             * client random, then the hex-encoded master secret.
             */
            client_random_size = SSL_get_client_random(ssl,
                                                       actual_client_random,
                                                       SSL3_RANDOM_SIZE);
            if (!TEST_size_t_eq(client_random_size, SSL3_RANDOM_SIZE))
                return 0;

            if (!TEST_ptr(token = strtok(NULL, " \n")))
                return 0;
            if (!TEST_size_t_eq(strlen(token), 64))
                return 0;
            if (!TEST_false(compare_hex_encoded_buffer(token, 64,
                                                       actual_client_random,
                                                       client_random_size)))
                return 0;

            if (!TEST_ptr(token = strtok(NULL, " \n")))
                return 0;
            master_key_size = SSL_SESSION_get_master_key(session,
                                                         actual_master_key,
                                                         master_key_size);
            if (!TEST_size_t_ne(master_key_size, 0))
                return 0;
            if (!TEST_false(compare_hex_encoded_buffer(token, strlen(token),
                                                       actual_master_key,
                                                       master_key_size)))
                return 0;
            master_secret_count++;
        } else if (strcmp(token, "CLIENT_EARLY_TRAFFIC_SECRET") == 0
                    || strcmp(token, "CLIENT_HANDSHAKE_TRAFFIC_SECRET") == 0
                    || strcmp(token, "SERVER_HANDSHAKE_TRAFFIC_SECRET") == 0
                    || strcmp(token, "CLIENT_TRAFFIC_SECRET_0") == 0
                    || strcmp(token, "SERVER_TRAFFIC_SECRET_0") == 0
                    || strcmp(token, "EARLY_EXPORTER_SECRET") == 0
                    || strcmp(token, "EXPORTER_SECRET") == 0) {
            /*
             * TLSv1.3 secret. Tokens should be: 64 ASCII bytes of hex-encoded
             * client random, and then the hex-encoded secret. In this case,
             * we treat all of these secrets identically and then just
             * distinguish between them when counting what we saw.
             */
            if (strcmp(token, "CLIENT_EARLY_TRAFFIC_SECRET") == 0)
                client_early_secret_count++;
            else if (strcmp(token, "CLIENT_HANDSHAKE_TRAFFIC_SECRET") == 0)
                client_handshake_secret_count++;
            else if (strcmp(token, "SERVER_HANDSHAKE_TRAFFIC_SECRET") == 0)
                server_handshake_secret_count++;
            else if (strcmp(token, "CLIENT_TRAFFIC_SECRET_0") == 0)
                client_application_secret_count++;
            else if (strcmp(token, "SERVER_TRAFFIC_SECRET_0") == 0)
                server_application_secret_count++;
            else if (strcmp(token, "EARLY_EXPORTER_SECRET") == 0)
                early_exporter_secret_count++;
            else if (strcmp(token, "EXPORTER_SECRET") == 0)
                exporter_secret_count++;

            client_random_size = SSL_get_client_random(ssl,
                                                       actual_client_random,
                                                       SSL3_RANDOM_SIZE);
            if (!TEST_size_t_eq(client_random_size, SSL3_RANDOM_SIZE))
                return 0;

            if (!TEST_ptr(token = strtok(NULL, " \n")))
                return 0;
            if (!TEST_size_t_eq(strlen(token), 64))
                return 0;
            if (!TEST_false(compare_hex_encoded_buffer(token, 64,
                                                       actual_client_random,
                                                       client_random_size)))
                return 0;

            if (!TEST_ptr(token = strtok(NULL, " \n")))
                return 0;

            /*
             * TODO(TLS1.3): test that application traffic secrets are what
             * we expect */
        } else {
            TEST_info("Unexpected token %s\n", token);
            return 0;
        }
    }

    /* Got what we expected? */
    if (!TEST_size_t_eq(rsa_key_exchange_count,
                        expected->rsa_key_exchange_count)
            || !TEST_size_t_eq(master_secret_count,
                               expected->master_secret_count)
            || !TEST_size_t_eq(client_early_secret_count,
                               expected->client_early_secret_count)
            || !TEST_size_t_eq(client_handshake_secret_count,
                               expected->client_handshake_secret_count)
            || !TEST_size_t_eq(server_handshake_secret_count,
                               expected->server_handshake_secret_count)
            || !TEST_size_t_eq(client_application_secret_count,
                               expected->client_application_secret_count)
            || !TEST_size_t_eq(server_application_secret_count,
                               expected->server_application_secret_count)
            || !TEST_size_t_eq(early_exporter_secret_count,
                               expected->early_exporter_secret_count)
            || !TEST_size_t_eq(exporter_secret_count,
                               expected->exporter_secret_count))
        return 0;
    return 1;
}

#if !defined(OPENSSL_NO_TLS1_2) || defined(OPENSSL_NO_TLS1_3)
static int test_keylog(void)
{
    SSL_CTX *cctx = NULL, *sctx = NULL;
    SSL *clientssl = NULL, *serverssl = NULL;
    int testresult = 0;
    struct sslapitest_log_counts expected = {0};

    /* Clean up logging space */
    memset(client_log_buffer, 0, sizeof(client_log_buffer));
    memset(server_log_buffer, 0, sizeof(server_log_buffer));
    client_log_buffer_index = 0;
    server_log_buffer_index = 0;
    error_writing_log = 0;

    if (!TEST_true(create_ssl_ctx_pair(TLS_server_method(),
                                       TLS_client_method(),
                                       TLS1_VERSION, TLS_MAX_VERSION,
                                       &sctx, &cctx, cert, privkey)))
        return 0;

    /* We cannot log the master secret for TLSv1.3, so we should forbid it. */
    SSL_CTX_set_options(cctx, SSL_OP_NO_TLSv1_3);
    SSL_CTX_set_options(sctx, SSL_OP_NO_TLSv1_3);

    /* We also want to ensure that we use RSA-based key exchange. */
    if (!TEST_true(SSL_CTX_set_cipher_list(cctx, "RSA")))
        goto end;

    if (!TEST_true(SSL_CTX_get_keylog_callback(cctx) == NULL)
            || !TEST_true(SSL_CTX_get_keylog_callback(sctx) == NULL))
        goto end;
    SSL_CTX_set_keylog_callback(cctx, client_keylog_callback);
    if (!TEST_true(SSL_CTX_get_keylog_callback(cctx)
                   == client_keylog_callback))
        goto end;
    SSL_CTX_set_keylog_callback(sctx, server_keylog_callback);
    if (!TEST_true(SSL_CTX_get_keylog_callback(sctx)
                   == server_keylog_callback))
        goto end;

    /* Now do a handshake and check that the logs have been written to. */
    if (!TEST_true(create_ssl_objects(sctx, cctx, &serverssl,
                                      &clientssl, NULL, NULL))
            || !TEST_true(create_ssl_connection(serverssl, clientssl,
                                                SSL_ERROR_NONE))
            || !TEST_false(error_writing_log)
            || !TEST_int_gt(client_log_buffer_index, 0)
            || !TEST_int_gt(server_log_buffer_index, 0))
        goto end;

    /*
     * Now we want to test that our output data was vaguely sensible. We
     * do that by using strtok and confirming that we have more or less the
     * data we expect. For both client and server, we expect to see one master
     * secret. The client should also see a RSA key exchange.
     */
    expected.rsa_key_exchange_count = 1;
    expected.master_secret_count = 1;
    if (!TEST_true(test_keylog_output(client_log_buffer, clientssl,
                                      SSL_get_session(clientssl), &expected)))
        goto end;

    expected.rsa_key_exchange_count = 0;
    if (!TEST_true(test_keylog_output(server_log_buffer, serverssl,
                                      SSL_get_session(serverssl), &expected)))
        goto end;

    testresult = 1;

end:
    SSL_free(serverssl);
    SSL_free(clientssl);
    SSL_CTX_free(sctx);
    SSL_CTX_free(cctx);

    return testresult;
}
#endif

#ifndef OPENSSL_NO_TLS1_3
static int test_keylog_no_master_key(void)
{
    SSL_CTX *cctx = NULL, *sctx = NULL;
    SSL *clientssl = NULL, *serverssl = NULL;
    SSL_SESSION *sess = NULL;
    int testresult = 0;
    struct sslapitest_log_counts expected = {0};
    unsigned char buf[1];
    size_t readbytes, written;

    /* Clean up logging space */
    memset(client_log_buffer, 0, sizeof(client_log_buffer));
    memset(server_log_buffer, 0, sizeof(server_log_buffer));
    client_log_buffer_index = 0;
    server_log_buffer_index = 0;
    error_writing_log = 0;

    if (!TEST_true(create_ssl_ctx_pair(TLS_server_method(), TLS_client_method(),
                                       TLS1_VERSION, TLS_MAX_VERSION,
                                       &sctx, &cctx, cert, privkey))
        || !TEST_true(SSL_CTX_set_max_early_data(sctx,
                                                 SSL3_RT_MAX_PLAIN_LENGTH)))
        return 0;

    if (!TEST_true(SSL_CTX_get_keylog_callback(cctx) == NULL)
            || !TEST_true(SSL_CTX_get_keylog_callback(sctx) == NULL))
        goto end;

    SSL_CTX_set_keylog_callback(cctx, client_keylog_callback);
    if (!TEST_true(SSL_CTX_get_keylog_callback(cctx)
                   == client_keylog_callback))
        goto end;

    SSL_CTX_set_keylog_callback(sctx, server_keylog_callback);
    if (!TEST_true(SSL_CTX_get_keylog_callback(sctx)
                   == server_keylog_callback))
        goto end;

    /* Now do a handshake and check that the logs have been written to. */
    if (!TEST_true(create_ssl_objects(sctx, cctx, &serverssl,
                                      &clientssl, NULL, NULL))
            || !TEST_true(create_ssl_connection(serverssl, clientssl,
                                                SSL_ERROR_NONE))
            || !TEST_false(error_writing_log))
        goto end;

    /*
     * Now we want to test that our output data was vaguely sensible. For this
     * test, we expect no CLIENT_RANDOM entry because it doesn't make sense for
     * TLSv1.3, but we do expect both client and server to emit keys.
     */
    expected.client_handshake_secret_count = 1;
    expected.server_handshake_secret_count = 1;
    expected.client_application_secret_count = 1;
    expected.server_application_secret_count = 1;
    expected.exporter_secret_count = 1;
    if (!TEST_true(test_keylog_output(client_log_buffer, clientssl,
                                      SSL_get_session(clientssl), &expected))
            || !TEST_true(test_keylog_output(server_log_buffer, serverssl,
                                             SSL_get_session(serverssl),
                                             &expected)))
        goto end;

    /* Terminate old session and resume with early data. */
    sess = SSL_get1_session(clientssl);
    SSL_shutdown(clientssl);
    SSL_shutdown(serverssl);
    SSL_free(serverssl);
    SSL_free(clientssl);
    serverssl = clientssl = NULL;

    /* Reset key log */
    memset(client_log_buffer, 0, sizeof(client_log_buffer));
    memset(server_log_buffer, 0, sizeof(server_log_buffer));
    client_log_buffer_index = 0;
    server_log_buffer_index = 0;

    if (!TEST_true(create_ssl_objects(sctx, cctx, &serverssl,
                                      &clientssl, NULL, NULL))
            || !TEST_true(SSL_set_session(clientssl, sess))
            /* Here writing 0 length early data is enough. */
            || !TEST_true(SSL_write_early_data(clientssl, NULL, 0, &written))
            || !TEST_int_eq(SSL_read_early_data(serverssl, buf, sizeof(buf),
                                                &readbytes),
                            SSL_READ_EARLY_DATA_ERROR)
            || !TEST_int_eq(SSL_get_early_data_status(serverssl),
                            SSL_EARLY_DATA_ACCEPTED)
            || !TEST_true(create_ssl_connection(serverssl, clientssl,
                          SSL_ERROR_NONE))
            || !TEST_true(SSL_session_reused(clientssl)))
        goto end;

    /* In addition to the previous entries, expect early secrets. */
    expected.client_early_secret_count = 1;
    expected.early_exporter_secret_count = 1;
    if (!TEST_true(test_keylog_output(client_log_buffer, clientssl,
                                      SSL_get_session(clientssl), &expected))
            || !TEST_true(test_keylog_output(server_log_buffer, serverssl,
                                             SSL_get_session(serverssl),
                                             &expected)))
        goto end;

    testresult = 1;

end:
    SSL_SESSION_free(sess);
    SSL_free(serverssl);
    SSL_free(clientssl);
    SSL_CTX_free(sctx);
    SSL_CTX_free(cctx);

    return testresult;
}
#endif

#ifndef OPENSSL_NO_TLS1_2
static int full_client_hello_callback(SSL *s, int *al, void *arg)
{
    int *ctr = arg;
    const unsigned char *p;
    int *exts;
    /* We only configure two ciphers, but the SCSV is added automatically. */
#ifdef OPENSSL_NO_EC
    const unsigned char expected_ciphers[] = {0x00, 0x9d, 0x00, 0xff};
#else
    const unsigned char expected_ciphers[] = {0x00, 0x9d, 0xc0,
                                              0x2c, 0x00, 0xff};
#endif
    const int expected_extensions[] = {
#ifndef OPENSSL_NO_EC
                                       11, 10,
#endif
                                       35, 22, 23, 13};
    size_t len;

    /* Make sure we can defer processing and get called back. */
    if ((*ctr)++ == 0)
        return SSL_CLIENT_HELLO_RETRY;

    len = SSL_client_hello_get0_ciphers(s, &p);
    if (!TEST_mem_eq(p, len, expected_ciphers, sizeof(expected_ciphers))
            || !TEST_size_t_eq(
                       SSL_client_hello_get0_compression_methods(s, &p), 1)
            || !TEST_int_eq(*p, 0))
        return SSL_CLIENT_HELLO_ERROR;
    if (!SSL_client_hello_get1_extensions_present(s, &exts, &len))
        return SSL_CLIENT_HELLO_ERROR;
    if (len != OSSL_NELEM(expected_extensions) ||
        memcmp(exts, expected_extensions, len * sizeof(*exts)) != 0) {
        printf("ClientHello callback expected extensions mismatch\n");
        OPENSSL_free(exts);
        return SSL_CLIENT_HELLO_ERROR;
    }
    OPENSSL_free(exts);
    return SSL_CLIENT_HELLO_SUCCESS;
}

static int test_client_hello_cb(void)
{
    SSL_CTX *cctx = NULL, *sctx = NULL;
    SSL *clientssl = NULL, *serverssl = NULL;
    int testctr = 0, testresult = 0;

    if (!TEST_true(create_ssl_ctx_pair(TLS_server_method(), TLS_client_method(),
                                       TLS1_VERSION, TLS_MAX_VERSION,
                                       &sctx, &cctx, cert, privkey)))
        goto end;
    SSL_CTX_set_client_hello_cb(sctx, full_client_hello_callback, &testctr);

    /* The gimpy cipher list we configure can't do TLS 1.3. */
    SSL_CTX_set_max_proto_version(cctx, TLS1_2_VERSION);

    if (!TEST_true(SSL_CTX_set_cipher_list(cctx,
                        "AES256-GCM-SHA384:ECDHE-ECDSA-AES256-GCM-SHA384"))
            || !TEST_true(create_ssl_objects(sctx, cctx, &serverssl,
                                             &clientssl, NULL, NULL))
            || !TEST_false(create_ssl_connection(serverssl, clientssl,
                        SSL_ERROR_WANT_CLIENT_HELLO_CB))
                /*
                 * Passing a -1 literal is a hack since
                 * the real value was lost.
                 * */
            || !TEST_int_eq(SSL_get_error(serverssl, -1),
                            SSL_ERROR_WANT_CLIENT_HELLO_CB)
            || !TEST_true(create_ssl_connection(serverssl, clientssl,
                                                SSL_ERROR_NONE)))
        goto end;

    testresult = 1;

end:
    SSL_free(serverssl);
    SSL_free(clientssl);
    SSL_CTX_free(sctx);
    SSL_CTX_free(cctx);

    return testresult;
}

/*
 * Very focused test to exercise a single case in the server-side state
 * machine, when the ChangeCipherState message needs to actually change
 * from one cipher to a different cipher (i.e., not changing from null
 * encryption to real encryption).
 */
static int test_ccs_change_cipher(void)
{
    SSL_CTX *cctx = NULL, *sctx = NULL;
    SSL *clientssl = NULL, *serverssl = NULL;
    SSL_SESSION *sess = NULL, *sesspre, *sesspost;
    int testresult = 0;
    int i;
    unsigned char buf;
    size_t readbytes;

    /*
     * Create a conection so we can resume and potentially (but not) use
     * a different cipher in the second connection.
     */
    if (!TEST_true(create_ssl_ctx_pair(TLS_server_method(),
                                       TLS_client_method(),
                                       TLS1_VERSION, TLS1_2_VERSION,
                                       &sctx, &cctx, cert, privkey))
            || !TEST_true(SSL_CTX_set_options(sctx, SSL_OP_NO_TICKET))
            || !TEST_true(create_ssl_objects(sctx, cctx, &serverssl, &clientssl,
                          NULL, NULL))
            || !TEST_true(SSL_set_cipher_list(clientssl, "AES128-GCM-SHA256"))
            || !TEST_true(create_ssl_connection(serverssl, clientssl,
                                                SSL_ERROR_NONE))
            || !TEST_ptr(sesspre = SSL_get0_session(serverssl))
            || !TEST_ptr(sess = SSL_get1_session(clientssl)))
        goto end;

    shutdown_ssl_connection(serverssl, clientssl);
    serverssl = clientssl = NULL;

    /* Resume, preferring a different cipher. Our server will force the
     * same cipher to be used as the initial handshake. */
    if (!TEST_true(create_ssl_objects(sctx, cctx, &serverssl, &clientssl,
                          NULL, NULL))
            || !TEST_true(SSL_set_session(clientssl, sess))
            || !TEST_true(SSL_set_cipher_list(clientssl, "AES256-GCM-SHA384:AES128-GCM-SHA256"))
            || !TEST_true(create_ssl_connection(serverssl, clientssl,
                                                SSL_ERROR_NONE))
            || !TEST_true(SSL_session_reused(clientssl))
            || !TEST_true(SSL_session_reused(serverssl))
            || !TEST_ptr(sesspost = SSL_get0_session(serverssl))
            || !TEST_ptr_eq(sesspre, sesspost)
            || !TEST_int_eq(TLS1_CK_RSA_WITH_AES_128_GCM_SHA256,
                            SSL_CIPHER_get_id(SSL_get_current_cipher(clientssl))))
        goto end;
    shutdown_ssl_connection(serverssl, clientssl);
    serverssl = clientssl = NULL;

    /*
     * Now create a fresh connection and try to renegotiate a different
     * cipher on it.
     */
    if (!TEST_true(create_ssl_objects(sctx, cctx, &serverssl, &clientssl,
                                      NULL, NULL))
            || !TEST_true(SSL_set_cipher_list(clientssl, "AES128-GCM-SHA256"))
            || !TEST_true(create_ssl_connection(serverssl, clientssl,
                                                SSL_ERROR_NONE))
            || !TEST_ptr(sesspre = SSL_get0_session(serverssl))
            || !TEST_true(SSL_set_cipher_list(clientssl, "AES256-GCM-SHA384"))
            || !TEST_true(SSL_renegotiate(clientssl))
            || !TEST_true(SSL_renegotiate_pending(clientssl)))
        goto end;
    /* Actually drive the renegotiation. */
    for (i = 0; i < 3; i++) {
        if (SSL_read_ex(clientssl, &buf, sizeof(buf), &readbytes) > 0) {
            if (!TEST_ulong_eq(readbytes, 0))
                goto end;
        } else if (!TEST_int_eq(SSL_get_error(clientssl, 0),
                                SSL_ERROR_WANT_READ)) {
            goto end;
        }
        if (SSL_read_ex(serverssl, &buf, sizeof(buf), &readbytes) > 0) {
            if (!TEST_ulong_eq(readbytes, 0))
                goto end;
        } else if (!TEST_int_eq(SSL_get_error(serverssl, 0),
                                SSL_ERROR_WANT_READ)) {
            goto end;
        }
    }
    /* sesspre and sesspost should be different since the cipher changed. */
    if (!TEST_false(SSL_renegotiate_pending(clientssl))
            || !TEST_false(SSL_session_reused(clientssl))
            || !TEST_false(SSL_session_reused(serverssl))
            || !TEST_ptr(sesspost = SSL_get0_session(serverssl))
            || !TEST_ptr_ne(sesspre, sesspost)
            || !TEST_int_eq(TLS1_CK_RSA_WITH_AES_256_GCM_SHA384,
                            SSL_CIPHER_get_id(SSL_get_current_cipher(clientssl))))
        goto end;

    shutdown_ssl_connection(serverssl, clientssl);
    serverssl = clientssl = NULL;

    testresult = 1;

end:
    SSL_free(serverssl);
    SSL_free(clientssl);
    SSL_CTX_free(sctx);
    SSL_CTX_free(cctx);
    SSL_SESSION_free(sess);

    return testresult;
}
#endif

static int execute_test_large_message(const SSL_METHOD *smeth,
                                      const SSL_METHOD *cmeth,
                                      int min_version, int max_version,
                                      int read_ahead)
{
    SSL_CTX *cctx = NULL, *sctx = NULL;
    SSL *clientssl = NULL, *serverssl = NULL;
    int testresult = 0;
    int i;
    BIO *certbio = NULL;
    X509 *chaincert = NULL;
    int certlen;

    if (!TEST_ptr(certbio = BIO_new_file(cert, "r")))
        goto end;
    chaincert = PEM_read_bio_X509(certbio, NULL, NULL, NULL);
    BIO_free(certbio);
    certbio = NULL;
    if (!TEST_ptr(chaincert))
        goto end;

    if (!TEST_true(create_ssl_ctx_pair(smeth, cmeth, min_version, max_version,
                                       &sctx, &cctx, cert, privkey)))
        goto end;

    if (read_ahead) {
        /*
         * Test that read_ahead works correctly when dealing with large
         * records
         */
        SSL_CTX_set_read_ahead(cctx, 1);
    }

    /*
     * We assume the supplied certificate is big enough so that if we add
     * NUM_EXTRA_CERTS it will make the overall message large enough. The
     * default buffer size is requested to be 16k, but due to the way BUF_MEM
     * works, it ends up allocating a little over 21k (16 * 4/3). So, in this
     * test we need to have a message larger than that.
     */
    certlen = i2d_X509(chaincert, NULL);
    OPENSSL_assert(certlen * NUM_EXTRA_CERTS >
                   (SSL3_RT_MAX_PLAIN_LENGTH * 4) / 3);
    for (i = 0; i < NUM_EXTRA_CERTS; i++) {
        if (!X509_up_ref(chaincert))
            goto end;
        if (!SSL_CTX_add_extra_chain_cert(sctx, chaincert)) {
            X509_free(chaincert);
            goto end;
        }
    }

    if (!TEST_true(create_ssl_objects(sctx, cctx, &serverssl, &clientssl,
                                      NULL, NULL))
            || !TEST_true(create_ssl_connection(serverssl, clientssl,
                                                SSL_ERROR_NONE)))
        goto end;

    /*
     * Calling SSL_clear() first is not required but this tests that SSL_clear()
     * doesn't leak (when using enable-crypto-mdebug).
     */
    if (!TEST_true(SSL_clear(serverssl)))
        goto end;

    testresult = 1;
 end:
    X509_free(chaincert);
    SSL_free(serverssl);
    SSL_free(clientssl);
    SSL_CTX_free(sctx);
    SSL_CTX_free(cctx);

    return testresult;
}

static int test_large_message_tls(void)
{
    return execute_test_large_message(TLS_server_method(), TLS_client_method(),
                                      TLS1_VERSION, TLS_MAX_VERSION,
                                      0);
}

static int test_large_message_tls_read_ahead(void)
{
    return execute_test_large_message(TLS_server_method(), TLS_client_method(),
                                      TLS1_VERSION, TLS_MAX_VERSION,
                                      1);
}

#ifndef OPENSSL_NO_DTLS
static int test_large_message_dtls(void)
{
    /*
     * read_ahead is not relevant to DTLS because DTLS always acts as if
     * read_ahead is set.
     */
    return execute_test_large_message(DTLS_server_method(),
                                      DTLS_client_method(),
                                      DTLS1_VERSION, DTLS_MAX_VERSION,
                                      0);
}
#endif

#ifndef OPENSSL_NO_OCSP
static int ocsp_server_cb(SSL *s, void *arg)
{
    int *argi = (int *)arg;
    unsigned char *copy = NULL;
    STACK_OF(OCSP_RESPID) *ids = NULL;
    OCSP_RESPID *id = NULL;

    if (*argi == 2) {
        /* In this test we are expecting exactly 1 OCSP_RESPID */
        SSL_get_tlsext_status_ids(s, &ids);
        if (ids == NULL || sk_OCSP_RESPID_num(ids) != 1)
            return SSL_TLSEXT_ERR_ALERT_FATAL;

        id = sk_OCSP_RESPID_value(ids, 0);
        if (id == NULL || !OCSP_RESPID_match(id, ocspcert))
            return SSL_TLSEXT_ERR_ALERT_FATAL;
    } else if (*argi != 1) {
        return SSL_TLSEXT_ERR_ALERT_FATAL;
    }

    if (!TEST_ptr(copy = OPENSSL_memdup(orespder, sizeof(orespder))))
        return SSL_TLSEXT_ERR_ALERT_FATAL;

    SSL_set_tlsext_status_ocsp_resp(s, copy, sizeof(orespder));
    ocsp_server_called = 1;
    return SSL_TLSEXT_ERR_OK;
}

static int ocsp_client_cb(SSL *s, void *arg)
{
    int *argi = (int *)arg;
    const unsigned char *respderin;
    size_t len;

    if (*argi != 1 && *argi != 2)
        return 0;

    len = SSL_get_tlsext_status_ocsp_resp(s, &respderin);
    if (!TEST_mem_eq(orespder, len, respderin, len))
        return 0;

    ocsp_client_called = 1;
    return 1;
}

static int test_tlsext_status_type(void)
{
    SSL_CTX *cctx = NULL, *sctx = NULL;
    SSL *clientssl = NULL, *serverssl = NULL;
    int testresult = 0;
    STACK_OF(OCSP_RESPID) *ids = NULL;
    OCSP_RESPID *id = NULL;
    BIO *certbio = NULL;

    if (!create_ssl_ctx_pair(TLS_server_method(), TLS_client_method(),
                             TLS1_VERSION, TLS_MAX_VERSION,
                             &sctx, &cctx, cert, privkey))
        return 0;

    if (SSL_CTX_get_tlsext_status_type(cctx) != -1)
        goto end;

    /* First just do various checks getting and setting tlsext_status_type */

    clientssl = SSL_new(cctx);
    if (!TEST_int_eq(SSL_get_tlsext_status_type(clientssl), -1)
            || !TEST_true(SSL_set_tlsext_status_type(clientssl,
                                                      TLSEXT_STATUSTYPE_ocsp))
            || !TEST_int_eq(SSL_get_tlsext_status_type(clientssl),
                            TLSEXT_STATUSTYPE_ocsp))
        goto end;

    SSL_free(clientssl);
    clientssl = NULL;

    if (!SSL_CTX_set_tlsext_status_type(cctx, TLSEXT_STATUSTYPE_ocsp)
     || SSL_CTX_get_tlsext_status_type(cctx) != TLSEXT_STATUSTYPE_ocsp)
        goto end;

    clientssl = SSL_new(cctx);
    if (SSL_get_tlsext_status_type(clientssl) != TLSEXT_STATUSTYPE_ocsp)
        goto end;
    SSL_free(clientssl);
    clientssl = NULL;

    /*
     * Now actually do a handshake and check OCSP information is exchanged and
     * the callbacks get called
     */
    SSL_CTX_set_tlsext_status_cb(cctx, ocsp_client_cb);
    SSL_CTX_set_tlsext_status_arg(cctx, &cdummyarg);
    SSL_CTX_set_tlsext_status_cb(sctx, ocsp_server_cb);
    SSL_CTX_set_tlsext_status_arg(sctx, &cdummyarg);
    if (!TEST_true(create_ssl_objects(sctx, cctx, &serverssl,
                                      &clientssl, NULL, NULL))
            || !TEST_true(create_ssl_connection(serverssl, clientssl,
                                                SSL_ERROR_NONE))
            || !TEST_true(ocsp_client_called)
            || !TEST_true(ocsp_server_called))
        goto end;
    SSL_free(serverssl);
    SSL_free(clientssl);
    serverssl = NULL;
    clientssl = NULL;

    /* Try again but this time force the server side callback to fail */
    ocsp_client_called = 0;
    ocsp_server_called = 0;
    cdummyarg = 0;
    if (!TEST_true(create_ssl_objects(sctx, cctx, &serverssl,
                                      &clientssl, NULL, NULL))
                /* This should fail because the callback will fail */
            || !TEST_false(create_ssl_connection(serverssl, clientssl,
                                                 SSL_ERROR_NONE))
            || !TEST_false(ocsp_client_called)
            || !TEST_false(ocsp_server_called))
        goto end;
    SSL_free(serverssl);
    SSL_free(clientssl);
    serverssl = NULL;
    clientssl = NULL;

    /*
     * This time we'll get the client to send an OCSP_RESPID that it will
     * accept.
     */
    ocsp_client_called = 0;
    ocsp_server_called = 0;
    cdummyarg = 2;
    if (!TEST_true(create_ssl_objects(sctx, cctx, &serverssl,
                                      &clientssl, NULL, NULL)))
        goto end;

    /*
     * We'll just use any old cert for this test - it doesn't have to be an OCSP
     * specific one. We'll use the server cert.
     */
    if (!TEST_ptr(certbio = BIO_new_file(cert, "r"))
            || !TEST_ptr(id = OCSP_RESPID_new())
            || !TEST_ptr(ids = sk_OCSP_RESPID_new_null())
            || !TEST_ptr(ocspcert = PEM_read_bio_X509(certbio,
                                                      NULL, NULL, NULL))
            || !TEST_true(OCSP_RESPID_set_by_key(id, ocspcert))
            || !TEST_true(sk_OCSP_RESPID_push(ids, id)))
        goto end;
    id = NULL;
    SSL_set_tlsext_status_ids(clientssl, ids);
    /* Control has been transferred */
    ids = NULL;

    BIO_free(certbio);
    certbio = NULL;

    if (!TEST_true(create_ssl_connection(serverssl, clientssl,
                                         SSL_ERROR_NONE))
            || !TEST_true(ocsp_client_called)
            || !TEST_true(ocsp_server_called))
        goto end;

    testresult = 1;

 end:
    SSL_free(serverssl);
    SSL_free(clientssl);
    SSL_CTX_free(sctx);
    SSL_CTX_free(cctx);
    sk_OCSP_RESPID_pop_free(ids, OCSP_RESPID_free);
    OCSP_RESPID_free(id);
    BIO_free(certbio);
    X509_free(ocspcert);
    ocspcert = NULL;

    return testresult;
}
#endif

#if !defined(OPENSSL_NO_TLS1_3) || !defined(OPENSSL_NO_TLS1_2)
static int new_called, remove_called, get_called;

static int new_session_cb(SSL *ssl, SSL_SESSION *sess)
{
    new_called++;
    /*
     * sess has been up-refed for us, but we don't actually need it so free it
     * immediately.
     */
    SSL_SESSION_free(sess);
    return 1;
}

static void remove_session_cb(SSL_CTX *ctx, SSL_SESSION *sess)
{
    remove_called++;
}

static SSL_SESSION *get_sess_val = NULL;

static SSL_SESSION *get_session_cb(SSL *ssl, const unsigned char *id, int len,
                                   int *copy)
{
    get_called++;
    *copy = 1;
    return get_sess_val;
}

static int execute_test_session(int maxprot, int use_int_cache,
                                int use_ext_cache)
{
    SSL_CTX *sctx = NULL, *cctx = NULL;
    SSL *serverssl1 = NULL, *clientssl1 = NULL;
    SSL *serverssl2 = NULL, *clientssl2 = NULL;
# ifndef OPENSSL_NO_TLS1_1
    SSL *serverssl3 = NULL, *clientssl3 = NULL;
# endif
    SSL_SESSION *sess1 = NULL, *sess2 = NULL;
    int testresult = 0, numnewsesstick = 1;

    new_called = remove_called = 0;

    /* TLSv1.3 sends 2 NewSessionTickets */
    if (maxprot == TLS1_3_VERSION)
        numnewsesstick = 2;

    if (!TEST_true(create_ssl_ctx_pair(TLS_server_method(), TLS_client_method(),
                                       TLS1_VERSION, TLS_MAX_VERSION,
                                       &sctx, &cctx, cert, privkey)))
        return 0;

    /*
     * Only allow the max protocol version so we can force a connection failure
     * later
     */
    SSL_CTX_set_min_proto_version(cctx, maxprot);
    SSL_CTX_set_max_proto_version(cctx, maxprot);

    /* Set up session cache */
    if (use_ext_cache) {
        SSL_CTX_sess_set_new_cb(cctx, new_session_cb);
        SSL_CTX_sess_set_remove_cb(cctx, remove_session_cb);
    }
    if (use_int_cache) {
        /* Also covers instance where both are set */
        SSL_CTX_set_session_cache_mode(cctx, SSL_SESS_CACHE_CLIENT);
    } else {
        SSL_CTX_set_session_cache_mode(cctx,
                                       SSL_SESS_CACHE_CLIENT
                                       | SSL_SESS_CACHE_NO_INTERNAL_STORE);
    }

    if (!TEST_true(create_ssl_objects(sctx, cctx, &serverssl1, &clientssl1,
                                      NULL, NULL))
            || !TEST_true(create_ssl_connection(serverssl1, clientssl1,
                                                SSL_ERROR_NONE))
            || !TEST_ptr(sess1 = SSL_get1_session(clientssl1)))
        goto end;

    /* Should fail because it should already be in the cache */
    if (use_int_cache && !TEST_false(SSL_CTX_add_session(cctx, sess1)))
        goto end;
    if (use_ext_cache
            && (!TEST_int_eq(new_called, numnewsesstick)

                || !TEST_int_eq(remove_called, 0)))
        goto end;

    new_called = remove_called = 0;
    if (!TEST_true(create_ssl_objects(sctx, cctx, &serverssl2,
                                      &clientssl2, NULL, NULL))
            || !TEST_true(SSL_set_session(clientssl2, sess1))
            || !TEST_true(create_ssl_connection(serverssl2, clientssl2,
                                                SSL_ERROR_NONE))
            || !TEST_true(SSL_session_reused(clientssl2)))
        goto end;

    if (maxprot == TLS1_3_VERSION) {
        /*
         * In TLSv1.3 we should have created a new session even though we have
         * resumed. Since we attempted a resume we should also have removed the
         * old ticket from the cache so that we try to only use tickets once.
         */
        if (use_ext_cache
                && (!TEST_int_eq(new_called, 1)
                    || !TEST_int_eq(remove_called, 1)))
            goto end;
    } else {
        /*
         * In TLSv1.2 we expect to have resumed so no sessions added or
         * removed.
         */
        if (use_ext_cache
                && (!TEST_int_eq(new_called, 0)
                    || !TEST_int_eq(remove_called, 0)))
            goto end;
    }

    SSL_SESSION_free(sess1);
    if (!TEST_ptr(sess1 = SSL_get1_session(clientssl2)))
        goto end;
    shutdown_ssl_connection(serverssl2, clientssl2);
    serverssl2 = clientssl2 = NULL;

    new_called = remove_called = 0;
    if (!TEST_true(create_ssl_objects(sctx, cctx, &serverssl2,
                                      &clientssl2, NULL, NULL))
            || !TEST_true(create_ssl_connection(serverssl2, clientssl2,
                                                SSL_ERROR_NONE)))
        goto end;

    if (!TEST_ptr(sess2 = SSL_get1_session(clientssl2)))
        goto end;

    if (use_ext_cache
            && (!TEST_int_eq(new_called, numnewsesstick)
                || !TEST_int_eq(remove_called, 0)))
        goto end;

    new_called = remove_called = 0;
    /*
     * This should clear sess2 from the cache because it is a "bad" session.
     * See SSL_set_session() documentation.
     */
    if (!TEST_true(SSL_set_session(clientssl2, sess1)))
        goto end;
    if (use_ext_cache
            && (!TEST_int_eq(new_called, 0) || !TEST_int_eq(remove_called, 1)))
        goto end;
    if (!TEST_ptr_eq(SSL_get_session(clientssl2), sess1))
        goto end;

    if (use_int_cache) {
        /* Should succeeded because it should not already be in the cache */
        if (!TEST_true(SSL_CTX_add_session(cctx, sess2))
                || !TEST_true(SSL_CTX_remove_session(cctx, sess2)))
            goto end;
    }

    new_called = remove_called = 0;
    /* This shouldn't be in the cache so should fail */
    if (!TEST_false(SSL_CTX_remove_session(cctx, sess2)))
        goto end;

    if (use_ext_cache
            && (!TEST_int_eq(new_called, 0) || !TEST_int_eq(remove_called, 1)))
        goto end;

# if !defined(OPENSSL_NO_TLS1_1)
    new_called = remove_called = 0;
    /* Force a connection failure */
    SSL_CTX_set_max_proto_version(sctx, TLS1_1_VERSION);
    if (!TEST_true(create_ssl_objects(sctx, cctx, &serverssl3,
                                      &clientssl3, NULL, NULL))
            || !TEST_true(SSL_set_session(clientssl3, sess1))
            /* This should fail because of the mismatched protocol versions */
            || !TEST_false(create_ssl_connection(serverssl3, clientssl3,
                                                 SSL_ERROR_NONE)))
        goto end;

    /* We should have automatically removed the session from the cache */
    if (use_ext_cache
            && (!TEST_int_eq(new_called, 0) || !TEST_int_eq(remove_called, 1)))
        goto end;

    /* Should succeed because it should not already be in the cache */
    if (use_int_cache && !TEST_true(SSL_CTX_add_session(cctx, sess2)))
        goto end;
# endif

    /* Now do some tests for server side caching */
    if (use_ext_cache) {
        SSL_CTX_sess_set_new_cb(cctx, NULL);
        SSL_CTX_sess_set_remove_cb(cctx, NULL);
        SSL_CTX_sess_set_new_cb(sctx, new_session_cb);
        SSL_CTX_sess_set_remove_cb(sctx, remove_session_cb);
        SSL_CTX_sess_set_get_cb(sctx, get_session_cb);
        get_sess_val = NULL;
    }

    SSL_CTX_set_session_cache_mode(cctx, 0);
    /* Internal caching is the default on the server side */
    if (!use_int_cache)
        SSL_CTX_set_session_cache_mode(sctx,
                                       SSL_SESS_CACHE_SERVER
                                       | SSL_SESS_CACHE_NO_INTERNAL_STORE);

    SSL_free(serverssl1);
    SSL_free(clientssl1);
    serverssl1 = clientssl1 = NULL;
    SSL_free(serverssl2);
    SSL_free(clientssl2);
    serverssl2 = clientssl2 = NULL;
    SSL_SESSION_free(sess1);
    sess1 = NULL;
    SSL_SESSION_free(sess2);
    sess2 = NULL;

    SSL_CTX_set_max_proto_version(sctx, maxprot);
    if (maxprot == TLS1_2_VERSION)
        SSL_CTX_set_options(sctx, SSL_OP_NO_TICKET);
    new_called = remove_called = get_called = 0;
    if (!TEST_true(create_ssl_objects(sctx, cctx, &serverssl1, &clientssl1,
                                      NULL, NULL))
            || !TEST_true(create_ssl_connection(serverssl1, clientssl1,
                                                SSL_ERROR_NONE))
            || !TEST_ptr(sess1 = SSL_get1_session(clientssl1))
            || !TEST_ptr(sess2 = SSL_get1_session(serverssl1)))
        goto end;

    if (use_int_cache) {
        if (maxprot == TLS1_3_VERSION && !use_ext_cache) {
            /*
             * In TLSv1.3 it should not have been added to the internal cache,
             * except in the case where we also have an external cache (in that
             * case it gets added to the cache in order to generate remove
             * events after timeout).
             */
            if (!TEST_false(SSL_CTX_remove_session(sctx, sess2)))
                goto end;
        } else {
            /* Should fail because it should already be in the cache */
            if (!TEST_false(SSL_CTX_add_session(sctx, sess2)))
                goto end;
        }
    }

    if (use_ext_cache) {
        SSL_SESSION *tmp = sess2;

        if (!TEST_int_eq(new_called, numnewsesstick)
                || !TEST_int_eq(remove_called, 0)
                || !TEST_int_eq(get_called, 0))
            goto end;
        /*
         * Delete the session from the internal cache to force a lookup from
         * the external cache. We take a copy first because
         * SSL_CTX_remove_session() also marks the session as non-resumable.
         */
        if (use_int_cache && maxprot != TLS1_3_VERSION) {
            if (!TEST_ptr(tmp = SSL_SESSION_dup(sess2))
                    || !TEST_true(SSL_CTX_remove_session(sctx, sess2)))
                goto end;
            SSL_SESSION_free(sess2);
        }
        sess2 = tmp;
    }

    new_called = remove_called = get_called = 0;
    get_sess_val = sess2;
    if (!TEST_true(create_ssl_objects(sctx, cctx, &serverssl2,
                                      &clientssl2, NULL, NULL))
            || !TEST_true(SSL_set_session(clientssl2, sess1))
            || !TEST_true(create_ssl_connection(serverssl2, clientssl2,
                                                SSL_ERROR_NONE))
            || !TEST_true(SSL_session_reused(clientssl2)))
        goto end;

    if (use_ext_cache) {
        if (!TEST_int_eq(remove_called, 0))
            goto end;

        if (maxprot == TLS1_3_VERSION) {
            if (!TEST_int_eq(new_called, 1)
                    || !TEST_int_eq(get_called, 0))
                goto end;
        } else {
            if (!TEST_int_eq(new_called, 0)
                    || !TEST_int_eq(get_called, 1))
                goto end;
        }
    }

    testresult = 1;

 end:
    SSL_free(serverssl1);
    SSL_free(clientssl1);
    SSL_free(serverssl2);
    SSL_free(clientssl2);
# ifndef OPENSSL_NO_TLS1_1
    SSL_free(serverssl3);
    SSL_free(clientssl3);
# endif
    SSL_SESSION_free(sess1);
    SSL_SESSION_free(sess2);
    SSL_CTX_free(sctx);
    SSL_CTX_free(cctx);

    return testresult;
}
#endif /* !defined(OPENSSL_NO_TLS1_3) || !defined(OPENSSL_NO_TLS1_2) */

static int test_session_with_only_int_cache(void)
{
#ifndef OPENSSL_NO_TLS1_3
    if (!execute_test_session(TLS1_3_VERSION, 1, 0))
        return 0;
#endif

#ifndef OPENSSL_NO_TLS1_2
    return execute_test_session(TLS1_2_VERSION, 1, 0);
#else
    return 1;
#endif
}

static int test_session_with_only_ext_cache(void)
{
#ifndef OPENSSL_NO_TLS1_3
    if (!execute_test_session(TLS1_3_VERSION, 0, 1))
        return 0;
#endif

#ifndef OPENSSL_NO_TLS1_2
    return execute_test_session(TLS1_2_VERSION, 0, 1);
#else
    return 1;
#endif
}

static int test_session_with_both_cache(void)
{
#ifndef OPENSSL_NO_TLS1_3
    if (!execute_test_session(TLS1_3_VERSION, 1, 1))
        return 0;
#endif

#ifndef OPENSSL_NO_TLS1_2
    return execute_test_session(TLS1_2_VERSION, 1, 1);
#else
    return 1;
#endif
}

#ifndef OPENSSL_NO_TLS1_3
static SSL_SESSION *sesscache[6];
static int do_cache;

static int new_cachesession_cb(SSL *ssl, SSL_SESSION *sess)
{
    if (do_cache) {
        sesscache[new_called] = sess;
    } else {
        /* We don't need the reference to the session, so free it */
        SSL_SESSION_free(sess);
    }
    new_called++;

    return 1;
}

static int post_handshake_verify(SSL *sssl, SSL *cssl)
{
    SSL_set_verify(sssl, SSL_VERIFY_PEER, NULL);
    if (!TEST_true(SSL_verify_client_post_handshake(sssl)))
        return 0;

    /* Start handshake on the server and client */
    if (!TEST_int_eq(SSL_do_handshake(sssl), 1)
            || !TEST_int_le(SSL_read(cssl, NULL, 0), 0)
            || !TEST_int_le(SSL_read(sssl, NULL, 0), 0)
            || !TEST_true(create_ssl_connection(sssl, cssl,
                                                SSL_ERROR_NONE)))
        return 0;

    return 1;
}

static int setup_ticket_test(int stateful, int idx, SSL_CTX **sctx,
                             SSL_CTX **cctx)
{
    int sess_id_ctx = 1;

    if (!TEST_true(create_ssl_ctx_pair(TLS_server_method(), TLS_client_method(),
                                       TLS1_VERSION, TLS_MAX_VERSION, sctx,
                                       cctx, cert, privkey))
            || !TEST_true(SSL_CTX_set_num_tickets(*sctx, idx))
            || !TEST_true(SSL_CTX_set_session_id_context(*sctx,
                                                         (void *)&sess_id_ctx,
                                                         sizeof(sess_id_ctx))))
        return 0;

    if (stateful)
        SSL_CTX_set_options(*sctx, SSL_OP_NO_TICKET);

    SSL_CTX_set_session_cache_mode(*cctx, SSL_SESS_CACHE_CLIENT
                                          | SSL_SESS_CACHE_NO_INTERNAL_STORE);
    SSL_CTX_sess_set_new_cb(*cctx, new_cachesession_cb);

    return 1;
}

static int check_resumption(int idx, SSL_CTX *sctx, SSL_CTX *cctx, int succ)
{
    SSL *serverssl = NULL, *clientssl = NULL;
    int i;

    /* Test that we can resume with all the tickets we got given */
    for (i = 0; i < idx * 2; i++) {
        new_called = 0;
        if (!TEST_true(create_ssl_objects(sctx, cctx, &serverssl,
                                              &clientssl, NULL, NULL))
                || !TEST_true(SSL_set_session(clientssl, sesscache[i])))
            goto end;

        SSL_set_post_handshake_auth(clientssl, 1);

        if (!TEST_true(create_ssl_connection(serverssl, clientssl,
                                                    SSL_ERROR_NONE)))
            goto end;

        /*
         * Following a successful resumption we only get 1 ticket. After a
         * failed one we should get idx tickets.
         */
        if (succ) {
            if (!TEST_true(SSL_session_reused(clientssl))
                    || !TEST_int_eq(new_called, 1))
                goto end;
        } else {
            if (!TEST_false(SSL_session_reused(clientssl))
                    || !TEST_int_eq(new_called, idx))
                goto end;
        }

        new_called = 0;
        /* After a post-handshake authentication we should get 1 new ticket */
        if (succ
                && (!post_handshake_verify(serverssl, clientssl)
                    || !TEST_int_eq(new_called, 1)))
            goto end;

        SSL_shutdown(clientssl);
        SSL_shutdown(serverssl);
        SSL_free(serverssl);
        SSL_free(clientssl);
        serverssl = clientssl = NULL;
        SSL_SESSION_free(sesscache[i]);
        sesscache[i] = NULL;
    }

    return 1;

 end:
    SSL_free(clientssl);
    SSL_free(serverssl);
    return 0;
}

static int test_tickets(int stateful, int idx)
{
    SSL_CTX *sctx = NULL, *cctx = NULL;
    SSL *serverssl = NULL, *clientssl = NULL;
    int testresult = 0;
    size_t j;

    /* idx is the test number, but also the number of tickets we want */

    new_called = 0;
    do_cache = 1;

    if (!setup_ticket_test(stateful, idx, &sctx, &cctx))
        goto end;

    if (!TEST_true(create_ssl_objects(sctx, cctx, &serverssl,
                                          &clientssl, NULL, NULL)))
        goto end;

    if (!TEST_true(create_ssl_connection(serverssl, clientssl,
                                                SSL_ERROR_NONE))
               /* Check we got the number of tickets we were expecting */
            || !TEST_int_eq(idx, new_called))
        goto end;

    SSL_shutdown(clientssl);
    SSL_shutdown(serverssl);
    SSL_free(serverssl);
    SSL_free(clientssl);
    SSL_CTX_free(sctx);
    SSL_CTX_free(cctx);
    clientssl = serverssl = NULL;
    sctx = cctx = NULL;

    /*
     * Now we try to resume with the tickets we previously created. The
     * resumption attempt is expected to fail (because we're now using a new
     * SSL_CTX). We should see idx number of tickets issued again.
     */

    /* Stop caching sessions - just count them */
    do_cache = 0;

    if (!setup_ticket_test(stateful, idx, &sctx, &cctx))
        goto end;

    if (!check_resumption(idx, sctx, cctx, 0))
        goto end;

    /* Start again with caching sessions */
    new_called = 0;
    do_cache = 1;
    SSL_CTX_free(sctx);
    SSL_CTX_free(cctx);
    sctx = cctx = NULL;

    if (!setup_ticket_test(stateful, idx, &sctx, &cctx))
        goto end;

    if (!TEST_true(create_ssl_objects(sctx, cctx, &serverssl,
                                          &clientssl, NULL, NULL)))
        goto end;

    SSL_set_post_handshake_auth(clientssl, 1);

    if (!TEST_true(create_ssl_connection(serverssl, clientssl,
                                                SSL_ERROR_NONE))
               /* Check we got the number of tickets we were expecting */
            || !TEST_int_eq(idx, new_called))
        goto end;

    /* After a post-handshake authentication we should get new tickets issued */
    if (!post_handshake_verify(serverssl, clientssl)
            || !TEST_int_eq(idx * 2, new_called))
        goto end;

    SSL_shutdown(clientssl);
    SSL_shutdown(serverssl);
    SSL_free(serverssl);
    SSL_free(clientssl);
    serverssl = clientssl = NULL;

    /* Stop caching sessions - just count them */
    do_cache = 0;

    /*
     * Check we can resume with all the tickets we created. This time around the
     * resumptions should all be successful.
     */
    if (!check_resumption(idx, sctx, cctx, 1))
        goto end;

    testresult = 1;

 end:
    SSL_free(serverssl);
    SSL_free(clientssl);
    for (j = 0; j < OSSL_NELEM(sesscache); j++) {
        SSL_SESSION_free(sesscache[j]);
        sesscache[j] = NULL;
    }
    SSL_CTX_free(sctx);
    SSL_CTX_free(cctx);

    return testresult;
}

static int test_stateless_tickets(int idx)
{
    return test_tickets(0, idx);
}

static int test_stateful_tickets(int idx)
{
    return test_tickets(1, idx);
}

static int test_psk_tickets(void)
{
    SSL_CTX *sctx = NULL, *cctx = NULL;
    SSL *serverssl = NULL, *clientssl = NULL;
    int testresult = 0;
    int sess_id_ctx = 1;

    if (!TEST_true(create_ssl_ctx_pair(TLS_server_method(), TLS_client_method(),
                                       TLS1_VERSION, TLS_MAX_VERSION, &sctx,
                                       &cctx, NULL, NULL))
            || !TEST_true(SSL_CTX_set_session_id_context(sctx,
                                                         (void *)&sess_id_ctx,
                                                         sizeof(sess_id_ctx))))
        goto end;

    SSL_CTX_set_session_cache_mode(cctx, SSL_SESS_CACHE_CLIENT
                                         | SSL_SESS_CACHE_NO_INTERNAL_STORE);
    SSL_CTX_set_psk_use_session_callback(cctx, use_session_cb);
    SSL_CTX_set_psk_find_session_callback(sctx, find_session_cb);
    SSL_CTX_sess_set_new_cb(cctx, new_session_cb);
    use_session_cb_cnt = 0;
    find_session_cb_cnt = 0;
    srvid = pskid;
    new_called = 0;

    if (!TEST_true(create_ssl_objects(sctx, cctx, &serverssl, &clientssl,
                                      NULL, NULL)))
        goto end;
    clientpsk = serverpsk = create_a_psk(clientssl);
    if (!TEST_ptr(clientpsk))
        goto end;
    SSL_SESSION_up_ref(clientpsk);

    if (!TEST_true(create_ssl_connection(serverssl, clientssl,
                                                SSL_ERROR_NONE))
            || !TEST_int_eq(1, find_session_cb_cnt)
            || !TEST_int_eq(1, use_session_cb_cnt)
               /* We should always get 1 ticket when using external PSK */
            || !TEST_int_eq(1, new_called))
        goto end;

    testresult = 1;

 end:
    SSL_free(serverssl);
    SSL_free(clientssl);
    SSL_CTX_free(sctx);
    SSL_CTX_free(cctx);
    SSL_SESSION_free(clientpsk);
    SSL_SESSION_free(serverpsk);
    clientpsk = serverpsk = NULL;

    return testresult;
}
#endif

#define USE_NULL            0
#define USE_BIO_1           1
#define USE_BIO_2           2
#define USE_DEFAULT         3

#define CONNTYPE_CONNECTION_SUCCESS  0
#define CONNTYPE_CONNECTION_FAIL     1
#define CONNTYPE_NO_CONNECTION       2

#define TOTAL_NO_CONN_SSL_SET_BIO_TESTS         (3 * 3 * 3 * 3)
#define TOTAL_CONN_SUCCESS_SSL_SET_BIO_TESTS    (2 * 2)
#if !defined(OPENSSL_NO_TLS1_3) && !defined(OPENSSL_NO_TLS1_2)
# define TOTAL_CONN_FAIL_SSL_SET_BIO_TESTS       (2 * 2)
#else
# define TOTAL_CONN_FAIL_SSL_SET_BIO_TESTS       0
#endif

#define TOTAL_SSL_SET_BIO_TESTS TOTAL_NO_CONN_SSL_SET_BIO_TESTS \
                                + TOTAL_CONN_SUCCESS_SSL_SET_BIO_TESTS \
                                + TOTAL_CONN_FAIL_SSL_SET_BIO_TESTS

static void setupbio(BIO **res, BIO *bio1, BIO *bio2, int type)
{
    switch (type) {
    case USE_NULL:
        *res = NULL;
        break;
    case USE_BIO_1:
        *res = bio1;
        break;
    case USE_BIO_2:
        *res = bio2;
        break;
    }
}


/*
 * Tests calls to SSL_set_bio() under various conditions.
 *
 * For the first 3 * 3 * 3 * 3 = 81 tests we do 2 calls to SSL_set_bio() with
 * various combinations of valid BIOs or NULL being set for the rbio/wbio. We
 * then do more tests where we create a successful connection first using our
 * standard connection setup functions, and then call SSL_set_bio() with
 * various combinations of valid BIOs or NULL. We then repeat these tests
 * following a failed connection. In this last case we are looking to check that
 * SSL_set_bio() functions correctly in the case where s->bbio is not NULL.
 */
static int test_ssl_set_bio(int idx)
{
    SSL_CTX *sctx = NULL, *cctx = NULL;
    BIO *bio1 = NULL;
    BIO *bio2 = NULL;
    BIO *irbio = NULL, *iwbio = NULL, *nrbio = NULL, *nwbio = NULL;
    SSL *serverssl = NULL, *clientssl = NULL;
    int initrbio, initwbio, newrbio, newwbio, conntype;
    int testresult = 0;

    if (idx < TOTAL_NO_CONN_SSL_SET_BIO_TESTS) {
        initrbio = idx % 3;
        idx /= 3;
        initwbio = idx % 3;
        idx /= 3;
        newrbio = idx % 3;
        idx /= 3;
        newwbio = idx % 3;
        conntype = CONNTYPE_NO_CONNECTION;
    } else {
        idx -= TOTAL_NO_CONN_SSL_SET_BIO_TESTS;
        initrbio = initwbio = USE_DEFAULT;
        newrbio = idx % 2;
        idx /= 2;
        newwbio = idx % 2;
        idx /= 2;
        conntype = idx % 2;
    }

    if (!TEST_true(create_ssl_ctx_pair(TLS_server_method(), TLS_client_method(),
                                       TLS1_VERSION, TLS_MAX_VERSION,
                                       &sctx, &cctx, cert, privkey)))
        goto end;

    if (conntype == CONNTYPE_CONNECTION_FAIL) {
        /*
         * We won't ever get here if either TLSv1.3 or TLSv1.2 is disabled
         * because we reduced the number of tests in the definition of
         * TOTAL_CONN_FAIL_SSL_SET_BIO_TESTS to avoid this scenario. By setting
         * mismatched protocol versions we will force a connection failure.
         */
        SSL_CTX_set_min_proto_version(sctx, TLS1_3_VERSION);
        SSL_CTX_set_max_proto_version(cctx, TLS1_2_VERSION);
    }

    if (!TEST_true(create_ssl_objects(sctx, cctx, &serverssl, &clientssl,
                                      NULL, NULL)))
        goto end;

    if (initrbio == USE_BIO_1
            || initwbio == USE_BIO_1
            || newrbio == USE_BIO_1
            || newwbio == USE_BIO_1) {
        if (!TEST_ptr(bio1 = BIO_new(BIO_s_mem())))
            goto end;
    }

    if (initrbio == USE_BIO_2
            || initwbio == USE_BIO_2
            || newrbio == USE_BIO_2
            || newwbio == USE_BIO_2) {
        if (!TEST_ptr(bio2 = BIO_new(BIO_s_mem())))
            goto end;
    }

    if (initrbio != USE_DEFAULT) {
        setupbio(&irbio, bio1, bio2, initrbio);
        setupbio(&iwbio, bio1, bio2, initwbio);
        SSL_set_bio(clientssl, irbio, iwbio);

        /*
         * We want to maintain our own refs to these BIO, so do an up ref for
         * each BIO that will have ownership transferred in the SSL_set_bio()
         * call
         */
        if (irbio != NULL)
            BIO_up_ref(irbio);
        if (iwbio != NULL && iwbio != irbio)
            BIO_up_ref(iwbio);
    }

    if (conntype != CONNTYPE_NO_CONNECTION
            && !TEST_true(create_ssl_connection(serverssl, clientssl,
                                                SSL_ERROR_NONE)
                          == (conntype == CONNTYPE_CONNECTION_SUCCESS)))
        goto end;

    setupbio(&nrbio, bio1, bio2, newrbio);
    setupbio(&nwbio, bio1, bio2, newwbio);

    /*
     * We will (maybe) transfer ownership again so do more up refs.
     * SSL_set_bio() has some really complicated ownership rules where BIOs have
     * already been set!
     */
    if (nrbio != NULL
            && nrbio != irbio
            && (nwbio != iwbio || nrbio != nwbio))
        BIO_up_ref(nrbio);
    if (nwbio != NULL
            && nwbio != nrbio
            && (nwbio != iwbio || (nwbio == iwbio && irbio == iwbio)))
        BIO_up_ref(nwbio);

    SSL_set_bio(clientssl, nrbio, nwbio);

    testresult = 1;

 end:
    BIO_free(bio1);
    BIO_free(bio2);

    /*
     * This test is checking that the ref counting for SSL_set_bio is correct.
     * If we get here and we did too many frees then we will fail in the above
     * functions. If we haven't done enough then this will only be detected in
     * a crypto-mdebug build
     */
    SSL_free(serverssl);
    SSL_free(clientssl);
    SSL_CTX_free(sctx);
    SSL_CTX_free(cctx);
    return testresult;
}

typedef enum { NO_BIO_CHANGE, CHANGE_RBIO, CHANGE_WBIO } bio_change_t;

static int execute_test_ssl_bio(int pop_ssl, bio_change_t change_bio)
{
    BIO *sslbio = NULL, *membio1 = NULL, *membio2 = NULL;
    SSL_CTX *ctx;
    SSL *ssl = NULL;
    int testresult = 0;

    if (!TEST_ptr(ctx = SSL_CTX_new(TLS_method()))
            || !TEST_ptr(ssl = SSL_new(ctx))
            || !TEST_ptr(sslbio = BIO_new(BIO_f_ssl()))
            || !TEST_ptr(membio1 = BIO_new(BIO_s_mem())))
        goto end;

    BIO_set_ssl(sslbio, ssl, BIO_CLOSE);

    /*
     * If anything goes wrong here then we could leak memory, so this will
     * be caught in a crypto-mdebug build
     */
    BIO_push(sslbio, membio1);

    /* Verify changing the rbio/wbio directly does not cause leaks */
    if (change_bio != NO_BIO_CHANGE) {
        if (!TEST_ptr(membio2 = BIO_new(BIO_s_mem())))
            goto end;
        if (change_bio == CHANGE_RBIO)
            SSL_set0_rbio(ssl, membio2);
        else
            SSL_set0_wbio(ssl, membio2);
    }
    ssl = NULL;

    if (pop_ssl)
        BIO_pop(sslbio);
    else
        BIO_pop(membio1);

    testresult = 1;
 end:
    BIO_free(membio1);
    BIO_free(sslbio);
    SSL_free(ssl);
    SSL_CTX_free(ctx);

    return testresult;
}

static int test_ssl_bio_pop_next_bio(void)
{
    return execute_test_ssl_bio(0, NO_BIO_CHANGE);
}

static int test_ssl_bio_pop_ssl_bio(void)
{
    return execute_test_ssl_bio(1, NO_BIO_CHANGE);
}

static int test_ssl_bio_change_rbio(void)
{
    return execute_test_ssl_bio(0, CHANGE_RBIO);
}

static int test_ssl_bio_change_wbio(void)
{
    return execute_test_ssl_bio(0, CHANGE_WBIO);
}

#if !defined(OPENSSL_NO_TLS1_2) || defined(OPENSSL_NO_TLS1_3)
typedef struct {
    /* The list of sig algs */
    const int *list;
    /* The length of the list */
    size_t listlen;
    /* A sigalgs list in string format */
    const char *liststr;
    /* Whether setting the list should succeed */
    int valid;
    /* Whether creating a connection with the list should succeed */
    int connsuccess;
} sigalgs_list;

static const int validlist1[] = {NID_sha256, EVP_PKEY_RSA};
# ifndef OPENSSL_NO_EC
static const int validlist2[] = {NID_sha256, EVP_PKEY_RSA, NID_sha512, EVP_PKEY_EC};
static const int validlist3[] = {NID_sha512, EVP_PKEY_EC};
# endif
static const int invalidlist1[] = {NID_undef, EVP_PKEY_RSA};
static const int invalidlist2[] = {NID_sha256, NID_undef};
static const int invalidlist3[] = {NID_sha256, EVP_PKEY_RSA, NID_sha256};
static const int invalidlist4[] = {NID_sha256};
static const sigalgs_list testsigalgs[] = {
    {validlist1, OSSL_NELEM(validlist1), NULL, 1, 1},
# ifndef OPENSSL_NO_EC
    {validlist2, OSSL_NELEM(validlist2), NULL, 1, 1},
    {validlist3, OSSL_NELEM(validlist3), NULL, 1, 0},
# endif
    {NULL, 0, "RSA+SHA256", 1, 1},
# ifndef OPENSSL_NO_EC
    {NULL, 0, "RSA+SHA256:ECDSA+SHA512", 1, 1},
    {NULL, 0, "ECDSA+SHA512", 1, 0},
# endif
    {invalidlist1, OSSL_NELEM(invalidlist1), NULL, 0, 0},
    {invalidlist2, OSSL_NELEM(invalidlist2), NULL, 0, 0},
    {invalidlist3, OSSL_NELEM(invalidlist3), NULL, 0, 0},
    {invalidlist4, OSSL_NELEM(invalidlist4), NULL, 0, 0},
    {NULL, 0, "RSA", 0, 0},
    {NULL, 0, "SHA256", 0, 0},
    {NULL, 0, "RSA+SHA256:SHA256", 0, 0},
    {NULL, 0, "Invalid", 0, 0}
};

static int test_set_sigalgs(int idx)
{
    SSL_CTX *cctx = NULL, *sctx = NULL;
    SSL *clientssl = NULL, *serverssl = NULL;
    int testresult = 0;
    const sigalgs_list *curr;
    int testctx;

    /* Should never happen */
    if (!TEST_size_t_le((size_t)idx, OSSL_NELEM(testsigalgs) * 2))
        return 0;

    testctx = ((size_t)idx < OSSL_NELEM(testsigalgs));
    curr = testctx ? &testsigalgs[idx]
                   : &testsigalgs[idx - OSSL_NELEM(testsigalgs)];

    if (!TEST_true(create_ssl_ctx_pair(TLS_server_method(), TLS_client_method(),
                                       TLS1_VERSION, TLS_MAX_VERSION,
                                       &sctx, &cctx, cert, privkey)))
        return 0;

    /*
     * TODO(TLS1.3): These APIs cannot set TLSv1.3 sig algs so we just test it
     * for TLSv1.2 for now until we add a new API.
     */
    SSL_CTX_set_max_proto_version(cctx, TLS1_2_VERSION);

    if (testctx) {
        int ret;

        if (curr->list != NULL)
            ret = SSL_CTX_set1_sigalgs(cctx, curr->list, curr->listlen);
        else
            ret = SSL_CTX_set1_sigalgs_list(cctx, curr->liststr);

        if (!ret) {
            if (curr->valid)
                TEST_info("Failure setting sigalgs in SSL_CTX (%d)\n", idx);
            else
                testresult = 1;
            goto end;
        }
        if (!curr->valid) {
            TEST_info("Not-failed setting sigalgs in SSL_CTX (%d)\n", idx);
            goto end;
        }
    }

    if (!TEST_true(create_ssl_objects(sctx, cctx, &serverssl,
                                      &clientssl, NULL, NULL)))
        goto end;

    if (!testctx) {
        int ret;

        if (curr->list != NULL)
            ret = SSL_set1_sigalgs(clientssl, curr->list, curr->listlen);
        else
            ret = SSL_set1_sigalgs_list(clientssl, curr->liststr);
        if (!ret) {
            if (curr->valid)
                TEST_info("Failure setting sigalgs in SSL (%d)\n", idx);
            else
                testresult = 1;
            goto end;
        }
        if (!curr->valid)
            goto end;
    }

    if (!TEST_int_eq(create_ssl_connection(serverssl, clientssl,
                                           SSL_ERROR_NONE),
                curr->connsuccess))
        goto end;

    testresult = 1;

 end:
    SSL_free(serverssl);
    SSL_free(clientssl);
    SSL_CTX_free(sctx);
    SSL_CTX_free(cctx);

    return testresult;
}
#endif

#ifndef OPENSSL_NO_TLS1_3
static int psk_client_cb_cnt = 0;
static int psk_server_cb_cnt = 0;

static int use_session_cb(SSL *ssl, const EVP_MD *md, const unsigned char **id,
                          size_t *idlen, SSL_SESSION **sess)
{
    switch (++use_session_cb_cnt) {
    case 1:
        /* The first call should always have a NULL md */
        if (md != NULL)
            return 0;
        break;

    case 2:
        /* The second call should always have an md */
        if (md == NULL)
            return 0;
        break;

    default:
        /* We should only be called a maximum of twice */
        return 0;
    }

    if (clientpsk != NULL)
        SSL_SESSION_up_ref(clientpsk);

    *sess = clientpsk;
    *id = (const unsigned char *)pskid;
    *idlen = strlen(pskid);

    return 1;
}

#ifndef OPENSSL_NO_PSK
static unsigned int psk_client_cb(SSL *ssl, const char *hint, char *id,
                                  unsigned int max_id_len,
                                  unsigned char *psk,
                                  unsigned int max_psk_len)
{
    unsigned int psklen = 0;

    psk_client_cb_cnt++;

    if (strlen(pskid) + 1 > max_id_len)
        return 0;

    /* We should only ever be called a maximum of twice per connection */
    if (psk_client_cb_cnt > 2)
        return 0;

    if (clientpsk == NULL)
        return 0;

    /* We'll reuse the PSK we set up for TLSv1.3 */
    if (SSL_SESSION_get_master_key(clientpsk, NULL, 0) > max_psk_len)
        return 0;
    psklen = SSL_SESSION_get_master_key(clientpsk, psk, max_psk_len);
    strncpy(id, pskid, max_id_len);

    return psklen;
}
#endif /* OPENSSL_NO_PSK */

static int find_session_cb(SSL *ssl, const unsigned char *identity,
                           size_t identity_len, SSL_SESSION **sess)
{
    find_session_cb_cnt++;

    /* We should only ever be called a maximum of twice per connection */
    if (find_session_cb_cnt > 2)
        return 0;

    if (serverpsk == NULL)
        return 0;

    /* Identity should match that set by the client */
    if (strlen(srvid) != identity_len
            || strncmp(srvid, (const char *)identity, identity_len) != 0) {
        /* No PSK found, continue but without a PSK */
        *sess = NULL;
        return 1;
    }

    SSL_SESSION_up_ref(serverpsk);
    *sess = serverpsk;

    return 1;
}

#ifndef OPENSSL_NO_PSK
static unsigned int psk_server_cb(SSL *ssl, const char *identity,
                                  unsigned char *psk, unsigned int max_psk_len)
{
    unsigned int psklen = 0;

    psk_server_cb_cnt++;

    /* We should only ever be called a maximum of twice per connection */
    if (find_session_cb_cnt > 2)
        return 0;

    if (serverpsk == NULL)
        return 0;

    /* Identity should match that set by the client */
    if (strcmp(srvid, identity) != 0) {
        return 0;
    }

    /* We'll reuse the PSK we set up for TLSv1.3 */
    if (SSL_SESSION_get_master_key(serverpsk, NULL, 0) > max_psk_len)
        return 0;
    psklen = SSL_SESSION_get_master_key(serverpsk, psk, max_psk_len);

    return psklen;
}
#endif /* OPENSSL_NO_PSK */

#define MSG1    "Hello"
#define MSG2    "World."
#define MSG3    "This"
#define MSG4    "is"
#define MSG5    "a"
#define MSG6    "test"
#define MSG7    "message."

#define TLS13_AES_128_GCM_SHA256_BYTES  ((const unsigned char *)"\x13\x01")
#define TLS13_AES_256_GCM_SHA384_BYTES  ((const unsigned char *)"\x13\x02")
#define TLS13_CHACHA20_POLY1305_SHA256_BYTES ((const unsigned char *)"\x13\x03")
#define TLS13_AES_128_CCM_SHA256_BYTES ((const unsigned char *)"\x13\x04")
#define TLS13_AES_128_CCM_8_SHA256_BYTES ((const unsigned char *)"\x13\05")


static SSL_SESSION *create_a_psk(SSL *ssl)
{
    const SSL_CIPHER *cipher = NULL;
    const unsigned char key[] = {
        0x00, 0x01, 0x02, 0x03, 0x04, 0x05, 0x06, 0x07, 0x08, 0x09, 0x0a,
        0x0b, 0x0c, 0x0d, 0x0e, 0x0f, 0x10, 0x11, 0x12, 0x13, 0x14, 0x15,
        0x16, 0x17, 0x18, 0x19, 0x1a, 0x1b, 0x1c, 0x1d, 0x1e, 0x1f, 0x20,
        0x21, 0x22, 0x23, 0x24, 0x25, 0x26, 0x27, 0x28, 0x29, 0x2a, 0x2b,
        0x2c, 0x2d, 0x2e, 0x2f
    };
    SSL_SESSION *sess = NULL;

    cipher = SSL_CIPHER_find(ssl, TLS13_AES_256_GCM_SHA384_BYTES);
    sess = SSL_SESSION_new();
    if (!TEST_ptr(sess)
            || !TEST_ptr(cipher)
            || !TEST_true(SSL_SESSION_set1_master_key(sess, key,
                                                      sizeof(key)))
            || !TEST_true(SSL_SESSION_set_cipher(sess, cipher))
            || !TEST_true(
                    SSL_SESSION_set_protocol_version(sess,
                                                     TLS1_3_VERSION))) {
        SSL_SESSION_free(sess);
        return NULL;
    }
    return sess;
}

/*
 * Helper method to setup objects for early data test. Caller frees objects on
 * error.
 */
static int setupearly_data_test(SSL_CTX **cctx, SSL_CTX **sctx, SSL **clientssl,
                                SSL **serverssl, SSL_SESSION **sess, int idx)
{
    if (*sctx == NULL
            && !TEST_true(create_ssl_ctx_pair(TLS_server_method(),
                                              TLS_client_method(),
                                              TLS1_VERSION, TLS_MAX_VERSION,
                                              sctx, cctx, cert, privkey)))
        return 0;

    if (!TEST_true(SSL_CTX_set_max_early_data(*sctx, SSL3_RT_MAX_PLAIN_LENGTH)))
        return 0;

    if (idx == 1) {
        /* When idx == 1 we repeat the tests with read_ahead set */
        SSL_CTX_set_read_ahead(*cctx, 1);
        SSL_CTX_set_read_ahead(*sctx, 1);
    } else if (idx == 2) {
        /* When idx == 2 we are doing early_data with a PSK. Set up callbacks */
        SSL_CTX_set_psk_use_session_callback(*cctx, use_session_cb);
        SSL_CTX_set_psk_find_session_callback(*sctx, find_session_cb);
        use_session_cb_cnt = 0;
        find_session_cb_cnt = 0;
        srvid = pskid;
    }

    if (!TEST_true(create_ssl_objects(*sctx, *cctx, serverssl, clientssl,
                                      NULL, NULL)))
        return 0;

    /*
     * For one of the run throughs (doesn't matter which one), we'll try sending
     * some SNI data in the initial ClientHello. This will be ignored (because
     * there is no SNI cb set up by the server), so it should not impact
     * early_data.
     */
    if (idx == 1
            && !TEST_true(SSL_set_tlsext_host_name(*clientssl, "localhost")))
        return 0;

    if (idx == 2) {
        clientpsk = create_a_psk(*clientssl);
        if (!TEST_ptr(clientpsk)
                   /*
                    * We just choose an arbitrary value for max_early_data which
                    * should be big enough for testing purposes.
                    */
                || !TEST_true(SSL_SESSION_set_max_early_data(clientpsk,
                                                             0x100))
                || !TEST_true(SSL_SESSION_up_ref(clientpsk))) {
            SSL_SESSION_free(clientpsk);
            clientpsk = NULL;
            return 0;
        }
        serverpsk = clientpsk;

        if (sess != NULL) {
            if (!TEST_true(SSL_SESSION_up_ref(clientpsk))) {
                SSL_SESSION_free(clientpsk);
                SSL_SESSION_free(serverpsk);
                clientpsk = serverpsk = NULL;
                return 0;
            }
            *sess = clientpsk;
        }
        return 1;
    }

    if (sess == NULL)
        return 1;

    if (!TEST_true(create_ssl_connection(*serverssl, *clientssl,
                                         SSL_ERROR_NONE)))
        return 0;

    *sess = SSL_get1_session(*clientssl);
    SSL_shutdown(*clientssl);
    SSL_shutdown(*serverssl);
    SSL_free(*serverssl);
    SSL_free(*clientssl);
    *serverssl = *clientssl = NULL;

    if (!TEST_true(create_ssl_objects(*sctx, *cctx, serverssl,
                                      clientssl, NULL, NULL))
            || !TEST_true(SSL_set_session(*clientssl, *sess)))
        return 0;

    return 1;
}

static int test_early_data_read_write(int idx)
{
    SSL_CTX *cctx = NULL, *sctx = NULL;
    SSL *clientssl = NULL, *serverssl = NULL;
    int testresult = 0;
    SSL_SESSION *sess = NULL;
    unsigned char buf[20], data[1024];
    size_t readbytes, written, eoedlen, rawread, rawwritten;
    BIO *rbio;

    if (!TEST_true(setupearly_data_test(&cctx, &sctx, &clientssl,
                                        &serverssl, &sess, idx)))
        goto end;

    /* Write and read some early data */
    if (!TEST_true(SSL_write_early_data(clientssl, MSG1, strlen(MSG1),
                                        &written))
            || !TEST_size_t_eq(written, strlen(MSG1))
            || !TEST_int_eq(SSL_read_early_data(serverssl, buf,
                                                sizeof(buf), &readbytes),
                            SSL_READ_EARLY_DATA_SUCCESS)
            || !TEST_mem_eq(MSG1, readbytes, buf, strlen(MSG1))
            || !TEST_int_eq(SSL_get_early_data_status(serverssl),
                            SSL_EARLY_DATA_ACCEPTED))
        goto end;

    /*
     * Server should be able to write data, and client should be able to
     * read it.
     */
    if (!TEST_true(SSL_write_early_data(serverssl, MSG2, strlen(MSG2),
                                        &written))
            || !TEST_size_t_eq(written, strlen(MSG2))
            || !TEST_true(SSL_read_ex(clientssl, buf, sizeof(buf), &readbytes))
            || !TEST_mem_eq(buf, readbytes, MSG2, strlen(MSG2)))
        goto end;

    /* Even after reading normal data, client should be able write early data */
    if (!TEST_true(SSL_write_early_data(clientssl, MSG3, strlen(MSG3),
                                        &written))
            || !TEST_size_t_eq(written, strlen(MSG3)))
        goto end;

    /* Server should still be able read early data after writing data */
    if (!TEST_int_eq(SSL_read_early_data(serverssl, buf, sizeof(buf),
                                         &readbytes),
                     SSL_READ_EARLY_DATA_SUCCESS)
            || !TEST_mem_eq(buf, readbytes, MSG3, strlen(MSG3)))
        goto end;

    /* Write more data from server and read it from client */
    if (!TEST_true(SSL_write_early_data(serverssl, MSG4, strlen(MSG4),
                                        &written))
            || !TEST_size_t_eq(written, strlen(MSG4))
            || !TEST_true(SSL_read_ex(clientssl, buf, sizeof(buf), &readbytes))
            || !TEST_mem_eq(buf, readbytes, MSG4, strlen(MSG4)))
        goto end;

    /*
     * If client writes normal data it should mean writing early data is no
     * longer possible.
     */
    if (!TEST_true(SSL_write_ex(clientssl, MSG5, strlen(MSG5), &written))
            || !TEST_size_t_eq(written, strlen(MSG5))
            || !TEST_int_eq(SSL_get_early_data_status(clientssl),
                            SSL_EARLY_DATA_ACCEPTED))
        goto end;

    /*
     * At this point the client has written EndOfEarlyData, ClientFinished and
     * normal (fully protected) data. We are going to cause a delay between the
     * arrival of EndOfEarlyData and ClientFinished. We read out all the data
     * in the read BIO, and then just put back the EndOfEarlyData message.
     */
    rbio = SSL_get_rbio(serverssl);
    if (!TEST_true(BIO_read_ex(rbio, data, sizeof(data), &rawread))
            || !TEST_size_t_lt(rawread, sizeof(data))
            || !TEST_size_t_gt(rawread, SSL3_RT_HEADER_LENGTH))
        goto end;

    /* Record length is in the 4th and 5th bytes of the record header */
    eoedlen = SSL3_RT_HEADER_LENGTH + (data[3] << 8 | data[4]);
    if (!TEST_true(BIO_write_ex(rbio, data, eoedlen, &rawwritten))
            || !TEST_size_t_eq(rawwritten, eoedlen))
        goto end;

    /* Server should be told that there is no more early data */
    if (!TEST_int_eq(SSL_read_early_data(serverssl, buf, sizeof(buf),
                                         &readbytes),
                     SSL_READ_EARLY_DATA_FINISH)
            || !TEST_size_t_eq(readbytes, 0))
        goto end;

    /*
     * Server has not finished init yet, so should still be able to write early
     * data.
     */
    if (!TEST_true(SSL_write_early_data(serverssl, MSG6, strlen(MSG6),
                                        &written))
            || !TEST_size_t_eq(written, strlen(MSG6)))
        goto end;

    /* Push the ClientFinished and the normal data back into the server rbio */
    if (!TEST_true(BIO_write_ex(rbio, data + eoedlen, rawread - eoedlen,
                                &rawwritten))
            || !TEST_size_t_eq(rawwritten, rawread - eoedlen))
        goto end;

    /* Server should be able to read normal data */
    if (!TEST_true(SSL_read_ex(serverssl, buf, sizeof(buf), &readbytes))
            || !TEST_size_t_eq(readbytes, strlen(MSG5)))
        goto end;

    /* Client and server should not be able to write/read early data now */
    if (!TEST_false(SSL_write_early_data(clientssl, MSG6, strlen(MSG6),
                                         &written)))
        goto end;
    ERR_clear_error();
    if (!TEST_int_eq(SSL_read_early_data(serverssl, buf, sizeof(buf),
                                         &readbytes),
                     SSL_READ_EARLY_DATA_ERROR))
        goto end;
    ERR_clear_error();

    /* Client should be able to read the data sent by the server */
    if (!TEST_true(SSL_read_ex(clientssl, buf, sizeof(buf), &readbytes))
            || !TEST_mem_eq(buf, readbytes, MSG6, strlen(MSG6)))
        goto end;

    /*
     * Make sure we process the two NewSessionTickets. These arrive
     * post-handshake. We attempt reads which we do not expect to return any
     * data.
     */
    if (!TEST_false(SSL_read_ex(clientssl, buf, sizeof(buf), &readbytes))
            || !TEST_false(SSL_read_ex(clientssl, buf, sizeof(buf),
                           &readbytes)))
        goto end;

    /* Server should be able to write normal data */
    if (!TEST_true(SSL_write_ex(serverssl, MSG7, strlen(MSG7), &written))
            || !TEST_size_t_eq(written, strlen(MSG7))
            || !TEST_true(SSL_read_ex(clientssl, buf, sizeof(buf), &readbytes))
            || !TEST_mem_eq(buf, readbytes, MSG7, strlen(MSG7)))
        goto end;

    SSL_SESSION_free(sess);
    sess = SSL_get1_session(clientssl);
    use_session_cb_cnt = 0;
    find_session_cb_cnt = 0;

    SSL_shutdown(clientssl);
    SSL_shutdown(serverssl);
    SSL_free(serverssl);
    SSL_free(clientssl);
    serverssl = clientssl = NULL;
    if (!TEST_true(create_ssl_objects(sctx, cctx, &serverssl,
                                      &clientssl, NULL, NULL))
            || !TEST_true(SSL_set_session(clientssl, sess)))
        goto end;

    /* Write and read some early data */
    if (!TEST_true(SSL_write_early_data(clientssl, MSG1, strlen(MSG1),
                                        &written))
            || !TEST_size_t_eq(written, strlen(MSG1))
            || !TEST_int_eq(SSL_read_early_data(serverssl, buf, sizeof(buf),
                                                &readbytes),
                            SSL_READ_EARLY_DATA_SUCCESS)
            || !TEST_mem_eq(buf, readbytes, MSG1, strlen(MSG1)))
        goto end;

    if (!TEST_int_gt(SSL_connect(clientssl), 0)
            || !TEST_int_gt(SSL_accept(serverssl), 0))
        goto end;

    /* Client and server should not be able to write/read early data now */
    if (!TEST_false(SSL_write_early_data(clientssl, MSG6, strlen(MSG6),
                                         &written)))
        goto end;
    ERR_clear_error();
    if (!TEST_int_eq(SSL_read_early_data(serverssl, buf, sizeof(buf),
                                         &readbytes),
                     SSL_READ_EARLY_DATA_ERROR))
        goto end;
    ERR_clear_error();

    /* Client and server should be able to write/read normal data */
    if (!TEST_true(SSL_write_ex(clientssl, MSG5, strlen(MSG5), &written))
            || !TEST_size_t_eq(written, strlen(MSG5))
            || !TEST_true(SSL_read_ex(serverssl, buf, sizeof(buf), &readbytes))
            || !TEST_size_t_eq(readbytes, strlen(MSG5)))
        goto end;

    testresult = 1;

 end:
    SSL_SESSION_free(sess);
    SSL_SESSION_free(clientpsk);
    SSL_SESSION_free(serverpsk);
    clientpsk = serverpsk = NULL;
    SSL_free(serverssl);
    SSL_free(clientssl);
    SSL_CTX_free(sctx);
    SSL_CTX_free(cctx);
    return testresult;
}

static int allow_ed_cb_called = 0;

static int allow_early_data_cb(SSL *s, void *arg)
{
    int *usecb = (int *)arg;

    allow_ed_cb_called++;

    if (*usecb == 1)
        return 0;

    return 1;
}

/*
 * idx == 0: Standard early_data setup
 * idx == 1: early_data setup using read_ahead
 * usecb == 0: Don't use a custom early data callback
 * usecb == 1: Use a custom early data callback and reject the early data
 * usecb == 2: Use a custom early data callback and accept the early data
 * confopt == 0: Configure anti-replay directly
 * confopt == 1: Configure anti-replay using SSL_CONF
 */
static int test_early_data_replay_int(int idx, int usecb, int confopt)
{
    SSL_CTX *cctx = NULL, *sctx = NULL;
    SSL *clientssl = NULL, *serverssl = NULL;
    int testresult = 0;
    SSL_SESSION *sess = NULL;
    size_t readbytes, written;
    unsigned char buf[20];

    allow_ed_cb_called = 0;

    if (!TEST_true(create_ssl_ctx_pair(TLS_server_method(), TLS_client_method(),
                                       TLS1_VERSION, TLS_MAX_VERSION, &sctx,
                                       &cctx, cert, privkey)))
        return 0;

    if (usecb > 0) {
        if (confopt == 0) {
            SSL_CTX_set_options(sctx, SSL_OP_NO_ANTI_REPLAY);
        } else {
            SSL_CONF_CTX *confctx = SSL_CONF_CTX_new();

            if (!TEST_ptr(confctx))
                goto end;
            SSL_CONF_CTX_set_flags(confctx, SSL_CONF_FLAG_FILE
                                            | SSL_CONF_FLAG_SERVER);
            SSL_CONF_CTX_set_ssl_ctx(confctx, sctx);
            if (!TEST_int_eq(SSL_CONF_cmd(confctx, "Options", "-AntiReplay"),
                             2)) {
                SSL_CONF_CTX_free(confctx);
                goto end;
            }
            SSL_CONF_CTX_free(confctx);
        }
        SSL_CTX_set_allow_early_data_cb(sctx, allow_early_data_cb, &usecb);
    }

    if (!TEST_true(setupearly_data_test(&cctx, &sctx, &clientssl,
                                        &serverssl, &sess, idx)))
        goto end;

    /*
     * The server is configured to accept early data. Create a connection to
     * "use up" the ticket
     */
    if (!TEST_true(create_ssl_connection(serverssl, clientssl, SSL_ERROR_NONE))
            || !TEST_true(SSL_session_reused(clientssl)))
        goto end;

    SSL_shutdown(clientssl);
    SSL_shutdown(serverssl);
    SSL_free(serverssl);
    SSL_free(clientssl);
    serverssl = clientssl = NULL;

    if (!TEST_true(create_ssl_objects(sctx, cctx, &serverssl,
                                      &clientssl, NULL, NULL))
            || !TEST_true(SSL_set_session(clientssl, sess)))
        goto end;

    /* Write and read some early data */
    if (!TEST_true(SSL_write_early_data(clientssl, MSG1, strlen(MSG1),
                                        &written))
            || !TEST_size_t_eq(written, strlen(MSG1)))
        goto end;

    if (usecb <= 1) {
        if (!TEST_int_eq(SSL_read_early_data(serverssl, buf, sizeof(buf),
                                             &readbytes),
                         SSL_READ_EARLY_DATA_FINISH)
                   /*
                    * The ticket was reused, so the we should have rejected the
                    * early data
                    */
                || !TEST_int_eq(SSL_get_early_data_status(serverssl),
                                SSL_EARLY_DATA_REJECTED))
            goto end;
    } else {
        /* In this case the callback decides to accept the early data */
        if (!TEST_int_eq(SSL_read_early_data(serverssl, buf, sizeof(buf),
                                             &readbytes),
                         SSL_READ_EARLY_DATA_SUCCESS)
                || !TEST_mem_eq(MSG1, strlen(MSG1), buf, readbytes)
                   /*
                    * Server will have sent its flight so client can now send
                    * end of early data and complete its half of the handshake
                    */
                || !TEST_int_gt(SSL_connect(clientssl), 0)
                || !TEST_int_eq(SSL_read_early_data(serverssl, buf, sizeof(buf),
                                             &readbytes),
                                SSL_READ_EARLY_DATA_FINISH)
                || !TEST_int_eq(SSL_get_early_data_status(serverssl),
                                SSL_EARLY_DATA_ACCEPTED))
            goto end;
    }

    /* Complete the connection */
    if (!TEST_true(create_ssl_connection(serverssl, clientssl, SSL_ERROR_NONE))
            || !TEST_int_eq(SSL_session_reused(clientssl), (usecb > 0) ? 1 : 0)
            || !TEST_int_eq(allow_ed_cb_called, usecb > 0 ? 1 : 0))
        goto end;

    testresult = 1;

 end:
    SSL_SESSION_free(sess);
    SSL_SESSION_free(clientpsk);
    SSL_SESSION_free(serverpsk);
    clientpsk = serverpsk = NULL;
    SSL_free(serverssl);
    SSL_free(clientssl);
    SSL_CTX_free(sctx);
    SSL_CTX_free(cctx);
    return testresult;
}

static int test_early_data_replay(int idx)
{
    int ret = 1, usecb, confopt;

    for (usecb = 0; usecb < 3; usecb++) {
        for (confopt = 0; confopt < 2; confopt++)
            ret &= test_early_data_replay_int(idx, usecb, confopt);
    }

    return ret;
}

/*
 * Helper function to test that a server attempting to read early data can
 * handle a connection from a client where the early data should be skipped.
 * testtype: 0 == No HRR
 * testtype: 1 == HRR
 * testtype: 2 == HRR, invalid early_data sent after HRR
 * testtype: 3 == recv_max_early_data set to 0
 */
static int early_data_skip_helper(int testtype, int idx)
{
    SSL_CTX *cctx = NULL, *sctx = NULL;
    SSL *clientssl = NULL, *serverssl = NULL;
    int testresult = 0;
    SSL_SESSION *sess = NULL;
    unsigned char buf[20];
    size_t readbytes, written;

    if (!TEST_true(setupearly_data_test(&cctx, &sctx, &clientssl,
                                        &serverssl, &sess, idx)))
        goto end;

    if (testtype == 1 || testtype == 2) {
        /* Force an HRR to occur */
        if (!TEST_true(SSL_set1_groups_list(serverssl, "P-256")))
            goto end;
    } else if (idx == 2) {
        /*
         * We force early_data rejection by ensuring the PSK identity is
         * unrecognised
         */
        srvid = "Dummy Identity";
    } else {
        /*
         * Deliberately corrupt the creation time. We take 20 seconds off the
         * time. It could be any value as long as it is not within tolerance.
         * This should mean the ticket is rejected.
         */
        if (!TEST_true(SSL_SESSION_set_time(sess, (long)(time(NULL) - 20))))
            goto end;
    }

    if (testtype == 3
            && !TEST_true(SSL_set_recv_max_early_data(serverssl, 0)))
        goto end;

    /* Write some early data */
    if (!TEST_true(SSL_write_early_data(clientssl, MSG1, strlen(MSG1),
                                        &written))
            || !TEST_size_t_eq(written, strlen(MSG1)))
        goto end;

    /* Server should reject the early data */
    if (!TEST_int_eq(SSL_read_early_data(serverssl, buf, sizeof(buf),
                                         &readbytes),
                     SSL_READ_EARLY_DATA_FINISH)
            || !TEST_size_t_eq(readbytes, 0)
            || !TEST_int_eq(SSL_get_early_data_status(serverssl),
                            SSL_EARLY_DATA_REJECTED))
        goto end;

    switch (testtype) {
    case 0:
        /* Nothing to do */
        break;

    case 1:
        /*
         * Finish off the handshake. We perform the same writes and reads as
         * further down but we expect them to fail due to the incomplete
         * handshake.
         */
        if (!TEST_false(SSL_write_ex(clientssl, MSG2, strlen(MSG2), &written))
                || !TEST_false(SSL_read_ex(serverssl, buf, sizeof(buf),
                               &readbytes)))
            goto end;
        break;

    case 2:
        {
            BIO *wbio = SSL_get_wbio(clientssl);
            /* A record that will appear as bad early_data */
            const unsigned char bad_early_data[] = {
                0x17, 0x03, 0x03, 0x00, 0x01, 0x00
            };

            /*
             * We force the client to attempt a write. This will fail because
             * we're still in the handshake. It will cause the second
             * ClientHello to be sent.
             */
            if (!TEST_false(SSL_write_ex(clientssl, MSG2, strlen(MSG2),
                                         &written)))
                goto end;

            /*
             * Inject some early_data after the second ClientHello. This should
             * cause the server to fail
             */
            if (!TEST_true(BIO_write_ex(wbio, bad_early_data,
                                        sizeof(bad_early_data), &written)))
                goto end;
        }
        /* fallthrough */

    case 3:
        /*
         * This client has sent more early_data than we are willing to skip
         * (case 3) or sent invalid early_data (case 2) so the connection should
         * abort.
         */
        if (!TEST_false(SSL_read_ex(serverssl, buf, sizeof(buf), &readbytes))
                || !TEST_int_eq(SSL_get_error(serverssl, 0), SSL_ERROR_SSL))
            goto end;

        /* Connection has failed - nothing more to do */
        testresult = 1;
        goto end;

    default:
        TEST_error("Invalid test type");
        goto end;
    }

    /*
     * Should be able to send normal data despite rejection of early data. The
     * early_data should be skipped.
     */
    if (!TEST_true(SSL_write_ex(clientssl, MSG2, strlen(MSG2), &written))
            || !TEST_size_t_eq(written, strlen(MSG2))
            || !TEST_int_eq(SSL_get_early_data_status(clientssl),
                            SSL_EARLY_DATA_REJECTED)
            || !TEST_true(SSL_read_ex(serverssl, buf, sizeof(buf), &readbytes))
            || !TEST_mem_eq(buf, readbytes, MSG2, strlen(MSG2)))
        goto end;

    testresult = 1;

 end:
    SSL_SESSION_free(clientpsk);
    SSL_SESSION_free(serverpsk);
    clientpsk = serverpsk = NULL;
    SSL_SESSION_free(sess);
    SSL_free(serverssl);
    SSL_free(clientssl);
    SSL_CTX_free(sctx);
    SSL_CTX_free(cctx);
    return testresult;
}

/*
 * Test that a server attempting to read early data can handle a connection
 * from a client where the early data is not acceptable.
 */
static int test_early_data_skip(int idx)
{
    return early_data_skip_helper(0, idx);
}

/*
 * Test that a server attempting to read early data can handle a connection
 * from a client where an HRR occurs.
 */
static int test_early_data_skip_hrr(int idx)
{
    return early_data_skip_helper(1, idx);
}

/*
 * Test that a server attempting to read early data can handle a connection
 * from a client where an HRR occurs and correctly fails if early_data is sent
 * after the HRR
 */
static int test_early_data_skip_hrr_fail(int idx)
{
    return early_data_skip_helper(2, idx);
}

/*
 * Test that a server attempting to read early data will abort if it tries to
 * skip over too much.
 */
static int test_early_data_skip_abort(int idx)
{
    return early_data_skip_helper(3, idx);
}

/*
 * Test that a server attempting to read early data can handle a connection
 * from a client that doesn't send any.
 */
static int test_early_data_not_sent(int idx)
{
    SSL_CTX *cctx = NULL, *sctx = NULL;
    SSL *clientssl = NULL, *serverssl = NULL;
    int testresult = 0;
    SSL_SESSION *sess = NULL;
    unsigned char buf[20];
    size_t readbytes, written;

    if (!TEST_true(setupearly_data_test(&cctx, &sctx, &clientssl,
                                        &serverssl, &sess, idx)))
        goto end;

    /* Write some data - should block due to handshake with server */
    SSL_set_connect_state(clientssl);
    if (!TEST_false(SSL_write_ex(clientssl, MSG1, strlen(MSG1), &written)))
        goto end;

    /* Server should detect that early data has not been sent */
    if (!TEST_int_eq(SSL_read_early_data(serverssl, buf, sizeof(buf),
                                         &readbytes),
                     SSL_READ_EARLY_DATA_FINISH)
            || !TEST_size_t_eq(readbytes, 0)
            || !TEST_int_eq(SSL_get_early_data_status(serverssl),
                            SSL_EARLY_DATA_NOT_SENT)
            || !TEST_int_eq(SSL_get_early_data_status(clientssl),
                            SSL_EARLY_DATA_NOT_SENT))
        goto end;

    /* Continue writing the message we started earlier */
    if (!TEST_true(SSL_write_ex(clientssl, MSG1, strlen(MSG1), &written))
            || !TEST_size_t_eq(written, strlen(MSG1))
            || !TEST_true(SSL_read_ex(serverssl, buf, sizeof(buf), &readbytes))
            || !TEST_mem_eq(buf, readbytes, MSG1, strlen(MSG1))
            || !SSL_write_ex(serverssl, MSG2, strlen(MSG2), &written)
            || !TEST_size_t_eq(written, strlen(MSG2)))
        goto end;

    if (!TEST_true(SSL_read_ex(clientssl, buf, sizeof(buf), &readbytes))
            || !TEST_mem_eq(buf, readbytes, MSG2, strlen(MSG2)))
        goto end;

    testresult = 1;

 end:
    SSL_SESSION_free(sess);
    SSL_SESSION_free(clientpsk);
    SSL_SESSION_free(serverpsk);
    clientpsk = serverpsk = NULL;
    SSL_free(serverssl);
    SSL_free(clientssl);
    SSL_CTX_free(sctx);
    SSL_CTX_free(cctx);
    return testresult;
}

static const char *servalpn;

static int alpn_select_cb(SSL *ssl, const unsigned char **out,
                          unsigned char *outlen, const unsigned char *in,
                          unsigned int inlen, void *arg)
{
    unsigned int protlen = 0;
    const unsigned char *prot;

    for (prot = in; prot < in + inlen; prot += protlen) {
        protlen = *prot++;
        if (in + inlen < prot + protlen)
            return SSL_TLSEXT_ERR_NOACK;

        if (protlen == strlen(servalpn)
                && memcmp(prot, servalpn, protlen) == 0) {
            *out = prot;
            *outlen = protlen;
            return SSL_TLSEXT_ERR_OK;
        }
    }

    return SSL_TLSEXT_ERR_NOACK;
}

/* Test that a PSK can be used to send early_data */
static int test_early_data_psk(int idx)
{
    SSL_CTX *cctx = NULL, *sctx = NULL;
    SSL *clientssl = NULL, *serverssl = NULL;
    int testresult = 0;
    SSL_SESSION *sess = NULL;
    unsigned char alpnlist[] = {
        0x08, 'g', 'o', 'o', 'd', 'a', 'l', 'p', 'n', 0x07, 'b', 'a', 'd', 'a',
        'l', 'p', 'n'
    };
#define GOODALPNLEN     9
#define BADALPNLEN      8
#define GOODALPN        (alpnlist)
#define BADALPN         (alpnlist + GOODALPNLEN)
    int err = 0;
    unsigned char buf[20];
    size_t readbytes, written;
    int readearlyres = SSL_READ_EARLY_DATA_SUCCESS, connectres = 1;
    int edstatus = SSL_EARLY_DATA_ACCEPTED;

    /* We always set this up with a final parameter of "2" for PSK */
    if (!TEST_true(setupearly_data_test(&cctx, &sctx, &clientssl,
                                        &serverssl, &sess, 2)))
        goto end;

    servalpn = "goodalpn";

    /*
     * Note: There is no test for inconsistent SNI with late client detection.
     * This is because servers do not acknowledge SNI even if they are using
     * it in a resumption handshake - so it is not actually possible for a
     * client to detect a problem.
     */
    switch (idx) {
    case 0:
        /* Set inconsistent SNI (early client detection) */
        err = SSL_R_INCONSISTENT_EARLY_DATA_SNI;
        if (!TEST_true(SSL_SESSION_set1_hostname(sess, "goodhost"))
                || !TEST_true(SSL_set_tlsext_host_name(clientssl, "badhost")))
            goto end;
        break;

    case 1:
        /* Set inconsistent ALPN (early client detection) */
        err = SSL_R_INCONSISTENT_EARLY_DATA_ALPN;
        /* SSL_set_alpn_protos returns 0 for success and 1 for failure */
        if (!TEST_true(SSL_SESSION_set1_alpn_selected(sess, GOODALPN,
                                                      GOODALPNLEN))
                || !TEST_false(SSL_set_alpn_protos(clientssl, BADALPN,
                                                   BADALPNLEN)))
            goto end;
        break;

    case 2:
        /*
         * Set invalid protocol version. Technically this affects PSKs without
         * early_data too, but we test it here because it is similar to the
         * SNI/ALPN consistency tests.
         */
        err = SSL_R_BAD_PSK;
        if (!TEST_true(SSL_SESSION_set_protocol_version(sess, TLS1_2_VERSION)))
            goto end;
        break;

    case 3:
        /*
         * Set inconsistent SNI (server side). In this case the connection
         * will succeed and accept early_data. In TLSv1.3 on the server side SNI
         * is associated with each handshake - not the session. Therefore it
         * should not matter that we used a different server name last time.
         */
        SSL_SESSION_free(serverpsk);
        serverpsk = SSL_SESSION_dup(clientpsk);
        if (!TEST_ptr(serverpsk)
                || !TEST_true(SSL_SESSION_set1_hostname(serverpsk, "badhost")))
            goto end;
        /* Fall through */
    case 4:
        /* Set consistent SNI */
        if (!TEST_true(SSL_SESSION_set1_hostname(sess, "goodhost"))
                || !TEST_true(SSL_set_tlsext_host_name(clientssl, "goodhost"))
                || !TEST_true(SSL_CTX_set_tlsext_servername_callback(sctx,
                                hostname_cb)))
            goto end;
        break;

    case 5:
        /*
         * Set inconsistent ALPN (server detected). In this case the connection
         * will succeed but reject early_data.
         */
        servalpn = "badalpn";
        edstatus = SSL_EARLY_DATA_REJECTED;
        readearlyres = SSL_READ_EARLY_DATA_FINISH;
        /* Fall through */
    case 6:
        /*
         * Set consistent ALPN.
         * SSL_set_alpn_protos returns 0 for success and 1 for failure. It
         * accepts a list of protos (each one length prefixed).
         * SSL_set1_alpn_selected accepts a single protocol (not length
         * prefixed)
         */
        if (!TEST_true(SSL_SESSION_set1_alpn_selected(sess, GOODALPN + 1,
                                                      GOODALPNLEN - 1))
                || !TEST_false(SSL_set_alpn_protos(clientssl, GOODALPN,
                                                   GOODALPNLEN)))
            goto end;

        SSL_CTX_set_alpn_select_cb(sctx, alpn_select_cb, NULL);
        break;

    case 7:
        /* Set inconsistent ALPN (late client detection) */
        SSL_SESSION_free(serverpsk);
        serverpsk = SSL_SESSION_dup(clientpsk);
        if (!TEST_ptr(serverpsk)
                || !TEST_true(SSL_SESSION_set1_alpn_selected(clientpsk,
                                                             BADALPN + 1,
                                                             BADALPNLEN - 1))
                || !TEST_true(SSL_SESSION_set1_alpn_selected(serverpsk,
                                                             GOODALPN + 1,
                                                             GOODALPNLEN - 1))
                || !TEST_false(SSL_set_alpn_protos(clientssl, alpnlist,
                                                   sizeof(alpnlist))))
            goto end;
        SSL_CTX_set_alpn_select_cb(sctx, alpn_select_cb, NULL);
        edstatus = SSL_EARLY_DATA_ACCEPTED;
        readearlyres = SSL_READ_EARLY_DATA_SUCCESS;
        /* SSL_connect() call should fail */
        connectres = -1;
        break;

    default:
        TEST_error("Bad test index");
        goto end;
    }

    SSL_set_connect_state(clientssl);
    if (err != 0) {
        if (!TEST_false(SSL_write_early_data(clientssl, MSG1, strlen(MSG1),
                                            &written))
                || !TEST_int_eq(SSL_get_error(clientssl, 0), SSL_ERROR_SSL)
                || !TEST_int_eq(ERR_GET_REASON(ERR_get_error()), err))
            goto end;
    } else {
        if (!TEST_true(SSL_write_early_data(clientssl, MSG1, strlen(MSG1),
                                            &written)))
            goto end;

        if (!TEST_int_eq(SSL_read_early_data(serverssl, buf, sizeof(buf),
                                             &readbytes), readearlyres)
                || (readearlyres == SSL_READ_EARLY_DATA_SUCCESS
                    && !TEST_mem_eq(buf, readbytes, MSG1, strlen(MSG1)))
                || !TEST_int_eq(SSL_get_early_data_status(serverssl), edstatus)
                || !TEST_int_eq(SSL_connect(clientssl), connectres))
            goto end;
    }

    testresult = 1;

 end:
    SSL_SESSION_free(sess);
    SSL_SESSION_free(clientpsk);
    SSL_SESSION_free(serverpsk);
    clientpsk = serverpsk = NULL;
    SSL_free(serverssl);
    SSL_free(clientssl);
    SSL_CTX_free(sctx);
    SSL_CTX_free(cctx);
    return testresult;
}

/*
 * Test TLSv1.3 PSK can be used to send early_data with all 5 ciphersuites
 * idx == 0: Test with TLS1_3_RFC_AES_128_GCM_SHA256
 * idx == 1: Test with TLS1_3_RFC_AES_256_GCM_SHA384
 * idx == 2: Test with TLS1_3_RFC_CHACHA20_POLY1305_SHA256,
 * idx == 3: Test with TLS1_3_RFC_AES_128_CCM_SHA256
 * idx == 4: Test with TLS1_3_RFC_AES_128_CCM_8_SHA256
 */
static int test_early_data_psk_with_all_ciphers(int idx)
{
    SSL_CTX *cctx = NULL, *sctx = NULL;
    SSL *clientssl = NULL, *serverssl = NULL;
    int testresult = 0;
    SSL_SESSION *sess = NULL;
    unsigned char buf[20];
    size_t readbytes, written;
    const SSL_CIPHER *cipher;
    const char *cipher_str[] = {
        TLS1_3_RFC_AES_128_GCM_SHA256,
        TLS1_3_RFC_AES_256_GCM_SHA384,
# if !defined(OPENSSL_NO_CHACHA) && !defined(OPENSSL_NO_POLY1305)
        TLS1_3_RFC_CHACHA20_POLY1305_SHA256,
# else
        NULL,
# endif
        TLS1_3_RFC_AES_128_CCM_SHA256,
        TLS1_3_RFC_AES_128_CCM_8_SHA256
    };
    const unsigned char *cipher_bytes[] = {
        TLS13_AES_128_GCM_SHA256_BYTES,
        TLS13_AES_256_GCM_SHA384_BYTES,
# if !defined(OPENSSL_NO_CHACHA) && !defined(OPENSSL_NO_POLY1305)
        TLS13_CHACHA20_POLY1305_SHA256_BYTES,
# else
        NULL,
# endif
        TLS13_AES_128_CCM_SHA256_BYTES,
        TLS13_AES_128_CCM_8_SHA256_BYTES
    };

    if (cipher_str[idx] == NULL)
        return 1;

    /* We always set this up with a final parameter of "2" for PSK */
    if (!TEST_true(setupearly_data_test(&cctx, &sctx, &clientssl,
                                        &serverssl, &sess, 2)))
        goto end;

    if (!TEST_true(SSL_set_ciphersuites(clientssl, cipher_str[idx]))
            || !TEST_true(SSL_set_ciphersuites(serverssl, cipher_str[idx])))
        goto end;

    /*
     * 'setupearly_data_test' creates only one instance of SSL_SESSION
     * and assigns to both client and server with incremented reference
     * and the same instance is updated in 'sess'.
     * So updating ciphersuite in 'sess' which will get reflected in
     * PSK handshake using psk use sess and find sess cb.
     */
    cipher = SSL_CIPHER_find(clientssl, cipher_bytes[idx]);
    if (!TEST_ptr(cipher) || !TEST_true(SSL_SESSION_set_cipher(sess, cipher)))
        goto end;

    SSL_set_connect_state(clientssl);
    if (!TEST_true(SSL_write_early_data(clientssl, MSG1, strlen(MSG1),
                                        &written)))
        goto end;

    if (!TEST_int_eq(SSL_read_early_data(serverssl, buf, sizeof(buf),
                                         &readbytes),
                                         SSL_READ_EARLY_DATA_SUCCESS)
            || !TEST_mem_eq(buf, readbytes, MSG1, strlen(MSG1))
            || !TEST_int_eq(SSL_get_early_data_status(serverssl),
                                                      SSL_EARLY_DATA_ACCEPTED)
            || !TEST_int_eq(SSL_connect(clientssl), 1)
            || !TEST_int_eq(SSL_accept(serverssl), 1))
        goto end;

    /* Send some normal data from client to server */
    if (!TEST_true(SSL_write_ex(clientssl, MSG2, strlen(MSG2), &written))
            || !TEST_size_t_eq(written, strlen(MSG2)))
        goto end;

    if (!TEST_true(SSL_read_ex(serverssl, buf, sizeof(buf), &readbytes))
            || !TEST_mem_eq(buf, readbytes, MSG2, strlen(MSG2)))
        goto end;

    testresult = 1;
 end:
    SSL_SESSION_free(sess);
    SSL_SESSION_free(clientpsk);
    SSL_SESSION_free(serverpsk);
    clientpsk = serverpsk = NULL;
    if (clientssl != NULL)
        SSL_shutdown(clientssl);
    if (serverssl != NULL)
        SSL_shutdown(serverssl);
    SSL_free(serverssl);
    SSL_free(clientssl);
    SSL_CTX_free(sctx);
    SSL_CTX_free(cctx);
    return testresult;
}

/*
 * Test that a server that doesn't try to read early data can handle a
 * client sending some.
 */
static int test_early_data_not_expected(int idx)
{
    SSL_CTX *cctx = NULL, *sctx = NULL;
    SSL *clientssl = NULL, *serverssl = NULL;
    int testresult = 0;
    SSL_SESSION *sess = NULL;
    unsigned char buf[20];
    size_t readbytes, written;

    if (!TEST_true(setupearly_data_test(&cctx, &sctx, &clientssl,
                                        &serverssl, &sess, idx)))
        goto end;

    /* Write some early data */
    if (!TEST_true(SSL_write_early_data(clientssl, MSG1, strlen(MSG1),
                                        &written)))
        goto end;

    /*
     * Server should skip over early data and then block waiting for client to
     * continue handshake
     */
    if (!TEST_int_le(SSL_accept(serverssl), 0)
     || !TEST_int_gt(SSL_connect(clientssl), 0)
     || !TEST_int_eq(SSL_get_early_data_status(serverssl),
                     SSL_EARLY_DATA_REJECTED)
     || !TEST_int_gt(SSL_accept(serverssl), 0)
     || !TEST_int_eq(SSL_get_early_data_status(clientssl),
                     SSL_EARLY_DATA_REJECTED))
        goto end;

    /* Send some normal data from client to server */
    if (!TEST_true(SSL_write_ex(clientssl, MSG2, strlen(MSG2), &written))
            || !TEST_size_t_eq(written, strlen(MSG2)))
        goto end;

    if (!TEST_true(SSL_read_ex(serverssl, buf, sizeof(buf), &readbytes))
            || !TEST_mem_eq(buf, readbytes, MSG2, strlen(MSG2)))
        goto end;

    testresult = 1;

 end:
    SSL_SESSION_free(sess);
    SSL_SESSION_free(clientpsk);
    SSL_SESSION_free(serverpsk);
    clientpsk = serverpsk = NULL;
    SSL_free(serverssl);
    SSL_free(clientssl);
    SSL_CTX_free(sctx);
    SSL_CTX_free(cctx);
    return testresult;
}


# ifndef OPENSSL_NO_TLS1_2
/*
 * Test that a server attempting to read early data can handle a connection
 * from a TLSv1.2 client.
 */
static int test_early_data_tls1_2(int idx)
{
    SSL_CTX *cctx = NULL, *sctx = NULL;
    SSL *clientssl = NULL, *serverssl = NULL;
    int testresult = 0;
    unsigned char buf[20];
    size_t readbytes, written;

    if (!TEST_true(setupearly_data_test(&cctx, &sctx, &clientssl,
                                        &serverssl, NULL, idx)))
        goto end;

    /* Write some data - should block due to handshake with server */
    SSL_set_max_proto_version(clientssl, TLS1_2_VERSION);
    SSL_set_connect_state(clientssl);
    if (!TEST_false(SSL_write_ex(clientssl, MSG1, strlen(MSG1), &written)))
        goto end;

    /*
     * Server should do TLSv1.2 handshake. First it will block waiting for more
     * messages from client after ServerDone. Then SSL_read_early_data should
     * finish and detect that early data has not been sent
     */
    if (!TEST_int_eq(SSL_read_early_data(serverssl, buf, sizeof(buf),
                                         &readbytes),
                     SSL_READ_EARLY_DATA_ERROR))
        goto end;

    /*
     * Continue writing the message we started earlier. Will still block waiting
     * for the CCS/Finished from server
     */
    if (!TEST_false(SSL_write_ex(clientssl, MSG1, strlen(MSG1), &written))
            || !TEST_int_eq(SSL_read_early_data(serverssl, buf, sizeof(buf),
                                                &readbytes),
                            SSL_READ_EARLY_DATA_FINISH)
            || !TEST_size_t_eq(readbytes, 0)
            || !TEST_int_eq(SSL_get_early_data_status(serverssl),
                            SSL_EARLY_DATA_NOT_SENT))
        goto end;

    /* Continue writing the message we started earlier */
    if (!TEST_true(SSL_write_ex(clientssl, MSG1, strlen(MSG1), &written))
            || !TEST_size_t_eq(written, strlen(MSG1))
            || !TEST_int_eq(SSL_get_early_data_status(clientssl),
                            SSL_EARLY_DATA_NOT_SENT)
            || !TEST_true(SSL_read_ex(serverssl, buf, sizeof(buf), &readbytes))
            || !TEST_mem_eq(buf, readbytes, MSG1, strlen(MSG1))
            || !TEST_true(SSL_write_ex(serverssl, MSG2, strlen(MSG2), &written))
            || !TEST_size_t_eq(written, strlen(MSG2))
            || !SSL_read_ex(clientssl, buf, sizeof(buf), &readbytes)
            || !TEST_mem_eq(buf, readbytes, MSG2, strlen(MSG2)))
        goto end;

    testresult = 1;

 end:
    SSL_SESSION_free(clientpsk);
    SSL_SESSION_free(serverpsk);
    clientpsk = serverpsk = NULL;
    SSL_free(serverssl);
    SSL_free(clientssl);
    SSL_CTX_free(sctx);
    SSL_CTX_free(cctx);

    return testresult;
}
# endif /* OPENSSL_NO_TLS1_2 */

/*
 * Test configuring the TLSv1.3 ciphersuites
 *
 * Test 0: Set a default ciphersuite in the SSL_CTX (no explicit cipher_list)
 * Test 1: Set a non-default ciphersuite in the SSL_CTX (no explicit cipher_list)
 * Test 2: Set a default ciphersuite in the SSL (no explicit cipher_list)
 * Test 3: Set a non-default ciphersuite in the SSL (no explicit cipher_list)
 * Test 4: Set a default ciphersuite in the SSL_CTX (SSL_CTX cipher_list)
 * Test 5: Set a non-default ciphersuite in the SSL_CTX (SSL_CTX cipher_list)
 * Test 6: Set a default ciphersuite in the SSL (SSL_CTX cipher_list)
 * Test 7: Set a non-default ciphersuite in the SSL (SSL_CTX cipher_list)
 * Test 8: Set a default ciphersuite in the SSL (SSL cipher_list)
 * Test 9: Set a non-default ciphersuite in the SSL (SSL cipher_list)
 */
static int test_set_ciphersuite(int idx)
{
    SSL_CTX *cctx = NULL, *sctx = NULL;
    SSL *clientssl = NULL, *serverssl = NULL;
    int testresult = 0;

    if (!TEST_true(create_ssl_ctx_pair(TLS_server_method(), TLS_client_method(),
                                       TLS1_VERSION, TLS_MAX_VERSION,
                                       &sctx, &cctx, cert, privkey))
            || !TEST_true(SSL_CTX_set_ciphersuites(sctx,
                           "TLS_AES_128_GCM_SHA256:TLS_AES_128_CCM_SHA256")))
        goto end;

    if (idx >=4 && idx <= 7) {
        /* SSL_CTX explicit cipher list */
        if (!TEST_true(SSL_CTX_set_cipher_list(cctx, "AES256-GCM-SHA384")))
            goto end;
    }

    if (idx == 0 || idx == 4) {
        /* Default ciphersuite */
        if (!TEST_true(SSL_CTX_set_ciphersuites(cctx,
                                                "TLS_AES_128_GCM_SHA256")))
            goto end;
    } else if (idx == 1 || idx == 5) {
        /* Non default ciphersuite */
        if (!TEST_true(SSL_CTX_set_ciphersuites(cctx,
                                                "TLS_AES_128_CCM_SHA256")))
            goto end;
    }

    if (!TEST_true(create_ssl_objects(sctx, cctx, &serverssl,
                                          &clientssl, NULL, NULL)))
        goto end;

    if (idx == 8 || idx == 9) {
        /* SSL explicit cipher list */
        if (!TEST_true(SSL_set_cipher_list(clientssl, "AES256-GCM-SHA384")))
            goto end;
    }

    if (idx == 2 || idx == 6 || idx == 8) {
        /* Default ciphersuite */
        if (!TEST_true(SSL_set_ciphersuites(clientssl,
                                            "TLS_AES_128_GCM_SHA256")))
            goto end;
    } else if (idx == 3 || idx == 7 || idx == 9) {
        /* Non default ciphersuite */
        if (!TEST_true(SSL_set_ciphersuites(clientssl,
                                            "TLS_AES_128_CCM_SHA256")))
            goto end;
    }

    if (!TEST_true(create_ssl_connection(serverssl, clientssl, SSL_ERROR_NONE)))
        goto end;

    testresult = 1;

 end:
    SSL_free(serverssl);
    SSL_free(clientssl);
    SSL_CTX_free(sctx);
    SSL_CTX_free(cctx);

    return testresult;
}

static int test_ciphersuite_change(void)
{
    SSL_CTX *cctx = NULL, *sctx = NULL;
    SSL *clientssl = NULL, *serverssl = NULL;
    SSL_SESSION *clntsess = NULL;
    int testresult = 0;
    const SSL_CIPHER *aes_128_gcm_sha256 = NULL;

    /* Create a session based on SHA-256 */
    if (!TEST_true(create_ssl_ctx_pair(TLS_server_method(), TLS_client_method(),
                                       TLS1_VERSION, TLS_MAX_VERSION,
                                       &sctx, &cctx, cert, privkey))
            || !TEST_true(SSL_CTX_set_ciphersuites(cctx,
                                                   "TLS_AES_128_GCM_SHA256"))
            || !TEST_true(create_ssl_objects(sctx, cctx, &serverssl,
                                          &clientssl, NULL, NULL))
            || !TEST_true(create_ssl_connection(serverssl, clientssl,
                                                SSL_ERROR_NONE)))
        goto end;

    clntsess = SSL_get1_session(clientssl);
    /* Save for later */
    aes_128_gcm_sha256 = SSL_SESSION_get0_cipher(clntsess);
    SSL_shutdown(clientssl);
    SSL_shutdown(serverssl);
    SSL_free(serverssl);
    SSL_free(clientssl);
    serverssl = clientssl = NULL;

# if !defined(OPENSSL_NO_CHACHA) && !defined(OPENSSL_NO_POLY1305)
    /* Check we can resume a session with a different SHA-256 ciphersuite */
    if (!TEST_true(SSL_CTX_set_ciphersuites(cctx,
                                            "TLS_CHACHA20_POLY1305_SHA256"))
            || !TEST_true(create_ssl_objects(sctx, cctx, &serverssl, &clientssl,
                                             NULL, NULL))
            || !TEST_true(SSL_set_session(clientssl, clntsess))
            || !TEST_true(create_ssl_connection(serverssl, clientssl,
                                                SSL_ERROR_NONE))
            || !TEST_true(SSL_session_reused(clientssl)))
        goto end;

    SSL_SESSION_free(clntsess);
    clntsess = SSL_get1_session(clientssl);
    SSL_shutdown(clientssl);
    SSL_shutdown(serverssl);
    SSL_free(serverssl);
    SSL_free(clientssl);
    serverssl = clientssl = NULL;
# endif

    /*
     * Check attempting to resume a SHA-256 session with no SHA-256 ciphersuites
     * succeeds but does not resume.
     */
    if (!TEST_true(SSL_CTX_set_ciphersuites(cctx, "TLS_AES_256_GCM_SHA384"))
            || !TEST_true(create_ssl_objects(sctx, cctx, &serverssl, &clientssl,
                                             NULL, NULL))
            || !TEST_true(SSL_set_session(clientssl, clntsess))
            || !TEST_true(create_ssl_connection(serverssl, clientssl,
                                                SSL_ERROR_SSL))
            || !TEST_false(SSL_session_reused(clientssl)))
        goto end;

    SSL_SESSION_free(clntsess);
    clntsess = NULL;
    SSL_shutdown(clientssl);
    SSL_shutdown(serverssl);
    SSL_free(serverssl);
    SSL_free(clientssl);
    serverssl = clientssl = NULL;

    /* Create a session based on SHA384 */
    if (!TEST_true(SSL_CTX_set_ciphersuites(cctx, "TLS_AES_256_GCM_SHA384"))
            || !TEST_true(create_ssl_objects(sctx, cctx, &serverssl,
                                          &clientssl, NULL, NULL))
            || !TEST_true(create_ssl_connection(serverssl, clientssl,
                                                SSL_ERROR_NONE)))
        goto end;

    clntsess = SSL_get1_session(clientssl);
    SSL_shutdown(clientssl);
    SSL_shutdown(serverssl);
    SSL_free(serverssl);
    SSL_free(clientssl);
    serverssl = clientssl = NULL;

    if (!TEST_true(SSL_CTX_set_ciphersuites(cctx,
                   "TLS_AES_128_GCM_SHA256:TLS_AES_256_GCM_SHA384"))
            || !TEST_true(SSL_CTX_set_ciphersuites(sctx,
                                                   "TLS_AES_256_GCM_SHA384"))
            || !TEST_true(create_ssl_objects(sctx, cctx, &serverssl, &clientssl,
                                             NULL, NULL))
            || !TEST_true(SSL_set_session(clientssl, clntsess))
               /*
                * We use SSL_ERROR_WANT_READ below so that we can pause the
                * connection after the initial ClientHello has been sent to
                * enable us to make some session changes.
                */
            || !TEST_false(create_ssl_connection(serverssl, clientssl,
                                                SSL_ERROR_WANT_READ)))
        goto end;

    /* Trick the client into thinking this session is for a different digest */
    clntsess->cipher = aes_128_gcm_sha256;
    clntsess->cipher_id = clntsess->cipher->id;

    /*
     * Continue the previously started connection. Server has selected a SHA-384
     * ciphersuite, but client thinks the session is for SHA-256, so it should
     * bail out.
     */
    if (!TEST_false(create_ssl_connection(serverssl, clientssl,
                                                SSL_ERROR_SSL))
            || !TEST_int_eq(ERR_GET_REASON(ERR_get_error()),
                            SSL_R_CIPHERSUITE_DIGEST_HAS_CHANGED))
        goto end;

    testresult = 1;

 end:
    SSL_SESSION_free(clntsess);
    SSL_free(serverssl);
    SSL_free(clientssl);
    SSL_CTX_free(sctx);
    SSL_CTX_free(cctx);

    return testresult;
}

/*
 * Test TLSv1.3 Cipher Suite
 * Test 0 = Set TLS1.3 cipher on context
 * Test 1 = Set TLS1.3 cipher on SSL
 * Test 2 = Set TLS1.3 and TLS1.2 cipher on context
 * Test 3 = Set TLS1.3 and TLS1.2 cipher on SSL
 */
static int test_tls13_ciphersuite(int idx)
{
    SSL_CTX *sctx = NULL, *cctx = NULL;
    SSL *serverssl = NULL, *clientssl = NULL;
    static const char *t13_ciphers[] = {
        TLS1_3_RFC_AES_128_GCM_SHA256,
        TLS1_3_RFC_AES_256_GCM_SHA384,
        TLS1_3_RFC_AES_128_CCM_SHA256,
# if !defined(OPENSSL_NO_CHACHA) && !defined(OPENSSL_NO_POLY1305)
        TLS1_3_RFC_CHACHA20_POLY1305_SHA256,
        TLS1_3_RFC_AES_256_GCM_SHA384 ":" TLS1_3_RFC_CHACHA20_POLY1305_SHA256,
# endif
        TLS1_3_RFC_AES_128_CCM_8_SHA256 ":" TLS1_3_RFC_AES_128_CCM_SHA256
    };
    const char *t13_cipher = NULL;
    const char *t12_cipher = NULL;
    const char *negotiated_scipher;
    const char *negotiated_ccipher;
    int set_at_ctx = 0;
    int set_at_ssl = 0;
    int testresult = 0;
    int max_ver;
    size_t i;

    switch (idx) {
        case 0:
            set_at_ctx = 1;
            break;
        case 1:
            set_at_ssl = 1;
            break;
        case 2:
            set_at_ctx = 1;
            t12_cipher = TLS1_TXT_ECDHE_RSA_WITH_AES_128_GCM_SHA256;
            break;
        case 3:
            set_at_ssl = 1;
            t12_cipher = TLS1_TXT_ECDHE_RSA_WITH_AES_128_GCM_SHA256;
            break;
    }

    for (max_ver = TLS1_2_VERSION; max_ver <= TLS1_3_VERSION; max_ver++) {
# ifdef OPENSSL_NO_TLS1_2
        if (max_ver == TLS1_2_VERSION)
            continue;
# endif
        for (i = 0; i < OSSL_NELEM(t13_ciphers); i++) {
            t13_cipher = t13_ciphers[i];
            if (!TEST_true(create_ssl_ctx_pair(TLS_server_method(),
                                               TLS_client_method(),
                                               TLS1_VERSION, max_ver,
                                               &sctx, &cctx, cert, privkey)))
                goto end;

            if (set_at_ctx) {
                if (!TEST_true(SSL_CTX_set_ciphersuites(sctx, t13_cipher))
                    || !TEST_true(SSL_CTX_set_ciphersuites(cctx, t13_cipher)))
                    goto end;
                if (t12_cipher != NULL) {
                    if (!TEST_true(SSL_CTX_set_cipher_list(sctx, t12_cipher))
                        || !TEST_true(SSL_CTX_set_cipher_list(cctx,
                                                              t12_cipher)))
                        goto end;
                }
            }

            if (!TEST_true(create_ssl_objects(sctx, cctx, &serverssl,
                                              &clientssl, NULL, NULL)))
                goto end;

            if (set_at_ssl) {
                if (!TEST_true(SSL_set_ciphersuites(serverssl, t13_cipher))
                    || !TEST_true(SSL_set_ciphersuites(clientssl, t13_cipher)))
                    goto end;
                if (t12_cipher != NULL) {
                    if (!TEST_true(SSL_set_cipher_list(serverssl, t12_cipher))
                        || !TEST_true(SSL_set_cipher_list(clientssl,
                                                          t12_cipher)))
                        goto end;
                }
            }

            if (!TEST_true(create_ssl_connection(serverssl, clientssl,
                                                 SSL_ERROR_NONE)))
                goto end;

            negotiated_scipher = SSL_CIPHER_get_name(SSL_get_current_cipher(
                                                                 serverssl));
            negotiated_ccipher = SSL_CIPHER_get_name(SSL_get_current_cipher(
                                                                 clientssl));
            if (!TEST_str_eq(negotiated_scipher, negotiated_ccipher))
                goto end;

            /*
             * TEST_strn_eq is used below because t13_cipher can contain
             * multiple ciphersuites
             */
            if (max_ver == TLS1_3_VERSION
                && !TEST_strn_eq(t13_cipher, negotiated_scipher,
                                 strlen(negotiated_scipher)))
                goto end;

# ifndef OPENSSL_NO_TLS1_2
            /* Below validation is not done when t12_cipher is NULL */
            if (max_ver == TLS1_2_VERSION && t12_cipher != NULL
                && !TEST_str_eq(t12_cipher, negotiated_scipher))
                goto end;
# endif

            SSL_free(serverssl);
            serverssl = NULL;
            SSL_free(clientssl);
            clientssl = NULL;
            SSL_CTX_free(sctx);
            sctx = NULL;
            SSL_CTX_free(cctx);
            cctx = NULL;
        }
    }

    testresult = 1;
 end:
    SSL_free(serverssl);
    SSL_free(clientssl);
    SSL_CTX_free(sctx);
    SSL_CTX_free(cctx);
    return testresult;
}

/*
 * Test TLSv1.3 PSKs
 * Test 0 = Test new style callbacks
 * Test 1 = Test both new and old style callbacks
 * Test 2 = Test old style callbacks
 * Test 3 = Test old style callbacks with no certificate
 */
static int test_tls13_psk(int idx)
{
    SSL_CTX *sctx = NULL, *cctx = NULL;
    SSL *serverssl = NULL, *clientssl = NULL;
    const SSL_CIPHER *cipher = NULL;
    const unsigned char key[] = {
        0x00, 0x01, 0x02, 0x03, 0x04, 0x05, 0x06, 0x07, 0x08, 0x09, 0x0a, 0x0b,
        0x0c, 0x0d, 0x0e, 0x0f, 0x10, 0x11, 0x12, 0x13, 0x14, 0x15, 0x16, 0x17,
        0x18, 0x19, 0x1a, 0x1b, 0x1c, 0x1d, 0x1e, 0x1f, 0x20, 0x21, 0x22, 0x23,
        0x24, 0x25, 0x26, 0x27, 0x28, 0x29, 0x2a, 0x2b, 0x2c, 0x2d, 0x2e, 0x2f
    };
    int testresult = 0;

    if (!TEST_true(create_ssl_ctx_pair(TLS_server_method(), TLS_client_method(),
                                       TLS1_VERSION, TLS_MAX_VERSION,
                                       &sctx, &cctx, idx == 3 ? NULL : cert,
                                       idx == 3 ? NULL : privkey)))
        goto end;

    if (idx != 3) {
        /*
         * We use a ciphersuite with SHA256 to ease testing old style PSK
         * callbacks which will always default to SHA256. This should not be
         * necessary if we have no cert/priv key. In that case the server should
         * prefer SHA256 automatically.
         */
        if (!TEST_true(SSL_CTX_set_ciphersuites(cctx,
                                                "TLS_AES_128_GCM_SHA256")))
            goto end;
    }

    /*
     * Test 0: New style callbacks only
     * Test 1: New and old style callbacks (only the new ones should be used)
     * Test 2: Old style callbacks only
     */
    if (idx == 0 || idx == 1) {
        SSL_CTX_set_psk_use_session_callback(cctx, use_session_cb);
        SSL_CTX_set_psk_find_session_callback(sctx, find_session_cb);
    }
#ifndef OPENSSL_NO_PSK
    if (idx >= 1) {
        SSL_CTX_set_psk_client_callback(cctx, psk_client_cb);
        SSL_CTX_set_psk_server_callback(sctx, psk_server_cb);
    }
#endif
    srvid = pskid;
    use_session_cb_cnt = 0;
    find_session_cb_cnt = 0;
    psk_client_cb_cnt = 0;
    psk_server_cb_cnt = 0;

    if (idx != 3) {
        /*
         * Check we can create a connection if callback decides not to send a
         * PSK
         */
        if (!TEST_true(create_ssl_objects(sctx, cctx, &serverssl, &clientssl,
                                                 NULL, NULL))
                || !TEST_true(create_ssl_connection(serverssl, clientssl,
                                                    SSL_ERROR_NONE))
                || !TEST_false(SSL_session_reused(clientssl))
                || !TEST_false(SSL_session_reused(serverssl)))
            goto end;

        if (idx == 0 || idx == 1) {
            if (!TEST_true(use_session_cb_cnt == 1)
                    || !TEST_true(find_session_cb_cnt == 0)
                       /*
                        * If no old style callback then below should be 0
                        * otherwise 1
                        */
                    || !TEST_true(psk_client_cb_cnt == idx)
                    || !TEST_true(psk_server_cb_cnt == 0))
                goto end;
        } else {
            if (!TEST_true(use_session_cb_cnt == 0)
                    || !TEST_true(find_session_cb_cnt == 0)
                    || !TEST_true(psk_client_cb_cnt == 1)
                    || !TEST_true(psk_server_cb_cnt == 0))
                goto end;
        }

        shutdown_ssl_connection(serverssl, clientssl);
        serverssl = clientssl = NULL;
        use_session_cb_cnt = psk_client_cb_cnt = 0;
    }

    if (!TEST_true(create_ssl_objects(sctx, cctx, &serverssl, &clientssl,
                                             NULL, NULL)))
        goto end;

    /* Create the PSK */
    cipher = SSL_CIPHER_find(clientssl, TLS13_AES_128_GCM_SHA256_BYTES);
    clientpsk = SSL_SESSION_new();
    if (!TEST_ptr(clientpsk)
            || !TEST_ptr(cipher)
            || !TEST_true(SSL_SESSION_set1_master_key(clientpsk, key,
                                                      sizeof(key)))
            || !TEST_true(SSL_SESSION_set_cipher(clientpsk, cipher))
            || !TEST_true(SSL_SESSION_set_protocol_version(clientpsk,
                                                           TLS1_3_VERSION))
            || !TEST_true(SSL_SESSION_up_ref(clientpsk)))
        goto end;
    serverpsk = clientpsk;

    /* Check we can create a connection and the PSK is used */
    if (!TEST_true(create_ssl_connection(serverssl, clientssl, SSL_ERROR_NONE))
            || !TEST_true(SSL_session_reused(clientssl))
            || !TEST_true(SSL_session_reused(serverssl)))
        goto end;

    if (idx == 0 || idx == 1) {
        if (!TEST_true(use_session_cb_cnt == 1)
                || !TEST_true(find_session_cb_cnt == 1)
                || !TEST_true(psk_client_cb_cnt == 0)
                || !TEST_true(psk_server_cb_cnt == 0))
            goto end;
    } else {
        if (!TEST_true(use_session_cb_cnt == 0)
                || !TEST_true(find_session_cb_cnt == 0)
                || !TEST_true(psk_client_cb_cnt == 1)
                || !TEST_true(psk_server_cb_cnt == 1))
            goto end;
    }

    shutdown_ssl_connection(serverssl, clientssl);
    serverssl = clientssl = NULL;
    use_session_cb_cnt = find_session_cb_cnt = 0;
    psk_client_cb_cnt = psk_server_cb_cnt = 0;

    if (!TEST_true(create_ssl_objects(sctx, cctx, &serverssl, &clientssl,
                                             NULL, NULL)))
        goto end;

    /* Force an HRR */
    if (!TEST_true(SSL_set1_groups_list(serverssl, "P-256")))
        goto end;

    /*
     * Check we can create a connection, the PSK is used and the callbacks are
     * called twice.
     */
    if (!TEST_true(create_ssl_connection(serverssl, clientssl, SSL_ERROR_NONE))
            || !TEST_true(SSL_session_reused(clientssl))
            || !TEST_true(SSL_session_reused(serverssl)))
        goto end;

    if (idx == 0 || idx == 1) {
        if (!TEST_true(use_session_cb_cnt == 2)
                || !TEST_true(find_session_cb_cnt == 2)
                || !TEST_true(psk_client_cb_cnt == 0)
                || !TEST_true(psk_server_cb_cnt == 0))
            goto end;
    } else {
        if (!TEST_true(use_session_cb_cnt == 0)
                || !TEST_true(find_session_cb_cnt == 0)
                || !TEST_true(psk_client_cb_cnt == 2)
                || !TEST_true(psk_server_cb_cnt == 2))
            goto end;
    }

    shutdown_ssl_connection(serverssl, clientssl);
    serverssl = clientssl = NULL;
    use_session_cb_cnt = find_session_cb_cnt = 0;
    psk_client_cb_cnt = psk_server_cb_cnt = 0;

    if (idx != 3) {
        /*
         * Check that if the server rejects the PSK we can still connect, but with
         * a full handshake
         */
        srvid = "Dummy Identity";
        if (!TEST_true(create_ssl_objects(sctx, cctx, &serverssl, &clientssl,
                                                 NULL, NULL))
                || !TEST_true(create_ssl_connection(serverssl, clientssl,
                                                    SSL_ERROR_NONE))
                || !TEST_false(SSL_session_reused(clientssl))
                || !TEST_false(SSL_session_reused(serverssl)))
            goto end;

        if (idx == 0 || idx == 1) {
            if (!TEST_true(use_session_cb_cnt == 1)
                    || !TEST_true(find_session_cb_cnt == 1)
                    || !TEST_true(psk_client_cb_cnt == 0)
                       /*
                        * If no old style callback then below should be 0
                        * otherwise 1
                        */
                    || !TEST_true(psk_server_cb_cnt == idx))
                goto end;
        } else {
            if (!TEST_true(use_session_cb_cnt == 0)
                    || !TEST_true(find_session_cb_cnt == 0)
                    || !TEST_true(psk_client_cb_cnt == 1)
                    || !TEST_true(psk_server_cb_cnt == 1))
                goto end;
        }

        shutdown_ssl_connection(serverssl, clientssl);
        serverssl = clientssl = NULL;
    }
    testresult = 1;

 end:
    SSL_SESSION_free(clientpsk);
    SSL_SESSION_free(serverpsk);
    clientpsk = serverpsk = NULL;
    SSL_free(serverssl);
    SSL_free(clientssl);
    SSL_CTX_free(sctx);
    SSL_CTX_free(cctx);
    return testresult;
}

static unsigned char cookie_magic_value[] = "cookie magic";

static int generate_cookie_callback(SSL *ssl, unsigned char *cookie,
                                    unsigned int *cookie_len)
{
    /*
     * Not suitable as a real cookie generation function but good enough for
     * testing!
     */
    memcpy(cookie, cookie_magic_value, sizeof(cookie_magic_value) - 1);
    *cookie_len = sizeof(cookie_magic_value) - 1;

    return 1;
}

static int verify_cookie_callback(SSL *ssl, const unsigned char *cookie,
                                  unsigned int cookie_len)
{
    if (cookie_len == sizeof(cookie_magic_value) - 1
        && memcmp(cookie, cookie_magic_value, cookie_len) == 0)
        return 1;

    return 0;
}

static int generate_stateless_cookie_callback(SSL *ssl, unsigned char *cookie,
                                        size_t *cookie_len)
{
    unsigned int temp;
    int res = generate_cookie_callback(ssl, cookie, &temp);
    *cookie_len = temp;
    return res;
}

static int verify_stateless_cookie_callback(SSL *ssl, const unsigned char *cookie,
                                      size_t cookie_len)
{
    return verify_cookie_callback(ssl, cookie, cookie_len);
}

static int test_stateless(void)
{
    SSL_CTX *sctx = NULL, *cctx = NULL;
    SSL *serverssl = NULL, *clientssl = NULL;
    int testresult = 0;

    if (!TEST_true(create_ssl_ctx_pair(TLS_server_method(), TLS_client_method(),
                                       TLS1_VERSION, TLS_MAX_VERSION,
                                       &sctx, &cctx, cert, privkey)))
        goto end;

    /* The arrival of CCS messages can confuse the test */
    SSL_CTX_clear_options(cctx, SSL_OP_ENABLE_MIDDLEBOX_COMPAT);

    if (!TEST_true(create_ssl_objects(sctx, cctx, &serverssl, &clientssl,
                                      NULL, NULL))
               /* Send the first ClientHello */
            || !TEST_false(create_ssl_connection(serverssl, clientssl,
                                                 SSL_ERROR_WANT_READ))
               /*
                * This should fail with a -1 return because we have no callbacks
                * set up
                */
            || !TEST_int_eq(SSL_stateless(serverssl), -1))
        goto end;

    /* Fatal error so abandon the connection from this client */
    SSL_free(clientssl);
    clientssl = NULL;

    /* Set up the cookie generation and verification callbacks */
    SSL_CTX_set_stateless_cookie_generate_cb(sctx, generate_stateless_cookie_callback);
    SSL_CTX_set_stateless_cookie_verify_cb(sctx, verify_stateless_cookie_callback);

    /*
     * Create a new connection from the client (we can reuse the server SSL
     * object).
     */
    if (!TEST_true(create_ssl_objects(sctx, cctx, &serverssl, &clientssl,
                                             NULL, NULL))
               /* Send the first ClientHello */
            || !TEST_false(create_ssl_connection(serverssl, clientssl,
                                                SSL_ERROR_WANT_READ))
               /* This should fail because there is no cookie */
            || !TEST_int_eq(SSL_stateless(serverssl), 0))
        goto end;

    /* Abandon the connection from this client */
    SSL_free(clientssl);
    clientssl = NULL;

    /*
     * Now create a connection from a new client but with the same server SSL
     * object
     */
    if (!TEST_true(create_ssl_objects(sctx, cctx, &serverssl, &clientssl,
                                             NULL, NULL))
               /* Send the first ClientHello */
            || !TEST_false(create_ssl_connection(serverssl, clientssl,
                                                SSL_ERROR_WANT_READ))
               /* This should fail because there is no cookie */
            || !TEST_int_eq(SSL_stateless(serverssl), 0)
               /* Send the second ClientHello */
            || !TEST_false(create_ssl_connection(serverssl, clientssl,
                                                SSL_ERROR_WANT_READ))
               /* This should succeed because a cookie is now present */
            || !TEST_int_eq(SSL_stateless(serverssl), 1)
               /* Complete the connection */
            || !TEST_true(create_ssl_connection(serverssl, clientssl,
                                                SSL_ERROR_NONE)))
        goto end;

    shutdown_ssl_connection(serverssl, clientssl);
    serverssl = clientssl = NULL;
    testresult = 1;

 end:
    SSL_free(serverssl);
    SSL_free(clientssl);
    SSL_CTX_free(sctx);
    SSL_CTX_free(cctx);
    return testresult;

}
#endif /* OPENSSL_NO_TLS1_3 */

static int clntaddoldcb = 0;
static int clntparseoldcb = 0;
static int srvaddoldcb = 0;
static int srvparseoldcb = 0;
static int clntaddnewcb = 0;
static int clntparsenewcb = 0;
static int srvaddnewcb = 0;
static int srvparsenewcb = 0;
static int snicb = 0;

#define TEST_EXT_TYPE1  0xff00

static int old_add_cb(SSL *s, unsigned int ext_type, const unsigned char **out,
                      size_t *outlen, int *al, void *add_arg)
{
    int *server = (int *)add_arg;
    unsigned char *data;

    if (SSL_is_server(s))
        srvaddoldcb++;
    else
        clntaddoldcb++;

    if (*server != SSL_is_server(s)
            || (data = OPENSSL_malloc(sizeof(*data))) == NULL)
        return -1;

    *data = 1;
    *out = data;
    *outlen = sizeof(char);
    return 1;
}

static void old_free_cb(SSL *s, unsigned int ext_type, const unsigned char *out,
                        void *add_arg)
{
    OPENSSL_free((unsigned char *)out);
}

static int old_parse_cb(SSL *s, unsigned int ext_type, const unsigned char *in,
                        size_t inlen, int *al, void *parse_arg)
{
    int *server = (int *)parse_arg;

    if (SSL_is_server(s))
        srvparseoldcb++;
    else
        clntparseoldcb++;

    if (*server != SSL_is_server(s)
            || inlen != sizeof(char)
            || *in != 1)
        return -1;

    return 1;
}

static int new_add_cb(SSL *s, unsigned int ext_type, unsigned int context,
                      const unsigned char **out, size_t *outlen, X509 *x,
                      size_t chainidx, int *al, void *add_arg)
{
    int *server = (int *)add_arg;
    unsigned char *data;

    if (SSL_is_server(s))
        srvaddnewcb++;
    else
        clntaddnewcb++;

    if (*server != SSL_is_server(s)
            || (data = OPENSSL_malloc(sizeof(*data))) == NULL)
        return -1;

    *data = 1;
    *out = data;
    *outlen = sizeof(*data);
    return 1;
}

static void new_free_cb(SSL *s, unsigned int ext_type, unsigned int context,
                        const unsigned char *out, void *add_arg)
{
    OPENSSL_free((unsigned char *)out);
}

static int new_parse_cb(SSL *s, unsigned int ext_type, unsigned int context,
                        const unsigned char *in, size_t inlen, X509 *x,
                        size_t chainidx, int *al, void *parse_arg)
{
    int *server = (int *)parse_arg;

    if (SSL_is_server(s))
        srvparsenewcb++;
    else
        clntparsenewcb++;

    if (*server != SSL_is_server(s)
            || inlen != sizeof(char) || *in != 1)
        return -1;

    return 1;
}

static int sni_cb(SSL *s, int *al, void *arg)
{
    SSL_CTX *ctx = (SSL_CTX *)arg;

    if (SSL_set_SSL_CTX(s, ctx) == NULL) {
        *al = SSL_AD_INTERNAL_ERROR;
        return SSL_TLSEXT_ERR_ALERT_FATAL;
    }
    snicb++;
    return SSL_TLSEXT_ERR_OK;
}

/*
 * Custom call back tests.
 * Test 0: Old style callbacks in TLSv1.2
 * Test 1: New style callbacks in TLSv1.2
 * Test 2: New style callbacks in TLSv1.2 with SNI
 * Test 3: New style callbacks in TLSv1.3. Extensions in CH and EE
 * Test 4: New style callbacks in TLSv1.3. Extensions in CH, SH, EE, Cert + NST
 */
static int test_custom_exts(int tst)
{
    SSL_CTX *cctx = NULL, *sctx = NULL, *sctx2 = NULL;
    SSL *clientssl = NULL, *serverssl = NULL;
    int testresult = 0;
    static int server = 1;
    static int client = 0;
    SSL_SESSION *sess = NULL;
    unsigned int context;

#if defined(OPENSSL_NO_TLS1_2) && !defined(OPENSSL_NO_TLS1_3)
    /* Skip tests for TLSv1.2 and below in this case */
    if (tst < 3)
        return 1;
#endif

    /* Reset callback counters */
    clntaddoldcb = clntparseoldcb = srvaddoldcb = srvparseoldcb = 0;
    clntaddnewcb = clntparsenewcb = srvaddnewcb = srvparsenewcb = 0;
    snicb = 0;

    if (!TEST_true(create_ssl_ctx_pair(TLS_server_method(), TLS_client_method(),
                                       TLS1_VERSION, TLS_MAX_VERSION,
                                       &sctx, &cctx, cert, privkey)))
        goto end;

    if (tst == 2
            && !TEST_true(create_ssl_ctx_pair(TLS_server_method(), NULL,
                                              TLS1_VERSION, TLS_MAX_VERSION,
                                              &sctx2, NULL, cert, privkey)))
        goto end;


    if (tst < 3) {
        SSL_CTX_set_options(cctx, SSL_OP_NO_TLSv1_3);
        SSL_CTX_set_options(sctx, SSL_OP_NO_TLSv1_3);
        if (sctx2 != NULL)
            SSL_CTX_set_options(sctx2, SSL_OP_NO_TLSv1_3);
    }

    if (tst == 4) {
        context = SSL_EXT_CLIENT_HELLO
                  | SSL_EXT_TLS1_2_SERVER_HELLO
                  | SSL_EXT_TLS1_3_SERVER_HELLO
                  | SSL_EXT_TLS1_3_ENCRYPTED_EXTENSIONS
                  | SSL_EXT_TLS1_3_CERTIFICATE
                  | SSL_EXT_TLS1_3_NEW_SESSION_TICKET;
    } else {
        context = SSL_EXT_CLIENT_HELLO
                  | SSL_EXT_TLS1_2_SERVER_HELLO
                  | SSL_EXT_TLS1_3_ENCRYPTED_EXTENSIONS;
    }

    /* Create a client side custom extension */
    if (tst == 0) {
        if (!TEST_true(SSL_CTX_add_client_custom_ext(cctx, TEST_EXT_TYPE1,
                                                     old_add_cb, old_free_cb,
                                                     &client, old_parse_cb,
                                                     &client)))
            goto end;
    } else {
        if (!TEST_true(SSL_CTX_add_custom_ext(cctx, TEST_EXT_TYPE1, context,
                                              new_add_cb, new_free_cb,
                                              &client, new_parse_cb, &client)))
            goto end;
    }

    /* Should not be able to add duplicates */
    if (!TEST_false(SSL_CTX_add_client_custom_ext(cctx, TEST_EXT_TYPE1,
                                                  old_add_cb, old_free_cb,
                                                  &client, old_parse_cb,
                                                  &client))
            || !TEST_false(SSL_CTX_add_custom_ext(cctx, TEST_EXT_TYPE1,
                                                  context, new_add_cb,
                                                  new_free_cb, &client,
                                                  new_parse_cb, &client)))
        goto end;

    /* Create a server side custom extension */
    if (tst == 0) {
        if (!TEST_true(SSL_CTX_add_server_custom_ext(sctx, TEST_EXT_TYPE1,
                                                     old_add_cb, old_free_cb,
                                                     &server, old_parse_cb,
                                                     &server)))
            goto end;
    } else {
        if (!TEST_true(SSL_CTX_add_custom_ext(sctx, TEST_EXT_TYPE1, context,
                                              new_add_cb, new_free_cb,
                                              &server, new_parse_cb, &server)))
            goto end;
        if (sctx2 != NULL
                && !TEST_true(SSL_CTX_add_custom_ext(sctx2, TEST_EXT_TYPE1,
                                                     context, new_add_cb,
                                                     new_free_cb, &server,
                                                     new_parse_cb, &server)))
            goto end;
    }

    /* Should not be able to add duplicates */
    if (!TEST_false(SSL_CTX_add_server_custom_ext(sctx, TEST_EXT_TYPE1,
                                                  old_add_cb, old_free_cb,
                                                  &server, old_parse_cb,
                                                  &server))
            || !TEST_false(SSL_CTX_add_custom_ext(sctx, TEST_EXT_TYPE1,
                                                  context, new_add_cb,
                                                  new_free_cb, &server,
                                                  new_parse_cb, &server)))
        goto end;

    if (tst == 2) {
        /* Set up SNI */
        if (!TEST_true(SSL_CTX_set_tlsext_servername_callback(sctx, sni_cb))
                || !TEST_true(SSL_CTX_set_tlsext_servername_arg(sctx, sctx2)))
            goto end;
    }

    if (!TEST_true(create_ssl_objects(sctx, cctx, &serverssl,
                                      &clientssl, NULL, NULL))
            || !TEST_true(create_ssl_connection(serverssl, clientssl,
                                                SSL_ERROR_NONE)))
        goto end;

    if (tst == 0) {
        if (clntaddoldcb != 1
                || clntparseoldcb != 1
                || srvaddoldcb != 1
                || srvparseoldcb != 1)
            goto end;
    } else if (tst == 1 || tst == 2 || tst == 3) {
        if (clntaddnewcb != 1
                || clntparsenewcb != 1
                || srvaddnewcb != 1
                || srvparsenewcb != 1
                || (tst != 2 && snicb != 0)
                || (tst == 2 && snicb != 1))
            goto end;
    } else {
        /* In this case there 2 NewSessionTicket messages created */
        if (clntaddnewcb != 1
                || clntparsenewcb != 5
                || srvaddnewcb != 5
                || srvparsenewcb != 1)
            goto end;
    }

    sess = SSL_get1_session(clientssl);
    SSL_shutdown(clientssl);
    SSL_shutdown(serverssl);
    SSL_free(serverssl);
    SSL_free(clientssl);
    serverssl = clientssl = NULL;

    if (tst == 3) {
        /* We don't bother with the resumption aspects for this test */
        testresult = 1;
        goto end;
    }

    if (!TEST_true(create_ssl_objects(sctx, cctx, &serverssl, &clientssl,
                                      NULL, NULL))
            || !TEST_true(SSL_set_session(clientssl, sess))
            || !TEST_true(create_ssl_connection(serverssl, clientssl,
                                               SSL_ERROR_NONE)))
        goto end;

    /*
     * For a resumed session we expect to add the ClientHello extension. For the
     * old style callbacks we ignore it on the server side because they set
     * SSL_EXT_IGNORE_ON_RESUMPTION. The new style callbacks do not ignore
     * them.
     */
    if (tst == 0) {
        if (clntaddoldcb != 2
                || clntparseoldcb != 1
                || srvaddoldcb != 1
                || srvparseoldcb != 1)
            goto end;
    } else if (tst == 1 || tst == 2 || tst == 3) {
        if (clntaddnewcb != 2
                || clntparsenewcb != 2
                || srvaddnewcb != 2
                || srvparsenewcb != 2)
            goto end;
    } else {
        /*
         * No Certificate message extensions in the resumption handshake,
         * 2 NewSessionTickets in the initial handshake, 1 in the resumption
         */
        if (clntaddnewcb != 2
                || clntparsenewcb != 8
                || srvaddnewcb != 8
                || srvparsenewcb != 2)
            goto end;
    }

    testresult = 1;

end:
    SSL_SESSION_free(sess);
    SSL_free(serverssl);
    SSL_free(clientssl);
    SSL_CTX_free(sctx2);
    SSL_CTX_free(sctx);
    SSL_CTX_free(cctx);
    return testresult;
}

/*
 * Test loading of serverinfo data in various formats. test_sslmessages actually
 * tests to make sure the extensions appear in the handshake
 */
static int test_serverinfo(int tst)
{
    unsigned int version;
    unsigned char *sibuf;
    size_t sibuflen;
    int ret, expected, testresult = 0;
    SSL_CTX *ctx;

    ctx = SSL_CTX_new(TLS_method());
    if (!TEST_ptr(ctx))
        goto end;

    if ((tst & 0x01) == 0x01)
        version = SSL_SERVERINFOV2;
    else
        version = SSL_SERVERINFOV1;

    if ((tst & 0x02) == 0x02) {
        sibuf = serverinfov2;
        sibuflen = sizeof(serverinfov2);
        expected = (version == SSL_SERVERINFOV2);
    } else {
        sibuf = serverinfov1;
        sibuflen = sizeof(serverinfov1);
        expected = (version == SSL_SERVERINFOV1);
    }

    if ((tst & 0x04) == 0x04) {
        ret = SSL_CTX_use_serverinfo_ex(ctx, version, sibuf, sibuflen);
    } else {
        ret = SSL_CTX_use_serverinfo(ctx, sibuf, sibuflen);

        /*
         * The version variable is irrelevant in this case - it's what is in the
         * buffer that matters
         */
        if ((tst & 0x02) == 0x02)
            expected = 0;
        else
            expected = 1;
    }

    if (!TEST_true(ret == expected))
        goto end;

    testresult = 1;

 end:
    SSL_CTX_free(ctx);

    return testresult;
}

/*
 * Test that SSL_export_keying_material() produces expected results. There are
 * no test vectors so all we do is test that both sides of the communication
 * produce the same results for different protocol versions.
 */
#define SMALL_LABEL_LEN 10
#define LONG_LABEL_LEN  249
static int test_export_key_mat(int tst)
{
    int testresult = 0;
    SSL_CTX *cctx = NULL, *sctx = NULL, *sctx2 = NULL;
    SSL *clientssl = NULL, *serverssl = NULL;
    const char label[LONG_LABEL_LEN + 1] = "test label";
    const unsigned char context[] = "context";
    const unsigned char *emptycontext = NULL;
    unsigned char ckeymat1[80], ckeymat2[80], ckeymat3[80];
    unsigned char skeymat1[80], skeymat2[80], skeymat3[80];
    size_t labellen;
    const int protocols[] = {
        TLS1_VERSION,
        TLS1_1_VERSION,
        TLS1_2_VERSION,
        TLS1_3_VERSION,
        TLS1_3_VERSION,
        TLS1_3_VERSION
    };

#ifdef OPENSSL_NO_TLS1
    if (tst == 0)
        return 1;
#endif
#ifdef OPENSSL_NO_TLS1_1
    if (tst == 1)
        return 1;
#endif
#ifdef OPENSSL_NO_TLS1_2
    if (tst == 2)
        return 1;
#endif
#ifdef OPENSSL_NO_TLS1_3
    if (tst >= 3)
        return 1;
#endif
    if (!TEST_true(create_ssl_ctx_pair(TLS_server_method(), TLS_client_method(),
                                       TLS1_VERSION, TLS_MAX_VERSION,
                                       &sctx, &cctx, cert, privkey)))
        goto end;

    OPENSSL_assert(tst >= 0 && (size_t)tst < OSSL_NELEM(protocols));
    SSL_CTX_set_max_proto_version(cctx, protocols[tst]);
    SSL_CTX_set_min_proto_version(cctx, protocols[tst]);

    if (!TEST_true(create_ssl_objects(sctx, cctx, &serverssl, &clientssl, NULL,
                                      NULL)))
        goto end;

    /*
     * Premature call of SSL_export_keying_material should just fail.
     */
    if (!TEST_int_le(SSL_export_keying_material(clientssl, ckeymat1,
                                                sizeof(ckeymat1), label,
                                                SMALL_LABEL_LEN + 1, context,
                                                sizeof(context) - 1, 1), 0))
        goto end;

    if (!TEST_true(create_ssl_connection(serverssl, clientssl,
                                         SSL_ERROR_NONE)))
        goto end;

    if (tst == 5) {
        /*
         * TLSv1.3 imposes a maximum label len of 249 bytes. Check we fail if we
         * go over that.
         */
        if (!TEST_int_le(SSL_export_keying_material(clientssl, ckeymat1,
                                                    sizeof(ckeymat1), label,
                                                    LONG_LABEL_LEN + 1, context,
                                                    sizeof(context) - 1, 1), 0))
            goto end;

        testresult = 1;
        goto end;
    } else if (tst == 4) {
        labellen = LONG_LABEL_LEN;
    } else {
        labellen = SMALL_LABEL_LEN;
    }

    if (!TEST_int_eq(SSL_export_keying_material(clientssl, ckeymat1,
                                                sizeof(ckeymat1), label,
                                                labellen, context,
                                                sizeof(context) - 1, 1), 1)
            || !TEST_int_eq(SSL_export_keying_material(clientssl, ckeymat2,
                                                       sizeof(ckeymat2), label,
                                                       labellen,
                                                       emptycontext,
                                                       0, 1), 1)
            || !TEST_int_eq(SSL_export_keying_material(clientssl, ckeymat3,
                                                       sizeof(ckeymat3), label,
                                                       labellen,
                                                       NULL, 0, 0), 1)
            || !TEST_int_eq(SSL_export_keying_material(serverssl, skeymat1,
                                                       sizeof(skeymat1), label,
                                                       labellen,
                                                       context,
                                                       sizeof(context) -1, 1),
                            1)
            || !TEST_int_eq(SSL_export_keying_material(serverssl, skeymat2,
                                                       sizeof(skeymat2), label,
                                                       labellen,
                                                       emptycontext,
                                                       0, 1), 1)
            || !TEST_int_eq(SSL_export_keying_material(serverssl, skeymat3,
                                                       sizeof(skeymat3), label,
                                                       labellen,
                                                       NULL, 0, 0), 1)
               /*
                * Check that both sides created the same key material with the
                * same context.
                */
            || !TEST_mem_eq(ckeymat1, sizeof(ckeymat1), skeymat1,
                            sizeof(skeymat1))
               /*
                * Check that both sides created the same key material with an
                * empty context.
                */
            || !TEST_mem_eq(ckeymat2, sizeof(ckeymat2), skeymat2,
                            sizeof(skeymat2))
               /*
                * Check that both sides created the same key material without a
                * context.
                */
            || !TEST_mem_eq(ckeymat3, sizeof(ckeymat3), skeymat3,
                            sizeof(skeymat3))
               /* Different contexts should produce different results */
            || !TEST_mem_ne(ckeymat1, sizeof(ckeymat1), ckeymat2,
                            sizeof(ckeymat2)))
        goto end;

    /*
     * Check that an empty context and no context produce different results in
     * protocols less than TLSv1.3. In TLSv1.3 they should be the same.
     */
    if ((tst < 3 && !TEST_mem_ne(ckeymat2, sizeof(ckeymat2), ckeymat3,
                                  sizeof(ckeymat3)))
            || (tst >= 3 && !TEST_mem_eq(ckeymat2, sizeof(ckeymat2), ckeymat3,
                                         sizeof(ckeymat3))))
        goto end;

    testresult = 1;

 end:
    SSL_free(serverssl);
    SSL_free(clientssl);
    SSL_CTX_free(sctx2);
    SSL_CTX_free(sctx);
    SSL_CTX_free(cctx);

    return testresult;
}

#ifndef OPENSSL_NO_TLS1_3
/*
 * Test that SSL_export_keying_material_early() produces expected
 * results. There are no test vectors so all we do is test that both
 * sides of the communication produce the same results for different
 * protocol versions.
 */
static int test_export_key_mat_early(int idx)
{
    static const char label[] = "test label";
    static const unsigned char context[] = "context";
    int testresult = 0;
    SSL_CTX *cctx = NULL, *sctx = NULL;
    SSL *clientssl = NULL, *serverssl = NULL;
    SSL_SESSION *sess = NULL;
    const unsigned char *emptycontext = NULL;
    unsigned char ckeymat1[80], ckeymat2[80];
    unsigned char skeymat1[80], skeymat2[80];
    unsigned char buf[1];
    size_t readbytes, written;

    if (!TEST_true(setupearly_data_test(&cctx, &sctx, &clientssl, &serverssl,
                                        &sess, idx)))
        goto end;

    /* Here writing 0 length early data is enough. */
    if (!TEST_true(SSL_write_early_data(clientssl, NULL, 0, &written))
            || !TEST_int_eq(SSL_read_early_data(serverssl, buf, sizeof(buf),
                                                &readbytes),
                            SSL_READ_EARLY_DATA_ERROR)
            || !TEST_int_eq(SSL_get_early_data_status(serverssl),
                            SSL_EARLY_DATA_ACCEPTED))
        goto end;

    if (!TEST_int_eq(SSL_export_keying_material_early(
                     clientssl, ckeymat1, sizeof(ckeymat1), label,
                     sizeof(label) - 1, context, sizeof(context) - 1), 1)
            || !TEST_int_eq(SSL_export_keying_material_early(
                            clientssl, ckeymat2, sizeof(ckeymat2), label,
                            sizeof(label) - 1, emptycontext, 0), 1)
            || !TEST_int_eq(SSL_export_keying_material_early(
                            serverssl, skeymat1, sizeof(skeymat1), label,
                            sizeof(label) - 1, context, sizeof(context) - 1), 1)
            || !TEST_int_eq(SSL_export_keying_material_early(
                            serverssl, skeymat2, sizeof(skeymat2), label,
                            sizeof(label) - 1, emptycontext, 0), 1)
               /*
                * Check that both sides created the same key material with the
                * same context.
                */
            || !TEST_mem_eq(ckeymat1, sizeof(ckeymat1), skeymat1,
                            sizeof(skeymat1))
               /*
                * Check that both sides created the same key material with an
                * empty context.
                */
            || !TEST_mem_eq(ckeymat2, sizeof(ckeymat2), skeymat2,
                            sizeof(skeymat2))
               /* Different contexts should produce different results */
            || !TEST_mem_ne(ckeymat1, sizeof(ckeymat1), ckeymat2,
                            sizeof(ckeymat2)))
        goto end;

    testresult = 1;

 end:
    SSL_SESSION_free(sess);
    SSL_SESSION_free(clientpsk);
    SSL_SESSION_free(serverpsk);
    clientpsk = serverpsk = NULL;
    SSL_free(serverssl);
    SSL_free(clientssl);
    SSL_CTX_free(sctx);
    SSL_CTX_free(cctx);

    return testresult;
}

#define NUM_KEY_UPDATE_MESSAGES 40
/*
 * Test KeyUpdate.
 */
static int test_key_update(void)
{
    SSL_CTX *cctx = NULL, *sctx = NULL;
    SSL *clientssl = NULL, *serverssl = NULL;
    int testresult = 0, i, j;
    char buf[20];
    static char *mess = "A test message";

    if (!TEST_true(create_ssl_ctx_pair(TLS_server_method(),
                                       TLS_client_method(),
                                       TLS1_3_VERSION,
                                       0,
                                       &sctx, &cctx, cert, privkey))
            || !TEST_true(create_ssl_objects(sctx, cctx, &serverssl, &clientssl,
                                             NULL, NULL))
            || !TEST_true(create_ssl_connection(serverssl, clientssl,
                                                SSL_ERROR_NONE)))
        goto end;

    for (j = 0; j < 2; j++) {
        /* Send lots of KeyUpdate messages */
        for (i = 0; i < NUM_KEY_UPDATE_MESSAGES; i++) {
            if (!TEST_true(SSL_key_update(clientssl,
                                          (j == 0)
                                          ? SSL_KEY_UPDATE_NOT_REQUESTED
                                          : SSL_KEY_UPDATE_REQUESTED))
                    || !TEST_true(SSL_do_handshake(clientssl)))
                goto end;
        }

        /* Check that sending and receiving app data is ok */
        if (!TEST_int_eq(SSL_write(clientssl, mess, strlen(mess)), strlen(mess))
                || !TEST_int_eq(SSL_read(serverssl, buf, sizeof(buf)),
                                         strlen(mess)))
            goto end;

        if (!TEST_int_eq(SSL_write(serverssl, mess, strlen(mess)), strlen(mess))
                || !TEST_int_eq(SSL_read(clientssl, buf, sizeof(buf)),
                                         strlen(mess)))
            goto end;
    }

    testresult = 1;

 end:
    SSL_free(serverssl);
    SSL_free(clientssl);
    SSL_CTX_free(sctx);
    SSL_CTX_free(cctx);

    return testresult;
}

/*
 * Test we can handle a KeyUpdate (update requested) message while write data
 * is pending.
 * Test 0: Client sends KeyUpdate while Server is writing
 * Test 1: Server sends KeyUpdate while Client is writing
 */
static int test_key_update_in_write(int tst)
{
    SSL_CTX *cctx = NULL, *sctx = NULL;
    SSL *clientssl = NULL, *serverssl = NULL;
    int testresult = 0;
    char buf[20];
    static char *mess = "A test message";
    BIO *bretry = BIO_new(bio_s_always_retry());
    BIO *tmp = NULL;
    SSL *peerupdate = NULL, *peerwrite = NULL;

    if (!TEST_ptr(bretry)
            || !TEST_true(create_ssl_ctx_pair(TLS_server_method(),
                                              TLS_client_method(),
                                              TLS1_3_VERSION,
                                              0,
                                              &sctx, &cctx, cert, privkey))
            || !TEST_true(create_ssl_objects(sctx, cctx, &serverssl, &clientssl,
                                             NULL, NULL))
            || !TEST_true(create_ssl_connection(serverssl, clientssl,
                                                SSL_ERROR_NONE)))
        goto end;

    peerupdate = tst == 0 ? clientssl : serverssl;
    peerwrite = tst == 0 ? serverssl : clientssl;

    if (!TEST_true(SSL_key_update(peerupdate, SSL_KEY_UPDATE_REQUESTED))
            || !TEST_true(SSL_do_handshake(peerupdate)))
        goto end;

    /* Swap the writing endpoint's write BIO to force a retry */
    tmp = SSL_get_wbio(peerwrite);
    if (!TEST_ptr(tmp) || !TEST_true(BIO_up_ref(tmp))) {
        tmp = NULL;
        goto end;
    }
    SSL_set0_wbio(peerwrite, bretry);
    bretry = NULL;

    /* Write data that we know will fail with SSL_ERROR_WANT_WRITE */
    if (!TEST_int_eq(SSL_write(peerwrite, mess, strlen(mess)), -1)
            || !TEST_int_eq(SSL_get_error(peerwrite, 0), SSL_ERROR_WANT_WRITE))
        goto end;

    /* Reinstate the original writing endpoint's write BIO */
    SSL_set0_wbio(peerwrite, tmp);
    tmp = NULL;

    /* Now read some data - we will read the key update */
    if (!TEST_int_eq(SSL_read(peerwrite, buf, sizeof(buf)), -1)
            || !TEST_int_eq(SSL_get_error(peerwrite, 0), SSL_ERROR_WANT_READ))
        goto end;

    /*
     * Complete the write we started previously and read it from the other
     * endpoint
     */
    if (!TEST_int_eq(SSL_write(peerwrite, mess, strlen(mess)), strlen(mess))
            || !TEST_int_eq(SSL_read(peerupdate, buf, sizeof(buf)), strlen(mess)))
        goto end;

    /* Write more data to ensure we send the KeyUpdate message back */
    if (!TEST_int_eq(SSL_write(peerwrite, mess, strlen(mess)), strlen(mess))
            || !TEST_int_eq(SSL_read(peerupdate, buf, sizeof(buf)), strlen(mess)))
        goto end;

    testresult = 1;

 end:
    SSL_free(serverssl);
    SSL_free(clientssl);
    SSL_CTX_free(sctx);
    SSL_CTX_free(cctx);
    BIO_free(bretry);
    BIO_free(tmp);

    return testresult;
}
#endif /* OPENSSL_NO_TLS1_3 */

static int test_ssl_clear(int idx)
{
    SSL_CTX *cctx = NULL, *sctx = NULL;
    SSL *clientssl = NULL, *serverssl = NULL;
    int testresult = 0;

#ifdef OPENSSL_NO_TLS1_2
    if (idx == 1)
        return 1;
#endif

    /* Create an initial connection */
    if (!TEST_true(create_ssl_ctx_pair(TLS_server_method(), TLS_client_method(),
                                       TLS1_VERSION, TLS_MAX_VERSION,
                                       &sctx, &cctx, cert, privkey))
            || (idx == 1
                && !TEST_true(SSL_CTX_set_max_proto_version(cctx,
                                                            TLS1_2_VERSION)))
            || !TEST_true(create_ssl_objects(sctx, cctx, &serverssl,
                                          &clientssl, NULL, NULL))
            || !TEST_true(create_ssl_connection(serverssl, clientssl,
                                                SSL_ERROR_NONE)))
        goto end;

    SSL_shutdown(clientssl);
    SSL_shutdown(serverssl);
    SSL_free(serverssl);
    serverssl = NULL;

    /* Clear clientssl - we're going to reuse the object */
    if (!TEST_true(SSL_clear(clientssl)))
        goto end;

    if (!TEST_true(create_ssl_objects(sctx, cctx, &serverssl, &clientssl,
                                             NULL, NULL))
            || !TEST_true(create_ssl_connection(serverssl, clientssl,
                                                SSL_ERROR_NONE))
            || !TEST_true(SSL_session_reused(clientssl)))
        goto end;

    SSL_shutdown(clientssl);
    SSL_shutdown(serverssl);

    testresult = 1;

 end:
    SSL_free(serverssl);
    SSL_free(clientssl);
    SSL_CTX_free(sctx);
    SSL_CTX_free(cctx);

    return testresult;
}

/* Parse CH and retrieve any MFL extension value if present */
static int get_MFL_from_client_hello(BIO *bio, int *mfl_codemfl_code)
{
    long len;
    unsigned char *data;
    PACKET pkt = {0}, pkt2 = {0}, pkt3 = {0};
    unsigned int MFL_code = 0, type = 0;

    if (!TEST_uint_gt( len = BIO_get_mem_data( bio, (char **) &data ), 0 ) )
        goto end;

    if (!TEST_true( PACKET_buf_init( &pkt, data, len ) )
               /* Skip the record header */
            || !PACKET_forward(&pkt, SSL3_RT_HEADER_LENGTH)
               /* Skip the handshake message header */
            || !TEST_true(PACKET_forward(&pkt, SSL3_HM_HEADER_LENGTH))
               /* Skip client version and random */
            || !TEST_true(PACKET_forward(&pkt, CLIENT_VERSION_LEN
                                               + SSL3_RANDOM_SIZE))
               /* Skip session id */
            || !TEST_true(PACKET_get_length_prefixed_1(&pkt, &pkt2))
               /* Skip ciphers */
            || !TEST_true(PACKET_get_length_prefixed_2(&pkt, &pkt2))
               /* Skip compression */
            || !TEST_true(PACKET_get_length_prefixed_1(&pkt, &pkt2))
               /* Extensions len */
            || !TEST_true(PACKET_as_length_prefixed_2(&pkt, &pkt2)))
        goto end;

    /* Loop through all extensions */
    while (PACKET_remaining(&pkt2)) {
        if (!TEST_true(PACKET_get_net_2(&pkt2, &type))
                || !TEST_true(PACKET_get_length_prefixed_2(&pkt2, &pkt3)))
            goto end;

        if (type == TLSEXT_TYPE_max_fragment_length) {
            if (!TEST_uint_ne(PACKET_remaining(&pkt3), 0)
                    || !TEST_true(PACKET_get_1(&pkt3, &MFL_code)))
                goto end;

            *mfl_codemfl_code = MFL_code;
            return 1;
        }
    }

 end:
    return 0;
}

/* Maximum-Fragment-Length TLS extension mode to test */
static const unsigned char max_fragment_len_test[] = {
    TLSEXT_max_fragment_length_512,
    TLSEXT_max_fragment_length_1024,
    TLSEXT_max_fragment_length_2048,
    TLSEXT_max_fragment_length_4096
};

static int test_max_fragment_len_ext(int idx_tst)
{
    SSL_CTX *ctx;
    SSL *con = NULL;
    int testresult = 0, MFL_mode = 0;
    BIO *rbio, *wbio;

    ctx = SSL_CTX_new(TLS_method());
    if (!TEST_ptr(ctx))
        goto end;

    if (!TEST_true(SSL_CTX_set_tlsext_max_fragment_length(
                   ctx, max_fragment_len_test[idx_tst])))
        goto end;

    con = SSL_new(ctx);
    if (!TEST_ptr(con))
        goto end;

    rbio = BIO_new(BIO_s_mem());
    wbio = BIO_new(BIO_s_mem());
    if (!TEST_ptr(rbio)|| !TEST_ptr(wbio)) {
        BIO_free(rbio);
        BIO_free(wbio);
        goto end;
    }

    SSL_set_bio(con, rbio, wbio);
    SSL_set_connect_state(con);

    if (!TEST_int_le(SSL_connect(con), 0)) {
        /* This shouldn't succeed because we don't have a server! */
        goto end;
    }

    if (!TEST_true(get_MFL_from_client_hello(wbio, &MFL_mode)))
        /* no MFL in client hello */
        goto end;
    if (!TEST_true(max_fragment_len_test[idx_tst] == MFL_mode))
        goto end;

    testresult = 1;

end:
    SSL_free(con);
    SSL_CTX_free(ctx);

    return testresult;
}

#ifndef OPENSSL_NO_TLS1_3
static int test_pha_key_update(void)
{
    SSL_CTX *cctx = NULL, *sctx = NULL;
    SSL *clientssl = NULL, *serverssl = NULL;
    int testresult = 0;

    if (!TEST_true(create_ssl_ctx_pair(TLS_server_method(), TLS_client_method(),
                                       TLS1_VERSION, TLS_MAX_VERSION,
                                       &sctx, &cctx, cert, privkey)))
        return 0;

    if (!TEST_true(SSL_CTX_set_min_proto_version(sctx, TLS1_3_VERSION))
        || !TEST_true(SSL_CTX_set_max_proto_version(sctx, TLS1_3_VERSION))
        || !TEST_true(SSL_CTX_set_min_proto_version(cctx, TLS1_3_VERSION))
        || !TEST_true(SSL_CTX_set_max_proto_version(cctx, TLS1_3_VERSION)))
        goto end;

    SSL_CTX_set_post_handshake_auth(cctx, 1);

    if (!TEST_true(create_ssl_objects(sctx, cctx, &serverssl, &clientssl,
                                      NULL, NULL)))
        goto end;

    if (!TEST_true(create_ssl_connection(serverssl, clientssl,
                                         SSL_ERROR_NONE)))
        goto end;

    SSL_set_verify(serverssl, SSL_VERIFY_PEER, NULL);
    if (!TEST_true(SSL_verify_client_post_handshake(serverssl)))
        goto end;

    if (!TEST_true(SSL_key_update(clientssl, SSL_KEY_UPDATE_NOT_REQUESTED)))
        goto end;

    /* Start handshake on the server */
    if (!TEST_int_eq(SSL_do_handshake(serverssl), 1))
        goto end;

    /* Starts with SSL_connect(), but it's really just SSL_do_handshake() */
    if (!TEST_true(create_ssl_connection(serverssl, clientssl,
                                         SSL_ERROR_NONE)))
        goto end;

    SSL_shutdown(clientssl);
    SSL_shutdown(serverssl);

    testresult = 1;

 end:
    SSL_free(serverssl);
    SSL_free(clientssl);
    SSL_CTX_free(sctx);
    SSL_CTX_free(cctx);
    return testresult;
}
#endif

#if !defined(OPENSSL_NO_SRP) && !defined(OPENSSL_NO_TLS1_2)

static SRP_VBASE *vbase = NULL;

static int ssl_srp_cb(SSL *s, int *ad, void *arg)
{
    int ret = SSL3_AL_FATAL;
    char *username;
    SRP_user_pwd *user = NULL;

    username = SSL_get_srp_username(s);
    if (username == NULL) {
        *ad = SSL_AD_INTERNAL_ERROR;
        goto err;
    }

    user = SRP_VBASE_get1_by_user(vbase, username);
    if (user == NULL) {
        *ad = SSL_AD_INTERNAL_ERROR;
        goto err;
    }

    if (SSL_set_srp_server_param(s, user->N, user->g, user->s, user->v,
                                 user->info) <= 0) {
        *ad = SSL_AD_INTERNAL_ERROR;
        goto err;
    }

    ret = 0;

 err:
    SRP_user_pwd_free(user);
    return ret;
}

static int create_new_vfile(char *userid, char *password, const char *filename)
{
    char *gNid = NULL;
    OPENSSL_STRING *row = OPENSSL_zalloc(sizeof(row) * (DB_NUMBER + 1));
    TXT_DB *db = NULL;
    int ret = 0;
    BIO *out = NULL, *dummy = BIO_new_mem_buf("", 0);
    size_t i;

    if (!TEST_ptr(dummy) || !TEST_ptr(row))
        goto end;

    gNid = SRP_create_verifier(userid, password, &row[DB_srpsalt],
                               &row[DB_srpverifier], NULL, NULL);
    if (!TEST_ptr(gNid))
        goto end;

    /*
     * The only way to create an empty TXT_DB is to provide a BIO with no data
     * in it!
     */
    db = TXT_DB_read(dummy, DB_NUMBER);
    if (!TEST_ptr(db))
        goto end;

    out = BIO_new_file(filename, "w");
    if (!TEST_ptr(out))
        goto end;

    row[DB_srpid] = OPENSSL_strdup(userid);
    row[DB_srptype] = OPENSSL_strdup("V");
    row[DB_srpgN] = OPENSSL_strdup(gNid);

    if (!TEST_ptr(row[DB_srpid])
            || !TEST_ptr(row[DB_srptype])
            || !TEST_ptr(row[DB_srpgN])
            || !TEST_true(TXT_DB_insert(db, row)))
        goto end;

    row = NULL;

    if (!TXT_DB_write(out, db))
        goto end;

    ret = 1;
 end:
    if (row != NULL) {
        for (i = 0; i < DB_NUMBER; i++)
            OPENSSL_free(row[i]);
    }
    OPENSSL_free(row);
    BIO_free(dummy);
    BIO_free(out);
    TXT_DB_free(db);

    return ret;
}

static int create_new_vbase(char *userid, char *password)
{
    BIGNUM *verifier = NULL, *salt = NULL;
    const SRP_gN *lgN = NULL;
    SRP_user_pwd *user_pwd = NULL;
    int ret = 0;

    lgN = SRP_get_default_gN(NULL);
    if (!TEST_ptr(lgN))
        goto end;

    if (!TEST_true(SRP_create_verifier_BN(userid, password, &salt, &verifier,
                                          lgN->N, lgN->g)))
        goto end;

    user_pwd = OPENSSL_zalloc(sizeof(*user_pwd));
    if (!TEST_ptr(user_pwd))
        goto end;

    user_pwd->N = lgN->N;
    user_pwd->g = lgN->g;
    user_pwd->id = OPENSSL_strdup(userid);
    if (!TEST_ptr(user_pwd->id))
        goto end;

    user_pwd->v = verifier;
    user_pwd->s = salt;
    verifier = salt = NULL;

    if (sk_SRP_user_pwd_insert(vbase->users_pwd, user_pwd, 0) == 0)
        goto end;
    user_pwd = NULL;

    ret = 1;
end:
    SRP_user_pwd_free(user_pwd);
    BN_free(salt);
    BN_free(verifier);

    return ret;
}

/*
 * SRP tests
 *
 * Test 0: Simple successful SRP connection, new vbase
 * Test 1: Connection failure due to bad password, new vbase
 * Test 2: Simple successful SRP connection, vbase loaded from existing file
 * Test 3: Connection failure due to bad password, vbase loaded from existing
 *         file
 * Test 4: Simple successful SRP connection, vbase loaded from new file
 * Test 5: Connection failure due to bad password, vbase loaded from new file
 */
static int test_srp(int tst)
{
    char *userid = "test", *password = "password", *tstsrpfile;
    SSL_CTX *cctx = NULL, *sctx = NULL;
    SSL *clientssl = NULL, *serverssl = NULL;
    int ret, testresult = 0;

    vbase = SRP_VBASE_new(NULL);
    if (!TEST_ptr(vbase))
        goto end;

    if (tst == 0 || tst == 1) {
        if (!TEST_true(create_new_vbase(userid, password)))
            goto end;
    } else {
        if (tst == 4 || tst == 5) {
            if (!TEST_true(create_new_vfile(userid, password, tmpfilename)))
                goto end;
            tstsrpfile = tmpfilename;
        } else {
            tstsrpfile = srpvfile;
        }
        if (!TEST_int_eq(SRP_VBASE_init(vbase, tstsrpfile), SRP_NO_ERROR))
            goto end;
    }

    if (!TEST_true(create_ssl_ctx_pair(TLS_server_method(), TLS_client_method(),
                                       TLS1_VERSION, TLS_MAX_VERSION,
                                       &sctx, &cctx, cert, privkey)))
        goto end;

    if (!TEST_int_gt(SSL_CTX_set_srp_username_callback(sctx, ssl_srp_cb), 0)
            || !TEST_true(SSL_CTX_set_cipher_list(cctx, "SRP-AES-128-CBC-SHA"))
            || !TEST_true(SSL_CTX_set_max_proto_version(sctx, TLS1_2_VERSION))
            || !TEST_true(SSL_CTX_set_max_proto_version(cctx, TLS1_2_VERSION))
            || !TEST_int_gt(SSL_CTX_set_srp_username(cctx, userid), 0))
        goto end;

    if (tst % 2 == 1) {
        if (!TEST_int_gt(SSL_CTX_set_srp_password(cctx, "badpass"), 0))
            goto end;
    } else {
        if (!TEST_int_gt(SSL_CTX_set_srp_password(cctx, password), 0))
            goto end;
    }

    if (!TEST_true(create_ssl_objects(sctx, cctx, &serverssl, &clientssl,
                                      NULL, NULL)))
        goto end;

    ret = create_ssl_connection(serverssl, clientssl, SSL_ERROR_NONE);
    if (ret) {
        if (!TEST_true(tst % 2 == 0))
            goto end;
    } else {
        if (!TEST_true(tst % 2 == 1))
            goto end;
    }

    testresult = 1;

 end:
    SRP_VBASE_free(vbase);
    vbase = NULL;
    SSL_free(serverssl);
    SSL_free(clientssl);
    SSL_CTX_free(sctx);
    SSL_CTX_free(cctx);

    return testresult;
}
#endif

static int info_cb_failed = 0;
static int info_cb_offset = 0;
static int info_cb_this_state = -1;

static struct info_cb_states_st {
    int where;
    const char *statestr;
} info_cb_states[][60] = {
    {
        /* TLSv1.2 server followed by resumption */
        {SSL_CB_HANDSHAKE_START, NULL}, {SSL_CB_LOOP, "PINIT "},
        {SSL_CB_LOOP, "PINIT "}, {SSL_CB_LOOP, "TRCH"}, {SSL_CB_LOOP, "TWSH"},
        {SSL_CB_LOOP, "TWSC"}, {SSL_CB_LOOP, "TWSKE"}, {SSL_CB_LOOP, "TWSD"},
        {SSL_CB_EXIT, NULL}, {SSL_CB_LOOP, "TWSD"}, {SSL_CB_LOOP, "TRCKE"},
        {SSL_CB_LOOP, "TRCCS"}, {SSL_CB_LOOP, "TRFIN"}, {SSL_CB_LOOP, "TWST"},
        {SSL_CB_LOOP, "TWCCS"}, {SSL_CB_LOOP, "TWFIN"},
        {SSL_CB_HANDSHAKE_DONE, NULL}, {SSL_CB_EXIT, NULL},
        {SSL_CB_ALERT, NULL}, {SSL_CB_HANDSHAKE_START, NULL},
        {SSL_CB_LOOP, "PINIT "}, {SSL_CB_LOOP, "PINIT "}, {SSL_CB_LOOP, "TRCH"},
        {SSL_CB_LOOP, "TWSH"}, {SSL_CB_LOOP, "TWCCS"}, {SSL_CB_LOOP, "TWFIN"},
        {SSL_CB_EXIT, NULL}, {SSL_CB_LOOP, "TWFIN"}, {SSL_CB_LOOP, "TRCCS"},
        {SSL_CB_LOOP, "TRFIN"}, {SSL_CB_HANDSHAKE_DONE, NULL},
        {SSL_CB_EXIT, NULL}, {0, NULL},
    }, {
        /* TLSv1.2 client followed by resumption */
        {SSL_CB_HANDSHAKE_START, NULL}, {SSL_CB_LOOP, "PINIT "},
        {SSL_CB_LOOP, "TWCH"}, {SSL_CB_EXIT, NULL}, {SSL_CB_LOOP, "TWCH"},
        {SSL_CB_LOOP, "TRSH"}, {SSL_CB_LOOP, "TRSC"}, {SSL_CB_LOOP, "TRSKE"},
        {SSL_CB_LOOP, "TRSD"}, {SSL_CB_LOOP, "TWCKE"}, {SSL_CB_LOOP, "TWCCS"},
        {SSL_CB_LOOP, "TWFIN"}, {SSL_CB_EXIT, NULL}, {SSL_CB_LOOP, "TWFIN"},
        {SSL_CB_LOOP, "TRST"}, {SSL_CB_LOOP, "TRCCS"}, {SSL_CB_LOOP, "TRFIN"},
        {SSL_CB_HANDSHAKE_DONE, NULL}, {SSL_CB_EXIT, NULL}, {SSL_CB_ALERT, NULL},
        {SSL_CB_HANDSHAKE_START, NULL}, {SSL_CB_LOOP, "PINIT "},
        {SSL_CB_LOOP, "TWCH"}, {SSL_CB_EXIT, NULL}, {SSL_CB_LOOP, "TWCH"},
        {SSL_CB_LOOP, "TRSH"}, {SSL_CB_LOOP, "TRCCS"}, {SSL_CB_LOOP, "TRFIN"},
        {SSL_CB_LOOP, "TWCCS"},  {SSL_CB_LOOP, "TWFIN"},
        {SSL_CB_HANDSHAKE_DONE, NULL}, {SSL_CB_EXIT, NULL}, {0, NULL},
    }, {
        /* TLSv1.3 server followed by resumption */
        {SSL_CB_HANDSHAKE_START, NULL}, {SSL_CB_LOOP, "PINIT "},
        {SSL_CB_LOOP, "PINIT "}, {SSL_CB_LOOP, "TRCH"}, {SSL_CB_LOOP, "TWSH"},
        {SSL_CB_LOOP, "TWCCS"}, {SSL_CB_LOOP, "TWEE"}, {SSL_CB_LOOP, "TWSC"},
        {SSL_CB_LOOP, "TRSCV"}, {SSL_CB_LOOP, "TWFIN"}, {SSL_CB_LOOP, "TED"},
        {SSL_CB_EXIT, NULL}, {SSL_CB_LOOP, "TED"}, {SSL_CB_LOOP, "TRFIN"},
        {SSL_CB_HANDSHAKE_DONE, NULL}, {SSL_CB_LOOP, "TWST"},
        {SSL_CB_LOOP, "TWST"}, {SSL_CB_EXIT, NULL}, {SSL_CB_ALERT, NULL},
        {SSL_CB_HANDSHAKE_START, NULL}, {SSL_CB_LOOP, "PINIT "},
        {SSL_CB_LOOP, "PINIT "}, {SSL_CB_LOOP, "TRCH"}, {SSL_CB_LOOP, "TWSH"},
        {SSL_CB_LOOP, "TWCCS"}, {SSL_CB_LOOP, "TWEE"}, {SSL_CB_LOOP, "TWFIN"},
        {SSL_CB_LOOP, "TED"}, {SSL_CB_EXIT, NULL}, {SSL_CB_LOOP, "TED"},
        {SSL_CB_LOOP, "TRFIN"}, {SSL_CB_HANDSHAKE_DONE, NULL},
        {SSL_CB_LOOP, "TWST"}, {SSL_CB_EXIT, NULL}, {0, NULL},
    }, {
        /* TLSv1.3 client followed by resumption */
        {SSL_CB_HANDSHAKE_START, NULL}, {SSL_CB_LOOP, "PINIT "},
        {SSL_CB_LOOP, "TWCH"}, {SSL_CB_EXIT, NULL}, {SSL_CB_LOOP, "TWCH"},
        {SSL_CB_LOOP, "TRSH"}, {SSL_CB_LOOP, "TREE"}, {SSL_CB_LOOP, "TRSC"},
        {SSL_CB_LOOP, "TRSCV"}, {SSL_CB_LOOP, "TRFIN"}, {SSL_CB_LOOP, "TWCCS"},
        {SSL_CB_LOOP, "TWFIN"},  {SSL_CB_HANDSHAKE_DONE, NULL},
        {SSL_CB_EXIT, NULL}, {SSL_CB_LOOP, "SSLOK "}, {SSL_CB_LOOP, "SSLOK "},
        {SSL_CB_LOOP, "TRST"}, {SSL_CB_EXIT, NULL}, {SSL_CB_LOOP, "SSLOK "},
        {SSL_CB_LOOP, "SSLOK "}, {SSL_CB_LOOP, "TRST"}, {SSL_CB_EXIT, NULL},
        {SSL_CB_ALERT, NULL}, {SSL_CB_HANDSHAKE_START, NULL},
        {SSL_CB_LOOP, "PINIT "}, {SSL_CB_LOOP, "TWCH"}, {SSL_CB_EXIT, NULL},
        {SSL_CB_LOOP, "TWCH"}, {SSL_CB_LOOP, "TRSH"},  {SSL_CB_LOOP, "TREE"},
        {SSL_CB_LOOP, "TRFIN"}, {SSL_CB_LOOP, "TWCCS"}, {SSL_CB_LOOP, "TWFIN"},
        {SSL_CB_HANDSHAKE_DONE, NULL}, {SSL_CB_EXIT, NULL},
        {SSL_CB_LOOP, "SSLOK "}, {SSL_CB_LOOP, "SSLOK "}, {SSL_CB_LOOP, "TRST"},
        {SSL_CB_EXIT, NULL}, {0, NULL},
    }, {
        /* TLSv1.3 server, early_data */
        {SSL_CB_HANDSHAKE_START, NULL}, {SSL_CB_LOOP, "PINIT "},
        {SSL_CB_LOOP, "PINIT "}, {SSL_CB_LOOP, "TRCH"}, {SSL_CB_LOOP, "TWSH"},
        {SSL_CB_LOOP, "TWCCS"}, {SSL_CB_LOOP, "TWEE"}, {SSL_CB_LOOP, "TWFIN"},
        {SSL_CB_HANDSHAKE_DONE, NULL}, {SSL_CB_EXIT, NULL},
        {SSL_CB_HANDSHAKE_START, NULL}, {SSL_CB_LOOP, "TED"},
        {SSL_CB_LOOP, "TED"}, {SSL_CB_LOOP, "TWEOED"}, {SSL_CB_LOOP, "TRFIN"},
        {SSL_CB_HANDSHAKE_DONE, NULL}, {SSL_CB_LOOP, "TWST"},
        {SSL_CB_EXIT, NULL}, {0, NULL},
    }, {
        /* TLSv1.3 client, early_data */
        {SSL_CB_HANDSHAKE_START, NULL}, {SSL_CB_LOOP, "PINIT "},
        {SSL_CB_LOOP, "TWCH"}, {SSL_CB_LOOP, "TWCCS"},
        {SSL_CB_HANDSHAKE_DONE, NULL}, {SSL_CB_EXIT, NULL},
        {SSL_CB_HANDSHAKE_START, NULL}, {SSL_CB_LOOP, "TED"},
        {SSL_CB_LOOP, "TED"}, {SSL_CB_LOOP, "TRSH"}, {SSL_CB_LOOP, "TREE"},
        {SSL_CB_LOOP, "TRFIN"}, {SSL_CB_LOOP, "TPEDE"}, {SSL_CB_LOOP, "TWEOED"},
        {SSL_CB_LOOP, "TWFIN"}, {SSL_CB_HANDSHAKE_DONE, NULL},
        {SSL_CB_EXIT, NULL}, {SSL_CB_LOOP, "SSLOK "}, {SSL_CB_LOOP, "SSLOK "},
        {SSL_CB_LOOP, "TRST"}, {SSL_CB_EXIT, NULL}, {0, NULL},
    }, {
        {0, NULL},
    }
};

static void sslapi_info_callback(const SSL *s, int where, int ret)
{
    struct info_cb_states_st *state = info_cb_states[info_cb_offset];

    /* We do not ever expect a connection to fail in this test */
    if (!TEST_false(ret == 0)) {
        info_cb_failed = 1;
        return;
    }

    /*
     * Do some sanity checks. We never expect these things to happen in this
     * test
     */
    if (!TEST_false((SSL_is_server(s) && (where & SSL_ST_CONNECT) != 0))
            || !TEST_false(!SSL_is_server(s) && (where & SSL_ST_ACCEPT) != 0)
            || !TEST_int_ne(state[++info_cb_this_state].where, 0)) {
        info_cb_failed = 1;
        return;
    }

    /* Now check we're in the right state */
    if (!TEST_true((where & state[info_cb_this_state].where) != 0)) {
        info_cb_failed = 1;
        return;
    }
    if ((where & SSL_CB_LOOP) != 0
            && !TEST_int_eq(strcmp(SSL_state_string(s),
                            state[info_cb_this_state].statestr), 0)) {
        info_cb_failed = 1;
        return;
    }

    /*
     * Check that, if we've got SSL_CB_HANDSHAKE_DONE we are not in init
     */
    if ((where & SSL_CB_HANDSHAKE_DONE)
            && SSL_in_init((SSL *)s) != 0) {
        info_cb_failed = 1;
        return;
    }
}

/*
 * Test the info callback gets called when we expect it to.
 *
 * Test 0: TLSv1.2, server
 * Test 1: TLSv1.2, client
 * Test 2: TLSv1.3, server
 * Test 3: TLSv1.3, client
 * Test 4: TLSv1.3, server, early_data
 * Test 5: TLSv1.3, client, early_data
 */
static int test_info_callback(int tst)
{
    SSL_CTX *cctx = NULL, *sctx = NULL;
    SSL *clientssl = NULL, *serverssl = NULL;
    SSL_SESSION *clntsess = NULL;
    int testresult = 0;
    int tlsvers;

    if (tst < 2) {
/* We need either ECDHE or DHE for the TLSv1.2 test to work */
#if !defined(OPENSSL_NO_TLS1_2) && (!defined(OPENSSL_NO_EC) \
                                    || !defined(OPENSSL_NO_DH))
        tlsvers = TLS1_2_VERSION;
#else
        return 1;
#endif
    } else {
#ifndef OPENSSL_NO_TLS1_3
        tlsvers = TLS1_3_VERSION;
#else
        return 1;
#endif
    }

    /* Reset globals */
    info_cb_failed = 0;
    info_cb_this_state = -1;
    info_cb_offset = tst;

#ifndef OPENSSL_NO_TLS1_3
    if (tst >= 4) {
        SSL_SESSION *sess = NULL;
        size_t written, readbytes;
        unsigned char buf[80];

        /* early_data tests */
        if (!TEST_true(setupearly_data_test(&cctx, &sctx, &clientssl,
                                            &serverssl, &sess, 0)))
            goto end;

        /* We don't actually need this reference */
        SSL_SESSION_free(sess);

        SSL_set_info_callback((tst % 2) == 0 ? serverssl : clientssl,
                              sslapi_info_callback);

        /* Write and read some early data and then complete the connection */
        if (!TEST_true(SSL_write_early_data(clientssl, MSG1, strlen(MSG1),
                                            &written))
                || !TEST_size_t_eq(written, strlen(MSG1))
                || !TEST_int_eq(SSL_read_early_data(serverssl, buf,
                                                    sizeof(buf), &readbytes),
                                SSL_READ_EARLY_DATA_SUCCESS)
                || !TEST_mem_eq(MSG1, readbytes, buf, strlen(MSG1))
                || !TEST_int_eq(SSL_get_early_data_status(serverssl),
                                SSL_EARLY_DATA_ACCEPTED)
                || !TEST_true(create_ssl_connection(serverssl, clientssl,
                                                    SSL_ERROR_NONE))
                || !TEST_false(info_cb_failed))
            goto end;

        testresult = 1;
        goto end;
    }
#endif

    if (!TEST_true(create_ssl_ctx_pair(TLS_server_method(),
                                       TLS_client_method(),
                                       tlsvers, tlsvers, &sctx, &cctx, cert,
                                       privkey)))
        goto end;

    /*
     * For even numbered tests we check the server callbacks. For odd numbers we
     * check the client.
     */
    SSL_CTX_set_info_callback((tst % 2) == 0 ? sctx : cctx,
                              sslapi_info_callback);

    if (!TEST_true(create_ssl_objects(sctx, cctx, &serverssl,
                                          &clientssl, NULL, NULL))
        || !TEST_true(create_ssl_connection(serverssl, clientssl,
                                            SSL_ERROR_NONE))
        || !TEST_false(info_cb_failed))
    goto end;



    clntsess = SSL_get1_session(clientssl);
    SSL_shutdown(clientssl);
    SSL_shutdown(serverssl);
    SSL_free(serverssl);
    SSL_free(clientssl);
    serverssl = clientssl = NULL;

    /* Now do a resumption */
    if (!TEST_true(create_ssl_objects(sctx, cctx, &serverssl, &clientssl, NULL,
                                      NULL))
            || !TEST_true(SSL_set_session(clientssl, clntsess))
            || !TEST_true(create_ssl_connection(serverssl, clientssl,
                                                SSL_ERROR_NONE))
            || !TEST_true(SSL_session_reused(clientssl))
            || !TEST_false(info_cb_failed))
        goto end;

    testresult = 1;

 end:
    SSL_free(serverssl);
    SSL_free(clientssl);
    SSL_SESSION_free(clntsess);
    SSL_CTX_free(sctx);
    SSL_CTX_free(cctx);
    return testresult;
}

static int test_ssl_pending(int tst)
{
    SSL_CTX *cctx = NULL, *sctx = NULL;
    SSL *clientssl = NULL, *serverssl = NULL;
    int testresult = 0;
    char msg[] = "A test message";
    char buf[5];
    size_t written, readbytes;

    if (tst == 0) {
        if (!TEST_true(create_ssl_ctx_pair(TLS_server_method(),
                                           TLS_client_method(),
                                           TLS1_VERSION, TLS_MAX_VERSION,
                                           &sctx, &cctx, cert, privkey)))
            goto end;
    } else {
#ifndef OPENSSL_NO_DTLS
        if (!TEST_true(create_ssl_ctx_pair(DTLS_server_method(),
                                           DTLS_client_method(),
                                           DTLS1_VERSION, DTLS_MAX_VERSION,
                                           &sctx, &cctx, cert, privkey)))
            goto end;
#else
        return 1;
#endif
    }

    if (!TEST_true(create_ssl_objects(sctx, cctx, &serverssl, &clientssl,
                                             NULL, NULL))
            || !TEST_true(create_ssl_connection(serverssl, clientssl,
                                                SSL_ERROR_NONE)))
        goto end;

    if (!TEST_int_eq(SSL_pending(clientssl), 0)
            || !TEST_false(SSL_has_pending(clientssl))
            || !TEST_int_eq(SSL_pending(serverssl), 0)
            || !TEST_false(SSL_has_pending(serverssl))
            || !TEST_true(SSL_write_ex(serverssl, msg, sizeof(msg), &written))
            || !TEST_size_t_eq(written, sizeof(msg))
            || !TEST_true(SSL_read_ex(clientssl, buf, sizeof(buf), &readbytes))
            || !TEST_size_t_eq(readbytes, sizeof(buf))
            || !TEST_int_eq(SSL_pending(clientssl), (int)(written - readbytes))
            || !TEST_true(SSL_has_pending(clientssl)))
        goto end;

    testresult = 1;

 end:
    SSL_free(serverssl);
    SSL_free(clientssl);
    SSL_CTX_free(sctx);
    SSL_CTX_free(cctx);

    return testresult;
}

static struct {
    unsigned int maxprot;
    const char *clntciphers;
    const char *clnttls13ciphers;
    const char *srvrciphers;
    const char *srvrtls13ciphers;
    const char *shared;
} shared_ciphers_data[] = {
/*
 * We can't establish a connection (even in TLSv1.1) with these ciphersuites if
 * TLSv1.3 is enabled but TLSv1.2 is disabled.
 */
#if defined(OPENSSL_NO_TLS1_3) || !defined(OPENSSL_NO_TLS1_2)
    {
        TLS1_2_VERSION,
        "AES128-SHA:AES256-SHA",
        NULL,
        "AES256-SHA:DHE-RSA-AES128-SHA",
        NULL,
        "AES256-SHA"
    },
    {
        TLS1_2_VERSION,
        "AES128-SHA:DHE-RSA-AES128-SHA:AES256-SHA",
        NULL,
        "AES128-SHA:DHE-RSA-AES256-SHA:AES256-SHA",
        NULL,
        "AES128-SHA:AES256-SHA"
    },
    {
        TLS1_2_VERSION,
        "AES128-SHA:AES256-SHA",
        NULL,
        "AES128-SHA:DHE-RSA-AES128-SHA",
        NULL,
        "AES128-SHA"
    },
#endif
/*
 * This test combines TLSv1.3 and TLSv1.2 ciphersuites so they must both be
 * enabled.
 */
#if !defined(OPENSSL_NO_TLS1_3) && !defined(OPENSSL_NO_TLS1_2) \
    && !defined(OPENSSL_NO_CHACHA) && !defined(OPENSSL_NO_POLY1305)
    {
        TLS1_3_VERSION,
        "AES128-SHA:AES256-SHA",
        NULL,
        "AES256-SHA:AES128-SHA256",
        NULL,
        "TLS_AES_256_GCM_SHA384:TLS_CHACHA20_POLY1305_SHA256:"
        "TLS_AES_128_GCM_SHA256:AES256-SHA"
    },
#endif
#ifndef OPENSSL_NO_TLS1_3
    {
        TLS1_3_VERSION,
        "AES128-SHA",
        "TLS_AES_256_GCM_SHA384",
        "AES256-SHA",
        "TLS_AES_256_GCM_SHA384",
        "TLS_AES_256_GCM_SHA384"
    },
#endif
};

static int test_ssl_get_shared_ciphers(int tst)
{
    SSL_CTX *cctx = NULL, *sctx = NULL;
    SSL *clientssl = NULL, *serverssl = NULL;
    int testresult = 0;
    char buf[1024];

    if (!TEST_true(create_ssl_ctx_pair(TLS_server_method(),
                                       TLS_client_method(),
                                       TLS1_VERSION,
                                       shared_ciphers_data[tst].maxprot,
                                       &sctx, &cctx, cert, privkey)))
        goto end;

    if (!TEST_true(SSL_CTX_set_cipher_list(cctx,
                                        shared_ciphers_data[tst].clntciphers))
            || (shared_ciphers_data[tst].clnttls13ciphers != NULL
                && !TEST_true(SSL_CTX_set_ciphersuites(cctx,
                                    shared_ciphers_data[tst].clnttls13ciphers)))
            || !TEST_true(SSL_CTX_set_cipher_list(sctx,
                                        shared_ciphers_data[tst].srvrciphers))
            || (shared_ciphers_data[tst].srvrtls13ciphers != NULL
                && !TEST_true(SSL_CTX_set_ciphersuites(sctx,
                                    shared_ciphers_data[tst].srvrtls13ciphers))))
        goto end;


    if (!TEST_true(create_ssl_objects(sctx, cctx, &serverssl, &clientssl,
                                             NULL, NULL))
            || !TEST_true(create_ssl_connection(serverssl, clientssl,
                                                SSL_ERROR_NONE)))
        goto end;

    if (!TEST_ptr(SSL_get_shared_ciphers(serverssl, buf, sizeof(buf)))
            || !TEST_int_eq(strcmp(buf, shared_ciphers_data[tst].shared), 0)) {
        TEST_info("Shared ciphers are: %s\n", buf);
        goto end;
    }

    testresult = 1;

 end:
    SSL_free(serverssl);
    SSL_free(clientssl);
    SSL_CTX_free(sctx);
    SSL_CTX_free(cctx);

    return testresult;
}

static const char *appdata = "Hello World";
static int gen_tick_called, dec_tick_called, tick_key_cb_called;
static int tick_key_renew = 0;
static SSL_TICKET_RETURN tick_dec_ret = SSL_TICKET_RETURN_ABORT;

static int gen_tick_cb(SSL *s, void *arg)
{
    gen_tick_called = 1;

    return SSL_SESSION_set1_ticket_appdata(SSL_get_session(s), appdata,
                                           strlen(appdata));
}

static SSL_TICKET_RETURN dec_tick_cb(SSL *s, SSL_SESSION *ss,
                                     const unsigned char *keyname,
                                     size_t keyname_length,
                                     SSL_TICKET_STATUS status,
                                     void *arg)
{
    void *tickdata;
    size_t tickdlen;

    dec_tick_called = 1;

    if (status == SSL_TICKET_EMPTY)
        return SSL_TICKET_RETURN_IGNORE_RENEW;

    if (!TEST_true(status == SSL_TICKET_SUCCESS
                   || status == SSL_TICKET_SUCCESS_RENEW))
        return SSL_TICKET_RETURN_ABORT;

    if (!TEST_true(SSL_SESSION_get0_ticket_appdata(ss, &tickdata,
                                                   &tickdlen))
            || !TEST_size_t_eq(tickdlen, strlen(appdata))
            || !TEST_int_eq(memcmp(tickdata, appdata, tickdlen), 0))
        return SSL_TICKET_RETURN_ABORT;

    if (tick_key_cb_called)  {
        /* Don't change what the ticket key callback wanted to do */
        switch (status) {
        case SSL_TICKET_NO_DECRYPT:
            return SSL_TICKET_RETURN_IGNORE_RENEW;

        case SSL_TICKET_SUCCESS:
            return SSL_TICKET_RETURN_USE;

        case SSL_TICKET_SUCCESS_RENEW:
            return SSL_TICKET_RETURN_USE_RENEW;

        default:
            return SSL_TICKET_RETURN_ABORT;
        }
    }
    return tick_dec_ret;

}

static int tick_key_cb(SSL *s, unsigned char key_name[16],
                       unsigned char iv[EVP_MAX_IV_LENGTH], EVP_CIPHER_CTX *ctx,
                       HMAC_CTX *hctx, int enc)
{
    const unsigned char tick_aes_key[16] = "0123456789abcdef";
    const unsigned char tick_hmac_key[16] = "0123456789abcdef";

    tick_key_cb_called = 1;
    memset(iv, 0, AES_BLOCK_SIZE);
    memset(key_name, 0, 16);
    if (!EVP_CipherInit_ex(ctx, EVP_aes_128_cbc(), NULL, tick_aes_key, iv, enc)
            || !HMAC_Init_ex(hctx, tick_hmac_key, sizeof(tick_hmac_key),
                             EVP_sha256(), NULL))
        return -1;

    return tick_key_renew ? 2 : 1;
}

/*
 * Test the various ticket callbacks
 * Test 0: TLSv1.2, no ticket key callback, no ticket, no renewal
 * Test 1: TLSv1.3, no ticket key callback, no ticket, no renewal
 * Test 2: TLSv1.2, no ticket key callback, no ticket, renewal
 * Test 3: TLSv1.3, no ticket key callback, no ticket, renewal
 * Test 4: TLSv1.2, no ticket key callback, ticket, no renewal
 * Test 5: TLSv1.3, no ticket key callback, ticket, no renewal
 * Test 6: TLSv1.2, no ticket key callback, ticket, renewal
 * Test 7: TLSv1.3, no ticket key callback, ticket, renewal
 * Test 8: TLSv1.2, ticket key callback, ticket, no renewal
 * Test 9: TLSv1.3, ticket key callback, ticket, no renewal
 * Test 10: TLSv1.2, ticket key callback, ticket, renewal
 * Test 11: TLSv1.3, ticket key callback, ticket, renewal
 */
static int test_ticket_callbacks(int tst)
{
    SSL_CTX *cctx = NULL, *sctx = NULL;
    SSL *clientssl = NULL, *serverssl = NULL;
    SSL_SESSION *clntsess = NULL;
    int testresult = 0;

#ifdef OPENSSL_NO_TLS1_2
    if (tst % 2 == 0)
        return 1;
#endif
#ifdef OPENSSL_NO_TLS1_3
    if (tst % 2 == 1)
        return 1;
#endif

    gen_tick_called = dec_tick_called = tick_key_cb_called = 0;

    /* Which tests the ticket key callback should request renewal for */
    if (tst == 10 || tst == 11)
        tick_key_renew = 1;
    else
        tick_key_renew = 0;

    /* Which tests the decrypt ticket callback should request renewal for */
    switch (tst) {
    case 0:
    case 1:
        tick_dec_ret = SSL_TICKET_RETURN_IGNORE;
        break;

    case 2:
    case 3:
        tick_dec_ret = SSL_TICKET_RETURN_IGNORE_RENEW;
        break;

    case 4:
    case 5:
        tick_dec_ret = SSL_TICKET_RETURN_USE;
        break;

    case 6:
    case 7:
        tick_dec_ret = SSL_TICKET_RETURN_USE_RENEW;
        break;

    default:
        tick_dec_ret = SSL_TICKET_RETURN_ABORT;
    }

    if (!TEST_true(create_ssl_ctx_pair(TLS_server_method(),
                                       TLS_client_method(),
                                       TLS1_VERSION,
                                       ((tst % 2) == 0) ? TLS1_2_VERSION
                                                        : TLS1_3_VERSION,
                                       &sctx, &cctx, cert, privkey)))
        goto end;

    /*
     * We only want sessions to resume from tickets - not the session cache. So
     * switch the cache off.
     */
    if (!TEST_true(SSL_CTX_set_session_cache_mode(sctx, SSL_SESS_CACHE_OFF)))
        goto end;

    if (!TEST_true(SSL_CTX_set_session_ticket_cb(sctx, gen_tick_cb, dec_tick_cb,
                                                 NULL)))
        goto end;

    if (tst >= 8
            && !TEST_true(SSL_CTX_set_tlsext_ticket_key_cb(sctx, tick_key_cb)))
        goto end;

    if (!TEST_true(create_ssl_objects(sctx, cctx, &serverssl, &clientssl,
                                             NULL, NULL))
            || !TEST_true(create_ssl_connection(serverssl, clientssl,
                                                SSL_ERROR_NONE)))
        goto end;

    /*
     * The decrypt ticket key callback in TLSv1.2 should be called even though
     * we have no ticket yet, because it gets called with a status of
     * SSL_TICKET_EMPTY (the client indicates support for tickets but does not
     * actually send any ticket data). This does not happen in TLSv1.3 because
     * it is not valid to send empty ticket data in TLSv1.3.
     */
    if (!TEST_int_eq(gen_tick_called, 1)
            || !TEST_int_eq(dec_tick_called, ((tst % 2) == 0) ? 1 : 0))
        goto end;

    gen_tick_called = dec_tick_called = 0;

    clntsess = SSL_get1_session(clientssl);
    SSL_shutdown(clientssl);
    SSL_shutdown(serverssl);
    SSL_free(serverssl);
    SSL_free(clientssl);
    serverssl = clientssl = NULL;

    /* Now do a resumption */
    if (!TEST_true(create_ssl_objects(sctx, cctx, &serverssl, &clientssl, NULL,
                                      NULL))
            || !TEST_true(SSL_set_session(clientssl, clntsess))
            || !TEST_true(create_ssl_connection(serverssl, clientssl,
                                                SSL_ERROR_NONE)))
        goto end;

    if (tick_dec_ret == SSL_TICKET_RETURN_IGNORE
            || tick_dec_ret == SSL_TICKET_RETURN_IGNORE_RENEW) {
        if (!TEST_false(SSL_session_reused(clientssl)))
            goto end;
    } else {
        if (!TEST_true(SSL_session_reused(clientssl)))
            goto end;
    }

    if (!TEST_int_eq(gen_tick_called,
                     (tick_key_renew
                      || tick_dec_ret == SSL_TICKET_RETURN_IGNORE_RENEW
                      || tick_dec_ret == SSL_TICKET_RETURN_USE_RENEW)
                     ? 1 : 0)
            || !TEST_int_eq(dec_tick_called, 1))
        goto end;

    testresult = 1;

 end:
    SSL_SESSION_free(clntsess);
    SSL_free(serverssl);
    SSL_free(clientssl);
    SSL_CTX_free(sctx);
    SSL_CTX_free(cctx);

    return testresult;
}

/*
 * Test bi-directional shutdown.
 * Test 0: TLSv1.2
 * Test 1: TLSv1.2, server continues to read/write after client shutdown
 * Test 2: TLSv1.3, no pending NewSessionTicket messages
 * Test 3: TLSv1.3, pending NewSessionTicket messages
 * Test 4: TLSv1.3, server continues to read/write after client shutdown, server
 *                  sends key update, client reads it
 * Test 5: TLSv1.3, server continues to read/write after client shutdown, server
 *                  sends CertificateRequest, client reads and ignores it
 * Test 6: TLSv1.3, server continues to read/write after client shutdown, client
 *                  doesn't read it
 */
static int test_shutdown(int tst)
{
    SSL_CTX *cctx = NULL, *sctx = NULL;
    SSL *clientssl = NULL, *serverssl = NULL;
    int testresult = 0;
    char msg[] = "A test message";
    char buf[80];
    size_t written, readbytes;
    SSL_SESSION *sess;

#ifdef OPENSSL_NO_TLS1_2
    if (tst <= 1)
        return 1;
#endif
#ifdef OPENSSL_NO_TLS1_3
    if (tst >= 2)
        return 1;
#endif

    if (!TEST_true(create_ssl_ctx_pair(TLS_server_method(),
                                       TLS_client_method(),
                                       TLS1_VERSION,
                                       (tst <= 1) ? TLS1_2_VERSION
                                                  : TLS1_3_VERSION,
                                       &sctx, &cctx, cert, privkey)))
        goto end;

    if (tst == 5)
        SSL_CTX_set_post_handshake_auth(cctx, 1);

    if (!TEST_true(create_ssl_objects(sctx, cctx, &serverssl, &clientssl,
                                             NULL, NULL)))
        goto end;

    if (tst == 3) {
        if (!TEST_true(create_bare_ssl_connection(serverssl, clientssl,
                                                  SSL_ERROR_NONE, 1))
                || !TEST_ptr_ne(sess = SSL_get_session(clientssl), NULL)
                || !TEST_false(SSL_SESSION_is_resumable(sess)))
            goto end;
    } else if (!TEST_true(create_ssl_connection(serverssl, clientssl,
                                              SSL_ERROR_NONE))
            || !TEST_ptr_ne(sess = SSL_get_session(clientssl), NULL)
            || !TEST_true(SSL_SESSION_is_resumable(sess))) {
        goto end;
    }

    if (!TEST_int_eq(SSL_shutdown(clientssl), 0))
        goto end;

    if (tst >= 4) {
        /*
         * Reading on the server after the client has sent close_notify should
         * fail and provide SSL_ERROR_ZERO_RETURN
         */
        if (!TEST_false(SSL_read_ex(serverssl, buf, sizeof(buf), &readbytes))
                || !TEST_int_eq(SSL_get_error(serverssl, 0),
                                SSL_ERROR_ZERO_RETURN)
                || !TEST_int_eq(SSL_get_shutdown(serverssl),
                                SSL_RECEIVED_SHUTDOWN)
                   /*
                    * Even though we're shutdown on receive we should still be
                    * able to write.
                    */
                || !TEST_true(SSL_write(serverssl, msg, sizeof(msg))))
            goto end;
        if (tst == 4
                && !TEST_true(SSL_key_update(serverssl,
                                             SSL_KEY_UPDATE_REQUESTED)))
            goto end;
        if (tst == 5) {
            SSL_set_verify(serverssl, SSL_VERIFY_PEER, NULL);
            if (!TEST_true(SSL_verify_client_post_handshake(serverssl)))
                goto end;
        }
        if ((tst == 4 || tst == 5)
                && !TEST_true(SSL_write(serverssl, msg, sizeof(msg))))
            goto end;
        if (!TEST_int_eq(SSL_shutdown(serverssl), 1))
            goto end;
        if (tst == 4 || tst == 5) {
            /* Should still be able to read data from server */
            if (!TEST_true(SSL_read_ex(clientssl, buf, sizeof(buf),
                                       &readbytes))
                    || !TEST_size_t_eq(readbytes, sizeof(msg))
                    || !TEST_int_eq(memcmp(msg, buf, readbytes), 0)
                    || !TEST_true(SSL_read_ex(clientssl, buf, sizeof(buf),
                                              &readbytes))
                    || !TEST_size_t_eq(readbytes, sizeof(msg))
                    || !TEST_int_eq(memcmp(msg, buf, readbytes), 0))
                goto end;
        }
    }

    /* Writing on the client after sending close_notify shouldn't be possible */
    if (!TEST_false(SSL_write_ex(clientssl, msg, sizeof(msg), &written)))
        goto end;

    if (tst < 4) {
        /*
         * For these tests the client has sent close_notify but it has not yet
         * been received by the server. The server has not sent close_notify
         * yet.
         */
        if (!TEST_int_eq(SSL_shutdown(serverssl), 0)
                   /*
                    * Writing on the server after sending close_notify shouldn't
                    * be possible.
                    */
                || !TEST_false(SSL_write_ex(serverssl, msg, sizeof(msg), &written))
                || !TEST_int_eq(SSL_shutdown(clientssl), 1)
                || !TEST_ptr_ne(sess = SSL_get_session(clientssl), NULL)
                || !TEST_true(SSL_SESSION_is_resumable(sess))
                || !TEST_int_eq(SSL_shutdown(serverssl), 1))
            goto end;
    } else if (tst == 4 || tst == 5) {
        /*
         * In this test the client has sent close_notify and it has been
         * received by the server which has responded with a close_notify. The
         * client needs to read the close_notify sent by the server.
         */
        if (!TEST_int_eq(SSL_shutdown(clientssl), 1)
                || !TEST_ptr_ne(sess = SSL_get_session(clientssl), NULL)
                || !TEST_true(SSL_SESSION_is_resumable(sess)))
            goto end;
    } else {
        /*
         * tst == 6
         *
         * The client has sent close_notify and is expecting a close_notify
         * back, but instead there is application data first. The shutdown
         * should fail with a fatal error.
         */
        if (!TEST_int_eq(SSL_shutdown(clientssl), -1)
                || !TEST_int_eq(SSL_get_error(clientssl, -1), SSL_ERROR_SSL))
            goto end;
    }

    testresult = 1;

 end:
    SSL_free(serverssl);
    SSL_free(clientssl);
    SSL_CTX_free(sctx);
    SSL_CTX_free(cctx);

    return testresult;
}

#if !defined(OPENSSL_NO_TLS1_2) || !defined(OPENSSL_NO_TLS1_3)
static int cert_cb_cnt;

static int cert_cb(SSL *s, void *arg)
{
    SSL_CTX *ctx = (SSL_CTX *)arg;
    BIO *in = NULL;
    EVP_PKEY *pkey = NULL;
    X509 *x509 = NULL, *rootx = NULL;
    STACK_OF(X509) *chain = NULL;
    char *rootfile = NULL, *ecdsacert = NULL, *ecdsakey = NULL;
    int ret = 0;

    if (cert_cb_cnt == 0) {
        /* Suspend the handshake */
        cert_cb_cnt++;
        return -1;
    } else if (cert_cb_cnt == 1) {
        /*
         * Update the SSL_CTX, set the certificate and private key and then
         * continue the handshake normally.
         */
        if (ctx != NULL && !TEST_ptr(SSL_set_SSL_CTX(s, ctx)))
            return 0;

        if (!TEST_true(SSL_use_certificate_file(s, cert, SSL_FILETYPE_PEM))
                || !TEST_true(SSL_use_PrivateKey_file(s, privkey,
                                                      SSL_FILETYPE_PEM))
                || !TEST_true(SSL_check_private_key(s)))
            return 0;
        cert_cb_cnt++;
        return 1;
    } else if (cert_cb_cnt == 3) {
        int rv;

        rootfile = test_mk_file_path(certsdir, "rootcert.pem");
        ecdsacert = test_mk_file_path(certsdir, "server-ecdsa-cert.pem");
        ecdsakey = test_mk_file_path(certsdir, "server-ecdsa-key.pem");
        if (!TEST_ptr(rootfile) || !TEST_ptr(ecdsacert) || !TEST_ptr(ecdsakey))
            goto out;
        chain = sk_X509_new_null();
        if (!TEST_ptr(chain))
            goto out;
        if (!TEST_ptr(in = BIO_new(BIO_s_file()))
                || !TEST_int_ge(BIO_read_filename(in, rootfile), 0)
                || !TEST_ptr(rootx = PEM_read_bio_X509(in, NULL, NULL, NULL))
                || !TEST_true(sk_X509_push(chain, rootx)))
            goto out;
        rootx = NULL;
        BIO_free(in);
        if (!TEST_ptr(in = BIO_new(BIO_s_file()))
                || !TEST_int_ge(BIO_read_filename(in, ecdsacert), 0)
                || !TEST_ptr(x509 = PEM_read_bio_X509(in, NULL, NULL, NULL)))
            goto out;
        BIO_free(in);
        if (!TEST_ptr(in = BIO_new(BIO_s_file()))
                || !TEST_int_ge(BIO_read_filename(in, ecdsakey), 0)
                || !TEST_ptr(pkey = PEM_read_bio_PrivateKey(in, NULL, NULL, NULL)))
            goto out;
        rv = SSL_check_chain(s, x509, pkey, chain);
        /*
         * If the cert doesn't show as valid here (e.g., because we don't
         * have any shared sigalgs), then we will not set it, and there will
         * be no certificate at all on the SSL or SSL_CTX.  This, in turn,
         * will cause tls_choose_sigalgs() to fail the connection.
         */
        if ((rv & (CERT_PKEY_VALID | CERT_PKEY_CA_SIGNATURE))
                == (CERT_PKEY_VALID | CERT_PKEY_CA_SIGNATURE)) {
            if (!SSL_use_cert_and_key(s, x509, pkey, NULL, 1))
                goto out;
        }

        ret = 1;
    }

    /* Abort the handshake */
 out:
    OPENSSL_free(ecdsacert);
    OPENSSL_free(ecdsakey);
    OPENSSL_free(rootfile);
    BIO_free(in);
    EVP_PKEY_free(pkey);
    X509_free(x509);
    X509_free(rootx);
    sk_X509_pop_free(chain, X509_free);
    return ret;
}

/*
 * Test the certificate callback.
 * Test 0: Callback fails
 * Test 1: Success - no SSL_set_SSL_CTX() in the callback
 * Test 2: Success - SSL_set_SSL_CTX() in the callback
 * Test 3: Success - Call SSL_check_chain from the callback
 * Test 4: Failure - SSL_check_chain fails from callback due to bad cert in the
 *                   chain
 * Test 5: Failure - SSL_check_chain fails from callback due to bad ee cert
 */
static int test_cert_cb_int(int prot, int tst)
{
    SSL_CTX *cctx = NULL, *sctx = NULL, *snictx = NULL;
    SSL *clientssl = NULL, *serverssl = NULL;
    int testresult = 0, ret;

#ifdef OPENSSL_NO_EC
    /* We use an EC cert in these tests, so we skip in a no-ec build */
    if (tst >= 3)
        return 1;
#endif

    if (!TEST_true(create_ssl_ctx_pair(TLS_server_method(),
                                       TLS_client_method(),
                                       TLS1_VERSION,
                                       prot,
                                       &sctx, &cctx, NULL, NULL)))
        goto end;

    if (tst == 0)
        cert_cb_cnt = -1;
    else if (tst >= 3)
        cert_cb_cnt = 3;
    else
        cert_cb_cnt = 0;

    if (tst == 2)
        snictx = SSL_CTX_new(TLS_server_method());
    SSL_CTX_set_cert_cb(sctx, cert_cb, snictx);

    if (!TEST_true(create_ssl_objects(sctx, cctx, &serverssl, &clientssl,
                                      NULL, NULL)))
        goto end;

    if (tst == 4) {
        /*
         * We cause SSL_check_chain() to fail by specifying sig_algs that
         * the chain doesn't meet (the root uses an RSA cert)
         */
        if (!TEST_true(SSL_set1_sigalgs_list(clientssl,
                                             "ecdsa_secp256r1_sha256")))
            goto end;
    } else if (tst == 5) {
        /*
         * We cause SSL_check_chain() to fail by specifying sig_algs that
         * the ee cert doesn't meet (the ee uses an ECDSA cert)
         */
        if (!TEST_true(SSL_set1_sigalgs_list(clientssl,
                           "rsa_pss_rsae_sha256:rsa_pkcs1_sha256")))
            goto end;
    }

    ret = create_ssl_connection(serverssl, clientssl, SSL_ERROR_NONE);
    if (!TEST_true(tst == 0 || tst == 4 || tst == 5 ? !ret : ret)
            || (tst > 0
                && !TEST_int_eq((cert_cb_cnt - 2) * (cert_cb_cnt - 3), 0))) {
        goto end;
    }

    testresult = 1;

 end:
    SSL_free(serverssl);
    SSL_free(clientssl);
    SSL_CTX_free(sctx);
    SSL_CTX_free(cctx);
    SSL_CTX_free(snictx);

    return testresult;
}
#endif

static int test_cert_cb(int tst)
{
    int testresult = 1;

#ifndef OPENSSL_NO_TLS1_2
    testresult &= test_cert_cb_int(TLS1_2_VERSION, tst);
#endif
#ifndef OPENSSL_NO_TLS1_3
    testresult &= test_cert_cb_int(TLS1_3_VERSION, tst);
#endif

    return testresult;
}

static int client_cert_cb(SSL *ssl, X509 **x509, EVP_PKEY **pkey)
{
    X509 *xcert, *peer;
    EVP_PKEY *privpkey;
    BIO *in = NULL;

    /* Check that SSL_get_peer_certificate() returns something sensible */
    peer = SSL_get_peer_certificate(ssl);
    if (!TEST_ptr(peer))
        return 0;
    X509_free(peer);

    in = BIO_new_file(cert, "r");
    if (!TEST_ptr(in))
        return 0;

    xcert = PEM_read_bio_X509(in, NULL, NULL, NULL);
    BIO_free(in);
    if (!TEST_ptr(xcert))
        return 0;

    in = BIO_new_file(privkey, "r");
    if (!TEST_ptr(in)) {
        X509_free(xcert);
        return 0;
    }

    privpkey = PEM_read_bio_PrivateKey(in, NULL, NULL, NULL);
    BIO_free(in);
    if (!TEST_ptr(privpkey)) {
        X509_free(xcert);
        return 0;
    }

    *x509 = xcert;
    *pkey = privpkey;

    return 1;
}

static int verify_cb(int preverify_ok, X509_STORE_CTX *x509_ctx)
{
    return 1;
}

static int test_client_cert_cb(int tst)
{
    SSL_CTX *cctx = NULL, *sctx = NULL;
    SSL *clientssl = NULL, *serverssl = NULL;
    int testresult = 0;

#ifdef OPENSSL_NO_TLS1_2
    if (tst == 0)
        return 1;
#endif
#ifdef OPENSSL_NO_TLS1_3
    if (tst == 1)
        return 1;
#endif

    if (!TEST_true(create_ssl_ctx_pair(TLS_server_method(),
                                       TLS_client_method(),
                                       TLS1_VERSION,
                                       tst == 0 ? TLS1_2_VERSION
                                                : TLS1_3_VERSION,
                                       &sctx, &cctx, cert, privkey)))
        goto end;

    /*
     * Test that setting a client_cert_cb results in a client certificate being
     * sent.
     */
    SSL_CTX_set_client_cert_cb(cctx, client_cert_cb);
    SSL_CTX_set_verify(sctx,
                       SSL_VERIFY_PEER | SSL_VERIFY_FAIL_IF_NO_PEER_CERT,
                       verify_cb);

    if (!TEST_true(create_ssl_objects(sctx, cctx, &serverssl, &clientssl,
                                      NULL, NULL))
            || !TEST_true(create_ssl_connection(serverssl, clientssl,
                                                SSL_ERROR_NONE)))
        goto end;

    testresult = 1;

 end:
    SSL_free(serverssl);
    SSL_free(clientssl);
    SSL_CTX_free(sctx);
    SSL_CTX_free(cctx);

    return testresult;
}

#if !defined(OPENSSL_NO_TLS1_2) || !defined(OPENSSL_NO_TLS1_3)
/*
 * Test setting certificate authorities on both client and server.
 *
 * Test 0: SSL_CTX_set0_CA_list() only
 * Test 1: Both SSL_CTX_set0_CA_list() and SSL_CTX_set_client_CA_list()
 * Test 2: Only SSL_CTX_set_client_CA_list()
 */
static int test_ca_names_int(int prot, int tst)
{
    SSL_CTX *cctx = NULL, *sctx = NULL;
    SSL *clientssl = NULL, *serverssl = NULL;
    int testresult = 0;
    size_t i;
    X509_NAME *name[] = { NULL, NULL, NULL, NULL };
    char *strnames[] = { "Jack", "Jill", "John", "Joanne" };
    STACK_OF(X509_NAME) *sk1 = NULL, *sk2 = NULL;
    const STACK_OF(X509_NAME) *sktmp = NULL;

    for (i = 0; i < OSSL_NELEM(name); i++) {
        name[i] = X509_NAME_new();
        if (!TEST_ptr(name[i])
                || !TEST_true(X509_NAME_add_entry_by_txt(name[i], "CN",
                                                         MBSTRING_ASC,
                                                         (unsigned char *)
                                                         strnames[i],
                                                         -1, -1, 0)))
            goto end;
    }

    if (!TEST_true(create_ssl_ctx_pair(TLS_server_method(),
                                       TLS_client_method(),
                                       TLS1_VERSION,
                                       prot,
                                       &sctx, &cctx, cert, privkey)))
        goto end;

    SSL_CTX_set_verify(sctx, SSL_VERIFY_PEER, NULL);

    if (tst == 0 || tst == 1) {
        if (!TEST_ptr(sk1 = sk_X509_NAME_new_null())
                || !TEST_true(sk_X509_NAME_push(sk1, X509_NAME_dup(name[0])))
                || !TEST_true(sk_X509_NAME_push(sk1, X509_NAME_dup(name[1])))
                || !TEST_ptr(sk2 = sk_X509_NAME_new_null())
                || !TEST_true(sk_X509_NAME_push(sk2, X509_NAME_dup(name[0])))
                || !TEST_true(sk_X509_NAME_push(sk2, X509_NAME_dup(name[1]))))
            goto end;

        SSL_CTX_set0_CA_list(sctx, sk1);
        SSL_CTX_set0_CA_list(cctx, sk2);
        sk1 = sk2 = NULL;
    }
    if (tst == 1 || tst == 2) {
        if (!TEST_ptr(sk1 = sk_X509_NAME_new_null())
                || !TEST_true(sk_X509_NAME_push(sk1, X509_NAME_dup(name[2])))
                || !TEST_true(sk_X509_NAME_push(sk1, X509_NAME_dup(name[3])))
                || !TEST_ptr(sk2 = sk_X509_NAME_new_null())
                || !TEST_true(sk_X509_NAME_push(sk2, X509_NAME_dup(name[2])))
                || !TEST_true(sk_X509_NAME_push(sk2, X509_NAME_dup(name[3]))))
            goto end;

        SSL_CTX_set_client_CA_list(sctx, sk1);
        SSL_CTX_set_client_CA_list(cctx, sk2);
        sk1 = sk2 = NULL;
    }

    if (!TEST_true(create_ssl_objects(sctx, cctx, &serverssl, &clientssl,
                                      NULL, NULL))
            || !TEST_true(create_ssl_connection(serverssl, clientssl,
                                                SSL_ERROR_NONE)))
        goto end;

    /*
     * We only expect certificate authorities to have been sent to the server
     * if we are using TLSv1.3 and SSL_set0_CA_list() was used
     */
    sktmp = SSL_get0_peer_CA_list(serverssl);
    if (prot == TLS1_3_VERSION
            && (tst == 0 || tst == 1)) {
        if (!TEST_ptr(sktmp)
                || !TEST_int_eq(sk_X509_NAME_num(sktmp), 2)
                || !TEST_int_eq(X509_NAME_cmp(sk_X509_NAME_value(sktmp, 0),
                                              name[0]), 0)
                || !TEST_int_eq(X509_NAME_cmp(sk_X509_NAME_value(sktmp, 1),
                                              name[1]), 0))
            goto end;
    } else if (!TEST_ptr_null(sktmp)) {
        goto end;
    }

    /*
     * In all tests we expect certificate authorities to have been sent to the
     * client. However, SSL_set_client_CA_list() should override
     * SSL_set0_CA_list()
     */
    sktmp = SSL_get0_peer_CA_list(clientssl);
    if (!TEST_ptr(sktmp)
            || !TEST_int_eq(sk_X509_NAME_num(sktmp), 2)
            || !TEST_int_eq(X509_NAME_cmp(sk_X509_NAME_value(sktmp, 0),
                                          name[tst == 0 ? 0 : 2]), 0)
            || !TEST_int_eq(X509_NAME_cmp(sk_X509_NAME_value(sktmp, 1),
                                          name[tst == 0 ? 1 : 3]), 0))
        goto end;

    testresult = 1;

 end:
    SSL_free(serverssl);
    SSL_free(clientssl);
    SSL_CTX_free(sctx);
    SSL_CTX_free(cctx);
    for (i = 0; i < OSSL_NELEM(name); i++)
        X509_NAME_free(name[i]);
    sk_X509_NAME_pop_free(sk1, X509_NAME_free);
    sk_X509_NAME_pop_free(sk2, X509_NAME_free);

    return testresult;
}
#endif

static int test_ca_names(int tst)
{
    int testresult = 1;

#ifndef OPENSSL_NO_TLS1_2
    testresult &= test_ca_names_int(TLS1_2_VERSION, tst);
#endif
#ifndef OPENSSL_NO_TLS1_3
    testresult &= test_ca_names_int(TLS1_3_VERSION, tst);
#endif

    return testresult;
}

/*
 * Test 0: Client sets servername and server acknowledges it (TLSv1.2)
 * Test 1: Client sets servername and server does not acknowledge it (TLSv1.2)
 * Test 2: Client sets inconsistent servername on resumption (TLSv1.2)
 * Test 3: Client does not set servername on initial handshake (TLSv1.2)
 * Test 4: Client does not set servername on resumption handshake (TLSv1.2)
 * Test 5: Client sets servername and server acknowledges it (TLSv1.3)
 * Test 6: Client sets servername and server does not acknowledge it (TLSv1.3)
 * Test 7: Client sets inconsistent servername on resumption (TLSv1.3)
 * Test 8: Client does not set servername on initial handshake(TLSv1.3)
 * Test 9: Client does not set servername on resumption handshake (TLSv1.3)
 */
static int test_servername(int tst)
{
    SSL_CTX *cctx = NULL, *sctx = NULL;
    SSL *clientssl = NULL, *serverssl = NULL;
    int testresult = 0;
    SSL_SESSION *sess = NULL;
    const char *sexpectedhost = NULL, *cexpectedhost = NULL;

#ifdef OPENSSL_NO_TLS1_2
    if (tst <= 4)
        return 1;
#endif
#ifdef OPENSSL_NO_TLS1_3
    if (tst >= 5)
        return 1;
#endif

    if (!TEST_true(create_ssl_ctx_pair(TLS_server_method(),
                                       TLS_client_method(),
                                       TLS1_VERSION,
                                       (tst <= 4) ? TLS1_2_VERSION
                                                  : TLS1_3_VERSION,
                                       &sctx, &cctx, cert, privkey))
            || !TEST_true(create_ssl_objects(sctx, cctx, &serverssl, &clientssl,
                                             NULL, NULL)))
        goto end;

    if (tst != 1 && tst != 6) {
        if (!TEST_true(SSL_CTX_set_tlsext_servername_callback(sctx,
                                                              hostname_cb)))
            goto end;
    }

    if (tst != 3 && tst != 8) {
        if (!TEST_true(SSL_set_tlsext_host_name(clientssl, "goodhost")))
            goto end;
        sexpectedhost = cexpectedhost = "goodhost";
    }

    if (!TEST_true(create_ssl_connection(serverssl, clientssl, SSL_ERROR_NONE)))
        goto end;

    if (!TEST_str_eq(SSL_get_servername(clientssl, TLSEXT_NAMETYPE_host_name),
                     cexpectedhost)
            || !TEST_str_eq(SSL_get_servername(serverssl,
                                               TLSEXT_NAMETYPE_host_name),
                            sexpectedhost))
        goto end;

    /* Now repeat with a resumption handshake */

    if (!TEST_int_eq(SSL_shutdown(clientssl), 0)
            || !TEST_ptr_ne(sess = SSL_get1_session(clientssl), NULL)
            || !TEST_true(SSL_SESSION_is_resumable(sess))
            || !TEST_int_eq(SSL_shutdown(serverssl), 0))
        goto end;

    SSL_free(clientssl);
    SSL_free(serverssl);
    clientssl = serverssl = NULL;

    if (!TEST_true(create_ssl_objects(sctx, cctx, &serverssl, &clientssl, NULL,
                                      NULL)))
        goto end;

    if (!TEST_true(SSL_set_session(clientssl, sess)))
        goto end;

    sexpectedhost = cexpectedhost = "goodhost";
    if (tst == 2 || tst == 7) {
        /* Set an inconsistent hostname */
        if (!TEST_true(SSL_set_tlsext_host_name(clientssl, "altgoodhost")))
            goto end;
        /*
         * In TLSv1.2 we expect the hostname from the original handshake, in
         * TLSv1.3 we expect the hostname from this handshake
         */
        if (tst == 7)
            sexpectedhost = cexpectedhost = "altgoodhost";

        if (!TEST_str_eq(SSL_get_servername(clientssl,
                                            TLSEXT_NAMETYPE_host_name),
                         "altgoodhost"))
            goto end;
    } else if (tst == 4 || tst == 9) {
        /*
         * A TLSv1.3 session does not associate a session with a servername,
         * but a TLSv1.2 session does.
         */
        if (tst == 9)
            sexpectedhost = cexpectedhost = NULL;

        if (!TEST_str_eq(SSL_get_servername(clientssl,
                                            TLSEXT_NAMETYPE_host_name),
                         cexpectedhost))
            goto end;
    } else {
        if (!TEST_true(SSL_set_tlsext_host_name(clientssl, "goodhost")))
            goto end;
        /*
         * In a TLSv1.2 resumption where the hostname was not acknowledged
         * we expect the hostname on the server to be empty. On the client we
         * return what was requested in this case.
         *
         * Similarly if the client didn't set a hostname on an original TLSv1.2
         * session but is now, the server hostname will be empty, but the client
         * is as we set it.
         */
        if (tst == 1 || tst == 3)
            sexpectedhost = NULL;

        if (!TEST_str_eq(SSL_get_servername(clientssl,
                                            TLSEXT_NAMETYPE_host_name),
                         "goodhost"))
            goto end;
    }

    if (!TEST_true(create_ssl_connection(serverssl, clientssl, SSL_ERROR_NONE)))
        goto end;

    if (!TEST_true(SSL_session_reused(clientssl))
            || !TEST_true(SSL_session_reused(serverssl))
            || !TEST_str_eq(SSL_get_servername(clientssl,
                                               TLSEXT_NAMETYPE_host_name),
                            cexpectedhost)
            || !TEST_str_eq(SSL_get_servername(serverssl,
                                               TLSEXT_NAMETYPE_host_name),
                            sexpectedhost))
        goto end;

    testresult = 1;

 end:
    SSL_SESSION_free(sess);
    SSL_free(serverssl);
    SSL_free(clientssl);
    SSL_CTX_free(sctx);
    SSL_CTX_free(cctx);

    return testresult;
}

#ifndef OPENSSL_NO_TLS1_2
static int test_ssl_dup(void)
{
    SSL_CTX *cctx = NULL, *sctx = NULL;
    SSL *clientssl = NULL, *serverssl = NULL, *client2ssl = NULL;
    int testresult = 0;
    BIO *rbio = NULL, *wbio = NULL;

    if (!TEST_true(create_ssl_ctx_pair(TLS_server_method(),
                                       TLS_client_method(),
                                       0,
                                       0,
                                       &sctx, &cctx, cert, privkey)))
        goto end;

    if (!TEST_true(create_ssl_objects(sctx, cctx, &serverssl, &clientssl,
                                             NULL, NULL)))
        goto end;

    if (!TEST_true(SSL_set_min_proto_version(clientssl, TLS1_2_VERSION))
            || !TEST_true(SSL_set_max_proto_version(clientssl, TLS1_2_VERSION)))
        goto end;

    client2ssl = SSL_dup(clientssl);
    rbio = SSL_get_rbio(clientssl);
    if (!TEST_ptr(rbio)
            || !TEST_true(BIO_up_ref(rbio)))
        goto end;
    SSL_set0_rbio(client2ssl, rbio);
    rbio = NULL;

    wbio = SSL_get_wbio(clientssl);
    if (!TEST_ptr(wbio) || !TEST_true(BIO_up_ref(wbio)))
        goto end;
    SSL_set0_wbio(client2ssl, wbio);
    rbio = NULL;

    if (!TEST_ptr(client2ssl)
               /* Handshake not started so pointers should be different */
            || !TEST_ptr_ne(clientssl, client2ssl))
        goto end;

    if (!TEST_int_eq(SSL_get_min_proto_version(client2ssl), TLS1_2_VERSION)
            || !TEST_int_eq(SSL_get_max_proto_version(client2ssl), TLS1_2_VERSION))
        goto end;

    if (!TEST_true(create_ssl_connection(serverssl, client2ssl, SSL_ERROR_NONE)))
        goto end;

    SSL_free(clientssl);
    clientssl = SSL_dup(client2ssl);
    if (!TEST_ptr(clientssl)
               /* Handshake has finished so pointers should be the same */
            || !TEST_ptr_eq(clientssl, client2ssl))
        goto end;

    testresult = 1;

 end:
    SSL_free(serverssl);
    SSL_free(clientssl);
    SSL_free(client2ssl);
    SSL_CTX_free(sctx);
    SSL_CTX_free(cctx);

    return testresult;
}
#endif

<<<<<<< HEAD
=======
#ifndef OPENSSL_NO_TLS1_3
/*
 * Test that setting an SNI callback works with TLSv1.3. Specifically we check
 * that it works even without a certificate configured for the original
 * SSL_CTX
 */
static int test_sni_tls13(void)
{
    SSL_CTX *cctx = NULL, *sctx = NULL, *sctx2 = NULL;
    SSL *clientssl = NULL, *serverssl = NULL;
    int testresult = 0;

    /* Reset callback counter */
    snicb = 0;

    /* Create an initial SSL_CTX with no certificate configured */
    sctx = SSL_CTX_new(TLS_server_method());
    if (!TEST_ptr(sctx))
        goto end;
    /* Require TLSv1.3 as a minimum */
    if (!TEST_true(create_ssl_ctx_pair(TLS_server_method(), TLS_client_method(),
                                       TLS1_3_VERSION, 0, &sctx2, &cctx, cert,
                                       privkey)))
        goto end;

    /* Set up SNI */
    if (!TEST_true(SSL_CTX_set_tlsext_servername_callback(sctx, sni_cb))
            || !TEST_true(SSL_CTX_set_tlsext_servername_arg(sctx, sctx2)))
        goto end;

    /*
     * Connection should still succeed because the final SSL_CTX has the right
     * certificates configured.
     */
    if (!TEST_true(create_ssl_objects(sctx, cctx, &serverssl,
                                      &clientssl, NULL, NULL))
            || !TEST_true(create_ssl_connection(serverssl, clientssl,
                                                SSL_ERROR_NONE)))
        goto end;

    /* We should have had the SNI callback called exactly once */
    if (!TEST_int_eq(snicb, 1))
        goto end;

    testresult = 1;

end:
    SSL_free(serverssl);
    SSL_free(clientssl);
    SSL_CTX_free(sctx2);
    SSL_CTX_free(sctx);
    SSL_CTX_free(cctx);
    return testresult;
}
#endif

>>>>>>> 9e014010
int setup_tests(void)
{
    if (!TEST_ptr(certsdir = test_get_argument(0))
            || !TEST_ptr(srpvfile = test_get_argument(1))
            || !TEST_ptr(tmpfilename = test_get_argument(2)))
        return 0;

    if (getenv("OPENSSL_TEST_GETCOUNTS") != NULL) {
#ifdef OPENSSL_NO_CRYPTO_MDEBUG
        TEST_error("not supported in this build");
        return 0;
#else
        int i, mcount, rcount, fcount;

        for (i = 0; i < 4; i++)
            test_export_key_mat(i);
        CRYPTO_get_alloc_counts(&mcount, &rcount, &fcount);
        test_printf_stdout("malloc %d realloc %d free %d\n",
                mcount, rcount, fcount);
        return 1;
#endif
    }

    cert = test_mk_file_path(certsdir, "servercert.pem");
    if (cert == NULL)
        return 0;

    privkey = test_mk_file_path(certsdir, "serverkey.pem");
    if (privkey == NULL) {
        OPENSSL_free(cert);
        return 0;
    }

    ADD_TEST(test_large_message_tls);
    ADD_TEST(test_large_message_tls_read_ahead);
#ifndef OPENSSL_NO_DTLS
    ADD_TEST(test_large_message_dtls);
#endif
#ifndef OPENSSL_NO_OCSP
    ADD_TEST(test_tlsext_status_type);
#endif
    ADD_TEST(test_session_with_only_int_cache);
    ADD_TEST(test_session_with_only_ext_cache);
    ADD_TEST(test_session_with_both_cache);
#ifndef OPENSSL_NO_TLS1_3
    ADD_ALL_TESTS(test_stateful_tickets, 3);
    ADD_ALL_TESTS(test_stateless_tickets, 3);
    ADD_TEST(test_psk_tickets);
#endif
    ADD_ALL_TESTS(test_ssl_set_bio, TOTAL_SSL_SET_BIO_TESTS);
    ADD_TEST(test_ssl_bio_pop_next_bio);
    ADD_TEST(test_ssl_bio_pop_ssl_bio);
    ADD_TEST(test_ssl_bio_change_rbio);
    ADD_TEST(test_ssl_bio_change_wbio);
#if !defined(OPENSSL_NO_TLS1_2) || defined(OPENSSL_NO_TLS1_3)
    ADD_ALL_TESTS(test_set_sigalgs, OSSL_NELEM(testsigalgs) * 2);
    ADD_TEST(test_keylog);
#endif
#ifndef OPENSSL_NO_TLS1_3
    ADD_TEST(test_keylog_no_master_key);
#endif
#ifndef OPENSSL_NO_TLS1_2
    ADD_TEST(test_client_hello_cb);
    ADD_TEST(test_ccs_change_cipher);
#endif
#ifndef OPENSSL_NO_TLS1_3
    ADD_ALL_TESTS(test_early_data_read_write, 3);
    /*
     * We don't do replay tests for external PSK. Replay protection isn't used
     * in that scenario.
     */
    ADD_ALL_TESTS(test_early_data_replay, 2);
    ADD_ALL_TESTS(test_early_data_skip, 3);
    ADD_ALL_TESTS(test_early_data_skip_hrr, 3);
    ADD_ALL_TESTS(test_early_data_skip_hrr_fail, 3);
    ADD_ALL_TESTS(test_early_data_skip_abort, 3);
    ADD_ALL_TESTS(test_early_data_not_sent, 3);
    ADD_ALL_TESTS(test_early_data_psk, 8);
    ADD_ALL_TESTS(test_early_data_psk_with_all_ciphers, 5);
    ADD_ALL_TESTS(test_early_data_not_expected, 3);
# ifndef OPENSSL_NO_TLS1_2
    ADD_ALL_TESTS(test_early_data_tls1_2, 3);
# endif
#endif
#ifndef OPENSSL_NO_TLS1_3
    ADD_ALL_TESTS(test_set_ciphersuite, 10);
    ADD_TEST(test_ciphersuite_change);
    ADD_ALL_TESTS(test_tls13_ciphersuite, 4);
#ifdef OPENSSL_NO_PSK
    ADD_ALL_TESTS(test_tls13_psk, 1);
#else
    ADD_ALL_TESTS(test_tls13_psk, 4);
#endif  /* OPENSSL_NO_PSK */
    ADD_ALL_TESTS(test_custom_exts, 5);
    ADD_TEST(test_stateless);
    ADD_TEST(test_pha_key_update);
#else
    ADD_ALL_TESTS(test_custom_exts, 3);
#endif
    ADD_ALL_TESTS(test_serverinfo, 8);
    ADD_ALL_TESTS(test_export_key_mat, 6);
#ifndef OPENSSL_NO_TLS1_3
    ADD_ALL_TESTS(test_export_key_mat_early, 3);
    ADD_TEST(test_key_update);
    ADD_ALL_TESTS(test_key_update_in_write, 2);
#endif
    ADD_ALL_TESTS(test_ssl_clear, 2);
    ADD_ALL_TESTS(test_max_fragment_len_ext, OSSL_NELEM(max_fragment_len_test));
#if !defined(OPENSSL_NO_SRP) && !defined(OPENSSL_NO_TLS1_2)
    ADD_ALL_TESTS(test_srp, 6);
#endif
    ADD_ALL_TESTS(test_info_callback, 6);
    ADD_ALL_TESTS(test_ssl_pending, 2);
    ADD_ALL_TESTS(test_ssl_get_shared_ciphers, OSSL_NELEM(shared_ciphers_data));
    ADD_ALL_TESTS(test_ticket_callbacks, 12);
    ADD_ALL_TESTS(test_shutdown, 7);
    ADD_ALL_TESTS(test_cert_cb, 6);
    ADD_ALL_TESTS(test_client_cert_cb, 2);
    ADD_ALL_TESTS(test_ca_names, 3);
    ADD_ALL_TESTS(test_servername, 10);
#ifndef OPENSSL_NO_TLS1_2
    ADD_TEST(test_ssl_dup);
#endif
<<<<<<< HEAD
=======
#ifndef OPENSSL_NO_TLS1_3
    ADD_TEST(test_sni_tls13);
#endif
>>>>>>> 9e014010
    return 1;
}

void cleanup_tests(void)
{
    OPENSSL_free(cert);
    OPENSSL_free(privkey);
    bio_s_mempacket_test_free();
    bio_s_always_retry_free();
}<|MERGE_RESOLUTION|>--- conflicted
+++ resolved
@@ -6658,8 +6658,6 @@
 }
 #endif
 
-<<<<<<< HEAD
-=======
 #ifndef OPENSSL_NO_TLS1_3
 /*
  * Test that setting an SNI callback works with TLSv1.3. Specifically we check
@@ -6716,7 +6714,6 @@
 }
 #endif
 
->>>>>>> 9e014010
 int setup_tests(void)
 {
     if (!TEST_ptr(certsdir = test_get_argument(0))
@@ -6840,12 +6837,9 @@
 #ifndef OPENSSL_NO_TLS1_2
     ADD_TEST(test_ssl_dup);
 #endif
-<<<<<<< HEAD
-=======
 #ifndef OPENSSL_NO_TLS1_3
     ADD_TEST(test_sni_tls13);
 #endif
->>>>>>> 9e014010
     return 1;
 }
 
