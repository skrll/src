--- conflicted
+++ resolved
@@ -359,11 +359,7 @@
     return failed == 0;
 }
 
-<<<<<<< HEAD
-struct gennamedata {
-=======
 static struct gennamedata {
->>>>>>> 9e014010
     const unsigned char der[22];
     size_t derlen;
 } gennames[] = {
