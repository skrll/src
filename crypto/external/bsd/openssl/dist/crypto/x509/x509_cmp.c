--- conflicted
+++ resolved
@@ -140,19 +140,9 @@
     if (a == b) /* for efficiency */
         return 0;
 
-<<<<<<< HEAD
-    if (a == b) /* for efficiency */
-        return 0;
-    /* ensure hash is valid */
-    if (X509_check_purpose((X509 *)a, -1, 0) != 1)
-        return -2;
-    if (X509_check_purpose((X509 *)b, -1, 0) != 1)
-        return -2;
-=======
     /* try to make sure hash is valid */
     (void)X509_check_purpose((X509 *)a, -1, 0);
     (void)X509_check_purpose((X509 *)b, -1, 0);
->>>>>>> 9e014010
 
     if ((a->ex_flags & EXFLAG_NO_FINGERPRINT) == 0
             && (b->ex_flags & EXFLAG_NO_FINGERPRINT) == 0)
