
<<<<<<< HEAD
 OpenSSL 1.1.1i 8 Dec 2020
=======
 OpenSSL 1.1.1k 25 Mar 2021
>>>>>>> 9e014010

 Copyright (c) 1998-2021 The OpenSSL Project
 Copyright (c) 1995-1998 Eric A. Young, Tim J. Hudson
 All rights reserved.

 DESCRIPTION
 -----------

 The OpenSSL Project is a collaborative effort to develop a robust,
 commercial-grade, fully featured, and Open Source toolkit implementing the
 Transport Layer Security (TLS) protocols (including SSLv3) as well as a
 full-strength general purpose cryptographic library.

 OpenSSL is descended from the SSLeay library developed by Eric A. Young
 and Tim J. Hudson.  The OpenSSL toolkit is licensed under a dual-license (the
 OpenSSL license plus the SSLeay license), which means that you are free to
 get and use it for commercial and non-commercial purposes as long as you
 fulfill the conditions of both licenses.

 OVERVIEW
 --------

 The OpenSSL toolkit includes:

 libssl (with platform specific naming):
     Provides the client and server-side implementations for SSLv3 and TLS.

 libcrypto (with platform specific naming):
     Provides general cryptographic and X.509 support needed by SSL/TLS but
     not logically part of it.

 openssl:
     A command line tool that can be used for:
        Creation of key parameters
        Creation of X.509 certificates, CSRs and CRLs
        Calculation of message digests
        Encryption and decryption
        SSL/TLS client and server tests
        Handling of S/MIME signed or encrypted mail
        And more...

 INSTALLATION
 ------------

 See the appropriate file:
        INSTALL         Linux, Unix, Windows, OpenVMS, ...
        NOTES.*         INSTALL addendums for different platforms

 SUPPORT
 -------

 See the OpenSSL website www.openssl.org for details on how to obtain
 commercial technical support. Free community support is available through the
 openssl-users email list (see
 https://www.openssl.org/community/mailinglists.html for further details).

 If you have any problems with OpenSSL then please take the following steps
 first:

    - Download the latest version from the repository
      to see if the problem has already been addressed
    - Configure with no-asm
    - Remove compiler optimization flags

 If you wish to report a bug then please include the following information
 and create an issue on GitHub:

    - OpenSSL version: output of 'openssl version -a'
    - Configuration data: output of 'perl configdata.pm --dump'
    - OS Name, Version, Hardware platform
    - Compiler Details (name, version)
    - Application Details (name, version)
    - Problem Description (steps that will reproduce the problem, if known)
    - Stack Traceback (if the application dumps core)

 Just because something doesn't work the way you expect does not mean it
 is necessarily a bug in OpenSSL. Use the openssl-users email list for this type
 of query.

 HOW TO CONTRIBUTE TO OpenSSL
 ----------------------------

 See CONTRIBUTING

 LEGALITIES
 ----------

 A number of nations restrict the use or export of cryptography. If you
 are potentially subject to such restrictions you should seek competent
 professional legal advice before attempting to develop or distribute
 cryptographic code.<|MERGE_RESOLUTION|>--- conflicted
+++ resolved
@@ -1,9 +1,5 @@
 
-<<<<<<< HEAD
- OpenSSL 1.1.1i 8 Dec 2020
-=======
  OpenSSL 1.1.1k 25 Mar 2021
->>>>>>> 9e014010
 
  Copyright (c) 1998-2021 The OpenSSL Project
  Copyright (c) 1995-1998 Eric A. Young, Tim J. Hudson
