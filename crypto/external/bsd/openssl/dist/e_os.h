/*
 * Copyright 1995-2016 The OpenSSL Project Authors. All Rights Reserved.
 *
 * Licensed under the OpenSSL license (the "License").  You may not use
 * this file except in compliance with the License.  You can obtain a copy
 * in the file LICENSE in the source distribution or at
 * https://www.openssl.org/source/license.html
 */

#ifndef HEADER_E_OS_H
# define HEADER_E_OS_H

# include <openssl/opensslconf.h>

# include <openssl/e_os2.h>
/*
 * <openssl/e_os2.h> contains what we can justify to make visible to the
 * outside; this file e_os.h is not part of the exported interface.
 */

#ifdef  __cplusplus
extern "C" {
#endif

/* Used to checking reference counts, most while doing perl5 stuff :-) */
# if defined(OPENSSL_NO_STDIO)
#  if defined(REF_PRINT)
#   error "REF_PRINT requires stdio"
#  endif
# endif

/*
 * BIO_printf format modifier for [u]int64_t.
 */
<<<<<<< HEAD
# if !defined(__aarch64__) && (defined(__LP64__) || \
     (defined(__SIZEOF_LONG__) && __SIZEOF_LONG__ == 8))
=======
# if __SIZEOF_LONG__ - 0 == 8
>>>>>>> b2b84690
#  define BIO_PRI64 "l"     /* 'll' does work "universally", but 'l' is
                             * here to shut -Wformat warnings in LP64... */
# else
#  define BIO_PRI64 "ll"
# endif

# if !defined(NDEBUG) && !defined(OPENSSL_NO_STDIO)
#  define REF_ASSERT_ISNT(test) \
    (void)((test) ? (OPENSSL_die("refcount error", __FILE__, __LINE__), 1) : 0)
# else
#  define REF_ASSERT_ISNT(i)
# endif
# ifdef REF_PRINT
#  define REF_PRINT_COUNT(a, b) \
        fprintf(stderr, "%p:%4d:%s\n", b, b->references, a)
# else
#  define REF_PRINT_COUNT(a, b)
# endif

# define osslargused(x)      (void)x
# define OPENSSL_CONF        "openssl.cnf"

# ifndef DEVRANDOM
/*
 * set this to a comma-separated list of 'random' device files to try out. My
 * default, we will try to read at least one of these files
 */
#  define DEVRANDOM "/dev/urandom","/dev/random","/dev/srandom"
# endif
# if !defined(OPENSSL_NO_EGD) && !defined(DEVRANDOM_EGD)
/*
 * set this to a comma-separated list of 'egd' sockets to try out. These
 * sockets will be tried in the order listed in case accessing the device
 * files listed in DEVRANDOM did not return enough entropy.
 */
#  define DEVRANDOM_EGD "/var/run/egd-pool","/dev/egd-pool","/etc/egd-pool","/etc/entropy"
# endif

# if defined(OPENSSL_SYS_VXWORKS)
#  define NO_SYS_PARAM_H
#  define NO_CHMOD
#  define NO_SYSLOG
# endif

/********************************************************************
 The Microsoft section
 ********************************************************************/
# if defined(OPENSSL_SYS_WIN32) && !defined(WIN32)
#  define WIN32
# endif
# if defined(OPENSSL_SYS_WINDOWS) && !defined(WINDOWS)
#  define WINDOWS
# endif
# if defined(OPENSSL_SYS_MSDOS) && !defined(MSDOS)
#  define MSDOS
# endif

# if (defined(MSDOS) || defined(OPENSSL_SYS_UEFI)) && !defined(GETPID_IS_MEANINGLESS)
#  define GETPID_IS_MEANINGLESS
# endif

# ifdef WIN32
#  define NO_SYS_UN_H
#  define get_last_sys_error()    GetLastError()
#  define clear_sys_error()       SetLastError(0)
#  if !defined(WINNT)
#   define WIN_CONSOLE_BUG
#  endif
# else
#  define get_last_sys_error()    errno
#  define clear_sys_error()       errno=0
# endif

# if defined(WINDOWS)
#  define get_last_socket_error() WSAGetLastError()
#  define clear_socket_error()    WSASetLastError(0)
#  define readsocket(s,b,n)       recv((s),(b),(n),0)
#  define writesocket(s,b,n)      send((s),(b),(n),0)
# elif defined(__DJGPP__)
#  define WATT32
#  define WATT32_NO_OLDIES
#  define get_last_socket_error() errno
#  define clear_socket_error()    errno=0
#  define closesocket(s)          close_s(s)
#  define readsocket(s,b,n)       read_s(s,b,n)
#  define writesocket(s,b,n)      send(s,b,n,0)
# elif defined(OPENSSL_SYS_VMS)
#  define get_last_socket_error() errno
#  define clear_socket_error()    errno=0
#  define ioctlsocket(a,b,c)      ioctl(a,b,c)
#  define closesocket(s)          close(s)
#  define readsocket(s,b,n)       recv((s),(b),(n),0)
#  define writesocket(s,b,n)      send((s),(b),(n),0)
# elif defined(OPENSSL_SYS_VXWORKS)
#  define get_last_socket_error() errno
#  define clear_socket_error()    errno=0
#  define ioctlsocket(a,b,c)          ioctl((a),(b),(int)(c))
#  define closesocket(s)              close(s)
#  define readsocket(s,b,n)           read((s),(b),(n))
#  define writesocket(s,b,n)          write((s),(char *)(b),(n))
# else
#  define get_last_socket_error() errno
#  define clear_socket_error()    errno=0
#  define ioctlsocket(a,b,c)      ioctl(a,b,c)
#  define closesocket(s)          close(s)
#  define readsocket(s,b,n)       read((s),(b),(n))
#  define writesocket(s,b,n)      write((s),(b),(n))
# endif

# if (defined(WINDOWS) || defined(MSDOS))

#  ifdef __DJGPP__
#   include <unistd.h>
#   include <sys/stat.h>
#   include <sys/socket.h>
#   include <sys/un.h>
#   include <tcp.h>
#   include <netdb.h>
#   define _setmode setmode
#   define _O_TEXT O_TEXT
#   define _O_BINARY O_BINARY
#   define HAS_LFN_SUPPORT(name)  (pathconf((name), _PC_NAME_MAX) > 12)
#   undef DEVRANDOM_EGD  /*  Neither MS-DOS nor FreeDOS provide 'egd' sockets.  */
#   undef DEVRANDOM
#   define DEVRANDOM "/dev/urandom\x24"
#  endif                        /* __DJGPP__ */

#  ifndef S_IFDIR
#   define S_IFDIR     _S_IFDIR
#  endif

#  ifndef S_IFMT
#   define S_IFMT      _S_IFMT
#  endif

#  if !defined(WINNT) && !defined(__DJGPP__)
#   define NO_SYSLOG
#  endif

#  ifdef WINDOWS
#   if !defined(_WIN32_WCE) && !defined(_WIN32_WINNT)
       /*
        * Defining _WIN32_WINNT here in e_os.h implies certain "discipline."
        * Most notably we ought to check for availability of each specific
        * routine that was introduced after denoted _WIN32_WINNT with
        * GetProcAddress(). Normally newer functions are masked with higher
        * _WIN32_WINNT in SDK headers. So that if you wish to use them in
        * some module, you'd need to override _WIN32_WINNT definition in
        * the target module in order to "reach for" prototypes, but replace
        * calls to new functions with indirect calls. Alternatively it
        * might be possible to achieve the goal by /DELAYLOAD-ing .DLLs
        * and check for current OS version instead.
        */
#    define _WIN32_WINNT 0x0501
#   endif
#   if defined(_WIN32_WINNT) || defined(_WIN32_WCE)
       /*
        * Just like defining _WIN32_WINNT including winsock2.h implies
        * certain "discipline" for maintaining [broad] binary compatibility.
        * As long as structures are invariant among Winsock versions,
        * it's sufficient to check for specific Winsock2 API availability
        * at run-time [DSO_global_lookup is recommended]...
        */
#    include <winsock2.h>
#    include <ws2tcpip.h>
       /* yes, they have to be #included prior to <windows.h> */
#   endif
#   include <windows.h>
#   include <stdio.h>
#   include <stddef.h>
#   include <errno.h>
#   if defined(_WIN32_WCE) && !defined(EACCES)
#    define EACCES   13
#   endif
#   include <string.h>
#   ifdef _WIN64
#    define strlen(s) _strlen31(s)
/* cut strings to 2GB */
static __inline unsigned int _strlen31(const char *str)
{
    unsigned int len = 0;
    while (*str && len < 0x80000000U)
        str++, len++;
    return len & 0x7FFFFFFF;
}
#   endif
#   include <malloc.h>
#   if defined(_MSC_VER) && _MSC_VER<=1200 && defined(_MT) && defined(isspace)
       /* compensate for bug in VC6 ctype.h */
#    undef isspace
#    undef isdigit
#    undef isalnum
#    undef isupper
#    undef isxdigit
#   endif
#   if defined(_MSC_VER) && !defined(_WIN32_WCE) && !defined(_DLL) && defined(stdin)
#    if _MSC_VER>=1300 && _MSC_VER<1600
#     undef stdin
#     undef stdout
#     undef stderr
FILE *__iob_func();
#     define stdin  (&__iob_func()[0])
#     define stdout (&__iob_func()[1])
#     define stderr (&__iob_func()[2])
#    elif _MSC_VER<1300 && defined(I_CAN_LIVE_WITH_LNK4049)
#     undef stdin
#     undef stdout
#     undef stderr
         /*
          * pre-1300 has __p__iob(), but it's available only in msvcrt.lib,
          * or in other words with /MD. Declaring implicit import, i.e. with
          * _imp_ prefix, works correctly with all compiler options, but
          * without /MD results in LINK warning LNK4049: 'locally defined
          * symbol "__iob" imported'.
          */
extern FILE *_imp___iob;
#     define stdin  (&_imp___iob[0])
#     define stdout (&_imp___iob[1])
#     define stderr (&_imp___iob[2])
#    endif
#   endif
#  endif
#  include <io.h>
#  include <fcntl.h>

#  ifdef OPENSSL_SYS_WINCE
#   define OPENSSL_NO_POSIX_IO
#  endif

#  define EXIT(n) exit(n)
#  define LIST_SEPARATOR_CHAR ';'
#  ifndef X_OK
#   define X_OK        0
#  endif
#  ifndef W_OK
#   define W_OK        2
#  endif
#  ifndef R_OK
#   define R_OK        4
#  endif
#  ifdef OPENSSL_SYS_WINCE
#   define DEFAULT_HOME  ""
#  else
#   define DEFAULT_HOME  "C:"
#  endif

/* Avoid Visual Studio 13 GetVersion deprecated problems */
#  if defined(_MSC_VER) && _MSC_VER>=1800
#   define check_winnt() (1)
#   define check_win_minplat(x) (1)
#  else
#   define check_winnt() (GetVersion() < 0x80000000)
#   define check_win_minplat(x) (LOBYTE(LOWORD(GetVersion())) >= (x))
#  endif

# else                          /* The non-microsoft world */

#  ifdef OPENSSL_SYS_VMS
#   define VMS 1
  /*
   * some programs don't include stdlib, so exit() and others give implicit
   * function warnings
   */
#   include <stdlib.h>
#   if defined(__DECC)
#    include <unistd.h>
#   else
#    include <unixlib.h>
#   endif
#   define LIST_SEPARATOR_CHAR ','
  /* We don't have any well-defined random devices on VMS, yet... */
#   undef DEVRANDOM
  /*-
     We need to do this since VMS has the following coding on status codes:

     Bits 0-2: status type: 0 = warning, 1 = success, 2 = error, 3 = info ...
               The important thing to know is that odd numbers are considered
               good, while even ones are considered errors.
     Bits 3-15: actual status number
     Bits 16-27: facility number.  0 is considered "unknown"
     Bits 28-31: control bits.  If bit 28 is set, the shell won't try to
                 output the message (which, for random codes, just looks ugly)

     So, what we do here is to change 0 to 1 to get the default success status,
     and everything else is shifted up to fit into the status number field, and
     the status is tagged as an error, which is what is wanted here.

     Finally, we add the VMS C facility code 0x35a000, because there are some
     programs, such as Perl, that will reinterpret the code back to something
     POSIXly.  'man perlvms' explains it further.

     NOTE: the perlvms manual wants to turn all codes 2 to 255 into success
     codes (status type = 1).  I couldn't disagree more.  Fortunately, the
     status type doesn't seem to bother Perl.
     -- Richard Levitte
  */
#   define EXIT(n)  exit((n) ? (((n) << 3) | 2 | 0x10000000 | 0x35a000) : 1)

#   define NO_SYS_PARAM_H
#   define NO_SYS_UN_H

#   define DEFAULT_HOME "SYS$LOGIN:"

#  else
     /* !defined VMS */
#   ifdef OPENSSL_UNISTD
#    include OPENSSL_UNISTD
#   else
#    include <unistd.h>
#   endif
#   include <sys/types.h>
#   ifdef OPENSSL_SYS_WIN32_CYGWIN
#    include <io.h>
#    include <fcntl.h>
#   endif

#   define LIST_SEPARATOR_CHAR ':'
#   define EXIT(n)             exit(n)
#  endif

# endif

/*************/

# ifdef USE_SOCKETS
#  ifdef OPENSSL_NO_SOCK
#  elif defined(WINDOWS) || defined(MSDOS)
      /* windows world */
#   if !defined(__DJGPP__)
#    if defined(_WIN32_WCE) && _WIN32_WCE<410
#     define getservbyname _masked_declaration_getservbyname
#    endif
#    if !defined(IPPROTO_IP)
         /* winsock[2].h was included already? */
#     include <winsock.h>
#    endif
#    ifdef getservbyname
#     undef getservbyname
         /* this is used to be wcecompat/include/winsock_extras.h */
struct servent *PASCAL getservbyname(const char *, const char *);
#    endif

#    ifdef _WIN64
/*
 * Even though sizeof(SOCKET) is 8, it's safe to cast it to int, because
 * the value constitutes an index in per-process table of limited size
 * and not a real pointer. And we also depend on fact that all processors
 * Windows run on happen to be two's-complement, which allows to
 * interchange INVALID_SOCKET and -1.
 */
#     define socket(d,t,p)   ((int)socket(d,t,p))
#     define accept(s,f,l)   ((int)accept(s,f,l))
#    endif
#   else
#   endif

#  else

#   ifndef NO_SYS_PARAM_H
#    include <sys/param.h>
#   endif
#   ifdef OPENSSL_SYS_VXWORKS
#    include <time.h>
#   endif

#   include <netdb.h>
#   if defined(OPENSSL_SYS_VMS_NODECC)
#    include <socket.h>
#    include <in.h>
#    include <inet.h>
#   else
#    include <sys/socket.h>
#    ifndef NO_SYS_UN_H
#     ifdef OPENSSL_SYS_VXWORKS
#      include <streams/un.h>
#     else
#      include <sys/un.h>
#     endif
#     ifndef UNIX_PATH_MAX
#      define UNIX_PATH_MAX sizeof(((struct sockaddr_un *)NULL)->sun_path)
#     endif
#    endif
#    ifdef FILIO_H
#     include <sys/filio.h> /* FIONBIO in some SVR4, e.g. unixware, solaris */
#    endif
#    include <netinet/in.h>
#    include <arpa/inet.h>
#    include <netinet/tcp.h>
#   endif

#   ifdef OPENSSL_SYS_AIX
#    include <sys/select.h>
#   endif

#   ifdef __QNX__
#    include <sys/select.h>
#   endif

#   ifndef VMS
#    include <sys/ioctl.h>
#   else
        /* ioctl is only in VMS > 7.0 and when socketshr is not used */
#    if !defined(TCPIP_TYPE_SOCKETSHR) && defined(__VMS_VER) && (__VMS_VER > 70000000)
#     include <sys/ioctl.h>
#    endif
#   endif

#   ifdef VMS
#    include <unixio.h>
#    if defined(TCPIP_TYPE_SOCKETSHR)
#     include <socketshr.h>
#    endif
#   endif

#   ifndef INVALID_SOCKET
#    define INVALID_SOCKET      (-1)
#   endif                       /* INVALID_SOCKET */
#  endif

/*
 * Some IPv6 implementations are broken, disable them in known bad versions.
 */
#  if !defined(OPENSSL_USE_IPV6)
#   if defined(AF_INET6) && !defined(NETWARE_CLIB)
#    define OPENSSL_USE_IPV6 1
#   else
#    define OPENSSL_USE_IPV6 0
#   endif
#  endif

# endif

# ifndef OPENSSL_EXIT
#  if defined(MONOLITH) && !defined(OPENSSL_C)
#   define OPENSSL_EXIT(n) return(n)
#  else
#   define OPENSSL_EXIT(n) do { EXIT(n); return(n); } while(0)
#  endif
# endif

/***********************************************/

# if defined(OPENSSL_SYS_WINDOWS)
#  define strcasecmp _stricmp
#  define strncasecmp _strnicmp
#  if (_MSC_VER >= 1310)
#   define open _open
#   define fdopen _fdopen
#   define close _close
#   ifndef strdup
#    define strdup _strdup
#   endif
#   define unlink _unlink
#  endif
# else
#  include <strings.h>
# endif

/* vxworks */
# if defined(OPENSSL_SYS_VXWORKS)
#  include <ioLib.h>
#  include <tickLib.h>
#  include <sysLib.h>

#  define TTY_STRUCT int

#  define sleep(a) taskDelay((a) * sysClkRateGet())

#  include <vxWorks.h>
#  include <sockLib.h>
#  include <taskLib.h>

#  define getpid taskIdSelf

/*
 * NOTE: these are implemented by helpers in database app! if the database is
 * not linked, we need to implement them elswhere
 */
struct hostent *gethostbyname(const char *name);
struct hostent *gethostbyaddr(const char *addr, int length, int type);
struct servent *getservbyname(const char *name, const char *proto);

# endif
/* end vxworks */

#define OSSL_NELEM(x)    (sizeof(x)/sizeof((x)[0]))

#ifdef  __cplusplus
}
#endif

#endif<|MERGE_RESOLUTION|>--- conflicted
+++ resolved
@@ -32,12 +32,7 @@
 /*
  * BIO_printf format modifier for [u]int64_t.
  */
-<<<<<<< HEAD
-# if !defined(__aarch64__) && (defined(__LP64__) || \
-     (defined(__SIZEOF_LONG__) && __SIZEOF_LONG__ == 8))
-=======
 # if __SIZEOF_LONG__ - 0 == 8
->>>>>>> b2b84690
 #  define BIO_PRI64 "l"     /* 'll' does work "universally", but 'l' is
                              * here to shut -Wformat warnings in LP64... */
 # else
