--- conflicted
+++ resolved
@@ -1,9 +1,5 @@
 /*
-<<<<<<< HEAD
- * Copyright 1995-2020 The OpenSSL Project Authors. All Rights Reserved.
-=======
  * Copyright 1995-2021 The OpenSSL Project Authors. All Rights Reserved.
->>>>>>> 9e014010
  * Copyright (c) 2002, Oracle and/or its affiliates. All rights reserved
  * Copyright 2005 Nokia. All rights reserved.
  *
