<<<<<<< HEAD
/*	$NetBSD: readconf.h,v 1.25 2020/12/04 18:42:50 christos Exp $	*/
/* $OpenBSD: readconf.h,v 1.134 2020/08/11 09:49:57 djm Exp $ */
=======
/*	$NetBSD: readconf.h,v 1.26 2021/03/05 17:47:16 christos Exp $	*/
/* $OpenBSD: readconf.h,v 1.140 2021/02/15 20:43:15 markus Exp $ */
>>>>>>> 9e014010

/*
 * Author: Tatu Ylonen <ylo@cs.hut.fi>
 * Copyright (c) 1995 Tatu Ylonen <ylo@cs.hut.fi>, Espoo, Finland
 *                    All rights reserved
 * Functions for reading the configuration file.
 *
 * As far as I am concerned, the code I have written for this software
 * can be used freely for any purpose.  Any derived versions of this
 * software must be clearly marked as such, and if the derived work is
 * incompatible with the protocol description in the RFC file, it must be
 * called by a name other than "ssh" or "Secure Shell".
 */

#ifndef READCONF_H
#define READCONF_H

/* Data structure for representing option data. */

#define SSH_MAX_HOSTS_FILES	32
#define MAX_CANON_DOMAINS	32
#define PATH_MAX_SUN		(sizeof((struct sockaddr_un *)0)->sun_path)

struct allowed_cname {
	char *source_list;
	char *target_list;
};

typedef struct {
	int     forward_agent;	/* Forward authentication agent. */
	char   *forward_agent_sock_path; /* Optional path of the agent. */
	int     forward_x11;	/* Forward X11 display. */
	int     forward_x11_timeout;	/* Expiration for Cookies */
	int     forward_x11_trusted;	/* Trust Forward X11 display. */
	int     exit_on_forward_failure;	/* Exit if bind(2) fails for -L/-R */
	char   *xauth_location;	/* Location for xauth program */
	struct ForwardOptions fwd_opts;	/* forwarding options */
	int     pubkey_authentication;	/* Try ssh2 pubkey authentication. */
	int     hostbased_authentication;	/* ssh2's rhosts_rsa */
	int     challenge_response_authentication;
#if defined(KRB4) || defined(KRB5)
	int     kerberos_authentication;	/* Try Kerberos authentication. */
#endif
#if defined(AFS) || defined(KRB5)
	int     kerberos_tgt_passing;	/* Try Kerberos TGT passing. */
#endif
#ifdef AFS
	int     afs_token_passing;	/* Try AFS token passing. */
#endif
					/* Try S/Key or TIS, authentication. */
	int     gss_authentication;	/* Try GSS authentication */
	int     gss_deleg_creds;	/* Delegate GSS credentials */
	int     password_authentication;	/* Try password
						 * authentication. */
	int     kbd_interactive_authentication; /* Try keyboard-interactive auth. */
	char	*kbd_interactive_devices; /* Keyboard-interactive auth devices. */
	int     batch_mode;	/* Batch mode: do not ask for passwords. */
	int     check_host_ip;	/* Also keep track of keys for IP address */
	int     strict_host_key_checking;	/* Strict host key checking. */
	int     compression;	/* Compress packets in both directions. */
	int     tcp_keep_alive;	/* Set SO_KEEPALIVE. */
	int	ip_qos_interactive;	/* IP ToS/DSCP/class for interactive */
	int	ip_qos_bulk;		/* IP ToS/DSCP/class for bulk traffic */
	int     tcp_rcv_buf; /* user switch to set tcp recv buffer */
	int	tcp_rcv_buf_poll; /* Option to poll recv buf every window transfer */
	int 	hpn_disabled; 	 /* Switch to disable HPN buffer management */
	int	hpn_buffer_size; /* User definable size for HPN buffer window */

	SyslogFacility log_facility;	/* Facility for system logging. */
	LogLevel log_level;	/* Level for logging. */
	u_int	num_log_verbose;	/* Verbose log overrides */
	char   **log_verbose;
	int     port;		/* Port to connect. */
	int     address_family;
	int     connection_attempts;	/* Max attempts (seconds) before
					 * giving up */
	int     connection_timeout;	/* Max time (seconds) before
					 * aborting connection attempt */
	int     number_of_password_prompts;	/* Max number of password
						 * prompts. */
	char   *ciphers;	/* SSH2 ciphers in order of preference. */
	char   *macs;		/* SSH2 macs in order of preference. */
	char   *hostkeyalgorithms;	/* SSH2 server key types in order of preference. */
	char   *kex_algorithms;	/* SSH2 kex methods in order of preference. */
	char   *ca_sign_algorithms;	/* Allowed CA signature algorithms */
	char   *hostname;	/* Real host to connect. */
	char   *host_key_alias;	/* hostname alias for .ssh/known_hosts */
	char   *proxy_command;	/* Proxy command for connecting the host. */
	char   *user;		/* User to log in as. */
	int     escape_char;	/* Escape character; -2 = none */

	u_int	num_system_hostfiles;	/* Paths for /etc/ssh/ssh_known_hosts */
	char   *system_hostfiles[SSH_MAX_HOSTS_FILES];
	u_int	num_user_hostfiles;	/* Path for $HOME/.ssh/known_hosts */
	char   *user_hostfiles[SSH_MAX_HOSTS_FILES];
	char   *preferred_authentications;
	char   *bind_address;	/* local socket address for connection to sshd */
	char   *bind_interface;	/* local interface for bind address */
	char   *pkcs11_provider; /* PKCS#11 provider */
	char   *sk_provider; /* Security key provider */
	int	verify_host_key_dns;	/* Verify host key using DNS */

	int     num_identity_files;	/* Number of files for RSA/DSA identities. */
	char   *identity_files[SSH_MAX_IDENTITY_FILES];
	int    identity_file_userprovided[SSH_MAX_IDENTITY_FILES];
	struct sshkey *identity_keys[SSH_MAX_IDENTITY_FILES];

	int	num_certificate_files; /* Number of extra certificates for ssh. */
	char	*certificate_files[SSH_MAX_CERTIFICATE_FILES];
	int	certificate_file_userprovided[SSH_MAX_CERTIFICATE_FILES];
	struct sshkey *certificates[SSH_MAX_CERTIFICATE_FILES];

	int	add_keys_to_agent;
	int	add_keys_to_agent_lifespan;
	char   *identity_agent;		/* Optional path to ssh-agent socket */

	/* Local TCP/IP forward requests. */
	int     num_local_forwards;
	struct Forward *local_forwards;

	/* Remote TCP/IP forward requests. */
	int     num_remote_forwards;
	struct Forward *remote_forwards;
	int	clear_forwardings;

	/* Restrict remote dynamic forwarding */
	char  **permitted_remote_opens;
	u_int	num_permitted_remote_opens;

	/* stdio forwarding (-W) host and port */
	char   *stdio_forward_host;
	int	stdio_forward_port;

	int	enable_ssh_keysign;
	int64_t rekey_limit;
	int	rekey_interval;
	int     none_switch;    /* Use none cipher */
	int     none_enabled;   /* Allow none to be used */
	int	no_host_authentication_for_localhost;
	int	identities_only;
	int	server_alive_interval;
	int	server_alive_count_max;

	int     num_send_env;
	char   **send_env;
	int     num_setenv;
	char   **setenv;

	char	*control_path;
	int	control_master;
	int     control_persist; /* ControlPersist flag */
	int     control_persist_timeout; /* ControlPersist timeout (seconds) */

	int	hash_known_hosts;

	int	tun_open;	/* tun(4) */
	int     tun_local;	/* force tun device (optional) */
	int     tun_remote;	/* force tun device (optional) */

	char	*local_command;
	int	permit_local_command;
	char	*remote_command;
	int	visual_host_key;

	int	request_tty;
	int	send_version_first;

	int	proxy_use_fdpass;

	int	num_canonical_domains;
	char	*canonical_domains[MAX_CANON_DOMAINS];
	int	canonicalize_hostname;
	int	canonicalize_max_dots;
	int	canonicalize_fallback_local;
	int	num_permitted_cnames;
	struct allowed_cname permitted_cnames[MAX_CANON_DOMAINS];

	char	*revoked_host_keys;

	int	 fingerprint_hash;

	int	 update_hostkeys; /* one of SSH_UPDATE_HOSTKEYS_* */

	char   *hostbased_accepted_algos;
	char   *pubkey_accepted_algos;

	char   *jump_user;
	char   *jump_host;
	int	jump_port;
	char   *jump_extra;

	char   *known_hosts_command;

	char	*ignored_unknown; /* Pattern list of unknown tokens to ignore */
}       Options;

#define SSH_CANONICALISE_NO	0
#define SSH_CANONICALISE_YES	1
#define SSH_CANONICALISE_ALWAYS	2

#define SSHCTL_MASTER_NO	0
#define SSHCTL_MASTER_YES	1
#define SSHCTL_MASTER_AUTO	2
#define SSHCTL_MASTER_ASK	3
#define SSHCTL_MASTER_AUTO_ASK	4

#define REQUEST_TTY_AUTO	0
#define REQUEST_TTY_NO		1
#define REQUEST_TTY_YES		2
#define REQUEST_TTY_FORCE	3

#define SSHCONF_CHECKPERM	1  /* check permissions on config file */
#define SSHCONF_USERCONF	2  /* user provided config file not system */
#define SSHCONF_FINAL		4  /* Final pass over config, after canon. */
#define SSHCONF_NEVERMATCH	8  /* Match/Host never matches; internal only */

#define SSH_UPDATE_HOSTKEYS_NO	0
#define SSH_UPDATE_HOSTKEYS_YES	1
#define SSH_UPDATE_HOSTKEYS_ASK	2

#define SSH_STRICT_HOSTKEY_OFF	0
#define SSH_STRICT_HOSTKEY_NEW	1
#define SSH_STRICT_HOSTKEY_YES	2
#define SSH_STRICT_HOSTKEY_ASK	3

const char *kex_default_pk_alg(void);
char	*ssh_connection_hash(const char *thishost, const char *host,
    const char *portstr, const char *user);
void     initialize_options(Options *);
int      fill_default_options(Options *);
void	 fill_default_options_for_canonicalization(Options *);
void	 free_options(Options *o);
int	 process_config_line(Options *, struct passwd *, const char *,
    const char *, char *, const char *, int, int *, int);
int	 read_config_file(const char *, struct passwd *, const char *,
    const char *, Options *, int, int *);
int	 parse_forward(struct Forward *, const char *, int, int);
int	 parse_jump(const char *, Options *, int);
int	 parse_ssh_uri(const char *, char **, char **, int *);
int	 default_ssh_port(void);
int	 option_clear_or_none(const char *);
void	 dump_client_config(Options *o, const char *host);

void	 add_local_forward(Options *, const struct Forward *);
void	 add_remote_forward(Options *, const struct Forward *);
void	 add_identity_file(Options *, const char *, const char *, int);
void	 add_certificate_file(Options *, const char *, int);

#endif				/* READCONF_H */<|MERGE_RESOLUTION|>--- conflicted
+++ resolved
@@ -1,10 +1,5 @@
-<<<<<<< HEAD
-/*	$NetBSD: readconf.h,v 1.25 2020/12/04 18:42:50 christos Exp $	*/
-/* $OpenBSD: readconf.h,v 1.134 2020/08/11 09:49:57 djm Exp $ */
-=======
 /*	$NetBSD: readconf.h,v 1.26 2021/03/05 17:47:16 christos Exp $	*/
 /* $OpenBSD: readconf.h,v 1.140 2021/02/15 20:43:15 markus Exp $ */
->>>>>>> 9e014010
 
 /*
  * Author: Tatu Ylonen <ylo@cs.hut.fi>
