<<<<<<< HEAD
/*	$NetBSD: cipher.c,v 1.19 2021/03/05 17:47:16 christos Exp $	*/
/* $OpenBSD: cipher.c,v 1.118 2020/12/21 11:09:32 dtucker Exp $ */
=======
/*	$NetBSD: cipher.c,v 1.20 2021/04/19 14:40:15 christos Exp $	*/
/* $OpenBSD: cipher.c,v 1.119 2021/04/03 06:18:40 djm Exp $ */
>>>>>>> e2aa5677

/*
 * Author: Tatu Ylonen <ylo@cs.hut.fi>
 * Copyright (c) 1995 Tatu Ylonen <ylo@cs.hut.fi>, Espoo, Finland
 *                    All rights reserved
 *
 * As far as I am concerned, the code I have written for this software
 * can be used freely for any purpose.  Any derived versions of this
 * software must be clearly marked as such, and if the derived work is
 * incompatible with the protocol description in the RFC file, it must be
 * called by a name other than "ssh" or "Secure Shell".
 *
 *
 * Copyright (c) 1999 Niels Provos.  All rights reserved.
 * Copyright (c) 1999, 2000 Markus Friedl.  All rights reserved.
 *
 * Redistribution and use in source and binary forms, with or without
 * modification, are permitted provided that the following conditions
 * are met:
 * 1. Redistributions of source code must retain the above copyright
 *    notice, this list of conditions and the following disclaimer.
 * 2. Redistributions in binary form must reproduce the above copyright
 *    notice, this list of conditions and the following disclaimer in the
 *    documentation and/or other materials provided with the distribution.
 *
 * THIS SOFTWARE IS PROVIDED BY THE AUTHOR ``AS IS'' AND ANY EXPRESS OR
 * IMPLIED WARRANTIES, INCLUDING, BUT NOT LIMITED TO, THE IMPLIED WARRANTIES
 * OF MERCHANTABILITY AND FITNESS FOR A PARTICULAR PURPOSE ARE DISCLAIMED.
 * IN NO EVENT SHALL THE AUTHOR BE LIABLE FOR ANY DIRECT, INDIRECT,
 * INCIDENTAL, SPECIAL, EXEMPLARY, OR CONSEQUENTIAL DAMAGES (INCLUDING, BUT
 * NOT LIMITED TO, PROCUREMENT OF SUBSTITUTE GOODS OR SERVICES; LOSS OF USE,
 * DATA, OR PROFITS; OR BUSINESS INTERRUPTION) HOWEVER CAUSED AND ON ANY
 * THEORY OF LIABILITY, WHETHER IN CONTRACT, STRICT LIABILITY, OR TORT
 * (INCLUDING NEGLIGENCE OR OTHERWISE) ARISING IN ANY WAY OUT OF THE USE OF
 * THIS SOFTWARE, EVEN IF ADVISED OF THE POSSIBILITY OF SUCH DAMAGE.
 */

#include "includes.h"
<<<<<<< HEAD
__RCSID("$NetBSD: cipher.c,v 1.19 2021/03/05 17:47:16 christos Exp $");
=======
__RCSID("$NetBSD: cipher.c,v 1.20 2021/04/19 14:40:15 christos Exp $");
>>>>>>> e2aa5677
#include <sys/types.h>

#include <string.h>
#include <stdarg.h>
#include <stdio.h>

#include "cipher.h"
#include "misc.h"
#include "sshbuf.h"
#include "ssherr.h"
#include "digest.h"

#ifndef WITH_OPENSSL
#define EVP_CIPHER_CTX void
#endif

// XXX: from libressl
#define HAVE_EVP_CIPHER_CTX_IV

static int
EVP_CIPHER_CTX_get_iv(const EVP_CIPHER_CTX *ctx, unsigned char *iv, size_t len)
{
	if (ctx == NULL)
		return 0;
	if (EVP_CIPHER_CTX_iv_length(ctx) < 0)
		return 0;
	if (len != (size_t)EVP_CIPHER_CTX_iv_length(ctx))
		return 0;
	if (len > EVP_MAX_IV_LENGTH)
		return 0; /* sanity check; shouldn't happen */
	/*
	 * Skip the memcpy entirely when the requested IV length is zero,
	 * since the iv pointer may be NULL or invalid.
	 */
	if (len != 0) {
		if (iv == NULL)
			return 0;
# ifdef HAVE_EVP_CIPHER_CTX_IV
		memcpy(iv, EVP_CIPHER_CTX_iv(ctx), len);
# else
		memcpy(iv, ctx->iv, len);
# endif /* HAVE_EVP_CIPHER_CTX_IV */
	}
	return 1;
}
// XXX: end

struct sshcipher_ctx {
	int	plaintext;
	int	encrypt;
	EVP_CIPHER_CTX *evp;
	struct chachapoly_ctx *cp_ctx;
	struct aesctr_ctx ac_ctx; /* XXX union with evp? */
	const struct sshcipher *cipher;
};

struct sshcipher {
	const char	*name;
	u_int	block_size;
	u_int	key_len;
	u_int	iv_len;		/* defaults to block_size */
	u_int	auth_len;
	u_int	flags;
#define CFLAG_CBC		(1<<0)
#define CFLAG_CHACHAPOLY	(1<<1)
#define CFLAG_AESCTR		(1<<2)
#define CFLAG_NONE		(1<<3)
#define CFLAG_INTERNAL		CFLAG_NONE /* Don't use "none" for packets */
#ifdef WITH_OPENSSL
	const EVP_CIPHER	*(*evptype)(void);
#else
	void	*ignored;
#endif
};

static const struct sshcipher ciphers[] = {
#ifdef WITH_OPENSSL
	{ "3des-cbc",		8, 24, 0, 0, CFLAG_CBC, EVP_des_ede3_cbc },
	{ "aes128-cbc",		16, 16, 0, 0, CFLAG_CBC, EVP_aes_128_cbc },
	{ "aes192-cbc",		16, 24, 0, 0, CFLAG_CBC, EVP_aes_192_cbc },
	{ "aes256-cbc",		16, 32, 0, 0, CFLAG_CBC, EVP_aes_256_cbc },
	{ "aes128-ctr",		16, 16, 0, 0, 0, EVP_aes_128_ctr },
	{ "aes192-ctr",		16, 24, 0, 0, 0, EVP_aes_192_ctr },
	{ "aes256-ctr",		16, 32, 0, 0, 0, EVP_aes_256_ctr },
	{ "aes128-gcm@openssh.com",
				16, 16, 12, 16, 0, EVP_aes_128_gcm },
	{ "aes256-gcm@openssh.com",
				16, 32, 12, 16, 0, EVP_aes_256_gcm },
#else
	{ "aes128-ctr",		16, 16, 0, 0, CFLAG_AESCTR, NULL },
	{ "aes192-ctr",		16, 24, 0, 0, CFLAG_AESCTR, NULL },
	{ "aes256-ctr",		16, 32, 0, 0, CFLAG_AESCTR, NULL },
#endif
	{ "chacha20-poly1305@openssh.com",
				8, 64, 0, 16, CFLAG_CHACHAPOLY, NULL },
	{ "none",		8, 0, 0, 0, CFLAG_NONE, NULL },

	{ NULL,			0, 0, 0, 0, 0, NULL }
};

/*--*/

/* Returns a comma-separated list of supported ciphers. */
char *
cipher_alg_list(char sep, int auth_only)
{
	char *tmp, *ret = NULL;
	size_t nlen, rlen = 0;
	const struct sshcipher *c;

	for (c = ciphers; c->name != NULL; c++) {
		if ((c->flags & CFLAG_INTERNAL) != 0)
			continue;
		if (auth_only && c->auth_len == 0)
			continue;
		if (ret != NULL)
			ret[rlen++] = sep;
		nlen = strlen(c->name);
		if ((tmp = realloc(ret, rlen + nlen + 2)) == NULL) {
			free(ret);
			return NULL;
		}
		ret = tmp;
		memcpy(ret + rlen, c->name, nlen + 1);
		rlen += nlen;
	}
	return ret;
}

const char *
compression_alg_list(int compression)
{
#ifdef WITH_ZLIB
	return compression ? "zlib@openssh.com,zlib,none" :
	    "none,zlib@openssh.com,zlib";
#else
	return "none";
#endif
}

u_int
cipher_blocksize(const struct sshcipher *c)
{
	return (c->block_size);
}

u_int
cipher_keylen(const struct sshcipher *c)
{
	return (c->key_len);
}

u_int
cipher_seclen(const struct sshcipher *c)
{
	if (strcmp("3des-cbc", c->name) == 0)
		return 14;
	return cipher_keylen(c);
}

u_int
cipher_authlen(const struct sshcipher *c)
{
	return (c->auth_len);
}

u_int
cipher_ivlen(const struct sshcipher *c)
{
	/*
	 * Default is cipher block size, except for chacha20+poly1305 that
	 * needs no IV. XXX make iv_len == -1 default?
	 */
	return (c->iv_len != 0 || (c->flags & CFLAG_CHACHAPOLY) != 0) ?
	    c->iv_len : c->block_size;
}

u_int
cipher_is_cbc(const struct sshcipher *c)
{
	return (c->flags & CFLAG_CBC) != 0;
}

u_int
cipher_ctx_is_plaintext(struct sshcipher_ctx *cc)
{
	return cc->plaintext;
}

const struct sshcipher *
cipher_by_name(const char *name)
{
	const struct sshcipher *c;
	for (c = ciphers; c->name != NULL; c++)
		if (strcmp(c->name, name) == 0)
			return c;
	return NULL;
}

#define	CIPHER_SEP	","
int
ciphers_valid(const char *names)
{
	const struct sshcipher *c;
	char *cipher_list, *cp;
	char *p;

	if (names == NULL || strcmp(names, "") == 0)
		return 0;
	if ((cipher_list = cp = strdup(names)) == NULL)
		return 0;
	for ((p = strsep(&cp, CIPHER_SEP)); p && *p != '\0';
	    (p = strsep(&cp, CIPHER_SEP))) {
		c = cipher_by_name(p);
		if (c == NULL || (c->flags & (CFLAG_INTERNAL|CFLAG_NONE)) != 0) {
			free(cipher_list);
			return 0;
		}
	}
	free(cipher_list);
	return 1;
}

const char *
cipher_warning_message(const struct sshcipher_ctx *cc)
{
	if (cc == NULL || cc->cipher == NULL)
		return NULL;
	/* XXX repurpose for CBC warning */
	return NULL;
}

int
cipher_init(struct sshcipher_ctx **ccp, const struct sshcipher *cipher,
    const u_char *key, u_int keylen, const u_char *iv, u_int ivlen,
    int do_encrypt)
{
	struct sshcipher_ctx *cc = NULL;
	int ret = SSH_ERR_INTERNAL_ERROR;
#ifdef WITH_OPENSSL
	const EVP_CIPHER *type;
	int klen;
#endif

	*ccp = NULL;
	if ((cc = calloc(sizeof(*cc), 1)) == NULL)
		return SSH_ERR_ALLOC_FAIL;

	cc->plaintext = (cipher->flags & CFLAG_NONE) != 0;
	cc->encrypt = do_encrypt;

	if (keylen < cipher->key_len ||
	    (iv != NULL && ivlen < cipher_ivlen(cipher))) {
		ret = SSH_ERR_INVALID_ARGUMENT;
		goto out;
	}

	cc->cipher = cipher;
	if ((cc->cipher->flags & CFLAG_CHACHAPOLY) != 0) {
		cc->cp_ctx = chachapoly_new(key, keylen);
		ret = cc->cp_ctx != NULL ? 0 : SSH_ERR_INVALID_ARGUMENT;
		goto out;
	}
	if ((cc->cipher->flags & CFLAG_NONE) != 0) {
		ret = 0;
		goto out;
	}
#ifndef WITH_OPENSSL
	if ((cc->cipher->flags & CFLAG_AESCTR) != 0) {
		aesctr_keysetup(&cc->ac_ctx, key, 8 * keylen, 8 * ivlen);
		aesctr_ivsetup(&cc->ac_ctx, iv);
		ret = 0;
		goto out;
	}
	ret = SSH_ERR_INVALID_ARGUMENT;
	goto out;
#else /* WITH_OPENSSL */
	type = (*cipher->evptype)();
	if ((cc->evp = EVP_CIPHER_CTX_new()) == NULL) {
		ret = SSH_ERR_ALLOC_FAIL;
		goto out;
	}
	if (EVP_CipherInit(cc->evp, type, NULL, (const u_char *)iv,
	    (do_encrypt == CIPHER_ENCRYPT)) == 0) {
		ret = SSH_ERR_LIBCRYPTO_ERROR;
		goto out;
	}
	if (cipher_authlen(cipher) &&
	    !EVP_CIPHER_CTX_ctrl(cc->evp, EVP_CTRL_GCM_SET_IV_FIXED,
	    -1, __UNCONST(iv))) {
		ret = SSH_ERR_LIBCRYPTO_ERROR;
		goto out;
	}
	klen = EVP_CIPHER_CTX_key_length(cc->evp);
	if (klen > 0 && keylen != (u_int)klen) {
		if (EVP_CIPHER_CTX_set_key_length(cc->evp, keylen) == 0) {
			ret = SSH_ERR_LIBCRYPTO_ERROR;
			goto out;
		}
	}
	/* in OpenSSL 1.1.0, EVP_CipherInit clears all previous setups;
	   use EVP_CipherInit_ex for augmenting */
	if (EVP_CipherInit_ex(cc->evp, NULL, NULL, __UNCONST(key), NULL, -1) == 0) {
		ret = SSH_ERR_LIBCRYPTO_ERROR;
		goto out;
	}
	ret = 0;
#endif /* WITH_OPENSSL */
 out:
	if (ret == 0) {
		/* success */
		*ccp = cc;
	} else {
		if (cc != NULL) {
#ifdef WITH_OPENSSL
			EVP_CIPHER_CTX_free(cc->evp);
#endif /* WITH_OPENSSL */
			freezero(cc, sizeof(*cc));
		}
	}
	return ret;
}

/*
 * cipher_crypt() operates as following:
 * Copy 'aadlen' bytes (without en/decryption) from 'src' to 'dest'.
 * These bytes are treated as additional authenticated data for
 * authenticated encryption modes.
 * En/Decrypt 'len' bytes at offset 'aadlen' from 'src' to 'dest'.
 * Use 'authlen' bytes at offset 'len'+'aadlen' as the authentication tag.
 * This tag is written on encryption and verified on decryption.
 * Both 'aadlen' and 'authlen' can be set to 0.
 */
int
cipher_crypt(struct sshcipher_ctx *cc, u_int seqnr, u_char *dest,
   const u_char *src, u_int len, u_int aadlen, u_int authlen)
{
	if ((cc->cipher->flags & CFLAG_CHACHAPOLY) != 0) {
		return chachapoly_crypt(cc->cp_ctx, seqnr, dest, src,
		    len, aadlen, authlen, cc->encrypt);
	}
	if ((cc->cipher->flags & CFLAG_NONE) != 0) {
		memcpy(dest, src, aadlen + len);
		return 0;
	}
#ifndef WITH_OPENSSL
	if ((cc->cipher->flags & CFLAG_AESCTR) != 0) {
		if (aadlen)
			memcpy(dest, src, aadlen);
		aesctr_encrypt_bytes(&cc->ac_ctx, src + aadlen,
		    dest + aadlen, len);
		return 0;
	}
	return SSH_ERR_INVALID_ARGUMENT;
#else
	if (authlen) {
		u_char lastiv[1];

		if (authlen != cipher_authlen(cc->cipher))
			return SSH_ERR_INVALID_ARGUMENT;
		/* increment IV */
		if (!EVP_CIPHER_CTX_ctrl(cc->evp, EVP_CTRL_GCM_IV_GEN,
		    1, lastiv))
			return SSH_ERR_LIBCRYPTO_ERROR;
		/* set tag on decyption */
		if (!cc->encrypt &&
		    !EVP_CIPHER_CTX_ctrl(cc->evp, EVP_CTRL_GCM_SET_TAG,
		    authlen, __UNCONST(src + aadlen + len)))
			return SSH_ERR_LIBCRYPTO_ERROR;
	}
	if (aadlen) {
		if (authlen &&
		    EVP_Cipher(cc->evp, NULL, (const u_char *)src, aadlen) < 0)
			return SSH_ERR_LIBCRYPTO_ERROR;
		memcpy(dest, src, aadlen);
	}
	if (len % cc->cipher->block_size)
		return SSH_ERR_INVALID_ARGUMENT;
	if (EVP_Cipher(cc->evp, dest + aadlen, (const u_char *)src + aadlen,
	    len) < 0)
		return SSH_ERR_LIBCRYPTO_ERROR;
	if (authlen) {
		/* compute tag (on encrypt) or verify tag (on decrypt) */
		if (EVP_Cipher(cc->evp, NULL, NULL, 0) < 0)
			return cc->encrypt ?
			    SSH_ERR_LIBCRYPTO_ERROR : SSH_ERR_MAC_INVALID;
		if (cc->encrypt &&
		    !EVP_CIPHER_CTX_ctrl(cc->evp, EVP_CTRL_GCM_GET_TAG,
		    authlen, dest + aadlen + len))
			return SSH_ERR_LIBCRYPTO_ERROR;
	}
	return 0;
#endif
}

/* Extract the packet length, including any decryption necessary beforehand */
int
cipher_get_length(struct sshcipher_ctx *cc, u_int *plenp, u_int seqnr,
    const u_char *cp, u_int len)
{
	if ((cc->cipher->flags & CFLAG_CHACHAPOLY) != 0)
		return chachapoly_get_length(cc->cp_ctx, plenp, seqnr,
		    cp, len);
	if (len < 4)
		return SSH_ERR_MESSAGE_INCOMPLETE;
	*plenp = PEEK_U32(cp);
	return 0;
}

void
cipher_free(struct sshcipher_ctx *cc)
{
	if (cc == NULL)
		return;
	if ((cc->cipher->flags & CFLAG_CHACHAPOLY) != 0) {
		chachapoly_free(cc->cp_ctx);
		cc->cp_ctx = NULL;
	} else if ((cc->cipher->flags & CFLAG_AESCTR) != 0)
		explicit_bzero(&cc->ac_ctx, sizeof(cc->ac_ctx));
#ifdef WITH_OPENSSL
	EVP_CIPHER_CTX_free(cc->evp);
	cc->evp = NULL;
#endif
	freezero(cc, sizeof(*cc));
}

/*
 * Exports an IV from the sshcipher_ctx required to export the key
 * state back from the unprivileged child to the privileged parent
 * process.
 */
int
cipher_get_keyiv_len(const struct sshcipher_ctx *cc)
{
	const struct sshcipher *c = cc->cipher;

	if ((c->flags & CFLAG_CHACHAPOLY) != 0)
		return 0;
	else if ((c->flags & CFLAG_AESCTR) != 0)
		return sizeof(cc->ac_ctx.ctr);
#ifdef WITH_OPENSSL
	return EVP_CIPHER_CTX_iv_length(cc->evp);
#else
	return 0;
#endif
}

int
cipher_get_keyiv(struct sshcipher_ctx *cc, u_char *iv, size_t len)
{
#ifdef WITH_OPENSSL
	const struct sshcipher *c = cc->cipher;
	int evplen;
#endif

	if ((cc->cipher->flags & CFLAG_CHACHAPOLY) != 0) {
		if (len != 0)
			return SSH_ERR_INVALID_ARGUMENT;
		return 0;
	}
	if ((cc->cipher->flags & CFLAG_AESCTR) != 0) {
		if (len != sizeof(cc->ac_ctx.ctr))
			return SSH_ERR_INVALID_ARGUMENT;
		memcpy(iv, cc->ac_ctx.ctr, len);
		return 0;
	}
	if ((cc->cipher->flags & CFLAG_NONE) != 0)
		return 0;

#ifdef WITH_OPENSSL
	evplen = EVP_CIPHER_CTX_iv_length(cc->evp);
	if (evplen == 0)
		return 0;
	else if (evplen < 0)
		return SSH_ERR_LIBCRYPTO_ERROR;
	if ((size_t)evplen != len)
		return SSH_ERR_INVALID_ARGUMENT;
	if (cipher_authlen(c)) {
		if (!EVP_CIPHER_CTX_ctrl(cc->evp, EVP_CTRL_GCM_IV_GEN, len, iv))
			return SSH_ERR_LIBCRYPTO_ERROR;
	} else if (!EVP_CIPHER_CTX_get_iv(cc->evp, iv, len))
		return SSH_ERR_LIBCRYPTO_ERROR;
#endif
	return 0;
}

int
cipher_set_keyiv(struct sshcipher_ctx *cc, const u_char *iv, size_t len)
{
#ifdef WITH_OPENSSL
	const struct sshcipher *c = cc->cipher;
	int evplen = 0;
#endif

	if ((cc->cipher->flags & CFLAG_CHACHAPOLY) != 0)
		return 0;
	if ((cc->cipher->flags & CFLAG_NONE) != 0)
		return 0;

#ifdef WITH_OPENSSL
	evplen = EVP_CIPHER_CTX_iv_length(cc->evp);
	if (evplen <= 0)
		return SSH_ERR_LIBCRYPTO_ERROR;
	if ((size_t)evplen != len)
		return SSH_ERR_INVALID_ARGUMENT;
	if (cipher_authlen(c)) {
		/* XXX iv arg is const, but EVP_CIPHER_CTX_ctrl isn't */
		if (!EVP_CIPHER_CTX_ctrl(cc->evp,
		    EVP_CTRL_GCM_SET_IV_FIXED, -1, __UNCONST(iv)))
			return SSH_ERR_LIBCRYPTO_ERROR;
	} else
		memcpy(EVP_CIPHER_CTX_iv_noconst(cc->evp), iv, evplen);
#endif
	return 0;
}
<|MERGE_RESOLUTION|>--- conflicted
+++ resolved
@@ -1,10 +1,5 @@
-<<<<<<< HEAD
-/*	$NetBSD: cipher.c,v 1.19 2021/03/05 17:47:16 christos Exp $	*/
-/* $OpenBSD: cipher.c,v 1.118 2020/12/21 11:09:32 dtucker Exp $ */
-=======
 /*	$NetBSD: cipher.c,v 1.20 2021/04/19 14:40:15 christos Exp $	*/
 /* $OpenBSD: cipher.c,v 1.119 2021/04/03 06:18:40 djm Exp $ */
->>>>>>> e2aa5677
 
 /*
  * Author: Tatu Ylonen <ylo@cs.hut.fi>
@@ -43,11 +38,7 @@
  */
 
 #include "includes.h"
-<<<<<<< HEAD
-__RCSID("$NetBSD: cipher.c,v 1.19 2021/03/05 17:47:16 christos Exp $");
-=======
 __RCSID("$NetBSD: cipher.c,v 1.20 2021/04/19 14:40:15 christos Exp $");
->>>>>>> e2aa5677
 #include <sys/types.h>
 
 #include <string.h>
