--- conflicted
+++ resolved
@@ -1,10 +1,5 @@
-<<<<<<< HEAD
-/*	$NetBSD: readconf.c,v 1.33 2021/03/05 17:47:16 christos Exp $	*/
-/* $OpenBSD: readconf.c,v 1.352 2021/02/24 01:18:08 dtucker Exp $ */
-=======
 /*	$NetBSD: readconf.c,v 1.34 2021/04/19 14:40:15 christos Exp $	*/
 /* $OpenBSD: readconf.c,v 1.353 2021/04/03 06:18:40 djm Exp $ */
->>>>>>> e2aa5677
 
 /*
  * Author: Tatu Ylonen <ylo@cs.hut.fi>
@@ -20,11 +15,7 @@
  */
 
 #include "includes.h"
-<<<<<<< HEAD
-__RCSID("$NetBSD: readconf.c,v 1.33 2021/03/05 17:47:16 christos Exp $");
-=======
 __RCSID("$NetBSD: readconf.c,v 1.34 2021/04/19 14:40:15 christos Exp $");
->>>>>>> e2aa5677
 #include <sys/types.h>
 #include <sys/stat.h>
 #include <sys/socket.h>
@@ -719,11 +710,7 @@
 			snprintf(uidstr, sizeof(uidstr), "%llu",
 			    (unsigned long long)pw->pw_uid);
 			conn_hash_hex = ssh_connection_hash(thishost, host,
-<<<<<<< HEAD
-			   portstr, ruser);
-=======
 			    portstr, ruser);
->>>>>>> e2aa5677
 			keyalias = options->host_key_alias ?
 			    options->host_key_alias : host;
 
@@ -1073,11 +1060,7 @@
  parse_multistate:
 		arg = strdelim(&s);
 		if ((value = parse_multistate_value(arg, filename, linenum,
-<<<<<<< HEAD
-		     multistate_ptr)) == -1) {
-=======
 		    multistate_ptr)) == -1) {
->>>>>>> e2aa5677
 			error("%s line %d: unsupported option \"%s\".",
 			    filename, linenum, arg);
 			return -1;
@@ -2101,11 +2084,7 @@
 		arg = strdelim(&s);
 		arg2 = strdelim(&s);
 		value = parse_multistate_value(arg, filename, linenum,
-<<<<<<< HEAD
-		     multistate_yesnoaskconfirm);
-=======
 		    multistate_yesnoaskconfirm);
->>>>>>> e2aa5677
 		value2 = 0; /* unlimited lifespan by default */
 		if (value == 3 && arg2 != NULL) {
 			/* allow "AddKeysToAgent confirm 5m" */
