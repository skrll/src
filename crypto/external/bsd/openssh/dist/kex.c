--- conflicted
+++ resolved
@@ -1,10 +1,5 @@
-<<<<<<< HEAD
-/*	$NetBSD: kex.c,v 1.29 2021/03/05 17:47:16 christos Exp $	*/
-/* $OpenBSD: kex.c,v 1.167 2021/01/31 22:55:29 djm Exp $ */
-=======
 /*	$NetBSD: kex.c,v 1.30 2021/04/19 14:40:15 christos Exp $	*/
 /* $OpenBSD: kex.c,v 1.168 2021/04/03 06:18:40 djm Exp $ */
->>>>>>> e2aa5677
 
 /*
  * Copyright (c) 2000, 2001 Markus Friedl.  All rights reserved.
@@ -31,11 +26,7 @@
  */
 
 #include "includes.h"
-<<<<<<< HEAD
-__RCSID("$NetBSD: kex.c,v 1.29 2021/03/05 17:47:16 christos Exp $");
-=======
 __RCSID("$NetBSD: kex.c,v 1.30 2021/04/19 14:40:15 christos Exp $");
->>>>>>> e2aa5677
 
 #include <sys/param.h>	/* MAX roundup */
 #include <sys/types.h>
