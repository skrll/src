--- conflicted
+++ resolved
@@ -1,10 +1,5 @@
-<<<<<<< HEAD
-/*	$NetBSD: kex.c,v 1.28 2020/12/04 18:42:50 christos Exp $	*/
-/* $OpenBSD: kex.c,v 1.159 2020/07/05 23:59:45 djm Exp $ */
-=======
 /*	$NetBSD: kex.c,v 1.30 2021/04/19 14:40:15 christos Exp $	*/
 /* $OpenBSD: kex.c,v 1.168 2021/04/03 06:18:40 djm Exp $ */
->>>>>>> 9e014010
 
 /*
  * Copyright (c) 2000, 2001 Markus Friedl.  All rights reserved.
@@ -31,11 +26,7 @@
  */
 
 #include "includes.h"
-<<<<<<< HEAD
-__RCSID("$NetBSD: kex.c,v 1.28 2020/12/04 18:42:50 christos Exp $");
-=======
 __RCSID("$NetBSD: kex.c,v 1.30 2021/04/19 14:40:15 christos Exp $");
->>>>>>> 9e014010
 
 #include <sys/param.h>	/* MAX roundup */
 #include <sys/types.h>
