--- conflicted
+++ resolved
@@ -1,10 +1,5 @@
-<<<<<<< HEAD
-/*	$NetBSD: ssh-sk.c,v 1.4 2020/12/04 18:42:50 christos Exp $	*/
-/* $OpenBSD: ssh-sk.c,v 1.32 2020/09/09 03:08:02 djm Exp $ */
-=======
 /*	$NetBSD: ssh-sk.c,v 1.5 2021/03/05 17:47:16 christos Exp $	*/
 /* $OpenBSD: ssh-sk.c,v 1.35 2021/02/26 00:16:58 djm Exp $ */
->>>>>>> 9e014010
 
 /*
  * Copyright (c) 2019 Google LLC
@@ -22,11 +17,7 @@
  * OR IN CONNECTION WITH THE USE OR PERFORMANCE OF THIS SOFTWARE.
  */
 #include "includes.h"
-<<<<<<< HEAD
-__RCSID("$NetBSD: ssh-sk.c,v 1.4 2020/12/04 18:42:50 christos Exp $");
-=======
 __RCSID("$NetBSD: ssh-sk.c,v 1.5 2021/03/05 17:47:16 christos Exp $");
->>>>>>> 9e014010
 
 /* #define DEBUG_SK 1 */
 
@@ -441,11 +432,7 @@
 	    resp->authdata, resp->authdata_len)) != 0 ||
 	    (r = sshbuf_put_u32(attest, 0)) != 0 || /* resvd flags */
 	    (r = sshbuf_put_string(attest, NULL, 0)) != 0 /* resvd */) {
-<<<<<<< HEAD
-		error("%s: buffer error: %s", __func__, ssh_err(r));
-=======
 		error_fr(r, "compose");
->>>>>>> 9e014010
 		return r;
 	}
 	/* success */
