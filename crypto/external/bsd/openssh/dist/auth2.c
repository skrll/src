--- conflicted
+++ resolved
@@ -1,10 +1,5 @@
-<<<<<<< HEAD
-/*	$NetBSD: auth2.c,v 1.23 2021/03/05 17:47:15 christos Exp $	*/
-/* $OpenBSD: auth2.c,v 1.160 2021/01/27 10:05:28 djm Exp $ */
-=======
 /*	$NetBSD: auth2.c,v 1.24 2021/04/19 14:40:15 christos Exp $	*/
 /* $OpenBSD: auth2.c,v 1.161 2021/04/03 06:18:40 djm Exp $ */
->>>>>>> e2aa5677
 
 /*
  * Copyright (c) 2000 Markus Friedl.  All rights reserved.
@@ -31,11 +26,7 @@
  */
 
 #include "includes.h"
-<<<<<<< HEAD
-__RCSID("$NetBSD: auth2.c,v 1.23 2021/03/05 17:47:15 christos Exp $");
-=======
 __RCSID("$NetBSD: auth2.c,v 1.24 2021/04/19 14:40:15 christos Exp $");
->>>>>>> e2aa5677
 
 #include <sys/types.h>
 #include <sys/stat.h>
