--- conflicted
+++ resolved
@@ -1,10 +1,5 @@
-<<<<<<< HEAD
-/*	$NetBSD: mux.c,v 1.27 2020/12/04 18:42:50 christos Exp $	*/
-/* $OpenBSD: mux.c,v 1.83 2020/07/05 23:59:45 djm Exp $ */
-=======
 /*	$NetBSD: mux.c,v 1.29 2021/04/19 14:40:15 christos Exp $	*/
 /* $OpenBSD: mux.c,v 1.87 2021/04/03 06:18:40 djm Exp $ */
->>>>>>> 9e014010
 
 /*
  * Copyright (c) 2002-2008 Damien Miller <djm@openbsd.org>
@@ -25,11 +20,7 @@
 /* ssh session multiplexing support */
 
 #include "includes.h"
-<<<<<<< HEAD
-__RCSID("$NetBSD: mux.c,v 1.27 2020/12/04 18:42:50 christos Exp $");
-=======
 __RCSID("$NetBSD: mux.c,v 1.29 2021/04/19 14:40:15 christos Exp $");
->>>>>>> 9e014010
 #include <sys/types.h>
 #include <sys/queue.h>
 #include <sys/stat.h>
@@ -287,11 +278,7 @@
 		    "(expected %u)", ver, SSHMUX_VER);
 		return -1;
 	}
-<<<<<<< HEAD
-	debug2("%s: channel %d client version %u", __func__, c->self, ver);
-=======
 	debug2_f("channel %d client version %u", c->self, ver);
->>>>>>> 9e014010
 
 	/* No extensions are presently defined */
 	while (sshbuf_len(m) > 0) {
@@ -404,12 +391,7 @@
 	/* Gather fds from client */
 	for(i = 0; i < 3; i++) {
 		if ((new_fd[i] = mm_receive_fd(c->sock)) == -1) {
-<<<<<<< HEAD
-			error("%s: failed to receive fd %d from client",
-			    __func__, i);
-=======
 			error_f("failed to receive fd %d from client", i);
->>>>>>> 9e014010
 			for (j = 0; j < i; j++)
 				close(new_fd[j]);
 			for (j = 0; j < env_len; j++)
@@ -997,12 +979,7 @@
 	/* Gather fds from client */
 	for(i = 0; i < 2; i++) {
 		if ((new_fd[i] = mm_receive_fd(c->sock)) == -1) {
-<<<<<<< HEAD
-			error("%s: failed to receive fd %d from client",
-			    __func__, i);
-=======
 			error_f("failed to receive fd %d from client", i);
->>>>>>> 9e014010
 			for (j = 0; j < i; j++)
 				close(new_fd[j]);
 			free(chost);
