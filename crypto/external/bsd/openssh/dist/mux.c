<<<<<<< HEAD
/*	$NetBSD: mux.c,v 1.28 2021/03/05 17:47:16 christos Exp $	*/
/* $OpenBSD: mux.c,v 1.86 2020/10/29 02:52:43 djm Exp $ */
=======
/*	$NetBSD: mux.c,v 1.29 2021/04/19 14:40:15 christos Exp $	*/
/* $OpenBSD: mux.c,v 1.87 2021/04/03 06:18:40 djm Exp $ */
>>>>>>> e2aa5677

/*
 * Copyright (c) 2002-2008 Damien Miller <djm@openbsd.org>
 *
 * Permission to use, copy, modify, and distribute this software for any
 * purpose with or without fee is hereby granted, provided that the above
 * copyright notice and this permission notice appear in all copies.
 *
 * THE SOFTWARE IS PROVIDED "AS IS" AND THE AUTHOR DISCLAIMS ALL WARRANTIES
 * WITH REGARD TO THIS SOFTWARE INCLUDING ALL IMPLIED WARRANTIES OF
 * MERCHANTABILITY AND FITNESS. IN NO EVENT SHALL THE AUTHOR BE LIABLE FOR
 * ANY SPECIAL, DIRECT, INDIRECT, OR CONSEQUENTIAL DAMAGES OR ANY DAMAGES
 * WHATSOEVER RESULTING FROM LOSS OF USE, DATA OR PROFITS, WHETHER IN AN
 * ACTION OF CONTRACT, NEGLIGENCE OR OTHER TORTIOUS ACTION, ARISING OUT OF
 * OR IN CONNECTION WITH THE USE OR PERFORMANCE OF THIS SOFTWARE.
 */

/* ssh session multiplexing support */

#include "includes.h"
<<<<<<< HEAD
__RCSID("$NetBSD: mux.c,v 1.28 2021/03/05 17:47:16 christos Exp $");
=======
__RCSID("$NetBSD: mux.c,v 1.29 2021/04/19 14:40:15 christos Exp $");
>>>>>>> e2aa5677
#include <sys/types.h>
#include <sys/queue.h>
#include <sys/stat.h>
#include <sys/socket.h>
#include <sys/un.h>

#include <errno.h>
#include <fcntl.h>
#include <poll.h>
#include <signal.h>
#include <stdarg.h>
#include <stddef.h>
#include <stdlib.h>
#include <stdio.h>
#include <string.h>
#include <unistd.h>
#include <util.h>
#include <paths.h>

#include "atomicio.h"
#include "xmalloc.h"
#include "log.h"
#include "ssh.h"
#include "ssh2.h"
#include "pathnames.h"
#include "misc.h"
#include "match.h"
#include "sshbuf.h"
#include "channels.h"
#include "msg.h"
#include "packet.h"
#include "monitor_fdpass.h"
#include "sshpty.h"
#include "sshkey.h"
#include "readconf.h"
#include "clientloop.h"
#include "ssherr.h"

/* from ssh.c */
extern int tty_flag;
extern Options options;
extern int stdin_null_flag;
extern char *host;
extern int subsystem_flag;
extern struct sshbuf *command;
extern volatile sig_atomic_t quit_pending;

/* Context for session open confirmation callback */
struct mux_session_confirm_ctx {
	u_int want_tty;
	u_int want_subsys;
	u_int want_x_fwd;
	u_int want_agent_fwd;
	struct sshbuf *cmd;
	char *term;
	struct termios tio;
	char **env;
	u_int rid;
};

/* Context for stdio fwd open confirmation callback */
struct mux_stdio_confirm_ctx {
	u_int rid;
};

/* Context for global channel callback */
struct mux_channel_confirm_ctx {
	u_int cid;	/* channel id */
	u_int rid;	/* request id */
	int fid;	/* forward id */
};

/* fd to control socket */
int muxserver_sock = -1;

/* client request id */
u_int muxclient_request_id = 0;

/* Multiplexing control command */
u_int muxclient_command = 0;

/* Set when signalled. */
static volatile sig_atomic_t muxclient_terminate = 0;

/* PID of multiplex server */
static u_int muxserver_pid = 0;

static Channel *mux_listener_channel = NULL;

struct mux_master_state {
	int hello_rcvd;
};

/* mux protocol messages */
#define MUX_MSG_HELLO		0x00000001
#define MUX_C_NEW_SESSION	0x10000002
#define MUX_C_ALIVE_CHECK	0x10000004
#define MUX_C_TERMINATE		0x10000005
#define MUX_C_OPEN_FWD		0x10000006
#define MUX_C_CLOSE_FWD		0x10000007
#define MUX_C_NEW_STDIO_FWD	0x10000008
#define MUX_C_STOP_LISTENING	0x10000009
#define MUX_C_PROXY		0x1000000f
#define MUX_S_OK		0x80000001
#define MUX_S_PERMISSION_DENIED	0x80000002
#define MUX_S_FAILURE		0x80000003
#define MUX_S_EXIT_MESSAGE	0x80000004
#define MUX_S_ALIVE		0x80000005
#define MUX_S_SESSION_OPENED	0x80000006
#define MUX_S_REMOTE_PORT	0x80000007
#define MUX_S_TTY_ALLOC_FAIL	0x80000008
#define MUX_S_PROXY		0x8000000f

/* type codes for MUX_C_OPEN_FWD and MUX_C_CLOSE_FWD */
#define MUX_FWD_LOCAL   1
#define MUX_FWD_REMOTE  2
#define MUX_FWD_DYNAMIC 3

static void mux_session_confirm(struct ssh *, int, int, void *);
static void mux_stdio_confirm(struct ssh *, int, int, void *);

static int mux_master_process_hello(struct ssh *, u_int,
	    Channel *, struct sshbuf *, struct sshbuf *);
static int mux_master_process_new_session(struct ssh *, u_int,
	    Channel *, struct sshbuf *, struct sshbuf *);
static int mux_master_process_alive_check(struct ssh *, u_int,
	    Channel *, struct sshbuf *, struct sshbuf *);
static int mux_master_process_terminate(struct ssh *, u_int,
	    Channel *, struct sshbuf *, struct sshbuf *);
static int mux_master_process_open_fwd(struct ssh *, u_int,
	    Channel *, struct sshbuf *, struct sshbuf *);
static int mux_master_process_close_fwd(struct ssh *, u_int,
	    Channel *, struct sshbuf *, struct sshbuf *);
static int mux_master_process_stdio_fwd(struct ssh *, u_int,
	    Channel *, struct sshbuf *, struct sshbuf *);
static int mux_master_process_stop_listening(struct ssh *, u_int,
	    Channel *, struct sshbuf *, struct sshbuf *);
static int mux_master_process_proxy(struct ssh *, u_int,
	    Channel *, struct sshbuf *, struct sshbuf *);

static const struct {
	u_int type;
	int (*handler)(struct ssh *, u_int, Channel *,
	    struct sshbuf *, struct sshbuf *);
} mux_master_handlers[] = {
	{ MUX_MSG_HELLO, mux_master_process_hello },
	{ MUX_C_NEW_SESSION, mux_master_process_new_session },
	{ MUX_C_ALIVE_CHECK, mux_master_process_alive_check },
	{ MUX_C_TERMINATE, mux_master_process_terminate },
	{ MUX_C_OPEN_FWD, mux_master_process_open_fwd },
	{ MUX_C_CLOSE_FWD, mux_master_process_close_fwd },
	{ MUX_C_NEW_STDIO_FWD, mux_master_process_stdio_fwd },
	{ MUX_C_STOP_LISTENING, mux_master_process_stop_listening },
	{ MUX_C_PROXY, mux_master_process_proxy },
	{ 0, NULL }
};

/* Cleanup callback fired on closure of mux client _session_ channel */
/* ARGSUSED */
static void
mux_master_session_cleanup_cb(struct ssh *ssh, int cid, void *unused)
{
	Channel *cc, *c = channel_by_id(ssh, cid);

	debug3_f("entering for channel %d", cid);
	if (c == NULL)
		fatal_f("channel_by_id(%i) == NULL", cid);
	if (c->ctl_chan != -1) {
		if ((cc = channel_by_id(ssh, c->ctl_chan)) == NULL)
			fatal_f("channel %d missing control channel %d",
			    c->self, c->ctl_chan);
		c->ctl_chan = -1;
		cc->remote_id = 0;
		cc->have_remote_id = 0;
		chan_rcvd_oclose(ssh, cc);
	}
	channel_cancel_cleanup(ssh, c->self);
}

/* Cleanup callback fired on closure of mux client _control_ channel */
/* ARGSUSED */
static void
mux_master_control_cleanup_cb(struct ssh *ssh, int cid, void *unused)
{
	Channel *sc, *c = channel_by_id(ssh, cid);

	debug3_f("entering for channel %d", cid);
	if (c == NULL)
		fatal_f("channel_by_id(%i) == NULL", cid);
	if (c->have_remote_id) {
		if ((sc = channel_by_id(ssh, c->remote_id)) == NULL)
			fatal_f("channel %d missing session channel %u",
			    c->self, c->remote_id);
		c->remote_id = 0;
		c->have_remote_id = 0;
		sc->ctl_chan = -1;
		if (sc->type != SSH_CHANNEL_OPEN &&
		    sc->type != SSH_CHANNEL_OPENING) {
			debug2_f("channel %d: not open", sc->self);
			chan_mark_dead(ssh, sc);
		} else {
			if (sc->istate == CHAN_INPUT_OPEN)
				chan_read_failed(ssh, sc);
			if (sc->ostate == CHAN_OUTPUT_OPEN)
				chan_write_failed(ssh, sc);
		}
	}
	channel_cancel_cleanup(ssh, c->self);
}

/* Check mux client environment variables before passing them to mux master. */
static int
env_permitted(char *env)
{
	int i, ret;
	char name[1024], *cp;

	if ((cp = strchr(env, '=')) == NULL || cp == env)
		return 0;
	ret = snprintf(name, sizeof(name), "%.*s", (int)(cp - env), env);
	if (ret <= 0 || (size_t)ret >= sizeof(name)) {
		error_f("name '%.100s...' too long", env);
		return 0;
	}

	for (i = 0; i < options.num_send_env; i++)
		if (match_pattern(name, options.send_env[i]))
			return 1;

	return 0;
}

/* Mux master protocol message handlers */

static int
mux_master_process_hello(struct ssh *ssh, u_int rid,
    Channel *c, struct sshbuf *m, struct sshbuf *reply)
{
	u_int ver;
	struct mux_master_state *state = (struct mux_master_state *)c->mux_ctx;
	int r;

	if (state == NULL)
		fatal_f("channel %d: c->mux_ctx == NULL", c->self);
	if (state->hello_rcvd) {
		error_f("HELLO received twice");
		return -1;
	}
	if ((r = sshbuf_get_u32(m, &ver)) != 0) {
		error_fr(r, "parse");
		return -1;
	}
	if (ver != SSHMUX_VER) {
		error_f("unsupported multiplexing protocol version %u "
		    "(expected %u)", ver, SSHMUX_VER);
		return -1;
	}
	debug2_f("channel %d client version %u", c->self, ver);

	/* No extensions are presently defined */
	while (sshbuf_len(m) > 0) {
		char *name = NULL;
		size_t value_len = 0;

		if ((r = sshbuf_get_cstring(m, &name, NULL)) != 0 ||
		    (r = sshbuf_get_string_direct(m, NULL, &value_len)) != 0) {
			error_fr(r, "parse extension");
			return -1;
		}
		debug2_f("Unrecognised extension \"%s\" length %zu",
		    name, value_len);
		free(name);
	}
	state->hello_rcvd = 1;
	return 0;
}

/* Enqueue a "ok" response to the reply buffer */
static void
reply_ok(struct sshbuf *reply, u_int rid)
{
	int r;

	if ((r = sshbuf_put_u32(reply, MUX_S_OK)) != 0 ||
	    (r = sshbuf_put_u32(reply, rid)) != 0)
		fatal_fr(r, "reply");
}

/* Enqueue an error response to the reply buffer */
static void
reply_error(struct sshbuf *reply, u_int type, u_int rid, const char *msg)
{
	int r;

	if ((r = sshbuf_put_u32(reply, type)) != 0 ||
	    (r = sshbuf_put_u32(reply, rid)) != 0 ||
	    (r = sshbuf_put_cstring(reply, msg)) != 0)
		fatal_fr(r, "reply");
}

static int
mux_master_process_new_session(struct ssh *ssh, u_int rid,
    Channel *c, struct sshbuf *m, struct sshbuf *reply)
{
	Channel *nc;
	struct mux_session_confirm_ctx *cctx;
	char *cmd, *cp;
	u_int i, j, env_len, escape_char, window, packetmax;
	int r, new_fd[3];

	/* Reply for SSHMUX_COMMAND_OPEN */
	cctx = xcalloc(1, sizeof(*cctx));
	cctx->term = NULL;
	cctx->rid = rid;
	cmd = NULL;
	cctx->env = NULL;
	env_len = 0;
	if ((r = sshbuf_skip_string(m)) != 0 || /* reserved */
	    (r = sshbuf_get_u32(m, &cctx->want_tty)) != 0 ||
	    (r = sshbuf_get_u32(m, &cctx->want_x_fwd)) != 0 ||
	    (r = sshbuf_get_u32(m, &cctx->want_agent_fwd)) != 0 ||
	    (r = sshbuf_get_u32(m, &cctx->want_subsys)) != 0 ||
	    (r = sshbuf_get_u32(m, &escape_char)) != 0 ||
	    (r = sshbuf_get_cstring(m, &cctx->term, NULL)) != 0 ||
	    (r = sshbuf_get_cstring(m, &cmd, NULL)) != 0) {
 malf:
		free(cmd);
		for (j = 0; j < env_len; j++)
			free(cctx->env[j]);
		free(cctx->env);
		free(cctx->term);
		free(cctx);
		error_f("malformed message");
		return -1;
	}

#define MUX_MAX_ENV_VARS	4096
	while (sshbuf_len(m) > 0) {
		if ((r = sshbuf_get_cstring(m, &cp, NULL)) != 0)
			goto malf;
		if (!env_permitted(cp)) {
			free(cp);
			continue;
		}
		cctx->env = xreallocarray(cctx->env, env_len + 2,
		    sizeof(*cctx->env));
		cctx->env[env_len++] = cp;
		cctx->env[env_len] = NULL;
		if (env_len > MUX_MAX_ENV_VARS) {
			error_f(">%d environment variables received, "
			    "ignoring additional", MUX_MAX_ENV_VARS);
			break;
		}
	}

	debug2_f("channel %d: request tty %d, X %d, agent %d, subsys %d, "
	    "term \"%s\", cmd \"%s\", env %u", c->self,
	    cctx->want_tty, cctx->want_x_fwd, cctx->want_agent_fwd,
	    cctx->want_subsys, cctx->term, cmd, env_len);

	if ((cctx->cmd = sshbuf_new()) == NULL)
		fatal_f("sshbuf_new");
	if ((r = sshbuf_put(cctx->cmd, cmd, strlen(cmd))) != 0)
		fatal_fr(r, "sshbuf_put");
	free(cmd);
	cmd = NULL;

	/* Gather fds from client */
	for(i = 0; i < 3; i++) {
		if ((new_fd[i] = mm_receive_fd(c->sock)) == -1) {
			error_f("failed to receive fd %d from client", i);
			for (j = 0; j < i; j++)
				close(new_fd[j]);
			for (j = 0; j < env_len; j++)
				free(cctx->env[j]);
			free(cctx->env);
			free(cctx->term);
			sshbuf_free(cctx->cmd);
			free(cctx);
			reply_error(reply, MUX_S_FAILURE, rid,
			    "did not receive file descriptors");
			return -1;
		}
	}

	debug3_f("got fds stdin %d, stdout %d, stderr %d",
	    new_fd[0], new_fd[1], new_fd[2]);

	/* XXX support multiple child sessions in future */
	if (c->have_remote_id) {
		debug2_f("session already open");
		reply_error(reply, MUX_S_FAILURE, rid,
		    "Multiple sessions not supported");
 cleanup:
		close(new_fd[0]);
		close(new_fd[1]);
		close(new_fd[2]);
		free(cctx->term);
		if (env_len != 0) {
			for (i = 0; i < env_len; i++)
				free(cctx->env[i]);
			free(cctx->env);
		}
		sshbuf_free(cctx->cmd);
		free(cctx);
		return 0;
	}

	if (options.control_master == SSHCTL_MASTER_ASK ||
	    options.control_master == SSHCTL_MASTER_AUTO_ASK) {
		if (!ask_permission("Allow shared connection to %s? ", host)) {
			debug2_f("session refused by user");
			reply_error(reply, MUX_S_PERMISSION_DENIED, rid,
			    "Permission denied");
			goto cleanup;
		}
	}

	/* Try to pick up ttymodes from client before it goes raw */
	if (cctx->want_tty && tcgetattr(new_fd[0], &cctx->tio) == -1)
		error_f("tcgetattr: %s", strerror(errno));

	/* enable nonblocking unless tty */
	if (!isatty(new_fd[0]))
		set_nonblock(new_fd[0]);
	if (!isatty(new_fd[1]))
		set_nonblock(new_fd[1]);
	if (!isatty(new_fd[2]))
		set_nonblock(new_fd[2]);

	window = CHAN_SES_WINDOW_DEFAULT;
	packetmax = CHAN_SES_PACKET_DEFAULT;
	if (cctx->want_tty) {
		window >>= 1;
		packetmax >>= 1;
	}

	nc = channel_new(ssh, "session", SSH_CHANNEL_OPENING,
	    new_fd[0], new_fd[1], new_fd[2], window, packetmax,
	    CHAN_EXTENDED_WRITE, "client-session", /*nonblock*/0);

	nc->ctl_chan = c->self;		/* link session -> control channel */
	c->remote_id = nc->self;	/* link control -> session channel */
	c->have_remote_id = 1;

	if (cctx->want_tty && escape_char != 0xffffffff) {
		channel_register_filter(ssh, nc->self,
		    client_simple_escape_filter, NULL,
		    client_filter_cleanup,
		    client_new_escape_filter_ctx((int)escape_char));
	}

	debug2_f("channel_new: %d linked to control channel %d",
	    nc->self, nc->ctl_chan);

	channel_send_open(ssh, nc->self);
	channel_register_open_confirm(ssh, nc->self, mux_session_confirm, cctx);
	c->mux_pause = 1; /* stop handling messages until open_confirm done */
	channel_register_cleanup(ssh, nc->self,
	    mux_master_session_cleanup_cb, 1);

	/* reply is deferred, sent by mux_session_confirm */
	return 0;
}

static int
mux_master_process_alive_check(struct ssh *ssh, u_int rid,
    Channel *c, struct sshbuf *m, struct sshbuf *reply)
{
	int r;

	debug2_f("channel %d: alive check", c->self);

	/* prepare reply */
	if ((r = sshbuf_put_u32(reply, MUX_S_ALIVE)) != 0 ||
	    (r = sshbuf_put_u32(reply, rid)) != 0 ||
	    (r = sshbuf_put_u32(reply, (u_int)getpid())) != 0)
		fatal_fr(r, "reply");

	return 0;
}

static int
mux_master_process_terminate(struct ssh *ssh, u_int rid,
    Channel *c, struct sshbuf *m, struct sshbuf *reply)
{
	debug2_f("channel %d: terminate request", c->self);

	if (options.control_master == SSHCTL_MASTER_ASK ||
	    options.control_master == SSHCTL_MASTER_AUTO_ASK) {
		if (!ask_permission("Terminate shared connection to %s? ",
		    host)) {
			debug2_f("termination refused by user");
			reply_error(reply, MUX_S_PERMISSION_DENIED, rid,
			    "Permission denied");
			return 0;
		}
	}

	quit_pending = 1;
	reply_ok(reply, rid);
	/* XXX exit happens too soon - message never makes it to client */
	return 0;
}

static char *
format_forward(u_int ftype, struct Forward *fwd)
{
	char *ret;

	switch (ftype) {
	case MUX_FWD_LOCAL:
		xasprintf(&ret, "local forward %.200s:%d -> %.200s:%d",
		    (fwd->listen_path != NULL) ? fwd->listen_path :
		    (fwd->listen_host == NULL) ?
		    (options.fwd_opts.gateway_ports ? "*" : "LOCALHOST") :
		    fwd->listen_host, fwd->listen_port,
		    (fwd->connect_path != NULL) ? fwd->connect_path :
		    fwd->connect_host, fwd->connect_port);
		break;
	case MUX_FWD_DYNAMIC:
		xasprintf(&ret, "dynamic forward %.200s:%d -> *",
		    (fwd->listen_host == NULL) ?
		    (options.fwd_opts.gateway_ports ? "*" : "LOCALHOST") :
		    fwd->listen_host, fwd->listen_port);
		break;
	case MUX_FWD_REMOTE:
		xasprintf(&ret, "remote forward %.200s:%d -> %.200s:%d",
		    (fwd->listen_path != NULL) ? fwd->listen_path :
		    (fwd->listen_host == NULL) ?
		    "LOCALHOST" : fwd->listen_host,
		    fwd->listen_port,
		    (fwd->connect_path != NULL) ? fwd->connect_path :
		    fwd->connect_host, fwd->connect_port);
		break;
	default:
		fatal_f("unknown forward type %u", ftype);
	}
	return ret;
}

static int
compare_host(const char *a, const char *b)
{
	if (a == NULL && b == NULL)
		return 1;
	if (a == NULL || b == NULL)
		return 0;
	return strcmp(a, b) == 0;
}

static int
compare_forward(struct Forward *a, struct Forward *b)
{
	if (!compare_host(a->listen_host, b->listen_host))
		return 0;
	if (!compare_host(a->listen_path, b->listen_path))
		return 0;
	if (a->listen_port != b->listen_port)
		return 0;
	if (!compare_host(a->connect_host, b->connect_host))
		return 0;
	if (!compare_host(a->connect_path, b->connect_path))
		return 0;
	if (a->connect_port != b->connect_port)
		return 0;

	return 1;
}

static void
mux_confirm_remote_forward(struct ssh *ssh, int type, u_int32_t seq, void *ctxt)
{
	struct mux_channel_confirm_ctx *fctx = ctxt;
	char *failmsg = NULL;
	struct Forward *rfwd;
	Channel *c;
	struct sshbuf *out;
	u_int port;
	int r;

	if ((c = channel_by_id(ssh, fctx->cid)) == NULL) {
		/* no channel for reply */
		error_f("unknown channel");
		return;
	}
	if ((out = sshbuf_new()) == NULL)
		fatal_f("sshbuf_new");
	if (fctx->fid >= options.num_remote_forwards ||
	    (options.remote_forwards[fctx->fid].connect_path == NULL &&
	    options.remote_forwards[fctx->fid].connect_host == NULL)) {
		xasprintf(&failmsg, "unknown forwarding id %d", fctx->fid);
		goto fail;
	}
	rfwd = &options.remote_forwards[fctx->fid];
	debug_f("%s for: listen %d, connect %s:%d",
	    type == SSH2_MSG_REQUEST_SUCCESS ? "success" : "failure",
	    rfwd->listen_port, rfwd->connect_path ? rfwd->connect_path :
	    rfwd->connect_host, rfwd->connect_port);
	if (type == SSH2_MSG_REQUEST_SUCCESS) {
		if (rfwd->listen_port == 0) {
			if ((r = sshpkt_get_u32(ssh, &port)) != 0)
				fatal_fr(r, "parse port");
			if (port > 65535) {
				fatal("Invalid allocated port %u for "
				    "mux remote forward to %s:%d", port,
				    rfwd->connect_host, rfwd->connect_port);
			}
			rfwd->allocated_port = (int)port;
			debug("Allocated port %u for mux remote forward"
			    " to %s:%d", rfwd->allocated_port,
			    rfwd->connect_host, rfwd->connect_port);
			if ((r = sshbuf_put_u32(out,
			    MUX_S_REMOTE_PORT)) != 0 ||
			    (r = sshbuf_put_u32(out, fctx->rid)) != 0 ||
			    (r = sshbuf_put_u32(out,
			    rfwd->allocated_port)) != 0)
				fatal_fr(r, "reply");
			channel_update_permission(ssh, rfwd->handle,
			    rfwd->allocated_port);
		} else {
			reply_ok(out, fctx->rid);
		}
		goto out;
	} else {
		if (rfwd->listen_port == 0)
			channel_update_permission(ssh, rfwd->handle, -1);
		if (rfwd->listen_path != NULL)
			xasprintf(&failmsg, "remote port forwarding failed for "
			    "listen path %s", rfwd->listen_path);
		else
			xasprintf(&failmsg, "remote port forwarding failed for "
			    "listen port %d", rfwd->listen_port);

<<<<<<< HEAD
                debug2_f("clearing registered forwarding for listen %d, "
=======
		debug2_f("clearing registered forwarding for listen %d, "
>>>>>>> e2aa5677
		    "connect %s:%d", rfwd->listen_port,
		    rfwd->connect_path ? rfwd->connect_path :
		    rfwd->connect_host, rfwd->connect_port);

		free(rfwd->listen_host);
		free(rfwd->listen_path);
		free(rfwd->connect_host);
		free(rfwd->connect_path);
		memset(rfwd, 0, sizeof(*rfwd));
	}
 fail:
	error_f("%s", failmsg);
	reply_error(out, MUX_S_FAILURE, fctx->rid, failmsg);
	free(failmsg);
 out:
	if ((r = sshbuf_put_stringb(c->output, out)) != 0)
		fatal_fr(r, "enqueue");
	sshbuf_free(out);
	if (c->mux_pause <= 0)
		fatal_f("mux_pause %d", c->mux_pause);
	c->mux_pause = 0; /* start processing messages again */
}

static int
mux_master_process_open_fwd(struct ssh *ssh, u_int rid,
    Channel *c, struct sshbuf *m, struct sshbuf *reply)
{
	struct Forward fwd;
	char *fwd_desc = NULL;
	char *listen_addr, *connect_addr;
	u_int ftype;
	u_int lport, cport;
	int r, i, ret = 0, freefwd = 1;

	memset(&fwd, 0, sizeof(fwd));

	/* XXX - lport/cport check redundant */
	if ((r = sshbuf_get_u32(m, &ftype)) != 0 ||
	    (r = sshbuf_get_cstring(m, &listen_addr, NULL)) != 0 ||
	    (r = sshbuf_get_u32(m, &lport)) != 0 ||
	    (r = sshbuf_get_cstring(m, &connect_addr, NULL)) != 0 ||
	    (r = sshbuf_get_u32(m, &cport)) != 0 ||
	    (lport != (u_int)PORT_STREAMLOCAL && lport > 65535) ||
	    (cport != (u_int)PORT_STREAMLOCAL && cport > 65535)) {
		error_f("malformed message");
		ret = -1;
		goto out;
	}
	if (*listen_addr == '\0') {
		free(listen_addr);
		listen_addr = NULL;
	}
	if (*connect_addr == '\0') {
		free(connect_addr);
		connect_addr = NULL;
	}

	memset(&fwd, 0, sizeof(fwd));
	fwd.listen_port = lport;
	if (fwd.listen_port == PORT_STREAMLOCAL)
		fwd.listen_path = listen_addr;
	else
		fwd.listen_host = listen_addr;
	fwd.connect_port = cport;
	if (fwd.connect_port == PORT_STREAMLOCAL)
		fwd.connect_path = connect_addr;
	else
		fwd.connect_host = connect_addr;

	debug2_f("channel %d: request %s", c->self,
	    (fwd_desc = format_forward(ftype, &fwd)));

	if (ftype != MUX_FWD_LOCAL && ftype != MUX_FWD_REMOTE &&
	    ftype != MUX_FWD_DYNAMIC) {
		logit_f("invalid forwarding type %u", ftype);
 invalid:
		free(listen_addr);
		free(connect_addr);
		reply_error(reply, MUX_S_FAILURE, rid,
		    "Invalid forwarding request");
		return 0;
	}
	if (ftype == MUX_FWD_DYNAMIC && fwd.listen_path) {
		logit_f("streamlocal and dynamic forwards "
		    "are mutually exclusive");
		goto invalid;
	}
	if (fwd.listen_port != PORT_STREAMLOCAL && fwd.listen_port >= 65536) {
		logit_f("invalid listen port %u", fwd.listen_port);
		goto invalid;
	}
	if ((fwd.connect_port != PORT_STREAMLOCAL &&
	    fwd.connect_port >= 65536) ||
	    (ftype != MUX_FWD_DYNAMIC && ftype != MUX_FWD_REMOTE &&
	    fwd.connect_port == 0)) {
		logit_f("invalid connect port %u",
		    fwd.connect_port);
		goto invalid;
	}
	if (ftype != MUX_FWD_DYNAMIC && fwd.connect_host == NULL &&
	    fwd.connect_path == NULL) {
		logit_f("missing connect host");
		goto invalid;
	}

	/* Skip forwards that have already been requested */
	switch (ftype) {
	case MUX_FWD_LOCAL:
	case MUX_FWD_DYNAMIC:
		for (i = 0; i < options.num_local_forwards; i++) {
			if (compare_forward(&fwd,
			    options.local_forwards + i)) {
 exists:
				debug2_f("found existing forwarding");
				reply_ok(reply, rid);
				goto out;
			}
		}
		break;
	case MUX_FWD_REMOTE:
		for (i = 0; i < options.num_remote_forwards; i++) {
			if (!compare_forward(&fwd, options.remote_forwards + i))
				continue;
			if (fwd.listen_port != 0)
				goto exists;
			debug2_f("found allocated port");
			if ((r = sshbuf_put_u32(reply,
			    MUX_S_REMOTE_PORT)) != 0 ||
			    (r = sshbuf_put_u32(reply, rid)) != 0 ||
			    (r = sshbuf_put_u32(reply,
			    options.remote_forwards[i].allocated_port)) != 0)
				fatal_fr(r, "reply FWD_REMOTE");
			goto out;
		}
		break;
	}

	if (options.control_master == SSHCTL_MASTER_ASK ||
	    options.control_master == SSHCTL_MASTER_AUTO_ASK) {
		if (!ask_permission("Open %s on %s?", fwd_desc, host)) {
			debug2_f("forwarding refused by user");
			reply_error(reply, MUX_S_PERMISSION_DENIED, rid,
			    "Permission denied");
			goto out;
		}
	}

	if (ftype == MUX_FWD_LOCAL || ftype == MUX_FWD_DYNAMIC) {
		if (!channel_setup_local_fwd_listener(ssh, &fwd,
		    &options.fwd_opts)) {
 fail:
			logit_f("requested %s failed", fwd_desc);
			reply_error(reply, MUX_S_FAILURE, rid,
			    "Port forwarding failed");
			goto out;
		}
		add_local_forward(&options, &fwd);
		freefwd = 0;
	} else {
		struct mux_channel_confirm_ctx *fctx;

		fwd.handle = channel_request_remote_forwarding(ssh, &fwd);
		if (fwd.handle < 0)
			goto fail;
		add_remote_forward(&options, &fwd);
		fctx = xcalloc(1, sizeof(*fctx));
		fctx->cid = c->self;
		fctx->rid = rid;
		fctx->fid = options.num_remote_forwards - 1;
		client_register_global_confirm(mux_confirm_remote_forward,
		    fctx);
		freefwd = 0;
		c->mux_pause = 1; /* wait for mux_confirm_remote_forward */
		/* delayed reply in mux_confirm_remote_forward */
		goto out;
	}
	reply_ok(reply, rid);
 out:
	free(fwd_desc);
	if (freefwd) {
		free(fwd.listen_host);
		free(fwd.listen_path);
		free(fwd.connect_host);
		free(fwd.connect_path);
	}
	return ret;
}

static int
mux_master_process_close_fwd(struct ssh *ssh, u_int rid,
    Channel *c, struct sshbuf *m, struct sshbuf *reply)
{
	struct Forward fwd, *found_fwd;
	char *fwd_desc = NULL;
	const char *error_reason = NULL;
	char *listen_addr = NULL, *connect_addr = NULL;
	u_int ftype;
	int r, i, ret = 0;
	u_int lport, cport;

	memset(&fwd, 0, sizeof(fwd));

	if ((r = sshbuf_get_u32(m, &ftype)) != 0 ||
	    (r = sshbuf_get_cstring(m, &listen_addr, NULL)) != 0 ||
	    (r = sshbuf_get_u32(m, &lport)) != 0 ||
	    (r = sshbuf_get_cstring(m, &connect_addr, NULL)) != 0 ||
	    (r = sshbuf_get_u32(m, &cport)) != 0 ||
	    (lport != (u_int)PORT_STREAMLOCAL && lport > 65535) ||
	    (cport != (u_int)PORT_STREAMLOCAL && cport > 65535)) {
		error_f("malformed message");
		ret = -1;
		goto out;
	}

	if (*listen_addr == '\0') {
		free(listen_addr);
		listen_addr = NULL;
	}
	if (*connect_addr == '\0') {
		free(connect_addr);
		connect_addr = NULL;
	}

	memset(&fwd, 0, sizeof(fwd));
	fwd.listen_port = lport;
	if (fwd.listen_port == PORT_STREAMLOCAL)
		fwd.listen_path = listen_addr;
	else
		fwd.listen_host = listen_addr;
	fwd.connect_port = cport;
	if (fwd.connect_port == PORT_STREAMLOCAL)
		fwd.connect_path = connect_addr;
	else
		fwd.connect_host = connect_addr;

	debug2_f("channel %d: request cancel %s", c->self,
	    (fwd_desc = format_forward(ftype, &fwd)));

	/* make sure this has been requested */
	found_fwd = NULL;
	switch (ftype) {
	case MUX_FWD_LOCAL:
	case MUX_FWD_DYNAMIC:
		for (i = 0; i < options.num_local_forwards; i++) {
			if (compare_forward(&fwd,
			    options.local_forwards + i)) {
				found_fwd = options.local_forwards + i;
				break;
			}
		}
		break;
	case MUX_FWD_REMOTE:
		for (i = 0; i < options.num_remote_forwards; i++) {
			if (compare_forward(&fwd,
			    options.remote_forwards + i)) {
				found_fwd = options.remote_forwards + i;
				break;
			}
		}
		break;
	}

	if (found_fwd == NULL)
		error_reason = "port not forwarded";
	else if (ftype == MUX_FWD_REMOTE) {
		/*
		 * This shouldn't fail unless we confused the host/port
		 * between options.remote_forwards and permitted_opens.
		 * However, for dynamic allocated listen ports we need
		 * to use the actual listen port.
		 */
		if (channel_request_rforward_cancel(ssh, found_fwd) == -1)
			error_reason = "port not in permitted opens";
	} else {	/* local and dynamic forwards */
		/* Ditto */
		if (channel_cancel_lport_listener(ssh, &fwd, fwd.connect_port,
		    &options.fwd_opts) == -1)
			error_reason = "port not found";
	}

	if (error_reason != NULL)
		reply_error(reply, MUX_S_FAILURE, rid, error_reason);
	else {
		reply_ok(reply, rid);
		free(found_fwd->listen_host);
		free(found_fwd->listen_path);
		free(found_fwd->connect_host);
		free(found_fwd->connect_path);
		found_fwd->listen_host = found_fwd->connect_host = NULL;
		found_fwd->listen_path = found_fwd->connect_path = NULL;
		found_fwd->listen_port = found_fwd->connect_port = 0;
	}
 out:
	free(fwd_desc);
	free(listen_addr);
	free(connect_addr);

	return ret;
}

static int
mux_master_process_stdio_fwd(struct ssh *ssh, u_int rid,
    Channel *c, struct sshbuf *m, struct sshbuf *reply)
{
	Channel *nc;
	char *chost = NULL;
	u_int cport, i, j;
	int r, new_fd[2];
	struct mux_stdio_confirm_ctx *cctx;

	if ((r = sshbuf_skip_string(m)) != 0 || /* reserved */
	    (r = sshbuf_get_cstring(m, &chost, NULL)) != 0 ||
	    (r = sshbuf_get_u32(m, &cport)) != 0) {
		free(chost);
		error_f("malformed message");
		return -1;
	}

	debug2_f("channel %d: stdio fwd to %s:%u", c->self, chost, cport);

	/* Gather fds from client */
	for(i = 0; i < 2; i++) {
		if ((new_fd[i] = mm_receive_fd(c->sock)) == -1) {
			error_f("failed to receive fd %d from client", i);
			for (j = 0; j < i; j++)
				close(new_fd[j]);
			free(chost);

			/* prepare reply */
			reply_error(reply, MUX_S_FAILURE, rid,
			    "did not receive file descriptors");
			return -1;
		}
	}

	debug3_f("got fds stdin %d, stdout %d", new_fd[0], new_fd[1]);

	/* XXX support multiple child sessions in future */
	if (c->have_remote_id) {
		debug2_f("session already open");
		reply_error(reply, MUX_S_FAILURE, rid,
		    "Multiple sessions not supported");
 cleanup:
		close(new_fd[0]);
		close(new_fd[1]);
		free(chost);
		return 0;
	}

	if (options.control_master == SSHCTL_MASTER_ASK ||
	    options.control_master == SSHCTL_MASTER_AUTO_ASK) {
		if (!ask_permission("Allow forward to %s:%u? ",
		    chost, cport)) {
			debug2_f("stdio fwd refused by user");
			reply_error(reply, MUX_S_PERMISSION_DENIED, rid,
			    "Permission denied");
			goto cleanup;
		}
	}

	/* enable nonblocking unless tty */
	if (!isatty(new_fd[0]))
		set_nonblock(new_fd[0]);
	if (!isatty(new_fd[1]))
		set_nonblock(new_fd[1]);

	nc = channel_connect_stdio_fwd(ssh, chost, cport, new_fd[0], new_fd[1]);
	free(chost);

	nc->ctl_chan = c->self;		/* link session -> control channel */
	c->remote_id = nc->self;	/* link control -> session channel */
	c->have_remote_id = 1;

	debug2_f("channel_new: %d control %d", nc->self, nc->ctl_chan);

	channel_register_cleanup(ssh, nc->self,
	    mux_master_session_cleanup_cb, 1);

	cctx = xcalloc(1, sizeof(*cctx));
	cctx->rid = rid;
	channel_register_open_confirm(ssh, nc->self, mux_stdio_confirm, cctx);
	c->mux_pause = 1; /* stop handling messages until open_confirm done */

	/* reply is deferred, sent by mux_session_confirm */
	return 0;
}

/* Callback on open confirmation in mux master for a mux stdio fwd session. */
static void
mux_stdio_confirm(struct ssh *ssh, int id, int success, void *arg)
{
	struct mux_stdio_confirm_ctx *cctx = arg;
	Channel *c, *cc;
	struct sshbuf *reply;
	int r;

	if (cctx == NULL)
		fatal_f("cctx == NULL");
	if ((c = channel_by_id(ssh, id)) == NULL)
		fatal_f("no channel for id %d", id);
	if ((cc = channel_by_id(ssh, c->ctl_chan)) == NULL)
		fatal_f("channel %d lacks control channel %d",
		    id, c->ctl_chan);
	if ((reply = sshbuf_new()) == NULL)
		fatal_f("sshbuf_new");

	if (!success) {
		debug3_f("sending failure reply");
		reply_error(reply, MUX_S_FAILURE, cctx->rid,
		    "Session open refused by peer");
		/* prepare reply */
		goto done;
	}

	debug3_f("sending success reply");
	/* prepare reply */
	if ((r = sshbuf_put_u32(reply, MUX_S_SESSION_OPENED)) != 0 ||
	    (r = sshbuf_put_u32(reply, cctx->rid)) != 0 ||
	    (r = sshbuf_put_u32(reply, c->self)) != 0)
		fatal_fr(r, "reply");

 done:
	/* Send reply */
	if ((r = sshbuf_put_stringb(cc->output, reply)) != 0)
		fatal_fr(r, "enqueue");
	sshbuf_free(reply);

	if (cc->mux_pause <= 0)
		fatal_f("mux_pause %d", cc->mux_pause);
	cc->mux_pause = 0; /* start processing messages again */
	c->open_confirm_ctx = NULL;
	free(cctx);
}

static int
mux_master_process_stop_listening(struct ssh *ssh, u_int rid,
    Channel *c, struct sshbuf *m, struct sshbuf *reply)
{
	debug_f("channel %d: stop listening", c->self);

	if (options.control_master == SSHCTL_MASTER_ASK ||
	    options.control_master == SSHCTL_MASTER_AUTO_ASK) {
		if (!ask_permission("Disable further multiplexing on shared "
		    "connection to %s? ", host)) {
			debug2_f("stop listen refused by user");
			reply_error(reply, MUX_S_PERMISSION_DENIED, rid,
			    "Permission denied");
			return 0;
		}
	}

	if (mux_listener_channel != NULL) {
		channel_free(ssh, mux_listener_channel);
		client_stop_mux();
		free(options.control_path);
		options.control_path = NULL;
		mux_listener_channel = NULL;
		muxserver_sock = -1;
	}

	reply_ok(reply, rid);
	return 0;
}

static int
mux_master_process_proxy(struct ssh *ssh, u_int rid,
    Channel *c, struct sshbuf *m, struct sshbuf *reply)
{
	int r;

	debug_f("channel %d: proxy request", c->self);

	c->mux_rcb = channel_proxy_downstream;
	if ((r = sshbuf_put_u32(reply, MUX_S_PROXY)) != 0 ||
	    (r = sshbuf_put_u32(reply, rid)) != 0)
		fatal_fr(r, "reply");

	return 0;
}

/* Channel callbacks fired on read/write from mux client fd */
static int
mux_master_read_cb(struct ssh *ssh, Channel *c)
{
	struct mux_master_state *state = (struct mux_master_state *)c->mux_ctx;
	struct sshbuf *in = NULL, *out = NULL;
	u_int type, rid, i;
	int r, ret = -1;

	if ((out = sshbuf_new()) == NULL)
		fatal_f("sshbuf_new");

	/* Setup ctx and  */
	if (c->mux_ctx == NULL) {
		state = xcalloc(1, sizeof(*state));
		c->mux_ctx = state;
		channel_register_cleanup(ssh, c->self,
		    mux_master_control_cleanup_cb, 0);

		/* Send hello */
		if ((r = sshbuf_put_u32(out, MUX_MSG_HELLO)) != 0 ||
		    (r = sshbuf_put_u32(out, SSHMUX_VER)) != 0)
			fatal_fr(r, "reply");
		/* no extensions */
		if ((r = sshbuf_put_stringb(c->output, out)) != 0)
			fatal_fr(r, "enqueue");
		debug3_f("channel %d: hello sent", c->self);
		ret = 0;
		goto out;
	}

	/* Channel code ensures that we receive whole packets */
	if ((r = sshbuf_froms(c->input, &in)) != 0) {
 malf:
		error_f("malformed message");
		goto out;
	}

	if ((r = sshbuf_get_u32(in, &type)) != 0)
		goto malf;
	debug3_f("channel %d packet type 0x%08x len %zu", c->self,
	    type, sshbuf_len(in));

	if (type == MUX_MSG_HELLO)
		rid = 0;
	else {
		if (!state->hello_rcvd) {
			error_f("expected MUX_MSG_HELLO(0x%08x), "
			    "received 0x%08x", MUX_MSG_HELLO, type);
			goto out;
		}
		if ((r = sshbuf_get_u32(in, &rid)) != 0)
			goto malf;
	}

	for (i = 0; mux_master_handlers[i].handler != NULL; i++) {
		if (type == mux_master_handlers[i].type) {
			ret = mux_master_handlers[i].handler(ssh, rid,
			    c, in, out);
			break;
		}
	}
	if (mux_master_handlers[i].handler == NULL) {
		error_f("unsupported mux message 0x%08x", type);
		reply_error(out, MUX_S_FAILURE, rid, "unsupported request");
		ret = 0;
	}
	/* Enqueue reply packet */
	if (sshbuf_len(out) != 0 &&
	    (r = sshbuf_put_stringb(c->output, out)) != 0)
		fatal_fr(r, "enqueue");
 out:
	sshbuf_free(in);
	sshbuf_free(out);
	return ret;
}

void
mux_exit_message(struct ssh *ssh, Channel *c, int exitval)
{
	struct sshbuf *m;
	Channel *mux_chan;
	int r;

	debug3_f("channel %d: exit message, exitval %d", c->self, exitval);

	if ((mux_chan = channel_by_id(ssh, c->ctl_chan)) == NULL)
		fatal_f("channel %d missing mux %d", c->self, c->ctl_chan);

	/* Append exit message packet to control socket output queue */
	if ((m = sshbuf_new()) == NULL)
		fatal_f("sshbuf_new");
	if ((r = sshbuf_put_u32(m, MUX_S_EXIT_MESSAGE)) != 0 ||
	    (r = sshbuf_put_u32(m, c->self)) != 0 ||
	    (r = sshbuf_put_u32(m, exitval)) != 0 ||
	    (r = sshbuf_put_stringb(mux_chan->output, m)) != 0)
		fatal_fr(r, "reply");
	sshbuf_free(m);
}

void
mux_tty_alloc_failed(struct ssh *ssh, Channel *c)
{
	struct sshbuf *m;
	Channel *mux_chan;
	int r;

	debug3_f("channel %d: TTY alloc failed", c->self);

	if ((mux_chan = channel_by_id(ssh, c->ctl_chan)) == NULL)
		fatal_f("channel %d missing mux %d", c->self, c->ctl_chan);

	/* Append exit message packet to control socket output queue */
	if ((m = sshbuf_new()) == NULL)
		fatal_f("sshbuf_new");
	if ((r = sshbuf_put_u32(m, MUX_S_TTY_ALLOC_FAIL)) != 0 ||
	    (r = sshbuf_put_u32(m, c->self)) != 0 ||
	    (r = sshbuf_put_stringb(mux_chan->output, m)) != 0)
		fatal_fr(r, "reply");
	sshbuf_free(m);
}

/* Prepare a mux master to listen on a Unix domain socket. */
void
muxserver_listen(struct ssh *ssh)
{
	mode_t old_umask;
	char *orig_control_path = options.control_path;
	char rbuf[16+1];
	u_int i, r;
	int oerrno;

	if (options.control_path == NULL ||
	    options.control_master == SSHCTL_MASTER_NO)
		return;

	debug("setting up multiplex master socket");

	/*
	 * Use a temporary path before listen so we can pseudo-atomically
	 * establish the listening socket in its final location to avoid
	 * other processes racing in between bind() and listen() and hitting
	 * an unready socket.
	 */
	for (i = 0; i < sizeof(rbuf) - 1; i++) {
		r = arc4random_uniform(26+26+10);
		rbuf[i] = (r < 26) ? 'a' + r :
		    (r < 26*2) ? 'A' + r - 26 :
		    '0' + r - 26 - 26;
	}
	rbuf[sizeof(rbuf) - 1] = '\0';
	options.control_path = NULL;
	xasprintf(&options.control_path, "%s.%s", orig_control_path, rbuf);
	debug3_f("temporary control path %s", options.control_path);

	old_umask = umask(0177);
	muxserver_sock = unix_listener(options.control_path, 64, 0);
	oerrno = errno;
	umask(old_umask);
	if (muxserver_sock < 0) {
		if (oerrno == EINVAL || oerrno == EADDRINUSE) {
			error("ControlSocket %s already exists, "
			    "disabling multiplexing", options.control_path);
 disable_mux_master:
			if (muxserver_sock != -1) {
				close(muxserver_sock);
				muxserver_sock = -1;
			}
			free(orig_control_path);
			free(options.control_path);
			options.control_path = NULL;
			options.control_master = SSHCTL_MASTER_NO;
			return;
		} else {
			/* unix_listener() logs the error */
			cleanup_exit(254);
		}
	}

	/* Now atomically "move" the mux socket into position */
	if (link(options.control_path, orig_control_path) != 0) {
		if (errno != EEXIST) {
			fatal_f("link mux listener %s => %s: %s",
			    options.control_path, orig_control_path,
			    strerror(errno));
		}
		error("ControlSocket %s already exists, disabling multiplexing",
		    orig_control_path);
		unlink(options.control_path);
		goto disable_mux_master;
	}
	unlink(options.control_path);
	free(options.control_path);
	options.control_path = orig_control_path;

	set_nonblock(muxserver_sock);

	mux_listener_channel = channel_new(ssh, "mux listener",
	    SSH_CHANNEL_MUX_LISTENER, muxserver_sock, muxserver_sock, -1,
	    CHAN_TCP_WINDOW_DEFAULT, CHAN_TCP_PACKET_DEFAULT,
	    0, options.control_path, 1);
	mux_listener_channel->mux_rcb = mux_master_read_cb;
	debug3_f("mux listener channel %d fd %d",
	    mux_listener_channel->self, mux_listener_channel->sock);
}

/* Callback on open confirmation in mux master for a mux client session. */
static void
mux_session_confirm(struct ssh *ssh, int id, int success, void *arg)
{
	struct mux_session_confirm_ctx *cctx = arg;
	const char *display;
	Channel *c, *cc;
	int i, r;
	struct sshbuf *reply;

	if (cctx == NULL)
		fatal_f("cctx == NULL");
	if ((c = channel_by_id(ssh, id)) == NULL)
		fatal_f("no channel for id %d", id);
	if ((cc = channel_by_id(ssh, c->ctl_chan)) == NULL)
		fatal_f("channel %d lacks control channel %d",
		    id, c->ctl_chan);
	if ((reply = sshbuf_new()) == NULL)
		fatal_f("sshbuf_new");

	if (!success) {
		debug3_f("sending failure reply");
		reply_error(reply, MUX_S_FAILURE, cctx->rid,
		    "Session open refused by peer");
		goto done;
	}

	display = getenv("DISPLAY");
	if (cctx->want_x_fwd && options.forward_x11 && display != NULL) {
		char *proto, *data;

		/* Get reasonable local authentication information. */
		if (client_x11_get_proto(ssh, display, options.xauth_location,
		    options.forward_x11_trusted, options.forward_x11_timeout,
		    &proto, &data) == 0) {
			/* Request forwarding with authentication spoofing. */
			debug("Requesting X11 forwarding with authentication "
			    "spoofing.");
			x11_request_forwarding_with_spoofing(ssh, id,
			    display, proto, data, 1);
			/* XXX exit_on_forward_failure */
			client_expect_confirm(ssh, id, "X11 forwarding",
			    CONFIRM_WARN);
		}
	}

	if (cctx->want_agent_fwd && options.forward_agent) {
		debug("Requesting authentication agent forwarding.");
		channel_request_start(ssh, id, "auth-agent-req@openssh.com", 0);
		if ((r = sshpkt_send(ssh)) != 0)
			fatal_fr(r, "send");
	}

	client_session2_setup(ssh, id, cctx->want_tty, cctx->want_subsys,
	    cctx->term, &cctx->tio, c->rfd, cctx->cmd, cctx->env);

	debug3_f("sending success reply");
	/* prepare reply */
	if ((r = sshbuf_put_u32(reply, MUX_S_SESSION_OPENED)) != 0 ||
	    (r = sshbuf_put_u32(reply, cctx->rid)) != 0 ||
	    (r = sshbuf_put_u32(reply, c->self)) != 0)
		fatal_fr(r, "reply");

 done:
	/* Send reply */
	if ((r = sshbuf_put_stringb(cc->output, reply)) != 0)
		fatal_fr(r, "enqueue");
	sshbuf_free(reply);

	if (cc->mux_pause <= 0)
		fatal_f("mux_pause %d", cc->mux_pause);
	cc->mux_pause = 0; /* start processing messages again */
	c->open_confirm_ctx = NULL;
	sshbuf_free(cctx->cmd);
	free(cctx->term);
	if (cctx->env != NULL) {
		for (i = 0; cctx->env[i] != NULL; i++)
			free(cctx->env[i]);
		free(cctx->env);
	}
	free(cctx);
}

/* ** Multiplexing client support */

/* Exit signal handler */
static void
control_client_sighandler(int signo)
{
	muxclient_terminate = signo;
}

/*
 * Relay signal handler - used to pass some signals from mux client to
 * mux master.
 */
static void
control_client_sigrelay(int signo)
{
	int save_errno = errno;

	if (muxserver_pid > 1)
		kill(muxserver_pid, signo);

	errno = save_errno;
}

static int
mux_client_read(int fd, struct sshbuf *b, size_t need)
{
	size_t have;
	ssize_t len;
	u_char *p;
	struct pollfd pfd;
	int r;

	pfd.fd = fd;
	pfd.events = POLLIN;
	if ((r = sshbuf_reserve(b, need, &p)) != 0)
		fatal_fr(r, "reserve");
	for (have = 0; have < need; ) {
		if (muxclient_terminate) {
			errno = EINTR;
			return -1;
		}
		len = read(fd, p + have, need - have);
		if (len == -1) {
			switch (errno) {
			case EAGAIN:
				(void)poll(&pfd, 1, -1);
				/* FALLTHROUGH */
			case EINTR:
				continue;
			default:
				return -1;
			}
		}
		if (len == 0) {
			errno = EPIPE;
			return -1;
		}
		have += (size_t)len;
	}
	return 0;
}

static int
mux_client_write_packet(int fd, struct sshbuf *m)
{
	struct sshbuf *queue;
	u_int have, need;
	int r, oerrno, len;
	const u_char *ptr;
	struct pollfd pfd;

	pfd.fd = fd;
	pfd.events = POLLOUT;
	if ((queue = sshbuf_new()) == NULL)
		fatal_f("sshbuf_new");
	if ((r = sshbuf_put_stringb(queue, m)) != 0)
		fatal_fr(r, "enqueue");

	need = sshbuf_len(queue);
	ptr = sshbuf_ptr(queue);

	for (have = 0; have < need; ) {
		if (muxclient_terminate) {
			sshbuf_free(queue);
			errno = EINTR;
			return -1;
		}
		len = write(fd, ptr + have, need - have);
		if (len == -1) {
			switch (errno) {
			case EAGAIN:
				(void)poll(&pfd, 1, -1);
				/* FALLTHROUGH */
			case EINTR:
				continue;
			default:
				oerrno = errno;
				sshbuf_free(queue);
				errno = oerrno;
				return -1;
			}
		}
		if (len == 0) {
			sshbuf_free(queue);
			errno = EPIPE;
			return -1;
		}
		have += (u_int)len;
	}
	sshbuf_free(queue);
	return 0;
}

static int
mux_client_read_packet(int fd, struct sshbuf *m)
{
	struct sshbuf *queue;
	size_t need, have;
	const u_char *ptr;
	int r, oerrno;

	if ((queue = sshbuf_new()) == NULL)
		fatal_f("sshbuf_new");
	if (mux_client_read(fd, queue, 4) != 0) {
		if ((oerrno = errno) == EPIPE)
			debug3_f("read header failed: %s",
			    strerror(errno));
		sshbuf_free(queue);
		errno = oerrno;
		return -1;
	}
	need = PEEK_U32(sshbuf_ptr(queue));
	if (mux_client_read(fd, queue, need) != 0) {
		oerrno = errno;
		debug3_f("read body failed: %s", strerror(errno));
		sshbuf_free(queue);
		errno = oerrno;
		return -1;
	}
	if ((r = sshbuf_get_string_direct(queue, &ptr, &have)) != 0 ||
	    (r = sshbuf_put(m, ptr, have)) != 0)
		fatal_fr(r, "dequeue");
	sshbuf_free(queue);
	return 0;
}

static int
mux_client_hello_exchange(int fd)
{
	struct sshbuf *m;
	u_int type, ver;
	int r, ret = -1;

	if ((m = sshbuf_new()) == NULL)
		fatal_f("sshbuf_new");
	if ((r = sshbuf_put_u32(m, MUX_MSG_HELLO)) != 0 ||
	    (r = sshbuf_put_u32(m, SSHMUX_VER)) != 0)
		fatal_fr(r, "assemble hello");
	/* no extensions */

	if (mux_client_write_packet(fd, m) != 0) {
		debug_f("write packet: %s", strerror(errno));
		goto out;
	}

	sshbuf_reset(m);

	/* Read their HELLO */
	if (mux_client_read_packet(fd, m) != 0) {
		debug_f("read packet failed");
		goto out;
	}

	if ((r = sshbuf_get_u32(m, &type)) != 0)
		fatal_fr(r, "parse type");
	if (type != MUX_MSG_HELLO) {
		error_f("expected HELLO (%u) got %u", MUX_MSG_HELLO, type);
		goto out;
	}
	if ((r = sshbuf_get_u32(m, &ver)) != 0)
		fatal_fr(r, "parse version");
	if (ver != SSHMUX_VER) {
		error("Unsupported multiplexing protocol version %d "
		    "(expected %d)", ver, SSHMUX_VER);
		goto out;
	}
	debug2_f("master version %u", ver);
	/* No extensions are presently defined */
	while (sshbuf_len(m) > 0) {
		char *name = NULL;

		if ((r = sshbuf_get_cstring(m, &name, NULL)) != 0 ||
		    (r = sshbuf_skip_string(m)) != 0) { /* value */
			error_fr(r, "parse extension");
			goto out;
		}
		debug2("Unrecognised master extension \"%s\"", name);
		free(name);
	}
	/* success */
	ret = 0;
 out:
	sshbuf_free(m);
	return ret;
}

static u_int
mux_client_request_alive(int fd)
{
	struct sshbuf *m;
	char *e;
	u_int pid, type, rid;
	int r;

	debug3_f("entering");

	if ((m = sshbuf_new()) == NULL)
		fatal_f("sshbuf_new");
	if ((r = sshbuf_put_u32(m, MUX_C_ALIVE_CHECK)) != 0 ||
	    (r = sshbuf_put_u32(m, muxclient_request_id)) != 0)
		fatal_fr(r, "assemble");

	if (mux_client_write_packet(fd, m) != 0)
		fatal_f("write packet: %s", strerror(errno));

	sshbuf_reset(m);

	/* Read their reply */
	if (mux_client_read_packet(fd, m) != 0) {
		sshbuf_free(m);
		return 0;
	}

	if ((r = sshbuf_get_u32(m, &type)) != 0)
		fatal_fr(r, "parse type");
	if (type != MUX_S_ALIVE) {
		if ((r = sshbuf_get_cstring(m, &e, NULL)) != 0)
			fatal_fr(r, "parse error message");
		fatal_f("master returned error: %s", e);
	}

	if ((r = sshbuf_get_u32(m, &rid)) != 0)
		fatal_fr(r, "parse remote ID");
	if (rid != muxclient_request_id)
		fatal_f("out of sequence reply: my id %u theirs %u",
		    muxclient_request_id, rid);
	if ((r = sshbuf_get_u32(m, &pid)) != 0)
		fatal_fr(r, "parse PID");
	sshbuf_free(m);

	debug3_f("done pid = %u", pid);

	muxclient_request_id++;

	return pid;
}

static void
mux_client_request_terminate(int fd)
{
	struct sshbuf *m;
	char *e;
	u_int type, rid;
	int r;

	debug3_f("entering");

	if ((m = sshbuf_new()) == NULL)
		fatal_f("sshbuf_new");
	if ((r = sshbuf_put_u32(m, MUX_C_TERMINATE)) != 0 ||
	    (r = sshbuf_put_u32(m, muxclient_request_id)) != 0)
		fatal_fr(r, "request");

	if (mux_client_write_packet(fd, m) != 0)
		fatal_f("write packet: %s", strerror(errno));

	sshbuf_reset(m);

	/* Read their reply */
	if (mux_client_read_packet(fd, m) != 0) {
		/* Remote end exited already */
		if (errno == EPIPE) {
			sshbuf_free(m);
			return;
		}
		fatal_f("read from master failed: %s", strerror(errno));
	}

	if ((r = sshbuf_get_u32(m, &type)) != 0 ||
	    (r = sshbuf_get_u32(m, &rid)) != 0)
		fatal_fr(r, "parse");
	if (rid != muxclient_request_id)
		fatal_f("out of sequence reply: my id %u theirs %u",
		    muxclient_request_id, rid);
	switch (type) {
	case MUX_S_OK:
		break;
	case MUX_S_PERMISSION_DENIED:
		if ((r = sshbuf_get_cstring(m, &e, NULL)) != 0)
			fatal_fr(r, "parse error message");
		fatal("Master refused termination request: %s", e);
	case MUX_S_FAILURE:
		if ((r = sshbuf_get_cstring(m, &e, NULL)) != 0)
			fatal_fr(r, "parse error message");
		fatal_f("termination request failed: %s", e);
	default:
		fatal_f("unexpected response from master 0x%08x", type);
	}
	sshbuf_free(m);
	muxclient_request_id++;
}

static int
mux_client_forward(int fd, int cancel_flag, u_int ftype, struct Forward *fwd)
{
	struct sshbuf *m;
	char *e, *fwd_desc;
	const char *lhost, *chost;
	u_int type, rid;
	int r;

	fwd_desc = format_forward(ftype, fwd);
	debug("Requesting %s %s",
	    cancel_flag ? "cancellation of" : "forwarding of", fwd_desc);
	free(fwd_desc);

	type = cancel_flag ? MUX_C_CLOSE_FWD : MUX_C_OPEN_FWD;
	if (fwd->listen_path != NULL)
		lhost = fwd->listen_path;
	else if (fwd->listen_host == NULL)
		lhost = "";
	else if (*fwd->listen_host == '\0')
		lhost = "*";
	else
		lhost = fwd->listen_host;

	if (fwd->connect_path != NULL)
		chost = fwd->connect_path;
	else if (fwd->connect_host == NULL)
		chost = "";
	else
		chost = fwd->connect_host;

	if ((m = sshbuf_new()) == NULL)
		fatal_f("sshbuf_new");
	if ((r = sshbuf_put_u32(m, type)) != 0 ||
	    (r = sshbuf_put_u32(m, muxclient_request_id)) != 0 ||
	    (r = sshbuf_put_u32(m, ftype)) != 0 ||
	    (r = sshbuf_put_cstring(m, lhost)) != 0 ||
	    (r = sshbuf_put_u32(m, fwd->listen_port)) != 0 ||
	    (r = sshbuf_put_cstring(m, chost)) != 0 ||
	    (r = sshbuf_put_u32(m, fwd->connect_port)) != 0)
		fatal_fr(r, "request");

	if (mux_client_write_packet(fd, m) != 0)
		fatal_f("write packet: %s", strerror(errno));

	sshbuf_reset(m);

	/* Read their reply */
	if (mux_client_read_packet(fd, m) != 0) {
		sshbuf_free(m);
		return -1;
	}

	if ((r = sshbuf_get_u32(m, &type)) != 0 ||
	    (r = sshbuf_get_u32(m, &rid)) != 0)
		fatal_fr(r, "parse");
	if (rid != muxclient_request_id)
		fatal_f("out of sequence reply: my id %u theirs %u",
		    muxclient_request_id, rid);

	switch (type) {
	case MUX_S_OK:
		break;
	case MUX_S_REMOTE_PORT:
		if (cancel_flag)
			fatal_f("got MUX_S_REMOTE_PORT for cancel");
		if ((r = sshbuf_get_u32(m, &fwd->allocated_port)) != 0)
			fatal_fr(r, "parse port");
		verbose("Allocated port %u for remote forward to %s:%d",
		    fwd->allocated_port,
		    fwd->connect_host ? fwd->connect_host : "",
		    fwd->connect_port);
		if (muxclient_command == SSHMUX_COMMAND_FORWARD)
			fprintf(stdout, "%i\n", fwd->allocated_port);
		break;
	case MUX_S_PERMISSION_DENIED:
		if ((r = sshbuf_get_cstring(m, &e, NULL)) != 0)
			fatal_fr(r, "parse error message");
		sshbuf_free(m);
		error("Master refused forwarding request: %s", e);
		return -1;
	case MUX_S_FAILURE:
		if ((r = sshbuf_get_cstring(m, &e, NULL)) != 0)
			fatal_fr(r, "parse error message");
		sshbuf_free(m);
		error_f("forwarding request failed: %s", e);
		return -1;
	default:
		fatal_f("unexpected response from master 0x%08x", type);
	}
	sshbuf_free(m);

	muxclient_request_id++;
	return 0;
}

static int
mux_client_forwards(int fd, int cancel_flag)
{
	int i, ret = 0;

	debug3_f("%s forwardings: %d local, %d remote",
	    cancel_flag ? "cancel" : "request",
	    options.num_local_forwards, options.num_remote_forwards);

	/* XXX ExitOnForwardingFailure */
	for (i = 0; i < options.num_local_forwards; i++) {
		if (mux_client_forward(fd, cancel_flag,
		    options.local_forwards[i].connect_port == 0 ?
		    MUX_FWD_DYNAMIC : MUX_FWD_LOCAL,
		    options.local_forwards + i) != 0)
			ret = -1;
	}
	for (i = 0; i < options.num_remote_forwards; i++) {
		if (mux_client_forward(fd, cancel_flag, MUX_FWD_REMOTE,
		    options.remote_forwards + i) != 0)
			ret = -1;
	}
	return ret;
}

static int
mux_client_request_session(int fd)
{
	struct sshbuf *m;
	char *e;
	const char *term;
	u_int echar, rid, sid, esid, exitval, type, exitval_seen;
	extern char **environ;
	int r, i, rawmode;

	debug3_f("entering");

	if ((muxserver_pid = mux_client_request_alive(fd)) == 0) {
		error_f("master alive request failed");
		return -1;
	}

	ssh_signal(SIGPIPE, SIG_IGN);

	if (stdin_null_flag && stdfd_devnull(1, 0, 0) == -1)
		fatal_f("stdfd_devnull failed");

	if ((term = getenv("TERM")) == NULL)
		term = "";
	echar = 0xffffffff;
	if (options.escape_char != SSH_ESCAPECHAR_NONE)
	    echar = (u_int)options.escape_char;

	if ((m = sshbuf_new()) == NULL)
		fatal_f("sshbuf_new");
	if ((r = sshbuf_put_u32(m, MUX_C_NEW_SESSION)) != 0 ||
	    (r = sshbuf_put_u32(m, muxclient_request_id)) != 0 ||
	    (r = sshbuf_put_string(m, NULL, 0)) != 0 || /* reserved */
	    (r = sshbuf_put_u32(m, tty_flag)) != 0 ||
	    (r = sshbuf_put_u32(m, options.forward_x11)) != 0 ||
	    (r = sshbuf_put_u32(m, options.forward_agent)) != 0 ||
	    (r = sshbuf_put_u32(m, subsystem_flag)) != 0 ||
	    (r = sshbuf_put_u32(m, echar)) != 0 ||
	    (r = sshbuf_put_cstring(m, term)) != 0 ||
	    (r = sshbuf_put_stringb(m, command)) != 0)
		fatal_fr(r, "request");

	/* Pass environment */
	if (options.num_send_env > 0 && environ != NULL) {
		for (i = 0; environ[i] != NULL; i++) {
			if (!env_permitted(environ[i]))
				continue;
			if ((r = sshbuf_put_cstring(m, environ[i])) != 0)
				fatal_fr(r, "request sendenv");
		}
	}
	for (i = 0; i < options.num_setenv; i++) {
		if ((r = sshbuf_put_cstring(m, options.setenv[i])) != 0)
			fatal_fr(r, "request setenv");
	}

	if (mux_client_write_packet(fd, m) != 0)
		fatal_f("write packet: %s", strerror(errno));

	/* Send the stdio file descriptors */
	if (mm_send_fd(fd, STDIN_FILENO) == -1 ||
	    mm_send_fd(fd, STDOUT_FILENO) == -1 ||
	    mm_send_fd(fd, STDERR_FILENO) == -1)
		fatal_f("send fds failed");

	debug3_f("session request sent");

	/* Read their reply */
	sshbuf_reset(m);
	if (mux_client_read_packet(fd, m) != 0) {
		error_f("read from master failed: %s", strerror(errno));
		sshbuf_free(m);
		return -1;
	}

	if ((r = sshbuf_get_u32(m, &type)) != 0 ||
	    (r = sshbuf_get_u32(m, &rid)) != 0)
		fatal_fr(r, "parse");
	if (rid != muxclient_request_id)
		fatal_f("out of sequence reply: my id %u theirs %u",
		    muxclient_request_id, rid);

	switch (type) {
	case MUX_S_SESSION_OPENED:
		if ((r = sshbuf_get_u32(m, &sid)) != 0)
			fatal_fr(r, "parse session ID");
		debug_f("master session id: %u", sid);
		break;
	case MUX_S_PERMISSION_DENIED:
		if ((r = sshbuf_get_cstring(m, &e, NULL)) != 0)
			fatal_fr(r, "parse error message");
		error("Master refused session request: %s", e);
		sshbuf_free(m);
		return -1;
	case MUX_S_FAILURE:
		if ((r = sshbuf_get_cstring(m, &e, NULL)) != 0)
			fatal_fr(r, "parse error message");
		error_f("session request failed: %s", e);
		sshbuf_free(m);
		return -1;
	default:
		sshbuf_free(m);
		error_f("unexpected response from master 0x%08x", type);
		return -1;
	}
	muxclient_request_id++;

#ifdef __OpenBSD__
	if (pledge("stdio proc tty", NULL) == -1)
		fatal_f("pledge(): %s", strerror(errno));
#endif

	ssh_signal(SIGHUP, control_client_sighandler);
	ssh_signal(SIGINT, control_client_sighandler);
	ssh_signal(SIGTERM, control_client_sighandler);
	ssh_signal(SIGWINCH, control_client_sigrelay);

	rawmode = tty_flag;
	if (tty_flag)
		enter_raw_mode(options.request_tty == REQUEST_TTY_FORCE);

	/*
	 * Stick around until the controlee closes the client_fd.
	 * Before it does, it is expected to write an exit message.
	 * This process must read the value and wait for the closure of
	 * the client_fd; if this one closes early, the multiplex master will
	 * terminate early too (possibly losing data).
	 */
	for (exitval = 255, exitval_seen = 0;;) {
		sshbuf_reset(m);
		if (mux_client_read_packet(fd, m) != 0)
			break;
		if ((r = sshbuf_get_u32(m, &type)) != 0)
			fatal_fr(r, "parse type");
		switch (type) {
		case MUX_S_TTY_ALLOC_FAIL:
			if ((r = sshbuf_get_u32(m, &esid)) != 0)
				fatal_fr(r, "parse session ID");
			if (esid != sid)
				fatal_f("tty alloc fail on unknown session: "
				    "my id %u theirs %u", sid, esid);
			leave_raw_mode(options.request_tty ==
			    REQUEST_TTY_FORCE);
			rawmode = 0;
			continue;
		case MUX_S_EXIT_MESSAGE:
			if ((r = sshbuf_get_u32(m, &esid)) != 0)
				fatal_fr(r, "parse session ID");
			if (esid != sid)
				fatal_f("exit on unknown session: "
				    "my id %u theirs %u", sid, esid);
			if (exitval_seen)
				fatal_f("exitval sent twice");
			if ((r = sshbuf_get_u32(m, &exitval)) != 0)
				fatal_fr(r, "parse exitval");
			exitval_seen = 1;
			continue;
		default:
			if ((r = sshbuf_get_cstring(m, &e, NULL)) != 0)
				fatal_fr(r, "parse error message");
			fatal_f("master returned error: %s", e);
		}
	}

	close(fd);
	if (rawmode)
		leave_raw_mode(options.request_tty == REQUEST_TTY_FORCE);

	if (muxclient_terminate) {
		debug2("Exiting on signal: %s", strsignal(muxclient_terminate));
		exitval = 255;
	} else if (!exitval_seen) {
		debug2("Control master terminated unexpectedly");
		exitval = 255;
	} else
		debug2("Received exit status from master %d", exitval);

	if (tty_flag && options.log_level != SYSLOG_LEVEL_QUIET)
		fprintf(stderr, "Shared connection to %s closed.\r\n", host);

	exit(exitval);
}

static int
mux_client_proxy(int fd)
{
	struct sshbuf *m;
	char *e;
	u_int type, rid;
	int r;

	if ((m = sshbuf_new()) == NULL)
		fatal_f("sshbuf_new");
	if ((r = sshbuf_put_u32(m, MUX_C_PROXY)) != 0 ||
	    (r = sshbuf_put_u32(m, muxclient_request_id)) != 0)
		fatal_fr(r, "request");
	if (mux_client_write_packet(fd, m) != 0)
		fatal_f("write packet: %s", strerror(errno));

	sshbuf_reset(m);

	/* Read their reply */
	if (mux_client_read_packet(fd, m) != 0) {
		sshbuf_free(m);
		return 0;
	}
	if ((r = sshbuf_get_u32(m, &type)) != 0 ||
	    (r = sshbuf_get_u32(m, &rid)) != 0)
		fatal_fr(r, "parse");
	if (rid != muxclient_request_id)
		fatal_f("out of sequence reply: my id %u theirs %u",
		    muxclient_request_id, rid);
	if (type != MUX_S_PROXY) {
		if ((r = sshbuf_get_cstring(m, &e, NULL)) != 0)
			fatal_fr(r, "parse error message");
		fatal_f("master returned error: %s", e);
	}
	sshbuf_free(m);

	debug3_f("done");
	muxclient_request_id++;
	return 0;
}

static int
mux_client_request_stdio_fwd(int fd)
{
	struct sshbuf *m;
	char *e;
	u_int type, rid, sid;
	int r;

	debug3_f("entering");

	if ((muxserver_pid = mux_client_request_alive(fd)) == 0) {
		error_f("master alive request failed");
		return -1;
	}

	ssh_signal(SIGPIPE, SIG_IGN);

	if (stdin_null_flag && stdfd_devnull(1, 0, 0) == -1)
		fatal_f("stdfd_devnull failed");

	if ((m = sshbuf_new()) == NULL)
		fatal_f("sshbuf_new");
	if ((r = sshbuf_put_u32(m, MUX_C_NEW_STDIO_FWD)) != 0 ||
	    (r = sshbuf_put_u32(m, muxclient_request_id)) != 0 ||
	    (r = sshbuf_put_string(m, NULL, 0)) != 0 || /* reserved */
	    (r = sshbuf_put_cstring(m, options.stdio_forward_host)) != 0 ||
	    (r = sshbuf_put_u32(m, options.stdio_forward_port)) != 0)
		fatal_fr(r, "request");

	if (mux_client_write_packet(fd, m) != 0)
		fatal_f("write packet: %s", strerror(errno));

	/* Send the stdio file descriptors */
	if (mm_send_fd(fd, STDIN_FILENO) == -1 ||
	    mm_send_fd(fd, STDOUT_FILENO) == -1)
		fatal_f("send fds failed");

#ifdef __OpenBSD__
	if (pledge("stdio proc tty", NULL) == -1)
		fatal_f("pledge(): %s", strerror(errno));
#endif

	debug3_f("stdio forward request sent");

	/* Read their reply */
	sshbuf_reset(m);

	if (mux_client_read_packet(fd, m) != 0) {
		error_f("read from master failed: %s", strerror(errno));
		sshbuf_free(m);
		return -1;
	}

	if ((r = sshbuf_get_u32(m, &type)) != 0 ||
	    (r = sshbuf_get_u32(m, &rid)) != 0)
		fatal_fr(r, "parse");
	if (rid != muxclient_request_id)
		fatal_f("out of sequence reply: my id %u theirs %u",
		    muxclient_request_id, rid);
	switch (type) {
	case MUX_S_SESSION_OPENED:
		if ((r = sshbuf_get_u32(m, &sid)) != 0)
			fatal_fr(r, "parse session ID");
		debug_f("master session id: %u", sid);
		break;
	case MUX_S_PERMISSION_DENIED:
		if ((r = sshbuf_get_cstring(m, &e, NULL)) != 0)
			fatal_fr(r, "parse error message");
		sshbuf_free(m);
		fatal("Master refused stdio forwarding request: %s", e);
	case MUX_S_FAILURE:
		if ((r = sshbuf_get_cstring(m, &e, NULL)) != 0)
			fatal_fr(r, "parse error message");
		sshbuf_free(m);
		fatal("Stdio forwarding request failed: %s", e);
	default:
		sshbuf_free(m);
		error_f("unexpected response from master 0x%08x", type);
		return -1;
	}
	muxclient_request_id++;

	ssh_signal(SIGHUP, control_client_sighandler);
	ssh_signal(SIGINT, control_client_sighandler);
	ssh_signal(SIGTERM, control_client_sighandler);
	ssh_signal(SIGWINCH, control_client_sigrelay);

	/*
	 * Stick around until the controlee closes the client_fd.
	 */
	sshbuf_reset(m);
	if (mux_client_read_packet(fd, m) != 0) {
		if (errno == EPIPE ||
		    (errno == EINTR && muxclient_terminate != 0))
			return 0;
		fatal_f("mux_client_read_packet: %s", strerror(errno));
	}
	fatal_f("master returned unexpected message %u", type);
}

static void
mux_client_request_stop_listening(int fd)
{
	struct sshbuf *m;
	char *e;
	u_int type, rid;
	int r;

	debug3_f("entering");

	if ((m = sshbuf_new()) == NULL)
		fatal_f("sshbuf_new");
	if ((r = sshbuf_put_u32(m, MUX_C_STOP_LISTENING)) != 0 ||
	    (r = sshbuf_put_u32(m, muxclient_request_id)) != 0)
		fatal_fr(r, "request");

	if (mux_client_write_packet(fd, m) != 0)
		fatal_f("write packet: %s", strerror(errno));

	sshbuf_reset(m);

	/* Read their reply */
	if (mux_client_read_packet(fd, m) != 0)
		fatal_f("read from master failed: %s", strerror(errno));

	if ((r = sshbuf_get_u32(m, &type)) != 0 ||
	    (r = sshbuf_get_u32(m, &rid)) != 0)
		fatal_fr(r, "parse");
	if (rid != muxclient_request_id)
		fatal_f("out of sequence reply: my id %u theirs %u",
		    muxclient_request_id, rid);

	switch (type) {
	case MUX_S_OK:
		break;
	case MUX_S_PERMISSION_DENIED:
		if ((r = sshbuf_get_cstring(m, &e, NULL)) != 0)
			fatal_fr(r, "parse error message");
		fatal("Master refused stop listening request: %s", e);
	case MUX_S_FAILURE:
		if ((r = sshbuf_get_cstring(m, &e, NULL)) != 0)
			fatal_fr(r, "parse error message");
		fatal_f("stop listening request failed: %s", e);
	default:
		fatal_f("unexpected response from master 0x%08x", type);
	}
	sshbuf_free(m);
	muxclient_request_id++;
}

/* Multiplex client main loop. */
int
muxclient(const char *path)
{
	struct sockaddr_un addr;
	int sock;
	u_int pid;

	if (muxclient_command == 0) {
		if (options.stdio_forward_host != NULL)
			muxclient_command = SSHMUX_COMMAND_STDIO_FWD;
		else
			muxclient_command = SSHMUX_COMMAND_OPEN;
	}

	switch (options.control_master) {
	case SSHCTL_MASTER_AUTO:
	case SSHCTL_MASTER_AUTO_ASK:
		debug("auto-mux: Trying existing master");
		/* FALLTHROUGH */
	case SSHCTL_MASTER_NO:
		break;
	default:
		return -1;
	}

	memset(&addr, '\0', sizeof(addr));
	addr.sun_family = AF_UNIX;

	if (strlcpy(addr.sun_path, path,
	    sizeof(addr.sun_path)) >= sizeof(addr.sun_path))
		fatal("ControlPath too long ('%s' >= %u bytes)", path,
		    (unsigned int)sizeof(addr.sun_path));

	if ((sock = socket(PF_UNIX, SOCK_STREAM, 0)) == -1)
		fatal_f("socket(): %s", strerror(errno));

	if (connect(sock, (struct sockaddr *)&addr, sizeof(addr)) == -1) {
		switch (muxclient_command) {
		case SSHMUX_COMMAND_OPEN:
		case SSHMUX_COMMAND_STDIO_FWD:
			break;
		default:
			fatal("Control socket connect(%.100s): %s", path,
			    strerror(errno));
		}
		if (errno == ECONNREFUSED &&
		    options.control_master != SSHCTL_MASTER_NO) {
			debug("Stale control socket %.100s, unlinking", path);
			unlink(path);
		} else if (errno == ENOENT) {
			debug("Control socket \"%.100s\" does not exist", path);
		} else {
			error("Control socket connect(%.100s): %s", path,
			    strerror(errno));
		}
		close(sock);
		return -1;
	}
	set_nonblock(sock);

	if (mux_client_hello_exchange(sock) != 0) {
		error_f("master hello exchange failed");
		close(sock);
		return -1;
	}

	switch (muxclient_command) {
	case SSHMUX_COMMAND_ALIVE_CHECK:
		if ((pid = mux_client_request_alive(sock)) == 0)
			fatal_f("master alive check failed");
		fprintf(stderr, "Master running (pid=%u)\r\n", pid);
		exit(0);
	case SSHMUX_COMMAND_TERMINATE:
		mux_client_request_terminate(sock);
		if (options.log_level != SYSLOG_LEVEL_QUIET)
			fprintf(stderr, "Exit request sent.\r\n");
		exit(0);
	case SSHMUX_COMMAND_FORWARD:
		if (mux_client_forwards(sock, 0) != 0)
			fatal_f("master forward request failed");
		exit(0);
	case SSHMUX_COMMAND_OPEN:
		if (mux_client_forwards(sock, 0) != 0) {
			error_f("master forward request failed");
			return -1;
		}
		mux_client_request_session(sock);
		return -1;
	case SSHMUX_COMMAND_STDIO_FWD:
		mux_client_request_stdio_fwd(sock);
		exit(0);
	case SSHMUX_COMMAND_STOP:
		mux_client_request_stop_listening(sock);
		if (options.log_level != SYSLOG_LEVEL_QUIET)
			fprintf(stderr, "Stop listening request sent.\r\n");
		exit(0);
	case SSHMUX_COMMAND_CANCEL_FWD:
		if (mux_client_forwards(sock, 1) != 0)
			error_f("master cancel forward request failed");
		exit(0);
	case SSHMUX_COMMAND_PROXY:
		mux_client_proxy(sock);
		return (sock);
	default:
		fatal("unrecognised muxclient_command %d", muxclient_command);
	}
}<|MERGE_RESOLUTION|>--- conflicted
+++ resolved
@@ -1,10 +1,5 @@
-<<<<<<< HEAD
-/*	$NetBSD: mux.c,v 1.28 2021/03/05 17:47:16 christos Exp $	*/
-/* $OpenBSD: mux.c,v 1.86 2020/10/29 02:52:43 djm Exp $ */
-=======
 /*	$NetBSD: mux.c,v 1.29 2021/04/19 14:40:15 christos Exp $	*/
 /* $OpenBSD: mux.c,v 1.87 2021/04/03 06:18:40 djm Exp $ */
->>>>>>> e2aa5677
 
 /*
  * Copyright (c) 2002-2008 Damien Miller <djm@openbsd.org>
@@ -25,11 +20,7 @@
 /* ssh session multiplexing support */
 
 #include "includes.h"
-<<<<<<< HEAD
-__RCSID("$NetBSD: mux.c,v 1.28 2021/03/05 17:47:16 christos Exp $");
-=======
 __RCSID("$NetBSD: mux.c,v 1.29 2021/04/19 14:40:15 christos Exp $");
->>>>>>> e2aa5677
 #include <sys/types.h>
 #include <sys/queue.h>
 #include <sys/stat.h>
@@ -664,11 +655,7 @@
 			xasprintf(&failmsg, "remote port forwarding failed for "
 			    "listen port %d", rfwd->listen_port);
 
-<<<<<<< HEAD
-                debug2_f("clearing registered forwarding for listen %d, "
-=======
 		debug2_f("clearing registered forwarding for listen %d, "
->>>>>>> e2aa5677
 		    "connect %s:%d", rfwd->listen_port,
 		    rfwd->connect_path ? rfwd->connect_path :
 		    rfwd->connect_host, rfwd->connect_port);
