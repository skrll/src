<<<<<<< HEAD
/*	$NetBSD: clientloop.c,v 1.30 2020/12/04 18:42:50 christos Exp $	*/
/* $OpenBSD: clientloop.c,v 1.346 2020/09/16 03:07:31 dtucker Exp $ */
=======
/*	$NetBSD: clientloop.c,v 1.32 2021/04/19 14:40:15 christos Exp $	*/
/* $OpenBSD: clientloop.c,v 1.359 2021/03/19 02:22:34 djm Exp $ */

>>>>>>> 9e014010
/*
 * Author: Tatu Ylonen <ylo@cs.hut.fi>
 * Copyright (c) 1995 Tatu Ylonen <ylo@cs.hut.fi>, Espoo, Finland
 *                    All rights reserved
 * The main loop for the interactive session (client side).
 *
 * As far as I am concerned, the code I have written for this software
 * can be used freely for any purpose.  Any derived versions of this
 * software must be clearly marked as such, and if the derived work is
 * incompatible with the protocol description in the RFC file, it must be
 * called by a name other than "ssh" or "Secure Shell".
 *
 *
 * Copyright (c) 1999 Theo de Raadt.  All rights reserved.
 *
 * Redistribution and use in source and binary forms, with or without
 * modification, are permitted provided that the following conditions
 * are met:
 * 1. Redistributions of source code must retain the above copyright
 *    notice, this list of conditions and the following disclaimer.
 * 2. Redistributions in binary form must reproduce the above copyright
 *    notice, this list of conditions and the following disclaimer in the
 *    documentation and/or other materials provided with the distribution.
 *
 * THIS SOFTWARE IS PROVIDED BY THE AUTHOR ``AS IS'' AND ANY EXPRESS OR
 * IMPLIED WARRANTIES, INCLUDING, BUT NOT LIMITED TO, THE IMPLIED WARRANTIES
 * OF MERCHANTABILITY AND FITNESS FOR A PARTICULAR PURPOSE ARE DISCLAIMED.
 * IN NO EVENT SHALL THE AUTHOR BE LIABLE FOR ANY DIRECT, INDIRECT,
 * INCIDENTAL, SPECIAL, EXEMPLARY, OR CONSEQUENTIAL DAMAGES (INCLUDING, BUT
 * NOT LIMITED TO, PROCUREMENT OF SUBSTITUTE GOODS OR SERVICES; LOSS OF USE,
 * DATA, OR PROFITS; OR BUSINESS INTERRUPTION) HOWEVER CAUSED AND ON ANY
 * THEORY OF LIABILITY, WHETHER IN CONTRACT, STRICT LIABILITY, OR TORT
 * (INCLUDING NEGLIGENCE OR OTHERWISE) ARISING IN ANY WAY OUT OF THE USE OF
 * THIS SOFTWARE, EVEN IF ADVISED OF THE POSSIBILITY OF SUCH DAMAGE.
 *
 *
 * SSH2 support added by Markus Friedl.
 * Copyright (c) 1999, 2000, 2001 Markus Friedl.  All rights reserved.
 *
 * Redistribution and use in source and binary forms, with or without
 * modification, are permitted provided that the following conditions
 * are met:
 * 1. Redistributions of source code must retain the above copyright
 *    notice, this list of conditions and the following disclaimer.
 * 2. Redistributions in binary form must reproduce the above copyright
 *    notice, this list of conditions and the following disclaimer in the
 *    documentation and/or other materials provided with the distribution.
 *
 * THIS SOFTWARE IS PROVIDED BY THE AUTHOR ``AS IS'' AND ANY EXPRESS OR
 * IMPLIED WARRANTIES, INCLUDING, BUT NOT LIMITED TO, THE IMPLIED WARRANTIES
 * OF MERCHANTABILITY AND FITNESS FOR A PARTICULAR PURPOSE ARE DISCLAIMED.
 * IN NO EVENT SHALL THE AUTHOR BE LIABLE FOR ANY DIRECT, INDIRECT,
 * INCIDENTAL, SPECIAL, EXEMPLARY, OR CONSEQUENTIAL DAMAGES (INCLUDING, BUT
 * NOT LIMITED TO, PROCUREMENT OF SUBSTITUTE GOODS OR SERVICES; LOSS OF USE,
 * DATA, OR PROFITS; OR BUSINESS INTERRUPTION) HOWEVER CAUSED AND ON ANY
 * THEORY OF LIABILITY, WHETHER IN CONTRACT, STRICT LIABILITY, OR TORT
 * (INCLUDING NEGLIGENCE OR OTHERWISE) ARISING IN ANY WAY OUT OF THE USE OF
 * THIS SOFTWARE, EVEN IF ADVISED OF THE POSSIBILITY OF SUCH DAMAGE.
 */

#include "includes.h"
<<<<<<< HEAD
__RCSID("$NetBSD: clientloop.c,v 1.30 2020/12/04 18:42:50 christos Exp $");
=======
__RCSID("$NetBSD: clientloop.c,v 1.32 2021/04/19 14:40:15 christos Exp $");
>>>>>>> 9e014010

#include <sys/types.h>
#include <sys/ioctl.h>
#include <sys/stat.h>
#include <sys/socket.h>
#include <sys/time.h>
#include <sys/queue.h>

#include <ctype.h>
#include <errno.h>
#include <paths.h>
#include <signal.h>
#include <stdio.h>
#include <stdlib.h>
#include <string.h>
#include <stdarg.h>
#include <termios.h>
#include <pwd.h>
#include <unistd.h>
#include <limits.h>

#include "xmalloc.h"
#include "ssh.h"
#include "ssh2.h"
#include "packet.h"
#include "sshbuf.h"
#include "compat.h"
#include "channels.h"
#include "dispatch.h"
#include "sshkey.h"
#include "cipher.h"
#include "kex.h"
#include "myproposal.h"
#include "log.h"
#include "misc.h"
#include "readconf.h"
#include "clientloop.h"
#include "sshconnect.h"
#include "authfd.h"
#include "atomicio.h"
#include "sshpty.h"
#include "match.h"
#include "msg.h"
#include "getpeereid.h"
#include "ssherr.h"
#include "hostfile.h"

/* import options */
extern Options options;

/* Flag indicating that stdin should be redirected from /dev/null. */
extern int stdin_null_flag;

/* Flag indicating that no shell has been requested */
extern int no_shell_flag;

/* Flag indicating that ssh should daemonise after authentication is complete */
extern int fork_after_authentication_flag;

/* Control socket */
extern int muxserver_sock; /* XXX use mux_client_cleanup() instead */

/*
 * Name of the host we are connecting to.  This is the name given on the
 * command line, or the Hostname specified for the user-supplied name in a
 * configuration file.
 */
extern char *host;

/*
 * If this field is not NULL, the ForwardAgent socket is this path and different
 * instead of SSH_AUTH_SOCK.
 */
extern char *forward_agent_sock_path;

/*
 * Flag to indicate that we have received a window change signal which has
 * not yet been processed.  This will cause a message indicating the new
 * window size to be sent to the server a little later.  This is volatile
 * because this is updated in a signal handler.
 */
static volatile sig_atomic_t received_window_change_signal = 0;
static volatile sig_atomic_t received_signal = 0;

/* Time when backgrounded control master using ControlPersist should exit */
static time_t control_persist_exit_time = 0;

/* Common data for the client loop code. */
volatile sig_atomic_t quit_pending; /* Set non-zero to quit the loop. */
static int last_was_cr;		/* Last character was a newline. */
static int exit_status;		/* Used to store the command exit status. */
static struct sshbuf *stderr_buffer;	/* Used for final exit message. */
static int connection_in;	/* Connection to server (input). */
static int connection_out;	/* Connection to server (output). */
static int need_rekeying;	/* Set to non-zero if rekeying is requested. */
static int session_closed;	/* In SSH2: login session closed. */
static u_int x11_refuse_time;	/* If >0, refuse x11 opens after this time. */
static time_t server_alive_time;	/* Time to do server_alive_check */

static void client_init_dispatch(struct ssh *ssh);
int	session_ident = -1;

/* Track escape per proto2 channel */
struct escape_filter_ctx {
	int escape_pending;
	int escape_char;
};

/* Context for channel confirmation replies */
struct channel_reply_ctx {
	const char *request_type;
	int id;
	enum confirm_action action;
};

/* Global request success/failure callbacks */
/* XXX move to struct ssh? */
struct global_confirm {
	TAILQ_ENTRY(global_confirm) entry;
	global_confirm_cb *cb;
	void *ctx;
	int ref_count;
};
TAILQ_HEAD(global_confirms, global_confirm);
static struct global_confirms global_confirms =
    TAILQ_HEAD_INITIALIZER(global_confirms);

void ssh_process_session2_setup(int, int, int, struct sshbuf *);

/*
 * Signal handler for the window change signal (SIGWINCH).  This just sets a
 * flag indicating that the window has changed.
 */
/*ARGSUSED */
static void
window_change_handler(int sig)
{
	received_window_change_signal = 1;
}

/*
 * Signal handler for signals that cause the program to terminate.  These
 * signals must be trapped to restore terminal modes.
 */
/*ARGSUSED */
static void
signal_handler(int sig)
{
	received_signal = sig;
	quit_pending = 1;
}

/*
 * Sets control_persist_exit_time to the absolute time when the
 * backgrounded control master should exit due to expiry of the
 * ControlPersist timeout.  Sets it to 0 if we are not a backgrounded
 * control master process, or if there is no ControlPersist timeout.
 */
static void
set_control_persist_exit_time(struct ssh *ssh)
{
	if (muxserver_sock == -1 || !options.control_persist
	    || options.control_persist_timeout == 0) {
		/* not using a ControlPersist timeout */
		control_persist_exit_time = 0;
	} else if (channel_still_open(ssh)) {
		/* some client connections are still open */
		if (control_persist_exit_time > 0)
			debug2_f("cancel scheduled exit");
		control_persist_exit_time = 0;
	} else if (control_persist_exit_time <= 0) {
		/* a client connection has recently closed */
		control_persist_exit_time = monotime() +
			(time_t)options.control_persist_timeout;
		debug2_f("schedule exit in %d seconds",
		    options.control_persist_timeout);
	}
	/* else we are already counting down to the timeout */
}

#define SSH_X11_VALID_DISPLAY_CHARS ":/.-_"
static int
client_x11_display_valid(const char *display)
{
	size_t i, dlen;

	if (display == NULL)
		return 0;

	dlen = strlen(display);
	for (i = 0; i < dlen; i++) {
		if (!isalnum((u_char)display[i]) &&
		    strchr(SSH_X11_VALID_DISPLAY_CHARS, display[i]) == NULL) {
			debug("Invalid character '%c' in DISPLAY", display[i]);
			return 0;
		}
	}
	return 1;
}

#define SSH_X11_PROTO		"MIT-MAGIC-COOKIE-1"
#define X11_TIMEOUT_SLACK	60
int
client_x11_get_proto(struct ssh *ssh, const char *display,
    const char *xauth_path, u_int trusted, u_int timeout,
    char **_proto, char **_data)
{
	char *cmd, line[512], xdisplay[512];
	char xauthfile[PATH_MAX], xauthdir[PATH_MAX];
	static char proto[512], data[512];
	FILE *f;
	int got_data = 0, generated = 0, do_unlink = 0, r;
	struct stat st;
	u_int now, x11_timeout_real;

	*_proto = proto;
	*_data = data;
	proto[0] = data[0] = xauthfile[0] = xauthdir[0] = '\0';

	if (!client_x11_display_valid(display)) {
		if (display != NULL)
			logit("DISPLAY \"%s\" invalid; disabling X11 forwarding",
			    display);
		return -1;
	}
	if (xauth_path != NULL && stat(xauth_path, &st) == -1) {
		debug("No xauth program.");
		xauth_path = NULL;
	}

	if (xauth_path != NULL) {
		/*
		 * Handle FamilyLocal case where $DISPLAY does
		 * not match an authorization entry.  For this we
		 * just try "xauth list unix:displaynum.screennum".
		 * XXX: "localhost" match to determine FamilyLocal
		 *      is not perfect.
		 */
		if (strncmp(display, "localhost:", 10) == 0) {
			if ((r = snprintf(xdisplay, sizeof(xdisplay), "unix:%s",
			    display + 10)) < 0 ||
			    (size_t)r >= sizeof(xdisplay)) {
				error_f("display name too long");
				return -1;
			}
			display = xdisplay;
		}
		if (trusted == 0) {
			/*
			 * Generate an untrusted X11 auth cookie.
			 *
			 * The authentication cookie should briefly outlive
			 * ssh's willingness to forward X11 connections to
			 * avoid nasty fail-open behaviour in the X server.
			 */
			mktemp_proto(xauthdir, sizeof(xauthdir));
			if (mkdtemp(xauthdir) == NULL) {
				error_f("mkdtemp: %s", strerror(errno));
				return -1;
			}
			do_unlink = 1;
			if ((r = snprintf(xauthfile, sizeof(xauthfile),
			    "%s/xauthfile", xauthdir)) < 0 ||
			    (size_t)r >= sizeof(xauthfile)) {
				error_f("xauthfile path too long");
				rmdir(xauthdir);
				return -1;
			}

			if (timeout == 0) {
				/* auth doesn't time out */
				xasprintf(&cmd, "%s -f %s generate %s %s "
				    "untrusted 2>%s",
				    xauth_path, xauthfile, display,
				    SSH_X11_PROTO, _PATH_DEVNULL);
			} else {
				/* Add some slack to requested expiry */
				if (timeout < UINT_MAX - X11_TIMEOUT_SLACK)
					x11_timeout_real = timeout +
					    X11_TIMEOUT_SLACK;
				else {
					/* Don't overflow on long timeouts */
					x11_timeout_real = UINT_MAX;
				}
				xasprintf(&cmd, "%s -f %s generate %s %s "
				    "untrusted timeout %u 2>%s",
				    xauth_path, xauthfile, display,
				    SSH_X11_PROTO, x11_timeout_real,
				    _PATH_DEVNULL);
			}
			debug2_f("xauth command: %s", cmd);

			if (timeout != 0 && x11_refuse_time == 0) {
				now = monotime() + 1;
				if (UINT_MAX - timeout < now)
					x11_refuse_time = UINT_MAX;
				else
					x11_refuse_time = now + timeout;
				channel_set_x11_refuse_time(ssh,
				    x11_refuse_time);
			}
			if (system(cmd) == 0)
				generated = 1;
			free(cmd);
		}

		/*
		 * When in untrusted mode, we read the cookie only if it was
		 * successfully generated as an untrusted one in the step
		 * above.
		 */
		if (trusted || generated) {
			xasprintf(&cmd,
			    "%s %s%s list %s 2>" _PATH_DEVNULL,
			    xauth_path,
			    generated ? "-f " : "" ,
			    generated ? xauthfile : "",
			    display);
			debug2("x11_get_proto: %s", cmd);
			f = popen(cmd, "r");
			if (f && fgets(line, sizeof(line), f) &&
			    sscanf(line, "%*s %511s %511s", proto, data) == 2)
				got_data = 1;
			if (f)
				pclose(f);
			free(cmd);
		}
	}

	if (do_unlink) {
		unlink(xauthfile);
		rmdir(xauthdir);
	}

	/* Don't fall back to fake X11 data for untrusted forwarding */
	if (!trusted && !got_data) {
		error("Warning: untrusted X11 forwarding setup failed: "
		    "xauth key data not generated");
		return -1;
	}

	/*
	 * If we didn't get authentication data, just make up some
	 * data.  The forwarding code will check the validity of the
	 * response anyway, and substitute this data.  The X11
	 * server, however, will ignore this fake data and use
	 * whatever authentication mechanisms it was using otherwise
	 * for the local connection.
	 */
	if (!got_data) {
		u_int8_t rnd[16];
		u_int i;

		logit("Warning: No xauth data; "
		    "using fake authentication data for X11 forwarding.");
		strlcpy(proto, SSH_X11_PROTO, sizeof proto);
		arc4random_buf(rnd, sizeof(rnd));
		for (i = 0; i < sizeof(rnd); i++) {
			snprintf(data + 2 * i, sizeof data - 2 * i, "%02x",
			    rnd[i]);
		}
	}

	return 0;
}

/*
 * Checks if the client window has changed, and sends a packet about it to
 * the server if so.  The actual change is detected elsewhere (by a software
 * interrupt on Unix); this just checks the flag and sends a message if
 * appropriate.
 */

static void
client_check_window_change(struct ssh *ssh)
{
	if (!received_window_change_signal)
		return;
	received_window_change_signal = 0;
	debug2_f("changed");
	channel_send_window_changes(ssh);
}

static int
client_global_request_reply(int type, u_int32_t seq, struct ssh *ssh)
{
	struct global_confirm *gc;

	if ((gc = TAILQ_FIRST(&global_confirms)) == NULL)
		return 0;
	if (gc->cb != NULL)
		gc->cb(ssh, type, seq, gc->ctx);
	if (--gc->ref_count <= 0) {
		TAILQ_REMOVE(&global_confirms, gc, entry);
		freezero(gc, sizeof(*gc));
	}

	ssh_packet_set_alive_timeouts(ssh, 0);
	return 0;
}

static void
schedule_server_alive_check(void)
{
	if (options.server_alive_interval > 0)
		server_alive_time = monotime() + options.server_alive_interval;
}

static void
server_alive_check(struct ssh *ssh)
{
	int r;

	if (ssh_packet_inc_alive_timeouts(ssh) > options.server_alive_count_max) {
		logit("Timeout, server %s not responding.", host);
		cleanup_exit(255);
	}
	if ((r = sshpkt_start(ssh, SSH2_MSG_GLOBAL_REQUEST)) != 0 ||
	    (r = sshpkt_put_cstring(ssh, "keepalive@openssh.com")) != 0 ||
	    (r = sshpkt_put_u8(ssh, 1)) != 0 ||		/* boolean: want reply */
	    (r = sshpkt_send(ssh)) != 0)
		fatal_fr(r, "send packet");
	/* Insert an empty placeholder to maintain ordering */
	client_register_global_confirm(NULL, NULL);
	schedule_server_alive_check();
}

/*
 * Waits until the client can do something (some data becomes available on
 * one of the file descriptors).
 */
static void
client_wait_until_can_do_something(struct ssh *ssh,
    fd_set **readsetp, fd_set **writesetp,
    int *maxfdp, u_int *nallocp, int rekeying)
{
	struct timeval tv, *tvp;
	int timeout_secs;
	time_t minwait_secs = 0, now = monotime();
	int r, ret;

	/* Add any selections by the channel mechanism. */
	channel_prepare_select(ssh, readsetp, writesetp, maxfdp,
	    nallocp, &minwait_secs);

	/* channel_prepare_select could have closed the last channel */
	if (session_closed && !channel_still_open(ssh) &&
	    !ssh_packet_have_data_to_write(ssh)) {
		/* clear mask since we did not call select() */
		memset(*readsetp, 0, *nallocp);
		memset(*writesetp, 0, *nallocp);
		return;
	}

	FD_SET(connection_in, *readsetp);

	/* Select server connection if have data to write to the server. */
	if (ssh_packet_have_data_to_write(ssh))
		FD_SET(connection_out, *writesetp);

	/*
	 * Wait for something to happen.  This will suspend the process until
	 * some selected descriptor can be read, written, or has some other
	 * event pending, or a timeout expires.
	 */

	timeout_secs = INT_MAX; /* we use INT_MAX to mean no timeout */
	if (options.server_alive_interval > 0)
		timeout_secs = MAXIMUM(server_alive_time - now, 0);
	if (options.rekey_interval > 0 && !rekeying)
		timeout_secs = MINIMUM(timeout_secs,
		    ssh_packet_get_rekey_timeout(ssh));
	set_control_persist_exit_time(ssh);
	if (control_persist_exit_time > 0) {
		timeout_secs = MINIMUM(timeout_secs,
			control_persist_exit_time - now);
		if (timeout_secs < 0)
			timeout_secs = 0;
	}
	if (minwait_secs != 0)
		timeout_secs = MINIMUM(timeout_secs, (int)minwait_secs);
	if (timeout_secs == INT_MAX)
		tvp = NULL;
	else {
		tv.tv_sec = timeout_secs;
		tv.tv_usec = 0;
		tvp = &tv;
	}

	ret = select((*maxfdp)+1, *readsetp, *writesetp, NULL, tvp);
	if (ret == -1) {
		/*
		 * We have to clear the select masks, because we return.
		 * We have to return, because the mainloop checks for the flags
		 * set by the signal handlers.
		 */
		memset(*readsetp, 0, *nallocp);
		memset(*writesetp, 0, *nallocp);
		if (errno == EINTR)
			return;
		/* Note: we might still have data in the buffers. */
		if ((r = sshbuf_putf(stderr_buffer,
		    "select: %s\r\n", strerror(errno))) != 0)
			fatal_fr(r, "sshbuf_putf");
		quit_pending = 1;
	} else if (options.server_alive_interval > 0 && !FD_ISSET(connection_in,
	     *readsetp) && monotime() >= server_alive_time)
		/*
		 * ServerAlive check is needed. We can't rely on the select
		 * timing out since traffic on the client side such as port
		 * forwards can keep waking it up.
		 */
		server_alive_check(ssh);
}

static void
client_suspend_self(struct sshbuf *bin, struct sshbuf *bout, struct sshbuf *berr)
{
	/* Flush stdout and stderr buffers. */
	if (sshbuf_len(bout) > 0)
		atomicio(vwrite, fileno(stdout), sshbuf_mutable_ptr(bout),
		    sshbuf_len(bout));
	if (sshbuf_len(berr) > 0)
		atomicio(vwrite, fileno(stderr), sshbuf_mutable_ptr(berr),
		    sshbuf_len(berr));

	leave_raw_mode(options.request_tty == REQUEST_TTY_FORCE);

	sshbuf_reset(bin);
	sshbuf_reset(bout);
	sshbuf_reset(berr);

	/* Send the suspend signal to the program itself. */
	kill(getpid(), SIGTSTP);

	/* Reset window sizes in case they have changed */
	received_window_change_signal = 1;

	enter_raw_mode(options.request_tty == REQUEST_TTY_FORCE);
}

static void
client_process_net_input(struct ssh *ssh, fd_set *readset)
{
	char buf[8192];
	int r, len;

	/*
	 * Read input from the server, and add any such data to the buffer of
	 * the packet subsystem.
	 */
	if (FD_ISSET(connection_in, readset)) {
		schedule_server_alive_check();
		/* Read as much as possible. */
		len = read(connection_in, buf, sizeof(buf));
		if (len == 0) {
			/*
			 * Received EOF.  The remote host has closed the
			 * connection.
			 */
			if ((r = sshbuf_putf(stderr_buffer,
			    "Connection to %.300s closed by remote host.\r\n",
			    host)) != 0)
				fatal_fr(r, "sshbuf_putf");
			quit_pending = 1;
			return;
		}
		/*
		 * There is a kernel bug on Solaris that causes select to
		 * sometimes wake up even though there is no data available.
		 */
		if (len == -1 && (errno == EAGAIN || errno == EINTR))
			len = 0;

		if (len == -1) {
			/*
			 * An error has encountered.  Perhaps there is a
			 * network problem.
			 */
			if ((r = sshbuf_putf(stderr_buffer,
			    "Read from remote host %.300s: %.100s\r\n",
			    host, strerror(errno))) != 0)
				fatal_fr(r, "sshbuf_putf");
			quit_pending = 1;
			return;
		}
		ssh_packet_process_incoming(ssh, buf, len);
	}
}

static void
client_status_confirm(struct ssh *ssh, int type, Channel *c, void *ctx)
{
	struct channel_reply_ctx *cr = (struct channel_reply_ctx *)ctx;
	char errmsg[256];
	int r, tochan;

	/*
	 * If a TTY was explicitly requested, then a failure to allocate
	 * one is fatal.
	 */
	if (cr->action == CONFIRM_TTY &&
	    (options.request_tty == REQUEST_TTY_FORCE ||
	    options.request_tty == REQUEST_TTY_YES))
		cr->action = CONFIRM_CLOSE;

	/* XXX suppress on mux _client_ quietmode */
	tochan = options.log_level >= SYSLOG_LEVEL_ERROR &&
	    c->ctl_chan != -1 && c->extended_usage == CHAN_EXTENDED_WRITE;

	if (type == SSH2_MSG_CHANNEL_SUCCESS) {
		debug2("%s request accepted on channel %d",
		    cr->request_type, c->self);
	} else if (type == SSH2_MSG_CHANNEL_FAILURE) {
		if (tochan) {
			snprintf(errmsg, sizeof(errmsg),
			    "%s request failed\r\n", cr->request_type);
		} else {
			snprintf(errmsg, sizeof(errmsg),
			    "%s request failed on channel %d",
			    cr->request_type, c->self);
		}
		/* If error occurred on primary session channel, then exit */
		if (cr->action == CONFIRM_CLOSE && c->self == session_ident)
			fatal("%s", errmsg);
		/*
		 * If error occurred on mux client, append to
		 * their stderr.
		 */
		if (tochan) {
			if ((r = sshbuf_put(c->extended, errmsg,
			    strlen(errmsg))) != 0)
				fatal_fr(r, "sshbuf_put");
		} else
			error("%s", errmsg);
		if (cr->action == CONFIRM_TTY) {
			/*
			 * If a TTY allocation error occurred, then arrange
			 * for the correct TTY to leave raw mode.
			 */
			if (c->self == session_ident)
				leave_raw_mode(0);
			else
				mux_tty_alloc_failed(ssh, c);
		} else if (cr->action == CONFIRM_CLOSE) {
			chan_read_failed(ssh, c);
			chan_write_failed(ssh, c);
		}
	}
	free(cr);
}

static void
client_abandon_status_confirm(struct ssh *ssh, Channel *c, void *ctx)
{
	free(ctx);
}

void
client_expect_confirm(struct ssh *ssh, int id, const char *request,
    enum confirm_action action)
{
	struct channel_reply_ctx *cr = xcalloc(1, sizeof(*cr));

	cr->request_type = request;
	cr->action = action;

	channel_register_status_confirm(ssh, id, client_status_confirm,
	    client_abandon_status_confirm, cr);
}

void
client_register_global_confirm(global_confirm_cb *cb, void *ctx)
{
	struct global_confirm *gc, *last_gc;

	/* Coalesce identical callbacks */
	last_gc = TAILQ_LAST(&global_confirms, global_confirms);
	if (last_gc && last_gc->cb == cb && last_gc->ctx == ctx) {
		if (++last_gc->ref_count >= INT_MAX)
			fatal_f("last_gc->ref_count = %d",
			    last_gc->ref_count);
		return;
	}

	gc = xcalloc(1, sizeof(*gc));
	gc->cb = cb;
	gc->ctx = ctx;
	gc->ref_count = 1;
	TAILQ_INSERT_TAIL(&global_confirms, gc, entry);
}

static void
process_cmdline(struct ssh *ssh)
{
	void (*handler)(int);
	char *s, *cmd;
	int ok, delete = 0, local = 0, remote = 0, dynamic = 0;
	struct Forward fwd;

	memset(&fwd, 0, sizeof(fwd));

	leave_raw_mode(options.request_tty == REQUEST_TTY_FORCE);
	handler = ssh_signal(SIGINT, SIG_IGN);
	cmd = s = read_passphrase("\r\nssh> ", RP_ECHO);
	if (s == NULL)
		goto out;
	while (isspace((u_char)*s))
		s++;
	if (*s == '-')
		s++;	/* Skip cmdline '-', if any */
	if (*s == '\0')
		goto out;

	if (*s == 'h' || *s == 'H' || *s == '?') {
		logit("Commands:");
		logit("      -L[bind_address:]port:host:hostport    "
		    "Request local forward");
		logit("      -R[bind_address:]port:host:hostport    "
		    "Request remote forward");
		logit("      -D[bind_address:]port                  "
		    "Request dynamic forward");
		logit("      -KL[bind_address:]port                 "
		    "Cancel local forward");
		logit("      -KR[bind_address:]port                 "
		    "Cancel remote forward");
		logit("      -KD[bind_address:]port                 "
		    "Cancel dynamic forward");
		if (!options.permit_local_command)
			goto out;
		logit("      !args                                  "
		    "Execute local command");
		goto out;
	}

	if (*s == '!' && options.permit_local_command) {
		s++;
		ssh_local_cmd(s);
		goto out;
	}

	if (*s == 'K') {
		delete = 1;
		s++;
	}
	if (*s == 'L')
		local = 1;
	else if (*s == 'R')
		remote = 1;
	else if (*s == 'D')
		dynamic = 1;
	else {
		logit("Invalid command.");
		goto out;
	}

	while (isspace((u_char)*++s))
		;

	/* XXX update list of forwards in options */
	if (delete) {
		/* We pass 1 for dynamicfwd to restrict to 1 or 2 fields. */
		if (!parse_forward(&fwd, s, 1, 0)) {
			logit("Bad forwarding close specification.");
			goto out;
		}
		if (remote)
			ok = channel_request_rforward_cancel(ssh, &fwd) == 0;
		else if (dynamic)
			ok = channel_cancel_lport_listener(ssh, &fwd,
			    0, &options.fwd_opts) > 0;
		else
			ok = channel_cancel_lport_listener(ssh, &fwd,
			    CHANNEL_CANCEL_PORT_STATIC,
			    &options.fwd_opts) > 0;
		if (!ok) {
			logit("Unknown port forwarding.");
			goto out;
		}
		logit("Canceled forwarding.");
	} else {
		if (!parse_forward(&fwd, s, dynamic, remote)) {
			logit("Bad forwarding specification.");
			goto out;
		}
		if (local || dynamic) {
			if (!channel_setup_local_fwd_listener(ssh, &fwd,
			    &options.fwd_opts)) {
				logit("Port forwarding failed.");
				goto out;
			}
		} else {
			if (channel_request_remote_forwarding(ssh, &fwd) < 0) {
				logit("Port forwarding failed.");
				goto out;
			}
		}
		logit("Forwarding port.");
	}

out:
	ssh_signal(SIGINT, handler);
	enter_raw_mode(options.request_tty == REQUEST_TTY_FORCE);
	free(cmd);
	free(fwd.listen_host);
	free(fwd.listen_path);
	free(fwd.connect_host);
	free(fwd.connect_path);
}

/* reasons to suppress output of an escape command in help output */
#define SUPPRESS_NEVER		0	/* never suppress, always show */
#define SUPPRESS_MUXCLIENT	1	/* don't show in mux client sessions */
#define SUPPRESS_MUXMASTER	2	/* don't show in mux master sessions */
#define SUPPRESS_SYSLOG		4	/* don't show when logging to syslog */
struct escape_help_text {
	const char *cmd;
	const char *text;
	unsigned int flags;
};
static struct escape_help_text esc_txt[] = {
    {".",  "terminate session", SUPPRESS_MUXMASTER},
    {".",  "terminate connection (and any multiplexed sessions)",
	SUPPRESS_MUXCLIENT},
    {"B",  "send a BREAK to the remote system", SUPPRESS_NEVER},
    {"C",  "open a command line", SUPPRESS_MUXCLIENT},
    {"R",  "request rekey", SUPPRESS_NEVER},
    {"V/v",  "decrease/increase verbosity (LogLevel)", SUPPRESS_MUXCLIENT},
    {"^Z", "suspend ssh", SUPPRESS_MUXCLIENT},
    {"#",  "list forwarded connections", SUPPRESS_NEVER},
    {"&",  "background ssh (when waiting for connections to terminate)",
	SUPPRESS_MUXCLIENT},
    {"?", "this message", SUPPRESS_NEVER},
};

static void
print_escape_help(struct sshbuf *b, int escape_char, int mux_client,
    int using_stderr)
{
	unsigned int i, suppress_flags;
	int r;

	if ((r = sshbuf_putf(b,
	    "%c?\r\nSupported escape sequences:\r\n", escape_char)) != 0)
		fatal_fr(r, "sshbuf_putf");

	suppress_flags =
	    (mux_client ? SUPPRESS_MUXCLIENT : 0) |
	    (mux_client ? 0 : SUPPRESS_MUXMASTER) |
	    (using_stderr ? 0 : SUPPRESS_SYSLOG);

	for (i = 0; i < sizeof(esc_txt)/sizeof(esc_txt[0]); i++) {
		if (esc_txt[i].flags & suppress_flags)
			continue;
		if ((r = sshbuf_putf(b, " %c%-3s - %s\r\n",
		    escape_char, esc_txt[i].cmd, esc_txt[i].text)) != 0)
			fatal_fr(r, "sshbuf_putf");
	}

	if ((r = sshbuf_putf(b,
	    " %c%c   - send the escape character by typing it twice\r\n"
	    "(Note that escapes are only recognized immediately after "
	    "newline.)\r\n", escape_char, escape_char)) != 0)
		fatal_fr(r, "sshbuf_putf");
}

/*
 * Process the characters one by one.
 */
static int
process_escapes(struct ssh *ssh, Channel *c,
    struct sshbuf *bin, struct sshbuf *bout, struct sshbuf *berr,
    const char *buf, int len)
{
	pid_t pid;
	int r, bytes = 0;
	u_int i;
	u_char ch;
	char *s;
	struct escape_filter_ctx *efc = c->filter_ctx == NULL ?
	    NULL : (struct escape_filter_ctx *)c->filter_ctx;

	if (c->filter_ctx == NULL)
		return 0;

	if (len <= 0)
		return (0);

	for (i = 0; i < (u_int)len; i++) {
		/* Get one character at a time. */
		ch = buf[i];

		if (efc->escape_pending) {
			/* We have previously seen an escape character. */
			/* Clear the flag now. */
			efc->escape_pending = 0;

			/* Process the escaped character. */
			switch (ch) {
			case '.':
				/* Terminate the connection. */
				if ((r = sshbuf_putf(berr, "%c.\r\n",
				    efc->escape_char)) != 0)
					fatal_fr(r, "sshbuf_putf");
				if (c && c->ctl_chan != -1) {
					chan_read_failed(ssh, c);
					chan_write_failed(ssh, c);
					if (c->detach_user) {
						c->detach_user(ssh,
						    c->self, NULL);
					}
					c->type = SSH_CHANNEL_ABANDONED;
					sshbuf_reset(c->input);
					chan_ibuf_empty(ssh, c);
					return 0;
				} else
					quit_pending = 1;
				return -1;

			case 'Z' - 64:
				/* XXX support this for mux clients */
				if (c && c->ctl_chan != -1) {
					char b[16];
 noescape:
					if (ch == 'Z' - 64)
						snprintf(b, sizeof b, "^Z");
					else
						snprintf(b, sizeof b, "%c", ch);
					if ((r = sshbuf_putf(berr,
					    "%c%s escape not available to "
					    "multiplexed sessions\r\n",
					    efc->escape_char, b)) != 0)
						fatal_fr(r, "sshbuf_putf");
					continue;
				}
				/* Suspend the program. Inform the user */
				if ((r = sshbuf_putf(berr,
				    "%c^Z [suspend ssh]\r\n",
				    efc->escape_char)) != 0)
					fatal_fr(r, "sshbuf_putf");

				/* Restore terminal modes and suspend. */
				client_suspend_self(bin, bout, berr);

				/* We have been continued. */
				continue;

			case 'B':
				if ((r = sshbuf_putf(berr,
				    "%cB\r\n", efc->escape_char)) != 0)
					fatal_fr(r, "sshbuf_putf");
				channel_request_start(ssh, c->self, "break", 0);
				if ((r = sshpkt_put_u32(ssh, 1000)) != 0 ||
				    (r = sshpkt_send(ssh)) != 0)
					fatal_fr(r, "send packet");
				continue;

			case 'R':
				if (ssh->compat & SSH_BUG_NOREKEY)
					logit("Server does not "
					    "support re-keying");
				else
					need_rekeying = 1;
				continue;

			case 'V':
				/* FALLTHROUGH */
			case 'v':
				if (c && c->ctl_chan != -1)
					goto noescape;
				if (!log_is_on_stderr()) {
					if ((r = sshbuf_putf(berr,
					    "%c%c [Logging to syslog]\r\n",
					    efc->escape_char, ch)) != 0)
						fatal_fr(r, "sshbuf_putf");
					continue;
				}
				if (ch == 'V' && options.log_level >
				    SYSLOG_LEVEL_QUIET)
					log_change_level(--options.log_level);
				if (ch == 'v' && options.log_level <
				    SYSLOG_LEVEL_DEBUG3)
					log_change_level(++options.log_level);
				if ((r = sshbuf_putf(berr,
				    "%c%c [LogLevel %s]\r\n",
				    efc->escape_char, ch,
				    log_level_name(options.log_level))) != 0)
					fatal_fr(r, "sshbuf_putf");
				continue;

			case '&':
				if (c && c->ctl_chan != -1)
					goto noescape;
				/*
				 * Detach the program (continue to serve
				 * connections, but put in background and no
				 * more new connections).
				 */
				/* Restore tty modes. */
				leave_raw_mode(
				    options.request_tty == REQUEST_TTY_FORCE);

				/* Stop listening for new connections. */
				channel_stop_listening(ssh);

				if ((r = sshbuf_putf(berr, "%c& "
				    "[backgrounded]\n", efc->escape_char)) != 0)
					fatal_fr(r, "sshbuf_putf");

				/* Fork into background. */
				pid = fork();
				if (pid == -1) {
					error("fork: %.100s", strerror(errno));
					continue;
				}
				if (pid != 0) {	/* This is the parent. */
					/* The parent just exits. */
					exit(0);
				}
				/* The child continues serving connections. */
				/* fake EOF on stdin */
				if ((r = sshbuf_put_u8(bin, 4)) != 0)
					fatal_fr(r, "sshbuf_put_u8");
				return -1;
			case '?':
				print_escape_help(berr, efc->escape_char,
				    (c && c->ctl_chan != -1),
				    log_is_on_stderr());
				continue;

			case '#':
				if ((r = sshbuf_putf(berr, "%c#\r\n",
				    efc->escape_char)) != 0)
					fatal_fr(r, "sshbuf_putf");
				s = channel_open_message(ssh);
				if ((r = sshbuf_put(berr, s, strlen(s))) != 0)
					fatal_fr(r, "sshbuf_put");
				free(s);
				continue;

			case 'C':
				if (c && c->ctl_chan != -1)
					goto noescape;
				process_cmdline(ssh);
				continue;

			default:
				if (ch != efc->escape_char) {
					if ((r = sshbuf_put_u8(bin,
					    efc->escape_char)) != 0)
						fatal_fr(r, "sshbuf_put_u8");
					bytes++;
				}
				/* Escaped characters fall through here */
				break;
			}
		} else {
			/*
			 * The previous character was not an escape char.
			 * Check if this is an escape.
			 */
			if (last_was_cr && ch == efc->escape_char) {
				/*
				 * It is. Set the flag and continue to
				 * next character.
				 */
				efc->escape_pending = 1;
				continue;
			}
		}

		/*
		 * Normal character.  Record whether it was a newline,
		 * and append it to the buffer.
		 */
		last_was_cr = (ch == '\r' || ch == '\n');
		if ((r = sshbuf_put_u8(bin, ch)) != 0)
			fatal_fr(r, "sshbuf_put_u8");
		bytes++;
	}
	return bytes;
}

/*
 * Get packets from the connection input buffer, and process them as long as
 * there are packets available.
 *
 * Any unknown packets received during the actual
 * session cause the session to terminate.  This is
 * intended to make debugging easier since no
 * confirmations are sent.  Any compatible protocol
 * extensions must be negotiated during the
 * preparatory phase.
 */

static void
client_process_buffered_input_packets(struct ssh *ssh)
{
	ssh_dispatch_run_fatal(ssh, DISPATCH_NONBLOCK, &quit_pending);
}

/* scan buf[] for '~' before sending data to the peer */

/* Helper: allocate a new escape_filter_ctx and fill in its escape char */
void *
client_new_escape_filter_ctx(int escape_char)
{
	struct escape_filter_ctx *ret;

	ret = xcalloc(1, sizeof(*ret));
	ret->escape_pending = 0;
	ret->escape_char = escape_char;
	return (void *)ret;
}

/* Free the escape filter context on channel free */
void
client_filter_cleanup(struct ssh *ssh, int cid, void *ctx)
{
	free(ctx);
}

int
client_simple_escape_filter(struct ssh *ssh, Channel *c, const char *buf,
    int len)
{
	if (c->extended_usage != CHAN_EXTENDED_WRITE)
		return 0;

	return process_escapes(ssh, c, c->input, c->output, c->extended,
	    buf, len);
}

static void
client_channel_closed(struct ssh *ssh, int id, void *arg)
{
	channel_cancel_cleanup(ssh, id);
	session_closed = 1;
	leave_raw_mode(options.request_tty == REQUEST_TTY_FORCE);
}

/*
 * Implements the interactive session with the server.  This is called after
 * the user has been authenticated, and a command has been started on the
 * remote host.  If escape_char != SSH_ESCAPECHAR_NONE, it is the character
 * used as an escape character for terminating or suspending the session.
 */
int
client_loop(struct ssh *ssh, int have_pty, int escape_char_arg,
    int ssh2_chan_id)
{
	fd_set *readset = NULL, *writeset = NULL;
	double start_time, total_time;
	int r, max_fd = 0, max_fd2 = 0, len;
	u_int64_t ibytes, obytes;
	u_int nalloc = 0;

	debug("Entering interactive session.");

#ifdef __OpenBSD__
	if (options.control_master &&
	    !option_clear_or_none(options.control_path)) {
		debug("pledge: id");
		if (pledge("stdio rpath wpath cpath unix inet dns recvfd sendfd proc exec id tty",
		    NULL) == -1)
			fatal_f("pledge(): %s", strerror(errno));

	} else if (options.forward_x11 || options.permit_local_command) {
		debug("pledge: exec");
		if (pledge("stdio rpath wpath cpath unix inet dns proc exec tty",
		    NULL) == -1)
			fatal_f("pledge(): %s", strerror(errno));

	} else if (options.update_hostkeys) {
		debug("pledge: filesystem full");
		if (pledge("stdio rpath wpath cpath unix inet dns proc tty",
		    NULL) == -1)
			fatal_f("pledge(): %s", strerror(errno));

	} else if (!option_clear_or_none(options.proxy_command) ||
	    fork_after_authentication_flag) {
		debug("pledge: proc");
		if (pledge("stdio cpath unix inet dns proc tty", NULL) == -1)
			fatal_f("pledge(): %s", strerror(errno));

	} else {
		debug("pledge: network");
		if (pledge("stdio unix inet dns proc tty", NULL) == -1)
			fatal_f("pledge(): %s", strerror(errno));
	}
#endif

	start_time = monotime_double();

	/* Initialize variables. */
	last_was_cr = 1;
	exit_status = -1;
	connection_in = ssh_packet_get_connection_in(ssh);
	connection_out = ssh_packet_get_connection_out(ssh);
	max_fd = MAXIMUM(connection_in, connection_out);

	quit_pending = 0;

	/* Initialize buffer. */
	if ((stderr_buffer = sshbuf_new()) == NULL)
		fatal_f("sshbuf_new failed");

	client_init_dispatch(ssh);

	/*
	 * Set signal handlers, (e.g. to restore non-blocking mode)
	 * but don't overwrite SIG_IGN, matches behaviour from rsh(1)
	 */
	if (ssh_signal(SIGHUP, SIG_IGN) != SIG_IGN)
		ssh_signal(SIGHUP, signal_handler);
	if (ssh_signal(SIGINT, SIG_IGN) != SIG_IGN)
		ssh_signal(SIGINT, signal_handler);
	if (ssh_signal(SIGQUIT, SIG_IGN) != SIG_IGN)
		ssh_signal(SIGQUIT, signal_handler);
	if (ssh_signal(SIGTERM, SIG_IGN) != SIG_IGN)
		ssh_signal(SIGTERM, signal_handler);
	ssh_signal(SIGWINCH, window_change_handler);

	if (have_pty)
		enter_raw_mode(options.request_tty == REQUEST_TTY_FORCE);

	session_ident = ssh2_chan_id;
	if (session_ident != -1) {
		if (escape_char_arg != SSH_ESCAPECHAR_NONE) {
			channel_register_filter(ssh, session_ident,
			    client_simple_escape_filter, NULL,
			    client_filter_cleanup,
			    client_new_escape_filter_ctx(
			    escape_char_arg));
		}
		channel_register_cleanup(ssh, session_ident,
		    client_channel_closed, 0);
	}

	schedule_server_alive_check();

	/* Main loop of the client for the interactive session mode. */
	while (!quit_pending) {

		/* Process buffered packets sent by the server. */
		client_process_buffered_input_packets(ssh);

		if (session_closed && !channel_still_open(ssh))
			break;

		if (ssh_packet_is_rekeying(ssh)) {
			debug("rekeying in progress");
		} else if (need_rekeying) {
			/* manual rekey request */
			debug("need rekeying");
			if ((r = kex_start_rekex(ssh)) != 0)
				fatal_fr(r, "kex_start_rekex");
			need_rekeying = 0;
		} else {
			/*
			 * Make packets from buffered channel data, and
			 * enqueue them for sending to the server.
			 */
			if (ssh_packet_not_very_much_data_to_write(ssh))
				channel_output_poll(ssh);

			/*
			 * Check if the window size has changed, and buffer a
			 * message about it to the server if so.
			 */
			client_check_window_change(ssh);

			if (quit_pending)
				break;
		}
		/*
		 * Wait until we have something to do (something becomes
		 * available on one of the descriptors).
		 */
		max_fd2 = max_fd;
		client_wait_until_can_do_something(ssh, &readset, &writeset,
		    &max_fd2, &nalloc, ssh_packet_is_rekeying(ssh));

		if (quit_pending)
			break;

		/* Do channel operations unless rekeying in progress. */
		if (!ssh_packet_is_rekeying(ssh))
			channel_after_select(ssh, readset, writeset);

		/* Buffer input from the connection.  */
		client_process_net_input(ssh, readset);

		if (quit_pending)
			break;

		/*
		 * Send as much buffered packet data as possible to the
		 * sender.
		 */
		if (FD_ISSET(connection_out, writeset)) {
			if ((r = ssh_packet_write_poll(ssh)) < 0) {
				sshpkt_fatal(ssh, r,
				    "%s: ssh_packet_write_poll", __func__);
			}
		}

		/*
		 * If we are a backgrounded control master, and the
		 * timeout has expired without any active client
		 * connections, then quit.
		 */
		if (control_persist_exit_time > 0) {
			if (monotime() >= control_persist_exit_time) {
				debug("ControlPersist timeout expired");
				break;
			}
		}
	}
	free(readset);
	free(writeset);

	/* Terminate the session. */

	/* Stop watching for window change. */
	ssh_signal(SIGWINCH, SIG_DFL);

	if ((r = sshpkt_start(ssh, SSH2_MSG_DISCONNECT)) != 0 ||
	    (r = sshpkt_put_u32(ssh, SSH2_DISCONNECT_BY_APPLICATION)) != 0 ||
	    (r = sshpkt_put_cstring(ssh, "disconnected by user")) != 0 ||
	    (r = sshpkt_put_cstring(ssh, "")) != 0 ||	/* language tag */
	    (r = sshpkt_send(ssh)) != 0 ||
	    (r = ssh_packet_write_wait(ssh)) < 0)
		fatal_fr(r, "send disconnect");

	channel_free_all(ssh);

	if (have_pty)
		leave_raw_mode(options.request_tty == REQUEST_TTY_FORCE);

	/* restore blocking io */
	if (!isatty(fileno(stdin)))
		unset_nonblock(fileno(stdin));
	if (!isatty(fileno(stdout)))
		unset_nonblock(fileno(stdout));
	if (!isatty(fileno(stderr)))
		unset_nonblock(fileno(stderr));

	/*
	 * If there was no shell or command requested, there will be no remote
	 * exit status to be returned.  In that case, clear error code if the
	 * connection was deliberately terminated at this end.
	 */
	if (no_shell_flag && received_signal == SIGTERM) {
		received_signal = 0;
		exit_status = 0;
	}

	if (received_signal) {
		verbose("Killed by signal %d.", (int) received_signal);
		cleanup_exit(255);
	}

	/*
	 * In interactive mode (with pseudo tty) display a message indicating
	 * that the connection has been closed.
	 */
	if (have_pty && options.log_level != SYSLOG_LEVEL_QUIET) {
		if ((r = sshbuf_putf(stderr_buffer,
		    "Connection to %.64s closed.\r\n", host)) != 0)
			fatal_fr(r, "sshbuf_putf");
	}

	/* Output any buffered data for stderr. */
	if (sshbuf_len(stderr_buffer) > 0) {
		len = atomicio(vwrite, fileno(stderr),
		    sshbuf_mutable_ptr(stderr_buffer),
		    sshbuf_len(stderr_buffer));
		if (len < 0 || (u_int)len != sshbuf_len(stderr_buffer))
			error("Write failed flushing stderr buffer.");
		else if ((r = sshbuf_consume(stderr_buffer, len)) != 0)
			fatal_fr(r, "sshbuf_consume");
	}

	/* Clear and free any buffers. */
	sshbuf_free(stderr_buffer);

	/* Report bytes transferred, and transfer rates. */
	total_time = monotime_double() - start_time;
	ssh_packet_get_bytes(ssh, &ibytes, &obytes);
	verbose("Transferred: sent %llu, received %llu bytes, in %.1f seconds",
	    (unsigned long long)obytes, (unsigned long long)ibytes, total_time);
	if (total_time > 0)
		verbose("Bytes per second: sent %.1f, received %.1f",
		    obytes / total_time, ibytes / total_time);
	/* Return the exit status of the program. */
	debug("Exit status %d", exit_status);
	return exit_status;
}

/*********/

static Channel *
client_request_forwarded_tcpip(struct ssh *ssh, const char *request_type,
    int rchan, u_int rwindow, u_int rmaxpack)
{
	Channel *c = NULL;
	struct sshbuf *b = NULL;
	char *listen_address, *originator_address;
	u_int listen_port, originator_port;
	int r;

	/* Get rest of the packet */
	if ((r = sshpkt_get_cstring(ssh, &listen_address, NULL)) != 0 ||
	    (r = sshpkt_get_u32(ssh, &listen_port)) != 0 ||
	    (r = sshpkt_get_cstring(ssh, &originator_address, NULL)) != 0 ||
	    (r = sshpkt_get_u32(ssh, &originator_port)) != 0 ||
	    (r = sshpkt_get_end(ssh)) != 0)
		fatal_fr(r, "parse packet");

	debug_f("listen %s port %d, originator %s port %d",
	    listen_address, listen_port, originator_address, originator_port);

	if (listen_port > 0xffff)
		error_f("invalid listen port");
	else if (originator_port > 0xffff)
		error_f("invalid originator port");
	else {
		c = channel_connect_by_listen_address(ssh,
		    listen_address, listen_port, "forwarded-tcpip",
		    originator_address);
	}

	if (c != NULL && c->type == SSH_CHANNEL_MUX_CLIENT) {
		if ((b = sshbuf_new()) == NULL) {
			error_f("alloc reply");
			goto out;
		}
		/* reconstruct and send to muxclient */
		if ((r = sshbuf_put_u8(b, 0)) != 0 ||	/* padlen */
		    (r = sshbuf_put_u8(b, SSH2_MSG_CHANNEL_OPEN)) != 0 ||
		    (r = sshbuf_put_cstring(b, request_type)) != 0 ||
		    (r = sshbuf_put_u32(b, rchan)) != 0 ||
		    (r = sshbuf_put_u32(b, rwindow)) != 0 ||
		    (r = sshbuf_put_u32(b, rmaxpack)) != 0 ||
		    (r = sshbuf_put_cstring(b, listen_address)) != 0 ||
		    (r = sshbuf_put_u32(b, listen_port)) != 0 ||
		    (r = sshbuf_put_cstring(b, originator_address)) != 0 ||
		    (r = sshbuf_put_u32(b, originator_port)) != 0 ||
		    (r = sshbuf_put_stringb(c->output, b)) != 0) {
			error_fr(r, "compose for muxclient");
			goto out;
		}
	}

 out:
	sshbuf_free(b);
	free(originator_address);
	free(listen_address);
	return c;
}

static Channel *
client_request_forwarded_streamlocal(struct ssh *ssh,
    const char *request_type, int rchan)
{
	Channel *c = NULL;
	char *listen_path;
	int r;

	/* Get the remote path. */
	if ((r = sshpkt_get_cstring(ssh, &listen_path, NULL)) != 0 ||
	    (r = sshpkt_get_string(ssh, NULL, NULL)) != 0 ||	/* reserved */
	    (r = sshpkt_get_end(ssh)) != 0)
		fatal_fr(r, "parse packet");

	debug_f("request: %s", listen_path);

	c = channel_connect_by_listen_path(ssh, listen_path,
	    "forwarded-streamlocal@openssh.com", "forwarded-streamlocal");
	free(listen_path);
	return c;
}

static Channel *
client_request_x11(struct ssh *ssh, const char *request_type, int rchan)
{
	Channel *c = NULL;
	char *originator;
	u_int originator_port;
	int r, sock;

	if (!options.forward_x11) {
		error("Warning: ssh server tried X11 forwarding.");
		error("Warning: this is probably a break-in attempt by a "
		    "malicious server.");
		return NULL;
	}
	if (x11_refuse_time != 0 && (u_int)monotime() >= x11_refuse_time) {
		verbose("Rejected X11 connection after ForwardX11Timeout "
		    "expired");
		return NULL;
	}
	if ((r = sshpkt_get_cstring(ssh, &originator, NULL)) != 0 ||
	    (r = sshpkt_get_u32(ssh, &originator_port)) != 0 ||
	    (r = sshpkt_get_end(ssh)) != 0)
		fatal_fr(r, "parse packet");
	/* XXX check permission */
	/* XXX range check originator port? */
	debug("client_request_x11: request from %s %u", originator,
	    originator_port);
	free(originator);
	sock = x11_connect_display(ssh);
	if (sock < 0)
		return NULL;
	/* again is this really necessary for X11? */
	if (options.hpn_disabled) 
	c = channel_new(ssh, "x11",
	    SSH_CHANNEL_X11_OPEN, sock, sock, -1,
	    CHAN_TCP_WINDOW_DEFAULT, CHAN_X11_PACKET_DEFAULT, 0, "x11", 1);
	else 
		c = channel_new(ssh, "x11",
		    SSH_CHANNEL_X11_OPEN, sock, sock, -1,
		    options.hpn_buffer_size, CHAN_X11_PACKET_DEFAULT, 0, "x11", 1);
	c->force_drain = 1;
	return c;
}

static Channel *
client_request_agent(struct ssh *ssh, const char *request_type, int rchan)
{
	Channel *c = NULL;
	int r, sock;

	if (!options.forward_agent) {
		error("Warning: ssh server tried agent forwarding.");
		error("Warning: this is probably a break-in attempt by a "
		    "malicious server.");
		return NULL;
	}
	if (forward_agent_sock_path == NULL) {
		r = ssh_get_authentication_socket(&sock);
	} else {
		r = ssh_get_authentication_socket_path(forward_agent_sock_path, &sock);
	}
	if (r != 0) {
		if (r != SSH_ERR_AGENT_NOT_PRESENT)
			debug_fr(r, "ssh_get_authentication_socket");
		return NULL;
	}
	if (options.hpn_disabled) 
	c = channel_new(ssh, "authentication agent connection",
	    SSH_CHANNEL_OPEN, sock, sock, -1,
	    CHAN_X11_WINDOW_DEFAULT, CHAN_TCP_PACKET_DEFAULT, 0,
	    "authentication agent connection", 1);
	else
		c = channel_new(ssh, "authentication agent connection",
		    SSH_CHANNEL_OPEN, sock, sock, -1,
		    options.hpn_buffer_size, options.hpn_buffer_size, 0,
		    "authentication agent connection", 1);
	c->force_drain = 1;
	return c;
}

char *
client_request_tun_fwd(struct ssh *ssh, int tun_mode,
    int local_tun, int remote_tun, channel_open_fn *cb, void *cbctx)
{
	Channel *c;
	int r, fd;
	char *ifname = NULL;

	if (tun_mode == SSH_TUNMODE_NO)
		return 0;

	debug("Requesting tun unit %d in mode %d", local_tun, tun_mode);

	/* Open local tunnel device */
	if ((fd = tun_open(local_tun, tun_mode, &ifname)) == -1) {
		error("Tunnel device open failed.");
		return NULL;
	}
	debug("Tunnel forwarding using interface %s", ifname);

	if(options.hpn_disabled)
	c = channel_new(ssh, "tun", SSH_CHANNEL_OPENING, fd, fd, -1,
	    CHAN_TCP_WINDOW_DEFAULT, CHAN_TCP_PACKET_DEFAULT, 0, "tun", 1);
	else
	c = channel_new(ssh, "tun", SSH_CHANNEL_OPENING, fd, fd, -1,
	    options.hpn_buffer_size, CHAN_TCP_PACKET_DEFAULT, 0, "tun", 1);
	c->datagram = 1;

	if (cb != NULL)
		channel_register_open_confirm(ssh, c->self, cb, cbctx);

	if ((r = sshpkt_start(ssh, SSH2_MSG_CHANNEL_OPEN)) != 0 ||
	    (r = sshpkt_put_cstring(ssh, "tun@openssh.com")) != 0 ||
	    (r = sshpkt_put_u32(ssh, c->self)) != 0 ||
	    (r = sshpkt_put_u32(ssh, c->local_window_max)) != 0 ||
	    (r = sshpkt_put_u32(ssh, c->local_maxpacket)) != 0 ||
	    (r = sshpkt_put_u32(ssh, tun_mode)) != 0 ||
	    (r = sshpkt_put_u32(ssh, remote_tun)) != 0 ||
	    (r = sshpkt_send(ssh)) != 0)
		sshpkt_fatal(ssh, r, "%s: send reply", __func__);

	return ifname;
}

/* XXXX move to generic input handler */
static int
client_input_channel_open(int type, u_int32_t seq, struct ssh *ssh)
{
	Channel *c = NULL;
	char *ctype = NULL;
	int r;
	u_int rchan;
	size_t len;
	u_int rmaxpack, rwindow;

	if ((r = sshpkt_get_cstring(ssh, &ctype, &len)) != 0 ||
	    (r = sshpkt_get_u32(ssh, &rchan)) != 0 ||
	    (r = sshpkt_get_u32(ssh, &rwindow)) != 0 ||
	    (r = sshpkt_get_u32(ssh, &rmaxpack)) != 0)
		goto out;

	debug("client_input_channel_open: ctype %s rchan %d win %d max %d",
	    ctype, rchan, rwindow, rmaxpack);

	if (strcmp(ctype, "forwarded-tcpip") == 0) {
		c = client_request_forwarded_tcpip(ssh, ctype, rchan, rwindow,
		    rmaxpack);
	} else if (strcmp(ctype, "forwarded-streamlocal@openssh.com") == 0) {
		c = client_request_forwarded_streamlocal(ssh, ctype, rchan);
	} else if (strcmp(ctype, "x11") == 0) {
		c = client_request_x11(ssh, ctype, rchan);
	} else if (strcmp(ctype, "auth-agent@openssh.com") == 0) {
		c = client_request_agent(ssh, ctype, rchan);
	}
	if (c != NULL && c->type == SSH_CHANNEL_MUX_CLIENT) {
		debug3("proxied to downstream: %s", ctype);
	} else if (c != NULL) {
		debug("confirm %s", ctype);
		c->remote_id = rchan;
		c->have_remote_id = 1;
		c->remote_window = rwindow;
		c->remote_maxpacket = rmaxpack;
		if (c->type != SSH_CHANNEL_CONNECTING) {
			if ((r = sshpkt_start(ssh, SSH2_MSG_CHANNEL_OPEN_CONFIRMATION)) != 0 ||
			    (r = sshpkt_put_u32(ssh, c->remote_id)) != 0 ||
			    (r = sshpkt_put_u32(ssh, c->self)) != 0 ||
			    (r = sshpkt_put_u32(ssh, c->local_window)) != 0 ||
			    (r = sshpkt_put_u32(ssh, c->local_maxpacket)) != 0 ||
			    (r = sshpkt_send(ssh)) != 0)
				sshpkt_fatal(ssh, r, "%s: send reply", __func__);
		}
	} else {
		debug("failure %s", ctype);
		if ((r = sshpkt_start(ssh, SSH2_MSG_CHANNEL_OPEN_FAILURE)) != 0 ||
		    (r = sshpkt_put_u32(ssh, rchan)) != 0 ||
		    (r = sshpkt_put_u32(ssh, SSH2_OPEN_ADMINISTRATIVELY_PROHIBITED)) != 0 ||
		    (r = sshpkt_put_cstring(ssh, "open failed")) != 0 ||
		    (r = sshpkt_put_cstring(ssh, "")) != 0 ||
		    (r = sshpkt_send(ssh)) != 0)
			sshpkt_fatal(ssh, r, "%s: send failure", __func__);
	}
	r = 0;
 out:
	free(ctype);
	return r;
}

static int
client_input_channel_req(int type, u_int32_t seq, struct ssh *ssh)
{
	Channel *c = NULL;
	char *rtype = NULL;
	u_char reply;
	u_int id, exitval;
	int r, success = 0;

	if ((r = sshpkt_get_u32(ssh, &id)) != 0)
		return r;
	if (id <= INT_MAX)
		c = channel_lookup(ssh, id);
	if (channel_proxy_upstream(c, type, seq, ssh))
		return 0;
	if ((r = sshpkt_get_cstring(ssh, &rtype, NULL)) != 0 ||
	    (r = sshpkt_get_u8(ssh, &reply)) != 0)
		goto out;

	debug("client_input_channel_req: channel %u rtype %s reply %d",
	    id, rtype, reply);

	if (c == NULL) {
		error("client_input_channel_req: channel %d: "
		    "unknown channel", id);
	} else if (strcmp(rtype, "eow@openssh.com") == 0) {
		if ((r = sshpkt_get_end(ssh)) != 0)
			goto out;
		chan_rcvd_eow(ssh, c);
	} else if (strcmp(rtype, "exit-status") == 0) {
		if ((r = sshpkt_get_u32(ssh, &exitval)) != 0)
			goto out;
		if (c->ctl_chan != -1) {
			mux_exit_message(ssh, c, exitval);
			success = 1;
		} else if ((int)id == session_ident) {
			/* Record exit value of local session */
			success = 1;
			exit_status = exitval;
		} else {
			/* Probably for a mux channel that has already closed */
			debug_f("no sink for exit-status on channel %d",
			    id);
		}
		if ((r = sshpkt_get_end(ssh)) != 0)
			goto out;
	}
	if (reply && c != NULL && !(c->flags & CHAN_CLOSE_SENT)) {
		if (!c->have_remote_id)
			fatal_f("channel %d: no remote_id", c->self);
		if ((r = sshpkt_start(ssh, success ?
		    SSH2_MSG_CHANNEL_SUCCESS : SSH2_MSG_CHANNEL_FAILURE)) != 0 ||
		    (r = sshpkt_put_u32(ssh, c->remote_id)) != 0 ||
		    (r = sshpkt_send(ssh)) != 0)
			sshpkt_fatal(ssh, r, "%s: send failure", __func__);
	}
	r = 0;
 out:
	free(rtype);
	return r;
}

struct hostkeys_update_ctx {
	/* The hostname and (optionally) IP address string for the server */
	char *host_str, *ip_str;

	/*
	 * Keys received from the server and a flag for each indicating
	 * whether they already exist in known_hosts.
	 * keys_match is filled in by hostkeys_find() and later (for new
	 * keys) by client_global_hostkeys_private_confirm().
	 */
	struct sshkey **keys;
	u_int *keys_match;	/* mask of HKF_MATCH_* from hostfile.h */
	int *keys_verified;	/* flag for new keys verified by server */
	size_t nkeys, nnew, nincomplete; /* total, new keys, incomplete match */

	/*
	 * Keys that are in known_hosts, but were not present in the update
	 * from the server (i.e. scheduled to be deleted).
	 * Filled in by hostkeys_find().
	 */
	struct sshkey **old_keys;
	size_t nold;

	/* Various special cases. */
	int complex_hostspec;	/* wildcard or manual pattern-list host name */
	int ca_available;	/* saw CA key for this host */
	int old_key_seen;	/* saw old key with other name/addr */
	int other_name_seen;	/* saw key with other name/addr */
};

static void
hostkeys_update_ctx_free(struct hostkeys_update_ctx *ctx)
{
	size_t i;

	if (ctx == NULL)
		return;
	for (i = 0; i < ctx->nkeys; i++)
		sshkey_free(ctx->keys[i]);
	free(ctx->keys);
	free(ctx->keys_match);
	free(ctx->keys_verified);
	for (i = 0; i < ctx->nold; i++)
		sshkey_free(ctx->old_keys[i]);
	free(ctx->old_keys);
	free(ctx->host_str);
	free(ctx->ip_str);
	free(ctx);
}

/*
 * Returns non-zero if a known_hosts hostname list is not of a form that
 * can be handled by UpdateHostkeys. These include wildcard hostnames and
 * hostnames lists that do not follow the form host[,ip].
 */
static int
hostspec_is_complex(const char *hosts)
{
	char *cp;

	/* wildcard */
	if (strchr(hosts, '*') != NULL || strchr(hosts, '?') != NULL)
		return 1;
	/* single host/ip = ok */
	if ((cp = strchr(hosts, ',')) == NULL)
		return 0;
	/* more than two entries on the line */
	if (strchr(cp + 1, ',') != NULL)
		return 1;
	/* XXX maybe parse cp+1 and ensure it is an IP? */
	return 0;
}

/* callback to search for ctx->keys in known_hosts */
static int
hostkeys_find(struct hostkey_foreach_line *l, void *_ctx)
{
	struct hostkeys_update_ctx *ctx = (struct hostkeys_update_ctx *)_ctx;
	size_t i;
	struct sshkey **tmp;

	if (l->key == NULL)
		return 0;
	if (l->status != HKF_STATUS_MATCHED) {
		/* Record if one of the keys appears on a non-matching line */
		for (i = 0; i < ctx->nkeys; i++) {
			if (sshkey_equal(l->key, ctx->keys[i])) {
				ctx->other_name_seen = 1;
				debug3_f("found %s key under different "
				    "name/addr at %s:%ld",
				    sshkey_ssh_name(ctx->keys[i]),
				    l->path, l->linenum);
				return 0;
			}
		}
		return 0;
	}
	/* Don't proceed if revocation or CA markers are present */
	/* XXX relax this */
	if (l->marker != MRK_NONE) {
		debug3_f("hostkeys file %s:%ld has CA/revocation marker",
		    l->path, l->linenum);
		ctx->complex_hostspec = 1;
		return 0;
	}

	/* If CheckHostIP is enabled, then check for mismatched hostname/addr */
	if (ctx->ip_str != NULL && strchr(l->hosts, ',') != NULL) {
		if ((l->match & HKF_MATCH_HOST) == 0) {
			/* Record if address matched a different hostname. */
			ctx->other_name_seen = 1;
			debug3_f("found address %s against different hostname "
			    "at %s:%ld", ctx->ip_str, l->path, l->linenum);
			return 0;
		} else if ((l->match & HKF_MATCH_IP) == 0) {
			/* Record if hostname matched a different address. */
			ctx->other_name_seen = 1;
			debug3_f("found hostname %s against different address "
			    "at %s:%ld", ctx->host_str, l->path, l->linenum);
		}
	}

	/*
	 * UpdateHostkeys is skipped for wildcard host names and hostnames
	 * that contain more than two entries (ssh never writes these).
	 */
	if (hostspec_is_complex(l->hosts)) {
		debug3_f("hostkeys file %s:%ld complex host specification",
		    l->path, l->linenum);
		ctx->complex_hostspec = 1;
		return 0;
	}

	/* Mark off keys we've already seen for this host */
	for (i = 0; i < ctx->nkeys; i++) {
		if (!sshkey_equal(l->key, ctx->keys[i]))
			continue;
		debug3_f("found %s key at %s:%ld",
		    sshkey_ssh_name(ctx->keys[i]), l->path, l->linenum);
		ctx->keys_match[i] |= l->match;
		return 0;
	}
	/* This line contained a key that not offered by the server */
	debug3_f("deprecated %s key at %s:%ld", sshkey_ssh_name(l->key),
	    l->path, l->linenum);
	if ((tmp = recallocarray(ctx->old_keys, ctx->nold, ctx->nold + 1,
	    sizeof(*ctx->old_keys))) == NULL)
		fatal_f("recallocarray failed nold = %zu", ctx->nold);
	ctx->old_keys = tmp;
	ctx->old_keys[ctx->nold++] = l->key;
	l->key = NULL;

	return 0;
}

/* callback to search for ctx->old_keys in known_hosts under other names */
static int
hostkeys_check_old(struct hostkey_foreach_line *l, void *_ctx)
{
	struct hostkeys_update_ctx *ctx = (struct hostkeys_update_ctx *)_ctx;
	size_t i;
	int hashed;

	/* only care about lines that *don't* match the active host spec */
	if (l->status == HKF_STATUS_MATCHED || l->key == NULL)
		return 0;

	hashed = l->match & (HKF_MATCH_HOST_HASHED|HKF_MATCH_IP_HASHED);
	for (i = 0; i < ctx->nold; i++) {
		if (!sshkey_equal(l->key, ctx->old_keys[i]))
			continue;
		debug3_f("found deprecated %s key at %s:%ld as %s",
		    sshkey_ssh_name(ctx->keys[i]), l->path, l->linenum,
		    hashed ? "[HASHED]" : l->hosts);
		ctx->old_key_seen = 1;
		break;
	}
	return 0;
}

/*
 * Check known_hosts files for deprecated keys under other names. Returns 0
 * on success or -1 on failure. Updates ctx->old_key_seen if deprecated keys
 * exist under names other than the active hostname/IP.
 */
static int
check_old_keys_othernames(struct hostkeys_update_ctx *ctx)
{
	size_t i;
	int r;

	debug2_f("checking for %zu deprecated keys", ctx->nold);
	for (i = 0; i < options.num_user_hostfiles; i++) {
		debug3_f("searching %s for %s / %s",
		    options.user_hostfiles[i], ctx->host_str,
		    ctx->ip_str ? ctx->ip_str : "(none)");
		if ((r = hostkeys_foreach(options.user_hostfiles[i],
		    hostkeys_check_old, ctx, ctx->host_str, ctx->ip_str,
		    HKF_WANT_PARSE_KEY, 0)) != 0) {
			if (r == SSH_ERR_SYSTEM_ERROR && errno == ENOENT) {
				debug_f("hostkeys file %s does not exist",
				    options.user_hostfiles[i]);
				continue;
			}
			error_fr(r, "hostkeys_foreach failed for %s",
			    options.user_hostfiles[i]);
			return -1;
		}
	}
	return 0;
}

static void
hostkey_change_preamble(LogLevel loglevel)
{
	do_log2(loglevel, "The server has updated its host keys.");
	do_log2(loglevel, "These changes were verified by the server's "
	    "existing trusted key.");
}

static void
update_known_hosts(struct hostkeys_update_ctx *ctx)
{
	int r, was_raw = 0, first = 1;
	int asking = options.update_hostkeys == SSH_UPDATE_HOSTKEYS_ASK;
	LogLevel loglevel = asking ?  SYSLOG_LEVEL_INFO : SYSLOG_LEVEL_VERBOSE;
	char *fp, *response;
	size_t i;
	struct stat sb;

	for (i = 0; i < ctx->nkeys; i++) {
		if (!ctx->keys_verified[i])
			continue;
		if ((fp = sshkey_fingerprint(ctx->keys[i],
		    options.fingerprint_hash, SSH_FP_DEFAULT)) == NULL)
			fatal_f("sshkey_fingerprint failed");
		if (first && asking)
			hostkey_change_preamble(loglevel);
		do_log2(loglevel, "Learned new hostkey: %s %s",
		    sshkey_type(ctx->keys[i]), fp);
		first = 0;
		free(fp);
	}
	for (i = 0; i < ctx->nold; i++) {
		if ((fp = sshkey_fingerprint(ctx->old_keys[i],
		    options.fingerprint_hash, SSH_FP_DEFAULT)) == NULL)
			fatal_f("sshkey_fingerprint failed");
		if (first && asking)
			hostkey_change_preamble(loglevel);
		do_log2(loglevel, "Deprecating obsolete hostkey: %s %s",
		    sshkey_type(ctx->old_keys[i]), fp);
		first = 0;
		free(fp);
	}
	if (options.update_hostkeys == SSH_UPDATE_HOSTKEYS_ASK) {
		if (get_saved_tio() != NULL) {
			leave_raw_mode(1);
			was_raw = 1;
		}
		response = NULL;
		for (i = 0; !quit_pending && i < 3; i++) {
			free(response);
			response = read_passphrase("Accept updated hostkeys? "
			    "(yes/no): ", RP_ECHO);
			if (strcasecmp(response, "yes") == 0)
				break;
			else if (quit_pending || response == NULL ||
			    strcasecmp(response, "no") == 0) {
				options.update_hostkeys = 0;
				break;
			} else {
				do_log2(loglevel, "Please enter "
				    "\"yes\" or \"no\"");
			}
		}
		if (quit_pending || i >= 3 || response == NULL)
			options.update_hostkeys = 0;
		free(response);
		if (was_raw)
			enter_raw_mode(1);
	}
	if (options.update_hostkeys == 0)
		return;
	/*
	 * Now that all the keys are verified, we can go ahead and replace
	 * them in known_hosts (assuming SSH_UPDATE_HOSTKEYS_ASK didn't
	 * cancel the operation).
	 */
	for (i = 0; i < options.num_user_hostfiles; i++) {
		/*
		 * NB. keys are only added to hostfiles[0], for the rest we
		 * just delete the hostname entries.
		 */
		if (stat(options.user_hostfiles[i], &sb) != 0) {
			if (errno == ENOENT) {
				debug_f("known hosts file %s does not "
				    "exist", options.user_hostfiles[i]);
			} else {
				error_f("known hosts file %s "
				    "inaccessible: %s",
				    options.user_hostfiles[i], strerror(errno));
			}
			continue;
		}
		if ((r = hostfile_replace_entries(options.user_hostfiles[i],
		    ctx->host_str, ctx->ip_str,
		    i == 0 ? ctx->keys : NULL, i == 0 ? ctx->nkeys : 0,
		    options.hash_known_hosts, 0,
		    options.fingerprint_hash)) != 0) {
			error_fr(r, "hostfile_replace_entries failed for %s",
			    options.user_hostfiles[i]);
		}
	}
}

static void
client_global_hostkeys_private_confirm(struct ssh *ssh, int type,
    u_int32_t seq, void *_ctx)
{
	struct hostkeys_update_ctx *ctx = (struct hostkeys_update_ctx *)_ctx;
	size_t i, ndone;
	struct sshbuf *signdata;
	int r, kexsigtype, use_kexsigtype;
	const u_char *sig;
	size_t siglen;

	if (ctx->nnew == 0)
		fatal_f("ctx->nnew == 0"); /* sanity */
	if (type != SSH2_MSG_REQUEST_SUCCESS) {
		error("Server failed to confirm ownership of "
		    "private host keys");
		hostkeys_update_ctx_free(ctx);
		return;
	}
	kexsigtype = sshkey_type_plain(
	    sshkey_type_from_name(ssh->kex->hostkey_alg));

	if ((signdata = sshbuf_new()) == NULL)
		fatal_f("sshbuf_new failed");
	/*
	 * Expect a signature for each of the ctx->nnew private keys we
	 * haven't seen before. They will be in the same order as the
	 * ctx->keys where the corresponding ctx->keys_match[i] == 0.
	 */
	for (ndone = i = 0; i < ctx->nkeys; i++) {
		if (ctx->keys_match[i])
			continue;
		/* Prepare data to be signed: session ID, unique string, key */
		sshbuf_reset(signdata);
		if ( (r = sshbuf_put_cstring(signdata,
		    "hostkeys-prove-00@openssh.com")) != 0 ||
		    (r = sshbuf_put_stringb(signdata,
		    ssh->kex->session_id)) != 0 ||
		    (r = sshkey_puts(ctx->keys[i], signdata)) != 0)
			fatal_fr(r, "compose signdata");
		/* Extract and verify signature */
		if ((r = sshpkt_get_string_direct(ssh, &sig, &siglen)) != 0) {
			error_fr(r, "parse sig");
			goto out;
		}
		/*
		 * For RSA keys, prefer to use the signature type negotiated
		 * during KEX to the default (SHA1).
		 */
		use_kexsigtype = kexsigtype == KEY_RSA &&
		    sshkey_type_plain(ctx->keys[i]->type) == KEY_RSA;
		if ((r = sshkey_verify(ctx->keys[i], sig, siglen,
		    sshbuf_ptr(signdata), sshbuf_len(signdata),
		    use_kexsigtype ? ssh->kex->hostkey_alg : NULL, 0,
		    NULL)) != 0) {
			error_f("server gave bad signature for %s key %zu",
			    sshkey_type(ctx->keys[i]), i);
			goto out;
		}
		/* Key is good. Mark it as 'seen' */
		ctx->keys_verified[i] = 1;
		ndone++;
	}
	/* Shouldn't happen */
	if (ndone != ctx->nnew)
		fatal_f("ndone != ctx->nnew (%zu / %zu)", ndone, ctx->nnew);
	if ((r = sshpkt_get_end(ssh)) != 0) {
		error_f("protocol error");
		goto out;
	}

	/* Make the edits to known_hosts */
	update_known_hosts(ctx);
 out:
	hostkeys_update_ctx_free(ctx);
}

/*
 * Returns non-zero if the key is accepted by HostkeyAlgorithms.
 * Made slightly less trivial by the multiple RSA signature algorithm names.
 */
static int
key_accepted_by_hostkeyalgs(const struct sshkey *key)
{
	const char *ktype = sshkey_ssh_name(key);
	const char *hostkeyalgs = options.hostkeyalgorithms;

	if (key == NULL || key->type == KEY_UNSPEC)
		return 0;
	if (key->type == KEY_RSA &&
	    (match_pattern_list("rsa-sha2-256", hostkeyalgs, 0) == 1 ||
	    match_pattern_list("rsa-sha2-512", hostkeyalgs, 0) == 1))
		return 1;
	return match_pattern_list(ktype, hostkeyalgs, 0) == 1;
}

/*
 * Handle hostkeys-00@openssh.com global request to inform the client of all
 * the server's hostkeys. The keys are checked against the user's
 * HostkeyAlgorithms preference before they are accepted.
 */
static int
client_input_hostkeys(struct ssh *ssh)
{
	const u_char *blob = NULL;
	size_t i, len = 0;
	struct sshbuf *buf = NULL;
	struct sshkey *key = NULL, **tmp;
	int r;
	char *fp;
	static int hostkeys_seen = 0; /* XXX use struct ssh */
	extern struct sockaddr_storage hostaddr; /* XXX from ssh.c */
	struct hostkeys_update_ctx *ctx = NULL;
	u_int want;

	if (hostkeys_seen)
		fatal_f("server already sent hostkeys");
	if (options.update_hostkeys == SSH_UPDATE_HOSTKEYS_ASK &&
	    options.batch_mode)
		return 1; /* won't ask in batchmode, so don't even try */
	if (!options.update_hostkeys || options.num_user_hostfiles <= 0)
		return 1;

	ctx = xcalloc(1, sizeof(*ctx));
	while (ssh_packet_remaining(ssh) > 0) {
		sshkey_free(key);
		key = NULL;
		if ((r = sshpkt_get_string_direct(ssh, &blob, &len)) != 0) {
			error_fr(r, "parse key");
			goto out;
		}
		if ((r = sshkey_from_blob(blob, len, &key)) != 0) {
			do_log2_fr(r, r == SSH_ERR_KEY_TYPE_UNKNOWN ?
			    SYSLOG_LEVEL_DEBUG1 : SYSLOG_LEVEL_ERROR,
			    "convert key");
			continue;
		}
		fp = sshkey_fingerprint(key, options.fingerprint_hash,
		    SSH_FP_DEFAULT);
		debug3_f("received %s key %s", sshkey_type(key), fp);
		free(fp);

		if (!key_accepted_by_hostkeyalgs(key)) {
			debug3_f("%s key not permitted by "
			    "HostkeyAlgorithms", sshkey_ssh_name(key));
			continue;
		}
		/* Skip certs */
		if (sshkey_is_cert(key)) {
			debug3_f("%s key is a certificate; skipping",
			    sshkey_ssh_name(key));
			continue;
		}
		/* Ensure keys are unique */
		for (i = 0; i < ctx->nkeys; i++) {
			if (sshkey_equal(key, ctx->keys[i])) {
				error_f("received duplicated %s host key",
				    sshkey_ssh_name(key));
				goto out;
			}
		}
		/* Key is good, record it */
		if ((tmp = recallocarray(ctx->keys, ctx->nkeys, ctx->nkeys + 1,
		    sizeof(*ctx->keys))) == NULL)
			fatal_f("recallocarray failed nkeys = %zu",
			    ctx->nkeys);
		ctx->keys = tmp;
		ctx->keys[ctx->nkeys++] = key;
		key = NULL;
	}

	if (ctx->nkeys == 0) {
		debug_f("server sent no hostkeys");
		goto out;
	}

	if ((ctx->keys_match = calloc(ctx->nkeys,
	    sizeof(*ctx->keys_match))) == NULL ||
	    (ctx->keys_verified = calloc(ctx->nkeys,
	    sizeof(*ctx->keys_verified))) == NULL)
		fatal_f("calloc failed");

	get_hostfile_hostname_ipaddr(host,
	    options.check_host_ip ? (struct sockaddr *)&hostaddr : NULL,
	    options.port, &ctx->host_str,
	    options.check_host_ip ? &ctx->ip_str : NULL);

	/* Find which keys we already know about. */
	for (i = 0; i < options.num_user_hostfiles; i++) {
		debug_f("searching %s for %s / %s",
		    options.user_hostfiles[i], ctx->host_str,
		    ctx->ip_str ? ctx->ip_str : "(none)");
		if ((r = hostkeys_foreach(options.user_hostfiles[i],
		    hostkeys_find, ctx, ctx->host_str, ctx->ip_str,
		    HKF_WANT_PARSE_KEY, 0)) != 0) {
			if (r == SSH_ERR_SYSTEM_ERROR && errno == ENOENT) {
				debug_f("hostkeys file %s does not exist",
				    options.user_hostfiles[i]);
				continue;
			}
			error_fr(r, "hostkeys_foreach failed for %s",
			    options.user_hostfiles[i]);
			goto out;
		}
	}

	/* Figure out if we have any new keys to add */
	ctx->nnew = ctx->nincomplete = 0;
	want = HKF_MATCH_HOST | ( options.check_host_ip ? HKF_MATCH_IP : 0);
	for (i = 0; i < ctx->nkeys; i++) {
		if (ctx->keys_match[i] == 0)
			ctx->nnew++;
		if ((ctx->keys_match[i] & want) != want)
			ctx->nincomplete++;
	}

	debug3_f("%zu server keys: %zu new, %zu retained, "
	    "%zu incomplete match. %zu to remove", ctx->nkeys, ctx->nnew,
	    ctx->nkeys - ctx->nnew - ctx->nincomplete,
	    ctx->nincomplete, ctx->nold);

	if (ctx->nnew == 0 && ctx->nold == 0) {
		debug_f("no new or deprecated keys from server");
		goto out;
	}

	/* Various reasons why we cannot proceed with the update */
	if (ctx->complex_hostspec) {
		debug_f("CA/revocation marker, manual host list or wildcard "
		    "host pattern found, skipping UserKnownHostsFile update");
		goto out;
	}
	if (ctx->other_name_seen) {
		debug_f("host key found matching a different name/address, "
		    "skipping UserKnownHostsFile update");
		goto out;
	}
	/*
	 * If removing keys, check whether they appear under different
	 * names/addresses and refuse to proceed if they do. This avoids
	 * cases such as hosts with multiple names becoming inconsistent
	 * with regards to CheckHostIP entries.
	 * XXX UpdateHostkeys=force to override this (and other) checks?
	 */
	if (ctx->nold != 0) {
		if (check_old_keys_othernames(ctx) != 0)
			goto out; /* error already logged */
		if (ctx->old_key_seen) {
			debug_f("key(s) for %s%s%s exist under other names; "
			    "skipping UserKnownHostsFile update",
			    ctx->host_str, ctx->ip_str == NULL ? "" : ",",
			    ctx->ip_str == NULL ? "" : ctx->ip_str);
			goto out;
		}
	}

	if (ctx->nnew == 0) {
		/*
		 * We have some keys to remove or fix matching for.
		 * We can proceed to do this without requiring a fresh proof
		 * from the server.
		 */
		update_known_hosts(ctx);
		goto out;
	}
	/*
	 * We have received previously-unseen keys from the server.
	 * Ask the server to confirm ownership of the private halves.
	 */
	debug3_f("asking server to prove ownership for %zu keys", ctx->nnew);
	if ((r = sshpkt_start(ssh, SSH2_MSG_GLOBAL_REQUEST)) != 0 ||
	    (r = sshpkt_put_cstring(ssh,
	    "hostkeys-prove-00@openssh.com")) != 0 ||
	    (r = sshpkt_put_u8(ssh, 1)) != 0) /* bool: want reply */
		fatal_fr(r, "prepare hostkeys-prove");
	if ((buf = sshbuf_new()) == NULL)
		fatal_f("sshbuf_new");
	for (i = 0; i < ctx->nkeys; i++) {
		if (ctx->keys_match[i])
			continue;
		sshbuf_reset(buf);
		if ((r = sshkey_putb(ctx->keys[i], buf)) != 0 ||
		    (r = sshpkt_put_stringb(ssh, buf)) != 0)
			fatal_fr(r, "assemble hostkeys-prove");
	}
	if ((r = sshpkt_send(ssh)) != 0)
		fatal_fr(r, "send hostkeys-prove");
	client_register_global_confirm(
	    client_global_hostkeys_private_confirm, ctx);
	ctx = NULL;  /* will be freed in callback */

	/* Success */
 out:
	hostkeys_update_ctx_free(ctx);
	sshkey_free(key);
	sshbuf_free(buf);
	/*
	 * NB. Return success for all cases. The server doesn't need to know
	 * what the client does with its hosts file.
	 */
	return 1;
}

static int
client_input_global_request(int type, u_int32_t seq, struct ssh *ssh)
{
	char *rtype;
	u_char want_reply;
	int r, success = 0;

	if ((r = sshpkt_get_cstring(ssh, &rtype, NULL)) != 0 ||
	    (r = sshpkt_get_u8(ssh, &want_reply)) != 0)
		goto out;
	debug("client_input_global_request: rtype %s want_reply %d",
	    rtype, want_reply);
	if (strcmp(rtype, "hostkeys-00@openssh.com") == 0)
		success = client_input_hostkeys(ssh);
	if (want_reply) {
		if ((r = sshpkt_start(ssh, success ? SSH2_MSG_REQUEST_SUCCESS :
		    SSH2_MSG_REQUEST_FAILURE)) != 0 ||
		    (r = sshpkt_send(ssh)) != 0 ||
		    (r = ssh_packet_write_wait(ssh)) != 0)
			goto out;
	}
	r = 0;
 out:
	free(rtype);
	return r;
}

static void
client_send_env(struct ssh *ssh, int id, const char *name, const char *val)
{
	int r;

	debug("channel %d: setting env %s = \"%s\"", id, name, val);
	channel_request_start(ssh, id, "env", 0);
	if ((r = sshpkt_put_cstring(ssh, name)) != 0 ||
	    (r = sshpkt_put_cstring(ssh, val)) != 0 ||
	    (r = sshpkt_send(ssh)) != 0)
		fatal_fr(r, "send setenv");
}

void
client_session2_setup(struct ssh *ssh, int id, int want_tty, int want_subsystem,
    const char *term, struct termios *tiop, int in_fd, struct sshbuf *cmd,
    char **env)
{
	int i, j, matched, len, r;
	char *name, *val;
	Channel *c = NULL;

	debug2_f("id %d", id);

	if ((c = channel_lookup(ssh, id)) == NULL)
		fatal_f("channel %d: unknown channel", id);

	ssh_packet_set_interactive(ssh, want_tty,
	    options.ip_qos_interactive, options.ip_qos_bulk);

	if (want_tty) {
		struct winsize ws;

		/* Store window size in the packet. */
		if (ioctl(in_fd, TIOCGWINSZ, &ws) == -1)
			memset(&ws, 0, sizeof(ws));

		channel_request_start(ssh, id, "pty-req", 1);
		client_expect_confirm(ssh, id, "PTY allocation", CONFIRM_TTY);
		if ((r = sshpkt_put_cstring(ssh, term != NULL ? term : ""))
		    != 0 ||
		    (r = sshpkt_put_u32(ssh, (u_int)ws.ws_col)) != 0 ||
		    (r = sshpkt_put_u32(ssh, (u_int)ws.ws_row)) != 0 ||
		    (r = sshpkt_put_u32(ssh, (u_int)ws.ws_xpixel)) != 0 ||
		    (r = sshpkt_put_u32(ssh, (u_int)ws.ws_ypixel)) != 0)
			fatal_fr(r, "build pty-req");
		if (tiop == NULL)
			tiop = get_saved_tio();
		ssh_tty_make_modes(ssh, -1, tiop);
		if ((r = sshpkt_send(ssh)) != 0)
			fatal_fr(r, "send pty-req");
		/* XXX wait for reply */
		c->client_tty = 1;
	}

	/* Transfer any environment variables from client to server */
	if (options.num_send_env != 0 && env != NULL) {
		debug("Sending environment.");
		for (i = 0; env[i] != NULL; i++) {
			/* Split */
			name = xstrdup(env[i]);
			if ((val = strchr(name, '=')) == NULL) {
				free(name);
				continue;
			}
			*val++ = '\0';

			matched = 0;
			for (j = 0; j < options.num_send_env; j++) {
				if (match_pattern(name, options.send_env[j])) {
					matched = 1;
					break;
				}
			}
			if (!matched) {
				debug3("Ignored env %s", name);
				free(name);
				continue;
			}
			client_send_env(ssh, id, name, val);
			free(name);
		}
	}
	for (i = 0; i < options.num_setenv; i++) {
		/* Split */
		name = xstrdup(options.setenv[i]);
		if ((val = strchr(name, '=')) == NULL) {
			free(name);
			continue;
		}
		*val++ = '\0';
		client_send_env(ssh, id, name, val);
		free(name);
	}

	len = sshbuf_len(cmd);
	if (len > 0) {
		if (len > 900)
			len = 900;
		if (want_subsystem) {
			debug("Sending subsystem: %.*s",
			    len, (const u_char*)sshbuf_ptr(cmd));
			channel_request_start(ssh, id, "subsystem", 1);
			client_expect_confirm(ssh, id, "subsystem",
			    CONFIRM_CLOSE);
		} else {
			debug("Sending command: %.*s",
			    len, (const u_char*)sshbuf_ptr(cmd));
			channel_request_start(ssh, id, "exec", 1);
			client_expect_confirm(ssh, id, "exec", CONFIRM_CLOSE);
		}
		if ((r = sshpkt_put_stringb(ssh, cmd)) != 0 ||
		    (r = sshpkt_send(ssh)) != 0)
			fatal_fr(r, "send command");
	} else {
		channel_request_start(ssh, id, "shell", 1);
		client_expect_confirm(ssh, id, "shell", CONFIRM_CLOSE);
		if ((r = sshpkt_send(ssh)) != 0)
			fatal_fr(r, "send shell");
	}
}

static void
client_init_dispatch(struct ssh *ssh)
{
	ssh_dispatch_init(ssh, &dispatch_protocol_error);

	ssh_dispatch_set(ssh, SSH2_MSG_CHANNEL_CLOSE, &channel_input_oclose);
	ssh_dispatch_set(ssh, SSH2_MSG_CHANNEL_DATA, &channel_input_data);
	ssh_dispatch_set(ssh, SSH2_MSG_CHANNEL_EOF, &channel_input_ieof);
	ssh_dispatch_set(ssh, SSH2_MSG_CHANNEL_EXTENDED_DATA, &channel_input_extended_data);
	ssh_dispatch_set(ssh, SSH2_MSG_CHANNEL_OPEN, &client_input_channel_open);
	ssh_dispatch_set(ssh, SSH2_MSG_CHANNEL_OPEN_CONFIRMATION, &channel_input_open_confirmation);
	ssh_dispatch_set(ssh, SSH2_MSG_CHANNEL_OPEN_FAILURE, &channel_input_open_failure);
	ssh_dispatch_set(ssh, SSH2_MSG_CHANNEL_REQUEST, &client_input_channel_req);
	ssh_dispatch_set(ssh, SSH2_MSG_CHANNEL_WINDOW_ADJUST, &channel_input_window_adjust);
	ssh_dispatch_set(ssh, SSH2_MSG_CHANNEL_SUCCESS, &channel_input_status_confirm);
	ssh_dispatch_set(ssh, SSH2_MSG_CHANNEL_FAILURE, &channel_input_status_confirm);
	ssh_dispatch_set(ssh, SSH2_MSG_GLOBAL_REQUEST, &client_input_global_request);

	/* rekeying */
	ssh_dispatch_set(ssh, SSH2_MSG_KEXINIT, &kex_input_kexinit);

	/* global request reply messages */
	ssh_dispatch_set(ssh, SSH2_MSG_REQUEST_FAILURE, &client_global_request_reply);
	ssh_dispatch_set(ssh, SSH2_MSG_REQUEST_SUCCESS, &client_global_request_reply);
}

void
client_stop_mux(void)
{
	if (options.control_path != NULL && muxserver_sock != -1)
		unlink(options.control_path);
	/*
	 * If we are in persist mode, or don't have a shell, signal that we
	 * should close when all active channels are closed.
	 */
	if (options.control_persist || no_shell_flag) {
		session_closed = 1;
		setproctitle("[stopped mux]");
	}
}

/* client specific fatal cleanup */
void
cleanup_exit(int i)
{
	leave_raw_mode(options.request_tty == REQUEST_TTY_FORCE);
	if (options.control_path != NULL && muxserver_sock != -1)
		unlink(options.control_path);
	ssh_kill_proxy_command();
	_exit(i);
}<|MERGE_RESOLUTION|>--- conflicted
+++ resolved
@@ -1,11 +1,6 @@
-<<<<<<< HEAD
-/*	$NetBSD: clientloop.c,v 1.30 2020/12/04 18:42:50 christos Exp $	*/
-/* $OpenBSD: clientloop.c,v 1.346 2020/09/16 03:07:31 dtucker Exp $ */
-=======
 /*	$NetBSD: clientloop.c,v 1.32 2021/04/19 14:40:15 christos Exp $	*/
 /* $OpenBSD: clientloop.c,v 1.359 2021/03/19 02:22:34 djm Exp $ */
 
->>>>>>> 9e014010
 /*
  * Author: Tatu Ylonen <ylo@cs.hut.fi>
  * Copyright (c) 1995 Tatu Ylonen <ylo@cs.hut.fi>, Espoo, Finland
@@ -67,11 +62,7 @@
  */
 
 #include "includes.h"
-<<<<<<< HEAD
-__RCSID("$NetBSD: clientloop.c,v 1.30 2020/12/04 18:42:50 christos Exp $");
-=======
 __RCSID("$NetBSD: clientloop.c,v 1.32 2021/04/19 14:40:15 christos Exp $");
->>>>>>> 9e014010
 
 #include <sys/types.h>
 #include <sys/ioctl.h>
