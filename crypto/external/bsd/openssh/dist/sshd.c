--- conflicted
+++ resolved
@@ -1,10 +1,5 @@
-<<<<<<< HEAD
-/*	$NetBSD: sshd.c,v 1.40 2020/12/04 18:42:50 christos Exp $	*/
-/* $OpenBSD: sshd.c,v 1.561 2020/08/27 01:06:19 djm Exp $ */
-=======
 /*	$NetBSD: sshd.c,v 1.42 2021/04/19 14:40:15 christos Exp $	*/
 /* $OpenBSD: sshd.c,v 1.572 2021/04/03 06:18:41 djm Exp $ */
->>>>>>> 9e014010
 
 /*
  * Author: Tatu Ylonen <ylo@cs.hut.fi>
@@ -50,11 +45,7 @@
  */
 
 #include "includes.h"
-<<<<<<< HEAD
-__RCSID("$NetBSD: sshd.c,v 1.40 2020/12/04 18:42:50 christos Exp $");
-=======
 __RCSID("$NetBSD: sshd.c,v 1.42 2021/04/19 14:40:15 christos Exp $");
->>>>>>> 9e014010
 #include <sys/types.h>
 #include <sys/param.h>
 #include <sys/ioctl.h>
@@ -827,11 +818,7 @@
 	p += options.max_startups_rate;
 	r = arc4random_uniform(100);
 
-<<<<<<< HEAD
-	debug("%s: p %d, r %d", __func__, p, r);
-=======
 	debug_f("p %d, r %d", p, r);
->>>>>>> 9e014010
 	return (r < p) ? 1 : 0;
 }
 
@@ -843,11 +830,7 @@
  * while in that state.
  */
 static int
-<<<<<<< HEAD
-drop_connection(int sock, int startups)
-=======
 drop_connection(int sock, int startups, int notify_pipe)
->>>>>>> 9e014010
 {
 	char *laddr, *raddr;
 	const char msg[] = "Exceeded MaxStartups\r\n";
@@ -857,12 +840,8 @@
 	time_t now;
 
 	now = monotime();
-<<<<<<< HEAD
-	if (!should_drop_connection(startups)) {
-=======
 	if (!should_drop_connection(startups) &&
 	    srclimit_check_allow(sock, notify_pipe) == 1) {
->>>>>>> 9e014010
 		if (last_drop != 0 &&
 		    startups < options.max_startups_begin - 1) {
 			/* XXX maybe need better hysteresis here */
@@ -948,11 +927,7 @@
 	    (r = sshbuf_put_stringb(m, inc)) != 0)
 		fatal_fr(r, "compose config");
 	if (ssh_msg_send(fd, 0, m) == -1)
-<<<<<<< HEAD
-		error("%s: ssh_msg_send failed", __func__);
-=======
 		error_f("ssh_msg_send failed");
->>>>>>> 9e014010
 
 	sshbuf_free(m);
 	sshbuf_free(inc);
@@ -1248,14 +1223,9 @@
 				continue;
 			}
 			if (unset_nonblock(*newsock) == -1 ||
-<<<<<<< HEAD
-			    drop_connection(*newsock, startups) ||
-			    pipe(startup_p) == -1) {
-=======
 			    pipe(startup_p) == -1)
 				continue;
 			if (drop_connection(*newsock, startups, startup_p[0])) {
->>>>>>> 9e014010
 				close(*newsock);
 				close(startup_p[0]);
 				close(startup_p[1]);
@@ -1797,13 +1767,8 @@
 		}
 		if ((r = sshkey_load_public(options.host_key_files[i],
 		    &pubkey, NULL)) != 0 && r != SSH_ERR_SYSTEM_ERROR)
-<<<<<<< HEAD
-			do_log2(ll, "Unable to load host key \"%s\": %s",
-			    options.host_key_files[i], ssh_err(r));
-=======
 			do_log2_r(r, ll, "Unable to load host key \"%s\"",
 			    options.host_key_files[i]);
->>>>>>> 9e014010
 		if (pubkey != NULL && key != NULL) {
 			if (!sshkey_equal(pubkey, key)) {
 				error("Public key for %s does not match "
@@ -1814,13 +1779,8 @@
 		}
 		if (pubkey == NULL && key != NULL) {
 			if ((r = sshkey_from_private(key, &pubkey)) != 0)
-<<<<<<< HEAD
-				fatal("Could not demote key: \"%s\": %s",
-				    options.host_key_files[i], ssh_err(r));
-=======
 				fatal_r(r, "Could not demote key: \"%s\"",
 				    options.host_key_files[i]);
->>>>>>> 9e014010
 		}
 		sensitive_data.host_keys[i] = key;
 		sensitive_data.host_pubkeys[i] = pubkey;
@@ -2285,11 +2245,7 @@
 		if (privkey) {
 			if (sshkey_sign(privkey, signature, slenp, data, dlen,
 			    alg, options.sk_provider, NULL, ssh->compat) < 0)
-<<<<<<< HEAD
-				fatal("%s: privkey sign failed", __func__);
-=======
 				fatal_f("privkey sign failed");
->>>>>>> 9e014010
 		} else {
 			if ((r = ssh_agent_sign(auth_sock, pubkey,
 			    signature, slenp, data, dlen, alg,
@@ -2359,11 +2315,7 @@
 	    (r = sshpkt_put_cstring(ssh, "markus")) != 0 ||
 	    (r = sshpkt_send(ssh)) != 0 ||
 	    (r = ssh_packet_write_wait(ssh)) != 0)
-<<<<<<< HEAD
-		fatal("%s: send test: %s", __func__, ssh_err(r));
-=======
 		fatal_fr(r, "send test");
->>>>>>> 9e014010
 #endif
 	debug("KEX done");
 }
