--- conflicted
+++ resolved
@@ -1,8 +1,4 @@
-<<<<<<< HEAD
-/*	$NetBSD: sshd.c,v 1.30 2018/04/08 21:56:48 joerg Exp $	*/
-=======
 /*	$NetBSD: sshd.c,v 1.31 2018/05/23 16:04:13 christos Exp $	*/
->>>>>>> b2b84690
 /* $OpenBSD: sshd.c,v 1.506 2018/03/03 03:15:51 djm Exp $ */
 /*
  * Author: Tatu Ylonen <ylo@cs.hut.fi>
@@ -48,11 +44,7 @@
  */
 
 #include "includes.h"
-<<<<<<< HEAD
-__RCSID("$NetBSD: sshd.c,v 1.30 2018/04/08 21:56:48 joerg Exp $");
-=======
 __RCSID("$NetBSD: sshd.c,v 1.31 2018/05/23 16:04:13 christos Exp $");
->>>>>>> b2b84690
 #include <sys/types.h>
 #include <sys/param.h>
 #include <sys/ioctl.h>
@@ -365,7 +357,6 @@
 		killpg(0, SIGTERM);
 	}
 
-	pfilter_notify(1);
 	/* Log error and exit. */
 	sigdie("Timeout before authentication for %s port %d",
 	    ssh_remote_ipaddr(active_state), ssh_remote_port(active_state));
@@ -1074,7 +1065,6 @@
 		    ntop, strport,
 		    la->rdomain == NULL ? "" : " rdomain ",
 		    la->rdomain == NULL ? "" : la->rdomain);
-<<<<<<< HEAD
 	}
 }
 
@@ -1090,23 +1080,6 @@
 		memset(&options.listen_addrs[i], 0,
 		    sizeof(options.listen_addrs[i]));
 	}
-=======
-	}
-}
-
-static void
-server_listen(void)
-{
-	u_int i;
-
-	for (i = 0; i < options.num_listen_addrs; i++) {
-		listen_on_addrs(&options.listen_addrs[i]);
-		freeaddrinfo(options.listen_addrs[i].addrs);
-		free(options.listen_addrs[i].rdomain);
-		memset(&options.listen_addrs[i], 0,
-		    sizeof(options.listen_addrs[i]));
-	}
->>>>>>> b2b84690
 	free(options.listen_addrs);
 	options.listen_addrs = NULL;
 	options.num_listen_addrs = 0;
@@ -2220,12 +2193,9 @@
 {
 	struct ssh *ssh = active_state; /* XXX */
 
-<<<<<<< HEAD
-=======
 	if (i == 255)
 		pfilter_notify(1);
 
->>>>>>> b2b84690
 	if (the_authctxt) {
 		do_cleanup(ssh, the_authctxt);
 		if (use_privsep && privsep_is_preauth &&
