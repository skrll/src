<<<<<<< HEAD
/*	$NetBSD: sshd.c,v 1.41 2021/03/05 17:47:16 christos Exp $	*/
/* $OpenBSD: sshd.c,v 1.570 2021/02/05 02:20:23 dtucker Exp $ */
=======
/*	$NetBSD: sshd.c,v 1.42 2021/04/19 14:40:15 christos Exp $	*/
/* $OpenBSD: sshd.c,v 1.572 2021/04/03 06:18:41 djm Exp $ */
>>>>>>> e2aa5677

/*
 * Author: Tatu Ylonen <ylo@cs.hut.fi>
 * Copyright (c) 1995 Tatu Ylonen <ylo@cs.hut.fi>, Espoo, Finland
 *                    All rights reserved
 * This program is the ssh daemon.  It listens for connections from clients,
 * and performs authentication, executes use commands or shell, and forwards
 * information to/from the application to the user client over an encrypted
 * connection.  This can also handle forwarding of X11, TCP/IP, and
 * authentication agent connections.
 *
 * As far as I am concerned, the code I have written for this software
 * can be used freely for any purpose.  Any derived versions of this
 * software must be clearly marked as such, and if the derived work is
 * incompatible with the protocol description in the RFC file, it must be
 * called by a name other than "ssh" or "Secure Shell".
 *
 * SSH2 implementation:
 * Privilege Separation:
 *
 * Copyright (c) 2000, 2001, 2002 Markus Friedl.  All rights reserved.
 * Copyright (c) 2002 Niels Provos.  All rights reserved.
 *
 * Redistribution and use in source and binary forms, with or without
 * modification, are permitted provided that the following conditions
 * are met:
 * 1. Redistributions of source code must retain the above copyright
 *    notice, this list of conditions and the following disclaimer.
 * 2. Redistributions in binary form must reproduce the above copyright
 *    notice, this list of conditions and the following disclaimer in the
 *    documentation and/or other materials provided with the distribution.
 *
 * THIS SOFTWARE IS PROVIDED BY THE AUTHOR ``AS IS'' AND ANY EXPRESS OR
 * IMPLIED WARRANTIES, INCLUDING, BUT NOT LIMITED TO, THE IMPLIED WARRANTIES
 * OF MERCHANTABILITY AND FITNESS FOR A PARTICULAR PURPOSE ARE DISCLAIMED.
 * IN NO EVENT SHALL THE AUTHOR BE LIABLE FOR ANY DIRECT, INDIRECT,
 * INCIDENTAL, SPECIAL, EXEMPLARY, OR CONSEQUENTIAL DAMAGES (INCLUDING, BUT
 * NOT LIMITED TO, PROCUREMENT OF SUBSTITUTE GOODS OR SERVICES; LOSS OF USE,
 * DATA, OR PROFITS; OR BUSINESS INTERRUPTION) HOWEVER CAUSED AND ON ANY
 * THEORY OF LIABILITY, WHETHER IN CONTRACT, STRICT LIABILITY, OR TORT
 * (INCLUDING NEGLIGENCE OR OTHERWISE) ARISING IN ANY WAY OUT OF THE USE OF
 * THIS SOFTWARE, EVEN IF ADVISED OF THE POSSIBILITY OF SUCH DAMAGE.
 */

#include "includes.h"
<<<<<<< HEAD
__RCSID("$NetBSD: sshd.c,v 1.41 2021/03/05 17:47:16 christos Exp $");
=======
__RCSID("$NetBSD: sshd.c,v 1.42 2021/04/19 14:40:15 christos Exp $");
>>>>>>> e2aa5677
#include <sys/types.h>
#include <sys/param.h>
#include <sys/ioctl.h>
#include <sys/wait.h>
#include <sys/tree.h>
#include <sys/stat.h>
#include <sys/socket.h>
#include <sys/time.h>
#include <sys/queue.h>

#include <errno.h>
#include <fcntl.h>
#include <netdb.h>
#include <paths.h>
#include <pwd.h>
#include <signal.h>
#include <stdio.h>
#include <stdlib.h>
#include <string.h>
#include <stdarg.h>
#include <unistd.h>
#include <limits.h>

#ifdef WITH_OPENSSL
#include <openssl/bn.h>
#endif

#include "xmalloc.h"
#include "ssh.h"
#include "ssh2.h"
#include "sshpty.h"
#include "packet.h"
#include "log.h"
#include "sshbuf.h"
#include "misc.h"
#include "match.h"
#include "servconf.h"
#include "uidswap.h"
#include "compat.h"
#include "cipher.h"
#include "digest.h"
#include "sshkey.h"
#include "kex.h"
#include "myproposal.h"
#include "authfile.h"
#include "pathnames.h"
#include "atomicio.h"
#include "canohost.h"
#include "hostfile.h"
#include "auth.h"
#include "authfd.h"
#include "misc.h"
#include "msg.h"
#include "dispatch.h"
#include "channels.h"
#include "session.h"
#include "monitor.h"
#ifdef GSSAPI
#include "ssh-gss.h"
#endif
#include "monitor_wrap.h"
#include "ssh-sandbox.h"
#include "auth-options.h"
#include "version.h"
#include "ssherr.h"
#include "sk-api.h"
#include "srclimit.h"
<<<<<<< HEAD
=======
#include "dh.h"
>>>>>>> e2aa5677

#include "pfilter.h"

#ifdef LIBWRAP
#include <tcpd.h>
#include <syslog.h>
int allow_severity = LOG_INFO;
int deny_severity = LOG_WARNING;
#endif /* LIBWRAP */

#ifdef WITH_LDAP_PUBKEY
#include "ldapauth.h"
#endif

#ifndef HOST_NAME_MAX
#define HOST_NAME_MAX MAXHOSTNAMELEN 
#endif

/* Re-exec fds */
#define REEXEC_DEVCRYPTO_RESERVED_FD	(STDERR_FILENO + 1)
#define REEXEC_STARTUP_PIPE_FD		(STDERR_FILENO + 2)
#define REEXEC_CONFIG_PASS_FD		(STDERR_FILENO + 3)
#define REEXEC_MIN_FREE_FD		(STDERR_FILENO + 4)

extern char *__progname;

/* Server configuration options. */
ServerOptions options;

/* Name of the server configuration file. */
const char *config_file_name = _PATH_SERVER_CONFIG_FILE;

/*
 * Debug mode flag.  This can be set on the command line.  If debug
 * mode is enabled, extra debugging output will be sent to the system
 * log, the daemon will not go to background, and will exit after processing
 * the first connection.
 */
int debug_flag = 0;

/*
 * Indicating that the daemon should only test the configuration and keys.
 * If test_flag > 1 ("-T" flag), then sshd will also dump the effective
 * configuration, optionally using connection information provided by the
 * "-C" flag.
 */
static int test_flag = 0;

/* Flag indicating that the daemon is being started from inetd. */
static int inetd_flag = 0;

/* Flag indicating that sshd should not detach and become a daemon. */
static int no_daemon_flag = 0;

/* debug goes to stderr unless inetd_flag is set */
static int log_stderr = 0;

/* Saved arguments to main(). */
static char **saved_argv;

/* re-exec */
static int rexeced_flag = 0;
static int rexec_flag = 1;
static int rexec_argc = 0;
static char **rexec_argv;

/*
 * The sockets that the server is listening; this is used in the SIGHUP
 * signal handler.
 */
#define	MAX_LISTEN_SOCKS	16
static int listen_socks[MAX_LISTEN_SOCKS];
static int num_listen_socks = 0;

/* Daemon's agent connection */
int auth_sock = -1;
static int have_agent = 0;

/*
 * Any really sensitive data in the application is contained in this
 * structure. The idea is that this structure could be locked into memory so
 * that the pages do not get written into swap.  However, there are some
 * problems. The private key contains BIGNUMs, and we do not (in principle)
 * have access to the internals of them, and locking just the structure is
 * not very useful.  Currently, memory locking is not implemented.
 */
struct {
	struct sshkey	**host_keys;		/* all private host keys */
	struct sshkey	**host_pubkeys;		/* all public host keys */
	struct sshkey	**host_certificates;	/* all public host certificates */
	int		have_ssh2_key;
} sensitive_data;

/* This is set to true when a signal is received. */
static volatile sig_atomic_t received_sighup = 0;
static volatile sig_atomic_t received_sigterm = 0;

/* record remote hostname or ip */
u_int utmp_len = HOST_NAME_MAX+1;

/*
 * startup_pipes/flags are used for tracking children of the listening sshd
 * process early in their lifespans. This tracking is needed for three things:
 *
 * 1) Implementing the MaxStartups limit of concurrent unauthenticated
 *    connections.
 * 2) Avoiding a race condition for SIGHUP processing, where child processes
 *    may have listen_socks open that could collide with main listener process
 *    after it restarts.
 * 3) Ensuring that rexec'd sshd processes have received their initial state
 *    from the parent listen process before handling SIGHUP.
 *
 * Child processes signal that they have completed closure of the listen_socks
 * and (if applicable) received their rexec state by sending a char over their
 * sock. Child processes signal that authentication has completed by closing
 * the sock (or by exiting).
 */
static int *startup_pipes = NULL;
static int *startup_flags = NULL;	/* Indicates child closed listener */
static int startup_pipe = -1;		/* in child */

/* variables used for privilege separation */
int use_privsep = -1;
struct monitor *pmonitor = NULL;
int privsep_is_preauth = 1;

/* global connection state and authentication contexts */
Authctxt *the_authctxt = NULL;
struct ssh *the_active_state;

/* global key/cert auth options. XXX move to permanent ssh->authctxt? */
struct sshauthopt *auth_opts = NULL;

/* sshd_config buffer */
struct sshbuf *cfg;

/* Included files from the configuration file */
struct include_list includes = TAILQ_HEAD_INITIALIZER(includes);

/* message to be displayed after login */
struct sshbuf *loginmsg;

/* Prototypes for various functions defined later in this file. */
void destroy_sensitive_data(void);
void demote_sensitive_data(void);
static void do_ssh2_kex(struct ssh *);

static char *listener_proctitle;

/*
 * Close all listening sockets
 */
static void
close_listen_socks(void)
{
	int i;

	for (i = 0; i < num_listen_socks; i++)
		close(listen_socks[i]);
	num_listen_socks = -1;
}

static void
close_startup_pipes(void)
{
	int i;

	if (startup_pipes)
		for (i = 0; i < options.max_startups; i++)
			if (startup_pipes[i] != -1)
				close(startup_pipes[i]);
}

/*
 * Signal handler for SIGHUP.  Sshd execs itself when it receives SIGHUP;
 * the effect is to reread the configuration file (and to regenerate
 * the server key).
 */

/*ARGSUSED*/
static void
sighup_handler(int sig)
{
	received_sighup = 1;
}

/*
 * Called from the main program after receiving SIGHUP.
 * Restarts the server.
 */
__dead static void
sighup_restart(void)
{
	logit("Received SIGHUP; restarting.");
	if (options.pid_file != NULL)
		unlink(options.pid_file);
	close_listen_socks();
	close_startup_pipes();
	ssh_signal(SIGHUP, SIG_IGN); /* will be restored after exec */
	execv(saved_argv[0], saved_argv);
	logit("RESTART FAILED: av[0]='%.100s', error: %.100s.", saved_argv[0],
	    strerror(errno));
	exit(1);
}

/*
 * Generic signal handler for terminating signals in the master daemon.
 */
/*ARGSUSED*/
static void
sigterm_handler(int sig)
{
	received_sigterm = sig;
}

/*
 * SIGCHLD handler.  This is called whenever a child dies.  This will then
 * reap any zombies left by exited children.
 */
/*ARGSUSED*/
static void
main_sigchld_handler(int sig)
{
	int save_errno = errno;
	pid_t pid;
	int status;

	while ((pid = waitpid(-1, &status, WNOHANG)) > 0 ||
	    (pid == -1 && errno == EINTR))
		;
	errno = save_errno;
}

/*
 * Signal handler for the alarm after the login grace period has expired.
 */
/*ARGSUSED*/
__dead static void
grace_alarm_handler(int sig)
{
	pfilter_notify(1);
	if (use_privsep && pmonitor != NULL && pmonitor->m_pid > 0)
		kill(pmonitor->m_pid, SIGALRM);

	/*
	 * Try to kill any processes that we have spawned, E.g. authorized
	 * keys command helpers.
	 */
	if (getpgid(0) == getpid()) {
		ssh_signal(SIGTERM, SIG_IGN);
		kill(0, SIGTERM);
	}

	/* XXX pre-format ipaddr/port so we don't need to access active_state */
	/* Log error and exit. */
	sigdie("Timeout before authentication for %s port %d",
	    ssh_remote_ipaddr(the_active_state),
	    ssh_remote_port(the_active_state));
}

/* Destroy the host and server keys.  They will no longer be needed. */
void
destroy_sensitive_data(void)
{
	u_int i;

	for (i = 0; i < options.num_host_key_files; i++) {
		if (sensitive_data.host_keys[i]) {
			sshkey_free(sensitive_data.host_keys[i]);
			sensitive_data.host_keys[i] = NULL;
		}
		if (sensitive_data.host_certificates[i]) {
			sshkey_free(sensitive_data.host_certificates[i]);
			sensitive_data.host_certificates[i] = NULL;
		}
	}
}

/* Demote private to public keys for network child */
void
demote_sensitive_data(void)
{
	struct sshkey *tmp;
	u_int i;
	int r;

	for (i = 0; i < options.num_host_key_files; i++) {
		if (sensitive_data.host_keys[i]) {
			if ((r = sshkey_from_private(
			    sensitive_data.host_keys[i], &tmp)) != 0)
				fatal_r(r, "could not demote host %s key",
				    sshkey_type(sensitive_data.host_keys[i]));
			sshkey_free(sensitive_data.host_keys[i]);
			sensitive_data.host_keys[i] = tmp;
		}
		/* Certs do not need demotion */
	}
}

static void
privsep_preauth_child(void)
{
	gid_t gidset[1];
	struct passwd *pw;

	/* Enable challenge-response authentication for privilege separation */
	privsep_challenge_enable();

#ifdef GSSAPI
	/* Cache supported mechanism OIDs for later use */
	ssh_gssapi_prepare_supported_oids();
#endif

	/* Demote the private keys to public keys. */
	demote_sensitive_data();

	/* Demote the child */
	if (getuid() == 0 || geteuid() == 0) {
		if ((pw = getpwnam(SSH_PRIVSEP_USER)) == NULL)
			fatal("Privilege separation user %s does not exist",
			    SSH_PRIVSEP_USER);
		pw = pwcopy(pw); /* Ensure mutable */
		endpwent();
		freezero(pw->pw_passwd, strlen(pw->pw_passwd));

		/* Change our root directory */
		if (chroot(_PATH_PRIVSEP_CHROOT_DIR) == -1)
			fatal("chroot(\"%s\"): %s", _PATH_PRIVSEP_CHROOT_DIR,
			    strerror(errno));
		if (chdir("/") == -1)
			fatal("chdir(\"/\"): %s", strerror(errno));

		/*
		 * Drop our privileges
		 * NB. Can't use setusercontext() after chroot.
		 */
		debug3("privsep user:group %u:%u", (u_int)pw->pw_uid,
		    (u_int)pw->pw_gid);
		gidset[0] = pw->pw_gid;
		if (setgroups(1, gidset) == -1)
			fatal("setgroups: %.100s", strerror(errno));
		permanently_set_uid(pw);
	}
}

static int
privsep_preauth(struct ssh *ssh)
{
	int status, r;
	pid_t pid;
	struct ssh_sandbox *box = NULL;

	/* Set up unprivileged child process to deal with network data */
	pmonitor = monitor_init();
	/* Store a pointer to the kex for later rekeying */
	pmonitor->m_pkex = &ssh->kex;

	if (use_privsep == PRIVSEP_ON)
		box = ssh_sandbox_init();
	pid = fork();
	if (pid == -1) {
		fatal("fork of unprivileged child failed");
	} else if (pid != 0) {
		debug2("Network child is on pid %ld", (long)pid);

		pmonitor->m_pid = pid;
		if (have_agent) {
			r = ssh_get_authentication_socket(&auth_sock);
			if (r != 0) {
				error_r(r, "Could not get agent socket");
				have_agent = 0;
			}
		}
		if (box != NULL)
			ssh_sandbox_parent_preauth(box, pid);
		monitor_child_preauth(ssh, pmonitor);

		/* Wait for the child's exit status */
		while (waitpid(pid, &status, 0) == -1) {
			if (errno == EINTR)
				continue;
			pmonitor->m_pid = -1;
			fatal_f("waitpid: %s", strerror(errno));
		}
		privsep_is_preauth = 0;
		pmonitor->m_pid = -1;
		if (WIFEXITED(status)) {
			if (WEXITSTATUS(status) != 0)
				fatal_f("preauth child exited with status %d",
				    WEXITSTATUS(status));
		} else if (WIFSIGNALED(status))
			fatal_f("preauth child terminated by signal %d",
			    WTERMSIG(status));
		if (box != NULL)
			ssh_sandbox_parent_finish(box);
		return 1;
	} else {
		/* child */
		close(pmonitor->m_sendfd);
		close(pmonitor->m_log_recvfd);

		/* Arrange for logging to be sent to the monitor */
		set_log_handler(mm_log_handler, pmonitor);

		privsep_preauth_child();
		setproctitle("%s", "[net]");
		if (box != NULL)
			ssh_sandbox_child(box);

		return 0;
	}
}

static void
privsep_postauth(struct ssh *ssh, Authctxt *authctxt)
{
	ssh->authctxt = authctxt;
	if (authctxt->pw->pw_uid == 0) {
		/* File descriptor passing is broken or root login */
		use_privsep = 0;
		goto skip;
	}

	/* New socket pair */
	monitor_reinit(pmonitor);

	pmonitor->m_pid = fork();
	if (pmonitor->m_pid == -1)
		fatal("fork of unprivileged child failed");
	else if (pmonitor->m_pid != 0) {
		verbose("User child is on pid %ld", (long)pmonitor->m_pid);
		sshbuf_reset(loginmsg);
		monitor_clear_keystate(ssh, pmonitor);
		monitor_child_postauth(ssh, pmonitor);

		/* NEVERREACHED */
		exit(0);
	}

	/* child */

	close(pmonitor->m_sendfd);
	pmonitor->m_sendfd = -1;

	/* Demote the private keys to public keys. */
	demote_sensitive_data();

	/* Drop privileges */
	do_setusercontext(authctxt->pw);

 skip:
	/* It is safe now to apply the key state */
	monitor_apply_keystate(ssh, pmonitor);

	/*
	 * Tell the packet layer that authentication was successful, since
	 * this information is not part of the key state.
	 */
	ssh_packet_set_authenticated(ssh);
}

static void
append_hostkey_type(struct sshbuf *b, const char *s)
{
	int r;

	if (match_pattern_list(s, options.hostkeyalgorithms, 0) != 1) {
		debug3_f("%s key not permitted by HostkeyAlgorithms", s);
		return;
	}
	if ((r = sshbuf_putf(b, "%s%s", sshbuf_len(b) > 0 ? "," : "", s)) != 0)
		fatal_fr(r, "sshbuf_putf");
}

static char *
list_hostkey_types(void)
{
	struct sshbuf *b;
	struct sshkey *key;
	char *ret;
	u_int i;

	if ((b = sshbuf_new()) == NULL)
		fatal_f("sshbuf_new failed");
	for (i = 0; i < options.num_host_key_files; i++) {
		key = sensitive_data.host_keys[i];
		if (key == NULL)
			key = sensitive_data.host_pubkeys[i];
		if (key == NULL)
			continue;
		switch (key->type) {
		case KEY_RSA:
			/* for RSA we also support SHA2 signatures */
			append_hostkey_type(b, "rsa-sha2-512");
			append_hostkey_type(b, "rsa-sha2-256");
			/* FALLTHROUGH */
		case KEY_DSA:
		case KEY_ECDSA:
		case KEY_ED25519:
		case KEY_ECDSA_SK:
		case KEY_ED25519_SK:
		case KEY_XMSS:
			append_hostkey_type(b, sshkey_ssh_name(key));
			break;
		}
		/* If the private key has a cert peer, then list that too */
		key = sensitive_data.host_certificates[i];
		if (key == NULL)
			continue;
		switch (key->type) {
		case KEY_RSA_CERT:
			/* for RSA we also support SHA2 signatures */
			append_hostkey_type(b,
			    "rsa-sha2-512-cert-v01@openssh.com");
			append_hostkey_type(b,
			    "rsa-sha2-256-cert-v01@openssh.com");
			/* FALLTHROUGH */
		case KEY_DSA_CERT:
		case KEY_ECDSA_CERT:
		case KEY_ED25519_CERT:
		case KEY_ECDSA_SK_CERT:
		case KEY_ED25519_SK_CERT:
		case KEY_XMSS_CERT:
			append_hostkey_type(b, sshkey_ssh_name(key));
			break;
		}
	}
	if ((ret = sshbuf_dup_string(b)) == NULL)
		fatal_f("sshbuf_dup_string failed");
	sshbuf_free(b);
	debug_f("%s", ret);
	return ret;
}

static struct sshkey *
get_hostkey_by_type(int type, int nid, int need_private, struct ssh *ssh)
{
	u_int i;
	struct sshkey *key;

	for (i = 0; i < options.num_host_key_files; i++) {
		switch (type) {
		case KEY_RSA_CERT:
		case KEY_DSA_CERT:
		case KEY_ECDSA_CERT:
		case KEY_ED25519_CERT:
		case KEY_ECDSA_SK_CERT:
		case KEY_ED25519_SK_CERT:
		case KEY_XMSS_CERT:
			key = sensitive_data.host_certificates[i];
			break;
		default:
			key = sensitive_data.host_keys[i];
			if (key == NULL && !need_private)
				key = sensitive_data.host_pubkeys[i];
			break;
		}
		if (key == NULL || key->type != type)
			continue;
		switch (type) {
		case KEY_ECDSA:
		case KEY_ECDSA_SK:
		case KEY_ECDSA_CERT:
		case KEY_ECDSA_SK_CERT:
			if (key->ecdsa_nid != nid)
				continue;
			/* FALLTHROUGH */
		default:
			return need_private ?
			    sensitive_data.host_keys[i] : key;
		}
	}
	return NULL;
}

struct sshkey *
get_hostkey_public_by_type(int type, int nid, struct ssh *ssh)
{
	return get_hostkey_by_type(type, nid, 0, ssh);
}

struct sshkey *
get_hostkey_private_by_type(int type, int nid, struct ssh *ssh)
{
	return get_hostkey_by_type(type, nid, 1, ssh);
}

struct sshkey *
get_hostkey_by_index(int ind)
{
	if (ind < 0 || (u_int)ind >= options.num_host_key_files)
		return (NULL);
	return (sensitive_data.host_keys[ind]);
}

struct sshkey *
get_hostkey_public_by_index(int ind, struct ssh *ssh)
{
	if (ind < 0 || (u_int)ind >= options.num_host_key_files)
		return (NULL);
	return (sensitive_data.host_pubkeys[ind]);
}

int
get_hostkey_index(struct sshkey *key, int compare, struct ssh *ssh)
{
	u_int i;

	for (i = 0; i < options.num_host_key_files; i++) {
		if (sshkey_is_cert(key)) {
			if (key == sensitive_data.host_certificates[i] ||
			    (compare && sensitive_data.host_certificates[i] &&
			    sshkey_equal(key,
			    sensitive_data.host_certificates[i])))
				return (i);
		} else {
			if (key == sensitive_data.host_keys[i] ||
			    (compare && sensitive_data.host_keys[i] &&
			    sshkey_equal(key, sensitive_data.host_keys[i])))
				return (i);
			if (key == sensitive_data.host_pubkeys[i] ||
			    (compare && sensitive_data.host_pubkeys[i] &&
			    sshkey_equal(key, sensitive_data.host_pubkeys[i])))
				return (i);
		}
	}
	return (-1);
}

/* Inform the client of all hostkeys */
static void
notify_hostkeys(struct ssh *ssh)
{
	struct sshbuf *buf;
	struct sshkey *key;
	u_int i, nkeys;
	int r;
	char *fp;

	/* Some clients cannot cope with the hostkeys message, skip those. */
	if (ssh->compat & SSH_BUG_HOSTKEYS)
		return;

	if ((buf = sshbuf_new()) == NULL)
		fatal_f("sshbuf_new");
	for (i = nkeys = 0; i < options.num_host_key_files; i++) {
		key = get_hostkey_public_by_index(i, ssh);
		if (key == NULL || key->type == KEY_UNSPEC ||
		    sshkey_is_cert(key))
			continue;
		fp = sshkey_fingerprint(key, options.fingerprint_hash,
		    SSH_FP_DEFAULT);
		debug3_f("key %d: %s %s", i, sshkey_ssh_name(key), fp);
		free(fp);
		if (nkeys == 0) {
			/*
			 * Start building the request when we find the
			 * first usable key.
			 */
			if ((r = sshpkt_start(ssh, SSH2_MSG_GLOBAL_REQUEST)) != 0 ||
			    (r = sshpkt_put_cstring(ssh, "hostkeys-00@openssh.com")) != 0 ||
			    (r = sshpkt_put_u8(ssh, 0)) != 0) /* want reply */
				sshpkt_fatal(ssh, r, "%s: start request", __func__);
		}
		/* Append the key to the request */
		sshbuf_reset(buf);
		if ((r = sshkey_putb(key, buf)) != 0)
			fatal_fr(r, "couldn't put hostkey %d", i);
		if ((r = sshpkt_put_stringb(ssh, buf)) != 0)
			sshpkt_fatal(ssh, r, "%s: append key", __func__);
		nkeys++;
	}
	debug3_f("sent %u hostkeys", nkeys);
	if (nkeys == 0)
		fatal_f("no hostkeys");
	if ((r = sshpkt_send(ssh)) != 0)
		sshpkt_fatal(ssh, r, "%s: send", __func__);
	sshbuf_free(buf);
}

/*
 * returns 1 if connection should be dropped, 0 otherwise.
 * dropping starts at connection #max_startups_begin with a probability
 * of (max_startups_rate/100). the probability increases linearly until
 * all connections are dropped for startups > max_startups
 */
static int
should_drop_connection(int startups)
{
	int p, r;

	if (startups < options.max_startups_begin)
		return 0;
	if (startups >= options.max_startups)
		return 1;
	if (options.max_startups_rate == 100)
		return 1;

	p  = 100 - options.max_startups_rate;
	p *= startups - options.max_startups_begin;
	p /= options.max_startups - options.max_startups_begin;
	p += options.max_startups_rate;
	r = arc4random_uniform(100);

	debug_f("p %d, r %d", p, r);
	return (r < p) ? 1 : 0;
}

/*
 * Check whether connection should be accepted by MaxStartups.
 * Returns 0 if the connection is accepted. If the connection is refused,
 * returns 1 and attempts to send notification to client.
 * Logs when the MaxStartups condition is entered or exited, and periodically
 * while in that state.
 */
static int
drop_connection(int sock, int startups, int notify_pipe)
{
	char *laddr, *raddr;
	const char msg[] = "Exceeded MaxStartups\r\n";
	static time_t last_drop, first_drop;
	static u_int ndropped;
	LogLevel drop_level = SYSLOG_LEVEL_VERBOSE;
	time_t now;

	now = monotime();
	if (!should_drop_connection(startups) &&
	    srclimit_check_allow(sock, notify_pipe) == 1) {
		if (last_drop != 0 &&
		    startups < options.max_startups_begin - 1) {
			/* XXX maybe need better hysteresis here */
			logit("exited MaxStartups throttling after %s, "
			    "%u connections dropped",
			    fmt_timeframe(now - first_drop), ndropped);
			last_drop = 0;
		}
		return 0;
	}

#define SSHD_MAXSTARTUPS_LOG_INTERVAL	(5 * 60)
	if (last_drop == 0) {
		error("beginning MaxStartups throttling");
		drop_level = SYSLOG_LEVEL_INFO;
		first_drop = now;
		ndropped = 0;
	} else if (last_drop + SSHD_MAXSTARTUPS_LOG_INTERVAL < now) {
		/* Periodic logs */
		error("in MaxStartups throttling for %s, "
		    "%u connections dropped",
		    fmt_timeframe(now - first_drop), ndropped + 1);
		drop_level = SYSLOG_LEVEL_INFO;
	}
	last_drop = now;
	ndropped++;

	laddr = get_local_ipaddr(sock);
	raddr = get_peer_ipaddr(sock);
	do_log2(drop_level, "drop connection #%d from [%s]:%d on [%s]:%d "
	    "past MaxStartups", startups, raddr, get_peer_port(sock),
	    laddr, get_local_port(sock));
	free(laddr);
	free(raddr);
	/* best-effort notification to client */
	(void)write(sock, msg, sizeof(msg) - 1);
	return 1;
}

__dead static void
usage(void)
{
	fprintf(stderr, "%s, %s\n", SSH_VERSION, SSH_OPENSSL_VERSION);
	fprintf(stderr,
"usage: sshd [-46DdeiqTt] [-C connection_spec] [-c host_cert_file]\n"
"            [-E log_file] [-f config_file] [-g login_grace_time]\n"
"            [-h host_key_file] [-o option] [-p port] [-u len]\n"
	);
	exit(1);
}

static void
send_rexec_state(int fd, struct sshbuf *conf)
{
	struct sshbuf *m = NULL, *inc = NULL;
	struct include_item *item = NULL;
	int r;

	debug3_f("entering fd = %d config len %zu", fd,
	    sshbuf_len(conf));

	if ((m = sshbuf_new()) == NULL || (inc = sshbuf_new()) == NULL)
		fatal_f("sshbuf_new failed");

	/* pack includes into a string */
	TAILQ_FOREACH(item, &includes, entry) {
		if ((r = sshbuf_put_cstring(inc, item->selector)) != 0 ||
		    (r = sshbuf_put_cstring(inc, item->filename)) != 0 ||
		    (r = sshbuf_put_stringb(inc, item->contents)) != 0)
			fatal_fr(r, "compose includes");
	}

	/*
	 * Protocol from reexec master to child:
	 *	string	configuration
	 *	string	included_files[] {
	 *		string	selector
	 *		string	filename
	 *		string	contents
	 *	}
	 */
	if ((r = sshbuf_put_stringb(m, conf)) != 0 ||
	    (r = sshbuf_put_stringb(m, inc)) != 0)
		fatal_fr(r, "compose config");
	if (ssh_msg_send(fd, 0, m) == -1)
		error_f("ssh_msg_send failed");

	sshbuf_free(m);
	sshbuf_free(inc);

	debug3_f("done");
}

static void
recv_rexec_state(int fd, struct sshbuf *conf)
{
	struct sshbuf *m, *inc;
	u_char *cp, ver;
	size_t len;
	int r;
	struct include_item *item;

	debug3_f("entering fd = %d", fd);

	if ((m = sshbuf_new()) == NULL || (inc = sshbuf_new()) == NULL)
		fatal_f("sshbuf_new failed");
	if (ssh_msg_recv(fd, m) == -1)
		fatal_f("ssh_msg_recv failed");
	if ((r = sshbuf_get_u8(m, &ver)) != 0)
		fatal_fr(r, "parse version");
	if (ver != 0)
		fatal_f("rexec version mismatch");
	if ((r = sshbuf_get_string(m, &cp, &len)) != 0 ||
	    (r = sshbuf_get_stringb(m, inc)) != 0)
		fatal_fr(r, "parse config");

	if (conf != NULL && (r = sshbuf_put(conf, cp, len)))
		fatal_fr(r, "sshbuf_put");

	while (sshbuf_len(inc) != 0) {
		item = xcalloc(1, sizeof(*item));
		if ((item->contents = sshbuf_new()) == NULL)
			fatal_f("sshbuf_new failed");
		if ((r = sshbuf_get_cstring(inc, &item->selector, NULL)) != 0 ||
		    (r = sshbuf_get_cstring(inc, &item->filename, NULL)) != 0 ||
		    (r = sshbuf_get_stringb(inc, item->contents)) != 0)
			fatal_fr(r, "parse includes");
		TAILQ_INSERT_TAIL(&includes, item, entry);
	}

	free(cp);
	sshbuf_free(m);

	debug3_f("done");
}

/* Accept a connection from inetd */
static void
server_accept_inetd(int *sock_in, int *sock_out)
{
	if (rexeced_flag) {
		close(REEXEC_CONFIG_PASS_FD);
		*sock_in = *sock_out = dup(STDIN_FILENO);
	} else {
		*sock_in = dup(STDIN_FILENO);
		*sock_out = dup(STDOUT_FILENO);
	}
	/*
	 * We intentionally do not close the descriptors 0, 1, and 2
	 * as our code for setting the descriptors won't work if
	 * ttyfd happens to be one of those.
	 */
	if (stdfd_devnull(1, 1, !log_stderr) == -1)
		error_f("stdfd_devnull failed");
	debug("inetd sockets after dupping: %d, %d", *sock_in, *sock_out);
}

/*
 * Listen for TCP connections
 */
static void
listen_on_addrs(struct listenaddr *la)
{
	int ret, listen_sock;
	struct addrinfo *ai;
	char ntop[NI_MAXHOST], strport[NI_MAXSERV];
	int socksize;
	socklen_t socksizelen = sizeof(int);

	for (ai = la->addrs; ai; ai = ai->ai_next) {
		if (ai->ai_family != AF_INET && ai->ai_family != AF_INET6)
			continue;
		if (num_listen_socks >= MAX_LISTEN_SOCKS)
			fatal("Too many listen sockets. "
			    "Enlarge MAX_LISTEN_SOCKS");
		if ((ret = getnameinfo(ai->ai_addr, ai->ai_addrlen,
		    ntop, sizeof(ntop), strport, sizeof(strport),
		    NI_NUMERICHOST|NI_NUMERICSERV)) != 0) {
			error("getnameinfo failed: %.100s",
			    ssh_gai_strerror(ret));
			continue;
		}
		/* Create socket for listening. */
		listen_sock = socket(ai->ai_family, ai->ai_socktype,
		    ai->ai_protocol);
		if (listen_sock == -1) {
			/* kernel may not support ipv6 */
			verbose("socket: %.100s", strerror(errno));
			continue;
		}
		if (set_nonblock(listen_sock) == -1) {
			close(listen_sock);
			continue;
		}
		if (fcntl(listen_sock, F_SETFD, FD_CLOEXEC) == -1) {
			verbose("socket: CLOEXEC: %s", strerror(errno));
			close(listen_sock);
			continue;
		}
		/* Socket options */
		set_reuseaddr(listen_sock);
		if (la->rdomain != NULL &&
		    set_rdomain(listen_sock, la->rdomain) == -1) {
			close(listen_sock);
			continue;
		}

		debug("Bind to port %s on %s.", strport, ntop);

		getsockopt(listen_sock, SOL_SOCKET, SO_RCVBUF, 
				   &socksize, &socksizelen);
		debug("Server TCP RWIN socket size: %d", socksize);
		debug("HPN Buffer Size: %d", options.hpn_buffer_size);

		/* Bind the socket to the desired port. */
		if (bind(listen_sock, ai->ai_addr, ai->ai_addrlen) == -1) {
			error("Bind to port %s on %s failed: %.200s.",
			    strport, ntop, strerror(errno));
			close(listen_sock);
			continue;
		}
		listen_socks[num_listen_socks] = listen_sock;
		num_listen_socks++;

		/* Start listening on the port. */
		if (listen(listen_sock, SSH_LISTEN_BACKLOG) == -1)
			fatal("listen on [%s]:%s: %.100s",
			    ntop, strport, strerror(errno));
		logit("Server listening on %s port %s%s%s.",
		    ntop, strport,
		    la->rdomain == NULL ? "" : " rdomain ",
		    la->rdomain == NULL ? "" : la->rdomain);
	}
}

static void
server_listen(void)
{
	u_int i;

	/* Initialise per-source limit tracking. */
	srclimit_init(options.max_startups, options.per_source_max_startups,
	    options.per_source_masklen_ipv4, options.per_source_masklen_ipv6);

	for (i = 0; i < options.num_listen_addrs; i++) {
		listen_on_addrs(&options.listen_addrs[i]);
		freeaddrinfo(options.listen_addrs[i].addrs);
		free(options.listen_addrs[i].rdomain);
		memset(&options.listen_addrs[i], 0,
		    sizeof(options.listen_addrs[i]));
	}
	free(options.listen_addrs);
	options.listen_addrs = NULL;
	options.num_listen_addrs = 0;

	if (!num_listen_socks)
		fatal("Cannot bind any address.");
}

/*
 * The main TCP accept loop. Note that, for the non-debug case, returns
 * from this function are in a forked subprocess.
 */
static void
server_accept_loop(int *sock_in, int *sock_out, int *newsock, int *config_s)
{
	fd_set *fdset;
	int i, j, ret, maxfd;
	int ostartups = -1, startups = 0, listening = 0, lameduck = 0;
	int startup_p[2] = { -1 , -1 };
	char c = 0;
	struct sockaddr_storage from;
	socklen_t fromlen;
	pid_t pid;

	/* setup fd set for accept */
	fdset = NULL;
	maxfd = 0;
	for (i = 0; i < num_listen_socks; i++)
		if (listen_socks[i] > maxfd)
			maxfd = listen_socks[i];
	/* pipes connected to unauthenticated child sshd processes */
	startup_pipes = xcalloc(options.max_startups, sizeof(int));
	startup_flags = xcalloc(options.max_startups, sizeof(int));
	for (i = 0; i < options.max_startups; i++)
		startup_pipes[i] = -1;

	pfilter_init();
	/*
	 * Stay listening for connections until the system crashes or
	 * the daemon is killed with a signal.
	 */
	for (;;) {
		if (ostartups != startups) {
			setproctitle("%s [listener] %d of %d-%d startups",
			    listener_proctitle, startups,
			    options.max_startups_begin, options.max_startups);
			ostartups = startups;
		}
		if (received_sighup) {
			if (!lameduck) {
				debug("Received SIGHUP; waiting for children");
				close_listen_socks();
				lameduck = 1;
			}
			if (listening <= 0)
				sighup_restart();
		}
		free(fdset);
		fdset = xcalloc(howmany(maxfd + 1, NFDBITS),
		    sizeof(fd_mask));

		for (i = 0; i < num_listen_socks; i++)
			FD_SET(listen_socks[i], fdset);
		for (i = 0; i < options.max_startups; i++)
			if (startup_pipes[i] != -1)
				FD_SET(startup_pipes[i], fdset);

		/* Wait in select until there is a connection. */
		ret = select(maxfd+1, fdset, NULL, NULL, NULL);
		if (ret == -1 && errno != EINTR)
			error("select: %.100s", strerror(errno));
		if (received_sigterm) {
			logit("Received signal %d; terminating.",
			    (int) received_sigterm);
			close_listen_socks();
			if (options.pid_file != NULL)
				unlink(options.pid_file);
			exit(received_sigterm == SIGTERM ? 0 : 255);
		}
		if (ret == -1)
			continue;

		for (i = 0; i < options.max_startups; i++) {
			if (startup_pipes[i] == -1 ||
			    !FD_ISSET(startup_pipes[i], fdset))
				continue;
			switch (read(startup_pipes[i], &c, sizeof(c))) {
			case -1:
				if (errno == EINTR || errno == EAGAIN)
					continue;
				if (errno != EPIPE) {
					error_f("startup pipe %d (fd=%d): "
					    "read %s", i, startup_pipes[i],
					    strerror(errno));
				}
				/* FALLTHROUGH */
			case 0:
				/* child exited or completed auth */
				close(startup_pipes[i]);
				srclimit_done(startup_pipes[i]);
				startup_pipes[i] = -1;
				startups--;
				if (startup_flags[i])
					listening--;
				break;
			case 1:
				/* child has finished preliminaries */
				if (startup_flags[i]) {
					listening--;
					startup_flags[i] = 0;
				}
				break;
			}
		}
		for (i = 0; i < num_listen_socks; i++) {
			if (!FD_ISSET(listen_socks[i], fdset))
				continue;
			fromlen = sizeof(from);
			*newsock = accept(listen_socks[i],
			    (struct sockaddr *)&from, &fromlen);
			if (*newsock == -1) {
				if (errno != EINTR && errno != EWOULDBLOCK &&
				    errno != ECONNABORTED)
					error("accept: %.100s",
					    strerror(errno));
				if (errno == EMFILE || errno == ENFILE)
					usleep(100 * 1000);
				continue;
			}
			if (unset_nonblock(*newsock) == -1 ||
			    pipe(startup_p) == -1)
				continue;
			if (drop_connection(*newsock, startups, startup_p[0])) {
				close(*newsock);
				close(startup_p[0]);
				close(startup_p[1]);
				continue;
			}

			if (rexec_flag && socketpair(AF_UNIX,
			    SOCK_STREAM, 0, config_s) == -1) {
				error("reexec socketpair: %s",
				    strerror(errno));
				close(*newsock);
				close(startup_p[0]);
				close(startup_p[1]);
				continue;
			}

			for (j = 0; j < options.max_startups; j++)
				if (startup_pipes[j] == -1) {
					startup_pipes[j] = startup_p[0];
					if (maxfd < startup_p[0])
						maxfd = startup_p[0];
					startups++;
					startup_flags[j] = 1;
					break;
				}

			/*
			 * Got connection.  Fork a child to handle it, unless
			 * we are in debugging mode.
			 */
			if (debug_flag) {
				/*
				 * In debugging mode.  Close the listening
				 * socket, and start processing the
				 * connection without forking.
				 */
				debug("Server will not fork when running in debugging mode.");
				close_listen_socks();
				*sock_in = *newsock;
				*sock_out = *newsock;
				close(startup_p[0]);
				close(startup_p[1]);
				startup_pipe = -1;
				pid = getpid();
				if (rexec_flag) {
					send_rexec_state(config_s[0], cfg);
					close(config_s[0]);
				}
				return;
			}

			/*
			 * Normal production daemon.  Fork, and have
			 * the child process the connection. The
			 * parent continues listening.
			 */
			listening++;
			if ((pid = fork()) == 0) {
				/*
				 * Child.  Close the listening and
				 * max_startup sockets.  Start using
				 * the accepted socket. Reinitialize
				 * logging (since our pid has changed).
				 * We return from this function to handle
				 * the connection.
				 */
				startup_pipe = startup_p[1];
				close_startup_pipes();
				close_listen_socks();
				*sock_in = *newsock;
				*sock_out = *newsock;
				log_init(__progname,
				    options.log_level,
				    options.log_facility,
				    log_stderr);
				if (rexec_flag)
					close(config_s[0]);
				else {
					/*
					 * Signal parent that the preliminaries
					 * for this child are complete. For the
					 * re-exec case, this happens after the
					 * child has received the rexec state
					 * from the server.
					 */
					(void)atomicio(vwrite, startup_pipe,
					    __UNCONST("\0"), 1);
				}
				return;
			}

			/* Parent.  Stay in the loop. */
			if (pid == -1)
				error("fork: %.100s", strerror(errno));
			else
				debug("Forked child %ld.", (long)pid);

			close(startup_p[1]);

			if (rexec_flag) {
				close(config_s[1]);
				send_rexec_state(config_s[0], cfg);
				close(config_s[0]);
			}
			close(*newsock);
		}
	}
}

/*
 * If IP options are supported, make sure there are none (log and
 * return an error if any are found).  Basically we are worried about
 * source routing; it can be used to pretend you are somebody
 * (ip-address) you are not. That itself may be "almost acceptable"
 * under certain circumstances, but rhosts authentication is useless
 * if source routing is accepted. Notice also that if we just dropped
 * source routing here, the other side could use IP spoofing to do
 * rest of the interaction and could still bypass security.  So we
 * exit here if we detect any IP options.
 */
static void
check_ip_options(struct ssh *ssh)
{
	int sock_in = ssh_packet_get_connection_in(ssh);
	struct sockaddr_storage from;
	socklen_t fromlen = sizeof(from);
#ifdef IP_OPTIONS
	socklen_t option_size, i;
	u_char opts[200];
	socklen_t i, option_size = sizeof(opts), fromlen = sizeof(from);
	char text[sizeof(opts) * 3 + 1];
#endif

	memset(&from, 0, sizeof(from));
	if (getpeername(sock_in, (struct sockaddr *)&from,
	    &fromlen) == -1)
		return;
	if (from.ss_family != AF_INET)
		return;
	/* XXX IPv6 options? */
#ifdef IP_OPTIONS
	if (getsockopt(sock_in, IPPROTO_IP, IP_OPTIONS, opts,
	    &option_size) >= 0 && option_size != 0) {
		text[0] = '\0';
		for (i = 0; i < option_size; i++)
			snprintf(text + i*3, sizeof(text) - i*3,
			    " %2.2x", opts[i]);
		fatal("Connection from %.100s port %d with IP opts: %.800s",
		    ssh_remote_ipaddr(ssh), ssh_remote_port(ssh), text);
	}
#endif
	return;
}

/* Set the routing domain for this process */
#if !defined(__OpenBSD__)
__dead
#endif
static void
set_process_rdomain(struct ssh *ssh, const char *name)
{
#if defined(__OpenBSD__)
	int rtable, ortable = getrtable();
	const char *errstr;

	if (name == NULL)
		return; /* default */

	if (strcmp(name, "%D") == 0) {
		/* "expands" to routing domain of connection */
		if ((name = ssh_packet_rdomain_in(ssh)) == NULL)
			return;
	}

	rtable = (int)strtonum(name, 0, 255, &errstr);
	if (errstr != NULL) /* Shouldn't happen */
		fatal("Invalid routing domain \"%s\": %s", name, errstr);
	if (rtable != ortable && setrtable(rtable) != 0)
		fatal("Unable to set routing domain %d: %s",
		    rtable, strerror(errno));
	debug_f("set routing domain %d (was %d)", rtable, ortable);
#else /* defined(__OpenBSD__) */
	fatal("Unable to set routing domain: not supported in this platform");
#endif
}

static void
accumulate_host_timing_secret(struct sshbuf *server_cfg,
    struct sshkey *key)
{
	static struct ssh_digest_ctx *ctx;
	u_char *hash;
	size_t len;
	struct sshbuf *buf;
	int r;

	if (ctx == NULL && (ctx = ssh_digest_start(SSH_DIGEST_SHA512)) == NULL)
		fatal_f("ssh_digest_start");
	if (key == NULL) { /* finalize */
		/* add server config in case we are using agent for host keys */
		if (ssh_digest_update(ctx, sshbuf_ptr(server_cfg),
		    sshbuf_len(server_cfg)) != 0)
			fatal_f("ssh_digest_update");
		len = ssh_digest_bytes(SSH_DIGEST_SHA512);
		hash = xmalloc(len);
		if (ssh_digest_final(ctx, hash, len) != 0)
			fatal_f("ssh_digest_final");
		options.timing_secret = PEEK_U64(hash);
		freezero(hash, len);
		ssh_digest_free(ctx);
		ctx = NULL;
		return;
	}
	if ((buf = sshbuf_new()) == NULL)
		fatal_f("could not allocate buffer");
	if ((r = sshkey_private_serialize(key, buf)) != 0)
		fatal_fr(r, "decode key");
	if (ssh_digest_update(ctx, sshbuf_ptr(buf), sshbuf_len(buf)) != 0)
		fatal_f("ssh_digest_update");
	sshbuf_reset(buf);
	sshbuf_free(buf);
}

static char *
prepare_proctitle(int ac, char **av)
{
	char *ret = NULL;
	int i;

	for (i = 0; i < ac; i++)
		xextendf(&ret, " ", "%s", av[i]);
	return ret;
}

/*
 * Main program for the daemon.
 */
int
main(int ac, char **av)
{
	struct ssh *ssh = NULL;
	extern char *optarg;
	extern int optind;
	int r, opt, on = 1, already_daemon, remote_port;
	int sock_in = -1, sock_out = -1, newsock = -1;
	const char *remote_ip, *rdomain;
	char *fp, *line, *laddr, *logfile = NULL;
	int config_s[2] = { -1 , -1 };
	u_int i, j;
	u_int64_t ibytes, obytes;
	mode_t new_umask;
	struct sshkey *key;
	struct sshkey *pubkey;
	int keytype;
	Authctxt *authctxt;
	struct connection_info *connection_info = NULL;

	/* Save argv. */
	saved_argv = av;
	rexec_argc = ac;

	/* Ensure that fds 0, 1 and 2 are open or directed to /dev/null */
	sanitise_stdfd();

	/* Initialize configuration options to their default values. */
	initialize_server_options(&options);

	/* Parse command-line arguments. */
	while ((opt = getopt(ac, av,
	    "C:E:b:c:f:g:h:k:o:p:u:46DQRTdeiqrt")) != -1) {
		switch (opt) {
		case '4':
			options.address_family = AF_INET;
			break;
		case '6':
			options.address_family = AF_INET6;
			break;
		case 'f':
			config_file_name = optarg;
			break;
		case 'c':
			servconf_add_hostcert("[command-line]", 0,
			    &options, optarg);
			break;
		case 'd':
			if (debug_flag == 0) {
				debug_flag = 1;
				options.log_level = SYSLOG_LEVEL_DEBUG1;
			} else if (options.log_level < SYSLOG_LEVEL_DEBUG3)
				options.log_level++;
			break;
		case 'D':
			no_daemon_flag = 1;
			break;
		case 'E':
			logfile = optarg;
			/* FALLTHROUGH */
		case 'e':
			log_stderr = 1;
			break;
		case 'i':
			inetd_flag = 1;
			break;
		case 'r':
			rexec_flag = 0;
			break;
		case 'R':
			rexeced_flag = 1;
			inetd_flag = 1;
			break;
		case 'Q':
			/* ignored */
			break;
		case 'q':
			options.log_level = SYSLOG_LEVEL_QUIET;
			break;
		case 'b':
			/* protocol 1, ignored */
			break;
		case 'p':
			options.ports_from_cmdline = 1;
			if (options.num_ports >= MAX_PORTS) {
				fprintf(stderr, "too many ports.\n");
				exit(1);
			}
			options.ports[options.num_ports++] = a2port(optarg);
			if (options.ports[options.num_ports-1] <= 0) {
				fprintf(stderr, "Bad port number.\n");
				exit(1);
			}
			break;
		case 'g':
			if ((options.login_grace_time = convtime(optarg)) == -1) {
				fprintf(stderr, "Invalid login grace time.\n");
				exit(1);
			}
			break;
		case 'k':
			/* protocol 1, ignored */
			break;
		case 'h':
			servconf_add_hostkey("[command-line]", 0,
			    &options, optarg, 1);
			break;
		case 't':
			test_flag = 1;
			break;
		case 'T':
			test_flag = 2;
			break;
		case 'C':
			connection_info = get_connection_info(ssh, 0, 0);
			if (parse_server_match_testspec(connection_info,
			    optarg) == -1)
				exit(1);
			break;
		case 'u':
			utmp_len = (u_int)strtonum(optarg, 0, HOST_NAME_MAX+1+1, NULL);
			if (utmp_len > HOST_NAME_MAX+1) {
				fprintf(stderr, "Invalid utmp length.\n");
				exit(1);
			}
			break;
		case 'o':
			line = xstrdup(optarg);
			if (process_server_config_line(&options, line,
			    "command-line", 0, NULL, NULL, &includes) != 0)
				exit(1);
			free(line);
			break;
		case '?':
		default:
			usage();
			break;
		}
	}
	if (rexeced_flag || inetd_flag)
		rexec_flag = 0;
	if (!test_flag && rexec_flag && !path_absolute(av[0]))
		fatal("sshd re-exec requires execution with an absolute path");
	if (rexeced_flag)
		r = closefrom(REEXEC_MIN_FREE_FD);
	else
		r = closefrom(REEXEC_DEVCRYPTO_RESERVED_FD);
	if (r == -1)
		fatal("closefrom failed: %.200s", strerror(errno));

#ifdef WITH_OPENSSL
	OpenSSL_add_all_algorithms();
#endif

	/* If requested, redirect the logs to the specified logfile. */
	if (logfile != NULL)
		log_redirect_stderr_to(logfile);
	/*
	 * Force logging to stderr until we have loaded the private host
	 * key (unless started from inetd)
	 */
	log_init(__progname,
	    options.log_level == SYSLOG_LEVEL_NOT_SET ?
	    SYSLOG_LEVEL_INFO : options.log_level,
	    options.log_facility == SYSLOG_FACILITY_NOT_SET ?
	    SYSLOG_FACILITY_AUTH : options.log_facility,
	    log_stderr || !inetd_flag || debug_flag);

	sensitive_data.have_ssh2_key = 0;

	/*
	 * If we're not doing an extended test do not silently ignore connection
	 * test params.
	 */
	if (test_flag < 2 && connection_info != NULL)
		fatal("Config test connection parameter (-C) provided without "
		    "test mode (-T)");

	/* Fetch our configuration */
	if ((cfg = sshbuf_new()) == NULL)
		fatal_f("sshbuf_new failed");
	if (rexeced_flag) {
		setproctitle("%s", "[rexeced]");
		recv_rexec_state(REEXEC_CONFIG_PASS_FD, cfg);
		if (!debug_flag) {
			startup_pipe = dup(REEXEC_STARTUP_PIPE_FD);
			close(REEXEC_STARTUP_PIPE_FD);
			/*
			 * Signal parent that this child is at a point where
			 * they can go away if they have a SIGHUP pending.
			 */
			(void)atomicio(vwrite, startup_pipe, __UNCONST("\0"), 1);
		}
	} else if (strcasecmp(config_file_name, "none") != 0)
		load_server_config(config_file_name, cfg);

	parse_server_config(&options, rexeced_flag ? "rexec" : config_file_name,
	    cfg, &includes, NULL);

	if (options.moduli_file != NULL)
		dh_set_moduli_file(options.moduli_file);

	/* Fill in default values for those options not explicitly set. */
	fill_default_server_options(&options);

	/* challenge-response is implemented via keyboard interactive */
	if (options.challenge_response_authentication)
		options.kbd_interactive_authentication = 1;

	/* Check that options are sensible */
	if (options.authorized_keys_command_user == NULL &&
	    (options.authorized_keys_command != NULL &&
	    strcasecmp(options.authorized_keys_command, "none") != 0))
		fatal("AuthorizedKeysCommand set without "
		    "AuthorizedKeysCommandUser");
	if (options.authorized_principals_command_user == NULL &&
	    (options.authorized_principals_command != NULL &&
	    strcasecmp(options.authorized_principals_command, "none") != 0))
		fatal("AuthorizedPrincipalsCommand set without "
		    "AuthorizedPrincipalsCommandUser");

	/*
	 * Check whether there is any path through configured auth methods.
	 * Unfortunately it is not possible to verify this generally before
	 * daemonisation in the presence of Match block, but this catches
	 * and warns for trivial misconfigurations that could break login.
	 */
	if (options.num_auth_methods != 0) {
		for (i = 0; i < options.num_auth_methods; i++) {
			if (auth2_methods_valid(options.auth_methods[i],
			    1) == 0)
				break;
		}
		if (i >= options.num_auth_methods)
			fatal("AuthenticationMethods cannot be satisfied by "
			    "enabled authentication methods");
	}

	/* Check that there are no remaining arguments. */
	if (optind < ac) {
		fprintf(stderr, "Extra argument %s.\n", av[optind]);
		exit(1);
	}

#ifdef WITH_LDAP_PUBKEY
	/* ldap_options_print(&options.lpk); */
	/* XXX initialize/check ldap connection and set *LD */
	if (options.lpk.on) {
	    if (options.lpk.l_conf && (ldap_parse_lconf(&options.lpk) < 0) )
		error("[LDAP] could not parse %s", options.lpk.l_conf);
	    if (ldap_connect(&options.lpk) < 0)
		error("[LDAP] could not initialize ldap connection");
	}
#endif
	debug("sshd version %s, %s", SSH_VERSION,
#ifdef WITH_OPENSSL
	    OpenSSL_version(OPENSSL_VERSION)
#else
	    "without OpenSSL"
#endif
	);
 
	/* load host keys */
	sensitive_data.host_keys = xcalloc(options.num_host_key_files,
	    sizeof(struct sshkey *));
	sensitive_data.host_pubkeys = xcalloc(options.num_host_key_files,
	    sizeof(struct sshkey *));

	if (options.host_key_agent) {
		if (strcmp(options.host_key_agent, SSH_AUTHSOCKET_ENV_NAME))
			setenv(SSH_AUTHSOCKET_ENV_NAME,
			    options.host_key_agent, 1);
		if ((r = ssh_get_authentication_socket(NULL)) == 0)
			have_agent = 1;
		else
			error_r(r, "Could not connect to agent \"%s\"",
			    options.host_key_agent);
	}

	for (i = 0; i < options.num_host_key_files; i++) {
		int ll = options.host_key_file_userprovided[i] ?
		    SYSLOG_LEVEL_ERROR : SYSLOG_LEVEL_DEBUG1;

		if (options.host_key_files[i] == NULL)
			continue;
		if ((r = sshkey_load_private(options.host_key_files[i], "",
		    &key, NULL)) != 0 && r != SSH_ERR_SYSTEM_ERROR)
			do_log2_r(r, ll, "Unable to load host key \"%s\"",
			    options.host_key_files[i]);
		if (sshkey_is_sk(key) &&
		    key->sk_flags & SSH_SK_USER_PRESENCE_REQD) {
			debug("host key %s requires user presence, ignoring",
			    options.host_key_files[i]);
			key->sk_flags &= ~SSH_SK_USER_PRESENCE_REQD;
		}
		if (r == 0 && key != NULL &&
		    (r = sshkey_shield_private(key)) != 0) {
			do_log2_r(r, ll, "Unable to shield host key \"%s\"",
			    options.host_key_files[i]);
			sshkey_free(key);
			key = NULL;
		}
		if ((r = sshkey_load_public(options.host_key_files[i],
		    &pubkey, NULL)) != 0 && r != SSH_ERR_SYSTEM_ERROR)
			do_log2_r(r, ll, "Unable to load host key \"%s\"",
			    options.host_key_files[i]);
		if (pubkey != NULL && key != NULL) {
			if (!sshkey_equal(pubkey, key)) {
				error("Public key for %s does not match "
				    "private key", options.host_key_files[i]);
				sshkey_free(pubkey);
				pubkey = NULL;
			}
		}
		if (pubkey == NULL && key != NULL) {
			if ((r = sshkey_from_private(key, &pubkey)) != 0)
				fatal_r(r, "Could not demote key: \"%s\"",
				    options.host_key_files[i]);
		}
		sensitive_data.host_keys[i] = key;
		sensitive_data.host_pubkeys[i] = pubkey;

		if (key == NULL && pubkey != NULL && have_agent) {
			debug("will rely on agent for hostkey %s",
			    options.host_key_files[i]);
			keytype = pubkey->type;
		} else if (key != NULL) {
			keytype = key->type;
			accumulate_host_timing_secret(cfg, key);
		} else {
			do_log2(ll, "Unable to load host key: %s",
			    options.host_key_files[i]);
			sensitive_data.host_keys[i] = NULL;
			sensitive_data.host_pubkeys[i] = NULL;
			continue;
		}

		switch (keytype) {
		case KEY_RSA:
		case KEY_DSA:
		case KEY_ECDSA:
		case KEY_ED25519:
		case KEY_ECDSA_SK:
		case KEY_ED25519_SK:
		case KEY_XMSS:
			if (have_agent || key != NULL)
				sensitive_data.have_ssh2_key = 1;
			break;
		}
		if ((fp = sshkey_fingerprint(pubkey, options.fingerprint_hash,
		    SSH_FP_DEFAULT)) == NULL)
			fatal("sshkey_fingerprint failed");
		debug("%s host key #%d: %s %s",
		    key ? "private" : "agent", i, sshkey_ssh_name(pubkey), fp);
		free(fp);
	}
	accumulate_host_timing_secret(cfg, NULL);
	if (!sensitive_data.have_ssh2_key) {
		logit("sshd: no hostkeys available -- exiting.");
		exit(1);
	}

	/*
	 * Load certificates. They are stored in an array at identical
	 * indices to the public keys that they relate to.
	 */
	sensitive_data.host_certificates = xcalloc(options.num_host_key_files,
	    sizeof(struct sshkey *));
	for (i = 0; i < options.num_host_key_files; i++)
		sensitive_data.host_certificates[i] = NULL;

	for (i = 0; i < options.num_host_cert_files; i++) {
		if (options.host_cert_files[i] == NULL)
			continue;
		if ((r = sshkey_load_public(options.host_cert_files[i],
		    &key, NULL)) != 0) {
			error_r(r, "Could not load host certificate \"%s\"",
			    options.host_cert_files[i]);
			continue;
		}
		if (!sshkey_is_cert(key)) {
			error("Certificate file is not a certificate: %s",
			    options.host_cert_files[i]);
			sshkey_free(key);
			continue;
		}
		/* Find matching private key */
		for (j = 0; j < options.num_host_key_files; j++) {
			if (sshkey_equal_public(key,
			    sensitive_data.host_keys[j])) {
				sensitive_data.host_certificates[j] = key;
				break;
			}
		}
		if (j >= options.num_host_key_files) {
			error("No matching private key for certificate: %s",
			    options.host_cert_files[i]);
			sshkey_free(key);
			continue;
		}
		sensitive_data.host_certificates[j] = key;
		debug("host certificate: #%u type %d %s", j, key->type,
		    sshkey_type(key));
	}

	if (use_privsep) {
		struct stat st;

		if (getpwnam(SSH_PRIVSEP_USER) == NULL)
			fatal("Privilege separation user %s does not exist",
			    SSH_PRIVSEP_USER);
		endpwent();
		if ((stat(_PATH_PRIVSEP_CHROOT_DIR, &st) == -1) ||
		    (S_ISDIR(st.st_mode) == 0))
			fatal("Missing privilege separation directory: %s",
			    _PATH_PRIVSEP_CHROOT_DIR);
		if (st.st_uid != 0 || (st.st_mode & (S_IWGRP|S_IWOTH)) != 0)
			fatal("%s must be owned by root and not group or "
			    "world-writable.", _PATH_PRIVSEP_CHROOT_DIR);
	}

	if (test_flag > 1) {
		/*
		 * If no connection info was provided by -C then use
		 * use a blank one that will cause no predicate to match.
		 */
		if (connection_info == NULL)
			connection_info = get_connection_info(ssh, 0, 0);
		connection_info->test = 1;
		parse_server_match_config(&options, &includes, connection_info);
		dump_config(&options);
	}

	/* Configuration looks good, so exit if in test mode. */
	if (test_flag)
		exit(0);

	if (rexec_flag) {
		if (rexec_argc < 0)
			fatal("rexec_argc %d < 0", rexec_argc);
		rexec_argv = xcalloc(rexec_argc + 2, sizeof(char *));
		for (i = 0; i < (u_int)rexec_argc; i++) {
			debug("rexec_argv[%d]='%s'", i, saved_argv[i]);
			rexec_argv[i] = saved_argv[i];
		}
		rexec_argv[rexec_argc] = __UNCONST("-R");
		rexec_argv[rexec_argc + 1] = NULL;
	}
	listener_proctitle = prepare_proctitle(ac, av);

	/* Ensure that umask disallows at least group and world write */
	new_umask = umask(0077) | 0022;
	(void) umask(new_umask);

	/* Initialize the log (it is reinitialized below in case we forked). */
	if (debug_flag && (!inetd_flag || rexeced_flag))
		log_stderr = 1;
	log_init(__progname, options.log_level,
	    options.log_facility, log_stderr);
	for (i = 0; i < options.num_log_verbose; i++)
		log_verbose_add(options.log_verbose[i]);

	/*
	 * If not in debugging mode, not started from inetd and not already
	 * daemonized (eg re-exec via SIGHUP), disconnect from the controlling
	 * terminal, and fork.  The original process exits.
	 */
	already_daemon = daemonized();
	if (!(debug_flag || inetd_flag || no_daemon_flag || already_daemon)) {

		if (daemon(0, 0) == -1)
			fatal("daemon() failed: %.200s", strerror(errno));

		disconnect_controlling_tty();
	}
	/* Reinitialize the log (because of the fork above). */
	log_init(__progname, options.log_level, options.log_facility, log_stderr);

	/*
	 * Chdir to the root directory so that the current disk can be
	 * unmounted if desired.
	 */
	if (chdir("/") == -1)
		error("chdir(\"/\"): %s", strerror(errno));

	/* ignore SIGPIPE */
	ssh_signal(SIGPIPE, SIG_IGN);

	/* Get a connection, either from inetd or a listening TCP socket */
	if (inetd_flag) {
		server_accept_inetd(&sock_in, &sock_out);
	} else {
		server_listen();

		ssh_signal(SIGHUP, sighup_handler);
		ssh_signal(SIGCHLD, main_sigchld_handler);
		ssh_signal(SIGTERM, sigterm_handler);
		ssh_signal(SIGQUIT, sigterm_handler);

		/*
		 * Write out the pid file after the sigterm handler
		 * is setup and the listen sockets are bound
		 */
		if (options.pid_file != NULL && !debug_flag) {
			FILE *f = fopen(options.pid_file, "w");

			if (f == NULL) {
				error("Couldn't create pid file \"%s\": %s",
				    options.pid_file, strerror(errno));
			} else {
				fprintf(f, "%ld\n", (long) getpid());
				fclose(f);
			}
		}

		/* Accept a connection and return in a forked child */
		server_accept_loop(&sock_in, &sock_out,
		    &newsock, config_s);
	}

	/* This is the child processing a new connection. */
	setproctitle("%s", "[accepted]");

	/*
	 * Create a new session and process group since the 4.4BSD
	 * setlogin() affects the entire process group.  We don't
	 * want the child to be able to affect the parent.
	 */
	if (!debug_flag && !inetd_flag && setsid() == -1)
		error("setsid: %.100s", strerror(errno));

	if (rexec_flag) {
		debug("rexec start in %d out %d newsock %d pipe %d sock %d",
		    sock_in, sock_out, newsock, startup_pipe, config_s[0]);
		dup2(newsock, STDIN_FILENO);
		dup2(STDIN_FILENO, STDOUT_FILENO);
		if (startup_pipe == -1)
			close(REEXEC_STARTUP_PIPE_FD);
		else if (startup_pipe != REEXEC_STARTUP_PIPE_FD) {
 			dup2(startup_pipe, REEXEC_STARTUP_PIPE_FD);
			close(startup_pipe);
			startup_pipe = REEXEC_STARTUP_PIPE_FD;
		}

		dup2(config_s[1], REEXEC_CONFIG_PASS_FD);
		close(config_s[1]);

		ssh_signal(SIGHUP, SIG_IGN); /* avoid reset to SIG_DFL */
		execv(rexec_argv[0], rexec_argv);

		/* Reexec has failed, fall back and continue */
		error("rexec of %s failed: %s", rexec_argv[0], strerror(errno));
		recv_rexec_state(REEXEC_CONFIG_PASS_FD, NULL);
		log_init(__progname, options.log_level,
		    options.log_facility, log_stderr);

		/* Clean up fds */
		close(REEXEC_CONFIG_PASS_FD);
		newsock = sock_out = sock_in = dup(STDIN_FILENO);
		if (stdfd_devnull(1, 1, 0) == -1)
			error_f("stdfd_devnull failed");
		debug("rexec cleanup in %d out %d newsock %d pipe %d sock %d",
		    sock_in, sock_out, newsock, startup_pipe, config_s[0]);
	}

	/* Executed child processes don't need these. */
	fcntl(sock_out, F_SETFD, FD_CLOEXEC);
	fcntl(sock_in, F_SETFD, FD_CLOEXEC);

	/* We will not restart on SIGHUP since it no longer makes sense. */
	ssh_signal(SIGALRM, SIG_DFL);
	ssh_signal(SIGHUP, SIG_DFL);
	ssh_signal(SIGTERM, SIG_DFL);
	ssh_signal(SIGQUIT, SIG_DFL);
	ssh_signal(SIGCHLD, SIG_DFL);

	/*
	 * Register our connection.  This turns encryption off because we do
	 * not have a key.
	 */
	if ((ssh = ssh_packet_set_connection(NULL, sock_in, sock_out)) == NULL)
		fatal("Unable to create connection");
	the_active_state = ssh;
	ssh_packet_set_server(ssh);

	check_ip_options(ssh);

	/* Prepare the channels layer */
	channel_init_channels(ssh);
	channel_set_af(ssh, options.address_family);
	process_permitopen(ssh, &options);

	/* Set SO_KEEPALIVE if requested. */
	if (options.tcp_keep_alive && ssh_packet_connection_is_on_socket(ssh) &&
	    setsockopt(sock_in, SOL_SOCKET, SO_KEEPALIVE, &on, sizeof(on)) == -1)
		error("setsockopt SO_KEEPALIVE: %.100s", strerror(errno));

	if ((remote_port = ssh_remote_port(ssh)) < 0) {
		debug("ssh_remote_port failed");
		cleanup_exit(255);
	}

	/*
	 * The rest of the code depends on the fact that
	 * ssh_remote_ipaddr() caches the remote ip, even if
	 * the socket goes away.
	 */
	remote_ip = ssh_remote_ipaddr(ssh);

#ifdef LIBWRAP
	/* Check whether logins are denied from this host. */
	if (ssh_packet_connection_is_on_socket(ssh)) {
		struct request_info req;

		request_init(&req, RQ_DAEMON, __progname, RQ_FILE, sock_in, 0);
		fromhost(&req);

		if (!hosts_access(&req)) {
			debug("Connection refused by tcp wrapper");
			refuse(&req);
			/* NOTREACHED */
			fatal("libwrap refuse returns");
		}
	}
#endif /* LIBWRAP */

	rdomain = ssh_packet_rdomain_in(ssh);

	/* Log the connection. */
	laddr = get_local_ipaddr(sock_in);
	verbose("Connection from %s port %d on %s port %d%s%s%s",
	    remote_ip, remote_port, laddr,  ssh_local_port(ssh),
	    rdomain == NULL ? "" : " rdomain \"",
	    rdomain == NULL ? "" : rdomain,
	    rdomain == NULL ? "" : "\"");
	free(laddr);

	/* set the HPN options for the child */
	channel_set_hpn(options.hpn_disabled, options.hpn_buffer_size);

	/*
	 * We don't want to listen forever unless the other side
	 * successfully authenticates itself.  So we set up an alarm which is
	 * cleared after successful authentication.  A limit of zero
	 * indicates no limit. Note that we don't set the alarm in debugging
	 * mode; it is just annoying to have the server exit just when you
	 * are about to discover the bug.
	 */
	ssh_signal(SIGALRM, grace_alarm_handler);
	if (!debug_flag)
		alarm(options.login_grace_time);

	if ((r = kex_exchange_identification(ssh, -1,
	    options.version_addendum)) != 0)
		sshpkt_fatal(ssh, r, "banner exchange");

	ssh_packet_set_nonblocking(ssh);

	/* allocate authentication context */
	authctxt = xcalloc(1, sizeof(*authctxt));
	ssh->authctxt = authctxt;

	/* XXX global for cleanup, access from other modules */
	the_authctxt = authctxt;

	/* Set default key authentication options */
	if ((auth_opts = sshauthopt_new_with_keys_defaults()) == NULL)
		fatal("allocation failed");

	/* prepare buffer to collect messages to display to user after login */
	if ((loginmsg = sshbuf_new()) == NULL)
		fatal_f("sshbuf_new failed");
	auth_debug_reset();

	if (use_privsep) {
		if (privsep_preauth(ssh) == 1)
			goto authenticated;
	} else if (have_agent) {
		if ((r = ssh_get_authentication_socket(&auth_sock)) != 0) {
			error_r(r, "Unable to get agent socket");
			have_agent = 0;
		}
	}

	/* perform the key exchange */
	/* authenticate user and start session */
	do_ssh2_kex(ssh);
	do_authentication2(ssh);

	/*
	 * If we use privilege separation, the unprivileged child transfers
	 * the current keystate and exits
	 */
	if (use_privsep) {
		mm_send_keystate(ssh, pmonitor);
		ssh_packet_clear_keys(ssh);
		exit(0);
	}

 authenticated:
	/*
	 * Cancel the alarm we set to limit the time taken for
	 * authentication.
	 */
	alarm(0);
	ssh_signal(SIGALRM, SIG_DFL);
	authctxt->authenticated = 1;
	if (startup_pipe != -1) {
		close(startup_pipe);
		startup_pipe = -1;
	}

#ifdef USE_PAM
	if (options.use_pam) {
		do_pam_setcred(1);
		do_pam_session(ssh);
	}
#endif

	if (options.routing_domain != NULL)
		set_process_rdomain(ssh, options.routing_domain);

	/*
	 * In privilege separation, we fork another child and prepare
	 * file descriptor passing.
	 */
	if (use_privsep) {
		privsep_postauth(ssh, authctxt);
		/* the monitor process [priv] will not return */
	}

	ssh_packet_set_timeout(ssh, options.client_alive_interval,
	    options.client_alive_count_max);

	/* Try to send all our hostkeys to the client */
	notify_hostkeys(ssh);

	/* Start session. */
	do_authenticated(ssh, authctxt);

#ifdef USE_PAM
	if (options.use_pam)
		finish_pam();
#endif /* USE_PAM */

	/* The connection has been terminated. */
	ssh_packet_get_bytes(ssh, &ibytes, &obytes);
	verbose("Transferred: sent %llu, received %llu bytes",
	    (unsigned long long)obytes, (unsigned long long)ibytes);

	verbose("Closing connection to %.500s port %d", remote_ip, remote_port);
	ssh_packet_close(ssh);

	if (use_privsep)
		mm_terminate();

	exit(0);
}

int
sshd_hostkey_sign(struct ssh *ssh, struct sshkey *privkey,
    struct sshkey *pubkey, u_char **signature, size_t *slenp,
    const u_char *data, size_t dlen, const char *alg)
{
	int r;

	if (use_privsep) {
		if (privkey) {
			if (mm_sshkey_sign(ssh, privkey, signature, slenp,
			    data, dlen, alg, options.sk_provider, NULL,
			    ssh->compat) < 0)
				fatal_f("privkey sign failed");
		} else {
			if (mm_sshkey_sign(ssh, pubkey, signature, slenp,
			    data, dlen, alg, options.sk_provider, NULL,
			    ssh->compat) < 0)
				fatal_f("pubkey sign failed");
		}
	} else {
		if (privkey) {
			if (sshkey_sign(privkey, signature, slenp, data, dlen,
			    alg, options.sk_provider, NULL, ssh->compat) < 0)
				fatal_f("privkey sign failed");
		} else {
			if ((r = ssh_agent_sign(auth_sock, pubkey,
			    signature, slenp, data, dlen, alg,
			    ssh->compat)) != 0) {
				fatal_fr(r, "agent sign failed");
			}
		}
	}
	return 0;
}

/* SSH2 key exchange */
static void
do_ssh2_kex(struct ssh *ssh)
{
	const char *myproposal[PROPOSAL_MAX] = { KEX_SERVER };
	struct kex *kex;
	int r;

	myproposal[PROPOSAL_KEX_ALGS] = compat_kex_proposal(ssh,
	    options.kex_algorithms);
	myproposal[PROPOSAL_ENC_ALGS_CTOS] = compat_cipher_proposal(ssh,
	    options.ciphers);
	myproposal[PROPOSAL_ENC_ALGS_STOC] = compat_cipher_proposal(ssh,
	    options.ciphers);
	myproposal[PROPOSAL_MAC_ALGS_CTOS] =
	    myproposal[PROPOSAL_MAC_ALGS_STOC] = options.macs;

	if (options.compression == COMP_NONE) {
		myproposal[PROPOSAL_COMP_ALGS_CTOS] =
		    myproposal[PROPOSAL_COMP_ALGS_STOC] = "none";
	}

	if (options.rekey_limit || options.rekey_interval)
		ssh_packet_set_rekey_limits(ssh, options.rekey_limit,
		    options.rekey_interval);

	myproposal[PROPOSAL_SERVER_HOST_KEY_ALGS] = compat_pkalg_proposal(
	    ssh, list_hostkey_types());

	/* start key exchange */
	if ((r = kex_setup(ssh, myproposal)) != 0)
		fatal_r(r, "kex_setup");
	kex = ssh->kex;
#ifdef WITH_OPENSSL
	kex->kex[KEX_DH_GRP1_SHA1] = kex_gen_server;
	kex->kex[KEX_DH_GRP14_SHA1] = kex_gen_server;
	kex->kex[KEX_DH_GRP14_SHA256] = kex_gen_server;
	kex->kex[KEX_DH_GRP16_SHA512] = kex_gen_server;
	kex->kex[KEX_DH_GRP18_SHA512] = kex_gen_server;
	kex->kex[KEX_DH_GEX_SHA1] = kexgex_server;
	kex->kex[KEX_DH_GEX_SHA256] = kexgex_server;
	kex->kex[KEX_ECDH_SHA2] = kex_gen_server;
#endif
	kex->kex[KEX_C25519_SHA256] = kex_gen_server;
	kex->kex[KEX_KEM_SNTRUP761X25519_SHA512] = kex_gen_server;
	kex->load_host_public_key=&get_hostkey_public_by_type;
	kex->load_host_private_key=&get_hostkey_private_by_type;
	kex->host_key_index=&get_hostkey_index;
	kex->sign = sshd_hostkey_sign;

	ssh_dispatch_run_fatal(ssh, DISPATCH_BLOCK, &kex->done);

#ifdef DEBUG_KEXDH
	/* send 1st encrypted/maced/compressed message */
	if ((r = sshpkt_start(ssh, SSH2_MSG_IGNORE)) != 0 ||
	    (r = sshpkt_put_cstring(ssh, "markus")) != 0 ||
	    (r = sshpkt_send(ssh)) != 0 ||
	    (r = ssh_packet_write_wait(ssh)) != 0)
		fatal_fr(r, "send test");
#endif
	debug("KEX done");
}

/* server specific fatal cleanup */
void
cleanup_exit(int i)
{
	if (i == 255)
		pfilter_notify(1);

	if (the_active_state != NULL && the_authctxt != NULL) {
		do_cleanup(the_active_state, the_authctxt);
		if (use_privsep && privsep_is_preauth &&
		    pmonitor != NULL && pmonitor->m_pid > 1) {
			debug("Killing privsep child %d", pmonitor->m_pid);
			if (kill(pmonitor->m_pid, SIGKILL) != 0 &&
			    errno != ESRCH) {
				error_f("kill(%d): %s", pmonitor->m_pid,
				    strerror(errno));
			}
		}
	}
	_exit(i);
}<|MERGE_RESOLUTION|>--- conflicted
+++ resolved
@@ -1,10 +1,5 @@
-<<<<<<< HEAD
-/*	$NetBSD: sshd.c,v 1.41 2021/03/05 17:47:16 christos Exp $	*/
-/* $OpenBSD: sshd.c,v 1.570 2021/02/05 02:20:23 dtucker Exp $ */
-=======
 /*	$NetBSD: sshd.c,v 1.42 2021/04/19 14:40:15 christos Exp $	*/
 /* $OpenBSD: sshd.c,v 1.572 2021/04/03 06:18:41 djm Exp $ */
->>>>>>> e2aa5677
 
 /*
  * Author: Tatu Ylonen <ylo@cs.hut.fi>
@@ -50,11 +45,7 @@
  */
 
 #include "includes.h"
-<<<<<<< HEAD
-__RCSID("$NetBSD: sshd.c,v 1.41 2021/03/05 17:47:16 christos Exp $");
-=======
 __RCSID("$NetBSD: sshd.c,v 1.42 2021/04/19 14:40:15 christos Exp $");
->>>>>>> e2aa5677
 #include <sys/types.h>
 #include <sys/param.h>
 #include <sys/ioctl.h>
@@ -122,10 +113,7 @@
 #include "ssherr.h"
 #include "sk-api.h"
 #include "srclimit.h"
-<<<<<<< HEAD
-=======
 #include "dh.h"
->>>>>>> e2aa5677
 
 #include "pfilter.h"
 
