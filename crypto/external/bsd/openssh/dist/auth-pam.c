/*-
 * Copyright (c) 2002 Networks Associates Technology, Inc.
 * All rights reserved.
 *
 * This software was developed for the FreeBSD Project by ThinkSec AS and
 * NAI Labs, the Security Research Division of Network Associates, Inc.
 * under DARPA/SPAWAR contract N66001-01-C-8035 ("CBOSS"), as part of the
 * DARPA CHATS research program.
 *
 * Redistribution and use in source and binary forms, with or without
 * modification, are permitted provided that the following conditions
 * are met:
 * 1. Redistributions of source code must retain the above copyright
 *    notice, this list of conditions and the following disclaimer.
 * 2. Redistributions in binary form must reproduce the above copyright
 *    notice, this list of conditions and the following disclaimer in the
 *    documentation and/or other materials provided with the distribution.
 *
 * THIS SOFTWARE IS PROVIDED BY THE AUTHOR AND CONTRIBUTORS ``AS IS'' AND
 * ANY EXPRESS OR IMPLIED WARRANTIES, INCLUDING, BUT NOT LIMITED TO, THE
 * IMPLIED WARRANTIES OF MERCHANTABILITY AND FITNESS FOR A PARTICULAR PURPOSE
 * ARE DISCLAIMED.  IN NO EVENT SHALL THE AUTHOR OR CONTRIBUTORS BE LIABLE
 * FOR ANY DIRECT, INDIRECT, INCIDENTAL, SPECIAL, EXEMPLARY, OR CONSEQUENTIAL
 * DAMAGES (INCLUDING, BUT NOT LIMITED TO, PROCUREMENT OF SUBSTITUTE GOODS
 * OR SERVICES; LOSS OF USE, DATA, OR PROFITS; OR BUSINESS INTERRUPTION)
 * HOWEVER CAUSED AND ON ANY THEORY OF LIABILITY, WHETHER IN CONTRACT, STRICT
 * LIABILITY, OR TORT (INCLUDING NEGLIGENCE OR OTHERWISE) ARISING IN ANY WAY
 * OUT OF THE USE OF THIS SOFTWARE, EVEN IF ADVISED OF THE POSSIBILITY OF
 * SUCH DAMAGE.
 */
/*
 * Copyright (c) 2003,2004 Damien Miller <djm@mindrot.org>
 * Copyright (c) 2003,2004 Darren Tucker <dtucker@zip.com.au>
 *
 * Permission to use, copy, modify, and distribute this software for any
 * purpose with or without fee is hereby granted, provided that the above
 * copyright notice and this permission notice appear in all copies.
 *
 * THE SOFTWARE IS PROVIDED "AS IS" AND THE AUTHOR DISCLAIMS ALL WARRANTIES
 * WITH REGARD TO THIS SOFTWARE INCLUDING ALL IMPLIED WARRANTIES OF
 * MERCHANTABILITY AND FITNESS. IN NO EVENT SHALL THE AUTHOR BE LIABLE FOR
 * ANY SPECIAL, DIRECT, INDIRECT, OR CONSEQUENTIAL DAMAGES OR ANY DAMAGES
 * WHATSOEVER RESULTING FROM LOSS OF USE, DATA OR PROFITS, WHETHER IN AN
 * ACTION OF CONTRACT, NEGLIGENCE OR OTHER TORTIOUS ACTION, ARISING OUT OF
 * OR IN CONNECTION WITH THE USE OR PERFORMANCE OF THIS SOFTWARE.
 */

/* Based on $FreeBSD: src/crypto/openssh/auth2-pam-freebsd.c,v 1.11 2003/03/31 13:48:18 des Exp $ */
#include "includes.h"
/*
 * NetBSD local changes
 */
<<<<<<< HEAD
__RCSID("$NetBSD: auth-pam.c,v 1.14 2018/04/06 18:58:59 christos Exp $");
=======
__RCSID("$NetBSD: auth-pam.c,v 1.15 2018/05/23 16:04:13 christos Exp $");
>>>>>>> b2b84690
#undef USE_POSIX_THREADS /* Not yet */
#define HAVE_SECURITY_PAM_APPL_H
#define HAVE_PAM_GETENVLIST
#define HAVE_PAM_PUTENV
#define sshpam_const	const	/* LinuxPAM, OpenPAM */
#define PAM_MSG_MEMBER(msg, n, member) ((*(msg))[(n)].member)
#define mysig_t sig_t
void sshpam_password_change_required(int);
#define SSHD_PAM_SERVICE               getprogname()
/* end NetBSD local changes */

#include <sys/types.h>
#include <sys/stat.h>
#include <sys/wait.h>
#include <sys/socket.h>

#include <errno.h>
#include <signal.h>
#include <stdarg.h>
#include <string.h>
#include <unistd.h>
#include <pwd.h>

#ifdef USE_PAM
#if defined(HAVE_SECURITY_PAM_APPL_H)
#include <security/pam_appl.h>
#elif defined (HAVE_PAM_PAM_APPL_H)
#include <pam/pam_appl.h>
#endif

#ifndef __NetBSD__
/* OpenGroup RFC86.0 and XSSO specify no "const" on arguments */
#ifdef PAM_SUN_CODEBASE
# define sshpam_const		/* Solaris, HP-UX, AIX */
#else
# define sshpam_const	const	/* LinuxPAM, OpenPAM */
#endif

#if !defined(SSHD_PAM_SERVICE)
extern char *__progname;
# define SSHD_PAM_SERVICE               __progname
#endif


/* Ambiguity in spec: is it an array of pointers or a pointer to an array? */
#ifdef PAM_SUN_CODEBASE
# define PAM_MSG_MEMBER(msg, n, member) ((*(msg))[(n)].member)
#else
# define PAM_MSG_MEMBER(msg, n, member) ((msg)[(n)]->member)
#endif
#endif

#include "xmalloc.h"
#include "buffer.h"
#include "key.h"
#include "hostfile.h"
#include "auth.h"
#include "auth-pam.h"
#include "canohost.h"
#include "log.h"
#include "msg.h"
#include "packet.h"
#include "misc.h"
#include "servconf.h"
#include "channels.h"
#include "session.h"
#include "ssh2.h"
#include "auth-options.h"
#ifdef GSSAPI
#include "ssh-gss.h"
#endif
#include "monitor_wrap.h"
#include "pfilter.h"

extern ServerOptions options;
extern Buffer loginmsg;
extern u_int utmp_len;

/* so we don't silently change behaviour */
#ifdef USE_POSIX_THREADS
# error "USE_POSIX_THREADS replaced by UNSUPPORTED_POSIX_THREADS_HACK"
#endif

/*
 * Formerly known as USE_POSIX_THREADS, using this is completely unsupported
 * and generally a bad idea.  Use at own risk and do not expect support if
 * this breaks.
 */
#ifdef UNSUPPORTED_POSIX_THREADS_HACK
#include <pthread.h>
/*
 * Avoid namespace clash when *not* using pthreads for systems *with*
 * pthreads, which unconditionally define pthread_t via sys/types.h
 * (e.g. Linux)
 */
typedef pthread_t sp_pthread_t;
#else
typedef pid_t sp_pthread_t;
# undef pthread_exit
# define pthread_create(a, b, c, d)    _ssh_compat_pthread_create(a, b, c, d)
# define pthread_exit(a)               _ssh_compat_pthread_exit(a)
# define pthread_cancel(a)             _ssh_compat_pthread_cancel(a)
# define pthread_join(a, b)            _ssh_compat_pthread_join(a, b)
#endif

struct pam_ctxt {
	sp_pthread_t	 pam_thread;
	int		 pam_psock;
	int		 pam_csock;
	int		 pam_done;
};

static void sshpam_free_ctx(void *);
static struct pam_ctxt *cleanup_ctxt;

#ifndef UNSUPPORTED_POSIX_THREADS_HACK
/*
 * Simulate threads with processes.
 */

static int sshpam_thread_status = -1;
static mysig_t sshpam_oldsig;

static void
sshpam_sigchld_handler(int sig)
{
	signal(SIGCHLD, SIG_DFL);
	if (cleanup_ctxt == NULL)
		return;	/* handler called after PAM cleanup, shouldn't happen */
	if (waitpid(cleanup_ctxt->pam_thread, &sshpam_thread_status, WNOHANG)
	    <= 0) {
		/* PAM thread has not exitted, privsep slave must have */
		kill(cleanup_ctxt->pam_thread, SIGTERM);
		while (waitpid(cleanup_ctxt->pam_thread,
		    &sshpam_thread_status, 0) == -1) {
			if (errno == EINTR)
				continue;
			return;
		}
	}
	if (WIFSIGNALED(sshpam_thread_status) &&
	    WTERMSIG(sshpam_thread_status) == SIGTERM)
		return;	/* terminated by pthread_cancel */
	if (!WIFEXITED(sshpam_thread_status))
		sigdie("PAM: authentication thread exited unexpectedly");
	if (WEXITSTATUS(sshpam_thread_status) != 0)
		sigdie("PAM: authentication thread exited uncleanly");
}

/* ARGSUSED */
__dead static void
pthread_exit(void *value)
{
	_exit(0);
}

/* ARGSUSED */
static int
pthread_create(sp_pthread_t *thread, const void *attr,
    void *(*thread_start)(void *), void *arg)
{
	pid_t pid;
	struct pam_ctxt *ctx = arg;

	sshpam_thread_status = -1;
	switch ((pid = fork())) {
	case -1:
		error("fork(): %s", strerror(errno));
		return (-1);
	case 0:
		close(ctx->pam_psock);
		ctx->pam_psock = -1;
		thread_start(arg);
		_exit(1);
	default:
		*thread = pid;
		close(ctx->pam_csock);
		ctx->pam_csock = -1;
		sshpam_oldsig = signal(SIGCHLD, sshpam_sigchld_handler);
		return (0);
	}
}

static int
pthread_cancel(sp_pthread_t thread)
{
	signal(SIGCHLD, sshpam_oldsig);
	return (kill(thread, SIGTERM));
}

/* ARGSUSED */
static int
pthread_join(sp_pthread_t thread, void **value)
{
	int status;

	if (sshpam_thread_status != -1)
		return (sshpam_thread_status);
	signal(SIGCHLD, sshpam_oldsig);
	while (waitpid(thread, &status, 0) == -1) {
		if (errno == EINTR)
			continue;
		fatal("%s: waitpid: %s", __func__, strerror(errno));
	}
	return (status);
}
#endif


static pam_handle_t *sshpam_handle = NULL;
static int sshpam_err = 0;
static int sshpam_authenticated = 0;
static int sshpam_session_open = 0;
static int sshpam_cred_established = 0;
static int sshpam_account_status = -1;
static int sshpam_maxtries_reached = 0;
static char **sshpam_env = NULL;
static Authctxt *sshpam_authctxt = NULL;
static const char *sshpam_password = NULL;

/* Some PAM implementations don't implement this */
#ifndef HAVE_PAM_GETENVLIST
static char **
pam_getenvlist(pam_handle_t *pamh)
{
	/*
	 * XXX - If necessary, we can still support envrionment passing
	 * for platforms without pam_getenvlist by searching for known
	 * env vars (e.g. KRB5CCNAME) from the PAM environment.
	 */
	 return NULL;
}
#endif

/*
 * Some platforms, notably Solaris, do not enforce password complexity
 * rules during pam_chauthtok() if the real uid of the calling process
 * is 0, on the assumption that it's being called by "passwd" run by root.
 * This wraps pam_chauthtok and sets/restore the real uid so PAM will do
 * the right thing.
 */
#ifdef SSHPAM_CHAUTHTOK_NEEDS_RUID
static int
sshpam_chauthtok_ruid(pam_handle_t *pamh, int flags)
{
	int result;

	if (sshpam_authctxt == NULL)
		fatal("PAM: sshpam_authctxt not initialized");
	if (setreuid(sshpam_authctxt->pw->pw_uid, -1) == -1)
		fatal("%s: setreuid failed: %s", __func__, strerror(errno));
	result = pam_chauthtok(pamh, flags);
	if (setreuid(0, -1) == -1)
		fatal("%s: setreuid failed: %s", __func__, strerror(errno));
	return result;
}
# define pam_chauthtok(a,b)	(sshpam_chauthtok_ruid((a), (b)))
#endif

void
sshpam_password_change_required(int reqd)
{
	extern struct sshauthopt *auth_opts;
	static int saved_port, saved_agent, saved_x11;

	debug3("%s %d", __func__, reqd);
	if (sshpam_authctxt == NULL)
		fatal("%s: PAM authctxt not initialized", __func__);
	sshpam_authctxt->force_pwchange = reqd;
	if (reqd) {
		saved_port = auth_opts->permit_port_forwarding_flag;
		saved_agent = auth_opts->permit_agent_forwarding_flag;
		saved_x11 = auth_opts->permit_x11_forwarding_flag;
		auth_opts->permit_port_forwarding_flag = 0;
		auth_opts->permit_agent_forwarding_flag = 0;
		auth_opts->permit_x11_forwarding_flag = 0;
	} else {
		if (saved_port)
			auth_opts->permit_port_forwarding_flag = saved_port;
		if (saved_agent)
			auth_opts->permit_agent_forwarding_flag = saved_agent;
		if (saved_x11)
			auth_opts->permit_x11_forwarding_flag = saved_x11;
	}
}

/* Import regular and PAM environment from subprocess */
static void
import_environments(Buffer *b)
{
	char *env;
	u_int i, num_env;
	int err;

	debug3("PAM: %s entering", __func__);

#ifndef UNSUPPORTED_POSIX_THREADS_HACK
	/* Import variables set by do_pam_account */
	sshpam_account_status = buffer_get_int(b);
	sshpam_password_change_required(buffer_get_int(b));

	/* Import environment from subprocess */
	num_env = buffer_get_int(b);
	if (num_env > 1024)
		fatal("%s: received %u environment variables, expected <= 1024",
		    __func__, num_env);
	sshpam_env = xcalloc(num_env + 1, sizeof(*sshpam_env));
	debug3("PAM: num env strings %d", num_env);
	for(i = 0; i < num_env; i++)
		sshpam_env[i] = buffer_get_string(b, NULL);

	sshpam_env[num_env] = NULL;

	/* Import PAM environment from subprocess */
	num_env = buffer_get_int(b);
	debug("PAM: num PAM env strings %d", num_env);
	for(i = 0; i < num_env; i++) {
		env = buffer_get_string(b, NULL);

#ifdef HAVE_PAM_PUTENV
		/* Errors are not fatal here */
		if ((err = pam_putenv(sshpam_handle, env)) != PAM_SUCCESS) {
			error("PAM: pam_putenv: %s",
			    pam_strerror(sshpam_handle, sshpam_err));
		}
#endif
	}
#endif
}

/*
 * Conversation function for authentication thread.
 */
static int
sshpam_thread_conv(int n, sshpam_const struct pam_message **msg,
    struct pam_response **resp, void *data)
{
	Buffer buffer;
	struct pam_ctxt *ctxt;
	struct pam_response *reply;
	int i;

	debug3("PAM: %s entering, %d messages", __func__, n);
	*resp = NULL;

	if (data == NULL) {
		error("PAM: conversation function passed a null context");
		return (PAM_CONV_ERR);
	}
	ctxt = data;
	if (n <= 0 || n > PAM_MAX_NUM_MSG)
		return (PAM_CONV_ERR);

	if ((reply = calloc(n, sizeof(*reply))) == NULL)
		return (PAM_CONV_ERR);

	buffer_init(&buffer);
	for (i = 0; i < n; ++i) {
		switch (PAM_MSG_MEMBER(msg, i, msg_style)) {
		case PAM_PROMPT_ECHO_OFF:
		case PAM_PROMPT_ECHO_ON:
			buffer_put_cstring(&buffer,
			    PAM_MSG_MEMBER(msg, i, msg));
			if (ssh_msg_send(ctxt->pam_csock,
			    PAM_MSG_MEMBER(msg, i, msg_style), &buffer) == -1)
				goto fail;
			if (ssh_msg_recv(ctxt->pam_csock, &buffer) == -1)
				goto fail;
			if (buffer_get_char(&buffer) != PAM_AUTHTOK)
				goto fail;
			reply[i].resp = buffer_get_string(&buffer, NULL);
			break;
		case PAM_ERROR_MSG:
		case PAM_TEXT_INFO:
			buffer_put_cstring(&buffer,
			    PAM_MSG_MEMBER(msg, i, msg));
			if (ssh_msg_send(ctxt->pam_csock,
			    PAM_MSG_MEMBER(msg, i, msg_style), &buffer) == -1)
				goto fail;
			break;
		default:
			goto fail;
		}
		buffer_clear(&buffer);
	}
	buffer_free(&buffer);
	*resp = reply;
	return (PAM_SUCCESS);

 fail:
	for(i = 0; i < n; i++) {
		free(reply[i].resp);
	}
	free(reply);
	buffer_free(&buffer);
	return (PAM_CONV_ERR);
}

/*
 * Authentication thread.
 */
static void *
sshpam_thread(void *ctxtp)
{
	struct pam_ctxt *ctxt = ctxtp;
	Buffer buffer;
	struct pam_conv sshpam_conv;
	int flags = (options.permit_empty_passwd == 0 ?
	    PAM_DISALLOW_NULL_AUTHTOK : 0);
#ifndef UNSUPPORTED_POSIX_THREADS_HACK
	extern char **environ;
	char **env_from_pam;
	u_int i;
	const char *pam_user;
	const char **ptr_pam_user = &pam_user;
	char *tz = getenv("TZ");

	sshpam_err = pam_get_item(sshpam_handle, PAM_USER,
	    (sshpam_const void **)ptr_pam_user);
	if (sshpam_err != PAM_SUCCESS)
		goto auth_fail;

	environ[0] = NULL;
	if (tz != NULL)
		if (setenv("TZ", tz, 1) == -1)
			error("PAM: could not set TZ environment: %s",
			    strerror(errno));

	if (sshpam_authctxt != NULL) {
		setproctitle("%s [pam]",
		    sshpam_authctxt->valid ? pam_user : "unknown");
	}
#endif

	sshpam_conv.conv = sshpam_thread_conv;
	sshpam_conv.appdata_ptr = ctxt;

	if (sshpam_authctxt == NULL)
		fatal("%s: PAM authctxt not initialized", __func__);

	buffer_init(&buffer);
	sshpam_err = pam_set_item(sshpam_handle, PAM_CONV,
	    (const void *)&sshpam_conv);
	if (sshpam_err != PAM_SUCCESS)
		goto auth_fail;
	sshpam_err = pam_authenticate(sshpam_handle, flags);
	if (sshpam_err == PAM_MAXTRIES)
		sshpam_set_maxtries_reached(1);
	if (sshpam_err != PAM_SUCCESS)
		goto auth_fail;

	if (!do_pam_account()) {
		sshpam_err = PAM_ACCT_EXPIRED;
		goto auth_fail;
	}
	if (sshpam_authctxt->force_pwchange) {
		sshpam_err = pam_chauthtok(sshpam_handle,
		    PAM_CHANGE_EXPIRED_AUTHTOK);
		if (sshpam_err != PAM_SUCCESS)
			goto auth_fail;
		sshpam_password_change_required(0);
	}

	buffer_put_cstring(&buffer, "OK");

#ifndef UNSUPPORTED_POSIX_THREADS_HACK
	/* Export variables set by do_pam_account */
	buffer_put_int(&buffer, sshpam_account_status);
	buffer_put_int(&buffer, sshpam_authctxt->force_pwchange);

	/* Export any environment strings set in child */
	for(i = 0; environ[i] != NULL; i++)
		; /* Count */
	buffer_put_int(&buffer, i);
	for(i = 0; environ[i] != NULL; i++)
		buffer_put_cstring(&buffer, environ[i]);

	/* Export any environment strings set by PAM in child */
	env_from_pam = pam_getenvlist(sshpam_handle);
	for(i = 0; env_from_pam != NULL && env_from_pam[i] != NULL; i++)
		; /* Count */
	buffer_put_int(&buffer, i);
	for(i = 0; env_from_pam != NULL && env_from_pam[i] != NULL; i++)
		buffer_put_cstring(&buffer, env_from_pam[i]);
#endif /* UNSUPPORTED_POSIX_THREADS_HACK */

	/* XXX - can't do much about an error here */
	ssh_msg_send(ctxt->pam_csock, sshpam_err, &buffer);
	buffer_free(&buffer);
	pthread_exit(NULL);

 auth_fail:
	buffer_put_cstring(&buffer,
	    pam_strerror(sshpam_handle, sshpam_err));
	/* XXX - can't do much about an error here */
	if (sshpam_err == PAM_ACCT_EXPIRED)
		ssh_msg_send(ctxt->pam_csock, PAM_ACCT_EXPIRED, &buffer);
	else if (sshpam_maxtries_reached)
		ssh_msg_send(ctxt->pam_csock, PAM_MAXTRIES, &buffer);
	else
		ssh_msg_send(ctxt->pam_csock, PAM_AUTH_ERR, &buffer);
	pfilter_notify(1);
	buffer_free(&buffer);
	pthread_exit(NULL);

	return (NULL); /* Avoid warning for non-pthread case */
}

void
sshpam_thread_cleanup(void)
{
	struct pam_ctxt *ctxt = cleanup_ctxt;

	debug3("PAM: %s entering", __func__);
	if (ctxt != NULL && ctxt->pam_thread != 0) {
		pthread_cancel(ctxt->pam_thread);
		pthread_join(ctxt->pam_thread, NULL);
		close(ctxt->pam_psock);
		close(ctxt->pam_csock);
		memset(ctxt, 0, sizeof(*ctxt));
		cleanup_ctxt = NULL;
	}
}

static int
sshpam_null_conv(int n, sshpam_const struct pam_message **msg,
    struct pam_response **resp, void *data)
{
	debug3("PAM: %s entering, %d messages", __func__, n);
	return (PAM_CONV_ERR);
}

static struct pam_conv null_conv = { sshpam_null_conv, NULL };

static int
sshpam_store_conv(int n, sshpam_const struct pam_message **msg,
    struct pam_response **resp, void *data)
{
	struct pam_response *reply;
	int i;
	size_t len;

	debug3("PAM: %s called with %d messages", __func__, n);
	*resp = NULL;

	if (n <= 0 || n > PAM_MAX_NUM_MSG)
		return (PAM_CONV_ERR);

	if ((reply = calloc(n, sizeof(*reply))) == NULL)
		return (PAM_CONV_ERR);

	for (i = 0; i < n; ++i) {
		switch (PAM_MSG_MEMBER(msg, i, msg_style)) {
		case PAM_ERROR_MSG:
		case PAM_TEXT_INFO:
			len = strlen(PAM_MSG_MEMBER(msg, i, msg));
			buffer_append(&loginmsg, PAM_MSG_MEMBER(msg, i, msg), len);
			buffer_append(&loginmsg, "\n", 1 );
			reply[i].resp_retcode = PAM_SUCCESS;
			break;
		default:
			goto fail;
		}
	}
	*resp = reply;
	return (PAM_SUCCESS);

 fail:
	for(i = 0; i < n; i++) {
		free(reply[i].resp);
	}
	free(reply);
	return (PAM_CONV_ERR);
}

static struct pam_conv store_conv = { sshpam_store_conv, NULL };

void
sshpam_cleanup(void)
{
	if (sshpam_handle == NULL || (use_privsep && !mm_is_monitor()))
		return;
	debug("PAM: cleanup");
	pam_set_item(sshpam_handle, PAM_CONV, (const void *)&null_conv);
	if (sshpam_session_open) {
		debug("PAM: closing session");
		pam_close_session(sshpam_handle, PAM_SILENT);
		sshpam_session_open = 0;
	}
	if (sshpam_cred_established) {
		debug("PAM: deleting credentials");
		pam_setcred(sshpam_handle, PAM_DELETE_CRED);
		sshpam_cred_established = 0;
	}
	sshpam_authenticated = 0;
	pam_end(sshpam_handle, sshpam_err);
	sshpam_handle = NULL;
}

static int
sshpam_init(Authctxt *authctxt)
{
	const char *pam_rhost, *pam_user, *user = authctxt->user;
	const char **ptr_pam_user = &pam_user;
	struct ssh *ssh = active_state; /* XXX */

	if (sshpam_handle != NULL) {
		/* We already have a PAM context; check if the user matches */
		sshpam_err = pam_get_item(sshpam_handle,
		    PAM_USER, (sshpam_const void **)ptr_pam_user);
		if (sshpam_err == PAM_SUCCESS && strcmp(user, pam_user) == 0)
			return (0);
		pam_end(sshpam_handle, sshpam_err);
		sshpam_handle = NULL;
	}
	debug("PAM: initializing for \"%s\"", user);
	sshpam_err =
	    pam_start(SSHD_PAM_SERVICE, user, &store_conv, &sshpam_handle);
	sshpam_authctxt = authctxt;

	if (sshpam_err != PAM_SUCCESS) {
		pam_end(sshpam_handle, sshpam_err);
		sshpam_handle = NULL;
		return (-1);
	}
	pam_rhost = auth_get_canonical_hostname(ssh, options.use_dns);
	debug("PAM: setting PAM_RHOST to \"%s\"", pam_rhost);
	sshpam_err = pam_set_item(sshpam_handle, PAM_RHOST, pam_rhost);
	if (sshpam_err != PAM_SUCCESS) {
		pam_end(sshpam_handle, sshpam_err);
		sshpam_handle = NULL;
		return (-1);
	}
#ifdef PAM_TTY_KLUDGE
	/*
	 * Some silly PAM modules (e.g. pam_time) require a TTY to operate.
	 * sshd doesn't set the tty until too late in the auth process and
	 * may not even set one (for tty-less connections)
	 */
	debug("PAM: setting PAM_TTY to \"ssh\"");
	sshpam_err = pam_set_item(sshpam_handle, PAM_TTY, "ssh");
	if (sshpam_err != PAM_SUCCESS) {
		pam_end(sshpam_handle, sshpam_err);
		sshpam_handle = NULL;
		return (-1);
	}
#endif
	return (0);
}

static void *
sshpam_init_ctx(Authctxt *authctxt)
{
	struct pam_ctxt *ctxt;
	int socks[2];

	debug3("PAM: %s entering", __func__);
	/*
	 * Refuse to start if we don't have PAM enabled or do_pam_account
	 * has previously failed.
	 */
	if (!options.use_pam || sshpam_account_status == 0)
		return NULL;

	/* Initialize PAM */
	if (sshpam_init(authctxt) == -1) {
		error("PAM: initialization failed");
		return (NULL);
	}

	ctxt = xcalloc(1, sizeof *ctxt);

	/* Start the authentication thread */
	if (socketpair(AF_UNIX, SOCK_STREAM, PF_UNSPEC, socks) == -1) {
		error("PAM: failed create sockets: %s", strerror(errno));
		free(ctxt);
		return (NULL);
	}
	ctxt->pam_psock = socks[0];
	ctxt->pam_csock = socks[1];
	if (pthread_create(&ctxt->pam_thread, NULL, sshpam_thread, ctxt) == -1) {
		error("PAM: failed to start authentication thread: %s",
		    strerror(errno));
		close(socks[0]);
		close(socks[1]);
		free(ctxt);
		return (NULL);
	}
	cleanup_ctxt = ctxt;
	return (ctxt);
}

static int
sshpam_query(void *ctx, char **name, char **info,
    u_int *num, char ***prompts, u_int **echo_on)
{
	struct ssh *ssh = active_state; /* XXX */
	Buffer buffer;
	struct pam_ctxt *ctxt = ctx;
	size_t plen;
	u_char type;
	char *msg;
	size_t len, mlen;

	debug3("PAM: %s entering", __func__);
	buffer_init(&buffer);
	*name = xstrdup("");
	*info = xstrdup("");
	*prompts = xmalloc(sizeof(char *));
	**prompts = NULL;
	plen = 0;
	*echo_on = xmalloc(sizeof(u_int));
	while (ssh_msg_recv(ctxt->pam_psock, &buffer) == 0) {
		type = buffer_get_char(&buffer);
		msg = buffer_get_string(&buffer, NULL);
		mlen = strlen(msg);
		switch (type) {
		case PAM_PROMPT_ECHO_ON:
		case PAM_PROMPT_ECHO_OFF:
			*num = 1;
			len = plen + mlen + 1;
			**prompts = xreallocarray(**prompts, 1, len);
			strlcpy(**prompts + plen, msg, len - plen);
			plen += mlen;
			**echo_on = (type == PAM_PROMPT_ECHO_ON);
			free(msg);
			return (0);
		case PAM_ERROR_MSG:
		case PAM_TEXT_INFO:
			/* accumulate messages */
			len = plen + mlen + 2;
			**prompts = xreallocarray(**prompts, 1, len);
			strlcpy(**prompts + plen, msg, len - plen);
			plen += mlen;
			strlcat(**prompts + plen, "\n", len - plen);
			plen++;
			free(msg);
			break;
		case PAM_ACCT_EXPIRED:
		case PAM_MAXTRIES:
			if (type == PAM_ACCT_EXPIRED)
				sshpam_account_status = 0;
			if (type == PAM_MAXTRIES)
				sshpam_set_maxtries_reached(1);
			/* FALLTHROUGH */
		case PAM_AUTH_ERR:
			debug3("PAM: %s", pam_strerror(sshpam_handle, type));
			if (**prompts != NULL && strlen(**prompts) != 0) {
				*info = **prompts;
				**prompts = NULL;
				*num = 0;
				**echo_on = 0;
				ctxt->pam_done = -1;
				free(msg);
				return 0;
			}
			/* FALLTHROUGH */
		case PAM_SUCCESS:
			if (**prompts != NULL) {
				/* drain any accumulated messages */
				debug("PAM: %s", **prompts);
				buffer_append(&loginmsg, **prompts,
				    strlen(**prompts));
				free(**prompts);
				**prompts = NULL;
			}
			if (type == PAM_SUCCESS) {
				if (!sshpam_authctxt->valid ||
				    (sshpam_authctxt->pw->pw_uid == 0 &&
				    options.permit_root_login != PERMIT_YES))
					fatal("Internal error: PAM auth "
					    "succeeded when it should have "
					    "failed");
				import_environments(&buffer);
				*num = 0;
				**echo_on = 0;
				ctxt->pam_done = 1;
				free(msg);
				return (0);
			}
			pfilter_notify(1);
			error("PAM: %s for %s%.100s from %.100s", msg,
			    sshpam_authctxt->valid ? "" : "illegal user ",
			    sshpam_authctxt->user,
			    auth_get_canonical_hostname(ssh, options.use_dns));
			/* FALLTHROUGH */
		default:
			*num = 0;
			**echo_on = 0;
			free(msg);
			ctxt->pam_done = -1;
			return (-1);
		}
	}
	return (-1);
}

/*
 * Returns a junk password of identical length to that the user supplied.
 * Used to mitigate timing attacks against crypt(3)/PAM stacks that
 * vary processing time in proportion to password length.
 */
static char *
fake_password(const char *wire_password)
{
	const char junk[] = "\b\n\r\177INCORRECT";
	char *ret = NULL;
	size_t i, l = wire_password != NULL ? strlen(wire_password) : 0;

	if (l >= INT_MAX)
		fatal("%s: password length too long: %zu", __func__, l);

	ret = malloc(l + 1);
	if (ret == NULL)
		return NULL;
	for (i = 0; i < l; i++)
		ret[i] = junk[i % (sizeof(junk) - 1)];
	ret[i] = '\0';
	return ret;
}

/* XXX - see also comment in auth-chall.c:verify_response */
static int
sshpam_respond(void *ctx, u_int num, char **resp)
{
	Buffer buffer;
	struct pam_ctxt *ctxt = ctx;
	char *fake;

	debug2("PAM: %s entering, %u responses", __func__, num);
	switch (ctxt->pam_done) {
	case 1:
		sshpam_authenticated = 1;
		return (0);
	case 0:
		break;
	default:
		return (-1);
	}
	if (num != 1) {
		error("PAM: expected one response, got %u", num);
		return (-1);
	}
	buffer_init(&buffer);
	if (sshpam_authctxt->valid &&
	    (sshpam_authctxt->pw->pw_uid != 0 ||
	    options.permit_root_login == PERMIT_YES))
		buffer_put_cstring(&buffer, *resp);
	else {
		fake = fake_password(*resp);
		buffer_put_cstring(&buffer, fake);
		free(fake);
	}
	if (ssh_msg_send(ctxt->pam_psock, PAM_AUTHTOK, &buffer) == -1) {
		buffer_free(&buffer);
		return (-1);
	}
	buffer_free(&buffer);
	return (1);
}

static void
sshpam_free_ctx(void *ctxtp)
{
	struct pam_ctxt *ctxt = ctxtp;

	debug3("PAM: %s entering", __func__);
	sshpam_thread_cleanup();
	free(ctxt);
	/*
	 * We don't call sshpam_cleanup() here because we may need the PAM
	 * handle at a later stage, e.g. when setting up a session.  It's
	 * still on the cleanup list, so pam_end() *will* be called before
	 * the server process terminates.
	 */
}

KbdintDevice sshpam_device = {
	"pam",
	sshpam_init_ctx,
	sshpam_query,
	sshpam_respond,
	sshpam_free_ctx
};

KbdintDevice mm_sshpam_device = {
	"pam",
	mm_sshpam_init_ctx,
	mm_sshpam_query,
	mm_sshpam_respond,
	mm_sshpam_free_ctx
};

/*
 * This replaces auth-pam.c
 */
void
start_pam(Authctxt *authctxt)
{
	if (!options.use_pam)
		fatal("PAM: initialisation requested when UsePAM=no");

	if (sshpam_init(authctxt) == -1)
		fatal("PAM: initialisation failed");
}

void
finish_pam(void)
{
	sshpam_cleanup();
}

static void
expose_authinfo(const char *caller)
{
	char *auth_info;

	/*
	 * Expose authentication information to PAM.
	 * The enviornment variable is versioned. Please increment the
	 * version suffix if the format of session_info changes.
	 */
	if (sshpam_authctxt->session_info == NULL)
		auth_info = xstrdup("");
	else if ((auth_info = sshbuf_dup_string(
	    sshpam_authctxt->session_info)) == NULL)
		fatal("%s: sshbuf_dup_string failed", __func__);

	debug2("%s: auth information in SSH_AUTH_INFO_0", caller);
	do_pam_putenv("SSH_AUTH_INFO_0", auth_info);
	free(auth_info);
}

u_int
do_pam_account(void)
{
	debug("%s: called", __func__);
	if (sshpam_account_status != -1)
		return (sshpam_account_status);

	expose_authinfo(__func__);

	sshpam_err = pam_acct_mgmt(sshpam_handle, 0);
	debug3("PAM: %s pam_acct_mgmt = %d (%s)", __func__, sshpam_err,
	    pam_strerror(sshpam_handle, sshpam_err));

	if (sshpam_err != PAM_SUCCESS && sshpam_err != PAM_NEW_AUTHTOK_REQD) {
		sshpam_account_status = 0;
		return (sshpam_account_status);
	}

	if (sshpam_err == PAM_NEW_AUTHTOK_REQD)
		sshpam_password_change_required(1);

	sshpam_account_status = 1;
	return (sshpam_account_status);
}

void
do_pam_setcred(int init)
{
	sshpam_err = pam_set_item(sshpam_handle, PAM_CONV,
	    (const void *)&store_conv);
	if (sshpam_err != PAM_SUCCESS)
		fatal("PAM: failed to set PAM_CONV: %s",
		    pam_strerror(sshpam_handle, sshpam_err));
	if (init) {
		debug("PAM: establishing credentials");
		sshpam_err = pam_setcred(sshpam_handle, PAM_ESTABLISH_CRED);
	} else {
		debug("PAM: reinitializing credentials");
		sshpam_err = pam_setcred(sshpam_handle, PAM_REINITIALIZE_CRED);
	}
	if (sshpam_err == PAM_SUCCESS) {
		sshpam_cred_established = 1;
		return;
	}
	if (sshpam_authenticated)
		fatal("PAM: pam_setcred(): %s",
		    pam_strerror(sshpam_handle, sshpam_err));
	else
		debug("PAM: pam_setcred(): %s",
		    pam_strerror(sshpam_handle, sshpam_err));
}

static int
sshpam_tty_conv(int n, sshpam_const struct pam_message **msg,
    struct pam_response **resp, void *data)
{
	char input[PAM_MAX_MSG_SIZE];
	struct pam_response *reply;
	int i;

	debug3("PAM: %s called with %d messages", __func__, n);

	*resp = NULL;

	if (n <= 0 || n > PAM_MAX_NUM_MSG || !isatty(STDIN_FILENO))
		return (PAM_CONV_ERR);

	if ((reply = calloc(n, sizeof(*reply))) == NULL)
		return (PAM_CONV_ERR);

	for (i = 0; i < n; ++i) {
		switch (PAM_MSG_MEMBER(msg, i, msg_style)) {
		case PAM_PROMPT_ECHO_OFF:
			reply[i].resp =
			    read_passphrase(PAM_MSG_MEMBER(msg, i, msg),
			    RP_ALLOW_STDIN);
			reply[i].resp_retcode = PAM_SUCCESS;
			break;
		case PAM_PROMPT_ECHO_ON:
			fprintf(stderr, "%s\n", PAM_MSG_MEMBER(msg, i, msg));
			if (fgets(input, sizeof input, stdin) == NULL)
				input[0] = '\0';
			if ((reply[i].resp = strdup(input)) == NULL)
				goto fail;
			reply[i].resp_retcode = PAM_SUCCESS;
			break;
		case PAM_ERROR_MSG:
		case PAM_TEXT_INFO:
			fprintf(stderr, "%s\n", PAM_MSG_MEMBER(msg, i, msg));
			reply[i].resp_retcode = PAM_SUCCESS;
			break;
		default:
			goto fail;
		}
	}
	*resp = reply;
	return (PAM_SUCCESS);

 fail:
	for(i = 0; i < n; i++) {
		free(reply[i].resp);
	}
	free(reply);
	return (PAM_CONV_ERR);
}

static struct pam_conv tty_conv = { sshpam_tty_conv, NULL };

/*
 * XXX this should be done in the authentication phase, but ssh1 doesn't
 * support that
 */
void
do_pam_chauthtok(void)
{
	if (use_privsep)
		fatal("Password expired (unable to change with privsep)");
	sshpam_err = pam_set_item(sshpam_handle, PAM_CONV,
	    (const void *)&tty_conv);
	if (sshpam_err != PAM_SUCCESS)
		fatal("PAM: failed to set PAM_CONV: %s",
		    pam_strerror(sshpam_handle, sshpam_err));
	debug("PAM: changing password");
	sshpam_err = pam_chauthtok(sshpam_handle, PAM_CHANGE_EXPIRED_AUTHTOK);
	if (sshpam_err != PAM_SUCCESS)
		fatal("PAM: pam_chauthtok(): %s",
		    pam_strerror(sshpam_handle, sshpam_err));
}

void
do_pam_session(struct ssh *ssh)
{
	debug3("PAM: opening session");

	expose_authinfo(__func__);

	sshpam_err = pam_set_item(sshpam_handle, PAM_CONV,
	    (const void *)&store_conv);
	if (sshpam_err != PAM_SUCCESS)
		fatal("PAM: failed to set PAM_CONV: %s",
		    pam_strerror(sshpam_handle, sshpam_err));
	sshpam_err = pam_open_session(sshpam_handle, 0);
	if (sshpam_err == PAM_SUCCESS)
		sshpam_session_open = 1;
	else {
		sshpam_session_open = 0;
		auth_restrict_session(ssh);
		error("PAM: pam_open_session(): %s",
		    pam_strerror(sshpam_handle, sshpam_err));
	}

}

int
is_pam_session_open(void)
{
	return sshpam_session_open;
}

/*
 * Set a PAM environment string. We need to do this so that the session
 * modules can handle things like Kerberos/GSI credentials that appear
 * during the ssh authentication process.
 */
int
do_pam_putenv(const char *name, char *value)
{
	int ret = 1;
#ifdef HAVE_PAM_PUTENV
	char *compound;
	size_t len;

	len = strlen(name) + strlen(value) + 2;
	compound = xmalloc(len);

	snprintf(compound, len, "%s=%s", name, value);
	ret = pam_putenv(sshpam_handle, compound);
	free(compound);
#endif

	return (ret);
}

char **
fetch_pam_child_environment(void)
{
	return sshpam_env;
}

char **
fetch_pam_environment(void)
{
	return (pam_getenvlist(sshpam_handle));
}

void
free_pam_environment(char **env)
{
	char **envp;

	if (env == NULL)
		return;

	for (envp = env; *envp; envp++)
		free(*envp);
	free(env);
}

/*
 * "Blind" conversation function for password authentication.  Assumes that
 * echo-off prompts are for the password and stores messages for later
 * display.
 */
static int
sshpam_passwd_conv(int n, sshpam_const struct pam_message **msg,
    struct pam_response **resp, void *data)
{
	struct pam_response *reply;
	int i;
	size_t len;

	debug3("PAM: %s called with %d messages", __func__, n);

	*resp = NULL;

	if (n <= 0 || n > PAM_MAX_NUM_MSG)
		return (PAM_CONV_ERR);

	if ((reply = calloc(n, sizeof(*reply))) == NULL)
		return (PAM_CONV_ERR);

	for (i = 0; i < n; ++i) {
		switch (PAM_MSG_MEMBER(msg, i, msg_style)) {
		case PAM_PROMPT_ECHO_OFF:
			if (sshpam_password == NULL)
				goto fail;
			if ((reply[i].resp = strdup(sshpam_password)) == NULL)
				goto fail;
			reply[i].resp_retcode = PAM_SUCCESS;
			break;
		case PAM_ERROR_MSG:
		case PAM_TEXT_INFO:
			len = strlen(PAM_MSG_MEMBER(msg, i, msg));
			if (len > 0) {
				buffer_append(&loginmsg,
				    PAM_MSG_MEMBER(msg, i, msg), len);
				buffer_append(&loginmsg, "\n", 1);
			}
			if ((reply[i].resp = strdup("")) == NULL)
				goto fail;
			reply[i].resp_retcode = PAM_SUCCESS;
			break;
		default:
			goto fail;
		}
	}
	*resp = reply;
	return (PAM_SUCCESS);

 fail:
	for(i = 0; i < n; i++) {
		free(reply[i].resp);
	}
	free(reply);
	return (PAM_CONV_ERR);
}

static struct pam_conv passwd_conv = { sshpam_passwd_conv, NULL };

/*
 * Attempt password authentication via PAM
 */
int
sshpam_auth_passwd(Authctxt *authctxt, const char *password)
{
	int flags = (options.permit_empty_passwd == 0 ?
	    PAM_DISALLOW_NULL_AUTHTOK : 0);
	char *fake = NULL;

	if (!options.use_pam || sshpam_handle == NULL)
		fatal("PAM: %s called when PAM disabled or failed to "
		    "initialise.", __func__);

	sshpam_password = password;
	sshpam_authctxt = authctxt;

	/*
	 * If the user logging in is invalid, or is root but is not permitted
	 * by PermitRootLogin, use an invalid password to prevent leaking
	 * information via timing (eg if the PAM config has a delay on fail).
	 */
	if (!authctxt->valid || (authctxt->pw->pw_uid == 0 &&
	    options.permit_root_login != PERMIT_YES))
		sshpam_password = fake = fake_password(password);

	sshpam_err = pam_set_item(sshpam_handle, PAM_CONV,
	    (const void *)&passwd_conv);
	if (sshpam_err != PAM_SUCCESS)
		fatal("PAM: %s: failed to set PAM_CONV: %s", __func__,
		    pam_strerror(sshpam_handle, sshpam_err));

	sshpam_err = pam_authenticate(sshpam_handle, flags);
	sshpam_password = NULL;
	free(fake);
	if (sshpam_err == PAM_MAXTRIES)
		sshpam_set_maxtries_reached(1);
	if (sshpam_err == PAM_SUCCESS && authctxt->valid) {
		debug("PAM: password authentication accepted for %.100s",
		    authctxt->user);
		return 1;
	} else {
		debug("PAM: password authentication failed for %.100s: %s",
		    authctxt->valid ? authctxt->user : "an illegal user",
		    pam_strerror(sshpam_handle, sshpam_err));
		return 0;
	}
}

int
sshpam_get_maxtries_reached(void)
{
	return sshpam_maxtries_reached;
}

void
sshpam_set_maxtries_reached(int reached)
{
	if (reached == 0 || sshpam_maxtries_reached)
		return;
	sshpam_maxtries_reached = 1;
	options.password_authentication = 0;
	options.kbd_interactive_authentication = 0;
	options.challenge_response_authentication = 0;
}
#endif /* USE_PAM */<|MERGE_RESOLUTION|>--- conflicted
+++ resolved
@@ -50,11 +50,7 @@
 /*
  * NetBSD local changes
  */
-<<<<<<< HEAD
-__RCSID("$NetBSD: auth-pam.c,v 1.14 2018/04/06 18:58:59 christos Exp $");
-=======
 __RCSID("$NetBSD: auth-pam.c,v 1.15 2018/05/23 16:04:13 christos Exp $");
->>>>>>> b2b84690
 #undef USE_POSIX_THREADS /* Not yet */
 #define HAVE_SECURITY_PAM_APPL_H
 #define HAVE_PAM_GETENVLIST
