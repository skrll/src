--- conflicted
+++ resolved
@@ -1,10 +1,5 @@
-<<<<<<< HEAD
-/*	$NetBSD: monitor_wrap.c,v 1.28 2020/12/04 18:42:50 christos Exp $	*/
-/* $OpenBSD: monitor_wrap.c,v 1.118 2020/08/27 01:06:18 djm Exp $ */
-=======
 /*	$NetBSD: monitor_wrap.c,v 1.30 2021/04/19 14:40:15 christos Exp $	*/
 /* $OpenBSD: monitor_wrap.c,v 1.123 2021/04/15 16:24:31 markus Exp $ */
->>>>>>> 9e014010
 
 /*
  * Copyright 2002 Niels Provos <provos@citi.umich.edu>
@@ -33,11 +28,7 @@
  */
 
 #include "includes.h"
-<<<<<<< HEAD
-__RCSID("$NetBSD: monitor_wrap.c,v 1.28 2020/12/04 18:42:50 christos Exp $");
-=======
 __RCSID("$NetBSD: monitor_wrap.c,v 1.30 2021/04/19 14:40:15 christos Exp $");
->>>>>>> 9e014010
 #include <sys/types.h>
 #include <sys/uio.h>
 #include <sys/queue.h>
