<<<<<<< HEAD
/*	$NetBSD: hostfile.h,v 1.10 2020/12/04 18:42:50 christos Exp $	*/
/* $OpenBSD: hostfile.h,v 1.26 2020/06/26 05:02:03 dtucker Exp $ */
=======
/*	$NetBSD: hostfile.h,v 1.11 2021/03/05 17:47:16 christos Exp $	*/
/* $OpenBSD: hostfile.h,v 1.29 2021/01/26 00:51:30 djm Exp $ */
>>>>>>> 9e014010

/*
 * Author: Tatu Ylonen <ylo@cs.hut.fi>
 * Copyright (c) 1995 Tatu Ylonen <ylo@cs.hut.fi>, Espoo, Finland
 *                    All rights reserved
 *
 * As far as I am concerned, the code I have written for this software
 * can be used freely for any purpose.  Any derived versions of this
 * software must be clearly marked as such, and if the derived work is
 * incompatible with the protocol description in the RFC file, it must be
 * called by a name other than "ssh" or "Secure Shell".
 */
#ifndef HOSTFILE_H
#define HOSTFILE_H

typedef enum {
	HOST_OK, HOST_NEW, HOST_CHANGED, HOST_REVOKED, HOST_FOUND
}       HostStatus;

typedef enum {
	MRK_ERROR, MRK_NONE, MRK_REVOKE, MRK_CA
}	HostkeyMarker;

struct hostkey_entry {
	char *host;
	char *file;
	u_long line;
	struct sshkey *key;
	HostkeyMarker marker;
	u_int note; /* caller-specific note/flag */
};
struct hostkeys {
	struct hostkey_entry *entries;
	u_int num_entries;
};

struct hostkeys *init_hostkeys(void);
void	 load_hostkeys(struct hostkeys *, const char *,
    const char *, u_int);
void	 load_hostkeys_file(struct hostkeys *, const char *,
    const char *, FILE *, u_int note);
void	 free_hostkeys(struct hostkeys *);

HostStatus check_key_in_hostkeys(struct hostkeys *, struct sshkey *,
    const struct hostkey_entry **);
int	 lookup_key_in_hostkeys_by_type(struct hostkeys *, int, int,
    const struct hostkey_entry **);
int	 lookup_marker_in_hostkeys(struct hostkeys *, int);

int	 hostfile_read_key(char **, u_int *, struct sshkey *);
int	 add_host_to_hostfile(const char *, const char *,
    const struct sshkey *, int);

int	 hostfile_replace_entries(const char *filename,
    const char *host, const char *ip, struct sshkey **keys, size_t nkeys,
    int store_hash, int quiet, int hash_alg);

#define HASH_MAGIC	"|1|"
#define HASH_DELIM	'|'

#define CA_MARKER	"@cert-authority"
#define REVOKE_MARKER	"@revoked"

char	*host_hash(const char *, const char *, u_int);

/*
 * Iterate through a hostkeys file, optionally parsing keys and matching
 * hostnames. Allows access to the raw keyfile lines to allow
 * streaming edits to the file to take place.
 */
#define HKF_WANT_MATCH		(1)	/* return only matching hosts/addrs */
#define HKF_WANT_PARSE_KEY	(1<<1)	/* need key parsed */

#define HKF_STATUS_OK		0	/* Line parsed, didn't match host */
#define HKF_STATUS_INVALID	1	/* line had parse error */
#define HKF_STATUS_COMMENT	2	/* valid line contained no key */
#define HKF_STATUS_MATCHED	3	/* hostname or IP matched */

#define HKF_MATCH_HOST		(1)	/* hostname matched */
#define HKF_MATCH_IP		(1<<1)	/* address matched */
#define HKF_MATCH_HOST_HASHED	(1<<2)	/* hostname was hashed */
#define HKF_MATCH_IP_HASHED	(1<<3)	/* address was hashed */
/* XXX HKF_MATCH_KEY_TYPE? */

/*
 * The callback function receives this as an argument for each matching 
 * hostkey line. The callback may "steal" the 'key' field by setting it to NULL.
 * If a parse error occurred, then "hosts" and subsequent options may be NULL.
 */
struct hostkey_foreach_line {
	const char *path; /* Path of file */
	u_long linenum;	/* Line number */
	u_int status;	/* One of HKF_STATUS_* */
	u_int match;	/* Zero or more of HKF_MATCH_* OR'd together */
	char *line;	/* Entire key line; mutable by callback */
	int marker;	/* CA/revocation markers; indicated by MRK_* value */
	const char *hosts; /* Raw hosts text, may be hashed or list multiple */
	const char *rawkey; /* Text of key and any comment following it */
	int keytype;	/* Type of key; KEY_UNSPEC for invalid/comment lines */
	struct sshkey *key; /* Key, if parsed ok and HKF_WANT_MATCH_HOST set */
	const char *comment; /* Any comment following the key */
	u_int note;	/* caller-specified note copied from arguments */
};

/*
 * Callback fires for each line (or matching line if a HKF_WANT_* option
 * is set). The foreach loop will terminate if the callback returns a non-
 * zero exit status.
 */
typedef int hostkeys_foreach_fn(struct hostkey_foreach_line *l, void *ctx);

/* Iterate over a hostkeys file */
int hostkeys_foreach(const char *path,
    hostkeys_foreach_fn *callback, void *ctx,
    const char *host, const char *ip, u_int options, u_int note);
int hostkeys_foreach_file(const char *path, FILE *f,
    hostkeys_foreach_fn *callback, void *ctx,
    const char *host, const char *ip, u_int options, u_int note);

void hostfile_create_user_ssh_dir(const char *, int);

void hostfile_create_user_ssh_dir(const char *, int);

#endif<|MERGE_RESOLUTION|>--- conflicted
+++ resolved
@@ -1,10 +1,5 @@
-<<<<<<< HEAD
-/*	$NetBSD: hostfile.h,v 1.10 2020/12/04 18:42:50 christos Exp $	*/
-/* $OpenBSD: hostfile.h,v 1.26 2020/06/26 05:02:03 dtucker Exp $ */
-=======
 /*	$NetBSD: hostfile.h,v 1.11 2021/03/05 17:47:16 christos Exp $	*/
 /* $OpenBSD: hostfile.h,v 1.29 2021/01/26 00:51:30 djm Exp $ */
->>>>>>> 9e014010
 
 /*
  * Author: Tatu Ylonen <ylo@cs.hut.fi>
@@ -126,6 +121,4 @@
 
 void hostfile_create_user_ssh_dir(const char *, int);
 
-void hostfile_create_user_ssh_dir(const char *, int);
-
 #endif