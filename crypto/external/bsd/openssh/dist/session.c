--- conflicted
+++ resolved
@@ -1,10 +1,5 @@
-<<<<<<< HEAD
-/*	$NetBSD: session.c,v 1.32 2020/12/04 18:42:50 christos Exp $	*/
-/* $OpenBSD: session.c,v 1.324 2020/07/07 02:47:21 deraadt Exp $ */
-=======
 /*	$NetBSD: session.c,v 1.34 2021/04/19 14:40:15 christos Exp $	*/
 /* $OpenBSD: session.c,v 1.328 2021/04/03 06:18:41 djm Exp $ */
->>>>>>> 9e014010
 
 /*
  * Copyright (c) 1995 Tatu Ylonen <ylo@cs.hut.fi>, Espoo, Finland
@@ -41,11 +36,7 @@
  */
 
 #include "includes.h"
-<<<<<<< HEAD
-__RCSID("$NetBSD: session.c,v 1.32 2020/12/04 18:42:50 christos Exp $");
-=======
 __RCSID("$NetBSD: session.c,v 1.34 2021/04/19 14:40:15 christos Exp $");
->>>>>>> 9e014010
 #include <sys/types.h>
 #include <sys/wait.h>
 #include <sys/un.h>
@@ -1081,11 +1072,7 @@
 	    stat(user_rc, &st) >= 0) {
 		if (xasprintf(&cmd, "%s -c '%s %s'", shell, _PATH_BSHELL,
 		    user_rc) == -1)
-<<<<<<< HEAD
-			fatal("%s: xasprintf: %s", __func__, strerror(errno));
-=======
 			fatal_f("xasprintf: %s", strerror(errno));
->>>>>>> 9e014010
 		if (debug_flag)
 			fprintf(stderr, "Running %s\n", cmd);
 		f = popen(cmd, "w");
@@ -1122,11 +1109,7 @@
 			    s->auth_proto, s->auth_data);
 		}
 		if (xasprintf(&cmd, "%s -q -", options.xauth_location) == -1)
-<<<<<<< HEAD
-			fatal("%s: xasprintf: %s", __func__, strerror(errno));
-=======
 			fatal_f("xasprintf: %s", strerror(errno));
->>>>>>> 9e014010
 		f = popen(cmd, "w");
 		if (f) {
 			fprintf(f, "remove %s\n",
