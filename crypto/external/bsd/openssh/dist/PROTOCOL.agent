<<<<<<< HEAD
$NetBSD: PROTOCOL.agent,v 1.10 2020/12/04 18:42:49 christos Exp $
This file used to contain a description of the SSH agent protocol
implemented by OpenSSH. It has since been superseded by
https://tools.ietf.org/html/draft-miller-ssh-agent-00

$OpenBSD: PROTOCOL.agent,v 1.13 2020/08/31 00:17:41 djm Exp $
=======
$NetBSD: PROTOCOL.agent,v 1.11 2021/03/05 17:47:15 christos Exp $
This file used to contain a description of the SSH agent protocol
implemented by OpenSSH. It has since been superseded by
https://tools.ietf.org/html/draft-miller-ssh-agent-04

$OpenBSD: PROTOCOL.agent,v 1.14 2020/10/06 07:12:04 dtucker Exp $
>>>>>>> 9e014010
<|MERGE_RESOLUTION|>--- conflicted
+++ resolved
@@ -1,15 +1,6 @@
-<<<<<<< HEAD
-$NetBSD: PROTOCOL.agent,v 1.10 2020/12/04 18:42:49 christos Exp $
-This file used to contain a description of the SSH agent protocol
-implemented by OpenSSH. It has since been superseded by
-https://tools.ietf.org/html/draft-miller-ssh-agent-00
-
-$OpenBSD: PROTOCOL.agent,v 1.13 2020/08/31 00:17:41 djm Exp $
-=======
 $NetBSD: PROTOCOL.agent,v 1.11 2021/03/05 17:47:15 christos Exp $
 This file used to contain a description of the SSH agent protocol
 implemented by OpenSSH. It has since been superseded by
 https://tools.ietf.org/html/draft-miller-ssh-agent-04
 
-$OpenBSD: PROTOCOL.agent,v 1.14 2020/10/06 07:12:04 dtucker Exp $
->>>>>>> 9e014010
+$OpenBSD: PROTOCOL.agent,v 1.14 2020/10/06 07:12:04 dtucker Exp $