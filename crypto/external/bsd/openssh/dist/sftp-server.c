--- conflicted
+++ resolved
@@ -1,10 +1,5 @@
-<<<<<<< HEAD
-/*	$NetBSD: sftp-server.c,v 1.23 2021/03/05 17:47:16 christos Exp $	*/
-/* $OpenBSD: sftp-server.c,v 1.122 2021/02/18 00:30:17 djm Exp $ */
-=======
 /*	$NetBSD: sftp-server.c,v 1.24 2021/04/19 14:40:15 christos Exp $	*/
 /* $OpenBSD: sftp-server.c,v 1.127 2021/04/03 06:18:41 djm Exp $ */
->>>>>>> e2aa5677
 
 /*
  * Copyright (c) 2000-2004 Markus Friedl.  All rights reserved.
@@ -23,11 +18,7 @@
  */
 
 #include "includes.h"
-<<<<<<< HEAD
-__RCSID("$NetBSD: sftp-server.c,v 1.23 2021/03/05 17:47:16 christos Exp $");
-=======
 __RCSID("$NetBSD: sftp-server.c,v 1.24 2021/04/19 14:40:15 christos Exp $");
->>>>>>> e2aa5677
 
 #include <sys/param.h>	/* MIN */
 #include <sys/types.h>
@@ -62,11 +53,7 @@
 char *sftp_realpath(const char *, char *); /* sftp-realpath.c */
 
 /* Maximum data read that we are willing to accept */
-<<<<<<< HEAD
-#define SFTP_MAX_READ_LENGTH (64 * 1024)
-=======
 #define SFTP_MAX_READ_LENGTH (SFTP_MAX_MSG_LENGTH - 1024)
->>>>>>> e2aa5677
 
 /* Our verbosity */
 static LogLevel log_level = SYSLOG_LEVEL_ERROR;
@@ -706,31 +693,6 @@
 	if ((msg = sshbuf_new()) == NULL)
 		fatal_f("sshbuf_new failed");
 	if ((r = sshbuf_put_u8(msg, SSH2_FXP_VERSION)) != 0 ||
-<<<<<<< HEAD
-	    (r = sshbuf_put_u32(msg, SSH2_FILEXFER_VERSION)) != 0 ||
-	    /* POSIX rename extension */
-	    (r = sshbuf_put_cstring(msg, "posix-rename@openssh.com")) != 0 ||
-	    (r = sshbuf_put_cstring(msg, "1")) != 0 || /* version */
-	    /* statvfs extension */
-	    (r = sshbuf_put_cstring(msg, "statvfs@openssh.com")) != 0 ||
-	    (r = sshbuf_put_cstring(msg, "2")) != 0 || /* version */
-	    /* fstatvfs extension */
-	    (r = sshbuf_put_cstring(msg, "fstatvfs@openssh.com")) != 0 ||
-	    (r = sshbuf_put_cstring(msg, "2")) != 0 || /* version */
-	    /* hardlink extension */
-	    (r = sshbuf_put_cstring(msg, "hardlink@openssh.com")) != 0 ||
-	    (r = sshbuf_put_cstring(msg, "1")) != 0 || /* version */
-	    /* fsync extension */
-	    (r = sshbuf_put_cstring(msg, "fsync@openssh.com")) != 0 ||
-	    (r = sshbuf_put_cstring(msg, "1")) != 0 || /* version */
-	    /* lsetstat extension */
-	    (r = sshbuf_put_cstring(msg, "lsetstat@openssh.com")) != 0 ||
-	    (r = sshbuf_put_cstring(msg, "1")) != 0 || /* version */
-	    /* limits extension */
-	    (r = sshbuf_put_cstring(msg, "limits@openssh.com")) != 0 ||
-	    (r = sshbuf_put_cstring(msg, "1")) != 0) /* version */
-		fatal_fr(r, "compose");
-=======
 	    (r = sshbuf_put_u32(msg, SSH2_FILEXFER_VERSION)) != 0)
 		fatal_fr(r, "compose");
 
@@ -743,7 +705,6 @@
 	compose_extension(msg, "lsetstat@openssh.com", "1");
 	compose_extension(msg, "limits@openssh.com", "1");
 
->>>>>>> e2aa5677
 	send_msg(msg);
 	sshbuf_free(msg);
 }
@@ -808,12 +769,8 @@
 static void
 process_read(u_int32_t id)
 {
-<<<<<<< HEAD
-	u_char buf[SFTP_MAX_READ_LENGTH];
-=======
 	static u_char *buf;
 	static size_t buflen;
->>>>>>> e2aa5677
 	u_int32_t len;
 	int r, handle, fd, ret, status = SSH2_FX_FAILURE;
 	u_int64_t off;
@@ -887,20 +844,12 @@
 		if (!(handle_to_flags(handle) & O_APPEND) &&
 		    lseek(fd, off, SEEK_SET) == -1) {
 			status = errno_to_portable(errno);
-<<<<<<< HEAD
-			error_f("seek failed");
-=======
 			error_f("seek \"%.100s\": %s", handle_to_name(handle),
 			    strerror(errno));
->>>>>>> e2aa5677
 		} else {
 /* XXX ATOMICIO ? */
 			ret = write(fd, data, len);
 			if (ret == -1) {
-<<<<<<< HEAD
-				error_f("write: %s", strerror(errno));
-=======
->>>>>>> e2aa5677
 				status = errno_to_portable(errno);
 				error_f("write \"%.100s\": %s",
 				    handle_to_name(handle), strerror(errno));
@@ -1554,20 +1503,7 @@
 
 	if ((r = sshbuf_get_cstring(iqueue, &request, NULL)) != 0)
 		fatal_fr(r, "parse");
-<<<<<<< HEAD
-	for (i = 0; extended_handlers[i].handler != NULL; i++) {
-		if (strcmp(request, extended_handlers[i].ext_name) == 0) {
-			if (!request_permitted(&extended_handlers[i]))
-				send_status(id, SSH2_FX_PERMISSION_DENIED);
-			else
-				extended_handlers[i].handler(id);
-			break;
-		}
-	}
-	if (extended_handlers[i].handler == NULL) {
-=======
 	if ((exthand = extended_handler_byname(request)) == NULL) {
->>>>>>> e2aa5677
 		error("Unknown extended request \"%.100s\"", request);
 		send_status(id, SSH2_FX_OP_UNSUPPORTED);	/* MUST */
 	} else {
