--- conflicted
+++ resolved
@@ -1,10 +1,5 @@
-<<<<<<< HEAD
-/*	$NetBSD: sftp-server.c,v 1.22 2020/12/04 18:42:50 christos Exp $	*/
-/* $OpenBSD: sftp-server.c,v 1.119 2020/07/17 03:51:32 djm Exp $ */
-=======
 /*	$NetBSD: sftp-server.c,v 1.24 2021/04/19 14:40:15 christos Exp $	*/
 /* $OpenBSD: sftp-server.c,v 1.127 2021/04/03 06:18:41 djm Exp $ */
->>>>>>> 9e014010
 
 /*
  * Copyright (c) 2000-2004 Markus Friedl.  All rights reserved.
@@ -23,11 +18,7 @@
  */
 
 #include "includes.h"
-<<<<<<< HEAD
-__RCSID("$NetBSD: sftp-server.c,v 1.22 2020/12/04 18:42:50 christos Exp $");
-=======
 __RCSID("$NetBSD: sftp-server.c,v 1.24 2021/04/19 14:40:15 christos Exp $");
->>>>>>> 9e014010
 
 #include <sys/param.h>	/* MIN */
 #include <sys/types.h>
@@ -853,21 +844,12 @@
 		if (!(handle_to_flags(handle) & O_APPEND) &&
 		    lseek(fd, off, SEEK_SET) == -1) {
 			status = errno_to_portable(errno);
-<<<<<<< HEAD
-			error("%s: seek failed", __func__);
-=======
 			error_f("seek \"%.100s\": %s", handle_to_name(handle),
 			    strerror(errno));
->>>>>>> 9e014010
 		} else {
 /* XXX ATOMICIO ? */
 			ret = write(fd, data, len);
 			if (ret == -1) {
-<<<<<<< HEAD
-				error("%s: write: %s", __func__,
-				    strerror(errno));
-=======
->>>>>>> 9e014010
 				status = errno_to_portable(errno);
 				error_f("write \"%.100s\": %s",
 				    handle_to_name(handle), strerror(errno));
@@ -875,11 +857,7 @@
 				status = SSH2_FX_OK;
 				handle_update_write(handle, ret);
 			} else {
-<<<<<<< HEAD
-				debug2("%s: nothing at all written", __func__);
-=======
 				debug2_f("nothing at all written");
->>>>>>> 9e014010
 				status = SSH2_FX_FAILURE;
 			}
 		}
