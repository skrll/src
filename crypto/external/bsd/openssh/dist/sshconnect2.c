--- conflicted
+++ resolved
@@ -1,10 +1,5 @@
-<<<<<<< HEAD
-/*	$NetBSD: sshconnect2.c,v 1.39 2021/03/05 17:47:16 christos Exp $	*/
-/* $OpenBSD: sshconnect2.c,v 1.346 2021/01/27 10:05:28 djm Exp $ */
-=======
 /*	$NetBSD: sshconnect2.c,v 1.40 2021/04/19 14:40:15 christos Exp $	*/
 /* $OpenBSD: sshconnect2.c,v 1.347 2021/04/03 06:18:41 djm Exp $ */
->>>>>>> e2aa5677
 
 /*
  * Copyright (c) 2000 Markus Friedl.  All rights reserved.
@@ -32,11 +27,7 @@
  */
 
 #include "includes.h"
-<<<<<<< HEAD
-__RCSID("$NetBSD: sshconnect2.c,v 1.39 2021/03/05 17:47:16 christos Exp $");
-=======
 __RCSID("$NetBSD: sshconnect2.c,v 1.40 2021/04/19 14:40:15 christos Exp $");
->>>>>>> e2aa5677
 #include <sys/types.h>
 #include <sys/socket.h>
 #include <sys/wait.h>
@@ -1283,11 +1274,7 @@
 			return SSH_ERR_KEY_NOT_FOUND;
 		if (id->key != NULL && !sshkey_equal_public(prv, id->key)) {
 			error_f("private key %s contents do not match public",
-<<<<<<< HEAD
-			   id->filename);
-=======
 			    id->filename);
->>>>>>> e2aa5677
 			r = SSH_ERR_KEY_NOT_FOUND;
 			goto out;
 		}
