--- conflicted
+++ resolved
@@ -1,8 +1,4 @@
-<<<<<<< HEAD
-.\"	$NetBSD: scp.1,v 1.22 2020/12/04 18:42:50 christos Exp $
-=======
 .\"	$NetBSD: scp.1,v 1.23 2021/03/05 17:47:16 christos Exp $
->>>>>>> 9e014010
 .\"  -*- nroff -*-
 .\"
 .\" scp.1
@@ -14,15 +10,9 @@
 .\"
 .\" Created: Sun May  7 00:14:37 1995 ylo
 .\"
-<<<<<<< HEAD
-.\" $OpenBSD: scp.1,v 1.90 2020/08/03 02:43:41 djm Exp $
-.\"
-.Dd August 3 2020
-=======
 .\" $OpenBSD: scp.1,v 1.95 2021/01/26 15:40:17 naddy Exp $
 .\"
 .Dd January 26 2021
->>>>>>> 9e014010
 .Dt SCP 1
 .Os
 .Sh NAME
