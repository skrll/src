<<<<<<< HEAD
/*	$NetBSD: readpass.c,v 1.15 2020/12/04 18:42:50 christos Exp $	*/
/* $OpenBSD: readpass.c,v 1.63 2020/08/11 09:45:54 djm Exp $ */
=======
/*	$NetBSD: readpass.c,v 1.16 2021/03/05 17:47:16 christos Exp $	*/
/* $OpenBSD: readpass.c,v 1.68 2020/11/10 07:46:20 claudio Exp $ */
>>>>>>> 9e014010

/*
 * Copyright (c) 2001 Markus Friedl.  All rights reserved.
 *
 * Redistribution and use in source and binary forms, with or without
 * modification, are permitted provided that the following conditions
 * are met:
 * 1. Redistributions of source code must retain the above copyright
 *    notice, this list of conditions and the following disclaimer.
 * 2. Redistributions in binary form must reproduce the above copyright
 *    notice, this list of conditions and the following disclaimer in the
 *    documentation and/or other materials provided with the distribution.
 *
 * THIS SOFTWARE IS PROVIDED BY THE AUTHOR ``AS IS'' AND ANY EXPRESS OR
 * IMPLIED WARRANTIES, INCLUDING, BUT NOT LIMITED TO, THE IMPLIED WARRANTIES
 * OF MERCHANTABILITY AND FITNESS FOR A PARTICULAR PURPOSE ARE DISCLAIMED.
 * IN NO EVENT SHALL THE AUTHOR BE LIABLE FOR ANY DIRECT, INDIRECT,
 * INCIDENTAL, SPECIAL, EXEMPLARY, OR CONSEQUENTIAL DAMAGES (INCLUDING, BUT
 * NOT LIMITED TO, PROCUREMENT OF SUBSTITUTE GOODS OR SERVICES; LOSS OF USE,
 * DATA, OR PROFITS; OR BUSINESS INTERRUPTION) HOWEVER CAUSED AND ON ANY
 * THEORY OF LIABILITY, WHETHER IN CONTRACT, STRICT LIABILITY, OR TORT
 * (INCLUDING NEGLIGENCE OR OTHERWISE) ARISING IN ANY WAY OUT OF THE USE OF
 * THIS SOFTWARE, EVEN IF ADVISED OF THE POSSIBILITY OF SUCH DAMAGE.
 */

#include "includes.h"
<<<<<<< HEAD
__RCSID("$NetBSD: readpass.c,v 1.15 2020/12/04 18:42:50 christos Exp $");
=======
__RCSID("$NetBSD: readpass.c,v 1.16 2021/03/05 17:47:16 christos Exp $");
>>>>>>> 9e014010
#include <sys/types.h>
#include <sys/wait.h>

#include <errno.h>
#include <fcntl.h>
#include <paths.h>
#include <readpassphrase.h>
#include <signal.h>
#include <stdarg.h>
#include <stdio.h>
#include <stdlib.h>
#include <string.h>
#include <unistd.h>

#include "xmalloc.h"
#include "misc.h"
#include "pathnames.h"
#include "log.h"
#include "ssh.h"
#include "uidswap.h"

static char *
ssh_askpass(const char *askpass, const char *msg, const char *env_hint)
{
	pid_t pid, ret;
	size_t len;
	char *pass;
	int p[2], status;
	char buf[1024];
	void (*osigchld)(int);

	if (fflush(stdout) != 0)
		error_f("fflush: %s", strerror(errno));
	if (askpass == NULL)
		fatal("internal error: askpass undefined");
	if (pipe(p) == -1) {
		error_f("pipe: %s", strerror(errno));
		return NULL;
	}
	osigchld = ssh_signal(SIGCHLD, SIG_DFL);
	if ((pid = fork()) == -1) {
		error_f("fork: %s", strerror(errno));
		ssh_signal(SIGCHLD, osigchld);
		return NULL;
	}
	if (pid == 0) {
		close(p[0]);
		if (dup2(p[1], STDOUT_FILENO) == -1)
			fatal_f("dup2: %s", strerror(errno));
		if (env_hint != NULL)
			setenv("SSH_ASKPASS_PROMPT", env_hint, 1);
		execlp(askpass, askpass, msg, (char *)NULL);
		fatal_f("exec(%s): %s", askpass, strerror(errno));
	}
	close(p[1]);

	len = 0;
	do {
		ssize_t r = read(p[0], buf + len, sizeof(buf) - 1 - len);

		if (r == -1 && errno == EINTR)
			continue;
		if (r <= 0)
			break;
		len += r;
	} while (sizeof(buf) - 1 - len > 0);
	buf[len] = '\0';

	close(p[0]);
	while ((ret = waitpid(pid, &status, 0)) == -1)
		if (errno != EINTR)
			break;
	ssh_signal(SIGCHLD, osigchld);
	if (ret == -1 || !WIFEXITED(status) || WEXITSTATUS(status) != 0) {
		explicit_bzero(buf, sizeof(buf));
		return NULL;
	}

	buf[strcspn(buf, "\r\n")] = '\0';
	pass = xstrdup(buf);
	explicit_bzero(buf, sizeof(buf));
	return pass;
}

/* private/internal read_passphrase flags */
#define RP_ASK_PERMISSION	0x8000 /* pass hint to askpass for confirm UI */

/*
 * Reads a passphrase from /dev/tty with echo turned off/on.  Returns the
 * passphrase (allocated with xmalloc).  Exits if EOF is encountered. If
 * RP_ALLOW_STDIN is set, the passphrase will be read from stdin if no
 * tty is available
 */
char *
read_passphrase(const char *prompt, int flags)
{
	char cr = '\r', *ret, buf[1024];
	int rppflags, ttyfd, use_askpass = 0, allow_askpass = 0;
	const char *askpass_hint = NULL, *askpass = NULL;
	const char *s;

	if ((s = getenv("DISPLAY")) != NULL)
		allow_askpass = *s != '\0';
	if ((s = getenv(SSH_ASKPASS_REQUIRE_ENV)) != NULL) {
		if (strcasecmp(s, "force") == 0) {
			use_askpass = 1;
			allow_askpass = 1;
		} else if (strcasecmp(s, "prefer") == 0)
			use_askpass = allow_askpass;
		else if (strcasecmp(s, "never") == 0)
			allow_askpass = 0;
	}

	rppflags = (flags & RP_ECHO) ? RPP_ECHO_ON : RPP_ECHO_OFF;
	if (use_askpass)
<<<<<<< HEAD
		debug("%s: requested to askpass", __func__);
=======
		debug_f("requested to askpass");
>>>>>>> 9e014010
	else if (flags & RP_USE_ASKPASS)
		use_askpass = 1;
	else if (flags & RP_ALLOW_STDIN) {
		if (!isatty(STDIN_FILENO)) {
			debug("read_passphrase: stdin is not a tty");
			use_askpass = 1;
		}
	} else {
		rppflags |= RPP_REQUIRE_TTY;
		ttyfd = open(_PATH_TTY, O_RDWR);
		if (ttyfd >= 0) {
			/*
			 * If we're on a tty, ensure that show the prompt at
			 * the beginning of the line. This will hopefully
			 * clobber any password characters the user has
			 * optimistically typed before echo is disabled.
			 */
			(void)write(ttyfd, &cr, 1);
			close(ttyfd);
		} else {
			debug("read_passphrase: can't open %s: %s", _PATH_TTY,
			    strerror(errno));
			use_askpass = 1;
		}
	}

	if ((flags & RP_USE_ASKPASS) && !allow_askpass)
		return (flags & RP_ALLOW_EOF) ? NULL : xstrdup("");

	if (use_askpass && allow_askpass) {
		if (getenv(SSH_ASKPASS_ENV))
			askpass = getenv(SSH_ASKPASS_ENV);
		else
			askpass = _PATH_SSH_ASKPASS_DEFAULT;
		if ((flags & RP_ASK_PERMISSION) != 0)
			askpass_hint = "confirm";
		if ((ret = ssh_askpass(askpass, prompt, askpass_hint)) == NULL)
			if (!(flags & RP_ALLOW_EOF))
				return xstrdup("");
		return ret;
	}

	if (readpassphrase(prompt, buf, sizeof buf, rppflags) == NULL) {
		if (flags & RP_ALLOW_EOF)
			return NULL;
		return xstrdup("");
	}

	ret = xstrdup(buf);
	explicit_bzero(buf, sizeof(buf));
	return ret;
}

int
ask_permission(const char *fmt, ...)
{
	va_list args;
	char *p, prompt[1024];
	int allowed = 0;

	va_start(args, fmt);
	vsnprintf(prompt, sizeof(prompt), fmt, args);
	va_end(args);

	p = read_passphrase(prompt,
	    RP_USE_ASKPASS|RP_ALLOW_EOF|RP_ASK_PERMISSION);
	if (p != NULL) {
		/*
		 * Accept empty responses and responses consisting
		 * of the word "yes" as affirmative.
		 */
		if (*p == '\0' || *p == '\n' ||
		    strcasecmp(p, "yes") == 0)
			allowed = 1;
		free(p);
	}

	return (allowed);
}

static void
writemsg(const char *msg)
{
	(void)write(STDERR_FILENO, "\r", 1);
	(void)write(STDERR_FILENO, msg, strlen(msg));
	(void)write(STDERR_FILENO, "\r\n", 2);
}

struct notifier_ctx {
	pid_t pid;
	void (*osigchld)(int);
};

struct notifier_ctx *
notify_start(int force_askpass, const char *fmt, ...)
{
	va_list args;
	char *prompt = NULL;
<<<<<<< HEAD
	int devnull;
	pid_t pid;
	void (*osigchld)(int);
=======
	pid_t pid = -1;
	void (*osigchld)(int) = NULL;
>>>>>>> 9e014010
	const char *askpass, *s;
	struct notifier_ctx *ret = NULL;

	va_start(args, fmt);
	xvasprintf(&prompt, fmt, args);
	va_end(args);

	if (fflush(NULL) != 0)
		error_f("fflush: %s", strerror(errno));
	if (!force_askpass && isatty(STDERR_FILENO)) {
<<<<<<< HEAD
		(void)write(STDERR_FILENO, "\r", 1);
		(void)write(STDERR_FILENO, prompt, strlen(prompt));
		(void)write(STDERR_FILENO, "\r\n", 2);
		goto out;
=======
		writemsg(prompt);
		goto out_ctx;
>>>>>>> 9e014010
	}
	if ((askpass = getenv("SSH_ASKPASS")) == NULL)
		askpass = _PATH_SSH_ASKPASS_DEFAULT;
	if (*askpass == '\0') {
<<<<<<< HEAD
		debug3("%s: cannot notify: no askpass", __func__);
=======
		debug3_f("cannot notify: no askpass");
>>>>>>> 9e014010
		goto out;
	}
	if (getenv("DISPLAY") == NULL &&
	    ((s = getenv(SSH_ASKPASS_REQUIRE_ENV)) == NULL ||
	    strcmp(s, "force") != 0)) {
<<<<<<< HEAD
		debug3("%s: cannot notify: no display", __func__);
=======
		debug3_f("cannot notify: no display");
>>>>>>> 9e014010
		goto out;
	}
	osigchld = ssh_signal(SIGCHLD, SIG_DFL);
	if ((pid = fork()) == -1) {
		error_f("fork: %s", strerror(errno));
		ssh_signal(SIGCHLD, osigchld);
		free(prompt);
		return NULL;
	}
	if (pid == 0) {
		if (stdfd_devnull(1, 1, 0) == -1)
			fatal_f("stdfd_devnull failed");
		closefrom(STDERR_FILENO + 1);
		setenv("SSH_ASKPASS_PROMPT", "none", 1); /* hint to UI */
		execlp(askpass, askpass, prompt, (char *)NULL);
		error_f("exec(%s): %s", askpass, strerror(errno));
		_exit(1);
		/* NOTREACHED */
	}
 out_ctx:
	if ((ret = calloc(1, sizeof(*ret))) == NULL) {
		kill(pid, SIGTERM);
		fatal_f("calloc failed");
	}
	ret->pid = pid;
	ret->osigchld = osigchld;
 out:
	free(prompt);
	return ret;
}

void
notify_complete(struct notifier_ctx *ctx, const char *fmt, ...)
{
	int ret;
	char *msg = NULL;
	va_list args;

	if (ctx != NULL && fmt != NULL && ctx->pid == -1) {
		/*
		 * notify_start wrote to stderr, so send conclusion message
		 * there too
		*/
		va_start(args, fmt);
		xvasprintf(&msg, fmt, args);
		va_end(args);
		writemsg(msg);
		free(msg);
	}

	if (ctx == NULL || ctx->pid <= 0) {
		free(ctx);
		return;
	}
	kill(ctx->pid, SIGTERM);
	while ((ret = waitpid(ctx->pid, NULL, 0)) == -1) {
		if (errno != EINTR)
			break;
	}
	if (ret == -1)
		fatal_f("waitpid: %s", strerror(errno));
	ssh_signal(SIGCHLD, ctx->osigchld);
	free(ctx);
}<|MERGE_RESOLUTION|>--- conflicted
+++ resolved
@@ -1,10 +1,5 @@
-<<<<<<< HEAD
-/*	$NetBSD: readpass.c,v 1.15 2020/12/04 18:42:50 christos Exp $	*/
-/* $OpenBSD: readpass.c,v 1.63 2020/08/11 09:45:54 djm Exp $ */
-=======
 /*	$NetBSD: readpass.c,v 1.16 2021/03/05 17:47:16 christos Exp $	*/
 /* $OpenBSD: readpass.c,v 1.68 2020/11/10 07:46:20 claudio Exp $ */
->>>>>>> 9e014010
 
 /*
  * Copyright (c) 2001 Markus Friedl.  All rights reserved.
@@ -31,11 +26,7 @@
  */
 
 #include "includes.h"
-<<<<<<< HEAD
-__RCSID("$NetBSD: readpass.c,v 1.15 2020/12/04 18:42:50 christos Exp $");
-=======
 __RCSID("$NetBSD: readpass.c,v 1.16 2021/03/05 17:47:16 christos Exp $");
->>>>>>> 9e014010
 #include <sys/types.h>
 #include <sys/wait.h>
 
@@ -151,11 +142,7 @@
 
 	rppflags = (flags & RP_ECHO) ? RPP_ECHO_ON : RPP_ECHO_OFF;
 	if (use_askpass)
-<<<<<<< HEAD
-		debug("%s: requested to askpass", __func__);
-=======
 		debug_f("requested to askpass");
->>>>>>> 9e014010
 	else if (flags & RP_USE_ASKPASS)
 		use_askpass = 1;
 	else if (flags & RP_ALLOW_STDIN) {
@@ -254,14 +241,8 @@
 {
 	va_list args;
 	char *prompt = NULL;
-<<<<<<< HEAD
-	int devnull;
-	pid_t pid;
-	void (*osigchld)(int);
-=======
 	pid_t pid = -1;
 	void (*osigchld)(int) = NULL;
->>>>>>> 9e014010
 	const char *askpass, *s;
 	struct notifier_ctx *ret = NULL;
 
@@ -272,34 +253,19 @@
 	if (fflush(NULL) != 0)
 		error_f("fflush: %s", strerror(errno));
 	if (!force_askpass && isatty(STDERR_FILENO)) {
-<<<<<<< HEAD
-		(void)write(STDERR_FILENO, "\r", 1);
-		(void)write(STDERR_FILENO, prompt, strlen(prompt));
-		(void)write(STDERR_FILENO, "\r\n", 2);
-		goto out;
-=======
 		writemsg(prompt);
 		goto out_ctx;
->>>>>>> 9e014010
 	}
 	if ((askpass = getenv("SSH_ASKPASS")) == NULL)
 		askpass = _PATH_SSH_ASKPASS_DEFAULT;
 	if (*askpass == '\0') {
-<<<<<<< HEAD
-		debug3("%s: cannot notify: no askpass", __func__);
-=======
 		debug3_f("cannot notify: no askpass");
->>>>>>> 9e014010
 		goto out;
 	}
 	if (getenv("DISPLAY") == NULL &&
 	    ((s = getenv(SSH_ASKPASS_REQUIRE_ENV)) == NULL ||
 	    strcmp(s, "force") != 0)) {
-<<<<<<< HEAD
-		debug3("%s: cannot notify: no display", __func__);
-=======
 		debug3_f("cannot notify: no display");
->>>>>>> 9e014010
 		goto out;
 	}
 	osigchld = ssh_signal(SIGCHLD, SIG_DFL);
