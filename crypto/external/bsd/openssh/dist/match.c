--- conflicted
+++ resolved
@@ -1,10 +1,5 @@
-<<<<<<< HEAD
-/*	$NetBSD: match.c,v 1.14 2020/12/04 18:42:50 christos Exp $	*/
-/* $OpenBSD: match.c,v 1.42 2020/07/05 23:59:45 djm Exp $ */
-=======
 /*	$NetBSD: match.c,v 1.15 2021/03/05 17:47:16 christos Exp $	*/
 /* $OpenBSD: match.c,v 1.43 2020/11/03 22:53:12 djm Exp $ */
->>>>>>> 9e014010
 
 /*
  * Author: Tatu Ylonen <ylo@cs.hut.fi>
@@ -43,11 +38,7 @@
  */
 
 #include "includes.h"
-<<<<<<< HEAD
-__RCSID("$NetBSD: match.c,v 1.14 2020/12/04 18:42:50 christos Exp $");
-=======
 __RCSID("$NetBSD: match.c,v 1.15 2021/03/05 17:47:16 christos Exp $");
->>>>>>> 9e014010
 #include <sys/types.h>
 
 #include <ctype.h>
