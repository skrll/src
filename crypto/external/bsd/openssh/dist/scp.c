<<<<<<< HEAD
/*	$NetBSD: scp.c,v 1.28 2020/12/04 18:42:50 christos Exp $	*/
/* $OpenBSD: scp.c,v 1.212 2020/08/03 02:43:41 djm Exp $ */
=======
/*	$NetBSD: scp.c,v 1.31 2021/04/19 14:40:15 christos Exp $	*/
/* $OpenBSD: scp.c,v 1.214 2021/04/03 06:18:40 djm Exp $ */
>>>>>>> 9e014010

/*
 * scp - secure remote copy.  This is basically patched BSD rcp which
 * uses ssh to do the data transfer (instead of using rcmd).
 *
 * NOTE: This version should NOT be suid root.  (This uses ssh to
 * do the transfer and ssh has the necessary privileges.)
 *
 * 1995 Timo Rinne <tri@iki.fi>, Tatu Ylonen <ylo@cs.hut.fi>
 *
 * As far as I am concerned, the code I have written for this software
 * can be used freely for any purpose.  Any derived versions of this
 * software must be clearly marked as such, and if the derived work is
 * incompatible with the protocol description in the RFC file, it must be
 * called by a name other than "ssh" or "Secure Shell".
 */
/*
 * Copyright (c) 1999 Theo de Raadt.  All rights reserved.
 * Copyright (c) 1999 Aaron Campbell.  All rights reserved.
 *
 * Redistribution and use in source and binary forms, with or without
 * modification, are permitted provided that the following conditions
 * are met:
 * 1. Redistributions of source code must retain the above copyright
 *    notice, this list of conditions and the following disclaimer.
 * 2. Redistributions in binary form must reproduce the above copyright
 *    notice, this list of conditions and the following disclaimer in the
 *    documentation and/or other materials provided with the distribution.
 *
 * THIS SOFTWARE IS PROVIDED BY THE AUTHOR ``AS IS'' AND ANY EXPRESS OR
 * IMPLIED WARRANTIES, INCLUDING, BUT NOT LIMITED TO, THE IMPLIED WARRANTIES
 * OF MERCHANTABILITY AND FITNESS FOR A PARTICULAR PURPOSE ARE DISCLAIMED.
 * IN NO EVENT SHALL THE AUTHOR BE LIABLE FOR ANY DIRECT, INDIRECT,
 * INCIDENTAL, SPECIAL, EXEMPLARY, OR CONSEQUENTIAL DAMAGES (INCLUDING, BUT
 * NOT LIMITED TO, PROCUREMENT OF SUBSTITUTE GOODS OR SERVICES; LOSS OF USE,
 * DATA, OR PROFITS; OR BUSINESS INTERRUPTION) HOWEVER CAUSED AND ON ANY
 * THEORY OF LIABILITY, WHETHER IN CONTRACT, STRICT LIABILITY, OR TORT
 * (INCLUDING NEGLIGENCE OR OTHERWISE) ARISING IN ANY WAY OUT OF THE USE OF
 * THIS SOFTWARE, EVEN IF ADVISED OF THE POSSIBILITY OF SUCH DAMAGE.
 */

/*
 * Parts from:
 *
 * Copyright (c) 1983, 1990, 1992, 1993, 1995
 *	The Regents of the University of California.  All rights reserved.
 *
 * Redistribution and use in source and binary forms, with or without
 * modification, are permitted provided that the following conditions
 * are met:
 * 1. Redistributions of source code must retain the above copyright
 *    notice, this list of conditions and the following disclaimer.
 * 2. Redistributions in binary form must reproduce the above copyright
 *    notice, this list of conditions and the following disclaimer in the
 *    documentation and/or other materials provided with the distribution.
 * 3. Neither the name of the University nor the names of its contributors
 *    may be used to endorse or promote products derived from this software
 *    without specific prior written permission.
 *
 * THIS SOFTWARE IS PROVIDED BY THE REGENTS AND CONTRIBUTORS ``AS IS'' AND
 * ANY EXPRESS OR IMPLIED WARRANTIES, INCLUDING, BUT NOT LIMITED TO, THE
 * IMPLIED WARRANTIES OF MERCHANTABILITY AND FITNESS FOR A PARTICULAR PURPOSE
 * ARE DISCLAIMED.  IN NO EVENT SHALL THE REGENTS OR CONTRIBUTORS BE LIABLE
 * FOR ANY DIRECT, INDIRECT, INCIDENTAL, SPECIAL, EXEMPLARY, OR CONSEQUENTIAL
 * DAMAGES (INCLUDING, BUT NOT LIMITED TO, PROCUREMENT OF SUBSTITUTE GOODS
 * OR SERVICES; LOSS OF USE, DATA, OR PROFITS; OR BUSINESS INTERRUPTION)
 * HOWEVER CAUSED AND ON ANY THEORY OF LIABILITY, WHETHER IN CONTRACT, STRICT
 * LIABILITY, OR TORT (INCLUDING NEGLIGENCE OR OTHERWISE) ARISING IN ANY WAY
 * OUT OF THE USE OF THIS SOFTWARE, EVEN IF ADVISED OF THE POSSIBILITY OF
 * SUCH DAMAGE.
 *
 */

#include "includes.h"
<<<<<<< HEAD
__RCSID("$NetBSD: scp.c,v 1.28 2020/12/04 18:42:50 christos Exp $");
=======
__RCSID("$NetBSD: scp.c,v 1.31 2021/04/19 14:40:15 christos Exp $");
>>>>>>> 9e014010

#include <sys/param.h>	/* roundup MAX */
#include <sys/types.h>
#include <sys/poll.h>
#include <sys/wait.h>
#include <sys/stat.h>
#include <sys/time.h>
#include <sys/uio.h>

#include <ctype.h>
#include <dirent.h>
#include <errno.h>
#include <fcntl.h>
#include <fnmatch.h>
#include <locale.h>
#include <pwd.h>
#include <signal.h>
#include <stdarg.h>
#include <stdint.h>
#include <stdio.h>
#include <stdlib.h>
#include <string.h>
#include <time.h>
#include <unistd.h>
#include <limits.h>
#include <vis.h>

#include "xmalloc.h"
#include "ssh.h"
#include "atomicio.h"
#include "pathnames.h"
#include "log.h"
#include "misc.h"
#include "progressmeter.h"
#include "utf8.h"

#define COPY_BUFLEN	16384

int do_cmd(char *host, char *remuser, int port, char *cmd, int *fdin, int *fdout);
int do_cmd2(char *host, char *remuser, int port, char *cmd, int fdin, int fdout);

static char empty[] = "";

/* Struct for addargs */
arglist args;
arglist remote_remote_args;

/* Bandwidth limit */
long long limit_kbps = 0;
struct bwlimit bwlimit;

/* Name of current file being transferred. */
char *curfile;

/* This is set to non-zero to enable verbose mode. */
int verbose_mode = 0;

/* This is set to zero if the progressmeter is not desired. */
int showprogress = 1;

/*
 * This is set to non-zero if remote-remote copy should be piped
 * through this process.
 */
int throughlocal = 0;

/* Non-standard port to use for the ssh connection or -1. */
int sshport = -1;

/* This is the program to execute for the secured connection. ("ssh" or -S) */
#ifdef RESCUEDIR
const char *ssh_program = RESCUEDIR "/ssh";
#else
const char *ssh_program = _PATH_SSH_PROGRAM;
#endif

/* This is used to store the pid of ssh_program */
pid_t do_cmd_pid = -1;

__dead static void
killchild(int signo)
{
	if (do_cmd_pid > 1) {
		kill(do_cmd_pid, signo ? signo : SIGTERM);
		waitpid(do_cmd_pid, NULL, 0);
	}

	if (signo)
		_exit(1);
	exit(1);
}

static void
suspchild(int signo)
{
	int status;

	if (do_cmd_pid > 1) {
		kill(do_cmd_pid, signo);
		while (waitpid(do_cmd_pid, &status, WUNTRACED) == -1 &&
		    errno == EINTR)
			;
		kill(getpid(), SIGSTOP);
	}
}

static int
do_local_cmd(arglist *a)
{
	u_int i;
	int status;
	pid_t pid;

	if (a->num == 0)
		fatal("do_local_cmd: no arguments");

	if (verbose_mode) {
		fprintf(stderr, "Executing:");
		for (i = 0; i < a->num; i++)
			fmprintf(stderr, " %s", a->list[i]);
		fprintf(stderr, "\n");
	}
	if ((pid = fork()) == -1)
		fatal("do_local_cmd: fork: %s", strerror(errno));

	if (pid == 0) {
		execvp(a->list[0], a->list);
		perror(a->list[0]);
		exit(1);
	}

	do_cmd_pid = pid;
	ssh_signal(SIGTERM, killchild);
	ssh_signal(SIGINT, killchild);
	ssh_signal(SIGHUP, killchild);

	while (waitpid(pid, &status, 0) == -1)
		if (errno != EINTR)
			fatal("do_local_cmd: waitpid: %s", strerror(errno));

	do_cmd_pid = -1;

	if (!WIFEXITED(status) || WEXITSTATUS(status) != 0)
		return (-1);

	return (0);
}

/*
 * This function executes the given command as the specified user on the
 * given host.  This returns < 0 if execution fails, and >= 0 otherwise. This
 * assigns the input and output file descriptors on success.
 */

int
do_cmd(char *host, char *remuser, int port, char *cmd, int *fdin, int *fdout)
{
	int pin[2], pout[2], reserved[2];

	if (verbose_mode)
		fmprintf(stderr,
		    "Executing: program %s host %s, user %s, command %s\n",
		    ssh_program, host,
		    remuser ? remuser : "(unspecified)", cmd);

	if (port == -1)
		port = sshport;

	/*
	 * Reserve two descriptors so that the real pipes won't get
	 * descriptors 0 and 1 because that will screw up dup2 below.
	 */
	if (pipe(reserved) == -1)
		fatal("pipe: %s", strerror(errno));

	/* Create a socket pair for communicating with ssh. */
	if (pipe(pin) == -1)
		fatal("pipe: %s", strerror(errno));
	if (pipe(pout) == -1)
		fatal("pipe: %s", strerror(errno));

	/* Free the reserved descriptors. */
	close(reserved[0]);
	close(reserved[1]);

	ssh_signal(SIGTSTP, suspchild);
	ssh_signal(SIGTTIN, suspchild);
	ssh_signal(SIGTTOU, suspchild);

	/* Fork a child to execute the command on the remote host using ssh. */
	do_cmd_pid = fork();
	if (do_cmd_pid == 0) {
		/* Child. */
		close(pin[1]);
		close(pout[0]);
		dup2(pin[0], 0);
		dup2(pout[1], 1);
		close(pin[0]);
		close(pout[1]);

		replacearg(&args, 0, "%s", ssh_program);
		if (port != -1) {
			addargs(&args, "-p");
			addargs(&args, "%d", port);
		}
		if (remuser != NULL) {
			addargs(&args, "-l");
			addargs(&args, "%s", remuser);
		}
		addargs(&args, "--");
		addargs(&args, "%s", host);
		addargs(&args, "%s", cmd);

		execvp(ssh_program, args.list);
		perror(ssh_program);
		exit(1);
	} else if (do_cmd_pid == -1) {
		fatal("fork: %s", strerror(errno));
	}
	/* Parent.  Close the other side, and return the local side. */
	close(pin[0]);
	*fdout = pin[1];
	close(pout[1]);
	*fdin = pout[0];
	ssh_signal(SIGTERM, killchild);
	ssh_signal(SIGINT, killchild);
	ssh_signal(SIGHUP, killchild);
	return 0;
}

/*
 * This function executes a command similar to do_cmd(), but expects the
 * input and output descriptors to be setup by a previous call to do_cmd().
 * This way the input and output of two commands can be connected.
 */
int
do_cmd2(char *host, char *remuser, int port, char *cmd, int fdin, int fdout)
{
	pid_t pid;
	int status;

	if (verbose_mode)
		fmprintf(stderr,
		    "Executing: 2nd program %s host %s, user %s, command %s\n",
		    ssh_program, host,
		    remuser ? remuser : "(unspecified)", cmd);

	if (port == -1)
		port = sshport;

	/* Fork a child to execute the command on the remote host using ssh. */
	pid = fork();
	if (pid == 0) {
		dup2(fdin, 0);
		dup2(fdout, 1);

		replacearg(&args, 0, "%s", ssh_program);
		if (port != -1) {
			addargs(&args, "-p");
			addargs(&args, "%d", port);
		}
		if (remuser != NULL) {
			addargs(&args, "-l");
			addargs(&args, "%s", remuser);
		}
		addargs(&args, "-oBatchMode=yes");
		addargs(&args, "--");
		addargs(&args, "%s", host);
		addargs(&args, "%s", cmd);

		execvp(ssh_program, args.list);
		perror(ssh_program);
		exit(1);
	} else if (pid == -1) {
		fatal("fork: %s", strerror(errno));
	}
	while (waitpid(pid, &status, 0) == -1)
		if (errno != EINTR)
			fatal("do_cmd2: waitpid: %s", strerror(errno));
	return 0;
}

typedef struct {
	size_t cnt;
	char *buf;
} BUF;

BUF *allocbuf(BUF *, int, int);
__dead static void lostconn(int);
int okname(char *);
void run_err(const char *,...)
    __attribute__((__format__ (printf, 1, 2)))
    __attribute__((__nonnull__ (1)));
int note_err(const char *,...)
    __attribute__((__format__ (printf, 1, 2)));
void verifydir(char *);

struct passwd *pwd;
uid_t userid;
int errs, remin, remout;
int Tflag, pflag, iamremote, iamrecursive, targetshouldbedirectory;

#define	CMDNEEDS	64
char cmd[CMDNEEDS];		/* must hold "rcp -r -p -d\0" */

int response(void);
void rsource(char *, struct stat *);
void sink(int, char *[], const char *);
void source(int, char *[]);
static void tolocal(int, char *[]);
static void toremote(int, char *[]);
__dead static void usage(void);

int
main(int argc, char **argv)
{
	int ch, fflag, tflag, status, n;
	char **newargv;
	const char *errstr;
	extern char *optarg;
	extern int optind;

	/* Ensure that fds 0, 1 and 2 are open or directed to /dev/null */
	sanitise_stdfd();

	setlocale(LC_CTYPE, "");

	/* Copy argv, because we modify it */
	newargv = xcalloc(MAXIMUM(argc + 1, 1), sizeof(*newargv));
	for (n = 0; n < argc; n++)
		newargv[n] = xstrdup(argv[n]);
	argv = newargv;

	memset(&args, '\0', sizeof(args));
	memset(&remote_remote_args, '\0', sizeof(remote_remote_args));
	args.list = remote_remote_args.list = NULL;
	addargs(&args, "%s", ssh_program);
	addargs(&args, "-x");
	addargs(&args, "-oPermitLocalCommand=no");
	addargs(&args, "-oClearAllForwardings=yes");
	addargs(&args, "-oRemoteCommand=none");
	addargs(&args, "-oRequestTTY=no");

	fflag = Tflag = tflag = 0;
	while ((ch = getopt(argc, argv,
	    "12346ABCTdfpqrtvF:J:P:S:c:i:l:o:")) != -1) {
		switch (ch) {
		/* User-visible flags. */
		case '1':
			fatal("SSH protocol v.1 is no longer supported");
			break;
		case '2':
			/* Ignored */
			break;
		case 'A':
		case '4':
		case '6':
		case 'C':
			addargs(&args, "-%c", ch);
			addargs(&remote_remote_args, "-%c", ch);
			break;
		case '3':
			throughlocal = 1;
			break;
		case 'o':
		case 'c':
		case 'i':
		case 'F':
		case 'J':
			addargs(&remote_remote_args, "-%c", ch);
			addargs(&remote_remote_args, "%s", optarg);
			addargs(&args, "-%c", ch);
			addargs(&args, "%s", optarg);
			break;
		case 'P':
			sshport = a2port(optarg);
			if (sshport <= 0)
				fatal("bad port \"%s\"\n", optarg);
			break;
		case 'B':
			addargs(&remote_remote_args, "-oBatchmode=yes");
			addargs(&args, "-oBatchmode=yes");
			break;
		case 'l':
			limit_kbps = strtonum(optarg, 1, 100 * 1024 * 1024,
			    &errstr);
			if (errstr != NULL)
				usage();
			limit_kbps *= 1024; /* kbps */
			bandwidth_limit_init(&bwlimit, limit_kbps, COPY_BUFLEN);
			break;
		case 'p':
			pflag = 1;
			break;
		case 'r':
			iamrecursive = 1;
			break;
		case 'S':
			ssh_program = xstrdup(optarg);
			break;
		case 'v':
			addargs(&args, "-v");
			addargs(&remote_remote_args, "-v");
			verbose_mode = 1;
			break;
		case 'q':
			addargs(&args, "-q");
			addargs(&remote_remote_args, "-q");
			showprogress = 0;
			break;

		/* Server options. */
		case 'd':
			targetshouldbedirectory = 1;
			break;
		case 'f':	/* "from" */
			iamremote = 1;
			fflag = 1;
			break;
		case 't':	/* "to" */
			iamremote = 1;
			tflag = 1;
			break;
		case 'T':
			Tflag = 1;
			break;
		default:
			usage();
		}
	}
	argc -= optind;
	argv += optind;

	/* Do this last because we want the user to be able to override it */
	addargs(&args, "-oForwardAgent=no");

	if ((pwd = getpwuid(userid = getuid())) == NULL)
		fatal("unknown user %u", (u_int) userid);

	if (!isatty(STDOUT_FILENO))
		showprogress = 0;

	if (pflag) {
		/* Cannot pledge: -p allows setuid/setgid files... */
	} else {
#ifdef __OpenBSD__
		if (pledge("stdio rpath wpath cpath fattr tty proc exec",
		    NULL) == -1) {
			perror("pledge");
			exit(1);
		}
#endif
	}

	remin = STDIN_FILENO;
	remout = STDOUT_FILENO;

	if (fflag) {
		/* Follow "protocol", send data. */
		(void) response();
		source(argc, argv);
		exit(errs != 0);
	}
	if (tflag) {
		/* Receive data. */
		sink(argc, argv, NULL);
		exit(errs != 0);
	}
	if (argc < 2)
		usage();
	if (argc > 2)
		targetshouldbedirectory = 1;

	remin = remout = -1;
	do_cmd_pid = -1;
	/* Command to be executed on remote system using "ssh". */
	(void) snprintf(cmd, sizeof cmd, "scp%s%s%s%s",
	    verbose_mode ? " -v" : "",
	    iamrecursive ? " -r" : "", pflag ? " -p" : "",
	    targetshouldbedirectory ? " -d" : "");

	(void) ssh_signal(SIGPIPE, lostconn);

	if (colon(argv[argc - 1]))	/* Dest is remote host. */
		toremote(argc, argv);
	else {
		if (targetshouldbedirectory)
			verifydir(argv[argc - 1]);
		tolocal(argc, argv);	/* Dest is local host. */
	}
	/*
	 * Finally check the exit status of the ssh process, if one was forked
	 * and no error has occurred yet
	 */
	if (do_cmd_pid != -1 && errs == 0) {
		if (remin != -1)
		    (void) close(remin);
		if (remout != -1)
		    (void) close(remout);
		if (waitpid(do_cmd_pid, &status, 0) == -1)
			errs = 1;
		else {
			if (!WIFEXITED(status) || WEXITSTATUS(status) != 0)
				errs = 1;
		}
	}
	exit(errs != 0);
}

/* Callback from atomicio6 to update progress meter and limit bandwidth */
static int
scpio(void *_cnt, size_t s)
{
	off_t *cnt = (off_t *)_cnt;

	*cnt += s;
	refresh_progress_meter(0);
	if (limit_kbps > 0)
		bandwidth_limit(&bwlimit, s);
	return 0;
}

static int
do_times(int fd, int verb, const struct stat *sb)
{
	/* strlen(2^64) == 20; strlen(10^6) == 7 */
	char buf[(20 + 7 + 2) * 2 + 2];

	(void)snprintf(buf, sizeof(buf), "T%llu 0 %llu 0\n",
	    (unsigned long long) (sb->st_mtime < 0 ? 0 : sb->st_mtime),
	    (unsigned long long) (sb->st_atime < 0 ? 0 : sb->st_atime));
	if (verb) {
		fprintf(stderr, "File mtime %lld atime %lld\n",
		    (long long)sb->st_mtime, (long long)sb->st_atime);
		fprintf(stderr, "Sending file timestamps: %s", buf);
	}
	(void) atomicio(vwrite, fd, buf, strlen(buf));
	return (response());
}

static int
parse_scp_uri(const char *uri, char **userp, char **hostp, int *portp,
    char **pathp)
{
	int r;

	r = parse_uri("scp", uri, userp, hostp, portp, pathp);
	if (r == 0 && *pathp == NULL)
		*pathp = xstrdup(".");
	return r;
}

/* Appends a string to an array; returns 0 on success, -1 on alloc failure */
static int
append(char *cp, char ***ap, size_t *np)
{
	char **tmp;

	if ((tmp = reallocarray(*ap, *np + 1, sizeof(*tmp))) == NULL)
		return -1;
	tmp[(*np)] = cp;
	(*np)++;
	*ap = tmp;
	return 0;
}

/*
 * Finds the start and end of the first brace pair in the pattern.
 * returns 0 on success or -1 for invalid patterns.
 */
static int
find_brace(const char *pattern, int *startp, int *endp)
{
	int i;
	int in_bracket, brace_level;

	*startp = *endp = -1;
	in_bracket = brace_level = 0;
	for (i = 0; i < INT_MAX && *endp < 0 && pattern[i] != '\0'; i++) {
		switch (pattern[i]) {
		case '\\':
			/* skip next character */
			if (pattern[i + 1] != '\0')
				i++;
			break;
		case '[':
			in_bracket = 1;
			break;
		case ']':
			in_bracket = 0;
			break;
		case '{':
			if (in_bracket)
				break;
			if (pattern[i + 1] == '}') {
				/* Protect a single {}, for find(1), like csh */
				i++; /* skip */
				break;
			}
			if (*startp == -1)
				*startp = i;
			brace_level++;
			break;
		case '}':
			if (in_bracket)
				break;
			if (*startp < 0) {
				/* Unbalanced brace */
				return -1;
			}
			if (--brace_level <= 0)
				*endp = i;
			break;
		}
	}
	/* unbalanced brackets/braces */
	if (*endp < 0 && (*startp >= 0 || in_bracket))
		return -1;
	return 0;
}

/*
 * Assembles and records a successfully-expanded pattern, returns -1 on
 * alloc failure.
 */
static int
emit_expansion(const char *pattern, int brace_start, int brace_end,
    int sel_start, int sel_end, char ***patternsp, size_t *npatternsp)
{
	char *cp;
	int o = 0, tail_len = strlen(pattern + brace_end + 1);

	if ((cp = malloc(brace_start + (sel_end - sel_start) +
	    tail_len + 1)) == NULL)
		return -1;

	/* Pattern before initial brace */
	if (brace_start > 0) {
		memcpy(cp, pattern, brace_start);
		o = brace_start;
	}
	/* Current braced selection */
	if (sel_end - sel_start > 0) {
		memcpy(cp + o, pattern + sel_start,
		    sel_end - sel_start);
		o += sel_end - sel_start;
	}
	/* Remainder of pattern after closing brace */
	if (tail_len > 0) {
		memcpy(cp + o, pattern + brace_end + 1, tail_len);
		o += tail_len;
	}
	cp[o] = '\0';
	if (append(cp, patternsp, npatternsp) != 0) {
		free(cp);
		return -1;
	}
	return 0;
}

/*
 * Expand the first encountered brace in pattern, appending the expanded
 * patterns it yielded to the *patternsp array.
 *
 * Returns 0 on success or -1 on allocation failure.
 *
 * Signals whether expansion was performed via *expanded and whether
 * pattern was invalid via *invalid.
 */
static int
brace_expand_one(const char *pattern, char ***patternsp, size_t *npatternsp,
    int *expanded, int *invalid)
{
	int i;
	int in_bracket, brace_start, brace_end, brace_level;
	int sel_start, sel_end;

	*invalid = *expanded = 0;

	if (find_brace(pattern, &brace_start, &brace_end) != 0) {
		*invalid = 1;
		return 0;
	} else if (brace_start == -1)
		return 0;

	in_bracket = brace_level = 0;
	for (i = sel_start = brace_start + 1; i < brace_end; i++) {
		switch (pattern[i]) {
		case '{':
			if (in_bracket)
				break;
			brace_level++;
			break;
		case '}':
			if (in_bracket)
				break;
			brace_level--;
			break;
		case '[':
			in_bracket = 1;
			break;
		case ']':
			in_bracket = 0;
			break;
		case '\\':
			if (i < brace_end - 1)
				i++; /* skip */
			break;
		}
		if (pattern[i] == ',' || i == brace_end - 1) {
			if (in_bracket || brace_level > 0)
				continue;
			/* End of a selection, emit an expanded pattern */

			/* Adjust end index for last selection */
			sel_end = (i == brace_end - 1) ? brace_end : i;
			if (emit_expansion(pattern, brace_start, brace_end,
			    sel_start, sel_end, patternsp, npatternsp) != 0)
				return -1;
			/* move on to the next selection */
			sel_start = i + 1;
			continue;
		}
	}
	if (in_bracket || brace_level > 0) {
		*invalid = 1;
		return 0;
	}
	/* success */
	*expanded = 1;
	return 0;
}

/* Expand braces from pattern. Returns 0 on success, -1 on failure */
static int
brace_expand(const char *pattern, char ***patternsp, size_t *npatternsp)
{
	char *cp, *cp2, **active = NULL, **done = NULL;
	size_t i, nactive = 0, ndone = 0;
	int ret = -1, invalid = 0, expanded = 0;

	*patternsp = NULL;
	*npatternsp = 0;

	/* Start the worklist with the original pattern */
	if ((cp = strdup(pattern)) == NULL)
		return -1;
	if (append(cp, &active, &nactive) != 0) {
		free(cp);
		return -1;
	}
	while (nactive > 0) {
		cp = active[nactive - 1];
		nactive--;
		if (brace_expand_one(cp, &active, &nactive,
		    &expanded, &invalid) == -1) {
			free(cp);
			goto fail;
		}
		if (invalid)
			fatal_f("invalid brace pattern \"%s\"", cp);
		if (expanded) {
			/*
			 * Current entry expanded to new entries on the
			 * active list; discard the progenitor pattern.
			 */
			free(cp);
			continue;
		}
		/*
		 * Pattern did not expand; append the finename component to
		 * the completed list
		 */
		if ((cp2 = strrchr(cp, '/')) != NULL)
			*cp2++ = '\0';
		else
			cp2 = cp;
		if (append(xstrdup(cp2), &done, &ndone) != 0) {
			free(cp);
			goto fail;
		}
		free(cp);
	}
	/* success */
	*patternsp = done;
	*npatternsp = ndone;
	done = NULL;
	ndone = 0;
	ret = 0;
 fail:
	for (i = 0; i < nactive; i++)
		free(active[i]);
	free(active);
	for (i = 0; i < ndone; i++)
		free(done[i]);
	free(done);
	return ret;
}

void
toremote(int argc, char **argv)
{
	char *suser = NULL, *host = NULL, *src = NULL;
	char *bp, *tuser, *thost, *targ;
	int sport = -1, tport = -1;
	arglist alist;
	int i, r;
	u_int j;

	memset(&alist, '\0', sizeof(alist));
	alist.list = NULL;

	/* Parse target */
	r = parse_scp_uri(argv[argc - 1], &tuser, &thost, &tport, &targ);
	if (r == -1) {
		fmprintf(stderr, "%s: invalid uri\n", argv[argc - 1]);
		++errs;
		goto out;
	}
	if (r != 0) {
		if (parse_user_host_path(argv[argc - 1], &tuser, &thost,
		    &targ) == -1) {
			fmprintf(stderr, "%s: invalid target\n", argv[argc - 1]);
			++errs;
			goto out;
		}
	}
	if (tuser != NULL && !okname(tuser)) {
		++errs;
		goto out;
	}

	/* Parse source files */
	for (i = 0; i < argc - 1; i++) {
		free(suser);
		free(host);
		free(src);
		r = parse_scp_uri(argv[i], &suser, &host, &sport, &src);
		if (r == -1) {
			fmprintf(stderr, "%s: invalid uri\n", argv[i]);
			++errs;
			continue;
		}
		if (r != 0) {
			parse_user_host_path(argv[i], &suser, &host, &src);
		}
		if (suser != NULL && !okname(suser)) {
			++errs;
			continue;
		}
		if (host && throughlocal) {	/* extended remote to remote */
			xasprintf(&bp, "%s -f %s%s", cmd,
			    *src == '-' ? "-- " : "", src);
			if (do_cmd(host, suser, sport, bp, &remin, &remout) < 0)
				exit(1);
			free(bp);
			xasprintf(&bp, "%s -t %s%s", cmd,
			    *targ == '-' ? "-- " : "", targ);
			if (do_cmd2(thost, tuser, tport, bp, remin, remout) < 0)
				exit(1);
			free(bp);
			(void) close(remin);
			(void) close(remout);
			remin = remout = -1;
		} else if (host) {	/* standard remote to remote */
			if (tport != -1 && tport != SSH_DEFAULT_PORT) {
				/* This would require the remote support URIs */
				fatal("target port not supported with two "
				    "remote hosts without the -3 option");
			}

			freeargs(&alist);
			addargs(&alist, "%s", ssh_program);
			addargs(&alist, "-x");
			addargs(&alist, "-oClearAllForwardings=yes");
			addargs(&alist, "-n");
			for (j = 0; j < remote_remote_args.num; j++) {
				addargs(&alist, "%s",
				    remote_remote_args.list[j]);
			}
			if (sport != -1) {
				addargs(&alist, "-p");
				addargs(&alist, "%d", sport);
			}
			if (suser) {
				addargs(&alist, "-l");
				addargs(&alist, "%s", suser);
			}
			addargs(&alist, "--");
			addargs(&alist, "%s", host);
			addargs(&alist, "%s", cmd);
			addargs(&alist, "%s", src);
			addargs(&alist, "%s%s%s:%s",
			    tuser ? tuser : "", tuser ? "@" : "",
			    thost, targ);
			if (do_local_cmd(&alist) != 0)
				errs = 1;
		} else {	/* local to remote */
			if (remin == -1) {
				xasprintf(&bp, "%s -t %s%s", cmd,
				    *targ == '-' ? "-- " : "", targ);
				if (do_cmd(thost, tuser, tport, bp, &remin,
				    &remout) < 0)
					exit(1);
				if (response() < 0)
					exit(1);
				free(bp);
			}
			source(1, argv + i);
		}
	}
out:
	free(tuser);
	free(thost);
	free(targ);
	free(suser);
	free(host);
	free(src);
}

static void
tolocal(int argc, char **argv)
{
	char *bp, *host = NULL, *suser = NULL, *src = NULL;
	arglist alist;
	int i, r, sport = -1;

	memset(&alist, '\0', sizeof(alist));
	alist.list = NULL;

	for (i = 0; i < argc - 1; i++) {
		free(suser);
		free(host);
		free(src);
		r = parse_scp_uri(argv[i], &suser, &host, &sport, &src);
		if (r == -1) {
			fmprintf(stderr, "%s: invalid uri\n", argv[i]);
			++errs;
			continue;
		}
		if (r != 0)
			parse_user_host_path(argv[i], &suser, &host, &src);
		if (suser != NULL && !okname(suser)) {
			++errs;
			continue;
		}
		if (!host) {	/* Local to local. */
			freeargs(&alist);
			addargs(&alist, "%s", _PATH_CP);
			if (iamrecursive)
				addargs(&alist, "-r");
			if (pflag)
				addargs(&alist, "-p");
			addargs(&alist, "--");
			addargs(&alist, "%s", argv[i]);
			addargs(&alist, "%s", argv[argc-1]);
			if (do_local_cmd(&alist))
				++errs;
			continue;
		}
		/* Remote to local. */
		xasprintf(&bp, "%s -f %s%s",
		    cmd, *src == '-' ? "-- " : "", src);
		if (do_cmd(host, suser, sport, bp, &remin, &remout) < 0) {
			free(bp);
			++errs;
			continue;
		}
		free(bp);
		sink(1, argv + argc - 1, src);
		(void) close(remin);
		remin = remout = -1;
	}
	free(suser);
	free(host);
	free(src);
}

void
source(int argc, char **argv)
{
	struct stat stb;
	static BUF buffer;
	BUF *bp;
	off_t i, statbytes;
	size_t amt, nr;
	int fd = -1, haderr, indx;
	char *last, *name, buf[PATH_MAX + 128], encname[PATH_MAX];
	int len;

	for (indx = 0; indx < argc; ++indx) {
		fd = -1;
		name = argv[indx];
		statbytes = 0;
		len = strlen(name);
		while (len > 1 && name[len-1] == '/')
			name[--len] = '\0';
		if ((fd = open(name, O_RDONLY|O_NONBLOCK, 0)) == -1)
			goto syserr;
		if (strchr(name, '\n') != NULL) {
			strvisx(encname, name, len, VIS_NL);
			name = encname;
		}
		if (fstat(fd, &stb) == -1) {
syserr:			run_err("%s: %s", name, strerror(errno));
			goto next;
		}
		if (stb.st_size < 0) {
			run_err("%s: %s", name, "Negative file size");
			goto next;
		}
		unset_nonblock(fd);
		switch (stb.st_mode & S_IFMT) {
		case S_IFREG:
			break;
		case S_IFDIR:
			if (iamrecursive) {
				rsource(name, &stb);
				goto next;
			}
			/* FALLTHROUGH */
		default:
			run_err("%s: not a regular file", name);
			goto next;
		}
		if ((last = strrchr(name, '/')) == NULL)
			last = name;
		else
			++last;
		curfile = last;
		if (pflag) {
			if (do_times(remout, verbose_mode, &stb) < 0)
				goto next;
		}
#define	FILEMODEMASK	(S_ISUID|S_ISGID|S_IRWXU|S_IRWXG|S_IRWXO)
		snprintf(buf, sizeof buf, "C%04o %lld %s\n",
		    (u_int) (stb.st_mode & FILEMODEMASK),
		    (long long)stb.st_size, last);
		if (verbose_mode)
			fmprintf(stderr, "Sending file modes: %s", buf);
		(void) atomicio(vwrite, remout, buf, strlen(buf));
		if (response() < 0)
			goto next;
		if ((bp = allocbuf(&buffer, fd, COPY_BUFLEN)) == NULL) {
next:			if (fd != -1) {
				(void) close(fd);
				fd = -1;
			}
			continue;
		}
		if (showprogress)
			start_progress_meter(curfile, stb.st_size, &statbytes);
		set_nonblock(remout);
		for (haderr = i = 0; i < stb.st_size; i += bp->cnt) {
			amt = bp->cnt;
			if (i + (off_t)amt > stb.st_size)
				amt = stb.st_size - i;
			if (!haderr) {
				if ((nr = atomicio(read, fd,
				    bp->buf, amt)) != amt) {
					haderr = errno;
					memset(bp->buf + nr, 0, amt - nr);
				}
			}
			/* Keep writing after error to retain sync */
			if (haderr) {
				(void)atomicio(vwrite, remout, bp->buf, amt);
				memset(bp->buf, 0, amt);
				continue;
			}
			if (atomicio6(vwrite, remout, bp->buf, amt, scpio,
			    &statbytes) != amt)
				haderr = errno;
		}
		unset_nonblock(remout);

		if (fd != -1) {
			if (close(fd) == -1 && !haderr)
				haderr = errno;
			fd = -1;
		}
		if (!haderr)
			(void) atomicio(vwrite, remout, empty, 1);
		else
			run_err("%s: %s", name, strerror(haderr));
		(void) response();
		if (showprogress)
			stop_progress_meter();
	}
}

void
rsource(char *name, struct stat *statp)
{
	DIR *dirp;
	struct dirent *dp;
	char *last, *vect[1], path[PATH_MAX + 20];

	if (!(dirp = opendir(name))) {
		run_err("%s: %s", name, strerror(errno));
		return;
	}
	last = strrchr(name, '/');
	if (last == NULL)
		last = name;
	else
		last++;
	if (pflag) {
		if (do_times(remout, verbose_mode, statp) < 0) {
			closedir(dirp);
			return;
		}
	}
	(void) snprintf(path, sizeof path, "D%04o %d %.1024s\n",
	    (u_int) (statp->st_mode & FILEMODEMASK), 0, last);
	if (verbose_mode)
		fmprintf(stderr, "Entering directory: %s", path);
	(void) atomicio(vwrite, remout, path, strlen(path));
	if (response() < 0) {
		closedir(dirp);
		return;
	}
	while ((dp = readdir(dirp)) != NULL) {
		if (dp->d_ino == 0)
			continue;
		if (!strcmp(dp->d_name, ".") || !strcmp(dp->d_name, ".."))
			continue;
		if (strlen(name) + 1 + strlen(dp->d_name) >= sizeof(path) - 1) {
			run_err("%s/%s: name too long", name, dp->d_name);
			continue;
		}
		(void) snprintf(path, sizeof path, "%s/%s", name, dp->d_name);
		vect[0] = path;
		source(1, vect);
	}
	(void) closedir(dirp);
	(void) atomicio(vwrite, remout, __UNCONST("E\n"), 2);
	(void) response();
}

#define TYPE_OVERFLOW(type, val) \
	((sizeof(type) == 4 && (val) > INT32_MAX) || \
	 (sizeof(type) == 8 && (val) > INT64_MAX) || \
	 (sizeof(type) != 4 && sizeof(type) != 8))

void
sink(int argc, char **argv, const char *src)
{
	static BUF buffer;
	struct stat stb;
	BUF *bp;
	off_t i;
	size_t j, count;
	int amt, exists, first, ofd;
	mode_t mode, omode, mask;
	off_t size, statbytes;
	unsigned long long ull;
	int setimes, targisdir, wrerr;
	char ch, *cp, *np, *targ, *vect[1], buf[2048], visbuf[2048];
	const char *why;
	char **patterns = NULL;
	size_t n, npatterns = 0;
	struct timeval tv[2];

#define	atime	tv[0]
#define	mtime	tv[1]
#define	SCREWUP(str)	{ why = str; goto screwup; }

	if (TYPE_OVERFLOW(time_t, 0) || TYPE_OVERFLOW(off_t, 0))
		SCREWUP("Unexpected off_t/time_t size");

	setimes = targisdir = 0;
	mask = umask(0);
	if (!pflag)
		(void) umask(mask);
	if (argc != 1) {
		run_err("ambiguous target");
		exit(1);
	}
	targ = *argv;
	if (targetshouldbedirectory)
		verifydir(targ);

	(void) atomicio(vwrite, remout, empty, 1);
	if (stat(targ, &stb) == 0 && S_ISDIR(stb.st_mode))
		targisdir = 1;
	if (src != NULL && !iamrecursive && !Tflag) {
		/*
		 * Prepare to try to restrict incoming filenames to match
		 * the requested destination file glob.
		 */
		if (brace_expand(src, &patterns, &npatterns) != 0)
			fatal_f("could not expand pattern");
	}
	for (first = 1;; first = 0) {
		cp = buf;
		if (atomicio(read, remin, cp, 1) != 1)
			goto done;
		if (*cp++ == '\n')
			SCREWUP("unexpected <newline>");
		do {
			if (atomicio(read, remin, &ch, sizeof(ch)) != sizeof(ch))
				SCREWUP("lost connection");
			*cp++ = ch;
		} while (cp < &buf[sizeof(buf) - 1] && ch != '\n');
		*cp = 0;
		if (verbose_mode)
			fmprintf(stderr, "Sink: %s", buf);

		if (buf[0] == '\01' || buf[0] == '\02') {
			if (iamremote == 0) {
				(void) snmprintf(visbuf, sizeof(visbuf),
				    NULL, "%s", buf + 1);
				(void) atomicio(vwrite, STDERR_FILENO,
				    visbuf, strlen(visbuf));
			}
			if (buf[0] == '\02')
				exit(1);
			++errs;
			continue;
		}
		if (buf[0] == 'E') {
			(void) atomicio(vwrite, remout, __UNCONST(""), 1);
			goto done;
		}
		if (ch == '\n')
			*--cp = 0;

		cp = buf;
		if (*cp == 'T') {
			setimes++;
			cp++;
			if (!isdigit((unsigned char)*cp))
				SCREWUP("mtime.sec not present");
			ull = strtoull(cp, &cp, 10);
			if (!cp || *cp++ != ' ')
				SCREWUP("mtime.sec not delimited");
			if (TYPE_OVERFLOW(time_t, ull))
				setimes = 0;	/* out of range */
			mtime.tv_sec = ull;
			mtime.tv_usec = strtol(cp, &cp, 10);
			if (!cp || *cp++ != ' ' || mtime.tv_usec < 0 ||
			    mtime.tv_usec > 999999)
				SCREWUP("mtime.usec not delimited");
			if (!isdigit((unsigned char)*cp))
				SCREWUP("atime.sec not present");
			ull = strtoull(cp, &cp, 10);
			if (!cp || *cp++ != ' ')
				SCREWUP("atime.sec not delimited");
			if (TYPE_OVERFLOW(time_t, ull))
				setimes = 0;	/* out of range */
			atime.tv_sec = ull;
			atime.tv_usec = strtol(cp, &cp, 10);
			if (!cp || *cp++ != '\0' || atime.tv_usec < 0 ||
			    atime.tv_usec > 999999)
				SCREWUP("atime.usec not delimited");
			(void) atomicio(vwrite, remout, empty, 1);
			continue;
		}
		if (*cp != 'C' && *cp != 'D') {
			/*
			 * Check for the case "rcp remote:foo\* local:bar".
			 * In this case, the line "No match." can be returned
			 * by the shell before the rcp command on the remote is
			 * executed so the ^Aerror_message convention isn't
			 * followed.
			 */
			if (first) {
				run_err("%s", cp);
				exit(1);
			}
			SCREWUP("expected control record");
		}
		mode = 0;
		for (++cp; cp < buf + 5; cp++) {
			if (*cp < '0' || *cp > '7')
				SCREWUP("bad mode");
			mode = (mode << 3) | (*cp - '0');
		}
		if (!pflag)
			mode &= ~mask;
		if (*cp++ != ' ')
			SCREWUP("mode not delimited");

		if (!isdigit((unsigned char)*cp))
			SCREWUP("size not present");
		ull = strtoull(cp, &cp, 10);
		if (!cp || *cp++ != ' ')
			SCREWUP("size not delimited");
		if (TYPE_OVERFLOW(off_t, ull))
			SCREWUP("size out of range");
		size = (off_t)ull;

		if (*cp == '\0' || strchr(cp, '/') != NULL ||
		    strcmp(cp, ".") == 0 || strcmp(cp, "..") == 0) {
			run_err("error: unexpected filename: %s", cp);
			exit(1);
		}
		if (npatterns > 0) {
			for (n = 0; n < npatterns; n++) {
				if (fnmatch(patterns[n], cp, 0) == 0)
					break;
			}
			if (n >= npatterns)
				SCREWUP("filename does not match request");
		}
		if (targisdir) {
			static char *namebuf;
			static size_t cursize;
			size_t need;

			need = strlen(targ) + strlen(cp) + 250;
			if (need > cursize) {
				free(namebuf);
				namebuf = xmalloc(need);
				cursize = need;
			}
			(void) snprintf(namebuf, need, "%s%s%s", targ,
			    strcmp(targ, "/") ? "/" : "", cp);
			np = namebuf;
		} else
			np = targ;
		curfile = cp;
		exists = stat(np, &stb) == 0;
		if (buf[0] == 'D') {
			int mod_flag = pflag;
			if (!iamrecursive)
				SCREWUP("received directory without -r");
			if (exists) {
				if (!S_ISDIR(stb.st_mode)) {
					errno = ENOTDIR;
					goto bad;
				}
				if (pflag)
					(void) chmod(np, mode);
			} else {
				/* Handle copying from a read-only directory */
				mod_flag = 1;
				if (mkdir(np, mode | S_IRWXU) == -1)
					goto bad;
			}
			vect[0] = xstrdup(np);
			sink(1, vect, src);
			if (setimes) {
				setimes = 0;
				(void) utimes(vect[0], tv);
			}
			if (mod_flag)
				(void) chmod(vect[0], mode);
			free(vect[0]);
			continue;
		}
		omode = mode;
		mode |= S_IWUSR;
		if ((ofd = open(np, O_WRONLY|O_CREAT, mode)) == -1) {
bad:			run_err("%s: %s", np, strerror(errno));
			continue;
		}
		(void) atomicio(vwrite, remout, empty, 1);
		if ((bp = allocbuf(&buffer, ofd, COPY_BUFLEN)) == NULL) {
			(void) close(ofd);
			continue;
		}
		cp = bp->buf;
		wrerr = 0;

		/*
		 * NB. do not use run_err() unless immediately followed by
		 * exit() below as it may send a spurious reply that might
		 * desyncronise us from the peer. Use note_err() instead.
		 */
		statbytes = 0;
		if (showprogress)
			start_progress_meter(curfile, size, &statbytes);
		set_nonblock(remin);
		for (count = i = 0; i < size; i += bp->cnt) {
			amt = bp->cnt;
			if (i + amt > size)
				amt = size - i;
			count += amt;
			do {
				j = atomicio6(read, remin, cp, amt,
				    scpio, &statbytes);
				if (j == 0) {
					run_err("%s", j != EPIPE ?
					    strerror(errno) :
					    "dropped connection");
					exit(1);
				}
				amt -= j;
				cp += j;
			} while (amt > 0);

			if (count == bp->cnt) {
				/* Keep reading so we stay sync'd up. */
				if (!wrerr) {
					if (atomicio(vwrite, ofd, bp->buf,
					    count) != count) {
						note_err("%s: %s", np,
						    strerror(errno));
						wrerr = 1;
					}
				}
				count = 0;
				cp = bp->buf;
			}
		}
		unset_nonblock(remin);
		if (count != 0 && !wrerr &&
		    atomicio(vwrite, ofd, bp->buf, count) != count) {
			note_err("%s: %s", np, strerror(errno));
			wrerr = 1;
		}
		if (!wrerr && (!exists || S_ISREG(stb.st_mode)) &&
		    ftruncate(ofd, size) != 0)
			note_err("%s: truncate: %s", np, strerror(errno));
		if (pflag) {
			if (exists || omode != mode)
				if (fchmod(ofd, omode)) {
					note_err("%s: set mode: %s",
					    np, strerror(errno));
				}
		} else {
			if (!exists && omode != mode)
				if (fchmod(ofd, omode & ~mask)) {
					note_err("%s: set mode: %s",
					    np, strerror(errno));
				}
		}
		if (close(ofd) == -1)
			note_err("%s: close: %s", np, strerror(errno));
		(void) response();
		if (showprogress)
			stop_progress_meter();
		if (setimes && !wrerr) {
			setimes = 0;
			if (utimes(np, tv) == -1) {
				note_err("%s: set times: %s",
				    np, strerror(errno));
			}
		}
		/* If no error was noted then signal success for this file */
		if (note_err(NULL) == 0)
			(void) atomicio(vwrite, remout, __UNCONST(""), 1);
	}
done:
	for (n = 0; n < npatterns; n++)
		free(patterns[n]);
	free(patterns);
	return;
screwup:
	for (n = 0; n < npatterns; n++)
		free(patterns[n]);
	free(patterns);
	run_err("protocol error: %s", why);
	exit(1);
}

int
response(void)
{
	char ch, *cp, resp, rbuf[2048], visbuf[2048];

	if (atomicio(read, remin, &resp, sizeof(resp)) != sizeof(resp))
		lostconn(0);

	cp = rbuf;
	switch (resp) {
	case 0:		/* ok */
		return (0);
	default:
		*cp++ = resp;
		/* FALLTHROUGH */
	case 1:		/* error, followed by error msg */
	case 2:		/* fatal error, "" */
		do {
			if (atomicio(read, remin, &ch, sizeof(ch)) != sizeof(ch))
				lostconn(0);
			*cp++ = ch;
		} while (cp < &rbuf[sizeof(rbuf) - 1] && ch != '\n');

		if (!iamremote) {
			cp[-1] = '\0';
			(void) snmprintf(visbuf, sizeof(visbuf),
			    NULL, "%s\n", rbuf);
			(void) atomicio(vwrite, STDERR_FILENO,
			    visbuf, strlen(visbuf));
		}
		++errs;
		if (resp == 1)
			return (-1);
		exit(1);
	}
	/* NOTREACHED */
}

void
usage(void)
{
	(void) fprintf(stderr,
	    "usage: scp [-346ABCpqrTv] [-c cipher] [-F ssh_config] [-i identity_file]\n"
	    "            [-J destination] [-l limit] [-o ssh_option] [-P port]\n"
	    "            [-S program] source ... target\n");
	exit(1);
}

void
run_err(const char *fmt,...)
{
	static FILE *fp;
	va_list ap;

	++errs;
	if (fp != NULL || (remout != -1 && (fp = fdopen(remout, "w")))) {
		(void) fprintf(fp, "%c", 0x01);
		(void) fprintf(fp, "scp: ");
		va_start(ap, fmt);
		(void) vfprintf(fp, fmt, ap);
		va_end(ap);
		(void) fprintf(fp, "\n");
		(void) fflush(fp);
	}

	if (!iamremote) {
		va_start(ap, fmt);
		vfmprintf(stderr, fmt, ap);
		va_end(ap);
		fprintf(stderr, "\n");
	}
}

/*
 * Notes a sink error for sending at the end of a file transfer. Returns 0 if
 * no error has been noted or -1 otherwise. Use note_err(NULL) to flush
 * any active error at the end of the transfer.
 */
int
note_err(const char *fmt, ...)
{
	static char *emsg;
	va_list ap;

	/* Replay any previously-noted error */
	if (fmt == NULL) {
		if (emsg == NULL)
			return 0;
		run_err("%s", emsg);
		free(emsg);
		emsg = NULL;
		return -1;
	}

	errs++;
	/* Prefer first-noted error */
	if (emsg != NULL)
		return -1;

	va_start(ap, fmt);
	vasnmprintf(&emsg, INT_MAX, NULL, fmt, ap);
	va_end(ap);
	return -1;
}

void
verifydir(char *cp)
{
	struct stat stb;

	if (!stat(cp, &stb)) {
		if (S_ISDIR(stb.st_mode))
			return;
		errno = ENOTDIR;
	}
	run_err("%s: %s", cp, strerror(errno));
	killchild(0);
}

int
okname(char *cp0)
{
	int c;
	char *cp;

	cp = cp0;
	do {
		c = (int)*cp;
		if (c & 0200)
			goto bad;
		if (!isalpha(c) && !isdigit((unsigned char)c)) {
			switch (c) {
			case '\'':
			case '"':
			case '`':
			case ' ':
			case '#':
				goto bad;
			default:
				break;
			}
		}
	} while (*++cp);
	return (1);

bad:	fmprintf(stderr, "%s: invalid user name\n", cp0);
	return (0);
}

BUF *
allocbuf(BUF *bp, int fd, int blksize)
{
	size_t size;
	struct stat stb;

	if (fstat(fd, &stb) == -1) {
		run_err("fstat: %s", strerror(errno));
		return (0);
	}
	size = ROUNDUP(stb.st_blksize, blksize);
	if (size == 0)
		size = blksize;
	if (bp->cnt >= size)
		return (bp);
	bp->buf = xrecallocarray(bp->buf, bp->cnt, size, 1);
	bp->cnt = size;
	return (bp);
}

static void
lostconn(int signo)
{
	if (!iamremote)
		(void)write(STDERR_FILENO, "lost connection\n", 16);
	if (signo)
		_exit(1);
	else
		exit(1);
}<|MERGE_RESOLUTION|>--- conflicted
+++ resolved
@@ -1,10 +1,5 @@
-<<<<<<< HEAD
-/*	$NetBSD: scp.c,v 1.28 2020/12/04 18:42:50 christos Exp $	*/
-/* $OpenBSD: scp.c,v 1.212 2020/08/03 02:43:41 djm Exp $ */
-=======
 /*	$NetBSD: scp.c,v 1.31 2021/04/19 14:40:15 christos Exp $	*/
 /* $OpenBSD: scp.c,v 1.214 2021/04/03 06:18:40 djm Exp $ */
->>>>>>> 9e014010
 
 /*
  * scp - secure remote copy.  This is basically patched BSD rcp which
@@ -79,11 +74,7 @@
  */
 
 #include "includes.h"
-<<<<<<< HEAD
-__RCSID("$NetBSD: scp.c,v 1.28 2020/12/04 18:42:50 christos Exp $");
-=======
 __RCSID("$NetBSD: scp.c,v 1.31 2021/04/19 14:40:15 christos Exp $");
->>>>>>> 9e014010
 
 #include <sys/param.h>	/* roundup MAX */
 #include <sys/types.h>
