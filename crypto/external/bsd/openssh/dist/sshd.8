<<<<<<< HEAD
.\"	$NetBSD: sshd.8,v 1.23 2020/12/04 18:42:50 christos Exp $
=======
.\"	$NetBSD: sshd.8,v 1.24 2021/04/19 14:40:15 christos Exp $
>>>>>>> e2aa5677
.\"  -*- nroff -*-
.\"
.\" Author: Tatu Ylonen <ylo@cs.hut.fi>
.\" Copyright (c) 1995 Tatu Ylonen <ylo@cs.hut.fi>, Espoo, Finland
.\"                    All rights reserved
.\"
.\" As far as I am concerned, the code I have written for this software
.\" can be used freely for any purpose.  Any derived versions of this
.\" software must be clearly marked as such, and if the derived work is
.\" incompatible with the protocol description in the RFC file, it must be
.\" called by a name other than "ssh" or "Secure Shell".
.\"
.\" Copyright (c) 1999,2000 Markus Friedl.  All rights reserved.
.\" Copyright (c) 1999 Aaron Campbell.  All rights reserved.
.\" Copyright (c) 1999 Theo de Raadt.  All rights reserved.
.\"
.\" Redistribution and use in source and binary forms, with or without
.\" modification, are permitted provided that the following conditions
.\" are met:
.\" 1. Redistributions of source code must retain the above copyright
.\"    notice, this list of conditions and the following disclaimer.
.\" 2. Redistributions in binary form must reproduce the above copyright
.\"    notice, this list of conditions and the following disclaimer in the
.\"    documentation and/or other materials provided with the distribution.
.\"
.\" THIS SOFTWARE IS PROVIDED BY THE AUTHOR ``AS IS'' AND ANY EXPRESS OR
.\" IMPLIED WARRANTIES, INCLUDING, BUT NOT LIMITED TO, THE IMPLIED WARRANTIES
.\" OF MERCHANTABILITY AND FITNESS FOR A PARTICULAR PURPOSE ARE DISCLAIMED.
.\" IN NO EVENT SHALL THE AUTHOR BE LIABLE FOR ANY DIRECT, INDIRECT,
.\" INCIDENTAL, SPECIAL, EXEMPLARY, OR CONSEQUENTIAL DAMAGES (INCLUDING, BUT
.\" NOT LIMITED TO, PROCUREMENT OF SUBSTITUTE GOODS OR SERVICES; LOSS OF USE,
.\" DATA, OR PROFITS; OR BUSINESS INTERRUPTION) HOWEVER CAUSED AND ON ANY
.\" THEORY OF LIABILITY, WHETHER IN CONTRACT, STRICT LIABILITY, OR TORT
.\" (INCLUDING NEGLIGENCE OR OTHERWISE) ARISING IN ANY WAY OUT OF THE USE OF
.\" THIS SOFTWARE, EVEN IF ADVISED OF THE POSSIBILITY OF SUCH DAMAGE.
.\"
<<<<<<< HEAD
.\" $OpenBSD: sshd.8,v 1.313 2020/08/27 01:07:10 djm Exp $
.Dd August 27 2020
=======
.\" $OpenBSD: sshd.8,v 1.314 2021/04/03 05:46:41 djm Exp $
.Dd April 3 2021
>>>>>>> e2aa5677
.Dt SSHD 8
.Os
.Sh NAME
.Nm sshd
.Nd OpenSSH daemon
.Sh SYNOPSIS
.Nm sshd
.Bk -words
.Op Fl 46DdeiqTt
.Op Fl C Ar connection_spec
.Op Fl c Ar host_certificate_file
.Op Fl E Ar log_file
.Op Fl f Ar config_file
.Op Fl g Ar login_grace_time
.Op Fl h Ar host_key_file
.Op Fl o Ar option
.Op Fl p Ar port
.Op Fl u Ar len
.Ek
.Sh DESCRIPTION
.Nm
(OpenSSH Daemon) is the daemon program for
.Xr ssh 1 .
Together these programs replace rlogin and rsh,
and provide secure encrypted communications between two untrusted hosts
over an insecure network.
.Pp
.Nm
listens for connections from clients.
It is normally started at boot from
.Pa /etc/rc.d/sshd .
It forks a new
daemon for each incoming connection.
The forked daemons handle
key exchange, encryption, authentication, command execution,
and data exchange.
.Pp
.Nm
can be configured using command-line options or a configuration file
(by default
.Xr sshd_config 5 ) ;
command-line options override values specified in the
configuration file.
.Nm
rereads its configuration file when it receives a hangup signal,
.Dv SIGHUP ,
by executing itself with the name and options it was started with, e.g.\&
.Pa /usr/sbin/sshd .
.Pp
The options are as follows:
.Bl -tag -width Ds
.It Fl 4
Forces
.Nm
to use IPv4 addresses only.
.It Fl 6
Forces
.Nm
to use IPv6 addresses only.
.It Fl C Ar connection_spec
Specify the connection parameters to use for the
.Fl T
extended test mode.
If provided, any
.Cm Match
directives in the configuration file that would apply are applied before the
configuration is written to standard output.
The connection parameters are supplied as keyword=value pairs and may be
supplied in any order, either with multiple
.Fl C
options or as a comma-separated list.
The keywords are
.Dq addr,
.Dq user ,
.Dq host ,
.Dq laddr ,
.Dq lport ,
and
.Dq rdomain
and correspond to source address, user, resolved source host name,
local address, local port number and routing domain respectively.
.It Fl c Ar host_certificate_file
Specifies a path to a certificate file to identify
.Nm
during key exchange.
The certificate file must match a host key file specified using the
.Fl h
option or the
.Cm HostKey
configuration directive.
.It Fl D
When this option is specified,
.Nm
will not detach and does not become a daemon.
This allows easy monitoring of
.Nm sshd .
.It Fl d
Debug mode.
The server sends verbose debug output to standard error,
and does not put itself in the background.
The server also will not fork and will only process one connection.
This option is only intended for debugging for the server.
Multiple
.Fl d
options increase the debugging level.
Maximum is 3.
.It Fl E Ar log_file
Append debug logs to
.Ar log_file
instead of the system log.
.It Fl e
Write debug logs to standard error instead of the system log.
.It Fl f Ar config_file
Specifies the name of the configuration file.
The default is
.Pa /etc/ssh/sshd_config .
.Nm
refuses to start if there is no configuration file.
.It Fl g Ar login_grace_time
Gives the grace time for clients to authenticate themselves (default
120 seconds).
If the client fails to authenticate the user within
this many seconds, the server disconnects and exits.
A value of zero indicates no limit.
.It Fl h Ar host_key_file
Specifies a file from which a host key is read.
This option must be given if
.Nm
is not run as root (as the normal
host key files are normally not readable by anyone but root).
The default is
.Pa /etc/ssh/ssh_host_ecdsa_key ,
.Pa /etc/ssh/ssh_host_ed25519_key
and
.Pa /etc/ssh/ssh_host_rsa_key .
It is possible to have multiple host key files for
the different host key algorithms.
.It Fl i
Specifies that
.Nm
is being run from
.Xr inetd 8 .
.It Fl o Ar option
Can be used to give options in the format used in the configuration file.
This is useful for specifying options for which there is no separate
command-line flag.
For full details of the options, and their values, see
.Xr sshd_config 5 .
.It Fl p Ar port
Specifies the port on which the server listens for connections
(default 22).
Multiple port options are permitted.
Ports specified in the configuration file with the
.Cm Port
option are ignored when a command-line port is specified.
Ports specified using the
.Cm ListenAddress
option override command-line ports.
.It Fl q
Quiet mode.
Nothing is sent to the system log.
Normally the beginning,
authentication, and termination of each connection is logged.
.It Fl T
Extended test mode.
Check the validity of the configuration file, output the effective configuration
to stdout and then exit.
Optionally,
.Cm Match
rules may be applied by specifying the connection parameters using one or more
.Fl C
options.
.It Fl t
Test mode.
Only check the validity of the configuration file and sanity of the keys.
This is useful for updating
.Nm
reliably as configuration options may change.
.It Fl u Ar len
This option is used to specify the size of the field
in the
.Li utmp
structure that holds the remote host name.
If the resolved host name is longer than
.Ar len ,
the dotted decimal value will be used instead.
This allows hosts with very long host names that
overflow this field to still be uniquely identified.
Specifying
.Fl u0
indicates that only dotted decimal addresses
should be put into the
.Pa utmp
file.
.Fl u0
may also be used to prevent
.Nm
from making DNS requests unless the authentication
mechanism or configuration requires it.
Authentication mechanisms that may require DNS include
.Cm HostbasedAuthentication
and using a
.Cm from="pattern-list"
option in a key file.
Configuration options that require DNS include using a
USER@HOST pattern in
.Cm AllowUsers
or
.Cm DenyUsers .
.El
.Sh AUTHENTICATION
The OpenSSH SSH daemon supports SSH protocol 2 only.
Each host has a host-specific key,
used to identify the host.
Whenever a client connects, the daemon responds with its public
host key.
The client compares the
host key against its own database to verify that it has not changed.
Forward secrecy is provided through a Diffie-Hellman key agreement.
This key agreement results in a shared session key.
The rest of the session is encrypted using a symmetric cipher.
The client selects the encryption algorithm
to use from those offered by the server.
Additionally, session integrity is provided
through a cryptographic message authentication code (MAC).
.Pp
Finally, the server and the client enter an authentication dialog.
The client tries to authenticate itself using
host-based authentication,
public key authentication,
challenge-response authentication,
or password authentication.
.Pp
If the client successfully authenticates itself, a dialog for
preparing the session is entered.
At this time the client may request
things like allocating a pseudo-tty, forwarding X11 connections,
forwarding TCP connections, or forwarding the authentication agent
connection over the secure channel.
.Pp
After this, the client either requests a shell or execution of a command.
The sides then enter session mode.
In this mode, either side may send
data at any time, and such data is forwarded to/from the shell or
command on the server side, and the user terminal in the client side.
.Pp
When the user program terminates and all forwarded X11 and other
connections have been closed, the server sends command exit status to
the client, and both sides exit.
.Sh LOGIN PROCESS
When a user successfully logs in,
.Nm
does the following:
.Bl -enum -offset indent
.It
If the login is on a tty, and no command has been specified,
prints last login time and
.Pa /etc/motd
(unless prevented in the configuration file or by
.Pa ~/.hushlogin ;
see the
.Sx FILES
section).
.It
If the login is on a tty, records login time.
.It
Checks
.Pa /etc/nologin ;
if it exists, prints contents and quits
(unless root).
.It
Changes to run with normal user privileges.
.It
Sets up basic environment.
.It
Reads the file
.Pa ~/.ssh/environment ,
if it exists, and users are allowed to change their environment.
See the
.Cm PermitUserEnvironment
option in
.Xr sshd_config 5 .
.It
Changes to user's home directory.
.It
If
.Pa ~/.ssh/rc
exists and the
.Xr sshd_config 5
.Cm PermitUserRC
option is set, runs it; else if
.Pa /etc/ssh/sshrc
exists, runs
it; otherwise runs xauth.
The
.Dq rc
files are given the X11
authentication protocol and cookie in standard input.
See
.Sx SSHRC ,
below.
.It
Runs user's shell or command.
All commands are run under the user's login shell as specified in the
system password database.
.El
.Sh SSHRC
If the file
.Pa ~/.ssh/rc
exists,
.Xr sh 1
runs it after reading the
environment files but before starting the user's shell or command.
It must not produce any output on stdout; stderr must be used
instead.
If X11 forwarding is in use, it will receive the "proto cookie" pair in
its standard input (and
.Ev DISPLAY
in its environment).
The script must call
.Xr xauth 1
because
.Nm
will not run xauth automatically to add X11 cookies.
.Pp
The primary purpose of this file is to run any initialization routines
which may be needed before the user's home directory becomes
accessible; AFS is a particular example of such an environment.
.Pp
This file will probably contain some initialization code followed by
something similar to:
.Bd -literal -offset 3n
if read proto cookie && [ -n "$DISPLAY" ]; then
	if [ `echo $DISPLAY | cut -c1-10` = 'localhost:' ]; then
		# X11UseLocalhost=yes
		echo add unix:`echo $DISPLAY |
		    cut -c11-` $proto $cookie
	else
		# X11UseLocalhost=no
		echo add $DISPLAY $proto $cookie
	fi | xauth -q -
fi
.Ed
.Pp
If this file does not exist,
.Pa /etc/ssh/sshrc
is run, and if that
does not exist either, xauth is used to add the cookie.
.Sh AUTHORIZED_KEYS FILE FORMAT
.Cm AuthorizedKeysFile
specifies the files containing public keys for
public key authentication;
if this option is not specified, the default is
.Pa ~/.ssh/authorized_keys
and
.Pa ~/.ssh/authorized_keys2 .
Each line of the file contains one
key (empty lines and lines starting with a
.Ql #
are ignored as
comments).
Public keys consist of the following space-separated fields:
options, keytype, base64-encoded key, comment.
The options field is optional.
The supported key types are:
.Pp
.Bl -item -compact -offset indent
.It
sk-ecdsa-sha2-nistp256@openssh.com
.It
ecdsa-sha2-nistp256
.It
ecdsa-sha2-nistp384
.It
ecdsa-sha2-nistp521
.It
sk-ssh-ed25519@openssh.com
.It
ssh-ed25519
.It
ssh-dss
.It
ssh-rsa
.El
.Pp
The comment field is not used for anything (but may be convenient for the
user to identify the key).
.Pp
Note that lines in this file can be several hundred bytes long
(because of the size of the public key encoding) up to a limit of
8 kilobytes, which permits RSA keys up to 16 kilobits.
You don't want to type them in; instead, copy the
.Pa id_dsa.pub ,
.Pa id_ecdsa.pub ,
.Pa id_ecdsa_sk.pub ,
.Pa id_ed25519.pub ,
.Pa id_ed25519_sk.pub ,
or the
.Pa id_rsa.pub
file and edit it.
.Pp
.Nm
enforces a minimum RSA key modulus size of 1024 bits.
.Pp
The options (if present) consist of comma-separated option
specifications.
No spaces are permitted, except within double quotes.
The following option specifications are supported (note
that option keywords are case-insensitive):
.Bl -tag -width Ds
.It Cm agent-forwarding
Enable authentication agent forwarding previously disabled by the
.Cm restrict
option.
.It Cm cert-authority
Specifies that the listed key is a certification authority (CA) that is
trusted to validate signed certificates for user authentication.
.Pp
Certificates may encode access restrictions similar to these key options.
If both certificate restrictions and key options are present, the most
restrictive union of the two is applied.
.It Cm command="command"
Specifies that the command is executed whenever this key is used for
authentication.
The command supplied by the user (if any) is ignored.
The command is run on a pty if the client requests a pty;
otherwise it is run without a tty.
If an 8-bit clean channel is required,
one must not request a pty or should specify
.Cm no-pty .
A quote may be included in the command by quoting it with a backslash.
.Pp
This option might be useful
to restrict certain public keys to perform just a specific operation.
An example might be a key that permits remote backups but nothing else.
Note that the client may specify TCP and/or X11
forwarding unless they are explicitly prohibited, e.g. using the
.Cm restrict
key option.
.Pp
The command originally supplied by the client is available in the
.Ev SSH_ORIGINAL_COMMAND
environment variable.
Note that this option applies to shell, command or subsystem execution.
Also note that this command may be superseded by a
.Xr sshd_config 5
.Cm ForceCommand
directive.
.Pp
If a command is specified and a forced-command is embedded in a certificate
used for authentication, then the certificate will be accepted only if the
two commands are identical.
.It Cm environment="NAME=value"
Specifies that the string is to be added to the environment when
logging in using this key.
Environment variables set this way
override other default environment values.
Multiple options of this type are permitted.
Environment processing is disabled by default and is
controlled via the
.Cm PermitUserEnvironment
option.
.It Cm expiry-time="timespec"
Specifies a time after which the key will not be accepted.
The time may be specified as a YYYYMMDD date or a YYYYMMDDHHMM[SS] time
in the system time-zone.
.It Cm from="pattern-list"
Specifies that in addition to public key authentication, either the canonical
name of the remote host or its IP address must be present in the
comma-separated list of patterns.
See PATTERNS in
.Xr ssh_config 5
for more information on patterns.
.Pp
In addition to the wildcard matching that may be applied to hostnames or
addresses, a
.Cm from
stanza may match IP addresses using CIDR address/masklen notation.
.Pp
The purpose of this option is to optionally increase security: public key
authentication by itself does not trust the network or name servers or
anything (but the key); however, if somebody somehow steals the key, the key
permits an intruder to log in from anywhere in the world.
This additional option makes using a stolen key more difficult (name
servers and/or routers would have to be compromised in addition to
just the key).
.It Cm no-agent-forwarding
Forbids authentication agent forwarding when this key is used for
authentication.
.It Cm no-port-forwarding
Forbids TCP forwarding when this key is used for authentication.
Any port forward requests by the client will return an error.
This might be used, e.g. in connection with the
.Cm command
option.
.It Cm no-pty
Prevents tty allocation (a request to allocate a pty will fail).
.It Cm no-user-rc
Disables execution of
.Pa ~/.ssh/rc .
.It Cm no-X11-forwarding
Forbids X11 forwarding when this key is used for authentication.
Any X11 forward requests by the client will return an error.
.It Cm permitlisten="[host:]port"
Limit remote port forwarding with the
.Xr ssh 1
.Fl R
option such that it may only listen on the specified host (optional) and port.
IPv6 addresses can be specified by enclosing the address in square brackets.
Multiple
.Cm permitlisten
options may be applied separated by commas.
Hostnames may include wildcards as described in the PATTERNS section in
.Xr ssh_config 5 .
A port specification of
.Cm *
matches any port.
Note that the setting of
.Cm GatewayPorts
may further restrict listen addresses.
Note that
.Xr ssh 1
will send a hostname of
.Dq localhost
if a listen host was not specified when the forwarding was requested, and
that this name is treated differently to the explicit localhost addresses
.Dq 127.0.0.1
and
.Dq ::1 .
.It Cm permitopen="host:port"
Limit local port forwarding with the
.Xr ssh 1
.Fl L
option such that it may only connect to the specified host and port.
IPv6 addresses can be specified by enclosing the address in square brackets.
Multiple
.Cm permitopen
options may be applied separated by commas.
No pattern matching or name lookup is performed on the
specified hostnames, they must be literal host names and/or addresses.
A port specification of
.Cm *
matches any port.
.It Cm port-forwarding
Enable port forwarding previously disabled by the
.Cm restrict
option.
.It Cm principals="principals"
On a
.Cm cert-authority
line, specifies allowed principals for certificate authentication as a
comma-separated list.
At least one name from the list must appear in the certificate's
list of principals for the certificate to be accepted.
This option is ignored for keys that are not marked as trusted certificate
signers using the
.Cm cert-authority
option.
.It Cm pty
Permits tty allocation previously disabled by the
.Cm restrict
option.
.It Cm no-touch-required
Do not require demonstration of user presence
for signatures made using this key.
This option only makes sense for the FIDO authenticator algorithms
.Cm ecdsa-sk
and
.Cm ed25519-sk .
.It Cm verify-required
Require that signatures made using this key attest that they verified
the user, e.g. via a PIN.
This option only makes sense for the FIDO authenticator algorithms
.Cm ecdsa-sk
and
.Cm ed25519-sk .
.It Cm restrict
Enable all restrictions, i.e. disable port, agent and X11 forwarding,
as well as disabling PTY allocation
and execution of
.Pa ~/.ssh/rc .
If any future restriction capabilities are added to authorized_keys files
they will be included in this set.
.It Cm tunnel="n"
Force a
.Xr tun 4
device on the server.
Without this option, the next available device will be used if
the client requests a tunnel.
.It Cm user-rc
Enables execution of
.Pa ~/.ssh/rc
previously disabled by the
.Cm restrict
option.
.It Cm X11-forwarding
Permits X11 forwarding previously disabled by the
.Cm restrict
option.
.El
.Pp
An example authorized_keys file:
.Bd -literal -offset 3n
# Comments allowed at start of line
ssh-rsa AAAAB3Nza...LiPk== user@example.net
from="*.sales.example.net,!pc.sales.example.net" ssh-rsa
AAAAB2...19Q== john@example.net
command="dump /home",no-pty,no-port-forwarding ssh-rsa
AAAAC3...51R== example.net
permitopen="192.0.2.1:80",permitopen="192.0.2.2:25" ssh-rsa
AAAAB5...21S==
permitlisten="localhost:8080",permitopen="localhost:22000" ssh-rsa
AAAAB5...21S==
tunnel="0",command="sh /etc/netstart tun0" ssh-rsa AAAA...==
jane@example.net
restrict,command="uptime" ssh-rsa AAAA1C8...32Tv==
user@example.net
restrict,pty,command="nethack" ssh-rsa AAAA1f8...IrrC5==
user@example.net
no-touch-required sk-ecdsa-sha2-nistp256@openssh.com AAAAInN...Ko==
user@example.net
.Ed
.Sh SSH_KNOWN_HOSTS FILE FORMAT
The
.Pa /etc/ssh/ssh_known_hosts
and
.Pa ~/.ssh/known_hosts
files contain host public keys for all known hosts.
The global file should
be prepared by the administrator (optional), and the per-user file is
maintained automatically: whenever the user connects to an unknown host,
its key is added to the per-user file.
.Pp
Each line in these files contains the following fields: marker (optional),
hostnames, keytype, base64-encoded key, comment.
The fields are separated by spaces.
.Pp
The marker is optional, but if it is present then it must be one of
.Dq @cert-authority ,
to indicate that the line contains a certification authority (CA) key,
or
.Dq @revoked ,
to indicate that the key contained on the line is revoked and must not ever
be accepted.
Only one marker should be used on a key line.
.Pp
Hostnames is a comma-separated list of patterns
.Pf ( Ql *
and
.Ql \&?
act as
wildcards); each pattern in turn is matched against the host name.
When
.Nm sshd
is authenticating a client, such as when using
.Cm HostbasedAuthentication ,
this will be the canonical client host name.
When
.Xr ssh 1
is authenticating a server, this will be the host name
given by the user, the value of the
.Xr ssh 1
.Cm HostkeyAlias
if it was specified, or the canonical server hostname if the
.Xr ssh 1
.Cm CanonicalizeHostname
option was used.
.Pp
A pattern may also be preceded by
.Ql \&!
to indicate negation: if the host name matches a negated
pattern, it is not accepted (by that line) even if it matched another
pattern on the line.
A hostname or address may optionally be enclosed within
.Ql \&[
and
.Ql \&]
brackets then followed by
.Ql \&:
and a non-standard port number.
.Pp
Alternately, hostnames may be stored in a hashed form which hides host names
and addresses should the file's contents be disclosed.
Hashed hostnames start with a
.Ql |
character.
Only one hashed hostname may appear on a single line and none of the above
negation or wildcard operators may be applied.
.Pp
The keytype and base64-encoded key are taken directly from the host key; they
can be obtained, for example, from
.Pa /etc/ssh/ssh_host_rsa_key.pub .
The optional comment field continues to the end of the line, and is not used.
.Pp
Lines starting with
.Ql #
and empty lines are ignored as comments.
.Pp
When performing host authentication, authentication is accepted if any
matching line has the proper key; either one that matches exactly or,
if the server has presented a certificate for authentication, the key
of the certification authority that signed the certificate.
For a key to be trusted as a certification authority, it must use the
.Dq @cert-authority
marker described above.
.Pp
The known hosts file also provides a facility to mark keys as revoked,
for example when it is known that the associated private key has been
stolen.
Revoked keys are specified by including the
.Dq @revoked
marker at the beginning of the key line, and are never accepted for
authentication or as certification authorities, but instead will
produce a warning from
.Xr ssh 1
when they are encountered.
.Pp
It is permissible (but not
recommended) to have several lines or different host keys for the same
names.
This will inevitably happen when short forms of host names
from different domains are put in the file.
It is possible
that the files contain conflicting information; authentication is
accepted if valid information can be found from either file.
.Pp
Note that the lines in these files are typically hundreds of characters
long, and you definitely don't want to type in the host keys by hand.
Rather, generate them by a script,
.Xr ssh-keyscan 1
or by taking, for example,
.Pa /etc/ssh/ssh_host_rsa_key.pub
and adding the host names at the front.
.Xr ssh-keygen 1
also offers some basic automated editing for
.Pa ~/.ssh/known_hosts
including removing hosts matching a host name and converting all host
names to their hashed representations.
.Pp
An example ssh_known_hosts file:
.Bd -literal -offset 3n
# Comments allowed at start of line
closenet,...,192.0.2.53 1024 37 159...93 closenet.example.net
cvs.example.net,192.0.2.10 ssh-rsa AAAA1234.....=
# A hashed hostname
|1|JfKTdBh7rNbXkVAQCRp4OQoPfmI=|USECr3SWf1JUPsms5AqfD5QfxkM= ssh-rsa
AAAA1234.....=
# A revoked key
@revoked * ssh-rsa AAAAB5W...
# A CA key, accepted for any host in *.mydomain.com or *.mydomain.org
@cert-authority *.mydomain.org,*.mydomain.com ssh-rsa AAAAB5W...
.Ed
.Sh FILES
.Bl -tag -width Ds -compact
.It Pa ~/.hushlogin
This file is used to suppress printing the last login time and
.Pa /etc/motd ,
if
.Cm PrintLastLog
and
.Cm PrintMotd ,
respectively,
are enabled.
It does not suppress printing of the banner specified by
.Cm Banner .
.Pp
.It Pa ~/.rhosts
This file is used for host-based authentication (see
.Xr ssh 1
for more information).
On some machines this file may need to be
world-readable if the user's home directory is on an NFS partition,
because
.Nm
reads it as root.
Additionally, this file must be owned by the user,
and must not have write permissions for anyone else.
The recommended
permission for most machines is read/write for the user, and not
accessible by others.
.Pp
.It Pa ~/.shosts
This file is used in exactly the same way as
.Pa .rhosts ,
but allows host-based authentication without permitting login with
rlogin/rsh.
.Pp
.It Pa ~/.ssh/
This directory is the default location for all user-specific configuration
and authentication information.
There is no general requirement to keep the entire contents of this directory
secret, but the recommended permissions are read/write/execute for the user,
and not accessible by others.
.Pp
.It Pa ~/.ssh/authorized_keys
Lists the public keys (DSA, ECDSA, Ed25519, RSA)
that can be used for logging in as this user.
The format of this file is described above.
The content of the file is not highly sensitive, but the recommended
permissions are read/write for the user, and not accessible by others.
.Pp
If this file, the
.Pa ~/.ssh
directory, or the user's home directory are writable
by other users, then the file could be modified or replaced by unauthorized
users.
In this case,
.Nm
will not allow it to be used unless the
.Cm StrictModes
option has been set to
.Dq no .
.Pp
.It Pa ~/.ssh/environment
This file is read into the environment at login (if it exists).
It can only contain empty lines, comment lines (that start with
.Ql # ) ,
and assignment lines of the form name=value.
The file should be writable
only by the user; it need not be readable by anyone else.
Environment processing is disabled by default and is
controlled via the
.Cm PermitUserEnvironment
option.
.Pp
.It Pa ~/.ssh/known_hosts
Contains a list of host keys for all hosts the user has logged into
that are not already in the systemwide list of known host keys.
The format of this file is described above.
This file should be writable only by root/the owner and
can, but need not be, world-readable.
.Pp
.It Pa ~/.ssh/rc
Contains initialization routines to be run before
the user's home directory becomes accessible.
This file should be writable only by the user, and need not be
readable by anyone else.
.Pp
.It Pa /etc/hosts.equiv
This file is for host-based authentication (see
.Xr ssh 1 ) .
It should only be writable by root.
.Pp
.It Pa /etc/moduli
Contains Diffie-Hellman groups used for the "Diffie-Hellman Group Exchange"
key exchange method.
The file format is described in
.Xr moduli 5 .
If no usable groups are found in this file then fixed internal groups will
be used.
.Pp
.It Pa /etc/motd
See
.Xr motd 5 .
.Pp
.It Pa /etc/nologin
If this file exists,
.Nm
refuses to let anyone except root log in.
The contents of the file
are displayed to anyone trying to log in, and non-root connections are
refused.
The file should be world-readable.
.Pp
.It Pa /etc/shosts.equiv
This file is used in exactly the same way as
.Pa hosts.equiv ,
but allows host-based authentication without permitting login with
rlogin/rsh.
.Pp
.It Pa /etc/ssh/ssh_host_ecdsa_key
.It Pa /etc/ssh/ssh_host_ed25519_key
.It Pa /etc/ssh/ssh_host_rsa_key
These files contain the private parts of the host keys.
These files should only be owned by root, readable only by root, and not
accessible to others.
Note that
.Nm
does not start if these files are group/world-accessible.
.Pp
.It Pa /etc/ssh/ssh_host_ecdsa_key.pub
.It Pa /etc/ssh/ssh_host_ed25519_key.pub
.It Pa /etc/ssh/ssh_host_rsa_key.pub
These files contain the public parts of the host keys.
These files should be world-readable but writable only by
root.
Their contents should match the respective private parts.
These files are not
really used for anything; they are provided for the convenience of
the user so their contents can be copied to known hosts files.
These files are created using
.Xr ssh-keygen 1 .
.Pp
.It Pa /etc/ssh/ssh_known_hosts
Systemwide list of known host keys.
This file should be prepared by the
system administrator to contain the public host keys of all machines in the
organization.
The format of this file is described above.
This file should be writable only by root/the owner and
should be world-readable.
.Pp
.It Pa /etc/ssh/sshd_config
Contains configuration data for
.Nm sshd .
The file format and configuration options are described in
.Xr sshd_config 5 .
.Pp
.It Pa /etc/ssh/sshrc
Similar to
.Pa ~/.ssh/rc ,
it can be used to specify
machine-specific login-time initializations globally.
This file should be writable only by root, and should be world-readable.
.Pp
.It Pa /var/empty
.Xr chroot 2
directory used by
.Nm
during privilege separation in the pre-authentication phase.
The directory should not contain any files and must be owned by root
and not group or world-writable.
.Pp
.It Pa /var/run/sshd.pid
Contains the process ID of the
.Nm
listening for connections (if there are several daemons running
concurrently for different ports, this contains the process ID of the one
started last).
The content of this file is not sensitive; it can be world-readable.
.El
.Sh SEE ALSO
.Xr scp 1 ,
.Xr sftp 1 ,
.Xr ssh 1 ,
.Xr ssh-add 1 ,
.Xr ssh-agent 1 ,
.Xr ssh-keygen 1 ,
.Xr ssh-keyscan 1 ,
.Xr chroot 2 ,
.Xr login.conf 5 ,
.Xr moduli 5 ,
.Xr sshd_config 5 ,
.Xr inetd 8 ,
.Xr sftp-server 8
.Sh AUTHORS
OpenSSH is a derivative of the original and free
ssh 1.2.12 release by Tatu Ylonen.
Aaron Campbell, Bob Beck, Markus Friedl, Niels Provos,
Theo de Raadt and Dug Song
removed many bugs, re-added newer features and
created OpenSSH.
Markus Friedl contributed the support for SSH
protocol versions 1.5 and 2.0.
Niels Provos and Markus Friedl contributed support
for privilege separation.<|MERGE_RESOLUTION|>--- conflicted
+++ resolved
@@ -1,8 +1,4 @@
-<<<<<<< HEAD
-.\"	$NetBSD: sshd.8,v 1.23 2020/12/04 18:42:50 christos Exp $
-=======
 .\"	$NetBSD: sshd.8,v 1.24 2021/04/19 14:40:15 christos Exp $
->>>>>>> e2aa5677
 .\"  -*- nroff -*-
 .\"
 .\" Author: Tatu Ylonen <ylo@cs.hut.fi>
@@ -39,13 +35,8 @@
 .\" (INCLUDING NEGLIGENCE OR OTHERWISE) ARISING IN ANY WAY OUT OF THE USE OF
 .\" THIS SOFTWARE, EVEN IF ADVISED OF THE POSSIBILITY OF SUCH DAMAGE.
 .\"
-<<<<<<< HEAD
-.\" $OpenBSD: sshd.8,v 1.313 2020/08/27 01:07:10 djm Exp $
-.Dd August 27 2020
-=======
 .\" $OpenBSD: sshd.8,v 1.314 2021/04/03 05:46:41 djm Exp $
 .Dd April 3 2021
->>>>>>> e2aa5677
 .Dt SSHD 8
 .Os
 .Sh NAME
