<<<<<<< HEAD
/*	$NetBSD: misc.c,v 1.24 2020/12/04 18:42:50 christos Exp $	*/
/* $OpenBSD: misc.c,v 1.153 2020/06/26 05:16:38 djm Exp $ */
=======
/*	$NetBSD: misc.c,v 1.26 2021/04/19 14:40:15 christos Exp $	*/
/* $OpenBSD: misc.c,v 1.164 2021/04/03 06:18:40 djm Exp $ */
>>>>>>> 9e014010

/*
 * Copyright (c) 2000 Markus Friedl.  All rights reserved.
 * Copyright (c) 2005-2020 Damien Miller.  All rights reserved.
 * Copyright (c) 2004 Henning Brauer <henning@openbsd.org>
 *
 * Permission to use, copy, modify, and distribute this software for any
 * purpose with or without fee is hereby granted, provided that the above
 * copyright notice and this permission notice appear in all copies.
 *
 * THE SOFTWARE IS PROVIDED "AS IS" AND THE AUTHOR DISCLAIMS ALL WARRANTIES
 * WITH REGARD TO THIS SOFTWARE INCLUDING ALL IMPLIED WARRANTIES OF
 * MERCHANTABILITY AND FITNESS. IN NO EVENT SHALL THE AUTHOR BE LIABLE FOR
 * ANY SPECIAL, DIRECT, INDIRECT, OR CONSEQUENTIAL DAMAGES OR ANY DAMAGES
 * WHATSOEVER RESULTING FROM LOSS OF USE, DATA OR PROFITS, WHETHER IN AN
 * ACTION OF CONTRACT, NEGLIGENCE OR OTHER TORTIOUS ACTION, ARISING OUT OF
 * OR IN CONNECTION WITH THE USE OR PERFORMANCE OF THIS SOFTWARE.
 */

#include "includes.h"
<<<<<<< HEAD
__RCSID("$NetBSD: misc.c,v 1.24 2020/12/04 18:42:50 christos Exp $");
=======
__RCSID("$NetBSD: misc.c,v 1.26 2021/04/19 14:40:15 christos Exp $");
>>>>>>> 9e014010

#include <sys/types.h>
#include <sys/ioctl.h>
#include <sys/socket.h>
#include <sys/stat.h>
#include <sys/time.h>
#include <sys/wait.h>
#include <sys/un.h>

#include <net/if.h>
#include <net/if_tun.h>
#include <netinet/in.h>
#include <netinet/ip.h>
#include <netinet/tcp.h>
#include <arpa/inet.h>

#include <ctype.h>
#include <errno.h>
#include <fcntl.h>
#include <netdb.h>
#include <paths.h>
#include <pwd.h>
#include <libgen.h>
#include <limits.h>
#include <poll.h>
#include <signal.h>
#include <stdarg.h>
#include <stdio.h>
#include <stdlib.h>
#include <string.h>
#include <unistd.h>

#include "xmalloc.h"
#include "misc.h"
#include "log.h"
#include "ssh.h"
#include "sshbuf.h"
#include "ssherr.h"

/* remove newline at end of string */
char *
chop(char *s)
{
	char *t = s;
	while (*t) {
		if (*t == '\n' || *t == '\r') {
			*t = '\0';
			return s;
		}
		t++;
	}
	return s;

}

/* set/unset filedescriptor to non-blocking */
int
set_nonblock(int fd)
{
	int val;

	val = fcntl(fd, F_GETFL);
	if (val == -1) {
		error("fcntl(%d, F_GETFL): %s", fd, strerror(errno));
		return (-1);
	}
	if (val & O_NONBLOCK) {
		debug3("fd %d is O_NONBLOCK", fd);
		return (0);
	}
	debug2("fd %d setting O_NONBLOCK", fd);
	val |= O_NONBLOCK;
	if (fcntl(fd, F_SETFL, val) == -1) {
		debug("fcntl(%d, F_SETFL, O_NONBLOCK): %s", fd,
		    strerror(errno));
		return (-1);
	}
	return (0);
}

int
unset_nonblock(int fd)
{
	int val;

	val = fcntl(fd, F_GETFL);
	if (val == -1) {
		error("fcntl(%d, F_GETFL): %s", fd, strerror(errno));
		return (-1);
	}
	if (!(val & O_NONBLOCK)) {
		debug3("fd %d is not O_NONBLOCK", fd);
		return (0);
	}
	debug("fd %d clearing O_NONBLOCK", fd);
	val &= ~O_NONBLOCK;
	if (fcntl(fd, F_SETFL, val) == -1) {
		debug("fcntl(%d, F_SETFL, ~O_NONBLOCK): %s",
		    fd, strerror(errno));
		return (-1);
	}
	return (0);
}

const char *
ssh_gai_strerror(int gaierr)
{
	if (gaierr == EAI_SYSTEM && errno != 0)
		return strerror(errno);
	return gai_strerror(gaierr);
}

/* disable nagle on socket */
void
set_nodelay(int fd)
{
	int opt;
	socklen_t optlen;

	optlen = sizeof opt;
	if (getsockopt(fd, IPPROTO_TCP, TCP_NODELAY, &opt, &optlen) == -1) {
		debug("getsockopt TCP_NODELAY: %.100s", strerror(errno));
		return;
	}
	if (opt == 1) {
		debug2("fd %d is TCP_NODELAY", fd);
		return;
	}
	opt = 1;
	debug2("fd %d setting TCP_NODELAY", fd);
	if (setsockopt(fd, IPPROTO_TCP, TCP_NODELAY, &opt, sizeof opt) == -1)
		error("setsockopt TCP_NODELAY: %.100s", strerror(errno));
}

/* Allow local port reuse in TIME_WAIT */
int
set_reuseaddr(int fd)
{
	int on = 1;

	if (setsockopt(fd, SOL_SOCKET, SO_REUSEADDR, &on, sizeof(on)) == -1) {
		error("setsockopt SO_REUSEADDR fd %d: %s", fd, strerror(errno));
		return -1;
	}
	return 0;
}

/* Get/set routing domain */
char *
get_rdomain(int fd)
{
#ifdef SO_RTABLE
	int rtable;
	char *ret;
	socklen_t len = sizeof(rtable);

	if (getsockopt(fd, SOL_SOCKET, SO_RTABLE, &rtable, &len) == -1) {
		error("Failed to get routing domain for fd %d: %s",
		    fd, strerror(errno));
		return NULL;
	}
	xasprintf(&ret, "%d", rtable);
	return ret;
#else
	return NULL;
#endif
}

int
set_rdomain(int fd, const char *name)
{
#ifdef SO_RTABLE
	int rtable;
	const char *errstr;

	if (name == NULL)
		return 0; /* default table */

	rtable = (int)strtonum(name, 0, 255, &errstr);
	if (errstr != NULL) {
		/* Shouldn't happen */
		error("Invalid routing domain \"%s\": %s", name, errstr);
		return -1;
	}
	if (setsockopt(fd, SOL_SOCKET, SO_RTABLE,
	    &rtable, sizeof(rtable)) == -1) {
		error("Failed to set routing domain %d on fd %d: %s",
		    rtable, fd, strerror(errno));
		return -1;
	}
	return 0;
#else
	return -1;
#endif
}

int
get_sock_af(int fd)
{
	struct sockaddr_storage to;
	socklen_t tolen = sizeof(to);

	memset(&to, 0, sizeof(to));
	if (getsockname(fd, (struct sockaddr *)&to, &tolen) == -1)
		return -1;
	return to.ss_family;
}

void
set_sock_tos(int fd, int tos)
{
	int af;

	switch ((af = get_sock_af(fd))) {
	case -1:
		/* assume not a socket */
		break;
	case AF_INET:
		debug3_f("set socket %d IP_TOS 0x%02x", fd, tos);
		if (setsockopt(fd, IPPROTO_IP, IP_TOS,
		    &tos, sizeof(tos)) == -1) {
			error("setsockopt socket %d IP_TOS %d: %s:",
			    fd, tos, strerror(errno));
		}
		break;
	case AF_INET6:
		debug3_f("set socket %d IPV6_TCLASS 0x%02x", fd, tos);
		if (setsockopt(fd, IPPROTO_IPV6, IPV6_TCLASS,
		    &tos, sizeof(tos)) == -1) {
			error("setsockopt socket %d IPV6_TCLASS %d: %.100s:",
			    fd, tos, strerror(errno));
		}
		break;
	default:
		debug2_f("unsupported socket family %d", af);
		break;
	}
}

/*
 * Wait up to *timeoutp milliseconds for events on fd. Updates
 * *timeoutp with time remaining.
 * Returns 0 if fd ready or -1 on timeout or error (see errno).
 */
static int
waitfd(int fd, int *timeoutp, short events)
{
	struct pollfd pfd;
	struct timeval t_start;
	int oerrno, r;

	pfd.fd = fd;
	pfd.events = events;
	for (; *timeoutp >= 0;) {
		monotime_tv(&t_start);
		r = poll(&pfd, 1, *timeoutp);
		oerrno = errno;
		ms_subtract_diff(&t_start, timeoutp);
		errno = oerrno;
		if (r > 0)
			return 0;
		else if (r == -1 && errno != EAGAIN && errno != EINTR)
			return -1;
		else if (r == 0)
			break;
	}
	/* timeout */
	errno = ETIMEDOUT;
	return -1;
}

/*
 * Wait up to *timeoutp milliseconds for fd to be readable. Updates
 * *timeoutp with time remaining.
 * Returns 0 if fd ready or -1 on timeout or error (see errno).
 */
int
waitrfd(int fd, int *timeoutp) {
	return waitfd(fd, timeoutp, POLLIN);
}

/*
 * Attempt a non-blocking connect(2) to the specified address, waiting up to
 * *timeoutp milliseconds for the connection to complete. If the timeout is
 * <=0, then wait indefinitely.
 *
 * Returns 0 on success or -1 on failure.
 */
int
timeout_connect(int sockfd, const struct sockaddr *serv_addr,
    socklen_t addrlen, int *timeoutp)
{
	int optval = 0;
	socklen_t optlen = sizeof(optval);

	/* No timeout: just do a blocking connect() */
	if (timeoutp == NULL || *timeoutp <= 0)
		return connect(sockfd, serv_addr, addrlen);

	set_nonblock(sockfd);
	for (;;) {
		if (connect(sockfd, serv_addr, addrlen) == 0) {
			/* Succeeded already? */
			unset_nonblock(sockfd);
			return 0;
		} else if (errno == EINTR)
			continue;
		else if (errno != EINPROGRESS)
			return -1;
		break;
	}

	if (waitfd(sockfd, timeoutp, POLLIN | POLLOUT) == -1)
		return -1;

	/* Completed or failed */
	if (getsockopt(sockfd, SOL_SOCKET, SO_ERROR, &optval, &optlen) == -1) {
		debug("getsockopt: %s", strerror(errno));
		return -1;
	}
	if (optval != 0) {
		errno = optval;
		return -1;
	}
	unset_nonblock(sockfd);
	return 0;
}

/* Characters considered whitespace in strsep calls. */
#define WHITESPACE " \t\r\n"
#define QUOTE	"\""

/* return next token in configuration line */
static char *
strdelim_internal(char **s, int split_equals)
{
	char *old;
	int wspace = 0;

	if (*s == NULL)
		return NULL;

	old = *s;

	*s = strpbrk(*s,
	    split_equals ? WHITESPACE QUOTE "=" : WHITESPACE QUOTE);
	if (*s == NULL)
		return (old);

	if (*s[0] == '\"') {
		memmove(*s, *s + 1, strlen(*s)); /* move nul too */
		/* Find matching quote */
		if ((*s = strpbrk(*s, QUOTE)) == NULL) {
			return (NULL);		/* no matching quote */
		} else {
			*s[0] = '\0';
			*s += strspn(*s + 1, WHITESPACE) + 1;
			return (old);
		}
	}

	/* Allow only one '=' to be skipped */
	if (split_equals && *s[0] == '=')
		wspace = 1;
	*s[0] = '\0';

	/* Skip any extra whitespace after first token */
	*s += strspn(*s + 1, WHITESPACE) + 1;
	if (split_equals && *s[0] == '=' && !wspace)
		*s += strspn(*s + 1, WHITESPACE) + 1;

	return (old);
}

/*
 * Return next token in configuration line; splts on whitespace or a
 * single '=' character.
 */
char *
strdelim(char **s)
{
	return strdelim_internal(s, 1);
}

/*
 * Return next token in configuration line; splts on whitespace only.
 */
char *
strdelimw(char **s)
{
	return strdelim_internal(s, 0);
}

struct passwd *
pwcopy(struct passwd *pw)
{
	struct passwd *copy = xcalloc(1, sizeof(*copy));

	copy->pw_name = xstrdup(pw->pw_name);
	copy->pw_passwd = xstrdup(pw->pw_passwd);
	copy->pw_gecos = xstrdup(pw->pw_gecos);
	copy->pw_uid = pw->pw_uid;
	copy->pw_gid = pw->pw_gid;
	copy->pw_expire = pw->pw_expire;
	copy->pw_change = pw->pw_change;
	copy->pw_class = xstrdup(pw->pw_class);
	copy->pw_dir = xstrdup(pw->pw_dir);
	copy->pw_shell = xstrdup(pw->pw_shell);
	return copy;
}

/*
 * Convert ASCII string to TCP/IP port number.
 * Port must be >=0 and <=65535.
 * Return -1 if invalid.
 */
int
a2port(const char *s)
{
	struct servent *se;
	long long port;
	const char *errstr;

	port = strtonum(s, 0, 65535, &errstr);
	if (errstr == NULL)
		return (int)port;
	if ((se = getservbyname(s, "tcp")) != NULL)
		return ntohs(se->s_port);
	return -1;
}

int
a2tun(const char *s, int *remote)
{
	const char *errstr = NULL;
	char *sp, *ep;
	int tun;

	if (remote != NULL) {
		*remote = SSH_TUNID_ANY;
		sp = xstrdup(s);
		if ((ep = strchr(sp, ':')) == NULL) {
			free(sp);
			return (a2tun(s, NULL));
		}
		ep[0] = '\0'; ep++;
		*remote = a2tun(ep, NULL);
		tun = a2tun(sp, NULL);
		free(sp);
		return (*remote == SSH_TUNID_ERR ? *remote : tun);
	}

	if (strcasecmp(s, "any") == 0)
		return (SSH_TUNID_ANY);

	tun = strtonum(s, 0, SSH_TUNID_MAX, &errstr);
	if (errstr != NULL)
		return (SSH_TUNID_ERR);

	return (tun);
}

#define SECONDS		1
#define MINUTES		(SECONDS * 60)
#define HOURS		(MINUTES * 60)
#define DAYS		(HOURS * 24)
#define WEEKS		(DAYS * 7)

/*
 * Convert a time string into seconds; format is
 * a sequence of:
 *      time[qualifier]
 *
 * Valid time qualifiers are:
 *      <none>  seconds
 *      s|S     seconds
 *      m|M     minutes
 *      h|H     hours
 *      d|D     days
 *      w|W     weeks
 *
 * Examples:
 *      90m     90 minutes
 *      1h30m   90 minutes
 *      2d      2 days
 *      1w      1 week
 *
 * Return -1 if time string is invalid.
 */
int
convtime(const char *s)
{
	long total, secs, multiplier;
	const char *p;
	char *endp;

	errno = 0;
	total = 0;
	p = s;

	if (p == NULL || *p == '\0')
		return -1;

	while (*p) {
		secs = strtol(p, &endp, 10);
		if (p == endp ||
		    (errno == ERANGE && (secs == INT_MIN || secs == INT_MAX)) ||
		    secs < 0)
			return -1;

		multiplier = 1;
		switch (*endp++) {
		case '\0':
			endp--;
			break;
		case 's':
		case 'S':
			break;
		case 'm':
		case 'M':
			multiplier = MINUTES;
			break;
		case 'h':
		case 'H':
			multiplier = HOURS;
			break;
		case 'd':
		case 'D':
			multiplier = DAYS;
			break;
		case 'w':
		case 'W':
			multiplier = WEEKS;
			break;
		default:
			return -1;
		}
		if (secs > INT_MAX / multiplier)
			return -1;
		secs *= multiplier;
		if  (total > INT_MAX - secs)
			return -1;
		total += secs;
		if (total < 0)
			return -1;
		p = endp;
	}

	return total;
}

#define TF_BUFS	8
#define TF_LEN	21

const char *
fmt_timeframe(time_t t)
{
	char		*buf;
	static char	 tfbuf[TF_BUFS][TF_LEN];	/* ring buffer */
	static int	 idx = 0;
	unsigned int	 sec, min, hrs, day;
	unsigned long long	week;

	buf = tfbuf[idx++];
	if (idx == TF_BUFS)
		idx = 0;

	week = t;

	sec = week % 60;
	week /= 60;
	min = week % 60;
	week /= 60;
	hrs = week % 24;
	week /= 24;
	day = week % 7;
	week /= 7;

	if (week > 0)
		snprintf(buf, TF_LEN, "%02lluw%01ud%02uh", week, day, hrs);
	else if (day > 0)
		snprintf(buf, TF_LEN, "%01ud%02uh%02um", day, hrs, min);
	else
		snprintf(buf, TF_LEN, "%02u:%02u:%02u", hrs, min, sec);

	return (buf);
}

/*
 * Returns a standardized host+port identifier string.
 * Caller must free returned string.
 */
char *
put_host_port(const char *host, u_short port)
{
	char *hoststr;

	if (port == 0 || port == SSH_DEFAULT_PORT)
		return(xstrdup(host));
	if (asprintf(&hoststr, "[%s]:%d", host, (int)port) == -1)
		fatal("put_host_port: asprintf: %s", strerror(errno));
	debug3("put_host_port: %s", hoststr);
	return hoststr;
}

/*
 * Search for next delimiter between hostnames/addresses and ports.
 * Argument may be modified (for termination).
 * Returns *cp if parsing succeeds.
 * *cp is set to the start of the next field, if one was found.
 * The delimiter char, if present, is stored in delim.
 * If this is the last field, *cp is set to NULL.
 */
char *
hpdelim2(char **cp, char *delim)
{
	char *s, *old;

	if (cp == NULL || *cp == NULL)
		return NULL;

	old = s = *cp;
	if (*s == '[') {
		if ((s = strchr(s, ']')) == NULL)
			return NULL;
		else
			s++;
	} else if ((s = strpbrk(s, ":/")) == NULL)
		s = *cp + strlen(*cp); /* skip to end (see first case below) */

	switch (*s) {
	case '\0':
		*cp = NULL;	/* no more fields*/
		break;

	case ':':
	case '/':
		if (delim != NULL)
			*delim = *s;
		*s = '\0';	/* terminate */
		*cp = s + 1;
		break;

	default:
		return NULL;
	}

	return old;
}

char *
hpdelim(char **cp)
{
	return hpdelim2(cp, NULL);
}

char *
cleanhostname(char *host)
{
	if (*host == '[' && host[strlen(host) - 1] == ']') {
		host[strlen(host) - 1] = '\0';
		return (host + 1);
	} else
		return host;
}

char *
colon(char *cp)
{
	int flag = 0;

	if (*cp == ':')		/* Leading colon is part of file name. */
		return NULL;
	if (*cp == '[')
		flag = 1;

	for (; *cp; ++cp) {
		if (*cp == '@' && *(cp+1) == '[')
			flag = 1;
		if (*cp == ']' && *(cp+1) == ':' && flag)
			return (cp+1);
		if (*cp == ':' && !flag)
			return (cp);
		if (*cp == '/')
			return NULL;
	}
	return NULL;
}

/*
 * Parse a [user@]host:[path] string.
 * Caller must free returned user, host and path.
 * Any of the pointer return arguments may be NULL (useful for syntax checking).
 * If user was not specified then *userp will be set to NULL.
 * If host was not specified then *hostp will be set to NULL.
 * If path was not specified then *pathp will be set to ".".
 * Returns 0 on success, -1 on failure.
 */
int
parse_user_host_path(const char *s, char **userp, char **hostp, char **pathp)
{
	char *user = NULL, *host = NULL, *path = NULL;
	char *tmp, *sdup;
	int ret = -1;

	if (userp != NULL)
		*userp = NULL;
	if (hostp != NULL)
		*hostp = NULL;
	if (pathp != NULL)
		*pathp = NULL;

	sdup = xstrdup(s);

	/* Check for remote syntax: [user@]host:[path] */
	if ((tmp = colon(sdup)) == NULL)
		goto out;

	/* Extract optional path */
	*tmp++ = '\0';
	if (*tmp == '\0')
		tmp = __UNCONST(".");
	path = xstrdup(tmp);

	/* Extract optional user and mandatory host */
	tmp = strrchr(sdup, '@');
	if (tmp != NULL) {
		*tmp++ = '\0';
		host = xstrdup(cleanhostname(tmp));
		if (*sdup != '\0')
			user = xstrdup(sdup);
	} else {
		host = xstrdup(cleanhostname(sdup));
		user = NULL;
	}

	/* Success */
	if (userp != NULL) {
		*userp = user;
		user = NULL;
	}
	if (hostp != NULL) {
		*hostp = host;
		host = NULL;
	}
	if (pathp != NULL) {
		*pathp = path;
		path = NULL;
	}
	ret = 0;
out:
	free(sdup);
	free(user);
	free(host);
	free(path);
	return ret;
}

/*
 * Parse a [user@]host[:port] string.
 * Caller must free returned user and host.
 * Any of the pointer return arguments may be NULL (useful for syntax checking).
 * If user was not specified then *userp will be set to NULL.
 * If port was not specified then *portp will be -1.
 * Returns 0 on success, -1 on failure.
 */
int
parse_user_host_port(const char *s, char **userp, char **hostp, int *portp)
{
	char *sdup, *cp, *tmp;
	char *user = NULL, *host = NULL;
	int port = -1, ret = -1;

	if (userp != NULL)
		*userp = NULL;
	if (hostp != NULL)
		*hostp = NULL;
	if (portp != NULL)
		*portp = -1;

	if ((sdup = tmp = strdup(s)) == NULL)
		return -1;
	/* Extract optional username */
	if ((cp = strrchr(tmp, '@')) != NULL) {
		*cp = '\0';
		if (*tmp == '\0')
			goto out;
		if ((user = strdup(tmp)) == NULL)
			goto out;
		tmp = cp + 1;
	}
	/* Extract mandatory hostname */
	if ((cp = hpdelim(&tmp)) == NULL || *cp == '\0')
		goto out;
	host = xstrdup(cleanhostname(cp));
	/* Convert and verify optional port */
	if (tmp != NULL && *tmp != '\0') {
		if ((port = a2port(tmp)) <= 0)
			goto out;
	}
	/* Success */
	if (userp != NULL) {
		*userp = user;
		user = NULL;
	}
	if (hostp != NULL) {
		*hostp = host;
		host = NULL;
	}
	if (portp != NULL)
		*portp = port;
	ret = 0;
 out:
	free(sdup);
	free(user);
	free(host);
	return ret;
}

/*
 * Converts a two-byte hex string to decimal.
 * Returns the decimal value or -1 for invalid input.
 */
static int
hexchar(const char *s)
{
	unsigned char result[2];
	int i;

	for (i = 0; i < 2; i++) {
		if (s[i] >= '0' && s[i] <= '9')
			result[i] = (unsigned char)(s[i] - '0');
		else if (s[i] >= 'a' && s[i] <= 'f')
			result[i] = (unsigned char)(s[i] - 'a') + 10;
		else if (s[i] >= 'A' && s[i] <= 'F')
			result[i] = (unsigned char)(s[i] - 'A') + 10;
		else
			return -1;
	}
	return (result[0] << 4) | result[1];
}

/*
 * Decode an url-encoded string.
 * Returns a newly allocated string on success or NULL on failure.
 */
static char *
urldecode(const char *src)
{
	char *ret, *dst;
	int ch;

	ret = xmalloc(strlen(src) + 1);
	for (dst = ret; *src != '\0'; src++) {
		switch (*src) {
		case '+':
			*dst++ = ' ';
			break;
		case '%':
			if (!isxdigit((unsigned char)src[1]) ||
			    !isxdigit((unsigned char)src[2]) ||
			    (ch = hexchar(src + 1)) == -1) {
				free(ret);
				return NULL;
			}
			*dst++ = ch;
			src += 2;
			break;
		default:
			*dst++ = *src;
			break;
		}
	}
	*dst = '\0';

	return ret;
}

/*
 * Parse an (scp|ssh|sftp)://[user@]host[:port][/path] URI.
 * See https://tools.ietf.org/html/draft-ietf-secsh-scp-sftp-ssh-uri-04
 * Either user or path may be url-encoded (but not host or port).
 * Caller must free returned user, host and path.
 * Any of the pointer return arguments may be NULL (useful for syntax checking)
 * but the scheme must always be specified.
 * If user was not specified then *userp will be set to NULL.
 * If port was not specified then *portp will be -1.
 * If path was not specified then *pathp will be set to NULL.
 * Returns 0 on success, 1 if non-uri/wrong scheme, -1 on error/invalid uri.
 */
int
parse_uri(const char *scheme, const char *uri, char **userp, char **hostp,
    int *portp, char **pathp)
{
	char *uridup, *cp, *tmp, ch;
	char *user = NULL, *host = NULL, *path = NULL;
	int port = -1, ret = -1;
	size_t len;

	len = strlen(scheme);
	if (strncmp(uri, scheme, len) != 0 || strncmp(uri + len, "://", 3) != 0)
		return 1;
	uri += len + 3;

	if (userp != NULL)
		*userp = NULL;
	if (hostp != NULL)
		*hostp = NULL;
	if (portp != NULL)
		*portp = -1;
	if (pathp != NULL)
		*pathp = NULL;

	uridup = tmp = xstrdup(uri);

	/* Extract optional ssh-info (username + connection params) */
	if ((cp = strchr(tmp, '@')) != NULL) {
		char *delim;

		*cp = '\0';
		/* Extract username and connection params */
		if ((delim = strchr(tmp, ';')) != NULL) {
			/* Just ignore connection params for now */
			*delim = '\0';
		}
		if (*tmp == '\0') {
			/* Empty username */
			goto out;
		}
		if ((user = urldecode(tmp)) == NULL)
			goto out;
		tmp = cp + 1;
	}

	/* Extract mandatory hostname */
	if ((cp = hpdelim2(&tmp, &ch)) == NULL || *cp == '\0')
		goto out;
	host = xstrdup(cleanhostname(cp));
	if (!valid_domain(host, 0, NULL))
		goto out;

	if (tmp != NULL && *tmp != '\0') {
		if (ch == ':') {
			/* Convert and verify port. */
			if ((cp = strchr(tmp, '/')) != NULL)
				*cp = '\0';
			if ((port = a2port(tmp)) <= 0)
				goto out;
			tmp = cp ? cp + 1 : NULL;
		}
		if (tmp != NULL && *tmp != '\0') {
			/* Extract optional path */
			if ((path = urldecode(tmp)) == NULL)
				goto out;
		}
	}

	/* Success */
	if (userp != NULL) {
		*userp = user;
		user = NULL;
	}
	if (hostp != NULL) {
		*hostp = host;
		host = NULL;
	}
	if (portp != NULL)
		*portp = port;
	if (pathp != NULL) {
		*pathp = path;
		path = NULL;
	}
	ret = 0;
 out:
	free(uridup);
	free(user);
	free(host);
	free(path);
	return ret;
}

/* function to assist building execv() arguments */
void
addargs(arglist *args, const char *fmt, ...)
{
	va_list ap;
	char *cp;
	u_int nalloc;
	int r;

	va_start(ap, fmt);
	r = vasprintf(&cp, fmt, ap);
	va_end(ap);
	if (r == -1)
		fatal("addargs: argument too long");

	nalloc = args->nalloc;
	if (args->list == NULL) {
		nalloc = 32;
		args->num = 0;
	} else if (args->num+2 >= nalloc)
		nalloc *= 2;

	args->list = xrecallocarray(args->list, args->nalloc, nalloc, sizeof(char *));
	args->nalloc = nalloc;
	args->list[args->num++] = cp;
	args->list[args->num] = NULL;
}

void
replacearg(arglist *args, u_int which, const char *fmt, ...)
{
	va_list ap;
	char *cp;
	int r;

	va_start(ap, fmt);
	r = vasprintf(&cp, fmt, ap);
	va_end(ap);
	if (r == -1)
		fatal("replacearg: argument too long");

	if (which >= args->num)
		fatal("replacearg: tried to replace invalid arg %d >= %d",
		    which, args->num);
	free(args->list[which]);
	args->list[which] = cp;
}

void
freeargs(arglist *args)
{
	u_int i;

	if (args->list != NULL) {
		for (i = 0; i < args->num; i++)
			free(args->list[i]);
		free(args->list);
		args->nalloc = args->num = 0;
		args->list = NULL;
	}
}

/*
 * Expands tildes in the file name.  Returns data allocated by xmalloc.
 * Warning: this calls getpw*.
 */
char *
tilde_expand_filename(const char *filename, uid_t uid)
{
	const char *path, *sep;
	char user[128], *ret, *homedir;
	struct passwd *pw;
	u_int len, slash;

	if (*filename != '~')
		return (xstrdup(filename));
	filename++;

	path = strchr(filename, '/');
	if (path != NULL && path > filename) {		/* ~user/path */
		slash = path - filename;
		if (slash > sizeof(user) - 1)
			fatal("tilde_expand_filename: ~username too long");
		memcpy(user, filename, slash);
		user[slash] = '\0';
		if ((pw = getpwnam(user)) == NULL)
			fatal("tilde_expand_filename: No such user %s", user);
		homedir = pw->pw_dir;
	} else {
		if ((pw = getpwuid(uid)) == NULL)	/* ~/path */
			fatal("tilde_expand_filename: No such uid %ld",
			    (long)uid);
		homedir = pw->pw_dir;
	}

	/* Make sure directory has a trailing '/' */
	len = strlen(homedir);
	if (len == 0 || homedir[len - 1] != '/')
		sep = "/";
	else
		sep = "";

	/* Skip leading '/' from specified path */
	if (path != NULL)
		filename = path + 1;

	if (xasprintf(&ret, "%s%s%s", homedir, sep, filename) >= PATH_MAX)
		fatal("tilde_expand_filename: Path too long");

	return (ret);
}

/*
 * Expand a string with a set of %[char] escapes and/or ${ENVIRONMENT}
 * substitutions.  A number of escapes may be specified as
 * (char *escape_chars, char *replacement) pairs. The list must be terminated
 * by a NULL escape_char. Returns replaced string in memory allocated by
 * xmalloc which the caller must free.
 */
static char *
vdollar_percent_expand(int *parseerror, int dollar, int percent,
    const char *string, va_list ap)
{
#define EXPAND_MAX_KEYS	16
	u_int num_keys = 0, i;
	struct {
		const char *key;
		const char *repl;
	} keys[EXPAND_MAX_KEYS];
	struct sshbuf *buf;
	int r, missingvar = 0;
	char *ret = NULL, *var, *varend, *val;
	size_t len;

	if ((buf = sshbuf_new()) == NULL)
<<<<<<< HEAD
		fatal("%s: sshbuf_new failed", __func__);
	if (parseerror == NULL)
		fatal("%s: null parseerror arg", __func__);
=======
		fatal_f("sshbuf_new failed");
	if (parseerror == NULL)
		fatal_f("null parseerror arg");
>>>>>>> 9e014010
	*parseerror = 1;

	/* Gather keys if we're doing percent expansion. */
	if (percent) {
		for (num_keys = 0; num_keys < EXPAND_MAX_KEYS; num_keys++) {
			keys[num_keys].key = va_arg(ap, char *);
			if (keys[num_keys].key == NULL)
				break;
			keys[num_keys].repl = va_arg(ap, char *);
<<<<<<< HEAD
			if (keys[num_keys].repl == NULL)
				fatal("%s: NULL replacement for token %s", __func__, keys[num_keys].key);
		}
		if (num_keys == EXPAND_MAX_KEYS && va_arg(ap, char *) != NULL)
			fatal("%s: too many keys", __func__);
		if (num_keys == 0)
			fatal("%s: percent expansion without token list",
			    __func__);
=======
			if (keys[num_keys].repl == NULL) {
				fatal_f("NULL replacement for token %s",
				    keys[num_keys].key);
			}
		}
		if (num_keys == EXPAND_MAX_KEYS && va_arg(ap, char *) != NULL)
			fatal_f("too many keys");
		if (num_keys == 0)
			fatal_f("percent expansion without token list");
>>>>>>> 9e014010
	}

	/* Expand string */
	for (i = 0; *string != '\0'; string++) {
		/* Optionally process ${ENVIRONMENT} expansions. */
		if (dollar && string[0] == '$' && string[1] == '{') {
			string += 2;  /* skip over '${' */
			if ((varend = strchr(string, '}')) == NULL) {
<<<<<<< HEAD
				error("%s: environment variable '%s' missing "
				   "closing '}'", __func__, string);
=======
				error_f("environment variable '%s' missing "
				    "closing '}'", string);
>>>>>>> 9e014010
				goto out;
			}
			len = varend - string;
			if (len == 0) {
<<<<<<< HEAD
				error("%s: zero-length environment variable",
				    __func__);
=======
				error_f("zero-length environment variable");
>>>>>>> 9e014010
				goto out;
			}
			var = xmalloc(len + 1);
			(void)strlcpy(var, string, len + 1);
			if ((val = getenv(var)) == NULL) {
<<<<<<< HEAD
				error("%s: env var ${%s} has no value",
				    __func__, var);
				missingvar = 1;
			} else {
				debug3("%s: expand ${%s} -> '%s'", __func__,
				    var, val);
				if ((r = sshbuf_put(buf, val, strlen(val))) !=0)
					fatal("%s: sshbuf_put: %s", __func__,
					    ssh_err(r));
			}
			free(var);
			string += len;
			continue;
		}

		/*
		 * Process percent expansions if we have a list of TOKENs.
		 * If we're not doing percent expansion everything just gets
		 * appended here.
		 */
		if (*string != '%' || !percent) {
 append:
			if ((r = sshbuf_put_u8(buf, *string)) != 0) {
				fatal("%s: sshbuf_put_u8: %s",
				    __func__, ssh_err(r));
=======
				error_f("env var ${%s} has no value", var);
				missingvar = 1;
			} else {
				debug3_f("expand ${%s} -> '%s'", var, val);
				if ((r = sshbuf_put(buf, val, strlen(val))) !=0)
					fatal_fr(r, "sshbuf_put ${}");
>>>>>>> 9e014010
			}
			free(var);
			string += len;
			continue;
		}

		/*
		 * Process percent expansions if we have a list of TOKENs.
		 * If we're not doing percent expansion everything just gets
		 * appended here.
		 */
		if (*string != '%' || !percent) {
 append:
			if ((r = sshbuf_put_u8(buf, *string)) != 0)
				fatal_fr(r, "sshbuf_put_u8 %%");
			continue;
		}
		string++;
		/* %% case */
		if (*string == '%')
			goto append;
		if (*string == '\0') {
<<<<<<< HEAD
			error("%s: invalid format", __func__);
=======
			error_f("invalid format");
>>>>>>> 9e014010
			goto out;
		}
		for (i = 0; i < num_keys; i++) {
			if (strchr(keys[i].key, *string) != NULL) {
				if ((r = sshbuf_put(buf, keys[i].repl,
				    strlen(keys[i].repl))) != 0)
					fatal_fr(r, "sshbuf_put %%-repl");
				break;
			}
		}
		if (i >= num_keys) {
<<<<<<< HEAD
			error("%s: unknown key %%%c", __func__, *string);
=======
			error_f("unknown key %%%c", *string);
>>>>>>> 9e014010
			goto out;
		}
	}
	if (!missingvar && (ret = sshbuf_dup_string(buf)) == NULL)
<<<<<<< HEAD
		fatal("%s: sshbuf_dup_string failed", __func__);
=======
		fatal_f("sshbuf_dup_string failed");
>>>>>>> 9e014010
	*parseerror = 0;
 out:
	sshbuf_free(buf);
	return *parseerror ? NULL : ret;
#undef EXPAND_MAX_KEYS
}

/*
 * Expand only environment variables.
 * Note that although this function is variadic like the other similar
 * functions, any such arguments will be unused.
 */

char *
dollar_expand(int *parseerr, const char *string, ...)
{
	char *ret;
	int err;
	va_list ap;

	va_start(ap, string);
	ret = vdollar_percent_expand(&err, 1, 0, string, ap);
	va_end(ap);
	if (parseerr != NULL)
		*parseerr = err;
	return ret;
}

/*
 * Returns expanded string or NULL if a specified environment variable is
 * not defined, or calls fatal if the string is invalid.
 */
char *
percent_expand(const char *string, ...)
{
	char *ret;
	int err;
	va_list ap;

	va_start(ap, string);
	ret = vdollar_percent_expand(&err, 0, 1, string, ap);
	va_end(ap);
	if (err)
<<<<<<< HEAD
		fatal("%s failed", __func__);
=======
		fatal_f("failed");
>>>>>>> 9e014010
	return ret;
}

/*
 * Returns expanded string or NULL if a specified environment variable is
 * not defined, or calls fatal if the string is invalid.
 */
char *
percent_dollar_expand(const char *string, ...)
{
	char *ret;
	int err;
	va_list ap;

	va_start(ap, string);
	ret = vdollar_percent_expand(&err, 1, 1, string, ap);
	va_end(ap);
	if (err)
<<<<<<< HEAD
		fatal("%s failed", __func__);
=======
		fatal_f("failed");
>>>>>>> 9e014010
	return ret;
}

int
tun_open(int tun, int mode, char **ifname)
{
	struct ifreq ifr;
	char name[100];
	int fd = -1, sock;
	const char *tunbase = "tun";

	if (ifname != NULL)
		*ifname = NULL;

	if (mode == SSH_TUNMODE_ETHERNET)
		tunbase = "tap";

	/* Open the tunnel device */
	if (tun <= SSH_TUNID_MAX) {
		snprintf(name, sizeof(name), "/dev/%s%d", tunbase, tun);
		fd = open(name, O_RDWR);
	} else if (tun == SSH_TUNID_ANY) {
		for (tun = 100; tun >= 0; tun--) {
			snprintf(name, sizeof(name), "/dev/%s%d",
			    tunbase, tun);
			if ((fd = open(name, O_RDWR)) >= 0)
				break;
		}
	} else {
		debug_f("invalid tunnel %u", tun);
		return -1;
	}

	if (fd == -1) {
		debug_f("%s open: %s", name, strerror(errno));
		return -1;
	}

	debug_f("%s mode %d fd %d", name, mode, fd);

#ifdef TUNSIFHEAD
	/* Turn on tunnel headers */
	int flag = 1;
	if (mode != SSH_TUNMODE_ETHERNET &&
	    ioctl(fd, TUNSIFHEAD, &flag) == -1) {
		debug("%s: ioctl(%d, TUNSIFHEAD, 1): %s", __func__, fd,
		    strerror(errno));
		close(fd);
		return -1;
	}
#endif

	debug("%s: %s mode %d fd %d", __func__, ifr.ifr_name, mode, fd);
	/* Bring interface up if it is not already */
	snprintf(ifr.ifr_name, sizeof(ifr.ifr_name), "%s%d", tunbase, tun);
	if ((sock = socket(PF_UNIX, SOCK_STREAM, 0)) == -1)
		goto failed;

	if (ioctl(sock, SIOCGIFFLAGS, &ifr) == -1) {
		debug_f("get interface %s flags: %s", ifr.ifr_name,
		    strerror(errno));
		goto failed;
	}

	if (!(ifr.ifr_flags & IFF_UP)) {
		ifr.ifr_flags |= IFF_UP;
		if (ioctl(sock, SIOCSIFFLAGS, &ifr) == -1) {
			debug_f("activate interface %s: %s", ifr.ifr_name,
			    strerror(errno));
			goto failed;
		}
	}

	if (ifname != NULL)
		*ifname = xstrdup(ifr.ifr_name);

	close(sock);
	return fd;

 failed:
	if (fd >= 0)
		close(fd);
	if (sock >= 0)
		close(sock);
	debug("%s: failed to set %s mode %d: %s", __func__, ifr.ifr_name,
	    mode, strerror(errno));
	return -1;
}

void
sanitise_stdfd(void)
{
	int nullfd, dupfd;

	if ((nullfd = dupfd = open(_PATH_DEVNULL, O_RDWR)) == -1) {
		fprintf(stderr, "Couldn't open /dev/null: %s\n",
		    strerror(errno));
		exit(1);
	}
	while (++dupfd <= STDERR_FILENO) {
		/* Only populate closed fds. */
		if (fcntl(dupfd, F_GETFL) == -1 && errno == EBADF) {
			if (dup2(nullfd, dupfd) == -1) {
				fprintf(stderr, "dup2: %s\n", strerror(errno));
				exit(1);
			}
		}
	}
	if (nullfd > STDERR_FILENO)
		close(nullfd);
}

char *
tohex(const void *vp, size_t l)
{
	const u_char *p = (const u_char *)vp;
	char b[3], *r;
	size_t i, hl;

	if (l > 65536)
		return xstrdup("tohex: length > 65536");

	hl = l * 2 + 1;
	r = xcalloc(1, hl);
	for (i = 0; i < l; i++) {
		snprintf(b, sizeof(b), "%02x", p[i]);
		strlcat(r, b, hl);
	}
	return (r);
}

/*
 * Extend string *sp by the specified format. If *sp is not NULL (or empty),
 * then the separator 'sep' will be prepended before the formatted arguments.
 * Extended strings are heap allocated.
 */
void
xextendf(char **sp, const char *sep, const char *fmt, ...)
{
	va_list ap;
	char *tmp1, *tmp2;

	va_start(ap, fmt);
	xvasprintf(&tmp1, fmt, ap);
	va_end(ap);

	if (*sp == NULL || **sp == '\0') {
		free(*sp);
		*sp = tmp1;
		return;
	}
	xasprintf(&tmp2, "%s%s%s", *sp, sep == NULL ? "" : sep, tmp1);
	free(tmp1);
	free(*sp);
	*sp = tmp2;
}


u_int64_t
get_u64(const void *vp)
{
	const u_char *p = (const u_char *)vp;
	u_int64_t v;

	v  = (u_int64_t)p[0] << 56;
	v |= (u_int64_t)p[1] << 48;
	v |= (u_int64_t)p[2] << 40;
	v |= (u_int64_t)p[3] << 32;
	v |= (u_int64_t)p[4] << 24;
	v |= (u_int64_t)p[5] << 16;
	v |= (u_int64_t)p[6] << 8;
	v |= (u_int64_t)p[7];

	return (v);
}

u_int32_t
get_u32(const void *vp)
{
	const u_char *p = (const u_char *)vp;
	u_int32_t v;

	v  = (u_int32_t)p[0] << 24;
	v |= (u_int32_t)p[1] << 16;
	v |= (u_int32_t)p[2] << 8;
	v |= (u_int32_t)p[3];

	return (v);
}

u_int32_t
get_u32_le(const void *vp)
{
	const u_char *p = (const u_char *)vp;
	u_int32_t v;

	v  = (u_int32_t)p[0];
	v |= (u_int32_t)p[1] << 8;
	v |= (u_int32_t)p[2] << 16;
	v |= (u_int32_t)p[3] << 24;

	return (v);
}

u_int16_t
get_u16(const void *vp)
{
	const u_char *p = (const u_char *)vp;
	u_int16_t v;

	v  = (u_int16_t)p[0] << 8;
	v |= (u_int16_t)p[1];

	return (v);
}

void
put_u64(void *vp, u_int64_t v)
{
	u_char *p = (u_char *)vp;

	p[0] = (u_char)(v >> 56) & 0xff;
	p[1] = (u_char)(v >> 48) & 0xff;
	p[2] = (u_char)(v >> 40) & 0xff;
	p[3] = (u_char)(v >> 32) & 0xff;
	p[4] = (u_char)(v >> 24) & 0xff;
	p[5] = (u_char)(v >> 16) & 0xff;
	p[6] = (u_char)(v >> 8) & 0xff;
	p[7] = (u_char)v & 0xff;
}

void
put_u32(void *vp, u_int32_t v)
{
	u_char *p = (u_char *)vp;

	p[0] = (u_char)(v >> 24) & 0xff;
	p[1] = (u_char)(v >> 16) & 0xff;
	p[2] = (u_char)(v >> 8) & 0xff;
	p[3] = (u_char)v & 0xff;
}

void
put_u32_le(void *vp, u_int32_t v)
{
	u_char *p = (u_char *)vp;

	p[0] = (u_char)v & 0xff;
	p[1] = (u_char)(v >> 8) & 0xff;
	p[2] = (u_char)(v >> 16) & 0xff;
	p[3] = (u_char)(v >> 24) & 0xff;
}

void
put_u16(void *vp, u_int16_t v)
{
	u_char *p = (u_char *)vp;

	p[0] = (u_char)(v >> 8) & 0xff;
	p[1] = (u_char)v & 0xff;
}

void
ms_subtract_diff(struct timeval *start, int *ms)
{
	struct timeval diff, finish;

	monotime_tv(&finish);
	timersub(&finish, start, &diff);
	*ms -= (diff.tv_sec * 1000) + (diff.tv_usec / 1000);
}

void
ms_to_timeval(struct timeval *tv, int ms)
{
	if (ms < 0)
		ms = 0;
	tv->tv_sec = ms / 1000;
	tv->tv_usec = (ms % 1000) * 1000;
}

void
monotime_ts(struct timespec *ts)
{
	if (clock_gettime(CLOCK_MONOTONIC, ts) != 0)
		fatal("clock_gettime: %s", strerror(errno));
}

void
monotime_tv(struct timeval *tv)
{
	struct timespec ts;

	monotime_ts(&ts);
	tv->tv_sec = ts.tv_sec;
	tv->tv_usec = ts.tv_nsec / 1000;
}

time_t
monotime(void)
{
	struct timespec ts;

	monotime_ts(&ts);
	return (ts.tv_sec);
}

double
monotime_double(void)
{
	struct timespec ts;

	monotime_ts(&ts);
	return (double)ts.tv_sec + (double)ts.tv_nsec / 1000000000.0;
}

void
bandwidth_limit_init(struct bwlimit *bw, u_int64_t kbps, size_t buflen)
{
	bw->buflen = buflen;
	bw->rate = kbps;
	bw->thresh = buflen;
	bw->lamt = 0;
	timerclear(&bw->bwstart);
	timerclear(&bw->bwend);
}

/* Callback from read/write loop to insert bandwidth-limiting delays */
void
bandwidth_limit(struct bwlimit *bw, size_t read_len)
{
	u_int64_t waitlen;
	struct timespec ts, rm;

	bw->lamt += read_len;
	if (!timerisset(&bw->bwstart)) {
		monotime_tv(&bw->bwstart);
		return;
	}
	if (bw->lamt < bw->thresh)
		return;

	monotime_tv(&bw->bwend);
	timersub(&bw->bwend, &bw->bwstart, &bw->bwend);
	if (!timerisset(&bw->bwend))
		return;

	bw->lamt *= 8;
	waitlen = (double)1000000L * bw->lamt / bw->rate;

	bw->bwstart.tv_sec = waitlen / 1000000L;
	bw->bwstart.tv_usec = waitlen % 1000000L;

	if (timercmp(&bw->bwstart, &bw->bwend, >)) {
		timersub(&bw->bwstart, &bw->bwend, &bw->bwend);

		/* Adjust the wait time */
		if (bw->bwend.tv_sec) {
			bw->thresh /= 2;
			if (bw->thresh < bw->buflen / 4)
				bw->thresh = bw->buflen / 4;
		} else if (bw->bwend.tv_usec < 10000) {
			bw->thresh *= 2;
			if (bw->thresh > bw->buflen * 8)
				bw->thresh = bw->buflen * 8;
		}

		TIMEVAL_TO_TIMESPEC(&bw->bwend, &ts);
		while (nanosleep(&ts, &rm) == -1) {
			if (errno != EINTR)
				break;
			ts = rm;
		}
	}

	bw->lamt = 0;
	monotime_tv(&bw->bwstart);
}

/* Make a template filename for mk[sd]temp() */
void
mktemp_proto(char *s, size_t len)
{
	const char *tmpdir;
	int r;

	if ((tmpdir = getenv("TMPDIR")) != NULL) {
		r = snprintf(s, len, "%s/ssh-XXXXXXXXXXXX", tmpdir);
		if (r > 0 && (size_t)r < len)
			return;
	}
	r = snprintf(s, len, "/tmp/ssh-XXXXXXXXXXXX");
	if (r < 0 || (size_t)r >= len)
		fatal_f("template string too short");
}

static const struct {
	const char *name;
	int value;
} ipqos[] = {
	{ "none", INT_MAX },		/* can't use 0 here; that's CS0 */
	{ "af11", IPTOS_DSCP_AF11 },
	{ "af12", IPTOS_DSCP_AF12 },
	{ "af13", IPTOS_DSCP_AF13 },
	{ "af21", IPTOS_DSCP_AF21 },
	{ "af22", IPTOS_DSCP_AF22 },
	{ "af23", IPTOS_DSCP_AF23 },
	{ "af31", IPTOS_DSCP_AF31 },
	{ "af32", IPTOS_DSCP_AF32 },
	{ "af33", IPTOS_DSCP_AF33 },
	{ "af41", IPTOS_DSCP_AF41 },
	{ "af42", IPTOS_DSCP_AF42 },
	{ "af43", IPTOS_DSCP_AF43 },
	{ "cs0", IPTOS_DSCP_CS0 },
	{ "cs1", IPTOS_DSCP_CS1 },
	{ "cs2", IPTOS_DSCP_CS2 },
	{ "cs3", IPTOS_DSCP_CS3 },
	{ "cs4", IPTOS_DSCP_CS4 },
	{ "cs5", IPTOS_DSCP_CS5 },
	{ "cs6", IPTOS_DSCP_CS6 },
	{ "cs7", IPTOS_DSCP_CS7 },
	{ "ef", IPTOS_DSCP_EF },
#ifdef IPTOS_DSCP_LE
	{ "le", IPTOS_DSCP_LE },
#endif
	{ "lowdelay", IPTOS_LOWDELAY },
	{ "throughput", IPTOS_THROUGHPUT },
	{ "reliability", IPTOS_RELIABILITY },
	{ NULL, -1 }
};

int
parse_ipqos(const char *cp)
{
	u_int i;
	char *ep;
	long val;

	if (cp == NULL)
		return -1;
	for (i = 0; ipqos[i].name != NULL; i++) {
		if (strcasecmp(cp, ipqos[i].name) == 0)
			return ipqos[i].value;
	}
	/* Try parsing as an integer */
	val = strtol(cp, &ep, 0);
	if (*cp == '\0' || *ep != '\0' || val < 0 || val > 255)
		return -1;
	return val;
}

const char *
iptos2str(int iptos)
{
	int i;
	static char iptos_str[sizeof "0xff"];

	for (i = 0; ipqos[i].name != NULL; i++) {
		if (ipqos[i].value == iptos)
			return ipqos[i].name;
	}
	snprintf(iptos_str, sizeof iptos_str, "0x%02x", iptos);
	return iptos_str;
}

void
lowercase(char *s)
{
	for (; *s; s++)
		*s = tolower((u_char)*s);
}

int
unix_listener(const char *path, int backlog, int unlink_first)
{
	struct sockaddr_un sunaddr;
	int saved_errno, sock;

	memset(&sunaddr, 0, sizeof(sunaddr));
	sunaddr.sun_family = AF_UNIX;
	if (strlcpy(sunaddr.sun_path, path,
	    sizeof(sunaddr.sun_path)) >= sizeof(sunaddr.sun_path)) {
		error_f("path \"%s\" too long for Unix domain socket", path);
		errno = ENAMETOOLONG;
		return -1;
	}

	sock = socket(PF_UNIX, SOCK_STREAM, 0);
	if (sock == -1) {
		saved_errno = errno;
		error_f("socket: %.100s", strerror(errno));
		errno = saved_errno;
		return -1;
	}
	if (unlink_first == 1) {
		if (unlink(path) != 0 && errno != ENOENT)
			error("unlink(%s): %.100s", path, strerror(errno));
	}
	if (bind(sock, (struct sockaddr *)&sunaddr, sizeof(sunaddr)) == -1) {
		saved_errno = errno;
		error_f("cannot bind to path %s: %s", path, strerror(errno));
		close(sock);
		errno = saved_errno;
		return -1;
	}
	if (listen(sock, backlog) == -1) {
		saved_errno = errno;
		error_f("cannot listen on path %s: %s", path, strerror(errno));
		close(sock);
		unlink(path);
		errno = saved_errno;
		return -1;
	}
	return sock;
}

/*
 * Compares two strings that maybe be NULL. Returns non-zero if strings
 * are both NULL or are identical, returns zero otherwise.
 */
static int
strcmp_maybe_null(const char *a, const char *b)
{
	if ((a == NULL && b != NULL) || (a != NULL && b == NULL))
		return 0;
	if (a != NULL && strcmp(a, b) != 0)
		return 0;
	return 1;
}

/*
 * Compare two forwards, returning non-zero if they are identical or
 * zero otherwise.
 */
int
forward_equals(const struct Forward *a, const struct Forward *b)
{
	if (strcmp_maybe_null(a->listen_host, b->listen_host) == 0)
		return 0;
	if (a->listen_port != b->listen_port)
		return 0;
	if (strcmp_maybe_null(a->listen_path, b->listen_path) == 0)
		return 0;
	if (strcmp_maybe_null(a->connect_host, b->connect_host) == 0)
		return 0;
	if (a->connect_port != b->connect_port)
		return 0;
	if (strcmp_maybe_null(a->connect_path, b->connect_path) == 0)
		return 0;
	/* allocated_port and handle are not checked */
	return 1;
}

/* returns 1 if process is already daemonized, 0 otherwise */
int
daemonized(void)
{
	int fd;

	if ((fd = open(_PATH_TTY, O_RDONLY | O_NOCTTY)) >= 0) {
		close(fd);
		return 0;	/* have controlling terminal */
	}
	if (getppid() != 1)
		return 0;	/* parent is not init */
	if (getsid(0) != getpid())
		return 0;	/* not session leader */
	debug3("already daemonized");
	return 1;
}


/*
 * Splits 's' into an argument vector. Handles quoted string and basic
 * escape characters (\\, \", \'). Caller must free the argument vector
 * and its members.
 */
int
argv_split(const char *s, int *argcp, char ***argvp)
{
	int r = SSH_ERR_INTERNAL_ERROR;
	int argc = 0, quote, i, j;
	char *arg, **argv = xcalloc(1, sizeof(*argv));

	*argvp = NULL;
	*argcp = 0;

	for (i = 0; s[i] != '\0'; i++) {
		/* Skip leading whitespace */
		if (s[i] == ' ' || s[i] == '\t')
			continue;

		/* Start of a token */
		quote = 0;

		argv = xreallocarray(argv, (argc + 2), sizeof(*argv));
		arg = argv[argc++] = xcalloc(1, strlen(s + i) + 1);
		argv[argc] = NULL;

		/* Copy the token in, removing escapes */
		for (j = 0; s[i] != '\0'; i++) {
			if (s[i] == '\\') {
				if (s[i + 1] == '\'' ||
				    s[i + 1] == '\"' ||
				    s[i + 1] == '\\') {
					i++; /* Skip '\' */
					arg[j++] = s[i];
				} else {
					/* Unrecognised escape */
					arg[j++] = s[i];
				}
			} else if (quote == 0 && (s[i] == ' ' || s[i] == '\t'))
				break; /* done */
			else if (quote == 0 && (s[i] == '\"' || s[i] == '\''))
				quote = s[i]; /* quote start */
			else if (quote != 0 && s[i] == quote)
				quote = 0; /* quote end */
			else
				arg[j++] = s[i];
		}
		if (s[i] == '\0') {
			if (quote != 0) {
				/* Ran out of string looking for close quote */
				r = SSH_ERR_INVALID_FORMAT;
				goto out;
			}
			break;
		}
	}
	/* Success */
	*argcp = argc;
	*argvp = argv;
	argc = 0;
	argv = NULL;
	r = 0;
 out:
	if (argc != 0 && argv != NULL) {
		for (i = 0; i < argc; i++)
			free(argv[i]);
		free(argv);
	}
	return r;
}

/*
 * Reassemble an argument vector into a string, quoting and escaping as
 * necessary. Caller must free returned string.
 */
char *
argv_assemble(int argc, char **argv)
{
	int i, j, ws, r;
	char c, *ret;
	struct sshbuf *buf, *arg;

	if ((buf = sshbuf_new()) == NULL || (arg = sshbuf_new()) == NULL)
		fatal_f("sshbuf_new failed");

	for (i = 0; i < argc; i++) {
		ws = 0;
		sshbuf_reset(arg);
		for (j = 0; argv[i][j] != '\0'; j++) {
			r = 0;
			c = argv[i][j];
			switch (c) {
			case ' ':
			case '\t':
				ws = 1;
				r = sshbuf_put_u8(arg, c);
				break;
			case '\\':
			case '\'':
			case '"':
				if ((r = sshbuf_put_u8(arg, '\\')) != 0)
					break;
				/* FALLTHROUGH */
			default:
				r = sshbuf_put_u8(arg, c);
				break;
			}
			if (r != 0)
				fatal_fr(r, "sshbuf_put_u8");
		}
		if ((i != 0 && (r = sshbuf_put_u8(buf, ' ')) != 0) ||
		    (ws != 0 && (r = sshbuf_put_u8(buf, '"')) != 0) ||
		    (r = sshbuf_putb(buf, arg)) != 0 ||
		    (ws != 0 && (r = sshbuf_put_u8(buf, '"')) != 0))
			fatal_fr(r, "assemble");
	}
	if ((ret = malloc(sshbuf_len(buf) + 1)) == NULL)
		fatal_f("malloc failed");
	memcpy(ret, sshbuf_ptr(buf), sshbuf_len(buf));
	ret[sshbuf_len(buf)] = '\0';
	sshbuf_free(buf);
	sshbuf_free(arg);
	return ret;
}

/* Returns 0 if pid exited cleanly, non-zero otherwise */
int
exited_cleanly(pid_t pid, const char *tag, const char *cmd, int quiet)
{
	int status;

	while (waitpid(pid, &status, 0) == -1) {
		if (errno != EINTR) {
			error("%s waitpid: %s", tag, strerror(errno));
			return -1;
		}
	}
	if (WIFSIGNALED(status)) {
		error("%s %s exited on signal %d", tag, cmd, WTERMSIG(status));
		return -1;
	} else if (WEXITSTATUS(status) != 0) {
		do_log2(quiet ? SYSLOG_LEVEL_DEBUG1 : SYSLOG_LEVEL_INFO,
		    "%s %s failed, status %d", tag, cmd, WEXITSTATUS(status));
		return -1;
	}
	return 0;
}

/*
 * Check a given path for security. This is defined as all components
 * of the path to the file must be owned by either the owner of
 * of the file or root and no directories must be group or world writable.
 *
 * XXX Should any specific check be done for sym links ?
 *
 * Takes a file name, its stat information (preferably from fstat() to
 * avoid races), the uid of the expected owner, their home directory and an
 * error buffer plus max size as arguments.
 *
 * Returns 0 on success and -1 on failure
 */
int
safe_path(const char *name, struct stat *stp, const char *pw_dir,
    uid_t uid, char *err, size_t errlen)
{
	char buf[PATH_MAX], homedir[PATH_MAX];
	char *cp;
	int comparehome = 0;
	struct stat st;

	if (realpath(name, buf) == NULL) {
		snprintf(err, errlen, "realpath %s failed: %s", name,
		    strerror(errno));
		return -1;
	}
	if (pw_dir != NULL && realpath(pw_dir, homedir) != NULL)
		comparehome = 1;

	if (!S_ISREG(stp->st_mode)) {
		snprintf(err, errlen, "%s is not a regular file", buf);
		return -1;
	}
	if ((stp->st_uid != 0 && stp->st_uid != uid) ||
	    (stp->st_mode & 022) != 0) {
		snprintf(err, errlen, "bad ownership or modes for file %s",
		    buf);
		return -1;
	}

	/* for each component of the canonical path, walking upwards */
	for (;;) {
		if ((cp = dirname(buf)) == NULL) {
			snprintf(err, errlen, "dirname() failed");
			return -1;
		}
		strlcpy(buf, cp, sizeof(buf));

		if (stat(buf, &st) == -1 ||
		    (st.st_uid != 0 && st.st_uid != uid) ||
		    (st.st_mode & 022) != 0) {
			snprintf(err, errlen,
			    "bad ownership or modes for directory %s", buf);
			return -1;
		}

		/* If are past the homedir then we can stop */
		if (comparehome && strcmp(homedir, buf) == 0)
			break;

		/*
		 * dirname should always complete with a "/" path,
		 * but we can be paranoid and check for "." too
		 */
		if ((strcmp("/", buf) == 0) || (strcmp(".", buf) == 0))
			break;
	}
	return 0;
}

/*
 * Version of safe_path() that accepts an open file descriptor to
 * avoid races.
 *
 * Returns 0 on success and -1 on failure
 */
int
safe_path_fd(int fd, const char *file, struct passwd *pw,
    char *err, size_t errlen)
{
	struct stat st;

	/* check the open file to avoid races */
	if (fstat(fd, &st) == -1) {
		snprintf(err, errlen, "cannot stat file %s: %s",
		    file, strerror(errno));
		return -1;
	}
	return safe_path(file, &st, pw->pw_dir, pw->pw_uid, err, errlen);
}

/*
 * Sets the value of the given variable in the environment.  If the variable
 * already exists, its value is overridden.
 */
void
child_set_env(char ***envp, u_int *envsizep, const char *name,
	const char *value)
{
	char **env;
	u_int envsize;
	u_int i, namelen;

	if (strchr(name, '=') != NULL) {
		error("Invalid environment variable \"%.100s\"", name);
		return;
	}

	/*
	 * Find the slot where the value should be stored.  If the variable
	 * already exists, we reuse the slot; otherwise we append a new slot
	 * at the end of the array, expanding if necessary.
	 */
	env = *envp;
	namelen = strlen(name);
	for (i = 0; env[i]; i++)
		if (strncmp(env[i], name, namelen) == 0 && env[i][namelen] == '=')
			break;
	if (env[i]) {
		/* Reuse the slot. */
		free(env[i]);
	} else {
		/* New variable.  Expand if necessary. */
		envsize = *envsizep;
		if (i >= envsize - 1) {
			if (envsize >= 1000)
				fatal("child_set_env: too many env vars");
			envsize += 50;
			env = (*envp) = xreallocarray(env, envsize, sizeof(char *));
			*envsizep = envsize;
		}
		/* Need to set the NULL pointer at end of array beyond the new slot. */
		env[i + 1] = NULL;
	}

	/* Allocate space and format the variable in the appropriate slot. */
	/* XXX xasprintf */
	env[i] = xmalloc(strlen(name) + 1 + strlen(value) + 1);
	snprintf(env[i], strlen(name) + 1 + strlen(value) + 1, "%s=%s", name, value);
}

/*
 * Check and optionally lowercase a domain name, also removes trailing '.'
 * Returns 1 on success and 0 on failure, storing an error message in errstr.
 */
int
valid_domain(char *name, int makelower, const char **errstr)
{
	size_t i, l = strlen(name);
	u_char c, last = '\0';
	static char errbuf[256];

	if (l == 0) {
		strlcpy(errbuf, "empty domain name", sizeof(errbuf));
		goto bad;
	}
	if (!isalpha((u_char)name[0]) && !isdigit((u_char)name[0])) {
		snprintf(errbuf, sizeof(errbuf), "domain name \"%.100s\" "
		    "starts with invalid character", name);
		goto bad;
	}
	for (i = 0; i < l; i++) {
		c = tolower((u_char)name[i]);
		if (makelower)
			name[i] = (char)c;
		if (last == '.' && c == '.') {
			snprintf(errbuf, sizeof(errbuf), "domain name "
			    "\"%.100s\" contains consecutive separators", name);
			goto bad;
		}
		if (c != '.' && c != '-' && !isalnum(c) &&
		    c != '_') /* technically invalid, but common */ {
			snprintf(errbuf, sizeof(errbuf), "domain name "
			    "\"%.100s\" contains invalid characters", name);
			goto bad;
		}
		last = c;
	}
	if (name[l - 1] == '.')
		name[l - 1] = '\0';
	if (errstr != NULL)
		*errstr = NULL;
	return 1;
bad:
	if (errstr != NULL)
		*errstr = errbuf;
	return 0;
}

/*
 * Verify that a environment variable name (not including initial '$') is
 * valid; consisting of one or more alphanumeric or underscore characters only.
 * Returns 1 on valid, 0 otherwise.
 */
int
valid_env_name(const char *name)
{
	const char *cp;

	if (name[0] == '\0')
		return 0;
	for (cp = name; *cp != '\0'; cp++) {
		if (!isalnum((u_char)*cp) && *cp != '_')
			return 0;
	}
	return 1;
}

const char *
atoi_err(const char *nptr, int *val)
{
	const char *errstr = NULL;
	long long num;

	if (nptr == NULL || *nptr == '\0')
		return "missing";
	num = strtonum(nptr, 0, INT_MAX, &errstr);
	if (errstr == NULL)
		*val = (int)num;
	return errstr;
}

int
parse_absolute_time(const char *s, uint64_t *tp)
{
	struct tm tm;
	time_t tt;
	char buf[32];
	const char *fmt;

	*tp = 0;

	/*
	 * POSIX strptime says "The application shall ensure that there
	 * is white-space or other non-alphanumeric characters between
	 * any two conversion specifications" so arrange things this way.
	 */
	switch (strlen(s)) {
	case 8: /* YYYYMMDD */
		fmt = "%Y-%m-%d";
		snprintf(buf, sizeof(buf), "%.4s-%.2s-%.2s", s, s + 4, s + 6);
		break;
	case 12: /* YYYYMMDDHHMM */
		fmt = "%Y-%m-%dT%H:%M";
		snprintf(buf, sizeof(buf), "%.4s-%.2s-%.2sT%.2s:%.2s",
		    s, s + 4, s + 6, s + 8, s + 10);
		break;
	case 14: /* YYYYMMDDHHMMSS */
		fmt = "%Y-%m-%dT%H:%M:%S";
		snprintf(buf, sizeof(buf), "%.4s-%.2s-%.2sT%.2s:%.2s:%.2s",
		    s, s + 4, s + 6, s + 8, s + 10, s + 12);
		break;
	default:
		return SSH_ERR_INVALID_FORMAT;
	}

	memset(&tm, 0, sizeof(tm));
	if (strptime(buf, fmt, &tm) == NULL)
		return SSH_ERR_INVALID_FORMAT;
	if ((tt = mktime(&tm)) < 0)
		return SSH_ERR_INVALID_FORMAT;
	/* success */
	*tp = (uint64_t)tt;
	return 0;
}

void
format_absolute_time(uint64_t t, char *buf, size_t len)
{
	time_t tt = t > INT_MAX ? INT_MAX : t; /* XXX revisit in 2038 :P */
	struct tm tm;

	localtime_r(&tt, &tm);
	strftime(buf, len, "%Y-%m-%dT%H:%M:%S", &tm);
}

/* check if path is absolute */
int
path_absolute(const char *path)
{
	return (*path == '/') ? 1 : 0;
}

void
skip_space(char **cpp)
{
	char *cp;

	for (cp = *cpp; *cp == ' ' || *cp == '\t'; cp++)
		;
	*cpp = cp;
}

/* authorized_key-style options parsing helpers */

/*
 * Match flag 'opt' in *optsp, and if allow_negate is set then also match
 * 'no-opt'. Returns -1 if option not matched, 1 if option matches or 0
 * if negated option matches.
 * If the option or negated option matches, then *optsp is updated to
 * point to the first character after the option.
 */
int
opt_flag(const char *opt, int allow_negate, const char **optsp)
{
	size_t opt_len = strlen(opt);
	const char *opts = *optsp;
	int negate = 0;

	if (allow_negate && strncasecmp(opts, "no-", 3) == 0) {
		opts += 3;
		negate = 1;
	}
	if (strncasecmp(opts, opt, opt_len) == 0) {
		*optsp = opts + opt_len;
		return negate ? 0 : 1;
	}
	return -1;
}

char *
opt_dequote(const char **sp, const char **errstrp)
{
	const char *s = *sp;
	char *ret;
	size_t i;

	*errstrp = NULL;
	if (*s != '"') {
		*errstrp = "missing start quote";
		return NULL;
	}
	s++;
	if ((ret = malloc(strlen((s)) + 1)) == NULL) {
		*errstrp = "memory allocation failed";
		return NULL;
	}
	for (i = 0; *s != '\0' && *s != '"';) {
		if (s[0] == '\\' && s[1] == '"')
			s++;
		ret[i++] = *s++;
	}
	if (*s == '\0') {
		*errstrp = "missing end quote";
		free(ret);
		return NULL;
	}
	ret[i] = '\0';
	s++;
	*sp = s;
	return ret;
}

int
opt_match(const char **opts, const char *term)
{
	if (strncasecmp((*opts), term, strlen(term)) == 0 &&
	    (*opts)[strlen(term)] == '=') {
		*opts += strlen(term) + 1;
		return 1;
	}
	return 0;
}

void
opt_array_append2(const char *file, const int line, const char *directive,
    char ***array, int **iarray, u_int *lp, const char *s, int i)
{

	if (*lp >= INT_MAX)
		fatal("%s line %d: Too many %s entries", file, line, directive);

	if (iarray != NULL) {
		*iarray = xrecallocarray(*iarray, *lp, *lp + 1,
		    sizeof(**iarray));
		(*iarray)[*lp] = i;
	}

	*array = xrecallocarray(*array, *lp, *lp + 1, sizeof(**array));
	(*array)[*lp] = xstrdup(s);
	(*lp)++;
}

void
opt_array_append(const char *file, const int line, const char *directive,
    char ***array, u_int *lp, const char *s)
{
	opt_array_append2(file, line, directive, array, NULL, lp, s, 0);
}

sshsig_t
ssh_signal(int signum, sshsig_t handler)
{
	struct sigaction sa, osa;

	/* mask all other signals while in handler */
	memset(&sa, 0, sizeof(sa));
	sa.sa_handler = handler;
	sigfillset(&sa.sa_mask);
	if (signum != SIGALRM)
		sa.sa_flags = SA_RESTART;
	if (sigaction(signum, &sa, &osa) == -1) {
		debug3("sigaction(%s): %s", strsignal(signum), strerror(errno));
		return SIG_ERR;
	}
	return osa.sa_handler;
}

int
stdfd_devnull(int do_stdin, int do_stdout, int do_stderr)
{
	int devnull, ret = 0;

	if ((devnull = open(_PATH_DEVNULL, O_RDWR)) == -1) {
		error_f("open %s: %s", _PATH_DEVNULL,
		    strerror(errno));
		return -1;
	}
	if ((do_stdin && dup2(devnull, STDIN_FILENO) == -1) ||
	    (do_stdout && dup2(devnull, STDOUT_FILENO) == -1) ||
	    (do_stderr && dup2(devnull, STDERR_FILENO) == -1)) {
		error_f("dup2: %s", strerror(errno));
		ret = -1;
	}
	if (devnull > STDERR_FILENO)
		close(devnull);
	return ret;
}

/*
 * Runs command in a subprocess with a minimal environment.
 * Returns pid on success, 0 on failure.
 * The child stdout and stderr maybe captured, left attached or sent to
 * /dev/null depending on the contents of flags.
 * "tag" is prepended to log messages.
 * NB. "command" is only used for logging; the actual command executed is
 * av[0].
 */
pid_t
subprocess(const char *tag, const char *command,
    int ac, char **av, FILE **child, u_int flags,
    struct passwd *pw, privdrop_fn *drop_privs, privrestore_fn *restore_privs)
{
	FILE *f = NULL;
	struct stat st;
	int fd, devnull, p[2], i;
	pid_t pid;
	char *cp, errmsg[512];
	u_int nenv = 0;
	char **env = NULL;

	/* If dropping privs, then must specify user and restore function */
	if (drop_privs != NULL && (pw == NULL || restore_privs == NULL)) {
		error("%s: inconsistent arguments", tag); /* XXX fatal? */
		return 0;
	}
	if (pw == NULL && (pw = getpwuid(getuid())) == NULL) {
		error("%s: no user for current uid", tag);
		return 0;
	}
	if (child != NULL)
		*child = NULL;

	debug3_f("%s command \"%s\" running as %s (flags 0x%x)",
	    tag, command, pw->pw_name, flags);

	/* Check consistency */
	if ((flags & SSH_SUBPROCESS_STDOUT_DISCARD) != 0 &&
	    (flags & SSH_SUBPROCESS_STDOUT_CAPTURE) != 0) {
		error_f("inconsistent flags");
		return 0;
	}
	if (((flags & SSH_SUBPROCESS_STDOUT_CAPTURE) == 0) != (child == NULL)) {
		error_f("inconsistent flags/output");
		return 0;
	}

	/*
	 * If executing an explicit binary, then verify the it exists
	 * and appears safe-ish to execute
	 */
	if (!path_absolute(av[0])) {
		error("%s path is not absolute", tag);
		return 0;
	}
	if (drop_privs != NULL)
		drop_privs(pw);
	if (stat(av[0], &st) == -1) {
		error("Could not stat %s \"%s\": %s", tag,
		    av[0], strerror(errno));
		goto restore_return;
	}
	if ((flags & SSH_SUBPROCESS_UNSAFE_PATH) == 0 &&
	    safe_path(av[0], &st, NULL, 0, errmsg, sizeof(errmsg)) != 0) {
		error("Unsafe %s \"%s\": %s", tag, av[0], errmsg);
		goto restore_return;
	}
	/* Prepare to keep the child's stdout if requested */
	if (pipe(p) == -1) {
		error("%s: pipe: %s", tag, strerror(errno));
 restore_return:
		if (restore_privs != NULL)
			restore_privs();
		return 0;
	}
	if (restore_privs != NULL)
		restore_privs();

	switch ((pid = fork())) {
	case -1: /* error */
		error("%s: fork: %s", tag, strerror(errno));
		close(p[0]);
		close(p[1]);
		return 0;
	case 0: /* child */
		/* Prepare a minimal environment for the child. */
		if ((flags & SSH_SUBPROCESS_PRESERVE_ENV) == 0) {
			nenv = 5;
			env = xcalloc(sizeof(*env), nenv);
			child_set_env(&env, &nenv, "PATH", _PATH_STDPATH);
			child_set_env(&env, &nenv, "USER", pw->pw_name);
			child_set_env(&env, &nenv, "LOGNAME", pw->pw_name);
			child_set_env(&env, &nenv, "HOME", pw->pw_dir);
			if ((cp = getenv("LANG")) != NULL)
				child_set_env(&env, &nenv, "LANG", cp);
		}

		for (i = 1; i < NSIG; i++)
			ssh_signal(i, SIG_DFL);

		if ((devnull = open(_PATH_DEVNULL, O_RDWR)) == -1) {
			error("%s: open %s: %s", tag, _PATH_DEVNULL,
			    strerror(errno));
			_exit(1);
		}
		if (dup2(devnull, STDIN_FILENO) == -1) {
			error("%s: dup2: %s", tag, strerror(errno));
			_exit(1);
		}

		/* Set up stdout as requested; leave stderr in place for now. */
		fd = -1;
		if ((flags & SSH_SUBPROCESS_STDOUT_CAPTURE) != 0)
			fd = p[1];
		else if ((flags & SSH_SUBPROCESS_STDOUT_DISCARD) != 0)
			fd = devnull;
		if (fd != -1 && dup2(fd, STDOUT_FILENO) == -1) {
			error("%s: dup2: %s", tag, strerror(errno));
			_exit(1);
		}
		closefrom(STDERR_FILENO + 1);

#ifdef __NetBSD__
#define setresgid(a, b, c)      setgid(a)
#define setresuid(a, b, c)      setuid(a)
#endif

		if (setresgid(pw->pw_gid, pw->pw_gid, pw->pw_gid) == -1) {
			error("%s: setresgid %u: %s", tag, (u_int)pw->pw_gid,
			    strerror(errno));
			_exit(1);
		}
		if (setresuid(pw->pw_uid, pw->pw_uid, pw->pw_uid) == -1) {
			error("%s: setresuid %u: %s", tag, (u_int)pw->pw_uid,
			    strerror(errno));
			_exit(1);
		}
		/* stdin is pointed to /dev/null at this point */
		if ((flags & SSH_SUBPROCESS_STDOUT_DISCARD) != 0 &&
		    dup2(STDIN_FILENO, STDERR_FILENO) == -1) {
			error("%s: dup2: %s", tag, strerror(errno));
			_exit(1);
		}
		if (env != NULL)
			execve(av[0], av, env);
		else
			execv(av[0], av);
		error("%s %s \"%s\": %s", tag, env == NULL ? "execv" : "execve",
		    command, strerror(errno));
		_exit(127);
	default: /* parent */
		break;
	}

	close(p[1]);
	if ((flags & SSH_SUBPROCESS_STDOUT_CAPTURE) == 0)
		close(p[0]);
	else if ((f = fdopen(p[0], "r")) == NULL) {
		error("%s: fdopen: %s", tag, strerror(errno));
		close(p[0]);
		/* Don't leave zombie child */
		kill(pid, SIGTERM);
		while (waitpid(pid, NULL, 0) == -1 && errno == EINTR)
			;
		return 0;
	}
	/* Success */
	debug3_f("%s pid %ld", tag, (long)pid);
	if (child != NULL)
		*child = f;
	return pid;
}<|MERGE_RESOLUTION|>--- conflicted
+++ resolved
@@ -1,10 +1,5 @@
-<<<<<<< HEAD
-/*	$NetBSD: misc.c,v 1.24 2020/12/04 18:42:50 christos Exp $	*/
-/* $OpenBSD: misc.c,v 1.153 2020/06/26 05:16:38 djm Exp $ */
-=======
 /*	$NetBSD: misc.c,v 1.26 2021/04/19 14:40:15 christos Exp $	*/
 /* $OpenBSD: misc.c,v 1.164 2021/04/03 06:18:40 djm Exp $ */
->>>>>>> 9e014010
 
 /*
  * Copyright (c) 2000 Markus Friedl.  All rights reserved.
@@ -25,11 +20,7 @@
  */
 
 #include "includes.h"
-<<<<<<< HEAD
-__RCSID("$NetBSD: misc.c,v 1.24 2020/12/04 18:42:50 christos Exp $");
-=======
 __RCSID("$NetBSD: misc.c,v 1.26 2021/04/19 14:40:15 christos Exp $");
->>>>>>> 9e014010
 
 #include <sys/types.h>
 #include <sys/ioctl.h>
@@ -1146,15 +1137,9 @@
 	size_t len;
 
 	if ((buf = sshbuf_new()) == NULL)
-<<<<<<< HEAD
-		fatal("%s: sshbuf_new failed", __func__);
-	if (parseerror == NULL)
-		fatal("%s: null parseerror arg", __func__);
-=======
 		fatal_f("sshbuf_new failed");
 	if (parseerror == NULL)
 		fatal_f("null parseerror arg");
->>>>>>> 9e014010
 	*parseerror = 1;
 
 	/* Gather keys if we're doing percent expansion. */
@@ -1164,16 +1149,6 @@
 			if (keys[num_keys].key == NULL)
 				break;
 			keys[num_keys].repl = va_arg(ap, char *);
-<<<<<<< HEAD
-			if (keys[num_keys].repl == NULL)
-				fatal("%s: NULL replacement for token %s", __func__, keys[num_keys].key);
-		}
-		if (num_keys == EXPAND_MAX_KEYS && va_arg(ap, char *) != NULL)
-			fatal("%s: too many keys", __func__);
-		if (num_keys == 0)
-			fatal("%s: percent expansion without token list",
-			    __func__);
-=======
 			if (keys[num_keys].repl == NULL) {
 				fatal_f("NULL replacement for token %s",
 				    keys[num_keys].key);
@@ -1183,7 +1158,6 @@
 			fatal_f("too many keys");
 		if (num_keys == 0)
 			fatal_f("percent expansion without token list");
->>>>>>> 9e014010
 	}
 
 	/* Expand string */
@@ -1192,62 +1166,24 @@
 		if (dollar && string[0] == '$' && string[1] == '{') {
 			string += 2;  /* skip over '${' */
 			if ((varend = strchr(string, '}')) == NULL) {
-<<<<<<< HEAD
-				error("%s: environment variable '%s' missing "
-				   "closing '}'", __func__, string);
-=======
 				error_f("environment variable '%s' missing "
 				    "closing '}'", string);
->>>>>>> 9e014010
 				goto out;
 			}
 			len = varend - string;
 			if (len == 0) {
-<<<<<<< HEAD
-				error("%s: zero-length environment variable",
-				    __func__);
-=======
 				error_f("zero-length environment variable");
->>>>>>> 9e014010
 				goto out;
 			}
 			var = xmalloc(len + 1);
 			(void)strlcpy(var, string, len + 1);
 			if ((val = getenv(var)) == NULL) {
-<<<<<<< HEAD
-				error("%s: env var ${%s} has no value",
-				    __func__, var);
-				missingvar = 1;
-			} else {
-				debug3("%s: expand ${%s} -> '%s'", __func__,
-				    var, val);
-				if ((r = sshbuf_put(buf, val, strlen(val))) !=0)
-					fatal("%s: sshbuf_put: %s", __func__,
-					    ssh_err(r));
-			}
-			free(var);
-			string += len;
-			continue;
-		}
-
-		/*
-		 * Process percent expansions if we have a list of TOKENs.
-		 * If we're not doing percent expansion everything just gets
-		 * appended here.
-		 */
-		if (*string != '%' || !percent) {
- append:
-			if ((r = sshbuf_put_u8(buf, *string)) != 0) {
-				fatal("%s: sshbuf_put_u8: %s",
-				    __func__, ssh_err(r));
-=======
 				error_f("env var ${%s} has no value", var);
 				missingvar = 1;
 			} else {
 				debug3_f("expand ${%s} -> '%s'", var, val);
 				if ((r = sshbuf_put(buf, val, strlen(val))) !=0)
 					fatal_fr(r, "sshbuf_put ${}");
->>>>>>> 9e014010
 			}
 			free(var);
 			string += len;
@@ -1270,11 +1206,7 @@
 		if (*string == '%')
 			goto append;
 		if (*string == '\0') {
-<<<<<<< HEAD
-			error("%s: invalid format", __func__);
-=======
 			error_f("invalid format");
->>>>>>> 9e014010
 			goto out;
 		}
 		for (i = 0; i < num_keys; i++) {
@@ -1286,20 +1218,12 @@
 			}
 		}
 		if (i >= num_keys) {
-<<<<<<< HEAD
-			error("%s: unknown key %%%c", __func__, *string);
-=======
 			error_f("unknown key %%%c", *string);
->>>>>>> 9e014010
 			goto out;
 		}
 	}
 	if (!missingvar && (ret = sshbuf_dup_string(buf)) == NULL)
-<<<<<<< HEAD
-		fatal("%s: sshbuf_dup_string failed", __func__);
-=======
 		fatal_f("sshbuf_dup_string failed");
->>>>>>> 9e014010
 	*parseerror = 0;
  out:
 	sshbuf_free(buf);
@@ -1343,11 +1267,7 @@
 	ret = vdollar_percent_expand(&err, 0, 1, string, ap);
 	va_end(ap);
 	if (err)
-<<<<<<< HEAD
-		fatal("%s failed", __func__);
-=======
 		fatal_f("failed");
->>>>>>> 9e014010
 	return ret;
 }
 
@@ -1366,11 +1286,7 @@
 	ret = vdollar_percent_expand(&err, 1, 1, string, ap);
 	va_end(ap);
 	if (err)
-<<<<<<< HEAD
-		fatal("%s failed", __func__);
-=======
 		fatal_f("failed");
->>>>>>> 9e014010
 	return ret;
 }
 
