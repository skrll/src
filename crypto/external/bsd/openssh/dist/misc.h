--- conflicted
+++ resolved
@@ -1,10 +1,5 @@
-<<<<<<< HEAD
-/*	$NetBSD: misc.h,v 1.19 2020/12/04 18:42:50 christos Exp $	*/
-/* $OpenBSD: misc.h,v 1.87 2020/05/29 11:17:56 dtucker Exp $ */
-=======
 /*	$NetBSD: misc.h,v 1.21 2021/04/19 14:40:15 christos Exp $	*/
 /* $OpenBSD: misc.h,v 1.95 2021/04/03 06:18:40 djm Exp $ */
->>>>>>> 9e014010
 
 /*
  * Author: Tatu Ylonen <ylo@cs.hut.fi>
@@ -73,13 +68,8 @@
 char	*colon(char *);
 int	 parse_user_host_path(const char *, char **, char **, char **);
 int	 parse_user_host_port(const char *, char **, char **, int *);
-<<<<<<< HEAD
-int	 parse_uri(const char *, const char *, char **, char **, int *, const char **);
-long	 convtime(const char *);
-=======
 int	 parse_uri(const char *, const char *, char **, char **, int *, char **);
 int	 convtime(const char *);
->>>>>>> 9e014010
 const char *fmt_timeframe(time_t t);
 char	*tilde_expand_filename(const char *, uid_t);
 
