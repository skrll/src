--- conflicted
+++ resolved
@@ -1,10 +1,5 @@
-<<<<<<< HEAD
-/*	$NetBSD: servconf.h,v 1.23 2020/12/04 18:42:50 christos Exp $	*/
-/* $OpenBSD: servconf.h,v 1.146 2020/08/27 01:07:10 djm Exp $ */
-=======
 /*	$NetBSD: servconf.h,v 1.25 2021/04/19 14:40:15 christos Exp $	*/
 /* $OpenBSD: servconf.h,v 1.154 2021/04/03 06:18:40 djm Exp $ */
->>>>>>> 9e014010
 
 /*
  * Author: Tatu Ylonen <ylo@cs.hut.fi>
