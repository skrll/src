--- conflicted
+++ resolved
@@ -1,10 +1,5 @@
-<<<<<<< HEAD
-/*	$NetBSD: auth2-pubkey.c,v 1.27 2021/03/05 17:47:15 christos Exp $	*/
-/* $OpenBSD: auth2-pubkey.c,v 1.106 2021/01/27 10:05:28 djm Exp $ */
-=======
 /*	$NetBSD: auth2-pubkey.c,v 1.28 2021/04/19 14:40:15 christos Exp $	*/
 /* $OpenBSD: auth2-pubkey.c,v 1.107 2021/04/03 06:18:40 djm Exp $ */
->>>>>>> e2aa5677
 
 /*
  * Copyright (c) 2000 Markus Friedl.  All rights reserved.
@@ -31,11 +26,7 @@
  */
 
 #include "includes.h"
-<<<<<<< HEAD
-__RCSID("$NetBSD: auth2-pubkey.c,v 1.27 2021/03/05 17:47:15 christos Exp $");
-=======
 __RCSID("$NetBSD: auth2-pubkey.c,v 1.28 2021/04/19 14:40:15 christos Exp $");
->>>>>>> e2aa5677
 #include <sys/types.h>
 #include <sys/stat.h>
 
@@ -689,12 +680,8 @@
 		goto fail_reason;
 	}
 	if (sshkey_cert_check_authority(key, 0, 0, 0,
-<<<<<<< HEAD
-	   keyopts->cert_principals == NULL ? pw->pw_name : NULL, &reason) != 0)
-=======
 	    keyopts->cert_principals == NULL ? pw->pw_name : NULL,
 	    &reason) != 0)
->>>>>>> e2aa5677
 		goto fail_reason;
 
 	verbose("Accepted certificate ID \"%s\" (serial %llu) "
