--- conflicted
+++ resolved
@@ -1,10 +1,5 @@
-<<<<<<< HEAD
-/*	$NetBSD: compat.c,v 1.21 2020/12/04 18:42:50 christos Exp $	*/
-/* $OpenBSD: compat.c,v 1.115 2020/07/05 23:59:45 djm Exp $ */
-=======
 /*	$NetBSD: compat.c,v 1.22 2021/03/05 17:47:16 christos Exp $	*/
 /* $OpenBSD: compat.c,v 1.117 2021/01/27 09:26:54 djm Exp $ */
->>>>>>> 9e014010
 
 /*
  * Copyright (c) 1999, 2000, 2001, 2002 Markus Friedl.  All rights reserved.
@@ -31,11 +26,7 @@
  */
 
 #include "includes.h"
-<<<<<<< HEAD
-__RCSID("$NetBSD: compat.c,v 1.21 2020/12/04 18:42:50 christos Exp $");
-=======
 __RCSID("$NetBSD: compat.c,v 1.22 2021/03/05 17:47:16 christos Exp $");
->>>>>>> 9e014010
 #include <sys/types.h>
 
 #include <stdlib.h>
@@ -159,29 +150,11 @@
 		if (match_pattern_list(version, check[i].pat, 0) == 1) {
 			debug_f("match: %s pat %s compat 0x%08x",
 			    version, check[i].pat, check[i].bugs);
-<<<<<<< HEAD
-			datafellows = check[i].bugs;	/* XXX for now */
-			/* Check to see if the remote side is OpenSSH and not HPN */
-			if(strstr(version,"OpenSSH") != NULL)
-			{
-				if (strstr(version,"hpn") == NULL)
-				{
-					datafellows |= SSH_BUG_LARGEWINDOW;
-					debug("Remote is NON-HPN aware");
-				}
-			}
-			return check[i].bugs;
-		}
-	}
-	debug("no match: %s", version);
-	return 0;
-=======
 			ssh->compat = check[i].bugs;
 			return;
 		}
 	}
 	debug_f("no match: %s", version);
->>>>>>> 9e014010
 }
 
 const char *
@@ -189,17 +162,10 @@
 {
 	if (!(ssh->compat & SSH_BUG_BIGENDIANAES))
 		return cipher_prop;
-<<<<<<< HEAD
-	debug2("%s: original cipher proposal: %s", __func__, cipher_prop);
-	if ((cipher_prop = match_filter_denylist(cipher_prop, "aes*")) == NULL)
-		fatal("match_filter_denylist failed");
-	debug2("%s: compat cipher proposal: %s", __func__, cipher_prop);
-=======
 	debug2_f("original cipher proposal: %s", cipher_prop);
 	if ((cipher_prop = match_filter_denylist(cipher_prop, "aes*")) == NULL)
 		fatal("match_filter_denylist failed");
 	debug2_f("compat cipher proposal: %s", cipher_prop);
->>>>>>> 9e014010
 	if (*cipher_prop == '\0')
 		fatal("No supported ciphers found");
 	return cipher_prop;
@@ -210,17 +176,10 @@
 {
 	if (!(ssh->compat & SSH_BUG_RSASIGMD5))
 		return pkalg_prop;
-<<<<<<< HEAD
-	debug2("%s: original public key proposal: %s", __func__, pkalg_prop);
-	if ((pkalg_prop = match_filter_denylist(pkalg_prop, "ssh-rsa")) == NULL)
-		fatal("match_filter_denylist failed");
-	debug2("%s: compat public key proposal: %s", __func__, pkalg_prop);
-=======
 	debug2_f("original public key proposal: %s", pkalg_prop);
 	if ((pkalg_prop = match_filter_denylist(pkalg_prop, "ssh-rsa")) == NULL)
 		fatal("match_filter_denylist failed");
 	debug2_f("compat public key proposal: %s", pkalg_prop);
->>>>>>> 9e014010
 	if (*pkalg_prop == '\0')
 		fatal("No supported PK algorithms found");
 	return pkalg_prop;
@@ -231,21 +190,12 @@
 {
 	if ((ssh->compat & (SSH_BUG_CURVE25519PAD|SSH_OLD_DHGEX)) == 0)
 		return p;
-<<<<<<< HEAD
-	debug2("%s: original KEX proposal: %s", __func__, p);
-	if ((datafellows & SSH_BUG_CURVE25519PAD) != 0)
-		if ((p = match_filter_denylist(p,
-		    "curve25519-sha256@libssh.org")) == NULL)
-			fatal("match_filter_denylist failed");
-	if ((datafellows & SSH_OLD_DHGEX) != 0) {
-=======
 	debug2_f("original KEX proposal: %s", p);
 	if ((ssh->compat & SSH_BUG_CURVE25519PAD) != 0)
 		if ((p = match_filter_denylist(p,
 		    "curve25519-sha256@libssh.org")) == NULL)
 			fatal("match_filter_denylist failed");
 	if ((ssh->compat & SSH_OLD_DHGEX) != 0) {
->>>>>>> 9e014010
 		if ((p = match_filter_denylist(p,
 		    "diffie-hellman-group-exchange-sha256,"
 		    "diffie-hellman-group-exchange-sha1")) == NULL)
