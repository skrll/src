--- conflicted
+++ resolved
@@ -1,10 +1,5 @@
-<<<<<<< HEAD
-/*	$NetBSD: sshconnect.c,v 1.29 2021/03/05 17:47:16 christos Exp $	*/
-/* $OpenBSD: sshconnect.c,v 1.350 2021/01/26 00:49:30 djm Exp $ */
-=======
 /*	$NetBSD: sshconnect.c,v 1.30 2021/04/19 14:40:15 christos Exp $	*/
 /* $OpenBSD: sshconnect.c,v 1.352 2021/04/03 06:18:41 djm Exp $ */
->>>>>>> e2aa5677
 
 /*
  * Author: Tatu Ylonen <ylo@cs.hut.fi>
@@ -21,11 +16,7 @@
  */
 
 #include "includes.h"
-<<<<<<< HEAD
-__RCSID("$NetBSD: sshconnect.c,v 1.29 2021/03/05 17:47:16 christos Exp $");
-=======
 __RCSID("$NetBSD: sshconnect.c,v 1.30 2021/04/19 14:40:15 christos Exp $");
->>>>>>> e2aa5677
 
 #include <sys/param.h>	/* roundup */
 #include <sys/types.h>
@@ -96,11 +87,7 @@
 {
 	char *tmp, *ret, strport[NI_MAXSERV];
 	const char *keyalias = options.host_key_alias ?
-<<<<<<< HEAD
-	     options.host_key_alias : host_arg;
-=======
 	    options.host_key_alias : host_arg;
->>>>>>> e2aa5677
 
 	snprintf(strport, sizeof strport, "%d", port);
 	xasprintf(&tmp, "exec %s", proxy_command);
@@ -839,11 +826,7 @@
 		xextendf(&ret, "\n", "    %s", othernames[i]);
 	}
 	if (n < num_othernames) {
-<<<<<<< HEAD
-		xextendf(&ret, "\n", "    (%d additional names ommitted)",
-=======
 		xextendf(&ret, "\n", "    (%d additional names omitted)",
->>>>>>> e2aa5677
 		    num_othernames - n);
 	}
 	for (i = 0; i < num_othernames; i++)
@@ -882,11 +865,7 @@
 	/* Turn the command into an argument vector */
 	if (argv_split(command_template, &ac, &av) != 0) {
 		error("%s \"%s\" contains invalid quotes", tag,
-<<<<<<< HEAD
-		   command_template);
-=======
 		    command_template);
->>>>>>> e2aa5677
 		goto out;
 	}
 	if (ac == 0) {
