<<<<<<< HEAD
/*	$NetBSD: sshconnect.c,v 1.28 2020/12/04 18:42:50 christos Exp $	*/
/* $OpenBSD: sshconnect.c,v 1.332 2020/09/09 21:57:27 djm Exp $ */
=======
/*	$NetBSD: sshconnect.c,v 1.30 2021/04/19 14:40:15 christos Exp $	*/
/* $OpenBSD: sshconnect.c,v 1.352 2021/04/03 06:18:41 djm Exp $ */
>>>>>>> 9e014010

/*
 * Author: Tatu Ylonen <ylo@cs.hut.fi>
 * Copyright (c) 1995 Tatu Ylonen <ylo@cs.hut.fi>, Espoo, Finland
 *                    All rights reserved
 * Code to connect to a remote host, and to perform the client side of the
 * login (authentication) dialog.
 *
 * As far as I am concerned, the code I have written for this software
 * can be used freely for any purpose.  Any derived versions of this
 * software must be clearly marked as such, and if the derived work is
 * incompatible with the protocol description in the RFC file, it must be
 * called by a name other than "ssh" or "Secure Shell".
 */

#include "includes.h"
<<<<<<< HEAD
__RCSID("$NetBSD: sshconnect.c,v 1.28 2020/12/04 18:42:50 christos Exp $");
=======
__RCSID("$NetBSD: sshconnect.c,v 1.30 2021/04/19 14:40:15 christos Exp $");
>>>>>>> 9e014010

#include <sys/param.h>	/* roundup */
#include <sys/types.h>
#include <sys/param.h>
#include <sys/wait.h>
#include <sys/stat.h>
#include <sys/socket.h>
#include <sys/time.h>

#include <net/if.h>
#include <netinet/in.h>
#include <rpc/rpc.h>

#include <ctype.h>
#include <errno.h>
#include <fcntl.h>
#include <netdb.h>
#include <limits.h>
#include <paths.h>
#include <signal.h>
#include <pwd.h>
#include <stdio.h>
#include <stdlib.h>
#include <stdarg.h>
#include <string.h>
#include <unistd.h>
#include <ifaddrs.h>

#include "xmalloc.h"
#include "ssh.h"
#include "sshbuf.h"
#include "packet.h"
#include "compat.h"
#include "sshkey.h"
#include "sshconnect.h"
#include "hostfile.h"
#include "log.h"
#include "misc.h"
#include "readconf.h"
#include "atomicio.h"
#include "dns.h"
#include "monitor_fdpass.h"
#include "ssh2.h"
#include "version.h"
#include "authfile.h"
#include "ssherr.h"
#include "authfd.h"
#include "kex.h"

struct sshkey *previous_host_key = NULL;

static int matching_host_key_dns = 0;

static pid_t proxy_command_pid = 0;

/* import */
extern int debug_flag;
extern Options options;
extern char *__progname;

static int show_other_keys(struct hostkeys *, struct sshkey *);
static void warn_changed_key(struct sshkey *);

/* Expand a proxy command */
static char *
expand_proxy_command(const char *proxy_command, const char *user,
    const char *host, const char *host_arg, int port)
{
	char *tmp, *ret, strport[NI_MAXSERV];
	const char *keyalias = options.host_key_alias ?
<<<<<<< HEAD
	     options.host_key_alias : host_arg;
=======
	    options.host_key_alias : host_arg;
>>>>>>> 9e014010

	snprintf(strport, sizeof strport, "%d", port);
	xasprintf(&tmp, "exec %s", proxy_command);
	ret = percent_expand(tmp,
	    "h", host,
	    "k", keyalias,
	    "n", host_arg,
	    "p", strport,
	    "r", options.user,
	    (char *)NULL);
	free(tmp);
	return ret;
}

/*
 * Connect to the given ssh server using a proxy command that passes a
 * a connected fd back to us.
 */
static int
ssh_proxy_fdpass_connect(struct ssh *ssh, const char *host,
    const char *host_arg, u_short port, const char *proxy_command)
{
	char *command_string;
	int sp[2], sock;
	pid_t pid;
	const char *shell;

	if ((shell = getenv("SHELL")) == NULL)
		shell = _PATH_BSHELL;

	if (socketpair(AF_UNIX, SOCK_STREAM, 0, sp) == -1)
		fatal("Could not create socketpair to communicate with "
		    "proxy dialer: %.100s", strerror(errno));
	close(sp[1]);

	command_string = expand_proxy_command(proxy_command, options.user,
	    host, host_arg, port);
	debug("Executing proxy dialer command: %.500s", command_string);

	/* Fork and execute the proxy command. */
	if ((pid = fork()) == 0) {
		char *argv[10];

		close(sp[1]);
		/* Redirect stdin and stdout. */
		if (sp[0] != 0) {
			if (dup2(sp[0], 0) == -1)
				perror("dup2 stdin");
		}
		if (sp[0] != 1) {
			if (dup2(sp[0], 1) == -1)
				perror("dup2 stdout");
		}
		if (sp[0] >= 2)
			close(sp[0]);

		/*
		 * Stderr is left for non-ControlPersist connections is so
		 * error messages may be printed on the user's terminal.
		 */
		if (!debug_flag && options.control_path != NULL &&
		    options.control_persist && stdfd_devnull(0, 0, 1) == -1)
			error_f("stdfd_devnull failed");

		argv[0] = __UNCONST(shell);
		argv[1] = __UNCONST("-c");
		argv[2] = command_string;
		argv[3] = NULL;

		/*
		 * Execute the proxy command.
		 * Note that we gave up any extra privileges above.
		 */
		execv(argv[0], argv);
		perror(argv[0]);
		exit(1);
	}
	/* Parent. */
	if (pid == -1)
		fatal("fork failed: %.100s", strerror(errno));
	close(sp[0]);
	free(command_string);

	if ((sock = mm_receive_fd(sp[1])) == -1)
		fatal("proxy dialer did not pass back a connection");
	close(sp[1]);

	while (waitpid(pid, NULL, 0) == -1)
		if (errno != EINTR)
			fatal("Couldn't wait for child: %s", strerror(errno));

	/* Set the connection file descriptors. */
	if (ssh_packet_set_connection(ssh, sock, sock) == NULL)
		return -1; /* ssh_packet_set_connection logs error */

	return 0;
}

/*
 * Connect to the given ssh server using a proxy command.
 */
static int
ssh_proxy_connect(struct ssh *ssh, const char *host, const char *host_arg,
    u_short port, const char *proxy_command)
{
	char *command_string;
	int pin[2], pout[2];
	pid_t pid;
	char *shell;

	if ((shell = getenv("SHELL")) == NULL || *shell == '\0')
		shell = __UNCONST(_PATH_BSHELL);

	/* Create pipes for communicating with the proxy. */
	if (pipe(pin) == -1 || pipe(pout) == -1)
		fatal("Could not create pipes to communicate with the proxy: %.100s",
		    strerror(errno));

	command_string = expand_proxy_command(proxy_command, options.user,
	    host, host_arg, port);
	debug("Executing proxy command: %.500s", command_string);

	/* Fork and execute the proxy command. */
	if ((pid = fork()) == 0) {
		char *argv[10];

		/* Redirect stdin and stdout. */
		close(pin[1]);
		if (pin[0] != 0) {
			if (dup2(pin[0], 0) == -1)
				perror("dup2 stdin");
			close(pin[0]);
		}
		close(pout[0]);
		if (dup2(pout[1], 1) == -1)
			perror("dup2 stdout");
		/* Cannot be 1 because pin allocated two descriptors. */
		close(pout[1]);

		/*
		 * Stderr is left for non-ControlPersist connections is so
		 * error messages may be printed on the user's terminal.
		 */
		if (!debug_flag && options.control_path != NULL &&
		    options.control_persist && stdfd_devnull(0, 0, 1) == -1)
			error_f("stdfd_devnull failed");

		argv[0] = shell;
		argv[1] = __UNCONST("-c");
		argv[2] = command_string;
		argv[3] = NULL;

		/*
		 * Execute the proxy command.  Note that we gave up any
		 * extra privileges above.
		 */
		ssh_signal(SIGPIPE, SIG_DFL);
		execv(argv[0], argv);
		perror(argv[0]);
		exit(1);
	}
	/* Parent. */
	if (pid == -1)
		fatal("fork failed: %.100s", strerror(errno));
	else
		proxy_command_pid = pid; /* save pid to clean up later */

	/* Close child side of the descriptors. */
	close(pin[0]);
	close(pout[1]);

	/* Free the command name. */
	free(command_string);

	/* Set the connection file descriptors. */
	if (ssh_packet_set_connection(ssh, pout[0], pin[1]) == NULL)
		return -1; /* ssh_packet_set_connection logs error */

	return 0;
}

void
ssh_kill_proxy_command(void)
{
	/*
	 * Send SIGHUP to proxy command if used. We don't wait() in
	 * case it hangs and instead rely on init to reap the child
	 */
	if (proxy_command_pid > 1)
		kill(proxy_command_pid, SIGHUP);
}

/*
 * Set TCP receive buffer if requested.
 * Note: tuning needs to happen after the socket is
 * created but before the connection happens
 * so winscale is negotiated properly -cjr
 */
static void
ssh_set_socket_recvbuf(int sock)
{
	void *buf = (void *)&options.tcp_rcv_buf;
	int sz = sizeof(options.tcp_rcv_buf);
	int socksize;
	socklen_t socksizelen = sizeof(int);

	debug("setsockopt Attempting to set SO_RCVBUF to %d", options.tcp_rcv_buf);
	if (setsockopt(sock, SOL_SOCKET, SO_RCVBUF, buf, sz) >= 0) {
	  getsockopt(sock, SOL_SOCKET, SO_RCVBUF, &socksize, &socksizelen);
	  debug("setsockopt SO_RCVBUF: %.100s %d", strerror(errno), socksize);
	}
	else
		error("Couldn't set socket receive buffer to %d: %.100s",
		    options.tcp_rcv_buf, strerror(errno));
}

/*
 * Search a interface address list (returned from getifaddrs(3)) for an
 * address that matches the desired address family on the specified interface.
 * Returns 0 and fills in *resultp and *rlenp on success. Returns -1 on failure.
 */
static int
check_ifaddrs(const char *ifname, int af, const struct ifaddrs *ifaddrs,
    struct sockaddr_storage *resultp, socklen_t *rlenp)
{
	struct sockaddr_in6 *sa6;
	struct sockaddr_in *sa;
	struct in6_addr *v6addr;
	const struct ifaddrs *ifa;
	int allow_local;

	/*
	 * Prefer addresses that are not loopback or linklocal, but use them
	 * if nothing else matches.
	 */
	for (allow_local = 0; allow_local < 2; allow_local++) {
		for (ifa = ifaddrs; ifa != NULL; ifa = ifa->ifa_next) {
			if (ifa->ifa_addr == NULL || ifa->ifa_name == NULL ||
			    (ifa->ifa_flags & IFF_UP) == 0 ||
			    ifa->ifa_addr->sa_family != af ||
			    strcmp(ifa->ifa_name, options.bind_interface) != 0)
				continue;
			switch (ifa->ifa_addr->sa_family) {
			case AF_INET:
				sa = (struct sockaddr_in *)ifa->ifa_addr;
				if (!allow_local && sa->sin_addr.s_addr ==
				    htonl(INADDR_LOOPBACK))
					continue;
				if (*rlenp < sizeof(struct sockaddr_in)) {
					error_f("v4 addr doesn't fit");
					return -1;
				}
				*rlenp = sizeof(struct sockaddr_in);
				memcpy(resultp, sa, *rlenp);
				return 0;
			case AF_INET6:
				sa6 = (struct sockaddr_in6 *)ifa->ifa_addr;
				v6addr = &sa6->sin6_addr;
				if (!allow_local &&
				    (IN6_IS_ADDR_LINKLOCAL(v6addr) ||
				    IN6_IS_ADDR_LOOPBACK(v6addr)))
					continue;
				if (*rlenp < sizeof(struct sockaddr_in6)) {
					error_f("v6 addr doesn't fit");
					return -1;
				}
				*rlenp = sizeof(struct sockaddr_in6);
				memcpy(resultp, sa6, *rlenp);
				return 0;
			}
		}
	}
	return -1;
}

/*
 * Creates a socket for use as the ssh connection.
 */
static int
ssh_create_socket(struct addrinfo *ai)
{
	int sock, r;
	struct sockaddr_storage bindaddr;
	socklen_t bindaddrlen = 0;
	struct addrinfo hints, *res = NULL;
	struct ifaddrs *ifaddrs = NULL;
	char ntop[NI_MAXHOST];

	sock = socket(ai->ai_family, ai->ai_socktype, ai->ai_protocol);
	if (sock == -1) {
		error("socket: %s", strerror(errno));
		return -1;
	}
	fcntl(sock, F_SETFD, FD_CLOEXEC);

	if (options.tcp_rcv_buf > 0)
		ssh_set_socket_recvbuf(sock);
	
	/* Use interactive QOS (if specified) until authentication completed */
	if (options.ip_qos_interactive != INT_MAX)
		set_sock_tos(sock, options.ip_qos_interactive);

	/* Bind the socket to an alternative local IP address */
	if (options.bind_address == NULL && options.bind_interface == NULL)
		return sock;

	if (options.bind_address != NULL) {
		memset(&hints, 0, sizeof(hints));
		hints.ai_family = ai->ai_family;
		hints.ai_socktype = ai->ai_socktype;
		hints.ai_protocol = ai->ai_protocol;
		hints.ai_flags = AI_PASSIVE;
		if ((r = getaddrinfo(options.bind_address, NULL,
		    &hints, &res)) != 0) {
			error("getaddrinfo: %s: %s", options.bind_address,
			    ssh_gai_strerror(r));
			goto fail;
		}
		if (res == NULL) {
			error("getaddrinfo: no addrs");
			goto fail;
		}
		memcpy(&bindaddr, res->ai_addr, res->ai_addrlen);
		bindaddrlen = res->ai_addrlen;
	} else if (options.bind_interface != NULL) {
		if ((r = getifaddrs(&ifaddrs)) != 0) {
			error("getifaddrs: %s: %s", options.bind_interface,
			    strerror(errno));
			goto fail;
		}
		bindaddrlen = sizeof(bindaddr);
		if (check_ifaddrs(options.bind_interface, ai->ai_family,
		    ifaddrs, &bindaddr, &bindaddrlen) != 0) {
			logit("getifaddrs: %s: no suitable addresses",
			    options.bind_interface);
			goto fail;
		}
	}
	if ((r = getnameinfo((struct sockaddr *)&bindaddr, bindaddrlen,
	    ntop, sizeof(ntop), NULL, 0, NI_NUMERICHOST)) != 0) {
		error_f("getnameinfo failed: %s", ssh_gai_strerror(r));
		goto fail;
	}
	if (bind(sock, (struct sockaddr *)&bindaddr, bindaddrlen) != 0) {
		error("bind %s: %s", ntop, strerror(errno));
		goto fail;
	}
	debug_f("bound to %s", ntop);
	/* success */
	goto out;
fail:
	close(sock);
	sock = -1;
 out:
	if (res != NULL)
		freeaddrinfo(res);
	if (ifaddrs != NULL)
		freeifaddrs(ifaddrs);
	return sock;
}

/*
 * Opens a TCP/IP connection to the remote server on the given host.
 * The address of the remote host will be returned in hostaddr.
 * If port is 0, the default port will be used.
 * Connection_attempts specifies the maximum number of tries (one per
 * second).  If proxy_command is non-NULL, it specifies the command (with %h
 * and %p substituted for host and port, respectively) to use to contact
 * the daemon.
 */
static int
ssh_connect_direct(struct ssh *ssh, const char *host, struct addrinfo *aitop,
    struct sockaddr_storage *hostaddr, u_short port, int connection_attempts,
    int *timeout_ms, int want_keepalive)
{
	int on = 1, saved_timeout_ms = *timeout_ms;
	int oerrno, sock = -1, attempt;
	char ntop[NI_MAXHOST], strport[NI_MAXSERV];
	struct addrinfo *ai;

	debug3_f("entering");
	memset(ntop, 0, sizeof(ntop));
	memset(strport, 0, sizeof(strport));

	for (attempt = 0; attempt < connection_attempts; attempt++) {
		if (attempt > 0) {
			/* Sleep a moment before retrying. */
			sleep(1);
			debug("Trying again...");
		}
		/*
		 * Loop through addresses for this host, and try each one in
		 * sequence until the connection succeeds.
		 */
		for (ai = aitop; ai; ai = ai->ai_next) {
			if (ai->ai_family != AF_INET &&
			    ai->ai_family != AF_INET6) {
				errno = EAFNOSUPPORT;
				continue;
			}
			if (getnameinfo(ai->ai_addr, ai->ai_addrlen,
			    ntop, sizeof(ntop), strport, sizeof(strport),
			    NI_NUMERICHOST|NI_NUMERICSERV) != 0) {
				oerrno = errno;
				error_f("getnameinfo failed");
				errno = oerrno;
				continue;
			}
			debug("Connecting to %.200s [%.100s] port %s.",
				host, ntop, strport);

			/* Create a socket for connecting. */
			sock = ssh_create_socket(ai);
			if (sock < 0) {
				/* Any error is already output */
				errno = 0;
				continue;
			}

			*timeout_ms = saved_timeout_ms;
			if (timeout_connect(sock, ai->ai_addr, ai->ai_addrlen,
			    timeout_ms) >= 0) {
				/* Successful connection. */
				memcpy(hostaddr, ai->ai_addr, ai->ai_addrlen);
				break;
			} else {
				oerrno = errno;
				debug("connect to address %s port %s: %s",
				    ntop, strport, strerror(errno));
				close(sock);
				sock = -1;
				errno = oerrno;
			}
		}
		if (sock != -1)
			break;	/* Successful connection. */
	}

	/* Return failure if we didn't get a successful connection. */
	if (sock == -1) {
		error("ssh: connect to host %s port %s: %s",
		    host, strport, errno == 0 ? "failure" : strerror(errno));
		return -1;
	}

	debug("Connection established.");

	/* Set SO_KEEPALIVE if requested. */
	if (want_keepalive &&
	    setsockopt(sock, SOL_SOCKET, SO_KEEPALIVE, (void *)&on,
	    sizeof(on)) == -1)
		error("setsockopt SO_KEEPALIVE: %.100s", strerror(errno));

	/* Set the connection. */
	if (ssh_packet_set_connection(ssh, sock, sock) == NULL)
		return -1; /* ssh_packet_set_connection logs error */

	return 0;
}

int
ssh_connect(struct ssh *ssh, const char *host, const char *host_arg,
    struct addrinfo *addrs, struct sockaddr_storage *hostaddr, u_short port,
    int connection_attempts, int *timeout_ms, int want_keepalive)
{
	int in, out;

	if (options.proxy_command == NULL) {
		return ssh_connect_direct(ssh, host, addrs, hostaddr, port,
		    connection_attempts, timeout_ms, want_keepalive);
	} else if (strcmp(options.proxy_command, "-") == 0) {
		if ((in = dup(STDIN_FILENO)) == -1 ||
		    (out = dup(STDOUT_FILENO)) == -1) {
			if (in >= 0)
				close(in);
			error_f("dup() in/out failed");
			return -1; /* ssh_packet_set_connection logs error */
		}
		if ((ssh_packet_set_connection(ssh, in, out)) == NULL)
			return -1; /* ssh_packet_set_connection logs error */
		return 0;
	} else if (options.proxy_use_fdpass) {
		return ssh_proxy_fdpass_connect(ssh, host, host_arg, port,
		    options.proxy_command);
	}
	return ssh_proxy_connect(ssh, host, host_arg, port,
	    options.proxy_command);
}

/* defaults to 'no' */
static int
confirm(const char *prompt, const char *fingerprint)
{
	const char *msg, *again = "Please type 'yes' or 'no': ";
	const char *again_fp = "Please type 'yes', 'no' or the fingerprint: ";
	char *p, *cp;
	int ret = -1;

	if (options.batch_mode)
		return 0;
	for (msg = prompt;;msg = fingerprint ? again_fp : again) {
		cp = p = read_passphrase(msg, RP_ECHO);
		if (p == NULL)
			return 0;
		p += strspn(p, " \t"); /* skip leading whitespace */
		p[strcspn(p, " \t\n")] = '\0'; /* remove trailing whitespace */
		if (p[0] == '\0' || strcasecmp(p, "no") == 0)
			ret = 0;
		else if (strcasecmp(p, "yes") == 0 || (fingerprint != NULL &&
		    strcmp(p, fingerprint) == 0))
			ret = 1;
		free(cp);
		if (ret != -1)
			return ret;
	}
}

static int
sockaddr_is_local(struct sockaddr *hostaddr)
{
	switch (hostaddr->sa_family) {
	case AF_INET:
		return (ntohl(((struct sockaddr_in *)hostaddr)->
		    sin_addr.s_addr) >> 24) == IN_LOOPBACKNET;
	case AF_INET6:
		return IN6_IS_ADDR_LOOPBACK(
		    &(((struct sockaddr_in6 *)hostaddr)->sin6_addr));
	default:
		return 0;
	}
}

/*
 * Prepare the hostname and ip address strings that are used to lookup
 * host keys in known_hosts files. These may have a port number appended.
 */
void
get_hostfile_hostname_ipaddr(char *hostname, struct sockaddr *hostaddr,
    u_short port, char **hostfile_hostname, char **hostfile_ipaddr)
{
	char ntop[NI_MAXHOST];

	/*
	 * We don't have the remote ip-address for connections
	 * using a proxy command
	 */
	if (hostfile_ipaddr != NULL) {
		if (options.proxy_command == NULL) {
			if (getnameinfo(hostaddr, hostaddr->sa_len,
			    ntop, sizeof(ntop), NULL, 0, NI_NUMERICHOST) != 0)
			fatal_f("getnameinfo failed");
			*hostfile_ipaddr = put_host_port(ntop, port);
		} else {
			*hostfile_ipaddr = xstrdup("<no hostip for proxy "
			    "command>");
		}
	}

	/*
	 * Allow the user to record the key under a different name or
	 * differentiate a non-standard port.  This is useful for ssh
	 * tunneling over forwarded connections or if you run multiple
	 * sshd's on different ports on the same machine.
	 */
	if (hostfile_hostname != NULL) {
		if (options.host_key_alias != NULL) {
			*hostfile_hostname = xstrdup(options.host_key_alias);
			debug("using hostkeyalias: %s", *hostfile_hostname);
		} else {
			*hostfile_hostname = put_host_port(hostname, port);
		}
	}
}

/* returns non-zero if path appears in hostfiles, or 0 if not. */
static int
path_in_hostfiles(const char *path, char **hostfiles, u_int num_hostfiles)
{
	u_int i;

	for (i = 0; i < num_hostfiles; i++) {
		if (strcmp(path, hostfiles[i]) == 0)
			return 1;
	}
	return 0;
}

struct find_by_key_ctx {
	const char *host, *ip;
	const struct sshkey *key;
	char **names;
	u_int nnames;
};

/* Try to replace home directory prefix (per $HOME) with a ~/ sequence */
static char *
try_tilde_unexpand(const char *path)
{
	char *home, *ret = NULL;
	size_t l;

	if (*path != '/')
		return xstrdup(path);
	if ((home = getenv("HOME")) == NULL || (l = strlen(home)) == 0)
		return xstrdup(path);
	if (strncmp(path, home, l) != 0)
		return xstrdup(path);
	/*
	 * ensure we have matched on a path boundary: either the $HOME that
	 * we just compared ends with a '/' or the next character of the path
	 * must be a '/'.
	 */
	if (home[l - 1] != '/' && path[l] != '/')
		return xstrdup(path);
	if (path[l] == '/')
		l++;
	xasprintf(&ret, "~/%s", path + l);
	return ret;
}

static int
hostkeys_find_by_key_cb(struct hostkey_foreach_line *l, void *_ctx)
{
	struct find_by_key_ctx *ctx = (struct find_by_key_ctx *)_ctx;
	char *path;

	/* we are looking for keys with names that *do not* match */
	if ((l->match & HKF_MATCH_HOST) != 0)
		return 0;
	/* not interested in marker lines */
	if (l->marker != MRK_NONE)
		return 0;
	/* we are only interested in exact key matches */
	if (l->key == NULL || !sshkey_equal(ctx->key, l->key))
		return 0;
	path = try_tilde_unexpand(l->path);
	debug_f("found matching key in %s:%lu", path, l->linenum);
	ctx->names = xrecallocarray(ctx->names,
	    ctx->nnames, ctx->nnames + 1, sizeof(*ctx->names));
	xasprintf(&ctx->names[ctx->nnames], "%s:%lu: %s", path, l->linenum,
	    strncmp(l->hosts, HASH_MAGIC, strlen(HASH_MAGIC)) == 0 ?
	    "[hashed name]" : l->hosts);
	ctx->nnames++;
	free(path);
	return 0;
}

static int
hostkeys_find_by_key_hostfile(const char *file, const char *which,
    struct find_by_key_ctx *ctx)
{
	int r;

	debug3_f("trying %s hostfile \"%s\"", which, file);
	if ((r = hostkeys_foreach(file, hostkeys_find_by_key_cb, ctx,
	    ctx->host, ctx->ip, HKF_WANT_PARSE_KEY, 0)) != 0) {
		if (r == SSH_ERR_SYSTEM_ERROR && errno == ENOENT) {
			debug_f("hostkeys file %s does not exist", file);
			return 0;
		}
		error_fr(r, "hostkeys_foreach failed for %s", file);
		return r;
	}
	return 0;
}

/*
 * Find 'key' in known hosts file(s) that do not match host/ip.
 * Used to display also-known-as information for previously-unseen hostkeys.
 */
static void
hostkeys_find_by_key(const char *host, const char *ip, const struct sshkey *key,
    char **user_hostfiles, u_int num_user_hostfiles,
    char **system_hostfiles, u_int num_system_hostfiles,
    char ***names, u_int *nnames)
{
	struct find_by_key_ctx ctx = {0, 0, 0, 0, 0};
	u_int i;

	*names = NULL;
	*nnames = 0;

	if (key == NULL || sshkey_is_cert(key))
		return;

	ctx.host = host;
	ctx.ip = ip;
	ctx.key = key;

	for (i = 0; i < num_user_hostfiles; i++) {
		if (hostkeys_find_by_key_hostfile(user_hostfiles[i],
		    "user", &ctx) != 0)
			goto fail;
	}
	for (i = 0; i < num_system_hostfiles; i++) {
		if (hostkeys_find_by_key_hostfile(system_hostfiles[i],
		    "system", &ctx) != 0)
			goto fail;
	}
	/* success */
	*names = ctx.names;
	*nnames = ctx.nnames;
	ctx.names = NULL;
	ctx.nnames = 0;
	return;
 fail:
	for (i = 0; i < ctx.nnames; i++)
		free(ctx.names[i]);
	free(ctx.names);
}

#define MAX_OTHER_NAMES	8 /* Maximum number of names to list */
static char *
other_hostkeys_message(const char *host, const char *ip,
    const struct sshkey *key,
    char **user_hostfiles, u_int num_user_hostfiles,
    char **system_hostfiles, u_int num_system_hostfiles)
{
	char *ret = NULL, **othernames = NULL;
	u_int i, n, num_othernames = 0;

	hostkeys_find_by_key(host, ip, key,
	    user_hostfiles, num_user_hostfiles,
	    system_hostfiles, num_system_hostfiles,
	    &othernames, &num_othernames);
	if (num_othernames == 0)
		return xstrdup("This key is not known by any other names");

	xasprintf(&ret, "This host key is known by the following other "
	    "names/addresses:");

	n = num_othernames;
	if (n > MAX_OTHER_NAMES)
		n = MAX_OTHER_NAMES;
	for (i = 0; i < n; i++) {
		xextendf(&ret, "\n", "    %s", othernames[i]);
	}
	if (n < num_othernames) {
		xextendf(&ret, "\n", "    (%d additional names omitted)",
		    num_othernames - n);
	}
	for (i = 0; i < num_othernames; i++)
		free(othernames[i]);
	free(othernames);
	return ret;
}

void
load_hostkeys_command(struct hostkeys *hostkeys, const char *command_template,
    const char *invocation, const struct ssh_conn_info *cinfo,
    const struct sshkey *host_key, const char *hostfile_hostname)
{
	int r, i, ac = 0;
	char *key_fp = NULL, *keytext = NULL, *tmp;
	char *command = NULL, *tag = NULL, **av = NULL;
	FILE *f = NULL;
	pid_t pid;
	void (*osigchld)(int);

	xasprintf(&tag, "KnownHostsCommand-%s", invocation);

	if (host_key != NULL) {
		if ((key_fp = sshkey_fingerprint(host_key,
		    options.fingerprint_hash, SSH_FP_DEFAULT)) == NULL)
			fatal_f("sshkey_fingerprint failed");
		if ((r = sshkey_to_base64(host_key, &keytext)) != 0)
			fatal_fr(r, "sshkey_to_base64 failed");
	}
	/*
	 * NB. all returns later this function should go via "out" to
	 * ensure the original SIGCHLD handler is restored properly.
	 */
	osigchld = ssh_signal(SIGCHLD, SIG_DFL);

	/* Turn the command into an argument vector */
	if (argv_split(command_template, &ac, &av) != 0) {
		error("%s \"%s\" contains invalid quotes", tag,
		    command_template);
		goto out;
	}
	if (ac == 0) {
		error("%s \"%s\" yielded no arguments", tag,
		    command_template);
		goto out;
	}
	for (i = 1; i < ac; i++) {
		tmp = percent_dollar_expand(av[i],
		    DEFAULT_CLIENT_PERCENT_EXPAND_ARGS(cinfo),
		    "H", hostfile_hostname,
		    "I", invocation,
		    "t", host_key == NULL ? "NONE" : sshkey_ssh_name(host_key),
		    "f", key_fp == NULL ? "NONE" : key_fp,
		    "K", keytext == NULL ? "NONE" : keytext,
		    (char *)NULL);
		if (tmp == NULL)
			fatal_f("percent_expand failed");
		free(av[i]);
		av[i] = tmp;
	}
	/* Prepare a printable command for logs, etc. */
	command = argv_assemble(ac, av);

	if ((pid = subprocess(tag, command, ac, av, &f,
	    SSH_SUBPROCESS_STDOUT_CAPTURE|SSH_SUBPROCESS_UNSAFE_PATH|
	    SSH_SUBPROCESS_PRESERVE_ENV, NULL, NULL, NULL)) == 0)
		goto out;

	load_hostkeys_file(hostkeys, hostfile_hostname, tag, f, 1);

	if (exited_cleanly(pid, tag, command, 0) != 0)
		fatal("KnownHostsCommand failed");

 out:
	if (f != NULL)
		fclose(f);
	ssh_signal(SIGCHLD, osigchld);
	for (i = 0; i < ac; i++)
		free(av[i]);
	free(av);
	free(tag);
	free(command);
	free(key_fp);
	free(keytext);
}

/*
 * check whether the supplied host key is valid, return -1 if the key
 * is not valid. user_hostfile[0] will not be updated if 'readonly' is true.
 */
#define RDRW	0
#define RDONLY	1
#define ROQUIET	2
static int
check_host_key(char *hostname, const struct ssh_conn_info *cinfo,
    struct sockaddr *hostaddr, u_short port,
    struct sshkey *host_key, int readonly, int clobber_port,
    char **user_hostfiles, u_int num_user_hostfiles,
    char **system_hostfiles, u_int num_system_hostfiles,
    const char *hostfile_command)
{
	HostStatus host_status = -1, ip_status = -1;
	struct sshkey *raw_key = NULL;
	char *ip = NULL, *host = NULL;
	char hostline[1000], *hostp, *fp, *ra;
	char msg[1024];
	const char *type, *fail_reason;
	const struct hostkey_entry *host_found = NULL, *ip_found = NULL;
	int len, cancelled_forwarding = 0, confirmed;
	int local = sockaddr_is_local(hostaddr);
	int r, want_cert = sshkey_is_cert(host_key), host_ip_differ = 0;
	int hostkey_trusted = 0; /* Known or explicitly accepted by user */
	struct hostkeys *host_hostkeys, *ip_hostkeys;
	u_int i;

	/*
	 * Force accepting of the host key for loopback/localhost. The
	 * problem is that if the home directory is NFS-mounted to multiple
	 * machines, localhost will refer to a different machine in each of
	 * them, and the user will get bogus HOST_CHANGED warnings.  This
	 * essentially disables host authentication for localhost; however,
	 * this is probably not a real problem.
	 */
	if (options.no_host_authentication_for_localhost == 1 && local &&
	    options.host_key_alias == NULL) {
		debug("Forcing accepting of host key for "
		    "loopback/localhost.");
		options.update_hostkeys = 0;
		return 0;
	}

	/*
	 * Prepare the hostname and address strings used for hostkey lookup.
	 * In some cases, these will have a port number appended.
	 */
	get_hostfile_hostname_ipaddr(hostname, hostaddr,
	    clobber_port ? 0 : port, &host, &ip);

	/*
	 * Turn off check_host_ip if the connection is to localhost, via proxy
	 * command or if we don't have a hostname to compare with
	 */
	if (options.check_host_ip && (local ||
	    strcmp(hostname, ip) == 0 || options.proxy_command != NULL))
		options.check_host_ip = 0;

	host_hostkeys = init_hostkeys();
	for (i = 0; i < num_user_hostfiles; i++)
		load_hostkeys(host_hostkeys, host, user_hostfiles[i], 0);
	for (i = 0; i < num_system_hostfiles; i++)
		load_hostkeys(host_hostkeys, host, system_hostfiles[i], 0);
	if (hostfile_command != NULL && !clobber_port) {
		load_hostkeys_command(host_hostkeys, hostfile_command,
		    "HOSTNAME", cinfo, host_key, host);
	}

	ip_hostkeys = NULL;
	if (!want_cert && options.check_host_ip) {
		ip_hostkeys = init_hostkeys();
		for (i = 0; i < num_user_hostfiles; i++)
			load_hostkeys(ip_hostkeys, ip, user_hostfiles[i], 0);
		for (i = 0; i < num_system_hostfiles; i++)
			load_hostkeys(ip_hostkeys, ip, system_hostfiles[i], 0);
		if (hostfile_command != NULL && !clobber_port) {
			load_hostkeys_command(ip_hostkeys, hostfile_command,
			    "ADDRESS", cinfo, host_key, ip);
		}
	}

 retry:
	/* Reload these as they may have changed on cert->key downgrade */
	want_cert = sshkey_is_cert(host_key);
	type = sshkey_type(host_key);

	/*
	 * Check if the host key is present in the user's list of known
	 * hosts or in the systemwide list.
	 */
	host_status = check_key_in_hostkeys(host_hostkeys, host_key,
	    &host_found);

	/*
	 * If there are no hostfiles, or if the hostkey was found via
	 * KnownHostsCommand, then don't try to touch the disk.
	 */
	if (!readonly && (num_user_hostfiles == 0 ||
	    (host_found != NULL && host_found->note != 0)))
		readonly = RDONLY;

	/*
	 * Also perform check for the ip address, skip the check if we are
	 * localhost, looking for a certificate, or the hostname was an ip
	 * address to begin with.
	 */
	if (!want_cert && ip_hostkeys != NULL) {
		ip_status = check_key_in_hostkeys(ip_hostkeys, host_key,
		    &ip_found);
		if (host_status == HOST_CHANGED &&
		    (ip_status != HOST_CHANGED ||
		    (ip_found != NULL &&
		    !sshkey_equal(ip_found->key, host_found->key))))
			host_ip_differ = 1;
	} else
		ip_status = host_status;

	switch (host_status) {
	case HOST_OK:
		/* The host is known and the key matches. */
		debug("Host '%.200s' is known and matches the %s host %s.",
		    host, type, want_cert ? "certificate" : "key");
		debug("Found %s in %s:%lu", want_cert ? "CA key" : "key",
		    host_found->file, host_found->line);
		if (want_cert) {
			if (sshkey_cert_check_host(host_key,
			    options.host_key_alias == NULL ?
			    hostname : options.host_key_alias, 0,
			    options.ca_sign_algorithms, &fail_reason) != 0) {
				error("%s", fail_reason);
				goto fail;
			}
			/*
			 * Do not attempt hostkey update if a certificate was
			 * successfully matched.
			 */
			if (options.update_hostkeys != 0) {
				options.update_hostkeys = 0;
				debug3_f("certificate host key in use; "
				    "disabling UpdateHostkeys");
			}
		}
		/* Turn off UpdateHostkeys if key was in system known_hosts */
		if (options.update_hostkeys != 0 &&
		    (path_in_hostfiles(host_found->file,
		    system_hostfiles, num_system_hostfiles) ||
		    (ip_status == HOST_OK && ip_found != NULL &&
		    path_in_hostfiles(ip_found->file,
		    system_hostfiles, num_system_hostfiles)))) {
			options.update_hostkeys = 0;
			debug3_f("host key found in GlobalKnownHostsFile; "
			    "disabling UpdateHostkeys");
		}
		if (options.update_hostkeys != 0 && host_found->note) {
			options.update_hostkeys = 0;
			debug3_f("host key found via KnownHostsCommand; "
			    "disabling UpdateHostkeys");
		}
		if (options.check_host_ip && ip_status == HOST_NEW) {
			if (readonly || want_cert)
				logit("%s host key for IP address "
				    "'%.128s' not in list of known hosts.",
				    type, ip);
			else if (!add_host_to_hostfile(user_hostfiles[0], ip,
			    host_key, options.hash_known_hosts))
				logit("Failed to add the %s host key for IP "
				    "address '%.128s' to the list of known "
				    "hosts (%.500s).", type, ip,
				    user_hostfiles[0]);
			else
				logit("Warning: Permanently added the %s host "
				    "key for IP address '%.128s' to the list "
				    "of known hosts.", type, ip);
		} else if (options.visual_host_key) {
			fp = sshkey_fingerprint(host_key,
			    options.fingerprint_hash, SSH_FP_DEFAULT);
			ra = sshkey_fingerprint(host_key,
			    options.fingerprint_hash, SSH_FP_RANDOMART);
			if (fp == NULL || ra == NULL)
				fatal_f("sshkey_fingerprint failed");
			logit("Host key fingerprint is %s\n%s", fp, ra);
			free(ra);
			free(fp);
		}
		hostkey_trusted = 1;
		break;
	case HOST_NEW:
		if (options.host_key_alias == NULL && port != 0 &&
		    port != SSH_DEFAULT_PORT && !clobber_port) {
			debug("checking without port identifier");
			if (check_host_key(hostname, cinfo, hostaddr, 0,
			    host_key, ROQUIET, 1,
			    user_hostfiles, num_user_hostfiles,
			    system_hostfiles, num_system_hostfiles,
			    hostfile_command) == 0) {
				debug("found matching key w/out port");
				break;
			}
		}
		if (readonly || want_cert)
			goto fail;
		/* The host is new. */
		if (options.strict_host_key_checking ==
		    SSH_STRICT_HOSTKEY_YES) {
			/*
			 * User has requested strict host key checking.  We
			 * will not add the host key automatically.  The only
			 * alternative left is to abort.
			 */
			error("No %s host key is known for %.200s and you "
			    "have requested strict checking.", type, host);
			goto fail;
		} else if (options.strict_host_key_checking ==
		    SSH_STRICT_HOSTKEY_ASK) {
			char *msg1 = NULL, *msg2 = NULL;

			xasprintf(&msg1, "The authenticity of host "
			    "'%.200s (%s)' can't be established", host, ip);

			if (show_other_keys(host_hostkeys, host_key)) {
				xextendf(&msg1, "\n", "but keys of different "
				    "type are already known for this host.");
			} else
				xextendf(&msg1, "", ".");

			fp = sshkey_fingerprint(host_key,
			    options.fingerprint_hash, SSH_FP_DEFAULT);
			ra = sshkey_fingerprint(host_key,
			    options.fingerprint_hash, SSH_FP_RANDOMART);
			if (fp == NULL || ra == NULL)
				fatal_f("sshkey_fingerprint failed");
			xextendf(&msg1, "\n", "%s key fingerprint is %s.",
			    type, fp);
			if (options.visual_host_key)
				xextendf(&msg1, "\n", "%s", ra);
			if (options.verify_host_key_dns) {
				xextendf(&msg1, "\n",
				    "%s host key fingerprint found in DNS.",
				    matching_host_key_dns ?
				    "Matching" : "No matching");
			}
			/* msg2 informs for other names matching this key */
			if ((msg2 = other_hostkeys_message(host, ip, host_key,
			    user_hostfiles, num_user_hostfiles,
			    system_hostfiles, num_system_hostfiles)) != NULL)
				xextendf(&msg1, "\n", "%s", msg2);

			xextendf(&msg1, "\n",
			    "Are you sure you want to continue connecting "
			    "(yes/no/[fingerprint])? ");

			confirmed = confirm(msg1, fp);
			free(ra);
			free(fp);
			free(msg1);
			free(msg2);
			if (!confirmed)
				goto fail;
			hostkey_trusted = 1; /* user explicitly confirmed */
		}
		/*
		 * If in "new" or "off" strict mode, add the key automatically
		 * to the local known_hosts file.
		 */
		if (options.check_host_ip && ip_status == HOST_NEW) {
			snprintf(hostline, sizeof(hostline), "%s,%s", host, ip);
			hostp = hostline;
			if (options.hash_known_hosts) {
				/* Add hash of host and IP separately */
				r = add_host_to_hostfile(user_hostfiles[0],
				    host, host_key, options.hash_known_hosts) &&
				    add_host_to_hostfile(user_hostfiles[0], ip,
				    host_key, options.hash_known_hosts);
			} else {
				/* Add unhashed "host,ip" */
				r = add_host_to_hostfile(user_hostfiles[0],
				    hostline, host_key,
				    options.hash_known_hosts);
			}
		} else {
			r = add_host_to_hostfile(user_hostfiles[0], host,
			    host_key, options.hash_known_hosts);
			hostp = host;
		}

		if (!r)
			logit("Failed to add the host to the list of known "
			    "hosts (%.500s).", user_hostfiles[0]);
		else
			logit("Warning: Permanently added '%.200s' (%s) to the "
			    "list of known hosts.", hostp, type);
		break;
	case HOST_REVOKED:
		error("@@@@@@@@@@@@@@@@@@@@@@@@@@@@@@@@@@@@@@@@@@@@@@@@@@@@@@@@@@@");
		error("@       WARNING: REVOKED HOST KEY DETECTED!               @");
		error("@@@@@@@@@@@@@@@@@@@@@@@@@@@@@@@@@@@@@@@@@@@@@@@@@@@@@@@@@@@");
		error("The %s host key for %s is marked as revoked.", type, host);
		error("This could mean that a stolen key is being used to");
		error("impersonate this host.");

		/*
		 * If strict host key checking is in use, the user will have
		 * to edit the key manually and we can only abort.
		 */
		if (options.strict_host_key_checking !=
		    SSH_STRICT_HOSTKEY_OFF) {
			error("%s host key for %.200s was revoked and you have "
			    "requested strict checking.", type, host);
			goto fail;
		}
		goto continue_unsafe;

	case HOST_CHANGED:
		if (want_cert) {
			/*
			 * This is only a debug() since it is valid to have
			 * CAs with wildcard DNS matches that don't match
			 * all hosts that one might visit.
			 */
			debug("Host certificate authority does not "
			    "match %s in %s:%lu", CA_MARKER,
			    host_found->file, host_found->line);
			goto fail;
		}
		if (readonly == ROQUIET)
			goto fail;
		if (options.check_host_ip && host_ip_differ) {
			const char *key_msg;
			if (ip_status == HOST_NEW)
				key_msg = "is unknown";
			else if (ip_status == HOST_OK)
				key_msg = "is unchanged";
			else
				key_msg = "has a different value";
			error("@@@@@@@@@@@@@@@@@@@@@@@@@@@@@@@@@@@@@@@@@@@@@@@@@@@@@@@@@@@");
			error("@       WARNING: POSSIBLE DNS SPOOFING DETECTED!          @");
			error("@@@@@@@@@@@@@@@@@@@@@@@@@@@@@@@@@@@@@@@@@@@@@@@@@@@@@@@@@@@");
			error("The %s host key for %s has changed,", type, host);
			error("and the key for the corresponding IP address %s", ip);
			error("%s. This could either mean that", key_msg);
			error("DNS SPOOFING is happening or the IP address for the host");
			error("and its host key have changed at the same time.");
			if (ip_status != HOST_NEW)
				error("Offending key for IP in %s:%lu",
				    ip_found->file, ip_found->line);
		}
		/* The host key has changed. */
		warn_changed_key(host_key);
		error("Add correct host key in %.100s to get rid of this message.",
		    user_hostfiles[0]);
		error("Offending %s key in %s:%lu",
		    sshkey_type(host_found->key),
		    host_found->file, host_found->line);

		/*
		 * If strict host key checking is in use, the user will have
		 * to edit the key manually and we can only abort.
		 */
		if (options.strict_host_key_checking !=
		    SSH_STRICT_HOSTKEY_OFF) {
			error("Host key for %.200s has changed and you have "
			    "requested strict checking.", host);
			goto fail;
		}

 continue_unsafe:
		/*
		 * If strict host key checking has not been requested, allow
		 * the connection but without MITM-able authentication or
		 * forwarding.
		 */
		if (options.password_authentication) {
			error("Password authentication is disabled to avoid "
			    "man-in-the-middle attacks.");
			options.password_authentication = 0;
			cancelled_forwarding = 1;
		}
		if (options.kbd_interactive_authentication) {
			error("Keyboard-interactive authentication is disabled"
			    " to avoid man-in-the-middle attacks.");
			options.kbd_interactive_authentication = 0;
			options.challenge_response_authentication = 0;
			cancelled_forwarding = 1;
		}
		if (options.challenge_response_authentication) {
			error("Challenge/response authentication is disabled"
			    " to avoid man-in-the-middle attacks.");
			options.challenge_response_authentication = 0;
			cancelled_forwarding = 1;
		}
		if (options.forward_agent) {
			error("Agent forwarding is disabled to avoid "
			    "man-in-the-middle attacks.");
			options.forward_agent = 0;
			cancelled_forwarding = 1;
		}
		if (options.forward_x11) {
			error("X11 forwarding is disabled to avoid "
			    "man-in-the-middle attacks.");
			options.forward_x11 = 0;
			cancelled_forwarding = 1;
		}
		if (options.num_local_forwards > 0 ||
		    options.num_remote_forwards > 0) {
			error("Port forwarding is disabled to avoid "
			    "man-in-the-middle attacks.");
			options.num_local_forwards =
			    options.num_remote_forwards = 0;
			cancelled_forwarding = 1;
		}
		if (options.tun_open != SSH_TUNMODE_NO) {
			error("Tunnel forwarding is disabled to avoid "
			    "man-in-the-middle attacks.");
			options.tun_open = SSH_TUNMODE_NO;
			cancelled_forwarding = 1;
		}
		if (options.update_hostkeys != 0) {
			error("UpdateHostkeys is disabled because the host "
			    "key is not trusted.");
			options.update_hostkeys = 0;
		}
		if (options.exit_on_forward_failure && cancelled_forwarding)
			fatal("Error: forwarding disabled due to host key "
			    "check failure");
		
		/*
		 * XXX Should permit the user to change to use the new id.
		 * This could be done by converting the host key to an
		 * identifying sentence, tell that the host identifies itself
		 * by that sentence, and ask the user if he/she wishes to
		 * accept the authentication.
		 */
		break;
	case HOST_FOUND:
		fatal("internal error");
		break;
	}

	if (options.check_host_ip && host_status != HOST_CHANGED &&
	    ip_status == HOST_CHANGED) {
		snprintf(msg, sizeof(msg),
		    "Warning: the %s host key for '%.200s' "
		    "differs from the key for the IP address '%.128s'"
		    "\nOffending key for IP in %s:%lu",
		    type, host, ip, ip_found->file, ip_found->line);
		if (host_status == HOST_OK) {
			len = strlen(msg);
			snprintf(msg + len, sizeof(msg) - len,
			    "\nMatching host key in %s:%lu",
			    host_found->file, host_found->line);
		}
		if (options.strict_host_key_checking ==
		    SSH_STRICT_HOSTKEY_ASK) {
			strlcat(msg, "\nAre you sure you want "
			    "to continue connecting (yes/no)? ", sizeof(msg));
			if (!confirm(msg, NULL))
				goto fail;
		} else if (options.strict_host_key_checking !=
		    SSH_STRICT_HOSTKEY_OFF) {
			logit("%s", msg);
			error("Exiting, you have requested strict checking.");
			goto fail;
		} else {
			logit("%s", msg);
		}
	}

	if (!hostkey_trusted && options.update_hostkeys) {
		debug_f("hostkey not known or explicitly trusted: "
		    "disabling UpdateHostkeys");
		options.update_hostkeys = 0;
	}

	free(ip);
	free(host);
	if (host_hostkeys != NULL)
		free_hostkeys(host_hostkeys);
	if (ip_hostkeys != NULL)
		free_hostkeys(ip_hostkeys);
	return 0;

fail:
	if (want_cert && host_status != HOST_REVOKED) {
		/*
		 * No matching certificate. Downgrade cert to raw key and
		 * search normally.
		 */
		debug("No matching CA found. Retry with plain key");
		if ((r = sshkey_from_private(host_key, &raw_key)) != 0)
			fatal_fr(r, "decode key");
		if ((r = sshkey_drop_cert(raw_key)) != 0)
			fatal_r(r, "Couldn't drop certificate");
		host_key = raw_key;
		goto retry;
	}
	sshkey_free(raw_key);
	free(ip);
	free(host);
	if (host_hostkeys != NULL)
		free_hostkeys(host_hostkeys);
	if (ip_hostkeys != NULL)
		free_hostkeys(ip_hostkeys);
	return -1;
}

/* returns 0 if key verifies or -1 if key does NOT verify */
int
verify_host_key(char *host, struct sockaddr *hostaddr, struct sshkey *host_key,
    const struct ssh_conn_info *cinfo)
{
	u_int i;
	int r = -1, flags = 0;
	char valid[64], *fp = NULL, *cafp = NULL;
	struct sshkey *plain = NULL;

	if ((fp = sshkey_fingerprint(host_key,
	    options.fingerprint_hash, SSH_FP_DEFAULT)) == NULL) {
		error_fr(r, "fingerprint host key");
		r = -1;
		goto out;
	}

	if (sshkey_is_cert(host_key)) {
		if ((cafp = sshkey_fingerprint(host_key->cert->signature_key,
		    options.fingerprint_hash, SSH_FP_DEFAULT)) == NULL) {
			error_fr(r, "fingerprint CA key");
			r = -1;
			goto out;
		}
		sshkey_format_cert_validity(host_key->cert,
		    valid, sizeof(valid));
		debug("Server host certificate: %s %s, serial %llu "
		    "ID \"%s\" CA %s %s valid %s",
		    sshkey_ssh_name(host_key), fp,
		    (unsigned long long)host_key->cert->serial,
		    host_key->cert->key_id,
		    sshkey_ssh_name(host_key->cert->signature_key), cafp,
		    valid);
		for (i = 0; i < host_key->cert->nprincipals; i++) {
			debug2("Server host certificate hostname: %s",
			    host_key->cert->principals[i]);
		}
	} else {
		debug("Server host key: %s %s", sshkey_ssh_name(host_key), fp);
	}

	if (sshkey_equal(previous_host_key, host_key)) {
		debug2_f("server host key %s %s matches cached key",
		    sshkey_type(host_key), fp);
		r = 0;
		goto out;
	}

	/* Check in RevokedHostKeys file if specified */
	if (options.revoked_host_keys != NULL) {
		r = sshkey_check_revoked(host_key, options.revoked_host_keys);
		switch (r) {
		case 0:
			break; /* not revoked */
		case SSH_ERR_KEY_REVOKED:
			error("Host key %s %s revoked by file %s",
			    sshkey_type(host_key), fp,
			    options.revoked_host_keys);
			r = -1;
			goto out;
		default:
			error_r(r, "Error checking host key %s %s in "
			    "revoked keys file %s", sshkey_type(host_key),
			    fp, options.revoked_host_keys);
			r = -1;
			goto out;
		}
	}

	if (options.verify_host_key_dns) {
		/*
		 * XXX certs are not yet supported for DNS, so downgrade
		 * them and try the plain key.
		 */
		if ((r = sshkey_from_private(host_key, &plain)) != 0)
			goto out;
		if (sshkey_is_cert(plain))
			sshkey_drop_cert(plain);
		if (verify_host_key_dns(host, hostaddr, plain, &flags) == 0) {
			if (flags & DNS_VERIFY_FOUND) {
				if (options.verify_host_key_dns == 1 &&
				    flags & DNS_VERIFY_MATCH &&
				    flags & DNS_VERIFY_SECURE) {
					r = 0;
					goto out;
				}
				if (flags & DNS_VERIFY_MATCH) {
					matching_host_key_dns = 1;
				} else {
					warn_changed_key(plain);
					error("Update the SSHFP RR in DNS "
					    "with the new host key to get rid "
					    "of this message.");
				}
			}
		}
	}
	r = check_host_key(host, cinfo, hostaddr, options.port, host_key,
	    RDRW, 0, options.user_hostfiles, options.num_user_hostfiles,
	    options.system_hostfiles, options.num_system_hostfiles,
	    options.known_hosts_command);

out:
	sshkey_free(plain);
	free(fp);
	free(cafp);
	if (r == 0 && host_key != NULL) {
		sshkey_free(previous_host_key);
		r = sshkey_from_private(host_key, &previous_host_key);
	}

	return r;
}

/*
 * Starts a dialog with the server, and authenticates the current user on the
 * server.  This does not need any extra privileges.  The basic connection
 * to the server must already have been established before this is called.
 * If login fails, this function prints an error and never returns.
 * This function does not require super-user privileges.
 */
void
ssh_login(struct ssh *ssh, Sensitive *sensitive, const char *orighost,
    struct sockaddr *hostaddr, u_short port, struct passwd *pw, int timeout_ms,
    const struct ssh_conn_info *cinfo)
{
	char *host;
	char *server_user, *local_user;
	int r;

	local_user = xstrdup(pw->pw_name);
	server_user = options.user ? options.user : local_user;

	/* Convert the user-supplied hostname into all lowercase. */
	host = xstrdup(orighost);
	lowercase(host);

	/* Exchange protocol version identification strings with the server. */
	if ((r = kex_exchange_identification(ssh, timeout_ms, NULL)) != 0)
		sshpkt_fatal(ssh, r, "banner exchange");

	/* Put the connection into non-blocking mode. */
	ssh_packet_set_nonblocking(ssh);

	/* key exchange */
	/* authenticate user */
	debug("Authenticating to %s:%d as '%s'", host, port, server_user);
	ssh_kex2(ssh, host, hostaddr, port, cinfo);
	ssh_userauth2(ssh, local_user, server_user, host, sensitive);
	free(local_user);
	free(host);
}

/* print all known host keys for a given host, but skip keys of given type */
static int
show_other_keys(struct hostkeys *hostkeys, struct sshkey *key)
{
	int type[] = {
		KEY_RSA,
		KEY_DSA,
		KEY_ECDSA,
		KEY_ED25519,
		KEY_XMSS,
		-1
	};
	int i, ret = 0;
	char *fp, *ra;
	const struct hostkey_entry *found;

	for (i = 0; type[i] != -1; i++) {
		if (type[i] == key->type)
			continue;
		if (!lookup_key_in_hostkeys_by_type(hostkeys, type[i],
		    -1, &found))
			continue;
		fp = sshkey_fingerprint(found->key,
		    options.fingerprint_hash, SSH_FP_DEFAULT);
		ra = sshkey_fingerprint(found->key,
		    options.fingerprint_hash, SSH_FP_RANDOMART);
		if (fp == NULL || ra == NULL)
			fatal_f("sshkey_fingerprint fail");
		logit("WARNING: %s key found for host %s\n"
		    "in %s:%lu\n"
		    "%s key fingerprint %s.",
		    sshkey_type(found->key),
		    found->host, found->file, found->line,
		    sshkey_type(found->key), fp);
		if (options.visual_host_key)
			logit("%s", ra);
		free(ra);
		free(fp);
		ret = 1;
	}
	return ret;
}

static void
warn_changed_key(struct sshkey *host_key)
{
	char *fp;

	fp = sshkey_fingerprint(host_key, options.fingerprint_hash,
	    SSH_FP_DEFAULT);
	if (fp == NULL)
		fatal_f("sshkey_fingerprint fail");

	error("@@@@@@@@@@@@@@@@@@@@@@@@@@@@@@@@@@@@@@@@@@@@@@@@@@@@@@@@@@@");
	error("@    WARNING: REMOTE HOST IDENTIFICATION HAS CHANGED!     @");
	error("@@@@@@@@@@@@@@@@@@@@@@@@@@@@@@@@@@@@@@@@@@@@@@@@@@@@@@@@@@@");
	error("IT IS POSSIBLE THAT SOMEONE IS DOING SOMETHING NASTY!");
	error("Someone could be eavesdropping on you right now (man-in-the-middle attack)!");
	error("It is also possible that a host key has just been changed.");
	error("The fingerprint for the %s key sent by the remote host is\n%s.",
	    sshkey_type(host_key), fp);
	error("Please contact your system administrator.");

	free(fp);
}

/*
 * Execute a local command
 */
int
ssh_local_cmd(const char *args)
{
	const char *shell;
	pid_t pid;
	int status;
	void (*osighand)(int);

	if (!options.permit_local_command ||
	    args == NULL || !*args)
		return (1);

	if ((shell = getenv("SHELL")) == NULL || *shell == '\0')
		shell = _PATH_BSHELL;

	osighand = ssh_signal(SIGCHLD, SIG_DFL);
	pid = fork();
	if (pid == 0) {
		ssh_signal(SIGPIPE, SIG_DFL);
		debug3("Executing %s -c \"%s\"", shell, args);
		execl(shell, shell, "-c", args, (char *)NULL);
		error("Couldn't execute %s -c \"%s\": %s",
		    shell, args, strerror(errno));
		_exit(1);
	} else if (pid == -1)
		fatal("fork failed: %.100s", strerror(errno));
	while (waitpid(pid, &status, 0) == -1)
		if (errno != EINTR)
			fatal("Couldn't wait for child: %s", strerror(errno));
	ssh_signal(SIGCHLD, osighand);

	if (!WIFEXITED(status))
		return (1);

	return (WEXITSTATUS(status));
}

void
maybe_add_key_to_agent(const char *authfile, struct sshkey *private,
    const char *comment, const char *passphrase)
{
	int auth_sock = -1, r;
	const char *skprovider = NULL;

	if (options.add_keys_to_agent == 0)
		return;

	if ((r = ssh_get_authentication_socket(&auth_sock)) != 0) {
		debug3("no authentication agent, not adding key");
		return;
	}

	if (options.add_keys_to_agent == 2 &&
	    !ask_permission("Add key %s (%s) to agent?", authfile, comment)) {
		debug3("user denied adding this key");
		close(auth_sock);
		return;
	}
	if (sshkey_is_sk(private))
		skprovider = options.sk_provider;
	if ((r = ssh_add_identity_constrained(auth_sock, private,
	    comment == NULL ? authfile : comment,
	    options.add_keys_to_agent_lifespan,
	    (options.add_keys_to_agent == 3), 0, skprovider)) == 0)
		debug("identity added to agent: %s", authfile);
	else
		debug("could not add identity to agent: %s (%d)", authfile, r);
	close(auth_sock);
}<|MERGE_RESOLUTION|>--- conflicted
+++ resolved
@@ -1,10 +1,5 @@
-<<<<<<< HEAD
-/*	$NetBSD: sshconnect.c,v 1.28 2020/12/04 18:42:50 christos Exp $	*/
-/* $OpenBSD: sshconnect.c,v 1.332 2020/09/09 21:57:27 djm Exp $ */
-=======
 /*	$NetBSD: sshconnect.c,v 1.30 2021/04/19 14:40:15 christos Exp $	*/
 /* $OpenBSD: sshconnect.c,v 1.352 2021/04/03 06:18:41 djm Exp $ */
->>>>>>> 9e014010
 
 /*
  * Author: Tatu Ylonen <ylo@cs.hut.fi>
@@ -21,11 +16,7 @@
  */
 
 #include "includes.h"
-<<<<<<< HEAD
-__RCSID("$NetBSD: sshconnect.c,v 1.28 2020/12/04 18:42:50 christos Exp $");
-=======
 __RCSID("$NetBSD: sshconnect.c,v 1.30 2021/04/19 14:40:15 christos Exp $");
->>>>>>> 9e014010
 
 #include <sys/param.h>	/* roundup */
 #include <sys/types.h>
@@ -96,11 +87,7 @@
 {
 	char *tmp, *ret, strport[NI_MAXSERV];
 	const char *keyalias = options.host_key_alias ?
-<<<<<<< HEAD
-	     options.host_key_alias : host_arg;
-=======
 	    options.host_key_alias : host_arg;
->>>>>>> 9e014010
 
 	snprintf(strport, sizeof strport, "%d", port);
 	xasprintf(&tmp, "exec %s", proxy_command);
