--- conflicted
+++ resolved
@@ -1,10 +1,5 @@
-<<<<<<< HEAD
-/*	$NetBSD: ssh-add.c,v 1.24 2021/03/05 17:47:16 christos Exp $	*/
-/* $OpenBSD: ssh-add.c,v 1.159 2021/01/11 02:12:58 dtucker Exp $ */
-=======
 /*	$NetBSD: ssh-add.c,v 1.25 2021/04/19 14:40:15 christos Exp $	*/
 /* $OpenBSD: ssh-add.c,v 1.160 2021/04/03 06:18:41 djm Exp $ */
->>>>>>> e2aa5677
 
 /*
  * Author: Tatu Ylonen <ylo@cs.hut.fi>
@@ -43,11 +38,7 @@
  */
 
 #include "includes.h"
-<<<<<<< HEAD
-__RCSID("$NetBSD: ssh-add.c,v 1.24 2021/03/05 17:47:16 christos Exp $");
-=======
 __RCSID("$NetBSD: ssh-add.c,v 1.25 2021/04/19 14:40:15 christos Exp $");
->>>>>>> e2aa5677
 #include <sys/types.h>
 #include <sys/stat.h>
 
