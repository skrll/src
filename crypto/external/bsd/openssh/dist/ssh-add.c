<<<<<<< HEAD
/*	$NetBSD: ssh-add.c,v 1.23 2020/12/04 18:42:50 christos Exp $	*/
/* $OpenBSD: ssh-add.c,v 1.157 2020/08/31 04:33:17 djm Exp $ */
=======
/*	$NetBSD: ssh-add.c,v 1.25 2021/04/19 14:40:15 christos Exp $	*/
/* $OpenBSD: ssh-add.c,v 1.160 2021/04/03 06:18:41 djm Exp $ */
>>>>>>> 9e014010

/*
 * Author: Tatu Ylonen <ylo@cs.hut.fi>
 * Copyright (c) 1995 Tatu Ylonen <ylo@cs.hut.fi>, Espoo, Finland
 *                    All rights reserved
 * Adds an identity to the authentication server, or removes an identity.
 *
 * As far as I am concerned, the code I have written for this software
 * can be used freely for any purpose.  Any derived versions of this
 * software must be clearly marked as such, and if the derived work is
 * incompatible with the protocol description in the RFC file, it must be
 * called by a name other than "ssh" or "Secure Shell".
 *
 * SSH2 implementation,
 * Copyright (c) 2000, 2001 Markus Friedl.  All rights reserved.
 *
 * Redistribution and use in source and binary forms, with or without
 * modification, are permitted provided that the following conditions
 * are met:
 * 1. Redistributions of source code must retain the above copyright
 *    notice, this list of conditions and the following disclaimer.
 * 2. Redistributions in binary form must reproduce the above copyright
 *    notice, this list of conditions and the following disclaimer in the
 *    documentation and/or other materials provided with the distribution.
 *
 * THIS SOFTWARE IS PROVIDED BY THE AUTHOR ``AS IS'' AND ANY EXPRESS OR
 * IMPLIED WARRANTIES, INCLUDING, BUT NOT LIMITED TO, THE IMPLIED WARRANTIES
 * OF MERCHANTABILITY AND FITNESS FOR A PARTICULAR PURPOSE ARE DISCLAIMED.
 * IN NO EVENT SHALL THE AUTHOR BE LIABLE FOR ANY DIRECT, INDIRECT,
 * INCIDENTAL, SPECIAL, EXEMPLARY, OR CONSEQUENTIAL DAMAGES (INCLUDING, BUT
 * NOT LIMITED TO, PROCUREMENT OF SUBSTITUTE GOODS OR SERVICES; LOSS OF USE,
 * DATA, OR PROFITS; OR BUSINESS INTERRUPTION) HOWEVER CAUSED AND ON ANY
 * THEORY OF LIABILITY, WHETHER IN CONTRACT, STRICT LIABILITY, OR TORT
 * (INCLUDING NEGLIGENCE OR OTHERWISE) ARISING IN ANY WAY OUT OF THE USE OF
 * THIS SOFTWARE, EVEN IF ADVISED OF THE POSSIBILITY OF SUCH DAMAGE.
 */

#include "includes.h"
<<<<<<< HEAD
__RCSID("$NetBSD: ssh-add.c,v 1.23 2020/12/04 18:42:50 christos Exp $");
=======
__RCSID("$NetBSD: ssh-add.c,v 1.25 2021/04/19 14:40:15 christos Exp $");
>>>>>>> 9e014010
#include <sys/types.h>
#include <sys/stat.h>

#ifdef WITH_OPENSSL
#include <openssl/evp.h>
#endif

#include <errno.h>
#include <fcntl.h>
#include <pwd.h>
#include <stdio.h>
#include <stdlib.h>
#include <string.h>
#include <stdarg.h>
#include <unistd.h>
#include <limits.h>

#include "xmalloc.h"
#include "ssh.h"
#include "log.h"
#include "sshkey.h"
#include "sshbuf.h"
#include "authfd.h"
#include "authfile.h"
#include "pathnames.h"
#include "misc.h"
#include "ssherr.h"
#include "digest.h"
#include "ssh-sk.h"
#include "sk-api.h"

/* argv0 */
extern char *__progname;

/* Default files to add */
static const char *default_files[] = {
	_PATH_SSH_CLIENT_ID_RSA,
	_PATH_SSH_CLIENT_ID_DSA,
	_PATH_SSH_CLIENT_ID_ECDSA,
	_PATH_SSH_CLIENT_ID_ECDSA_SK,
	_PATH_SSH_CLIENT_ID_ED25519,
	_PATH_SSH_CLIENT_ID_ED25519_SK,
	_PATH_SSH_CLIENT_ID_XMSS,
	NULL
};

static int fingerprint_hash = SSH_FP_HASH_DEFAULT;

/* Default lifetime (0 == forever) */
static int lifetime = 0;

/* User has to confirm key use */
static int confirm = 0;

/* Maximum number of signatures (XMSS) */
static u_int maxsign = 0;
static u_int minleft = 0;

/* we keep a cache of one passphrase */
static char *pass = NULL;
static void
clear_pass(void)
{
	if (pass) {
		freezero(pass, strlen(pass));
		pass = NULL;
	}
}

static int
delete_one(int agent_fd, const struct sshkey *key, const char *comment,
    const char *path, int qflag)
{
	int r;

	if ((r = ssh_remove_identity(agent_fd, key)) != 0) {
		fprintf(stderr, "Could not remove identity \"%s\": %s\n",
		    path, ssh_err(r));
		return r;
	}
	if (!qflag) {
		fprintf(stderr, "Identity removed: %s %s (%s)\n", path,
		    sshkey_type(key), comment);
	}
	return 0;
}

static int
delete_stdin(int agent_fd, int qflag)
{
	char *line = NULL, *cp;
	size_t linesize = 0;
	struct sshkey *key = NULL;
	int lnum = 0, r, ret = -1;

	while (getline(&line, &linesize, stdin) != -1) {
		lnum++;
		sshkey_free(key);
		key = NULL;
		line[strcspn(line, "\n")] = '\0';
		cp = line + strspn(line, " \t");
		if (*cp == '#' || *cp == '\0')
			continue;
		if ((key = sshkey_new(KEY_UNSPEC)) == NULL)
<<<<<<< HEAD
			fatal("%s: sshkey_new", __func__);
		if ((r = sshkey_read(key, &cp)) != 0) {
			error("(stdin):%d: invalid key: %s", lnum, ssh_err(r));
=======
			fatal_f("sshkey_new");
		if ((r = sshkey_read(key, &cp)) != 0) {
			error_r(r, "(stdin):%d: invalid key", lnum);
>>>>>>> 9e014010
			continue;
		}
		if (delete_one(agent_fd, key, cp, "(stdin)", qflag) == 0)
			ret = 0;
	}
	sshkey_free(key);
	free(line);
	return ret;
}

static int
delete_file(int agent_fd, const char *filename, int key_only, int qflag)
{
	struct sshkey *public, *cert = NULL;
	char *certpath = NULL, *comment = NULL;
	int r, ret = -1;

	if (strcmp(filename, "-") == 0)
		return delete_stdin(agent_fd, qflag);

	if ((r = sshkey_load_public(filename, &public,  &comment)) != 0) {
		printf("Bad key file %s: %s\n", filename, ssh_err(r));
		return -1;
	}
	if (delete_one(agent_fd, public, comment, filename, qflag) == 0)
		ret = 0;

	if (key_only)
		goto out;

	/* Now try to delete the corresponding certificate too */
	free(comment);
	comment = NULL;
	xasprintf(&certpath, "%s-cert.pub", filename);
	if ((r = sshkey_load_public(certpath, &cert, &comment)) != 0) {
		if (r != SSH_ERR_SYSTEM_ERROR || errno != ENOENT)
			error_r(r, "Failed to load certificate \"%s\"", certpath);
		goto out;
	}

	if (!sshkey_equal_public(cert, public))
		fatal("Certificate %s does not match private key %s",
		    certpath, filename);

	if (delete_one(agent_fd, cert, comment, certpath, qflag) == 0)
		ret = 0;

 out:
	sshkey_free(cert);
	sshkey_free(public);
	free(certpath);
	free(comment);

	return ret;
}

/* Send a request to remove all identities. */
static int
delete_all(int agent_fd, int qflag)
{
	int ret = -1;

	/*
	 * Since the agent might be forwarded, old or non-OpenSSH, when asked
	 * to remove all keys, attempt to remove both protocol v.1 and v.2
	 * keys.
	 */
	if (ssh_remove_all_identities(agent_fd, 2) == 0)
		ret = 0;
	/* ignore error-code for ssh1 */
	ssh_remove_all_identities(agent_fd, 1);

	if (ret != 0)
		fprintf(stderr, "Failed to remove all identities.\n");
	else if (!qflag)
		fprintf(stderr, "All identities removed.\n");

	return ret;
}

static int
add_file(int agent_fd, const char *filename, int key_only, int qflag,
    const char *skprovider)
{
	struct sshkey *private, *cert;
	char *comment = NULL;
	char msg[1024], *certpath = NULL;
	int r, fd, ret = -1;
	size_t i;
	u_int32_t left;
	struct sshbuf *keyblob;
	struct ssh_identitylist *idlist;

	if (strcmp(filename, "-") == 0) {
		fd = STDIN_FILENO;
		filename = "(stdin)";
	} else if ((fd = open(filename, O_RDONLY)) == -1) {
		perror(filename);
		return -1;
	}

	/*
	 * Since we'll try to load a keyfile multiple times, permission errors
	 * will occur multiple times, so check perms first and bail if wrong.
	 */
	if (fd != STDIN_FILENO) {
		if (sshkey_perm_ok(fd, filename) != 0) {
			close(fd);
			return -1;
		}
	}
	if ((r = sshbuf_load_fd(fd, &keyblob)) != 0) {
		fprintf(stderr, "Error loading key \"%s\": %s\n",
		    filename, ssh_err(r));
		sshbuf_free(keyblob);
		close(fd);
		return -1;
	}
	close(fd);

	/* At first, try empty passphrase */
	if ((r = sshkey_parse_private_fileblob(keyblob, "", &private,
	    &comment)) != 0 && r != SSH_ERR_KEY_WRONG_PASSPHRASE) {
		fprintf(stderr, "Error loading key \"%s\": %s\n",
		    filename, ssh_err(r));
		goto fail_load;
	}
	/* try last */
	if (private == NULL && pass != NULL) {
		if ((r = sshkey_parse_private_fileblob(keyblob, pass, &private,
		    &comment)) != 0 && r != SSH_ERR_KEY_WRONG_PASSPHRASE) {
			fprintf(stderr, "Error loading key \"%s\": %s\n",
			    filename, ssh_err(r));
			goto fail_load;
		}
	}
	if (private == NULL) {
		/* clear passphrase since it did not work */
		clear_pass();
		snprintf(msg, sizeof msg, "Enter passphrase for %s%s: ",
		    filename, confirm ? " (will confirm each use)" : "");
		for (;;) {
			pass = read_passphrase(msg, RP_ALLOW_STDIN);
			if (strcmp(pass, "") == 0)
				goto fail_load;
			if ((r = sshkey_parse_private_fileblob(keyblob, pass,
			    &private, &comment)) == 0)
				break;
			else if (r != SSH_ERR_KEY_WRONG_PASSPHRASE) {
				fprintf(stderr,
				    "Error loading key \"%s\": %s\n",
				    filename, ssh_err(r));
 fail_load:
				clear_pass();
				sshbuf_free(keyblob);
				return -1;
			}
			clear_pass();
			snprintf(msg, sizeof msg,
			    "Bad passphrase, try again for %s%s: ", filename,
			    confirm ? " (will confirm each use)" : "");
		}
	}
	if (comment == NULL || *comment == '\0')
		comment = xstrdup(filename);
	sshbuf_free(keyblob);

	/* For XMSS */
	if ((r = sshkey_set_filename(private, filename)) != 0) {
		fprintf(stderr, "Could not add filename to private key: %s (%s)\n",
		    filename, comment);
		goto out;
	}
	if (maxsign && minleft &&
	    (r = ssh_fetch_identitylist(agent_fd, &idlist)) == 0) {
		for (i = 0; i < idlist->nkeys; i++) {
			if (!sshkey_equal_public(idlist->keys[i], private))
				continue;
			left = sshkey_signatures_left(idlist->keys[i]);
			if (left < minleft) {
				fprintf(stderr,
				    "Only %d signatures left.\n", left);
				break;
			}
			fprintf(stderr, "Skipping update: ");
			if (left == minleft) {
				fprintf(stderr,
				    "required signatures left (%d).\n", left);
			} else {
				fprintf(stderr,
				    "more signatures left (%d) than"
				    " required (%d).\n", left, minleft);
			}
			ssh_free_identitylist(idlist);
			goto out;
		}
		ssh_free_identitylist(idlist);
	}

	if (sshkey_is_sk(private)) {
		if (skprovider == NULL) {
			fprintf(stderr, "Cannot load FIDO key %s "
			    "without provider\n", filename);
			goto out;
		}
		if ((private->sk_flags & SSH_SK_USER_VERIFICATION_REQD) != 0) {
			fprintf(stderr, "FIDO verify-required key %s is not "
			    "currently supported by ssh-agent\n", filename);
			goto out;
		}
	} else {
		/* Don't send provider constraint for other keys */
		skprovider = NULL;
	}

	if ((r = ssh_add_identity_constrained(agent_fd, private, comment,
	    lifetime, confirm, maxsign, skprovider)) == 0) {
		ret = 0;
		if (!qflag) {
			fprintf(stderr, "Identity added: %s (%s)\n",
			    filename, comment);
			if (lifetime != 0) {
				fprintf(stderr,
				    "Lifetime set to %d seconds\n", lifetime);
			}
			if (confirm != 0) {
				fprintf(stderr, "The user must confirm "
				    "each use of the key\n");
			}
		}
	} else {
		fprintf(stderr, "Could not add identity \"%s\": %s\n",
		    filename, ssh_err(r));
	}

	/* Skip trying to load the cert if requested */
	if (key_only)
		goto out;

	/* Now try to add the certificate flavour too */
	xasprintf(&certpath, "%s-cert.pub", filename);
	if ((r = sshkey_load_public(certpath, &cert, NULL)) != 0) {
		if (r != SSH_ERR_SYSTEM_ERROR || errno != ENOENT)
			error_r(r, "Failed to load certificate \"%s\"", certpath);
		goto out;
	}

	if (!sshkey_equal_public(cert, private)) {
		error("Certificate %s does not match private key %s",
		    certpath, filename);
		sshkey_free(cert);
		goto out;
	} 

	/* Graft with private bits */
	if ((r = sshkey_to_certified(private)) != 0) {
		error_fr(r, "sshkey_to_certified");
		sshkey_free(cert);
		goto out;
	}
	if ((r = sshkey_cert_copy(cert, private)) != 0) {
		error_fr(r, "sshkey_cert_copy");
		sshkey_free(cert);
		goto out;
	}
	sshkey_free(cert);

	if ((r = ssh_add_identity_constrained(agent_fd, private, comment,
	    lifetime, confirm, maxsign, skprovider)) != 0) {
		error_r(r, "Certificate %s (%s) add failed", certpath,
		    private->cert->key_id);
		goto out;
	}
	/* success */
	if (!qflag) {
		fprintf(stderr, "Certificate added: %s (%s)\n", certpath,
		    private->cert->key_id);
		if (lifetime != 0) {
			fprintf(stderr, "Lifetime set to %d seconds\n",
			    lifetime);
		}
		if (confirm != 0) {
			fprintf(stderr, "The user must confirm each use "
			    "of the key\n");
		}
	}

 out:
	free(certpath);
	free(comment);
	sshkey_free(private);

	return ret;
}

static int
update_card(int agent_fd, int add, const char *id, int qflag)
{
	char *pin = NULL;
	int r, ret = -1;

	if (add) {
		if ((pin = read_passphrase("Enter passphrase for PKCS#11: ",
		    RP_ALLOW_STDIN)) == NULL)
			return -1;
	}

	if ((r = ssh_update_card(agent_fd, add, id, pin == NULL ? "" : pin,
	    lifetime, confirm)) == 0) {
		ret = 0;
		if (!qflag) {
			fprintf(stderr, "Card %s: %s\n",
			    add ? "added" : "removed", id);
		}
	} else {
		fprintf(stderr, "Could not %s card \"%s\": %s\n",
		    add ? "add" : "remove", id, ssh_err(r));
		ret = -1;
	}
	free(pin);
	return ret;
}

static int
test_key(int agent_fd, const char *filename)
{
	struct sshkey *key = NULL;
	u_char *sig = NULL;
	size_t slen = 0;
	int r, ret = -1;
	u_char data[1024];

	if ((r = sshkey_load_public(filename, &key, NULL)) != 0) {
		error_r(r, "Couldn't read public key %s", filename);
		return -1;
	}
	arc4random_buf(data, sizeof(data));
	if ((r = ssh_agent_sign(agent_fd, key, &sig, &slen, data, sizeof(data),
	    NULL, 0)) != 0) {
		error_r(r, "Agent signature failed for %s", filename);
		goto done;
	}
	if ((r = sshkey_verify(key, sig, slen, data, sizeof(data),
	    NULL, 0, NULL)) != 0) {
		error_r(r, "Signature verification failed for %s", filename);
		goto done;
	}
	/* success */
	ret = 0;
 done:
	free(sig);
	sshkey_free(key);
	return ret;
}

static int
list_identities(int agent_fd, int do_fp)
{
	char *fp;
	int r;
	struct ssh_identitylist *idlist;
	u_int32_t left;
	size_t i;

	if ((r = ssh_fetch_identitylist(agent_fd, &idlist)) != 0) {
		if (r != SSH_ERR_AGENT_NO_IDENTITIES)
			fprintf(stderr, "error fetching identities: %s\n",
			    ssh_err(r));
		else
			printf("The agent has no identities.\n");
		return -1;
	}
	for (i = 0; i < idlist->nkeys; i++) {
		if (do_fp) {
			fp = sshkey_fingerprint(idlist->keys[i],
			    fingerprint_hash, SSH_FP_DEFAULT);
			printf("%u %s %s (%s)\n", sshkey_size(idlist->keys[i]),
			    fp == NULL ? "(null)" : fp, idlist->comments[i],
			    sshkey_type(idlist->keys[i]));
			free(fp);
		} else {
			if ((r = sshkey_write(idlist->keys[i], stdout)) != 0) {
				fprintf(stderr, "sshkey_write: %s\n",
				    ssh_err(r));
				continue;
			}
			fprintf(stdout, " %s", idlist->comments[i]);
			left = sshkey_signatures_left(idlist->keys[i]);
			if (left > 0)
				fprintf(stdout,
				    " [signatures left %d]", left);
			fprintf(stdout, "\n");
		}
	}
	ssh_free_identitylist(idlist);
	return 0;
}

static int
lock_agent(int agent_fd, int lock)
{
	char prompt[100], *p1, *p2;
	int r, passok = 1, ret = -1;

	strlcpy(prompt, "Enter lock password: ", sizeof(prompt));
	p1 = read_passphrase(prompt, RP_ALLOW_STDIN);
	if (lock) {
		strlcpy(prompt, "Again: ", sizeof prompt);
		p2 = read_passphrase(prompt, RP_ALLOW_STDIN);
		if (strcmp(p1, p2) != 0) {
			fprintf(stderr, "Passwords do not match.\n");
			passok = 0;
		}
		freezero(p2, strlen(p2));
	}
	if (passok) {
		if ((r = ssh_lock_agent(agent_fd, lock, p1)) == 0) {
			fprintf(stderr, "Agent %slocked.\n", lock ? "" : "un");
			ret = 0;
		} else {
			fprintf(stderr, "Failed to %slock agent: %s\n",
			    lock ? "" : "un", ssh_err(r));
		}
	}
	freezero(p1, strlen(p1));
	return (ret);
}

static int
load_resident_keys(int agent_fd, const char *skprovider, int qflag)
{
	struct sshkey **keys;
	size_t nkeys, i;
	int r, ok = 0;
	char *fp;

	pass = read_passphrase("Enter PIN for authenticator: ", RP_ALLOW_STDIN);
	if ((r = sshsk_load_resident(skprovider, NULL, pass,
	    &keys, &nkeys)) != 0) {
		error_r(r, "Unable to load resident keys");
		return r;
	}
	for (i = 0; i < nkeys; i++) {
		if ((fp = sshkey_fingerprint(keys[i],
		    fingerprint_hash, SSH_FP_DEFAULT)) == NULL)
			fatal_f("sshkey_fingerprint failed");
		if ((r = ssh_add_identity_constrained(agent_fd, keys[i], "",
		    lifetime, confirm, maxsign, skprovider)) != 0) {
			error("Unable to add key %s %s",
			    sshkey_type(keys[i]), fp);
			free(fp);
			ok = r;
			continue;
		}
		if (ok == 0)
			ok = 1;
		if (!qflag) {
			fprintf(stderr, "Resident identity added: %s %s\n",
			    sshkey_type(keys[i]), fp);
			if (lifetime != 0) {
				fprintf(stderr,
				    "Lifetime set to %d seconds\n", lifetime);
			}
			if (confirm != 0) {
				fprintf(stderr, "The user must confirm "
				    "each use of the key\n");
			}
		}
		free(fp);
		sshkey_free(keys[i]);
	}
	free(keys);
	if (nkeys == 0)
		return SSH_ERR_KEY_NOT_FOUND;
	return ok == 1 ? 0 : ok;
}

static int
do_file(int agent_fd, int deleting, int key_only, char *file, int qflag,
    const char *skprovider)
{
	if (deleting) {
		if (delete_file(agent_fd, file, key_only, qflag) == -1)
			return -1;
	} else {
		if (add_file(agent_fd, file, key_only, qflag, skprovider) == -1)
			return -1;
	}
	return 0;
}

static void
usage(void)
{
	fprintf(stderr,
"usage: ssh-add [-cDdKkLlqvXx] [-E fingerprint_hash] [-S provider] [-t life]\n"
#ifdef WITH_XMSS
"               [-M maxsign] [-m minleft]\n"
#endif
"               [file ...]\n"
"       ssh-add -s pkcs11\n"
"       ssh-add -e pkcs11\n"
"       ssh-add -T pubkey ...\n"
	);
}

int
main(int argc, char **argv)
{
	extern char *optarg;
	extern int optind;
	int agent_fd;
	char *pkcs11provider = NULL;
	const char *skprovider = NULL;
	int r, i, ch, deleting = 0, ret = 0, key_only = 0, do_download = 0;
	int xflag = 0, lflag = 0, Dflag = 0, qflag = 0, Tflag = 0;
	SyslogFacility log_facility = SYSLOG_FACILITY_AUTH;
	LogLevel log_level = SYSLOG_LEVEL_INFO;

	/* Ensure that fds 0, 1 and 2 are open or directed to /dev/null */
	sanitise_stdfd();

#ifdef WITH_OPENSSL
	OpenSSL_add_all_algorithms();
#endif
	log_init(__progname, log_level, log_facility, 1);

	setvbuf(stdout, NULL, _IOLBF, 0);

	/* First, get a connection to the authentication agent. */
	switch (r = ssh_get_authentication_socket(&agent_fd)) {
	case 0:
		break;
	case SSH_ERR_AGENT_NOT_PRESENT:
		fprintf(stderr, "Could not open a connection to your "
		    "authentication agent.\n");
		exit(2);
	default:
		fprintf(stderr, "Error connecting to agent: %s\n", ssh_err(r));
		exit(2);
	}

	skprovider = getenv("SSH_SK_PROVIDER");

	while ((ch = getopt(argc, argv, "vkKlLcdDTxXE:e:M:m:qs:S:t:")) != -1) {
		switch (ch) {
		case 'v':
			if (log_level == SYSLOG_LEVEL_INFO)
				log_level = SYSLOG_LEVEL_DEBUG1;
			else if (log_level < SYSLOG_LEVEL_DEBUG3)
				log_level++;
			break;
		case 'E':
			fingerprint_hash = ssh_digest_alg_by_name(optarg);
			if (fingerprint_hash == -1)
				fatal("Invalid hash algorithm \"%s\"", optarg);
			break;
		case 'k':
			key_only = 1;
			break;
		case 'K':
			do_download = 1;
			break;
		case 'l':
		case 'L':
			if (lflag != 0)
				fatal("-%c flag already specified", lflag);
			lflag = ch;
			break;
		case 'x':
		case 'X':
			if (xflag != 0)
				fatal("-%c flag already specified", xflag);
			xflag = ch;
			break;
		case 'c':
			confirm = 1;
			break;
		case 'm':
			minleft = (int)strtonum(optarg, 1, UINT_MAX, NULL);
			if (minleft == 0) {
				usage();
				ret = 1;
				goto done;
			}
			break;
		case 'M':
			maxsign = (int)strtonum(optarg, 1, UINT_MAX, NULL);
			if (maxsign == 0) {
				usage();
				ret = 1;
				goto done;
			}
			break;
		case 'd':
			deleting = 1;
			break;
		case 'D':
			Dflag = 1;
			break;
		case 's':
			pkcs11provider = optarg;
			break;
		case 'S':
			skprovider = optarg;
			break;
		case 'e':
			deleting = 1;
			pkcs11provider = optarg;
			break;
		case 't':
			if ((lifetime = convtime(optarg)) == -1 ||
			    lifetime < 0 || (u_long)lifetime > UINT32_MAX) {
				fprintf(stderr, "Invalid lifetime\n");
				ret = 1;
				goto done;
			}
			break;
		case 'q':
			qflag = 1;
			break;
		case 'T':
			Tflag = 1;
			break;
		default:
			usage();
			ret = 1;
			goto done;
		}
	}
	log_init(__progname, log_level, log_facility, 1);

	if ((xflag != 0) + (lflag != 0) + (Dflag != 0) > 1)
		fatal("Invalid combination of actions");
	else if (xflag) {
		if (lock_agent(agent_fd, xflag == 'x' ? 1 : 0) == -1)
			ret = 1;
		goto done;
	} else if (lflag) {
		if (list_identities(agent_fd, lflag == 'l' ? 1 : 0) == -1)
			ret = 1;
		goto done;
	} else if (Dflag) {
		if (delete_all(agent_fd, qflag) == -1)
			ret = 1;
		goto done;
	}

	if (skprovider == NULL)
		skprovider = "internal";

	argc -= optind;
	argv += optind;
	if (Tflag) {
		if (argc <= 0)
			fatal("no keys to test");
		for (r = i = 0; i < argc; i++)
			r |= test_key(agent_fd, argv[i]);
		ret = r == 0 ? 0 : 1;
		goto done;
	}
	if (pkcs11provider != NULL) {
		if (update_card(agent_fd, !deleting, pkcs11provider,
		    qflag) == -1)
			ret = 1;
		goto done;
	}
	if (do_download) {
		if (skprovider == NULL)
			fatal("Cannot download keys without provider");
		if (load_resident_keys(agent_fd, skprovider, qflag) != 0)
			ret = 1;
		goto done;
	}
	if (argc == 0) {
		char buf[PATH_MAX];
		struct passwd *pw;
		struct stat st;
		int count = 0;

		if ((pw = getpwuid(getuid())) == NULL) {
			fprintf(stderr, "No user found with uid %u\n",
			    (u_int)getuid());
			ret = 1;
			goto done;
		}

		for (i = 0; default_files[i]; i++) {
			snprintf(buf, sizeof(buf), "%s/%s", pw->pw_dir,
			    default_files[i]);
			if (stat(buf, &st) == -1)
				continue;
			if (do_file(agent_fd, deleting, key_only, buf,
			    qflag, skprovider) == -1)
				ret = 1;
			else
				count++;
		}
		if (count == 0)
			ret = 1;
	} else {
		for (i = 0; i < argc; i++) {
			if (do_file(agent_fd, deleting, key_only,
			    argv[i], qflag, skprovider) == -1)
				ret = 1;
		}
	}
done:
	clear_pass();
	ssh_close_authentication_socket(agent_fd);
	return ret;
}<|MERGE_RESOLUTION|>--- conflicted
+++ resolved
@@ -1,10 +1,5 @@
-<<<<<<< HEAD
-/*	$NetBSD: ssh-add.c,v 1.23 2020/12/04 18:42:50 christos Exp $	*/
-/* $OpenBSD: ssh-add.c,v 1.157 2020/08/31 04:33:17 djm Exp $ */
-=======
 /*	$NetBSD: ssh-add.c,v 1.25 2021/04/19 14:40:15 christos Exp $	*/
 /* $OpenBSD: ssh-add.c,v 1.160 2021/04/03 06:18:41 djm Exp $ */
->>>>>>> 9e014010
 
 /*
  * Author: Tatu Ylonen <ylo@cs.hut.fi>
@@ -43,11 +38,7 @@
  */
 
 #include "includes.h"
-<<<<<<< HEAD
-__RCSID("$NetBSD: ssh-add.c,v 1.23 2020/12/04 18:42:50 christos Exp $");
-=======
 __RCSID("$NetBSD: ssh-add.c,v 1.25 2021/04/19 14:40:15 christos Exp $");
->>>>>>> 9e014010
 #include <sys/types.h>
 #include <sys/stat.h>
 
@@ -152,15 +143,9 @@
 		if (*cp == '#' || *cp == '\0')
 			continue;
 		if ((key = sshkey_new(KEY_UNSPEC)) == NULL)
-<<<<<<< HEAD
-			fatal("%s: sshkey_new", __func__);
-		if ((r = sshkey_read(key, &cp)) != 0) {
-			error("(stdin):%d: invalid key: %s", lnum, ssh_err(r));
-=======
 			fatal_f("sshkey_new");
 		if ((r = sshkey_read(key, &cp)) != 0) {
 			error_r(r, "(stdin):%d: invalid key", lnum);
->>>>>>> 9e014010
 			continue;
 		}
 		if (delete_one(agent_fd, key, cp, "(stdin)", qflag) == 0)
