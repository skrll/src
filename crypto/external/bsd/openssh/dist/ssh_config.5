--- conflicted
+++ resolved
@@ -1,8 +1,4 @@
-<<<<<<< HEAD
-.\"	$NetBSD: ssh_config.5,v 1.29 2021/03/05 17:47:16 christos Exp $
-=======
 .\"	$NetBSD: ssh_config.5,v 1.30 2021/04/19 14:40:15 christos Exp $
->>>>>>> e2aa5677
 .\"  -*- nroff -*-
 .\"
 .\" Author: Tatu Ylonen <ylo@cs.hut.fi>
@@ -39,13 +35,8 @@
 .\" (INCLUDING NEGLIGENCE OR OTHERWISE) ARISING IN ANY WAY OUT OF THE USE OF
 .\" THIS SOFTWARE, EVEN IF ADVISED OF THE POSSIBILITY OF SUCH DAMAGE.
 .\"
-<<<<<<< HEAD
-.\" $OpenBSD: ssh_config.5,v 1.349 2021/02/28 22:56:30 dtucker Exp $
-.Dd February 28 2021
-=======
 .\" $OpenBSD: ssh_config.5,v 1.353 2021/04/04 11:36:56 jmc Exp $
 .Dd April 4 2021
->>>>>>> e2aa5677
 .Dt SSH_CONFIG 5
 .Os
 .Sh NAME
@@ -383,14 +374,9 @@
 by certificate authorities (CAs).
 The default is:
 .Bd -literal -offset indent
-<<<<<<< HEAD
-ssh-ed25519,ecdsa-sha2-nistp256,ecdsa-sha2-nistp384,
-ecdsa-sha2-nistp521,rsa-sha2-512,rsa-sha2-256,ssh-rsa
-=======
 ssh-ed25519,ecdsa-sha2-nistp256,ecdsa-sha2-nistp384,ecdsa-sha2-nistp521,
 sk-ssh-ed25519@openssh.com,sk-ecdsa-sha2-nistp256@openssh.com,
 rsa-sha2-512,rsa-sha2-256
->>>>>>> e2aa5677
 .Ed
 .Pp
 .Xr ssh 1
@@ -1995,11 +1981,7 @@
 .It %K
 The base64 encoded host key.
 .It %k
-<<<<<<< HEAD
-The host key alias if specified, otherwise the orignal remote hostname given
-=======
 The host key alias if specified, otherwise the original remote hostname given
->>>>>>> e2aa5677
 on the command line.
 .It %L
 The local hostname.
@@ -2065,11 +2047,7 @@
 .Cm CertificateFile ,
 .Cm ControlPath ,
 .Cm IdentityAgent ,
-<<<<<<< HEAD
-.Cm IdentityFile
-=======
 .Cm IdentityFile ,
->>>>>>> e2aa5677
 .Cm KnownHostsCommand ,
 and
 .Cm UserKnownHostsFile
