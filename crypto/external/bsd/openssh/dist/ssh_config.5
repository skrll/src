--- conflicted
+++ resolved
@@ -1,8 +1,4 @@
-<<<<<<< HEAD
-.\"	$NetBSD: ssh_config.5,v 1.28 2020/12/04 18:42:50 christos Exp $
-=======
 .\"	$NetBSD: ssh_config.5,v 1.30 2021/04/19 14:40:15 christos Exp $
->>>>>>> 9e014010
 .\"  -*- nroff -*-
 .\"
 .\" Author: Tatu Ylonen <ylo@cs.hut.fi>
@@ -39,13 +35,8 @@
 .\" (INCLUDING NEGLIGENCE OR OTHERWISE) ARISING IN ANY WAY OUT OF THE USE OF
 .\" THIS SOFTWARE, EVEN IF ADVISED OF THE POSSIBILITY OF SUCH DAMAGE.
 .\"
-<<<<<<< HEAD
-.\" $OpenBSD: ssh_config.5,v 1.332 2020/08/11 09:49:57 djm Exp $
-.Dd August 11 2020
-=======
 .\" $OpenBSD: ssh_config.5,v 1.353 2021/04/04 11:36:56 jmc Exp $
 .Dd April 4 2021
->>>>>>> 9e014010
 .Dt SSH_CONFIG 5
 .Os
 .Sh NAME
@@ -1987,15 +1978,10 @@
 destination host.
 .It %i
 The local user ID.
-<<<<<<< HEAD
-.It %k
-The host key alias if specified, otherwise the orignal remote hostname given
-=======
 .It %K
 The base64 encoded host key.
 .It %k
 The host key alias if specified, otherwise the original remote hostname given
->>>>>>> 9e014010
 on the command line.
 .It %L
 The local hostname.
@@ -2034,14 +2020,10 @@
 .Cm RemoteForward ,
 and
 .Cm UserKnownHostsFile
-<<<<<<< HEAD
-accept the tokens %%, %C, %d, %h, %i, %L, %l, %n, %p, %r, and %u.
-=======
 accept the tokens %%, %C, %d, %h, %i, %k, %L, %l, %n, %p, %r, and %u.
 .Pp
 .Cm KnownHostsCommand
 additionally accepts the tokens %f, %H, %I, %K and %t.
->>>>>>> 9e014010
 .Pp
 .Cm Hostname
 accepts the tokens %% and %h.
@@ -2065,12 +2047,8 @@
 .Cm CertificateFile ,
 .Cm ControlPath ,
 .Cm IdentityAgent ,
-<<<<<<< HEAD
-.Cm IdentityFile
-=======
 .Cm IdentityFile ,
 .Cm KnownHostsCommand ,
->>>>>>> 9e014010
 and
 .Cm UserKnownHostsFile
 support environment variables.
