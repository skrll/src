--- conflicted
+++ resolved
@@ -1,10 +1,5 @@
-<<<<<<< HEAD
-/*	$NetBSD: log.h,v 1.16 2021/03/05 17:47:16 christos Exp $	*/
-/* $OpenBSD: log.h,v 1.30 2020/12/04 02:25:13 djm Exp $ */
-=======
 /*	$NetBSD: log.h,v 1.17 2021/04/19 14:40:15 christos Exp $	*/
 /* $OpenBSD: log.h,v 1.33 2021/04/15 16:24:31 markus Exp $ */
->>>>>>> e2aa5677
 
 /*
  * Author: Tatu Ylonen <ylo@cs.hut.fi>
@@ -22,11 +17,7 @@
 #define SSH_LOG_H
 
 #include <stdarg.h> /* va_list */
-<<<<<<< HEAD
-#include <ssherr.h> /* ssh_err() */
-=======
 #include "ssherr.h" /* ssh_err() */
->>>>>>> e2aa5677
 
 /* Supported syslog facilities and levels. */
 typedef enum {
@@ -56,12 +47,7 @@
 	SYSLOG_LEVEL_NOT_SET = -1
 }       LogLevel;
 
-<<<<<<< HEAD
-typedef void (log_handler_fn)(const char *, const char *, int, LogLevel,
-    const char *, void *);
-=======
 typedef void (log_handler_fn)(LogLevel, int, const char *, void *);
->>>>>>> e2aa5677
 
 void     log_init(const char *, LogLevel, SyslogFacility, int);
 LogLevel log_level_get(void);
@@ -93,11 +79,8 @@
 void	 sshfatal(const char *, const char *, int, int,
     LogLevel, const char *, const char *, ...) __attribute__((noreturn))
     __attribute__((format(printf, 7, 8)));
-<<<<<<< HEAD
-=======
 void	 sshlogdirect(LogLevel, int, const char *, ...)
     __attribute__((format(printf, 3, 4)));
->>>>>>> e2aa5677
 
 #define do_log2(level, ...)	sshlog(__FILE__, __func__, __LINE__, 0, level, NULL, __VA_ARGS__)
 #define debug3(...)		sshlog(__FILE__, __func__, __LINE__, 0, SYSLOG_LEVEL_DEBUG3, NULL, __VA_ARGS__)
