--- conflicted
+++ resolved
@@ -1,10 +1,5 @@
-<<<<<<< HEAD
-/*	$NetBSD: ssh.c,v 1.35 2021/03/05 17:47:16 christos Exp $	*/
-/* $OpenBSD: ssh.c,v 1.552 2021/02/23 00:05:31 djm Exp $ */
-=======
 /*	$NetBSD: ssh.c,v 1.36 2021/04/19 14:40:15 christos Exp $	*/
 /* $OpenBSD: ssh.c,v 1.553 2021/04/03 05:40:39 djm Exp $ */
->>>>>>> e2aa5677
 
 /*
  * Author: Tatu Ylonen <ylo@cs.hut.fi>
@@ -48,11 +43,7 @@
  */
 
 #include "includes.h"
-<<<<<<< HEAD
-__RCSID("$NetBSD: ssh.c,v 1.35 2021/03/05 17:47:16 christos Exp $");
-=======
 __RCSID("$NetBSD: ssh.c,v 1.36 2021/04/19 14:40:15 christos Exp $");
->>>>>>> e2aa5677
 #include <sys/types.h>
 #include <sys/param.h>
 #include <sys/ioctl.h>
@@ -238,29 +229,7 @@
 {
 	return percent_expand(str,
 	    DEFAULT_CLIENT_PERCENT_EXPAND_ARGS(cinfo),
-<<<<<<< HEAD
 	    (char *)NULL);
-}
-
-/*
- * Expands the set of percent_expand options used by the majority of keywords
- * AND perform environment variable substitution.
- * Caller must free returned string.
- */
-static char *
-default_client_percent_dollar_expand(const char *str,
-    const struct ssh_conn_info *cinfo)
-{
-	char *ret;
-
-	ret = percent_dollar_expand(str,
-	    DEFAULT_CLIENT_PERCENT_EXPAND_ARGS(cinfo),
-=======
->>>>>>> e2aa5677
-	    (char *)NULL);
-	if (ret == NULL)
-		fatal("invalid environment variable expansion");
-	return ret;
 }
 
 /*
