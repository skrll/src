--- conflicted
+++ resolved
@@ -1,11 +1,6 @@
-<<<<<<< HEAD
-/*	$NetBSD: channels.c,v 1.28 2020/12/04 18:42:50 christos Exp $	*/
-/* $OpenBSD: channels.c,v 1.402 2020/09/20 05:47:25 djm Exp $ */
-=======
 /*	$NetBSD: channels.c,v 1.30 2021/04/19 14:40:15 christos Exp $	*/
 /* $OpenBSD: channels.c,v 1.406 2021/04/03 06:18:40 djm Exp $ */
 
->>>>>>> 9e014010
 /*
  * Author: Tatu Ylonen <ylo@cs.hut.fi>
  * Copyright (c) 1995 Tatu Ylonen <ylo@cs.hut.fi>, Espoo, Finland
@@ -47,11 +42,7 @@
  */
 
 #include "includes.h"
-<<<<<<< HEAD
-__RCSID("$NetBSD: channels.c,v 1.28 2020/12/04 18:42:50 christos Exp $");
-=======
 __RCSID("$NetBSD: channels.c,v 1.30 2021/04/19 14:40:15 christos Exp $");
->>>>>>> 9e014010
 #include <sys/param.h>
 #include <sys/types.h>
 #include <sys/stat.h>
@@ -393,15 +384,9 @@
 	if ((c->input = sshbuf_new()) == NULL ||
 	    (c->output = sshbuf_new()) == NULL ||
 	    (c->extended = sshbuf_new()) == NULL)
-<<<<<<< HEAD
-		fatal("%s: sshbuf_new failed", __func__);
-	if ((r = sshbuf_set_max_size(c->input, CHAN_INPUT_MAX)) != 0)
-		fatal("%s: sshbuf_set_max_size: %s", __func__, ssh_err(r));
-=======
 		fatal_f("sshbuf_new failed");
 	if ((r = sshbuf_set_max_size(c->input, CHAN_INPUT_MAX)) != 0)
 		fatal_fr(r, "sshbuf_set_max_size");
->>>>>>> 9e014010
 	c->ostate = CHAN_OUTPUT_OPEN;
 	c->istate = CHAN_INPUT_OPEN;
 	channel_register_fds(ssh, c, rfd, wfd, efd, extusage, nonblock, 0);
