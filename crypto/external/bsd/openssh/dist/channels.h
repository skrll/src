--- conflicted
+++ resolved
@@ -1,10 +1,5 @@
-<<<<<<< HEAD
-/*	$NetBSD: channels.h,v 1.18 2020/12/04 18:42:50 christos Exp $	*/
-/* $OpenBSD: channels.h,v 1.135 2020/09/20 05:47:25 djm Exp $ */
-=======
 /*	$NetBSD: channels.h,v 1.19 2021/04/19 14:40:15 christos Exp $	*/
 /* $OpenBSD: channels.h,v 1.137 2021/04/03 06:18:40 djm Exp $ */
->>>>>>> e2aa5677
 
 /*
  * Author: Tatu Ylonen <ylo@cs.hut.fi>
