<<<<<<< HEAD
/*	$NetBSD: sshkey-xmss.c,v 1.7 2021/03/05 17:47:16 christos Exp $	*/
/* $OpenBSD: sshkey-xmss.c,v 1.9 2020/10/19 22:49:23 dtucker Exp $ */
=======
/*	$NetBSD: sshkey-xmss.c,v 1.8 2021/04/19 14:40:15 christos Exp $	*/
/* $OpenBSD: sshkey-xmss.c,v 1.11 2021/04/03 06:18:41 djm Exp $ */
>>>>>>> e2aa5677

/*
 * Copyright (c) 2017 Markus Friedl.  All rights reserved.
 *
 * Redistribution and use in source and binary forms, with or without
 * modification, are permitted provided that the following conditions
 * are met:
 * 1. Redistributions of source code must retain the above copyright
 *    notice, this list of conditions and the following disclaimer.
 * 2. Redistributions in binary form must reproduce the above copyright
 *    notice, this list of conditions and the following disclaimer in the
 *    documentation and/or other materials provided with the distribution.
 *
 * THIS SOFTWARE IS PROVIDED BY THE AUTHOR ``AS IS'' AND ANY EXPRESS OR
 * IMPLIED WARRANTIES, INCLUDING, BUT NOT LIMITED TO, THE IMPLIED WARRANTIES
 * OF MERCHANTABILITY AND FITNESS FOR A PARTICULAR PURPOSE ARE DISCLAIMED.
 * IN NO EVENT SHALL THE AUTHOR BE LIABLE FOR ANY DIRECT, INDIRECT,
 * INCIDENTAL, SPECIAL, EXEMPLARY, OR CONSEQUENTIAL DAMAGES (INCLUDING, BUT
 * NOT LIMITED TO, PROCUREMENT OF SUBSTITUTE GOODS OR SERVICES; LOSS OF USE,
 * DATA, OR PROFITS; OR BUSINESS INTERRUPTION) HOWEVER CAUSED AND ON ANY
 * THEORY OF LIABILITY, WHETHER IN CONTRACT, STRICT LIABILITY, OR TORT
 * (INCLUDING NEGLIGENCE OR OTHERWISE) ARISING IN ANY WAY OUT OF THE USE OF
 * THIS SOFTWARE, EVEN IF ADVISED OF THE POSSIBILITY OF SUCH DAMAGE.
 */
#include "includes.h"
<<<<<<< HEAD
__RCSID("$NetBSD: sshkey-xmss.c,v 1.7 2021/03/05 17:47:16 christos Exp $");
=======
__RCSID("$NetBSD: sshkey-xmss.c,v 1.8 2021/04/19 14:40:15 christos Exp $");
>>>>>>> e2aa5677

#include <sys/types.h>
#include <sys/uio.h>

#include <stdio.h>
#include <string.h>
#include <unistd.h>
#include <fcntl.h>
#include <errno.h>

#include "ssh2.h"
#include "ssherr.h"
#include "sshbuf.h"
#include "cipher.h"
#include "sshkey.h"
#include "sshkey-xmss.h"
#include "atomicio.h"
#include "log.h"

#include "xmss_fast.h"

/* opaque internal XMSS state */
#define XMSS_MAGIC		"xmss-state-v1"
#define XMSS_CIPHERNAME		"aes256-gcm@openssh.com"
struct ssh_xmss_state {
	xmss_params	params;
	u_int32_t	n, w, h, k;

	bds_state	bds;
	u_char		*stack;
	u_int32_t	stackoffset;
	u_char		*stacklevels;
	u_char		*auth;
	u_char		*keep;
	u_char		*th_nodes;
	u_char		*retain;
	treehash_inst	*treehash;

	u_int32_t	idx;		/* state read from file */
	u_int32_t	maxidx;		/* restricted # of signatures */
	int		have_state;	/* .state file exists */
	int		lockfd;		/* locked in sshkey_xmss_get_state() */
	u_char		allow_update;	/* allow sshkey_xmss_update_state() */
	char		*enc_ciphername;/* encrypt state with cipher */
	u_char		*enc_keyiv;	/* encrypt state with key */
	u_int32_t	enc_keyiv_len;	/* length of enc_keyiv */
};

int	 sshkey_xmss_init_bds_state(struct sshkey *);
int	 sshkey_xmss_init_enc_key(struct sshkey *, const char *);
void	 sshkey_xmss_free_bds(struct sshkey *);
int	 sshkey_xmss_get_state_from_file(struct sshkey *, const char *,
	    int *, int);
int	 sshkey_xmss_encrypt_state(const struct sshkey *, struct sshbuf *,
	    struct sshbuf **);
int	 sshkey_xmss_decrypt_state(const struct sshkey *, struct sshbuf *,
	    struct sshbuf **);
int	 sshkey_xmss_serialize_enc_key(const struct sshkey *, struct sshbuf *);
int	 sshkey_xmss_deserialize_enc_key(struct sshkey *, struct sshbuf *);

#define PRINT(...) do { if (printerror) sshlog(__FILE__, __func__, __LINE__, \
<<<<<<< HEAD
    0, SYSLOG_LEVEL_ERROR, NULL, __VA_ARGS__); } while (/*CONSTCOND*/0)
=======
    0, SYSLOG_LEVEL_ERROR, NULL, __VA_ARGS__); } while (0)
>>>>>>> e2aa5677

int
sshkey_xmss_init(struct sshkey *key, const char *name)
{
	struct ssh_xmss_state *state;

	if (key->xmss_state != NULL)
		return SSH_ERR_INVALID_FORMAT;
	if (name == NULL)
		return SSH_ERR_INVALID_FORMAT;
	state = calloc(sizeof(struct ssh_xmss_state), 1);
	if (state == NULL)
		return SSH_ERR_ALLOC_FAIL;
	if (strcmp(name, XMSS_SHA2_256_W16_H10_NAME) == 0) {
		state->n = 32;
		state->w = 16;
		state->h = 10;
	} else if (strcmp(name, XMSS_SHA2_256_W16_H16_NAME) == 0) {
		state->n = 32;
		state->w = 16;
		state->h = 16;
	} else if (strcmp(name, XMSS_SHA2_256_W16_H20_NAME) == 0) {
		state->n = 32;
		state->w = 16;
		state->h = 20;
	} else {
		free(state);
		return SSH_ERR_KEY_TYPE_UNKNOWN;
	}
	if ((key->xmss_name = strdup(name)) == NULL) {
		free(state);
		return SSH_ERR_ALLOC_FAIL;
	}
	state->k = 2;	/* XXX hardcoded */
	state->lockfd = -1;
	if (xmss_set_params(&state->params, state->n, state->h, state->w,
	    state->k) != 0) {
		free(state);
		return SSH_ERR_INVALID_FORMAT;
	}
	key->xmss_state = state;
	return 0;
}

void
sshkey_xmss_free_state(struct sshkey *key)
{
	struct ssh_xmss_state *state = key->xmss_state;

	sshkey_xmss_free_bds(key);
	if (state) {
		if (state->enc_keyiv) {
			explicit_bzero(state->enc_keyiv, state->enc_keyiv_len);
			free(state->enc_keyiv);
		}
		free(state->enc_ciphername);
		free(state);
	}
	key->xmss_state = NULL;
}

#define SSH_XMSS_K2_MAGIC	"k=2"
#define num_stack(x)		((x->h+1)*(x->n))
#define num_stacklevels(x)	(x->h+1)
#define num_auth(x)		((x->h)*(x->n))
#define num_keep(x)		((x->h >> 1)*(x->n))
#define num_th_nodes(x)		((x->h - x->k)*(x->n))
#define num_retain(x)		(((1ULL << x->k) - x->k - 1) * (x->n))
#define num_treehash(x)		((x->h) - (x->k))

int
sshkey_xmss_init_bds_state(struct sshkey *key)
{
	struct ssh_xmss_state *state = key->xmss_state;
	u_int32_t i;

	state->stackoffset = 0;
	if ((state->stack = calloc(num_stack(state), 1)) == NULL ||
	    (state->stacklevels = calloc(num_stacklevels(state), 1))== NULL ||
	    (state->auth = calloc(num_auth(state), 1)) == NULL ||
	    (state->keep = calloc(num_keep(state), 1)) == NULL ||
	    (state->th_nodes = calloc(num_th_nodes(state), 1)) == NULL ||
	    (state->retain = calloc(num_retain(state), 1)) == NULL ||
	    (state->treehash = calloc(num_treehash(state),
	    sizeof(treehash_inst))) == NULL) {
		sshkey_xmss_free_bds(key);
		return SSH_ERR_ALLOC_FAIL;
	}
	for (i = 0; i < state->h - state->k; i++)
		state->treehash[i].node = &state->th_nodes[state->n*i];
	xmss_set_bds_state(&state->bds, state->stack, state->stackoffset,
	    state->stacklevels, state->auth, state->keep, state->treehash,
	    state->retain, 0);
	return 0;
}

void
sshkey_xmss_free_bds(struct sshkey *key)
{
	struct ssh_xmss_state *state = key->xmss_state;

	if (state == NULL)
		return;
	free(state->stack);
	free(state->stacklevels);
	free(state->auth);
	free(state->keep);
	free(state->th_nodes);
	free(state->retain);
	free(state->treehash);
	state->stack = NULL;
	state->stacklevels = NULL;
	state->auth = NULL;
	state->keep = NULL;
	state->th_nodes = NULL;
	state->retain = NULL;
	state->treehash = NULL;
}

void *
sshkey_xmss_params(const struct sshkey *key)
{
	struct ssh_xmss_state *state = key->xmss_state;

	if (state == NULL)
		return NULL;
	return &state->params;
}

void *
sshkey_xmss_bds_state(const struct sshkey *key)
{
	struct ssh_xmss_state *state = key->xmss_state;

	if (state == NULL)
		return NULL;
	return &state->bds;
}

int
sshkey_xmss_siglen(const struct sshkey *key, size_t *lenp)
{
	struct ssh_xmss_state *state = key->xmss_state;

	if (lenp == NULL)
		return SSH_ERR_INVALID_ARGUMENT;
	if (state == NULL)
		return SSH_ERR_INVALID_FORMAT;
	*lenp = 4 + state->n +
	    state->params.wots_par.keysize +
	    state->h * state->n;
	return 0;
}

size_t
sshkey_xmss_pklen(const struct sshkey *key)
{
	struct ssh_xmss_state *state = key->xmss_state;

	if (state == NULL)
		return 0;
	return state->n * 2;
}

size_t
sshkey_xmss_sklen(const struct sshkey *key)
{
	struct ssh_xmss_state *state = key->xmss_state;

	if (state == NULL)
		return 0;
	return state->n * 4 + 4;
}

int
sshkey_xmss_init_enc_key(struct sshkey *k, const char *ciphername)
{
	struct ssh_xmss_state *state = k->xmss_state;
	const struct sshcipher *cipher;
	size_t keylen = 0, ivlen = 0;

	if (state == NULL)
		return SSH_ERR_INVALID_ARGUMENT;
	if ((cipher = cipher_by_name(ciphername)) == NULL)
		return SSH_ERR_INTERNAL_ERROR;
	if ((state->enc_ciphername = strdup(ciphername)) == NULL)
		return SSH_ERR_ALLOC_FAIL;
	keylen = cipher_keylen(cipher);
	ivlen = cipher_ivlen(cipher);
	state->enc_keyiv_len = keylen + ivlen;
	if ((state->enc_keyiv = calloc(state->enc_keyiv_len, 1)) == NULL) {
		free(state->enc_ciphername);
		state->enc_ciphername = NULL;
		return SSH_ERR_ALLOC_FAIL;
	}
	arc4random_buf(state->enc_keyiv, state->enc_keyiv_len);
	return 0;
}

int
sshkey_xmss_serialize_enc_key(const struct sshkey *k, struct sshbuf *b)
{
	struct ssh_xmss_state *state = k->xmss_state;
	int r;

	if (state == NULL || state->enc_keyiv == NULL ||
	    state->enc_ciphername == NULL)
		return SSH_ERR_INVALID_ARGUMENT;
	if ((r = sshbuf_put_cstring(b, state->enc_ciphername)) != 0 ||
	    (r = sshbuf_put_string(b, state->enc_keyiv,
	    state->enc_keyiv_len)) != 0)
		return r;
	return 0;
}

int
sshkey_xmss_deserialize_enc_key(struct sshkey *k, struct sshbuf *b)
{
	struct ssh_xmss_state *state = k->xmss_state;
	size_t len;
	int r;

	if (state == NULL)
		return SSH_ERR_INVALID_ARGUMENT;
	if ((r = sshbuf_get_cstring(b, &state->enc_ciphername, NULL)) != 0 ||
	    (r = sshbuf_get_string(b, &state->enc_keyiv, &len)) != 0)
		return r;
	state->enc_keyiv_len = len;
	return 0;
}

int
sshkey_xmss_serialize_pk_info(const struct sshkey *k, struct sshbuf *b,
    enum sshkey_serialize_rep opts)
{
	struct ssh_xmss_state *state = k->xmss_state;
	u_char have_info = 1;
	u_int32_t idx;
	int r;

	if (state == NULL)
		return SSH_ERR_INVALID_ARGUMENT;
	if (opts != SSHKEY_SERIALIZE_INFO)
		return 0;
	idx = k->xmss_sk ? PEEK_U32(k->xmss_sk) : state->idx;
	if ((r = sshbuf_put_u8(b, have_info)) != 0 ||
	    (r = sshbuf_put_u32(b, idx)) != 0 ||
	    (r = sshbuf_put_u32(b, state->maxidx)) != 0)
		return r;
	return 0;
}

int
sshkey_xmss_deserialize_pk_info(struct sshkey *k, struct sshbuf *b)
{
	struct ssh_xmss_state *state = k->xmss_state;
	u_char have_info;
	int r;

	if (state == NULL)
		return SSH_ERR_INVALID_ARGUMENT;
	/* optional */
	if (sshbuf_len(b) == 0)
		return 0;
	if ((r = sshbuf_get_u8(b, &have_info)) != 0)
		return r;
	if (have_info != 1)
		return SSH_ERR_INVALID_ARGUMENT;
	if ((r = sshbuf_get_u32(b, &state->idx)) != 0 ||
	    (r = sshbuf_get_u32(b, &state->maxidx)) != 0)
		return r;
	return 0;
}

int
sshkey_xmss_generate_private_key(struct sshkey *k, u_int bits)
{
	int r;
	const char *name;

	if (bits == 10) {
		name = XMSS_SHA2_256_W16_H10_NAME;
	} else if (bits == 16) {
		name = XMSS_SHA2_256_W16_H16_NAME;
	} else if (bits == 20) {
		name = XMSS_SHA2_256_W16_H20_NAME;
	} else {
		name = XMSS_DEFAULT_NAME;
	}
	if ((r = sshkey_xmss_init(k, name)) != 0 ||
	    (r = sshkey_xmss_init_bds_state(k)) != 0 ||
	    (r = sshkey_xmss_init_enc_key(k, XMSS_CIPHERNAME)) != 0)
		return r;
	if ((k->xmss_pk = malloc(sshkey_xmss_pklen(k))) == NULL ||
	    (k->xmss_sk = malloc(sshkey_xmss_sklen(k))) == NULL) {
		return SSH_ERR_ALLOC_FAIL;
	}
	xmss_keypair(k->xmss_pk, k->xmss_sk, sshkey_xmss_bds_state(k),
	    sshkey_xmss_params(k));
	return 0;
}

int
sshkey_xmss_get_state_from_file(struct sshkey *k, const char *filename,
    int *have_file, int printerror)
{
	struct sshbuf *b = NULL, *enc = NULL;
	int ret = SSH_ERR_SYSTEM_ERROR, r, fd = -1;
	u_int32_t len;
	unsigned char buf[4], *data = NULL;

	*have_file = 0;
	if ((fd = open(filename, O_RDONLY)) >= 0) {
		*have_file = 1;
		if (atomicio(read, fd, buf, sizeof(buf)) != sizeof(buf)) {
			PRINT("corrupt state file: %s", filename);
			goto done;
		}
		len = PEEK_U32(buf);
		if ((data = calloc(len, 1)) == NULL) {
			ret = SSH_ERR_ALLOC_FAIL;
			goto done;
		}
		if (atomicio(read, fd, data, len) != len) {
			PRINT("cannot read blob: %s", filename);
			goto done;
		}
		if ((enc = sshbuf_from(data, len)) == NULL) {
			ret = SSH_ERR_ALLOC_FAIL;
			goto done;
		}
		sshkey_xmss_free_bds(k);
		if ((r = sshkey_xmss_decrypt_state(k, enc, &b)) != 0) {
			ret = r;
			goto done;
		}
		if ((r = sshkey_xmss_deserialize_state(k, b)) != 0) {
			ret = r;
			goto done;
		}
		ret = 0;
	}
done:
	if (fd != -1)
		close(fd);
	free(data);
	sshbuf_free(enc);
	sshbuf_free(b);
	return ret;
}

int
sshkey_xmss_get_state(const struct sshkey *k, int printerror)
{
	struct ssh_xmss_state *state = k->xmss_state;
	u_int32_t idx = 0;
	char *filename = NULL;
	char *statefile = NULL, *ostatefile = NULL, *lockfile = NULL;
	int lockfd = -1, have_state = 0, have_ostate, tries = 0;
	int ret = SSH_ERR_INVALID_ARGUMENT, r;

	if (state == NULL)
		goto done;
	/*
	 * If maxidx is set, then we are allowed a limited number
	 * of signatures, but don't need to access the disk.
	 * Otherwise we need to deal with the on-disk state.
	 */
	if (state->maxidx) {
		/* xmss_sk always contains the current state */
		idx = PEEK_U32(k->xmss_sk);
		if (idx < state->maxidx) {
			state->allow_update = 1;
			return 0;
		}
		return SSH_ERR_INVALID_ARGUMENT;
	}
	if ((filename = k->xmss_filename) == NULL)
		goto done;
	if (asprintf(&lockfile, "%s.lock", filename) == -1 ||
	    asprintf(&statefile, "%s.state", filename) == -1 ||
	    asprintf(&ostatefile, "%s.ostate", filename) == -1) {
		ret = SSH_ERR_ALLOC_FAIL;
		goto done;
	}
	if ((lockfd = open(lockfile, O_CREAT|O_RDONLY, 0600)) == -1) {
		ret = SSH_ERR_SYSTEM_ERROR;
		PRINT("cannot open/create: %s", lockfile);
		goto done;
	}
	while (flock(lockfd, LOCK_EX|LOCK_NB) == -1) {
		if (errno != EWOULDBLOCK) {
			ret = SSH_ERR_SYSTEM_ERROR;
			PRINT("cannot lock: %s", lockfile);
			goto done;
		}
		if (++tries > 10) {
			ret = SSH_ERR_SYSTEM_ERROR;
			PRINT("giving up on: %s", lockfile);
			goto done;
		}
		usleep(1000*100*tries);
	}
	/* XXX no longer const */
	if ((r = sshkey_xmss_get_state_from_file(__UNCONST(k),
	    statefile, &have_state, printerror)) != 0) {
		if ((r = sshkey_xmss_get_state_from_file(__UNCONST(k),
		    ostatefile, &have_ostate, printerror)) == 0) {
			state->allow_update = 1;
			r = sshkey_xmss_forward_state(k, 1);
			state->idx = PEEK_U32(k->xmss_sk);
			state->allow_update = 0;
		}
	}
	if (!have_state && !have_ostate) {
		/* check that bds state is initialized */
		if (state->bds.auth == NULL)
			goto done;
		PRINT("start from scratch idx 0: %u", state->idx);
	} else if (r != 0) {
		ret = r;
		goto done;
	}
	if (state->idx + 1 < state->idx) {
		PRINT("state wrap: %u", state->idx);
		goto done;
	}
	state->have_state = have_state;
	state->lockfd = lockfd;
	state->allow_update = 1;
	lockfd = -1;
	ret = 0;
done:
	if (lockfd != -1)
		close(lockfd);
	free(lockfile);
	free(statefile);
	free(ostatefile);
	return ret;
}

int
sshkey_xmss_forward_state(const struct sshkey *k, u_int32_t reserve)
{
	struct ssh_xmss_state *state = k->xmss_state;
	u_char *sig = NULL;
	size_t required_siglen;
	unsigned long long smlen;
	u_char data;
	int ret, r;

	if (state == NULL || !state->allow_update)
		return SSH_ERR_INVALID_ARGUMENT;
	if (reserve == 0)
		return SSH_ERR_INVALID_ARGUMENT;
	if (state->idx + reserve <= state->idx)
		return SSH_ERR_INVALID_ARGUMENT;
	if ((r = sshkey_xmss_siglen(k, &required_siglen)) != 0)
		return r;
	if ((sig = malloc(required_siglen)) == NULL)
		return SSH_ERR_ALLOC_FAIL;
	while (reserve-- > 0) {
		state->idx = PEEK_U32(k->xmss_sk);
		smlen = required_siglen;
		if ((ret = xmss_sign(k->xmss_sk, sshkey_xmss_bds_state(k),
		    sig, &smlen, &data, 0, sshkey_xmss_params(k))) != 0) {
			r = SSH_ERR_INVALID_ARGUMENT;
			break;
		}
	}
	free(sig);
	return r;
}

int
sshkey_xmss_update_state(const struct sshkey *k, int printerror)
{
	struct ssh_xmss_state *state = k->xmss_state;
	struct sshbuf *b = NULL, *enc = NULL;
	u_int32_t idx = 0;
	unsigned char buf[4];
	char *filename = NULL;
	char *statefile = NULL, *ostatefile = NULL, *nstatefile = NULL;
	int fd = -1;
	int ret = SSH_ERR_INVALID_ARGUMENT;

	if (state == NULL || !state->allow_update)
		return ret;
	if (state->maxidx) {
		/* no update since the number of signatures is limited */
		ret = 0;
		goto done;
	}
	idx = PEEK_U32(k->xmss_sk);
	if (idx == state->idx) {
		/* no signature happened, no need to update */
		ret = 0;
		goto done;
	} else if (idx != state->idx + 1) {
		PRINT("more than one signature happened: idx %u state %u",
<<<<<<< HEAD
		      idx, state->idx);
=======
		    idx, state->idx);
>>>>>>> e2aa5677
		goto done;
	}
	state->idx = idx;
	if ((filename = k->xmss_filename) == NULL)
		goto done;
	if (asprintf(&statefile, "%s.state", filename) == -1 ||
	    asprintf(&ostatefile, "%s.ostate", filename) == -1 ||
	    asprintf(&nstatefile, "%s.nstate", filename) == -1) {
		ret = SSH_ERR_ALLOC_FAIL;
		goto done;
	}
	unlink(nstatefile);
	if ((b = sshbuf_new()) == NULL) {
		ret = SSH_ERR_ALLOC_FAIL;
		goto done;
	}
	if ((ret = sshkey_xmss_serialize_state(k, b)) != 0) {
		PRINT("SERLIALIZE FAILED: %d", ret);
		goto done;
	}
	if ((ret = sshkey_xmss_encrypt_state(k, b, &enc)) != 0) {
		PRINT("ENCRYPT FAILED: %d", ret);
		goto done;
	}
	if ((fd = open(nstatefile, O_CREAT|O_WRONLY|O_EXCL, 0600)) == -1) {
		ret = SSH_ERR_SYSTEM_ERROR;
		PRINT("open new state file: %s", nstatefile);
		goto done;
	}
	POKE_U32(buf, sshbuf_len(enc));
	if (atomicio(vwrite, fd, buf, sizeof(buf)) != sizeof(buf)) {
		ret = SSH_ERR_SYSTEM_ERROR;
		PRINT("write new state file hdr: %s", nstatefile);
		close(fd);
		goto done;
	}
	if (atomicio(vwrite, fd, sshbuf_mutable_ptr(enc), sshbuf_len(enc)) !=
	    sshbuf_len(enc)) {
		ret = SSH_ERR_SYSTEM_ERROR;
		PRINT("write new state file data: %s", nstatefile);
		close(fd);
		goto done;
	}
	if (fsync(fd) == -1) {
		ret = SSH_ERR_SYSTEM_ERROR;
		PRINT("sync new state file: %s", nstatefile);
		close(fd);
		goto done;
	}
	if (close(fd) == -1) {
		ret = SSH_ERR_SYSTEM_ERROR;
		PRINT("close new state file: %s", nstatefile);
		goto done;
	}
	if (state->have_state) {
		unlink(ostatefile);
		if (link(statefile, ostatefile)) {
			ret = SSH_ERR_SYSTEM_ERROR;
			PRINT("backup state %s to %s", statefile, ostatefile);
			goto done;
		}
	}
	if (rename(nstatefile, statefile) == -1) {
		ret = SSH_ERR_SYSTEM_ERROR;
		PRINT("rename %s to %s", nstatefile, statefile);
		goto done;
	}
	ret = 0;
done:
	if (state->lockfd != -1) {
		close(state->lockfd);
		state->lockfd = -1;
	}
	if (nstatefile)
		unlink(nstatefile);
	free(statefile);
	free(ostatefile);
	free(nstatefile);
	sshbuf_free(b);
	sshbuf_free(enc);
	return ret;
}

int
sshkey_xmss_serialize_state(const struct sshkey *k, struct sshbuf *b)
{
	struct ssh_xmss_state *state = k->xmss_state;
	treehash_inst *th;
	u_int32_t i, node;
	int r;

	if (state == NULL)
		return SSH_ERR_INVALID_ARGUMENT;
	if (state->stack == NULL)
		return SSH_ERR_INVALID_ARGUMENT;
	state->stackoffset = state->bds.stackoffset;	/* copy back */
	if ((r = sshbuf_put_cstring(b, SSH_XMSS_K2_MAGIC)) != 0 ||
	    (r = sshbuf_put_u32(b, state->idx)) != 0 ||
	    (r = sshbuf_put_string(b, state->stack, num_stack(state))) != 0 ||
	    (r = sshbuf_put_u32(b, state->stackoffset)) != 0 ||
	    (r = sshbuf_put_string(b, state->stacklevels, num_stacklevels(state))) != 0 ||
	    (r = sshbuf_put_string(b, state->auth, num_auth(state))) != 0 ||
	    (r = sshbuf_put_string(b, state->keep, num_keep(state))) != 0 ||
	    (r = sshbuf_put_string(b, state->th_nodes, num_th_nodes(state))) != 0 ||
	    (r = sshbuf_put_string(b, state->retain, num_retain(state))) != 0 ||
	    (r = sshbuf_put_u32(b, num_treehash(state))) != 0)
		return r;
	for (i = 0; i < num_treehash(state); i++) {
		th = &state->treehash[i];
		node = th->node - state->th_nodes;
		if ((r = sshbuf_put_u32(b, th->h)) != 0 ||
		    (r = sshbuf_put_u32(b, th->next_idx)) != 0 ||
		    (r = sshbuf_put_u32(b, th->stackusage)) != 0 ||
		    (r = sshbuf_put_u8(b, th->completed)) != 0 ||
		    (r = sshbuf_put_u32(b, node)) != 0)
			return r;
	}
	return 0;
}

int
sshkey_xmss_serialize_state_opt(const struct sshkey *k, struct sshbuf *b,
    enum sshkey_serialize_rep opts)
{
	struct ssh_xmss_state *state = k->xmss_state;
	int r = SSH_ERR_INVALID_ARGUMENT;
	u_char have_stack, have_filename, have_enc;

	if (state == NULL)
		return SSH_ERR_INVALID_ARGUMENT;
	if ((r = sshbuf_put_u8(b, opts)) != 0)
		return r;
	switch (opts) {
	case SSHKEY_SERIALIZE_STATE:
		r = sshkey_xmss_serialize_state(k, b);
		break;
	case SSHKEY_SERIALIZE_FULL:
		if ((r = sshkey_xmss_serialize_enc_key(k, b)) != 0)
			return r;
		r = sshkey_xmss_serialize_state(k, b);
		break;
	case SSHKEY_SERIALIZE_SHIELD:
		/* all of stack/filename/enc are optional */
		have_stack = state->stack != NULL;
		if ((r = sshbuf_put_u8(b, have_stack)) != 0)
			return r;
		if (have_stack) {
			state->idx = PEEK_U32(k->xmss_sk);	/* update */
			if ((r = sshkey_xmss_serialize_state(k, b)) != 0)
				return r;
		}
		have_filename = k->xmss_filename != NULL;
		if ((r = sshbuf_put_u8(b, have_filename)) != 0)
			return r;
		if (have_filename &&
		    (r = sshbuf_put_cstring(b, k->xmss_filename)) != 0)
			return r;
		have_enc = state->enc_keyiv != NULL;
		if ((r = sshbuf_put_u8(b, have_enc)) != 0)
			return r;
		if (have_enc &&
		    (r = sshkey_xmss_serialize_enc_key(k, b)) != 0)
			return r;
		if ((r = sshbuf_put_u32(b, state->maxidx)) != 0 ||
		    (r = sshbuf_put_u8(b, state->allow_update)) != 0)
			return r;
		break;
	case SSHKEY_SERIALIZE_DEFAULT:
		r = 0;
		break;
	default:
		r = SSH_ERR_INVALID_ARGUMENT;
		break;
	}
	return r;
}

int
sshkey_xmss_deserialize_state(struct sshkey *k, struct sshbuf *b)
{
	struct ssh_xmss_state *state = k->xmss_state;
	treehash_inst *th;
	u_int32_t i, lh, node;
	size_t ls, lsl, la, lk, ln, lr;
	char *magic;
	int r = SSH_ERR_INTERNAL_ERROR;

	if (state == NULL)
		return SSH_ERR_INVALID_ARGUMENT;
	if (k->xmss_sk == NULL)
		return SSH_ERR_INVALID_ARGUMENT;
	if ((state->treehash = calloc(num_treehash(state),
	    sizeof(treehash_inst))) == NULL)
		return SSH_ERR_ALLOC_FAIL;
	if ((r = sshbuf_get_cstring(b, &magic, NULL)) != 0 ||
	    (r = sshbuf_get_u32(b, &state->idx)) != 0 ||
	    (r = sshbuf_get_string(b, &state->stack, &ls)) != 0 ||
	    (r = sshbuf_get_u32(b, &state->stackoffset)) != 0 ||
	    (r = sshbuf_get_string(b, &state->stacklevels, &lsl)) != 0 ||
	    (r = sshbuf_get_string(b, &state->auth, &la)) != 0 ||
	    (r = sshbuf_get_string(b, &state->keep, &lk)) != 0 ||
	    (r = sshbuf_get_string(b, &state->th_nodes, &ln)) != 0 ||
	    (r = sshbuf_get_string(b, &state->retain, &lr)) != 0 ||
	    (r = sshbuf_get_u32(b, &lh)) != 0)
		goto out;
	if (strcmp(magic, SSH_XMSS_K2_MAGIC) != 0) {
		r = SSH_ERR_INVALID_ARGUMENT;
		goto out;
	}
	/* XXX check stackoffset */
	if (ls != num_stack(state) ||
	    lsl != num_stacklevels(state) ||
	    la != num_auth(state) ||
	    lk != num_keep(state) ||
	    ln != num_th_nodes(state) ||
	    lr != num_retain(state) ||
	    lh != num_treehash(state)) {
		r = SSH_ERR_INVALID_ARGUMENT;
		goto out;
	}
	for (i = 0; i < num_treehash(state); i++) {
		th = &state->treehash[i];
		if ((r = sshbuf_get_u32(b, &th->h)) != 0 ||
		    (r = sshbuf_get_u32(b, &th->next_idx)) != 0 ||
		    (r = sshbuf_get_u32(b, &th->stackusage)) != 0 ||
		    (r = sshbuf_get_u8(b, &th->completed)) != 0 ||
		    (r = sshbuf_get_u32(b, &node)) != 0)
			goto out;
		if (node < num_th_nodes(state))
			th->node = &state->th_nodes[node];
	}
	POKE_U32(k->xmss_sk, state->idx);
	xmss_set_bds_state(&state->bds, state->stack, state->stackoffset,
	    state->stacklevels, state->auth, state->keep, state->treehash,
	    state->retain, 0);
	/* success */
	r = 0;
 out:
	free(magic);
	return r;
}

int
sshkey_xmss_deserialize_state_opt(struct sshkey *k, struct sshbuf *b)
{
	struct ssh_xmss_state *state = k->xmss_state;
	enum sshkey_serialize_rep opts;
	u_char have_state, have_stack, have_filename, have_enc;
	int r;

	if ((r = sshbuf_get_u8(b, &have_state)) != 0)
		return r;

	opts = have_state;
	switch (opts) {
	case SSHKEY_SERIALIZE_DEFAULT:
		r = 0;
		break;
	case SSHKEY_SERIALIZE_SHIELD:
		if ((r = sshbuf_get_u8(b, &have_stack)) != 0)
			return r;
		if (have_stack &&
		    (r = sshkey_xmss_deserialize_state(k, b)) != 0)
			return r;
		if ((r = sshbuf_get_u8(b, &have_filename)) != 0)
			return r;
		if (have_filename &&
		    (r = sshbuf_get_cstring(b, &k->xmss_filename, NULL)) != 0)
			return r;
		if ((r = sshbuf_get_u8(b, &have_enc)) != 0)
			return r;
		if (have_enc &&
		    (r = sshkey_xmss_deserialize_enc_key(k, b)) != 0)
			return r;
		if ((r = sshbuf_get_u32(b, &state->maxidx)) != 0 ||
		    (r = sshbuf_get_u8(b, &state->allow_update)) != 0)
			return r;
		break;
	case SSHKEY_SERIALIZE_STATE:
		if ((r = sshkey_xmss_deserialize_state(k, b)) != 0)
			return r;
		break;
	case SSHKEY_SERIALIZE_FULL:
		if ((r = sshkey_xmss_deserialize_enc_key(k, b)) != 0 ||
		    (r = sshkey_xmss_deserialize_state(k, b)) != 0)
			return r;
		break;
	default:
		r = SSH_ERR_INVALID_FORMAT;
		break;
	}
	return r;
}

int
sshkey_xmss_encrypt_state(const struct sshkey *k, struct sshbuf *b,
   struct sshbuf **retp)
{
	struct ssh_xmss_state *state = k->xmss_state;
	struct sshbuf *encrypted = NULL, *encoded = NULL, *padded = NULL;
	struct sshcipher_ctx *ciphercontext = NULL;
	const struct sshcipher *cipher;
	u_char *cp, *key, *iv = NULL;
	size_t i, keylen, ivlen, blocksize, authlen, encrypted_len, aadlen;
	int r = SSH_ERR_INTERNAL_ERROR;

	if (retp != NULL)
		*retp = NULL;
	if (state == NULL ||
	    state->enc_keyiv == NULL ||
	    state->enc_ciphername == NULL)
		return SSH_ERR_INTERNAL_ERROR;
	if ((cipher = cipher_by_name(state->enc_ciphername)) == NULL) {
		r = SSH_ERR_INTERNAL_ERROR;
		goto out;
	}
	blocksize = cipher_blocksize(cipher);
	keylen = cipher_keylen(cipher);
	ivlen = cipher_ivlen(cipher);
	authlen = cipher_authlen(cipher);
	if (state->enc_keyiv_len != keylen + ivlen) {
		r = SSH_ERR_INVALID_FORMAT;
		goto out;
	}
	key = state->enc_keyiv;
	if ((encrypted = sshbuf_new()) == NULL ||
	    (encoded = sshbuf_new()) == NULL ||
	    (padded = sshbuf_new()) == NULL ||
	    (iv = malloc(ivlen)) == NULL) {
		r = SSH_ERR_ALLOC_FAIL;
		goto out;
	}

	/* replace first 4 bytes of IV with index to ensure uniqueness */
	memcpy(iv, key + keylen, ivlen);
	POKE_U32(iv, state->idx);

	if ((r = sshbuf_put(encoded, XMSS_MAGIC, sizeof(XMSS_MAGIC))) != 0 ||
	    (r = sshbuf_put_u32(encoded, state->idx)) != 0)
		goto out;

	/* padded state will be encrypted */
	if ((r = sshbuf_putb(padded, b)) != 0)
		goto out;
	i = 0;
	while (sshbuf_len(padded) % blocksize) {
		if ((r = sshbuf_put_u8(padded, ++i & 0xff)) != 0)
			goto out;
	}
	encrypted_len = sshbuf_len(padded);

	/* header including the length of state is used as AAD */
	if ((r = sshbuf_put_u32(encoded, encrypted_len)) != 0)
		goto out;
	aadlen = sshbuf_len(encoded);

	/* concat header and state */
	if ((r = sshbuf_putb(encoded, padded)) != 0)
		goto out;

	/* reserve space for encryption of encoded data plus auth tag */
	/* encrypt at offset addlen */
	if ((r = sshbuf_reserve(encrypted,
	    encrypted_len + aadlen + authlen, &cp)) != 0 ||
	    (r = cipher_init(&ciphercontext, cipher, key, keylen,
	    iv, ivlen, 1)) != 0 ||
	    (r = cipher_crypt(ciphercontext, 0, cp, sshbuf_ptr(encoded),
	    encrypted_len, aadlen, authlen)) != 0)
		goto out;

	/* success */
	r = 0;
 out:
	if (retp != NULL) {
		*retp = encrypted;
		encrypted = NULL;
	}
	sshbuf_free(padded);
	sshbuf_free(encoded);
	sshbuf_free(encrypted);
	cipher_free(ciphercontext);
	free(iv);
	return r;
}

int
sshkey_xmss_decrypt_state(const struct sshkey *k, struct sshbuf *encoded,
   struct sshbuf **retp)
{
	struct ssh_xmss_state *state = k->xmss_state;
	struct sshbuf *copy = NULL, *decrypted = NULL;
	struct sshcipher_ctx *ciphercontext = NULL;
	const struct sshcipher *cipher = NULL;
	u_char *key, *iv = NULL, *dp;
	size_t keylen, ivlen, authlen, aadlen;
	u_int blocksize, encrypted_len, index;
	int r = SSH_ERR_INTERNAL_ERROR;

	if (retp != NULL)
		*retp = NULL;
	if (state == NULL ||
	    state->enc_keyiv == NULL ||
	    state->enc_ciphername == NULL)
		return SSH_ERR_INTERNAL_ERROR;
	if ((cipher = cipher_by_name(state->enc_ciphername)) == NULL) {
		r = SSH_ERR_INVALID_FORMAT;
		goto out;
	}
	blocksize = cipher_blocksize(cipher);
	keylen = cipher_keylen(cipher);
	ivlen = cipher_ivlen(cipher);
	authlen = cipher_authlen(cipher);
	if (state->enc_keyiv_len != keylen + ivlen) {
		r = SSH_ERR_INTERNAL_ERROR;
		goto out;
	}
	key = state->enc_keyiv;

	if ((copy = sshbuf_fromb(encoded)) == NULL ||
	    (decrypted = sshbuf_new()) == NULL ||
	    (iv = malloc(ivlen)) == NULL) {
		r = SSH_ERR_ALLOC_FAIL;
		goto out;
	}

	/* check magic */
	if (sshbuf_len(encoded) < sizeof(XMSS_MAGIC) ||
	    memcmp(sshbuf_ptr(encoded), XMSS_MAGIC, sizeof(XMSS_MAGIC))) {
		r = SSH_ERR_INVALID_FORMAT;
		goto out;
	}
	/* parse public portion */
	if ((r = sshbuf_consume(encoded, sizeof(XMSS_MAGIC))) != 0 ||
	    (r = sshbuf_get_u32(encoded, &index)) != 0 ||
	    (r = sshbuf_get_u32(encoded, &encrypted_len)) != 0)
		goto out;

	/* check size of encrypted key blob */
	if (encrypted_len < blocksize || (encrypted_len % blocksize) != 0) {
		r = SSH_ERR_INVALID_FORMAT;
		goto out;
	}
	/* check that an appropriate amount of auth data is present */
	if (sshbuf_len(encoded) < authlen ||
	    sshbuf_len(encoded) - authlen < encrypted_len) {
		r = SSH_ERR_INVALID_FORMAT;
		goto out;
	}

	aadlen = sshbuf_len(copy) - sshbuf_len(encoded);

	/* replace first 4 bytes of IV with index to ensure uniqueness */
	memcpy(iv, key + keylen, ivlen);
	POKE_U32(iv, index);

	/* decrypt private state of key */
	if ((r = sshbuf_reserve(decrypted, aadlen + encrypted_len, &dp)) != 0 ||
	    (r = cipher_init(&ciphercontext, cipher, key, keylen,
	    iv, ivlen, 0)) != 0 ||
	    (r = cipher_crypt(ciphercontext, 0, dp, sshbuf_ptr(copy),
	    encrypted_len, aadlen, authlen)) != 0)
		goto out;

	/* there should be no trailing data */
	if ((r = sshbuf_consume(encoded, encrypted_len + authlen)) != 0)
		goto out;
	if (sshbuf_len(encoded) != 0) {
		r = SSH_ERR_INVALID_FORMAT;
		goto out;
	}

	/* remove AAD */
	if ((r = sshbuf_consume(decrypted, aadlen)) != 0)
		goto out;
	/* XXX encrypted includes unchecked padding */

	/* success */
	r = 0;
	if (retp != NULL) {
		*retp = decrypted;
		decrypted = NULL;
	}
 out:
	cipher_free(ciphercontext);
	sshbuf_free(copy);
	sshbuf_free(decrypted);
	free(iv);
	return r;
}

u_int32_t
sshkey_xmss_signatures_left(const struct sshkey *k)
{
	struct ssh_xmss_state *state = k->xmss_state;
	u_int32_t idx;

	if (sshkey_type_plain(k->type) == KEY_XMSS && state &&
	    state->maxidx) {
		idx = k->xmss_sk ? PEEK_U32(k->xmss_sk) : state->idx;
		if (idx < state->maxidx)
			return state->maxidx - idx;
	}
	return 0;
}

int
sshkey_xmss_enable_maxsign(struct sshkey *k, u_int32_t maxsign)
{
	struct ssh_xmss_state *state = k->xmss_state;

	if (sshkey_type_plain(k->type) != KEY_XMSS)
		return SSH_ERR_INVALID_ARGUMENT;
	if (maxsign == 0)
		return 0;
	if (state->idx + maxsign < state->idx)
		return SSH_ERR_INVALID_ARGUMENT;
	state->maxidx = state->idx + maxsign;
	return 0;
}<|MERGE_RESOLUTION|>--- conflicted
+++ resolved
@@ -1,10 +1,5 @@
-<<<<<<< HEAD
-/*	$NetBSD: sshkey-xmss.c,v 1.7 2021/03/05 17:47:16 christos Exp $	*/
-/* $OpenBSD: sshkey-xmss.c,v 1.9 2020/10/19 22:49:23 dtucker Exp $ */
-=======
 /*	$NetBSD: sshkey-xmss.c,v 1.8 2021/04/19 14:40:15 christos Exp $	*/
 /* $OpenBSD: sshkey-xmss.c,v 1.11 2021/04/03 06:18:41 djm Exp $ */
->>>>>>> e2aa5677
 
 /*
  * Copyright (c) 2017 Markus Friedl.  All rights reserved.
@@ -30,11 +25,7 @@
  * THIS SOFTWARE, EVEN IF ADVISED OF THE POSSIBILITY OF SUCH DAMAGE.
  */
 #include "includes.h"
-<<<<<<< HEAD
-__RCSID("$NetBSD: sshkey-xmss.c,v 1.7 2021/03/05 17:47:16 christos Exp $");
-=======
 __RCSID("$NetBSD: sshkey-xmss.c,v 1.8 2021/04/19 14:40:15 christos Exp $");
->>>>>>> e2aa5677
 
 #include <sys/types.h>
 #include <sys/uio.h>
@@ -96,11 +87,7 @@
 int	 sshkey_xmss_deserialize_enc_key(struct sshkey *, struct sshbuf *);
 
 #define PRINT(...) do { if (printerror) sshlog(__FILE__, __func__, __LINE__, \
-<<<<<<< HEAD
-    0, SYSLOG_LEVEL_ERROR, NULL, __VA_ARGS__); } while (/*CONSTCOND*/0)
-=======
     0, SYSLOG_LEVEL_ERROR, NULL, __VA_ARGS__); } while (0)
->>>>>>> e2aa5677
 
 int
 sshkey_xmss_init(struct sshkey *key, const char *name)
@@ -601,11 +588,7 @@
 		goto done;
 	} else if (idx != state->idx + 1) {
 		PRINT("more than one signature happened: idx %u state %u",
-<<<<<<< HEAD
-		      idx, state->idx);
-=======
 		    idx, state->idx);
->>>>>>> e2aa5677
 		goto done;
 	}
 	state->idx = idx;
