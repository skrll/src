<<<<<<< HEAD
/*	$NetBSD: sshkey.h,v 1.13 2020/12/04 18:42:50 christos Exp $	*/
/* $OpenBSD: sshkey.h,v 1.46 2020/08/27 01:06:19 djm Exp $ */
=======
/*	$NetBSD: sshkey.h,v 1.14 2021/03/05 17:47:16 christos Exp $	*/
/* $OpenBSD: sshkey.h,v 1.49 2021/01/26 00:49:30 djm Exp $ */
>>>>>>> 9e014010

/*
 * Copyright (c) 2000, 2001 Markus Friedl.  All rights reserved.
 *
 * Redistribution and use in source and binary forms, with or without
 * modification, are permitted provided that the following conditions
 * are met:
 * 1. Redistributions of source code must retain the above copyright
 *    notice, this list of conditions and the following disclaimer.
 * 2. Redistributions in binary form must reproduce the above copyright
 *    notice, this list of conditions and the following disclaimer in the
 *    documentation and/or other materials provided with the distribution.
 *
 * THIS SOFTWARE IS PROVIDED BY THE AUTHOR ``AS IS'' AND ANY EXPRESS OR
 * IMPLIED WARRANTIES, INCLUDING, BUT NOT LIMITED TO, THE IMPLIED WARRANTIES
 * OF MERCHANTABILITY AND FITNESS FOR A PARTICULAR PURPOSE ARE DISCLAIMED.
 * IN NO EVENT SHALL THE AUTHOR BE LIABLE FOR ANY DIRECT, INDIRECT,
 * INCIDENTAL, SPECIAL, EXEMPLARY, OR CONSEQUENTIAL DAMAGES (INCLUDING, BUT
 * NOT LIMITED TO, PROCUREMENT OF SUBSTITUTE GOODS OR SERVICES; LOSS OF USE,
 * DATA, OR PROFITS; OR BUSINESS INTERRUPTION) HOWEVER CAUSED AND ON ANY
 * THEORY OF LIABILITY, WHETHER IN CONTRACT, STRICT LIABILITY, OR TORT
 * (INCLUDING NEGLIGENCE OR OTHERWISE) ARISING IN ANY WAY OUT OF THE USE OF
 * THIS SOFTWARE, EVEN IF ADVISED OF THE POSSIBILITY OF SUCH DAMAGE.
 */
#ifndef SSHKEY_H
#define SSHKEY_H

#include "includes.h"
#include <sys/types.h>

#ifdef WITH_OPENSSL
#include <openssl/rsa.h>
#include <openssl/dsa.h>
#include <openssl/ec.h>
#include <openssl/ecdsa.h>
#define SSH_OPENSSL_VERSION OpenSSL_version(OPENSSL_VERSION)
#else /* OPENSSL */
#define BIGNUM		void
#define RSA		void
#define DSA		void
#define EC_KEY		void
#define EC_GROUP	void
#define EC_POINT	void
#define SSH_OPENSSL_VERSION "without OpenSSL"
#endif /* WITH_OPENSSL */

#define SSH_RSA_MINIMUM_MODULUS_SIZE	1024
#define SSH_KEY_MAX_SIGN_DATA_SIZE	(1 << 20)

struct sshbuf;

/* Key types */
enum sshkey_types {
	KEY_RSA,
	KEY_DSA,
	KEY_ECDSA,
	KEY_ED25519,
	KEY_RSA_CERT,
	KEY_DSA_CERT,
	KEY_ECDSA_CERT,
	KEY_ED25519_CERT,
	KEY_XMSS,
	KEY_XMSS_CERT,
	KEY_ECDSA_SK,
	KEY_ECDSA_SK_CERT,
	KEY_ED25519_SK,
	KEY_ED25519_SK_CERT,
	KEY_UNSPEC
};

/* Default fingerprint hash */
#define SSH_FP_HASH_DEFAULT	SSH_DIGEST_SHA256

/* Fingerprint representation formats */
enum sshkey_fp_rep {
	SSH_FP_DEFAULT = 0,
	SSH_FP_HEX,
	SSH_FP_BASE64,
	SSH_FP_BUBBLEBABBLE,
	SSH_FP_RANDOMART
};

/* Private key serialisation formats, used on the wire */
enum sshkey_serialize_rep {
	SSHKEY_SERIALIZE_DEFAULT = 0,
	SSHKEY_SERIALIZE_STATE = 1,	/* only state is serialized */
	SSHKEY_SERIALIZE_FULL = 2,	/* include keys for saving to disk */
	SSHKEY_SERIALIZE_SHIELD = 3,	/* everything, for encrypting in ram */
	SSHKEY_SERIALIZE_INFO = 254,	/* minimal information */
};

/* Private key disk formats */
enum sshkey_private_format {
	SSHKEY_PRIVATE_OPENSSH = 0,
	SSHKEY_PRIVATE_PEM = 1,
	SSHKEY_PRIVATE_PKCS8 = 2,
};

/* key is stored in external hardware */
#define SSHKEY_FLAG_EXT		0x0001

#define SSHKEY_CERT_MAX_PRINCIPALS	256
/* XXX opaquify? */
struct sshkey_cert {
	struct sshbuf	*certblob; /* Kept around for use on wire */
	u_int		 type; /* SSH2_CERT_TYPE_USER or SSH2_CERT_TYPE_HOST */
	u_int64_t	 serial;
	char		*key_id;
	u_int		 nprincipals;
	char		**principals;
	u_int64_t	 valid_after, valid_before;
	struct sshbuf	*critical;
	struct sshbuf	*extensions;
	struct sshkey	*signature_key;
	char		*signature_type;
};

/* XXX opaquify? */
struct sshkey {
	int	 type;
	int	 flags;
	/* KEY_RSA */
	RSA	*rsa;
	/* KEY_DSA */
	DSA	*dsa;
	/* KEY_ECDSA and KEY_ECDSA_SK */
	int	 ecdsa_nid;	/* NID of curve */
	EC_KEY	*ecdsa;
	/* KEY_ED25519 and KEY_ED25519_SK */
	u_char	*ed25519_sk;
	u_char	*ed25519_pk;
	/* KEY_XMSS */
	char	*xmss_name;
	char	*xmss_filename;	/* for state file updates */
	void	*xmss_state;	/* depends on xmss_name, opaque */
	u_char	*xmss_sk;
	u_char	*xmss_pk;
	/* KEY_ECDSA_SK and KEY_ED25519_SK */
	char	*sk_application;
	uint8_t	sk_flags;
	struct sshbuf *sk_key_handle;
	struct sshbuf *sk_reserved;
	/* Certificates */
	struct sshkey_cert *cert;
	/* Private key shielding */
	u_char	*shielded_private;
	size_t	shielded_len;
	u_char	*shield_prekey;
	size_t	shield_prekey_len;
};

#define	ED25519_SK_SZ	crypto_sign_ed25519_SECRETKEYBYTES
#define	ED25519_PK_SZ	crypto_sign_ed25519_PUBLICKEYBYTES

/* Additional fields contained in signature */
struct sshkey_sig_details {
	uint32_t sk_counter;	/* U2F signature counter */
	uint8_t sk_flags;	/* U2F signature flags; see ssh-sk.h */
};

struct sshkey	*sshkey_new(int);
void		 sshkey_free(struct sshkey *);
int		 sshkey_equal_public(const struct sshkey *,
    const struct sshkey *);
int		 sshkey_equal(const struct sshkey *, const struct sshkey *);
char		*sshkey_fingerprint(const struct sshkey *,
    int, enum sshkey_fp_rep);
int		 sshkey_fingerprint_raw(const struct sshkey *k,
    int, u_char **retp, size_t *lenp);
const char	*sshkey_type(const struct sshkey *);
const char	*sshkey_cert_type(const struct sshkey *);
int		 sshkey_format_text(const struct sshkey *, struct sshbuf *);
int		 sshkey_write(const struct sshkey *, FILE *);
int		 sshkey_read(struct sshkey *, char **);
u_int		 sshkey_size(const struct sshkey *);

int		 sshkey_generate(int type, u_int bits, struct sshkey **keyp);
int		 sshkey_from_private(const struct sshkey *, struct sshkey **);

int		 sshkey_is_shielded(struct sshkey *);
int		 sshkey_shield_private(struct sshkey *);
int		 sshkey_unshield_private(struct sshkey *);

int	 sshkey_type_from_name(const char *);
int	 sshkey_is_cert(const struct sshkey *);
int	 sshkey_is_sk(const struct sshkey *);
int	 sshkey_type_is_cert(int);
int	 sshkey_type_plain(int);
int	 sshkey_to_certified(struct sshkey *);
int	 sshkey_drop_cert(struct sshkey *);
int	 sshkey_cert_copy(const struct sshkey *, struct sshkey *);
int	 sshkey_cert_check_authority(const struct sshkey *, int, int, int,
    const char *, const char **);
int	 sshkey_cert_check_host(const struct sshkey *, const char *,
    int , const char *, const char **);
size_t	 sshkey_format_cert_validity(const struct sshkey_cert *,
    char *, size_t) __attribute__((__bounded__(__string__, 2, 3)));
int	 sshkey_check_cert_sigtype(const struct sshkey *, const char *);

int	 sshkey_certify(struct sshkey *, struct sshkey *,
    const char *, const char *, const char *);
/* Variant allowing use of a custom signature function (e.g. for ssh-agent) */
typedef int sshkey_certify_signer(struct sshkey *, u_char **, size_t *,
    const u_char *, size_t, const char *, const char *, const char *,
    u_int, void *);
int	 sshkey_certify_custom(struct sshkey *, struct sshkey *, const char *,
    const char *, const char *, sshkey_certify_signer *, void *);

int		 sshkey_ecdsa_nid_from_name(const char *);
int		 sshkey_curve_name_to_nid(const char *);
const char *	 sshkey_curve_nid_to_name(int);
u_int		 sshkey_curve_nid_to_bits(int);
int		 sshkey_ecdsa_bits_to_nid(int);
int		 sshkey_ecdsa_key_to_nid(EC_KEY *);
int		 sshkey_ec_nid_to_hash_alg(int nid);
int		 sshkey_ec_validate_public(const EC_GROUP *, const EC_POINT *);
int		 sshkey_ec_validate_private(const EC_KEY *);
const char	*sshkey_ssh_name(const struct sshkey *);
const char	*sshkey_ssh_name_plain(const struct sshkey *);
int		 sshkey_names_valid2(const char *, int);
char		*sshkey_alg_list(int, int, int, char);

int	 sshkey_from_blob(const u_char *, size_t, struct sshkey **);
int	 sshkey_fromb(struct sshbuf *, struct sshkey **);
int	 sshkey_froms(struct sshbuf *, struct sshkey **);
int	 sshkey_to_blob(const struct sshkey *, u_char **, size_t *);
int	 sshkey_to_base64(const struct sshkey *, char **);
int	 sshkey_putb(const struct sshkey *, struct sshbuf *);
int	 sshkey_puts(const struct sshkey *, struct sshbuf *);
int	 sshkey_puts_opts(const struct sshkey *, struct sshbuf *,
    enum sshkey_serialize_rep);
int	 sshkey_plain_to_blob(const struct sshkey *, u_char **, size_t *);
int	 sshkey_putb_plain(const struct sshkey *, struct sshbuf *);

int	 sshkey_sign(struct sshkey *, u_char **, size_t *,
    const u_char *, size_t, const char *, const char *, const char *, u_int);
int	 sshkey_verify(const struct sshkey *, const u_char *, size_t,
    const u_char *, size_t, const char *, u_int, struct sshkey_sig_details **);
int	 sshkey_check_sigtype(const u_char *, size_t, const char *);
const char *sshkey_sigalg_by_name(const char *);
int	 sshkey_get_sigtype(const u_char *, size_t, char **);

/* for debug */
void	sshkey_dump_ec_point(const EC_GROUP *, const EC_POINT *);
void	sshkey_dump_ec_key(const EC_KEY *);

/* private key parsing and serialisation */
int	sshkey_private_serialize(struct sshkey *key, struct sshbuf *buf);
int	sshkey_private_serialize_opt(struct sshkey *key, struct sshbuf *buf,
    enum sshkey_serialize_rep);
int	sshkey_private_deserialize(struct sshbuf *buf,  struct sshkey **keyp);

/* private key file format parsing and serialisation */
int	sshkey_private_to_fileblob(struct sshkey *key, struct sshbuf *blob,
    const char *passphrase, const char *comment,
    int format, const char *openssh_format_cipher, int openssh_format_rounds);
int	sshkey_parse_private_fileblob(struct sshbuf *buffer,
    const char *passphrase, struct sshkey **keyp, char **commentp);
int	sshkey_parse_private_fileblob_type(struct sshbuf *blob, int type,
    const char *passphrase, struct sshkey **keyp, char **commentp);
int	sshkey_parse_pubkey_from_private_fileblob_type(struct sshbuf *blob,
    int type, struct sshkey **pubkeyp);

/* XXX should be internal, but used by ssh-keygen */
int ssh_rsa_complete_crt_parameters(struct sshkey *, const BIGNUM *);

/* stateful keys (e.g. XMSS) */
int	 sshkey_set_filename(struct sshkey *, const char *);
int	 sshkey_enable_maxsign(struct sshkey *, u_int32_t);
u_int32_t sshkey_signatures_left(const struct sshkey *);
int	 sshkey_forward_state(const struct sshkey *, u_int32_t, int);
int	 sshkey_private_serialize_maxsign(struct sshkey *key,
    struct sshbuf *buf, u_int32_t maxsign, int);

void	 sshkey_sig_details_free(struct sshkey_sig_details *);

#ifdef SSHKEY_INTERNAL
int ssh_rsa_sign(const struct sshkey *key,
    u_char **sigp, size_t *lenp, const u_char *data, size_t datalen,
    const char *ident);
int ssh_rsa_verify(const struct sshkey *key,
    const u_char *sig, size_t siglen, const u_char *data, size_t datalen,
    const char *alg);
int ssh_dss_sign(const struct sshkey *key, u_char **sigp, size_t *lenp,
    const u_char *data, size_t datalen, u_int compat);
int ssh_dss_verify(const struct sshkey *key,
    const u_char *signature, size_t signaturelen,
    const u_char *data, size_t datalen, u_int compat);
int ssh_ecdsa_sign(const struct sshkey *key, u_char **sigp, size_t *lenp,
    const u_char *data, size_t datalen, u_int compat);
int ssh_ecdsa_verify(const struct sshkey *key,
    const u_char *signature, size_t signaturelen,
    const u_char *data, size_t datalen, u_int compat);
int ssh_ecdsa_sk_verify(const struct sshkey *key,
    const u_char *signature, size_t signaturelen,
    const u_char *data, size_t datalen, u_int compat,
    struct sshkey_sig_details **detailsp);
int ssh_ed25519_sign(const struct sshkey *key, u_char **sigp, size_t *lenp,
    const u_char *data, size_t datalen, u_int compat);
int ssh_ed25519_verify(const struct sshkey *key,
    const u_char *signature, size_t signaturelen,
    const u_char *data, size_t datalen, u_int compat);
int ssh_ed25519_sk_verify(const struct sshkey *key,
    const u_char *signature, size_t signaturelen,
    const u_char *data, size_t datalen, u_int compat,
    struct sshkey_sig_details **detailsp);
int ssh_xmss_sign(const struct sshkey *key, u_char **sigp, size_t *lenp,
    const u_char *data, size_t datalen, u_int compat);
int ssh_xmss_verify(const struct sshkey *key,
    const u_char *signature, size_t signaturelen,
    const u_char *data, size_t datalen, u_int compat);
#endif

#ifndef WITH_OPENSSL
#undef RSA
#undef DSA
#undef EC_KEY
#undef EC_GROUP
#undef EC_POINT
#endif /* WITH_OPENSSL */

#endif /* SSHKEY_H */<|MERGE_RESOLUTION|>--- conflicted
+++ resolved
@@ -1,10 +1,5 @@
-<<<<<<< HEAD
-/*	$NetBSD: sshkey.h,v 1.13 2020/12/04 18:42:50 christos Exp $	*/
-/* $OpenBSD: sshkey.h,v 1.46 2020/08/27 01:06:19 djm Exp $ */
-=======
 /*	$NetBSD: sshkey.h,v 1.14 2021/03/05 17:47:16 christos Exp $	*/
 /* $OpenBSD: sshkey.h,v 1.49 2021/01/26 00:49:30 djm Exp $ */
->>>>>>> 9e014010
 
 /*
  * Copyright (c) 2000, 2001 Markus Friedl.  All rights reserved.
